/* Forward propagation of expressions for single use variables.
   Copyright (C) 2004, 2005, 2007, 2008 Free Software Foundation, Inc.

This file is part of GCC.

GCC is free software; you can redistribute it and/or modify
it under the terms of the GNU General Public License as published by
the Free Software Foundation; either version 3, or (at your option)
any later version.

GCC is distributed in the hope that it will be useful,
but WITHOUT ANY WARRANTY; without even the implied warranty of
MERCHANTABILITY or FITNESS FOR A PARTICULAR PURPOSE.  See the
GNU General Public License for more details.

You should have received a copy of the GNU General Public License
along with GCC; see the file COPYING3.  If not see
<http://www.gnu.org/licenses/>.  */

#include "config.h"
#include "system.h"
#include "coretypes.h"
#include "tm.h"
#include "ggc.h"
#include "tree.h"
#include "rtl.h"
#include "tm_p.h"
#include "basic-block.h"
#include "timevar.h"
#include "diagnostic.h"
#include "tree-flow.h"
#include "tree-pass.h"
#include "tree-dump.h"
#include "langhooks.h"
#include "flags.h"

/* FIXME tuples.  */
#if 0
/* This pass propagates the RHS of assignment statements into use
   sites of the LHS of the assignment.  It's basically a specialized
   form of tree combination.   It is hoped all of this can disappear
   when we have a generalized tree combiner.

   Note carefully that after propagation the resulting statement
   must still be a proper gimple statement.  Right now we simply
   only perform propagations we know will result in valid gimple
   code.  One day we'll want to generalize this code.

   One class of common cases we handle is forward propagating a single use
   variable into a COND_EXPR.  

     bb0:
       x = a COND b;
       if (x) goto ... else goto ...

   Will be transformed into:

     bb0:
       if (a COND b) goto ... else goto ...
 
   Similarly for the tests (x == 0), (x != 0), (x == 1) and (x != 1).

   Or (assuming c1 and c2 are constants):

     bb0:
       x = a + c1;  
       if (x EQ/NEQ c2) goto ... else goto ...

   Will be transformed into:

     bb0:
        if (a EQ/NEQ (c2 - c1)) goto ... else goto ...

   Similarly for x = a - c1.
    
   Or

     bb0:
       x = !a
       if (x) goto ... else goto ...

   Will be transformed into:

     bb0:
        if (a == 0) goto ... else goto ...

   Similarly for the tests (x == 0), (x != 0), (x == 1) and (x != 1).
   For these cases, we propagate A into all, possibly more than one,
   COND_EXPRs that use X.

   Or

     bb0:
       x = (typecast) a
       if (x) goto ... else goto ...

   Will be transformed into:

     bb0:
        if (a != 0) goto ... else goto ...

   (Assuming a is an integral type and x is a boolean or x is an
    integral and a is a boolean.)

   Similarly for the tests (x == 0), (x != 0), (x == 1) and (x != 1).
   For these cases, we propagate A into all, possibly more than one,
   COND_EXPRs that use X.

   In addition to eliminating the variable and the statement which assigns
   a value to the variable, we may be able to later thread the jump without
   adding insane complexity in the dominator optimizer.

   Also note these transformations can cascade.  We handle this by having
   a worklist of COND_EXPR statements to examine.  As we make a change to
   a statement, we put it back on the worklist to examine on the next
   iteration of the main loop.

   A second class of propagation opportunities arises for ADDR_EXPR
   nodes.

     ptr = &x->y->z;
     res = *ptr;

   Will get turned into

     res = x->y->z;

   Or

     ptr = &x[0];
     ptr2 = ptr + <constant>;

   Will get turned into

     ptr2 = &x[constant/elementsize];

  Or

     ptr = &x[0];
     offset = index * element_size;
     offset_p = (pointer) offset;
     ptr2 = ptr + offset_p

  Will get turned into:

     ptr2 = &x[index];

  We also propagate casts into SWITCH_EXPR and COND_EXPR conditions to
  allow us to remove the cast and {NOT_EXPR,NEG_EXPR} into a subsequent
  {NOT_EXPR,NEG_EXPR}.

   This will (of course) be extended as other needs arise.  */

static bool forward_propagate_addr_expr (tree name, tree rhs);

/* Set to true if we delete EH edges during the optimization.  */
static bool cfg_changed;


/* Get the next statement we can propagate NAME's value into skipping
   trivial copies.  Returns the statement that is suitable as a
   propagation destination or NULL_TREE if there is no such one.
   This only returns destinations in a single-use chain.  FINAL_NAME_P
   if non-NULL is written to the ssa name that represents the use.  */

static tree
get_prop_dest_stmt (tree name, tree *final_name_p)
{
  use_operand_p use;
  tree use_stmt;

  do {
    /* If name has multiple uses, bail out.  */
    if (!single_imm_use (name, &use, &use_stmt))
      return NULL_TREE;

    /* If this is not a trivial copy, we found it.  */
    if (TREE_CODE (use_stmt) != GIMPLE_MODIFY_STMT
	|| TREE_CODE (GIMPLE_STMT_OPERAND (use_stmt, 0)) != SSA_NAME
	|| GIMPLE_STMT_OPERAND (use_stmt, 1) != name)
      break;

    /* Continue searching uses of the copy destination.  */
    name = GIMPLE_STMT_OPERAND (use_stmt, 0);
  } while (1);

  if (final_name_p)
    *final_name_p = name;

  return use_stmt;
}

/* Get the statement we can propagate from into NAME skipping
   trivial copies.  Returns the statement which defines the
   propagation source or NULL_TREE if there is no such one.
   If SINGLE_USE_ONLY is set considers only sources which have
   a single use chain up to NAME.  If SINGLE_USE_P is non-null,
   it is set to whether the chain to NAME is a single use chain
   or not.  SINGLE_USE_P is not written to if SINGLE_USE_ONLY is set.  */

static tree
get_prop_source_stmt (tree name, bool single_use_only, bool *single_use_p)
{
  bool single_use = true;

  do {
    tree def_stmt = SSA_NAME_DEF_STMT (name);

    if (!has_single_use (name))
      {
	single_use = false;
	if (single_use_only)
	  return NULL_TREE;
      }

    /* If name is defined by a PHI node or is the default def, bail out.  */
    if (TREE_CODE (def_stmt) != GIMPLE_MODIFY_STMT)
      return NULL_TREE;

    /* If name is not a simple copy destination, we found it.  */
    if (TREE_CODE (GIMPLE_STMT_OPERAND (def_stmt, 1)) != SSA_NAME)
      {
	if (!single_use_only && single_use_p)
	  *single_use_p = single_use;

	return def_stmt;
      }

    /* Continue searching the def of the copy source name.  */
    name = GIMPLE_STMT_OPERAND (def_stmt, 1);
  } while (1);
}

/* Checks if the destination ssa name in DEF_STMT can be used as
   propagation source.  Returns true if so, otherwise false.  */

static bool
can_propagate_from (tree def_stmt)
{
  tree rhs = GIMPLE_STMT_OPERAND (def_stmt, 1);

  /* If the rhs has side-effects we cannot propagate from it.  */
  if (TREE_SIDE_EFFECTS (rhs))
    return false;

  /* If the rhs is a load we cannot propagate from it.  */
  if (REFERENCE_CLASS_P (rhs))
    return false;

  /* We cannot propagate ssa names that occur in abnormal phi nodes.  */
  switch (TREE_CODE_LENGTH (TREE_CODE (rhs)))
    {
    case 3:
      if (TREE_OPERAND (rhs, 2) != NULL_TREE
	  && TREE_CODE (TREE_OPERAND (rhs, 2)) == SSA_NAME
	  && SSA_NAME_OCCURS_IN_ABNORMAL_PHI (TREE_OPERAND (rhs, 2)))
	return false;
    case 2:
      if (TREE_OPERAND (rhs, 1) != NULL_TREE
	  && TREE_CODE (TREE_OPERAND (rhs, 1)) == SSA_NAME
	  && SSA_NAME_OCCURS_IN_ABNORMAL_PHI (TREE_OPERAND (rhs, 1)))
	return false;
    case 1:
      if (TREE_OPERAND (rhs, 0) != NULL_TREE
	  && TREE_CODE (TREE_OPERAND (rhs, 0)) == SSA_NAME
	  && SSA_NAME_OCCURS_IN_ABNORMAL_PHI (TREE_OPERAND (rhs, 0)))
	return false;
      break;

    default:
      return false;
    }

  /* If the definition is a conversion of a pointer to a function type,
     then we can not apply optimizations as some targets require function
     pointers to be canonicalized and in this case this optimization could
     eliminate a necessary canonicalization.  */
  if ((TREE_CODE (rhs) == NOP_EXPR
       || TREE_CODE (rhs) == CONVERT_EXPR)
      && POINTER_TYPE_P (TREE_TYPE (TREE_OPERAND (rhs, 0)))
      && TREE_CODE (TREE_TYPE (TREE_TYPE
			        (TREE_OPERAND (rhs, 0)))) == FUNCTION_TYPE)
    return false;

  return true;
}

/* Remove a copy chain ending in NAME along the defs but not
   further or including UP_TO_STMT.  If NAME was replaced in
   its only use then this function can be used to clean up
   dead stmts.  Returns true if UP_TO_STMT can be removed
   as well, otherwise false.  */

static bool
remove_prop_source_from_use (tree name, tree up_to_stmt)
{
  block_stmt_iterator bsi;
  tree stmt;

  do {
    if (!has_zero_uses (name))
      return false;

    stmt = SSA_NAME_DEF_STMT (name);
    if (stmt == up_to_stmt)
      return true;

    bsi = bsi_for_stmt (stmt);
    release_defs (stmt);
    bsi_remove (&bsi, true);

    name = GIMPLE_STMT_OPERAND (stmt, 1);
  } while (TREE_CODE (name) == SSA_NAME);

  return false;
}

/* Combine OP0 CODE OP1 in the context of a COND_EXPR.  Returns
   the folded result in a form suitable for COND_EXPR_COND or
   NULL_TREE, if there is no suitable simplified form.  If
   INVARIANT_ONLY is true only gimple_min_invariant results are
   considered simplified.  */

static tree
combine_cond_expr_cond (enum tree_code code, tree type,
			tree op0, tree op1, bool invariant_only)
{
  tree t;

  gcc_assert (TREE_CODE_CLASS (code) == tcc_comparison);

  t = fold_binary (code, type, op0, op1);
  if (!t)
    return NULL_TREE;

  /* Require that we got a boolean type out if we put one in.  */
  gcc_assert (TREE_CODE (TREE_TYPE (t)) == TREE_CODE (type));

  /* Canonicalize the combined condition for use in a COND_EXPR.  */
  t = canonicalize_cond_expr_cond (t);

  /* Bail out if we required an invariant but didn't get one.  */
  if (!t
      || (invariant_only
	  && !is_gimple_min_invariant (t)))
    return NULL_TREE;

  return t;
}

/* Propagate from the ssa name definition statements of COND_EXPR
   in statement STMT into the conditional if that simplifies it.
   Returns zero if no statement was changed, one if there were
   changes and two if cfg_cleanup needs to run.  */

static int
forward_propagate_into_cond (tree cond_expr, tree stmt)
{
  int did_something = 0;

  do {
    tree tmp = NULL_TREE;
    tree cond = COND_EXPR_COND (cond_expr);
    tree name, def_stmt, rhs0 = NULL_TREE, rhs1 = NULL_TREE;
    bool single_use0_p = false, single_use1_p = false;

    /* We can do tree combining on SSA_NAME and comparison expressions.  */
    if (COMPARISON_CLASS_P (cond)
	&& TREE_CODE (TREE_OPERAND (cond, 0)) == SSA_NAME)
      {
	/* For comparisons use the first operand, that is likely to
	   simplify comparisons against constants.  */
	name = TREE_OPERAND (cond, 0);
	def_stmt = get_prop_source_stmt (name, false, &single_use0_p);
	if (def_stmt != NULL_TREE
	    && can_propagate_from (def_stmt))
	  {
	    tree op1 = TREE_OPERAND (cond, 1);
	    rhs0 = GIMPLE_STMT_OPERAND (def_stmt, 1);
	    tmp = combine_cond_expr_cond (TREE_CODE (cond), boolean_type_node,
				          fold_convert (TREE_TYPE (op1), rhs0),
				          op1, !single_use0_p);
	  }
	/* If that wasn't successful, try the second operand.  */
	if (tmp == NULL_TREE
	    && TREE_CODE (TREE_OPERAND (cond, 1)) == SSA_NAME)
	  {
	    tree op0 = TREE_OPERAND (cond, 0);
	    name = TREE_OPERAND (cond, 1);
	    def_stmt = get_prop_source_stmt (name, false, &single_use1_p);
	    if (def_stmt == NULL_TREE
	        || !can_propagate_from (def_stmt))
	      return did_something;

	    rhs1 = GIMPLE_STMT_OPERAND (def_stmt, 1);
	    tmp = combine_cond_expr_cond (TREE_CODE (cond), boolean_type_node,
					  op0,
				          fold_convert (TREE_TYPE (op0), rhs1),
					  !single_use1_p);
	  }
	/* If that wasn't successful either, try both operands.  */
	if (tmp == NULL_TREE
	    && rhs0 != NULL_TREE
	    && rhs1 != NULL_TREE)
	  tmp = combine_cond_expr_cond (TREE_CODE (cond), boolean_type_node,
					rhs0,
				        fold_convert (TREE_TYPE (rhs0), rhs1),
					!(single_use0_p && single_use1_p));
      }
    else if (TREE_CODE (cond) == SSA_NAME)
      {
	name = cond;
	def_stmt = get_prop_source_stmt (name, true, NULL);
	if (def_stmt == NULL_TREE
	    || !can_propagate_from (def_stmt))
	  return did_something;

	rhs0 = GIMPLE_STMT_OPERAND (def_stmt, 1);
	tmp = combine_cond_expr_cond (NE_EXPR, boolean_type_node, rhs0,
				      build_int_cst (TREE_TYPE (rhs0), 0),
				      false);
      }

    if (tmp)
      {
	if (dump_file && tmp)
	  {
	    fprintf (dump_file, "  Replaced '");
	    print_generic_expr (dump_file, cond, 0);
	    fprintf (dump_file, "' with '");
	    print_generic_expr (dump_file, tmp, 0);
	    fprintf (dump_file, "'\n");
	  }

	COND_EXPR_COND (cond_expr) = unshare_expr (tmp);
	update_stmt (stmt);

	/* Remove defining statements.  */
	remove_prop_source_from_use (name, NULL);

	if (is_gimple_min_invariant (tmp))
	  did_something = 2;
	else if (did_something == 0)
	  did_something = 1;

	/* Continue combining.  */
	continue;
      }

    break;
  } while (1);

  return did_something;
}

/* We've just substituted an ADDR_EXPR into stmt.  Update all the 
   relevant data structures to match.  */

static void
tidy_after_forward_propagate_addr (tree stmt)
{
  /* We may have turned a trapping insn into a non-trapping insn.  */
  if (maybe_clean_or_replace_eh_stmt (stmt, stmt)
      && tree_purge_dead_eh_edges (gimple_bb (stmt)))
    cfg_changed = true;

  if (TREE_CODE (GIMPLE_STMT_OPERAND (stmt, 1)) == ADDR_EXPR)
     recompute_tree_invariant_for_addr_expr (GIMPLE_STMT_OPERAND (stmt, 1));

  mark_symbols_for_renaming (stmt);
}

/* DEF_RHS contains the address of the 0th element in an array. 
   USE_STMT uses type of DEF_RHS to compute the address of an
   arbitrary element within the array.  The (variable) byte offset
   of the element is contained in OFFSET.

   We walk back through the use-def chains of OFFSET to verify that
   it is indeed computing the offset of an element within the array
   and extract the index corresponding to the given byte offset.

   We then try to fold the entire address expression into a form
   &array[index].

   If we are successful, we replace the right hand side of USE_STMT
   with the new address computation.  */

static bool
forward_propagate_addr_into_variable_array_index (tree offset,
						  tree def_rhs, tree use_stmt)
{
  tree index;

  /* Try to find an expression for a proper index.  This is either
     a multiplication expression by the element size or just the
     ssa name we came along in case the element size is one.  */
  if (integer_onep (TYPE_SIZE_UNIT (TREE_TYPE (TREE_TYPE (def_rhs)))))
    index = offset;
  else
    {
      /* Get the offset's defining statement.  */
      offset = SSA_NAME_DEF_STMT (offset);

      /* The statement which defines OFFSET before type conversion
         must be a simple GIMPLE_MODIFY_STMT.  */
      if (TREE_CODE (offset) != GIMPLE_MODIFY_STMT)
	return false;

      /* The RHS of the statement which defines OFFSET must be a
	 multiplication of an object by the size of the array elements. 
	 This implicitly verifies that the size of the array elements
	 is constant.  */
     offset = GIMPLE_STMT_OPERAND (offset, 1);
      if (TREE_CODE (offset) != MULT_EXPR
	  || TREE_CODE (TREE_OPERAND (offset, 1)) != INTEGER_CST
	  || !simple_cst_equal (TREE_OPERAND (offset, 1),
				TYPE_SIZE_UNIT (TREE_TYPE (TREE_TYPE (def_rhs)))))
	return false;

      /* The first operand to the MULT_EXPR is the desired index.  */
      index = TREE_OPERAND (offset, 0);
    }

  /* Replace the pointer addition with array indexing.  */
  GIMPLE_STMT_OPERAND (use_stmt, 1) = unshare_expr (def_rhs);
  TREE_OPERAND (TREE_OPERAND (GIMPLE_STMT_OPERAND (use_stmt, 1), 0), 1)
    = index;

  /* That should have created gimple, so there is no need to
     record information to undo the propagation.  */
  fold_stmt_inplace (use_stmt);
  tidy_after_forward_propagate_addr (use_stmt);
  return true;
}

/* NAME is a SSA_NAME representing DEF_RHS which is of the form
   ADDR_EXPR <whatever>.

   Try to forward propagate the ADDR_EXPR into the use USE_STMT.
   Often this will allow for removal of an ADDR_EXPR and INDIRECT_REF
   node or for recovery of array indexing from pointer arithmetic.
   
   Return true if the propagation was successful (the propagation can
   be not totally successful, yet things may have been changed).  */

static bool
forward_propagate_addr_expr_1 (tree name, tree def_rhs, tree use_stmt,
			       bool single_use_p)
{
  tree lhs, rhs, array_ref;
  tree *rhsp, *lhsp;

  gcc_assert (TREE_CODE (def_rhs) == ADDR_EXPR);

  lhs = GIMPLE_STMT_OPERAND (use_stmt, 0);
  rhs = GIMPLE_STMT_OPERAND (use_stmt, 1);

  /* Trivial cases.  The use statement could be a trivial copy or a
     useless conversion.  Recurse to the uses of the lhs as copyprop does
     not copy through different variant pointers and FRE does not catch
     all useless conversions.  Treat the case of a single-use name and
     a conversion to def_rhs type separate, though.  */
  if (TREE_CODE (lhs) == SSA_NAME
      && (rhs == name
	  || TREE_CODE (rhs) == NOP_EXPR
	  || TREE_CODE (rhs) == CONVERT_EXPR)
      && useless_type_conversion_p (TREE_TYPE (rhs), TREE_TYPE (def_rhs)))
    {
      /* Only recurse if we don't deal with a single use.  */
      if (!single_use_p)
	return forward_propagate_addr_expr (lhs, def_rhs);

      GIMPLE_STMT_OPERAND (use_stmt, 1) = unshare_expr (def_rhs);
      return true;
    }

  /* Now strip away any outer COMPONENT_REF/ARRAY_REF nodes from the LHS. 
     ADDR_EXPR will not appear on the LHS.  */
  lhsp = &GIMPLE_STMT_OPERAND (use_stmt, 0);
  while (handled_component_p (*lhsp))
    lhsp = &TREE_OPERAND (*lhsp, 0);
  lhs = *lhsp;

  /* Now see if the LHS node is an INDIRECT_REF using NAME.  If so, 
     propagate the ADDR_EXPR into the use of NAME and fold the result.  */
  if (TREE_CODE (lhs) == INDIRECT_REF
      && TREE_OPERAND (lhs, 0) == name
      /* This will not allow stripping const qualification from
	 pointers which we want to allow specifically here to clean up
	 the IL for initialization of constant objects.   */
      && (useless_type_conversion_p (TREE_TYPE (TREE_OPERAND (lhs, 0)),
				     TREE_TYPE (def_rhs))
	  /* So explicitly check for this here.  */
	  || (TYPE_QUALS (TREE_TYPE (TREE_TYPE (TREE_OPERAND (lhs, 0))))
	      ^ TYPE_QUALS (TREE_TYPE (TREE_TYPE (def_rhs)))) == TYPE_QUAL_CONST)
      /* ???  This looks redundant, but is required for bogus types
	 that can sometimes occur.  */
      && useless_type_conversion_p (TREE_TYPE (lhs),
				    TREE_TYPE (TREE_OPERAND (def_rhs, 0))))
    {
      *lhsp = unshare_expr (TREE_OPERAND (def_rhs, 0));
      fold_stmt_inplace (use_stmt);
      tidy_after_forward_propagate_addr (use_stmt);

      /* Continue propagating into the RHS if this was not the only use.  */
      if (single_use_p)
	return true;
    }

  /* Strip away any outer COMPONENT_REF, ARRAY_REF or ADDR_EXPR
     nodes from the RHS.  */
  rhsp = &GIMPLE_STMT_OPERAND (use_stmt, 1);
  while (handled_component_p (*rhsp)
	 || TREE_CODE (*rhsp) == ADDR_EXPR)
    rhsp = &TREE_OPERAND (*rhsp, 0);
  rhs = *rhsp;

  /* Now see if the RHS node is an INDIRECT_REF using NAME.  If so, 
     propagate the ADDR_EXPR into the use of NAME and fold the result.  */
  if (TREE_CODE (rhs) == INDIRECT_REF
      && TREE_OPERAND (rhs, 0) == name
      /* ???  This doesn't allow stripping const qualification to
	 streamline the IL for reads from non-constant objects.  */
      && (useless_type_conversion_p (TREE_TYPE (TREE_OPERAND (rhs, 0)),
				     TREE_TYPE (def_rhs))
	  /* So explicitly check for this here.  */
	  || (TYPE_QUALS (TREE_TYPE (TREE_TYPE (TREE_OPERAND (rhs, 0))))
	      ^ TYPE_QUALS (TREE_TYPE (TREE_TYPE (def_rhs)))) == TYPE_QUAL_CONST)
      && useless_type_conversion_p (TREE_TYPE (rhs),
				    TREE_TYPE (TREE_OPERAND (def_rhs, 0))))
    {
      *rhsp = unshare_expr (TREE_OPERAND (def_rhs, 0));
      fold_stmt_inplace (use_stmt);
      tidy_after_forward_propagate_addr (use_stmt);
      return true;
    }

  /* If the use of the ADDR_EXPR is not a POINTER_PLUS_EXPR, there
     is nothing to do. */
  if (TREE_CODE (rhs) != POINTER_PLUS_EXPR
      || TREE_OPERAND (rhs, 0) != name)
    return false;

  /* The remaining cases are all for turning pointer arithmetic into
     array indexing.  They only apply when we have the address of
     element zero in an array.  If that is not the case then there
     is nothing to do.  */
  array_ref = TREE_OPERAND (def_rhs, 0);
  if (TREE_CODE (array_ref) != ARRAY_REF
      || TREE_CODE (TREE_TYPE (TREE_OPERAND (array_ref, 0))) != ARRAY_TYPE
      || !integer_zerop (TREE_OPERAND (array_ref, 1)))
    return false;

  /* Try to optimize &x[0] p+ C where C is a multiple of the size
     of the elements in X into &x[C/element size].  */
  if (TREE_CODE (TREE_OPERAND (rhs, 1)) == INTEGER_CST)
    {
      tree orig = unshare_expr (rhs);
      TREE_OPERAND (rhs, 0) = unshare_expr (def_rhs);

      /* If folding succeeds, then we have just exposed new variables
	 in USE_STMT which will need to be renamed.  If folding fails,
	 then we need to put everything back the way it was.  */
      if (fold_stmt_inplace (use_stmt))
	{
	  tidy_after_forward_propagate_addr (use_stmt);
	  return true;
	}
      else
	{
	  GIMPLE_STMT_OPERAND (use_stmt, 1) = orig;
	  update_stmt (use_stmt);
	  return false;
	}
    }

  /* Try to optimize &x[0] p+ OFFSET where OFFSET is defined by
     converting a multiplication of an index by the size of the
     array elements, then the result is converted into the proper
     type for the arithmetic.  */
  if (TREE_CODE (TREE_OPERAND (rhs, 1)) == SSA_NAME
      /* Avoid problems with IVopts creating PLUS_EXPRs with a
	 different type than their operands.  */
      && useless_type_conversion_p (TREE_TYPE (rhs), TREE_TYPE (name)))
    {
      bool res;
      
      res = forward_propagate_addr_into_variable_array_index (TREE_OPERAND (rhs, 1),
							      def_rhs, use_stmt);
      return res;
    }
  return false;
}

/* STMT is a statement of the form SSA_NAME = ADDR_EXPR <whatever>.

   Try to forward propagate the ADDR_EXPR into all uses of the SSA_NAME.
   Often this will allow for removal of an ADDR_EXPR and INDIRECT_REF
   node or for recovery of array indexing from pointer arithmetic.
   Returns true, if all uses have been propagated into.  */

static bool
forward_propagate_addr_expr (tree name, tree rhs)
{
  int stmt_loop_depth = gimple_bb (SSA_NAME_DEF_STMT (name))->loop_depth;
  imm_use_iterator iter;
  tree use_stmt;
  bool all = true;
  bool single_use_p = has_single_use (name);

  FOR_EACH_IMM_USE_STMT (use_stmt, iter, name)
    {
      bool result;
      tree use_rhs;

      /* If the use is not in a simple assignment statement, then
	 there is nothing we can do.  */
      if (TREE_CODE (use_stmt) != GIMPLE_MODIFY_STMT)
	{
	  all = false;
	  continue;
	}

      /* If the use is in a deeper loop nest, then we do not want
	to propagate the ADDR_EXPR into the loop as that is likely
	adding expression evaluations into the loop.  */
      if (gimple_bb (use_stmt)->loop_depth > stmt_loop_depth)
	{
	  all = false;
	  continue;
	}

      push_stmt_changes (&use_stmt);

      result = forward_propagate_addr_expr_1 (name, rhs, use_stmt,
					      single_use_p);
      all &= result;

      pop_stmt_changes (&use_stmt);

      /* Remove intermediate now unused copy and conversion chains.  */
      use_rhs = GIMPLE_STMT_OPERAND (use_stmt, 1);
      if (result
	  && TREE_CODE (GIMPLE_STMT_OPERAND (use_stmt, 0)) == SSA_NAME
	  && (TREE_CODE (use_rhs) == SSA_NAME
	      || ((TREE_CODE (use_rhs) == NOP_EXPR
	           || TREE_CODE (use_rhs) == CONVERT_EXPR)
		  && TREE_CODE (TREE_OPERAND (use_rhs, 0)) == SSA_NAME)))
	{
	  block_stmt_iterator bsi = bsi_for_stmt (use_stmt);
	  release_defs (use_stmt);
	  bsi_remove (&bsi, true);
	}
    }

  return all;
}

/* Forward propagate the comparison COND defined in STMT like
   cond_1 = x CMP y to uses of the form
     a_1 = (T')cond_1
     a_1 = !cond_1
     a_1 = cond_1 != 0
   Returns true if stmt is now unused.  */

static bool
forward_propagate_comparison (tree cond, tree stmt)
{
  tree name = GIMPLE_STMT_OPERAND (stmt, 0);
  tree use_stmt, tmp = NULL_TREE;

  /* Don't propagate ssa names that occur in abnormal phis.  */
  if ((TREE_CODE (TREE_OPERAND (cond, 0)) == SSA_NAME
       && SSA_NAME_OCCURS_IN_ABNORMAL_PHI (TREE_OPERAND (cond, 0)))
      || (TREE_CODE (TREE_OPERAND (cond, 1)) == SSA_NAME
	  && SSA_NAME_OCCURS_IN_ABNORMAL_PHI (TREE_OPERAND (cond, 1))))
    return false;

  /* Do not un-cse comparisons.  But propagate through copies.  */
  use_stmt = get_prop_dest_stmt (name, &name);
  if (use_stmt == NULL_TREE)
    return false;

  /* Conversion of the condition result to another integral type.  */
  if (TREE_CODE (use_stmt) == GIMPLE_MODIFY_STMT
      && (TREE_CODE (GIMPLE_STMT_OPERAND (use_stmt, 1)) == CONVERT_EXPR
	  || TREE_CODE (GIMPLE_STMT_OPERAND (use_stmt, 1)) == NOP_EXPR
          || COMPARISON_CLASS_P (GIMPLE_STMT_OPERAND (use_stmt, 1))
          || TREE_CODE (GIMPLE_STMT_OPERAND (use_stmt, 1)) == TRUTH_NOT_EXPR)
      && INTEGRAL_TYPE_P (TREE_TYPE (GIMPLE_STMT_OPERAND (use_stmt, 0))))
    {
      tree lhs = GIMPLE_STMT_OPERAND (use_stmt, 0);
      tree rhs = GIMPLE_STMT_OPERAND (use_stmt, 1);

      /* We can propagate the condition into a conversion.  */
      if (TREE_CODE (rhs) == CONVERT_EXPR
	  || TREE_CODE (rhs) == NOP_EXPR)
	{
	  /* Avoid using fold here as that may create a COND_EXPR with
	     non-boolean condition as canonical form.  */
	  tmp = build2 (TREE_CODE (cond), TREE_TYPE (lhs),
			TREE_OPERAND (cond, 0), TREE_OPERAND (cond, 1));
	}
      /* We can propagate the condition into X op CST where op
	 is EQ_EXRP or NE_EXPR and CST is either one or zero.  */
      else if (COMPARISON_CLASS_P (rhs)
	       && TREE_CODE (TREE_OPERAND (rhs, 0)) == SSA_NAME
	       && TREE_CODE (TREE_OPERAND (rhs, 1)) == INTEGER_CST)
	{
	  enum tree_code code = TREE_CODE (rhs);
	  tree cst = TREE_OPERAND (rhs, 1);

	  tmp = combine_cond_expr_cond (code, TREE_TYPE (lhs),
					fold_convert (TREE_TYPE (cst), cond),
					cst, false);
	  if (tmp == NULL_TREE)
	    return false;
	}
      /* We can propagate the condition into a statement that
	 computes the logical negation of the comparison result.  */
      else if (TREE_CODE (rhs) == TRUTH_NOT_EXPR)
	{
	  tree type = TREE_TYPE (TREE_OPERAND (cond, 0));
	  bool nans = HONOR_NANS (TYPE_MODE (type));
	  enum tree_code code;
	  code = invert_tree_comparison (TREE_CODE (cond), nans);
	  if (code == ERROR_MARK)
	    return false;

	  tmp = build2 (code, TREE_TYPE (lhs), TREE_OPERAND (cond, 0),
			TREE_OPERAND (cond, 1));
	}
      else
	return false;

      GIMPLE_STMT_OPERAND (use_stmt, 1) = unshare_expr (tmp);
      update_stmt (use_stmt);

      /* Remove defining statements.  */
      remove_prop_source_from_use (name, stmt);

      if (dump_file && (dump_flags & TDF_DETAILS))
	{
	  fprintf (dump_file, "  Replaced '");
	  print_generic_expr (dump_file, rhs, dump_flags);
	  fprintf (dump_file, "' with '");
	  print_generic_expr (dump_file, tmp, dump_flags);
	  fprintf (dump_file, "'\n");
	}

      return true;
    }

  return false;
}

/* If we have lhs = ~x (STMT), look and see if earlier we had x = ~y.
   If so, we can change STMT into lhs = y which can later be copy
   propagated.  Similarly for negation. 

   This could trivially be formulated as a forward propagation 
   to immediate uses.  However, we already had an implementation
   from DOM which used backward propagation via the use-def links.

   It turns out that backward propagation is actually faster as
   there's less work to do for each NOT/NEG expression we find.
   Backwards propagation needs to look at the statement in a single
   backlink.  Forward propagation needs to look at potentially more
   than one forward link.  */

static void
simplify_not_neg_expr (tree stmt)
{
  tree rhs = GIMPLE_STMT_OPERAND (stmt, 1);
  tree rhs_def_stmt = SSA_NAME_DEF_STMT (TREE_OPERAND (rhs, 0));

  /* See if the RHS_DEF_STMT has the same form as our statement.  */
  if (TREE_CODE (rhs_def_stmt) == GIMPLE_MODIFY_STMT
      && TREE_CODE (GIMPLE_STMT_OPERAND (rhs_def_stmt, 1)) == TREE_CODE (rhs))
    {
      tree rhs_def_operand =
	TREE_OPERAND (GIMPLE_STMT_OPERAND (rhs_def_stmt, 1), 0);

      /* Verify that RHS_DEF_OPERAND is a suitable SSA_NAME.  */
      if (TREE_CODE (rhs_def_operand) == SSA_NAME
	  && ! SSA_NAME_OCCURS_IN_ABNORMAL_PHI (rhs_def_operand))
	{
	  GIMPLE_STMT_OPERAND (stmt, 1) = rhs_def_operand;
	  update_stmt (stmt);
	}
    }
}

/* STMT is a SWITCH_EXPR for which we attempt to find equivalent forms of
   the condition which we may be able to optimize better.  */

static void
simplify_switch_expr (tree stmt)
{
  tree cond = SWITCH_COND (stmt);
  tree def, to, ti;

  /* The optimization that we really care about is removing unnecessary
     casts.  That will let us do much better in propagating the inferred
     constant at the switch target.  */
  if (TREE_CODE (cond) == SSA_NAME)
    {
      def = SSA_NAME_DEF_STMT (cond);
      if (TREE_CODE (def) == GIMPLE_MODIFY_STMT)
	{
	  def = GIMPLE_STMT_OPERAND (def, 1);
	  if (TREE_CODE (def) == NOP_EXPR)
	    {
	      int need_precision;
	      bool fail;

	      def = TREE_OPERAND (def, 0);

#ifdef ENABLE_CHECKING
	      /* ??? Why was Jeff testing this?  We are gimple...  */
	      gcc_assert (is_gimple_val (def));
#endif

	      to = TREE_TYPE (cond);
	      ti = TREE_TYPE (def);

	      /* If we have an extension that preserves value, then we
		 can copy the source value into the switch.  */

	      need_precision = TYPE_PRECISION (ti);
	      fail = false;
	      if (! INTEGRAL_TYPE_P (ti))
		fail = true;
	      else if (TYPE_UNSIGNED (to) && !TYPE_UNSIGNED (ti))
		fail = true;
	      else if (!TYPE_UNSIGNED (to) && TYPE_UNSIGNED (ti))
		need_precision += 1;
	      if (TYPE_PRECISION (to) < need_precision)
		fail = true;

	      if (!fail)
		{
		  SWITCH_COND (stmt) = def;
		  update_stmt (stmt);
		}
	    }
	}
    }
}

/* Main entry point for the forward propagation optimizer.  */

static unsigned int
tree_ssa_forward_propagate_single_use_vars (void)
{
  basic_block bb;
  unsigned int todoflags = 0;

  cfg_changed = false;

  FOR_EACH_BB (bb)
    {
      block_stmt_iterator bsi;

      /* Note we update BSI within the loop as necessary.  */
      for (bsi = bsi_start (bb); !bsi_end_p (bsi); )
	{
	  tree stmt = bsi_stmt (bsi);

	  /* If this statement sets an SSA_NAME to an address,
	     try to propagate the address into the uses of the SSA_NAME.  */
	  if (TREE_CODE (stmt) == GIMPLE_MODIFY_STMT)
	    {
	      tree lhs = GIMPLE_STMT_OPERAND (stmt, 0);
	      tree rhs = GIMPLE_STMT_OPERAND (stmt, 1);


	      if (TREE_CODE (lhs) != SSA_NAME)
		{
		  bsi_next (&bsi);
		  continue;
		}

	      if (TREE_CODE (rhs) == ADDR_EXPR
		  /* Handle pointer conversions on invariant addresses
		     as well, as this is valid gimple.  */
		  || ((TREE_CODE (rhs) == NOP_EXPR
		       || TREE_CODE (rhs) == CONVERT_EXPR)
		      && TREE_CODE (TREE_OPERAND (rhs, 0)) == ADDR_EXPR
		      && POINTER_TYPE_P (TREE_TYPE (rhs))))
		{
		  STRIP_NOPS (rhs);
		  if (!stmt_references_abnormal_ssa_name (stmt)
		      && forward_propagate_addr_expr (lhs, rhs))
		    {
		      release_defs (stmt);
		      todoflags |= TODO_remove_unused_locals;
		      bsi_remove (&bsi, true);
		    }
		  else
		    bsi_next (&bsi);
		}
	      else if ((TREE_CODE (rhs) == BIT_NOT_EXPR
		        || TREE_CODE (rhs) == NEGATE_EXPR)
		       && TREE_CODE (TREE_OPERAND (rhs, 0)) == SSA_NAME)
		{
		  simplify_not_neg_expr (stmt);
		  bsi_next (&bsi);
		}
              else if (TREE_CODE (rhs) == COND_EXPR)
                {
		  int did_something;
		  fold_defer_overflow_warnings ();
                  did_something = forward_propagate_into_cond (rhs, stmt);
		  if (did_something == 2)
		    cfg_changed = true;
		  fold_undefer_overflow_warnings (!TREE_NO_WARNING (rhs)
		    && did_something, stmt, WARN_STRICT_OVERFLOW_CONDITIONAL);
		  bsi_next (&bsi);
                }
	      else if (COMPARISON_CLASS_P (rhs))
		{
		  if (forward_propagate_comparison (rhs, stmt))
		    {
		      release_defs (stmt);
		      todoflags |= TODO_remove_unused_locals;
		      bsi_remove (&bsi, true);
		    }
		  else
		    bsi_next (&bsi);
		}
	      else
		bsi_next (&bsi);
	    }
	  else if (TREE_CODE (stmt) == SWITCH_EXPR)
	    {
	      simplify_switch_expr (stmt);
	      bsi_next (&bsi);
	    }
	  else if (TREE_CODE (stmt) == COND_EXPR)
	    {
	      int did_something;
	      fold_defer_overflow_warnings ();
	      did_something = forward_propagate_into_cond (stmt, stmt);
	      if (did_something == 2)
		cfg_changed = true;
	      fold_undefer_overflow_warnings (did_something, stmt,
					      WARN_STRICT_OVERFLOW_CONDITIONAL);
	      bsi_next (&bsi);
	    }
	  else
	    bsi_next (&bsi);
	}
    }

  if (cfg_changed)
    todoflags |= TODO_cleanup_cfg;
  return todoflags;
}


static bool
gate_forwprop (void)
{
  return 1;
}

struct tree_opt_pass pass_forwprop = {
  "forwprop",			/* name */
  gate_forwprop,		/* gate */
  tree_ssa_forward_propagate_single_use_vars,	/* execute */
  NULL,				/* sub */
  NULL,				/* next */
  0,				/* static_pass_number */
  TV_TREE_FORWPROP,		/* tv_id */
  PROP_cfg | PROP_ssa,		/* properties_required */
  0,				/* properties_provided */
  0,				/* properties_destroyed */
  0,				/* todo_flags_start */
  TODO_dump_func
  | TODO_ggc_collect
  | TODO_update_ssa
  | TODO_verify_ssa,		/* todo_flags_finish */
  0				/* letter */
};
<<<<<<< HEAD


/* Structure to keep track of the value of a dereferenced PHI result
   and the set of virtual operands used for that dereference.  */

struct phiprop_d
{
  tree value;
  tree vop_stmt;
};

/* Verify if the value recorded for NAME in PHIVN is still valid at
   the start of basic block BB.  */

static bool
phivn_valid_p (struct phiprop_d *phivn, tree name, basic_block bb)
{
  tree vop_stmt = phivn[SSA_NAME_VERSION (name)].vop_stmt;
  ssa_op_iter ui;
  tree vuse;

  /* The def stmts of all virtual uses need to be post-dominated
     by bb.  */
  FOR_EACH_SSA_TREE_OPERAND (vuse, vop_stmt, ui, SSA_OP_VUSE)
    {
      tree use_stmt;
      imm_use_iterator ui2;
      bool ok = true;

      FOR_EACH_IMM_USE_STMT (use_stmt, ui2, vuse)
	{
	  /* If BB does not dominate a VDEF, the value is invalid.  */
	  if (((TREE_CODE (use_stmt) == GIMPLE_MODIFY_STMT
	        && !ZERO_SSA_OPERANDS (use_stmt, SSA_OP_VDEF))
	       || TREE_CODE (use_stmt) == PHI_NODE)
	      && !dominated_by_p (CDI_DOMINATORS, gimple_bb (use_stmt), bb))
	    {
	      ok = false;
	      BREAK_FROM_IMM_USE_STMT (ui2);
	    }
	}
      if (!ok)
	return false;
    }

  return true;
}

/* Insert a new phi node for the dereference of PHI at basic_block
   BB with the virtual operands from USE_STMT.  */

static tree
phiprop_insert_phi (basic_block bb, tree phi, tree use_stmt,
		    struct phiprop_d *phivn, size_t n)
{
  tree res, new_phi;
  edge_iterator ei;
  edge e;

  /* Build a new PHI node to replace the definition of
     the indirect reference lhs.  */
  res = GIMPLE_STMT_OPERAND (use_stmt, 0);
  SSA_NAME_DEF_STMT (res) = new_phi = create_phi_node (res, bb);

  /* Add PHI arguments for each edge inserting loads of the
     addressable operands.  */
  FOR_EACH_EDGE (e, ei, bb->preds)
    {
      tree old_arg, new_var, tmp;

      old_arg = PHI_ARG_DEF_FROM_EDGE (phi, e);
      while (TREE_CODE (old_arg) == SSA_NAME
	     && (SSA_NAME_VERSION (old_arg) >= n
	         || phivn[SSA_NAME_VERSION (old_arg)].value == NULL_TREE))
	{
	  tree def_stmt = SSA_NAME_DEF_STMT (old_arg);
	  old_arg = GIMPLE_STMT_OPERAND (def_stmt, 1);
	}

      if (TREE_CODE (old_arg) == SSA_NAME)
	/* Reuse a formerly created dereference.  */
	new_var = phivn[SSA_NAME_VERSION (old_arg)].value;
      else
	{
	  old_arg = TREE_OPERAND (old_arg, 0);
	  new_var = create_tmp_var (TREE_TYPE (old_arg), NULL);
	  tmp = build2 (GIMPLE_MODIFY_STMT, void_type_node,
			NULL_TREE, unshare_expr (old_arg));
	  if (TREE_CODE (TREE_TYPE (old_arg)) == COMPLEX_TYPE
	      || TREE_CODE (TREE_TYPE (old_arg)) == VECTOR_TYPE)
	    DECL_GIMPLE_REG_P (new_var) = 1;
	  add_referenced_var (new_var);
	  new_var = make_ssa_name (new_var, tmp);
	  GIMPLE_STMT_OPERAND (tmp, 0) = new_var;

	  bsi_insert_on_edge (e, tmp);

	  update_stmt (tmp);
	  mark_symbols_for_renaming (tmp);
	}

      add_phi_arg (new_phi, new_var, e);
    }

  update_stmt (new_phi);

  return res;
}

/* Propagate between the phi node arguments of PHI in BB and phi result
   users.  For now this matches
        # p_2 = PHI <&x, &y>
      <Lx>:;
	p_3 = p_2;
	z_2 = *p_3;
   and converts it to
	# z_2 = PHI <x, y>
      <Lx>:;
   Returns true if a transformation was done and edge insertions
   need to be committed.  Global data PHIVN and N is used to track
   past transformation results.  We need to be especially careful here
   with aliasing issues as we are moving memory reads.  */

static bool
propagate_with_phi (basic_block bb, tree phi, struct phiprop_d *phivn, size_t n)
{
  tree ptr = PHI_RESULT (phi);
  tree use_stmt, res = NULL_TREE;
  block_stmt_iterator bsi;
  imm_use_iterator ui;
  use_operand_p arg_p, use;
  ssa_op_iter i;
  bool phi_inserted;

  if (MTAG_P (SSA_NAME_VAR (ptr))
      || !POINTER_TYPE_P (TREE_TYPE (ptr))
      || !is_gimple_reg_type (TREE_TYPE (TREE_TYPE (ptr))))
    return false;

  /* Check if we can "cheaply" dereference all phi arguments.  */
  FOR_EACH_PHI_ARG (arg_p, phi, i, SSA_OP_USE)
    {
      tree arg = USE_FROM_PTR (arg_p);
      /* Walk the ssa chain until we reach a ssa name we already
	 created a value for or we reach a definition of the form
	 ssa_name_n = &var;  */
      while (TREE_CODE (arg) == SSA_NAME
	     && !SSA_NAME_IS_DEFAULT_DEF (arg)
	     && (SSA_NAME_VERSION (arg) >= n
	         || phivn[SSA_NAME_VERSION (arg)].value == NULL_TREE))
	{
	  tree def_stmt = SSA_NAME_DEF_STMT (arg);
	  if (TREE_CODE (def_stmt) != GIMPLE_MODIFY_STMT)
	    return false;
	  arg = GIMPLE_STMT_OPERAND (def_stmt, 1);
	}
      if ((TREE_CODE (arg) != ADDR_EXPR
	   /* Avoid to have to decay *&a to a[0] later.  */
	   || !is_gimple_reg_type (TREE_TYPE (TREE_OPERAND (arg, 0))))
	  && !(TREE_CODE (arg) == SSA_NAME
	       && phivn[SSA_NAME_VERSION (arg)].value != NULL_TREE
	       && phivn_valid_p (phivn, arg, bb)))
	return false;
    }

  /* Find a dereferencing use.  First follow (single use) ssa
     copy chains for ptr.  */
  while (single_imm_use (ptr, &use, &use_stmt)
	 && TREE_CODE (use_stmt) == GIMPLE_MODIFY_STMT
	 && GIMPLE_STMT_OPERAND (use_stmt, 1) == ptr
	 && TREE_CODE (GIMPLE_STMT_OPERAND (use_stmt, 0)) == SSA_NAME)
    ptr = GIMPLE_STMT_OPERAND (use_stmt, 0);

  /* Replace the first dereference of *ptr if there is one and if we
     can move the loads to the place of the ptr phi node.  */
  phi_inserted = false;
  FOR_EACH_IMM_USE_STMT (use_stmt, ui, ptr)
    {
      ssa_op_iter ui2;
      tree vuse;

      /* Check whether this is a load of *ptr.  */
      if (!(TREE_CODE (use_stmt) == GIMPLE_MODIFY_STMT
	    && TREE_CODE (GIMPLE_STMT_OPERAND (use_stmt, 0)) == SSA_NAME 
	    && TREE_CODE (GIMPLE_STMT_OPERAND (use_stmt, 1)) == INDIRECT_REF
	    && TREE_OPERAND (GIMPLE_STMT_OPERAND (use_stmt, 1), 0) == ptr
	    /* We cannot replace a load that may throw or is volatile.  */
	    && !stmt_can_throw_internal (use_stmt)))
	continue;

      /* Check if we can move the loads.  The def stmts of all virtual uses
	 need to be post-dominated by bb.  */
      FOR_EACH_SSA_TREE_OPERAND (vuse, use_stmt, ui2, SSA_OP_VUSE)
	{
	  tree def_stmt = SSA_NAME_DEF_STMT (vuse);
	  if (!SSA_NAME_IS_DEFAULT_DEF (vuse)
	      && (gimple_bb (def_stmt) == bb
		  || !dominated_by_p (CDI_DOMINATORS,
				      bb, gimple_bb (def_stmt))))
	    goto next;
	}

      /* Found a proper dereference.  Insert a phi node if this
	 is the first load transformation.  */
      if (!phi_inserted)
	{
	  res = phiprop_insert_phi (bb, phi, use_stmt, phivn, n);

	  /* Remember the value we created for *ptr.  */
	  phivn[SSA_NAME_VERSION (ptr)].value = res;
	  phivn[SSA_NAME_VERSION (ptr)].vop_stmt = use_stmt;

	  /* Remove old stmt.  The phi is taken care of by DCE, if we
	     want to delete it here we also have to delete all intermediate
	     copies.  */
	  bsi = bsi_for_stmt (use_stmt);
	  bsi_remove (&bsi, 0);

	  phi_inserted = true;
	}
      else
	{
	  /* Further replacements are easy, just make a copy out of the
	     load.  */
	  GIMPLE_STMT_OPERAND (use_stmt, 1) = res;
	  update_stmt (use_stmt);
	}

next:;
      /* Continue searching for a proper dereference.  */
    }

  return phi_inserted;
}

/* Helper walking the dominator tree starting from BB and processing
   phi nodes with global data PHIVN and N.  */

static bool
tree_ssa_phiprop_1 (basic_block bb, struct phiprop_d *phivn, size_t n)
{
  bool did_something = false; 
  basic_block son;
  tree phi;

  for (phi = phi_nodes (bb); phi; phi = PHI_CHAIN (phi))
    did_something |= propagate_with_phi (bb, phi, phivn, n);

  for (son = first_dom_son (CDI_DOMINATORS, bb);
       son;
       son = next_dom_son (CDI_DOMINATORS, son))
    did_something |= tree_ssa_phiprop_1 (son, phivn, n);

  return did_something;
}

/* Main entry for phiprop pass.  */

static unsigned int
tree_ssa_phiprop (void)
{
  struct phiprop_d *phivn;

  calculate_dominance_info (CDI_DOMINATORS);

  phivn = XCNEWVEC (struct phiprop_d, num_ssa_names);

  if (tree_ssa_phiprop_1 (ENTRY_BLOCK_PTR, phivn, num_ssa_names))
    bsi_commit_edge_inserts ();

  free (phivn);

  return 0;
}

static bool
gate_phiprop (void)
{
  return 1;
}

struct tree_opt_pass pass_phiprop = {
  "phiprop",			/* name */
  gate_phiprop,			/* gate */
  tree_ssa_phiprop,		/* execute */
  NULL,				/* sub */
  NULL,				/* next */
  0,				/* static_pass_number */
  TV_TREE_FORWPROP,		/* tv_id */
  PROP_cfg | PROP_ssa,		/* properties_required */
  0,				/* properties_provided */
  0,				/* properties_destroyed */
  0,				/* todo_flags_start */
  TODO_dump_func
  | TODO_ggc_collect
  | TODO_update_ssa
  | TODO_verify_ssa,		/* todo_flags_finish */
  0				/* letter */
};
#endif
=======
>>>>>>> 67514449
<|MERGE_RESOLUTION|>--- conflicted
+++ resolved
@@ -1083,306 +1083,5 @@
   | TODO_verify_ssa,		/* todo_flags_finish */
   0				/* letter */
 };
-<<<<<<< HEAD
-
-
-/* Structure to keep track of the value of a dereferenced PHI result
-   and the set of virtual operands used for that dereference.  */
-
-struct phiprop_d
-{
-  tree value;
-  tree vop_stmt;
-};
-
-/* Verify if the value recorded for NAME in PHIVN is still valid at
-   the start of basic block BB.  */
-
-static bool
-phivn_valid_p (struct phiprop_d *phivn, tree name, basic_block bb)
-{
-  tree vop_stmt = phivn[SSA_NAME_VERSION (name)].vop_stmt;
-  ssa_op_iter ui;
-  tree vuse;
-
-  /* The def stmts of all virtual uses need to be post-dominated
-     by bb.  */
-  FOR_EACH_SSA_TREE_OPERAND (vuse, vop_stmt, ui, SSA_OP_VUSE)
-    {
-      tree use_stmt;
-      imm_use_iterator ui2;
-      bool ok = true;
-
-      FOR_EACH_IMM_USE_STMT (use_stmt, ui2, vuse)
-	{
-	  /* If BB does not dominate a VDEF, the value is invalid.  */
-	  if (((TREE_CODE (use_stmt) == GIMPLE_MODIFY_STMT
-	        && !ZERO_SSA_OPERANDS (use_stmt, SSA_OP_VDEF))
-	       || TREE_CODE (use_stmt) == PHI_NODE)
-	      && !dominated_by_p (CDI_DOMINATORS, gimple_bb (use_stmt), bb))
-	    {
-	      ok = false;
-	      BREAK_FROM_IMM_USE_STMT (ui2);
-	    }
-	}
-      if (!ok)
-	return false;
-    }
-
-  return true;
-}
-
-/* Insert a new phi node for the dereference of PHI at basic_block
-   BB with the virtual operands from USE_STMT.  */
-
-static tree
-phiprop_insert_phi (basic_block bb, tree phi, tree use_stmt,
-		    struct phiprop_d *phivn, size_t n)
-{
-  tree res, new_phi;
-  edge_iterator ei;
-  edge e;
-
-  /* Build a new PHI node to replace the definition of
-     the indirect reference lhs.  */
-  res = GIMPLE_STMT_OPERAND (use_stmt, 0);
-  SSA_NAME_DEF_STMT (res) = new_phi = create_phi_node (res, bb);
-
-  /* Add PHI arguments for each edge inserting loads of the
-     addressable operands.  */
-  FOR_EACH_EDGE (e, ei, bb->preds)
-    {
-      tree old_arg, new_var, tmp;
-
-      old_arg = PHI_ARG_DEF_FROM_EDGE (phi, e);
-      while (TREE_CODE (old_arg) == SSA_NAME
-	     && (SSA_NAME_VERSION (old_arg) >= n
-	         || phivn[SSA_NAME_VERSION (old_arg)].value == NULL_TREE))
-	{
-	  tree def_stmt = SSA_NAME_DEF_STMT (old_arg);
-	  old_arg = GIMPLE_STMT_OPERAND (def_stmt, 1);
-	}
-
-      if (TREE_CODE (old_arg) == SSA_NAME)
-	/* Reuse a formerly created dereference.  */
-	new_var = phivn[SSA_NAME_VERSION (old_arg)].value;
-      else
-	{
-	  old_arg = TREE_OPERAND (old_arg, 0);
-	  new_var = create_tmp_var (TREE_TYPE (old_arg), NULL);
-	  tmp = build2 (GIMPLE_MODIFY_STMT, void_type_node,
-			NULL_TREE, unshare_expr (old_arg));
-	  if (TREE_CODE (TREE_TYPE (old_arg)) == COMPLEX_TYPE
-	      || TREE_CODE (TREE_TYPE (old_arg)) == VECTOR_TYPE)
-	    DECL_GIMPLE_REG_P (new_var) = 1;
-	  add_referenced_var (new_var);
-	  new_var = make_ssa_name (new_var, tmp);
-	  GIMPLE_STMT_OPERAND (tmp, 0) = new_var;
-
-	  bsi_insert_on_edge (e, tmp);
-
-	  update_stmt (tmp);
-	  mark_symbols_for_renaming (tmp);
-	}
-
-      add_phi_arg (new_phi, new_var, e);
-    }
-
-  update_stmt (new_phi);
-
-  return res;
-}
-
-/* Propagate between the phi node arguments of PHI in BB and phi result
-   users.  For now this matches
-        # p_2 = PHI <&x, &y>
-      <Lx>:;
-	p_3 = p_2;
-	z_2 = *p_3;
-   and converts it to
-	# z_2 = PHI <x, y>
-      <Lx>:;
-   Returns true if a transformation was done and edge insertions
-   need to be committed.  Global data PHIVN and N is used to track
-   past transformation results.  We need to be especially careful here
-   with aliasing issues as we are moving memory reads.  */
-
-static bool
-propagate_with_phi (basic_block bb, tree phi, struct phiprop_d *phivn, size_t n)
-{
-  tree ptr = PHI_RESULT (phi);
-  tree use_stmt, res = NULL_TREE;
-  block_stmt_iterator bsi;
-  imm_use_iterator ui;
-  use_operand_p arg_p, use;
-  ssa_op_iter i;
-  bool phi_inserted;
-
-  if (MTAG_P (SSA_NAME_VAR (ptr))
-      || !POINTER_TYPE_P (TREE_TYPE (ptr))
-      || !is_gimple_reg_type (TREE_TYPE (TREE_TYPE (ptr))))
-    return false;
-
-  /* Check if we can "cheaply" dereference all phi arguments.  */
-  FOR_EACH_PHI_ARG (arg_p, phi, i, SSA_OP_USE)
-    {
-      tree arg = USE_FROM_PTR (arg_p);
-      /* Walk the ssa chain until we reach a ssa name we already
-	 created a value for or we reach a definition of the form
-	 ssa_name_n = &var;  */
-      while (TREE_CODE (arg) == SSA_NAME
-	     && !SSA_NAME_IS_DEFAULT_DEF (arg)
-	     && (SSA_NAME_VERSION (arg) >= n
-	         || phivn[SSA_NAME_VERSION (arg)].value == NULL_TREE))
-	{
-	  tree def_stmt = SSA_NAME_DEF_STMT (arg);
-	  if (TREE_CODE (def_stmt) != GIMPLE_MODIFY_STMT)
-	    return false;
-	  arg = GIMPLE_STMT_OPERAND (def_stmt, 1);
-	}
-      if ((TREE_CODE (arg) != ADDR_EXPR
-	   /* Avoid to have to decay *&a to a[0] later.  */
-	   || !is_gimple_reg_type (TREE_TYPE (TREE_OPERAND (arg, 0))))
-	  && !(TREE_CODE (arg) == SSA_NAME
-	       && phivn[SSA_NAME_VERSION (arg)].value != NULL_TREE
-	       && phivn_valid_p (phivn, arg, bb)))
-	return false;
-    }
-
-  /* Find a dereferencing use.  First follow (single use) ssa
-     copy chains for ptr.  */
-  while (single_imm_use (ptr, &use, &use_stmt)
-	 && TREE_CODE (use_stmt) == GIMPLE_MODIFY_STMT
-	 && GIMPLE_STMT_OPERAND (use_stmt, 1) == ptr
-	 && TREE_CODE (GIMPLE_STMT_OPERAND (use_stmt, 0)) == SSA_NAME)
-    ptr = GIMPLE_STMT_OPERAND (use_stmt, 0);
-
-  /* Replace the first dereference of *ptr if there is one and if we
-     can move the loads to the place of the ptr phi node.  */
-  phi_inserted = false;
-  FOR_EACH_IMM_USE_STMT (use_stmt, ui, ptr)
-    {
-      ssa_op_iter ui2;
-      tree vuse;
-
-      /* Check whether this is a load of *ptr.  */
-      if (!(TREE_CODE (use_stmt) == GIMPLE_MODIFY_STMT
-	    && TREE_CODE (GIMPLE_STMT_OPERAND (use_stmt, 0)) == SSA_NAME 
-	    && TREE_CODE (GIMPLE_STMT_OPERAND (use_stmt, 1)) == INDIRECT_REF
-	    && TREE_OPERAND (GIMPLE_STMT_OPERAND (use_stmt, 1), 0) == ptr
-	    /* We cannot replace a load that may throw or is volatile.  */
-	    && !stmt_can_throw_internal (use_stmt)))
-	continue;
-
-      /* Check if we can move the loads.  The def stmts of all virtual uses
-	 need to be post-dominated by bb.  */
-      FOR_EACH_SSA_TREE_OPERAND (vuse, use_stmt, ui2, SSA_OP_VUSE)
-	{
-	  tree def_stmt = SSA_NAME_DEF_STMT (vuse);
-	  if (!SSA_NAME_IS_DEFAULT_DEF (vuse)
-	      && (gimple_bb (def_stmt) == bb
-		  || !dominated_by_p (CDI_DOMINATORS,
-				      bb, gimple_bb (def_stmt))))
-	    goto next;
-	}
-
-      /* Found a proper dereference.  Insert a phi node if this
-	 is the first load transformation.  */
-      if (!phi_inserted)
-	{
-	  res = phiprop_insert_phi (bb, phi, use_stmt, phivn, n);
-
-	  /* Remember the value we created for *ptr.  */
-	  phivn[SSA_NAME_VERSION (ptr)].value = res;
-	  phivn[SSA_NAME_VERSION (ptr)].vop_stmt = use_stmt;
-
-	  /* Remove old stmt.  The phi is taken care of by DCE, if we
-	     want to delete it here we also have to delete all intermediate
-	     copies.  */
-	  bsi = bsi_for_stmt (use_stmt);
-	  bsi_remove (&bsi, 0);
-
-	  phi_inserted = true;
-	}
-      else
-	{
-	  /* Further replacements are easy, just make a copy out of the
-	     load.  */
-	  GIMPLE_STMT_OPERAND (use_stmt, 1) = res;
-	  update_stmt (use_stmt);
-	}
-
-next:;
-      /* Continue searching for a proper dereference.  */
-    }
-
-  return phi_inserted;
-}
-
-/* Helper walking the dominator tree starting from BB and processing
-   phi nodes with global data PHIVN and N.  */
-
-static bool
-tree_ssa_phiprop_1 (basic_block bb, struct phiprop_d *phivn, size_t n)
-{
-  bool did_something = false; 
-  basic_block son;
-  tree phi;
-
-  for (phi = phi_nodes (bb); phi; phi = PHI_CHAIN (phi))
-    did_something |= propagate_with_phi (bb, phi, phivn, n);
-
-  for (son = first_dom_son (CDI_DOMINATORS, bb);
-       son;
-       son = next_dom_son (CDI_DOMINATORS, son))
-    did_something |= tree_ssa_phiprop_1 (son, phivn, n);
-
-  return did_something;
-}
-
-/* Main entry for phiprop pass.  */
-
-static unsigned int
-tree_ssa_phiprop (void)
-{
-  struct phiprop_d *phivn;
-
-  calculate_dominance_info (CDI_DOMINATORS);
-
-  phivn = XCNEWVEC (struct phiprop_d, num_ssa_names);
-
-  if (tree_ssa_phiprop_1 (ENTRY_BLOCK_PTR, phivn, num_ssa_names))
-    bsi_commit_edge_inserts ();
-
-  free (phivn);
-
-  return 0;
-}
-
-static bool
-gate_phiprop (void)
-{
-  return 1;
-}
-
-struct tree_opt_pass pass_phiprop = {
-  "phiprop",			/* name */
-  gate_phiprop,			/* gate */
-  tree_ssa_phiprop,		/* execute */
-  NULL,				/* sub */
-  NULL,				/* next */
-  0,				/* static_pass_number */
-  TV_TREE_FORWPROP,		/* tv_id */
-  PROP_cfg | PROP_ssa,		/* properties_required */
-  0,				/* properties_provided */
-  0,				/* properties_destroyed */
-  0,				/* todo_flags_start */
-  TODO_dump_func
-  | TODO_ggc_collect
-  | TODO_update_ssa
-  | TODO_verify_ssa,		/* todo_flags_finish */
-  0				/* letter */
-};
-#endif
-=======
->>>>>>> 67514449
+
+#endif