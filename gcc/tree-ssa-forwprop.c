/* Forward propagation of expressions for single use variables.
<<<<<<< HEAD
   Copyright (C) 2004, 2005, 2007, 2008 Free Software Foundation, Inc.
=======
   Copyright (C) 2004, 2005, 2007, 2008, 2009 Free Software Foundation, Inc.
>>>>>>> a0daa400

This file is part of GCC.

GCC is free software; you can redistribute it and/or modify
it under the terms of the GNU General Public License as published by
the Free Software Foundation; either version 3, or (at your option)
any later version.

GCC is distributed in the hope that it will be useful,
but WITHOUT ANY WARRANTY; without even the implied warranty of
MERCHANTABILITY or FITNESS FOR A PARTICULAR PURPOSE.  See the
GNU General Public License for more details.

You should have received a copy of the GNU General Public License
along with GCC; see the file COPYING3.  If not see
<http://www.gnu.org/licenses/>.  */

#include "config.h"
#include "system.h"
#include "coretypes.h"
#include "tm.h"
#include "ggc.h"
#include "tree.h"
#include "rtl.h"
#include "tm_p.h"
#include "basic-block.h"
#include "timevar.h"
#include "diagnostic.h"
#include "tree-flow.h"
#include "tree-pass.h"
#include "tree-dump.h"
#include "langhooks.h"
#include "flags.h"
#include "gimple.h"

/* This pass propagates the RHS of assignment statements into use
   sites of the LHS of the assignment.  It's basically a specialized
   form of tree combination.   It is hoped all of this can disappear
   when we have a generalized tree combiner.

   One class of common cases we handle is forward propagating a single use
   variable into a COND_EXPR.  

     bb0:
       x = a COND b;
       if (x) goto ... else goto ...

   Will be transformed into:

     bb0:
       if (a COND b) goto ... else goto ...
 
   Similarly for the tests (x == 0), (x != 0), (x == 1) and (x != 1).

   Or (assuming c1 and c2 are constants):

     bb0:
       x = a + c1;  
       if (x EQ/NEQ c2) goto ... else goto ...

   Will be transformed into:

     bb0:
        if (a EQ/NEQ (c2 - c1)) goto ... else goto ...

   Similarly for x = a - c1.
    
   Or

     bb0:
       x = !a
       if (x) goto ... else goto ...

   Will be transformed into:

     bb0:
        if (a == 0) goto ... else goto ...

   Similarly for the tests (x == 0), (x != 0), (x == 1) and (x != 1).
   For these cases, we propagate A into all, possibly more than one,
   COND_EXPRs that use X.

   Or

     bb0:
       x = (typecast) a
       if (x) goto ... else goto ...

   Will be transformed into:

     bb0:
        if (a != 0) goto ... else goto ...

   (Assuming a is an integral type and x is a boolean or x is an
    integral and a is a boolean.)

   Similarly for the tests (x == 0), (x != 0), (x == 1) and (x != 1).
   For these cases, we propagate A into all, possibly more than one,
   COND_EXPRs that use X.

   In addition to eliminating the variable and the statement which assigns
   a value to the variable, we may be able to later thread the jump without
   adding insane complexity in the dominator optimizer.

   Also note these transformations can cascade.  We handle this by having
   a worklist of COND_EXPR statements to examine.  As we make a change to
   a statement, we put it back on the worklist to examine on the next
   iteration of the main loop.

   A second class of propagation opportunities arises for ADDR_EXPR
   nodes.

     ptr = &x->y->z;
     res = *ptr;

   Will get turned into

     res = x->y->z;

   Or
     ptr = (type1*)&type2var;
     res = *ptr

   Will get turned into (if type1 and type2 are the same size
   and neither have volatile on them):
     res = VIEW_CONVERT_EXPR<type1>(type2var)

   Or

     ptr = &x[0];
     ptr2 = ptr + <constant>;

   Will get turned into

     ptr2 = &x[constant/elementsize];

  Or

     ptr = &x[0];
     offset = index * element_size;
     offset_p = (pointer) offset;
     ptr2 = ptr + offset_p

  Will get turned into:

     ptr2 = &x[index];

  We also propagate casts into SWITCH_EXPR and COND_EXPR conditions to
  allow us to remove the cast and {NOT_EXPR,NEG_EXPR} into a subsequent
  {NOT_EXPR,NEG_EXPR}.

   This will (of course) be extended as other needs arise.  */

static bool forward_propagate_addr_expr (tree name, tree rhs);

/* Set to true if we delete EH edges during the optimization.  */
static bool cfg_changed;

static tree rhs_to_tree (tree type, gimple stmt);

/* Get the next statement we can propagate NAME's value into skipping
   trivial copies.  Returns the statement that is suitable as a
   propagation destination or NULL_TREE if there is no such one.
   This only returns destinations in a single-use chain.  FINAL_NAME_P
   if non-NULL is written to the ssa name that represents the use.  */

static gimple
get_prop_dest_stmt (tree name, tree *final_name_p)
{
  use_operand_p use;
  gimple use_stmt;

  do {
    /* If name has multiple uses, bail out.  */
    if (!single_imm_use (name, &use, &use_stmt))
      return NULL;

    /* If this is not a trivial copy, we found it.  */
    if (!gimple_assign_copy_p (use_stmt)
	|| TREE_CODE (gimple_assign_lhs (use_stmt)) != SSA_NAME
	|| gimple_assign_rhs1 (use_stmt) != name)
      break;

    /* Continue searching uses of the copy destination.  */
    name = gimple_assign_lhs (use_stmt);
  } while (1);

  if (final_name_p)
    *final_name_p = name;

  return use_stmt;
}

/* Get the statement we can propagate from into NAME skipping
   trivial copies.  Returns the statement which defines the
   propagation source or NULL_TREE if there is no such one.
   If SINGLE_USE_ONLY is set considers only sources which have
   a single use chain up to NAME.  If SINGLE_USE_P is non-null,
   it is set to whether the chain to NAME is a single use chain
   or not.  SINGLE_USE_P is not written to if SINGLE_USE_ONLY is set.  */

static gimple
get_prop_source_stmt (tree name, bool single_use_only, bool *single_use_p)
{
  bool single_use = true;

  do {
    gimple def_stmt = SSA_NAME_DEF_STMT (name);

    if (!has_single_use (name))
      {
	single_use = false;
	if (single_use_only)
	  return NULL;
      }

    /* If name is defined by a PHI node or is the default def, bail out.  */
    if (gimple_code (def_stmt) != GIMPLE_ASSIGN)
      return NULL;

    /* If name is not a simple copy destination, we found it.  */
    if (!gimple_assign_copy_p (def_stmt)
        || TREE_CODE (gimple_assign_rhs1 (def_stmt)) != SSA_NAME)
      {
	tree rhs;

	if (!single_use_only && single_use_p)
	  *single_use_p = single_use;

	/* We can look through pointer conversions in the search
	   for a useful stmt for the comparison folding.  */
	rhs = gimple_assign_rhs1 (def_stmt);
	if (CONVERT_EXPR_CODE_P (gimple_assign_rhs_code (def_stmt))
	    && TREE_CODE (rhs) == SSA_NAME
	    && POINTER_TYPE_P (TREE_TYPE (gimple_assign_lhs (def_stmt)))
	    && POINTER_TYPE_P (TREE_TYPE (rhs)))
	  name = rhs;
	else
	  return def_stmt;
      }
    else
      {
	/* Continue searching the def of the copy source name.  */
	name = gimple_assign_rhs1 (def_stmt);
      }
  } while (1);
}

/* Checks if the destination ssa name in DEF_STMT can be used as
   propagation source.  Returns true if so, otherwise false.  */

static bool
can_propagate_from (gimple def_stmt)
{
  use_operand_p use_p;
  ssa_op_iter iter;

  gcc_assert (is_gimple_assign (def_stmt));
  /* If the rhs has side-effects we cannot propagate from it.  */
  if (gimple_has_volatile_ops (def_stmt))
    return false;

  /* If the rhs is a load we cannot propagate from it.  */
  if (TREE_CODE_CLASS (gimple_assign_rhs_code (def_stmt)) == tcc_reference
      || TREE_CODE_CLASS (gimple_assign_rhs_code (def_stmt)) == tcc_declaration)
    return false;

  /* Constants can be always propagated.  */
  if (is_gimple_min_invariant 
      (rhs_to_tree (TREE_TYPE (gimple_assign_lhs (def_stmt)), def_stmt)))
    return true;

  /* We cannot propagate ssa names that occur in abnormal phi nodes.  */
  FOR_EACH_SSA_USE_OPERAND (use_p, def_stmt, iter, SSA_OP_USE)
    if (SSA_NAME_OCCURS_IN_ABNORMAL_PHI (USE_FROM_PTR (use_p)))
      return false;

  /* If the definition is a conversion of a pointer to a function type,
     then we can not apply optimizations as some targets require
     function pointers to be canonicalized and in this case this
     optimization could eliminate a necessary canonicalization.  */
  if (is_gimple_assign (def_stmt)
      && (CONVERT_EXPR_CODE_P (gimple_assign_rhs_code (def_stmt))))
    {
      tree rhs = gimple_assign_rhs1 (def_stmt);
      if (POINTER_TYPE_P (TREE_TYPE (rhs))
          && TREE_CODE (TREE_TYPE (TREE_TYPE (rhs))) == FUNCTION_TYPE)
        return false;
    }
  return true;
}

/* Remove a copy chain ending in NAME along the defs but not
   further or including UP_TO_STMT.  If NAME was replaced in
   its only use then this function can be used to clean up
   dead stmts.  Returns true if UP_TO_STMT can be removed
   as well, otherwise false.  */

static bool
remove_prop_source_from_use (tree name, gimple up_to_stmt)
{
  gimple_stmt_iterator gsi;
  gimple stmt;

  do {
    if (!has_zero_uses (name))
      return false;

    stmt = SSA_NAME_DEF_STMT (name);
    if (stmt == up_to_stmt)
      return true;

    gsi = gsi_for_stmt (stmt);
    release_defs (stmt);
    gsi_remove (&gsi, true);

    name = (gimple_assign_copy_p (stmt)) ? gimple_assign_rhs1 (stmt) : NULL;
  } while (name && TREE_CODE (name) == SSA_NAME);

  return false;
}

/* Return the rhs of a gimple_assign STMT in a form of a single tree,
   converted to type TYPE.
   
   This should disappear, but is needed so we can combine expressions and use
   the fold() interfaces. Long term, we need to develop folding and combine
   routines that deal with gimple exclusively . */

static tree
rhs_to_tree (tree type, gimple stmt)
{
  enum tree_code code = gimple_assign_rhs_code (stmt);
  if (get_gimple_rhs_class (code) == GIMPLE_BINARY_RHS)
    return fold_build2 (code, type, gimple_assign_rhs1 (stmt),
			gimple_assign_rhs2 (stmt));
  else if (get_gimple_rhs_class (code) == GIMPLE_UNARY_RHS)
    return build1 (code, type, gimple_assign_rhs1 (stmt));
  else if (get_gimple_rhs_class (code) == GIMPLE_SINGLE_RHS)
    return gimple_assign_rhs1 (stmt);
  else
    gcc_unreachable ();
}

/* Combine OP0 CODE OP1 in the context of a COND_EXPR.  Returns
   the folded result in a form suitable for COND_EXPR_COND or
   NULL_TREE, if there is no suitable simplified form.  If
   INVARIANT_ONLY is true only gimple_min_invariant results are
   considered simplified.  */

static tree
combine_cond_expr_cond (enum tree_code code, tree type,
			tree op0, tree op1, bool invariant_only)
{
  tree t;

  gcc_assert (TREE_CODE_CLASS (code) == tcc_comparison);

  t = fold_binary (code, type, op0, op1);
  if (!t)
    return NULL_TREE;

  /* Require that we got a boolean type out if we put one in.  */
  gcc_assert (TREE_CODE (TREE_TYPE (t)) == TREE_CODE (type));

  /* Canonicalize the combined condition for use in a COND_EXPR.  */
  t = canonicalize_cond_expr_cond (t);

  /* Bail out if we required an invariant but didn't get one.  */
  if (!t || (invariant_only && !is_gimple_min_invariant (t)))
    return NULL_TREE;

  return t;
}
<<<<<<< HEAD

/* Propagate from the ssa name definition statements of COND_EXPR
   in GIMPLE_COND statement STMT into the conditional if that simplifies it.
   Returns zero if no statement was changed, one if there were
   changes and two if cfg_cleanup needs to run.
   
   This must be kept in sync with forward_propagate_into_cond.  */

static int
forward_propagate_into_gimple_cond (gimple stmt)
{
   int did_something = 0;

  do {
    tree tmp = NULL_TREE;
    tree name, rhs0 = NULL_TREE, rhs1 = NULL_TREE;
    gimple def_stmt;
    bool single_use0_p = false, single_use1_p = false;
    enum tree_code code = gimple_cond_code (stmt);

=======

/* Propagate from the ssa name definition statements of COND_EXPR
   in GIMPLE_COND statement STMT into the conditional if that simplifies it.
   Returns zero if no statement was changed, one if there were
   changes and two if cfg_cleanup needs to run.
   
   This must be kept in sync with forward_propagate_into_cond.  */

static int
forward_propagate_into_gimple_cond (gimple stmt)
{
   int did_something = 0;

  do {
    tree tmp = NULL_TREE;
    tree name, rhs0 = NULL_TREE, rhs1 = NULL_TREE;
    gimple def_stmt;
    bool single_use0_p = false, single_use1_p = false;
    enum tree_code code = gimple_cond_code (stmt);

>>>>>>> a0daa400
    /* We can do tree combining on SSA_NAME and comparison expressions.  */
    if (TREE_CODE_CLASS (gimple_cond_code (stmt)) == tcc_comparison
        && TREE_CODE (gimple_cond_lhs (stmt)) == SSA_NAME)
      {
	/* For comparisons use the first operand, that is likely to
	   simplify comparisons against constants.  */
	name = gimple_cond_lhs (stmt);
	def_stmt = get_prop_source_stmt (name, false, &single_use0_p);
	if (def_stmt && can_propagate_from (def_stmt))
	  {
	    tree op1 = gimple_cond_rhs (stmt);
	    rhs0 = rhs_to_tree (TREE_TYPE (op1), def_stmt);
	    tmp = combine_cond_expr_cond (code, boolean_type_node, rhs0,
					  op1, !single_use0_p);
	  }
	/* If that wasn't successful, try the second operand.  */
	if (tmp == NULL_TREE
	    && TREE_CODE (gimple_cond_rhs (stmt)) == SSA_NAME)
	  {
	    tree op0 = gimple_cond_lhs (stmt);
	    name = gimple_cond_rhs (stmt);
	    def_stmt = get_prop_source_stmt (name, false, &single_use1_p);
	    if (!def_stmt || !can_propagate_from (def_stmt))
	      return did_something;

	    rhs1 = rhs_to_tree (TREE_TYPE (op0), def_stmt);
	    tmp = combine_cond_expr_cond (code, boolean_type_node, op0, rhs1,
					  !single_use1_p);
	  }
	/* If that wasn't successful either, try both operands.  */
	if (tmp == NULL_TREE
	    && rhs0 != NULL_TREE
	    && rhs1 != NULL_TREE)
	  tmp = combine_cond_expr_cond (code, boolean_type_node, rhs0,
					fold_convert (TREE_TYPE (rhs0), rhs1),
					!(single_use0_p && single_use1_p));
      }

    if (tmp)
      {
	if (dump_file && tmp)
	  {
            tree cond = build2 (gimple_cond_code (stmt),
				boolean_type_node,
				gimple_cond_lhs (stmt),
				gimple_cond_rhs (stmt));
	    fprintf (dump_file, "  Replaced '");
	    print_generic_expr (dump_file, cond, 0);
	    fprintf (dump_file, "' with '");
	    print_generic_expr (dump_file, tmp, 0);
	    fprintf (dump_file, "'\n");
	  }

        gimple_cond_set_condition_from_tree (stmt, unshare_expr (tmp));
	update_stmt (stmt);

	/* Remove defining statements.  */
	remove_prop_source_from_use (name, NULL);

	if (is_gimple_min_invariant (tmp))
	  did_something = 2;
	else if (did_something == 0)
	  did_something = 1;

	/* Continue combining.  */
	continue;
      }

    break;
  } while (1);

  return did_something;
}


/* Propagate from the ssa name definition statements of COND_EXPR
   in the rhs of statement STMT into the conditional if that simplifies it.
   Returns zero if no statement was changed, one if there were
   changes and two if cfg_cleanup needs to run.

   This must be kept in sync with forward_propagate_into_gimple_cond.  */

static int
forward_propagate_into_cond (gimple_stmt_iterator *gsi_p)
{
  gimple stmt = gsi_stmt (*gsi_p);
  int did_something = 0;

  do {
    tree tmp = NULL_TREE;
    tree cond = gimple_assign_rhs1 (stmt);
    tree name, rhs0 = NULL_TREE, rhs1 = NULL_TREE;
    gimple def_stmt;
    bool single_use0_p = false, single_use1_p = false;

    /* We can do tree combining on SSA_NAME and comparison expressions.  */
    if (COMPARISON_CLASS_P (cond)
	&& TREE_CODE (TREE_OPERAND (cond, 0)) == SSA_NAME)
      {
	/* For comparisons use the first operand, that is likely to
	   simplify comparisons against constants.  */
	name = TREE_OPERAND (cond, 0);
	def_stmt = get_prop_source_stmt (name, false, &single_use0_p);
	if (def_stmt && can_propagate_from (def_stmt))
	  {
	    tree op1 = TREE_OPERAND (cond, 1);
	    rhs0 = rhs_to_tree (TREE_TYPE (op1), def_stmt);
	    tmp = combine_cond_expr_cond (TREE_CODE (cond), boolean_type_node,
					  rhs0, op1, !single_use0_p);
	  }
	/* If that wasn't successful, try the second operand.  */
	if (tmp == NULL_TREE
	    && TREE_CODE (TREE_OPERAND (cond, 1)) == SSA_NAME)
	  {
	    tree op0 = TREE_OPERAND (cond, 0);
	    name = TREE_OPERAND (cond, 1);
	    def_stmt = get_prop_source_stmt (name, false, &single_use1_p);
	    if (!def_stmt || !can_propagate_from (def_stmt))
	      return did_something;

	    rhs1 = rhs_to_tree (TREE_TYPE (op0), def_stmt);
	    tmp = combine_cond_expr_cond (TREE_CODE (cond), boolean_type_node,
					  op0, rhs1, !single_use1_p);
	  }
	/* If that wasn't successful either, try both operands.  */
	if (tmp == NULL_TREE
	    && rhs0 != NULL_TREE
	    && rhs1 != NULL_TREE)
	  tmp = combine_cond_expr_cond (TREE_CODE (cond), boolean_type_node,
					rhs0, fold_convert (TREE_TYPE (rhs0),
							    rhs1),
					!(single_use0_p && single_use1_p));
      }
    else if (TREE_CODE (cond) == SSA_NAME)
      {
	name = cond;
	def_stmt = get_prop_source_stmt (name, true, NULL);
	if (def_stmt || !can_propagate_from (def_stmt))
	  return did_something;

	rhs0 = gimple_assign_rhs1 (def_stmt);
	tmp = combine_cond_expr_cond (NE_EXPR, boolean_type_node, rhs0,
				      build_int_cst (TREE_TYPE (rhs0), 0),
				      false);
      }

    if (tmp)
      {
	if (dump_file && tmp)
	  {
	    fprintf (dump_file, "  Replaced '");
	    print_generic_expr (dump_file, cond, 0);
	    fprintf (dump_file, "' with '");
	    print_generic_expr (dump_file, tmp, 0);
	    fprintf (dump_file, "'\n");
	  }

	gimple_assign_set_rhs_from_tree (gsi_p, unshare_expr (tmp));
	stmt = gsi_stmt (*gsi_p);
	update_stmt (stmt);

	/* Remove defining statements.  */
	remove_prop_source_from_use (name, NULL);

	if (is_gimple_min_invariant (tmp))
	  did_something = 2;
	else if (did_something == 0)
	  did_something = 1;

	/* Continue combining.  */
	continue;
      }

    break;
  } while (1);

  return did_something;
}

/* We've just substituted an ADDR_EXPR into stmt.  Update all the 
   relevant data structures to match.  */

static void
tidy_after_forward_propagate_addr (gimple stmt)
{
  /* We may have turned a trapping insn into a non-trapping insn.  */
  if (maybe_clean_or_replace_eh_stmt (stmt, stmt)
      && gimple_purge_dead_eh_edges (gimple_bb (stmt)))
    cfg_changed = true;

  if (TREE_CODE (gimple_assign_rhs1 (stmt)) == ADDR_EXPR)
     recompute_tree_invariant_for_addr_expr (gimple_assign_rhs1 (stmt));

  mark_symbols_for_renaming (stmt);
}

/* DEF_RHS contains the address of the 0th element in an array.
   USE_STMT uses type of DEF_RHS to compute the address of an
   arbitrary element within the array.  The (variable) byte offset
   of the element is contained in OFFSET.

   We walk back through the use-def chains of OFFSET to verify that
   it is indeed computing the offset of an element within the array
   and extract the index corresponding to the given byte offset.

   We then try to fold the entire address expression into a form
   &array[index].

   If we are successful, we replace the right hand side of USE_STMT
   with the new address computation.  */

static bool
forward_propagate_addr_into_variable_array_index (tree offset,
						  tree def_rhs,
						  gimple_stmt_iterator *use_stmt_gsi)
{
  tree index;
  gimple offset_def, use_stmt = gsi_stmt (*use_stmt_gsi);
<<<<<<< HEAD

  /* Get the offset's defining statement.  */
  offset_def = SSA_NAME_DEF_STMT (offset);

=======

  /* Get the offset's defining statement.  */
  offset_def = SSA_NAME_DEF_STMT (offset);

>>>>>>> a0daa400
  /* Try to find an expression for a proper index.  This is either a
     multiplication expression by the element size or just the ssa name we came
     along in case the element size is one. In that case, however, we do not
     allow multiplications because they can be computing index to a higher
     level dimension (PR 37861). */
  if (integer_onep (TYPE_SIZE_UNIT (TREE_TYPE (TREE_TYPE (def_rhs)))))
    {
      if (is_gimple_assign (offset_def)
	  && gimple_assign_rhs_code (offset_def) == MULT_EXPR)
	return false;

      index = offset;
    }
  else
    {
      /* The statement which defines OFFSET before type conversion
         must be a simple GIMPLE_ASSIGN.  */
      if (!is_gimple_assign (offset_def))
	return false;

      /* The RHS of the statement which defines OFFSET must be a
	 multiplication of an object by the size of the array elements. 
	 This implicitly verifies that the size of the array elements
	 is constant.  */
     offset = gimple_assign_rhs1 (offset_def);
     if (gimple_assign_rhs_code (offset_def) != MULT_EXPR
	 || TREE_CODE (gimple_assign_rhs2 (offset_def)) != INTEGER_CST
	 || !simple_cst_equal (gimple_assign_rhs2 (offset_def),
			       TYPE_SIZE_UNIT (TREE_TYPE (TREE_TYPE (def_rhs)))))
	return false;

      /* The first operand to the MULT_EXPR is the desired index.  */
      index = offset;
    }

  /* Replace the pointer addition with array indexing.  */
  gimple_assign_set_rhs_from_tree (use_stmt_gsi, unshare_expr (def_rhs));
  use_stmt = gsi_stmt (*use_stmt_gsi);
  TREE_OPERAND (TREE_OPERAND (gimple_assign_rhs1 (use_stmt), 0), 1)
    = index;

  /* That should have created gimple, so there is no need to
     record information to undo the propagation.  */
  fold_stmt_inplace (use_stmt);
  tidy_after_forward_propagate_addr (use_stmt);
  return true;
}

/* NAME is a SSA_NAME representing DEF_RHS which is of the form
   ADDR_EXPR <whatever>.

   Try to forward propagate the ADDR_EXPR into the use USE_STMT.
   Often this will allow for removal of an ADDR_EXPR and INDIRECT_REF
   node or for recovery of array indexing from pointer arithmetic.

   Return true if the propagation was successful (the propagation can
   be not totally successful, yet things may have been changed).  */

static bool
forward_propagate_addr_expr_1 (tree name, tree def_rhs,
			       gimple_stmt_iterator *use_stmt_gsi,
			       bool single_use_p)
{
  tree lhs, rhs, rhs2, array_ref;
  tree *rhsp, *lhsp;
  gimple use_stmt = gsi_stmt (*use_stmt_gsi);
  enum tree_code rhs_code;
<<<<<<< HEAD

  gcc_assert (TREE_CODE (def_rhs) == ADDR_EXPR);

=======

  gcc_assert (TREE_CODE (def_rhs) == ADDR_EXPR);

>>>>>>> a0daa400
  lhs = gimple_assign_lhs (use_stmt);
  rhs_code = gimple_assign_rhs_code (use_stmt);
  rhs = gimple_assign_rhs1 (use_stmt);

  /* Trivial cases.  The use statement could be a trivial copy or a
     useless conversion.  Recurse to the uses of the lhs as copyprop does
     not copy through different variant pointers and FRE does not catch
     all useless conversions.  Treat the case of a single-use name and
     a conversion to def_rhs type separate, though.  */
  if (TREE_CODE (lhs) == SSA_NAME
      && ((rhs_code == SSA_NAME && rhs == name)
	  || CONVERT_EXPR_CODE_P (rhs_code)))
    {
      /* Only recurse if we don't deal with a single use or we cannot
	 do the propagation to the current statement.  In particular
	 we can end up with a conversion needed for a non-invariant
	 address which we cannot do in a single statement.  */
      if (!single_use_p
	  || (!useless_type_conversion_p (TREE_TYPE (lhs), TREE_TYPE (def_rhs))
	      && !is_gimple_min_invariant (def_rhs)))
	return forward_propagate_addr_expr (lhs, def_rhs);

      gimple_assign_set_rhs1 (use_stmt, unshare_expr (def_rhs));
      if (useless_type_conversion_p (TREE_TYPE (lhs), TREE_TYPE (def_rhs)))
	gimple_assign_set_rhs_code (use_stmt, TREE_CODE (def_rhs));
      else
	gimple_assign_set_rhs_code (use_stmt, NOP_EXPR);
      return true;
    }

  /* Now strip away any outer COMPONENT_REF/ARRAY_REF nodes from the LHS. 
     ADDR_EXPR will not appear on the LHS.  */
  lhsp = gimple_assign_lhs_ptr (use_stmt);
  while (handled_component_p (*lhsp))
    lhsp = &TREE_OPERAND (*lhsp, 0);
  lhs = *lhsp;

  /* Now see if the LHS node is an INDIRECT_REF using NAME.  If so, 
     propagate the ADDR_EXPR into the use of NAME and fold the result.  */
  if (TREE_CODE (lhs) == INDIRECT_REF
      && TREE_OPERAND (lhs, 0) == name
      && may_propagate_address_into_dereference (def_rhs, lhs)
      && (lhsp != gimple_assign_lhs_ptr (use_stmt)
	  || useless_type_conversion_p (TREE_TYPE (TREE_OPERAND (def_rhs, 0)),
					TREE_TYPE (rhs))))
    {
      *lhsp = unshare_expr (TREE_OPERAND (def_rhs, 0));
      fold_stmt_inplace (use_stmt);
      tidy_after_forward_propagate_addr (use_stmt);

      /* Continue propagating into the RHS if this was not the only use.  */
      if (single_use_p)
	return true;
    }

  /* Strip away any outer COMPONENT_REF, ARRAY_REF or ADDR_EXPR
     nodes from the RHS.  */
  rhsp = gimple_assign_rhs1_ptr (use_stmt);
  while (handled_component_p (*rhsp)
	 || TREE_CODE (*rhsp) == ADDR_EXPR)
    rhsp = &TREE_OPERAND (*rhsp, 0);
  rhs = *rhsp;

  /* Now see if the RHS node is an INDIRECT_REF using NAME.  If so,
     propagate the ADDR_EXPR into the use of NAME and fold the result.  */
  if (TREE_CODE (rhs) == INDIRECT_REF
      && TREE_OPERAND (rhs, 0) == name
      && may_propagate_address_into_dereference (def_rhs, rhs))
    {
      *rhsp = unshare_expr (TREE_OPERAND (def_rhs, 0));
      fold_stmt_inplace (use_stmt);
      tidy_after_forward_propagate_addr (use_stmt);
      return true;
    }

  /* Now see if the RHS node is an INDIRECT_REF using NAME.  If so, 
     propagate the ADDR_EXPR into the use of NAME and try to
     create a VCE and fold the result.  */
  if (TREE_CODE (rhs) == INDIRECT_REF
      && TREE_OPERAND (rhs, 0) == name
      && TYPE_SIZE (TREE_TYPE (rhs))
      && TYPE_SIZE (TREE_TYPE (TREE_OPERAND (def_rhs, 0)))
      /* Function decls should not be used for VCE either as it could be a
         function descriptor that we want and not the actual function code.  */
      && TREE_CODE (TREE_OPERAND (def_rhs, 0)) != FUNCTION_DECL
      /* We should not convert volatile loads to non volatile loads. */
      && !TYPE_VOLATILE (TREE_TYPE (rhs))
      && !TYPE_VOLATILE (TREE_TYPE (TREE_OPERAND (def_rhs, 0)))
      && operand_equal_p (TYPE_SIZE (TREE_TYPE (rhs)),
			  TYPE_SIZE (TREE_TYPE (TREE_OPERAND (def_rhs, 0))), 0)) 
   {
<<<<<<< HEAD
     tree new_rhs = unshare_expr (TREE_OPERAND (def_rhs, 0));
=======
     tree def_rhs_base, new_rhs = unshare_expr (TREE_OPERAND (def_rhs, 0));
>>>>>>> a0daa400
     new_rhs = fold_build1 (VIEW_CONVERT_EXPR, TREE_TYPE (rhs), new_rhs);
     if (TREE_CODE (new_rhs) != VIEW_CONVERT_EXPR)
       {
	 /* If we have folded the VIEW_CONVERT_EXPR then the result is only
	    valid if we can replace the whole rhs of the use statement.  */
	 if (rhs != gimple_assign_rhs1 (use_stmt))
	   return false;
	 new_rhs = force_gimple_operand_gsi (use_stmt_gsi, new_rhs, true, NULL,
					     true, GSI_NEW_STMT);
	 gimple_assign_set_rhs1 (use_stmt, new_rhs);
<<<<<<< HEAD
       }
     else
=======
	 tidy_after_forward_propagate_addr (use_stmt);
	 return true;
       }
     /* If the defining rhs comes from an indirect reference, then do not
        convert into a VIEW_CONVERT_EXPR.  */
     def_rhs_base = TREE_OPERAND (def_rhs, 0);
     while (handled_component_p (def_rhs_base))
       def_rhs_base = TREE_OPERAND (def_rhs_base, 0);
     if (!INDIRECT_REF_P (def_rhs_base))
>>>>>>> a0daa400
       {
	 /* We may have arbitrary VIEW_CONVERT_EXPRs in a nested component
	    reference.  Place it there and fold the thing.  */
	 *rhsp = new_rhs;
	 fold_stmt_inplace (use_stmt);
<<<<<<< HEAD
       }
     tidy_after_forward_propagate_addr (use_stmt);
     return true;
=======
	 tidy_after_forward_propagate_addr (use_stmt);
	 return true;
       }
>>>>>>> a0daa400
   }

  /* If the use of the ADDR_EXPR is not a POINTER_PLUS_EXPR, there
     is nothing to do. */
  if (gimple_assign_rhs_code (use_stmt) != POINTER_PLUS_EXPR
      || gimple_assign_rhs1 (use_stmt) != name)
    return false;

  /* The remaining cases are all for turning pointer arithmetic into
     array indexing.  They only apply when we have the address of
     element zero in an array.  If that is not the case then there
     is nothing to do.  */
  array_ref = TREE_OPERAND (def_rhs, 0);
  if (TREE_CODE (array_ref) != ARRAY_REF
      || TREE_CODE (TREE_TYPE (TREE_OPERAND (array_ref, 0))) != ARRAY_TYPE
      || !integer_zerop (TREE_OPERAND (array_ref, 1)))
    return false;

  rhs2 = gimple_assign_rhs2 (use_stmt);
  /* Try to optimize &x[0] p+ C where C is a multiple of the size
     of the elements in X into &x[C/element size].  */
  if (TREE_CODE (rhs2) == INTEGER_CST)
    {
      tree new_rhs = maybe_fold_stmt_addition (gimple_expr_type (use_stmt),
					       array_ref, rhs2);
      if (new_rhs)
	{
	  gimple_assign_set_rhs_from_tree (use_stmt_gsi, new_rhs);
	  use_stmt = gsi_stmt (*use_stmt_gsi);
	  update_stmt (use_stmt);
	  tidy_after_forward_propagate_addr (use_stmt);
	  return true;
	}
    }

  /* Try to optimize &x[0] p+ OFFSET where OFFSET is defined by
     converting a multiplication of an index by the size of the
     array elements, then the result is converted into the proper
     type for the arithmetic.  */
  if (TREE_CODE (rhs2) == SSA_NAME
<<<<<<< HEAD
=======
      && useless_type_conversion_p (TREE_TYPE (name), TREE_TYPE (def_rhs))
>>>>>>> a0daa400
      /* Avoid problems with IVopts creating PLUS_EXPRs with a
	 different type than their operands.  */
      && useless_type_conversion_p (TREE_TYPE (lhs), TREE_TYPE (def_rhs)))
    return forward_propagate_addr_into_variable_array_index (rhs2, def_rhs,
							     use_stmt_gsi);
  return false;
}

/* STMT is a statement of the form SSA_NAME = ADDR_EXPR <whatever>.

   Try to forward propagate the ADDR_EXPR into all uses of the SSA_NAME.
   Often this will allow for removal of an ADDR_EXPR and INDIRECT_REF
   node or for recovery of array indexing from pointer arithmetic.
   Returns true, if all uses have been propagated into.  */

static bool
forward_propagate_addr_expr (tree name, tree rhs)
{
  int stmt_loop_depth = gimple_bb (SSA_NAME_DEF_STMT (name))->loop_depth;
  imm_use_iterator iter;
  gimple use_stmt;
  bool all = true;
  bool single_use_p = has_single_use (name);
  bool debug = false;

  FOR_EACH_IMM_USE_STMT (use_stmt, iter, name)
    {
      bool result;
      tree use_rhs;

      /* If the use is not in a simple assignment statement, then
	 there is nothing we can do.  */
      if (gimple_code (use_stmt) != GIMPLE_ASSIGN)
	{
	  if (IS_DEBUG_STMT (use_stmt))
	    debug = true;
	  else
	    all = false;
	  continue;
	}

      /* If the use is in a deeper loop nest, then we do not want
	 to propagate the ADDR_EXPR into the loop as that is likely
	 adding expression evaluations into the loop.  */
      if (gimple_bb (use_stmt)->loop_depth > stmt_loop_depth)
	{
	  all = false;
	  continue;
	}

      push_stmt_changes (&use_stmt);

      {
	gimple_stmt_iterator gsi = gsi_for_stmt (use_stmt);
	result = forward_propagate_addr_expr_1 (name, rhs, &gsi,
						single_use_p);
	use_stmt = gsi_stmt (gsi);
      }
      all &= result;

      pop_stmt_changes (&use_stmt);

      /* Remove intermediate now unused copy and conversion chains.  */
      use_rhs = gimple_assign_rhs1 (use_stmt);
      if (result
	  && TREE_CODE (gimple_assign_lhs (use_stmt)) == SSA_NAME
	  && (TREE_CODE (use_rhs) == SSA_NAME
	      || (CONVERT_EXPR_P (use_rhs)
		  && TREE_CODE (TREE_OPERAND (use_rhs, 0)) == SSA_NAME)))
	{
	  gimple_stmt_iterator gsi = gsi_for_stmt (use_stmt);
	  release_defs (use_stmt);
	  gsi_remove (&gsi, true);
	}
    }

  if (all && debug)
    adjust_debug_stmts_for_var_def_move (name, NULL, NULL);

  return all;
}

/* Forward propagate the comparison defined in STMT like
   cond_1 = x CMP y to uses of the form
     a_1 = (T')cond_1
     a_1 = !cond_1
     a_1 = cond_1 != 0
   Returns true if stmt is now unused.  */

static bool
forward_propagate_comparison (gimple stmt)
{
  tree name = gimple_assign_lhs (stmt);
  gimple use_stmt;
  tree tmp = NULL_TREE;

  /* Don't propagate ssa names that occur in abnormal phis.  */
  if ((TREE_CODE (gimple_assign_rhs1 (stmt)) == SSA_NAME
       && SSA_NAME_OCCURS_IN_ABNORMAL_PHI (gimple_assign_rhs1 (stmt)))
      || (TREE_CODE (gimple_assign_rhs2 (stmt)) == SSA_NAME
        && SSA_NAME_OCCURS_IN_ABNORMAL_PHI (gimple_assign_rhs2 (stmt))))
    return false;

  /* Do not un-cse comparisons.  But propagate through copies.  */
  use_stmt = get_prop_dest_stmt (name, &name);
  if (!use_stmt)
    return false;

  /* Conversion of the condition result to another integral type.  */
  if (is_gimple_assign (use_stmt)
      && (CONVERT_EXPR_CODE_P (gimple_assign_rhs_code (use_stmt))
	  || TREE_CODE_CLASS (gimple_assign_rhs_code (use_stmt))
	     == tcc_comparison
          || gimple_assign_rhs_code (use_stmt) == TRUTH_NOT_EXPR)
      && INTEGRAL_TYPE_P (TREE_TYPE (gimple_assign_lhs (use_stmt))))
    {
      tree lhs = gimple_assign_lhs (use_stmt);

      /* We can propagate the condition into a conversion.  */
      if (CONVERT_EXPR_CODE_P (gimple_assign_rhs_code (use_stmt)))
	{
	  /* Avoid using fold here as that may create a COND_EXPR with
	     non-boolean condition as canonical form.  */
	  tmp = build2 (gimple_assign_rhs_code (stmt), TREE_TYPE (lhs),
                        gimple_assign_rhs1 (stmt), gimple_assign_rhs2 (stmt));
	}
      /* We can propagate the condition into X op CST where op
	 is EQ_EXPR or NE_EXPR and CST is either one or zero.  */
      else if (TREE_CODE_CLASS (gimple_assign_rhs_code (use_stmt))
              == tcc_comparison
             && TREE_CODE (gimple_assign_rhs1 (use_stmt)) == SSA_NAME
             && TREE_CODE (gimple_assign_rhs2 (use_stmt)) == INTEGER_CST)
      {
        enum tree_code code = gimple_assign_rhs_code (use_stmt);
        tree cst = gimple_assign_rhs2 (use_stmt);
	tree cond;

	cond = build2 (gimple_assign_rhs_code (stmt),
		       TREE_TYPE (cst),
		       gimple_assign_rhs1 (stmt),
		       gimple_assign_rhs2 (stmt));

        tmp = combine_cond_expr_cond (code, TREE_TYPE (lhs), cond, cst, false);
        if (tmp == NULL_TREE)
          return false;
      }
      /* We can propagate the condition into a statement that
	 computes the logical negation of the comparison result.  */
      else if (gimple_assign_rhs_code (use_stmt) == TRUTH_NOT_EXPR)
	{
	  tree type = TREE_TYPE (gimple_assign_rhs1 (stmt));
	  bool nans = HONOR_NANS (TYPE_MODE (type));
	  enum tree_code code;
	  code = invert_tree_comparison (gimple_assign_rhs_code (stmt), nans);
	  if (code == ERROR_MARK)
	    return false;

	  tmp = build2 (code, TREE_TYPE (lhs), gimple_assign_rhs1 (stmt),
                        gimple_assign_rhs2 (stmt));
	}
      else
	return false;

      {
	gimple_stmt_iterator gsi = gsi_for_stmt (use_stmt);
	gimple_assign_set_rhs_from_tree (&gsi, unshare_expr (tmp));
	use_stmt = gsi_stmt (gsi);
	update_stmt (use_stmt);
      }

      /* Remove defining statements.  */
      remove_prop_source_from_use (name, stmt);

      if (dump_file && (dump_flags & TDF_DETAILS))
	{
	  tree old_rhs = rhs_to_tree (TREE_TYPE (gimple_assign_lhs (stmt)),
                                      stmt);
	  fprintf (dump_file, "  Replaced '");
	  print_generic_expr (dump_file, old_rhs, dump_flags);
	  fprintf (dump_file, "' with '");
	  print_generic_expr (dump_file, tmp, dump_flags);
	  fprintf (dump_file, "'\n");
	}

      return true;
    }

  return false;
}

/* If we have lhs = ~x (STMT), look and see if earlier we had x = ~y.
   If so, we can change STMT into lhs = y which can later be copy
   propagated.  Similarly for negation. 

   This could trivially be formulated as a forward propagation 
   to immediate uses.  However, we already had an implementation
   from DOM which used backward propagation via the use-def links.

   It turns out that backward propagation is actually faster as
   there's less work to do for each NOT/NEG expression we find.
   Backwards propagation needs to look at the statement in a single
   backlink.  Forward propagation needs to look at potentially more
   than one forward link.  */

static void
simplify_not_neg_expr (gimple_stmt_iterator *gsi_p)
{
  gimple stmt = gsi_stmt (*gsi_p);
  tree rhs = gimple_assign_rhs1 (stmt);
  gimple rhs_def_stmt = SSA_NAME_DEF_STMT (rhs);

  /* See if the RHS_DEF_STMT has the same form as our statement.  */
  if (is_gimple_assign (rhs_def_stmt)
      && gimple_assign_rhs_code (rhs_def_stmt) == gimple_assign_rhs_code (stmt))
    {
      tree rhs_def_operand = gimple_assign_rhs1 (rhs_def_stmt);

      /* Verify that RHS_DEF_OPERAND is a suitable SSA_NAME.  */
      if (TREE_CODE (rhs_def_operand) == SSA_NAME
	  && ! SSA_NAME_OCCURS_IN_ABNORMAL_PHI (rhs_def_operand))
	{
	  gimple_assign_set_rhs_from_tree (gsi_p, rhs_def_operand);
	  stmt = gsi_stmt (*gsi_p);
	  update_stmt (stmt);
	}
    }
}

/* STMT is a SWITCH_EXPR for which we attempt to find equivalent forms of
   the condition which we may be able to optimize better.  */

static void
simplify_gimple_switch (gimple stmt)
{
  tree cond = gimple_switch_index (stmt);
  tree def, to, ti;
  gimple def_stmt;

  /* The optimization that we really care about is removing unnecessary
     casts.  That will let us do much better in propagating the inferred
     constant at the switch target.  */
  if (TREE_CODE (cond) == SSA_NAME)
    {
      def_stmt = SSA_NAME_DEF_STMT (cond);
      if (is_gimple_assign (def_stmt))
	{
	  if (gimple_assign_rhs_code (def_stmt) == NOP_EXPR)
	    {
	      int need_precision;
	      bool fail;

	      def = gimple_assign_rhs1 (def_stmt);

#ifdef ENABLE_CHECKING
	      /* ??? Why was Jeff testing this?  We are gimple...  */
	      gcc_assert (is_gimple_val (def));
#endif

	      to = TREE_TYPE (cond);
	      ti = TREE_TYPE (def);

	      /* If we have an extension that preserves value, then we
		 can copy the source value into the switch.  */

	      need_precision = TYPE_PRECISION (ti);
	      fail = false;
	      if (! INTEGRAL_TYPE_P (ti))
		fail = true;
	      else if (TYPE_UNSIGNED (to) && !TYPE_UNSIGNED (ti))
		fail = true;
	      else if (!TYPE_UNSIGNED (to) && TYPE_UNSIGNED (ti))
		need_precision += 1;
	      if (TYPE_PRECISION (to) < need_precision)
		fail = true;

	      if (!fail)
		{
		  gimple_switch_set_index (stmt, def);
		  update_stmt (stmt);
		}
	    }
	}
    }
}

/* Main entry point for the forward propagation optimizer.  */

static unsigned int
tree_ssa_forward_propagate_single_use_vars (void)
{
  basic_block bb;
  unsigned int todoflags = 0;

  cfg_changed = false;

  FOR_EACH_BB (bb)
    {
      gimple_stmt_iterator gsi;

      /* Note we update GSI within the loop as necessary.  */
      for (gsi = gsi_start_bb (bb); !gsi_end_p (gsi); )
	{
	  gimple stmt = gsi_stmt (gsi);

	  /* If this statement sets an SSA_NAME to an address,
	     try to propagate the address into the uses of the SSA_NAME.  */
	  if (is_gimple_assign (stmt))
	    {
	      tree lhs = gimple_assign_lhs (stmt);
	      tree rhs = gimple_assign_rhs1 (stmt);

	      if (TREE_CODE (lhs) != SSA_NAME)
		{
		  gsi_next (&gsi);
		  continue;
		}

	      if (gimple_assign_rhs_code (stmt) == ADDR_EXPR
		  /* Handle pointer conversions on invariant addresses
		     as well, as this is valid gimple.  */
		  || (CONVERT_EXPR_CODE_P (gimple_assign_rhs_code (stmt))
		      && TREE_CODE (rhs) == ADDR_EXPR
		      && POINTER_TYPE_P (TREE_TYPE (lhs))))
		{
		  STRIP_NOPS (rhs);
		  if (!stmt_references_abnormal_ssa_name (stmt)
		      && forward_propagate_addr_expr (lhs, rhs))
		    {
		      release_defs (stmt);
		      todoflags |= TODO_remove_unused_locals;
		      gsi_remove (&gsi, true);
		    }
		  else
		    gsi_next (&gsi);
		}
	      else if ((gimple_assign_rhs_code (stmt) == BIT_NOT_EXPR
		        || gimple_assign_rhs_code (stmt) == NEGATE_EXPR)
		       && TREE_CODE (rhs) == SSA_NAME)
		{
		  simplify_not_neg_expr (&gsi);
		  gsi_next (&gsi);
		}
	      else if (gimple_assign_rhs_code (stmt) == COND_EXPR)
                {
                  /* In this case the entire COND_EXPR is in rhs1. */
		  int did_something;
		  fold_defer_overflow_warnings ();
                  did_something = forward_propagate_into_cond (&gsi);
		  stmt = gsi_stmt (gsi);
		  if (did_something == 2)
		    cfg_changed = true;
		  fold_undefer_overflow_warnings (!TREE_NO_WARNING (rhs)
		    && did_something, stmt, WARN_STRICT_OVERFLOW_CONDITIONAL);
		  gsi_next (&gsi);
                }
	      else if (TREE_CODE_CLASS (gimple_assign_rhs_code (stmt))
					== tcc_comparison)
		{
		  if (forward_propagate_comparison (stmt))
		    {
		      release_defs (stmt);
		      todoflags |= TODO_remove_unused_locals;
		      gsi_remove (&gsi, true);
		    }
		  else
		    gsi_next (&gsi);
		}
	      else
		gsi_next (&gsi);
	    }
	  else if (gimple_code (stmt) == GIMPLE_SWITCH)
	    {
	      simplify_gimple_switch (stmt);
	      gsi_next (&gsi);
	    }
	  else if (gimple_code (stmt) == GIMPLE_COND)
	    {
	      int did_something;
	      fold_defer_overflow_warnings ();
	      did_something = forward_propagate_into_gimple_cond (stmt);
	      if (did_something == 2)
		cfg_changed = true;
	      fold_undefer_overflow_warnings (did_something, stmt,
					      WARN_STRICT_OVERFLOW_CONDITIONAL);
	      gsi_next (&gsi);
	    }
	  else
	    gsi_next (&gsi);
	}
    }

  if (cfg_changed)
    todoflags |= TODO_cleanup_cfg;
  return todoflags;
}


static bool
gate_forwprop (void)
{
  return 1;
}

struct gimple_opt_pass pass_forwprop = 
{
 {
  GIMPLE_PASS,
  "forwprop",			/* name */
  gate_forwprop,		/* gate */
  tree_ssa_forward_propagate_single_use_vars,	/* execute */
  NULL,				/* sub */
  NULL,				/* next */
  0,				/* static_pass_number */
  TV_TREE_FORWPROP,		/* tv_id */
  PROP_cfg | PROP_ssa,		/* properties_required */
  0,				/* properties_provided */
  0,				/* properties_destroyed */
  0,				/* todo_flags_start */
  TODO_dump_func
  | TODO_ggc_collect
  | TODO_update_ssa
  | TODO_verify_ssa		/* todo_flags_finish */
 }
};
<|MERGE_RESOLUTION|>--- conflicted
+++ resolved
@@ -1,9 +1,5 @@
 /* Forward propagation of expressions for single use variables.
-<<<<<<< HEAD
-   Copyright (C) 2004, 2005, 2007, 2008 Free Software Foundation, Inc.
-=======
    Copyright (C) 2004, 2005, 2007, 2008, 2009 Free Software Foundation, Inc.
->>>>>>> a0daa400
 
 This file is part of GCC.
 
@@ -378,7 +374,6 @@
 
   return t;
 }
-<<<<<<< HEAD
 
 /* Propagate from the ssa name definition statements of COND_EXPR
    in GIMPLE_COND statement STMT into the conditional if that simplifies it.
@@ -399,28 +394,6 @@
     bool single_use0_p = false, single_use1_p = false;
     enum tree_code code = gimple_cond_code (stmt);
 
-=======
-
-/* Propagate from the ssa name definition statements of COND_EXPR
-   in GIMPLE_COND statement STMT into the conditional if that simplifies it.
-   Returns zero if no statement was changed, one if there were
-   changes and two if cfg_cleanup needs to run.
-   
-   This must be kept in sync with forward_propagate_into_cond.  */
-
-static int
-forward_propagate_into_gimple_cond (gimple stmt)
-{
-   int did_something = 0;
-
-  do {
-    tree tmp = NULL_TREE;
-    tree name, rhs0 = NULL_TREE, rhs1 = NULL_TREE;
-    gimple def_stmt;
-    bool single_use0_p = false, single_use1_p = false;
-    enum tree_code code = gimple_cond_code (stmt);
-
->>>>>>> a0daa400
     /* We can do tree combining on SSA_NAME and comparison expressions.  */
     if (TREE_CODE_CLASS (gimple_cond_code (stmt)) == tcc_comparison
         && TREE_CODE (gimple_cond_lhs (stmt)) == SSA_NAME)
@@ -639,17 +612,10 @@
 {
   tree index;
   gimple offset_def, use_stmt = gsi_stmt (*use_stmt_gsi);
-<<<<<<< HEAD
 
   /* Get the offset's defining statement.  */
   offset_def = SSA_NAME_DEF_STMT (offset);
 
-=======
-
-  /* Get the offset's defining statement.  */
-  offset_def = SSA_NAME_DEF_STMT (offset);
-
->>>>>>> a0daa400
   /* Try to find an expression for a proper index.  This is either a
      multiplication expression by the element size or just the ssa name we came
      along in case the element size is one. In that case, however, we do not
@@ -717,15 +683,9 @@
   tree *rhsp, *lhsp;
   gimple use_stmt = gsi_stmt (*use_stmt_gsi);
   enum tree_code rhs_code;
-<<<<<<< HEAD
 
   gcc_assert (TREE_CODE (def_rhs) == ADDR_EXPR);
 
-=======
-
-  gcc_assert (TREE_CODE (def_rhs) == ADDR_EXPR);
-
->>>>>>> a0daa400
   lhs = gimple_assign_lhs (use_stmt);
   rhs_code = gimple_assign_rhs_code (use_stmt);
   rhs = gimple_assign_rhs1 (use_stmt);
@@ -817,11 +777,7 @@
       && operand_equal_p (TYPE_SIZE (TREE_TYPE (rhs)),
 			  TYPE_SIZE (TREE_TYPE (TREE_OPERAND (def_rhs, 0))), 0)) 
    {
-<<<<<<< HEAD
-     tree new_rhs = unshare_expr (TREE_OPERAND (def_rhs, 0));
-=======
      tree def_rhs_base, new_rhs = unshare_expr (TREE_OPERAND (def_rhs, 0));
->>>>>>> a0daa400
      new_rhs = fold_build1 (VIEW_CONVERT_EXPR, TREE_TYPE (rhs), new_rhs);
      if (TREE_CODE (new_rhs) != VIEW_CONVERT_EXPR)
        {
@@ -832,10 +788,6 @@
 	 new_rhs = force_gimple_operand_gsi (use_stmt_gsi, new_rhs, true, NULL,
 					     true, GSI_NEW_STMT);
 	 gimple_assign_set_rhs1 (use_stmt, new_rhs);
-<<<<<<< HEAD
-       }
-     else
-=======
 	 tidy_after_forward_propagate_addr (use_stmt);
 	 return true;
        }
@@ -845,21 +797,14 @@
      while (handled_component_p (def_rhs_base))
        def_rhs_base = TREE_OPERAND (def_rhs_base, 0);
      if (!INDIRECT_REF_P (def_rhs_base))
->>>>>>> a0daa400
        {
 	 /* We may have arbitrary VIEW_CONVERT_EXPRs in a nested component
 	    reference.  Place it there and fold the thing.  */
 	 *rhsp = new_rhs;
 	 fold_stmt_inplace (use_stmt);
-<<<<<<< HEAD
-       }
-     tidy_after_forward_propagate_addr (use_stmt);
-     return true;
-=======
 	 tidy_after_forward_propagate_addr (use_stmt);
 	 return true;
        }
->>>>>>> a0daa400
    }
 
   /* If the use of the ADDR_EXPR is not a POINTER_PLUS_EXPR, there
@@ -900,10 +845,7 @@
      array elements, then the result is converted into the proper
      type for the arithmetic.  */
   if (TREE_CODE (rhs2) == SSA_NAME
-<<<<<<< HEAD
-=======
       && useless_type_conversion_p (TREE_TYPE (name), TREE_TYPE (def_rhs))
->>>>>>> a0daa400
       /* Avoid problems with IVopts creating PLUS_EXPRs with a
 	 different type than their operands.  */
       && useless_type_conversion_p (TREE_TYPE (lhs), TREE_TYPE (def_rhs)))
