/* Data dependence analysis for Graphite.
   Copyright (C) 2009, 2010 Free Software Foundation, Inc.
   Contributed by Sebastian Pop <sebastian.pop@amd.com> and
   Konrad Trifunovic <konrad.trifunovic@inria.fr>.

This file is part of GCC.

GCC is free software; you can redistribute it and/or modify
it under the terms of the GNU General Public License as published by
the Free Software Foundation; either version 3, or (at your option)
any later version.

GCC is distributed in the hope that it will be useful,
but WITHOUT ANY WARRANTY; without even the implied warranty of
MERCHANTABILITY or FITNESS FOR A PARTICULAR PURPOSE.  See the
GNU General Public License for more details.

You should have received a copy of the GNU General Public License
along with GCC; see the file COPYING3.  If not see
<http://www.gnu.org/licenses/>.  */

#include "config.h"
#include "system.h"
#include "coretypes.h"
#include "tm.h"
#include "ggc.h"
#include "tree.h"
#include "rtl.h"
#include "basic-block.h"
#include "diagnostic.h"
#include "tree-flow.h"
#include "toplev.h"
#include "tree-dump.h"
#include "timevar.h"
#include "cfgloop.h"
#include "tree-chrec.h"
#include "tree-data-ref.h"
#include "tree-scalar-evolution.h"
#include "tree-pass.h"
#include "domwalk.h"
#include "pointer-set.h"
#include "gimple.h"

#ifdef HAVE_cloog
#include "ppl_c.h"
#include "sese.h"
#include "graphite-ppl.h"
#include "graphite.h"
#include "graphite-poly.h"
#include "graphite-dependences.h"

/* Returns a new polyhedral Data Dependence Relation (DDR).  SOURCE is
   the source data reference, SINK is the sink data reference.  When
   the Data Dependence Polyhedron DDP is not NULL or not empty, SOURCE
   and SINK are in dependence as described by DDP.  */

static poly_ddr_p
new_poly_ddr (poly_dr_p source, poly_dr_p sink,
	      ppl_Pointset_Powerset_C_Polyhedron_t ddp,
	      bool original_scattering_p)
{
  poly_ddr_p pddr = XNEW (struct poly_ddr);

  PDDR_SOURCE (pddr) = source;
  PDDR_SINK (pddr) = sink;
  PDDR_DDP (pddr) = ddp;
  PDDR_ORIGINAL_SCATTERING_P (pddr) = original_scattering_p;

  if (!ddp || ppl_Pointset_Powerset_C_Polyhedron_is_empty (ddp))
    PDDR_KIND (pddr) = no_dependence;
  else
    PDDR_KIND (pddr) = has_dependence;

  return pddr;
}

/* Free the poly_ddr_p P.  */

void
free_poly_ddr (void *p)
{
  poly_ddr_p pddr = (poly_ddr_p) p;
  ppl_delete_Pointset_Powerset_C_Polyhedron (PDDR_DDP (pddr));
  free (pddr);
}

/* Comparison function for poly_ddr hash table.  */

int
eq_poly_ddr_p (const void *pddr1, const void *pddr2)
{
  const struct poly_ddr *p1 = (const struct poly_ddr *) pddr1;
  const struct poly_ddr *p2 = (const struct poly_ddr *) pddr2;

  return (PDDR_SOURCE (p1) == PDDR_SOURCE (p2)
          && PDDR_SINK (p1) == PDDR_SINK (p2));
}

/* Hash function for poly_ddr hashtable.  */

hashval_t
hash_poly_ddr_p (const void *pddr)
{
  const struct poly_ddr *p = (const struct poly_ddr *) pddr;

  return (hashval_t) ((long) PDDR_SOURCE (p) + (long) PDDR_SINK (p));
}

/* Returns true when PDDR has no dependence.  */

static bool
pddr_is_empty (poly_ddr_p pddr)
{
  if (!pddr)
    return true;

  gcc_assert (PDDR_KIND (pddr) != unknown_dependence);

  return PDDR_KIND (pddr) == no_dependence ? true : false;
}

/* Prints to FILE the layout of the dependence polyhedron of PDDR:

   T1|I1|T2|I2|S1|S2|G

   with
   | T1 and T2 the scattering dimensions for PDDR_SOURCE and PDDR_SINK
   | I1 and I2 the iteration domains
   | S1 and S2 the subscripts
   | G the global parameters.  */

static void
print_dependence_polyhedron_layout (FILE *file, poly_ddr_p pddr)
{
  poly_dr_p pdr1 = PDDR_SOURCE (pddr);
  poly_dr_p pdr2 = PDDR_SINK (pddr);
  poly_bb_p pbb1 = PDR_PBB (pdr1);
  poly_bb_p pbb2 = PDR_PBB (pdr2);
<<<<<<< HEAD

  graphite_dim_t i;
  graphite_dim_t tdim1 = PDDR_ORIGINAL_SCATTERING_P (pddr) ?
    pbb_nb_scattering_orig (pbb1) : pbb_nb_scattering_transform (pbb1);
  graphite_dim_t tdim2 = PDDR_ORIGINAL_SCATTERING_P (pddr) ?
    pbb_nb_scattering_orig (pbb2) : pbb_nb_scattering_transform (pbb2);
  graphite_dim_t idim1 = pbb_dim_iter_domain (pbb1);
  graphite_dim_t idim2 = pbb_dim_iter_domain (pbb2);
  graphite_dim_t sdim1 = PDR_NB_SUBSCRIPTS (pdr1) + 1;
  graphite_dim_t sdim2 = PDR_NB_SUBSCRIPTS (pdr2) + 1;
  graphite_dim_t gdim = scop_nb_params (PBB_SCOP (pbb1));

  fprintf (file, "#  eq");

  for (i = 0; i < tdim1; i++)
    fprintf (file, "   t1_%d", (int) i);
  for (i = 0; i < idim1; i++)
    fprintf (file, "   i1_%d", (int) i);
  for (i = 0; i < tdim2; i++)
    fprintf (file, "   t2_%d", (int) i);
  for (i = 0; i < idim2; i++)
    fprintf (file, "   i2_%d", (int) i);
  for (i = 0; i < sdim1; i++)
    fprintf (file, "   s1_%d", (int) i);
  for (i = 0; i < sdim2; i++)
    fprintf (file, "   s2_%d", (int) i);
  for (i = 0; i < gdim; i++)
    fprintf (file, "    g_%d", (int) i);

  fprintf (file, "    cst\n");
}

/* Prints to FILE the poly_ddr_p PDDR.  */

void
print_pddr (FILE *file, poly_ddr_p pddr)
{
  fprintf (file, "pddr (kind: ");

  if (PDDR_KIND (pddr) == unknown_dependence)
    fprintf (file, "unknown_dependence");
  else if (PDDR_KIND (pddr) == no_dependence)
    fprintf (file, "no_dependence");
  else if (PDDR_KIND (pddr) == has_dependence)
    fprintf (file, "has_dependence");

  fprintf (file, "\n  source ");
  print_pdr (file, PDDR_SOURCE (pddr), 2);

=======

  graphite_dim_t i;
  graphite_dim_t tdim1 = PDDR_ORIGINAL_SCATTERING_P (pddr) ?
    pbb_nb_scattering_orig (pbb1) : pbb_nb_scattering_transform (pbb1);
  graphite_dim_t tdim2 = PDDR_ORIGINAL_SCATTERING_P (pddr) ?
    pbb_nb_scattering_orig (pbb2) : pbb_nb_scattering_transform (pbb2);
  graphite_dim_t idim1 = pbb_dim_iter_domain (pbb1);
  graphite_dim_t idim2 = pbb_dim_iter_domain (pbb2);
  graphite_dim_t sdim1 = PDR_NB_SUBSCRIPTS (pdr1) + 1;
  graphite_dim_t sdim2 = PDR_NB_SUBSCRIPTS (pdr2) + 1;
  graphite_dim_t gdim = scop_nb_params (PBB_SCOP (pbb1));

  fprintf (file, "#  eq");

  for (i = 0; i < tdim1; i++)
    fprintf (file, "   t1_%d", (int) i);
  for (i = 0; i < idim1; i++)
    fprintf (file, "   i1_%d", (int) i);
  for (i = 0; i < tdim2; i++)
    fprintf (file, "   t2_%d", (int) i);
  for (i = 0; i < idim2; i++)
    fprintf (file, "   i2_%d", (int) i);
  for (i = 0; i < sdim1; i++)
    fprintf (file, "   s1_%d", (int) i);
  for (i = 0; i < sdim2; i++)
    fprintf (file, "   s2_%d", (int) i);
  for (i = 0; i < gdim; i++)
    fprintf (file, "    g_%d", (int) i);

  fprintf (file, "    cst\n");
}

/* Prints to FILE the poly_ddr_p PDDR.  */

void
print_pddr (FILE *file, poly_ddr_p pddr)
{
  fprintf (file, "pddr (kind: ");

  if (PDDR_KIND (pddr) == unknown_dependence)
    fprintf (file, "unknown_dependence");
  else if (PDDR_KIND (pddr) == no_dependence)
    fprintf (file, "no_dependence");
  else if (PDDR_KIND (pddr) == has_dependence)
    fprintf (file, "has_dependence");

  fprintf (file, "\n  source ");
  print_pdr (file, PDDR_SOURCE (pddr), 2);

>>>>>>> 6e7f08ad
  fprintf (file, "\n  sink ");
  print_pdr (file, PDDR_SINK (pddr), 2);

  if (PDDR_KIND (pddr) == has_dependence)
    {
      fprintf (file, "\n  dependence polyhedron (\n");
      print_dependence_polyhedron_layout (file, pddr);
      ppl_print_powerset_matrix (file, PDDR_DDP (pddr));
      fprintf (file, ")\n");
    }

  fprintf (file, ")\n");
<<<<<<< HEAD
}

/* Prints to STDERR the poly_ddr_p PDDR.  */

void
debug_pddr (poly_ddr_p pddr)
{
  print_pddr (stderr, pddr);
}


/* Remove all the dimensions except alias information at dimension
   ALIAS_DIM.  */

=======
}

/* Prints to STDERR the poly_ddr_p PDDR.  */

DEBUG_FUNCTION void
debug_pddr (poly_ddr_p pddr)
{
  print_pddr (stderr, pddr);
}


/* Remove all the dimensions except alias information at dimension
   ALIAS_DIM.  */

>>>>>>> 6e7f08ad
static void
build_alias_set_powerset (ppl_Pointset_Powerset_C_Polyhedron_t alias_powerset,
			  ppl_dimension_type alias_dim)
{
  ppl_dimension_type *ds;
  ppl_dimension_type access_dim;
  unsigned i, pos = 0;
<<<<<<< HEAD
=======

  ppl_Pointset_Powerset_C_Polyhedron_space_dimension (alias_powerset,
						      &access_dim);
  ds = XNEWVEC (ppl_dimension_type, access_dim-1);
  for (i = 0; i < access_dim; i++)
    {
      if (i == alias_dim)
	continue;

      ds[pos] = i;
      pos++;
    }

  ppl_Pointset_Powerset_C_Polyhedron_remove_space_dimensions (alias_powerset,
							      ds,
							      access_dim - 1);
  free (ds);
}

/* Return true when PDR1 and PDR2 may alias.  */

static bool
poly_drs_may_alias_p (poly_dr_p pdr1, poly_dr_p pdr2)
{
  ppl_Pointset_Powerset_C_Polyhedron_t alias_powerset1, alias_powerset2;
  ppl_Pointset_Powerset_C_Polyhedron_t accesses1 = PDR_ACCESSES (pdr1);
  ppl_Pointset_Powerset_C_Polyhedron_t accesses2 = PDR_ACCESSES (pdr2);
  ppl_dimension_type alias_dim1 = pdr_alias_set_dim (pdr1);
  ppl_dimension_type alias_dim2 = pdr_alias_set_dim (pdr2);
  int empty_p;
>>>>>>> 6e7f08ad

  ppl_Pointset_Powerset_C_Polyhedron_space_dimension (alias_powerset,
						      &access_dim);
  ds = XNEWVEC (ppl_dimension_type, access_dim-1);
  for (i = 0; i < access_dim; i++)
    {
      if (i == alias_dim)
	continue;

      ds[pos] = i;
      pos++;
    }

  ppl_Pointset_Powerset_C_Polyhedron_remove_space_dimensions (alias_powerset,
							      ds,
							      access_dim - 1);
  free (ds);
}

/* Return true when PDR1 and PDR2 may alias.  */

static bool
poly_drs_may_alias_p (poly_dr_p pdr1, poly_dr_p pdr2)
{
  ppl_Pointset_Powerset_C_Polyhedron_t alias_powerset1, alias_powerset2;
  ppl_Pointset_Powerset_C_Polyhedron_t accesses1 = PDR_ACCESSES (pdr1);
  ppl_Pointset_Powerset_C_Polyhedron_t accesses2 = PDR_ACCESSES (pdr2);
  ppl_dimension_type alias_dim1 = pdr_alias_set_dim (pdr1);
  ppl_dimension_type alias_dim2 = pdr_alias_set_dim (pdr2);
  int empty_p;

  ppl_new_Pointset_Powerset_C_Polyhedron_from_Pointset_Powerset_C_Polyhedron
    (&alias_powerset1, accesses1);
  ppl_new_Pointset_Powerset_C_Polyhedron_from_Pointset_Powerset_C_Polyhedron
<<<<<<< HEAD
=======
    (&alias_powerset1, accesses1);
  ppl_new_Pointset_Powerset_C_Polyhedron_from_Pointset_Powerset_C_Polyhedron
>>>>>>> 6e7f08ad
    (&alias_powerset2, accesses2);

  build_alias_set_powerset (alias_powerset1, alias_dim1);
  build_alias_set_powerset (alias_powerset2, alias_dim2);

  ppl_Pointset_Powerset_C_Polyhedron_intersection_assign
    (alias_powerset1, alias_powerset2);

  empty_p = ppl_Pointset_Powerset_C_Polyhedron_is_empty (alias_powerset1);

  ppl_delete_Pointset_Powerset_C_Polyhedron (alias_powerset1);
  ppl_delete_Pointset_Powerset_C_Polyhedron (alias_powerset2);

  return !empty_p;
}

/* Swap [cut0, ..., cut1] to the end of DR: "a CUT0 b CUT1 c" is
   transformed into "a CUT0 c CUT1' b"

   Add NB0 zeros before "a":  "00...0 a CUT0 c CUT1' b"
   Add NB1 zeros between "a" and "c":  "00...0 a 00...0 c CUT1' b"
   Add DIM - NB0 - NB1 - PDIM zeros between "c" and "b":
   "00...0 a 00...0 c 00...0 b".  */

static ppl_Pointset_Powerset_C_Polyhedron_t
map_dr_into_dep_poly (graphite_dim_t dim,
		      ppl_Pointset_Powerset_C_Polyhedron_t dr,
		      graphite_dim_t cut0, graphite_dim_t cut1,
		      graphite_dim_t nb0, graphite_dim_t nb1)
{
  ppl_dimension_type pdim;
  ppl_dimension_type *map;
  ppl_Pointset_Powerset_C_Polyhedron_t res;
  ppl_dimension_type i;

  ppl_new_Pointset_Powerset_C_Polyhedron_from_Pointset_Powerset_C_Polyhedron
    (&res, dr);
  ppl_Pointset_Powerset_C_Polyhedron_space_dimension (res, &pdim);

  map = (ppl_dimension_type *) XNEWVEC (ppl_dimension_type, pdim);

  /* First mapping: move 'g' vector to right position.  */
  for (i = 0; i < cut0; i++)
    map[i] = i;

  for (i = cut0; i < cut1; i++)
    map[i] = pdim - cut1 + i;

  for (i = cut1; i < pdim; i++)
    map[i] = cut0 + i - cut1;

  ppl_Pointset_Powerset_C_Polyhedron_map_space_dimensions (res, map, pdim);
  free (map);

  /* After swapping 's' and 'g' vectors, we have to update a new cut.  */
  cut1 = pdim - cut1 + cut0;

  ppl_insert_dimensions_pointset (res, 0, nb0);
  ppl_insert_dimensions_pointset (res, nb0 + cut0, nb1);
  ppl_insert_dimensions_pointset (res, nb0 + nb1 + cut1,
				  dim - nb0 - nb1 - pdim);

  return res;
}

/* Builds subscript equality constraints.  */

static ppl_Pointset_Powerset_C_Polyhedron_t
dr_equality_constraints (graphite_dim_t dim,
		         graphite_dim_t pos, graphite_dim_t nb_subscripts)
{
  ppl_Polyhedron_t eqs;
  ppl_Pointset_Powerset_C_Polyhedron_t res;
  graphite_dim_t i;

  ppl_new_C_Polyhedron_from_space_dimension (&eqs, dim, 0);

  for (i = 0; i < nb_subscripts; i++)
    {
      ppl_Constraint_t cstr
	= ppl_build_relation (dim, pos + i, pos + i + nb_subscripts,
			      0, PPL_CONSTRAINT_TYPE_EQUAL);
      ppl_Polyhedron_add_constraint (eqs, cstr);
      ppl_delete_Constraint (cstr);
    }

  ppl_new_Pointset_Powerset_C_Polyhedron_from_C_Polyhedron (&res, eqs);
  ppl_delete_Polyhedron (eqs);
  return res;
}

/* Builds scheduling inequality constraints: when DIRECTION is
   1 builds a GE constraint,
   0 builds an EQ constraint,
   -1 builds a LE constraint.  */

static ppl_Pointset_Powerset_C_Polyhedron_t
build_pairwise_scheduling (graphite_dim_t dim,
			   graphite_dim_t pos,
			   graphite_dim_t offset,
			   int direction)
{
  ppl_Pointset_Powerset_C_Polyhedron_t res;
  ppl_Polyhedron_t equalities;
  ppl_Constraint_t cstr;

  ppl_new_C_Polyhedron_from_space_dimension (&equalities, dim, 0);

  switch (direction)
    {
    case -1:
      cstr = ppl_build_relation (dim, pos, pos + offset, 1,
				 PPL_CONSTRAINT_TYPE_LESS_OR_EQUAL);
      break;

    case 0:
      cstr = ppl_build_relation (dim, pos, pos + offset, 0,
				 PPL_CONSTRAINT_TYPE_EQUAL);
      break;

    case 1:
      cstr = ppl_build_relation (dim, pos, pos + offset, -1,
				 PPL_CONSTRAINT_TYPE_GREATER_OR_EQUAL);
      break;

    default:
      gcc_unreachable ();
    }

  ppl_Polyhedron_add_constraint (equalities, cstr);
  ppl_delete_Constraint (cstr);

  ppl_new_Pointset_Powerset_C_Polyhedron_from_C_Polyhedron (&res, equalities);
  ppl_delete_Polyhedron (equalities);
  return res;
}

/* Add to a non empty polyhedron BAG the precedence constraints for
   the lexicographical comparison of time vectors in BAG following the
   lexicographical order.  DIM is the dimension of the polyhedron BAG.
   TDIM is the number of loops common to the two statements that are
   compared lexicographically, i.e. the number of loops containing
   both statements.  OFFSET is the number of dimensions needed to
   represent the first statement, i.e. dimT1 + dimI1 in the layout of
   the BAG polyhedron: T1|I1|T2|I2|S1|S2|G.  When DIRECTION is set to
   1, compute the direct dependence from PDR1 to PDR2, and when
   DIRECTION is -1, compute the reversed dependence relation, from
   PDR2 to PDR1.  */

static ppl_Pointset_Powerset_C_Polyhedron_t
build_lexicographical_constraint (ppl_Pointset_Powerset_C_Polyhedron_t bag,
				  graphite_dim_t dim,
				  graphite_dim_t tdim,
				  graphite_dim_t offset,
				  int direction)
{
  graphite_dim_t i;
  ppl_Pointset_Powerset_C_Polyhedron_t res, lex;

  ppl_new_Pointset_Powerset_C_Polyhedron_from_space_dimension (&res, dim, 1);

  lex = build_pairwise_scheduling (dim, 0, offset, direction);
  ppl_Pointset_Powerset_C_Polyhedron_intersection_assign (lex, bag);

  if (!ppl_Pointset_Powerset_C_Polyhedron_is_empty (lex))
    ppl_Pointset_Powerset_C_Polyhedron_upper_bound_assign (res, lex);

  ppl_delete_Pointset_Powerset_C_Polyhedron (lex);

  for (i = 0; i < tdim - 1; i++)
    {
      ppl_Pointset_Powerset_C_Polyhedron_t sceq;

      sceq = build_pairwise_scheduling (dim, i, offset, 0);
      ppl_Pointset_Powerset_C_Polyhedron_intersection_assign (bag, sceq);
      ppl_delete_Pointset_Powerset_C_Polyhedron (sceq);

      lex = build_pairwise_scheduling (dim, i + 1, offset, direction);
      ppl_Pointset_Powerset_C_Polyhedron_intersection_assign (lex, bag);

      if (!ppl_Pointset_Powerset_C_Polyhedron_is_empty (lex))
	ppl_Pointset_Powerset_C_Polyhedron_upper_bound_assign (res, lex);

      ppl_delete_Pointset_Powerset_C_Polyhedron (lex);
    }

  return res;
}

/* Build the dependence polyhedron for data references PDR1 and PDR2.
   The layout of the dependence polyhedron is:

   T1|I1|T2|I2|S1|S2|G

   with
   | T1 and T2 the scattering dimensions for PDR1 and PDR2
   | I1 and I2 the iteration domains
   | S1 and S2 the subscripts
   | G the global parameters.

   When DIRECTION is set to 1, compute the direct dependence from PDR1
   to PDR2, and when DIRECTION is -1, compute the reversed dependence
   relation, from PDR2 to PDR1.  */

static ppl_Pointset_Powerset_C_Polyhedron_t
dependence_polyhedron_1 (poly_dr_p pdr1, poly_dr_p pdr2,
		         int direction, bool original_scattering_p)
{
  poly_bb_p pbb1 = PDR_PBB (pdr1);
  poly_bb_p pbb2 = PDR_PBB (pdr2);
  scop_p scop = PBB_SCOP (pbb1);
  graphite_dim_t tdim1 = original_scattering_p ?
    pbb_nb_scattering_orig (pbb1) : pbb_nb_scattering_transform (pbb1);
  graphite_dim_t tdim2 = original_scattering_p ?
    pbb_nb_scattering_orig (pbb2) : pbb_nb_scattering_transform (pbb2);
  graphite_dim_t ddim1 = pbb_dim_iter_domain (pbb1);
  graphite_dim_t ddim2 = pbb_dim_iter_domain (pbb2);
  graphite_dim_t sdim1 = PDR_NB_SUBSCRIPTS (pdr1) + 1;
  graphite_dim_t sdim2 = PDR_NB_SUBSCRIPTS (pdr2) + 1;
  graphite_dim_t gdim = scop_nb_params (scop);
  graphite_dim_t dim1 = pdr_dim (pdr1);
  graphite_dim_t dim2 = pdr_dim (pdr2);
  graphite_dim_t dim = tdim1 + tdim2 + dim1 + dim2 - gdim;
  ppl_Pointset_Powerset_C_Polyhedron_t res;
  ppl_Pointset_Powerset_C_Polyhedron_t idr1, idr2;
  ppl_Pointset_Powerset_C_Polyhedron_t sc1, sc2, dreq;

  gcc_assert (PBB_SCOP (pbb1) == PBB_SCOP (pbb2));

  combine_context_id_scat (&sc1, pbb1, original_scattering_p);
  combine_context_id_scat (&sc2, pbb2, original_scattering_p);

  ppl_insert_dimensions_pointset (sc1, tdim1 + ddim1,
				  tdim2 + ddim2 + sdim1 + sdim2);

  ppl_insert_dimensions_pointset (sc2, 0, tdim1 + ddim1);
  ppl_insert_dimensions_pointset (sc2, tdim1 + ddim1 + tdim2 + ddim2,
				  sdim1 + sdim2);

  idr1 = map_dr_into_dep_poly (dim, PDR_ACCESSES (pdr1), ddim1, ddim1 + gdim,
			       tdim1, tdim2 + ddim2);
  idr2 = map_dr_into_dep_poly (dim, PDR_ACCESSES (pdr2), ddim2, ddim2 + gdim,
			       tdim1 + ddim1 + tdim2, sdim1);

  /* Now add the subscript equalities.  */
  dreq = dr_equality_constraints (dim, tdim1 + ddim1 + tdim2 + ddim2, sdim1);

  ppl_new_Pointset_Powerset_C_Polyhedron_from_space_dimension (&res, dim, 0);
  ppl_Pointset_Powerset_C_Polyhedron_intersection_assign (res, sc1);
  ppl_Pointset_Powerset_C_Polyhedron_intersection_assign (res, sc2);
  ppl_Pointset_Powerset_C_Polyhedron_intersection_assign (res, idr1);
  ppl_Pointset_Powerset_C_Polyhedron_intersection_assign (res, idr2);
  ppl_Pointset_Powerset_C_Polyhedron_intersection_assign (res, dreq);
  ppl_delete_Pointset_Powerset_C_Polyhedron (sc1);
  ppl_delete_Pointset_Powerset_C_Polyhedron (sc2);
  ppl_delete_Pointset_Powerset_C_Polyhedron (idr1);
  ppl_delete_Pointset_Powerset_C_Polyhedron (idr2);
  ppl_delete_Pointset_Powerset_C_Polyhedron (dreq);

  if (!ppl_Pointset_Powerset_C_Polyhedron_is_empty (res))
    {
      ppl_Pointset_Powerset_C_Polyhedron_t lex =
	build_lexicographical_constraint (res, dim, MIN (tdim1, tdim2),
					  tdim1 + ddim1, direction);
      ppl_delete_Pointset_Powerset_C_Polyhedron (res);
      res = lex;
    }

  return res;
}

/* Build the dependence polyhedron for data references PDR1 and PDR2.
   If possible use already cached information.

   When DIRECTION is set to 1, compute the direct dependence from PDR1
   to PDR2, and when DIRECTION is -1, compute the reversed dependence
   relation, from PDR2 to PDR1.  */

static poly_ddr_p
dependence_polyhedron (poly_dr_p pdr1, poly_dr_p pdr2,
		       int direction, bool original_scattering_p)
{
  PTR *x = NULL;
  poly_ddr_p res;
  ppl_Pointset_Powerset_C_Polyhedron_t ddp;

  /* Return the PDDR from the cache if it already has been computed.  */
  if (original_scattering_p)
    {
      struct poly_ddr tmp;
      scop_p scop = PBB_SCOP (PDR_PBB (pdr1));

      tmp.source = pdr1;
      tmp.sink = pdr2;
      x = htab_find_slot (SCOP_ORIGINAL_PDDRS (scop),
                          &tmp, INSERT);

      if (x && *x)
	return (poly_ddr_p) *x;
    }

  if ((pdr_read_p (pdr1) && pdr_read_p (pdr2))
      || PDR_BASE_OBJECT_SET (pdr1) != PDR_BASE_OBJECT_SET (pdr2)
      || PDR_NB_SUBSCRIPTS (pdr1) != PDR_NB_SUBSCRIPTS (pdr2)
      || !poly_drs_may_alias_p (pdr1, pdr2))
    ddp = NULL;
  else
    ddp = dependence_polyhedron_1 (pdr1, pdr2, direction,
				   original_scattering_p);

  res = new_poly_ddr (pdr1, pdr2, ddp, original_scattering_p);

  if (!(pdr_read_p (pdr1) && pdr_read_p (pdr2))
      && PDR_BASE_OBJECT_SET (pdr1) != PDR_BASE_OBJECT_SET (pdr2)
      && poly_drs_may_alias_p (pdr1, pdr2))
    PDDR_KIND (res) = unknown_dependence;

  if (original_scattering_p)
    *x = res;

  return res;
}

/* Return true when the data dependence relation between the data
   references PDR1 belonging to PBB1 and PDR2 is part of a
   reduction.  */

static inline bool
reduction_dr_1 (poly_bb_p pbb1, poly_dr_p pdr1, poly_dr_p pdr2)
{
  int i;
  poly_dr_p pdr;

  FOR_EACH_VEC_ELT (poly_dr_p, PBB_DRS (pbb1), i, pdr)
    if (PDR_TYPE (pdr) == PDR_WRITE)
      break;

  return same_pdr_p (pdr, pdr1) && same_pdr_p (pdr, pdr2);
}

/* Return true when the data dependence relation between the data
   references PDR1 belonging to PBB1 and PDR2 belonging to PBB2 is
   part of a reduction.  */

static inline bool
reduction_dr_p (poly_dr_p pdr1, poly_dr_p pdr2)
{
  poly_bb_p pbb1 = PDR_PBB (pdr1);
  poly_bb_p pbb2 = PDR_PBB (pdr2);

  if (PBB_IS_REDUCTION (pbb1))
    return reduction_dr_1 (pbb1, pdr1, pdr2);

  if (PBB_IS_REDUCTION (pbb2))
    return reduction_dr_1 (pbb2, pdr2, pdr1);

  return false;
}

/* Returns true when the PBB_TRANSFORMED_SCATTERING functions of PBB1
   and PBB2 respect the data dependences of PBB_ORIGINAL_SCATTERING
   functions.  */

static bool
graphite_legal_transform_dr (poly_dr_p pdr1, poly_dr_p pdr2)
{
  ppl_Pointset_Powerset_C_Polyhedron_t po, pt;
  graphite_dim_t ddim1, otdim1, otdim2, ttdim1, ttdim2;
  ppl_Pointset_Powerset_C_Polyhedron_t po_temp;
  ppl_dimension_type pdim;
  bool is_empty_p;
  poly_ddr_p opddr, tpddr;
  poly_bb_p pbb1, pbb2;

  if (reduction_dr_p (pdr1, pdr2))
    return true;

  /* We build the reverse dependence relation for the transformed
     scattering, such that when we intersect it with the original PO,
     we get an empty intersection when the transform is legal:
     i.e. the transform should reverse no dependences, and so PT, the
     reversed transformed PDDR, should have no constraint from PO.  */
  opddr = dependence_polyhedron (pdr1, pdr2, 1, true);

  if (PDDR_KIND (opddr) == unknown_dependence)
    return false;

    /* There are no dependences between PDR1 and PDR2 in the original
       version of the program, or after the transform, so the
       transform is legal.  */
  if (pddr_is_empty (opddr))
    return true;

  tpddr = dependence_polyhedron (pdr1, pdr2, -1, false);

  if (PDDR_KIND (tpddr) == unknown_dependence)
    {
      free_poly_ddr (tpddr);
      return false;
    }

  if (pddr_is_empty (tpddr))
    {
      free_poly_ddr (tpddr);
      return true;
    }

  po = PDDR_DDP (opddr);
  pt = PDDR_DDP (tpddr);

  /* Copy PO into PO_TEMP, such that PO is not destroyed.  PO is
     stored in a cache and should not be modified or freed.  */
  ppl_Pointset_Powerset_C_Polyhedron_space_dimension (po, &pdim);
  ppl_new_Pointset_Powerset_C_Polyhedron_from_space_dimension (&po_temp,
							       pdim, 0);
  ppl_Pointset_Powerset_C_Polyhedron_intersection_assign (po_temp, po);

  /* Extend PO and PT to have the same dimensions.  */
  pbb1 = PDR_PBB (pdr1);
  pbb2 = PDR_PBB (pdr2);
  ddim1 = pbb_dim_iter_domain (pbb1);
  otdim1 = pbb_nb_scattering_orig (pbb1);
  otdim2 = pbb_nb_scattering_orig (pbb2);
  ttdim1 = pbb_nb_scattering_transform (pbb1);
  ttdim2 = pbb_nb_scattering_transform (pbb2);
  ppl_insert_dimensions_pointset (po_temp, otdim1, ttdim1);
  ppl_insert_dimensions_pointset (po_temp, otdim1 + ttdim1 + ddim1 + otdim2,
				  ttdim2);
  ppl_insert_dimensions_pointset (pt, 0, otdim1);
  ppl_insert_dimensions_pointset (pt, otdim1 + ttdim1 + ddim1, otdim2);

  ppl_Pointset_Powerset_C_Polyhedron_intersection_assign (po_temp, pt);
  is_empty_p = ppl_Pointset_Powerset_C_Polyhedron_is_empty (po_temp);

  ppl_delete_Pointset_Powerset_C_Polyhedron (po_temp);
  free_poly_ddr (tpddr);

  if (dump_file && (dump_flags & TDF_DETAILS))
    fprintf (dump_file, "\nloop carries dependency.\n");

  return is_empty_p;
}

/* Return true when the data dependence relation for PBB1 and PBB2 is
   part of a reduction.  */

static inline bool
reduction_ddr_p (poly_bb_p pbb1, poly_bb_p pbb2)
{
  return pbb1 == pbb2 && PBB_IS_REDUCTION (pbb1);
}

/* Iterates over the data references of PBB1 and PBB2 and detect
   whether the transformed schedule is correct.  */

static bool
graphite_legal_transform_bb (poly_bb_p pbb1, poly_bb_p pbb2)
{
  int i, j;
  poly_dr_p pdr1, pdr2;

  if (!PBB_PDR_DUPLICATES_REMOVED (pbb1))
    pbb_remove_duplicate_pdrs (pbb1);

  if (!PBB_PDR_DUPLICATES_REMOVED (pbb2))
    pbb_remove_duplicate_pdrs (pbb2);

  if (reduction_ddr_p (pbb1, pbb2))
    return true;

<<<<<<< HEAD
  for (i = 0; VEC_iterate (poly_dr_p, PBB_DRS (pbb1), i, pdr1); i++)
    for (j = 0; VEC_iterate (poly_dr_p, PBB_DRS (pbb2), j, pdr2); j++)
=======
  FOR_EACH_VEC_ELT (poly_dr_p, PBB_DRS (pbb1), i, pdr1)
    FOR_EACH_VEC_ELT (poly_dr_p, PBB_DRS (pbb2), j, pdr2)
>>>>>>> 6e7f08ad
      if (!graphite_legal_transform_dr (pdr1, pdr2))
	return false;

  return true;
}

/* Iterates over the SCOP and detect whether the transformed schedule
   is correct.  */

bool
graphite_legal_transform (scop_p scop)
{
  int i, j;
  poly_bb_p pbb1, pbb2;

  timevar_push (TV_GRAPHITE_DATA_DEPS);

  FOR_EACH_VEC_ELT (poly_bb_p, SCOP_BBS (scop), i, pbb1)
    FOR_EACH_VEC_ELT (poly_bb_p, SCOP_BBS (scop), j, pbb2)
      if (!graphite_legal_transform_bb (pbb1, pbb2))
	{
	  timevar_pop (TV_GRAPHITE_DATA_DEPS);
	  return false;
	}

  timevar_pop (TV_GRAPHITE_DATA_DEPS);
  return true;
}

/* Returns TRUE when the dependence polyhedron between PDR1 and
   PDR2 represents a loop carried dependence at level LEVEL.  */

static bool
graphite_carried_dependence_level_k (poly_dr_p pdr1, poly_dr_p pdr2,
				     int level)
{
  ppl_Pointset_Powerset_C_Polyhedron_t po;
  ppl_Pointset_Powerset_C_Polyhedron_t eqpp;
  graphite_dim_t tdim1 = pbb_nb_scattering_transform (PDR_PBB (pdr1));
  graphite_dim_t ddim1 = pbb_dim_iter_domain (PDR_PBB (pdr1));
  ppl_dimension_type dim;
  bool empty_p;
  poly_ddr_p pddr = dependence_polyhedron (pdr1, pdr2, 1, false);

  if (PDDR_KIND (pddr) == unknown_dependence)
    {
      free_poly_ddr (pddr);
      return true;
    }

  if (pddr_is_empty (pddr))
    {
      free_poly_ddr (pddr);
      return false;
    }

  po = PDDR_DDP (pddr);
  ppl_Pointset_Powerset_C_Polyhedron_space_dimension (po, &dim);
  eqpp = build_pairwise_scheduling (dim, level, tdim1 + ddim1, 1);

  ppl_Pointset_Powerset_C_Polyhedron_intersection_assign (eqpp, po);
  empty_p = ppl_Pointset_Powerset_C_Polyhedron_is_empty (eqpp);

  ppl_delete_Pointset_Powerset_C_Polyhedron (eqpp);
  free_poly_ddr (pddr);

  return !empty_p;
}

/* Check data dependency between PBB1 and PBB2 at level LEVEL.  */

bool
dependency_between_pbbs_p (poly_bb_p pbb1, poly_bb_p pbb2, int level)
{
  int i, j;
  poly_dr_p pdr1, pdr2;

  timevar_push (TV_GRAPHITE_DATA_DEPS);

  FOR_EACH_VEC_ELT (poly_dr_p, PBB_DRS (pbb1), i, pdr1)
    FOR_EACH_VEC_ELT (poly_dr_p, PBB_DRS (pbb2), j, pdr2)
      if (graphite_carried_dependence_level_k (pdr1, pdr2, level))
	{
	  timevar_pop (TV_GRAPHITE_DATA_DEPS);
	  return true;
	}

  timevar_pop (TV_GRAPHITE_DATA_DEPS);
  return false;
}

/* Pretty print to FILE all the original data dependences of SCoP in
   DOT format.  */

static void
dot_original_deps_stmt_1 (FILE *file, scop_p scop)
{
  int i, j, k, l;
  poly_bb_p pbb1, pbb2;
  poly_dr_p pdr1, pdr2;

  FOR_EACH_VEC_ELT (poly_bb_p, SCOP_BBS (scop), i, pbb1)
    FOR_EACH_VEC_ELT (poly_bb_p, SCOP_BBS (scop), j, pbb2)
      {
<<<<<<< HEAD
	for (k = 0; VEC_iterate (poly_dr_p, PBB_DRS (pbb1), k, pdr1); k++)
	  for (l = 0; VEC_iterate (poly_dr_p, PBB_DRS (pbb2), l, pdr2); l++)
=======
	FOR_EACH_VEC_ELT (poly_dr_p, PBB_DRS (pbb1), k, pdr1)
	  FOR_EACH_VEC_ELT (poly_dr_p, PBB_DRS (pbb2), l, pdr2)
>>>>>>> 6e7f08ad
	    if (!pddr_is_empty (dependence_polyhedron (pdr1, pdr2, 1, true)))
	      {
		fprintf (file, "OS%d -> OS%d\n",
			 pbb_index (pbb1), pbb_index (pbb2));
		goto done;
	      }
      done:;
      }
}

/* Pretty print to FILE all the transformed data dependences of SCoP in
   DOT format.  */

static void
dot_transformed_deps_stmt_1 (FILE *file, scop_p scop)
{
  int i, j, k, l;
  poly_bb_p pbb1, pbb2;
  poly_dr_p pdr1, pdr2;

  FOR_EACH_VEC_ELT (poly_bb_p, SCOP_BBS (scop), i, pbb1)
    FOR_EACH_VEC_ELT (poly_bb_p, SCOP_BBS (scop), j, pbb2)
      {
<<<<<<< HEAD
	for (k = 0; VEC_iterate (poly_dr_p, PBB_DRS (pbb1), k, pdr1); k++)
	  for (l = 0; VEC_iterate (poly_dr_p, PBB_DRS (pbb2), l, pdr2); l++)
=======
	FOR_EACH_VEC_ELT (poly_dr_p, PBB_DRS (pbb1), k, pdr1)
	  FOR_EACH_VEC_ELT (poly_dr_p, PBB_DRS (pbb2), l, pdr2)
>>>>>>> 6e7f08ad
	    {
	      poly_ddr_p pddr = dependence_polyhedron (pdr1, pdr2, 1, false);

	      if (!pddr_is_empty (pddr))
		{
		  fprintf (file, "TS%d -> TS%d\n",
			   pbb_index (pbb1), pbb_index (pbb2));

		  free_poly_ddr (pddr);
		  goto done;
		}

	      free_poly_ddr (pddr);
	    }
      done:;
      }
}


/* Pretty print to FILE all the data dependences of SCoP in DOT
   format.  */

static void
dot_deps_stmt_1 (FILE *file, scop_p scop)
{
  fputs ("digraph all {\n", file);

  dot_original_deps_stmt_1 (file, scop);
  dot_transformed_deps_stmt_1 (file, scop);

  fputs ("}\n\n", file);
}

/* Pretty print to FILE all the original data dependences of SCoP in
   DOT format.  */

static void
dot_original_deps (FILE *file, scop_p scop)
{
  int i, j, k, l;
  poly_bb_p pbb1, pbb2;
  poly_dr_p pdr1, pdr2;

<<<<<<< HEAD
  for (i = 0; VEC_iterate (poly_bb_p, SCOP_BBS (scop), i, pbb1); i++)
    for (j = 0; VEC_iterate (poly_bb_p, SCOP_BBS (scop), j, pbb2); j++)
      for (k = 0; VEC_iterate (poly_dr_p, PBB_DRS (pbb1), k, pdr1); k++)
	for (l = 0; VEC_iterate (poly_dr_p, PBB_DRS (pbb2), l, pdr2); l++)
=======
  FOR_EACH_VEC_ELT (poly_bb_p, SCOP_BBS (scop), i, pbb1)
    FOR_EACH_VEC_ELT (poly_bb_p, SCOP_BBS (scop), j, pbb2)
      FOR_EACH_VEC_ELT (poly_dr_p, PBB_DRS (pbb1), k, pdr1)
	FOR_EACH_VEC_ELT (poly_dr_p, PBB_DRS (pbb2), l, pdr2)
>>>>>>> 6e7f08ad
	  if (!pddr_is_empty (dependence_polyhedron (pdr1, pdr2, 1, true)))
	    fprintf (file, "OS%d_D%d -> OS%d_D%d\n",
		     pbb_index (pbb1), PDR_ID (pdr1),
		     pbb_index (pbb2), PDR_ID (pdr2));
}

/* Pretty print to FILE all the transformed data dependences of SCoP in
   DOT format.  */

static void
dot_transformed_deps (FILE *file, scop_p scop)
{
  int i, j, k, l;
  poly_bb_p pbb1, pbb2;
  poly_dr_p pdr1, pdr2;

<<<<<<< HEAD
  for (i = 0; VEC_iterate (poly_bb_p, SCOP_BBS (scop), i, pbb1); i++)
    for (j = 0; VEC_iterate (poly_bb_p, SCOP_BBS (scop), j, pbb2); j++)
      for (k = 0; VEC_iterate (poly_dr_p, PBB_DRS (pbb1), k, pdr1); k++)
	for (l = 0; VEC_iterate (poly_dr_p, PBB_DRS (pbb2), l, pdr2); l++)
=======
  FOR_EACH_VEC_ELT (poly_bb_p, SCOP_BBS (scop), i, pbb1)
    FOR_EACH_VEC_ELT (poly_bb_p, SCOP_BBS (scop), j, pbb2)
      FOR_EACH_VEC_ELT (poly_dr_p, PBB_DRS (pbb1), k, pdr1)
	FOR_EACH_VEC_ELT (poly_dr_p, PBB_DRS (pbb2), l, pdr2)
>>>>>>> 6e7f08ad
	  {
	    poly_ddr_p pddr = dependence_polyhedron (pdr1, pdr2, 1, false);

	    if (!pddr_is_empty (pddr))
	      fprintf (file, "TS%d_D%d -> TS%d_D%d\n",
		       pbb_index (pbb1), PDR_ID (pdr1),
		       pbb_index (pbb2), PDR_ID (pdr2));

	    free_poly_ddr (pddr);
	  }
}

/* Pretty print to FILE all the data dependences of SCoP in DOT
   format.  */

static void
dot_deps_1 (FILE *file, scop_p scop)
{
  fputs ("digraph all {\n", file);

  dot_original_deps (file, scop);
  dot_transformed_deps (file, scop);

  fputs ("}\n\n", file);
}

/* Display all the data dependences in SCoP using dotty.  */

DEBUG_FUNCTION void
dot_deps (scop_p scop)
{
  /* When debugging, enable the following code.  This cannot be used
     in production compilers because it calls "system".  */
#if 0
  FILE *stream = fopen ("/tmp/scopdeps.dot", "w");
  gcc_assert (stream);

  dot_deps_1 (stream, scop);
  fclose (stream);

  system ("dotty /tmp/scopdeps.dot &");
#else
  dot_deps_1 (stderr, scop);
#endif
}

/* Display all the statement dependences in SCoP using dotty.  */

DEBUG_FUNCTION void
dot_deps_stmt (scop_p scop)
{
  /* When debugging, enable the following code.  This cannot be used
     in production compilers because it calls "system".  */
#if 0
  FILE *stream = fopen ("/tmp/scopdeps.dot", "w");
  gcc_assert (stream);

  dot_deps_stmt_1 (stream, scop);
  fclose (stream);

  system ("dotty /tmp/scopdeps.dot &");
#else
  dot_deps_stmt_1 (stderr, scop);
#endif
}

#endif<|MERGE_RESOLUTION|>--- conflicted
+++ resolved
@@ -136,7 +136,6 @@
   poly_dr_p pdr2 = PDDR_SINK (pddr);
   poly_bb_p pbb1 = PDR_PBB (pdr1);
   poly_bb_p pbb2 = PDR_PBB (pdr2);
-<<<<<<< HEAD
 
   graphite_dim_t i;
   graphite_dim_t tdim1 = PDDR_ORIGINAL_SCATTERING_P (pddr) ?
@@ -186,57 +185,6 @@
   fprintf (file, "\n  source ");
   print_pdr (file, PDDR_SOURCE (pddr), 2);
 
-=======
-
-  graphite_dim_t i;
-  graphite_dim_t tdim1 = PDDR_ORIGINAL_SCATTERING_P (pddr) ?
-    pbb_nb_scattering_orig (pbb1) : pbb_nb_scattering_transform (pbb1);
-  graphite_dim_t tdim2 = PDDR_ORIGINAL_SCATTERING_P (pddr) ?
-    pbb_nb_scattering_orig (pbb2) : pbb_nb_scattering_transform (pbb2);
-  graphite_dim_t idim1 = pbb_dim_iter_domain (pbb1);
-  graphite_dim_t idim2 = pbb_dim_iter_domain (pbb2);
-  graphite_dim_t sdim1 = PDR_NB_SUBSCRIPTS (pdr1) + 1;
-  graphite_dim_t sdim2 = PDR_NB_SUBSCRIPTS (pdr2) + 1;
-  graphite_dim_t gdim = scop_nb_params (PBB_SCOP (pbb1));
-
-  fprintf (file, "#  eq");
-
-  for (i = 0; i < tdim1; i++)
-    fprintf (file, "   t1_%d", (int) i);
-  for (i = 0; i < idim1; i++)
-    fprintf (file, "   i1_%d", (int) i);
-  for (i = 0; i < tdim2; i++)
-    fprintf (file, "   t2_%d", (int) i);
-  for (i = 0; i < idim2; i++)
-    fprintf (file, "   i2_%d", (int) i);
-  for (i = 0; i < sdim1; i++)
-    fprintf (file, "   s1_%d", (int) i);
-  for (i = 0; i < sdim2; i++)
-    fprintf (file, "   s2_%d", (int) i);
-  for (i = 0; i < gdim; i++)
-    fprintf (file, "    g_%d", (int) i);
-
-  fprintf (file, "    cst\n");
-}
-
-/* Prints to FILE the poly_ddr_p PDDR.  */
-
-void
-print_pddr (FILE *file, poly_ddr_p pddr)
-{
-  fprintf (file, "pddr (kind: ");
-
-  if (PDDR_KIND (pddr) == unknown_dependence)
-    fprintf (file, "unknown_dependence");
-  else if (PDDR_KIND (pddr) == no_dependence)
-    fprintf (file, "no_dependence");
-  else if (PDDR_KIND (pddr) == has_dependence)
-    fprintf (file, "has_dependence");
-
-  fprintf (file, "\n  source ");
-  print_pdr (file, PDDR_SOURCE (pddr), 2);
-
->>>>>>> 6e7f08ad
   fprintf (file, "\n  sink ");
   print_pdr (file, PDDR_SINK (pddr), 2);
 
@@ -249,12 +197,11 @@
     }
 
   fprintf (file, ")\n");
-<<<<<<< HEAD
 }
 
 /* Prints to STDERR the poly_ddr_p PDDR.  */
 
-void
+DEBUG_FUNCTION void
 debug_pddr (poly_ddr_p pddr)
 {
   print_pddr (stderr, pddr);
@@ -264,22 +211,6 @@
 /* Remove all the dimensions except alias information at dimension
    ALIAS_DIM.  */
 
-=======
-}
-
-/* Prints to STDERR the poly_ddr_p PDDR.  */
-
-DEBUG_FUNCTION void
-debug_pddr (poly_ddr_p pddr)
-{
-  print_pddr (stderr, pddr);
-}
-
-
-/* Remove all the dimensions except alias information at dimension
-   ALIAS_DIM.  */
-
->>>>>>> 6e7f08ad
 static void
 build_alias_set_powerset (ppl_Pointset_Powerset_C_Polyhedron_t alias_powerset,
 			  ppl_dimension_type alias_dim)
@@ -287,8 +218,6 @@
   ppl_dimension_type *ds;
   ppl_dimension_type access_dim;
   unsigned i, pos = 0;
-<<<<<<< HEAD
-=======
 
   ppl_Pointset_Powerset_C_Polyhedron_space_dimension (alias_powerset,
 						      &access_dim);
@@ -319,46 +248,10 @@
   ppl_dimension_type alias_dim1 = pdr_alias_set_dim (pdr1);
   ppl_dimension_type alias_dim2 = pdr_alias_set_dim (pdr2);
   int empty_p;
->>>>>>> 6e7f08ad
-
-  ppl_Pointset_Powerset_C_Polyhedron_space_dimension (alias_powerset,
-						      &access_dim);
-  ds = XNEWVEC (ppl_dimension_type, access_dim-1);
-  for (i = 0; i < access_dim; i++)
-    {
-      if (i == alias_dim)
-	continue;
-
-      ds[pos] = i;
-      pos++;
-    }
-
-  ppl_Pointset_Powerset_C_Polyhedron_remove_space_dimensions (alias_powerset,
-							      ds,
-							      access_dim - 1);
-  free (ds);
-}
-
-/* Return true when PDR1 and PDR2 may alias.  */
-
-static bool
-poly_drs_may_alias_p (poly_dr_p pdr1, poly_dr_p pdr2)
-{
-  ppl_Pointset_Powerset_C_Polyhedron_t alias_powerset1, alias_powerset2;
-  ppl_Pointset_Powerset_C_Polyhedron_t accesses1 = PDR_ACCESSES (pdr1);
-  ppl_Pointset_Powerset_C_Polyhedron_t accesses2 = PDR_ACCESSES (pdr2);
-  ppl_dimension_type alias_dim1 = pdr_alias_set_dim (pdr1);
-  ppl_dimension_type alias_dim2 = pdr_alias_set_dim (pdr2);
-  int empty_p;
 
   ppl_new_Pointset_Powerset_C_Polyhedron_from_Pointset_Powerset_C_Polyhedron
     (&alias_powerset1, accesses1);
   ppl_new_Pointset_Powerset_C_Polyhedron_from_Pointset_Powerset_C_Polyhedron
-<<<<<<< HEAD
-=======
-    (&alias_powerset1, accesses1);
-  ppl_new_Pointset_Powerset_C_Polyhedron_from_Pointset_Powerset_C_Polyhedron
->>>>>>> 6e7f08ad
     (&alias_powerset2, accesses2);
 
   build_alias_set_powerset (alias_powerset1, alias_dim1);
@@ -829,13 +722,8 @@
   if (reduction_ddr_p (pbb1, pbb2))
     return true;
 
-<<<<<<< HEAD
-  for (i = 0; VEC_iterate (poly_dr_p, PBB_DRS (pbb1), i, pdr1); i++)
-    for (j = 0; VEC_iterate (poly_dr_p, PBB_DRS (pbb2), j, pdr2); j++)
-=======
   FOR_EACH_VEC_ELT (poly_dr_p, PBB_DRS (pbb1), i, pdr1)
     FOR_EACH_VEC_ELT (poly_dr_p, PBB_DRS (pbb2), j, pdr2)
->>>>>>> 6e7f08ad
       if (!graphite_legal_transform_dr (pdr1, pdr2))
 	return false;
 
@@ -940,13 +828,8 @@
   FOR_EACH_VEC_ELT (poly_bb_p, SCOP_BBS (scop), i, pbb1)
     FOR_EACH_VEC_ELT (poly_bb_p, SCOP_BBS (scop), j, pbb2)
       {
-<<<<<<< HEAD
-	for (k = 0; VEC_iterate (poly_dr_p, PBB_DRS (pbb1), k, pdr1); k++)
-	  for (l = 0; VEC_iterate (poly_dr_p, PBB_DRS (pbb2), l, pdr2); l++)
-=======
 	FOR_EACH_VEC_ELT (poly_dr_p, PBB_DRS (pbb1), k, pdr1)
 	  FOR_EACH_VEC_ELT (poly_dr_p, PBB_DRS (pbb2), l, pdr2)
->>>>>>> 6e7f08ad
 	    if (!pddr_is_empty (dependence_polyhedron (pdr1, pdr2, 1, true)))
 	      {
 		fprintf (file, "OS%d -> OS%d\n",
@@ -970,13 +853,8 @@
   FOR_EACH_VEC_ELT (poly_bb_p, SCOP_BBS (scop), i, pbb1)
     FOR_EACH_VEC_ELT (poly_bb_p, SCOP_BBS (scop), j, pbb2)
       {
-<<<<<<< HEAD
-	for (k = 0; VEC_iterate (poly_dr_p, PBB_DRS (pbb1), k, pdr1); k++)
-	  for (l = 0; VEC_iterate (poly_dr_p, PBB_DRS (pbb2), l, pdr2); l++)
-=======
 	FOR_EACH_VEC_ELT (poly_dr_p, PBB_DRS (pbb1), k, pdr1)
 	  FOR_EACH_VEC_ELT (poly_dr_p, PBB_DRS (pbb2), l, pdr2)
->>>>>>> 6e7f08ad
 	    {
 	      poly_ddr_p pddr = dependence_polyhedron (pdr1, pdr2, 1, false);
 
@@ -1020,17 +898,10 @@
   poly_bb_p pbb1, pbb2;
   poly_dr_p pdr1, pdr2;
 
-<<<<<<< HEAD
-  for (i = 0; VEC_iterate (poly_bb_p, SCOP_BBS (scop), i, pbb1); i++)
-    for (j = 0; VEC_iterate (poly_bb_p, SCOP_BBS (scop), j, pbb2); j++)
-      for (k = 0; VEC_iterate (poly_dr_p, PBB_DRS (pbb1), k, pdr1); k++)
-	for (l = 0; VEC_iterate (poly_dr_p, PBB_DRS (pbb2), l, pdr2); l++)
-=======
   FOR_EACH_VEC_ELT (poly_bb_p, SCOP_BBS (scop), i, pbb1)
     FOR_EACH_VEC_ELT (poly_bb_p, SCOP_BBS (scop), j, pbb2)
       FOR_EACH_VEC_ELT (poly_dr_p, PBB_DRS (pbb1), k, pdr1)
 	FOR_EACH_VEC_ELT (poly_dr_p, PBB_DRS (pbb2), l, pdr2)
->>>>>>> 6e7f08ad
 	  if (!pddr_is_empty (dependence_polyhedron (pdr1, pdr2, 1, true)))
 	    fprintf (file, "OS%d_D%d -> OS%d_D%d\n",
 		     pbb_index (pbb1), PDR_ID (pdr1),
@@ -1047,17 +918,10 @@
   poly_bb_p pbb1, pbb2;
   poly_dr_p pdr1, pdr2;
 
-<<<<<<< HEAD
-  for (i = 0; VEC_iterate (poly_bb_p, SCOP_BBS (scop), i, pbb1); i++)
-    for (j = 0; VEC_iterate (poly_bb_p, SCOP_BBS (scop), j, pbb2); j++)
-      for (k = 0; VEC_iterate (poly_dr_p, PBB_DRS (pbb1), k, pdr1); k++)
-	for (l = 0; VEC_iterate (poly_dr_p, PBB_DRS (pbb2), l, pdr2); l++)
-=======
   FOR_EACH_VEC_ELT (poly_bb_p, SCOP_BBS (scop), i, pbb1)
     FOR_EACH_VEC_ELT (poly_bb_p, SCOP_BBS (scop), j, pbb2)
       FOR_EACH_VEC_ELT (poly_dr_p, PBB_DRS (pbb1), k, pdr1)
 	FOR_EACH_VEC_ELT (poly_dr_p, PBB_DRS (pbb2), l, pdr2)
->>>>>>> 6e7f08ad
 	  {
 	    poly_ddr_p pddr = dependence_polyhedron (pdr1, pdr2, 1, false);
 
