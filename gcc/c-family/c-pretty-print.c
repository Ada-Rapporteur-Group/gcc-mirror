--- conflicted
+++ resolved
@@ -182,11 +182,7 @@
 
   if (qualifiers & TYPE_QUAL_ATOMIC)
     {
-<<<<<<< HEAD
-      pp_c_ws_string (pp, func_type ? "__attribute__((atomic))" : "_Atomic");
-=======
       pp_c_ws_string (pp, "_Atomic");
->>>>>>> 722516b8
       previous = true;
     }
 
