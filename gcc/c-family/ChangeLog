<<<<<<< HEAD
2014-06-20  Marek Polacek  <polacek@redhat.com>

	* c-gimplify.c: Include "c-ubsan.h" and "pointer-set.h".
	(ubsan_walk_array_refs_r): New function.
	(c_genericize): Instrument array bounds.
	* c-ubsan.c: Include "internal-fn.h".
	(ubsan_instrument_division): Mark instrumented arrays as having
	side effects.  Adjust ubsan_type_descriptor call.
	(ubsan_instrument_shift): Likewise.
	(ubsan_instrument_vla): Adjust ubsan_type_descriptor call.
	(ubsan_instrument_bounds): New function.
	(ubsan_array_ref_instrumented_p): New function.
	(ubsan_maybe_instrument_array_ref): New function.
	* c-ubsan.h (ubsan_instrument_bounds): Declare.
	(ubsan_array_ref_instrumented_p): Declare.
	(ubsan_maybe_instrument_array_ref): Declare.
=======
2014-06-30  Jakub Jelinek  <jakub@redhat.com>

	Backported from mainline
	2014-06-10  Jakub Jelinek  <jakub@redhat.com>

	PR fortran/60928
	* c-pragma.c (omp_pragmas_simd): Move PRAGMA_OMP_TASK...
	(omp_pragmas): ... back here.
>>>>>>> bbab1808

2014-06-12  Jakub Jelinek  <jakub@redhat.com>

	PR middle-end/61486
	* c-omp.c (c_omp_split_clauses): Don't crash on firstprivate in
	#pragma omp target teams or
	#pragma omp {,target }teams distribute simd.

2014-06-04  Marek Polacek  <polacek@redhat.com>

	Backport from mainline
	2014-05-08  Marek Polacek  <polacek@redhat.com>

	PR c/61053
	* c-common.c (min_align_of_type): New function factored out from...
	(c_sizeof_or_alignof_type): ...here.
	* c-common.h (min_align_of_type): Declare.

2014-04-30  Marek Polacek  <polacek@redhat.com>

	* c-ubsan.c (ubsan_instrument_division): Handle REAL_TYPEs.  Perform
	INT_MIN / -1 sanitization only for integer types.

2014-05-06  Richard Biener  <rguenther@suse.de>

	* c-opts.c (c_common_post_options): For -freestanding,
	-fno-hosted and -fno-builtin disable pattern recognition
	if not enabled explicitely.

2014-04-22  Jakub Jelinek  <jakub@redhat.com>

	PR sanitizer/60275
	* c-ubsan.c (ubsan_instrument_return): Return __builtin_trap ()
	if flag_sanitize_undefined_trap_on_error.
	(ubsan_instrument_division, ubsan_instrument_shift,
	ubsan_instrument_vla): Likewise.  Use __ubsan_handle_*_abort ()
	if !flag_sanitize_recover.

2014-04-22  Richard Biener  <rguenther@suse.de>

	Backport from mainline
	2014-04-14  Richard Biener  <rguenther@suse.de>
		Marc Glisse  <marc.glisse@inria.fr>

	PR c/60819
	* c-common.c (convert_vector_to_pointer_for_subscript): Properly
	apply may-alias the scalar pointer type when applicable.

2014-04-22  Release Manager

	* GCC 4.9.0 released.

2014-04-15  Igor Zamyatin  <igor.zamyatin@intel.com>

	PR middle-end/60467
	* cilk.c (cilk_set_spawn_marker): Remove FUNCTION_DECL
	as possible argument for Cilk_spawn.

2014-04-08  Marek Polacek  <polacek@redhat.com>

	PR sanitizer/60745
	* c-ubsan.c: Include asan.h.
	(ubsan_instrument_return): Call initialize_sanitizer_builtins.

2014-04-03  Nathan Sidwell  <nathan@codesourcery.com>

	* c.opt (Wnon-virtual-dtor): Auto set when Weffc++.

2014-04-02  Marek Polacek  <polacek@redhat.com>

	* c-common.h (c_expand_expr): Remove declaration.

2014-03-28  Jakub Jelinek  <jakub@redhat.com>

	PR c++/60689
	* c-common.c (add_atomic_size_parameter): When creating new
	params vector, push the size argument first.

2014-03-26  Jakub Jelinek  <jakub@redhat.com>

	* c-ubsan.c (ubsan_instrument_division, ubsan_instrument_shift,
	ubsan_instrument_vla, ubsan_instrument_return): Adjust
	ubsan_create_data callers.

2014-03-22  Jakub Jelinek  <jakub@redhat.com>

	PR debug/60603
	* c-opts.c (c_finish_options): Restore cb_file_change call to
	<built-in>.

2014-03-13  Jakub Jelinek  <jakub@redhat.com>

	PR middle-end/36282
	* c-pragma.c (apply_pragma_weak): Only look at
	TREE_SYMBOL_REFERENCED (DECL_ASSEMBLER_NAME (decl)) if
	DECL_ASSEMBLER_NAME_SET_P (decl).
	(maybe_apply_pending_pragma_weaks): Exit early if
	vec_safe_is_empty (pending_weaks) rather than only when
	!pending_weaks.
	(maybe_apply_pragma_weak): Likewise.  If !DECL_ASSEMBLER_NAME_SET_P,
	set assembler name back to NULL afterwards.

2014-03-11  Jason Merrill  <jason@redhat.com>

	* c.opt: Add -std=gnu++14.

2014-03-11  Ian Bolton  <ian.bolton@arm.com>

	* c-opts.c (c_common_post_options): Don't override
	-ffp-contract=fast if unsafe-math-optimizations is on.

2014-03-08  Paulo Matos  <paulo@matos-sorge.com>

    * c.opt: Enable LTO FE for fshort-double.

2014-03-07  Jason Merrill  <jason@redhat.com>

	* c.opt: Add -std=c++14.

2014-03-06  Marek Polacek  <polacek@redhat.com>

	PR c/60197
	* cilk.c (contains_cilk_spawn_stmt): New function.
	(contains_cilk_spawn_stmt_walker): Likewise.
	(recognize_spawn): Give error on invalid use of _Cilk_spawn.
	* c-common.h (contains_cilk_spawn_stmt): Add declaration.

2014-03-03  Jakub Jelinek  <jakub@redhat.com>

	* c-pragma.c (c_pp_lookup_pragma): Handle PRAGMA_CILK_SIMD.
	(init_pragma): Call cpp_register_deferred_pragma for PRAGMA_CILK_SIMD
	even when flag_preprocess_only.

2014-02-26  Jason Merrill  <jason@redhat.com>

	PR c++/59231
	PR c++/11586
	* c-common.c (shorten_compare): Don't check
	c_inhibit_evaluation_warnings.

2014-02-19  Jakub Jelinek  <jakub@redhat.com>

	PR c/37743
	* c-common.c (c_common_nodes_and_builtins): When initializing
	c_uint{16,32,64}_type_node, also set corresponding
	uint{16,32,64}_type_node to the same value.

	PR c++/60267
	* c-pragma.c (init_pragma): Don't call cpp_register_deferred_pragma
	for PRAGMA_IVDEP if flag_preprocess_only.

2014-02-12  Jakub Jelinek  <jakub@redhat.com>

	PR c/60101
	* c-common.c (merge_tlist): If copy is true, call new_tlist,
	if false, add ADD itself, rather than vice versa.
	(verify_tree): For COND_EXPR, don't call merge_tlist with non-zero
	copy.  For SAVE_EXPR, only call merge_tlist once.

2014-02-08  Jakub Jelinek  <jakub@redhat.com>

	PR middle-end/60092
	* c-common.c (handle_alloc_size_attribute): Use tree_fits_uhwi_p
	and tree_to_uhwi.
	(handle_alloc_align_attribute, handle_assume_aligned_attribute): New
	functions.
	(c_common_attribute_table): Add alloc_align and assume_aligned
	attributes.

2014-02-06  Marek Polacek  <polacek@redhat.com>

	PR c/60087
	* c-common.c (warn_for_sign_compare): Call warning_at with location
	instead of warning.

2014-02-05  Marek Polacek  <polacek@redhat.com>

	PR c/53123
	* c-omp.c (c_finish_omp_atomic): Remove unreachable return
	statement.

2014-02-04  Marek Polacek  <polacek@redhat.com>

	PR c/60036
	* c-common.c (conversion_warning): Unwrap C_MAYBE_CONST_EXPR and/or
	SAVE_EXPR.

2014-02-03  Marc Glisse  <marc.glisse@inria.fr>

	PR c++/53017
	PR c++/59211
	* c-common.c (handle_aligned_attribute, handle_alloc_size_attribute,
	handle_vector_size_attribute, handle_nonnull_attribute): Call
	default_conversion on the attribute argument.
	(handle_nonnull_attribute): Increment the argument number.

2014-01-31  Marek Polacek  <polacek@redhat.com>

	PR c/59963
	* c-common.c (add_atomic_size_parameter): Pass vNULL to
	build_function_call_vec.
	(resolve_overloaded_builtin): Likewise.
	* c-common.h (build_function_call_vec): Adjust declaration.

2014-01-30  Marek Polacek  <polacek@redhat.com>

	PR c/59940
	* c-common.h (unsafe_conversion_p): Adjust declaration.
	(warnings_for_convert_and_check): Likewise.
	(convert_and_check): Likewise.
	* c-common.c (unsafe_conversion_p): Add location parameter.  Call
	expansion_point_location_if_in_system_header on it.
	(warnings_for_convert_and_check): Add location parameter.  Call
	expansion_point_location_if_in_system_header on it.  Use it.
	(convert_and_check): Add location parameter.  Use it.
	(conversion_warning): Likewise.
	(c_add_case_label): Adjust convert_and_check calls.
	(scalar_to_vector): Adjust unsafe_conversion_p calls.

2014-01-24  Balaji V. Iyer  <balaji.v.iyer@intel.com>

	* c-common.c (c_define_builtins): Replaced flag_enable_cilkplus with
	flag_cilkplus.
	* c-pragma.c (init_pragma): Likewise.
	* c.opt: Likewise.

2014-01-23  Marek Polacek  <polacek@redhat.com>

	PR c/59846
	* c-common.c (shorten_compare): Add location_t parameter.
	* c-common.h (shorten_binary_op): Adjust declaration.

2014-01-23  Marek Polacek  <polacek@redhat.com>

	PR c/58346
	* c-common.c (pointer_to_zero_sized_aggr_p): New function.
	* c-common.h: Declare it.

2014-01-20  Eric Botcazou  <ebotcazou@adacore.com>

	* c-ada-spec.h (dump_ada_specs): Revert prototype change.
	* c-ada-spec.c (dump_ads): Likewise.
	(cpp_check): Likewise.
	(dump_ada_specs): Likewise.

2014-01-15  Laurent Alfonsi  <laurent.alfonsi@st.com>

	PR c++/49718
	* c-common.c (handle_no_instrument_function_attribute): Allow
	no_instrument_function attribute in class member
	definition/declaration.

2014-01-15  Jakub Jelinek  <jakub@redhat.com>

	PR c/58943
	* c-omp.c (c_finish_omp_atomic): Set in_late_binary_op around
	build_modify_expr with non-NOP_EXPR opcode.  Handle return from it
	being COMPOUND_EXPR.
	(c_finish_omp_for): Handle incr being COMPOUND_EXPR with first
	operand a SAVE_EXPR and second MODIFY_EXPR.

2014-01-09  Jakub Jelinek  <jakub@redhat.com>

	PR target/58115
	* c-pch.c (c_common_write_pch): Call
	prepare_target_option_nodes_for_pch.

2014-01-02  Richard Sandiford  <rdsandiford@googlemail.com>

	Update copyright years

2014-01-02  Richard Sandiford  <rdsandiford@googlemail.com>

	* array-notation-common.c, c-cilkplus.c: Use the standard form for
	the copyright notice.

2013-12-28  Eric Botcazou  <ebotcazou@adacore.com>

	* c-ada-spec.c (print_constructor): New function.
	(print_destructor): Retrieve the origin of the destructor.
	(print_ada_declaration): Revamp handling of constructors/destructors.

2013-12-23  Stuart Hastings <stuart@apple.com>
	    Bill Maddox  <maddox@google.com>
	    Jason Merrill  <jason@redhat.com>

	* c.opt: Add -fdeclone-ctor-dtor.
	* c-opts.c (c_common_post_options): Default to on iff -Os.

2013-12-18  Balaji V. Iyer  <balaji.v.iyer@intel.com>

	* c-common.c (c_common_attribute_table): Added "cilk simd function"
	attribute.
	* c-pragma.h (enum pragma_cilk_clause): Remove.
	(enum pragma_omp_clause):  Added the following fields:
	PRAGMA_CILK_CLAUSE_NOMASK, PRAGMA_CILK_CLAUSE_MASK,
	PRAGMA_CILK_CLAUSE_VECTORLENGTH, PRAGMA_CILK_CLAUSE_NONE,
	PRAGMA_CILK_CLAUSE_LINEAR, PRAGMA_CILK_CLAUSE_PRIVATE,
	PRAGMA_CILK_CLAUSE_FIRSTPRIVATE, PRAGMA_CILK_CLAUSE_LASTPRIVATE,
	PRAGMA_CILK_CLAUSE_UNIFORM.

	
2013-12-11  Balaji V. Iyer  <balaji.v.iyer@intel.com>

	* cilk.c (cilk_outline): Made this function non-static.
	(gimplify_cilk_spawn): Removed pre_p and post_p arguments.
	(create_cilk_wrapper): Added a new parameter: a function pointer.
	(c_install_body_w_frame_cleanup): Remove
	(extract_free_variables): Added VEC_INIT_EXPR and CONSTRUCTOR case.
	* c-common.h (cilk_outline): New prototype.
	(gimplify_cilk_spawn): Removed two parameters.
	(cilk_install_body_with_frame_cleanup): New prototype.
	* c-gimplify.c (c_gimplify_expr): Added MODIFY_EXPR, CALL_EXPR and
	CILK_SPAWN_STMT case.

2013-12-11  Bernd Schmidt  <bernds@codesourcery.com>

	* c-common.c (c_fully_fold_internal): Handle ADDR_SPACE_CONVERT_EXPR.

	* c-common.h (enum c_tree_index): Remove CTI_INT_ARRAY_TYPE.
	(int_array_type_node): Remove.
	* c-common.c (c_common_nodes_and_builtins): Don't build it.

2013-12-05  Marek Polacek  <polacek@redhat.com>

	PR c/52023
	* c-common.c (c_sizeof_or_alignof_type): Move a declaration into
	[ADJUST_FIELD_ALIGN].

2013-12-04  Joseph Myers  <joseph@codesourcery.com>

	PR c/52023
	* c-common.c (c_sizeof_or_alignof_type): Add parameter min_alignof
	and check field alignment if set.
	* c-common.h (c_sizeof_or_alignof_type): Update prototype.
	(c_sizeof, c_alignof): Update calls to c_sizeof_or_alignof_type.

2013-12-04  Jakub Jelinek  <jakub@redhat.com>  
	    Marek Polacek  <polacek@redhat.com>

	* c-gimplify.c (c_gimplify_expr): If doing the integer-overflow
	sanitization, call unsigned_type_for only when !TYPE_OVERFLOW_WRAPS.

2013-11-29   H.J. Lu  <hongjiu.lu@intel.com>

	PR c/59309
	* cilk.c (gimplify_cilk_spawn): Properly handle function without
	arguments.

2013-11-29  Jakub Jelinek  <jakub@redhat.com>

	PR c/59280
	* c-common.c (get_priority): If TREE_VALUE (args) is IDENTIFIER_NODE,
	goto invalid.  If it is error_mark_node, don't issue further
	diagnostics.

2013-11-28  Sergey Ostanevich  <sergos.gnu@gmail.com>

	* c.opt (Wopenmp-simd): New.

2013-11-22  Jakub Jelinek  <jakub@redhat.com>

	* c-ubsan.h (ubsan_instrument_return): New prototype.
	* c-ubsan.c (ubsan_instrument_return): New function.

2013-11-22  Andrew MacLeod  <amacleod@redhat.com>

	* c-common.c: Add required include files from gimple.h.
	* c-gimplify.c: Likewise
	* cilk.c: Likewise

2013-11-22  David Malcolm  <dmalcolm@redhat.com>

	* c-common.c (unsafe_conversion_p): Remove use of
	EXPR_LOC_OR_HERE macro.
	(conversion_warning): Likewise.
	(warnings_for_convert_and_check): Likewise.
	(warn_for_collisions_1): Likewise.
	(shorten_compare): Likewise, and remove use of in_system_header
	macro, using the location from the former.
	* c-lex.c (dump_one_header): Remove use of input_filename macro.
	(cb_def_pragma): Remove use of in_system_header macro.
	(lex_string): Likewise.
	* c-pragma.c (handle_pragma_float_const_decimal64): Likewise.

2013-11-20  Kenneth Zadeck  <zadeck@naturalbridge.com>
	    Mike Stump  <mikestump@comcast.net>
	    Richard Sandiford  <rdsandiford@googlemail.com>

	* c-ada-spec.c (is_simple_enum): Use tree_to_shwi and tree_to_uhwi
	instead of TREE_INT_CST_LOW, in cases where there is a protecting
	tree_fits_shwi_p or tree_fits_uhwi_p.
	(dump_generic_ada_node): Likewise.
	* c-format.c (check_format_arg): Likewise.
	* c-pretty-print.c (pp_c_integer_constant): Likewise.

2013-11-20  Kenneth Zadeck  <zadeck@naturalbridge.com>

	* c-common.c (check_function_arguments_recurse): Use tree_to_uhwi.

2013-11-19  Joshua J Cogliati  <jrincayc@yahoo.com>

	PR c/53001
	* c-common.c (unsafe_conversion_p): Make this function
	return an enumeration with more detail.
	(conversion_warning): Use the new return type of
	unsafe_conversion_p to separately warn either about conversions
	that lower floating point number precision or about the other
	kinds of conversions.
	* c-common.h (enum conversion_safety): New enumeration.
 	(unsafe_conversion_p): switching return type to
 	conversion_safety enumeration.
	* c.opt: Adding new warning -Wfloat-conversion and
	enabling it with -Wconversion.

2013-11-19  Basile Starynkevitch  <basile@starynkevitch.net>

        * c-opts.c: Include plugin.h.
        (cb_file_change): Invoke plugin event PLUGIN_INCLUDE_FILE.

2013-11-19  Marek Polacek  <polacek@redhat.com>

	* c-ubsan.c (ubsan_instrument_division): Adjust ubsan_create_data
	call.
	(ubsan_instrument_shift): Likewise.
	(ubsan_instrument_vla): Likewise.

2013-11-18  Richard Sandiford  <rdsandiford@googlemail.com>

	* c-common.c (convert_vector_to_pointer_for_subscript): Remove
	cast to unsigned type.

2013-11-18  Richard Sandiford  <rdsandiford@googlemail.com>

	* c-common.c (fold_offsetof_1): Use tree_to_uhwi rather than
	tree_low_cst.
	(complete_array_type): Update comment to refer to tree_to_[su]hwi
	rather than tree_low_cst.

2013-11-18  Richard Sandiford  <rdsandiford@googlemail.com>

	* c-common.c, c-cppbuiltin.c: Replace tree_low_cst (..., 1) with
	tree_to_uhwi throughout.

2013-11-18  Richard Sandiford  <rdsandiford@googlemail.com>

	* c-common.c, c-format.c, c-omp.c, c-pretty-print.c: Replace
	tree_low_cst (..., 0) with tree_to_shwi throughout.

2013-11-18  Richard Sandiford  <rdsandiford@googlemail.com>

	* c-ada-spec.c, c-common.c, c-pretty-print.c: Replace
	host_integerp (..., 1) with tree_fits_uhwi_p throughout.

2013-11-18  Richard Sandiford  <rdsandiford@googlemail.com>

	* c-ada-spec.c, c-common.c, c-format.c, c-pretty-print.c: Replace
	host_integerp (..., 0) with tree_fits_shwi_p throughout.

2013-11-15  Aldy Hernandez  <aldyh@redhat.com>

	* c-cilkplus.c: New file.
	* c-common.c (readonly_error): Add location argument.
	* c-common.h (readonly_error): Same.
	(c_finish_cilk_clauses): Protoize.
	(c_check_cilk_loop): Same.
	c-omp.c (c_finish_omp_for): Handle CILK_SIMD nodes.
	Do not fail on error_mark_node.
	Abstract increment canonicalization to here...
	(c_omp_for_incr_canonicalize_ptr): New.
	c-pragma.c (init_pragma): Register "simd" pragma.
	c-pragma.h (enum pragma_kind): Add PRAGMA_CILK_SIMD.
	(enum pragma_cilk_clause): New.

2013-11-15  Richard Sandiford  <rdsandiford@googlemail.com>

	* c-pretty-print.c (pp_c_character_constant): Remove unnecessary
	wchar_type and host_integerp checks.

2013-11-14  Andrew MacLeod  <amacleod@redhat.com>

	* c-common.c: Likewise.
	* c-gimplify.c: Likewise.
	* cilk.c: Likewise.

2013-11-14  Diego Novillo  <dnovillo@google.com>

	* c-common.c: Include fold-const.h.
	Include stor-layout.h.
	Include calls.h.
	Include stringpool.h.
	Include attribs.h.
	Include varasm.h.
	Include trans-mem.h.
	* c-cppbuiltin.c: Include stor-layout.h.
	Include stringpool.h.
	* c-format.c: Include stringpool.h.
	* c-lex.c: Include stringpool.h.
	Include stor-layout.h.
	* c-pragma.c: Include stringpool.h.
	Include attribs.h.
	Include varasm.h.
	Include gcc-symtab.h.
	* c-pretty-print.c: Include stor-layout.h.
	Include attribs.h.
	* cilk.c: Include stringpool.h.
	Include calls.h.

2013-11-13  Joseph Myers  <joseph@codesourcery.com>

	* c-common.h (enum rid): Add RID_AUTO_TYPE.
	* c-common.c (c_common_reswords): Add __auto_type.
	(keyword_begins_type_specifier): Handle RID_AUTO_TYPE.

2013-11-12  Andrew MacLeod  <amacleod@redhat.com>

	* c-common.c: Include gimplify.h.
	* c-gimplify.c: Likewise.
	* cilk.c: Likewise.
	* c-omp.c: Include gimple-expr.h instead of gimple.h.
	* c-ubsan.c: Don't include gimple.h.

2013-11-12  Joseph Myers  <joseph@codesourcery.com>

	* c-common.c (c_common_reswords): Add _Thread_local.

2013-11-09  Joseph Myers  <joseph@codesourcery.com>

	* c-common.c (atomic_size_supported_p): New function.
	(resolve_overloaded_atomic_exchange)
	(resolve_overloaded_atomic_compare_exchange)
	(resolve_overloaded_atomic_load, resolve_overloaded_atomic_store):
	Use it instead of comparing size with a local list of sizes.

2013-11-07  Andrew MacLeod  <amacleod@redhat.com>
	    Joseph Myers  <joseph@codesourcery.com>

	* c-common.h (enum rid): Add RID_ATOMIC.
	* c-common.c (c_common_reswords): Add _Atomic.
	(sync_resolve_params): Use TYPE_MAIN_VARIANT on pointer argument.
	(keyword_is_type_qualifier): Accept RID_ATOMIC.
	* c-format.c (check_format_types): Check for extra _Atomic
	qualifiers in format argument.
	* c-pretty-print.c (pp_c_cv_qualifiers): Handle atomic qualifier.
	(pp_c_type_qualifier_list): Mention _Atomic in comment.

2013-11-06  Tobias Burnus  <burnus@net-b.de>

	* c-common.c (reason_option_codes_t): Add CPP_W_DATE_TIME.

2013-11-06  Joseph Myers  <joseph@codesourcery.com>

	* c-opts.c (c_common_post_options): Set -ffp-contract=off in C
	standards modes.
	* c-cppbuiltin.c (cpp_iec_559_value): Consider -ffp-contract=fast
	to mean lack of IEEE 754 support.

2013-11-05  Tobias Burnus  <burnus@net-b.de>

	* c.opt (-Wdate-time): New option
	* c-opts.c (sanitize_cpp_opts): Pass on to libcpp.

2013-11-05  Joseph Myers  <joseph@codesourcery.com>

	* c-cppbuiltin.c (cpp_iec_559_value): Test
	flag_excess_precision_cmdline not flag_excess_precision.

2013-11-05  Tobias Burnus  <burnus@net-b.de>

	* c.opt (fopenmp-simd): New option.
	* c-pragma.c (omp_pragmas): Move pragmas which can contain simd to ...
	(omp_pragmas): ... this new struct.
	(c_pp_lookup_pragma): Also walk omp_pragmas.
	(init_pragma): Init pragmas for -fopenmp-simd.

2013-11-04  Marek Polacek  <polacek@redhat.com>

	PR c++/58979
	* c-common.c (invalid_indirection_error): Handle RO_ARROW_STAR case.

2013-11-04  Joseph Myers  <joseph@codesourcery.com>

	* c-cppbuiltin.c (cpp_iec_559_value, cpp_iec_559_complex_value):
	New functions.
	(c_cpp_builtins): Define __GCC_IEC_559 and __GCC_IEC_559_COMPLEX.

2013-11-04  Eric Botcazou  <ebotcazou@adacore.com>

	* c-ada-spec.h (cpp_operation): Add IS_TRIVIAL.
	(dump_ada_specs): Adjust prototype of second callback.
	* c-ada-spec.c (cpp_check): New global variable.
	(dump_ada_nodes): Remove cpp_check parameter and do not pass it down.
	(print_generic_ada_decl): Likewise.
	(has_static_fields): Change return type to bool and add guard.
	(has_nontrivial_methods): New predicate.
	(is_tagged_type): Change return type to bool.
	(separate_class_package): Call has_nontrivial_methods.
	(pp_ada_tree_identifier): Minor tweaks.
	(dump_ada_function_declaration): Adjust calls to dump_generic_ada_node.
	(dump_ada_array_domains): Likewise.
	(dump_ada_array_type): Likewise.
	(dump_template_types): Remove cpp_check parameter and do not pass it to
	dump_generic_ada_node.
	(dump_ada_template): Likewise.
	(dump_generic_ada_node): Remove cpp_check parameter and do not pass it
	recursively.
	(print_ada_methods): Change return type to integer.  Remove cpp_check
	parameter and do not pass it down.
	(dump_nested_types): Remove cpp_check parameter and do not pass it to
	dump_generic_ada_node.
	(print_ada_declaration): Likewise.  Test RECORD_OR_UNION_TYPE_P before
	accessing methods.
	(print_ada_struct_decl): Remove cpp_check parameter and do not pass it
	down.  Use has_nontrivial_methods to recognize C++ classes.  Use return
	value of print_ada_methods.
	(dump_ads): Rename cpp_check parameter to check and adjust prototype.
	Set cpp_check to it before invoking dump_ada_nodes.
	(dump_ada_specs): Likewise.

2013-11-03  Marek Polacek  <polacek@redhat.com>

	* c-ubsan.c: Don't include hash-table.h.
	(ubsan_instrument_vla): New function.
	* c-ubsan.h: Declare it.

2013-10-31  David Malcolm  <dmalcolm@redhat.com>

	Automated part of renaming of symtab_node_base to symtab_node.

	Patch autogenerated by rename_symtab.py from
	https://github.com/davidmalcolm/gcc-refactoring-scripts
	revision 58bb219cc090b2f4516a9297d868c245495ee622

	* c-pragma.c (maybe_apply_pending_pragma_weaks): Rename
	symtab_node_base to symtab_node.

2013-10-31  Edward Smith-Rowland  <3dw4rd@verizon.net>

        Implement C++14 digit separators.
	* c-lex.c (interpret_float): Remove digit separators from scratch string
	before building real literal.

2013-10-30  Jakub Jelinek  <jakub@redhat.com>

	* cilk.c (create_cilk_helper_decl): Use HOST_WIDE_INT_PRINT_DEC.

2013-10-29  Balaji V. Iyer  <balaji.v.iyer@intel.com>

	* c-common.c (c_common_reswords[]): Added _Cilk_spawn and _Cilk_sync
	fields.
	(c_define_builtins): Called cilk_init_builtins if Cilk Plus is
	enabled.
	* c-common.h (enum rid): Added RID_CILK_SPAWN and RID_CILK_SYNC.
	(insert_cilk_frame): New prototype.
	(cilk_init_builtins): Likewise.
	(gimplify_cilk_spawn): Likewise.
	(c_cilk_install_body_w_frame_cleanup): Likewise.
	(cilk_detect_spawn_and_unwrap): Likewise.
	(cilk_set_spawn_marker): Likewise.
	(build_cilk_sync): Likewise.
	(build_cilk_spawn): Likewise.
	* cilk.c: New file.

2013-10-29  David Malcolm  <dmalcolm@redhat.com>

	Patch autogenerated by refactor_symtab.py from
	https://github.com/davidmalcolm/gcc-refactoring-scripts
	revision 58bb219cc090b2f4516a9297d868c245495ee622

	* c-gimplify.c (c_genericize): Update for conversion of symtab types
	to a true class hierarchy.
	* c-pragma.c (maybe_apply_pending_pragma_weaks): Likewise.

2013-10-27  Richard Sandiford  <rdsandiford@googlemail.com>

	* c-lex.c (interpret_integer): Remove call to cpp_num_sign_extend.

2013-10-26  Jeff Law  <law@redhat.com>

	* c-family/c-common.c (c_define_builtins): Remove mudflap support.
	* c-family/c.opt: Ignore and warn for mudflap options.

2013-10-24  Tobias Burnus  <burnus@net-b.de>

	PR other/33426
	* c-pragma.c (init_pragma) Add #pragma ivdep handling.
	* c-pragma.h (pragma_kind): Add PRAGMA_IVDEP.

2013-10-23  Jason Merrill  <jason@redhat.com>

	* c-format.c (gcc_cxxdiag_char_table): Add %X.

2013-10-11  Jakub Jelinek  <jakub@redhat.com>

	* c-common.h (omp_clause_mask::operator !=): New method.
	* c-omp.c (c_omp_split_clauses): Use if ((mask & something) != 0)
	instead of if (mask & something) tests everywhere.

	* c-cppbuiltin.c (c_cpp_builtins): Predefine _OPENMP to
	201307 instead of 201107.
	* c-common.c (DEF_FUNCTION_TYPE_8): Define.
	(c_common_attribute_table): Add "omp declare target" and
	"omp declare simd" attributes.
	(handle_omp_declare_target_attribute,
	handle_omp_declare_simd_attribute): New functions.
	* c-omp.c: Include c-pragma.h.
	(c_finish_omp_taskgroup): New function.
	(c_finish_omp_atomic): Add swapped argument, if true,
	build the operation first with rhs, lhs arguments and use NOP_EXPR
	build_modify_expr.
	(c_finish_omp_for): Add code argument, pass it down to make_code.
	(c_omp_split_clauses): New function.
	(c_split_parallel_clauses): Removed.
	(c_omp_declare_simd_clause_cmp, c_omp_declare_simd_clauses_to_numbers,
	c_omp_declare_simd_clauses_to_decls): New functions.
	* c-common.h (omp_clause_mask): New type.
	(OMP_CLAUSE_MASK_1): Define.
	(omp_clause_mask::omp_clause_mask, omp_clause_mask::operator &=,
	omp_clause_mask::operator |=, omp_clause_mask::operator ~,
	omp_clause_mask::operator |, omp_clause_mask::operator &,
	omp_clause_mask::operator <<, omp_clause_mask::operator >>,
	omp_clause_mask::operator ==): New methods.
	(enum c_omp_clause_split): New.
	(c_finish_omp_taskgroup): New prototype.
	(c_finish_omp_atomic): Add swapped argument.
	(c_finish_omp_for): Add code argument.
	(c_omp_split_clauses): New prototype.
	(c_split_parallel_clauses): Removed.
	(c_omp_declare_simd_clauses_to_numbers,
	c_omp_declare_simd_clauses_to_decls): New prototypes.
	* c-pragma.c (omp_pragmas): Add new OpenMP 4.0 constructs.
	* c-pragma.h (enum pragma_kind): Add PRAGMA_OMP_CANCEL,
	PRAGMA_OMP_CANCELLATION_POINT, PRAGMA_OMP_DECLARE_REDUCTION,
	PRAGMA_OMP_DISTRIBUTE, PRAGMA_OMP_END_DECLARE_TARGET, PRAGMA_OMP_SIMD,
	PRAGMA_OMP_TARGET, PRAGMA_OMP_TASKGROUP and PRAGMA_OMP_TEAMS.
	Remove PRAGMA_OMP_PARALLEL_FOR and PRAGMA_OMP_PARALLEL_SECTIONS.
	(enum pragma_omp_clause): Add PRAGMA_OMP_CLAUSE_ALIGNED,
	PRAGMA_OMP_CLAUSE_DEPEND, PRAGMA_OMP_CLAUSE_DEVICE,
	PRAGMA_OMP_CLAUSE_DIST_SCHEDULE, PRAGMA_OMP_CLAUSE_FOR,
	PRAGMA_OMP_CLAUSE_FROM, PRAGMA_OMP_CLAUSE_INBRANCH,
	PRAGMA_OMP_CLAUSE_LINEAR, PRAGMA_OMP_CLAUSE_MAP,
	PRAGMA_OMP_CLAUSE_NOTINBRANCH, PRAGMA_OMP_CLAUSE_NUM_TEAMS,
	PRAGMA_OMP_CLAUSE_PARALLEL, PRAGMA_OMP_CLAUSE_PROC_BIND,
	PRAGMA_OMP_CLAUSE_SAFELEN, PRAGMA_OMP_CLAUSE_SECTIONS,
	PRAGMA_OMP_CLAUSE_SIMDLEN, PRAGMA_OMP_CLAUSE_TASKGROUP,
	PRAGMA_OMP_CLAUSE_THREAD_LIMIT, PRAGMA_OMP_CLAUSE_TO and
	PRAGMA_OMP_CLAUSE_UNIFORM.

2013-10-09  Marc Glisse  <marc.glisse@inria.fr>

	PR tree-optimization/20318
	* c-common.c (handle_returns_nonnull_attribute): New function.
	(c_common_attribute_table): Add returns_nonnull.

2013-10-03  Marc Glisse  <marc.glisse@inria.fr>

	PR c++/19476
	* c.opt (fcheck-new): Move to common.opt.

2013-09-25  Marek Polacek  <polacek@redhat.com>
	    Jakub Jelinek  <jakub@redhat.com>

	PR sanitizer/58413
	* c-ubsan.c (ubsan_instrument_shift): Don't instrument
	an expression if we can prove it is correct.
	(ubsan_instrument_division): Likewise.  Remove unnecessary
	check.

2013-09-18  Marek Polacek  <polacek@redhat.com>

	PR sanitizer/58411
	* c-common.c (handle_no_sanitize_undefined_attribute): New function.
	Declare it.
	(struct attribute_spec c_common_att): Add no_sanitize_undefined.

2013-09-14  Iain Sandoe  <iain@codesourcery.com>

	PR target/48094
	* c.opt (fgnu-runtime, fnext-runtime, fobjc-abi-version,
	fobjc-gc, freplace-objc-classes): Accept for LTO.

2013-09-13  Jacek Caban  <jacek@codeweavers.com>

	* c-target.def: New hook

2013-09-09  Paolo Carlini  <paolo.carlini@oracle.com>

	PR c++/43452
	* c.opt (Wdelete-incomplete): Add.

2013-09-08  Joern Rennecke  <joern.rennecke@embecosm.com>

	* c-common.c (same_scalar_type_ignoring_signedness): Delete.
	(vector_types_compatible_elements_p): New function.
	* c-common.h: (same_scalar_type_ignoring_signedness): Delete
	declaration.
	(vector_types_compatible_elements_p): Declare.

2013-09-04  Gabriel Dos Reis  <gdr@integrable-solutions.net>

	* c-pretty-print.h (c_pretty_printer::simple_type_specifier): Now
	a virtual member function.
	(pp_simple_type_specifier): Remove.
	(pp_c_type_specifier): Likewise.
	* c-pretty-print.c (c_pretty_printer::simple_type_specifier):
	Rename from pp_c_type_specifier.  Adjust.
	(c_pretty_printer::c_pretty_printer): Do not assign to
	simple_type_specifier.

2013-09-03  Gabriel Dos Reis  <gdr@integrable-solutions.net>

	* c-pretty-print.h (c_pretty_printer::type_id): Now a virtual
	member function.
	(c_pretty_printer::storage_class_specifier): Likewise.
	(c_pretty_printer::initializer): Likewise.
	(pp_declaration): Remove.
	(pp_declaration_specifiers): Likewise.
	(pp_abstract_declarator): Likewise.
	(pp_declarator): Likewise.
	(pp_type_id): Likewise.
	(pp_statement): Likewise.
	(pp_constant): Likewise.
	(pp_id_expression): Likewise.
	(pp_primary_expression): Likewise.
	(pp_unary_expression): Likewise.
	(pp_multiplicative_expression): Likewise.
	(pp_conditional_expression): Likewise.
	(pp_assignment_expression): Likewise.
	(pp_expression): Likewise.
	(pp_c_type_id): Likewise.
	(pp_c_storage_class_specifier): Likewise.
	* c-pretty-print.c (pp_c_type_cast): Tidy.
	(pp_c_pointer): Likewise.
	(pp_c_type_specifier): Likewise.
	(pp_c_parameter_type_list): Likewise.
	(pp_c_function_definition): Likewise.
	(pp_c_init_declarator): Likewise.
	(pp_c_initializer_list): Likewise.
	(pp_c_constructor_elts): Likewise.
	(c_pretty_printer::direct_abstract_declarator): Likewise.
	(c_pretty_printer::declaration_specifiers): Likewise.
	(c_pretty_printer::primary_expression): Likewise.
	(c_pretty_printer::postfix_expression): Likewise.
	(c_pretty_printer::type_id): Rename from pp_c_type_id.
	(c_pretty_printer::storage_class_specifier): Rename from
	pp_c_storage_class_specifier.
	(c_pretty_printer::initializer): Rename from pp_c_initializer.
	(c_pretty_printer::c_pretty_printer): Do not assign to type_id,
	storage_class_specifier, initializer, offset_list, flags.

2013-08-30  Marek Polacek  <polacek@redhat.com>

	* c-ubsan.c: New file.
	* c-ubsan.h: New file.

2013-08-30  Gabriel Dos Reis  <gdr@integrable-solutions.net>

	* c-pretty-print.h (c_pretty_printer::declaration): Now a virtual
	member function.
	(c_pretty_printer::declaration_specifiers): Likewise.
	(c_pretty_printer::declarator): Likewise.
	(c_pretty_printer::abstract_declarator): Likewise.
	(c_pretty_printer::direct_abstract_declarator): Likewise.
	(c_pretty_printer::direct_declarator): Likewise.
	(c_pretty_printer::function_specifier): Likewise.
	(pp_declaration): Adjust.
	(pp_declaration_specifiers): Likewise.
	(pp_abstract_declarator): Likewise.
	(pp_direct_declarator): Likewise.
	(pp_function_specifier): Likewise.
	(pp_direct_abstract_declarator): Remove as unused.
	(pp_c_declaration): Remove.
	(pp_c_declaration_specifiers): Likewise.
	(pp_c_declarator): Likewise.
	(pp_c_direct_declarator): Likewise.
	(pp_c_function_specifier): Likewise.
	(pp_c_direct_abstract_declarator): Likewise.
	* c-pretty-print.c (c_pretty_printer::abstract_declarator): Rename
	from pp_c_abstract_declarator.  Adjust.
	(c_pretty_printer::direct_abstract_declarator):  Rename from
	pp_c_direct_abstract_declarator.  Adjust.
	(c_pretty_printer::function_specifier): Rename from
	pp_c_function_specifier.  Adjust.
	(c_pretty_printer::declaration_specifiers): Rename from
	pp_c_declaration_specifiers.  Adjust.
	(c_pretty_printer::direct_declarator): Rename from
	pp_c_direct_declarator.  Adjust.
	(c_pretty_printer::declarator): Rename from pp_c_declarator.  Adjust.
	(c_pretty_printer::declaration): Rename from pp_c_declaration.  Adjust.
	(c_pretty_printer::c_pretty_printer): Do not assign to
	declaration, declaration_specifiers, declarator,
	direct_declarator, direct_abstract_declarator, function_specifier.

2013-08-26  Gabriel Dos Reis  <gdre@integrable-solutions.net>

	* c-pretty-print.h (c_pretty_printer::unary_expression): Now a
	virtual member function.
	(c_pretty_printer::multiplicative_expression): Likewise.
	(c_pretty_printer::conditional_expression): Likewise.
	(c_pretty_printer::assignment_expression): Likewise.
	(c_pretty_printer::expression): Likewise.
	(pp_unary_expression): Adjust.
	(pp_multiplicative_expression): Likewise.
	(pp_assignment_expression): Likewise.
	(pp_conditional_expression): Likewise.
	(pp_expression): Likewise.
	* c-pretty-print.c (c_pretty_printer::unary_expression): Rename
	from pp_c_unary_expression.  Adjust.
	(c_pretty_printer::multiplicative_expression): Rename from
	pp_c_multiplicative_expression.  Adjust.
	(c_pretty_printer::conditional_expression): Rename from
	pp_c_conditional_expression.  Adjust.
	(c_pretty_printer::assignment_expression): Rename from
	pp_c_assignment_expression.  Adjust.
	(c_pretty_printer::expression): Rename from pp_c_expression.  Adjust.
	(c_pretty_printer::c_pretty_printer): Do not assign to
	unary_expression, multiplicative_expression,
	conditional_expression, expression.

2013-08-25  Gabriel Dos Reis  <gdr@integrable-solutions.net>

	* c-pretty-print.h (c_pretty_printer::postfix_expression): Now a
	virtual member function.
	(pp_postfix_expression): Adjust.
	(pp_c_postfix_expression): Remove.
	* c-pretty-print.c (c_pretty_printer::postfix_expression): Rename
	from pp_c_postfix_expression.  Adjust.
	(c_pretty_printer::c_pretty_printer): Do not assign to
	postfix_expression.

2013-08-25  Gabriel Dos Reis  <gdr@integrable-solutions.net>

	* c-pretty-print.h (c_pretty_printer::primary_expression): Now a
	virtua member function.
	(pp_primary_expression): Adjust.
	(pp_c_primary_expression): Remove.
	* c-pretty-print.c (c_pretty_printer::primary_expression): Rename
	from pp_c_primary_expression.  Adjust.
	(pp_c_initializer_list): Use pp_primary_expression.
	(c_pretty_printer::c_pretty_printer): Do not assign to
	primary_expression.

2013-08-25  Gabriel Dos Reis  <gdr@integrable-solutions.net>

	* c-pretty-print.h (c_pretty_printer::translate_string): Declare.
	* c-pretty-print.c (M_): Remove.
	(c_pretty_printer::translate_string): Define.
	(pp_c_type_specifier): Use it.
	(pp_c_primary_expression): Likewise.
	(pp_c_expression): Likewise.

2013-08-24  Gabriel Dos Reis  <gdr@integrable-solutions.net>

	* c-pretty-print.h (c_pretty_printer::id_expression): Now a
	virtual function.
	(pp_c_id_expression): Remove.
	(pp_id_expression): Adjust.
	* c-pretty-print.c (c_pretty_printer::id_expression): Rename from
	pp_c_id_expression.  Adjust.
	(pp_c_postfix_expression): Use pp_id_expression.
	(c_pretty_printer::c_pretty_printer): Do not assign to id_expression.

2013-08-24  Gabriel Dos Reis  <gdr@integrable-solutions.net>

	* c-pretty-print.h (c_pretty_printer::constant): Now a virtual
	member function.
	(pp_constant): Adjust.
	(pp_c_constant): Remove.
	* c-pretty-print.c (c_pretty_printer::constant): Rename from
	pp_c_constant.  Adjust.
	(pp_c_constant)
	(pp_c_primary_expression): Call pp_constant in lieu of pp_c_constant.
	(c_pretty_printer::c_pretty_printer): Remove assignment to constant.

2013-08-22  Gabriel Dos Reis  <gdr@integrable-solutions.net>

	* c-pretty-print.h (pp_c_pretty_printer_init): Remove.
	(c_pretty_printer::c_pretty_printer): Declare.
	* c-pretty-print.c (pretty_printer::c_pretty_printer): Rename from
	c_pretty_printer_init.  Adjust.
	(print_c_tree): Do not call c_pretty_printer_init.
	* c-ada-spec.c (dump_ads): Remove call to pp_construct.

2013-08-09  Arnaud Charlet  <charlet@adacore.com>

	* c-ada-spec.c (print_ada_declaration): Prevent accessing null asm name

2013-08-05  Paolo Carlini  <paolo.carlini@oracle.com>

	PR c++/58080
	* c-common.c (pointer_int_sum): Add bool parameter.
	* c-common.h (pointer_int_sum): Adjust declaration.

2013-08-05  Gabriel Dos Reis  <gdr@integrable-solutions.net>

	* c-pretty-print.c (print_c_tree): Simplify.  Use non-static local
	c_pretty_printer variable.

2013-08-04  Gabriel Dos Reis  <gdr@integrable-solutions.net>

	* c-pretty-print.h (c_pretty_printer): Derive from pretty_printer.
	(pp_base): Remove.
	(pp_c_base): Likewise.  Adjust users.
	* c-pretty-print.c (pp_c_maybe_whitespace): Adjust.
	(pp_c_whitespace): Do not call pp_base.
	(pp_c_left_paren): Likewise.
	(pp_c_right_paren): Likewise.
	(pp_c_left_brace): Likewise.
	(pp_c_right_brace): Likewise.
	(pp_c_left_bracket): Likewise.
	(pp_c_right_bracket): Likewise.
	(pp_c_dot): Likewise.
	(pp_c_ampersand): Likewise.
	(pp_c_star): Likewise.
	(pp_c_arrow): Likewise.
	(pp_c_semicolon): Likewise.
	(pp_c_complement): Likewise.
	(pp_c_exclamation): Likewise.
	(pp_c_direct_declarator): Likewise.
	(pp_c_ws_string): Likewise.
	(pp_c_identifier): Likewise.
	(pp_c_statement): Likewise.
	(print_c_tree): Likewise.

2013-08-04  Ed Smith-Rowland  <3dw4rd@verizon.net>

	PR c++/58072
	* c-common.c (c_parse_error): Catch user-defined literal tokens and
	provide useful error strings.

2013-08-03  Gabriel Dos Reis  <gdr@integrable-solutions.net>

	* c-ada-spec.c (pp_ada_tree_identifier): Use specialized pretty
	printer functions instead of pp_string or operators and punctuators.
	(dump_generic_ada_node): Likewise.
	* c-pretty-print.c (pp_c_type_specifier): Likewise.
	(pp_c_relational_expression): Likewise.
	(pp_c_logical_or_expression): Likewise.

2013-08-03  Gabriel Dos Reis  <gdr@integrable-solutions.net>

	* c-ada-spec.c (print_ada_macros): Use specialized pretty printer
	functions instead of pp_character.
	(pp_ada_tree_identifier): Likewise.
	(dump_ada_double_name): Likewise.
	(dump_ada_function_declaration): Likewise.
	(dump_ada_array_domains): Likewise.
	(dump_template_types): Likewise.
	(dump_generic_ada_node): Likewise.
	(print_ada_declaration): Likewise.
	(print_ada_struct_decl): Likewise.
	* c-pretty-print.c (pp_c_integer_constant): Likewise.

2013-07-23  Tom Tromey  <tromey@redhat.com>

	* c-common.h (enum rid) <RID_GENERIC>: New constant.
	* c-common.c (c_common_reswords): Add _Generic.

2013-07-21   OndÅej BÃ­lka  <neleai@seznam.cz>

	* c-common.c: Fix typos.
	* c-common.h: Likewise.

2013-07-13  Lubos Lunak  <l.lunak@suse.cz>

	PR c++/55203
	* c-common.c (c_common_attribute_table): Add warn_unused.
	(handle_warn_unused_attribute): New.

2013-07-10  Jakub Jelinek  <jakub@redhat.com>

	* c-ppoutput.c (scan_translation_unit): Call account_for_newlines
	for all CPP_TOKEN_FLD_STR tokens, not just CPP_COMMENT.

2013-07-10  Paolo Carlini  <paolo.carlini@oracle.com>

	PR c++/57869
	* c.opt: Add Wconditionally-supported.

2013-07-08  Graham Stott  <graham.stott@btinternet.com>

	* c-family/array-notation-common.c (length_mismatch_in_expr_p): Delete
	unused variables l_length and l_node.

2013-07-04  Joern Rennecke  <joern.rennecke@embecosm.com>

	PR c/57821
	* c-common.c (complete_array_type): Delay folding first index
	like other indices.  When folding, check for index overflow.

2013-06-27  Marc Glisse  <marc.glisse@inria.fr>

	PR c++/57509
	* c-common.h (c_build_vec_perm_expr): New complain argument.
	* c-common.c (c_build_vec_perm_expr): Likewise.
	Use save_expr also in C++.

2013-06-22  Gabriel Dos Reis  <gdr@integrable-solutions.net>

	* c-common.c (c_common_nodes_and_builtins): Use cxx11 in lieu of cxx0x.
	* c-cppbuiltin.c (c_cpp_builtins): Likewise.
	* c-opts.c (c_common_post_options): Likewise.

2013-06-21  Balaji V. Iyer  <balaji.v.iyer@intel.com>

	* array-notation-common.c (length_mismatch_in_expr): Changed the
	parameter type's from a dynamic array to a vec_tree.  Also removed
	the size parameters.
	* c-common.h (length_mismatch_in_expr_p): Fixed prototype's as per
	the change above.

2013-06-21  Balaji V. Iyer  <balaji.v.iyer@intel.com>

	* c-common.h (struct cilkplus_an_parts): New structure.
	(struct cilkplus_an_loop_parts): Likewise.
	(cilkplus_extract_an_triplets): New prototype.
	(fix_sec_implicit_args): Likewise.
	* array-notation-common.c (cilkplus_extract_an_triplets): New function.
	(fix_sec_implicit_args): Likewise.

2013-06-20  Balaji V. Iyer  <balaji.v.iyer@intel.com>

	* array-notation-common.c (find_inv_trees): Removed an unwanted
	typecasting.
	* c-common.h (struct inv_list::additional_tcodes): Changed type from
	enum rid to enum tree_code.

2013-06-11  Jan Hubicka  <jh@suse.cz>

	* c-common.c (handle_alias_ifunc_attribute): Do not set
	DECL_EXTERNAL for weakref variables.
	* c-pragma.c (handle_pragma_weak): Make sure aliases
	are not declared as external.

2013-06-07  Balaji V. Iyer  <balaji.v.iyer@intel.com>

	* array-notation-common.c (length_mismatch_in_expr_p): Moved this
	function from c/c-array-notation.c.
	(is_cilkplus_reduce_builtin): Likewise.
	(find_rank): Likewise.
	(extract_array_notation_exprs): Likewise.
	(replace_array_notations): Likewise.
	(find_inv_trees): Likewise.
	(replace_inv_trees): Likewise.
	(contains_array_notation_expr): Likewise.
	(find_correct_array_notation_type): Likewise.
	* c-common.h (struct inv_list): Moved this struct from the file
	c/c-array-notation.c and added a new field called additional tcodes.
	(length_mismatch_in_expr_p): New prototype.
	(is_cilkplus_reduce_builtin): Likewise.
	(find_rank): Likewise.
	(extract_array_notation_exprs): Likewise.
	(replace_array_notation): Likewise.
	(find_inv_trees): Likewise.
	(replace_inv_trees): Likewise.
	(find_correct_array_notation_type): Likewise.

2013-05-28  Balaji V. Iyer  <balaji.v.iyer@intel.com>

	* c-common.c (c_define_builtins): When cilkplus is enabled, the
	function array_notation_init_builtins is called.
	(c_common_init_ts): Added ARRAY_NOTATION_REF as typed.
	* c-common.def (ARRAY_NOTATION_REF): New tree.
	* c-common.h (build_array_notation_expr): New function declaration.
	(build_array_notation_ref): Likewise.
	(extract_sec_implicit_index_arg): New extern declaration.
	(is_sec_implicit_index_fn): Likewise.
	(ARRAY_NOTATION_CHECK): New define.
	(ARRAY_NOTATION_ARRAY): Likewise.
	(ARRAY_NOTATION_START): Likewise.
	(ARRAY_NOTATION_LENGTH): Likewise.
	(ARRAY_NOTATION_STRIDE): Likewise.
	* c-pretty-print.c (pp_c_postifix_expression): Added a new case for
	ARRAY_NOTATION_REF.
	(pp_c_expression): Likewise.
	* c.opt (flag_enable_cilkplus): New flag.
	* array-notation-common.c: New file.

2013-05-14  Jakub Jelinek  <jakub@redhat.com>

	PR c++/57274
	* c-common.c (verify_tree): Don't recurse into SIZEOF_EXPR.

2013-05-10  Marc Glisse  <marc.glisse@inria.fr>

	* c-common.c (vector_types_convertible_p): No TYPE_PRECISION for
	vectors.

2013-05-07  Han Shen  <shenhan@google.com>

	* c-cppbuiltin.c (c_cpp_builtins): Added "__SSP_STRONG__=3".

2013-04-29  Senthil Kumar Selvaraj  <senthil_kumar.selvaraj@atmel.com>

	* c-common.c (check_user_alignment): Emit error for negative values.

2013-04-24  Paolo Carlini  <paolo.carlini@oracle.com>

	* c-opts.c (set_std_cxx11): Use CLK_CXX1Y and CLK_GNUCXX1Y.

2013-04-24  Paolo Carlini  <paolo.carlini@oracle.com>

	* c-cppbuiltin.c (c_cpp_builtins): Do not define
	__GXX_EXPERIMENTAL_CXX1Y__.

2013-04-24  Paolo Carlini  <paolo.carlini@oracle.com>
            Manuel Lopez-Ibanez  <manu@gcc.gnu.org>

	* c.opt ([Wpointer-arith]): Enabled by -Wpedantic, as documented.
	* c-common.c (pointer_int_sum): Change -Wpointer-arith pedwarns
	to simply use OPT_Wpointer_arith.
	(c_sizeof_or_alignof_type): Likewise.

2013-04-24  Paolo Carlini  <paolo.carlini@oracle.com>

	* c-cppbuiltin.c (c_cpp_builtins): Define __GXX_EXPERIMENTAL_CXX1Y__.

2013-04-12  Jakub Jelinek  <jakub@redhat.com>

	* c-format.c (gcc_diag_char_table, gcc_tdiag_char_table,
	gcc_cdiag_char_table, gcc_cxxdiag_char_table): Add %r and %R format
	specifiers.

2013-04-07  Steven Bosscher  <steven@gcc.gnu.org>

	* c-pragma.c (add_to_renaming_pragma_list): Fix leading comment.

2013-04-03  Paolo Carlini  <paolo.carlini@oracle.com>

	* c-common.c (pointer_int_sum): Remove dead code.

2013-03-09  Richard Sandiford  <rdsandiford@googlemail.com>

	PR middle-end/56524
	* c-common.c (handle_optimize_attribute): Don't call
	save_optabs_if_changed.

2013-03-05  Jakub Jelinek  <jakub@redhat.com>

	PR middle-end/56461
	* c-pch.c (pch_init): Free target_validity at the end.

2013-03-04  Jakub Jelinek  <jakub@redhat.com>

	* c-pretty-print.c (pp_c_pretty_printer_init): Clear pp->flags.

2013-02-28  Konstantin Serebryany  <konstantin.s.serebryany@gmail.com>
	    Jakub Jelinek  <jakub@redhat.com>

	PR sanitizer/56454
	* c-common.c (handle_no_sanitize_address_attribute): New function.
	(c_common_attribute_table): Add no_sanitize_address attribute.
	(handle_no_address_safety_analysis_attribute): Add
	no_sanitize_address attribute, not no_address_safety_analysis
	attribute.

2013-02-18  Aldy Hernandez  <aldyh@redhat.com>

	PR target/52555
	* c-common.c (handle_optimize_attribute): Call
	save_optabs_if_changed.

2013-02-18  Jakub Jelinek  <jakub@redhat.com>
	    Steven Bosscher  <steven@gcc.gnu.org>

	PR pch/54117
	* c-opts.c (c_common_post_options): If debug info is enabled
	and non-dwarf*, refuse to load PCH files and when writing PCH
	file warn.

2013-02-05  Jakub Jelinek  <jakub@redhat.com>

	PR middle-end/56167
	* c-common.c (handle_error_attribute): Fix condition.

2013-01-30  Jakub Jelinek  <jakub@redhat.com>

	PR c++/55742
	* c-common.c (handle_target_attribute): Revert 2012-12-26 change.

2013-01-18  Jason Merrill  <jason@redhat.com>

	PR target/54908
	* c.opt (-fextern-tls-init): New.
	* c-opts.c (c_common_post_options): Handle it.

2013-01-09  Jakub Jelinek  <jakub@redhat.com>

	PR c/48418
	* c-common.c (c_fully_fold_internal): Warn for LSHIFT_EXPR and
	RSHIFT_EXPR, if orig_op1 isn't INTEGER_CST, op1 is INTEGER_CST
	and is either negative or bigger or equal to type precision
	of the first operand.

2012-12-03  Marek Polacek  <polacek@redhat.com>

	PR c/55570
	* c-common.c (check_user_alignment): Swap order of tests,
	check TREE_CODE first.

2012-11-29  Ed Smith-Rowland  <3dw4rd@verizon.net>

	PR c++/52654
	* c-common.h (overflow_type): New enum.
	(build_userdef_literal): Add overflow_type argument.
	(tree_userdef_literal): Add overflow_type.
	(USERDEF_LITERAL_OVERFLOW): New access macro.
	* c-common.c (build_userdef_literal): Add overflow_type
	argument.
	* c-lex.c (c_lex_with_flags): Add overflow_type to
	build_userdef_literal calls.
	(interpret_integer, interpret_float): Add overflow_type argument.

2012-11-28  Richard Biener  <rguenther@suse.de>

	PR c/35634
	* c-gimplify.c (c_gimplify_expr): Gimplify self-modify expressions
	here and use a type with proper overflow behavior for types that would
	need to be promoted for the arithmetic.

2012-11-23  Jakub Jelinek  <jakub@redhat.com>

	PR sanitizer/55435
	* c-common.c (handle_no_address_safety_analysis_attribute): New
	function.
	(c_common_attribute_table): Add no_address_safety_analysis.

2012-11-16  Simon Baldwin  <simonb@google.com>

	* c.opt: Add f[no-]canonical-system-headers.
	* c-opts.c (c_common_handle_option): Handle
	OPT_fcanonical_system_headers.

2012-11-09  Ed Smith-Rowland  <3dw4rd@verizon.net>

	PR c++/54413
	* c-opts.c (c_common_handle_option): Set new flags.
	* c.opt: Describe new flags.

2012-11-09  Jason Merrill  <jason@redhat.com>

	* c.opt (Wabi-tag): New.

2012-11-09  Andi Kleen  <ak@linux.intel.com>

	PR 55139
	* c-common.c (get_atomic_generic_size): Mask with
        MEMMODEL_MASK

2012-11-07  Manuel López-Ibáñez  <manu@gcc.gnu.org>

	PR c/53063
	* c.opt (Wformat): Make it Alias Wformat=1.
	(Wformat-contains-nul,Wformat-extra-args,Wformat-nonliteral,
	Wformat-security,Wformat-y2k,Wformat-zero-length): Use
	LangEnabledBy.
	(Wformat=): RejectNegative. Use LangEnabledBy.
	(Wnonnull): Use LangEnabledBy.
	* c-opts.c (c_common_handle_option): Do not handle Wformat here.
	* c-format.c (set_Wformat): Delete.
	(decode_format_attr): Replace OPT_Wformat with OPT_Wformat_.
        (maybe_read_dollar_number):  Likewise.
        (avoid_dollar_number):  Likewise.
        (finish_dollar_format_checking):  Likewise.
        (check_format_info):  Likewise.
        (check_format_info_main):  Likewise.
        (check_format_types):  Likewise.
        (format_type_warning):  Likewise.
        * c-common.c (int):  Likewise.
        (check_function_sentinel):  Likewise.
        * c-common.h (warn_format,set_Wformat): Do not declare here.

2012-11-07  Manuel López-Ibáñez  <manu@gcc.gnu.org>

	PR c/53063
	* c.opt(Warray-bounds,Wdelete-non-virtual-dtor,Wenum-compare,
	Wmain,Woverlength-strings, Wunknown-pragmas,Wunused-macros):
	Use LangEnabledBy.
	(Wswitch,Wswitch-default,Wswitch-enum): Likewise. Move here from
	common.opt.
	(Wvariadic-macros): Init(1).
	* c-opts.c (c_common_handle_option): Do not handle them
	explicitly.
	(c_common_post_options): Likewise.
	(sanitize_cpp_opts): warn_unused_macros is now
	cpp_warn_unused_macros.
	(push_command_line_include): Likewise.
	* c-common.c (warn_unknown_pragmas): Do not define.
	* c-common.h (warn_unknown_pragmas): Do not declare.

2012-11-07  Manuel López-Ibáñez  <manu@gcc.gnu.org>

	PR c/51294
	* c-common.c (conversion_warning): Handle conditional expressions.

2012-10-29  Jonathan Wakely  <jwakely.gcc@gmail.com>

	PR c++/54930
	* c.opt (Wreturn_local_addr): Define new option.

2012-10-25  Jason Merrill  <jason@redhat.com>

	* c.opt (Wvirtual-move-assign): New.

	* c.opt (Winherited-variadic-ctor): New.

2012-10-25  Marc Glisse  <marc.glisse@inria.fr>

	PR c++/54427
	* c-common.c (scalar_to_vector): Handle VEC_COND_EXPR.

2012-10-23  Joseph Myers  <joseph@codesourcery.com>

	* c-common.h (pch_cpp_save_state): Declare.
	* c-target.def (c_preinclude): New hook.
	* c-opts.c (done_preinclude): New.
	(push_command_line_include): Handle default preincluded header.
	(cb_file_change): Call pch_cpp_save_state when calling
	push_command_line_include.
	* c-pch.c (pch_ready_to_save_cpp_state, pch_cpp_state_saved)
	(pch_cpp_save_state): New.
	(pch_init): Call pch_cpp_save_state conditionally, instead of
	calling cpp_save_state.

2012-10-20  Manuel López-Ibáñez  <manu@gcc.gnu.org>

	PR c/53063
	PR c/40989
	* c.opt (Waddress,Wchar-subscripts,Wsign-conversion,Wimplicit,
	Wimplicit-function-declaration,Wimplicit-int,Wsizeof-pointer-memaccess,
	Wnarrowing,Wparentheses,Wpointer-sign,Wreturn-type,Wsequence-point,
	Wsign-compare,Wuninitialized,Wmaybe-uninitialized,Wunused,
	Wvolatile-register-var): Add LangEnabledBy or EnabledBy.
	* c-opts.c (c_common_handle_option): Remove explicit handling from
	here.
	(c_common_post_options): Likewise.

2012-10-18  Eric Botcazou  <ebotcazou@adacore.com>

	* c-ada-spec.c (LOCATION_COL): Delete.
	(compare_location): New function.
	(compare_node): Use it.
	(compare_comment): Likewise.

2012-10-16  Manuel López-Ibáñez  <manu@gcc.gnu.org>

	PR c/53063
	PR c/40989
	* c.opt (Wstrict-aliasing=,Wstrict-overflow=): Use LangEnabledBy.
	* c-opts.c (c_common_handle_option): Do not set them here. Add
	comment.
	(c_common_post_options): Likewise.

2012-10-16  Eric Botcazou  <ebotcazou@adacore.com>

	* c-ada-spec.c (ADA_HOST_WIDE_INT_PRINT_DOUBLE_HEX): Define.
	(dump_generic_ada_node) <INTEGER_CST>: Deal with sizetype specially.
	Remove POINTER_TYPE handling, add large unsigned handling and use
	ADA_HOST_WIDE_INT_PRINT_DOUBLE_HEX for big numbers.

2012-10-12  Jakub Jelinek  <jakub@redhat.com>

	PR c/54381
	* c-common.h (sizeof_pointer_memaccess_warning): Adjust prototype.
	* c-common.c (sizeof_pointer_memaccess_warning): Take array of 3
	locs and array of 3 trees instead of just single loc and single
	sizeof_arg tree.  Handle __builtin___*_chk builtins too, and
	also stpncpy, bcopy, bcmp, bzero, snprintf and vsnprintf builtins.
	For *cmp* builtins that take two sources strings report warnings
	about first and second source, not about destination and source.

2012-10-12  Marc Glisse  <marc.glisse@inria.fr>

	PR c++/53055
	* c-common.h (enum ref_operator) [RO_ARROW_STAR]: New.

2012-10-11  Eric Botcazou  <ebotcazou@adacore.com>

	* c-ada-spec.c (dump_ada_template): Bail out for template declarations
	declaring something coming from another file.

2012-10-10  Arnaud Charlet  <charlet@adacore.com>

	PR ada/54845
	* c-ada-spec.c (print_ada_struct_decl): Increase buf size.

2012-10-09  Paolo Carlini  <paolo.carlini@oracle.com>

	PR c++/54194
	* c-common.c (warn_about_parentheses): Add location_t parameter;
	use EXPR_LOC_OR_LOC.
	* c-common.h: Update declaration.

2012-10-09  Marc Glisse  <marc.glisse@inria.fr>

	PR c++/54427
	* c-common.c (scalar_to_vector): Moved from c-typeck.c. Support
	more operations. Make error messages optional.
	* c-common.h (enum stv_conv): Moved from c-typeck.c.
	(scalar_to_vector): Declare.

2012-10-08  Jason Merrill  <jason@redhat.com>

	* c-common.c (c_common_reswords): Add thread_local.

2012-10-08  Dodji Seketeli  <dodji@redhat.com>

	PR c++/53528 C++11 attribute support
	* c-common.h (bitfield_p, cxx_fundamental_alignment_p): Declare
	new functions.
	* c-common.c (check_cxx_fundamental_alignment_constraints): New
	static function.
	(handle_aligned_attribute): In choose strictest alignment
	among many.  Use new check_cxx_fundamental_alignment_constraints.
	(handle_transparent_union_attribute): In c++11 attribute syntax,
	don't look through typedefs.

2012-10-04  Arnaud Charlet  <charlet@adacore.com>

	* c-ada-spec.c (print_ada_declaration): Remove handling of TDF_RAW.
	* c.opt (-fdump-ada-spec, -fdump-ada-spec-slim): Move switch definition
	out of dumpfile.h.

2012-09-25  Dehao Chen  <dehao@google.com>

	PR middle-end/54645
	* c-pch.c (c_common_read_pch): Rebuild the location_adhoc_data
	map when read in the pch.

2012-09-18 Arnaud Charlet  <charlet@adacore.com>

	* c-ada-spec.c: Style fixes.

2012-09-18 Thomas Quinot  <quinot@adacore.com>

	* c.opt (-fada-spec-parent): Define new command line switch.
	* c-ada-spec.c (get_ada_package): When -fada-spec-parent
	is specified, generate binding spec as a child of the specified unit.

2012-09-13  Paolo Carlini  <paolo.carlini@oracle.com>
	    Manuel López-Ibáñez  <manu@gcc.gnu.org>

	PR c++/53210
	* c.opt ([Winit-self]): Enabled by -Wall in C++.

2012-08-23  Arnaud Charlet  <charlet@adacore.com>

	* c-ada-spec.c (dump_generic_ada_node): Fix handling of name_only
	for pointers, and add missing Convention C pragma.
	(print_ada_struct_decl): Add missing aliased keyword.
	(dump_ads): Add pragma Ada_2005 and Style_Checks (Off).

2012-08-17  Jakub Jelinek  <jakub@redhat.com>

	* c-common.c (sizeof_pointer_memaccess_warning): New function.
	* c.opt (-Wsizeof-pointer-memaccess): Add new option.
	* c-opts.c (c_common_handle_option): Enable it for -Wall.
	* c-common.h (sizeof_pointer_memaccess_warning): Add prototype.
	* c-common.def (SIZEOF_EXPR): Moved here from cp-tree.def.

2012-08-10  Richard Guenther  <rguenther@suse.de>

	* c-pretty-print.c (pp_c_expression): Handle anonymous SSA names.

2012-08-07  Steven Bosscher  <steven@gcc.gnu.org>

	* c-pretty-print.c (pp_c_function_definition): Use pp_newline_and_flush
	instead of separate pp_newline and pp_flush.
	(print_c_tree): Likewise.

2012-07-26  Richard Henderson  <rth@redhat.com>

	* c-common.c (handle_hot_attribute): Allow labels.
	(handle_cold_attribute): Likewise.

2012-07-20  Jakub Jelinek  <jakub@redhat.com>

	PR c++/28656
	* c-common.c (check_function_nonnull): Handle multiple nonnull
	attributes properly.

2012-07-16  Steven Bosscher  <steven@gcc.gnu.org>

	* c-gimplify.c: Include dumpfile.h instead of tree-dump.h.
	* c-ada-spec.c: Likewise.
	* c-dump.c (dump_stmt): Move to cp/dump.c, the only user.

2012-07-14  Steven Bosscher  <steven@gcc.gnu.org>

	* c-pch.c (CHECK_NO_ASM_OUT_DURING_PCH): Do not define.
	Remove code conditional on it.

2012-07-11  Steven Bosscher  <steven@gcc.gnu.org>

	* c-gimplify.c: Do not include basic-block.h.
	* c-common.c: Do not include linfuncs.h.

2012-07-08  Steven Bosscher  <steven@gcc.gnu.org>

	* c-common.h: Include tree.h.

2012-07-02  Jason Merrill  <jason@redhat.com>

	PR c++/53524
	* c-common.c (get_priority): Call default_conversion.

2012-07-01  Uros Bizjak  <ubizjak@gmail.com>

	* c-pch.c (c_common_write_pch): Remove unused variables.

2012-06-29  Steven Bosscher  <steven@gcc.gnu.org>

	* cppspec.c: Moved from gcc/ to here.

2012-06-27  Kai Tietz  <ktietz@redhat.com>

	PR preprocessor/37215
	* c-ppoutput.c (preprocess_file): Check for nonempty buffer.

2012-06-21  Steven Bosscher  <steven@gcc.gnu.org>

	* c-common.h (c_common_print_pch_checksum): Remove.
	* c-pch.c: Do not include output.h.
	(CHECK_NO_ASM_OUT_DURING_PCH): Define and add FIXME.
	(asm_out_file): Define iff CHECK_NO_ASM_OUT_DURING_PCH isdefined.
	(asm_file_startpos): Define iff CHECK_NO_ASM_OUT_DURING_PCH is defined.
	(struct c_pch_header): Remove.
	(get_ident): Update gpch version.
	(pch_init): Do not print executable_checksum to asm_out_file.
	Do not fail if there is no asm_out_file to read back from.  Set
	asm_file_startpos only if CHECK_NO_ASM_OUT_DURING_PCH is defined.
	(c_common_write_pch): Verify that nothing was written to asm_out_file
	since pch_init was called.  Do not write a c_pch_header, and do not
	copy from asm_out_file to the PCH.
	(c_common_read_pch): Do not read a c_pch_header, and do not restore
	the content of asm_out_file from the PCH.
	(c_common_print_pch_checksum): Remove.
	* c-opts.c (c_common_init): Print out executable_checksum directly.

2012-06-19  Steven Bosscher  <steven@gcc.gnu.org>

	* c-target.def (objc_declare_unresolved_class_reference,
	objc_declare_class_definition): Add new hooks.

2012-06-19  Steven Bosscher  <steven@gcc.gnu.org>

	* c-lex.c: Do not include output.h.
	(cb_ident): Try to put out .ident with targetm.asm_out.output_ident.
	Remove uses of ASM_OUTPUT_IDENT.

2012-06-15  Marc Glisse  <marc.glisse@inria.fr>

	PR c++/51033
	* c-common.h (c_build_vec_perm_expr): Move decl here.
	* c-common.c (c_build_vec_perm_expr): Move definition
	here.

2012-06-06  Steven Bosscher  <steven@gcc.gnu.org>

	* c.opt (fconserve-space): Turn into a no-op.

2012-06-04  Sterling Augustine  <saugustine@google.com>

	* c-pretty-print.h (pp_c_flag_gnu_v3): New enumerator.
	* c-pretty-print.c (pp_c_specifier_qualifier_list): Check it at
	both the start and end of the function.

2012-06-04  Steven Bosscher  <steven@gcc.gnu.org>

	* c-common.c: Do not include output.h.
	* c-pragma.c: Likewise.

2012-06-04  Steven Bosscher  <steven@gcc.gnu.org>

	* error.c (dump_decl): Check pp_c_flag_gnu_v3.
	(decl_as_dwarf_string, lang_decl_dwarf_name): New functions.
	(lang_decl_name): Handle namespace decls.

2012-05-31  Steven Bosscher  <steven@gcc.gnu.org>

	* c-ada-spec.c: Do not include output.h.
	* c-semantics.c: Likewise.

2012-05-29  Joseph Myers  <joseph@codesourcery.com>

	* c-common.c: Fix typo.

2012-05-29  Michael Matz  <matz@suse.de>

	* c-common.h (c_expand_decl): Remove prototype.

2012-05-29  Manuel López-Ibáñez  <manu@gcc.gnu.org>

	* c.opt (Wmissing-braces): Use LangEnabledBy(C ObjC,Wall).
	* c-opts.c (c_common_handle_option): Remove code handling
	warn_missing_braces.

2012-05-28  Paolo Carlini  <paolo.carlini@oracle.com>

	PR c++/25137
	* c-opts.c (c_common_handle_option): For C++ -Wall doesn't enable
	-Wmissing_braces.

2012-05-22  Dodji Seketeli  <dodji@redhat.com>

	PR c++/53322
	* c.opt (Wunused-local-typedefs): Use EnabledBy(Wunused).

2012-05-17  Manuel López-Ibáñez  <manu@gcc.gnu.org>

	* c.opt (--pedantic-errors,-pedantic-errors): Do not handle here.
	* c-opts.c (c_common_handle_option): Do not handle explicitly
	Wreturn-type, Wwrite-strings, warn_ecpp, and -pedantic-errors.

2012-05-16  Dodji Seketeli  <dodji@redhat.com>

	PR preprocessor/7263
	* c-lex.c (c_lex_with_flags):  Pass a virtual location to the call
	to cpp_classify_number.  For diagnostics, use the precise location
	instead of the global input_location.

2012-05-15  Paolo Carlini  <paolo.carlini@oracle.com>

	PR c++/11856
	* c-common.c (shorten_compare): Check c_inhibit_evaluation_warnings.

2012-05-14  Bernd Schmidt  <bernds@codesourcery.com>

	* c-common.c (DEF_ATTR_STRING): Define and undefine as necessary.

2012-05-14  Manuel López-Ibáñez  <manu@gcc.gnu.org>

	PR 53063
	* c.opt (Wc++0X-compat,Wdelete-non-virtual-dtor,Wjump-misses-init,
	Wreorder): Use LangEnabledBy.
	* c-opts.c (c_common_handle_option): Do not enable them
	explicitly. Call lang-specific generated functions.
	(c_common_post_options): Do not set them here.

2012-05-13  Manuel López-Ibáñez  <manu@gcc.gnu.org>

	* c.opt (Wclobbered,Wempty-body,Wignored-qualifiers,
	Wmissing-field-initializers,Wmissing-parameter-type,
	Wold-style-declaration,Woverride-init): Use EnabledBy.
	* c-opts.c (c_common_post_options): Do not set here explicitly.

2012-05-11  Manuel López-Ibáñez  <manu@gcc.gnu.org>

	PR 53063
	* c-opts.c (c_common_handle_option): Use handle_generated_option
	to enable sub-options.

2012-05-10  Paolo Carlini  <paolo.carlini@oracle.com>

	PR c++/53158
	* c-common.c (warnings_for_convert_and_check): Use warning_at.

2012-05-10  Richard Guenther  <rguenther@suse.de>

	* c-common.c (c_sizeof_or_alignof_type): Remove assert and
	adjust commentary about TYPE_IS_SIZETYPE types.

2012-05-09  Manuel López-Ibáñez  <manu@gcc.gnu.org>

	PR c++/53261
	* c-common.c (warn_logical_operator): Check that argument of
	integer_zerop is not NULL.

2012-05-05  Manuel López-Ibáñez  <manu@gcc.gnu.org>

	PR c/43772
	* c-common.c (warn_logical_operator): Do not warn if either side
	is already true or false.

2012-05-04  Manuel López-Ibáñez  <manu@gcc.gnu.org>

	PR c/51712
	* c-common.c (expr_original_type): New.
	(shorten_compare): Do not warn for enumeration types.

2012-05-03  Manuel López-Ibáñez  <manu@gcc.gnu.org>

	* c.opt (fpermissive): Add Var(flag_permissive).

2012-04-30  Marc Glisse  <marc.glisse@inria.fr>

	PR c++/51033
	* c-common.c (convert_vector_to_pointer_for_subscript): New function.
	* c-common.h (convert_vector_to_pointer_for_subscript): Declare it.

2012-04-30  Dodji Seketeli  <dodji@redhat.com>

	Add -Wvarargs option
	* c.opt (Wvarargs):  Define new option.

2012-04-30  Manuel López-Ibáñez  <manu@gcc.gnu.org>

	* c-common.c (check_function_arguments): Replace
	Wmissing-format-attribute with Wsuggest-attribute=format.

2012-04-30  Manuel López-Ibáñez  <manu@gcc.gnu.org>

	* c.opt (Wsuggest-attribute=format): New. Alias of
	Wmissing-format-attribute.
	* c-format.c (decode_format_type): Replace
	Wmissing-format-attribute with Wsuggest-attribute=format.
	(check_function_format): Likewise.

2012-04-27  Ollie Wild  <aaw@google.com>

	* c-common.c: Add CPP_W_LITERAL_SUFFIX mapping.
	* c-opts.c (c_common_handle_option): Handle OPT_Wliteral_suffix.
	* c.opt: Add Wliteral-suffix.

2012-04-22  Manuel López-Ibáñez  <manu@gcc.gnu.org>

	PR c/44774
	* c.opt (Wpedantic): New.
	(pedantic): Alias Wpedantic.
	* c-opts.c (c_common_handle_option): Replace -pedantic with -Wpedantic.
	(c_common_post_options): Likewise.
	(sanitize_cpp_opts): Likewise.
	* c-lex.c (interpret_float): Likewise.
	* c-format.c (check_format_types): Likewise.
	* c-common.c (pointer_int_sum): Likewise.
	(c_sizeof_or_alignof_type): Likewise.
	(c_add_case_label): Likewise.
	(c_do_switch_warnings): Likewise.
	* c-pragma.c (handle_pragma_float_const_decimal64): Likewise.

2012-04-15  Jason Merrill  <jason@redhat.com>

	PR c++/52818
	* c-format.c (CPLUSPLUS_STD_VER): C++11 inherits from C99.
	(C_STD_NAME): Distinguish between C++98 and C++11.

2012-04-11  Eric Botcazou  <ebotcazou@adacore.com>

	PR target/52624
	* c-common.h (uint16_type_node): Rename into...
	(c_uint16_type_node): ...this.
	* c-common.c (c_common_nodes_and_builtins): Adjust for above renaming.
	* c-cppbuiltin.c (builtin_define_stdint_macros): Likewise.

2012-04-10  Manuel López-Ibáñez  <manu@gcc.gnu.org>

	* c-common.c (warn_if_unused_value): Move definition to here.
	* c-common.h (warn_if_unused_value): Move declaration to here.

2012-03-23  William Bader  <williambader@hotmail.com>

	* c-lex.c (c_lex_with_flags): Avoid declarations after stmts.

2012-03-20  Jason Merrill  <jason@redhat.com>

	* c-common.h (enum cxx_dialect): Add cxx1y.
	* c-common.c (c_common_nodes_and_builtins): Use >= for cxx_dialect
	test.
	* c-cppbuiltin.c (c_cpp_builtins): Likewise.
	* c-opts.c (c_common_post_options): Likewise.
	(set_std_cxx1y): New.
	(c_common_handle_option): Call it.
	* c.opt (-std=c++1y, -std=gnu++1y): New flags.

2012-03-19  Paolo Carlini  <paolo.carlini@oracle.com>

	PR c++/14710
	* c.opt ([Wuseless-cast]): Add.

2012-03-16  Richard Guenther  <rguenther@suse.de>

	* c-pretty-print.c (pp_c_initializer_list): Adjust.

2012-03-15  Manuel López-Ibáñez  <manu@gcc.gnu.org>

	PR c++/44783
	* c.opt (ftemplate-backtrace-limit) Add.

2012-03-12  Rainer Orth  <ro@CeBiTec.Uni-Bielefeld.DE>

	* c-cppbuiltin.c (c_cpp_builtins): Remove #pragma extern_prefix
	handling.
	* c-pragma.c (handle_pragma_extern_prefix): Remove.
	(init_pragma): Don't register extern_prefix.

2012-03-12  Richard Guenther  <rguenther@suse.de>

	* c-common.c (c_common_get_narrower): Use c_common_type_for_size.
	(builtin_type_for_size): Likewise.

2012-02-13  Jakub Jelinek  <jakub@redhat.com>

	PR c++/52215
	* c-common.c (sync_resolve_params): Don't decide whether to convert
	or not based on TYPE_SIZE comparison, convert whenever arg_type
	is unsigned INTEGER_TYPE.

2012-02-06  Paolo Carlini  <paolo.carlini@oracle.com>

	PR c/52118
	* c.opt ([Wunused-local-typedefs]): Fix description.

2012-01-24  Mike Stump  <mikestump@comcast.net>

	* c-common.c (c_common_type_for_mode): Match signed/unsigned types
	exactly.

2012-01-18  Richard Guenther  <rguenther@suse.de>

	* c-opts.c (c_common_post_options): Reset LTO flags if
	we are about to generate a PCH.

2012-01-17  Paolo Carlini  <paolo.carlini@oracle.com>

	PR c++/51777
	* c-pretty-print.c (pp_c_integer_constant): For unsigned constants
	use pp_unsigned_wide_integer.

2012-01-10  Richard Guenther  <rguenther@suse.de>

	PR middle-end/51806
	* c-opts.c (c_common_handle_option): Move -Werror handling
	to language independent code.

2012-01-05  Richard Guenther  <rguenther@suse.de>

	PR middle-end/51764
	* c.opt (Wmudflap, fmudflap, fmudflapth, fmudflapir): Move here
	from common.opt.

2011-12-30  Paolo Carlini  <paolo.carlini@oracle.com>

	PR c++/51316
	* c-common.c (c_sizeof_or_alignof_type): In C++ allow for alignof
	of array types with an unknown bound.

2011-12-20  Joseph Myers  <joseph@codesourcery.com>

	* c-common.c (flag_isoc99): Update comment to refer to C11.
	(flag_isoc1x): Change to flag_isoc11.
	* c-common.h (flag_isoc99): Update comment to refer to C11.
	(flag_isoc1x): Change to flag_isoc11.
	* c-cppbuiltin.c (cpp_atomic_builtins): Change comment to refer to
	C11.
	* c-opts.c (set_std_c1x): Change to set_std_c11.
	(c_common_handle_option): Handle OPT_std_c11 and OPT_std_gnu11.
	Call set_std_c11.
	(set_std_c89, set_std_c99, set_std_c11): Use flag_isoc11.
	(set_std_c1): Use CLK_STDC11 and CLK_GNUC11.
	* c.opt (std=c1x): Change to std=c11.  Document as non-draft
	standard.
	(std=c1x, std=iso9899:2011): Add as aliases of std=c11.
	(std=gnu1x): Change to std=gnu11.  Refer to non-draft standard.
	(std=gnu1x): Make alias of std=gnu11.

2011-12-19  Jason Merrill  <jason@redhat.com>

	PR c++/51228
	* c-common.c (handle_transparent_union_attribute): Check the first
	field if the type is complete.

2011-12-15  Jonathan Wakely  <jwakely.gcc@gmail.com>

	PR libstdc++/51365
	* c-common.c (RID_IS_FINAL): Add.
	* c-common.h (RID_IS_FINAL): Add.

2011-11-30  Iain Sandoe  <iains@gcc.gnu.org>

	* c.opt (fgnu-runtime): Provide full description.
	(fnext-runtime): Likewise.
	* c-opts.c (OPT_fgnu_runtime, OPT_fnext_runtime) Remove.

2011-11-28  Andrew MacLeod  <amacleod@redhat.com>

	* c-cpp-builtin.c (cpp_atomic_builtins):New.  Emit all atomic
	predefines in one place.  Add LOCK_FREE predefines.
	(c_cpp_builtins): Move Legacy HAVE_SYNC predefines to
	new func.

2011-11-24  Andrew MacLeod  <amacleod@redhat.com>

	PR c/51256
	* c-common.c (get_atomic_generic_size): Check for various error
	conditions
	(resolve_overloaded_atomic_exchange,
	resolve_overloaded_atomic_compare_exchange,
	resolve_overloaded_atomic_load, resolve_overloaded_atomic_store): Return
	error_mark_node for error conditions.

2011-11-08  Richard Guenther  <rguenther@suse.de>

	PR middle-end/51010
	c-family/

2011-11-07  Richard Henderson  <rth@redhat.com>
	    Aldy Hernandez  <aldyh@redhat.com>
	    Torvald Riegel  <triegel@redhat.com>

	Merged from transactional-memory.

	* c-common.c (handle_tm_wrap_attribute,
	handle_tm_attribute, ignore_attribute, parse_tm_stmt_attr): New.
	(struct c_common_reswords): Added __transaction* keywords.
	(struct c_common_attribute_table): Added transaction* and tm_regparm
	attributes.
	* c-common.h: Added RID_TRANSACTION*. Added TM_ATTR* and TM_STMT*
	masks.
	(parse_tm_stmt_attr, tm_attr_to_mask, tm_mask_to_attr,
	find_tm_attribute): Declare.

2011-11-07  Jason Merrill  <jason@redhat.com>

	PR c++/35688
	* c-common.c, c-common.h: Revert yesterday's changes.

2011-11-06  Jason Merrill  <jason@redhat.com>

	PR c++/35688
	* c-common.c (decl_has_visibility_attr): Split out from...
	(c_determine_visibility): ...here.
	* c-common.h: Declare it.

2011-11-06  Joseph Myers  <joseph@codesourcery.com>

	* c-common.c (c_common_reswords): Add _Alignas and _Alignof.
	(c_sizeof_or_alignof_type): Diagnose alignof applied to a function
	type.
	(check_user_alignment): New.  Split out of
	handle_aligned_attribute.  Disallow integer constants with
	noninteger types.  Conditionally allow zero.
	(handle_aligned_attribute): Use check_user_alignment.
	* c-common.h (RID_ALIGNAS, check_user_alignment): New.

2011-11-06  Andrew MacLeod  <amacleod@redhat.com>
	    Richard Henderson  <rth@redhat.com>

	Merged from cxx-mem-model.

	* c-cppbuiltin.c (c_cpp_builtins): Test both atomic and sync patterns.
	* c-common.c (sync_resolve_params, sync_resolve_return): Only tweak
	parameters that are the same type size.
	(get_atomic_generic_size): New.  Find size of generic
	atomic function parameters and do typechecking.
	(add_atomic_size_parameter): New.  Insert size into parameter list.
	(resolve_overloaded_atomic_exchange): Restructure __atomic_exchange to
	either __atomic_exchange_n or external library call.
	(resolve_overloaded_atomic_compare_exchange): Restructure
	__atomic_compare_exchange to either _n variant or external library call.
	(resolve_overloaded_atomic_load): Restructure __atomic_load to either
	__atomic_load_n or an external library call.
	(resolve_overloaded_atomic_store): Restructure __atomic_store to either
	__atomic_store_n or an external library call.
	(resolve_overloaded_builtin): Handle new __atomic builtins.

2011-11-04  Eric Botcazou  <ebotcazou@adacore.com>

	PR c++/50608
	* c-common.c (c_fully_fold_internal) <ADDR_EXPR>: Call fold_offsetof_1.
	(fold_offsetof_1): Make global.  Remove STOP_REF argument and adjust.
	<INDIRECT_REF>: Return the argument.
	<ARRAY_REF>: Remove special code for negative offset.
	Call fold_build_pointer_plus instead of size_binop.
	(fold_offsetof): Remove STOP_REF argument and adjust.
	* c-common.h (fold_offsetof_1): Declare.
	(fold_offsetof): Remove STOP_REF argument.

2011-11-02  Paolo Carlini  <paolo.carlini@oracle.com>

	PR c++/50810
	* c-opts.c (c_common_handle_option): Enable -Wnarrowing as part
	of -Wall; include -Wnarrowing in -Wc++0x-compat; adjust default
	Wnarrowing for C++0x and C++98.
	* c.opt ([Wnarrowing]): Update.

2011-11-01  Paolo Carlini  <paolo.carlini@oracle.com>

	PR c++/44277
	* c.opt: Add Wzero-as-null-pointer-constant.

2011-10-31  Jason Merrill  <jason@redhat.com>

	* c.opt (-fdeduce-init-list): Off by default.

	PR c++/50920
	* c-common.h (cxx_dialect): Add cxx11 and cxx03.
	* c.opt: Add -std=c++11, -std=gnu++11, -std=gnu++03,
	and -Wc++11-compat.
	* c-opts.c (set_std_cxx11): Rename from set_std_cxx0x.

2011-10-27  Roberto Agostino Vitillo  <ravitillo@lbl.gov>

	PR c++/30066
	* c.opt (fvisibility-inlines-hidden): Description change.

2011-10-26  Ed Smith-Rowland  <3dw4rd@verizon.net>

	Implement C++11 user-defined literals.
	* c-common.c (build_userdef_literal): New.
	* c-common.def: New tree code.
	* c-common.h (tree_userdef_literal): New tree struct and accessors.
	* c-lex.c (interpret_float): Add suffix parm.
	(c_lex_with_flags): Build literal tokens.

2011-10-23  Paolo Carlini  <paolo.carlini@oracle.com>

	PR c++/50841
	Revert:
	2011-10-23  Paolo Carlini  <paolo.carlini@oracle.com>

	PR c++/50810
	* c-opts.c (c_common_handle_option): Enable -Wnarrowing as part
	of -Wall; include -Wnarrowing in -Wc++0x-compat; adjust default
	Wnarrowing for C++0x and C++98.
	* c.opt ([Wnarrowing]): Update.

2011-10-23  Paolo Carlini  <paolo.carlini@oracle.com>

	PR c++/50810
	* c-opts.c (c_common_handle_option): Enable -Wnarrowing as part
	of -Wall; include -Wnarrowing in -Wc++0x-compat; adjust default
	Wnarrowing for C++0x and C++98.
	* c.opt ([Wnarrowing]): Update.

2011-10-21  Paolo Carlini  <paolo.carlini@oracle.com>

	PR c++/45385
	* c-common.c (conversion_warning): Remove code looking for
	artificial operands.

2011-10-18  Dodji Seketeli  <dodji@redhat.com>

	PR bootstrap/50760
	* c-lex.c (fe_file_change): Use LINEMAP_SYSP when
	!NO_IMPLICIT_EXTERN_C.

2011-10-17  Michael Spertus  <mike_spertus@symantec.com>

	* c-common.c (c_common_reswords): Add __bases,
	__direct_bases.
	* c-common.h: Add RID_BASES and RID_DIRECT_BASES.

2011-10-17  Paolo Carlini  <paolo.carlini@oracle.com>

	PR c++/50757
	* c.opt ([Wnonnull]): Add C++ and Objective-C++.

2011-10-15  Tom Tromey  <tromey@redhat.com>
	    Dodji Seketeli  <dodji@redhat.com>

	* c.opt (fdebug-cpp): New option.
	* c-opts.c (c_common_handle_option): Handle the option.
	* c-ppoutput.c (maybe_print_line_1): New static function. Takes an
	output stream in parameter. Factorized from ...
	(maybe_print_line): ... this. Dump location debug information when
	-fdebug-cpp is in effect.
	(print_line_1): New static function. Takes an output stream in
	parameter. Factorized from ...
	(print_line): ... here. Dump location information when -fdebug-cpp
	is in effect.
	(scan_translation_unit): Dump location information when
	-fdebug-cpp is in effect.

2011-10-15  Tom Tromey  <tromey@redhat.com>
	    Dodji Seketeli  <dodji@redhat.com>

	* c.opt (ftrack-macro-expansion): New option. Handle it with and
	without argument.
	* c-opts.c (c_common_handle_option)<case
	OPT_ftrack_macro_expansion_, case OPT_ftrack_macro_expansion>: New
	cases. Handle -ftrack-macro-expansion with and without argument.

2011-10-15  Tom Tromey  <tromey@redhat.com>
	    Dodji Seketeli  <dodji@redhat.com>

	* c-ppoutput.c (scan_translation_unit, maybe_print_line)
	(print_line, cb_define, do_line_change): Adjust to avoid touching
	the internals of struct line_map.  Use the public API instead.
	* c-pch.c (c_common_read_pch): Likewise.
	* c-lex.c (fe_file_change): Likewise.

2011-10-14  Paolo Carlini  <paolo.carlini@oracle.com>

	PR c++/17212
	* c.opt ([Wformat-zero-length]): Add C++ and Objective-C++.

2011-10-11  Paolo Carlini  <paolo.carlini@oracle.com>

	PR c++/33067
	* c-pretty-print.c (pp_c_floating_constant): Output
	max_digits10 (in the ISO C++ WG N1822 sense) decimal digits.

2011-10-11  Michael Meissner  <meissner@linux.vnet.ibm.com>

	* c-common.c (def_builtin_1): Delete old interface with two
	parallel arrays to hold standard builtin declarations, and replace
	it with a function based interface that can support creating
	builtins on the fly in the future.  Change all uses, and poison
	the old	names.  Make sure 0 is not a legitimate builtin index.
	* c-omp.c (c_finish_omp_barrier): Ditto.
	(c_finish_omp_taskwait): Ditto.
	(c_finish_omp_flush): Ditto.

2011-10-11  Tristan Gingold  <gingold@adacore.com>

	* c.opt: (fallow-parameterless-variadic-functions): New.

2011-09-08  Dodji Seketeli  <dodji@redhat.com>

	PR c++/33255 - Support -Wunused-local-typedefs warning
	* c-common.h (struct c_language_function::local_typedefs): New
	field.
	(record_locally_defined_typedef, maybe_record_typedef_use)
	(maybe_warn_unused_local_typedefs): Declare new functions.
	* c-common.c (record_locally_defined_typedef)
	(maybe_record_typedef_use)
	(maybe_warn_unused_local_typedefs): Define new functions.
	* c.opt: Declare new -Wunused-local-typedefs flag.

2011-09-06  Eric Botcazou  <ebotcazou@adacore.com>

	PR middle-end/50266
	* c-common.c (c_fully_fold_internal) <ADDR_EXPR>: Fold offsetof-like
	computations.

2011-09-05  Richard Guenther  <rguenther@suse.de>

	* c-common.c (complete_array_type): Use ssize_int (-1) instead
	of integer_minus_one_node for empty array upper bounds.

2011-08-28  Dodji Seketeli  <dodji@redhat.com>

	* c-pch.c (c_common_read_pch): Call linemap_add with LC_ENTER as
	it's the first time it's being called on this main TU.

2011-08-24  Richard Guenther  <rguenther@suse.de>

	PR c/49396
	* c-cppbuiltin.c (c_cpp_builtins_optimize_pragma): Fix conditional.

2011-08-22  Gabriel Charette  <gchare@google.com>

	* c-opts.c (c_finish_options): Force BUILTINS_LOCATION for tokens
	defined in cpp_init_builtins and c_cpp_builtins.

2011-08-19  Joseph Myers  <joseph@codesourcery.com>

	* c-common.c (c_common_reswords): Add __builtin_complex.
	* c-common.h (RID_BUILTIN_COMPLEX): New.

2011-08-18  Joseph Myers  <joseph@codesourcery.com>

	* c-common.c (c_common_reswords): Add _Noreturn.
	(keyword_is_function_specifier): Handle RID_NORETURN.
	* c-common.h (RID_NORETURN): New.

2011-08-10  Artjoms Sinkarovs <artyom.shinakroff@gmail.com>

	* c-common.c (unsafe_conversion_p): New function. Check if it is
	unsafe to convert an expression to the type.
	(conversion_warning): Adjust, use unsafe_conversion_p.
	* c-common.h (unsafe_conversion_p): New function declaration.

2011-08-02  Jakub Jelinek  <jakub@redhat.com>

	* c-common.h (c_finish_omp_atomic): Adjust prototype.
	(c_finish_omp_taskyield): New prototype.
	* c-omp.c (c_finish_omp_atomic): Add OPCODE, V, LHS1 and RHS1
	arguments. Handle OMP_ATOMIC_READ, OMP_ATOMIC_CAPTURE_OLD and
	OMP_ATOMIC_CAPTURE_NEW in addition to OMP_ATOMIC.  If LHS1
	or RHS1 have side-effects, evaluate those too in the right spot,
	if it is a decl and LHS is also a decl, error out if they
	aren't the same.
	(c_finish_omp_taskyield): New function.
	* c-cppbuiltin.c (c_cpp_builtins): Change _OPENMP to 201107.
	* c-pragma.c (omp_pragmas): Add taskyield.
	* c-pragma.h (enum pragma_kind): Add PRAGMA_OMP_TASKYIELD.
	(enum pragma_omp_clause): Add PRAGMA_OMP_CLAUSE_FINAL and
	PRAGMA_OMP_CLAUSE_MERGEABLE.

2011-07-25  Dodji Seketeli  <dodji@redhat.com>

	* c-common.h (set_underlying_type): Remove parm name from
	declaration.

2011-07-25  Romain Geissler  <romain.geissler@gmail.com>

	* c-pretty-print.h: Search c-common.h in c-family.

2011-07-22  Jason Merrill  <jason@redhat.com>

	PR c++/49793
	* c.opt (Wnarrowing): New.

	PR c++/30112
	* c-common.h: Declare c_linkage_bindings.
	* c-pragma.c (handle_pragma_redefine_extname): Use it.

	PR c++/49813
	* c-opts.c (set_std_cxx0x): Set flag_isoc94 and flag_isoc99.
	* c-pretty-print.c (pp_c_cv_qualifiers): Check c_dialect_cxx as well
	as flag_isoc99 for 'restrict'.
	(pp_c_specifier_qualifier_list): Likewise for _Complex.

2011-07-21  Ian Lance Taylor  <iant@google.com>

	PR middle-end/49705
	* c-common.c (c_disable_warnings): New static function.
	(c_enable_warnings): New static function.
	(c_fully_fold_internal): Change local unused_p to bool.  Call
	c_disable_warnings and c_enable_warnings rather than change
	c_inhibit_evaluation_warnings.

2011-07-20  Jason Merrill  <jason@redhat.com>

	PR c++/6709 (DR 743)
	PR c++/42603 (DR 950)
	* c-common.h (CPP_KEYWORD, CPP_TEMPLATE_ID): Move from cp/parser.h.
	(CPP_NESTED_NAME_SPECIFIER, N_CP_TTYPES): Likewise.
	(CPP_DECLTYPE): New.
	* c-common.c (c_parse_error): Handle CPP_DECLTYPE.

2011-07-19  Richard Guenther  <rguenther@suse.de>

	* c-common.c (pointer_int_sum): Use fold_build_pointer_plus.
	* c-omp.c (c_finish_omp_for): Likewise.

2011-07-12  Eric Botcazou  <ebotcazou@adacore.com>

	* c-ada-spec.c (dump_nested_types): Put semi-colon after empty loop
	body on the next line.

2011-07-08  Jason Merrill  <jason@redhat.com>

	PR c++/45437
	* c-omp.c (check_omp_for_incr_expr): Handle preevaluation.

	PR c++/49673
	* c-common.c (c_apply_type_quals_to_decl): Don't check
	TYPE_NEEDS_CONSTRUCTING.

2011-07-06  Richard Guenther  <rguenther@suse.de>

	* c-common.c (c_common_nodes_and_builtins):
	Merge calls to build_common_tree_nodes and build_common_tree_nodes_2.

2011-07-05  Richard Guenther  <rguenther@suse.de>

	* c-common.c (c_common_nodes_and_builtins): Build all common
	tree nodes first.

2011-06-27  Jakub Jelinek  <jakub@redhat.com>

	* c-common.h (c_tree_chain_next): New static inline function.

	* c-common.c (check_builtin_function_arguments): Handle
	BUILT_IN_ASSUME_ALIGNED.

2011-06-21  Andrew MacLeod  <amacleod@redhat.com>

	* c-common.c: Add sync_ or SYNC__ to builtin names.
	* c-omp.c: Add sync_ or SYNC__ to builtin names.

2011-06-20  Pierre Vittet  <piervit@pvittet.com>

	* c-pragma.h (pragma_handler_1arg, pragma_handler_2arg): New
	handler.
	(gen_pragma_handler): New union.
	(internal_pragma_handler): New type.
	(c_register_pragma_with_data)
	(c_register_pragma_with_expansion_and_data): New functions.

	* c-pragma.c (registered_pragmas, c_register_pragma_1)
	(c_register_pragma, c_register_pragma_with_expansion)
	(c_invoke_pragma_handler): Changed to work with
	internal_pragma_handler.
	(c_register_pragma_with_data)
	(c_register_pragma_with_expansion_and_data): New functions.

2011-06-14  Joseph Myers  <joseph@codesourcery.com>

	* c-common.c: Include common/common-target.h.
	(handle_section_attribute): Use
	targetm_common.have_named_sections.
	* c-cppbuiltin.c: Include common/common-target.h.
	(c_cpp_builtins): Use targetm_common.except_unwind_info.

2011-06-10  Richard Guenther  <rguenther@suse.de>

	* c-pretty-print.c (pp_c_type_specifier): Use pp_c_identifier
	to print a IDENTIFIER_NODE.

2011-06-09  Rainer Orth  <ro@CeBiTec.Uni-Bielefeld.DE>
	    Joseph Myers  <joseph@codesourcery.com>

	* c.opt (fbuilding-libgcc): New option.
	* c-cppbuiltin.c (c_cpp_builtins): Define
	__LIBGCC_TRAMPOLINE_SIZE__ if flag_building_libgcc.

2011-06-07  Jason Merrill  <jason@redhat.com>

	* c-common.c (max_tinst_depth): Lower default to 900.

	* c-format.c (gcc_cxxdiag_char_table): Add 'S' format.

2011-06-07  Richard Guenther  <rguenther@suse.de>

	* c-common.c (c_common_nodes_and_builtins): Do not set
	size_type_node or call set_sizetype.

2011-06-07  Dodji Seketeli  <dodji@redhat.com>

	PR debug/49130
	* c-pretty-print.c (pp_c_integer_constant): Consider the canonical
	type when using pointer comparison to compare types.

2011-06-02  Jonathan Wakely  <jwakely.gcc@gmail.com>

	* c.opt: Add -Wdelete-non-virtual-dtor.
	* c-opts.c (c_common_handle_option): Include it in -Wall.

2011-05-30  Nathan Froyd  <froydnj@gcc.gnu.org>

	PR bootstrap/49190

	Revert:
	2011-05-26  Nathan Froyd  <froydnj@codesourcery.com>

	* c-common.h (struct c_common_identifier): Inherit from tree_typed,
	not tree_common.

2011-05-27  Jakub Jelinek  <jakub@redhat.com>

	PR c++/49165
	* c-common.c (c_common_truthvalue_conversion) <case COND_EXPR>: For
	C++ don't call c_common_truthvalue_conversion on void type arms.

2011-05-27  Nathan Froyd  <froydnj@codesourcery.com>

	* c-common.h (struct stmt_tree_s) [x_cur_stmt_list]: Change to a VEC.
	(stmt_list_stack): Define.
	(cur_stmt_list): Adjust for new type of x_cur_stmt_list.
	* c-semantics.c (push_stmt_list, pop_stmt_list): Likewise.

2011-05-26  Nathan Froyd  <froydnj@codesourcery.com>

	* c-common.c (warning_candidate_p): Check for BLOCKs.

2011-05-26  Nathan Froyd  <froydnj@codesourcery.com>

	* c-common.h (struct c_common_identifier): Inherit from tree_typed,
	not tree_common.

2011-05-25  Jakub Jelinek  <jakub@redhat.com>

	* c-common.c (def_fn_type): Remove extra va_end.

2011-05-23  Jason Merrill  <jason@redhat.com>

	PR c++/48106
	* c-common.c (c_common_get_narrower): New.
	(shorten_binary_op, shorten_compare, warn_for_sign_compare): Use it.

2011-05-23  Nathan Froyd  <froydnj@codesourcery.com>

	* c-common.h (check_function_arguments): Tweak prototype of
	check_function_arguments.
	* c-common.c (check_function_arguments): Likewise.  Adjust
	calls to check_function_nonnull, check_function_format, and
	check_function_sentinel.
	(check_function_sentinel): Take a FUNCTION_TYPE rather than
	separate attributes and typelist arguments.  Use
	FOREACH_FUNCTION_ARGS to iterate over argument types.

2011-05-15  Paolo Carlini  <paolo.carlini@oracle.com>

	* c-common.c (c_common_reswords): Reorder.
	* c-common.h (rid): Likewise.

2011-05-10  Nathan Froyd  <froydnj@codesourcery.com>

	* c-common.c (def_fn_type): Don't call build_function_type, call
	build_function_type_array or build_varargs_function_type_array
	instead.
	(c_common_nodes_and_builtins): Likewise.

2011-05-05  Nathan Froyd  <froydnj@codesourcery.com>

	* c-common.c (c_add_case_label): Omit the loc argument to
	build_case_label.
	* c-common.h (build_case_label): Remove.
	* c-semantics.c (build_case_label): Remove.

2011-05-05  Joseph Myers  <joseph@codesourcery.com>

	* c-objc.h (objc_start_method_definition): Update prototype.
	* stub-objc.c (objc_start_method_definition): Add extra parameter.

2011-05-04  Nathan Froyd  <froydnj@codesourcery.com>

	* c-common.c (check_main_parameter_types): Reindent.  Don't use
	TYPE_ARG_TYPES directly.
	(handle_nonnull_attribute): Likewise.
	(sync_resolve_params): Likewise.
	* c-format.c (handle_format_arg_attribute): Likewise.  Adjust call
	to check_format_string.
	(handle_format_attribute): Likewise.
	(check_format_string): Take a function type to examine instead of
	a type list.  Use a function_arg_iterator to step through argument
	types.

2011-05-04  Richard Guenther  <rguenther@suse.de>

	* c-common.c (fix_string_type): Use size_int for index type bounds.
	(start_fname_decls): Do not pass NULL to build_int_cst.
	(c_init_attributes): Likewise.
	* c-lex.c (c_lex_with_flags): Likewise.

2011-04-27  Jason Merrill  <jason@redhat.com>

	* c-common.c (make_tree_vector_from_list): New.
	* c-common.h: Declare it.

2011-04-26  Richard Guenther  <rguenther@suse.de>

	PR preprocessor/48248
	* c-ppoutput.c (maybe_print_line): Always optimize newlines
	for output size with -P.

2011-04-25  Paolo Carlini  <paolo.carlini@oracle.com>

	* c-common.c (struct c_common_resword): Add __underlying_type.
	* c-common.h (enum rid): Add RID_UNDERLYING_TYPE.

2011-04-20  Jim Meyering  <meyering@redhat.com>

	* c-format.c (init_dollar_format_checking): Remove useless
	if-before-free.

2011-04-15  Nicola Pero  <nicola.pero@meta-innovation.com>

	* c-objc.h (objc_get_interface_ivars): Removed.
	(objc_detect_field_duplicates): New.
	* stub-objc.c: Likewise.

2011-04-14  Nicola Pero  <nicola.pero@meta-innovation.com>

	* stub-objc.c (objc_declare_protocols): Renamed to
	objc_declare_protocol.
	* c-objc.h: Likewise.

2011-04-14  Nicola Pero  <nicola.pero@meta-innovation.com>

	* stub-objc.c (objc_declare_class): Updated argument name.

2011-04-12  Nathan Froyd  <froydnj@codesourcery.com>

	* c-common.h (c_common_init_ts): Declare.
	* c-common.c (c_common_init_ts): Define.

2011-04-12  Nicola Pero  <nicola.pero@meta-innovation.com>

	* c-objc.h (objc_build_message_expr): Updated prototype.
	* stub-objc.c (objc_build_message_expr): Likewise.

2011-04-12  Martin Jambor  <mjambor@suse.cz>

	* c-gimplify.c (c_genericize): Call cgraph_get_create_node instead
	of cgraph_node.

2011-04-11  Richard Guenther  <rguenther@suse.de>

	* c-common.c (complete_array_type): Build a range type of
	proper type.

2011-04-08  Nathan Froyd  <froydnj@codesourcery.com>

	* c-common.c (handle_sentinel_attribute): Don't use TYPE_ARG_TYPES.
	(handle_type_generic_attribute): Likewise.

2011-04-07  Jason Merrill  <jason@redhat.com>

	PR c++/48450
	* c-common.c (c_common_truthvalue_conversion): Don't ignore
	conversion from C++0x scoped enum.

2011-04-06  Joseph Myers  <joseph@codesourcery.com>

	* c-target-def.h: New file.
	* c-target.def: New file.
	* c-target.h: New file.
	* c-common.c (targetcm): Don't define here.
	* c-common.h (default_handle_c_option): Declare.
	* c-format.c: Include c-target.h instead of target.h.
	* c-opts.c: Include c-target.h instead of target.h.  Explicitly
	include tm.h.
	(default_handle_c_option): Move from targhooks.c.

2011-03-29  Jakub Jelinek  <jakub@redhat.com>

	PR preprocessor/48248
	* c-ppoutput.c (print): Add src_file field.
	(init_pp_output): Initialize it.
	(maybe_print_line): Don't optimize by adding up to 8 newlines
	if map->to_file and print.src_file are different file.
	(print_line): Update print.src_file.

2011-03-25  Kai Tietz  <ktietz@redhat.com>

	* c-ada-spec.c (compare_comment): Use filename_cmp
	instead of strcmp for filename.

2011-03-25  Jeff Law  <law@redhat.com>

	* c-family/c-common.c (def_fn_type): Add missing va_end.

2011-03-25  Jason Merrill  <jason@redhat.com>

	* c.opt: Add -std=c++03.

2011-03-22  Eric Botcazou  <ebotcazou@adacore.com>

	* c-ada-spec.c (dump_ada_template): Skip non-class instances.

2011-03-17  Kai Tietz

	PR target/12171
	* c-pretty-print.c (pp_c_specifier_qualifier_list):
	Display allowed attributes for function pointer types.
	(pp_c_attributes_display): New function to display
	attributes having affects_type_identity flag set to true.
	* c-pretty-print.h (pp_c_attributes_display): New prototype.

	* c-common.c (c_common_attribute_table):
	Add new element.
	(c_common_format_attribute_table): Likewise.

2011-03-18  Jason Merrill  <jason@redhat.com>

	* c.opt (fconstexpr-depth): Add Var(max_constexpr_depth).
	* c-common.h: Don't declare it here.
	* c-common.c: Or define it here.
	* c-opts.c (c_common_handle_option): Or set it here.

	PR c++/35315
	* c-common.c (handle_transparent_union_attribute): Don't
	make a duplicate type in C++.

2011-03-15  Jason Merrill  <jason@redhat.com>

	* c-common.c (max_constexpr_depth): New.
	* c-common.h: Declare it.
	* c-opts.c (c_common_handle_option): Set it.
	* c.opt (fconstexpr-depth): New option.

2011-03-11  Jason Merrill  <jason@redhat.com>

	* c-common.c (attribute_takes_identifier_p): Add missing const.

	PR c++/46803
	* c-common.c (attribute_takes_identifier_p): Assume that an
	unknown attribute takes an identifier.

2011-03-07  Nathan Froyd  <froydnj@codesourcery.com>

	PR c/47786
	* c-common.c (c_type_hash): Call list_length instead of iterating
	through DECL_CHAIN.  Rename 'i' to 'n_elements'.

2011-02-19  Jakub Jelinek  <jakub@redhat.com>

	PR c/47809
	* c-common.c (c_fully_fold_internal): Handle VIEW_CONVERT_EXPR.

2011-02-17  Iain Sandoe  <iains@gcc.gnu.org>

	* c.opt (fobjc-abi-version=) New.
	(fobjc-nilcheck): New.

2011-02-03  Nathan Froyd  <froydnj@codesourcery.com>

	PR c++/46890
	* c-common.h (keyword_is_decl_specifier): Declare.
	* c-common.c (keyword_is_decl_specifier): Define.
	(keyword_is_function_specifier): New function.

2011-01-26  Jakub Jelinek  <jakub@redhat.com>

	PR c/47473
	* c-lex.c (interpret_float): If CPP_N_IMAGINARY, ensure
	EXCESS_PRECISION_EXPR is created with COMPLEX_TYPE instead of
	REAL_TYPE.

2011-01-26  Arnaud Charlet  <charlet@adacore.com>

	* c-ada-spec.c (dump_generic_ada_node): Avoid dereferencing null type.

2011-01-26  Jakub Jelinek  <jakub@redhat.com>

	PR pch/47430
	* c-opts.c (c_common_post_options): Call c_common_no_more_pch
	after init_c_lex if pch_file is set.

2011-01-26  Dave Korn  <dave.korn.cygwin@gmail.com>

	PR c++/43601
	* c.opt (-fkeep-inline-dllexport): New switch.

2011-01-12  Richard Guenther  <rguenther@suse.de>

	PR middle-end/32511
	* c-common.c (handle_weak_attribute): Warn instead of error
	on declaring an inline function weak.

2011-01-05  Tom Tromey  <tromey@redhat.com>

	* c-common.h (lvalue_error): Update.
	* c-common.c (lvalue_error): Add 'loc' argument.  Call error_at,
	not error.

2010-12-29  Nicola Pero  <nicola.pero@meta-innovation.com>

	PR objc/47075
	* c-objc.h (objc_finish_message_expr): Added argument to
	prototype.

2010-12-22  Nathan Froyd  <froydnj@codesourcery.com>

	* c-common.c (handle_nonnull_attribute, handle_sentinel_attribute):
	Use prototype_p.

2010-12-18  Nicola Pero  <nicola.pero@meta-innovation.com>

	* c-objc.h (objc_maybe_warn_exceptions): New.
	* stub-objc.c (objc_maybe_warn_exceptions): New.

2010-12-10  Nathan Froyd  <froydnj@codesourcery.com>

	* c-common.h (readonly_error): Declare.
	* c-common.c (readonly_error): Define.

2010-12-09  Nathan Froyd  <froydnj@codesourcery.com>

	* c-common.h (invalid_indirection_error): Declare.
	* c-common.c (invalid_indirection_error): Define.

2010-12-03  Richard Guenther  <rguenther@suse.de>

	PR c/46745
	* c-pretty-print.c (pp_c_postfix_expression): Handle MEM_REF.
	(pp_c_unary_expression): Likewise.
	(pp_c_expression): Likewise.

2010-11-30  Nicola Pero  <nicola.pero@meta-innovation.com>

	* c-common.h (objc_finish_function): New.
	(objc_non_volatilized_type): Removed.
	(objc_type_quals_match): Removed.
	* stub-objc.c (objc_finish_function): New.
	(objc_non_volatilized_type): Removed.
	(objc_type_quals_match): Removed.

2010-11-30  Joseph Myers  <joseph@codesourcery.com>

	* c-common.h (parse_optimize_options): Declare.
	* c-cppbuiltin.c, c-format.c, c-gimplify.c, c-lex.c, c-omp.c,
	c-pch.c, c-pragma.c, c-semantics.c: Don't include toplev.h.

2010-11-29  Joseph Myers  <joseph@codesourcery.com>

	* c-opts.c (check_deps_environment_vars): Use getenv instead of
	GET_ENVIRONMENT.
	* c-pch.c (O_BINARY): Don't define here.
	* c-pragma.h: Include "cpplib.h" instead of <cpplib.h>.

2010-11-25  Joseph Myers  <joseph@codesourcery.com>

	* c-cppbuiltin.c (c_cpp_builtins): Pass &global_options to
	targetm.except_unwind_info.

2010-11-23  Joseph Myers  <joseph@codesourcery.com>

	* c-opts.c (c_common_handle_option): Pass location to
	set_struct_debug_option.

2010-11-23  Joseph Myers  <joseph@codesourcery.com>

	* c-common.c (visibility_options): Move from ../opts.c.
	* c-common.h (struct visibility_flags, visibility_options):
	Declare here.
	* c-opts.c (finish_options): Rename to c_finish_options.
	(c_common_init): Update call to finish_options.

2010-11-22  Nicola Pero  <nicola.pero@meta-innovation.com>

	PR objc/34033
	* c-lex.c (lex_string): Check that each string in an Objective-C
	string concat sequence starts with either one or zero '@', and
	that there are no spurious '@' signs at the end.

2010-11-20  Joseph Myers  <joseph@codesourcery.com>

	* c-pragma.c: Remove conditionals on HANDLE_PRAGMA_PACK,
	HANDLE_PRAGMA_PACK_PUSH_POP, HANDLE_PRAGMA_WEAK and
	HANDLE_PRAGMA_VISIBILITY.
	* c-pragma.h (HANDLE_PRAGMA_WEAK, HANDLE_PRAGMA_PACK,
	HANDLE_PRAGMA_VISIBILITY): Don't define.
	(HANDLE_SYSV_PRAGMA, HANDLE_PRAGMA_PACK_PUSH_POP): Don't test.

2010-11-20  Nathan Froyd  <froydnj@codesourcery.com>

	PR c++/16189
	PR c++/36888
	PR c++/45331
	* c-common.h (keyword_begins_type_specifier): Declare.
	(keyword_is_storage_class_specifier): Declare.
	(keyword_is_type_qualifier): Declare.
	* c-common.c (keyword_begins_type_specifier): New function.
	(keyword_is_storage_class_specifier): New function.
	(keyword_is_type_qualifier): Declare.

2010-11-19  Joseph Myers  <joseph@codesourcery.com>

	PR c/46547
	* c-common.c (in_late_binary_op): Define.
	(c_common_truthvalue_conversion): Check in_late_binary_op before
	calling c_save_expr.
	* c-common.h (in_late_binary_op): Declare.

2010-11-19  Joseph Myers  <joseph@codesourcery.com>

	* c-opts.c (c_common_handle_option): Update calls to
	set_struct_debug_option.

2010-11-19  Nicola Pero  <nicola.pero@meta-innovation.com>

	* c-common.h (objc_declare_protocols): Added additional argument.
	* stub-objc.c (objc_declare_protocol): Same change.

2010-11-18  Nathan Froyd  <froydnj@codesourcery.com>

	PR c/33193
	* c-common.h (build_real_imag_expr): Declare.
	* c-semantics.c (build_real_imag_expr): Define.

2010-11-17  Joseph Myers  <joseph@codesourcery.com>

	* c-opts.c (c_common_parse_file): Take no arguments.
	* c-common.h (c_common_parse_file): Update prototype.

2010-11-16  Jakub Jelinek  <jakub@redhat.com>

	PR c++/46401
	* c-common.c (warning_candidate_p): Don't track non-const calls
	or STRING_CSTs.

2010-11-15  Ian Lance Taylor  <iant@google.com>

	* c-lex.c (init_c_lex): Set macro debug callbacks if
	flag_dump_go_spec is set.

2010-11-15  Nicola Pero  <nicola.pero@meta-innovation.com>

	* c-common.h (objc_build_incr_expr_for_property_ref): New.
	* stub-objc.c (objc_build_incr_expr_for_property_ref): New.

2010-11-15  Nathan Froyd  <froydnj@codesourcery.com>

	PR preprocessor/45038
	* c-cppbuiltin.c (c_cpp_builtins): Use different format for C++
	dialects.

2010-11-12  Joseph Myers  <joseph@codesourcery.com>

	* c-common.h (c_family_lang_mask): Declare.
	* c-opts.c (c_family_lang_mask): Make extern.
	* c-pragma.c (handle_pragma_diagnostic): Use
	control_warning_option.

2010-11-12  Joseph Myers  <joseph@codesourcery.com>

	* c-common.c (parse_optimize_options): Update call to
	decode_options.
	* c-common.h (c_common_handle_option): Update prototype.
	* c-opts.c (c_common_handle_option): Take location_t parameter and
	pass it to other functions.

2010-11-11  Joseph Myers  <joseph@codesourcery.com>

	* c-opts.c (warning_as_error_callback): Remove.
	(c_common_initialize_diagnostics): Don't call
	register_warning_as_error_callback.
	(c_common_handle_option): Handle -Werror=normalized= here.

2010-11-10  Joseph Myers  <joseph@codesourcery.com>

	* c-common.c (handle_mode_attribute): Use %' and word "signedness"
	in diagnostic.
	* c-opts.c (c_common_parse_file): Start diagnostics with lowercase
	letter.
	* c-pragma.c (handle_pragma_target, handle_pragma_optimize):
	Remove trailing '.' from diagnostics.
	* c.opt (Wwrite-strings_: Avoid '`' in help text.

2010-11-10  Joseph Myers  <joseph@codesourcery.com>

	* c-common.c (parse_optimize_options): Pass global_dc to
	decode_options.
	* c-opts.c (c_common_handle_option): Pass &global_options to
	set_Wstrict_aliasing.
	* c.opt (v): Don't mark Common or document here.

2010-11-06  Iain Sandoe  <iains@gcc.gnu.org>

	PR target/44981
	* c-format.c (format_type): New type gcc_objc_string_format_type.
	(valid_stringptr_type_p): New.
	(handle_format_arg_attribute): Use valid_stringptr_type_p ().
	(check_format_string): Pass expected type, use
	valid_stringptr_type_p (), check that the format string types are
	consistent with the format specification.
	(decode_format_attr): Warn if NSString is used outside objective-c.
	(format_types_orig): Add NSString.
	(format_name): New.
	(format_flags): New.
	(check_format_arg): Handle format strings requiring an external parser.
	first_target_format_type: New variable.
	(handle_format_attribute): Set up first_target_format_type, pass the
	expected format arg string type to check_format_string().
	* c-common.h (FMT_FLAG_PARSE_ARG_CONVERT_EXTERNAL):  New flag.
	* stub-objc.c (objc_string_ref_type_p): New.
	(objc_check_format_arg): New.

2010-11-04  Nicola Pero  <nicola.pero@meta-innovation.com>

	Fixed using the Objective-C 2.0 dot-syntax with class names.
	* c-common.h (objc_build_class_component_ref): New.
	* stub-objc.c (objc_build_class_component_ref): New.

2010-11-03  Nicola Pero  <nicola.pero@meta-innovation.com>

	* c.opt (Wproperty-assign-default): New option.

2010-11-03  Nicola Pero  <nicola.pero@meta-innovation.com>

	Implemented -fobjc-std=objc1 flag.
	* c.opt (fobjc-std=objc1): New option.

2010-11-01  Nicola Pero  <nicola.pero@meta-innovation.com>

	Implemented format and noreturn attributes for Objective-C methods.
	* c-common.c (handle_noreturn_attribute): Recognize 'noreturn'
	attribute for Objective-C methods.

2010-10-31  Jason Merrill  <jason@redhat.com>

	* c-common.c (conversion_warning, warn_for_collisions_1): Use
	EXPR_LOC_OR_HERE.

2010-10-30  Nicola Pero  <nicola.pero@meta-innovation.com>

	Implemented Objective-C 2.0 @property, @synthesize and @dynamic.
	* c-common.h (enum rid): Removed RID_COPIES and RID_IVAR.
	(objc_add_property_declaration): Removed arguments for copies and
	ivar.
	(objc_build_getter_call): Renamed to
	objc_maybe_build_component_ref.
	(objc_build_setter_call): Renamed to objc_maybe_build_modify_expr.
	(objc_is_property_ref): New.
	* c-common.c (c_common_reswords): Removed copies and ivar.
	* stub-objc.c (objc_add_property_declaration): Removed arguments
	for copies and ivar.
	(objc_build_getter_call): Renamed to
	objc_maybe_build_component_ref.
	(objc_build_setter_call): Renamed to objc_maybe_build_modify_expr.
	(objc_is_property_ref): New.

2010-10-29  Arnaud Charlet  <charlet@adacore.com>
	    Matthew Gingell  <gingell@adacore.com>

	* c-ada-spec.c (separate_class_package): New function.
	(pp_ada_tree_identifier): Prefix references to C++ classes with the
	name of their enclosing package.
	(print_ada_declaration): Use separate_class_package.

2010-10-27  Jason Merrill  <jason@redhat.com>

	* c-common.c (c_common_reswords): Add __is_literal_type.
	* c-common.h (enum rid): Add RID_IS_LITERAL_TYPE.

	* c-common.c (check_case_value): Remove special C++ code.

2010-10-27  Nicola Pero  <nicola.pero@meta-innovation.com>

	* c-common.h (enum rid): Added RID_READWRITE, RID_ASSIGN,
	RID_RETAIN, RID_COPY and RID_NONATOMIC.  Updated RID_FIRST_PATTR
	and RID_LAST_PATTR.
	(objc_add_property_declaration): Added additional arguments.
	(objc_property_attribute_kind): Removed.
	(objc_set_property_attr): Removed.
	* c-common.c (c_common_reswords): Added readwrite, assign, retain,
	copy and nonatomic.
	* stub-objc.c (objc_add_property_declaration): Added additional
	arguments.
	(objc_set_property_attr): Removed.

2010-10-27  Nicola Pero  <nicola.pero@meta-innovation.com>

	* c-common.h (objc_add_property_variable): Renamed to
	objc_add_property_declaration.  Added location argument.
	* stub-objc.c (objc_add_property_variable): Same change.
	
2010-10-23  Nicola Pero  <nicola.pero@meta-innovation.com>

	* c-common.h (objc_maybe_printable_name): New.
	* stub-objc.c (objc_maybe_printable_name): New.

2010-10-22  Artjoms Sinkarovs <artyom.shinakroff@gmail.com>
	Andrew Pinski <pinskia@gmail.com>

	* c-common.h (c_common_mark_addressable_vec): Declare.
	* c-common.c (c_common_mark_addressable_vec): New function.

2010-10-20  Nicola Pero  <nicola.pero@meta-innovation.com>

	* c-common.h (objc_set_method_type): Removed.
	(objc_add_method_declaration): Added boolean argument.
	(objc_start_method_definition): Same change.
	(objc_build_method_signature): Same change.
	* stub-objc.c (objc_set_method_type): Removed.
	(objc_add_method_declaration): Added boolean argument.
	(objc_start_method_definition): Same change.
	(objc_build_method_signature): Same change.

2010-10-20  Nicola Pero  <nicola.pero@meta-innovation.com>

	* c-common.h (finish_file): Removed.
	(objc_write_global_declarations): New.
	* c-opts.c (c_common_parse_file): Do not call finish_file.
	* stub-objc.c (objc_write_global_declarations): New.

2010-10-18  Nicola Pero  <nicola.pero@meta-innovation.com>

	Implemented parsing @synthesize and @dynamic for
	Objective-C/Objective-C++.
	* c-common.h (enum rid): Add RID_AT_SYNTHESIZE and RID_AT_DYNAMIC.
	(objc_add_synthesize_declaration): New.
	(objc_add_dynamic_declaration): New.
	* c-common.c (c_common_reswords): Add synthesize and dynamic.
	* stub-objc.c (objc_add_synthesize_declaration): New.
	(objc_add_dynamic_declaration): New.

2010-10-18  Michael Meissner  <meissner@linux.vnet.ibm.com>

	PR target/46041
	* c-cppbuiltin.c (mode_has_fma): Move function here from
	builtins.c.  Don't use the fma optab, instead just use the
	HAVE_fma* macros, so that __FP_FAST_FMA* will be defined when
	using -save-temps.

2010-10-18  Nicola Pero  <nicola.pero@meta-innovation.com>

	Merge from 'apple/trunk' branch on FSF servers.

	2005-11-08  Fariborz Jahanian <fjahanian@apple.com>

	Radar 4330422
	* c-common.h (objc_non_volatilized_type): New declaration
	* stub-objc.c (objc_non_volatilized_type): New stub.

2010-10-17  Nicola Pero  <nicola.pero@meta-innovation.com>

	Merge from 'apple/trunk' branch on FSF servers.

	2006-03-27 Fariborz Jahanian <fjahanian@apple.com>

	Radar 4133425
	* c-common.h (objc_diagnose_private_ivar): New decl.
	* stub-objc.c (objc_diagnose_private_ivar): New stub.

2010-10-17  Iain Sandoe  <iains@gcc.gnu.org>

	* c-common.c (c_common_reswords): Add package, RID_AT_PACKAGE.
	* c-common.h (enum rid): Add RID_AT_PACKAGE.
	(objc_ivar_visibility_kind): New enum.
	(objc_set_visibility): Adjust prototype to use visibility enum.
	* stub-objc.c (objc_set_visibility): Adjust stub to use
	visibility enum.

2010-10-14  Michael Meissner  <meissner@linux.vnet.ibm.com>

	* c-cppbuiltin.c (builtin_define_float_constants): Emit
	__FP_FAST_FMA, __FP_FAST_FMAF, and __FP_FAST_FMAL if the machine
	has the appropriate fma builtins.
	(c_cpp_builtins): Adjust call to builtin_define_float_constants.

2010-10-14  Iain Sandoe  <iains@gcc.gnu.org>

	merge from FSF apple 'trunk' branch.
	2006 Fariborz Jahanian <fjahanian@apple.com>

	Radars 4436866, 4505126, 4506903, 4517826
	* c-common.c (c_common_resword): Define @property and its attributes.
	* c-common.h: Define property attribute enum entries.
	(OBJC_IS_PATTR_KEYWORD): New.
	(objc_property_attribute_kind): New enum.
	Declare objc_set_property_attr (), objc_add_property_variable (),
	objc_build_getter_call () and objc_build_setter_call ().
	* stub-objc.c (objc_set_property_attr): New stub.
	(objc_add_property_variable): Likewise.
	(objc_build_getter_call): Likewise.
	(objc_build_setter_call) Likewise.

2010-10-13  Iain Sandoe  <iains@gcc.gnu.org>

	merge from FSF apple 'trunk' branch.
	2006-04-26 Fariborz Jahanian <fjahanian@apple.com>

	Radar 3803157 (method attributes)
	* c-common.c (handle_deprecated_attribute): Recognize
	objc methods as valid declarations.
	* c-common.h: Declare objc_method_decl ().
	* stub-objc.c (objc_method_decl): New stub.

2010-10-08  Joseph Myers  <joseph@codesourcery.com>

	* c-common.c (parse_optimize_options): Call
	decode_cmdline_options_to_array_default_mask before
	decode_options.  Update arguments to decode_options.
	* c-common.h (c_common_init_options_struct): Declare.
	* c-opts.c (c_common_init_options_struct): New.  Split out from
	c_common_init_options.

2010-10-06  Nicola Pero  <nicola.pero@meta-innovation.com>

	Implemented fast enumeration for Objective-C.
	* c-common.h (objc_finish_foreach_loop): New.
	* stub-objc.c (objc_finish_foreach_loop): New.

2010-10-05  Joseph Myers  <joseph@codesourcery.com>

	* c-common.h (struct diagnostic_context): Don't declare here.
	(c_common_initialize_diagnostics): Declare using
	diagnostic_context typedef.
	* c-opts.c (c_common_handle_option): Pass global_dc to
	handle_generated_option.

2010-10-04  Joseph Myers  <joseph@codesourcery.com>

	* c-opts.c (c_common_handle_option): Pass &global_options_set to
	handle_generated_option.

2010-10-03  Ian Lance Taylor  <iant@google.com>

	* c.opt (-fplan9-extensions): New option.

2010-10-03  Francois-Xavier Coudert  <fxcoudert@gcc.gnu.org>

	* c-cppbuiltin.c (define__GNUC__, builtin_define_type_precision):
	Remove.
	(c_cpp_builtins): Call functions from cppbuiltin.c instead
	of duplicating code.

2010-09-30  Iain Sandoe  <iains@gcc.gnu.org>

	* c-common.c: Add two new entries for @optional
	and @required keywords.

	merge from FSF 'apple/trunk' branch.
	2006-01-30  Fariborz Jahanian <fjahanian@apple.com>

	Radar 4386773
	* c-common.h (RID_AT_OPTIONAL, RID_AT_REQUIRED): Two new
	objective-c keywords.
	(objc_set_method_opt): New declaration.
	* stub-objc.c (objc_set_method_opt): New stub.

2010-09-30  Joseph Myers  <joseph@codesourcery.com>

	* c-common.c (handle_optimize_attribute): Pass &global_options to
	cl_optimization_save and cl_optimization_restore.
	* c-opts.c (c_common_handle_option): Pass &global_options to
	handle_generated_option.
	* c-pragma.c (handle_pragma_diagnostic): Use option_flag_var.
	(handle_pragma_pop_options, handle_pragma_reset_options): Pass
	&global_options to cl_optimization_restore.

2010-09-30  Nicola Pero  <nicola.pero@meta-innovation.com>

	* c-lex.c (c_lex_with_flags): Updated comments for CPP_AT_NAME
	Objective-C/Objective-C++ keywords.

2010-09-29  Nicola Pero  <nicola.pero@meta-innovation.com>

	Merge from 'apple/trunk' branch on FSF servers.

	2005-10-04  Fariborz Jahanian <fjahanian@apple.com>

	Radar 4281748
	* c-common.h (objc_check_global_decl): New declaration.
	* stub-objc.c (objc_check_global_decl): New stub.

2010-09-29  Joseph Myers  <joseph@codesourcery.com>

	* c.opt: Don't use VarExists.

2010-09-29  Joseph Myers  <joseph@codesourcery.com>

	* c-common.c (c_cpp_error): Update names of diagnostic_context
	members.
	* c-cppbuiltin.c (c_cpp_builtins_optimize_pragma): Update names of
	cl_optimization members.
	* c-opts.c (warning_as_error_callback, c_common_handle_option,
	sanitize_cpp_opts, finish_options): Update names of cpp_options
	members.

2010-09-29  Nicola Pero  <nicola.pero@meta-innovation.com>

	* c-common.h (OBJC_IS_CXX_KEYWORD): New macro.  Updated comments.
	(objc_is_reserved_word): Removed.
	* c-common.c: Updated comments.
	* c-lex.c (c_lex_with_flags): Use OBJC_IS_CXX_KEYWORD instead of
	objc_is_reserved_word.
	* stub-objc.c (objc_is_reserved_word): Removed.

2010-09-28  Iain Sandoe  <iains@gcc.gnu.org>

	* c-common.h (objc_add_method_declaration): Adjust prototype to
	include attributes.
	(objc_start_method_definition): Likewise.
	(objc_build_keyword_decl): Likewise.
	* stub-objc.c:(objc_add_method_declaration): Handle attributes.
	(objc_start_method_definition): Likewise.
	(objc_build_keyword_decl): Likewise.

2010-09-28  Iain Sandoe  <iains@gcc.gnu.org>

	* c-common.h (objc_start_class_interface): Adjust prototype.
	(objc_start_category_interface): Likewise.
	(objc_start_protocol): Likewise.
	* stub-objc.c (objc_start_protocol): Adjust for extra argument.
	(objc_start_class_interface): Likewise.
	(objc_start_category_interface): Likewise.

2010-09-27  Ian Lance Taylor  <iant@google.com>

	* c-common.c (c_common_attribute_table): Add no_split_stack.
	(handle_no_split_stack_attribute): New static function.

2010-09-27  Nicola Pero  <nicola.pero@meta-innovation.com>

	Merge from 'apple/trunk' branch on FSF servers.

	2005-12-15  Fariborz Jahanian <fjahanian@apple.com>

	Radar 4229905
	* c-common.h (objc_have_common_type): New declaration.
	* stub-objc.c (objc_have_common_type): New stub.

	2005-06-22  Ziemowit Laski  <zlaski@apple.com>

	Radar 4154928
	* c-common.h (objc_common_type): New prototype.
	* stub-objc.c (objc_common_type): New stub.

2010-09-24  Jan Hubicka  <jh@suse.cz>

	* c-common.c (handle_leaf_attribute): New function.
	(struct attribute_spec c_common_att): Add leaf.

2010-09-22  Joseph Myers  <joseph@codesourcery.com>

	* c.opt (-all-warnings, -ansi, -assert, -assert=, -comments,
	-comments-in-macros, -define-macro, -define-macro=, -dependencies,
	-dump, -dump=, -imacros, -imacros=, -include, -include=,
	-include-barrier, -include-directory, -include-directory=,
	-include-directory-after, -include-directory-after=,
	-include-prefix, -include-prefix=, -include-with-prefix,
	-include-with-prefix=, -include-with-prefix-after,
	-include-with-prefix-after=, -include-with-prefix-before,
	-include-with-prefix-before=, -no-integrated-cpp,
	-no-line-commands, -no-standard-includes, -no-warnings, -output,
	-output=, -pedantic, -pedantic-errors, -preprocess,
	-print-missing-file-dependencies, -trace-includes, -traditional,
	-traditional-cpp, -trigraphs, -undefine-macro, -undefine-macro=,
	-user-dependencies, -verbose, -write-dependencies,
	-write-user-dependencies, no-integrated-cpp, traditional): New.

2010-09-21  Nicola Pero  <nicola.pero@meta-innovation.com>

	PR objc/23710
	* c-common.h (objc_start_method_definition): Return bool instead
	of void.
	* stub-objc.c (objc_start_method_definition): Return bool instead
	of void.

2010-09-21  Nicola Pero  <nicola.pero@meta-innovation.com>

	PR objc/25965
	* c-common.h (objc_get_interface_ivars): New declaration.
	* stub-objc.c (objc_get_interface_ivars): New stub.

2010-09-15  Ian Lance Taylor  <iant@google.com>

	* c-common.c (parse_optimize_options): Do not capitalize warning
	messages.  Remove period at end of warning message.

2010-09-09  Nathan Sidwell  <nathan@codesourcery.com>

	* c-common.c (handle_alias_ifunc_attribute): New, broken out of	...
	(handle_alias_attribute): ... here.
	(handle_ifunc_attribute): New.

2010-09-06  Mark Mitchell  <mark@codesourcery.com>

	* c-common.h (do_warn_double_promotion): Declare.
	* c-common.c (do_warn_double_promotion): Define.

2010-09-05  Mark Mitchell  <mark@codesourcery.com>

	* c.opt (Wdouble-promotion): New.

2010-09-02  Joseph Myers  <joseph@codesourcery.com>

	* c.opt (falt-external-templates, fhuge-objects, fvtable-gc,
	fvtable-thunks, fxref): Mark no longer supported in help text.

2010-09-02  Joseph Myers  <joseph@codesourcery.com>

	* c.opt (Wimport, fall-virtual, falt-external-templates,
	fdefault-inline, fenum-int-equiv, fexternal-templates,
	fguiding-decls, fhonor-std, fhuge-objects, flabels-ok,
	fname-mangling-version-, fnew-abi, fnonnull-objects,
	foptional-diags, fsquangle, fstrict-prototype, fthis-is-variable,
	fvtable-gc, fvtable-thunks, fxref): Mark with Ignore and Warn as
	applicable.
	(fhandle-exceptions): Mark with Alias and Warn.
	* c-opts.c (c_common_handle_option): Don't handle options marked
	as ignored.

2010-09-02  Joseph Myers  <joseph@codesourcery.com>

	* c.opt (Wcomments, Werror-implicit-function-declaration,
	ftemplate-depth-, std=c89, std=c9x, std=gnu89, std=gnu9x,
	std=iso9899:1990, std=iso9899:1999, std=iso9899:199x): Mark as
	aliases.
	* c-common.c (option_codes): Use OPT_Wcomment instead of
	OPT_Wcomments.
	* c-opts.c (warning_as_error_callback, c_common_handle_option):
	Don't handle options marked as aliases.

2010-08-25  Richard Guenther  <rguenther@suse.de>

	* c-common.c (c_common_get_alias_set): Remove special
	handling for pointers.

2010-08-20  Nathan Froyd  <froydnj@codesourcery.com>

	* c-common.c: Use FOR_EACH_VEC_ELT.
	* c-gimplify.c: Likewise.
	* c-pragma.c: Likewise.

2010-08-16  Joseph Myers  <joseph@codesourcery.com>

	* c.opt (MDX): Change back to MD.  Mark NoDriverArg instead of
	RejectDriver.
	(MMDX): Change back to MMD.  Mark NoDriverArg instead of
	RejectDriver.
	* c-opts.c (c_common_handle_option): Use OPT_MD and OPT_MMD
	instead of OPT_MDX and OPT_MMDX.

2010-08-16  Joseph Myers  <joseph@codesourcery.com>

	* c.opt (MDX, MMDX, lang-asm): Mark RejectDriver.

2010-08-12  Joseph Myers  <joseph@codesourcery.com>

	* c.opt (MD, MMD): Change to MDX and MMDX.
	* c-opts.c (c_common_handle_option): Use OPT_MMD and OPT_MMDX.

2010-08-11  Joseph Myers  <joseph@codesourcery.com>

	* c-opts.c (c_common_handle_option): Call handle_generated_option
	instead of handle_option.

2010-08-08  Nathan Froyd  <froydnj@codesourcery.com>

	* c-pragma.c (add_to_renaming_pragma_list): Fix call to VEC_safe_push.
	(maybe_apply_renaming_pragma): Delete unneeded declarations.

2010-08-08  Nathan Froyd  <froydnj@codesourcery.com>

	* c-pragma.c (pending_redefinition): Declare.  Declare a VEC of it.
	(pending_redefine_extname): Change type to a VEC.
	(add_to_renaming_pragma_list): Update for new type of
	pending_redefine_extname.
	(maybe_apply_renaming_pragma): Likewise.

2010-08-04  Arnaud Charlet  <charlet@adacore.com>

	* c-ada-spec.c (dump_ada_template): Mark underlying instance type as
	visited.
	(dump_generic_ada_node): Code clean up. Use TREE_VISITED flag to
	decide whether a type has already been declared/seen.
	Do not go to the original type.
	(dump_nested_types): New parameter forward.
	Generate forward declaration if needed and mark type as visited.
	(print_ada_declaration): Call dump_nested_types if not already done.
	Mark types as visited.

2010-08-03  Joseph Myers  <joseph@codesourcery.com>

	* c.opt (-print-pch-checksum): Remove option.
	* c-opts.c (c_common_handle_option): Don't handle
	OPT_print_pch_checksum.

2010-07-27  Joseph Myers  <joseph@codesourcery.com>

	* c-common.h (c_common_handle_option): Update prototype and return
	value type.
	* c-opts.c (c_common_handle_option): Update prototype and return
	value type.  Update calls to handle_option and
	enable_warning_as_error.

2010-07-27  Jakub Jelinek  <jakub@redhat.com>

	PR c/45079
	* c-pretty-print.c (pp_c_expression): Handle C_MAYBE_CONST_EXPR.

2010-07-27  Joseph Myers  <joseph@codesourcery.com>

	* c-common.h (c_common_missing_argument): Remove.
	* c-opts.c (c_common_missing_argument): Remove.
	* c.opt (A, D, F, I, MD, MMD, MQ, MT, U, fconstant-string-class=,
	idirafter, imacros, include, isysroot, isystem, iquote): Add
	MissingArgError.
	* c-objc-common.h (LANG_HOOKS_MISSING_ARGUMENT): Remove.

2010-07-27  Joseph Myers  <joseph@codesourcery.com>

	* c-common.h (c_common_option_lang_mask,
	c_common_initialize_diagnostics, c_common_complain_wrong_lang_p):
	New.
	(c_common_init_options): Update prototype.
	* c-opts.c (c_common_option_lang_mask): New.
	(c_common_initialize_diagnostics): Split out of
	c_common_init_options.
	(accept_all_c_family_options, c_common_complain_wrong_lang_p):
	New.
	(c_common_init_options): Update prototype.  Use decoded options in
	search for -lang-asm.

2010-07-15  Nathan Froyd  <froydnj@codesourcery.com>

	* c-common.c: Carefully replace TREE_CHAIN with DECL_CHAIN.
	* c-format.c: Likewise.

2010-07-08  Manuel López-Ibáñez  <manu@gcc.gnu.org>

	* c-common.h: Include diagnostic-core.h. Error if already
	included.
	* c-semantics.c: Do not define GCC_DIAG_STYLE here.

2010-07-03  Manuel López-Ibáñez  <manu@gcc.gnu.org>

	* c-family/c-common.c (IN_GCC_FRONTEND): Do not undef.
	Do not include expr.h
	(vector_mode_valid_p): Move here.

2010-06-21  DJ Delorie  <dj@redhat.com>

	* c-pragma.c (handle_pragma_diagnostic): Add push/pop,
	allow these pragmas anywhere.

2010-06-14  Jakub Jelinek  <jakub@redhat.com>

	PR bootstrap/44509
	* c-cppbuiltin.c: Include gt-c-family-c-cppbuiltin.h.
	(lazy_hex_fp_values, lazy_hex_fp_value_count): Add GTY(()) markers.
	(lazy_hex_fp_value, builtin_define_with_hex_fp_value): Use
	ggc_strdup instead of xstrdup.

2010-06-10  Jakub Jelinek  <jakub@redhat.com>

	* c-cppbuiltin.c: Include cpp-id-data.h.
	(lazy_hex_fp_values, lazy_hex_fp_value_count): New variables.
	(lazy_hex_fp_value): New function.
	(builtin_define_with_hex_fp_value): Provide definitions lazily.

2010-06-30  Manuel López-Ibáñez  <manu@gcc.gnu.org>

	* c-gimplify.c: Do not include tree-flow.h

2010-06-29  Joern Rennecke  <joern.rennecke@embecosm.com>

	PR other/44034
	* c-common.c: Rename targetm member:
	targetm.enum_va_list -> targetm.enum_va_list_p

2010-06-28  Anatoly Sokolov  <aesok@post.ru>

	* c-common.c (shorten_compare): Adjust call to force_fit_type_double.

2010-06-28  Steven Bosscher  <steven@gcc.gnu.org>

	* c-cppbuiltin.c: Do not include except.h.

2010-06-24  Andi Kleen  <ak@linux.intel.com>

	* c-common.c (warn_for_omitted_condop): New.
	* c-common.h (warn_for_omitted_condop): Add prototype.

2010-06-21  Joseph Myers  <joseph@codesourcery.com>

	* c.opt (lang-objc): Remove.
	* c-opts.c (c_common_handle_option): Don't handle OPT_lang_objc.

2010-06-21  Joern Rennecke  <joern.rennecke@embecosm.com>

	* c-opts.c: Include "tm_p.h".

2010-06-20  Joseph Myers  <joseph@codesourcery.com>

	* c-common.c (parse_optimize_options): Update call to
	decode_options.

2010-06-18  Nathan Froyd  <froydnj@codesourcery.com>

	* c-common.c (record_types_used_by_current_var_decl): Adjust for
	new type of types_used_by_cur_var_decl.

2010-06-17  Joern Rennecke  <joern.rennecke@embecosm.com>

	PR bootstrap/44512
	* c-cppbuiltin.c (builtin_define_with_hex_fp_value): Add cast
	for C++ standard compliance.

2010-06-16  Jason Merrill  <jason@redhat.com>

	* c.opt: Add -Wnoexcept.

2010-06-16  Richard Guenther  <rguenther@suse.de>

	PR c/44555
	* c-common.c (c_common_truthvalue_conversion): Remove
	premature and wrong optimization concering ADDR_EXPRs.

2010-06-15  Arnaud Charlet  <charlet@adacore.com>

	* c-ada-spec.c (dump_sloc): Remove column info.
	(is_simple_enum): New function.
	(dump_generic_ada_node, print_ada_declaration): Map C enum types to Ada
	enum types when relevant.

2010-06-11  Manuel López-Ibáñez  <manu@gcc.gnu.org>

	* c-common.c (conversion_warning): Warn at expression
	location.

2010-06-10  Joseph Myers  <joseph@codesourcery.com>

	* c-opts.c (c_common_handle_option): Don't handle
	OPT_fshow_column.

2010-06-08  Laurynas Biveinis  <laurynas.biveinis@gmail.com>

	* c-pragma.c (push_alignment): Use typed GC allocation.
	(handle_pragma_push_options): Likewise.

	* c-common.c (parse_optimize_options): Likewise.

	* c-common.h (struct sorted_fields_type): Add variable_size GTY
	option.

2010-06-07  Joseph Myers  <joseph@codesourcery.com>

	* c-common.c (flag_preprocess_only, flag_undef, flag_no_builtin,
	flag_no_nonansi_builtin, flag_short_double, flag_short_wchar,
	flag_lax_vector_conversions, flag_ms_extensions, flag_no_asm,
	flag_signed_bitfields, warn_strict_null_sentinel,
	flag_nil_receivers, flag_zero_link, flag_replace_objc_classes,
	flag_gen_declaration, flag_no_gnu_keywords,
	flag_implement_inlines, flag_implicit_templates,
	flag_implicit_inline_templates, flag_optional_diags,
	flag_elide_constructors, flag_default_inline, flag_rtti,
	flag_conserve_space, flag_access_control, flag_check_new,
	flag_new_for_scope, flag_weak, flag_working_directory,
	flag_use_cxa_atexit, flag_use_cxa_get_exception_ptr,
	flag_enforce_eh_specs, flag_threadsafe_statics,
	flag_pretty_templates): Remove.
	* c-common.h (flag_preprocess_only, flag_nil_receivers,
	flag_objc_exceptions, flag_objc_sjlj_exceptions, flag_zero_link,
	flag_replace_objc_classes, flag_undef, flag_no_builtin,
	flag_no_nonansi_builtin, flag_short_double, flag_short_wchar,
	flag_lax_vector_conversions, flag_ms_extensions, flag_no_asm,
	flag_const_strings, flag_signed_bitfields, flag_gen_declaration,
	flag_no_gnu_keywords, flag_implement_inlines,
	flag_implicit_templates, flag_implicit_inline_templates,
	flag_optional_diags, flag_elide_constructors, flag_default_inline,
	flag_rtti, flag_conserve_space, flag_access_control,
	flag_check_new, flag_new_for_scope, flag_weak,
	flag_working_directory, flag_use_cxa_atexit,
	flag_use_cxa_get_exception_ptr, flag_enforce_eh_specs,
	flag_threadsafe_statics, flag_pretty_templates,
	warn_strict_null_sentinel): Remove.
	* c.opt (E, Wstrict-null-sentinel, faccess-control, fasm,
	fbuiltin, fcheck-new, fconserve-space, felide-constructors,
	fenforce-eh-specs, ffor-scope, fgnu-keywords, fimplement-inlines,
	fimplicit-inline-templates, fimplicit-templates,
	flax-vector-conversions, fms-extensions, fnil-receivers,
	fnonansi-builtins, fpretty-templates, freplace-objc-classes,
	frtti, fshort-double, fshort-enums, fshort-wchar,
	fsigned-bitfields, fsigned-char, fstats, fthreadsafe-statics,
	funsigned-bitfields, funsigned-char, fuse-cxa-atexit,
	fuse-cxa-get-exception-ptr, fweak, fworking-directory, fzero-link,
	gen-decls, undef): Use Var.
	(fdefault-inline, foptional-diags): Document as doing nothing.
	* c-opts.c (c_common_handle_option): Remove cases for options now
	using Var.  Mark ignored options as such.

2010-06-05  Steven Bosscher  <steven@gcc.gnu.org>

	* c-common.c: Moved to here from parent directory.
	* c-common.def: Likewise.
	* c-common.h: Likewise.
	* c-cppbuiltin.c: Likewise.
	* c-dump.c: Likewise.
	* c-format.c: Likewise.
	* c-format.h : Likewise.
	* c-gimplify.c: Likewise.
	* c-lex.c: Likewise.
	* c-omp.c: Likewise.
	* c.opt: Likewise.
	* c-opts.c: Likewise.
	* c-pch.c: Likewise.
	* c-ppoutput.c: Likewise.
	* c-pragma.c: Likewise.
	* c-pragma.h: Likewise.
	* c-pretty-print.c: Likewise.
	* c-pretty-print.h: Likewise.
	* c-semantics.c: Likewise.
	* stub-objc.c: Likewise.

	* c-common.c: Include gt-c-family-c-common.h.
	* c-pragma.c: Include gt-c-family-c-pragma.h.

Copyright (C) 2010-2014 Free Software Foundation, Inc.

Copying and distribution of this file, with or without modification,
are permitted in any medium without royalty provided the copyright
notice and this notice are preserved.<|MERGE_RESOLUTION|>--- conflicted
+++ resolved
@@ -1,4 +1,12 @@
-<<<<<<< HEAD
+2014-06-30  Jakub Jelinek  <jakub@redhat.com>
+
+	Backported from mainline
+	2014-06-10  Jakub Jelinek  <jakub@redhat.com>
+
+	PR fortran/60928
+	* c-pragma.c (omp_pragmas_simd): Move PRAGMA_OMP_TASK...
+	(omp_pragmas): ... back here.
+
 2014-06-20  Marek Polacek  <polacek@redhat.com>
 
 	* c-gimplify.c: Include "c-ubsan.h" and "pointer-set.h".
@@ -15,16 +23,6 @@
 	* c-ubsan.h (ubsan_instrument_bounds): Declare.
 	(ubsan_array_ref_instrumented_p): Declare.
 	(ubsan_maybe_instrument_array_ref): Declare.
-=======
-2014-06-30  Jakub Jelinek  <jakub@redhat.com>
-
-	Backported from mainline
-	2014-06-10  Jakub Jelinek  <jakub@redhat.com>
-
-	PR fortran/60928
-	* c-pragma.c (omp_pragmas_simd): Move PRAGMA_OMP_TASK...
-	(omp_pragmas): ... back here.
->>>>>>> bbab1808
 
 2014-06-12  Jakub Jelinek  <jakub@redhat.com>
 
