--- conflicted
+++ resolved
@@ -1,5 +1,3 @@
-<<<<<<< HEAD
-=======
 2015-07-16  Release Manager
 
 	* GCC 5.2.0 released.
@@ -36,7 +34,6 @@
 	* c-common.c (c_default_pointer_mode): Add definition.
 	* c-common.h (c_default_pointer_mode): Add declaration.
 
->>>>>>> 7b26e389
 2015-03-11  Jakub Jelinek  <jakub@redhat.com>
 
 	* c-common.c (c_common_nodes_and_builtins): Don't call xstrdup
