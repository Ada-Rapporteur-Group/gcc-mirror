--- conflicted
+++ resolved
@@ -1,4 +1,9 @@
-<<<<<<< HEAD
+2011-09-06  Eric Botcazou  <ebotcazou@adacore.com>
+
+	PR middle-end/50266
+	* c-common.c (c_fully_fold_internal) <ADDR_EXPR>: Fold offsetof-like
+	computations.
+
 2011-07-25  Romain Geissler  <romain.geissler@gmail.com>
 
 	* c-pretty-print.h: Search c-common.h in c-family.
@@ -24,13 +29,6 @@
 
 	* c-common.c (check_builtin_function_arguments): Handle
 	BUILT_IN_ASSUME_ALIGNED.
-=======
-2011-09-06  Eric Botcazou  <ebotcazou@adacore.com>
-
-	PR middle-end/50266
-	* c-common.c (c_fully_fold_internal) <ADDR_EXPR>: Fold offsetof-like
-	computations.
->>>>>>> 15226eac
 
 2011-06-27  Release Manager
 
