<<<<<<< HEAD
=======
2014-05-17  Trevor Saunders  <tsaunders@mozilla.com>

	* c-common.h (sorted_fields_type): Remove variable_size GTY attribute.
	* c-pragma.c (push_alignment): Adjust.
	(handle_pragma_push_options): Likewise.

2014-05-09  Marek Polacek  <polacek@redhat.com>

	PR c/50459
	* c-common.c (check_user_alignment): Return -1 if alignment is error
	node.
	(handle_aligned_attribute): Don't call default_conversion on
	FUNCTION_DECLs.
	(handle_vector_size_attribute): Likewise.
	(handle_tm_wrap_attribute): Handle case when wrap_decl is error node.
	(handle_sentinel_attribute): Call default_conversion and allow even
	integral types as an argument.

2014-05-08  Marek Polacek  <polacek@redhat.com>

	PR c/61053
	* c-common.c (min_align_of_type): New function factored out from...
	(c_sizeof_or_alignof_type): ...here.
	* c-common.h (min_align_of_type): Declare.

2014-05-08  Marek Polacek  <polacek@redhat.com>

	PR c/61077
	* c-common.c (check_main_parameter_types): Warn for _Atomic-qualified
	parameter type of main.

2014-05-07  DJ Delorie  <dj@redhat.com>

	* c-cppbuiltin.c (print_bits_of_hex): New.
	(builtin_define_type_minmax): Print values using hex so as not to
	require a pre-computed list of string values.

2014-05-06  Kenneth Zadeck  <zadeck@naturalbridge.com>
	    Mike Stump  <mikestump@comcast.net>
	    Richard Sandiford  <rdsandiford@googlemail.com>

	* c-ada-spec.c: Include wide-int.h.
	(ADA_HOST_WIDE_INT_PRINT_DOUBLE_HEX): Remove.
	(dump_generic_ada_node): Use wide-int interfaces.
	* c-common.c: Include wide-int-print.h.
	(shorten_compare): Use wide-int interfaces and tree_int_cst_lt.
	(pointer_int_sum): Use wide-int interfaces.
	(c_common_nodes_and_builtins): Use make_int_cst.
	(match_case_to_enum_1): Use tree_fits_uhwi_p and tree_fits_shwi_p.
	(handle_alloc_size_attribute): Use wide-int interfaces.
	(get_nonnull_operand): Likewise.
	* c-format.c (get_constant): Use tree_fits_uhwi_p.
	* c-lex.c: Include wide-int.h.
	(narrowest_unsigned_type): Take a widest_int rather than two
	HOST_WIDE_INTs.
	(narrowest_signed_type): Likewise.
	(interpret_integer): Update accordingly.  Use wide-int interfaces.
	(lex_charconst): Use wide-int interfaces.
	* c-pretty-print.c: Include wide-int.h.
	(pp_c_integer_constant): Use wide-int interfaces.
	* cilk.c (declare_one_free_variable): Use tree_int_cst_lt instead of
	INT_CST_LT_UNSIGNED.

2014-05-06  Richard Biener  <rguenther@suse.de>

	* c-opts.c (c_common_post_options): For -freestanding,
	-fno-hosted and -fno-builtin disable pattern recognition
	if not enabled explicitely.

2014-05-02  Marek Polacek  <polacek@redhat.com>

	* c.opt (Wsizeof-pointer-memaccess): Describe option.

2014-05-01  Marek Polacek  <polacek@redhat.com>

	PR c/43245
	* c.opt (Wdiscarded-qualifiers): Add.

2014-04-30  Marek Polacek  <polacek@redhat.com>

	* c-ubsan.c (ubsan_instrument_division): Handle REAL_TYPEs.  Perform
	INT_MIN / -1 sanitization only for integer types.

2014-04-25  Marek Polacek  <polacek@redhat.com>

	PR c/18079
	* c-common.c (handle_noinline_attribute): Warn if the attribute
	conflicts with always_inline attribute.
	(handle_always_inline_attribute): Warn if the attribute conflicts
	with noinline attribute.

2014-04-25  Marek Polacek  <polacek@redhat.com>

	PR c/60156
	* c-common.c (check_main_parameter_types): Warn about variadic main.

2014-04-24  Mike Stump  <mikestump@comcast.net>

	* c.opt (Wshadow-ivar): Default to on.

2014-04-24  Dimitris Papavasiliou  <dpapavas@gmail.com>

	* c.opt (Wshadow-ivar, flocal-ivars, fivar-visibility): Add.

2014-04-23  Marek Polacek  <polacek@redhat.com>

	* c-common.c (handle_tm_wrap_attribute): Tweak error message.

2014-04-22  Jakub Jelinek  <jakub@redhat.com>

	PR sanitizer/60275
	* c-ubsan.c (ubsan_instrument_return): Return __builtin_trap ()
	if flag_sanitize_undefined_trap_on_error.
	(ubsan_instrument_division, ubsan_instrument_shift,
	ubsan_instrument_vla): Likewise.  Use __ubsan_handle_*_abort ()
	if !flag_sanitize_recover.

2014-04-22  Marc Glisse  <marc.glisse@inria.fr>

	PR libstdc++/43622
	* c-common.c (registered_builtin_types): Make non-static.
	* c-common.h (registered_builtin_types): Declare.

2014-04-14  Richard Biener  <rguenther@suse.de>
	Marc Glisse  <marc.glisse@inria.fr>

	PR c/60819
	* c-common.c (convert_vector_to_pointer_for_subscript): Properly
	apply may-alias the scalar pointer type when applicable.

2014-04-12  Igor Zamyatin  <igor.zamyatin@intel.com>

	PR middle-end/60467
	* cilk.c (cilk_set_spawn_marker): Remove FUNCTION_DECL
	as possible argument for Cilk_spawn.

2014-04-11  Tobias Burnus  <burnus@net-b.de>

	PR c/60194
	* c.opt (Wformat-signedness): Add
	* c-format.c(check_format_types): Use it.

2014-04-11  Jason Merrill  <jason@redhat.com>

	PR c++/57926
	* c-common.c (sync_resolve_size, get_atomic_generic_size): Call
	default_conversion for an array argument.

2014-04-08  Marek Polacek  <polacek@redhat.com>

	PR sanitizer/60745
	* c-ubsan.c: Include asan.h.
	(ubsan_instrument_return): Call initialize_sanitizer_builtins.

>>>>>>> 9291e2e1
2014-04-03  Nathan Sidwell  <nathan@codesourcery.com>

	* c.opt (Wnon-virtual-dtor): Auto set when Weffc++.

2014-04-02  Marek Polacek  <polacek@redhat.com>

	* c-common.h (c_expand_expr): Remove declaration.

2014-03-28  Jakub Jelinek  <jakub@redhat.com>

	PR c++/60689
	* c-common.c (add_atomic_size_parameter): When creating new
	params vector, push the size argument first.

2014-03-26  Jakub Jelinek  <jakub@redhat.com>

	* c-ubsan.c (ubsan_instrument_division, ubsan_instrument_shift,
	ubsan_instrument_vla, ubsan_instrument_return): Adjust
	ubsan_create_data callers.

2014-03-22  Jakub Jelinek  <jakub@redhat.com>

	PR debug/60603
	* c-opts.c (c_finish_options): Restore cb_file_change call to
	<built-in>.

2014-03-13  Jakub Jelinek  <jakub@redhat.com>

	PR middle-end/36282
	* c-pragma.c (apply_pragma_weak): Only look at
	TREE_SYMBOL_REFERENCED (DECL_ASSEMBLER_NAME (decl)) if
	DECL_ASSEMBLER_NAME_SET_P (decl).
	(maybe_apply_pending_pragma_weaks): Exit early if
	vec_safe_is_empty (pending_weaks) rather than only when
	!pending_weaks.
	(maybe_apply_pragma_weak): Likewise.  If !DECL_ASSEMBLER_NAME_SET_P,
	set assembler name back to NULL afterwards.

2014-03-11  Jason Merrill  <jason@redhat.com>

	* c.opt: Add -std=gnu++14.

2014-03-11  Ian Bolton  <ian.bolton@arm.com>

	* c-opts.c (c_common_post_options): Don't override
	-ffp-contract=fast if unsafe-math-optimizations is on.

2014-03-08  Paulo Matos  <paulo@matos-sorge.com>

    * c.opt: Enable LTO FE for fshort-double.

2014-03-07  Jason Merrill  <jason@redhat.com>

	* c.opt: Add -std=c++14.

2014-03-06  Marek Polacek  <polacek@redhat.com>

	PR c/60197
	* cilk.c (contains_cilk_spawn_stmt): New function.
	(contains_cilk_spawn_stmt_walker): Likewise.
	(recognize_spawn): Give error on invalid use of _Cilk_spawn.
	* c-common.h (contains_cilk_spawn_stmt): Add declaration.

2014-03-03  Jakub Jelinek  <jakub@redhat.com>

	* c-pragma.c (c_pp_lookup_pragma): Handle PRAGMA_CILK_SIMD.
	(init_pragma): Call cpp_register_deferred_pragma for PRAGMA_CILK_SIMD
	even when flag_preprocess_only.

2014-02-26  Jason Merrill  <jason@redhat.com>

	PR c++/59231
	PR c++/11586
	* c-common.c (shorten_compare): Don't check
	c_inhibit_evaluation_warnings.

2014-02-19  Jakub Jelinek  <jakub@redhat.com>

	PR c/37743
	* c-common.c (c_common_nodes_and_builtins): When initializing
	c_uint{16,32,64}_type_node, also set corresponding
	uint{16,32,64}_type_node to the same value.

	PR c++/60267
	* c-pragma.c (init_pragma): Don't call cpp_register_deferred_pragma
	for PRAGMA_IVDEP if flag_preprocess_only.

2014-02-12  Jakub Jelinek  <jakub@redhat.com>

	PR c/60101
	* c-common.c (merge_tlist): If copy is true, call new_tlist,
	if false, add ADD itself, rather than vice versa.
	(verify_tree): For COND_EXPR, don't call merge_tlist with non-zero
	copy.  For SAVE_EXPR, only call merge_tlist once.

2014-02-08  Jakub Jelinek  <jakub@redhat.com>

	PR middle-end/60092
	* c-common.c (handle_alloc_size_attribute): Use tree_fits_uhwi_p
	and tree_to_uhwi.
	(handle_alloc_align_attribute, handle_assume_aligned_attribute): New
	functions.
	(c_common_attribute_table): Add alloc_align and assume_aligned
	attributes.

2014-02-06  Marek Polacek  <polacek@redhat.com>

	PR c/60087
	* c-common.c (warn_for_sign_compare): Call warning_at with location
	instead of warning.

2014-02-05  Marek Polacek  <polacek@redhat.com>

	PR c/53123
	* c-omp.c (c_finish_omp_atomic): Remove unreachable return
	statement.

2014-02-04  Marek Polacek  <polacek@redhat.com>

	PR c/60036
	* c-common.c (conversion_warning): Unwrap C_MAYBE_CONST_EXPR and/or
	SAVE_EXPR.

2014-02-03  Marc Glisse  <marc.glisse@inria.fr>

	PR c++/53017
	PR c++/59211
	* c-common.c (handle_aligned_attribute, handle_alloc_size_attribute,
	handle_vector_size_attribute, handle_nonnull_attribute): Call
	default_conversion on the attribute argument.
	(handle_nonnull_attribute): Increment the argument number.

2014-01-31  Marek Polacek  <polacek@redhat.com>

	PR c/59963
	* c-common.c (add_atomic_size_parameter): Pass vNULL to
	build_function_call_vec.
	(resolve_overloaded_builtin): Likewise.
	* c-common.h (build_function_call_vec): Adjust declaration.

2014-01-30  Marek Polacek  <polacek@redhat.com>

	PR c/59940
	* c-common.h (unsafe_conversion_p): Adjust declaration.
	(warnings_for_convert_and_check): Likewise.
	(convert_and_check): Likewise.
	* c-common.c (unsafe_conversion_p): Add location parameter.  Call
	expansion_point_location_if_in_system_header on it.
	(warnings_for_convert_and_check): Add location parameter.  Call
	expansion_point_location_if_in_system_header on it.  Use it.
	(convert_and_check): Add location parameter.  Use it.
	(conversion_warning): Likewise.
	(c_add_case_label): Adjust convert_and_check calls.
	(scalar_to_vector): Adjust unsafe_conversion_p calls.

2014-01-24  Balaji V. Iyer  <balaji.v.iyer@intel.com>

	* c-common.c (c_define_builtins): Replaced flag_enable_cilkplus with
	flag_cilkplus.
	* c-pragma.c (init_pragma): Likewise.
	* c.opt: Likewise.

2014-01-23  Marek Polacek  <polacek@redhat.com>

	PR c/59846
	* c-common.c (shorten_compare): Add location_t parameter.
	* c-common.h (shorten_binary_op): Adjust declaration.

2014-01-23  Marek Polacek  <polacek@redhat.com>

	PR c/58346
	* c-common.c (pointer_to_zero_sized_aggr_p): New function.
	* c-common.h: Declare it.

2014-01-20  Eric Botcazou  <ebotcazou@adacore.com>

	* c-ada-spec.h (dump_ada_specs): Revert prototype change.
	* c-ada-spec.c (dump_ads): Likewise.
	(cpp_check): Likewise.
	(dump_ada_specs): Likewise.

2014-01-15  Laurent Alfonsi  <laurent.alfonsi@st.com>

	PR c++/49718
	* c-common.c (handle_no_instrument_function_attribute): Allow
	no_instrument_function attribute in class member
	definition/declaration.

2014-01-15  Jakub Jelinek  <jakub@redhat.com>

	PR c/58943
	* c-omp.c (c_finish_omp_atomic): Set in_late_binary_op around
	build_modify_expr with non-NOP_EXPR opcode.  Handle return from it
	being COMPOUND_EXPR.
	(c_finish_omp_for): Handle incr being COMPOUND_EXPR with first
	operand a SAVE_EXPR and second MODIFY_EXPR.

2014-01-09  Jakub Jelinek  <jakub@redhat.com>

	PR target/58115
	* c-pch.c (c_common_write_pch): Call
	prepare_target_option_nodes_for_pch.

2014-01-02  Richard Sandiford  <rdsandiford@googlemail.com>

	Update copyright years

2014-01-02  Richard Sandiford  <rdsandiford@googlemail.com>

	* array-notation-common.c, c-cilkplus.c: Use the standard form for
	the copyright notice.

2013-12-28  Eric Botcazou  <ebotcazou@adacore.com>

	* c-ada-spec.c (print_constructor): New function.
	(print_destructor): Retrieve the origin of the destructor.
	(print_ada_declaration): Revamp handling of constructors/destructors.

2013-12-23  Stuart Hastings <stuart@apple.com>
	    Bill Maddox  <maddox@google.com>
	    Jason Merrill  <jason@redhat.com>

	* c.opt: Add -fdeclone-ctor-dtor.
	* c-opts.c (c_common_post_options): Default to on iff -Os.

2013-12-18  Balaji V. Iyer  <balaji.v.iyer@intel.com>

	* c-common.c (c_common_attribute_table): Added "cilk simd function"
	attribute.
	* c-pragma.h (enum pragma_cilk_clause): Remove.
	(enum pragma_omp_clause):  Added the following fields:
	PRAGMA_CILK_CLAUSE_NOMASK, PRAGMA_CILK_CLAUSE_MASK,
	PRAGMA_CILK_CLAUSE_VECTORLENGTH, PRAGMA_CILK_CLAUSE_NONE,
	PRAGMA_CILK_CLAUSE_LINEAR, PRAGMA_CILK_CLAUSE_PRIVATE,
	PRAGMA_CILK_CLAUSE_FIRSTPRIVATE, PRAGMA_CILK_CLAUSE_LASTPRIVATE,
	PRAGMA_CILK_CLAUSE_UNIFORM.

	
2013-12-11  Balaji V. Iyer  <balaji.v.iyer@intel.com>

	* cilk.c (cilk_outline): Made this function non-static.
	(gimplify_cilk_spawn): Removed pre_p and post_p arguments.
	(create_cilk_wrapper): Added a new parameter: a function pointer.
	(c_install_body_w_frame_cleanup): Remove
	(extract_free_variables): Added VEC_INIT_EXPR and CONSTRUCTOR case.
	* c-common.h (cilk_outline): New prototype.
	(gimplify_cilk_spawn): Removed two parameters.
	(cilk_install_body_with_frame_cleanup): New prototype.
	* c-gimplify.c (c_gimplify_expr): Added MODIFY_EXPR, CALL_EXPR and
	CILK_SPAWN_STMT case.

2013-12-11  Bernd Schmidt  <bernds@codesourcery.com>

	* c-common.c (c_fully_fold_internal): Handle ADDR_SPACE_CONVERT_EXPR.

	* c-common.h (enum c_tree_index): Remove CTI_INT_ARRAY_TYPE.
	(int_array_type_node): Remove.
	* c-common.c (c_common_nodes_and_builtins): Don't build it.

2013-12-05  Marek Polacek  <polacek@redhat.com>

	PR c/52023
	* c-common.c (c_sizeof_or_alignof_type): Move a declaration into
	[ADJUST_FIELD_ALIGN].

2013-12-04  Joseph Myers  <joseph@codesourcery.com>

	PR c/52023
	* c-common.c (c_sizeof_or_alignof_type): Add parameter min_alignof
	and check field alignment if set.
	* c-common.h (c_sizeof_or_alignof_type): Update prototype.
	(c_sizeof, c_alignof): Update calls to c_sizeof_or_alignof_type.

2013-12-04  Jakub Jelinek  <jakub@redhat.com>  
	    Marek Polacek  <polacek@redhat.com>

	* c-gimplify.c (c_gimplify_expr): If doing the integer-overflow
	sanitization, call unsigned_type_for only when !TYPE_OVERFLOW_WRAPS.

2013-11-29   H.J. Lu  <hongjiu.lu@intel.com>

	PR c/59309
	* cilk.c (gimplify_cilk_spawn): Properly handle function without
	arguments.

2013-11-29  Jakub Jelinek  <jakub@redhat.com>

	PR c/59280
	* c-common.c (get_priority): If TREE_VALUE (args) is IDENTIFIER_NODE,
	goto invalid.  If it is error_mark_node, don't issue further
	diagnostics.

2013-11-28  Sergey Ostanevich  <sergos.gnu@gmail.com>

	* c.opt (Wopenmp-simd): New.

2013-11-22  Jakub Jelinek  <jakub@redhat.com>

	* c-ubsan.h (ubsan_instrument_return): New prototype.
	* c-ubsan.c (ubsan_instrument_return): New function.

2013-11-22  Andrew MacLeod  <amacleod@redhat.com>

	* c-common.c: Add required include files from gimple.h.
	* c-gimplify.c: Likewise
	* cilk.c: Likewise

2013-11-22  David Malcolm  <dmalcolm@redhat.com>

	* c-common.c (unsafe_conversion_p): Remove use of
	EXPR_LOC_OR_HERE macro.
	(conversion_warning): Likewise.
	(warnings_for_convert_and_check): Likewise.
	(warn_for_collisions_1): Likewise.
	(shorten_compare): Likewise, and remove use of in_system_header
	macro, using the location from the former.
	* c-lex.c (dump_one_header): Remove use of input_filename macro.
	(cb_def_pragma): Remove use of in_system_header macro.
	(lex_string): Likewise.
	* c-pragma.c (handle_pragma_float_const_decimal64): Likewise.

2013-11-20  Kenneth Zadeck  <zadeck@naturalbridge.com>
	    Mike Stump  <mikestump@comcast.net>
	    Richard Sandiford  <rdsandiford@googlemail.com>

	* c-ada-spec.c (is_simple_enum): Use tree_to_shwi and tree_to_uhwi
	instead of TREE_INT_CST_LOW, in cases where there is a protecting
	tree_fits_shwi_p or tree_fits_uhwi_p.
	(dump_generic_ada_node): Likewise.
	* c-format.c (check_format_arg): Likewise.
	* c-pretty-print.c (pp_c_integer_constant): Likewise.

2013-11-20  Kenneth Zadeck  <zadeck@naturalbridge.com>

	* c-common.c (check_function_arguments_recurse): Use tree_to_uhwi.

2013-11-19  Joshua J Cogliati  <jrincayc@yahoo.com>

	PR c/53001
	* c-common.c (unsafe_conversion_p): Make this function
	return an enumeration with more detail.
	(conversion_warning): Use the new return type of
	unsafe_conversion_p to separately warn either about conversions
	that lower floating point number precision or about the other
	kinds of conversions.
	* c-common.h (enum conversion_safety): New enumeration.
 	(unsafe_conversion_p): switching return type to
 	conversion_safety enumeration.
	* c.opt: Adding new warning -Wfloat-conversion and
	enabling it with -Wconversion.

2013-11-19  Basile Starynkevitch  <basile@starynkevitch.net>

        * c-opts.c: Include plugin.h.
        (cb_file_change): Invoke plugin event PLUGIN_INCLUDE_FILE.

2013-11-19  Marek Polacek  <polacek@redhat.com>

	* c-ubsan.c (ubsan_instrument_division): Adjust ubsan_create_data
	call.
	(ubsan_instrument_shift): Likewise.
	(ubsan_instrument_vla): Likewise.

2013-11-18  Richard Sandiford  <rdsandiford@googlemail.com>

	* c-common.c (convert_vector_to_pointer_for_subscript): Remove
	cast to unsigned type.

2013-11-18  Richard Sandiford  <rdsandiford@googlemail.com>

	* c-common.c (fold_offsetof_1): Use tree_to_uhwi rather than
	tree_low_cst.
	(complete_array_type): Update comment to refer to tree_to_[su]hwi
	rather than tree_low_cst.

2013-11-18  Richard Sandiford  <rdsandiford@googlemail.com>

	* c-common.c, c-cppbuiltin.c: Replace tree_low_cst (..., 1) with
	tree_to_uhwi throughout.

2013-11-18  Richard Sandiford  <rdsandiford@googlemail.com>

	* c-common.c, c-format.c, c-omp.c, c-pretty-print.c: Replace
	tree_low_cst (..., 0) with tree_to_shwi throughout.

2013-11-18  Richard Sandiford  <rdsandiford@googlemail.com>

	* c-ada-spec.c, c-common.c, c-pretty-print.c: Replace
	host_integerp (..., 1) with tree_fits_uhwi_p throughout.

2013-11-18  Richard Sandiford  <rdsandiford@googlemail.com>

	* c-ada-spec.c, c-common.c, c-format.c, c-pretty-print.c: Replace
	host_integerp (..., 0) with tree_fits_shwi_p throughout.

2013-11-15  Aldy Hernandez  <aldyh@redhat.com>

	* c-cilkplus.c: New file.
	* c-common.c (readonly_error): Add location argument.
	* c-common.h (readonly_error): Same.
	(c_finish_cilk_clauses): Protoize.
	(c_check_cilk_loop): Same.
	c-omp.c (c_finish_omp_for): Handle CILK_SIMD nodes.
	Do not fail on error_mark_node.
	Abstract increment canonicalization to here...
	(c_omp_for_incr_canonicalize_ptr): New.
	c-pragma.c (init_pragma): Register "simd" pragma.
	c-pragma.h (enum pragma_kind): Add PRAGMA_CILK_SIMD.
	(enum pragma_cilk_clause): New.

2013-11-15  Richard Sandiford  <rdsandiford@googlemail.com>

	* c-pretty-print.c (pp_c_character_constant): Remove unnecessary
	wchar_type and host_integerp checks.

2013-11-14  Andrew MacLeod  <amacleod@redhat.com>

	* c-common.c: Likewise.
	* c-gimplify.c: Likewise.
	* cilk.c: Likewise.

2013-11-14  Diego Novillo  <dnovillo@google.com>

	* c-common.c: Include fold-const.h.
	Include stor-layout.h.
	Include calls.h.
	Include stringpool.h.
	Include attribs.h.
	Include varasm.h.
	Include trans-mem.h.
	* c-cppbuiltin.c: Include stor-layout.h.
	Include stringpool.h.
	* c-format.c: Include stringpool.h.
	* c-lex.c: Include stringpool.h.
	Include stor-layout.h.
	* c-pragma.c: Include stringpool.h.
	Include attribs.h.
	Include varasm.h.
	Include gcc-symtab.h.
	* c-pretty-print.c: Include stor-layout.h.
	Include attribs.h.
	* cilk.c: Include stringpool.h.
	Include calls.h.

2013-11-13  Joseph Myers  <joseph@codesourcery.com>

	* c-common.h (enum rid): Add RID_AUTO_TYPE.
	* c-common.c (c_common_reswords): Add __auto_type.
	(keyword_begins_type_specifier): Handle RID_AUTO_TYPE.

2013-11-12  Andrew MacLeod  <amacleod@redhat.com>

	* c-common.c: Include gimplify.h.
	* c-gimplify.c: Likewise.
	* cilk.c: Likewise.
	* c-omp.c: Include gimple-expr.h instead of gimple.h.
	* c-ubsan.c: Don't include gimple.h.

2013-11-12  Joseph Myers  <joseph@codesourcery.com>

	* c-common.c (c_common_reswords): Add _Thread_local.

2013-11-09  Joseph Myers  <joseph@codesourcery.com>

	* c-common.c (atomic_size_supported_p): New function.
	(resolve_overloaded_atomic_exchange)
	(resolve_overloaded_atomic_compare_exchange)
	(resolve_overloaded_atomic_load, resolve_overloaded_atomic_store):
	Use it instead of comparing size with a local list of sizes.

2013-11-07  Andrew MacLeod  <amacleod@redhat.com>
	    Joseph Myers  <joseph@codesourcery.com>

	* c-common.h (enum rid): Add RID_ATOMIC.
	* c-common.c (c_common_reswords): Add _Atomic.
	(sync_resolve_params): Use TYPE_MAIN_VARIANT on pointer argument.
	(keyword_is_type_qualifier): Accept RID_ATOMIC.
	* c-format.c (check_format_types): Check for extra _Atomic
	qualifiers in format argument.
	* c-pretty-print.c (pp_c_cv_qualifiers): Handle atomic qualifier.
	(pp_c_type_qualifier_list): Mention _Atomic in comment.

2013-11-06  Tobias Burnus  <burnus@net-b.de>

	* c-common.c (reason_option_codes_t): Add CPP_W_DATE_TIME.

2013-11-06  Joseph Myers  <joseph@codesourcery.com>

	* c-opts.c (c_common_post_options): Set -ffp-contract=off in C
	standards modes.
	* c-cppbuiltin.c (cpp_iec_559_value): Consider -ffp-contract=fast
	to mean lack of IEEE 754 support.

2013-11-05  Tobias Burnus  <burnus@net-b.de>

	* c.opt (-Wdate-time): New option
	* c-opts.c (sanitize_cpp_opts): Pass on to libcpp.

2013-11-05  Joseph Myers  <joseph@codesourcery.com>

	* c-cppbuiltin.c (cpp_iec_559_value): Test
	flag_excess_precision_cmdline not flag_excess_precision.

2013-11-05  Tobias Burnus  <burnus@net-b.de>

	* c.opt (fopenmp-simd): New option.
	* c-pragma.c (omp_pragmas): Move pragmas which can contain simd to ...
	(omp_pragmas): ... this new struct.
	(c_pp_lookup_pragma): Also walk omp_pragmas.
	(init_pragma): Init pragmas for -fopenmp-simd.

2013-11-04  Marek Polacek  <polacek@redhat.com>

	PR c++/58979
	* c-common.c (invalid_indirection_error): Handle RO_ARROW_STAR case.

2013-11-04  Joseph Myers  <joseph@codesourcery.com>

	* c-cppbuiltin.c (cpp_iec_559_value, cpp_iec_559_complex_value):
	New functions.
	(c_cpp_builtins): Define __GCC_IEC_559 and __GCC_IEC_559_COMPLEX.

2013-11-04  Eric Botcazou  <ebotcazou@adacore.com>

	* c-ada-spec.h (cpp_operation): Add IS_TRIVIAL.
	(dump_ada_specs): Adjust prototype of second callback.
	* c-ada-spec.c (cpp_check): New global variable.
	(dump_ada_nodes): Remove cpp_check parameter and do not pass it down.
	(print_generic_ada_decl): Likewise.
	(has_static_fields): Change return type to bool and add guard.
	(has_nontrivial_methods): New predicate.
	(is_tagged_type): Change return type to bool.
	(separate_class_package): Call has_nontrivial_methods.
	(pp_ada_tree_identifier): Minor tweaks.
	(dump_ada_function_declaration): Adjust calls to dump_generic_ada_node.
	(dump_ada_array_domains): Likewise.
	(dump_ada_array_type): Likewise.
	(dump_template_types): Remove cpp_check parameter and do not pass it to
	dump_generic_ada_node.
	(dump_ada_template): Likewise.
	(dump_generic_ada_node): Remove cpp_check parameter and do not pass it
	recursively.
	(print_ada_methods): Change return type to integer.  Remove cpp_check
	parameter and do not pass it down.
	(dump_nested_types): Remove cpp_check parameter and do not pass it to
	dump_generic_ada_node.
	(print_ada_declaration): Likewise.  Test RECORD_OR_UNION_TYPE_P before
	accessing methods.
	(print_ada_struct_decl): Remove cpp_check parameter and do not pass it
	down.  Use has_nontrivial_methods to recognize C++ classes.  Use return
	value of print_ada_methods.
	(dump_ads): Rename cpp_check parameter to check and adjust prototype.
	Set cpp_check to it before invoking dump_ada_nodes.
	(dump_ada_specs): Likewise.

2013-11-03  Marek Polacek  <polacek@redhat.com>

	* c-ubsan.c: Don't include hash-table.h.
	(ubsan_instrument_vla): New function.
	* c-ubsan.h: Declare it.

2013-10-31  David Malcolm  <dmalcolm@redhat.com>

	Automated part of renaming of symtab_node_base to symtab_node.

	Patch autogenerated by rename_symtab.py from
	https://github.com/davidmalcolm/gcc-refactoring-scripts
	revision 58bb219cc090b2f4516a9297d868c245495ee622

	* c-pragma.c (maybe_apply_pending_pragma_weaks): Rename
	symtab_node_base to symtab_node.

2013-10-31  Edward Smith-Rowland  <3dw4rd@verizon.net>

        Implement C++14 digit separators.
	* c-lex.c (interpret_float): Remove digit separators from scratch string
	before building real literal.

2013-10-30  Jakub Jelinek  <jakub@redhat.com>

	* cilk.c (create_cilk_helper_decl): Use HOST_WIDE_INT_PRINT_DEC.

2013-10-29  Balaji V. Iyer  <balaji.v.iyer@intel.com>

	* c-common.c (c_common_reswords[]): Added _Cilk_spawn and _Cilk_sync
	fields.
	(c_define_builtins): Called cilk_init_builtins if Cilk Plus is
	enabled.
	* c-common.h (enum rid): Added RID_CILK_SPAWN and RID_CILK_SYNC.
	(insert_cilk_frame): New prototype.
	(cilk_init_builtins): Likewise.
	(gimplify_cilk_spawn): Likewise.
	(c_cilk_install_body_w_frame_cleanup): Likewise.
	(cilk_detect_spawn_and_unwrap): Likewise.
	(cilk_set_spawn_marker): Likewise.
	(build_cilk_sync): Likewise.
	(build_cilk_spawn): Likewise.
	* cilk.c: New file.

2013-10-29  David Malcolm  <dmalcolm@redhat.com>

	Patch autogenerated by refactor_symtab.py from
	https://github.com/davidmalcolm/gcc-refactoring-scripts
	revision 58bb219cc090b2f4516a9297d868c245495ee622

	* c-gimplify.c (c_genericize): Update for conversion of symtab types
	to a true class hierarchy.
	* c-pragma.c (maybe_apply_pending_pragma_weaks): Likewise.

2013-10-27  Richard Sandiford  <rdsandiford@googlemail.com>

	* c-lex.c (interpret_integer): Remove call to cpp_num_sign_extend.

2013-10-26  Jeff Law  <law@redhat.com>

	* c-family/c-common.c (c_define_builtins): Remove mudflap support.
	* c-family/c.opt: Ignore and warn for mudflap options.

2013-10-24  Tobias Burnus  <burnus@net-b.de>

	PR other/33426
	* c-pragma.c (init_pragma) Add #pragma ivdep handling.
	* c-pragma.h (pragma_kind): Add PRAGMA_IVDEP.

2013-10-23  Jason Merrill  <jason@redhat.com>

	* c-format.c (gcc_cxxdiag_char_table): Add %X.

2013-10-11  Jakub Jelinek  <jakub@redhat.com>

	* c-common.h (omp_clause_mask::operator !=): New method.
	* c-omp.c (c_omp_split_clauses): Use if ((mask & something) != 0)
	instead of if (mask & something) tests everywhere.

	* c-cppbuiltin.c (c_cpp_builtins): Predefine _OPENMP to
	201307 instead of 201107.
	* c-common.c (DEF_FUNCTION_TYPE_8): Define.
	(c_common_attribute_table): Add "omp declare target" and
	"omp declare simd" attributes.
	(handle_omp_declare_target_attribute,
	handle_omp_declare_simd_attribute): New functions.
	* c-omp.c: Include c-pragma.h.
	(c_finish_omp_taskgroup): New function.
	(c_finish_omp_atomic): Add swapped argument, if true,
	build the operation first with rhs, lhs arguments and use NOP_EXPR
	build_modify_expr.
	(c_finish_omp_for): Add code argument, pass it down to make_code.
	(c_omp_split_clauses): New function.
	(c_split_parallel_clauses): Removed.
	(c_omp_declare_simd_clause_cmp, c_omp_declare_simd_clauses_to_numbers,
	c_omp_declare_simd_clauses_to_decls): New functions.
	* c-common.h (omp_clause_mask): New type.
	(OMP_CLAUSE_MASK_1): Define.
	(omp_clause_mask::omp_clause_mask, omp_clause_mask::operator &=,
	omp_clause_mask::operator |=, omp_clause_mask::operator ~,
	omp_clause_mask::operator |, omp_clause_mask::operator &,
	omp_clause_mask::operator <<, omp_clause_mask::operator >>,
	omp_clause_mask::operator ==): New methods.
	(enum c_omp_clause_split): New.
	(c_finish_omp_taskgroup): New prototype.
	(c_finish_omp_atomic): Add swapped argument.
	(c_finish_omp_for): Add code argument.
	(c_omp_split_clauses): New prototype.
	(c_split_parallel_clauses): Removed.
	(c_omp_declare_simd_clauses_to_numbers,
	c_omp_declare_simd_clauses_to_decls): New prototypes.
	* c-pragma.c (omp_pragmas): Add new OpenMP 4.0 constructs.
	* c-pragma.h (enum pragma_kind): Add PRAGMA_OMP_CANCEL,
	PRAGMA_OMP_CANCELLATION_POINT, PRAGMA_OMP_DECLARE_REDUCTION,
	PRAGMA_OMP_DISTRIBUTE, PRAGMA_OMP_END_DECLARE_TARGET, PRAGMA_OMP_SIMD,
	PRAGMA_OMP_TARGET, PRAGMA_OMP_TASKGROUP and PRAGMA_OMP_TEAMS.
	Remove PRAGMA_OMP_PARALLEL_FOR and PRAGMA_OMP_PARALLEL_SECTIONS.
	(enum pragma_omp_clause): Add PRAGMA_OMP_CLAUSE_ALIGNED,
	PRAGMA_OMP_CLAUSE_DEPEND, PRAGMA_OMP_CLAUSE_DEVICE,
	PRAGMA_OMP_CLAUSE_DIST_SCHEDULE, PRAGMA_OMP_CLAUSE_FOR,
	PRAGMA_OMP_CLAUSE_FROM, PRAGMA_OMP_CLAUSE_INBRANCH,
	PRAGMA_OMP_CLAUSE_LINEAR, PRAGMA_OMP_CLAUSE_MAP,
	PRAGMA_OMP_CLAUSE_NOTINBRANCH, PRAGMA_OMP_CLAUSE_NUM_TEAMS,
	PRAGMA_OMP_CLAUSE_PARALLEL, PRAGMA_OMP_CLAUSE_PROC_BIND,
	PRAGMA_OMP_CLAUSE_SAFELEN, PRAGMA_OMP_CLAUSE_SECTIONS,
	PRAGMA_OMP_CLAUSE_SIMDLEN, PRAGMA_OMP_CLAUSE_TASKGROUP,
	PRAGMA_OMP_CLAUSE_THREAD_LIMIT, PRAGMA_OMP_CLAUSE_TO and
	PRAGMA_OMP_CLAUSE_UNIFORM.

2013-10-09  Marc Glisse  <marc.glisse@inria.fr>

	PR tree-optimization/20318
	* c-common.c (handle_returns_nonnull_attribute): New function.
	(c_common_attribute_table): Add returns_nonnull.

2013-10-03  Marc Glisse  <marc.glisse@inria.fr>

	PR c++/19476
	* c.opt (fcheck-new): Move to common.opt.

2013-09-25  Marek Polacek  <polacek@redhat.com>
	    Jakub Jelinek  <jakub@redhat.com>

	PR sanitizer/58413
	* c-ubsan.c (ubsan_instrument_shift): Don't instrument
	an expression if we can prove it is correct.
	(ubsan_instrument_division): Likewise.  Remove unnecessary
	check.

2013-09-18  Marek Polacek  <polacek@redhat.com>

	PR sanitizer/58411
	* c-common.c (handle_no_sanitize_undefined_attribute): New function.
	Declare it.
	(struct attribute_spec c_common_att): Add no_sanitize_undefined.

2013-09-14  Iain Sandoe  <iain@codesourcery.com>

	PR target/48094
	* c.opt (fgnu-runtime, fnext-runtime, fobjc-abi-version,
	fobjc-gc, freplace-objc-classes): Accept for LTO.

2013-09-13  Jacek Caban  <jacek@codeweavers.com>

	* c-target.def: New hook

2013-09-09  Paolo Carlini  <paolo.carlini@oracle.com>

	PR c++/43452
	* c.opt (Wdelete-incomplete): Add.

2013-09-08  Joern Rennecke  <joern.rennecke@embecosm.com>

	* c-common.c (same_scalar_type_ignoring_signedness): Delete.
	(vector_types_compatible_elements_p): New function.
	* c-common.h: (same_scalar_type_ignoring_signedness): Delete
	declaration.
	(vector_types_compatible_elements_p): Declare.

2013-09-04  Gabriel Dos Reis  <gdr@integrable-solutions.net>

	* c-pretty-print.h (c_pretty_printer::simple_type_specifier): Now
	a virtual member function.
	(pp_simple_type_specifier): Remove.
	(pp_c_type_specifier): Likewise.
	* c-pretty-print.c (c_pretty_printer::simple_type_specifier):
	Rename from pp_c_type_specifier.  Adjust.
	(c_pretty_printer::c_pretty_printer): Do not assign to
	simple_type_specifier.

2013-09-03  Gabriel Dos Reis  <gdr@integrable-solutions.net>

	* c-pretty-print.h (c_pretty_printer::type_id): Now a virtual
	member function.
	(c_pretty_printer::storage_class_specifier): Likewise.
	(c_pretty_printer::initializer): Likewise.
	(pp_declaration): Remove.
	(pp_declaration_specifiers): Likewise.
	(pp_abstract_declarator): Likewise.
	(pp_declarator): Likewise.
	(pp_type_id): Likewise.
	(pp_statement): Likewise.
	(pp_constant): Likewise.
	(pp_id_expression): Likewise.
	(pp_primary_expression): Likewise.
	(pp_unary_expression): Likewise.
	(pp_multiplicative_expression): Likewise.
	(pp_conditional_expression): Likewise.
	(pp_assignment_expression): Likewise.
	(pp_expression): Likewise.
	(pp_c_type_id): Likewise.
	(pp_c_storage_class_specifier): Likewise.
	* c-pretty-print.c (pp_c_type_cast): Tidy.
	(pp_c_pointer): Likewise.
	(pp_c_type_specifier): Likewise.
	(pp_c_parameter_type_list): Likewise.
	(pp_c_function_definition): Likewise.
	(pp_c_init_declarator): Likewise.
	(pp_c_initializer_list): Likewise.
	(pp_c_constructor_elts): Likewise.
	(c_pretty_printer::direct_abstract_declarator): Likewise.
	(c_pretty_printer::declaration_specifiers): Likewise.
	(c_pretty_printer::primary_expression): Likewise.
	(c_pretty_printer::postfix_expression): Likewise.
	(c_pretty_printer::type_id): Rename from pp_c_type_id.
	(c_pretty_printer::storage_class_specifier): Rename from
	pp_c_storage_class_specifier.
	(c_pretty_printer::initializer): Rename from pp_c_initializer.
	(c_pretty_printer::c_pretty_printer): Do not assign to type_id,
	storage_class_specifier, initializer, offset_list, flags.

2013-08-30  Marek Polacek  <polacek@redhat.com>

	* c-ubsan.c: New file.
	* c-ubsan.h: New file.

2013-08-30  Gabriel Dos Reis  <gdr@integrable-solutions.net>

	* c-pretty-print.h (c_pretty_printer::declaration): Now a virtual
	member function.
	(c_pretty_printer::declaration_specifiers): Likewise.
	(c_pretty_printer::declarator): Likewise.
	(c_pretty_printer::abstract_declarator): Likewise.
	(c_pretty_printer::direct_abstract_declarator): Likewise.
	(c_pretty_printer::direct_declarator): Likewise.
	(c_pretty_printer::function_specifier): Likewise.
	(pp_declaration): Adjust.
	(pp_declaration_specifiers): Likewise.
	(pp_abstract_declarator): Likewise.
	(pp_direct_declarator): Likewise.
	(pp_function_specifier): Likewise.
	(pp_direct_abstract_declarator): Remove as unused.
	(pp_c_declaration): Remove.
	(pp_c_declaration_specifiers): Likewise.
	(pp_c_declarator): Likewise.
	(pp_c_direct_declarator): Likewise.
	(pp_c_function_specifier): Likewise.
	(pp_c_direct_abstract_declarator): Likewise.
	* c-pretty-print.c (c_pretty_printer::abstract_declarator): Rename
	from pp_c_abstract_declarator.  Adjust.
	(c_pretty_printer::direct_abstract_declarator):  Rename from
	pp_c_direct_abstract_declarator.  Adjust.
	(c_pretty_printer::function_specifier): Rename from
	pp_c_function_specifier.  Adjust.
	(c_pretty_printer::declaration_specifiers): Rename from
	pp_c_declaration_specifiers.  Adjust.
	(c_pretty_printer::direct_declarator): Rename from
	pp_c_direct_declarator.  Adjust.
	(c_pretty_printer::declarator): Rename from pp_c_declarator.  Adjust.
	(c_pretty_printer::declaration): Rename from pp_c_declaration.  Adjust.
	(c_pretty_printer::c_pretty_printer): Do not assign to
	declaration, declaration_specifiers, declarator,
	direct_declarator, direct_abstract_declarator, function_specifier.

2013-08-26  Gabriel Dos Reis  <gdre@integrable-solutions.net>

	* c-pretty-print.h (c_pretty_printer::unary_expression): Now a
	virtual member function.
	(c_pretty_printer::multiplicative_expression): Likewise.
	(c_pretty_printer::conditional_expression): Likewise.
	(c_pretty_printer::assignment_expression): Likewise.
	(c_pretty_printer::expression): Likewise.
	(pp_unary_expression): Adjust.
	(pp_multiplicative_expression): Likewise.
	(pp_assignment_expression): Likewise.
	(pp_conditional_expression): Likewise.
	(pp_expression): Likewise.
	* c-pretty-print.c (c_pretty_printer::unary_expression): Rename
	from pp_c_unary_expression.  Adjust.
	(c_pretty_printer::multiplicative_expression): Rename from
	pp_c_multiplicative_expression.  Adjust.
	(c_pretty_printer::conditional_expression): Rename from
	pp_c_conditional_expression.  Adjust.
	(c_pretty_printer::assignment_expression): Rename from
	pp_c_assignment_expression.  Adjust.
	(c_pretty_printer::expression): Rename from pp_c_expression.  Adjust.
	(c_pretty_printer::c_pretty_printer): Do not assign to
	unary_expression, multiplicative_expression,
	conditional_expression, expression.

2013-08-25  Gabriel Dos Reis  <gdr@integrable-solutions.net>

	* c-pretty-print.h (c_pretty_printer::postfix_expression): Now a
	virtual member function.
	(pp_postfix_expression): Adjust.
	(pp_c_postfix_expression): Remove.
	* c-pretty-print.c (c_pretty_printer::postfix_expression): Rename
	from pp_c_postfix_expression.  Adjust.
	(c_pretty_printer::c_pretty_printer): Do not assign to
	postfix_expression.

2013-08-25  Gabriel Dos Reis  <gdr@integrable-solutions.net>

	* c-pretty-print.h (c_pretty_printer::primary_expression): Now a
	virtua member function.
	(pp_primary_expression): Adjust.
	(pp_c_primary_expression): Remove.
	* c-pretty-print.c (c_pretty_printer::primary_expression): Rename
	from pp_c_primary_expression.  Adjust.
	(pp_c_initializer_list): Use pp_primary_expression.
	(c_pretty_printer::c_pretty_printer): Do not assign to
	primary_expression.

2013-08-25  Gabriel Dos Reis  <gdr@integrable-solutions.net>

	* c-pretty-print.h (c_pretty_printer::translate_string): Declare.
	* c-pretty-print.c (M_): Remove.
	(c_pretty_printer::translate_string): Define.
	(pp_c_type_specifier): Use it.
	(pp_c_primary_expression): Likewise.
	(pp_c_expression): Likewise.

2013-08-24  Gabriel Dos Reis  <gdr@integrable-solutions.net>

	* c-pretty-print.h (c_pretty_printer::id_expression): Now a
	virtual function.
	(pp_c_id_expression): Remove.
	(pp_id_expression): Adjust.
	* c-pretty-print.c (c_pretty_printer::id_expression): Rename from
	pp_c_id_expression.  Adjust.
	(pp_c_postfix_expression): Use pp_id_expression.
	(c_pretty_printer::c_pretty_printer): Do not assign to id_expression.

2013-08-24  Gabriel Dos Reis  <gdr@integrable-solutions.net>

	* c-pretty-print.h (c_pretty_printer::constant): Now a virtual
	member function.
	(pp_constant): Adjust.
	(pp_c_constant): Remove.
	* c-pretty-print.c (c_pretty_printer::constant): Rename from
	pp_c_constant.  Adjust.
	(pp_c_constant)
	(pp_c_primary_expression): Call pp_constant in lieu of pp_c_constant.
	(c_pretty_printer::c_pretty_printer): Remove assignment to constant.

2013-08-22  Gabriel Dos Reis  <gdr@integrable-solutions.net>

	* c-pretty-print.h (pp_c_pretty_printer_init): Remove.
	(c_pretty_printer::c_pretty_printer): Declare.
	* c-pretty-print.c (pretty_printer::c_pretty_printer): Rename from
	c_pretty_printer_init.  Adjust.
	(print_c_tree): Do not call c_pretty_printer_init.
	* c-ada-spec.c (dump_ads): Remove call to pp_construct.

2013-08-09  Arnaud Charlet  <charlet@adacore.com>

	* c-ada-spec.c (print_ada_declaration): Prevent accessing null asm name

2013-08-05  Paolo Carlini  <paolo.carlini@oracle.com>

	PR c++/58080
	* c-common.c (pointer_int_sum): Add bool parameter.
	* c-common.h (pointer_int_sum): Adjust declaration.

2013-08-05  Gabriel Dos Reis  <gdr@integrable-solutions.net>

	* c-pretty-print.c (print_c_tree): Simplify.  Use non-static local
	c_pretty_printer variable.

2013-08-04  Gabriel Dos Reis  <gdr@integrable-solutions.net>

	* c-pretty-print.h (c_pretty_printer): Derive from pretty_printer.
	(pp_base): Remove.
	(pp_c_base): Likewise.  Adjust users.
	* c-pretty-print.c (pp_c_maybe_whitespace): Adjust.
	(pp_c_whitespace): Do not call pp_base.
	(pp_c_left_paren): Likewise.
	(pp_c_right_paren): Likewise.
	(pp_c_left_brace): Likewise.
	(pp_c_right_brace): Likewise.
	(pp_c_left_bracket): Likewise.
	(pp_c_right_bracket): Likewise.
	(pp_c_dot): Likewise.
	(pp_c_ampersand): Likewise.
	(pp_c_star): Likewise.
	(pp_c_arrow): Likewise.
	(pp_c_semicolon): Likewise.
	(pp_c_complement): Likewise.
	(pp_c_exclamation): Likewise.
	(pp_c_direct_declarator): Likewise.
	(pp_c_ws_string): Likewise.
	(pp_c_identifier): Likewise.
	(pp_c_statement): Likewise.
	(print_c_tree): Likewise.

2013-08-04  Ed Smith-Rowland  <3dw4rd@verizon.net>

	PR c++/58072
	* c-common.c (c_parse_error): Catch user-defined literal tokens and
	provide useful error strings.

2013-08-03  Gabriel Dos Reis  <gdr@integrable-solutions.net>

	* c-ada-spec.c (pp_ada_tree_identifier): Use specialized pretty
	printer functions instead of pp_string or operators and punctuators.
	(dump_generic_ada_node): Likewise.
	* c-pretty-print.c (pp_c_type_specifier): Likewise.
	(pp_c_relational_expression): Likewise.
	(pp_c_logical_or_expression): Likewise.

2013-08-03  Gabriel Dos Reis  <gdr@integrable-solutions.net>

	* c-ada-spec.c (print_ada_macros): Use specialized pretty printer
	functions instead of pp_character.
	(pp_ada_tree_identifier): Likewise.
	(dump_ada_double_name): Likewise.
	(dump_ada_function_declaration): Likewise.
	(dump_ada_array_domains): Likewise.
	(dump_template_types): Likewise.
	(dump_generic_ada_node): Likewise.
	(print_ada_declaration): Likewise.
	(print_ada_struct_decl): Likewise.
	* c-pretty-print.c (pp_c_integer_constant): Likewise.

2013-07-23  Tom Tromey  <tromey@redhat.com>

	* c-common.h (enum rid) <RID_GENERIC>: New constant.
	* c-common.c (c_common_reswords): Add _Generic.

2013-07-21   OndÅej BÃ­lka  <neleai@seznam.cz>

	* c-common.c: Fix typos.
	* c-common.h: Likewise.

2013-07-13  Lubos Lunak  <l.lunak@suse.cz>

	PR c++/55203
	* c-common.c (c_common_attribute_table): Add warn_unused.
	(handle_warn_unused_attribute): New.

2013-07-10  Jakub Jelinek  <jakub@redhat.com>

	* c-ppoutput.c (scan_translation_unit): Call account_for_newlines
	for all CPP_TOKEN_FLD_STR tokens, not just CPP_COMMENT.

2013-07-10  Paolo Carlini  <paolo.carlini@oracle.com>

	PR c++/57869
	* c.opt: Add Wconditionally-supported.

2013-07-08  Graham Stott  <graham.stott@btinternet.com>

	* c-family/array-notation-common.c (length_mismatch_in_expr_p): Delete
	unused variables l_length and l_node.

2013-07-04  Joern Rennecke  <joern.rennecke@embecosm.com>

	PR c/57821
	* c-common.c (complete_array_type): Delay folding first index
	like other indices.  When folding, check for index overflow.

2013-06-27  Marc Glisse  <marc.glisse@inria.fr>

	PR c++/57509
	* c-common.h (c_build_vec_perm_expr): New complain argument.
	* c-common.c (c_build_vec_perm_expr): Likewise.
	Use save_expr also in C++.

2013-06-22  Gabriel Dos Reis  <gdr@integrable-solutions.net>

	* c-common.c (c_common_nodes_and_builtins): Use cxx11 in lieu of cxx0x.
	* c-cppbuiltin.c (c_cpp_builtins): Likewise.
	* c-opts.c (c_common_post_options): Likewise.

2013-06-21  Balaji V. Iyer  <balaji.v.iyer@intel.com>

	* array-notation-common.c (length_mismatch_in_expr): Changed the
	parameter type's from a dynamic array to a vec_tree.  Also removed
	the size parameters.
	* c-common.h (length_mismatch_in_expr_p): Fixed prototype's as per
	the change above.

2013-06-21  Balaji V. Iyer  <balaji.v.iyer@intel.com>

	* c-common.h (struct cilkplus_an_parts): New structure.
	(struct cilkplus_an_loop_parts): Likewise.
	(cilkplus_extract_an_triplets): New prototype.
	(fix_sec_implicit_args): Likewise.
	* array-notation-common.c (cilkplus_extract_an_triplets): New function.
	(fix_sec_implicit_args): Likewise.

2013-06-20  Balaji V. Iyer  <balaji.v.iyer@intel.com>

	* array-notation-common.c (find_inv_trees): Removed an unwanted
	typecasting.
	* c-common.h (struct inv_list::additional_tcodes): Changed type from
	enum rid to enum tree_code.

2013-06-11  Jan Hubicka  <jh@suse.cz>

	* c-common.c (handle_alias_ifunc_attribute): Do not set
	DECL_EXTERNAL for weakref variables.
	* c-pragma.c (handle_pragma_weak): Make sure aliases
	are not declared as external.

2013-06-07  Balaji V. Iyer  <balaji.v.iyer@intel.com>

	* array-notation-common.c (length_mismatch_in_expr_p): Moved this
	function from c/c-array-notation.c.
	(is_cilkplus_reduce_builtin): Likewise.
	(find_rank): Likewise.
	(extract_array_notation_exprs): Likewise.
	(replace_array_notations): Likewise.
	(find_inv_trees): Likewise.
	(replace_inv_trees): Likewise.
	(contains_array_notation_expr): Likewise.
	(find_correct_array_notation_type): Likewise.
	* c-common.h (struct inv_list): Moved this struct from the file
	c/c-array-notation.c and added a new field called additional tcodes.
	(length_mismatch_in_expr_p): New prototype.
	(is_cilkplus_reduce_builtin): Likewise.
	(find_rank): Likewise.
	(extract_array_notation_exprs): Likewise.
	(replace_array_notation): Likewise.
	(find_inv_trees): Likewise.
	(replace_inv_trees): Likewise.
	(find_correct_array_notation_type): Likewise.

2013-05-28  Balaji V. Iyer  <balaji.v.iyer@intel.com>

	* c-common.c (c_define_builtins): When cilkplus is enabled, the
	function array_notation_init_builtins is called.
	(c_common_init_ts): Added ARRAY_NOTATION_REF as typed.
	* c-common.def (ARRAY_NOTATION_REF): New tree.
	* c-common.h (build_array_notation_expr): New function declaration.
	(build_array_notation_ref): Likewise.
	(extract_sec_implicit_index_arg): New extern declaration.
	(is_sec_implicit_index_fn): Likewise.
	(ARRAY_NOTATION_CHECK): New define.
	(ARRAY_NOTATION_ARRAY): Likewise.
	(ARRAY_NOTATION_START): Likewise.
	(ARRAY_NOTATION_LENGTH): Likewise.
	(ARRAY_NOTATION_STRIDE): Likewise.
	* c-pretty-print.c (pp_c_postifix_expression): Added a new case for
	ARRAY_NOTATION_REF.
	(pp_c_expression): Likewise.
	* c.opt (flag_enable_cilkplus): New flag.
	* array-notation-common.c: New file.

2013-05-14  Jakub Jelinek  <jakub@redhat.com>

	PR c++/57274
	* c-common.c (verify_tree): Don't recurse into SIZEOF_EXPR.

2013-05-10  Marc Glisse  <marc.glisse@inria.fr>

	* c-common.c (vector_types_convertible_p): No TYPE_PRECISION for
	vectors.

2013-05-07  Han Shen  <shenhan@google.com>

	* c-cppbuiltin.c (c_cpp_builtins): Added "__SSP_STRONG__=3".

2013-04-29  Senthil Kumar Selvaraj  <senthil_kumar.selvaraj@atmel.com>

	* c-common.c (check_user_alignment): Emit error for negative values.

2013-04-24  Paolo Carlini  <paolo.carlini@oracle.com>

	* c-opts.c (set_std_cxx11): Use CLK_CXX1Y and CLK_GNUCXX1Y.

2013-04-24  Paolo Carlini  <paolo.carlini@oracle.com>

	* c-cppbuiltin.c (c_cpp_builtins): Do not define
	__GXX_EXPERIMENTAL_CXX1Y__.

2013-04-24  Paolo Carlini  <paolo.carlini@oracle.com>
            Manuel Lopez-Ibanez  <manu@gcc.gnu.org>

	* c.opt ([Wpointer-arith]): Enabled by -Wpedantic, as documented.
	* c-common.c (pointer_int_sum): Change -Wpointer-arith pedwarns
	to simply use OPT_Wpointer_arith.
	(c_sizeof_or_alignof_type): Likewise.

2013-04-24  Paolo Carlini  <paolo.carlini@oracle.com>

	* c-cppbuiltin.c (c_cpp_builtins): Define __GXX_EXPERIMENTAL_CXX1Y__.

2013-04-12  Jakub Jelinek  <jakub@redhat.com>

	* c-format.c (gcc_diag_char_table, gcc_tdiag_char_table,
	gcc_cdiag_char_table, gcc_cxxdiag_char_table): Add %r and %R format
	specifiers.

2013-04-07  Steven Bosscher  <steven@gcc.gnu.org>

	* c-pragma.c (add_to_renaming_pragma_list): Fix leading comment.

2013-04-03  Paolo Carlini  <paolo.carlini@oracle.com>

	* c-common.c (pointer_int_sum): Remove dead code.

2013-03-09  Richard Sandiford  <rdsandiford@googlemail.com>

	PR middle-end/56524
	* c-common.c (handle_optimize_attribute): Don't call
	save_optabs_if_changed.

2013-03-05  Jakub Jelinek  <jakub@redhat.com>

	PR middle-end/56461
	* c-pch.c (pch_init): Free target_validity at the end.

2013-03-04  Jakub Jelinek  <jakub@redhat.com>

	* c-pretty-print.c (pp_c_pretty_printer_init): Clear pp->flags.

2013-02-28  Konstantin Serebryany  <konstantin.s.serebryany@gmail.com>
	    Jakub Jelinek  <jakub@redhat.com>

	PR sanitizer/56454
	* c-common.c (handle_no_sanitize_address_attribute): New function.
	(c_common_attribute_table): Add no_sanitize_address attribute.
	(handle_no_address_safety_analysis_attribute): Add
	no_sanitize_address attribute, not no_address_safety_analysis
	attribute.

2013-02-18  Aldy Hernandez  <aldyh@redhat.com>

	PR target/52555
	* c-common.c (handle_optimize_attribute): Call
	save_optabs_if_changed.

2013-02-18  Jakub Jelinek  <jakub@redhat.com>
	    Steven Bosscher  <steven@gcc.gnu.org>

	PR pch/54117
	* c-opts.c (c_common_post_options): If debug info is enabled
	and non-dwarf*, refuse to load PCH files and when writing PCH
	file warn.

2013-02-05  Jakub Jelinek  <jakub@redhat.com>

	PR middle-end/56167
	* c-common.c (handle_error_attribute): Fix condition.

2013-01-30  Jakub Jelinek  <jakub@redhat.com>

	PR c++/55742
	* c-common.c (handle_target_attribute): Revert 2012-12-26 change.

2013-01-18  Jason Merrill  <jason@redhat.com>

	PR target/54908
	* c.opt (-fextern-tls-init): New.
	* c-opts.c (c_common_post_options): Handle it.

2013-01-09  Jakub Jelinek  <jakub@redhat.com>

	PR c/48418
	* c-common.c (c_fully_fold_internal): Warn for LSHIFT_EXPR and
	RSHIFT_EXPR, if orig_op1 isn't INTEGER_CST, op1 is INTEGER_CST
	and is either negative or bigger or equal to type precision
	of the first operand.

2012-12-03  Marek Polacek  <polacek@redhat.com>

	PR c/55570
	* c-common.c (check_user_alignment): Swap order of tests,
	check TREE_CODE first.

2012-11-29  Ed Smith-Rowland  <3dw4rd@verizon.net>

	PR c++/52654
	* c-common.h (overflow_type): New enum.
	(build_userdef_literal): Add overflow_type argument.
	(tree_userdef_literal): Add overflow_type.
	(USERDEF_LITERAL_OVERFLOW): New access macro.
	* c-common.c (build_userdef_literal): Add overflow_type
	argument.
	* c-lex.c (c_lex_with_flags): Add overflow_type to
	build_userdef_literal calls.
	(interpret_integer, interpret_float): Add overflow_type argument.

2012-11-28  Richard Biener  <rguenther@suse.de>

	PR c/35634
	* c-gimplify.c (c_gimplify_expr): Gimplify self-modify expressions
	here and use a type with proper overflow behavior for types that would
	need to be promoted for the arithmetic.

2012-11-23  Jakub Jelinek  <jakub@redhat.com>

	PR sanitizer/55435
	* c-common.c (handle_no_address_safety_analysis_attribute): New
	function.
	(c_common_attribute_table): Add no_address_safety_analysis.

2012-11-16  Simon Baldwin  <simonb@google.com>

	* c.opt: Add f[no-]canonical-system-headers.
	* c-opts.c (c_common_handle_option): Handle
	OPT_fcanonical_system_headers.

2012-11-09  Ed Smith-Rowland  <3dw4rd@verizon.net>

	PR c++/54413
	* c-opts.c (c_common_handle_option): Set new flags.
	* c.opt: Describe new flags.

2012-11-09  Jason Merrill  <jason@redhat.com>

	* c.opt (Wabi-tag): New.

2012-11-09  Andi Kleen  <ak@linux.intel.com>

	PR 55139
	* c-common.c (get_atomic_generic_size): Mask with
        MEMMODEL_MASK

2012-11-07  Manuel López-Ibáñez  <manu@gcc.gnu.org>

	PR c/53063
	* c.opt (Wformat): Make it Alias Wformat=1.
	(Wformat-contains-nul,Wformat-extra-args,Wformat-nonliteral,
	Wformat-security,Wformat-y2k,Wformat-zero-length): Use
	LangEnabledBy.
	(Wformat=): RejectNegative. Use LangEnabledBy.
	(Wnonnull): Use LangEnabledBy.
	* c-opts.c (c_common_handle_option): Do not handle Wformat here.
	* c-format.c (set_Wformat): Delete.
	(decode_format_attr): Replace OPT_Wformat with OPT_Wformat_.
        (maybe_read_dollar_number):  Likewise.
        (avoid_dollar_number):  Likewise.
        (finish_dollar_format_checking):  Likewise.
        (check_format_info):  Likewise.
        (check_format_info_main):  Likewise.
        (check_format_types):  Likewise.
        (format_type_warning):  Likewise.
        * c-common.c (int):  Likewise.
        (check_function_sentinel):  Likewise.
        * c-common.h (warn_format,set_Wformat): Do not declare here.

2012-11-07  Manuel López-Ibáñez  <manu@gcc.gnu.org>

	PR c/53063
	* c.opt(Warray-bounds,Wdelete-non-virtual-dtor,Wenum-compare,
	Wmain,Woverlength-strings, Wunknown-pragmas,Wunused-macros):
	Use LangEnabledBy.
	(Wswitch,Wswitch-default,Wswitch-enum): Likewise. Move here from
	common.opt.
	(Wvariadic-macros): Init(1).
	* c-opts.c (c_common_handle_option): Do not handle them
	explicitly.
	(c_common_post_options): Likewise.
	(sanitize_cpp_opts): warn_unused_macros is now
	cpp_warn_unused_macros.
	(push_command_line_include): Likewise.
	* c-common.c (warn_unknown_pragmas): Do not define.
	* c-common.h (warn_unknown_pragmas): Do not declare.

2012-11-07  Manuel López-Ibáñez  <manu@gcc.gnu.org>

	PR c/51294
	* c-common.c (conversion_warning): Handle conditional expressions.

2012-10-29  Jonathan Wakely  <jwakely.gcc@gmail.com>

	PR c++/54930
	* c.opt (Wreturn_local_addr): Define new option.

2012-10-25  Jason Merrill  <jason@redhat.com>

	* c.opt (Wvirtual-move-assign): New.

	* c.opt (Winherited-variadic-ctor): New.

2012-10-25  Marc Glisse  <marc.glisse@inria.fr>

	PR c++/54427
	* c-common.c (scalar_to_vector): Handle VEC_COND_EXPR.

2012-10-23  Joseph Myers  <joseph@codesourcery.com>

	* c-common.h (pch_cpp_save_state): Declare.
	* c-target.def (c_preinclude): New hook.
	* c-opts.c (done_preinclude): New.
	(push_command_line_include): Handle default preincluded header.
	(cb_file_change): Call pch_cpp_save_state when calling
	push_command_line_include.
	* c-pch.c (pch_ready_to_save_cpp_state, pch_cpp_state_saved)
	(pch_cpp_save_state): New.
	(pch_init): Call pch_cpp_save_state conditionally, instead of
	calling cpp_save_state.

2012-10-20  Manuel López-Ibáñez  <manu@gcc.gnu.org>

	PR c/53063
	PR c/40989
	* c.opt (Waddress,Wchar-subscripts,Wsign-conversion,Wimplicit,
	Wimplicit-function-declaration,Wimplicit-int,Wsizeof-pointer-memaccess,
	Wnarrowing,Wparentheses,Wpointer-sign,Wreturn-type,Wsequence-point,
	Wsign-compare,Wuninitialized,Wmaybe-uninitialized,Wunused,
	Wvolatile-register-var): Add LangEnabledBy or EnabledBy.
	* c-opts.c (c_common_handle_option): Remove explicit handling from
	here.
	(c_common_post_options): Likewise.

2012-10-18  Eric Botcazou  <ebotcazou@adacore.com>

	* c-ada-spec.c (LOCATION_COL): Delete.
	(compare_location): New function.
	(compare_node): Use it.
	(compare_comment): Likewise.

2012-10-16  Manuel López-Ibáñez  <manu@gcc.gnu.org>

	PR c/53063
	PR c/40989
	* c.opt (Wstrict-aliasing=,Wstrict-overflow=): Use LangEnabledBy.
	* c-opts.c (c_common_handle_option): Do not set them here. Add
	comment.
	(c_common_post_options): Likewise.

2012-10-16  Eric Botcazou  <ebotcazou@adacore.com>

	* c-ada-spec.c (ADA_HOST_WIDE_INT_PRINT_DOUBLE_HEX): Define.
	(dump_generic_ada_node) <INTEGER_CST>: Deal with sizetype specially.
	Remove POINTER_TYPE handling, add large unsigned handling and use
	ADA_HOST_WIDE_INT_PRINT_DOUBLE_HEX for big numbers.

2012-10-12  Jakub Jelinek  <jakub@redhat.com>

	PR c/54381
	* c-common.h (sizeof_pointer_memaccess_warning): Adjust prototype.
	* c-common.c (sizeof_pointer_memaccess_warning): Take array of 3
	locs and array of 3 trees instead of just single loc and single
	sizeof_arg tree.  Handle __builtin___*_chk builtins too, and
	also stpncpy, bcopy, bcmp, bzero, snprintf and vsnprintf builtins.
	For *cmp* builtins that take two sources strings report warnings
	about first and second source, not about destination and source.

2012-10-12  Marc Glisse  <marc.glisse@inria.fr>

	PR c++/53055
	* c-common.h (enum ref_operator) [RO_ARROW_STAR]: New.

2012-10-11  Eric Botcazou  <ebotcazou@adacore.com>

	* c-ada-spec.c (dump_ada_template): Bail out for template declarations
	declaring something coming from another file.

2012-10-10  Arnaud Charlet  <charlet@adacore.com>

	PR ada/54845
	* c-ada-spec.c (print_ada_struct_decl): Increase buf size.

2012-10-09  Paolo Carlini  <paolo.carlini@oracle.com>

	PR c++/54194
	* c-common.c (warn_about_parentheses): Add location_t parameter;
	use EXPR_LOC_OR_LOC.
	* c-common.h: Update declaration.

2012-10-09  Marc Glisse  <marc.glisse@inria.fr>

	PR c++/54427
	* c-common.c (scalar_to_vector): Moved from c-typeck.c. Support
	more operations. Make error messages optional.
	* c-common.h (enum stv_conv): Moved from c-typeck.c.
	(scalar_to_vector): Declare.

2012-10-08  Jason Merrill  <jason@redhat.com>

	* c-common.c (c_common_reswords): Add thread_local.

2012-10-08  Dodji Seketeli  <dodji@redhat.com>

	PR c++/53528 C++11 attribute support
	* c-common.h (bitfield_p, cxx_fundamental_alignment_p): Declare
	new functions.
	* c-common.c (check_cxx_fundamental_alignment_constraints): New
	static function.
	(handle_aligned_attribute): In choose strictest alignment
	among many.  Use new check_cxx_fundamental_alignment_constraints.
	(handle_transparent_union_attribute): In c++11 attribute syntax,
	don't look through typedefs.

2012-10-04  Arnaud Charlet  <charlet@adacore.com>

	* c-ada-spec.c (print_ada_declaration): Remove handling of TDF_RAW.
	* c.opt (-fdump-ada-spec, -fdump-ada-spec-slim): Move switch definition
	out of dumpfile.h.

2012-09-25  Dehao Chen  <dehao@google.com>

	PR middle-end/54645
	* c-pch.c (c_common_read_pch): Rebuild the location_adhoc_data
	map when read in the pch.

2012-09-18 Arnaud Charlet  <charlet@adacore.com>

	* c-ada-spec.c: Style fixes.

2012-09-18 Thomas Quinot  <quinot@adacore.com>

	* c.opt (-fada-spec-parent): Define new command line switch.
	* c-ada-spec.c (get_ada_package): When -fada-spec-parent
	is specified, generate binding spec as a child of the specified unit.

2012-09-13  Paolo Carlini  <paolo.carlini@oracle.com>
	    Manuel López-Ibáñez  <manu@gcc.gnu.org>

	PR c++/53210
	* c.opt ([Winit-self]): Enabled by -Wall in C++.

2012-08-23  Arnaud Charlet  <charlet@adacore.com>

	* c-ada-spec.c (dump_generic_ada_node): Fix handling of name_only
	for pointers, and add missing Convention C pragma.
	(print_ada_struct_decl): Add missing aliased keyword.
	(dump_ads): Add pragma Ada_2005 and Style_Checks (Off).

2012-08-17  Jakub Jelinek  <jakub@redhat.com>

	* c-common.c (sizeof_pointer_memaccess_warning): New function.
	* c.opt (-Wsizeof-pointer-memaccess): Add new option.
	* c-opts.c (c_common_handle_option): Enable it for -Wall.
	* c-common.h (sizeof_pointer_memaccess_warning): Add prototype.
	* c-common.def (SIZEOF_EXPR): Moved here from cp-tree.def.

2012-08-10  Richard Guenther  <rguenther@suse.de>

	* c-pretty-print.c (pp_c_expression): Handle anonymous SSA names.

2012-08-07  Steven Bosscher  <steven@gcc.gnu.org>

	* c-pretty-print.c (pp_c_function_definition): Use pp_newline_and_flush
	instead of separate pp_newline and pp_flush.
	(print_c_tree): Likewise.

2012-07-26  Richard Henderson  <rth@redhat.com>

	* c-common.c (handle_hot_attribute): Allow labels.
	(handle_cold_attribute): Likewise.

2012-07-20  Jakub Jelinek  <jakub@redhat.com>

	PR c++/28656
	* c-common.c (check_function_nonnull): Handle multiple nonnull
	attributes properly.

2012-07-16  Steven Bosscher  <steven@gcc.gnu.org>

	* c-gimplify.c: Include dumpfile.h instead of tree-dump.h.
	* c-ada-spec.c: Likewise.
	* c-dump.c (dump_stmt): Move to cp/dump.c, the only user.

2012-07-14  Steven Bosscher  <steven@gcc.gnu.org>

	* c-pch.c (CHECK_NO_ASM_OUT_DURING_PCH): Do not define.
	Remove code conditional on it.

2012-07-11  Steven Bosscher  <steven@gcc.gnu.org>

	* c-gimplify.c: Do not include basic-block.h.
	* c-common.c: Do not include linfuncs.h.

2012-07-08  Steven Bosscher  <steven@gcc.gnu.org>

	* c-common.h: Include tree.h.

2012-07-02  Jason Merrill  <jason@redhat.com>

	PR c++/53524
	* c-common.c (get_priority): Call default_conversion.

2012-07-01  Uros Bizjak  <ubizjak@gmail.com>

	* c-pch.c (c_common_write_pch): Remove unused variables.

2012-06-29  Steven Bosscher  <steven@gcc.gnu.org>

	* cppspec.c: Moved from gcc/ to here.

2012-06-27  Kai Tietz  <ktietz@redhat.com>

	PR preprocessor/37215
	* c-ppoutput.c (preprocess_file): Check for nonempty buffer.

2012-06-21  Steven Bosscher  <steven@gcc.gnu.org>

	* c-common.h (c_common_print_pch_checksum): Remove.
	* c-pch.c: Do not include output.h.
	(CHECK_NO_ASM_OUT_DURING_PCH): Define and add FIXME.
	(asm_out_file): Define iff CHECK_NO_ASM_OUT_DURING_PCH isdefined.
	(asm_file_startpos): Define iff CHECK_NO_ASM_OUT_DURING_PCH is defined.
	(struct c_pch_header): Remove.
	(get_ident): Update gpch version.
	(pch_init): Do not print executable_checksum to asm_out_file.
	Do not fail if there is no asm_out_file to read back from.  Set
	asm_file_startpos only if CHECK_NO_ASM_OUT_DURING_PCH is defined.
	(c_common_write_pch): Verify that nothing was written to asm_out_file
	since pch_init was called.  Do not write a c_pch_header, and do not
	copy from asm_out_file to the PCH.
	(c_common_read_pch): Do not read a c_pch_header, and do not restore
	the content of asm_out_file from the PCH.
	(c_common_print_pch_checksum): Remove.
	* c-opts.c (c_common_init): Print out executable_checksum directly.

2012-06-19  Steven Bosscher  <steven@gcc.gnu.org>

	* c-target.def (objc_declare_unresolved_class_reference,
	objc_declare_class_definition): Add new hooks.

2012-06-19  Steven Bosscher  <steven@gcc.gnu.org>

	* c-lex.c: Do not include output.h.
	(cb_ident): Try to put out .ident with targetm.asm_out.output_ident.
	Remove uses of ASM_OUTPUT_IDENT.

2012-06-15  Marc Glisse  <marc.glisse@inria.fr>

	PR c++/51033
	* c-common.h (c_build_vec_perm_expr): Move decl here.
	* c-common.c (c_build_vec_perm_expr): Move definition
	here.

2012-06-06  Steven Bosscher  <steven@gcc.gnu.org>

	* c.opt (fconserve-space): Turn into a no-op.

2012-06-04  Sterling Augustine  <saugustine@google.com>

	* c-pretty-print.h (pp_c_flag_gnu_v3): New enumerator.
	* c-pretty-print.c (pp_c_specifier_qualifier_list): Check it at
	both the start and end of the function.

2012-06-04  Steven Bosscher  <steven@gcc.gnu.org>

	* c-common.c: Do not include output.h.
	* c-pragma.c: Likewise.

2012-06-04  Steven Bosscher  <steven@gcc.gnu.org>

	* error.c (dump_decl): Check pp_c_flag_gnu_v3.
	(decl_as_dwarf_string, lang_decl_dwarf_name): New functions.
	(lang_decl_name): Handle namespace decls.

2012-05-31  Steven Bosscher  <steven@gcc.gnu.org>

	* c-ada-spec.c: Do not include output.h.
	* c-semantics.c: Likewise.

2012-05-29  Joseph Myers  <joseph@codesourcery.com>

	* c-common.c: Fix typo.

2012-05-29  Michael Matz  <matz@suse.de>

	* c-common.h (c_expand_decl): Remove prototype.

2012-05-29  Manuel López-Ibáñez  <manu@gcc.gnu.org>

	* c.opt (Wmissing-braces): Use LangEnabledBy(C ObjC,Wall).
	* c-opts.c (c_common_handle_option): Remove code handling
	warn_missing_braces.

2012-05-28  Paolo Carlini  <paolo.carlini@oracle.com>

	PR c++/25137
	* c-opts.c (c_common_handle_option): For C++ -Wall doesn't enable
	-Wmissing_braces.

2012-05-22  Dodji Seketeli  <dodji@redhat.com>

	PR c++/53322
	* c.opt (Wunused-local-typedefs): Use EnabledBy(Wunused).

2012-05-17  Manuel López-Ibáñez  <manu@gcc.gnu.org>

	* c.opt (--pedantic-errors,-pedantic-errors): Do not handle here.
	* c-opts.c (c_common_handle_option): Do not handle explicitly
	Wreturn-type, Wwrite-strings, warn_ecpp, and -pedantic-errors.

2012-05-16  Dodji Seketeli  <dodji@redhat.com>

	PR preprocessor/7263
	* c-lex.c (c_lex_with_flags):  Pass a virtual location to the call
	to cpp_classify_number.  For diagnostics, use the precise location
	instead of the global input_location.

2012-05-15  Paolo Carlini  <paolo.carlini@oracle.com>

	PR c++/11856
	* c-common.c (shorten_compare): Check c_inhibit_evaluation_warnings.

2012-05-14  Bernd Schmidt  <bernds@codesourcery.com>

	* c-common.c (DEF_ATTR_STRING): Define and undefine as necessary.

2012-05-14  Manuel López-Ibáñez  <manu@gcc.gnu.org>

	PR 53063
	* c.opt (Wc++0X-compat,Wdelete-non-virtual-dtor,Wjump-misses-init,
	Wreorder): Use LangEnabledBy.
	* c-opts.c (c_common_handle_option): Do not enable them
	explicitly. Call lang-specific generated functions.
	(c_common_post_options): Do not set them here.

2012-05-13  Manuel López-Ibáñez  <manu@gcc.gnu.org>

	* c.opt (Wclobbered,Wempty-body,Wignored-qualifiers,
	Wmissing-field-initializers,Wmissing-parameter-type,
	Wold-style-declaration,Woverride-init): Use EnabledBy.
	* c-opts.c (c_common_post_options): Do not set here explicitly.

2012-05-11  Manuel López-Ibáñez  <manu@gcc.gnu.org>

	PR 53063
	* c-opts.c (c_common_handle_option): Use handle_generated_option
	to enable sub-options.

2012-05-10  Paolo Carlini  <paolo.carlini@oracle.com>

	PR c++/53158
	* c-common.c (warnings_for_convert_and_check): Use warning_at.

2012-05-10  Richard Guenther  <rguenther@suse.de>

	* c-common.c (c_sizeof_or_alignof_type): Remove assert and
	adjust commentary about TYPE_IS_SIZETYPE types.

2012-05-09  Manuel López-Ibáñez  <manu@gcc.gnu.org>

	PR c++/53261
	* c-common.c (warn_logical_operator): Check that argument of
	integer_zerop is not NULL.

2012-05-05  Manuel López-Ibáñez  <manu@gcc.gnu.org>

	PR c/43772
	* c-common.c (warn_logical_operator): Do not warn if either side
	is already true or false.

2012-05-04  Manuel López-Ibáñez  <manu@gcc.gnu.org>

	PR c/51712
	* c-common.c (expr_original_type): New.
	(shorten_compare): Do not warn for enumeration types.

2012-05-03  Manuel López-Ibáñez  <manu@gcc.gnu.org>

	* c.opt (fpermissive): Add Var(flag_permissive).

2012-04-30  Marc Glisse  <marc.glisse@inria.fr>

	PR c++/51033
	* c-common.c (convert_vector_to_pointer_for_subscript): New function.
	* c-common.h (convert_vector_to_pointer_for_subscript): Declare it.

2012-04-30  Dodji Seketeli  <dodji@redhat.com>

	Add -Wvarargs option
	* c.opt (Wvarargs):  Define new option.

2012-04-30  Manuel López-Ibáñez  <manu@gcc.gnu.org>

	* c-common.c (check_function_arguments): Replace
	Wmissing-format-attribute with Wsuggest-attribute=format.

2012-04-30  Manuel López-Ibáñez  <manu@gcc.gnu.org>

	* c.opt (Wsuggest-attribute=format): New. Alias of
	Wmissing-format-attribute.
	* c-format.c (decode_format_type): Replace
	Wmissing-format-attribute with Wsuggest-attribute=format.
	(check_function_format): Likewise.

2012-04-27  Ollie Wild  <aaw@google.com>

	* c-common.c: Add CPP_W_LITERAL_SUFFIX mapping.
	* c-opts.c (c_common_handle_option): Handle OPT_Wliteral_suffix.
	* c.opt: Add Wliteral-suffix.

2012-04-22  Manuel López-Ibáñez  <manu@gcc.gnu.org>

	PR c/44774
	* c.opt (Wpedantic): New.
	(pedantic): Alias Wpedantic.
	* c-opts.c (c_common_handle_option): Replace -pedantic with -Wpedantic.
	(c_common_post_options): Likewise.
	(sanitize_cpp_opts): Likewise.
	* c-lex.c (interpret_float): Likewise.
	* c-format.c (check_format_types): Likewise.
	* c-common.c (pointer_int_sum): Likewise.
	(c_sizeof_or_alignof_type): Likewise.
	(c_add_case_label): Likewise.
	(c_do_switch_warnings): Likewise.
	* c-pragma.c (handle_pragma_float_const_decimal64): Likewise.

2012-04-15  Jason Merrill  <jason@redhat.com>

	PR c++/52818
	* c-format.c (CPLUSPLUS_STD_VER): C++11 inherits from C99.
	(C_STD_NAME): Distinguish between C++98 and C++11.

2012-04-11  Eric Botcazou  <ebotcazou@adacore.com>

	PR target/52624
	* c-common.h (uint16_type_node): Rename into...
	(c_uint16_type_node): ...this.
	* c-common.c (c_common_nodes_and_builtins): Adjust for above renaming.
	* c-cppbuiltin.c (builtin_define_stdint_macros): Likewise.

2012-04-10  Manuel López-Ibáñez  <manu@gcc.gnu.org>

	* c-common.c (warn_if_unused_value): Move definition to here.
	* c-common.h (warn_if_unused_value): Move declaration to here.

2012-03-23  William Bader  <williambader@hotmail.com>

	* c-lex.c (c_lex_with_flags): Avoid declarations after stmts.

2012-03-20  Jason Merrill  <jason@redhat.com>

	* c-common.h (enum cxx_dialect): Add cxx1y.
	* c-common.c (c_common_nodes_and_builtins): Use >= for cxx_dialect
	test.
	* c-cppbuiltin.c (c_cpp_builtins): Likewise.
	* c-opts.c (c_common_post_options): Likewise.
	(set_std_cxx1y): New.
	(c_common_handle_option): Call it.
	* c.opt (-std=c++1y, -std=gnu++1y): New flags.

2012-03-19  Paolo Carlini  <paolo.carlini@oracle.com>

	PR c++/14710
	* c.opt ([Wuseless-cast]): Add.

2012-03-16  Richard Guenther  <rguenther@suse.de>

	* c-pretty-print.c (pp_c_initializer_list): Adjust.

2012-03-15  Manuel López-Ibáñez  <manu@gcc.gnu.org>

	PR c++/44783
	* c.opt (ftemplate-backtrace-limit) Add.

2012-03-12  Rainer Orth  <ro@CeBiTec.Uni-Bielefeld.DE>

	* c-cppbuiltin.c (c_cpp_builtins): Remove #pragma extern_prefix
	handling.
	* c-pragma.c (handle_pragma_extern_prefix): Remove.
	(init_pragma): Don't register extern_prefix.

2012-03-12  Richard Guenther  <rguenther@suse.de>

	* c-common.c (c_common_get_narrower): Use c_common_type_for_size.
	(builtin_type_for_size): Likewise.

2012-02-13  Jakub Jelinek  <jakub@redhat.com>

	PR c++/52215
	* c-common.c (sync_resolve_params): Don't decide whether to convert
	or not based on TYPE_SIZE comparison, convert whenever arg_type
	is unsigned INTEGER_TYPE.

2012-02-06  Paolo Carlini  <paolo.carlini@oracle.com>

	PR c/52118
	* c.opt ([Wunused-local-typedefs]): Fix description.

2012-01-24  Mike Stump  <mikestump@comcast.net>

	* c-common.c (c_common_type_for_mode): Match signed/unsigned types
	exactly.

2012-01-18  Richard Guenther  <rguenther@suse.de>

	* c-opts.c (c_common_post_options): Reset LTO flags if
	we are about to generate a PCH.

2012-01-17  Paolo Carlini  <paolo.carlini@oracle.com>

	PR c++/51777
	* c-pretty-print.c (pp_c_integer_constant): For unsigned constants
	use pp_unsigned_wide_integer.

2012-01-10  Richard Guenther  <rguenther@suse.de>

	PR middle-end/51806
	* c-opts.c (c_common_handle_option): Move -Werror handling
	to language independent code.

2012-01-05  Richard Guenther  <rguenther@suse.de>

	PR middle-end/51764
	* c.opt (Wmudflap, fmudflap, fmudflapth, fmudflapir): Move here
	from common.opt.

2011-12-30  Paolo Carlini  <paolo.carlini@oracle.com>

	PR c++/51316
	* c-common.c (c_sizeof_or_alignof_type): In C++ allow for alignof
	of array types with an unknown bound.

2011-12-20  Joseph Myers  <joseph@codesourcery.com>

	* c-common.c (flag_isoc99): Update comment to refer to C11.
	(flag_isoc1x): Change to flag_isoc11.
	* c-common.h (flag_isoc99): Update comment to refer to C11.
	(flag_isoc1x): Change to flag_isoc11.
	* c-cppbuiltin.c (cpp_atomic_builtins): Change comment to refer to
	C11.
	* c-opts.c (set_std_c1x): Change to set_std_c11.
	(c_common_handle_option): Handle OPT_std_c11 and OPT_std_gnu11.
	Call set_std_c11.
	(set_std_c89, set_std_c99, set_std_c11): Use flag_isoc11.
	(set_std_c1): Use CLK_STDC11 and CLK_GNUC11.
	* c.opt (std=c1x): Change to std=c11.  Document as non-draft
	standard.
	(std=c1x, std=iso9899:2011): Add as aliases of std=c11.
	(std=gnu1x): Change to std=gnu11.  Refer to non-draft standard.
	(std=gnu1x): Make alias of std=gnu11.

2011-12-19  Jason Merrill  <jason@redhat.com>

	PR c++/51228
	* c-common.c (handle_transparent_union_attribute): Check the first
	field if the type is complete.

2011-12-15  Jonathan Wakely  <jwakely.gcc@gmail.com>

	PR libstdc++/51365
	* c-common.c (RID_IS_FINAL): Add.
	* c-common.h (RID_IS_FINAL): Add.

2011-11-30  Iain Sandoe  <iains@gcc.gnu.org>

	* c.opt (fgnu-runtime): Provide full description.
	(fnext-runtime): Likewise.
	* c-opts.c (OPT_fgnu_runtime, OPT_fnext_runtime) Remove.

2011-11-28  Andrew MacLeod  <amacleod@redhat.com>

	* c-cpp-builtin.c (cpp_atomic_builtins):New.  Emit all atomic
	predefines in one place.  Add LOCK_FREE predefines.
	(c_cpp_builtins): Move Legacy HAVE_SYNC predefines to
	new func.

2011-11-24  Andrew MacLeod  <amacleod@redhat.com>

	PR c/51256
	* c-common.c (get_atomic_generic_size): Check for various error
	conditions
	(resolve_overloaded_atomic_exchange,
	resolve_overloaded_atomic_compare_exchange,
	resolve_overloaded_atomic_load, resolve_overloaded_atomic_store): Return
	error_mark_node for error conditions.

2011-11-08  Richard Guenther  <rguenther@suse.de>

	PR middle-end/51010
	c-family/

2011-11-07  Richard Henderson  <rth@redhat.com>
	    Aldy Hernandez  <aldyh@redhat.com>
	    Torvald Riegel  <triegel@redhat.com>

	Merged from transactional-memory.

	* c-common.c (handle_tm_wrap_attribute,
	handle_tm_attribute, ignore_attribute, parse_tm_stmt_attr): New.
	(struct c_common_reswords): Added __transaction* keywords.
	(struct c_common_attribute_table): Added transaction* and tm_regparm
	attributes.
	* c-common.h: Added RID_TRANSACTION*. Added TM_ATTR* and TM_STMT*
	masks.
	(parse_tm_stmt_attr, tm_attr_to_mask, tm_mask_to_attr,
	find_tm_attribute): Declare.

2011-11-07  Jason Merrill  <jason@redhat.com>

	PR c++/35688
	* c-common.c, c-common.h: Revert yesterday's changes.

2011-11-06  Jason Merrill  <jason@redhat.com>

	PR c++/35688
	* c-common.c (decl_has_visibility_attr): Split out from...
	(c_determine_visibility): ...here.
	* c-common.h: Declare it.

2011-11-06  Joseph Myers  <joseph@codesourcery.com>

	* c-common.c (c_common_reswords): Add _Alignas and _Alignof.
	(c_sizeof_or_alignof_type): Diagnose alignof applied to a function
	type.
	(check_user_alignment): New.  Split out of
	handle_aligned_attribute.  Disallow integer constants with
	noninteger types.  Conditionally allow zero.
	(handle_aligned_attribute): Use check_user_alignment.
	* c-common.h (RID_ALIGNAS, check_user_alignment): New.

2011-11-06  Andrew MacLeod  <amacleod@redhat.com>
	    Richard Henderson  <rth@redhat.com>

	Merged from cxx-mem-model.

	* c-cppbuiltin.c (c_cpp_builtins): Test both atomic and sync patterns.
	* c-common.c (sync_resolve_params, sync_resolve_return): Only tweak
	parameters that are the same type size.
	(get_atomic_generic_size): New.  Find size of generic
	atomic function parameters and do typechecking.
	(add_atomic_size_parameter): New.  Insert size into parameter list.
	(resolve_overloaded_atomic_exchange): Restructure __atomic_exchange to
	either __atomic_exchange_n or external library call.
	(resolve_overloaded_atomic_compare_exchange): Restructure
	__atomic_compare_exchange to either _n variant or external library call.
	(resolve_overloaded_atomic_load): Restructure __atomic_load to either
	__atomic_load_n or an external library call.
	(resolve_overloaded_atomic_store): Restructure __atomic_store to either
	__atomic_store_n or an external library call.
	(resolve_overloaded_builtin): Handle new __atomic builtins.

2011-11-04  Eric Botcazou  <ebotcazou@adacore.com>

	PR c++/50608
	* c-common.c (c_fully_fold_internal) <ADDR_EXPR>: Call fold_offsetof_1.
	(fold_offsetof_1): Make global.  Remove STOP_REF argument and adjust.
	<INDIRECT_REF>: Return the argument.
	<ARRAY_REF>: Remove special code for negative offset.
	Call fold_build_pointer_plus instead of size_binop.
	(fold_offsetof): Remove STOP_REF argument and adjust.
	* c-common.h (fold_offsetof_1): Declare.
	(fold_offsetof): Remove STOP_REF argument.

2011-11-02  Paolo Carlini  <paolo.carlini@oracle.com>

	PR c++/50810
	* c-opts.c (c_common_handle_option): Enable -Wnarrowing as part
	of -Wall; include -Wnarrowing in -Wc++0x-compat; adjust default
	Wnarrowing for C++0x and C++98.
	* c.opt ([Wnarrowing]): Update.

2011-11-01  Paolo Carlini  <paolo.carlini@oracle.com>

	PR c++/44277
	* c.opt: Add Wzero-as-null-pointer-constant.

2011-10-31  Jason Merrill  <jason@redhat.com>

	* c.opt (-fdeduce-init-list): Off by default.

	PR c++/50920
	* c-common.h (cxx_dialect): Add cxx11 and cxx03.
	* c.opt: Add -std=c++11, -std=gnu++11, -std=gnu++03,
	and -Wc++11-compat.
	* c-opts.c (set_std_cxx11): Rename from set_std_cxx0x.

2011-10-27  Roberto Agostino Vitillo  <ravitillo@lbl.gov>

	PR c++/30066
	* c.opt (fvisibility-inlines-hidden): Description change.

2011-10-26  Ed Smith-Rowland  <3dw4rd@verizon.net>

	Implement C++11 user-defined literals.
	* c-common.c (build_userdef_literal): New.
	* c-common.def: New tree code.
	* c-common.h (tree_userdef_literal): New tree struct and accessors.
	* c-lex.c (interpret_float): Add suffix parm.
	(c_lex_with_flags): Build literal tokens.

2011-10-23  Paolo Carlini  <paolo.carlini@oracle.com>

	PR c++/50841
	Revert:
	2011-10-23  Paolo Carlini  <paolo.carlini@oracle.com>

	PR c++/50810
	* c-opts.c (c_common_handle_option): Enable -Wnarrowing as part
	of -Wall; include -Wnarrowing in -Wc++0x-compat; adjust default
	Wnarrowing for C++0x and C++98.
	* c.opt ([Wnarrowing]): Update.

2011-10-23  Paolo Carlini  <paolo.carlini@oracle.com>

	PR c++/50810
	* c-opts.c (c_common_handle_option): Enable -Wnarrowing as part
	of -Wall; include -Wnarrowing in -Wc++0x-compat; adjust default
	Wnarrowing for C++0x and C++98.
	* c.opt ([Wnarrowing]): Update.

2011-10-21  Paolo Carlini  <paolo.carlini@oracle.com>

	PR c++/45385
	* c-common.c (conversion_warning): Remove code looking for
	artificial operands.

2011-10-18  Dodji Seketeli  <dodji@redhat.com>

	PR bootstrap/50760
	* c-lex.c (fe_file_change): Use LINEMAP_SYSP when
	!NO_IMPLICIT_EXTERN_C.

2011-10-17  Michael Spertus  <mike_spertus@symantec.com>

	* c-common.c (c_common_reswords): Add __bases,
	__direct_bases.
	* c-common.h: Add RID_BASES and RID_DIRECT_BASES.

2011-10-17  Paolo Carlini  <paolo.carlini@oracle.com>

	PR c++/50757
	* c.opt ([Wnonnull]): Add C++ and Objective-C++.

2011-10-15  Tom Tromey  <tromey@redhat.com>
	    Dodji Seketeli  <dodji@redhat.com>

	* c.opt (fdebug-cpp): New option.
	* c-opts.c (c_common_handle_option): Handle the option.
	* c-ppoutput.c (maybe_print_line_1): New static function. Takes an
	output stream in parameter. Factorized from ...
	(maybe_print_line): ... this. Dump location debug information when
	-fdebug-cpp is in effect.
	(print_line_1): New static function. Takes an output stream in
	parameter. Factorized from ...
	(print_line): ... here. Dump location information when -fdebug-cpp
	is in effect.
	(scan_translation_unit): Dump location information when
	-fdebug-cpp is in effect.

2011-10-15  Tom Tromey  <tromey@redhat.com>
	    Dodji Seketeli  <dodji@redhat.com>

	* c.opt (ftrack-macro-expansion): New option. Handle it with and
	without argument.
	* c-opts.c (c_common_handle_option)<case
	OPT_ftrack_macro_expansion_, case OPT_ftrack_macro_expansion>: New
	cases. Handle -ftrack-macro-expansion with and without argument.

2011-10-15  Tom Tromey  <tromey@redhat.com>
	    Dodji Seketeli  <dodji@redhat.com>

	* c-ppoutput.c (scan_translation_unit, maybe_print_line)
	(print_line, cb_define, do_line_change): Adjust to avoid touching
	the internals of struct line_map.  Use the public API instead.
	* c-pch.c (c_common_read_pch): Likewise.
	* c-lex.c (fe_file_change): Likewise.

2011-10-14  Paolo Carlini  <paolo.carlini@oracle.com>

	PR c++/17212
	* c.opt ([Wformat-zero-length]): Add C++ and Objective-C++.

2011-10-11  Paolo Carlini  <paolo.carlini@oracle.com>

	PR c++/33067
	* c-pretty-print.c (pp_c_floating_constant): Output
	max_digits10 (in the ISO C++ WG N1822 sense) decimal digits.

2011-10-11  Michael Meissner  <meissner@linux.vnet.ibm.com>

	* c-common.c (def_builtin_1): Delete old interface with two
	parallel arrays to hold standard builtin declarations, and replace
	it with a function based interface that can support creating
	builtins on the fly in the future.  Change all uses, and poison
	the old	names.  Make sure 0 is not a legitimate builtin index.
	* c-omp.c (c_finish_omp_barrier): Ditto.
	(c_finish_omp_taskwait): Ditto.
	(c_finish_omp_flush): Ditto.

2011-10-11  Tristan Gingold  <gingold@adacore.com>

	* c.opt: (fallow-parameterless-variadic-functions): New.

2011-09-08  Dodji Seketeli  <dodji@redhat.com>

	PR c++/33255 - Support -Wunused-local-typedefs warning
	* c-common.h (struct c_language_function::local_typedefs): New
	field.
	(record_locally_defined_typedef, maybe_record_typedef_use)
	(maybe_warn_unused_local_typedefs): Declare new functions.
	* c-common.c (record_locally_defined_typedef)
	(maybe_record_typedef_use)
	(maybe_warn_unused_local_typedefs): Define new functions.
	* c.opt: Declare new -Wunused-local-typedefs flag.

2011-09-06  Eric Botcazou  <ebotcazou@adacore.com>

	PR middle-end/50266
	* c-common.c (c_fully_fold_internal) <ADDR_EXPR>: Fold offsetof-like
	computations.

2011-09-05  Richard Guenther  <rguenther@suse.de>

	* c-common.c (complete_array_type): Use ssize_int (-1) instead
	of integer_minus_one_node for empty array upper bounds.

2011-08-28  Dodji Seketeli  <dodji@redhat.com>

	* c-pch.c (c_common_read_pch): Call linemap_add with LC_ENTER as
	it's the first time it's being called on this main TU.

2011-08-24  Richard Guenther  <rguenther@suse.de>

	PR c/49396
	* c-cppbuiltin.c (c_cpp_builtins_optimize_pragma): Fix conditional.

2011-08-22  Gabriel Charette  <gchare@google.com>

	* c-opts.c (c_finish_options): Force BUILTINS_LOCATION for tokens
	defined in cpp_init_builtins and c_cpp_builtins.

2011-08-19  Joseph Myers  <joseph@codesourcery.com>

	* c-common.c (c_common_reswords): Add __builtin_complex.
	* c-common.h (RID_BUILTIN_COMPLEX): New.

2011-08-18  Joseph Myers  <joseph@codesourcery.com>

	* c-common.c (c_common_reswords): Add _Noreturn.
	(keyword_is_function_specifier): Handle RID_NORETURN.
	* c-common.h (RID_NORETURN): New.

2011-08-10  Artjoms Sinkarovs <artyom.shinakroff@gmail.com>

	* c-common.c (unsafe_conversion_p): New function. Check if it is
	unsafe to convert an expression to the type.
	(conversion_warning): Adjust, use unsafe_conversion_p.
	* c-common.h (unsafe_conversion_p): New function declaration.

2011-08-02  Jakub Jelinek  <jakub@redhat.com>

	* c-common.h (c_finish_omp_atomic): Adjust prototype.
	(c_finish_omp_taskyield): New prototype.
	* c-omp.c (c_finish_omp_atomic): Add OPCODE, V, LHS1 and RHS1
	arguments. Handle OMP_ATOMIC_READ, OMP_ATOMIC_CAPTURE_OLD and
	OMP_ATOMIC_CAPTURE_NEW in addition to OMP_ATOMIC.  If LHS1
	or RHS1 have side-effects, evaluate those too in the right spot,
	if it is a decl and LHS is also a decl, error out if they
	aren't the same.
	(c_finish_omp_taskyield): New function.
	* c-cppbuiltin.c (c_cpp_builtins): Change _OPENMP to 201107.
	* c-pragma.c (omp_pragmas): Add taskyield.
	* c-pragma.h (enum pragma_kind): Add PRAGMA_OMP_TASKYIELD.
	(enum pragma_omp_clause): Add PRAGMA_OMP_CLAUSE_FINAL and
	PRAGMA_OMP_CLAUSE_MERGEABLE.

2011-07-25  Dodji Seketeli  <dodji@redhat.com>

	* c-common.h (set_underlying_type): Remove parm name from
	declaration.

2011-07-25  Romain Geissler  <romain.geissler@gmail.com>

	* c-pretty-print.h: Search c-common.h in c-family.

2011-07-22  Jason Merrill  <jason@redhat.com>

	PR c++/49793
	* c.opt (Wnarrowing): New.

	PR c++/30112
	* c-common.h: Declare c_linkage_bindings.
	* c-pragma.c (handle_pragma_redefine_extname): Use it.

	PR c++/49813
	* c-opts.c (set_std_cxx0x): Set flag_isoc94 and flag_isoc99.
	* c-pretty-print.c (pp_c_cv_qualifiers): Check c_dialect_cxx as well
	as flag_isoc99 for 'restrict'.
	(pp_c_specifier_qualifier_list): Likewise for _Complex.

2011-07-21  Ian Lance Taylor  <iant@google.com>

	PR middle-end/49705
	* c-common.c (c_disable_warnings): New static function.
	(c_enable_warnings): New static function.
	(c_fully_fold_internal): Change local unused_p to bool.  Call
	c_disable_warnings and c_enable_warnings rather than change
	c_inhibit_evaluation_warnings.

2011-07-20  Jason Merrill  <jason@redhat.com>

	PR c++/6709 (DR 743)
	PR c++/42603 (DR 950)
	* c-common.h (CPP_KEYWORD, CPP_TEMPLATE_ID): Move from cp/parser.h.
	(CPP_NESTED_NAME_SPECIFIER, N_CP_TTYPES): Likewise.
	(CPP_DECLTYPE): New.
	* c-common.c (c_parse_error): Handle CPP_DECLTYPE.

2011-07-19  Richard Guenther  <rguenther@suse.de>

	* c-common.c (pointer_int_sum): Use fold_build_pointer_plus.
	* c-omp.c (c_finish_omp_for): Likewise.

2011-07-12  Eric Botcazou  <ebotcazou@adacore.com>

	* c-ada-spec.c (dump_nested_types): Put semi-colon after empty loop
	body on the next line.

2011-07-08  Jason Merrill  <jason@redhat.com>

	PR c++/45437
	* c-omp.c (check_omp_for_incr_expr): Handle preevaluation.

	PR c++/49673
	* c-common.c (c_apply_type_quals_to_decl): Don't check
	TYPE_NEEDS_CONSTRUCTING.

2011-07-06  Richard Guenther  <rguenther@suse.de>

	* c-common.c (c_common_nodes_and_builtins):
	Merge calls to build_common_tree_nodes and build_common_tree_nodes_2.

2011-07-05  Richard Guenther  <rguenther@suse.de>

	* c-common.c (c_common_nodes_and_builtins): Build all common
	tree nodes first.

2011-06-27  Jakub Jelinek  <jakub@redhat.com>

	* c-common.h (c_tree_chain_next): New static inline function.

	* c-common.c (check_builtin_function_arguments): Handle
	BUILT_IN_ASSUME_ALIGNED.

2011-06-21  Andrew MacLeod  <amacleod@redhat.com>

	* c-common.c: Add sync_ or SYNC__ to builtin names.
	* c-omp.c: Add sync_ or SYNC__ to builtin names.

2011-06-20  Pierre Vittet  <piervit@pvittet.com>

	* c-pragma.h (pragma_handler_1arg, pragma_handler_2arg): New
	handler.
	(gen_pragma_handler): New union.
	(internal_pragma_handler): New type.
	(c_register_pragma_with_data)
	(c_register_pragma_with_expansion_and_data): New functions.

	* c-pragma.c (registered_pragmas, c_register_pragma_1)
	(c_register_pragma, c_register_pragma_with_expansion)
	(c_invoke_pragma_handler): Changed to work with
	internal_pragma_handler.
	(c_register_pragma_with_data)
	(c_register_pragma_with_expansion_and_data): New functions.

2011-06-14  Joseph Myers  <joseph@codesourcery.com>

	* c-common.c: Include common/common-target.h.
	(handle_section_attribute): Use
	targetm_common.have_named_sections.
	* c-cppbuiltin.c: Include common/common-target.h.
	(c_cpp_builtins): Use targetm_common.except_unwind_info.

2011-06-10  Richard Guenther  <rguenther@suse.de>

	* c-pretty-print.c (pp_c_type_specifier): Use pp_c_identifier
	to print a IDENTIFIER_NODE.

2011-06-09  Rainer Orth  <ro@CeBiTec.Uni-Bielefeld.DE>
	    Joseph Myers  <joseph@codesourcery.com>

	* c.opt (fbuilding-libgcc): New option.
	* c-cppbuiltin.c (c_cpp_builtins): Define
	__LIBGCC_TRAMPOLINE_SIZE__ if flag_building_libgcc.

2011-06-07  Jason Merrill  <jason@redhat.com>

	* c-common.c (max_tinst_depth): Lower default to 900.

	* c-format.c (gcc_cxxdiag_char_table): Add 'S' format.

2011-06-07  Richard Guenther  <rguenther@suse.de>

	* c-common.c (c_common_nodes_and_builtins): Do not set
	size_type_node or call set_sizetype.

2011-06-07  Dodji Seketeli  <dodji@redhat.com>

	PR debug/49130
	* c-pretty-print.c (pp_c_integer_constant): Consider the canonical
	type when using pointer comparison to compare types.

2011-06-02  Jonathan Wakely  <jwakely.gcc@gmail.com>

	* c.opt: Add -Wdelete-non-virtual-dtor.
	* c-opts.c (c_common_handle_option): Include it in -Wall.

2011-05-30  Nathan Froyd  <froydnj@gcc.gnu.org>

	PR bootstrap/49190

	Revert:
	2011-05-26  Nathan Froyd  <froydnj@codesourcery.com>

	* c-common.h (struct c_common_identifier): Inherit from tree_typed,
	not tree_common.

2011-05-27  Jakub Jelinek  <jakub@redhat.com>

	PR c++/49165
	* c-common.c (c_common_truthvalue_conversion) <case COND_EXPR>: For
	C++ don't call c_common_truthvalue_conversion on void type arms.

2011-05-27  Nathan Froyd  <froydnj@codesourcery.com>

	* c-common.h (struct stmt_tree_s) [x_cur_stmt_list]: Change to a VEC.
	(stmt_list_stack): Define.
	(cur_stmt_list): Adjust for new type of x_cur_stmt_list.
	* c-semantics.c (push_stmt_list, pop_stmt_list): Likewise.

2011-05-26  Nathan Froyd  <froydnj@codesourcery.com>

	* c-common.c (warning_candidate_p): Check for BLOCKs.

2011-05-26  Nathan Froyd  <froydnj@codesourcery.com>

	* c-common.h (struct c_common_identifier): Inherit from tree_typed,
	not tree_common.

2011-05-25  Jakub Jelinek  <jakub@redhat.com>

	* c-common.c (def_fn_type): Remove extra va_end.

2011-05-23  Jason Merrill  <jason@redhat.com>

	PR c++/48106
	* c-common.c (c_common_get_narrower): New.
	(shorten_binary_op, shorten_compare, warn_for_sign_compare): Use it.

2011-05-23  Nathan Froyd  <froydnj@codesourcery.com>

	* c-common.h (check_function_arguments): Tweak prototype of
	check_function_arguments.
	* c-common.c (check_function_arguments): Likewise.  Adjust
	calls to check_function_nonnull, check_function_format, and
	check_function_sentinel.
	(check_function_sentinel): Take a FUNCTION_TYPE rather than
	separate attributes and typelist arguments.  Use
	FOREACH_FUNCTION_ARGS to iterate over argument types.

2011-05-15  Paolo Carlini  <paolo.carlini@oracle.com>

	* c-common.c (c_common_reswords): Reorder.
	* c-common.h (rid): Likewise.

2011-05-10  Nathan Froyd  <froydnj@codesourcery.com>

	* c-common.c (def_fn_type): Don't call build_function_type, call
	build_function_type_array or build_varargs_function_type_array
	instead.
	(c_common_nodes_and_builtins): Likewise.

2011-05-05  Nathan Froyd  <froydnj@codesourcery.com>

	* c-common.c (c_add_case_label): Omit the loc argument to
	build_case_label.
	* c-common.h (build_case_label): Remove.
	* c-semantics.c (build_case_label): Remove.

2011-05-05  Joseph Myers  <joseph@codesourcery.com>

	* c-objc.h (objc_start_method_definition): Update prototype.
	* stub-objc.c (objc_start_method_definition): Add extra parameter.

2011-05-04  Nathan Froyd  <froydnj@codesourcery.com>

	* c-common.c (check_main_parameter_types): Reindent.  Don't use
	TYPE_ARG_TYPES directly.
	(handle_nonnull_attribute): Likewise.
	(sync_resolve_params): Likewise.
	* c-format.c (handle_format_arg_attribute): Likewise.  Adjust call
	to check_format_string.
	(handle_format_attribute): Likewise.
	(check_format_string): Take a function type to examine instead of
	a type list.  Use a function_arg_iterator to step through argument
	types.

2011-05-04  Richard Guenther  <rguenther@suse.de>

	* c-common.c (fix_string_type): Use size_int for index type bounds.
	(start_fname_decls): Do not pass NULL to build_int_cst.
	(c_init_attributes): Likewise.
	* c-lex.c (c_lex_with_flags): Likewise.

2011-04-27  Jason Merrill  <jason@redhat.com>

	* c-common.c (make_tree_vector_from_list): New.
	* c-common.h: Declare it.

2011-04-26  Richard Guenther  <rguenther@suse.de>

	PR preprocessor/48248
	* c-ppoutput.c (maybe_print_line): Always optimize newlines
	for output size with -P.

2011-04-25  Paolo Carlini  <paolo.carlini@oracle.com>

	* c-common.c (struct c_common_resword): Add __underlying_type.
	* c-common.h (enum rid): Add RID_UNDERLYING_TYPE.

2011-04-20  Jim Meyering  <meyering@redhat.com>

	* c-format.c (init_dollar_format_checking): Remove useless
	if-before-free.

2011-04-15  Nicola Pero  <nicola.pero@meta-innovation.com>

	* c-objc.h (objc_get_interface_ivars): Removed.
	(objc_detect_field_duplicates): New.
	* stub-objc.c: Likewise.

2011-04-14  Nicola Pero  <nicola.pero@meta-innovation.com>

	* stub-objc.c (objc_declare_protocols): Renamed to
	objc_declare_protocol.
	* c-objc.h: Likewise.

2011-04-14  Nicola Pero  <nicola.pero@meta-innovation.com>

	* stub-objc.c (objc_declare_class): Updated argument name.

2011-04-12  Nathan Froyd  <froydnj@codesourcery.com>

	* c-common.h (c_common_init_ts): Declare.
	* c-common.c (c_common_init_ts): Define.

2011-04-12  Nicola Pero  <nicola.pero@meta-innovation.com>

	* c-objc.h (objc_build_message_expr): Updated prototype.
	* stub-objc.c (objc_build_message_expr): Likewise.

2011-04-12  Martin Jambor  <mjambor@suse.cz>

	* c-gimplify.c (c_genericize): Call cgraph_get_create_node instead
	of cgraph_node.

2011-04-11  Richard Guenther  <rguenther@suse.de>

	* c-common.c (complete_array_type): Build a range type of
	proper type.

2011-04-08  Nathan Froyd  <froydnj@codesourcery.com>

	* c-common.c (handle_sentinel_attribute): Don't use TYPE_ARG_TYPES.
	(handle_type_generic_attribute): Likewise.

2011-04-07  Jason Merrill  <jason@redhat.com>

	PR c++/48450
	* c-common.c (c_common_truthvalue_conversion): Don't ignore
	conversion from C++0x scoped enum.

2011-04-06  Joseph Myers  <joseph@codesourcery.com>

	* c-target-def.h: New file.
	* c-target.def: New file.
	* c-target.h: New file.
	* c-common.c (targetcm): Don't define here.
	* c-common.h (default_handle_c_option): Declare.
	* c-format.c: Include c-target.h instead of target.h.
	* c-opts.c: Include c-target.h instead of target.h.  Explicitly
	include tm.h.
	(default_handle_c_option): Move from targhooks.c.

2011-03-29  Jakub Jelinek  <jakub@redhat.com>

	PR preprocessor/48248
	* c-ppoutput.c (print): Add src_file field.
	(init_pp_output): Initialize it.
	(maybe_print_line): Don't optimize by adding up to 8 newlines
	if map->to_file and print.src_file are different file.
	(print_line): Update print.src_file.

2011-03-25  Kai Tietz  <ktietz@redhat.com>

	* c-ada-spec.c (compare_comment): Use filename_cmp
	instead of strcmp for filename.

2011-03-25  Jeff Law  <law@redhat.com>

	* c-family/c-common.c (def_fn_type): Add missing va_end.

2011-03-25  Jason Merrill  <jason@redhat.com>

	* c.opt: Add -std=c++03.

2011-03-22  Eric Botcazou  <ebotcazou@adacore.com>

	* c-ada-spec.c (dump_ada_template): Skip non-class instances.

2011-03-17  Kai Tietz

	PR target/12171
	* c-pretty-print.c (pp_c_specifier_qualifier_list):
	Display allowed attributes for function pointer types.
	(pp_c_attributes_display): New function to display
	attributes having affects_type_identity flag set to true.
	* c-pretty-print.h (pp_c_attributes_display): New prototype.

	* c-common.c (c_common_attribute_table):
	Add new element.
	(c_common_format_attribute_table): Likewise.

2011-03-18  Jason Merrill  <jason@redhat.com>

	* c.opt (fconstexpr-depth): Add Var(max_constexpr_depth).
	* c-common.h: Don't declare it here.
	* c-common.c: Or define it here.
	* c-opts.c (c_common_handle_option): Or set it here.

	PR c++/35315
	* c-common.c (handle_transparent_union_attribute): Don't
	make a duplicate type in C++.

2011-03-15  Jason Merrill  <jason@redhat.com>

	* c-common.c (max_constexpr_depth): New.
	* c-common.h: Declare it.
	* c-opts.c (c_common_handle_option): Set it.
	* c.opt (fconstexpr-depth): New option.

2011-03-11  Jason Merrill  <jason@redhat.com>

	* c-common.c (attribute_takes_identifier_p): Add missing const.

	PR c++/46803
	* c-common.c (attribute_takes_identifier_p): Assume that an
	unknown attribute takes an identifier.

2011-03-07  Nathan Froyd  <froydnj@codesourcery.com>

	PR c/47786
	* c-common.c (c_type_hash): Call list_length instead of iterating
	through DECL_CHAIN.  Rename 'i' to 'n_elements'.

2011-02-19  Jakub Jelinek  <jakub@redhat.com>

	PR c/47809
	* c-common.c (c_fully_fold_internal): Handle VIEW_CONVERT_EXPR.

2011-02-17  Iain Sandoe  <iains@gcc.gnu.org>

	* c.opt (fobjc-abi-version=) New.
	(fobjc-nilcheck): New.

2011-02-03  Nathan Froyd  <froydnj@codesourcery.com>

	PR c++/46890
	* c-common.h (keyword_is_decl_specifier): Declare.
	* c-common.c (keyword_is_decl_specifier): Define.
	(keyword_is_function_specifier): New function.

2011-01-26  Jakub Jelinek  <jakub@redhat.com>

	PR c/47473
	* c-lex.c (interpret_float): If CPP_N_IMAGINARY, ensure
	EXCESS_PRECISION_EXPR is created with COMPLEX_TYPE instead of
	REAL_TYPE.

2011-01-26  Arnaud Charlet  <charlet@adacore.com>

	* c-ada-spec.c (dump_generic_ada_node): Avoid dereferencing null type.

2011-01-26  Jakub Jelinek  <jakub@redhat.com>

	PR pch/47430
	* c-opts.c (c_common_post_options): Call c_common_no_more_pch
	after init_c_lex if pch_file is set.

2011-01-26  Dave Korn  <dave.korn.cygwin@gmail.com>

	PR c++/43601
	* c.opt (-fkeep-inline-dllexport): New switch.

2011-01-12  Richard Guenther  <rguenther@suse.de>

	PR middle-end/32511
	* c-common.c (handle_weak_attribute): Warn instead of error
	on declaring an inline function weak.

2011-01-05  Tom Tromey  <tromey@redhat.com>

	* c-common.h (lvalue_error): Update.
	* c-common.c (lvalue_error): Add 'loc' argument.  Call error_at,
	not error.

2010-12-29  Nicola Pero  <nicola.pero@meta-innovation.com>

	PR objc/47075
	* c-objc.h (objc_finish_message_expr): Added argument to
	prototype.

2010-12-22  Nathan Froyd  <froydnj@codesourcery.com>

	* c-common.c (handle_nonnull_attribute, handle_sentinel_attribute):
	Use prototype_p.

2010-12-18  Nicola Pero  <nicola.pero@meta-innovation.com>

	* c-objc.h (objc_maybe_warn_exceptions): New.
	* stub-objc.c (objc_maybe_warn_exceptions): New.

2010-12-10  Nathan Froyd  <froydnj@codesourcery.com>

	* c-common.h (readonly_error): Declare.
	* c-common.c (readonly_error): Define.

2010-12-09  Nathan Froyd  <froydnj@codesourcery.com>

	* c-common.h (invalid_indirection_error): Declare.
	* c-common.c (invalid_indirection_error): Define.

2010-12-03  Richard Guenther  <rguenther@suse.de>

	PR c/46745
	* c-pretty-print.c (pp_c_postfix_expression): Handle MEM_REF.
	(pp_c_unary_expression): Likewise.
	(pp_c_expression): Likewise.

2010-11-30  Nicola Pero  <nicola.pero@meta-innovation.com>

	* c-common.h (objc_finish_function): New.
	(objc_non_volatilized_type): Removed.
	(objc_type_quals_match): Removed.
	* stub-objc.c (objc_finish_function): New.
	(objc_non_volatilized_type): Removed.
	(objc_type_quals_match): Removed.

2010-11-30  Joseph Myers  <joseph@codesourcery.com>

	* c-common.h (parse_optimize_options): Declare.
	* c-cppbuiltin.c, c-format.c, c-gimplify.c, c-lex.c, c-omp.c,
	c-pch.c, c-pragma.c, c-semantics.c: Don't include toplev.h.

2010-11-29  Joseph Myers  <joseph@codesourcery.com>

	* c-opts.c (check_deps_environment_vars): Use getenv instead of
	GET_ENVIRONMENT.
	* c-pch.c (O_BINARY): Don't define here.
	* c-pragma.h: Include "cpplib.h" instead of <cpplib.h>.

2010-11-25  Joseph Myers  <joseph@codesourcery.com>

	* c-cppbuiltin.c (c_cpp_builtins): Pass &global_options to
	targetm.except_unwind_info.

2010-11-23  Joseph Myers  <joseph@codesourcery.com>

	* c-opts.c (c_common_handle_option): Pass location to
	set_struct_debug_option.

2010-11-23  Joseph Myers  <joseph@codesourcery.com>

	* c-common.c (visibility_options): Move from ../opts.c.
	* c-common.h (struct visibility_flags, visibility_options):
	Declare here.
	* c-opts.c (finish_options): Rename to c_finish_options.
	(c_common_init): Update call to finish_options.

2010-11-22  Nicola Pero  <nicola.pero@meta-innovation.com>

	PR objc/34033
	* c-lex.c (lex_string): Check that each string in an Objective-C
	string concat sequence starts with either one or zero '@', and
	that there are no spurious '@' signs at the end.

2010-11-20  Joseph Myers  <joseph@codesourcery.com>

	* c-pragma.c: Remove conditionals on HANDLE_PRAGMA_PACK,
	HANDLE_PRAGMA_PACK_PUSH_POP, HANDLE_PRAGMA_WEAK and
	HANDLE_PRAGMA_VISIBILITY.
	* c-pragma.h (HANDLE_PRAGMA_WEAK, HANDLE_PRAGMA_PACK,
	HANDLE_PRAGMA_VISIBILITY): Don't define.
	(HANDLE_SYSV_PRAGMA, HANDLE_PRAGMA_PACK_PUSH_POP): Don't test.

2010-11-20  Nathan Froyd  <froydnj@codesourcery.com>

	PR c++/16189
	PR c++/36888
	PR c++/45331
	* c-common.h (keyword_begins_type_specifier): Declare.
	(keyword_is_storage_class_specifier): Declare.
	(keyword_is_type_qualifier): Declare.
	* c-common.c (keyword_begins_type_specifier): New function.
	(keyword_is_storage_class_specifier): New function.
	(keyword_is_type_qualifier): Declare.

2010-11-19  Joseph Myers  <joseph@codesourcery.com>

	PR c/46547
	* c-common.c (in_late_binary_op): Define.
	(c_common_truthvalue_conversion): Check in_late_binary_op before
	calling c_save_expr.
	* c-common.h (in_late_binary_op): Declare.

2010-11-19  Joseph Myers  <joseph@codesourcery.com>

	* c-opts.c (c_common_handle_option): Update calls to
	set_struct_debug_option.

2010-11-19  Nicola Pero  <nicola.pero@meta-innovation.com>

	* c-common.h (objc_declare_protocols): Added additional argument.
	* stub-objc.c (objc_declare_protocol): Same change.

2010-11-18  Nathan Froyd  <froydnj@codesourcery.com>

	PR c/33193
	* c-common.h (build_real_imag_expr): Declare.
	* c-semantics.c (build_real_imag_expr): Define.

2010-11-17  Joseph Myers  <joseph@codesourcery.com>

	* c-opts.c (c_common_parse_file): Take no arguments.
	* c-common.h (c_common_parse_file): Update prototype.

2010-11-16  Jakub Jelinek  <jakub@redhat.com>

	PR c++/46401
	* c-common.c (warning_candidate_p): Don't track non-const calls
	or STRING_CSTs.

2010-11-15  Ian Lance Taylor  <iant@google.com>

	* c-lex.c (init_c_lex): Set macro debug callbacks if
	flag_dump_go_spec is set.

2010-11-15  Nicola Pero  <nicola.pero@meta-innovation.com>

	* c-common.h (objc_build_incr_expr_for_property_ref): New.
	* stub-objc.c (objc_build_incr_expr_for_property_ref): New.

2010-11-15  Nathan Froyd  <froydnj@codesourcery.com>

	PR preprocessor/45038
	* c-cppbuiltin.c (c_cpp_builtins): Use different format for C++
	dialects.

2010-11-12  Joseph Myers  <joseph@codesourcery.com>

	* c-common.h (c_family_lang_mask): Declare.
	* c-opts.c (c_family_lang_mask): Make extern.
	* c-pragma.c (handle_pragma_diagnostic): Use
	control_warning_option.

2010-11-12  Joseph Myers  <joseph@codesourcery.com>

	* c-common.c (parse_optimize_options): Update call to
	decode_options.
	* c-common.h (c_common_handle_option): Update prototype.
	* c-opts.c (c_common_handle_option): Take location_t parameter and
	pass it to other functions.

2010-11-11  Joseph Myers  <joseph@codesourcery.com>

	* c-opts.c (warning_as_error_callback): Remove.
	(c_common_initialize_diagnostics): Don't call
	register_warning_as_error_callback.
	(c_common_handle_option): Handle -Werror=normalized= here.

2010-11-10  Joseph Myers  <joseph@codesourcery.com>

	* c-common.c (handle_mode_attribute): Use %' and word "signedness"
	in diagnostic.
	* c-opts.c (c_common_parse_file): Start diagnostics with lowercase
	letter.
	* c-pragma.c (handle_pragma_target, handle_pragma_optimize):
	Remove trailing '.' from diagnostics.
	* c.opt (Wwrite-strings_: Avoid '`' in help text.

2010-11-10  Joseph Myers  <joseph@codesourcery.com>

	* c-common.c (parse_optimize_options): Pass global_dc to
	decode_options.
	* c-opts.c (c_common_handle_option): Pass &global_options to
	set_Wstrict_aliasing.
	* c.opt (v): Don't mark Common or document here.

2010-11-06  Iain Sandoe  <iains@gcc.gnu.org>

	PR target/44981
	* c-format.c (format_type): New type gcc_objc_string_format_type.
	(valid_stringptr_type_p): New.
	(handle_format_arg_attribute): Use valid_stringptr_type_p ().
	(check_format_string): Pass expected type, use
	valid_stringptr_type_p (), check that the format string types are
	consistent with the format specification.
	(decode_format_attr): Warn if NSString is used outside objective-c.
	(format_types_orig): Add NSString.
	(format_name): New.
	(format_flags): New.
	(check_format_arg): Handle format strings requiring an external parser.
	first_target_format_type: New variable.
	(handle_format_attribute): Set up first_target_format_type, pass the
	expected format arg string type to check_format_string().
	* c-common.h (FMT_FLAG_PARSE_ARG_CONVERT_EXTERNAL):  New flag.
	* stub-objc.c (objc_string_ref_type_p): New.
	(objc_check_format_arg): New.

2010-11-04  Nicola Pero  <nicola.pero@meta-innovation.com>

	Fixed using the Objective-C 2.0 dot-syntax with class names.
	* c-common.h (objc_build_class_component_ref): New.
	* stub-objc.c (objc_build_class_component_ref): New.

2010-11-03  Nicola Pero  <nicola.pero@meta-innovation.com>

	* c.opt (Wproperty-assign-default): New option.

2010-11-03  Nicola Pero  <nicola.pero@meta-innovation.com>

	Implemented -fobjc-std=objc1 flag.
	* c.opt (fobjc-std=objc1): New option.

2010-11-01  Nicola Pero  <nicola.pero@meta-innovation.com>

	Implemented format and noreturn attributes for Objective-C methods.
	* c-common.c (handle_noreturn_attribute): Recognize 'noreturn'
	attribute for Objective-C methods.

2010-10-31  Jason Merrill  <jason@redhat.com>

	* c-common.c (conversion_warning, warn_for_collisions_1): Use
	EXPR_LOC_OR_HERE.

2010-10-30  Nicola Pero  <nicola.pero@meta-innovation.com>

	Implemented Objective-C 2.0 @property, @synthesize and @dynamic.
	* c-common.h (enum rid): Removed RID_COPIES and RID_IVAR.
	(objc_add_property_declaration): Removed arguments for copies and
	ivar.
	(objc_build_getter_call): Renamed to
	objc_maybe_build_component_ref.
	(objc_build_setter_call): Renamed to objc_maybe_build_modify_expr.
	(objc_is_property_ref): New.
	* c-common.c (c_common_reswords): Removed copies and ivar.
	* stub-objc.c (objc_add_property_declaration): Removed arguments
	for copies and ivar.
	(objc_build_getter_call): Renamed to
	objc_maybe_build_component_ref.
	(objc_build_setter_call): Renamed to objc_maybe_build_modify_expr.
	(objc_is_property_ref): New.

2010-10-29  Arnaud Charlet  <charlet@adacore.com>
	    Matthew Gingell  <gingell@adacore.com>

	* c-ada-spec.c (separate_class_package): New function.
	(pp_ada_tree_identifier): Prefix references to C++ classes with the
	name of their enclosing package.
	(print_ada_declaration): Use separate_class_package.

2010-10-27  Jason Merrill  <jason@redhat.com>

	* c-common.c (c_common_reswords): Add __is_literal_type.
	* c-common.h (enum rid): Add RID_IS_LITERAL_TYPE.

	* c-common.c (check_case_value): Remove special C++ code.

2010-10-27  Nicola Pero  <nicola.pero@meta-innovation.com>

	* c-common.h (enum rid): Added RID_READWRITE, RID_ASSIGN,
	RID_RETAIN, RID_COPY and RID_NONATOMIC.  Updated RID_FIRST_PATTR
	and RID_LAST_PATTR.
	(objc_add_property_declaration): Added additional arguments.
	(objc_property_attribute_kind): Removed.
	(objc_set_property_attr): Removed.
	* c-common.c (c_common_reswords): Added readwrite, assign, retain,
	copy and nonatomic.
	* stub-objc.c (objc_add_property_declaration): Added additional
	arguments.
	(objc_set_property_attr): Removed.

2010-10-27  Nicola Pero  <nicola.pero@meta-innovation.com>

	* c-common.h (objc_add_property_variable): Renamed to
	objc_add_property_declaration.  Added location argument.
	* stub-objc.c (objc_add_property_variable): Same change.
	
2010-10-23  Nicola Pero  <nicola.pero@meta-innovation.com>

	* c-common.h (objc_maybe_printable_name): New.
	* stub-objc.c (objc_maybe_printable_name): New.

2010-10-22  Artjoms Sinkarovs <artyom.shinakroff@gmail.com>
	Andrew Pinski <pinskia@gmail.com>

	* c-common.h (c_common_mark_addressable_vec): Declare.
	* c-common.c (c_common_mark_addressable_vec): New function.

2010-10-20  Nicola Pero  <nicola.pero@meta-innovation.com>

	* c-common.h (objc_set_method_type): Removed.
	(objc_add_method_declaration): Added boolean argument.
	(objc_start_method_definition): Same change.
	(objc_build_method_signature): Same change.
	* stub-objc.c (objc_set_method_type): Removed.
	(objc_add_method_declaration): Added boolean argument.
	(objc_start_method_definition): Same change.
	(objc_build_method_signature): Same change.

2010-10-20  Nicola Pero  <nicola.pero@meta-innovation.com>

	* c-common.h (finish_file): Removed.
	(objc_write_global_declarations): New.
	* c-opts.c (c_common_parse_file): Do not call finish_file.
	* stub-objc.c (objc_write_global_declarations): New.

2010-10-18  Nicola Pero  <nicola.pero@meta-innovation.com>

	Implemented parsing @synthesize and @dynamic for
	Objective-C/Objective-C++.
	* c-common.h (enum rid): Add RID_AT_SYNTHESIZE and RID_AT_DYNAMIC.
	(objc_add_synthesize_declaration): New.
	(objc_add_dynamic_declaration): New.
	* c-common.c (c_common_reswords): Add synthesize and dynamic.
	* stub-objc.c (objc_add_synthesize_declaration): New.
	(objc_add_dynamic_declaration): New.

2010-10-18  Michael Meissner  <meissner@linux.vnet.ibm.com>

	PR target/46041
	* c-cppbuiltin.c (mode_has_fma): Move function here from
	builtins.c.  Don't use the fma optab, instead just use the
	HAVE_fma* macros, so that __FP_FAST_FMA* will be defined when
	using -save-temps.

2010-10-18  Nicola Pero  <nicola.pero@meta-innovation.com>

	Merge from 'apple/trunk' branch on FSF servers.

	2005-11-08  Fariborz Jahanian <fjahanian@apple.com>

	Radar 4330422
	* c-common.h (objc_non_volatilized_type): New declaration
	* stub-objc.c (objc_non_volatilized_type): New stub.

2010-10-17  Nicola Pero  <nicola.pero@meta-innovation.com>

	Merge from 'apple/trunk' branch on FSF servers.

	2006-03-27 Fariborz Jahanian <fjahanian@apple.com>

	Radar 4133425
	* c-common.h (objc_diagnose_private_ivar): New decl.
	* stub-objc.c (objc_diagnose_private_ivar): New stub.

2010-10-17  Iain Sandoe  <iains@gcc.gnu.org>

	* c-common.c (c_common_reswords): Add package, RID_AT_PACKAGE.
	* c-common.h (enum rid): Add RID_AT_PACKAGE.
	(objc_ivar_visibility_kind): New enum.
	(objc_set_visibility): Adjust prototype to use visibility enum.
	* stub-objc.c (objc_set_visibility): Adjust stub to use
	visibility enum.

2010-10-14  Michael Meissner  <meissner@linux.vnet.ibm.com>

	* c-cppbuiltin.c (builtin_define_float_constants): Emit
	__FP_FAST_FMA, __FP_FAST_FMAF, and __FP_FAST_FMAL if the machine
	has the appropriate fma builtins.
	(c_cpp_builtins): Adjust call to builtin_define_float_constants.

2010-10-14  Iain Sandoe  <iains@gcc.gnu.org>

	merge from FSF apple 'trunk' branch.
	2006 Fariborz Jahanian <fjahanian@apple.com>

	Radars 4436866, 4505126, 4506903, 4517826
	* c-common.c (c_common_resword): Define @property and its attributes.
	* c-common.h: Define property attribute enum entries.
	(OBJC_IS_PATTR_KEYWORD): New.
	(objc_property_attribute_kind): New enum.
	Declare objc_set_property_attr (), objc_add_property_variable (),
	objc_build_getter_call () and objc_build_setter_call ().
	* stub-objc.c (objc_set_property_attr): New stub.
	(objc_add_property_variable): Likewise.
	(objc_build_getter_call): Likewise.
	(objc_build_setter_call) Likewise.

2010-10-13  Iain Sandoe  <iains@gcc.gnu.org>

	merge from FSF apple 'trunk' branch.
	2006-04-26 Fariborz Jahanian <fjahanian@apple.com>

	Radar 3803157 (method attributes)
	* c-common.c (handle_deprecated_attribute): Recognize
	objc methods as valid declarations.
	* c-common.h: Declare objc_method_decl ().
	* stub-objc.c (objc_method_decl): New stub.

2010-10-08  Joseph Myers  <joseph@codesourcery.com>

	* c-common.c (parse_optimize_options): Call
	decode_cmdline_options_to_array_default_mask before
	decode_options.  Update arguments to decode_options.
	* c-common.h (c_common_init_options_struct): Declare.
	* c-opts.c (c_common_init_options_struct): New.  Split out from
	c_common_init_options.

2010-10-06  Nicola Pero  <nicola.pero@meta-innovation.com>

	Implemented fast enumeration for Objective-C.
	* c-common.h (objc_finish_foreach_loop): New.
	* stub-objc.c (objc_finish_foreach_loop): New.

2010-10-05  Joseph Myers  <joseph@codesourcery.com>

	* c-common.h (struct diagnostic_context): Don't declare here.
	(c_common_initialize_diagnostics): Declare using
	diagnostic_context typedef.
	* c-opts.c (c_common_handle_option): Pass global_dc to
	handle_generated_option.

2010-10-04  Joseph Myers  <joseph@codesourcery.com>

	* c-opts.c (c_common_handle_option): Pass &global_options_set to
	handle_generated_option.

2010-10-03  Ian Lance Taylor  <iant@google.com>

	* c.opt (-fplan9-extensions): New option.

2010-10-03  Francois-Xavier Coudert  <fxcoudert@gcc.gnu.org>

	* c-cppbuiltin.c (define__GNUC__, builtin_define_type_precision):
	Remove.
	(c_cpp_builtins): Call functions from cppbuiltin.c instead
	of duplicating code.

2010-09-30  Iain Sandoe  <iains@gcc.gnu.org>

	* c-common.c: Add two new entries for @optional
	and @required keywords.

	merge from FSF 'apple/trunk' branch.
	2006-01-30  Fariborz Jahanian <fjahanian@apple.com>

	Radar 4386773
	* c-common.h (RID_AT_OPTIONAL, RID_AT_REQUIRED): Two new
	objective-c keywords.
	(objc_set_method_opt): New declaration.
	* stub-objc.c (objc_set_method_opt): New stub.

2010-09-30  Joseph Myers  <joseph@codesourcery.com>

	* c-common.c (handle_optimize_attribute): Pass &global_options to
	cl_optimization_save and cl_optimization_restore.
	* c-opts.c (c_common_handle_option): Pass &global_options to
	handle_generated_option.
	* c-pragma.c (handle_pragma_diagnostic): Use option_flag_var.
	(handle_pragma_pop_options, handle_pragma_reset_options): Pass
	&global_options to cl_optimization_restore.

2010-09-30  Nicola Pero  <nicola.pero@meta-innovation.com>

	* c-lex.c (c_lex_with_flags): Updated comments for CPP_AT_NAME
	Objective-C/Objective-C++ keywords.

2010-09-29  Nicola Pero  <nicola.pero@meta-innovation.com>

	Merge from 'apple/trunk' branch on FSF servers.

	2005-10-04  Fariborz Jahanian <fjahanian@apple.com>

	Radar 4281748
	* c-common.h (objc_check_global_decl): New declaration.
	* stub-objc.c (objc_check_global_decl): New stub.

2010-09-29  Joseph Myers  <joseph@codesourcery.com>

	* c.opt: Don't use VarExists.

2010-09-29  Joseph Myers  <joseph@codesourcery.com>

	* c-common.c (c_cpp_error): Update names of diagnostic_context
	members.
	* c-cppbuiltin.c (c_cpp_builtins_optimize_pragma): Update names of
	cl_optimization members.
	* c-opts.c (warning_as_error_callback, c_common_handle_option,
	sanitize_cpp_opts, finish_options): Update names of cpp_options
	members.

2010-09-29  Nicola Pero  <nicola.pero@meta-innovation.com>

	* c-common.h (OBJC_IS_CXX_KEYWORD): New macro.  Updated comments.
	(objc_is_reserved_word): Removed.
	* c-common.c: Updated comments.
	* c-lex.c (c_lex_with_flags): Use OBJC_IS_CXX_KEYWORD instead of
	objc_is_reserved_word.
	* stub-objc.c (objc_is_reserved_word): Removed.

2010-09-28  Iain Sandoe  <iains@gcc.gnu.org>

	* c-common.h (objc_add_method_declaration): Adjust prototype to
	include attributes.
	(objc_start_method_definition): Likewise.
	(objc_build_keyword_decl): Likewise.
	* stub-objc.c:(objc_add_method_declaration): Handle attributes.
	(objc_start_method_definition): Likewise.
	(objc_build_keyword_decl): Likewise.

2010-09-28  Iain Sandoe  <iains@gcc.gnu.org>

	* c-common.h (objc_start_class_interface): Adjust prototype.
	(objc_start_category_interface): Likewise.
	(objc_start_protocol): Likewise.
	* stub-objc.c (objc_start_protocol): Adjust for extra argument.
	(objc_start_class_interface): Likewise.
	(objc_start_category_interface): Likewise.

2010-09-27  Ian Lance Taylor  <iant@google.com>

	* c-common.c (c_common_attribute_table): Add no_split_stack.
	(handle_no_split_stack_attribute): New static function.

2010-09-27  Nicola Pero  <nicola.pero@meta-innovation.com>

	Merge from 'apple/trunk' branch on FSF servers.

	2005-12-15  Fariborz Jahanian <fjahanian@apple.com>

	Radar 4229905
	* c-common.h (objc_have_common_type): New declaration.
	* stub-objc.c (objc_have_common_type): New stub.

	2005-06-22  Ziemowit Laski  <zlaski@apple.com>

	Radar 4154928
	* c-common.h (objc_common_type): New prototype.
	* stub-objc.c (objc_common_type): New stub.

2010-09-24  Jan Hubicka  <jh@suse.cz>

	* c-common.c (handle_leaf_attribute): New function.
	(struct attribute_spec c_common_att): Add leaf.

2010-09-22  Joseph Myers  <joseph@codesourcery.com>

	* c.opt (-all-warnings, -ansi, -assert, -assert=, -comments,
	-comments-in-macros, -define-macro, -define-macro=, -dependencies,
	-dump, -dump=, -imacros, -imacros=, -include, -include=,
	-include-barrier, -include-directory, -include-directory=,
	-include-directory-after, -include-directory-after=,
	-include-prefix, -include-prefix=, -include-with-prefix,
	-include-with-prefix=, -include-with-prefix-after,
	-include-with-prefix-after=, -include-with-prefix-before,
	-include-with-prefix-before=, -no-integrated-cpp,
	-no-line-commands, -no-standard-includes, -no-warnings, -output,
	-output=, -pedantic, -pedantic-errors, -preprocess,
	-print-missing-file-dependencies, -trace-includes, -traditional,
	-traditional-cpp, -trigraphs, -undefine-macro, -undefine-macro=,
	-user-dependencies, -verbose, -write-dependencies,
	-write-user-dependencies, no-integrated-cpp, traditional): New.

2010-09-21  Nicola Pero  <nicola.pero@meta-innovation.com>

	PR objc/23710
	* c-common.h (objc_start_method_definition): Return bool instead
	of void.
	* stub-objc.c (objc_start_method_definition): Return bool instead
	of void.

2010-09-21  Nicola Pero  <nicola.pero@meta-innovation.com>

	PR objc/25965
	* c-common.h (objc_get_interface_ivars): New declaration.
	* stub-objc.c (objc_get_interface_ivars): New stub.

2010-09-15  Ian Lance Taylor  <iant@google.com>

	* c-common.c (parse_optimize_options): Do not capitalize warning
	messages.  Remove period at end of warning message.

2010-09-09  Nathan Sidwell  <nathan@codesourcery.com>

	* c-common.c (handle_alias_ifunc_attribute): New, broken out of	...
	(handle_alias_attribute): ... here.
	(handle_ifunc_attribute): New.

2010-09-06  Mark Mitchell  <mark@codesourcery.com>

	* c-common.h (do_warn_double_promotion): Declare.
	* c-common.c (do_warn_double_promotion): Define.

2010-09-05  Mark Mitchell  <mark@codesourcery.com>

	* c.opt (Wdouble-promotion): New.

2010-09-02  Joseph Myers  <joseph@codesourcery.com>

	* c.opt (falt-external-templates, fhuge-objects, fvtable-gc,
	fvtable-thunks, fxref): Mark no longer supported in help text.

2010-09-02  Joseph Myers  <joseph@codesourcery.com>

	* c.opt (Wimport, fall-virtual, falt-external-templates,
	fdefault-inline, fenum-int-equiv, fexternal-templates,
	fguiding-decls, fhonor-std, fhuge-objects, flabels-ok,
	fname-mangling-version-, fnew-abi, fnonnull-objects,
	foptional-diags, fsquangle, fstrict-prototype, fthis-is-variable,
	fvtable-gc, fvtable-thunks, fxref): Mark with Ignore and Warn as
	applicable.
	(fhandle-exceptions): Mark with Alias and Warn.
	* c-opts.c (c_common_handle_option): Don't handle options marked
	as ignored.

2010-09-02  Joseph Myers  <joseph@codesourcery.com>

	* c.opt (Wcomments, Werror-implicit-function-declaration,
	ftemplate-depth-, std=c89, std=c9x, std=gnu89, std=gnu9x,
	std=iso9899:1990, std=iso9899:1999, std=iso9899:199x): Mark as
	aliases.
	* c-common.c (option_codes): Use OPT_Wcomment instead of
	OPT_Wcomments.
	* c-opts.c (warning_as_error_callback, c_common_handle_option):
	Don't handle options marked as aliases.

2010-08-25  Richard Guenther  <rguenther@suse.de>

	* c-common.c (c_common_get_alias_set): Remove special
	handling for pointers.

2010-08-20  Nathan Froyd  <froydnj@codesourcery.com>

	* c-common.c: Use FOR_EACH_VEC_ELT.
	* c-gimplify.c: Likewise.
	* c-pragma.c: Likewise.

2010-08-16  Joseph Myers  <joseph@codesourcery.com>

	* c.opt (MDX): Change back to MD.  Mark NoDriverArg instead of
	RejectDriver.
	(MMDX): Change back to MMD.  Mark NoDriverArg instead of
	RejectDriver.
	* c-opts.c (c_common_handle_option): Use OPT_MD and OPT_MMD
	instead of OPT_MDX and OPT_MMDX.

2010-08-16  Joseph Myers  <joseph@codesourcery.com>

	* c.opt (MDX, MMDX, lang-asm): Mark RejectDriver.

2010-08-12  Joseph Myers  <joseph@codesourcery.com>

	* c.opt (MD, MMD): Change to MDX and MMDX.
	* c-opts.c (c_common_handle_option): Use OPT_MMD and OPT_MMDX.

2010-08-11  Joseph Myers  <joseph@codesourcery.com>

	* c-opts.c (c_common_handle_option): Call handle_generated_option
	instead of handle_option.

2010-08-08  Nathan Froyd  <froydnj@codesourcery.com>

	* c-pragma.c (add_to_renaming_pragma_list): Fix call to VEC_safe_push.
	(maybe_apply_renaming_pragma): Delete unneeded declarations.

2010-08-08  Nathan Froyd  <froydnj@codesourcery.com>

	* c-pragma.c (pending_redefinition): Declare.  Declare a VEC of it.
	(pending_redefine_extname): Change type to a VEC.
	(add_to_renaming_pragma_list): Update for new type of
	pending_redefine_extname.
	(maybe_apply_renaming_pragma): Likewise.

2010-08-04  Arnaud Charlet  <charlet@adacore.com>

	* c-ada-spec.c (dump_ada_template): Mark underlying instance type as
	visited.
	(dump_generic_ada_node): Code clean up. Use TREE_VISITED flag to
	decide whether a type has already been declared/seen.
	Do not go to the original type.
	(dump_nested_types): New parameter forward.
	Generate forward declaration if needed and mark type as visited.
	(print_ada_declaration): Call dump_nested_types if not already done.
	Mark types as visited.

2010-08-03  Joseph Myers  <joseph@codesourcery.com>

	* c.opt (-print-pch-checksum): Remove option.
	* c-opts.c (c_common_handle_option): Don't handle
	OPT_print_pch_checksum.

2010-07-27  Joseph Myers  <joseph@codesourcery.com>

	* c-common.h (c_common_handle_option): Update prototype and return
	value type.
	* c-opts.c (c_common_handle_option): Update prototype and return
	value type.  Update calls to handle_option and
	enable_warning_as_error.

2010-07-27  Jakub Jelinek  <jakub@redhat.com>

	PR c/45079
	* c-pretty-print.c (pp_c_expression): Handle C_MAYBE_CONST_EXPR.

2010-07-27  Joseph Myers  <joseph@codesourcery.com>

	* c-common.h (c_common_missing_argument): Remove.
	* c-opts.c (c_common_missing_argument): Remove.
	* c.opt (A, D, F, I, MD, MMD, MQ, MT, U, fconstant-string-class=,
	idirafter, imacros, include, isysroot, isystem, iquote): Add
	MissingArgError.
	* c-objc-common.h (LANG_HOOKS_MISSING_ARGUMENT): Remove.

2010-07-27  Joseph Myers  <joseph@codesourcery.com>

	* c-common.h (c_common_option_lang_mask,
	c_common_initialize_diagnostics, c_common_complain_wrong_lang_p):
	New.
	(c_common_init_options): Update prototype.
	* c-opts.c (c_common_option_lang_mask): New.
	(c_common_initialize_diagnostics): Split out of
	c_common_init_options.
	(accept_all_c_family_options, c_common_complain_wrong_lang_p):
	New.
	(c_common_init_options): Update prototype.  Use decoded options in
	search for -lang-asm.

2010-07-15  Nathan Froyd  <froydnj@codesourcery.com>

	* c-common.c: Carefully replace TREE_CHAIN with DECL_CHAIN.
	* c-format.c: Likewise.

2010-07-08  Manuel López-Ibáñez  <manu@gcc.gnu.org>

	* c-common.h: Include diagnostic-core.h. Error if already
	included.
	* c-semantics.c: Do not define GCC_DIAG_STYLE here.

2010-07-03  Manuel López-Ibáñez  <manu@gcc.gnu.org>

	* c-family/c-common.c (IN_GCC_FRONTEND): Do not undef.
	Do not include expr.h
	(vector_mode_valid_p): Move here.

2010-06-21  DJ Delorie  <dj@redhat.com>

	* c-pragma.c (handle_pragma_diagnostic): Add push/pop,
	allow these pragmas anywhere.

2010-06-14  Jakub Jelinek  <jakub@redhat.com>

	PR bootstrap/44509
	* c-cppbuiltin.c: Include gt-c-family-c-cppbuiltin.h.
	(lazy_hex_fp_values, lazy_hex_fp_value_count): Add GTY(()) markers.
	(lazy_hex_fp_value, builtin_define_with_hex_fp_value): Use
	ggc_strdup instead of xstrdup.

2010-06-10  Jakub Jelinek  <jakub@redhat.com>

	* c-cppbuiltin.c: Include cpp-id-data.h.
	(lazy_hex_fp_values, lazy_hex_fp_value_count): New variables.
	(lazy_hex_fp_value): New function.
	(builtin_define_with_hex_fp_value): Provide definitions lazily.

2010-06-30  Manuel López-Ibáñez  <manu@gcc.gnu.org>

	* c-gimplify.c: Do not include tree-flow.h

2010-06-29  Joern Rennecke  <joern.rennecke@embecosm.com>

	PR other/44034
	* c-common.c: Rename targetm member:
	targetm.enum_va_list -> targetm.enum_va_list_p

2010-06-28  Anatoly Sokolov  <aesok@post.ru>

	* c-common.c (shorten_compare): Adjust call to force_fit_type_double.

2010-06-28  Steven Bosscher  <steven@gcc.gnu.org>

	* c-cppbuiltin.c: Do not include except.h.

2010-06-24  Andi Kleen  <ak@linux.intel.com>

	* c-common.c (warn_for_omitted_condop): New.
	* c-common.h (warn_for_omitted_condop): Add prototype.

2010-06-21  Joseph Myers  <joseph@codesourcery.com>

	* c.opt (lang-objc): Remove.
	* c-opts.c (c_common_handle_option): Don't handle OPT_lang_objc.

2010-06-21  Joern Rennecke  <joern.rennecke@embecosm.com>

	* c-opts.c: Include "tm_p.h".

2010-06-20  Joseph Myers  <joseph@codesourcery.com>

	* c-common.c (parse_optimize_options): Update call to
	decode_options.

2010-06-18  Nathan Froyd  <froydnj@codesourcery.com>

	* c-common.c (record_types_used_by_current_var_decl): Adjust for
	new type of types_used_by_cur_var_decl.

2010-06-17  Joern Rennecke  <joern.rennecke@embecosm.com>

	PR bootstrap/44512
	* c-cppbuiltin.c (builtin_define_with_hex_fp_value): Add cast
	for C++ standard compliance.

2010-06-16  Jason Merrill  <jason@redhat.com>

	* c.opt: Add -Wnoexcept.

2010-06-16  Richard Guenther  <rguenther@suse.de>

	PR c/44555
	* c-common.c (c_common_truthvalue_conversion): Remove
	premature and wrong optimization concering ADDR_EXPRs.

2010-06-15  Arnaud Charlet  <charlet@adacore.com>

	* c-ada-spec.c (dump_sloc): Remove column info.
	(is_simple_enum): New function.
	(dump_generic_ada_node, print_ada_declaration): Map C enum types to Ada
	enum types when relevant.

2010-06-11  Manuel López-Ibáñez  <manu@gcc.gnu.org>

	* c-common.c (conversion_warning): Warn at expression
	location.

2010-06-10  Joseph Myers  <joseph@codesourcery.com>

	* c-opts.c (c_common_handle_option): Don't handle
	OPT_fshow_column.

2010-06-08  Laurynas Biveinis  <laurynas.biveinis@gmail.com>

	* c-pragma.c (push_alignment): Use typed GC allocation.
	(handle_pragma_push_options): Likewise.

	* c-common.c (parse_optimize_options): Likewise.

	* c-common.h (struct sorted_fields_type): Add variable_size GTY
	option.

2010-06-07  Joseph Myers  <joseph@codesourcery.com>

	* c-common.c (flag_preprocess_only, flag_undef, flag_no_builtin,
	flag_no_nonansi_builtin, flag_short_double, flag_short_wchar,
	flag_lax_vector_conversions, flag_ms_extensions, flag_no_asm,
	flag_signed_bitfields, warn_strict_null_sentinel,
	flag_nil_receivers, flag_zero_link, flag_replace_objc_classes,
	flag_gen_declaration, flag_no_gnu_keywords,
	flag_implement_inlines, flag_implicit_templates,
	flag_implicit_inline_templates, flag_optional_diags,
	flag_elide_constructors, flag_default_inline, flag_rtti,
	flag_conserve_space, flag_access_control, flag_check_new,
	flag_new_for_scope, flag_weak, flag_working_directory,
	flag_use_cxa_atexit, flag_use_cxa_get_exception_ptr,
	flag_enforce_eh_specs, flag_threadsafe_statics,
	flag_pretty_templates): Remove.
	* c-common.h (flag_preprocess_only, flag_nil_receivers,
	flag_objc_exceptions, flag_objc_sjlj_exceptions, flag_zero_link,
	flag_replace_objc_classes, flag_undef, flag_no_builtin,
	flag_no_nonansi_builtin, flag_short_double, flag_short_wchar,
	flag_lax_vector_conversions, flag_ms_extensions, flag_no_asm,
	flag_const_strings, flag_signed_bitfields, flag_gen_declaration,
	flag_no_gnu_keywords, flag_implement_inlines,
	flag_implicit_templates, flag_implicit_inline_templates,
	flag_optional_diags, flag_elide_constructors, flag_default_inline,
	flag_rtti, flag_conserve_space, flag_access_control,
	flag_check_new, flag_new_for_scope, flag_weak,
	flag_working_directory, flag_use_cxa_atexit,
	flag_use_cxa_get_exception_ptr, flag_enforce_eh_specs,
	flag_threadsafe_statics, flag_pretty_templates,
	warn_strict_null_sentinel): Remove.
	* c.opt (E, Wstrict-null-sentinel, faccess-control, fasm,
	fbuiltin, fcheck-new, fconserve-space, felide-constructors,
	fenforce-eh-specs, ffor-scope, fgnu-keywords, fimplement-inlines,
	fimplicit-inline-templates, fimplicit-templates,
	flax-vector-conversions, fms-extensions, fnil-receivers,
	fnonansi-builtins, fpretty-templates, freplace-objc-classes,
	frtti, fshort-double, fshort-enums, fshort-wchar,
	fsigned-bitfields, fsigned-char, fstats, fthreadsafe-statics,
	funsigned-bitfields, funsigned-char, fuse-cxa-atexit,
	fuse-cxa-get-exception-ptr, fweak, fworking-directory, fzero-link,
	gen-decls, undef): Use Var.
	(fdefault-inline, foptional-diags): Document as doing nothing.
	* c-opts.c (c_common_handle_option): Remove cases for options now
	using Var.  Mark ignored options as such.

2010-06-05  Steven Bosscher  <steven@gcc.gnu.org>

	* c-common.c: Moved to here from parent directory.
	* c-common.def: Likewise.
	* c-common.h: Likewise.
	* c-cppbuiltin.c: Likewise.
	* c-dump.c: Likewise.
	* c-format.c: Likewise.
	* c-format.h : Likewise.
	* c-gimplify.c: Likewise.
	* c-lex.c: Likewise.
	* c-omp.c: Likewise.
	* c.opt: Likewise.
	* c-opts.c: Likewise.
	* c-pch.c: Likewise.
	* c-ppoutput.c: Likewise.
	* c-pragma.c: Likewise.
	* c-pragma.h: Likewise.
	* c-pretty-print.c: Likewise.
	* c-pretty-print.h: Likewise.
	* c-semantics.c: Likewise.
	* stub-objc.c: Likewise.

	* c-common.c: Include gt-c-family-c-common.h.
	* c-pragma.c: Include gt-c-family-c-pragma.h.

Copyright (C) 2010-2014 Free Software Foundation, Inc.

Copying and distribution of this file, with or without modification,
are permitted in any medium without royalty provided the copyright
notice and this notice are preserved.<|MERGE_RESOLUTION|>--- conflicted
+++ resolved
@@ -1,5 +1,3 @@
-<<<<<<< HEAD
-=======
 2014-05-17  Trevor Saunders  <tsaunders@mozilla.com>
 
 	* c-common.h (sorted_fields_type): Remove variable_size GTY attribute.
@@ -154,7 +152,6 @@
 	* c-ubsan.c: Include asan.h.
 	(ubsan_instrument_return): Call initialize_sanitizer_builtins.
 
->>>>>>> 9291e2e1
 2014-04-03  Nathan Sidwell  <nathan@codesourcery.com>
 
 	* c.opt (Wnon-virtual-dtor): Auto set when Weffc++.
