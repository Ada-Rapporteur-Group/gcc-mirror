<<<<<<< HEAD
2015-06-05  Aldy Hernandez  <aldyh@redhat.com>

	* c-common.h (c_parse_final_cleanups): New prototype.
	* c-opts.c (c_common_parse_file): Call c_parse_final_cleanups.
=======
2015-06-04  Andrew MacLeod  <amacleod@redhat.com>

	* array-notation-common.c: Adjust includes for restructured coretypes.h.
	* c-ada-spec.c: Likewise.
	* c-cilkplus.c: Likewise.
	* c-common.c: Likewise.
	* c-common.h: Likewise.
	* c-cppbuiltin.c: Likewise.
	* c-dump.c: Likewise.
	* c-format.c: Likewise.
	* c-gimplify.c: Likewise.
	* c-indentation.c: Likewise.
	* c-lex.c: Likewise.
	* c-omp.c: Likewise.
	* c-opts.c: Likewise.
	* c-pch.c: Likewise.
	* c-ppoutput.c: Likewise.
	* c-pragma.c: Likewise.
	* c-pretty-print.c: Likewise.
	* c-semantics.c: Likewise.
	* c-ubsan.c: Likewise.
	* cilk.c: Likewise.
	* stub-objc.c: Likewise.

2015-06-02  David Malcolm  <dmalcolm@redhat.com>

	PR c/66220:
	* c-indentation.c (should_warn_for_misleading_indentation): Use
	expand_location rather than expand_location_to_spelling_point.
	Don't warn if the guarding statement is more indented than the
	next/body stmts.

2015-06-02  David Malcolm  <dmalcolm@redhat.com>

	* c-indentation.c (warn_for_misleading_indentation): Bail out
	immediately if -Wmisleading-indentation isn't enabled.

2015-06-01  Martin Liska  <mliska@suse.cz>

	* c-format.c (check_format_arg):Use new type-based pool allocator.
	(check_format_info_main) Likewise.

2015-05-31  Eric Botcazou  <ebotcazou@adacore.com>

	* c-ada-spec.c (is_tagged_type): Test for TYPE_METHODS on main variant.
	(has_nontrivial_methods): Likewise.
>>>>>>> d51560f9

2015-05-25  Marek Polacek  <polacek@redhat.com>

	* c-ubsan.c (ubsan_instrument_shift): Use type0.

2015-05-22  Marek Polacek  <polacek@redhat.com>

	PR c/47043
	* c-common.c (handle_deprecated_attribute): Allow CONST_DECL.

2015-05-21  Trevor Saunders  <tbsaunde+gcc@tbsaunde.org>

	* c-cppbuiltin.c (c_cpp_builtins): Use if instead of #if with
	STACK_GROWS_DOWNWARD.

2015-05-21  Trevor Saunders  <tbsaunde+gcc@tbsaunde.org>

	* c-cppbuiltin.c (c_cpp_builtins): Check the value of
	STACK_GROWS_DOWNWARD rather than if it is defined.

2015-05-21  Manuel López-Ibáñez  <manu@gcc.gnu.org>
	
	PR c/52952
	* c-format.c (location_column_from_byte_offset): New.
	(location_from_offset): New.
	(struct format_wanted_type): Add offset_loc field.
	(check_format_info): Move handling of location for extra arguments
	closer to the point of warning.
	(check_format_info_main): Pass the result of location_from_offset
	to warning_at.
	(format_type_warning): Pass the result of location_from_offset
	to warning_at.

2015-05-20  Marek Polacek  <polacek@redhat.com>

	* c-omp.c (check_omp_for_incr_expr): Use BINARY_CLASS_P.

2015-05-20  Marek Polacek  <polacek@redhat.com>

	* c-ada-spec.c (dump_sloc): Use DECL_P.

2015-05-20  Marek Polacek  <polacek@redhat.com>

	* c-pragma.c: Use VAR_OR_FUNCTION_DECL_P throughout.
	* c-common.c: Likewise.

2015-05-19  David Malcolm  <dmalcolm@redhat.com>

	* c-common.h (fe_file_change): Strengthen param from
	const line_map * to const line_map_ordinary *.
	(pp_file_change): Likewise.
	* c-lex.c (fe_file_change): Likewise.
	(cb_define): Use linemap_check_ordinary when invoking
	SOURCE_LINE.
	(cb_undef): Likewise.
	* c-opts.c (c_finish_options): Use linemap_check_ordinary when
	invoking cb_file_change.
	(c_finish_options): Likewise.
	(push_command_line_include): Likewise.
	(cb_file_change): Strengthen param "new_map" from
	const line_map * to const line_map_ordinary *.
	* c-ppoutput.c (cb_define): Likewise for local "map".
	(pp_file_change): Likewise for param "map" and local "from".

2015-05-19  Mikhail Maltsev  <maltsevm@gmail.com>

	* c-common.c (shorten_compare): Use std::swap instead of explicit swaps.

2015-05-18  Tom de Vries  <tom@codesourcery.com>

	* c-common.c (build_va_arg_1): New function.
	(build_va_arg): Add address operator to va_list operand if necessary.

2015-05-15  Mikhail Maltsev  <maltsevm@gmail.com>

	PR c/48956
	* c-common.c (int_safely_convertible_to_real_p): Define.
	(unsafe_conversion_p): Check conversions involving complex types.
	(conversion_warning): Add new warning message for conversions which
	discard imaginary component.
	* c-common.h: (enum conversion_safety): Add new enumerator for such
	conversions.

2015-05-14  Marek Polacek  <polacek@redhat.com>

	PR c/66066
	PR c/66127
	* c-common.c (c_fully_fold): Pass false down to c_fully_fold_internal.
	(c_fully_fold_internal): Fold C_MAYBE_CONST_EXPRs with
	C_MAYBE_CONST_EXPR_INT_OPERANDS set.  Add FOR_INT_CONST argument and
	use it.  If FOR_INT_CONST, require that all evaluated operands be
	INTEGER_CSTs.

2015-05-12  David Malcolm  <dmalcolm@redhat.com>

	* c-common.h (warn_for_misleading_indentation): New prototype.
	* c-indentation.c: New file.
	* c.opt (Wmisleading-indentation): New option.

2015-05-12  Tom de Vries  <tom@codesourcery.com>

	PR tree-optimization/66010
	* c-common.c (build_va_arg): Don't mark ap addressable unless necessary.

2015-05-09  Jason Merrill  <jason@redhat.com>

	* c-opts.c (c_common_post_options): Also clear
	cpp_opts->cpp_warn_cxx11_compat.

	* c-common.h (enum cxx_dialect): Add cxx_unset.
	* c-common.c (cxx_dialect): Initialize to cxx_unset.
	* c-opts.c (c_common_post_options): Set C++ dialect to C++98 if unset.

	* c.opt (std=c++14): Remove Undocumented flag and experimental warning.
	(std=gnu++0x): Mark as Undocumented.
	(std=gnu++1y): Add deprecated message.

2015-05-08  Jason Merrill  <jason@redhat.com>

	* c.opt (Wc++11-compat): Make primary.  Rename var warn_cxx11_compat.
	* c-opts.c: Adjust.

	* c.opt (Wc++0x-compat): Also set cpp_warn_cxx11_compat.

2015-05-08  Marek Polacek  <polacek@redhat.com>

	PR c/64918
	* c.opt (Woverride-init-side-effects): New option.

2015-05-07  Marek Polacek  <polacek@redhat.com>

	PR c/65179
	* c-common.c (c_fully_fold_internal): Warn when left shifting a
	negative value.
	* c.opt (Wshift-negative-value): New option.
	* c-opts.c (c_common_post_options): Set warn_shift_negative_value
	when -Wextra and C99/C++11 mode.

2015-05-07  Marek Polacek  <polacek@redhat.com>
	    Martin Uecker  <uecker@eecs.berkeley.edu>

	* c-ubsan.c (ubsan_instrument_bounds): Don't skip instrumenting
	flexible member array-like members if SANITIZE_BOUNDS_STRICT.

2015-05-05  Jason Merrill  <jason@redhat.com>

	* c.opt (Wterminate): New.

2015-04-30  Marek Polacek  <polacek@redhat.com>

	* c-common.c (maybe_warn_bool_compare): When comparing with 0/1,
	require that the non-constant be of a boolean type.

2015-04-29  Josh Triplett  <josh@joshtriplett.org>

	* c-common.c (handle_section_attribute): Refactor to reduce
	nesting and distinguish between error cases.

2015-04-29  Marek Polacek  <polacek@redhat.com>

	PR c/64610
	* c-common.c (maybe_warn_bool_compare): Warn when comparing a boolean
	with 0/1.

2015-04-29  Jakub Jelinek  <jakub@redhat.com>

	* c-common.h (omp_clause_mask): Unconditionally define as a class.
	Use uint64_t instead of unsigned HOST_WIDE_INT and 64 instead of
	HOST_BITS_PER_WIDE_INT.

2015-04-28  Tom de Vries  <tom@codesourcery.com>

	PR tree-optimization/65887
	* c-common.c (build_va_arg): Mark va_arg ap argument as addressable.

2015-04-28  Eric Botcazou  <ebotcazou@adacore.com>
	    Pierre-Marie de Rodat  <derodat@adacore.com>

	* c-ada-spec.c (in_function): Delete.
	(dump_generic_ada_node): Do not change in_function and remove the
	redundant code dealing with it.
	(print_ada_declaration): Do not change in_function.  Use INDENT_INCR.
	(print_ada_methods): Output the static member functions in a nested
	package after the regular methods as well as associated renamings.

2015-04-24  Marek Polacek  <polacek@redhat.com>

	PR c/65830
	* c-common.c (c_fully_fold_internal): Use OPT_Wshift_count_negative
	and OPT_Wshift_count_overflow.

	PR c/63357
	* c-common.c (warn_logical_operator): Warn if the operands have the
	same expressions.

2015-04-24  Marek Polacek  <polacek@redhat.com>

	PR c/61534
	* c-common.c (warn_logical_operator): Bail if either operand comes
	from a macro expansion.

2015-04-10  Bernhard Reutner-Fischer  <aldot@gcc.gnu.org>

	PR target/55143
	* c-common.c (c_default_pointer_mode): Add definition.
	* c-common.h (c_default_pointer_mode): Add declaration.

2015-03-11  Jakub Jelinek  <jakub@redhat.com>

	* c-common.c (c_common_nodes_and_builtins): Don't call xstrdup
	on record_builtin_type argument.

2015-03-10  Jakub Jelinek  <jakub@redhat.com>

	PR c/65120
	* c-common.c (warn_logical_not_parentheses): Don't warn for
	!x == 0 or !x != 0.

2015-03-07  Marek Polacek  <polacek@redhat.com>

	PR sanitizer/65280
	* c-ubsan.c (ubsan_instrument_bounds): Check for COMPONENT_REF
	before trying to figure out whether we have a flexible array member.

2015-03-06  Eric Botcazou  <ebotcazou@adacore.com>
            Jonathan Wakely  <jwakely.gcc@gmail.com>

	* c-ada-spec.c (dump_ada_double_name): Fix pasto.

2015-03-05  Eric Botcazou  <ebotcazou@adacore.com>

	PR ada/65319
	* c-ada-spec.c (print_destructor): Remove obsolete code.

2015-03-01  Eric Botcazou  <ebotcazou@adacore.com>

	* c-ada-spec.c (is_tagged_type): Add guard for DECL_VINDEX.
	(dump_template_types): Adjust DECL_TEMPLATE_INSTANTIATIONS and
	DECL_TEMPLATE_RESULT emulations.
	(dump_ada_template)): Add guard for TYPE_METHODS.

2015-02-27  Marek Polacek  <polacek@redhat.com>

	PR c/65040
	* c.opt (Wformat-signedness): Don't enable by -Wformat=2.

2015-02-27  Kai Tietz  <ktietz@redhat.com>

	PR c/35330
	* c-pragma.c (handle_pragma_weak): Do not try to create
	weak/alias of declarations not being function, or variable
	declarations.

2015-02-24  Thomas Schwinge  <thomas@codesourcery.com>

	PR libgomp/64625
	* c-common.c (DEF_FUNCTION_TYPE_VAR_8, DEF_FUNCTION_TYPE_VAR_12):
	Remove macros.
	(DEF_FUNCTION_TYPE_VAR_7, DEF_FUNCTION_TYPE_VAR_11): New macros.

2015-02-16  Marek Polacek  <polacek@redhat.com>

	PR c/65066
	* c-format.c (check_format_types): Handle null param.

2015-02-13  Marek Polacek  <polacek@redhat.com>

	PR c/65040
	* c-format.c (check_format_types): Don't warn about different
	signedness if the original value is in the range of WANTED_TYPE.

2015-02-12  Jason Merrill  <jason@redhat.com>

	PR c++/64956
	* c-opts.c (c_common_post_options): Change flag_abi_version from 0
	to the current highest version.
	* c-cppbuiltin.c (c_cpp_builtins): Assert that it isn't 0.

2015-02-04  Jakub Jelinek  <jakub@redhat.com>

	PR c/64824
	PR c/64868
	* c-omp.c (c_finish_omp_atomic): Use TRUNC_DIV_EXPR
	instead of RDIV_EXPR.  Use build_binary_op instead of
	build2_loc.

2015-01-30  Joseph Myers  <joseph@codesourcery.com>

	* c-opts.c, c-pch.c, cppspec.c: All callers of fatal_error changed
	to pass input_location as first argument.

2015-01-23  Tom de Vries  <tom@codesourcery.com>

	PR libgomp/64672
	* c.opt (fopenacc): Mark as LTO option.

2015-01-23  Tom de Vries  <tom@codesourcery.com>

	PR libgomp/64707
	* c.opt (fopenmp): Mark as LTO option.

2015-01-21  Jakub Jelinek  <jakub@redhat.com>

	PR c/63307
	* cilk.c (fill_decls_vec): Only put decls into vector v.                                                                                   
	(compare_decls): Fix up formatting.

2015-01-21  Igor Zamyatin  <igor.zamyatin@intel.com>

	PR c/63307
	* cilk.c: Include vec.h.
	(struct cilk_decls): New structure.
	(wrapper_parm_cb): Split this function to...
	(fill_decls_vec): ...this...
	(create_parm_list): ...and this.
	(compare_decls): New function.
	(for_local_cb): Remove.
	(wrapper_local_cb): Ditto.
	(build_wrapper_type): For now first traverse and fill vector of
	declarations then sort it and then deal with sorted vector.
	(cilk_outline): Ditto.
	(declare_one_free_variable): Ditto.

2015-01-21  Jason Merrill  <jason@redhat.com>

	PR c++/64629
	* c-format.c (check_format_arg): Call decl_constant_value.

2015-01-19  Martin Liska  <mliska@suse.cz>

	* c-common.c (handle_noicf_attribute): New function.

2015-01-15  Thomas Schwinge  <thomas@codesourcery.com>
	    Bernd Schmidt  <bernds@codesourcery.com>
	    James Norris  <jnorris@codesourcery.com>
	    Cesar Philippidis  <cesar@codesourcery.com>
	    Ilmir Usmanov  <i.usmanov@samsung.com>
	    Jakub Jelinek  <jakub@redhat.com>

	* c.opt (fopenacc): New option.
	* c-cppbuiltin.c (c_cpp_builtins): Conditionally define _OPENACC.
	* c-common.c (DEF_FUNCTION_TYPE_VAR_8, DEF_FUNCTION_TYPE_VAR_12):
	New macros.
	* c-common.h (c_finish_oacc_wait): New prototype.
	* c-omp.c: Include "omp-low.h" and "gomp-constants.h".
	(c_finish_oacc_wait): New function.
	* c-pragma.c (oacc_pragmas): New variable.
	(c_pp_lookup_pragma, init_pragma): Handle it.
	* c-pragma.h (enum pragma_kind): Add PRAGMA_OACC_CACHE,
	PRAGMA_OACC_DATA, PRAGMA_OACC_ENTER_DATA, PRAGMA_OACC_EXIT_DATA,
	PRAGMA_OACC_KERNELS, PRAGMA_OACC_LOOP, PRAGMA_OACC_PARALLEL,
	PRAGMA_OACC_UPDATE, PRAGMA_OACC_WAIT.
	(enum pragma_omp_clause): Add PRAGMA_OACC_CLAUSE_ASYNC,
	PRAGMA_OACC_CLAUSE_AUTO, PRAGMA_OACC_CLAUSE_COLLAPSE,
	PRAGMA_OACC_CLAUSE_COPY, PRAGMA_OACC_CLAUSE_COPYIN,
	PRAGMA_OACC_CLAUSE_COPYOUT, PRAGMA_OACC_CLAUSE_CREATE,
	PRAGMA_OACC_CLAUSE_DELETE, PRAGMA_OACC_CLAUSE_DEVICE,
	PRAGMA_OACC_CLAUSE_DEVICEPTR, PRAGMA_OACC_CLAUSE_FIRSTPRIVATE,
	PRAGMA_OACC_CLAUSE_GANG, PRAGMA_OACC_CLAUSE_HOST,
	PRAGMA_OACC_CLAUSE_IF, PRAGMA_OACC_CLAUSE_NUM_GANGS,
	PRAGMA_OACC_CLAUSE_NUM_WORKERS, PRAGMA_OACC_CLAUSE_PRESENT,
	PRAGMA_OACC_CLAUSE_PRESENT_OR_COPY,
	PRAGMA_OACC_CLAUSE_PRESENT_OR_COPYIN,
	PRAGMA_OACC_CLAUSE_PRESENT_OR_COPYOUT,
	PRAGMA_OACC_CLAUSE_PRESENT_OR_CREATE, PRAGMA_OACC_CLAUSE_PRIVATE,
	PRAGMA_OACC_CLAUSE_REDUCTION, PRAGMA_OACC_CLAUSE_SELF,
	PRAGMA_OACC_CLAUSE_SEQ, PRAGMA_OACC_CLAUSE_VECTOR,
	PRAGMA_OACC_CLAUSE_VECTOR_LENGTH, PRAGMA_OACC_CLAUSE_WAIT,
	PRAGMA_OACC_CLAUSE_WORKER.

2015-01-14  Marcos Diaz <marcos.diaz@tallertechnologies.com>

	* c-cppbuiltin.c (c_cpp_builtins): New cpp define __SSP_EXPLICIT__
	for the new option fstack-protector_explicit.
	* c-common.c (c_common_attribute_table): Add stack_protect attribute.
	(handle_stack_protect_attribute): New function.

2015-01-13  Martin Uecker <uecker@eecs.berkeley.edu>

	* c.opt: New option -Warray-bounds=.

2015-01-09  Michael Collison  <michael.collison@linaro.org>

	* array-notation-common.c: Include hash-set.h, machmode.h,
	vec.h, double-int.h, input.h, alias.h, symtab.h, options.h
	fold-const.h, wide-int.h, and inchash.h due to flattening of tree.h.
	* c-ada-spec.c: Ditto.
	* c-cilkplus.c: Ditto.
	* c-common.c: Include input.h due to flattening of tree.h.
	Define macro GCC_C_COMMON_C.
	* c-common.h: Flatten tree.h header files into c-common.h.
	Remove include of tree-core.h.
	* c-cppbuiltin.c: Include hash-set.h, machmode.h,
	vec.h, double-int.h, input.h, alias.h, symtab.h, options.h
	fold-const.h, wide-int.h, and inchash.h due to
	flattening of tree.h.
	* c-dump.c: Ditto.
	* c-format.c: Flatten tree.h header files into c-common.h.
	* c-cppbuiltin.c: Include hash-set.h, machmode.h,
	vec.h, double-int.h, input.h, alias.h, symtab.h, options.h
	fold-const.h, wide-int.h, and inchash.h due to
	flattening of tree.h.
	* c-dump.c: Include hash-set.h, machmode.h,
	vec.h, double-int.h, input.h, alias.h, symtab.h, options.h
	fold-const.h, wide-int.h, and inchash.h due to
	flattening of tree.h.
	* c-format.c: Include hash-set.h, machmode.h,
	vec.h, double-int.h, input.h, alias.h, symtab.h, options.h
	fold-const.h, wide-int.h, inchash.h and real.h due to
	flattening of tree.h.
	* c-gimplify.c: Include hash-set.h, machmode.h,
	vec.h, double-int.h, input.h, alias.h, symtab.h, options.h
	fold-const.h, wide-int.h, and inchash.h due to
	flattening of tree.h.
	* cilk.c: Ditto.
	* c-lex.c: Ditto.
	* c-omp.c: Ditto.
	* c-opts.c: Ditto.
	* c-pch.c: Ditto.
	* c-ppoutput.c: Ditto.
	* c-pragma.c: Ditto.
	* c-pretty-print.c: Ditto.
	* c-semantics.c: Ditto.
	* c-ubsan.c: Ditto.
	* stub-objc.c: Ditto.

2015-01-08  Jason Merrill  <jason@redhat.com>

	* c-ubsan.c (ubsan_maybe_instrument_array_ref): Use
	do_ubsan_in_current_function.
	(ubsan_maybe_instrument_reference_or_call): Likewise.
	* c-ubsan.h: Declare it.

2015-01-08  Mike Stump  <mikestump@comcast.net>

	* c-common.c (c_common_attribute_table): Add no_sanitize_thread.

2015-01-07  Marek Polacek  <polacek@redhat.com>

	PR c/64440
	* c-common.c (c_fully_fold_internal): Warn for division and modulo
	if orig_op1 isn't INTEGER_CST, op1 is INTEGER_CST and is zero.

2015-01-05  Trevor Saunders  <tsaunders@mozilla.com>

	PR c++/31397
	* c.opt (Wsuggest-override): New option.

2015-01-05  Jakub Jelinek  <jakub@redhat.com>

	Update copyright years.

2015-01-05  Marek Polacek  <polacek@redhat.com>

	PR c/64423
	* c-common.c (warn_array_subscript_with_type_char): Add location_t
	parameter.  Use it.
	* c-common.h (warn_array_subscript_with_type_char): Update
	declaration.

2014-12-20  Edward Smith-Rowland  <3dw4rd@verizon.net>

	* c-cppbuiltin.c (__cpp_sized_deallocation): Uncomment and move macro.
	Control macro with flag_sized_deallocation.

2014-12-20  Martin Uecker <uecker@eecs.berkeley.edu>

	* c.opt (Wdiscarded-array-qualifiers): New option.

2014-12-19  Jakub Jelinek  <jakub@redhat.com>

	PR preprocessor/63831
	* c-cppbuiltin.c (c_cpp_builtins): Don't define __has_attribute
	and __has_cpp_attribute here.
	* c-ppoutput.c (init_pp_output): Set cb->has_attribute to
	c_common_has_attribute.
	* c-common.h (c_common_has_attribute): New prototype.
	* c-lex.c (init_c_lex): Set cb->has_attribute to
	c_common_has_attribute instead of cb_has_attribute.
	(get_token_no_padding): New function.
	(cb_has_attribute): Renamed to ...
	(c_common_has_attribute): ... this.  No longer static.  Use
	get_token_no_padding, require ()s, don't build TREE_LIST
	unnecessarily, fix up formatting, adjust diagnostics, call
	init_attributes.

2014-12-15  Jason Merrill  <jason@redhat.com>

	* c.opt (-fsized-deallocation, -Wc++14-compat): New.
	(-Wsized-deallocation): New.
	* c-opts.c (c_common_post_options): -fsized-deallocation defaults
	to on in C++14 and up.

2014-12-11  Jason Merrill  <jason@redhat.com>

	* c-cppbuiltin.c (c_cpp_builtins): Enable C++14 __cpp_constexpr.

	* c-cppbuiltin.c (c_cpp_builtins): Define __cpp_runtime_arrays if
	we aren't complaining about VLAs.

2014-12-06  Marek Polacek  <polacek@redhat.com>

	PR tree-optimization/64183
	* c-gimplify.c (c_gimplify_expr): Don't convert the RHS of a
	shift-expression if it is integer_type_node.  Use types_compatible_p.

2014-11-29  Jakub Jelinek  <jakub@redhat.com>

	* c-common.c (convert_vector_to_pointer_for_subscript): Remove NULL
	last argument from create_tmp_var_raw and create_tmp_var calls.
	* cilk.c (gimplify_cilk_spawn): Likewise.
	* c-omp.c (c_finish_omp_atomic): Likewise.

2014-11-28  Marek Polacek  <polacek@redhat.com>

	* c-ubsan.c (ubsan_instrument_shift): Use op1_utype for MINUS_EXPR
	instead of unsigned_type_node.

2014-11-28  Marek Polacek  <polacek@redhat.com>

	PR c/63862
	* c-ubsan.c (ubsan_instrument_shift): Change the type of a MINUS_EXPR
	to op1_utype.
	* c-gimplify.c (c_gimplify_expr): Convert right operand of a shift
	expression to unsigned_type_node.

2014-11-20  Mark Wielaard  <mjw@redhat.com>

	PR debug/38757
	* c-opts.c (set_std_c89): Set lang_hooks.name.
	(set_std_c99): Likewise.
	(set_std_c11): Likewise.
	(set_std_cxx98): Likewise.
	(set_std_cxx11): Likewise.
	(set_std_cxx14): Likewise.
	(set_std_cxx1z): Likewise.

2014-11-21  Jakub Jelinek  <jakub@redhat.com>

	PR target/63764
	* c-common.h (convert_vector_to_pointer_for_subscript): Change
	return type to bool.
	* c-common.c: Include gimple-expr.h.
	(convert_vector_to_pointer_for_subscript): Change return type to
	bool.  If *vecp is not lvalue_p and has VECTOR_TYPE, return true
	and copy it into a TARGET_EXPR and use that instead of *vecp
	directly.

2014-11-19  David Malcolm  <dmalcolm@redhat.com>

	Merger of git branch "gimple-classes-v2-option-3".
	* ChangeLog.gimple-classes: New.
	* c-gimplify.c (add_block_to_enclosing): Strengthen local "stack"
	from being just a vec<gimple> to a vec<gbind *>.

2014-11-18  Jakub Jelinek  <jakub@redhat.com>

	PR sanitizer/63813
	* c-ubsan.c (ubsan_maybe_instrument_reference_or_call): Change type
	argument to ptype, set type to TREE_TYPE (ptype).  Don't call
	get_pointer_alignment for non-pointers.  Use ptype, or if it is
	reference type, corresponding pointer type, as type of kind
	argument.
	(ubsan_maybe_instrument_reference,
	ubsan_maybe_instrument_member_call): Adjust callers.

2014-11-15  Marek Polacek  <polacek@redhat.com>

	PR middle-end/63884
	* array-notation-common.c (is_sec_implicit_index_fn): Return false
	for NULL fndecl.
	(extract_array_notation_exprs): Return for NULL node.

2014-11-12  Joseph Myers  <joseph@codesourcery.com>

	* c-cppbuiltin.c (c_cpp_builtins_optimize_pragma): Define and
	undefine __NO_MATH_ERRNO__ based on changes to -fmath-errno state.

2014-11-12  Jakub Jelinek  <jakub@redhat.com>

	PR c/59708
	* c-common.c (check_builtin_function_arguments): Handle
	BUILT_IN_{ADD,SUB,MUL}_OVERFLOW.

2014-11-10  Andi Kleen  <ak@linux.intel.com>

	PR c/60804
	* c-common.h (check_no_cilk): Declare.
	* cilk.c (get_error_location): New function.
	(check_no_cilk): Dito.

2014-11-10  Andi Kleen  <ak@linux.intel.com>

	* cilk.c (recognize_spawn): Use expression location
	for error message.

2014-11-10  Paolo Carlini  <paolo.carlini@oracle.com>

	* c.opt ([Wshift-count-negative, Wshift-count-overflow]): Add.

2014-11-10  Edward Smith-Rowland  <3dw4rd@verizon.net>

	* c-cppbuiltin.c (__has_attribute, __has_cpp_attribute): New macros;
	(__cpp_rtti, __cpp_exceptions): New macros for C++98;
	(__cpp_range_based_for, __cpp_initializer_lists,
	__cpp_delegating_constructors, __cpp_nsdmi,
	__cpp_inheriting_constructors, __cpp_ref_qualifiers): New macros
	for C++11; (__cpp_attribute_deprecated): Remove in favor of
	__has_cpp_attribute.
	* c-lex.c (cb_has_attribute): New callback CPP function;
	(init_c_lex): Set has_attribute callback.

2014-11-04  Richard Biener  <rguenther@suse.de>

	* c-common.c (shorten_compare): Do not shorten mixed
	DFP and non-DFP compares.

2014-11-01  Edward Smith-Rowland  <3dw4rd@verizon.net>

	* g++.dg/cpp1y/feat-cxx11.C: Commentary and rearrangement of tests.
	* g++.dg/cpp1y/feat-cxx11-neg.C: Add aggregate NSDMI test.
	Commentary and rearrangement of tests.
	* g++.dg/cpp1y/feat-cxx14.C: Enable aggregate NSDMI test.
	Commentary and rearrangement of tests.
	* g++.dg/cpp1y/feat-cxx98-neg.C: Ditto
	* g++.dg/cpp1y/feat-cxx98.C: Commentary.

2014-10-29  Richard Sandiford  <richard.sandiford@arm.com>

	* c-common.c, c-common.h, c-cppbuiltin.c, c-lex.c: Remove redundant
	enum from machine_mode.

2014-10-28  Andrew MacLeod  <amacleod@redhat.com>

	* c-common.c: Adjust include files.
	* c-gimplify.c: Ditto.
	* cilk.c: Ditto.
	* c-pragma.c: Ditto.
	* c-ubsan.c: Ditto.

2014-10-27  Andrew MacLeod  <amacleod@redhat.com>

	* c-gimplify.c: Adjust include files.

2014-10-26  Manuel López-Ibáñez  <manu@gcc.gnu.org>

	PR c++/53061
	* c-opts.c (c_common_diagnostics_set_defaults): Renamed from
	c_common_initialize_diagnostics.
	* c-common.h: Likewise.

2014-10-24  Marek Polacek  <polacek@redhat.com>

	PR c/56980
	* c-pretty-print.c (c_pretty_printer::simple_type_specifier): Don't
	print "struct"/"union"/"enum" for typedefed names.

2014-10-23  Marek Polacek  <polacek@redhat.com>

	* c-ubsan.c (ubsan_instrument_shift): Perform the MINUS_EXPR
	in unsigned type.

2014-10-22  Jakub Jelinek  <jakub@redhat.com>
	    Yury Gribov  <y.gribov@samsung.com>

	* c-ubsan.c (ubsan_instrument_division, ubsan_instrument_shift,
	ubsan_instrument_vla): Check bits in flag_sanitize_recover bitmask
	instead of flag_sanitize_recover as bool flag.

2014-10-21  Kirill Yukhin  <kirill.yukhin@intel.com>

	* cilk.c: Revert previous change.

2014-10-20  Igor Zamyatin  <igor.zamyatin@intel.com>

	PR c/63307
	* cilk.c: Include vec.h.
	(struct cilk_decls): New structure.
	(wrapper_parm_cb): Split this function to...
	(fill_decls_vec): ...this...
	(create_parm_list): ...and this.
	(compare_decls): New function.
	(for_local_cb): Remove.
	(wrapper_local_cb): Ditto.
	(build_wrapper_type): For now first traverse and fill vector of
	declarations then sort it and then deal with sorted vector.
	(cilk_outline): Ditto.
	(declare_one_free_variable): Ditto.

2014-10-17  Marek Polacek  <polacek@redhat.com>

	* c-opts.c (c_common_post_options): Set warn_implicit_int.
	* c.opt (Wimplicit-int): Initialize to -1.

2014-10-16  Andrew MacLeod  <amacleod@redhat.com>

	* c-pragma.c: Adjust include files.
	* c-semantics.c: Likewise.

2014-10-16  DJ Delorie  <dj@redhat.com>

	* c-cppbuiltin.c (cpp_atomic_builtins): Don't assume pointers are
	multiples of bytes.

2014-10-14  Jason Merrill  <jason@redhat.com>

	PR c++/63455
	* c-common.h (CPP_PREPARSED_EXPR): New.
	(N_CP_TTYPES): Adjust.

2014-10-15  Marek Polacek  <polacek@redhat.com>

	* c-opts.c (c_common_init_options): Make -std=gnu11 the default for C.

2014-10-14  DJ Delorie  <dj@redhat.com>

	* c-pretty-print.c (pp_c_integer_constant): Check for all __intN
	types, not just __int128.
	* c-cppbuiltin.c (c_cpp_builtins): Add builtins for all __intN
	types, not just __int128.
	(cpp_atomic_builtins): Round pointer sizes up.
	(type_suffix): Use type precision, not specific types.
	* c-common.c (c_common_reswords): Remove __int128 special case.
	(c_common_type_for_size): Check for all __intN types, not just
	__int128.
	(c_common_type_for_mode): Likewise.
	(c_common_signed_or_unsigned_type): Likewise.
	(c_build_bitfield_integer_type): Likewise.
	(c_common_nodes_and_builtins): Likewise.
	(keyword_begins_type_specifier): Likewise.
	* c-common.h (rid): Remove RID_INT128 and add RID_INT_N_* for all
	__intN variants.

2014-10-12  Trevor Saunders  <tsaunders@mozilla.com>

	* c-common.c: Use hash_table instead of hashtab.

2014-10-06  Edward Smith-Rowland  <3dw4rd@verizon.net>

	* c-cppbuiltin.c: Move __cpp_attribute_deprecated to the
	C++11 section.

2014-10-03  Marc Glisse  <marc.glisse@inria.fr>

	PR c++/54427
	PR c++/57198
	PR c++/58845
	* c-common.c (warn_logical_operator): Punt for vectors.

2014-10-01  Edward Smith-Rowland  <3dw4rd@verizon.net>

	Implement SD-6: SG10 Feature Test Recommendations
	* c-cppbuiltin.c (c_cpp_builtins()): Define language feature
	macros and the __has_header macro.

2014-09-30  Jason Merrill  <jason@redhat.com>

	* c-common.h (enum rid): Add RID_IS_TRIVIALLY_ASSIGNABLE and
	RID_IS_TRIVIALLY_CONSTRUCTIBLE.
	* c-common.c (c_common_reswords): Add __is_trivially_copyable.

	* c-common.h (enum rid): Add RID_IS_TRIVIALLY_COPYABLE.
	* c-common.c (c_common_reswords): Add __is_trivially_copyable.

	* c-common.h (enum rid): Remove RID_IS_CONVERTIBLE_TO.
	* c-common.c (c_common_reswords): Remove __is_convertible_to.

2014-09-24  Marek Polacek  <polacek@redhat.com>

	PR c/61405
	PR c/53874
	* c-common.h (struct c_common_resword): Don't define CPP_KEYWORD.

2014-09-23  Andi Kleen  <ak@linux.intel.com>

	* c-common.c (handle_no_reorder_attribute): New function.
	(c_common_attribute_table): Add no_reorder attribute.

2014-09-22  Joseph Myers  <joseph@codesourcery.com>

	* c-cppbuiltin.c (c_cpp_builtins): Define
	__LIBGCC_*_EXCESS_PRECISION__ macros for supported floating-point
	modes.

2014-09-18  Joseph Myers  <joseph@codesourcery.com>

	* c-cppbuiltin.c (c_cpp_builtins): Define __LIBGCC_*_FUNC_EXT__
	for supported floating-point modes.

2014-09-15  Manuel López-Ibáñez  <manu@gcc.gnu.org>

	* c.opt (Wpsabi): Use LangEnabledBy.
	* c-opts.c (c_common_handle_option): Do not handle here.

2014-09-12  Joseph Myers  <joseph@codesourcery.com>

	* c-cppbuiltin.c (c_cpp_builtins): Define __LIBGCC_HAS_%s_MODE__
	macros for floating-point modes.

2014-09-11  Marc Glisse  <marc.glisse@inria.fr>

	PR target/58757
	* c-cppbuiltin.c (builtin_define_float_constants): Correct
	__*_DENORM_MIN__ without denormals.

2014-09-10  Jakub Jelinek  <jakub@redhat.com>

	* c-ubsan.c (ubsan_instrument_division, ubsan_instrument_shift,
	ubsan_instrument_vla, ubsan_instrument_return): Adjust
	ubsan_create_data callers.
	(ubsan_instrument_bounds): Don't emit UBSAN_BOUNDS at all if
	index is constant or BIT_AND_EXPR with constant mask and is
	small enough for the bound.
	* c-gimplify.c (ubsan_walk_array_refs_r): For ADDR_EXPR of
	ARRAY_REF, make sure the inner ARRAY_REF is not walked again.

2014-09-09  Manuel López-Ibáñez  <manu@gcc.gnu.org>

	* c.opt: Add CppReason to various flags.
	(Wdate-time): Re-sort.
	* c-common.c: Include c-common.h earlier.
	(struct reason_option_codes_t): Delete.
	(c_option_controlling_cpp_error): Prefix global type and struct
	with cpp_.

2014-09-09  Manuel López-Ibáñez  <manu@gcc.gnu.org>

	* c.opt	(Wnormalized): New.
	(Wnormalized=): Use Enum and Reject Negative.
	* c-opts.c (c_common_handle_option): Do not handle Wnormalized here.

2014-09-08  Joseph Myers  <joseph@codesourcery.com>

	* c-cppbuiltin.c (c_cpp_builtins): Define macros for mantissa
	digits of floating-point modes if -fbuilding-libgcc.

2014-09-05  Joseph Myers  <joseph@codesourcery.com>

	* c-cppbuiltin.c (c_cpp_builtins): Also define
	__LIBGCC_EH_TABLES_CAN_BE_READ_ONLY__,
	__LIBGCC_EH_FRAME_SECTION_NAME__, __LIBGCC_JCR_SECTION_NAME__,
	__LIBGCC_CTORS_SECTION_ASM_OP__, __LIBGCC_DTORS_SECTION_ASM_OP__,
	__LIBGCC_TEXT_SECTION_ASM_OP__, __LIBGCC_INIT_SECTION_ASM_OP__,
	__LIBGCC_INIT_ARRAY_SECTION_ASM_OP__,
	__LIBGCC_STACK_GROWS_DOWNWARD__,
	__LIBGCC_DONT_USE_BUILTIN_SETJMP__,
	__LIBGCC_DWARF_ALT_FRAME_RETURN_COLUMN__,
	__LIBGCC_DWARF_FRAME_REGISTERS__,
	__LIBGCC_EH_RETURN_STACKADJ_RTX__, __LIBGCC_JMP_BUF_SIZE__,
	__LIBGCC_STACK_POINTER_REGNUM__ and
	__LIBGCC_VTABLE_USES_DESCRIPTORS__ for -fbuilding-libgcc.
	(builtin_define_with_value): Handle backslash-escaping in string
	macro values.

2014-09-05  Richard Biener  <rguenther@suse.de>

	PR middle-end/63148
	* c-format.c (check_format_arg): Properly handle
	effectively signed POINTER_PLUS_EXPR offset.

2014-09-04  Manuel López-Ibáñez  <manu@gcc.gnu.org>

	* c.opt (Wc90-c99-compat,Wc++-compat,Wcomment,Wendif-labels,
	Winvalid-pch,Wlong-long,Wmissing-include-dirs,Wmultichar,Wpedantic,
	(Wdate-time,Wtraditional,Wundef,Wvariadic-macros): Add CPP, Var
	and Init.
	* c-opts.c (c_common_handle_option): Do not handle here.
	(sanitize_cpp_opts): Likewise.
	* c-common.c (struct reason_option_codes_t): Handle
	CPP_W_C90_C99_COMPAT and CPP_W_PEDANTIC.

2014-09-03  Marek Polacek  <polacek@redhat.com>

	* c.opt (Wlogical-not-parentheses): Enable by -Wall.

2014-09-02  Jakub Jelinek  <jakub@redhat.com>
	    Balaji V. Iyer  <balaji.v.iyer@intel.com>
	    Igor Zamyatin  <igor.zamyatin@intel.com>

	* c-cilkplus.c (cilk_for_number_of_iterations): New function.
	* c-common.c (c_common_reswords): Added _Cilk_for.
	* c-common.h (enum rid): Added RID_CILK_FOR.
	(cilk_for_number_of_iterations): Add declaration.
	* c-omp.c (c_finish_omp_for): Added checks for CILK_SIMD and
	CILK_FOR.
	* c-pragma.c (init_pragma): Register "grainsize" pragma.
	* c-pragma.h (enum pragma_kind): Add PRAGMA_CILK_GRAINSIZE.

2014-08-29  Manuel López-Ibáñez  <manu@gcc.gnu.org>

	* c.opt (Wbuiltin-macro-redefined,Wdeprecated,Wendif-labels,
	Winvalid-pch,Wliteral-suffix,Wmissing-include-dirs,Wtrigraphs,
	Wundef): Use CPP, Var and Init.
	* c-opts.c (c_common_handle_option): Do not handle the above flags here.

2014-08-29  Manuel López-Ibáñez  <manu@gcc.gnu.org>

	* c.opt (Wbuiltin-macro-redefined): Use CPP, Var and Init.
	* c-opts.c (c_common_handle_option): Do not handle here.

2014-08-25  Jason Merrill  <jason@redhat.com>

	* c.opt: Change -std=c++1y and -std=gnu++1y to be aliases for
	-std=c++14 and -std=gnu++14, rather than the reverse.
	* c-opts.c (c_common_handle_option): Change OPT_std_c__1y and
	OPT_std_gnu__1y to OPT_std_c__14 and OPT_std_gnu__14.
	* c-common.h (cxx_dialect): Remove cxx1y.

2014-08-23  Edward Smith-Rowland  <3dw4rd@verizon.net>

	* c-common.h (enum cxx_dialect): Add cxx14.
	* c-opts.c (set_std_cxx1y): Rename to set_std_cxx14; Use cxx14.
	* c-ubsan.c (ubsan_instrument_shift): Change comment and logic from
	cxx_dialect == cxx11 || cxx_dialect == cxx1y to cxx_dialect >= cxx11.

2014-08-22  Jason Merrill  <jason@redhat.com>

	* c.opt (std=gnu++17): Fix alias.

2014-08-22  Marek Polacek  <polacek@redhat.com>

	PR c++/62199
	* c-common.c (warn_logical_not_parentheses): Don't check LHS.  Don't
	check for vector types.  Drop LHS argument.
	* c-common.h (warn_logical_not_parentheses): Adjust.

2014-08-22  Manuel López-Ibáñez  <manu@gcc.gnu.org>

	* c.opt (Wcomment): Use CPP, Var and LangEnabledBy.
	(Wmultichar): Likewise.
	(Wdate-time): Use C-family languages instead of Common. Use CPP
	and Var.
	* c-opts.c (c_common_handle_option): Do not handle the above
	options here.
	(sanitize_cpp_opts): Likewise.

2014-08-21  Manuel López-Ibáñez  <manu@gcc.gnu.org>

	PR fortran/44054
	* c-opts.c: Include tree-diagnostics.h.
	(c_diagnostic_finalizer): New.
	(c_common_initialize_diagnostics): Use it.

2014-08-20  Manuel López-Ibáñez  <manu@gcc.gnu.org>

	PR preprocessor/51303
	* c-common.c (struct reason_option_codes_t option_codes):
	Add CPP_W_MISSING_INCLUDE_DIRS. Sort alphabetically.

2014-08-20  Manuel López-Ibáñez  <manu@gcc.gnu.org>

	PR c/60975
	PR c/53063
	* c.opt (Wvariadic-macros): Use CPP and LangEnabledBy.
	* c-opts.c (c_common_handle_option): Call cpp_handle_option_auto.
	(c_common_post_options): Call init_global_opts_from_cpp.
	(sanitize_cpp_opts): Do not handle Wvariadic-macros here.

2014-08-19  Marek Polacek  <polacek@redhat.com>

	PR c++/62153
	* c-common.c (maybe_warn_bool_compare): New function.
	* c-common.h (maybe_warn_bool_compare): Declare.
	* c.opt (Wbool-compare): New option.

2014-08-19  Marek Polacek  <polacek@redhat.com>

	* c.opt (Wc99-c11-compat): New option.

2014-08-19  Marek Polacek  <polacek@redhat.com>

	* c-opts.c (sanitize_cpp_opts): Make warn_long_long be set according
	to warn_c90_c99_compat.
	* c.opt (Wc90-c99-compat, Wdeclaration-after-statement): Initialize
	to -1.

2014-08-19  Manuel López-Ibáñez  <manu@gcc.gnu.org>
	    Steven Bosscher  <steven@gcc.gnu.org>

	PR c/52952
	* c-format.c: Add extra_arg_loc and format_string_loc to struct
	format_check_results.
	(check_function_format): Use true and add comment for boolean
	argument.
	(finish_dollar_format_checking): Use explicit location when warning.
	(check_format_info): Likewise.
	(check_format_arg): Set extra_arg_loc and format_string_loc.
	(check_format_info_main): Use explicit location when warning.
	(check_format_types): Pass explicit location.
	(format_type_warning): Likewise.

2014-08-15  Manuel López-Ibáñez  <manu@gcc.gnu.org>

	PR fortran/44054
	* c-format.c: Handle Fortran flags.

2014-08-12  Igor Zamyatin  <igor.zamyatin@intel.com>

	PR other/61962
	* array-notation-common.c (find_rank): Added handling for other
	types of references.

2014-08-10  Marek Polacek  <polacek@redhat.com>

	PR c/51849
	* c-opts.c (sanitize_cpp_opts): Pass warn_c90_c99_compat to libcpp.
	* c.opt (Wc90-c99-compat): Add option.

2014-08-07  Trevor Saunders  <tsaunders@mozilla.com>

	* c-gimplify.c, cilk.c: Remove includes of pointer-set.h.

2014-08-03  Marek Polacek  <polacek@redhat.com>

	* c-common.c (check_case_value):  Add location_t parameter.  Use it.
	(c_add_case_label): Pass loc to check_case_value.

2014-08-02  Trevor Saunders  <tsaunders@mozilla.com>

	* cilk.c: Use hash_map instead of pointer_map.

2014-08-02  Trevor Saunders  <tsaunders@mozilla.com>

	* c-gimplify.c: Use hash_set instead of pointer_set.

2014-08-01  Igor Zamyatin  <igor.zamyatin@intel.com>

	PR middle-end/61455
	* array-notation-common.c (extract_array_notation_exprs): Handling
	of DECL_EXPR added.

2014-08-01  Jakub Jelinek  <jakub@redhat.com>

	* c-common.h (min_align_of_type): Removed prototype.
	* c-common.c (min_align_of_type): Removed.
	* c-ubsan.h (ubsan_maybe_instrument_reference,
	ubsan_maybe_instrument_member_call): New prototypes.
	* c-ubsan.c: Include stor-layout.h and builtins.h.
	(ubsan_maybe_instrument_reference_or_call,
	ubsan_maybe_instrument_reference, ubsan_maybe_instrument_call): New
	functions.

2014-07-31  Marc Glisse  <marc.glisse@inria.fr>

	PR c++/60517
	* c.opt (-Wreturn-local-addr): Move to common.opt.

2014-07-30  Jason Merrill  <jason@redhat.com>

	PR c++/61659
	PR c++/61687
	Revert:
	* c.opt (-fuse-all-virtuals): New.

2014-07-30  Tom Tromey  <tromey@redhat.com>

	PR c/59855
	* c.opt (Wdesignated-init): New option.
	* c-common.c (c_common_attribute_table): Add "designated_init".
	(handle_designated_init): New function.

2014-07-24  Marek Polacek  <polacek@redhat.com>

	PR c/57653
	* c-opts.c (c_finish_options): If -imacros is in effect, return.

2014-07-16  Dodji Seketeli  <dodji@redhat.com>

	PR preprocessor/60723 - missing system-ness marks for macro tokens
	* c-ppoutput.c (struct print::prev_was_system_token): New data
	member.
	(init_pp_output): Initialize it.
	(maybe_print_line_1, maybe_print_line, print_line_1, print_line)
	(do_line_change): Return a flag saying if a line marker was
	emitted or not.
	(scan_translation_unit): Detect if the system-ness of the token we
	are about to emit is different from the one of the previously
	emitted token.  If so, emit a line marker.  Avoid emitting useless
	adjacent line markers.  Avoid emitting line markers for tokens
	originating from the expansion of built-in macros.
	(scan_translation_unit_directives_only): Adjust.

2014-07-15  Marek Polacek  <polacek@redhat.com>

	* c-ubsan.c (ubsan_instrument_bounds): Don't instrument if
	TYPE_MAX_VALUE is NULL.

2014-07-14  Jakub Jelinek  <jakub@redhat.com>

	PR middle-end/61294
	* c.opt (Wmemset-transposed-args): New warning.

2014-07-10  Jason Merrill  <jason@redhat.com>

	PR c++/61659
	PR c++/61687
	* c.opt (-fuse-all-virtuals): New.

2014-07-09  Richard Biener  <rguenther@suse.de>

	PR c-family/61741
	* c-gimplify.c (c_gimplify_expr): Gimplify self-modify expressions
	using unsigned arithmetic if overflow does not wrap instead of
	if overflow is undefined.

2014-07-06  Marek Polacek  <polacek@redhat.com>

	PR c/6940
	* c.opt (Wsizeof-array-argument): New option.

2014-07-03  Jakub Jelinek  <jakub@redhat.com>

	* c-ada-spec.c (dump_ada_nodes): Don't call qsort if 
	comments->count <= 1, as comments->entries might be NULL.

2014-07-01  Marek Polacek  <polacek@redhat.com>

	* c.opt (Wint-conversion): New option.

2014-07-01  Marek Polacek  <polacek@redhat.com>

	PR c/58286
	* c.opt (Wincompatible-pointer-types): New option.

2014-06-30  Paolo Carlini  <paolo.carlini@oracle.com>

	PR c++/51400
	* c-common.c (handle_noreturn_attribute, handle_const_attribute):
	Do not discard TYPE_QUALS of type.

2014-06-26  Jason Merrill  <jason@redhat.com>

	* c-common.h (enum cxx_dialect): Add cxx1z.
	* c.opt (std=c++1z, std=c++17, std=gnu++1z, std=gnu++17): New.
	* c-opts.c (c_common_handle_option, set_std_cxx1z): Handle it.

2014-06-26  Teresa Johnson  <tejohnson@google.com>

	* c-common.h (get_dump_info): Declare.
	* c-gimplify.c (c_genericize): Use saved dump files.
	* c-opts.c (c_common_parse_file): Begin and end dumps
	once around parsing invocation.
	(get_dump_info): New function.

2014-06-23  Marek Polacek  <polacek@redhat.com>
	    Andrew MacLeod  <amacleod@redhat.com>

	PR c/61553
	* c-common.c (get_atomic_generic_size): Don't segfault if the
	type doesn't have a size.

2014-06-20  Marek Polacek  <polacek@redhat.com>

	* c-gimplify.c: Include "c-ubsan.h" and "pointer-set.h".
	(ubsan_walk_array_refs_r): New function.
	(c_genericize): Instrument array bounds.
	* c-ubsan.c: Include "internal-fn.h".
	(ubsan_instrument_division): Mark instrumented arrays as having
	side effects.  Adjust ubsan_type_descriptor call.
	(ubsan_instrument_shift): Likewise.
	(ubsan_instrument_vla): Adjust ubsan_type_descriptor call.
	(ubsan_instrument_bounds): New function.
	(ubsan_array_ref_instrumented_p): New function.
	(ubsan_maybe_instrument_array_ref): New function.
	* c-ubsan.h (ubsan_instrument_bounds): Declare.
	(ubsan_array_ref_instrumented_p): Declare.
	(ubsan_maybe_instrument_array_ref): Declare.

2014-06-20  Hale Wang  <hale.wang@arm.com>

	PR lto/61123
	* c.opt (fshort-enums): Add to LTO.
	* c.opt (fshort-wchar): Likewise.

2014-06-16  Marek Polacek  <polacek@redhat.com>

	PR c/60439
	* c.opt (Wswitch-bool): Add Var.

2014-06-12  Jakub Jelinek  <jakub@redhat.com>

	PR middle-end/61486
	* c-omp.c (c_omp_split_clauses): Don't crash on firstprivate in
	#pragma omp target teams or
	#pragma omp {,target }teams distribute simd.

2014-06-12  Jason Merrill  <jason@redhat.com>

	* c.opt (Wabi=, fabi-compat-version): New.
	* c-opts.c (c_common_handle_option): Handle -Wabi=.
	(c_common_post_options): Handle flag_abi_compat_version default.
	Disallow -fabi-compat-version=1.
	* c-common.h (abi_version_crosses): New.

2014-06-11  Jan Hubicka  <hubicka@ucw.cz>

	* c-common.c (handle_section_attribute): Update handling for
	section names that are no longer trees.

2014-06-10  Jakub Jelinek  <jakub@redhat.com>

	PR fortran/60928
	* c-pragma.c (omp_pragmas_simd): Move PRAGMA_OMP_TASK...
	(omp_pragmas): ... back here.

2014-06-05  Marek Polacek  <polacek@redhat.com>

	PR c/49706
	* c-common.c (warn_logical_not_parentheses): New function.
	* c-common.h (warn_logical_not_parentheses): Declare.
	* c.opt (Wlogical-not-parentheses): New option.

2014-06-04  Marek Polacek  <polacek@redhat.com>

	PR c/30020
	* c-common.c (check_case_bounds): Add location parameter.
	Use it.
	(c_add_case_label): Pass loc to check_case_bounds.

2014-06-03  Marek Polacek  <polacek@redhat.com>

	PR c/60439
	* c.opt (Wswitch-bool): New option.

2014-05-22  Thomas Schwinge  <thomas@codesourcery.com>

	* c-common.h (c_omp_sharing_predetermined, c_omp_remap_decl):
	Remove prototypes.
	(record_types_used_by_current_var_decl): Move prototype to where
	it belongs.

	* c-common.c (DEF_FUNCTION_TYPE_0, DEF_FUNCTION_TYPE_6)
	(DEF_FUNCTION_TYPE_7, DEF_FUNCTION_TYPE_8)
	(DEF_FUNCTION_TYPE_VAR_5): Cosmetic fixes.

2014-05-21  Richard Sandiford  <rsandifo@linux.vnet.ibm.com>

	* c-common.h (CTI_VOID_ZERO, void_zero_node): Delete.
	* c-common.c (c_common_nodes_and_builtins): Don't initialize
	void_zero_node.
	* c-pretty-print.c (pp_c_void_constant): New function.
	(c_pretty_printer::constant, c_pretty_printer::primary_expression)
	(c_pretty_printer::expression): Handle VOID_CST.
	* cilk.c (extract_free_variables): Likewise.
	* c-ubsan.c (ubsan_instrument_division, ubsan_instrument_shift)
	(ubsan_instrument_vla): Use void_node instead of void_zero_node.

2014-05-17  Trevor Saunders  <tsaunders@mozilla.com>

	* c-common.h (sorted_fields_type): Remove variable_size GTY attribute.
	* c-pragma.c (push_alignment): Adjust.
	(handle_pragma_push_options): Likewise.

2014-05-09  Marek Polacek  <polacek@redhat.com>

	PR c/50459
	* c-common.c (check_user_alignment): Return -1 if alignment is error
	node.
	(handle_aligned_attribute): Don't call default_conversion on
	FUNCTION_DECLs.
	(handle_vector_size_attribute): Likewise.
	(handle_tm_wrap_attribute): Handle case when wrap_decl is error node.
	(handle_sentinel_attribute): Call default_conversion and allow even
	integral types as an argument.

2014-05-08  Marek Polacek  <polacek@redhat.com>

	PR c/61053
	* c-common.c (min_align_of_type): New function factored out from...
	(c_sizeof_or_alignof_type): ...here.
	* c-common.h (min_align_of_type): Declare.

2014-05-08  Marek Polacek  <polacek@redhat.com>

	PR c/61077
	* c-common.c (check_main_parameter_types): Warn for _Atomic-qualified
	parameter type of main.

2014-05-07  DJ Delorie  <dj@redhat.com>

	* c-cppbuiltin.c (print_bits_of_hex): New.
	(builtin_define_type_minmax): Print values using hex so as not to
	require a pre-computed list of string values.

2014-05-06  Kenneth Zadeck  <zadeck@naturalbridge.com>
	    Mike Stump  <mikestump@comcast.net>
	    Richard Sandiford  <rdsandiford@googlemail.com>

	* c-ada-spec.c: Include wide-int.h.
	(ADA_HOST_WIDE_INT_PRINT_DOUBLE_HEX): Remove.
	(dump_generic_ada_node): Use wide-int interfaces.
	* c-common.c: Include wide-int-print.h.
	(shorten_compare): Use wide-int interfaces and tree_int_cst_lt.
	(pointer_int_sum): Use wide-int interfaces.
	(c_common_nodes_and_builtins): Use make_int_cst.
	(match_case_to_enum_1): Use tree_fits_uhwi_p and tree_fits_shwi_p.
	(handle_alloc_size_attribute): Use wide-int interfaces.
	(get_nonnull_operand): Likewise.
	* c-format.c (get_constant): Use tree_fits_uhwi_p.
	* c-lex.c: Include wide-int.h.
	(narrowest_unsigned_type): Take a widest_int rather than two
	HOST_WIDE_INTs.
	(narrowest_signed_type): Likewise.
	(interpret_integer): Update accordingly.  Use wide-int interfaces.
	(lex_charconst): Use wide-int interfaces.
	* c-pretty-print.c: Include wide-int.h.
	(pp_c_integer_constant): Use wide-int interfaces.
	* cilk.c (declare_one_free_variable): Use tree_int_cst_lt instead of
	INT_CST_LT_UNSIGNED.

2014-05-06  Richard Biener  <rguenther@suse.de>

	* c-opts.c (c_common_post_options): For -freestanding,
	-fno-hosted and -fno-builtin disable pattern recognition
	if not enabled explicitely.

2014-05-02  Marek Polacek  <polacek@redhat.com>

	* c.opt (Wsizeof-pointer-memaccess): Describe option.

2014-05-01  Marek Polacek  <polacek@redhat.com>

	PR c/43245
	* c.opt (Wdiscarded-qualifiers): Add.

2014-04-30  Marek Polacek  <polacek@redhat.com>

	* c-ubsan.c (ubsan_instrument_division): Handle REAL_TYPEs.  Perform
	INT_MIN / -1 sanitization only for integer types.

2014-04-25  Marek Polacek  <polacek@redhat.com>

	PR c/18079
	* c-common.c (handle_noinline_attribute): Warn if the attribute
	conflicts with always_inline attribute.
	(handle_always_inline_attribute): Warn if the attribute conflicts
	with noinline attribute.

2014-04-25  Marek Polacek  <polacek@redhat.com>

	PR c/60156
	* c-common.c (check_main_parameter_types): Warn about variadic main.

2014-04-24  Mike Stump  <mikestump@comcast.net>

	* c.opt (Wshadow-ivar): Default to on.

2014-04-24  Dimitris Papavasiliou  <dpapavas@gmail.com>

	* c.opt (Wshadow-ivar, flocal-ivars, fivar-visibility): Add.

2014-04-23  Marek Polacek  <polacek@redhat.com>

	* c-common.c (handle_tm_wrap_attribute): Tweak error message.

2014-04-22  Jakub Jelinek  <jakub@redhat.com>

	PR sanitizer/60275
	* c-ubsan.c (ubsan_instrument_return): Return __builtin_trap ()
	if flag_sanitize_undefined_trap_on_error.
	(ubsan_instrument_division, ubsan_instrument_shift,
	ubsan_instrument_vla): Likewise.  Use __ubsan_handle_*_abort ()
	if !flag_sanitize_recover.

2014-04-22  Marc Glisse  <marc.glisse@inria.fr>

	PR libstdc++/43622
	* c-common.c (registered_builtin_types): Make non-static.
	* c-common.h (registered_builtin_types): Declare.

2014-04-14  Richard Biener  <rguenther@suse.de>
	Marc Glisse  <marc.glisse@inria.fr>

	PR c/60819
	* c-common.c (convert_vector_to_pointer_for_subscript): Properly
	apply may-alias the scalar pointer type when applicable.

2014-04-12  Igor Zamyatin  <igor.zamyatin@intel.com>

	PR middle-end/60467
	* cilk.c (cilk_set_spawn_marker): Remove FUNCTION_DECL
	as possible argument for Cilk_spawn.

2014-04-11  Tobias Burnus  <burnus@net-b.de>

	PR c/60194
	* c.opt (Wformat-signedness): Add
	* c-format.c(check_format_types): Use it.

2014-04-11  Jason Merrill  <jason@redhat.com>

	PR c++/57926
	* c-common.c (sync_resolve_size, get_atomic_generic_size): Call
	default_conversion for an array argument.

2014-04-08  Marek Polacek  <polacek@redhat.com>

	PR sanitizer/60745
	* c-ubsan.c: Include asan.h.
	(ubsan_instrument_return): Call initialize_sanitizer_builtins.

2014-04-03  Nathan Sidwell  <nathan@codesourcery.com>

	* c.opt (Wnon-virtual-dtor): Auto set when Weffc++.

2014-04-02  Marek Polacek  <polacek@redhat.com>

	* c-common.h (c_expand_expr): Remove declaration.

2014-03-28  Jakub Jelinek  <jakub@redhat.com>

	PR c++/60689
	* c-common.c (add_atomic_size_parameter): When creating new
	params vector, push the size argument first.

2014-03-26  Jakub Jelinek  <jakub@redhat.com>

	* c-ubsan.c (ubsan_instrument_division, ubsan_instrument_shift,
	ubsan_instrument_vla, ubsan_instrument_return): Adjust
	ubsan_create_data callers.

2014-03-22  Jakub Jelinek  <jakub@redhat.com>

	PR debug/60603
	* c-opts.c (c_finish_options): Restore cb_file_change call to
	<built-in>.

2014-03-13  Jakub Jelinek  <jakub@redhat.com>

	PR middle-end/36282
	* c-pragma.c (apply_pragma_weak): Only look at
	TREE_SYMBOL_REFERENCED (DECL_ASSEMBLER_NAME (decl)) if
	DECL_ASSEMBLER_NAME_SET_P (decl).
	(maybe_apply_pending_pragma_weaks): Exit early if
	vec_safe_is_empty (pending_weaks) rather than only when
	!pending_weaks.
	(maybe_apply_pragma_weak): Likewise.  If !DECL_ASSEMBLER_NAME_SET_P,
	set assembler name back to NULL afterwards.

2014-03-11  Jason Merrill  <jason@redhat.com>

	* c.opt: Add -std=gnu++14.

2014-03-11  Ian Bolton  <ian.bolton@arm.com>

	* c-opts.c (c_common_post_options): Don't override
	-ffp-contract=fast if unsafe-math-optimizations is on.

2014-03-08  Paulo Matos  <paulo@matos-sorge.com>

    * c.opt: Enable LTO FE for fshort-double.

2014-03-07  Jason Merrill  <jason@redhat.com>

	* c.opt: Add -std=c++14.

2014-03-06  Marek Polacek  <polacek@redhat.com>

	PR c/60197
	* cilk.c (contains_cilk_spawn_stmt): New function.
	(contains_cilk_spawn_stmt_walker): Likewise.
	(recognize_spawn): Give error on invalid use of _Cilk_spawn.
	* c-common.h (contains_cilk_spawn_stmt): Add declaration.

2014-03-03  Jakub Jelinek  <jakub@redhat.com>

	* c-pragma.c (c_pp_lookup_pragma): Handle PRAGMA_CILK_SIMD.
	(init_pragma): Call cpp_register_deferred_pragma for PRAGMA_CILK_SIMD
	even when flag_preprocess_only.

2014-02-26  Jason Merrill  <jason@redhat.com>

	PR c++/59231
	PR c++/11586
	* c-common.c (shorten_compare): Don't check
	c_inhibit_evaluation_warnings.

2014-02-19  Jakub Jelinek  <jakub@redhat.com>

	PR c/37743
	* c-common.c (c_common_nodes_and_builtins): When initializing
	c_uint{16,32,64}_type_node, also set corresponding
	uint{16,32,64}_type_node to the same value.

	PR c++/60267
	* c-pragma.c (init_pragma): Don't call cpp_register_deferred_pragma
	for PRAGMA_IVDEP if flag_preprocess_only.

2014-02-12  Jakub Jelinek  <jakub@redhat.com>

	PR c/60101
	* c-common.c (merge_tlist): If copy is true, call new_tlist,
	if false, add ADD itself, rather than vice versa.
	(verify_tree): For COND_EXPR, don't call merge_tlist with non-zero
	copy.  For SAVE_EXPR, only call merge_tlist once.

2014-02-08  Jakub Jelinek  <jakub@redhat.com>

	PR middle-end/60092
	* c-common.c (handle_alloc_size_attribute): Use tree_fits_uhwi_p
	and tree_to_uhwi.
	(handle_alloc_align_attribute, handle_assume_aligned_attribute): New
	functions.
	(c_common_attribute_table): Add alloc_align and assume_aligned
	attributes.

2014-02-06  Marek Polacek  <polacek@redhat.com>

	PR c/60087
	* c-common.c (warn_for_sign_compare): Call warning_at with location
	instead of warning.

2014-02-05  Marek Polacek  <polacek@redhat.com>

	PR c/53123
	* c-omp.c (c_finish_omp_atomic): Remove unreachable return
	statement.

2014-02-04  Marek Polacek  <polacek@redhat.com>

	PR c/60036
	* c-common.c (conversion_warning): Unwrap C_MAYBE_CONST_EXPR and/or
	SAVE_EXPR.

2014-02-03  Marc Glisse  <marc.glisse@inria.fr>

	PR c++/53017
	PR c++/59211
	* c-common.c (handle_aligned_attribute, handle_alloc_size_attribute,
	handle_vector_size_attribute, handle_nonnull_attribute): Call
	default_conversion on the attribute argument.
	(handle_nonnull_attribute): Increment the argument number.

2014-01-31  Marek Polacek  <polacek@redhat.com>

	PR c/59963
	* c-common.c (add_atomic_size_parameter): Pass vNULL to
	build_function_call_vec.
	(resolve_overloaded_builtin): Likewise.
	* c-common.h (build_function_call_vec): Adjust declaration.

2014-01-30  Marek Polacek  <polacek@redhat.com>

	PR c/59940
	* c-common.h (unsafe_conversion_p): Adjust declaration.
	(warnings_for_convert_and_check): Likewise.
	(convert_and_check): Likewise.
	* c-common.c (unsafe_conversion_p): Add location parameter.  Call
	expansion_point_location_if_in_system_header on it.
	(warnings_for_convert_and_check): Add location parameter.  Call
	expansion_point_location_if_in_system_header on it.  Use it.
	(convert_and_check): Add location parameter.  Use it.
	(conversion_warning): Likewise.
	(c_add_case_label): Adjust convert_and_check calls.
	(scalar_to_vector): Adjust unsafe_conversion_p calls.

2014-01-24  Balaji V. Iyer  <balaji.v.iyer@intel.com>

	* c-common.c (c_define_builtins): Replaced flag_enable_cilkplus with
	flag_cilkplus.
	* c-pragma.c (init_pragma): Likewise.
	* c.opt: Likewise.

2014-01-23  Marek Polacek  <polacek@redhat.com>

	PR c/59846
	* c-common.c (shorten_compare): Add location_t parameter.
	* c-common.h (shorten_binary_op): Adjust declaration.

2014-01-23  Marek Polacek  <polacek@redhat.com>

	PR c/58346
	* c-common.c (pointer_to_zero_sized_aggr_p): New function.
	* c-common.h: Declare it.

2014-01-20  Eric Botcazou  <ebotcazou@adacore.com>

	* c-ada-spec.h (dump_ada_specs): Revert prototype change.
	* c-ada-spec.c (dump_ads): Likewise.
	(cpp_check): Likewise.
	(dump_ada_specs): Likewise.

2014-01-15  Laurent Alfonsi  <laurent.alfonsi@st.com>

	PR c++/49718
	* c-common.c (handle_no_instrument_function_attribute): Allow
	no_instrument_function attribute in class member
	definition/declaration.

2014-01-15  Jakub Jelinek  <jakub@redhat.com>

	PR c/58943
	* c-omp.c (c_finish_omp_atomic): Set in_late_binary_op around
	build_modify_expr with non-NOP_EXPR opcode.  Handle return from it
	being COMPOUND_EXPR.
	(c_finish_omp_for): Handle incr being COMPOUND_EXPR with first
	operand a SAVE_EXPR and second MODIFY_EXPR.

2014-01-09  Jakub Jelinek  <jakub@redhat.com>

	PR target/58115
	* c-pch.c (c_common_write_pch): Call
	prepare_target_option_nodes_for_pch.

2014-01-02  Richard Sandiford  <rdsandiford@googlemail.com>

	Update copyright years

2014-01-02  Richard Sandiford  <rdsandiford@googlemail.com>

	* array-notation-common.c, c-cilkplus.c: Use the standard form for
	the copyright notice.

2013-12-28  Eric Botcazou  <ebotcazou@adacore.com>

	* c-ada-spec.c (print_constructor): New function.
	(print_destructor): Retrieve the origin of the destructor.
	(print_ada_declaration): Revamp handling of constructors/destructors.

2013-12-23  Stuart Hastings <stuart@apple.com>
	    Bill Maddox  <maddox@google.com>
	    Jason Merrill  <jason@redhat.com>

	* c.opt: Add -fdeclone-ctor-dtor.
	* c-opts.c (c_common_post_options): Default to on iff -Os.

2013-12-18  Balaji V. Iyer  <balaji.v.iyer@intel.com>

	* c-common.c (c_common_attribute_table): Added "cilk simd function"
	attribute.
	* c-pragma.h (enum pragma_cilk_clause): Remove.
	(enum pragma_omp_clause):  Added the following fields:
	PRAGMA_CILK_CLAUSE_NOMASK, PRAGMA_CILK_CLAUSE_MASK,
	PRAGMA_CILK_CLAUSE_VECTORLENGTH, PRAGMA_CILK_CLAUSE_NONE,
	PRAGMA_CILK_CLAUSE_LINEAR, PRAGMA_CILK_CLAUSE_PRIVATE,
	PRAGMA_CILK_CLAUSE_FIRSTPRIVATE, PRAGMA_CILK_CLAUSE_LASTPRIVATE,
	PRAGMA_CILK_CLAUSE_UNIFORM.

	
2013-12-11  Balaji V. Iyer  <balaji.v.iyer@intel.com>

	* cilk.c (cilk_outline): Made this function non-static.
	(gimplify_cilk_spawn): Removed pre_p and post_p arguments.
	(create_cilk_wrapper): Added a new parameter: a function pointer.
	(c_install_body_w_frame_cleanup): Remove
	(extract_free_variables): Added VEC_INIT_EXPR and CONSTRUCTOR case.
	* c-common.h (cilk_outline): New prototype.
	(gimplify_cilk_spawn): Removed two parameters.
	(cilk_install_body_with_frame_cleanup): New prototype.
	* c-gimplify.c (c_gimplify_expr): Added MODIFY_EXPR, CALL_EXPR and
	CILK_SPAWN_STMT case.

2013-12-11  Bernd Schmidt  <bernds@codesourcery.com>

	* c-common.c (c_fully_fold_internal): Handle ADDR_SPACE_CONVERT_EXPR.

	* c-common.h (enum c_tree_index): Remove CTI_INT_ARRAY_TYPE.
	(int_array_type_node): Remove.
	* c-common.c (c_common_nodes_and_builtins): Don't build it.

2013-12-05  Marek Polacek  <polacek@redhat.com>

	PR c/52023
	* c-common.c (c_sizeof_or_alignof_type): Move a declaration into
	[ADJUST_FIELD_ALIGN].

2013-12-04  Joseph Myers  <joseph@codesourcery.com>

	PR c/52023
	* c-common.c (c_sizeof_or_alignof_type): Add parameter min_alignof
	and check field alignment if set.
	* c-common.h (c_sizeof_or_alignof_type): Update prototype.
	(c_sizeof, c_alignof): Update calls to c_sizeof_or_alignof_type.

2013-12-04  Jakub Jelinek  <jakub@redhat.com>  
	    Marek Polacek  <polacek@redhat.com>

	* c-gimplify.c (c_gimplify_expr): If doing the integer-overflow
	sanitization, call unsigned_type_for only when !TYPE_OVERFLOW_WRAPS.

2013-11-29   H.J. Lu  <hongjiu.lu@intel.com>

	PR c/59309
	* cilk.c (gimplify_cilk_spawn): Properly handle function without
	arguments.

2013-11-29  Jakub Jelinek  <jakub@redhat.com>

	PR c/59280
	* c-common.c (get_priority): If TREE_VALUE (args) is IDENTIFIER_NODE,
	goto invalid.  If it is error_mark_node, don't issue further
	diagnostics.

2013-11-28  Sergey Ostanevich  <sergos.gnu@gmail.com>

	* c.opt (Wopenmp-simd): New.

2013-11-22  Jakub Jelinek  <jakub@redhat.com>

	* c-ubsan.h (ubsan_instrument_return): New prototype.
	* c-ubsan.c (ubsan_instrument_return): New function.

2013-11-22  Andrew MacLeod  <amacleod@redhat.com>

	* c-common.c: Add required include files from gimple.h.
	* c-gimplify.c: Likewise
	* cilk.c: Likewise

2013-11-22  David Malcolm  <dmalcolm@redhat.com>

	* c-common.c (unsafe_conversion_p): Remove use of
	EXPR_LOC_OR_HERE macro.
	(conversion_warning): Likewise.
	(warnings_for_convert_and_check): Likewise.
	(warn_for_collisions_1): Likewise.
	(shorten_compare): Likewise, and remove use of in_system_header
	macro, using the location from the former.
	* c-lex.c (dump_one_header): Remove use of input_filename macro.
	(cb_def_pragma): Remove use of in_system_header macro.
	(lex_string): Likewise.
	* c-pragma.c (handle_pragma_float_const_decimal64): Likewise.

2013-11-20  Kenneth Zadeck  <zadeck@naturalbridge.com>
	    Mike Stump  <mikestump@comcast.net>
	    Richard Sandiford  <rdsandiford@googlemail.com>

	* c-ada-spec.c (is_simple_enum): Use tree_to_shwi and tree_to_uhwi
	instead of TREE_INT_CST_LOW, in cases where there is a protecting
	tree_fits_shwi_p or tree_fits_uhwi_p.
	(dump_generic_ada_node): Likewise.
	* c-format.c (check_format_arg): Likewise.
	* c-pretty-print.c (pp_c_integer_constant): Likewise.

2013-11-20  Kenneth Zadeck  <zadeck@naturalbridge.com>

	* c-common.c (check_function_arguments_recurse): Use tree_to_uhwi.

2013-11-19  Joshua J Cogliati  <jrincayc@yahoo.com>

	PR c/53001
	* c-common.c (unsafe_conversion_p): Make this function
	return an enumeration with more detail.
	(conversion_warning): Use the new return type of
	unsafe_conversion_p to separately warn either about conversions
	that lower floating point number precision or about the other
	kinds of conversions.
	* c-common.h (enum conversion_safety): New enumeration.
 	(unsafe_conversion_p): switching return type to
 	conversion_safety enumeration.
	* c.opt: Adding new warning -Wfloat-conversion and
	enabling it with -Wconversion.

2013-11-19  Basile Starynkevitch  <basile@starynkevitch.net>

        * c-opts.c: Include plugin.h.
        (cb_file_change): Invoke plugin event PLUGIN_INCLUDE_FILE.

2013-11-19  Marek Polacek  <polacek@redhat.com>

	* c-ubsan.c (ubsan_instrument_division): Adjust ubsan_create_data
	call.
	(ubsan_instrument_shift): Likewise.
	(ubsan_instrument_vla): Likewise.

2013-11-18  Richard Sandiford  <rdsandiford@googlemail.com>

	* c-common.c (convert_vector_to_pointer_for_subscript): Remove
	cast to unsigned type.

2013-11-18  Richard Sandiford  <rdsandiford@googlemail.com>

	* c-common.c (fold_offsetof_1): Use tree_to_uhwi rather than
	tree_low_cst.
	(complete_array_type): Update comment to refer to tree_to_[su]hwi
	rather than tree_low_cst.

2013-11-18  Richard Sandiford  <rdsandiford@googlemail.com>

	* c-common.c, c-cppbuiltin.c: Replace tree_low_cst (..., 1) with
	tree_to_uhwi throughout.

2013-11-18  Richard Sandiford  <rdsandiford@googlemail.com>

	* c-common.c, c-format.c, c-omp.c, c-pretty-print.c: Replace
	tree_low_cst (..., 0) with tree_to_shwi throughout.

2013-11-18  Richard Sandiford  <rdsandiford@googlemail.com>

	* c-ada-spec.c, c-common.c, c-pretty-print.c: Replace
	host_integerp (..., 1) with tree_fits_uhwi_p throughout.

2013-11-18  Richard Sandiford  <rdsandiford@googlemail.com>

	* c-ada-spec.c, c-common.c, c-format.c, c-pretty-print.c: Replace
	host_integerp (..., 0) with tree_fits_shwi_p throughout.

2013-11-15  Aldy Hernandez  <aldyh@redhat.com>

	* c-cilkplus.c: New file.
	* c-common.c (readonly_error): Add location argument.
	* c-common.h (readonly_error): Same.
	(c_finish_cilk_clauses): Protoize.
	(c_check_cilk_loop): Same.
	c-omp.c (c_finish_omp_for): Handle CILK_SIMD nodes.
	Do not fail on error_mark_node.
	Abstract increment canonicalization to here...
	(c_omp_for_incr_canonicalize_ptr): New.
	c-pragma.c (init_pragma): Register "simd" pragma.
	c-pragma.h (enum pragma_kind): Add PRAGMA_CILK_SIMD.
	(enum pragma_cilk_clause): New.

2013-11-15  Richard Sandiford  <rdsandiford@googlemail.com>

	* c-pretty-print.c (pp_c_character_constant): Remove unnecessary
	wchar_type and host_integerp checks.

2013-11-14  Andrew MacLeod  <amacleod@redhat.com>

	* c-common.c: Likewise.
	* c-gimplify.c: Likewise.
	* cilk.c: Likewise.

2013-11-14  Diego Novillo  <dnovillo@google.com>

	* c-common.c: Include fold-const.h.
	Include stor-layout.h.
	Include calls.h.
	Include stringpool.h.
	Include attribs.h.
	Include varasm.h.
	Include trans-mem.h.
	* c-cppbuiltin.c: Include stor-layout.h.
	Include stringpool.h.
	* c-format.c: Include stringpool.h.
	* c-lex.c: Include stringpool.h.
	Include stor-layout.h.
	* c-pragma.c: Include stringpool.h.
	Include attribs.h.
	Include varasm.h.
	Include gcc-symtab.h.
	* c-pretty-print.c: Include stor-layout.h.
	Include attribs.h.
	* cilk.c: Include stringpool.h.
	Include calls.h.

2013-11-13  Joseph Myers  <joseph@codesourcery.com>

	* c-common.h (enum rid): Add RID_AUTO_TYPE.
	* c-common.c (c_common_reswords): Add __auto_type.
	(keyword_begins_type_specifier): Handle RID_AUTO_TYPE.

2013-11-12  Andrew MacLeod  <amacleod@redhat.com>

	* c-common.c: Include gimplify.h.
	* c-gimplify.c: Likewise.
	* cilk.c: Likewise.
	* c-omp.c: Include gimple-expr.h instead of gimple.h.
	* c-ubsan.c: Don't include gimple.h.

2013-11-12  Joseph Myers  <joseph@codesourcery.com>

	* c-common.c (c_common_reswords): Add _Thread_local.

2013-11-09  Joseph Myers  <joseph@codesourcery.com>

	* c-common.c (atomic_size_supported_p): New function.
	(resolve_overloaded_atomic_exchange)
	(resolve_overloaded_atomic_compare_exchange)
	(resolve_overloaded_atomic_load, resolve_overloaded_atomic_store):
	Use it instead of comparing size with a local list of sizes.

2013-11-07  Andrew MacLeod  <amacleod@redhat.com>
	    Joseph Myers  <joseph@codesourcery.com>

	* c-common.h (enum rid): Add RID_ATOMIC.
	* c-common.c (c_common_reswords): Add _Atomic.
	(sync_resolve_params): Use TYPE_MAIN_VARIANT on pointer argument.
	(keyword_is_type_qualifier): Accept RID_ATOMIC.
	* c-format.c (check_format_types): Check for extra _Atomic
	qualifiers in format argument.
	* c-pretty-print.c (pp_c_cv_qualifiers): Handle atomic qualifier.
	(pp_c_type_qualifier_list): Mention _Atomic in comment.

2013-11-06  Tobias Burnus  <burnus@net-b.de>

	* c-common.c (reason_option_codes_t): Add CPP_W_DATE_TIME.

2013-11-06  Joseph Myers  <joseph@codesourcery.com>

	* c-opts.c (c_common_post_options): Set -ffp-contract=off in C
	standards modes.
	* c-cppbuiltin.c (cpp_iec_559_value): Consider -ffp-contract=fast
	to mean lack of IEEE 754 support.

2013-11-05  Tobias Burnus  <burnus@net-b.de>

	* c.opt (-Wdate-time): New option
	* c-opts.c (sanitize_cpp_opts): Pass on to libcpp.

2013-11-05  Joseph Myers  <joseph@codesourcery.com>

	* c-cppbuiltin.c (cpp_iec_559_value): Test
	flag_excess_precision_cmdline not flag_excess_precision.

2013-11-05  Tobias Burnus  <burnus@net-b.de>

	* c.opt (fopenmp-simd): New option.
	* c-pragma.c (omp_pragmas): Move pragmas which can contain simd to ...
	(omp_pragmas): ... this new struct.
	(c_pp_lookup_pragma): Also walk omp_pragmas.
	(init_pragma): Init pragmas for -fopenmp-simd.

2013-11-04  Marek Polacek  <polacek@redhat.com>

	PR c++/58979
	* c-common.c (invalid_indirection_error): Handle RO_ARROW_STAR case.

2013-11-04  Joseph Myers  <joseph@codesourcery.com>

	* c-cppbuiltin.c (cpp_iec_559_value, cpp_iec_559_complex_value):
	New functions.
	(c_cpp_builtins): Define __GCC_IEC_559 and __GCC_IEC_559_COMPLEX.

2013-11-04  Eric Botcazou  <ebotcazou@adacore.com>

	* c-ada-spec.h (cpp_operation): Add IS_TRIVIAL.
	(dump_ada_specs): Adjust prototype of second callback.
	* c-ada-spec.c (cpp_check): New global variable.
	(dump_ada_nodes): Remove cpp_check parameter and do not pass it down.
	(print_generic_ada_decl): Likewise.
	(has_static_fields): Change return type to bool and add guard.
	(has_nontrivial_methods): New predicate.
	(is_tagged_type): Change return type to bool.
	(separate_class_package): Call has_nontrivial_methods.
	(pp_ada_tree_identifier): Minor tweaks.
	(dump_ada_function_declaration): Adjust calls to dump_generic_ada_node.
	(dump_ada_array_domains): Likewise.
	(dump_ada_array_type): Likewise.
	(dump_template_types): Remove cpp_check parameter and do not pass it to
	dump_generic_ada_node.
	(dump_ada_template): Likewise.
	(dump_generic_ada_node): Remove cpp_check parameter and do not pass it
	recursively.
	(print_ada_methods): Change return type to integer.  Remove cpp_check
	parameter and do not pass it down.
	(dump_nested_types): Remove cpp_check parameter and do not pass it to
	dump_generic_ada_node.
	(print_ada_declaration): Likewise.  Test RECORD_OR_UNION_TYPE_P before
	accessing methods.
	(print_ada_struct_decl): Remove cpp_check parameter and do not pass it
	down.  Use has_nontrivial_methods to recognize C++ classes.  Use return
	value of print_ada_methods.
	(dump_ads): Rename cpp_check parameter to check and adjust prototype.
	Set cpp_check to it before invoking dump_ada_nodes.
	(dump_ada_specs): Likewise.

2013-11-03  Marek Polacek  <polacek@redhat.com>

	* c-ubsan.c: Don't include hash-table.h.
	(ubsan_instrument_vla): New function.
	* c-ubsan.h: Declare it.

2013-10-31  David Malcolm  <dmalcolm@redhat.com>

	Automated part of renaming of symtab_node_base to symtab_node.

	Patch autogenerated by rename_symtab.py from
	https://github.com/davidmalcolm/gcc-refactoring-scripts
	revision 58bb219cc090b2f4516a9297d868c245495ee622

	* c-pragma.c (maybe_apply_pending_pragma_weaks): Rename
	symtab_node_base to symtab_node.

2013-10-31  Edward Smith-Rowland  <3dw4rd@verizon.net>

        Implement C++14 digit separators.
	* c-lex.c (interpret_float): Remove digit separators from scratch string
	before building real literal.

2013-10-30  Jakub Jelinek  <jakub@redhat.com>

	* cilk.c (create_cilk_helper_decl): Use HOST_WIDE_INT_PRINT_DEC.

2013-10-29  Balaji V. Iyer  <balaji.v.iyer@intel.com>

	* c-common.c (c_common_reswords[]): Added _Cilk_spawn and _Cilk_sync
	fields.
	(c_define_builtins): Called cilk_init_builtins if Cilk Plus is
	enabled.
	* c-common.h (enum rid): Added RID_CILK_SPAWN and RID_CILK_SYNC.
	(insert_cilk_frame): New prototype.
	(cilk_init_builtins): Likewise.
	(gimplify_cilk_spawn): Likewise.
	(c_cilk_install_body_w_frame_cleanup): Likewise.
	(cilk_detect_spawn_and_unwrap): Likewise.
	(cilk_set_spawn_marker): Likewise.
	(build_cilk_sync): Likewise.
	(build_cilk_spawn): Likewise.
	* cilk.c: New file.

2013-10-29  David Malcolm  <dmalcolm@redhat.com>

	Patch autogenerated by refactor_symtab.py from
	https://github.com/davidmalcolm/gcc-refactoring-scripts
	revision 58bb219cc090b2f4516a9297d868c245495ee622

	* c-gimplify.c (c_genericize): Update for conversion of symtab types
	to a true class hierarchy.
	* c-pragma.c (maybe_apply_pending_pragma_weaks): Likewise.

2013-10-27  Richard Sandiford  <rdsandiford@googlemail.com>

	* c-lex.c (interpret_integer): Remove call to cpp_num_sign_extend.

2013-10-26  Jeff Law  <law@redhat.com>

	* c-common.c (c_define_builtins): Remove mudflap support.
	* c.opt: Ignore and warn for mudflap options.

2013-10-24  Tobias Burnus  <burnus@net-b.de>

	PR other/33426
	* c-pragma.c (init_pragma) Add #pragma ivdep handling.
	* c-pragma.h (pragma_kind): Add PRAGMA_IVDEP.

2013-10-23  Jason Merrill  <jason@redhat.com>

	* c-format.c (gcc_cxxdiag_char_table): Add %X.

2013-10-11  Jakub Jelinek  <jakub@redhat.com>

	* c-common.h (omp_clause_mask::operator !=): New method.
	* c-omp.c (c_omp_split_clauses): Use if ((mask & something) != 0)
	instead of if (mask & something) tests everywhere.

	* c-cppbuiltin.c (c_cpp_builtins): Predefine _OPENMP to
	201307 instead of 201107.
	* c-common.c (DEF_FUNCTION_TYPE_8): Define.
	(c_common_attribute_table): Add "omp declare target" and
	"omp declare simd" attributes.
	(handle_omp_declare_target_attribute,
	handle_omp_declare_simd_attribute): New functions.
	* c-omp.c: Include c-pragma.h.
	(c_finish_omp_taskgroup): New function.
	(c_finish_omp_atomic): Add swapped argument, if true,
	build the operation first with rhs, lhs arguments and use NOP_EXPR
	build_modify_expr.
	(c_finish_omp_for): Add code argument, pass it down to make_code.
	(c_omp_split_clauses): New function.
	(c_split_parallel_clauses): Removed.
	(c_omp_declare_simd_clause_cmp, c_omp_declare_simd_clauses_to_numbers,
	c_omp_declare_simd_clauses_to_decls): New functions.
	* c-common.h (omp_clause_mask): New type.
	(OMP_CLAUSE_MASK_1): Define.
	(omp_clause_mask::omp_clause_mask, omp_clause_mask::operator &=,
	omp_clause_mask::operator |=, omp_clause_mask::operator ~,
	omp_clause_mask::operator |, omp_clause_mask::operator &,
	omp_clause_mask::operator <<, omp_clause_mask::operator >>,
	omp_clause_mask::operator ==): New methods.
	(enum c_omp_clause_split): New.
	(c_finish_omp_taskgroup): New prototype.
	(c_finish_omp_atomic): Add swapped argument.
	(c_finish_omp_for): Add code argument.
	(c_omp_split_clauses): New prototype.
	(c_split_parallel_clauses): Removed.
	(c_omp_declare_simd_clauses_to_numbers,
	c_omp_declare_simd_clauses_to_decls): New prototypes.
	* c-pragma.c (omp_pragmas): Add new OpenMP 4.0 constructs.
	* c-pragma.h (enum pragma_kind): Add PRAGMA_OMP_CANCEL,
	PRAGMA_OMP_CANCELLATION_POINT, PRAGMA_OMP_DECLARE_REDUCTION,
	PRAGMA_OMP_DISTRIBUTE, PRAGMA_OMP_END_DECLARE_TARGET, PRAGMA_OMP_SIMD,
	PRAGMA_OMP_TARGET, PRAGMA_OMP_TASKGROUP and PRAGMA_OMP_TEAMS.
	Remove PRAGMA_OMP_PARALLEL_FOR and PRAGMA_OMP_PARALLEL_SECTIONS.
	(enum pragma_omp_clause): Add PRAGMA_OMP_CLAUSE_ALIGNED,
	PRAGMA_OMP_CLAUSE_DEPEND, PRAGMA_OMP_CLAUSE_DEVICE,
	PRAGMA_OMP_CLAUSE_DIST_SCHEDULE, PRAGMA_OMP_CLAUSE_FOR,
	PRAGMA_OMP_CLAUSE_FROM, PRAGMA_OMP_CLAUSE_INBRANCH,
	PRAGMA_OMP_CLAUSE_LINEAR, PRAGMA_OMP_CLAUSE_MAP,
	PRAGMA_OMP_CLAUSE_NOTINBRANCH, PRAGMA_OMP_CLAUSE_NUM_TEAMS,
	PRAGMA_OMP_CLAUSE_PARALLEL, PRAGMA_OMP_CLAUSE_PROC_BIND,
	PRAGMA_OMP_CLAUSE_SAFELEN, PRAGMA_OMP_CLAUSE_SECTIONS,
	PRAGMA_OMP_CLAUSE_SIMDLEN, PRAGMA_OMP_CLAUSE_TASKGROUP,
	PRAGMA_OMP_CLAUSE_THREAD_LIMIT, PRAGMA_OMP_CLAUSE_TO and
	PRAGMA_OMP_CLAUSE_UNIFORM.

2013-10-09  Marc Glisse  <marc.glisse@inria.fr>

	PR tree-optimization/20318
	* c-common.c (handle_returns_nonnull_attribute): New function.
	(c_common_attribute_table): Add returns_nonnull.

2013-10-03  Marc Glisse  <marc.glisse@inria.fr>

	PR c++/19476
	* c.opt (fcheck-new): Move to common.opt.

2013-09-25  Marek Polacek  <polacek@redhat.com>
	    Jakub Jelinek  <jakub@redhat.com>

	PR sanitizer/58413
	* c-ubsan.c (ubsan_instrument_shift): Don't instrument
	an expression if we can prove it is correct.
	(ubsan_instrument_division): Likewise.  Remove unnecessary
	check.

2013-09-18  Marek Polacek  <polacek@redhat.com>

	PR sanitizer/58411
	* c-common.c (handle_no_sanitize_undefined_attribute): New function.
	Declare it.
	(struct attribute_spec c_common_att): Add no_sanitize_undefined.

2013-09-14  Iain Sandoe  <iain@codesourcery.com>

	PR target/48094
	* c.opt (fgnu-runtime, fnext-runtime, fobjc-abi-version,
	fobjc-gc, freplace-objc-classes): Accept for LTO.

2013-09-13  Jacek Caban  <jacek@codeweavers.com>

	* c-target.def: New hook

2013-09-09  Paolo Carlini  <paolo.carlini@oracle.com>

	PR c++/43452
	* c.opt (Wdelete-incomplete): Add.

2013-09-08  Joern Rennecke  <joern.rennecke@embecosm.com>

	* c-common.c (same_scalar_type_ignoring_signedness): Delete.
	(vector_types_compatible_elements_p): New function.
	* c-common.h: (same_scalar_type_ignoring_signedness): Delete
	declaration.
	(vector_types_compatible_elements_p): Declare.

2013-09-04  Gabriel Dos Reis  <gdr@integrable-solutions.net>

	* c-pretty-print.h (c_pretty_printer::simple_type_specifier): Now
	a virtual member function.
	(pp_simple_type_specifier): Remove.
	(pp_c_type_specifier): Likewise.
	* c-pretty-print.c (c_pretty_printer::simple_type_specifier):
	Rename from pp_c_type_specifier.  Adjust.
	(c_pretty_printer::c_pretty_printer): Do not assign to
	simple_type_specifier.

2013-09-03  Gabriel Dos Reis  <gdr@integrable-solutions.net>

	* c-pretty-print.h (c_pretty_printer::type_id): Now a virtual
	member function.
	(c_pretty_printer::storage_class_specifier): Likewise.
	(c_pretty_printer::initializer): Likewise.
	(pp_declaration): Remove.
	(pp_declaration_specifiers): Likewise.
	(pp_abstract_declarator): Likewise.
	(pp_declarator): Likewise.
	(pp_type_id): Likewise.
	(pp_statement): Likewise.
	(pp_constant): Likewise.
	(pp_id_expression): Likewise.
	(pp_primary_expression): Likewise.
	(pp_unary_expression): Likewise.
	(pp_multiplicative_expression): Likewise.
	(pp_conditional_expression): Likewise.
	(pp_assignment_expression): Likewise.
	(pp_expression): Likewise.
	(pp_c_type_id): Likewise.
	(pp_c_storage_class_specifier): Likewise.
	* c-pretty-print.c (pp_c_type_cast): Tidy.
	(pp_c_pointer): Likewise.
	(pp_c_type_specifier): Likewise.
	(pp_c_parameter_type_list): Likewise.
	(pp_c_function_definition): Likewise.
	(pp_c_init_declarator): Likewise.
	(pp_c_initializer_list): Likewise.
	(pp_c_constructor_elts): Likewise.
	(c_pretty_printer::direct_abstract_declarator): Likewise.
	(c_pretty_printer::declaration_specifiers): Likewise.
	(c_pretty_printer::primary_expression): Likewise.
	(c_pretty_printer::postfix_expression): Likewise.
	(c_pretty_printer::type_id): Rename from pp_c_type_id.
	(c_pretty_printer::storage_class_specifier): Rename from
	pp_c_storage_class_specifier.
	(c_pretty_printer::initializer): Rename from pp_c_initializer.
	(c_pretty_printer::c_pretty_printer): Do not assign to type_id,
	storage_class_specifier, initializer, offset_list, flags.

2013-08-30  Marek Polacek  <polacek@redhat.com>

	* c-ubsan.c: New file.
	* c-ubsan.h: New file.

2013-08-30  Gabriel Dos Reis  <gdr@integrable-solutions.net>

	* c-pretty-print.h (c_pretty_printer::declaration): Now a virtual
	member function.
	(c_pretty_printer::declaration_specifiers): Likewise.
	(c_pretty_printer::declarator): Likewise.
	(c_pretty_printer::abstract_declarator): Likewise.
	(c_pretty_printer::direct_abstract_declarator): Likewise.
	(c_pretty_printer::direct_declarator): Likewise.
	(c_pretty_printer::function_specifier): Likewise.
	(pp_declaration): Adjust.
	(pp_declaration_specifiers): Likewise.
	(pp_abstract_declarator): Likewise.
	(pp_direct_declarator): Likewise.
	(pp_function_specifier): Likewise.
	(pp_direct_abstract_declarator): Remove as unused.
	(pp_c_declaration): Remove.
	(pp_c_declaration_specifiers): Likewise.
	(pp_c_declarator): Likewise.
	(pp_c_direct_declarator): Likewise.
	(pp_c_function_specifier): Likewise.
	(pp_c_direct_abstract_declarator): Likewise.
	* c-pretty-print.c (c_pretty_printer::abstract_declarator): Rename
	from pp_c_abstract_declarator.  Adjust.
	(c_pretty_printer::direct_abstract_declarator):  Rename from
	pp_c_direct_abstract_declarator.  Adjust.
	(c_pretty_printer::function_specifier): Rename from
	pp_c_function_specifier.  Adjust.
	(c_pretty_printer::declaration_specifiers): Rename from
	pp_c_declaration_specifiers.  Adjust.
	(c_pretty_printer::direct_declarator): Rename from
	pp_c_direct_declarator.  Adjust.
	(c_pretty_printer::declarator): Rename from pp_c_declarator.  Adjust.
	(c_pretty_printer::declaration): Rename from pp_c_declaration.  Adjust.
	(c_pretty_printer::c_pretty_printer): Do not assign to
	declaration, declaration_specifiers, declarator,
	direct_declarator, direct_abstract_declarator, function_specifier.

2013-08-26  Gabriel Dos Reis  <gdre@integrable-solutions.net>

	* c-pretty-print.h (c_pretty_printer::unary_expression): Now a
	virtual member function.
	(c_pretty_printer::multiplicative_expression): Likewise.
	(c_pretty_printer::conditional_expression): Likewise.
	(c_pretty_printer::assignment_expression): Likewise.
	(c_pretty_printer::expression): Likewise.
	(pp_unary_expression): Adjust.
	(pp_multiplicative_expression): Likewise.
	(pp_assignment_expression): Likewise.
	(pp_conditional_expression): Likewise.
	(pp_expression): Likewise.
	* c-pretty-print.c (c_pretty_printer::unary_expression): Rename
	from pp_c_unary_expression.  Adjust.
	(c_pretty_printer::multiplicative_expression): Rename from
	pp_c_multiplicative_expression.  Adjust.
	(c_pretty_printer::conditional_expression): Rename from
	pp_c_conditional_expression.  Adjust.
	(c_pretty_printer::assignment_expression): Rename from
	pp_c_assignment_expression.  Adjust.
	(c_pretty_printer::expression): Rename from pp_c_expression.  Adjust.
	(c_pretty_printer::c_pretty_printer): Do not assign to
	unary_expression, multiplicative_expression,
	conditional_expression, expression.

2013-08-25  Gabriel Dos Reis  <gdr@integrable-solutions.net>

	* c-pretty-print.h (c_pretty_printer::postfix_expression): Now a
	virtual member function.
	(pp_postfix_expression): Adjust.
	(pp_c_postfix_expression): Remove.
	* c-pretty-print.c (c_pretty_printer::postfix_expression): Rename
	from pp_c_postfix_expression.  Adjust.
	(c_pretty_printer::c_pretty_printer): Do not assign to
	postfix_expression.

2013-08-25  Gabriel Dos Reis  <gdr@integrable-solutions.net>

	* c-pretty-print.h (c_pretty_printer::primary_expression): Now a
	virtua member function.
	(pp_primary_expression): Adjust.
	(pp_c_primary_expression): Remove.
	* c-pretty-print.c (c_pretty_printer::primary_expression): Rename
	from pp_c_primary_expression.  Adjust.
	(pp_c_initializer_list): Use pp_primary_expression.
	(c_pretty_printer::c_pretty_printer): Do not assign to
	primary_expression.

2013-08-25  Gabriel Dos Reis  <gdr@integrable-solutions.net>

	* c-pretty-print.h (c_pretty_printer::translate_string): Declare.
	* c-pretty-print.c (M_): Remove.
	(c_pretty_printer::translate_string): Define.
	(pp_c_type_specifier): Use it.
	(pp_c_primary_expression): Likewise.
	(pp_c_expression): Likewise.

2013-08-24  Gabriel Dos Reis  <gdr@integrable-solutions.net>

	* c-pretty-print.h (c_pretty_printer::id_expression): Now a
	virtual function.
	(pp_c_id_expression): Remove.
	(pp_id_expression): Adjust.
	* c-pretty-print.c (c_pretty_printer::id_expression): Rename from
	pp_c_id_expression.  Adjust.
	(pp_c_postfix_expression): Use pp_id_expression.
	(c_pretty_printer::c_pretty_printer): Do not assign to id_expression.

2013-08-24  Gabriel Dos Reis  <gdr@integrable-solutions.net>

	* c-pretty-print.h (c_pretty_printer::constant): Now a virtual
	member function.
	(pp_constant): Adjust.
	(pp_c_constant): Remove.
	* c-pretty-print.c (c_pretty_printer::constant): Rename from
	pp_c_constant.  Adjust.
	(pp_c_constant)
	(pp_c_primary_expression): Call pp_constant in lieu of pp_c_constant.
	(c_pretty_printer::c_pretty_printer): Remove assignment to constant.

2013-08-22  Gabriel Dos Reis  <gdr@integrable-solutions.net>

	* c-pretty-print.h (pp_c_pretty_printer_init): Remove.
	(c_pretty_printer::c_pretty_printer): Declare.
	* c-pretty-print.c (pretty_printer::c_pretty_printer): Rename from
	c_pretty_printer_init.  Adjust.
	(print_c_tree): Do not call c_pretty_printer_init.
	* c-ada-spec.c (dump_ads): Remove call to pp_construct.

2013-08-09  Arnaud Charlet  <charlet@adacore.com>

	* c-ada-spec.c (print_ada_declaration): Prevent accessing null asm name

2013-08-05  Paolo Carlini  <paolo.carlini@oracle.com>

	PR c++/58080
	* c-common.c (pointer_int_sum): Add bool parameter.
	* c-common.h (pointer_int_sum): Adjust declaration.

2013-08-05  Gabriel Dos Reis  <gdr@integrable-solutions.net>

	* c-pretty-print.c (print_c_tree): Simplify.  Use non-static local
	c_pretty_printer variable.

2013-08-04  Gabriel Dos Reis  <gdr@integrable-solutions.net>

	* c-pretty-print.h (c_pretty_printer): Derive from pretty_printer.
	(pp_base): Remove.
	(pp_c_base): Likewise.  Adjust users.
	* c-pretty-print.c (pp_c_maybe_whitespace): Adjust.
	(pp_c_whitespace): Do not call pp_base.
	(pp_c_left_paren): Likewise.
	(pp_c_right_paren): Likewise.
	(pp_c_left_brace): Likewise.
	(pp_c_right_brace): Likewise.
	(pp_c_left_bracket): Likewise.
	(pp_c_right_bracket): Likewise.
	(pp_c_dot): Likewise.
	(pp_c_ampersand): Likewise.
	(pp_c_star): Likewise.
	(pp_c_arrow): Likewise.
	(pp_c_semicolon): Likewise.
	(pp_c_complement): Likewise.
	(pp_c_exclamation): Likewise.
	(pp_c_direct_declarator): Likewise.
	(pp_c_ws_string): Likewise.
	(pp_c_identifier): Likewise.
	(pp_c_statement): Likewise.
	(print_c_tree): Likewise.

2013-08-04  Ed Smith-Rowland  <3dw4rd@verizon.net>

	PR c++/58072
	* c-common.c (c_parse_error): Catch user-defined literal tokens and
	provide useful error strings.

2013-08-03  Gabriel Dos Reis  <gdr@integrable-solutions.net>

	* c-ada-spec.c (pp_ada_tree_identifier): Use specialized pretty
	printer functions instead of pp_string or operators and punctuators.
	(dump_generic_ada_node): Likewise.
	* c-pretty-print.c (pp_c_type_specifier): Likewise.
	(pp_c_relational_expression): Likewise.
	(pp_c_logical_or_expression): Likewise.

2013-08-03  Gabriel Dos Reis  <gdr@integrable-solutions.net>

	* c-ada-spec.c (print_ada_macros): Use specialized pretty printer
	functions instead of pp_character.
	(pp_ada_tree_identifier): Likewise.
	(dump_ada_double_name): Likewise.
	(dump_ada_function_declaration): Likewise.
	(dump_ada_array_domains): Likewise.
	(dump_template_types): Likewise.
	(dump_generic_ada_node): Likewise.
	(print_ada_declaration): Likewise.
	(print_ada_struct_decl): Likewise.
	* c-pretty-print.c (pp_c_integer_constant): Likewise.

2013-07-23  Tom Tromey  <tromey@redhat.com>

	* c-common.h (enum rid) <RID_GENERIC>: New constant.
	* c-common.c (c_common_reswords): Add _Generic.

2013-07-21   OndÅej BÃ­lka  <neleai@seznam.cz>

	* c-common.c: Fix typos.
	* c-common.h: Likewise.

2013-07-13  Lubos Lunak  <l.lunak@suse.cz>

	PR c++/55203
	* c-common.c (c_common_attribute_table): Add warn_unused.
	(handle_warn_unused_attribute): New.

2013-07-10  Jakub Jelinek  <jakub@redhat.com>

	* c-ppoutput.c (scan_translation_unit): Call account_for_newlines
	for all CPP_TOKEN_FLD_STR tokens, not just CPP_COMMENT.

2013-07-10  Paolo Carlini  <paolo.carlini@oracle.com>

	PR c++/57869
	* c.opt: Add Wconditionally-supported.

2013-07-08  Graham Stott  <graham.stott@btinternet.com>

	* array-notation-common.c (length_mismatch_in_expr_p): Delete
	unused variables l_length and l_node.

2013-07-04  Joern Rennecke  <joern.rennecke@embecosm.com>

	PR c/57821
	* c-common.c (complete_array_type): Delay folding first index
	like other indices.  When folding, check for index overflow.

2013-06-27  Marc Glisse  <marc.glisse@inria.fr>

	PR c++/57509
	* c-common.h (c_build_vec_perm_expr): New complain argument.
	* c-common.c (c_build_vec_perm_expr): Likewise.
	Use save_expr also in C++.

2013-06-22  Gabriel Dos Reis  <gdr@integrable-solutions.net>

	* c-common.c (c_common_nodes_and_builtins): Use cxx11 in lieu of cxx0x.
	* c-cppbuiltin.c (c_cpp_builtins): Likewise.
	* c-opts.c (c_common_post_options): Likewise.

2013-06-21  Balaji V. Iyer  <balaji.v.iyer@intel.com>

	* array-notation-common.c (length_mismatch_in_expr): Changed the
	parameter type's from a dynamic array to a vec_tree.  Also removed
	the size parameters.
	* c-common.h (length_mismatch_in_expr_p): Fixed prototype's as per
	the change above.

2013-06-21  Balaji V. Iyer  <balaji.v.iyer@intel.com>

	* c-common.h (struct cilkplus_an_parts): New structure.
	(struct cilkplus_an_loop_parts): Likewise.
	(cilkplus_extract_an_triplets): New prototype.
	(fix_sec_implicit_args): Likewise.
	* array-notation-common.c (cilkplus_extract_an_triplets): New function.
	(fix_sec_implicit_args): Likewise.

2013-06-20  Balaji V. Iyer  <balaji.v.iyer@intel.com>

	* array-notation-common.c (find_inv_trees): Removed an unwanted
	typecasting.
	* c-common.h (struct inv_list::additional_tcodes): Changed type from
	enum rid to enum tree_code.

2013-06-11  Jan Hubicka  <jh@suse.cz>

	* c-common.c (handle_alias_ifunc_attribute): Do not set
	DECL_EXTERNAL for weakref variables.
	* c-pragma.c (handle_pragma_weak): Make sure aliases
	are not declared as external.

2013-06-07  Balaji V. Iyer  <balaji.v.iyer@intel.com>

	* array-notation-common.c (length_mismatch_in_expr_p): Moved this
	function from c/c-array-notation.c.
	(is_cilkplus_reduce_builtin): Likewise.
	(find_rank): Likewise.
	(extract_array_notation_exprs): Likewise.
	(replace_array_notations): Likewise.
	(find_inv_trees): Likewise.
	(replace_inv_trees): Likewise.
	(contains_array_notation_expr): Likewise.
	(find_correct_array_notation_type): Likewise.
	* c-common.h (struct inv_list): Moved this struct from the file
	c/c-array-notation.c and added a new field called additional tcodes.
	(length_mismatch_in_expr_p): New prototype.
	(is_cilkplus_reduce_builtin): Likewise.
	(find_rank): Likewise.
	(extract_array_notation_exprs): Likewise.
	(replace_array_notation): Likewise.
	(find_inv_trees): Likewise.
	(replace_inv_trees): Likewise.
	(find_correct_array_notation_type): Likewise.

2013-05-28  Balaji V. Iyer  <balaji.v.iyer@intel.com>

	* c-common.c (c_define_builtins): When cilkplus is enabled, the
	function array_notation_init_builtins is called.
	(c_common_init_ts): Added ARRAY_NOTATION_REF as typed.
	* c-common.def (ARRAY_NOTATION_REF): New tree.
	* c-common.h (build_array_notation_expr): New function declaration.
	(build_array_notation_ref): Likewise.
	(extract_sec_implicit_index_arg): New extern declaration.
	(is_sec_implicit_index_fn): Likewise.
	(ARRAY_NOTATION_CHECK): New define.
	(ARRAY_NOTATION_ARRAY): Likewise.
	(ARRAY_NOTATION_START): Likewise.
	(ARRAY_NOTATION_LENGTH): Likewise.
	(ARRAY_NOTATION_STRIDE): Likewise.
	* c-pretty-print.c (pp_c_postifix_expression): Added a new case for
	ARRAY_NOTATION_REF.
	(pp_c_expression): Likewise.
	* c.opt (flag_enable_cilkplus): New flag.
	* array-notation-common.c: New file.

2013-05-14  Jakub Jelinek  <jakub@redhat.com>

	PR c++/57274
	* c-common.c (verify_tree): Don't recurse into SIZEOF_EXPR.

2013-05-10  Marc Glisse  <marc.glisse@inria.fr>

	* c-common.c (vector_types_convertible_p): No TYPE_PRECISION for
	vectors.

2013-05-07  Han Shen  <shenhan@google.com>

	* c-cppbuiltin.c (c_cpp_builtins): Added "__SSP_STRONG__=3".

2013-04-29  Senthil Kumar Selvaraj  <senthil_kumar.selvaraj@atmel.com>

	* c-common.c (check_user_alignment): Emit error for negative values.

2013-04-24  Paolo Carlini  <paolo.carlini@oracle.com>

	* c-opts.c (set_std_cxx11): Use CLK_CXX1Y and CLK_GNUCXX1Y.

2013-04-24  Paolo Carlini  <paolo.carlini@oracle.com>

	* c-cppbuiltin.c (c_cpp_builtins): Do not define
	__GXX_EXPERIMENTAL_CXX1Y__.

2013-04-24  Paolo Carlini  <paolo.carlini@oracle.com>
            Manuel Lopez-Ibanez  <manu@gcc.gnu.org>

	* c.opt ([Wpointer-arith]): Enabled by -Wpedantic, as documented.
	* c-common.c (pointer_int_sum): Change -Wpointer-arith pedwarns
	to simply use OPT_Wpointer_arith.
	(c_sizeof_or_alignof_type): Likewise.

2013-04-24  Paolo Carlini  <paolo.carlini@oracle.com>

	* c-cppbuiltin.c (c_cpp_builtins): Define __GXX_EXPERIMENTAL_CXX1Y__.

2013-04-12  Jakub Jelinek  <jakub@redhat.com>

	* c-format.c (gcc_diag_char_table, gcc_tdiag_char_table,
	gcc_cdiag_char_table, gcc_cxxdiag_char_table): Add %r and %R format
	specifiers.

2013-04-07  Steven Bosscher  <steven@gcc.gnu.org>

	* c-pragma.c (add_to_renaming_pragma_list): Fix leading comment.

2013-04-03  Paolo Carlini  <paolo.carlini@oracle.com>

	* c-common.c (pointer_int_sum): Remove dead code.

2013-03-09  Richard Sandiford  <rdsandiford@googlemail.com>

	PR middle-end/56524
	* c-common.c (handle_optimize_attribute): Don't call
	save_optabs_if_changed.

2013-03-05  Jakub Jelinek  <jakub@redhat.com>

	PR middle-end/56461
	* c-pch.c (pch_init): Free target_validity at the end.

2013-03-04  Jakub Jelinek  <jakub@redhat.com>

	* c-pretty-print.c (pp_c_pretty_printer_init): Clear pp->flags.

2013-02-28  Konstantin Serebryany  <konstantin.s.serebryany@gmail.com>
	    Jakub Jelinek  <jakub@redhat.com>

	PR sanitizer/56454
	* c-common.c (handle_no_sanitize_address_attribute): New function.
	(c_common_attribute_table): Add no_sanitize_address attribute.
	(handle_no_address_safety_analysis_attribute): Add
	no_sanitize_address attribute, not no_address_safety_analysis
	attribute.

2013-02-18  Aldy Hernandez  <aldyh@redhat.com>

	PR target/52555
	* c-common.c (handle_optimize_attribute): Call
	save_optabs_if_changed.

2013-02-18  Jakub Jelinek  <jakub@redhat.com>
	    Steven Bosscher  <steven@gcc.gnu.org>

	PR pch/54117
	* c-opts.c (c_common_post_options): If debug info is enabled
	and non-dwarf*, refuse to load PCH files and when writing PCH
	file warn.

2013-02-05  Jakub Jelinek  <jakub@redhat.com>

	PR middle-end/56167
	* c-common.c (handle_error_attribute): Fix condition.

2013-01-30  Jakub Jelinek  <jakub@redhat.com>

	PR c++/55742
	* c-common.c (handle_target_attribute): Revert 2012-12-26 change.

2013-01-18  Jason Merrill  <jason@redhat.com>

	PR target/54908
	* c.opt (-fextern-tls-init): New.
	* c-opts.c (c_common_post_options): Handle it.

2013-01-09  Jakub Jelinek  <jakub@redhat.com>

	PR c/48418
	* c-common.c (c_fully_fold_internal): Warn for LSHIFT_EXPR and
	RSHIFT_EXPR, if orig_op1 isn't INTEGER_CST, op1 is INTEGER_CST
	and is either negative or bigger or equal to type precision
	of the first operand.

2012-12-03  Marek Polacek  <polacek@redhat.com>

	PR c/55570
	* c-common.c (check_user_alignment): Swap order of tests,
	check TREE_CODE first.

2012-11-29  Ed Smith-Rowland  <3dw4rd@verizon.net>

	PR c++/52654
	* c-common.h (overflow_type): New enum.
	(build_userdef_literal): Add overflow_type argument.
	(tree_userdef_literal): Add overflow_type.
	(USERDEF_LITERAL_OVERFLOW): New access macro.
	* c-common.c (build_userdef_literal): Add overflow_type
	argument.
	* c-lex.c (c_lex_with_flags): Add overflow_type to
	build_userdef_literal calls.
	(interpret_integer, interpret_float): Add overflow_type argument.

2012-11-28  Richard Biener  <rguenther@suse.de>

	PR c/35634
	* c-gimplify.c (c_gimplify_expr): Gimplify self-modify expressions
	here and use a type with proper overflow behavior for types that would
	need to be promoted for the arithmetic.

2012-11-23  Jakub Jelinek  <jakub@redhat.com>

	PR sanitizer/55435
	* c-common.c (handle_no_address_safety_analysis_attribute): New
	function.
	(c_common_attribute_table): Add no_address_safety_analysis.

2012-11-16  Simon Baldwin  <simonb@google.com>

	* c.opt: Add f[no-]canonical-system-headers.
	* c-opts.c (c_common_handle_option): Handle
	OPT_fcanonical_system_headers.

2012-11-09  Ed Smith-Rowland  <3dw4rd@verizon.net>

	PR c++/54413
	* c-opts.c (c_common_handle_option): Set new flags.
	* c.opt: Describe new flags.

2012-11-09  Jason Merrill  <jason@redhat.com>

	* c.opt (Wabi-tag): New.

2012-11-09  Andi Kleen  <ak@linux.intel.com>

	PR 55139
	* c-common.c (get_atomic_generic_size): Mask with
        MEMMODEL_MASK

2012-11-07  Manuel López-Ibáñez  <manu@gcc.gnu.org>

	PR c/53063
	* c.opt (Wformat): Make it Alias Wformat=1.
	(Wformat-contains-nul,Wformat-extra-args,Wformat-nonliteral,
	Wformat-security,Wformat-y2k,Wformat-zero-length): Use
	LangEnabledBy.
	(Wformat=): RejectNegative. Use LangEnabledBy.
	(Wnonnull): Use LangEnabledBy.
	* c-opts.c (c_common_handle_option): Do not handle Wformat here.
	* c-format.c (set_Wformat): Delete.
	(decode_format_attr): Replace OPT_Wformat with OPT_Wformat_.
        (maybe_read_dollar_number):  Likewise.
        (avoid_dollar_number):  Likewise.
        (finish_dollar_format_checking):  Likewise.
        (check_format_info):  Likewise.
        (check_format_info_main):  Likewise.
        (check_format_types):  Likewise.
        (format_type_warning):  Likewise.
        * c-common.c (int):  Likewise.
        (check_function_sentinel):  Likewise.
        * c-common.h (warn_format,set_Wformat): Do not declare here.

2012-11-07  Manuel López-Ibáñez  <manu@gcc.gnu.org>

	PR c/53063
	* c.opt(Warray-bounds,Wdelete-non-virtual-dtor,Wenum-compare,
	Wmain,Woverlength-strings, Wunknown-pragmas,Wunused-macros):
	Use LangEnabledBy.
	(Wswitch,Wswitch-default,Wswitch-enum): Likewise. Move here from
	common.opt.
	(Wvariadic-macros): Init(1).
	* c-opts.c (c_common_handle_option): Do not handle them
	explicitly.
	(c_common_post_options): Likewise.
	(sanitize_cpp_opts): warn_unused_macros is now
	cpp_warn_unused_macros.
	(push_command_line_include): Likewise.
	* c-common.c (warn_unknown_pragmas): Do not define.
	* c-common.h (warn_unknown_pragmas): Do not declare.

2012-11-07  Manuel López-Ibáñez  <manu@gcc.gnu.org>

	PR c/51294
	* c-common.c (conversion_warning): Handle conditional expressions.

2012-10-29  Jonathan Wakely  <jwakely.gcc@gmail.com>

	PR c++/54930
	* c.opt (Wreturn_local_addr): Define new option.

2012-10-25  Jason Merrill  <jason@redhat.com>

	* c.opt (Wvirtual-move-assign): New.

	* c.opt (Winherited-variadic-ctor): New.

2012-10-25  Marc Glisse  <marc.glisse@inria.fr>

	PR c++/54427
	* c-common.c (scalar_to_vector): Handle VEC_COND_EXPR.

2012-10-23  Joseph Myers  <joseph@codesourcery.com>

	* c-common.h (pch_cpp_save_state): Declare.
	* c-target.def (c_preinclude): New hook.
	* c-opts.c (done_preinclude): New.
	(push_command_line_include): Handle default preincluded header.
	(cb_file_change): Call pch_cpp_save_state when calling
	push_command_line_include.
	* c-pch.c (pch_ready_to_save_cpp_state, pch_cpp_state_saved)
	(pch_cpp_save_state): New.
	(pch_init): Call pch_cpp_save_state conditionally, instead of
	calling cpp_save_state.

2012-10-20  Manuel López-Ibáñez  <manu@gcc.gnu.org>

	PR c/53063
	PR c/40989
	* c.opt (Waddress,Wchar-subscripts,Wsign-conversion,Wimplicit,
	Wimplicit-function-declaration,Wimplicit-int,Wsizeof-pointer-memaccess,
	Wnarrowing,Wparentheses,Wpointer-sign,Wreturn-type,Wsequence-point,
	Wsign-compare,Wuninitialized,Wmaybe-uninitialized,Wunused,
	Wvolatile-register-var): Add LangEnabledBy or EnabledBy.
	* c-opts.c (c_common_handle_option): Remove explicit handling from
	here.
	(c_common_post_options): Likewise.

2012-10-18  Eric Botcazou  <ebotcazou@adacore.com>

	* c-ada-spec.c (LOCATION_COL): Delete.
	(compare_location): New function.
	(compare_node): Use it.
	(compare_comment): Likewise.

2012-10-16  Manuel López-Ibáñez  <manu@gcc.gnu.org>

	PR c/53063
	PR c/40989
	* c.opt (Wstrict-aliasing=,Wstrict-overflow=): Use LangEnabledBy.
	* c-opts.c (c_common_handle_option): Do not set them here. Add
	comment.
	(c_common_post_options): Likewise.

2012-10-16  Eric Botcazou  <ebotcazou@adacore.com>

	* c-ada-spec.c (ADA_HOST_WIDE_INT_PRINT_DOUBLE_HEX): Define.
	(dump_generic_ada_node) <INTEGER_CST>: Deal with sizetype specially.
	Remove POINTER_TYPE handling, add large unsigned handling and use
	ADA_HOST_WIDE_INT_PRINT_DOUBLE_HEX for big numbers.

2012-10-12  Jakub Jelinek  <jakub@redhat.com>

	PR c/54381
	* c-common.h (sizeof_pointer_memaccess_warning): Adjust prototype.
	* c-common.c (sizeof_pointer_memaccess_warning): Take array of 3
	locs and array of 3 trees instead of just single loc and single
	sizeof_arg tree.  Handle __builtin___*_chk builtins too, and
	also stpncpy, bcopy, bcmp, bzero, snprintf and vsnprintf builtins.
	For *cmp* builtins that take two sources strings report warnings
	about first and second source, not about destination and source.

2012-10-12  Marc Glisse  <marc.glisse@inria.fr>

	PR c++/53055
	* c-common.h (enum ref_operator) [RO_ARROW_STAR]: New.

2012-10-11  Eric Botcazou  <ebotcazou@adacore.com>

	* c-ada-spec.c (dump_ada_template): Bail out for template declarations
	declaring something coming from another file.

2012-10-10  Arnaud Charlet  <charlet@adacore.com>

	PR ada/54845
	* c-ada-spec.c (print_ada_struct_decl): Increase buf size.

2012-10-09  Paolo Carlini  <paolo.carlini@oracle.com>

	PR c++/54194
	* c-common.c (warn_about_parentheses): Add location_t parameter;
	use EXPR_LOC_OR_LOC.
	* c-common.h: Update declaration.

2012-10-09  Marc Glisse  <marc.glisse@inria.fr>

	PR c++/54427
	* c-common.c (scalar_to_vector): Moved from c-typeck.c. Support
	more operations. Make error messages optional.
	* c-common.h (enum stv_conv): Moved from c-typeck.c.
	(scalar_to_vector): Declare.

2012-10-08  Jason Merrill  <jason@redhat.com>

	* c-common.c (c_common_reswords): Add thread_local.

2012-10-08  Dodji Seketeli  <dodji@redhat.com>

	PR c++/53528 C++11 attribute support
	* c-common.h (bitfield_p, cxx_fundamental_alignment_p): Declare
	new functions.
	* c-common.c (check_cxx_fundamental_alignment_constraints): New
	static function.
	(handle_aligned_attribute): In choose strictest alignment
	among many.  Use new check_cxx_fundamental_alignment_constraints.
	(handle_transparent_union_attribute): In c++11 attribute syntax,
	don't look through typedefs.

2012-10-04  Arnaud Charlet  <charlet@adacore.com>

	* c-ada-spec.c (print_ada_declaration): Remove handling of TDF_RAW.
	* c.opt (-fdump-ada-spec, -fdump-ada-spec-slim): Move switch definition
	out of dumpfile.h.

2012-09-25  Dehao Chen  <dehao@google.com>

	PR middle-end/54645
	* c-pch.c (c_common_read_pch): Rebuild the location_adhoc_data
	map when read in the pch.

2012-09-18 Arnaud Charlet  <charlet@adacore.com>

	* c-ada-spec.c: Style fixes.

2012-09-18 Thomas Quinot  <quinot@adacore.com>

	* c.opt (-fada-spec-parent): Define new command line switch.
	* c-ada-spec.c (get_ada_package): When -fada-spec-parent
	is specified, generate binding spec as a child of the specified unit.

2012-09-13  Paolo Carlini  <paolo.carlini@oracle.com>
	    Manuel López-Ibáñez  <manu@gcc.gnu.org>

	PR c++/53210
	* c.opt ([Winit-self]): Enabled by -Wall in C++.

2012-08-23  Arnaud Charlet  <charlet@adacore.com>

	* c-ada-spec.c (dump_generic_ada_node): Fix handling of name_only
	for pointers, and add missing Convention C pragma.
	(print_ada_struct_decl): Add missing aliased keyword.
	(dump_ads): Add pragma Ada_2005 and Style_Checks (Off).

2012-08-17  Jakub Jelinek  <jakub@redhat.com>

	* c-common.c (sizeof_pointer_memaccess_warning): New function.
	* c.opt (-Wsizeof-pointer-memaccess): Add new option.
	* c-opts.c (c_common_handle_option): Enable it for -Wall.
	* c-common.h (sizeof_pointer_memaccess_warning): Add prototype.
	* c-common.def (SIZEOF_EXPR): Moved here from cp-tree.def.

2012-08-10  Richard Guenther  <rguenther@suse.de>

	* c-pretty-print.c (pp_c_expression): Handle anonymous SSA names.

2012-08-07  Steven Bosscher  <steven@gcc.gnu.org>

	* c-pretty-print.c (pp_c_function_definition): Use pp_newline_and_flush
	instead of separate pp_newline and pp_flush.
	(print_c_tree): Likewise.

2012-07-26  Richard Henderson  <rth@redhat.com>

	* c-common.c (handle_hot_attribute): Allow labels.
	(handle_cold_attribute): Likewise.

2012-07-20  Jakub Jelinek  <jakub@redhat.com>

	PR c++/28656
	* c-common.c (check_function_nonnull): Handle multiple nonnull
	attributes properly.

2012-07-16  Steven Bosscher  <steven@gcc.gnu.org>

	* c-gimplify.c: Include dumpfile.h instead of tree-dump.h.
	* c-ada-spec.c: Likewise.
	* c-dump.c (dump_stmt): Move to cp/dump.c, the only user.

2012-07-14  Steven Bosscher  <steven@gcc.gnu.org>

	* c-pch.c (CHECK_NO_ASM_OUT_DURING_PCH): Do not define.
	Remove code conditional on it.

2012-07-11  Steven Bosscher  <steven@gcc.gnu.org>

	* c-gimplify.c: Do not include basic-block.h.
	* c-common.c: Do not include linfuncs.h.

2012-07-08  Steven Bosscher  <steven@gcc.gnu.org>

	* c-common.h: Include tree.h.

2012-07-02  Jason Merrill  <jason@redhat.com>

	PR c++/53524
	* c-common.c (get_priority): Call default_conversion.

2012-07-01  Uros Bizjak  <ubizjak@gmail.com>

	* c-pch.c (c_common_write_pch): Remove unused variables.

2012-06-29  Steven Bosscher  <steven@gcc.gnu.org>

	* cppspec.c: Moved from gcc/ to here.

2012-06-27  Kai Tietz  <ktietz@redhat.com>

	PR preprocessor/37215
	* c-ppoutput.c (preprocess_file): Check for nonempty buffer.

2012-06-21  Steven Bosscher  <steven@gcc.gnu.org>

	* c-common.h (c_common_print_pch_checksum): Remove.
	* c-pch.c: Do not include output.h.
	(CHECK_NO_ASM_OUT_DURING_PCH): Define and add FIXME.
	(asm_out_file): Define iff CHECK_NO_ASM_OUT_DURING_PCH isdefined.
	(asm_file_startpos): Define iff CHECK_NO_ASM_OUT_DURING_PCH is defined.
	(struct c_pch_header): Remove.
	(get_ident): Update gpch version.
	(pch_init): Do not print executable_checksum to asm_out_file.
	Do not fail if there is no asm_out_file to read back from.  Set
	asm_file_startpos only if CHECK_NO_ASM_OUT_DURING_PCH is defined.
	(c_common_write_pch): Verify that nothing was written to asm_out_file
	since pch_init was called.  Do not write a c_pch_header, and do not
	copy from asm_out_file to the PCH.
	(c_common_read_pch): Do not read a c_pch_header, and do not restore
	the content of asm_out_file from the PCH.
	(c_common_print_pch_checksum): Remove.
	* c-opts.c (c_common_init): Print out executable_checksum directly.

2012-06-19  Steven Bosscher  <steven@gcc.gnu.org>

	* c-target.def (objc_declare_unresolved_class_reference,
	objc_declare_class_definition): Add new hooks.

2012-06-19  Steven Bosscher  <steven@gcc.gnu.org>

	* c-lex.c: Do not include output.h.
	(cb_ident): Try to put out .ident with targetm.asm_out.output_ident.
	Remove uses of ASM_OUTPUT_IDENT.

2012-06-15  Marc Glisse  <marc.glisse@inria.fr>

	PR c++/51033
	* c-common.h (c_build_vec_perm_expr): Move decl here.
	* c-common.c (c_build_vec_perm_expr): Move definition
	here.

2012-06-06  Steven Bosscher  <steven@gcc.gnu.org>

	* c.opt (fconserve-space): Turn into a no-op.

2012-06-04  Sterling Augustine  <saugustine@google.com>

	* c-pretty-print.h (pp_c_flag_gnu_v3): New enumerator.
	* c-pretty-print.c (pp_c_specifier_qualifier_list): Check it at
	both the start and end of the function.

2012-06-04  Steven Bosscher  <steven@gcc.gnu.org>

	* c-common.c: Do not include output.h.
	* c-pragma.c: Likewise.

2012-06-04  Steven Bosscher  <steven@gcc.gnu.org>

	* error.c (dump_decl): Check pp_c_flag_gnu_v3.
	(decl_as_dwarf_string, lang_decl_dwarf_name): New functions.
	(lang_decl_name): Handle namespace decls.

2012-05-31  Steven Bosscher  <steven@gcc.gnu.org>

	* c-ada-spec.c: Do not include output.h.
	* c-semantics.c: Likewise.

2012-05-29  Joseph Myers  <joseph@codesourcery.com>

	* c-common.c: Fix typo.

2012-05-29  Michael Matz  <matz@suse.de>

	* c-common.h (c_expand_decl): Remove prototype.

2012-05-29  Manuel López-Ibáñez  <manu@gcc.gnu.org>

	* c.opt (Wmissing-braces): Use LangEnabledBy(C ObjC,Wall).
	* c-opts.c (c_common_handle_option): Remove code handling
	warn_missing_braces.

2012-05-28  Paolo Carlini  <paolo.carlini@oracle.com>

	PR c++/25137
	* c-opts.c (c_common_handle_option): For C++ -Wall doesn't enable
	-Wmissing_braces.

2012-05-22  Dodji Seketeli  <dodji@redhat.com>

	PR c++/53322
	* c.opt (Wunused-local-typedefs): Use EnabledBy(Wunused).

2012-05-17  Manuel López-Ibáñez  <manu@gcc.gnu.org>

	* c.opt (--pedantic-errors,-pedantic-errors): Do not handle here.
	* c-opts.c (c_common_handle_option): Do not handle explicitly
	Wreturn-type, Wwrite-strings, warn_ecpp, and -pedantic-errors.

2012-05-16  Dodji Seketeli  <dodji@redhat.com>

	PR preprocessor/7263
	* c-lex.c (c_lex_with_flags):  Pass a virtual location to the call
	to cpp_classify_number.  For diagnostics, use the precise location
	instead of the global input_location.

2012-05-15  Paolo Carlini  <paolo.carlini@oracle.com>

	PR c++/11856
	* c-common.c (shorten_compare): Check c_inhibit_evaluation_warnings.

2012-05-14  Bernd Schmidt  <bernds@codesourcery.com>

	* c-common.c (DEF_ATTR_STRING): Define and undefine as necessary.

2012-05-14  Manuel López-Ibáñez  <manu@gcc.gnu.org>

	PR 53063
	* c.opt (Wc++0X-compat,Wdelete-non-virtual-dtor,Wjump-misses-init,
	Wreorder): Use LangEnabledBy.
	* c-opts.c (c_common_handle_option): Do not enable them
	explicitly. Call lang-specific generated functions.
	(c_common_post_options): Do not set them here.

2012-05-13  Manuel López-Ibáñez  <manu@gcc.gnu.org>

	* c.opt (Wclobbered,Wempty-body,Wignored-qualifiers,
	Wmissing-field-initializers,Wmissing-parameter-type,
	Wold-style-declaration,Woverride-init): Use EnabledBy.
	* c-opts.c (c_common_post_options): Do not set here explicitly.

2012-05-11  Manuel López-Ibáñez  <manu@gcc.gnu.org>

	PR 53063
	* c-opts.c (c_common_handle_option): Use handle_generated_option
	to enable sub-options.

2012-05-10  Paolo Carlini  <paolo.carlini@oracle.com>

	PR c++/53158
	* c-common.c (warnings_for_convert_and_check): Use warning_at.

2012-05-10  Richard Guenther  <rguenther@suse.de>

	* c-common.c (c_sizeof_or_alignof_type): Remove assert and
	adjust commentary about TYPE_IS_SIZETYPE types.

2012-05-09  Manuel López-Ibáñez  <manu@gcc.gnu.org>

	PR c++/53261
	* c-common.c (warn_logical_operator): Check that argument of
	integer_zerop is not NULL.

2012-05-05  Manuel López-Ibáñez  <manu@gcc.gnu.org>

	PR c/43772
	* c-common.c (warn_logical_operator): Do not warn if either side
	is already true or false.

2012-05-04  Manuel López-Ibáñez  <manu@gcc.gnu.org>

	PR c/51712
	* c-common.c (expr_original_type): New.
	(shorten_compare): Do not warn for enumeration types.

2012-05-03  Manuel López-Ibáñez  <manu@gcc.gnu.org>

	* c.opt (fpermissive): Add Var(flag_permissive).

2012-04-30  Marc Glisse  <marc.glisse@inria.fr>

	PR c++/51033
	* c-common.c (convert_vector_to_pointer_for_subscript): New function.
	* c-common.h (convert_vector_to_pointer_for_subscript): Declare it.

2012-04-30  Dodji Seketeli  <dodji@redhat.com>

	Add -Wvarargs option
	* c.opt (Wvarargs):  Define new option.

2012-04-30  Manuel López-Ibáñez  <manu@gcc.gnu.org>

	* c-common.c (check_function_arguments): Replace
	Wmissing-format-attribute with Wsuggest-attribute=format.

2012-04-30  Manuel López-Ibáñez  <manu@gcc.gnu.org>

	* c.opt (Wsuggest-attribute=format): New. Alias of
	Wmissing-format-attribute.
	* c-format.c (decode_format_type): Replace
	Wmissing-format-attribute with Wsuggest-attribute=format.
	(check_function_format): Likewise.

2012-04-27  Ollie Wild  <aaw@google.com>

	* c-common.c: Add CPP_W_LITERAL_SUFFIX mapping.
	* c-opts.c (c_common_handle_option): Handle OPT_Wliteral_suffix.
	* c.opt: Add Wliteral-suffix.

2012-04-22  Manuel López-Ibáñez  <manu@gcc.gnu.org>

	PR c/44774
	* c.opt (Wpedantic): New.
	(pedantic): Alias Wpedantic.
	* c-opts.c (c_common_handle_option): Replace -pedantic with -Wpedantic.
	(c_common_post_options): Likewise.
	(sanitize_cpp_opts): Likewise.
	* c-lex.c (interpret_float): Likewise.
	* c-format.c (check_format_types): Likewise.
	* c-common.c (pointer_int_sum): Likewise.
	(c_sizeof_or_alignof_type): Likewise.
	(c_add_case_label): Likewise.
	(c_do_switch_warnings): Likewise.
	* c-pragma.c (handle_pragma_float_const_decimal64): Likewise.

2012-04-15  Jason Merrill  <jason@redhat.com>

	PR c++/52818
	* c-format.c (CPLUSPLUS_STD_VER): C++11 inherits from C99.
	(C_STD_NAME): Distinguish between C++98 and C++11.

2012-04-11  Eric Botcazou  <ebotcazou@adacore.com>

	PR target/52624
	* c-common.h (uint16_type_node): Rename into...
	(c_uint16_type_node): ...this.
	* c-common.c (c_common_nodes_and_builtins): Adjust for above renaming.
	* c-cppbuiltin.c (builtin_define_stdint_macros): Likewise.

2012-04-10  Manuel López-Ibáñez  <manu@gcc.gnu.org>

	* c-common.c (warn_if_unused_value): Move definition to here.
	* c-common.h (warn_if_unused_value): Move declaration to here.

2012-03-23  William Bader  <williambader@hotmail.com>

	* c-lex.c (c_lex_with_flags): Avoid declarations after stmts.

2012-03-20  Jason Merrill  <jason@redhat.com>

	* c-common.h (enum cxx_dialect): Add cxx1y.
	* c-common.c (c_common_nodes_and_builtins): Use >= for cxx_dialect
	test.
	* c-cppbuiltin.c (c_cpp_builtins): Likewise.
	* c-opts.c (c_common_post_options): Likewise.
	(set_std_cxx1y): New.
	(c_common_handle_option): Call it.
	* c.opt (-std=c++1y, -std=gnu++1y): New flags.

2012-03-19  Paolo Carlini  <paolo.carlini@oracle.com>

	PR c++/14710
	* c.opt ([Wuseless-cast]): Add.

2012-03-16  Richard Guenther  <rguenther@suse.de>

	* c-pretty-print.c (pp_c_initializer_list): Adjust.

2012-03-15  Manuel López-Ibáñez  <manu@gcc.gnu.org>

	PR c++/44783
	* c.opt (ftemplate-backtrace-limit) Add.

2012-03-12  Rainer Orth  <ro@CeBiTec.Uni-Bielefeld.DE>

	* c-cppbuiltin.c (c_cpp_builtins): Remove #pragma extern_prefix
	handling.
	* c-pragma.c (handle_pragma_extern_prefix): Remove.
	(init_pragma): Don't register extern_prefix.

2012-03-12  Richard Guenther  <rguenther@suse.de>

	* c-common.c (c_common_get_narrower): Use c_common_type_for_size.
	(builtin_type_for_size): Likewise.

2012-02-13  Jakub Jelinek  <jakub@redhat.com>

	PR c++/52215
	* c-common.c (sync_resolve_params): Don't decide whether to convert
	or not based on TYPE_SIZE comparison, convert whenever arg_type
	is unsigned INTEGER_TYPE.

2012-02-06  Paolo Carlini  <paolo.carlini@oracle.com>

	PR c/52118
	* c.opt ([Wunused-local-typedefs]): Fix description.

2012-01-24  Mike Stump  <mikestump@comcast.net>

	* c-common.c (c_common_type_for_mode): Match signed/unsigned types
	exactly.

2012-01-18  Richard Guenther  <rguenther@suse.de>

	* c-opts.c (c_common_post_options): Reset LTO flags if
	we are about to generate a PCH.

2012-01-17  Paolo Carlini  <paolo.carlini@oracle.com>

	PR c++/51777
	* c-pretty-print.c (pp_c_integer_constant): For unsigned constants
	use pp_unsigned_wide_integer.

2012-01-10  Richard Guenther  <rguenther@suse.de>

	PR middle-end/51806
	* c-opts.c (c_common_handle_option): Move -Werror handling
	to language independent code.

2012-01-05  Richard Guenther  <rguenther@suse.de>

	PR middle-end/51764
	* c.opt (Wmudflap, fmudflap, fmudflapth, fmudflapir): Move here
	from common.opt.

2011-12-30  Paolo Carlini  <paolo.carlini@oracle.com>

	PR c++/51316
	* c-common.c (c_sizeof_or_alignof_type): In C++ allow for alignof
	of array types with an unknown bound.

2011-12-20  Joseph Myers  <joseph@codesourcery.com>

	* c-common.c (flag_isoc99): Update comment to refer to C11.
	(flag_isoc1x): Change to flag_isoc11.
	* c-common.h (flag_isoc99): Update comment to refer to C11.
	(flag_isoc1x): Change to flag_isoc11.
	* c-cppbuiltin.c (cpp_atomic_builtins): Change comment to refer to
	C11.
	* c-opts.c (set_std_c1x): Change to set_std_c11.
	(c_common_handle_option): Handle OPT_std_c11 and OPT_std_gnu11.
	Call set_std_c11.
	(set_std_c89, set_std_c99, set_std_c11): Use flag_isoc11.
	(set_std_c1): Use CLK_STDC11 and CLK_GNUC11.
	* c.opt (std=c1x): Change to std=c11.  Document as non-draft
	standard.
	(std=c1x, std=iso9899:2011): Add as aliases of std=c11.
	(std=gnu1x): Change to std=gnu11.  Refer to non-draft standard.
	(std=gnu1x): Make alias of std=gnu11.

2011-12-19  Jason Merrill  <jason@redhat.com>

	PR c++/51228
	* c-common.c (handle_transparent_union_attribute): Check the first
	field if the type is complete.

2011-12-15  Jonathan Wakely  <jwakely.gcc@gmail.com>

	PR libstdc++/51365
	* c-common.c (RID_IS_FINAL): Add.
	* c-common.h (RID_IS_FINAL): Add.

2011-11-30  Iain Sandoe  <iains@gcc.gnu.org>

	* c.opt (fgnu-runtime): Provide full description.
	(fnext-runtime): Likewise.
	* c-opts.c (OPT_fgnu_runtime, OPT_fnext_runtime) Remove.

2011-11-28  Andrew MacLeod  <amacleod@redhat.com>

	* c-cpp-builtin.c (cpp_atomic_builtins):New.  Emit all atomic
	predefines in one place.  Add LOCK_FREE predefines.
	(c_cpp_builtins): Move Legacy HAVE_SYNC predefines to
	new func.

2011-11-24  Andrew MacLeod  <amacleod@redhat.com>

	PR c/51256
	* c-common.c (get_atomic_generic_size): Check for various error
	conditions
	(resolve_overloaded_atomic_exchange,
	resolve_overloaded_atomic_compare_exchange,
	resolve_overloaded_atomic_load, resolve_overloaded_atomic_store): Return
	error_mark_node for error conditions.

2011-11-08  Richard Guenther  <rguenther@suse.de>

	PR middle-end/51010
	c-family/

2011-11-07  Richard Henderson  <rth@redhat.com>
	    Aldy Hernandez  <aldyh@redhat.com>
	    Torvald Riegel  <triegel@redhat.com>

	Merged from transactional-memory.

	* c-common.c (handle_tm_wrap_attribute,
	handle_tm_attribute, ignore_attribute, parse_tm_stmt_attr): New.
	(struct c_common_reswords): Added __transaction* keywords.
	(struct c_common_attribute_table): Added transaction* and tm_regparm
	attributes.
	* c-common.h: Added RID_TRANSACTION*. Added TM_ATTR* and TM_STMT*
	masks.
	(parse_tm_stmt_attr, tm_attr_to_mask, tm_mask_to_attr,
	find_tm_attribute): Declare.

2011-11-07  Jason Merrill  <jason@redhat.com>

	PR c++/35688
	* c-common.c, c-common.h: Revert yesterday's changes.

2011-11-06  Jason Merrill  <jason@redhat.com>

	PR c++/35688
	* c-common.c (decl_has_visibility_attr): Split out from...
	(c_determine_visibility): ...here.
	* c-common.h: Declare it.

2011-11-06  Joseph Myers  <joseph@codesourcery.com>

	* c-common.c (c_common_reswords): Add _Alignas and _Alignof.
	(c_sizeof_or_alignof_type): Diagnose alignof applied to a function
	type.
	(check_user_alignment): New.  Split out of
	handle_aligned_attribute.  Disallow integer constants with
	noninteger types.  Conditionally allow zero.
	(handle_aligned_attribute): Use check_user_alignment.
	* c-common.h (RID_ALIGNAS, check_user_alignment): New.

2011-11-06  Andrew MacLeod  <amacleod@redhat.com>
	    Richard Henderson  <rth@redhat.com>

	Merged from cxx-mem-model.

	* c-cppbuiltin.c (c_cpp_builtins): Test both atomic and sync patterns.
	* c-common.c (sync_resolve_params, sync_resolve_return): Only tweak
	parameters that are the same type size.
	(get_atomic_generic_size): New.  Find size of generic
	atomic function parameters and do typechecking.
	(add_atomic_size_parameter): New.  Insert size into parameter list.
	(resolve_overloaded_atomic_exchange): Restructure __atomic_exchange to
	either __atomic_exchange_n or external library call.
	(resolve_overloaded_atomic_compare_exchange): Restructure
	__atomic_compare_exchange to either _n variant or external library call.
	(resolve_overloaded_atomic_load): Restructure __atomic_load to either
	__atomic_load_n or an external library call.
	(resolve_overloaded_atomic_store): Restructure __atomic_store to either
	__atomic_store_n or an external library call.
	(resolve_overloaded_builtin): Handle new __atomic builtins.

2011-11-04  Eric Botcazou  <ebotcazou@adacore.com>

	PR c++/50608
	* c-common.c (c_fully_fold_internal) <ADDR_EXPR>: Call fold_offsetof_1.
	(fold_offsetof_1): Make global.  Remove STOP_REF argument and adjust.
	<INDIRECT_REF>: Return the argument.
	<ARRAY_REF>: Remove special code for negative offset.
	Call fold_build_pointer_plus instead of size_binop.
	(fold_offsetof): Remove STOP_REF argument and adjust.
	* c-common.h (fold_offsetof_1): Declare.
	(fold_offsetof): Remove STOP_REF argument.

2011-11-02  Paolo Carlini  <paolo.carlini@oracle.com>

	PR c++/50810
	* c-opts.c (c_common_handle_option): Enable -Wnarrowing as part
	of -Wall; include -Wnarrowing in -Wc++0x-compat; adjust default
	Wnarrowing for C++0x and C++98.
	* c.opt ([Wnarrowing]): Update.

2011-11-01  Paolo Carlini  <paolo.carlini@oracle.com>

	PR c++/44277
	* c.opt: Add Wzero-as-null-pointer-constant.

2011-10-31  Jason Merrill  <jason@redhat.com>

	* c.opt (-fdeduce-init-list): Off by default.

	PR c++/50920
	* c-common.h (cxx_dialect): Add cxx11 and cxx03.
	* c.opt: Add -std=c++11, -std=gnu++11, -std=gnu++03,
	and -Wc++11-compat.
	* c-opts.c (set_std_cxx11): Rename from set_std_cxx0x.

2011-10-27  Roberto Agostino Vitillo  <ravitillo@lbl.gov>

	PR c++/30066
	* c.opt (fvisibility-inlines-hidden): Description change.

2011-10-26  Ed Smith-Rowland  <3dw4rd@verizon.net>

	Implement C++11 user-defined literals.
	* c-common.c (build_userdef_literal): New.
	* c-common.def: New tree code.
	* c-common.h (tree_userdef_literal): New tree struct and accessors.
	* c-lex.c (interpret_float): Add suffix parm.
	(c_lex_with_flags): Build literal tokens.

2011-10-23  Paolo Carlini  <paolo.carlini@oracle.com>

	PR c++/50841
	Revert:
	2011-10-23  Paolo Carlini  <paolo.carlini@oracle.com>

	PR c++/50810
	* c-opts.c (c_common_handle_option): Enable -Wnarrowing as part
	of -Wall; include -Wnarrowing in -Wc++0x-compat; adjust default
	Wnarrowing for C++0x and C++98.
	* c.opt ([Wnarrowing]): Update.

2011-10-23  Paolo Carlini  <paolo.carlini@oracle.com>

	PR c++/50810
	* c-opts.c (c_common_handle_option): Enable -Wnarrowing as part
	of -Wall; include -Wnarrowing in -Wc++0x-compat; adjust default
	Wnarrowing for C++0x and C++98.
	* c.opt ([Wnarrowing]): Update.

2011-10-21  Paolo Carlini  <paolo.carlini@oracle.com>

	PR c++/45385
	* c-common.c (conversion_warning): Remove code looking for
	artificial operands.

2011-10-18  Dodji Seketeli  <dodji@redhat.com>

	PR bootstrap/50760
	* c-lex.c (fe_file_change): Use LINEMAP_SYSP when
	!NO_IMPLICIT_EXTERN_C.

2011-10-17  Michael Spertus  <mike_spertus@symantec.com>

	* c-common.c (c_common_reswords): Add __bases,
	__direct_bases.
	* c-common.h: Add RID_BASES and RID_DIRECT_BASES.

2011-10-17  Paolo Carlini  <paolo.carlini@oracle.com>

	PR c++/50757
	* c.opt ([Wnonnull]): Add C++ and Objective-C++.

2011-10-15  Tom Tromey  <tromey@redhat.com>
	    Dodji Seketeli  <dodji@redhat.com>

	* c.opt (fdebug-cpp): New option.
	* c-opts.c (c_common_handle_option): Handle the option.
	* c-ppoutput.c (maybe_print_line_1): New static function. Takes an
	output stream in parameter. Factorized from ...
	(maybe_print_line): ... this. Dump location debug information when
	-fdebug-cpp is in effect.
	(print_line_1): New static function. Takes an output stream in
	parameter. Factorized from ...
	(print_line): ... here. Dump location information when -fdebug-cpp
	is in effect.
	(scan_translation_unit): Dump location information when
	-fdebug-cpp is in effect.

2011-10-15  Tom Tromey  <tromey@redhat.com>
	    Dodji Seketeli  <dodji@redhat.com>

	* c.opt (ftrack-macro-expansion): New option. Handle it with and
	without argument.
	* c-opts.c (c_common_handle_option)<case
	OPT_ftrack_macro_expansion_, case OPT_ftrack_macro_expansion>: New
	cases. Handle -ftrack-macro-expansion with and without argument.

2011-10-15  Tom Tromey  <tromey@redhat.com>
	    Dodji Seketeli  <dodji@redhat.com>

	* c-ppoutput.c (scan_translation_unit, maybe_print_line)
	(print_line, cb_define, do_line_change): Adjust to avoid touching
	the internals of struct line_map.  Use the public API instead.
	* c-pch.c (c_common_read_pch): Likewise.
	* c-lex.c (fe_file_change): Likewise.

2011-10-14  Paolo Carlini  <paolo.carlini@oracle.com>

	PR c++/17212
	* c.opt ([Wformat-zero-length]): Add C++ and Objective-C++.

2011-10-11  Paolo Carlini  <paolo.carlini@oracle.com>

	PR c++/33067
	* c-pretty-print.c (pp_c_floating_constant): Output
	max_digits10 (in the ISO C++ WG N1822 sense) decimal digits.

2011-10-11  Michael Meissner  <meissner@linux.vnet.ibm.com>

	* c-common.c (def_builtin_1): Delete old interface with two
	parallel arrays to hold standard builtin declarations, and replace
	it with a function based interface that can support creating
	builtins on the fly in the future.  Change all uses, and poison
	the old	names.  Make sure 0 is not a legitimate builtin index.
	* c-omp.c (c_finish_omp_barrier): Ditto.
	(c_finish_omp_taskwait): Ditto.
	(c_finish_omp_flush): Ditto.

2011-10-11  Tristan Gingold  <gingold@adacore.com>

	* c.opt: (fallow-parameterless-variadic-functions): New.

2011-09-08  Dodji Seketeli  <dodji@redhat.com>

	PR c++/33255 - Support -Wunused-local-typedefs warning
	* c-common.h (struct c_language_function::local_typedefs): New
	field.
	(record_locally_defined_typedef, maybe_record_typedef_use)
	(maybe_warn_unused_local_typedefs): Declare new functions.
	* c-common.c (record_locally_defined_typedef)
	(maybe_record_typedef_use)
	(maybe_warn_unused_local_typedefs): Define new functions.
	* c.opt: Declare new -Wunused-local-typedefs flag.

2011-09-06  Eric Botcazou  <ebotcazou@adacore.com>

	PR middle-end/50266
	* c-common.c (c_fully_fold_internal) <ADDR_EXPR>: Fold offsetof-like
	computations.

2011-09-05  Richard Guenther  <rguenther@suse.de>

	* c-common.c (complete_array_type): Use ssize_int (-1) instead
	of integer_minus_one_node for empty array upper bounds.

2011-08-28  Dodji Seketeli  <dodji@redhat.com>

	* c-pch.c (c_common_read_pch): Call linemap_add with LC_ENTER as
	it's the first time it's being called on this main TU.

2011-08-24  Richard Guenther  <rguenther@suse.de>

	PR c/49396
	* c-cppbuiltin.c (c_cpp_builtins_optimize_pragma): Fix conditional.

2011-08-22  Gabriel Charette  <gchare@google.com>

	* c-opts.c (c_finish_options): Force BUILTINS_LOCATION for tokens
	defined in cpp_init_builtins and c_cpp_builtins.

2011-08-19  Joseph Myers  <joseph@codesourcery.com>

	* c-common.c (c_common_reswords): Add __builtin_complex.
	* c-common.h (RID_BUILTIN_COMPLEX): New.

2011-08-18  Joseph Myers  <joseph@codesourcery.com>

	* c-common.c (c_common_reswords): Add _Noreturn.
	(keyword_is_function_specifier): Handle RID_NORETURN.
	* c-common.h (RID_NORETURN): New.

2011-08-10  Artjoms Sinkarovs <artyom.shinakroff@gmail.com>

	* c-common.c (unsafe_conversion_p): New function. Check if it is
	unsafe to convert an expression to the type.
	(conversion_warning): Adjust, use unsafe_conversion_p.
	* c-common.h (unsafe_conversion_p): New function declaration.

2011-08-02  Jakub Jelinek  <jakub@redhat.com>

	* c-common.h (c_finish_omp_atomic): Adjust prototype.
	(c_finish_omp_taskyield): New prototype.
	* c-omp.c (c_finish_omp_atomic): Add OPCODE, V, LHS1 and RHS1
	arguments. Handle OMP_ATOMIC_READ, OMP_ATOMIC_CAPTURE_OLD and
	OMP_ATOMIC_CAPTURE_NEW in addition to OMP_ATOMIC.  If LHS1
	or RHS1 have side-effects, evaluate those too in the right spot,
	if it is a decl and LHS is also a decl, error out if they
	aren't the same.
	(c_finish_omp_taskyield): New function.
	* c-cppbuiltin.c (c_cpp_builtins): Change _OPENMP to 201107.
	* c-pragma.c (omp_pragmas): Add taskyield.
	* c-pragma.h (enum pragma_kind): Add PRAGMA_OMP_TASKYIELD.
	(enum pragma_omp_clause): Add PRAGMA_OMP_CLAUSE_FINAL and
	PRAGMA_OMP_CLAUSE_MERGEABLE.

2011-07-25  Dodji Seketeli  <dodji@redhat.com>

	* c-common.h (set_underlying_type): Remove parm name from
	declaration.

2011-07-25  Romain Geissler  <romain.geissler@gmail.com>

	* c-pretty-print.h: Search c-common.h in c-family.

2011-07-22  Jason Merrill  <jason@redhat.com>

	PR c++/49793
	* c.opt (Wnarrowing): New.

	PR c++/30112
	* c-common.h: Declare c_linkage_bindings.
	* c-pragma.c (handle_pragma_redefine_extname): Use it.

	PR c++/49813
	* c-opts.c (set_std_cxx0x): Set flag_isoc94 and flag_isoc99.
	* c-pretty-print.c (pp_c_cv_qualifiers): Check c_dialect_cxx as well
	as flag_isoc99 for 'restrict'.
	(pp_c_specifier_qualifier_list): Likewise for _Complex.

2011-07-21  Ian Lance Taylor  <iant@google.com>

	PR middle-end/49705
	* c-common.c (c_disable_warnings): New static function.
	(c_enable_warnings): New static function.
	(c_fully_fold_internal): Change local unused_p to bool.  Call
	c_disable_warnings and c_enable_warnings rather than change
	c_inhibit_evaluation_warnings.

2011-07-20  Jason Merrill  <jason@redhat.com>

	PR c++/6709 (DR 743)
	PR c++/42603 (DR 950)
	* c-common.h (CPP_KEYWORD, CPP_TEMPLATE_ID): Move from cp/parser.h.
	(CPP_NESTED_NAME_SPECIFIER, N_CP_TTYPES): Likewise.
	(CPP_DECLTYPE): New.
	* c-common.c (c_parse_error): Handle CPP_DECLTYPE.

2011-07-19  Richard Guenther  <rguenther@suse.de>

	* c-common.c (pointer_int_sum): Use fold_build_pointer_plus.
	* c-omp.c (c_finish_omp_for): Likewise.

2011-07-12  Eric Botcazou  <ebotcazou@adacore.com>

	* c-ada-spec.c (dump_nested_types): Put semi-colon after empty loop
	body on the next line.

2011-07-08  Jason Merrill  <jason@redhat.com>

	PR c++/45437
	* c-omp.c (check_omp_for_incr_expr): Handle preevaluation.

	PR c++/49673
	* c-common.c (c_apply_type_quals_to_decl): Don't check
	TYPE_NEEDS_CONSTRUCTING.

2011-07-06  Richard Guenther  <rguenther@suse.de>

	* c-common.c (c_common_nodes_and_builtins):
	Merge calls to build_common_tree_nodes and build_common_tree_nodes_2.

2011-07-05  Richard Guenther  <rguenther@suse.de>

	* c-common.c (c_common_nodes_and_builtins): Build all common
	tree nodes first.

2011-06-27  Jakub Jelinek  <jakub@redhat.com>

	* c-common.h (c_tree_chain_next): New static inline function.

	* c-common.c (check_builtin_function_arguments): Handle
	BUILT_IN_ASSUME_ALIGNED.

2011-06-21  Andrew MacLeod  <amacleod@redhat.com>

	* c-common.c: Add sync_ or SYNC__ to builtin names.
	* c-omp.c: Add sync_ or SYNC__ to builtin names.

2011-06-20  Pierre Vittet  <piervit@pvittet.com>

	* c-pragma.h (pragma_handler_1arg, pragma_handler_2arg): New
	handler.
	(gen_pragma_handler): New union.
	(internal_pragma_handler): New type.
	(c_register_pragma_with_data)
	(c_register_pragma_with_expansion_and_data): New functions.

	* c-pragma.c (registered_pragmas, c_register_pragma_1)
	(c_register_pragma, c_register_pragma_with_expansion)
	(c_invoke_pragma_handler): Changed to work with
	internal_pragma_handler.
	(c_register_pragma_with_data)
	(c_register_pragma_with_expansion_and_data): New functions.

2011-06-14  Joseph Myers  <joseph@codesourcery.com>

	* c-common.c: Include common/common-target.h.
	(handle_section_attribute): Use
	targetm_common.have_named_sections.
	* c-cppbuiltin.c: Include common/common-target.h.
	(c_cpp_builtins): Use targetm_common.except_unwind_info.

2011-06-10  Richard Guenther  <rguenther@suse.de>

	* c-pretty-print.c (pp_c_type_specifier): Use pp_c_identifier
	to print a IDENTIFIER_NODE.

2011-06-09  Rainer Orth  <ro@CeBiTec.Uni-Bielefeld.DE>
	    Joseph Myers  <joseph@codesourcery.com>

	* c.opt (fbuilding-libgcc): New option.
	* c-cppbuiltin.c (c_cpp_builtins): Define
	__LIBGCC_TRAMPOLINE_SIZE__ if flag_building_libgcc.

2011-06-07  Jason Merrill  <jason@redhat.com>

	* c-common.c (max_tinst_depth): Lower default to 900.

	* c-format.c (gcc_cxxdiag_char_table): Add 'S' format.

2011-06-07  Richard Guenther  <rguenther@suse.de>

	* c-common.c (c_common_nodes_and_builtins): Do not set
	size_type_node or call set_sizetype.

2011-06-07  Dodji Seketeli  <dodji@redhat.com>

	PR debug/49130
	* c-pretty-print.c (pp_c_integer_constant): Consider the canonical
	type when using pointer comparison to compare types.

2011-06-02  Jonathan Wakely  <jwakely.gcc@gmail.com>

	* c.opt: Add -Wdelete-non-virtual-dtor.
	* c-opts.c (c_common_handle_option): Include it in -Wall.

2011-05-30  Nathan Froyd  <froydnj@gcc.gnu.org>

	PR bootstrap/49190

	Revert:
	2011-05-26  Nathan Froyd  <froydnj@codesourcery.com>

	* c-common.h (struct c_common_identifier): Inherit from tree_typed,
	not tree_common.

2011-05-27  Jakub Jelinek  <jakub@redhat.com>

	PR c++/49165
	* c-common.c (c_common_truthvalue_conversion) <case COND_EXPR>: For
	C++ don't call c_common_truthvalue_conversion on void type arms.

2011-05-27  Nathan Froyd  <froydnj@codesourcery.com>

	* c-common.h (struct stmt_tree_s) [x_cur_stmt_list]: Change to a VEC.
	(stmt_list_stack): Define.
	(cur_stmt_list): Adjust for new type of x_cur_stmt_list.
	* c-semantics.c (push_stmt_list, pop_stmt_list): Likewise.

2011-05-26  Nathan Froyd  <froydnj@codesourcery.com>

	* c-common.c (warning_candidate_p): Check for BLOCKs.

2011-05-26  Nathan Froyd  <froydnj@codesourcery.com>

	* c-common.h (struct c_common_identifier): Inherit from tree_typed,
	not tree_common.

2011-05-25  Jakub Jelinek  <jakub@redhat.com>

	* c-common.c (def_fn_type): Remove extra va_end.

2011-05-23  Jason Merrill  <jason@redhat.com>

	PR c++/48106
	* c-common.c (c_common_get_narrower): New.
	(shorten_binary_op, shorten_compare, warn_for_sign_compare): Use it.

2011-05-23  Nathan Froyd  <froydnj@codesourcery.com>

	* c-common.h (check_function_arguments): Tweak prototype of
	check_function_arguments.
	* c-common.c (check_function_arguments): Likewise.  Adjust
	calls to check_function_nonnull, check_function_format, and
	check_function_sentinel.
	(check_function_sentinel): Take a FUNCTION_TYPE rather than
	separate attributes and typelist arguments.  Use
	FOREACH_FUNCTION_ARGS to iterate over argument types.

2011-05-15  Paolo Carlini  <paolo.carlini@oracle.com>

	* c-common.c (c_common_reswords): Reorder.
	* c-common.h (rid): Likewise.

2011-05-10  Nathan Froyd  <froydnj@codesourcery.com>

	* c-common.c (def_fn_type): Don't call build_function_type, call
	build_function_type_array or build_varargs_function_type_array
	instead.
	(c_common_nodes_and_builtins): Likewise.

2011-05-05  Nathan Froyd  <froydnj@codesourcery.com>

	* c-common.c (c_add_case_label): Omit the loc argument to
	build_case_label.
	* c-common.h (build_case_label): Remove.
	* c-semantics.c (build_case_label): Remove.

2011-05-05  Joseph Myers  <joseph@codesourcery.com>

	* c-objc.h (objc_start_method_definition): Update prototype.
	* stub-objc.c (objc_start_method_definition): Add extra parameter.

2011-05-04  Nathan Froyd  <froydnj@codesourcery.com>

	* c-common.c (check_main_parameter_types): Reindent.  Don't use
	TYPE_ARG_TYPES directly.
	(handle_nonnull_attribute): Likewise.
	(sync_resolve_params): Likewise.
	* c-format.c (handle_format_arg_attribute): Likewise.  Adjust call
	to check_format_string.
	(handle_format_attribute): Likewise.
	(check_format_string): Take a function type to examine instead of
	a type list.  Use a function_arg_iterator to step through argument
	types.

2011-05-04  Richard Guenther  <rguenther@suse.de>

	* c-common.c (fix_string_type): Use size_int for index type bounds.
	(start_fname_decls): Do not pass NULL to build_int_cst.
	(c_init_attributes): Likewise.
	* c-lex.c (c_lex_with_flags): Likewise.

2011-04-27  Jason Merrill  <jason@redhat.com>

	* c-common.c (make_tree_vector_from_list): New.
	* c-common.h: Declare it.

2011-04-26  Richard Guenther  <rguenther@suse.de>

	PR preprocessor/48248
	* c-ppoutput.c (maybe_print_line): Always optimize newlines
	for output size with -P.

2011-04-25  Paolo Carlini  <paolo.carlini@oracle.com>

	* c-common.c (struct c_common_resword): Add __underlying_type.
	* c-common.h (enum rid): Add RID_UNDERLYING_TYPE.

2011-04-20  Jim Meyering  <meyering@redhat.com>

	* c-format.c (init_dollar_format_checking): Remove useless
	if-before-free.

2011-04-15  Nicola Pero  <nicola.pero@meta-innovation.com>

	* c-objc.h (objc_get_interface_ivars): Removed.
	(objc_detect_field_duplicates): New.
	* stub-objc.c: Likewise.

2011-04-14  Nicola Pero  <nicola.pero@meta-innovation.com>

	* stub-objc.c (objc_declare_protocols): Renamed to
	objc_declare_protocol.
	* c-objc.h: Likewise.

2011-04-14  Nicola Pero  <nicola.pero@meta-innovation.com>

	* stub-objc.c (objc_declare_class): Updated argument name.

2011-04-12  Nathan Froyd  <froydnj@codesourcery.com>

	* c-common.h (c_common_init_ts): Declare.
	* c-common.c (c_common_init_ts): Define.

2011-04-12  Nicola Pero  <nicola.pero@meta-innovation.com>

	* c-objc.h (objc_build_message_expr): Updated prototype.
	* stub-objc.c (objc_build_message_expr): Likewise.

2011-04-12  Martin Jambor  <mjambor@suse.cz>

	* c-gimplify.c (c_genericize): Call cgraph_get_create_node instead
	of cgraph_node.

2011-04-11  Richard Guenther  <rguenther@suse.de>

	* c-common.c (complete_array_type): Build a range type of
	proper type.

2011-04-08  Nathan Froyd  <froydnj@codesourcery.com>

	* c-common.c (handle_sentinel_attribute): Don't use TYPE_ARG_TYPES.
	(handle_type_generic_attribute): Likewise.

2011-04-07  Jason Merrill  <jason@redhat.com>

	PR c++/48450
	* c-common.c (c_common_truthvalue_conversion): Don't ignore
	conversion from C++0x scoped enum.

2011-04-06  Joseph Myers  <joseph@codesourcery.com>

	* c-target-def.h: New file.
	* c-target.def: New file.
	* c-target.h: New file.
	* c-common.c (targetcm): Don't define here.
	* c-common.h (default_handle_c_option): Declare.
	* c-format.c: Include c-target.h instead of target.h.
	* c-opts.c: Include c-target.h instead of target.h.  Explicitly
	include tm.h.
	(default_handle_c_option): Move from targhooks.c.

2011-03-29  Jakub Jelinek  <jakub@redhat.com>

	PR preprocessor/48248
	* c-ppoutput.c (print): Add src_file field.
	(init_pp_output): Initialize it.
	(maybe_print_line): Don't optimize by adding up to 8 newlines
	if map->to_file and print.src_file are different file.
	(print_line): Update print.src_file.

2011-03-25  Kai Tietz  <ktietz@redhat.com>

	* c-ada-spec.c (compare_comment): Use filename_cmp
	instead of strcmp for filename.

2011-03-25  Jeff Law  <law@redhat.com>

	* c-common.c (def_fn_type): Add missing va_end.

2011-03-25  Jason Merrill  <jason@redhat.com>

	* c.opt: Add -std=c++03.

2011-03-22  Eric Botcazou  <ebotcazou@adacore.com>

	* c-ada-spec.c (dump_ada_template): Skip non-class instances.

2011-03-17  Kai Tietz

	PR target/12171
	* c-pretty-print.c (pp_c_specifier_qualifier_list):
	Display allowed attributes for function pointer types.
	(pp_c_attributes_display): New function to display
	attributes having affects_type_identity flag set to true.
	* c-pretty-print.h (pp_c_attributes_display): New prototype.

	* c-common.c (c_common_attribute_table):
	Add new element.
	(c_common_format_attribute_table): Likewise.

2011-03-18  Jason Merrill  <jason@redhat.com>

	* c.opt (fconstexpr-depth): Add Var(max_constexpr_depth).
	* c-common.h: Don't declare it here.
	* c-common.c: Or define it here.
	* c-opts.c (c_common_handle_option): Or set it here.

	PR c++/35315
	* c-common.c (handle_transparent_union_attribute): Don't
	make a duplicate type in C++.

2011-03-15  Jason Merrill  <jason@redhat.com>

	* c-common.c (max_constexpr_depth): New.
	* c-common.h: Declare it.
	* c-opts.c (c_common_handle_option): Set it.
	* c.opt (fconstexpr-depth): New option.

2011-03-11  Jason Merrill  <jason@redhat.com>

	* c-common.c (attribute_takes_identifier_p): Add missing const.

	PR c++/46803
	* c-common.c (attribute_takes_identifier_p): Assume that an
	unknown attribute takes an identifier.

2011-03-07  Nathan Froyd  <froydnj@codesourcery.com>

	PR c/47786
	* c-common.c (c_type_hash): Call list_length instead of iterating
	through DECL_CHAIN.  Rename 'i' to 'n_elements'.

2011-02-19  Jakub Jelinek  <jakub@redhat.com>

	PR c/47809
	* c-common.c (c_fully_fold_internal): Handle VIEW_CONVERT_EXPR.

2011-02-17  Iain Sandoe  <iains@gcc.gnu.org>

	* c.opt (fobjc-abi-version=) New.
	(fobjc-nilcheck): New.

2011-02-03  Nathan Froyd  <froydnj@codesourcery.com>

	PR c++/46890
	* c-common.h (keyword_is_decl_specifier): Declare.
	* c-common.c (keyword_is_decl_specifier): Define.
	(keyword_is_function_specifier): New function.

2011-01-26  Jakub Jelinek  <jakub@redhat.com>

	PR c/47473
	* c-lex.c (interpret_float): If CPP_N_IMAGINARY, ensure
	EXCESS_PRECISION_EXPR is created with COMPLEX_TYPE instead of
	REAL_TYPE.

2011-01-26  Arnaud Charlet  <charlet@adacore.com>

	* c-ada-spec.c (dump_generic_ada_node): Avoid dereferencing null type.

2011-01-26  Jakub Jelinek  <jakub@redhat.com>

	PR pch/47430
	* c-opts.c (c_common_post_options): Call c_common_no_more_pch
	after init_c_lex if pch_file is set.

2011-01-26  Dave Korn  <dave.korn.cygwin@gmail.com>

	PR c++/43601
	* c.opt (-fkeep-inline-dllexport): New switch.

2011-01-12  Richard Guenther  <rguenther@suse.de>

	PR middle-end/32511
	* c-common.c (handle_weak_attribute): Warn instead of error
	on declaring an inline function weak.

2011-01-05  Tom Tromey  <tromey@redhat.com>

	* c-common.h (lvalue_error): Update.
	* c-common.c (lvalue_error): Add 'loc' argument.  Call error_at,
	not error.

2010-12-29  Nicola Pero  <nicola.pero@meta-innovation.com>

	PR objc/47075
	* c-objc.h (objc_finish_message_expr): Added argument to
	prototype.

2010-12-22  Nathan Froyd  <froydnj@codesourcery.com>

	* c-common.c (handle_nonnull_attribute, handle_sentinel_attribute):
	Use prototype_p.

2010-12-18  Nicola Pero  <nicola.pero@meta-innovation.com>

	* c-objc.h (objc_maybe_warn_exceptions): New.
	* stub-objc.c (objc_maybe_warn_exceptions): New.

2010-12-10  Nathan Froyd  <froydnj@codesourcery.com>

	* c-common.h (readonly_error): Declare.
	* c-common.c (readonly_error): Define.

2010-12-09  Nathan Froyd  <froydnj@codesourcery.com>

	* c-common.h (invalid_indirection_error): Declare.
	* c-common.c (invalid_indirection_error): Define.

2010-12-03  Richard Guenther  <rguenther@suse.de>

	PR c/46745
	* c-pretty-print.c (pp_c_postfix_expression): Handle MEM_REF.
	(pp_c_unary_expression): Likewise.
	(pp_c_expression): Likewise.

2010-11-30  Nicola Pero  <nicola.pero@meta-innovation.com>

	* c-common.h (objc_finish_function): New.
	(objc_non_volatilized_type): Removed.
	(objc_type_quals_match): Removed.
	* stub-objc.c (objc_finish_function): New.
	(objc_non_volatilized_type): Removed.
	(objc_type_quals_match): Removed.

2010-11-30  Joseph Myers  <joseph@codesourcery.com>

	* c-common.h (parse_optimize_options): Declare.
	* c-cppbuiltin.c, c-format.c, c-gimplify.c, c-lex.c, c-omp.c,
	c-pch.c, c-pragma.c, c-semantics.c: Don't include toplev.h.

2010-11-29  Joseph Myers  <joseph@codesourcery.com>

	* c-opts.c (check_deps_environment_vars): Use getenv instead of
	GET_ENVIRONMENT.
	* c-pch.c (O_BINARY): Don't define here.
	* c-pragma.h: Include "cpplib.h" instead of <cpplib.h>.

2010-11-25  Joseph Myers  <joseph@codesourcery.com>

	* c-cppbuiltin.c (c_cpp_builtins): Pass &global_options to
	targetm.except_unwind_info.

2010-11-23  Joseph Myers  <joseph@codesourcery.com>

	* c-opts.c (c_common_handle_option): Pass location to
	set_struct_debug_option.

2010-11-23  Joseph Myers  <joseph@codesourcery.com>

	* c-common.c (visibility_options): Move from ../opts.c.
	* c-common.h (struct visibility_flags, visibility_options):
	Declare here.
	* c-opts.c (finish_options): Rename to c_finish_options.
	(c_common_init): Update call to finish_options.

2010-11-22  Nicola Pero  <nicola.pero@meta-innovation.com>

	PR objc/34033
	* c-lex.c (lex_string): Check that each string in an Objective-C
	string concat sequence starts with either one or zero '@', and
	that there are no spurious '@' signs at the end.

2010-11-20  Joseph Myers  <joseph@codesourcery.com>

	* c-pragma.c: Remove conditionals on HANDLE_PRAGMA_PACK,
	HANDLE_PRAGMA_PACK_PUSH_POP, HANDLE_PRAGMA_WEAK and
	HANDLE_PRAGMA_VISIBILITY.
	* c-pragma.h (HANDLE_PRAGMA_WEAK, HANDLE_PRAGMA_PACK,
	HANDLE_PRAGMA_VISIBILITY): Don't define.
	(HANDLE_SYSV_PRAGMA, HANDLE_PRAGMA_PACK_PUSH_POP): Don't test.

2010-11-20  Nathan Froyd  <froydnj@codesourcery.com>

	PR c++/16189
	PR c++/36888
	PR c++/45331
	* c-common.h (keyword_begins_type_specifier): Declare.
	(keyword_is_storage_class_specifier): Declare.
	(keyword_is_type_qualifier): Declare.
	* c-common.c (keyword_begins_type_specifier): New function.
	(keyword_is_storage_class_specifier): New function.
	(keyword_is_type_qualifier): Declare.

2010-11-19  Joseph Myers  <joseph@codesourcery.com>

	PR c/46547
	* c-common.c (in_late_binary_op): Define.
	(c_common_truthvalue_conversion): Check in_late_binary_op before
	calling c_save_expr.
	* c-common.h (in_late_binary_op): Declare.

2010-11-19  Joseph Myers  <joseph@codesourcery.com>

	* c-opts.c (c_common_handle_option): Update calls to
	set_struct_debug_option.

2010-11-19  Nicola Pero  <nicola.pero@meta-innovation.com>

	* c-common.h (objc_declare_protocols): Added additional argument.
	* stub-objc.c (objc_declare_protocol): Same change.

2010-11-18  Nathan Froyd  <froydnj@codesourcery.com>

	PR c/33193
	* c-common.h (build_real_imag_expr): Declare.
	* c-semantics.c (build_real_imag_expr): Define.

2010-11-17  Joseph Myers  <joseph@codesourcery.com>

	* c-opts.c (c_common_parse_file): Take no arguments.
	* c-common.h (c_common_parse_file): Update prototype.

2010-11-16  Jakub Jelinek  <jakub@redhat.com>

	PR c++/46401
	* c-common.c (warning_candidate_p): Don't track non-const calls
	or STRING_CSTs.

2010-11-15  Ian Lance Taylor  <iant@google.com>

	* c-lex.c (init_c_lex): Set macro debug callbacks if
	flag_dump_go_spec is set.

2010-11-15  Nicola Pero  <nicola.pero@meta-innovation.com>

	* c-common.h (objc_build_incr_expr_for_property_ref): New.
	* stub-objc.c (objc_build_incr_expr_for_property_ref): New.

2010-11-15  Nathan Froyd  <froydnj@codesourcery.com>

	PR preprocessor/45038
	* c-cppbuiltin.c (c_cpp_builtins): Use different format for C++
	dialects.

2010-11-12  Joseph Myers  <joseph@codesourcery.com>

	* c-common.h (c_family_lang_mask): Declare.
	* c-opts.c (c_family_lang_mask): Make extern.
	* c-pragma.c (handle_pragma_diagnostic): Use
	control_warning_option.

2010-11-12  Joseph Myers  <joseph@codesourcery.com>

	* c-common.c (parse_optimize_options): Update call to
	decode_options.
	* c-common.h (c_common_handle_option): Update prototype.
	* c-opts.c (c_common_handle_option): Take location_t parameter and
	pass it to other functions.

2010-11-11  Joseph Myers  <joseph@codesourcery.com>

	* c-opts.c (warning_as_error_callback): Remove.
	(c_common_initialize_diagnostics): Don't call
	register_warning_as_error_callback.
	(c_common_handle_option): Handle -Werror=normalized= here.

2010-11-10  Joseph Myers  <joseph@codesourcery.com>

	* c-common.c (handle_mode_attribute): Use %' and word "signedness"
	in diagnostic.
	* c-opts.c (c_common_parse_file): Start diagnostics with lowercase
	letter.
	* c-pragma.c (handle_pragma_target, handle_pragma_optimize):
	Remove trailing '.' from diagnostics.
	* c.opt (Wwrite-strings_: Avoid '`' in help text.

2010-11-10  Joseph Myers  <joseph@codesourcery.com>

	* c-common.c (parse_optimize_options): Pass global_dc to
	decode_options.
	* c-opts.c (c_common_handle_option): Pass &global_options to
	set_Wstrict_aliasing.
	* c.opt (v): Don't mark Common or document here.

2010-11-06  Iain Sandoe  <iains@gcc.gnu.org>

	PR target/44981
	* c-format.c (format_type): New type gcc_objc_string_format_type.
	(valid_stringptr_type_p): New.
	(handle_format_arg_attribute): Use valid_stringptr_type_p ().
	(check_format_string): Pass expected type, use
	valid_stringptr_type_p (), check that the format string types are
	consistent with the format specification.
	(decode_format_attr): Warn if NSString is used outside objective-c.
	(format_types_orig): Add NSString.
	(format_name): New.
	(format_flags): New.
	(check_format_arg): Handle format strings requiring an external parser.
	first_target_format_type: New variable.
	(handle_format_attribute): Set up first_target_format_type, pass the
	expected format arg string type to check_format_string().
	* c-common.h (FMT_FLAG_PARSE_ARG_CONVERT_EXTERNAL):  New flag.
	* stub-objc.c (objc_string_ref_type_p): New.
	(objc_check_format_arg): New.

2010-11-04  Nicola Pero  <nicola.pero@meta-innovation.com>

	Fixed using the Objective-C 2.0 dot-syntax with class names.
	* c-common.h (objc_build_class_component_ref): New.
	* stub-objc.c (objc_build_class_component_ref): New.

2010-11-03  Nicola Pero  <nicola.pero@meta-innovation.com>

	* c.opt (Wproperty-assign-default): New option.

2010-11-03  Nicola Pero  <nicola.pero@meta-innovation.com>

	Implemented -fobjc-std=objc1 flag.
	* c.opt (fobjc-std=objc1): New option.

2010-11-01  Nicola Pero  <nicola.pero@meta-innovation.com>

	Implemented format and noreturn attributes for Objective-C methods.
	* c-common.c (handle_noreturn_attribute): Recognize 'noreturn'
	attribute for Objective-C methods.

2010-10-31  Jason Merrill  <jason@redhat.com>

	* c-common.c (conversion_warning, warn_for_collisions_1): Use
	EXPR_LOC_OR_HERE.

2010-10-30  Nicola Pero  <nicola.pero@meta-innovation.com>

	Implemented Objective-C 2.0 @property, @synthesize and @dynamic.
	* c-common.h (enum rid): Removed RID_COPIES and RID_IVAR.
	(objc_add_property_declaration): Removed arguments for copies and
	ivar.
	(objc_build_getter_call): Renamed to
	objc_maybe_build_component_ref.
	(objc_build_setter_call): Renamed to objc_maybe_build_modify_expr.
	(objc_is_property_ref): New.
	* c-common.c (c_common_reswords): Removed copies and ivar.
	* stub-objc.c (objc_add_property_declaration): Removed arguments
	for copies and ivar.
	(objc_build_getter_call): Renamed to
	objc_maybe_build_component_ref.
	(objc_build_setter_call): Renamed to objc_maybe_build_modify_expr.
	(objc_is_property_ref): New.

2010-10-29  Arnaud Charlet  <charlet@adacore.com>
	    Matthew Gingell  <gingell@adacore.com>

	* c-ada-spec.c (separate_class_package): New function.
	(pp_ada_tree_identifier): Prefix references to C++ classes with the
	name of their enclosing package.
	(print_ada_declaration): Use separate_class_package.

2010-10-27  Jason Merrill  <jason@redhat.com>

	* c-common.c (c_common_reswords): Add __is_literal_type.
	* c-common.h (enum rid): Add RID_IS_LITERAL_TYPE.

	* c-common.c (check_case_value): Remove special C++ code.

2010-10-27  Nicola Pero  <nicola.pero@meta-innovation.com>

	* c-common.h (enum rid): Added RID_READWRITE, RID_ASSIGN,
	RID_RETAIN, RID_COPY and RID_NONATOMIC.  Updated RID_FIRST_PATTR
	and RID_LAST_PATTR.
	(objc_add_property_declaration): Added additional arguments.
	(objc_property_attribute_kind): Removed.
	(objc_set_property_attr): Removed.
	* c-common.c (c_common_reswords): Added readwrite, assign, retain,
	copy and nonatomic.
	* stub-objc.c (objc_add_property_declaration): Added additional
	arguments.
	(objc_set_property_attr): Removed.

2010-10-27  Nicola Pero  <nicola.pero@meta-innovation.com>

	* c-common.h (objc_add_property_variable): Renamed to
	objc_add_property_declaration.  Added location argument.
	* stub-objc.c (objc_add_property_variable): Same change.
	
2010-10-23  Nicola Pero  <nicola.pero@meta-innovation.com>

	* c-common.h (objc_maybe_printable_name): New.
	* stub-objc.c (objc_maybe_printable_name): New.

2010-10-22  Artjoms Sinkarovs <artyom.shinakroff@gmail.com>
	Andrew Pinski <pinskia@gmail.com>

	* c-common.h (c_common_mark_addressable_vec): Declare.
	* c-common.c (c_common_mark_addressable_vec): New function.

2010-10-20  Nicola Pero  <nicola.pero@meta-innovation.com>

	* c-common.h (objc_set_method_type): Removed.
	(objc_add_method_declaration): Added boolean argument.
	(objc_start_method_definition): Same change.
	(objc_build_method_signature): Same change.
	* stub-objc.c (objc_set_method_type): Removed.
	(objc_add_method_declaration): Added boolean argument.
	(objc_start_method_definition): Same change.
	(objc_build_method_signature): Same change.

2010-10-20  Nicola Pero  <nicola.pero@meta-innovation.com>

	* c-common.h (finish_file): Removed.
	(objc_write_global_declarations): New.
	* c-opts.c (c_common_parse_file): Do not call finish_file.
	* stub-objc.c (objc_write_global_declarations): New.

2010-10-18  Nicola Pero  <nicola.pero@meta-innovation.com>

	Implemented parsing @synthesize and @dynamic for
	Objective-C/Objective-C++.
	* c-common.h (enum rid): Add RID_AT_SYNTHESIZE and RID_AT_DYNAMIC.
	(objc_add_synthesize_declaration): New.
	(objc_add_dynamic_declaration): New.
	* c-common.c (c_common_reswords): Add synthesize and dynamic.
	* stub-objc.c (objc_add_synthesize_declaration): New.
	(objc_add_dynamic_declaration): New.

2010-10-18  Michael Meissner  <meissner@linux.vnet.ibm.com>

	PR target/46041
	* c-cppbuiltin.c (mode_has_fma): Move function here from
	builtins.c.  Don't use the fma optab, instead just use the
	HAVE_fma* macros, so that __FP_FAST_FMA* will be defined when
	using -save-temps.

2010-10-18  Nicola Pero  <nicola.pero@meta-innovation.com>

	Merge from 'apple/trunk' branch on FSF servers.

	2005-11-08  Fariborz Jahanian <fjahanian@apple.com>

	Radar 4330422
	* c-common.h (objc_non_volatilized_type): New declaration
	* stub-objc.c (objc_non_volatilized_type): New stub.

2010-10-17  Nicola Pero  <nicola.pero@meta-innovation.com>

	Merge from 'apple/trunk' branch on FSF servers.

	2006-03-27 Fariborz Jahanian <fjahanian@apple.com>

	Radar 4133425
	* c-common.h (objc_diagnose_private_ivar): New decl.
	* stub-objc.c (objc_diagnose_private_ivar): New stub.

2010-10-17  Iain Sandoe  <iains@gcc.gnu.org>

	* c-common.c (c_common_reswords): Add package, RID_AT_PACKAGE.
	* c-common.h (enum rid): Add RID_AT_PACKAGE.
	(objc_ivar_visibility_kind): New enum.
	(objc_set_visibility): Adjust prototype to use visibility enum.
	* stub-objc.c (objc_set_visibility): Adjust stub to use
	visibility enum.

2010-10-14  Michael Meissner  <meissner@linux.vnet.ibm.com>

	* c-cppbuiltin.c (builtin_define_float_constants): Emit
	__FP_FAST_FMA, __FP_FAST_FMAF, and __FP_FAST_FMAL if the machine
	has the appropriate fma builtins.
	(c_cpp_builtins): Adjust call to builtin_define_float_constants.

2010-10-14  Iain Sandoe  <iains@gcc.gnu.org>

	merge from FSF apple 'trunk' branch.
	2006 Fariborz Jahanian <fjahanian@apple.com>

	Radars 4436866, 4505126, 4506903, 4517826
	* c-common.c (c_common_resword): Define @property and its attributes.
	* c-common.h: Define property attribute enum entries.
	(OBJC_IS_PATTR_KEYWORD): New.
	(objc_property_attribute_kind): New enum.
	Declare objc_set_property_attr (), objc_add_property_variable (),
	objc_build_getter_call () and objc_build_setter_call ().
	* stub-objc.c (objc_set_property_attr): New stub.
	(objc_add_property_variable): Likewise.
	(objc_build_getter_call): Likewise.
	(objc_build_setter_call) Likewise.

2010-10-13  Iain Sandoe  <iains@gcc.gnu.org>

	merge from FSF apple 'trunk' branch.
	2006-04-26 Fariborz Jahanian <fjahanian@apple.com>

	Radar 3803157 (method attributes)
	* c-common.c (handle_deprecated_attribute): Recognize
	objc methods as valid declarations.
	* c-common.h: Declare objc_method_decl ().
	* stub-objc.c (objc_method_decl): New stub.

2010-10-08  Joseph Myers  <joseph@codesourcery.com>

	* c-common.c (parse_optimize_options): Call
	decode_cmdline_options_to_array_default_mask before
	decode_options.  Update arguments to decode_options.
	* c-common.h (c_common_init_options_struct): Declare.
	* c-opts.c (c_common_init_options_struct): New.  Split out from
	c_common_init_options.

2010-10-06  Nicola Pero  <nicola.pero@meta-innovation.com>

	Implemented fast enumeration for Objective-C.
	* c-common.h (objc_finish_foreach_loop): New.
	* stub-objc.c (objc_finish_foreach_loop): New.

2010-10-05  Joseph Myers  <joseph@codesourcery.com>

	* c-common.h (struct diagnostic_context): Don't declare here.
	(c_common_initialize_diagnostics): Declare using
	diagnostic_context typedef.
	* c-opts.c (c_common_handle_option): Pass global_dc to
	handle_generated_option.

2010-10-04  Joseph Myers  <joseph@codesourcery.com>

	* c-opts.c (c_common_handle_option): Pass &global_options_set to
	handle_generated_option.

2010-10-03  Ian Lance Taylor  <iant@google.com>

	* c.opt (-fplan9-extensions): New option.

2010-10-03  Francois-Xavier Coudert  <fxcoudert@gcc.gnu.org>

	* c-cppbuiltin.c (define__GNUC__, builtin_define_type_precision):
	Remove.
	(c_cpp_builtins): Call functions from cppbuiltin.c instead
	of duplicating code.

2010-09-30  Iain Sandoe  <iains@gcc.gnu.org>

	* c-common.c: Add two new entries for @optional
	and @required keywords.

	merge from FSF 'apple/trunk' branch.
	2006-01-30  Fariborz Jahanian <fjahanian@apple.com>

	Radar 4386773
	* c-common.h (RID_AT_OPTIONAL, RID_AT_REQUIRED): Two new
	objective-c keywords.
	(objc_set_method_opt): New declaration.
	* stub-objc.c (objc_set_method_opt): New stub.

2010-09-30  Joseph Myers  <joseph@codesourcery.com>

	* c-common.c (handle_optimize_attribute): Pass &global_options to
	cl_optimization_save and cl_optimization_restore.
	* c-opts.c (c_common_handle_option): Pass &global_options to
	handle_generated_option.
	* c-pragma.c (handle_pragma_diagnostic): Use option_flag_var.
	(handle_pragma_pop_options, handle_pragma_reset_options): Pass
	&global_options to cl_optimization_restore.

2010-09-30  Nicola Pero  <nicola.pero@meta-innovation.com>

	* c-lex.c (c_lex_with_flags): Updated comments for CPP_AT_NAME
	Objective-C/Objective-C++ keywords.

2010-09-29  Nicola Pero  <nicola.pero@meta-innovation.com>

	Merge from 'apple/trunk' branch on FSF servers.

	2005-10-04  Fariborz Jahanian <fjahanian@apple.com>

	Radar 4281748
	* c-common.h (objc_check_global_decl): New declaration.
	* stub-objc.c (objc_check_global_decl): New stub.

2010-09-29  Joseph Myers  <joseph@codesourcery.com>

	* c.opt: Don't use VarExists.

2010-09-29  Joseph Myers  <joseph@codesourcery.com>

	* c-common.c (c_cpp_error): Update names of diagnostic_context
	members.
	* c-cppbuiltin.c (c_cpp_builtins_optimize_pragma): Update names of
	cl_optimization members.
	* c-opts.c (warning_as_error_callback, c_common_handle_option,
	sanitize_cpp_opts, finish_options): Update names of cpp_options
	members.

2010-09-29  Nicola Pero  <nicola.pero@meta-innovation.com>

	* c-common.h (OBJC_IS_CXX_KEYWORD): New macro.  Updated comments.
	(objc_is_reserved_word): Removed.
	* c-common.c: Updated comments.
	* c-lex.c (c_lex_with_flags): Use OBJC_IS_CXX_KEYWORD instead of
	objc_is_reserved_word.
	* stub-objc.c (objc_is_reserved_word): Removed.

2010-09-28  Iain Sandoe  <iains@gcc.gnu.org>

	* c-common.h (objc_add_method_declaration): Adjust prototype to
	include attributes.
	(objc_start_method_definition): Likewise.
	(objc_build_keyword_decl): Likewise.
	* stub-objc.c:(objc_add_method_declaration): Handle attributes.
	(objc_start_method_definition): Likewise.
	(objc_build_keyword_decl): Likewise.

2010-09-28  Iain Sandoe  <iains@gcc.gnu.org>

	* c-common.h (objc_start_class_interface): Adjust prototype.
	(objc_start_category_interface): Likewise.
	(objc_start_protocol): Likewise.
	* stub-objc.c (objc_start_protocol): Adjust for extra argument.
	(objc_start_class_interface): Likewise.
	(objc_start_category_interface): Likewise.

2010-09-27  Ian Lance Taylor  <iant@google.com>

	* c-common.c (c_common_attribute_table): Add no_split_stack.
	(handle_no_split_stack_attribute): New static function.

2010-09-27  Nicola Pero  <nicola.pero@meta-innovation.com>

	Merge from 'apple/trunk' branch on FSF servers.

	2005-12-15  Fariborz Jahanian <fjahanian@apple.com>

	Radar 4229905
	* c-common.h (objc_have_common_type): New declaration.
	* stub-objc.c (objc_have_common_type): New stub.

	2005-06-22  Ziemowit Laski  <zlaski@apple.com>

	Radar 4154928
	* c-common.h (objc_common_type): New prototype.
	* stub-objc.c (objc_common_type): New stub.

2010-09-24  Jan Hubicka  <jh@suse.cz>

	* c-common.c (handle_leaf_attribute): New function.
	(struct attribute_spec c_common_att): Add leaf.

2010-09-22  Joseph Myers  <joseph@codesourcery.com>

	* c.opt (-all-warnings, -ansi, -assert, -assert=, -comments,
	-comments-in-macros, -define-macro, -define-macro=, -dependencies,
	-dump, -dump=, -imacros, -imacros=, -include, -include=,
	-include-barrier, -include-directory, -include-directory=,
	-include-directory-after, -include-directory-after=,
	-include-prefix, -include-prefix=, -include-with-prefix,
	-include-with-prefix=, -include-with-prefix-after,
	-include-with-prefix-after=, -include-with-prefix-before,
	-include-with-prefix-before=, -no-integrated-cpp,
	-no-line-commands, -no-standard-includes, -no-warnings, -output,
	-output=, -pedantic, -pedantic-errors, -preprocess,
	-print-missing-file-dependencies, -trace-includes, -traditional,
	-traditional-cpp, -trigraphs, -undefine-macro, -undefine-macro=,
	-user-dependencies, -verbose, -write-dependencies,
	-write-user-dependencies, no-integrated-cpp, traditional): New.

2010-09-21  Nicola Pero  <nicola.pero@meta-innovation.com>

	PR objc/23710
	* c-common.h (objc_start_method_definition): Return bool instead
	of void.
	* stub-objc.c (objc_start_method_definition): Return bool instead
	of void.

2010-09-21  Nicola Pero  <nicola.pero@meta-innovation.com>

	PR objc/25965
	* c-common.h (objc_get_interface_ivars): New declaration.
	* stub-objc.c (objc_get_interface_ivars): New stub.

2010-09-15  Ian Lance Taylor  <iant@google.com>

	* c-common.c (parse_optimize_options): Do not capitalize warning
	messages.  Remove period at end of warning message.

2010-09-09  Nathan Sidwell  <nathan@codesourcery.com>

	* c-common.c (handle_alias_ifunc_attribute): New, broken out of	...
	(handle_alias_attribute): ... here.
	(handle_ifunc_attribute): New.

2010-09-06  Mark Mitchell  <mark@codesourcery.com>

	* c-common.h (do_warn_double_promotion): Declare.
	* c-common.c (do_warn_double_promotion): Define.

2010-09-05  Mark Mitchell  <mark@codesourcery.com>

	* c.opt (Wdouble-promotion): New.

2010-09-02  Joseph Myers  <joseph@codesourcery.com>

	* c.opt (falt-external-templates, fhuge-objects, fvtable-gc,
	fvtable-thunks, fxref): Mark no longer supported in help text.

2010-09-02  Joseph Myers  <joseph@codesourcery.com>

	* c.opt (Wimport, fall-virtual, falt-external-templates,
	fdefault-inline, fenum-int-equiv, fexternal-templates,
	fguiding-decls, fhonor-std, fhuge-objects, flabels-ok,
	fname-mangling-version-, fnew-abi, fnonnull-objects,
	foptional-diags, fsquangle, fstrict-prototype, fthis-is-variable,
	fvtable-gc, fvtable-thunks, fxref): Mark with Ignore and Warn as
	applicable.
	(fhandle-exceptions): Mark with Alias and Warn.
	* c-opts.c (c_common_handle_option): Don't handle options marked
	as ignored.

2010-09-02  Joseph Myers  <joseph@codesourcery.com>

	* c.opt (Wcomments, Werror-implicit-function-declaration,
	ftemplate-depth-, std=c89, std=c9x, std=gnu89, std=gnu9x,
	std=iso9899:1990, std=iso9899:1999, std=iso9899:199x): Mark as
	aliases.
	* c-common.c (option_codes): Use OPT_Wcomment instead of
	OPT_Wcomments.
	* c-opts.c (warning_as_error_callback, c_common_handle_option):
	Don't handle options marked as aliases.

2010-08-25  Richard Guenther  <rguenther@suse.de>

	* c-common.c (c_common_get_alias_set): Remove special
	handling for pointers.

2010-08-20  Nathan Froyd  <froydnj@codesourcery.com>

	* c-common.c: Use FOR_EACH_VEC_ELT.
	* c-gimplify.c: Likewise.
	* c-pragma.c: Likewise.

2010-08-16  Joseph Myers  <joseph@codesourcery.com>

	* c.opt (MDX): Change back to MD.  Mark NoDriverArg instead of
	RejectDriver.
	(MMDX): Change back to MMD.  Mark NoDriverArg instead of
	RejectDriver.
	* c-opts.c (c_common_handle_option): Use OPT_MD and OPT_MMD
	instead of OPT_MDX and OPT_MMDX.

2010-08-16  Joseph Myers  <joseph@codesourcery.com>

	* c.opt (MDX, MMDX, lang-asm): Mark RejectDriver.

2010-08-12  Joseph Myers  <joseph@codesourcery.com>

	* c.opt (MD, MMD): Change to MDX and MMDX.
	* c-opts.c (c_common_handle_option): Use OPT_MMD and OPT_MMDX.

2010-08-11  Joseph Myers  <joseph@codesourcery.com>

	* c-opts.c (c_common_handle_option): Call handle_generated_option
	instead of handle_option.

2010-08-08  Nathan Froyd  <froydnj@codesourcery.com>

	* c-pragma.c (add_to_renaming_pragma_list): Fix call to VEC_safe_push.
	(maybe_apply_renaming_pragma): Delete unneeded declarations.

2010-08-08  Nathan Froyd  <froydnj@codesourcery.com>

	* c-pragma.c (pending_redefinition): Declare.  Declare a VEC of it.
	(pending_redefine_extname): Change type to a VEC.
	(add_to_renaming_pragma_list): Update for new type of
	pending_redefine_extname.
	(maybe_apply_renaming_pragma): Likewise.

2010-08-04  Arnaud Charlet  <charlet@adacore.com>

	* c-ada-spec.c (dump_ada_template): Mark underlying instance type as
	visited.
	(dump_generic_ada_node): Code clean up. Use TREE_VISITED flag to
	decide whether a type has already been declared/seen.
	Do not go to the original type.
	(dump_nested_types): New parameter forward.
	Generate forward declaration if needed and mark type as visited.
	(print_ada_declaration): Call dump_nested_types if not already done.
	Mark types as visited.

2010-08-03  Joseph Myers  <joseph@codesourcery.com>

	* c.opt (-print-pch-checksum): Remove option.
	* c-opts.c (c_common_handle_option): Don't handle
	OPT_print_pch_checksum.

2010-07-27  Joseph Myers  <joseph@codesourcery.com>

	* c-common.h (c_common_handle_option): Update prototype and return
	value type.
	* c-opts.c (c_common_handle_option): Update prototype and return
	value type.  Update calls to handle_option and
	enable_warning_as_error.

2010-07-27  Jakub Jelinek  <jakub@redhat.com>

	PR c/45079
	* c-pretty-print.c (pp_c_expression): Handle C_MAYBE_CONST_EXPR.

2010-07-27  Joseph Myers  <joseph@codesourcery.com>

	* c-common.h (c_common_missing_argument): Remove.
	* c-opts.c (c_common_missing_argument): Remove.
	* c.opt (A, D, F, I, MD, MMD, MQ, MT, U, fconstant-string-class=,
	idirafter, imacros, include, isysroot, isystem, iquote): Add
	MissingArgError.
	* c-objc-common.h (LANG_HOOKS_MISSING_ARGUMENT): Remove.

2010-07-27  Joseph Myers  <joseph@codesourcery.com>

	* c-common.h (c_common_option_lang_mask,
	c_common_initialize_diagnostics, c_common_complain_wrong_lang_p):
	New.
	(c_common_init_options): Update prototype.
	* c-opts.c (c_common_option_lang_mask): New.
	(c_common_initialize_diagnostics): Split out of
	c_common_init_options.
	(accept_all_c_family_options, c_common_complain_wrong_lang_p):
	New.
	(c_common_init_options): Update prototype.  Use decoded options in
	search for -lang-asm.

2010-07-15  Nathan Froyd  <froydnj@codesourcery.com>

	* c-common.c: Carefully replace TREE_CHAIN with DECL_CHAIN.
	* c-format.c: Likewise.

2010-07-08  Manuel López-Ibáñez  <manu@gcc.gnu.org>

	* c-common.h: Include diagnostic-core.h. Error if already
	included.
	* c-semantics.c: Do not define GCC_DIAG_STYLE here.

2010-07-03  Manuel López-Ibáñez  <manu@gcc.gnu.org>

	* c-common.c (IN_GCC_FRONTEND): Do not undef.
	Do not include expr.h
	(vector_mode_valid_p): Move here.

2010-06-21  DJ Delorie  <dj@redhat.com>

	* c-pragma.c (handle_pragma_diagnostic): Add push/pop,
	allow these pragmas anywhere.

2010-06-14  Jakub Jelinek  <jakub@redhat.com>

	PR bootstrap/44509
	* c-cppbuiltin.c: Include gt-c-family-c-cppbuiltin.h.
	(lazy_hex_fp_values, lazy_hex_fp_value_count): Add GTY(()) markers.
	(lazy_hex_fp_value, builtin_define_with_hex_fp_value): Use
	ggc_strdup instead of xstrdup.

2010-06-10  Jakub Jelinek  <jakub@redhat.com>

	* c-cppbuiltin.c: Include cpp-id-data.h.
	(lazy_hex_fp_values, lazy_hex_fp_value_count): New variables.
	(lazy_hex_fp_value): New function.
	(builtin_define_with_hex_fp_value): Provide definitions lazily.

2010-06-30  Manuel López-Ibáñez  <manu@gcc.gnu.org>

	* c-gimplify.c: Do not include tree-flow.h

2010-06-29  Joern Rennecke  <joern.rennecke@embecosm.com>

	PR other/44034
	* c-common.c: Rename targetm member:
	targetm.enum_va_list -> targetm.enum_va_list_p

2010-06-28  Anatoly Sokolov  <aesok@post.ru>

	* c-common.c (shorten_compare): Adjust call to force_fit_type_double.

2010-06-28  Steven Bosscher  <steven@gcc.gnu.org>

	* c-cppbuiltin.c: Do not include except.h.

2010-06-24  Andi Kleen  <ak@linux.intel.com>

	* c-common.c (warn_for_omitted_condop): New.
	* c-common.h (warn_for_omitted_condop): Add prototype.

2010-06-21  Joseph Myers  <joseph@codesourcery.com>

	* c.opt (lang-objc): Remove.
	* c-opts.c (c_common_handle_option): Don't handle OPT_lang_objc.

2010-06-21  Joern Rennecke  <joern.rennecke@embecosm.com>

	* c-opts.c: Include "tm_p.h".

2010-06-20  Joseph Myers  <joseph@codesourcery.com>

	* c-common.c (parse_optimize_options): Update call to
	decode_options.

2010-06-18  Nathan Froyd  <froydnj@codesourcery.com>

	* c-common.c (record_types_used_by_current_var_decl): Adjust for
	new type of types_used_by_cur_var_decl.

2010-06-17  Joern Rennecke  <joern.rennecke@embecosm.com>

	PR bootstrap/44512
	* c-cppbuiltin.c (builtin_define_with_hex_fp_value): Add cast
	for C++ standard compliance.

2010-06-16  Jason Merrill  <jason@redhat.com>

	* c.opt: Add -Wnoexcept.

2010-06-16  Richard Guenther  <rguenther@suse.de>

	PR c/44555
	* c-common.c (c_common_truthvalue_conversion): Remove
	premature and wrong optimization concering ADDR_EXPRs.

2010-06-15  Arnaud Charlet  <charlet@adacore.com>

	* c-ada-spec.c (dump_sloc): Remove column info.
	(is_simple_enum): New function.
	(dump_generic_ada_node, print_ada_declaration): Map C enum types to Ada
	enum types when relevant.

2010-06-11  Manuel López-Ibáñez  <manu@gcc.gnu.org>

	* c-common.c (conversion_warning): Warn at expression
	location.

2010-06-10  Joseph Myers  <joseph@codesourcery.com>

	* c-opts.c (c_common_handle_option): Don't handle
	OPT_fshow_column.

2010-06-08  Laurynas Biveinis  <laurynas.biveinis@gmail.com>

	* c-pragma.c (push_alignment): Use typed GC allocation.
	(handle_pragma_push_options): Likewise.

	* c-common.c (parse_optimize_options): Likewise.

	* c-common.h (struct sorted_fields_type): Add variable_size GTY
	option.

2010-06-07  Joseph Myers  <joseph@codesourcery.com>

	* c-common.c (flag_preprocess_only, flag_undef, flag_no_builtin,
	flag_no_nonansi_builtin, flag_short_double, flag_short_wchar,
	flag_lax_vector_conversions, flag_ms_extensions, flag_no_asm,
	flag_signed_bitfields, warn_strict_null_sentinel,
	flag_nil_receivers, flag_zero_link, flag_replace_objc_classes,
	flag_gen_declaration, flag_no_gnu_keywords,
	flag_implement_inlines, flag_implicit_templates,
	flag_implicit_inline_templates, flag_optional_diags,
	flag_elide_constructors, flag_default_inline, flag_rtti,
	flag_conserve_space, flag_access_control, flag_check_new,
	flag_new_for_scope, flag_weak, flag_working_directory,
	flag_use_cxa_atexit, flag_use_cxa_get_exception_ptr,
	flag_enforce_eh_specs, flag_threadsafe_statics,
	flag_pretty_templates): Remove.
	* c-common.h (flag_preprocess_only, flag_nil_receivers,
	flag_objc_exceptions, flag_objc_sjlj_exceptions, flag_zero_link,
	flag_replace_objc_classes, flag_undef, flag_no_builtin,
	flag_no_nonansi_builtin, flag_short_double, flag_short_wchar,
	flag_lax_vector_conversions, flag_ms_extensions, flag_no_asm,
	flag_const_strings, flag_signed_bitfields, flag_gen_declaration,
	flag_no_gnu_keywords, flag_implement_inlines,
	flag_implicit_templates, flag_implicit_inline_templates,
	flag_optional_diags, flag_elide_constructors, flag_default_inline,
	flag_rtti, flag_conserve_space, flag_access_control,
	flag_check_new, flag_new_for_scope, flag_weak,
	flag_working_directory, flag_use_cxa_atexit,
	flag_use_cxa_get_exception_ptr, flag_enforce_eh_specs,
	flag_threadsafe_statics, flag_pretty_templates,
	warn_strict_null_sentinel): Remove.
	* c.opt (E, Wstrict-null-sentinel, faccess-control, fasm,
	fbuiltin, fcheck-new, fconserve-space, felide-constructors,
	fenforce-eh-specs, ffor-scope, fgnu-keywords, fimplement-inlines,
	fimplicit-inline-templates, fimplicit-templates,
	flax-vector-conversions, fms-extensions, fnil-receivers,
	fnonansi-builtins, fpretty-templates, freplace-objc-classes,
	frtti, fshort-double, fshort-enums, fshort-wchar,
	fsigned-bitfields, fsigned-char, fstats, fthreadsafe-statics,
	funsigned-bitfields, funsigned-char, fuse-cxa-atexit,
	fuse-cxa-get-exception-ptr, fweak, fworking-directory, fzero-link,
	gen-decls, undef): Use Var.
	(fdefault-inline, foptional-diags): Document as doing nothing.
	* c-opts.c (c_common_handle_option): Remove cases for options now
	using Var.  Mark ignored options as such.

2010-06-05  Steven Bosscher  <steven@gcc.gnu.org>

	* c-common.c: Moved to here from parent directory.
	* c-common.def: Likewise.
	* c-common.h: Likewise.
	* c-cppbuiltin.c: Likewise.
	* c-dump.c: Likewise.
	* c-format.c: Likewise.
	* c-format.h : Likewise.
	* c-gimplify.c: Likewise.
	* c-lex.c: Likewise.
	* c-omp.c: Likewise.
	* c.opt: Likewise.
	* c-opts.c: Likewise.
	* c-pch.c: Likewise.
	* c-ppoutput.c: Likewise.
	* c-pragma.c: Likewise.
	* c-pragma.h: Likewise.
	* c-pretty-print.c: Likewise.
	* c-pretty-print.h: Likewise.
	* c-semantics.c: Likewise.
	* stub-objc.c: Likewise.

	* c-common.c: Include gt-c-family-c-common.h.
	* c-pragma.c: Include gt-c-family-c-pragma.h.

Copyright (C) 2010-2015 Free Software Foundation, Inc.

Copying and distribution of this file, with or without modification,
are permitted in any medium without royalty provided the copyright
notice and this notice are preserved.<|MERGE_RESOLUTION|>--- conflicted
+++ resolved
@@ -1,9 +1,8 @@
-<<<<<<< HEAD
 2015-06-05  Aldy Hernandez  <aldyh@redhat.com>
 
 	* c-common.h (c_parse_final_cleanups): New prototype.
 	* c-opts.c (c_common_parse_file): Call c_parse_final_cleanups.
-=======
+
 2015-06-04  Andrew MacLeod  <amacleod@redhat.com>
 
 	* array-notation-common.c: Adjust includes for restructured coretypes.h.
@@ -50,7 +49,6 @@
 
 	* c-ada-spec.c (is_tagged_type): Test for TYPE_METHODS on main variant.
 	(has_nontrivial_methods): Likewise.
->>>>>>> d51560f9
 
 2015-05-25  Marek Polacek  <polacek@redhat.com>
 
