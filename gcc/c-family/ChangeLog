--- conflicted
+++ resolved
@@ -1,9 +1,3 @@
-<<<<<<< HEAD
-2014-04-30  Marek Polacek  <polacek@redhat.com>
-
-	* c-ubsan.c (ubsan_instrument_division): Handle REAL_TYPEs.  Perform
-	INT_MIN / -1 sanitization only for integer types.
-=======
 2014-06-04  Marek Polacek  <polacek@redhat.com>
 
 	Backport from mainline
@@ -13,7 +7,11 @@
 	* c-common.c (min_align_of_type): New function factored out from...
 	(c_sizeof_or_alignof_type): ...here.
 	* c-common.h (min_align_of_type): Declare.
->>>>>>> 67e61773
+
+2014-04-30  Marek Polacek  <polacek@redhat.com>
+
+	* c-ubsan.c (ubsan_instrument_division): Handle REAL_TYPEs.  Perform
+	INT_MIN / -1 sanitization only for integer types.
 
 2014-05-06  Richard Biener  <rguenther@suse.de>
 
