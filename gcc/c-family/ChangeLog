<<<<<<< HEAD
2014-04-22  Jakub Jelinek  <jakub@redhat.com>

	PR sanitizer/60275
	* c-ubsan.c (ubsan_instrument_return): Return __builtin_trap ()
	if flag_sanitize_undefined_trap_on_error.
	(ubsan_instrument_division, ubsan_instrument_shift,
	ubsan_instrument_vla): Likewise.  Use __ubsan_handle_*_abort ()
	if !flag_sanitize_recover.
=======
2014-05-06  Richard Biener  <rguenther@suse.de>

	* c-opts.c (c_common_post_options): For -freestanding,
	-fno-hosted and -fno-builtin disable pattern recognition
	if not enabled explicitely.
>>>>>>> 2e0eb9d2

2014-04-22  Richard Biener  <rguenther@suse.de>

	Backport from mainline
	2014-04-14  Richard Biener  <rguenther@suse.de>
		Marc Glisse  <marc.glisse@inria.fr>

	PR c/60819
	* c-common.c (convert_vector_to_pointer_for_subscript): Properly
	apply may-alias the scalar pointer type when applicable.

2014-04-22  Release Manager

	* GCC 4.9.0 released.

2014-04-15  Igor Zamyatin  <igor.zamyatin@intel.com>

	PR middle-end/60467
	* cilk.c (cilk_set_spawn_marker): Remove FUNCTION_DECL
	as possible argument for Cilk_spawn.

2014-04-08  Marek Polacek  <polacek@redhat.com>

	PR sanitizer/60745
	* c-ubsan.c: Include asan.h.
	(ubsan_instrument_return): Call initialize_sanitizer_builtins.

2014-04-03  Nathan Sidwell  <nathan@codesourcery.com>

	* c.opt (Wnon-virtual-dtor): Auto set when Weffc++.

2014-04-02  Marek Polacek  <polacek@redhat.com>

	* c-common.h (c_expand_expr): Remove declaration.

2014-03-28  Jakub Jelinek  <jakub@redhat.com>

	PR c++/60689
	* c-common.c (add_atomic_size_parameter): When creating new
	params vector, push the size argument first.

2014-03-26  Jakub Jelinek  <jakub@redhat.com>

	* c-ubsan.c (ubsan_instrument_division, ubsan_instrument_shift,
	ubsan_instrument_vla, ubsan_instrument_return): Adjust
	ubsan_create_data callers.

2014-03-22  Jakub Jelinek  <jakub@redhat.com>

	PR debug/60603
	* c-opts.c (c_finish_options): Restore cb_file_change call to
	<built-in>.

2014-03-13  Jakub Jelinek  <jakub@redhat.com>

	PR middle-end/36282
	* c-pragma.c (apply_pragma_weak): Only look at
	TREE_SYMBOL_REFERENCED (DECL_ASSEMBLER_NAME (decl)) if
	DECL_ASSEMBLER_NAME_SET_P (decl).
	(maybe_apply_pending_pragma_weaks): Exit early if
	vec_safe_is_empty (pending_weaks) rather than only when
	!pending_weaks.
	(maybe_apply_pragma_weak): Likewise.  If !DECL_ASSEMBLER_NAME_SET_P,
	set assembler name back to NULL afterwards.

2014-03-11  Jason Merrill  <jason@redhat.com>

	* c.opt: Add -std=gnu++14.

2014-03-11  Ian Bolton  <ian.bolton@arm.com>

	* c-opts.c (c_common_post_options): Don't override
	-ffp-contract=fast if unsafe-math-optimizations is on.

2014-03-08  Paulo Matos  <paulo@matos-sorge.com>

    * c.opt: Enable LTO FE for fshort-double.

2014-03-07  Jason Merrill  <jason@redhat.com>

	* c.opt: Add -std=c++14.

2014-03-06  Marek Polacek  <polacek@redhat.com>

	PR c/60197
	* cilk.c (contains_cilk_spawn_stmt): New function.
	(contains_cilk_spawn_stmt_walker): Likewise.
	(recognize_spawn): Give error on invalid use of _Cilk_spawn.
	* c-common.h (contains_cilk_spawn_stmt): Add declaration.

2014-03-03  Jakub Jelinek  <jakub@redhat.com>

	* c-pragma.c (c_pp_lookup_pragma): Handle PRAGMA_CILK_SIMD.
	(init_pragma): Call cpp_register_deferred_pragma for PRAGMA_CILK_SIMD
	even when flag_preprocess_only.

2014-02-26  Jason Merrill  <jason@redhat.com>

	PR c++/59231
	PR c++/11586
	* c-common.c (shorten_compare): Don't check
	c_inhibit_evaluation_warnings.

2014-02-19  Jakub Jelinek  <jakub@redhat.com>

	PR c/37743
	* c-common.c (c_common_nodes_and_builtins): When initializing
	c_uint{16,32,64}_type_node, also set corresponding
	uint{16,32,64}_type_node to the same value.

	PR c++/60267
	* c-pragma.c (init_pragma): Don't call cpp_register_deferred_pragma
	for PRAGMA_IVDEP if flag_preprocess_only.

2014-02-12  Jakub Jelinek  <jakub@redhat.com>

	PR c/60101
	* c-common.c (merge_tlist): If copy is true, call new_tlist,
	if false, add ADD itself, rather than vice versa.
	(verify_tree): For COND_EXPR, don't call merge_tlist with non-zero
	copy.  For SAVE_EXPR, only call merge_tlist once.

2014-02-08  Jakub Jelinek  <jakub@redhat.com>

	PR middle-end/60092
	* c-common.c (handle_alloc_size_attribute): Use tree_fits_uhwi_p
	and tree_to_uhwi.
	(handle_alloc_align_attribute, handle_assume_aligned_attribute): New
	functions.
	(c_common_attribute_table): Add alloc_align and assume_aligned
	attributes.

2014-02-06  Marek Polacek  <polacek@redhat.com>

	PR c/60087
	* c-common.c (warn_for_sign_compare): Call warning_at with location
	instead of warning.

2014-02-05  Marek Polacek  <polacek@redhat.com>

	PR c/53123
	* c-omp.c (c_finish_omp_atomic): Remove unreachable return
	statement.

2014-02-04  Marek Polacek  <polacek@redhat.com>

	PR c/60036
	* c-common.c (conversion_warning): Unwrap C_MAYBE_CONST_EXPR and/or
	SAVE_EXPR.

2014-02-03  Marc Glisse  <marc.glisse@inria.fr>

	PR c++/53017
	PR c++/59211
	* c-common.c (handle_aligned_attribute, handle_alloc_size_attribute,
	handle_vector_size_attribute, handle_nonnull_attribute): Call
	default_conversion on the attribute argument.
	(handle_nonnull_attribute): Increment the argument number.

2014-01-31  Marek Polacek  <polacek@redhat.com>

	PR c/59963
	* c-common.c (add_atomic_size_parameter): Pass vNULL to
	build_function_call_vec.
	(resolve_overloaded_builtin): Likewise.
	* c-common.h (build_function_call_vec): Adjust declaration.

2014-01-30  Marek Polacek  <polacek@redhat.com>

	PR c/59940
	* c-common.h (unsafe_conversion_p): Adjust declaration.
	(warnings_for_convert_and_check): Likewise.
	(convert_and_check): Likewise.
	* c-common.c (unsafe_conversion_p): Add location parameter.  Call
	expansion_point_location_if_in_system_header on it.
	(warnings_for_convert_and_check): Add location parameter.  Call
	expansion_point_location_if_in_system_header on it.  Use it.
	(convert_and_check): Add location parameter.  Use it.
	(conversion_warning): Likewise.
	(c_add_case_label): Adjust convert_and_check calls.
	(scalar_to_vector): Adjust unsafe_conversion_p calls.

2014-01-24  Balaji V. Iyer  <balaji.v.iyer@intel.com>

	* c-common.c (c_define_builtins): Replaced flag_enable_cilkplus with
	flag_cilkplus.
	* c-pragma.c (init_pragma): Likewise.
	* c.opt: Likewise.

2014-01-23  Marek Polacek  <polacek@redhat.com>

	PR c/59846
	* c-common.c (shorten_compare): Add location_t parameter.
	* c-common.h (shorten_binary_op): Adjust declaration.

2014-01-23  Marek Polacek  <polacek@redhat.com>

	PR c/58346
	* c-common.c (pointer_to_zero_sized_aggr_p): New function.
	* c-common.h: Declare it.

2014-01-20  Eric Botcazou  <ebotcazou@adacore.com>

	* c-ada-spec.h (dump_ada_specs): Revert prototype change.
	* c-ada-spec.c (dump_ads): Likewise.
	(cpp_check): Likewise.
	(dump_ada_specs): Likewise.

2014-01-15  Laurent Alfonsi  <laurent.alfonsi@st.com>

	PR c++/49718
	* c-common.c (handle_no_instrument_function_attribute): Allow
	no_instrument_function attribute in class member
	definition/declaration.

2014-01-15  Jakub Jelinek  <jakub@redhat.com>

	PR c/58943
	* c-omp.c (c_finish_omp_atomic): Set in_late_binary_op around
	build_modify_expr with non-NOP_EXPR opcode.  Handle return from it
	being COMPOUND_EXPR.
	(c_finish_omp_for): Handle incr being COMPOUND_EXPR with first
	operand a SAVE_EXPR and second MODIFY_EXPR.

2014-01-09  Jakub Jelinek  <jakub@redhat.com>

	PR target/58115
	* c-pch.c (c_common_write_pch): Call
	prepare_target_option_nodes_for_pch.

2014-01-02  Richard Sandiford  <rdsandiford@googlemail.com>

	Update copyright years

2014-01-02  Richard Sandiford  <rdsandiford@googlemail.com>

	* array-notation-common.c, c-cilkplus.c: Use the standard form for
	the copyright notice.

2013-12-28  Eric Botcazou  <ebotcazou@adacore.com>

	* c-ada-spec.c (print_constructor): New function.
	(print_destructor): Retrieve the origin of the destructor.
	(print_ada_declaration): Revamp handling of constructors/destructors.

2013-12-23  Stuart Hastings <stuart@apple.com>
	    Bill Maddox  <maddox@google.com>
	    Jason Merrill  <jason@redhat.com>

	* c.opt: Add -fdeclone-ctor-dtor.
	* c-opts.c (c_common_post_options): Default to on iff -Os.

2013-12-18  Balaji V. Iyer  <balaji.v.iyer@intel.com>

	* c-common.c (c_common_attribute_table): Added "cilk simd function"
	attribute.
	* c-pragma.h (enum pragma_cilk_clause): Remove.
	(enum pragma_omp_clause):  Added the following fields:
	PRAGMA_CILK_CLAUSE_NOMASK, PRAGMA_CILK_CLAUSE_MASK,
	PRAGMA_CILK_CLAUSE_VECTORLENGTH, PRAGMA_CILK_CLAUSE_NONE,
	PRAGMA_CILK_CLAUSE_LINEAR, PRAGMA_CILK_CLAUSE_PRIVATE,
	PRAGMA_CILK_CLAUSE_FIRSTPRIVATE, PRAGMA_CILK_CLAUSE_LASTPRIVATE,
	PRAGMA_CILK_CLAUSE_UNIFORM.

	
2013-12-11  Balaji V. Iyer  <balaji.v.iyer@intel.com>

	* cilk.c (cilk_outline): Made this function non-static.
	(gimplify_cilk_spawn): Removed pre_p and post_p arguments.
	(create_cilk_wrapper): Added a new parameter: a function pointer.
	(c_install_body_w_frame_cleanup): Remove
	(extract_free_variables): Added VEC_INIT_EXPR and CONSTRUCTOR case.
	* c-common.h (cilk_outline): New prototype.
	(gimplify_cilk_spawn): Removed two parameters.
	(cilk_install_body_with_frame_cleanup): New prototype.
	* c-gimplify.c (c_gimplify_expr): Added MODIFY_EXPR, CALL_EXPR and
	CILK_SPAWN_STMT case.

2013-12-11  Bernd Schmidt  <bernds@codesourcery.com>

	* c-common.c (c_fully_fold_internal): Handle ADDR_SPACE_CONVERT_EXPR.

	* c-common.h (enum c_tree_index): Remove CTI_INT_ARRAY_TYPE.
	(int_array_type_node): Remove.
	* c-common.c (c_common_nodes_and_builtins): Don't build it.

2013-12-05  Marek Polacek  <polacek@redhat.com>

	PR c/52023
	* c-common.c (c_sizeof_or_alignof_type): Move a declaration into
	[ADJUST_FIELD_ALIGN].

2013-12-04  Joseph Myers  <joseph@codesourcery.com>

	PR c/52023
	* c-common.c (c_sizeof_or_alignof_type): Add parameter min_alignof
	and check field alignment if set.
	* c-common.h (c_sizeof_or_alignof_type): Update prototype.
	(c_sizeof, c_alignof): Update calls to c_sizeof_or_alignof_type.

2013-12-04  Jakub Jelinek  <jakub@redhat.com>  
	    Marek Polacek  <polacek@redhat.com>

	* c-gimplify.c (c_gimplify_expr): If doing the integer-overflow
	sanitization, call unsigned_type_for only when !TYPE_OVERFLOW_WRAPS.

2013-11-29   H.J. Lu  <hongjiu.lu@intel.com>

	PR c/59309
	* cilk.c (gimplify_cilk_spawn): Properly handle function without
	arguments.

2013-11-29  Jakub Jelinek  <jakub@redhat.com>

	PR c/59280
	* c-common.c (get_priority): If TREE_VALUE (args) is IDENTIFIER_NODE,
	goto invalid.  If it is error_mark_node, don't issue further
	diagnostics.

2013-11-28  Sergey Ostanevich  <sergos.gnu@gmail.com>

	* c.opt (Wopenmp-simd): New.

2013-11-22  Jakub Jelinek  <jakub@redhat.com>

	* c-ubsan.h (ubsan_instrument_return): New prototype.
	* c-ubsan.c (ubsan_instrument_return): New function.

2013-11-22  Andrew MacLeod  <amacleod@redhat.com>

	* c-common.c: Add required include files from gimple.h.
	* c-gimplify.c: Likewise
	* cilk.c: Likewise

2013-11-22  David Malcolm  <dmalcolm@redhat.com>

	* c-common.c (unsafe_conversion_p): Remove use of
	EXPR_LOC_OR_HERE macro.
	(conversion_warning): Likewise.
	(warnings_for_convert_and_check): Likewise.
	(warn_for_collisions_1): Likewise.
	(shorten_compare): Likewise, and remove use of in_system_header
	macro, using the location from the former.
	* c-lex.c (dump_one_header): Remove use of input_filename macro.
	(cb_def_pragma): Remove use of in_system_header macro.
	(lex_string): Likewise.
	* c-pragma.c (handle_pragma_float_const_decimal64): Likewise.

2013-11-20  Kenneth Zadeck  <zadeck@naturalbridge.com>
	    Mike Stump  <mikestump@comcast.net>
	    Richard Sandiford  <rdsandiford@googlemail.com>

	* c-ada-spec.c (is_simple_enum): Use tree_to_shwi and tree_to_uhwi
	instead of TREE_INT_CST_LOW, in cases where there is a protecting
	tree_fits_shwi_p or tree_fits_uhwi_p.
	(dump_generic_ada_node): Likewise.
	* c-format.c (check_format_arg): Likewise.
	* c-pretty-print.c (pp_c_integer_constant): Likewise.

2013-11-20  Kenneth Zadeck  <zadeck@naturalbridge.com>

	* c-common.c (check_function_arguments_recurse): Use tree_to_uhwi.

2013-11-19  Joshua J Cogliati  <jrincayc@yahoo.com>

	PR c/53001
	* c-common.c (unsafe_conversion_p): Make this function
	return an enumeration with more detail.
	(conversion_warning): Use the new return type of
	unsafe_conversion_p to separately warn either about conversions
	that lower floating point number precision or about the other
	kinds of conversions.
	* c-common.h (enum conversion_safety): New enumeration.
 	(unsafe_conversion_p): switching return type to
 	conversion_safety enumeration.
	* c.opt: Adding new warning -Wfloat-conversion and
	enabling it with -Wconversion.

2013-11-19  Basile Starynkevitch  <basile@starynkevitch.net>

        * c-opts.c: Include plugin.h.
        (cb_file_change): Invoke plugin event PLUGIN_INCLUDE_FILE.

2013-11-19  Marek Polacek  <polacek@redhat.com>

	* c-ubsan.c (ubsan_instrument_division): Adjust ubsan_create_data
	call.
	(ubsan_instrument_shift): Likewise.
	(ubsan_instrument_vla): Likewise.

2013-11-18  Richard Sandiford  <rdsandiford@googlemail.com>

	* c-common.c (convert_vector_to_pointer_for_subscript): Remove
	cast to unsigned type.

2013-11-18  Richard Sandiford  <rdsandiford@googlemail.com>

	* c-common.c (fold_offsetof_1): Use tree_to_uhwi rather than
	tree_low_cst.
	(complete_array_type): Update comment to refer to tree_to_[su]hwi
	rather than tree_low_cst.

2013-11-18  Richard Sandiford  <rdsandiford@googlemail.com>

	* c-common.c, c-cppbuiltin.c: Replace tree_low_cst (..., 1) with
	tree_to_uhwi throughout.

2013-11-18  Richard Sandiford  <rdsandiford@googlemail.com>

	* c-common.c, c-format.c, c-omp.c, c-pretty-print.c: Replace
	tree_low_cst (..., 0) with tree_to_shwi throughout.

2013-11-18  Richard Sandiford  <rdsandiford@googlemail.com>

	* c-ada-spec.c, c-common.c, c-pretty-print.c: Replace
	host_integerp (..., 1) with tree_fits_uhwi_p throughout.

2013-11-18  Richard Sandiford  <rdsandiford@googlemail.com>

	* c-ada-spec.c, c-common.c, c-format.c, c-pretty-print.c: Replace
	host_integerp (..., 0) with tree_fits_shwi_p throughout.

2013-11-15  Aldy Hernandez  <aldyh@redhat.com>

	* c-cilkplus.c: New file.
	* c-common.c (readonly_error): Add location argument.
	* c-common.h (readonly_error): Same.
	(c_finish_cilk_clauses): Protoize.
	(c_check_cilk_loop): Same.
	c-omp.c (c_finish_omp_for): Handle CILK_SIMD nodes.
	Do not fail on error_mark_node.
	Abstract increment canonicalization to here...
	(c_omp_for_incr_canonicalize_ptr): New.
	c-pragma.c (init_pragma): Register "simd" pragma.
	c-pragma.h (enum pragma_kind): Add PRAGMA_CILK_SIMD.
	(enum pragma_cilk_clause): New.

2013-11-15  Richard Sandiford  <rdsandiford@googlemail.com>

	* c-pretty-print.c (pp_c_character_constant): Remove unnecessary
	wchar_type and host_integerp checks.

2013-11-14  Andrew MacLeod  <amacleod@redhat.com>

	* c-common.c: Likewise.
	* c-gimplify.c: Likewise.
	* cilk.c: Likewise.

2013-11-14  Diego Novillo  <dnovillo@google.com>

	* c-common.c: Include fold-const.h.
	Include stor-layout.h.
	Include calls.h.
	Include stringpool.h.
	Include attribs.h.
	Include varasm.h.
	Include trans-mem.h.
	* c-cppbuiltin.c: Include stor-layout.h.
	Include stringpool.h.
	* c-format.c: Include stringpool.h.
	* c-lex.c: Include stringpool.h.
	Include stor-layout.h.
	* c-pragma.c: Include stringpool.h.
	Include attribs.h.
	Include varasm.h.
	Include gcc-symtab.h.
	* c-pretty-print.c: Include stor-layout.h.
	Include attribs.h.
	* cilk.c: Include stringpool.h.
	Include calls.h.

2013-11-13  Joseph Myers  <joseph@codesourcery.com>

	* c-common.h (enum rid): Add RID_AUTO_TYPE.
	* c-common.c (c_common_reswords): Add __auto_type.
	(keyword_begins_type_specifier): Handle RID_AUTO_TYPE.

2013-11-12  Andrew MacLeod  <amacleod@redhat.com>

	* c-common.c: Include gimplify.h.
	* c-gimplify.c: Likewise.
	* cilk.c: Likewise.
	* c-omp.c: Include gimple-expr.h instead of gimple.h.
	* c-ubsan.c: Don't include gimple.h.

2013-11-12  Joseph Myers  <joseph@codesourcery.com>

	* c-common.c (c_common_reswords): Add _Thread_local.

2013-11-09  Joseph Myers  <joseph@codesourcery.com>

	* c-common.c (atomic_size_supported_p): New function.
	(resolve_overloaded_atomic_exchange)
	(resolve_overloaded_atomic_compare_exchange)
	(resolve_overloaded_atomic_load, resolve_overloaded_atomic_store):
	Use it instead of comparing size with a local list of sizes.

2013-11-07  Andrew MacLeod  <amacleod@redhat.com>
	    Joseph Myers  <joseph@codesourcery.com>

	* c-common.h (enum rid): Add RID_ATOMIC.
	* c-common.c (c_common_reswords): Add _Atomic.
	(sync_resolve_params): Use TYPE_MAIN_VARIANT on pointer argument.
	(keyword_is_type_qualifier): Accept RID_ATOMIC.
	* c-format.c (check_format_types): Check for extra _Atomic
	qualifiers in format argument.
	* c-pretty-print.c (pp_c_cv_qualifiers): Handle atomic qualifier.
	(pp_c_type_qualifier_list): Mention _Atomic in comment.

2013-11-06  Tobias Burnus  <burnus@net-b.de>

	* c-common.c (reason_option_codes_t): Add CPP_W_DATE_TIME.

2013-11-06  Joseph Myers  <joseph@codesourcery.com>

	* c-opts.c (c_common_post_options): Set -ffp-contract=off in C
	standards modes.
	* c-cppbuiltin.c (cpp_iec_559_value): Consider -ffp-contract=fast
	to mean lack of IEEE 754 support.

2013-11-05  Tobias Burnus  <burnus@net-b.de>

	* c.opt (-Wdate-time): New option
	* c-opts.c (sanitize_cpp_opts): Pass on to libcpp.

2013-11-05  Joseph Myers  <joseph@codesourcery.com>

	* c-cppbuiltin.c (cpp_iec_559_value): Test
	flag_excess_precision_cmdline not flag_excess_precision.

2013-11-05  Tobias Burnus  <burnus@net-b.de>

	* c.opt (fopenmp-simd): New option.
	* c-pragma.c (omp_pragmas): Move pragmas which can contain simd to ...
	(omp_pragmas): ... this new struct.
	(c_pp_lookup_pragma): Also walk omp_pragmas.
	(init_pragma): Init pragmas for -fopenmp-simd.

2013-11-04  Marek Polacek  <polacek@redhat.com>

	PR c++/58979
	* c-common.c (invalid_indirection_error): Handle RO_ARROW_STAR case.

2013-11-04  Joseph Myers  <joseph@codesourcery.com>

	* c-cppbuiltin.c (cpp_iec_559_value, cpp_iec_559_complex_value):
	New functions.
	(c_cpp_builtins): Define __GCC_IEC_559 and __GCC_IEC_559_COMPLEX.

2013-11-04  Eric Botcazou  <ebotcazou@adacore.com>

	* c-ada-spec.h (cpp_operation): Add IS_TRIVIAL.
	(dump_ada_specs): Adjust prototype of second callback.
	* c-ada-spec.c (cpp_check): New global variable.
	(dump_ada_nodes): Remove cpp_check parameter and do not pass it down.
	(print_generic_ada_decl): Likewise.
	(has_static_fields): Change return type to bool and add guard.
	(has_nontrivial_methods): New predicate.
	(is_tagged_type): Change return type to bool.
	(separate_class_package): Call has_nontrivial_methods.
	(pp_ada_tree_identifier): Minor tweaks.
	(dump_ada_function_declaration): Adjust calls to dump_generic_ada_node.
	(dump_ada_array_domains): Likewise.
	(dump_ada_array_type): Likewise.
	(dump_template_types): Remove cpp_check parameter and do not pass it to
	dump_generic_ada_node.
	(dump_ada_template): Likewise.
	(dump_generic_ada_node): Remove cpp_check parameter and do not pass it
	recursively.
	(print_ada_methods): Change return type to integer.  Remove cpp_check
	parameter and do not pass it down.
	(dump_nested_types): Remove cpp_check parameter and do not pass it to
	dump_generic_ada_node.
	(print_ada_declaration): Likewise.  Test RECORD_OR_UNION_TYPE_P before
	accessing methods.
	(print_ada_struct_decl): Remove cpp_check parameter and do not pass it
	down.  Use has_nontrivial_methods to recognize C++ classes.  Use return
	value of print_ada_methods.
	(dump_ads): Rename cpp_check parameter to check and adjust prototype.
	Set cpp_check to it before invoking dump_ada_nodes.
	(dump_ada_specs): Likewise.

2013-11-03  Marek Polacek  <polacek@redhat.com>

	* c-ubsan.c: Don't include hash-table.h.
	(ubsan_instrument_vla): New function.
	* c-ubsan.h: Declare it.

2013-10-31  David Malcolm  <dmalcolm@redhat.com>

	Automated part of renaming of symtab_node_base to symtab_node.

	Patch autogenerated by rename_symtab.py from
	https://github.com/davidmalcolm/gcc-refactoring-scripts
	revision 58bb219cc090b2f4516a9297d868c245495ee622

	* c-pragma.c (maybe_apply_pending_pragma_weaks): Rename
	symtab_node_base to symtab_node.

2013-10-31  Edward Smith-Rowland  <3dw4rd@verizon.net>

        Implement C++14 digit separators.
	* c-lex.c (interpret_float): Remove digit separators from scratch string
	before building real literal.

2013-10-30  Jakub Jelinek  <jakub@redhat.com>

	* cilk.c (create_cilk_helper_decl): Use HOST_WIDE_INT_PRINT_DEC.

2013-10-29  Balaji V. Iyer  <balaji.v.iyer@intel.com>

	* c-common.c (c_common_reswords[]): Added _Cilk_spawn and _Cilk_sync
	fields.
	(c_define_builtins): Called cilk_init_builtins if Cilk Plus is
	enabled.
	* c-common.h (enum rid): Added RID_CILK_SPAWN and RID_CILK_SYNC.
	(insert_cilk_frame): New prototype.
	(cilk_init_builtins): Likewise.
	(gimplify_cilk_spawn): Likewise.
	(c_cilk_install_body_w_frame_cleanup): Likewise.
	(cilk_detect_spawn_and_unwrap): Likewise.
	(cilk_set_spawn_marker): Likewise.
	(build_cilk_sync): Likewise.
	(build_cilk_spawn): Likewise.
	* cilk.c: New file.

2013-10-29  David Malcolm  <dmalcolm@redhat.com>

	Patch autogenerated by refactor_symtab.py from
	https://github.com/davidmalcolm/gcc-refactoring-scripts
	revision 58bb219cc090b2f4516a9297d868c245495ee622

	* c-gimplify.c (c_genericize): Update for conversion of symtab types
	to a true class hierarchy.
	* c-pragma.c (maybe_apply_pending_pragma_weaks): Likewise.

2013-10-27  Richard Sandiford  <rdsandiford@googlemail.com>

	* c-lex.c (interpret_integer): Remove call to cpp_num_sign_extend.

2013-10-26  Jeff Law  <law@redhat.com>

	* c-family/c-common.c (c_define_builtins): Remove mudflap support.
	* c-family/c.opt: Ignore and warn for mudflap options.

2013-10-24  Tobias Burnus  <burnus@net-b.de>

	PR other/33426
	* c-pragma.c (init_pragma) Add #pragma ivdep handling.
	* c-pragma.h (pragma_kind): Add PRAGMA_IVDEP.

2013-10-23  Jason Merrill  <jason@redhat.com>

	* c-format.c (gcc_cxxdiag_char_table): Add %X.

2013-10-11  Jakub Jelinek  <jakub@redhat.com>

	* c-common.h (omp_clause_mask::operator !=): New method.
	* c-omp.c (c_omp_split_clauses): Use if ((mask & something) != 0)
	instead of if (mask & something) tests everywhere.

	* c-cppbuiltin.c (c_cpp_builtins): Predefine _OPENMP to
	201307 instead of 201107.
	* c-common.c (DEF_FUNCTION_TYPE_8): Define.
	(c_common_attribute_table): Add "omp declare target" and
	"omp declare simd" attributes.
	(handle_omp_declare_target_attribute,
	handle_omp_declare_simd_attribute): New functions.
	* c-omp.c: Include c-pragma.h.
	(c_finish_omp_taskgroup): New function.
	(c_finish_omp_atomic): Add swapped argument, if true,
	build the operation first with rhs, lhs arguments and use NOP_EXPR
	build_modify_expr.
	(c_finish_omp_for): Add code argument, pass it down to make_code.
	(c_omp_split_clauses): New function.
	(c_split_parallel_clauses): Removed.
	(c_omp_declare_simd_clause_cmp, c_omp_declare_simd_clauses_to_numbers,
	c_omp_declare_simd_clauses_to_decls): New functions.
	* c-common.h (omp_clause_mask): New type.
	(OMP_CLAUSE_MASK_1): Define.
	(omp_clause_mask::omp_clause_mask, omp_clause_mask::operator &=,
	omp_clause_mask::operator |=, omp_clause_mask::operator ~,
	omp_clause_mask::operator |, omp_clause_mask::operator &,
	omp_clause_mask::operator <<, omp_clause_mask::operator >>,
	omp_clause_mask::operator ==): New methods.
	(enum c_omp_clause_split): New.
	(c_finish_omp_taskgroup): New prototype.
	(c_finish_omp_atomic): Add swapped argument.
	(c_finish_omp_for): Add code argument.
	(c_omp_split_clauses): New prototype.
	(c_split_parallel_clauses): Removed.
	(c_omp_declare_simd_clauses_to_numbers,
	c_omp_declare_simd_clauses_to_decls): New prototypes.
	* c-pragma.c (omp_pragmas): Add new OpenMP 4.0 constructs.
	* c-pragma.h (enum pragma_kind): Add PRAGMA_OMP_CANCEL,
	PRAGMA_OMP_CANCELLATION_POINT, PRAGMA_OMP_DECLARE_REDUCTION,
	PRAGMA_OMP_DISTRIBUTE, PRAGMA_OMP_END_DECLARE_TARGET, PRAGMA_OMP_SIMD,
	PRAGMA_OMP_TARGET, PRAGMA_OMP_TASKGROUP and PRAGMA_OMP_TEAMS.
	Remove PRAGMA_OMP_PARALLEL_FOR and PRAGMA_OMP_PARALLEL_SECTIONS.
	(enum pragma_omp_clause): Add PRAGMA_OMP_CLAUSE_ALIGNED,
	PRAGMA_OMP_CLAUSE_DEPEND, PRAGMA_OMP_CLAUSE_DEVICE,
	PRAGMA_OMP_CLAUSE_DIST_SCHEDULE, PRAGMA_OMP_CLAUSE_FOR,
	PRAGMA_OMP_CLAUSE_FROM, PRAGMA_OMP_CLAUSE_INBRANCH,
	PRAGMA_OMP_CLAUSE_LINEAR, PRAGMA_OMP_CLAUSE_MAP,
	PRAGMA_OMP_CLAUSE_NOTINBRANCH, PRAGMA_OMP_CLAUSE_NUM_TEAMS,
	PRAGMA_OMP_CLAUSE_PARALLEL, PRAGMA_OMP_CLAUSE_PROC_BIND,
	PRAGMA_OMP_CLAUSE_SAFELEN, PRAGMA_OMP_CLAUSE_SECTIONS,
	PRAGMA_OMP_CLAUSE_SIMDLEN, PRAGMA_OMP_CLAUSE_TASKGROUP,
	PRAGMA_OMP_CLAUSE_THREAD_LIMIT, PRAGMA_OMP_CLAUSE_TO and
	PRAGMA_OMP_CLAUSE_UNIFORM.

2013-10-09  Marc Glisse  <marc.glisse@inria.fr>

	PR tree-optimization/20318
	* c-common.c (handle_returns_nonnull_attribute): New function.
	(c_common_attribute_table): Add returns_nonnull.

2013-10-03  Marc Glisse  <marc.glisse@inria.fr>

	PR c++/19476
	* c.opt (fcheck-new): Move to common.opt.

2013-09-25  Marek Polacek  <polacek@redhat.com>
	    Jakub Jelinek  <jakub@redhat.com>

	PR sanitizer/58413
	* c-ubsan.c (ubsan_instrument_shift): Don't instrument
	an expression if we can prove it is correct.
	(ubsan_instrument_division): Likewise.  Remove unnecessary
	check.

2013-09-18  Marek Polacek  <polacek@redhat.com>

	PR sanitizer/58411
	* c-common.c (handle_no_sanitize_undefined_attribute): New function.
	Declare it.
	(struct attribute_spec c_common_att): Add no_sanitize_undefined.

2013-09-14  Iain Sandoe  <iain@codesourcery.com>

	PR target/48094
	* c.opt (fgnu-runtime, fnext-runtime, fobjc-abi-version,
	fobjc-gc, freplace-objc-classes): Accept for LTO.

2013-09-13  Jacek Caban  <jacek@codeweavers.com>

	* c-target.def: New hook

2013-09-09  Paolo Carlini  <paolo.carlini@oracle.com>

	PR c++/43452
	* c.opt (Wdelete-incomplete): Add.

2013-09-08  Joern Rennecke  <joern.rennecke@embecosm.com>

	* c-common.c (same_scalar_type_ignoring_signedness): Delete.
	(vector_types_compatible_elements_p): New function.
	* c-common.h: (same_scalar_type_ignoring_signedness): Delete
	declaration.
	(vector_types_compatible_elements_p): Declare.

2013-09-04  Gabriel Dos Reis  <gdr@integrable-solutions.net>

	* c-pretty-print.h (c_pretty_printer::simple_type_specifier): Now
	a virtual member function.
	(pp_simple_type_specifier): Remove.
	(pp_c_type_specifier): Likewise.
	* c-pretty-print.c (c_pretty_printer::simple_type_specifier):
	Rename from pp_c_type_specifier.  Adjust.
	(c_pretty_printer::c_pretty_printer): Do not assign to
	simple_type_specifier.

2013-09-03  Gabriel Dos Reis  <gdr@integrable-solutions.net>

	* c-pretty-print.h (c_pretty_printer::type_id): Now a virtual
	member function.
	(c_pretty_printer::storage_class_specifier): Likewise.
	(c_pretty_printer::initializer): Likewise.
	(pp_declaration): Remove.
	(pp_declaration_specifiers): Likewise.
	(pp_abstract_declarator): Likewise.
	(pp_declarator): Likewise.
	(pp_type_id): Likewise.
	(pp_statement): Likewise.
	(pp_constant): Likewise.
	(pp_id_expression): Likewise.
	(pp_primary_expression): Likewise.
	(pp_unary_expression): Likewise.
	(pp_multiplicative_expression): Likewise.
	(pp_conditional_expression): Likewise.
	(pp_assignment_expression): Likewise.
	(pp_expression): Likewise.
	(pp_c_type_id): Likewise.
	(pp_c_storage_class_specifier): Likewise.
	* c-pretty-print.c (pp_c_type_cast): Tidy.
	(pp_c_pointer): Likewise.
	(pp_c_type_specifier): Likewise.
	(pp_c_parameter_type_list): Likewise.
	(pp_c_function_definition): Likewise.
	(pp_c_init_declarator): Likewise.
	(pp_c_initializer_list): Likewise.
	(pp_c_constructor_elts): Likewise.
	(c_pretty_printer::direct_abstract_declarator): Likewise.
	(c_pretty_printer::declaration_specifiers): Likewise.
	(c_pretty_printer::primary_expression): Likewise.
	(c_pretty_printer::postfix_expression): Likewise.
	(c_pretty_printer::type_id): Rename from pp_c_type_id.
	(c_pretty_printer::storage_class_specifier): Rename from
	pp_c_storage_class_specifier.
	(c_pretty_printer::initializer): Rename from pp_c_initializer.
	(c_pretty_printer::c_pretty_printer): Do not assign to type_id,
	storage_class_specifier, initializer, offset_list, flags.

2013-08-30  Marek Polacek  <polacek@redhat.com>

	* c-ubsan.c: New file.
	* c-ubsan.h: New file.

2013-08-30  Gabriel Dos Reis  <gdr@integrable-solutions.net>

	* c-pretty-print.h (c_pretty_printer::declaration): Now a virtual
	member function.
	(c_pretty_printer::declaration_specifiers): Likewise.
	(c_pretty_printer::declarator): Likewise.
	(c_pretty_printer::abstract_declarator): Likewise.
	(c_pretty_printer::direct_abstract_declarator): Likewise.
	(c_pretty_printer::direct_declarator): Likewise.
	(c_pretty_printer::function_specifier): Likewise.
	(pp_declaration): Adjust.
	(pp_declaration_specifiers): Likewise.
	(pp_abstract_declarator): Likewise.
	(pp_direct_declarator): Likewise.
	(pp_function_specifier): Likewise.
	(pp_direct_abstract_declarator): Remove as unused.
	(pp_c_declaration): Remove.
	(pp_c_declaration_specifiers): Likewise.
	(pp_c_declarator): Likewise.
	(pp_c_direct_declarator): Likewise.
	(pp_c_function_specifier): Likewise.
	(pp_c_direct_abstract_declarator): Likewise.
	* c-pretty-print.c (c_pretty_printer::abstract_declarator): Rename
	from pp_c_abstract_declarator.  Adjust.
	(c_pretty_printer::direct_abstract_declarator):  Rename from
	pp_c_direct_abstract_declarator.  Adjust.
	(c_pretty_printer::function_specifier): Rename from
	pp_c_function_specifier.  Adjust.
	(c_pretty_printer::declaration_specifiers): Rename from
	pp_c_declaration_specifiers.  Adjust.
	(c_pretty_printer::direct_declarator): Rename from
	pp_c_direct_declarator.  Adjust.
	(c_pretty_printer::declarator): Rename from pp_c_declarator.  Adjust.
	(c_pretty_printer::declaration): Rename from pp_c_declaration.  Adjust.
	(c_pretty_printer::c_pretty_printer): Do not assign to
	declaration, declaration_specifiers, declarator,
	direct_declarator, direct_abstract_declarator, function_specifier.

2013-08-26  Gabriel Dos Reis  <gdre@integrable-solutions.net>

	* c-pretty-print.h (c_pretty_printer::unary_expression): Now a
	virtual member function.
	(c_pretty_printer::multiplicative_expression): Likewise.
	(c_pretty_printer::conditional_expression): Likewise.
	(c_pretty_printer::assignment_expression): Likewise.
	(c_pretty_printer::expression): Likewise.
	(pp_unary_expression): Adjust.
	(pp_multiplicative_expression): Likewise.
	(pp_assignment_expression): Likewise.
	(pp_conditional_expression): Likewise.
	(pp_expression): Likewise.
	* c-pretty-print.c (c_pretty_printer::unary_expression): Rename
	from pp_c_unary_expression.  Adjust.
	(c_pretty_printer::multiplicative_expression): Rename from
	pp_c_multiplicative_expression.  Adjust.
	(c_pretty_printer::conditional_expression): Rename from
	pp_c_conditional_expression.  Adjust.
	(c_pretty_printer::assignment_expression): Rename from
	pp_c_assignment_expression.  Adjust.
	(c_pretty_printer::expression): Rename from pp_c_expression.  Adjust.
	(c_pretty_printer::c_pretty_printer): Do not assign to
	unary_expression, multiplicative_expression,
	conditional_expression, expression.

2013-08-25  Gabriel Dos Reis  <gdr@integrable-solutions.net>

	* c-pretty-print.h (c_pretty_printer::postfix_expression): Now a
	virtual member function.
	(pp_postfix_expression): Adjust.
	(pp_c_postfix_expression): Remove.
	* c-pretty-print.c (c_pretty_printer::postfix_expression): Rename
	from pp_c_postfix_expression.  Adjust.
	(c_pretty_printer::c_pretty_printer): Do not assign to
	postfix_expression.

2013-08-25  Gabriel Dos Reis  <gdr@integrable-solutions.net>

	* c-pretty-print.h (c_pretty_printer::primary_expression): Now a
	virtua member function.
	(pp_primary_expression): Adjust.
	(pp_c_primary_expression): Remove.
	* c-pretty-print.c (c_pretty_printer::primary_expression): Rename
	from pp_c_primary_expression.  Adjust.
	(pp_c_initializer_list): Use pp_primary_expression.
	(c_pretty_printer::c_pretty_printer): Do not assign to
	primary_expression.

2013-08-25  Gabriel Dos Reis  <gdr@integrable-solutions.net>

	* c-pretty-print.h (c_pretty_printer::translate_string): Declare.
	* c-pretty-print.c (M_): Remove.
	(c_pretty_printer::translate_string): Define.
	(pp_c_type_specifier): Use it.
	(pp_c_primary_expression): Likewise.
	(pp_c_expression): Likewise.

2013-08-24  Gabriel Dos Reis  <gdr@integrable-solutions.net>

	* c-pretty-print.h (c_pretty_printer::id_expression): Now a
	virtual function.
	(pp_c_id_expression): Remove.
	(pp_id_expression): Adjust.
	* c-pretty-print.c (c_pretty_printer::id_expression): Rename from
	pp_c_id_expression.  Adjust.
	(pp_c_postfix_expression): Use pp_id_expression.
	(c_pretty_printer::c_pretty_printer): Do not assign to id_expression.

2013-08-24  Gabriel Dos Reis  <gdr@integrable-solutions.net>

	* c-pretty-print.h (c_pretty_printer::constant): Now a virtual
	member function.
	(pp_constant): Adjust.
	(pp_c_constant): Remove.
	* c-pretty-print.c (c_pretty_printer::constant): Rename from
	pp_c_constant.  Adjust.
	(pp_c_constant)
	(pp_c_primary_expression): Call pp_constant in lieu of pp_c_constant.
	(c_pretty_printer::c_pretty_printer): Remove assignment to constant.

2013-08-22  Gabriel Dos Reis  <gdr@integrable-solutions.net>

	* c-pretty-print.h (pp_c_pretty_printer_init): Remove.
	(c_pretty_printer::c_pretty_printer): Declare.
	* c-pretty-print.c (pretty_printer::c_pretty_printer): Rename from
	c_pretty_printer_init.  Adjust.
	(print_c_tree): Do not call c_pretty_printer_init.
	* c-ada-spec.c (dump_ads): Remove call to pp_construct.

2013-08-09  Arnaud Charlet  <charlet@adacore.com>

	* c-ada-spec.c (print_ada_declaration): Prevent accessing null asm name

2013-08-05  Paolo Carlini  <paolo.carlini@oracle.com>

	PR c++/58080
	* c-common.c (pointer_int_sum): Add bool parameter.
	* c-common.h (pointer_int_sum): Adjust declaration.

2013-08-05  Gabriel Dos Reis  <gdr@integrable-solutions.net>

	* c-pretty-print.c (print_c_tree): Simplify.  Use non-static local
	c_pretty_printer variable.

2013-08-04  Gabriel Dos Reis  <gdr@integrable-solutions.net>

	* c-pretty-print.h (c_pretty_printer): Derive from pretty_printer.
	(pp_base): Remove.
	(pp_c_base): Likewise.  Adjust users.
	* c-pretty-print.c (pp_c_maybe_whitespace): Adjust.
	(pp_c_whitespace): Do not call pp_base.
	(pp_c_left_paren): Likewise.
	(pp_c_right_paren): Likewise.
	(pp_c_left_brace): Likewise.
	(pp_c_right_brace): Likewise.
	(pp_c_left_bracket): Likewise.
	(pp_c_right_bracket): Likewise.
	(pp_c_dot): Likewise.
	(pp_c_ampersand): Likewise.
	(pp_c_star): Likewise.
	(pp_c_arrow): Likewise.
	(pp_c_semicolon): Likewise.
	(pp_c_complement): Likewise.
	(pp_c_exclamation): Likewise.
	(pp_c_direct_declarator): Likewise.
	(pp_c_ws_string): Likewise.
	(pp_c_identifier): Likewise.
	(pp_c_statement): Likewise.
	(print_c_tree): Likewise.

2013-08-04  Ed Smith-Rowland  <3dw4rd@verizon.net>

	PR c++/58072
	* c-common.c (c_parse_error): Catch user-defined literal tokens and
	provide useful error strings.

2013-08-03  Gabriel Dos Reis  <gdr@integrable-solutions.net>

	* c-ada-spec.c (pp_ada_tree_identifier): Use specialized pretty
	printer functions instead of pp_string or operators and punctuators.
	(dump_generic_ada_node): Likewise.
	* c-pretty-print.c (pp_c_type_specifier): Likewise.
	(pp_c_relational_expression): Likewise.
	(pp_c_logical_or_expression): Likewise.

2013-08-03  Gabriel Dos Reis  <gdr@integrable-solutions.net>

	* c-ada-spec.c (print_ada_macros): Use specialized pretty printer
	functions instead of pp_character.
	(pp_ada_tree_identifier): Likewise.
	(dump_ada_double_name): Likewise.
	(dump_ada_function_declaration): Likewise.
	(dump_ada_array_domains): Likewise.
	(dump_template_types): Likewise.
	(dump_generic_ada_node): Likewise.
	(print_ada_declaration): Likewise.
	(print_ada_struct_decl): Likewise.
	* c-pretty-print.c (pp_c_integer_constant): Likewise.

2013-07-23  Tom Tromey  <tromey@redhat.com>

	* c-common.h (enum rid) <RID_GENERIC>: New constant.
	* c-common.c (c_common_reswords): Add _Generic.

2013-07-21   OndÅej BÃ­lka  <neleai@seznam.cz>

	* c-common.c: Fix typos.
	* c-common.h: Likewise.

2013-07-13  Lubos Lunak  <l.lunak@suse.cz>

	PR c++/55203
	* c-common.c (c_common_attribute_table): Add warn_unused.
	(handle_warn_unused_attribute): New.

2013-07-10  Jakub Jelinek  <jakub@redhat.com>

	* c-ppoutput.c (scan_translation_unit): Call account_for_newlines
	for all CPP_TOKEN_FLD_STR tokens, not just CPP_COMMENT.

2013-07-10  Paolo Carlini  <paolo.carlini@oracle.com>

	PR c++/57869
	* c.opt: Add Wconditionally-supported.

2013-07-08  Graham Stott  <graham.stott@btinternet.com>

	* c-family/array-notation-common.c (length_mismatch_in_expr_p): Delete
	unused variables l_length and l_node.

2013-07-04  Joern Rennecke  <joern.rennecke@embecosm.com>

	PR c/57821
	* c-common.c (complete_array_type): Delay folding first index
	like other indices.  When folding, check for index overflow.

2013-06-27  Marc Glisse  <marc.glisse@inria.fr>

	PR c++/57509
	* c-common.h (c_build_vec_perm_expr): New complain argument.
	* c-common.c (c_build_vec_perm_expr): Likewise.
	Use save_expr also in C++.

2013-06-22  Gabriel Dos Reis  <gdr@integrable-solutions.net>

	* c-common.c (c_common_nodes_and_builtins): Use cxx11 in lieu of cxx0x.
	* c-cppbuiltin.c (c_cpp_builtins): Likewise.
	* c-opts.c (c_common_post_options): Likewise.

2013-06-21  Balaji V. Iyer  <balaji.v.iyer@intel.com>

	* array-notation-common.c (length_mismatch_in_expr): Changed the
	parameter type's from a dynamic array to a vec_tree.  Also removed
	the size parameters.
	* c-common.h (length_mismatch_in_expr_p): Fixed prototype's as per
	the change above.

2013-06-21  Balaji V. Iyer  <balaji.v.iyer@intel.com>

	* c-common.h (struct cilkplus_an_parts): New structure.
	(struct cilkplus_an_loop_parts): Likewise.
	(cilkplus_extract_an_triplets): New prototype.
	(fix_sec_implicit_args): Likewise.
	* array-notation-common.c (cilkplus_extract_an_triplets): New function.
	(fix_sec_implicit_args): Likewise.

2013-06-20  Balaji V. Iyer  <balaji.v.iyer@intel.com>

	* array-notation-common.c (find_inv_trees): Removed an unwanted
	typecasting.
	* c-common.h (struct inv_list::additional_tcodes): Changed type from
	enum rid to enum tree_code.

2013-06-11  Jan Hubicka  <jh@suse.cz>

	* c-common.c (handle_alias_ifunc_attribute): Do not set
	DECL_EXTERNAL for weakref variables.
	* c-pragma.c (handle_pragma_weak): Make sure aliases
	are not declared as external.

2013-06-07  Balaji V. Iyer  <balaji.v.iyer@intel.com>

	* array-notation-common.c (length_mismatch_in_expr_p): Moved this
	function from c/c-array-notation.c.
	(is_cilkplus_reduce_builtin): Likewise.
	(find_rank): Likewise.
	(extract_array_notation_exprs): Likewise.
	(replace_array_notations): Likewise.
	(find_inv_trees): Likewise.
	(replace_inv_trees): Likewise.
	(contains_array_notation_expr): Likewise.
	(find_correct_array_notation_type): Likewise.
	* c-common.h (struct inv_list): Moved this struct from the file
	c/c-array-notation.c and added a new field called additional tcodes.
	(length_mismatch_in_expr_p): New prototype.
	(is_cilkplus_reduce_builtin): Likewise.
	(find_rank): Likewise.
	(extract_array_notation_exprs): Likewise.
	(replace_array_notation): Likewise.
	(find_inv_trees): Likewise.
	(replace_inv_trees): Likewise.
	(find_correct_array_notation_type): Likewise.

2013-05-28  Balaji V. Iyer  <balaji.v.iyer@intel.com>

	* c-common.c (c_define_builtins): When cilkplus is enabled, the
	function array_notation_init_builtins is called.
	(c_common_init_ts): Added ARRAY_NOTATION_REF as typed.
	* c-common.def (ARRAY_NOTATION_REF): New tree.
	* c-common.h (build_array_notation_expr): New function declaration.
	(build_array_notation_ref): Likewise.
	(extract_sec_implicit_index_arg): New extern declaration.
	(is_sec_implicit_index_fn): Likewise.
	(ARRAY_NOTATION_CHECK): New define.
	(ARRAY_NOTATION_ARRAY): Likewise.
	(ARRAY_NOTATION_START): Likewise.
	(ARRAY_NOTATION_LENGTH): Likewise.
	(ARRAY_NOTATION_STRIDE): Likewise.
	* c-pretty-print.c (pp_c_postifix_expression): Added a new case for
	ARRAY_NOTATION_REF.
	(pp_c_expression): Likewise.
	* c.opt (flag_enable_cilkplus): New flag.
	* array-notation-common.c: New file.

2013-05-14  Jakub Jelinek  <jakub@redhat.com>

	PR c++/57274
	* c-common.c (verify_tree): Don't recurse into SIZEOF_EXPR.

2013-05-10  Marc Glisse  <marc.glisse@inria.fr>

	* c-common.c (vector_types_convertible_p): No TYPE_PRECISION for
	vectors.

2013-05-07  Han Shen  <shenhan@google.com>

	* c-cppbuiltin.c (c_cpp_builtins): Added "__SSP_STRONG__=3".

2013-04-29  Senthil Kumar Selvaraj  <senthil_kumar.selvaraj@atmel.com>

	* c-common.c (check_user_alignment): Emit error for negative values.

2013-04-24  Paolo Carlini  <paolo.carlini@oracle.com>

	* c-opts.c (set_std_cxx11): Use CLK_CXX1Y and CLK_GNUCXX1Y.

2013-04-24  Paolo Carlini  <paolo.carlini@oracle.com>

	* c-cppbuiltin.c (c_cpp_builtins): Do not define
	__GXX_EXPERIMENTAL_CXX1Y__.

2013-04-24  Paolo Carlini  <paolo.carlini@oracle.com>
            Manuel Lopez-Ibanez  <manu@gcc.gnu.org>

	* c.opt ([Wpointer-arith]): Enabled by -Wpedantic, as documented.
	* c-common.c (pointer_int_sum): Change -Wpointer-arith pedwarns
	to simply use OPT_Wpointer_arith.
	(c_sizeof_or_alignof_type): Likewise.

2013-04-24  Paolo Carlini  <paolo.carlini@oracle.com>

	* c-cppbuiltin.c (c_cpp_builtins): Define __GXX_EXPERIMENTAL_CXX1Y__.

2013-04-12  Jakub Jelinek  <jakub@redhat.com>

	* c-format.c (gcc_diag_char_table, gcc_tdiag_char_table,
	gcc_cdiag_char_table, gcc_cxxdiag_char_table): Add %r and %R format
	specifiers.

2013-04-07  Steven Bosscher  <steven@gcc.gnu.org>

	* c-pragma.c (add_to_renaming_pragma_list): Fix leading comment.

2013-04-03  Paolo Carlini  <paolo.carlini@oracle.com>

	* c-common.c (pointer_int_sum): Remove dead code.

2013-03-09  Richard Sandiford  <rdsandiford@googlemail.com>

	PR middle-end/56524
	* c-common.c (handle_optimize_attribute): Don't call
	save_optabs_if_changed.

2013-03-05  Jakub Jelinek  <jakub@redhat.com>

	PR middle-end/56461
	* c-pch.c (pch_init): Free target_validity at the end.

2013-03-04  Jakub Jelinek  <jakub@redhat.com>

	* c-pretty-print.c (pp_c_pretty_printer_init): Clear pp->flags.

2013-02-28  Konstantin Serebryany  <konstantin.s.serebryany@gmail.com>
	    Jakub Jelinek  <jakub@redhat.com>

	PR sanitizer/56454
	* c-common.c (handle_no_sanitize_address_attribute): New function.
	(c_common_attribute_table): Add no_sanitize_address attribute.
	(handle_no_address_safety_analysis_attribute): Add
	no_sanitize_address attribute, not no_address_safety_analysis
	attribute.

2013-02-18  Aldy Hernandez  <aldyh@redhat.com>

	PR target/52555
	* c-common.c (handle_optimize_attribute): Call
	save_optabs_if_changed.

2013-02-18  Jakub Jelinek  <jakub@redhat.com>
	    Steven Bosscher  <steven@gcc.gnu.org>

	PR pch/54117
	* c-opts.c (c_common_post_options): If debug info is enabled
	and non-dwarf*, refuse to load PCH files and when writing PCH
	file warn.

2013-02-05  Jakub Jelinek  <jakub@redhat.com>

	PR middle-end/56167
	* c-common.c (handle_error_attribute): Fix condition.

2013-01-30  Jakub Jelinek  <jakub@redhat.com>

	PR c++/55742
	* c-common.c (handle_target_attribute): Revert 2012-12-26 change.

2013-01-18  Jason Merrill  <jason@redhat.com>

	PR target/54908
	* c.opt (-fextern-tls-init): New.
	* c-opts.c (c_common_post_options): Handle it.

2013-01-09  Jakub Jelinek  <jakub@redhat.com>

	PR c/48418
	* c-common.c (c_fully_fold_internal): Warn for LSHIFT_EXPR and
	RSHIFT_EXPR, if orig_op1 isn't INTEGER_CST, op1 is INTEGER_CST
	and is either negative or bigger or equal to type precision
	of the first operand.

2012-12-03  Marek Polacek  <polacek@redhat.com>

	PR c/55570
	* c-common.c (check_user_alignment): Swap order of tests,
	check TREE_CODE first.

2012-11-29  Ed Smith-Rowland  <3dw4rd@verizon.net>

	PR c++/52654
	* c-common.h (overflow_type): New enum.
	(build_userdef_literal): Add overflow_type argument.
	(tree_userdef_literal): Add overflow_type.
	(USERDEF_LITERAL_OVERFLOW): New access macro.
	* c-common.c (build_userdef_literal): Add overflow_type
	argument.
	* c-lex.c (c_lex_with_flags): Add overflow_type to
	build_userdef_literal calls.
	(interpret_integer, interpret_float): Add overflow_type argument.

2012-11-28  Richard Biener  <rguenther@suse.de>

	PR c/35634
	* c-gimplify.c (c_gimplify_expr): Gimplify self-modify expressions
	here and use a type with proper overflow behavior for types that would
	need to be promoted for the arithmetic.

2012-11-23  Jakub Jelinek  <jakub@redhat.com>

	PR sanitizer/55435
	* c-common.c (handle_no_address_safety_analysis_attribute): New
	function.
	(c_common_attribute_table): Add no_address_safety_analysis.

2012-11-16  Simon Baldwin  <simonb@google.com>

	* c.opt: Add f[no-]canonical-system-headers.
	* c-opts.c (c_common_handle_option): Handle
	OPT_fcanonical_system_headers.

2012-11-09  Ed Smith-Rowland  <3dw4rd@verizon.net>

	PR c++/54413
	* c-opts.c (c_common_handle_option): Set new flags.
	* c.opt: Describe new flags.

2012-11-09  Jason Merrill  <jason@redhat.com>

	* c.opt (Wabi-tag): New.

2012-11-09  Andi Kleen  <ak@linux.intel.com>

	PR 55139
	* c-common.c (get_atomic_generic_size): Mask with
        MEMMODEL_MASK

2012-11-07  Manuel López-Ibáñez  <manu@gcc.gnu.org>

	PR c/53063
	* c.opt (Wformat): Make it Alias Wformat=1.
	(Wformat-contains-nul,Wformat-extra-args,Wformat-nonliteral,
	Wformat-security,Wformat-y2k,Wformat-zero-length): Use
	LangEnabledBy.
	(Wformat=): RejectNegative. Use LangEnabledBy.
	(Wnonnull): Use LangEnabledBy.
	* c-opts.c (c_common_handle_option): Do not handle Wformat here.
	* c-format.c (set_Wformat): Delete.
	(decode_format_attr): Replace OPT_Wformat with OPT_Wformat_.
        (maybe_read_dollar_number):  Likewise.
        (avoid_dollar_number):  Likewise.
        (finish_dollar_format_checking):  Likewise.
        (check_format_info):  Likewise.
        (check_format_info_main):  Likewise.
        (check_format_types):  Likewise.
        (format_type_warning):  Likewise.
        * c-common.c (int):  Likewise.
        (check_function_sentinel):  Likewise.
        * c-common.h (warn_format,set_Wformat): Do not declare here.

2012-11-07  Manuel López-Ibáñez  <manu@gcc.gnu.org>

	PR c/53063
	* c.opt(Warray-bounds,Wdelete-non-virtual-dtor,Wenum-compare,
	Wmain,Woverlength-strings, Wunknown-pragmas,Wunused-macros):
	Use LangEnabledBy.
	(Wswitch,Wswitch-default,Wswitch-enum): Likewise. Move here from
	common.opt.
	(Wvariadic-macros): Init(1).
	* c-opts.c (c_common_handle_option): Do not handle them
	explicitly.
	(c_common_post_options): Likewise.
	(sanitize_cpp_opts): warn_unused_macros is now
	cpp_warn_unused_macros.
	(push_command_line_include): Likewise.
	* c-common.c (warn_unknown_pragmas): Do not define.
	* c-common.h (warn_unknown_pragmas): Do not declare.

2012-11-07  Manuel López-Ibáñez  <manu@gcc.gnu.org>

	PR c/51294
	* c-common.c (conversion_warning): Handle conditional expressions.

2012-10-29  Jonathan Wakely  <jwakely.gcc@gmail.com>

	PR c++/54930
	* c.opt (Wreturn_local_addr): Define new option.

2012-10-25  Jason Merrill  <jason@redhat.com>

	* c.opt (Wvirtual-move-assign): New.

	* c.opt (Winherited-variadic-ctor): New.

2012-10-25  Marc Glisse  <marc.glisse@inria.fr>

	PR c++/54427
	* c-common.c (scalar_to_vector): Handle VEC_COND_EXPR.

2012-10-23  Joseph Myers  <joseph@codesourcery.com>

	* c-common.h (pch_cpp_save_state): Declare.
	* c-target.def (c_preinclude): New hook.
	* c-opts.c (done_preinclude): New.
	(push_command_line_include): Handle default preincluded header.
	(cb_file_change): Call pch_cpp_save_state when calling
	push_command_line_include.
	* c-pch.c (pch_ready_to_save_cpp_state, pch_cpp_state_saved)
	(pch_cpp_save_state): New.
	(pch_init): Call pch_cpp_save_state conditionally, instead of
	calling cpp_save_state.

2012-10-20  Manuel López-Ibáñez  <manu@gcc.gnu.org>

	PR c/53063
	PR c/40989
	* c.opt (Waddress,Wchar-subscripts,Wsign-conversion,Wimplicit,
	Wimplicit-function-declaration,Wimplicit-int,Wsizeof-pointer-memaccess,
	Wnarrowing,Wparentheses,Wpointer-sign,Wreturn-type,Wsequence-point,
	Wsign-compare,Wuninitialized,Wmaybe-uninitialized,Wunused,
	Wvolatile-register-var): Add LangEnabledBy or EnabledBy.
	* c-opts.c (c_common_handle_option): Remove explicit handling from
	here.
	(c_common_post_options): Likewise.

2012-10-18  Eric Botcazou  <ebotcazou@adacore.com>

	* c-ada-spec.c (LOCATION_COL): Delete.
	(compare_location): New function.
	(compare_node): Use it.
	(compare_comment): Likewise.

2012-10-16  Manuel López-Ibáñez  <manu@gcc.gnu.org>

	PR c/53063
	PR c/40989
	* c.opt (Wstrict-aliasing=,Wstrict-overflow=): Use LangEnabledBy.
	* c-opts.c (c_common_handle_option): Do not set them here. Add
	comment.
	(c_common_post_options): Likewise.

2012-10-16  Eric Botcazou  <ebotcazou@adacore.com>

	* c-ada-spec.c (ADA_HOST_WIDE_INT_PRINT_DOUBLE_HEX): Define.
	(dump_generic_ada_node) <INTEGER_CST>: Deal with sizetype specially.
	Remove POINTER_TYPE handling, add large unsigned handling and use
	ADA_HOST_WIDE_INT_PRINT_DOUBLE_HEX for big numbers.

2012-10-12  Jakub Jelinek  <jakub@redhat.com>

	PR c/54381
	* c-common.h (sizeof_pointer_memaccess_warning): Adjust prototype.
	* c-common.c (sizeof_pointer_memaccess_warning): Take array of 3
	locs and array of 3 trees instead of just single loc and single
	sizeof_arg tree.  Handle __builtin___*_chk builtins too, and
	also stpncpy, bcopy, bcmp, bzero, snprintf and vsnprintf builtins.
	For *cmp* builtins that take two sources strings report warnings
	about first and second source, not about destination and source.

2012-10-12  Marc Glisse  <marc.glisse@inria.fr>

	PR c++/53055
	* c-common.h (enum ref_operator) [RO_ARROW_STAR]: New.

2012-10-11  Eric Botcazou  <ebotcazou@adacore.com>

	* c-ada-spec.c (dump_ada_template): Bail out for template declarations
	declaring something coming from another file.

2012-10-10  Arnaud Charlet  <charlet@adacore.com>

	PR ada/54845
	* c-ada-spec.c (print_ada_struct_decl): Increase buf size.

2012-10-09  Paolo Carlini  <paolo.carlini@oracle.com>

	PR c++/54194
	* c-common.c (warn_about_parentheses): Add location_t parameter;
	use EXPR_LOC_OR_LOC.
	* c-common.h: Update declaration.

2012-10-09  Marc Glisse  <marc.glisse@inria.fr>

	PR c++/54427
	* c-common.c (scalar_to_vector): Moved from c-typeck.c. Support
	more operations. Make error messages optional.
	* c-common.h (enum stv_conv): Moved from c-typeck.c.
	(scalar_to_vector): Declare.

2012-10-08  Jason Merrill  <jason@redhat.com>

	* c-common.c (c_common_reswords): Add thread_local.

2012-10-08  Dodji Seketeli  <dodji@redhat.com>

	PR c++/53528 C++11 attribute support
	* c-common.h (bitfield_p, cxx_fundamental_alignment_p): Declare
	new functions.
	* c-common.c (check_cxx_fundamental_alignment_constraints): New
	static function.
	(handle_aligned_attribute): In choose strictest alignment
	among many.  Use new check_cxx_fundamental_alignment_constraints.
	(handle_transparent_union_attribute): In c++11 attribute syntax,
	don't look through typedefs.

2012-10-04  Arnaud Charlet  <charlet@adacore.com>

	* c-ada-spec.c (print_ada_declaration): Remove handling of TDF_RAW.
	* c.opt (-fdump-ada-spec, -fdump-ada-spec-slim): Move switch definition
	out of dumpfile.h.

2012-09-25  Dehao Chen  <dehao@google.com>

	PR middle-end/54645
	* c-pch.c (c_common_read_pch): Rebuild the location_adhoc_data
	map when read in the pch.

2012-09-18 Arnaud Charlet  <charlet@adacore.com>

	* c-ada-spec.c: Style fixes.

2012-09-18 Thomas Quinot  <quinot@adacore.com>

	* c.opt (-fada-spec-parent): Define new command line switch.
	* c-ada-spec.c (get_ada_package): When -fada-spec-parent
	is specified, generate binding spec as a child of the specified unit.

2012-09-13  Paolo Carlini  <paolo.carlini@oracle.com>
	    Manuel López-Ibáñez  <manu@gcc.gnu.org>

	PR c++/53210
	* c.opt ([Winit-self]): Enabled by -Wall in C++.

2012-08-23  Arnaud Charlet  <charlet@adacore.com>

	* c-ada-spec.c (dump_generic_ada_node): Fix handling of name_only
	for pointers, and add missing Convention C pragma.
	(print_ada_struct_decl): Add missing aliased keyword.
	(dump_ads): Add pragma Ada_2005 and Style_Checks (Off).

2012-08-17  Jakub Jelinek  <jakub@redhat.com>

	* c-common.c (sizeof_pointer_memaccess_warning): New function.
	* c.opt (-Wsizeof-pointer-memaccess): Add new option.
	* c-opts.c (c_common_handle_option): Enable it for -Wall.
	* c-common.h (sizeof_pointer_memaccess_warning): Add prototype.
	* c-common.def (SIZEOF_EXPR): Moved here from cp-tree.def.

2012-08-10  Richard Guenther  <rguenther@suse.de>

	* c-pretty-print.c (pp_c_expression): Handle anonymous SSA names.

2012-08-07  Steven Bosscher  <steven@gcc.gnu.org>

	* c-pretty-print.c (pp_c_function_definition): Use pp_newline_and_flush
	instead of separate pp_newline and pp_flush.
	(print_c_tree): Likewise.

2012-07-26  Richard Henderson  <rth@redhat.com>

	* c-common.c (handle_hot_attribute): Allow labels.
	(handle_cold_attribute): Likewise.

2012-07-20  Jakub Jelinek  <jakub@redhat.com>

	PR c++/28656
	* c-common.c (check_function_nonnull): Handle multiple nonnull
	attributes properly.

2012-07-16  Steven Bosscher  <steven@gcc.gnu.org>

	* c-gimplify.c: Include dumpfile.h instead of tree-dump.h.
	* c-ada-spec.c: Likewise.
	* c-dump.c (dump_stmt): Move to cp/dump.c, the only user.

2012-07-14  Steven Bosscher  <steven@gcc.gnu.org>

	* c-pch.c (CHECK_NO_ASM_OUT_DURING_PCH): Do not define.
	Remove code conditional on it.

2012-07-11  Steven Bosscher  <steven@gcc.gnu.org>

	* c-gimplify.c: Do not include basic-block.h.
	* c-common.c: Do not include linfuncs.h.

2012-07-08  Steven Bosscher  <steven@gcc.gnu.org>

	* c-common.h: Include tree.h.

2012-07-02  Jason Merrill  <jason@redhat.com>

	PR c++/53524
	* c-common.c (get_priority): Call default_conversion.

2012-07-01  Uros Bizjak  <ubizjak@gmail.com>

	* c-pch.c (c_common_write_pch): Remove unused variables.

2012-06-29  Steven Bosscher  <steven@gcc.gnu.org>

	* cppspec.c: Moved from gcc/ to here.

2012-06-27  Kai Tietz  <ktietz@redhat.com>

	PR preprocessor/37215
	* c-ppoutput.c (preprocess_file): Check for nonempty buffer.

2012-06-21  Steven Bosscher  <steven@gcc.gnu.org>

	* c-common.h (c_common_print_pch_checksum): Remove.
	* c-pch.c: Do not include output.h.
	(CHECK_NO_ASM_OUT_DURING_PCH): Define and add FIXME.
	(asm_out_file): Define iff CHECK_NO_ASM_OUT_DURING_PCH isdefined.
	(asm_file_startpos): Define iff CHECK_NO_ASM_OUT_DURING_PCH is defined.
	(struct c_pch_header): Remove.
	(get_ident): Update gpch version.
	(pch_init): Do not print executable_checksum to asm_out_file.
	Do not fail if there is no asm_out_file to read back from.  Set
	asm_file_startpos only if CHECK_NO_ASM_OUT_DURING_PCH is defined.
	(c_common_write_pch): Verify that nothing was written to asm_out_file
	since pch_init was called.  Do not write a c_pch_header, and do not
	copy from asm_out_file to the PCH.
	(c_common_read_pch): Do not read a c_pch_header, and do not restore
	the content of asm_out_file from the PCH.
	(c_common_print_pch_checksum): Remove.
	* c-opts.c (c_common_init): Print out executable_checksum directly.

2012-06-19  Steven Bosscher  <steven@gcc.gnu.org>

	* c-target.def (objc_declare_unresolved_class_reference,
	objc_declare_class_definition): Add new hooks.

2012-06-19  Steven Bosscher  <steven@gcc.gnu.org>

	* c-lex.c: Do not include output.h.
	(cb_ident): Try to put out .ident with targetm.asm_out.output_ident.
	Remove uses of ASM_OUTPUT_IDENT.

2012-06-15  Marc Glisse  <marc.glisse@inria.fr>

	PR c++/51033
	* c-common.h (c_build_vec_perm_expr): Move decl here.
	* c-common.c (c_build_vec_perm_expr): Move definition
	here.

2012-06-06  Steven Bosscher  <steven@gcc.gnu.org>

	* c.opt (fconserve-space): Turn into a no-op.

2012-06-04  Sterling Augustine  <saugustine@google.com>

	* c-pretty-print.h (pp_c_flag_gnu_v3): New enumerator.
	* c-pretty-print.c (pp_c_specifier_qualifier_list): Check it at
	both the start and end of the function.

2012-06-04  Steven Bosscher  <steven@gcc.gnu.org>

	* c-common.c: Do not include output.h.
	* c-pragma.c: Likewise.

2012-06-04  Steven Bosscher  <steven@gcc.gnu.org>

	* error.c (dump_decl): Check pp_c_flag_gnu_v3.
	(decl_as_dwarf_string, lang_decl_dwarf_name): New functions.
	(lang_decl_name): Handle namespace decls.

2012-05-31  Steven Bosscher  <steven@gcc.gnu.org>

	* c-ada-spec.c: Do not include output.h.
	* c-semantics.c: Likewise.

2012-05-29  Joseph Myers  <joseph@codesourcery.com>

	* c-common.c: Fix typo.

2012-05-29  Michael Matz  <matz@suse.de>

	* c-common.h (c_expand_decl): Remove prototype.

2012-05-29  Manuel López-Ibáñez  <manu@gcc.gnu.org>

	* c.opt (Wmissing-braces): Use LangEnabledBy(C ObjC,Wall).
	* c-opts.c (c_common_handle_option): Remove code handling
	warn_missing_braces.

2012-05-28  Paolo Carlini  <paolo.carlini@oracle.com>

	PR c++/25137
	* c-opts.c (c_common_handle_option): For C++ -Wall doesn't enable
	-Wmissing_braces.

2012-05-22  Dodji Seketeli  <dodji@redhat.com>

	PR c++/53322
	* c.opt (Wunused-local-typedefs): Use EnabledBy(Wunused).

2012-05-17  Manuel López-Ibáñez  <manu@gcc.gnu.org>

	* c.opt (--pedantic-errors,-pedantic-errors): Do not handle here.
	* c-opts.c (c_common_handle_option): Do not handle explicitly
	Wreturn-type, Wwrite-strings, warn_ecpp, and -pedantic-errors.

2012-05-16  Dodji Seketeli  <dodji@redhat.com>

	PR preprocessor/7263
	* c-lex.c (c_lex_with_flags):  Pass a virtual location to the call
	to cpp_classify_number.  For diagnostics, use the precise location
	instead of the global input_location.

2012-05-15  Paolo Carlini  <paolo.carlini@oracle.com>

	PR c++/11856
	* c-common.c (shorten_compare): Check c_inhibit_evaluation_warnings.

2012-05-14  Bernd Schmidt  <bernds@codesourcery.com>

	* c-common.c (DEF_ATTR_STRING): Define and undefine as necessary.

2012-05-14  Manuel López-Ibáñez  <manu@gcc.gnu.org>

	PR 53063
	* c.opt (Wc++0X-compat,Wdelete-non-virtual-dtor,Wjump-misses-init,
	Wreorder): Use LangEnabledBy.
	* c-opts.c (c_common_handle_option): Do not enable them
	explicitly. Call lang-specific generated functions.
	(c_common_post_options): Do not set them here.

2012-05-13  Manuel López-Ibáñez  <manu@gcc.gnu.org>

	* c.opt (Wclobbered,Wempty-body,Wignored-qualifiers,
	Wmissing-field-initializers,Wmissing-parameter-type,
	Wold-style-declaration,Woverride-init): Use EnabledBy.
	* c-opts.c (c_common_post_options): Do not set here explicitly.

2012-05-11  Manuel López-Ibáñez  <manu@gcc.gnu.org>

	PR 53063
	* c-opts.c (c_common_handle_option): Use handle_generated_option
	to enable sub-options.

2012-05-10  Paolo Carlini  <paolo.carlini@oracle.com>

	PR c++/53158
	* c-common.c (warnings_for_convert_and_check): Use warning_at.

2012-05-10  Richard Guenther  <rguenther@suse.de>

	* c-common.c (c_sizeof_or_alignof_type): Remove assert and
	adjust commentary about TYPE_IS_SIZETYPE types.

2012-05-09  Manuel López-Ibáñez  <manu@gcc.gnu.org>

	PR c++/53261
	* c-common.c (warn_logical_operator): Check that argument of
	integer_zerop is not NULL.

2012-05-05  Manuel López-Ibáñez  <manu@gcc.gnu.org>

	PR c/43772
	* c-common.c (warn_logical_operator): Do not warn if either side
	is already true or false.

2012-05-04  Manuel López-Ibáñez  <manu@gcc.gnu.org>

	PR c/51712
	* c-common.c (expr_original_type): New.
	(shorten_compare): Do not warn for enumeration types.

2012-05-03  Manuel López-Ibáñez  <manu@gcc.gnu.org>

	* c.opt (fpermissive): Add Var(flag_permissive).

2012-04-30  Marc Glisse  <marc.glisse@inria.fr>

	PR c++/51033
	* c-common.c (convert_vector_to_pointer_for_subscript): New function.
	* c-common.h (convert_vector_to_pointer_for_subscript): Declare it.

2012-04-30  Dodji Seketeli  <dodji@redhat.com>

	Add -Wvarargs option
	* c.opt (Wvarargs):  Define new option.

2012-04-30  Manuel López-Ibáñez  <manu@gcc.gnu.org>

	* c-common.c (check_function_arguments): Replace
	Wmissing-format-attribute with Wsuggest-attribute=format.

2012-04-30  Manuel López-Ibáñez  <manu@gcc.gnu.org>

	* c.opt (Wsuggest-attribute=format): New. Alias of
	Wmissing-format-attribute.
	* c-format.c (decode_format_type): Replace
	Wmissing-format-attribute with Wsuggest-attribute=format.
	(check_function_format): Likewise.

2012-04-27  Ollie Wild  <aaw@google.com>

	* c-common.c: Add CPP_W_LITERAL_SUFFIX mapping.
	* c-opts.c (c_common_handle_option): Handle OPT_Wliteral_suffix.
	* c.opt: Add Wliteral-suffix.

2012-04-22  Manuel López-Ibáñez  <manu@gcc.gnu.org>

	PR c/44774
	* c.opt (Wpedantic): New.
	(pedantic): Alias Wpedantic.
	* c-opts.c (c_common_handle_option): Replace -pedantic with -Wpedantic.
	(c_common_post_options): Likewise.
	(sanitize_cpp_opts): Likewise.
	* c-lex.c (interpret_float): Likewise.
	* c-format.c (check_format_types): Likewise.
	* c-common.c (pointer_int_sum): Likewise.
	(c_sizeof_or_alignof_type): Likewise.
	(c_add_case_label): Likewise.
	(c_do_switch_warnings): Likewise.
	* c-pragma.c (handle_pragma_float_const_decimal64): Likewise.

2012-04-15  Jason Merrill  <jason@redhat.com>

	PR c++/52818
	* c-format.c (CPLUSPLUS_STD_VER): C++11 inherits from C99.
	(C_STD_NAME): Distinguish between C++98 and C++11.

2012-04-11  Eric Botcazou  <ebotcazou@adacore.com>

	PR target/52624
	* c-common.h (uint16_type_node): Rename into...
	(c_uint16_type_node): ...this.
	* c-common.c (c_common_nodes_and_builtins): Adjust for above renaming.
	* c-cppbuiltin.c (builtin_define_stdint_macros): Likewise.

2012-04-10  Manuel López-Ibáñez  <manu@gcc.gnu.org>

	* c-common.c (warn_if_unused_value): Move definition to here.
	* c-common.h (warn_if_unused_value): Move declaration to here.

2012-03-23  William Bader  <williambader@hotmail.com>

	* c-lex.c (c_lex_with_flags): Avoid declarations after stmts.

2012-03-20  Jason Merrill  <jason@redhat.com>

	* c-common.h (enum cxx_dialect): Add cxx1y.
	* c-common.c (c_common_nodes_and_builtins): Use >= for cxx_dialect
	test.
	* c-cppbuiltin.c (c_cpp_builtins): Likewise.
	* c-opts.c (c_common_post_options): Likewise.
	(set_std_cxx1y): New.
	(c_common_handle_option): Call it.
	* c.opt (-std=c++1y, -std=gnu++1y): New flags.

2012-03-19  Paolo Carlini  <paolo.carlini@oracle.com>

	PR c++/14710
	* c.opt ([Wuseless-cast]): Add.

2012-03-16  Richard Guenther  <rguenther@suse.de>

	* c-pretty-print.c (pp_c_initializer_list): Adjust.

2012-03-15  Manuel López-Ibáñez  <manu@gcc.gnu.org>

	PR c++/44783
	* c.opt (ftemplate-backtrace-limit) Add.

2012-03-12  Rainer Orth  <ro@CeBiTec.Uni-Bielefeld.DE>

	* c-cppbuiltin.c (c_cpp_builtins): Remove #pragma extern_prefix
	handling.
	* c-pragma.c (handle_pragma_extern_prefix): Remove.
	(init_pragma): Don't register extern_prefix.

2012-03-12  Richard Guenther  <rguenther@suse.de>

	* c-common.c (c_common_get_narrower): Use c_common_type_for_size.
	(builtin_type_for_size): Likewise.

2012-02-13  Jakub Jelinek  <jakub@redhat.com>

	PR c++/52215
	* c-common.c (sync_resolve_params): Don't decide whether to convert
	or not based on TYPE_SIZE comparison, convert whenever arg_type
	is unsigned INTEGER_TYPE.

2012-02-06  Paolo Carlini  <paolo.carlini@oracle.com>

	PR c/52118
	* c.opt ([Wunused-local-typedefs]): Fix description.

2012-01-24  Mike Stump  <mikestump@comcast.net>

	* c-common.c (c_common_type_for_mode): Match signed/unsigned types
	exactly.

2012-01-18  Richard Guenther  <rguenther@suse.de>

	* c-opts.c (c_common_post_options): Reset LTO flags if
	we are about to generate a PCH.

2012-01-17  Paolo Carlini  <paolo.carlini@oracle.com>

	PR c++/51777
	* c-pretty-print.c (pp_c_integer_constant): For unsigned constants
	use pp_unsigned_wide_integer.

2012-01-10  Richard Guenther  <rguenther@suse.de>

	PR middle-end/51806
	* c-opts.c (c_common_handle_option): Move -Werror handling
	to language independent code.

2012-01-05  Richard Guenther  <rguenther@suse.de>

	PR middle-end/51764
	* c.opt (Wmudflap, fmudflap, fmudflapth, fmudflapir): Move here
	from common.opt.

2011-12-30  Paolo Carlini  <paolo.carlini@oracle.com>

	PR c++/51316
	* c-common.c (c_sizeof_or_alignof_type): In C++ allow for alignof
	of array types with an unknown bound.

2011-12-20  Joseph Myers  <joseph@codesourcery.com>

	* c-common.c (flag_isoc99): Update comment to refer to C11.
	(flag_isoc1x): Change to flag_isoc11.
	* c-common.h (flag_isoc99): Update comment to refer to C11.
	(flag_isoc1x): Change to flag_isoc11.
	* c-cppbuiltin.c (cpp_atomic_builtins): Change comment to refer to
	C11.
	* c-opts.c (set_std_c1x): Change to set_std_c11.
	(c_common_handle_option): Handle OPT_std_c11 and OPT_std_gnu11.
	Call set_std_c11.
	(set_std_c89, set_std_c99, set_std_c11): Use flag_isoc11.
	(set_std_c1): Use CLK_STDC11 and CLK_GNUC11.
	* c.opt (std=c1x): Change to std=c11.  Document as non-draft
	standard.
	(std=c1x, std=iso9899:2011): Add as aliases of std=c11.
	(std=gnu1x): Change to std=gnu11.  Refer to non-draft standard.
	(std=gnu1x): Make alias of std=gnu11.

2011-12-19  Jason Merrill  <jason@redhat.com>

	PR c++/51228
	* c-common.c (handle_transparent_union_attribute): Check the first
	field if the type is complete.

2011-12-15  Jonathan Wakely  <jwakely.gcc@gmail.com>

	PR libstdc++/51365
	* c-common.c (RID_IS_FINAL): Add.
	* c-common.h (RID_IS_FINAL): Add.

2011-11-30  Iain Sandoe  <iains@gcc.gnu.org>

	* c.opt (fgnu-runtime): Provide full description.
	(fnext-runtime): Likewise.
	* c-opts.c (OPT_fgnu_runtime, OPT_fnext_runtime) Remove.

2011-11-28  Andrew MacLeod  <amacleod@redhat.com>

	* c-cpp-builtin.c (cpp_atomic_builtins):New.  Emit all atomic
	predefines in one place.  Add LOCK_FREE predefines.
	(c_cpp_builtins): Move Legacy HAVE_SYNC predefines to
	new func.

2011-11-24  Andrew MacLeod  <amacleod@redhat.com>

	PR c/51256
	* c-common.c (get_atomic_generic_size): Check for various error
	conditions
	(resolve_overloaded_atomic_exchange,
	resolve_overloaded_atomic_compare_exchange,
	resolve_overloaded_atomic_load, resolve_overloaded_atomic_store): Return
	error_mark_node for error conditions.

2011-11-08  Richard Guenther  <rguenther@suse.de>

	PR middle-end/51010
	c-family/

2011-11-07  Richard Henderson  <rth@redhat.com>
	    Aldy Hernandez  <aldyh@redhat.com>
	    Torvald Riegel  <triegel@redhat.com>

	Merged from transactional-memory.

	* c-common.c (handle_tm_wrap_attribute,
	handle_tm_attribute, ignore_attribute, parse_tm_stmt_attr): New.
	(struct c_common_reswords): Added __transaction* keywords.
	(struct c_common_attribute_table): Added transaction* and tm_regparm
	attributes.
	* c-common.h: Added RID_TRANSACTION*. Added TM_ATTR* and TM_STMT*
	masks.
	(parse_tm_stmt_attr, tm_attr_to_mask, tm_mask_to_attr,
	find_tm_attribute): Declare.

2011-11-07  Jason Merrill  <jason@redhat.com>

	PR c++/35688
	* c-common.c, c-common.h: Revert yesterday's changes.

2011-11-06  Jason Merrill  <jason@redhat.com>

	PR c++/35688
	* c-common.c (decl_has_visibility_attr): Split out from...
	(c_determine_visibility): ...here.
	* c-common.h: Declare it.

2011-11-06  Joseph Myers  <joseph@codesourcery.com>

	* c-common.c (c_common_reswords): Add _Alignas and _Alignof.
	(c_sizeof_or_alignof_type): Diagnose alignof applied to a function
	type.
	(check_user_alignment): New.  Split out of
	handle_aligned_attribute.  Disallow integer constants with
	noninteger types.  Conditionally allow zero.
	(handle_aligned_attribute): Use check_user_alignment.
	* c-common.h (RID_ALIGNAS, check_user_alignment): New.

2011-11-06  Andrew MacLeod  <amacleod@redhat.com>
	    Richard Henderson  <rth@redhat.com>

	Merged from cxx-mem-model.

	* c-cppbuiltin.c (c_cpp_builtins): Test both atomic and sync patterns.
	* c-common.c (sync_resolve_params, sync_resolve_return): Only tweak
	parameters that are the same type size.
	(get_atomic_generic_size): New.  Find size of generic
	atomic function parameters and do typechecking.
	(add_atomic_size_parameter): New.  Insert size into parameter list.
	(resolve_overloaded_atomic_exchange): Restructure __atomic_exchange to
	either __atomic_exchange_n or external library call.
	(resolve_overloaded_atomic_compare_exchange): Restructure
	__atomic_compare_exchange to either _n variant or external library call.
	(resolve_overloaded_atomic_load): Restructure __atomic_load to either
	__atomic_load_n or an external library call.
	(resolve_overloaded_atomic_store): Restructure __atomic_store to either
	__atomic_store_n or an external library call.
	(resolve_overloaded_builtin): Handle new __atomic builtins.

2011-11-04  Eric Botcazou  <ebotcazou@adacore.com>

	PR c++/50608
	* c-common.c (c_fully_fold_internal) <ADDR_EXPR>: Call fold_offsetof_1.
	(fold_offsetof_1): Make global.  Remove STOP_REF argument and adjust.
	<INDIRECT_REF>: Return the argument.
	<ARRAY_REF>: Remove special code for negative offset.
	Call fold_build_pointer_plus instead of size_binop.
	(fold_offsetof): Remove STOP_REF argument and adjust.
	* c-common.h (fold_offsetof_1): Declare.
	(fold_offsetof): Remove STOP_REF argument.

2011-11-02  Paolo Carlini  <paolo.carlini@oracle.com>

	PR c++/50810
	* c-opts.c (c_common_handle_option): Enable -Wnarrowing as part
	of -Wall; include -Wnarrowing in -Wc++0x-compat; adjust default
	Wnarrowing for C++0x and C++98.
	* c.opt ([Wnarrowing]): Update.

2011-11-01  Paolo Carlini  <paolo.carlini@oracle.com>

	PR c++/44277
	* c.opt: Add Wzero-as-null-pointer-constant.

2011-10-31  Jason Merrill  <jason@redhat.com>

	* c.opt (-fdeduce-init-list): Off by default.

	PR c++/50920
	* c-common.h (cxx_dialect): Add cxx11 and cxx03.
	* c.opt: Add -std=c++11, -std=gnu++11, -std=gnu++03,
	and -Wc++11-compat.
	* c-opts.c (set_std_cxx11): Rename from set_std_cxx0x.

2011-10-27  Roberto Agostino Vitillo  <ravitillo@lbl.gov>

	PR c++/30066
	* c.opt (fvisibility-inlines-hidden): Description change.

2011-10-26  Ed Smith-Rowland  <3dw4rd@verizon.net>

	Implement C++11 user-defined literals.
	* c-common.c (build_userdef_literal): New.
	* c-common.def: New tree code.
	* c-common.h (tree_userdef_literal): New tree struct and accessors.
	* c-lex.c (interpret_float): Add suffix parm.
	(c_lex_with_flags): Build literal tokens.

2011-10-23  Paolo Carlini  <paolo.carlini@oracle.com>

	PR c++/50841
	Revert:
	2011-10-23  Paolo Carlini  <paolo.carlini@oracle.com>

	PR c++/50810
	* c-opts.c (c_common_handle_option): Enable -Wnarrowing as part
	of -Wall; include -Wnarrowing in -Wc++0x-compat; adjust default
	Wnarrowing for C++0x and C++98.
	* c.opt ([Wnarrowing]): Update.

2011-10-23  Paolo Carlini  <paolo.carlini@oracle.com>

	PR c++/50810
	* c-opts.c (c_common_handle_option): Enable -Wnarrowing as part
	of -Wall; include -Wnarrowing in -Wc++0x-compat; adjust default
	Wnarrowing for C++0x and C++98.
	* c.opt ([Wnarrowing]): Update.

2011-10-21  Paolo Carlini  <paolo.carlini@oracle.com>

	PR c++/45385
	* c-common.c (conversion_warning): Remove code looking for
	artificial operands.

2011-10-18  Dodji Seketeli  <dodji@redhat.com>

	PR bootstrap/50760
	* c-lex.c (fe_file_change): Use LINEMAP_SYSP when
	!NO_IMPLICIT_EXTERN_C.

2011-10-17  Michael Spertus  <mike_spertus@symantec.com>

	* c-common.c (c_common_reswords): Add __bases,
	__direct_bases.
	* c-common.h: Add RID_BASES and RID_DIRECT_BASES.

2011-10-17  Paolo Carlini  <paolo.carlini@oracle.com>

	PR c++/50757
	* c.opt ([Wnonnull]): Add C++ and Objective-C++.

2011-10-15  Tom Tromey  <tromey@redhat.com>
	    Dodji Seketeli  <dodji@redhat.com>

	* c.opt (fdebug-cpp): New option.
	* c-opts.c (c_common_handle_option): Handle the option.
	* c-ppoutput.c (maybe_print_line_1): New static function. Takes an
	output stream in parameter. Factorized from ...
	(maybe_print_line): ... this. Dump location debug information when
	-fdebug-cpp is in effect.
	(print_line_1): New static function. Takes an output stream in
	parameter. Factorized from ...
	(print_line): ... here. Dump location information when -fdebug-cpp
	is in effect.
	(scan_translation_unit): Dump location information when
	-fdebug-cpp is in effect.

2011-10-15  Tom Tromey  <tromey@redhat.com>
	    Dodji Seketeli  <dodji@redhat.com>

	* c.opt (ftrack-macro-expansion): New option. Handle it with and
	without argument.
	* c-opts.c (c_common_handle_option)<case
	OPT_ftrack_macro_expansion_, case OPT_ftrack_macro_expansion>: New
	cases. Handle -ftrack-macro-expansion with and without argument.

2011-10-15  Tom Tromey  <tromey@redhat.com>
	    Dodji Seketeli  <dodji@redhat.com>

	* c-ppoutput.c (scan_translation_unit, maybe_print_line)
	(print_line, cb_define, do_line_change): Adjust to avoid touching
	the internals of struct line_map.  Use the public API instead.
	* c-pch.c (c_common_read_pch): Likewise.
	* c-lex.c (fe_file_change): Likewise.

2011-10-14  Paolo Carlini  <paolo.carlini@oracle.com>

	PR c++/17212
	* c.opt ([Wformat-zero-length]): Add C++ and Objective-C++.

2011-10-11  Paolo Carlini  <paolo.carlini@oracle.com>

	PR c++/33067
	* c-pretty-print.c (pp_c_floating_constant): Output
	max_digits10 (in the ISO C++ WG N1822 sense) decimal digits.

2011-10-11  Michael Meissner  <meissner@linux.vnet.ibm.com>

	* c-common.c (def_builtin_1): Delete old interface with two
	parallel arrays to hold standard builtin declarations, and replace
	it with a function based interface that can support creating
	builtins on the fly in the future.  Change all uses, and poison
	the old	names.  Make sure 0 is not a legitimate builtin index.
	* c-omp.c (c_finish_omp_barrier): Ditto.
	(c_finish_omp_taskwait): Ditto.
	(c_finish_omp_flush): Ditto.

2011-10-11  Tristan Gingold  <gingold@adacore.com>

	* c.opt: (fallow-parameterless-variadic-functions): New.

2011-09-08  Dodji Seketeli  <dodji@redhat.com>

	PR c++/33255 - Support -Wunused-local-typedefs warning
	* c-common.h (struct c_language_function::local_typedefs): New
	field.
	(record_locally_defined_typedef, maybe_record_typedef_use)
	(maybe_warn_unused_local_typedefs): Declare new functions.
	* c-common.c (record_locally_defined_typedef)
	(maybe_record_typedef_use)
	(maybe_warn_unused_local_typedefs): Define new functions.
	* c.opt: Declare new -Wunused-local-typedefs flag.

2011-09-06  Eric Botcazou  <ebotcazou@adacore.com>

	PR middle-end/50266
	* c-common.c (c_fully_fold_internal) <ADDR_EXPR>: Fold offsetof-like
	computations.

2011-09-05  Richard Guenther  <rguenther@suse.de>

	* c-common.c (complete_array_type): Use ssize_int (-1) instead
	of integer_minus_one_node for empty array upper bounds.

2011-08-28  Dodji Seketeli  <dodji@redhat.com>

	* c-pch.c (c_common_read_pch): Call linemap_add with LC_ENTER as
	it's the first time it's being called on this main TU.

2011-08-24  Richard Guenther  <rguenther@suse.de>

	PR c/49396
	* c-cppbuiltin.c (c_cpp_builtins_optimize_pragma): Fix conditional.

2011-08-22  Gabriel Charette  <gchare@google.com>

	* c-opts.c (c_finish_options): Force BUILTINS_LOCATION for tokens
	defined in cpp_init_builtins and c_cpp_builtins.

2011-08-19  Joseph Myers  <joseph@codesourcery.com>

	* c-common.c (c_common_reswords): Add __builtin_complex.
	* c-common.h (RID_BUILTIN_COMPLEX): New.

2011-08-18  Joseph Myers  <joseph@codesourcery.com>

	* c-common.c (c_common_reswords): Add _Noreturn.
	(keyword_is_function_specifier): Handle RID_NORETURN.
	* c-common.h (RID_NORETURN): New.

2011-08-10  Artjoms Sinkarovs <artyom.shinakroff@gmail.com>

	* c-common.c (unsafe_conversion_p): New function. Check if it is
	unsafe to convert an expression to the type.
	(conversion_warning): Adjust, use unsafe_conversion_p.
	* c-common.h (unsafe_conversion_p): New function declaration.

2011-08-02  Jakub Jelinek  <jakub@redhat.com>

	* c-common.h (c_finish_omp_atomic): Adjust prototype.
	(c_finish_omp_taskyield): New prototype.
	* c-omp.c (c_finish_omp_atomic): Add OPCODE, V, LHS1 and RHS1
	arguments. Handle OMP_ATOMIC_READ, OMP_ATOMIC_CAPTURE_OLD and
	OMP_ATOMIC_CAPTURE_NEW in addition to OMP_ATOMIC.  If LHS1
	or RHS1 have side-effects, evaluate those too in the right spot,
	if it is a decl and LHS is also a decl, error out if they
	aren't the same.
	(c_finish_omp_taskyield): New function.
	* c-cppbuiltin.c (c_cpp_builtins): Change _OPENMP to 201107.
	* c-pragma.c (omp_pragmas): Add taskyield.
	* c-pragma.h (enum pragma_kind): Add PRAGMA_OMP_TASKYIELD.
	(enum pragma_omp_clause): Add PRAGMA_OMP_CLAUSE_FINAL and
	PRAGMA_OMP_CLAUSE_MERGEABLE.

2011-07-25  Dodji Seketeli  <dodji@redhat.com>

	* c-common.h (set_underlying_type): Remove parm name from
	declaration.

2011-07-25  Romain Geissler  <romain.geissler@gmail.com>

	* c-pretty-print.h: Search c-common.h in c-family.

2011-07-22  Jason Merrill  <jason@redhat.com>

	PR c++/49793
	* c.opt (Wnarrowing): New.

	PR c++/30112
	* c-common.h: Declare c_linkage_bindings.
	* c-pragma.c (handle_pragma_redefine_extname): Use it.

	PR c++/49813
	* c-opts.c (set_std_cxx0x): Set flag_isoc94 and flag_isoc99.
	* c-pretty-print.c (pp_c_cv_qualifiers): Check c_dialect_cxx as well
	as flag_isoc99 for 'restrict'.
	(pp_c_specifier_qualifier_list): Likewise for _Complex.

2011-07-21  Ian Lance Taylor  <iant@google.com>

	PR middle-end/49705
	* c-common.c (c_disable_warnings): New static function.
	(c_enable_warnings): New static function.
	(c_fully_fold_internal): Change local unused_p to bool.  Call
	c_disable_warnings and c_enable_warnings rather than change
	c_inhibit_evaluation_warnings.

2011-07-20  Jason Merrill  <jason@redhat.com>

	PR c++/6709 (DR 743)
	PR c++/42603 (DR 950)
	* c-common.h (CPP_KEYWORD, CPP_TEMPLATE_ID): Move from cp/parser.h.
	(CPP_NESTED_NAME_SPECIFIER, N_CP_TTYPES): Likewise.
	(CPP_DECLTYPE): New.
	* c-common.c (c_parse_error): Handle CPP_DECLTYPE.

2011-07-19  Richard Guenther  <rguenther@suse.de>

	* c-common.c (pointer_int_sum): Use fold_build_pointer_plus.
	* c-omp.c (c_finish_omp_for): Likewise.

2011-07-12  Eric Botcazou  <ebotcazou@adacore.com>

	* c-ada-spec.c (dump_nested_types): Put semi-colon after empty loop
	body on the next line.

2011-07-08  Jason Merrill  <jason@redhat.com>

	PR c++/45437
	* c-omp.c (check_omp_for_incr_expr): Handle preevaluation.

	PR c++/49673
	* c-common.c (c_apply_type_quals_to_decl): Don't check
	TYPE_NEEDS_CONSTRUCTING.

2011-07-06  Richard Guenther  <rguenther@suse.de>

	* c-common.c (c_common_nodes_and_builtins):
	Merge calls to build_common_tree_nodes and build_common_tree_nodes_2.

2011-07-05  Richard Guenther  <rguenther@suse.de>

	* c-common.c (c_common_nodes_and_builtins): Build all common
	tree nodes first.

2011-06-27  Jakub Jelinek  <jakub@redhat.com>

	* c-common.h (c_tree_chain_next): New static inline function.

	* c-common.c (check_builtin_function_arguments): Handle
	BUILT_IN_ASSUME_ALIGNED.

2011-06-21  Andrew MacLeod  <amacleod@redhat.com>

	* c-common.c: Add sync_ or SYNC__ to builtin names.
	* c-omp.c: Add sync_ or SYNC__ to builtin names.

2011-06-20  Pierre Vittet  <piervit@pvittet.com>

	* c-pragma.h (pragma_handler_1arg, pragma_handler_2arg): New
	handler.
	(gen_pragma_handler): New union.
	(internal_pragma_handler): New type.
	(c_register_pragma_with_data)
	(c_register_pragma_with_expansion_and_data): New functions.

	* c-pragma.c (registered_pragmas, c_register_pragma_1)
	(c_register_pragma, c_register_pragma_with_expansion)
	(c_invoke_pragma_handler): Changed to work with
	internal_pragma_handler.
	(c_register_pragma_with_data)
	(c_register_pragma_with_expansion_and_data): New functions.

2011-06-14  Joseph Myers  <joseph@codesourcery.com>

	* c-common.c: Include common/common-target.h.
	(handle_section_attribute): Use
	targetm_common.have_named_sections.
	* c-cppbuiltin.c: Include common/common-target.h.
	(c_cpp_builtins): Use targetm_common.except_unwind_info.

2011-06-10  Richard Guenther  <rguenther@suse.de>

	* c-pretty-print.c (pp_c_type_specifier): Use pp_c_identifier
	to print a IDENTIFIER_NODE.

2011-06-09  Rainer Orth  <ro@CeBiTec.Uni-Bielefeld.DE>
	    Joseph Myers  <joseph@codesourcery.com>

	* c.opt (fbuilding-libgcc): New option.
	* c-cppbuiltin.c (c_cpp_builtins): Define
	__LIBGCC_TRAMPOLINE_SIZE__ if flag_building_libgcc.

2011-06-07  Jason Merrill  <jason@redhat.com>

	* c-common.c (max_tinst_depth): Lower default to 900.

	* c-format.c (gcc_cxxdiag_char_table): Add 'S' format.

2011-06-07  Richard Guenther  <rguenther@suse.de>

	* c-common.c (c_common_nodes_and_builtins): Do not set
	size_type_node or call set_sizetype.

2011-06-07  Dodji Seketeli  <dodji@redhat.com>

	PR debug/49130
	* c-pretty-print.c (pp_c_integer_constant): Consider the canonical
	type when using pointer comparison to compare types.

2011-06-02  Jonathan Wakely  <jwakely.gcc@gmail.com>

	* c.opt: Add -Wdelete-non-virtual-dtor.
	* c-opts.c (c_common_handle_option): Include it in -Wall.

2011-05-30  Nathan Froyd  <froydnj@gcc.gnu.org>

	PR bootstrap/49190

	Revert:
	2011-05-26  Nathan Froyd  <froydnj@codesourcery.com>

	* c-common.h (struct c_common_identifier): Inherit from tree_typed,
	not tree_common.

2011-05-27  Jakub Jelinek  <jakub@redhat.com>

	PR c++/49165
	* c-common.c (c_common_truthvalue_conversion) <case COND_EXPR>: For
	C++ don't call c_common_truthvalue_conversion on void type arms.

2011-05-27  Nathan Froyd  <froydnj@codesourcery.com>

	* c-common.h (struct stmt_tree_s) [x_cur_stmt_list]: Change to a VEC.
	(stmt_list_stack): Define.
	(cur_stmt_list): Adjust for new type of x_cur_stmt_list.
	* c-semantics.c (push_stmt_list, pop_stmt_list): Likewise.

2011-05-26  Nathan Froyd  <froydnj@codesourcery.com>

	* c-common.c (warning_candidate_p): Check for BLOCKs.

2011-05-26  Nathan Froyd  <froydnj@codesourcery.com>

	* c-common.h (struct c_common_identifier): Inherit from tree_typed,
	not tree_common.

2011-05-25  Jakub Jelinek  <jakub@redhat.com>

	* c-common.c (def_fn_type): Remove extra va_end.

2011-05-23  Jason Merrill  <jason@redhat.com>

	PR c++/48106
	* c-common.c (c_common_get_narrower): New.
	(shorten_binary_op, shorten_compare, warn_for_sign_compare): Use it.

2011-05-23  Nathan Froyd  <froydnj@codesourcery.com>

	* c-common.h (check_function_arguments): Tweak prototype of
	check_function_arguments.
	* c-common.c (check_function_arguments): Likewise.  Adjust
	calls to check_function_nonnull, check_function_format, and
	check_function_sentinel.
	(check_function_sentinel): Take a FUNCTION_TYPE rather than
	separate attributes and typelist arguments.  Use
	FOREACH_FUNCTION_ARGS to iterate over argument types.

2011-05-15  Paolo Carlini  <paolo.carlini@oracle.com>

	* c-common.c (c_common_reswords): Reorder.
	* c-common.h (rid): Likewise.

2011-05-10  Nathan Froyd  <froydnj@codesourcery.com>

	* c-common.c (def_fn_type): Don't call build_function_type, call
	build_function_type_array or build_varargs_function_type_array
	instead.
	(c_common_nodes_and_builtins): Likewise.

2011-05-05  Nathan Froyd  <froydnj@codesourcery.com>

	* c-common.c (c_add_case_label): Omit the loc argument to
	build_case_label.
	* c-common.h (build_case_label): Remove.
	* c-semantics.c (build_case_label): Remove.

2011-05-05  Joseph Myers  <joseph@codesourcery.com>

	* c-objc.h (objc_start_method_definition): Update prototype.
	* stub-objc.c (objc_start_method_definition): Add extra parameter.

2011-05-04  Nathan Froyd  <froydnj@codesourcery.com>

	* c-common.c (check_main_parameter_types): Reindent.  Don't use
	TYPE_ARG_TYPES directly.
	(handle_nonnull_attribute): Likewise.
	(sync_resolve_params): Likewise.
	* c-format.c (handle_format_arg_attribute): Likewise.  Adjust call
	to check_format_string.
	(handle_format_attribute): Likewise.
	(check_format_string): Take a function type to examine instead of
	a type list.  Use a function_arg_iterator to step through argument
	types.

2011-05-04  Richard Guenther  <rguenther@suse.de>

	* c-common.c (fix_string_type): Use size_int for index type bounds.
	(start_fname_decls): Do not pass NULL to build_int_cst.
	(c_init_attributes): Likewise.
	* c-lex.c (c_lex_with_flags): Likewise.

2011-04-27  Jason Merrill  <jason@redhat.com>

	* c-common.c (make_tree_vector_from_list): New.
	* c-common.h: Declare it.

2011-04-26  Richard Guenther  <rguenther@suse.de>

	PR preprocessor/48248
	* c-ppoutput.c (maybe_print_line): Always optimize newlines
	for output size with -P.

2011-04-25  Paolo Carlini  <paolo.carlini@oracle.com>

	* c-common.c (struct c_common_resword): Add __underlying_type.
	* c-common.h (enum rid): Add RID_UNDERLYING_TYPE.

2011-04-20  Jim Meyering  <meyering@redhat.com>

	* c-format.c (init_dollar_format_checking): Remove useless
	if-before-free.

2011-04-15  Nicola Pero  <nicola.pero@meta-innovation.com>

	* c-objc.h (objc_get_interface_ivars): Removed.
	(objc_detect_field_duplicates): New.
	* stub-objc.c: Likewise.

2011-04-14  Nicola Pero  <nicola.pero@meta-innovation.com>

	* stub-objc.c (objc_declare_protocols): Renamed to
	objc_declare_protocol.
	* c-objc.h: Likewise.

2011-04-14  Nicola Pero  <nicola.pero@meta-innovation.com>

	* stub-objc.c (objc_declare_class): Updated argument name.

2011-04-12  Nathan Froyd  <froydnj@codesourcery.com>

	* c-common.h (c_common_init_ts): Declare.
	* c-common.c (c_common_init_ts): Define.

2011-04-12  Nicola Pero  <nicola.pero@meta-innovation.com>

	* c-objc.h (objc_build_message_expr): Updated prototype.
	* stub-objc.c (objc_build_message_expr): Likewise.

2011-04-12  Martin Jambor  <mjambor@suse.cz>

	* c-gimplify.c (c_genericize): Call cgraph_get_create_node instead
	of cgraph_node.

2011-04-11  Richard Guenther  <rguenther@suse.de>

	* c-common.c (complete_array_type): Build a range type of
	proper type.

2011-04-08  Nathan Froyd  <froydnj@codesourcery.com>

	* c-common.c (handle_sentinel_attribute): Don't use TYPE_ARG_TYPES.
	(handle_type_generic_attribute): Likewise.

2011-04-07  Jason Merrill  <jason@redhat.com>

	PR c++/48450
	* c-common.c (c_common_truthvalue_conversion): Don't ignore
	conversion from C++0x scoped enum.

2011-04-06  Joseph Myers  <joseph@codesourcery.com>

	* c-target-def.h: New file.
	* c-target.def: New file.
	* c-target.h: New file.
	* c-common.c (targetcm): Don't define here.
	* c-common.h (default_handle_c_option): Declare.
	* c-format.c: Include c-target.h instead of target.h.
	* c-opts.c: Include c-target.h instead of target.h.  Explicitly
	include tm.h.
	(default_handle_c_option): Move from targhooks.c.

2011-03-29  Jakub Jelinek  <jakub@redhat.com>

	PR preprocessor/48248
	* c-ppoutput.c (print): Add src_file field.
	(init_pp_output): Initialize it.
	(maybe_print_line): Don't optimize by adding up to 8 newlines
	if map->to_file and print.src_file are different file.
	(print_line): Update print.src_file.

2011-03-25  Kai Tietz  <ktietz@redhat.com>

	* c-ada-spec.c (compare_comment): Use filename_cmp
	instead of strcmp for filename.

2011-03-25  Jeff Law  <law@redhat.com>

	* c-family/c-common.c (def_fn_type): Add missing va_end.

2011-03-25  Jason Merrill  <jason@redhat.com>

	* c.opt: Add -std=c++03.

2011-03-22  Eric Botcazou  <ebotcazou@adacore.com>

	* c-ada-spec.c (dump_ada_template): Skip non-class instances.

2011-03-17  Kai Tietz

	PR target/12171
	* c-pretty-print.c (pp_c_specifier_qualifier_list):
	Display allowed attributes for function pointer types.
	(pp_c_attributes_display): New function to display
	attributes having affects_type_identity flag set to true.
	* c-pretty-print.h (pp_c_attributes_display): New prototype.

	* c-common.c (c_common_attribute_table):
	Add new element.
	(c_common_format_attribute_table): Likewise.

2011-03-18  Jason Merrill  <jason@redhat.com>

	* c.opt (fconstexpr-depth): Add Var(max_constexpr_depth).
	* c-common.h: Don't declare it here.
	* c-common.c: Or define it here.
	* c-opts.c (c_common_handle_option): Or set it here.

	PR c++/35315
	* c-common.c (handle_transparent_union_attribute): Don't
	make a duplicate type in C++.

2011-03-15  Jason Merrill  <jason@redhat.com>

	* c-common.c (max_constexpr_depth): New.
	* c-common.h: Declare it.
	* c-opts.c (c_common_handle_option): Set it.
	* c.opt (fconstexpr-depth): New option.

2011-03-11  Jason Merrill  <jason@redhat.com>

	* c-common.c (attribute_takes_identifier_p): Add missing const.

	PR c++/46803
	* c-common.c (attribute_takes_identifier_p): Assume that an
	unknown attribute takes an identifier.

2011-03-07  Nathan Froyd  <froydnj@codesourcery.com>

	PR c/47786
	* c-common.c (c_type_hash): Call list_length instead of iterating
	through DECL_CHAIN.  Rename 'i' to 'n_elements'.

2011-02-19  Jakub Jelinek  <jakub@redhat.com>

	PR c/47809
	* c-common.c (c_fully_fold_internal): Handle VIEW_CONVERT_EXPR.

2011-02-17  Iain Sandoe  <iains@gcc.gnu.org>

	* c.opt (fobjc-abi-version=) New.
	(fobjc-nilcheck): New.

2011-02-03  Nathan Froyd  <froydnj@codesourcery.com>

	PR c++/46890
	* c-common.h (keyword_is_decl_specifier): Declare.
	* c-common.c (keyword_is_decl_specifier): Define.
	(keyword_is_function_specifier): New function.

2011-01-26  Jakub Jelinek  <jakub@redhat.com>

	PR c/47473
	* c-lex.c (interpret_float): If CPP_N_IMAGINARY, ensure
	EXCESS_PRECISION_EXPR is created with COMPLEX_TYPE instead of
	REAL_TYPE.

2011-01-26  Arnaud Charlet  <charlet@adacore.com>

	* c-ada-spec.c (dump_generic_ada_node): Avoid dereferencing null type.

2011-01-26  Jakub Jelinek  <jakub@redhat.com>

	PR pch/47430
	* c-opts.c (c_common_post_options): Call c_common_no_more_pch
	after init_c_lex if pch_file is set.

2011-01-26  Dave Korn  <dave.korn.cygwin@gmail.com>

	PR c++/43601
	* c.opt (-fkeep-inline-dllexport): New switch.

2011-01-12  Richard Guenther  <rguenther@suse.de>

	PR middle-end/32511
	* c-common.c (handle_weak_attribute): Warn instead of error
	on declaring an inline function weak.

2011-01-05  Tom Tromey  <tromey@redhat.com>

	* c-common.h (lvalue_error): Update.
	* c-common.c (lvalue_error): Add 'loc' argument.  Call error_at,
	not error.

2010-12-29  Nicola Pero  <nicola.pero@meta-innovation.com>

	PR objc/47075
	* c-objc.h (objc_finish_message_expr): Added argument to
	prototype.

2010-12-22  Nathan Froyd  <froydnj@codesourcery.com>

	* c-common.c (handle_nonnull_attribute, handle_sentinel_attribute):
	Use prototype_p.

2010-12-18  Nicola Pero  <nicola.pero@meta-innovation.com>

	* c-objc.h (objc_maybe_warn_exceptions): New.
	* stub-objc.c (objc_maybe_warn_exceptions): New.

2010-12-10  Nathan Froyd  <froydnj@codesourcery.com>

	* c-common.h (readonly_error): Declare.
	* c-common.c (readonly_error): Define.

2010-12-09  Nathan Froyd  <froydnj@codesourcery.com>

	* c-common.h (invalid_indirection_error): Declare.
	* c-common.c (invalid_indirection_error): Define.

2010-12-03  Richard Guenther  <rguenther@suse.de>

	PR c/46745
	* c-pretty-print.c (pp_c_postfix_expression): Handle MEM_REF.
	(pp_c_unary_expression): Likewise.
	(pp_c_expression): Likewise.

2010-11-30  Nicola Pero  <nicola.pero@meta-innovation.com>

	* c-common.h (objc_finish_function): New.
	(objc_non_volatilized_type): Removed.
	(objc_type_quals_match): Removed.
	* stub-objc.c (objc_finish_function): New.
	(objc_non_volatilized_type): Removed.
	(objc_type_quals_match): Removed.

2010-11-30  Joseph Myers  <joseph@codesourcery.com>

	* c-common.h (parse_optimize_options): Declare.
	* c-cppbuiltin.c, c-format.c, c-gimplify.c, c-lex.c, c-omp.c,
	c-pch.c, c-pragma.c, c-semantics.c: Don't include toplev.h.

2010-11-29  Joseph Myers  <joseph@codesourcery.com>

	* c-opts.c (check_deps_environment_vars): Use getenv instead of
	GET_ENVIRONMENT.
	* c-pch.c (O_BINARY): Don't define here.
	* c-pragma.h: Include "cpplib.h" instead of <cpplib.h>.

2010-11-25  Joseph Myers  <joseph@codesourcery.com>

	* c-cppbuiltin.c (c_cpp_builtins): Pass &global_options to
	targetm.except_unwind_info.

2010-11-23  Joseph Myers  <joseph@codesourcery.com>

	* c-opts.c (c_common_handle_option): Pass location to
	set_struct_debug_option.

2010-11-23  Joseph Myers  <joseph@codesourcery.com>

	* c-common.c (visibility_options): Move from ../opts.c.
	* c-common.h (struct visibility_flags, visibility_options):
	Declare here.
	* c-opts.c (finish_options): Rename to c_finish_options.
	(c_common_init): Update call to finish_options.

2010-11-22  Nicola Pero  <nicola.pero@meta-innovation.com>

	PR objc/34033
	* c-lex.c (lex_string): Check that each string in an Objective-C
	string concat sequence starts with either one or zero '@', and
	that there are no spurious '@' signs at the end.

2010-11-20  Joseph Myers  <joseph@codesourcery.com>

	* c-pragma.c: Remove conditionals on HANDLE_PRAGMA_PACK,
	HANDLE_PRAGMA_PACK_PUSH_POP, HANDLE_PRAGMA_WEAK and
	HANDLE_PRAGMA_VISIBILITY.
	* c-pragma.h (HANDLE_PRAGMA_WEAK, HANDLE_PRAGMA_PACK,
	HANDLE_PRAGMA_VISIBILITY): Don't define.
	(HANDLE_SYSV_PRAGMA, HANDLE_PRAGMA_PACK_PUSH_POP): Don't test.

2010-11-20  Nathan Froyd  <froydnj@codesourcery.com>

	PR c++/16189
	PR c++/36888
	PR c++/45331
	* c-common.h (keyword_begins_type_specifier): Declare.
	(keyword_is_storage_class_specifier): Declare.
	(keyword_is_type_qualifier): Declare.
	* c-common.c (keyword_begins_type_specifier): New function.
	(keyword_is_storage_class_specifier): New function.
	(keyword_is_type_qualifier): Declare.

2010-11-19  Joseph Myers  <joseph@codesourcery.com>

	PR c/46547
	* c-common.c (in_late_binary_op): Define.
	(c_common_truthvalue_conversion): Check in_late_binary_op before
	calling c_save_expr.
	* c-common.h (in_late_binary_op): Declare.

2010-11-19  Joseph Myers  <joseph@codesourcery.com>

	* c-opts.c (c_common_handle_option): Update calls to
	set_struct_debug_option.

2010-11-19  Nicola Pero  <nicola.pero@meta-innovation.com>

	* c-common.h (objc_declare_protocols): Added additional argument.
	* stub-objc.c (objc_declare_protocol): Same change.

2010-11-18  Nathan Froyd  <froydnj@codesourcery.com>

	PR c/33193
	* c-common.h (build_real_imag_expr): Declare.
	* c-semantics.c (build_real_imag_expr): Define.

2010-11-17  Joseph Myers  <joseph@codesourcery.com>

	* c-opts.c (c_common_parse_file): Take no arguments.
	* c-common.h (c_common_parse_file): Update prototype.

2010-11-16  Jakub Jelinek  <jakub@redhat.com>

	PR c++/46401
	* c-common.c (warning_candidate_p): Don't track non-const calls
	or STRING_CSTs.

2010-11-15  Ian Lance Taylor  <iant@google.com>

	* c-lex.c (init_c_lex): Set macro debug callbacks if
	flag_dump_go_spec is set.

2010-11-15  Nicola Pero  <nicola.pero@meta-innovation.com>

	* c-common.h (objc_build_incr_expr_for_property_ref): New.
	* stub-objc.c (objc_build_incr_expr_for_property_ref): New.

2010-11-15  Nathan Froyd  <froydnj@codesourcery.com>

	PR preprocessor/45038
	* c-cppbuiltin.c (c_cpp_builtins): Use different format for C++
	dialects.

2010-11-12  Joseph Myers  <joseph@codesourcery.com>

	* c-common.h (c_family_lang_mask): Declare.
	* c-opts.c (c_family_lang_mask): Make extern.
	* c-pragma.c (handle_pragma_diagnostic): Use
	control_warning_option.

2010-11-12  Joseph Myers  <joseph@codesourcery.com>

	* c-common.c (parse_optimize_options): Update call to
	decode_options.
	* c-common.h (c_common_handle_option): Update prototype.
	* c-opts.c (c_common_handle_option): Take location_t parameter and
	pass it to other functions.

2010-11-11  Joseph Myers  <joseph@codesourcery.com>

	* c-opts.c (warning_as_error_callback): Remove.
	(c_common_initialize_diagnostics): Don't call
	register_warning_as_error_callback.
	(c_common_handle_option): Handle -Werror=normalized= here.

2010-11-10  Joseph Myers  <joseph@codesourcery.com>

	* c-common.c (handle_mode_attribute): Use %' and word "signedness"
	in diagnostic.
	* c-opts.c (c_common_parse_file): Start diagnostics with lowercase
	letter.
	* c-pragma.c (handle_pragma_target, handle_pragma_optimize):
	Remove trailing '.' from diagnostics.
	* c.opt (Wwrite-strings_: Avoid '`' in help text.

2010-11-10  Joseph Myers  <joseph@codesourcery.com>

	* c-common.c (parse_optimize_options): Pass global_dc to
	decode_options.
	* c-opts.c (c_common_handle_option): Pass &global_options to
	set_Wstrict_aliasing.
	* c.opt (v): Don't mark Common or document here.

2010-11-06  Iain Sandoe  <iains@gcc.gnu.org>

	PR target/44981
	* c-format.c (format_type): New type gcc_objc_string_format_type.
	(valid_stringptr_type_p): New.
	(handle_format_arg_attribute): Use valid_stringptr_type_p ().
	(check_format_string): Pass expected type, use
	valid_stringptr_type_p (), check that the format string types are
	consistent with the format specification.
	(decode_format_attr): Warn if NSString is used outside objective-c.
	(format_types_orig): Add NSString.
	(format_name): New.
	(format_flags): New.
	(check_format_arg): Handle format strings requiring an external parser.
	first_target_format_type: New variable.
	(handle_format_attribute): Set up first_target_format_type, pass the
	expected format arg string type to check_format_string().
	* c-common.h (FMT_FLAG_PARSE_ARG_CONVERT_EXTERNAL):  New flag.
	* stub-objc.c (objc_string_ref_type_p): New.
	(objc_check_format_arg): New.

2010-11-04  Nicola Pero  <nicola.pero@meta-innovation.com>

	Fixed using the Objective-C 2.0 dot-syntax with class names.
	* c-common.h (objc_build_class_component_ref): New.
	* stub-objc.c (objc_build_class_component_ref): New.

2010-11-03  Nicola Pero  <nicola.pero@meta-innovation.com>

	* c.opt (Wproperty-assign-default): New option.

2010-11-03  Nicola Pero  <nicola.pero@meta-innovation.com>

	Implemented -fobjc-std=objc1 flag.
	* c.opt (fobjc-std=objc1): New option.

2010-11-01  Nicola Pero  <nicola.pero@meta-innovation.com>

	Implemented format and noreturn attributes for Objective-C methods.
	* c-common.c (handle_noreturn_attribute): Recognize 'noreturn'
	attribute for Objective-C methods.

2010-10-31  Jason Merrill  <jason@redhat.com>

	* c-common.c (conversion_warning, warn_for_collisions_1): Use
	EXPR_LOC_OR_HERE.

2010-10-30  Nicola Pero  <nicola.pero@meta-innovation.com>

	Implemented Objective-C 2.0 @property, @synthesize and @dynamic.
	* c-common.h (enum rid): Removed RID_COPIES and RID_IVAR.
	(objc_add_property_declaration): Removed arguments for copies and
	ivar.
	(objc_build_getter_call): Renamed to
	objc_maybe_build_component_ref.
	(objc_build_setter_call): Renamed to objc_maybe_build_modify_expr.
	(objc_is_property_ref): New.
	* c-common.c (c_common_reswords): Removed copies and ivar.
	* stub-objc.c (objc_add_property_declaration): Removed arguments
	for copies and ivar.
	(objc_build_getter_call): Renamed to
	objc_maybe_build_component_ref.
	(objc_build_setter_call): Renamed to objc_maybe_build_modify_expr.
	(objc_is_property_ref): New.

2010-10-29  Arnaud Charlet  <charlet@adacore.com>
	    Matthew Gingell  <gingell@adacore.com>

	* c-ada-spec.c (separate_class_package): New function.
	(pp_ada_tree_identifier): Prefix references to C++ classes with the
	name of their enclosing package.
	(print_ada_declaration): Use separate_class_package.

2010-10-27  Jason Merrill  <jason@redhat.com>

	* c-common.c (c_common_reswords): Add __is_literal_type.
	* c-common.h (enum rid): Add RID_IS_LITERAL_TYPE.

	* c-common.c (check_case_value): Remove special C++ code.

2010-10-27  Nicola Pero  <nicola.pero@meta-innovation.com>

	* c-common.h (enum rid): Added RID_READWRITE, RID_ASSIGN,
	RID_RETAIN, RID_COPY and RID_NONATOMIC.  Updated RID_FIRST_PATTR
	and RID_LAST_PATTR.
	(objc_add_property_declaration): Added additional arguments.
	(objc_property_attribute_kind): Removed.
	(objc_set_property_attr): Removed.
	* c-common.c (c_common_reswords): Added readwrite, assign, retain,
	copy and nonatomic.
	* stub-objc.c (objc_add_property_declaration): Added additional
	arguments.
	(objc_set_property_attr): Removed.

2010-10-27  Nicola Pero  <nicola.pero@meta-innovation.com>

	* c-common.h (objc_add_property_variable): Renamed to
	objc_add_property_declaration.  Added location argument.
	* stub-objc.c (objc_add_property_variable): Same change.
	
2010-10-23  Nicola Pero  <nicola.pero@meta-innovation.com>

	* c-common.h (objc_maybe_printable_name): New.
	* stub-objc.c (objc_maybe_printable_name): New.

2010-10-22  Artjoms Sinkarovs <artyom.shinakroff@gmail.com>
	Andrew Pinski <pinskia@gmail.com>

	* c-common.h (c_common_mark_addressable_vec): Declare.
	* c-common.c (c_common_mark_addressable_vec): New function.

2010-10-20  Nicola Pero  <nicola.pero@meta-innovation.com>

	* c-common.h (objc_set_method_type): Removed.
	(objc_add_method_declaration): Added boolean argument.
	(objc_start_method_definition): Same change.
	(objc_build_method_signature): Same change.
	* stub-objc.c (objc_set_method_type): Removed.
	(objc_add_method_declaration): Added boolean argument.
	(objc_start_method_definition): Same change.
	(objc_build_method_signature): Same change.

2010-10-20  Nicola Pero  <nicola.pero@meta-innovation.com>

	* c-common.h (finish_file): Removed.
	(objc_write_global_declarations): New.
	* c-opts.c (c_common_parse_file): Do not call finish_file.
	* stub-objc.c (objc_write_global_declarations): New.

2010-10-18  Nicola Pero  <nicola.pero@meta-innovation.com>

	Implemented parsing @synthesize and @dynamic for
	Objective-C/Objective-C++.
	* c-common.h (enum rid): Add RID_AT_SYNTHESIZE and RID_AT_DYNAMIC.
	(objc_add_synthesize_declaration): New.
	(objc_add_dynamic_declaration): New.
	* c-common.c (c_common_reswords): Add synthesize and dynamic.
	* stub-objc.c (objc_add_synthesize_declaration): New.
	(objc_add_dynamic_declaration): New.

2010-10-18  Michael Meissner  <meissner@linux.vnet.ibm.com>

	PR target/46041
	* c-cppbuiltin.c (mode_has_fma): Move function here from
	builtins.c.  Don't use the fma optab, instead just use the
	HAVE_fma* macros, so that __FP_FAST_FMA* will be defined when
	using -save-temps.

2010-10-18  Nicola Pero  <nicola.pero@meta-innovation.com>

	Merge from 'apple/trunk' branch on FSF servers.

	2005-11-08  Fariborz Jahanian <fjahanian@apple.com>

	Radar 4330422
	* c-common.h (objc_non_volatilized_type): New declaration
	* stub-objc.c (objc_non_volatilized_type): New stub.

2010-10-17  Nicola Pero  <nicola.pero@meta-innovation.com>

	Merge from 'apple/trunk' branch on FSF servers.

	2006-03-27 Fariborz Jahanian <fjahanian@apple.com>

	Radar 4133425
	* c-common.h (objc_diagnose_private_ivar): New decl.
	* stub-objc.c (objc_diagnose_private_ivar): New stub.

2010-10-17  Iain Sandoe  <iains@gcc.gnu.org>

	* c-common.c (c_common_reswords): Add package, RID_AT_PACKAGE.
	* c-common.h (enum rid): Add RID_AT_PACKAGE.
	(objc_ivar_visibility_kind): New enum.
	(objc_set_visibility): Adjust prototype to use visibility enum.
	* stub-objc.c (objc_set_visibility): Adjust stub to use
	visibility enum.

2010-10-14  Michael Meissner  <meissner@linux.vnet.ibm.com>

	* c-cppbuiltin.c (builtin_define_float_constants): Emit
	__FP_FAST_FMA, __FP_FAST_FMAF, and __FP_FAST_FMAL if the machine
	has the appropriate fma builtins.
	(c_cpp_builtins): Adjust call to builtin_define_float_constants.

2010-10-14  Iain Sandoe  <iains@gcc.gnu.org>

	merge from FSF apple 'trunk' branch.
	2006 Fariborz Jahanian <fjahanian@apple.com>

	Radars 4436866, 4505126, 4506903, 4517826
	* c-common.c (c_common_resword): Define @property and its attributes.
	* c-common.h: Define property attribute enum entries.
	(OBJC_IS_PATTR_KEYWORD): New.
	(objc_property_attribute_kind): New enum.
	Declare objc_set_property_attr (), objc_add_property_variable (),
	objc_build_getter_call () and objc_build_setter_call ().
	* stub-objc.c (objc_set_property_attr): New stub.
	(objc_add_property_variable): Likewise.
	(objc_build_getter_call): Likewise.
	(objc_build_setter_call) Likewise.

2010-10-13  Iain Sandoe  <iains@gcc.gnu.org>

	merge from FSF apple 'trunk' branch.
	2006-04-26 Fariborz Jahanian <fjahanian@apple.com>

	Radar 3803157 (method attributes)
	* c-common.c (handle_deprecated_attribute): Recognize
	objc methods as valid declarations.
	* c-common.h: Declare objc_method_decl ().
	* stub-objc.c (objc_method_decl): New stub.

2010-10-08  Joseph Myers  <joseph@codesourcery.com>

	* c-common.c (parse_optimize_options): Call
	decode_cmdline_options_to_array_default_mask before
	decode_options.  Update arguments to decode_options.
	* c-common.h (c_common_init_options_struct): Declare.
	* c-opts.c (c_common_init_options_struct): New.  Split out from
	c_common_init_options.

2010-10-06  Nicola Pero  <nicola.pero@meta-innovation.com>

	Implemented fast enumeration for Objective-C.
	* c-common.h (objc_finish_foreach_loop): New.
	* stub-objc.c (objc_finish_foreach_loop): New.

2010-10-05  Joseph Myers  <joseph@codesourcery.com>

	* c-common.h (struct diagnostic_context): Don't declare here.
	(c_common_initialize_diagnostics): Declare using
	diagnostic_context typedef.
	* c-opts.c (c_common_handle_option): Pass global_dc to
	handle_generated_option.

2010-10-04  Joseph Myers  <joseph@codesourcery.com>

	* c-opts.c (c_common_handle_option): Pass &global_options_set to
	handle_generated_option.

2010-10-03  Ian Lance Taylor  <iant@google.com>

	* c.opt (-fplan9-extensions): New option.

2010-10-03  Francois-Xavier Coudert  <fxcoudert@gcc.gnu.org>

	* c-cppbuiltin.c (define__GNUC__, builtin_define_type_precision):
	Remove.
	(c_cpp_builtins): Call functions from cppbuiltin.c instead
	of duplicating code.

2010-09-30  Iain Sandoe  <iains@gcc.gnu.org>

	* c-common.c: Add two new entries for @optional
	and @required keywords.

	merge from FSF 'apple/trunk' branch.
	2006-01-30  Fariborz Jahanian <fjahanian@apple.com>

	Radar 4386773
	* c-common.h (RID_AT_OPTIONAL, RID_AT_REQUIRED): Two new
	objective-c keywords.
	(objc_set_method_opt): New declaration.
	* stub-objc.c (objc_set_method_opt): New stub.

2010-09-30  Joseph Myers  <joseph@codesourcery.com>

	* c-common.c (handle_optimize_attribute): Pass &global_options to
	cl_optimization_save and cl_optimization_restore.
	* c-opts.c (c_common_handle_option): Pass &global_options to
	handle_generated_option.
	* c-pragma.c (handle_pragma_diagnostic): Use option_flag_var.
	(handle_pragma_pop_options, handle_pragma_reset_options): Pass
	&global_options to cl_optimization_restore.

2010-09-30  Nicola Pero  <nicola.pero@meta-innovation.com>

	* c-lex.c (c_lex_with_flags): Updated comments for CPP_AT_NAME
	Objective-C/Objective-C++ keywords.

2010-09-29  Nicola Pero  <nicola.pero@meta-innovation.com>

	Merge from 'apple/trunk' branch on FSF servers.

	2005-10-04  Fariborz Jahanian <fjahanian@apple.com>

	Radar 4281748
	* c-common.h (objc_check_global_decl): New declaration.
	* stub-objc.c (objc_check_global_decl): New stub.

2010-09-29  Joseph Myers  <joseph@codesourcery.com>

	* c.opt: Don't use VarExists.

2010-09-29  Joseph Myers  <joseph@codesourcery.com>

	* c-common.c (c_cpp_error): Update names of diagnostic_context
	members.
	* c-cppbuiltin.c (c_cpp_builtins_optimize_pragma): Update names of
	cl_optimization members.
	* c-opts.c (warning_as_error_callback, c_common_handle_option,
	sanitize_cpp_opts, finish_options): Update names of cpp_options
	members.

2010-09-29  Nicola Pero  <nicola.pero@meta-innovation.com>

	* c-common.h (OBJC_IS_CXX_KEYWORD): New macro.  Updated comments.
	(objc_is_reserved_word): Removed.
	* c-common.c: Updated comments.
	* c-lex.c (c_lex_with_flags): Use OBJC_IS_CXX_KEYWORD instead of
	objc_is_reserved_word.
	* stub-objc.c (objc_is_reserved_word): Removed.

2010-09-28  Iain Sandoe  <iains@gcc.gnu.org>

	* c-common.h (objc_add_method_declaration): Adjust prototype to
	include attributes.
	(objc_start_method_definition): Likewise.
	(objc_build_keyword_decl): Likewise.
	* stub-objc.c:(objc_add_method_declaration): Handle attributes.
	(objc_start_method_definition): Likewise.
	(objc_build_keyword_decl): Likewise.

2010-09-28  Iain Sandoe  <iains@gcc.gnu.org>

	* c-common.h (objc_start_class_interface): Adjust prototype.
	(objc_start_category_interface): Likewise.
	(objc_start_protocol): Likewise.
	* stub-objc.c (objc_start_protocol): Adjust for extra argument.
	(objc_start_class_interface): Likewise.
	(objc_start_category_interface): Likewise.

2010-09-27  Ian Lance Taylor  <iant@google.com>

	* c-common.c (c_common_attribute_table): Add no_split_stack.
	(handle_no_split_stack_attribute): New static function.

2010-09-27  Nicola Pero  <nicola.pero@meta-innovation.com>

	Merge from 'apple/trunk' branch on FSF servers.

	2005-12-15  Fariborz Jahanian <fjahanian@apple.com>

	Radar 4229905
	* c-common.h (objc_have_common_type): New declaration.
	* stub-objc.c (objc_have_common_type): New stub.

	2005-06-22  Ziemowit Laski  <zlaski@apple.com>

	Radar 4154928
	* c-common.h (objc_common_type): New prototype.
	* stub-objc.c (objc_common_type): New stub.

2010-09-24  Jan Hubicka  <jh@suse.cz>

	* c-common.c (handle_leaf_attribute): New function.
	(struct attribute_spec c_common_att): Add leaf.

2010-09-22  Joseph Myers  <joseph@codesourcery.com>

	* c.opt (-all-warnings, -ansi, -assert, -assert=, -comments,
	-comments-in-macros, -define-macro, -define-macro=, -dependencies,
	-dump, -dump=, -imacros, -imacros=, -include, -include=,
	-include-barrier, -include-directory, -include-directory=,
	-include-directory-after, -include-directory-after=,
	-include-prefix, -include-prefix=, -include-with-prefix,
	-include-with-prefix=, -include-with-prefix-after,
	-include-with-prefix-after=, -include-with-prefix-before,
	-include-with-prefix-before=, -no-integrated-cpp,
	-no-line-commands, -no-standard-includes, -no-warnings, -output,
	-output=, -pedantic, -pedantic-errors, -preprocess,
	-print-missing-file-dependencies, -trace-includes, -traditional,
	-traditional-cpp, -trigraphs, -undefine-macro, -undefine-macro=,
	-user-dependencies, -verbose, -write-dependencies,
	-write-user-dependencies, no-integrated-cpp, traditional): New.

2010-09-21  Nicola Pero  <nicola.pero@meta-innovation.com>

	PR objc/23710
	* c-common.h (objc_start_method_definition): Return bool instead
	of void.
	* stub-objc.c (objc_start_method_definition): Return bool instead
	of void.

2010-09-21  Nicola Pero  <nicola.pero@meta-innovation.com>

	PR objc/25965
	* c-common.h (objc_get_interface_ivars): New declaration.
	* stub-objc.c (objc_get_interface_ivars): New stub.

2010-09-15  Ian Lance Taylor  <iant@google.com>

	* c-common.c (parse_optimize_options): Do not capitalize warning
	messages.  Remove period at end of warning message.

2010-09-09  Nathan Sidwell  <nathan@codesourcery.com>

	* c-common.c (handle_alias_ifunc_attribute): New, broken out of	...
	(handle_alias_attribute): ... here.
	(handle_ifunc_attribute): New.

2010-09-06  Mark Mitchell  <mark@codesourcery.com>

	* c-common.h (do_warn_double_promotion): Declare.
	* c-common.c (do_warn_double_promotion): Define.

2010-09-05  Mark Mitchell  <mark@codesourcery.com>

	* c.opt (Wdouble-promotion): New.

2010-09-02  Joseph Myers  <joseph@codesourcery.com>

	* c.opt (falt-external-templates, fhuge-objects, fvtable-gc,
	fvtable-thunks, fxref): Mark no longer supported in help text.

2010-09-02  Joseph Myers  <joseph@codesourcery.com>

	* c.opt (Wimport, fall-virtual, falt-external-templates,
	fdefault-inline, fenum-int-equiv, fexternal-templates,
	fguiding-decls, fhonor-std, fhuge-objects, flabels-ok,
	fname-mangling-version-, fnew-abi, fnonnull-objects,
	foptional-diags, fsquangle, fstrict-prototype, fthis-is-variable,
	fvtable-gc, fvtable-thunks, fxref): Mark with Ignore and Warn as
	applicable.
	(fhandle-exceptions): Mark with Alias and Warn.
	* c-opts.c (c_common_handle_option): Don't handle options marked
	as ignored.

2010-09-02  Joseph Myers  <joseph@codesourcery.com>

	* c.opt (Wcomments, Werror-implicit-function-declaration,
	ftemplate-depth-, std=c89, std=c9x, std=gnu89, std=gnu9x,
	std=iso9899:1990, std=iso9899:1999, std=iso9899:199x): Mark as
	aliases.
	* c-common.c (option_codes): Use OPT_Wcomment instead of
	OPT_Wcomments.
	* c-opts.c (warning_as_error_callback, c_common_handle_option):
	Don't handle options marked as aliases.

2010-08-25  Richard Guenther  <rguenther@suse.de>

	* c-common.c (c_common_get_alias_set): Remove special
	handling for pointers.

2010-08-20  Nathan Froyd  <froydnj@codesourcery.com>

	* c-common.c: Use FOR_EACH_VEC_ELT.
	* c-gimplify.c: Likewise.
	* c-pragma.c: Likewise.

2010-08-16  Joseph Myers  <joseph@codesourcery.com>

	* c.opt (MDX): Change back to MD.  Mark NoDriverArg instead of
	RejectDriver.
	(MMDX): Change back to MMD.  Mark NoDriverArg instead of
	RejectDriver.
	* c-opts.c (c_common_handle_option): Use OPT_MD and OPT_MMD
	instead of OPT_MDX and OPT_MMDX.

2010-08-16  Joseph Myers  <joseph@codesourcery.com>

	* c.opt (MDX, MMDX, lang-asm): Mark RejectDriver.

2010-08-12  Joseph Myers  <joseph@codesourcery.com>

	* c.opt (MD, MMD): Change to MDX and MMDX.
	* c-opts.c (c_common_handle_option): Use OPT_MMD and OPT_MMDX.

2010-08-11  Joseph Myers  <joseph@codesourcery.com>

	* c-opts.c (c_common_handle_option): Call handle_generated_option
	instead of handle_option.

2010-08-08  Nathan Froyd  <froydnj@codesourcery.com>

	* c-pragma.c (add_to_renaming_pragma_list): Fix call to VEC_safe_push.
	(maybe_apply_renaming_pragma): Delete unneeded declarations.

2010-08-08  Nathan Froyd  <froydnj@codesourcery.com>

	* c-pragma.c (pending_redefinition): Declare.  Declare a VEC of it.
	(pending_redefine_extname): Change type to a VEC.
	(add_to_renaming_pragma_list): Update for new type of
	pending_redefine_extname.
	(maybe_apply_renaming_pragma): Likewise.

2010-08-04  Arnaud Charlet  <charlet@adacore.com>

	* c-ada-spec.c (dump_ada_template): Mark underlying instance type as
	visited.
	(dump_generic_ada_node): Code clean up. Use TREE_VISITED flag to
	decide whether a type has already been declared/seen.
	Do not go to the original type.
	(dump_nested_types): New parameter forward.
	Generate forward declaration if needed and mark type as visited.
	(print_ada_declaration): Call dump_nested_types if not already done.
	Mark types as visited.

2010-08-03  Joseph Myers  <joseph@codesourcery.com>

	* c.opt (-print-pch-checksum): Remove option.
	* c-opts.c (c_common_handle_option): Don't handle
	OPT_print_pch_checksum.

2010-07-27  Joseph Myers  <joseph@codesourcery.com>

	* c-common.h (c_common_handle_option): Update prototype and return
	value type.
	* c-opts.c (c_common_handle_option): Update prototype and return
	value type.  Update calls to handle_option and
	enable_warning_as_error.

2010-07-27  Jakub Jelinek  <jakub@redhat.com>

	PR c/45079
	* c-pretty-print.c (pp_c_expression): Handle C_MAYBE_CONST_EXPR.

2010-07-27  Joseph Myers  <joseph@codesourcery.com>

	* c-common.h (c_common_missing_argument): Remove.
	* c-opts.c (c_common_missing_argument): Remove.
	* c.opt (A, D, F, I, MD, MMD, MQ, MT, U, fconstant-string-class=,
	idirafter, imacros, include, isysroot, isystem, iquote): Add
	MissingArgError.
	* c-objc-common.h (LANG_HOOKS_MISSING_ARGUMENT): Remove.

2010-07-27  Joseph Myers  <joseph@codesourcery.com>

	* c-common.h (c_common_option_lang_mask,
	c_common_initialize_diagnostics, c_common_complain_wrong_lang_p):
	New.
	(c_common_init_options): Update prototype.
	* c-opts.c (c_common_option_lang_mask): New.
	(c_common_initialize_diagnostics): Split out of
	c_common_init_options.
	(accept_all_c_family_options, c_common_complain_wrong_lang_p):
	New.
	(c_common_init_options): Update prototype.  Use decoded options in
	search for -lang-asm.

2010-07-15  Nathan Froyd  <froydnj@codesourcery.com>

	* c-common.c: Carefully replace TREE_CHAIN with DECL_CHAIN.
	* c-format.c: Likewise.

2010-07-08  Manuel López-Ibáñez  <manu@gcc.gnu.org>

	* c-common.h: Include diagnostic-core.h. Error if already
	included.
	* c-semantics.c: Do not define GCC_DIAG_STYLE here.

2010-07-03  Manuel López-Ibáñez  <manu@gcc.gnu.org>

	* c-family/c-common.c (IN_GCC_FRONTEND): Do not undef.
	Do not include expr.h
	(vector_mode_valid_p): Move here.

2010-06-21  DJ Delorie  <dj@redhat.com>

	* c-pragma.c (handle_pragma_diagnostic): Add push/pop,
	allow these pragmas anywhere.

2010-06-14  Jakub Jelinek  <jakub@redhat.com>

	PR bootstrap/44509
	* c-cppbuiltin.c: Include gt-c-family-c-cppbuiltin.h.
	(lazy_hex_fp_values, lazy_hex_fp_value_count): Add GTY(()) markers.
	(lazy_hex_fp_value, builtin_define_with_hex_fp_value): Use
	ggc_strdup instead of xstrdup.

2010-06-10  Jakub Jelinek  <jakub@redhat.com>

	* c-cppbuiltin.c: Include cpp-id-data.h.
	(lazy_hex_fp_values, lazy_hex_fp_value_count): New variables.
	(lazy_hex_fp_value): New function.
	(builtin_define_with_hex_fp_value): Provide definitions lazily.

2010-06-30  Manuel López-Ibáñez  <manu@gcc.gnu.org>

	* c-gimplify.c: Do not include tree-flow.h

2010-06-29  Joern Rennecke  <joern.rennecke@embecosm.com>

	PR other/44034
	* c-common.c: Rename targetm member:
	targetm.enum_va_list -> targetm.enum_va_list_p

2010-06-28  Anatoly Sokolov  <aesok@post.ru>

	* c-common.c (shorten_compare): Adjust call to force_fit_type_double.

2010-06-28  Steven Bosscher  <steven@gcc.gnu.org>

	* c-cppbuiltin.c: Do not include except.h.

2010-06-24  Andi Kleen  <ak@linux.intel.com>

	* c-common.c (warn_for_omitted_condop): New.
	* c-common.h (warn_for_omitted_condop): Add prototype.

2010-06-21  Joseph Myers  <joseph@codesourcery.com>

	* c.opt (lang-objc): Remove.
	* c-opts.c (c_common_handle_option): Don't handle OPT_lang_objc.

2010-06-21  Joern Rennecke  <joern.rennecke@embecosm.com>

	* c-opts.c: Include "tm_p.h".

2010-06-20  Joseph Myers  <joseph@codesourcery.com>

	* c-common.c (parse_optimize_options): Update call to
	decode_options.

2010-06-18  Nathan Froyd  <froydnj@codesourcery.com>

	* c-common.c (record_types_used_by_current_var_decl): Adjust for
	new type of types_used_by_cur_var_decl.

2010-06-17  Joern Rennecke  <joern.rennecke@embecosm.com>

	PR bootstrap/44512
	* c-cppbuiltin.c (builtin_define_with_hex_fp_value): Add cast
	for C++ standard compliance.

2010-06-16  Jason Merrill  <jason@redhat.com>

	* c.opt: Add -Wnoexcept.

2010-06-16  Richard Guenther  <rguenther@suse.de>

	PR c/44555
	* c-common.c (c_common_truthvalue_conversion): Remove
	premature and wrong optimization concering ADDR_EXPRs.

2010-06-15  Arnaud Charlet  <charlet@adacore.com>

	* c-ada-spec.c (dump_sloc): Remove column info.
	(is_simple_enum): New function.
	(dump_generic_ada_node, print_ada_declaration): Map C enum types to Ada
	enum types when relevant.

2010-06-11  Manuel López-Ibáñez  <manu@gcc.gnu.org>

	* c-common.c (conversion_warning): Warn at expression
	location.

2010-06-10  Joseph Myers  <joseph@codesourcery.com>

	* c-opts.c (c_common_handle_option): Don't handle
	OPT_fshow_column.

2010-06-08  Laurynas Biveinis  <laurynas.biveinis@gmail.com>

	* c-pragma.c (push_alignment): Use typed GC allocation.
	(handle_pragma_push_options): Likewise.

	* c-common.c (parse_optimize_options): Likewise.

	* c-common.h (struct sorted_fields_type): Add variable_size GTY
	option.

2010-06-07  Joseph Myers  <joseph@codesourcery.com>

	* c-common.c (flag_preprocess_only, flag_undef, flag_no_builtin,
	flag_no_nonansi_builtin, flag_short_double, flag_short_wchar,
	flag_lax_vector_conversions, flag_ms_extensions, flag_no_asm,
	flag_signed_bitfields, warn_strict_null_sentinel,
	flag_nil_receivers, flag_zero_link, flag_replace_objc_classes,
	flag_gen_declaration, flag_no_gnu_keywords,
	flag_implement_inlines, flag_implicit_templates,
	flag_implicit_inline_templates, flag_optional_diags,
	flag_elide_constructors, flag_default_inline, flag_rtti,
	flag_conserve_space, flag_access_control, flag_check_new,
	flag_new_for_scope, flag_weak, flag_working_directory,
	flag_use_cxa_atexit, flag_use_cxa_get_exception_ptr,
	flag_enforce_eh_specs, flag_threadsafe_statics,
	flag_pretty_templates): Remove.
	* c-common.h (flag_preprocess_only, flag_nil_receivers,
	flag_objc_exceptions, flag_objc_sjlj_exceptions, flag_zero_link,
	flag_replace_objc_classes, flag_undef, flag_no_builtin,
	flag_no_nonansi_builtin, flag_short_double, flag_short_wchar,
	flag_lax_vector_conversions, flag_ms_extensions, flag_no_asm,
	flag_const_strings, flag_signed_bitfields, flag_gen_declaration,
	flag_no_gnu_keywords, flag_implement_inlines,
	flag_implicit_templates, flag_implicit_inline_templates,
	flag_optional_diags, flag_elide_constructors, flag_default_inline,
	flag_rtti, flag_conserve_space, flag_access_control,
	flag_check_new, flag_new_for_scope, flag_weak,
	flag_working_directory, flag_use_cxa_atexit,
	flag_use_cxa_get_exception_ptr, flag_enforce_eh_specs,
	flag_threadsafe_statics, flag_pretty_templates,
	warn_strict_null_sentinel): Remove.
	* c.opt (E, Wstrict-null-sentinel, faccess-control, fasm,
	fbuiltin, fcheck-new, fconserve-space, felide-constructors,
	fenforce-eh-specs, ffor-scope, fgnu-keywords, fimplement-inlines,
	fimplicit-inline-templates, fimplicit-templates,
	flax-vector-conversions, fms-extensions, fnil-receivers,
	fnonansi-builtins, fpretty-templates, freplace-objc-classes,
	frtti, fshort-double, fshort-enums, fshort-wchar,
	fsigned-bitfields, fsigned-char, fstats, fthreadsafe-statics,
	funsigned-bitfields, funsigned-char, fuse-cxa-atexit,
	fuse-cxa-get-exception-ptr, fweak, fworking-directory, fzero-link,
	gen-decls, undef): Use Var.
	(fdefault-inline, foptional-diags): Document as doing nothing.
	* c-opts.c (c_common_handle_option): Remove cases for options now
	using Var.  Mark ignored options as such.

2010-06-05  Steven Bosscher  <steven@gcc.gnu.org>

	* c-common.c: Moved to here from parent directory.
	* c-common.def: Likewise.
	* c-common.h: Likewise.
	* c-cppbuiltin.c: Likewise.
	* c-dump.c: Likewise.
	* c-format.c: Likewise.
	* c-format.h : Likewise.
	* c-gimplify.c: Likewise.
	* c-lex.c: Likewise.
	* c-omp.c: Likewise.
	* c.opt: Likewise.
	* c-opts.c: Likewise.
	* c-pch.c: Likewise.
	* c-ppoutput.c: Likewise.
	* c-pragma.c: Likewise.
	* c-pragma.h: Likewise.
	* c-pretty-print.c: Likewise.
	* c-pretty-print.h: Likewise.
	* c-semantics.c: Likewise.
	* stub-objc.c: Likewise.

	* c-common.c: Include gt-c-family-c-common.h.
	* c-pragma.c: Include gt-c-family-c-pragma.h.

Copyright (C) 2010-2014 Free Software Foundation, Inc.

Copying and distribution of this file, with or without modification,
are permitted in any medium without royalty provided the copyright
notice and this notice are preserved.<|MERGE_RESOLUTION|>--- conflicted
+++ resolved
@@ -1,4 +1,9 @@
-<<<<<<< HEAD
+2014-05-06  Richard Biener  <rguenther@suse.de>
+
+	* c-opts.c (c_common_post_options): For -freestanding,
+	-fno-hosted and -fno-builtin disable pattern recognition
+	if not enabled explicitely.
+
 2014-04-22  Jakub Jelinek  <jakub@redhat.com>
 
 	PR sanitizer/60275
@@ -7,13 +12,6 @@
 	(ubsan_instrument_division, ubsan_instrument_shift,
 	ubsan_instrument_vla): Likewise.  Use __ubsan_handle_*_abort ()
 	if !flag_sanitize_recover.
-=======
-2014-05-06  Richard Biener  <rguenther@suse.de>
-
-	* c-opts.c (c_common_post_options): For -freestanding,
-	-fno-hosted and -fno-builtin disable pattern recognition
-	if not enabled explicitely.
->>>>>>> 2e0eb9d2
 
 2014-04-22  Richard Biener  <rguenther@suse.de>
 
