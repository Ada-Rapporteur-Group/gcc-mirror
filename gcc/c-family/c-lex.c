/* Mainly the interface between cpplib and the C front ends.
   Copyright (C) 1987, 1988, 1989, 1992, 1994, 1995, 1996, 1997
   1998, 1999, 2000, 2001, 2002, 2003, 2004, 2005, 2007, 2008, 2009, 2010,
   2011 Free Software Foundation, Inc.

This file is part of GCC.

GCC is free software; you can redistribute it and/or modify it under
the terms of the GNU General Public License as published by the Free
Software Foundation; either version 3, or (at your option) any later
version.

GCC is distributed in the hope that it will be useful, but WITHOUT ANY
WARRANTY; without even the implied warranty of MERCHANTABILITY or
FITNESS FOR A PARTICULAR PURPOSE.  See the GNU General Public License
for more details.

You should have received a copy of the GNU General Public License
along with GCC; see the file COPYING3.  If not see
<http://www.gnu.org/licenses/>.  */

#include "config.h"
#include "system.h"
#include "coretypes.h"
#include "tm.h"

#include "tree.h"
#include "input.h"
#include "output.h"
#include "c-common.h"
#include "flags.h"
#include "timevar.h"
#include "cpplib.h"
#include "c-pragma.h"
#include "intl.h"
#include "splay-tree.h"
#include "debug.h"
#include "target.h"

/* We may keep statistics about how long which files took to compile.  */
static int header_time, body_time;
static splay_tree file_info_tree;

int pending_lang_change; /* If we need to switch languages - C++ only */
int c_header_level;	 /* depth in C headers - C++ and UPC only */

static tree interpret_integer (const cpp_token *, unsigned int);
static tree interpret_float (const cpp_token *, unsigned int);
static tree interpret_fixed (const cpp_token *, unsigned int);
static enum integer_type_kind narrowest_unsigned_type
	(unsigned HOST_WIDE_INT, unsigned HOST_WIDE_INT, unsigned int);
static enum integer_type_kind narrowest_signed_type
	(unsigned HOST_WIDE_INT, unsigned HOST_WIDE_INT, unsigned int);
static enum cpp_ttype lex_string (const cpp_token *, tree *, bool, bool);
static tree lex_charconst (const cpp_token *);
static void update_header_times (const char *);
static int dump_one_header (splay_tree_node, void *);
static void cb_line_change (cpp_reader *, const cpp_token *, int);
static void cb_ident (cpp_reader *, unsigned int, const cpp_string *);
static void cb_def_pragma (cpp_reader *, unsigned int);
static void cb_define (cpp_reader *, unsigned int, cpp_hashnode *);
static void cb_undef (cpp_reader *, unsigned int, cpp_hashnode *);

void
init_c_lex (void)
{
  struct cpp_callbacks *cb;
  struct c_fileinfo *toplevel;

  /* The get_fileinfo data structure must be initialized before
     cpp_read_main_file is called.  */
  toplevel = get_fileinfo ("<top level>");
  if (flag_detailed_statistics)
    {
      header_time = 0;
      body_time = get_run_time ();
      toplevel->time = body_time;
    }

  cb = cpp_get_callbacks (parse_in);

  cb->line_change = cb_line_change;
  cb->ident = cb_ident;
  cb->def_pragma = cb_def_pragma;
  cb->valid_pch = c_common_valid_pch;
  cb->read_pch = c_common_read_pch;

  /* Set the debug callbacks if we can use them.  */
  if ((debug_info_level == DINFO_LEVEL_VERBOSE
       && (write_symbols == DWARF2_DEBUG
	   || write_symbols == VMS_AND_DWARF2_DEBUG))
      || flag_dump_go_spec != NULL)
    {
      cb->define = cb_define;
      cb->undef = cb_undef;
    }
}

struct c_fileinfo *
get_fileinfo (const char *name)
{
  splay_tree_node n;
  struct c_fileinfo *fi;

  if (!file_info_tree)
    file_info_tree = splay_tree_new ((splay_tree_compare_fn) strcmp,
				     0,
				     (splay_tree_delete_value_fn) free);

  n = splay_tree_lookup (file_info_tree, (splay_tree_key) name);
  if (n)
    return (struct c_fileinfo *) n->value;

  fi = XNEW (struct c_fileinfo);
  fi->time = 0;
  fi->interface_only = 0;
  fi->interface_unknown = 1;
  splay_tree_insert (file_info_tree, (splay_tree_key) name,
		     (splay_tree_value) fi);
  return fi;
}

static void
update_header_times (const char *name)
{
  /* Changing files again.  This means currently collected time
     is charged against header time, and body time starts back at 0.  */
  if (flag_detailed_statistics)
    {
      int this_time = get_run_time ();
      struct c_fileinfo *file = get_fileinfo (name);
      header_time += this_time - body_time;
      file->time += this_time - body_time;
      body_time = this_time;
    }
}

static int
dump_one_header (splay_tree_node n, void * ARG_UNUSED (dummy))
{
  print_time ((const char *) n->key,
	      ((struct c_fileinfo *) n->value)->time);
  return 0;
}

void
dump_time_statistics (void)
{
  struct c_fileinfo *file = get_fileinfo (input_filename);
  int this_time = get_run_time ();
  file->time += this_time - body_time;

  fprintf (stderr, "\n******\n");
  print_time ("header files (total)", header_time);
  print_time ("main file (total)", this_time - body_time);
  fprintf (stderr, "ratio = %g : 1\n",
	   (double) header_time / (double) (this_time - body_time));
  fprintf (stderr, "\n******\n");

  splay_tree_foreach (file_info_tree, dump_one_header, 0);
}

static void
cb_ident (cpp_reader * ARG_UNUSED (pfile),
	  unsigned int ARG_UNUSED (line),
	  const cpp_string * ARG_UNUSED (str))
{
#ifdef ASM_OUTPUT_IDENT
  if (!flag_no_ident)
    {
      /* Convert escapes in the string.  */
      cpp_string cstr = { 0, 0 };
      if (cpp_interpret_string (pfile, str, 1, &cstr, CPP_STRING))
	{
	  ASM_OUTPUT_IDENT (asm_out_file, (const char *) cstr.text);
	  free (CONST_CAST (unsigned char *, cstr.text));
	}
    }
#endif
}

/* Called at the start of every non-empty line.  TOKEN is the first
   lexed token on the line.  Used for diagnostic line numbers.  */
static void
cb_line_change (cpp_reader * ARG_UNUSED (pfile), const cpp_token *token,
		int parsing_args)
{
  if (token->type != CPP_EOF && !parsing_args)
    input_location = token->src_loc;
}

void
fe_file_change (const struct line_map *new_map)
{
  if (new_map == NULL)
    return;

  if (new_map->reason == LC_ENTER)
    {
      /* Don't stack the main buffer on the input stack;
	 we already did in compile_file.  */
      if (!MAIN_FILE_P (new_map))
	{
	  unsigned int included_at = LAST_SOURCE_LINE_LOCATION (new_map - 1);
	  int line = 0;
	  if (included_at > BUILTINS_LOCATION)
	    line = SOURCE_LINE (new_map - 1, included_at);

	  input_location = new_map->start_location;
<<<<<<< HEAD
	  (*debug_hooks->start_source_file) (line, new_map->to_file);
=======
	  (*debug_hooks->start_source_file) (line, LINEMAP_FILE (new_map));
#ifndef NO_IMPLICIT_EXTERN_C
>>>>>>> fa2988b4
	  if (c_header_level)
	    ++c_header_level;
	  else if (LINEMAP_SYSP (new_map) == 2)
	    {
	      c_header_level = 1;
#ifndef NO_IMPLICIT_EXTERN_C
	      ++pending_lang_change;
#endif
	    }
	}
    }
  else if (new_map->reason == LC_LEAVE)
    {
      if (c_header_level && --c_header_level == 0)
	{
	  if (LINEMAP_SYSP (new_map) == 2)
	    warning (0, "badly nested C headers from preprocessor");
#ifndef NO_IMPLICIT_EXTERN_C
	  --pending_lang_change;
#endif
	}
      input_location = new_map->start_location;

      (*debug_hooks->end_source_file) (LINEMAP_LINE (new_map));
    }

  update_header_times (LINEMAP_FILE (new_map));
  input_location = new_map->start_location;
}

static void
cb_def_pragma (cpp_reader *pfile, source_location loc)
{
  /* Issue a warning message if we have been asked to do so.  Ignore
     unknown pragmas in system headers unless an explicit
     -Wunknown-pragmas has been given.  */
  if (warn_unknown_pragmas > in_system_header)
    {
      const unsigned char *space, *name;
      const cpp_token *s;
      location_t fe_loc = loc;

      space = name = (const unsigned char *) "";
      s = cpp_get_token (pfile);
      if (s->type != CPP_EOF)
	{
	  space = cpp_token_as_text (pfile, s);
	  s = cpp_get_token (pfile);
	  if (s->type == CPP_NAME)
	    name = cpp_token_as_text (pfile, s);
	}

      warning_at (fe_loc, OPT_Wunknown_pragmas, "ignoring #pragma %s %s",
		  space, name);
    }
}

/* #define callback for DWARF and DWARF2 debug info.  */
static void
cb_define (cpp_reader *pfile, source_location loc, cpp_hashnode *node)
{
  const struct line_map *map = linemap_lookup (line_table, loc);
  (*debug_hooks->define) (SOURCE_LINE (map, loc),
			  (const char *) cpp_macro_definition (pfile, node));
}

/* #undef callback for DWARF and DWARF2 debug info.  */
static void
cb_undef (cpp_reader * ARG_UNUSED (pfile), source_location loc,
	  cpp_hashnode *node)
{
  const struct line_map *map = linemap_lookup (line_table, loc);
  (*debug_hooks->undef) (SOURCE_LINE (map, loc),
			 (const char *) NODE_NAME (node));
}

/* Read a token and return its type.  Fill *VALUE with its value, if
   applicable.  Fill *CPP_FLAGS with the token's flags, if it is
   non-NULL.  */

enum cpp_ttype
c_lex_with_flags (tree *value, location_t *loc, unsigned char *cpp_flags,
		  int lex_flags)
{
  static bool no_more_pch;
  const cpp_token *tok;
  enum cpp_ttype type;
  unsigned char add_flags = 0;

  timevar_push (TV_CPP);
 retry:
  tok = cpp_get_token_with_location (parse_in, loc);
  type = tok->type;

 retry_after_at:
  switch (type)
    {
    case CPP_PADDING:
      goto retry;

    case CPP_NAME:
      *value = HT_IDENT_TO_GCC_IDENT (HT_NODE (tok->val.node.node));
      break;

    case CPP_NUMBER:
      {
	unsigned int flags = cpp_classify_number (parse_in, tok);

	switch (flags & CPP_N_CATEGORY)
	  {
	  case CPP_N_INVALID:
	    /* cpplib has issued an error.  */
	    *value = error_mark_node;
	    break;

	  case CPP_N_INTEGER:
	    /* C++ uses '0' to mark virtual functions as pure.
	       Set PURE_ZERO to pass this information to the C++ parser.  */
	    if (tok->val.str.len == 1 && *tok->val.str.text == '0')
	      add_flags = PURE_ZERO;
	    *value = interpret_integer (tok, flags);
	    break;

	  case CPP_N_FLOATING:
	    *value = interpret_float (tok, flags);
	    break;

	  default:
	    gcc_unreachable ();
	  }
      }
      break;

    case CPP_ATSIGN:
      /* An @ may give the next token special significance in Objective-C.  */
      if (c_dialect_objc ())
	{
	  location_t atloc = *loc;
	  location_t newloc;

	retry_at:
	  tok = cpp_get_token_with_location (parse_in, &newloc);
	  type = tok->type;
	  switch (type)
	    {
	    case CPP_PADDING:
	      goto retry_at;

	    case CPP_STRING:
	    case CPP_WSTRING:
	    case CPP_STRING16:
	    case CPP_STRING32:
	    case CPP_UTF8STRING:
	      type = lex_string (tok, value, true, true);
	      break;

	    case CPP_NAME:
	      *value = HT_IDENT_TO_GCC_IDENT (HT_NODE (tok->val.node.node));
	      if (OBJC_IS_AT_KEYWORD (C_RID_CODE (*value))
		  || OBJC_IS_CXX_KEYWORD (C_RID_CODE (*value)))
		{
		  type = CPP_AT_NAME;
		  /* Note the complication: if we found an OBJC_CXX
		     keyword, for example, 'class', we will be
		     returning a token of type CPP_AT_NAME and rid
		     code RID_CLASS (not RID_AT_CLASS).  The language
		     parser needs to convert that to RID_AT_CLASS.
		  */
		  break;
		}
	      /* FALLTHROUGH */

	    default:
	      /* ... or not.  */
	      error_at (atloc, "stray %<@%> in program");
	      *loc = newloc;
	      goto retry_after_at;
	    }
	  break;
	}

      /* FALLTHROUGH */
    case CPP_HASH:
    case CPP_PASTE:
      {
	unsigned char name[8];

	*cpp_spell_token (parse_in, tok, name, true) = 0;

	error ("stray %qs in program", name);
      }

      goto retry;

    case CPP_OTHER:
      {
	cppchar_t c = tok->val.str.text[0];

	if (c == '"' || c == '\'')
	  error ("missing terminating %c character", (int) c);
	else if (ISGRAPH (c))
	  error ("stray %qc in program", (int) c);
	else
	  error ("stray %<\\%o%> in program", (int) c);
      }
      goto retry;

    case CPP_CHAR:
    case CPP_WCHAR:
    case CPP_CHAR16:
    case CPP_CHAR32:
      *value = lex_charconst (tok);
      break;

    case CPP_STRING:
    case CPP_WSTRING:
    case CPP_STRING16:
    case CPP_STRING32:
    case CPP_UTF8STRING:
      if ((lex_flags & C_LEX_STRING_NO_JOIN) == 0)
	{
	  type = lex_string (tok, value, false,
			     (lex_flags & C_LEX_STRING_NO_TRANSLATE) == 0);
	  break;
	}
      *value = build_string (tok->val.str.len, (const char *) tok->val.str.text);
      break;

    case CPP_PRAGMA:
      *value = build_int_cst (integer_type_node, tok->val.pragma);
      break;

      /* These tokens should not be visible outside cpplib.  */
    case CPP_HEADER_NAME:
    case CPP_MACRO_ARG:
      gcc_unreachable ();

    /* CPP_COMMENT will appear when compiling with -C and should be
       ignored.  */
     case CPP_COMMENT:
       goto retry;

    default:
      *value = NULL_TREE;
      break;
    }

  if (cpp_flags)
    *cpp_flags = tok->flags | add_flags;

  if (!no_more_pch)
    {
      no_more_pch = true;
      c_common_no_more_pch ();
    }

  timevar_pop (TV_CPP);

  return type;
}

/* Returns the narrowest C-visible unsigned type, starting with the
   minimum specified by FLAGS, that can fit HIGH:LOW, or itk_none if
   there isn't one.  */

static enum integer_type_kind
narrowest_unsigned_type (unsigned HOST_WIDE_INT low,
			 unsigned HOST_WIDE_INT high,
			 unsigned int flags)
{
  int itk;

  if ((flags & CPP_N_WIDTH) == CPP_N_SMALL)
    itk = itk_unsigned_int;
  else if ((flags & CPP_N_WIDTH) == CPP_N_MEDIUM)
    itk = itk_unsigned_long;
  else
    itk = itk_unsigned_long_long;

  for (; itk < itk_none; itk += 2 /* skip unsigned types */)
    {
      tree upper;

      if (integer_types[itk] == NULL_TREE)
	continue;
      upper = TYPE_MAX_VALUE (integer_types[itk]);

      if ((unsigned HOST_WIDE_INT) TREE_INT_CST_HIGH (upper) > high
	  || ((unsigned HOST_WIDE_INT) TREE_INT_CST_HIGH (upper) == high
	      && TREE_INT_CST_LOW (upper) >= low))
	return (enum integer_type_kind) itk;
    }

  return itk_none;
}

/* Ditto, but narrowest signed type.  */
static enum integer_type_kind
narrowest_signed_type (unsigned HOST_WIDE_INT low,
		       unsigned HOST_WIDE_INT high, unsigned int flags)
{
  int itk;

  if ((flags & CPP_N_WIDTH) == CPP_N_SMALL)
    itk = itk_int;
  else if ((flags & CPP_N_WIDTH) == CPP_N_MEDIUM)
    itk = itk_long;
  else
    itk = itk_long_long;


  for (; itk < itk_none; itk += 2 /* skip signed types */)
    {
      tree upper;

      if (integer_types[itk] == NULL_TREE)
	continue;
      upper = TYPE_MAX_VALUE (integer_types[itk]);

      if ((unsigned HOST_WIDE_INT) TREE_INT_CST_HIGH (upper) > high
	  || ((unsigned HOST_WIDE_INT) TREE_INT_CST_HIGH (upper) == high
	      && TREE_INT_CST_LOW (upper) >= low))
	return (enum integer_type_kind) itk;
    }

  return itk_none;
}

/* Interpret TOKEN, an integer with FLAGS as classified by cpplib.  */
static tree
interpret_integer (const cpp_token *token, unsigned int flags)
{
  tree value, type;
  enum integer_type_kind itk;
  cpp_num integer;
  cpp_options *options = cpp_get_options (parse_in);

  integer = cpp_interpret_integer (parse_in, token, flags);
  integer = cpp_num_sign_extend (integer, options->precision);

  /* The type of a constant with a U suffix is straightforward.  */
  if (flags & CPP_N_UNSIGNED)
    itk = narrowest_unsigned_type (integer.low, integer.high, flags);
  else
    {
      /* The type of a potentially-signed integer constant varies
	 depending on the base it's in, the standard in use, and the
	 length suffixes.  */
      enum integer_type_kind itk_u
	= narrowest_unsigned_type (integer.low, integer.high, flags);
      enum integer_type_kind itk_s
	= narrowest_signed_type (integer.low, integer.high, flags);

      /* In both C89 and C99, octal and hex constants may be signed or
	 unsigned, whichever fits tighter.  We do not warn about this
	 choice differing from the traditional choice, as the constant
	 is probably a bit pattern and either way will work.  */
      if ((flags & CPP_N_RADIX) != CPP_N_DECIMAL)
	itk = MIN (itk_u, itk_s);
      else
	{
	  /* In C99, decimal constants are always signed.
	     In C89, decimal constants that don't fit in long have
	     undefined behavior; we try to make them unsigned long.
	     In GCC's extended C89, that last is true of decimal
	     constants that don't fit in long long, too.  */

	  itk = itk_s;
	  if (itk_s > itk_u && itk_s > itk_long)
	    {
	      if (!flag_isoc99)
		{
		  if (itk_u < itk_unsigned_long)
		    itk_u = itk_unsigned_long;
		  itk = itk_u;
		  warning (0, "this decimal constant is unsigned only in ISO C90");
		}
	      else
		warning (OPT_Wtraditional,
			 "this decimal constant would be unsigned in ISO C90");
	    }
	}
    }

  if (itk == itk_none)
    /* cpplib has already issued a warning for overflow.  */
    type = ((flags & CPP_N_UNSIGNED)
	    ? widest_unsigned_literal_type_node
	    : widest_integer_literal_type_node);
  else
    {
      type = integer_types[itk];
      if (itk > itk_unsigned_long
	  && (flags & CPP_N_WIDTH) != CPP_N_LARGE)
	emit_diagnostic
	  ((c_dialect_cxx () ? cxx_dialect == cxx98 : !flag_isoc99)
	   ? DK_PEDWARN : DK_WARNING,
	   input_location, OPT_Wlong_long,
	   (flags & CPP_N_UNSIGNED)
	   ? "integer constant is too large for %<unsigned long%> type"
	   : "integer constant is too large for %<long%> type");
    }

  value = build_int_cst_wide (type, integer.low, integer.high);

  /* Convert imaginary to a complex type.  */
  if (flags & CPP_N_IMAGINARY)
    value = build_complex (NULL_TREE, build_int_cst (type, 0), value);

  return value;
}

/* Interpret TOKEN, a floating point number with FLAGS as classified
   by cpplib.  */
static tree
interpret_float (const cpp_token *token, unsigned int flags)
{
  tree type;
  tree const_type;
  tree value;
  REAL_VALUE_TYPE real;
  REAL_VALUE_TYPE real_trunc;
  char *copy;
  size_t copylen;

  /* Default (no suffix) depends on whether the FLOAT_CONST_DECIMAL64
     pragma has been used and is either double or _Decimal64.  Types
     that are not allowed with decimal float default to double.  */
  if (flags & CPP_N_DEFAULT)
    {
      flags ^= CPP_N_DEFAULT;
      flags |= CPP_N_MEDIUM;

      if (((flags & CPP_N_HEX) == 0) && ((flags & CPP_N_IMAGINARY) == 0))
	{
	  warning (OPT_Wunsuffixed_float_constants,
		   "unsuffixed float constant");
	  if (float_const_decimal64_p ())
	    flags |= CPP_N_DFLOAT;
	}
    }

  /* Decode _Fract and _Accum.  */
  if (flags & CPP_N_FRACT || flags & CPP_N_ACCUM)
    return interpret_fixed (token, flags);

  /* Decode type based on width and properties. */
  if (flags & CPP_N_DFLOAT)
    if ((flags & CPP_N_WIDTH) == CPP_N_LARGE)
      type = dfloat128_type_node;
    else if ((flags & CPP_N_WIDTH) == CPP_N_SMALL)
      type = dfloat32_type_node;
    else
      type = dfloat64_type_node;
  else
    if (flags & CPP_N_WIDTH_MD)
      {
	char suffix;
	enum machine_mode mode;

	if ((flags & CPP_N_WIDTH_MD) == CPP_N_MD_W)
	  suffix = 'w';
	else
	  suffix = 'q';

	mode = targetm.c.mode_for_suffix (suffix);
	if (mode == VOIDmode)
	  {
	    error ("unsupported non-standard suffix on floating constant");

	    return error_mark_node;
	  }
	else
	  pedwarn (input_location, OPT_pedantic, "non-standard suffix on floating constant");

	type = c_common_type_for_mode (mode, 0);
	gcc_assert (type);
      }
    else if ((flags & CPP_N_WIDTH) == CPP_N_LARGE)
      type = long_double_type_node;
    else if ((flags & CPP_N_WIDTH) == CPP_N_SMALL
	     || flag_single_precision_constant)
      type = float_type_node;
    else
      type = double_type_node;

  const_type = excess_precision_type (type);
  if (!const_type)
    const_type = type;

  /* Copy the constant to a nul-terminated buffer.  If the constant
     has any suffixes, cut them off; REAL_VALUE_ATOF/ REAL_VALUE_HTOF
     can't handle them.  */
  copylen = token->val.str.len;
  if (flags & CPP_N_DFLOAT)
    copylen -= 2;
  else
    {
      if ((flags & CPP_N_WIDTH) != CPP_N_MEDIUM)
	/* Must be an F or L or machine defined suffix.  */
	copylen--;
      if (flags & CPP_N_IMAGINARY)
	/* I or J suffix.  */
	copylen--;
    }

  copy = (char *) alloca (copylen + 1);
  memcpy (copy, token->val.str.text, copylen);
  copy[copylen] = '\0';

  real_from_string3 (&real, copy, TYPE_MODE (const_type));
  if (const_type != type)
    /* Diagnosing if the result of converting the value with excess
       precision to the semantic type would overflow (with associated
       double rounding) is more appropriate than diagnosing if the
       result of converting the string directly to the semantic type
       would overflow.  */
    real_convert (&real_trunc, TYPE_MODE (type), &real);

  /* Both C and C++ require a diagnostic for a floating constant
     outside the range of representable values of its type.  Since we
     have __builtin_inf* to produce an infinity, this is now a
     mandatory pedwarn if the target does not support infinities.  */
  if (REAL_VALUE_ISINF (real)
      || (const_type != type && REAL_VALUE_ISINF (real_trunc)))
    {
      if (!MODE_HAS_INFINITIES (TYPE_MODE (type)))
	pedwarn (input_location, 0, "floating constant exceeds range of %qT", type);
      else
	warning (OPT_Woverflow, "floating constant exceeds range of %qT", type);
    }
  /* We also give a warning if the value underflows.  */
  else if (REAL_VALUES_EQUAL (real, dconst0)
	   || (const_type != type && REAL_VALUES_EQUAL (real_trunc, dconst0)))
    {
      REAL_VALUE_TYPE realvoidmode;
      int overflow = real_from_string (&realvoidmode, copy);
      if (overflow < 0 || !REAL_VALUES_EQUAL (realvoidmode, dconst0))
	warning (OPT_Woverflow, "floating constant truncated to zero");
    }

  /* Create a node with determined type and value.  */
  value = build_real (const_type, real);
  if (flags & CPP_N_IMAGINARY)
    {
      value = build_complex (NULL_TREE, convert (const_type,
						 integer_zero_node), value);
      if (type != const_type)
	{
	  const_type = TREE_TYPE (value);
	  type = build_complex_type (type);
	}
    }

  if (type != const_type)
    value = build1 (EXCESS_PRECISION_EXPR, type, value);

  return value;
}

/* Interpret TOKEN, a fixed-point number with FLAGS as classified
   by cpplib.  */

static tree
interpret_fixed (const cpp_token *token, unsigned int flags)
{
  tree type;
  tree value;
  FIXED_VALUE_TYPE fixed;
  char *copy;
  size_t copylen;

  copylen = token->val.str.len;

  if (flags & CPP_N_FRACT) /* _Fract.  */
    {
      if (flags & CPP_N_UNSIGNED) /* Unsigned _Fract.  */
	{
	  if ((flags & CPP_N_WIDTH) == CPP_N_LARGE)
	    {
	      type = unsigned_long_long_fract_type_node;
	      copylen -= 4;
	    }
	  else if ((flags & CPP_N_WIDTH) == CPP_N_MEDIUM)
	    {
	      type = unsigned_long_fract_type_node;
	      copylen -= 3;
	    }
	  else if ((flags & CPP_N_WIDTH) == CPP_N_SMALL)
	    {
	      type = unsigned_short_fract_type_node;
	      copylen -= 3;
	    }
          else
	    {
	      type = unsigned_fract_type_node;
	      copylen -= 2;
	    }
	}
      else /* Signed _Fract.  */
	{
	  if ((flags & CPP_N_WIDTH) == CPP_N_LARGE)
	    {
	      type = long_long_fract_type_node;
	      copylen -= 3;
	    }
	  else if ((flags & CPP_N_WIDTH) == CPP_N_MEDIUM)
	    {
	      type = long_fract_type_node;
	      copylen -= 2;
	    }
	  else if ((flags & CPP_N_WIDTH) == CPP_N_SMALL)
	    {
	      type = short_fract_type_node;
	      copylen -= 2;
	    }
          else
	    {
	      type = fract_type_node;
	      copylen --;
	    }
	  }
    }
  else /* _Accum.  */
    {
      if (flags & CPP_N_UNSIGNED) /* Unsigned _Accum.  */
	{
	  if ((flags & CPP_N_WIDTH) == CPP_N_LARGE)
	    {
	      type = unsigned_long_long_accum_type_node;
	      copylen -= 4;
	    }
	  else if ((flags & CPP_N_WIDTH) == CPP_N_MEDIUM)
	    {
	      type = unsigned_long_accum_type_node;
	      copylen -= 3;
	    }
	  else if ((flags & CPP_N_WIDTH) == CPP_N_SMALL)
	    {
	      type = unsigned_short_accum_type_node;
	      copylen -= 3;
	     }
	  else
	    {
	      type = unsigned_accum_type_node;
	      copylen -= 2;
	    }
	}
      else /* Signed _Accum.  */
        {
	  if ((flags & CPP_N_WIDTH) == CPP_N_LARGE)
	    {
	      type = long_long_accum_type_node;
	      copylen -= 3;
	    }
	  else if ((flags & CPP_N_WIDTH) == CPP_N_MEDIUM)
	    {
	      type = long_accum_type_node;
	      copylen -= 2;
	    }
	  else if ((flags & CPP_N_WIDTH) == CPP_N_SMALL)
	    {
	      type = short_accum_type_node;
	      copylen -= 2;
	    }
	  else
	    {
	      type = accum_type_node;
	      copylen --;
	    }
	}
    }

  copy = (char *) alloca (copylen + 1);
  memcpy (copy, token->val.str.text, copylen);
  copy[copylen] = '\0';

  fixed_from_string (&fixed, copy, TYPE_MODE (type));

  /* Create a node with determined type and value.  */
  value = build_fixed (type, fixed);

  return value;
}

/* Convert a series of STRING, WSTRING, STRING16, STRING32 and/or
   UTF8STRING tokens into a tree, performing string constant
   concatenation.  TOK is the first of these.  VALP is the location to
   write the string into.  OBJC_STRING indicates whether an '@' token
   preceded the incoming token (in that case, the strings can either
   be ObjC strings, preceded by a single '@', or normal strings, not
   preceded by '@'.  The result will be a CPP_OBJC_STRING).  Returns
   the CPP token type of the result (CPP_STRING, CPP_WSTRING,
   CPP_STRING32, CPP_STRING16, CPP_UTF8STRING, or CPP_OBJC_STRING).

   This is unfortunately more work than it should be.  If any of the
   strings in the series has an L prefix, the result is a wide string
   (6.4.5p4).  Whether or not the result is a wide string affects the
   meaning of octal and hexadecimal escapes (6.4.4.4p6,9).  But escape
   sequences do not continue across the boundary between two strings in
   a series (6.4.5p7), so we must not lose the boundaries.  Therefore
   cpp_interpret_string takes a vector of cpp_string structures, which
   we must arrange to provide.  */

static enum cpp_ttype
lex_string (const cpp_token *tok, tree *valp, bool objc_string, bool translate)
{
  tree value;
  size_t concats = 0;
  struct obstack str_ob;
  cpp_string istr;
  enum cpp_ttype type = tok->type;

  /* Try to avoid the overhead of creating and destroying an obstack
     for the common case of just one string.  */
  cpp_string str = tok->val.str;
  cpp_string *strs = &str;

  /* objc_at_sign_was_seen is only used when doing Objective-C string
     concatenation.  It is 'true' if we have seen an '@' before the
     current string, and 'false' if not.  We must see exactly one or
     zero '@' before each string.  */
  bool objc_at_sign_was_seen = false;

 retry:
  tok = cpp_get_token (parse_in);
  switch (tok->type)
    {
    case CPP_PADDING:
      goto retry;
    case CPP_ATSIGN:
      if (objc_string)
	{
	  if (objc_at_sign_was_seen)
	    error ("repeated %<@%> before Objective-C string");

	  objc_at_sign_was_seen = true;
	  goto retry;
	}
      /* FALLTHROUGH */

    default:
      break;

    case CPP_WSTRING:
    case CPP_STRING16:
    case CPP_STRING32:
    case CPP_UTF8STRING:
      if (type != tok->type)
	{
	  if (type == CPP_STRING)
	    type = tok->type;
	  else
	    error ("unsupported non-standard concatenation of string literals");
	}

    case CPP_STRING:
      if (!concats)
	{
	  gcc_obstack_init (&str_ob);
	  obstack_grow (&str_ob, &str, sizeof (cpp_string));
	}

      concats++;
      obstack_grow (&str_ob, &tok->val.str, sizeof (cpp_string));
      if (objc_string)
	objc_at_sign_was_seen = false;
      goto retry;
    }

  /* It is an error if we saw a '@' with no following string.  */
  if (objc_at_sign_was_seen)
    error ("stray %<@%> in program");

  /* We have read one more token than we want.  */
  _cpp_backup_tokens (parse_in, 1);
  if (concats)
    strs = XOBFINISH (&str_ob, cpp_string *);

  if (concats && !objc_string && !in_system_header)
    warning (OPT_Wtraditional,
	     "traditional C rejects string constant concatenation");

  if ((translate
       ? cpp_interpret_string : cpp_interpret_string_notranslate)
      (parse_in, strs, concats + 1, &istr, type))
    {
      value = build_string (istr.len, (const char *) istr.text);
      free (CONST_CAST (unsigned char *, istr.text));
    }
  else
    {
      /* Callers cannot generally handle error_mark_node in this context,
	 so return the empty string instead.  cpp_interpret_string has
	 issued an error.  */
      switch (type)
	{
	default:
	case CPP_STRING:
	case CPP_UTF8STRING:
	  value = build_string (1, "");
	  break;
	case CPP_STRING16:
	  value = build_string (TYPE_PRECISION (char16_type_node)
				/ TYPE_PRECISION (char_type_node),
				"\0");  /* char16_t is 16 bits */
	  break;
	case CPP_STRING32:
	  value = build_string (TYPE_PRECISION (char32_type_node)
				/ TYPE_PRECISION (char_type_node),
				"\0\0\0");  /* char32_t is 32 bits */
	  break;
	case CPP_WSTRING:
	  value = build_string (TYPE_PRECISION (wchar_type_node)
				/ TYPE_PRECISION (char_type_node),
				"\0\0\0");  /* widest supported wchar_t
					       is 32 bits */
	  break;
        }
    }

  switch (type)
    {
    default:
    case CPP_STRING:
    case CPP_UTF8STRING:
      TREE_TYPE (value) = char_array_type_node;
      break;
    case CPP_STRING16:
      TREE_TYPE (value) = char16_array_type_node;
      break;
    case CPP_STRING32:
      TREE_TYPE (value) = char32_array_type_node;
      break;
    case CPP_WSTRING:
      TREE_TYPE (value) = wchar_array_type_node;
    }
  *valp = fix_string_type (value);

  if (concats)
    obstack_free (&str_ob, 0);

  return objc_string ? CPP_OBJC_STRING : type;
}

/* Converts a (possibly wide) character constant token into a tree.  */
static tree
lex_charconst (const cpp_token *token)
{
  cppchar_t result;
  tree type, value;
  unsigned int chars_seen;
  int unsignedp = 0;

  result = cpp_interpret_charconst (parse_in, token,
				    &chars_seen, &unsignedp);

  if (token->type == CPP_WCHAR)
    type = wchar_type_node;
  else if (token->type == CPP_CHAR32)
    type = char32_type_node;
  else if (token->type == CPP_CHAR16)
    type = char16_type_node;
  /* In C, a character constant has type 'int'.
     In C++ 'char', but multi-char charconsts have type 'int'.  */
  else if (!c_dialect_cxx () || chars_seen > 1)
    type = integer_type_node;
  else
    type = char_type_node;

  /* Cast to cppchar_signed_t to get correct sign-extension of RESULT
     before possibly widening to HOST_WIDE_INT for build_int_cst.  */
  if (unsignedp || (cppchar_signed_t) result >= 0)
    value = build_int_cst_wide (type, result, 0);
  else
    value = build_int_cst_wide (type, (cppchar_signed_t) result, -1);

  return value;
}<|MERGE_RESOLUTION|>--- conflicted
+++ resolved
@@ -208,12 +208,7 @@
 	    line = SOURCE_LINE (new_map - 1, included_at);
 
 	  input_location = new_map->start_location;
-<<<<<<< HEAD
-	  (*debug_hooks->start_source_file) (line, new_map->to_file);
-=======
 	  (*debug_hooks->start_source_file) (line, LINEMAP_FILE (new_map));
-#ifndef NO_IMPLICIT_EXTERN_C
->>>>>>> fa2988b4
 	  if (c_header_level)
 	    ++c_header_level;
 	  else if (LINEMAP_SYSP (new_map) == 2)
