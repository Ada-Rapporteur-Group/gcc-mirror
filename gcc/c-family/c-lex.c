--- conflicted
+++ resolved
@@ -200,11 +200,7 @@
 	 we already did in compile_file.  */
       if (!MAIN_FILE_P (new_map))
 	{
-<<<<<<< HEAD
-	  location_t included_at = INCLUDED_AT (new_map);
-=======
 	  location_t included_at = linemap_included_from (new_map);
->>>>>>> 29a9c26c
 	  int line = 0;
 	  if (included_at > BUILTINS_LOCATION)
 	    line = SOURCE_LINE (new_map - 1, included_at);
