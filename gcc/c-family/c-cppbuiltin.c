/* Define builtin-in macros for the C family front ends.
   Copyright (C) 2002-2017 Free Software Foundation, Inc.

This file is part of GCC.

GCC is free software; you can redistribute it and/or modify it under
the terms of the GNU General Public License as published by the Free
Software Foundation; either version 3, or (at your option) any later
version.

GCC is distributed in the hope that it will be useful, but WITHOUT ANY
WARRANTY; without even the implied warranty of MERCHANTABILITY or
FITNESS FOR A PARTICULAR PURPOSE.  See the GNU General Public License
for more details.

You should have received a copy of the GNU General Public License
along with GCC; see the file COPYING3.  If not see
<http://www.gnu.org/licenses/>.  */

#include "config.h"
#include "system.h"
#include "coretypes.h"
#include "target.h"
#include "c-common.h"
#include "memmodel.h"
#include "tm_p.h"		/* For TARGET_CPU_CPP_BUILTINS & friends.  */
#include "stringpool.h"
#include "stor-layout.h"
#include "flags.h"
#include "c-pragma.h"
#include "output.h"		/* For user_label_prefix.  */
#include "debug.h"		/* For dwarf2out_do_cfi_asm.  */
#include "common/common-target.h"
#include "cpp-id-data.h"
#include "cppbuiltin.h"

#ifndef TARGET_OS_CPP_BUILTINS
# define TARGET_OS_CPP_BUILTINS()
#endif

#ifndef TARGET_OBJFMT_CPP_BUILTINS
# define TARGET_OBJFMT_CPP_BUILTINS()
#endif

#ifndef REGISTER_PREFIX
#define REGISTER_PREFIX ""
#endif

/* Non-static as some targets don't use it.  */
static void builtin_define_with_hex_fp_value (const char *, tree,
					      int, const char *,
					      const char *,
					      const char *);
static void builtin_define_stdint_macros (void);
static void builtin_define_constants (const char *, tree);
static void builtin_define_type_max (const char *, tree);
static void builtin_define_type_minmax (const char *, const char *, tree);
static void builtin_define_type_width (const char *, tree, tree);
static void builtin_define_float_constants (const char *,
					    const char *,
					    const char *,
					    const char *,
					    tree);

/* Return true if MODE provides a fast multiply/add (FMA) builtin function.
   Originally this function used the fma optab, but that doesn't work with
   -save-temps, so just rely on the HAVE_fma macros for the standard floating
   point types.  */

static bool
mode_has_fma (machine_mode mode)
{
  switch (mode)
    {
#ifdef HAVE_fmasf4
    case E_SFmode:
      return !!HAVE_fmasf4;
#endif

#ifdef HAVE_fmadf4
    case E_DFmode:
      return !!HAVE_fmadf4;
#endif

#ifdef HAVE_fmaxf4
    case E_XFmode:
      return !!HAVE_fmaxf4;
#endif

#ifdef HAVE_fmatf4
    case E_TFmode:
      return !!HAVE_fmatf4;
#endif

    default:
      break;
    }

  return false;
}

/* Define NAME with value TYPE size_unit.  */
void
builtin_define_type_sizeof (const char *name, tree type)
{
  builtin_define_with_int_value (name,
				 tree_to_uhwi (TYPE_SIZE_UNIT (type)));
}

/* Define the float.h constants for TYPE using NAME_PREFIX, FP_SUFFIX,
   and FP_CAST. */
static void
builtin_define_float_constants (const char *name_prefix,
		                const char *fp_suffix,
				const char *fp_cast,
				const char *fma_suffix,
				tree type)
{
  /* Used to convert radix-based values to base 10 values in several cases.

     In the max_exp -> max_10_exp conversion for 128-bit IEEE, we need at
     least 6 significant digits for correct results.  Using the fraction
     formed by (log(2)*1e6)/(log(10)*1e6) overflows a 32-bit integer as an
     intermediate; perhaps someone can find a better approximation, in the
     mean time, I suspect using doubles won't harm the bootstrap here.  */

  const double log10_2 = .30102999566398119521;
  double log10_b;
  const struct real_format *fmt;
  const struct real_format *widefmt;

  char name[64], buf[128];
  int dig, min_10_exp, max_10_exp;
  int decimal_dig;
  int type_decimal_dig;

  fmt = REAL_MODE_FORMAT (TYPE_MODE (type));
  gcc_assert (fmt->b != 10);
  widefmt = REAL_MODE_FORMAT (TYPE_MODE (long_double_type_node));
  gcc_assert (widefmt->b != 10);
  for (int i = 0; i < NUM_FLOATN_NX_TYPES; i++)
    {
      tree wtype = FLOATN_NX_TYPE_NODE (i);
      if (wtype != NULL_TREE)
	{
	  const struct real_format *wfmt
	    = REAL_MODE_FORMAT (TYPE_MODE (wtype));
	  gcc_assert (wfmt->b != 10);
	  if (wfmt->p > widefmt->p)
	    widefmt = wfmt;
	}
    }

  /* The radix of the exponent representation.  */
  if (type == float_type_node)
    builtin_define_with_int_value ("__FLT_RADIX__", fmt->b);
  log10_b = log10_2;

  /* The number of radix digits, p, in the floating-point significand.  */
  sprintf (name, "__%s_MANT_DIG__", name_prefix);
  builtin_define_with_int_value (name, fmt->p);

  /* The number of decimal digits, q, such that any floating-point number
     with q decimal digits can be rounded into a floating-point number with
     p radix b digits and back again without change to the q decimal digits,

	p log10 b			if b is a power of 10
	floor((p - 1) log10 b)		otherwise
  */
  dig = (fmt->p - 1) * log10_b;
  sprintf (name, "__%s_DIG__", name_prefix);
  builtin_define_with_int_value (name, dig);

  /* The minimum negative int x such that b**(x-1) is a normalized float.  */
  sprintf (name, "__%s_MIN_EXP__", name_prefix);
  sprintf (buf, "(%d)", fmt->emin);
  builtin_define_with_value (name, buf, 0);

  /* The minimum negative int x such that 10**x is a normalized float,

	  ceil (log10 (b ** (emin - 1)))
	= ceil (log10 (b) * (emin - 1))

     Recall that emin is negative, so the integer truncation calculates
     the ceiling, not the floor, in this case.  */
  min_10_exp = (fmt->emin - 1) * log10_b;
  sprintf (name, "__%s_MIN_10_EXP__", name_prefix);
  sprintf (buf, "(%d)", min_10_exp);
  builtin_define_with_value (name, buf, 0);

  /* The maximum int x such that b**(x-1) is a representable float.  */
  sprintf (name, "__%s_MAX_EXP__", name_prefix);
  builtin_define_with_int_value (name, fmt->emax);

  /* The maximum int x such that 10**x is in the range of representable
     finite floating-point numbers,

	  floor (log10((1 - b**-p) * b**emax))
	= floor (log10(1 - b**-p) + log10(b**emax))
	= floor (log10(1 - b**-p) + log10(b)*emax)

     The safest thing to do here is to just compute this number.  But since
     we don't link cc1 with libm, we cannot.  We could implement log10 here
     a series expansion, but that seems too much effort because:

     Note that the first term, for all extant p, is a number exceedingly close
     to zero, but slightly negative.  Note that the second term is an integer
     scaling an irrational number, and that because of the floor we are only
     interested in its integral portion.

     In order for the first term to have any effect on the integral portion
     of the second term, the second term has to be exceedingly close to an
     integer itself (e.g. 123.000000000001 or something).  Getting a result
     that close to an integer requires that the irrational multiplicand have
     a long series of zeros in its expansion, which doesn't occur in the
     first 20 digits or so of log10(b).

     Hand-waving aside, crunching all of the sets of constants above by hand
     does not yield a case for which the first term is significant, which
     in the end is all that matters.  */
  max_10_exp = fmt->emax * log10_b;
  sprintf (name, "__%s_MAX_10_EXP__", name_prefix);
  builtin_define_with_int_value (name, max_10_exp);

  /* The number of decimal digits, n, such that any floating-point number
     can be rounded to n decimal digits and back again without change to
     the value.

	p * log10(b)			if b is a power of 10
	ceil(1 + p * log10(b))		otherwise

     The only macro we care about is this number for the widest supported
     floating type, but we want this value for rendering constants below.  */
  {
    double d_decimal_dig
      = 1 + (fmt->p < widefmt->p ? widefmt->p : fmt->p) * log10_b;
    decimal_dig = d_decimal_dig;
    if (decimal_dig < d_decimal_dig)
      decimal_dig++;
  }
  /* Similar, for this type rather than long double.  */
  {
    double type_d_decimal_dig = 1 + fmt->p * log10_b;
    type_decimal_dig = type_d_decimal_dig;
    if (type_decimal_dig < type_d_decimal_dig)
      type_decimal_dig++;
  }
  /* Define __DECIMAL_DIG__ to the value for long double to be
     compatible with C99 and C11; see DR#501 and N2108.  */
  if (type == long_double_type_node)
    builtin_define_with_int_value ("__DECIMAL_DIG__", type_decimal_dig);
  sprintf (name, "__%s_DECIMAL_DIG__", name_prefix);
  builtin_define_with_int_value (name, type_decimal_dig);

  /* Since, for the supported formats, B is always a power of 2, we
     construct the following numbers directly as a hexadecimal
     constants.  */
  get_max_float (fmt, buf, sizeof (buf));

  sprintf (name, "__%s_MAX__", name_prefix);
  builtin_define_with_hex_fp_value (name, type, decimal_dig, buf, fp_suffix, fp_cast);

  /* The minimum normalized positive floating-point number,
     b**(emin-1).  */
  sprintf (name, "__%s_MIN__", name_prefix);
  sprintf (buf, "0x1p%d", fmt->emin - 1);
  builtin_define_with_hex_fp_value (name, type, decimal_dig, buf, fp_suffix, fp_cast);

  /* The difference between 1 and the least value greater than 1 that is
     representable in the given floating point type, b**(1-p).  */
  sprintf (name, "__%s_EPSILON__", name_prefix);
  if (fmt->pnan < fmt->p)
    /* This is an IBM extended double format, so 1.0 + any double is
       representable precisely.  */
      sprintf (buf, "0x1p%d", fmt->emin - fmt->p);
    else
      sprintf (buf, "0x1p%d", 1 - fmt->p);
  builtin_define_with_hex_fp_value (name, type, decimal_dig, buf, fp_suffix, fp_cast);

  /* For C++ std::numeric_limits<T>::denorm_min and C11 *_TRUE_MIN.
     The minimum denormalized positive floating-point number, b**(emin-p).
     The minimum normalized positive floating-point number for formats
     that don't support denormals.  */
  sprintf (name, "__%s_DENORM_MIN__", name_prefix);
  sprintf (buf, "0x1p%d", fmt->emin - (fmt->has_denorm ? fmt->p : 1));
  builtin_define_with_hex_fp_value (name, type, decimal_dig,
				    buf, fp_suffix, fp_cast);

  sprintf (name, "__%s_HAS_DENORM__", name_prefix);
  builtin_define_with_value (name, fmt->has_denorm ? "1" : "0", 0);

  /* For C++ std::numeric_limits<T>::has_infinity.  */
  sprintf (name, "__%s_HAS_INFINITY__", name_prefix);
  builtin_define_with_int_value (name,
				 MODE_HAS_INFINITIES (TYPE_MODE (type)));
  /* For C++ std::numeric_limits<T>::has_quiet_NaN.  We do not have a
     predicate to distinguish a target that has both quiet and
     signalling NaNs from a target that has only quiet NaNs or only
     signalling NaNs, so we assume that a target that has any kind of
     NaN has quiet NaNs.  */
  sprintf (name, "__%s_HAS_QUIET_NAN__", name_prefix);
  builtin_define_with_int_value (name, MODE_HAS_NANS (TYPE_MODE (type)));

  /* Note whether we have fast FMA.  */
  if (mode_has_fma (TYPE_MODE (type)) && fma_suffix != NULL)
    {
      sprintf (name, "__FP_FAST_FMA%s", fma_suffix);
      builtin_define_with_int_value (name, 1);
    }
}

/* Define __DECx__ constants for TYPE using NAME_PREFIX and SUFFIX. */
static void
builtin_define_decimal_float_constants (const char *name_prefix,
					const char *suffix,
					tree type)
{
  const struct real_format *fmt;
  char name[64], buf[128], *p;
  int digits;

  fmt = REAL_MODE_FORMAT (TYPE_MODE (type));

  /* The number of radix digits, p, in the significand.  */
  sprintf (name, "__%s_MANT_DIG__", name_prefix);
  builtin_define_with_int_value (name, fmt->p);

  /* The minimum negative int x such that b**(x-1) is a normalized float.  */
  sprintf (name, "__%s_MIN_EXP__", name_prefix);
  sprintf (buf, "(%d)", fmt->emin);
  builtin_define_with_value (name, buf, 0);

  /* The maximum int x such that b**(x-1) is a representable float.  */
  sprintf (name, "__%s_MAX_EXP__", name_prefix);
  builtin_define_with_int_value (name, fmt->emax);

  /* Compute the minimum representable value.  */
  sprintf (name, "__%s_MIN__", name_prefix);
  sprintf (buf, "1E%d%s", fmt->emin - 1, suffix);
  builtin_define_with_value (name, buf, 0);

  /* Compute the maximum representable value.  */
  sprintf (name, "__%s_MAX__", name_prefix);
  p = buf;
  for (digits = fmt->p; digits; digits--)
    {
      *p++ = '9';
      if (digits == fmt->p)
	*p++ = '.';
    }
  *p = 0;
  /* fmt->p plus 1, to account for the decimal point and fmt->emax
     minus 1 because the digits are nines, not 1.0.  */
  sprintf (&buf[fmt->p + 1], "E%d%s", fmt->emax - 1, suffix);
  builtin_define_with_value (name, buf, 0);

  /* Compute epsilon (the difference between 1 and least value greater
     than 1 representable).  */
  sprintf (name, "__%s_EPSILON__", name_prefix);
  sprintf (buf, "1E-%d%s", fmt->p - 1, suffix);
  builtin_define_with_value (name, buf, 0);

  /* Minimum subnormal positive decimal value.  */
  sprintf (name, "__%s_SUBNORMAL_MIN__", name_prefix);
  p = buf;
  for (digits = fmt->p; digits > 1; digits--)
    {
      *p++ = '0';
      if (digits == fmt->p)
	*p++ = '.';
    }
  *p = 0;
  sprintf (&buf[fmt->p], "1E%d%s", fmt->emin - 1, suffix);
  builtin_define_with_value (name, buf, 0);
}

/* Define fixed-point constants for TYPE using NAME_PREFIX and SUFFIX.  */

static void
builtin_define_fixed_point_constants (const char *name_prefix,
				      const char *suffix,
				      tree type)
{
  char name[64], buf[256], *new_buf;
  int i, mod;

  sprintf (name, "__%s_FBIT__", name_prefix);
  builtin_define_with_int_value (name, TYPE_FBIT (type));

  sprintf (name, "__%s_IBIT__", name_prefix);
  builtin_define_with_int_value (name, TYPE_IBIT (type));

  /* If there is no suffix, defines are for fixed-point modes.
     We just return.  */
  if (strcmp (suffix, "") == 0)
    return;

  if (TYPE_UNSIGNED (type))
    {
      sprintf (name, "__%s_MIN__", name_prefix);
      sprintf (buf, "0.0%s", suffix);
      builtin_define_with_value (name, buf, 0);
    }
  else
    {
      sprintf (name, "__%s_MIN__", name_prefix);
      if (ALL_ACCUM_MODE_P (TYPE_MODE (type)))
	sprintf (buf, "(-0X1P%d%s-0X1P%d%s)", TYPE_IBIT (type) - 1, suffix,
		 TYPE_IBIT (type) - 1, suffix);
      else
	sprintf (buf, "(-0.5%s-0.5%s)", suffix, suffix);
      builtin_define_with_value (name, buf, 0);
    }

  sprintf (name, "__%s_MAX__", name_prefix);
  sprintf (buf, "0X");
  new_buf = buf + 2;
  mod = (TYPE_FBIT (type) + TYPE_IBIT (type)) % 4;
  if (mod)
    sprintf (new_buf++, "%x", (1 << mod) - 1);
  for (i = 0; i < (TYPE_FBIT (type) + TYPE_IBIT (type)) / 4; i++)
    sprintf (new_buf++, "F");
  sprintf (new_buf, "P-%d%s", TYPE_FBIT (type), suffix);
  builtin_define_with_value (name, buf, 0);

  sprintf (name, "__%s_EPSILON__", name_prefix);
  sprintf (buf, "0x1P-%d%s", TYPE_FBIT (type), suffix);
  builtin_define_with_value (name, buf, 0);
}

/* Define macros used by <stdint.h>.  */
static void
builtin_define_stdint_macros (void)
{
  builtin_define_type_max ("__INTMAX_MAX__", intmax_type_node);
  builtin_define_constants ("__INTMAX_C", intmax_type_node);
  builtin_define_type_max ("__UINTMAX_MAX__", uintmax_type_node);
  builtin_define_constants ("__UINTMAX_C", uintmax_type_node);
  builtin_define_type_width ("__INTMAX_WIDTH__", intmax_type_node,
			     uintmax_type_node);
  if (sig_atomic_type_node)
    {
      builtin_define_type_minmax ("__SIG_ATOMIC_MIN__", "__SIG_ATOMIC_MAX__",
				  sig_atomic_type_node);
      builtin_define_type_width ("__SIG_ATOMIC_WIDTH__", sig_atomic_type_node,
				 NULL_TREE);
    }
  if (int8_type_node)
    builtin_define_type_max ("__INT8_MAX__", int8_type_node);
  if (int16_type_node)
    builtin_define_type_max ("__INT16_MAX__", int16_type_node);
  if (int32_type_node)
    builtin_define_type_max ("__INT32_MAX__", int32_type_node);
  if (int64_type_node)
    builtin_define_type_max ("__INT64_MAX__", int64_type_node);
  if (uint8_type_node)
    builtin_define_type_max ("__UINT8_MAX__", uint8_type_node);
  if (c_uint16_type_node)
    builtin_define_type_max ("__UINT16_MAX__", c_uint16_type_node);
  if (c_uint32_type_node)
    builtin_define_type_max ("__UINT32_MAX__", c_uint32_type_node);
  if (c_uint64_type_node)
    builtin_define_type_max ("__UINT64_MAX__", c_uint64_type_node);
  if (int_least8_type_node)
    {
      builtin_define_type_max ("__INT_LEAST8_MAX__", int_least8_type_node);
      builtin_define_constants ("__INT8_C", int_least8_type_node);
      builtin_define_type_width ("__INT_LEAST8_WIDTH__", int_least8_type_node,
				 uint_least8_type_node);
    }
  if (int_least16_type_node)
    {
      builtin_define_type_max ("__INT_LEAST16_MAX__", int_least16_type_node);
      builtin_define_constants ("__INT16_C", int_least16_type_node);
      builtin_define_type_width ("__INT_LEAST16_WIDTH__",
				 int_least16_type_node,
				 uint_least16_type_node);
    }
  if (int_least32_type_node)
    {
      builtin_define_type_max ("__INT_LEAST32_MAX__", int_least32_type_node);
      builtin_define_constants ("__INT32_C", int_least32_type_node);
      builtin_define_type_width ("__INT_LEAST32_WIDTH__",
				 int_least32_type_node,
				 uint_least32_type_node);
    }
  if (int_least64_type_node)
    {
      builtin_define_type_max ("__INT_LEAST64_MAX__", int_least64_type_node);
      builtin_define_constants ("__INT64_C", int_least64_type_node);
      builtin_define_type_width ("__INT_LEAST64_WIDTH__",
				 int_least64_type_node,
				 uint_least64_type_node);
    }
  if (uint_least8_type_node)
    {
      builtin_define_type_max ("__UINT_LEAST8_MAX__", uint_least8_type_node);
      builtin_define_constants ("__UINT8_C", uint_least8_type_node);
    }
  if (uint_least16_type_node)
    {
      builtin_define_type_max ("__UINT_LEAST16_MAX__", uint_least16_type_node);
      builtin_define_constants ("__UINT16_C", uint_least16_type_node);
    }
  if (uint_least32_type_node)
    {
      builtin_define_type_max ("__UINT_LEAST32_MAX__", uint_least32_type_node);
      builtin_define_constants ("__UINT32_C", uint_least32_type_node);
    }
  if (uint_least64_type_node)
    {
      builtin_define_type_max ("__UINT_LEAST64_MAX__", uint_least64_type_node);
      builtin_define_constants ("__UINT64_C", uint_least64_type_node);
    }
  if (int_fast8_type_node)
    {
      builtin_define_type_max ("__INT_FAST8_MAX__", int_fast8_type_node);
      builtin_define_type_width ("__INT_FAST8_WIDTH__", int_fast8_type_node,
				 uint_fast8_type_node);
    }
  if (int_fast16_type_node)
    {
      builtin_define_type_max ("__INT_FAST16_MAX__", int_fast16_type_node);
      builtin_define_type_width ("__INT_FAST16_WIDTH__", int_fast16_type_node,
				 uint_fast16_type_node);
    }
  if (int_fast32_type_node)
    {
      builtin_define_type_max ("__INT_FAST32_MAX__", int_fast32_type_node);
      builtin_define_type_width ("__INT_FAST32_WIDTH__", int_fast32_type_node,
				 uint_fast32_type_node);
    }
  if (int_fast64_type_node)
    {
      builtin_define_type_max ("__INT_FAST64_MAX__", int_fast64_type_node);
      builtin_define_type_width ("__INT_FAST64_WIDTH__", int_fast64_type_node,
				 uint_fast64_type_node);
    }
  if (uint_fast8_type_node)
    builtin_define_type_max ("__UINT_FAST8_MAX__", uint_fast8_type_node);
  if (uint_fast16_type_node)
    builtin_define_type_max ("__UINT_FAST16_MAX__", uint_fast16_type_node);
  if (uint_fast32_type_node)
    builtin_define_type_max ("__UINT_FAST32_MAX__", uint_fast32_type_node);
  if (uint_fast64_type_node)
    builtin_define_type_max ("__UINT_FAST64_MAX__", uint_fast64_type_node);
  if (intptr_type_node)
    {
      builtin_define_type_max ("__INTPTR_MAX__", intptr_type_node);
      builtin_define_type_width ("__INTPTR_WIDTH__", intptr_type_node,
				 uintptr_type_node);
    }
  if (uintptr_type_node)
    builtin_define_type_max ("__UINTPTR_MAX__", uintptr_type_node);
}

/* Adjust the optimization macros when a #pragma GCC optimization is done to
   reflect the current level.  */
void
c_cpp_builtins_optimize_pragma (cpp_reader *pfile, tree prev_tree,
				tree cur_tree)
{
  struct cl_optimization *prev = TREE_OPTIMIZATION (prev_tree);
  struct cl_optimization *cur  = TREE_OPTIMIZATION (cur_tree);
  bool prev_fast_math;
  bool cur_fast_math;

  /* -undef turns off target-specific built-ins.  */
  if (flag_undef)
    return;

  /* Other target-independent built-ins determined by command-line
     options.  */
  if (!prev->x_optimize_size && cur->x_optimize_size)
    cpp_define (pfile, "__OPTIMIZE_SIZE__");
  else if (prev->x_optimize_size && !cur->x_optimize_size)
    cpp_undef (pfile, "__OPTIMIZE_SIZE__");

  if (!prev->x_optimize && cur->x_optimize)
    cpp_define (pfile, "__OPTIMIZE__");
  else if (prev->x_optimize && !cur->x_optimize)
    cpp_undef (pfile, "__OPTIMIZE__");

  prev_fast_math = fast_math_flags_struct_set_p (prev);
  cur_fast_math  = fast_math_flags_struct_set_p (cur);
  if (!prev_fast_math && cur_fast_math)
    cpp_define (pfile, "__FAST_MATH__");
  else if (prev_fast_math && !cur_fast_math)
    cpp_undef (pfile, "__FAST_MATH__");

  if (!prev->x_flag_signaling_nans && cur->x_flag_signaling_nans)
    cpp_define (pfile, "__SUPPORT_SNAN__");
  else if (prev->x_flag_signaling_nans && !cur->x_flag_signaling_nans)
    cpp_undef (pfile, "__SUPPORT_SNAN__");

  if (!prev->x_flag_errno_math && cur->x_flag_errno_math)
    cpp_undef (pfile, "__NO_MATH_ERRNO__");
  else if (prev->x_flag_errno_math && !cur->x_flag_errno_math)
    cpp_define (pfile, "__NO_MATH_ERRNO__");

  if (!prev->x_flag_finite_math_only && cur->x_flag_finite_math_only)
    {
      cpp_undef (pfile, "__FINITE_MATH_ONLY__");
      cpp_define (pfile, "__FINITE_MATH_ONLY__=1");
    }
  else if (prev->x_flag_finite_math_only && !cur->x_flag_finite_math_only)
    {
      cpp_undef (pfile, "__FINITE_MATH_ONLY__");
      cpp_define (pfile, "__FINITE_MATH_ONLY__=0");
    }
}


/* This function will emit cpp macros to indicate the presence of various lock
   free atomic operations.  */
   
static void
cpp_atomic_builtins (cpp_reader *pfile)
{
  /* Set a flag for each size of object that compare and swap exists for up to
     a 16 byte object.  */
#define SWAP_LIMIT  17
  bool have_swap[SWAP_LIMIT];
  unsigned int psize;

  /* Clear the map of sizes compare_and swap exists for.  */
  memset (have_swap, 0, sizeof (have_swap));

  /* Tell source code if the compiler makes sync_compare_and_swap
     builtins available.  */
#ifndef HAVE_sync_compare_and_swapqi
#define HAVE_sync_compare_and_swapqi 0
#endif
#ifndef HAVE_atomic_compare_and_swapqi
#define HAVE_atomic_compare_and_swapqi 0
#endif

  if (HAVE_sync_compare_and_swapqi || HAVE_atomic_compare_and_swapqi)
    {
      cpp_define (pfile, "__GCC_HAVE_SYNC_COMPARE_AND_SWAP_1");
      have_swap[1] = true;
    }

#ifndef HAVE_sync_compare_and_swaphi
#define HAVE_sync_compare_and_swaphi 0
#endif
#ifndef HAVE_atomic_compare_and_swaphi
#define HAVE_atomic_compare_and_swaphi 0
#endif
  if (HAVE_sync_compare_and_swaphi || HAVE_atomic_compare_and_swaphi)
    {
      cpp_define (pfile, "__GCC_HAVE_SYNC_COMPARE_AND_SWAP_2");
      have_swap[2] = true;
    }

#ifndef HAVE_sync_compare_and_swapsi
#define HAVE_sync_compare_and_swapsi 0
#endif
#ifndef HAVE_atomic_compare_and_swapsi
#define HAVE_atomic_compare_and_swapsi 0
#endif
  if (HAVE_sync_compare_and_swapsi || HAVE_atomic_compare_and_swapsi)
    {
      cpp_define (pfile, "__GCC_HAVE_SYNC_COMPARE_AND_SWAP_4");
      have_swap[4] = true;
    }

#ifndef HAVE_sync_compare_and_swapdi
#define HAVE_sync_compare_and_swapdi 0
#endif
#ifndef HAVE_atomic_compare_and_swapdi
#define HAVE_atomic_compare_and_swapdi 0
#endif
  if (HAVE_sync_compare_and_swapdi || HAVE_atomic_compare_and_swapdi)
    {
      cpp_define (pfile, "__GCC_HAVE_SYNC_COMPARE_AND_SWAP_8");
      have_swap[8] = true;
    }

#ifndef HAVE_sync_compare_and_swapti
#define HAVE_sync_compare_and_swapti 0
#endif
#ifndef HAVE_atomic_compare_and_swapti
#define HAVE_atomic_compare_and_swapti 0
#endif
  if (HAVE_sync_compare_and_swapti || HAVE_atomic_compare_and_swapti)
    {
      cpp_define (pfile, "__GCC_HAVE_SYNC_COMPARE_AND_SWAP_16");
      have_swap[16] = true;
    }

  /* Tell the source code about various types.  These map to the C++11 and C11
     macros where 2 indicates lock-free always, and 1 indicates sometimes
     lock free.  */
#define SIZEOF_NODE(T) (tree_to_uhwi (TYPE_SIZE_UNIT (T)))
#define SWAP_INDEX(T) ((SIZEOF_NODE (T) < SWAP_LIMIT) ? SIZEOF_NODE (T) : 0)
  builtin_define_with_int_value ("__GCC_ATOMIC_BOOL_LOCK_FREE", 
			(have_swap[SWAP_INDEX (boolean_type_node)]? 2 : 1));
  builtin_define_with_int_value ("__GCC_ATOMIC_CHAR_LOCK_FREE", 
			(have_swap[SWAP_INDEX (signed_char_type_node)]? 2 : 1));
  builtin_define_with_int_value ("__GCC_ATOMIC_CHAR16_T_LOCK_FREE", 
			(have_swap[SWAP_INDEX (char16_type_node)]? 2 : 1));
  builtin_define_with_int_value ("__GCC_ATOMIC_CHAR32_T_LOCK_FREE", 
			(have_swap[SWAP_INDEX (char32_type_node)]? 2 : 1));
  builtin_define_with_int_value ("__GCC_ATOMIC_WCHAR_T_LOCK_FREE", 
			(have_swap[SWAP_INDEX (wchar_type_node)]? 2 : 1));
  builtin_define_with_int_value ("__GCC_ATOMIC_SHORT_LOCK_FREE", 
		      (have_swap[SWAP_INDEX (short_integer_type_node)]? 2 : 1));
  builtin_define_with_int_value ("__GCC_ATOMIC_INT_LOCK_FREE", 
			(have_swap[SWAP_INDEX (integer_type_node)]? 2 : 1));
  builtin_define_with_int_value ("__GCC_ATOMIC_LONG_LOCK_FREE", 
		      (have_swap[SWAP_INDEX (long_integer_type_node)]? 2 : 1));
  builtin_define_with_int_value ("__GCC_ATOMIC_LLONG_LOCK_FREE", 
		(have_swap[SWAP_INDEX (long_long_integer_type_node)]? 2 : 1));

  /* If we're dealing with a "set" value that doesn't exactly correspond
     to a boolean truth value, let the library work around that.  */
  builtin_define_with_int_value ("__GCC_ATOMIC_TEST_AND_SET_TRUEVAL",
				 targetm.atomic_test_and_set_trueval);

  /* ptr_type_node can't be used here since ptr_mode is only set when
     toplev calls backend_init which is not done with -E  or pch.  */
  psize = POINTER_SIZE_UNITS;
  if (psize >= SWAP_LIMIT)
    psize = 0;
  builtin_define_with_int_value ("__GCC_ATOMIC_POINTER_LOCK_FREE", 
			(have_swap[psize]? 2 : 1));
}

/* Return TRUE if the implicit excess precision in which the back-end will
   compute floating-point calculations is not more than the explicit
   excess precision that the front-end will apply under
   -fexcess-precision=[standard|fast].

   More intuitively, return TRUE if the excess precision proposed by the
   front-end is the excess precision that will actually be used.  */

static bool
c_cpp_flt_eval_method_iec_559 (void)
{
  enum excess_precision_type front_end_ept
    = (flag_excess_precision_cmdline == EXCESS_PRECISION_STANDARD
       ? EXCESS_PRECISION_TYPE_STANDARD
       : EXCESS_PRECISION_TYPE_FAST);

  enum flt_eval_method back_end
    = targetm.c.excess_precision (EXCESS_PRECISION_TYPE_IMPLICIT);

  enum flt_eval_method front_end
    = targetm.c.excess_precision (front_end_ept);

  return excess_precision_mode_join (front_end, back_end) == front_end;
}

/* Return the value for __GCC_IEC_559.  */
static int
cpp_iec_559_value (void)
{
  /* The default is support for IEEE 754-2008.  */
  int ret = 2;

  /* float and double must be binary32 and binary64.  If they are but
     with reversed NaN convention, at most IEEE 754-1985 is
     supported.  */
  const struct real_format *ffmt
    = REAL_MODE_FORMAT (TYPE_MODE (float_type_node));
  const struct real_format *dfmt
    = REAL_MODE_FORMAT (TYPE_MODE (double_type_node));
  if (!ffmt->qnan_msb_set || !dfmt->qnan_msb_set)
    ret = 1;
  if (ffmt->b != 2
      || ffmt->p != 24
      || ffmt->pnan != 24
      || ffmt->emin != -125
      || ffmt->emax != 128
      || ffmt->signbit_rw != 31
      || ffmt->round_towards_zero
      || !ffmt->has_sign_dependent_rounding
      || !ffmt->has_nans
      || !ffmt->has_inf
      || !ffmt->has_denorm
      || !ffmt->has_signed_zero
      || dfmt->b != 2
      || dfmt->p != 53
      || dfmt->pnan != 53
      || dfmt->emin != -1021
      || dfmt->emax != 1024
      || dfmt->signbit_rw != 63
      || dfmt->round_towards_zero
      || !dfmt->has_sign_dependent_rounding
      || !dfmt->has_nans
      || !dfmt->has_inf
      || !dfmt->has_denorm
      || !dfmt->has_signed_zero)
    ret = 0;

  /* In strict C standards conformance mode, consider a back-end providing
     more implicit excess precision than the explicit excess precision
     the front-end options would require to mean a lack of IEEE 754
     support.  For C++, and outside strict conformance mode, do not consider
     this to mean a lack of IEEE 754 support.  */

  if (flag_iso
      && !c_dialect_cxx ()
      && !c_cpp_flt_eval_method_iec_559 ())
    ret = 0;

  if (flag_iso
      && !c_dialect_cxx ()
      && flag_fp_contract_mode == FP_CONTRACT_FAST)
    ret = 0;

  /* Various options are contrary to IEEE 754 semantics.  */
  if (flag_unsafe_math_optimizations
      || flag_associative_math
      || flag_reciprocal_math
      || flag_finite_math_only
      || !flag_signed_zeros
      || flag_single_precision_constant)
    ret = 0;

  /* If the target does not support IEEE 754 exceptions and rounding
     modes, consider IEEE 754 support to be absent.  */
  if (!targetm.float_exceptions_rounding_supported_p ())
    ret = 0;

  return ret;
}

/* Return the value for __GCC_IEC_559_COMPLEX.  */
static int
cpp_iec_559_complex_value (void)
{
  /* The value is no bigger than that of __GCC_IEC_559.  */
  int ret = cpp_iec_559_value ();

  /* Some options are contrary to the required default state of the
     CX_LIMITED_RANGE pragma.  */
  if (flag_complex_method != 2)
    ret = 0;

  return ret;
}

/* Hook that registers front end and target-specific built-ins.  */
void
c_cpp_builtins (cpp_reader *pfile)
{
  int i;

  /* -undef turns off target-specific built-ins.  */
  if (flag_undef)
    return;

  define_language_independent_builtin_macros (pfile);

  if (c_dialect_cxx ())
  {
    int major;
    parse_basever (&major, NULL, NULL);
    cpp_define_formatted (pfile, "__GNUG__=%d", major);
  }

  /* For stddef.h.  They require macros defined in c-common.c.  */
  c_stddef_cpp_builtins ();

  /* Set include test macros for all C/C++ (not for just C++11 etc.)
     The builtins __has_include__ and __has_include_next__ are defined
     in libcpp.  */
  cpp_define (pfile, "__has_include(STR)=__has_include__(STR)");
  cpp_define (pfile, "__has_include_next(STR)=__has_include_next__(STR)");

  if (c_dialect_cxx ())
    {
      if (flag_weak && SUPPORTS_ONE_ONLY)
	cpp_define (pfile, "__GXX_WEAK__=1");
      else
	cpp_define (pfile, "__GXX_WEAK__=0");

      if (warn_deprecated)
	cpp_define (pfile, "__DEPRECATED");

      if (flag_rtti)
	{
	  cpp_define (pfile, "__GXX_RTTI");
	  cpp_define (pfile, "__cpp_rtti=199711");
	}

      if (cxx_dialect >= cxx11)
        cpp_define (pfile, "__GXX_EXPERIMENTAL_CXX0X__");

      /* Binary literals have been allowed in g++ before C++11
	 and were standardized for C++14.  */
      if (!pedantic || cxx_dialect > cxx11)
	cpp_define (pfile, "__cpp_binary_literals=201304");

      /* Similarly for hexadecimal floating point literals and C++17.  */
      if (!pedantic || cpp_get_options (parse_in)->extended_numbers)
	cpp_define (pfile, "__cpp_hex_float=201603");

      /* Arrays of runtime bound were removed from C++14, but we still
	 support GNU VLAs.  Let's define this macro to a low number
	 (corresponding to the initial test release of GNU C++) if we won't
	 complain about use of VLAs.  */
      if (c_dialect_cxx ()
	  && (pedantic ? warn_vla == 0 : warn_vla <= 0))
	cpp_define (pfile, "__cpp_runtime_arrays=198712");

      if (cxx_dialect >= cxx11)
	{
	  /* Set feature test macros for C++11.  */
	  if (cxx_dialect <= cxx14)
	    cpp_define (pfile, "__cpp_unicode_characters=200704");
	  cpp_define (pfile, "__cpp_raw_strings=200710");
	  cpp_define (pfile, "__cpp_unicode_literals=200710");
	  cpp_define (pfile, "__cpp_user_defined_literals=200809");
	  cpp_define (pfile, "__cpp_lambdas=200907");
	  if (cxx_dialect == cxx11)
	    cpp_define (pfile, "__cpp_constexpr=200704");
	  if (cxx_dialect <= cxx14)
	    cpp_define (pfile, "__cpp_range_based_for=200907");
	  if (cxx_dialect <= cxx14)
	    cpp_define (pfile, "__cpp_static_assert=200410");
	  cpp_define (pfile, "__cpp_decltype=200707");
	  cpp_define (pfile, "__cpp_attributes=200809");
	  cpp_define (pfile, "__cpp_rvalue_reference=200610");
	  cpp_define (pfile, "__cpp_rvalue_references=200610");
	  cpp_define (pfile, "__cpp_variadic_templates=200704");
	  cpp_define (pfile, "__cpp_initializer_lists=200806");
	  cpp_define (pfile, "__cpp_delegating_constructors=200604");
	  cpp_define (pfile, "__cpp_nsdmi=200809");
	  if (!flag_new_inheriting_ctors)
	    cpp_define (pfile, "__cpp_inheriting_constructors=200802");
	  else
	    cpp_define (pfile, "__cpp_inheriting_constructors=201511");
	  cpp_define (pfile, "__cpp_ref_qualifiers=200710");
	  cpp_define (pfile, "__cpp_alias_templates=200704");
	}
      if (cxx_dialect > cxx11)
	{
	  /* Set feature test macros for C++14.  */
	  cpp_define (pfile, "__cpp_return_type_deduction=201304");
	  cpp_define (pfile, "__cpp_init_captures=201304");
	  cpp_define (pfile, "__cpp_generic_lambdas=201304");
	  if (cxx_dialect <= cxx14)
	    cpp_define (pfile, "__cpp_constexpr=201304");
	  cpp_define (pfile, "__cpp_decltype_auto=201304");
	  cpp_define (pfile, "__cpp_aggregate_nsdmi=201304");
	  cpp_define (pfile, "__cpp_variable_templates=201304");
	  cpp_define (pfile, "__cpp_digit_separators=201309");
	}
      if (cxx_dialect > cxx14)
	{
	  /* Set feature test macros for C++1z.  */
	  cpp_define (pfile, "__cpp_unicode_characters=201411");
	  cpp_define (pfile, "__cpp_static_assert=201411");
	  cpp_define (pfile, "__cpp_namespace_attributes=201411");
	  cpp_define (pfile, "__cpp_enumerator_attributes=201411");
	  cpp_define (pfile, "__cpp_nested_namespace_definitions=201411");
	  cpp_define (pfile, "__cpp_fold_expressions=201603");
	  cpp_define (pfile, "__cpp_nontype_template_args=201411");
	  cpp_define (pfile, "__cpp_range_based_for=201603");
	  cpp_define (pfile, "__cpp_constexpr=201603");
	  cpp_define (pfile, "__cpp_if_constexpr=201606");
	  cpp_define (pfile, "__cpp_capture_star_this=201603");
	  cpp_define (pfile, "__cpp_inline_variables=201606");
	  cpp_define (pfile, "__cpp_aggregate_bases=201603");
	  cpp_define (pfile, "__cpp_deduction_guides=201606");
	  cpp_define (pfile, "__cpp_noexcept_function_type=201510");
	  cpp_define (pfile, "__cpp_template_auto=201606");
	  cpp_define (pfile, "__cpp_structured_bindings=201606");
	  cpp_define (pfile, "__cpp_variadic_using=201611");
	}
      if (flag_concepts)
	cpp_define (pfile, "__cpp_concepts=201507");
      if (flag_tm)
	/* Use a value smaller than the 201505 specified in
	   the TS, since we don't yet support atomic_cancel.  */
	cpp_define (pfile, "__cpp_transactional_memory=210500");
      if (flag_sized_deallocation)
	cpp_define (pfile, "__cpp_sized_deallocation=201309");
      if (aligned_new_threshold)
	{
	  cpp_define (pfile, "__cpp_aligned_new=201606");
	  cpp_define_formatted (pfile, "__STDCPP_DEFAULT_NEW_ALIGNMENT__=%d",
				aligned_new_threshold);
	}
      if (flag_new_ttp)
	cpp_define (pfile, "__cpp_template_template_args=201611");
    }
  /* Note that we define this for C as well, so that we know if
     __attribute__((cleanup)) will interface with EH.  */
  if (flag_exceptions)
    {
      cpp_define (pfile, "__EXCEPTIONS");
      if (c_dialect_cxx ())
	cpp_define (pfile, "__cpp_exceptions=199711");
    }

  /* Represents the C++ ABI version, always defined so it can be used while
     preprocessing C and assembler.  */
  if (flag_abi_version == 0)
    /* We should have set this to something real in c_common_post_options.  */
    gcc_unreachable ();
  else if (flag_abi_version == 1)
    /* Due to a historical accident, this version had the value
       "102".  */
    builtin_define_with_int_value ("__GXX_ABI_VERSION", 102);
  else
    /* Newer versions have values 1002, 1003, ....  */
    builtin_define_with_int_value ("__GXX_ABI_VERSION",
				   1000 + flag_abi_version);

  /* libgcc needs to know this.  */
  if (targetm_common.except_unwind_info (&global_options) == UI_SJLJ)
    cpp_define (pfile, "__USING_SJLJ_EXCEPTIONS__");

  /* limits.h and stdint.h need to know these.  */
  builtin_define_type_max ("__SCHAR_MAX__", signed_char_type_node);
  builtin_define_type_max ("__SHRT_MAX__", short_integer_type_node);
  builtin_define_type_max ("__INT_MAX__", integer_type_node);
  builtin_define_type_max ("__LONG_MAX__", long_integer_type_node);
  builtin_define_type_max ("__LONG_LONG_MAX__", long_long_integer_type_node);
  builtin_define_type_minmax ("__WCHAR_MIN__", "__WCHAR_MAX__",
			      underlying_wchar_type_node);
  builtin_define_type_minmax ("__WINT_MIN__", "__WINT_MAX__", wint_type_node);
  builtin_define_type_max ("__PTRDIFF_MAX__", ptrdiff_type_node);
  builtin_define_type_max ("__SIZE_MAX__", size_type_node);

  /* These are needed for TS 18661-1.  */
  builtin_define_type_width ("__SCHAR_WIDTH__", signed_char_type_node,
			     unsigned_char_type_node);
  builtin_define_type_width ("__SHRT_WIDTH__", short_integer_type_node,
			     short_unsigned_type_node);
  builtin_define_type_width ("__INT_WIDTH__", integer_type_node,
			     unsigned_type_node);
  builtin_define_type_width ("__LONG_WIDTH__", long_integer_type_node,
			     long_unsigned_type_node);
  builtin_define_type_width ("__LONG_LONG_WIDTH__",
			     long_long_integer_type_node,
			     long_long_unsigned_type_node);
  builtin_define_type_width ("__WCHAR_WIDTH__", underlying_wchar_type_node,
			     NULL_TREE);
  builtin_define_type_width ("__WINT_WIDTH__", wint_type_node, NULL_TREE);
  builtin_define_type_width ("__PTRDIFF_WIDTH__", ptrdiff_type_node, NULL_TREE);
  builtin_define_type_width ("__SIZE_WIDTH__", size_type_node, NULL_TREE);

  if (c_dialect_cxx ())
    for (i = 0; i < NUM_INT_N_ENTS; i ++)
      if (int_n_enabled_p[i])
	{
	  char buf[35+20+20];

	  /* These are used to configure the C++ library.  */

	  if (!flag_iso || int_n_data[i].bitsize == POINTER_SIZE)
	    {
	      sprintf (buf, "__GLIBCXX_TYPE_INT_N_%d=__int%d", i, int_n_data[i].bitsize);
	      cpp_define (parse_in, buf);

	      sprintf (buf, "__GLIBCXX_BITSIZE_INT_N_%d=%d", i, int_n_data[i].bitsize);
	      cpp_define (parse_in, buf);
	    }
	}

  /* stdint.h and the testsuite need to know these.  */
  builtin_define_stdint_macros ();

  /* Provide information for library headers to determine whether to
     define macros such as __STDC_IEC_559__ and
     __STDC_IEC_559_COMPLEX__.  */
  builtin_define_with_int_value ("__GCC_IEC_559", cpp_iec_559_value ());
  builtin_define_with_int_value ("__GCC_IEC_559_COMPLEX",
				 cpp_iec_559_complex_value ());

  /* float.h needs these to correctly set FLT_EVAL_METHOD

     We define two values:

     __FLT_EVAL_METHOD__
       Which, depending on the value given for
       -fpermitted-flt-eval-methods, may be limited to only those values
       for FLT_EVAL_METHOD defined in C99/C11.

     __FLT_EVAL_METHOD_TS_18661_3__
       Which always permits the values for FLT_EVAL_METHOD defined in
       ISO/IEC TS 18661-3.  */
  builtin_define_with_int_value ("__FLT_EVAL_METHOD__",
				 c_flt_eval_method (true));
  builtin_define_with_int_value ("__FLT_EVAL_METHOD_TS_18661_3__",
				 c_flt_eval_method (false));

  /* And decfloat.h needs this.  */
  builtin_define_with_int_value ("__DEC_EVAL_METHOD__",
                                 TARGET_DEC_EVAL_METHOD);

  builtin_define_float_constants ("FLT", "F", "%s", "F", float_type_node);
  /* Cast the double precision constants.  This is needed when single
     precision constants are specified or when pragma FLOAT_CONST_DECIMAL64
     is used.  The correct result is computed by the compiler when using
     macros that include a cast.  We use a different cast for C++ to avoid
     problems with -Wold-style-cast.  */
  builtin_define_float_constants ("DBL", "L",
				  (c_dialect_cxx ()
				   ? "double(%s)"
				   : "((double)%s)"),
				  "", double_type_node);
  builtin_define_float_constants ("LDBL", "L", "%s", "L",
				  long_double_type_node);

  for (int i = 0; i < NUM_FLOATN_NX_TYPES; i++)
    {
      if (FLOATN_NX_TYPE_NODE (i) == NULL_TREE)
	continue;
      char prefix[20], csuffix[20];
      sprintf (prefix, "FLT%d%s", floatn_nx_types[i].n,
	       floatn_nx_types[i].extended ? "X" : "");
      sprintf (csuffix, "F%d%s", floatn_nx_types[i].n,
	       floatn_nx_types[i].extended ? "x" : "");
      builtin_define_float_constants (prefix, csuffix, "%s", NULL,
				      FLOATN_NX_TYPE_NODE (i));
    }

  /* For decfloat.h.  */
  builtin_define_decimal_float_constants ("DEC32", "DF", dfloat32_type_node);
  builtin_define_decimal_float_constants ("DEC64", "DD", dfloat64_type_node);
  builtin_define_decimal_float_constants ("DEC128", "DL", dfloat128_type_node);

  /* For fixed-point fibt, ibit, max, min, and epsilon.  */
  if (targetm.fixed_point_supported_p ())
    {
      builtin_define_fixed_point_constants ("SFRACT", "HR",
					    short_fract_type_node);
      builtin_define_fixed_point_constants ("USFRACT", "UHR",
					    unsigned_short_fract_type_node);
      builtin_define_fixed_point_constants ("FRACT", "R",
					    fract_type_node);
      builtin_define_fixed_point_constants ("UFRACT", "UR",
					    unsigned_fract_type_node);
      builtin_define_fixed_point_constants ("LFRACT", "LR",
					    long_fract_type_node);
      builtin_define_fixed_point_constants ("ULFRACT", "ULR",
					    unsigned_long_fract_type_node);
      builtin_define_fixed_point_constants ("LLFRACT", "LLR",
					    long_long_fract_type_node);
      builtin_define_fixed_point_constants ("ULLFRACT", "ULLR",
					    unsigned_long_long_fract_type_node);
      builtin_define_fixed_point_constants ("SACCUM", "HK",
					    short_accum_type_node);
      builtin_define_fixed_point_constants ("USACCUM", "UHK",
					    unsigned_short_accum_type_node);
      builtin_define_fixed_point_constants ("ACCUM", "K",
					    accum_type_node);
      builtin_define_fixed_point_constants ("UACCUM", "UK",
					    unsigned_accum_type_node);
      builtin_define_fixed_point_constants ("LACCUM", "LK",
					    long_accum_type_node);
      builtin_define_fixed_point_constants ("ULACCUM", "ULK",
					    unsigned_long_accum_type_node);
      builtin_define_fixed_point_constants ("LLACCUM", "LLK",
					    long_long_accum_type_node);
      builtin_define_fixed_point_constants ("ULLACCUM", "ULLK",
					    unsigned_long_long_accum_type_node);

      builtin_define_fixed_point_constants ("QQ", "", qq_type_node);
      builtin_define_fixed_point_constants ("HQ", "", hq_type_node);
      builtin_define_fixed_point_constants ("SQ", "", sq_type_node);
      builtin_define_fixed_point_constants ("DQ", "", dq_type_node);
      builtin_define_fixed_point_constants ("TQ", "", tq_type_node);
      builtin_define_fixed_point_constants ("UQQ", "", uqq_type_node);
      builtin_define_fixed_point_constants ("UHQ", "", uhq_type_node);
      builtin_define_fixed_point_constants ("USQ", "", usq_type_node);
      builtin_define_fixed_point_constants ("UDQ", "", udq_type_node);
      builtin_define_fixed_point_constants ("UTQ", "", utq_type_node);
      builtin_define_fixed_point_constants ("HA", "", ha_type_node);
      builtin_define_fixed_point_constants ("SA", "", sa_type_node);
      builtin_define_fixed_point_constants ("DA", "", da_type_node);
      builtin_define_fixed_point_constants ("TA", "", ta_type_node);
      builtin_define_fixed_point_constants ("UHA", "", uha_type_node);
      builtin_define_fixed_point_constants ("USA", "", usa_type_node);
      builtin_define_fixed_point_constants ("UDA", "", uda_type_node);
      builtin_define_fixed_point_constants ("UTA", "", uta_type_node);
    }

  /* For libgcc-internal use only.  */
  if (flag_building_libgcc)
    {
      /* Properties of floating-point modes for libgcc2.c.  */
      opt_scalar_float_mode mode_iter;
      FOR_EACH_MODE_IN_CLASS (mode_iter, MODE_FLOAT)
	{
<<<<<<< HEAD
	  scalar_float_mode mode = *mode_iter;
=======
	  scalar_float_mode mode = mode_iter.require ();
>>>>>>> 5a462df3
	  const char *name = GET_MODE_NAME (mode);
	  char *macro_name
	    = (char *) alloca (strlen (name)
			       + sizeof ("__LIBGCC__MANT_DIG__"));
	  sprintf (macro_name, "__LIBGCC_%s_MANT_DIG__", name);
	  builtin_define_with_int_value (macro_name,
					 REAL_MODE_FORMAT (mode)->p);
	  if (!targetm.scalar_mode_supported_p (mode)
	      || !targetm.libgcc_floating_mode_supported_p (mode))
	    continue;
	  macro_name = (char *) alloca (strlen (name)
					+ sizeof ("__LIBGCC_HAS__MODE__"));
	  sprintf (macro_name, "__LIBGCC_HAS_%s_MODE__", name);
	  cpp_define (pfile, macro_name);
	  macro_name = (char *) alloca (strlen (name)
					+ sizeof ("__LIBGCC__FUNC_EXT__"));
	  sprintf (macro_name, "__LIBGCC_%s_FUNC_EXT__", name);
	  char suffix[20] = "";
	  if (mode == TYPE_MODE (double_type_node))
	    ; /* Empty suffix correct.  */
	  else if (mode == TYPE_MODE (float_type_node))
	    suffix[0] = 'f';
	  else if (mode == TYPE_MODE (long_double_type_node))
	    suffix[0] = 'l';
	  else
	    {
	      bool found_suffix = false;
	      for (int i = 0; i < NUM_FLOATN_NX_TYPES; i++)
		if (FLOATN_NX_TYPE_NODE (i) != NULL_TREE
		    && mode == TYPE_MODE (FLOATN_NX_TYPE_NODE (i)))
		  {
		    sprintf (suffix, "f%d%s", floatn_nx_types[i].n,
			     floatn_nx_types[i].extended ? "x" : "");
		    found_suffix = true;
		    break;
		  }
	      gcc_assert (found_suffix);
	    }
	  builtin_define_with_value (macro_name, suffix, 0);

	  /* The way __LIBGCC_*_EXCESS_PRECISION__ is used is about
	     eliminating excess precision from results assigned to
	     variables - meaning it should be about the implicit excess
	     precision only.  */
	  bool excess_precision = false;
	  machine_mode float16_type_mode = (float16_type_node
					    ? TYPE_MODE (float16_type_node)
					    : VOIDmode);
	  switch (targetm.c.excess_precision
		    (EXCESS_PRECISION_TYPE_IMPLICIT))
	    {
	    case FLT_EVAL_METHOD_UNPREDICTABLE:
	    case FLT_EVAL_METHOD_PROMOTE_TO_LONG_DOUBLE:
	      excess_precision = (mode == float16_type_mode
				  || mode == TYPE_MODE (float_type_node)
				  || mode == TYPE_MODE (double_type_node));
	      break;

	    case FLT_EVAL_METHOD_PROMOTE_TO_DOUBLE:
	      excess_precision = (mode == float16_type_mode
				  || mode == TYPE_MODE (float_type_node));
	      break;
	    case FLT_EVAL_METHOD_PROMOTE_TO_FLOAT:
	      excess_precision = mode == float16_type_mode;
	      break;
	    case FLT_EVAL_METHOD_PROMOTE_TO_FLOAT16:
	      excess_precision = false;
	      break;
	    default:
	      gcc_unreachable ();
	    }
	  macro_name = (char *) alloca (strlen (name)
					+ sizeof ("__LIBGCC__EXCESS_"
						  "PRECISION__"));
	  sprintf (macro_name, "__LIBGCC_%s_EXCESS_PRECISION__", name);
	  builtin_define_with_int_value (macro_name, excess_precision);
	}

      /* For libgcc crtstuff.c and libgcc2.c.  */
      builtin_define_with_int_value ("__LIBGCC_EH_TABLES_CAN_BE_READ_ONLY__",
				     EH_TABLES_CAN_BE_READ_ONLY);
#ifdef EH_FRAME_SECTION_NAME
      builtin_define_with_value ("__LIBGCC_EH_FRAME_SECTION_NAME__",
				 EH_FRAME_SECTION_NAME, 1);
#endif
#ifdef CTORS_SECTION_ASM_OP
      builtin_define_with_value ("__LIBGCC_CTORS_SECTION_ASM_OP__",
				 CTORS_SECTION_ASM_OP, 1);
#endif
#ifdef DTORS_SECTION_ASM_OP
      builtin_define_with_value ("__LIBGCC_DTORS_SECTION_ASM_OP__",
				 DTORS_SECTION_ASM_OP, 1);
#endif
#ifdef TEXT_SECTION_ASM_OP
      builtin_define_with_value ("__LIBGCC_TEXT_SECTION_ASM_OP__",
				 TEXT_SECTION_ASM_OP, 1);
#endif
#ifdef INIT_SECTION_ASM_OP
      builtin_define_with_value ("__LIBGCC_INIT_SECTION_ASM_OP__",
				 INIT_SECTION_ASM_OP, 1);
#endif
#ifdef INIT_ARRAY_SECTION_ASM_OP
      /* Despite the name of this target macro, the expansion is not
	 actually used, and may be empty rather than a string
	 constant.  */
      cpp_define (pfile, "__LIBGCC_INIT_ARRAY_SECTION_ASM_OP__");
#endif

      /* For libgcc enable-execute-stack.c.  */
      builtin_define_with_int_value ("__LIBGCC_TRAMPOLINE_SIZE__",
				     TRAMPOLINE_SIZE);

      /* For libgcc generic-morestack.c and unwinder code.  */
      if (STACK_GROWS_DOWNWARD)
	cpp_define (pfile, "__LIBGCC_STACK_GROWS_DOWNWARD__");

      /* For libgcc unwinder code.  */
#ifdef DONT_USE_BUILTIN_SETJMP
      cpp_define (pfile, "__LIBGCC_DONT_USE_BUILTIN_SETJMP__");
#endif
#ifdef DWARF_ALT_FRAME_RETURN_COLUMN
      builtin_define_with_int_value ("__LIBGCC_DWARF_ALT_FRAME_RETURN_COLUMN__",
				     DWARF_ALT_FRAME_RETURN_COLUMN);
#endif
      builtin_define_with_int_value ("__LIBGCC_DWARF_FRAME_REGISTERS__",
				     DWARF_FRAME_REGISTERS);
#ifdef EH_RETURN_STACKADJ_RTX
      cpp_define (pfile, "__LIBGCC_EH_RETURN_STACKADJ_RTX__");
#endif
#ifdef JMP_BUF_SIZE
      builtin_define_with_int_value ("__LIBGCC_JMP_BUF_SIZE__",
				     JMP_BUF_SIZE);
#endif
      builtin_define_with_int_value ("__LIBGCC_STACK_POINTER_REGNUM__",
				     STACK_POINTER_REGNUM);

      /* For libgcov.  */
      builtin_define_with_int_value ("__LIBGCC_VTABLE_USES_DESCRIPTORS__",
				     TARGET_VTABLE_USES_DESCRIPTORS);
    }

  /* For use in assembly language.  */
  builtin_define_with_value ("__REGISTER_PREFIX__", REGISTER_PREFIX, 0);
  builtin_define_with_value ("__USER_LABEL_PREFIX__", user_label_prefix, 0);

  /* Misc.  */
  if (flag_gnu89_inline)
    cpp_define (pfile, "__GNUC_GNU_INLINE__");
  else
    cpp_define (pfile, "__GNUC_STDC_INLINE__");

  if (flag_no_inline)
    cpp_define (pfile, "__NO_INLINE__");

  if (flag_iso)
    cpp_define (pfile, "__STRICT_ANSI__");

  if (!flag_signed_char)
    cpp_define (pfile, "__CHAR_UNSIGNED__");

  if (c_dialect_cxx () && TYPE_UNSIGNED (wchar_type_node))
    cpp_define (pfile, "__WCHAR_UNSIGNED__");

  cpp_atomic_builtins (pfile);
    
#ifdef DWARF2_UNWIND_INFO
  if (dwarf2out_do_cfi_asm ())
    cpp_define (pfile, "__GCC_HAVE_DWARF2_CFI_ASM");
#endif

  /* Make the choice of ObjC runtime visible to source code.  */
  if (c_dialect_objc () && flag_next_runtime)
    cpp_define (pfile, "__NEXT_RUNTIME__");

  /* Show the availability of some target pragmas.  */
  cpp_define (pfile, "__PRAGMA_REDEFINE_EXTNAME");

  /* Make the choice of the stack protector runtime visible to source code.
     The macro names and values here were chosen for compatibility with an
     earlier implementation, i.e. ProPolice.  */
  if (flag_stack_protect == 4)
    cpp_define (pfile, "__SSP_EXPLICIT__=4");
  if (flag_stack_protect == 3)
    cpp_define (pfile, "__SSP_STRONG__=3");
  if (flag_stack_protect == 2)
    cpp_define (pfile, "__SSP_ALL__=2");
  else if (flag_stack_protect == 1)
    cpp_define (pfile, "__SSP__=1");

  if (flag_openacc)
    cpp_define (pfile, "_OPENACC=201306");

  if (flag_openmp)
    cpp_define (pfile, "_OPENMP=201511");

  for (i = 0; i < NUM_INT_N_ENTS; i ++)
    if (int_n_enabled_p[i])
      {
	char buf[15+20];
	sprintf(buf, "__SIZEOF_INT%d__", int_n_data[i].bitsize);
	builtin_define_type_sizeof (buf,
				    int_n_trees[i].signed_type);
      }
  builtin_define_type_sizeof ("__SIZEOF_WCHAR_T__", wchar_type_node);
  builtin_define_type_sizeof ("__SIZEOF_WINT_T__", wint_type_node);
  builtin_define_type_sizeof ("__SIZEOF_PTRDIFF_T__",
			      unsigned_ptrdiff_type_node);

  /* A straightforward target hook doesn't work, because of problems
     linking that hook's body when part of non-C front ends.  */
# define preprocessing_asm_p() (cpp_get_options (pfile)->lang == CLK_ASM)
# define preprocessing_trad_p() (cpp_get_options (pfile)->traditional)
# define builtin_define(TXT) cpp_define (pfile, TXT)
# define builtin_assert(TXT) cpp_assert (pfile, TXT)
  TARGET_CPU_CPP_BUILTINS ();
  TARGET_OS_CPP_BUILTINS ();
  TARGET_OBJFMT_CPP_BUILTINS ();

  /* Support the __declspec keyword by turning them into attributes.
     Note that the current way we do this may result in a collision
     with predefined attributes later on.  This can be solved by using
     one attribute, say __declspec__, and passing args to it.  The
     problem with that approach is that args are not accumulated: each
     new appearance would clobber any existing args.  */
  if (TARGET_DECLSPEC)
    builtin_define ("__declspec(x)=__attribute__((x))");

  /* If decimal floating point is supported, tell the user if the
     alternate format (BID) is used instead of the standard (DPD)
     format.  */
  if (ENABLE_DECIMAL_FLOAT && ENABLE_DECIMAL_BID_FORMAT)
    cpp_define (pfile, "__DECIMAL_BID_FORMAT__");
}

/* Pass an object-like macro.  If it doesn't lie in the user's
   namespace, defines it unconditionally.  Otherwise define a version
   with two leading underscores, and another version with two leading
   and trailing underscores, and define the original only if an ISO
   standard was not nominated.

   e.g. passing "unix" defines "__unix", "__unix__" and possibly
   "unix".  Passing "_mips" defines "__mips", "__mips__" and possibly
   "_mips".  */
void
builtin_define_std (const char *macro)
{
  size_t len = strlen (macro);
  char *buff = (char *) alloca (len + 5);
  char *p = buff + 2;
  char *q = p + len;

  /* prepend __ (or maybe just _) if in user's namespace.  */
  memcpy (p, macro, len + 1);
  if (!( *p == '_' && (p[1] == '_' || ISUPPER (p[1]))))
    {
      if (*p != '_')
	*--p = '_';
      if (p[1] != '_')
	*--p = '_';
    }
  cpp_define (parse_in, p);

  /* If it was in user's namespace...  */
  if (p != buff + 2)
    {
      /* Define the macro with leading and following __.  */
      if (q[-1] != '_')
	*q++ = '_';
      if (q[-2] != '_')
	*q++ = '_';
      *q = '\0';
      cpp_define (parse_in, p);

      /* Finally, define the original macro if permitted.  */
      if (!flag_iso)
	cpp_define (parse_in, macro);
    }
}

/* Pass an object-like macro and a value to define it to.  The third
   parameter says whether or not to turn the value into a string
   constant.  */
void
builtin_define_with_value (const char *macro, const char *expansion, int is_str)
{
  char *buf;
  size_t mlen = strlen (macro);
  size_t elen = strlen (expansion);
  size_t extra = 2;  /* space for an = and a NUL */

  if (is_str)
    {
      char *quoted_expansion = (char *) alloca (elen * 4 + 1);
      const char *p;
      char *q;
      extra += 2;  /* space for two quote marks */
      for (p = expansion, q = quoted_expansion; *p; p++)
	{
	  switch (*p)
	    {
	    case '\n':
	      *q++ = '\\';
	      *q++ = 'n';
	      break;

	    case '\t':
	      *q++ = '\\';
	      *q++ = 't';
	      break;

	    case '\\':
	      *q++ = '\\';
	      *q++ = '\\';
	      break;

	    case '"':
	      *q++ = '\\';
	      *q++ = '"';
	      break;

	    default:
	      if (ISPRINT ((unsigned char) *p))
		*q++ = *p;
	      else
		{
		  sprintf (q, "\\%03o", (unsigned char) *p);
		  q += 4;
		}
	    }
	}
      *q = '\0';
      expansion = quoted_expansion;
      elen = q - expansion;
    }

  buf = (char *) alloca (mlen + elen + extra);
  if (is_str)
    sprintf (buf, "%s=\"%s\"", macro, expansion);
  else
    sprintf (buf, "%s=%s", macro, expansion);

  cpp_define (parse_in, buf);
}


/* Pass an object-like macro and an integer value to define it to.  */
void
builtin_define_with_int_value (const char *macro, HOST_WIDE_INT value)
{
  char *buf;
  size_t mlen = strlen (macro);
  size_t vlen = 18;
  size_t extra = 2; /* space for = and NUL.  */

  buf = (char *) alloca (mlen + vlen + extra);
  memcpy (buf, macro, mlen);
  buf[mlen] = '=';
  sprintf (buf + mlen + 1, HOST_WIDE_INT_PRINT_DEC, value);

  cpp_define (parse_in, buf);
}

/* builtin_define_with_hex_fp_value is very expensive, so the following
   array and function allows it to be done lazily when __DBL_MAX__
   etc. is first used.  */

struct GTY(()) lazy_hex_fp_value_struct
{
  const char *hex_str;
  cpp_macro *macro;
  machine_mode mode;
  int digits;
  const char *fp_suffix;
};
static GTY(()) struct lazy_hex_fp_value_struct lazy_hex_fp_values[12];
static GTY(()) int lazy_hex_fp_value_count;

static bool
lazy_hex_fp_value (cpp_reader *pfile ATTRIBUTE_UNUSED,
		   cpp_hashnode *node)
{
  REAL_VALUE_TYPE real;
  char dec_str[64], buf1[256];
  unsigned int idx;
  if (node->value.builtin < BT_FIRST_USER
      || (int) node->value.builtin >= BT_FIRST_USER + lazy_hex_fp_value_count)
    return false;

  idx = node->value.builtin - BT_FIRST_USER;
  real_from_string (&real, lazy_hex_fp_values[idx].hex_str);
  real_to_decimal_for_mode (dec_str, &real, sizeof (dec_str),
			    lazy_hex_fp_values[idx].digits, 0,
			    lazy_hex_fp_values[idx].mode);

  sprintf (buf1, "%s%s", dec_str, lazy_hex_fp_values[idx].fp_suffix);
  node->flags &= ~(NODE_BUILTIN | NODE_USED);
  node->value.macro = lazy_hex_fp_values[idx].macro;
  for (idx = 0; idx < node->value.macro->count; idx++)
    if (node->value.macro->exp.tokens[idx].type == CPP_NUMBER)
      break;
  gcc_assert (idx < node->value.macro->count);
  node->value.macro->exp.tokens[idx].val.str.len = strlen (buf1);
  node->value.macro->exp.tokens[idx].val.str.text
    = (const unsigned char *) ggc_strdup (buf1);
  return true;
}

/* Pass an object-like macro a hexadecimal floating-point value.  */
static void
builtin_define_with_hex_fp_value (const char *macro,
				  tree type, int digits,
				  const char *hex_str,
				  const char *fp_suffix,
				  const char *fp_cast)
{
  REAL_VALUE_TYPE real;
  char dec_str[64], buf1[256], buf2[256];

  /* This is very expensive, so if possible expand them lazily.  */
  if (lazy_hex_fp_value_count < 12
      && flag_dump_macros == 0
      && !cpp_get_options (parse_in)->traditional)
    {
      struct cpp_hashnode *node;
      if (lazy_hex_fp_value_count == 0)
	cpp_get_callbacks (parse_in)->user_builtin_macro = lazy_hex_fp_value;
      sprintf (buf2, fp_cast, "1.1");
      sprintf (buf1, "%s=%s", macro, buf2);
      cpp_define (parse_in, buf1);
      node = C_CPP_HASHNODE (get_identifier (macro));
      lazy_hex_fp_values[lazy_hex_fp_value_count].hex_str
	= ggc_strdup (hex_str);
      lazy_hex_fp_values[lazy_hex_fp_value_count].mode = TYPE_MODE (type);
      lazy_hex_fp_values[lazy_hex_fp_value_count].digits = digits;
      lazy_hex_fp_values[lazy_hex_fp_value_count].fp_suffix = fp_suffix;
      lazy_hex_fp_values[lazy_hex_fp_value_count].macro = node->value.macro;
      node->flags |= NODE_BUILTIN;
      node->value.builtin
	= (enum cpp_builtin_type) (BT_FIRST_USER + lazy_hex_fp_value_count);
      lazy_hex_fp_value_count++;
      return;
    }

  /* Hex values are really cool and convenient, except that they're
     not supported in strict ISO C90 mode.  First, the "p-" sequence
     is not valid as part of a preprocessor number.  Second, we get a
     pedwarn from the preprocessor, which has no context, so we can't
     suppress the warning with __extension__.

     So instead what we do is construct the number in hex (because
     it's easy to get the exact correct value), parse it as a real,
     then print it back out as decimal.  */

  real_from_string (&real, hex_str);
  real_to_decimal_for_mode (dec_str, &real, sizeof (dec_str), digits, 0,
			    TYPE_MODE (type));

  /* Assemble the macro in the following fashion
     macro = fp_cast [dec_str fp_suffix] */
  sprintf (buf1, "%s%s", dec_str, fp_suffix);
  sprintf (buf2, fp_cast, buf1);
  sprintf (buf1, "%s=%s", macro, buf2);

  cpp_define (parse_in, buf1);
}

/* Return a string constant for the suffix for a value of type TYPE
   promoted according to the integer promotions.  The type must be one
   of the standard integer type nodes.  */

static const char *
type_suffix (tree type)
{
  static const char *const suffixes[] = { "", "U", "L", "UL", "LL", "ULL" };
  int unsigned_suffix;
  int is_long;
  int tp = TYPE_PRECISION (type);

  if (type == long_long_integer_type_node
      || type == long_long_unsigned_type_node
      || tp > TYPE_PRECISION (long_integer_type_node))
    is_long = 2;
  else if (type == long_integer_type_node
	   || type == long_unsigned_type_node
	   || tp > TYPE_PRECISION (integer_type_node))
    is_long = 1;
  else if (type == integer_type_node
	   || type == unsigned_type_node
	   || type == short_integer_type_node
	   || type == short_unsigned_type_node
	   || type == signed_char_type_node
	   || type == unsigned_char_type_node
	   /* ??? "char" is not a signed or unsigned integer type and
	      so is not permitted for the standard typedefs, but some
	      systems use it anyway.  */
	   || type == char_type_node)
    is_long = 0;
  else
    gcc_unreachable ();

  unsigned_suffix = TYPE_UNSIGNED (type);
  if (TYPE_PRECISION (type) < TYPE_PRECISION (integer_type_node))
    unsigned_suffix = 0;
  return suffixes[is_long * 2 + unsigned_suffix];
}

/* Define MACRO as a <stdint.h> constant-suffix macro for TYPE.  */
static void
builtin_define_constants (const char *macro, tree type)
{
  const char *suffix;
  char *buf;

  suffix = type_suffix (type);

  if (suffix[0] == 0)
    {
      buf = (char *) alloca (strlen (macro) + 6);
      sprintf (buf, "%s(c)=c", macro);
    }
  else
    {
      buf = (char *) alloca (strlen (macro) + 9 + strlen (suffix) + 1);
      sprintf (buf, "%s(c)=c ## %s", macro, suffix);
    }

  cpp_define (parse_in, buf);
}

/* Define MAX for TYPE based on the precision of the type.  */

static void
builtin_define_type_max (const char *macro, tree type)
{
  builtin_define_type_minmax (NULL, macro, type);
}

/* Given a value with COUNT LSBs set, fill BUF with a hexidecimal
   representation of that value.  For example, a COUNT of 10 would
   return "0x3ff".  */

static void
print_bits_of_hex (char *buf, int bufsz, int count)
{
  gcc_assert (bufsz > 3);
  *buf++ = '0';
  *buf++ = 'x';
  bufsz -= 2;

  gcc_assert (count > 0);

  switch (count % 4) {
  case 0:
    break;
  case 1:
    *buf++ = '1';
    bufsz --;
    count -= 1;
    break;
  case 2:
    *buf++ = '3';
    bufsz --;
    count -= 2;
    break;
  case 3:
    *buf++ = '7';
    bufsz --;
    count -= 3;
    break;
  }
  while (count >= 4)
    {
      gcc_assert (bufsz > 1);
      *buf++ = 'f';
      bufsz --;
      count -= 4;
    }
  gcc_assert (bufsz > 0);
  *buf++ = 0;
}

/* Define MIN_MACRO (if not NULL) and MAX_MACRO for TYPE based on the
   precision of the type.  */

static void
builtin_define_type_minmax (const char *min_macro, const char *max_macro,
			    tree type)
{
#define PBOH_SZ (MAX_BITSIZE_MODE_ANY_INT/4+4)
  char value[PBOH_SZ];

  const char *suffix;
  char *buf;
  int bits;

  bits = TYPE_PRECISION (type) + (TYPE_UNSIGNED (type) ? 0 : -1);

  print_bits_of_hex (value, PBOH_SZ, bits);

  suffix = type_suffix (type);

  buf = (char *) alloca (strlen (max_macro) + 1 + strlen (value)
                         + strlen (suffix) + 1);
  sprintf (buf, "%s=%s%s", max_macro, value, suffix);

  cpp_define (parse_in, buf);

  if (min_macro)
    {
      if (TYPE_UNSIGNED (type))
	{
	  buf = (char *) alloca (strlen (min_macro) + 2 + strlen (suffix) + 1);
	  sprintf (buf, "%s=0%s", min_macro, suffix);
	}
      else
	{
	  buf = (char *) alloca (strlen (min_macro) + 3
				 + strlen (max_macro) + 6);
	  sprintf (buf, "%s=(-%s - 1)", min_macro, max_macro);
	}
      cpp_define (parse_in, buf);
    }
}

/* Define WIDTH_MACRO for the width of TYPE.  If TYPE2 is not NULL,
   both types must have the same width.  */

static void
builtin_define_type_width (const char *width_macro, tree type, tree type2)
{
  if (type2 != NULL_TREE)
    gcc_assert (TYPE_PRECISION (type) == TYPE_PRECISION (type2));
  builtin_define_with_int_value (width_macro, TYPE_PRECISION (type));
}

#include "gt-c-family-c-cppbuiltin.h"<|MERGE_RESOLUTION|>--- conflicted
+++ resolved
@@ -1189,11 +1189,7 @@
       opt_scalar_float_mode mode_iter;
       FOR_EACH_MODE_IN_CLASS (mode_iter, MODE_FLOAT)
 	{
-<<<<<<< HEAD
-	  scalar_float_mode mode = *mode_iter;
-=======
 	  scalar_float_mode mode = mode_iter.require ();
->>>>>>> 5a462df3
 	  const char *name = GET_MODE_NAME (mode);
 	  char *macro_name
 	    = (char *) alloca (strlen (name)
