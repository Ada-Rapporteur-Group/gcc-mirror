--- conflicted
+++ resolved
@@ -992,11 +992,6 @@
 	  cpp_define (pfile, "__cpp_constexpr_dynamic_alloc=201907");
 	}
       if (flag_concepts)
-<<<<<<< HEAD
-	cpp_define (pfile, "__cpp_concepts=201507");
-      if (flag_coroutines)
-	cpp_define (pfile, "__cpp_coroutines=201908"); /* n4830, C++20 WD */
-=======
         {
           if (cxx_dialect >= cxx2a)
             /* FIXME: Update this to the value required by the IS.  */
@@ -1004,7 +999,8 @@
           else
             cpp_define (pfile, "__cpp_concepts=201507");
         }
->>>>>>> 599207ab
+      if (flag_coroutines)
+	cpp_define (pfile, "__cpp_coroutines=201908"); /* n4830, C++20 WD */
       if (flag_tm)
 	/* Use a value smaller than the 201505 specified in
 	   the TS, since we don't yet support atomic_cancel.  */
