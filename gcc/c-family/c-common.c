--- conflicted
+++ resolved
@@ -333,14 +333,9 @@
    C --std=c89: D_C99 | D_CXXONLY | D_OBJC | D_CXX_OBJC
    C --std=c99: D_CXXONLY | D_OBJC
    ObjC is like C except that D_OBJC and D_CXX_OBJC are not set
-<<<<<<< HEAD
    UPC is like C except that D_UPC is not set
-   C++ --std=c98: D_CONLY | D_CXXOX | D_OBJC | D_UPC
-   C++ --std=c0x: D_CONLY | D_OBJC | D_UPC
-=======
-   C++ --std=c++98: D_CONLY | D_CXX11 | D_OBJC
-   C++ --std=c++11: D_CONLY | D_OBJC
->>>>>>> 783d8f64
+   C++ --std=c++98: D_CONLY | D_CXX11 | D_OBJC | D_UPC
+   C++ --std=c++11: D_CONLY | D_OBJC | D_UPC
    ObjC++ is like C++ except that D_OBJC is not set
 
    If -fno-asm is used, D_ASM is added to the mask.  If
@@ -2281,555 +2276,6 @@
 	    && mode == TYPE_MODE (COMPLEX_FLOATN_NX_TYPE_NODE (i)))
 	  return COMPLEX_FLOATN_NX_TYPE_NODE (i);
 
-<<<<<<< HEAD
-  /* VOID_TYPE_P (TREE_TYPE (x)) is workaround for cp/tree.c
-     (lvalue_p) crash on TRY/CATCH. */
-  if (TREE_TYPE (x) == NULL_TREE || VOID_TYPE_P (TREE_TYPE (x)))
-    return 0;
-
-  if (!lvalue_p (x))
-    return 0;
-
-  /* No point to track non-const calls, they will never satisfy
-     operand_equal_p.  */
-  if (TREE_CODE (x) == CALL_EXPR && (call_expr_flags (x) & ECF_CONST) == 0)
-    return 0;
-
-  if (TREE_CODE (x) == STRING_CST)
-    return 0;
-
-  return 1;
-}
-
-/* Return nonzero if X and Y appear to be the same candidate (or NULL) */
-static bool
-candidate_equal_p (const_tree x, const_tree y)
-{
-  return (x == y) || (x && y && operand_equal_p (x, y, 0));
-}
-
-/* Walk the tree X, and record accesses to variables.  If X is written by the
-   parent tree, WRITER is the parent.
-   We store accesses in one of the two lists: PBEFORE_SP, and PNO_SP.  If this
-   expression or its only operand forces a sequence point, then everything up
-   to the sequence point is stored in PBEFORE_SP.  Everything else gets stored
-   in PNO_SP.
-   Once we return, we will have emitted warnings if any subexpression before
-   such a sequence point could be undefined.  On a higher level, however, the
-   sequence point may not be relevant, and we'll merge the two lists.
-
-   Example: (b++, a) + b;
-   The call that processes the COMPOUND_EXPR will store the increment of B
-   in PBEFORE_SP, and the use of A in PNO_SP.  The higher-level call that
-   processes the PLUS_EXPR will need to merge the two lists so that
-   eventually, all accesses end up on the same list (and we'll warn about the
-   unordered subexpressions b++ and b.
-
-   A note on merging.  If we modify the former example so that our expression
-   becomes
-     (b++, b) + a
-   care must be taken not simply to add all three expressions into the final
-   PNO_SP list.  The function merge_tlist takes care of that by merging the
-   before-SP list of the COMPOUND_EXPR into its after-SP list in a special
-   way, so that no more than one access to B is recorded.  */
-
-static void
-verify_tree (tree x, struct tlist **pbefore_sp, struct tlist **pno_sp,
-	     tree writer)
-{
-  struct tlist *tmp_before, *tmp_nosp, *tmp_list2, *tmp_list3;
-  enum tree_code code;
-  enum tree_code_class cl;
-
-  /* X may be NULL if it is the operand of an empty statement expression
-     ({ }).  */
-  if (x == NULL)
-    return;
-
- restart:
-  code = TREE_CODE (x);
-  cl = TREE_CODE_CLASS (code);
-
-  if (warning_candidate_p (x))
-    *pno_sp = new_tlist (*pno_sp, x, writer);
-
-  switch (code)
-    {
-    case CONSTRUCTOR:
-    case SIZEOF_EXPR:
-      return;
-
-    case COMPOUND_EXPR:
-    case TRUTH_ANDIF_EXPR:
-    case TRUTH_ORIF_EXPR:
-      tmp_before = tmp_nosp = tmp_list2 = tmp_list3 = 0;
-      verify_tree (TREE_OPERAND (x, 0), &tmp_before, &tmp_nosp, NULL_TREE);
-      warn_for_collisions (tmp_nosp);
-      merge_tlist (pbefore_sp, tmp_before, 0);
-      merge_tlist (pbefore_sp, tmp_nosp, 0);
-      verify_tree (TREE_OPERAND (x, 1), &tmp_list3, &tmp_list2, NULL_TREE);
-      warn_for_collisions (tmp_list2);
-      merge_tlist (pbefore_sp, tmp_list3, 0);
-      merge_tlist (pno_sp, tmp_list2, 0);
-      return;
-
-    case COND_EXPR:
-      tmp_before = tmp_list2 = 0;
-      verify_tree (TREE_OPERAND (x, 0), &tmp_before, &tmp_list2, NULL_TREE);
-      warn_for_collisions (tmp_list2);
-      merge_tlist (pbefore_sp, tmp_before, 0);
-      merge_tlist (pbefore_sp, tmp_list2, 0);
-
-      tmp_list3 = tmp_nosp = 0;
-      verify_tree (TREE_OPERAND (x, 1), &tmp_list3, &tmp_nosp, NULL_TREE);
-      warn_for_collisions (tmp_nosp);
-      merge_tlist (pbefore_sp, tmp_list3, 0);
-
-      tmp_list3 = tmp_list2 = 0;
-      verify_tree (TREE_OPERAND (x, 2), &tmp_list3, &tmp_list2, NULL_TREE);
-      warn_for_collisions (tmp_list2);
-      merge_tlist (pbefore_sp, tmp_list3, 0);
-      /* Rather than add both tmp_nosp and tmp_list2, we have to merge the
-	 two first, to avoid warning for (a ? b++ : b++).  */
-      merge_tlist (&tmp_nosp, tmp_list2, 0);
-      add_tlist (pno_sp, tmp_nosp, NULL_TREE, 0);
-      return;
-
-    case PREDECREMENT_EXPR:
-    case PREINCREMENT_EXPR:
-    case POSTDECREMENT_EXPR:
-    case POSTINCREMENT_EXPR:
-      verify_tree (TREE_OPERAND (x, 0), pno_sp, pno_sp, x);
-      return;
-
-    case MODIFY_EXPR:
-      tmp_before = tmp_nosp = tmp_list3 = 0;
-      verify_tree (TREE_OPERAND (x, 1), &tmp_before, &tmp_nosp, NULL_TREE);
-      verify_tree (TREE_OPERAND (x, 0), &tmp_list3, &tmp_list3, x);
-      /* Expressions inside the LHS are not ordered wrt. the sequence points
-	 in the RHS.  Example:
-	   *a = (a++, 2)
-	 Despite the fact that the modification of "a" is in the before_sp
-	 list (tmp_before), it conflicts with the use of "a" in the LHS.
-	 We can handle this by adding the contents of tmp_list3
-	 to those of tmp_before, and redoing the collision warnings for that
-	 list.  */
-      add_tlist (&tmp_before, tmp_list3, x, 1);
-      warn_for_collisions (tmp_before);
-      /* Exclude the LHS itself here; we first have to merge it into the
-	 tmp_nosp list.  This is done to avoid warning for "a = a"; if we
-	 didn't exclude the LHS, we'd get it twice, once as a read and once
-	 as a write.  */
-      add_tlist (pno_sp, tmp_list3, x, 0);
-      warn_for_collisions_1 (TREE_OPERAND (x, 0), x, tmp_nosp, 1);
-
-      merge_tlist (pbefore_sp, tmp_before, 0);
-      if (warning_candidate_p (TREE_OPERAND (x, 0)))
-	merge_tlist (&tmp_nosp, new_tlist (NULL, TREE_OPERAND (x, 0), x), 0);
-      add_tlist (pno_sp, tmp_nosp, NULL_TREE, 1);
-      return;
-
-    case CALL_EXPR:
-      /* We need to warn about conflicts among arguments and conflicts between
-	 args and the function address.  Side effects of the function address,
-	 however, are not ordered by the sequence point of the call.  */
-      {
-	call_expr_arg_iterator iter;
-	tree arg;
-	tmp_before = tmp_nosp = 0;
-	verify_tree (CALL_EXPR_FN (x), &tmp_before, &tmp_nosp, NULL_TREE);
-	FOR_EACH_CALL_EXPR_ARG (arg, iter, x)
-	  {
-	    tmp_list2 = tmp_list3 = 0;
-	    verify_tree (arg, &tmp_list2, &tmp_list3, NULL_TREE);
-	    merge_tlist (&tmp_list3, tmp_list2, 0);
-	    add_tlist (&tmp_before, tmp_list3, NULL_TREE, 0);
-	  }
-	add_tlist (&tmp_before, tmp_nosp, NULL_TREE, 0);
-	warn_for_collisions (tmp_before);
-	add_tlist (pbefore_sp, tmp_before, NULL_TREE, 0);
-	return;
-      }
-
-    case TREE_LIST:
-      /* Scan all the list, e.g. indices of multi dimensional array.  */
-      while (x)
-	{
-	  tmp_before = tmp_nosp = 0;
-	  verify_tree (TREE_VALUE (x), &tmp_before, &tmp_nosp, NULL_TREE);
-	  merge_tlist (&tmp_nosp, tmp_before, 0);
-	  add_tlist (pno_sp, tmp_nosp, NULL_TREE, 0);
-	  x = TREE_CHAIN (x);
-	}
-      return;
-
-    case SAVE_EXPR:
-      {
-	struct tlist_cache *t;
-	for (t = save_expr_cache; t; t = t->next)
-	  if (candidate_equal_p (t->expr, x))
-	    break;
-
-	if (!t)
-	  {
-	    t = XOBNEW (&tlist_obstack, struct tlist_cache);
-	    t->next = save_expr_cache;
-	    t->expr = x;
-	    save_expr_cache = t;
-
-	    tmp_before = tmp_nosp = 0;
-	    verify_tree (TREE_OPERAND (x, 0), &tmp_before, &tmp_nosp, NULL_TREE);
-	    warn_for_collisions (tmp_nosp);
-
-	    tmp_list3 = 0;
-	    merge_tlist (&tmp_list3, tmp_nosp, 0);
-	    t->cache_before_sp = tmp_before;
-	    t->cache_after_sp = tmp_list3;
-	  }
-	merge_tlist (pbefore_sp, t->cache_before_sp, 1);
-	add_tlist (pno_sp, t->cache_after_sp, NULL_TREE, 1);
-	return;
-      }
-
-    case ADDR_EXPR:
-      x = TREE_OPERAND (x, 0);
-      if (DECL_P (x))
-	return;
-      writer = 0;
-      goto restart;
-
-    default:
-      /* For other expressions, simply recurse on their operands.
-	 Manual tail recursion for unary expressions.
-	 Other non-expressions need not be processed.  */
-      if (cl == tcc_unary)
-	{
-	  x = TREE_OPERAND (x, 0);
-	  writer = 0;
-	  goto restart;
-	}
-      else if (IS_EXPR_CODE_CLASS (cl))
-	{
-	  int lp;
-	  int max = TREE_OPERAND_LENGTH (x);
-	  for (lp = 0; lp < max; lp++)
-	    {
-	      tmp_before = tmp_nosp = 0;
-	      verify_tree (TREE_OPERAND (x, lp), &tmp_before, &tmp_nosp, 0);
-	      merge_tlist (&tmp_nosp, tmp_before, 0);
-	      add_tlist (pno_sp, tmp_nosp, NULL_TREE, 0);
-	    }
-	}
-      return;
-    }
-}
-
-/* Try to warn for undefined behavior in EXPR due to missing sequence
-   points.  */
-
-DEBUG_FUNCTION void
-verify_sequence_points (tree expr)
-{
-  struct tlist *before_sp = 0, *after_sp = 0;
-
-  warned_ids = 0;
-  save_expr_cache = 0;
-  if (tlist_firstobj == 0)
-    {
-      gcc_obstack_init (&tlist_obstack);
-      tlist_firstobj = (char *) obstack_alloc (&tlist_obstack, 0);
-    }
-
-  verify_tree (expr, &before_sp, &after_sp, 0);
-  warn_for_collisions (after_sp);
-  obstack_free (&tlist_obstack, tlist_firstobj);
-}
--
-/* Validate the expression after `case' and apply default promotions.  */
-
-static tree
-check_case_value (location_t loc, tree value)
-{
-  if (value == NULL_TREE)
-    return value;
-
-  if (TREE_CODE (value) == INTEGER_CST)
-    /* Promote char or short to int.  */
-    value = perform_integral_promotions (value);
-  else if (value != error_mark_node)
-    {
-      error_at (loc, "case label does not reduce to an integer constant");
-      value = error_mark_node;
-    }
-
-  constant_expression_warning (value);
-
-  return value;
-}
--
-/* See if the case values LOW and HIGH are in the range of the original
-   type (i.e. before the default conversion to int) of the switch testing
-   expression.
-   TYPE is the promoted type of the testing expression, and ORIG_TYPE is
-   the type before promoting it.  CASE_LOW_P is a pointer to the lower
-   bound of the case label, and CASE_HIGH_P is the upper bound or NULL
-   if the case is not a case range.
-   The caller has to make sure that we are not called with NULL for
-   CASE_LOW_P (i.e. the default case).  OUTSIDE_RANGE_P says whether there
-   was a case value that doesn't fit into the range of the ORIG_TYPE.
-   Returns true if the case label is in range of ORIG_TYPE (saturated or
-   untouched) or false if the label is out of range.  */
-
-static bool
-check_case_bounds (location_t loc, tree type, tree orig_type,
-		   tree *case_low_p, tree *case_high_p,
-		   bool *outside_range_p)
-{
-  tree min_value, max_value;
-  tree case_low = *case_low_p;
-  tree case_high = case_high_p ? *case_high_p : case_low;
-
-  /* If there was a problem with the original type, do nothing.  */
-  if (orig_type == error_mark_node)
-    return true;
-
-  min_value = TYPE_MIN_VALUE (orig_type);
-  max_value = TYPE_MAX_VALUE (orig_type);
-
-  /* We'll really need integer constants here.  */
-  case_low = fold (case_low);
-  case_high = fold (case_high);
-
-  /* Case label is less than minimum for type.  */
-  if (tree_int_cst_compare (case_low, min_value) < 0
-      && tree_int_cst_compare (case_high, min_value) < 0)
-    {
-      warning_at (loc, 0, "case label value is less than minimum value "
-		  "for type");
-      *outside_range_p = true;
-      return false;
-    }
-
-  /* Case value is greater than maximum for type.  */
-  if (tree_int_cst_compare (case_low, max_value) > 0
-      && tree_int_cst_compare (case_high, max_value) > 0)
-    {
-      warning_at (loc, 0, "case label value exceeds maximum value for type");
-      *outside_range_p = true;
-      return false;
-    }
-
-  /* Saturate lower case label value to minimum.  */
-  if (tree_int_cst_compare (case_high, min_value) >= 0
-      && tree_int_cst_compare (case_low, min_value) < 0)
-    {
-      warning_at (loc, 0, "lower value in case label range"
-		  " less than minimum value for type");
-      *outside_range_p = true;
-      case_low = min_value;
-    }
-
-  /* Saturate upper case label value to maximum.  */
-  if (tree_int_cst_compare (case_low, max_value) <= 0
-      && tree_int_cst_compare (case_high, max_value) > 0)
-    {
-      warning_at (loc, 0, "upper value in case label range"
-		  " exceeds maximum value for type");
-      *outside_range_p = true;
-      case_high = max_value;
-    }
-
-  if (*case_low_p != case_low)
-    *case_low_p = convert (type, case_low);
-  if (case_high_p && *case_high_p != case_high)
-    *case_high_p = convert (type, case_high);
-
-  return true;
-}
--
-/* Return an integer type with BITS bits of precision,
-   that is unsigned if UNSIGNEDP is nonzero, otherwise signed.  */
-
-tree
-c_common_type_for_size (unsigned int bits, int unsignedp)
-{
-  int i;
-
-  if (bits == TYPE_PRECISION (integer_type_node))
-    return unsignedp ? unsigned_type_node : integer_type_node;
-
-  if (bits == TYPE_PRECISION (signed_char_type_node))
-    return unsignedp ? unsigned_char_type_node : signed_char_type_node;
-
-  if (bits == TYPE_PRECISION (short_integer_type_node))
-    return unsignedp ? short_unsigned_type_node : short_integer_type_node;
-
-  if (bits == TYPE_PRECISION (long_integer_type_node))
-    return unsignedp ? long_unsigned_type_node : long_integer_type_node;
-
-  if (bits == TYPE_PRECISION (long_long_integer_type_node))
-    return (unsignedp ? long_long_unsigned_type_node
-	    : long_long_integer_type_node);
-
-  for (i = 0; i < NUM_INT_N_ENTS; i ++)
-    if (int_n_enabled_p[i]
-	&& bits == int_n_data[i].bitsize)
-      return (unsignedp ? int_n_trees[i].unsigned_type
-	      : int_n_trees[i].signed_type);
-
-  if (bits == TYPE_PRECISION (widest_integer_literal_type_node))
-    return (unsignedp ? widest_unsigned_literal_type_node
-	    : widest_integer_literal_type_node);
-
-  if (bits <= TYPE_PRECISION (intQI_type_node))
-    return unsignedp ? unsigned_intQI_type_node : intQI_type_node;
-
-  if (bits <= TYPE_PRECISION (intHI_type_node))
-    return unsignedp ? unsigned_intHI_type_node : intHI_type_node;
-
-  if (bits <= TYPE_PRECISION (intSI_type_node))
-    return unsignedp ? unsigned_intSI_type_node : intSI_type_node;
-
-  if (bits <= TYPE_PRECISION (intDI_type_node))
-    return unsignedp ? unsigned_intDI_type_node : intDI_type_node;
-
-  return 0;
-}
-
-/* Return a fixed-point type that has at least IBIT ibits and FBIT fbits
-   that is unsigned if UNSIGNEDP is nonzero, otherwise signed;
-   and saturating if SATP is nonzero, otherwise not saturating.  */
-
-tree
-c_common_fixed_point_type_for_size (unsigned int ibit, unsigned int fbit,
-				    int unsignedp, int satp)
-{
-  machine_mode mode;
-  if (ibit == 0)
-    mode = unsignedp ? UQQmode : QQmode;
-  else
-    mode = unsignedp ? UHAmode : HAmode;
-
-  for (; mode != VOIDmode; mode = GET_MODE_WIDER_MODE (mode))
-    if (GET_MODE_IBIT (mode) >= ibit && GET_MODE_FBIT (mode) >= fbit)
-      break;
-
-  if (mode == VOIDmode || !targetm.scalar_mode_supported_p (mode))
-    {
-      sorry ("GCC cannot support operators with integer types and "
-	     "fixed-point types that have too many integral and "
-	     "fractional bits together");
-      return 0;
-    }
-
-  return c_common_type_for_mode (mode, satp);
-}
-
-/* Used for communication between c_common_type_for_mode and
-   c_register_builtin_type.  */
-tree registered_builtin_types;
-
-/* Return a data type that has machine mode MODE.
-   If the mode is an integer,
-   then UNSIGNEDP selects between signed and unsigned types.
-   If the mode is a fixed-point mode,
-   then UNSIGNEDP selects between saturating and nonsaturating types.  */
-
-tree
-c_common_type_for_mode (machine_mode mode, int unsignedp)
-{
-  tree t;
-  int i;
-
-  if (mode == TYPE_MODE (integer_type_node))
-    return unsignedp ? unsigned_type_node : integer_type_node;
-
-  if (mode == TYPE_MODE (signed_char_type_node))
-    return unsignedp ? unsigned_char_type_node : signed_char_type_node;
-
-  if (mode == TYPE_MODE (short_integer_type_node))
-    return unsignedp ? short_unsigned_type_node : short_integer_type_node;
-
-  if (mode == TYPE_MODE (long_integer_type_node))
-    return unsignedp ? long_unsigned_type_node : long_integer_type_node;
-
-  if (mode == TYPE_MODE (long_long_integer_type_node))
-    return unsignedp ? long_long_unsigned_type_node : long_long_integer_type_node;
-
-  for (i = 0; i < NUM_INT_N_ENTS; i ++)
-    if (int_n_enabled_p[i]
-	&& mode == int_n_data[i].m)
-      return (unsignedp ? int_n_trees[i].unsigned_type
-	      : int_n_trees[i].signed_type);
-
-  if (mode == TYPE_MODE (widest_integer_literal_type_node))
-    return unsignedp ? widest_unsigned_literal_type_node
-		     : widest_integer_literal_type_node;
-
-  if (mode == QImode)
-    return unsignedp ? unsigned_intQI_type_node : intQI_type_node;
-
-  if (mode == HImode)
-    return unsignedp ? unsigned_intHI_type_node : intHI_type_node;
-
-  if (mode == SImode)
-    return unsignedp ? unsigned_intSI_type_node : intSI_type_node;
-
-  if (mode == DImode)
-    return unsignedp ? unsigned_intDI_type_node : intDI_type_node;
-
-#if HOST_BITS_PER_WIDE_INT >= 64
-  if (mode == TYPE_MODE (intTI_type_node))
-    return unsignedp ? unsigned_intTI_type_node : intTI_type_node;
-#endif
-
-  if (mode == TYPE_MODE (float_type_node))
-    return float_type_node;
-
-  if (mode == TYPE_MODE (double_type_node))
-    return double_type_node;
-
-  if (mode == TYPE_MODE (long_double_type_node))
-    return long_double_type_node;
-
-  for (i = 0; i < NUM_FLOATN_NX_TYPES; i++)
-    if (FLOATN_NX_TYPE_NODE (i) != NULL_TREE
-	&& mode == TYPE_MODE (FLOATN_NX_TYPE_NODE (i)))
-      return FLOATN_NX_TYPE_NODE (i);
-
-  if (mode == TYPE_MODE (void_type_node))
-    return void_type_node;
-
-  if (mode == TYPE_MODE (build_pointer_type (char_type_node)))
-    return (unsignedp
-	    ? make_unsigned_type (GET_MODE_PRECISION (mode))
-	    : make_signed_type (GET_MODE_PRECISION (mode)));
-
-  if (mode == TYPE_MODE (build_pointer_type (integer_type_node)))
-    return (unsignedp
-	    ? make_unsigned_type (GET_MODE_PRECISION (mode))
-	    : make_signed_type (GET_MODE_PRECISION (mode)));
-
-  if (COMPLEX_MODE_P (mode))
-    {
-      machine_mode inner_mode;
-      tree inner_type;
-
-      if (mode == TYPE_MODE (complex_float_type_node))
-	return complex_float_type_node;
-      if (mode == TYPE_MODE (complex_double_type_node))
-	return complex_double_type_node;
-      if (mode == TYPE_MODE (complex_long_double_type_node))
-	return complex_long_double_type_node;
-
-      for (i = 0; i < NUM_FLOATN_NX_TYPES; i++)
-	if (COMPLEX_FLOATN_NX_TYPE_NODE (i) != NULL_TREE
-	    && mode == TYPE_MODE (COMPLEX_FLOATN_NX_TYPE_NODE (i)))
-	  return COMPLEX_FLOATN_NX_TYPE_NODE (i);
-
       if (mode == TYPE_MODE (complex_integer_type_node) && !unsignedp)
 	return complex_integer_type_node;
 
@@ -3855,2137 +3301,6 @@
       return expr;
 
     case INTEGER_CST:
-      return integer_zerop (expr) ? truthvalue_false_node
-				  : truthvalue_true_node;
-
-    case REAL_CST:
-      return real_compare (NE_EXPR, &TREE_REAL_CST (expr), &dconst0)
-	     ? truthvalue_true_node
-	     : truthvalue_false_node;
-
-    case FIXED_CST:
-      return fixed_compare (NE_EXPR, &TREE_FIXED_CST (expr),
-			    &FCONST0 (TYPE_MODE (TREE_TYPE (expr))))
-	     ? truthvalue_true_node
-	     : truthvalue_false_node;
-
-    case FUNCTION_DECL:
-      expr = build_unary_op (location, ADDR_EXPR, expr, 0);
-      /* Fall through.  */
-
-    case ADDR_EXPR:
-      {
- 	tree inner = TREE_OPERAND (expr, 0);
-	if (decl_with_nonnull_addr_p (inner))
-	  {
-	    /* Common Ada/Pascal programmer's mistake.  */
-	    warning_at (location,
-			OPT_Waddress,
-			"the address of %qD will always evaluate as %<true%>",
-			inner);
-	    return truthvalue_true_node;
-	  }
-	break;
-      }
-
-    case COMPLEX_EXPR:
-      expr = build_binary_op (EXPR_LOCATION (expr),
-			      (TREE_SIDE_EFFECTS (TREE_OPERAND (expr, 1))
-			       ? TRUTH_OR_EXPR : TRUTH_ORIF_EXPR),
-		c_common_truthvalue_conversion (location,
-						TREE_OPERAND (expr, 0)),
-		c_common_truthvalue_conversion (location,
-						TREE_OPERAND (expr, 1)),
-			      0);
-      goto ret;
-
-    case NEGATE_EXPR:
-    case ABS_EXPR:
-    case FLOAT_EXPR:
-    case EXCESS_PRECISION_EXPR:
-      /* These don't change whether an object is nonzero or zero.  */
-      return c_common_truthvalue_conversion (location, TREE_OPERAND (expr, 0));
-
-    case LROTATE_EXPR:
-    case RROTATE_EXPR:
-      /* These don't change whether an object is zero or nonzero, but
-	 we can't ignore them if their second arg has side-effects.  */
-      if (TREE_SIDE_EFFECTS (TREE_OPERAND (expr, 1)))
-	{
-	  expr = build2 (COMPOUND_EXPR, truthvalue_type_node,
-			 TREE_OPERAND (expr, 1),
-			 c_common_truthvalue_conversion
-			 (location, TREE_OPERAND (expr, 0)));
-	  goto ret;
-	}
-      else
-	return c_common_truthvalue_conversion (location,
-					       TREE_OPERAND (expr, 0));
-
-    case COND_EXPR:
-      /* Distribute the conversion into the arms of a COND_EXPR.  */
-      if (c_dialect_cxx ())
-	{
-	  tree op1 = TREE_OPERAND (expr, 1);
-	  tree op2 = TREE_OPERAND (expr, 2);
-	  /* In C++ one of the arms might have void type if it is throw.  */
-	  if (!VOID_TYPE_P (TREE_TYPE (op1)))
-	    op1 = c_common_truthvalue_conversion (location, op1);
-	  if (!VOID_TYPE_P (TREE_TYPE (op2)))
-	    op2 = c_common_truthvalue_conversion (location, op2);
-	  expr = fold_build3_loc (location, COND_EXPR, truthvalue_type_node,
-				  TREE_OPERAND (expr, 0), op1, op2);
-	  goto ret;
-	}
-      else
-	{
-	  /* Folding will happen later for C.  */
-	  expr = build3 (COND_EXPR, truthvalue_type_node,
-			 TREE_OPERAND (expr, 0),
-			 c_common_truthvalue_conversion (location,
-							 TREE_OPERAND (expr, 1)),
-			 c_common_truthvalue_conversion (location,
-							 TREE_OPERAND (expr, 2)));
-	  goto ret;
-	}
-
-    CASE_CONVERT:
-      {
-	tree totype = TREE_TYPE (expr);
-	tree fromtype = TREE_TYPE (TREE_OPERAND (expr, 0));
-
-	if (POINTER_TYPE_P (totype)
-	    && !c_inhibit_evaluation_warnings
-	    && TREE_CODE (fromtype) == REFERENCE_TYPE)
-	  {
-	    tree inner = expr;
-	    STRIP_NOPS (inner);
-
-	    if (DECL_P (inner))
-	      warning_at (location,
-			  OPT_Waddress,
-			  "the compiler can assume that the address of "
-			  "%qD will always evaluate to %<true%>",
-			  inner);
-	  }
-
-	/* Don't cancel the effect of a CONVERT_EXPR from a REFERENCE_TYPE,
-	   since that affects how `default_conversion' will behave.  */
-	if (TREE_CODE (totype) == REFERENCE_TYPE
-	    || TREE_CODE (fromtype) == REFERENCE_TYPE)
-	  break;
-	/* Don't strip a conversion from C++0x scoped enum, since they
-	   don't implicitly convert to other types.  */
-	if (TREE_CODE (fromtype) == ENUMERAL_TYPE
-	    && ENUM_IS_SCOPED (fromtype))
-	  break;
-	/* If this isn't narrowing the argument, we can ignore it.  */
-	if (TYPE_PRECISION (totype) >= TYPE_PRECISION (fromtype))
-	  return c_common_truthvalue_conversion (location,
-						 TREE_OPERAND (expr, 0));
-      }
-      break;
-
-    case MODIFY_EXPR:
-      if (!TREE_NO_WARNING (expr)
-	  && warn_parentheses)
-	{
-	  warning_at (location, OPT_Wparentheses,
-		      "suggest parentheses around assignment used as "
-		      "truth value");
-	  TREE_NO_WARNING (expr) = 1;
-	}
-      break;
-
-    default:
-      break;
-    }
-
-  if (TREE_CODE (TREE_TYPE (expr)) == COMPLEX_TYPE)
-    {
-      tree t = (in_late_binary_op ? save_expr (expr) : c_save_expr (expr));
-      expr = (build_binary_op
-	      (EXPR_LOCATION (expr),
-	       (TREE_SIDE_EFFECTS (expr)
-		? TRUTH_OR_EXPR : TRUTH_ORIF_EXPR),
-	c_common_truthvalue_conversion
-	       (location,
-		build_unary_op (location, REALPART_EXPR, t, 0)),
-	c_common_truthvalue_conversion
-	       (location,
-		build_unary_op (location, IMAGPART_EXPR, t, 0)),
-	       0));
-      goto ret;
-    }
-
-  if (TREE_CODE (TREE_TYPE (expr)) == FIXED_POINT_TYPE)
-    {
-      tree fixed_zero_node = build_fixed (TREE_TYPE (expr),
-					  FCONST0 (TYPE_MODE
-						   (TREE_TYPE (expr))));
-      return build_binary_op (location, NE_EXPR, expr, fixed_zero_node, 1);
-    }
-  else
-    return build_binary_op (location, NE_EXPR, expr, integer_zero_node, 1);
-
- ret:
-  protected_set_expr_location (expr, location);
-  return expr;
-}
--
-static void def_builtin_1  (enum built_in_function fncode,
-			    const char *name,
-			    enum built_in_class fnclass,
-			    tree fntype, tree libtype,
-			    bool both_p, bool fallback_p, bool nonansi_p,
-			    tree fnattrs, bool implicit_p);
-
-
-/* Apply the TYPE_QUALS to the new DECL.  */
-
-void
-c_apply_type_quals_to_decl (int type_quals, tree decl)
-{
-  tree type = TREE_TYPE (decl);
-
-  if (type == error_mark_node)
-    return;
-
-  if ((type_quals & TYPE_QUAL_CONST)
-      || (type && TREE_CODE (type) == REFERENCE_TYPE))
-    /* We used to check TYPE_NEEDS_CONSTRUCTING here, but now a constexpr
-       constructor can produce constant init, so rely on cp_finish_decl to
-       clear TREE_READONLY if the variable has non-constant init.  */
-    TREE_READONLY (decl) = 1;
-  if (type_quals & TYPE_QUAL_VOLATILE)
-    {
-      TREE_SIDE_EFFECTS (decl) = 1;
-      TREE_THIS_VOLATILE (decl) = 1;
-    }
-  if (type_quals & TYPE_QUAL_RESTRICT)
-    {
-      while (type && TREE_CODE (type) == ARRAY_TYPE)
-	/* Allow 'restrict' on arrays of pointers.
-	   FIXME currently we just ignore it.  */
-	type = TREE_TYPE (type);
-      if (!type
-	  || !POINTER_TYPE_P (type)
-	  || !C_TYPE_OBJECT_OR_INCOMPLETE_P (TREE_TYPE (type)))
-	error ("invalid use of %<restrict%>");
-    }
-  if (type_quals & TYPE_QUAL_SHARED)
-    {
-      TREE_SHARED (decl) = 1;
-      if (type_quals & TYPE_QUAL_STRICT)
-	TREE_STRICT(decl) = 1;
-      else if (type_quals & TYPE_QUAL_RELAXED)
-	TREE_RELAXED(decl) = 1;
-      /* The declaration's type should have been previously defined
-	 as a UPC shared type.  */
-      gcc_assert (SHARED_TYPE_P (type));
-    }
-}
-
-struct c_type_hasher : ggc_ptr_hash<tree_node>
-{
-  static hashval_t hash (tree);
-  static bool equal (tree, tree);
-};
-
-/* Hash function for the problem of multiple type definitions in
-   different files.  This must hash all types that will compare
-   equal via comptypes to the same value.  In practice it hashes
-   on some of the simple stuff and leaves the details to comptypes.  */
-
-hashval_t
-c_type_hasher::hash (tree t)
-{
-  int n_elements;
-  int shift, size;
-  tree t2;
-  switch (TREE_CODE (t))
-    {
-    /* For pointers, hash on pointee type plus some swizzling.  */
-    case POINTER_TYPE:
-      return hash (TREE_TYPE (t)) ^ 0x3003003;
-    /* Hash on number of elements and total size.  */
-    case ENUMERAL_TYPE:
-      shift = 3;
-      t2 = TYPE_VALUES (t);
-      break;
-    case RECORD_TYPE:
-      shift = 0;
-      t2 = TYPE_FIELDS (t);
-      break;
-    case QUAL_UNION_TYPE:
-      shift = 1;
-      t2 = TYPE_FIELDS (t);
-      break;
-    case UNION_TYPE:
-      shift = 2;
-      t2 = TYPE_FIELDS (t);
-      break;
-    default:
-      gcc_unreachable ();
-    }
-  /* FIXME: We want to use a DECL_CHAIN iteration method here, but
-     TYPE_VALUES of ENUMERAL_TYPEs is stored as a TREE_LIST.  */
-  n_elements = list_length (t2);
-  /* We might have a VLA here.  */
-  if (TREE_CODE (TYPE_SIZE (t)) != INTEGER_CST)
-    size = 0;
-  else
-    size = TREE_INT_CST_LOW (TYPE_SIZE (t));
-  return ((size << 24) | (n_elements << shift));
-}
-
-bool
-c_type_hasher::equal (tree t1, tree t2)
-{
-  return lang_hooks.types_compatible_p (t1, t2);
-}
-
-static GTY(()) hash_table<c_type_hasher> *type_hash_table;
-
-/* Return the typed-based alias set for T, which may be an expression
-   or a type.  Return -1 if we don't do anything special.  */
-
-alias_set_type
-c_common_get_alias_set (tree t)
-{
-  /* For VLAs, use the alias set of the element type rather than the
-     default of alias set 0 for types compared structurally.  */
-  if (TYPE_P (t) && TYPE_STRUCTURAL_EQUALITY_P (t))
-    {
-      if (TREE_CODE (t) == ARRAY_TYPE)
-	return get_alias_set (TREE_TYPE (t));
-      return -1;
-    }
-
-  /* That's all the expressions we handle specially.  */
-  if (!TYPE_P (t))
-    return -1;
-
-  /* The C standard guarantees that any object may be accessed via an
-     lvalue that has character type.  */
-  if (t == char_type_node
-      || t == signed_char_type_node
-      || t == unsigned_char_type_node)
-    return 0;
-
-  /* The C standard specifically allows aliasing between signed and
-     unsigned variants of the same type.  We treat the signed
-     variant as canonical.  */
-  if (TREE_CODE (t) == INTEGER_TYPE && TYPE_UNSIGNED (t))
-    {
-      tree t1 = c_common_signed_type (t);
-
-      /* t1 == t can happen for boolean nodes which are always unsigned.  */
-      if (t1 != t)
-	return get_alias_set (t1);
-    }
-
-  /* For the time being, make UPC pointers-to-shared conflict
-     with everything else.  Ideally, UPC pointers-to-shared should
-     only conflict with the internal type used to represent
-     the UPC pointer-to-shared (i.e., upc_pts_rep_type_node).  */
-
-  if (TYPE_P (t) ? (TREE_CODE (t) == POINTER_TYPE
-		    && SHARED_TYPE_P (TREE_TYPE (t)))
-                 : (TREE_TYPE(t)
-		    && TREE_CODE (TREE_TYPE (t)) == POINTER_TYPE
-		    && SHARED_TYPE_P (TREE_TYPE (TREE_TYPE (t)))))
-    return 0;
-
-  /* Handle the case of multiple type nodes referring to "the same" type,
-     which occurs with IMA.  These share an alias set.  FIXME:  Currently only
-     C90 is handled.  (In C99 type compatibility is not transitive, which
-     complicates things mightily. The alias set splay trees can theoretically
-     represent this, but insertion is tricky when you consider all the
-     different orders things might arrive in.) */
-
-  if (c_language != clk_c || flag_isoc99)
-    return -1;
-
-  /* Save time if there's only one input file.  */
-  if (num_in_fnames == 1)
-    return -1;
-
-  /* Pointers need special handling if they point to any type that
-     needs special handling (below).  */
-  if (TREE_CODE (t) == POINTER_TYPE)
-    {
-      tree t2;
-      /* Find bottom type under any nested POINTERs.  */
-      for (t2 = TREE_TYPE (t);
-	   TREE_CODE (t2) == POINTER_TYPE;
-	   t2 = TREE_TYPE (t2))
-	;
-      if (!RECORD_OR_UNION_TYPE_P (t2)
-	  && TREE_CODE (t2) != ENUMERAL_TYPE)
-	return -1;
-      if (TYPE_SIZE (t2) == 0)
-	return -1;
-    }
-  /* These are the only cases that need special handling.  */
-  if (!RECORD_OR_UNION_TYPE_P (t)
-      && TREE_CODE (t) != ENUMERAL_TYPE
-      && TREE_CODE (t) != POINTER_TYPE)
-    return -1;
-  /* Undefined? */
-  if (TYPE_SIZE (t) == 0)
-    return -1;
-
-  /* Look up t in hash table.  Only one of the compatible types within each
-     alias set is recorded in the table.  */
-  if (!type_hash_table)
-    type_hash_table = hash_table<c_type_hasher>::create_ggc (1021);
-  tree *slot = type_hash_table->find_slot (t, INSERT);
-  if (*slot != NULL)
-    {
-      TYPE_ALIAS_SET (t) = TYPE_ALIAS_SET ((tree)*slot);
-      return TYPE_ALIAS_SET ((tree)*slot);
-    }
-  else
-    /* Our caller will assign and record (in t) a new alias set; all we need
-       to do is remember t in the hash table.  */
-    *slot = t;
-
-  return -1;
-}
--
-/* Return the value of THREADS.
-
-   UPC defines a reserved variable, THREADS, which returns the
-   number of threads that will be created when the UPC program
-   executes.  The value of threads can be specified at runtime via
-   the -fupc-threads=N switch, where N is an integer specifying
-   the number of threads.  When the value of THREADS is specified
-   at compile-time, this is called the "static threads compilation
-   environment".
-
-   In the static threads compilation environment, THREADS is a
-   pre-defined preprocessor macro with the value, N.
-
-   If no value for threads is given at compile-time, then the value
-   must be specified when the application program is executed.
-   This method of establishing the value of THREADS is called
-   the "dynamic threads compilation environment".  */
-
-tree
-upc_num_threads (void)
-{
-  tree n;
-  gcc_assert (flag_upc);
-  n = flag_upc_threads ? ssize_int (flag_upc_threads)
-    : lookup_name (get_identifier ("THREADS"));
-  if (!n)
-    {
-      error ("the UPC-required THREADS variable is undefined; "
-	     "when compiling pre-processed source, "
-	     "all -fupc-* switches must be passed on the command line, "
-	     "asserting the same values as supplied when the "
-	     "original source file was preprocessed");
-      abort ();
-    }
-
-  return n;
-}
-
-/* Compute the value of 'sizeof (TYPE)' or '__alignof__ (TYPE)', where
-   the IS_SIZEOF parameter indicates which operator is being applied.
-   The COMPLAIN flag controls whether we should diagnose possibly
-   ill-formed constructs or not.  LOC is the location of the SIZEOF or
-   TYPEOF operator.  If MIN_ALIGNOF, the least alignment required for
-   a type in any context should be returned, rather than the normal
-   alignment for that type.  */
-
-tree
-c_sizeof_or_alignof_type (location_t loc,
-			  tree type, bool is_sizeof, bool min_alignof,
-			  int complain)
-{
-  const char *op_name;
-  tree value = NULL;
-  enum tree_code type_code = TREE_CODE (type);
-
-  op_name = is_sizeof ? "sizeof" : "__alignof__";
-
-  if (type_code == FUNCTION_TYPE)
-    {
-      if (is_sizeof)
-	{
-	  if (complain && warn_pointer_arith)
-	    pedwarn (loc, OPT_Wpointer_arith,
-		     "invalid application of %<sizeof%> to a function type");
-          else if (!complain)
-            return error_mark_node;
-	  value = size_one_node;
-	}
-      else
-	{
-	  if (complain)
-	    {
-	      if (c_dialect_cxx ())
-		pedwarn (loc, OPT_Wpedantic, "ISO C++ does not permit "
-			 "%<alignof%> applied to a function type");
-	      else
-		pedwarn (loc, OPT_Wpedantic, "ISO C does not permit "
-			 "%<_Alignof%> applied to a function type");
-	    }
-	  value = size_int (FUNCTION_BOUNDARY / BITS_PER_UNIT);
-	}
-    }
-  else if (type_code == VOID_TYPE || type_code == ERROR_MARK)
-    {
-      if (complain)
-        {
-	  if (type_code == VOID_TYPE && SHARED_TYPE_P (type))
-	    error_at (loc, "invalid application of %qs"
-	                   " to %<shared void%> type", op_name);
-          else if (type_code == VOID_TYPE && warn_pointer_arith)
-	    pedwarn (loc, pedantic ? OPT_Wpedantic : OPT_Wpointer_arith,
-		     "invalid application of %qs to a void type", op_name);
-        }
-      else
-        return error_mark_node;
-      value = size_one_node;
-    }
-  else if (!COMPLETE_TYPE_P (type)
-	   && (!c_dialect_cxx () || is_sizeof || type_code != ARRAY_TYPE))
-    {
-      if (complain)
-	error_at (loc, "invalid application of %qs to incomplete type %qT",
-		  op_name, type);
-      return error_mark_node;
-    }
-  else if (c_dialect_cxx () && type_code == ARRAY_TYPE
-	   && !COMPLETE_TYPE_P (TREE_TYPE (type)))
-    {
-      if (complain)
-	error_at (loc, "invalid application of %qs to array type %qT of "
-		  "incomplete element type", op_name, type);
-      return error_mark_node;
-    }
-  else
-    {
-      if (is_sizeof)
-	/* Convert in case a char is more than one unit.  */
-	value = size_binop_loc (loc, CEIL_DIV_EXPR, TYPE_SIZE_UNIT (type),
-				size_int (TYPE_PRECISION (char_type_node)
-					  / BITS_PER_UNIT));
-      else if (min_alignof)
-	value = size_int (min_align_of_type (type));
-      else
-	value = size_int (TYPE_ALIGN_UNIT (type));
-    }
-
-  if (is_sizeof && (TREE_CODE (type) == ARRAY_TYPE)
-      && SHARED_TYPE_P (type)
-      && TYPE_HAS_THREADS_FACTOR (type))
-    {
-      const tree n_threads = convert (sizetype, upc_num_threads ());
-      value = size_binop (MULT_EXPR, value, n_threads);
-    }
-
-  /* VALUE will have the middle-end integer type sizetype.
-     However, we should really return a value of type `size_t',
-     which is just a typedef for an ordinary integer type.  */
-  value = fold_convert_loc (loc, size_type_node, value);
-
-  return value;
-}
-
-/* Implement the __alignof keyword: Return the minimum required
-   alignment of EXPR, measured in bytes.  For VAR_DECLs,
-   FUNCTION_DECLs and FIELD_DECLs return DECL_ALIGN (which can be set
-   from an "aligned" __attribute__ specification).  LOC is the
-   location of the ALIGNOF operator.  */
-
-tree
-c_alignof_expr (location_t loc, tree expr)
-{
-  tree t;
-
-  if (VAR_OR_FUNCTION_DECL_P (expr))
-    t = size_int (DECL_ALIGN_UNIT (expr));
-
-  else if (TREE_CODE (expr) == COMPONENT_REF
-	   && DECL_C_BIT_FIELD (TREE_OPERAND (expr, 1)))
-    {
-      error_at (loc, "%<__alignof%> applied to a bit-field");
-      t = size_one_node;
-    }
-  else if (TREE_CODE (expr) == COMPONENT_REF
-	   && TREE_CODE (TREE_OPERAND (expr, 1)) == FIELD_DECL)
-    t = size_int (DECL_ALIGN_UNIT (TREE_OPERAND (expr, 1)));
-
-  else if (INDIRECT_REF_P (expr))
-    {
-      tree t = TREE_OPERAND (expr, 0);
-      tree best = t;
-      int bestalign = TYPE_ALIGN (TREE_TYPE (TREE_TYPE (t)));
-
-      while (CONVERT_EXPR_P (t)
-	     && TREE_CODE (TREE_TYPE (TREE_OPERAND (t, 0))) == POINTER_TYPE)
-	{
-	  int thisalign;
-
-	  t = TREE_OPERAND (t, 0);
-	  thisalign = TYPE_ALIGN (TREE_TYPE (TREE_TYPE (t)));
-	  if (thisalign > bestalign)
-	    best = t, bestalign = thisalign;
-	}
-      return c_alignof (loc, TREE_TYPE (TREE_TYPE (best)));
-    }
-  else
-    return c_alignof (loc, TREE_TYPE (expr));
-
-  return fold_convert_loc (loc, size_type_node, t);
-}
--
-/* Handle C and C++ default attributes.  */
-
-enum built_in_attribute
-{
-#define DEF_ATTR_NULL_TREE(ENUM) ENUM,
-#define DEF_ATTR_INT(ENUM, VALUE) ENUM,
-#define DEF_ATTR_STRING(ENUM, VALUE) ENUM,
-#define DEF_ATTR_IDENT(ENUM, STRING) ENUM,
-#define DEF_ATTR_TREE_LIST(ENUM, PURPOSE, VALUE, CHAIN) ENUM,
-#include "builtin-attrs.def"
-#undef DEF_ATTR_NULL_TREE
-#undef DEF_ATTR_INT
-#undef DEF_ATTR_STRING
-#undef DEF_ATTR_IDENT
-#undef DEF_ATTR_TREE_LIST
-  ATTR_LAST
-};
-
-static GTY(()) tree built_in_attributes[(int) ATTR_LAST];
-
-static void c_init_attributes (void);
-
-enum c_builtin_type
-{
-#define DEF_PRIMITIVE_TYPE(NAME, VALUE) NAME,
-#define DEF_FUNCTION_TYPE_0(NAME, RETURN) NAME,
-#define DEF_FUNCTION_TYPE_1(NAME, RETURN, ARG1) NAME,
-#define DEF_FUNCTION_TYPE_2(NAME, RETURN, ARG1, ARG2) NAME,
-#define DEF_FUNCTION_TYPE_3(NAME, RETURN, ARG1, ARG2, ARG3) NAME,
-#define DEF_FUNCTION_TYPE_4(NAME, RETURN, ARG1, ARG2, ARG3, ARG4) NAME,
-#define DEF_FUNCTION_TYPE_5(NAME, RETURN, ARG1, ARG2, ARG3, ARG4, ARG5) NAME,
-#define DEF_FUNCTION_TYPE_6(NAME, RETURN, ARG1, ARG2, ARG3, ARG4, ARG5, \
-			    ARG6) NAME,
-#define DEF_FUNCTION_TYPE_7(NAME, RETURN, ARG1, ARG2, ARG3, ARG4, ARG5, \
-			    ARG6, ARG7) NAME,
-#define DEF_FUNCTION_TYPE_8(NAME, RETURN, ARG1, ARG2, ARG3, ARG4, ARG5, \
-			    ARG6, ARG7, ARG8) NAME,
-#define DEF_FUNCTION_TYPE_9(NAME, RETURN, ARG1, ARG2, ARG3, ARG4, ARG5, \
-			    ARG6, ARG7, ARG8, ARG9) NAME,
-#define DEF_FUNCTION_TYPE_10(NAME, RETURN, ARG1, ARG2, ARG3, ARG4, ARG5, \
-			     ARG6, ARG7, ARG8, ARG9, ARG10) NAME,
-#define DEF_FUNCTION_TYPE_11(NAME, RETURN, ARG1, ARG2, ARG3, ARG4, ARG5, \
-			     ARG6, ARG7, ARG8, ARG9, ARG10, ARG11) NAME,
-#define DEF_FUNCTION_TYPE_VAR_0(NAME, RETURN) NAME,
-#define DEF_FUNCTION_TYPE_VAR_1(NAME, RETURN, ARG1) NAME,
-#define DEF_FUNCTION_TYPE_VAR_2(NAME, RETURN, ARG1, ARG2) NAME,
-#define DEF_FUNCTION_TYPE_VAR_3(NAME, RETURN, ARG1, ARG2, ARG3) NAME,
-#define DEF_FUNCTION_TYPE_VAR_4(NAME, RETURN, ARG1, ARG2, ARG3, ARG4) NAME,
-#define DEF_FUNCTION_TYPE_VAR_5(NAME, RETURN, ARG1, ARG2, ARG3, ARG4, ARG5) \
-				NAME,
-#define DEF_FUNCTION_TYPE_VAR_6(NAME, RETURN, ARG1, ARG2, ARG3, ARG4, ARG5, \
-				ARG6) NAME,
-#define DEF_FUNCTION_TYPE_VAR_7(NAME, RETURN, ARG1, ARG2, ARG3, ARG4, ARG5, \
-				ARG6, ARG7) NAME,
-#define DEF_POINTER_TYPE(NAME, TYPE) NAME,
-#include "builtin-types.def"
-#undef DEF_PRIMITIVE_TYPE
-#undef DEF_FUNCTION_TYPE_0
-#undef DEF_FUNCTION_TYPE_1
-#undef DEF_FUNCTION_TYPE_2
-#undef DEF_FUNCTION_TYPE_3
-#undef DEF_FUNCTION_TYPE_4
-#undef DEF_FUNCTION_TYPE_5
-#undef DEF_FUNCTION_TYPE_6
-#undef DEF_FUNCTION_TYPE_7
-#undef DEF_FUNCTION_TYPE_8
-#undef DEF_FUNCTION_TYPE_9
-#undef DEF_FUNCTION_TYPE_10
-#undef DEF_FUNCTION_TYPE_11
-#undef DEF_FUNCTION_TYPE_VAR_0
-#undef DEF_FUNCTION_TYPE_VAR_1
-#undef DEF_FUNCTION_TYPE_VAR_2
-#undef DEF_FUNCTION_TYPE_VAR_3
-#undef DEF_FUNCTION_TYPE_VAR_4
-#undef DEF_FUNCTION_TYPE_VAR_5
-#undef DEF_FUNCTION_TYPE_VAR_6
-#undef DEF_FUNCTION_TYPE_VAR_7
-#undef DEF_POINTER_TYPE
-  BT_LAST
-};
-
-typedef enum c_builtin_type builtin_type;
-
-/* A temporary array for c_common_nodes_and_builtins.  Used in
-   communication with def_fn_type.  */
-static tree builtin_types[(int) BT_LAST + 1];
-
-/* A helper function for c_common_nodes_and_builtins.  Build function type
-   for DEF with return type RET and N arguments.  If VAR is true, then the
-   function should be variadic after those N arguments.
-
-   Takes special care not to ICE if any of the types involved are
-   error_mark_node, which indicates that said type is not in fact available
-   (see builtin_type_for_size).  In which case the function type as a whole
-   should be error_mark_node.  */
-
-static void
-def_fn_type (builtin_type def, builtin_type ret, bool var, int n, ...)
-{
-  tree t;
-  tree *args = XALLOCAVEC (tree, n);
-  va_list list;
-  int i;
-
-  va_start (list, n);
-  for (i = 0; i < n; ++i)
-    {
-      builtin_type a = (builtin_type) va_arg (list, int);
-      t = builtin_types[a];
-      if (t == error_mark_node)
-	goto egress;
-      args[i] = t;
-    }
-
-  t = builtin_types[ret];
-  if (t == error_mark_node)
-    goto egress;
-  if (var)
-    t = build_varargs_function_type_array (t, n, args);
-  else
-    t = build_function_type_array (t, n, args);
-
- egress:
-  builtin_types[def] = t;
-  va_end (list);
-}
-
-/* Build builtin functions common to both C and C++ language
-   frontends.  */
-
-static void
-c_define_builtins (tree va_list_ref_type_node, tree va_list_arg_type_node)
-{
-#define DEF_PRIMITIVE_TYPE(ENUM, VALUE) \
-  builtin_types[ENUM] = VALUE;
-#define DEF_FUNCTION_TYPE_0(ENUM, RETURN) \
-  def_fn_type (ENUM, RETURN, 0, 0);
-#define DEF_FUNCTION_TYPE_1(ENUM, RETURN, ARG1) \
-  def_fn_type (ENUM, RETURN, 0, 1, ARG1);
-#define DEF_FUNCTION_TYPE_2(ENUM, RETURN, ARG1, ARG2) \
-  def_fn_type (ENUM, RETURN, 0, 2, ARG1, ARG2);
-#define DEF_FUNCTION_TYPE_3(ENUM, RETURN, ARG1, ARG2, ARG3) \
-  def_fn_type (ENUM, RETURN, 0, 3, ARG1, ARG2, ARG3);
-#define DEF_FUNCTION_TYPE_4(ENUM, RETURN, ARG1, ARG2, ARG3, ARG4) \
-  def_fn_type (ENUM, RETURN, 0, 4, ARG1, ARG2, ARG3, ARG4);
-#define DEF_FUNCTION_TYPE_5(ENUM, RETURN, ARG1, ARG2, ARG3, ARG4, ARG5)	\
-  def_fn_type (ENUM, RETURN, 0, 5, ARG1, ARG2, ARG3, ARG4, ARG5);
-#define DEF_FUNCTION_TYPE_6(ENUM, RETURN, ARG1, ARG2, ARG3, ARG4, ARG5, \
-			    ARG6)					\
-  def_fn_type (ENUM, RETURN, 0, 6, ARG1, ARG2, ARG3, ARG4, ARG5, ARG6);
-#define DEF_FUNCTION_TYPE_7(ENUM, RETURN, ARG1, ARG2, ARG3, ARG4, ARG5, \
-			    ARG6, ARG7)					\
-  def_fn_type (ENUM, RETURN, 0, 7, ARG1, ARG2, ARG3, ARG4, ARG5, ARG6, ARG7);
-#define DEF_FUNCTION_TYPE_8(ENUM, RETURN, ARG1, ARG2, ARG3, ARG4, ARG5, \
-			    ARG6, ARG7, ARG8)				\
-  def_fn_type (ENUM, RETURN, 0, 8, ARG1, ARG2, ARG3, ARG4, ARG5, ARG6,	\
-	       ARG7, ARG8);
-#define DEF_FUNCTION_TYPE_9(ENUM, RETURN, ARG1, ARG2, ARG3, ARG4, ARG5, \
-			    ARG6, ARG7, ARG8, ARG9)			\
-  def_fn_type (ENUM, RETURN, 0, 9, ARG1, ARG2, ARG3, ARG4, ARG5, ARG6,	\
-	       ARG7, ARG8, ARG9);
-#define DEF_FUNCTION_TYPE_10(ENUM, RETURN, ARG1, ARG2, ARG3, ARG4, ARG5, \
-			     ARG6, ARG7, ARG8, ARG9, ARG10)		 \
-  def_fn_type (ENUM, RETURN, 0, 10, ARG1, ARG2, ARG3, ARG4, ARG5, ARG6,	 \
-	       ARG7, ARG8, ARG9, ARG10);
-#define DEF_FUNCTION_TYPE_11(ENUM, RETURN, ARG1, ARG2, ARG3, ARG4, ARG5, \
-			     ARG6, ARG7, ARG8, ARG9, ARG10, ARG11)	 \
-  def_fn_type (ENUM, RETURN, 0, 11, ARG1, ARG2, ARG3, ARG4, ARG5, ARG6,	 \
-	       ARG7, ARG8, ARG9, ARG10, ARG11);
-#define DEF_FUNCTION_TYPE_VAR_0(ENUM, RETURN) \
-  def_fn_type (ENUM, RETURN, 1, 0);
-#define DEF_FUNCTION_TYPE_VAR_1(ENUM, RETURN, ARG1) \
-  def_fn_type (ENUM, RETURN, 1, 1, ARG1);
-#define DEF_FUNCTION_TYPE_VAR_2(ENUM, RETURN, ARG1, ARG2) \
-  def_fn_type (ENUM, RETURN, 1, 2, ARG1, ARG2);
-#define DEF_FUNCTION_TYPE_VAR_3(ENUM, RETURN, ARG1, ARG2, ARG3) \
-  def_fn_type (ENUM, RETURN, 1, 3, ARG1, ARG2, ARG3);
-#define DEF_FUNCTION_TYPE_VAR_4(ENUM, RETURN, ARG1, ARG2, ARG3, ARG4) \
-  def_fn_type (ENUM, RETURN, 1, 4, ARG1, ARG2, ARG3, ARG4);
-#define DEF_FUNCTION_TYPE_VAR_5(ENUM, RETURN, ARG1, ARG2, ARG3, ARG4, ARG5) \
-  def_fn_type (ENUM, RETURN, 1, 5, ARG1, ARG2, ARG3, ARG4, ARG5);
-#define DEF_FUNCTION_TYPE_VAR_6(ENUM, RETURN, ARG1, ARG2, ARG3, ARG4, ARG5, \
-				ARG6) \
-  def_fn_type (ENUM, RETURN, 1, 6, ARG1, ARG2, ARG3, ARG4, ARG5, ARG6);
-#define DEF_FUNCTION_TYPE_VAR_7(ENUM, RETURN, ARG1, ARG2, ARG3, ARG4, ARG5, \
-				ARG6, ARG7)				\
-  def_fn_type (ENUM, RETURN, 1, 7, ARG1, ARG2, ARG3, ARG4, ARG5, ARG6, ARG7);
-#define DEF_POINTER_TYPE(ENUM, TYPE) \
-  builtin_types[(int) ENUM] = build_pointer_type (builtin_types[(int) TYPE]);
-
-#include "builtin-types.def"
-
-#undef DEF_PRIMITIVE_TYPE
-#undef DEF_FUNCTION_TYPE_0
-#undef DEF_FUNCTION_TYPE_1
-#undef DEF_FUNCTION_TYPE_2
-#undef DEF_FUNCTION_TYPE_3
-#undef DEF_FUNCTION_TYPE_4
-#undef DEF_FUNCTION_TYPE_5
-#undef DEF_FUNCTION_TYPE_6
-#undef DEF_FUNCTION_TYPE_7
-#undef DEF_FUNCTION_TYPE_8
-#undef DEF_FUNCTION_TYPE_9
-#undef DEF_FUNCTION_TYPE_10
-#undef DEF_FUNCTION_TYPE_11
-#undef DEF_FUNCTION_TYPE_VAR_0
-#undef DEF_FUNCTION_TYPE_VAR_1
-#undef DEF_FUNCTION_TYPE_VAR_2
-#undef DEF_FUNCTION_TYPE_VAR_3
-#undef DEF_FUNCTION_TYPE_VAR_4
-#undef DEF_FUNCTION_TYPE_VAR_5
-#undef DEF_FUNCTION_TYPE_VAR_6
-#undef DEF_FUNCTION_TYPE_VAR_7
-#undef DEF_POINTER_TYPE
-  builtin_types[(int) BT_LAST] = NULL_TREE;
-
-  c_init_attributes ();
-
-#define DEF_BUILTIN(ENUM, NAME, CLASS, TYPE, LIBTYPE, BOTH_P, FALLBACK_P, \
-		    NONANSI_P, ATTRS, IMPLICIT, COND)			\
-  if (NAME && COND)							\
-    def_builtin_1 (ENUM, NAME, CLASS,                                   \
-		   builtin_types[(int) TYPE],                           \
-		   builtin_types[(int) LIBTYPE],                        \
-		   BOTH_P, FALLBACK_P, NONANSI_P,                       \
-		   built_in_attributes[(int) ATTRS], IMPLICIT);
-#include "builtins.def"
-
-  targetm.init_builtins ();
-
-  build_common_builtin_nodes ();
-
-  if (flag_cilkplus)
-    cilk_init_builtins ();
-}
-
-/* Like get_identifier, but avoid warnings about null arguments when
-   the argument may be NULL for targets where GCC lacks stdint.h type
-   information.  */
-
-static inline tree
-c_get_ident (const char *id)
-{
-  return get_identifier (id);
-}
-
-/* Build tree nodes and builtin functions common to both C and C++ language
-   frontends.  */
-
-void
-c_common_nodes_and_builtins (void)
-{
-  int char16_type_size;
-  int char32_type_size;
-  int wchar_type_size;
-  tree array_domain_type;
-  tree va_list_ref_type_node;
-  tree va_list_arg_type_node;
-  int i;
-
-  build_common_tree_nodes (flag_signed_char);
-
-  /* Define `int' and `char' first so that dbx will output them first.  */
-  record_builtin_type (RID_INT, NULL, integer_type_node);
-  record_builtin_type (RID_CHAR, "char", char_type_node);
-
-  /* `signed' is the same as `int'.  FIXME: the declarations of "signed",
-     "unsigned long", "long long unsigned" and "unsigned short" were in C++
-     but not C.  Are the conditionals here needed?  */
-  if (c_dialect_cxx ())
-    record_builtin_type (RID_SIGNED, NULL, integer_type_node);
-  record_builtin_type (RID_LONG, "long int", long_integer_type_node);
-  record_builtin_type (RID_UNSIGNED, "unsigned int", unsigned_type_node);
-  record_builtin_type (RID_MAX, "long unsigned int",
-		       long_unsigned_type_node);
-
-  for (i = 0; i < NUM_INT_N_ENTS; i ++)
-    {
-      char name[25];
-
-      sprintf (name, "__int%d", int_n_data[i].bitsize);
-      record_builtin_type ((enum rid)(RID_FIRST_INT_N + i), name,
-			   int_n_trees[i].signed_type);
-      sprintf (name, "__int%d unsigned", int_n_data[i].bitsize);
-      record_builtin_type (RID_MAX, name, int_n_trees[i].unsigned_type);
-    }
-
-  if (c_dialect_cxx ())
-    record_builtin_type (RID_MAX, "unsigned long", long_unsigned_type_node);
-  record_builtin_type (RID_MAX, "long long int",
-		       long_long_integer_type_node);
-  record_builtin_type (RID_MAX, "long long unsigned int",
-		       long_long_unsigned_type_node);
-  if (c_dialect_cxx ())
-    record_builtin_type (RID_MAX, "long long unsigned",
-			 long_long_unsigned_type_node);
-  record_builtin_type (RID_SHORT, "short int", short_integer_type_node);
-  record_builtin_type (RID_MAX, "short unsigned int",
-		       short_unsigned_type_node);
-  if (c_dialect_cxx ())
-    record_builtin_type (RID_MAX, "unsigned short",
-			 short_unsigned_type_node);
-
-  /* Define both `signed char' and `unsigned char'.  */
-  record_builtin_type (RID_MAX, "signed char", signed_char_type_node);
-  record_builtin_type (RID_MAX, "unsigned char", unsigned_char_type_node);
-
-  /* These are types that c_common_type_for_size and
-     c_common_type_for_mode use.  */
-  lang_hooks.decls.pushdecl (build_decl (UNKNOWN_LOCATION,
-					 TYPE_DECL, NULL_TREE,
-					 intQI_type_node));
-  lang_hooks.decls.pushdecl (build_decl (UNKNOWN_LOCATION,
-					 TYPE_DECL, NULL_TREE,
-					 intHI_type_node));
-  lang_hooks.decls.pushdecl (build_decl (UNKNOWN_LOCATION,
-					 TYPE_DECL, NULL_TREE,
-					 intSI_type_node));
-  lang_hooks.decls.pushdecl (build_decl (UNKNOWN_LOCATION,
-					 TYPE_DECL, NULL_TREE,
-					 intDI_type_node));
-#if HOST_BITS_PER_WIDE_INT >= 64
-  /* Note that this is different than the __int128 type that's part of
-     the generic __intN support.  */
-  if (targetm.scalar_mode_supported_p (TImode))
-    lang_hooks.decls.pushdecl (build_decl (UNKNOWN_LOCATION,
-					   TYPE_DECL,
-					   get_identifier ("__int128_t"),
-					   intTI_type_node));
-#endif
-  lang_hooks.decls.pushdecl (build_decl (UNKNOWN_LOCATION,
-					 TYPE_DECL, NULL_TREE,
-					 unsigned_intQI_type_node));
-  lang_hooks.decls.pushdecl (build_decl (UNKNOWN_LOCATION,
-					 TYPE_DECL, NULL_TREE,
-					 unsigned_intHI_type_node));
-  lang_hooks.decls.pushdecl (build_decl (UNKNOWN_LOCATION,
-					 TYPE_DECL, NULL_TREE,
-					 unsigned_intSI_type_node));
-  lang_hooks.decls.pushdecl (build_decl (UNKNOWN_LOCATION,
-					 TYPE_DECL, NULL_TREE,
-					 unsigned_intDI_type_node));
-#if HOST_BITS_PER_WIDE_INT >= 64
-  if (targetm.scalar_mode_supported_p (TImode))
-    lang_hooks.decls.pushdecl (build_decl (UNKNOWN_LOCATION,
-					   TYPE_DECL,
-					   get_identifier ("__uint128_t"),
-					   unsigned_intTI_type_node));
-#endif
-
-  /* Create the widest literal types.  */
-  widest_integer_literal_type_node
-    = make_signed_type (HOST_BITS_PER_WIDE_INT * 2);
-  lang_hooks.decls.pushdecl (build_decl (UNKNOWN_LOCATION,
-					 TYPE_DECL, NULL_TREE,
-					 widest_integer_literal_type_node));
-
-  widest_unsigned_literal_type_node
-    = make_unsigned_type (HOST_BITS_PER_WIDE_INT * 2);
-  lang_hooks.decls.pushdecl (build_decl (UNKNOWN_LOCATION,
-					 TYPE_DECL, NULL_TREE,
-					 widest_unsigned_literal_type_node));
-
-  signed_size_type_node = c_common_signed_type (size_type_node);
-
-  pid_type_node =
-    TREE_TYPE (identifier_global_value (get_identifier (PID_TYPE)));
-
-  record_builtin_type (RID_FLOAT, NULL, float_type_node);
-  record_builtin_type (RID_DOUBLE, NULL, double_type_node);
-  record_builtin_type (RID_MAX, "long double", long_double_type_node);
-
-  if (!c_dialect_cxx ())
-    for (i = 0; i < NUM_FLOATN_NX_TYPES; i++)
-      if (FLOATN_NX_TYPE_NODE (i) != NULL_TREE)
-	record_builtin_type ((enum rid) (RID_FLOATN_NX_FIRST + i), NULL,
-			     FLOATN_NX_TYPE_NODE (i));
-
-  /* Only supported decimal floating point extension if the target
-     actually supports underlying modes. */
-  if (targetm.scalar_mode_supported_p (SDmode)
-      && targetm.scalar_mode_supported_p (DDmode)
-      && targetm.scalar_mode_supported_p (TDmode))
-    {
-      record_builtin_type (RID_DFLOAT32, NULL, dfloat32_type_node);
-      record_builtin_type (RID_DFLOAT64, NULL, dfloat64_type_node);
-      record_builtin_type (RID_DFLOAT128, NULL, dfloat128_type_node);
-    }
-
-  if (targetm.fixed_point_supported_p ())
-    {
-      record_builtin_type (RID_MAX, "short _Fract", short_fract_type_node);
-      record_builtin_type (RID_FRACT, NULL, fract_type_node);
-      record_builtin_type (RID_MAX, "long _Fract", long_fract_type_node);
-      record_builtin_type (RID_MAX, "long long _Fract",
-			   long_long_fract_type_node);
-      record_builtin_type (RID_MAX, "unsigned short _Fract",
-			   unsigned_short_fract_type_node);
-      record_builtin_type (RID_MAX, "unsigned _Fract",
-			   unsigned_fract_type_node);
-      record_builtin_type (RID_MAX, "unsigned long _Fract",
-			   unsigned_long_fract_type_node);
-      record_builtin_type (RID_MAX, "unsigned long long _Fract",
-			   unsigned_long_long_fract_type_node);
-      record_builtin_type (RID_MAX, "_Sat short _Fract",
-			   sat_short_fract_type_node);
-      record_builtin_type (RID_MAX, "_Sat _Fract", sat_fract_type_node);
-      record_builtin_type (RID_MAX, "_Sat long _Fract",
-			   sat_long_fract_type_node);
-      record_builtin_type (RID_MAX, "_Sat long long _Fract",
-			   sat_long_long_fract_type_node);
-      record_builtin_type (RID_MAX, "_Sat unsigned short _Fract",
-			   sat_unsigned_short_fract_type_node);
-      record_builtin_type (RID_MAX, "_Sat unsigned _Fract",
-			   sat_unsigned_fract_type_node);
-      record_builtin_type (RID_MAX, "_Sat unsigned long _Fract",
-			   sat_unsigned_long_fract_type_node);
-      record_builtin_type (RID_MAX, "_Sat unsigned long long _Fract",
-			   sat_unsigned_long_long_fract_type_node);
-      record_builtin_type (RID_MAX, "short _Accum", short_accum_type_node);
-      record_builtin_type (RID_ACCUM, NULL, accum_type_node);
-      record_builtin_type (RID_MAX, "long _Accum", long_accum_type_node);
-      record_builtin_type (RID_MAX, "long long _Accum",
-			   long_long_accum_type_node);
-      record_builtin_type (RID_MAX, "unsigned short _Accum",
-			   unsigned_short_accum_type_node);
-      record_builtin_type (RID_MAX, "unsigned _Accum",
-			   unsigned_accum_type_node);
-      record_builtin_type (RID_MAX, "unsigned long _Accum",
-			   unsigned_long_accum_type_node);
-      record_builtin_type (RID_MAX, "unsigned long long _Accum",
-			   unsigned_long_long_accum_type_node);
-      record_builtin_type (RID_MAX, "_Sat short _Accum",
-			   sat_short_accum_type_node);
-      record_builtin_type (RID_MAX, "_Sat _Accum", sat_accum_type_node);
-      record_builtin_type (RID_MAX, "_Sat long _Accum",
-			   sat_long_accum_type_node);
-      record_builtin_type (RID_MAX, "_Sat long long _Accum",
-			  sat_long_long_accum_type_node);
-      record_builtin_type (RID_MAX, "_Sat unsigned short _Accum",
-			   sat_unsigned_short_accum_type_node);
-      record_builtin_type (RID_MAX, "_Sat unsigned _Accum",
-			   sat_unsigned_accum_type_node);
-      record_builtin_type (RID_MAX, "_Sat unsigned long _Accum",
-			   sat_unsigned_long_accum_type_node);
-      record_builtin_type (RID_MAX, "_Sat unsigned long long _Accum",
-			   sat_unsigned_long_long_accum_type_node);
-
-    }
-
-  lang_hooks.decls.pushdecl (build_decl (UNKNOWN_LOCATION,
-					 TYPE_DECL,
-					 get_identifier ("complex int"),
-					 complex_integer_type_node));
-  lang_hooks.decls.pushdecl (build_decl (UNKNOWN_LOCATION,
-					 TYPE_DECL,
-					 get_identifier ("complex float"),
-					 complex_float_type_node));
-  lang_hooks.decls.pushdecl (build_decl (UNKNOWN_LOCATION,
-					 TYPE_DECL,
-					 get_identifier ("complex double"),
-					 complex_double_type_node));
-  lang_hooks.decls.pushdecl
-    (build_decl (UNKNOWN_LOCATION,
-		 TYPE_DECL, get_identifier ("complex long double"),
-		 complex_long_double_type_node));
-
-  if (!c_dialect_cxx ())
-    for (i = 0; i < NUM_FLOATN_NX_TYPES; i++)
-      if (COMPLEX_FLOATN_NX_TYPE_NODE (i) != NULL_TREE)
-	{
-	  char buf[30];
-	  sprintf (buf, "complex _Float%d%s", floatn_nx_types[i].n,
-		   floatn_nx_types[i].extended ? "x" : "");
-	  lang_hooks.decls.pushdecl
-	    (build_decl (UNKNOWN_LOCATION,
-			 TYPE_DECL,
-			 get_identifier (buf),
-			 COMPLEX_FLOATN_NX_TYPE_NODE (i)));
-	}
-
-  if (c_dialect_cxx ())
-    /* For C++, make fileptr_type_node a distinct void * type until
-       FILE type is defined.  */
-    fileptr_type_node = build_variant_type_copy (ptr_type_node);
-
-  record_builtin_type (RID_VOID, NULL, void_type_node);
-
-  /* Set the TYPE_NAME for any variants that were built before
-     record_builtin_type gave names to the built-in types. */
-  {
-    tree void_name = TYPE_NAME (void_type_node);
-    TYPE_NAME (void_type_node) = NULL_TREE;
-    TYPE_NAME (build_qualified_type (void_type_node, TYPE_QUAL_CONST))
-      = void_name;
-    TYPE_NAME (void_type_node) = void_name;
-  }
-
-  void_list_node = build_void_list_node ();
-
-  /* Make a type to be the domain of a few array types
-     whose domains don't really matter.
-     200 is small enough that it always fits in size_t
-     and large enough that it can hold most function names for the
-     initializations of __FUNCTION__ and __PRETTY_FUNCTION__.  */
-  array_domain_type = build_index_type (size_int (200));
-
-  /* Make a type for arrays of characters.
-     With luck nothing will ever really depend on the length of this
-     array type.  */
-  char_array_type_node
-    = build_array_type (char_type_node, array_domain_type);
-
-  string_type_node = build_pointer_type (char_type_node);
-  const_string_type_node
-    = build_pointer_type (build_qualified_type
-			  (char_type_node, TYPE_QUAL_CONST));
-=======
-      if (mode == TYPE_MODE (complex_integer_type_node) && !unsignedp)
-	return complex_integer_type_node;
->>>>>>> 783d8f64
-
-      inner_mode = GET_MODE_INNER (mode);
-      inner_type = c_common_type_for_mode (inner_mode, unsignedp);
-      if (inner_type != NULL_TREE)
-	return build_complex_type (inner_type);
-    }
-  else if (VECTOR_MODE_P (mode))
-    {
-      machine_mode inner_mode = GET_MODE_INNER (mode);
-      tree inner_type = c_common_type_for_mode (inner_mode, unsignedp);
-      if (inner_type != NULL_TREE)
-	return build_vector_type_for_mode (inner_type, mode);
-    }
-
-  if (mode == TYPE_MODE (dfloat32_type_node))
-    return dfloat32_type_node;
-  if (mode == TYPE_MODE (dfloat64_type_node))
-    return dfloat64_type_node;
-  if (mode == TYPE_MODE (dfloat128_type_node))
-    return dfloat128_type_node;
-
-  if (ALL_SCALAR_FIXED_POINT_MODE_P (mode))
-    {
-      if (mode == TYPE_MODE (short_fract_type_node))
-	return unsignedp ? sat_short_fract_type_node : short_fract_type_node;
-      if (mode == TYPE_MODE (fract_type_node))
-	return unsignedp ? sat_fract_type_node : fract_type_node;
-      if (mode == TYPE_MODE (long_fract_type_node))
-	return unsignedp ? sat_long_fract_type_node : long_fract_type_node;
-      if (mode == TYPE_MODE (long_long_fract_type_node))
-	return unsignedp ? sat_long_long_fract_type_node
-			 : long_long_fract_type_node;
-
-      if (mode == TYPE_MODE (unsigned_short_fract_type_node))
-	return unsignedp ? sat_unsigned_short_fract_type_node
-			 : unsigned_short_fract_type_node;
-      if (mode == TYPE_MODE (unsigned_fract_type_node))
-	return unsignedp ? sat_unsigned_fract_type_node
-			 : unsigned_fract_type_node;
-      if (mode == TYPE_MODE (unsigned_long_fract_type_node))
-	return unsignedp ? sat_unsigned_long_fract_type_node
-			 : unsigned_long_fract_type_node;
-      if (mode == TYPE_MODE (unsigned_long_long_fract_type_node))
-	return unsignedp ? sat_unsigned_long_long_fract_type_node
-			 : unsigned_long_long_fract_type_node;
-
-      if (mode == TYPE_MODE (short_accum_type_node))
-	return unsignedp ? sat_short_accum_type_node : short_accum_type_node;
-      if (mode == TYPE_MODE (accum_type_node))
-	return unsignedp ? sat_accum_type_node : accum_type_node;
-      if (mode == TYPE_MODE (long_accum_type_node))
-	return unsignedp ? sat_long_accum_type_node : long_accum_type_node;
-      if (mode == TYPE_MODE (long_long_accum_type_node))
-	return unsignedp ? sat_long_long_accum_type_node
-			 : long_long_accum_type_node;
-
-      if (mode == TYPE_MODE (unsigned_short_accum_type_node))
-	return unsignedp ? sat_unsigned_short_accum_type_node
-			 : unsigned_short_accum_type_node;
-      if (mode == TYPE_MODE (unsigned_accum_type_node))
-	return unsignedp ? sat_unsigned_accum_type_node
-			 : unsigned_accum_type_node;
-      if (mode == TYPE_MODE (unsigned_long_accum_type_node))
-	return unsignedp ? sat_unsigned_long_accum_type_node
-			 : unsigned_long_accum_type_node;
-      if (mode == TYPE_MODE (unsigned_long_long_accum_type_node))
-	return unsignedp ? sat_unsigned_long_long_accum_type_node
-			 : unsigned_long_long_accum_type_node;
-
-      if (mode == QQmode)
-	return unsignedp ? sat_qq_type_node : qq_type_node;
-      if (mode == HQmode)
-	return unsignedp ? sat_hq_type_node : hq_type_node;
-      if (mode == SQmode)
-	return unsignedp ? sat_sq_type_node : sq_type_node;
-      if (mode == DQmode)
-	return unsignedp ? sat_dq_type_node : dq_type_node;
-      if (mode == TQmode)
-	return unsignedp ? sat_tq_type_node : tq_type_node;
-
-      if (mode == UQQmode)
-	return unsignedp ? sat_uqq_type_node : uqq_type_node;
-      if (mode == UHQmode)
-	return unsignedp ? sat_uhq_type_node : uhq_type_node;
-      if (mode == USQmode)
-	return unsignedp ? sat_usq_type_node : usq_type_node;
-      if (mode == UDQmode)
-	return unsignedp ? sat_udq_type_node : udq_type_node;
-      if (mode == UTQmode)
-	return unsignedp ? sat_utq_type_node : utq_type_node;
-
-      if (mode == HAmode)
-	return unsignedp ? sat_ha_type_node : ha_type_node;
-      if (mode == SAmode)
-	return unsignedp ? sat_sa_type_node : sa_type_node;
-      if (mode == DAmode)
-	return unsignedp ? sat_da_type_node : da_type_node;
-      if (mode == TAmode)
-	return unsignedp ? sat_ta_type_node : ta_type_node;
-
-      if (mode == UHAmode)
-	return unsignedp ? sat_uha_type_node : uha_type_node;
-      if (mode == USAmode)
-	return unsignedp ? sat_usa_type_node : usa_type_node;
-      if (mode == UDAmode)
-	return unsignedp ? sat_uda_type_node : uda_type_node;
-      if (mode == UTAmode)
-	return unsignedp ? sat_uta_type_node : uta_type_node;
-    }
-
-  for (t = registered_builtin_types; t; t = TREE_CHAIN (t))
-    if (TYPE_MODE (TREE_VALUE (t)) == mode
-	&& !!unsignedp == !!TYPE_UNSIGNED (TREE_VALUE (t)))
-      return TREE_VALUE (t);
-
-  return 0;
-}
-
-tree
-c_common_unsigned_type (tree type)
-{
-  return c_common_signed_or_unsigned_type (1, type);
-}
-
-/* Return a signed type the same as TYPE in other respects.  */
-
-tree
-c_common_signed_type (tree type)
-{
-  return c_common_signed_or_unsigned_type (0, type);
-}
-
-/* Return a type the same as TYPE except unsigned or
-   signed according to UNSIGNEDP.  */
-
-tree
-c_common_signed_or_unsigned_type (int unsignedp, tree type)
-{
-  tree type1;
-  int i;
-
-  /* This block of code emulates the behavior of the old
-     c_common_unsigned_type. In particular, it returns
-     long_unsigned_type_node if passed a long, even when a int would
-     have the same size. This is necessary for warnings to work
-     correctly in archs where sizeof(int) == sizeof(long) */
-
-  type1 = TYPE_MAIN_VARIANT (type);
-  if (type1 == signed_char_type_node || type1 == char_type_node || type1 == unsigned_char_type_node)
-    return unsignedp ? unsigned_char_type_node : signed_char_type_node;
-  if (type1 == integer_type_node || type1 == unsigned_type_node)
-    return unsignedp ? unsigned_type_node : integer_type_node;
-  if (type1 == short_integer_type_node || type1 == short_unsigned_type_node)
-    return unsignedp ? short_unsigned_type_node : short_integer_type_node;
-  if (type1 == long_integer_type_node || type1 == long_unsigned_type_node)
-    return unsignedp ? long_unsigned_type_node : long_integer_type_node;
-  if (type1 == long_long_integer_type_node || type1 == long_long_unsigned_type_node)
-    return unsignedp ? long_long_unsigned_type_node : long_long_integer_type_node;
-
-  for (i = 0; i < NUM_INT_N_ENTS; i ++)
-    if (int_n_enabled_p[i]
-	&& (type1 == int_n_trees[i].unsigned_type
-	    || type1 == int_n_trees[i].signed_type))
-      return (unsignedp ? int_n_trees[i].unsigned_type
-	      : int_n_trees[i].signed_type);
-
-  if (type1 == widest_integer_literal_type_node || type1 == widest_unsigned_literal_type_node)
-    return unsignedp ? widest_unsigned_literal_type_node : widest_integer_literal_type_node;
-#if HOST_BITS_PER_WIDE_INT >= 64
-  if (type1 == intTI_type_node || type1 == unsigned_intTI_type_node)
-    return unsignedp ? unsigned_intTI_type_node : intTI_type_node;
-#endif
-  if (type1 == intDI_type_node || type1 == unsigned_intDI_type_node)
-    return unsignedp ? unsigned_intDI_type_node : intDI_type_node;
-  if (type1 == intSI_type_node || type1 == unsigned_intSI_type_node)
-    return unsignedp ? unsigned_intSI_type_node : intSI_type_node;
-  if (type1 == intHI_type_node || type1 == unsigned_intHI_type_node)
-    return unsignedp ? unsigned_intHI_type_node : intHI_type_node;
-  if (type1 == intQI_type_node || type1 == unsigned_intQI_type_node)
-    return unsignedp ? unsigned_intQI_type_node : intQI_type_node;
-
-#define C_COMMON_FIXED_TYPES(NAME)	    \
-  if (type1 == short_ ## NAME ## _type_node \
-      || type1 == unsigned_short_ ## NAME ## _type_node) \
-    return unsignedp ? unsigned_short_ ## NAME ## _type_node \
-		     : short_ ## NAME ## _type_node; \
-  if (type1 == NAME ## _type_node \
-      || type1 == unsigned_ ## NAME ## _type_node) \
-    return unsignedp ? unsigned_ ## NAME ## _type_node \
-		     : NAME ## _type_node; \
-  if (type1 == long_ ## NAME ## _type_node \
-      || type1 == unsigned_long_ ## NAME ## _type_node) \
-    return unsignedp ? unsigned_long_ ## NAME ## _type_node \
-		     : long_ ## NAME ## _type_node; \
-  if (type1 == long_long_ ## NAME ## _type_node \
-      || type1 == unsigned_long_long_ ## NAME ## _type_node) \
-    return unsignedp ? unsigned_long_long_ ## NAME ## _type_node \
-		     : long_long_ ## NAME ## _type_node;
-
-#define C_COMMON_FIXED_MODE_TYPES(NAME) \
-  if (type1 == NAME ## _type_node \
-      || type1 == u ## NAME ## _type_node) \
-    return unsignedp ? u ## NAME ## _type_node \
-		     : NAME ## _type_node;
-
-#define C_COMMON_FIXED_TYPES_SAT(NAME) \
-  if (type1 == sat_ ## short_ ## NAME ## _type_node \
-      || type1 == sat_ ## unsigned_short_ ## NAME ## _type_node) \
-    return unsignedp ? sat_ ## unsigned_short_ ## NAME ## _type_node \
-		     : sat_ ## short_ ## NAME ## _type_node; \
-  if (type1 == sat_ ## NAME ## _type_node \
-      || type1 == sat_ ## unsigned_ ## NAME ## _type_node) \
-    return unsignedp ? sat_ ## unsigned_ ## NAME ## _type_node \
-		     : sat_ ## NAME ## _type_node; \
-  if (type1 == sat_ ## long_ ## NAME ## _type_node \
-      || type1 == sat_ ## unsigned_long_ ## NAME ## _type_node) \
-    return unsignedp ? sat_ ## unsigned_long_ ## NAME ## _type_node \
-		     : sat_ ## long_ ## NAME ## _type_node; \
-  if (type1 == sat_ ## long_long_ ## NAME ## _type_node \
-      || type1 == sat_ ## unsigned_long_long_ ## NAME ## _type_node) \
-    return unsignedp ? sat_ ## unsigned_long_long_ ## NAME ## _type_node \
-		     : sat_ ## long_long_ ## NAME ## _type_node;
-
-#define C_COMMON_FIXED_MODE_TYPES_SAT(NAME)	\
-  if (type1 == sat_ ## NAME ## _type_node \
-      || type1 == sat_ ## u ## NAME ## _type_node) \
-    return unsignedp ? sat_ ## u ## NAME ## _type_node \
-		     : sat_ ## NAME ## _type_node;
-
-  C_COMMON_FIXED_TYPES (fract);
-  C_COMMON_FIXED_TYPES_SAT (fract);
-  C_COMMON_FIXED_TYPES (accum);
-  C_COMMON_FIXED_TYPES_SAT (accum);
-
-  C_COMMON_FIXED_MODE_TYPES (qq);
-  C_COMMON_FIXED_MODE_TYPES (hq);
-  C_COMMON_FIXED_MODE_TYPES (sq);
-  C_COMMON_FIXED_MODE_TYPES (dq);
-  C_COMMON_FIXED_MODE_TYPES (tq);
-  C_COMMON_FIXED_MODE_TYPES_SAT (qq);
-  C_COMMON_FIXED_MODE_TYPES_SAT (hq);
-  C_COMMON_FIXED_MODE_TYPES_SAT (sq);
-  C_COMMON_FIXED_MODE_TYPES_SAT (dq);
-  C_COMMON_FIXED_MODE_TYPES_SAT (tq);
-  C_COMMON_FIXED_MODE_TYPES (ha);
-  C_COMMON_FIXED_MODE_TYPES (sa);
-  C_COMMON_FIXED_MODE_TYPES (da);
-  C_COMMON_FIXED_MODE_TYPES (ta);
-  C_COMMON_FIXED_MODE_TYPES_SAT (ha);
-  C_COMMON_FIXED_MODE_TYPES_SAT (sa);
-  C_COMMON_FIXED_MODE_TYPES_SAT (da);
-  C_COMMON_FIXED_MODE_TYPES_SAT (ta);
-
-  /* For ENUMERAL_TYPEs in C++, must check the mode of the types, not
-     the precision; they have precision set to match their range, but
-     may use a wider mode to match an ABI.  If we change modes, we may
-     wind up with bad conversions.  For INTEGER_TYPEs in C, must check
-     the precision as well, so as to yield correct results for
-     bit-field types.  C++ does not have these separate bit-field
-     types, and producing a signed or unsigned variant of an
-     ENUMERAL_TYPE may cause other problems as well.  */
-
-  if (!INTEGRAL_TYPE_P (type)
-      || TYPE_UNSIGNED (type) == unsignedp)
-    return type;
-
-#define TYPE_OK(node)							    \
-  (TYPE_MODE (type) == TYPE_MODE (node)					    \
-   && TYPE_PRECISION (type) == TYPE_PRECISION (node))
-  if (TYPE_OK (signed_char_type_node))
-    return unsignedp ? unsigned_char_type_node : signed_char_type_node;
-  if (TYPE_OK (integer_type_node))
-    return unsignedp ? unsigned_type_node : integer_type_node;
-  if (TYPE_OK (short_integer_type_node))
-    return unsignedp ? short_unsigned_type_node : short_integer_type_node;
-  if (TYPE_OK (long_integer_type_node))
-    return unsignedp ? long_unsigned_type_node : long_integer_type_node;
-  if (TYPE_OK (long_long_integer_type_node))
-    return (unsignedp ? long_long_unsigned_type_node
-	    : long_long_integer_type_node);
-
-  for (i = 0; i < NUM_INT_N_ENTS; i ++)
-    if (int_n_enabled_p[i]
-	&& TYPE_MODE (type) == int_n_data[i].m
-	&& TYPE_PRECISION (type) == int_n_data[i].bitsize)
-      return (unsignedp ? int_n_trees[i].unsigned_type
-	      : int_n_trees[i].signed_type);
-
-  if (TYPE_OK (widest_integer_literal_type_node))
-    return (unsignedp ? widest_unsigned_literal_type_node
-	    : widest_integer_literal_type_node);
-
-#if HOST_BITS_PER_WIDE_INT >= 64
-  if (TYPE_OK (intTI_type_node))
-    return unsignedp ? unsigned_intTI_type_node : intTI_type_node;
-#endif
-  if (TYPE_OK (intDI_type_node))
-    return unsignedp ? unsigned_intDI_type_node : intDI_type_node;
-  if (TYPE_OK (intSI_type_node))
-    return unsignedp ? unsigned_intSI_type_node : intSI_type_node;
-  if (TYPE_OK (intHI_type_node))
-    return unsignedp ? unsigned_intHI_type_node : intHI_type_node;
-  if (TYPE_OK (intQI_type_node))
-    return unsignedp ? unsigned_intQI_type_node : intQI_type_node;
-#undef TYPE_OK
-
-  return build_nonstandard_integer_type (TYPE_PRECISION (type), unsignedp);
-}
-
-/* Build a bit-field integer type for the given WIDTH and UNSIGNEDP.  */
-
-tree
-c_build_bitfield_integer_type (unsigned HOST_WIDE_INT width, int unsignedp)
-{
-  int i;
-
-  /* Extended integer types of the same width as a standard type have
-     lesser rank, so those of the same width as int promote to int or
-     unsigned int and are valid for printf formats expecting int or
-     unsigned int.  To avoid such special cases, avoid creating
-     extended integer types for bit-fields if a standard integer type
-     is available.  */
-  if (width == TYPE_PRECISION (integer_type_node))
-    return unsignedp ? unsigned_type_node : integer_type_node;
-  if (width == TYPE_PRECISION (signed_char_type_node))
-    return unsignedp ? unsigned_char_type_node : signed_char_type_node;
-  if (width == TYPE_PRECISION (short_integer_type_node))
-    return unsignedp ? short_unsigned_type_node : short_integer_type_node;
-  if (width == TYPE_PRECISION (long_integer_type_node))
-    return unsignedp ? long_unsigned_type_node : long_integer_type_node;
-  if (width == TYPE_PRECISION (long_long_integer_type_node))
-    return (unsignedp ? long_long_unsigned_type_node
-	    : long_long_integer_type_node);
-  for (i = 0; i < NUM_INT_N_ENTS; i ++)
-    if (int_n_enabled_p[i]
-	&& width == int_n_data[i].bitsize)
-      return (unsignedp ? int_n_trees[i].unsigned_type
-	      : int_n_trees[i].signed_type);
-  return build_nonstandard_integer_type (width, unsignedp);
-}
-
-/* The C version of the register_builtin_type langhook.  */
-
-void
-c_register_builtin_type (tree type, const char* name)
-{
-  tree decl;
-
-  decl = build_decl (UNKNOWN_LOCATION,
-		     TYPE_DECL, get_identifier (name), type);
-  DECL_ARTIFICIAL (decl) = 1;
-  if (!TYPE_NAME (type))
-    TYPE_NAME (type) = decl;
-  pushdecl (decl);
-
-  registered_builtin_types = tree_cons (0, type, registered_builtin_types);
-}
--
-/* Print an error message for invalid operands to arith operation
-   CODE with TYPE0 for operand 0, and TYPE1 for operand 1.
-   RICHLOC is a rich location for the message, containing either
-   three separate locations for each of the operator and operands
-
-      lhs op rhs
-      ~~~ ^~ ~~~
-
-   (C FE), or one location ranging over all over them
-
-      lhs op rhs
-      ~~~~^~~~~~
-
-   (C++ FE).  */
-
-void
-binary_op_error (rich_location *richloc, enum tree_code code,
-		 tree type0, tree type1)
-{
-  const char *opname;
-
-  switch (code)
-    {
-    case PLUS_EXPR:
-      opname = "+"; break;
-    case MINUS_EXPR:
-      opname = "-"; break;
-    case MULT_EXPR:
-      opname = "*"; break;
-    case MAX_EXPR:
-      opname = "max"; break;
-    case MIN_EXPR:
-      opname = "min"; break;
-    case EQ_EXPR:
-      opname = "=="; break;
-    case NE_EXPR:
-      opname = "!="; break;
-    case LE_EXPR:
-      opname = "<="; break;
-    case GE_EXPR:
-      opname = ">="; break;
-    case LT_EXPR:
-      opname = "<"; break;
-    case GT_EXPR:
-      opname = ">"; break;
-    case LSHIFT_EXPR:
-      opname = "<<"; break;
-    case RSHIFT_EXPR:
-      opname = ">>"; break;
-    case TRUNC_MOD_EXPR:
-    case FLOOR_MOD_EXPR:
-      opname = "%"; break;
-    case TRUNC_DIV_EXPR:
-    case FLOOR_DIV_EXPR:
-      opname = "/"; break;
-    case BIT_AND_EXPR:
-      opname = "&"; break;
-    case BIT_IOR_EXPR:
-      opname = "|"; break;
-    case TRUTH_ANDIF_EXPR:
-      opname = "&&"; break;
-    case TRUTH_ORIF_EXPR:
-      opname = "||"; break;
-    case BIT_XOR_EXPR:
-      opname = "^"; break;
-    default:
-      gcc_unreachable ();
-    }
-  error_at_rich_loc (richloc,
-		     "invalid operands to binary %s (have %qT and %qT)",
-		     opname, type0, type1);
-}
--
-/* Given an expression as a tree, return its original type.  Do this
-   by stripping any conversion that preserves the sign and precision.  */
-static tree
-expr_original_type (tree expr)
-{
-  STRIP_SIGN_NOPS (expr);
-  return TREE_TYPE (expr);
-}
-
-/* Subroutine of build_binary_op, used for comparison operations.
-   See if the operands have both been converted from subword integer types
-   and, if so, perhaps change them both back to their original type.
-   This function is also responsible for converting the two operands
-   to the proper common type for comparison.
-
-   The arguments of this function are all pointers to local variables
-   of build_binary_op: OP0_PTR is &OP0, OP1_PTR is &OP1,
-   RESTYPE_PTR is &RESULT_TYPE and RESCODE_PTR is &RESULTCODE.
-
-   LOC is the location of the comparison.
-
-   If this function returns nonzero, it means that the comparison has
-   a constant value.  What this function returns is an expression for
-   that value.  */
-
-tree
-shorten_compare (location_t loc, tree *op0_ptr, tree *op1_ptr,
-		 tree *restype_ptr, enum tree_code *rescode_ptr)
-{
-  tree type;
-  tree op0 = *op0_ptr;
-  tree op1 = *op1_ptr;
-  int unsignedp0, unsignedp1;
-  int real1, real2;
-  tree primop0, primop1;
-  enum tree_code code = *rescode_ptr;
-
-  /* Throw away any conversions to wider types
-     already present in the operands.  */
-
-  primop0 = c_common_get_narrower (op0, &unsignedp0);
-  primop1 = c_common_get_narrower (op1, &unsignedp1);
-
-  /* If primopN is first sign-extended from primopN's precision to opN's
-     precision, then zero-extended from opN's precision to
-     *restype_ptr precision, shortenings might be invalid.  */
-  if (TYPE_PRECISION (TREE_TYPE (primop0)) < TYPE_PRECISION (TREE_TYPE (op0))
-      && TYPE_PRECISION (TREE_TYPE (op0)) < TYPE_PRECISION (*restype_ptr)
-      && !unsignedp0
-      && TYPE_UNSIGNED (TREE_TYPE (op0)))
-    primop0 = op0;
-  if (TYPE_PRECISION (TREE_TYPE (primop1)) < TYPE_PRECISION (TREE_TYPE (op1))
-      && TYPE_PRECISION (TREE_TYPE (op1)) < TYPE_PRECISION (*restype_ptr)
-      && !unsignedp1
-      && TYPE_UNSIGNED (TREE_TYPE (op1)))
-    primop1 = op1;
-
-  /* Handle the case that OP0 does not *contain* a conversion
-     but it *requires* conversion to FINAL_TYPE.  */
-
-  if (op0 == primop0 && TREE_TYPE (op0) != *restype_ptr)
-    unsignedp0 = TYPE_UNSIGNED (TREE_TYPE (op0));
-  if (op1 == primop1 && TREE_TYPE (op1) != *restype_ptr)
-    unsignedp1 = TYPE_UNSIGNED (TREE_TYPE (op1));
-
-  /* If one of the operands must be floated, we cannot optimize.  */
-  real1 = TREE_CODE (TREE_TYPE (primop0)) == REAL_TYPE;
-  real2 = TREE_CODE (TREE_TYPE (primop1)) == REAL_TYPE;
-
-  /* If first arg is constant, swap the args (changing operation
-     so value is preserved), for canonicalization.  Don't do this if
-     the second arg is 0.  */
-
-  if (TREE_CONSTANT (primop0)
-      && !integer_zerop (primop1) && !real_zerop (primop1)
-      && !fixed_zerop (primop1))
-    {
-      std::swap (primop0, primop1);
-      std::swap (op0, op1);
-      *op0_ptr = op0;
-      *op1_ptr = op1;
-      std::swap (unsignedp0, unsignedp1);
-      std::swap (real1, real2);
-
-      switch (code)
-	{
-	case LT_EXPR:
-	  code = GT_EXPR;
-	  break;
-	case GT_EXPR:
-	  code = LT_EXPR;
-	  break;
-	case LE_EXPR:
-	  code = GE_EXPR;
-	  break;
-	case GE_EXPR:
-	  code = LE_EXPR;
-	  break;
-	default:
-	  break;
-	}
-      *rescode_ptr = code;
-    }
-
-  /* If comparing an integer against a constant more bits wide,
-     maybe we can deduce a value of 1 or 0 independent of the data.
-     Or else truncate the constant now
-     rather than extend the variable at run time.
-
-     This is only interesting if the constant is the wider arg.
-     Also, it is not safe if the constant is unsigned and the
-     variable arg is signed, since in this case the variable
-     would be sign-extended and then regarded as unsigned.
-     Our technique fails in this case because the lowest/highest
-     possible unsigned results don't follow naturally from the
-     lowest/highest possible values of the variable operand.
-     For just EQ_EXPR and NE_EXPR there is another technique that
-     could be used: see if the constant can be faithfully represented
-     in the other operand's type, by truncating it and reextending it
-     and see if that preserves the constant's value.  */
-
-  if (!real1 && !real2
-      && TREE_CODE (TREE_TYPE (primop0)) != FIXED_POINT_TYPE
-      && TREE_CODE (primop1) == INTEGER_CST
-      && TYPE_PRECISION (TREE_TYPE (primop0)) < TYPE_PRECISION (*restype_ptr))
-    {
-      int min_gt, max_gt, min_lt, max_lt;
-      tree maxval, minval;
-      /* 1 if comparison is nominally unsigned.  */
-      int unsignedp = TYPE_UNSIGNED (*restype_ptr);
-      tree val;
-
-      type = c_common_signed_or_unsigned_type (unsignedp0,
-					       TREE_TYPE (primop0));
-
-      maxval = TYPE_MAX_VALUE (type);
-      minval = TYPE_MIN_VALUE (type);
-
-      if (unsignedp && !unsignedp0)
-	*restype_ptr = c_common_signed_type (*restype_ptr);
-
-      if (TREE_TYPE (primop1) != *restype_ptr)
-	{
-	  /* Convert primop1 to target type, but do not introduce
-	     additional overflow.  We know primop1 is an int_cst.  */
-	  primop1 = force_fit_type (*restype_ptr,
-				    wi::to_wide
-				     (primop1,
-				      TYPE_PRECISION (*restype_ptr)),
-				    0, TREE_OVERFLOW (primop1));
-	}
-      if (type != *restype_ptr)
-	{
-	  minval = convert (*restype_ptr, minval);
-	  maxval = convert (*restype_ptr, maxval);
-	}
-
-      min_gt = tree_int_cst_lt (primop1, minval);
-      max_gt = tree_int_cst_lt (primop1, maxval);
-      min_lt = tree_int_cst_lt (minval, primop1);
-      max_lt = tree_int_cst_lt (maxval, primop1);
-
-      val = 0;
-      /* This used to be a switch, but Genix compiler can't handle that.  */
-      if (code == NE_EXPR)
-	{
-	  if (max_lt || min_gt)
-	    val = truthvalue_true_node;
-	}
-      else if (code == EQ_EXPR)
-	{
-	  if (max_lt || min_gt)
-	    val = truthvalue_false_node;
-	}
-      else if (code == LT_EXPR)
-	{
-	  if (max_lt)
-	    val = truthvalue_true_node;
-	  if (!min_lt)
-	    val = truthvalue_false_node;
-	}
-      else if (code == GT_EXPR)
-	{
-	  if (min_gt)
-	    val = truthvalue_true_node;
-	  if (!max_gt)
-	    val = truthvalue_false_node;
-	}
-      else if (code == LE_EXPR)
-	{
-	  if (!max_gt)
-	    val = truthvalue_true_node;
-	  if (min_gt)
-	    val = truthvalue_false_node;
-	}
-      else if (code == GE_EXPR)
-	{
-	  if (!min_lt)
-	    val = truthvalue_true_node;
-	  if (max_lt)
-	    val = truthvalue_false_node;
-	}
-
-      /* If primop0 was sign-extended and unsigned comparison specd,
-	 we did a signed comparison above using the signed type bounds.
-	 But the comparison we output must be unsigned.
-
-	 Also, for inequalities, VAL is no good; but if the signed
-	 comparison had *any* fixed result, it follows that the
-	 unsigned comparison just tests the sign in reverse
-	 (positive values are LE, negative ones GE).
-	 So we can generate an unsigned comparison
-	 against an extreme value of the signed type.  */
-
-      if (unsignedp && !unsignedp0)
-	{
-	  if (val != 0)
-	    switch (code)
-	      {
-	      case LT_EXPR:
-	      case GE_EXPR:
-		primop1 = TYPE_MIN_VALUE (type);
-		val = 0;
-		break;
-
-	      case LE_EXPR:
-	      case GT_EXPR:
-		primop1 = TYPE_MAX_VALUE (type);
-		val = 0;
-		break;
-
-	      default:
-		break;
-	      }
-	  type = c_common_unsigned_type (type);
-	}
-
-      if (TREE_CODE (primop0) != INTEGER_CST
-	  /* Don't warn if it's from a (non-system) macro.  */
-	  && !(from_macro_expansion_at
-	       (expansion_point_location_if_in_system_header
-		(EXPR_LOCATION (primop0)))))
-	{
-	  if (val == truthvalue_false_node)
-	    warning_at (loc, OPT_Wtype_limits,
-			"comparison is always false due to limited range of data type");
-	  if (val == truthvalue_true_node)
-	    warning_at (loc, OPT_Wtype_limits,
-			"comparison is always true due to limited range of data type");
-	}
-
-      if (val != 0)
-	{
-	  /* Don't forget to evaluate PRIMOP0 if it has side effects.  */
-	  if (TREE_SIDE_EFFECTS (primop0))
-	    return build2 (COMPOUND_EXPR, TREE_TYPE (val), primop0, val);
-	  return val;
-	}
-
-      /* Value is not predetermined, but do the comparison
-	 in the type of the operand that is not constant.
-	 TYPE is already properly set.  */
-    }
-
-  /* If either arg is decimal float and the other is float, find the
-     proper common type to use for comparison.  */
-  else if (real1 && real2
-	   && DECIMAL_FLOAT_MODE_P (TYPE_MODE (TREE_TYPE (primop0)))
-	   && DECIMAL_FLOAT_MODE_P (TYPE_MODE (TREE_TYPE (primop1))))
-    type = common_type (TREE_TYPE (primop0), TREE_TYPE (primop1));
-
-  /* If either arg is decimal float and the other is float, fail.  */
-  else if (real1 && real2
-	   && (DECIMAL_FLOAT_MODE_P (TYPE_MODE (TREE_TYPE (primop0)))
-	       || DECIMAL_FLOAT_MODE_P (TYPE_MODE (TREE_TYPE (primop1)))))
-    return 0;
-
-  else if (real1 && real2
-	   && (TYPE_PRECISION (TREE_TYPE (primop0))
-	       == TYPE_PRECISION (TREE_TYPE (primop1))))
-    type = TREE_TYPE (primop0);
-
-  /* If args' natural types are both narrower than nominal type
-     and both extend in the same manner, compare them
-     in the type of the wider arg.
-     Otherwise must actually extend both to the nominal
-     common type lest different ways of extending
-     alter the result.
-     (eg, (short)-1 == (unsigned short)-1  should be 0.)  */
-
-  else if (unsignedp0 == unsignedp1 && real1 == real2
-	   && TYPE_PRECISION (TREE_TYPE (primop0)) < TYPE_PRECISION (*restype_ptr)
-	   && TYPE_PRECISION (TREE_TYPE (primop1)) < TYPE_PRECISION (*restype_ptr))
-    {
-      type = common_type (TREE_TYPE (primop0), TREE_TYPE (primop1));
-      type = c_common_signed_or_unsigned_type (unsignedp0
-					       || TYPE_UNSIGNED (*restype_ptr),
-					       type);
-      /* Make sure shorter operand is extended the right way
-	 to match the longer operand.  */
-      primop0
-	= convert (c_common_signed_or_unsigned_type (unsignedp0,
-						     TREE_TYPE (primop0)),
-		   primop0);
-      primop1
-	= convert (c_common_signed_or_unsigned_type (unsignedp1,
-						     TREE_TYPE (primop1)),
-		   primop1);
-    }
-  else
-    {
-      /* Here we must do the comparison on the nominal type
-	 using the args exactly as we received them.  */
-      type = *restype_ptr;
-      primop0 = op0;
-      primop1 = op1;
-
-      if (!real1 && !real2 && integer_zerop (primop1)
-	  && TYPE_UNSIGNED (*restype_ptr))
-	{
-	  tree value = 0;
-	  /* All unsigned values are >= 0, so we warn.  However,
-	     if OP0 is a constant that is >= 0, the signedness of
-	     the comparison isn't an issue, so suppress the
-	     warning.  */
-	  bool warn = 
-	    warn_type_limits && !in_system_header_at (loc)
-	    && !(TREE_CODE (primop0) == INTEGER_CST
-		 && !TREE_OVERFLOW (convert (c_common_signed_type (type),
-					     primop0)))
-	    /* Do not warn for enumeration types.  */
-	    && (TREE_CODE (expr_original_type (primop0)) != ENUMERAL_TYPE);
-	  
-	  switch (code)
-	    {
-	    case GE_EXPR:
-	      if (warn)
-		warning_at (loc, OPT_Wtype_limits,
-			    "comparison of unsigned expression >= 0 is always true");
-	      value = truthvalue_true_node;
-	      break;
-
-	    case LT_EXPR:
-	      if (warn)
-		warning_at (loc, OPT_Wtype_limits,
-			    "comparison of unsigned expression < 0 is always false");
-	      value = truthvalue_false_node;
-	      break;
-
-	    default:
-	      break;
-	    }
-
-	  if (value != 0)
-	    {
-	      /* Don't forget to evaluate PRIMOP0 if it has side effects.  */
-	      if (TREE_SIDE_EFFECTS (primop0))
-		return build2 (COMPOUND_EXPR, TREE_TYPE (value),
-			       primop0, value);
-	      return value;
-	    }
-	}
-    }
-
-  *op0_ptr = convert (type, primop0);
-  *op1_ptr = convert (type, primop1);
-
-  *restype_ptr = truthvalue_type_node;
-
-  return 0;
-}
--
-/* Return a tree for the sum or difference (RESULTCODE says which)
-   of pointer PTROP and integer INTOP.  */
-
-tree
-pointer_int_sum (location_t loc, enum tree_code resultcode,
-		 tree ptrop, tree intop, bool complain)
-{
-  tree size_exp, ret;
-
-  /* The result is a pointer of the same type that is being added.  */
-  tree result_type = TREE_TYPE (ptrop);
-
-  if (TREE_CODE (TREE_TYPE (result_type)) == VOID_TYPE)
-    {
-      if (complain && warn_pointer_arith)
-	pedwarn (loc, OPT_Wpointer_arith,
-		 "pointer of type %<void *%> used in arithmetic");
-      else if (!complain)
-	return error_mark_node;
-      size_exp = integer_one_node;
-    }
-  else if (TREE_CODE (TREE_TYPE (result_type)) == FUNCTION_TYPE)
-    {
-      if (complain && warn_pointer_arith)
-	pedwarn (loc, OPT_Wpointer_arith,
-		 "pointer to a function used in arithmetic");
-      else if (!complain)
-	return error_mark_node;
-      size_exp = integer_one_node;
-    }
-  else
-    size_exp = size_in_bytes_loc (loc, TREE_TYPE (result_type));
-
-  /* We are manipulating pointer values, so we don't need to warn
-     about relying on undefined signed overflow.  We disable the
-     warning here because we use integer types so fold won't know that
-     they are really pointers.  */
-  fold_defer_overflow_warnings ();
-
-  /* If what we are about to multiply by the size of the elements
-     contains a constant term, apply distributive law
-     and multiply that constant term separately.
-     This helps produce common subexpressions.  */
-  if ((TREE_CODE (intop) == PLUS_EXPR || TREE_CODE (intop) == MINUS_EXPR)
-      && !TREE_CONSTANT (intop)
-      && TREE_CONSTANT (TREE_OPERAND (intop, 1))
-      && TREE_CONSTANT (size_exp)
-      /* If the constant comes from pointer subtraction,
-	 skip this optimization--it would cause an error.  */
-      && TREE_CODE (TREE_TYPE (TREE_OPERAND (intop, 0))) == INTEGER_TYPE
-      /* If the constant is unsigned, and smaller than the pointer size,
-	 then we must skip this optimization.  This is because it could cause
-	 an overflow error if the constant is negative but INTOP is not.  */
-      && (!TYPE_UNSIGNED (TREE_TYPE (intop))
-	  || (TYPE_PRECISION (TREE_TYPE (intop))
-	      == TYPE_PRECISION (TREE_TYPE (ptrop)))))
-    {
-      enum tree_code subcode = resultcode;
-      tree int_type = TREE_TYPE (intop);
-      if (TREE_CODE (intop) == MINUS_EXPR)
-	subcode = (subcode == PLUS_EXPR ? MINUS_EXPR : PLUS_EXPR);
-      /* Convert both subexpression types to the type of intop,
-	 because weird cases involving pointer arithmetic
-	 can result in a sum or difference with different type args.  */
-      ptrop = build_binary_op (EXPR_LOCATION (TREE_OPERAND (intop, 1)),
-			       subcode, ptrop,
-			       convert (int_type, TREE_OPERAND (intop, 1)), 1);
-      intop = convert (int_type, TREE_OPERAND (intop, 0));
-    }
-
-  /* Convert the integer argument to a type the same size as sizetype
-     so the multiply won't overflow spuriously.  */
-  if (TYPE_PRECISION (TREE_TYPE (intop)) != TYPE_PRECISION (sizetype)
-      || TYPE_UNSIGNED (TREE_TYPE (intop)) != TYPE_UNSIGNED (sizetype))
-    intop = convert (c_common_type_for_size (TYPE_PRECISION (sizetype),
-					     TYPE_UNSIGNED (sizetype)), intop);
-
-  /* Replace the integer argument with a suitable product by the object size.
-     Do this multiplication as signed, then convert to the appropriate type
-     for the pointer operation and disregard an overflow that occurred only
-     because of the sign-extension change in the latter conversion.  */
-  {
-    tree t = fold_build2_loc (loc, MULT_EXPR, TREE_TYPE (intop), intop,
-			      convert (TREE_TYPE (intop), size_exp));
-    intop = convert (sizetype, t);
-    if (TREE_OVERFLOW_P (intop) && !TREE_OVERFLOW (t))
-      intop = wide_int_to_tree (TREE_TYPE (intop), intop);
-  }
-
-  /* Create the sum or difference.  */
-  if (resultcode == MINUS_EXPR)
-    intop = fold_build1_loc (loc, NEGATE_EXPR, sizetype, intop);
-
-  ret = fold_build_pointer_plus_loc (loc, ptrop, intop);
-
-  fold_undefer_and_ignore_overflow_warnings ();
-
-  return ret;
-}
--
-/* Wrap a C_MAYBE_CONST_EXPR around an expression that is fully folded
-   and if NON_CONST is known not to be permitted in an evaluated part
-   of a constant expression.  */
-
-tree
-c_wrap_maybe_const (tree expr, bool non_const)
-{
-  bool nowarning = TREE_NO_WARNING (expr);
-  location_t loc = EXPR_LOCATION (expr);
-
-  /* This should never be called for C++.  */
-  if (c_dialect_cxx ())
-    gcc_unreachable ();
-
-  /* The result of folding may have a NOP_EXPR to set TREE_NO_WARNING.  */
-  STRIP_TYPE_NOPS (expr);
-  expr = build2 (C_MAYBE_CONST_EXPR, TREE_TYPE (expr), NULL, expr);
-  C_MAYBE_CONST_EXPR_NON_CONST (expr) = non_const;
-  if (nowarning)
-    TREE_NO_WARNING (expr) = 1;
-  protected_set_expr_location (expr, loc);
-
-  return expr;
-}
-
-/* Wrap a SAVE_EXPR around EXPR, if appropriate.  Like save_expr, but
-   for C folds the inside expression and wraps a C_MAYBE_CONST_EXPR
-   around the SAVE_EXPR if needed so that c_fully_fold does not need
-   to look inside SAVE_EXPRs.  */
-
-tree
-c_save_expr (tree expr)
-{
-  bool maybe_const = true;
-  if (c_dialect_cxx ())
-    return save_expr (expr);
-  expr = c_fully_fold (expr, false, &maybe_const);
-  expr = save_expr (expr);
-  if (!maybe_const)
-    expr = c_wrap_maybe_const (expr, true);
-  return expr;
-}
-
-/* Return whether EXPR is a declaration whose address can never be
-   NULL.  */
-
-bool
-decl_with_nonnull_addr_p (const_tree expr)
-{
-  return (DECL_P (expr)
-	  && (TREE_CODE (expr) == PARM_DECL
-	      || TREE_CODE (expr) == LABEL_DECL
-	      || !DECL_WEAK (expr)));
-}
-
-/* Prepare expr to be an argument of a TRUTH_NOT_EXPR,
-   or for an `if' or `while' statement or ?..: exp.  It should already
-   have been validated to be of suitable type; otherwise, a bad
-   diagnostic may result.
-
-   The EXPR is located at LOCATION.
-
-   This preparation consists of taking the ordinary
-   representation of an expression expr and producing a valid tree
-   boolean expression describing whether expr is nonzero.  We could
-   simply always do build_binary_op (NE_EXPR, expr, truthvalue_false_node, 1),
-   but we optimize comparisons, &&, ||, and !.
-
-   The resulting type should always be `truthvalue_type_node'.  */
-
-tree
-c_common_truthvalue_conversion (location_t location, tree expr)
-{
-  switch (TREE_CODE (expr))
-    {
-    case EQ_EXPR:   case NE_EXPR:   case UNEQ_EXPR: case LTGT_EXPR:
-    case LE_EXPR:   case GE_EXPR:   case LT_EXPR:   case GT_EXPR:
-    case UNLE_EXPR: case UNGE_EXPR: case UNLT_EXPR: case UNGT_EXPR:
-    case ORDERED_EXPR: case UNORDERED_EXPR:
-      if (TREE_TYPE (expr) == truthvalue_type_node)
-	return expr;
-      expr = build2 (TREE_CODE (expr), truthvalue_type_node,
-		     TREE_OPERAND (expr, 0), TREE_OPERAND (expr, 1));
-      goto ret;
-
-    case TRUTH_ANDIF_EXPR:
-    case TRUTH_ORIF_EXPR:
-    case TRUTH_AND_EXPR:
-    case TRUTH_OR_EXPR:
-    case TRUTH_XOR_EXPR:
-      if (TREE_TYPE (expr) == truthvalue_type_node)
-	return expr;
-      expr = build2 (TREE_CODE (expr), truthvalue_type_node,
-		     c_common_truthvalue_conversion (location,
-						     TREE_OPERAND (expr, 0)),
-		     c_common_truthvalue_conversion (location,
-						     TREE_OPERAND (expr, 1)));
-      goto ret;
-
-    case TRUTH_NOT_EXPR:
-      if (TREE_TYPE (expr) == truthvalue_type_node)
-	return expr;
-      expr = build1 (TREE_CODE (expr), truthvalue_type_node,
-		     c_common_truthvalue_conversion (location,
-						     TREE_OPERAND (expr, 0)));
-      goto ret;
-
-    case ERROR_MARK:
-      return expr;
-
-    case INTEGER_CST:
       if (TREE_CODE (TREE_TYPE (expr)) == ENUMERAL_TYPE
 	  && !integer_zerop (expr)
 	  && !integer_onep (expr))
@@ -6243,6 +3558,17 @@
 	  || !C_TYPE_OBJECT_OR_INCOMPLETE_P (TREE_TYPE (type)))
 	error ("invalid use of %<restrict%>");
     }
+  if (type_quals & TYPE_QUAL_SHARED)
+    {
+      TREE_SHARED (decl) = 1;
+      if (type_quals & TYPE_QUAL_STRICT)
+	TREE_STRICT(decl) = 1;
+      else if (type_quals & TYPE_QUAL_RELAXED)
+	TREE_RELAXED(decl) = 1;
+      /* The declaration's type should have been previously defined
+	 as a UPC shared type.  */
+      gcc_assert (SHARED_TYPE_P (type));
+    }
 }
 
 struct c_type_hasher : ggc_ptr_hash<tree_node>
@@ -6344,6 +3670,18 @@
 	return get_alias_set (t1);
     }
 
+  /* For the time being, make UPC pointers-to-shared conflict
+     with everything else.  Ideally, UPC pointers-to-shared should
+     only conflict with the internal type used to represent
+     the UPC pointer-to-shared (i.e., upc_pts_rep_type_node).  */
+
+  if (TYPE_P (t) ? (TREE_CODE (t) == POINTER_TYPE
+		    && SHARED_TYPE_P (TREE_TYPE (t)))
+                 : (TREE_TYPE(t)
+		    && TREE_CODE (TREE_TYPE (t)) == POINTER_TYPE
+		    && SHARED_TYPE_P (TREE_TYPE (TREE_TYPE (t)))))
+    return 0;
+
   /* Handle the case of multiple type nodes referring to "the same" type,
      which occurs with IMA.  These share an alias set.  FIXME:  Currently only
      C90 is handled.  (In C99 type compatibility is not transitive, which
@@ -6401,6 +3739,44 @@
   return -1;
 }
 +
+/* Return the value of THREADS.
+
+   UPC defines a reserved variable, THREADS, which returns the
+   number of threads that will be created when the UPC program
+   executes.  The value of threads can be specified at runtime via
+   the -fupc-threads=N switch, where N is an integer specifying
+   the number of threads.  When the value of THREADS is specified
+   at compile-time, this is called the "static threads compilation
+   environment".
+
+   In the static threads compilation environment, THREADS is a
+   pre-defined preprocessor macro with the value, N.
+
+   If no value for threads is given at compile-time, then the value
+   must be specified when the application program is executed.
+   This method of establishing the value of THREADS is called
+   the "dynamic threads compilation environment".  */
+
+tree
+upc_num_threads (void)
+{
+  tree n;
+  gcc_assert (flag_upc);
+  n = flag_upc_threads ? ssize_int (flag_upc_threads)
+    : lookup_name (get_identifier ("THREADS"));
+  if (!n)
+    {
+      error ("the UPC-required THREADS variable is undefined; "
+	     "when compiling pre-processed source, "
+	     "all -fupc-* switches must be passed on the command line, "
+	     "asserting the same values as supplied when the "
+	     "original source file was preprocessed");
+      abort ();
+    }
+
+  return n;
+}
 
 /* Compute the value of 'sizeof (TYPE)' or '__alignof__ (TYPE)', where
    the IS_SIZEOF parameter indicates which operator is being applied.
@@ -6448,11 +3824,16 @@
     }
   else if (type_code == VOID_TYPE || type_code == ERROR_MARK)
     {
-      if (type_code == VOID_TYPE
-	  && complain && warn_pointer_arith)
-	pedwarn (loc, OPT_Wpointer_arith,
-		 "invalid application of %qs to a void type", op_name);
-      else if (!complain)
+      if (complain)
+        {
+	  if (type_code == VOID_TYPE && SHARED_TYPE_P (type))
+	    error_at (loc, "invalid application of %qs"
+	                   " to %<shared void%> type", op_name);
+          else if (type_code == VOID_TYPE && warn_pointer_arith)
+	    pedwarn (loc, pedantic ? OPT_Wpedantic : OPT_Wpointer_arith,
+		     "invalid application of %qs to a void type", op_name);
+        }
+      else
         return error_mark_node;
       value = size_one_node;
     }
@@ -6483,6 +3864,14 @@
 	value = size_int (min_align_of_type (type));
       else
 	value = size_int (TYPE_ALIGN_UNIT (type));
+    }
+
+  if (is_sizeof && (TREE_CODE (type) == ARRAY_TYPE)
+      && SHARED_TYPE_P (type)
+      && TYPE_HAS_THREADS_FACTOR (type))
+    {
+      const tree n_threads = convert (sizetype, upc_num_threads ());
+      value = size_binop (MULT_EXPR, value, n_threads);
     }
 
   /* VALUE will have the middle-end integer type sizetype.
