/* Subroutines shared by all languages that are variants of C.
   Copyright (C) 1992-2015 Free Software Foundation, Inc.

This file is part of GCC.

GCC is free software; you can redistribute it and/or modify it under
the terms of the GNU General Public License as published by the Free
Software Foundation; either version 3, or (at your option) any later
version.

GCC is distributed in the hope that it will be useful, but WITHOUT ANY
WARRANTY; without even the implied warranty of MERCHANTABILITY or
FITNESS FOR A PARTICULAR PURPOSE.  See the GNU General Public License
for more details.

You should have received a copy of the GNU General Public License
along with GCC; see the file COPYING3.  If not see
<http://www.gnu.org/licenses/>.  */

#define GCC_C_COMMON_C

#include "config.h"
#include "system.h"
#include "coretypes.h"
#include "input.h"
#include "c-common.h"
#include "tm.h"
#include "intl.h"
#include "tree.h"
#include "fold-const.h"
#include "stor-layout.h"
#include "calls.h"
#include "stringpool.h"
#include "attribs.h"
#include "varasm.h"
#include "trans-mem.h"
#include "flags.h"
#include "c-pragma.h"
#include "c-objc.h"
#include "tm_p.h"
#include "obstack.h"
#include "cpplib.h"
#include "target.h"
#include "common/common-target.h"
#include "langhooks.h"
#include "tree-inline.h"
#include "toplev.h"
#include "diagnostic.h"
#include "tree-iterator.h"
#include "hashtab.h"
#include "opts.h"
#include "hash-map.h"
#include "is-a.h"
#include "plugin-api.h"
#include "vec.h"
#include "hash-set.h"
#include "machmode.h"
#include "hard-reg-set.h"
#include "input.h"
#include "function.h"
#include "ipa-ref.h"
#include "cgraph.h"
#include "target-def.h"
#include "gimplify.h"
#include "wide-int-print.h"
#include "gimple-expr.h"

cpp_reader *parse_in;		/* Declared in c-pragma.h.  */

/* Mode used to build pointers (VOIDmode means ptr_mode).  */

machine_mode c_default_pointer_mode = VOIDmode;

/* The following symbols are subsumed in the c_global_trees array, and
   listed here individually for documentation purposes.

   INTEGER_TYPE and REAL_TYPE nodes for the standard data types.

	tree short_integer_type_node;
	tree long_integer_type_node;
	tree long_long_integer_type_node;

	tree short_unsigned_type_node;
	tree long_unsigned_type_node;
	tree long_long_unsigned_type_node;

	tree truthvalue_type_node;
	tree truthvalue_false_node;
	tree truthvalue_true_node;

	tree ptrdiff_type_node;

	tree unsigned_char_type_node;
	tree signed_char_type_node;
	tree wchar_type_node;

	tree char16_type_node;
	tree char32_type_node;

	tree float_type_node;
	tree double_type_node;
	tree long_double_type_node;

	tree complex_integer_type_node;
	tree complex_float_type_node;
	tree complex_double_type_node;
	tree complex_long_double_type_node;

	tree dfloat32_type_node;
	tree dfloat64_type_node;
	tree_dfloat128_type_node;

	tree intQI_type_node;
	tree intHI_type_node;
	tree intSI_type_node;
	tree intDI_type_node;
	tree intTI_type_node;

	tree unsigned_intQI_type_node;
	tree unsigned_intHI_type_node;
	tree unsigned_intSI_type_node;
	tree unsigned_intDI_type_node;
	tree unsigned_intTI_type_node;

	tree widest_integer_literal_type_node;
	tree widest_unsigned_literal_type_node;

   Nodes for types `void *' and `const void *'.

	tree ptr_type_node, const_ptr_type_node;

   Nodes for types `char *' and `const char *'.

	tree string_type_node, const_string_type_node;

   Type `char[SOMENUMBER]'.
   Used when an array of char is needed and the size is irrelevant.

	tree char_array_type_node;

   Type `wchar_t[SOMENUMBER]' or something like it.
   Used when a wide string literal is created.

	tree wchar_array_type_node;

   Type `char16_t[SOMENUMBER]' or something like it.
   Used when a UTF-16 string literal is created.

	tree char16_array_type_node;

   Type `char32_t[SOMENUMBER]' or something like it.
   Used when a UTF-32 string literal is created.

	tree char32_array_type_node;

   Type `int ()' -- used for implicit declaration of functions.

	tree default_function_type;

   A VOID_TYPE node, packaged in a TREE_LIST.

	tree void_list_node;

  The lazily created VAR_DECLs for __FUNCTION__, __PRETTY_FUNCTION__,
  and __func__. (C doesn't generate __FUNCTION__ and__PRETTY_FUNCTION__
  VAR_DECLS, but C++ does.)

	tree function_name_decl_node;
	tree pretty_function_name_decl_node;
	tree c99_function_name_decl_node;

  Stack of nested function name VAR_DECLs.

	tree saved_function_name_decls;

*/

tree c_global_trees[CTI_MAX];

/* Switches common to the C front ends.  */

/* Nonzero means don't output line number information.  */

char flag_no_line_commands;

/* Nonzero causes -E output not to be done, but directives such as
   #define that have side effects are still obeyed.  */

char flag_no_output;

/* Nonzero means dump macros in some fashion.  */

char flag_dump_macros;

/* Nonzero means pass #include lines through to the output.  */

char flag_dump_includes;

/* Nonzero means process PCH files while preprocessing.  */

bool flag_pch_preprocess;

/* The file name to which we should write a precompiled header, or
   NULL if no header will be written in this compile.  */

const char *pch_file;

/* Nonzero if an ISO standard was selected.  It rejects macros in the
   user's namespace.  */
int flag_iso;

/* C/ObjC language option variables.  */


/* Nonzero means allow type mismatches in conditional expressions;
   just make their values `void'.  */

int flag_cond_mismatch;

/* Nonzero means enable C89 Amendment 1 features.  */

int flag_isoc94;

/* Nonzero means use the ISO C99 (or C11) dialect of C.  */

int flag_isoc99;

/* Nonzero means use the ISO C11 dialect of C.  */

int flag_isoc11;

/* Nonzero means that we have builtin functions, and main is an int.  */

int flag_hosted = 1;


/* ObjC language option variables.  */


/* Tells the compiler that this is a special run.  Do not perform any
   compiling, instead we are to test some platform dependent features
   and output a C header file with appropriate definitions.  */

int print_struct_values;

/* Tells the compiler what is the constant string class for ObjC.  */

const char *constant_string_class_name;


/* C++ language option variables.  */


/* Nonzero means generate separate instantiation control files and
   juggle them at link time.  */

int flag_use_repository;

<<<<<<< HEAD
/* The C++ dialect being used. C++11 is the default.  */
=======
/* The C++ dialect being used.  Default set in c_common_post_options.  */
>>>>>>> 2d44c7de

enum cxx_dialect cxx_dialect = cxx_unset;

/* Maximum template instantiation depth.  This limit exists to limit the
   time it takes to notice excessively recursive template instantiations.

   The default is lower than the 1024 recommended by the C++0x standard
   because G++ runs out of stack before 1024 with highly recursive template
   argument deduction substitution (g++.dg/cpp0x/enum11.C).  */

int max_tinst_depth = 900;

/* The elements of `ridpointers' are identifier nodes for the reserved
   type names and storage classes.  It is indexed by a RID_... value.  */
tree *ridpointers;

tree (*make_fname_decl) (location_t, tree, int);

/* Nonzero means don't warn about problems that occur when the code is
   executed.  */
int c_inhibit_evaluation_warnings;

/* Whether we are building a boolean conversion inside
   convert_for_assignment, or some other late binary operation.  If
   build_binary_op is called for C (from code shared by C and C++) in
   this case, then the operands have already been folded and the
   result will not be folded again, so C_MAYBE_CONST_EXPR should not
   be generated.  */
bool in_late_binary_op;

/* Whether lexing has been completed, so subsequent preprocessor
   errors should use the compiler's input_location.  */
bool done_lexing = false;

/* Information about how a function name is generated.  */
struct fname_var_t
{
  tree *const decl;	/* pointer to the VAR_DECL.  */
  const unsigned rid;	/* RID number for the identifier.  */
  const int pretty;	/* How pretty is it? */
};

/* The three ways of getting then name of the current function.  */

const struct fname_var_t fname_vars[] =
{
  /* C99 compliant __func__, must be first.  */
  {&c99_function_name_decl_node, RID_C99_FUNCTION_NAME, 0},
  /* GCC __FUNCTION__ compliant.  */
  {&function_name_decl_node, RID_FUNCTION_NAME, 0},
  /* GCC __PRETTY_FUNCTION__ compliant.  */
  {&pretty_function_name_decl_node, RID_PRETTY_FUNCTION_NAME, 1},
  {NULL, 0, 0},
};

/* Global visibility options.  */
struct visibility_flags visibility_options;

static tree c_fully_fold_internal (tree expr, bool, bool *, bool *, bool);
static tree check_case_value (location_t, tree);
static bool check_case_bounds (location_t, tree, tree, tree *, tree *);

static tree handle_packed_attribute (tree *, tree, tree, int, bool *);
static tree handle_nocommon_attribute (tree *, tree, tree, int, bool *);
static tree handle_common_attribute (tree *, tree, tree, int, bool *);
static tree handle_noreturn_attribute (tree *, tree, tree, int, bool *);
static tree handle_hot_attribute (tree *, tree, tree, int, bool *);
static tree handle_cold_attribute (tree *, tree, tree, int, bool *);
static tree handle_no_sanitize_address_attribute (tree *, tree, tree,
						  int, bool *);
static tree handle_no_address_safety_analysis_attribute (tree *, tree, tree,
							 int, bool *);
static tree handle_no_sanitize_undefined_attribute (tree *, tree, tree, int,
						    bool *);
static tree handle_stack_protect_attribute (tree *, tree, tree, int, bool *);
static tree handle_noinline_attribute (tree *, tree, tree, int, bool *);
static tree handle_noclone_attribute (tree *, tree, tree, int, bool *);
static tree handle_noicf_attribute (tree *, tree, tree, int, bool *);
static tree handle_leaf_attribute (tree *, tree, tree, int, bool *);
static tree handle_always_inline_attribute (tree *, tree, tree, int,
					    bool *);
static tree handle_gnu_inline_attribute (tree *, tree, tree, int, bool *);
static tree handle_artificial_attribute (tree *, tree, tree, int, bool *);
static tree handle_flatten_attribute (tree *, tree, tree, int, bool *);
static tree handle_error_attribute (tree *, tree, tree, int, bool *);
static tree handle_used_attribute (tree *, tree, tree, int, bool *);
static tree handle_unused_attribute (tree *, tree, tree, int, bool *);
static tree handle_externally_visible_attribute (tree *, tree, tree, int,
						 bool *);
static tree handle_no_reorder_attribute (tree *, tree, tree, int,
						 bool *);
static tree handle_const_attribute (tree *, tree, tree, int, bool *);
static tree handle_transparent_union_attribute (tree *, tree, tree,
						int, bool *);
static tree handle_constructor_attribute (tree *, tree, tree, int, bool *);
static tree handle_destructor_attribute (tree *, tree, tree, int, bool *);
static tree handle_mode_attribute (tree *, tree, tree, int, bool *);
static tree handle_section_attribute (tree *, tree, tree, int, bool *);
static tree handle_aligned_attribute (tree *, tree, tree, int, bool *);
static tree handle_weak_attribute (tree *, tree, tree, int, bool *) ;
static tree handle_alias_ifunc_attribute (bool, tree *, tree, tree, bool *);
static tree handle_ifunc_attribute (tree *, tree, tree, int, bool *);
static tree handle_alias_attribute (tree *, tree, tree, int, bool *);
static tree handle_weakref_attribute (tree *, tree, tree, int, bool *) ;
static tree handle_visibility_attribute (tree *, tree, tree, int,
					 bool *);
static tree handle_tls_model_attribute (tree *, tree, tree, int,
					bool *);
static tree handle_no_instrument_function_attribute (tree *, tree,
						     tree, int, bool *);
static tree handle_malloc_attribute (tree *, tree, tree, int, bool *);
static tree handle_returns_twice_attribute (tree *, tree, tree, int, bool *);
static tree handle_no_limit_stack_attribute (tree *, tree, tree, int,
					     bool *);
static tree handle_pure_attribute (tree *, tree, tree, int, bool *);
static tree handle_tm_attribute (tree *, tree, tree, int, bool *);
static tree handle_tm_wrap_attribute (tree *, tree, tree, int, bool *);
static tree handle_novops_attribute (tree *, tree, tree, int, bool *);
static tree handle_deprecated_attribute (tree *, tree, tree, int,
					 bool *);
static tree handle_vector_size_attribute (tree *, tree, tree, int,
					  bool *);
static tree handle_nonnull_attribute (tree *, tree, tree, int, bool *);
static tree handle_nothrow_attribute (tree *, tree, tree, int, bool *);
static tree handle_cleanup_attribute (tree *, tree, tree, int, bool *);
static tree handle_warn_unused_result_attribute (tree *, tree, tree, int,
						 bool *);
static tree handle_sentinel_attribute (tree *, tree, tree, int, bool *);
static tree handle_type_generic_attribute (tree *, tree, tree, int, bool *);
static tree handle_alloc_size_attribute (tree *, tree, tree, int, bool *);
static tree handle_alloc_align_attribute (tree *, tree, tree, int, bool *);
static tree handle_assume_aligned_attribute (tree *, tree, tree, int, bool *);
static tree handle_target_attribute (tree *, tree, tree, int, bool *);
static tree handle_optimize_attribute (tree *, tree, tree, int, bool *);
static tree ignore_attribute (tree *, tree, tree, int, bool *);
static tree handle_no_split_stack_attribute (tree *, tree, tree, int, bool *);
static tree handle_fnspec_attribute (tree *, tree, tree, int, bool *);
static tree handle_warn_unused_attribute (tree *, tree, tree, int, bool *);
static tree handle_returns_nonnull_attribute (tree *, tree, tree, int, bool *);
static tree handle_omp_declare_simd_attribute (tree *, tree, tree, int,
					       bool *);
static tree handle_omp_declare_target_attribute (tree *, tree, tree, int,
						 bool *);
static tree handle_designated_init_attribute (tree *, tree, tree, int, bool *);
static tree handle_bnd_variable_size_attribute (tree *, tree, tree, int, bool *);
static tree handle_bnd_legacy (tree *, tree, tree, int, bool *);
static tree handle_bnd_instrument (tree *, tree, tree, int, bool *);

static void check_function_nonnull (tree, int, tree *);
static void check_nonnull_arg (void *, tree, unsigned HOST_WIDE_INT);
static bool nonnull_check_p (tree, unsigned HOST_WIDE_INT);
static bool get_nonnull_operand (tree, unsigned HOST_WIDE_INT *);
static int resort_field_decl_cmp (const void *, const void *);

/* Reserved words.  The third field is a mask: keywords are disabled
   if they match the mask.

   Masks for languages:
   C --std=c89: D_C99 | D_CXXONLY | D_OBJC | D_CXX_OBJC
   C --std=c99: D_CXXONLY | D_OBJC
   ObjC is like C except that D_OBJC and D_CXX_OBJC are not set
   C++ --std=c98: D_CONLY | D_CXXOX | D_OBJC
   C++ --std=c0x: D_CONLY | D_OBJC
   ObjC++ is like C++ except that D_OBJC is not set

   If -fno-asm is used, D_ASM is added to the mask.  If
   -fno-gnu-keywords is used, D_EXT is added.  If -fno-asm and C in
   C89 mode, D_EXT89 is added for both -fno-asm and -fno-gnu-keywords.
   In C with -Wc++-compat, we warn if D_CXXWARN is set.

   Note the complication of the D_CXX_OBJC keywords.  These are
   reserved words such as 'class'.  In C++, 'class' is a reserved
   word.  In Objective-C++ it is too.  In Objective-C, it is a
   reserved word too, but only if it follows an '@' sign.
*/
const struct c_common_resword c_common_reswords[] =
{
  { "_Alignas",		RID_ALIGNAS,   D_CONLY },
  { "_Alignof",		RID_ALIGNOF,   D_CONLY },
  { "_Atomic",		RID_ATOMIC,    D_CONLY },
  { "_Bool",		RID_BOOL,      D_CONLY },
  { "_Complex",		RID_COMPLEX,	0 },
  { "_Cilk_spawn",      RID_CILK_SPAWN, 0 },
  { "_Cilk_sync",       RID_CILK_SYNC,  0 },
  { "_Cilk_for",        RID_CILK_FOR,   0 },
  { "_Imaginary",	RID_IMAGINARY, D_CONLY },
  { "_Decimal32",       RID_DFLOAT32,  D_CONLY | D_EXT },
  { "_Decimal64",       RID_DFLOAT64,  D_CONLY | D_EXT },
  { "_Decimal128",      RID_DFLOAT128, D_CONLY | D_EXT },
  { "_Fract",           RID_FRACT,     D_CONLY | D_EXT },
  { "_Accum",           RID_ACCUM,     D_CONLY | D_EXT },
  { "_Sat",             RID_SAT,       D_CONLY | D_EXT },
  { "_Static_assert",   RID_STATIC_ASSERT, D_CONLY },
  { "_Noreturn",        RID_NORETURN,  D_CONLY },
  { "_Generic",         RID_GENERIC,   D_CONLY },
  { "_Thread_local",    RID_THREAD,    D_CONLY },
  { "__FUNCTION__",	RID_FUNCTION_NAME, 0 },
  { "__PRETTY_FUNCTION__", RID_PRETTY_FUNCTION_NAME, 0 },
  { "__alignof",	RID_ALIGNOF,	0 },
  { "__alignof__",	RID_ALIGNOF,	0 },
  { "__asm",		RID_ASM,	0 },
  { "__asm__",		RID_ASM,	0 },
  { "__attribute",	RID_ATTRIBUTE,	0 },
  { "__attribute__",	RID_ATTRIBUTE,	0 },
  { "__auto_type",	RID_AUTO_TYPE,	D_CONLY },
  { "__bases",          RID_BASES, D_CXXONLY },
  { "__builtin_call_with_static_chain",
    RID_BUILTIN_CALL_WITH_STATIC_CHAIN, D_CONLY },
  { "__builtin_choose_expr", RID_CHOOSE_EXPR, D_CONLY },
  { "__builtin_complex", RID_BUILTIN_COMPLEX, D_CONLY },
  { "__builtin_shuffle", RID_BUILTIN_SHUFFLE, 0 },
  { "__builtin_offsetof", RID_OFFSETOF, 0 },
  { "__builtin_types_compatible_p", RID_TYPES_COMPATIBLE_P, D_CONLY },
  { "__builtin_va_arg",	RID_VA_ARG,	0 },
  { "__complex",	RID_COMPLEX,	0 },
  { "__complex__",	RID_COMPLEX,	0 },
  { "__const",		RID_CONST,	0 },
  { "__const__",	RID_CONST,	0 },
  { "__decltype",       RID_DECLTYPE,   D_CXXONLY },
  { "__direct_bases",   RID_DIRECT_BASES, D_CXXONLY },
  { "__extension__",	RID_EXTENSION,	0 },
  { "__func__",		RID_C99_FUNCTION_NAME, 0 },
  { "__has_nothrow_assign", RID_HAS_NOTHROW_ASSIGN, D_CXXONLY },
  { "__has_nothrow_constructor", RID_HAS_NOTHROW_CONSTRUCTOR, D_CXXONLY },
  { "__has_nothrow_copy", RID_HAS_NOTHROW_COPY, D_CXXONLY },
  { "__has_trivial_assign", RID_HAS_TRIVIAL_ASSIGN, D_CXXONLY },
  { "__has_trivial_constructor", RID_HAS_TRIVIAL_CONSTRUCTOR, D_CXXONLY },
  { "__has_trivial_copy", RID_HAS_TRIVIAL_COPY, D_CXXONLY },
  { "__has_trivial_destructor", RID_HAS_TRIVIAL_DESTRUCTOR, D_CXXONLY },
  { "__has_virtual_destructor", RID_HAS_VIRTUAL_DESTRUCTOR, D_CXXONLY },
  { "__imag",		RID_IMAGPART,	0 },
  { "__imag__",		RID_IMAGPART,	0 },
  { "__inline",		RID_INLINE,	0 },
  { "__inline__",	RID_INLINE,	0 },
  { "__is_abstract",	RID_IS_ABSTRACT, D_CXXONLY },
  { "__is_base_of",	RID_IS_BASE_OF, D_CXXONLY },
  { "__is_class",	RID_IS_CLASS,	D_CXXONLY },
  { "__is_empty",	RID_IS_EMPTY,	D_CXXONLY },
  { "__is_enum",	RID_IS_ENUM,	D_CXXONLY },
  { "__is_final",	RID_IS_FINAL,	D_CXXONLY },
  { "__is_literal_type", RID_IS_LITERAL_TYPE, D_CXXONLY },
  { "__is_pod",		RID_IS_POD,	D_CXXONLY },
  { "__is_polymorphic",	RID_IS_POLYMORPHIC, D_CXXONLY },
  { "__is_same_as",     RID_IS_SAME_AS, D_CXXONLY },
  { "__is_standard_layout", RID_IS_STD_LAYOUT, D_CXXONLY },
  { "__is_trivial",     RID_IS_TRIVIAL, D_CXXONLY },
  { "__is_trivially_assignable", RID_IS_TRIVIALLY_ASSIGNABLE, D_CXXONLY },
  { "__is_trivially_constructible", RID_IS_TRIVIALLY_CONSTRUCTIBLE, D_CXXONLY },
  { "__is_trivially_copyable", RID_IS_TRIVIALLY_COPYABLE, D_CXXONLY },
  { "__is_union",	RID_IS_UNION,	D_CXXONLY },
  { "__label__",	RID_LABEL,	0 },
  { "__null",		RID_NULL,	0 },
  { "__real",		RID_REALPART,	0 },
  { "__real__",		RID_REALPART,	0 },
  { "__restrict",	RID_RESTRICT,	0 },
  { "__restrict__",	RID_RESTRICT,	0 },
  { "__signed",		RID_SIGNED,	0 },
  { "__signed__",	RID_SIGNED,	0 },
  { "__thread",		RID_THREAD,	0 },
  { "__transaction_atomic", RID_TRANSACTION_ATOMIC, 0 },
  { "__transaction_relaxed", RID_TRANSACTION_RELAXED, 0 },
  { "__transaction_cancel", RID_TRANSACTION_CANCEL, 0 },
  { "__typeof",		RID_TYPEOF,	0 },
  { "__typeof__",	RID_TYPEOF,	0 },
  { "__underlying_type", RID_UNDERLYING_TYPE, D_CXXONLY },
  { "__volatile",	RID_VOLATILE,	0 },
  { "__volatile__",	RID_VOLATILE,	0 },
  { "alignas",		RID_ALIGNAS,	D_CXXONLY | D_CXX0X | D_CXXWARN },
  { "alignof",		RID_ALIGNOF,	D_CXXONLY | D_CXX0X | D_CXXWARN },
  { "asm",		RID_ASM,	D_ASM },
  { "auto",		RID_AUTO,	0 },
  { "bool",		RID_BOOL,	D_CXXONLY | D_CXXWARN },
  { "break",		RID_BREAK,	0 },
  { "case",		RID_CASE,	0 },
  { "catch",		RID_CATCH,	D_CXX_OBJC | D_CXXWARN },
  { "char",		RID_CHAR,	0 },
  { "char16_t",		RID_CHAR16,	D_CXXONLY | D_CXX0X | D_CXXWARN },
  { "char32_t",		RID_CHAR32,	D_CXXONLY | D_CXX0X | D_CXXWARN },
  { "class",		RID_CLASS,	D_CXX_OBJC | D_CXXWARN },
  { "const",		RID_CONST,	0 },
  { "constexpr",	RID_CONSTEXPR,	D_CXXONLY | D_CXX0X | D_CXXWARN },
  { "const_cast",	RID_CONSTCAST,	D_CXXONLY | D_CXXWARN },
  { "continue",		RID_CONTINUE,	0 },
  { "decltype",         RID_DECLTYPE,   D_CXXONLY | D_CXX0X | D_CXXWARN },
  { "default",		RID_DEFAULT,	0 },
  { "delete",		RID_DELETE,	D_CXXONLY | D_CXXWARN },
  { "do",		RID_DO,		0 },
  { "double",		RID_DOUBLE,	0 },
  { "dynamic_cast",	RID_DYNCAST,	D_CXXONLY | D_CXXWARN },
  { "else",		RID_ELSE,	0 },
  { "enum",		RID_ENUM,	0 },
  { "explicit",		RID_EXPLICIT,	D_CXXONLY | D_CXXWARN },
  { "export",		RID_EXPORT,	D_CXXONLY | D_CXXWARN },
  { "extern",		RID_EXTERN,	0 },
  { "false",		RID_FALSE,	D_CXXONLY | D_CXXWARN },
  { "float",		RID_FLOAT,	0 },
  { "for",		RID_FOR,	0 },
  { "friend",		RID_FRIEND,	D_CXXONLY | D_CXXWARN },
  { "goto",		RID_GOTO,	0 },
  { "if",		RID_IF,		0 },
  { "inline",		RID_INLINE,	D_EXT89 },
  { "int",		RID_INT,	0 },
  { "long",		RID_LONG,	0 },
  { "mutable",		RID_MUTABLE,	D_CXXONLY | D_CXXWARN },
  { "namespace",	RID_NAMESPACE,	D_CXXONLY | D_CXXWARN },
  { "new",		RID_NEW,	D_CXXONLY | D_CXXWARN },
  { "noexcept",		RID_NOEXCEPT,	D_CXXONLY | D_CXX0X | D_CXXWARN },
  { "nullptr",		RID_NULLPTR,	D_CXXONLY | D_CXX0X | D_CXXWARN },
  { "operator",		RID_OPERATOR,	D_CXXONLY | D_CXXWARN },
  { "private",		RID_PRIVATE,	D_CXX_OBJC | D_CXXWARN },
  { "protected",	RID_PROTECTED,	D_CXX_OBJC | D_CXXWARN },
  { "public",		RID_PUBLIC,	D_CXX_OBJC | D_CXXWARN },
  { "register",		RID_REGISTER,	0 },
  { "reinterpret_cast",	RID_REINTCAST,	D_CXXONLY | D_CXXWARN },
  { "restrict",		RID_RESTRICT,	D_CONLY | D_C99 },
  { "return",		RID_RETURN,	0 },
  { "short",		RID_SHORT,	0 },
  { "signed",		RID_SIGNED,	0 },
  { "sizeof",		RID_SIZEOF,	0 },
  { "static",		RID_STATIC,	0 },
  { "static_assert",    RID_STATIC_ASSERT, D_CXXONLY | D_CXX0X | D_CXXWARN },
  { "static_cast",	RID_STATCAST,	D_CXXONLY | D_CXXWARN },
  { "struct",		RID_STRUCT,	0 },
  { "switch",		RID_SWITCH,	0 },
  { "template",		RID_TEMPLATE,	D_CXXONLY | D_CXXWARN },
  { "this",		RID_THIS,	D_CXXONLY | D_CXXWARN },
  { "thread_local",	RID_THREAD,	D_CXXONLY | D_CXX0X | D_CXXWARN },
  { "throw",		RID_THROW,	D_CXX_OBJC | D_CXXWARN },
  { "true",		RID_TRUE,	D_CXXONLY | D_CXXWARN },
  { "try",		RID_TRY,	D_CXX_OBJC | D_CXXWARN },
  { "typedef",		RID_TYPEDEF,	0 },
  { "typename",		RID_TYPENAME,	D_CXXONLY | D_CXXWARN },
  { "typeid",		RID_TYPEID,	D_CXXONLY | D_CXXWARN },
  { "typeof",		RID_TYPEOF,	D_ASM | D_EXT },
  { "union",		RID_UNION,	0 },
  { "unsigned",		RID_UNSIGNED,	0 },
  { "using",		RID_USING,	D_CXXONLY | D_CXXWARN },
  { "virtual",		RID_VIRTUAL,	D_CXXONLY | D_CXXWARN },
  { "void",		RID_VOID,	0 },
  { "volatile",		RID_VOLATILE,	0 },
  { "wchar_t",		RID_WCHAR,	D_CXXONLY },
  { "while",		RID_WHILE,	0 },

  /* Concepts-related keywords */
  { "concept",		RID_CONCEPT,	D_CXX_CONCEPTS_FLAGS | D_CXXWARN },
  { "requires", 	RID_REQUIRES,	D_CXX_CONCEPTS_FLAGS | D_CXXWARN },

  /* These Objective-C keywords are recognized only immediately after
     an '@'.  */
  { "compatibility_alias", RID_AT_ALIAS,	D_OBJC },
  { "defs",		RID_AT_DEFS,		D_OBJC },
  { "encode",		RID_AT_ENCODE,		D_OBJC },
  { "end",		RID_AT_END,		D_OBJC },
  { "implementation",	RID_AT_IMPLEMENTATION,	D_OBJC },
  { "interface",	RID_AT_INTERFACE,	D_OBJC },
  { "protocol",		RID_AT_PROTOCOL,	D_OBJC },
  { "selector",		RID_AT_SELECTOR,	D_OBJC },
  { "finally",		RID_AT_FINALLY,		D_OBJC },
  { "synchronized",	RID_AT_SYNCHRONIZED,	D_OBJC },
  { "optional",		RID_AT_OPTIONAL,	D_OBJC },
  { "required",		RID_AT_REQUIRED,	D_OBJC },
  { "property",		RID_AT_PROPERTY,	D_OBJC },
  { "package",		RID_AT_PACKAGE,		D_OBJC },
  { "synthesize",	RID_AT_SYNTHESIZE,	D_OBJC },
  { "dynamic",		RID_AT_DYNAMIC,		D_OBJC },
  /* These are recognized only in protocol-qualifier context
     (see above) */
  { "bycopy",		RID_BYCOPY,		D_OBJC },
  { "byref",		RID_BYREF,		D_OBJC },
  { "in",		RID_IN,			D_OBJC },
  { "inout",		RID_INOUT,		D_OBJC },
  { "oneway",		RID_ONEWAY,		D_OBJC },
  { "out",		RID_OUT,		D_OBJC },
  /* These are recognized inside a property attribute list */
  { "assign",	        RID_ASSIGN,		D_OBJC }, 
  { "copy",	        RID_COPY,		D_OBJC }, 
  { "getter",		RID_GETTER,		D_OBJC }, 
  { "nonatomic",	RID_NONATOMIC,		D_OBJC }, 
  { "readonly",		RID_READONLY,		D_OBJC }, 
  { "readwrite",	RID_READWRITE,		D_OBJC }, 
  { "retain",	        RID_RETAIN,		D_OBJC }, 
  { "setter",		RID_SETTER,		D_OBJC }, 
};

const unsigned int num_c_common_reswords =
  sizeof c_common_reswords / sizeof (struct c_common_resword);

/* Table of machine-independent attributes common to all C-like languages.

   All attributes referencing arguments should be additionally processed
   in chkp_copy_function_type_adding_bounds for correct instrumentation
   by Pointer Bounds Checker.
   Current list of processed common attributes: nonnull.  */
const struct attribute_spec c_common_attribute_table[] =
{
  /* { name, min_len, max_len, decl_req, type_req, fn_type_req, handler,
       affects_type_identity } */
  { "packed",                 0, 0, false, false, false,
			      handle_packed_attribute , false},
  { "nocommon",               0, 0, true,  false, false,
			      handle_nocommon_attribute, false},
  { "common",                 0, 0, true,  false, false,
			      handle_common_attribute, false },
  /* FIXME: logically, noreturn attributes should be listed as
     "false, true, true" and apply to function types.  But implementing this
     would require all the places in the compiler that use TREE_THIS_VOLATILE
     on a decl to identify non-returning functions to be located and fixed
     to check the function type instead.  */
  { "noreturn",               0, 0, true,  false, false,
			      handle_noreturn_attribute, false },
  { "volatile",               0, 0, true,  false, false,
			      handle_noreturn_attribute, false },
  { "stack_protect",          0, 0, true,  false, false,
			      handle_stack_protect_attribute, false },
  { "noinline",               0, 0, true,  false, false,
			      handle_noinline_attribute, false },
  { "noclone",                0, 0, true,  false, false,
			      handle_noclone_attribute, false },
  { "no_icf",                 0, 0, true,  false, false,
			      handle_noicf_attribute, false },
  { "leaf",                   0, 0, true,  false, false,
			      handle_leaf_attribute, false },
  { "always_inline",          0, 0, true,  false, false,
			      handle_always_inline_attribute, false },
  { "gnu_inline",             0, 0, true,  false, false,
			      handle_gnu_inline_attribute, false },
  { "artificial",             0, 0, true,  false, false,
			      handle_artificial_attribute, false },
  { "flatten",                0, 0, true,  false, false,
			      handle_flatten_attribute, false },
  { "used",                   0, 0, true,  false, false,
			      handle_used_attribute, false },
  { "unused",                 0, 0, false, false, false,
			      handle_unused_attribute, false },
  { "externally_visible",     0, 0, true,  false, false,
			      handle_externally_visible_attribute, false },
  { "no_reorder",	      0, 0, true, false, false,
                              handle_no_reorder_attribute, false },
  /* The same comments as for noreturn attributes apply to const ones.  */
  { "const",                  0, 0, true,  false, false,
			      handle_const_attribute, false },
  { "transparent_union",      0, 0, false, false, false,
			      handle_transparent_union_attribute, false },
  { "constructor",            0, 1, true,  false, false,
			      handle_constructor_attribute, false },
  { "destructor",             0, 1, true,  false, false,
			      handle_destructor_attribute, false },
  { "mode",                   1, 1, false,  true, false,
			      handle_mode_attribute, false },
  { "section",                1, 1, true,  false, false,
			      handle_section_attribute, false },
  { "aligned",                0, 1, false, false, false,
			      handle_aligned_attribute, false },
  { "weak",                   0, 0, true,  false, false,
			      handle_weak_attribute, false },
  { "ifunc",                  1, 1, true,  false, false,
			      handle_ifunc_attribute, false },
  { "alias",                  1, 1, true,  false, false,
			      handle_alias_attribute, false },
  { "weakref",                0, 1, true,  false, false,
			      handle_weakref_attribute, false },
  { "no_instrument_function", 0, 0, true,  false, false,
			      handle_no_instrument_function_attribute,
			      false },
  { "malloc",                 0, 0, true,  false, false,
			      handle_malloc_attribute, false },
  { "returns_twice",          0, 0, true,  false, false,
			      handle_returns_twice_attribute, false },
  { "no_stack_limit",         0, 0, true,  false, false,
			      handle_no_limit_stack_attribute, false },
  { "pure",                   0, 0, true,  false, false,
			      handle_pure_attribute, false },
  { "transaction_callable",   0, 0, false, true,  false,
			      handle_tm_attribute, false },
  { "transaction_unsafe",     0, 0, false, true,  false,
			      handle_tm_attribute, false },
  { "transaction_safe",       0, 0, false, true,  false,
			      handle_tm_attribute, false },
  { "transaction_may_cancel_outer", 0, 0, false, true, false,
			      handle_tm_attribute, false },
  /* ??? These two attributes didn't make the transition from the
     Intel language document to the multi-vendor language document.  */
  { "transaction_pure",       0, 0, false, true,  false,
			      handle_tm_attribute, false },
  { "transaction_wrap",       1, 1, true,  false,  false,
			     handle_tm_wrap_attribute, false },
  /* For internal use (marking of builtins) only.  The name contains space
     to prevent its usage in source code.  */
  { "no vops",                0, 0, true,  false, false,
			      handle_novops_attribute, false },
  { "deprecated",             0, 1, false, false, false,
			      handle_deprecated_attribute, false },
  { "vector_size",	      1, 1, false, true, false,
			      handle_vector_size_attribute, false },
  { "visibility",	      1, 1, false, false, false,
			      handle_visibility_attribute, false },
  { "tls_model",	      1, 1, true,  false, false,
			      handle_tls_model_attribute, false },
  { "nonnull",                0, -1, false, true, true,
			      handle_nonnull_attribute, false },
  { "nothrow",                0, 0, true,  false, false,
			      handle_nothrow_attribute, false },
  { "may_alias",	      0, 0, false, true, false, NULL, false },
  { "cleanup",		      1, 1, true, false, false,
			      handle_cleanup_attribute, false },
  { "warn_unused_result",     0, 0, false, true, true,
			      handle_warn_unused_result_attribute, false },
  { "sentinel",               0, 1, false, true, true,
			      handle_sentinel_attribute, false },
  /* For internal use (marking of builtins) only.  The name contains space
     to prevent its usage in source code.  */
  { "type generic",           0, 0, false, true, true,
			      handle_type_generic_attribute, false },
  { "alloc_size",	      1, 2, false, true, true,
			      handle_alloc_size_attribute, false },
  { "cold",                   0, 0, true,  false, false,
			      handle_cold_attribute, false },
  { "hot",                    0, 0, true,  false, false,
			      handle_hot_attribute, false },
  { "no_address_safety_analysis",
			      0, 0, true, false, false,
			      handle_no_address_safety_analysis_attribute,
			      false },
  { "no_sanitize_address",    0, 0, true, false, false,
			      handle_no_sanitize_address_attribute,
			      false },
  { "no_sanitize_thread",     0, 0, true, false, false,
			      handle_no_sanitize_address_attribute,
			      false },
  { "no_sanitize_undefined",  0, 0, true, false, false,
			      handle_no_sanitize_undefined_attribute,
			      false },
  { "warning",		      1, 1, true,  false, false,
			      handle_error_attribute, false },
  { "error",		      1, 1, true,  false, false,
			      handle_error_attribute, false },
  { "target",                 1, -1, true, false, false,
			      handle_target_attribute, false },
  { "optimize",               1, -1, true, false, false,
			      handle_optimize_attribute, false },
  /* For internal use only.  The leading '*' both prevents its usage in
     source code and signals that it may be overridden by machine tables.  */
  { "*tm regparm",            0, 0, false, true, true,
			      ignore_attribute, false },
  { "no_split_stack",	      0, 0, true,  false, false,
			      handle_no_split_stack_attribute, false },
  /* For internal use (marking of builtins and runtime functions) only.
     The name contains space to prevent its usage in source code.  */
  { "fn spec",	 	      1, 1, false, true, true,
			      handle_fnspec_attribute, false },
  { "warn_unused",            0, 0, false, false, false,
			      handle_warn_unused_attribute, false },
  { "returns_nonnull",        0, 0, false, true, true,
			      handle_returns_nonnull_attribute, false },
  { "omp declare simd",       0, -1, true,  false, false,
			      handle_omp_declare_simd_attribute, false },
  { "cilk simd function",     0, -1, true,  false, false,
			      handle_omp_declare_simd_attribute, false },
  { "omp declare target",     0, 0, true, false, false,
			      handle_omp_declare_target_attribute, false },
  { "alloc_align",	      1, 1, false, true, true,
			      handle_alloc_align_attribute, false },
  { "assume_aligned",	      1, 2, false, true, true,
			      handle_assume_aligned_attribute, false },
  { "designated_init",        0, 0, false, true, false,
			      handle_designated_init_attribute, false },
  { "bnd_variable_size",      0, 0, true,  false, false,
			      handle_bnd_variable_size_attribute, false },
  { "bnd_legacy",             0, 0, true, false, false,
			      handle_bnd_legacy, false },
  { "bnd_instrument",         0, 0, true, false, false,
			      handle_bnd_instrument, false },
  { NULL,                     0, 0, false, false, false, NULL, false }
};

/* Give the specifications for the format attributes, used by C and all
   descendants.

   All attributes referencing arguments should be additionally processed
   in chkp_copy_function_type_adding_bounds for correct instrumentation
   by Pointer Bounds Checker.
   Current list of processed format attributes: format, format_arg.  */
const struct attribute_spec c_common_format_attribute_table[] =
{
  /* { name, min_len, max_len, decl_req, type_req, fn_type_req, handler,
       affects_type_identity } */
  { "format",                 3, 3, false, true,  true,
			      handle_format_attribute, false },
  { "format_arg",             1, 1, false, true,  true,
			      handle_format_arg_attribute, false },
  { NULL,                     0, 0, false, false, false, NULL, false }
};

/* Return identifier for address space AS.  */

const char *
c_addr_space_name (addr_space_t as)
{
  int rid = RID_FIRST_ADDR_SPACE + as;
  gcc_assert (ridpointers [rid]);
  return IDENTIFIER_POINTER (ridpointers [rid]);
}

/* Push current bindings for the function name VAR_DECLS.  */

void
start_fname_decls (void)
{
  unsigned ix;
  tree saved = NULL_TREE;

  for (ix = 0; fname_vars[ix].decl; ix++)
    {
      tree decl = *fname_vars[ix].decl;

      if (decl)
	{
	  saved = tree_cons (decl, build_int_cst (integer_type_node, ix),
			     saved);
	  *fname_vars[ix].decl = NULL_TREE;
	}
    }
  if (saved || saved_function_name_decls)
    /* Normally they'll have been NULL, so only push if we've got a
       stack, or they are non-NULL.  */
    saved_function_name_decls = tree_cons (saved, NULL_TREE,
					   saved_function_name_decls);
}

/* Finish up the current bindings, adding them into the current function's
   statement tree.  This must be done _before_ finish_stmt_tree is called.
   If there is no current function, we must be at file scope and no statements
   are involved. Pop the previous bindings.  */

void
finish_fname_decls (void)
{
  unsigned ix;
  tree stmts = NULL_TREE;
  tree stack = saved_function_name_decls;

  for (; stack && TREE_VALUE (stack); stack = TREE_CHAIN (stack))
    append_to_statement_list (TREE_VALUE (stack), &stmts);

  if (stmts)
    {
      tree *bodyp = &DECL_SAVED_TREE (current_function_decl);

      if (TREE_CODE (*bodyp) == BIND_EXPR)
	bodyp = &BIND_EXPR_BODY (*bodyp);

      append_to_statement_list_force (*bodyp, &stmts);
      *bodyp = stmts;
    }

  for (ix = 0; fname_vars[ix].decl; ix++)
    *fname_vars[ix].decl = NULL_TREE;

  if (stack)
    {
      /* We had saved values, restore them.  */
      tree saved;

      for (saved = TREE_PURPOSE (stack); saved; saved = TREE_CHAIN (saved))
	{
	  tree decl = TREE_PURPOSE (saved);
	  unsigned ix = TREE_INT_CST_LOW (TREE_VALUE (saved));

	  *fname_vars[ix].decl = decl;
	}
      stack = TREE_CHAIN (stack);
    }
  saved_function_name_decls = stack;
}

/* Return the text name of the current function, suitably prettified
   by PRETTY_P.  Return string must be freed by caller.  */

const char *
fname_as_string (int pretty_p)
{
  const char *name = "top level";
  char *namep;
  int vrb = 2, len;
  cpp_string cstr = { 0, 0 }, strname;

  if (!pretty_p)
    {
      name = "";
      vrb = 0;
    }

  if (current_function_decl)
    name = lang_hooks.decl_printable_name (current_function_decl, vrb);

  len = strlen (name) + 3; /* Two for '"'s.  One for NULL.  */

  namep = XNEWVEC (char, len);
  snprintf (namep, len, "\"%s\"", name);
  strname.text = (unsigned char *) namep;
  strname.len = len - 1;

  if (cpp_interpret_string (parse_in, &strname, 1, &cstr, CPP_STRING))
    {
      XDELETEVEC (namep);
      return (const char *) cstr.text;
    }

  return namep;
}

/* Return the VAR_DECL for a const char array naming the current
   function. If the VAR_DECL has not yet been created, create it
   now. RID indicates how it should be formatted and IDENTIFIER_NODE
   ID is its name (unfortunately C and C++ hold the RID values of
   keywords in different places, so we can't derive RID from ID in
   this language independent code. LOC is the location of the
   function.  */

tree
fname_decl (location_t loc, unsigned int rid, tree id)
{
  unsigned ix;
  tree decl = NULL_TREE;

  for (ix = 0; fname_vars[ix].decl; ix++)
    if (fname_vars[ix].rid == rid)
      break;

  decl = *fname_vars[ix].decl;
  if (!decl)
    {
      /* If a tree is built here, it would normally have the lineno of
	 the current statement.  Later this tree will be moved to the
	 beginning of the function and this line number will be wrong.
	 To avoid this problem set the lineno to 0 here; that prevents
	 it from appearing in the RTL.  */
      tree stmts;
      location_t saved_location = input_location;
      input_location = UNKNOWN_LOCATION;

      stmts = push_stmt_list ();
      decl = (*make_fname_decl) (loc, id, fname_vars[ix].pretty);
      stmts = pop_stmt_list (stmts);
      if (!IS_EMPTY_STMT (stmts))
	saved_function_name_decls
	  = tree_cons (decl, stmts, saved_function_name_decls);
      *fname_vars[ix].decl = decl;
      input_location = saved_location;
    }
  if (!ix && !current_function_decl)
    pedwarn (loc, 0, "%qD is not defined outside of function scope", decl);

  return decl;
}

/* Given a STRING_CST, give it a suitable array-of-chars data type.  */

tree
fix_string_type (tree value)
{
  int length = TREE_STRING_LENGTH (value);
  int nchars;
  tree e_type, i_type, a_type;

  /* Compute the number of elements, for the array type.  */
  if (TREE_TYPE (value) == char_array_type_node || !TREE_TYPE (value))
    {
      nchars = length;
      e_type = char_type_node;
    }
  else if (TREE_TYPE (value) == char16_array_type_node)
    {
      nchars = length / (TYPE_PRECISION (char16_type_node) / BITS_PER_UNIT);
      e_type = char16_type_node;
    }
  else if (TREE_TYPE (value) == char32_array_type_node)
    {
      nchars = length / (TYPE_PRECISION (char32_type_node) / BITS_PER_UNIT);
      e_type = char32_type_node;
    }
  else
    {
      nchars = length / (TYPE_PRECISION (wchar_type_node) / BITS_PER_UNIT);
      e_type = wchar_type_node;
    }

  /* C89 2.2.4.1, C99 5.2.4.1 (Translation limits).  The analogous
     limit in C++98 Annex B is very large (65536) and is not normative,
     so we do not diagnose it (warn_overlength_strings is forced off
     in c_common_post_options).  */
  if (warn_overlength_strings)
    {
      const int nchars_max = flag_isoc99 ? 4095 : 509;
      const int relevant_std = flag_isoc99 ? 99 : 90;
      if (nchars - 1 > nchars_max)
	/* Translators: The %d after 'ISO C' will be 90 or 99.  Do not
	   separate the %d from the 'C'.  'ISO' should not be
	   translated, but it may be moved after 'C%d' in languages
	   where modifiers follow nouns.  */
	pedwarn (input_location, OPT_Woverlength_strings,
		 "string length %qd is greater than the length %qd "
		 "ISO C%d compilers are required to support",
		 nchars - 1, nchars_max, relevant_std);
    }

  /* Create the array type for the string constant.  The ISO C++
     standard says that a string literal has type `const char[N]' or
     `const wchar_t[N]'.  We use the same logic when invoked as a C
     front-end with -Wwrite-strings.
     ??? We should change the type of an expression depending on the
     state of a warning flag.  We should just be warning -- see how
     this is handled in the C++ front-end for the deprecated implicit
     conversion from string literals to `char*' or `wchar_t*'.

     The C++ front end relies on TYPE_MAIN_VARIANT of a cv-qualified
     array type being the unqualified version of that type.
     Therefore, if we are constructing an array of const char, we must
     construct the matching unqualified array type first.  The C front
     end does not require this, but it does no harm, so we do it
     unconditionally.  */
  i_type = build_index_type (size_int (nchars - 1));
  a_type = build_array_type (e_type, i_type);
  if (c_dialect_cxx() || warn_write_strings)
    a_type = c_build_qualified_type (a_type, TYPE_QUAL_CONST);

  TREE_TYPE (value) = a_type;
  TREE_CONSTANT (value) = 1;
  TREE_READONLY (value) = 1;
  TREE_STATIC (value) = 1;
  return value;
}

/* If DISABLE is true, stop issuing warnings.  This is used when
   parsing code that we know will not be executed.  This function may
   be called multiple times, and works as a stack.  */

static void
c_disable_warnings (bool disable)
{
  if (disable)
    {
      ++c_inhibit_evaluation_warnings;
      fold_defer_overflow_warnings ();
    }
}

/* If ENABLE is true, reenable issuing warnings.  */

static void
c_enable_warnings (bool enable)
{
  if (enable)
    {
      --c_inhibit_evaluation_warnings;
      fold_undefer_and_ignore_overflow_warnings ();
    }
}

/* Fully fold EXPR, an expression that was not folded (beyond integer
   constant expressions and null pointer constants) when being built
   up.  If IN_INIT, this is in a static initializer and certain
   changes are made to the folding done.  Clear *MAYBE_CONST if
   MAYBE_CONST is not NULL and EXPR is definitely not a constant
   expression because it contains an evaluated operator (in C99) or an
   operator outside of sizeof returning an integer constant (in C90)
   not permitted in constant expressions, or because it contains an
   evaluated arithmetic overflow.  (*MAYBE_CONST should typically be
   set to true by callers before calling this function.)  Return the
   folded expression.  Function arguments have already been folded
   before calling this function, as have the contents of SAVE_EXPR,
   TARGET_EXPR, BIND_EXPR, VA_ARG_EXPR, OBJ_TYPE_REF and
   C_MAYBE_CONST_EXPR.  */

tree
c_fully_fold (tree expr, bool in_init, bool *maybe_const)
{
  tree ret;
  tree eptype = NULL_TREE;
  bool dummy = true;
  bool maybe_const_itself = true;
  location_t loc = EXPR_LOCATION (expr);

  /* This function is not relevant to C++ because C++ folds while
     parsing, and may need changes to be correct for C++ when C++
     stops folding while parsing.  */
  if (c_dialect_cxx ())
    gcc_unreachable ();

  if (!maybe_const)
    maybe_const = &dummy;
  if (TREE_CODE (expr) == EXCESS_PRECISION_EXPR)
    {
      eptype = TREE_TYPE (expr);
      expr = TREE_OPERAND (expr, 0);
    }
  ret = c_fully_fold_internal (expr, in_init, maybe_const,
			       &maybe_const_itself, false);
  if (eptype)
    ret = fold_convert_loc (loc, eptype, ret);
  *maybe_const &= maybe_const_itself;
  return ret;
}

/* Internal helper for c_fully_fold.  EXPR and IN_INIT are as for
   c_fully_fold.  *MAYBE_CONST_OPERANDS is cleared because of operands
   not permitted, while *MAYBE_CONST_ITSELF is cleared because of
   arithmetic overflow (for C90, *MAYBE_CONST_OPERANDS is carried from
   both evaluated and unevaluated subexpressions while
   *MAYBE_CONST_ITSELF is carried from only evaluated
   subexpressions).  FOR_INT_CONST indicates if EXPR is an expression
   with integer constant operands, and if any of the operands doesn't
   get folded to an integer constant, don't fold the expression itself.  */

static tree
c_fully_fold_internal (tree expr, bool in_init, bool *maybe_const_operands,
		       bool *maybe_const_itself, bool for_int_const)
{
  tree ret = expr;
  enum tree_code code = TREE_CODE (expr);
  enum tree_code_class kind = TREE_CODE_CLASS (code);
  location_t loc = EXPR_LOCATION (expr);
  tree op0, op1, op2, op3;
  tree orig_op0, orig_op1, orig_op2;
  bool op0_const = true, op1_const = true, op2_const = true;
  bool op0_const_self = true, op1_const_self = true, op2_const_self = true;
  bool nowarning = TREE_NO_WARNING (expr);
  bool unused_p;

  /* This function is not relevant to C++ because C++ folds while
     parsing, and may need changes to be correct for C++ when C++
     stops folding while parsing.  */
  if (c_dialect_cxx ())
    gcc_unreachable ();

  /* Constants, declarations, statements, errors, SAVE_EXPRs and
     anything else not counted as an expression cannot usefully be
     folded further at this point.  */
  if (!IS_EXPR_CODE_CLASS (kind)
      || kind == tcc_statement
      || code == SAVE_EXPR)
    return expr;

  /* Operands of variable-length expressions (function calls) have
     already been folded, as have __builtin_* function calls, and such
     expressions cannot occur in constant expressions.  */
  if (kind == tcc_vl_exp)
    {
      *maybe_const_operands = false;
      ret = fold (expr);
      goto out;
    }

  if (code == C_MAYBE_CONST_EXPR)
    {
      tree pre = C_MAYBE_CONST_EXPR_PRE (expr);
      tree inner = C_MAYBE_CONST_EXPR_EXPR (expr);
      if (C_MAYBE_CONST_EXPR_NON_CONST (expr))
	*maybe_const_operands = false;
      if (C_MAYBE_CONST_EXPR_INT_OPERANDS (expr))
	{
	  *maybe_const_itself = false;
	  inner = c_fully_fold_internal (inner, in_init, maybe_const_operands,
					 maybe_const_itself, true);
	}
      if (pre && !in_init)
	ret = build2 (COMPOUND_EXPR, TREE_TYPE (expr), pre, inner);
      else
	ret = inner;
      goto out;
    }

  /* Assignment, increment, decrement, function call and comma
     operators, and statement expressions, cannot occur in constant
     expressions if evaluated / outside of sizeof.  (Function calls
     were handled above, though VA_ARG_EXPR is treated like a function
     call here, and statement expressions are handled through
     C_MAYBE_CONST_EXPR to avoid folding inside them.)  */
  switch (code)
    {
    case MODIFY_EXPR:
    case PREDECREMENT_EXPR:
    case PREINCREMENT_EXPR:
    case POSTDECREMENT_EXPR:
    case POSTINCREMENT_EXPR:
    case COMPOUND_EXPR:
      *maybe_const_operands = false;
      break;

    case VA_ARG_EXPR:
    case TARGET_EXPR:
    case BIND_EXPR:
    case OBJ_TYPE_REF:
      *maybe_const_operands = false;
      ret = fold (expr);
      goto out;

    default:
      break;
    }

  /* Fold individual tree codes as appropriate.  */
  switch (code)
    {
    case COMPOUND_LITERAL_EXPR:
      /* Any non-constancy will have been marked in a containing
	 C_MAYBE_CONST_EXPR; there is no more folding to do here.  */
      goto out;

    case COMPONENT_REF:
      orig_op0 = op0 = TREE_OPERAND (expr, 0);
      op1 = TREE_OPERAND (expr, 1);
      op2 = TREE_OPERAND (expr, 2);
      op0 = c_fully_fold_internal (op0, in_init, maybe_const_operands,
				   maybe_const_itself, for_int_const);
      STRIP_TYPE_NOPS (op0);
      if (op0 != orig_op0)
	ret = build3 (COMPONENT_REF, TREE_TYPE (expr), op0, op1, op2);
      if (ret != expr)
	{
	  TREE_READONLY (ret) = TREE_READONLY (expr);
	  TREE_THIS_VOLATILE (ret) = TREE_THIS_VOLATILE (expr);
	}
      goto out;

    case ARRAY_REF:
      orig_op0 = op0 = TREE_OPERAND (expr, 0);
      orig_op1 = op1 = TREE_OPERAND (expr, 1);
      op2 = TREE_OPERAND (expr, 2);
      op3 = TREE_OPERAND (expr, 3);
      op0 = c_fully_fold_internal (op0, in_init, maybe_const_operands,
				   maybe_const_itself, for_int_const);
      STRIP_TYPE_NOPS (op0);
      op1 = c_fully_fold_internal (op1, in_init, maybe_const_operands,
				   maybe_const_itself, for_int_const);
      STRIP_TYPE_NOPS (op1);
      op1 = decl_constant_value_for_optimization (op1);
      if (op0 != orig_op0 || op1 != orig_op1)
	ret = build4 (ARRAY_REF, TREE_TYPE (expr), op0, op1, op2, op3);
      if (ret != expr)
	{
	  TREE_READONLY (ret) = TREE_READONLY (expr);
	  TREE_SIDE_EFFECTS (ret) = TREE_SIDE_EFFECTS (expr);
	  TREE_THIS_VOLATILE (ret) = TREE_THIS_VOLATILE (expr);
	}
      ret = fold (ret);
      goto out;

    case COMPOUND_EXPR:
    case MODIFY_EXPR:
    case PREDECREMENT_EXPR:
    case PREINCREMENT_EXPR:
    case POSTDECREMENT_EXPR:
    case POSTINCREMENT_EXPR:
    case PLUS_EXPR:
    case MINUS_EXPR:
    case MULT_EXPR:
    case POINTER_PLUS_EXPR:
    case TRUNC_DIV_EXPR:
    case CEIL_DIV_EXPR:
    case FLOOR_DIV_EXPR:
    case TRUNC_MOD_EXPR:
    case RDIV_EXPR:
    case EXACT_DIV_EXPR:
    case LSHIFT_EXPR:
    case RSHIFT_EXPR:
    case BIT_IOR_EXPR:
    case BIT_XOR_EXPR:
    case BIT_AND_EXPR:
    case LT_EXPR:
    case LE_EXPR:
    case GT_EXPR:
    case GE_EXPR:
    case EQ_EXPR:
    case NE_EXPR:
    case COMPLEX_EXPR:
    case TRUTH_AND_EXPR:
    case TRUTH_OR_EXPR:
    case TRUTH_XOR_EXPR:
    case UNORDERED_EXPR:
    case ORDERED_EXPR:
    case UNLT_EXPR:
    case UNLE_EXPR:
    case UNGT_EXPR:
    case UNGE_EXPR:
    case UNEQ_EXPR:
      /* Binary operations evaluating both arguments (increment and
	 decrement are binary internally in GCC).  */
      orig_op0 = op0 = TREE_OPERAND (expr, 0);
      orig_op1 = op1 = TREE_OPERAND (expr, 1);
      op0 = c_fully_fold_internal (op0, in_init, maybe_const_operands,
				   maybe_const_itself, for_int_const);
      STRIP_TYPE_NOPS (op0);
      if (code != MODIFY_EXPR
	  && code != PREDECREMENT_EXPR
	  && code != PREINCREMENT_EXPR
	  && code != POSTDECREMENT_EXPR
	  && code != POSTINCREMENT_EXPR)
	op0 = decl_constant_value_for_optimization (op0);
      /* The RHS of a MODIFY_EXPR was fully folded when building that
	 expression for the sake of conversion warnings.  */
      if (code != MODIFY_EXPR)
	op1 = c_fully_fold_internal (op1, in_init, maybe_const_operands,
				     maybe_const_itself, for_int_const);
      STRIP_TYPE_NOPS (op1);
      op1 = decl_constant_value_for_optimization (op1);

      if (for_int_const && (TREE_CODE (op0) != INTEGER_CST
			    || TREE_CODE (op1) != INTEGER_CST))
	goto out;

      if (op0 != orig_op0 || op1 != orig_op1 || in_init)
	ret = in_init
	  ? fold_build2_initializer_loc (loc, code, TREE_TYPE (expr), op0, op1)
	  : fold_build2_loc (loc, code, TREE_TYPE (expr), op0, op1);
      else
	ret = fold (expr);
      if (TREE_OVERFLOW_P (ret)
	  && !TREE_OVERFLOW_P (op0)
	  && !TREE_OVERFLOW_P (op1))
	overflow_warning (EXPR_LOCATION (expr), ret);
      if (code == LSHIFT_EXPR
	  && TREE_CODE (orig_op0) != INTEGER_CST
	  && TREE_CODE (TREE_TYPE (orig_op0)) == INTEGER_TYPE
	  && TREE_CODE (op0) == INTEGER_CST
	  && c_inhibit_evaluation_warnings == 0
	  && tree_int_cst_sgn (op0) < 0)
	warning_at (loc, OPT_Wshift_negative_value,
		    "left shift of negative value");
      if ((code == LSHIFT_EXPR || code == RSHIFT_EXPR)
	  && TREE_CODE (orig_op1) != INTEGER_CST
	  && TREE_CODE (op1) == INTEGER_CST
	  && (TREE_CODE (TREE_TYPE (orig_op0)) == INTEGER_TYPE
	      || TREE_CODE (TREE_TYPE (orig_op0)) == FIXED_POINT_TYPE)
	  && TREE_CODE (TREE_TYPE (orig_op1)) == INTEGER_TYPE
	  && c_inhibit_evaluation_warnings == 0)
	{
	  if (tree_int_cst_sgn (op1) < 0)
	    warning_at (loc, OPT_Wshift_count_negative,
			(code == LSHIFT_EXPR
			 ? G_("left shift count is negative")
			 : G_("right shift count is negative")));
	  else if (compare_tree_int (op1,
				     TYPE_PRECISION (TREE_TYPE (orig_op0)))
		   >= 0)
	    warning_at (loc, OPT_Wshift_count_overflow,
			(code == LSHIFT_EXPR
			 ? G_("left shift count >= width of type")
			 : G_("right shift count >= width of type")));
	}
      if ((code == TRUNC_DIV_EXPR
	   || code == CEIL_DIV_EXPR
	   || code == FLOOR_DIV_EXPR
	   || code == EXACT_DIV_EXPR
	   || code == TRUNC_MOD_EXPR)
	  && TREE_CODE (orig_op1) != INTEGER_CST
	  && TREE_CODE (op1) == INTEGER_CST
	  && (TREE_CODE (TREE_TYPE (orig_op0)) == INTEGER_TYPE
	      || TREE_CODE (TREE_TYPE (orig_op0)) == FIXED_POINT_TYPE)
	  && TREE_CODE (TREE_TYPE (orig_op1)) == INTEGER_TYPE)
	warn_for_div_by_zero (loc, op1);
      goto out;

    case INDIRECT_REF:
    case FIX_TRUNC_EXPR:
    case FLOAT_EXPR:
    CASE_CONVERT:
    case ADDR_SPACE_CONVERT_EXPR:
    case VIEW_CONVERT_EXPR:
    case NON_LVALUE_EXPR:
    case NEGATE_EXPR:
    case BIT_NOT_EXPR:
    case TRUTH_NOT_EXPR:
    case ADDR_EXPR:
    case CONJ_EXPR:
    case REALPART_EXPR:
    case IMAGPART_EXPR:
      /* Unary operations.  */
      orig_op0 = op0 = TREE_OPERAND (expr, 0);
      op0 = c_fully_fold_internal (op0, in_init, maybe_const_operands,
				   maybe_const_itself, for_int_const);
      STRIP_TYPE_NOPS (op0);
      if (code != ADDR_EXPR && code != REALPART_EXPR && code != IMAGPART_EXPR)
	op0 = decl_constant_value_for_optimization (op0);

      if (for_int_const && TREE_CODE (op0) != INTEGER_CST)
	goto out;

      /* ??? Cope with user tricks that amount to offsetof.  The middle-end is
	 not prepared to deal with them if they occur in initializers.  */
      if (op0 != orig_op0
	  && code == ADDR_EXPR
	  && (op1 = get_base_address (op0)) != NULL_TREE
	  && TREE_CODE (op1) == INDIRECT_REF
	  && TREE_CONSTANT (TREE_OPERAND (op1, 0)))
	ret = fold_convert_loc (loc, TREE_TYPE (expr), fold_offsetof_1 (op0));
      else if (op0 != orig_op0 || in_init)
	ret = in_init
	  ? fold_build1_initializer_loc (loc, code, TREE_TYPE (expr), op0)
	  : fold_build1_loc (loc, code, TREE_TYPE (expr), op0);
      else
	ret = fold (expr);
      if (code == INDIRECT_REF
	  && ret != expr
	  && TREE_CODE (ret) == INDIRECT_REF)
	{
	  TREE_READONLY (ret) = TREE_READONLY (expr);
	  TREE_SIDE_EFFECTS (ret) = TREE_SIDE_EFFECTS (expr);
	  TREE_THIS_VOLATILE (ret) = TREE_THIS_VOLATILE (expr);
	}
      switch (code)
	{
	case FIX_TRUNC_EXPR:
	case FLOAT_EXPR:
	CASE_CONVERT:
	  /* Don't warn about explicit conversions.  We will already
	     have warned about suspect implicit conversions.  */
	  break;

	default:
	  if (TREE_OVERFLOW_P (ret) && !TREE_OVERFLOW_P (op0))
	    overflow_warning (EXPR_LOCATION (expr), ret);
	  break;
	}
      goto out;

    case TRUTH_ANDIF_EXPR:
    case TRUTH_ORIF_EXPR:
      /* Binary operations not necessarily evaluating both
	 arguments.  */
      orig_op0 = op0 = TREE_OPERAND (expr, 0);
      orig_op1 = op1 = TREE_OPERAND (expr, 1);
      op0 = c_fully_fold_internal (op0, in_init, &op0_const, &op0_const_self,
				   for_int_const);
      STRIP_TYPE_NOPS (op0);

      unused_p = (op0 == (code == TRUTH_ANDIF_EXPR
			  ? truthvalue_false_node
			  : truthvalue_true_node));
      c_disable_warnings (unused_p);
      op1 = c_fully_fold_internal (op1, in_init, &op1_const, &op1_const_self,
				   for_int_const);
      STRIP_TYPE_NOPS (op1);
      c_enable_warnings (unused_p);

      if (for_int_const
	  && (TREE_CODE (op0) != INTEGER_CST
	      /* Require OP1 be an INTEGER_CST only if it's evaluated.  */
	      || (!unused_p && TREE_CODE (op1) != INTEGER_CST)))
	goto out;

      if (op0 != orig_op0 || op1 != orig_op1 || in_init)
	ret = in_init
	  ? fold_build2_initializer_loc (loc, code, TREE_TYPE (expr), op0, op1)
	  : fold_build2_loc (loc, code, TREE_TYPE (expr), op0, op1);
      else
	ret = fold (expr);
      *maybe_const_operands &= op0_const;
      *maybe_const_itself &= op0_const_self;
      if (!(flag_isoc99
	    && op0_const
	    && op0_const_self
	    && (code == TRUTH_ANDIF_EXPR
		? op0 == truthvalue_false_node
		: op0 == truthvalue_true_node)))
	*maybe_const_operands &= op1_const;
      if (!(op0_const
	    && op0_const_self
	    && (code == TRUTH_ANDIF_EXPR
		? op0 == truthvalue_false_node
		: op0 == truthvalue_true_node)))
	*maybe_const_itself &= op1_const_self;
      goto out;

    case COND_EXPR:
      orig_op0 = op0 = TREE_OPERAND (expr, 0);
      orig_op1 = op1 = TREE_OPERAND (expr, 1);
      orig_op2 = op2 = TREE_OPERAND (expr, 2);
      op0 = c_fully_fold_internal (op0, in_init, &op0_const, &op0_const_self,
				   for_int_const);

      STRIP_TYPE_NOPS (op0);
      c_disable_warnings (op0 == truthvalue_false_node);
      op1 = c_fully_fold_internal (op1, in_init, &op1_const, &op1_const_self,
				   for_int_const);
      STRIP_TYPE_NOPS (op1);
      c_enable_warnings (op0 == truthvalue_false_node);

      c_disable_warnings (op0 == truthvalue_true_node);
      op2 = c_fully_fold_internal (op2, in_init, &op2_const, &op2_const_self,
				   for_int_const);
      STRIP_TYPE_NOPS (op2);
      c_enable_warnings (op0 == truthvalue_true_node);

      if (for_int_const
	  && (TREE_CODE (op0) != INTEGER_CST
	      /* Only the evaluated operand must be an INTEGER_CST.  */
	      || (op0 == truthvalue_true_node
		  ? TREE_CODE (op1) != INTEGER_CST
		  : TREE_CODE (op2) != INTEGER_CST)))
	goto out;

      if (op0 != orig_op0 || op1 != orig_op1 || op2 != orig_op2)
	ret = fold_build3_loc (loc, code, TREE_TYPE (expr), op0, op1, op2);
      else
	ret = fold (expr);
      *maybe_const_operands &= op0_const;
      *maybe_const_itself &= op0_const_self;
      if (!(flag_isoc99
	    && op0_const
	    && op0_const_self
	    && op0 == truthvalue_false_node))
	*maybe_const_operands &= op1_const;
      if (!(op0_const
	    && op0_const_self
	    && op0 == truthvalue_false_node))
	*maybe_const_itself &= op1_const_self;
      if (!(flag_isoc99
	    && op0_const
	    && op0_const_self
	    && op0 == truthvalue_true_node))
	*maybe_const_operands &= op2_const;
      if (!(op0_const
	    && op0_const_self
	    && op0 == truthvalue_true_node))
	*maybe_const_itself &= op2_const_self;
      goto out;

    case EXCESS_PRECISION_EXPR:
      /* Each case where an operand with excess precision may be
	 encountered must remove the EXCESS_PRECISION_EXPR around
	 inner operands and possibly put one around the whole
	 expression or possibly convert to the semantic type (which
	 c_fully_fold does); we cannot tell at this stage which is
	 appropriate in any particular case.  */
      gcc_unreachable ();

    default:
      /* Various codes may appear through folding built-in functions
	 and their arguments.  */
      goto out;
    }

 out:
  /* Some folding may introduce NON_LVALUE_EXPRs; all lvalue checks
     have been done by this point, so remove them again.  */
  nowarning |= TREE_NO_WARNING (ret);
  STRIP_TYPE_NOPS (ret);
  if (nowarning && !TREE_NO_WARNING (ret))
    {
      if (!CAN_HAVE_LOCATION_P (ret))
	ret = build1 (NOP_EXPR, TREE_TYPE (ret), ret);
      TREE_NO_WARNING (ret) = 1;
    }
  if (ret != expr)
    protected_set_expr_location (ret, loc);
  return ret;
}

/* If not optimizing, EXP is not a VAR_DECL, or EXP has array type,
   return EXP.  Otherwise, return either EXP or its known constant
   value (if it has one), but return EXP if EXP has mode BLKmode.  ???
   Is the BLKmode test appropriate?  */

tree
decl_constant_value_for_optimization (tree exp)
{
  tree ret;

  /* This function is only used by C, for c_fully_fold and other
     optimization, and may not be correct for C++.  */
  if (c_dialect_cxx ())
    gcc_unreachable ();

  if (!optimize
      || TREE_CODE (exp) != VAR_DECL
      || TREE_CODE (TREE_TYPE (exp)) == ARRAY_TYPE
      || DECL_MODE (exp) == BLKmode)
    return exp;

  ret = decl_constant_value (exp);
  /* Avoid unwanted tree sharing between the initializer and current
     function's body where the tree can be modified e.g. by the
     gimplifier.  */
  if (ret != exp && TREE_STATIC (exp))
    ret = unshare_expr (ret);
  return ret;
}

/* Print a warning if a constant expression had overflow in folding.
   Invoke this function on every expression that the language
   requires to be a constant expression.
   Note the ANSI C standard says it is erroneous for a
   constant expression to overflow.  */

void
constant_expression_warning (tree value)
{
  if (warn_overflow && pedantic
      && (TREE_CODE (value) == INTEGER_CST || TREE_CODE (value) == REAL_CST
	  || TREE_CODE (value) == FIXED_CST
	  || TREE_CODE (value) == VECTOR_CST
	  || TREE_CODE (value) == COMPLEX_CST)
      && TREE_OVERFLOW (value))
    pedwarn (input_location, OPT_Woverflow, "overflow in constant expression");
}

/* The same as above but print an unconditional error.  */
void
constant_expression_error (tree value)
{
  if ((TREE_CODE (value) == INTEGER_CST || TREE_CODE (value) == REAL_CST
       || TREE_CODE (value) == FIXED_CST
       || TREE_CODE (value) == VECTOR_CST
       || TREE_CODE (value) == COMPLEX_CST)
      && TREE_OVERFLOW (value))
    error ("overflow in constant expression");
}

/* Print a warning if an expression had overflow in folding and its
   operands hadn't.

   Invoke this function on every expression that
   (1) appears in the source code, and
   (2) is a constant expression that overflowed, and
   (3) is not already checked by convert_and_check;
   however, do not invoke this function on operands of explicit casts
   or when the expression is the result of an operator and any operand
   already overflowed.  */

void
overflow_warning (location_t loc, tree value)
{
  if (c_inhibit_evaluation_warnings != 0)
    return;

  switch (TREE_CODE (value))
    {
    case INTEGER_CST:
      warning_at (loc, OPT_Woverflow, "integer overflow in expression");
      break;

    case REAL_CST:
      warning_at (loc, OPT_Woverflow,
		  "floating point overflow in expression");
      break;

    case FIXED_CST:
      warning_at (loc, OPT_Woverflow, "fixed-point overflow in expression");
      break;

    case VECTOR_CST:
      warning_at (loc, OPT_Woverflow, "vector overflow in expression");
      break;

    case COMPLEX_CST:
      if (TREE_CODE (TREE_REALPART (value)) == INTEGER_CST)
	warning_at (loc, OPT_Woverflow,
		    "complex integer overflow in expression");
      else if (TREE_CODE (TREE_REALPART (value)) == REAL_CST)
	warning_at (loc, OPT_Woverflow,
		    "complex floating point overflow in expression");
      break;

    default:
      break;
    }
}

/* Warn about uses of logical || / && operator in a context where it
   is likely that the bitwise equivalent was intended by the
   programmer.  We have seen an expression in which CODE is a binary
   operator used to combine expressions OP_LEFT and OP_RIGHT, which before folding
   had CODE_LEFT and CODE_RIGHT, into an expression of type TYPE.  */
void
warn_logical_operator (location_t location, enum tree_code code, tree type,
		       enum tree_code code_left, tree op_left,
		       enum tree_code ARG_UNUSED (code_right), tree op_right)
{
  int or_op = (code == TRUTH_ORIF_EXPR || code == TRUTH_OR_EXPR);
  int in0_p, in1_p, in_p;
  tree low0, low1, low, high0, high1, high, lhs, rhs, tem;
  bool strict_overflow_p = false;

  if (code != TRUTH_ANDIF_EXPR
      && code != TRUTH_AND_EXPR
      && code != TRUTH_ORIF_EXPR
      && code != TRUTH_OR_EXPR)
    return;

  /* We don't want to warn if either operand comes from a macro
     expansion.  ??? This doesn't work with e.g. NEGATE_EXPR yet;
     see PR61534.  */
  if (from_macro_expansion_at (EXPR_LOCATION (op_left))
      || from_macro_expansion_at (EXPR_LOCATION (op_right)))
    return;

  /* Warn if &&/|| are being used in a context where it is
     likely that the bitwise equivalent was intended by the
     programmer. That is, an expression such as op && MASK
     where op should not be any boolean expression, nor a
     constant, and mask seems to be a non-boolean integer constant.  */
  if (!truth_value_p (code_left)
      && INTEGRAL_TYPE_P (TREE_TYPE (op_left))
      && !CONSTANT_CLASS_P (op_left)
      && !TREE_NO_WARNING (op_left)
      && TREE_CODE (op_right) == INTEGER_CST
      && !integer_zerop (op_right)
      && !integer_onep (op_right))
    {
      if (or_op)
	warning_at (location, OPT_Wlogical_op, "logical %<or%>"
		    " applied to non-boolean constant");
      else
	warning_at (location, OPT_Wlogical_op, "logical %<and%>"
		    " applied to non-boolean constant");
      TREE_NO_WARNING (op_left) = true;
      return;
    }

  /* We do not warn for constants because they are typical of macro
     expansions that test for features.  */
  if (CONSTANT_CLASS_P (op_left) || CONSTANT_CLASS_P (op_right))
    return;

  /* This warning only makes sense with logical operands.  */
  if (!(truth_value_p (TREE_CODE (op_left))
	|| INTEGRAL_TYPE_P (TREE_TYPE (op_left)))
      || !(truth_value_p (TREE_CODE (op_right))
	   || INTEGRAL_TYPE_P (TREE_TYPE (op_right))))
    return;

  /* The range computations only work with scalars.  */
  if (VECTOR_TYPE_P (TREE_TYPE (op_left))
      || VECTOR_TYPE_P (TREE_TYPE (op_right)))
    return;

  /* We first test whether either side separately is trivially true
     (with OR) or trivially false (with AND).  If so, do not warn.
     This is a common idiom for testing ranges of data types in
     portable code.  */
  lhs = make_range (op_left, &in0_p, &low0, &high0, &strict_overflow_p);
  if (!lhs)
    return;
  if (TREE_CODE (lhs) == C_MAYBE_CONST_EXPR)
    lhs = C_MAYBE_CONST_EXPR_EXPR (lhs);

  /* If this is an OR operation, invert both sides; now, the result
     should be always false to get a warning.  */
  if (or_op)
    in0_p = !in0_p;

  tem = build_range_check (UNKNOWN_LOCATION, type, lhs, in0_p, low0, high0);
  if (tem && integer_zerop (tem))
    return;

  rhs = make_range (op_right, &in1_p, &low1, &high1, &strict_overflow_p);
  if (!rhs)
    return;
  if (TREE_CODE (rhs) == C_MAYBE_CONST_EXPR)
    rhs = C_MAYBE_CONST_EXPR_EXPR (rhs);

  /* If this is an OR operation, invert both sides; now, the result
     should be always false to get a warning.  */
  if (or_op)
    in1_p = !in1_p;

  tem = build_range_check (UNKNOWN_LOCATION, type, rhs, in1_p, low1, high1);
  if (tem && integer_zerop (tem))
    return;

  /* If both expressions have the same operand, if we can merge the
     ranges, ...  */
  if (operand_equal_p (lhs, rhs, 0)
      && merge_ranges (&in_p, &low, &high, in0_p, low0, high0,
		       in1_p, low1, high1))
    {
      tem = build_range_check (UNKNOWN_LOCATION, type, lhs, in_p, low, high);
      /* ... and if the range test is always false, then warn.  */
      if (tem && integer_zerop (tem))
	{
	  if (or_op)
	    warning_at (location, OPT_Wlogical_op,
			"logical %<or%> of collectively exhaustive tests is "
			"always true");
	  else
	    warning_at (location, OPT_Wlogical_op,
			"logical %<and%> of mutually exclusive tests is "
			"always false");
	}
      /* Or warn if the operands have exactly the same range, e.g.
	 A > 0 && A > 0.  */
      else if (low0 == low1 && high0 == high1)
	{
	  if (or_op)
	    warning_at (location, OPT_Wlogical_op,
			"logical %<or%> of equal expressions");
	  else
	    warning_at (location, OPT_Wlogical_op,
			"logical %<and%> of equal expressions");
	}
    }
}

/* Warn about logical not used on the left hand side operand of a comparison.
   This function assumes that the LHS is inside of TRUTH_NOT_EXPR.
   Do not warn if RHS is of a boolean type.  */

void
warn_logical_not_parentheses (location_t location, enum tree_code code,
			      tree rhs)
{
  if (TREE_CODE_CLASS (code) != tcc_comparison
      || TREE_TYPE (rhs) == NULL_TREE
      || TREE_CODE (TREE_TYPE (rhs)) == BOOLEAN_TYPE)
    return;

  /* Don't warn for !x == 0 or !y != 0, those are equivalent to
     !(x == 0) or !(y != 0).  */
  if ((code == EQ_EXPR || code == NE_EXPR)
      && integer_zerop (rhs))
    return;

  warning_at (location, OPT_Wlogical_not_parentheses,
	      "logical not is only applied to the left hand side of "
	      "comparison");
}

/* Warn if EXP contains any computations whose results are not used.
   Return true if a warning is printed; false otherwise.  LOCUS is the
   (potential) location of the expression.  */

bool
warn_if_unused_value (const_tree exp, location_t locus)
{
 restart:
  if (TREE_USED (exp) || TREE_NO_WARNING (exp))
    return false;

  /* Don't warn about void constructs.  This includes casting to void,
     void function calls, and statement expressions with a final cast
     to void.  */
  if (VOID_TYPE_P (TREE_TYPE (exp)))
    return false;

  if (EXPR_HAS_LOCATION (exp))
    locus = EXPR_LOCATION (exp);

  switch (TREE_CODE (exp))
    {
    case PREINCREMENT_EXPR:
    case POSTINCREMENT_EXPR:
    case PREDECREMENT_EXPR:
    case POSTDECREMENT_EXPR:
    case MODIFY_EXPR:
    case INIT_EXPR:
    case TARGET_EXPR:
    case CALL_EXPR:
    case TRY_CATCH_EXPR:
    case WITH_CLEANUP_EXPR:
    case EXIT_EXPR:
    case VA_ARG_EXPR:
      return false;

    case BIND_EXPR:
      /* For a binding, warn if no side effect within it.  */
      exp = BIND_EXPR_BODY (exp);
      goto restart;

    case SAVE_EXPR:
    case NON_LVALUE_EXPR:
    case NOP_EXPR:
      exp = TREE_OPERAND (exp, 0);
      goto restart;

    case TRUTH_ORIF_EXPR:
    case TRUTH_ANDIF_EXPR:
      /* In && or ||, warn if 2nd operand has no side effect.  */
      exp = TREE_OPERAND (exp, 1);
      goto restart;

    case COMPOUND_EXPR:
      if (warn_if_unused_value (TREE_OPERAND (exp, 0), locus))
	return true;
      /* Let people do `(foo (), 0)' without a warning.  */
      if (TREE_CONSTANT (TREE_OPERAND (exp, 1)))
	return false;
      exp = TREE_OPERAND (exp, 1);
      goto restart;

    case COND_EXPR:
      /* If this is an expression with side effects, don't warn; this
	 case commonly appears in macro expansions.  */
      if (TREE_SIDE_EFFECTS (exp))
	return false;
      goto warn;

    case INDIRECT_REF:
      /* Don't warn about automatic dereferencing of references, since
	 the user cannot control it.  */
      if (TREE_CODE (TREE_TYPE (TREE_OPERAND (exp, 0))) == REFERENCE_TYPE)
	{
	  exp = TREE_OPERAND (exp, 0);
	  goto restart;
	}
      /* Fall through.  */

    default:
      /* Referencing a volatile value is a side effect, so don't warn.  */
      if ((DECL_P (exp) || REFERENCE_CLASS_P (exp))
	  && TREE_THIS_VOLATILE (exp))
	return false;

      /* If this is an expression which has no operands, there is no value
	 to be unused.  There are no such language-independent codes,
	 but front ends may define such.  */
      if (EXPRESSION_CLASS_P (exp) && TREE_OPERAND_LENGTH (exp) == 0)
	return false;

    warn:
      return warning_at (locus, OPT_Wunused_value, "value computed is not used");
    }
}


/* Print a warning about casts that might indicate violation
   of strict aliasing rules if -Wstrict-aliasing is used and
   strict aliasing mode is in effect. OTYPE is the original
   TREE_TYPE of EXPR, and TYPE the type we're casting to. */

bool
strict_aliasing_warning (tree otype, tree type, tree expr)
{
  /* Strip pointer conversion chains and get to the correct original type.  */
  STRIP_NOPS (expr);
  otype = TREE_TYPE (expr);

  if (!(flag_strict_aliasing
	&& POINTER_TYPE_P (type)
	&& POINTER_TYPE_P (otype)
	&& !VOID_TYPE_P (TREE_TYPE (type)))
      /* If the type we are casting to is a ref-all pointer
         dereferencing it is always valid.  */
      || TYPE_REF_CAN_ALIAS_ALL (type))
    return false;

  if ((warn_strict_aliasing > 1) && TREE_CODE (expr) == ADDR_EXPR
      && (DECL_P (TREE_OPERAND (expr, 0))
          || handled_component_p (TREE_OPERAND (expr, 0))))
    {
      /* Casting the address of an object to non void pointer. Warn
         if the cast breaks type based aliasing.  */
      if (!COMPLETE_TYPE_P (TREE_TYPE (type)) && warn_strict_aliasing == 2)
	{
	  warning (OPT_Wstrict_aliasing, "type-punning to incomplete type "
		   "might break strict-aliasing rules");
	  return true;
	}
      else
        {
          /* warn_strict_aliasing >= 3.   This includes the default (3).
             Only warn if the cast is dereferenced immediately.  */
          alias_set_type set1 =
	    get_alias_set (TREE_TYPE (TREE_OPERAND (expr, 0)));
          alias_set_type set2 = get_alias_set (TREE_TYPE (type));

          if (set1 != set2 && set2 != 0
	      && (set1 == 0 || !alias_sets_conflict_p (set1, set2)))
	    {
	      warning (OPT_Wstrict_aliasing, "dereferencing type-punned "
		       "pointer will break strict-aliasing rules");
	      return true;
	    }
          else if (warn_strict_aliasing == 2
		   && !alias_sets_must_conflict_p (set1, set2))
	    {
	      warning (OPT_Wstrict_aliasing, "dereferencing type-punned "
		       "pointer might break strict-aliasing rules");
	      return true;
	    }
        }
    }
  else
    if ((warn_strict_aliasing == 1) && !VOID_TYPE_P (TREE_TYPE (otype)))
      {
        /* At this level, warn for any conversions, even if an address is
           not taken in the same statement.  This will likely produce many
           false positives, but could be useful to pinpoint problems that
           are not revealed at higher levels.  */
        alias_set_type set1 = get_alias_set (TREE_TYPE (otype));
        alias_set_type set2 = get_alias_set (TREE_TYPE (type));
        if (!COMPLETE_TYPE_P (type)
            || !alias_sets_must_conflict_p (set1, set2))
	  {
            warning (OPT_Wstrict_aliasing, "dereferencing type-punned "
                     "pointer might break strict-aliasing rules");
            return true;
          }
      }

  return false;
}

/* Warn about memset (&a, 0, sizeof (&a)); and similar mistakes with
   sizeof as last operand of certain builtins.  */

void
sizeof_pointer_memaccess_warning (location_t *sizeof_arg_loc, tree callee,
				  vec<tree, va_gc> *params, tree *sizeof_arg,
				  bool (*comp_types) (tree, tree))
{
  tree type, dest = NULL_TREE, src = NULL_TREE, tem;
  bool strop = false, cmp = false;
  unsigned int idx = ~0;
  location_t loc;

  if (TREE_CODE (callee) != FUNCTION_DECL
      || DECL_BUILT_IN_CLASS (callee) != BUILT_IN_NORMAL
      || vec_safe_length (params) <= 1)
    return;

  switch (DECL_FUNCTION_CODE (callee))
    {
    case BUILT_IN_STRNCMP:
    case BUILT_IN_STRNCASECMP:
      cmp = true;
      /* FALLTHRU */
    case BUILT_IN_STRNCPY:
    case BUILT_IN_STRNCPY_CHK:
    case BUILT_IN_STRNCAT:
    case BUILT_IN_STRNCAT_CHK:
    case BUILT_IN_STPNCPY:
    case BUILT_IN_STPNCPY_CHK:
      strop = true;
      /* FALLTHRU */
    case BUILT_IN_MEMCPY:
    case BUILT_IN_MEMCPY_CHK:
    case BUILT_IN_MEMMOVE:
    case BUILT_IN_MEMMOVE_CHK:
      if (params->length () < 3)
	return;
      src = (*params)[1];
      dest = (*params)[0];
      idx = 2;
      break;
    case BUILT_IN_BCOPY:
      if (params->length () < 3)
	return;
      src = (*params)[0];
      dest = (*params)[1];
      idx = 2;
      break;
    case BUILT_IN_MEMCMP:
    case BUILT_IN_BCMP:
      if (params->length () < 3)
	return;
      src = (*params)[1];
      dest = (*params)[0];
      idx = 2;
      cmp = true;
      break;
    case BUILT_IN_MEMSET:
    case BUILT_IN_MEMSET_CHK:
      if (params->length () < 3)
	return;
      dest = (*params)[0];
      idx = 2;
      break;
    case BUILT_IN_BZERO:
      dest = (*params)[0];
      idx = 1;
      break;
    case BUILT_IN_STRNDUP:
      src = (*params)[0];
      strop = true;
      idx = 1;
      break;
    case BUILT_IN_MEMCHR:
      if (params->length () < 3)
	return;
      src = (*params)[0];
      idx = 2;
      break;
    case BUILT_IN_SNPRINTF:
    case BUILT_IN_SNPRINTF_CHK:
    case BUILT_IN_VSNPRINTF:
    case BUILT_IN_VSNPRINTF_CHK:
      dest = (*params)[0];
      idx = 1;
      strop = true;
      break;
    default:
      break;
    }

  if (idx >= 3)
    return;

  if (sizeof_arg[idx] == NULL || sizeof_arg[idx] == error_mark_node)
    return;

  type = TYPE_P (sizeof_arg[idx])
	 ? sizeof_arg[idx] : TREE_TYPE (sizeof_arg[idx]);
  if (!POINTER_TYPE_P (type))
    return;

  if (dest
      && (tem = tree_strip_nop_conversions (dest))
      && POINTER_TYPE_P (TREE_TYPE (tem))
      && comp_types (TREE_TYPE (TREE_TYPE (tem)), type))
    return;

  if (src
      && (tem = tree_strip_nop_conversions (src))
      && POINTER_TYPE_P (TREE_TYPE (tem))
      && comp_types (TREE_TYPE (TREE_TYPE (tem)), type))
    return;

  loc = sizeof_arg_loc[idx];

  if (dest && !cmp)
    {
      if (!TYPE_P (sizeof_arg[idx])
	  && operand_equal_p (dest, sizeof_arg[idx], 0)
	  && comp_types (TREE_TYPE (dest), type))
	{
	  if (TREE_CODE (sizeof_arg[idx]) == ADDR_EXPR && !strop)
	    warning_at (loc, OPT_Wsizeof_pointer_memaccess,
			"argument to %<sizeof%> in %qD call is the same "
			"expression as the destination; did you mean to "
			"remove the addressof?", callee);
	  else if ((TYPE_PRECISION (TREE_TYPE (type))
		    == TYPE_PRECISION (char_type_node))
		   || strop)
	    warning_at (loc, OPT_Wsizeof_pointer_memaccess,
			"argument to %<sizeof%> in %qD call is the same "
			"expression as the destination; did you mean to "
			"provide an explicit length?", callee);
	  else
	    warning_at (loc, OPT_Wsizeof_pointer_memaccess,
			"argument to %<sizeof%> in %qD call is the same "
			"expression as the destination; did you mean to "
			"dereference it?", callee);
	  return;
	}

      if (POINTER_TYPE_P (TREE_TYPE (dest))
	  && !strop
	  && comp_types (TREE_TYPE (dest), type)
	  && !VOID_TYPE_P (TREE_TYPE (type)))
	{
	  warning_at (loc, OPT_Wsizeof_pointer_memaccess,
		      "argument to %<sizeof%> in %qD call is the same "
		      "pointer type %qT as the destination; expected %qT "
		      "or an explicit length", callee, TREE_TYPE (dest),
		      TREE_TYPE (TREE_TYPE (dest)));
	  return;
	}
    }

  if (src && !cmp)
    {
      if (!TYPE_P (sizeof_arg[idx])
	  && operand_equal_p (src, sizeof_arg[idx], 0)
	  && comp_types (TREE_TYPE (src), type))
	{
	  if (TREE_CODE (sizeof_arg[idx]) == ADDR_EXPR && !strop)
	    warning_at (loc, OPT_Wsizeof_pointer_memaccess,
			"argument to %<sizeof%> in %qD call is the same "
			"expression as the source; did you mean to "
			"remove the addressof?", callee);
	  else if ((TYPE_PRECISION (TREE_TYPE (type))
		    == TYPE_PRECISION (char_type_node))
		   || strop)
	    warning_at (loc, OPT_Wsizeof_pointer_memaccess,
			"argument to %<sizeof%> in %qD call is the same "
			"expression as the source; did you mean to "
			"provide an explicit length?", callee);
	  else
	    warning_at (loc, OPT_Wsizeof_pointer_memaccess,
			"argument to %<sizeof%> in %qD call is the same "
			"expression as the source; did you mean to "
			"dereference it?", callee);
	  return;
	}

      if (POINTER_TYPE_P (TREE_TYPE (src))
	  && !strop
	  && comp_types (TREE_TYPE (src), type)
	  && !VOID_TYPE_P (TREE_TYPE (type)))
	{
	  warning_at (loc, OPT_Wsizeof_pointer_memaccess,
		      "argument to %<sizeof%> in %qD call is the same "
		      "pointer type %qT as the source; expected %qT "
		      "or an explicit length", callee, TREE_TYPE (src),
		      TREE_TYPE (TREE_TYPE (src)));
	  return;
	}
    }

  if (dest)
    {
      if (!TYPE_P (sizeof_arg[idx])
	  && operand_equal_p (dest, sizeof_arg[idx], 0)
	  && comp_types (TREE_TYPE (dest), type))
	{
	  if (TREE_CODE (sizeof_arg[idx]) == ADDR_EXPR && !strop)
	    warning_at (loc, OPT_Wsizeof_pointer_memaccess,
			"argument to %<sizeof%> in %qD call is the same "
			"expression as the first source; did you mean to "
			"remove the addressof?", callee);
	  else if ((TYPE_PRECISION (TREE_TYPE (type))
		    == TYPE_PRECISION (char_type_node))
		   || strop)
	    warning_at (loc, OPT_Wsizeof_pointer_memaccess,
			"argument to %<sizeof%> in %qD call is the same "
			"expression as the first source; did you mean to "
			"provide an explicit length?", callee);
	  else
	    warning_at (loc, OPT_Wsizeof_pointer_memaccess,
			"argument to %<sizeof%> in %qD call is the same "
			"expression as the first source; did you mean to "
			"dereference it?", callee);
	  return;
	}

      if (POINTER_TYPE_P (TREE_TYPE (dest))
	  && !strop
	  && comp_types (TREE_TYPE (dest), type)
	  && !VOID_TYPE_P (TREE_TYPE (type)))
	{
	  warning_at (loc, OPT_Wsizeof_pointer_memaccess,
		      "argument to %<sizeof%> in %qD call is the same "
		      "pointer type %qT as the first source; expected %qT "
		      "or an explicit length", callee, TREE_TYPE (dest),
		      TREE_TYPE (TREE_TYPE (dest)));
	  return;
	}
    }

  if (src)
    {
      if (!TYPE_P (sizeof_arg[idx])
	  && operand_equal_p (src, sizeof_arg[idx], 0)
	  && comp_types (TREE_TYPE (src), type))
	{
	  if (TREE_CODE (sizeof_arg[idx]) == ADDR_EXPR && !strop)
	    warning_at (loc, OPT_Wsizeof_pointer_memaccess,
			"argument to %<sizeof%> in %qD call is the same "
			"expression as the second source; did you mean to "
			"remove the addressof?", callee);
	  else if ((TYPE_PRECISION (TREE_TYPE (type))
		    == TYPE_PRECISION (char_type_node))
		   || strop)
	    warning_at (loc, OPT_Wsizeof_pointer_memaccess,
			"argument to %<sizeof%> in %qD call is the same "
			"expression as the second source; did you mean to "
			"provide an explicit length?", callee);
	  else
	    warning_at (loc, OPT_Wsizeof_pointer_memaccess,
			"argument to %<sizeof%> in %qD call is the same "
			"expression as the second source; did you mean to "
			"dereference it?", callee);
	  return;
	}

      if (POINTER_TYPE_P (TREE_TYPE (src))
	  && !strop
	  && comp_types (TREE_TYPE (src), type)
	  && !VOID_TYPE_P (TREE_TYPE (type)))
	{
	  warning_at (loc, OPT_Wsizeof_pointer_memaccess,
		      "argument to %<sizeof%> in %qD call is the same "
		      "pointer type %qT as the second source; expected %qT "
		      "or an explicit length", callee, TREE_TYPE (src),
		      TREE_TYPE (TREE_TYPE (src)));
	  return;
	}
    }

}

/* Warn for unlikely, improbable, or stupid DECL declarations
   of `main'.  */

void
check_main_parameter_types (tree decl)
{
  function_args_iterator iter;
  tree type;
  int argct = 0;

  FOREACH_FUNCTION_ARGS (TREE_TYPE (decl), type, iter)
    {
      /* XXX void_type_node belies the abstraction.  */
      if (type == void_type_node || type == error_mark_node )
	break;

      tree t = type;
      if (TYPE_ATOMIC (t))
	  pedwarn (input_location, OPT_Wmain,
		   "%<_Atomic%>-qualified parameter type %qT of %q+D",
		   type, decl);
      while (POINTER_TYPE_P (t))
	{
	  t = TREE_TYPE (t);
	  if (TYPE_ATOMIC (t))
	    pedwarn (input_location, OPT_Wmain,
		     "%<_Atomic%>-qualified parameter type %qT of %q+D",
		     type, decl);
	}

      ++argct;
      switch (argct)
	{
	case 1:
	  if (TYPE_MAIN_VARIANT (type) != integer_type_node)
	    pedwarn (input_location, OPT_Wmain,
		     "first argument of %q+D should be %<int%>", decl);
	  break;

	case 2:
	  if (TREE_CODE (type) != POINTER_TYPE
	      || TREE_CODE (TREE_TYPE (type)) != POINTER_TYPE
	      || (TYPE_MAIN_VARIANT (TREE_TYPE (TREE_TYPE (type)))
		  != char_type_node))
	    pedwarn (input_location, OPT_Wmain,
		     "second argument of %q+D should be %<char **%>", decl);
	  break;

	case 3:
	  if (TREE_CODE (type) != POINTER_TYPE
	      || TREE_CODE (TREE_TYPE (type)) != POINTER_TYPE
	      || (TYPE_MAIN_VARIANT (TREE_TYPE (TREE_TYPE (type)))
		  != char_type_node))
	    pedwarn (input_location, OPT_Wmain,
		     "third argument of %q+D should probably be "
		     "%<char **%>", decl);
	  break;
	}
    }

  /* It is intentional that this message does not mention the third
    argument because it's only mentioned in an appendix of the
    standard.  */
  if (argct > 0 && (argct < 2 || argct > 3))
    pedwarn (input_location, OPT_Wmain,
	     "%q+D takes only zero or two arguments", decl);

  if (stdarg_p (TREE_TYPE (decl)))
    pedwarn (input_location, OPT_Wmain,
	     "%q+D declared as variadic function", decl);
}

/* vector_targets_convertible_p is used for vector pointer types.  The
   callers perform various checks that the qualifiers are satisfactory,
   while OTOH vector_targets_convertible_p ignores the number of elements
   in the vectors.  That's fine with vector pointers as we can consider,
   say, a vector of 8 elements as two consecutive vectors of 4 elements,
   and that does not require and conversion of the pointer values.
   In contrast, vector_types_convertible_p and
   vector_types_compatible_elements_p are used for vector value types.  */
/* True if pointers to distinct types T1 and T2 can be converted to
   each other without an explicit cast.  Only returns true for opaque
   vector types.  */
bool
vector_targets_convertible_p (const_tree t1, const_tree t2)
{
  if (TREE_CODE (t1) == VECTOR_TYPE && TREE_CODE (t2) == VECTOR_TYPE
      && (TYPE_VECTOR_OPAQUE (t1) || TYPE_VECTOR_OPAQUE (t2))
      && tree_int_cst_equal (TYPE_SIZE (t1), TYPE_SIZE (t2)))
    return true;

  return false;
}

/* vector_types_convertible_p is used for vector value types.
   It could in principle call vector_targets_convertible_p as a subroutine,
   but then the check for vector type would be duplicated with its callers,
   and also the purpose of vector_targets_convertible_p would become
   muddled.
   Where vector_types_convertible_p returns true, a conversion might still be
   needed to make the types match.
   In contrast, vector_targets_convertible_p is used for vector pointer
   values, and vector_types_compatible_elements_p is used specifically
   in the context for binary operators, as a check if use is possible without
   conversion.  */
/* True if vector types T1 and T2 can be converted to each other
   without an explicit cast.  If EMIT_LAX_NOTE is true, and T1 and T2
   can only be converted with -flax-vector-conversions yet that is not
   in effect, emit a note telling the user about that option if such
   a note has not previously been emitted.  */
bool
vector_types_convertible_p (const_tree t1, const_tree t2, bool emit_lax_note)
{
  static bool emitted_lax_note = false;
  bool convertible_lax;

  if ((TYPE_VECTOR_OPAQUE (t1) || TYPE_VECTOR_OPAQUE (t2))
      && tree_int_cst_equal (TYPE_SIZE (t1), TYPE_SIZE (t2)))
    return true;

  convertible_lax =
    (tree_int_cst_equal (TYPE_SIZE (t1), TYPE_SIZE (t2))
     && (TREE_CODE (TREE_TYPE (t1)) != REAL_TYPE ||
	 TYPE_VECTOR_SUBPARTS (t1) == TYPE_VECTOR_SUBPARTS (t2))
     && (INTEGRAL_TYPE_P (TREE_TYPE (t1))
	 == INTEGRAL_TYPE_P (TREE_TYPE (t2))));

  if (!convertible_lax || flag_lax_vector_conversions)
    return convertible_lax;

  if (TYPE_VECTOR_SUBPARTS (t1) == TYPE_VECTOR_SUBPARTS (t2)
      && lang_hooks.types_compatible_p (TREE_TYPE (t1), TREE_TYPE (t2)))
    return true;

  if (emit_lax_note && !emitted_lax_note)
    {
      emitted_lax_note = true;
      inform (input_location, "use -flax-vector-conversions to permit "
              "conversions between vectors with differing "
              "element types or numbers of subparts");
    }

  return false;
}

/* Build a VEC_PERM_EXPR if V0, V1 and MASK are not error_mark_nodes
   and have vector types, V0 has the same type as V1, and the number of
   elements of V0, V1, MASK is the same.

   In case V1 is a NULL_TREE it is assumed that __builtin_shuffle was
   called with two arguments.  In this case implementation passes the
   first argument twice in order to share the same tree code.  This fact
   could enable the mask-values being twice the vector length.  This is
   an implementation accident and this semantics is not guaranteed to
   the user.  */
tree
c_build_vec_perm_expr (location_t loc, tree v0, tree v1, tree mask,
		       bool complain)
{
  tree ret;
  bool wrap = true;
  bool maybe_const = false;
  bool two_arguments = false;

  if (v1 == NULL_TREE)
    {
      two_arguments = true;
      v1 = v0;
    }

  if (v0 == error_mark_node || v1 == error_mark_node
      || mask == error_mark_node)
    return error_mark_node;

  if (TREE_CODE (TREE_TYPE (mask)) != VECTOR_TYPE
      || TREE_CODE (TREE_TYPE (TREE_TYPE (mask))) != INTEGER_TYPE)
    {
      if (complain)
	error_at (loc, "__builtin_shuffle last argument must "
		       "be an integer vector");
      return error_mark_node;
    }

  if (TREE_CODE (TREE_TYPE (v0)) != VECTOR_TYPE
      || TREE_CODE (TREE_TYPE (v1)) != VECTOR_TYPE)
    {
      if (complain)
	error_at (loc, "__builtin_shuffle arguments must be vectors");
      return error_mark_node;
    }

  if (TYPE_MAIN_VARIANT (TREE_TYPE (v0)) != TYPE_MAIN_VARIANT (TREE_TYPE (v1)))
    {
      if (complain)
	error_at (loc, "__builtin_shuffle argument vectors must be of "
		       "the same type");
      return error_mark_node;
    }

  if (TYPE_VECTOR_SUBPARTS (TREE_TYPE (v0))
      != TYPE_VECTOR_SUBPARTS (TREE_TYPE (mask))
      && TYPE_VECTOR_SUBPARTS (TREE_TYPE (v1))
	 != TYPE_VECTOR_SUBPARTS (TREE_TYPE (mask)))
    {
      if (complain)
	error_at (loc, "__builtin_shuffle number of elements of the "
		       "argument vector(s) and the mask vector should "
		       "be the same");
      return error_mark_node;
    }

  if (GET_MODE_BITSIZE (TYPE_MODE (TREE_TYPE (TREE_TYPE (v0))))
      != GET_MODE_BITSIZE (TYPE_MODE (TREE_TYPE (TREE_TYPE (mask)))))
    {
      if (complain)
	error_at (loc, "__builtin_shuffle argument vector(s) inner type "
		       "must have the same size as inner type of the mask");
      return error_mark_node;
    }

  if (!c_dialect_cxx ())
    {
      /* Avoid C_MAYBE_CONST_EXPRs inside VEC_PERM_EXPR.  */
      v0 = c_fully_fold (v0, false, &maybe_const);
      wrap &= maybe_const;

      if (two_arguments)
        v1 = v0 = save_expr (v0);
      else
        {
          v1 = c_fully_fold (v1, false, &maybe_const);
          wrap &= maybe_const;
        }

      mask = c_fully_fold (mask, false, &maybe_const);
      wrap &= maybe_const;
    }
  else if (two_arguments)
    v1 = v0 = save_expr (v0);

  ret = build3_loc (loc, VEC_PERM_EXPR, TREE_TYPE (v0), v0, v1, mask);

  if (!c_dialect_cxx () && !wrap)
    ret = c_wrap_maybe_const (ret, true);

  return ret;
}

/* Like tree.c:get_narrower, but retain conversion from C++0x scoped enum
   to integral type.  */

static tree
c_common_get_narrower (tree op, int *unsignedp_ptr)
{
  op = get_narrower (op, unsignedp_ptr);

  if (TREE_CODE (TREE_TYPE (op)) == ENUMERAL_TYPE
      && ENUM_IS_SCOPED (TREE_TYPE (op)))
    {
      /* C++0x scoped enumerations don't implicitly convert to integral
	 type; if we stripped an explicit conversion to a larger type we
	 need to replace it so common_type will still work.  */
      tree type = c_common_type_for_size (TYPE_PRECISION (TREE_TYPE (op)),
					  TYPE_UNSIGNED (TREE_TYPE (op)));
      op = fold_convert (type, op);
    }
  return op;
}

/* This is a helper function of build_binary_op.

   For certain operations if both args were extended from the same
   smaller type, do the arithmetic in that type and then extend.

   BITWISE indicates a bitwise operation.
   For them, this optimization is safe only if
   both args are zero-extended or both are sign-extended.
   Otherwise, we might change the result.
   Eg, (short)-1 | (unsigned short)-1 is (int)-1
   but calculated in (unsigned short) it would be (unsigned short)-1.
*/
tree
shorten_binary_op (tree result_type, tree op0, tree op1, bool bitwise)
{
  int unsigned0, unsigned1;
  tree arg0, arg1;
  int uns;
  tree type;

  /* Cast OP0 and OP1 to RESULT_TYPE.  Doing so prevents
     excessive narrowing when we call get_narrower below.  For
     example, suppose that OP0 is of unsigned int extended
     from signed char and that RESULT_TYPE is long long int.
     If we explicitly cast OP0 to RESULT_TYPE, OP0 would look
     like

     (long long int) (unsigned int) signed_char

     which get_narrower would narrow down to

     (unsigned int) signed char

     If we do not cast OP0 first, get_narrower would return
     signed_char, which is inconsistent with the case of the
     explicit cast.  */
  op0 = convert (result_type, op0);
  op1 = convert (result_type, op1);

  arg0 = c_common_get_narrower (op0, &unsigned0);
  arg1 = c_common_get_narrower (op1, &unsigned1);

  /* UNS is 1 if the operation to be done is an unsigned one.  */
  uns = TYPE_UNSIGNED (result_type);

  /* Handle the case that OP0 (or OP1) does not *contain* a conversion
     but it *requires* conversion to FINAL_TYPE.  */

  if ((TYPE_PRECISION (TREE_TYPE (op0))
       == TYPE_PRECISION (TREE_TYPE (arg0)))
      && TREE_TYPE (op0) != result_type)
    unsigned0 = TYPE_UNSIGNED (TREE_TYPE (op0));
  if ((TYPE_PRECISION (TREE_TYPE (op1))
       == TYPE_PRECISION (TREE_TYPE (arg1)))
      && TREE_TYPE (op1) != result_type)
    unsigned1 = TYPE_UNSIGNED (TREE_TYPE (op1));

  /* Now UNSIGNED0 is 1 if ARG0 zero-extends to FINAL_TYPE.  */

  /* For bitwise operations, signedness of nominal type
     does not matter.  Consider only how operands were extended.  */
  if (bitwise)
    uns = unsigned0;

  /* Note that in all three cases below we refrain from optimizing
     an unsigned operation on sign-extended args.
     That would not be valid.  */

  /* Both args variable: if both extended in same way
     from same width, do it in that width.
     Do it unsigned if args were zero-extended.  */
  if ((TYPE_PRECISION (TREE_TYPE (arg0))
       < TYPE_PRECISION (result_type))
      && (TYPE_PRECISION (TREE_TYPE (arg1))
	  == TYPE_PRECISION (TREE_TYPE (arg0)))
      && unsigned0 == unsigned1
      && (unsigned0 || !uns))
    return c_common_signed_or_unsigned_type
      (unsigned0, common_type (TREE_TYPE (arg0), TREE_TYPE (arg1)));

  else if (TREE_CODE (arg0) == INTEGER_CST
	   && (unsigned1 || !uns)
	   && (TYPE_PRECISION (TREE_TYPE (arg1))
	       < TYPE_PRECISION (result_type))
	   && (type
	       = c_common_signed_or_unsigned_type (unsigned1,
						   TREE_TYPE (arg1)))
	   && !POINTER_TYPE_P (type)
	   && int_fits_type_p (arg0, type))
    return type;

  else if (TREE_CODE (arg1) == INTEGER_CST
	   && (unsigned0 || !uns)
	   && (TYPE_PRECISION (TREE_TYPE (arg0))
	       < TYPE_PRECISION (result_type))
	   && (type
	       = c_common_signed_or_unsigned_type (unsigned0,
						   TREE_TYPE (arg0)))
	   && !POINTER_TYPE_P (type)
	   && int_fits_type_p (arg1, type))
    return type;

  return result_type;
}

/* Returns true iff any integer value of type FROM_TYPE can be represented as
   real of type TO_TYPE.  This is a helper function for unsafe_conversion_p.  */

static bool
int_safely_convertible_to_real_p (const_tree from_type, const_tree to_type)
{
  tree type_low_bound = TYPE_MIN_VALUE (from_type);
  tree type_high_bound = TYPE_MAX_VALUE (from_type);
  REAL_VALUE_TYPE real_low_bound =
	  real_value_from_int_cst (0, type_low_bound);
  REAL_VALUE_TYPE real_high_bound =
	  real_value_from_int_cst (0, type_high_bound);

  return exact_real_truncate (TYPE_MODE (to_type), &real_low_bound)
	 && exact_real_truncate (TYPE_MODE (to_type), &real_high_bound);
}

/* Checks if expression EXPR of complex/real/integer type cannot be converted
   to the complex/real/integer type TYPE.  Function returns non-zero when:
	* EXPR is a constant which cannot be exactly converted to TYPE.
	* EXPR is not a constant and size of EXPR's type > than size of TYPE,
	  for EXPR type and TYPE being both integers or both real, or both
	  complex.
	* EXPR is not a constant of complex type and TYPE is a real or
	  an integer.
	* EXPR is not a constant of real type and TYPE is an integer.
	* EXPR is not a constant of integer type which cannot be
	  exactly converted to real type.

   Function allows conversions between types of different signedness and
   can return SAFE_CONVERSION (zero) in that case.  Function can produce
   signedness warnings if PRODUCE_WARNS is true.

   Function allows conversions from complex constants to non-complex types,
   provided that imaginary part is zero and real part can be safely converted
   to TYPE.  */

enum conversion_safety
unsafe_conversion_p (location_t loc, tree type, tree expr, bool produce_warns)
{
  enum conversion_safety give_warning = SAFE_CONVERSION; /* is 0 or false */
  tree expr_type = TREE_TYPE (expr);
  loc = expansion_point_location_if_in_system_header (loc);

  if (TREE_CODE (expr) == REAL_CST || TREE_CODE (expr) == INTEGER_CST)
    {
      /* If type is complex, we are interested in compatibility with
	 underlying type.  */
      if (TREE_CODE (type) == COMPLEX_TYPE)
	  type = TREE_TYPE (type);

      /* Warn for real constant that is not an exact integer converted
	 to integer type.  */
      if (TREE_CODE (expr_type) == REAL_TYPE
	  && TREE_CODE (type) == INTEGER_TYPE)
	{
	  if (!real_isinteger (TREE_REAL_CST_PTR (expr), TYPE_MODE (expr_type)))
	    give_warning = UNSAFE_REAL;
	}
      /* Warn for an integer constant that does not fit into integer type.  */
      else if (TREE_CODE (expr_type) == INTEGER_TYPE
	       && TREE_CODE (type) == INTEGER_TYPE
	       && !int_fits_type_p (expr, type))
	{
	  if (TYPE_UNSIGNED (type) && !TYPE_UNSIGNED (expr_type)
	      && tree_int_cst_sgn (expr) < 0)
	    {
	      if (produce_warns)
		warning_at (loc, OPT_Wsign_conversion, "negative integer"
			    " implicitly converted to unsigned type");
	    }
	  else if (!TYPE_UNSIGNED (type) && TYPE_UNSIGNED (expr_type))
	    {
	      if (produce_warns)
		warning_at (loc, OPT_Wsign_conversion, "conversion of unsigned"
			    " constant value to negative integer");
	    }
	  else
	    give_warning = UNSAFE_OTHER;
	}
      else if (TREE_CODE (type) == REAL_TYPE)
	{
	  /* Warn for an integer constant that does not fit into real type.  */
	  if (TREE_CODE (expr_type) == INTEGER_TYPE)
	    {
	      REAL_VALUE_TYPE a = real_value_from_int_cst (0, expr);
	      if (!exact_real_truncate (TYPE_MODE (type), &a))
		give_warning = UNSAFE_REAL;
	    }
	  /* Warn for a real constant that does not fit into a smaller
	     real type.  */
	  else if (TREE_CODE (expr_type) == REAL_TYPE
		   && TYPE_PRECISION (type) < TYPE_PRECISION (expr_type))
	    {
	      REAL_VALUE_TYPE a = TREE_REAL_CST (expr);
	      if (!exact_real_truncate (TYPE_MODE (type), &a))
		give_warning = UNSAFE_REAL;
	    }
	}
    }

  else if (TREE_CODE (expr) == COMPLEX_CST)
    {
      tree imag_part = TREE_IMAGPART (expr);
      /* Conversion from complex constant with zero imaginary part,
	 perform check for conversion of real part.  */
      if ((TREE_CODE (imag_part) == REAL_CST
	   && real_zerop (imag_part))
	  || (TREE_CODE (imag_part) == INTEGER_CST
	      && integer_zerop (imag_part)))
	/* Note: in this branch we use recursive call to unsafe_conversion_p
	   with different type of EXPR, but it is still safe, because when EXPR
	   is a constant, it's type is not used in text of generated warnings
	   (otherwise they could sound misleading).  */
	return unsafe_conversion_p (loc, type, TREE_REALPART (expr),
				    produce_warns);
      /* Conversion from complex constant with non-zero imaginary part.  */
      else
	{
	  /* Conversion to complex type.
	     Perform checks for both real and imaginary parts.  */
	  if (TREE_CODE (type) == COMPLEX_TYPE)
	    {
	      /* Unfortunately, produce_warns must be false in two subsequent
		 calls of unsafe_conversion_p, because otherwise we could
		 produce strange "double" warnings, if both real and imaginary
		 parts have conversion problems related to signedness.

		 For example:
		 int32_t _Complex a = 0x80000000 + 0x80000000i;

		 Possible solution: add a separate function for checking
		 constants and combine result of two calls appropriately.  */
	      enum conversion_safety re_safety =
		  unsafe_conversion_p (loc, type, TREE_REALPART (expr), false);
	      enum conversion_safety im_safety =
		  unsafe_conversion_p (loc, type, imag_part, false);

	      /* Merge the results into appropriate single warning.  */

	      /* Note: this case includes SAFE_CONVERSION, i.e. success.  */
	      if (re_safety == im_safety)
		give_warning = re_safety;
	      else if (!re_safety && im_safety)
		give_warning = im_safety;
	      else if (re_safety && !im_safety)
		give_warning = re_safety;
	      else
		give_warning = UNSAFE_OTHER;
	    }
	  /* Warn about conversion from complex to real or integer type.  */
	  else
	    give_warning = UNSAFE_IMAGINARY;
	}
    }

  /* Checks for remaining case: EXPR is not constant.  */
  else
    {
      /* Warn for real types converted to integer types.  */
      if (TREE_CODE (expr_type) == REAL_TYPE
	  && TREE_CODE (type) == INTEGER_TYPE)
	give_warning = UNSAFE_REAL;

      else if (TREE_CODE (expr_type) == INTEGER_TYPE
	       && TREE_CODE (type) == INTEGER_TYPE)
	{
	  /* Don't warn about unsigned char y = 0xff, x = (int) y;  */
	  expr = get_unwidened (expr, 0);
	  expr_type = TREE_TYPE (expr);

	  /* Don't warn for short y; short x = ((int)y & 0xff);  */
	  if (TREE_CODE (expr) == BIT_AND_EXPR
	      || TREE_CODE (expr) == BIT_IOR_EXPR
	      || TREE_CODE (expr) == BIT_XOR_EXPR)
	    {
	      /* If both args were extended from a shortest type,
		 use that type if that is safe.  */
	      expr_type = shorten_binary_op (expr_type,
					     TREE_OPERAND (expr, 0),
					     TREE_OPERAND (expr, 1),
					     /* bitwise */1);

	      if (TREE_CODE (expr) == BIT_AND_EXPR)
		{
		  tree op0 = TREE_OPERAND (expr, 0);
		  tree op1 = TREE_OPERAND (expr, 1);
		  bool unsigned0 = TYPE_UNSIGNED (TREE_TYPE (op0));
		  bool unsigned1 = TYPE_UNSIGNED (TREE_TYPE (op1));

		  /* If one of the operands is a non-negative constant
		     that fits in the target type, then the type of the
		     other operand does not matter. */
		  if ((TREE_CODE (op0) == INTEGER_CST
		       && int_fits_type_p (op0, c_common_signed_type (type))
		       && int_fits_type_p (op0, c_common_unsigned_type (type)))
		      || (TREE_CODE (op1) == INTEGER_CST
			  && int_fits_type_p (op1, c_common_signed_type (type))
			  && int_fits_type_p (op1,
					      c_common_unsigned_type (type))))
		    return SAFE_CONVERSION;
		  /* If constant is unsigned and fits in the target
		     type, then the result will also fit.  */
		  else if ((TREE_CODE (op0) == INTEGER_CST
			    && unsigned0
			    && int_fits_type_p (op0, type))
			   || (TREE_CODE (op1) == INTEGER_CST
			       && unsigned1
			       && int_fits_type_p (op1, type)))
		    return SAFE_CONVERSION;
		}
	    }
	  /* Warn for integer types converted to smaller integer types.  */
	  if (TYPE_PRECISION (type) < TYPE_PRECISION (expr_type))
	    give_warning = UNSAFE_OTHER;

	  /* When they are the same width but different signedness,
	     then the value may change.  */
	  else if (((TYPE_PRECISION (type) == TYPE_PRECISION (expr_type)
		    && TYPE_UNSIGNED (expr_type) != TYPE_UNSIGNED (type))
		   /* Even when converted to a bigger type, if the type is
		      unsigned but expr is signed, then negative values
		      will be changed.  */
		    || (TYPE_UNSIGNED (type) && !TYPE_UNSIGNED (expr_type)))
		   && produce_warns)
	    warning_at (loc, OPT_Wsign_conversion, "conversion to %qT from %qT "
			"may change the sign of the result",
			type, expr_type);
	}

      /* Warn for integer types converted to real types if and only if
	 all the range of values of the integer type cannot be
	 represented by the real type.  */
      else if (TREE_CODE (expr_type) == INTEGER_TYPE
	       && TREE_CODE (type) == REAL_TYPE)
	{
	  /* Don't warn about char y = 0xff; float x = (int) y;  */
	  expr = get_unwidened (expr, 0);
	  expr_type = TREE_TYPE (expr);

	  if (!int_safely_convertible_to_real_p (expr_type, type))
	    give_warning = UNSAFE_OTHER;
	}

      /* Warn for real types converted to smaller real types.  */
      else if (TREE_CODE (expr_type) == REAL_TYPE
	       && TREE_CODE (type) == REAL_TYPE
	       && TYPE_PRECISION (type) < TYPE_PRECISION (expr_type))
	give_warning = UNSAFE_REAL;

      /* Check conversion between two complex types.  */
      else if (TREE_CODE (expr_type) == COMPLEX_TYPE
	       && TREE_CODE (type) == COMPLEX_TYPE)
	{
	  /* Extract underlying types (i.e., type of real and imaginary
	     parts) of expr_type and type.  */
	  tree from_type = TREE_TYPE (expr_type);
	  tree to_type = TREE_TYPE (type);

	  /* Warn for real types converted to integer types.  */
	  if (TREE_CODE (from_type) == REAL_TYPE
	      && TREE_CODE (to_type) == INTEGER_TYPE)
	    give_warning = UNSAFE_REAL;

	  /* Warn for real types converted to smaller real types.  */
	  else if (TREE_CODE (from_type) == REAL_TYPE
		   && TREE_CODE (to_type) == REAL_TYPE
		   && TYPE_PRECISION (to_type) < TYPE_PRECISION (from_type))
	    give_warning = UNSAFE_REAL;

	  /* Check conversion for complex integer types.  Here implementation
	     is simpler than for real-domain integers because it does not
	     involve sophisticated cases, such as bitmasks, casts, etc.  */
	  else if (TREE_CODE (from_type) == INTEGER_TYPE
		   && TREE_CODE (to_type) == INTEGER_TYPE)
	    {
	      /* Warn for integer types converted to smaller integer types.  */
	      if (TYPE_PRECISION (to_type) < TYPE_PRECISION (from_type))
		give_warning = UNSAFE_OTHER;

	      /* Check for different signedness, see case for real-domain
		 integers (above) for a more detailed comment.  */
	      else if (((TYPE_PRECISION (to_type) == TYPE_PRECISION (from_type)
		    && TYPE_UNSIGNED (to_type) != TYPE_UNSIGNED (from_type))
		    || (TYPE_UNSIGNED (to_type) && !TYPE_UNSIGNED (from_type)))
		    && produce_warns)
		warning_at (loc, OPT_Wsign_conversion,
			"conversion to %qT from %qT "
			"may change the sign of the result",
			type, expr_type);
	    }
	  else if (TREE_CODE (from_type) == INTEGER_TYPE
		   && TREE_CODE (to_type) == REAL_TYPE
		   && !int_safely_convertible_to_real_p (from_type, to_type))
	    give_warning = UNSAFE_OTHER;
	}

      /* Warn for complex types converted to real or integer types.  */
      else if (TREE_CODE (expr_type) == COMPLEX_TYPE
	       && TREE_CODE (type) != COMPLEX_TYPE)
	give_warning = UNSAFE_IMAGINARY;
    }

  return give_warning;
}

/* Warns if the conversion of EXPR to TYPE may alter a value.
   This is a helper function for warnings_for_convert_and_check.  */

static void
conversion_warning (location_t loc, tree type, tree expr)
{
  tree expr_type = TREE_TYPE (expr);
  enum conversion_safety conversion_kind;

  if (!warn_conversion && !warn_sign_conversion && !warn_float_conversion)
    return;

  /* This may happen, because for LHS op= RHS we preevaluate
     RHS and create C_MAYBE_CONST_EXPR <SAVE_EXPR <RHS>>, which
     means we could no longer see the code of the EXPR.  */
  if (TREE_CODE (expr) == C_MAYBE_CONST_EXPR)
    expr = C_MAYBE_CONST_EXPR_EXPR (expr);
  if (TREE_CODE (expr) == SAVE_EXPR)
    expr = TREE_OPERAND (expr, 0);

  switch (TREE_CODE (expr))
    {
    case EQ_EXPR:
    case NE_EXPR:
    case LE_EXPR:
    case GE_EXPR:
    case LT_EXPR:
    case GT_EXPR:
    case TRUTH_ANDIF_EXPR:
    case TRUTH_ORIF_EXPR:
    case TRUTH_AND_EXPR:
    case TRUTH_OR_EXPR:
    case TRUTH_XOR_EXPR:
    case TRUTH_NOT_EXPR:
      /* Conversion from boolean to a signed:1 bit-field (which only
	 can hold the values 0 and -1) doesn't lose information - but
	 it does change the value.  */
      if (TYPE_PRECISION (type) == 1 && !TYPE_UNSIGNED (type))
	warning_at (loc, OPT_Wconversion,
		    "conversion to %qT from boolean expression", type);
      return;

    case REAL_CST:
    case INTEGER_CST:
    case COMPLEX_CST:
      conversion_kind = unsafe_conversion_p (loc, type, expr, true);
      if (conversion_kind == UNSAFE_REAL)
	warning_at (loc, OPT_Wfloat_conversion,
		    "conversion to %qT alters %qT constant value",
		    type, expr_type);
      else if (conversion_kind)
	warning_at (loc, OPT_Wconversion,
		    "conversion to %qT alters %qT constant value",
		    type, expr_type);
      return;

    case COND_EXPR:
      {
        /* In case of COND_EXPR, we do not care about the type of
           COND_EXPR, only about the conversion of each operand.  */
        tree op1 = TREE_OPERAND (expr, 1);
        tree op2 = TREE_OPERAND (expr, 2);
        
        conversion_warning (loc, type, op1);
        conversion_warning (loc, type, op2);
        return;
      }

    default: /* 'expr' is not a constant.  */
      conversion_kind = unsafe_conversion_p (loc, type, expr, true);
      if (conversion_kind == UNSAFE_REAL)
	warning_at (loc, OPT_Wfloat_conversion,
		    "conversion to %qT from %qT may alter its value",
		    type, expr_type);
      else if (conversion_kind == UNSAFE_IMAGINARY)
	warning_at (loc, OPT_Wconversion,
		    "conversion to %qT from %qT discards imaginary component",
		    type, expr_type);
      else if (conversion_kind)
	warning_at (loc, OPT_Wconversion,
		    "conversion to %qT from %qT may alter its value",
		    type, expr_type);
    }
}

/* Produce warnings after a conversion. RESULT is the result of
   converting EXPR to TYPE.  This is a helper function for
   convert_and_check and cp_convert_and_check.  */

void
warnings_for_convert_and_check (location_t loc, tree type, tree expr,
				tree result)
{
  loc = expansion_point_location_if_in_system_header (loc);

  if (TREE_CODE (expr) == INTEGER_CST
      && (TREE_CODE (type) == INTEGER_TYPE
          || TREE_CODE (type) == ENUMERAL_TYPE)
      && !int_fits_type_p (expr, type))
    {
      /* Do not diagnose overflow in a constant expression merely
         because a conversion overflowed.  */
      if (TREE_OVERFLOW (result))
        TREE_OVERFLOW (result) = TREE_OVERFLOW (expr);

      if (TYPE_UNSIGNED (type))
        {
          /* This detects cases like converting -129 or 256 to
             unsigned char.  */
          if (!int_fits_type_p (expr, c_common_signed_type (type)))
            warning_at (loc, OPT_Woverflow,
			"large integer implicitly truncated to unsigned type");
          else
            conversion_warning (loc, type, expr);
        }
      else if (!int_fits_type_p (expr, c_common_unsigned_type (type)))
	warning_at (loc, OPT_Woverflow,
		 "overflow in implicit constant conversion");
      /* No warning for converting 0x80000000 to int.  */
      else if (pedantic
	       && (TREE_CODE (TREE_TYPE (expr)) != INTEGER_TYPE
		   || TYPE_PRECISION (TREE_TYPE (expr))
		   != TYPE_PRECISION (type)))
	warning_at (loc, OPT_Woverflow,
		    "overflow in implicit constant conversion");

      else
	conversion_warning (loc, type, expr);
    }
  else if ((TREE_CODE (result) == INTEGER_CST
	    || TREE_CODE (result) == FIXED_CST) && TREE_OVERFLOW (result))
    warning_at (loc, OPT_Woverflow,
		"overflow in implicit constant conversion");
  else
    conversion_warning (loc, type, expr);
}


/* Convert EXPR to TYPE, warning about conversion problems with constants.
   Invoke this function on every expression that is converted implicitly,
   i.e. because of language rules and not because of an explicit cast.  */

tree
convert_and_check (location_t loc, tree type, tree expr)
{
  tree result;
  tree expr_for_warning;

  /* Convert from a value with possible excess precision rather than
     via the semantic type, but do not warn about values not fitting
     exactly in the semantic type.  */
  if (TREE_CODE (expr) == EXCESS_PRECISION_EXPR)
    {
      tree orig_type = TREE_TYPE (expr);
      expr = TREE_OPERAND (expr, 0);
      expr_for_warning = convert (orig_type, expr);
      if (orig_type == type)
	return expr_for_warning;
    }
  else
    expr_for_warning = expr;

  if (TREE_TYPE (expr) == type)
    return expr;

  result = convert (type, expr);

  if (c_inhibit_evaluation_warnings == 0
      && !TREE_OVERFLOW_P (expr)
      && result != error_mark_node)
    warnings_for_convert_and_check (loc, type, expr_for_warning, result);

  return result;
}

/* A node in a list that describes references to variables (EXPR), which are
   either read accesses if WRITER is zero, or write accesses, in which case
   WRITER is the parent of EXPR.  */
struct tlist
{
  struct tlist *next;
  tree expr, writer;
};

/* Used to implement a cache the results of a call to verify_tree.  We only
   use this for SAVE_EXPRs.  */
struct tlist_cache
{
  struct tlist_cache *next;
  struct tlist *cache_before_sp;
  struct tlist *cache_after_sp;
  tree expr;
};

/* Obstack to use when allocating tlist structures, and corresponding
   firstobj.  */
static struct obstack tlist_obstack;
static char *tlist_firstobj = 0;

/* Keep track of the identifiers we've warned about, so we can avoid duplicate
   warnings.  */
static struct tlist *warned_ids;
/* SAVE_EXPRs need special treatment.  We process them only once and then
   cache the results.  */
static struct tlist_cache *save_expr_cache;

static void add_tlist (struct tlist **, struct tlist *, tree, int);
static void merge_tlist (struct tlist **, struct tlist *, int);
static void verify_tree (tree, struct tlist **, struct tlist **, tree);
static int warning_candidate_p (tree);
static bool candidate_equal_p (const_tree, const_tree);
static void warn_for_collisions (struct tlist *);
static void warn_for_collisions_1 (tree, tree, struct tlist *, int);
static struct tlist *new_tlist (struct tlist *, tree, tree);

/* Create a new struct tlist and fill in its fields.  */
static struct tlist *
new_tlist (struct tlist *next, tree t, tree writer)
{
  struct tlist *l;
  l = XOBNEW (&tlist_obstack, struct tlist);
  l->next = next;
  l->expr = t;
  l->writer = writer;
  return l;
}

/* Add duplicates of the nodes found in ADD to the list *TO.  If EXCLUDE_WRITER
   is nonnull, we ignore any node we find which has a writer equal to it.  */

static void
add_tlist (struct tlist **to, struct tlist *add, tree exclude_writer, int copy)
{
  while (add)
    {
      struct tlist *next = add->next;
      if (!copy)
	add->next = *to;
      if (!exclude_writer || !candidate_equal_p (add->writer, exclude_writer))
	*to = copy ? new_tlist (*to, add->expr, add->writer) : add;
      add = next;
    }
}

/* Merge the nodes of ADD into TO.  This merging process is done so that for
   each variable that already exists in TO, no new node is added; however if
   there is a write access recorded in ADD, and an occurrence on TO is only
   a read access, then the occurrence in TO will be modified to record the
   write.  */

static void
merge_tlist (struct tlist **to, struct tlist *add, int copy)
{
  struct tlist **end = to;

  while (*end)
    end = &(*end)->next;

  while (add)
    {
      int found = 0;
      struct tlist *tmp2;
      struct tlist *next = add->next;

      for (tmp2 = *to; tmp2; tmp2 = tmp2->next)
	if (candidate_equal_p (tmp2->expr, add->expr))
	  {
	    found = 1;
	    if (!tmp2->writer)
	      tmp2->writer = add->writer;
	  }
      if (!found)
	{
	  *end = copy ? new_tlist (NULL, add->expr, add->writer) : add;
	  end = &(*end)->next;
	  *end = 0;
	}
      add = next;
    }
}

/* WRITTEN is a variable, WRITER is its parent.  Warn if any of the variable
   references in list LIST conflict with it, excluding reads if ONLY writers
   is nonzero.  */

static void
warn_for_collisions_1 (tree written, tree writer, struct tlist *list,
		       int only_writes)
{
  struct tlist *tmp;

  /* Avoid duplicate warnings.  */
  for (tmp = warned_ids; tmp; tmp = tmp->next)
    if (candidate_equal_p (tmp->expr, written))
      return;

  while (list)
    {
      if (candidate_equal_p (list->expr, written)
	  && !candidate_equal_p (list->writer, writer)
	  && (!only_writes || list->writer))
	{
	  warned_ids = new_tlist (warned_ids, written, NULL_TREE);
	  warning_at (EXPR_LOC_OR_LOC (writer, input_location),
		      OPT_Wsequence_point, "operation on %qE may be undefined",
		      list->expr);
	}
      list = list->next;
    }
}

/* Given a list LIST of references to variables, find whether any of these
   can cause conflicts due to missing sequence points.  */

static void
warn_for_collisions (struct tlist *list)
{
  struct tlist *tmp;

  for (tmp = list; tmp; tmp = tmp->next)
    {
      if (tmp->writer)
	warn_for_collisions_1 (tmp->expr, tmp->writer, list, 0);
    }
}

/* Return nonzero if X is a tree that can be verified by the sequence point
   warnings.  */
static int
warning_candidate_p (tree x)
{
  if (DECL_P (x) && DECL_ARTIFICIAL (x))
    return 0;

  if (TREE_CODE (x) == BLOCK)
    return 0;

  /* VOID_TYPE_P (TREE_TYPE (x)) is workaround for cp/tree.c
     (lvalue_p) crash on TRY/CATCH. */
  if (TREE_TYPE (x) == NULL_TREE || VOID_TYPE_P (TREE_TYPE (x)))
    return 0;

  if (!lvalue_p (x))
    return 0;

  /* No point to track non-const calls, they will never satisfy
     operand_equal_p.  */
  if (TREE_CODE (x) == CALL_EXPR && (call_expr_flags (x) & ECF_CONST) == 0)
    return 0;

  if (TREE_CODE (x) == STRING_CST)
    return 0;

  return 1;
}

/* Return nonzero if X and Y appear to be the same candidate (or NULL) */
static bool
candidate_equal_p (const_tree x, const_tree y)
{
  return (x == y) || (x && y && operand_equal_p (x, y, 0));
}

/* Walk the tree X, and record accesses to variables.  If X is written by the
   parent tree, WRITER is the parent.
   We store accesses in one of the two lists: PBEFORE_SP, and PNO_SP.  If this
   expression or its only operand forces a sequence point, then everything up
   to the sequence point is stored in PBEFORE_SP.  Everything else gets stored
   in PNO_SP.
   Once we return, we will have emitted warnings if any subexpression before
   such a sequence point could be undefined.  On a higher level, however, the
   sequence point may not be relevant, and we'll merge the two lists.

   Example: (b++, a) + b;
   The call that processes the COMPOUND_EXPR will store the increment of B
   in PBEFORE_SP, and the use of A in PNO_SP.  The higher-level call that
   processes the PLUS_EXPR will need to merge the two lists so that
   eventually, all accesses end up on the same list (and we'll warn about the
   unordered subexpressions b++ and b.

   A note on merging.  If we modify the former example so that our expression
   becomes
     (b++, b) + a
   care must be taken not simply to add all three expressions into the final
   PNO_SP list.  The function merge_tlist takes care of that by merging the
   before-SP list of the COMPOUND_EXPR into its after-SP list in a special
   way, so that no more than one access to B is recorded.  */

static void
verify_tree (tree x, struct tlist **pbefore_sp, struct tlist **pno_sp,
	     tree writer)
{
  struct tlist *tmp_before, *tmp_nosp, *tmp_list2, *tmp_list3;
  enum tree_code code;
  enum tree_code_class cl;

  /* X may be NULL if it is the operand of an empty statement expression
     ({ }).  */
  if (x == NULL)
    return;

 restart:
  code = TREE_CODE (x);
  cl = TREE_CODE_CLASS (code);

  if (warning_candidate_p (x))
    *pno_sp = new_tlist (*pno_sp, x, writer);

  switch (code)
    {
    case CONSTRUCTOR:
    case SIZEOF_EXPR:
      return;

    case COMPOUND_EXPR:
    case TRUTH_ANDIF_EXPR:
    case TRUTH_ORIF_EXPR:
      tmp_before = tmp_nosp = tmp_list3 = 0;
      verify_tree (TREE_OPERAND (x, 0), &tmp_before, &tmp_nosp, NULL_TREE);
      warn_for_collisions (tmp_nosp);
      merge_tlist (pbefore_sp, tmp_before, 0);
      merge_tlist (pbefore_sp, tmp_nosp, 0);
      verify_tree (TREE_OPERAND (x, 1), &tmp_list3, pno_sp, NULL_TREE);
      merge_tlist (pbefore_sp, tmp_list3, 0);
      return;

    case COND_EXPR:
      tmp_before = tmp_list2 = 0;
      verify_tree (TREE_OPERAND (x, 0), &tmp_before, &tmp_list2, NULL_TREE);
      warn_for_collisions (tmp_list2);
      merge_tlist (pbefore_sp, tmp_before, 0);
      merge_tlist (pbefore_sp, tmp_list2, 0);

      tmp_list3 = tmp_nosp = 0;
      verify_tree (TREE_OPERAND (x, 1), &tmp_list3, &tmp_nosp, NULL_TREE);
      warn_for_collisions (tmp_nosp);
      merge_tlist (pbefore_sp, tmp_list3, 0);

      tmp_list3 = tmp_list2 = 0;
      verify_tree (TREE_OPERAND (x, 2), &tmp_list3, &tmp_list2, NULL_TREE);
      warn_for_collisions (tmp_list2);
      merge_tlist (pbefore_sp, tmp_list3, 0);
      /* Rather than add both tmp_nosp and tmp_list2, we have to merge the
	 two first, to avoid warning for (a ? b++ : b++).  */
      merge_tlist (&tmp_nosp, tmp_list2, 0);
      add_tlist (pno_sp, tmp_nosp, NULL_TREE, 0);
      return;

    case PREDECREMENT_EXPR:
    case PREINCREMENT_EXPR:
    case POSTDECREMENT_EXPR:
    case POSTINCREMENT_EXPR:
      verify_tree (TREE_OPERAND (x, 0), pno_sp, pno_sp, x);
      return;

    case MODIFY_EXPR:
      tmp_before = tmp_nosp = tmp_list3 = 0;
      verify_tree (TREE_OPERAND (x, 1), &tmp_before, &tmp_nosp, NULL_TREE);
      verify_tree (TREE_OPERAND (x, 0), &tmp_list3, &tmp_list3, x);
      /* Expressions inside the LHS are not ordered wrt. the sequence points
	 in the RHS.  Example:
	   *a = (a++, 2)
	 Despite the fact that the modification of "a" is in the before_sp
	 list (tmp_before), it conflicts with the use of "a" in the LHS.
	 We can handle this by adding the contents of tmp_list3
	 to those of tmp_before, and redoing the collision warnings for that
	 list.  */
      add_tlist (&tmp_before, tmp_list3, x, 1);
      warn_for_collisions (tmp_before);
      /* Exclude the LHS itself here; we first have to merge it into the
	 tmp_nosp list.  This is done to avoid warning for "a = a"; if we
	 didn't exclude the LHS, we'd get it twice, once as a read and once
	 as a write.  */
      add_tlist (pno_sp, tmp_list3, x, 0);
      warn_for_collisions_1 (TREE_OPERAND (x, 0), x, tmp_nosp, 1);

      merge_tlist (pbefore_sp, tmp_before, 0);
      if (warning_candidate_p (TREE_OPERAND (x, 0)))
	merge_tlist (&tmp_nosp, new_tlist (NULL, TREE_OPERAND (x, 0), x), 0);
      add_tlist (pno_sp, tmp_nosp, NULL_TREE, 1);
      return;

    case CALL_EXPR:
      /* We need to warn about conflicts among arguments and conflicts between
	 args and the function address.  Side effects of the function address,
	 however, are not ordered by the sequence point of the call.  */
      {
	call_expr_arg_iterator iter;
	tree arg;
	tmp_before = tmp_nosp = 0;
	verify_tree (CALL_EXPR_FN (x), &tmp_before, &tmp_nosp, NULL_TREE);
	FOR_EACH_CALL_EXPR_ARG (arg, iter, x)
	  {
	    tmp_list2 = tmp_list3 = 0;
	    verify_tree (arg, &tmp_list2, &tmp_list3, NULL_TREE);
	    merge_tlist (&tmp_list3, tmp_list2, 0);
	    add_tlist (&tmp_before, tmp_list3, NULL_TREE, 0);
	  }
	add_tlist (&tmp_before, tmp_nosp, NULL_TREE, 0);
	warn_for_collisions (tmp_before);
	add_tlist (pbefore_sp, tmp_before, NULL_TREE, 0);
	return;
      }

    case TREE_LIST:
      /* Scan all the list, e.g. indices of multi dimensional array.  */
      while (x)
	{
	  tmp_before = tmp_nosp = 0;
	  verify_tree (TREE_VALUE (x), &tmp_before, &tmp_nosp, NULL_TREE);
	  merge_tlist (&tmp_nosp, tmp_before, 0);
	  add_tlist (pno_sp, tmp_nosp, NULL_TREE, 0);
	  x = TREE_CHAIN (x);
	}
      return;

    case SAVE_EXPR:
      {
	struct tlist_cache *t;
	for (t = save_expr_cache; t; t = t->next)
	  if (candidate_equal_p (t->expr, x))
	    break;

	if (!t)
	  {
	    t = XOBNEW (&tlist_obstack, struct tlist_cache);
	    t->next = save_expr_cache;
	    t->expr = x;
	    save_expr_cache = t;

	    tmp_before = tmp_nosp = 0;
	    verify_tree (TREE_OPERAND (x, 0), &tmp_before, &tmp_nosp, NULL_TREE);
	    warn_for_collisions (tmp_nosp);

	    tmp_list3 = 0;
	    merge_tlist (&tmp_list3, tmp_nosp, 0);
	    t->cache_before_sp = tmp_before;
	    t->cache_after_sp = tmp_list3;
	  }
	merge_tlist (pbefore_sp, t->cache_before_sp, 1);
	add_tlist (pno_sp, t->cache_after_sp, NULL_TREE, 1);
	return;
      }

    case ADDR_EXPR:
      x = TREE_OPERAND (x, 0);
      if (DECL_P (x))
	return;
      writer = 0;
      goto restart;

    default:
      /* For other expressions, simply recurse on their operands.
	 Manual tail recursion for unary expressions.
	 Other non-expressions need not be processed.  */
      if (cl == tcc_unary)
	{
	  x = TREE_OPERAND (x, 0);
	  writer = 0;
	  goto restart;
	}
      else if (IS_EXPR_CODE_CLASS (cl))
	{
	  int lp;
	  int max = TREE_OPERAND_LENGTH (x);
	  for (lp = 0; lp < max; lp++)
	    {
	      tmp_before = tmp_nosp = 0;
	      verify_tree (TREE_OPERAND (x, lp), &tmp_before, &tmp_nosp, 0);
	      merge_tlist (&tmp_nosp, tmp_before, 0);
	      add_tlist (pno_sp, tmp_nosp, NULL_TREE, 0);
	    }
	}
      return;
    }
}

/* Try to warn for undefined behavior in EXPR due to missing sequence
   points.  */

DEBUG_FUNCTION void
verify_sequence_points (tree expr)
{
  struct tlist *before_sp = 0, *after_sp = 0;

  warned_ids = 0;
  save_expr_cache = 0;
  if (tlist_firstobj == 0)
    {
      gcc_obstack_init (&tlist_obstack);
      tlist_firstobj = (char *) obstack_alloc (&tlist_obstack, 0);
    }

  verify_tree (expr, &before_sp, &after_sp, 0);
  warn_for_collisions (after_sp);
  obstack_free (&tlist_obstack, tlist_firstobj);
}

/* Validate the expression after `case' and apply default promotions.  */

static tree
check_case_value (location_t loc, tree value)
{
  if (value == NULL_TREE)
    return value;

  if (TREE_CODE (value) == INTEGER_CST)
    /* Promote char or short to int.  */
    value = perform_integral_promotions (value);
  else if (value != error_mark_node)
    {
      error_at (loc, "case label does not reduce to an integer constant");
      value = error_mark_node;
    }

  constant_expression_warning (value);

  return value;
}

/* See if the case values LOW and HIGH are in the range of the original
   type (i.e. before the default conversion to int) of the switch testing
   expression.
   TYPE is the promoted type of the testing expression, and ORIG_TYPE is
   the type before promoting it.  CASE_LOW_P is a pointer to the lower
   bound of the case label, and CASE_HIGH_P is the upper bound or NULL
   if the case is not a case range.
   The caller has to make sure that we are not called with NULL for
   CASE_LOW_P (i.e. the default case).
   Returns true if the case label is in range of ORIG_TYPE (saturated or
   untouched) or false if the label is out of range.  */

static bool
check_case_bounds (location_t loc, tree type, tree orig_type,
		   tree *case_low_p, tree *case_high_p)
{
  tree min_value, max_value;
  tree case_low = *case_low_p;
  tree case_high = case_high_p ? *case_high_p : case_low;

  /* If there was a problem with the original type, do nothing.  */
  if (orig_type == error_mark_node)
    return true;

  min_value = TYPE_MIN_VALUE (orig_type);
  max_value = TYPE_MAX_VALUE (orig_type);

  /* Case label is less than minimum for type.  */
  if (tree_int_cst_compare (case_low, min_value) < 0
      && tree_int_cst_compare (case_high, min_value) < 0)
    {
      warning_at (loc, 0, "case label value is less than minimum value "
		  "for type");
      return false;
    }

  /* Case value is greater than maximum for type.  */
  if (tree_int_cst_compare (case_low, max_value) > 0
      && tree_int_cst_compare (case_high, max_value) > 0)
    {
      warning_at (loc, 0, "case label value exceeds maximum value for type");
      return false;
    }

  /* Saturate lower case label value to minimum.  */
  if (tree_int_cst_compare (case_high, min_value) >= 0
      && tree_int_cst_compare (case_low, min_value) < 0)
    {
      warning_at (loc, 0, "lower value in case label range"
		  " less than minimum value for type");
      case_low = min_value;
    }

  /* Saturate upper case label value to maximum.  */
  if (tree_int_cst_compare (case_low, max_value) <= 0
      && tree_int_cst_compare (case_high, max_value) > 0)
    {
      warning_at (loc, 0, "upper value in case label range"
		  " exceeds maximum value for type");
      case_high = max_value;
    }

  if (*case_low_p != case_low)
    *case_low_p = convert (type, case_low);
  if (case_high_p && *case_high_p != case_high)
    *case_high_p = convert (type, case_high);

  return true;
}

/* Return an integer type with BITS bits of precision,
   that is unsigned if UNSIGNEDP is nonzero, otherwise signed.  */

tree
c_common_type_for_size (unsigned int bits, int unsignedp)
{
  int i;

  if (bits == TYPE_PRECISION (integer_type_node))
    return unsignedp ? unsigned_type_node : integer_type_node;

  if (bits == TYPE_PRECISION (signed_char_type_node))
    return unsignedp ? unsigned_char_type_node : signed_char_type_node;

  if (bits == TYPE_PRECISION (short_integer_type_node))
    return unsignedp ? short_unsigned_type_node : short_integer_type_node;

  if (bits == TYPE_PRECISION (long_integer_type_node))
    return unsignedp ? long_unsigned_type_node : long_integer_type_node;

  if (bits == TYPE_PRECISION (long_long_integer_type_node))
    return (unsignedp ? long_long_unsigned_type_node
	    : long_long_integer_type_node);

  for (i = 0; i < NUM_INT_N_ENTS; i ++)
    if (int_n_enabled_p[i]
	&& bits == int_n_data[i].bitsize)
      return (unsignedp ? int_n_trees[i].unsigned_type
	      : int_n_trees[i].signed_type);

  if (bits == TYPE_PRECISION (widest_integer_literal_type_node))
    return (unsignedp ? widest_unsigned_literal_type_node
	    : widest_integer_literal_type_node);

  if (bits <= TYPE_PRECISION (intQI_type_node))
    return unsignedp ? unsigned_intQI_type_node : intQI_type_node;

  if (bits <= TYPE_PRECISION (intHI_type_node))
    return unsignedp ? unsigned_intHI_type_node : intHI_type_node;

  if (bits <= TYPE_PRECISION (intSI_type_node))
    return unsignedp ? unsigned_intSI_type_node : intSI_type_node;

  if (bits <= TYPE_PRECISION (intDI_type_node))
    return unsignedp ? unsigned_intDI_type_node : intDI_type_node;

  return 0;
}

/* Return a fixed-point type that has at least IBIT ibits and FBIT fbits
   that is unsigned if UNSIGNEDP is nonzero, otherwise signed;
   and saturating if SATP is nonzero, otherwise not saturating.  */

tree
c_common_fixed_point_type_for_size (unsigned int ibit, unsigned int fbit,
				    int unsignedp, int satp)
{
  machine_mode mode;
  if (ibit == 0)
    mode = unsignedp ? UQQmode : QQmode;
  else
    mode = unsignedp ? UHAmode : HAmode;

  for (; mode != VOIDmode; mode = GET_MODE_WIDER_MODE (mode))
    if (GET_MODE_IBIT (mode) >= ibit && GET_MODE_FBIT (mode) >= fbit)
      break;

  if (mode == VOIDmode || !targetm.scalar_mode_supported_p (mode))
    {
      sorry ("GCC cannot support operators with integer types and "
	     "fixed-point types that have too many integral and "
	     "fractional bits together");
      return 0;
    }

  return c_common_type_for_mode (mode, satp);
}

/* Used for communication between c_common_type_for_mode and
   c_register_builtin_type.  */
tree registered_builtin_types;

/* Return a data type that has machine mode MODE.
   If the mode is an integer,
   then UNSIGNEDP selects between signed and unsigned types.
   If the mode is a fixed-point mode,
   then UNSIGNEDP selects between saturating and nonsaturating types.  */

tree
c_common_type_for_mode (machine_mode mode, int unsignedp)
{
  tree t;
  int i;

  if (mode == TYPE_MODE (integer_type_node))
    return unsignedp ? unsigned_type_node : integer_type_node;

  if (mode == TYPE_MODE (signed_char_type_node))
    return unsignedp ? unsigned_char_type_node : signed_char_type_node;

  if (mode == TYPE_MODE (short_integer_type_node))
    return unsignedp ? short_unsigned_type_node : short_integer_type_node;

  if (mode == TYPE_MODE (long_integer_type_node))
    return unsignedp ? long_unsigned_type_node : long_integer_type_node;

  if (mode == TYPE_MODE (long_long_integer_type_node))
    return unsignedp ? long_long_unsigned_type_node : long_long_integer_type_node;

  for (i = 0; i < NUM_INT_N_ENTS; i ++)
    if (int_n_enabled_p[i]
	&& mode == int_n_data[i].m)
      return (unsignedp ? int_n_trees[i].unsigned_type
	      : int_n_trees[i].signed_type);

  if (mode == TYPE_MODE (widest_integer_literal_type_node))
    return unsignedp ? widest_unsigned_literal_type_node
		     : widest_integer_literal_type_node;

  if (mode == QImode)
    return unsignedp ? unsigned_intQI_type_node : intQI_type_node;

  if (mode == HImode)
    return unsignedp ? unsigned_intHI_type_node : intHI_type_node;

  if (mode == SImode)
    return unsignedp ? unsigned_intSI_type_node : intSI_type_node;

  if (mode == DImode)
    return unsignedp ? unsigned_intDI_type_node : intDI_type_node;

#if HOST_BITS_PER_WIDE_INT >= 64
  if (mode == TYPE_MODE (intTI_type_node))
    return unsignedp ? unsigned_intTI_type_node : intTI_type_node;
#endif

  if (mode == TYPE_MODE (float_type_node))
    return float_type_node;

  if (mode == TYPE_MODE (double_type_node))
    return double_type_node;

  if (mode == TYPE_MODE (long_double_type_node))
    return long_double_type_node;

  if (mode == TYPE_MODE (void_type_node))
    return void_type_node;

  if (mode == TYPE_MODE (build_pointer_type (char_type_node)))
    return (unsignedp
	    ? make_unsigned_type (GET_MODE_PRECISION (mode))
	    : make_signed_type (GET_MODE_PRECISION (mode)));

  if (mode == TYPE_MODE (build_pointer_type (integer_type_node)))
    return (unsignedp
	    ? make_unsigned_type (GET_MODE_PRECISION (mode))
	    : make_signed_type (GET_MODE_PRECISION (mode)));

  if (COMPLEX_MODE_P (mode))
    {
      machine_mode inner_mode;
      tree inner_type;

      if (mode == TYPE_MODE (complex_float_type_node))
	return complex_float_type_node;
      if (mode == TYPE_MODE (complex_double_type_node))
	return complex_double_type_node;
      if (mode == TYPE_MODE (complex_long_double_type_node))
	return complex_long_double_type_node;

      if (mode == TYPE_MODE (complex_integer_type_node) && !unsignedp)
	return complex_integer_type_node;

      inner_mode = GET_MODE_INNER (mode);
      inner_type = c_common_type_for_mode (inner_mode, unsignedp);
      if (inner_type != NULL_TREE)
	return build_complex_type (inner_type);
    }
  else if (VECTOR_MODE_P (mode))
    {
      machine_mode inner_mode = GET_MODE_INNER (mode);
      tree inner_type = c_common_type_for_mode (inner_mode, unsignedp);
      if (inner_type != NULL_TREE)
	return build_vector_type_for_mode (inner_type, mode);
    }

  if (mode == TYPE_MODE (dfloat32_type_node))
    return dfloat32_type_node;
  if (mode == TYPE_MODE (dfloat64_type_node))
    return dfloat64_type_node;
  if (mode == TYPE_MODE (dfloat128_type_node))
    return dfloat128_type_node;

  if (ALL_SCALAR_FIXED_POINT_MODE_P (mode))
    {
      if (mode == TYPE_MODE (short_fract_type_node))
	return unsignedp ? sat_short_fract_type_node : short_fract_type_node;
      if (mode == TYPE_MODE (fract_type_node))
	return unsignedp ? sat_fract_type_node : fract_type_node;
      if (mode == TYPE_MODE (long_fract_type_node))
	return unsignedp ? sat_long_fract_type_node : long_fract_type_node;
      if (mode == TYPE_MODE (long_long_fract_type_node))
	return unsignedp ? sat_long_long_fract_type_node
			 : long_long_fract_type_node;

      if (mode == TYPE_MODE (unsigned_short_fract_type_node))
	return unsignedp ? sat_unsigned_short_fract_type_node
			 : unsigned_short_fract_type_node;
      if (mode == TYPE_MODE (unsigned_fract_type_node))
	return unsignedp ? sat_unsigned_fract_type_node
			 : unsigned_fract_type_node;
      if (mode == TYPE_MODE (unsigned_long_fract_type_node))
	return unsignedp ? sat_unsigned_long_fract_type_node
			 : unsigned_long_fract_type_node;
      if (mode == TYPE_MODE (unsigned_long_long_fract_type_node))
	return unsignedp ? sat_unsigned_long_long_fract_type_node
			 : unsigned_long_long_fract_type_node;

      if (mode == TYPE_MODE (short_accum_type_node))
	return unsignedp ? sat_short_accum_type_node : short_accum_type_node;
      if (mode == TYPE_MODE (accum_type_node))
	return unsignedp ? sat_accum_type_node : accum_type_node;
      if (mode == TYPE_MODE (long_accum_type_node))
	return unsignedp ? sat_long_accum_type_node : long_accum_type_node;
      if (mode == TYPE_MODE (long_long_accum_type_node))
	return unsignedp ? sat_long_long_accum_type_node
			 : long_long_accum_type_node;

      if (mode == TYPE_MODE (unsigned_short_accum_type_node))
	return unsignedp ? sat_unsigned_short_accum_type_node
			 : unsigned_short_accum_type_node;
      if (mode == TYPE_MODE (unsigned_accum_type_node))
	return unsignedp ? sat_unsigned_accum_type_node
			 : unsigned_accum_type_node;
      if (mode == TYPE_MODE (unsigned_long_accum_type_node))
	return unsignedp ? sat_unsigned_long_accum_type_node
			 : unsigned_long_accum_type_node;
      if (mode == TYPE_MODE (unsigned_long_long_accum_type_node))
	return unsignedp ? sat_unsigned_long_long_accum_type_node
			 : unsigned_long_long_accum_type_node;

      if (mode == QQmode)
	return unsignedp ? sat_qq_type_node : qq_type_node;
      if (mode == HQmode)
	return unsignedp ? sat_hq_type_node : hq_type_node;
      if (mode == SQmode)
	return unsignedp ? sat_sq_type_node : sq_type_node;
      if (mode == DQmode)
	return unsignedp ? sat_dq_type_node : dq_type_node;
      if (mode == TQmode)
	return unsignedp ? sat_tq_type_node : tq_type_node;

      if (mode == UQQmode)
	return unsignedp ? sat_uqq_type_node : uqq_type_node;
      if (mode == UHQmode)
	return unsignedp ? sat_uhq_type_node : uhq_type_node;
      if (mode == USQmode)
	return unsignedp ? sat_usq_type_node : usq_type_node;
      if (mode == UDQmode)
	return unsignedp ? sat_udq_type_node : udq_type_node;
      if (mode == UTQmode)
	return unsignedp ? sat_utq_type_node : utq_type_node;

      if (mode == HAmode)
	return unsignedp ? sat_ha_type_node : ha_type_node;
      if (mode == SAmode)
	return unsignedp ? sat_sa_type_node : sa_type_node;
      if (mode == DAmode)
	return unsignedp ? sat_da_type_node : da_type_node;
      if (mode == TAmode)
	return unsignedp ? sat_ta_type_node : ta_type_node;

      if (mode == UHAmode)
	return unsignedp ? sat_uha_type_node : uha_type_node;
      if (mode == USAmode)
	return unsignedp ? sat_usa_type_node : usa_type_node;
      if (mode == UDAmode)
	return unsignedp ? sat_uda_type_node : uda_type_node;
      if (mode == UTAmode)
	return unsignedp ? sat_uta_type_node : uta_type_node;
    }

  for (t = registered_builtin_types; t; t = TREE_CHAIN (t))
    if (TYPE_MODE (TREE_VALUE (t)) == mode
	&& !!unsignedp == !!TYPE_UNSIGNED (TREE_VALUE (t)))
      return TREE_VALUE (t);

  return 0;
}

tree
c_common_unsigned_type (tree type)
{
  return c_common_signed_or_unsigned_type (1, type);
}

/* Return a signed type the same as TYPE in other respects.  */

tree
c_common_signed_type (tree type)
{
  return c_common_signed_or_unsigned_type (0, type);
}

/* Return a type the same as TYPE except unsigned or
   signed according to UNSIGNEDP.  */

tree
c_common_signed_or_unsigned_type (int unsignedp, tree type)
{
  tree type1;
  int i;

  /* This block of code emulates the behavior of the old
     c_common_unsigned_type. In particular, it returns
     long_unsigned_type_node if passed a long, even when a int would
     have the same size. This is necessary for warnings to work
     correctly in archs where sizeof(int) == sizeof(long) */

  type1 = TYPE_MAIN_VARIANT (type);
  if (type1 == signed_char_type_node || type1 == char_type_node || type1 == unsigned_char_type_node)
    return unsignedp ? unsigned_char_type_node : signed_char_type_node;
  if (type1 == integer_type_node || type1 == unsigned_type_node)
    return unsignedp ? unsigned_type_node : integer_type_node;
  if (type1 == short_integer_type_node || type1 == short_unsigned_type_node)
    return unsignedp ? short_unsigned_type_node : short_integer_type_node;
  if (type1 == long_integer_type_node || type1 == long_unsigned_type_node)
    return unsignedp ? long_unsigned_type_node : long_integer_type_node;
  if (type1 == long_long_integer_type_node || type1 == long_long_unsigned_type_node)
    return unsignedp ? long_long_unsigned_type_node : long_long_integer_type_node;

  for (i = 0; i < NUM_INT_N_ENTS; i ++)
    if (int_n_enabled_p[i]
	&& (type1 == int_n_trees[i].unsigned_type
	    || type1 == int_n_trees[i].signed_type))
      return (unsignedp ? int_n_trees[i].unsigned_type
	      : int_n_trees[i].signed_type);

  if (type1 == widest_integer_literal_type_node || type1 == widest_unsigned_literal_type_node)
    return unsignedp ? widest_unsigned_literal_type_node : widest_integer_literal_type_node;
#if HOST_BITS_PER_WIDE_INT >= 64
  if (type1 == intTI_type_node || type1 == unsigned_intTI_type_node)
    return unsignedp ? unsigned_intTI_type_node : intTI_type_node;
#endif
  if (type1 == intDI_type_node || type1 == unsigned_intDI_type_node)
    return unsignedp ? unsigned_intDI_type_node : intDI_type_node;
  if (type1 == intSI_type_node || type1 == unsigned_intSI_type_node)
    return unsignedp ? unsigned_intSI_type_node : intSI_type_node;
  if (type1 == intHI_type_node || type1 == unsigned_intHI_type_node)
    return unsignedp ? unsigned_intHI_type_node : intHI_type_node;
  if (type1 == intQI_type_node || type1 == unsigned_intQI_type_node)
    return unsignedp ? unsigned_intQI_type_node : intQI_type_node;

#define C_COMMON_FIXED_TYPES(NAME)	    \
  if (type1 == short_ ## NAME ## _type_node \
      || type1 == unsigned_short_ ## NAME ## _type_node) \
    return unsignedp ? unsigned_short_ ## NAME ## _type_node \
		     : short_ ## NAME ## _type_node; \
  if (type1 == NAME ## _type_node \
      || type1 == unsigned_ ## NAME ## _type_node) \
    return unsignedp ? unsigned_ ## NAME ## _type_node \
		     : NAME ## _type_node; \
  if (type1 == long_ ## NAME ## _type_node \
      || type1 == unsigned_long_ ## NAME ## _type_node) \
    return unsignedp ? unsigned_long_ ## NAME ## _type_node \
		     : long_ ## NAME ## _type_node; \
  if (type1 == long_long_ ## NAME ## _type_node \
      || type1 == unsigned_long_long_ ## NAME ## _type_node) \
    return unsignedp ? unsigned_long_long_ ## NAME ## _type_node \
		     : long_long_ ## NAME ## _type_node;

#define C_COMMON_FIXED_MODE_TYPES(NAME) \
  if (type1 == NAME ## _type_node \
      || type1 == u ## NAME ## _type_node) \
    return unsignedp ? u ## NAME ## _type_node \
		     : NAME ## _type_node;

#define C_COMMON_FIXED_TYPES_SAT(NAME) \
  if (type1 == sat_ ## short_ ## NAME ## _type_node \
      || type1 == sat_ ## unsigned_short_ ## NAME ## _type_node) \
    return unsignedp ? sat_ ## unsigned_short_ ## NAME ## _type_node \
		     : sat_ ## short_ ## NAME ## _type_node; \
  if (type1 == sat_ ## NAME ## _type_node \
      || type1 == sat_ ## unsigned_ ## NAME ## _type_node) \
    return unsignedp ? sat_ ## unsigned_ ## NAME ## _type_node \
		     : sat_ ## NAME ## _type_node; \
  if (type1 == sat_ ## long_ ## NAME ## _type_node \
      || type1 == sat_ ## unsigned_long_ ## NAME ## _type_node) \
    return unsignedp ? sat_ ## unsigned_long_ ## NAME ## _type_node \
		     : sat_ ## long_ ## NAME ## _type_node; \
  if (type1 == sat_ ## long_long_ ## NAME ## _type_node \
      || type1 == sat_ ## unsigned_long_long_ ## NAME ## _type_node) \
    return unsignedp ? sat_ ## unsigned_long_long_ ## NAME ## _type_node \
		     : sat_ ## long_long_ ## NAME ## _type_node;

#define C_COMMON_FIXED_MODE_TYPES_SAT(NAME)	\
  if (type1 == sat_ ## NAME ## _type_node \
      || type1 == sat_ ## u ## NAME ## _type_node) \
    return unsignedp ? sat_ ## u ## NAME ## _type_node \
		     : sat_ ## NAME ## _type_node;

  C_COMMON_FIXED_TYPES (fract);
  C_COMMON_FIXED_TYPES_SAT (fract);
  C_COMMON_FIXED_TYPES (accum);
  C_COMMON_FIXED_TYPES_SAT (accum);

  C_COMMON_FIXED_MODE_TYPES (qq);
  C_COMMON_FIXED_MODE_TYPES (hq);
  C_COMMON_FIXED_MODE_TYPES (sq);
  C_COMMON_FIXED_MODE_TYPES (dq);
  C_COMMON_FIXED_MODE_TYPES (tq);
  C_COMMON_FIXED_MODE_TYPES_SAT (qq);
  C_COMMON_FIXED_MODE_TYPES_SAT (hq);
  C_COMMON_FIXED_MODE_TYPES_SAT (sq);
  C_COMMON_FIXED_MODE_TYPES_SAT (dq);
  C_COMMON_FIXED_MODE_TYPES_SAT (tq);
  C_COMMON_FIXED_MODE_TYPES (ha);
  C_COMMON_FIXED_MODE_TYPES (sa);
  C_COMMON_FIXED_MODE_TYPES (da);
  C_COMMON_FIXED_MODE_TYPES (ta);
  C_COMMON_FIXED_MODE_TYPES_SAT (ha);
  C_COMMON_FIXED_MODE_TYPES_SAT (sa);
  C_COMMON_FIXED_MODE_TYPES_SAT (da);
  C_COMMON_FIXED_MODE_TYPES_SAT (ta);

  /* For ENUMERAL_TYPEs in C++, must check the mode of the types, not
     the precision; they have precision set to match their range, but
     may use a wider mode to match an ABI.  If we change modes, we may
     wind up with bad conversions.  For INTEGER_TYPEs in C, must check
     the precision as well, so as to yield correct results for
     bit-field types.  C++ does not have these separate bit-field
     types, and producing a signed or unsigned variant of an
     ENUMERAL_TYPE may cause other problems as well.  */

  if (!INTEGRAL_TYPE_P (type)
      || TYPE_UNSIGNED (type) == unsignedp)
    return type;

#define TYPE_OK(node)							    \
  (TYPE_MODE (type) == TYPE_MODE (node)					    \
   && TYPE_PRECISION (type) == TYPE_PRECISION (node))
  if (TYPE_OK (signed_char_type_node))
    return unsignedp ? unsigned_char_type_node : signed_char_type_node;
  if (TYPE_OK (integer_type_node))
    return unsignedp ? unsigned_type_node : integer_type_node;
  if (TYPE_OK (short_integer_type_node))
    return unsignedp ? short_unsigned_type_node : short_integer_type_node;
  if (TYPE_OK (long_integer_type_node))
    return unsignedp ? long_unsigned_type_node : long_integer_type_node;
  if (TYPE_OK (long_long_integer_type_node))
    return (unsignedp ? long_long_unsigned_type_node
	    : long_long_integer_type_node);

  for (i = 0; i < NUM_INT_N_ENTS; i ++)
    if (int_n_enabled_p[i]
	&& TYPE_MODE (type) == int_n_data[i].m
	&& TYPE_PRECISION (type) == int_n_data[i].bitsize)
      return (unsignedp ? int_n_trees[i].unsigned_type
	      : int_n_trees[i].signed_type);

  if (TYPE_OK (widest_integer_literal_type_node))
    return (unsignedp ? widest_unsigned_literal_type_node
	    : widest_integer_literal_type_node);

#if HOST_BITS_PER_WIDE_INT >= 64
  if (TYPE_OK (intTI_type_node))
    return unsignedp ? unsigned_intTI_type_node : intTI_type_node;
#endif
  if (TYPE_OK (intDI_type_node))
    return unsignedp ? unsigned_intDI_type_node : intDI_type_node;
  if (TYPE_OK (intSI_type_node))
    return unsignedp ? unsigned_intSI_type_node : intSI_type_node;
  if (TYPE_OK (intHI_type_node))
    return unsignedp ? unsigned_intHI_type_node : intHI_type_node;
  if (TYPE_OK (intQI_type_node))
    return unsignedp ? unsigned_intQI_type_node : intQI_type_node;
#undef TYPE_OK

  return build_nonstandard_integer_type (TYPE_PRECISION (type), unsignedp);
}

/* Build a bit-field integer type for the given WIDTH and UNSIGNEDP.  */

tree
c_build_bitfield_integer_type (unsigned HOST_WIDE_INT width, int unsignedp)
{
  int i;

  /* Extended integer types of the same width as a standard type have
     lesser rank, so those of the same width as int promote to int or
     unsigned int and are valid for printf formats expecting int or
     unsigned int.  To avoid such special cases, avoid creating
     extended integer types for bit-fields if a standard integer type
     is available.  */
  if (width == TYPE_PRECISION (integer_type_node))
    return unsignedp ? unsigned_type_node : integer_type_node;
  if (width == TYPE_PRECISION (signed_char_type_node))
    return unsignedp ? unsigned_char_type_node : signed_char_type_node;
  if (width == TYPE_PRECISION (short_integer_type_node))
    return unsignedp ? short_unsigned_type_node : short_integer_type_node;
  if (width == TYPE_PRECISION (long_integer_type_node))
    return unsignedp ? long_unsigned_type_node : long_integer_type_node;
  if (width == TYPE_PRECISION (long_long_integer_type_node))
    return (unsignedp ? long_long_unsigned_type_node
	    : long_long_integer_type_node);
  for (i = 0; i < NUM_INT_N_ENTS; i ++)
    if (int_n_enabled_p[i]
	&& width == int_n_data[i].bitsize)
      return (unsignedp ? int_n_trees[i].unsigned_type
	      : int_n_trees[i].signed_type);
  return build_nonstandard_integer_type (width, unsignedp);
}

/* The C version of the register_builtin_type langhook.  */

void
c_register_builtin_type (tree type, const char* name)
{
  tree decl;

  decl = build_decl (UNKNOWN_LOCATION,
		     TYPE_DECL, get_identifier (name), type);
  DECL_ARTIFICIAL (decl) = 1;
  if (!TYPE_NAME (type))
    TYPE_NAME (type) = decl;
  pushdecl (decl);

  registered_builtin_types = tree_cons (0, type, registered_builtin_types);
}

/* Print an error message for invalid operands to arith operation
   CODE with TYPE0 for operand 0, and TYPE1 for operand 1.
   LOCATION is the location of the message.  */

void
binary_op_error (location_t location, enum tree_code code,
		 tree type0, tree type1)
{
  const char *opname;

  switch (code)
    {
    case PLUS_EXPR:
      opname = "+"; break;
    case MINUS_EXPR:
      opname = "-"; break;
    case MULT_EXPR:
      opname = "*"; break;
    case MAX_EXPR:
      opname = "max"; break;
    case MIN_EXPR:
      opname = "min"; break;
    case EQ_EXPR:
      opname = "=="; break;
    case NE_EXPR:
      opname = "!="; break;
    case LE_EXPR:
      opname = "<="; break;
    case GE_EXPR:
      opname = ">="; break;
    case LT_EXPR:
      opname = "<"; break;
    case GT_EXPR:
      opname = ">"; break;
    case LSHIFT_EXPR:
      opname = "<<"; break;
    case RSHIFT_EXPR:
      opname = ">>"; break;
    case TRUNC_MOD_EXPR:
    case FLOOR_MOD_EXPR:
      opname = "%"; break;
    case TRUNC_DIV_EXPR:
    case FLOOR_DIV_EXPR:
      opname = "/"; break;
    case BIT_AND_EXPR:
      opname = "&"; break;
    case BIT_IOR_EXPR:
      opname = "|"; break;
    case TRUTH_ANDIF_EXPR:
      opname = "&&"; break;
    case TRUTH_ORIF_EXPR:
      opname = "||"; break;
    case BIT_XOR_EXPR:
      opname = "^"; break;
    default:
      gcc_unreachable ();
    }
  error_at (location,
	    "invalid operands to binary %s (have %qT and %qT)", opname,
	    type0, type1);
}

/* Given an expression as a tree, return its original type.  Do this
   by stripping any conversion that preserves the sign and precision.  */
static tree
expr_original_type (tree expr)
{
  STRIP_SIGN_NOPS (expr);
  return TREE_TYPE (expr);
}

/* Subroutine of build_binary_op, used for comparison operations.
   See if the operands have both been converted from subword integer types
   and, if so, perhaps change them both back to their original type.
   This function is also responsible for converting the two operands
   to the proper common type for comparison.

   The arguments of this function are all pointers to local variables
   of build_binary_op: OP0_PTR is &OP0, OP1_PTR is &OP1,
   RESTYPE_PTR is &RESULT_TYPE and RESCODE_PTR is &RESULTCODE.

   LOC is the location of the comparison.

   If this function returns nonzero, it means that the comparison has
   a constant value.  What this function returns is an expression for
   that value.  */

tree
shorten_compare (location_t loc, tree *op0_ptr, tree *op1_ptr,
		 tree *restype_ptr, enum tree_code *rescode_ptr)
{
  tree type;
  tree op0 = *op0_ptr;
  tree op1 = *op1_ptr;
  int unsignedp0, unsignedp1;
  int real1, real2;
  tree primop0, primop1;
  enum tree_code code = *rescode_ptr;

  /* Throw away any conversions to wider types
     already present in the operands.  */

  primop0 = c_common_get_narrower (op0, &unsignedp0);
  primop1 = c_common_get_narrower (op1, &unsignedp1);

  /* If primopN is first sign-extended from primopN's precision to opN's
     precision, then zero-extended from opN's precision to
     *restype_ptr precision, shortenings might be invalid.  */
  if (TYPE_PRECISION (TREE_TYPE (primop0)) < TYPE_PRECISION (TREE_TYPE (op0))
      && TYPE_PRECISION (TREE_TYPE (op0)) < TYPE_PRECISION (*restype_ptr)
      && !unsignedp0
      && TYPE_UNSIGNED (TREE_TYPE (op0)))
    primop0 = op0;
  if (TYPE_PRECISION (TREE_TYPE (primop1)) < TYPE_PRECISION (TREE_TYPE (op1))
      && TYPE_PRECISION (TREE_TYPE (op1)) < TYPE_PRECISION (*restype_ptr)
      && !unsignedp1
      && TYPE_UNSIGNED (TREE_TYPE (op1)))
    primop1 = op1;

  /* Handle the case that OP0 does not *contain* a conversion
     but it *requires* conversion to FINAL_TYPE.  */

  if (op0 == primop0 && TREE_TYPE (op0) != *restype_ptr)
    unsignedp0 = TYPE_UNSIGNED (TREE_TYPE (op0));
  if (op1 == primop1 && TREE_TYPE (op1) != *restype_ptr)
    unsignedp1 = TYPE_UNSIGNED (TREE_TYPE (op1));

  /* If one of the operands must be floated, we cannot optimize.  */
  real1 = TREE_CODE (TREE_TYPE (primop0)) == REAL_TYPE;
  real2 = TREE_CODE (TREE_TYPE (primop1)) == REAL_TYPE;

  /* If first arg is constant, swap the args (changing operation
     so value is preserved), for canonicalization.  Don't do this if
     the second arg is 0.  */

  if (TREE_CONSTANT (primop0)
      && !integer_zerop (primop1) && !real_zerop (primop1)
      && !fixed_zerop (primop1))
    {
      std::swap (primop0, primop1);
      std::swap (op0, op1);
      *op0_ptr = op0;
      *op1_ptr = op1;
      std::swap (unsignedp0, unsignedp1);
      std::swap (real1, real2);

      switch (code)
	{
	case LT_EXPR:
	  code = GT_EXPR;
	  break;
	case GT_EXPR:
	  code = LT_EXPR;
	  break;
	case LE_EXPR:
	  code = GE_EXPR;
	  break;
	case GE_EXPR:
	  code = LE_EXPR;
	  break;
	default:
	  break;
	}
      *rescode_ptr = code;
    }

  /* If comparing an integer against a constant more bits wide,
     maybe we can deduce a value of 1 or 0 independent of the data.
     Or else truncate the constant now
     rather than extend the variable at run time.

     This is only interesting if the constant is the wider arg.
     Also, it is not safe if the constant is unsigned and the
     variable arg is signed, since in this case the variable
     would be sign-extended and then regarded as unsigned.
     Our technique fails in this case because the lowest/highest
     possible unsigned results don't follow naturally from the
     lowest/highest possible values of the variable operand.
     For just EQ_EXPR and NE_EXPR there is another technique that
     could be used: see if the constant can be faithfully represented
     in the other operand's type, by truncating it and reextending it
     and see if that preserves the constant's value.  */

  if (!real1 && !real2
      && TREE_CODE (TREE_TYPE (primop0)) != FIXED_POINT_TYPE
      && TREE_CODE (primop1) == INTEGER_CST
      && TYPE_PRECISION (TREE_TYPE (primop0)) < TYPE_PRECISION (*restype_ptr))
    {
      int min_gt, max_gt, min_lt, max_lt;
      tree maxval, minval;
      /* 1 if comparison is nominally unsigned.  */
      int unsignedp = TYPE_UNSIGNED (*restype_ptr);
      tree val;

      type = c_common_signed_or_unsigned_type (unsignedp0,
					       TREE_TYPE (primop0));

      maxval = TYPE_MAX_VALUE (type);
      minval = TYPE_MIN_VALUE (type);

      if (unsignedp && !unsignedp0)
	*restype_ptr = c_common_signed_type (*restype_ptr);

      if (TREE_TYPE (primop1) != *restype_ptr)
	{
	  /* Convert primop1 to target type, but do not introduce
	     additional overflow.  We know primop1 is an int_cst.  */
	  primop1 = force_fit_type (*restype_ptr,
				    wide_int::from
				      (primop1,
				       TYPE_PRECISION (*restype_ptr),
				       TYPE_SIGN (TREE_TYPE (primop1))),
				    0, TREE_OVERFLOW (primop1));
	}
      if (type != *restype_ptr)
	{
	  minval = convert (*restype_ptr, minval);
	  maxval = convert (*restype_ptr, maxval);
	}

      min_gt = tree_int_cst_lt (primop1, minval);
      max_gt = tree_int_cst_lt (primop1, maxval);
      min_lt = tree_int_cst_lt (minval, primop1);
      max_lt = tree_int_cst_lt (maxval, primop1);

      val = 0;
      /* This used to be a switch, but Genix compiler can't handle that.  */
      if (code == NE_EXPR)
	{
	  if (max_lt || min_gt)
	    val = truthvalue_true_node;
	}
      else if (code == EQ_EXPR)
	{
	  if (max_lt || min_gt)
	    val = truthvalue_false_node;
	}
      else if (code == LT_EXPR)
	{
	  if (max_lt)
	    val = truthvalue_true_node;
	  if (!min_lt)
	    val = truthvalue_false_node;
	}
      else if (code == GT_EXPR)
	{
	  if (min_gt)
	    val = truthvalue_true_node;
	  if (!max_gt)
	    val = truthvalue_false_node;
	}
      else if (code == LE_EXPR)
	{
	  if (!max_gt)
	    val = truthvalue_true_node;
	  if (min_gt)
	    val = truthvalue_false_node;
	}
      else if (code == GE_EXPR)
	{
	  if (!min_lt)
	    val = truthvalue_true_node;
	  if (max_lt)
	    val = truthvalue_false_node;
	}

      /* If primop0 was sign-extended and unsigned comparison specd,
	 we did a signed comparison above using the signed type bounds.
	 But the comparison we output must be unsigned.

	 Also, for inequalities, VAL is no good; but if the signed
	 comparison had *any* fixed result, it follows that the
	 unsigned comparison just tests the sign in reverse
	 (positive values are LE, negative ones GE).
	 So we can generate an unsigned comparison
	 against an extreme value of the signed type.  */

      if (unsignedp && !unsignedp0)
	{
	  if (val != 0)
	    switch (code)
	      {
	      case LT_EXPR:
	      case GE_EXPR:
		primop1 = TYPE_MIN_VALUE (type);
		val = 0;
		break;

	      case LE_EXPR:
	      case GT_EXPR:
		primop1 = TYPE_MAX_VALUE (type);
		val = 0;
		break;

	      default:
		break;
	      }
	  type = c_common_unsigned_type (type);
	}

      if (TREE_CODE (primop0) != INTEGER_CST)
	{
	  if (val == truthvalue_false_node)
	    warning_at (loc, OPT_Wtype_limits,
			"comparison is always false due to limited range of data type");
	  if (val == truthvalue_true_node)
	    warning_at (loc, OPT_Wtype_limits,
			"comparison is always true due to limited range of data type");
	}

      if (val != 0)
	{
	  /* Don't forget to evaluate PRIMOP0 if it has side effects.  */
	  if (TREE_SIDE_EFFECTS (primop0))
	    return build2 (COMPOUND_EXPR, TREE_TYPE (val), primop0, val);
	  return val;
	}

      /* Value is not predetermined, but do the comparison
	 in the type of the operand that is not constant.
	 TYPE is already properly set.  */
    }

  /* If either arg is decimal float and the other is float, find the
     proper common type to use for comparison.  */
  else if (real1 && real2
	   && DECIMAL_FLOAT_MODE_P (TYPE_MODE (TREE_TYPE (primop0)))
	   && DECIMAL_FLOAT_MODE_P (TYPE_MODE (TREE_TYPE (primop1))))
    type = common_type (TREE_TYPE (primop0), TREE_TYPE (primop1));

  /* If either arg is decimal float and the other is float, fail.  */
  else if (real1 && real2
	   && (DECIMAL_FLOAT_MODE_P (TYPE_MODE (TREE_TYPE (primop0)))
	       || DECIMAL_FLOAT_MODE_P (TYPE_MODE (TREE_TYPE (primop1)))))
    return 0;

  else if (real1 && real2
	   && (TYPE_PRECISION (TREE_TYPE (primop0))
	       == TYPE_PRECISION (TREE_TYPE (primop1))))
    type = TREE_TYPE (primop0);

  /* If args' natural types are both narrower than nominal type
     and both extend in the same manner, compare them
     in the type of the wider arg.
     Otherwise must actually extend both to the nominal
     common type lest different ways of extending
     alter the result.
     (eg, (short)-1 == (unsigned short)-1  should be 0.)  */

  else if (unsignedp0 == unsignedp1 && real1 == real2
	   && TYPE_PRECISION (TREE_TYPE (primop0)) < TYPE_PRECISION (*restype_ptr)
	   && TYPE_PRECISION (TREE_TYPE (primop1)) < TYPE_PRECISION (*restype_ptr))
    {
      type = common_type (TREE_TYPE (primop0), TREE_TYPE (primop1));
      type = c_common_signed_or_unsigned_type (unsignedp0
					       || TYPE_UNSIGNED (*restype_ptr),
					       type);
      /* Make sure shorter operand is extended the right way
	 to match the longer operand.  */
      primop0
	= convert (c_common_signed_or_unsigned_type (unsignedp0,
						     TREE_TYPE (primop0)),
		   primop0);
      primop1
	= convert (c_common_signed_or_unsigned_type (unsignedp1,
						     TREE_TYPE (primop1)),
		   primop1);
    }
  else
    {
      /* Here we must do the comparison on the nominal type
	 using the args exactly as we received them.  */
      type = *restype_ptr;
      primop0 = op0;
      primop1 = op1;

      if (!real1 && !real2 && integer_zerop (primop1)
	  && TYPE_UNSIGNED (*restype_ptr))
	{
	  tree value = 0;
	  /* All unsigned values are >= 0, so we warn.  However,
	     if OP0 is a constant that is >= 0, the signedness of
	     the comparison isn't an issue, so suppress the
	     warning.  */
	  bool warn = 
	    warn_type_limits && !in_system_header_at (loc)
	    && !(TREE_CODE (primop0) == INTEGER_CST
		 && !TREE_OVERFLOW (convert (c_common_signed_type (type),
					     primop0)))
	    /* Do not warn for enumeration types.  */
	    && (TREE_CODE (expr_original_type (primop0)) != ENUMERAL_TYPE);
	  
	  switch (code)
	    {
	    case GE_EXPR:
	      if (warn)
		warning_at (loc, OPT_Wtype_limits,
			    "comparison of unsigned expression >= 0 is always true");
	      value = truthvalue_true_node;
	      break;

	    case LT_EXPR:
	      if (warn)
		warning_at (loc, OPT_Wtype_limits,
			    "comparison of unsigned expression < 0 is always false");
	      value = truthvalue_false_node;
	      break;

	    default:
	      break;
	    }

	  if (value != 0)
	    {
	      /* Don't forget to evaluate PRIMOP0 if it has side effects.  */
	      if (TREE_SIDE_EFFECTS (primop0))
		return build2 (COMPOUND_EXPR, TREE_TYPE (value),
			       primop0, value);
	      return value;
	    }
	}
    }

  *op0_ptr = convert (type, primop0);
  *op1_ptr = convert (type, primop1);

  *restype_ptr = truthvalue_type_node;

  return 0;
}

/* Return a tree for the sum or difference (RESULTCODE says which)
   of pointer PTROP and integer INTOP.  */

tree
pointer_int_sum (location_t loc, enum tree_code resultcode,
		 tree ptrop, tree intop, bool complain)
{
  tree size_exp, ret;

  /* The result is a pointer of the same type that is being added.  */
  tree result_type = TREE_TYPE (ptrop);

  if (TREE_CODE (TREE_TYPE (result_type)) == VOID_TYPE)
    {
      if (complain && warn_pointer_arith)
	pedwarn (loc, OPT_Wpointer_arith,
		 "pointer of type %<void *%> used in arithmetic");
      else if (!complain)
	return error_mark_node;
      size_exp = integer_one_node;
    }
  else if (TREE_CODE (TREE_TYPE (result_type)) == FUNCTION_TYPE)
    {
      if (complain && warn_pointer_arith)
	pedwarn (loc, OPT_Wpointer_arith,
		 "pointer to a function used in arithmetic");
      else if (!complain)
	return error_mark_node;
      size_exp = integer_one_node;
    }
  else
    size_exp = size_in_bytes (TREE_TYPE (result_type));

  /* We are manipulating pointer values, so we don't need to warn
     about relying on undefined signed overflow.  We disable the
     warning here because we use integer types so fold won't know that
     they are really pointers.  */
  fold_defer_overflow_warnings ();

  /* If what we are about to multiply by the size of the elements
     contains a constant term, apply distributive law
     and multiply that constant term separately.
     This helps produce common subexpressions.  */
  if ((TREE_CODE (intop) == PLUS_EXPR || TREE_CODE (intop) == MINUS_EXPR)
      && !TREE_CONSTANT (intop)
      && TREE_CONSTANT (TREE_OPERAND (intop, 1))
      && TREE_CONSTANT (size_exp)
      /* If the constant comes from pointer subtraction,
	 skip this optimization--it would cause an error.  */
      && TREE_CODE (TREE_TYPE (TREE_OPERAND (intop, 0))) == INTEGER_TYPE
      /* If the constant is unsigned, and smaller than the pointer size,
	 then we must skip this optimization.  This is because it could cause
	 an overflow error if the constant is negative but INTOP is not.  */
      && (!TYPE_UNSIGNED (TREE_TYPE (intop))
	  || (TYPE_PRECISION (TREE_TYPE (intop))
	      == TYPE_PRECISION (TREE_TYPE (ptrop)))))
    {
      enum tree_code subcode = resultcode;
      tree int_type = TREE_TYPE (intop);
      if (TREE_CODE (intop) == MINUS_EXPR)
	subcode = (subcode == PLUS_EXPR ? MINUS_EXPR : PLUS_EXPR);
      /* Convert both subexpression types to the type of intop,
	 because weird cases involving pointer arithmetic
	 can result in a sum or difference with different type args.  */
      ptrop = build_binary_op (EXPR_LOCATION (TREE_OPERAND (intop, 1)),
			       subcode, ptrop,
			       convert (int_type, TREE_OPERAND (intop, 1)), 1);
      intop = convert (int_type, TREE_OPERAND (intop, 0));
    }

  /* Convert the integer argument to a type the same size as sizetype
     so the multiply won't overflow spuriously.  */
  if (TYPE_PRECISION (TREE_TYPE (intop)) != TYPE_PRECISION (sizetype)
      || TYPE_UNSIGNED (TREE_TYPE (intop)) != TYPE_UNSIGNED (sizetype))
    intop = convert (c_common_type_for_size (TYPE_PRECISION (sizetype),
					     TYPE_UNSIGNED (sizetype)), intop);

  /* Replace the integer argument with a suitable product by the object size.
     Do this multiplication as signed, then convert to the appropriate type
     for the pointer operation and disregard an overflow that occurred only
     because of the sign-extension change in the latter conversion.  */
  {
    tree t = build_binary_op (loc,
			      MULT_EXPR, intop,
			      convert (TREE_TYPE (intop), size_exp), 1);
    intop = convert (sizetype, t);
    if (TREE_OVERFLOW_P (intop) && !TREE_OVERFLOW (t))
      intop = wide_int_to_tree (TREE_TYPE (intop), intop);
  }

  /* Create the sum or difference.  */
  if (resultcode == MINUS_EXPR)
    intop = fold_build1_loc (loc, NEGATE_EXPR, sizetype, intop);

  ret = fold_build_pointer_plus_loc (loc, ptrop, intop);

  fold_undefer_and_ignore_overflow_warnings ();

  return ret;
}

/* Wrap a C_MAYBE_CONST_EXPR around an expression that is fully folded
   and if NON_CONST is known not to be permitted in an evaluated part
   of a constant expression.  */

tree
c_wrap_maybe_const (tree expr, bool non_const)
{
  bool nowarning = TREE_NO_WARNING (expr);
  location_t loc = EXPR_LOCATION (expr);

  /* This should never be called for C++.  */
  if (c_dialect_cxx ())
    gcc_unreachable ();

  /* The result of folding may have a NOP_EXPR to set TREE_NO_WARNING.  */
  STRIP_TYPE_NOPS (expr);
  expr = build2 (C_MAYBE_CONST_EXPR, TREE_TYPE (expr), NULL, expr);
  C_MAYBE_CONST_EXPR_NON_CONST (expr) = non_const;
  if (nowarning)
    TREE_NO_WARNING (expr) = 1;
  protected_set_expr_location (expr, loc);

  return expr;
}

/* Wrap a SAVE_EXPR around EXPR, if appropriate.  Like save_expr, but
   for C folds the inside expression and wraps a C_MAYBE_CONST_EXPR
   around the SAVE_EXPR if needed so that c_fully_fold does not need
   to look inside SAVE_EXPRs.  */

tree
c_save_expr (tree expr)
{
  bool maybe_const = true;
  if (c_dialect_cxx ())
    return save_expr (expr);
  expr = c_fully_fold (expr, false, &maybe_const);
  expr = save_expr (expr);
  if (!maybe_const)
    expr = c_wrap_maybe_const (expr, true);
  return expr;
}

/* Return whether EXPR is a declaration whose address can never be
   NULL.  */

bool
decl_with_nonnull_addr_p (const_tree expr)
{
  return (DECL_P (expr)
	  && (TREE_CODE (expr) == PARM_DECL
	      || TREE_CODE (expr) == LABEL_DECL
	      || !DECL_WEAK (expr)));
}

/* Prepare expr to be an argument of a TRUTH_NOT_EXPR,
   or for an `if' or `while' statement or ?..: exp.  It should already
   have been validated to be of suitable type; otherwise, a bad
   diagnostic may result.

   The EXPR is located at LOCATION.

   This preparation consists of taking the ordinary
   representation of an expression expr and producing a valid tree
   boolean expression describing whether expr is nonzero.  We could
   simply always do build_binary_op (NE_EXPR, expr, truthvalue_false_node, 1),
   but we optimize comparisons, &&, ||, and !.

   The resulting type should always be `truthvalue_type_node'.  */

tree
c_common_truthvalue_conversion (location_t location, tree expr)
{
  switch (TREE_CODE (expr))
    {
    case EQ_EXPR:   case NE_EXPR:   case UNEQ_EXPR: case LTGT_EXPR:
    case LE_EXPR:   case GE_EXPR:   case LT_EXPR:   case GT_EXPR:
    case UNLE_EXPR: case UNGE_EXPR: case UNLT_EXPR: case UNGT_EXPR:
    case ORDERED_EXPR: case UNORDERED_EXPR:
      if (TREE_TYPE (expr) == truthvalue_type_node)
	return expr;
      expr = build2 (TREE_CODE (expr), truthvalue_type_node,
		     TREE_OPERAND (expr, 0), TREE_OPERAND (expr, 1));
      goto ret;

    case TRUTH_ANDIF_EXPR:
    case TRUTH_ORIF_EXPR:
    case TRUTH_AND_EXPR:
    case TRUTH_OR_EXPR:
    case TRUTH_XOR_EXPR:
      if (TREE_TYPE (expr) == truthvalue_type_node)
	return expr;
      expr = build2 (TREE_CODE (expr), truthvalue_type_node,
		     c_common_truthvalue_conversion (location,
						     TREE_OPERAND (expr, 0)),
		     c_common_truthvalue_conversion (location,
						     TREE_OPERAND (expr, 1)));
      goto ret;

    case TRUTH_NOT_EXPR:
      if (TREE_TYPE (expr) == truthvalue_type_node)
	return expr;
      expr = build1 (TREE_CODE (expr), truthvalue_type_node,
		     c_common_truthvalue_conversion (location,
						     TREE_OPERAND (expr, 0)));
      goto ret;

    case ERROR_MARK:
      return expr;

    case INTEGER_CST:
      return integer_zerop (expr) ? truthvalue_false_node
				  : truthvalue_true_node;

    case REAL_CST:
      return real_compare (NE_EXPR, &TREE_REAL_CST (expr), &dconst0)
	     ? truthvalue_true_node
	     : truthvalue_false_node;

    case FIXED_CST:
      return fixed_compare (NE_EXPR, &TREE_FIXED_CST (expr),
			    &FCONST0 (TYPE_MODE (TREE_TYPE (expr))))
	     ? truthvalue_true_node
	     : truthvalue_false_node;

    case FUNCTION_DECL:
      expr = build_unary_op (location, ADDR_EXPR, expr, 0);
      /* Fall through.  */

    case ADDR_EXPR:
      {
 	tree inner = TREE_OPERAND (expr, 0);
	if (decl_with_nonnull_addr_p (inner))
	  {
	    /* Common Ada/Pascal programmer's mistake.  */
	    warning_at (location,
			OPT_Waddress,
			"the address of %qD will always evaluate as %<true%>",
			inner);
	    return truthvalue_true_node;
	  }
	break;
      }

    case COMPLEX_EXPR:
      expr = build_binary_op (EXPR_LOCATION (expr),
			      (TREE_SIDE_EFFECTS (TREE_OPERAND (expr, 1))
			       ? TRUTH_OR_EXPR : TRUTH_ORIF_EXPR),
		c_common_truthvalue_conversion (location,
						TREE_OPERAND (expr, 0)),
		c_common_truthvalue_conversion (location,
						TREE_OPERAND (expr, 1)),
			      0);
      goto ret;

    case NEGATE_EXPR:
    case ABS_EXPR:
    case FLOAT_EXPR:
    case EXCESS_PRECISION_EXPR:
      /* These don't change whether an object is nonzero or zero.  */
      return c_common_truthvalue_conversion (location, TREE_OPERAND (expr, 0));

    case LROTATE_EXPR:
    case RROTATE_EXPR:
      /* These don't change whether an object is zero or nonzero, but
	 we can't ignore them if their second arg has side-effects.  */
      if (TREE_SIDE_EFFECTS (TREE_OPERAND (expr, 1)))
	{
	  expr = build2 (COMPOUND_EXPR, truthvalue_type_node,
			 TREE_OPERAND (expr, 1),
			 c_common_truthvalue_conversion
			 (location, TREE_OPERAND (expr, 0)));
	  goto ret;
	}
      else
	return c_common_truthvalue_conversion (location,
					       TREE_OPERAND (expr, 0));

    case COND_EXPR:
      /* Distribute the conversion into the arms of a COND_EXPR.  */
      if (c_dialect_cxx ())
	{
	  tree op1 = TREE_OPERAND (expr, 1);
	  tree op2 = TREE_OPERAND (expr, 2);
	  /* In C++ one of the arms might have void type if it is throw.  */
	  if (!VOID_TYPE_P (TREE_TYPE (op1)))
	    op1 = c_common_truthvalue_conversion (location, op1);
	  if (!VOID_TYPE_P (TREE_TYPE (op2)))
	    op2 = c_common_truthvalue_conversion (location, op2);
	  expr = fold_build3_loc (location, COND_EXPR, truthvalue_type_node,
				  TREE_OPERAND (expr, 0), op1, op2);
	  goto ret;
	}
      else
	{
	  /* Folding will happen later for C.  */
	  expr = build3 (COND_EXPR, truthvalue_type_node,
			 TREE_OPERAND (expr, 0),
			 c_common_truthvalue_conversion (location,
							 TREE_OPERAND (expr, 1)),
			 c_common_truthvalue_conversion (location,
							 TREE_OPERAND (expr, 2)));
	  goto ret;
	}

    CASE_CONVERT:
      {
	tree totype = TREE_TYPE (expr);
	tree fromtype = TREE_TYPE (TREE_OPERAND (expr, 0));

	/* Don't cancel the effect of a CONVERT_EXPR from a REFERENCE_TYPE,
	   since that affects how `default_conversion' will behave.  */
	if (TREE_CODE (totype) == REFERENCE_TYPE
	    || TREE_CODE (fromtype) == REFERENCE_TYPE)
	  break;
	/* Don't strip a conversion from C++0x scoped enum, since they
	   don't implicitly convert to other types.  */
	if (TREE_CODE (fromtype) == ENUMERAL_TYPE
	    && ENUM_IS_SCOPED (fromtype))
	  break;
	/* If this isn't narrowing the argument, we can ignore it.  */
	if (TYPE_PRECISION (totype) >= TYPE_PRECISION (fromtype))
	  return c_common_truthvalue_conversion (location,
						 TREE_OPERAND (expr, 0));
      }
      break;

    case MODIFY_EXPR:
      if (!TREE_NO_WARNING (expr)
	  && warn_parentheses)
	{
	  warning (OPT_Wparentheses,
		   "suggest parentheses around assignment used as truth value");
	  TREE_NO_WARNING (expr) = 1;
	}
      break;

    default:
      break;
    }

  if (TREE_CODE (TREE_TYPE (expr)) == COMPLEX_TYPE)
    {
      tree t = (in_late_binary_op ? save_expr (expr) : c_save_expr (expr));
      expr = (build_binary_op
	      (EXPR_LOCATION (expr),
	       (TREE_SIDE_EFFECTS (expr)
		? TRUTH_OR_EXPR : TRUTH_ORIF_EXPR),
	c_common_truthvalue_conversion
	       (location,
		build_unary_op (location, REALPART_EXPR, t, 0)),
	c_common_truthvalue_conversion
	       (location,
		build_unary_op (location, IMAGPART_EXPR, t, 0)),
	       0));
      goto ret;
    }

  if (TREE_CODE (TREE_TYPE (expr)) == FIXED_POINT_TYPE)
    {
      tree fixed_zero_node = build_fixed (TREE_TYPE (expr),
					  FCONST0 (TYPE_MODE
						   (TREE_TYPE (expr))));
      return build_binary_op (location, NE_EXPR, expr, fixed_zero_node, 1);
    }
  else
    return build_binary_op (location, NE_EXPR, expr, integer_zero_node, 1);

 ret:
  protected_set_expr_location (expr, location);
  return expr;
}

static void def_builtin_1  (enum built_in_function fncode,
			    const char *name,
			    enum built_in_class fnclass,
			    tree fntype, tree libtype,
			    bool both_p, bool fallback_p, bool nonansi_p,
			    tree fnattrs, bool implicit_p);


/* Apply the TYPE_QUALS to the new DECL.  */

void
c_apply_type_quals_to_decl (int type_quals, tree decl)
{
  tree type = TREE_TYPE (decl);

  if (type == error_mark_node)
    return;

  if ((type_quals & TYPE_QUAL_CONST)
      || (type && TREE_CODE (type) == REFERENCE_TYPE))
    /* We used to check TYPE_NEEDS_CONSTRUCTING here, but now a constexpr
       constructor can produce constant init, so rely on cp_finish_decl to
       clear TREE_READONLY if the variable has non-constant init.  */
    TREE_READONLY (decl) = 1;
  if (type_quals & TYPE_QUAL_VOLATILE)
    {
      TREE_SIDE_EFFECTS (decl) = 1;
      TREE_THIS_VOLATILE (decl) = 1;
    }
  if (type_quals & TYPE_QUAL_RESTRICT)
    {
      while (type && TREE_CODE (type) == ARRAY_TYPE)
	/* Allow 'restrict' on arrays of pointers.
	   FIXME currently we just ignore it.  */
	type = TREE_TYPE (type);
      if (!type
	  || !POINTER_TYPE_P (type)
	  || !C_TYPE_OBJECT_OR_INCOMPLETE_P (TREE_TYPE (type)))
	error ("invalid use of %<restrict%>");
    }
}

struct c_type_hasher : ggc_hasher<tree>
{
  static hashval_t hash (tree);
  static bool equal (tree, tree);
};

/* Hash function for the problem of multiple type definitions in
   different files.  This must hash all types that will compare
   equal via comptypes to the same value.  In practice it hashes
   on some of the simple stuff and leaves the details to comptypes.  */

hashval_t
c_type_hasher::hash (tree t)
{
  int n_elements;
  int shift, size;
  tree t2;
  switch (TREE_CODE (t))
    {
    /* For pointers, hash on pointee type plus some swizzling.  */
    case POINTER_TYPE:
      return hash (TREE_TYPE (t)) ^ 0x3003003;
    /* Hash on number of elements and total size.  */
    case ENUMERAL_TYPE:
      shift = 3;
      t2 = TYPE_VALUES (t);
      break;
    case RECORD_TYPE:
      shift = 0;
      t2 = TYPE_FIELDS (t);
      break;
    case QUAL_UNION_TYPE:
      shift = 1;
      t2 = TYPE_FIELDS (t);
      break;
    case UNION_TYPE:
      shift = 2;
      t2 = TYPE_FIELDS (t);
      break;
    default:
      gcc_unreachable ();
    }
  /* FIXME: We want to use a DECL_CHAIN iteration method here, but
     TYPE_VALUES of ENUMERAL_TYPEs is stored as a TREE_LIST.  */
  n_elements = list_length (t2);
  /* We might have a VLA here.  */
  if (TREE_CODE (TYPE_SIZE (t)) != INTEGER_CST)
    size = 0;
  else
    size = TREE_INT_CST_LOW (TYPE_SIZE (t));
  return ((size << 24) | (n_elements << shift));
}

bool
c_type_hasher::equal (tree t1, tree t2)
{
  return lang_hooks.types_compatible_p (t1, t2);
}

static GTY(()) hash_table<c_type_hasher> *type_hash_table;

/* Return the typed-based alias set for T, which may be an expression
   or a type.  Return -1 if we don't do anything special.  */

alias_set_type
c_common_get_alias_set (tree t)
{
  tree u;

  /* For VLAs, use the alias set of the element type rather than the
     default of alias set 0 for types compared structurally.  */
  if (TYPE_P (t) && TYPE_STRUCTURAL_EQUALITY_P (t))
    {
      if (TREE_CODE (t) == ARRAY_TYPE)
	return get_alias_set (TREE_TYPE (t));
      return -1;
    }

  /* Permit type-punning when accessing a union, provided the access
     is directly through the union.  For example, this code does not
     permit taking the address of a union member and then storing
     through it.  Even the type-punning allowed here is a GCC
     extension, albeit a common and useful one; the C standard says
     that such accesses have implementation-defined behavior.  */
  for (u = t;
       TREE_CODE (u) == COMPONENT_REF || TREE_CODE (u) == ARRAY_REF;
       u = TREE_OPERAND (u, 0))
    if (TREE_CODE (u) == COMPONENT_REF
	&& TREE_CODE (TREE_TYPE (TREE_OPERAND (u, 0))) == UNION_TYPE)
      return 0;

  /* That's all the expressions we handle specially.  */
  if (!TYPE_P (t))
    return -1;

  /* The C standard guarantees that any object may be accessed via an
     lvalue that has character type.  */
  if (t == char_type_node
      || t == signed_char_type_node
      || t == unsigned_char_type_node)
    return 0;

  /* The C standard specifically allows aliasing between signed and
     unsigned variants of the same type.  We treat the signed
     variant as canonical.  */
  if (TREE_CODE (t) == INTEGER_TYPE && TYPE_UNSIGNED (t))
    {
      tree t1 = c_common_signed_type (t);

      /* t1 == t can happen for boolean nodes which are always unsigned.  */
      if (t1 != t)
	return get_alias_set (t1);
    }

  /* Handle the case of multiple type nodes referring to "the same" type,
     which occurs with IMA.  These share an alias set.  FIXME:  Currently only
     C90 is handled.  (In C99 type compatibility is not transitive, which
     complicates things mightily. The alias set splay trees can theoretically
     represent this, but insertion is tricky when you consider all the
     different orders things might arrive in.) */

  if (c_language != clk_c || flag_isoc99)
    return -1;

  /* Save time if there's only one input file.  */
  if (num_in_fnames == 1)
    return -1;

  /* Pointers need special handling if they point to any type that
     needs special handling (below).  */
  if (TREE_CODE (t) == POINTER_TYPE)
    {
      tree t2;
      /* Find bottom type under any nested POINTERs.  */
      for (t2 = TREE_TYPE (t);
	   TREE_CODE (t2) == POINTER_TYPE;
	   t2 = TREE_TYPE (t2))
	;
      if (TREE_CODE (t2) != RECORD_TYPE
	  && TREE_CODE (t2) != ENUMERAL_TYPE
	  && TREE_CODE (t2) != QUAL_UNION_TYPE
	  && TREE_CODE (t2) != UNION_TYPE)
	return -1;
      if (TYPE_SIZE (t2) == 0)
	return -1;
    }
  /* These are the only cases that need special handling.  */
  if (TREE_CODE (t) != RECORD_TYPE
      && TREE_CODE (t) != ENUMERAL_TYPE
      && TREE_CODE (t) != QUAL_UNION_TYPE
      && TREE_CODE (t) != UNION_TYPE
      && TREE_CODE (t) != POINTER_TYPE)
    return -1;
  /* Undefined? */
  if (TYPE_SIZE (t) == 0)
    return -1;

  /* Look up t in hash table.  Only one of the compatible types within each
     alias set is recorded in the table.  */
  if (!type_hash_table)
    type_hash_table = hash_table<c_type_hasher>::create_ggc (1021);
  tree *slot = type_hash_table->find_slot (t, INSERT);
  if (*slot != NULL)
    {
      TYPE_ALIAS_SET (t) = TYPE_ALIAS_SET ((tree)*slot);
      return TYPE_ALIAS_SET ((tree)*slot);
    }
  else
    /* Our caller will assign and record (in t) a new alias set; all we need
       to do is remember t in the hash table.  */
    *slot = t;

  return -1;
}

/* Compute the value of 'sizeof (TYPE)' or '__alignof__ (TYPE)', where
   the IS_SIZEOF parameter indicates which operator is being applied.
   The COMPLAIN flag controls whether we should diagnose possibly
   ill-formed constructs or not.  LOC is the location of the SIZEOF or
   TYPEOF operator.  If MIN_ALIGNOF, the least alignment required for
   a type in any context should be returned, rather than the normal
   alignment for that type.  */

tree
c_sizeof_or_alignof_type (location_t loc,
			  tree type, bool is_sizeof, bool min_alignof,
			  int complain)
{
  const char *op_name;
  tree value = NULL;
  enum tree_code type_code = TREE_CODE (type);

  op_name = is_sizeof ? "sizeof" : "__alignof__";

  if (type_code == FUNCTION_TYPE)
    {
      if (is_sizeof)
	{
	  if (complain && warn_pointer_arith)
	    pedwarn (loc, OPT_Wpointer_arith,
		     "invalid application of %<sizeof%> to a function type");
          else if (!complain)
            return error_mark_node;
	  value = size_one_node;
	}
      else
	{
	  if (complain)
	    {
	      if (c_dialect_cxx ())
		pedwarn (loc, OPT_Wpedantic, "ISO C++ does not permit "
			 "%<alignof%> applied to a function type");
	      else
		pedwarn (loc, OPT_Wpedantic, "ISO C does not permit "
			 "%<_Alignof%> applied to a function type");
	    }
	  value = size_int (FUNCTION_BOUNDARY / BITS_PER_UNIT);
	}
    }
  else if (type_code == VOID_TYPE || type_code == ERROR_MARK)
    {
      if (type_code == VOID_TYPE
	  && complain && warn_pointer_arith)
	pedwarn (loc, OPT_Wpointer_arith,
		 "invalid application of %qs to a void type", op_name);
      else if (!complain)
        return error_mark_node;
      value = size_one_node;
    }
  else if (!COMPLETE_TYPE_P (type)
	   && (!c_dialect_cxx () || is_sizeof || type_code != ARRAY_TYPE))
    {
      if (complain)
	error_at (loc, "invalid application of %qs to incomplete type %qT",
		  op_name, type);
      return error_mark_node;
    }
  else if (c_dialect_cxx () && type_code == ARRAY_TYPE
	   && !COMPLETE_TYPE_P (TREE_TYPE (type)))
    {
      if (complain)
	error_at (loc, "invalid application of %qs to array type %qT of "
		  "incomplete element type", op_name, type);
      return error_mark_node;
    }
  else
    {
      if (is_sizeof)
	/* Convert in case a char is more than one unit.  */
	value = size_binop_loc (loc, CEIL_DIV_EXPR, TYPE_SIZE_UNIT (type),
				size_int (TYPE_PRECISION (char_type_node)
					  / BITS_PER_UNIT));
      else if (min_alignof)
	value = size_int (min_align_of_type (type));
      else
	value = size_int (TYPE_ALIGN_UNIT (type));
    }

  /* VALUE will have the middle-end integer type sizetype.
     However, we should really return a value of type `size_t',
     which is just a typedef for an ordinary integer type.  */
  value = fold_convert_loc (loc, size_type_node, value);

  return value;
}

/* Implement the __alignof keyword: Return the minimum required
   alignment of EXPR, measured in bytes.  For VAR_DECLs,
   FUNCTION_DECLs and FIELD_DECLs return DECL_ALIGN (which can be set
   from an "aligned" __attribute__ specification).  LOC is the
   location of the ALIGNOF operator.  */

tree
c_alignof_expr (location_t loc, tree expr)
{
  tree t;

  if (VAR_OR_FUNCTION_DECL_P (expr))
    t = size_int (DECL_ALIGN_UNIT (expr));

  else if (TREE_CODE (expr) == COMPONENT_REF
	   && DECL_C_BIT_FIELD (TREE_OPERAND (expr, 1)))
    {
      error_at (loc, "%<__alignof%> applied to a bit-field");
      t = size_one_node;
    }
  else if (TREE_CODE (expr) == COMPONENT_REF
	   && TREE_CODE (TREE_OPERAND (expr, 1)) == FIELD_DECL)
    t = size_int (DECL_ALIGN_UNIT (TREE_OPERAND (expr, 1)));

  else if (TREE_CODE (expr) == INDIRECT_REF)
    {
      tree t = TREE_OPERAND (expr, 0);
      tree best = t;
      int bestalign = TYPE_ALIGN (TREE_TYPE (TREE_TYPE (t)));

      while (CONVERT_EXPR_P (t)
	     && TREE_CODE (TREE_TYPE (TREE_OPERAND (t, 0))) == POINTER_TYPE)
	{
	  int thisalign;

	  t = TREE_OPERAND (t, 0);
	  thisalign = TYPE_ALIGN (TREE_TYPE (TREE_TYPE (t)));
	  if (thisalign > bestalign)
	    best = t, bestalign = thisalign;
	}
      return c_alignof (loc, TREE_TYPE (TREE_TYPE (best)));
    }
  else
    return c_alignof (loc, TREE_TYPE (expr));

  return fold_convert_loc (loc, size_type_node, t);
}

/* Handle C and C++ default attributes.  */

enum built_in_attribute
{
#define DEF_ATTR_NULL_TREE(ENUM) ENUM,
#define DEF_ATTR_INT(ENUM, VALUE) ENUM,
#define DEF_ATTR_STRING(ENUM, VALUE) ENUM,
#define DEF_ATTR_IDENT(ENUM, STRING) ENUM,
#define DEF_ATTR_TREE_LIST(ENUM, PURPOSE, VALUE, CHAIN) ENUM,
#include "builtin-attrs.def"
#undef DEF_ATTR_NULL_TREE
#undef DEF_ATTR_INT
#undef DEF_ATTR_STRING
#undef DEF_ATTR_IDENT
#undef DEF_ATTR_TREE_LIST
  ATTR_LAST
};

static GTY(()) tree built_in_attributes[(int) ATTR_LAST];

static void c_init_attributes (void);

enum c_builtin_type
{
#define DEF_PRIMITIVE_TYPE(NAME, VALUE) NAME,
#define DEF_FUNCTION_TYPE_0(NAME, RETURN) NAME,
#define DEF_FUNCTION_TYPE_1(NAME, RETURN, ARG1) NAME,
#define DEF_FUNCTION_TYPE_2(NAME, RETURN, ARG1, ARG2) NAME,
#define DEF_FUNCTION_TYPE_3(NAME, RETURN, ARG1, ARG2, ARG3) NAME,
#define DEF_FUNCTION_TYPE_4(NAME, RETURN, ARG1, ARG2, ARG3, ARG4) NAME,
#define DEF_FUNCTION_TYPE_5(NAME, RETURN, ARG1, ARG2, ARG3, ARG4, ARG5) NAME,
#define DEF_FUNCTION_TYPE_6(NAME, RETURN, ARG1, ARG2, ARG3, ARG4, ARG5, \
			    ARG6) NAME,
#define DEF_FUNCTION_TYPE_7(NAME, RETURN, ARG1, ARG2, ARG3, ARG4, ARG5, \
			    ARG6, ARG7) NAME,
#define DEF_FUNCTION_TYPE_8(NAME, RETURN, ARG1, ARG2, ARG3, ARG4, ARG5, \
			    ARG6, ARG7, ARG8) NAME,
#define DEF_FUNCTION_TYPE_VAR_0(NAME, RETURN) NAME,
#define DEF_FUNCTION_TYPE_VAR_1(NAME, RETURN, ARG1) NAME,
#define DEF_FUNCTION_TYPE_VAR_2(NAME, RETURN, ARG1, ARG2) NAME,
#define DEF_FUNCTION_TYPE_VAR_3(NAME, RETURN, ARG1, ARG2, ARG3) NAME,
#define DEF_FUNCTION_TYPE_VAR_4(NAME, RETURN, ARG1, ARG2, ARG3, ARG4) NAME,
#define DEF_FUNCTION_TYPE_VAR_5(NAME, RETURN, ARG1, ARG2, ARG3, ARG4, ARG5) \
				NAME,
#define DEF_FUNCTION_TYPE_VAR_7(NAME, RETURN, ARG1, ARG2, ARG3, ARG4, ARG5, \
				ARG6, ARG7) NAME,
#define DEF_FUNCTION_TYPE_VAR_11(NAME, RETURN, ARG1, ARG2, ARG3, ARG4, ARG5, \
				 ARG6, ARG7, ARG8, ARG9, ARG10, ARG11) NAME,
#define DEF_POINTER_TYPE(NAME, TYPE) NAME,
#include "builtin-types.def"
#undef DEF_PRIMITIVE_TYPE
#undef DEF_FUNCTION_TYPE_0
#undef DEF_FUNCTION_TYPE_1
#undef DEF_FUNCTION_TYPE_2
#undef DEF_FUNCTION_TYPE_3
#undef DEF_FUNCTION_TYPE_4
#undef DEF_FUNCTION_TYPE_5
#undef DEF_FUNCTION_TYPE_6
#undef DEF_FUNCTION_TYPE_7
#undef DEF_FUNCTION_TYPE_8
#undef DEF_FUNCTION_TYPE_VAR_0
#undef DEF_FUNCTION_TYPE_VAR_1
#undef DEF_FUNCTION_TYPE_VAR_2
#undef DEF_FUNCTION_TYPE_VAR_3
#undef DEF_FUNCTION_TYPE_VAR_4
#undef DEF_FUNCTION_TYPE_VAR_5
#undef DEF_FUNCTION_TYPE_VAR_7
#undef DEF_FUNCTION_TYPE_VAR_11
#undef DEF_POINTER_TYPE
  BT_LAST
};

typedef enum c_builtin_type builtin_type;

/* A temporary array for c_common_nodes_and_builtins.  Used in
   communication with def_fn_type.  */
static tree builtin_types[(int) BT_LAST + 1];

/* A helper function for c_common_nodes_and_builtins.  Build function type
   for DEF with return type RET and N arguments.  If VAR is true, then the
   function should be variadic after those N arguments.

   Takes special care not to ICE if any of the types involved are
   error_mark_node, which indicates that said type is not in fact available
   (see builtin_type_for_size).  In which case the function type as a whole
   should be error_mark_node.  */

static void
def_fn_type (builtin_type def, builtin_type ret, bool var, int n, ...)
{
  tree t;
  tree *args = XALLOCAVEC (tree, n);
  va_list list;
  int i;

  va_start (list, n);
  for (i = 0; i < n; ++i)
    {
      builtin_type a = (builtin_type) va_arg (list, int);
      t = builtin_types[a];
      if (t == error_mark_node)
	goto egress;
      args[i] = t;
    }

  t = builtin_types[ret];
  if (t == error_mark_node)
    goto egress;
  if (var)
    t = build_varargs_function_type_array (t, n, args);
  else
    t = build_function_type_array (t, n, args);

 egress:
  builtin_types[def] = t;
  va_end (list);
}

/* Build builtin functions common to both C and C++ language
   frontends.  */

static void
c_define_builtins (tree va_list_ref_type_node, tree va_list_arg_type_node)
{
#define DEF_PRIMITIVE_TYPE(ENUM, VALUE) \
  builtin_types[ENUM] = VALUE;
#define DEF_FUNCTION_TYPE_0(ENUM, RETURN) \
  def_fn_type (ENUM, RETURN, 0, 0);
#define DEF_FUNCTION_TYPE_1(ENUM, RETURN, ARG1) \
  def_fn_type (ENUM, RETURN, 0, 1, ARG1);
#define DEF_FUNCTION_TYPE_2(ENUM, RETURN, ARG1, ARG2) \
  def_fn_type (ENUM, RETURN, 0, 2, ARG1, ARG2);
#define DEF_FUNCTION_TYPE_3(ENUM, RETURN, ARG1, ARG2, ARG3) \
  def_fn_type (ENUM, RETURN, 0, 3, ARG1, ARG2, ARG3);
#define DEF_FUNCTION_TYPE_4(ENUM, RETURN, ARG1, ARG2, ARG3, ARG4) \
  def_fn_type (ENUM, RETURN, 0, 4, ARG1, ARG2, ARG3, ARG4);
#define DEF_FUNCTION_TYPE_5(ENUM, RETURN, ARG1, ARG2, ARG3, ARG4, ARG5)	\
  def_fn_type (ENUM, RETURN, 0, 5, ARG1, ARG2, ARG3, ARG4, ARG5);
#define DEF_FUNCTION_TYPE_6(ENUM, RETURN, ARG1, ARG2, ARG3, ARG4, ARG5, \
			    ARG6)					\
  def_fn_type (ENUM, RETURN, 0, 6, ARG1, ARG2, ARG3, ARG4, ARG5, ARG6);
#define DEF_FUNCTION_TYPE_7(ENUM, RETURN, ARG1, ARG2, ARG3, ARG4, ARG5, \
			    ARG6, ARG7)					\
  def_fn_type (ENUM, RETURN, 0, 7, ARG1, ARG2, ARG3, ARG4, ARG5, ARG6, ARG7);
#define DEF_FUNCTION_TYPE_8(ENUM, RETURN, ARG1, ARG2, ARG3, ARG4, ARG5, \
			    ARG6, ARG7, ARG8)				\
  def_fn_type (ENUM, RETURN, 0, 8, ARG1, ARG2, ARG3, ARG4, ARG5, ARG6,	\
	       ARG7, ARG8);
#define DEF_FUNCTION_TYPE_VAR_0(ENUM, RETURN) \
  def_fn_type (ENUM, RETURN, 1, 0);
#define DEF_FUNCTION_TYPE_VAR_1(ENUM, RETURN, ARG1) \
  def_fn_type (ENUM, RETURN, 1, 1, ARG1);
#define DEF_FUNCTION_TYPE_VAR_2(ENUM, RETURN, ARG1, ARG2) \
  def_fn_type (ENUM, RETURN, 1, 2, ARG1, ARG2);
#define DEF_FUNCTION_TYPE_VAR_3(ENUM, RETURN, ARG1, ARG2, ARG3) \
  def_fn_type (ENUM, RETURN, 1, 3, ARG1, ARG2, ARG3);
#define DEF_FUNCTION_TYPE_VAR_4(ENUM, RETURN, ARG1, ARG2, ARG3, ARG4) \
  def_fn_type (ENUM, RETURN, 1, 4, ARG1, ARG2, ARG3, ARG4);
#define DEF_FUNCTION_TYPE_VAR_5(ENUM, RETURN, ARG1, ARG2, ARG3, ARG4, ARG5) \
  def_fn_type (ENUM, RETURN, 1, 5, ARG1, ARG2, ARG3, ARG4, ARG5);
#define DEF_FUNCTION_TYPE_VAR_7(ENUM, RETURN, ARG1, ARG2, ARG3, ARG4, ARG5, \
				ARG6, ARG7)				\
  def_fn_type (ENUM, RETURN, 1, 7, ARG1, ARG2, ARG3, ARG4, ARG5, ARG6, ARG7);
#define DEF_FUNCTION_TYPE_VAR_11(ENUM, RETURN, ARG1, ARG2, ARG3, ARG4, ARG5, \
				 ARG6, ARG7, ARG8, ARG9, ARG10, ARG11) \
  def_fn_type (ENUM, RETURN, 1, 11, ARG1, ARG2, ARG3, ARG4, ARG5, ARG6,      \
	       ARG7, ARG8, ARG9, ARG10, ARG11);
#define DEF_POINTER_TYPE(ENUM, TYPE) \
  builtin_types[(int) ENUM] = build_pointer_type (builtin_types[(int) TYPE]);

#include "builtin-types.def"

#undef DEF_PRIMITIVE_TYPE
#undef DEF_FUNCTION_TYPE_0
#undef DEF_FUNCTION_TYPE_1
#undef DEF_FUNCTION_TYPE_2
#undef DEF_FUNCTION_TYPE_3
#undef DEF_FUNCTION_TYPE_4
#undef DEF_FUNCTION_TYPE_5
#undef DEF_FUNCTION_TYPE_6
#undef DEF_FUNCTION_TYPE_7
#undef DEF_FUNCTION_TYPE_8
#undef DEF_FUNCTION_TYPE_VAR_0
#undef DEF_FUNCTION_TYPE_VAR_1
#undef DEF_FUNCTION_TYPE_VAR_2
#undef DEF_FUNCTION_TYPE_VAR_3
#undef DEF_FUNCTION_TYPE_VAR_4
#undef DEF_FUNCTION_TYPE_VAR_5
#undef DEF_FUNCTION_TYPE_VAR_7
#undef DEF_FUNCTION_TYPE_VAR_11
#undef DEF_POINTER_TYPE
  builtin_types[(int) BT_LAST] = NULL_TREE;

  c_init_attributes ();

#define DEF_BUILTIN(ENUM, NAME, CLASS, TYPE, LIBTYPE, BOTH_P, FALLBACK_P, \
		    NONANSI_P, ATTRS, IMPLICIT, COND)			\
  if (NAME && COND)							\
    def_builtin_1 (ENUM, NAME, CLASS,                                   \
		   builtin_types[(int) TYPE],                           \
		   builtin_types[(int) LIBTYPE],                        \
		   BOTH_P, FALLBACK_P, NONANSI_P,                       \
		   built_in_attributes[(int) ATTRS], IMPLICIT);
#include "builtins.def"
#undef DEF_BUILTIN

  targetm.init_builtins ();

  build_common_builtin_nodes ();

  if (flag_cilkplus)
    cilk_init_builtins ();
}

/* Like get_identifier, but avoid warnings about null arguments when
   the argument may be NULL for targets where GCC lacks stdint.h type
   information.  */

static inline tree
c_get_ident (const char *id)
{
  return get_identifier (id);
}

/* Build tree nodes and builtin functions common to both C and C++ language
   frontends.  */

void
c_common_nodes_and_builtins (void)
{
  int char16_type_size;
  int char32_type_size;
  int wchar_type_size;
  tree array_domain_type;
  tree va_list_ref_type_node;
  tree va_list_arg_type_node;
  int i;

  build_common_tree_nodes (flag_signed_char, flag_short_double);

  /* Define `int' and `char' first so that dbx will output them first.  */
  record_builtin_type (RID_INT, NULL, integer_type_node);
  record_builtin_type (RID_CHAR, "char", char_type_node);

  /* `signed' is the same as `int'.  FIXME: the declarations of "signed",
     "unsigned long", "long long unsigned" and "unsigned short" were in C++
     but not C.  Are the conditionals here needed?  */
  if (c_dialect_cxx ())
    record_builtin_type (RID_SIGNED, NULL, integer_type_node);
  record_builtin_type (RID_LONG, "long int", long_integer_type_node);
  record_builtin_type (RID_UNSIGNED, "unsigned int", unsigned_type_node);
  record_builtin_type (RID_MAX, "long unsigned int",
		       long_unsigned_type_node);

  for (i = 0; i < NUM_INT_N_ENTS; i ++)
    {
      char name[25];

      sprintf (name, "__int%d", int_n_data[i].bitsize);
      record_builtin_type ((enum rid)(RID_FIRST_INT_N + i), name,
			   int_n_trees[i].signed_type);
      sprintf (name, "__int%d unsigned", int_n_data[i].bitsize);
      record_builtin_type (RID_MAX, name, int_n_trees[i].unsigned_type);
    }

  if (c_dialect_cxx ())
    record_builtin_type (RID_MAX, "unsigned long", long_unsigned_type_node);
  record_builtin_type (RID_MAX, "long long int",
		       long_long_integer_type_node);
  record_builtin_type (RID_MAX, "long long unsigned int",
		       long_long_unsigned_type_node);
  if (c_dialect_cxx ())
    record_builtin_type (RID_MAX, "long long unsigned",
			 long_long_unsigned_type_node);
  record_builtin_type (RID_SHORT, "short int", short_integer_type_node);
  record_builtin_type (RID_MAX, "short unsigned int",
		       short_unsigned_type_node);
  if (c_dialect_cxx ())
    record_builtin_type (RID_MAX, "unsigned short",
			 short_unsigned_type_node);

  /* Define both `signed char' and `unsigned char'.  */
  record_builtin_type (RID_MAX, "signed char", signed_char_type_node);
  record_builtin_type (RID_MAX, "unsigned char", unsigned_char_type_node);

  /* These are types that c_common_type_for_size and
     c_common_type_for_mode use.  */
  lang_hooks.decls.pushdecl (build_decl (UNKNOWN_LOCATION,
					 TYPE_DECL, NULL_TREE,
					 intQI_type_node));
  lang_hooks.decls.pushdecl (build_decl (UNKNOWN_LOCATION,
					 TYPE_DECL, NULL_TREE,
					 intHI_type_node));
  lang_hooks.decls.pushdecl (build_decl (UNKNOWN_LOCATION,
					 TYPE_DECL, NULL_TREE,
					 intSI_type_node));
  lang_hooks.decls.pushdecl (build_decl (UNKNOWN_LOCATION,
					 TYPE_DECL, NULL_TREE,
					 intDI_type_node));
#if HOST_BITS_PER_WIDE_INT >= 64
  /* Note that this is different than the __int128 type that's part of
     the generic __intN support.  */
  if (targetm.scalar_mode_supported_p (TImode))
    lang_hooks.decls.pushdecl (build_decl (UNKNOWN_LOCATION,
					   TYPE_DECL,
					   get_identifier ("__int128_t"),
					   intTI_type_node));
#endif
  lang_hooks.decls.pushdecl (build_decl (UNKNOWN_LOCATION,
					 TYPE_DECL, NULL_TREE,
					 unsigned_intQI_type_node));
  lang_hooks.decls.pushdecl (build_decl (UNKNOWN_LOCATION,
					 TYPE_DECL, NULL_TREE,
					 unsigned_intHI_type_node));
  lang_hooks.decls.pushdecl (build_decl (UNKNOWN_LOCATION,
					 TYPE_DECL, NULL_TREE,
					 unsigned_intSI_type_node));
  lang_hooks.decls.pushdecl (build_decl (UNKNOWN_LOCATION,
					 TYPE_DECL, NULL_TREE,
					 unsigned_intDI_type_node));
#if HOST_BITS_PER_WIDE_INT >= 64
  if (targetm.scalar_mode_supported_p (TImode))
    lang_hooks.decls.pushdecl (build_decl (UNKNOWN_LOCATION,
					   TYPE_DECL,
					   get_identifier ("__uint128_t"),
					   unsigned_intTI_type_node));
#endif

  /* Create the widest literal types.  */
  widest_integer_literal_type_node
    = make_signed_type (HOST_BITS_PER_WIDE_INT * 2);
  lang_hooks.decls.pushdecl (build_decl (UNKNOWN_LOCATION,
					 TYPE_DECL, NULL_TREE,
					 widest_integer_literal_type_node));

  widest_unsigned_literal_type_node
    = make_unsigned_type (HOST_BITS_PER_WIDE_INT * 2);
  lang_hooks.decls.pushdecl (build_decl (UNKNOWN_LOCATION,
					 TYPE_DECL, NULL_TREE,
					 widest_unsigned_literal_type_node));

  signed_size_type_node = c_common_signed_type (size_type_node);

  pid_type_node =
    TREE_TYPE (identifier_global_value (get_identifier (PID_TYPE)));

  record_builtin_type (RID_FLOAT, NULL, float_type_node);
  record_builtin_type (RID_DOUBLE, NULL, double_type_node);
  record_builtin_type (RID_MAX, "long double", long_double_type_node);

  /* Only supported decimal floating point extension if the target
     actually supports underlying modes. */
  if (targetm.scalar_mode_supported_p (SDmode)
      && targetm.scalar_mode_supported_p (DDmode)
      && targetm.scalar_mode_supported_p (TDmode))
    {
      record_builtin_type (RID_DFLOAT32, NULL, dfloat32_type_node);
      record_builtin_type (RID_DFLOAT64, NULL, dfloat64_type_node);
      record_builtin_type (RID_DFLOAT128, NULL, dfloat128_type_node);
    }

  if (targetm.fixed_point_supported_p ())
    {
      record_builtin_type (RID_MAX, "short _Fract", short_fract_type_node);
      record_builtin_type (RID_FRACT, NULL, fract_type_node);
      record_builtin_type (RID_MAX, "long _Fract", long_fract_type_node);
      record_builtin_type (RID_MAX, "long long _Fract",
			   long_long_fract_type_node);
      record_builtin_type (RID_MAX, "unsigned short _Fract",
			   unsigned_short_fract_type_node);
      record_builtin_type (RID_MAX, "unsigned _Fract",
			   unsigned_fract_type_node);
      record_builtin_type (RID_MAX, "unsigned long _Fract",
			   unsigned_long_fract_type_node);
      record_builtin_type (RID_MAX, "unsigned long long _Fract",
			   unsigned_long_long_fract_type_node);
      record_builtin_type (RID_MAX, "_Sat short _Fract",
			   sat_short_fract_type_node);
      record_builtin_type (RID_MAX, "_Sat _Fract", sat_fract_type_node);
      record_builtin_type (RID_MAX, "_Sat long _Fract",
			   sat_long_fract_type_node);
      record_builtin_type (RID_MAX, "_Sat long long _Fract",
			   sat_long_long_fract_type_node);
      record_builtin_type (RID_MAX, "_Sat unsigned short _Fract",
			   sat_unsigned_short_fract_type_node);
      record_builtin_type (RID_MAX, "_Sat unsigned _Fract",
			   sat_unsigned_fract_type_node);
      record_builtin_type (RID_MAX, "_Sat unsigned long _Fract",
			   sat_unsigned_long_fract_type_node);
      record_builtin_type (RID_MAX, "_Sat unsigned long long _Fract",
			   sat_unsigned_long_long_fract_type_node);
      record_builtin_type (RID_MAX, "short _Accum", short_accum_type_node);
      record_builtin_type (RID_ACCUM, NULL, accum_type_node);
      record_builtin_type (RID_MAX, "long _Accum", long_accum_type_node);
      record_builtin_type (RID_MAX, "long long _Accum",
			   long_long_accum_type_node);
      record_builtin_type (RID_MAX, "unsigned short _Accum",
			   unsigned_short_accum_type_node);
      record_builtin_type (RID_MAX, "unsigned _Accum",
			   unsigned_accum_type_node);
      record_builtin_type (RID_MAX, "unsigned long _Accum",
			   unsigned_long_accum_type_node);
      record_builtin_type (RID_MAX, "unsigned long long _Accum",
			   unsigned_long_long_accum_type_node);
      record_builtin_type (RID_MAX, "_Sat short _Accum",
			   sat_short_accum_type_node);
      record_builtin_type (RID_MAX, "_Sat _Accum", sat_accum_type_node);
      record_builtin_type (RID_MAX, "_Sat long _Accum",
			   sat_long_accum_type_node);
      record_builtin_type (RID_MAX, "_Sat long long _Accum",
			  sat_long_long_accum_type_node);
      record_builtin_type (RID_MAX, "_Sat unsigned short _Accum",
			   sat_unsigned_short_accum_type_node);
      record_builtin_type (RID_MAX, "_Sat unsigned _Accum",
			   sat_unsigned_accum_type_node);
      record_builtin_type (RID_MAX, "_Sat unsigned long _Accum",
			   sat_unsigned_long_accum_type_node);
      record_builtin_type (RID_MAX, "_Sat unsigned long long _Accum",
			   sat_unsigned_long_long_accum_type_node);

    }

  lang_hooks.decls.pushdecl (build_decl (UNKNOWN_LOCATION,
					 TYPE_DECL,
					 get_identifier ("complex int"),
					 complex_integer_type_node));
  lang_hooks.decls.pushdecl (build_decl (UNKNOWN_LOCATION,
					 TYPE_DECL,
					 get_identifier ("complex float"),
					 complex_float_type_node));
  lang_hooks.decls.pushdecl (build_decl (UNKNOWN_LOCATION,
					 TYPE_DECL,
					 get_identifier ("complex double"),
					 complex_double_type_node));
  lang_hooks.decls.pushdecl
    (build_decl (UNKNOWN_LOCATION,
		 TYPE_DECL, get_identifier ("complex long double"),
		 complex_long_double_type_node));

  if (c_dialect_cxx ())
    /* For C++, make fileptr_type_node a distinct void * type until
       FILE type is defined.  */
    fileptr_type_node = build_variant_type_copy (ptr_type_node);

  record_builtin_type (RID_VOID, NULL, void_type_node);

  /* Set the TYPE_NAME for any variants that were built before
     record_builtin_type gave names to the built-in types. */
  {
    tree void_name = TYPE_NAME (void_type_node);
    TYPE_NAME (void_type_node) = NULL_TREE;
    TYPE_NAME (build_qualified_type (void_type_node, TYPE_QUAL_CONST))
      = void_name;
    TYPE_NAME (void_type_node) = void_name;
  }

  void_list_node = build_void_list_node ();

  /* Make a type to be the domain of a few array types
     whose domains don't really matter.
     200 is small enough that it always fits in size_t
     and large enough that it can hold most function names for the
     initializations of __FUNCTION__ and __PRETTY_FUNCTION__.  */
  array_domain_type = build_index_type (size_int (200));

  /* Make a type for arrays of characters.
     With luck nothing will ever really depend on the length of this
     array type.  */
  char_array_type_node
    = build_array_type (char_type_node, array_domain_type);

  string_type_node = build_pointer_type (char_type_node);
  const_string_type_node
    = build_pointer_type (build_qualified_type
			  (char_type_node, TYPE_QUAL_CONST));

  /* This is special for C++ so functions can be overloaded.  */
  wchar_type_node = get_identifier (MODIFIED_WCHAR_TYPE);
  wchar_type_node = TREE_TYPE (identifier_global_value (wchar_type_node));
  wchar_type_size = TYPE_PRECISION (wchar_type_node);
  underlying_wchar_type_node = wchar_type_node;
  if (c_dialect_cxx ())
    {
      if (TYPE_UNSIGNED (wchar_type_node))
	wchar_type_node = make_unsigned_type (wchar_type_size);
      else
	wchar_type_node = make_signed_type (wchar_type_size);
      record_builtin_type (RID_WCHAR, "wchar_t", wchar_type_node);
    }

  /* This is for wide string constants.  */
  wchar_array_type_node
    = build_array_type (wchar_type_node, array_domain_type);

  /* Define 'char16_t'.  */
  char16_type_node = get_identifier (CHAR16_TYPE);
  char16_type_node = TREE_TYPE (identifier_global_value (char16_type_node));
  char16_type_size = TYPE_PRECISION (char16_type_node);
  if (c_dialect_cxx ())
    {
      char16_type_node = make_unsigned_type (char16_type_size);

      if (cxx_dialect >= cxx11)
	record_builtin_type (RID_CHAR16, "char16_t", char16_type_node);
    }

  /* This is for UTF-16 string constants.  */
  char16_array_type_node
    = build_array_type (char16_type_node, array_domain_type);

  /* Define 'char32_t'.  */
  char32_type_node = get_identifier (CHAR32_TYPE);
  char32_type_node = TREE_TYPE (identifier_global_value (char32_type_node));
  char32_type_size = TYPE_PRECISION (char32_type_node);
  if (c_dialect_cxx ())
    {
      char32_type_node = make_unsigned_type (char32_type_size);

      if (cxx_dialect >= cxx11)
	record_builtin_type (RID_CHAR32, "char32_t", char32_type_node);
    }

  /* This is for UTF-32 string constants.  */
  char32_array_type_node
    = build_array_type (char32_type_node, array_domain_type);

  wint_type_node =
    TREE_TYPE (identifier_global_value (get_identifier (WINT_TYPE)));

  intmax_type_node =
    TREE_TYPE (identifier_global_value (get_identifier (INTMAX_TYPE)));
  uintmax_type_node =
    TREE_TYPE (identifier_global_value (get_identifier (UINTMAX_TYPE)));

  if (SIG_ATOMIC_TYPE)
    sig_atomic_type_node =
      TREE_TYPE (identifier_global_value (c_get_ident (SIG_ATOMIC_TYPE)));
  if (INT8_TYPE)
    int8_type_node =
      TREE_TYPE (identifier_global_value (c_get_ident (INT8_TYPE)));
  if (INT16_TYPE)
    int16_type_node =
      TREE_TYPE (identifier_global_value (c_get_ident (INT16_TYPE)));
  if (INT32_TYPE)
    int32_type_node =
      TREE_TYPE (identifier_global_value (c_get_ident (INT32_TYPE)));
  if (INT64_TYPE)
    int64_type_node =
      TREE_TYPE (identifier_global_value (c_get_ident (INT64_TYPE)));
  if (UINT8_TYPE)
    uint8_type_node =
      TREE_TYPE (identifier_global_value (c_get_ident (UINT8_TYPE)));
  if (UINT16_TYPE)
    c_uint16_type_node = uint16_type_node =
      TREE_TYPE (identifier_global_value (c_get_ident (UINT16_TYPE)));
  if (UINT32_TYPE)
    c_uint32_type_node = uint32_type_node =
      TREE_TYPE (identifier_global_value (c_get_ident (UINT32_TYPE)));
  if (UINT64_TYPE)
    c_uint64_type_node = uint64_type_node =
      TREE_TYPE (identifier_global_value (c_get_ident (UINT64_TYPE)));
  if (INT_LEAST8_TYPE)
    int_least8_type_node =
      TREE_TYPE (identifier_global_value (c_get_ident (INT_LEAST8_TYPE)));
  if (INT_LEAST16_TYPE)
    int_least16_type_node =
      TREE_TYPE (identifier_global_value (c_get_ident (INT_LEAST16_TYPE)));
  if (INT_LEAST32_TYPE)
    int_least32_type_node =
      TREE_TYPE (identifier_global_value (c_get_ident (INT_LEAST32_TYPE)));
  if (INT_LEAST64_TYPE)
    int_least64_type_node =
      TREE_TYPE (identifier_global_value (c_get_ident (INT_LEAST64_TYPE)));
  if (UINT_LEAST8_TYPE)
    uint_least8_type_node =
      TREE_TYPE (identifier_global_value (c_get_ident (UINT_LEAST8_TYPE)));
  if (UINT_LEAST16_TYPE)
    uint_least16_type_node =
      TREE_TYPE (identifier_global_value (c_get_ident (UINT_LEAST16_TYPE)));
  if (UINT_LEAST32_TYPE)
    uint_least32_type_node =
      TREE_TYPE (identifier_global_value (c_get_ident (UINT_LEAST32_TYPE)));
  if (UINT_LEAST64_TYPE)
    uint_least64_type_node =
      TREE_TYPE (identifier_global_value (c_get_ident (UINT_LEAST64_TYPE)));
  if (INT_FAST8_TYPE)
    int_fast8_type_node =
      TREE_TYPE (identifier_global_value (c_get_ident (INT_FAST8_TYPE)));
  if (INT_FAST16_TYPE)
    int_fast16_type_node =
      TREE_TYPE (identifier_global_value (c_get_ident (INT_FAST16_TYPE)));
  if (INT_FAST32_TYPE)
    int_fast32_type_node =
      TREE_TYPE (identifier_global_value (c_get_ident (INT_FAST32_TYPE)));
  if (INT_FAST64_TYPE)
    int_fast64_type_node =
      TREE_TYPE (identifier_global_value (c_get_ident (INT_FAST64_TYPE)));
  if (UINT_FAST8_TYPE)
    uint_fast8_type_node =
      TREE_TYPE (identifier_global_value (c_get_ident (UINT_FAST8_TYPE)));
  if (UINT_FAST16_TYPE)
    uint_fast16_type_node =
      TREE_TYPE (identifier_global_value (c_get_ident (UINT_FAST16_TYPE)));
  if (UINT_FAST32_TYPE)
    uint_fast32_type_node =
      TREE_TYPE (identifier_global_value (c_get_ident (UINT_FAST32_TYPE)));
  if (UINT_FAST64_TYPE)
    uint_fast64_type_node =
      TREE_TYPE (identifier_global_value (c_get_ident (UINT_FAST64_TYPE)));
  if (INTPTR_TYPE)
    intptr_type_node =
      TREE_TYPE (identifier_global_value (c_get_ident (INTPTR_TYPE)));
  if (UINTPTR_TYPE)
    uintptr_type_node =
      TREE_TYPE (identifier_global_value (c_get_ident (UINTPTR_TYPE)));

  default_function_type
    = build_varargs_function_type_list (integer_type_node, NULL_TREE);
  ptrdiff_type_node
    = TREE_TYPE (identifier_global_value (get_identifier (PTRDIFF_TYPE)));
  unsigned_ptrdiff_type_node = c_common_unsigned_type (ptrdiff_type_node);

  lang_hooks.decls.pushdecl
    (build_decl (UNKNOWN_LOCATION,
		 TYPE_DECL, get_identifier ("__builtin_va_list"),
		 va_list_type_node));
  if (targetm.enum_va_list_p)
    {
      int l;
      const char *pname;
      tree ptype;

      for (l = 0; targetm.enum_va_list_p (l, &pname, &ptype); ++l)
	{
	  lang_hooks.decls.pushdecl
	    (build_decl (UNKNOWN_LOCATION,
		         TYPE_DECL, get_identifier (pname),
	  	         ptype));

	}
    }

  if (TREE_CODE (va_list_type_node) == ARRAY_TYPE)
    {
      va_list_arg_type_node = va_list_ref_type_node =
	build_pointer_type (TREE_TYPE (va_list_type_node));
    }
  else
    {
      va_list_arg_type_node = va_list_type_node;
      va_list_ref_type_node = build_reference_type (va_list_type_node);
    }

  if (!flag_preprocess_only)
    c_define_builtins (va_list_ref_type_node, va_list_arg_type_node);

  main_identifier_node = get_identifier ("main");

  /* Create the built-in __null node.  It is important that this is
     not shared.  */
  null_node = make_int_cst (1, 1);
  TREE_TYPE (null_node) = c_common_type_for_size (POINTER_SIZE, 0);

  /* Since builtin_types isn't gc'ed, don't export these nodes.  */
  memset (builtin_types, 0, sizeof (builtin_types));
}

/* The number of named compound-literals generated thus far.  */
static GTY(()) int compound_literal_number;

/* Set DECL_NAME for DECL, a VAR_DECL for a compound-literal.  */

void
set_compound_literal_name (tree decl)
{
  char *name;
  ASM_FORMAT_PRIVATE_NAME (name, "__compound_literal",
			   compound_literal_number);
  compound_literal_number++;
  DECL_NAME (decl) = get_identifier (name);
}

/* build_va_arg helper function.  Return a VA_ARG_EXPR with location LOC, type
   TYPE and operand OP.  */

static tree
build_va_arg_1 (location_t loc, tree type, tree op)
{
  tree expr = build1 (VA_ARG_EXPR, type, op);
  SET_EXPR_LOCATION (expr, loc);
  return expr;
}

/* Return a VA_ARG_EXPR corresponding to a source-level expression
   va_arg (EXPR, TYPE) at source location LOC.  */

tree
build_va_arg (location_t loc, tree expr, tree type)
{
  tree va_type = TREE_TYPE (expr);
  tree canon_va_type = (va_type == error_mark_node
			? NULL_TREE
			: targetm.canonical_va_list_type (va_type));

  if (va_type == error_mark_node
      || canon_va_type == NULL_TREE)
    {
      /* Let's handle things neutrallly, if expr:
	 - has undeclared type, or
	 - is not an va_list type.  */
      return build_va_arg_1 (loc, type, expr);
    }

  if (TREE_CODE (canon_va_type) != ARRAY_TYPE)
    {
      /* Case 1: Not an array type.  */

      /* Take the address, to get '&ap'.  */
      mark_addressable (expr);
      expr = build1 (ADDR_EXPR, build_pointer_type (TREE_TYPE (expr)), expr);

      /* Verify that &ap is still recognized as having va_list type.  */
      tree canon_expr_type
	= targetm.canonical_va_list_type (TREE_TYPE (expr));
      gcc_assert (canon_expr_type != NULL_TREE);

      return build_va_arg_1 (loc, type, expr);
    }

  /* Case 2: Array type.

     Background:

     For contrast, let's start with the simple case (case 1).  If
     canon_va_type is not an array type, but say a char *, then when
     passing-by-value a va_list, the type of the va_list param decl is
     the same as for another va_list decl (all ap's are char *):

     f2_1 (char * ap)
       D.1815 = VA_ARG (&ap, 0B, 1);
       return D.1815;

     f2 (int i)
       char * ap.0;
       char * ap;
       __builtin_va_start (&ap, 0);
       ap.0 = ap;
       res = f2_1 (ap.0);
       __builtin_va_end (&ap);
       D.1812 = res;
       return D.1812;

     However, if canon_va_type is ARRAY_TYPE, then when passing-by-value a
     va_list the type of the va_list param decl (case 2b, struct * ap) is not
     the same as for another va_list decl (case 2a, struct ap[1]).

     f2_1 (struct  * ap)
       D.1844 = VA_ARG (ap, 0B, 0);
       return D.1844;

     f2 (int i)
       struct  ap[1];
       __builtin_va_start (&ap, 0);
       res = f2_1 (&ap);
       __builtin_va_end (&ap);
       D.1841 = res;
       return D.1841;

     Case 2b is different because:
     - on the callee side, the parm decl has declared type va_list, but
       grokdeclarator changes the type of the parm decl to a pointer to the
       array elem type.
     - on the caller side, the pass-by-value uses &ap.

     We unify these two cases (case 2a: va_list is array type,
     case 2b: va_list is pointer to array elem type), by adding '&' for the
     array type case, such that we have a pointer to array elem in both
     cases.  */

  if (TREE_CODE (va_type) == ARRAY_TYPE)
    {
      /* Case 2a: va_list is array type.  */

      /* Take the address, to get '&ap'.  Make sure it's a pointer to array
	 elem type.  */
      mark_addressable (expr);
      expr = build1 (ADDR_EXPR, build_pointer_type (TREE_TYPE (canon_va_type)),
		     expr);

      /* Verify that &ap is still recognized as having va_list type.  */
      tree canon_expr_type
	= targetm.canonical_va_list_type (TREE_TYPE (expr));
      gcc_assert (canon_expr_type != NULL_TREE);
    }
  else
    {
      /* Case 2b: va_list is pointer to array elem type.  */
      gcc_assert (POINTER_TYPE_P (va_type));
      gcc_assert (TREE_TYPE (va_type) == TREE_TYPE (canon_va_type));

      /* Don't take the address.  We've already got '&ap'.  */
      ;
    }

  return build_va_arg_1 (loc, type, expr);
}


/* Linked list of disabled built-in functions.  */

typedef struct disabled_builtin
{
  const char *name;
  struct disabled_builtin *next;
} disabled_builtin;
static disabled_builtin *disabled_builtins = NULL;

static bool builtin_function_disabled_p (const char *);

/* Disable a built-in function specified by -fno-builtin-NAME.  If NAME
   begins with "__builtin_", give an error.  */

void
disable_builtin_function (const char *name)
{
  if (strncmp (name, "__builtin_", strlen ("__builtin_")) == 0)
    error ("cannot disable built-in function %qs", name);
  else
    {
      disabled_builtin *new_disabled_builtin = XNEW (disabled_builtin);
      new_disabled_builtin->name = name;
      new_disabled_builtin->next = disabled_builtins;
      disabled_builtins = new_disabled_builtin;
    }
}


/* Return true if the built-in function NAME has been disabled, false
   otherwise.  */

static bool
builtin_function_disabled_p (const char *name)
{
  disabled_builtin *p;
  for (p = disabled_builtins; p != NULL; p = p->next)
    {
      if (strcmp (name, p->name) == 0)
	return true;
    }
  return false;
}


/* Worker for DEF_BUILTIN.
   Possibly define a builtin function with one or two names.
   Does not declare a non-__builtin_ function if flag_no_builtin, or if
   nonansi_p and flag_no_nonansi_builtin.  */

static void
def_builtin_1 (enum built_in_function fncode,
	       const char *name,
	       enum built_in_class fnclass,
	       tree fntype, tree libtype,
	       bool both_p, bool fallback_p, bool nonansi_p,
	       tree fnattrs, bool implicit_p)
{
  tree decl;
  const char *libname;

  if (fntype == error_mark_node)
    return;

  gcc_assert ((!both_p && !fallback_p)
	      || !strncmp (name, "__builtin_",
			   strlen ("__builtin_")));

  libname = name + strlen ("__builtin_");
  decl = add_builtin_function (name, fntype, fncode, fnclass,
			       (fallback_p ? libname : NULL),
			       fnattrs);

  set_builtin_decl (fncode, decl, implicit_p);

  if (both_p
      && !flag_no_builtin && !builtin_function_disabled_p (libname)
      && !(nonansi_p && flag_no_nonansi_builtin))
    add_builtin_function (libname, libtype, fncode, fnclass,
			  NULL, fnattrs);
}

/* Nonzero if the type T promotes to int.  This is (nearly) the
   integral promotions defined in ISO C99 6.3.1.1/2.  */

bool
c_promoting_integer_type_p (const_tree t)
{
  switch (TREE_CODE (t))
    {
    case INTEGER_TYPE:
      return (TYPE_MAIN_VARIANT (t) == char_type_node
	      || TYPE_MAIN_VARIANT (t) == signed_char_type_node
	      || TYPE_MAIN_VARIANT (t) == unsigned_char_type_node
	      || TYPE_MAIN_VARIANT (t) == short_integer_type_node
	      || TYPE_MAIN_VARIANT (t) == short_unsigned_type_node
	      || TYPE_PRECISION (t) < TYPE_PRECISION (integer_type_node));

    case ENUMERAL_TYPE:
      /* ??? Technically all enumerations not larger than an int
	 promote to an int.  But this is used along code paths
	 that only want to notice a size change.  */
      return TYPE_PRECISION (t) < TYPE_PRECISION (integer_type_node);

    case BOOLEAN_TYPE:
      return 1;

    default:
      return 0;
    }
}

/* Return 1 if PARMS specifies a fixed number of parameters
   and none of their types is affected by default promotions.  */

int
self_promoting_args_p (const_tree parms)
{
  const_tree t;
  for (t = parms; t; t = TREE_CHAIN (t))
    {
      tree type = TREE_VALUE (t);

      if (type == error_mark_node)
	continue;

      if (TREE_CHAIN (t) == 0 && type != void_type_node)
	return 0;

      if (type == 0)
	return 0;

      if (TYPE_MAIN_VARIANT (type) == float_type_node)
	return 0;

      if (c_promoting_integer_type_p (type))
	return 0;
    }
  return 1;
}

/* Recursively remove any '*' or '&' operator from TYPE.  */
tree
strip_pointer_operator (tree t)
{
  while (POINTER_TYPE_P (t))
    t = TREE_TYPE (t);
  return t;
}

/* Recursively remove pointer or array type from TYPE. */
tree
strip_pointer_or_array_types (tree t)
{
  while (TREE_CODE (t) == ARRAY_TYPE || POINTER_TYPE_P (t))
    t = TREE_TYPE (t);
  return t;
}

/* Used to compare case labels.  K1 and K2 are actually tree nodes
   representing case labels, or NULL_TREE for a `default' label.
   Returns -1 if K1 is ordered before K2, -1 if K1 is ordered after
   K2, and 0 if K1 and K2 are equal.  */

int
case_compare (splay_tree_key k1, splay_tree_key k2)
{
  /* Consider a NULL key (such as arises with a `default' label) to be
     smaller than anything else.  */
  if (!k1)
    return k2 ? -1 : 0;
  else if (!k2)
    return k1 ? 1 : 0;

  return tree_int_cst_compare ((tree) k1, (tree) k2);
}

/* Process a case label, located at LOC, for the range LOW_VALUE
   ... HIGH_VALUE.  If LOW_VALUE and HIGH_VALUE are both NULL_TREE
   then this case label is actually a `default' label.  If only
   HIGH_VALUE is NULL_TREE, then case label was declared using the
   usual C/C++ syntax, rather than the GNU case range extension.
   CASES is a tree containing all the case ranges processed so far;
   COND is the condition for the switch-statement itself.  Returns the
   CASE_LABEL_EXPR created, or ERROR_MARK_NODE if no CASE_LABEL_EXPR
   is created.  */

tree
c_add_case_label (location_t loc, splay_tree cases, tree cond, tree orig_type,
		  tree low_value, tree high_value)
{
  tree type;
  tree label;
  tree case_label;
  splay_tree_node node;

  /* Create the LABEL_DECL itself.  */
  label = create_artificial_label (loc);

  /* If there was an error processing the switch condition, bail now
     before we get more confused.  */
  if (!cond || cond == error_mark_node)
    goto error_out;

  if ((low_value && TREE_TYPE (low_value)
       && POINTER_TYPE_P (TREE_TYPE (low_value)))
      || (high_value && TREE_TYPE (high_value)
	  && POINTER_TYPE_P (TREE_TYPE (high_value))))
    {
      error_at (loc, "pointers are not permitted as case values");
      goto error_out;
    }

  /* Case ranges are a GNU extension.  */
  if (high_value)
    pedwarn (loc, OPT_Wpedantic,
	     "range expressions in switch statements are non-standard");

  type = TREE_TYPE (cond);
  if (low_value)
    {
      low_value = check_case_value (loc, low_value);
      low_value = convert_and_check (loc, type, low_value);
      if (low_value == error_mark_node)
	goto error_out;
    }
  if (high_value)
    {
      high_value = check_case_value (loc, high_value);
      high_value = convert_and_check (loc, type, high_value);
      if (high_value == error_mark_node)
	goto error_out;
    }

  if (low_value && high_value)
    {
      /* If the LOW_VALUE and HIGH_VALUE are the same, then this isn't
	 really a case range, even though it was written that way.
	 Remove the HIGH_VALUE to simplify later processing.  */
      if (tree_int_cst_equal (low_value, high_value))
	high_value = NULL_TREE;
      else if (!tree_int_cst_lt (low_value, high_value))
	warning_at (loc, 0, "empty range specified");
    }

  /* See if the case is in range of the type of the original testing
     expression.  If both low_value and high_value are out of range,
     don't insert the case label and return NULL_TREE.  */
  if (low_value
      && !check_case_bounds (loc, type, orig_type,
			     &low_value, high_value ? &high_value : NULL))
    return NULL_TREE;

  /* Look up the LOW_VALUE in the table of case labels we already
     have.  */
  node = splay_tree_lookup (cases, (splay_tree_key) low_value);
  /* If there was not an exact match, check for overlapping ranges.
     There's no need to do this if there's no LOW_VALUE or HIGH_VALUE;
     that's a `default' label and the only overlap is an exact match.  */
  if (!node && (low_value || high_value))
    {
      splay_tree_node low_bound;
      splay_tree_node high_bound;

      /* Even though there wasn't an exact match, there might be an
	 overlap between this case range and another case range.
	 Since we've (inductively) not allowed any overlapping case
	 ranges, we simply need to find the greatest low case label
	 that is smaller that LOW_VALUE, and the smallest low case
	 label that is greater than LOW_VALUE.  If there is an overlap
	 it will occur in one of these two ranges.  */
      low_bound = splay_tree_predecessor (cases,
					  (splay_tree_key) low_value);
      high_bound = splay_tree_successor (cases,
					 (splay_tree_key) low_value);

      /* Check to see if the LOW_BOUND overlaps.  It is smaller than
	 the LOW_VALUE, so there is no need to check unless the
	 LOW_BOUND is in fact itself a case range.  */
      if (low_bound
	  && CASE_HIGH ((tree) low_bound->value)
	  && tree_int_cst_compare (CASE_HIGH ((tree) low_bound->value),
				    low_value) >= 0)
	node = low_bound;
      /* Check to see if the HIGH_BOUND overlaps.  The low end of that
	 range is bigger than the low end of the current range, so we
	 are only interested if the current range is a real range, and
	 not an ordinary case label.  */
      else if (high_bound
	       && high_value
	       && (tree_int_cst_compare ((tree) high_bound->key,
					 high_value)
		   <= 0))
	node = high_bound;
    }
  /* If there was an overlap, issue an error.  */
  if (node)
    {
      tree duplicate = CASE_LABEL ((tree) node->value);

      if (high_value)
	{
	  error_at (loc, "duplicate (or overlapping) case value");
	  error_at (DECL_SOURCE_LOCATION (duplicate),
		    "this is the first entry overlapping that value");
	}
      else if (low_value)
	{
	  error_at (loc, "duplicate case value") ;
	  error_at (DECL_SOURCE_LOCATION (duplicate), "previously used here");
	}
      else
	{
	  error_at (loc, "multiple default labels in one switch");
	  error_at (DECL_SOURCE_LOCATION (duplicate),
		    "this is the first default label");
	}
      goto error_out;
    }

  /* Add a CASE_LABEL to the statement-tree.  */
  case_label = add_stmt (build_case_label (low_value, high_value, label));
  /* Register this case label in the splay tree.  */
  splay_tree_insert (cases,
		     (splay_tree_key) low_value,
		     (splay_tree_value) case_label);

  return case_label;

 error_out:
  /* Add a label so that the back-end doesn't think that the beginning of
     the switch is unreachable.  Note that we do not add a case label, as
     that just leads to duplicates and thence to failure later on.  */
  if (!cases->root)
    {
      tree t = create_artificial_label (loc);
      add_stmt (build_stmt (loc, LABEL_EXPR, t));
    }
  return error_mark_node;
}

/* Subroutines of c_do_switch_warnings, called via splay_tree_foreach.
   Used to verify that case values match up with enumerator values.  */

static void
match_case_to_enum_1 (tree key, tree type, tree label)
{
  char buf[WIDE_INT_PRINT_BUFFER_SIZE];

  if (tree_fits_uhwi_p (key))
    print_dec (key, buf, UNSIGNED);
  else if (tree_fits_shwi_p (key))
    print_dec (key, buf, SIGNED);
  else
    print_hex (key, buf);

  if (TYPE_NAME (type) == 0)
    warning_at (DECL_SOURCE_LOCATION (CASE_LABEL (label)),
		warn_switch ? OPT_Wswitch : OPT_Wswitch_enum,
		"case value %qs not in enumerated type",
		buf);
  else
    warning_at (DECL_SOURCE_LOCATION (CASE_LABEL (label)),
		warn_switch ? OPT_Wswitch : OPT_Wswitch_enum,
		"case value %qs not in enumerated type %qT",
		buf, type);
}

/* Subroutine of c_do_switch_warnings, called via splay_tree_foreach.
   Used to verify that case values match up with enumerator values.  */

static int
match_case_to_enum (splay_tree_node node, void *data)
{
  tree label = (tree) node->value;
  tree type = (tree) data;

  /* Skip default case.  */
  if (!CASE_LOW (label))
    return 0;

  /* If CASE_LOW_SEEN is not set, that means CASE_LOW did not appear
     when we did our enum->case scan.  Reset our scratch bit after.  */
  if (!CASE_LOW_SEEN (label))
    match_case_to_enum_1 (CASE_LOW (label), type, label);
  else
    CASE_LOW_SEEN (label) = 0;

  /* If CASE_HIGH is non-null, we have a range.  If CASE_HIGH_SEEN is
     not set, that means that CASE_HIGH did not appear when we did our
     enum->case scan.  Reset our scratch bit after.  */
  if (CASE_HIGH (label))
    {
      if (!CASE_HIGH_SEEN (label))
	match_case_to_enum_1 (CASE_HIGH (label), type, label);
      else
	CASE_HIGH_SEEN (label) = 0;
    }

  return 0;
}

/* Handle -Wswitch*.  Called from the front end after parsing the
   switch construct.  */
/* ??? Should probably be somewhere generic, since other languages
   besides C and C++ would want this.  At the moment, however, C/C++
   are the only tree-ssa languages that support enumerations at all,
   so the point is moot.  */

void
c_do_switch_warnings (splay_tree cases, location_t switch_location,
		      tree type, tree cond)
{
  splay_tree_node default_node;
  splay_tree_node node;
  tree chain;

  if (!warn_switch && !warn_switch_enum && !warn_switch_default)
    return;

  default_node = splay_tree_lookup (cases, (splay_tree_key) NULL);
  if (!default_node)
    warning_at (switch_location, OPT_Wswitch_default,
		"switch missing default case");

  /* From here on, we only care about about enumerated types.  */
  if (!type || TREE_CODE (type) != ENUMERAL_TYPE)
    return;

  /* From here on, we only care about -Wswitch and -Wswitch-enum.  */
  if (!warn_switch_enum && !warn_switch)
    return;

  /* Check the cases.  Warn about case values which are not members of
     the enumerated type.  For -Wswitch-enum, or for -Wswitch when
     there is no default case, check that exactly all enumeration
     literals are covered by the cases.  */

  /* Clearing COND if it is not an integer constant simplifies
     the tests inside the loop below.  */
  if (TREE_CODE (cond) != INTEGER_CST)
    cond = NULL_TREE;

  /* The time complexity here is O(N*lg(N)) worst case, but for the
      common case of monotonically increasing enumerators, it is
      O(N), since the nature of the splay tree will keep the next
      element adjacent to the root at all times.  */

  for (chain = TYPE_VALUES (type); chain; chain = TREE_CHAIN (chain))
    {
      tree value = TREE_VALUE (chain);
      if (TREE_CODE (value) == CONST_DECL)
        value = DECL_INITIAL (value);
      node = splay_tree_lookup (cases, (splay_tree_key) value);
      if (node)
	{
	  /* Mark the CASE_LOW part of the case entry as seen.  */
	  tree label = (tree) node->value;
	  CASE_LOW_SEEN (label) = 1;
	  continue;
	}

      /* Even though there wasn't an exact match, there might be a
	 case range which includes the enumerator's value.  */
      node = splay_tree_predecessor (cases, (splay_tree_key) value);
      if (node && CASE_HIGH ((tree) node->value))
	{
	  tree label = (tree) node->value;
	  int cmp = tree_int_cst_compare (CASE_HIGH (label), value);
	  if (cmp >= 0)
	    {
	      /* If we match the upper bound exactly, mark the CASE_HIGH
		 part of the case entry as seen.  */
	      if (cmp == 0)
		CASE_HIGH_SEEN (label) = 1;
	      continue;
	    }
	}

      /* We've now determined that this enumerated literal isn't
	 handled by the case labels of the switch statement.  */

      /* If the switch expression is a constant, we only really care
	 about whether that constant is handled by the switch.  */
      if (cond && tree_int_cst_compare (cond, value))
	continue;

      /* If there is a default_node, the only relevant option is
	 Wswitch-enum.  Otherwise, if both are enabled then we prefer
	 to warn using -Wswitch because -Wswitch is enabled by -Wall
	 while -Wswitch-enum is explicit.  */
      warning_at (switch_location,
		  (default_node || !warn_switch
		   ? OPT_Wswitch_enum
		   : OPT_Wswitch),
		  "enumeration value %qE not handled in switch",
		  TREE_PURPOSE (chain));
    }

  /* Warn if there are case expressions that don't correspond to
     enumerators.  This can occur since C and C++ don't enforce
     type-checking of assignments to enumeration variables.

     The time complexity here is now always O(N) worst case, since
     we should have marked both the lower bound and upper bound of
     every disjoint case label, with CASE_LOW_SEEN and CASE_HIGH_SEEN
     above.  This scan also resets those fields.  */

  splay_tree_foreach (cases, match_case_to_enum, type);
}

/* Finish an expression taking the address of LABEL (an
   IDENTIFIER_NODE).  Returns an expression for the address.

   LOC is the location for the expression returned.  */

tree
finish_label_address_expr (tree label, location_t loc)
{
  tree result;

  pedwarn (input_location, OPT_Wpedantic, "taking the address of a label is non-standard");

  if (label == error_mark_node)
    return error_mark_node;

  label = lookup_label (label);
  if (label == NULL_TREE)
    result = null_pointer_node;
  else
    {
      TREE_USED (label) = 1;
      result = build1 (ADDR_EXPR, ptr_type_node, label);
      /* The current function is not necessarily uninlinable.
	 Computed gotos are incompatible with inlining, but the value
	 here could be used only in a diagnostic, for example.  */
      protected_set_expr_location (result, loc);
    }

  return result;
}


/* Given a boolean expression ARG, return a tree representing an increment
   or decrement (as indicated by CODE) of ARG.  The front end must check for
   invalid cases (e.g., decrement in C++).  */
tree
boolean_increment (enum tree_code code, tree arg)
{
  tree val;
  tree true_res = build_int_cst (TREE_TYPE (arg), 1);

  arg = stabilize_reference (arg);
  switch (code)
    {
    case PREINCREMENT_EXPR:
      val = build2 (MODIFY_EXPR, TREE_TYPE (arg), arg, true_res);
      break;
    case POSTINCREMENT_EXPR:
      val = build2 (MODIFY_EXPR, TREE_TYPE (arg), arg, true_res);
      arg = save_expr (arg);
      val = build2 (COMPOUND_EXPR, TREE_TYPE (arg), val, arg);
      val = build2 (COMPOUND_EXPR, TREE_TYPE (arg), arg, val);
      break;
    case PREDECREMENT_EXPR:
      val = build2 (MODIFY_EXPR, TREE_TYPE (arg), arg,
		    invert_truthvalue_loc (input_location, arg));
      break;
    case POSTDECREMENT_EXPR:
      val = build2 (MODIFY_EXPR, TREE_TYPE (arg), arg,
		    invert_truthvalue_loc (input_location, arg));
      arg = save_expr (arg);
      val = build2 (COMPOUND_EXPR, TREE_TYPE (arg), val, arg);
      val = build2 (COMPOUND_EXPR, TREE_TYPE (arg), arg, val);
      break;
    default:
      gcc_unreachable ();
    }
  TREE_SIDE_EFFECTS (val) = 1;
  return val;
}

/* Built-in macros for stddef.h and stdint.h, that require macros
   defined in this file.  */
void
c_stddef_cpp_builtins(void)
{
  builtin_define_with_value ("__SIZE_TYPE__", SIZE_TYPE, 0);
  builtin_define_with_value ("__PTRDIFF_TYPE__", PTRDIFF_TYPE, 0);
  builtin_define_with_value ("__WCHAR_TYPE__", MODIFIED_WCHAR_TYPE, 0);
  builtin_define_with_value ("__WINT_TYPE__", WINT_TYPE, 0);
  builtin_define_with_value ("__INTMAX_TYPE__", INTMAX_TYPE, 0);
  builtin_define_with_value ("__UINTMAX_TYPE__", UINTMAX_TYPE, 0);
  builtin_define_with_value ("__CHAR16_TYPE__", CHAR16_TYPE, 0);
  builtin_define_with_value ("__CHAR32_TYPE__", CHAR32_TYPE, 0);
  if (SIG_ATOMIC_TYPE)
    builtin_define_with_value ("__SIG_ATOMIC_TYPE__", SIG_ATOMIC_TYPE, 0);
  if (INT8_TYPE)
    builtin_define_with_value ("__INT8_TYPE__", INT8_TYPE, 0);
  if (INT16_TYPE)
    builtin_define_with_value ("__INT16_TYPE__", INT16_TYPE, 0);
  if (INT32_TYPE)
    builtin_define_with_value ("__INT32_TYPE__", INT32_TYPE, 0);
  if (INT64_TYPE)
    builtin_define_with_value ("__INT64_TYPE__", INT64_TYPE, 0);
  if (UINT8_TYPE)
    builtin_define_with_value ("__UINT8_TYPE__", UINT8_TYPE, 0);
  if (UINT16_TYPE)
    builtin_define_with_value ("__UINT16_TYPE__", UINT16_TYPE, 0);
  if (UINT32_TYPE)
    builtin_define_with_value ("__UINT32_TYPE__", UINT32_TYPE, 0);
  if (UINT64_TYPE)
    builtin_define_with_value ("__UINT64_TYPE__", UINT64_TYPE, 0);
  if (INT_LEAST8_TYPE)
    builtin_define_with_value ("__INT_LEAST8_TYPE__", INT_LEAST8_TYPE, 0);
  if (INT_LEAST16_TYPE)
    builtin_define_with_value ("__INT_LEAST16_TYPE__", INT_LEAST16_TYPE, 0);
  if (INT_LEAST32_TYPE)
    builtin_define_with_value ("__INT_LEAST32_TYPE__", INT_LEAST32_TYPE, 0);
  if (INT_LEAST64_TYPE)
    builtin_define_with_value ("__INT_LEAST64_TYPE__", INT_LEAST64_TYPE, 0);
  if (UINT_LEAST8_TYPE)
    builtin_define_with_value ("__UINT_LEAST8_TYPE__", UINT_LEAST8_TYPE, 0);
  if (UINT_LEAST16_TYPE)
    builtin_define_with_value ("__UINT_LEAST16_TYPE__", UINT_LEAST16_TYPE, 0);
  if (UINT_LEAST32_TYPE)
    builtin_define_with_value ("__UINT_LEAST32_TYPE__", UINT_LEAST32_TYPE, 0);
  if (UINT_LEAST64_TYPE)
    builtin_define_with_value ("__UINT_LEAST64_TYPE__", UINT_LEAST64_TYPE, 0);
  if (INT_FAST8_TYPE)
    builtin_define_with_value ("__INT_FAST8_TYPE__", INT_FAST8_TYPE, 0);
  if (INT_FAST16_TYPE)
    builtin_define_with_value ("__INT_FAST16_TYPE__", INT_FAST16_TYPE, 0);
  if (INT_FAST32_TYPE)
    builtin_define_with_value ("__INT_FAST32_TYPE__", INT_FAST32_TYPE, 0);
  if (INT_FAST64_TYPE)
    builtin_define_with_value ("__INT_FAST64_TYPE__", INT_FAST64_TYPE, 0);
  if (UINT_FAST8_TYPE)
    builtin_define_with_value ("__UINT_FAST8_TYPE__", UINT_FAST8_TYPE, 0);
  if (UINT_FAST16_TYPE)
    builtin_define_with_value ("__UINT_FAST16_TYPE__", UINT_FAST16_TYPE, 0);
  if (UINT_FAST32_TYPE)
    builtin_define_with_value ("__UINT_FAST32_TYPE__", UINT_FAST32_TYPE, 0);
  if (UINT_FAST64_TYPE)
    builtin_define_with_value ("__UINT_FAST64_TYPE__", UINT_FAST64_TYPE, 0);
  if (INTPTR_TYPE)
    builtin_define_with_value ("__INTPTR_TYPE__", INTPTR_TYPE, 0);
  if (UINTPTR_TYPE)
    builtin_define_with_value ("__UINTPTR_TYPE__", UINTPTR_TYPE, 0);
}

static void
c_init_attributes (void)
{
  /* Fill in the built_in_attributes array.  */
#define DEF_ATTR_NULL_TREE(ENUM)				\
  built_in_attributes[(int) ENUM] = NULL_TREE;
#define DEF_ATTR_INT(ENUM, VALUE)				\
  built_in_attributes[(int) ENUM] = build_int_cst (integer_type_node, VALUE);
#define DEF_ATTR_STRING(ENUM, VALUE)				\
  built_in_attributes[(int) ENUM] = build_string (strlen (VALUE), VALUE);
#define DEF_ATTR_IDENT(ENUM, STRING)				\
  built_in_attributes[(int) ENUM] = get_identifier (STRING);
#define DEF_ATTR_TREE_LIST(ENUM, PURPOSE, VALUE, CHAIN)	\
  built_in_attributes[(int) ENUM]			\
    = tree_cons (built_in_attributes[(int) PURPOSE],	\
		 built_in_attributes[(int) VALUE],	\
		 built_in_attributes[(int) CHAIN]);
#include "builtin-attrs.def"
#undef DEF_ATTR_NULL_TREE
#undef DEF_ATTR_INT
#undef DEF_ATTR_IDENT
#undef DEF_ATTR_TREE_LIST
}

/* Returns TRUE iff the attribute indicated by ATTR_ID takes a plain
   identifier as an argument, so the front end shouldn't look it up.  */

bool
attribute_takes_identifier_p (const_tree attr_id)
{
  const struct attribute_spec *spec = lookup_attribute_spec (attr_id);
  if (spec == NULL)
    /* Unknown attribute that we'll end up ignoring, return true so we
       don't complain about an identifier argument.  */
    return true;
  else if (!strcmp ("mode", spec->name)
	   || !strcmp ("format", spec->name)
	   || !strcmp ("cleanup", spec->name))
    return true;
  else
    return targetm.attribute_takes_identifier_p (attr_id);
}

/* Attribute handlers common to C front ends.  */

/* Handle a "packed" attribute; arguments as in
   struct attribute_spec.handler.  */

static tree
handle_packed_attribute (tree *node, tree name, tree ARG_UNUSED (args),
			 int flags, bool *no_add_attrs)
{
  if (TYPE_P (*node))
    {
      if (!(flags & (int) ATTR_FLAG_TYPE_IN_PLACE))
	*node = build_variant_type_copy (*node);
      TYPE_PACKED (*node) = 1;
    }
  else if (TREE_CODE (*node) == FIELD_DECL)
    {
      if (TYPE_ALIGN (TREE_TYPE (*node)) <= BITS_PER_UNIT
	  /* Still pack bitfields.  */
	  && ! DECL_INITIAL (*node))
	warning (OPT_Wattributes,
		 "%qE attribute ignored for field of type %qT",
		 name, TREE_TYPE (*node));
      else
	DECL_PACKED (*node) = 1;
    }
  /* We can't set DECL_PACKED for a VAR_DECL, because the bit is
     used for DECL_REGISTER.  It wouldn't mean anything anyway.
     We can't set DECL_PACKED on the type of a TYPE_DECL, because
     that changes what the typedef is typing.  */
  else
    {
      warning (OPT_Wattributes, "%qE attribute ignored", name);
      *no_add_attrs = true;
    }

  return NULL_TREE;
}

/* Handle a "nocommon" attribute; arguments as in
   struct attribute_spec.handler.  */

static tree
handle_nocommon_attribute (tree *node, tree name,
			   tree ARG_UNUSED (args),
			   int ARG_UNUSED (flags), bool *no_add_attrs)
{
  if (TREE_CODE (*node) == VAR_DECL)
    DECL_COMMON (*node) = 0;
  else
    {
      warning (OPT_Wattributes, "%qE attribute ignored", name);
      *no_add_attrs = true;
    }

  return NULL_TREE;
}

/* Handle a "common" attribute; arguments as in
   struct attribute_spec.handler.  */

static tree
handle_common_attribute (tree *node, tree name, tree ARG_UNUSED (args),
			 int ARG_UNUSED (flags), bool *no_add_attrs)
{
  if (TREE_CODE (*node) == VAR_DECL)
    DECL_COMMON (*node) = 1;
  else
    {
      warning (OPT_Wattributes, "%qE attribute ignored", name);
      *no_add_attrs = true;
    }

  return NULL_TREE;
}

/* Handle a "noreturn" attribute; arguments as in
   struct attribute_spec.handler.  */

static tree
handle_noreturn_attribute (tree *node, tree name, tree ARG_UNUSED (args),
			   int ARG_UNUSED (flags), bool *no_add_attrs)
{
  tree type = TREE_TYPE (*node);

  /* See FIXME comment in c_common_attribute_table.  */
  if (TREE_CODE (*node) == FUNCTION_DECL
      || objc_method_decl (TREE_CODE (*node)))
    TREE_THIS_VOLATILE (*node) = 1;
  else if (TREE_CODE (type) == POINTER_TYPE
	   && TREE_CODE (TREE_TYPE (type)) == FUNCTION_TYPE)
    TREE_TYPE (*node)
      = (build_qualified_type
	 (build_pointer_type
	  (build_type_variant (TREE_TYPE (type),
			       TYPE_READONLY (TREE_TYPE (type)), 1)),
	  TYPE_QUALS (type)));
  else
    {
      warning (OPT_Wattributes, "%qE attribute ignored", name);
      *no_add_attrs = true;
    }

  return NULL_TREE;
}

/* Handle a "hot" and attribute; arguments as in
   struct attribute_spec.handler.  */

static tree
handle_hot_attribute (tree *node, tree name, tree ARG_UNUSED (args),
		      int ARG_UNUSED (flags), bool *no_add_attrs)
{
  if (TREE_CODE (*node) == FUNCTION_DECL
      || TREE_CODE (*node) == LABEL_DECL)
    {
      if (lookup_attribute ("cold", DECL_ATTRIBUTES (*node)) != NULL)
	{
	  warning (OPT_Wattributes, "%qE attribute ignored due to conflict "
		   "with attribute %qs", name, "cold");
	  *no_add_attrs = true;
	}
      /* Most of the rest of the hot processing is done later with
	 lookup_attribute.  */
    }
  else
    {
      warning (OPT_Wattributes, "%qE attribute ignored", name);
      *no_add_attrs = true;
    }

  return NULL_TREE;
}

/* Handle a "cold" and attribute; arguments as in
   struct attribute_spec.handler.  */

static tree
handle_cold_attribute (tree *node, tree name, tree ARG_UNUSED (args),
		       int ARG_UNUSED (flags), bool *no_add_attrs)
{
  if (TREE_CODE (*node) == FUNCTION_DECL
      || TREE_CODE (*node) == LABEL_DECL)
    {
      if (lookup_attribute ("hot", DECL_ATTRIBUTES (*node)) != NULL)
	{
	  warning (OPT_Wattributes, "%qE attribute ignored due to conflict "
		   "with attribute %qs", name, "hot");
	  *no_add_attrs = true;
	}
      /* Most of the rest of the cold processing is done later with
	 lookup_attribute.  */
    }
  else
    {
      warning (OPT_Wattributes, "%qE attribute ignored", name);
      *no_add_attrs = true;
    }

  return NULL_TREE;
}

/* Handle a "no_sanitize_address" attribute; arguments as in
   struct attribute_spec.handler.  */

static tree
handle_no_sanitize_address_attribute (tree *node, tree name, tree, int,
				      bool *no_add_attrs)
{
  if (TREE_CODE (*node) != FUNCTION_DECL)
    {
      warning (OPT_Wattributes, "%qE attribute ignored", name);
      *no_add_attrs = true;
    }

  return NULL_TREE;
}

/* Handle a "no_address_safety_analysis" attribute; arguments as in
   struct attribute_spec.handler.  */

static tree
handle_no_address_safety_analysis_attribute (tree *node, tree name, tree, int,
					     bool *no_add_attrs)
{
  if (TREE_CODE (*node) != FUNCTION_DECL)
    warning (OPT_Wattributes, "%qE attribute ignored", name);
  else if (!lookup_attribute ("no_sanitize_address", DECL_ATTRIBUTES (*node)))
    DECL_ATTRIBUTES (*node)
      = tree_cons (get_identifier ("no_sanitize_address"),
		   NULL_TREE, DECL_ATTRIBUTES (*node));
  *no_add_attrs = true;
  return NULL_TREE;
}

/* Handle a "no_sanitize_undefined" attribute; arguments as in
   struct attribute_spec.handler.  */

static tree
handle_no_sanitize_undefined_attribute (tree *node, tree name, tree, int,
				      bool *no_add_attrs)
{
  if (TREE_CODE (*node) != FUNCTION_DECL)
    {
      warning (OPT_Wattributes, "%qE attribute ignored", name);
      *no_add_attrs = true;
    }

  return NULL_TREE;
}

/* Handle a "stack_protect" attribute; arguments as in
   struct attribute_spec.handler.  */
static tree
handle_stack_protect_attribute (tree *node, tree name, tree, int,
				bool *no_add_attrs)
{
  if (TREE_CODE (*node) != FUNCTION_DECL)
    {
      warning (OPT_Wattributes, "%qE attribute ignored", name);
      *no_add_attrs = true;
    }
  else
    DECL_ATTRIBUTES (*node) 
      = tree_cons (get_identifier ("stack_protect"),
		   NULL_TREE, DECL_ATTRIBUTES (*node));

  return NULL_TREE;
}

/* Handle a "noinline" attribute; arguments as in
   struct attribute_spec.handler.  */

static tree
handle_noinline_attribute (tree *node, tree name,
			   tree ARG_UNUSED (args),
			   int ARG_UNUSED (flags), bool *no_add_attrs)
{
  if (TREE_CODE (*node) == FUNCTION_DECL)
    {
      if (lookup_attribute ("always_inline", DECL_ATTRIBUTES (*node)))
	{
	  warning (OPT_Wattributes, "%qE attribute ignored due to conflict "
		   "with attribute %qs", name, "always_inline");
	  *no_add_attrs = true;
	}
      else
	DECL_UNINLINABLE (*node) = 1;
    }
  else
    {
      warning (OPT_Wattributes, "%qE attribute ignored", name);
      *no_add_attrs = true;
    }

  return NULL_TREE;
}

/* Handle a "noclone" attribute; arguments as in
   struct attribute_spec.handler.  */

static tree
handle_noclone_attribute (tree *node, tree name,
			  tree ARG_UNUSED (args),
			  int ARG_UNUSED (flags), bool *no_add_attrs)
{
  if (TREE_CODE (*node) != FUNCTION_DECL)
    {
      warning (OPT_Wattributes, "%qE attribute ignored", name);
      *no_add_attrs = true;
    }

  return NULL_TREE;
}

/* Handle a "no_icf" attribute; arguments as in
   struct attribute_spec.handler.  */

static tree
handle_noicf_attribute (tree *node, tree name,
			tree ARG_UNUSED (args),
			int ARG_UNUSED (flags), bool *no_add_attrs)
{
  if (TREE_CODE (*node) != FUNCTION_DECL)
    {
      warning (OPT_Wattributes, "%qE attribute ignored", name);
      *no_add_attrs = true;
    }

  return NULL_TREE;
}


/* Handle a "always_inline" attribute; arguments as in
   struct attribute_spec.handler.  */

static tree
handle_always_inline_attribute (tree *node, tree name,
				tree ARG_UNUSED (args),
				int ARG_UNUSED (flags),
				bool *no_add_attrs)
{
  if (TREE_CODE (*node) == FUNCTION_DECL)
    {
      if (lookup_attribute ("noinline", DECL_ATTRIBUTES (*node)))
	{
	  warning (OPT_Wattributes, "%qE attribute ignored due to conflict "
		   "with %qs attribute", name, "noinline");
	  *no_add_attrs = true;
	}
      else
	/* Set the attribute and mark it for disregarding inline
	   limits.  */
	DECL_DISREGARD_INLINE_LIMITS (*node) = 1;
    }
  else
    {
      warning (OPT_Wattributes, "%qE attribute ignored", name);
      *no_add_attrs = true;
    }

  return NULL_TREE;
}

/* Handle a "gnu_inline" attribute; arguments as in
   struct attribute_spec.handler.  */

static tree
handle_gnu_inline_attribute (tree *node, tree name,
			     tree ARG_UNUSED (args),
			     int ARG_UNUSED (flags),
			     bool *no_add_attrs)
{
  if (TREE_CODE (*node) == FUNCTION_DECL && DECL_DECLARED_INLINE_P (*node))
    {
      /* Do nothing else, just set the attribute.  We'll get at
	 it later with lookup_attribute.  */
    }
  else
    {
      warning (OPT_Wattributes, "%qE attribute ignored", name);
      *no_add_attrs = true;
    }

  return NULL_TREE;
}

/* Handle a "leaf" attribute; arguments as in
   struct attribute_spec.handler.  */

static tree
handle_leaf_attribute (tree *node, tree name,
		       tree ARG_UNUSED (args),
		       int ARG_UNUSED (flags), bool *no_add_attrs)
{
  if (TREE_CODE (*node) != FUNCTION_DECL)
    {
      warning (OPT_Wattributes, "%qE attribute ignored", name);
      *no_add_attrs = true;
    }
  if (!TREE_PUBLIC (*node))
    {
      warning (OPT_Wattributes, "%qE attribute has no effect on unit local functions", name);
      *no_add_attrs = true;
    }

  return NULL_TREE;
}

/* Handle an "artificial" attribute; arguments as in
   struct attribute_spec.handler.  */

static tree
handle_artificial_attribute (tree *node, tree name,
			     tree ARG_UNUSED (args),
			     int ARG_UNUSED (flags),
			     bool *no_add_attrs)
{
  if (TREE_CODE (*node) == FUNCTION_DECL && DECL_DECLARED_INLINE_P (*node))
    {
      /* Do nothing else, just set the attribute.  We'll get at
	 it later with lookup_attribute.  */
    }
  else
    {
      warning (OPT_Wattributes, "%qE attribute ignored", name);
      *no_add_attrs = true;
    }

  return NULL_TREE;
}

/* Handle a "flatten" attribute; arguments as in
   struct attribute_spec.handler.  */

static tree
handle_flatten_attribute (tree *node, tree name,
			  tree args ATTRIBUTE_UNUSED,
			  int flags ATTRIBUTE_UNUSED, bool *no_add_attrs)
{
  if (TREE_CODE (*node) == FUNCTION_DECL)
    /* Do nothing else, just set the attribute.  We'll get at
       it later with lookup_attribute.  */
    ;
  else
    {
      warning (OPT_Wattributes, "%qE attribute ignored", name);
      *no_add_attrs = true;
    }

  return NULL_TREE;
}

/* Handle a "warning" or "error" attribute; arguments as in
   struct attribute_spec.handler.  */

static tree
handle_error_attribute (tree *node, tree name, tree args,
			int ARG_UNUSED (flags), bool *no_add_attrs)
{
  if (TREE_CODE (*node) == FUNCTION_DECL
      && TREE_CODE (TREE_VALUE (args)) == STRING_CST)
    /* Do nothing else, just set the attribute.  We'll get at
       it later with lookup_attribute.  */
    ;
  else
    {
      warning (OPT_Wattributes, "%qE attribute ignored", name);
      *no_add_attrs = true;
    }

  return NULL_TREE;
}

/* Handle a "used" attribute; arguments as in
   struct attribute_spec.handler.  */

static tree
handle_used_attribute (tree *pnode, tree name, tree ARG_UNUSED (args),
		       int ARG_UNUSED (flags), bool *no_add_attrs)
{
  tree node = *pnode;

  if (TREE_CODE (node) == FUNCTION_DECL
      || (TREE_CODE (node) == VAR_DECL && TREE_STATIC (node))
      || (TREE_CODE (node) == TYPE_DECL))
    {
      TREE_USED (node) = 1;
      DECL_PRESERVE_P (node) = 1;
      if (TREE_CODE (node) == VAR_DECL)
	DECL_READ_P (node) = 1;
    }
  else
    {
      warning (OPT_Wattributes, "%qE attribute ignored", name);
      *no_add_attrs = true;
    }

  return NULL_TREE;
}

/* Handle a "unused" attribute; arguments as in
   struct attribute_spec.handler.  */

static tree
handle_unused_attribute (tree *node, tree name, tree ARG_UNUSED (args),
			 int flags, bool *no_add_attrs)
{
  if (DECL_P (*node))
    {
      tree decl = *node;

      if (TREE_CODE (decl) == PARM_DECL
	  || TREE_CODE (decl) == VAR_DECL
	  || TREE_CODE (decl) == FUNCTION_DECL
	  || TREE_CODE (decl) == LABEL_DECL
	  || TREE_CODE (decl) == TYPE_DECL)
	{
	  TREE_USED (decl) = 1;
	  if (TREE_CODE (decl) == VAR_DECL
	      || TREE_CODE (decl) == PARM_DECL)
	    DECL_READ_P (decl) = 1;
	}
      else
	{
	  warning (OPT_Wattributes, "%qE attribute ignored", name);
	  *no_add_attrs = true;
	}
    }
  else
    {
      if (!(flags & (int) ATTR_FLAG_TYPE_IN_PLACE))
	*node = build_variant_type_copy (*node);
      TREE_USED (*node) = 1;
    }

  return NULL_TREE;
}

/* Handle a "externally_visible" attribute; arguments as in
   struct attribute_spec.handler.  */

static tree
handle_externally_visible_attribute (tree *pnode, tree name,
				     tree ARG_UNUSED (args),
				     int ARG_UNUSED (flags),
				     bool *no_add_attrs)
{
  tree node = *pnode;

  if (VAR_OR_FUNCTION_DECL_P (node))
    {
      if ((!TREE_STATIC (node) && TREE_CODE (node) != FUNCTION_DECL
	   && !DECL_EXTERNAL (node)) || !TREE_PUBLIC (node))
	{
	  warning (OPT_Wattributes,
		   "%qE attribute have effect only on public objects", name);
	  *no_add_attrs = true;
	}
    }
  else
    {
      warning (OPT_Wattributes, "%qE attribute ignored", name);
      *no_add_attrs = true;
    }

  return NULL_TREE;
}

/* Handle the "no_reorder" attribute. Arguments as in
   struct attribute_spec.handler. */

static tree
handle_no_reorder_attribute (tree *pnode,
			     tree name,
			     tree,
			     int,
			     bool *no_add_attrs)
{
  tree node = *pnode;

  if (!VAR_OR_FUNCTION_DECL_P (node)
	&& !(TREE_STATIC (node) || DECL_EXTERNAL (node)))
    {
      warning (OPT_Wattributes,
		"%qE attribute only affects top level objects",
		name);
      *no_add_attrs = true;
    }

  return NULL_TREE;
}

/* Handle a "const" attribute; arguments as in
   struct attribute_spec.handler.  */

static tree
handle_const_attribute (tree *node, tree name, tree ARG_UNUSED (args),
			int ARG_UNUSED (flags), bool *no_add_attrs)
{
  tree type = TREE_TYPE (*node);

  /* See FIXME comment on noreturn in c_common_attribute_table.  */
  if (TREE_CODE (*node) == FUNCTION_DECL)
    TREE_READONLY (*node) = 1;
  else if (TREE_CODE (type) == POINTER_TYPE
	   && TREE_CODE (TREE_TYPE (type)) == FUNCTION_TYPE)
    TREE_TYPE (*node)
      = (build_qualified_type
	 (build_pointer_type
	  (build_type_variant (TREE_TYPE (type), 1,
			       TREE_THIS_VOLATILE (TREE_TYPE (type)))),
	  TYPE_QUALS (type)));
  else
    {
      warning (OPT_Wattributes, "%qE attribute ignored", name);
      *no_add_attrs = true;
    }

  return NULL_TREE;
}

/* Handle a "transparent_union" attribute; arguments as in
   struct attribute_spec.handler.  */

static tree
handle_transparent_union_attribute (tree *node, tree name,
				    tree ARG_UNUSED (args), int flags,
				    bool *no_add_attrs)
{
  tree type;

  *no_add_attrs = true;


  if (TREE_CODE (*node) == TYPE_DECL
      && ! (flags & ATTR_FLAG_CXX11))
    node = &TREE_TYPE (*node);
  type = *node;

  if (TREE_CODE (type) == UNION_TYPE)
    {
      /* Make sure that the first field will work for a transparent union.
	 If the type isn't complete yet, leave the check to the code in
	 finish_struct.  */
      if (TYPE_SIZE (type))
	{
	  tree first = first_field (type);
	  if (first == NULL_TREE
	      || DECL_ARTIFICIAL (first)
	      || TYPE_MODE (type) != DECL_MODE (first))
	    goto ignored;
	}

      if (!(flags & (int) ATTR_FLAG_TYPE_IN_PLACE))
	{
	  /* If the type isn't complete yet, setting the flag
	     on a variant wouldn't ever be checked.  */
	  if (!TYPE_SIZE (type))
	    goto ignored;

	  /* build_duplicate_type doesn't work for C++.  */
	  if (c_dialect_cxx ())
	    goto ignored;

	  /* A type variant isn't good enough, since we don't a cast
	     to such a type removed as a no-op.  */
	  *node = type = build_duplicate_type (type);
	}

      TYPE_TRANSPARENT_AGGR (type) = 1;
      return NULL_TREE;
    }

 ignored:
  warning (OPT_Wattributes, "%qE attribute ignored", name);
  return NULL_TREE;
}

/* Subroutine of handle_{con,de}structor_attribute.  Evaluate ARGS to
   get the requested priority for a constructor or destructor,
   possibly issuing diagnostics for invalid or reserved
   priorities.  */

static priority_type
get_priority (tree args, bool is_destructor)
{
  HOST_WIDE_INT pri;
  tree arg;

  if (!args)
    return DEFAULT_INIT_PRIORITY;

  if (!SUPPORTS_INIT_PRIORITY)
    {
      if (is_destructor)
	error ("destructor priorities are not supported");
      else
	error ("constructor priorities are not supported");
      return DEFAULT_INIT_PRIORITY;
    }

  arg = TREE_VALUE (args);
  if (TREE_CODE (arg) == IDENTIFIER_NODE)
    goto invalid;
  if (arg == error_mark_node)
    return DEFAULT_INIT_PRIORITY;
  arg = default_conversion (arg);
  if (!tree_fits_shwi_p (arg)
      || !INTEGRAL_TYPE_P (TREE_TYPE (arg)))
    goto invalid;

  pri = tree_to_shwi (arg);
  if (pri < 0 || pri > MAX_INIT_PRIORITY)
    goto invalid;

  if (pri <= MAX_RESERVED_INIT_PRIORITY)
    {
      if (is_destructor)
	warning (0,
		 "destructor priorities from 0 to %d are reserved "
		 "for the implementation",
		 MAX_RESERVED_INIT_PRIORITY);
      else
	warning (0,
		 "constructor priorities from 0 to %d are reserved "
		 "for the implementation",
		 MAX_RESERVED_INIT_PRIORITY);
    }
  return pri;

 invalid:
  if (is_destructor)
    error ("destructor priorities must be integers from 0 to %d inclusive",
	   MAX_INIT_PRIORITY);
  else
    error ("constructor priorities must be integers from 0 to %d inclusive",
	   MAX_INIT_PRIORITY);
  return DEFAULT_INIT_PRIORITY;
}

/* Handle a "constructor" attribute; arguments as in
   struct attribute_spec.handler.  */

static tree
handle_constructor_attribute (tree *node, tree name, tree args,
			      int ARG_UNUSED (flags),
			      bool *no_add_attrs)
{
  tree decl = *node;
  tree type = TREE_TYPE (decl);

  if (TREE_CODE (decl) == FUNCTION_DECL
      && TREE_CODE (type) == FUNCTION_TYPE
      && decl_function_context (decl) == 0)
    {
      priority_type priority;
      DECL_STATIC_CONSTRUCTOR (decl) = 1;
      priority = get_priority (args, /*is_destructor=*/false);
      SET_DECL_INIT_PRIORITY (decl, priority);
      TREE_USED (decl) = 1;
    }
  else
    {
      warning (OPT_Wattributes, "%qE attribute ignored", name);
      *no_add_attrs = true;
    }

  return NULL_TREE;
}

/* Handle a "destructor" attribute; arguments as in
   struct attribute_spec.handler.  */

static tree
handle_destructor_attribute (tree *node, tree name, tree args,
			     int ARG_UNUSED (flags),
			     bool *no_add_attrs)
{
  tree decl = *node;
  tree type = TREE_TYPE (decl);

  if (TREE_CODE (decl) == FUNCTION_DECL
      && TREE_CODE (type) == FUNCTION_TYPE
      && decl_function_context (decl) == 0)
    {
      priority_type priority;
      DECL_STATIC_DESTRUCTOR (decl) = 1;
      priority = get_priority (args, /*is_destructor=*/true);
      SET_DECL_FINI_PRIORITY (decl, priority);
      TREE_USED (decl) = 1;
    }
  else
    {
      warning (OPT_Wattributes, "%qE attribute ignored", name);
      *no_add_attrs = true;
    }

  return NULL_TREE;
}

/* Nonzero if the mode is a valid vector mode for this architecture.
   This returns nonzero even if there is no hardware support for the
   vector mode, but we can emulate with narrower modes.  */

static int
vector_mode_valid_p (machine_mode mode)
{
  enum mode_class mclass = GET_MODE_CLASS (mode);
  machine_mode innermode;

  /* Doh!  What's going on?  */
  if (mclass != MODE_VECTOR_INT
      && mclass != MODE_VECTOR_FLOAT
      && mclass != MODE_VECTOR_FRACT
      && mclass != MODE_VECTOR_UFRACT
      && mclass != MODE_VECTOR_ACCUM
      && mclass != MODE_VECTOR_UACCUM)
    return 0;

  /* Hardware support.  Woo hoo!  */
  if (targetm.vector_mode_supported_p (mode))
    return 1;

  innermode = GET_MODE_INNER (mode);

  /* We should probably return 1 if requesting V4DI and we have no DI,
     but we have V2DI, but this is probably very unlikely.  */

  /* If we have support for the inner mode, we can safely emulate it.
     We may not have V2DI, but me can emulate with a pair of DIs.  */
  return targetm.scalar_mode_supported_p (innermode);
}


/* Handle a "mode" attribute; arguments as in
   struct attribute_spec.handler.  */

static tree
handle_mode_attribute (tree *node, tree name, tree args,
		       int ARG_UNUSED (flags), bool *no_add_attrs)
{
  tree type = *node;
  tree ident = TREE_VALUE (args);

  *no_add_attrs = true;

  if (TREE_CODE (ident) != IDENTIFIER_NODE)
    warning (OPT_Wattributes, "%qE attribute ignored", name);
  else
    {
      int j;
      const char *p = IDENTIFIER_POINTER (ident);
      int len = strlen (p);
      machine_mode mode = VOIDmode;
      tree typefm;
      bool valid_mode;

      if (len > 4 && p[0] == '_' && p[1] == '_'
	  && p[len - 1] == '_' && p[len - 2] == '_')
	{
	  char *newp = (char *) alloca (len - 1);

	  strcpy (newp, &p[2]);
	  newp[len - 4] = '\0';
	  p = newp;
	}

      /* Change this type to have a type with the specified mode.
	 First check for the special modes.  */
      if (!strcmp (p, "byte"))
	mode = byte_mode;
      else if (!strcmp (p, "word"))
	mode = word_mode;
      else if (!strcmp (p, "pointer"))
	mode = ptr_mode;
      else if (!strcmp (p, "libgcc_cmp_return"))
	mode = targetm.libgcc_cmp_return_mode ();
      else if (!strcmp (p, "libgcc_shift_count"))
	mode = targetm.libgcc_shift_count_mode ();
      else if (!strcmp (p, "unwind_word"))
	mode = targetm.unwind_word_mode ();
      else
	for (j = 0; j < NUM_MACHINE_MODES; j++)
	  if (!strcmp (p, GET_MODE_NAME (j)))
	    {
	      mode = (machine_mode) j;
	      break;
	    }

      if (mode == VOIDmode)
	{
	  error ("unknown machine mode %qE", ident);
	  return NULL_TREE;
	}

      valid_mode = false;
      switch (GET_MODE_CLASS (mode))
	{
	case MODE_INT:
	case MODE_PARTIAL_INT:
	case MODE_FLOAT:
	case MODE_DECIMAL_FLOAT:
	case MODE_FRACT:
	case MODE_UFRACT:
	case MODE_ACCUM:
	case MODE_UACCUM:
	  valid_mode = targetm.scalar_mode_supported_p (mode);
	  break;

	case MODE_COMPLEX_INT:
	case MODE_COMPLEX_FLOAT:
	  valid_mode = targetm.scalar_mode_supported_p (GET_MODE_INNER (mode));
	  break;

	case MODE_VECTOR_INT:
	case MODE_VECTOR_FLOAT:
	case MODE_VECTOR_FRACT:
	case MODE_VECTOR_UFRACT:
	case MODE_VECTOR_ACCUM:
	case MODE_VECTOR_UACCUM:
	  warning (OPT_Wattributes, "specifying vector types with "
		   "__attribute__ ((mode)) is deprecated");
	  warning (OPT_Wattributes,
		   "use __attribute__ ((vector_size)) instead");
	  valid_mode = vector_mode_valid_p (mode);
	  break;

	default:
	  break;
	}
      if (!valid_mode)
	{
	  error ("unable to emulate %qs", p);
	  return NULL_TREE;
	}

      if (POINTER_TYPE_P (type))
	{
	  addr_space_t as = TYPE_ADDR_SPACE (TREE_TYPE (type));
	  tree (*fn)(tree, machine_mode, bool);

	  if (!targetm.addr_space.valid_pointer_mode (mode, as))
	    {
	      error ("invalid pointer mode %qs", p);
	      return NULL_TREE;
	    }

	  if (TREE_CODE (type) == POINTER_TYPE)
	    fn = build_pointer_type_for_mode;
	  else
	    fn = build_reference_type_for_mode;
	  typefm = fn (TREE_TYPE (type), mode, false);
	}
      else
	{
	  /* For fixed-point modes, we need to test if the signness of type
	     and the machine mode are consistent.  */
	  if (ALL_FIXED_POINT_MODE_P (mode)
	      && TYPE_UNSIGNED (type) != UNSIGNED_FIXED_POINT_MODE_P (mode))
	    {
	      error ("signedness of type and machine mode %qs don%'t match", p);
	      return NULL_TREE;
	    }
	  /* For fixed-point modes, we need to pass saturating info.  */
	  typefm = lang_hooks.types.type_for_mode (mode,
			ALL_FIXED_POINT_MODE_P (mode) ? TYPE_SATURATING (type)
						      : TYPE_UNSIGNED (type));
	}

      if (typefm == NULL_TREE)
	{
	  error ("no data type for mode %qs", p);
	  return NULL_TREE;
	}
      else if (TREE_CODE (type) == ENUMERAL_TYPE)
	{
	  /* For enumeral types, copy the precision from the integer
	     type returned above.  If not an INTEGER_TYPE, we can't use
	     this mode for this type.  */
	  if (TREE_CODE (typefm) != INTEGER_TYPE)
	    {
	      error ("cannot use mode %qs for enumeral types", p);
	      return NULL_TREE;
	    }

	  if (flags & ATTR_FLAG_TYPE_IN_PLACE)
	    {
	      TYPE_PRECISION (type) = TYPE_PRECISION (typefm);
	      typefm = type;
	    }
	  else
	    {
	      /* We cannot build a type variant, as there's code that assumes
		 that TYPE_MAIN_VARIANT has the same mode.  This includes the
		 debug generators.  Instead, create a subrange type.  This
		 results in all of the enumeral values being emitted only once
		 in the original, and the subtype gets them by reference.  */
	      if (TYPE_UNSIGNED (type))
		typefm = make_unsigned_type (TYPE_PRECISION (typefm));
	      else
		typefm = make_signed_type (TYPE_PRECISION (typefm));
	      TREE_TYPE (typefm) = type;
	    }
	}
      else if (VECTOR_MODE_P (mode)
	       ? TREE_CODE (type) != TREE_CODE (TREE_TYPE (typefm))
	       : TREE_CODE (type) != TREE_CODE (typefm))
	{
	  error ("mode %qs applied to inappropriate type", p);
	  return NULL_TREE;
	}

      *node = typefm;
    }

  return NULL_TREE;
}

/* Handle a "section" attribute; arguments as in
   struct attribute_spec.handler.  */

static tree
handle_section_attribute (tree *node, tree ARG_UNUSED (name), tree args,
			  int ARG_UNUSED (flags), bool *no_add_attrs)
{
  tree decl = *node;

  if (!targetm_common.have_named_sections)
    {
      error_at (DECL_SOURCE_LOCATION (*node),
		"section attributes are not supported for this target");
      goto fail;
    }

  user_defined_section_attribute = true;

  if (!VAR_OR_FUNCTION_DECL_P (decl))
    {
      error ("section attribute not allowed for %q+D", *node);
      goto fail;
    }

  if (TREE_CODE (TREE_VALUE (args)) != STRING_CST)
    {
      error ("section attribute argument not a string constant");
      goto fail;
    }

  if (TREE_CODE (decl) == VAR_DECL
      && current_function_decl != NULL_TREE
      && !TREE_STATIC (decl))
    {
      error_at (DECL_SOURCE_LOCATION (decl),
                "section attribute cannot be specified for local variables");
      goto fail;
    }

  /* The decl may have already been given a section attribute
     from a previous declaration.  Ensure they match.  */
  if (DECL_SECTION_NAME (decl) != NULL
      && strcmp (DECL_SECTION_NAME (decl),
                 TREE_STRING_POINTER (TREE_VALUE (args))) != 0)
    {
      error ("section of %q+D conflicts with previous declaration", *node);
      goto fail;
    }

  if (TREE_CODE (decl) == VAR_DECL
      && !targetm.have_tls && targetm.emutls.tmpl_section
      && DECL_THREAD_LOCAL_P (decl))
    {
      error ("section of %q+D cannot be overridden", *node);
      goto fail;
    }

  set_decl_section_name (decl, TREE_STRING_POINTER (TREE_VALUE (args)));
  return NULL_TREE;

fail:
  *no_add_attrs = true;
  return NULL_TREE;
}

/* Check whether ALIGN is a valid user-specified alignment.  If so,
   return its base-2 log; if not, output an error and return -1.  If
   ALLOW_ZERO then 0 is valid and should result in a return of -1 with
   no error.  */
int
check_user_alignment (const_tree align, bool allow_zero)
{
  int i;

  if (error_operand_p (align))
    return -1;
  if (TREE_CODE (align) != INTEGER_CST
      || !INTEGRAL_TYPE_P (TREE_TYPE (align)))
    {
      error ("requested alignment is not an integer constant");
      return -1;
    }
  else if (allow_zero && integer_zerop (align))
    return -1;
  else if (tree_int_cst_sgn (align) == -1
           || (i = tree_log2 (align)) == -1)
    {
      error ("requested alignment is not a positive power of 2");
      return -1;
    }
  else if (i >= HOST_BITS_PER_INT - BITS_PER_UNIT_LOG)
    {
      error ("requested alignment is too large");
      return -1;
    }
  return i;
}

/* 
   If in c++-11, check if the c++-11 alignment constraint with respect
   to fundamental alignment (in [dcl.align]) are satisfied.  If not in
   c++-11 mode, does nothing.

   [dcl.align]2/ says:

   [* if the constant expression evaluates to a fundamental alignment,
   the alignment requirement of the declared entity shall be the
   specified fundamental alignment.

   * if the constant expression evaluates to an extended alignment
   and the implementation supports that alignment in the context
   of the declaration, the alignment of the declared entity shall
   be that alignment

   * if the constant expression evaluates to an extended alignment
   and the implementation does not support that alignment in the
   context of the declaration, the program is ill-formed].  */

static bool
check_cxx_fundamental_alignment_constraints (tree node,
					     unsigned align_log,
					     int flags)
{
  bool alignment_too_large_p = false;
  unsigned requested_alignment = 1U << align_log;
  unsigned max_align = 0;

  if ((!(flags & ATTR_FLAG_CXX11) && !warn_cxx_compat)
      || (node == NULL_TREE || node == error_mark_node))
    return true;

  if (cxx_fundamental_alignment_p (requested_alignment))
    return true;

  if (DECL_P (node))
    {
      if (TREE_STATIC (node))
	{
	  /* For file scope variables and static members, the target
	     supports alignments that are at most
	     MAX_OFILE_ALIGNMENT.  */
	  if (requested_alignment > (max_align = MAX_OFILE_ALIGNMENT))
	    alignment_too_large_p = true;
	}
      else
	{
#ifdef BIGGEST_FIELD_ALIGNMENT
#define MAX_TARGET_FIELD_ALIGNMENT BIGGEST_FIELD_ALIGNMENT
#else
#define MAX_TARGET_FIELD_ALIGNMENT BIGGEST_ALIGNMENT
#endif
	  /* For non-static members, the target supports either
	     alignments that at most either BIGGEST_FIELD_ALIGNMENT
	     if it is defined or BIGGEST_ALIGNMENT.  */
	  max_align = MAX_TARGET_FIELD_ALIGNMENT;
	  if (TREE_CODE (node) == FIELD_DECL
	      && requested_alignment > (max_align = MAX_TARGET_FIELD_ALIGNMENT))
	    alignment_too_large_p = true;
#undef MAX_TARGET_FIELD_ALIGNMENT
	  /* For stack variables, the target supports at most
	     MAX_STACK_ALIGNMENT.  */
	  else if (decl_function_context (node) != NULL
		   && requested_alignment > (max_align = MAX_STACK_ALIGNMENT))
	    alignment_too_large_p = true;
	}
    }
  else if (TYPE_P (node))
    {
      /* Let's be liberal for types.  */
      if (requested_alignment > (max_align = BIGGEST_ALIGNMENT))
	alignment_too_large_p = true;
    }

  if (alignment_too_large_p)
    pedwarn (input_location, OPT_Wattributes,
	     "requested alignment %d is larger than %d",
	     requested_alignment, max_align);

  return !alignment_too_large_p;
}

/* Handle a "aligned" attribute; arguments as in
   struct attribute_spec.handler.  */

static tree
handle_aligned_attribute (tree *node, tree ARG_UNUSED (name), tree args,
			  int flags, bool *no_add_attrs)
{
  tree decl = NULL_TREE;
  tree *type = NULL;
  int is_type = 0;
  tree align_expr;
  int i;

  if (args)
    {
      align_expr = TREE_VALUE (args);
      if (align_expr && TREE_CODE (align_expr) != IDENTIFIER_NODE
	  && TREE_CODE (align_expr) != FUNCTION_DECL)
	align_expr = default_conversion (align_expr);
    }
  else
    align_expr = size_int (ATTRIBUTE_ALIGNED_VALUE / BITS_PER_UNIT);

  if (DECL_P (*node))
    {
      decl = *node;
      type = &TREE_TYPE (decl);
      is_type = TREE_CODE (*node) == TYPE_DECL;
    }
  else if (TYPE_P (*node))
    type = node, is_type = 1;

  if ((i = check_user_alignment (align_expr, false)) == -1
      || !check_cxx_fundamental_alignment_constraints (*node, i, flags))
    *no_add_attrs = true;
  else if (is_type)
    {
      if ((flags & (int) ATTR_FLAG_TYPE_IN_PLACE))
	/* OK, modify the type in place.  */;
      /* If we have a TYPE_DECL, then copy the type, so that we
	 don't accidentally modify a builtin type.  See pushdecl.  */
      else if (decl && TREE_TYPE (decl) != error_mark_node
	       && DECL_ORIGINAL_TYPE (decl) == NULL_TREE)
	{
	  tree tt = TREE_TYPE (decl);
	  *type = build_variant_type_copy (*type);
	  DECL_ORIGINAL_TYPE (decl) = tt;
	  TYPE_NAME (*type) = decl;
	  TREE_USED (*type) = TREE_USED (decl);
	  TREE_TYPE (decl) = *type;
	}
      else
	*type = build_variant_type_copy (*type);

      TYPE_ALIGN (*type) = (1U << i) * BITS_PER_UNIT;
      TYPE_USER_ALIGN (*type) = 1;
    }
  else if (! VAR_OR_FUNCTION_DECL_P (decl)
	   && TREE_CODE (decl) != FIELD_DECL)
    {
      error ("alignment may not be specified for %q+D", decl);
      *no_add_attrs = true;
    }
  else if (DECL_USER_ALIGN (decl)
	   && DECL_ALIGN (decl) > (1U << i) * BITS_PER_UNIT)
    /* C++-11 [dcl.align/4]:

           When multiple alignment-specifiers are specified for an
	   entity, the alignment requirement shall be set to the
	   strictest specified alignment.

      This formally comes from the c++11 specification but we are
      doing it for the GNU attribute syntax as well.  */
    *no_add_attrs = true;
  else if (TREE_CODE (decl) == FUNCTION_DECL
	   && DECL_ALIGN (decl) > (1U << i) * BITS_PER_UNIT)
    {
      if (DECL_USER_ALIGN (decl))
	error ("alignment for %q+D was previously specified as %d "
	       "and may not be decreased", decl,
	       DECL_ALIGN (decl) / BITS_PER_UNIT);
      else
	error ("alignment for %q+D must be at least %d", decl,
	       DECL_ALIGN (decl) / BITS_PER_UNIT);
      *no_add_attrs = true;
    }
  else
    {
      DECL_ALIGN (decl) = (1U << i) * BITS_PER_UNIT;
      DECL_USER_ALIGN (decl) = 1;
    }

  return NULL_TREE;
}

/* Handle a "weak" attribute; arguments as in
   struct attribute_spec.handler.  */

static tree
handle_weak_attribute (tree *node, tree name,
		       tree ARG_UNUSED (args),
		       int ARG_UNUSED (flags),
		       bool * ARG_UNUSED (no_add_attrs))
{
  if (TREE_CODE (*node) == FUNCTION_DECL
      && DECL_DECLARED_INLINE_P (*node))
    {
      warning (OPT_Wattributes, "inline function %q+D declared weak", *node);
      *no_add_attrs = true;
    }
  else if (lookup_attribute ("ifunc", DECL_ATTRIBUTES (*node)))
    {
      error ("indirect function %q+D cannot be declared weak", *node);
      *no_add_attrs = true;
      return NULL_TREE;
    }
  else if (VAR_OR_FUNCTION_DECL_P (*node))
    {
      struct symtab_node *n = symtab_node::get (*node);
      if (n && n->refuse_visibility_changes)
	error ("%+D declared weak after being used", *node);
      declare_weak (*node);
    }
  else
    warning (OPT_Wattributes, "%qE attribute ignored", name);

  return NULL_TREE;
}

/* Handle an "alias" or "ifunc" attribute; arguments as in
   struct attribute_spec.handler, except that IS_ALIAS tells us
   whether this is an alias as opposed to ifunc attribute.  */

static tree
handle_alias_ifunc_attribute (bool is_alias, tree *node, tree name, tree args,
			      bool *no_add_attrs)
{
  tree decl = *node;

  if (TREE_CODE (decl) != FUNCTION_DECL
      && (!is_alias || TREE_CODE (decl) != VAR_DECL))
    {
      warning (OPT_Wattributes, "%qE attribute ignored", name);
      *no_add_attrs = true;
    }
  else if ((TREE_CODE (decl) == FUNCTION_DECL && DECL_INITIAL (decl))
      || (TREE_CODE (decl) != FUNCTION_DECL
	  && TREE_PUBLIC (decl) && !DECL_EXTERNAL (decl))
      /* A static variable declaration is always a tentative definition,
	 but the alias is a non-tentative definition which overrides.  */
      || (TREE_CODE (decl) != FUNCTION_DECL
	  && ! TREE_PUBLIC (decl) && DECL_INITIAL (decl)))
    {
      error ("%q+D defined both normally and as %qE attribute", decl, name);
      *no_add_attrs = true;
      return NULL_TREE;
    }
  else if (!is_alias
	   && (lookup_attribute ("weak", DECL_ATTRIBUTES (decl)) 
	       || lookup_attribute ("weakref", DECL_ATTRIBUTES (decl))))
    {
      error ("weak %q+D cannot be defined %qE", decl, name);
      *no_add_attrs = true;
      return NULL_TREE;
    }			 

  /* Note that the very first time we process a nested declaration,
     decl_function_context will not be set.  Indeed, *would* never
     be set except for the DECL_INITIAL/DECL_EXTERNAL frobbery that
     we do below.  After such frobbery, pushdecl would set the context.
     In any case, this is never what we want.  */
  else if (decl_function_context (decl) == 0 && current_function_decl == NULL)
    {
      tree id;

      id = TREE_VALUE (args);
      if (TREE_CODE (id) != STRING_CST)
	{
	  error ("attribute %qE argument not a string", name);
	  *no_add_attrs = true;
	  return NULL_TREE;
	}
      id = get_identifier (TREE_STRING_POINTER (id));
      /* This counts as a use of the object pointed to.  */
      TREE_USED (id) = 1;

      if (TREE_CODE (decl) == FUNCTION_DECL)
	DECL_INITIAL (decl) = error_mark_node;
      else
	TREE_STATIC (decl) = 1;

      if (!is_alias)
	/* ifuncs are also aliases, so set that attribute too. */
	DECL_ATTRIBUTES (decl)
	  = tree_cons (get_identifier ("alias"), args, DECL_ATTRIBUTES (decl));
    }
  else
    {
      warning (OPT_Wattributes, "%qE attribute ignored", name);
      *no_add_attrs = true;
    }

  if (decl_in_symtab_p (*node))
    {
      struct symtab_node *n = symtab_node::get (decl);
      if (n && n->refuse_visibility_changes)
	{
	  if (is_alias)
	    error ("%+D declared alias after being used", decl);
	  else
	    error ("%+D declared ifunc after being used", decl);
	}
    }


  return NULL_TREE;
}

/* Handle an "alias" or "ifunc" attribute; arguments as in
   struct attribute_spec.handler.  */

static tree
handle_ifunc_attribute (tree *node, tree name, tree args,
			int ARG_UNUSED (flags), bool *no_add_attrs)
{
  return handle_alias_ifunc_attribute (false, node, name, args, no_add_attrs);
}

/* Handle an "alias" or "ifunc" attribute; arguments as in
   struct attribute_spec.handler.  */

static tree
handle_alias_attribute (tree *node, tree name, tree args,
			int ARG_UNUSED (flags), bool *no_add_attrs)
{
  return handle_alias_ifunc_attribute (true, node, name, args, no_add_attrs);
}

/* Handle a "weakref" attribute; arguments as in struct
   attribute_spec.handler.  */

static tree
handle_weakref_attribute (tree *node, tree ARG_UNUSED (name), tree args,
			  int flags, bool *no_add_attrs)
{
  tree attr = NULL_TREE;

  /* We must ignore the attribute when it is associated with
     local-scoped decls, since attribute alias is ignored and many
     such symbols do not even have a DECL_WEAK field.  */
  if (decl_function_context (*node)
      || current_function_decl
      || !VAR_OR_FUNCTION_DECL_P (*node))
    {
      warning (OPT_Wattributes, "%qE attribute ignored", name);
      *no_add_attrs = true;
      return NULL_TREE;
    }

  if (lookup_attribute ("ifunc", DECL_ATTRIBUTES (*node)))
    {
      error ("indirect function %q+D cannot be declared weakref", *node);
      *no_add_attrs = true;
      return NULL_TREE;
    }

  /* The idea here is that `weakref("name")' mutates into `weakref,
     alias("name")', and weakref without arguments, in turn,
     implicitly adds weak. */

  if (args)
    {
      attr = tree_cons (get_identifier ("alias"), args, attr);
      attr = tree_cons (get_identifier ("weakref"), NULL_TREE, attr);

      *no_add_attrs = true;

      decl_attributes (node, attr, flags);
    }
  else
    {
      if (lookup_attribute ("alias", DECL_ATTRIBUTES (*node)))
	error_at (DECL_SOURCE_LOCATION (*node),
		  "weakref attribute must appear before alias attribute");

      /* Can't call declare_weak because it wants this to be TREE_PUBLIC,
	 and that isn't supported; and because it wants to add it to
	 the list of weak decls, which isn't helpful.  */
      DECL_WEAK (*node) = 1;
    }

  if (decl_in_symtab_p (*node))
    {
      struct symtab_node *n = symtab_node::get (*node);
      if (n && n->refuse_visibility_changes)
	error ("%+D declared weakref after being used", *node);
    }

  return NULL_TREE;
}

/* Handle an "visibility" attribute; arguments as in
   struct attribute_spec.handler.  */

static tree
handle_visibility_attribute (tree *node, tree name, tree args,
			     int ARG_UNUSED (flags),
			     bool *ARG_UNUSED (no_add_attrs))
{
  tree decl = *node;
  tree id = TREE_VALUE (args);
  enum symbol_visibility vis;

  if (TYPE_P (*node))
    {
      if (TREE_CODE (*node) == ENUMERAL_TYPE)
	/* OK */;
      else if (TREE_CODE (*node) != RECORD_TYPE && TREE_CODE (*node) != UNION_TYPE)
	{
	  warning (OPT_Wattributes, "%qE attribute ignored on non-class types",
		   name);
	  return NULL_TREE;
	}
      else if (TYPE_FIELDS (*node))
	{
	  error ("%qE attribute ignored because %qT is already defined",
		 name, *node);
	  return NULL_TREE;
	}
    }
  else if (decl_function_context (decl) != 0 || !TREE_PUBLIC (decl))
    {
      warning (OPT_Wattributes, "%qE attribute ignored", name);
      return NULL_TREE;
    }

  if (TREE_CODE (id) != STRING_CST)
    {
      error ("visibility argument not a string");
      return NULL_TREE;
    }

  /*  If this is a type, set the visibility on the type decl.  */
  if (TYPE_P (decl))
    {
      decl = TYPE_NAME (decl);
      if (!decl)
	return NULL_TREE;
      if (TREE_CODE (decl) == IDENTIFIER_NODE)
	{
	   warning (OPT_Wattributes, "%qE attribute ignored on types",
		    name);
	   return NULL_TREE;
	}
    }

  if (strcmp (TREE_STRING_POINTER (id), "default") == 0)
    vis = VISIBILITY_DEFAULT;
  else if (strcmp (TREE_STRING_POINTER (id), "internal") == 0)
    vis = VISIBILITY_INTERNAL;
  else if (strcmp (TREE_STRING_POINTER (id), "hidden") == 0)
    vis = VISIBILITY_HIDDEN;
  else if (strcmp (TREE_STRING_POINTER (id), "protected") == 0)
    vis = VISIBILITY_PROTECTED;
  else
    {
      error ("visibility argument must be one of \"default\", \"hidden\", \"protected\" or \"internal\"");
      vis = VISIBILITY_DEFAULT;
    }

  if (DECL_VISIBILITY_SPECIFIED (decl)
      && vis != DECL_VISIBILITY (decl))
    {
      tree attributes = (TYPE_P (*node)
			 ? TYPE_ATTRIBUTES (*node)
			 : DECL_ATTRIBUTES (decl));
      if (lookup_attribute ("visibility", attributes))
	error ("%qD redeclared with different visibility", decl);
      else if (TARGET_DLLIMPORT_DECL_ATTRIBUTES
	       && lookup_attribute ("dllimport", attributes))
	error ("%qD was declared %qs which implies default visibility",
	       decl, "dllimport");
      else if (TARGET_DLLIMPORT_DECL_ATTRIBUTES
	       && lookup_attribute ("dllexport", attributes))
	error ("%qD was declared %qs which implies default visibility",
	       decl, "dllexport");
    }

  DECL_VISIBILITY (decl) = vis;
  DECL_VISIBILITY_SPECIFIED (decl) = 1;

  /* Go ahead and attach the attribute to the node as well.  This is needed
     so we can determine whether we have VISIBILITY_DEFAULT because the
     visibility was not specified, or because it was explicitly overridden
     from the containing scope.  */

  return NULL_TREE;
}

/* Determine the ELF symbol visibility for DECL, which is either a
   variable or a function.  It is an error to use this function if a
   definition of DECL is not available in this translation unit.
   Returns true if the final visibility has been determined by this
   function; false if the caller is free to make additional
   modifications.  */

bool
c_determine_visibility (tree decl)
{
  gcc_assert (VAR_OR_FUNCTION_DECL_P (decl));

  /* If the user explicitly specified the visibility with an
     attribute, honor that.  DECL_VISIBILITY will have been set during
     the processing of the attribute.  We check for an explicit
     attribute, rather than just checking DECL_VISIBILITY_SPECIFIED,
     to distinguish the use of an attribute from the use of a "#pragma
     GCC visibility push(...)"; in the latter case we still want other
     considerations to be able to overrule the #pragma.  */
  if (lookup_attribute ("visibility", DECL_ATTRIBUTES (decl))
      || (TARGET_DLLIMPORT_DECL_ATTRIBUTES
	  && (lookup_attribute ("dllimport", DECL_ATTRIBUTES (decl))
	      || lookup_attribute ("dllexport", DECL_ATTRIBUTES (decl)))))
    return true;

  /* Set default visibility to whatever the user supplied with
     visibility_specified depending on #pragma GCC visibility.  */
  if (!DECL_VISIBILITY_SPECIFIED (decl))
    {
      if (visibility_options.inpragma
	  || DECL_VISIBILITY (decl) != default_visibility)
	{
	  DECL_VISIBILITY (decl) = default_visibility;
	  DECL_VISIBILITY_SPECIFIED (decl) = visibility_options.inpragma;
	  /* If visibility changed and DECL already has DECL_RTL, ensure
	     symbol flags are updated.  */
	  if (((TREE_CODE (decl) == VAR_DECL && TREE_STATIC (decl))
	       || TREE_CODE (decl) == FUNCTION_DECL)
	      && DECL_RTL_SET_P (decl))
	    make_decl_rtl (decl);
	}
    }
  return false;
}

/* Handle an "tls_model" attribute; arguments as in
   struct attribute_spec.handler.  */

static tree
handle_tls_model_attribute (tree *node, tree name, tree args,
			    int ARG_UNUSED (flags), bool *no_add_attrs)
{
  tree id;
  tree decl = *node;
  enum tls_model kind;

  *no_add_attrs = true;

  if (TREE_CODE (decl) != VAR_DECL || !DECL_THREAD_LOCAL_P (decl))
    {
      warning (OPT_Wattributes, "%qE attribute ignored", name);
      return NULL_TREE;
    }

  kind = DECL_TLS_MODEL (decl);
  id = TREE_VALUE (args);
  if (TREE_CODE (id) != STRING_CST)
    {
      error ("tls_model argument not a string");
      return NULL_TREE;
    }

  if (!strcmp (TREE_STRING_POINTER (id), "local-exec"))
    kind = TLS_MODEL_LOCAL_EXEC;
  else if (!strcmp (TREE_STRING_POINTER (id), "initial-exec"))
    kind = TLS_MODEL_INITIAL_EXEC;
  else if (!strcmp (TREE_STRING_POINTER (id), "local-dynamic"))
    kind = optimize ? TLS_MODEL_LOCAL_DYNAMIC : TLS_MODEL_GLOBAL_DYNAMIC;
  else if (!strcmp (TREE_STRING_POINTER (id), "global-dynamic"))
    kind = TLS_MODEL_GLOBAL_DYNAMIC;
  else
    error ("tls_model argument must be one of \"local-exec\", \"initial-exec\", \"local-dynamic\" or \"global-dynamic\"");

  set_decl_tls_model (decl, kind);
  return NULL_TREE;
}

/* Handle a "no_instrument_function" attribute; arguments as in
   struct attribute_spec.handler.  */

static tree
handle_no_instrument_function_attribute (tree *node, tree name,
					 tree ARG_UNUSED (args),
					 int ARG_UNUSED (flags),
					 bool *no_add_attrs)
{
  tree decl = *node;

  if (TREE_CODE (decl) != FUNCTION_DECL)
    {
      error_at (DECL_SOURCE_LOCATION (decl),
		"%qE attribute applies only to functions", name);
      *no_add_attrs = true;
    }
  else
    DECL_NO_INSTRUMENT_FUNCTION_ENTRY_EXIT (decl) = 1;

  return NULL_TREE;
}

/* Handle a "malloc" attribute; arguments as in
   struct attribute_spec.handler.  */

static tree
handle_malloc_attribute (tree *node, tree name, tree ARG_UNUSED (args),
			 int ARG_UNUSED (flags), bool *no_add_attrs)
{
  if (TREE_CODE (*node) == FUNCTION_DECL
      && POINTER_TYPE_P (TREE_TYPE (TREE_TYPE (*node))))
    DECL_IS_MALLOC (*node) = 1;
  else
    {
      warning (OPT_Wattributes, "%qE attribute ignored", name);
      *no_add_attrs = true;
    }

  return NULL_TREE;
}

/* Handle a "alloc_size" attribute; arguments as in
   struct attribute_spec.handler.  */

static tree
handle_alloc_size_attribute (tree *node, tree ARG_UNUSED (name), tree args,
			     int ARG_UNUSED (flags), bool *no_add_attrs)
{
  unsigned arg_count = type_num_arguments (*node);
  for (; args; args = TREE_CHAIN (args))
    {
      tree position = TREE_VALUE (args);
      if (position && TREE_CODE (position) != IDENTIFIER_NODE
	  && TREE_CODE (position) != FUNCTION_DECL)
	position = default_conversion (position);

      if (!tree_fits_uhwi_p (position)
	  || !arg_count
	  || !IN_RANGE (tree_to_uhwi (position), 1, arg_count))
	{
	  warning (OPT_Wattributes,
	           "alloc_size parameter outside range");
	  *no_add_attrs = true;
	  return NULL_TREE;
	}
    }
  return NULL_TREE;
}

/* Handle a "alloc_align" attribute; arguments as in
   struct attribute_spec.handler.  */

static tree
handle_alloc_align_attribute (tree *node, tree, tree args, int,
			      bool *no_add_attrs)
{
  unsigned arg_count = type_num_arguments (*node);
  tree position = TREE_VALUE (args);
  if (position && TREE_CODE (position) != IDENTIFIER_NODE)
    position = default_conversion (position);

  if (!tree_fits_uhwi_p (position)
      || !arg_count
      || !IN_RANGE (tree_to_uhwi (position), 1, arg_count))
    {
      warning (OPT_Wattributes,
	       "alloc_align parameter outside range");
      *no_add_attrs = true;
      return NULL_TREE;
    }
  return NULL_TREE;
}

/* Handle a "assume_aligned" attribute; arguments as in
   struct attribute_spec.handler.  */

static tree
handle_assume_aligned_attribute (tree *, tree, tree args, int,
				 bool *no_add_attrs)
{
  for (; args; args = TREE_CHAIN (args))
    {
      tree position = TREE_VALUE (args);
      if (position && TREE_CODE (position) != IDENTIFIER_NODE
	  && TREE_CODE (position) != FUNCTION_DECL)
	position = default_conversion (position);

      if (TREE_CODE (position) != INTEGER_CST)
	{
	  warning (OPT_Wattributes,
		   "assume_aligned parameter not integer constant");
	  *no_add_attrs = true;
	  return NULL_TREE;
	}
    }
  return NULL_TREE;
}

/* Handle a "fn spec" attribute; arguments as in
   struct attribute_spec.handler.  */

static tree
handle_fnspec_attribute (tree *node ATTRIBUTE_UNUSED, tree ARG_UNUSED (name),
			 tree args, int ARG_UNUSED (flags),
			 bool *no_add_attrs ATTRIBUTE_UNUSED)
{
  gcc_assert (args
	      && TREE_CODE (TREE_VALUE (args)) == STRING_CST
	      && !TREE_CHAIN (args));
  return NULL_TREE;
}

/* Handle a "bnd_variable_size" attribute; arguments as in
   struct attribute_spec.handler.  */

static tree
handle_bnd_variable_size_attribute (tree *node, tree name, tree ARG_UNUSED (args),
				    int ARG_UNUSED (flags), bool *no_add_attrs)
{
  if (TREE_CODE (*node) != FIELD_DECL)
    {
      warning (OPT_Wattributes, "%qE attribute ignored", name);
      *no_add_attrs = true;
    }

  return NULL_TREE;
}

/* Handle a "bnd_legacy" attribute; arguments as in
   struct attribute_spec.handler.  */

static tree
handle_bnd_legacy (tree *node, tree name, tree ARG_UNUSED (args),
		   int ARG_UNUSED (flags), bool *no_add_attrs)
{
  if (TREE_CODE (*node) != FUNCTION_DECL)
    {
      warning (OPT_Wattributes, "%qE attribute ignored", name);
      *no_add_attrs = true;
    }

  return NULL_TREE;
}

/* Handle a "bnd_instrument" attribute; arguments as in
   struct attribute_spec.handler.  */

static tree
handle_bnd_instrument (tree *node, tree name, tree ARG_UNUSED (args),
		       int ARG_UNUSED (flags), bool *no_add_attrs)
{
  if (TREE_CODE (*node) != FUNCTION_DECL)
    {
      warning (OPT_Wattributes, "%qE attribute ignored", name);
      *no_add_attrs = true;
    }

  return NULL_TREE;
}

/* Handle a "warn_unused" attribute; arguments as in
   struct attribute_spec.handler.  */

static tree
handle_warn_unused_attribute (tree *node, tree name,
			      tree args ATTRIBUTE_UNUSED,
			      int flags ATTRIBUTE_UNUSED, bool *no_add_attrs)
{
  if (TYPE_P (*node))
    /* Do nothing else, just set the attribute.  We'll get at
       it later with lookup_attribute.  */
    ;
  else
    {
      warning (OPT_Wattributes, "%qE attribute ignored", name);
      *no_add_attrs = true;
    }

  return NULL_TREE;
}

/* Handle an "omp declare simd" attribute; arguments as in
   struct attribute_spec.handler.  */

static tree
handle_omp_declare_simd_attribute (tree *, tree, tree, int, bool *)
{
  return NULL_TREE;
}

/* Handle an "omp declare target" attribute; arguments as in
   struct attribute_spec.handler.  */

static tree
handle_omp_declare_target_attribute (tree *, tree, tree, int, bool *)
{
  return NULL_TREE;
}

/* Handle a "returns_twice" attribute; arguments as in
   struct attribute_spec.handler.  */

static tree
handle_returns_twice_attribute (tree *node, tree name, tree ARG_UNUSED (args),
			 int ARG_UNUSED (flags), bool *no_add_attrs)
{
  if (TREE_CODE (*node) == FUNCTION_DECL)
    DECL_IS_RETURNS_TWICE (*node) = 1;
  else
    {
      warning (OPT_Wattributes, "%qE attribute ignored", name);
      *no_add_attrs = true;
    }

  return NULL_TREE;
}

/* Handle a "no_limit_stack" attribute; arguments as in
   struct attribute_spec.handler.  */

static tree
handle_no_limit_stack_attribute (tree *node, tree name,
				 tree ARG_UNUSED (args),
				 int ARG_UNUSED (flags),
				 bool *no_add_attrs)
{
  tree decl = *node;

  if (TREE_CODE (decl) != FUNCTION_DECL)
    {
      error_at (DECL_SOURCE_LOCATION (decl),
	     "%qE attribute applies only to functions", name);
      *no_add_attrs = true;
    }
  else if (DECL_INITIAL (decl))
    {
      error_at (DECL_SOURCE_LOCATION (decl),
		"can%'t set %qE attribute after definition", name);
      *no_add_attrs = true;
    }
  else
    DECL_NO_LIMIT_STACK (decl) = 1;

  return NULL_TREE;
}

/* Handle a "pure" attribute; arguments as in
   struct attribute_spec.handler.  */

static tree
handle_pure_attribute (tree *node, tree name, tree ARG_UNUSED (args),
		       int ARG_UNUSED (flags), bool *no_add_attrs)
{
  if (TREE_CODE (*node) == FUNCTION_DECL)
    DECL_PURE_P (*node) = 1;
  /* ??? TODO: Support types.  */
  else
    {
      warning (OPT_Wattributes, "%qE attribute ignored", name);
      *no_add_attrs = true;
    }

  return NULL_TREE;
}

/* Digest an attribute list destined for a transactional memory statement.
   ALLOWED is the set of attributes that are allowed for this statement;
   return the attribute we parsed.  Multiple attributes are never allowed.  */

int
parse_tm_stmt_attr (tree attrs, int allowed)
{
  tree a_seen = NULL;
  int m_seen = 0;

  for ( ; attrs ; attrs = TREE_CHAIN (attrs))
    {
      tree a = TREE_PURPOSE (attrs);
      int m = 0;

      if (is_attribute_p ("outer", a))
	m = TM_STMT_ATTR_OUTER;

      if ((m & allowed) == 0)
	{
	  warning (OPT_Wattributes, "%qE attribute directive ignored", a);
	  continue;
	}

      if (m_seen == 0)
	{
	  a_seen = a;
	  m_seen = m;
	}
      else if (m_seen == m)
	warning (OPT_Wattributes, "%qE attribute duplicated", a);
      else
	warning (OPT_Wattributes, "%qE attribute follows %qE", a, a_seen);
    }

  return m_seen;
}

/* Transform a TM attribute name into a maskable integer and back.
   Note that NULL (i.e. no attribute) is mapped to UNKNOWN, corresponding
   to how the lack of an attribute is treated.  */

int
tm_attr_to_mask (tree attr)
{
  if (attr == NULL)
    return 0;
  if (is_attribute_p ("transaction_safe", attr))
    return TM_ATTR_SAFE;
  if (is_attribute_p ("transaction_callable", attr))
    return TM_ATTR_CALLABLE;
  if (is_attribute_p ("transaction_pure", attr))
    return TM_ATTR_PURE;
  if (is_attribute_p ("transaction_unsafe", attr))
    return TM_ATTR_IRREVOCABLE;
  if (is_attribute_p ("transaction_may_cancel_outer", attr))
    return TM_ATTR_MAY_CANCEL_OUTER;
  return 0;
}

tree
tm_mask_to_attr (int mask)
{
  const char *str;
  switch (mask)
    {
    case TM_ATTR_SAFE:
      str = "transaction_safe";
      break;
    case TM_ATTR_CALLABLE:
      str = "transaction_callable";
      break;
    case TM_ATTR_PURE:
      str = "transaction_pure";
      break;
    case TM_ATTR_IRREVOCABLE:
      str = "transaction_unsafe";
      break;
    case TM_ATTR_MAY_CANCEL_OUTER:
      str = "transaction_may_cancel_outer";
      break;
    default:
      gcc_unreachable ();
    }
  return get_identifier (str);
}

/* Return the first TM attribute seen in LIST.  */

tree
find_tm_attribute (tree list)
{
  for (; list ; list = TREE_CHAIN (list))
    {
      tree name = TREE_PURPOSE (list);
      if (tm_attr_to_mask (name) != 0)
	return name;
    }
  return NULL_TREE;
}

/* Handle the TM attributes; arguments as in struct attribute_spec.handler.
   Here we accept only function types, and verify that none of the other
   function TM attributes are also applied.  */
/* ??? We need to accept class types for C++, but not C.  This greatly
   complicates this function, since we can no longer rely on the extra
   processing given by function_type_required.  */

static tree
handle_tm_attribute (tree *node, tree name, tree args,
		     int flags, bool *no_add_attrs)
{
  /* Only one path adds the attribute; others don't.  */
  *no_add_attrs = true;

  switch (TREE_CODE (*node))
    {
    case RECORD_TYPE:
    case UNION_TYPE:
      /* Only tm_callable and tm_safe apply to classes.  */
      if (tm_attr_to_mask (name) & ~(TM_ATTR_SAFE | TM_ATTR_CALLABLE))
	goto ignored;
      /* FALLTHRU */

    case FUNCTION_TYPE:
    case METHOD_TYPE:
      {
	tree old_name = find_tm_attribute (TYPE_ATTRIBUTES (*node));
	if (old_name == name)
	  ;
	else if (old_name != NULL_TREE)
	  error ("type was previously declared %qE", old_name);
	else
	  *no_add_attrs = false;
      }
      break;

    case POINTER_TYPE:
      {
	enum tree_code subcode = TREE_CODE (TREE_TYPE (*node));
	if (subcode == FUNCTION_TYPE || subcode == METHOD_TYPE)
	  {
	    tree fn_tmp = TREE_TYPE (*node);
	    decl_attributes (&fn_tmp, tree_cons (name, args, NULL), 0);
	    *node = build_pointer_type (fn_tmp);
	    break;
	  }
      }
      /* FALLTHRU */

    default:
      /* If a function is next, pass it on to be tried next.  */
      if (flags & (int) ATTR_FLAG_FUNCTION_NEXT)
	return tree_cons (name, args, NULL);

    ignored:
      warning (OPT_Wattributes, "%qE attribute ignored", name);
      break;
    }

  return NULL_TREE;
}

/* Handle the TM_WRAP attribute; arguments as in
   struct attribute_spec.handler.  */

static tree
handle_tm_wrap_attribute (tree *node, tree name, tree args,
			  int ARG_UNUSED (flags), bool *no_add_attrs)
{
  tree decl = *node;

  /* We don't need the attribute even on success, since we
     record the entry in an external table.  */
  *no_add_attrs = true;

  if (TREE_CODE (decl) != FUNCTION_DECL)
    warning (OPT_Wattributes, "%qE attribute ignored", name);
  else
    {
      tree wrap_decl = TREE_VALUE (args);
      if (error_operand_p (wrap_decl))
        ;
      else if (TREE_CODE (wrap_decl) != IDENTIFIER_NODE
	       && !VAR_OR_FUNCTION_DECL_P (wrap_decl))
	error ("%qE argument not an identifier", name);
      else
	{
	  if (TREE_CODE (wrap_decl) == IDENTIFIER_NODE)
	    wrap_decl = lookup_name (wrap_decl);
	  if (wrap_decl && TREE_CODE (wrap_decl) == FUNCTION_DECL)
	    {
	      if (lang_hooks.types_compatible_p (TREE_TYPE (decl),
						 TREE_TYPE (wrap_decl)))
		record_tm_replacement (wrap_decl, decl);
	      else
		error ("%qD is not compatible with %qD", wrap_decl, decl);
	    }
	  else
	    error ("%qE argument is not a function", name);
	}
    }

  return NULL_TREE;
}

/* Ignore the given attribute.  Used when this attribute may be usefully
   overridden by the target, but is not used generically.  */

static tree
ignore_attribute (tree * ARG_UNUSED (node), tree ARG_UNUSED (name),
		  tree ARG_UNUSED (args), int ARG_UNUSED (flags),
		  bool *no_add_attrs)
{
  *no_add_attrs = true;
  return NULL_TREE;
}

/* Handle a "no vops" attribute; arguments as in
   struct attribute_spec.handler.  */

static tree
handle_novops_attribute (tree *node, tree ARG_UNUSED (name),
			 tree ARG_UNUSED (args), int ARG_UNUSED (flags),
			 bool *ARG_UNUSED (no_add_attrs))
{
  gcc_assert (TREE_CODE (*node) == FUNCTION_DECL);
  DECL_IS_NOVOPS (*node) = 1;
  return NULL_TREE;
}

/* Handle a "deprecated" attribute; arguments as in
   struct attribute_spec.handler.  */

static tree
handle_deprecated_attribute (tree *node, tree name,
			     tree args, int flags,
			     bool *no_add_attrs)
{
  tree type = NULL_TREE;
  int warn = 0;
  tree what = NULL_TREE;

  if (!args)
    *no_add_attrs = true;
  else if (TREE_CODE (TREE_VALUE (args)) != STRING_CST)
    {
      error ("deprecated message is not a string");
      *no_add_attrs = true;
    }

  if (DECL_P (*node))
    {
      tree decl = *node;
      type = TREE_TYPE (decl);

      if (TREE_CODE (decl) == TYPE_DECL
	  || TREE_CODE (decl) == PARM_DECL
	  || VAR_OR_FUNCTION_DECL_P (decl)
	  || TREE_CODE (decl) == FIELD_DECL
	  || TREE_CODE (decl) == CONST_DECL
	  || objc_method_decl (TREE_CODE (decl)))
	TREE_DEPRECATED (decl) = 1;
      else
	warn = 1;
    }
  else if (TYPE_P (*node))
    {
      if (!(flags & (int) ATTR_FLAG_TYPE_IN_PLACE))
	*node = build_variant_type_copy (*node);
      TREE_DEPRECATED (*node) = 1;
      type = *node;
    }
  else
    warn = 1;

  if (warn)
    {
      *no_add_attrs = true;
      if (type && TYPE_NAME (type))
	{
	  if (TREE_CODE (TYPE_NAME (type)) == IDENTIFIER_NODE)
	    what = TYPE_NAME (*node);
	  else if (TREE_CODE (TYPE_NAME (type)) == TYPE_DECL
		   && DECL_NAME (TYPE_NAME (type)))
	    what = DECL_NAME (TYPE_NAME (type));
	}
      if (what)
	warning (OPT_Wattributes, "%qE attribute ignored for %qE", name, what);
      else
	warning (OPT_Wattributes, "%qE attribute ignored", name);
    }

  return NULL_TREE;
}

/* Handle a "vector_size" attribute; arguments as in
   struct attribute_spec.handler.  */

static tree
handle_vector_size_attribute (tree *node, tree name, tree args,
			      int ARG_UNUSED (flags),
			      bool *no_add_attrs)
{
  unsigned HOST_WIDE_INT vecsize, nunits;
  machine_mode orig_mode;
  tree type = *node, new_type, size;

  *no_add_attrs = true;

  size = TREE_VALUE (args);
  if (size && TREE_CODE (size) != IDENTIFIER_NODE
      && TREE_CODE (size) != FUNCTION_DECL)
    size = default_conversion (size);

  if (!tree_fits_uhwi_p (size))
    {
      warning (OPT_Wattributes, "%qE attribute ignored", name);
      return NULL_TREE;
    }

  /* Get the vector size (in bytes).  */
  vecsize = tree_to_uhwi (size);

  /* We need to provide for vector pointers, vector arrays, and
     functions returning vectors.  For example:

       __attribute__((vector_size(16))) short *foo;

     In this case, the mode is SI, but the type being modified is
     HI, so we need to look further.  */

  while (POINTER_TYPE_P (type)
	 || TREE_CODE (type) == FUNCTION_TYPE
	 || TREE_CODE (type) == METHOD_TYPE
	 || TREE_CODE (type) == ARRAY_TYPE
	 || TREE_CODE (type) == OFFSET_TYPE)
    type = TREE_TYPE (type);

  /* Get the mode of the type being modified.  */
  orig_mode = TYPE_MODE (type);

  if ((!INTEGRAL_TYPE_P (type)
       && !SCALAR_FLOAT_TYPE_P (type)
       && !FIXED_POINT_TYPE_P (type))
      || (!SCALAR_FLOAT_MODE_P (orig_mode)
	  && GET_MODE_CLASS (orig_mode) != MODE_INT
	  && !ALL_SCALAR_FIXED_POINT_MODE_P (orig_mode))
      || !tree_fits_uhwi_p (TYPE_SIZE_UNIT (type))
      || TREE_CODE (type) == BOOLEAN_TYPE)
    {
      error ("invalid vector type for attribute %qE", name);
      return NULL_TREE;
    }

  if (vecsize % tree_to_uhwi (TYPE_SIZE_UNIT (type)))
    {
      error ("vector size not an integral multiple of component size");
      return NULL;
    }

  if (vecsize == 0)
    {
      error ("zero vector size");
      return NULL;
    }

  /* Calculate how many units fit in the vector.  */
  nunits = vecsize / tree_to_uhwi (TYPE_SIZE_UNIT (type));
  if (nunits & (nunits - 1))
    {
      error ("number of components of the vector not a power of two");
      return NULL_TREE;
    }

  new_type = build_vector_type (type, nunits);

  /* Build back pointers if needed.  */
  *node = lang_hooks.types.reconstruct_complex_type (*node, new_type);

  return NULL_TREE;
}

/* Handle the "nonnull" attribute.  */
static tree
handle_nonnull_attribute (tree *node, tree ARG_UNUSED (name),
			  tree args, int ARG_UNUSED (flags),
			  bool *no_add_attrs)
{
  tree type = *node;
  unsigned HOST_WIDE_INT attr_arg_num;

  /* If no arguments are specified, all pointer arguments should be
     non-null.  Verify a full prototype is given so that the arguments
     will have the correct types when we actually check them later.  */
  if (!args)
    {
      if (!prototype_p (type))
	{
	  error ("nonnull attribute without arguments on a non-prototype");
	  *no_add_attrs = true;
	}
      return NULL_TREE;
    }

  /* Argument list specified.  Verify that each argument number references
     a pointer argument.  */
  for (attr_arg_num = 1; args; attr_arg_num++, args = TREE_CHAIN (args))
    {
      unsigned HOST_WIDE_INT arg_num = 0, ck_num;

      tree arg = TREE_VALUE (args);
      if (arg && TREE_CODE (arg) != IDENTIFIER_NODE
	  && TREE_CODE (arg) != FUNCTION_DECL)
	arg = default_conversion (arg);

      if (!get_nonnull_operand (arg, &arg_num))
	{
	  error ("nonnull argument has invalid operand number (argument %lu)",
		 (unsigned long) attr_arg_num);
	  *no_add_attrs = true;
	  return NULL_TREE;
	}

      if (prototype_p (type))
	{
	  function_args_iterator iter;
	  tree argument;

	  function_args_iter_init (&iter, type);
	  for (ck_num = 1; ; ck_num++, function_args_iter_next (&iter))
	    {
	      argument = function_args_iter_cond (&iter);
	      if (argument == NULL_TREE || ck_num == arg_num)
		break;
	    }

	  if (!argument
	      || TREE_CODE (argument) == VOID_TYPE)
	    {
	      error ("nonnull argument with out-of-range operand number (argument %lu, operand %lu)",
		     (unsigned long) attr_arg_num, (unsigned long) arg_num);
	      *no_add_attrs = true;
	      return NULL_TREE;
	    }

	  if (TREE_CODE (argument) != POINTER_TYPE)
	    {
	      error ("nonnull argument references non-pointer operand (argument %lu, operand %lu)",
		   (unsigned long) attr_arg_num, (unsigned long) arg_num);
	      *no_add_attrs = true;
	      return NULL_TREE;
	    }
	}
    }

  return NULL_TREE;
}

/* Check the argument list of a function call for null in argument slots
   that are marked as requiring a non-null pointer argument.  The NARGS
   arguments are passed in the array ARGARRAY.
*/

static void
check_function_nonnull (tree attrs, int nargs, tree *argarray)
{
  tree a;
  int i;

  attrs = lookup_attribute ("nonnull", attrs);
  if (attrs == NULL_TREE)
    return;

  a = attrs;
  /* See if any of the nonnull attributes has no arguments.  If so,
     then every pointer argument is checked (in which case the check
     for pointer type is done in check_nonnull_arg).  */
  if (TREE_VALUE (a) != NULL_TREE)
    do
      a = lookup_attribute ("nonnull", TREE_CHAIN (a));
    while (a != NULL_TREE && TREE_VALUE (a) != NULL_TREE);

  if (a != NULL_TREE)
    for (i = 0; i < nargs; i++)
      check_function_arguments_recurse (check_nonnull_arg, NULL, argarray[i],
					i + 1);
  else
    {
      /* Walk the argument list.  If we encounter an argument number we
	 should check for non-null, do it.  */
      for (i = 0; i < nargs; i++)
	{
	  for (a = attrs; ; a = TREE_CHAIN (a))
	    {
	      a = lookup_attribute ("nonnull", a);
	      if (a == NULL_TREE || nonnull_check_p (TREE_VALUE (a), i + 1))
		break;
	    }

	  if (a != NULL_TREE)
	    check_function_arguments_recurse (check_nonnull_arg, NULL,
					      argarray[i], i + 1);
	}
    }
}

/* Check that the Nth argument of a function call (counting backwards
   from the end) is a (pointer)0.  The NARGS arguments are passed in the
   array ARGARRAY.  */

static void
check_function_sentinel (const_tree fntype, int nargs, tree *argarray)
{
  tree attr = lookup_attribute ("sentinel", TYPE_ATTRIBUTES (fntype));

  if (attr)
    {
      int len = 0;
      int pos = 0;
      tree sentinel;
      function_args_iterator iter;
      tree t;

      /* Skip over the named arguments.  */
      FOREACH_FUNCTION_ARGS (fntype, t, iter)
	{
	  if (len == nargs)
	    break;
	  len++;
	}

      if (TREE_VALUE (attr))
	{
	  tree p = TREE_VALUE (TREE_VALUE (attr));
	  pos = TREE_INT_CST_LOW (p);
	}

      /* The sentinel must be one of the varargs, i.e.
	 in position >= the number of fixed arguments.  */
      if ((nargs - 1 - pos) < len)
	{
	  warning (OPT_Wformat_,
		   "not enough variable arguments to fit a sentinel");
	  return;
	}

      /* Validate the sentinel.  */
      sentinel = argarray[nargs - 1 - pos];
      if ((!POINTER_TYPE_P (TREE_TYPE (sentinel))
	   || !integer_zerop (sentinel))
	  /* Although __null (in C++) is only an integer we allow it
	     nevertheless, as we are guaranteed that it's exactly
	     as wide as a pointer, and we don't want to force
	     users to cast the NULL they have written there.
	     We warn with -Wstrict-null-sentinel, though.  */
	  && (warn_strict_null_sentinel || null_node != sentinel))
	warning (OPT_Wformat_, "missing sentinel in function call");
    }
}

/* Helper for check_function_nonnull; given a list of operands which
   must be non-null in ARGS, determine if operand PARAM_NUM should be
   checked.  */

static bool
nonnull_check_p (tree args, unsigned HOST_WIDE_INT param_num)
{
  unsigned HOST_WIDE_INT arg_num = 0;

  for (; args; args = TREE_CHAIN (args))
    {
      bool found = get_nonnull_operand (TREE_VALUE (args), &arg_num);

      gcc_assert (found);

      if (arg_num == param_num)
	return true;
    }
  return false;
}

/* Check that the function argument PARAM (which is operand number
   PARAM_NUM) is non-null.  This is called by check_function_nonnull
   via check_function_arguments_recurse.  */

static void
check_nonnull_arg (void * ARG_UNUSED (ctx), tree param,
		   unsigned HOST_WIDE_INT param_num)
{
  /* Just skip checking the argument if it's not a pointer.  This can
     happen if the "nonnull" attribute was given without an operand
     list (which means to check every pointer argument).  */

  if (TREE_CODE (TREE_TYPE (param)) != POINTER_TYPE)
    return;

  if (integer_zerop (param))
    warning (OPT_Wnonnull, "null argument where non-null required "
	     "(argument %lu)", (unsigned long) param_num);
}

/* Helper for nonnull attribute handling; fetch the operand number
   from the attribute argument list.  */

static bool
get_nonnull_operand (tree arg_num_expr, unsigned HOST_WIDE_INT *valp)
{
  /* Verify the arg number is a small constant.  */
  if (tree_fits_uhwi_p (arg_num_expr))
    {
      *valp = TREE_INT_CST_LOW (arg_num_expr);
      return true;
    }
  else
    return false;
}

/* Handle a "nothrow" attribute; arguments as in
   struct attribute_spec.handler.  */

static tree
handle_nothrow_attribute (tree *node, tree name, tree ARG_UNUSED (args),
			  int ARG_UNUSED (flags), bool *no_add_attrs)
{
  if (TREE_CODE (*node) == FUNCTION_DECL)
    TREE_NOTHROW (*node) = 1;
  /* ??? TODO: Support types.  */
  else
    {
      warning (OPT_Wattributes, "%qE attribute ignored", name);
      *no_add_attrs = true;
    }

  return NULL_TREE;
}

/* Handle a "cleanup" attribute; arguments as in
   struct attribute_spec.handler.  */

static tree
handle_cleanup_attribute (tree *node, tree name, tree args,
			  int ARG_UNUSED (flags), bool *no_add_attrs)
{
  tree decl = *node;
  tree cleanup_id, cleanup_decl;

  /* ??? Could perhaps support cleanups on TREE_STATIC, much like we do
     for global destructors in C++.  This requires infrastructure that
     we don't have generically at the moment.  It's also not a feature
     we'd be missing too much, since we do have attribute constructor.  */
  if (TREE_CODE (decl) != VAR_DECL || TREE_STATIC (decl))
    {
      warning (OPT_Wattributes, "%qE attribute ignored", name);
      *no_add_attrs = true;
      return NULL_TREE;
    }

  /* Verify that the argument is a function in scope.  */
  /* ??? We could support pointers to functions here as well, if
     that was considered desirable.  */
  cleanup_id = TREE_VALUE (args);
  if (TREE_CODE (cleanup_id) != IDENTIFIER_NODE)
    {
      error ("cleanup argument not an identifier");
      *no_add_attrs = true;
      return NULL_TREE;
    }
  cleanup_decl = lookup_name (cleanup_id);
  if (!cleanup_decl || TREE_CODE (cleanup_decl) != FUNCTION_DECL)
    {
      error ("cleanup argument not a function");
      *no_add_attrs = true;
      return NULL_TREE;
    }

  /* That the function has proper type is checked with the
     eventual call to build_function_call.  */

  return NULL_TREE;
}

/* Handle a "warn_unused_result" attribute.  No special handling.  */

static tree
handle_warn_unused_result_attribute (tree *node, tree name,
			       tree ARG_UNUSED (args),
			       int ARG_UNUSED (flags), bool *no_add_attrs)
{
  /* Ignore the attribute for functions not returning any value.  */
  if (VOID_TYPE_P (TREE_TYPE (*node)))
    {
      warning (OPT_Wattributes, "%qE attribute ignored", name);
      *no_add_attrs = true;
    }

  return NULL_TREE;
}

/* Handle a "sentinel" attribute.  */

static tree
handle_sentinel_attribute (tree *node, tree name, tree args,
			   int ARG_UNUSED (flags), bool *no_add_attrs)
{
  if (!prototype_p (*node))
    {
      warning (OPT_Wattributes,
	       "%qE attribute requires prototypes with named arguments", name);
      *no_add_attrs = true;
    }
  else
    {
      if (!stdarg_p (*node))
	{
	  warning (OPT_Wattributes,
		   "%qE attribute only applies to variadic functions", name);
	  *no_add_attrs = true;
	}
    }

  if (args)
    {
      tree position = TREE_VALUE (args);
      if (position && TREE_CODE (position) != IDENTIFIER_NODE
	  && TREE_CODE (position) != FUNCTION_DECL)
	position = default_conversion (position);

      if (TREE_CODE (position) != INTEGER_CST
          || !INTEGRAL_TYPE_P (TREE_TYPE (position)))
	{
	  warning (OPT_Wattributes,
		   "requested position is not an integer constant");
	  *no_add_attrs = true;
	}
      else
	{
	  if (tree_int_cst_lt (position, integer_zero_node))
	    {
	      warning (OPT_Wattributes,
		       "requested position is less than zero");
	      *no_add_attrs = true;
	    }
	}
    }

  return NULL_TREE;
}

/* Handle a "type_generic" attribute.  */

static tree
handle_type_generic_attribute (tree *node, tree ARG_UNUSED (name),
			       tree ARG_UNUSED (args), int ARG_UNUSED (flags),
			       bool * ARG_UNUSED (no_add_attrs))
{
  /* Ensure we have a function type.  */
  gcc_assert (TREE_CODE (*node) == FUNCTION_TYPE);

  /* Ensure we have a variadic function.  */
  gcc_assert (!prototype_p (*node) || stdarg_p (*node));

  return NULL_TREE;
}

/* Handle a "target" attribute.  */

static tree
handle_target_attribute (tree *node, tree name, tree args, int flags,
			 bool *no_add_attrs)
{
  /* Ensure we have a function type.  */
  if (TREE_CODE (*node) != FUNCTION_DECL)
    {
      warning (OPT_Wattributes, "%qE attribute ignored", name);
      *no_add_attrs = true;
    }
  else if (! targetm.target_option.valid_attribute_p (*node, name, args,
						      flags))
    *no_add_attrs = true;

  return NULL_TREE;
}

/* Arguments being collected for optimization.  */
typedef const char *const_char_p;		/* For DEF_VEC_P.  */
static GTY(()) vec<const_char_p, va_gc> *optimize_args;


/* Inner function to convert a TREE_LIST to argv string to parse the optimize
   options in ARGS.  ATTR_P is true if this is for attribute(optimize), and
   false for #pragma GCC optimize.  */

bool
parse_optimize_options (tree args, bool attr_p)
{
  bool ret = true;
  unsigned opt_argc;
  unsigned i;
  int saved_flag_strict_aliasing;
  const char **opt_argv;
  struct cl_decoded_option *decoded_options;
  unsigned int decoded_options_count;
  tree ap;

  /* Build up argv vector.  Just in case the string is stored away, use garbage
     collected strings.  */
  vec_safe_truncate (optimize_args, 0);
  vec_safe_push (optimize_args, (const char *) NULL);

  for (ap = args; ap != NULL_TREE; ap = TREE_CHAIN (ap))
    {
      tree value = TREE_VALUE (ap);

      if (TREE_CODE (value) == INTEGER_CST)
	{
	  char buffer[20];
	  sprintf (buffer, "-O%ld", (long) TREE_INT_CST_LOW (value));
	  vec_safe_push (optimize_args, ggc_strdup (buffer));
	}

      else if (TREE_CODE (value) == STRING_CST)
	{
	  /* Split string into multiple substrings.  */
	  size_t len = TREE_STRING_LENGTH (value);
	  char *p = ASTRDUP (TREE_STRING_POINTER (value));
	  char *end = p + len;
	  char *comma;
	  char *next_p = p;

	  while (next_p != NULL)
	    {
	      size_t len2;
	      char *q, *r;

	      p = next_p;
	      comma = strchr (p, ',');
	      if (comma)
		{
		  len2 = comma - p;
		  *comma = '\0';
		  next_p = comma+1;
		}
	      else
		{
		  len2 = end - p;
		  next_p = NULL;
		}

	      r = q = (char *) ggc_alloc_atomic (len2 + 3);

	      /* If the user supplied -Oxxx or -fxxx, only allow -Oxxx or -fxxx
		 options.  */
	      if (*p == '-' && p[1] != 'O' && p[1] != 'f')
		{
		  ret = false;
		  if (attr_p)
		    warning (OPT_Wattributes,
			     "bad option %s to optimize attribute", p);
		  else
		    warning (OPT_Wpragmas,
			     "bad option %s to pragma attribute", p);
		  continue;
		}

	      if (*p != '-')
		{
		  *r++ = '-';

		  /* Assume that Ox is -Ox, a numeric value is -Ox, a s by
		     itself is -Os, and any other switch begins with a -f.  */
		  if ((*p >= '0' && *p <= '9')
		      || (p[0] == 's' && p[1] == '\0'))
		    *r++ = 'O';
		  else if (*p != 'O')
		    *r++ = 'f';
		}

	      memcpy (r, p, len2);
	      r[len2] = '\0';
	      vec_safe_push (optimize_args, (const char *) q);
	    }

	}
    }

  opt_argc = optimize_args->length ();
  opt_argv = (const char **) alloca (sizeof (char *) * (opt_argc + 1));

  for (i = 1; i < opt_argc; i++)
    opt_argv[i] = (*optimize_args)[i];

  saved_flag_strict_aliasing = flag_strict_aliasing;

  /* Now parse the options.  */
  decode_cmdline_options_to_array_default_mask (opt_argc, opt_argv,
						&decoded_options,
						&decoded_options_count);
  decode_options (&global_options, &global_options_set,
		  decoded_options, decoded_options_count,
		  input_location, global_dc);

  targetm.override_options_after_change();

  /* Don't allow changing -fstrict-aliasing.  */
  flag_strict_aliasing = saved_flag_strict_aliasing;

  optimize_args->truncate (0);
  return ret;
}

/* For handling "optimize" attribute. arguments as in
   struct attribute_spec.handler.  */

static tree
handle_optimize_attribute (tree *node, tree name, tree args,
			   int ARG_UNUSED (flags), bool *no_add_attrs)
{
  /* Ensure we have a function type.  */
  if (TREE_CODE (*node) != FUNCTION_DECL)
    {
      warning (OPT_Wattributes, "%qE attribute ignored", name);
      *no_add_attrs = true;
    }
  else
    {
      struct cl_optimization cur_opts;
      tree old_opts = DECL_FUNCTION_SPECIFIC_OPTIMIZATION (*node);

      /* Save current options.  */
      cl_optimization_save (&cur_opts, &global_options);

      /* If we previously had some optimization options, use them as the
	 default.  */
      if (old_opts)
	cl_optimization_restore (&global_options,
				 TREE_OPTIMIZATION (old_opts));

      /* Parse options, and update the vector.  */
      parse_optimize_options (args, true);
      DECL_FUNCTION_SPECIFIC_OPTIMIZATION (*node)
	= build_optimization_node (&global_options);

      /* Restore current options.  */
      cl_optimization_restore (&global_options, &cur_opts);
    }

  return NULL_TREE;
}

/* Handle a "no_split_stack" attribute.  */

static tree
handle_no_split_stack_attribute (tree *node, tree name,
				 tree ARG_UNUSED (args),
				 int ARG_UNUSED (flags),
				 bool *no_add_attrs)
{
  tree decl = *node;

  if (TREE_CODE (decl) != FUNCTION_DECL)
    {
      error_at (DECL_SOURCE_LOCATION (decl),
		"%qE attribute applies only to functions", name);
      *no_add_attrs = true;
    }
  else if (DECL_INITIAL (decl))
    {
      error_at (DECL_SOURCE_LOCATION (decl),
		"can%'t set %qE attribute after definition", name);
      *no_add_attrs = true;
    }

  return NULL_TREE;
}

/* Handle a "returns_nonnull" attribute; arguments as in
   struct attribute_spec.handler.  */

static tree
handle_returns_nonnull_attribute (tree *node, tree, tree, int,
				  bool *no_add_attrs)
{
  // Even without a prototype we still have a return type we can check.
  if (TREE_CODE (TREE_TYPE (*node)) != POINTER_TYPE)
    {
      error ("returns_nonnull attribute on a function not returning a pointer");
      *no_add_attrs = true;
    }
  return NULL_TREE;
}

/* Handle a "designated_init" attribute; arguments as in
   struct attribute_spec.handler.  */

static tree
handle_designated_init_attribute (tree *node, tree name, tree, int,
				  bool *no_add_attrs)
{
  if (TREE_CODE (*node) != RECORD_TYPE)
    {
      error ("%qE attribute is only valid on %<struct%> type", name);
      *no_add_attrs = true;
    }
  return NULL_TREE;
}


/* Check for valid arguments being passed to a function with FNTYPE.
   There are NARGS arguments in the array ARGARRAY.  */
void
check_function_arguments (const_tree fntype, int nargs, tree *argarray)
{
  /* Check for null being passed in a pointer argument that must be
     non-null.  We also need to do this if format checking is enabled.  */

  if (warn_nonnull)
    check_function_nonnull (TYPE_ATTRIBUTES (fntype), nargs, argarray);

  /* Check for errors in format strings.  */

  if (warn_format || warn_suggest_attribute_format)
    check_function_format (TYPE_ATTRIBUTES (fntype), nargs, argarray);

  if (warn_format)
    check_function_sentinel (fntype, nargs, argarray);
}

/* Generic argument checking recursion routine.  PARAM is the argument to
   be checked.  PARAM_NUM is the number of the argument.  CALLBACK is invoked
   once the argument is resolved.  CTX is context for the callback.  */
void
check_function_arguments_recurse (void (*callback)
				  (void *, tree, unsigned HOST_WIDE_INT),
				  void *ctx, tree param,
				  unsigned HOST_WIDE_INT param_num)
{
  if (CONVERT_EXPR_P (param)
      && (TYPE_PRECISION (TREE_TYPE (param))
	  == TYPE_PRECISION (TREE_TYPE (TREE_OPERAND (param, 0)))))
    {
      /* Strip coercion.  */
      check_function_arguments_recurse (callback, ctx,
					TREE_OPERAND (param, 0), param_num);
      return;
    }

  if (TREE_CODE (param) == CALL_EXPR)
    {
      tree type = TREE_TYPE (TREE_TYPE (CALL_EXPR_FN (param)));
      tree attrs;
      bool found_format_arg = false;

      /* See if this is a call to a known internationalization function
	 that modifies a format arg.  Such a function may have multiple
	 format_arg attributes (for example, ngettext).  */

      for (attrs = TYPE_ATTRIBUTES (type);
	   attrs;
	   attrs = TREE_CHAIN (attrs))
	if (is_attribute_p ("format_arg", TREE_PURPOSE (attrs)))
	  {
	    tree inner_arg;
	    tree format_num_expr;
	    int format_num;
	    int i;
	    call_expr_arg_iterator iter;

	    /* Extract the argument number, which was previously checked
	       to be valid.  */
	    format_num_expr = TREE_VALUE (TREE_VALUE (attrs));

	    format_num = tree_to_uhwi (format_num_expr);

	    for (inner_arg = first_call_expr_arg (param, &iter), i = 1;
		 inner_arg != 0;
		 inner_arg = next_call_expr_arg (&iter), i++)
	      if (i == format_num)
		{
		  check_function_arguments_recurse (callback, ctx,
						    inner_arg, param_num);
		  found_format_arg = true;
		  break;
		}
	  }

      /* If we found a format_arg attribute and did a recursive check,
	 we are done with checking this argument.  Otherwise, we continue
	 and this will be considered a non-literal.  */
      if (found_format_arg)
	return;
    }

  if (TREE_CODE (param) == COND_EXPR)
    {
      /* Check both halves of the conditional expression.  */
      check_function_arguments_recurse (callback, ctx,
					TREE_OPERAND (param, 1), param_num);
      check_function_arguments_recurse (callback, ctx,
					TREE_OPERAND (param, 2), param_num);
      return;
    }

  (*callback) (ctx, param, param_num);
}

/* Checks for a builtin function FNDECL that the number of arguments
   NARGS against the required number REQUIRED and issues an error if
   there is a mismatch.  Returns true if the number of arguments is
   correct, otherwise false.  */

static bool
builtin_function_validate_nargs (tree fndecl, int nargs, int required)
{
  if (nargs < required)
    {
      error_at (input_location,
		"not enough arguments to function %qE", fndecl);
      return false;
    }
  else if (nargs > required)
    {
      error_at (input_location,
		"too many arguments to function %qE", fndecl);
      return false;
    }
  return true;
}

/* Verifies the NARGS arguments ARGS to the builtin function FNDECL.
   Returns false if there was an error, otherwise true.  */

bool
check_builtin_function_arguments (tree fndecl, int nargs, tree *args)
{
  if (!DECL_BUILT_IN (fndecl)
      || DECL_BUILT_IN_CLASS (fndecl) != BUILT_IN_NORMAL)
    return true;

  switch (DECL_FUNCTION_CODE (fndecl))
    {
    case BUILT_IN_CONSTANT_P:
      return builtin_function_validate_nargs (fndecl, nargs, 1);

    case BUILT_IN_ISFINITE:
    case BUILT_IN_ISINF:
    case BUILT_IN_ISINF_SIGN:
    case BUILT_IN_ISNAN:
    case BUILT_IN_ISNORMAL:
      if (builtin_function_validate_nargs (fndecl, nargs, 1))
	{
	  if (TREE_CODE (TREE_TYPE (args[0])) != REAL_TYPE)
	    {
	      error ("non-floating-point argument in call to "
		     "function %qE", fndecl);
	      return false;
	    }
	  return true;
	}
      return false;

    case BUILT_IN_ISGREATER:
    case BUILT_IN_ISGREATEREQUAL:
    case BUILT_IN_ISLESS:
    case BUILT_IN_ISLESSEQUAL:
    case BUILT_IN_ISLESSGREATER:
    case BUILT_IN_ISUNORDERED:
      if (builtin_function_validate_nargs (fndecl, nargs, 2))
	{
	  enum tree_code code0, code1;
	  code0 = TREE_CODE (TREE_TYPE (args[0]));
	  code1 = TREE_CODE (TREE_TYPE (args[1]));
	  if (!((code0 == REAL_TYPE && code1 == REAL_TYPE)
		|| (code0 == REAL_TYPE && code1 == INTEGER_TYPE)
		|| (code0 == INTEGER_TYPE && code1 == REAL_TYPE)))
	    {
	      error ("non-floating-point arguments in call to "
		     "function %qE", fndecl);
	      return false;
	    }
	  return true;
	}
      return false;

    case BUILT_IN_FPCLASSIFY:
      if (builtin_function_validate_nargs (fndecl, nargs, 6))
	{
	  unsigned i;

	  for (i=0; i<5; i++)
	    if (TREE_CODE (args[i]) != INTEGER_CST)
	      {
		error ("non-const integer argument %u in call to function %qE",
		       i+1, fndecl);
		return false;
	      }

	  if (TREE_CODE (TREE_TYPE (args[5])) != REAL_TYPE)
	    {
	      error ("non-floating-point argument in call to function %qE",
		     fndecl);
	      return false;
	    }
	  return true;
	}
      return false;

    case BUILT_IN_ASSUME_ALIGNED:
      if (builtin_function_validate_nargs (fndecl, nargs, 2 + (nargs > 2)))
	{
	  if (nargs >= 3 && TREE_CODE (TREE_TYPE (args[2])) != INTEGER_TYPE)
	    {
	      error ("non-integer argument 3 in call to function %qE", fndecl);
	      return false;
	    }
	  return true;
	}
      return false;

    case BUILT_IN_ADD_OVERFLOW:
    case BUILT_IN_SUB_OVERFLOW:
    case BUILT_IN_MUL_OVERFLOW:
      if (builtin_function_validate_nargs (fndecl, nargs, 3))
	{
	  unsigned i;
	  for (i = 0; i < 2; i++)
	    if (!INTEGRAL_TYPE_P (TREE_TYPE (args[i])))
	      {
		error ("argument %u in call to function %qE does not have "
		       "integral type", i + 1, fndecl);
		return false;
	      }
	  if (TREE_CODE (TREE_TYPE (args[2])) != POINTER_TYPE
	      || TREE_CODE (TREE_TYPE (TREE_TYPE (args[2]))) != INTEGER_TYPE)
	    {
	      error ("argument 3 in call to function %qE does not have "
		     "pointer to integer type", fndecl);
	      return false;
	    }
	  return true;
	}
      return false;

    default:
      return true;
    }
}

/* Function to help qsort sort FIELD_DECLs by name order.  */

int
field_decl_cmp (const void *x_p, const void *y_p)
{
  const tree *const x = (const tree *const) x_p;
  const tree *const y = (const tree *const) y_p;

  if (DECL_NAME (*x) == DECL_NAME (*y))
    /* A nontype is "greater" than a type.  */
    return (TREE_CODE (*y) == TYPE_DECL) - (TREE_CODE (*x) == TYPE_DECL);
  if (DECL_NAME (*x) == NULL_TREE)
    return -1;
  if (DECL_NAME (*y) == NULL_TREE)
    return 1;
  if (DECL_NAME (*x) < DECL_NAME (*y))
    return -1;
  return 1;
}

static struct {
  gt_pointer_operator new_value;
  void *cookie;
} resort_data;

/* This routine compares two fields like field_decl_cmp but using the
pointer operator in resort_data.  */

static int
resort_field_decl_cmp (const void *x_p, const void *y_p)
{
  const tree *const x = (const tree *const) x_p;
  const tree *const y = (const tree *const) y_p;

  if (DECL_NAME (*x) == DECL_NAME (*y))
    /* A nontype is "greater" than a type.  */
    return (TREE_CODE (*y) == TYPE_DECL) - (TREE_CODE (*x) == TYPE_DECL);
  if (DECL_NAME (*x) == NULL_TREE)
    return -1;
  if (DECL_NAME (*y) == NULL_TREE)
    return 1;
  {
    tree d1 = DECL_NAME (*x);
    tree d2 = DECL_NAME (*y);
    resort_data.new_value (&d1, resort_data.cookie);
    resort_data.new_value (&d2, resort_data.cookie);
    if (d1 < d2)
      return -1;
  }
  return 1;
}

/* Resort DECL_SORTED_FIELDS because pointers have been reordered.  */

void
resort_sorted_fields (void *obj,
		      void * ARG_UNUSED (orig_obj),
		      gt_pointer_operator new_value,
		      void *cookie)
{
  struct sorted_fields_type *sf = (struct sorted_fields_type *) obj;
  resort_data.new_value = new_value;
  resort_data.cookie = cookie;
  qsort (&sf->elts[0], sf->len, sizeof (tree),
	 resort_field_decl_cmp);
}

/* Subroutine of c_parse_error.
   Return the result of concatenating LHS and RHS. RHS is really
   a string literal, its first character is indicated by RHS_START and
   RHS_SIZE is its length (including the terminating NUL character).

   The caller is responsible for deleting the returned pointer.  */

static char *
catenate_strings (const char *lhs, const char *rhs_start, int rhs_size)
{
  const int lhs_size = strlen (lhs);
  char *result = XNEWVEC (char, lhs_size + rhs_size);
  strncpy (result, lhs, lhs_size);
  strncpy (result + lhs_size, rhs_start, rhs_size);
  return result;
}

/* Issue the error given by GMSGID, indicating that it occurred before
   TOKEN, which had the associated VALUE.  */

void
c_parse_error (const char *gmsgid, enum cpp_ttype token_type,
	       tree value, unsigned char token_flags)
{
#define catenate_messages(M1, M2) catenate_strings ((M1), (M2), sizeof (M2))

  char *message = NULL;

  if (token_type == CPP_EOF)
    message = catenate_messages (gmsgid, " at end of input");
  else if (token_type == CPP_CHAR
	   || token_type == CPP_WCHAR
	   || token_type == CPP_CHAR16
	   || token_type == CPP_CHAR32)
    {
      unsigned int val = TREE_INT_CST_LOW (value);
      const char *prefix;

      switch (token_type)
	{
	default:
	  prefix = "";
	  break;
	case CPP_WCHAR:
	  prefix = "L";
	  break;
	case CPP_CHAR16:
	  prefix = "u";
	  break;
	case CPP_CHAR32:
	  prefix = "U";
	  break;
        }

      if (val <= UCHAR_MAX && ISGRAPH (val))
	message = catenate_messages (gmsgid, " before %s'%c'");
      else
	message = catenate_messages (gmsgid, " before %s'\\x%x'");

      error (message, prefix, val);
      free (message);
      message = NULL;
    }
  else if (token_type == CPP_CHAR_USERDEF
	   || token_type == CPP_WCHAR_USERDEF
	   || token_type == CPP_CHAR16_USERDEF
	   || token_type == CPP_CHAR32_USERDEF)
    message = catenate_messages (gmsgid,
				 " before user-defined character literal");
  else if (token_type == CPP_STRING_USERDEF
	   || token_type == CPP_WSTRING_USERDEF
	   || token_type == CPP_STRING16_USERDEF
	   || token_type == CPP_STRING32_USERDEF
	   || token_type == CPP_UTF8STRING_USERDEF)
    message = catenate_messages (gmsgid, " before user-defined string literal");
  else if (token_type == CPP_STRING
	   || token_type == CPP_WSTRING
	   || token_type == CPP_STRING16
	   || token_type == CPP_STRING32
	   || token_type == CPP_UTF8STRING)
    message = catenate_messages (gmsgid, " before string constant");
  else if (token_type == CPP_NUMBER)
    message = catenate_messages (gmsgid, " before numeric constant");
  else if (token_type == CPP_NAME)
    {
      message = catenate_messages (gmsgid, " before %qE");
      error (message, value);
      free (message);
      message = NULL;
    }
  else if (token_type == CPP_PRAGMA)
    message = catenate_messages (gmsgid, " before %<#pragma%>");
  else if (token_type == CPP_PRAGMA_EOL)
    message = catenate_messages (gmsgid, " before end of line");
  else if (token_type == CPP_DECLTYPE)
    message = catenate_messages (gmsgid, " before %<decltype%>");
  else if (token_type < N_TTYPES)
    {
      message = catenate_messages (gmsgid, " before %qs token");
      error (message, cpp_type2name (token_type, token_flags));
      free (message);
      message = NULL;
    }
  else
    error (gmsgid);

  if (message)
    {
      error (message);
      free (message);
    }
#undef catenate_messages
}

/* Return the gcc option code associated with the reason for a cpp
   message, or 0 if none.  */

static int
c_option_controlling_cpp_error (int reason)
{
  const struct cpp_reason_option_codes_t *entry;

  for (entry = cpp_reason_option_codes; entry->reason != CPP_W_NONE; entry++)
    {
      if (entry->reason == reason)
	return entry->option_code;
    }
  return 0;
}

/* Callback from cpp_error for PFILE to print diagnostics from the
   preprocessor.  The diagnostic is of type LEVEL, with REASON set
   to the reason code if LEVEL is represents a warning, at location
   LOCATION unless this is after lexing and the compiler's location
   should be used instead, with column number possibly overridden by
   COLUMN_OVERRIDE if not zero; MSG is the translated message and AP
   the arguments.  Returns true if a diagnostic was emitted, false
   otherwise.  */

bool
c_cpp_error (cpp_reader *pfile ATTRIBUTE_UNUSED, int level, int reason,
	     location_t location, unsigned int column_override,
	     const char *msg, va_list *ap)
{
  diagnostic_info diagnostic;
  diagnostic_t dlevel;
  bool save_warn_system_headers = global_dc->dc_warn_system_headers;
  bool ret;

  switch (level)
    {
    case CPP_DL_WARNING_SYSHDR:
      if (flag_no_output)
	return false;
      global_dc->dc_warn_system_headers = 1;
      /* Fall through.  */
    case CPP_DL_WARNING:
      if (flag_no_output)
	return false;
      dlevel = DK_WARNING;
      break;
    case CPP_DL_PEDWARN:
      if (flag_no_output && !flag_pedantic_errors)
	return false;
      dlevel = DK_PEDWARN;
      break;
    case CPP_DL_ERROR:
      dlevel = DK_ERROR;
      break;
    case CPP_DL_ICE:
      dlevel = DK_ICE;
      break;
    case CPP_DL_NOTE:
      dlevel = DK_NOTE;
      break;
    case CPP_DL_FATAL:
      dlevel = DK_FATAL;
      break;
    default:
      gcc_unreachable ();
    }
  if (done_lexing)
    location = input_location;
  diagnostic_set_info_translated (&diagnostic, msg, ap,
				  location, dlevel);
  if (column_override)
    diagnostic_override_column (&diagnostic, column_override);
  diagnostic_override_option_index (&diagnostic,
                                    c_option_controlling_cpp_error (reason));
  ret = report_diagnostic (&diagnostic);
  if (level == CPP_DL_WARNING_SYSHDR)
    global_dc->dc_warn_system_headers = save_warn_system_headers;
  return ret;
}

/* Convert a character from the host to the target execution character
   set.  cpplib handles this, mostly.  */

HOST_WIDE_INT
c_common_to_target_charset (HOST_WIDE_INT c)
{
  /* Character constants in GCC proper are sign-extended under -fsigned-char,
     zero-extended under -fno-signed-char.  cpplib insists that characters
     and character constants are always unsigned.  Hence we must convert
     back and forth.  */
  cppchar_t uc = ((cppchar_t)c) & ((((cppchar_t)1) << CHAR_BIT)-1);

  uc = cpp_host_to_exec_charset (parse_in, uc);

  if (flag_signed_char)
    return ((HOST_WIDE_INT)uc) << (HOST_BITS_PER_WIDE_INT - CHAR_TYPE_SIZE)
			       >> (HOST_BITS_PER_WIDE_INT - CHAR_TYPE_SIZE);
  else
    return uc;
}

/* Fold an offsetof-like expression.  EXPR is a nested sequence of component
   references with an INDIRECT_REF of a constant at the bottom; much like the
   traditional rendering of offsetof as a macro.  Return the folded result.  */

tree
fold_offsetof_1 (tree expr)
{
  tree base, off, t;

  switch (TREE_CODE (expr))
    {
    case ERROR_MARK:
      return expr;

    case VAR_DECL:
      error ("cannot apply %<offsetof%> to static data member %qD", expr);
      return error_mark_node;

    case CALL_EXPR:
    case TARGET_EXPR:
      error ("cannot apply %<offsetof%> when %<operator[]%> is overloaded");
      return error_mark_node;

    case NOP_EXPR:
    case INDIRECT_REF:
      if (!TREE_CONSTANT (TREE_OPERAND (expr, 0)))
	{
	  error ("cannot apply %<offsetof%> to a non constant address");
	  return error_mark_node;
	}
      return TREE_OPERAND (expr, 0);

    case COMPONENT_REF:
      base = fold_offsetof_1 (TREE_OPERAND (expr, 0));
      if (base == error_mark_node)
	return base;

      t = TREE_OPERAND (expr, 1);
      if (DECL_C_BIT_FIELD (t))
	{
	  error ("attempt to take address of bit-field structure "
		 "member %qD", t);
	  return error_mark_node;
	}
      off = size_binop_loc (input_location, PLUS_EXPR, DECL_FIELD_OFFSET (t),
			    size_int (tree_to_uhwi (DECL_FIELD_BIT_OFFSET (t))
				      / BITS_PER_UNIT));
      break;

    case ARRAY_REF:
      base = fold_offsetof_1 (TREE_OPERAND (expr, 0));
      if (base == error_mark_node)
	return base;

      t = TREE_OPERAND (expr, 1);

      /* Check if the offset goes beyond the upper bound of the array.  */
      if (TREE_CODE (t) == INTEGER_CST && tree_int_cst_sgn (t) >= 0)
	{
	  tree upbound = array_ref_up_bound (expr);
	  if (upbound != NULL_TREE
	      && TREE_CODE (upbound) == INTEGER_CST
	      && !tree_int_cst_equal (upbound,
				      TYPE_MAX_VALUE (TREE_TYPE (upbound))))
	    {
	      upbound = size_binop (PLUS_EXPR, upbound,
				    build_int_cst (TREE_TYPE (upbound), 1));
	      if (tree_int_cst_lt (upbound, t))
		{
		  tree v;

		  for (v = TREE_OPERAND (expr, 0);
		       TREE_CODE (v) == COMPONENT_REF;
		       v = TREE_OPERAND (v, 0))
		    if (TREE_CODE (TREE_TYPE (TREE_OPERAND (v, 0)))
			== RECORD_TYPE)
		      {
			tree fld_chain = DECL_CHAIN (TREE_OPERAND (v, 1));
			for (; fld_chain; fld_chain = DECL_CHAIN (fld_chain))
			  if (TREE_CODE (fld_chain) == FIELD_DECL)
			    break;

			if (fld_chain)
			  break;
		      }
		  /* Don't warn if the array might be considered a poor
		     man's flexible array member with a very permissive
		     definition thereof.  */
		  if (TREE_CODE (v) == ARRAY_REF
		      || TREE_CODE (v) == COMPONENT_REF)
		    warning (OPT_Warray_bounds,
			     "index %E denotes an offset "
			     "greater than size of %qT",
			     t, TREE_TYPE (TREE_OPERAND (expr, 0)));
		}
	    }
	}

      t = convert (sizetype, t);
      off = size_binop (MULT_EXPR, TYPE_SIZE_UNIT (TREE_TYPE (expr)), t);
      break;

    case COMPOUND_EXPR:
      /* Handle static members of volatile structs.  */
      t = TREE_OPERAND (expr, 1);
      gcc_assert (TREE_CODE (t) == VAR_DECL);
      return fold_offsetof_1 (t);

    default:
      gcc_unreachable ();
    }

  return fold_build_pointer_plus (base, off);
}

/* Likewise, but convert it to the return type of offsetof.  */

tree
fold_offsetof (tree expr)
{
  return convert (size_type_node, fold_offsetof_1 (expr));
}

/* Warn for A ?: C expressions (with B omitted) where A is a boolean 
   expression, because B will always be true. */

void
warn_for_omitted_condop (location_t location, tree cond) 
{ 
  if (truth_value_p (TREE_CODE (cond))) 
      warning_at (location, OPT_Wparentheses, 
		"the omitted middle operand in ?: will always be %<true%>, "
		"suggest explicit middle operand");
} 

/* Give an error for storing into ARG, which is 'const'.  USE indicates
   how ARG was being used.  */

void
readonly_error (location_t loc, tree arg, enum lvalue_use use)
{
  gcc_assert (use == lv_assign || use == lv_increment || use == lv_decrement
	      || use == lv_asm);
  /* Using this macro rather than (for example) arrays of messages
     ensures that all the format strings are checked at compile
     time.  */
#define READONLY_MSG(A, I, D, AS) (use == lv_assign ? (A)		\
				   : (use == lv_increment ? (I)		\
				   : (use == lv_decrement ? (D) : (AS))))
  if (TREE_CODE (arg) == COMPONENT_REF)
    {
      if (TYPE_READONLY (TREE_TYPE (TREE_OPERAND (arg, 0))))
        error_at (loc, READONLY_MSG (G_("assignment of member "
					"%qD in read-only object"),
				     G_("increment of member "
					"%qD in read-only object"),
				     G_("decrement of member "
					"%qD in read-only object"),
				     G_("member %qD in read-only object "
					"used as %<asm%> output")),
		  TREE_OPERAND (arg, 1));
      else
	error_at (loc, READONLY_MSG (G_("assignment of read-only member %qD"),
				     G_("increment of read-only member %qD"),
				     G_("decrement of read-only member %qD"),
				     G_("read-only member %qD used as %<asm%> output")),
		  TREE_OPERAND (arg, 1));
    }
  else if (TREE_CODE (arg) == VAR_DECL)
    error_at (loc, READONLY_MSG (G_("assignment of read-only variable %qD"),
				 G_("increment of read-only variable %qD"),
				 G_("decrement of read-only variable %qD"),
				 G_("read-only variable %qD used as %<asm%> output")),
	      arg);
  else if (TREE_CODE (arg) == PARM_DECL)
    error_at (loc, READONLY_MSG (G_("assignment of read-only parameter %qD"),
				 G_("increment of read-only parameter %qD"),
				 G_("decrement of read-only parameter %qD"),
				 G_("read-only parameter %qD use as %<asm%> output")),
	      arg);
  else if (TREE_CODE (arg) == RESULT_DECL)
    {
      gcc_assert (c_dialect_cxx ());
      error_at (loc, READONLY_MSG (G_("assignment of "
				      "read-only named return value %qD"),
				   G_("increment of "
				      "read-only named return value %qD"),
				   G_("decrement of "
				      "read-only named return value %qD"),
				   G_("read-only named return value %qD "
				      "used as %<asm%>output")),
		arg);
    }
  else if (TREE_CODE (arg) == FUNCTION_DECL)
    error_at (loc, READONLY_MSG (G_("assignment of function %qD"),
				 G_("increment of function %qD"),
				 G_("decrement of function %qD"),
				 G_("function %qD used as %<asm%> output")),
	      arg);
  else
    error_at (loc, READONLY_MSG (G_("assignment of read-only location %qE"),
				 G_("increment of read-only location %qE"),
				 G_("decrement of read-only location %qE"),
				 G_("read-only location %qE used as %<asm%> output")),
	      arg);
}

/* Print an error message for an invalid lvalue.  USE says
   how the lvalue is being used and so selects the error message.  LOC
   is the location for the error.  */

void
lvalue_error (location_t loc, enum lvalue_use use)
{
  switch (use)
    {
    case lv_assign:
      error_at (loc, "lvalue required as left operand of assignment");
      break;
    case lv_increment:
      error_at (loc, "lvalue required as increment operand");
      break;
    case lv_decrement:
      error_at (loc, "lvalue required as decrement operand");
      break;
    case lv_addressof:
      error_at (loc, "lvalue required as unary %<&%> operand");
      break;
    case lv_asm:
      error_at (loc, "lvalue required in asm statement");
      break;
    default:
      gcc_unreachable ();
    }
}

/* Print an error message for an invalid indirection of type TYPE.
   ERRSTRING is the name of the operator for the indirection.  */

void
invalid_indirection_error (location_t loc, tree type, ref_operator errstring)
{
  switch (errstring)
    {
    case RO_NULL:
      gcc_assert (c_dialect_cxx ());
      error_at (loc, "invalid type argument (have %qT)", type);
      break;
    case RO_ARRAY_INDEXING:
      error_at (loc,
		"invalid type argument of array indexing (have %qT)",
		type);
      break;
    case RO_UNARY_STAR:
      error_at (loc,
		"invalid type argument of unary %<*%> (have %qT)",
		type);
      break;
    case RO_ARROW:
      error_at (loc,
		"invalid type argument of %<->%> (have %qT)",
		type);
      break;
    case RO_ARROW_STAR:
      error_at (loc,
		"invalid type argument of %<->*%> (have %qT)",
		type);
      break;
    case RO_IMPLICIT_CONVERSION:
      error_at (loc,
		"invalid type argument of implicit conversion (have %qT)",
		type);
      break;
    default:
      gcc_unreachable ();
    }
}

/* *PTYPE is an incomplete array.  Complete it with a domain based on
   INITIAL_VALUE.  If INITIAL_VALUE is not present, use 1 if DO_DEFAULT
   is true.  Return 0 if successful, 1 if INITIAL_VALUE can't be deciphered,
   2 if INITIAL_VALUE was NULL, and 3 if INITIAL_VALUE was empty.  */

int
complete_array_type (tree *ptype, tree initial_value, bool do_default)
{
  tree maxindex, type, main_type, elt, unqual_elt;
  int failure = 0, quals;
  hashval_t hashcode = 0;
  bool overflow_p = false;

  maxindex = size_zero_node;
  if (initial_value)
    {
      if (TREE_CODE (initial_value) == STRING_CST)
	{
	  int eltsize
	    = int_size_in_bytes (TREE_TYPE (TREE_TYPE (initial_value)));
	  maxindex = size_int (TREE_STRING_LENGTH (initial_value)/eltsize - 1);
	}
      else if (TREE_CODE (initial_value) == CONSTRUCTOR)
	{
	  vec<constructor_elt, va_gc> *v = CONSTRUCTOR_ELTS (initial_value);

	  if (vec_safe_is_empty (v))
	    {
	      if (pedantic)
		failure = 3;
	      maxindex = ssize_int (-1);
	    }
	  else
	    {
	      tree curindex;
	      unsigned HOST_WIDE_INT cnt;
	      constructor_elt *ce;
	      bool fold_p = false;

	      if ((*v)[0].index)
		maxindex = (*v)[0].index, fold_p = true;

	      curindex = maxindex;

	      for (cnt = 1; vec_safe_iterate (v, cnt, &ce); cnt++)
		{
		  bool curfold_p = false;
		  if (ce->index)
		    curindex = ce->index, curfold_p = true;
		  else
		    {
		      if (fold_p)
			{
			  /* Since we treat size types now as ordinary
			     unsigned types, we need an explicit overflow
			     check.  */
			  tree orig = curindex;
		          curindex = fold_convert (sizetype, curindex);
			  overflow_p |= tree_int_cst_lt (curindex, orig);
			}
		      curindex = size_binop (PLUS_EXPR, curindex,
					     size_one_node);
		    }
		  if (tree_int_cst_lt (maxindex, curindex))
		    maxindex = curindex, fold_p = curfold_p;
		}
	      if (fold_p)
		{
		  tree orig = maxindex;
	          maxindex = fold_convert (sizetype, maxindex);
		  overflow_p |= tree_int_cst_lt (maxindex, orig);
		}
	    }
	}
      else
	{
	  /* Make an error message unless that happened already.  */
	  if (initial_value != error_mark_node)
	    failure = 1;
	}
    }
  else
    {
      failure = 2;
      if (!do_default)
	return failure;
    }

  type = *ptype;
  elt = TREE_TYPE (type);
  quals = TYPE_QUALS (strip_array_types (elt));
  if (quals == 0)
    unqual_elt = elt;
  else
    unqual_elt = c_build_qualified_type (elt, KEEP_QUAL_ADDR_SPACE (quals));

  /* Using build_distinct_type_copy and modifying things afterward instead
     of using build_array_type to create a new type preserves all of the
     TYPE_LANG_FLAG_? bits that the front end may have set.  */
  main_type = build_distinct_type_copy (TYPE_MAIN_VARIANT (type));
  TREE_TYPE (main_type) = unqual_elt;
  TYPE_DOMAIN (main_type)
    = build_range_type (TREE_TYPE (maxindex),
			build_int_cst (TREE_TYPE (maxindex), 0), maxindex);
  layout_type (main_type);

  /* Make sure we have the canonical MAIN_TYPE. */
  hashcode = iterative_hash_object (TYPE_HASH (unqual_elt), hashcode);
  hashcode = iterative_hash_object (TYPE_HASH (TYPE_DOMAIN (main_type)),
				    hashcode);
  main_type = type_hash_canon (hashcode, main_type);

  /* Fix the canonical type.  */
  if (TYPE_STRUCTURAL_EQUALITY_P (TREE_TYPE (main_type))
      || TYPE_STRUCTURAL_EQUALITY_P (TYPE_DOMAIN (main_type)))
    SET_TYPE_STRUCTURAL_EQUALITY (main_type);
  else if (TYPE_CANONICAL (TREE_TYPE (main_type)) != TREE_TYPE (main_type)
	   || (TYPE_CANONICAL (TYPE_DOMAIN (main_type))
	       != TYPE_DOMAIN (main_type)))
    TYPE_CANONICAL (main_type)
      = build_array_type (TYPE_CANONICAL (TREE_TYPE (main_type)),
			  TYPE_CANONICAL (TYPE_DOMAIN (main_type)));
  else
    TYPE_CANONICAL (main_type) = main_type;

  if (quals == 0)
    type = main_type;
  else
    type = c_build_qualified_type (main_type, quals);

  if (COMPLETE_TYPE_P (type)
      && TREE_CODE (TYPE_SIZE_UNIT (type)) == INTEGER_CST
      && (overflow_p || TREE_OVERFLOW (TYPE_SIZE_UNIT (type))))
    {
      error ("size of array is too large");
      /* If we proceed with the array type as it is, we'll eventually
	 crash in tree_to_[su]hwi().  */
      type = error_mark_node;
    }

  *ptype = type;
  return failure;
}

/* Like c_mark_addressable but don't check register qualifier.  */
void 
c_common_mark_addressable_vec (tree t)
{   
  while (handled_component_p (t))
    t = TREE_OPERAND (t, 0);
  if (TREE_CODE (t) != VAR_DECL && TREE_CODE (t) != PARM_DECL)
    return;
  TREE_ADDRESSABLE (t) = 1;
}



/* Used to help initialize the builtin-types.def table.  When a type of
   the correct size doesn't exist, use error_mark_node instead of NULL.
   The later results in segfaults even when a decl using the type doesn't
   get invoked.  */

tree
builtin_type_for_size (int size, bool unsignedp)
{
  tree type = c_common_type_for_size (size, unsignedp);
  return type ? type : error_mark_node;
}

/* A helper function for resolve_overloaded_builtin in resolving the
   overloaded __sync_ builtins.  Returns a positive power of 2 if the
   first operand of PARAMS is a pointer to a supported data type.
   Returns 0 if an error is encountered.  */

static int
sync_resolve_size (tree function, vec<tree, va_gc> *params)
{
  tree type;
  int size;

  if (!params)
    {
      error ("too few arguments to function %qE", function);
      return 0;
    }

  type = TREE_TYPE ((*params)[0]);
  if (TREE_CODE (type) == ARRAY_TYPE)
    {
      /* Force array-to-pointer decay for C++.  */
      gcc_assert (c_dialect_cxx());
      (*params)[0] = default_conversion ((*params)[0]);
      type = TREE_TYPE ((*params)[0]);
    }
  if (TREE_CODE (type) != POINTER_TYPE)
    goto incompatible;

  type = TREE_TYPE (type);
  if (!INTEGRAL_TYPE_P (type) && !POINTER_TYPE_P (type))
    goto incompatible;

  size = tree_to_uhwi (TYPE_SIZE_UNIT (type));
  if (size == 1 || size == 2 || size == 4 || size == 8 || size == 16)
    return size;

 incompatible:
  error ("incompatible type for argument %d of %qE", 1, function);
  return 0;
}

/* A helper function for resolve_overloaded_builtin.  Adds casts to
   PARAMS to make arguments match up with those of FUNCTION.  Drops
   the variadic arguments at the end.  Returns false if some error
   was encountered; true on success.  */

static bool
sync_resolve_params (location_t loc, tree orig_function, tree function,
		     vec<tree, va_gc> *params, bool orig_format)
{
  function_args_iterator iter;
  tree ptype;
  unsigned int parmnum;

  function_args_iter_init (&iter, TREE_TYPE (function));
  /* We've declared the implementation functions to use "volatile void *"
     as the pointer parameter, so we shouldn't get any complaints from the
     call to check_function_arguments what ever type the user used.  */
  function_args_iter_next (&iter);
  ptype = TREE_TYPE (TREE_TYPE ((*params)[0]));
  ptype = TYPE_MAIN_VARIANT (ptype);

  /* For the rest of the values, we need to cast these to FTYPE, so that we
     don't get warnings for passing pointer types, etc.  */
  parmnum = 0;
  while (1)
    {
      tree val, arg_type;

      arg_type = function_args_iter_cond (&iter);
      /* XXX void_type_node belies the abstraction.  */
      if (arg_type == void_type_node)
	break;

      ++parmnum;
      if (params->length () <= parmnum)
	{
	  error_at (loc, "too few arguments to function %qE", orig_function);
	  return false;
	}

      /* Only convert parameters if arg_type is unsigned integer type with
	 new format sync routines, i.e. don't attempt to convert pointer
	 arguments (e.g. EXPECTED argument of __atomic_compare_exchange_n),
	 bool arguments (e.g. WEAK argument) or signed int arguments (memmodel
	 kinds).  */
      if (TREE_CODE (arg_type) == INTEGER_TYPE && TYPE_UNSIGNED (arg_type))
	{
	  /* Ideally for the first conversion we'd use convert_for_assignment
	     so that we get warnings for anything that doesn't match the pointer
	     type.  This isn't portable across the C and C++ front ends atm.  */
	  val = (*params)[parmnum];
	  val = convert (ptype, val);
	  val = convert (arg_type, val);
	  (*params)[parmnum] = val;
	}

      function_args_iter_next (&iter);
    }

  /* __atomic routines are not variadic.  */
  if (!orig_format && params->length () != parmnum + 1)
    {
      error_at (loc, "too many arguments to function %qE", orig_function);
      return false;
    }

  /* The definition of these primitives is variadic, with the remaining
     being "an optional list of variables protected by the memory barrier".
     No clue what that's supposed to mean, precisely, but we consider all
     call-clobbered variables to be protected so we're safe.  */
  params->truncate (parmnum + 1);

  return true;
}

/* A helper function for resolve_overloaded_builtin.  Adds a cast to
   RESULT to make it match the type of the first pointer argument in
   PARAMS.  */

static tree
sync_resolve_return (tree first_param, tree result, bool orig_format)
{
  tree ptype = TREE_TYPE (TREE_TYPE (first_param));
  tree rtype = TREE_TYPE (result);
  ptype = TYPE_MAIN_VARIANT (ptype);

  /* New format doesn't require casting unless the types are the same size.  */
  if (orig_format || tree_int_cst_equal (TYPE_SIZE (ptype), TYPE_SIZE (rtype)))
    return convert (ptype, result);
  else
    return result;
}

/* This function verifies the PARAMS to generic atomic FUNCTION.
   It returns the size if all the parameters are the same size, otherwise
   0 is returned if the parameters are invalid.  */

static int
get_atomic_generic_size (location_t loc, tree function,
			 vec<tree, va_gc> *params)
{
  unsigned int n_param;
  unsigned int n_model;
  unsigned int x;
  int size_0;
  tree type_0;

  /* Determine the parameter makeup.  */
  switch (DECL_FUNCTION_CODE (function))
    {
    case BUILT_IN_ATOMIC_EXCHANGE:
      n_param = 4;
      n_model = 1;
      break;
    case BUILT_IN_ATOMIC_LOAD:
    case BUILT_IN_ATOMIC_STORE:
      n_param = 3;
      n_model = 1;
      break;
    case BUILT_IN_ATOMIC_COMPARE_EXCHANGE:
      n_param = 6;
      n_model = 2;
      break;
    default:
      gcc_unreachable ();
    }

  if (vec_safe_length (params) != n_param)
    {
      error_at (loc, "incorrect number of arguments to function %qE", function);
      return 0;
    }

  /* Get type of first parameter, and determine its size.  */
  type_0 = TREE_TYPE ((*params)[0]);
  if (TREE_CODE (type_0) == ARRAY_TYPE)
    {
      /* Force array-to-pointer decay for C++.  */
      gcc_assert (c_dialect_cxx());
      (*params)[0] = default_conversion ((*params)[0]);
      type_0 = TREE_TYPE ((*params)[0]);
    }
  if (TREE_CODE (type_0) != POINTER_TYPE || VOID_TYPE_P (TREE_TYPE (type_0)))
    {
      error_at (loc, "argument 1 of %qE must be a non-void pointer type",
		function);
      return 0;
    }

  /* Types must be compile time constant sizes. */
  if (TREE_CODE ((TYPE_SIZE_UNIT (TREE_TYPE (type_0)))) != INTEGER_CST)
    {
      error_at (loc, 
		"argument 1 of %qE must be a pointer to a constant size type",
		function);
      return 0;
    }

  size_0 = tree_to_uhwi (TYPE_SIZE_UNIT (TREE_TYPE (type_0)));

  /* Zero size objects are not allowed.  */
  if (size_0 == 0)
    {
      error_at (loc, 
		"argument 1 of %qE must be a pointer to a nonzero size object",
		function);
      return 0;
    }

  /* Check each other parameter is a pointer and the same size.  */
  for (x = 0; x < n_param - n_model; x++)
    {
      int size;
      tree type = TREE_TYPE ((*params)[x]);
      /* __atomic_compare_exchange has a bool in the 4th position, skip it.  */
      if (n_param == 6 && x == 3)
        continue;
      if (!POINTER_TYPE_P (type))
	{
	  error_at (loc, "argument %d of %qE must be a pointer type", x + 1,
		    function);
	  return 0;
	}
      tree type_size = TYPE_SIZE_UNIT (TREE_TYPE (type));
      size = type_size ? tree_to_uhwi (type_size) : 0;
      if (size != size_0)
	{
	  error_at (loc, "size mismatch in argument %d of %qE", x + 1,
		    function);
	  return 0;
	}
    }

  /* Check memory model parameters for validity.  */
  for (x = n_param - n_model ; x < n_param; x++)
    {
      tree p = (*params)[x];
      if (TREE_CODE (p) == INTEGER_CST)
        {
	  int i = tree_to_uhwi (p);
	  if (i < 0 || (memmodel_base (i) >= MEMMODEL_LAST))
	    {
	      warning_at (loc, OPT_Winvalid_memory_model,
			  "invalid memory model argument %d of %qE", x + 1,
			  function);
	    }
	}
      else
	if (!INTEGRAL_TYPE_P (TREE_TYPE (p)))
	  {
	    error_at (loc, "non-integer memory model argument %d of %qE", x + 1,
		   function);
	    return 0;
	  }
      }

  return size_0;
}


/* This will take an __atomic_ generic FUNCTION call, and add a size parameter N
   at the beginning of the parameter list PARAMS representing the size of the
   objects.  This is to match the library ABI requirement.  LOC is the location
   of the function call.  
   The new function is returned if it needed rebuilding, otherwise NULL_TREE is
   returned to allow the external call to be constructed.  */

static tree
add_atomic_size_parameter (unsigned n, location_t loc, tree function, 
			   vec<tree, va_gc> *params)
{
  tree size_node;

  /* Insert a SIZE_T parameter as the first param.  If there isn't
     enough space, allocate a new vector and recursively re-build with that.  */
  if (!params->space (1))
    {
      unsigned int z, len;
      vec<tree, va_gc> *v;
      tree f;

      len = params->length ();
      vec_alloc (v, len + 1);
      v->quick_push (build_int_cst (size_type_node, n));
      for (z = 0; z < len; z++)
	v->quick_push ((*params)[z]);
      f = build_function_call_vec (loc, vNULL, function, v, NULL);
      vec_free (v);
      return f;
    }

  /* Add the size parameter and leave as a function call for processing.  */
  size_node = build_int_cst (size_type_node, n);
  params->quick_insert (0, size_node);
  return NULL_TREE;
}


/* Return whether atomic operations for naturally aligned N-byte
   arguments are supported, whether inline or through libatomic.  */
static bool
atomic_size_supported_p (int n)
{
  switch (n)
    {
    case 1:
    case 2:
    case 4:
    case 8:
      return true;

    case 16:
      return targetm.scalar_mode_supported_p (TImode);

    default:
      return false;
    }
}

/* This will process an __atomic_exchange function call, determine whether it
   needs to be mapped to the _N variation, or turned into a library call.
   LOC is the location of the builtin call.
   FUNCTION is the DECL that has been invoked;
   PARAMS is the argument list for the call.  The return value is non-null
   TRUE is returned if it is translated into the proper format for a call to the
   external library, and NEW_RETURN is set the tree for that function.
   FALSE is returned if processing for the _N variation is required, and 
   NEW_RETURN is set to the the return value the result is copied into.  */
static bool
resolve_overloaded_atomic_exchange (location_t loc, tree function, 
				    vec<tree, va_gc> *params, tree *new_return)
{	
  tree p0, p1, p2, p3;
  tree I_type, I_type_ptr;
  int n = get_atomic_generic_size (loc, function, params);

  /* Size of 0 is an error condition.  */
  if (n == 0)
    {
      *new_return = error_mark_node;
      return true;
    }

  /* If not a lock-free size, change to the library generic format.  */
  if (!atomic_size_supported_p (n))
    {
      *new_return = add_atomic_size_parameter (n, loc, function, params);
      return true;
    }

  /* Otherwise there is a lockfree match, transform the call from:
       void fn(T* mem, T* desired, T* return, model)
     into
       *return = (T) (fn (In* mem, (In) *desired, model))  */

  p0 = (*params)[0];
  p1 = (*params)[1];
  p2 = (*params)[2];
  p3 = (*params)[3];
  
  /* Create pointer to appropriate size.  */
  I_type = builtin_type_for_size (BITS_PER_UNIT * n, 1);
  I_type_ptr = build_pointer_type (I_type);

  /* Convert object pointer to required type.  */
  p0 = build1 (VIEW_CONVERT_EXPR, I_type_ptr, p0);
  (*params)[0] = p0; 
  /* Convert new value to required type, and dereference it.  */
  p1 = build_indirect_ref (loc, p1, RO_UNARY_STAR);
  p1 = build1 (VIEW_CONVERT_EXPR, I_type, p1);
  (*params)[1] = p1;

  /* Move memory model to the 3rd position, and end param list.  */
  (*params)[2] = p3;
  params->truncate (3);

  /* Convert return pointer and dereference it for later assignment.  */
  *new_return = build_indirect_ref (loc, p2, RO_UNARY_STAR);

  return false;
}


/* This will process an __atomic_compare_exchange function call, determine 
   whether it needs to be mapped to the _N variation, or turned into a lib call.
   LOC is the location of the builtin call.
   FUNCTION is the DECL that has been invoked;
   PARAMS is the argument list for the call.  The return value is non-null
   TRUE is returned if it is translated into the proper format for a call to the
   external library, and NEW_RETURN is set the tree for that function.
   FALSE is returned if processing for the _N variation is required.  */

static bool
resolve_overloaded_atomic_compare_exchange (location_t loc, tree function, 
					    vec<tree, va_gc> *params, 
					    tree *new_return)
{	
  tree p0, p1, p2;
  tree I_type, I_type_ptr;
  int n = get_atomic_generic_size (loc, function, params);

  /* Size of 0 is an error condition.  */
  if (n == 0)
    {
      *new_return = error_mark_node;
      return true;
    }

  /* If not a lock-free size, change to the library generic format.  */
  if (!atomic_size_supported_p (n))
    {
      /* The library generic format does not have the weak parameter, so 
	 remove it from the param list.  Since a parameter has been removed,
	 we can be sure that there is room for the SIZE_T parameter, meaning
	 there will not be a recursive rebuilding of the parameter list, so
	 there is no danger this will be done twice.  */
      if (n > 0)
        {
	  (*params)[3] = (*params)[4];
	  (*params)[4] = (*params)[5];
	  params->truncate (5);
	}
      *new_return = add_atomic_size_parameter (n, loc, function, params);
      return true;
    }

  /* Otherwise, there is a match, so the call needs to be transformed from:
       bool fn(T* mem, T* desired, T* return, weak, success, failure)
     into
       bool fn ((In *)mem, (In *)expected, (In) *desired, weak, succ, fail)  */

  p0 = (*params)[0];
  p1 = (*params)[1];
  p2 = (*params)[2];
  
  /* Create pointer to appropriate size.  */
  I_type = builtin_type_for_size (BITS_PER_UNIT * n, 1);
  I_type_ptr = build_pointer_type (I_type);

  /* Convert object pointer to required type.  */
  p0 = build1 (VIEW_CONVERT_EXPR, I_type_ptr, p0);
  (*params)[0] = p0;

  /* Convert expected pointer to required type.  */
  p1 = build1 (VIEW_CONVERT_EXPR, I_type_ptr, p1);
  (*params)[1] = p1;

  /* Convert desired value to required type, and dereference it.  */
  p2 = build_indirect_ref (loc, p2, RO_UNARY_STAR);
  p2 = build1 (VIEW_CONVERT_EXPR, I_type, p2);
  (*params)[2] = p2;

  /* The rest of the parameters are fine. NULL means no special return value
     processing.*/
  *new_return = NULL;
  return false;
}


/* This will process an __atomic_load function call, determine whether it
   needs to be mapped to the _N variation, or turned into a library call.
   LOC is the location of the builtin call.
   FUNCTION is the DECL that has been invoked;
   PARAMS is the argument list for the call.  The return value is non-null
   TRUE is returned if it is translated into the proper format for a call to the
   external library, and NEW_RETURN is set the tree for that function.
   FALSE is returned if processing for the _N variation is required, and 
   NEW_RETURN is set to the the return value the result is copied into.  */

static bool
resolve_overloaded_atomic_load (location_t loc, tree function, 
				vec<tree, va_gc> *params, tree *new_return)
{	
  tree p0, p1, p2;
  tree I_type, I_type_ptr;
  int n = get_atomic_generic_size (loc, function, params);

  /* Size of 0 is an error condition.  */
  if (n == 0)
    {
      *new_return = error_mark_node;
      return true;
    }

  /* If not a lock-free size, change to the library generic format.  */
  if (!atomic_size_supported_p (n))
    {
      *new_return = add_atomic_size_parameter (n, loc, function, params);
      return true;
    }

  /* Otherwise, there is a match, so the call needs to be transformed from:
       void fn(T* mem, T* return, model)
     into
       *return = (T) (fn ((In *) mem, model))  */

  p0 = (*params)[0];
  p1 = (*params)[1];
  p2 = (*params)[2];
  
  /* Create pointer to appropriate size.  */
  I_type = builtin_type_for_size (BITS_PER_UNIT * n, 1);
  I_type_ptr = build_pointer_type (I_type);

  /* Convert object pointer to required type.  */
  p0 = build1 (VIEW_CONVERT_EXPR, I_type_ptr, p0);
  (*params)[0] = p0;

  /* Move memory model to the 2nd position, and end param list.  */
  (*params)[1] = p2;
  params->truncate (2);

  /* Convert return pointer and dereference it for later assignment.  */
  *new_return = build_indirect_ref (loc, p1, RO_UNARY_STAR);

  return false;
}


/* This will process an __atomic_store function call, determine whether it
   needs to be mapped to the _N variation, or turned into a library call.
   LOC is the location of the builtin call.
   FUNCTION is the DECL that has been invoked;
   PARAMS is the argument list for the call.  The return value is non-null
   TRUE is returned if it is translated into the proper format for a call to the
   external library, and NEW_RETURN is set the tree for that function.
   FALSE is returned if processing for the _N variation is required, and 
   NEW_RETURN is set to the the return value the result is copied into.  */

static bool
resolve_overloaded_atomic_store (location_t loc, tree function, 
				 vec<tree, va_gc> *params, tree *new_return)
{	
  tree p0, p1;
  tree I_type, I_type_ptr;
  int n = get_atomic_generic_size (loc, function, params);

  /* Size of 0 is an error condition.  */
  if (n == 0)
    {
      *new_return = error_mark_node;
      return true;
    }

  /* If not a lock-free size, change to the library generic format.  */
  if (!atomic_size_supported_p (n))
    {
      *new_return = add_atomic_size_parameter (n, loc, function, params);
      return true;
    }

  /* Otherwise, there is a match, so the call needs to be transformed from:
       void fn(T* mem, T* value, model)
     into
       fn ((In *) mem, (In) *value, model)  */

  p0 = (*params)[0];
  p1 = (*params)[1];
  
  /* Create pointer to appropriate size.  */
  I_type = builtin_type_for_size (BITS_PER_UNIT * n, 1);
  I_type_ptr = build_pointer_type (I_type);

  /* Convert object pointer to required type.  */
  p0 = build1 (VIEW_CONVERT_EXPR, I_type_ptr, p0);
  (*params)[0] = p0;

  /* Convert new value to required type, and dereference it.  */
  p1 = build_indirect_ref (loc, p1, RO_UNARY_STAR);
  p1 = build1 (VIEW_CONVERT_EXPR, I_type, p1);
  (*params)[1] = p1;
  
  /* The memory model is in the right spot already. Return is void.  */
  *new_return = NULL_TREE;

  return false;
}


/* Some builtin functions are placeholders for other expressions.  This
   function should be called immediately after parsing the call expression
   before surrounding code has committed to the type of the expression.

   LOC is the location of the builtin call.

   FUNCTION is the DECL that has been invoked; it is known to be a builtin.
   PARAMS is the argument list for the call.  The return value is non-null
   when expansion is complete, and null if normal processing should
   continue.  */

tree
resolve_overloaded_builtin (location_t loc, tree function,
			    vec<tree, va_gc> *params)
{
  enum built_in_function orig_code = DECL_FUNCTION_CODE (function);
  bool orig_format = true;
  tree new_return = NULL_TREE;

  switch (DECL_BUILT_IN_CLASS (function))
    {
    case BUILT_IN_NORMAL:
      break;
    case BUILT_IN_MD:
      if (targetm.resolve_overloaded_builtin)
	return targetm.resolve_overloaded_builtin (loc, function, params);
      else
	return NULL_TREE;
    default:
      return NULL_TREE;
    }

  /* Handle BUILT_IN_NORMAL here.  */
  switch (orig_code)
    {
    case BUILT_IN_ATOMIC_EXCHANGE:
    case BUILT_IN_ATOMIC_COMPARE_EXCHANGE:
    case BUILT_IN_ATOMIC_LOAD:
    case BUILT_IN_ATOMIC_STORE:
      {
	/* Handle these 4 together so that they can fall through to the next
	   case if the call is transformed to an _N variant.  */
        switch (orig_code)
	{
	  case BUILT_IN_ATOMIC_EXCHANGE:
	    {
	      if (resolve_overloaded_atomic_exchange (loc, function, params,
						      &new_return))
		return new_return;
	      /* Change to the _N variant.  */
	      orig_code = BUILT_IN_ATOMIC_EXCHANGE_N;
	      break;
	    }

	  case BUILT_IN_ATOMIC_COMPARE_EXCHANGE:
	    {
	      if (resolve_overloaded_atomic_compare_exchange (loc, function,
							      params,
							      &new_return))
		return new_return;
	      /* Change to the _N variant.  */
	      orig_code = BUILT_IN_ATOMIC_COMPARE_EXCHANGE_N;
	      break;
	    }
	  case BUILT_IN_ATOMIC_LOAD:
	    {
	      if (resolve_overloaded_atomic_load (loc, function, params,
						  &new_return))
		return new_return;
	      /* Change to the _N variant.  */
	      orig_code = BUILT_IN_ATOMIC_LOAD_N;
	      break;
	    }
	  case BUILT_IN_ATOMIC_STORE:
	    {
	      if (resolve_overloaded_atomic_store (loc, function, params,
						   &new_return))
		return new_return;
	      /* Change to the _N variant.  */
	      orig_code = BUILT_IN_ATOMIC_STORE_N;
	      break;
	    }
	  default:
	    gcc_unreachable ();
	}
	/* Fallthrough to the normal processing.  */
      }
    case BUILT_IN_ATOMIC_EXCHANGE_N:
    case BUILT_IN_ATOMIC_COMPARE_EXCHANGE_N:
    case BUILT_IN_ATOMIC_LOAD_N:
    case BUILT_IN_ATOMIC_STORE_N:
    case BUILT_IN_ATOMIC_ADD_FETCH_N:
    case BUILT_IN_ATOMIC_SUB_FETCH_N:
    case BUILT_IN_ATOMIC_AND_FETCH_N:
    case BUILT_IN_ATOMIC_NAND_FETCH_N:
    case BUILT_IN_ATOMIC_XOR_FETCH_N:
    case BUILT_IN_ATOMIC_OR_FETCH_N:
    case BUILT_IN_ATOMIC_FETCH_ADD_N:
    case BUILT_IN_ATOMIC_FETCH_SUB_N:
    case BUILT_IN_ATOMIC_FETCH_AND_N:
    case BUILT_IN_ATOMIC_FETCH_NAND_N:
    case BUILT_IN_ATOMIC_FETCH_XOR_N:
    case BUILT_IN_ATOMIC_FETCH_OR_N:
      {
        orig_format = false;
	/* Fallthru for parameter processing.  */
      }
    case BUILT_IN_SYNC_FETCH_AND_ADD_N:
    case BUILT_IN_SYNC_FETCH_AND_SUB_N:
    case BUILT_IN_SYNC_FETCH_AND_OR_N:
    case BUILT_IN_SYNC_FETCH_AND_AND_N:
    case BUILT_IN_SYNC_FETCH_AND_XOR_N:
    case BUILT_IN_SYNC_FETCH_AND_NAND_N:
    case BUILT_IN_SYNC_ADD_AND_FETCH_N:
    case BUILT_IN_SYNC_SUB_AND_FETCH_N:
    case BUILT_IN_SYNC_OR_AND_FETCH_N:
    case BUILT_IN_SYNC_AND_AND_FETCH_N:
    case BUILT_IN_SYNC_XOR_AND_FETCH_N:
    case BUILT_IN_SYNC_NAND_AND_FETCH_N:
    case BUILT_IN_SYNC_BOOL_COMPARE_AND_SWAP_N:
    case BUILT_IN_SYNC_VAL_COMPARE_AND_SWAP_N:
    case BUILT_IN_SYNC_LOCK_TEST_AND_SET_N:
    case BUILT_IN_SYNC_LOCK_RELEASE_N:
      {
	int n = sync_resolve_size (function, params);
	tree new_function, first_param, result;
	enum built_in_function fncode;

	if (n == 0)
	  return error_mark_node;

	fncode = (enum built_in_function)((int)orig_code + exact_log2 (n) + 1);
	new_function = builtin_decl_explicit (fncode);
	if (!sync_resolve_params (loc, function, new_function, params,
				  orig_format))
	  return error_mark_node;

	first_param = (*params)[0];
	result = build_function_call_vec (loc, vNULL, new_function, params,
					  NULL);
	if (result == error_mark_node)
	  return result;
	if (orig_code != BUILT_IN_SYNC_BOOL_COMPARE_AND_SWAP_N
	    && orig_code != BUILT_IN_SYNC_LOCK_RELEASE_N
	    && orig_code != BUILT_IN_ATOMIC_STORE_N)
	  result = sync_resolve_return (first_param, result, orig_format);

	/* If new_return is set, assign function to that expr and cast the
	   result to void since the generic interface returned void.  */
	if (new_return)
	  {
	    /* Cast function result from I{1,2,4,8,16} to the required type.  */
	    result = build1 (VIEW_CONVERT_EXPR, TREE_TYPE (new_return), result);
	    result = build2 (MODIFY_EXPR, TREE_TYPE (new_return), new_return,
			     result);
	    TREE_SIDE_EFFECTS (result) = 1;
	    protected_set_expr_location (result, loc);
	    result = convert (void_type_node, result);
	  }
	return result;
      }

    default:
      return NULL_TREE;
    }
}

/* vector_types_compatible_elements_p is used in type checks of vectors
   values used as operands of binary operators.  Where it returns true, and
   the other checks of the caller succeed (being vector types in he first
   place, and matching number of elements), we can just treat the types
   as essentially the same.
   Contrast with vector_targets_convertible_p, which is used for vector
   pointer types,  and vector_types_convertible_p, which will allow
   language-specific matches under the control of flag_lax_vector_conversions,
   and might still require a conversion.  */
/* True if vector types T1 and T2 can be inputs to the same binary
   operator without conversion.
   We don't check the overall vector size here because some of our callers
   want to give different error messages when the vectors are compatible
   except for the element count.  */

bool
vector_types_compatible_elements_p (tree t1, tree t2)
{
  bool opaque = TYPE_VECTOR_OPAQUE (t1) || TYPE_VECTOR_OPAQUE (t2);
  t1 = TREE_TYPE (t1);
  t2 = TREE_TYPE (t2);

  enum tree_code c1 = TREE_CODE (t1), c2 = TREE_CODE (t2);

  gcc_assert ((c1 == INTEGER_TYPE || c1 == REAL_TYPE || c1 == FIXED_POINT_TYPE)
	      && (c2 == INTEGER_TYPE || c2 == REAL_TYPE
		  || c2 == FIXED_POINT_TYPE));

  t1 = c_common_signed_type (t1);
  t2 = c_common_signed_type (t2);
  /* Equality works here because c_common_signed_type uses
     TYPE_MAIN_VARIANT.  */
  if (t1 == t2)
    return true;
  if (opaque && c1 == c2
      && (c1 == INTEGER_TYPE || c1 == REAL_TYPE)
      && TYPE_PRECISION (t1) == TYPE_PRECISION (t2))
    return true;
  return false;
}

/* Check for missing format attributes on function pointers.  LTYPE is
   the new type or left-hand side type.  RTYPE is the old type or
   right-hand side type.  Returns TRUE if LTYPE is missing the desired
   attribute.  */

bool
check_missing_format_attribute (tree ltype, tree rtype)
{
  tree const ttr = TREE_TYPE (rtype), ttl = TREE_TYPE (ltype);
  tree ra;

  for (ra = TYPE_ATTRIBUTES (ttr); ra; ra = TREE_CHAIN (ra))
    if (is_attribute_p ("format", TREE_PURPOSE (ra)))
      break;
  if (ra)
    {
      tree la;
      for (la = TYPE_ATTRIBUTES (ttl); la; la = TREE_CHAIN (la))
	if (is_attribute_p ("format", TREE_PURPOSE (la)))
	  break;
      return !la;
    }
  else
    return false;
}

/* Subscripting with type char is likely to lose on a machine where
   chars are signed.  So warn on any machine, but optionally.  Don't
   warn for unsigned char since that type is safe.  Don't warn for
   signed char because anyone who uses that must have done so
   deliberately. Furthermore, we reduce the false positive load by
   warning only for non-constant value of type char.  */

void
warn_array_subscript_with_type_char (location_t loc, tree index)
{
  if (TYPE_MAIN_VARIANT (TREE_TYPE (index)) == char_type_node
      && TREE_CODE (index) != INTEGER_CST)
    warning_at (loc, OPT_Wchar_subscripts,
		"array subscript has type %<char%>");
}

/* Implement -Wparentheses for the unexpected C precedence rules, to
   cover cases like x + y << z which readers are likely to
   misinterpret.  We have seen an expression in which CODE is a binary
   operator used to combine expressions ARG_LEFT and ARG_RIGHT, which
   before folding had CODE_LEFT and CODE_RIGHT.  CODE_LEFT and
   CODE_RIGHT may be ERROR_MARK, which means that that side of the
   expression was not formed using a binary or unary operator, or it
   was enclosed in parentheses.  */

void
warn_about_parentheses (location_t loc, enum tree_code code,
			enum tree_code code_left, tree arg_left,
			enum tree_code code_right, tree arg_right)
{
  if (!warn_parentheses)
    return;

  /* This macro tests that the expression ARG with original tree code
     CODE appears to be a boolean expression. or the result of folding a
     boolean expression.  */
#define APPEARS_TO_BE_BOOLEAN_EXPR_P(CODE, ARG)                             \
	(truth_value_p (TREE_CODE (ARG))                                    \
	 || TREE_CODE (TREE_TYPE (ARG)) == BOOLEAN_TYPE                     \
	 /* Folding may create 0 or 1 integers from other expressions.  */  \
	 || ((CODE) != INTEGER_CST                                          \
	     && (integer_onep (ARG) || integer_zerop (ARG))))

  switch (code)
    {
    case LSHIFT_EXPR:
      if (code_left == PLUS_EXPR)
	warning_at (EXPR_LOC_OR_LOC (arg_left, loc), OPT_Wparentheses,
		    "suggest parentheses around %<+%> inside %<<<%>");
      else if (code_right == PLUS_EXPR)
	warning_at (EXPR_LOC_OR_LOC (arg_right, loc), OPT_Wparentheses,
		    "suggest parentheses around %<+%> inside %<<<%>");
      else if (code_left == MINUS_EXPR)
	warning_at (EXPR_LOC_OR_LOC (arg_left, loc), OPT_Wparentheses,
		    "suggest parentheses around %<-%> inside %<<<%>");
      else if (code_right == MINUS_EXPR)
	warning_at (EXPR_LOC_OR_LOC (arg_right, loc), OPT_Wparentheses,
		    "suggest parentheses around %<-%> inside %<<<%>");
      return;

    case RSHIFT_EXPR:
      if (code_left == PLUS_EXPR)
	warning_at (EXPR_LOC_OR_LOC (arg_left, loc), OPT_Wparentheses,
		    "suggest parentheses around %<+%> inside %<>>%>");
      else if (code_right == PLUS_EXPR)
	warning_at (EXPR_LOC_OR_LOC (arg_right, loc), OPT_Wparentheses,
		    "suggest parentheses around %<+%> inside %<>>%>");
      else if (code_left == MINUS_EXPR)
	warning_at (EXPR_LOC_OR_LOC (arg_left, loc), OPT_Wparentheses,
		    "suggest parentheses around %<-%> inside %<>>%>");
      else if (code_right == MINUS_EXPR)
	warning_at (EXPR_LOC_OR_LOC (arg_right, loc), OPT_Wparentheses,
		    "suggest parentheses around %<-%> inside %<>>%>");
      return;

    case TRUTH_ORIF_EXPR:
      if (code_left == TRUTH_ANDIF_EXPR)
	warning_at (EXPR_LOC_OR_LOC (arg_left, loc), OPT_Wparentheses,
		    "suggest parentheses around %<&&%> within %<||%>");
      else if (code_right == TRUTH_ANDIF_EXPR)
	warning_at (EXPR_LOC_OR_LOC (arg_right, loc), OPT_Wparentheses,
		    "suggest parentheses around %<&&%> within %<||%>");
      return;

    case BIT_IOR_EXPR:
      if (code_left == BIT_AND_EXPR || code_left == BIT_XOR_EXPR
	  || code_left == PLUS_EXPR || code_left == MINUS_EXPR)
	warning_at (EXPR_LOC_OR_LOC (arg_left, loc), OPT_Wparentheses,
		 "suggest parentheses around arithmetic in operand of %<|%>");
      else if (code_right == BIT_AND_EXPR || code_right == BIT_XOR_EXPR
	       || code_right == PLUS_EXPR || code_right == MINUS_EXPR)
	warning_at (EXPR_LOC_OR_LOC (arg_right, loc), OPT_Wparentheses,
		 "suggest parentheses around arithmetic in operand of %<|%>");
      /* Check cases like x|y==z */
      else if (TREE_CODE_CLASS (code_left) == tcc_comparison)
	warning_at (EXPR_LOC_OR_LOC (arg_left, loc), OPT_Wparentheses,
		 "suggest parentheses around comparison in operand of %<|%>");
      else if (TREE_CODE_CLASS (code_right) == tcc_comparison)
	warning_at (EXPR_LOC_OR_LOC (arg_right, loc), OPT_Wparentheses,
		 "suggest parentheses around comparison in operand of %<|%>");
      /* Check cases like !x | y */
      else if (code_left == TRUTH_NOT_EXPR
	       && !APPEARS_TO_BE_BOOLEAN_EXPR_P (code_right, arg_right))
	warning_at (EXPR_LOC_OR_LOC (arg_left, loc), OPT_Wparentheses,
		    "suggest parentheses around operand of "
		    "%<!%> or change %<|%> to %<||%> or %<!%> to %<~%>");
      return;

    case BIT_XOR_EXPR:
      if (code_left == BIT_AND_EXPR
	  || code_left == PLUS_EXPR || code_left == MINUS_EXPR)
	warning_at (EXPR_LOC_OR_LOC (arg_left, loc), OPT_Wparentheses,
		 "suggest parentheses around arithmetic in operand of %<^%>");
      else if (code_right == BIT_AND_EXPR
	       || code_right == PLUS_EXPR || code_right == MINUS_EXPR)
	warning_at (EXPR_LOC_OR_LOC (arg_right, loc), OPT_Wparentheses,
		 "suggest parentheses around arithmetic in operand of %<^%>");
      /* Check cases like x^y==z */
      else if (TREE_CODE_CLASS (code_left) == tcc_comparison)
	warning_at (EXPR_LOC_OR_LOC (arg_left, loc), OPT_Wparentheses,
		 "suggest parentheses around comparison in operand of %<^%>");
      else if (TREE_CODE_CLASS (code_right) == tcc_comparison)
	warning_at (EXPR_LOC_OR_LOC (arg_right, loc), OPT_Wparentheses,
		 "suggest parentheses around comparison in operand of %<^%>");
      return;

    case BIT_AND_EXPR:
      if (code_left == PLUS_EXPR)
	warning_at (EXPR_LOC_OR_LOC (arg_left, loc), OPT_Wparentheses,
		 "suggest parentheses around %<+%> in operand of %<&%>");
      else if (code_right == PLUS_EXPR)
	warning_at (EXPR_LOC_OR_LOC (arg_right, loc), OPT_Wparentheses,
		 "suggest parentheses around %<+%> in operand of %<&%>");
      else if (code_left == MINUS_EXPR)
	warning_at (EXPR_LOC_OR_LOC (arg_left, loc), OPT_Wparentheses,
		 "suggest parentheses around %<-%> in operand of %<&%>");
      else if (code_right == MINUS_EXPR)
	warning_at (EXPR_LOC_OR_LOC (arg_right, loc), OPT_Wparentheses,
		 "suggest parentheses around %<-%> in operand of %<&%>");
      /* Check cases like x&y==z */
      else if (TREE_CODE_CLASS (code_left) == tcc_comparison)
	warning_at (EXPR_LOC_OR_LOC (arg_left, loc), OPT_Wparentheses,
		 "suggest parentheses around comparison in operand of %<&%>");
      else if (TREE_CODE_CLASS (code_right) == tcc_comparison)
	warning_at (EXPR_LOC_OR_LOC (arg_right, loc), OPT_Wparentheses,
		 "suggest parentheses around comparison in operand of %<&%>");
      /* Check cases like !x & y */
      else if (code_left == TRUTH_NOT_EXPR
	       && !APPEARS_TO_BE_BOOLEAN_EXPR_P (code_right, arg_right))
	warning_at (EXPR_LOC_OR_LOC (arg_left, loc), OPT_Wparentheses,
		    "suggest parentheses around operand of "
		    "%<!%> or change %<&%> to %<&&%> or %<!%> to %<~%>");
      return;

    case EQ_EXPR:
      if (TREE_CODE_CLASS (code_left) == tcc_comparison)
	warning_at (EXPR_LOC_OR_LOC (arg_left, loc), OPT_Wparentheses,
		 "suggest parentheses around comparison in operand of %<==%>");
      else if (TREE_CODE_CLASS (code_right) == tcc_comparison)
	warning_at (EXPR_LOC_OR_LOC (arg_right, loc), OPT_Wparentheses,
		 "suggest parentheses around comparison in operand of %<==%>");
      return;
    case NE_EXPR:
      if (TREE_CODE_CLASS (code_left) == tcc_comparison)
	warning_at (EXPR_LOC_OR_LOC (arg_left, loc), OPT_Wparentheses,
		 "suggest parentheses around comparison in operand of %<!=%>");
      else if (TREE_CODE_CLASS (code_right) == tcc_comparison)
	warning_at (EXPR_LOC_OR_LOC (arg_right, loc), OPT_Wparentheses,
		 "suggest parentheses around comparison in operand of %<!=%>");
      return;

    default:
      if (TREE_CODE_CLASS (code) == tcc_comparison)
	{
	  if (TREE_CODE_CLASS (code_left) == tcc_comparison
		&& code_left != NE_EXPR && code_left != EQ_EXPR
		&& INTEGRAL_TYPE_P (TREE_TYPE (arg_left)))
	    warning_at (EXPR_LOC_OR_LOC (arg_left, loc), OPT_Wparentheses,
			"comparisons like %<X<=Y<=Z%> do not "
			"have their mathematical meaning");
	  else if (TREE_CODE_CLASS (code_right) == tcc_comparison
		   && code_right != NE_EXPR && code_right != EQ_EXPR
		   && INTEGRAL_TYPE_P (TREE_TYPE (arg_right)))
	    warning_at (EXPR_LOC_OR_LOC (arg_right, loc), OPT_Wparentheses,
			"comparisons like %<X<=Y<=Z%> do not "
			"have their mathematical meaning");
	}
      return;
    }
#undef NOT_A_BOOLEAN_EXPR_P
}

/* If LABEL (a LABEL_DECL) has not been used, issue a warning.  */

void
warn_for_unused_label (tree label)
{
  if (!TREE_USED (label))
    {
      if (DECL_INITIAL (label))
	warning (OPT_Wunused_label, "label %q+D defined but not used", label);
      else
        warning (OPT_Wunused_label, "label %q+D declared but not defined", label);
    }
}

/* Warn for division by zero according to the value of DIVISOR.  LOC
   is the location of the division operator.  */

void
warn_for_div_by_zero (location_t loc, tree divisor)
{
  /* If DIVISOR is zero, and has integral or fixed-point type, issue a warning
     about division by zero.  Do not issue a warning if DIVISOR has a
     floating-point type, since we consider 0.0/0.0 a valid way of
     generating a NaN.  */
  if (c_inhibit_evaluation_warnings == 0
      && (integer_zerop (divisor) || fixed_zerop (divisor)))
    warning_at (loc, OPT_Wdiv_by_zero, "division by zero");
}

/* Subroutine of build_binary_op. Give warnings for comparisons
   between signed and unsigned quantities that may fail. Do the
   checking based on the original operand trees ORIG_OP0 and ORIG_OP1,
   so that casts will be considered, but default promotions won't
   be.

   LOCATION is the location of the comparison operator.

   The arguments of this function map directly to local variables
   of build_binary_op.  */

void
warn_for_sign_compare (location_t location,
		       tree orig_op0, tree orig_op1,
		       tree op0, tree op1,
		       tree result_type, enum tree_code resultcode)
{
  int op0_signed = !TYPE_UNSIGNED (TREE_TYPE (orig_op0));
  int op1_signed = !TYPE_UNSIGNED (TREE_TYPE (orig_op1));
  int unsignedp0, unsignedp1;

  /* In C++, check for comparison of different enum types.  */
  if (c_dialect_cxx()
      && TREE_CODE (TREE_TYPE (orig_op0)) == ENUMERAL_TYPE
      && TREE_CODE (TREE_TYPE (orig_op1)) == ENUMERAL_TYPE
      && TYPE_MAIN_VARIANT (TREE_TYPE (orig_op0))
	 != TYPE_MAIN_VARIANT (TREE_TYPE (orig_op1)))
    {
      warning_at (location,
		  OPT_Wsign_compare, "comparison between types %qT and %qT",
		  TREE_TYPE (orig_op0), TREE_TYPE (orig_op1));
    }

  /* Do not warn if the comparison is being done in a signed type,
     since the signed type will only be chosen if it can represent
     all the values of the unsigned type.  */
  if (!TYPE_UNSIGNED (result_type))
    /* OK */;
  /* Do not warn if both operands are unsigned.  */
  else if (op0_signed == op1_signed)
    /* OK */;
  else
    {
      tree sop, uop, base_type;
      bool ovf;

      if (op0_signed)
        sop = orig_op0, uop = orig_op1;
      else
        sop = orig_op1, uop = orig_op0;

      STRIP_TYPE_NOPS (sop);
      STRIP_TYPE_NOPS (uop);
      base_type = (TREE_CODE (result_type) == COMPLEX_TYPE
		   ? TREE_TYPE (result_type) : result_type);

      /* Do not warn if the signed quantity is an unsuffixed integer
         literal (or some static constant expression involving such
         literals or a conditional expression involving such literals)
         and it is non-negative.  */
      if (tree_expr_nonnegative_warnv_p (sop, &ovf))
        /* OK */;
      /* Do not warn if the comparison is an equality operation, the
         unsigned quantity is an integral constant, and it would fit
         in the result if the result were signed.  */
      else if (TREE_CODE (uop) == INTEGER_CST
               && (resultcode == EQ_EXPR || resultcode == NE_EXPR)
	       && int_fits_type_p (uop, c_common_signed_type (base_type)))
        /* OK */;
      /* In C, do not warn if the unsigned quantity is an enumeration
         constant and its maximum value would fit in the result if the
         result were signed.  */
      else if (!c_dialect_cxx() && TREE_CODE (uop) == INTEGER_CST
               && TREE_CODE (TREE_TYPE (uop)) == ENUMERAL_TYPE
               && int_fits_type_p (TYPE_MAX_VALUE (TREE_TYPE (uop)),
				   c_common_signed_type (base_type)))
        /* OK */;
      else
        warning_at (location,
		    OPT_Wsign_compare,
		    "comparison between signed and unsigned integer expressions");
    }

  /* Warn if two unsigned values are being compared in a size larger
     than their original size, and one (and only one) is the result of
     a `~' operator.  This comparison will always fail.

     Also warn if one operand is a constant, and the constant does not
     have all bits set that are set in the ~ operand when it is
     extended.  */

  op0 = c_common_get_narrower (op0, &unsignedp0);
  op1 = c_common_get_narrower (op1, &unsignedp1);

  if ((TREE_CODE (op0) == BIT_NOT_EXPR)
      ^ (TREE_CODE (op1) == BIT_NOT_EXPR))
    {
      if (TREE_CODE (op0) == BIT_NOT_EXPR)
	op0 = c_common_get_narrower (TREE_OPERAND (op0, 0), &unsignedp0);
      if (TREE_CODE (op1) == BIT_NOT_EXPR)
	op1 = c_common_get_narrower (TREE_OPERAND (op1, 0), &unsignedp1);

      if (tree_fits_shwi_p (op0) || tree_fits_shwi_p (op1))
        {
          tree primop;
          HOST_WIDE_INT constant, mask;
          int unsignedp;
          unsigned int bits;

          if (tree_fits_shwi_p (op0))
            {
              primop = op1;
              unsignedp = unsignedp1;
              constant = tree_to_shwi (op0);
            }
          else
            {
              primop = op0;
              unsignedp = unsignedp0;
              constant = tree_to_shwi (op1);
            }

          bits = TYPE_PRECISION (TREE_TYPE (primop));
          if (bits < TYPE_PRECISION (result_type)
              && bits < HOST_BITS_PER_LONG && unsignedp)
            {
              mask = (~ (HOST_WIDE_INT) 0) << bits;
              if ((mask & constant) != mask)
		{
		  if (constant == 0)
		    warning_at (location, OPT_Wsign_compare,
				"promoted ~unsigned is always non-zero");
		  else
		    warning_at (location, OPT_Wsign_compare,
				"comparison of promoted ~unsigned with constant");
		}
            }
        }
      else if (unsignedp0 && unsignedp1
               && (TYPE_PRECISION (TREE_TYPE (op0))
                   < TYPE_PRECISION (result_type))
               && (TYPE_PRECISION (TREE_TYPE (op1))
                   < TYPE_PRECISION (result_type)))
        warning_at (location, OPT_Wsign_compare,
                 "comparison of promoted ~unsigned with unsigned");
    }
}

/* RESULT_TYPE is the result of converting TYPE1 and TYPE2 to a common
   type via c_common_type.  If -Wdouble-promotion is in use, and the
   conditions for warning have been met, issue a warning.  GMSGID is
   the warning message.  It must have two %T specifiers for the type
   that was converted (generally "float") and the type to which it was
   converted (generally "double), respectively.  LOC is the location
   to which the awrning should refer.  */

void
do_warn_double_promotion (tree result_type, tree type1, tree type2,
			 const char *gmsgid, location_t loc)
{
  tree source_type;

  if (!warn_double_promotion)
    return;
  /* If the conversion will not occur at run-time, there is no need to
     warn about it.  */
  if (c_inhibit_evaluation_warnings)
    return;
  if (TYPE_MAIN_VARIANT (result_type) != double_type_node
      && TYPE_MAIN_VARIANT (result_type) != complex_double_type_node)
    return;
  if (TYPE_MAIN_VARIANT (type1) == float_type_node
      || TYPE_MAIN_VARIANT (type1) == complex_float_type_node)
    source_type = type1;
  else if (TYPE_MAIN_VARIANT (type2) == float_type_node
	   || TYPE_MAIN_VARIANT (type2) == complex_float_type_node)
    source_type = type2;
  else
    return;
  warning_at (loc, OPT_Wdouble_promotion, gmsgid, source_type, result_type);
}

/* Setup a TYPE_DECL node as a typedef representation.

   X is a TYPE_DECL for a typedef statement.  Create a brand new
   ..._TYPE node (which will be just a variant of the existing
   ..._TYPE node with identical properties) and then install X
   as the TYPE_NAME of this brand new (duplicate) ..._TYPE node.

   The whole point here is to end up with a situation where each
   and every ..._TYPE node the compiler creates will be uniquely
   associated with AT MOST one node representing a typedef name.
   This way, even though the compiler substitutes corresponding
   ..._TYPE nodes for TYPE_DECL (i.e. "typedef name") nodes very
   early on, later parts of the compiler can always do the reverse
   translation and get back the corresponding typedef name.  For
   example, given:

	typedef struct S MY_TYPE;
	MY_TYPE object;

   Later parts of the compiler might only know that `object' was of
   type `struct S' if it were not for code just below.  With this
   code however, later parts of the compiler see something like:

	struct S' == struct S
	typedef struct S' MY_TYPE;
	struct S' object;

    And they can then deduce (from the node for type struct S') that
    the original object declaration was:

		MY_TYPE object;

    Being able to do this is important for proper support of protoize,
    and also for generating precise symbolic debugging information
    which takes full account of the programmer's (typedef) vocabulary.

    Obviously, we don't want to generate a duplicate ..._TYPE node if
    the TYPE_DECL node that we are now processing really represents a
    standard built-in type.  */

void
set_underlying_type (tree x)
{
  if (x == error_mark_node)
    return;
  if (DECL_IS_BUILTIN (x))
    {
      if (TYPE_NAME (TREE_TYPE (x)) == 0)
	TYPE_NAME (TREE_TYPE (x)) = x;
    }
  else if (TREE_TYPE (x) != error_mark_node
	   && DECL_ORIGINAL_TYPE (x) == NULL_TREE)
    {
      tree tt = TREE_TYPE (x);
      DECL_ORIGINAL_TYPE (x) = tt;
      tt = build_variant_type_copy (tt);
      TYPE_STUB_DECL (tt) = TYPE_STUB_DECL (DECL_ORIGINAL_TYPE (x));
      TYPE_NAME (tt) = x;
      TREE_USED (tt) = TREE_USED (x);
      TREE_TYPE (x) = tt;
    }
}

/* Record the types used by the current global variable declaration
   being parsed, so that we can decide later to emit their debug info.
   Those types are in types_used_by_cur_var_decl, and we are going to
   store them in the types_used_by_vars_hash hash table.
   DECL is the declaration of the global variable that has been parsed.  */

void
record_types_used_by_current_var_decl (tree decl)
{
  gcc_assert (decl && DECL_P (decl) && TREE_STATIC (decl));

  while (types_used_by_cur_var_decl && !types_used_by_cur_var_decl->is_empty ())
    {
      tree type = types_used_by_cur_var_decl->pop ();
      types_used_by_var_decl_insert (type, decl);
    }
}

/* If DECL is a typedef that is declared in the current function,
   record it for the purpose of -Wunused-local-typedefs.  */

void
record_locally_defined_typedef (tree decl)
{
  struct c_language_function *l;

  if (!warn_unused_local_typedefs
      || cfun == NULL
      /* if this is not a locally defined typedef then we are not
	 interested.  */
      || !is_typedef_decl (decl)
      || !decl_function_context (decl))
    return;

  l = (struct c_language_function *) cfun->language;
  vec_safe_push (l->local_typedefs, decl);
}

/* If T is a TYPE_DECL declared locally, mark it as used.  */

void
maybe_record_typedef_use (tree t)
{
  if (!is_typedef_decl (t))
    return;

  TREE_USED (t) = true;
}

/* Warn if there are some unused locally defined typedefs in the
   current function. */

void
maybe_warn_unused_local_typedefs (void)
{
  int i;
  tree decl;
  /* The number of times we have emitted -Wunused-local-typedefs
     warnings.  If this is different from errorcount, that means some
     unrelated errors have been issued.  In which case, we'll avoid
     emitting "unused-local-typedefs" warnings.  */
  static int unused_local_typedefs_warn_count;
  struct c_language_function *l;

  if (cfun == NULL)
    return;

  if ((l = (struct c_language_function *) cfun->language) == NULL)
    return;

  if (warn_unused_local_typedefs
      && errorcount == unused_local_typedefs_warn_count)
    {
      FOR_EACH_VEC_SAFE_ELT (l->local_typedefs, i, decl)
	if (!TREE_USED (decl))
	  warning_at (DECL_SOURCE_LOCATION (decl),
		      OPT_Wunused_local_typedefs,
		      "typedef %qD locally defined but not used", decl);
      unused_local_typedefs_warn_count = errorcount;
    }

  vec_free (l->local_typedefs);
}

/* Warn about boolean expression compared with an integer value different
   from true/false.  Warns also e.g. about "(i1 == i2) == 2".
   LOC is the location of the comparison, CODE is its code, OP0 and OP1
   are the operands of the comparison.  The caller must ensure that
   either operand is a boolean expression.  */

void
maybe_warn_bool_compare (location_t loc, enum tree_code code, tree op0,
			 tree op1)
{
  if (TREE_CODE_CLASS (code) != tcc_comparison)
    return;

  tree cst = (TREE_CODE (op0) == INTEGER_CST)
	     ? op0 : (TREE_CODE (op1) == INTEGER_CST) ? op1 : NULL_TREE;
  if (!cst)
    return;

  if (!integer_zerop (cst) && !integer_onep (cst))
    {
      int sign = (TREE_CODE (op0) == INTEGER_CST
		 ? tree_int_cst_sgn (cst) : -tree_int_cst_sgn (cst));
      if (code == EQ_EXPR
	  || ((code == GT_EXPR || code == GE_EXPR) && sign < 0)
	  || ((code == LT_EXPR || code == LE_EXPR) && sign > 0))
	warning_at (loc, OPT_Wbool_compare, "comparison of constant %qE "
		    "with boolean expression is always false", cst);
      else
	warning_at (loc, OPT_Wbool_compare, "comparison of constant %qE "
		    "with boolean expression is always true", cst);
    }
  else if (integer_zerop (cst) || integer_onep (cst))
    {
      /* If the non-constant operand isn't of a boolean type, we
	 don't want to warn here.  */
      tree noncst = TREE_CODE (op0) == INTEGER_CST ? op1 : op0;
      /* Handle booleans promoted to integers.  */
      if (CONVERT_EXPR_P (noncst)
	  && TREE_TYPE (noncst) == integer_type_node
	  && TREE_CODE (TREE_TYPE (TREE_OPERAND (noncst, 0))) == BOOLEAN_TYPE)
	/* Warn.  */;
      else if (TREE_CODE (TREE_TYPE (noncst)) != BOOLEAN_TYPE
	       && !truth_value_p (TREE_CODE (noncst)))
	return;
      /* Do some magic to get the right diagnostics.  */
      bool flag = TREE_CODE (op0) == INTEGER_CST;
      flag = integer_zerop (cst) ? flag : !flag;
      if ((code == GE_EXPR && !flag) || (code == LE_EXPR && flag))
	warning_at (loc, OPT_Wbool_compare, "comparison of constant %qE "
		    "with boolean expression is always true", cst);
      else if ((code == LT_EXPR && !flag) || (code == GT_EXPR && flag))
	warning_at (loc, OPT_Wbool_compare, "comparison of constant %qE "
		    "with boolean expression is always false", cst);
    }
}

/* The C and C++ parsers both use vectors to hold function arguments.
   For efficiency, we keep a cache of unused vectors.  This is the
   cache.  */

typedef vec<tree, va_gc> *tree_gc_vec;
static GTY((deletable)) vec<tree_gc_vec, va_gc> *tree_vector_cache;

/* Return a new vector from the cache.  If the cache is empty,
   allocate a new vector.  These vectors are GC'ed, so it is OK if the
   pointer is not released..  */

vec<tree, va_gc> *
make_tree_vector (void)
{
  if (tree_vector_cache && !tree_vector_cache->is_empty ())
    return tree_vector_cache->pop ();
  else
    {
      /* Passing 0 to vec::alloc returns NULL, and our callers require
	 that we always return a non-NULL value.  The vector code uses
	 4 when growing a NULL vector, so we do too.  */
      vec<tree, va_gc> *v;
      vec_alloc (v, 4);
      return v;
    }
}

/* Release a vector of trees back to the cache.  */

void
release_tree_vector (vec<tree, va_gc> *vec)
{
  if (vec != NULL)
    {
      vec->truncate (0);
      vec_safe_push (tree_vector_cache, vec);
    }
}

/* Get a new tree vector holding a single tree.  */

vec<tree, va_gc> *
make_tree_vector_single (tree t)
{
  vec<tree, va_gc> *ret = make_tree_vector ();
  ret->quick_push (t);
  return ret;
}

/* Get a new tree vector of the TREE_VALUEs of a TREE_LIST chain.  */

vec<tree, va_gc> *
make_tree_vector_from_list (tree list)
{
  vec<tree, va_gc> *ret = make_tree_vector ();
  for (; list; list = TREE_CHAIN (list))
    vec_safe_push (ret, TREE_VALUE (list));
  return ret;
}

/* Get a new tree vector which is a copy of an existing one.  */

vec<tree, va_gc> *
make_tree_vector_copy (const vec<tree, va_gc> *orig)
{
  vec<tree, va_gc> *ret;
  unsigned int ix;
  tree t;

  ret = make_tree_vector ();
  vec_safe_reserve (ret, vec_safe_length (orig));
  FOR_EACH_VEC_SAFE_ELT (orig, ix, t)
    ret->quick_push (t);
  return ret;
}

/* Return true if KEYWORD starts a type specifier.  */

bool
keyword_begins_type_specifier (enum rid keyword)
{
  switch (keyword)
    {
    case RID_AUTO_TYPE:
    case RID_INT:
    case RID_CHAR:
    case RID_FLOAT:
    case RID_DOUBLE:
    case RID_VOID:
    case RID_UNSIGNED:
    case RID_LONG:
    case RID_SHORT:
    case RID_SIGNED:
    case RID_DFLOAT32:
    case RID_DFLOAT64:
    case RID_DFLOAT128:
    case RID_FRACT:
    case RID_ACCUM:
    case RID_BOOL:
    case RID_WCHAR:
    case RID_CHAR16:
    case RID_CHAR32:
    case RID_SAT:
    case RID_COMPLEX:
    case RID_TYPEOF:
    case RID_STRUCT:
    case RID_CLASS:
    case RID_UNION:
    case RID_ENUM:
      return true;
    default:
      if (keyword >= RID_FIRST_INT_N
	  && keyword < RID_FIRST_INT_N + NUM_INT_N_ENTS
	  && int_n_enabled_p[keyword-RID_FIRST_INT_N])
	return true;
      return false;
    }
}

/* Return true if KEYWORD names a type qualifier.  */

bool
keyword_is_type_qualifier (enum rid keyword)
{
  switch (keyword)
    {
    case RID_CONST:
    case RID_VOLATILE:
    case RID_RESTRICT:
    case RID_ATOMIC:
      return true;
    default:
      return false;
    }
}

/* Return true if KEYWORD names a storage class specifier.

   RID_TYPEDEF is not included in this list despite `typedef' being
   listed in C99 6.7.1.1.  6.7.1.3 indicates that `typedef' is listed as
   such for syntactic convenience only.  */

bool
keyword_is_storage_class_specifier (enum rid keyword)
{
  switch (keyword)
    {
    case RID_STATIC:
    case RID_EXTERN:
    case RID_REGISTER:
    case RID_AUTO:
    case RID_MUTABLE:
    case RID_THREAD:
      return true;
    default:
      return false;
    }
}

/* Return true if KEYWORD names a function-specifier [dcl.fct.spec].  */

static bool
keyword_is_function_specifier (enum rid keyword)
{
  switch (keyword)
    {
    case RID_INLINE:
    case RID_NORETURN:
    case RID_VIRTUAL:
    case RID_EXPLICIT:
      return true;
    default:
      return false;
    }
}

/* Return true if KEYWORD names a decl-specifier [dcl.spec] or a
   declaration-specifier (C99 6.7).  */

bool
keyword_is_decl_specifier (enum rid keyword)
{
  if (keyword_is_storage_class_specifier (keyword)
      || keyword_is_type_qualifier (keyword)
      || keyword_is_function_specifier (keyword))
    return true;

  switch (keyword)
    {
    case RID_TYPEDEF:
    case RID_FRIEND:
    case RID_CONSTEXPR:
      return true;
    default:
      return false;
    }
}

/* Initialize language-specific-bits of tree_contains_struct.  */

void
c_common_init_ts (void)
{
  MARK_TS_TYPED (C_MAYBE_CONST_EXPR);
  MARK_TS_TYPED (EXCESS_PRECISION_EXPR);
  MARK_TS_TYPED (ARRAY_NOTATION_REF);
}

/* Build a user-defined numeric literal out of an integer constant type VALUE
   with identifier SUFFIX.  */

tree
build_userdef_literal (tree suffix_id, tree value,
		       enum overflow_type overflow, tree num_string)
{
  tree literal = make_node (USERDEF_LITERAL);
  USERDEF_LITERAL_SUFFIX_ID (literal) = suffix_id;
  USERDEF_LITERAL_VALUE (literal) = value;
  USERDEF_LITERAL_OVERFLOW (literal) = overflow;
  USERDEF_LITERAL_NUM_STRING (literal) = num_string;
  return literal;
}

/* For vector[index], convert the vector to a
   pointer of the underlying type.  Return true if the resulting
   ARRAY_REF should not be an lvalue.  */

bool
convert_vector_to_pointer_for_subscript (location_t loc,
					 tree *vecp, tree index)
{
  bool ret = false;
  if (TREE_CODE (TREE_TYPE (*vecp)) == VECTOR_TYPE)
    {
      tree type = TREE_TYPE (*vecp);
      tree type1;

      ret = !lvalue_p (*vecp);
      if (TREE_CODE (index) == INTEGER_CST)
        if (!tree_fits_uhwi_p (index)
            || tree_to_uhwi (index) >= TYPE_VECTOR_SUBPARTS (type))
          warning_at (loc, OPT_Warray_bounds, "index value is out of bound");

      if (ret)
	{
	  tree tmp = create_tmp_var_raw (type);
	  DECL_SOURCE_LOCATION (tmp) = loc;
	  *vecp = c_save_expr (*vecp);
	  if (TREE_CODE (*vecp) == C_MAYBE_CONST_EXPR)
	    {
	      bool non_const = C_MAYBE_CONST_EXPR_NON_CONST (*vecp);
	      *vecp = C_MAYBE_CONST_EXPR_EXPR (*vecp);
	      *vecp
		= c_wrap_maybe_const (build4 (TARGET_EXPR, type, tmp,
					      *vecp, NULL_TREE, NULL_TREE),
				      non_const);
	    }
	  else
	    *vecp = build4 (TARGET_EXPR, type, tmp, *vecp,
			    NULL_TREE, NULL_TREE);
	  SET_EXPR_LOCATION (*vecp, loc);
	  c_common_mark_addressable_vec (tmp);
	}
      else
	c_common_mark_addressable_vec (*vecp);
      type = build_qualified_type (TREE_TYPE (type), TYPE_QUALS (type));
      type1 = build_pointer_type (TREE_TYPE (*vecp));
      bool ref_all = TYPE_REF_CAN_ALIAS_ALL (type1);
      if (!ref_all
	  && !DECL_P (*vecp))
	{
	  /* If the original vector isn't declared may_alias and it
	     isn't a bare vector look if the subscripting would
	     alias the vector we subscript, and if not, force ref-all.  */
	  alias_set_type vecset = get_alias_set (*vecp);
	  alias_set_type sset = get_alias_set (type);
	  if (!alias_sets_must_conflict_p (sset, vecset)
	      && !alias_set_subset_of (sset, vecset))
	    ref_all = true;
	}
      type = build_pointer_type_for_mode (type, ptr_mode, ref_all);
      *vecp = build1 (ADDR_EXPR, type1, *vecp);
      *vecp = convert (type, *vecp);
    }
  return ret;
}

/* Determine which of the operands, if any, is a scalar that needs to be
   converted to a vector, for the range of operations.  */
enum stv_conv
scalar_to_vector (location_t loc, enum tree_code code, tree op0, tree op1,
		  bool complain)
{
  tree type0 = TREE_TYPE (op0);
  tree type1 = TREE_TYPE (op1);
  bool integer_only_op = false;
  enum stv_conv ret = stv_firstarg;

  gcc_assert (TREE_CODE (type0) == VECTOR_TYPE
	      || TREE_CODE (type1) == VECTOR_TYPE);
  switch (code)
    {
      /* Most GENERIC binary expressions require homogeneous arguments.
	 LSHIFT_EXPR and RSHIFT_EXPR are exceptions and accept a first
	 argument that is a vector and a second one that is a scalar, so
	 we never return stv_secondarg for them.  */
      case RSHIFT_EXPR:
      case LSHIFT_EXPR:
	if (TREE_CODE (type0) == INTEGER_TYPE
	    && TREE_CODE (TREE_TYPE (type1)) == INTEGER_TYPE)
	  {
	    if (unsafe_conversion_p (loc, TREE_TYPE (type1), op0, false))
	      {
		if (complain)
		  error_at (loc, "conversion of scalar %qT to vector %qT "
			    "involves truncation", type0, type1);
		return stv_error;
	      }
	    else
	      return stv_firstarg;
	  }
	break;

      case BIT_IOR_EXPR:
      case BIT_XOR_EXPR:
      case BIT_AND_EXPR:
	integer_only_op = true;
	/* ... fall through ...  */

      case VEC_COND_EXPR:

      case PLUS_EXPR:
      case MINUS_EXPR:
      case MULT_EXPR:
      case TRUNC_DIV_EXPR:
      case CEIL_DIV_EXPR:
      case FLOOR_DIV_EXPR:
      case ROUND_DIV_EXPR:
      case EXACT_DIV_EXPR:
      case TRUNC_MOD_EXPR:
      case FLOOR_MOD_EXPR:
      case RDIV_EXPR:
      case EQ_EXPR:
      case NE_EXPR:
      case LE_EXPR:
      case GE_EXPR:
      case LT_EXPR:
      case GT_EXPR:
      /* What about UNLT_EXPR?  */
	if (TREE_CODE (type0) == VECTOR_TYPE)
	  {
	    tree tmp;
	    ret = stv_secondarg;
	    /* Swap TYPE0 with TYPE1 and OP0 with OP1  */
	    tmp = type0; type0 = type1; type1 = tmp;
	    tmp = op0; op0 = op1; op1 = tmp;
	  }

	if (TREE_CODE (type0) == INTEGER_TYPE
	    && TREE_CODE (TREE_TYPE (type1)) == INTEGER_TYPE)
	  {
	    if (unsafe_conversion_p (loc, TREE_TYPE (type1), op0, false))
	      {
		if (complain)
		  error_at (loc, "conversion of scalar %qT to vector %qT "
			    "involves truncation", type0, type1);
		return stv_error;
	      }
	    return ret;
	  }
	else if (!integer_only_op
		    /* Allow integer --> real conversion if safe.  */
		 && (TREE_CODE (type0) == REAL_TYPE
		     || TREE_CODE (type0) == INTEGER_TYPE)
		 && SCALAR_FLOAT_TYPE_P (TREE_TYPE (type1)))
	  {
	    if (unsafe_conversion_p (loc, TREE_TYPE (type1), op0, false))
	      {
		if (complain)
		  error_at (loc, "conversion of scalar %qT to vector %qT "
			    "involves truncation", type0, type1);
		return stv_error;
	      }
	    return ret;
	  }
      default:
	break;
    }

  return stv_nothing;
}

/* Return true iff ALIGN is an integral constant that is a fundamental
   alignment, as defined by [basic.align] in the c++-11
   specifications.

   That is:

       [A fundamental alignment is represented by an alignment less than or
        equal to the greatest alignment supported by the implementation
        in all contexts, which is equal to
        alignof(max_align_t)].  */

bool
cxx_fundamental_alignment_p  (unsigned align)
{
  return (align <=  MAX (TYPE_ALIGN (long_long_integer_type_node),
			 TYPE_ALIGN (long_double_type_node)));
}

/* Return true if T is a pointer to a zero-sized aggregate.  */

bool
pointer_to_zero_sized_aggr_p (tree t)
{
  if (!POINTER_TYPE_P (t))
    return false;
  t = TREE_TYPE (t);
  return (TYPE_SIZE (t) && integer_zerop (TYPE_SIZE (t)));
}

#include "gt-c-family-c-common.h"<|MERGE_RESOLUTION|>--- conflicted
+++ resolved
@@ -257,11 +257,7 @@
 
 int flag_use_repository;
 
-<<<<<<< HEAD
-/* The C++ dialect being used. C++11 is the default.  */
-=======
 /* The C++ dialect being used.  Default set in c_common_post_options.  */
->>>>>>> 2d44c7de
 
 enum cxx_dialect cxx_dialect = cxx_unset;
 
