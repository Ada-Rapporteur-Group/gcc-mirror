/* Subroutines shared by all languages that are variants of C.
   Copyright (C) 1992-2013 Free Software Foundation, Inc.

This file is part of GCC.

GCC is free software; you can redistribute it and/or modify it under
the terms of the GNU General Public License as published by the Free
Software Foundation; either version 3, or (at your option) any later
version.

GCC is distributed in the hope that it will be useful, but WITHOUT ANY
WARRANTY; without even the implied warranty of MERCHANTABILITY or
FITNESS FOR A PARTICULAR PURPOSE.  See the GNU General Public License
for more details.

You should have received a copy of the GNU General Public License
along with GCC; see the file COPYING3.  If not see
<http://www.gnu.org/licenses/>.  */

#include "config.h"
#include "system.h"
#include "coretypes.h"
#include "tm.h"
#include "intl.h"
#include "tree.h"
#include "flags.h"
#include "c-pragma.h"
#include "ggc.h"
#include "c-common.h"
#include "c-objc.h"
#include "tm_p.h"
#include "obstack.h"
#include "cpplib.h"
#include "target.h"
#include "common/common-target.h"
#include "langhooks.h"
#include "tree-inline.h"
#include "toplev.h"
#include "diagnostic.h"
#include "tree-iterator.h"
#include "hashtab.h"
#include "opts.h"
#include "cgraph.h"
#include "target-def.h"

cpp_reader *parse_in;		/* Declared in c-pragma.h.  */

/* The following symbols are subsumed in the c_global_trees array, and
   listed here individually for documentation purposes.

   INTEGER_TYPE and REAL_TYPE nodes for the standard data types.

	tree short_integer_type_node;
	tree long_integer_type_node;
	tree long_long_integer_type_node;
	tree int128_integer_type_node;

	tree short_unsigned_type_node;
	tree long_unsigned_type_node;
	tree long_long_unsigned_type_node;
	tree int128_unsigned_type_node;

	tree truthvalue_type_node;
	tree truthvalue_false_node;
	tree truthvalue_true_node;

	tree ptrdiff_type_node;

	tree unsigned_char_type_node;
	tree signed_char_type_node;
	tree wchar_type_node;

	tree char16_type_node;
	tree char32_type_node;

	tree float_type_node;
	tree double_type_node;
	tree long_double_type_node;

	tree complex_integer_type_node;
	tree complex_float_type_node;
	tree complex_double_type_node;
	tree complex_long_double_type_node;

	tree dfloat32_type_node;
	tree dfloat64_type_node;
	tree_dfloat128_type_node;

	tree intQI_type_node;
	tree intHI_type_node;
	tree intSI_type_node;
	tree intDI_type_node;
	tree intTI_type_node;

	tree unsigned_intQI_type_node;
	tree unsigned_intHI_type_node;
	tree unsigned_intSI_type_node;
	tree unsigned_intDI_type_node;
	tree unsigned_intTI_type_node;

	tree widest_integer_literal_type_node;
	tree widest_unsigned_literal_type_node;

   Nodes for types `void *' and `const void *'.

	tree ptr_type_node, const_ptr_type_node;

   Nodes for types `char *' and `const char *'.

	tree string_type_node, const_string_type_node;

   Type `char[SOMENUMBER]'.
   Used when an array of char is needed and the size is irrelevant.

	tree char_array_type_node;

   Type `int[SOMENUMBER]' or something like it.
   Used when an array of int needed and the size is irrelevant.

	tree int_array_type_node;

   Type `wchar_t[SOMENUMBER]' or something like it.
   Used when a wide string literal is created.

	tree wchar_array_type_node;

   Type `char16_t[SOMENUMBER]' or something like it.
   Used when a UTF-16 string literal is created.

	tree char16_array_type_node;

   Type `char32_t[SOMENUMBER]' or something like it.
   Used when a UTF-32 string literal is created.

	tree char32_array_type_node;

   Type `int ()' -- used for implicit declaration of functions.

	tree default_function_type;

   A VOID_TYPE node, packaged in a TREE_LIST.

	tree void_list_node;

  The lazily created VAR_DECLs for __FUNCTION__, __PRETTY_FUNCTION__,
  and __func__. (C doesn't generate __FUNCTION__ and__PRETTY_FUNCTION__
  VAR_DECLS, but C++ does.)

	tree function_name_decl_node;
	tree pretty_function_name_decl_node;
	tree c99_function_name_decl_node;

  Stack of nested function name VAR_DECLs.

	tree saved_function_name_decls;

*/

tree c_global_trees[CTI_MAX];

/* Switches common to the C front ends.  */

/* Nonzero means don't output line number information.  */

char flag_no_line_commands;

/* Nonzero causes -E output not to be done, but directives such as
   #define that have side effects are still obeyed.  */

char flag_no_output;

/* Nonzero means dump macros in some fashion.  */

char flag_dump_macros;

/* Nonzero means pass #include lines through to the output.  */

char flag_dump_includes;

/* Nonzero means process PCH files while preprocessing.  */

bool flag_pch_preprocess;

/* The file name to which we should write a precompiled header, or
   NULL if no header will be written in this compile.  */

const char *pch_file;

/* Nonzero if an ISO standard was selected.  It rejects macros in the
   user's namespace.  */
int flag_iso;

/* C/ObjC language option variables.  */


/* Nonzero means allow type mismatches in conditional expressions;
   just make their values `void'.  */

int flag_cond_mismatch;

/* Nonzero means enable C89 Amendment 1 features.  */

int flag_isoc94;

/* Nonzero means use the ISO C99 (or C11) dialect of C.  */

int flag_isoc99;

/* Nonzero means use the ISO C11 dialect of C.  */

int flag_isoc11;

/* Nonzero means that we have builtin functions, and main is an int.  */

int flag_hosted = 1;


/* ObjC language option variables.  */


/* Tells the compiler that this is a special run.  Do not perform any
   compiling, instead we are to test some platform dependent features
   and output a C header file with appropriate definitions.  */

int print_struct_values;

/* Tells the compiler what is the constant string class for ObjC.  */

const char *constant_string_class_name;


/* C++ language option variables.  */


/* Nonzero means generate separate instantiation control files and
   juggle them at link time.  */

int flag_use_repository;

/* The C++ dialect being used. C++98 is the default.  */

enum cxx_dialect cxx_dialect = cxx98;

/* Maximum template instantiation depth.  This limit exists to limit the
   time it takes to notice excessively recursive template instantiations.

   The default is lower than the 1024 recommended by the C++0x standard
   because G++ runs out of stack before 1024 with highly recursive template
   argument deduction substitution (g++.dg/cpp0x/enum11.C).  */

int max_tinst_depth = 900;

/* The elements of `ridpointers' are identifier nodes for the reserved
   type names and storage classes.  It is indexed by a RID_... value.  */
tree *ridpointers;

tree (*make_fname_decl) (location_t, tree, int);

/* Nonzero means don't warn about problems that occur when the code is
   executed.  */
int c_inhibit_evaluation_warnings;

/* Whether we are building a boolean conversion inside
   convert_for_assignment, or some other late binary operation.  If
   build_binary_op is called for C (from code shared by C and C++) in
   this case, then the operands have already been folded and the
   result will not be folded again, so C_MAYBE_CONST_EXPR should not
   be generated.  */
bool in_late_binary_op;

/* Whether lexing has been completed, so subsequent preprocessor
   errors should use the compiler's input_location.  */
bool done_lexing = false;

/* Information about how a function name is generated.  */
struct fname_var_t
{
  tree *const decl;	/* pointer to the VAR_DECL.  */
  const unsigned rid;	/* RID number for the identifier.  */
  const int pretty;	/* How pretty is it? */
};

/* The three ways of getting then name of the current function.  */

const struct fname_var_t fname_vars[] =
{
  /* C99 compliant __func__, must be first.  */
  {&c99_function_name_decl_node, RID_C99_FUNCTION_NAME, 0},
  /* GCC __FUNCTION__ compliant.  */
  {&function_name_decl_node, RID_FUNCTION_NAME, 0},
  /* GCC __PRETTY_FUNCTION__ compliant.  */
  {&pretty_function_name_decl_node, RID_PRETTY_FUNCTION_NAME, 1},
  {NULL, 0, 0},
};

/* Global visibility options.  */
struct visibility_flags visibility_options;

static tree c_fully_fold_internal (tree expr, bool, bool *, bool *);
static tree check_case_value (tree);
static bool check_case_bounds (tree, tree, tree *, tree *);

static tree handle_packed_attribute (tree *, tree, tree, int, bool *);
static tree handle_nocommon_attribute (tree *, tree, tree, int, bool *);
static tree handle_common_attribute (tree *, tree, tree, int, bool *);
static tree handle_noreturn_attribute (tree *, tree, tree, int, bool *);
static tree handle_hot_attribute (tree *, tree, tree, int, bool *);
static tree handle_cold_attribute (tree *, tree, tree, int, bool *);
static tree handle_no_sanitize_address_attribute (tree *, tree, tree,
						  int, bool *);
static tree handle_no_address_safety_analysis_attribute (tree *, tree, tree,
							 int, bool *);
static tree handle_no_sanitize_undefined_attribute (tree *, tree, tree, int,
						    bool *);
static tree handle_noinline_attribute (tree *, tree, tree, int, bool *);
static tree handle_noclone_attribute (tree *, tree, tree, int, bool *);
static tree handle_leaf_attribute (tree *, tree, tree, int, bool *);
static tree handle_always_inline_attribute (tree *, tree, tree, int,
					    bool *);
static tree handle_gnu_inline_attribute (tree *, tree, tree, int, bool *);
static tree handle_artificial_attribute (tree *, tree, tree, int, bool *);
static tree handle_flatten_attribute (tree *, tree, tree, int, bool *);
static tree handle_error_attribute (tree *, tree, tree, int, bool *);
static tree handle_used_attribute (tree *, tree, tree, int, bool *);
static tree handle_unused_attribute (tree *, tree, tree, int, bool *);
static tree handle_externally_visible_attribute (tree *, tree, tree, int,
						 bool *);
static tree handle_const_attribute (tree *, tree, tree, int, bool *);
static tree handle_transparent_union_attribute (tree *, tree, tree,
						int, bool *);
static tree handle_constructor_attribute (tree *, tree, tree, int, bool *);
static tree handle_destructor_attribute (tree *, tree, tree, int, bool *);
static tree handle_mode_attribute (tree *, tree, tree, int, bool *);
static tree handle_section_attribute (tree *, tree, tree, int, bool *);
static tree handle_aligned_attribute (tree *, tree, tree, int, bool *);
static tree handle_weak_attribute (tree *, tree, tree, int, bool *) ;
static tree handle_alias_ifunc_attribute (bool, tree *, tree, tree, bool *);
static tree handle_ifunc_attribute (tree *, tree, tree, int, bool *);
static tree handle_alias_attribute (tree *, tree, tree, int, bool *);
static tree handle_weakref_attribute (tree *, tree, tree, int, bool *) ;
static tree handle_visibility_attribute (tree *, tree, tree, int,
					 bool *);
static tree handle_tls_model_attribute (tree *, tree, tree, int,
					bool *);
static tree handle_no_instrument_function_attribute (tree *, tree,
						     tree, int, bool *);
static tree handle_malloc_attribute (tree *, tree, tree, int, bool *);
static tree handle_returns_twice_attribute (tree *, tree, tree, int, bool *);
static tree handle_no_limit_stack_attribute (tree *, tree, tree, int,
					     bool *);
static tree handle_pure_attribute (tree *, tree, tree, int, bool *);
static tree handle_tm_attribute (tree *, tree, tree, int, bool *);
static tree handle_tm_wrap_attribute (tree *, tree, tree, int, bool *);
static tree handle_novops_attribute (tree *, tree, tree, int, bool *);
static tree handle_deprecated_attribute (tree *, tree, tree, int,
					 bool *);
static tree handle_vector_size_attribute (tree *, tree, tree, int,
					  bool *);
static tree handle_nonnull_attribute (tree *, tree, tree, int, bool *);
static tree handle_nothrow_attribute (tree *, tree, tree, int, bool *);
static tree handle_cleanup_attribute (tree *, tree, tree, int, bool *);
static tree handle_warn_unused_result_attribute (tree *, tree, tree, int,
						 bool *);
static tree handle_sentinel_attribute (tree *, tree, tree, int, bool *);
static tree handle_type_generic_attribute (tree *, tree, tree, int, bool *);
static tree handle_alloc_size_attribute (tree *, tree, tree, int, bool *);
static tree handle_target_attribute (tree *, tree, tree, int, bool *);
static tree handle_optimize_attribute (tree *, tree, tree, int, bool *);
static tree ignore_attribute (tree *, tree, tree, int, bool *);
static tree handle_no_split_stack_attribute (tree *, tree, tree, int, bool *);
static tree handle_fnspec_attribute (tree *, tree, tree, int, bool *);
static tree handle_warn_unused_attribute (tree *, tree, tree, int, bool *);
<<<<<<< HEAD
=======
static tree handle_returns_nonnull_attribute (tree *, tree, tree, int, bool *);
static tree handle_omp_declare_simd_attribute (tree *, tree, tree, int,
					       bool *);
static tree handle_omp_declare_target_attribute (tree *, tree, tree, int,
						 bool *);
>>>>>>> aeece40d
static tree handle_bnd_variable_size_attribute (tree *, tree, tree, int, bool *);
static tree handle_bnd_legacy (tree *, tree, tree, int, bool *);

static void check_function_nonnull (tree, int, tree *);
static void check_nonnull_arg (void *, tree, unsigned HOST_WIDE_INT);
static bool nonnull_check_p (tree, unsigned HOST_WIDE_INT);
static bool get_nonnull_operand (tree, unsigned HOST_WIDE_INT *);
static int resort_field_decl_cmp (const void *, const void *);

/* Reserved words.  The third field is a mask: keywords are disabled
   if they match the mask.

   Masks for languages:
   C --std=c89: D_C99 | D_CXXONLY | D_OBJC | D_CXX_OBJC
   C --std=c99: D_CXXONLY | D_OBJC
   ObjC is like C except that D_OBJC and D_CXX_OBJC are not set
   C++ --std=c98: D_CONLY | D_CXXOX | D_OBJC
   C++ --std=c0x: D_CONLY | D_OBJC
   ObjC++ is like C++ except that D_OBJC is not set

   If -fno-asm is used, D_ASM is added to the mask.  If
   -fno-gnu-keywords is used, D_EXT is added.  If -fno-asm and C in
   C89 mode, D_EXT89 is added for both -fno-asm and -fno-gnu-keywords.
   In C with -Wc++-compat, we warn if D_CXXWARN is set.

   Note the complication of the D_CXX_OBJC keywords.  These are
   reserved words such as 'class'.  In C++, 'class' is a reserved
   word.  In Objective-C++ it is too.  In Objective-C, it is a
   reserved word too, but only if it follows an '@' sign.
*/
const struct c_common_resword c_common_reswords[] =
{
  { "_Alignas",		RID_ALIGNAS,   D_CONLY },
  { "_Alignof",		RID_ALIGNOF,   D_CONLY },
  { "_Bool",		RID_BOOL,      D_CONLY },
  { "_Complex",		RID_COMPLEX,	0 },
  { "_Imaginary",	RID_IMAGINARY, D_CONLY },
  { "_Decimal32",       RID_DFLOAT32,  D_CONLY | D_EXT },
  { "_Decimal64",       RID_DFLOAT64,  D_CONLY | D_EXT },
  { "_Decimal128",      RID_DFLOAT128, D_CONLY | D_EXT },
  { "_Fract",           RID_FRACT,     D_CONLY | D_EXT },
  { "_Accum",           RID_ACCUM,     D_CONLY | D_EXT },
  { "_Sat",             RID_SAT,       D_CONLY | D_EXT },
  { "_Static_assert",   RID_STATIC_ASSERT, D_CONLY },
  { "_Noreturn",        RID_NORETURN,  D_CONLY },
  { "_Generic",         RID_GENERIC,   D_CONLY },
  { "__FUNCTION__",	RID_FUNCTION_NAME, 0 },
  { "__PRETTY_FUNCTION__", RID_PRETTY_FUNCTION_NAME, 0 },
  { "__alignof",	RID_ALIGNOF,	0 },
  { "__alignof__",	RID_ALIGNOF,	0 },
  { "__asm",		RID_ASM,	0 },
  { "__asm__",		RID_ASM,	0 },
  { "__attribute",	RID_ATTRIBUTE,	0 },
  { "__attribute__",	RID_ATTRIBUTE,	0 },
  { "__bases",          RID_BASES, D_CXXONLY },
  { "__builtin_choose_expr", RID_CHOOSE_EXPR, D_CONLY },
  { "__builtin_complex", RID_BUILTIN_COMPLEX, D_CONLY },
  { "__builtin_shuffle", RID_BUILTIN_SHUFFLE, 0 },
  { "__builtin_offsetof", RID_OFFSETOF, 0 },
  { "__builtin_types_compatible_p", RID_TYPES_COMPATIBLE_P, D_CONLY },
  { "__builtin_va_arg",	RID_VA_ARG,	0 },
  { "__complex",	RID_COMPLEX,	0 },
  { "__complex__",	RID_COMPLEX,	0 },
  { "__const",		RID_CONST,	0 },
  { "__const__",	RID_CONST,	0 },
  { "__decltype",       RID_DECLTYPE,   D_CXXONLY },
  { "__direct_bases",   RID_DIRECT_BASES, D_CXXONLY },
  { "__extension__",	RID_EXTENSION,	0 },
  { "__func__",		RID_C99_FUNCTION_NAME, 0 },
  { "__has_nothrow_assign", RID_HAS_NOTHROW_ASSIGN, D_CXXONLY },
  { "__has_nothrow_constructor", RID_HAS_NOTHROW_CONSTRUCTOR, D_CXXONLY },
  { "__has_nothrow_copy", RID_HAS_NOTHROW_COPY, D_CXXONLY },
  { "__has_trivial_assign", RID_HAS_TRIVIAL_ASSIGN, D_CXXONLY },
  { "__has_trivial_constructor", RID_HAS_TRIVIAL_CONSTRUCTOR, D_CXXONLY },
  { "__has_trivial_copy", RID_HAS_TRIVIAL_COPY, D_CXXONLY },
  { "__has_trivial_destructor", RID_HAS_TRIVIAL_DESTRUCTOR, D_CXXONLY },
  { "__has_virtual_destructor", RID_HAS_VIRTUAL_DESTRUCTOR, D_CXXONLY },
  { "__imag",		RID_IMAGPART,	0 },
  { "__imag__",		RID_IMAGPART,	0 },
  { "__inline",		RID_INLINE,	0 },
  { "__inline__",	RID_INLINE,	0 },
  { "__int128",		RID_INT128,	0 },
  { "__is_abstract",	RID_IS_ABSTRACT, D_CXXONLY },
  { "__is_base_of",	RID_IS_BASE_OF, D_CXXONLY },
  { "__is_class",	RID_IS_CLASS,	D_CXXONLY },
  { "__is_convertible_to", RID_IS_CONVERTIBLE_TO, D_CXXONLY },
  { "__is_empty",	RID_IS_EMPTY,	D_CXXONLY },
  { "__is_enum",	RID_IS_ENUM,	D_CXXONLY },
  { "__is_final",	RID_IS_FINAL,	D_CXXONLY },
  { "__is_literal_type", RID_IS_LITERAL_TYPE, D_CXXONLY },
  { "__is_pod",		RID_IS_POD,	D_CXXONLY },
  { "__is_polymorphic",	RID_IS_POLYMORPHIC, D_CXXONLY },
  { "__is_standard_layout", RID_IS_STD_LAYOUT, D_CXXONLY },
  { "__is_trivial",     RID_IS_TRIVIAL, D_CXXONLY },
  { "__is_union",	RID_IS_UNION,	D_CXXONLY },
  { "__label__",	RID_LABEL,	0 },
  { "__null",		RID_NULL,	0 },
  { "__real",		RID_REALPART,	0 },
  { "__real__",		RID_REALPART,	0 },
  { "__restrict",	RID_RESTRICT,	0 },
  { "__restrict__",	RID_RESTRICT,	0 },
  { "__signed",		RID_SIGNED,	0 },
  { "__signed__",	RID_SIGNED,	0 },
  { "__thread",		RID_THREAD,	0 },
  { "__transaction_atomic", RID_TRANSACTION_ATOMIC, 0 },
  { "__transaction_relaxed", RID_TRANSACTION_RELAXED, 0 },
  { "__transaction_cancel", RID_TRANSACTION_CANCEL, 0 },
  { "__typeof",		RID_TYPEOF,	0 },
  { "__typeof__",	RID_TYPEOF,	0 },
  { "__underlying_type", RID_UNDERLYING_TYPE, D_CXXONLY },
  { "__volatile",	RID_VOLATILE,	0 },
  { "__volatile__",	RID_VOLATILE,	0 },
  { "alignas",		RID_ALIGNAS,	D_CXXONLY | D_CXX0X | D_CXXWARN },
  { "alignof",		RID_ALIGNOF,	D_CXXONLY | D_CXX0X | D_CXXWARN },
  { "asm",		RID_ASM,	D_ASM },
  { "auto",		RID_AUTO,	0 },
  { "bool",		RID_BOOL,	D_CXXONLY | D_CXXWARN },
  { "break",		RID_BREAK,	0 },
  { "case",		RID_CASE,	0 },
  { "catch",		RID_CATCH,	D_CXX_OBJC | D_CXXWARN },
  { "char",		RID_CHAR,	0 },
  { "char16_t",		RID_CHAR16,	D_CXXONLY | D_CXX0X | D_CXXWARN },
  { "char32_t",		RID_CHAR32,	D_CXXONLY | D_CXX0X | D_CXXWARN },
  { "class",		RID_CLASS,	D_CXX_OBJC | D_CXXWARN },
  { "const",		RID_CONST,	0 },
  { "constexpr",	RID_CONSTEXPR,	D_CXXONLY | D_CXX0X | D_CXXWARN },
  { "const_cast",	RID_CONSTCAST,	D_CXXONLY | D_CXXWARN },
  { "continue",		RID_CONTINUE,	0 },
  { "decltype",         RID_DECLTYPE,   D_CXXONLY | D_CXX0X | D_CXXWARN },
  { "default",		RID_DEFAULT,	0 },
  { "delete",		RID_DELETE,	D_CXXONLY | D_CXXWARN },
  { "do",		RID_DO,		0 },
  { "double",		RID_DOUBLE,	0 },
  { "dynamic_cast",	RID_DYNCAST,	D_CXXONLY | D_CXXWARN },
  { "else",		RID_ELSE,	0 },
  { "enum",		RID_ENUM,	0 },
  { "explicit",		RID_EXPLICIT,	D_CXXONLY | D_CXXWARN },
  { "export",		RID_EXPORT,	D_CXXONLY | D_CXXWARN },
  { "extern",		RID_EXTERN,	0 },
  { "false",		RID_FALSE,	D_CXXONLY | D_CXXWARN },
  { "float",		RID_FLOAT,	0 },
  { "for",		RID_FOR,	0 },
  { "friend",		RID_FRIEND,	D_CXXONLY | D_CXXWARN },
  { "goto",		RID_GOTO,	0 },
  { "if",		RID_IF,		0 },
  { "inline",		RID_INLINE,	D_EXT89 },
  { "int",		RID_INT,	0 },
  { "long",		RID_LONG,	0 },
  { "mutable",		RID_MUTABLE,	D_CXXONLY | D_CXXWARN },
  { "namespace",	RID_NAMESPACE,	D_CXXONLY | D_CXXWARN },
  { "new",		RID_NEW,	D_CXXONLY | D_CXXWARN },
  { "noexcept",		RID_NOEXCEPT,	D_CXXONLY | D_CXX0X | D_CXXWARN },
  { "nullptr",		RID_NULLPTR,	D_CXXONLY | D_CXX0X | D_CXXWARN },
  { "operator",		RID_OPERATOR,	D_CXXONLY | D_CXXWARN },
  { "private",		RID_PRIVATE,	D_CXX_OBJC | D_CXXWARN },
  { "protected",	RID_PROTECTED,	D_CXX_OBJC | D_CXXWARN },
  { "public",		RID_PUBLIC,	D_CXX_OBJC | D_CXXWARN },
  { "register",		RID_REGISTER,	0 },
  { "reinterpret_cast",	RID_REINTCAST,	D_CXXONLY | D_CXXWARN },
  { "restrict",		RID_RESTRICT,	D_CONLY | D_C99 },
  { "return",		RID_RETURN,	0 },
  { "short",		RID_SHORT,	0 },
  { "signed",		RID_SIGNED,	0 },
  { "sizeof",		RID_SIZEOF,	0 },
  { "static",		RID_STATIC,	0 },
  { "static_assert",    RID_STATIC_ASSERT, D_CXXONLY | D_CXX0X | D_CXXWARN },
  { "static_cast",	RID_STATCAST,	D_CXXONLY | D_CXXWARN },
  { "struct",		RID_STRUCT,	0 },
  { "switch",		RID_SWITCH,	0 },
  { "template",		RID_TEMPLATE,	D_CXXONLY | D_CXXWARN },
  { "this",		RID_THIS,	D_CXXONLY | D_CXXWARN },
  { "thread_local",	RID_THREAD,	D_CXXONLY | D_CXX0X | D_CXXWARN },
  { "throw",		RID_THROW,	D_CXX_OBJC | D_CXXWARN },
  { "true",		RID_TRUE,	D_CXXONLY | D_CXXWARN },
  { "try",		RID_TRY,	D_CXX_OBJC | D_CXXWARN },
  { "typedef",		RID_TYPEDEF,	0 },
  { "typename",		RID_TYPENAME,	D_CXXONLY | D_CXXWARN },
  { "typeid",		RID_TYPEID,	D_CXXONLY | D_CXXWARN },
  { "typeof",		RID_TYPEOF,	D_ASM | D_EXT },
  { "union",		RID_UNION,	0 },
  { "unsigned",		RID_UNSIGNED,	0 },
  { "using",		RID_USING,	D_CXXONLY | D_CXXWARN },
  { "virtual",		RID_VIRTUAL,	D_CXXONLY | D_CXXWARN },
  { "void",		RID_VOID,	0 },
  { "volatile",		RID_VOLATILE,	0 },
  { "wchar_t",		RID_WCHAR,	D_CXXONLY },
  { "while",		RID_WHILE,	0 },
  /* These Objective-C keywords are recognized only immediately after
     an '@'.  */
  { "compatibility_alias", RID_AT_ALIAS,	D_OBJC },
  { "defs",		RID_AT_DEFS,		D_OBJC },
  { "encode",		RID_AT_ENCODE,		D_OBJC },
  { "end",		RID_AT_END,		D_OBJC },
  { "implementation",	RID_AT_IMPLEMENTATION,	D_OBJC },
  { "interface",	RID_AT_INTERFACE,	D_OBJC },
  { "protocol",		RID_AT_PROTOCOL,	D_OBJC },
  { "selector",		RID_AT_SELECTOR,	D_OBJC },
  { "finally",		RID_AT_FINALLY,		D_OBJC },
  { "synchronized",	RID_AT_SYNCHRONIZED,	D_OBJC },
  { "optional",		RID_AT_OPTIONAL,	D_OBJC },
  { "required",		RID_AT_REQUIRED,	D_OBJC },
  { "property",		RID_AT_PROPERTY,	D_OBJC },
  { "package",		RID_AT_PACKAGE,		D_OBJC },
  { "synthesize",	RID_AT_SYNTHESIZE,	D_OBJC },
  { "dynamic",		RID_AT_DYNAMIC,		D_OBJC },
  /* These are recognized only in protocol-qualifier context
     (see above) */
  { "bycopy",		RID_BYCOPY,		D_OBJC },
  { "byref",		RID_BYREF,		D_OBJC },
  { "in",		RID_IN,			D_OBJC },
  { "inout",		RID_INOUT,		D_OBJC },
  { "oneway",		RID_ONEWAY,		D_OBJC },
  { "out",		RID_OUT,		D_OBJC },
  /* These are recognized inside a property attribute list */
  { "assign",	        RID_ASSIGN,		D_OBJC }, 
  { "copy",	        RID_COPY,		D_OBJC }, 
  { "getter",		RID_GETTER,		D_OBJC }, 
  { "nonatomic",	RID_NONATOMIC,		D_OBJC }, 
  { "readonly",		RID_READONLY,		D_OBJC }, 
  { "readwrite",	RID_READWRITE,		D_OBJC }, 
  { "retain",	        RID_RETAIN,		D_OBJC }, 
  { "setter",		RID_SETTER,		D_OBJC }, 
};

const unsigned int num_c_common_reswords =
  sizeof c_common_reswords / sizeof (struct c_common_resword);

/* Table of machine-independent attributes common to all C-like languages.  */
const struct attribute_spec c_common_attribute_table[] =
{
  /* { name, min_len, max_len, decl_req, type_req, fn_type_req, handler,
       affects_type_identity } */
  { "packed",                 0, 0, false, false, false,
			      handle_packed_attribute , false},
  { "nocommon",               0, 0, true,  false, false,
			      handle_nocommon_attribute, false},
  { "common",                 0, 0, true,  false, false,
			      handle_common_attribute, false },
  /* FIXME: logically, noreturn attributes should be listed as
     "false, true, true" and apply to function types.  But implementing this
     would require all the places in the compiler that use TREE_THIS_VOLATILE
     on a decl to identify non-returning functions to be located and fixed
     to check the function type instead.  */
  { "noreturn",               0, 0, true,  false, false,
			      handle_noreturn_attribute, false },
  { "volatile",               0, 0, true,  false, false,
			      handle_noreturn_attribute, false },
  { "noinline",               0, 0, true,  false, false,
			      handle_noinline_attribute, false },
  { "noclone",                0, 0, true,  false, false,
			      handle_noclone_attribute, false },
  { "leaf",                   0, 0, true,  false, false,
			      handle_leaf_attribute, false },
  { "always_inline",          0, 0, true,  false, false,
			      handle_always_inline_attribute, false },
  { "gnu_inline",             0, 0, true,  false, false,
			      handle_gnu_inline_attribute, false },
  { "artificial",             0, 0, true,  false, false,
			      handle_artificial_attribute, false },
  { "flatten",                0, 0, true,  false, false,
			      handle_flatten_attribute, false },
  { "used",                   0, 0, true,  false, false,
			      handle_used_attribute, false },
  { "unused",                 0, 0, false, false, false,
			      handle_unused_attribute, false },
  { "externally_visible",     0, 0, true,  false, false,
			      handle_externally_visible_attribute, false },
  /* The same comments as for noreturn attributes apply to const ones.  */
  { "const",                  0, 0, true,  false, false,
			      handle_const_attribute, false },
  { "transparent_union",      0, 0, false, false, false,
			      handle_transparent_union_attribute, false },
  { "constructor",            0, 1, true,  false, false,
			      handle_constructor_attribute, false },
  { "destructor",             0, 1, true,  false, false,
			      handle_destructor_attribute, false },
  { "mode",                   1, 1, false,  true, false,
			      handle_mode_attribute, false },
  { "section",                1, 1, true,  false, false,
			      handle_section_attribute, false },
  { "aligned",                0, 1, false, false, false,
			      handle_aligned_attribute, false },
  { "weak",                   0, 0, true,  false, false,
			      handle_weak_attribute, false },
  { "ifunc",                  1, 1, true,  false, false,
			      handle_ifunc_attribute, false },
  { "alias",                  1, 1, true,  false, false,
			      handle_alias_attribute, false },
  { "weakref",                0, 1, true,  false, false,
			      handle_weakref_attribute, false },
  { "no_instrument_function", 0, 0, true,  false, false,
			      handle_no_instrument_function_attribute,
			      false },
  { "malloc",                 0, 0, true,  false, false,
			      handle_malloc_attribute, false },
  { "returns_twice",          0, 0, true,  false, false,
			      handle_returns_twice_attribute, false },
  { "no_stack_limit",         0, 0, true,  false, false,
			      handle_no_limit_stack_attribute, false },
  { "pure",                   0, 0, true,  false, false,
			      handle_pure_attribute, false },
  { "transaction_callable",   0, 0, false, true,  false,
			      handle_tm_attribute, false },
  { "transaction_unsafe",     0, 0, false, true,  false,
			      handle_tm_attribute, false },
  { "transaction_safe",       0, 0, false, true,  false,
			      handle_tm_attribute, false },
  { "transaction_may_cancel_outer", 0, 0, false, true, false,
			      handle_tm_attribute, false },
  /* ??? These two attributes didn't make the transition from the
     Intel language document to the multi-vendor language document.  */
  { "transaction_pure",       0, 0, false, true,  false,
			      handle_tm_attribute, false },
  { "transaction_wrap",       1, 1, true,  false,  false,
			     handle_tm_wrap_attribute, false },
  /* For internal use (marking of builtins) only.  The name contains space
     to prevent its usage in source code.  */
  { "no vops",                0, 0, true,  false, false,
			      handle_novops_attribute, false },
  { "deprecated",             0, 1, false, false, false,
			      handle_deprecated_attribute, false },
  { "vector_size",	      1, 1, false, true, false,
			      handle_vector_size_attribute, false },
  { "visibility",	      1, 1, false, false, false,
			      handle_visibility_attribute, false },
  { "tls_model",	      1, 1, true,  false, false,
			      handle_tls_model_attribute, false },
  { "nonnull",                0, -1, false, true, true,
			      handle_nonnull_attribute, false },
  { "nothrow",                0, 0, true,  false, false,
			      handle_nothrow_attribute, false },
  { "may_alias",	      0, 0, false, true, false, NULL, false },
  { "cleanup",		      1, 1, true, false, false,
			      handle_cleanup_attribute, false },
  { "warn_unused_result",     0, 0, false, true, true,
			      handle_warn_unused_result_attribute, false },
  { "sentinel",               0, 1, false, true, true,
			      handle_sentinel_attribute, false },
  /* For internal use (marking of builtins) only.  The name contains space
     to prevent its usage in source code.  */
  { "type generic",           0, 0, false, true, true,
			      handle_type_generic_attribute, false },
  { "alloc_size",	      1, 2, false, true, true,
			      handle_alloc_size_attribute, false },
  { "cold",                   0, 0, true,  false, false,
			      handle_cold_attribute, false },
  { "hot",                    0, 0, true,  false, false,
			      handle_hot_attribute, false },
  { "no_address_safety_analysis",
			      0, 0, true, false, false,
			      handle_no_address_safety_analysis_attribute,
			      false },
  { "no_sanitize_address",    0, 0, true, false, false,
			      handle_no_sanitize_address_attribute,
			      false },
  { "no_sanitize_undefined",  0, 0, true, false, false,
			      handle_no_sanitize_undefined_attribute,
			      false },
  { "warning",		      1, 1, true,  false, false,
			      handle_error_attribute, false },
  { "error",		      1, 1, true,  false, false,
			      handle_error_attribute, false },
  { "target",                 1, -1, true, false, false,
			      handle_target_attribute, false },
  { "optimize",               1, -1, true, false, false,
			      handle_optimize_attribute, false },
  /* For internal use only.  The leading '*' both prevents its usage in
     source code and signals that it may be overridden by machine tables.  */
  { "*tm regparm",            0, 0, false, true, true,
			      ignore_attribute, false },
  { "no_split_stack",	      0, 0, true,  false, false,
			      handle_no_split_stack_attribute, false },
  /* For internal use (marking of builtins and runtime functions) only.
     The name contains space to prevent its usage in source code.  */
  { "fn spec",	 	      1, 1, false, true, true,
			      handle_fnspec_attribute, false },
  { "warn_unused",	      0, 0, false, false, false,
			      handle_warn_unused_attribute, false },
<<<<<<< HEAD
=======
  { "returns_nonnull",        0, 0, false, true, true,
			      handle_returns_nonnull_attribute, false },
  { "omp declare simd",       0, -1, true,  false, false,
			      handle_omp_declare_simd_attribute, false },
  { "omp declare target",     0, 0, true, false, false,
			      handle_omp_declare_target_attribute, false },
>>>>>>> aeece40d
  { "bnd_variable_size",      0, 0, true,  false, false,
			      handle_bnd_variable_size_attribute, false },
  { "bnd_legacy",             0, 0, true, false, false,
			      handle_bnd_legacy, false },
  { NULL,                     0, 0, false, false, false, NULL, false }
};

/* Give the specifications for the format attributes, used by C and all
   descendants.  */

const struct attribute_spec c_common_format_attribute_table[] =
{
  /* { name, min_len, max_len, decl_req, type_req, fn_type_req, handler,
       affects_type_identity } */
  { "format",                 3, 3, false, true,  true,
			      handle_format_attribute, false },
  { "format_arg",             1, 1, false, true,  true,
			      handle_format_arg_attribute, false },
  { NULL,                     0, 0, false, false, false, NULL, false }
};

/* Return identifier for address space AS.  */

const char *
c_addr_space_name (addr_space_t as)
{
  int rid = RID_FIRST_ADDR_SPACE + as;
  gcc_assert (ridpointers [rid]);
  return IDENTIFIER_POINTER (ridpointers [rid]);
}

/* Push current bindings for the function name VAR_DECLS.  */

void
start_fname_decls (void)
{
  unsigned ix;
  tree saved = NULL_TREE;

  for (ix = 0; fname_vars[ix].decl; ix++)
    {
      tree decl = *fname_vars[ix].decl;

      if (decl)
	{
	  saved = tree_cons (decl, build_int_cst (integer_type_node, ix),
			     saved);
	  *fname_vars[ix].decl = NULL_TREE;
	}
    }
  if (saved || saved_function_name_decls)
    /* Normally they'll have been NULL, so only push if we've got a
       stack, or they are non-NULL.  */
    saved_function_name_decls = tree_cons (saved, NULL_TREE,
					   saved_function_name_decls);
}

/* Finish up the current bindings, adding them into the current function's
   statement tree.  This must be done _before_ finish_stmt_tree is called.
   If there is no current function, we must be at file scope and no statements
   are involved. Pop the previous bindings.  */

void
finish_fname_decls (void)
{
  unsigned ix;
  tree stmts = NULL_TREE;
  tree stack = saved_function_name_decls;

  for (; stack && TREE_VALUE (stack); stack = TREE_CHAIN (stack))
    append_to_statement_list (TREE_VALUE (stack), &stmts);

  if (stmts)
    {
      tree *bodyp = &DECL_SAVED_TREE (current_function_decl);

      if (TREE_CODE (*bodyp) == BIND_EXPR)
	bodyp = &BIND_EXPR_BODY (*bodyp);

      append_to_statement_list_force (*bodyp, &stmts);
      *bodyp = stmts;
    }

  for (ix = 0; fname_vars[ix].decl; ix++)
    *fname_vars[ix].decl = NULL_TREE;

  if (stack)
    {
      /* We had saved values, restore them.  */
      tree saved;

      for (saved = TREE_PURPOSE (stack); saved; saved = TREE_CHAIN (saved))
	{
	  tree decl = TREE_PURPOSE (saved);
	  unsigned ix = TREE_INT_CST_LOW (TREE_VALUE (saved));

	  *fname_vars[ix].decl = decl;
	}
      stack = TREE_CHAIN (stack);
    }
  saved_function_name_decls = stack;
}

/* Return the text name of the current function, suitably prettified
   by PRETTY_P.  Return string must be freed by caller.  */

const char *
fname_as_string (int pretty_p)
{
  const char *name = "top level";
  char *namep;
  int vrb = 2, len;
  cpp_string cstr = { 0, 0 }, strname;

  if (!pretty_p)
    {
      name = "";
      vrb = 0;
    }

  if (current_function_decl)
    name = lang_hooks.decl_printable_name (current_function_decl, vrb);

  len = strlen (name) + 3; /* Two for '"'s.  One for NULL.  */

  namep = XNEWVEC (char, len);
  snprintf (namep, len, "\"%s\"", name);
  strname.text = (unsigned char *) namep;
  strname.len = len - 1;

  if (cpp_interpret_string (parse_in, &strname, 1, &cstr, CPP_STRING))
    {
      XDELETEVEC (namep);
      return (const char *) cstr.text;
    }

  return namep;
}

/* Return the VAR_DECL for a const char array naming the current
   function. If the VAR_DECL has not yet been created, create it
   now. RID indicates how it should be formatted and IDENTIFIER_NODE
   ID is its name (unfortunately C and C++ hold the RID values of
   keywords in different places, so we can't derive RID from ID in
   this language independent code. LOC is the location of the
   function.  */

tree
fname_decl (location_t loc, unsigned int rid, tree id)
{
  unsigned ix;
  tree decl = NULL_TREE;

  for (ix = 0; fname_vars[ix].decl; ix++)
    if (fname_vars[ix].rid == rid)
      break;

  decl = *fname_vars[ix].decl;
  if (!decl)
    {
      /* If a tree is built here, it would normally have the lineno of
	 the current statement.  Later this tree will be moved to the
	 beginning of the function and this line number will be wrong.
	 To avoid this problem set the lineno to 0 here; that prevents
	 it from appearing in the RTL.  */
      tree stmts;
      location_t saved_location = input_location;
      input_location = UNKNOWN_LOCATION;

      stmts = push_stmt_list ();
      decl = (*make_fname_decl) (loc, id, fname_vars[ix].pretty);
      stmts = pop_stmt_list (stmts);
      if (!IS_EMPTY_STMT (stmts))
	saved_function_name_decls
	  = tree_cons (decl, stmts, saved_function_name_decls);
      *fname_vars[ix].decl = decl;
      input_location = saved_location;
    }
  if (!ix && !current_function_decl)
    pedwarn (loc, 0, "%qD is not defined outside of function scope", decl);

  return decl;
}

/* Given a STRING_CST, give it a suitable array-of-chars data type.  */

tree
fix_string_type (tree value)
{
  int length = TREE_STRING_LENGTH (value);
  int nchars;
  tree e_type, i_type, a_type;

  /* Compute the number of elements, for the array type.  */
  if (TREE_TYPE (value) == char_array_type_node || !TREE_TYPE (value))
    {
      nchars = length;
      e_type = char_type_node;
    }
  else if (TREE_TYPE (value) == char16_array_type_node)
    {
      nchars = length / (TYPE_PRECISION (char16_type_node) / BITS_PER_UNIT);
      e_type = char16_type_node;
    }
  else if (TREE_TYPE (value) == char32_array_type_node)
    {
      nchars = length / (TYPE_PRECISION (char32_type_node) / BITS_PER_UNIT);
      e_type = char32_type_node;
    }
  else
    {
      nchars = length / (TYPE_PRECISION (wchar_type_node) / BITS_PER_UNIT);
      e_type = wchar_type_node;
    }

  /* C89 2.2.4.1, C99 5.2.4.1 (Translation limits).  The analogous
     limit in C++98 Annex B is very large (65536) and is not normative,
     so we do not diagnose it (warn_overlength_strings is forced off
     in c_common_post_options).  */
  if (warn_overlength_strings)
    {
      const int nchars_max = flag_isoc99 ? 4095 : 509;
      const int relevant_std = flag_isoc99 ? 99 : 90;
      if (nchars - 1 > nchars_max)
	/* Translators: The %d after 'ISO C' will be 90 or 99.  Do not
	   separate the %d from the 'C'.  'ISO' should not be
	   translated, but it may be moved after 'C%d' in languages
	   where modifiers follow nouns.  */
	pedwarn (input_location, OPT_Woverlength_strings,
		 "string length %qd is greater than the length %qd "
		 "ISO C%d compilers are required to support",
		 nchars - 1, nchars_max, relevant_std);
    }

  /* Create the array type for the string constant.  The ISO C++
     standard says that a string literal has type `const char[N]' or
     `const wchar_t[N]'.  We use the same logic when invoked as a C
     front-end with -Wwrite-strings.
     ??? We should change the type of an expression depending on the
     state of a warning flag.  We should just be warning -- see how
     this is handled in the C++ front-end for the deprecated implicit
     conversion from string literals to `char*' or `wchar_t*'.

     The C++ front end relies on TYPE_MAIN_VARIANT of a cv-qualified
     array type being the unqualified version of that type.
     Therefore, if we are constructing an array of const char, we must
     construct the matching unqualified array type first.  The C front
     end does not require this, but it does no harm, so we do it
     unconditionally.  */
  i_type = build_index_type (size_int (nchars - 1));
  a_type = build_array_type (e_type, i_type);
  if (c_dialect_cxx() || warn_write_strings)
    a_type = c_build_qualified_type (a_type, TYPE_QUAL_CONST);

  TREE_TYPE (value) = a_type;
  TREE_CONSTANT (value) = 1;
  TREE_READONLY (value) = 1;
  TREE_STATIC (value) = 1;
  return value;
}

/* If DISABLE is true, stop issuing warnings.  This is used when
   parsing code that we know will not be executed.  This function may
   be called multiple times, and works as a stack.  */

static void
c_disable_warnings (bool disable)
{
  if (disable)
    {
      ++c_inhibit_evaluation_warnings;
      fold_defer_overflow_warnings ();
    }
}

/* If ENABLE is true, reenable issuing warnings.  */

static void
c_enable_warnings (bool enable)
{
  if (enable)
    {
      --c_inhibit_evaluation_warnings;
      fold_undefer_and_ignore_overflow_warnings ();
    }
}

/* Fully fold EXPR, an expression that was not folded (beyond integer
   constant expressions and null pointer constants) when being built
   up.  If IN_INIT, this is in a static initializer and certain
   changes are made to the folding done.  Clear *MAYBE_CONST if
   MAYBE_CONST is not NULL and EXPR is definitely not a constant
   expression because it contains an evaluated operator (in C99) or an
   operator outside of sizeof returning an integer constant (in C90)
   not permitted in constant expressions, or because it contains an
   evaluated arithmetic overflow.  (*MAYBE_CONST should typically be
   set to true by callers before calling this function.)  Return the
   folded expression.  Function arguments have already been folded
   before calling this function, as have the contents of SAVE_EXPR,
   TARGET_EXPR, BIND_EXPR, VA_ARG_EXPR, OBJ_TYPE_REF and
   C_MAYBE_CONST_EXPR.  */

tree
c_fully_fold (tree expr, bool in_init, bool *maybe_const)
{
  tree ret;
  tree eptype = NULL_TREE;
  bool dummy = true;
  bool maybe_const_itself = true;
  location_t loc = EXPR_LOCATION (expr);

  /* This function is not relevant to C++ because C++ folds while
     parsing, and may need changes to be correct for C++ when C++
     stops folding while parsing.  */
  if (c_dialect_cxx ())
    gcc_unreachable ();

  if (!maybe_const)
    maybe_const = &dummy;
  if (TREE_CODE (expr) == EXCESS_PRECISION_EXPR)
    {
      eptype = TREE_TYPE (expr);
      expr = TREE_OPERAND (expr, 0);
    }
  ret = c_fully_fold_internal (expr, in_init, maybe_const,
			       &maybe_const_itself);
  if (eptype)
    ret = fold_convert_loc (loc, eptype, ret);
  *maybe_const &= maybe_const_itself;
  return ret;
}

/* Internal helper for c_fully_fold.  EXPR and IN_INIT are as for
   c_fully_fold.  *MAYBE_CONST_OPERANDS is cleared because of operands
   not permitted, while *MAYBE_CONST_ITSELF is cleared because of
   arithmetic overflow (for C90, *MAYBE_CONST_OPERANDS is carried from
   both evaluated and unevaluated subexpressions while
   *MAYBE_CONST_ITSELF is carried from only evaluated
   subexpressions).  */

static tree
c_fully_fold_internal (tree expr, bool in_init, bool *maybe_const_operands,
		       bool *maybe_const_itself)
{
  tree ret = expr;
  enum tree_code code = TREE_CODE (expr);
  enum tree_code_class kind = TREE_CODE_CLASS (code);
  location_t loc = EXPR_LOCATION (expr);
  tree op0, op1, op2, op3;
  tree orig_op0, orig_op1, orig_op2;
  bool op0_const = true, op1_const = true, op2_const = true;
  bool op0_const_self = true, op1_const_self = true, op2_const_self = true;
  bool nowarning = TREE_NO_WARNING (expr);
  bool unused_p;

  /* This function is not relevant to C++ because C++ folds while
     parsing, and may need changes to be correct for C++ when C++
     stops folding while parsing.  */
  if (c_dialect_cxx ())
    gcc_unreachable ();

  /* Constants, declarations, statements, errors, SAVE_EXPRs and
     anything else not counted as an expression cannot usefully be
     folded further at this point.  */
  if (!IS_EXPR_CODE_CLASS (kind)
      || kind == tcc_statement
      || code == SAVE_EXPR)
    return expr;

  /* Operands of variable-length expressions (function calls) have
     already been folded, as have __builtin_* function calls, and such
     expressions cannot occur in constant expressions.  */
  if (kind == tcc_vl_exp)
    {
      *maybe_const_operands = false;
      ret = fold (expr);
      goto out;
    }

  if (code == C_MAYBE_CONST_EXPR)
    {
      tree pre = C_MAYBE_CONST_EXPR_PRE (expr);
      tree inner = C_MAYBE_CONST_EXPR_EXPR (expr);
      if (C_MAYBE_CONST_EXPR_NON_CONST (expr))
	*maybe_const_operands = false;
      if (C_MAYBE_CONST_EXPR_INT_OPERANDS (expr))
	*maybe_const_itself = false;
      if (pre && !in_init)
	ret = build2 (COMPOUND_EXPR, TREE_TYPE (expr), pre, inner);
      else
	ret = inner;
      goto out;
    }

  /* Assignment, increment, decrement, function call and comma
     operators, and statement expressions, cannot occur in constant
     expressions if evaluated / outside of sizeof.  (Function calls
     were handled above, though VA_ARG_EXPR is treated like a function
     call here, and statement expressions are handled through
     C_MAYBE_CONST_EXPR to avoid folding inside them.)  */
  switch (code)
    {
    case MODIFY_EXPR:
    case PREDECREMENT_EXPR:
    case PREINCREMENT_EXPR:
    case POSTDECREMENT_EXPR:
    case POSTINCREMENT_EXPR:
    case COMPOUND_EXPR:
      *maybe_const_operands = false;
      break;

    case VA_ARG_EXPR:
    case TARGET_EXPR:
    case BIND_EXPR:
    case OBJ_TYPE_REF:
      *maybe_const_operands = false;
      ret = fold (expr);
      goto out;

    default:
      break;
    }

  /* Fold individual tree codes as appropriate.  */
  switch (code)
    {
    case COMPOUND_LITERAL_EXPR:
      /* Any non-constancy will have been marked in a containing
	 C_MAYBE_CONST_EXPR; there is no more folding to do here.  */
      goto out;

    case COMPONENT_REF:
      orig_op0 = op0 = TREE_OPERAND (expr, 0);
      op1 = TREE_OPERAND (expr, 1);
      op2 = TREE_OPERAND (expr, 2);
      op0 = c_fully_fold_internal (op0, in_init, maybe_const_operands,
				   maybe_const_itself);
      STRIP_TYPE_NOPS (op0);
      if (op0 != orig_op0)
	ret = build3 (COMPONENT_REF, TREE_TYPE (expr), op0, op1, op2);
      if (ret != expr)
	{
	  TREE_READONLY (ret) = TREE_READONLY (expr);
	  TREE_THIS_VOLATILE (ret) = TREE_THIS_VOLATILE (expr);
	}
      goto out;

    case ARRAY_REF:
      orig_op0 = op0 = TREE_OPERAND (expr, 0);
      orig_op1 = op1 = TREE_OPERAND (expr, 1);
      op2 = TREE_OPERAND (expr, 2);
      op3 = TREE_OPERAND (expr, 3);
      op0 = c_fully_fold_internal (op0, in_init, maybe_const_operands,
				   maybe_const_itself);
      STRIP_TYPE_NOPS (op0);
      op1 = c_fully_fold_internal (op1, in_init, maybe_const_operands,
				   maybe_const_itself);
      STRIP_TYPE_NOPS (op1);
      op1 = decl_constant_value_for_optimization (op1);
      if (op0 != orig_op0 || op1 != orig_op1)
	ret = build4 (ARRAY_REF, TREE_TYPE (expr), op0, op1, op2, op3);
      if (ret != expr)
	{
	  TREE_READONLY (ret) = TREE_READONLY (expr);
	  TREE_SIDE_EFFECTS (ret) = TREE_SIDE_EFFECTS (expr);
	  TREE_THIS_VOLATILE (ret) = TREE_THIS_VOLATILE (expr);
	}
      ret = fold (ret);
      goto out;

    case COMPOUND_EXPR:
    case MODIFY_EXPR:
    case PREDECREMENT_EXPR:
    case PREINCREMENT_EXPR:
    case POSTDECREMENT_EXPR:
    case POSTINCREMENT_EXPR:
    case PLUS_EXPR:
    case MINUS_EXPR:
    case MULT_EXPR:
    case POINTER_PLUS_EXPR:
    case TRUNC_DIV_EXPR:
    case CEIL_DIV_EXPR:
    case FLOOR_DIV_EXPR:
    case TRUNC_MOD_EXPR:
    case RDIV_EXPR:
    case EXACT_DIV_EXPR:
    case LSHIFT_EXPR:
    case RSHIFT_EXPR:
    case BIT_IOR_EXPR:
    case BIT_XOR_EXPR:
    case BIT_AND_EXPR:
    case LT_EXPR:
    case LE_EXPR:
    case GT_EXPR:
    case GE_EXPR:
    case EQ_EXPR:
    case NE_EXPR:
    case COMPLEX_EXPR:
    case TRUTH_AND_EXPR:
    case TRUTH_OR_EXPR:
    case TRUTH_XOR_EXPR:
    case UNORDERED_EXPR:
    case ORDERED_EXPR:
    case UNLT_EXPR:
    case UNLE_EXPR:
    case UNGT_EXPR:
    case UNGE_EXPR:
    case UNEQ_EXPR:
      /* Binary operations evaluating both arguments (increment and
	 decrement are binary internally in GCC).  */
      orig_op0 = op0 = TREE_OPERAND (expr, 0);
      orig_op1 = op1 = TREE_OPERAND (expr, 1);
      op0 = c_fully_fold_internal (op0, in_init, maybe_const_operands,
				   maybe_const_itself);
      STRIP_TYPE_NOPS (op0);
      if (code != MODIFY_EXPR
	  && code != PREDECREMENT_EXPR
	  && code != PREINCREMENT_EXPR
	  && code != POSTDECREMENT_EXPR
	  && code != POSTINCREMENT_EXPR)
	op0 = decl_constant_value_for_optimization (op0);
      /* The RHS of a MODIFY_EXPR was fully folded when building that
	 expression for the sake of conversion warnings.  */
      if (code != MODIFY_EXPR)
	op1 = c_fully_fold_internal (op1, in_init, maybe_const_operands,
				     maybe_const_itself);
      STRIP_TYPE_NOPS (op1);
      op1 = decl_constant_value_for_optimization (op1);
      if (op0 != orig_op0 || op1 != orig_op1 || in_init)
	ret = in_init
	  ? fold_build2_initializer_loc (loc, code, TREE_TYPE (expr), op0, op1)
	  : fold_build2_loc (loc, code, TREE_TYPE (expr), op0, op1);
      else
	ret = fold (expr);
      if (TREE_OVERFLOW_P (ret)
	  && !TREE_OVERFLOW_P (op0)
	  && !TREE_OVERFLOW_P (op1))
	overflow_warning (EXPR_LOCATION (expr), ret);
      if ((code == LSHIFT_EXPR || code == RSHIFT_EXPR)
	  && TREE_CODE (orig_op1) != INTEGER_CST
	  && TREE_CODE (op1) == INTEGER_CST
	  && (TREE_CODE (TREE_TYPE (orig_op0)) == INTEGER_TYPE
	      || TREE_CODE (TREE_TYPE (orig_op0)) == FIXED_POINT_TYPE)
	  && TREE_CODE (TREE_TYPE (orig_op1)) == INTEGER_TYPE
	  && c_inhibit_evaluation_warnings == 0)
	{
	  if (tree_int_cst_sgn (op1) < 0)
	    warning_at (loc, 0, (code == LSHIFT_EXPR
				 ? G_("left shift count is negative")
				 : G_("right shift count is negative")));
	  else if (compare_tree_int (op1,
				     TYPE_PRECISION (TREE_TYPE (orig_op0)))
		   >= 0)
	    warning_at (loc, 0, (code == LSHIFT_EXPR
				 ? G_("left shift count >= width of type")
				 : G_("right shift count >= width of type")));
	}
      goto out;

    case INDIRECT_REF:
    case FIX_TRUNC_EXPR:
    case FLOAT_EXPR:
    CASE_CONVERT:
    case VIEW_CONVERT_EXPR:
    case NON_LVALUE_EXPR:
    case NEGATE_EXPR:
    case BIT_NOT_EXPR:
    case TRUTH_NOT_EXPR:
    case ADDR_EXPR:
    case CONJ_EXPR:
    case REALPART_EXPR:
    case IMAGPART_EXPR:
      /* Unary operations.  */
      orig_op0 = op0 = TREE_OPERAND (expr, 0);
      op0 = c_fully_fold_internal (op0, in_init, maybe_const_operands,
				   maybe_const_itself);
      STRIP_TYPE_NOPS (op0);
      if (code != ADDR_EXPR && code != REALPART_EXPR && code != IMAGPART_EXPR)
	op0 = decl_constant_value_for_optimization (op0);
      /* ??? Cope with user tricks that amount to offsetof.  The middle-end is
	 not prepared to deal with them if they occur in initializers.  */
      if (op0 != orig_op0
	  && code == ADDR_EXPR
	  && (op1 = get_base_address (op0)) != NULL_TREE
	  && TREE_CODE (op1) == INDIRECT_REF
	  && TREE_CONSTANT (TREE_OPERAND (op1, 0)))
	ret = fold_convert_loc (loc, TREE_TYPE (expr), fold_offsetof_1 (op0));
      else if (op0 != orig_op0 || in_init)
	ret = in_init
	  ? fold_build1_initializer_loc (loc, code, TREE_TYPE (expr), op0)
	  : fold_build1_loc (loc, code, TREE_TYPE (expr), op0);
      else
	ret = fold (expr);
      if (code == INDIRECT_REF
	  && ret != expr
	  && TREE_CODE (ret) == INDIRECT_REF)
	{
	  TREE_READONLY (ret) = TREE_READONLY (expr);
	  TREE_SIDE_EFFECTS (ret) = TREE_SIDE_EFFECTS (expr);
	  TREE_THIS_VOLATILE (ret) = TREE_THIS_VOLATILE (expr);
	}
      switch (code)
	{
	case FIX_TRUNC_EXPR:
	case FLOAT_EXPR:
	CASE_CONVERT:
	  /* Don't warn about explicit conversions.  We will already
	     have warned about suspect implicit conversions.  */
	  break;

	default:
	  if (TREE_OVERFLOW_P (ret) && !TREE_OVERFLOW_P (op0))
	    overflow_warning (EXPR_LOCATION (expr), ret);
	  break;
	}
      goto out;

    case TRUTH_ANDIF_EXPR:
    case TRUTH_ORIF_EXPR:
      /* Binary operations not necessarily evaluating both
	 arguments.  */
      orig_op0 = op0 = TREE_OPERAND (expr, 0);
      orig_op1 = op1 = TREE_OPERAND (expr, 1);
      op0 = c_fully_fold_internal (op0, in_init, &op0_const, &op0_const_self);
      STRIP_TYPE_NOPS (op0);

      unused_p = (op0 == (code == TRUTH_ANDIF_EXPR
			  ? truthvalue_false_node
			  : truthvalue_true_node));
      c_disable_warnings (unused_p);
      op1 = c_fully_fold_internal (op1, in_init, &op1_const, &op1_const_self);
      STRIP_TYPE_NOPS (op1);
      c_enable_warnings (unused_p);

      if (op0 != orig_op0 || op1 != orig_op1 || in_init)
	ret = in_init
	  ? fold_build2_initializer_loc (loc, code, TREE_TYPE (expr), op0, op1)
	  : fold_build2_loc (loc, code, TREE_TYPE (expr), op0, op1);
      else
	ret = fold (expr);
      *maybe_const_operands &= op0_const;
      *maybe_const_itself &= op0_const_self;
      if (!(flag_isoc99
	    && op0_const
	    && op0_const_self
	    && (code == TRUTH_ANDIF_EXPR
		? op0 == truthvalue_false_node
		: op0 == truthvalue_true_node)))
	*maybe_const_operands &= op1_const;
      if (!(op0_const
	    && op0_const_self
	    && (code == TRUTH_ANDIF_EXPR
		? op0 == truthvalue_false_node
		: op0 == truthvalue_true_node)))
	*maybe_const_itself &= op1_const_self;
      goto out;

    case COND_EXPR:
      orig_op0 = op0 = TREE_OPERAND (expr, 0);
      orig_op1 = op1 = TREE_OPERAND (expr, 1);
      orig_op2 = op2 = TREE_OPERAND (expr, 2);
      op0 = c_fully_fold_internal (op0, in_init, &op0_const, &op0_const_self);

      STRIP_TYPE_NOPS (op0);
      c_disable_warnings (op0 == truthvalue_false_node);
      op1 = c_fully_fold_internal (op1, in_init, &op1_const, &op1_const_self);
      STRIP_TYPE_NOPS (op1);
      c_enable_warnings (op0 == truthvalue_false_node);

      c_disable_warnings (op0 == truthvalue_true_node);
      op2 = c_fully_fold_internal (op2, in_init, &op2_const, &op2_const_self);
      STRIP_TYPE_NOPS (op2);
      c_enable_warnings (op0 == truthvalue_true_node);

      if (op0 != orig_op0 || op1 != orig_op1 || op2 != orig_op2)
	ret = fold_build3_loc (loc, code, TREE_TYPE (expr), op0, op1, op2);
      else
	ret = fold (expr);
      *maybe_const_operands &= op0_const;
      *maybe_const_itself &= op0_const_self;
      if (!(flag_isoc99
	    && op0_const
	    && op0_const_self
	    && op0 == truthvalue_false_node))
	*maybe_const_operands &= op1_const;
      if (!(op0_const
	    && op0_const_self
	    && op0 == truthvalue_false_node))
	*maybe_const_itself &= op1_const_self;
      if (!(flag_isoc99
	    && op0_const
	    && op0_const_self
	    && op0 == truthvalue_true_node))
	*maybe_const_operands &= op2_const;
      if (!(op0_const
	    && op0_const_self
	    && op0 == truthvalue_true_node))
	*maybe_const_itself &= op2_const_self;
      goto out;

    case EXCESS_PRECISION_EXPR:
      /* Each case where an operand with excess precision may be
	 encountered must remove the EXCESS_PRECISION_EXPR around
	 inner operands and possibly put one around the whole
	 expression or possibly convert to the semantic type (which
	 c_fully_fold does); we cannot tell at this stage which is
	 appropriate in any particular case.  */
      gcc_unreachable ();

    default:
      /* Various codes may appear through folding built-in functions
	 and their arguments.  */
      goto out;
    }

 out:
  /* Some folding may introduce NON_LVALUE_EXPRs; all lvalue checks
     have been done by this point, so remove them again.  */
  nowarning |= TREE_NO_WARNING (ret);
  STRIP_TYPE_NOPS (ret);
  if (nowarning && !TREE_NO_WARNING (ret))
    {
      if (!CAN_HAVE_LOCATION_P (ret))
	ret = build1 (NOP_EXPR, TREE_TYPE (ret), ret);
      TREE_NO_WARNING (ret) = 1;
    }
  if (ret != expr)
    protected_set_expr_location (ret, loc);
  return ret;
}

/* If not optimizing, EXP is not a VAR_DECL, or EXP has array type,
   return EXP.  Otherwise, return either EXP or its known constant
   value (if it has one), but return EXP if EXP has mode BLKmode.  ???
   Is the BLKmode test appropriate?  */

tree
decl_constant_value_for_optimization (tree exp)
{
  tree ret;

  /* This function is only used by C, for c_fully_fold and other
     optimization, and may not be correct for C++.  */
  if (c_dialect_cxx ())
    gcc_unreachable ();

  if (!optimize
      || TREE_CODE (exp) != VAR_DECL
      || TREE_CODE (TREE_TYPE (exp)) == ARRAY_TYPE
      || DECL_MODE (exp) == BLKmode)
    return exp;

  ret = decl_constant_value (exp);
  /* Avoid unwanted tree sharing between the initializer and current
     function's body where the tree can be modified e.g. by the
     gimplifier.  */
  if (ret != exp && TREE_STATIC (exp))
    ret = unshare_expr (ret);
  return ret;
}

/* Print a warning if a constant expression had overflow in folding.
   Invoke this function on every expression that the language
   requires to be a constant expression.
   Note the ANSI C standard says it is erroneous for a
   constant expression to overflow.  */

void
constant_expression_warning (tree value)
{
  if (warn_overflow && pedantic
      && (TREE_CODE (value) == INTEGER_CST || TREE_CODE (value) == REAL_CST
	  || TREE_CODE (value) == FIXED_CST
	  || TREE_CODE (value) == VECTOR_CST
	  || TREE_CODE (value) == COMPLEX_CST)
      && TREE_OVERFLOW (value))
    pedwarn (input_location, OPT_Woverflow, "overflow in constant expression");
}

/* The same as above but print an unconditional error.  */
void
constant_expression_error (tree value)
{
  if ((TREE_CODE (value) == INTEGER_CST || TREE_CODE (value) == REAL_CST
       || TREE_CODE (value) == FIXED_CST
       || TREE_CODE (value) == VECTOR_CST
       || TREE_CODE (value) == COMPLEX_CST)
      && TREE_OVERFLOW (value))
    error ("overflow in constant expression");
}

/* Print a warning if an expression had overflow in folding and its
   operands hadn't.

   Invoke this function on every expression that
   (1) appears in the source code, and
   (2) is a constant expression that overflowed, and
   (3) is not already checked by convert_and_check;
   however, do not invoke this function on operands of explicit casts
   or when the expression is the result of an operator and any operand
   already overflowed.  */

void
overflow_warning (location_t loc, tree value)
{
  if (c_inhibit_evaluation_warnings != 0)
    return;

  switch (TREE_CODE (value))
    {
    case INTEGER_CST:
      warning_at (loc, OPT_Woverflow, "integer overflow in expression");
      break;

    case REAL_CST:
      warning_at (loc, OPT_Woverflow,
		  "floating point overflow in expression");
      break;

    case FIXED_CST:
      warning_at (loc, OPT_Woverflow, "fixed-point overflow in expression");
      break;

    case VECTOR_CST:
      warning_at (loc, OPT_Woverflow, "vector overflow in expression");
      break;

    case COMPLEX_CST:
      if (TREE_CODE (TREE_REALPART (value)) == INTEGER_CST)
	warning_at (loc, OPT_Woverflow,
		    "complex integer overflow in expression");
      else if (TREE_CODE (TREE_REALPART (value)) == REAL_CST)
	warning_at (loc, OPT_Woverflow,
		    "complex floating point overflow in expression");
      break;

    default:
      break;
    }
}

/* Warn about uses of logical || / && operator in a context where it
   is likely that the bitwise equivalent was intended by the
   programmer.  We have seen an expression in which CODE is a binary
   operator used to combine expressions OP_LEFT and OP_RIGHT, which before folding
   had CODE_LEFT and CODE_RIGHT, into an expression of type TYPE.  */
void
warn_logical_operator (location_t location, enum tree_code code, tree type,
		       enum tree_code code_left, tree op_left,
		       enum tree_code ARG_UNUSED (code_right), tree op_right)
{
  int or_op = (code == TRUTH_ORIF_EXPR || code == TRUTH_OR_EXPR);
  int in0_p, in1_p, in_p;
  tree low0, low1, low, high0, high1, high, lhs, rhs, tem;
  bool strict_overflow_p = false;

  if (code != TRUTH_ANDIF_EXPR
      && code != TRUTH_AND_EXPR
      && code != TRUTH_ORIF_EXPR
      && code != TRUTH_OR_EXPR)
    return;

  /* Warn if &&/|| are being used in a context where it is
     likely that the bitwise equivalent was intended by the
     programmer. That is, an expression such as op && MASK
     where op should not be any boolean expression, nor a
     constant, and mask seems to be a non-boolean integer constant.  */
  if (!truth_value_p (code_left)
      && INTEGRAL_TYPE_P (TREE_TYPE (op_left))
      && !CONSTANT_CLASS_P (op_left)
      && !TREE_NO_WARNING (op_left)
      && TREE_CODE (op_right) == INTEGER_CST
      && !integer_zerop (op_right)
      && !integer_onep (op_right))
    {
      if (or_op)
	warning_at (location, OPT_Wlogical_op, "logical %<or%>"
		    " applied to non-boolean constant");
      else
	warning_at (location, OPT_Wlogical_op, "logical %<and%>"
		    " applied to non-boolean constant");
      TREE_NO_WARNING (op_left) = true;
      return;
    }

  /* We do not warn for constants because they are typical of macro
     expansions that test for features.  */
  if (CONSTANT_CLASS_P (op_left) || CONSTANT_CLASS_P (op_right))
    return;

  /* This warning only makes sense with logical operands.  */
  if (!(truth_value_p (TREE_CODE (op_left))
	|| INTEGRAL_TYPE_P (TREE_TYPE (op_left)))
      || !(truth_value_p (TREE_CODE (op_right))
	   || INTEGRAL_TYPE_P (TREE_TYPE (op_right))))
    return;


  /* We first test whether either side separately is trivially true
     (with OR) or trivially false (with AND).  If so, do not warn.
     This is a common idiom for testing ranges of data types in
     portable code.  */
  lhs = make_range (op_left, &in0_p, &low0, &high0, &strict_overflow_p);
  if (!lhs)
    return;
  if (TREE_CODE (lhs) == C_MAYBE_CONST_EXPR)
    lhs = C_MAYBE_CONST_EXPR_EXPR (lhs);

  /* If this is an OR operation, invert both sides; now, the result
     should be always false to get a warning.  */
  if (or_op)
    in0_p = !in0_p;

  tem = build_range_check (UNKNOWN_LOCATION, type, lhs, in0_p, low0, high0);
  if (tem && integer_zerop (tem))
    return;

  rhs = make_range (op_right, &in1_p, &low1, &high1, &strict_overflow_p);
  if (!rhs)
    return;
  if (TREE_CODE (rhs) == C_MAYBE_CONST_EXPR)
    rhs = C_MAYBE_CONST_EXPR_EXPR (rhs);

  /* If this is an OR operation, invert both sides; now, the result
     should be always false to get a warning.  */
  if (or_op)
    in1_p = !in1_p;

  tem = build_range_check (UNKNOWN_LOCATION, type, rhs, in1_p, low1, high1);
  if (tem && integer_zerop (tem))
    return;

  /* If both expressions have the same operand, if we can merge the
     ranges, and if the range test is always false, then warn.  */
  if (operand_equal_p (lhs, rhs, 0)
      && merge_ranges (&in_p, &low, &high, in0_p, low0, high0,
		       in1_p, low1, high1)
      && 0 != (tem = build_range_check (UNKNOWN_LOCATION,
					type, lhs, in_p, low, high))
      && integer_zerop (tem))
    {
      if (or_op)
        warning_at (location, OPT_Wlogical_op,
                    "logical %<or%> "
                    "of collectively exhaustive tests is always true");
      else
        warning_at (location, OPT_Wlogical_op,
                    "logical %<and%> "
                    "of mutually exclusive tests is always false");
    }
}


/* Warn if EXP contains any computations whose results are not used.
   Return true if a warning is printed; false otherwise.  LOCUS is the
   (potential) location of the expression.  */

bool
warn_if_unused_value (const_tree exp, location_t locus)
{
 restart:
  if (TREE_USED (exp) || TREE_NO_WARNING (exp))
    return false;

  /* Don't warn about void constructs.  This includes casting to void,
     void function calls, and statement expressions with a final cast
     to void.  */
  if (VOID_TYPE_P (TREE_TYPE (exp)))
    return false;

  if (EXPR_HAS_LOCATION (exp))
    locus = EXPR_LOCATION (exp);

  switch (TREE_CODE (exp))
    {
    case PREINCREMENT_EXPR:
    case POSTINCREMENT_EXPR:
    case PREDECREMENT_EXPR:
    case POSTDECREMENT_EXPR:
    case MODIFY_EXPR:
    case INIT_EXPR:
    case TARGET_EXPR:
    case CALL_EXPR:
    case TRY_CATCH_EXPR:
    case WITH_CLEANUP_EXPR:
    case EXIT_EXPR:
    case VA_ARG_EXPR:
      return false;

    case BIND_EXPR:
      /* For a binding, warn if no side effect within it.  */
      exp = BIND_EXPR_BODY (exp);
      goto restart;

    case SAVE_EXPR:
    case NON_LVALUE_EXPR:
    case NOP_EXPR:
      exp = TREE_OPERAND (exp, 0);
      goto restart;

    case TRUTH_ORIF_EXPR:
    case TRUTH_ANDIF_EXPR:
      /* In && or ||, warn if 2nd operand has no side effect.  */
      exp = TREE_OPERAND (exp, 1);
      goto restart;

    case COMPOUND_EXPR:
      if (warn_if_unused_value (TREE_OPERAND (exp, 0), locus))
	return true;
      /* Let people do `(foo (), 0)' without a warning.  */
      if (TREE_CONSTANT (TREE_OPERAND (exp, 1)))
	return false;
      exp = TREE_OPERAND (exp, 1);
      goto restart;

    case COND_EXPR:
      /* If this is an expression with side effects, don't warn; this
	 case commonly appears in macro expansions.  */
      if (TREE_SIDE_EFFECTS (exp))
	return false;
      goto warn;

    case INDIRECT_REF:
      /* Don't warn about automatic dereferencing of references, since
	 the user cannot control it.  */
      if (TREE_CODE (TREE_TYPE (TREE_OPERAND (exp, 0))) == REFERENCE_TYPE)
	{
	  exp = TREE_OPERAND (exp, 0);
	  goto restart;
	}
      /* Fall through.  */

    default:
      /* Referencing a volatile value is a side effect, so don't warn.  */
      if ((DECL_P (exp) || REFERENCE_CLASS_P (exp))
	  && TREE_THIS_VOLATILE (exp))
	return false;

      /* If this is an expression which has no operands, there is no value
	 to be unused.  There are no such language-independent codes,
	 but front ends may define such.  */
      if (EXPRESSION_CLASS_P (exp) && TREE_OPERAND_LENGTH (exp) == 0)
	return false;

    warn:
      return warning_at (locus, OPT_Wunused_value, "value computed is not used");
    }
}


/* Print a warning about casts that might indicate violation
   of strict aliasing rules if -Wstrict-aliasing is used and
   strict aliasing mode is in effect. OTYPE is the original
   TREE_TYPE of EXPR, and TYPE the type we're casting to. */

bool
strict_aliasing_warning (tree otype, tree type, tree expr)
{
  /* Strip pointer conversion chains and get to the correct original type.  */
  STRIP_NOPS (expr);
  otype = TREE_TYPE (expr);

  if (!(flag_strict_aliasing
	&& POINTER_TYPE_P (type)
	&& POINTER_TYPE_P (otype)
	&& !VOID_TYPE_P (TREE_TYPE (type)))
      /* If the type we are casting to is a ref-all pointer
         dereferencing it is always valid.  */
      || TYPE_REF_CAN_ALIAS_ALL (type))
    return false;

  if ((warn_strict_aliasing > 1) && TREE_CODE (expr) == ADDR_EXPR
      && (DECL_P (TREE_OPERAND (expr, 0))
          || handled_component_p (TREE_OPERAND (expr, 0))))
    {
      /* Casting the address of an object to non void pointer. Warn
         if the cast breaks type based aliasing.  */
      if (!COMPLETE_TYPE_P (TREE_TYPE (type)) && warn_strict_aliasing == 2)
	{
	  warning (OPT_Wstrict_aliasing, "type-punning to incomplete type "
		   "might break strict-aliasing rules");
	  return true;
	}
      else
        {
          /* warn_strict_aliasing >= 3.   This includes the default (3).
             Only warn if the cast is dereferenced immediately.  */
          alias_set_type set1 =
	    get_alias_set (TREE_TYPE (TREE_OPERAND (expr, 0)));
          alias_set_type set2 = get_alias_set (TREE_TYPE (type));

          if (set1 != set2 && set2 != 0
	      && (set1 == 0 || !alias_sets_conflict_p (set1, set2)))
	    {
	      warning (OPT_Wstrict_aliasing, "dereferencing type-punned "
		       "pointer will break strict-aliasing rules");
	      return true;
	    }
          else if (warn_strict_aliasing == 2
		   && !alias_sets_must_conflict_p (set1, set2))
	    {
	      warning (OPT_Wstrict_aliasing, "dereferencing type-punned "
		       "pointer might break strict-aliasing rules");
	      return true;
	    }
        }
    }
  else
    if ((warn_strict_aliasing == 1) && !VOID_TYPE_P (TREE_TYPE (otype)))
      {
        /* At this level, warn for any conversions, even if an address is
           not taken in the same statement.  This will likely produce many
           false positives, but could be useful to pinpoint problems that
           are not revealed at higher levels.  */
        alias_set_type set1 = get_alias_set (TREE_TYPE (otype));
        alias_set_type set2 = get_alias_set (TREE_TYPE (type));
        if (!COMPLETE_TYPE_P (type)
            || !alias_sets_must_conflict_p (set1, set2))
	  {
            warning (OPT_Wstrict_aliasing, "dereferencing type-punned "
                     "pointer might break strict-aliasing rules");
            return true;
          }
      }

  return false;
}

/* Warn about memset (&a, 0, sizeof (&a)); and similar mistakes with
   sizeof as last operand of certain builtins.  */

void
sizeof_pointer_memaccess_warning (location_t *sizeof_arg_loc, tree callee,
				  vec<tree, va_gc> *params, tree *sizeof_arg,
				  bool (*comp_types) (tree, tree))
{
  tree type, dest = NULL_TREE, src = NULL_TREE, tem;
  bool strop = false, cmp = false;
  unsigned int idx = ~0;
  location_t loc;

  if (TREE_CODE (callee) != FUNCTION_DECL
      || DECL_BUILT_IN_CLASS (callee) != BUILT_IN_NORMAL
      || vec_safe_length (params) <= 1)
    return;

  switch (DECL_FUNCTION_CODE (callee))
    {
    case BUILT_IN_STRNCMP:
    case BUILT_IN_STRNCASECMP:
      cmp = true;
      /* FALLTHRU */
    case BUILT_IN_STRNCPY:
    case BUILT_IN_STRNCPY_CHK:
    case BUILT_IN_STRNCAT:
    case BUILT_IN_STRNCAT_CHK:
    case BUILT_IN_STPNCPY:
    case BUILT_IN_STPNCPY_CHK:
      strop = true;
      /* FALLTHRU */
    case BUILT_IN_MEMCPY:
    case BUILT_IN_MEMCPY_CHK:
    case BUILT_IN_MEMMOVE:
    case BUILT_IN_MEMMOVE_CHK:
      if (params->length () < 3)
	return;
      src = (*params)[1];
      dest = (*params)[0];
      idx = 2;
      break;
    case BUILT_IN_BCOPY:
      if (params->length () < 3)
	return;
      src = (*params)[0];
      dest = (*params)[1];
      idx = 2;
      break;
    case BUILT_IN_MEMCMP:
    case BUILT_IN_BCMP:
      if (params->length () < 3)
	return;
      src = (*params)[1];
      dest = (*params)[0];
      idx = 2;
      cmp = true;
      break;
    case BUILT_IN_MEMSET:
    case BUILT_IN_MEMSET_CHK:
      if (params->length () < 3)
	return;
      dest = (*params)[0];
      idx = 2;
      break;
    case BUILT_IN_BZERO:
      dest = (*params)[0];
      idx = 1;
      break;
    case BUILT_IN_STRNDUP:
      src = (*params)[0];
      strop = true;
      idx = 1;
      break;
    case BUILT_IN_MEMCHR:
      if (params->length () < 3)
	return;
      src = (*params)[0];
      idx = 2;
      break;
    case BUILT_IN_SNPRINTF:
    case BUILT_IN_SNPRINTF_CHK:
    case BUILT_IN_VSNPRINTF:
    case BUILT_IN_VSNPRINTF_CHK:
      dest = (*params)[0];
      idx = 1;
      strop = true;
      break;
    default:
      break;
    }

  if (idx >= 3)
    return;

  if (sizeof_arg[idx] == NULL || sizeof_arg[idx] == error_mark_node)
    return;

  type = TYPE_P (sizeof_arg[idx])
	 ? sizeof_arg[idx] : TREE_TYPE (sizeof_arg[idx]);
  if (!POINTER_TYPE_P (type))
    return;

  if (dest
      && (tem = tree_strip_nop_conversions (dest))
      && POINTER_TYPE_P (TREE_TYPE (tem))
      && comp_types (TREE_TYPE (TREE_TYPE (tem)), type))
    return;

  if (src
      && (tem = tree_strip_nop_conversions (src))
      && POINTER_TYPE_P (TREE_TYPE (tem))
      && comp_types (TREE_TYPE (TREE_TYPE (tem)), type))
    return;

  loc = sizeof_arg_loc[idx];

  if (dest && !cmp)
    {
      if (!TYPE_P (sizeof_arg[idx])
	  && operand_equal_p (dest, sizeof_arg[idx], 0)
	  && comp_types (TREE_TYPE (dest), type))
	{
	  if (TREE_CODE (sizeof_arg[idx]) == ADDR_EXPR && !strop)
	    warning_at (loc, OPT_Wsizeof_pointer_memaccess,
			"argument to %<sizeof%> in %qD call is the same "
			"expression as the destination; did you mean to "
			"remove the addressof?", callee);
	  else if ((TYPE_PRECISION (TREE_TYPE (type))
		    == TYPE_PRECISION (char_type_node))
		   || strop)
	    warning_at (loc, OPT_Wsizeof_pointer_memaccess,
			"argument to %<sizeof%> in %qD call is the same "
			"expression as the destination; did you mean to "
			"provide an explicit length?", callee);
	  else
	    warning_at (loc, OPT_Wsizeof_pointer_memaccess,
			"argument to %<sizeof%> in %qD call is the same "
			"expression as the destination; did you mean to "
			"dereference it?", callee);
	  return;
	}

      if (POINTER_TYPE_P (TREE_TYPE (dest))
	  && !strop
	  && comp_types (TREE_TYPE (dest), type)
	  && !VOID_TYPE_P (TREE_TYPE (type)))
	{
	  warning_at (loc, OPT_Wsizeof_pointer_memaccess,
		      "argument to %<sizeof%> in %qD call is the same "
		      "pointer type %qT as the destination; expected %qT "
		      "or an explicit length", callee, TREE_TYPE (dest),
		      TREE_TYPE (TREE_TYPE (dest)));
	  return;
	}
    }

  if (src && !cmp)
    {
      if (!TYPE_P (sizeof_arg[idx])
	  && operand_equal_p (src, sizeof_arg[idx], 0)
	  && comp_types (TREE_TYPE (src), type))
	{
	  if (TREE_CODE (sizeof_arg[idx]) == ADDR_EXPR && !strop)
	    warning_at (loc, OPT_Wsizeof_pointer_memaccess,
			"argument to %<sizeof%> in %qD call is the same "
			"expression as the source; did you mean to "
			"remove the addressof?", callee);
	  else if ((TYPE_PRECISION (TREE_TYPE (type))
		    == TYPE_PRECISION (char_type_node))
		   || strop)
	    warning_at (loc, OPT_Wsizeof_pointer_memaccess,
			"argument to %<sizeof%> in %qD call is the same "
			"expression as the source; did you mean to "
			"provide an explicit length?", callee);
	  else
	    warning_at (loc, OPT_Wsizeof_pointer_memaccess,
			"argument to %<sizeof%> in %qD call is the same "
			"expression as the source; did you mean to "
			"dereference it?", callee);
	  return;
	}

      if (POINTER_TYPE_P (TREE_TYPE (src))
	  && !strop
	  && comp_types (TREE_TYPE (src), type)
	  && !VOID_TYPE_P (TREE_TYPE (type)))
	{
	  warning_at (loc, OPT_Wsizeof_pointer_memaccess,
		      "argument to %<sizeof%> in %qD call is the same "
		      "pointer type %qT as the source; expected %qT "
		      "or an explicit length", callee, TREE_TYPE (src),
		      TREE_TYPE (TREE_TYPE (src)));
	  return;
	}
    }

  if (dest)
    {
      if (!TYPE_P (sizeof_arg[idx])
	  && operand_equal_p (dest, sizeof_arg[idx], 0)
	  && comp_types (TREE_TYPE (dest), type))
	{
	  if (TREE_CODE (sizeof_arg[idx]) == ADDR_EXPR && !strop)
	    warning_at (loc, OPT_Wsizeof_pointer_memaccess,
			"argument to %<sizeof%> in %qD call is the same "
			"expression as the first source; did you mean to "
			"remove the addressof?", callee);
	  else if ((TYPE_PRECISION (TREE_TYPE (type))
		    == TYPE_PRECISION (char_type_node))
		   || strop)
	    warning_at (loc, OPT_Wsizeof_pointer_memaccess,
			"argument to %<sizeof%> in %qD call is the same "
			"expression as the first source; did you mean to "
			"provide an explicit length?", callee);
	  else
	    warning_at (loc, OPT_Wsizeof_pointer_memaccess,
			"argument to %<sizeof%> in %qD call is the same "
			"expression as the first source; did you mean to "
			"dereference it?", callee);
	  return;
	}

      if (POINTER_TYPE_P (TREE_TYPE (dest))
	  && !strop
	  && comp_types (TREE_TYPE (dest), type)
	  && !VOID_TYPE_P (TREE_TYPE (type)))
	{
	  warning_at (loc, OPT_Wsizeof_pointer_memaccess,
		      "argument to %<sizeof%> in %qD call is the same "
		      "pointer type %qT as the first source; expected %qT "
		      "or an explicit length", callee, TREE_TYPE (dest),
		      TREE_TYPE (TREE_TYPE (dest)));
	  return;
	}
    }

  if (src)
    {
      if (!TYPE_P (sizeof_arg[idx])
	  && operand_equal_p (src, sizeof_arg[idx], 0)
	  && comp_types (TREE_TYPE (src), type))
	{
	  if (TREE_CODE (sizeof_arg[idx]) == ADDR_EXPR && !strop)
	    warning_at (loc, OPT_Wsizeof_pointer_memaccess,
			"argument to %<sizeof%> in %qD call is the same "
			"expression as the second source; did you mean to "
			"remove the addressof?", callee);
	  else if ((TYPE_PRECISION (TREE_TYPE (type))
		    == TYPE_PRECISION (char_type_node))
		   || strop)
	    warning_at (loc, OPT_Wsizeof_pointer_memaccess,
			"argument to %<sizeof%> in %qD call is the same "
			"expression as the second source; did you mean to "
			"provide an explicit length?", callee);
	  else
	    warning_at (loc, OPT_Wsizeof_pointer_memaccess,
			"argument to %<sizeof%> in %qD call is the same "
			"expression as the second source; did you mean to "
			"dereference it?", callee);
	  return;
	}

      if (POINTER_TYPE_P (TREE_TYPE (src))
	  && !strop
	  && comp_types (TREE_TYPE (src), type)
	  && !VOID_TYPE_P (TREE_TYPE (type)))
	{
	  warning_at (loc, OPT_Wsizeof_pointer_memaccess,
		      "argument to %<sizeof%> in %qD call is the same "
		      "pointer type %qT as the second source; expected %qT "
		      "or an explicit length", callee, TREE_TYPE (src),
		      TREE_TYPE (TREE_TYPE (src)));
	  return;
	}
    }

}

/* Warn for unlikely, improbable, or stupid DECL declarations
   of `main'.  */

void
check_main_parameter_types (tree decl)
{
  function_args_iterator iter;
  tree type;
  int argct = 0;

  FOREACH_FUNCTION_ARGS (TREE_TYPE (decl), type, iter)
    {
      /* XXX void_type_node belies the abstraction.  */
      if (type == void_type_node || type == error_mark_node )
	break;

      ++argct;
      switch (argct)
	{
	case 1:
	  if (TYPE_MAIN_VARIANT (type) != integer_type_node)
	    pedwarn (input_location, OPT_Wmain,
		     "first argument of %q+D should be %<int%>", decl);
	  break;

	case 2:
	  if (TREE_CODE (type) != POINTER_TYPE
	      || TREE_CODE (TREE_TYPE (type)) != POINTER_TYPE
	      || (TYPE_MAIN_VARIANT (TREE_TYPE (TREE_TYPE (type)))
		  != char_type_node))
	    pedwarn (input_location, OPT_Wmain,
		     "second argument of %q+D should be %<char **%>", decl);
	  break;

	case 3:
	  if (TREE_CODE (type) != POINTER_TYPE
	      || TREE_CODE (TREE_TYPE (type)) != POINTER_TYPE
	      || (TYPE_MAIN_VARIANT (TREE_TYPE (TREE_TYPE (type)))
		  != char_type_node))
	    pedwarn (input_location, OPT_Wmain,
		     "third argument of %q+D should probably be "
		     "%<char **%>", decl);
	  break;
	}
    }

  /* It is intentional that this message does not mention the third
    argument because it's only mentioned in an appendix of the
    standard.  */
  if (argct > 0 && (argct < 2 || argct > 3))
    pedwarn (input_location, OPT_Wmain,
	     "%q+D takes only zero or two arguments", decl);
}

/* vector_targets_convertible_p is used for vector pointer types.  The
   callers perform various checks that the qualifiers are satisfactory,
   while OTOH vector_targets_convertible_p ignores the number of elements
   in the vectors.  That's fine with vector pointers as we can consider,
   say, a vector of 8 elements as two consecutive vectors of 4 elements,
   and that does not require and conversion of the pointer values.
   In contrast, vector_types_convertible_p and
   vector_types_compatible_elements_p are used for vector value types.  */
/* True if pointers to distinct types T1 and T2 can be converted to
   each other without an explicit cast.  Only returns true for opaque
   vector types.  */
bool
vector_targets_convertible_p (const_tree t1, const_tree t2)
{
  if (TREE_CODE (t1) == VECTOR_TYPE && TREE_CODE (t2) == VECTOR_TYPE
      && (TYPE_VECTOR_OPAQUE (t1) || TYPE_VECTOR_OPAQUE (t2))
      && tree_int_cst_equal (TYPE_SIZE (t1), TYPE_SIZE (t2)))
    return true;

  return false;
}

/* vector_types_convertible_p is used for vector value types.
   It could in principle call vector_targets_convertible_p as a subroutine,
   but then the check for vector type would be duplicated with its callers,
   and also the purpose of vector_targets_convertible_p would become
   muddled.
   Where vector_types_convertible_p returns true, a conversion might still be
   needed to make the types match.
   In contrast, vector_targets_convertible_p is used for vector pointer
   values, and vector_types_compatible_elements_p is used specifically
   in the context for binary operators, as a check if use is possible without
   conversion.  */
/* True if vector types T1 and T2 can be converted to each other
   without an explicit cast.  If EMIT_LAX_NOTE is true, and T1 and T2
   can only be converted with -flax-vector-conversions yet that is not
   in effect, emit a note telling the user about that option if such
   a note has not previously been emitted.  */
bool
vector_types_convertible_p (const_tree t1, const_tree t2, bool emit_lax_note)
{
  static bool emitted_lax_note = false;
  bool convertible_lax;

  if ((TYPE_VECTOR_OPAQUE (t1) || TYPE_VECTOR_OPAQUE (t2))
      && tree_int_cst_equal (TYPE_SIZE (t1), TYPE_SIZE (t2)))
    return true;

  convertible_lax =
    (tree_int_cst_equal (TYPE_SIZE (t1), TYPE_SIZE (t2))
     && (TREE_CODE (TREE_TYPE (t1)) != REAL_TYPE ||
	 TYPE_VECTOR_SUBPARTS (t1) == TYPE_VECTOR_SUBPARTS (t2))
     && (INTEGRAL_TYPE_P (TREE_TYPE (t1))
	 == INTEGRAL_TYPE_P (TREE_TYPE (t2))));

  if (!convertible_lax || flag_lax_vector_conversions)
    return convertible_lax;

  if (TYPE_VECTOR_SUBPARTS (t1) == TYPE_VECTOR_SUBPARTS (t2)
      && lang_hooks.types_compatible_p (TREE_TYPE (t1), TREE_TYPE (t2)))
    return true;

  if (emit_lax_note && !emitted_lax_note)
    {
      emitted_lax_note = true;
      inform (input_location, "use -flax-vector-conversions to permit "
              "conversions between vectors with differing "
              "element types or numbers of subparts");
    }

  return false;
}

/* Build a VEC_PERM_EXPR if V0, V1 and MASK are not error_mark_nodes
   and have vector types, V0 has the same type as V1, and the number of
   elements of V0, V1, MASK is the same.

   In case V1 is a NULL_TREE it is assumed that __builtin_shuffle was
   called with two arguments.  In this case implementation passes the
   first argument twice in order to share the same tree code.  This fact
   could enable the mask-values being twice the vector length.  This is
   an implementation accident and this semantics is not guaranteed to
   the user.  */
tree
c_build_vec_perm_expr (location_t loc, tree v0, tree v1, tree mask,
		       bool complain)
{
  tree ret;
  bool wrap = true;
  bool maybe_const = false;
  bool two_arguments = false;

  if (v1 == NULL_TREE)
    {
      two_arguments = true;
      v1 = v0;
    }

  if (v0 == error_mark_node || v1 == error_mark_node
      || mask == error_mark_node)
    return error_mark_node;

  if (TREE_CODE (TREE_TYPE (mask)) != VECTOR_TYPE
      || TREE_CODE (TREE_TYPE (TREE_TYPE (mask))) != INTEGER_TYPE)
    {
      if (complain)
	error_at (loc, "__builtin_shuffle last argument must "
		       "be an integer vector");
      return error_mark_node;
    }

  if (TREE_CODE (TREE_TYPE (v0)) != VECTOR_TYPE
      || TREE_CODE (TREE_TYPE (v1)) != VECTOR_TYPE)
    {
      if (complain)
	error_at (loc, "__builtin_shuffle arguments must be vectors");
      return error_mark_node;
    }

  if (TYPE_MAIN_VARIANT (TREE_TYPE (v0)) != TYPE_MAIN_VARIANT (TREE_TYPE (v1)))
    {
      if (complain)
	error_at (loc, "__builtin_shuffle argument vectors must be of "
		       "the same type");
      return error_mark_node;
    }

  if (TYPE_VECTOR_SUBPARTS (TREE_TYPE (v0))
      != TYPE_VECTOR_SUBPARTS (TREE_TYPE (mask))
      && TYPE_VECTOR_SUBPARTS (TREE_TYPE (v1))
	 != TYPE_VECTOR_SUBPARTS (TREE_TYPE (mask)))
    {
      if (complain)
	error_at (loc, "__builtin_shuffle number of elements of the "
		       "argument vector(s) and the mask vector should "
		       "be the same");
      return error_mark_node;
    }

  if (GET_MODE_BITSIZE (TYPE_MODE (TREE_TYPE (TREE_TYPE (v0))))
      != GET_MODE_BITSIZE (TYPE_MODE (TREE_TYPE (TREE_TYPE (mask)))))
    {
      if (complain)
	error_at (loc, "__builtin_shuffle argument vector(s) inner type "
		       "must have the same size as inner type of the mask");
      return error_mark_node;
    }

  if (!c_dialect_cxx ())
    {
      /* Avoid C_MAYBE_CONST_EXPRs inside VEC_PERM_EXPR.  */
      v0 = c_fully_fold (v0, false, &maybe_const);
      wrap &= maybe_const;

      if (two_arguments)
        v1 = v0 = save_expr (v0);
      else
        {
          v1 = c_fully_fold (v1, false, &maybe_const);
          wrap &= maybe_const;
        }

      mask = c_fully_fold (mask, false, &maybe_const);
      wrap &= maybe_const;
    }
  else if (two_arguments)
    v1 = v0 = save_expr (v0);

  ret = build3_loc (loc, VEC_PERM_EXPR, TREE_TYPE (v0), v0, v1, mask);

  if (!c_dialect_cxx () && !wrap)
    ret = c_wrap_maybe_const (ret, true);

  return ret;
}

/* Like tree.c:get_narrower, but retain conversion from C++0x scoped enum
   to integral type.  */

static tree
c_common_get_narrower (tree op, int *unsignedp_ptr)
{
  op = get_narrower (op, unsignedp_ptr);

  if (TREE_CODE (TREE_TYPE (op)) == ENUMERAL_TYPE
      && ENUM_IS_SCOPED (TREE_TYPE (op)))
    {
      /* C++0x scoped enumerations don't implicitly convert to integral
	 type; if we stripped an explicit conversion to a larger type we
	 need to replace it so common_type will still work.  */
      tree type = c_common_type_for_size (TYPE_PRECISION (TREE_TYPE (op)),
					  TYPE_UNSIGNED (TREE_TYPE (op)));
      op = fold_convert (type, op);
    }
  return op;
}

/* This is a helper function of build_binary_op.

   For certain operations if both args were extended from the same
   smaller type, do the arithmetic in that type and then extend.

   BITWISE indicates a bitwise operation.
   For them, this optimization is safe only if
   both args are zero-extended or both are sign-extended.
   Otherwise, we might change the result.
   Eg, (short)-1 | (unsigned short)-1 is (int)-1
   but calculated in (unsigned short) it would be (unsigned short)-1.
*/
tree
shorten_binary_op (tree result_type, tree op0, tree op1, bool bitwise)
{
  int unsigned0, unsigned1;
  tree arg0, arg1;
  int uns;
  tree type;

  /* Cast OP0 and OP1 to RESULT_TYPE.  Doing so prevents
     excessive narrowing when we call get_narrower below.  For
     example, suppose that OP0 is of unsigned int extended
     from signed char and that RESULT_TYPE is long long int.
     If we explicitly cast OP0 to RESULT_TYPE, OP0 would look
     like

     (long long int) (unsigned int) signed_char

     which get_narrower would narrow down to

     (unsigned int) signed char

     If we do not cast OP0 first, get_narrower would return
     signed_char, which is inconsistent with the case of the
     explicit cast.  */
  op0 = convert (result_type, op0);
  op1 = convert (result_type, op1);

  arg0 = c_common_get_narrower (op0, &unsigned0);
  arg1 = c_common_get_narrower (op1, &unsigned1);

  /* UNS is 1 if the operation to be done is an unsigned one.  */
  uns = TYPE_UNSIGNED (result_type);

  /* Handle the case that OP0 (or OP1) does not *contain* a conversion
     but it *requires* conversion to FINAL_TYPE.  */

  if ((TYPE_PRECISION (TREE_TYPE (op0))
       == TYPE_PRECISION (TREE_TYPE (arg0)))
      && TREE_TYPE (op0) != result_type)
    unsigned0 = TYPE_UNSIGNED (TREE_TYPE (op0));
  if ((TYPE_PRECISION (TREE_TYPE (op1))
       == TYPE_PRECISION (TREE_TYPE (arg1)))
      && TREE_TYPE (op1) != result_type)
    unsigned1 = TYPE_UNSIGNED (TREE_TYPE (op1));

  /* Now UNSIGNED0 is 1 if ARG0 zero-extends to FINAL_TYPE.  */

  /* For bitwise operations, signedness of nominal type
     does not matter.  Consider only how operands were extended.  */
  if (bitwise)
    uns = unsigned0;

  /* Note that in all three cases below we refrain from optimizing
     an unsigned operation on sign-extended args.
     That would not be valid.  */

  /* Both args variable: if both extended in same way
     from same width, do it in that width.
     Do it unsigned if args were zero-extended.  */
  if ((TYPE_PRECISION (TREE_TYPE (arg0))
       < TYPE_PRECISION (result_type))
      && (TYPE_PRECISION (TREE_TYPE (arg1))
	  == TYPE_PRECISION (TREE_TYPE (arg0)))
      && unsigned0 == unsigned1
      && (unsigned0 || !uns))
    return c_common_signed_or_unsigned_type
      (unsigned0, common_type (TREE_TYPE (arg0), TREE_TYPE (arg1)));

  else if (TREE_CODE (arg0) == INTEGER_CST
	   && (unsigned1 || !uns)
	   && (TYPE_PRECISION (TREE_TYPE (arg1))
	       < TYPE_PRECISION (result_type))
	   && (type
	       = c_common_signed_or_unsigned_type (unsigned1,
						   TREE_TYPE (arg1)))
	   && !POINTER_TYPE_P (type)
	   && int_fits_type_p (arg0, type))
    return type;

  else if (TREE_CODE (arg1) == INTEGER_CST
	   && (unsigned0 || !uns)
	   && (TYPE_PRECISION (TREE_TYPE (arg0))
	       < TYPE_PRECISION (result_type))
	   && (type
	       = c_common_signed_or_unsigned_type (unsigned0,
						   TREE_TYPE (arg0)))
	   && !POINTER_TYPE_P (type)
	   && int_fits_type_p (arg1, type))
    return type;

  return result_type;
}

/* Checks if expression EXPR of real/integer type cannot be converted 
   to the real/integer type TYPE. Function returns true when:
	* EXPR is a constant which cannot be exactly converted to TYPE 
	* EXPR is not a constant and size of EXPR's type > than size of TYPE, 
	  for EXPR type and TYPE being both integers or both real.
	* EXPR is not a constant of real type and TYPE is an integer.  
	* EXPR is not a constant of integer type which cannot be 
	  exactly converted to real type.  
   Function allows conversions between types of different signedness and
   does not return true in that case.  Function can produce signedness
   warnings if PRODUCE_WARNS is true.  */
bool
unsafe_conversion_p (tree type, tree expr, bool produce_warns)
{
  bool give_warning = false;
  tree expr_type = TREE_TYPE (expr);
  location_t loc = EXPR_LOC_OR_HERE (expr);

  if (TREE_CODE (expr) == REAL_CST || TREE_CODE (expr) == INTEGER_CST)
    {
      /* Warn for real constant that is not an exact integer converted
	 to integer type.  */
      if (TREE_CODE (expr_type) == REAL_TYPE
	  && TREE_CODE (type) == INTEGER_TYPE)
	{
	  if (!real_isinteger (TREE_REAL_CST_PTR (expr), TYPE_MODE (expr_type)))
	    give_warning = true;
	}
      /* Warn for an integer constant that does not fit into integer type.  */
      else if (TREE_CODE (expr_type) == INTEGER_TYPE
	       && TREE_CODE (type) == INTEGER_TYPE
	       && !int_fits_type_p (expr, type))
	{
	  if (TYPE_UNSIGNED (type) && !TYPE_UNSIGNED (expr_type)
	      && tree_int_cst_sgn (expr) < 0)
	    {
	      if (produce_warns)
		warning_at (loc, OPT_Wsign_conversion, "negative integer"
			    " implicitly converted to unsigned type");
	    }
	  else if (!TYPE_UNSIGNED (type) && TYPE_UNSIGNED (expr_type))
	    {
	      if (produce_warns)
		warning_at (loc, OPT_Wsign_conversion, "conversion of unsigned"
			    " constant value to negative integer");
	    }
	  else
	    give_warning = true;
	}
      else if (TREE_CODE (type) == REAL_TYPE)
	{
	  /* Warn for an integer constant that does not fit into real type.  */
	  if (TREE_CODE (expr_type) == INTEGER_TYPE)
	    {
	      REAL_VALUE_TYPE a = real_value_from_int_cst (0, expr);
	      if (!exact_real_truncate (TYPE_MODE (type), &a))
		give_warning = true;
	    }
	  /* Warn for a real constant that does not fit into a smaller
	     real type.  */
	  else if (TREE_CODE (expr_type) == REAL_TYPE
		   && TYPE_PRECISION (type) < TYPE_PRECISION (expr_type))
	    {
	      REAL_VALUE_TYPE a = TREE_REAL_CST (expr);
	      if (!exact_real_truncate (TYPE_MODE (type), &a))
		give_warning = true;
	    }
	}
    }
  else
    {
      /* Warn for real types converted to integer types.  */
      if (TREE_CODE (expr_type) == REAL_TYPE
	  && TREE_CODE (type) == INTEGER_TYPE)
	give_warning = true;

      else if (TREE_CODE (expr_type) == INTEGER_TYPE
	       && TREE_CODE (type) == INTEGER_TYPE)
	{
	  /* Don't warn about unsigned char y = 0xff, x = (int) y;  */
	  expr = get_unwidened (expr, 0);
	  expr_type = TREE_TYPE (expr);

	  /* Don't warn for short y; short x = ((int)y & 0xff);  */
	  if (TREE_CODE (expr) == BIT_AND_EXPR
	      || TREE_CODE (expr) == BIT_IOR_EXPR
	      || TREE_CODE (expr) == BIT_XOR_EXPR)
	    {
	      /* If both args were extended from a shortest type,
		 use that type if that is safe.  */
	      expr_type = shorten_binary_op (expr_type,
					     TREE_OPERAND (expr, 0),
					     TREE_OPERAND (expr, 1),
					     /* bitwise */1);

	      if (TREE_CODE (expr) == BIT_AND_EXPR)
		{
		  tree op0 = TREE_OPERAND (expr, 0);
		  tree op1 = TREE_OPERAND (expr, 1);
		  bool unsigned0 = TYPE_UNSIGNED (TREE_TYPE (op0));
		  bool unsigned1 = TYPE_UNSIGNED (TREE_TYPE (op1));

		  /* If one of the operands is a non-negative constant
		     that fits in the target type, then the type of the
		     other operand does not matter. */
		  if ((TREE_CODE (op0) == INTEGER_CST
		       && int_fits_type_p (op0, c_common_signed_type (type))
		       && int_fits_type_p (op0, c_common_unsigned_type (type)))
		      || (TREE_CODE (op1) == INTEGER_CST
			  && int_fits_type_p (op1, c_common_signed_type (type))
			  && int_fits_type_p (op1,
					      c_common_unsigned_type (type))))
		    return false;
		  /* If constant is unsigned and fits in the target
		     type, then the result will also fit.  */
		  else if ((TREE_CODE (op0) == INTEGER_CST
			    && unsigned0
			    && int_fits_type_p (op0, type))
			   || (TREE_CODE (op1) == INTEGER_CST
			       && unsigned1
			       && int_fits_type_p (op1, type)))
		    return false;
		}
	    }
	  /* Warn for integer types converted to smaller integer types.  */
	  if (TYPE_PRECISION (type) < TYPE_PRECISION (expr_type))
	    give_warning = true;

	  /* When they are the same width but different signedness,
	     then the value may change.  */
	  else if (((TYPE_PRECISION (type) == TYPE_PRECISION (expr_type)
		    && TYPE_UNSIGNED (expr_type) != TYPE_UNSIGNED (type))
		   /* Even when converted to a bigger type, if the type is
		      unsigned but expr is signed, then negative values
		      will be changed.  */
		    || (TYPE_UNSIGNED (type) && !TYPE_UNSIGNED (expr_type)))
		   && produce_warns)
	    warning_at (loc, OPT_Wsign_conversion, "conversion to %qT from %qT "
			"may change the sign of the result",
			type, expr_type);
	}

      /* Warn for integer types converted to real types if and only if
	 all the range of values of the integer type cannot be
	 represented by the real type.  */
      else if (TREE_CODE (expr_type) == INTEGER_TYPE
	       && TREE_CODE (type) == REAL_TYPE)
	{
	  tree type_low_bound, type_high_bound;
	  REAL_VALUE_TYPE real_low_bound, real_high_bound;

	  /* Don't warn about char y = 0xff; float x = (int) y;  */
	  expr = get_unwidened (expr, 0);
	  expr_type = TREE_TYPE (expr);

	  type_low_bound = TYPE_MIN_VALUE (expr_type);
	  type_high_bound = TYPE_MAX_VALUE (expr_type);
	  real_low_bound = real_value_from_int_cst (0, type_low_bound);
	  real_high_bound = real_value_from_int_cst (0, type_high_bound);

	  if (!exact_real_truncate (TYPE_MODE (type), &real_low_bound)
	      || !exact_real_truncate (TYPE_MODE (type), &real_high_bound))
	    give_warning = true;
	}

      /* Warn for real types converted to smaller real types.  */
      else if (TREE_CODE (expr_type) == REAL_TYPE
	       && TREE_CODE (type) == REAL_TYPE
	       && TYPE_PRECISION (type) < TYPE_PRECISION (expr_type))
	give_warning = true;
    }

  return give_warning;
}

/* Warns if the conversion of EXPR to TYPE may alter a value.
   This is a helper function for warnings_for_convert_and_check.  */

static void
conversion_warning (tree type, tree expr)
{
  tree expr_type = TREE_TYPE (expr);
  location_t loc = EXPR_LOC_OR_HERE (expr);

  if (!warn_conversion && !warn_sign_conversion)
    return;

  switch (TREE_CODE (expr))
    {
    case EQ_EXPR:
    case NE_EXPR:
    case LE_EXPR:
    case GE_EXPR:
    case LT_EXPR:
    case GT_EXPR:
    case TRUTH_ANDIF_EXPR:
    case TRUTH_ORIF_EXPR:
    case TRUTH_AND_EXPR:
    case TRUTH_OR_EXPR:
    case TRUTH_XOR_EXPR:
    case TRUTH_NOT_EXPR:
      /* Conversion from boolean to a signed:1 bit-field (which only
	 can hold the values 0 and -1) doesn't lose information - but
	 it does change the value.  */
      if (TYPE_PRECISION (type) == 1 && !TYPE_UNSIGNED (type))
	warning_at (loc, OPT_Wconversion,
		    "conversion to %qT from boolean expression", type);
      return;

    case REAL_CST:
    case INTEGER_CST:
      if (unsafe_conversion_p (type, expr, true))
	warning_at (loc, OPT_Wconversion,
		    "conversion to %qT alters %qT constant value",
		    type, expr_type);
      return;

    case COND_EXPR:
      {
        /* In case of COND_EXPR, we do not care about the type of
           COND_EXPR, only about the conversion of each operand.  */
        tree op1 = TREE_OPERAND (expr, 1);
        tree op2 = TREE_OPERAND (expr, 2);
        
        conversion_warning (type, op1);
        conversion_warning (type, op2);
        return;
      }

    default: /* 'expr' is not a constant.  */
      if (unsafe_conversion_p (type, expr, true))
	warning_at (loc, OPT_Wconversion,
		    "conversion to %qT from %qT may alter its value",
		    type, expr_type);
    }
}

/* Produce warnings after a conversion. RESULT is the result of
   converting EXPR to TYPE.  This is a helper function for
   convert_and_check and cp_convert_and_check.  */

void
warnings_for_convert_and_check (tree type, tree expr, tree result)
{
  location_t loc = EXPR_LOC_OR_HERE (expr);

  if (TREE_CODE (expr) == INTEGER_CST
      && (TREE_CODE (type) == INTEGER_TYPE
          || TREE_CODE (type) == ENUMERAL_TYPE)
      && !int_fits_type_p (expr, type))
    {
      /* Do not diagnose overflow in a constant expression merely
         because a conversion overflowed.  */
      if (TREE_OVERFLOW (result))
        TREE_OVERFLOW (result) = TREE_OVERFLOW (expr);

      if (TYPE_UNSIGNED (type))
        {
          /* This detects cases like converting -129 or 256 to
             unsigned char.  */
          if (!int_fits_type_p (expr, c_common_signed_type (type)))
            warning_at (loc, OPT_Woverflow,
			"large integer implicitly truncated to unsigned type");
          else
            conversion_warning (type, expr);
        }
      else if (!int_fits_type_p (expr, c_common_unsigned_type (type)))
	warning (OPT_Woverflow,
		 "overflow in implicit constant conversion");
      /* No warning for converting 0x80000000 to int.  */
      else if (pedantic
	       && (TREE_CODE (TREE_TYPE (expr)) != INTEGER_TYPE
		   || TYPE_PRECISION (TREE_TYPE (expr))
		   != TYPE_PRECISION (type)))
	warning_at (loc, OPT_Woverflow,
		    "overflow in implicit constant conversion");

      else
	conversion_warning (type, expr);
    }
  else if ((TREE_CODE (result) == INTEGER_CST
	    || TREE_CODE (result) == FIXED_CST) && TREE_OVERFLOW (result))
    warning_at (loc, OPT_Woverflow,
		"overflow in implicit constant conversion");
  else
    conversion_warning (type, expr);
}


/* Convert EXPR to TYPE, warning about conversion problems with constants.
   Invoke this function on every expression that is converted implicitly,
   i.e. because of language rules and not because of an explicit cast.  */

tree
convert_and_check (tree type, tree expr)
{
  tree result;
  tree expr_for_warning;

  /* Convert from a value with possible excess precision rather than
     via the semantic type, but do not warn about values not fitting
     exactly in the semantic type.  */
  if (TREE_CODE (expr) == EXCESS_PRECISION_EXPR)
    {
      tree orig_type = TREE_TYPE (expr);
      expr = TREE_OPERAND (expr, 0);
      expr_for_warning = convert (orig_type, expr);
      if (orig_type == type)
	return expr_for_warning;
    }
  else
    expr_for_warning = expr;

  if (TREE_TYPE (expr) == type)
    return expr;

  result = convert (type, expr);

  if (c_inhibit_evaluation_warnings == 0
      && !TREE_OVERFLOW_P (expr)
      && result != error_mark_node)
    warnings_for_convert_and_check (type, expr_for_warning, result);

  return result;
}

/* A node in a list that describes references to variables (EXPR), which are
   either read accesses if WRITER is zero, or write accesses, in which case
   WRITER is the parent of EXPR.  */
struct tlist
{
  struct tlist *next;
  tree expr, writer;
};

/* Used to implement a cache the results of a call to verify_tree.  We only
   use this for SAVE_EXPRs.  */
struct tlist_cache
{
  struct tlist_cache *next;
  struct tlist *cache_before_sp;
  struct tlist *cache_after_sp;
  tree expr;
};

/* Obstack to use when allocating tlist structures, and corresponding
   firstobj.  */
static struct obstack tlist_obstack;
static char *tlist_firstobj = 0;

/* Keep track of the identifiers we've warned about, so we can avoid duplicate
   warnings.  */
static struct tlist *warned_ids;
/* SAVE_EXPRs need special treatment.  We process them only once and then
   cache the results.  */
static struct tlist_cache *save_expr_cache;

static void add_tlist (struct tlist **, struct tlist *, tree, int);
static void merge_tlist (struct tlist **, struct tlist *, int);
static void verify_tree (tree, struct tlist **, struct tlist **, tree);
static int warning_candidate_p (tree);
static bool candidate_equal_p (const_tree, const_tree);
static void warn_for_collisions (struct tlist *);
static void warn_for_collisions_1 (tree, tree, struct tlist *, int);
static struct tlist *new_tlist (struct tlist *, tree, tree);

/* Create a new struct tlist and fill in its fields.  */
static struct tlist *
new_tlist (struct tlist *next, tree t, tree writer)
{
  struct tlist *l;
  l = XOBNEW (&tlist_obstack, struct tlist);
  l->next = next;
  l->expr = t;
  l->writer = writer;
  return l;
}

/* Add duplicates of the nodes found in ADD to the list *TO.  If EXCLUDE_WRITER
   is nonnull, we ignore any node we find which has a writer equal to it.  */

static void
add_tlist (struct tlist **to, struct tlist *add, tree exclude_writer, int copy)
{
  while (add)
    {
      struct tlist *next = add->next;
      if (!copy)
	add->next = *to;
      if (!exclude_writer || !candidate_equal_p (add->writer, exclude_writer))
	*to = copy ? new_tlist (*to, add->expr, add->writer) : add;
      add = next;
    }
}

/* Merge the nodes of ADD into TO.  This merging process is done so that for
   each variable that already exists in TO, no new node is added; however if
   there is a write access recorded in ADD, and an occurrence on TO is only
   a read access, then the occurrence in TO will be modified to record the
   write.  */

static void
merge_tlist (struct tlist **to, struct tlist *add, int copy)
{
  struct tlist **end = to;

  while (*end)
    end = &(*end)->next;

  while (add)
    {
      int found = 0;
      struct tlist *tmp2;
      struct tlist *next = add->next;

      for (tmp2 = *to; tmp2; tmp2 = tmp2->next)
	if (candidate_equal_p (tmp2->expr, add->expr))
	  {
	    found = 1;
	    if (!tmp2->writer)
	      tmp2->writer = add->writer;
	  }
      if (!found)
	{
	  *end = copy ? add : new_tlist (NULL, add->expr, add->writer);
	  end = &(*end)->next;
	  *end = 0;
	}
      add = next;
    }
}

/* WRITTEN is a variable, WRITER is its parent.  Warn if any of the variable
   references in list LIST conflict with it, excluding reads if ONLY writers
   is nonzero.  */

static void
warn_for_collisions_1 (tree written, tree writer, struct tlist *list,
		       int only_writes)
{
  struct tlist *tmp;

  /* Avoid duplicate warnings.  */
  for (tmp = warned_ids; tmp; tmp = tmp->next)
    if (candidate_equal_p (tmp->expr, written))
      return;

  while (list)
    {
      if (candidate_equal_p (list->expr, written)
	  && !candidate_equal_p (list->writer, writer)
	  && (!only_writes || list->writer))
	{
	  warned_ids = new_tlist (warned_ids, written, NULL_TREE);
	  warning_at (EXPR_LOC_OR_HERE (writer),
		      OPT_Wsequence_point, "operation on %qE may be undefined",
		      list->expr);
	}
      list = list->next;
    }
}

/* Given a list LIST of references to variables, find whether any of these
   can cause conflicts due to missing sequence points.  */

static void
warn_for_collisions (struct tlist *list)
{
  struct tlist *tmp;

  for (tmp = list; tmp; tmp = tmp->next)
    {
      if (tmp->writer)
	warn_for_collisions_1 (tmp->expr, tmp->writer, list, 0);
    }
}

/* Return nonzero if X is a tree that can be verified by the sequence point
   warnings.  */
static int
warning_candidate_p (tree x)
{
  if (DECL_P (x) && DECL_ARTIFICIAL (x))
    return 0;

  if (TREE_CODE (x) == BLOCK)
    return 0;

  /* VOID_TYPE_P (TREE_TYPE (x)) is workaround for cp/tree.c
     (lvalue_p) crash on TRY/CATCH. */
  if (TREE_TYPE (x) == NULL_TREE || VOID_TYPE_P (TREE_TYPE (x)))
    return 0;

  if (!lvalue_p (x))
    return 0;

  /* No point to track non-const calls, they will never satisfy
     operand_equal_p.  */
  if (TREE_CODE (x) == CALL_EXPR && (call_expr_flags (x) & ECF_CONST) == 0)
    return 0;

  if (TREE_CODE (x) == STRING_CST)
    return 0;

  return 1;
}

/* Return nonzero if X and Y appear to be the same candidate (or NULL) */
static bool
candidate_equal_p (const_tree x, const_tree y)
{
  return (x == y) || (x && y && operand_equal_p (x, y, 0));
}

/* Walk the tree X, and record accesses to variables.  If X is written by the
   parent tree, WRITER is the parent.
   We store accesses in one of the two lists: PBEFORE_SP, and PNO_SP.  If this
   expression or its only operand forces a sequence point, then everything up
   to the sequence point is stored in PBEFORE_SP.  Everything else gets stored
   in PNO_SP.
   Once we return, we will have emitted warnings if any subexpression before
   such a sequence point could be undefined.  On a higher level, however, the
   sequence point may not be relevant, and we'll merge the two lists.

   Example: (b++, a) + b;
   The call that processes the COMPOUND_EXPR will store the increment of B
   in PBEFORE_SP, and the use of A in PNO_SP.  The higher-level call that
   processes the PLUS_EXPR will need to merge the two lists so that
   eventually, all accesses end up on the same list (and we'll warn about the
   unordered subexpressions b++ and b.

   A note on merging.  If we modify the former example so that our expression
   becomes
     (b++, b) + a
   care must be taken not simply to add all three expressions into the final
   PNO_SP list.  The function merge_tlist takes care of that by merging the
   before-SP list of the COMPOUND_EXPR into its after-SP list in a special
   way, so that no more than one access to B is recorded.  */

static void
verify_tree (tree x, struct tlist **pbefore_sp, struct tlist **pno_sp,
	     tree writer)
{
  struct tlist *tmp_before, *tmp_nosp, *tmp_list2, *tmp_list3;
  enum tree_code code;
  enum tree_code_class cl;

  /* X may be NULL if it is the operand of an empty statement expression
     ({ }).  */
  if (x == NULL)
    return;

 restart:
  code = TREE_CODE (x);
  cl = TREE_CODE_CLASS (code);

  if (warning_candidate_p (x))
    *pno_sp = new_tlist (*pno_sp, x, writer);

  switch (code)
    {
    case CONSTRUCTOR:
    case SIZEOF_EXPR:
      return;

    case COMPOUND_EXPR:
    case TRUTH_ANDIF_EXPR:
    case TRUTH_ORIF_EXPR:
      tmp_before = tmp_nosp = tmp_list3 = 0;
      verify_tree (TREE_OPERAND (x, 0), &tmp_before, &tmp_nosp, NULL_TREE);
      warn_for_collisions (tmp_nosp);
      merge_tlist (pbefore_sp, tmp_before, 0);
      merge_tlist (pbefore_sp, tmp_nosp, 0);
      verify_tree (TREE_OPERAND (x, 1), &tmp_list3, pno_sp, NULL_TREE);
      merge_tlist (pbefore_sp, tmp_list3, 0);
      return;

    case COND_EXPR:
      tmp_before = tmp_list2 = 0;
      verify_tree (TREE_OPERAND (x, 0), &tmp_before, &tmp_list2, NULL_TREE);
      warn_for_collisions (tmp_list2);
      merge_tlist (pbefore_sp, tmp_before, 0);
      merge_tlist (pbefore_sp, tmp_list2, 1);

      tmp_list3 = tmp_nosp = 0;
      verify_tree (TREE_OPERAND (x, 1), &tmp_list3, &tmp_nosp, NULL_TREE);
      warn_for_collisions (tmp_nosp);
      merge_tlist (pbefore_sp, tmp_list3, 0);

      tmp_list3 = tmp_list2 = 0;
      verify_tree (TREE_OPERAND (x, 2), &tmp_list3, &tmp_list2, NULL_TREE);
      warn_for_collisions (tmp_list2);
      merge_tlist (pbefore_sp, tmp_list3, 0);
      /* Rather than add both tmp_nosp and tmp_list2, we have to merge the
	 two first, to avoid warning for (a ? b++ : b++).  */
      merge_tlist (&tmp_nosp, tmp_list2, 0);
      add_tlist (pno_sp, tmp_nosp, NULL_TREE, 0);
      return;

    case PREDECREMENT_EXPR:
    case PREINCREMENT_EXPR:
    case POSTDECREMENT_EXPR:
    case POSTINCREMENT_EXPR:
      verify_tree (TREE_OPERAND (x, 0), pno_sp, pno_sp, x);
      return;

    case MODIFY_EXPR:
      tmp_before = tmp_nosp = tmp_list3 = 0;
      verify_tree (TREE_OPERAND (x, 1), &tmp_before, &tmp_nosp, NULL_TREE);
      verify_tree (TREE_OPERAND (x, 0), &tmp_list3, &tmp_list3, x);
      /* Expressions inside the LHS are not ordered wrt. the sequence points
	 in the RHS.  Example:
	   *a = (a++, 2)
	 Despite the fact that the modification of "a" is in the before_sp
	 list (tmp_before), it conflicts with the use of "a" in the LHS.
	 We can handle this by adding the contents of tmp_list3
	 to those of tmp_before, and redoing the collision warnings for that
	 list.  */
      add_tlist (&tmp_before, tmp_list3, x, 1);
      warn_for_collisions (tmp_before);
      /* Exclude the LHS itself here; we first have to merge it into the
	 tmp_nosp list.  This is done to avoid warning for "a = a"; if we
	 didn't exclude the LHS, we'd get it twice, once as a read and once
	 as a write.  */
      add_tlist (pno_sp, tmp_list3, x, 0);
      warn_for_collisions_1 (TREE_OPERAND (x, 0), x, tmp_nosp, 1);

      merge_tlist (pbefore_sp, tmp_before, 0);
      if (warning_candidate_p (TREE_OPERAND (x, 0)))
	merge_tlist (&tmp_nosp, new_tlist (NULL, TREE_OPERAND (x, 0), x), 0);
      add_tlist (pno_sp, tmp_nosp, NULL_TREE, 1);
      return;

    case CALL_EXPR:
      /* We need to warn about conflicts among arguments and conflicts between
	 args and the function address.  Side effects of the function address,
	 however, are not ordered by the sequence point of the call.  */
      {
	call_expr_arg_iterator iter;
	tree arg;
	tmp_before = tmp_nosp = 0;
	verify_tree (CALL_EXPR_FN (x), &tmp_before, &tmp_nosp, NULL_TREE);
	FOR_EACH_CALL_EXPR_ARG (arg, iter, x)
	  {
	    tmp_list2 = tmp_list3 = 0;
	    verify_tree (arg, &tmp_list2, &tmp_list3, NULL_TREE);
	    merge_tlist (&tmp_list3, tmp_list2, 0);
	    add_tlist (&tmp_before, tmp_list3, NULL_TREE, 0);
	  }
	add_tlist (&tmp_before, tmp_nosp, NULL_TREE, 0);
	warn_for_collisions (tmp_before);
	add_tlist (pbefore_sp, tmp_before, NULL_TREE, 0);
	return;
      }

    case TREE_LIST:
      /* Scan all the list, e.g. indices of multi dimensional array.  */
      while (x)
	{
	  tmp_before = tmp_nosp = 0;
	  verify_tree (TREE_VALUE (x), &tmp_before, &tmp_nosp, NULL_TREE);
	  merge_tlist (&tmp_nosp, tmp_before, 0);
	  add_tlist (pno_sp, tmp_nosp, NULL_TREE, 0);
	  x = TREE_CHAIN (x);
	}
      return;

    case SAVE_EXPR:
      {
	struct tlist_cache *t;
	for (t = save_expr_cache; t; t = t->next)
	  if (candidate_equal_p (t->expr, x))
	    break;

	if (!t)
	  {
	    t = XOBNEW (&tlist_obstack, struct tlist_cache);
	    t->next = save_expr_cache;
	    t->expr = x;
	    save_expr_cache = t;

	    tmp_before = tmp_nosp = 0;
	    verify_tree (TREE_OPERAND (x, 0), &tmp_before, &tmp_nosp, NULL_TREE);
	    warn_for_collisions (tmp_nosp);

	    tmp_list3 = 0;
	    while (tmp_nosp)
	      {
		struct tlist *t = tmp_nosp;
		tmp_nosp = t->next;
		merge_tlist (&tmp_list3, t, 0);
	      }
	    t->cache_before_sp = tmp_before;
	    t->cache_after_sp = tmp_list3;
	  }
	merge_tlist (pbefore_sp, t->cache_before_sp, 1);
	add_tlist (pno_sp, t->cache_after_sp, NULL_TREE, 1);
	return;
      }

    case ADDR_EXPR:
      x = TREE_OPERAND (x, 0);
      if (DECL_P (x))
	return;
      writer = 0;
      goto restart;

    default:
      /* For other expressions, simply recurse on their operands.
	 Manual tail recursion for unary expressions.
	 Other non-expressions need not be processed.  */
      if (cl == tcc_unary)
	{
	  x = TREE_OPERAND (x, 0);
	  writer = 0;
	  goto restart;
	}
      else if (IS_EXPR_CODE_CLASS (cl))
	{
	  int lp;
	  int max = TREE_OPERAND_LENGTH (x);
	  for (lp = 0; lp < max; lp++)
	    {
	      tmp_before = tmp_nosp = 0;
	      verify_tree (TREE_OPERAND (x, lp), &tmp_before, &tmp_nosp, 0);
	      merge_tlist (&tmp_nosp, tmp_before, 0);
	      add_tlist (pno_sp, tmp_nosp, NULL_TREE, 0);
	    }
	}
      return;
    }
}

/* Try to warn for undefined behavior in EXPR due to missing sequence
   points.  */

DEBUG_FUNCTION void
verify_sequence_points (tree expr)
{
  struct tlist *before_sp = 0, *after_sp = 0;

  warned_ids = 0;
  save_expr_cache = 0;
  if (tlist_firstobj == 0)
    {
      gcc_obstack_init (&tlist_obstack);
      tlist_firstobj = (char *) obstack_alloc (&tlist_obstack, 0);
    }

  verify_tree (expr, &before_sp, &after_sp, 0);
  warn_for_collisions (after_sp);
  obstack_free (&tlist_obstack, tlist_firstobj);
}

/* Validate the expression after `case' and apply default promotions.  */

static tree
check_case_value (tree value)
{
  if (value == NULL_TREE)
    return value;

  if (TREE_CODE (value) == INTEGER_CST)
    /* Promote char or short to int.  */
    value = perform_integral_promotions (value);
  else if (value != error_mark_node)
    {
      error ("case label does not reduce to an integer constant");
      value = error_mark_node;
    }

  constant_expression_warning (value);

  return value;
}

/* See if the case values LOW and HIGH are in the range of the original
   type (i.e. before the default conversion to int) of the switch testing
   expression.
   TYPE is the promoted type of the testing expression, and ORIG_TYPE is
   the type before promoting it.  CASE_LOW_P is a pointer to the lower
   bound of the case label, and CASE_HIGH_P is the upper bound or NULL
   if the case is not a case range.
   The caller has to make sure that we are not called with NULL for
   CASE_LOW_P (i.e. the default case).
   Returns true if the case label is in range of ORIG_TYPE (saturated or
   untouched) or false if the label is out of range.  */

static bool
check_case_bounds (tree type, tree orig_type,
		   tree *case_low_p, tree *case_high_p)
{
  tree min_value, max_value;
  tree case_low = *case_low_p;
  tree case_high = case_high_p ? *case_high_p : case_low;

  /* If there was a problem with the original type, do nothing.  */
  if (orig_type == error_mark_node)
    return true;

  min_value = TYPE_MIN_VALUE (orig_type);
  max_value = TYPE_MAX_VALUE (orig_type);

  /* Case label is less than minimum for type.  */
  if (tree_int_cst_compare (case_low, min_value) < 0
      && tree_int_cst_compare (case_high, min_value) < 0)
    {
      warning (0, "case label value is less than minimum value for type");
      return false;
    }

  /* Case value is greater than maximum for type.  */
  if (tree_int_cst_compare (case_low, max_value) > 0
      && tree_int_cst_compare (case_high, max_value) > 0)
    {
      warning (0, "case label value exceeds maximum value for type");
      return false;
    }

  /* Saturate lower case label value to minimum.  */
  if (tree_int_cst_compare (case_high, min_value) >= 0
      && tree_int_cst_compare (case_low, min_value) < 0)
    {
      warning (0, "lower value in case label range"
	       " less than minimum value for type");
      case_low = min_value;
    }

  /* Saturate upper case label value to maximum.  */
  if (tree_int_cst_compare (case_low, max_value) <= 0
      && tree_int_cst_compare (case_high, max_value) > 0)
    {
      warning (0, "upper value in case label range"
	       " exceeds maximum value for type");
      case_high = max_value;
    }

  if (*case_low_p != case_low)
    *case_low_p = convert (type, case_low);
  if (case_high_p && *case_high_p != case_high)
    *case_high_p = convert (type, case_high);

  return true;
}

/* Return an integer type with BITS bits of precision,
   that is unsigned if UNSIGNEDP is nonzero, otherwise signed.  */

tree
c_common_type_for_size (unsigned int bits, int unsignedp)
{
  if (bits == TYPE_PRECISION (integer_type_node))
    return unsignedp ? unsigned_type_node : integer_type_node;

  if (bits == TYPE_PRECISION (signed_char_type_node))
    return unsignedp ? unsigned_char_type_node : signed_char_type_node;

  if (bits == TYPE_PRECISION (short_integer_type_node))
    return unsignedp ? short_unsigned_type_node : short_integer_type_node;

  if (bits == TYPE_PRECISION (long_integer_type_node))
    return unsignedp ? long_unsigned_type_node : long_integer_type_node;

  if (bits == TYPE_PRECISION (long_long_integer_type_node))
    return (unsignedp ? long_long_unsigned_type_node
	    : long_long_integer_type_node);

  if (int128_integer_type_node
      && bits == TYPE_PRECISION (int128_integer_type_node))
    return (unsignedp ? int128_unsigned_type_node
	    : int128_integer_type_node);

  if (bits == TYPE_PRECISION (widest_integer_literal_type_node))
    return (unsignedp ? widest_unsigned_literal_type_node
	    : widest_integer_literal_type_node);

  if (bits <= TYPE_PRECISION (intQI_type_node))
    return unsignedp ? unsigned_intQI_type_node : intQI_type_node;

  if (bits <= TYPE_PRECISION (intHI_type_node))
    return unsignedp ? unsigned_intHI_type_node : intHI_type_node;

  if (bits <= TYPE_PRECISION (intSI_type_node))
    return unsignedp ? unsigned_intSI_type_node : intSI_type_node;

  if (bits <= TYPE_PRECISION (intDI_type_node))
    return unsignedp ? unsigned_intDI_type_node : intDI_type_node;

  return 0;
}

/* Return a fixed-point type that has at least IBIT ibits and FBIT fbits
   that is unsigned if UNSIGNEDP is nonzero, otherwise signed;
   and saturating if SATP is nonzero, otherwise not saturating.  */

tree
c_common_fixed_point_type_for_size (unsigned int ibit, unsigned int fbit,
				    int unsignedp, int satp)
{
  enum machine_mode mode;
  if (ibit == 0)
    mode = unsignedp ? UQQmode : QQmode;
  else
    mode = unsignedp ? UHAmode : HAmode;

  for (; mode != VOIDmode; mode = GET_MODE_WIDER_MODE (mode))
    if (GET_MODE_IBIT (mode) >= ibit && GET_MODE_FBIT (mode) >= fbit)
      break;

  if (mode == VOIDmode || !targetm.scalar_mode_supported_p (mode))
    {
      sorry ("GCC cannot support operators with integer types and "
	     "fixed-point types that have too many integral and "
	     "fractional bits together");
      return 0;
    }

  return c_common_type_for_mode (mode, satp);
}

/* Used for communication between c_common_type_for_mode and
   c_register_builtin_type.  */
static GTY(()) tree registered_builtin_types;

/* Return a data type that has machine mode MODE.
   If the mode is an integer,
   then UNSIGNEDP selects between signed and unsigned types.
   If the mode is a fixed-point mode,
   then UNSIGNEDP selects between saturating and nonsaturating types.  */

tree
c_common_type_for_mode (enum machine_mode mode, int unsignedp)
{
  tree t;

  if (mode == TYPE_MODE (integer_type_node))
    return unsignedp ? unsigned_type_node : integer_type_node;

  if (mode == TYPE_MODE (signed_char_type_node))
    return unsignedp ? unsigned_char_type_node : signed_char_type_node;

  if (mode == TYPE_MODE (short_integer_type_node))
    return unsignedp ? short_unsigned_type_node : short_integer_type_node;

  if (mode == TYPE_MODE (long_integer_type_node))
    return unsignedp ? long_unsigned_type_node : long_integer_type_node;

  if (mode == TYPE_MODE (long_long_integer_type_node))
    return unsignedp ? long_long_unsigned_type_node : long_long_integer_type_node;

  if (int128_integer_type_node
      && mode == TYPE_MODE (int128_integer_type_node))
    return unsignedp ? int128_unsigned_type_node : int128_integer_type_node;

  if (mode == TYPE_MODE (widest_integer_literal_type_node))
    return unsignedp ? widest_unsigned_literal_type_node
		     : widest_integer_literal_type_node;

  if (mode == QImode)
    return unsignedp ? unsigned_intQI_type_node : intQI_type_node;

  if (mode == HImode)
    return unsignedp ? unsigned_intHI_type_node : intHI_type_node;

  if (mode == SImode)
    return unsignedp ? unsigned_intSI_type_node : intSI_type_node;

  if (mode == DImode)
    return unsignedp ? unsigned_intDI_type_node : intDI_type_node;

#if HOST_BITS_PER_WIDE_INT >= 64
  if (mode == TYPE_MODE (intTI_type_node))
    return unsignedp ? unsigned_intTI_type_node : intTI_type_node;
#endif

  if (mode == TYPE_MODE (float_type_node))
    return float_type_node;

  if (mode == TYPE_MODE (double_type_node))
    return double_type_node;

  if (mode == TYPE_MODE (long_double_type_node))
    return long_double_type_node;

  if (mode == TYPE_MODE (void_type_node))
    return void_type_node;

  if (mode == TYPE_MODE (build_pointer_type (char_type_node)))
    return (unsignedp
	    ? make_unsigned_type (GET_MODE_PRECISION (mode))
	    : make_signed_type (GET_MODE_PRECISION (mode)));

  if (mode == TYPE_MODE (build_pointer_type (integer_type_node)))
    return (unsignedp
	    ? make_unsigned_type (GET_MODE_PRECISION (mode))
	    : make_signed_type (GET_MODE_PRECISION (mode)));

  if (COMPLEX_MODE_P (mode))
    {
      enum machine_mode inner_mode;
      tree inner_type;

      if (mode == TYPE_MODE (complex_float_type_node))
	return complex_float_type_node;
      if (mode == TYPE_MODE (complex_double_type_node))
	return complex_double_type_node;
      if (mode == TYPE_MODE (complex_long_double_type_node))
	return complex_long_double_type_node;

      if (mode == TYPE_MODE (complex_integer_type_node) && !unsignedp)
	return complex_integer_type_node;

      inner_mode = GET_MODE_INNER (mode);
      inner_type = c_common_type_for_mode (inner_mode, unsignedp);
      if (inner_type != NULL_TREE)
	return build_complex_type (inner_type);
    }
  else if (VECTOR_MODE_P (mode))
    {
      enum machine_mode inner_mode = GET_MODE_INNER (mode);
      tree inner_type = c_common_type_for_mode (inner_mode, unsignedp);
      if (inner_type != NULL_TREE)
	return build_vector_type_for_mode (inner_type, mode);
    }

  if (mode == TYPE_MODE (dfloat32_type_node))
    return dfloat32_type_node;
  if (mode == TYPE_MODE (dfloat64_type_node))
    return dfloat64_type_node;
  if (mode == TYPE_MODE (dfloat128_type_node))
    return dfloat128_type_node;

  if (ALL_SCALAR_FIXED_POINT_MODE_P (mode))
    {
      if (mode == TYPE_MODE (short_fract_type_node))
	return unsignedp ? sat_short_fract_type_node : short_fract_type_node;
      if (mode == TYPE_MODE (fract_type_node))
	return unsignedp ? sat_fract_type_node : fract_type_node;
      if (mode == TYPE_MODE (long_fract_type_node))
	return unsignedp ? sat_long_fract_type_node : long_fract_type_node;
      if (mode == TYPE_MODE (long_long_fract_type_node))
	return unsignedp ? sat_long_long_fract_type_node
			 : long_long_fract_type_node;

      if (mode == TYPE_MODE (unsigned_short_fract_type_node))
	return unsignedp ? sat_unsigned_short_fract_type_node
			 : unsigned_short_fract_type_node;
      if (mode == TYPE_MODE (unsigned_fract_type_node))
	return unsignedp ? sat_unsigned_fract_type_node
			 : unsigned_fract_type_node;
      if (mode == TYPE_MODE (unsigned_long_fract_type_node))
	return unsignedp ? sat_unsigned_long_fract_type_node
			 : unsigned_long_fract_type_node;
      if (mode == TYPE_MODE (unsigned_long_long_fract_type_node))
	return unsignedp ? sat_unsigned_long_long_fract_type_node
			 : unsigned_long_long_fract_type_node;

      if (mode == TYPE_MODE (short_accum_type_node))
	return unsignedp ? sat_short_accum_type_node : short_accum_type_node;
      if (mode == TYPE_MODE (accum_type_node))
	return unsignedp ? sat_accum_type_node : accum_type_node;
      if (mode == TYPE_MODE (long_accum_type_node))
	return unsignedp ? sat_long_accum_type_node : long_accum_type_node;
      if (mode == TYPE_MODE (long_long_accum_type_node))
	return unsignedp ? sat_long_long_accum_type_node
			 : long_long_accum_type_node;

      if (mode == TYPE_MODE (unsigned_short_accum_type_node))
	return unsignedp ? sat_unsigned_short_accum_type_node
			 : unsigned_short_accum_type_node;
      if (mode == TYPE_MODE (unsigned_accum_type_node))
	return unsignedp ? sat_unsigned_accum_type_node
			 : unsigned_accum_type_node;
      if (mode == TYPE_MODE (unsigned_long_accum_type_node))
	return unsignedp ? sat_unsigned_long_accum_type_node
			 : unsigned_long_accum_type_node;
      if (mode == TYPE_MODE (unsigned_long_long_accum_type_node))
	return unsignedp ? sat_unsigned_long_long_accum_type_node
			 : unsigned_long_long_accum_type_node;

      if (mode == QQmode)
	return unsignedp ? sat_qq_type_node : qq_type_node;
      if (mode == HQmode)
	return unsignedp ? sat_hq_type_node : hq_type_node;
      if (mode == SQmode)
	return unsignedp ? sat_sq_type_node : sq_type_node;
      if (mode == DQmode)
	return unsignedp ? sat_dq_type_node : dq_type_node;
      if (mode == TQmode)
	return unsignedp ? sat_tq_type_node : tq_type_node;

      if (mode == UQQmode)
	return unsignedp ? sat_uqq_type_node : uqq_type_node;
      if (mode == UHQmode)
	return unsignedp ? sat_uhq_type_node : uhq_type_node;
      if (mode == USQmode)
	return unsignedp ? sat_usq_type_node : usq_type_node;
      if (mode == UDQmode)
	return unsignedp ? sat_udq_type_node : udq_type_node;
      if (mode == UTQmode)
	return unsignedp ? sat_utq_type_node : utq_type_node;

      if (mode == HAmode)
	return unsignedp ? sat_ha_type_node : ha_type_node;
      if (mode == SAmode)
	return unsignedp ? sat_sa_type_node : sa_type_node;
      if (mode == DAmode)
	return unsignedp ? sat_da_type_node : da_type_node;
      if (mode == TAmode)
	return unsignedp ? sat_ta_type_node : ta_type_node;

      if (mode == UHAmode)
	return unsignedp ? sat_uha_type_node : uha_type_node;
      if (mode == USAmode)
	return unsignedp ? sat_usa_type_node : usa_type_node;
      if (mode == UDAmode)
	return unsignedp ? sat_uda_type_node : uda_type_node;
      if (mode == UTAmode)
	return unsignedp ? sat_uta_type_node : uta_type_node;
    }

  for (t = registered_builtin_types; t; t = TREE_CHAIN (t))
    if (TYPE_MODE (TREE_VALUE (t)) == mode
	&& !!unsignedp == !!TYPE_UNSIGNED (TREE_VALUE (t)))
      return TREE_VALUE (t);

  return 0;
}

tree
c_common_unsigned_type (tree type)
{
  return c_common_signed_or_unsigned_type (1, type);
}

/* Return a signed type the same as TYPE in other respects.  */

tree
c_common_signed_type (tree type)
{
  return c_common_signed_or_unsigned_type (0, type);
}

/* Return a type the same as TYPE except unsigned or
   signed according to UNSIGNEDP.  */

tree
c_common_signed_or_unsigned_type (int unsignedp, tree type)
{
  tree type1;

  /* This block of code emulates the behavior of the old
     c_common_unsigned_type. In particular, it returns
     long_unsigned_type_node if passed a long, even when a int would
     have the same size. This is necessary for warnings to work
     correctly in archs where sizeof(int) == sizeof(long) */

  type1 = TYPE_MAIN_VARIANT (type);
  if (type1 == signed_char_type_node || type1 == char_type_node || type1 == unsigned_char_type_node)
    return unsignedp ? unsigned_char_type_node : signed_char_type_node;
  if (type1 == integer_type_node || type1 == unsigned_type_node)
    return unsignedp ? unsigned_type_node : integer_type_node;
  if (type1 == short_integer_type_node || type1 == short_unsigned_type_node)
    return unsignedp ? short_unsigned_type_node : short_integer_type_node;
  if (type1 == long_integer_type_node || type1 == long_unsigned_type_node)
    return unsignedp ? long_unsigned_type_node : long_integer_type_node;
  if (type1 == long_long_integer_type_node || type1 == long_long_unsigned_type_node)
    return unsignedp ? long_long_unsigned_type_node : long_long_integer_type_node;
  if (int128_integer_type_node
      && (type1 == int128_integer_type_node
	  || type1 == int128_unsigned_type_node))
    return unsignedp ? int128_unsigned_type_node : int128_integer_type_node;
  if (type1 == widest_integer_literal_type_node || type1 == widest_unsigned_literal_type_node)
    return unsignedp ? widest_unsigned_literal_type_node : widest_integer_literal_type_node;
#if HOST_BITS_PER_WIDE_INT >= 64
  if (type1 == intTI_type_node || type1 == unsigned_intTI_type_node)
    return unsignedp ? unsigned_intTI_type_node : intTI_type_node;
#endif
  if (type1 == intDI_type_node || type1 == unsigned_intDI_type_node)
    return unsignedp ? unsigned_intDI_type_node : intDI_type_node;
  if (type1 == intSI_type_node || type1 == unsigned_intSI_type_node)
    return unsignedp ? unsigned_intSI_type_node : intSI_type_node;
  if (type1 == intHI_type_node || type1 == unsigned_intHI_type_node)
    return unsignedp ? unsigned_intHI_type_node : intHI_type_node;
  if (type1 == intQI_type_node || type1 == unsigned_intQI_type_node)
    return unsignedp ? unsigned_intQI_type_node : intQI_type_node;

#define C_COMMON_FIXED_TYPES(NAME)	    \
  if (type1 == short_ ## NAME ## _type_node \
      || type1 == unsigned_short_ ## NAME ## _type_node) \
    return unsignedp ? unsigned_short_ ## NAME ## _type_node \
		     : short_ ## NAME ## _type_node; \
  if (type1 == NAME ## _type_node \
      || type1 == unsigned_ ## NAME ## _type_node) \
    return unsignedp ? unsigned_ ## NAME ## _type_node \
		     : NAME ## _type_node; \
  if (type1 == long_ ## NAME ## _type_node \
      || type1 == unsigned_long_ ## NAME ## _type_node) \
    return unsignedp ? unsigned_long_ ## NAME ## _type_node \
		     : long_ ## NAME ## _type_node; \
  if (type1 == long_long_ ## NAME ## _type_node \
      || type1 == unsigned_long_long_ ## NAME ## _type_node) \
    return unsignedp ? unsigned_long_long_ ## NAME ## _type_node \
		     : long_long_ ## NAME ## _type_node;

#define C_COMMON_FIXED_MODE_TYPES(NAME) \
  if (type1 == NAME ## _type_node \
      || type1 == u ## NAME ## _type_node) \
    return unsignedp ? u ## NAME ## _type_node \
		     : NAME ## _type_node;

#define C_COMMON_FIXED_TYPES_SAT(NAME) \
  if (type1 == sat_ ## short_ ## NAME ## _type_node \
      || type1 == sat_ ## unsigned_short_ ## NAME ## _type_node) \
    return unsignedp ? sat_ ## unsigned_short_ ## NAME ## _type_node \
		     : sat_ ## short_ ## NAME ## _type_node; \
  if (type1 == sat_ ## NAME ## _type_node \
      || type1 == sat_ ## unsigned_ ## NAME ## _type_node) \
    return unsignedp ? sat_ ## unsigned_ ## NAME ## _type_node \
		     : sat_ ## NAME ## _type_node; \
  if (type1 == sat_ ## long_ ## NAME ## _type_node \
      || type1 == sat_ ## unsigned_long_ ## NAME ## _type_node) \
    return unsignedp ? sat_ ## unsigned_long_ ## NAME ## _type_node \
		     : sat_ ## long_ ## NAME ## _type_node; \
  if (type1 == sat_ ## long_long_ ## NAME ## _type_node \
      || type1 == sat_ ## unsigned_long_long_ ## NAME ## _type_node) \
    return unsignedp ? sat_ ## unsigned_long_long_ ## NAME ## _type_node \
		     : sat_ ## long_long_ ## NAME ## _type_node;

#define C_COMMON_FIXED_MODE_TYPES_SAT(NAME)	\
  if (type1 == sat_ ## NAME ## _type_node \
      || type1 == sat_ ## u ## NAME ## _type_node) \
    return unsignedp ? sat_ ## u ## NAME ## _type_node \
		     : sat_ ## NAME ## _type_node;

  C_COMMON_FIXED_TYPES (fract);
  C_COMMON_FIXED_TYPES_SAT (fract);
  C_COMMON_FIXED_TYPES (accum);
  C_COMMON_FIXED_TYPES_SAT (accum);

  C_COMMON_FIXED_MODE_TYPES (qq);
  C_COMMON_FIXED_MODE_TYPES (hq);
  C_COMMON_FIXED_MODE_TYPES (sq);
  C_COMMON_FIXED_MODE_TYPES (dq);
  C_COMMON_FIXED_MODE_TYPES (tq);
  C_COMMON_FIXED_MODE_TYPES_SAT (qq);
  C_COMMON_FIXED_MODE_TYPES_SAT (hq);
  C_COMMON_FIXED_MODE_TYPES_SAT (sq);
  C_COMMON_FIXED_MODE_TYPES_SAT (dq);
  C_COMMON_FIXED_MODE_TYPES_SAT (tq);
  C_COMMON_FIXED_MODE_TYPES (ha);
  C_COMMON_FIXED_MODE_TYPES (sa);
  C_COMMON_FIXED_MODE_TYPES (da);
  C_COMMON_FIXED_MODE_TYPES (ta);
  C_COMMON_FIXED_MODE_TYPES_SAT (ha);
  C_COMMON_FIXED_MODE_TYPES_SAT (sa);
  C_COMMON_FIXED_MODE_TYPES_SAT (da);
  C_COMMON_FIXED_MODE_TYPES_SAT (ta);

  /* For ENUMERAL_TYPEs in C++, must check the mode of the types, not
     the precision; they have precision set to match their range, but
     may use a wider mode to match an ABI.  If we change modes, we may
     wind up with bad conversions.  For INTEGER_TYPEs in C, must check
     the precision as well, so as to yield correct results for
     bit-field types.  C++ does not have these separate bit-field
     types, and producing a signed or unsigned variant of an
     ENUMERAL_TYPE may cause other problems as well.  */

  if (!INTEGRAL_TYPE_P (type)
      || TYPE_UNSIGNED (type) == unsignedp)
    return type;

#define TYPE_OK(node)							    \
  (TYPE_MODE (type) == TYPE_MODE (node)					    \
   && TYPE_PRECISION (type) == TYPE_PRECISION (node))
  if (TYPE_OK (signed_char_type_node))
    return unsignedp ? unsigned_char_type_node : signed_char_type_node;
  if (TYPE_OK (integer_type_node))
    return unsignedp ? unsigned_type_node : integer_type_node;
  if (TYPE_OK (short_integer_type_node))
    return unsignedp ? short_unsigned_type_node : short_integer_type_node;
  if (TYPE_OK (long_integer_type_node))
    return unsignedp ? long_unsigned_type_node : long_integer_type_node;
  if (TYPE_OK (long_long_integer_type_node))
    return (unsignedp ? long_long_unsigned_type_node
	    : long_long_integer_type_node);
  if (int128_integer_type_node && TYPE_OK (int128_integer_type_node))
    return (unsignedp ? int128_unsigned_type_node
	    : int128_integer_type_node);
  if (TYPE_OK (widest_integer_literal_type_node))
    return (unsignedp ? widest_unsigned_literal_type_node
	    : widest_integer_literal_type_node);

#if HOST_BITS_PER_WIDE_INT >= 64
  if (TYPE_OK (intTI_type_node))
    return unsignedp ? unsigned_intTI_type_node : intTI_type_node;
#endif
  if (TYPE_OK (intDI_type_node))
    return unsignedp ? unsigned_intDI_type_node : intDI_type_node;
  if (TYPE_OK (intSI_type_node))
    return unsignedp ? unsigned_intSI_type_node : intSI_type_node;
  if (TYPE_OK (intHI_type_node))
    return unsignedp ? unsigned_intHI_type_node : intHI_type_node;
  if (TYPE_OK (intQI_type_node))
    return unsignedp ? unsigned_intQI_type_node : intQI_type_node;
#undef TYPE_OK

  return build_nonstandard_integer_type (TYPE_PRECISION (type), unsignedp);
}

/* Build a bit-field integer type for the given WIDTH and UNSIGNEDP.  */

tree
c_build_bitfield_integer_type (unsigned HOST_WIDE_INT width, int unsignedp)
{
  /* Extended integer types of the same width as a standard type have
     lesser rank, so those of the same width as int promote to int or
     unsigned int and are valid for printf formats expecting int or
     unsigned int.  To avoid such special cases, avoid creating
     extended integer types for bit-fields if a standard integer type
     is available.  */
  if (width == TYPE_PRECISION (integer_type_node))
    return unsignedp ? unsigned_type_node : integer_type_node;
  if (width == TYPE_PRECISION (signed_char_type_node))
    return unsignedp ? unsigned_char_type_node : signed_char_type_node;
  if (width == TYPE_PRECISION (short_integer_type_node))
    return unsignedp ? short_unsigned_type_node : short_integer_type_node;
  if (width == TYPE_PRECISION (long_integer_type_node))
    return unsignedp ? long_unsigned_type_node : long_integer_type_node;
  if (width == TYPE_PRECISION (long_long_integer_type_node))
    return (unsignedp ? long_long_unsigned_type_node
	    : long_long_integer_type_node);
  if (int128_integer_type_node
      && width == TYPE_PRECISION (int128_integer_type_node))
    return (unsignedp ? int128_unsigned_type_node
	    : int128_integer_type_node);
  return build_nonstandard_integer_type (width, unsignedp);
}

/* The C version of the register_builtin_type langhook.  */

void
c_register_builtin_type (tree type, const char* name)
{
  tree decl;

  decl = build_decl (UNKNOWN_LOCATION,
		     TYPE_DECL, get_identifier (name), type);
  DECL_ARTIFICIAL (decl) = 1;
  if (!TYPE_NAME (type))
    TYPE_NAME (type) = decl;
  pushdecl (decl);

  registered_builtin_types = tree_cons (0, type, registered_builtin_types);
}

/* Print an error message for invalid operands to arith operation
   CODE with TYPE0 for operand 0, and TYPE1 for operand 1.
   LOCATION is the location of the message.  */

void
binary_op_error (location_t location, enum tree_code code,
		 tree type0, tree type1)
{
  const char *opname;

  switch (code)
    {
    case PLUS_EXPR:
      opname = "+"; break;
    case MINUS_EXPR:
      opname = "-"; break;
    case MULT_EXPR:
      opname = "*"; break;
    case MAX_EXPR:
      opname = "max"; break;
    case MIN_EXPR:
      opname = "min"; break;
    case EQ_EXPR:
      opname = "=="; break;
    case NE_EXPR:
      opname = "!="; break;
    case LE_EXPR:
      opname = "<="; break;
    case GE_EXPR:
      opname = ">="; break;
    case LT_EXPR:
      opname = "<"; break;
    case GT_EXPR:
      opname = ">"; break;
    case LSHIFT_EXPR:
      opname = "<<"; break;
    case RSHIFT_EXPR:
      opname = ">>"; break;
    case TRUNC_MOD_EXPR:
    case FLOOR_MOD_EXPR:
      opname = "%"; break;
    case TRUNC_DIV_EXPR:
    case FLOOR_DIV_EXPR:
      opname = "/"; break;
    case BIT_AND_EXPR:
      opname = "&"; break;
    case BIT_IOR_EXPR:
      opname = "|"; break;
    case TRUTH_ANDIF_EXPR:
      opname = "&&"; break;
    case TRUTH_ORIF_EXPR:
      opname = "||"; break;
    case BIT_XOR_EXPR:
      opname = "^"; break;
    default:
      gcc_unreachable ();
    }
  error_at (location,
	    "invalid operands to binary %s (have %qT and %qT)", opname,
	    type0, type1);
}

/* Given an expression as a tree, return its original type.  Do this
   by stripping any conversion that preserves the sign and precision.  */
static tree
expr_original_type (tree expr)
{
  STRIP_SIGN_NOPS (expr);
  return TREE_TYPE (expr);
}

/* Subroutine of build_binary_op, used for comparison operations.
   See if the operands have both been converted from subword integer types
   and, if so, perhaps change them both back to their original type.
   This function is also responsible for converting the two operands
   to the proper common type for comparison.

   The arguments of this function are all pointers to local variables
   of build_binary_op: OP0_PTR is &OP0, OP1_PTR is &OP1,
   RESTYPE_PTR is &RESULT_TYPE and RESCODE_PTR is &RESULTCODE.

   If this function returns nonzero, it means that the comparison has
   a constant value.  What this function returns is an expression for
   that value.  */

tree
shorten_compare (tree *op0_ptr, tree *op1_ptr, tree *restype_ptr,
		 enum tree_code *rescode_ptr)
{
  tree type;
  tree op0 = *op0_ptr;
  tree op1 = *op1_ptr;
  int unsignedp0, unsignedp1;
  int real1, real2;
  tree primop0, primop1;
  enum tree_code code = *rescode_ptr;
  location_t loc = EXPR_LOC_OR_HERE (op0);

  /* Throw away any conversions to wider types
     already present in the operands.  */

  primop0 = c_common_get_narrower (op0, &unsignedp0);
  primop1 = c_common_get_narrower (op1, &unsignedp1);

  /* If primopN is first sign-extended from primopN's precision to opN's
     precision, then zero-extended from opN's precision to
     *restype_ptr precision, shortenings might be invalid.  */
  if (TYPE_PRECISION (TREE_TYPE (primop0)) < TYPE_PRECISION (TREE_TYPE (op0))
      && TYPE_PRECISION (TREE_TYPE (op0)) < TYPE_PRECISION (*restype_ptr)
      && !unsignedp0
      && TYPE_UNSIGNED (TREE_TYPE (op0)))
    primop0 = op0;
  if (TYPE_PRECISION (TREE_TYPE (primop1)) < TYPE_PRECISION (TREE_TYPE (op1))
      && TYPE_PRECISION (TREE_TYPE (op1)) < TYPE_PRECISION (*restype_ptr)
      && !unsignedp1
      && TYPE_UNSIGNED (TREE_TYPE (op1)))
    primop1 = op1;

  /* Handle the case that OP0 does not *contain* a conversion
     but it *requires* conversion to FINAL_TYPE.  */

  if (op0 == primop0 && TREE_TYPE (op0) != *restype_ptr)
    unsignedp0 = TYPE_UNSIGNED (TREE_TYPE (op0));
  if (op1 == primop1 && TREE_TYPE (op1) != *restype_ptr)
    unsignedp1 = TYPE_UNSIGNED (TREE_TYPE (op1));

  /* If one of the operands must be floated, we cannot optimize.  */
  real1 = TREE_CODE (TREE_TYPE (primop0)) == REAL_TYPE;
  real2 = TREE_CODE (TREE_TYPE (primop1)) == REAL_TYPE;

  /* If first arg is constant, swap the args (changing operation
     so value is preserved), for canonicalization.  Don't do this if
     the second arg is 0.  */

  if (TREE_CONSTANT (primop0)
      && !integer_zerop (primop1) && !real_zerop (primop1)
      && !fixed_zerop (primop1))
    {
      tree tem = primop0;
      int temi = unsignedp0;
      primop0 = primop1;
      primop1 = tem;
      tem = op0;
      op0 = op1;
      op1 = tem;
      *op0_ptr = op0;
      *op1_ptr = op1;
      unsignedp0 = unsignedp1;
      unsignedp1 = temi;
      temi = real1;
      real1 = real2;
      real2 = temi;

      switch (code)
	{
	case LT_EXPR:
	  code = GT_EXPR;
	  break;
	case GT_EXPR:
	  code = LT_EXPR;
	  break;
	case LE_EXPR:
	  code = GE_EXPR;
	  break;
	case GE_EXPR:
	  code = LE_EXPR;
	  break;
	default:
	  break;
	}
      *rescode_ptr = code;
    }

  /* If comparing an integer against a constant more bits wide,
     maybe we can deduce a value of 1 or 0 independent of the data.
     Or else truncate the constant now
     rather than extend the variable at run time.

     This is only interesting if the constant is the wider arg.
     Also, it is not safe if the constant is unsigned and the
     variable arg is signed, since in this case the variable
     would be sign-extended and then regarded as unsigned.
     Our technique fails in this case because the lowest/highest
     possible unsigned results don't follow naturally from the
     lowest/highest possible values of the variable operand.
     For just EQ_EXPR and NE_EXPR there is another technique that
     could be used: see if the constant can be faithfully represented
     in the other operand's type, by truncating it and reextending it
     and see if that preserves the constant's value.  */

  if (!real1 && !real2
      && TREE_CODE (TREE_TYPE (primop0)) != FIXED_POINT_TYPE
      && TREE_CODE (primop1) == INTEGER_CST
      && TYPE_PRECISION (TREE_TYPE (primop0)) < TYPE_PRECISION (*restype_ptr))
    {
      int min_gt, max_gt, min_lt, max_lt;
      tree maxval, minval;
      /* 1 if comparison is nominally unsigned.  */
      int unsignedp = TYPE_UNSIGNED (*restype_ptr);
      tree val;

      type = c_common_signed_or_unsigned_type (unsignedp0,
					       TREE_TYPE (primop0));

      maxval = TYPE_MAX_VALUE (type);
      minval = TYPE_MIN_VALUE (type);

      if (unsignedp && !unsignedp0)
	*restype_ptr = c_common_signed_type (*restype_ptr);

      if (TREE_TYPE (primop1) != *restype_ptr)
	{
	  /* Convert primop1 to target type, but do not introduce
	     additional overflow.  We know primop1 is an int_cst.  */
	  primop1 = force_fit_type_double (*restype_ptr,
					   tree_to_double_int (primop1),
					   0, TREE_OVERFLOW (primop1));
	}
      if (type != *restype_ptr)
	{
	  minval = convert (*restype_ptr, minval);
	  maxval = convert (*restype_ptr, maxval);
	}

      if (unsignedp && unsignedp0)
	{
	  min_gt = INT_CST_LT_UNSIGNED (primop1, minval);
	  max_gt = INT_CST_LT_UNSIGNED (primop1, maxval);
	  min_lt = INT_CST_LT_UNSIGNED (minval, primop1);
	  max_lt = INT_CST_LT_UNSIGNED (maxval, primop1);
	}
      else
	{
	  min_gt = INT_CST_LT (primop1, minval);
	  max_gt = INT_CST_LT (primop1, maxval);
	  min_lt = INT_CST_LT (minval, primop1);
	  max_lt = INT_CST_LT (maxval, primop1);
	}

      val = 0;
      /* This used to be a switch, but Genix compiler can't handle that.  */
      if (code == NE_EXPR)
	{
	  if (max_lt || min_gt)
	    val = truthvalue_true_node;
	}
      else if (code == EQ_EXPR)
	{
	  if (max_lt || min_gt)
	    val = truthvalue_false_node;
	}
      else if (code == LT_EXPR)
	{
	  if (max_lt)
	    val = truthvalue_true_node;
	  if (!min_lt)
	    val = truthvalue_false_node;
	}
      else if (code == GT_EXPR)
	{
	  if (min_gt)
	    val = truthvalue_true_node;
	  if (!max_gt)
	    val = truthvalue_false_node;
	}
      else if (code == LE_EXPR)
	{
	  if (!max_gt)
	    val = truthvalue_true_node;
	  if (min_gt)
	    val = truthvalue_false_node;
	}
      else if (code == GE_EXPR)
	{
	  if (!min_lt)
	    val = truthvalue_true_node;
	  if (max_lt)
	    val = truthvalue_false_node;
	}

      /* If primop0 was sign-extended and unsigned comparison specd,
	 we did a signed comparison above using the signed type bounds.
	 But the comparison we output must be unsigned.

	 Also, for inequalities, VAL is no good; but if the signed
	 comparison had *any* fixed result, it follows that the
	 unsigned comparison just tests the sign in reverse
	 (positive values are LE, negative ones GE).
	 So we can generate an unsigned comparison
	 against an extreme value of the signed type.  */

      if (unsignedp && !unsignedp0)
	{
	  if (val != 0)
	    switch (code)
	      {
	      case LT_EXPR:
	      case GE_EXPR:
		primop1 = TYPE_MIN_VALUE (type);
		val = 0;
		break;

	      case LE_EXPR:
	      case GT_EXPR:
		primop1 = TYPE_MAX_VALUE (type);
		val = 0;
		break;

	      default:
		break;
	      }
	  type = c_common_unsigned_type (type);
	}

      if (TREE_CODE (primop0) != INTEGER_CST
	  && c_inhibit_evaluation_warnings == 0)
	{
	  if (val == truthvalue_false_node)
	    warning_at (loc, OPT_Wtype_limits,
			"comparison is always false due to limited range of data type");
	  if (val == truthvalue_true_node)
	    warning_at (loc, OPT_Wtype_limits,
			"comparison is always true due to limited range of data type");
	}

      if (val != 0)
	{
	  /* Don't forget to evaluate PRIMOP0 if it has side effects.  */
	  if (TREE_SIDE_EFFECTS (primop0))
	    return build2 (COMPOUND_EXPR, TREE_TYPE (val), primop0, val);
	  return val;
	}

      /* Value is not predetermined, but do the comparison
	 in the type of the operand that is not constant.
	 TYPE is already properly set.  */
    }

  /* If either arg is decimal float and the other is float, find the
     proper common type to use for comparison.  */
  else if (real1 && real2
	   && (DECIMAL_FLOAT_MODE_P (TYPE_MODE (TREE_TYPE (primop0)))
	       || DECIMAL_FLOAT_MODE_P (TYPE_MODE (TREE_TYPE (primop1)))))
    type = common_type (TREE_TYPE (primop0), TREE_TYPE (primop1));

  else if (real1 && real2
	   && (TYPE_PRECISION (TREE_TYPE (primop0))
	       == TYPE_PRECISION (TREE_TYPE (primop1))))
    type = TREE_TYPE (primop0);

  /* If args' natural types are both narrower than nominal type
     and both extend in the same manner, compare them
     in the type of the wider arg.
     Otherwise must actually extend both to the nominal
     common type lest different ways of extending
     alter the result.
     (eg, (short)-1 == (unsigned short)-1  should be 0.)  */

  else if (unsignedp0 == unsignedp1 && real1 == real2
	   && TYPE_PRECISION (TREE_TYPE (primop0)) < TYPE_PRECISION (*restype_ptr)
	   && TYPE_PRECISION (TREE_TYPE (primop1)) < TYPE_PRECISION (*restype_ptr))
    {
      type = common_type (TREE_TYPE (primop0), TREE_TYPE (primop1));
      type = c_common_signed_or_unsigned_type (unsignedp0
					       || TYPE_UNSIGNED (*restype_ptr),
					       type);
      /* Make sure shorter operand is extended the right way
	 to match the longer operand.  */
      primop0
	= convert (c_common_signed_or_unsigned_type (unsignedp0,
						     TREE_TYPE (primop0)),
		   primop0);
      primop1
	= convert (c_common_signed_or_unsigned_type (unsignedp1,
						     TREE_TYPE (primop1)),
		   primop1);
    }
  else
    {
      /* Here we must do the comparison on the nominal type
	 using the args exactly as we received them.  */
      type = *restype_ptr;
      primop0 = op0;
      primop1 = op1;

      if (!real1 && !real2 && integer_zerop (primop1)
	  && TYPE_UNSIGNED (*restype_ptr))
	{
	  tree value = 0;
	  /* All unsigned values are >= 0, so we warn.  However,
	     if OP0 is a constant that is >= 0, the signedness of
	     the comparison isn't an issue, so suppress the
	     warning.  */
	  bool warn = 
	    warn_type_limits && !in_system_header
	    && c_inhibit_evaluation_warnings == 0
	    && !(TREE_CODE (primop0) == INTEGER_CST
		 && !TREE_OVERFLOW (convert (c_common_signed_type (type),
					     primop0)))
	    /* Do not warn for enumeration types.  */
	    && (TREE_CODE (expr_original_type (primop0)) != ENUMERAL_TYPE);
	  
	  switch (code)
	    {
	    case GE_EXPR:
	      if (warn)
		warning_at (loc, OPT_Wtype_limits,
			    "comparison of unsigned expression >= 0 is always true");
	      value = truthvalue_true_node;
	      break;

	    case LT_EXPR:
	      if (warn)
		warning_at (loc, OPT_Wtype_limits,
			    "comparison of unsigned expression < 0 is always false");
	      value = truthvalue_false_node;
	      break;

	    default:
	      break;
	    }

	  if (value != 0)
	    {
	      /* Don't forget to evaluate PRIMOP0 if it has side effects.  */
	      if (TREE_SIDE_EFFECTS (primop0))
		return build2 (COMPOUND_EXPR, TREE_TYPE (value),
			       primop0, value);
	      return value;
	    }
	}
    }

  *op0_ptr = convert (type, primop0);
  *op1_ptr = convert (type, primop1);

  *restype_ptr = truthvalue_type_node;

  return 0;
}

/* Return a tree for the sum or difference (RESULTCODE says which)
   of pointer PTROP and integer INTOP.  */

tree
pointer_int_sum (location_t loc, enum tree_code resultcode,
		 tree ptrop, tree intop, bool complain)
{
  tree size_exp, ret;

  /* The result is a pointer of the same type that is being added.  */
  tree result_type = TREE_TYPE (ptrop);

  if (TREE_CODE (TREE_TYPE (result_type)) == VOID_TYPE)
    {
      if (complain && warn_pointer_arith)
	pedwarn (loc, OPT_Wpointer_arith,
		 "pointer of type %<void *%> used in arithmetic");
      else if (!complain)
	return error_mark_node;
      size_exp = integer_one_node;
    }
  else if (TREE_CODE (TREE_TYPE (result_type)) == FUNCTION_TYPE)
    {
      if (complain && warn_pointer_arith)
	pedwarn (loc, OPT_Wpointer_arith,
		 "pointer to a function used in arithmetic");
      else if (!complain)
	return error_mark_node;
      size_exp = integer_one_node;
    }
  else
    size_exp = size_in_bytes (TREE_TYPE (result_type));

  /* We are manipulating pointer values, so we don't need to warn
     about relying on undefined signed overflow.  We disable the
     warning here because we use integer types so fold won't know that
     they are really pointers.  */
  fold_defer_overflow_warnings ();

  /* If what we are about to multiply by the size of the elements
     contains a constant term, apply distributive law
     and multiply that constant term separately.
     This helps produce common subexpressions.  */
  if ((TREE_CODE (intop) == PLUS_EXPR || TREE_CODE (intop) == MINUS_EXPR)
      && !TREE_CONSTANT (intop)
      && TREE_CONSTANT (TREE_OPERAND (intop, 1))
      && TREE_CONSTANT (size_exp)
      /* If the constant comes from pointer subtraction,
	 skip this optimization--it would cause an error.  */
      && TREE_CODE (TREE_TYPE (TREE_OPERAND (intop, 0))) == INTEGER_TYPE
      /* If the constant is unsigned, and smaller than the pointer size,
	 then we must skip this optimization.  This is because it could cause
	 an overflow error if the constant is negative but INTOP is not.  */
      && (!TYPE_UNSIGNED (TREE_TYPE (intop))
	  || (TYPE_PRECISION (TREE_TYPE (intop))
	      == TYPE_PRECISION (TREE_TYPE (ptrop)))))
    {
      enum tree_code subcode = resultcode;
      tree int_type = TREE_TYPE (intop);
      if (TREE_CODE (intop) == MINUS_EXPR)
	subcode = (subcode == PLUS_EXPR ? MINUS_EXPR : PLUS_EXPR);
      /* Convert both subexpression types to the type of intop,
	 because weird cases involving pointer arithmetic
	 can result in a sum or difference with different type args.  */
      ptrop = build_binary_op (EXPR_LOCATION (TREE_OPERAND (intop, 1)),
			       subcode, ptrop,
			       convert (int_type, TREE_OPERAND (intop, 1)), 1);
      intop = convert (int_type, TREE_OPERAND (intop, 0));
    }

  /* Convert the integer argument to a type the same size as sizetype
     so the multiply won't overflow spuriously.  */
  if (TYPE_PRECISION (TREE_TYPE (intop)) != TYPE_PRECISION (sizetype)
      || TYPE_UNSIGNED (TREE_TYPE (intop)) != TYPE_UNSIGNED (sizetype))
    intop = convert (c_common_type_for_size (TYPE_PRECISION (sizetype),
					     TYPE_UNSIGNED (sizetype)), intop);

  /* Replace the integer argument with a suitable product by the object size.
     Do this multiplication as signed, then convert to the appropriate type
     for the pointer operation and disregard an overflow that occurred only
     because of the sign-extension change in the latter conversion.  */
  {
    tree t = build_binary_op (loc,
			      MULT_EXPR, intop,
			      convert (TREE_TYPE (intop), size_exp), 1);
    intop = convert (sizetype, t);
    if (TREE_OVERFLOW_P (intop) && !TREE_OVERFLOW (t))
      intop = build_int_cst_wide (TREE_TYPE (intop), TREE_INT_CST_LOW (intop),
				  TREE_INT_CST_HIGH (intop));
  }

  /* Create the sum or difference.  */
  if (resultcode == MINUS_EXPR)
    intop = fold_build1_loc (loc, NEGATE_EXPR, sizetype, intop);

  ret = fold_build_pointer_plus_loc (loc, ptrop, intop);

  fold_undefer_and_ignore_overflow_warnings ();

  return ret;
}

/* Wrap a C_MAYBE_CONST_EXPR around an expression that is fully folded
   and if NON_CONST is known not to be permitted in an evaluated part
   of a constant expression.  */

tree
c_wrap_maybe_const (tree expr, bool non_const)
{
  bool nowarning = TREE_NO_WARNING (expr);
  location_t loc = EXPR_LOCATION (expr);

  /* This should never be called for C++.  */
  if (c_dialect_cxx ())
    gcc_unreachable ();

  /* The result of folding may have a NOP_EXPR to set TREE_NO_WARNING.  */
  STRIP_TYPE_NOPS (expr);
  expr = build2 (C_MAYBE_CONST_EXPR, TREE_TYPE (expr), NULL, expr);
  C_MAYBE_CONST_EXPR_NON_CONST (expr) = non_const;
  if (nowarning)
    TREE_NO_WARNING (expr) = 1;
  protected_set_expr_location (expr, loc);

  return expr;
}

/* Wrap a SAVE_EXPR around EXPR, if appropriate.  Like save_expr, but
   for C folds the inside expression and wraps a C_MAYBE_CONST_EXPR
   around the SAVE_EXPR if needed so that c_fully_fold does not need
   to look inside SAVE_EXPRs.  */

tree
c_save_expr (tree expr)
{
  bool maybe_const = true;
  if (c_dialect_cxx ())
    return save_expr (expr);
  expr = c_fully_fold (expr, false, &maybe_const);
  expr = save_expr (expr);
  if (!maybe_const)
    expr = c_wrap_maybe_const (expr, true);
  return expr;
}

/* Return whether EXPR is a declaration whose address can never be
   NULL.  */

bool
decl_with_nonnull_addr_p (const_tree expr)
{
  return (DECL_P (expr)
	  && (TREE_CODE (expr) == PARM_DECL
	      || TREE_CODE (expr) == LABEL_DECL
	      || !DECL_WEAK (expr)));
}

/* Prepare expr to be an argument of a TRUTH_NOT_EXPR,
   or for an `if' or `while' statement or ?..: exp.  It should already
   have been validated to be of suitable type; otherwise, a bad
   diagnostic may result.

   The EXPR is located at LOCATION.

   This preparation consists of taking the ordinary
   representation of an expression expr and producing a valid tree
   boolean expression describing whether expr is nonzero.  We could
   simply always do build_binary_op (NE_EXPR, expr, truthvalue_false_node, 1),
   but we optimize comparisons, &&, ||, and !.

   The resulting type should always be `truthvalue_type_node'.  */

tree
c_common_truthvalue_conversion (location_t location, tree expr)
{
  switch (TREE_CODE (expr))
    {
    case EQ_EXPR:   case NE_EXPR:   case UNEQ_EXPR: case LTGT_EXPR:
    case LE_EXPR:   case GE_EXPR:   case LT_EXPR:   case GT_EXPR:
    case UNLE_EXPR: case UNGE_EXPR: case UNLT_EXPR: case UNGT_EXPR:
    case ORDERED_EXPR: case UNORDERED_EXPR:
      if (TREE_TYPE (expr) == truthvalue_type_node)
	return expr;
      expr = build2 (TREE_CODE (expr), truthvalue_type_node,
		     TREE_OPERAND (expr, 0), TREE_OPERAND (expr, 1));
      goto ret;

    case TRUTH_ANDIF_EXPR:
    case TRUTH_ORIF_EXPR:
    case TRUTH_AND_EXPR:
    case TRUTH_OR_EXPR:
    case TRUTH_XOR_EXPR:
      if (TREE_TYPE (expr) == truthvalue_type_node)
	return expr;
      expr = build2 (TREE_CODE (expr), truthvalue_type_node,
		     c_common_truthvalue_conversion (location,
						     TREE_OPERAND (expr, 0)),
		     c_common_truthvalue_conversion (location,
						     TREE_OPERAND (expr, 1)));
      goto ret;

    case TRUTH_NOT_EXPR:
      if (TREE_TYPE (expr) == truthvalue_type_node)
	return expr;
      expr = build1 (TREE_CODE (expr), truthvalue_type_node,
		     c_common_truthvalue_conversion (location,
						     TREE_OPERAND (expr, 0)));
      goto ret;

    case ERROR_MARK:
      return expr;

    case INTEGER_CST:
      return integer_zerop (expr) ? truthvalue_false_node
				  : truthvalue_true_node;

    case REAL_CST:
      return real_compare (NE_EXPR, &TREE_REAL_CST (expr), &dconst0)
	     ? truthvalue_true_node
	     : truthvalue_false_node;

    case FIXED_CST:
      return fixed_compare (NE_EXPR, &TREE_FIXED_CST (expr),
			    &FCONST0 (TYPE_MODE (TREE_TYPE (expr))))
	     ? truthvalue_true_node
	     : truthvalue_false_node;

    case FUNCTION_DECL:
      expr = build_unary_op (location, ADDR_EXPR, expr, 0);
      /* Fall through.  */

    case ADDR_EXPR:
      {
 	tree inner = TREE_OPERAND (expr, 0);
	if (decl_with_nonnull_addr_p (inner))
	  {
	    /* Common Ada/Pascal programmer's mistake.  */
	    warning_at (location,
			OPT_Waddress,
			"the address of %qD will always evaluate as %<true%>",
			inner);
	    return truthvalue_true_node;
	  }
	break;
      }

    case COMPLEX_EXPR:
      expr = build_binary_op (EXPR_LOCATION (expr),
			      (TREE_SIDE_EFFECTS (TREE_OPERAND (expr, 1))
			       ? TRUTH_OR_EXPR : TRUTH_ORIF_EXPR),
		c_common_truthvalue_conversion (location,
						TREE_OPERAND (expr, 0)),
		c_common_truthvalue_conversion (location,
						TREE_OPERAND (expr, 1)),
			      0);
      goto ret;

    case NEGATE_EXPR:
    case ABS_EXPR:
    case FLOAT_EXPR:
    case EXCESS_PRECISION_EXPR:
      /* These don't change whether an object is nonzero or zero.  */
      return c_common_truthvalue_conversion (location, TREE_OPERAND (expr, 0));

    case LROTATE_EXPR:
    case RROTATE_EXPR:
      /* These don't change whether an object is zero or nonzero, but
	 we can't ignore them if their second arg has side-effects.  */
      if (TREE_SIDE_EFFECTS (TREE_OPERAND (expr, 1)))
	{
	  expr = build2 (COMPOUND_EXPR, truthvalue_type_node,
			 TREE_OPERAND (expr, 1),
			 c_common_truthvalue_conversion
			 (location, TREE_OPERAND (expr, 0)));
	  goto ret;
	}
      else
	return c_common_truthvalue_conversion (location,
					       TREE_OPERAND (expr, 0));

    case COND_EXPR:
      /* Distribute the conversion into the arms of a COND_EXPR.  */
      if (c_dialect_cxx ())
	{
	  tree op1 = TREE_OPERAND (expr, 1);
	  tree op2 = TREE_OPERAND (expr, 2);
	  /* In C++ one of the arms might have void type if it is throw.  */
	  if (!VOID_TYPE_P (TREE_TYPE (op1)))
	    op1 = c_common_truthvalue_conversion (location, op1);
	  if (!VOID_TYPE_P (TREE_TYPE (op2)))
	    op2 = c_common_truthvalue_conversion (location, op2);
	  expr = fold_build3_loc (location, COND_EXPR, truthvalue_type_node,
				  TREE_OPERAND (expr, 0), op1, op2);
	  goto ret;
	}
      else
	{
	  /* Folding will happen later for C.  */
	  expr = build3 (COND_EXPR, truthvalue_type_node,
			 TREE_OPERAND (expr, 0),
			 c_common_truthvalue_conversion (location,
							 TREE_OPERAND (expr, 1)),
			 c_common_truthvalue_conversion (location,
							 TREE_OPERAND (expr, 2)));
	  goto ret;
	}

    CASE_CONVERT:
      {
	tree totype = TREE_TYPE (expr);
	tree fromtype = TREE_TYPE (TREE_OPERAND (expr, 0));

	/* Don't cancel the effect of a CONVERT_EXPR from a REFERENCE_TYPE,
	   since that affects how `default_conversion' will behave.  */
	if (TREE_CODE (totype) == REFERENCE_TYPE
	    || TREE_CODE (fromtype) == REFERENCE_TYPE)
	  break;
	/* Don't strip a conversion from C++0x scoped enum, since they
	   don't implicitly convert to other types.  */
	if (TREE_CODE (fromtype) == ENUMERAL_TYPE
	    && ENUM_IS_SCOPED (fromtype))
	  break;
	/* If this isn't narrowing the argument, we can ignore it.  */
	if (TYPE_PRECISION (totype) >= TYPE_PRECISION (fromtype))
	  return c_common_truthvalue_conversion (location,
						 TREE_OPERAND (expr, 0));
      }
      break;

    case MODIFY_EXPR:
      if (!TREE_NO_WARNING (expr)
	  && warn_parentheses)
	{
	  warning (OPT_Wparentheses,
		   "suggest parentheses around assignment used as truth value");
	  TREE_NO_WARNING (expr) = 1;
	}
      break;

    default:
      break;
    }

  if (TREE_CODE (TREE_TYPE (expr)) == COMPLEX_TYPE)
    {
      tree t = (in_late_binary_op ? save_expr (expr) : c_save_expr (expr));
      expr = (build_binary_op
	      (EXPR_LOCATION (expr),
	       (TREE_SIDE_EFFECTS (expr)
		? TRUTH_OR_EXPR : TRUTH_ORIF_EXPR),
	c_common_truthvalue_conversion
	       (location,
		build_unary_op (location, REALPART_EXPR, t, 0)),
	c_common_truthvalue_conversion
	       (location,
		build_unary_op (location, IMAGPART_EXPR, t, 0)),
	       0));
      goto ret;
    }

  if (TREE_CODE (TREE_TYPE (expr)) == FIXED_POINT_TYPE)
    {
      tree fixed_zero_node = build_fixed (TREE_TYPE (expr),
					  FCONST0 (TYPE_MODE
						   (TREE_TYPE (expr))));
      return build_binary_op (location, NE_EXPR, expr, fixed_zero_node, 1);
    }
  else
    return build_binary_op (location, NE_EXPR, expr, integer_zero_node, 1);

 ret:
  protected_set_expr_location (expr, location);
  return expr;
}

static void def_builtin_1  (enum built_in_function fncode,
			    const char *name,
			    enum built_in_class fnclass,
			    tree fntype, tree libtype,
			    bool both_p, bool fallback_p, bool nonansi_p,
			    tree fnattrs, bool implicit_p);


/* Apply the TYPE_QUALS to the new DECL.  */

void
c_apply_type_quals_to_decl (int type_quals, tree decl)
{
  tree type = TREE_TYPE (decl);

  if (type == error_mark_node)
    return;

  if ((type_quals & TYPE_QUAL_CONST)
      || (type && TREE_CODE (type) == REFERENCE_TYPE))
    /* We used to check TYPE_NEEDS_CONSTRUCTING here, but now a constexpr
       constructor can produce constant init, so rely on cp_finish_decl to
       clear TREE_READONLY if the variable has non-constant init.  */
    TREE_READONLY (decl) = 1;
  if (type_quals & TYPE_QUAL_VOLATILE)
    {
      TREE_SIDE_EFFECTS (decl) = 1;
      TREE_THIS_VOLATILE (decl) = 1;
    }
  if (type_quals & TYPE_QUAL_RESTRICT)
    {
      while (type && TREE_CODE (type) == ARRAY_TYPE)
	/* Allow 'restrict' on arrays of pointers.
	   FIXME currently we just ignore it.  */
	type = TREE_TYPE (type);
      if (!type
	  || !POINTER_TYPE_P (type)
	  || !C_TYPE_OBJECT_OR_INCOMPLETE_P (TREE_TYPE (type)))
	error ("invalid use of %<restrict%>");
    }
}

/* Hash function for the problem of multiple type definitions in
   different files.  This must hash all types that will compare
   equal via comptypes to the same value.  In practice it hashes
   on some of the simple stuff and leaves the details to comptypes.  */

static hashval_t
c_type_hash (const void *p)
{
  int n_elements;
  int shift, size;
  const_tree const t = (const_tree) p;
  tree t2;
  switch (TREE_CODE (t))
    {
    /* For pointers, hash on pointee type plus some swizzling.  */
    case POINTER_TYPE:
      return c_type_hash (TREE_TYPE (t)) ^ 0x3003003;
    /* Hash on number of elements and total size.  */
    case ENUMERAL_TYPE:
      shift = 3;
      t2 = TYPE_VALUES (t);
      break;
    case RECORD_TYPE:
      shift = 0;
      t2 = TYPE_FIELDS (t);
      break;
    case QUAL_UNION_TYPE:
      shift = 1;
      t2 = TYPE_FIELDS (t);
      break;
    case UNION_TYPE:
      shift = 2;
      t2 = TYPE_FIELDS (t);
      break;
    default:
      gcc_unreachable ();
    }
  /* FIXME: We want to use a DECL_CHAIN iteration method here, but
     TYPE_VALUES of ENUMERAL_TYPEs is stored as a TREE_LIST.  */
  n_elements = list_length (t2);
  /* We might have a VLA here.  */
  if (TREE_CODE (TYPE_SIZE (t)) != INTEGER_CST)
    size = 0;
  else
    size = TREE_INT_CST_LOW (TYPE_SIZE (t));
  return ((size << 24) | (n_elements << shift));
}

static GTY((param_is (union tree_node))) htab_t type_hash_table;

/* Return the typed-based alias set for T, which may be an expression
   or a type.  Return -1 if we don't do anything special.  */

alias_set_type
c_common_get_alias_set (tree t)
{
  tree u;
  PTR *slot;

  /* For VLAs, use the alias set of the element type rather than the
     default of alias set 0 for types compared structurally.  */
  if (TYPE_P (t) && TYPE_STRUCTURAL_EQUALITY_P (t))
    {
      if (TREE_CODE (t) == ARRAY_TYPE)
	return get_alias_set (TREE_TYPE (t));
      return -1;
    }

  /* Permit type-punning when accessing a union, provided the access
     is directly through the union.  For example, this code does not
     permit taking the address of a union member and then storing
     through it.  Even the type-punning allowed here is a GCC
     extension, albeit a common and useful one; the C standard says
     that such accesses have implementation-defined behavior.  */
  for (u = t;
       TREE_CODE (u) == COMPONENT_REF || TREE_CODE (u) == ARRAY_REF;
       u = TREE_OPERAND (u, 0))
    if (TREE_CODE (u) == COMPONENT_REF
	&& TREE_CODE (TREE_TYPE (TREE_OPERAND (u, 0))) == UNION_TYPE)
      return 0;

  /* That's all the expressions we handle specially.  */
  if (!TYPE_P (t))
    return -1;

  /* The C standard guarantees that any object may be accessed via an
     lvalue that has character type.  */
  if (t == char_type_node
      || t == signed_char_type_node
      || t == unsigned_char_type_node)
    return 0;

  /* The C standard specifically allows aliasing between signed and
     unsigned variants of the same type.  We treat the signed
     variant as canonical.  */
  if (TREE_CODE (t) == INTEGER_TYPE && TYPE_UNSIGNED (t))
    {
      tree t1 = c_common_signed_type (t);

      /* t1 == t can happen for boolean nodes which are always unsigned.  */
      if (t1 != t)
	return get_alias_set (t1);
    }

  /* Handle the case of multiple type nodes referring to "the same" type,
     which occurs with IMA.  These share an alias set.  FIXME:  Currently only
     C90 is handled.  (In C99 type compatibility is not transitive, which
     complicates things mightily. The alias set splay trees can theoretically
     represent this, but insertion is tricky when you consider all the
     different orders things might arrive in.) */

  if (c_language != clk_c || flag_isoc99)
    return -1;

  /* Save time if there's only one input file.  */
  if (num_in_fnames == 1)
    return -1;

  /* Pointers need special handling if they point to any type that
     needs special handling (below).  */
  if (TREE_CODE (t) == POINTER_TYPE)
    {
      tree t2;
      /* Find bottom type under any nested POINTERs.  */
      for (t2 = TREE_TYPE (t);
	   TREE_CODE (t2) == POINTER_TYPE;
	   t2 = TREE_TYPE (t2))
	;
      if (TREE_CODE (t2) != RECORD_TYPE
	  && TREE_CODE (t2) != ENUMERAL_TYPE
	  && TREE_CODE (t2) != QUAL_UNION_TYPE
	  && TREE_CODE (t2) != UNION_TYPE)
	return -1;
      if (TYPE_SIZE (t2) == 0)
	return -1;
    }
  /* These are the only cases that need special handling.  */
  if (TREE_CODE (t) != RECORD_TYPE
      && TREE_CODE (t) != ENUMERAL_TYPE
      && TREE_CODE (t) != QUAL_UNION_TYPE
      && TREE_CODE (t) != UNION_TYPE
      && TREE_CODE (t) != POINTER_TYPE)
    return -1;
  /* Undefined? */
  if (TYPE_SIZE (t) == 0)
    return -1;

  /* Look up t in hash table.  Only one of the compatible types within each
     alias set is recorded in the table.  */
  if (!type_hash_table)
    type_hash_table = htab_create_ggc (1021, c_type_hash,
	    (htab_eq) lang_hooks.types_compatible_p,
	    NULL);
  slot = htab_find_slot (type_hash_table, t, INSERT);
  if (*slot != NULL)
    {
      TYPE_ALIAS_SET (t) = TYPE_ALIAS_SET ((tree)*slot);
      return TYPE_ALIAS_SET ((tree)*slot);
    }
  else
    /* Our caller will assign and record (in t) a new alias set; all we need
       to do is remember t in the hash table.  */
    *slot = t;

  return -1;
}

/* Compute the value of 'sizeof (TYPE)' or '__alignof__ (TYPE)', where
   the second parameter indicates which OPERATOR is being applied.
   The COMPLAIN flag controls whether we should diagnose possibly
   ill-formed constructs or not.  LOC is the location of the SIZEOF or
   TYPEOF operator.  */

tree
c_sizeof_or_alignof_type (location_t loc,
			  tree type, bool is_sizeof, int complain)
{
  const char *op_name;
  tree value = NULL;
  enum tree_code type_code = TREE_CODE (type);

  op_name = is_sizeof ? "sizeof" : "__alignof__";

  if (type_code == FUNCTION_TYPE)
    {
      if (is_sizeof)
	{
	  if (complain && warn_pointer_arith)
	    pedwarn (loc, OPT_Wpointer_arith,
		     "invalid application of %<sizeof%> to a function type");
          else if (!complain)
            return error_mark_node;
	  value = size_one_node;
	}
      else
	{
	  if (complain)
	    {
	      if (c_dialect_cxx ())
		pedwarn (loc, OPT_Wpedantic, "ISO C++ does not permit "
			 "%<alignof%> applied to a function type");
	      else
		pedwarn (loc, OPT_Wpedantic, "ISO C does not permit "
			 "%<_Alignof%> applied to a function type");
	    }
	  value = size_int (FUNCTION_BOUNDARY / BITS_PER_UNIT);
	}
    }
  else if (type_code == VOID_TYPE || type_code == ERROR_MARK)
    {
      if (type_code == VOID_TYPE
	  && complain && warn_pointer_arith)
	pedwarn (loc, OPT_Wpointer_arith,
		 "invalid application of %qs to a void type", op_name);
      else if (!complain)
        return error_mark_node;
      value = size_one_node;
    }
  else if (!COMPLETE_TYPE_P (type)
	   && (!c_dialect_cxx () || is_sizeof || type_code != ARRAY_TYPE))
    {
      if (complain)
	error_at (loc, "invalid application of %qs to incomplete type %qT",
		  op_name, type);
      return error_mark_node;
    }
  else if (c_dialect_cxx () && type_code == ARRAY_TYPE
	   && !COMPLETE_TYPE_P (TREE_TYPE (type)))
    {
      if (complain)
	error_at (loc, "invalid application of %qs to array type %qT of "
		  "incomplete element type", op_name, type);
      return error_mark_node;
    }
  else
    {
      if (is_sizeof)
	/* Convert in case a char is more than one unit.  */
	value = size_binop_loc (loc, CEIL_DIV_EXPR, TYPE_SIZE_UNIT (type),
				size_int (TYPE_PRECISION (char_type_node)
					  / BITS_PER_UNIT));
      else
	value = size_int (TYPE_ALIGN_UNIT (type));
    }

  /* VALUE will have the middle-end integer type sizetype.
     However, we should really return a value of type `size_t',
     which is just a typedef for an ordinary integer type.  */
  value = fold_convert_loc (loc, size_type_node, value);

  return value;
}

/* Implement the __alignof keyword: Return the minimum required
   alignment of EXPR, measured in bytes.  For VAR_DECLs,
   FUNCTION_DECLs and FIELD_DECLs return DECL_ALIGN (which can be set
   from an "aligned" __attribute__ specification).  LOC is the
   location of the ALIGNOF operator.  */

tree
c_alignof_expr (location_t loc, tree expr)
{
  tree t;

  if (VAR_OR_FUNCTION_DECL_P (expr))
    t = size_int (DECL_ALIGN_UNIT (expr));

  else if (TREE_CODE (expr) == COMPONENT_REF
	   && DECL_C_BIT_FIELD (TREE_OPERAND (expr, 1)))
    {
      error_at (loc, "%<__alignof%> applied to a bit-field");
      t = size_one_node;
    }
  else if (TREE_CODE (expr) == COMPONENT_REF
	   && TREE_CODE (TREE_OPERAND (expr, 1)) == FIELD_DECL)
    t = size_int (DECL_ALIGN_UNIT (TREE_OPERAND (expr, 1)));

  else if (TREE_CODE (expr) == INDIRECT_REF)
    {
      tree t = TREE_OPERAND (expr, 0);
      tree best = t;
      int bestalign = TYPE_ALIGN (TREE_TYPE (TREE_TYPE (t)));

      while (CONVERT_EXPR_P (t)
	     && TREE_CODE (TREE_TYPE (TREE_OPERAND (t, 0))) == POINTER_TYPE)
	{
	  int thisalign;

	  t = TREE_OPERAND (t, 0);
	  thisalign = TYPE_ALIGN (TREE_TYPE (TREE_TYPE (t)));
	  if (thisalign > bestalign)
	    best = t, bestalign = thisalign;
	}
      return c_alignof (loc, TREE_TYPE (TREE_TYPE (best)));
    }
  else
    return c_alignof (loc, TREE_TYPE (expr));

  return fold_convert_loc (loc, size_type_node, t);
}

/* Handle C and C++ default attributes.  */

enum built_in_attribute
{
#define DEF_ATTR_NULL_TREE(ENUM) ENUM,
#define DEF_ATTR_INT(ENUM, VALUE) ENUM,
#define DEF_ATTR_STRING(ENUM, VALUE) ENUM,
#define DEF_ATTR_IDENT(ENUM, STRING) ENUM,
#define DEF_ATTR_TREE_LIST(ENUM, PURPOSE, VALUE, CHAIN) ENUM,
#include "builtin-attrs.def"
#undef DEF_ATTR_NULL_TREE
#undef DEF_ATTR_INT
#undef DEF_ATTR_STRING
#undef DEF_ATTR_IDENT
#undef DEF_ATTR_TREE_LIST
  ATTR_LAST
};

static GTY(()) tree built_in_attributes[(int) ATTR_LAST];

static void c_init_attributes (void);

enum c_builtin_type
{
#define DEF_PRIMITIVE_TYPE(NAME, VALUE) NAME,
#define DEF_FUNCTION_TYPE_0(NAME, RETURN) NAME,
#define DEF_FUNCTION_TYPE_1(NAME, RETURN, ARG1) NAME,
#define DEF_FUNCTION_TYPE_2(NAME, RETURN, ARG1, ARG2) NAME,
#define DEF_FUNCTION_TYPE_3(NAME, RETURN, ARG1, ARG2, ARG3) NAME,
#define DEF_FUNCTION_TYPE_4(NAME, RETURN, ARG1, ARG2, ARG3, ARG4) NAME,
#define DEF_FUNCTION_TYPE_5(NAME, RETURN, ARG1, ARG2, ARG3, ARG4, ARG5) NAME,
#define DEF_FUNCTION_TYPE_6(NAME, RETURN, ARG1, ARG2, ARG3, ARG4, ARG5, ARG6) NAME,
#define DEF_FUNCTION_TYPE_7(NAME, RETURN, ARG1, ARG2, ARG3, ARG4, ARG5, ARG6, ARG7) NAME,
#define DEF_FUNCTION_TYPE_8(NAME, RETURN, ARG1, ARG2, ARG3, ARG4, ARG5, ARG6, ARG7, ARG8) NAME,
#define DEF_FUNCTION_TYPE_VAR_0(NAME, RETURN) NAME,
#define DEF_FUNCTION_TYPE_VAR_1(NAME, RETURN, ARG1) NAME,
#define DEF_FUNCTION_TYPE_VAR_2(NAME, RETURN, ARG1, ARG2) NAME,
#define DEF_FUNCTION_TYPE_VAR_3(NAME, RETURN, ARG1, ARG2, ARG3) NAME,
#define DEF_FUNCTION_TYPE_VAR_4(NAME, RETURN, ARG1, ARG2, ARG3, ARG4) NAME,
#define DEF_FUNCTION_TYPE_VAR_5(NAME, RETURN, ARG1, ARG2, ARG3, ARG4, ARG6) \
  NAME,
#define DEF_POINTER_TYPE(NAME, TYPE) NAME,
#include "builtin-types.def"
#undef DEF_PRIMITIVE_TYPE
#undef DEF_FUNCTION_TYPE_0
#undef DEF_FUNCTION_TYPE_1
#undef DEF_FUNCTION_TYPE_2
#undef DEF_FUNCTION_TYPE_3
#undef DEF_FUNCTION_TYPE_4
#undef DEF_FUNCTION_TYPE_5
#undef DEF_FUNCTION_TYPE_6
#undef DEF_FUNCTION_TYPE_7
#undef DEF_FUNCTION_TYPE_8
#undef DEF_FUNCTION_TYPE_VAR_0
#undef DEF_FUNCTION_TYPE_VAR_1
#undef DEF_FUNCTION_TYPE_VAR_2
#undef DEF_FUNCTION_TYPE_VAR_3
#undef DEF_FUNCTION_TYPE_VAR_4
#undef DEF_FUNCTION_TYPE_VAR_5
#undef DEF_POINTER_TYPE
  BT_LAST
};

typedef enum c_builtin_type builtin_type;

/* A temporary array for c_common_nodes_and_builtins.  Used in
   communication with def_fn_type.  */
static tree builtin_types[(int) BT_LAST + 1];

/* A helper function for c_common_nodes_and_builtins.  Build function type
   for DEF with return type RET and N arguments.  If VAR is true, then the
   function should be variadic after those N arguments.

   Takes special care not to ICE if any of the types involved are
   error_mark_node, which indicates that said type is not in fact available
   (see builtin_type_for_size).  In which case the function type as a whole
   should be error_mark_node.  */

static void
def_fn_type (builtin_type def, builtin_type ret, bool var, int n, ...)
{
  tree t;
  tree *args = XALLOCAVEC (tree, n);
  va_list list;
  int i;

  va_start (list, n);
  for (i = 0; i < n; ++i)
    {
      builtin_type a = (builtin_type) va_arg (list, int);
      t = builtin_types[a];
      if (t == error_mark_node)
	goto egress;
      args[i] = t;
    }

  t = builtin_types[ret];
  if (t == error_mark_node)
    goto egress;
  if (var)
    t = build_varargs_function_type_array (t, n, args);
  else
    t = build_function_type_array (t, n, args);

 egress:
  builtin_types[def] = t;
  va_end (list);
}

/* Build builtin functions common to both C and C++ language
   frontends.  */

static void
c_define_builtins (tree va_list_ref_type_node, tree va_list_arg_type_node)
{
#define DEF_PRIMITIVE_TYPE(ENUM, VALUE) \
  builtin_types[ENUM] = VALUE;
#define DEF_FUNCTION_TYPE_0(ENUM, RETURN) \
  def_fn_type (ENUM, RETURN, 0, 0);
#define DEF_FUNCTION_TYPE_1(ENUM, RETURN, ARG1) \
  def_fn_type (ENUM, RETURN, 0, 1, ARG1);
#define DEF_FUNCTION_TYPE_2(ENUM, RETURN, ARG1, ARG2) \
  def_fn_type (ENUM, RETURN, 0, 2, ARG1, ARG2);
#define DEF_FUNCTION_TYPE_3(ENUM, RETURN, ARG1, ARG2, ARG3) \
  def_fn_type (ENUM, RETURN, 0, 3, ARG1, ARG2, ARG3);
#define DEF_FUNCTION_TYPE_4(ENUM, RETURN, ARG1, ARG2, ARG3, ARG4) \
  def_fn_type (ENUM, RETURN, 0, 4, ARG1, ARG2, ARG3, ARG4);
#define DEF_FUNCTION_TYPE_5(ENUM, RETURN, ARG1, ARG2, ARG3, ARG4, ARG5)	\
  def_fn_type (ENUM, RETURN, 0, 5, ARG1, ARG2, ARG3, ARG4, ARG5);
#define DEF_FUNCTION_TYPE_6(ENUM, RETURN, ARG1, ARG2, ARG3, ARG4, ARG5, \
			    ARG6)					\
  def_fn_type (ENUM, RETURN, 0, 6, ARG1, ARG2, ARG3, ARG4, ARG5, ARG6);
#define DEF_FUNCTION_TYPE_7(ENUM, RETURN, ARG1, ARG2, ARG3, ARG4, ARG5, \
			    ARG6, ARG7)					\
  def_fn_type (ENUM, RETURN, 0, 7, ARG1, ARG2, ARG3, ARG4, ARG5, ARG6, ARG7);
#define DEF_FUNCTION_TYPE_8(ENUM, RETURN, ARG1, ARG2, ARG3, ARG4, ARG5, \
			    ARG6, ARG7, ARG8)				\
  def_fn_type (ENUM, RETURN, 0, 8, ARG1, ARG2, ARG3, ARG4, ARG5, ARG6,	\
	       ARG7, ARG8);
#define DEF_FUNCTION_TYPE_VAR_0(ENUM, RETURN) \
  def_fn_type (ENUM, RETURN, 1, 0);
#define DEF_FUNCTION_TYPE_VAR_1(ENUM, RETURN, ARG1) \
  def_fn_type (ENUM, RETURN, 1, 1, ARG1);
#define DEF_FUNCTION_TYPE_VAR_2(ENUM, RETURN, ARG1, ARG2) \
  def_fn_type (ENUM, RETURN, 1, 2, ARG1, ARG2);
#define DEF_FUNCTION_TYPE_VAR_3(ENUM, RETURN, ARG1, ARG2, ARG3) \
  def_fn_type (ENUM, RETURN, 1, 3, ARG1, ARG2, ARG3);
#define DEF_FUNCTION_TYPE_VAR_4(ENUM, RETURN, ARG1, ARG2, ARG3, ARG4) \
  def_fn_type (ENUM, RETURN, 1, 4, ARG1, ARG2, ARG3, ARG4);
#define DEF_FUNCTION_TYPE_VAR_5(ENUM, RETURN, ARG1, ARG2, ARG3, ARG4, ARG5) \
  def_fn_type (ENUM, RETURN, 1, 5, ARG1, ARG2, ARG3, ARG4, ARG5);
#define DEF_POINTER_TYPE(ENUM, TYPE) \
  builtin_types[(int) ENUM] = build_pointer_type (builtin_types[(int) TYPE]);

#include "builtin-types.def"

#undef DEF_PRIMITIVE_TYPE
#undef DEF_FUNCTION_TYPE_1
#undef DEF_FUNCTION_TYPE_2
#undef DEF_FUNCTION_TYPE_3
#undef DEF_FUNCTION_TYPE_4
#undef DEF_FUNCTION_TYPE_5
#undef DEF_FUNCTION_TYPE_6
#undef DEF_FUNCTION_TYPE_VAR_0
#undef DEF_FUNCTION_TYPE_VAR_1
#undef DEF_FUNCTION_TYPE_VAR_2
#undef DEF_FUNCTION_TYPE_VAR_3
#undef DEF_FUNCTION_TYPE_VAR_4
#undef DEF_FUNCTION_TYPE_VAR_5
#undef DEF_POINTER_TYPE
  builtin_types[(int) BT_LAST] = NULL_TREE;

  c_init_attributes ();

#define DEF_BUILTIN(ENUM, NAME, CLASS, TYPE, LIBTYPE, BOTH_P, FALLBACK_P, \
		    NONANSI_P, ATTRS, IMPLICIT, COND)			\
  if (NAME && COND)							\
    def_builtin_1 (ENUM, NAME, CLASS,                                   \
		   builtin_types[(int) TYPE],                           \
		   builtin_types[(int) LIBTYPE],                        \
		   BOTH_P, FALLBACK_P, NONANSI_P,                       \
		   built_in_attributes[(int) ATTRS], IMPLICIT);
#include "builtins.def"
#undef DEF_BUILTIN

  targetm.init_builtins ();

  build_common_builtin_nodes ();
}

/* Like get_identifier, but avoid warnings about null arguments when
   the argument may be NULL for targets where GCC lacks stdint.h type
   information.  */

static inline tree
c_get_ident (const char *id)
{
  return get_identifier (id);
}

/* Build tree nodes and builtin functions common to both C and C++ language
   frontends.  */

void
c_common_nodes_and_builtins (void)
{
  int char16_type_size;
  int char32_type_size;
  int wchar_type_size;
  tree array_domain_type;
  tree va_list_ref_type_node;
  tree va_list_arg_type_node;

  build_common_tree_nodes (flag_signed_char, flag_short_double);

  /* Define `int' and `char' first so that dbx will output them first.  */
  record_builtin_type (RID_INT, NULL, integer_type_node);
  record_builtin_type (RID_CHAR, "char", char_type_node);

  /* `signed' is the same as `int'.  FIXME: the declarations of "signed",
     "unsigned long", "long long unsigned" and "unsigned short" were in C++
     but not C.  Are the conditionals here needed?  */
  if (c_dialect_cxx ())
    record_builtin_type (RID_SIGNED, NULL, integer_type_node);
  record_builtin_type (RID_LONG, "long int", long_integer_type_node);
  record_builtin_type (RID_UNSIGNED, "unsigned int", unsigned_type_node);
  record_builtin_type (RID_MAX, "long unsigned int",
		       long_unsigned_type_node);
  if (int128_integer_type_node != NULL_TREE)
    {
      record_builtin_type (RID_INT128, "__int128",
			   int128_integer_type_node);
      record_builtin_type (RID_MAX, "__int128 unsigned",
			   int128_unsigned_type_node);
    }
  if (c_dialect_cxx ())
    record_builtin_type (RID_MAX, "unsigned long", long_unsigned_type_node);
  record_builtin_type (RID_MAX, "long long int",
		       long_long_integer_type_node);
  record_builtin_type (RID_MAX, "long long unsigned int",
		       long_long_unsigned_type_node);
  if (c_dialect_cxx ())
    record_builtin_type (RID_MAX, "long long unsigned",
			 long_long_unsigned_type_node);
  record_builtin_type (RID_SHORT, "short int", short_integer_type_node);
  record_builtin_type (RID_MAX, "short unsigned int",
		       short_unsigned_type_node);
  if (c_dialect_cxx ())
    record_builtin_type (RID_MAX, "unsigned short",
			 short_unsigned_type_node);

  /* Define both `signed char' and `unsigned char'.  */
  record_builtin_type (RID_MAX, "signed char", signed_char_type_node);
  record_builtin_type (RID_MAX, "unsigned char", unsigned_char_type_node);

  /* These are types that c_common_type_for_size and
     c_common_type_for_mode use.  */
  lang_hooks.decls.pushdecl (build_decl (UNKNOWN_LOCATION,
					 TYPE_DECL, NULL_TREE,
					 intQI_type_node));
  lang_hooks.decls.pushdecl (build_decl (UNKNOWN_LOCATION,
					 TYPE_DECL, NULL_TREE,
					 intHI_type_node));
  lang_hooks.decls.pushdecl (build_decl (UNKNOWN_LOCATION,
					 TYPE_DECL, NULL_TREE,
					 intSI_type_node));
  lang_hooks.decls.pushdecl (build_decl (UNKNOWN_LOCATION,
					 TYPE_DECL, NULL_TREE,
					 intDI_type_node));
#if HOST_BITS_PER_WIDE_INT >= 64
  if (targetm.scalar_mode_supported_p (TImode))
    lang_hooks.decls.pushdecl (build_decl (UNKNOWN_LOCATION,
					   TYPE_DECL,
					   get_identifier ("__int128_t"),
					   intTI_type_node));
#endif
  lang_hooks.decls.pushdecl (build_decl (UNKNOWN_LOCATION,
					 TYPE_DECL, NULL_TREE,
					 unsigned_intQI_type_node));
  lang_hooks.decls.pushdecl (build_decl (UNKNOWN_LOCATION,
					 TYPE_DECL, NULL_TREE,
					 unsigned_intHI_type_node));
  lang_hooks.decls.pushdecl (build_decl (UNKNOWN_LOCATION,
					 TYPE_DECL, NULL_TREE,
					 unsigned_intSI_type_node));
  lang_hooks.decls.pushdecl (build_decl (UNKNOWN_LOCATION,
					 TYPE_DECL, NULL_TREE,
					 unsigned_intDI_type_node));
#if HOST_BITS_PER_WIDE_INT >= 64
  if (targetm.scalar_mode_supported_p (TImode))
    lang_hooks.decls.pushdecl (build_decl (UNKNOWN_LOCATION,
					   TYPE_DECL,
					   get_identifier ("__uint128_t"),
					   unsigned_intTI_type_node));
#endif

  /* Create the widest literal types.  */
  widest_integer_literal_type_node
    = make_signed_type (HOST_BITS_PER_WIDE_INT * 2);
  lang_hooks.decls.pushdecl (build_decl (UNKNOWN_LOCATION,
					 TYPE_DECL, NULL_TREE,
					 widest_integer_literal_type_node));

  widest_unsigned_literal_type_node
    = make_unsigned_type (HOST_BITS_PER_WIDE_INT * 2);
  lang_hooks.decls.pushdecl (build_decl (UNKNOWN_LOCATION,
					 TYPE_DECL, NULL_TREE,
					 widest_unsigned_literal_type_node));

  signed_size_type_node = c_common_signed_type (size_type_node);

  pid_type_node =
    TREE_TYPE (identifier_global_value (get_identifier (PID_TYPE)));

  record_builtin_type (RID_FLOAT, NULL, float_type_node);
  record_builtin_type (RID_DOUBLE, NULL, double_type_node);
  record_builtin_type (RID_MAX, "long double", long_double_type_node);

  /* Only supported decimal floating point extension if the target
     actually supports underlying modes. */
  if (targetm.scalar_mode_supported_p (SDmode)
      && targetm.scalar_mode_supported_p (DDmode)
      && targetm.scalar_mode_supported_p (TDmode))
    {
      record_builtin_type (RID_DFLOAT32, NULL, dfloat32_type_node);
      record_builtin_type (RID_DFLOAT64, NULL, dfloat64_type_node);
      record_builtin_type (RID_DFLOAT128, NULL, dfloat128_type_node);
    }

  if (targetm.fixed_point_supported_p ())
    {
      record_builtin_type (RID_MAX, "short _Fract", short_fract_type_node);
      record_builtin_type (RID_FRACT, NULL, fract_type_node);
      record_builtin_type (RID_MAX, "long _Fract", long_fract_type_node);
      record_builtin_type (RID_MAX, "long long _Fract",
			   long_long_fract_type_node);
      record_builtin_type (RID_MAX, "unsigned short _Fract",
			   unsigned_short_fract_type_node);
      record_builtin_type (RID_MAX, "unsigned _Fract",
			   unsigned_fract_type_node);
      record_builtin_type (RID_MAX, "unsigned long _Fract",
			   unsigned_long_fract_type_node);
      record_builtin_type (RID_MAX, "unsigned long long _Fract",
			   unsigned_long_long_fract_type_node);
      record_builtin_type (RID_MAX, "_Sat short _Fract",
			   sat_short_fract_type_node);
      record_builtin_type (RID_MAX, "_Sat _Fract", sat_fract_type_node);
      record_builtin_type (RID_MAX, "_Sat long _Fract",
			   sat_long_fract_type_node);
      record_builtin_type (RID_MAX, "_Sat long long _Fract",
			   sat_long_long_fract_type_node);
      record_builtin_type (RID_MAX, "_Sat unsigned short _Fract",
			   sat_unsigned_short_fract_type_node);
      record_builtin_type (RID_MAX, "_Sat unsigned _Fract",
			   sat_unsigned_fract_type_node);
      record_builtin_type (RID_MAX, "_Sat unsigned long _Fract",
			   sat_unsigned_long_fract_type_node);
      record_builtin_type (RID_MAX, "_Sat unsigned long long _Fract",
			   sat_unsigned_long_long_fract_type_node);
      record_builtin_type (RID_MAX, "short _Accum", short_accum_type_node);
      record_builtin_type (RID_ACCUM, NULL, accum_type_node);
      record_builtin_type (RID_MAX, "long _Accum", long_accum_type_node);
      record_builtin_type (RID_MAX, "long long _Accum",
			   long_long_accum_type_node);
      record_builtin_type (RID_MAX, "unsigned short _Accum",
			   unsigned_short_accum_type_node);
      record_builtin_type (RID_MAX, "unsigned _Accum",
			   unsigned_accum_type_node);
      record_builtin_type (RID_MAX, "unsigned long _Accum",
			   unsigned_long_accum_type_node);
      record_builtin_type (RID_MAX, "unsigned long long _Accum",
			   unsigned_long_long_accum_type_node);
      record_builtin_type (RID_MAX, "_Sat short _Accum",
			   sat_short_accum_type_node);
      record_builtin_type (RID_MAX, "_Sat _Accum", sat_accum_type_node);
      record_builtin_type (RID_MAX, "_Sat long _Accum",
			   sat_long_accum_type_node);
      record_builtin_type (RID_MAX, "_Sat long long _Accum",
			  sat_long_long_accum_type_node);
      record_builtin_type (RID_MAX, "_Sat unsigned short _Accum",
			   sat_unsigned_short_accum_type_node);
      record_builtin_type (RID_MAX, "_Sat unsigned _Accum",
			   sat_unsigned_accum_type_node);
      record_builtin_type (RID_MAX, "_Sat unsigned long _Accum",
			   sat_unsigned_long_accum_type_node);
      record_builtin_type (RID_MAX, "_Sat unsigned long long _Accum",
			   sat_unsigned_long_long_accum_type_node);

    }

  lang_hooks.decls.pushdecl (build_decl (UNKNOWN_LOCATION,
					 TYPE_DECL,
					 get_identifier ("complex int"),
					 complex_integer_type_node));
  lang_hooks.decls.pushdecl (build_decl (UNKNOWN_LOCATION,
					 TYPE_DECL,
					 get_identifier ("complex float"),
					 complex_float_type_node));
  lang_hooks.decls.pushdecl (build_decl (UNKNOWN_LOCATION,
					 TYPE_DECL,
					 get_identifier ("complex double"),
					 complex_double_type_node));
  lang_hooks.decls.pushdecl
    (build_decl (UNKNOWN_LOCATION,
		 TYPE_DECL, get_identifier ("complex long double"),
		 complex_long_double_type_node));

  if (c_dialect_cxx ())
    /* For C++, make fileptr_type_node a distinct void * type until
       FILE type is defined.  */
    fileptr_type_node = build_variant_type_copy (ptr_type_node);

  record_builtin_type (RID_VOID, NULL, void_type_node);

  /* Set the TYPE_NAME for any variants that were built before
     record_builtin_type gave names to the built-in types. */
  {
    tree void_name = TYPE_NAME (void_type_node);
    TYPE_NAME (void_type_node) = NULL_TREE;
    TYPE_NAME (build_qualified_type (void_type_node, TYPE_QUAL_CONST))
      = void_name;
    TYPE_NAME (void_type_node) = void_name;
  }

  /* This node must not be shared.  */
  void_zero_node = make_node (INTEGER_CST);
  TREE_TYPE (void_zero_node) = void_type_node;

  void_list_node = build_void_list_node ();

  /* Make a type to be the domain of a few array types
     whose domains don't really matter.
     200 is small enough that it always fits in size_t
     and large enough that it can hold most function names for the
     initializations of __FUNCTION__ and __PRETTY_FUNCTION__.  */
  array_domain_type = build_index_type (size_int (200));

  /* Make a type for arrays of characters.
     With luck nothing will ever really depend on the length of this
     array type.  */
  char_array_type_node
    = build_array_type (char_type_node, array_domain_type);

  /* Likewise for arrays of ints.  */
  int_array_type_node
    = build_array_type (integer_type_node, array_domain_type);

  string_type_node = build_pointer_type (char_type_node);
  const_string_type_node
    = build_pointer_type (build_qualified_type
			  (char_type_node, TYPE_QUAL_CONST));

  /* This is special for C++ so functions can be overloaded.  */
  wchar_type_node = get_identifier (MODIFIED_WCHAR_TYPE);
  wchar_type_node = TREE_TYPE (identifier_global_value (wchar_type_node));
  wchar_type_size = TYPE_PRECISION (wchar_type_node);
  underlying_wchar_type_node = wchar_type_node;
  if (c_dialect_cxx ())
    {
      if (TYPE_UNSIGNED (wchar_type_node))
	wchar_type_node = make_unsigned_type (wchar_type_size);
      else
	wchar_type_node = make_signed_type (wchar_type_size);
      record_builtin_type (RID_WCHAR, "wchar_t", wchar_type_node);
    }

  /* This is for wide string constants.  */
  wchar_array_type_node
    = build_array_type (wchar_type_node, array_domain_type);

  /* Define 'char16_t'.  */
  char16_type_node = get_identifier (CHAR16_TYPE);
  char16_type_node = TREE_TYPE (identifier_global_value (char16_type_node));
  char16_type_size = TYPE_PRECISION (char16_type_node);
  if (c_dialect_cxx ())
    {
      char16_type_node = make_unsigned_type (char16_type_size);

      if (cxx_dialect >= cxx11)
	record_builtin_type (RID_CHAR16, "char16_t", char16_type_node);
    }

  /* This is for UTF-16 string constants.  */
  char16_array_type_node
    = build_array_type (char16_type_node, array_domain_type);

  /* Define 'char32_t'.  */
  char32_type_node = get_identifier (CHAR32_TYPE);
  char32_type_node = TREE_TYPE (identifier_global_value (char32_type_node));
  char32_type_size = TYPE_PRECISION (char32_type_node);
  if (c_dialect_cxx ())
    {
      char32_type_node = make_unsigned_type (char32_type_size);

      if (cxx_dialect >= cxx11)
	record_builtin_type (RID_CHAR32, "char32_t", char32_type_node);
    }

  /* This is for UTF-32 string constants.  */
  char32_array_type_node
    = build_array_type (char32_type_node, array_domain_type);

  wint_type_node =
    TREE_TYPE (identifier_global_value (get_identifier (WINT_TYPE)));

  intmax_type_node =
    TREE_TYPE (identifier_global_value (get_identifier (INTMAX_TYPE)));
  uintmax_type_node =
    TREE_TYPE (identifier_global_value (get_identifier (UINTMAX_TYPE)));

  if (SIG_ATOMIC_TYPE)
    sig_atomic_type_node =
      TREE_TYPE (identifier_global_value (c_get_ident (SIG_ATOMIC_TYPE)));
  if (INT8_TYPE)
    int8_type_node =
      TREE_TYPE (identifier_global_value (c_get_ident (INT8_TYPE)));
  if (INT16_TYPE)
    int16_type_node =
      TREE_TYPE (identifier_global_value (c_get_ident (INT16_TYPE)));
  if (INT32_TYPE)
    int32_type_node =
      TREE_TYPE (identifier_global_value (c_get_ident (INT32_TYPE)));
  if (INT64_TYPE)
    int64_type_node =
      TREE_TYPE (identifier_global_value (c_get_ident (INT64_TYPE)));
  if (UINT8_TYPE)
    uint8_type_node =
      TREE_TYPE (identifier_global_value (c_get_ident (UINT8_TYPE)));
  if (UINT16_TYPE)
    c_uint16_type_node =
      TREE_TYPE (identifier_global_value (c_get_ident (UINT16_TYPE)));
  if (UINT32_TYPE)
    c_uint32_type_node =
      TREE_TYPE (identifier_global_value (c_get_ident (UINT32_TYPE)));
  if (UINT64_TYPE)
    c_uint64_type_node =
      TREE_TYPE (identifier_global_value (c_get_ident (UINT64_TYPE)));
  if (INT_LEAST8_TYPE)
    int_least8_type_node =
      TREE_TYPE (identifier_global_value (c_get_ident (INT_LEAST8_TYPE)));
  if (INT_LEAST16_TYPE)
    int_least16_type_node =
      TREE_TYPE (identifier_global_value (c_get_ident (INT_LEAST16_TYPE)));
  if (INT_LEAST32_TYPE)
    int_least32_type_node =
      TREE_TYPE (identifier_global_value (c_get_ident (INT_LEAST32_TYPE)));
  if (INT_LEAST64_TYPE)
    int_least64_type_node =
      TREE_TYPE (identifier_global_value (c_get_ident (INT_LEAST64_TYPE)));
  if (UINT_LEAST8_TYPE)
    uint_least8_type_node =
      TREE_TYPE (identifier_global_value (c_get_ident (UINT_LEAST8_TYPE)));
  if (UINT_LEAST16_TYPE)
    uint_least16_type_node =
      TREE_TYPE (identifier_global_value (c_get_ident (UINT_LEAST16_TYPE)));
  if (UINT_LEAST32_TYPE)
    uint_least32_type_node =
      TREE_TYPE (identifier_global_value (c_get_ident (UINT_LEAST32_TYPE)));
  if (UINT_LEAST64_TYPE)
    uint_least64_type_node =
      TREE_TYPE (identifier_global_value (c_get_ident (UINT_LEAST64_TYPE)));
  if (INT_FAST8_TYPE)
    int_fast8_type_node =
      TREE_TYPE (identifier_global_value (c_get_ident (INT_FAST8_TYPE)));
  if (INT_FAST16_TYPE)
    int_fast16_type_node =
      TREE_TYPE (identifier_global_value (c_get_ident (INT_FAST16_TYPE)));
  if (INT_FAST32_TYPE)
    int_fast32_type_node =
      TREE_TYPE (identifier_global_value (c_get_ident (INT_FAST32_TYPE)));
  if (INT_FAST64_TYPE)
    int_fast64_type_node =
      TREE_TYPE (identifier_global_value (c_get_ident (INT_FAST64_TYPE)));
  if (UINT_FAST8_TYPE)
    uint_fast8_type_node =
      TREE_TYPE (identifier_global_value (c_get_ident (UINT_FAST8_TYPE)));
  if (UINT_FAST16_TYPE)
    uint_fast16_type_node =
      TREE_TYPE (identifier_global_value (c_get_ident (UINT_FAST16_TYPE)));
  if (UINT_FAST32_TYPE)
    uint_fast32_type_node =
      TREE_TYPE (identifier_global_value (c_get_ident (UINT_FAST32_TYPE)));
  if (UINT_FAST64_TYPE)
    uint_fast64_type_node =
      TREE_TYPE (identifier_global_value (c_get_ident (UINT_FAST64_TYPE)));
  if (INTPTR_TYPE)
    intptr_type_node =
      TREE_TYPE (identifier_global_value (c_get_ident (INTPTR_TYPE)));
  if (UINTPTR_TYPE)
    uintptr_type_node =
      TREE_TYPE (identifier_global_value (c_get_ident (UINTPTR_TYPE)));

  default_function_type
    = build_varargs_function_type_list (integer_type_node, NULL_TREE);
  ptrdiff_type_node
    = TREE_TYPE (identifier_global_value (get_identifier (PTRDIFF_TYPE)));
  unsigned_ptrdiff_type_node = c_common_unsigned_type (ptrdiff_type_node);

  lang_hooks.decls.pushdecl
    (build_decl (UNKNOWN_LOCATION,
		 TYPE_DECL, get_identifier ("__builtin_va_list"),
		 va_list_type_node));
  if (targetm.enum_va_list_p)
    {
      int l;
      const char *pname;
      tree ptype;

      for (l = 0; targetm.enum_va_list_p (l, &pname, &ptype); ++l)
	{
	  lang_hooks.decls.pushdecl
	    (build_decl (UNKNOWN_LOCATION,
		         TYPE_DECL, get_identifier (pname),
	  	         ptype));

	}
    }

  if (TREE_CODE (va_list_type_node) == ARRAY_TYPE)
    {
      va_list_arg_type_node = va_list_ref_type_node =
	build_pointer_type (TREE_TYPE (va_list_type_node));
    }
  else
    {
      va_list_arg_type_node = va_list_type_node;
      va_list_ref_type_node = build_reference_type (va_list_type_node);
    }

  if (!flag_preprocess_only)
    c_define_builtins (va_list_ref_type_node, va_list_arg_type_node);

  main_identifier_node = get_identifier ("main");

  /* Create the built-in __null node.  It is important that this is
     not shared.  */
  null_node = make_node (INTEGER_CST);
  TREE_TYPE (null_node) = c_common_type_for_size (POINTER_SIZE, 0);

  /* Since builtin_types isn't gc'ed, don't export these nodes.  */
  memset (builtin_types, 0, sizeof (builtin_types));
}

/* The number of named compound-literals generated thus far.  */
static GTY(()) int compound_literal_number;

/* Set DECL_NAME for DECL, a VAR_DECL for a compound-literal.  */

void
set_compound_literal_name (tree decl)
{
  char *name;
  ASM_FORMAT_PRIVATE_NAME (name, "__compound_literal",
			   compound_literal_number);
  compound_literal_number++;
  DECL_NAME (decl) = get_identifier (name);
}

tree
build_va_arg (location_t loc, tree expr, tree type)
{
  expr = build1 (VA_ARG_EXPR, type, expr);
  SET_EXPR_LOCATION (expr, loc);
  return expr;
}


/* Linked list of disabled built-in functions.  */

typedef struct disabled_builtin
{
  const char *name;
  struct disabled_builtin *next;
} disabled_builtin;
static disabled_builtin *disabled_builtins = NULL;

static bool builtin_function_disabled_p (const char *);

/* Disable a built-in function specified by -fno-builtin-NAME.  If NAME
   begins with "__builtin_", give an error.  */

void
disable_builtin_function (const char *name)
{
  if (strncmp (name, "__builtin_", strlen ("__builtin_")) == 0)
    error ("cannot disable built-in function %qs", name);
  else
    {
      disabled_builtin *new_disabled_builtin = XNEW (disabled_builtin);
      new_disabled_builtin->name = name;
      new_disabled_builtin->next = disabled_builtins;
      disabled_builtins = new_disabled_builtin;
    }
}


/* Return true if the built-in function NAME has been disabled, false
   otherwise.  */

static bool
builtin_function_disabled_p (const char *name)
{
  disabled_builtin *p;
  for (p = disabled_builtins; p != NULL; p = p->next)
    {
      if (strcmp (name, p->name) == 0)
	return true;
    }
  return false;
}


/* Worker for DEF_BUILTIN.
   Possibly define a builtin function with one or two names.
   Does not declare a non-__builtin_ function if flag_no_builtin, or if
   nonansi_p and flag_no_nonansi_builtin.  */

static void
def_builtin_1 (enum built_in_function fncode,
	       const char *name,
	       enum built_in_class fnclass,
	       tree fntype, tree libtype,
	       bool both_p, bool fallback_p, bool nonansi_p,
	       tree fnattrs, bool implicit_p)
{
  tree decl;
  const char *libname;

  if (fntype == error_mark_node)
    return;

  gcc_assert ((!both_p && !fallback_p)
	      || !strncmp (name, "__builtin_",
			   strlen ("__builtin_")));

  libname = name + strlen ("__builtin_");
  decl = add_builtin_function (name, fntype, fncode, fnclass,
			       (fallback_p ? libname : NULL),
			       fnattrs);

  set_builtin_decl (fncode, decl, implicit_p);

  if (both_p
      && !flag_no_builtin && !builtin_function_disabled_p (libname)
      && !(nonansi_p && flag_no_nonansi_builtin))
    add_builtin_function (libname, libtype, fncode, fnclass,
			  NULL, fnattrs);
}

/* Nonzero if the type T promotes to int.  This is (nearly) the
   integral promotions defined in ISO C99 6.3.1.1/2.  */

bool
c_promoting_integer_type_p (const_tree t)
{
  switch (TREE_CODE (t))
    {
    case INTEGER_TYPE:
      return (TYPE_MAIN_VARIANT (t) == char_type_node
	      || TYPE_MAIN_VARIANT (t) == signed_char_type_node
	      || TYPE_MAIN_VARIANT (t) == unsigned_char_type_node
	      || TYPE_MAIN_VARIANT (t) == short_integer_type_node
	      || TYPE_MAIN_VARIANT (t) == short_unsigned_type_node
	      || TYPE_PRECISION (t) < TYPE_PRECISION (integer_type_node));

    case ENUMERAL_TYPE:
      /* ??? Technically all enumerations not larger than an int
	 promote to an int.  But this is used along code paths
	 that only want to notice a size change.  */
      return TYPE_PRECISION (t) < TYPE_PRECISION (integer_type_node);

    case BOOLEAN_TYPE:
      return 1;

    default:
      return 0;
    }
}

/* Return 1 if PARMS specifies a fixed number of parameters
   and none of their types is affected by default promotions.  */

int
self_promoting_args_p (const_tree parms)
{
  const_tree t;
  for (t = parms; t; t = TREE_CHAIN (t))
    {
      tree type = TREE_VALUE (t);

      if (type == error_mark_node)
	continue;

      if (TREE_CHAIN (t) == 0 && type != void_type_node)
	return 0;

      if (type == 0)
	return 0;

      if (TYPE_MAIN_VARIANT (type) == float_type_node)
	return 0;

      if (c_promoting_integer_type_p (type))
	return 0;
    }
  return 1;
}

/* Recursively remove any '*' or '&' operator from TYPE.  */
tree
strip_pointer_operator (tree t)
{
  while (POINTER_TYPE_P (t))
    t = TREE_TYPE (t);
  return t;
}

/* Recursively remove pointer or array type from TYPE. */
tree
strip_pointer_or_array_types (tree t)
{
  while (TREE_CODE (t) == ARRAY_TYPE || POINTER_TYPE_P (t))
    t = TREE_TYPE (t);
  return t;
}

/* Used to compare case labels.  K1 and K2 are actually tree nodes
   representing case labels, or NULL_TREE for a `default' label.
   Returns -1 if K1 is ordered before K2, -1 if K1 is ordered after
   K2, and 0 if K1 and K2 are equal.  */

int
case_compare (splay_tree_key k1, splay_tree_key k2)
{
  /* Consider a NULL key (such as arises with a `default' label) to be
     smaller than anything else.  */
  if (!k1)
    return k2 ? -1 : 0;
  else if (!k2)
    return k1 ? 1 : 0;

  return tree_int_cst_compare ((tree) k1, (tree) k2);
}

/* Process a case label, located at LOC, for the range LOW_VALUE
   ... HIGH_VALUE.  If LOW_VALUE and HIGH_VALUE are both NULL_TREE
   then this case label is actually a `default' label.  If only
   HIGH_VALUE is NULL_TREE, then case label was declared using the
   usual C/C++ syntax, rather than the GNU case range extension.
   CASES is a tree containing all the case ranges processed so far;
   COND is the condition for the switch-statement itself.  Returns the
   CASE_LABEL_EXPR created, or ERROR_MARK_NODE if no CASE_LABEL_EXPR
   is created.  */

tree
c_add_case_label (location_t loc, splay_tree cases, tree cond, tree orig_type,
		  tree low_value, tree high_value)
{
  tree type;
  tree label;
  tree case_label;
  splay_tree_node node;

  /* Create the LABEL_DECL itself.  */
  label = create_artificial_label (loc);

  /* If there was an error processing the switch condition, bail now
     before we get more confused.  */
  if (!cond || cond == error_mark_node)
    goto error_out;

  if ((low_value && TREE_TYPE (low_value)
       && POINTER_TYPE_P (TREE_TYPE (low_value)))
      || (high_value && TREE_TYPE (high_value)
	  && POINTER_TYPE_P (TREE_TYPE (high_value))))
    {
      error_at (loc, "pointers are not permitted as case values");
      goto error_out;
    }

  /* Case ranges are a GNU extension.  */
  if (high_value)
    pedwarn (loc, OPT_Wpedantic,
	     "range expressions in switch statements are non-standard");

  type = TREE_TYPE (cond);
  if (low_value)
    {
      low_value = check_case_value (low_value);
      low_value = convert_and_check (type, low_value);
      if (low_value == error_mark_node)
	goto error_out;
    }
  if (high_value)
    {
      high_value = check_case_value (high_value);
      high_value = convert_and_check (type, high_value);
      if (high_value == error_mark_node)
	goto error_out;
    }

  if (low_value && high_value)
    {
      /* If the LOW_VALUE and HIGH_VALUE are the same, then this isn't
	 really a case range, even though it was written that way.
	 Remove the HIGH_VALUE to simplify later processing.  */
      if (tree_int_cst_equal (low_value, high_value))
	high_value = NULL_TREE;
      else if (!tree_int_cst_lt (low_value, high_value))
	warning_at (loc, 0, "empty range specified");
    }

  /* See if the case is in range of the type of the original testing
     expression.  If both low_value and high_value are out of range,
     don't insert the case label and return NULL_TREE.  */
  if (low_value
      && !check_case_bounds (type, orig_type,
			     &low_value, high_value ? &high_value : NULL))
    return NULL_TREE;

  /* Look up the LOW_VALUE in the table of case labels we already
     have.  */
  node = splay_tree_lookup (cases, (splay_tree_key) low_value);
  /* If there was not an exact match, check for overlapping ranges.
     There's no need to do this if there's no LOW_VALUE or HIGH_VALUE;
     that's a `default' label and the only overlap is an exact match.  */
  if (!node && (low_value || high_value))
    {
      splay_tree_node low_bound;
      splay_tree_node high_bound;

      /* Even though there wasn't an exact match, there might be an
	 overlap between this case range and another case range.
	 Since we've (inductively) not allowed any overlapping case
	 ranges, we simply need to find the greatest low case label
	 that is smaller that LOW_VALUE, and the smallest low case
	 label that is greater than LOW_VALUE.  If there is an overlap
	 it will occur in one of these two ranges.  */
      low_bound = splay_tree_predecessor (cases,
					  (splay_tree_key) low_value);
      high_bound = splay_tree_successor (cases,
					 (splay_tree_key) low_value);

      /* Check to see if the LOW_BOUND overlaps.  It is smaller than
	 the LOW_VALUE, so there is no need to check unless the
	 LOW_BOUND is in fact itself a case range.  */
      if (low_bound
	  && CASE_HIGH ((tree) low_bound->value)
	  && tree_int_cst_compare (CASE_HIGH ((tree) low_bound->value),
				    low_value) >= 0)
	node = low_bound;
      /* Check to see if the HIGH_BOUND overlaps.  The low end of that
	 range is bigger than the low end of the current range, so we
	 are only interested if the current range is a real range, and
	 not an ordinary case label.  */
      else if (high_bound
	       && high_value
	       && (tree_int_cst_compare ((tree) high_bound->key,
					 high_value)
		   <= 0))
	node = high_bound;
    }
  /* If there was an overlap, issue an error.  */
  if (node)
    {
      tree duplicate = CASE_LABEL ((tree) node->value);

      if (high_value)
	{
	  error_at (loc, "duplicate (or overlapping) case value");
	  error_at (DECL_SOURCE_LOCATION (duplicate),
		    "this is the first entry overlapping that value");
	}
      else if (low_value)
	{
	  error_at (loc, "duplicate case value") ;
	  error_at (DECL_SOURCE_LOCATION (duplicate), "previously used here");
	}
      else
	{
	  error_at (loc, "multiple default labels in one switch");
	  error_at (DECL_SOURCE_LOCATION (duplicate),
		    "this is the first default label");
	}
      goto error_out;
    }

  /* Add a CASE_LABEL to the statement-tree.  */
  case_label = add_stmt (build_case_label (low_value, high_value, label));
  /* Register this case label in the splay tree.  */
  splay_tree_insert (cases,
		     (splay_tree_key) low_value,
		     (splay_tree_value) case_label);

  return case_label;

 error_out:
  /* Add a label so that the back-end doesn't think that the beginning of
     the switch is unreachable.  Note that we do not add a case label, as
     that just leads to duplicates and thence to failure later on.  */
  if (!cases->root)
    {
      tree t = create_artificial_label (loc);
      add_stmt (build_stmt (loc, LABEL_EXPR, t));
    }
  return error_mark_node;
}

/* Subroutines of c_do_switch_warnings, called via splay_tree_foreach.
   Used to verify that case values match up with enumerator values.  */

static void
match_case_to_enum_1 (tree key, tree type, tree label)
{
  char buf[2 + 2*HOST_BITS_PER_WIDE_INT/4 + 1];

  /* ??? Not working too hard to print the double-word value.
     Should perhaps be done with %lwd in the diagnostic routines?  */
  if (TREE_INT_CST_HIGH (key) == 0)
    snprintf (buf, sizeof (buf), HOST_WIDE_INT_PRINT_UNSIGNED,
	      TREE_INT_CST_LOW (key));
  else if (!TYPE_UNSIGNED (type)
	   && TREE_INT_CST_HIGH (key) == -1
	   && TREE_INT_CST_LOW (key) != 0)
    snprintf (buf, sizeof (buf), "-" HOST_WIDE_INT_PRINT_UNSIGNED,
	      -TREE_INT_CST_LOW (key));
  else
    snprintf (buf, sizeof (buf), HOST_WIDE_INT_PRINT_DOUBLE_HEX,
	      (unsigned HOST_WIDE_INT) TREE_INT_CST_HIGH (key),
	      (unsigned HOST_WIDE_INT) TREE_INT_CST_LOW (key));

  if (TYPE_NAME (type) == 0)
    warning_at (DECL_SOURCE_LOCATION (CASE_LABEL (label)),
		warn_switch ? OPT_Wswitch : OPT_Wswitch_enum,
		"case value %qs not in enumerated type",
		buf);
  else
    warning_at (DECL_SOURCE_LOCATION (CASE_LABEL (label)),
		warn_switch ? OPT_Wswitch : OPT_Wswitch_enum,
		"case value %qs not in enumerated type %qT",
		buf, type);
}

/* Subroutine of c_do_switch_warnings, called via splay_tree_foreach.
   Used to verify that case values match up with enumerator values.  */

static int
match_case_to_enum (splay_tree_node node, void *data)
{
  tree label = (tree) node->value;
  tree type = (tree) data;

  /* Skip default case.  */
  if (!CASE_LOW (label))
    return 0;

  /* If CASE_LOW_SEEN is not set, that means CASE_LOW did not appear
     when we did our enum->case scan.  Reset our scratch bit after.  */
  if (!CASE_LOW_SEEN (label))
    match_case_to_enum_1 (CASE_LOW (label), type, label);
  else
    CASE_LOW_SEEN (label) = 0;

  /* If CASE_HIGH is non-null, we have a range.  If CASE_HIGH_SEEN is
     not set, that means that CASE_HIGH did not appear when we did our
     enum->case scan.  Reset our scratch bit after.  */
  if (CASE_HIGH (label))
    {
      if (!CASE_HIGH_SEEN (label))
	match_case_to_enum_1 (CASE_HIGH (label), type, label);
      else
	CASE_HIGH_SEEN (label) = 0;
    }

  return 0;
}

/* Handle -Wswitch*.  Called from the front end after parsing the
   switch construct.  */
/* ??? Should probably be somewhere generic, since other languages
   besides C and C++ would want this.  At the moment, however, C/C++
   are the only tree-ssa languages that support enumerations at all,
   so the point is moot.  */

void
c_do_switch_warnings (splay_tree cases, location_t switch_location,
		      tree type, tree cond)
{
  splay_tree_node default_node;
  splay_tree_node node;
  tree chain;

  if (!warn_switch && !warn_switch_enum && !warn_switch_default)
    return;

  default_node = splay_tree_lookup (cases, (splay_tree_key) NULL);
  if (!default_node)
    warning_at (switch_location, OPT_Wswitch_default,
		"switch missing default case");

  /* From here on, we only care about about enumerated types.  */
  if (!type || TREE_CODE (type) != ENUMERAL_TYPE)
    return;

  /* From here on, we only care about -Wswitch and -Wswitch-enum.  */
  if (!warn_switch_enum && !warn_switch)
    return;

  /* Check the cases.  Warn about case values which are not members of
     the enumerated type.  For -Wswitch-enum, or for -Wswitch when
     there is no default case, check that exactly all enumeration
     literals are covered by the cases.  */

  /* Clearing COND if it is not an integer constant simplifies
     the tests inside the loop below.  */
  if (TREE_CODE (cond) != INTEGER_CST)
    cond = NULL_TREE;

  /* The time complexity here is O(N*lg(N)) worst case, but for the
      common case of monotonically increasing enumerators, it is
      O(N), since the nature of the splay tree will keep the next
      element adjacent to the root at all times.  */

  for (chain = TYPE_VALUES (type); chain; chain = TREE_CHAIN (chain))
    {
      tree value = TREE_VALUE (chain);
      if (TREE_CODE (value) == CONST_DECL)
        value = DECL_INITIAL (value);
      node = splay_tree_lookup (cases, (splay_tree_key) value);
      if (node)
	{
	  /* Mark the CASE_LOW part of the case entry as seen.  */
	  tree label = (tree) node->value;
	  CASE_LOW_SEEN (label) = 1;
	  continue;
	}

      /* Even though there wasn't an exact match, there might be a
	 case range which includes the enumerator's value.  */
      node = splay_tree_predecessor (cases, (splay_tree_key) value);
      if (node && CASE_HIGH ((tree) node->value))
	{
	  tree label = (tree) node->value;
	  int cmp = tree_int_cst_compare (CASE_HIGH (label), value);
	  if (cmp >= 0)
	    {
	      /* If we match the upper bound exactly, mark the CASE_HIGH
		 part of the case entry as seen.  */
	      if (cmp == 0)
		CASE_HIGH_SEEN (label) = 1;
	      continue;
	    }
	}

      /* We've now determined that this enumerated literal isn't
	 handled by the case labels of the switch statement.  */

      /* If the switch expression is a constant, we only really care
	 about whether that constant is handled by the switch.  */
      if (cond && tree_int_cst_compare (cond, value))
	continue;

      /* If there is a default_node, the only relevant option is
	 Wswitch-enum.  Otherwise, if both are enabled then we prefer
	 to warn using -Wswitch because -Wswitch is enabled by -Wall
	 while -Wswitch-enum is explicit.  */
      warning_at (switch_location,
		  (default_node || !warn_switch
		   ? OPT_Wswitch_enum
		   : OPT_Wswitch),
		  "enumeration value %qE not handled in switch",
		  TREE_PURPOSE (chain));
    }

  /* Warn if there are case expressions that don't correspond to
     enumerators.  This can occur since C and C++ don't enforce
     type-checking of assignments to enumeration variables.

     The time complexity here is now always O(N) worst case, since
     we should have marked both the lower bound and upper bound of
     every disjoint case label, with CASE_LOW_SEEN and CASE_HIGH_SEEN
     above.  This scan also resets those fields.  */

  splay_tree_foreach (cases, match_case_to_enum, type);
}

/* Finish an expression taking the address of LABEL (an
   IDENTIFIER_NODE).  Returns an expression for the address.

   LOC is the location for the expression returned.  */

tree
finish_label_address_expr (tree label, location_t loc)
{
  tree result;

  pedwarn (input_location, OPT_Wpedantic, "taking the address of a label is non-standard");

  if (label == error_mark_node)
    return error_mark_node;

  label = lookup_label (label);
  if (label == NULL_TREE)
    result = null_pointer_node;
  else
    {
      TREE_USED (label) = 1;
      result = build1 (ADDR_EXPR, ptr_type_node, label);
      /* The current function is not necessarily uninlinable.
	 Computed gotos are incompatible with inlining, but the value
	 here could be used only in a diagnostic, for example.  */
      protected_set_expr_location (result, loc);
    }

  return result;
}


/* Given a boolean expression ARG, return a tree representing an increment
   or decrement (as indicated by CODE) of ARG.  The front end must check for
   invalid cases (e.g., decrement in C++).  */
tree
boolean_increment (enum tree_code code, tree arg)
{
  tree val;
  tree true_res = build_int_cst (TREE_TYPE (arg), 1);

  arg = stabilize_reference (arg);
  switch (code)
    {
    case PREINCREMENT_EXPR:
      val = build2 (MODIFY_EXPR, TREE_TYPE (arg), arg, true_res);
      break;
    case POSTINCREMENT_EXPR:
      val = build2 (MODIFY_EXPR, TREE_TYPE (arg), arg, true_res);
      arg = save_expr (arg);
      val = build2 (COMPOUND_EXPR, TREE_TYPE (arg), val, arg);
      val = build2 (COMPOUND_EXPR, TREE_TYPE (arg), arg, val);
      break;
    case PREDECREMENT_EXPR:
      val = build2 (MODIFY_EXPR, TREE_TYPE (arg), arg,
		    invert_truthvalue_loc (input_location, arg));
      break;
    case POSTDECREMENT_EXPR:
      val = build2 (MODIFY_EXPR, TREE_TYPE (arg), arg,
		    invert_truthvalue_loc (input_location, arg));
      arg = save_expr (arg);
      val = build2 (COMPOUND_EXPR, TREE_TYPE (arg), val, arg);
      val = build2 (COMPOUND_EXPR, TREE_TYPE (arg), arg, val);
      break;
    default:
      gcc_unreachable ();
    }
  TREE_SIDE_EFFECTS (val) = 1;
  return val;
}

/* Built-in macros for stddef.h and stdint.h, that require macros
   defined in this file.  */
void
c_stddef_cpp_builtins(void)
{
  builtin_define_with_value ("__SIZE_TYPE__", SIZE_TYPE, 0);
  builtin_define_with_value ("__PTRDIFF_TYPE__", PTRDIFF_TYPE, 0);
  builtin_define_with_value ("__WCHAR_TYPE__", MODIFIED_WCHAR_TYPE, 0);
  builtin_define_with_value ("__WINT_TYPE__", WINT_TYPE, 0);
  builtin_define_with_value ("__INTMAX_TYPE__", INTMAX_TYPE, 0);
  builtin_define_with_value ("__UINTMAX_TYPE__", UINTMAX_TYPE, 0);
  builtin_define_with_value ("__CHAR16_TYPE__", CHAR16_TYPE, 0);
  builtin_define_with_value ("__CHAR32_TYPE__", CHAR32_TYPE, 0);
  if (SIG_ATOMIC_TYPE)
    builtin_define_with_value ("__SIG_ATOMIC_TYPE__", SIG_ATOMIC_TYPE, 0);
  if (INT8_TYPE)
    builtin_define_with_value ("__INT8_TYPE__", INT8_TYPE, 0);
  if (INT16_TYPE)
    builtin_define_with_value ("__INT16_TYPE__", INT16_TYPE, 0);
  if (INT32_TYPE)
    builtin_define_with_value ("__INT32_TYPE__", INT32_TYPE, 0);
  if (INT64_TYPE)
    builtin_define_with_value ("__INT64_TYPE__", INT64_TYPE, 0);
  if (UINT8_TYPE)
    builtin_define_with_value ("__UINT8_TYPE__", UINT8_TYPE, 0);
  if (UINT16_TYPE)
    builtin_define_with_value ("__UINT16_TYPE__", UINT16_TYPE, 0);
  if (UINT32_TYPE)
    builtin_define_with_value ("__UINT32_TYPE__", UINT32_TYPE, 0);
  if (UINT64_TYPE)
    builtin_define_with_value ("__UINT64_TYPE__", UINT64_TYPE, 0);
  if (INT_LEAST8_TYPE)
    builtin_define_with_value ("__INT_LEAST8_TYPE__", INT_LEAST8_TYPE, 0);
  if (INT_LEAST16_TYPE)
    builtin_define_with_value ("__INT_LEAST16_TYPE__", INT_LEAST16_TYPE, 0);
  if (INT_LEAST32_TYPE)
    builtin_define_with_value ("__INT_LEAST32_TYPE__", INT_LEAST32_TYPE, 0);
  if (INT_LEAST64_TYPE)
    builtin_define_with_value ("__INT_LEAST64_TYPE__", INT_LEAST64_TYPE, 0);
  if (UINT_LEAST8_TYPE)
    builtin_define_with_value ("__UINT_LEAST8_TYPE__", UINT_LEAST8_TYPE, 0);
  if (UINT_LEAST16_TYPE)
    builtin_define_with_value ("__UINT_LEAST16_TYPE__", UINT_LEAST16_TYPE, 0);
  if (UINT_LEAST32_TYPE)
    builtin_define_with_value ("__UINT_LEAST32_TYPE__", UINT_LEAST32_TYPE, 0);
  if (UINT_LEAST64_TYPE)
    builtin_define_with_value ("__UINT_LEAST64_TYPE__", UINT_LEAST64_TYPE, 0);
  if (INT_FAST8_TYPE)
    builtin_define_with_value ("__INT_FAST8_TYPE__", INT_FAST8_TYPE, 0);
  if (INT_FAST16_TYPE)
    builtin_define_with_value ("__INT_FAST16_TYPE__", INT_FAST16_TYPE, 0);
  if (INT_FAST32_TYPE)
    builtin_define_with_value ("__INT_FAST32_TYPE__", INT_FAST32_TYPE, 0);
  if (INT_FAST64_TYPE)
    builtin_define_with_value ("__INT_FAST64_TYPE__", INT_FAST64_TYPE, 0);
  if (UINT_FAST8_TYPE)
    builtin_define_with_value ("__UINT_FAST8_TYPE__", UINT_FAST8_TYPE, 0);
  if (UINT_FAST16_TYPE)
    builtin_define_with_value ("__UINT_FAST16_TYPE__", UINT_FAST16_TYPE, 0);
  if (UINT_FAST32_TYPE)
    builtin_define_with_value ("__UINT_FAST32_TYPE__", UINT_FAST32_TYPE, 0);
  if (UINT_FAST64_TYPE)
    builtin_define_with_value ("__UINT_FAST64_TYPE__", UINT_FAST64_TYPE, 0);
  if (INTPTR_TYPE)
    builtin_define_with_value ("__INTPTR_TYPE__", INTPTR_TYPE, 0);
  if (UINTPTR_TYPE)
    builtin_define_with_value ("__UINTPTR_TYPE__", UINTPTR_TYPE, 0);
}

static void
c_init_attributes (void)
{
  /* Fill in the built_in_attributes array.  */
#define DEF_ATTR_NULL_TREE(ENUM)				\
  built_in_attributes[(int) ENUM] = NULL_TREE;
#define DEF_ATTR_INT(ENUM, VALUE)				\
  built_in_attributes[(int) ENUM] = build_int_cst (integer_type_node, VALUE);
#define DEF_ATTR_STRING(ENUM, VALUE)				\
  built_in_attributes[(int) ENUM] = build_string (strlen (VALUE), VALUE);
#define DEF_ATTR_IDENT(ENUM, STRING)				\
  built_in_attributes[(int) ENUM] = get_identifier (STRING);
#define DEF_ATTR_TREE_LIST(ENUM, PURPOSE, VALUE, CHAIN)	\
  built_in_attributes[(int) ENUM]			\
    = tree_cons (built_in_attributes[(int) PURPOSE],	\
		 built_in_attributes[(int) VALUE],	\
		 built_in_attributes[(int) CHAIN]);
#include "builtin-attrs.def"
#undef DEF_ATTR_NULL_TREE
#undef DEF_ATTR_INT
#undef DEF_ATTR_IDENT
#undef DEF_ATTR_TREE_LIST
}

/* Returns TRUE iff the attribute indicated by ATTR_ID takes a plain
   identifier as an argument, so the front end shouldn't look it up.  */

bool
attribute_takes_identifier_p (const_tree attr_id)
{
  const struct attribute_spec *spec = lookup_attribute_spec (attr_id);
  if (spec == NULL)
    /* Unknown attribute that we'll end up ignoring, return true so we
       don't complain about an identifier argument.  */
    return true;
  else if (!strcmp ("mode", spec->name)
	   || !strcmp ("format", spec->name)
	   || !strcmp ("cleanup", spec->name))
    return true;
  else
    return targetm.attribute_takes_identifier_p (attr_id);
}

/* Attribute handlers common to C front ends.  */

/* Handle a "packed" attribute; arguments as in
   struct attribute_spec.handler.  */

static tree
handle_packed_attribute (tree *node, tree name, tree ARG_UNUSED (args),
			 int flags, bool *no_add_attrs)
{
  if (TYPE_P (*node))
    {
      if (!(flags & (int) ATTR_FLAG_TYPE_IN_PLACE))
	*node = build_variant_type_copy (*node);
      TYPE_PACKED (*node) = 1;
    }
  else if (TREE_CODE (*node) == FIELD_DECL)
    {
      if (TYPE_ALIGN (TREE_TYPE (*node)) <= BITS_PER_UNIT
	  /* Still pack bitfields.  */
	  && ! DECL_INITIAL (*node))
	warning (OPT_Wattributes,
		 "%qE attribute ignored for field of type %qT",
		 name, TREE_TYPE (*node));
      else
	DECL_PACKED (*node) = 1;
    }
  /* We can't set DECL_PACKED for a VAR_DECL, because the bit is
     used for DECL_REGISTER.  It wouldn't mean anything anyway.
     We can't set DECL_PACKED on the type of a TYPE_DECL, because
     that changes what the typedef is typing.  */
  else
    {
      warning (OPT_Wattributes, "%qE attribute ignored", name);
      *no_add_attrs = true;
    }

  return NULL_TREE;
}

/* Handle a "nocommon" attribute; arguments as in
   struct attribute_spec.handler.  */

static tree
handle_nocommon_attribute (tree *node, tree name,
			   tree ARG_UNUSED (args),
			   int ARG_UNUSED (flags), bool *no_add_attrs)
{
  if (TREE_CODE (*node) == VAR_DECL)
    DECL_COMMON (*node) = 0;
  else
    {
      warning (OPT_Wattributes, "%qE attribute ignored", name);
      *no_add_attrs = true;
    }

  return NULL_TREE;
}

/* Handle a "common" attribute; arguments as in
   struct attribute_spec.handler.  */

static tree
handle_common_attribute (tree *node, tree name, tree ARG_UNUSED (args),
			 int ARG_UNUSED (flags), bool *no_add_attrs)
{
  if (TREE_CODE (*node) == VAR_DECL)
    DECL_COMMON (*node) = 1;
  else
    {
      warning (OPT_Wattributes, "%qE attribute ignored", name);
      *no_add_attrs = true;
    }

  return NULL_TREE;
}

/* Handle a "noreturn" attribute; arguments as in
   struct attribute_spec.handler.  */

static tree
handle_noreturn_attribute (tree *node, tree name, tree ARG_UNUSED (args),
			   int ARG_UNUSED (flags), bool *no_add_attrs)
{
  tree type = TREE_TYPE (*node);

  /* See FIXME comment in c_common_attribute_table.  */
  if (TREE_CODE (*node) == FUNCTION_DECL
      || objc_method_decl (TREE_CODE (*node)))
    TREE_THIS_VOLATILE (*node) = 1;
  else if (TREE_CODE (type) == POINTER_TYPE
	   && TREE_CODE (TREE_TYPE (type)) == FUNCTION_TYPE)
    TREE_TYPE (*node)
      = build_pointer_type
	(build_type_variant (TREE_TYPE (type),
			     TYPE_READONLY (TREE_TYPE (type)), 1));
  else
    {
      warning (OPT_Wattributes, "%qE attribute ignored", name);
      *no_add_attrs = true;
    }

  return NULL_TREE;
}

/* Handle a "hot" and attribute; arguments as in
   struct attribute_spec.handler.  */

static tree
handle_hot_attribute (tree *node, tree name, tree ARG_UNUSED (args),
		      int ARG_UNUSED (flags), bool *no_add_attrs)
{
  if (TREE_CODE (*node) == FUNCTION_DECL
      || TREE_CODE (*node) == LABEL_DECL)
    {
      if (lookup_attribute ("cold", DECL_ATTRIBUTES (*node)) != NULL)
	{
	  warning (OPT_Wattributes, "%qE attribute conflicts with attribute %s",
		   name, "cold");
	  *no_add_attrs = true;
	}
      /* Most of the rest of the hot processing is done later with
	 lookup_attribute.  */
    }
  else
    {
      warning (OPT_Wattributes, "%qE attribute ignored", name);
      *no_add_attrs = true;
    }

  return NULL_TREE;
}

/* Handle a "cold" and attribute; arguments as in
   struct attribute_spec.handler.  */

static tree
handle_cold_attribute (tree *node, tree name, tree ARG_UNUSED (args),
		       int ARG_UNUSED (flags), bool *no_add_attrs)
{
  if (TREE_CODE (*node) == FUNCTION_DECL
      || TREE_CODE (*node) == LABEL_DECL)
    {
      if (lookup_attribute ("hot", DECL_ATTRIBUTES (*node)) != NULL)
	{
	  warning (OPT_Wattributes, "%qE attribute conflicts with attribute %s",
		   name, "hot");
	  *no_add_attrs = true;
	}
      /* Most of the rest of the cold processing is done later with
	 lookup_attribute.  */
    }
  else
    {
      warning (OPT_Wattributes, "%qE attribute ignored", name);
      *no_add_attrs = true;
    }

  return NULL_TREE;
}

/* Handle a "no_sanitize_address" attribute; arguments as in
   struct attribute_spec.handler.  */

static tree
handle_no_sanitize_address_attribute (tree *node, tree name, tree, int,
				      bool *no_add_attrs)
{
  if (TREE_CODE (*node) != FUNCTION_DECL)
    {
      warning (OPT_Wattributes, "%qE attribute ignored", name);
      *no_add_attrs = true;
    }

  return NULL_TREE;
}

/* Handle a "no_address_safety_analysis" attribute; arguments as in
   struct attribute_spec.handler.  */

static tree
handle_no_address_safety_analysis_attribute (tree *node, tree name, tree, int,
					     bool *no_add_attrs)
{
  if (TREE_CODE (*node) != FUNCTION_DECL)
    warning (OPT_Wattributes, "%qE attribute ignored", name);
  else if (!lookup_attribute ("no_sanitize_address", DECL_ATTRIBUTES (*node)))
    DECL_ATTRIBUTES (*node)
      = tree_cons (get_identifier ("no_sanitize_address"),
		   NULL_TREE, DECL_ATTRIBUTES (*node));
  *no_add_attrs = true;
  return NULL_TREE;
}

/* Handle a "no_sanitize_undefined" attribute; arguments as in
   struct attribute_spec.handler.  */

static tree
handle_no_sanitize_undefined_attribute (tree *node, tree name, tree, int,
				      bool *no_add_attrs)
{
  if (TREE_CODE (*node) != FUNCTION_DECL)
    {
      warning (OPT_Wattributes, "%qE attribute ignored", name);
      *no_add_attrs = true;
    }

  return NULL_TREE;
}

/* Handle a "noinline" attribute; arguments as in
   struct attribute_spec.handler.  */

static tree
handle_noinline_attribute (tree *node, tree name,
			   tree ARG_UNUSED (args),
			   int ARG_UNUSED (flags), bool *no_add_attrs)
{
  if (TREE_CODE (*node) == FUNCTION_DECL)
    DECL_UNINLINABLE (*node) = 1;
  else
    {
      warning (OPT_Wattributes, "%qE attribute ignored", name);
      *no_add_attrs = true;
    }

  return NULL_TREE;
}

/* Handle a "noclone" attribute; arguments as in
   struct attribute_spec.handler.  */

static tree
handle_noclone_attribute (tree *node, tree name,
			  tree ARG_UNUSED (args),
			  int ARG_UNUSED (flags), bool *no_add_attrs)
{
  if (TREE_CODE (*node) != FUNCTION_DECL)
    {
      warning (OPT_Wattributes, "%qE attribute ignored", name);
      *no_add_attrs = true;
    }

  return NULL_TREE;
}

/* Handle a "always_inline" attribute; arguments as in
   struct attribute_spec.handler.  */

static tree
handle_always_inline_attribute (tree *node, tree name,
				tree ARG_UNUSED (args),
				int ARG_UNUSED (flags),
				bool *no_add_attrs)
{
  if (TREE_CODE (*node) == FUNCTION_DECL)
    {
      /* Set the attribute and mark it for disregarding inline
	 limits.  */
      DECL_DISREGARD_INLINE_LIMITS (*node) = 1;
    }
  else
    {
      warning (OPT_Wattributes, "%qE attribute ignored", name);
      *no_add_attrs = true;
    }

  return NULL_TREE;
}

/* Handle a "gnu_inline" attribute; arguments as in
   struct attribute_spec.handler.  */

static tree
handle_gnu_inline_attribute (tree *node, tree name,
			     tree ARG_UNUSED (args),
			     int ARG_UNUSED (flags),
			     bool *no_add_attrs)
{
  if (TREE_CODE (*node) == FUNCTION_DECL && DECL_DECLARED_INLINE_P (*node))
    {
      /* Do nothing else, just set the attribute.  We'll get at
	 it later with lookup_attribute.  */
    }
  else
    {
      warning (OPT_Wattributes, "%qE attribute ignored", name);
      *no_add_attrs = true;
    }

  return NULL_TREE;
}

/* Handle a "leaf" attribute; arguments as in
   struct attribute_spec.handler.  */

static tree
handle_leaf_attribute (tree *node, tree name,
		       tree ARG_UNUSED (args),
		       int ARG_UNUSED (flags), bool *no_add_attrs)
{
  if (TREE_CODE (*node) != FUNCTION_DECL)
    {
      warning (OPT_Wattributes, "%qE attribute ignored", name);
      *no_add_attrs = true;
    }
  if (!TREE_PUBLIC (*node))
    {
      warning (OPT_Wattributes, "%qE attribute has no effect on unit local functions", name);
      *no_add_attrs = true;
    }

  return NULL_TREE;
}

/* Handle an "artificial" attribute; arguments as in
   struct attribute_spec.handler.  */

static tree
handle_artificial_attribute (tree *node, tree name,
			     tree ARG_UNUSED (args),
			     int ARG_UNUSED (flags),
			     bool *no_add_attrs)
{
  if (TREE_CODE (*node) == FUNCTION_DECL && DECL_DECLARED_INLINE_P (*node))
    {
      /* Do nothing else, just set the attribute.  We'll get at
	 it later with lookup_attribute.  */
    }
  else
    {
      warning (OPT_Wattributes, "%qE attribute ignored", name);
      *no_add_attrs = true;
    }

  return NULL_TREE;
}

/* Handle a "flatten" attribute; arguments as in
   struct attribute_spec.handler.  */

static tree
handle_flatten_attribute (tree *node, tree name,
			  tree args ATTRIBUTE_UNUSED,
			  int flags ATTRIBUTE_UNUSED, bool *no_add_attrs)
{
  if (TREE_CODE (*node) == FUNCTION_DECL)
    /* Do nothing else, just set the attribute.  We'll get at
       it later with lookup_attribute.  */
    ;
  else
    {
      warning (OPT_Wattributes, "%qE attribute ignored", name);
      *no_add_attrs = true;
    }

  return NULL_TREE;
}

/* Handle a "warning" or "error" attribute; arguments as in
   struct attribute_spec.handler.  */

static tree
handle_error_attribute (tree *node, tree name, tree args,
			int ARG_UNUSED (flags), bool *no_add_attrs)
{
  if (TREE_CODE (*node) == FUNCTION_DECL
      && TREE_CODE (TREE_VALUE (args)) == STRING_CST)
    /* Do nothing else, just set the attribute.  We'll get at
       it later with lookup_attribute.  */
    ;
  else
    {
      warning (OPT_Wattributes, "%qE attribute ignored", name);
      *no_add_attrs = true;
    }

  return NULL_TREE;
}

/* Handle a "used" attribute; arguments as in
   struct attribute_spec.handler.  */

static tree
handle_used_attribute (tree *pnode, tree name, tree ARG_UNUSED (args),
		       int ARG_UNUSED (flags), bool *no_add_attrs)
{
  tree node = *pnode;

  if (TREE_CODE (node) == FUNCTION_DECL
      || (TREE_CODE (node) == VAR_DECL && TREE_STATIC (node))
      || (TREE_CODE (node) == TYPE_DECL))
    {
      TREE_USED (node) = 1;
      DECL_PRESERVE_P (node) = 1;
      if (TREE_CODE (node) == VAR_DECL)
	DECL_READ_P (node) = 1;
    }
  else
    {
      warning (OPT_Wattributes, "%qE attribute ignored", name);
      *no_add_attrs = true;
    }

  return NULL_TREE;
}

/* Handle a "unused" attribute; arguments as in
   struct attribute_spec.handler.  */

static tree
handle_unused_attribute (tree *node, tree name, tree ARG_UNUSED (args),
			 int flags, bool *no_add_attrs)
{
  if (DECL_P (*node))
    {
      tree decl = *node;

      if (TREE_CODE (decl) == PARM_DECL
	  || TREE_CODE (decl) == VAR_DECL
	  || TREE_CODE (decl) == FUNCTION_DECL
	  || TREE_CODE (decl) == LABEL_DECL
	  || TREE_CODE (decl) == TYPE_DECL)
	{
	  TREE_USED (decl) = 1;
	  if (TREE_CODE (decl) == VAR_DECL
	      || TREE_CODE (decl) == PARM_DECL)
	    DECL_READ_P (decl) = 1;
	}
      else
	{
	  warning (OPT_Wattributes, "%qE attribute ignored", name);
	  *no_add_attrs = true;
	}
    }
  else
    {
      if (!(flags & (int) ATTR_FLAG_TYPE_IN_PLACE))
	*node = build_variant_type_copy (*node);
      TREE_USED (*node) = 1;
    }

  return NULL_TREE;
}

/* Handle a "externally_visible" attribute; arguments as in
   struct attribute_spec.handler.  */

static tree
handle_externally_visible_attribute (tree *pnode, tree name,
				     tree ARG_UNUSED (args),
				     int ARG_UNUSED (flags),
				     bool *no_add_attrs)
{
  tree node = *pnode;

  if (TREE_CODE (node) == FUNCTION_DECL || TREE_CODE (node) == VAR_DECL)
    {
      if ((!TREE_STATIC (node) && TREE_CODE (node) != FUNCTION_DECL
	   && !DECL_EXTERNAL (node)) || !TREE_PUBLIC (node))
	{
	  warning (OPT_Wattributes,
		   "%qE attribute have effect only on public objects", name);
	  *no_add_attrs = true;
	}
    }
  else
    {
      warning (OPT_Wattributes, "%qE attribute ignored", name);
      *no_add_attrs = true;
    }

  return NULL_TREE;
}

/* Handle a "const" attribute; arguments as in
   struct attribute_spec.handler.  */

static tree
handle_const_attribute (tree *node, tree name, tree ARG_UNUSED (args),
			int ARG_UNUSED (flags), bool *no_add_attrs)
{
  tree type = TREE_TYPE (*node);

  /* See FIXME comment on noreturn in c_common_attribute_table.  */
  if (TREE_CODE (*node) == FUNCTION_DECL)
    TREE_READONLY (*node) = 1;
  else if (TREE_CODE (type) == POINTER_TYPE
	   && TREE_CODE (TREE_TYPE (type)) == FUNCTION_TYPE)
    TREE_TYPE (*node)
      = build_pointer_type
	(build_type_variant (TREE_TYPE (type), 1,
			     TREE_THIS_VOLATILE (TREE_TYPE (type))));
  else
    {
      warning (OPT_Wattributes, "%qE attribute ignored", name);
      *no_add_attrs = true;
    }

  return NULL_TREE;
}

/* Handle a "transparent_union" attribute; arguments as in
   struct attribute_spec.handler.  */

static tree
handle_transparent_union_attribute (tree *node, tree name,
				    tree ARG_UNUSED (args), int flags,
				    bool *no_add_attrs)
{
  tree type;

  *no_add_attrs = true;


  if (TREE_CODE (*node) == TYPE_DECL
      && ! (flags & ATTR_FLAG_CXX11))
    node = &TREE_TYPE (*node);
  type = *node;

  if (TREE_CODE (type) == UNION_TYPE)
    {
      /* Make sure that the first field will work for a transparent union.
	 If the type isn't complete yet, leave the check to the code in
	 finish_struct.  */
      if (TYPE_SIZE (type))
	{
	  tree first = first_field (type);
	  if (first == NULL_TREE
	      || DECL_ARTIFICIAL (first)
	      || TYPE_MODE (type) != DECL_MODE (first))
	    goto ignored;
	}

      if (!(flags & (int) ATTR_FLAG_TYPE_IN_PLACE))
	{
	  /* If the type isn't complete yet, setting the flag
	     on a variant wouldn't ever be checked.  */
	  if (!TYPE_SIZE (type))
	    goto ignored;

	  /* build_duplicate_type doesn't work for C++.  */
	  if (c_dialect_cxx ())
	    goto ignored;

	  /* A type variant isn't good enough, since we don't a cast
	     to such a type removed as a no-op.  */
	  *node = type = build_duplicate_type (type);
	}

      TYPE_TRANSPARENT_AGGR (type) = 1;
      return NULL_TREE;
    }

 ignored:
  warning (OPT_Wattributes, "%qE attribute ignored", name);
  return NULL_TREE;
}

/* Subroutine of handle_{con,de}structor_attribute.  Evaluate ARGS to
   get the requested priority for a constructor or destructor,
   possibly issuing diagnostics for invalid or reserved
   priorities.  */

static priority_type
get_priority (tree args, bool is_destructor)
{
  HOST_WIDE_INT pri;
  tree arg;

  if (!args)
    return DEFAULT_INIT_PRIORITY;

  if (!SUPPORTS_INIT_PRIORITY)
    {
      if (is_destructor)
	error ("destructor priorities are not supported");
      else
	error ("constructor priorities are not supported");
      return DEFAULT_INIT_PRIORITY;
    }

  arg = TREE_VALUE (args);
  arg = default_conversion (arg);
  if (!host_integerp (arg, /*pos=*/0)
      || !INTEGRAL_TYPE_P (TREE_TYPE (arg)))
    goto invalid;

  pri = tree_low_cst (arg, /*pos=*/0);
  if (pri < 0 || pri > MAX_INIT_PRIORITY)
    goto invalid;

  if (pri <= MAX_RESERVED_INIT_PRIORITY)
    {
      if (is_destructor)
	warning (0,
		 "destructor priorities from 0 to %d are reserved "
		 "for the implementation",
		 MAX_RESERVED_INIT_PRIORITY);
      else
	warning (0,
		 "constructor priorities from 0 to %d are reserved "
		 "for the implementation",
		 MAX_RESERVED_INIT_PRIORITY);
    }
  return pri;

 invalid:
  if (is_destructor)
    error ("destructor priorities must be integers from 0 to %d inclusive",
	   MAX_INIT_PRIORITY);
  else
    error ("constructor priorities must be integers from 0 to %d inclusive",
	   MAX_INIT_PRIORITY);
  return DEFAULT_INIT_PRIORITY;
}

/* Handle a "constructor" attribute; arguments as in
   struct attribute_spec.handler.  */

static tree
handle_constructor_attribute (tree *node, tree name, tree args,
			      int ARG_UNUSED (flags),
			      bool *no_add_attrs)
{
  tree decl = *node;
  tree type = TREE_TYPE (decl);

  if (TREE_CODE (decl) == FUNCTION_DECL
      && TREE_CODE (type) == FUNCTION_TYPE
      && decl_function_context (decl) == 0)
    {
      priority_type priority;
      DECL_STATIC_CONSTRUCTOR (decl) = 1;
      priority = get_priority (args, /*is_destructor=*/false);
      SET_DECL_INIT_PRIORITY (decl, priority);
      TREE_USED (decl) = 1;
    }
  else
    {
      warning (OPT_Wattributes, "%qE attribute ignored", name);
      *no_add_attrs = true;
    }

  return NULL_TREE;
}

/* Handle a "destructor" attribute; arguments as in
   struct attribute_spec.handler.  */

static tree
handle_destructor_attribute (tree *node, tree name, tree args,
			     int ARG_UNUSED (flags),
			     bool *no_add_attrs)
{
  tree decl = *node;
  tree type = TREE_TYPE (decl);

  if (TREE_CODE (decl) == FUNCTION_DECL
      && TREE_CODE (type) == FUNCTION_TYPE
      && decl_function_context (decl) == 0)
    {
      priority_type priority;
      DECL_STATIC_DESTRUCTOR (decl) = 1;
      priority = get_priority (args, /*is_destructor=*/true);
      SET_DECL_FINI_PRIORITY (decl, priority);
      TREE_USED (decl) = 1;
    }
  else
    {
      warning (OPT_Wattributes, "%qE attribute ignored", name);
      *no_add_attrs = true;
    }

  return NULL_TREE;
}

/* Nonzero if the mode is a valid vector mode for this architecture.
   This returns nonzero even if there is no hardware support for the
   vector mode, but we can emulate with narrower modes.  */

static int
vector_mode_valid_p (enum machine_mode mode)
{
  enum mode_class mclass = GET_MODE_CLASS (mode);
  enum machine_mode innermode;

  /* Doh!  What's going on?  */
  if (mclass != MODE_VECTOR_INT
      && mclass != MODE_VECTOR_FLOAT
      && mclass != MODE_VECTOR_FRACT
      && mclass != MODE_VECTOR_UFRACT
      && mclass != MODE_VECTOR_ACCUM
      && mclass != MODE_VECTOR_UACCUM)
    return 0;

  /* Hardware support.  Woo hoo!  */
  if (targetm.vector_mode_supported_p (mode))
    return 1;

  innermode = GET_MODE_INNER (mode);

  /* We should probably return 1 if requesting V4DI and we have no DI,
     but we have V2DI, but this is probably very unlikely.  */

  /* If we have support for the inner mode, we can safely emulate it.
     We may not have V2DI, but me can emulate with a pair of DIs.  */
  return targetm.scalar_mode_supported_p (innermode);
}


/* Handle a "mode" attribute; arguments as in
   struct attribute_spec.handler.  */

static tree
handle_mode_attribute (tree *node, tree name, tree args,
		       int ARG_UNUSED (flags), bool *no_add_attrs)
{
  tree type = *node;
  tree ident = TREE_VALUE (args);

  *no_add_attrs = true;

  if (TREE_CODE (ident) != IDENTIFIER_NODE)
    warning (OPT_Wattributes, "%qE attribute ignored", name);
  else
    {
      int j;
      const char *p = IDENTIFIER_POINTER (ident);
      int len = strlen (p);
      enum machine_mode mode = VOIDmode;
      tree typefm;
      bool valid_mode;

      if (len > 4 && p[0] == '_' && p[1] == '_'
	  && p[len - 1] == '_' && p[len - 2] == '_')
	{
	  char *newp = (char *) alloca (len - 1);

	  strcpy (newp, &p[2]);
	  newp[len - 4] = '\0';
	  p = newp;
	}

      /* Change this type to have a type with the specified mode.
	 First check for the special modes.  */
      if (!strcmp (p, "byte"))
	mode = byte_mode;
      else if (!strcmp (p, "word"))
	mode = word_mode;
      else if (!strcmp (p, "pointer"))
	mode = ptr_mode;
      else if (!strcmp (p, "libgcc_cmp_return"))
	mode = targetm.libgcc_cmp_return_mode ();
      else if (!strcmp (p, "libgcc_shift_count"))
	mode = targetm.libgcc_shift_count_mode ();
      else if (!strcmp (p, "unwind_word"))
	mode = targetm.unwind_word_mode ();
      else
	for (j = 0; j < NUM_MACHINE_MODES; j++)
	  if (!strcmp (p, GET_MODE_NAME (j)))
	    {
	      mode = (enum machine_mode) j;
	      break;
	    }

      if (mode == VOIDmode)
	{
	  error ("unknown machine mode %qE", ident);
	  return NULL_TREE;
	}

      valid_mode = false;
      switch (GET_MODE_CLASS (mode))
	{
	case MODE_INT:
	case MODE_PARTIAL_INT:
	case MODE_FLOAT:
	case MODE_DECIMAL_FLOAT:
	case MODE_FRACT:
	case MODE_UFRACT:
	case MODE_ACCUM:
	case MODE_UACCUM:
	  valid_mode = targetm.scalar_mode_supported_p (mode);
	  break;

	case MODE_COMPLEX_INT:
	case MODE_COMPLEX_FLOAT:
	  valid_mode = targetm.scalar_mode_supported_p (GET_MODE_INNER (mode));
	  break;

	case MODE_VECTOR_INT:
	case MODE_VECTOR_FLOAT:
	case MODE_VECTOR_FRACT:
	case MODE_VECTOR_UFRACT:
	case MODE_VECTOR_ACCUM:
	case MODE_VECTOR_UACCUM:
	  warning (OPT_Wattributes, "specifying vector types with "
		   "__attribute__ ((mode)) is deprecated");
	  warning (OPT_Wattributes,
		   "use __attribute__ ((vector_size)) instead");
	  valid_mode = vector_mode_valid_p (mode);
	  break;

	default:
	  break;
	}
      if (!valid_mode)
	{
	  error ("unable to emulate %qs", p);
	  return NULL_TREE;
	}

      if (POINTER_TYPE_P (type))
	{
	  addr_space_t as = TYPE_ADDR_SPACE (TREE_TYPE (type));
	  tree (*fn)(tree, enum machine_mode, bool);

	  if (!targetm.addr_space.valid_pointer_mode (mode, as))
	    {
	      error ("invalid pointer mode %qs", p);
	      return NULL_TREE;
	    }

	  if (TREE_CODE (type) == POINTER_TYPE)
	    fn = build_pointer_type_for_mode;
	  else
	    fn = build_reference_type_for_mode;
	  typefm = fn (TREE_TYPE (type), mode, false);
	}
      else
	{
	  /* For fixed-point modes, we need to test if the signness of type
	     and the machine mode are consistent.  */
	  if (ALL_FIXED_POINT_MODE_P (mode)
	      && TYPE_UNSIGNED (type) != UNSIGNED_FIXED_POINT_MODE_P (mode))
	    {
	      error ("signedness of type and machine mode %qs don%'t match", p);
	      return NULL_TREE;
	    }
	  /* For fixed-point modes, we need to pass saturating info.  */
	  typefm = lang_hooks.types.type_for_mode (mode,
			ALL_FIXED_POINT_MODE_P (mode) ? TYPE_SATURATING (type)
						      : TYPE_UNSIGNED (type));
	}

      if (typefm == NULL_TREE)
	{
	  error ("no data type for mode %qs", p);
	  return NULL_TREE;
	}
      else if (TREE_CODE (type) == ENUMERAL_TYPE)
	{
	  /* For enumeral types, copy the precision from the integer
	     type returned above.  If not an INTEGER_TYPE, we can't use
	     this mode for this type.  */
	  if (TREE_CODE (typefm) != INTEGER_TYPE)
	    {
	      error ("cannot use mode %qs for enumeral types", p);
	      return NULL_TREE;
	    }

	  if (flags & ATTR_FLAG_TYPE_IN_PLACE)
	    {
	      TYPE_PRECISION (type) = TYPE_PRECISION (typefm);
	      typefm = type;
	    }
	  else
	    {
	      /* We cannot build a type variant, as there's code that assumes
		 that TYPE_MAIN_VARIANT has the same mode.  This includes the
		 debug generators.  Instead, create a subrange type.  This
		 results in all of the enumeral values being emitted only once
		 in the original, and the subtype gets them by reference.  */
	      if (TYPE_UNSIGNED (type))
		typefm = make_unsigned_type (TYPE_PRECISION (typefm));
	      else
		typefm = make_signed_type (TYPE_PRECISION (typefm));
	      TREE_TYPE (typefm) = type;
	    }
	}
      else if (VECTOR_MODE_P (mode)
	       ? TREE_CODE (type) != TREE_CODE (TREE_TYPE (typefm))
	       : TREE_CODE (type) != TREE_CODE (typefm))
	{
	  error ("mode %qs applied to inappropriate type", p);
	  return NULL_TREE;
	}

      *node = typefm;
    }

  return NULL_TREE;
}

/* Handle a "section" attribute; arguments as in
   struct attribute_spec.handler.  */

static tree
handle_section_attribute (tree *node, tree ARG_UNUSED (name), tree args,
			  int ARG_UNUSED (flags), bool *no_add_attrs)
{
  tree decl = *node;

  if (targetm_common.have_named_sections)
    {
      user_defined_section_attribute = true;

      if ((TREE_CODE (decl) == FUNCTION_DECL
	   || TREE_CODE (decl) == VAR_DECL)
	  && TREE_CODE (TREE_VALUE (args)) == STRING_CST)
	{
	  if (TREE_CODE (decl) == VAR_DECL
	      && current_function_decl != NULL_TREE
	      && !TREE_STATIC (decl))
	    {
	      error_at (DECL_SOURCE_LOCATION (decl),
			"section attribute cannot be specified for "
			"local variables");
	      *no_add_attrs = true;
	    }

	  /* The decl may have already been given a section attribute
	     from a previous declaration.  Ensure they match.  */
	  else if (DECL_SECTION_NAME (decl) != NULL_TREE
		   && strcmp (TREE_STRING_POINTER (DECL_SECTION_NAME (decl)),
			      TREE_STRING_POINTER (TREE_VALUE (args))) != 0)
	    {
	      error ("section of %q+D conflicts with previous declaration",
		     *node);
	      *no_add_attrs = true;
	    }
	  else if (TREE_CODE (decl) == VAR_DECL
		   && !targetm.have_tls && targetm.emutls.tmpl_section
		   && DECL_THREAD_LOCAL_P (decl))
	    {
	      error ("section of %q+D cannot be overridden", *node);
	      *no_add_attrs = true;
	    }
	  else
	    DECL_SECTION_NAME (decl) = TREE_VALUE (args);
	}
      else
	{
	  error ("section attribute not allowed for %q+D", *node);
	  *no_add_attrs = true;
	}
    }
  else
    {
      error_at (DECL_SOURCE_LOCATION (*node),
		"section attributes are not supported for this target");
      *no_add_attrs = true;
    }

  return NULL_TREE;
}

/* Check whether ALIGN is a valid user-specified alignment.  If so,
   return its base-2 log; if not, output an error and return -1.  If
   ALLOW_ZERO then 0 is valid and should result in a return of -1 with
   no error.  */
int
check_user_alignment (const_tree align, bool allow_zero)
{
  int i;

  if (TREE_CODE (align) != INTEGER_CST
      || !INTEGRAL_TYPE_P (TREE_TYPE (align)))
    {
      error ("requested alignment is not an integer constant");
      return -1;
    }
  else if (allow_zero && integer_zerop (align))
    return -1;
  else if (tree_int_cst_sgn (align) == -1
           || (i = tree_log2 (align)) == -1)
    {
      error ("requested alignment is not a positive power of 2");
      return -1;
    }
  else if (i >= HOST_BITS_PER_INT - BITS_PER_UNIT_LOG)
    {
      error ("requested alignment is too large");
      return -1;
    }
  return i;
}

/* 
   If in c++-11, check if the c++-11 alignment constraint with respect
   to fundamental alignment (in [dcl.align]) are satisfied.  If not in
   c++-11 mode, does nothing.

   [dcl.align]2/ says:

   [* if the constant expression evaluates to a fundamental alignment,
   the alignment requirement of the declared entity shall be the
   specified fundamental alignment.

   * if the constant expression evaluates to an extended alignment
   and the implementation supports that alignment in the context
   of the declaration, the alignment of the declared entity shall
   be that alignment

   * if the constant expression evaluates to an extended alignment
   and the implementation does not support that alignment in the
   context of the declaration, the program is ill-formed].  */

static bool
check_cxx_fundamental_alignment_constraints (tree node,
					     unsigned align_log,
					     int flags)
{
  bool alignment_too_large_p = false;
  unsigned requested_alignment = 1U << align_log;
  unsigned max_align = 0;

  if ((!(flags & ATTR_FLAG_CXX11) && !warn_cxx_compat)
      || (node == NULL_TREE || node == error_mark_node))
    return true;

  if (cxx_fundamental_alignment_p (requested_alignment))
    return true;

  if (DECL_P (node))
    {
      if (TREE_STATIC (node))
	{
	  /* For file scope variables and static members, the target
	     supports alignments that are at most
	     MAX_OFILE_ALIGNMENT.  */
	  if (requested_alignment > (max_align = MAX_OFILE_ALIGNMENT))
	    alignment_too_large_p = true;
	}
      else
	{
#ifdef BIGGEST_FIELD_ALIGNMENT
#define MAX_TARGET_FIELD_ALIGNMENT BIGGEST_FIELD_ALIGNMENT
#else
#define MAX_TARGET_FIELD_ALIGNMENT BIGGEST_ALIGNMENT
#endif
	  /* For non-static members, the target supports either
	     alignments that at most either BIGGEST_FIELD_ALIGNMENT
	     if it is defined or BIGGEST_ALIGNMENT.  */
	  max_align = MAX_TARGET_FIELD_ALIGNMENT;
	  if (TREE_CODE (node) == FIELD_DECL
	      && requested_alignment > (max_align = MAX_TARGET_FIELD_ALIGNMENT))
	    alignment_too_large_p = true;
#undef MAX_TARGET_FIELD_ALIGNMENT
	  /* For stack variables, the target supports at most
	     MAX_STACK_ALIGNMENT.  */
	  else if (decl_function_context (node) != NULL
		   && requested_alignment > (max_align = MAX_STACK_ALIGNMENT))
	    alignment_too_large_p = true;
	}
    }
  else if (TYPE_P (node))
    {
      /* Let's be liberal for types.  */
      if (requested_alignment > (max_align = BIGGEST_ALIGNMENT))
	alignment_too_large_p = true;
    }

  if (alignment_too_large_p)
    pedwarn (input_location, OPT_Wattributes,
	     "requested alignment %d is larger than %d",
	     requested_alignment, max_align);

  return !alignment_too_large_p;
}

/* Handle a "aligned" attribute; arguments as in
   struct attribute_spec.handler.  */

static tree
handle_aligned_attribute (tree *node, tree ARG_UNUSED (name), tree args,
			  int flags, bool *no_add_attrs)
{
  tree decl = NULL_TREE;
  tree *type = NULL;
  int is_type = 0;
  tree align_expr = (args ? TREE_VALUE (args)
		     : size_int (ATTRIBUTE_ALIGNED_VALUE / BITS_PER_UNIT));
  int i;

  if (DECL_P (*node))
    {
      decl = *node;
      type = &TREE_TYPE (decl);
      is_type = TREE_CODE (*node) == TYPE_DECL;
    }
  else if (TYPE_P (*node))
    type = node, is_type = 1;

  if ((i = check_user_alignment (align_expr, false)) == -1
      || !check_cxx_fundamental_alignment_constraints (*node, i, flags))
    *no_add_attrs = true;
  else if (is_type)
    {
      if ((flags & (int) ATTR_FLAG_TYPE_IN_PLACE))
	/* OK, modify the type in place.  */;
      /* If we have a TYPE_DECL, then copy the type, so that we
	 don't accidentally modify a builtin type.  See pushdecl.  */
      else if (decl && TREE_TYPE (decl) != error_mark_node
	       && DECL_ORIGINAL_TYPE (decl) == NULL_TREE)
	{
	  tree tt = TREE_TYPE (decl);
	  *type = build_variant_type_copy (*type);
	  DECL_ORIGINAL_TYPE (decl) = tt;
	  TYPE_NAME (*type) = decl;
	  TREE_USED (*type) = TREE_USED (decl);
	  TREE_TYPE (decl) = *type;
	}
      else
	*type = build_variant_type_copy (*type);

      TYPE_ALIGN (*type) = (1U << i) * BITS_PER_UNIT;
      TYPE_USER_ALIGN (*type) = 1;
    }
  else if (! VAR_OR_FUNCTION_DECL_P (decl)
	   && TREE_CODE (decl) != FIELD_DECL)
    {
      error ("alignment may not be specified for %q+D", decl);
      *no_add_attrs = true;
    }
  else if (DECL_USER_ALIGN (decl)
	   && DECL_ALIGN (decl) > (1U << i) * BITS_PER_UNIT)
    /* C++-11 [dcl.align/4]:

           When multiple alignment-specifiers are specified for an
	   entity, the alignment requirement shall be set to the
	   strictest specified alignment.

      This formally comes from the c++11 specification but we are
      doing it for the GNU attribute syntax as well.  */
    *no_add_attrs = true;
  else if (TREE_CODE (decl) == FUNCTION_DECL
	   && DECL_ALIGN (decl) > (1U << i) * BITS_PER_UNIT)
    {
      if (DECL_USER_ALIGN (decl))
	error ("alignment for %q+D was previously specified as %d "
	       "and may not be decreased", decl,
	       DECL_ALIGN (decl) / BITS_PER_UNIT);
      else
	error ("alignment for %q+D must be at least %d", decl,
	       DECL_ALIGN (decl) / BITS_PER_UNIT);
      *no_add_attrs = true;
    }
  else
    {
      DECL_ALIGN (decl) = (1U << i) * BITS_PER_UNIT;
      DECL_USER_ALIGN (decl) = 1;
    }

  return NULL_TREE;
}

/* Handle a "weak" attribute; arguments as in
   struct attribute_spec.handler.  */

static tree
handle_weak_attribute (tree *node, tree name,
		       tree ARG_UNUSED (args),
		       int ARG_UNUSED (flags),
		       bool * ARG_UNUSED (no_add_attrs))
{
  if (TREE_CODE (*node) == FUNCTION_DECL
      && DECL_DECLARED_INLINE_P (*node))
    {
      warning (OPT_Wattributes, "inline function %q+D declared weak", *node);
      *no_add_attrs = true;
    }
  else if (lookup_attribute ("ifunc", DECL_ATTRIBUTES (*node)))
    {
      error ("indirect function %q+D cannot be declared weak", *node);
      *no_add_attrs = true;
      return NULL_TREE;
    }
  else if (TREE_CODE (*node) == FUNCTION_DECL
	   || TREE_CODE (*node) == VAR_DECL)
    declare_weak (*node);
  else
    warning (OPT_Wattributes, "%qE attribute ignored", name);

  return NULL_TREE;
}

/* Handle an "alias" or "ifunc" attribute; arguments as in
   struct attribute_spec.handler, except that IS_ALIAS tells us
   whether this is an alias as opposed to ifunc attribute.  */

static tree
handle_alias_ifunc_attribute (bool is_alias, tree *node, tree name, tree args,
			      bool *no_add_attrs)
{
  tree decl = *node;

  if (TREE_CODE (decl) != FUNCTION_DECL
      && (!is_alias || TREE_CODE (decl) != VAR_DECL))
    {
      warning (OPT_Wattributes, "%qE attribute ignored", name);
      *no_add_attrs = true;
    }
  else if ((TREE_CODE (decl) == FUNCTION_DECL && DECL_INITIAL (decl))
      || (TREE_CODE (decl) != FUNCTION_DECL
	  && TREE_PUBLIC (decl) && !DECL_EXTERNAL (decl))
      /* A static variable declaration is always a tentative definition,
	 but the alias is a non-tentative definition which overrides.  */
      || (TREE_CODE (decl) != FUNCTION_DECL
	  && ! TREE_PUBLIC (decl) && DECL_INITIAL (decl)))
    {
      error ("%q+D defined both normally and as %qE attribute", decl, name);
      *no_add_attrs = true;
      return NULL_TREE;
    }
  else if (!is_alias
	   && (lookup_attribute ("weak", DECL_ATTRIBUTES (decl)) 
	       || lookup_attribute ("weakref", DECL_ATTRIBUTES (decl))))
    {
      error ("weak %q+D cannot be defined %qE", decl, name);
      *no_add_attrs = true;
      return NULL_TREE;
    }			 

  /* Note that the very first time we process a nested declaration,
     decl_function_context will not be set.  Indeed, *would* never
     be set except for the DECL_INITIAL/DECL_EXTERNAL frobbery that
     we do below.  After such frobbery, pushdecl would set the context.
     In any case, this is never what we want.  */
  else if (decl_function_context (decl) == 0 && current_function_decl == NULL)
    {
      tree id;

      id = TREE_VALUE (args);
      if (TREE_CODE (id) != STRING_CST)
	{
	  error ("attribute %qE argument not a string", name);
	  *no_add_attrs = true;
	  return NULL_TREE;
	}
      id = get_identifier (TREE_STRING_POINTER (id));
      /* This counts as a use of the object pointed to.  */
      TREE_USED (id) = 1;

      if (TREE_CODE (decl) == FUNCTION_DECL)
	DECL_INITIAL (decl) = error_mark_node;
      else
	TREE_STATIC (decl) = 1;

      if (!is_alias)
	/* ifuncs are also aliases, so set that attribute too. */
	DECL_ATTRIBUTES (decl)
	  = tree_cons (get_identifier ("alias"), args, DECL_ATTRIBUTES (decl));
    }
  else
    {
      warning (OPT_Wattributes, "%qE attribute ignored", name);
      *no_add_attrs = true;
    }

  return NULL_TREE;
}

/* Handle an "alias" or "ifunc" attribute; arguments as in
   struct attribute_spec.handler.  */

static tree
handle_ifunc_attribute (tree *node, tree name, tree args,
			int ARG_UNUSED (flags), bool *no_add_attrs)
{
  return handle_alias_ifunc_attribute (false, node, name, args, no_add_attrs);
}

/* Handle an "alias" or "ifunc" attribute; arguments as in
   struct attribute_spec.handler.  */

static tree
handle_alias_attribute (tree *node, tree name, tree args,
			int ARG_UNUSED (flags), bool *no_add_attrs)
{
  return handle_alias_ifunc_attribute (true, node, name, args, no_add_attrs);
}

/* Handle a "weakref" attribute; arguments as in struct
   attribute_spec.handler.  */

static tree
handle_weakref_attribute (tree *node, tree ARG_UNUSED (name), tree args,
			  int flags, bool *no_add_attrs)
{
  tree attr = NULL_TREE;

  /* We must ignore the attribute when it is associated with
     local-scoped decls, since attribute alias is ignored and many
     such symbols do not even have a DECL_WEAK field.  */
  if (decl_function_context (*node)
      || current_function_decl
      || (TREE_CODE (*node) != VAR_DECL && TREE_CODE (*node) != FUNCTION_DECL))
    {
      warning (OPT_Wattributes, "%qE attribute ignored", name);
      *no_add_attrs = true;
      return NULL_TREE;
    }

  if (lookup_attribute ("ifunc", DECL_ATTRIBUTES (*node)))
    {
      error ("indirect function %q+D cannot be declared weakref", *node);
      *no_add_attrs = true;
      return NULL_TREE;
    }

  /* The idea here is that `weakref("name")' mutates into `weakref,
     alias("name")', and weakref without arguments, in turn,
     implicitly adds weak. */

  if (args)
    {
      attr = tree_cons (get_identifier ("alias"), args, attr);
      attr = tree_cons (get_identifier ("weakref"), NULL_TREE, attr);

      *no_add_attrs = true;

      decl_attributes (node, attr, flags);
    }
  else
    {
      if (lookup_attribute ("alias", DECL_ATTRIBUTES (*node)))
	error_at (DECL_SOURCE_LOCATION (*node),
		  "weakref attribute must appear before alias attribute");

      /* Can't call declare_weak because it wants this to be TREE_PUBLIC,
	 and that isn't supported; and because it wants to add it to
	 the list of weak decls, which isn't helpful.  */
      DECL_WEAK (*node) = 1;
    }

  return NULL_TREE;
}

/* Handle an "visibility" attribute; arguments as in
   struct attribute_spec.handler.  */

static tree
handle_visibility_attribute (tree *node, tree name, tree args,
			     int ARG_UNUSED (flags),
			     bool *ARG_UNUSED (no_add_attrs))
{
  tree decl = *node;
  tree id = TREE_VALUE (args);
  enum symbol_visibility vis;

  if (TYPE_P (*node))
    {
      if (TREE_CODE (*node) == ENUMERAL_TYPE)
	/* OK */;
      else if (TREE_CODE (*node) != RECORD_TYPE && TREE_CODE (*node) != UNION_TYPE)
	{
	  warning (OPT_Wattributes, "%qE attribute ignored on non-class types",
		   name);
	  return NULL_TREE;
	}
      else if (TYPE_FIELDS (*node))
	{
	  error ("%qE attribute ignored because %qT is already defined",
		 name, *node);
	  return NULL_TREE;
	}
    }
  else if (decl_function_context (decl) != 0 || !TREE_PUBLIC (decl))
    {
      warning (OPT_Wattributes, "%qE attribute ignored", name);
      return NULL_TREE;
    }

  if (TREE_CODE (id) != STRING_CST)
    {
      error ("visibility argument not a string");
      return NULL_TREE;
    }

  /*  If this is a type, set the visibility on the type decl.  */
  if (TYPE_P (decl))
    {
      decl = TYPE_NAME (decl);
      if (!decl)
	return NULL_TREE;
      if (TREE_CODE (decl) == IDENTIFIER_NODE)
	{
	   warning (OPT_Wattributes, "%qE attribute ignored on types",
		    name);
	   return NULL_TREE;
	}
    }

  if (strcmp (TREE_STRING_POINTER (id), "default") == 0)
    vis = VISIBILITY_DEFAULT;
  else if (strcmp (TREE_STRING_POINTER (id), "internal") == 0)
    vis = VISIBILITY_INTERNAL;
  else if (strcmp (TREE_STRING_POINTER (id), "hidden") == 0)
    vis = VISIBILITY_HIDDEN;
  else if (strcmp (TREE_STRING_POINTER (id), "protected") == 0)
    vis = VISIBILITY_PROTECTED;
  else
    {
      error ("visibility argument must be one of \"default\", \"hidden\", \"protected\" or \"internal\"");
      vis = VISIBILITY_DEFAULT;
    }

  if (DECL_VISIBILITY_SPECIFIED (decl)
      && vis != DECL_VISIBILITY (decl))
    {
      tree attributes = (TYPE_P (*node)
			 ? TYPE_ATTRIBUTES (*node)
			 : DECL_ATTRIBUTES (decl));
      if (lookup_attribute ("visibility", attributes))
	error ("%qD redeclared with different visibility", decl);
      else if (TARGET_DLLIMPORT_DECL_ATTRIBUTES
	       && lookup_attribute ("dllimport", attributes))
	error ("%qD was declared %qs which implies default visibility",
	       decl, "dllimport");
      else if (TARGET_DLLIMPORT_DECL_ATTRIBUTES
	       && lookup_attribute ("dllexport", attributes))
	error ("%qD was declared %qs which implies default visibility",
	       decl, "dllexport");
    }

  DECL_VISIBILITY (decl) = vis;
  DECL_VISIBILITY_SPECIFIED (decl) = 1;

  /* Go ahead and attach the attribute to the node as well.  This is needed
     so we can determine whether we have VISIBILITY_DEFAULT because the
     visibility was not specified, or because it was explicitly overridden
     from the containing scope.  */

  return NULL_TREE;
}

/* Determine the ELF symbol visibility for DECL, which is either a
   variable or a function.  It is an error to use this function if a
   definition of DECL is not available in this translation unit.
   Returns true if the final visibility has been determined by this
   function; false if the caller is free to make additional
   modifications.  */

bool
c_determine_visibility (tree decl)
{
  gcc_assert (TREE_CODE (decl) == VAR_DECL
	      || TREE_CODE (decl) == FUNCTION_DECL);

  /* If the user explicitly specified the visibility with an
     attribute, honor that.  DECL_VISIBILITY will have been set during
     the processing of the attribute.  We check for an explicit
     attribute, rather than just checking DECL_VISIBILITY_SPECIFIED,
     to distinguish the use of an attribute from the use of a "#pragma
     GCC visibility push(...)"; in the latter case we still want other
     considerations to be able to overrule the #pragma.  */
  if (lookup_attribute ("visibility", DECL_ATTRIBUTES (decl))
      || (TARGET_DLLIMPORT_DECL_ATTRIBUTES
	  && (lookup_attribute ("dllimport", DECL_ATTRIBUTES (decl))
	      || lookup_attribute ("dllexport", DECL_ATTRIBUTES (decl)))))
    return true;

  /* Set default visibility to whatever the user supplied with
     visibility_specified depending on #pragma GCC visibility.  */
  if (!DECL_VISIBILITY_SPECIFIED (decl))
    {
      if (visibility_options.inpragma
	  || DECL_VISIBILITY (decl) != default_visibility)
	{
	  DECL_VISIBILITY (decl) = default_visibility;
	  DECL_VISIBILITY_SPECIFIED (decl) = visibility_options.inpragma;
	  /* If visibility changed and DECL already has DECL_RTL, ensure
	     symbol flags are updated.  */
	  if (((TREE_CODE (decl) == VAR_DECL && TREE_STATIC (decl))
	       || TREE_CODE (decl) == FUNCTION_DECL)
	      && DECL_RTL_SET_P (decl))
	    make_decl_rtl (decl);
	}
    }
  return false;
}

/* Handle an "tls_model" attribute; arguments as in
   struct attribute_spec.handler.  */

static tree
handle_tls_model_attribute (tree *node, tree name, tree args,
			    int ARG_UNUSED (flags), bool *no_add_attrs)
{
  tree id;
  tree decl = *node;
  enum tls_model kind;

  *no_add_attrs = true;

  if (TREE_CODE (decl) != VAR_DECL || !DECL_THREAD_LOCAL_P (decl))
    {
      warning (OPT_Wattributes, "%qE attribute ignored", name);
      return NULL_TREE;
    }

  kind = DECL_TLS_MODEL (decl);
  id = TREE_VALUE (args);
  if (TREE_CODE (id) != STRING_CST)
    {
      error ("tls_model argument not a string");
      return NULL_TREE;
    }

  if (!strcmp (TREE_STRING_POINTER (id), "local-exec"))
    kind = TLS_MODEL_LOCAL_EXEC;
  else if (!strcmp (TREE_STRING_POINTER (id), "initial-exec"))
    kind = TLS_MODEL_INITIAL_EXEC;
  else if (!strcmp (TREE_STRING_POINTER (id), "local-dynamic"))
    kind = optimize ? TLS_MODEL_LOCAL_DYNAMIC : TLS_MODEL_GLOBAL_DYNAMIC;
  else if (!strcmp (TREE_STRING_POINTER (id), "global-dynamic"))
    kind = TLS_MODEL_GLOBAL_DYNAMIC;
  else
    error ("tls_model argument must be one of \"local-exec\", \"initial-exec\", \"local-dynamic\" or \"global-dynamic\"");

  DECL_TLS_MODEL (decl) = kind;
  return NULL_TREE;
}

/* Handle a "no_instrument_function" attribute; arguments as in
   struct attribute_spec.handler.  */

static tree
handle_no_instrument_function_attribute (tree *node, tree name,
					 tree ARG_UNUSED (args),
					 int ARG_UNUSED (flags),
					 bool *no_add_attrs)
{
  tree decl = *node;

  if (TREE_CODE (decl) != FUNCTION_DECL)
    {
      error_at (DECL_SOURCE_LOCATION (decl),
		"%qE attribute applies only to functions", name);
      *no_add_attrs = true;
    }
  else if (DECL_INITIAL (decl))
    {
      error_at (DECL_SOURCE_LOCATION (decl),
		"can%'t set %qE attribute after definition", name);
      *no_add_attrs = true;
    }
  else
    DECL_NO_INSTRUMENT_FUNCTION_ENTRY_EXIT (decl) = 1;

  return NULL_TREE;
}

/* Handle a "malloc" attribute; arguments as in
   struct attribute_spec.handler.  */

static tree
handle_malloc_attribute (tree *node, tree name, tree ARG_UNUSED (args),
			 int ARG_UNUSED (flags), bool *no_add_attrs)
{
  if (TREE_CODE (*node) == FUNCTION_DECL
      && POINTER_TYPE_P (TREE_TYPE (TREE_TYPE (*node))))
    DECL_IS_MALLOC (*node) = 1;
  else
    {
      warning (OPT_Wattributes, "%qE attribute ignored", name);
      *no_add_attrs = true;
    }

  return NULL_TREE;
}

/* Handle a "alloc_size" attribute; arguments as in
   struct attribute_spec.handler.  */

static tree
handle_alloc_size_attribute (tree *node, tree ARG_UNUSED (name), tree args,
			     int ARG_UNUSED (flags), bool *no_add_attrs)
{
  unsigned arg_count = type_num_arguments (*node);
  for (; args; args = TREE_CHAIN (args))
    {
      tree position = TREE_VALUE (args);

      if (TREE_CODE (position) != INTEGER_CST
	  || TREE_INT_CST_HIGH (position)
	  || TREE_INT_CST_LOW (position) < 1
	  || TREE_INT_CST_LOW (position) > arg_count )
	{
	  warning (OPT_Wattributes,
	           "alloc_size parameter outside range");
	  *no_add_attrs = true;
	  return NULL_TREE;
	}
    }
  return NULL_TREE;
}

/* Handle a "fn spec" attribute; arguments as in
   struct attribute_spec.handler.  */

static tree
handle_fnspec_attribute (tree *node ATTRIBUTE_UNUSED, tree ARG_UNUSED (name),
			 tree args, int ARG_UNUSED (flags),
			 bool *no_add_attrs ATTRIBUTE_UNUSED)
{
  gcc_assert (args
	      && TREE_CODE (TREE_VALUE (args)) == STRING_CST
	      && !TREE_CHAIN (args));
  return NULL_TREE;
}

/* Handle a "bnd_variable_size" attribute; arguments as in
   struct attribute_spec.handler.  */

static tree
handle_bnd_variable_size_attribute (tree *node, tree name, tree ARG_UNUSED (args),
				    int ARG_UNUSED (flags), bool *no_add_attrs)
{
  if (TREE_CODE (*node) != FIELD_DECL)
    {
      warning (OPT_Wattributes, "%qE attribute ignored", name);
      *no_add_attrs = true;
    }

  return NULL_TREE;
}

/* Handle a "bnd_legacy" attribute; arguments as in
   struct attribute_spec.handler.  */

static tree
handle_bnd_legacy (tree *node, tree name, tree ARG_UNUSED (args),
		   int ARG_UNUSED (flags), bool *no_add_attrs)
{
  if (TREE_CODE (*node) != FUNCTION_DECL)
    {
      warning (OPT_Wattributes, "%qE attribute ignored", name);
      *no_add_attrs = true;
    }

  return NULL_TREE;
}

/* Handle a "warn_unused" attribute; arguments as in
   struct attribute_spec.handler.  */

static tree
handle_warn_unused_attribute (tree *node, tree name,
			      tree args ATTRIBUTE_UNUSED,
			      int flags ATTRIBUTE_UNUSED, bool *no_add_attrs)
{
  if (TYPE_P (*node))
    /* Do nothing else, just set the attribute.  We'll get at
       it later with lookup_attribute.  */
    ;
  else
    {
      warning (OPT_Wattributes, "%qE attribute ignored", name);
      *no_add_attrs = true;
    }

  return NULL_TREE;
}

/* Handle an "omp declare simd" attribute; arguments as in
   struct attribute_spec.handler.  */

static tree
handle_omp_declare_simd_attribute (tree *, tree, tree, int, bool *)
{
  return NULL_TREE;
}

/* Handle an "omp declare target" attribute; arguments as in
   struct attribute_spec.handler.  */

static tree
handle_omp_declare_target_attribute (tree *, tree, tree, int, bool *)
{
  return NULL_TREE;
}

/* Handle a "returns_twice" attribute; arguments as in
   struct attribute_spec.handler.  */

static tree
handle_returns_twice_attribute (tree *node, tree name, tree ARG_UNUSED (args),
			 int ARG_UNUSED (flags), bool *no_add_attrs)
{
  if (TREE_CODE (*node) == FUNCTION_DECL)
    DECL_IS_RETURNS_TWICE (*node) = 1;
  else
    {
      warning (OPT_Wattributes, "%qE attribute ignored", name);
      *no_add_attrs = true;
    }

  return NULL_TREE;
}

/* Handle a "no_limit_stack" attribute; arguments as in
   struct attribute_spec.handler.  */

static tree
handle_no_limit_stack_attribute (tree *node, tree name,
				 tree ARG_UNUSED (args),
				 int ARG_UNUSED (flags),
				 bool *no_add_attrs)
{
  tree decl = *node;

  if (TREE_CODE (decl) != FUNCTION_DECL)
    {
      error_at (DECL_SOURCE_LOCATION (decl),
	     "%qE attribute applies only to functions", name);
      *no_add_attrs = true;
    }
  else if (DECL_INITIAL (decl))
    {
      error_at (DECL_SOURCE_LOCATION (decl),
		"can%'t set %qE attribute after definition", name);
      *no_add_attrs = true;
    }
  else
    DECL_NO_LIMIT_STACK (decl) = 1;

  return NULL_TREE;
}

/* Handle a "pure" attribute; arguments as in
   struct attribute_spec.handler.  */

static tree
handle_pure_attribute (tree *node, tree name, tree ARG_UNUSED (args),
		       int ARG_UNUSED (flags), bool *no_add_attrs)
{
  if (TREE_CODE (*node) == FUNCTION_DECL)
    DECL_PURE_P (*node) = 1;
  /* ??? TODO: Support types.  */
  else
    {
      warning (OPT_Wattributes, "%qE attribute ignored", name);
      *no_add_attrs = true;
    }

  return NULL_TREE;
}

/* Digest an attribute list destined for a transactional memory statement.
   ALLOWED is the set of attributes that are allowed for this statement;
   return the attribute we parsed.  Multiple attributes are never allowed.  */

int
parse_tm_stmt_attr (tree attrs, int allowed)
{
  tree a_seen = NULL;
  int m_seen = 0;

  for ( ; attrs ; attrs = TREE_CHAIN (attrs))
    {
      tree a = TREE_PURPOSE (attrs);
      int m = 0;

      if (is_attribute_p ("outer", a))
	m = TM_STMT_ATTR_OUTER;

      if ((m & allowed) == 0)
	{
	  warning (OPT_Wattributes, "%qE attribute directive ignored", a);
	  continue;
	}

      if (m_seen == 0)
	{
	  a_seen = a;
	  m_seen = m;
	}
      else if (m_seen == m)
	warning (OPT_Wattributes, "%qE attribute duplicated", a);
      else
	warning (OPT_Wattributes, "%qE attribute follows %qE", a, a_seen);
    }

  return m_seen;
}

/* Transform a TM attribute name into a maskable integer and back.
   Note that NULL (i.e. no attribute) is mapped to UNKNOWN, corresponding
   to how the lack of an attribute is treated.  */

int
tm_attr_to_mask (tree attr)
{
  if (attr == NULL)
    return 0;
  if (is_attribute_p ("transaction_safe", attr))
    return TM_ATTR_SAFE;
  if (is_attribute_p ("transaction_callable", attr))
    return TM_ATTR_CALLABLE;
  if (is_attribute_p ("transaction_pure", attr))
    return TM_ATTR_PURE;
  if (is_attribute_p ("transaction_unsafe", attr))
    return TM_ATTR_IRREVOCABLE;
  if (is_attribute_p ("transaction_may_cancel_outer", attr))
    return TM_ATTR_MAY_CANCEL_OUTER;
  return 0;
}

tree
tm_mask_to_attr (int mask)
{
  const char *str;
  switch (mask)
    {
    case TM_ATTR_SAFE:
      str = "transaction_safe";
      break;
    case TM_ATTR_CALLABLE:
      str = "transaction_callable";
      break;
    case TM_ATTR_PURE:
      str = "transaction_pure";
      break;
    case TM_ATTR_IRREVOCABLE:
      str = "transaction_unsafe";
      break;
    case TM_ATTR_MAY_CANCEL_OUTER:
      str = "transaction_may_cancel_outer";
      break;
    default:
      gcc_unreachable ();
    }
  return get_identifier (str);
}

/* Return the first TM attribute seen in LIST.  */

tree
find_tm_attribute (tree list)
{
  for (; list ; list = TREE_CHAIN (list))
    {
      tree name = TREE_PURPOSE (list);
      if (tm_attr_to_mask (name) != 0)
	return name;
    }
  return NULL_TREE;
}

/* Handle the TM attributes; arguments as in struct attribute_spec.handler.
   Here we accept only function types, and verify that none of the other
   function TM attributes are also applied.  */
/* ??? We need to accept class types for C++, but not C.  This greatly
   complicates this function, since we can no longer rely on the extra
   processing given by function_type_required.  */

static tree
handle_tm_attribute (tree *node, tree name, tree args,
		     int flags, bool *no_add_attrs)
{
  /* Only one path adds the attribute; others don't.  */
  *no_add_attrs = true;

  switch (TREE_CODE (*node))
    {
    case RECORD_TYPE:
    case UNION_TYPE:
      /* Only tm_callable and tm_safe apply to classes.  */
      if (tm_attr_to_mask (name) & ~(TM_ATTR_SAFE | TM_ATTR_CALLABLE))
	goto ignored;
      /* FALLTHRU */

    case FUNCTION_TYPE:
    case METHOD_TYPE:
      {
	tree old_name = find_tm_attribute (TYPE_ATTRIBUTES (*node));
	if (old_name == name)
	  ;
	else if (old_name != NULL_TREE)
	  error ("type was previously declared %qE", old_name);
	else
	  *no_add_attrs = false;
      }
      break;

    case POINTER_TYPE:
      {
	enum tree_code subcode = TREE_CODE (TREE_TYPE (*node));
	if (subcode == FUNCTION_TYPE || subcode == METHOD_TYPE)
	  {
	    tree fn_tmp = TREE_TYPE (*node);
	    decl_attributes (&fn_tmp, tree_cons (name, args, NULL), 0);
	    *node = build_pointer_type (fn_tmp);
	    break;
	  }
      }
      /* FALLTHRU */

    default:
      /* If a function is next, pass it on to be tried next.  */
      if (flags & (int) ATTR_FLAG_FUNCTION_NEXT)
	return tree_cons (name, args, NULL);

    ignored:
      warning (OPT_Wattributes, "%qE attribute ignored", name);
      break;
    }

  return NULL_TREE;
}

/* Handle the TM_WRAP attribute; arguments as in
   struct attribute_spec.handler.  */

static tree
handle_tm_wrap_attribute (tree *node, tree name, tree args,
			  int ARG_UNUSED (flags), bool *no_add_attrs)
{
  tree decl = *node;

  /* We don't need the attribute even on success, since we
     record the entry in an external table.  */
  *no_add_attrs = true;

  if (TREE_CODE (decl) != FUNCTION_DECL)
    warning (OPT_Wattributes, "%qE attribute ignored", name);
  else
    {
      tree wrap_decl = TREE_VALUE (args);
      if (TREE_CODE (wrap_decl) != IDENTIFIER_NODE
	  && TREE_CODE (wrap_decl) != VAR_DECL
	  && TREE_CODE (wrap_decl) != FUNCTION_DECL)
	error ("%qE argument not an identifier", name);
      else
	{
	  if (TREE_CODE (wrap_decl) == IDENTIFIER_NODE)
	    wrap_decl = lookup_name (wrap_decl);
	  if (wrap_decl && TREE_CODE (wrap_decl) == FUNCTION_DECL)
	    {
	      if (lang_hooks.types_compatible_p (TREE_TYPE (decl),
						 TREE_TYPE (wrap_decl)))
		record_tm_replacement (wrap_decl, decl);
	      else
		error ("%qD is not compatible with %qD", wrap_decl, decl);
	    }
	  else
	    error ("transaction_wrap argument is not a function");
	}
    }

  return NULL_TREE;
}

/* Ignore the given attribute.  Used when this attribute may be usefully
   overridden by the target, but is not used generically.  */

static tree
ignore_attribute (tree * ARG_UNUSED (node), tree ARG_UNUSED (name),
		  tree ARG_UNUSED (args), int ARG_UNUSED (flags),
		  bool *no_add_attrs)
{
  *no_add_attrs = true;
  return NULL_TREE;
}

/* Handle a "no vops" attribute; arguments as in
   struct attribute_spec.handler.  */

static tree
handle_novops_attribute (tree *node, tree ARG_UNUSED (name),
			 tree ARG_UNUSED (args), int ARG_UNUSED (flags),
			 bool *ARG_UNUSED (no_add_attrs))
{
  gcc_assert (TREE_CODE (*node) == FUNCTION_DECL);
  DECL_IS_NOVOPS (*node) = 1;
  return NULL_TREE;
}

/* Handle a "deprecated" attribute; arguments as in
   struct attribute_spec.handler.  */

static tree
handle_deprecated_attribute (tree *node, tree name,
			     tree args, int flags,
			     bool *no_add_attrs)
{
  tree type = NULL_TREE;
  int warn = 0;
  tree what = NULL_TREE;

  if (!args)
    *no_add_attrs = true;
  else if (TREE_CODE (TREE_VALUE (args)) != STRING_CST)
    {
      error ("deprecated message is not a string");
      *no_add_attrs = true;
    }

  if (DECL_P (*node))
    {
      tree decl = *node;
      type = TREE_TYPE (decl);

      if (TREE_CODE (decl) == TYPE_DECL
	  || TREE_CODE (decl) == PARM_DECL
	  || TREE_CODE (decl) == VAR_DECL
	  || TREE_CODE (decl) == FUNCTION_DECL
	  || TREE_CODE (decl) == FIELD_DECL
	  || objc_method_decl (TREE_CODE (decl)))
	TREE_DEPRECATED (decl) = 1;
      else
	warn = 1;
    }
  else if (TYPE_P (*node))
    {
      if (!(flags & (int) ATTR_FLAG_TYPE_IN_PLACE))
	*node = build_variant_type_copy (*node);
      TREE_DEPRECATED (*node) = 1;
      type = *node;
    }
  else
    warn = 1;

  if (warn)
    {
      *no_add_attrs = true;
      if (type && TYPE_NAME (type))
	{
	  if (TREE_CODE (TYPE_NAME (type)) == IDENTIFIER_NODE)
	    what = TYPE_NAME (*node);
	  else if (TREE_CODE (TYPE_NAME (type)) == TYPE_DECL
		   && DECL_NAME (TYPE_NAME (type)))
	    what = DECL_NAME (TYPE_NAME (type));
	}
      if (what)
	warning (OPT_Wattributes, "%qE attribute ignored for %qE", name, what);
      else
	warning (OPT_Wattributes, "%qE attribute ignored", name);
    }

  return NULL_TREE;
}

/* Handle a "vector_size" attribute; arguments as in
   struct attribute_spec.handler.  */

static tree
handle_vector_size_attribute (tree *node, tree name, tree args,
			      int ARG_UNUSED (flags),
			      bool *no_add_attrs)
{
  unsigned HOST_WIDE_INT vecsize, nunits;
  enum machine_mode orig_mode;
  tree type = *node, new_type, size;

  *no_add_attrs = true;

  size = TREE_VALUE (args);

  if (!host_integerp (size, 1))
    {
      warning (OPT_Wattributes, "%qE attribute ignored", name);
      return NULL_TREE;
    }

  /* Get the vector size (in bytes).  */
  vecsize = tree_low_cst (size, 1);

  /* We need to provide for vector pointers, vector arrays, and
     functions returning vectors.  For example:

       __attribute__((vector_size(16))) short *foo;

     In this case, the mode is SI, but the type being modified is
     HI, so we need to look further.  */

  while (POINTER_TYPE_P (type)
	 || TREE_CODE (type) == FUNCTION_TYPE
	 || TREE_CODE (type) == METHOD_TYPE
	 || TREE_CODE (type) == ARRAY_TYPE
	 || TREE_CODE (type) == OFFSET_TYPE)
    type = TREE_TYPE (type);

  /* Get the mode of the type being modified.  */
  orig_mode = TYPE_MODE (type);

  if ((!INTEGRAL_TYPE_P (type)
       && !SCALAR_FLOAT_TYPE_P (type)
       && !FIXED_POINT_TYPE_P (type))
      || (!SCALAR_FLOAT_MODE_P (orig_mode)
	  && GET_MODE_CLASS (orig_mode) != MODE_INT
	  && !ALL_SCALAR_FIXED_POINT_MODE_P (orig_mode))
      || !host_integerp (TYPE_SIZE_UNIT (type), 1)
      || TREE_CODE (type) == BOOLEAN_TYPE)
    {
      error ("invalid vector type for attribute %qE", name);
      return NULL_TREE;
    }

  if (vecsize % tree_low_cst (TYPE_SIZE_UNIT (type), 1))
    {
      error ("vector size not an integral multiple of component size");
      return NULL;
    }

  if (vecsize == 0)
    {
      error ("zero vector size");
      return NULL;
    }

  /* Calculate how many units fit in the vector.  */
  nunits = vecsize / tree_low_cst (TYPE_SIZE_UNIT (type), 1);
  if (nunits & (nunits - 1))
    {
      error ("number of components of the vector not a power of two");
      return NULL_TREE;
    }

  new_type = build_vector_type (type, nunits);

  /* Build back pointers if needed.  */
  *node = lang_hooks.types.reconstruct_complex_type (*node, new_type);

  return NULL_TREE;
}

/* Handle the "nonnull" attribute.  */
static tree
handle_nonnull_attribute (tree *node, tree ARG_UNUSED (name),
			  tree args, int ARG_UNUSED (flags),
			  bool *no_add_attrs)
{
  tree type = *node;
  unsigned HOST_WIDE_INT attr_arg_num;

  /* If no arguments are specified, all pointer arguments should be
     non-null.  Verify a full prototype is given so that the arguments
     will have the correct types when we actually check them later.  */
  if (!args)
    {
      if (!prototype_p (type))
	{
	  error ("nonnull attribute without arguments on a non-prototype");
	  *no_add_attrs = true;
	}
      return NULL_TREE;
    }

  /* Argument list specified.  Verify that each argument number references
     a pointer argument.  */
  for (attr_arg_num = 1; args; args = TREE_CHAIN (args))
    {
      unsigned HOST_WIDE_INT arg_num = 0, ck_num;

      if (!get_nonnull_operand (TREE_VALUE (args), &arg_num))
	{
	  error ("nonnull argument has invalid operand number (argument %lu)",
		 (unsigned long) attr_arg_num);
	  *no_add_attrs = true;
	  return NULL_TREE;
	}

      if (prototype_p (type))
	{
	  function_args_iterator iter;
	  tree argument;

	  function_args_iter_init (&iter, type);
	  for (ck_num = 1; ; ck_num++, function_args_iter_next (&iter))
	    {
	      argument = function_args_iter_cond (&iter);
	      if (argument == NULL_TREE || ck_num == arg_num)
		break;
	    }

	  if (!argument
	      || TREE_CODE (argument) == VOID_TYPE)
	    {
	      error ("nonnull argument with out-of-range operand number (argument %lu, operand %lu)",
		     (unsigned long) attr_arg_num, (unsigned long) arg_num);
	      *no_add_attrs = true;
	      return NULL_TREE;
	    }

	  if (TREE_CODE (argument) != POINTER_TYPE)
	    {
	      error ("nonnull argument references non-pointer operand (argument %lu, operand %lu)",
		   (unsigned long) attr_arg_num, (unsigned long) arg_num);
	      *no_add_attrs = true;
	      return NULL_TREE;
	    }
	}
    }

  return NULL_TREE;
}

/* Check the argument list of a function call for null in argument slots
   that are marked as requiring a non-null pointer argument.  The NARGS
   arguments are passed in the array ARGARRAY.
*/

static void
check_function_nonnull (tree attrs, int nargs, tree *argarray)
{
  tree a;
  int i;

  attrs = lookup_attribute ("nonnull", attrs);
  if (attrs == NULL_TREE)
    return;

  a = attrs;
  /* See if any of the nonnull attributes has no arguments.  If so,
     then every pointer argument is checked (in which case the check
     for pointer type is done in check_nonnull_arg).  */
  if (TREE_VALUE (a) != NULL_TREE)
    do
      a = lookup_attribute ("nonnull", TREE_CHAIN (a));
    while (a != NULL_TREE && TREE_VALUE (a) != NULL_TREE);

  if (a != NULL_TREE)
    for (i = 0; i < nargs; i++)
      check_function_arguments_recurse (check_nonnull_arg, NULL, argarray[i],
					i + 1);
  else
    {
      /* Walk the argument list.  If we encounter an argument number we
	 should check for non-null, do it.  */
      for (i = 0; i < nargs; i++)
	{
	  for (a = attrs; ; a = TREE_CHAIN (a))
	    {
	      a = lookup_attribute ("nonnull", a);
	      if (a == NULL_TREE || nonnull_check_p (TREE_VALUE (a), i + 1))
		break;
	    }

	  if (a != NULL_TREE)
	    check_function_arguments_recurse (check_nonnull_arg, NULL,
					      argarray[i], i + 1);
	}
    }
}

/* Check that the Nth argument of a function call (counting backwards
   from the end) is a (pointer)0.  The NARGS arguments are passed in the
   array ARGARRAY.  */

static void
check_function_sentinel (const_tree fntype, int nargs, tree *argarray)
{
  tree attr = lookup_attribute ("sentinel", TYPE_ATTRIBUTES (fntype));

  if (attr)
    {
      int len = 0;
      int pos = 0;
      tree sentinel;
      function_args_iterator iter;
      tree t;

      /* Skip over the named arguments.  */
      FOREACH_FUNCTION_ARGS (fntype, t, iter)
	{
	  if (len == nargs)
	    break;
	  len++;
	}

      if (TREE_VALUE (attr))
	{
	  tree p = TREE_VALUE (TREE_VALUE (attr));
	  pos = TREE_INT_CST_LOW (p);
	}

      /* The sentinel must be one of the varargs, i.e.
	 in position >= the number of fixed arguments.  */
      if ((nargs - 1 - pos) < len)
	{
	  warning (OPT_Wformat_,
		   "not enough variable arguments to fit a sentinel");
	  return;
	}

      /* Validate the sentinel.  */
      sentinel = argarray[nargs - 1 - pos];
      if ((!POINTER_TYPE_P (TREE_TYPE (sentinel))
	   || !integer_zerop (sentinel))
	  /* Although __null (in C++) is only an integer we allow it
	     nevertheless, as we are guaranteed that it's exactly
	     as wide as a pointer, and we don't want to force
	     users to cast the NULL they have written there.
	     We warn with -Wstrict-null-sentinel, though.  */
	  && (warn_strict_null_sentinel || null_node != sentinel))
	warning (OPT_Wformat_, "missing sentinel in function call");
    }
}

/* Helper for check_function_nonnull; given a list of operands which
   must be non-null in ARGS, determine if operand PARAM_NUM should be
   checked.  */

static bool
nonnull_check_p (tree args, unsigned HOST_WIDE_INT param_num)
{
  unsigned HOST_WIDE_INT arg_num = 0;

  for (; args; args = TREE_CHAIN (args))
    {
      bool found = get_nonnull_operand (TREE_VALUE (args), &arg_num);

      gcc_assert (found);

      if (arg_num == param_num)
	return true;
    }
  return false;
}

/* Check that the function argument PARAM (which is operand number
   PARAM_NUM) is non-null.  This is called by check_function_nonnull
   via check_function_arguments_recurse.  */

static void
check_nonnull_arg (void * ARG_UNUSED (ctx), tree param,
		   unsigned HOST_WIDE_INT param_num)
{
  /* Just skip checking the argument if it's not a pointer.  This can
     happen if the "nonnull" attribute was given without an operand
     list (which means to check every pointer argument).  */

  if (TREE_CODE (TREE_TYPE (param)) != POINTER_TYPE)
    return;

  if (integer_zerop (param))
    warning (OPT_Wnonnull, "null argument where non-null required "
	     "(argument %lu)", (unsigned long) param_num);
}

/* Helper for nonnull attribute handling; fetch the operand number
   from the attribute argument list.  */

static bool
get_nonnull_operand (tree arg_num_expr, unsigned HOST_WIDE_INT *valp)
{
  /* Verify the arg number is a constant.  */
  if (TREE_CODE (arg_num_expr) != INTEGER_CST
      || TREE_INT_CST_HIGH (arg_num_expr) != 0)
    return false;

  *valp = TREE_INT_CST_LOW (arg_num_expr);
  return true;
}

/* Handle a "nothrow" attribute; arguments as in
   struct attribute_spec.handler.  */

static tree
handle_nothrow_attribute (tree *node, tree name, tree ARG_UNUSED (args),
			  int ARG_UNUSED (flags), bool *no_add_attrs)
{
  if (TREE_CODE (*node) == FUNCTION_DECL)
    TREE_NOTHROW (*node) = 1;
  /* ??? TODO: Support types.  */
  else
    {
      warning (OPT_Wattributes, "%qE attribute ignored", name);
      *no_add_attrs = true;
    }

  return NULL_TREE;
}

/* Handle a "cleanup" attribute; arguments as in
   struct attribute_spec.handler.  */

static tree
handle_cleanup_attribute (tree *node, tree name, tree args,
			  int ARG_UNUSED (flags), bool *no_add_attrs)
{
  tree decl = *node;
  tree cleanup_id, cleanup_decl;

  /* ??? Could perhaps support cleanups on TREE_STATIC, much like we do
     for global destructors in C++.  This requires infrastructure that
     we don't have generically at the moment.  It's also not a feature
     we'd be missing too much, since we do have attribute constructor.  */
  if (TREE_CODE (decl) != VAR_DECL || TREE_STATIC (decl))
    {
      warning (OPT_Wattributes, "%qE attribute ignored", name);
      *no_add_attrs = true;
      return NULL_TREE;
    }

  /* Verify that the argument is a function in scope.  */
  /* ??? We could support pointers to functions here as well, if
     that was considered desirable.  */
  cleanup_id = TREE_VALUE (args);
  if (TREE_CODE (cleanup_id) != IDENTIFIER_NODE)
    {
      error ("cleanup argument not an identifier");
      *no_add_attrs = true;
      return NULL_TREE;
    }
  cleanup_decl = lookup_name (cleanup_id);
  if (!cleanup_decl || TREE_CODE (cleanup_decl) != FUNCTION_DECL)
    {
      error ("cleanup argument not a function");
      *no_add_attrs = true;
      return NULL_TREE;
    }

  /* That the function has proper type is checked with the
     eventual call to build_function_call.  */

  return NULL_TREE;
}

/* Handle a "warn_unused_result" attribute.  No special handling.  */

static tree
handle_warn_unused_result_attribute (tree *node, tree name,
			       tree ARG_UNUSED (args),
			       int ARG_UNUSED (flags), bool *no_add_attrs)
{
  /* Ignore the attribute for functions not returning any value.  */
  if (VOID_TYPE_P (TREE_TYPE (*node)))
    {
      warning (OPT_Wattributes, "%qE attribute ignored", name);
      *no_add_attrs = true;
    }

  return NULL_TREE;
}

/* Handle a "sentinel" attribute.  */

static tree
handle_sentinel_attribute (tree *node, tree name, tree args,
			   int ARG_UNUSED (flags), bool *no_add_attrs)
{
  if (!prototype_p (*node))
    {
      warning (OPT_Wattributes,
	       "%qE attribute requires prototypes with named arguments", name);
      *no_add_attrs = true;
    }
  else
    {
      if (!stdarg_p (*node))
	{
	  warning (OPT_Wattributes,
		   "%qE attribute only applies to variadic functions", name);
	  *no_add_attrs = true;
	}
    }

  if (args)
    {
      tree position = TREE_VALUE (args);

      if (TREE_CODE (position) != INTEGER_CST)
	{
	  warning (OPT_Wattributes,
		   "requested position is not an integer constant");
	  *no_add_attrs = true;
	}
      else
	{
	  if (tree_int_cst_lt (position, integer_zero_node))
	    {
	      warning (OPT_Wattributes,
		       "requested position is less than zero");
	      *no_add_attrs = true;
	    }
	}
    }

  return NULL_TREE;
}

/* Handle a "type_generic" attribute.  */

static tree
handle_type_generic_attribute (tree *node, tree ARG_UNUSED (name),
			       tree ARG_UNUSED (args), int ARG_UNUSED (flags),
			       bool * ARG_UNUSED (no_add_attrs))
{
  /* Ensure we have a function type.  */
  gcc_assert (TREE_CODE (*node) == FUNCTION_TYPE);

  /* Ensure we have a variadic function.  */
  gcc_assert (!prototype_p (*node) || stdarg_p (*node));

  return NULL_TREE;
}

/* Handle a "target" attribute.  */

static tree
handle_target_attribute (tree *node, tree name, tree args, int flags,
			 bool *no_add_attrs)
{
  /* Ensure we have a function type.  */
  if (TREE_CODE (*node) != FUNCTION_DECL)
    {
      warning (OPT_Wattributes, "%qE attribute ignored", name);
      *no_add_attrs = true;
    }
  else if (! targetm.target_option.valid_attribute_p (*node, name, args,
						      flags))
    *no_add_attrs = true;

  return NULL_TREE;
}

/* Arguments being collected for optimization.  */
typedef const char *const_char_p;		/* For DEF_VEC_P.  */
static GTY(()) vec<const_char_p, va_gc> *optimize_args;


/* Inner function to convert a TREE_LIST to argv string to parse the optimize
   options in ARGS.  ATTR_P is true if this is for attribute(optimize), and
   false for #pragma GCC optimize.  */

bool
parse_optimize_options (tree args, bool attr_p)
{
  bool ret = true;
  unsigned opt_argc;
  unsigned i;
  int saved_flag_strict_aliasing;
  const char **opt_argv;
  struct cl_decoded_option *decoded_options;
  unsigned int decoded_options_count;
  tree ap;

  /* Build up argv vector.  Just in case the string is stored away, use garbage
     collected strings.  */
  vec_safe_truncate (optimize_args, 0);
  vec_safe_push (optimize_args, (const char *) NULL);

  for (ap = args; ap != NULL_TREE; ap = TREE_CHAIN (ap))
    {
      tree value = TREE_VALUE (ap);

      if (TREE_CODE (value) == INTEGER_CST)
	{
	  char buffer[20];
	  sprintf (buffer, "-O%ld", (long) TREE_INT_CST_LOW (value));
	  vec_safe_push (optimize_args, ggc_strdup (buffer));
	}

      else if (TREE_CODE (value) == STRING_CST)
	{
	  /* Split string into multiple substrings.  */
	  size_t len = TREE_STRING_LENGTH (value);
	  char *p = ASTRDUP (TREE_STRING_POINTER (value));
	  char *end = p + len;
	  char *comma;
	  char *next_p = p;

	  while (next_p != NULL)
	    {
	      size_t len2;
	      char *q, *r;

	      p = next_p;
	      comma = strchr (p, ',');
	      if (comma)
		{
		  len2 = comma - p;
		  *comma = '\0';
		  next_p = comma+1;
		}
	      else
		{
		  len2 = end - p;
		  next_p = NULL;
		}

	      r = q = (char *) ggc_alloc_atomic (len2 + 3);

	      /* If the user supplied -Oxxx or -fxxx, only allow -Oxxx or -fxxx
		 options.  */
	      if (*p == '-' && p[1] != 'O' && p[1] != 'f')
		{
		  ret = false;
		  if (attr_p)
		    warning (OPT_Wattributes,
			     "bad option %s to optimize attribute", p);
		  else
		    warning (OPT_Wpragmas,
			     "bad option %s to pragma attribute", p);
		  continue;
		}

	      if (*p != '-')
		{
		  *r++ = '-';

		  /* Assume that Ox is -Ox, a numeric value is -Ox, a s by
		     itself is -Os, and any other switch begins with a -f.  */
		  if ((*p >= '0' && *p <= '9')
		      || (p[0] == 's' && p[1] == '\0'))
		    *r++ = 'O';
		  else if (*p != 'O')
		    *r++ = 'f';
		}

	      memcpy (r, p, len2);
	      r[len2] = '\0';
	      vec_safe_push (optimize_args, (const char *) q);
	    }

	}
    }

  opt_argc = optimize_args->length ();
  opt_argv = (const char **) alloca (sizeof (char *) * (opt_argc + 1));

  for (i = 1; i < opt_argc; i++)
    opt_argv[i] = (*optimize_args)[i];

  saved_flag_strict_aliasing = flag_strict_aliasing;

  /* Now parse the options.  */
  decode_cmdline_options_to_array_default_mask (opt_argc, opt_argv,
						&decoded_options,
						&decoded_options_count);
  decode_options (&global_options, &global_options_set,
		  decoded_options, decoded_options_count,
		  input_location, global_dc);

  targetm.override_options_after_change();

  /* Don't allow changing -fstrict-aliasing.  */
  flag_strict_aliasing = saved_flag_strict_aliasing;

  optimize_args->truncate (0);
  return ret;
}

/* For handling "optimize" attribute. arguments as in
   struct attribute_spec.handler.  */

static tree
handle_optimize_attribute (tree *node, tree name, tree args,
			   int ARG_UNUSED (flags), bool *no_add_attrs)
{
  /* Ensure we have a function type.  */
  if (TREE_CODE (*node) != FUNCTION_DECL)
    {
      warning (OPT_Wattributes, "%qE attribute ignored", name);
      *no_add_attrs = true;
    }
  else
    {
      struct cl_optimization cur_opts;
      tree old_opts = DECL_FUNCTION_SPECIFIC_OPTIMIZATION (*node);

      /* Save current options.  */
      cl_optimization_save (&cur_opts, &global_options);

      /* If we previously had some optimization options, use them as the
	 default.  */
      if (old_opts)
	cl_optimization_restore (&global_options,
				 TREE_OPTIMIZATION (old_opts));

      /* Parse options, and update the vector.  */
      parse_optimize_options (args, true);
      DECL_FUNCTION_SPECIFIC_OPTIMIZATION (*node)
	= build_optimization_node (&global_options);

      /* Restore current options.  */
      cl_optimization_restore (&global_options, &cur_opts);
    }

  return NULL_TREE;
}

/* Handle a "no_split_stack" attribute.  */

static tree
handle_no_split_stack_attribute (tree *node, tree name,
				 tree ARG_UNUSED (args),
				 int ARG_UNUSED (flags),
				 bool *no_add_attrs)
{
  tree decl = *node;

  if (TREE_CODE (decl) != FUNCTION_DECL)
    {
      error_at (DECL_SOURCE_LOCATION (decl),
		"%qE attribute applies only to functions", name);
      *no_add_attrs = true;
    }
  else if (DECL_INITIAL (decl))
    {
      error_at (DECL_SOURCE_LOCATION (decl),
		"can%'t set %qE attribute after definition", name);
      *no_add_attrs = true;
    }

  return NULL_TREE;
}

/* Handle a "returns_nonnull" attribute; arguments as in
   struct attribute_spec.handler.  */

static tree
handle_returns_nonnull_attribute (tree *node, tree, tree, int,
				  bool *no_add_attrs)
{
  // Even without a prototype we still have a return type we can check.
  if (TREE_CODE (TREE_TYPE (*node)) != POINTER_TYPE)
    {
      error ("returns_nonnull attribute on a function not returning a pointer");
      *no_add_attrs = true;
    }
  return NULL_TREE;
}


/* Check for valid arguments being passed to a function with FNTYPE.
   There are NARGS arguments in the array ARGARRAY.  */
void
check_function_arguments (const_tree fntype, int nargs, tree *argarray)
{
  /* Check for null being passed in a pointer argument that must be
     non-null.  We also need to do this if format checking is enabled.  */

  if (warn_nonnull)
    check_function_nonnull (TYPE_ATTRIBUTES (fntype), nargs, argarray);

  /* Check for errors in format strings.  */

  if (warn_format || warn_suggest_attribute_format)
    check_function_format (TYPE_ATTRIBUTES (fntype), nargs, argarray);

  if (warn_format)
    check_function_sentinel (fntype, nargs, argarray);
}

/* Generic argument checking recursion routine.  PARAM is the argument to
   be checked.  PARAM_NUM is the number of the argument.  CALLBACK is invoked
   once the argument is resolved.  CTX is context for the callback.  */
void
check_function_arguments_recurse (void (*callback)
				  (void *, tree, unsigned HOST_WIDE_INT),
				  void *ctx, tree param,
				  unsigned HOST_WIDE_INT param_num)
{
  if (CONVERT_EXPR_P (param)
      && (TYPE_PRECISION (TREE_TYPE (param))
	  == TYPE_PRECISION (TREE_TYPE (TREE_OPERAND (param, 0)))))
    {
      /* Strip coercion.  */
      check_function_arguments_recurse (callback, ctx,
					TREE_OPERAND (param, 0), param_num);
      return;
    }

  if (TREE_CODE (param) == CALL_EXPR)
    {
      tree type = TREE_TYPE (TREE_TYPE (CALL_EXPR_FN (param)));
      tree attrs;
      bool found_format_arg = false;

      /* See if this is a call to a known internationalization function
	 that modifies a format arg.  Such a function may have multiple
	 format_arg attributes (for example, ngettext).  */

      for (attrs = TYPE_ATTRIBUTES (type);
	   attrs;
	   attrs = TREE_CHAIN (attrs))
	if (is_attribute_p ("format_arg", TREE_PURPOSE (attrs)))
	  {
	    tree inner_arg;
	    tree format_num_expr;
	    int format_num;
	    int i;
	    call_expr_arg_iterator iter;

	    /* Extract the argument number, which was previously checked
	       to be valid.  */
	    format_num_expr = TREE_VALUE (TREE_VALUE (attrs));

	    gcc_assert (TREE_CODE (format_num_expr) == INTEGER_CST
			&& !TREE_INT_CST_HIGH (format_num_expr));

	    format_num = TREE_INT_CST_LOW (format_num_expr);

	    for (inner_arg = first_call_expr_arg (param, &iter), i = 1;
		 inner_arg != 0;
		 inner_arg = next_call_expr_arg (&iter), i++)
	      if (i == format_num)
		{
		  check_function_arguments_recurse (callback, ctx,
						    inner_arg, param_num);
		  found_format_arg = true;
		  break;
		}
	  }

      /* If we found a format_arg attribute and did a recursive check,
	 we are done with checking this argument.  Otherwise, we continue
	 and this will be considered a non-literal.  */
      if (found_format_arg)
	return;
    }

  if (TREE_CODE (param) == COND_EXPR)
    {
      /* Check both halves of the conditional expression.  */
      check_function_arguments_recurse (callback, ctx,
					TREE_OPERAND (param, 1), param_num);
      check_function_arguments_recurse (callback, ctx,
					TREE_OPERAND (param, 2), param_num);
      return;
    }

  (*callback) (ctx, param, param_num);
}

/* Checks for a builtin function FNDECL that the number of arguments
   NARGS against the required number REQUIRED and issues an error if
   there is a mismatch.  Returns true if the number of arguments is
   correct, otherwise false.  */

static bool
builtin_function_validate_nargs (tree fndecl, int nargs, int required)
{
  if (nargs < required)
    {
      error_at (input_location,
		"not enough arguments to function %qE", fndecl);
      return false;
    }
  else if (nargs > required)
    {
      error_at (input_location,
		"too many arguments to function %qE", fndecl);
      return false;
    }
  return true;
}

/* Verifies the NARGS arguments ARGS to the builtin function FNDECL.
   Returns false if there was an error, otherwise true.  */

bool
check_builtin_function_arguments (tree fndecl, int nargs, tree *args)
{
  if (!DECL_BUILT_IN (fndecl)
      || DECL_BUILT_IN_CLASS (fndecl) != BUILT_IN_NORMAL)
    return true;

  switch (DECL_FUNCTION_CODE (fndecl))
    {
    case BUILT_IN_CONSTANT_P:
      return builtin_function_validate_nargs (fndecl, nargs, 1);

    case BUILT_IN_ISFINITE:
    case BUILT_IN_ISINF:
    case BUILT_IN_ISINF_SIGN:
    case BUILT_IN_ISNAN:
    case BUILT_IN_ISNORMAL:
      if (builtin_function_validate_nargs (fndecl, nargs, 1))
	{
	  if (TREE_CODE (TREE_TYPE (args[0])) != REAL_TYPE)
	    {
	      error ("non-floating-point argument in call to "
		     "function %qE", fndecl);
	      return false;
	    }
	  return true;
	}
      return false;

    case BUILT_IN_ISGREATER:
    case BUILT_IN_ISGREATEREQUAL:
    case BUILT_IN_ISLESS:
    case BUILT_IN_ISLESSEQUAL:
    case BUILT_IN_ISLESSGREATER:
    case BUILT_IN_ISUNORDERED:
      if (builtin_function_validate_nargs (fndecl, nargs, 2))
	{
	  enum tree_code code0, code1;
	  code0 = TREE_CODE (TREE_TYPE (args[0]));
	  code1 = TREE_CODE (TREE_TYPE (args[1]));
	  if (!((code0 == REAL_TYPE && code1 == REAL_TYPE)
		|| (code0 == REAL_TYPE && code1 == INTEGER_TYPE)
		|| (code0 == INTEGER_TYPE && code1 == REAL_TYPE)))
	    {
	      error ("non-floating-point arguments in call to "
		     "function %qE", fndecl);
	      return false;
	    }
	  return true;
	}
      return false;

    case BUILT_IN_FPCLASSIFY:
      if (builtin_function_validate_nargs (fndecl, nargs, 6))
	{
	  unsigned i;

	  for (i=0; i<5; i++)
	    if (TREE_CODE (args[i]) != INTEGER_CST)
	      {
		error ("non-const integer argument %u in call to function %qE",
		       i+1, fndecl);
		return false;
	      }

	  if (TREE_CODE (TREE_TYPE (args[5])) != REAL_TYPE)
	    {
	      error ("non-floating-point argument in call to function %qE",
		     fndecl);
	      return false;
	    }
	  return true;
	}
      return false;

    case BUILT_IN_ASSUME_ALIGNED:
      if (builtin_function_validate_nargs (fndecl, nargs, 2 + (nargs > 2)))
	{
	  if (nargs >= 3 && TREE_CODE (TREE_TYPE (args[2])) != INTEGER_TYPE)
	    {
	      error ("non-integer argument 3 in call to function %qE", fndecl);
	      return false;
	    }
	  return true;
	}
      return false;

    default:
      return true;
    }
}

/* Function to help qsort sort FIELD_DECLs by name order.  */

int
field_decl_cmp (const void *x_p, const void *y_p)
{
  const tree *const x = (const tree *const) x_p;
  const tree *const y = (const tree *const) y_p;

  if (DECL_NAME (*x) == DECL_NAME (*y))
    /* A nontype is "greater" than a type.  */
    return (TREE_CODE (*y) == TYPE_DECL) - (TREE_CODE (*x) == TYPE_DECL);
  if (DECL_NAME (*x) == NULL_TREE)
    return -1;
  if (DECL_NAME (*y) == NULL_TREE)
    return 1;
  if (DECL_NAME (*x) < DECL_NAME (*y))
    return -1;
  return 1;
}

static struct {
  gt_pointer_operator new_value;
  void *cookie;
} resort_data;

/* This routine compares two fields like field_decl_cmp but using the
pointer operator in resort_data.  */

static int
resort_field_decl_cmp (const void *x_p, const void *y_p)
{
  const tree *const x = (const tree *const) x_p;
  const tree *const y = (const tree *const) y_p;

  if (DECL_NAME (*x) == DECL_NAME (*y))
    /* A nontype is "greater" than a type.  */
    return (TREE_CODE (*y) == TYPE_DECL) - (TREE_CODE (*x) == TYPE_DECL);
  if (DECL_NAME (*x) == NULL_TREE)
    return -1;
  if (DECL_NAME (*y) == NULL_TREE)
    return 1;
  {
    tree d1 = DECL_NAME (*x);
    tree d2 = DECL_NAME (*y);
    resort_data.new_value (&d1, resort_data.cookie);
    resort_data.new_value (&d2, resort_data.cookie);
    if (d1 < d2)
      return -1;
  }
  return 1;
}

/* Resort DECL_SORTED_FIELDS because pointers have been reordered.  */

void
resort_sorted_fields (void *obj,
		      void * ARG_UNUSED (orig_obj),
		      gt_pointer_operator new_value,
		      void *cookie)
{
  struct sorted_fields_type *sf = (struct sorted_fields_type *) obj;
  resort_data.new_value = new_value;
  resort_data.cookie = cookie;
  qsort (&sf->elts[0], sf->len, sizeof (tree),
	 resort_field_decl_cmp);
}

/* Subroutine of c_parse_error.
   Return the result of concatenating LHS and RHS. RHS is really
   a string literal, its first character is indicated by RHS_START and
   RHS_SIZE is its length (including the terminating NUL character).

   The caller is responsible for deleting the returned pointer.  */

static char *
catenate_strings (const char *lhs, const char *rhs_start, int rhs_size)
{
  const int lhs_size = strlen (lhs);
  char *result = XNEWVEC (char, lhs_size + rhs_size);
  strncpy (result, lhs, lhs_size);
  strncpy (result + lhs_size, rhs_start, rhs_size);
  return result;
}

/* Issue the error given by GMSGID, indicating that it occurred before
   TOKEN, which had the associated VALUE.  */

void
c_parse_error (const char *gmsgid, enum cpp_ttype token_type,
	       tree value, unsigned char token_flags)
{
#define catenate_messages(M1, M2) catenate_strings ((M1), (M2), sizeof (M2))

  char *message = NULL;

  if (token_type == CPP_EOF)
    message = catenate_messages (gmsgid, " at end of input");
  else if (token_type == CPP_CHAR
	   || token_type == CPP_WCHAR
	   || token_type == CPP_CHAR16
	   || token_type == CPP_CHAR32)
    {
      unsigned int val = TREE_INT_CST_LOW (value);
      const char *prefix;

      switch (token_type)
	{
	default:
	  prefix = "";
	  break;
	case CPP_WCHAR:
	  prefix = "L";
	  break;
	case CPP_CHAR16:
	  prefix = "u";
	  break;
	case CPP_CHAR32:
	  prefix = "U";
	  break;
        }

      if (val <= UCHAR_MAX && ISGRAPH (val))
	message = catenate_messages (gmsgid, " before %s'%c'");
      else
	message = catenate_messages (gmsgid, " before %s'\\x%x'");

      error (message, prefix, val);
      free (message);
      message = NULL;
    }
  else if (token_type == CPP_CHAR_USERDEF
	   || token_type == CPP_WCHAR_USERDEF
	   || token_type == CPP_CHAR16_USERDEF
	   || token_type == CPP_CHAR32_USERDEF)
    message = catenate_messages (gmsgid,
				 " before user-defined character literal");
  else if (token_type == CPP_STRING_USERDEF
	   || token_type == CPP_WSTRING_USERDEF
	   || token_type == CPP_STRING16_USERDEF
	   || token_type == CPP_STRING32_USERDEF
	   || token_type == CPP_UTF8STRING_USERDEF)
    message = catenate_messages (gmsgid, " before user-defined string literal");
  else if (token_type == CPP_STRING
	   || token_type == CPP_WSTRING
	   || token_type == CPP_STRING16
	   || token_type == CPP_STRING32
	   || token_type == CPP_UTF8STRING)
    message = catenate_messages (gmsgid, " before string constant");
  else if (token_type == CPP_NUMBER)
    message = catenate_messages (gmsgid, " before numeric constant");
  else if (token_type == CPP_NAME)
    {
      message = catenate_messages (gmsgid, " before %qE");
      error (message, value);
      free (message);
      message = NULL;
    }
  else if (token_type == CPP_PRAGMA)
    message = catenate_messages (gmsgid, " before %<#pragma%>");
  else if (token_type == CPP_PRAGMA_EOL)
    message = catenate_messages (gmsgid, " before end of line");
  else if (token_type == CPP_DECLTYPE)
    message = catenate_messages (gmsgid, " before %<decltype%>");
  else if (token_type < N_TTYPES)
    {
      message = catenate_messages (gmsgid, " before %qs token");
      error (message, cpp_type2name (token_type, token_flags));
      free (message);
      message = NULL;
    }
  else
    error (gmsgid);

  if (message)
    {
      error (message);
      free (message);
    }
#undef catenate_messages
}

/* Mapping for cpp message reasons to the options that enable them.  */

struct reason_option_codes_t
{
  const int reason;		/* cpplib message reason.  */
  const int option_code;	/* gcc option that controls this message.  */
};

static const struct reason_option_codes_t option_codes[] = {
  {CPP_W_DEPRECATED,			OPT_Wdeprecated},
  {CPP_W_COMMENTS,			OPT_Wcomment},
  {CPP_W_TRIGRAPHS,			OPT_Wtrigraphs},
  {CPP_W_MULTICHAR,			OPT_Wmultichar},
  {CPP_W_TRADITIONAL,			OPT_Wtraditional},
  {CPP_W_LONG_LONG,			OPT_Wlong_long},
  {CPP_W_ENDIF_LABELS,			OPT_Wendif_labels},
  {CPP_W_VARIADIC_MACROS,		OPT_Wvariadic_macros},
  {CPP_W_BUILTIN_MACRO_REDEFINED,	OPT_Wbuiltin_macro_redefined},
  {CPP_W_UNDEF,				OPT_Wundef},
  {CPP_W_UNUSED_MACROS,			OPT_Wunused_macros},
  {CPP_W_CXX_OPERATOR_NAMES,		OPT_Wc___compat},
  {CPP_W_NORMALIZE,			OPT_Wnormalized_},
  {CPP_W_INVALID_PCH,			OPT_Winvalid_pch},
  {CPP_W_WARNING_DIRECTIVE,		OPT_Wcpp},
  {CPP_W_LITERAL_SUFFIX,		OPT_Wliteral_suffix},
  {CPP_W_NONE,				0}
};

/* Return the gcc option code associated with the reason for a cpp
   message, or 0 if none.  */

static int
c_option_controlling_cpp_error (int reason)
{
  const struct reason_option_codes_t *entry;

  for (entry = option_codes; entry->reason != CPP_W_NONE; entry++)
    {
      if (entry->reason == reason)
	return entry->option_code;
    }
  return 0;
}

/* Callback from cpp_error for PFILE to print diagnostics from the
   preprocessor.  The diagnostic is of type LEVEL, with REASON set
   to the reason code if LEVEL is represents a warning, at location
   LOCATION unless this is after lexing and the compiler's location
   should be used instead, with column number possibly overridden by
   COLUMN_OVERRIDE if not zero; MSG is the translated message and AP
   the arguments.  Returns true if a diagnostic was emitted, false
   otherwise.  */

bool
c_cpp_error (cpp_reader *pfile ATTRIBUTE_UNUSED, int level, int reason,
	     location_t location, unsigned int column_override,
	     const char *msg, va_list *ap)
{
  diagnostic_info diagnostic;
  diagnostic_t dlevel;
  bool save_warn_system_headers = global_dc->dc_warn_system_headers;
  bool ret;

  switch (level)
    {
    case CPP_DL_WARNING_SYSHDR:
      if (flag_no_output)
	return false;
      global_dc->dc_warn_system_headers = 1;
      /* Fall through.  */
    case CPP_DL_WARNING:
      if (flag_no_output)
	return false;
      dlevel = DK_WARNING;
      break;
    case CPP_DL_PEDWARN:
      if (flag_no_output && !flag_pedantic_errors)
	return false;
      dlevel = DK_PEDWARN;
      break;
    case CPP_DL_ERROR:
      dlevel = DK_ERROR;
      break;
    case CPP_DL_ICE:
      dlevel = DK_ICE;
      break;
    case CPP_DL_NOTE:
      dlevel = DK_NOTE;
      break;
    case CPP_DL_FATAL:
      dlevel = DK_FATAL;
      break;
    default:
      gcc_unreachable ();
    }
  if (done_lexing)
    location = input_location;
  diagnostic_set_info_translated (&diagnostic, msg, ap,
				  location, dlevel);
  if (column_override)
    diagnostic_override_column (&diagnostic, column_override);
  diagnostic_override_option_index (&diagnostic,
                                    c_option_controlling_cpp_error (reason));
  ret = report_diagnostic (&diagnostic);
  if (level == CPP_DL_WARNING_SYSHDR)
    global_dc->dc_warn_system_headers = save_warn_system_headers;
  return ret;
}

/* Convert a character from the host to the target execution character
   set.  cpplib handles this, mostly.  */

HOST_WIDE_INT
c_common_to_target_charset (HOST_WIDE_INT c)
{
  /* Character constants in GCC proper are sign-extended under -fsigned-char,
     zero-extended under -fno-signed-char.  cpplib insists that characters
     and character constants are always unsigned.  Hence we must convert
     back and forth.  */
  cppchar_t uc = ((cppchar_t)c) & ((((cppchar_t)1) << CHAR_BIT)-1);

  uc = cpp_host_to_exec_charset (parse_in, uc);

  if (flag_signed_char)
    return ((HOST_WIDE_INT)uc) << (HOST_BITS_PER_WIDE_INT - CHAR_TYPE_SIZE)
			       >> (HOST_BITS_PER_WIDE_INT - CHAR_TYPE_SIZE);
  else
    return uc;
}

/* Fold an offsetof-like expression.  EXPR is a nested sequence of component
   references with an INDIRECT_REF of a constant at the bottom; much like the
   traditional rendering of offsetof as a macro.  Return the folded result.  */

tree
fold_offsetof_1 (tree expr)
{
  tree base, off, t;

  switch (TREE_CODE (expr))
    {
    case ERROR_MARK:
      return expr;

    case VAR_DECL:
      error ("cannot apply %<offsetof%> to static data member %qD", expr);
      return error_mark_node;

    case CALL_EXPR:
    case TARGET_EXPR:
      error ("cannot apply %<offsetof%> when %<operator[]%> is overloaded");
      return error_mark_node;

    case NOP_EXPR:
    case INDIRECT_REF:
      if (!TREE_CONSTANT (TREE_OPERAND (expr, 0)))
	{
	  error ("cannot apply %<offsetof%> to a non constant address");
	  return error_mark_node;
	}
      return TREE_OPERAND (expr, 0);

    case COMPONENT_REF:
      base = fold_offsetof_1 (TREE_OPERAND (expr, 0));
      if (base == error_mark_node)
	return base;

      t = TREE_OPERAND (expr, 1);
      if (DECL_C_BIT_FIELD (t))
	{
	  error ("attempt to take address of bit-field structure "
		 "member %qD", t);
	  return error_mark_node;
	}
      off = size_binop_loc (input_location, PLUS_EXPR, DECL_FIELD_OFFSET (t),
			    size_int (tree_low_cst (DECL_FIELD_BIT_OFFSET (t),
						    1)
				      / BITS_PER_UNIT));
      break;

    case ARRAY_REF:
      base = fold_offsetof_1 (TREE_OPERAND (expr, 0));
      if (base == error_mark_node)
	return base;

      t = TREE_OPERAND (expr, 1);

      /* Check if the offset goes beyond the upper bound of the array.  */
      if (TREE_CODE (t) == INTEGER_CST && tree_int_cst_sgn (t) >= 0)
	{
	  tree upbound = array_ref_up_bound (expr);
	  if (upbound != NULL_TREE
	      && TREE_CODE (upbound) == INTEGER_CST
	      && !tree_int_cst_equal (upbound,
				      TYPE_MAX_VALUE (TREE_TYPE (upbound))))
	    {
	      upbound = size_binop (PLUS_EXPR, upbound,
				    build_int_cst (TREE_TYPE (upbound), 1));
	      if (tree_int_cst_lt (upbound, t))
		{
		  tree v;

		  for (v = TREE_OPERAND (expr, 0);
		       TREE_CODE (v) == COMPONENT_REF;
		       v = TREE_OPERAND (v, 0))
		    if (TREE_CODE (TREE_TYPE (TREE_OPERAND (v, 0)))
			== RECORD_TYPE)
		      {
			tree fld_chain = DECL_CHAIN (TREE_OPERAND (v, 1));
			for (; fld_chain; fld_chain = DECL_CHAIN (fld_chain))
			  if (TREE_CODE (fld_chain) == FIELD_DECL)
			    break;

			if (fld_chain)
			  break;
		      }
		  /* Don't warn if the array might be considered a poor
		     man's flexible array member with a very permissive
		     definition thereof.  */
		  if (TREE_CODE (v) == ARRAY_REF
		      || TREE_CODE (v) == COMPONENT_REF)
		    warning (OPT_Warray_bounds,
			     "index %E denotes an offset "
			     "greater than size of %qT",
			     t, TREE_TYPE (TREE_OPERAND (expr, 0)));
		}
	    }
	}

      t = convert (sizetype, t);
      off = size_binop (MULT_EXPR, TYPE_SIZE_UNIT (TREE_TYPE (expr)), t);
      break;

    case COMPOUND_EXPR:
      /* Handle static members of volatile structs.  */
      t = TREE_OPERAND (expr, 1);
      gcc_assert (TREE_CODE (t) == VAR_DECL);
      return fold_offsetof_1 (t);

    default:
      gcc_unreachable ();
    }

  return fold_build_pointer_plus (base, off);
}

/* Likewise, but convert it to the return type of offsetof.  */

tree
fold_offsetof (tree expr)
{
  return convert (size_type_node, fold_offsetof_1 (expr));
}

/* Warn for A ?: C expressions (with B omitted) where A is a boolean 
   expression, because B will always be true. */

void
warn_for_omitted_condop (location_t location, tree cond) 
{ 
  if (truth_value_p (TREE_CODE (cond))) 
      warning_at (location, OPT_Wparentheses, 
		"the omitted middle operand in ?: will always be %<true%>, "
		"suggest explicit middle operand");
} 

/* Give an error for storing into ARG, which is 'const'.  USE indicates
   how ARG was being used.  */

void
readonly_error (tree arg, enum lvalue_use use)
{
  gcc_assert (use == lv_assign || use == lv_increment || use == lv_decrement
	      || use == lv_asm);
  /* Using this macro rather than (for example) arrays of messages
     ensures that all the format strings are checked at compile
     time.  */
#define READONLY_MSG(A, I, D, AS) (use == lv_assign ? (A)		\
				   : (use == lv_increment ? (I)		\
				   : (use == lv_decrement ? (D) : (AS))))
  if (TREE_CODE (arg) == COMPONENT_REF)
    {
      if (TYPE_READONLY (TREE_TYPE (TREE_OPERAND (arg, 0))))
        error (READONLY_MSG (G_("assignment of member "
				"%qD in read-only object"),
			     G_("increment of member "
				"%qD in read-only object"),
			     G_("decrement of member "
				"%qD in read-only object"),
			     G_("member %qD in read-only object "
				"used as %<asm%> output")),
	       TREE_OPERAND (arg, 1));
      else
	error (READONLY_MSG (G_("assignment of read-only member %qD"),
			     G_("increment of read-only member %qD"),
			     G_("decrement of read-only member %qD"),
			     G_("read-only member %qD used as %<asm%> output")),
	       TREE_OPERAND (arg, 1));
    }
  else if (TREE_CODE (arg) == VAR_DECL)
    error (READONLY_MSG (G_("assignment of read-only variable %qD"),
			 G_("increment of read-only variable %qD"),
			 G_("decrement of read-only variable %qD"),
			 G_("read-only variable %qD used as %<asm%> output")),
	   arg);
  else if (TREE_CODE (arg) == PARM_DECL)
    error (READONLY_MSG (G_("assignment of read-only parameter %qD"),
			 G_("increment of read-only parameter %qD"),
			 G_("decrement of read-only parameter %qD"),
			 G_("read-only parameter %qD use as %<asm%> output")),
	   arg);  
  else if (TREE_CODE (arg) == RESULT_DECL)
    {
      gcc_assert (c_dialect_cxx ());
      error (READONLY_MSG (G_("assignment of "
			      "read-only named return value %qD"),
			   G_("increment of "
			      "read-only named return value %qD"),
			   G_("decrement of "
			      "read-only named return value %qD"),
			   G_("read-only named return value %qD "
			      "used as %<asm%>output")),
	     arg);
    }
  else if (TREE_CODE (arg) == FUNCTION_DECL)
    error (READONLY_MSG (G_("assignment of function %qD"),
			 G_("increment of function %qD"),
			 G_("decrement of function %qD"),
			 G_("function %qD used as %<asm%> output")),
	   arg);
  else
    error (READONLY_MSG (G_("assignment of read-only location %qE"),
			 G_("increment of read-only location %qE"),
			 G_("decrement of read-only location %qE"),
			 G_("read-only location %qE used as %<asm%> output")),
	   arg);
}

/* Print an error message for an invalid lvalue.  USE says
   how the lvalue is being used and so selects the error message.  LOC
   is the location for the error.  */

void
lvalue_error (location_t loc, enum lvalue_use use)
{
  switch (use)
    {
    case lv_assign:
      error_at (loc, "lvalue required as left operand of assignment");
      break;
    case lv_increment:
      error_at (loc, "lvalue required as increment operand");
      break;
    case lv_decrement:
      error_at (loc, "lvalue required as decrement operand");
      break;
    case lv_addressof:
      error_at (loc, "lvalue required as unary %<&%> operand");
      break;
    case lv_asm:
      error_at (loc, "lvalue required in asm statement");
      break;
    default:
      gcc_unreachable ();
    }
}

/* Print an error message for an invalid indirection of type TYPE.
   ERRSTRING is the name of the operator for the indirection.  */

void
invalid_indirection_error (location_t loc, tree type, ref_operator errstring)
{
  switch (errstring)
    {
    case RO_NULL:
      gcc_assert (c_dialect_cxx ());
      error_at (loc, "invalid type argument (have %qT)", type);
      break;
    case RO_ARRAY_INDEXING:
      error_at (loc,
		"invalid type argument of array indexing (have %qT)",
		type);
      break;
    case RO_UNARY_STAR:
      error_at (loc,
		"invalid type argument of unary %<*%> (have %qT)",
		type);
      break;
    case RO_ARROW:
      error_at (loc,
		"invalid type argument of %<->%> (have %qT)",
		type);
      break;
    case RO_IMPLICIT_CONVERSION:
      error_at (loc,
		"invalid type argument of implicit conversion (have %qT)",
		type);
      break;
    default:
      gcc_unreachable ();
    }
}

/* *PTYPE is an incomplete array.  Complete it with a domain based on
   INITIAL_VALUE.  If INITIAL_VALUE is not present, use 1 if DO_DEFAULT
   is true.  Return 0 if successful, 1 if INITIAL_VALUE can't be deciphered,
   2 if INITIAL_VALUE was NULL, and 3 if INITIAL_VALUE was empty.  */

int
complete_array_type (tree *ptype, tree initial_value, bool do_default)
{
  tree maxindex, type, main_type, elt, unqual_elt;
  int failure = 0, quals;
  hashval_t hashcode = 0;
  bool overflow_p = false;

  maxindex = size_zero_node;
  if (initial_value)
    {
      if (TREE_CODE (initial_value) == STRING_CST)
	{
	  int eltsize
	    = int_size_in_bytes (TREE_TYPE (TREE_TYPE (initial_value)));
	  maxindex = size_int (TREE_STRING_LENGTH (initial_value)/eltsize - 1);
	}
      else if (TREE_CODE (initial_value) == CONSTRUCTOR)
	{
	  vec<constructor_elt, va_gc> *v = CONSTRUCTOR_ELTS (initial_value);

	  if (vec_safe_is_empty (v))
	    {
	      if (pedantic)
		failure = 3;
	      maxindex = ssize_int (-1);
	    }
	  else
	    {
	      tree curindex;
	      unsigned HOST_WIDE_INT cnt;
	      constructor_elt *ce;
	      bool fold_p = false;

	      if ((*v)[0].index)
		maxindex = (*v)[0].index, fold_p = true;

	      curindex = maxindex;

	      for (cnt = 1; vec_safe_iterate (v, cnt, &ce); cnt++)
		{
		  bool curfold_p = false;
		  if (ce->index)
		    curindex = ce->index, curfold_p = true;
		  else
		    {
		      if (fold_p)
			{
			  /* Since we treat size types now as ordinary
			     unsigned types, we need an explicit overflow
			     check.  */
			  tree orig = curindex;
		          curindex = fold_convert (sizetype, curindex);
			  overflow_p |= tree_int_cst_lt (curindex, orig);
			}
		      curindex = size_binop (PLUS_EXPR, curindex,
					     size_one_node);
		    }
		  if (tree_int_cst_lt (maxindex, curindex))
		    maxindex = curindex, fold_p = curfold_p;
		}
	      if (fold_p)
		{
		  tree orig = maxindex;
	          maxindex = fold_convert (sizetype, maxindex);
		  overflow_p |= tree_int_cst_lt (maxindex, orig);
		}
	    }
	}
      else
	{
	  /* Make an error message unless that happened already.  */
	  if (initial_value != error_mark_node)
	    failure = 1;
	}
    }
  else
    {
      failure = 2;
      if (!do_default)
	return failure;
    }

  type = *ptype;
  elt = TREE_TYPE (type);
  quals = TYPE_QUALS (strip_array_types (elt));
  if (quals == 0)
    unqual_elt = elt;
  else
    unqual_elt = c_build_qualified_type (elt, KEEP_QUAL_ADDR_SPACE (quals));

  /* Using build_distinct_type_copy and modifying things afterward instead
     of using build_array_type to create a new type preserves all of the
     TYPE_LANG_FLAG_? bits that the front end may have set.  */
  main_type = build_distinct_type_copy (TYPE_MAIN_VARIANT (type));
  TREE_TYPE (main_type) = unqual_elt;
  TYPE_DOMAIN (main_type)
    = build_range_type (TREE_TYPE (maxindex),
			build_int_cst (TREE_TYPE (maxindex), 0), maxindex);
  layout_type (main_type);

  /* Make sure we have the canonical MAIN_TYPE. */
  hashcode = iterative_hash_object (TYPE_HASH (unqual_elt), hashcode);
  hashcode = iterative_hash_object (TYPE_HASH (TYPE_DOMAIN (main_type)),
				    hashcode);
  main_type = type_hash_canon (hashcode, main_type);

  /* Fix the canonical type.  */
  if (TYPE_STRUCTURAL_EQUALITY_P (TREE_TYPE (main_type))
      || TYPE_STRUCTURAL_EQUALITY_P (TYPE_DOMAIN (main_type)))
    SET_TYPE_STRUCTURAL_EQUALITY (main_type);
  else if (TYPE_CANONICAL (TREE_TYPE (main_type)) != TREE_TYPE (main_type)
	   || (TYPE_CANONICAL (TYPE_DOMAIN (main_type))
	       != TYPE_DOMAIN (main_type)))
    TYPE_CANONICAL (main_type)
      = build_array_type (TYPE_CANONICAL (TREE_TYPE (main_type)),
			  TYPE_CANONICAL (TYPE_DOMAIN (main_type)));
  else
    TYPE_CANONICAL (main_type) = main_type;

  if (quals == 0)
    type = main_type;
  else
    type = c_build_qualified_type (main_type, quals);

  if (COMPLETE_TYPE_P (type)
      && TREE_CODE (TYPE_SIZE_UNIT (type)) == INTEGER_CST
      && (overflow_p || TREE_OVERFLOW (TYPE_SIZE_UNIT (type))))
    {
      error ("size of array is too large");
      /* If we proceed with the array type as it is, we'll eventually
	 crash in tree_low_cst().  */
      type = error_mark_node;
    }

  *ptype = type;
  return failure;
}

/* Like c_mark_addressable but don't check register qualifier.  */
void 
c_common_mark_addressable_vec (tree t)
{   
  while (handled_component_p (t))
    t = TREE_OPERAND (t, 0);
  if (TREE_CODE (t) != VAR_DECL && TREE_CODE (t) != PARM_DECL)
    return;
  TREE_ADDRESSABLE (t) = 1;
}



/* Used to help initialize the builtin-types.def table.  When a type of
   the correct size doesn't exist, use error_mark_node instead of NULL.
   The later results in segfaults even when a decl using the type doesn't
   get invoked.  */

tree
builtin_type_for_size (int size, bool unsignedp)
{
  tree type = c_common_type_for_size (size, unsignedp);
  return type ? type : error_mark_node;
}

/* A helper function for resolve_overloaded_builtin in resolving the
   overloaded __sync_ builtins.  Returns a positive power of 2 if the
   first operand of PARAMS is a pointer to a supported data type.
   Returns 0 if an error is encountered.  */

static int
sync_resolve_size (tree function, vec<tree, va_gc> *params)
{
  tree type;
  int size;

  if (!params)
    {
      error ("too few arguments to function %qE", function);
      return 0;
    }

  type = TREE_TYPE ((*params)[0]);
  if (TREE_CODE (type) != POINTER_TYPE)
    goto incompatible;

  type = TREE_TYPE (type);
  if (!INTEGRAL_TYPE_P (type) && !POINTER_TYPE_P (type))
    goto incompatible;

  size = tree_low_cst (TYPE_SIZE_UNIT (type), 1);
  if (size == 1 || size == 2 || size == 4 || size == 8 || size == 16)
    return size;

 incompatible:
  error ("incompatible type for argument %d of %qE", 1, function);
  return 0;
}

/* A helper function for resolve_overloaded_builtin.  Adds casts to
   PARAMS to make arguments match up with those of FUNCTION.  Drops
   the variadic arguments at the end.  Returns false if some error
   was encountered; true on success.  */

static bool
sync_resolve_params (location_t loc, tree orig_function, tree function,
		     vec<tree, va_gc> *params, bool orig_format)
{
  function_args_iterator iter;
  tree ptype;
  unsigned int parmnum;

  function_args_iter_init (&iter, TREE_TYPE (function));
  /* We've declared the implementation functions to use "volatile void *"
     as the pointer parameter, so we shouldn't get any complaints from the
     call to check_function_arguments what ever type the user used.  */
  function_args_iter_next (&iter);
  ptype = TREE_TYPE (TREE_TYPE ((*params)[0]));

  /* For the rest of the values, we need to cast these to FTYPE, so that we
     don't get warnings for passing pointer types, etc.  */
  parmnum = 0;
  while (1)
    {
      tree val, arg_type;

      arg_type = function_args_iter_cond (&iter);
      /* XXX void_type_node belies the abstraction.  */
      if (arg_type == void_type_node)
	break;

      ++parmnum;
      if (params->length () <= parmnum)
	{
	  error_at (loc, "too few arguments to function %qE", orig_function);
	  return false;
	}

      /* Only convert parameters if arg_type is unsigned integer type with
	 new format sync routines, i.e. don't attempt to convert pointer
	 arguments (e.g. EXPECTED argument of __atomic_compare_exchange_n),
	 bool arguments (e.g. WEAK argument) or signed int arguments (memmodel
	 kinds).  */
      if (TREE_CODE (arg_type) == INTEGER_TYPE && TYPE_UNSIGNED (arg_type))
	{
	  /* Ideally for the first conversion we'd use convert_for_assignment
	     so that we get warnings for anything that doesn't match the pointer
	     type.  This isn't portable across the C and C++ front ends atm.  */
	  val = (*params)[parmnum];
	  val = convert (ptype, val);
	  val = convert (arg_type, val);
	  (*params)[parmnum] = val;
	}

      function_args_iter_next (&iter);
    }

  /* __atomic routines are not variadic.  */
  if (!orig_format && params->length () != parmnum + 1)
    {
      error_at (loc, "too many arguments to function %qE", orig_function);
      return false;
    }

  /* The definition of these primitives is variadic, with the remaining
     being "an optional list of variables protected by the memory barrier".
     No clue what that's supposed to mean, precisely, but we consider all
     call-clobbered variables to be protected so we're safe.  */
  params->truncate (parmnum + 1);

  return true;
}

/* A helper function for resolve_overloaded_builtin.  Adds a cast to
   RESULT to make it match the type of the first pointer argument in
   PARAMS.  */

static tree
sync_resolve_return (tree first_param, tree result, bool orig_format)
{
  tree ptype = TREE_TYPE (TREE_TYPE (first_param));
  tree rtype = TREE_TYPE (result);
  ptype = TYPE_MAIN_VARIANT (ptype);

  /* New format doesn't require casting unless the types are the same size.  */
  if (orig_format || tree_int_cst_equal (TYPE_SIZE (ptype), TYPE_SIZE (rtype)))
    return convert (ptype, result);
  else
    return result;
}

/* This function verifies the PARAMS to generic atomic FUNCTION.
   It returns the size if all the parameters are the same size, otherwise
   0 is returned if the parameters are invalid.  */

static int
get_atomic_generic_size (location_t loc, tree function,
			 vec<tree, va_gc> *params)
{
  unsigned int n_param;
  unsigned int n_model;
  unsigned int x;
  int size_0;
  tree type_0;

  /* Determine the parameter makeup.  */
  switch (DECL_FUNCTION_CODE (function))
    {
    case BUILT_IN_ATOMIC_EXCHANGE:
      n_param = 4;
      n_model = 1;
      break;
    case BUILT_IN_ATOMIC_LOAD:
    case BUILT_IN_ATOMIC_STORE:
      n_param = 3;
      n_model = 1;
      break;
    case BUILT_IN_ATOMIC_COMPARE_EXCHANGE:
      n_param = 6;
      n_model = 2;
      break;
    default:
      gcc_unreachable ();
    }

  if (vec_safe_length (params) != n_param)
    {
      error_at (loc, "incorrect number of arguments to function %qE", function);
      return 0;
    }

  /* Get type of first parameter, and determine its size.  */
  type_0 = TREE_TYPE ((*params)[0]);
  if (TREE_CODE (type_0) != POINTER_TYPE || VOID_TYPE_P (TREE_TYPE (type_0)))
    {
      error_at (loc, "argument 1 of %qE must be a non-void pointer type",
		function);
      return 0;
    }

  /* Types must be compile time constant sizes. */
  if (TREE_CODE ((TYPE_SIZE_UNIT (TREE_TYPE (type_0)))) != INTEGER_CST)
    {
      error_at (loc, 
		"argument 1 of %qE must be a pointer to a constant size type",
		function);
      return 0;
    }

  size_0 = tree_low_cst (TYPE_SIZE_UNIT (TREE_TYPE (type_0)), 1);

  /* Zero size objects are not allowed.  */
  if (size_0 == 0)
    {
      error_at (loc, 
		"argument 1 of %qE must be a pointer to a nonzero size object",
		function);
      return 0;
    }

  /* Check each other parameter is a pointer and the same size.  */
  for (x = 0; x < n_param - n_model; x++)
    {
      int size;
      tree type = TREE_TYPE ((*params)[x]);
      /* __atomic_compare_exchange has a bool in the 4th position, skip it.  */
      if (n_param == 6 && x == 3)
        continue;
      if (!POINTER_TYPE_P (type))
	{
	  error_at (loc, "argument %d of %qE must be a pointer type", x + 1,
		    function);
	  return 0;
	}
      size = tree_low_cst (TYPE_SIZE_UNIT (TREE_TYPE (type)), 1);
      if (size != size_0)
	{
	  error_at (loc, "size mismatch in argument %d of %qE", x + 1,
		    function);
	  return 0;
	}
    }

  /* Check memory model parameters for validity.  */
  for (x = n_param - n_model ; x < n_param; x++)
    {
      tree p = (*params)[x];
      if (TREE_CODE (p) == INTEGER_CST)
        {
	  int i = tree_low_cst (p, 1);
	  if (i < 0 || (i & MEMMODEL_MASK) >= MEMMODEL_LAST)
	    {
	      warning_at (loc, OPT_Winvalid_memory_model,
			  "invalid memory model argument %d of %qE", x + 1,
			  function);
	    }
	}
      else
	if (!INTEGRAL_TYPE_P (TREE_TYPE (p)))
	  {
	    error_at (loc, "non-integer memory model argument %d of %qE", x + 1,
		   function);
	    return 0;
	  }
      }

  return size_0;
}


/* This will take an __atomic_ generic FUNCTION call, and add a size parameter N
   at the beginning of the parameter list PARAMS representing the size of the
   objects.  This is to match the library ABI requirement.  LOC is the location
   of the function call.  
   The new function is returned if it needed rebuilding, otherwise NULL_TREE is
   returned to allow the external call to be constructed.  */

static tree
add_atomic_size_parameter (unsigned n, location_t loc, tree function, 
			   vec<tree, va_gc> *params)
{
  tree size_node;

  /* Insert a SIZE_T parameter as the first param.  If there isn't
     enough space, allocate a new vector and recursively re-build with that.  */
  if (!params->space (1))
    {
      unsigned int z, len;
      vec<tree, va_gc> *v;
      tree f;

      len = params->length ();
      vec_alloc (v, len + 1);
      for (z = 0; z < len; z++)
	v->quick_push ((*params)[z]);
      f = build_function_call_vec (loc, function, v, NULL);
      vec_free (v);
      return f;
    }

  /* Add the size parameter and leave as a function call for processing.  */
  size_node = build_int_cst (size_type_node, n);
  params->quick_insert (0, size_node);
  return NULL_TREE;
}


/* This will process an __atomic_exchange function call, determine whether it
   needs to be mapped to the _N variation, or turned into a library call.
   LOC is the location of the builtin call.
   FUNCTION is the DECL that has been invoked;
   PARAMS is the argument list for the call.  The return value is non-null
   TRUE is returned if it is translated into the proper format for a call to the
   external library, and NEW_RETURN is set the tree for that function.
   FALSE is returned if processing for the _N variation is required, and 
   NEW_RETURN is set to the the return value the result is copied into.  */
static bool
resolve_overloaded_atomic_exchange (location_t loc, tree function, 
				    vec<tree, va_gc> *params, tree *new_return)
{	
  tree p0, p1, p2, p3;
  tree I_type, I_type_ptr;
  int n = get_atomic_generic_size (loc, function, params);

  /* Size of 0 is an error condition.  */
  if (n == 0)
    {
      *new_return = error_mark_node;
      return true;
    }

  /* If not a lock-free size, change to the library generic format.  */
  if (n != 1 && n != 2 && n != 4 && n != 8 && n != 16)
    {
      *new_return = add_atomic_size_parameter (n, loc, function, params);
      return true;
    }

  /* Otherwise there is a lockfree match, transform the call from:
       void fn(T* mem, T* desired, T* return, model)
     into
       *return = (T) (fn (In* mem, (In) *desired, model))  */

  p0 = (*params)[0];
  p1 = (*params)[1];
  p2 = (*params)[2];
  p3 = (*params)[3];
  
  /* Create pointer to appropriate size.  */
  I_type = builtin_type_for_size (BITS_PER_UNIT * n, 1);
  I_type_ptr = build_pointer_type (I_type);

  /* Convert object pointer to required type.  */
  p0 = build1 (VIEW_CONVERT_EXPR, I_type_ptr, p0);
  (*params)[0] = p0; 
  /* Convert new value to required type, and dereference it.  */
  p1 = build_indirect_ref (loc, p1, RO_UNARY_STAR);
  p1 = build1 (VIEW_CONVERT_EXPR, I_type, p1);
  (*params)[1] = p1;

  /* Move memory model to the 3rd position, and end param list.  */
  (*params)[2] = p3;
  params->truncate (3);

  /* Convert return pointer and dereference it for later assignment.  */
  *new_return = build_indirect_ref (loc, p2, RO_UNARY_STAR);

  return false;
}


/* This will process an __atomic_compare_exchange function call, determine 
   whether it needs to be mapped to the _N variation, or turned into a lib call.
   LOC is the location of the builtin call.
   FUNCTION is the DECL that has been invoked;
   PARAMS is the argument list for the call.  The return value is non-null
   TRUE is returned if it is translated into the proper format for a call to the
   external library, and NEW_RETURN is set the tree for that function.
   FALSE is returned if processing for the _N variation is required.  */

static bool
resolve_overloaded_atomic_compare_exchange (location_t loc, tree function, 
					    vec<tree, va_gc> *params, 
					    tree *new_return)
{	
  tree p0, p1, p2;
  tree I_type, I_type_ptr;
  int n = get_atomic_generic_size (loc, function, params);

  /* Size of 0 is an error condition.  */
  if (n == 0)
    {
      *new_return = error_mark_node;
      return true;
    }

  /* If not a lock-free size, change to the library generic format.  */
  if (n != 1 && n != 2 && n != 4 && n != 8 && n != 16)
    {
      /* The library generic format does not have the weak parameter, so 
	 remove it from the param list.  Since a parameter has been removed,
	 we can be sure that there is room for the SIZE_T parameter, meaning
	 there will not be a recursive rebuilding of the parameter list, so
	 there is no danger this will be done twice.  */
      if (n > 0)
        {
	  (*params)[3] = (*params)[4];
	  (*params)[4] = (*params)[5];
	  params->truncate (5);
	}
      *new_return = add_atomic_size_parameter (n, loc, function, params);
      return true;
    }

  /* Otherwise, there is a match, so the call needs to be transformed from:
       bool fn(T* mem, T* desired, T* return, weak, success, failure)
     into
       bool fn ((In *)mem, (In *)expected, (In) *desired, weak, succ, fail)  */

  p0 = (*params)[0];
  p1 = (*params)[1];
  p2 = (*params)[2];
  
  /* Create pointer to appropriate size.  */
  I_type = builtin_type_for_size (BITS_PER_UNIT * n, 1);
  I_type_ptr = build_pointer_type (I_type);

  /* Convert object pointer to required type.  */
  p0 = build1 (VIEW_CONVERT_EXPR, I_type_ptr, p0);
  (*params)[0] = p0;

  /* Convert expected pointer to required type.  */
  p1 = build1 (VIEW_CONVERT_EXPR, I_type_ptr, p1);
  (*params)[1] = p1;

  /* Convert desired value to required type, and dereference it.  */
  p2 = build_indirect_ref (loc, p2, RO_UNARY_STAR);
  p2 = build1 (VIEW_CONVERT_EXPR, I_type, p2);
  (*params)[2] = p2;

  /* The rest of the parameters are fine. NULL means no special return value
     processing.*/
  *new_return = NULL;
  return false;
}


/* This will process an __atomic_load function call, determine whether it
   needs to be mapped to the _N variation, or turned into a library call.
   LOC is the location of the builtin call.
   FUNCTION is the DECL that has been invoked;
   PARAMS is the argument list for the call.  The return value is non-null
   TRUE is returned if it is translated into the proper format for a call to the
   external library, and NEW_RETURN is set the tree for that function.
   FALSE is returned if processing for the _N variation is required, and 
   NEW_RETURN is set to the the return value the result is copied into.  */

static bool
resolve_overloaded_atomic_load (location_t loc, tree function, 
				vec<tree, va_gc> *params, tree *new_return)
{	
  tree p0, p1, p2;
  tree I_type, I_type_ptr;
  int n = get_atomic_generic_size (loc, function, params);

  /* Size of 0 is an error condition.  */
  if (n == 0)
    {
      *new_return = error_mark_node;
      return true;
    }

  /* If not a lock-free size, change to the library generic format.  */
  if (n != 1 && n != 2 && n != 4 && n != 8 && n != 16)
    {
      *new_return = add_atomic_size_parameter (n, loc, function, params);
      return true;
    }

  /* Otherwise, there is a match, so the call needs to be transformed from:
       void fn(T* mem, T* return, model)
     into
       *return = (T) (fn ((In *) mem, model))  */

  p0 = (*params)[0];
  p1 = (*params)[1];
  p2 = (*params)[2];
  
  /* Create pointer to appropriate size.  */
  I_type = builtin_type_for_size (BITS_PER_UNIT * n, 1);
  I_type_ptr = build_pointer_type (I_type);

  /* Convert object pointer to required type.  */
  p0 = build1 (VIEW_CONVERT_EXPR, I_type_ptr, p0);
  (*params)[0] = p0;

  /* Move memory model to the 2nd position, and end param list.  */
  (*params)[1] = p2;
  params->truncate (2);

  /* Convert return pointer and dereference it for later assignment.  */
  *new_return = build_indirect_ref (loc, p1, RO_UNARY_STAR);

  return false;
}


/* This will process an __atomic_store function call, determine whether it
   needs to be mapped to the _N variation, or turned into a library call.
   LOC is the location of the builtin call.
   FUNCTION is the DECL that has been invoked;
   PARAMS is the argument list for the call.  The return value is non-null
   TRUE is returned if it is translated into the proper format for a call to the
   external library, and NEW_RETURN is set the tree for that function.
   FALSE is returned if processing for the _N variation is required, and 
   NEW_RETURN is set to the the return value the result is copied into.  */

static bool
resolve_overloaded_atomic_store (location_t loc, tree function, 
				 vec<tree, va_gc> *params, tree *new_return)
{	
  tree p0, p1;
  tree I_type, I_type_ptr;
  int n = get_atomic_generic_size (loc, function, params);

  /* Size of 0 is an error condition.  */
  if (n == 0)
    {
      *new_return = error_mark_node;
      return true;
    }

  /* If not a lock-free size, change to the library generic format.  */
  if (n != 1 && n != 2 && n != 4 && n != 8 && n != 16)
    {
      *new_return = add_atomic_size_parameter (n, loc, function, params);
      return true;
    }

  /* Otherwise, there is a match, so the call needs to be transformed from:
       void fn(T* mem, T* value, model)
     into
       fn ((In *) mem, (In) *value, model)  */

  p0 = (*params)[0];
  p1 = (*params)[1];
  
  /* Create pointer to appropriate size.  */
  I_type = builtin_type_for_size (BITS_PER_UNIT * n, 1);
  I_type_ptr = build_pointer_type (I_type);

  /* Convert object pointer to required type.  */
  p0 = build1 (VIEW_CONVERT_EXPR, I_type_ptr, p0);
  (*params)[0] = p0;

  /* Convert new value to required type, and dereference it.  */
  p1 = build_indirect_ref (loc, p1, RO_UNARY_STAR);
  p1 = build1 (VIEW_CONVERT_EXPR, I_type, p1);
  (*params)[1] = p1;
  
  /* The memory model is in the right spot already. Return is void.  */
  *new_return = NULL_TREE;

  return false;
}


/* Some builtin functions are placeholders for other expressions.  This
   function should be called immediately after parsing the call expression
   before surrounding code has committed to the type of the expression.

   LOC is the location of the builtin call.

   FUNCTION is the DECL that has been invoked; it is known to be a builtin.
   PARAMS is the argument list for the call.  The return value is non-null
   when expansion is complete, and null if normal processing should
   continue.  */

tree
resolve_overloaded_builtin (location_t loc, tree function,
			    vec<tree, va_gc> *params)
{
  enum built_in_function orig_code = DECL_FUNCTION_CODE (function);
  bool orig_format = true;
  tree new_return = NULL_TREE;

  switch (DECL_BUILT_IN_CLASS (function))
    {
    case BUILT_IN_NORMAL:
      break;
    case BUILT_IN_MD:
      if (targetm.resolve_overloaded_builtin)
	return targetm.resolve_overloaded_builtin (loc, function, params);
      else
	return NULL_TREE;
    default:
      return NULL_TREE;
    }

  /* Handle BUILT_IN_NORMAL here.  */
  switch (orig_code)
    {
    case BUILT_IN_ATOMIC_EXCHANGE:
    case BUILT_IN_ATOMIC_COMPARE_EXCHANGE:
    case BUILT_IN_ATOMIC_LOAD:
    case BUILT_IN_ATOMIC_STORE:
      {
	/* Handle these 4 together so that they can fall through to the next
	   case if the call is transformed to an _N variant.  */
        switch (orig_code)
	{
	  case BUILT_IN_ATOMIC_EXCHANGE:
	    {
	      if (resolve_overloaded_atomic_exchange (loc, function, params,
						      &new_return))
		return new_return;
	      /* Change to the _N variant.  */
	      orig_code = BUILT_IN_ATOMIC_EXCHANGE_N;
	      break;
	    }

	  case BUILT_IN_ATOMIC_COMPARE_EXCHANGE:
	    {
	      if (resolve_overloaded_atomic_compare_exchange (loc, function,
							      params,
							      &new_return))
		return new_return;
	      /* Change to the _N variant.  */
	      orig_code = BUILT_IN_ATOMIC_COMPARE_EXCHANGE_N;
	      break;
	    }
	  case BUILT_IN_ATOMIC_LOAD:
	    {
	      if (resolve_overloaded_atomic_load (loc, function, params,
						  &new_return))
		return new_return;
	      /* Change to the _N variant.  */
	      orig_code = BUILT_IN_ATOMIC_LOAD_N;
	      break;
	    }
	  case BUILT_IN_ATOMIC_STORE:
	    {
	      if (resolve_overloaded_atomic_store (loc, function, params,
						   &new_return))
		return new_return;
	      /* Change to the _N variant.  */
	      orig_code = BUILT_IN_ATOMIC_STORE_N;
	      break;
	    }
	  default:
	    gcc_unreachable ();
	}
	/* Fallthrough to the normal processing.  */
      }
    case BUILT_IN_ATOMIC_EXCHANGE_N:
    case BUILT_IN_ATOMIC_COMPARE_EXCHANGE_N:
    case BUILT_IN_ATOMIC_LOAD_N:
    case BUILT_IN_ATOMIC_STORE_N:
    case BUILT_IN_ATOMIC_ADD_FETCH_N:
    case BUILT_IN_ATOMIC_SUB_FETCH_N:
    case BUILT_IN_ATOMIC_AND_FETCH_N:
    case BUILT_IN_ATOMIC_NAND_FETCH_N:
    case BUILT_IN_ATOMIC_XOR_FETCH_N:
    case BUILT_IN_ATOMIC_OR_FETCH_N:
    case BUILT_IN_ATOMIC_FETCH_ADD_N:
    case BUILT_IN_ATOMIC_FETCH_SUB_N:
    case BUILT_IN_ATOMIC_FETCH_AND_N:
    case BUILT_IN_ATOMIC_FETCH_NAND_N:
    case BUILT_IN_ATOMIC_FETCH_XOR_N:
    case BUILT_IN_ATOMIC_FETCH_OR_N:
      {
        orig_format = false;
	/* Fallthru for parameter processing.  */
      }
    case BUILT_IN_SYNC_FETCH_AND_ADD_N:
    case BUILT_IN_SYNC_FETCH_AND_SUB_N:
    case BUILT_IN_SYNC_FETCH_AND_OR_N:
    case BUILT_IN_SYNC_FETCH_AND_AND_N:
    case BUILT_IN_SYNC_FETCH_AND_XOR_N:
    case BUILT_IN_SYNC_FETCH_AND_NAND_N:
    case BUILT_IN_SYNC_ADD_AND_FETCH_N:
    case BUILT_IN_SYNC_SUB_AND_FETCH_N:
    case BUILT_IN_SYNC_OR_AND_FETCH_N:
    case BUILT_IN_SYNC_AND_AND_FETCH_N:
    case BUILT_IN_SYNC_XOR_AND_FETCH_N:
    case BUILT_IN_SYNC_NAND_AND_FETCH_N:
    case BUILT_IN_SYNC_BOOL_COMPARE_AND_SWAP_N:
    case BUILT_IN_SYNC_VAL_COMPARE_AND_SWAP_N:
    case BUILT_IN_SYNC_LOCK_TEST_AND_SET_N:
    case BUILT_IN_SYNC_LOCK_RELEASE_N:
      {
	int n = sync_resolve_size (function, params);
	tree new_function, first_param, result;
	enum built_in_function fncode;

	if (n == 0)
	  return error_mark_node;

	fncode = (enum built_in_function)((int)orig_code + exact_log2 (n) + 1);
	new_function = builtin_decl_explicit (fncode);
	if (!sync_resolve_params (loc, function, new_function, params,
				  orig_format))
	  return error_mark_node;

	first_param = (*params)[0];
	result = build_function_call_vec (loc, new_function, params, NULL);
	if (result == error_mark_node)
	  return result;
	if (orig_code != BUILT_IN_SYNC_BOOL_COMPARE_AND_SWAP_N
	    && orig_code != BUILT_IN_SYNC_LOCK_RELEASE_N
	    && orig_code != BUILT_IN_ATOMIC_STORE_N)
	  result = sync_resolve_return (first_param, result, orig_format);

	/* If new_return is set, assign function to that expr and cast the
	   result to void since the generic interface returned void.  */
	if (new_return)
	  {
	    /* Cast function result from I{1,2,4,8,16} to the required type.  */
	    result = build1 (VIEW_CONVERT_EXPR, TREE_TYPE (new_return), result);
	    result = build2 (MODIFY_EXPR, TREE_TYPE (new_return), new_return,
			     result);
	    TREE_SIDE_EFFECTS (result) = 1;
	    protected_set_expr_location (result, loc);
	    result = convert (void_type_node, result);
	  }
	return result;
      }

    default:
      return NULL_TREE;
    }
}

/* vector_types_compatible_elements_p is used in type checks of vectors
   values used as operands of binary operators.  Where it returns true, and
   the other checks of the caller succeed (being vector types in he first
   place, and matching number of elements), we can just treat the types
   as essentially the same.
   Contrast with vector_targets_convertible_p, which is used for vector
   pointer types,  and vector_types_convertible_p, which will allow
   language-specific matches under the control of flag_lax_vector_conversions,
   and might still require a conversion.  */
/* True if vector types T1 and T2 can be inputs to the same binary
   operator without conversion.
   We don't check the overall vector size here because some of our callers
   want to give different error messages when the vectors are compatible
   except for the element count.  */

bool
vector_types_compatible_elements_p (tree t1, tree t2)
{
  bool opaque = TYPE_VECTOR_OPAQUE (t1) || TYPE_VECTOR_OPAQUE (t2);
  t1 = TREE_TYPE (t1);
  t2 = TREE_TYPE (t2);

  enum tree_code c1 = TREE_CODE (t1), c2 = TREE_CODE (t2);

  gcc_assert ((c1 == INTEGER_TYPE || c1 == REAL_TYPE || c1 == FIXED_POINT_TYPE)
	      && (c2 == INTEGER_TYPE || c2 == REAL_TYPE
		  || c2 == FIXED_POINT_TYPE));

  t1 = c_common_signed_type (t1);
  t2 = c_common_signed_type (t2);
  /* Equality works here because c_common_signed_type uses
     TYPE_MAIN_VARIANT.  */
  if (t1 == t2)
    return true;
  if (opaque && c1 == c2
      && (c1 == INTEGER_TYPE || c1 == REAL_TYPE)
      && TYPE_PRECISION (t1) == TYPE_PRECISION (t2))
    return true;
  return false;
}

/* Check for missing format attributes on function pointers.  LTYPE is
   the new type or left-hand side type.  RTYPE is the old type or
   right-hand side type.  Returns TRUE if LTYPE is missing the desired
   attribute.  */

bool
check_missing_format_attribute (tree ltype, tree rtype)
{
  tree const ttr = TREE_TYPE (rtype), ttl = TREE_TYPE (ltype);
  tree ra;

  for (ra = TYPE_ATTRIBUTES (ttr); ra; ra = TREE_CHAIN (ra))
    if (is_attribute_p ("format", TREE_PURPOSE (ra)))
      break;
  if (ra)
    {
      tree la;
      for (la = TYPE_ATTRIBUTES (ttl); la; la = TREE_CHAIN (la))
	if (is_attribute_p ("format", TREE_PURPOSE (la)))
	  break;
      return !la;
    }
  else
    return false;
}

/* Subscripting with type char is likely to lose on a machine where
   chars are signed.  So warn on any machine, but optionally.  Don't
   warn for unsigned char since that type is safe.  Don't warn for
   signed char because anyone who uses that must have done so
   deliberately. Furthermore, we reduce the false positive load by
   warning only for non-constant value of type char.  */

void
warn_array_subscript_with_type_char (tree index)
{
  if (TYPE_MAIN_VARIANT (TREE_TYPE (index)) == char_type_node
      && TREE_CODE (index) != INTEGER_CST)
    warning (OPT_Wchar_subscripts, "array subscript has type %<char%>");
}

/* Implement -Wparentheses for the unexpected C precedence rules, to
   cover cases like x + y << z which readers are likely to
   misinterpret.  We have seen an expression in which CODE is a binary
   operator used to combine expressions ARG_LEFT and ARG_RIGHT, which
   before folding had CODE_LEFT and CODE_RIGHT.  CODE_LEFT and
   CODE_RIGHT may be ERROR_MARK, which means that that side of the
   expression was not formed using a binary or unary operator, or it
   was enclosed in parentheses.  */

void
warn_about_parentheses (location_t loc, enum tree_code code,
			enum tree_code code_left, tree arg_left,
			enum tree_code code_right, tree arg_right)
{
  if (!warn_parentheses)
    return;

  /* This macro tests that the expression ARG with original tree code
     CODE appears to be a boolean expression. or the result of folding a
     boolean expression.  */
#define APPEARS_TO_BE_BOOLEAN_EXPR_P(CODE, ARG)                             \
	(truth_value_p (TREE_CODE (ARG))                                    \
	 || TREE_CODE (TREE_TYPE (ARG)) == BOOLEAN_TYPE                     \
	 /* Folding may create 0 or 1 integers from other expressions.  */  \
	 || ((CODE) != INTEGER_CST                                          \
	     && (integer_onep (ARG) || integer_zerop (ARG))))

  switch (code)
    {
    case LSHIFT_EXPR:
      if (code_left == PLUS_EXPR)
	warning_at (EXPR_LOC_OR_LOC (arg_left, loc), OPT_Wparentheses,
		    "suggest parentheses around %<+%> inside %<<<%>");
      else if (code_right == PLUS_EXPR)
	warning_at (EXPR_LOC_OR_LOC (arg_right, loc), OPT_Wparentheses,
		    "suggest parentheses around %<+%> inside %<<<%>");
      else if (code_left == MINUS_EXPR)
	warning_at (EXPR_LOC_OR_LOC (arg_left, loc), OPT_Wparentheses,
		    "suggest parentheses around %<-%> inside %<<<%>");
      else if (code_right == MINUS_EXPR)
	warning_at (EXPR_LOC_OR_LOC (arg_right, loc), OPT_Wparentheses,
		    "suggest parentheses around %<-%> inside %<<<%>");
      return;

    case RSHIFT_EXPR:
      if (code_left == PLUS_EXPR)
	warning_at (EXPR_LOC_OR_LOC (arg_left, loc), OPT_Wparentheses,
		    "suggest parentheses around %<+%> inside %<>>%>");
      else if (code_right == PLUS_EXPR)
	warning_at (EXPR_LOC_OR_LOC (arg_right, loc), OPT_Wparentheses,
		    "suggest parentheses around %<+%> inside %<>>%>");
      else if (code_left == MINUS_EXPR)
	warning_at (EXPR_LOC_OR_LOC (arg_left, loc), OPT_Wparentheses,
		    "suggest parentheses around %<-%> inside %<>>%>");
      else if (code_right == MINUS_EXPR)
	warning_at (EXPR_LOC_OR_LOC (arg_right, loc), OPT_Wparentheses,
		    "suggest parentheses around %<-%> inside %<>>%>");
      return;

    case TRUTH_ORIF_EXPR:
      if (code_left == TRUTH_ANDIF_EXPR)
	warning_at (EXPR_LOC_OR_LOC (arg_left, loc), OPT_Wparentheses,
		    "suggest parentheses around %<&&%> within %<||%>");
      else if (code_right == TRUTH_ANDIF_EXPR)
	warning_at (EXPR_LOC_OR_LOC (arg_right, loc), OPT_Wparentheses,
		    "suggest parentheses around %<&&%> within %<||%>");
      return;

    case BIT_IOR_EXPR:
      if (code_left == BIT_AND_EXPR || code_left == BIT_XOR_EXPR
	  || code_left == PLUS_EXPR || code_left == MINUS_EXPR)
	warning_at (EXPR_LOC_OR_LOC (arg_left, loc), OPT_Wparentheses,
		 "suggest parentheses around arithmetic in operand of %<|%>");
      else if (code_right == BIT_AND_EXPR || code_right == BIT_XOR_EXPR
	       || code_right == PLUS_EXPR || code_right == MINUS_EXPR)
	warning_at (EXPR_LOC_OR_LOC (arg_right, loc), OPT_Wparentheses,
		 "suggest parentheses around arithmetic in operand of %<|%>");
      /* Check cases like x|y==z */
      else if (TREE_CODE_CLASS (code_left) == tcc_comparison)
	warning_at (EXPR_LOC_OR_LOC (arg_left, loc), OPT_Wparentheses,
		 "suggest parentheses around comparison in operand of %<|%>");
      else if (TREE_CODE_CLASS (code_right) == tcc_comparison)
	warning_at (EXPR_LOC_OR_LOC (arg_right, loc), OPT_Wparentheses,
		 "suggest parentheses around comparison in operand of %<|%>");
      /* Check cases like !x | y */
      else if (code_left == TRUTH_NOT_EXPR
	       && !APPEARS_TO_BE_BOOLEAN_EXPR_P (code_right, arg_right))
	warning_at (EXPR_LOC_OR_LOC (arg_left, loc), OPT_Wparentheses,
		    "suggest parentheses around operand of "
		    "%<!%> or change %<|%> to %<||%> or %<!%> to %<~%>");
      return;

    case BIT_XOR_EXPR:
      if (code_left == BIT_AND_EXPR
	  || code_left == PLUS_EXPR || code_left == MINUS_EXPR)
	warning_at (EXPR_LOC_OR_LOC (arg_left, loc), OPT_Wparentheses,
		 "suggest parentheses around arithmetic in operand of %<^%>");
      else if (code_right == BIT_AND_EXPR
	       || code_right == PLUS_EXPR || code_right == MINUS_EXPR)
	warning_at (EXPR_LOC_OR_LOC (arg_right, loc), OPT_Wparentheses,
		 "suggest parentheses around arithmetic in operand of %<^%>");
      /* Check cases like x^y==z */
      else if (TREE_CODE_CLASS (code_left) == tcc_comparison)
	warning_at (EXPR_LOC_OR_LOC (arg_left, loc), OPT_Wparentheses,
		 "suggest parentheses around comparison in operand of %<^%>");
      else if (TREE_CODE_CLASS (code_right) == tcc_comparison)
	warning_at (EXPR_LOC_OR_LOC (arg_right, loc), OPT_Wparentheses,
		 "suggest parentheses around comparison in operand of %<^%>");
      return;

    case BIT_AND_EXPR:
      if (code_left == PLUS_EXPR)
	warning_at (EXPR_LOC_OR_LOC (arg_left, loc), OPT_Wparentheses,
		 "suggest parentheses around %<+%> in operand of %<&%>");
      else if (code_right == PLUS_EXPR)
	warning_at (EXPR_LOC_OR_LOC (arg_right, loc), OPT_Wparentheses,
		 "suggest parentheses around %<+%> in operand of %<&%>");
      else if (code_left == MINUS_EXPR)
	warning_at (EXPR_LOC_OR_LOC (arg_left, loc), OPT_Wparentheses,
		 "suggest parentheses around %<-%> in operand of %<&%>");
      else if (code_right == MINUS_EXPR)
	warning_at (EXPR_LOC_OR_LOC (arg_right, loc), OPT_Wparentheses,
		 "suggest parentheses around %<-%> in operand of %<&%>");
      /* Check cases like x&y==z */
      else if (TREE_CODE_CLASS (code_left) == tcc_comparison)
	warning_at (EXPR_LOC_OR_LOC (arg_left, loc), OPT_Wparentheses,
		 "suggest parentheses around comparison in operand of %<&%>");
      else if (TREE_CODE_CLASS (code_right) == tcc_comparison)
	warning_at (EXPR_LOC_OR_LOC (arg_right, loc), OPT_Wparentheses,
		 "suggest parentheses around comparison in operand of %<&%>");
      /* Check cases like !x & y */
      else if (code_left == TRUTH_NOT_EXPR
	       && !APPEARS_TO_BE_BOOLEAN_EXPR_P (code_right, arg_right))
	warning_at (EXPR_LOC_OR_LOC (arg_left, loc), OPT_Wparentheses,
		    "suggest parentheses around operand of "
		    "%<!%> or change %<&%> to %<&&%> or %<!%> to %<~%>");
      return;

    case EQ_EXPR:
      if (TREE_CODE_CLASS (code_left) == tcc_comparison)
	warning_at (EXPR_LOC_OR_LOC (arg_left, loc), OPT_Wparentheses,
		 "suggest parentheses around comparison in operand of %<==%>");
      else if (TREE_CODE_CLASS (code_right) == tcc_comparison)
	warning_at (EXPR_LOC_OR_LOC (arg_right, loc), OPT_Wparentheses,
		 "suggest parentheses around comparison in operand of %<==%>");
      return;
    case NE_EXPR:
      if (TREE_CODE_CLASS (code_left) == tcc_comparison)
	warning_at (EXPR_LOC_OR_LOC (arg_left, loc), OPT_Wparentheses,
		 "suggest parentheses around comparison in operand of %<!=%>");
      else if (TREE_CODE_CLASS (code_right) == tcc_comparison)
	warning_at (EXPR_LOC_OR_LOC (arg_right, loc), OPT_Wparentheses,
		 "suggest parentheses around comparison in operand of %<!=%>");
      return;

    default:
      if (TREE_CODE_CLASS (code) == tcc_comparison)
	{
	  if (TREE_CODE_CLASS (code_left) == tcc_comparison
		&& code_left != NE_EXPR && code_left != EQ_EXPR
		&& INTEGRAL_TYPE_P (TREE_TYPE (arg_left)))
	    warning_at (EXPR_LOC_OR_LOC (arg_left, loc), OPT_Wparentheses,
			"comparisons like %<X<=Y<=Z%> do not "
			"have their mathematical meaning");
	  else if (TREE_CODE_CLASS (code_right) == tcc_comparison
		   && code_right != NE_EXPR && code_right != EQ_EXPR
		   && INTEGRAL_TYPE_P (TREE_TYPE (arg_right)))
	    warning_at (EXPR_LOC_OR_LOC (arg_right, loc), OPT_Wparentheses,
			"comparisons like %<X<=Y<=Z%> do not "
			"have their mathematical meaning");
	}
      return;
    }
#undef NOT_A_BOOLEAN_EXPR_P
}

/* If LABEL (a LABEL_DECL) has not been used, issue a warning.  */

void
warn_for_unused_label (tree label)
{
  if (!TREE_USED (label))
    {
      if (DECL_INITIAL (label))
	warning (OPT_Wunused_label, "label %q+D defined but not used", label);
      else
        warning (OPT_Wunused_label, "label %q+D declared but not defined", label);
    }
}

/* Warn for division by zero according to the value of DIVISOR.  LOC
   is the location of the division operator.  */

void
warn_for_div_by_zero (location_t loc, tree divisor)
{
  /* If DIVISOR is zero, and has integral or fixed-point type, issue a warning
     about division by zero.  Do not issue a warning if DIVISOR has a
     floating-point type, since we consider 0.0/0.0 a valid way of
     generating a NaN.  */
  if (c_inhibit_evaluation_warnings == 0
      && (integer_zerop (divisor) || fixed_zerop (divisor)))
    warning_at (loc, OPT_Wdiv_by_zero, "division by zero");
}

/* Subroutine of build_binary_op. Give warnings for comparisons
   between signed and unsigned quantities that may fail. Do the
   checking based on the original operand trees ORIG_OP0 and ORIG_OP1,
   so that casts will be considered, but default promotions won't
   be.

   LOCATION is the location of the comparison operator.

   The arguments of this function map directly to local variables
   of build_binary_op.  */

void
warn_for_sign_compare (location_t location,
		       tree orig_op0, tree orig_op1,
		       tree op0, tree op1,
		       tree result_type, enum tree_code resultcode)
{
  int op0_signed = !TYPE_UNSIGNED (TREE_TYPE (orig_op0));
  int op1_signed = !TYPE_UNSIGNED (TREE_TYPE (orig_op1));
  int unsignedp0, unsignedp1;

  /* In C++, check for comparison of different enum types.  */
  if (c_dialect_cxx()
      && TREE_CODE (TREE_TYPE (orig_op0)) == ENUMERAL_TYPE
      && TREE_CODE (TREE_TYPE (orig_op1)) == ENUMERAL_TYPE
      && TYPE_MAIN_VARIANT (TREE_TYPE (orig_op0))
	 != TYPE_MAIN_VARIANT (TREE_TYPE (orig_op1)))
    {
      warning_at (location,
		  OPT_Wsign_compare, "comparison between types %qT and %qT",
		  TREE_TYPE (orig_op0), TREE_TYPE (orig_op1));
    }

  /* Do not warn if the comparison is being done in a signed type,
     since the signed type will only be chosen if it can represent
     all the values of the unsigned type.  */
  if (!TYPE_UNSIGNED (result_type))
    /* OK */;
  /* Do not warn if both operands are unsigned.  */
  else if (op0_signed == op1_signed)
    /* OK */;
  else
    {
      tree sop, uop, base_type;
      bool ovf;

      if (op0_signed)
        sop = orig_op0, uop = orig_op1;
      else
        sop = orig_op1, uop = orig_op0;

      STRIP_TYPE_NOPS (sop);
      STRIP_TYPE_NOPS (uop);
      base_type = (TREE_CODE (result_type) == COMPLEX_TYPE
		   ? TREE_TYPE (result_type) : result_type);

      /* Do not warn if the signed quantity is an unsuffixed integer
         literal (or some static constant expression involving such
         literals or a conditional expression involving such literals)
         and it is non-negative.  */
      if (tree_expr_nonnegative_warnv_p (sop, &ovf))
        /* OK */;
      /* Do not warn if the comparison is an equality operation, the
         unsigned quantity is an integral constant, and it would fit
         in the result if the result were signed.  */
      else if (TREE_CODE (uop) == INTEGER_CST
               && (resultcode == EQ_EXPR || resultcode == NE_EXPR)
	       && int_fits_type_p (uop, c_common_signed_type (base_type)))
        /* OK */;
      /* In C, do not warn if the unsigned quantity is an enumeration
         constant and its maximum value would fit in the result if the
         result were signed.  */
      else if (!c_dialect_cxx() && TREE_CODE (uop) == INTEGER_CST
               && TREE_CODE (TREE_TYPE (uop)) == ENUMERAL_TYPE
               && int_fits_type_p (TYPE_MAX_VALUE (TREE_TYPE (uop)),
				   c_common_signed_type (base_type)))
        /* OK */;
      else
        warning_at (location,
		    OPT_Wsign_compare,
		    "comparison between signed and unsigned integer expressions");
    }

  /* Warn if two unsigned values are being compared in a size larger
     than their original size, and one (and only one) is the result of
     a `~' operator.  This comparison will always fail.

     Also warn if one operand is a constant, and the constant does not
     have all bits set that are set in the ~ operand when it is
     extended.  */

  op0 = c_common_get_narrower (op0, &unsignedp0);
  op1 = c_common_get_narrower (op1, &unsignedp1);

  if ((TREE_CODE (op0) == BIT_NOT_EXPR)
      ^ (TREE_CODE (op1) == BIT_NOT_EXPR))
    {
      if (TREE_CODE (op0) == BIT_NOT_EXPR)
	op0 = c_common_get_narrower (TREE_OPERAND (op0, 0), &unsignedp0);
      if (TREE_CODE (op1) == BIT_NOT_EXPR)
	op1 = c_common_get_narrower (TREE_OPERAND (op1, 0), &unsignedp1);

      if (host_integerp (op0, 0) || host_integerp (op1, 0))
        {
          tree primop;
          HOST_WIDE_INT constant, mask;
          int unsignedp;
          unsigned int bits;

          if (host_integerp (op0, 0))
            {
              primop = op1;
              unsignedp = unsignedp1;
              constant = tree_low_cst (op0, 0);
            }
          else
            {
              primop = op0;
              unsignedp = unsignedp0;
              constant = tree_low_cst (op1, 0);
            }

          bits = TYPE_PRECISION (TREE_TYPE (primop));
          if (bits < TYPE_PRECISION (result_type)
              && bits < HOST_BITS_PER_LONG && unsignedp)
            {
              mask = (~ (HOST_WIDE_INT) 0) << bits;
              if ((mask & constant) != mask)
		{
		  if (constant == 0)
		    warning (OPT_Wsign_compare,
			     "promoted ~unsigned is always non-zero");
		  else
		    warning_at (location, OPT_Wsign_compare,
				"comparison of promoted ~unsigned with constant");
		}
            }
        }
      else if (unsignedp0 && unsignedp1
               && (TYPE_PRECISION (TREE_TYPE (op0))
                   < TYPE_PRECISION (result_type))
               && (TYPE_PRECISION (TREE_TYPE (op1))
                   < TYPE_PRECISION (result_type)))
        warning_at (location, OPT_Wsign_compare,
                 "comparison of promoted ~unsigned with unsigned");
    }
}

/* RESULT_TYPE is the result of converting TYPE1 and TYPE2 to a common
   type via c_common_type.  If -Wdouble-promotion is in use, and the
   conditions for warning have been met, issue a warning.  GMSGID is
   the warning message.  It must have two %T specifiers for the type
   that was converted (generally "float") and the type to which it was
   converted (generally "double), respectively.  LOC is the location
   to which the awrning should refer.  */

void
do_warn_double_promotion (tree result_type, tree type1, tree type2,
			 const char *gmsgid, location_t loc)
{
  tree source_type;

  if (!warn_double_promotion)
    return;
  /* If the conversion will not occur at run-time, there is no need to
     warn about it.  */
  if (c_inhibit_evaluation_warnings)
    return;
  if (TYPE_MAIN_VARIANT (result_type) != double_type_node
      && TYPE_MAIN_VARIANT (result_type) != complex_double_type_node)
    return;
  if (TYPE_MAIN_VARIANT (type1) == float_type_node
      || TYPE_MAIN_VARIANT (type1) == complex_float_type_node)
    source_type = type1;
  else if (TYPE_MAIN_VARIANT (type2) == float_type_node
	   || TYPE_MAIN_VARIANT (type2) == complex_float_type_node)
    source_type = type2;
  else
    return;
  warning_at (loc, OPT_Wdouble_promotion, gmsgid, source_type, result_type);
}

/* Setup a TYPE_DECL node as a typedef representation.

   X is a TYPE_DECL for a typedef statement.  Create a brand new
   ..._TYPE node (which will be just a variant of the existing
   ..._TYPE node with identical properties) and then install X
   as the TYPE_NAME of this brand new (duplicate) ..._TYPE node.

   The whole point here is to end up with a situation where each
   and every ..._TYPE node the compiler creates will be uniquely
   associated with AT MOST one node representing a typedef name.
   This way, even though the compiler substitutes corresponding
   ..._TYPE nodes for TYPE_DECL (i.e. "typedef name") nodes very
   early on, later parts of the compiler can always do the reverse
   translation and get back the corresponding typedef name.  For
   example, given:

	typedef struct S MY_TYPE;
	MY_TYPE object;

   Later parts of the compiler might only know that `object' was of
   type `struct S' if it were not for code just below.  With this
   code however, later parts of the compiler see something like:

	struct S' == struct S
	typedef struct S' MY_TYPE;
	struct S' object;

    And they can then deduce (from the node for type struct S') that
    the original object declaration was:

		MY_TYPE object;

    Being able to do this is important for proper support of protoize,
    and also for generating precise symbolic debugging information
    which takes full account of the programmer's (typedef) vocabulary.

    Obviously, we don't want to generate a duplicate ..._TYPE node if
    the TYPE_DECL node that we are now processing really represents a
    standard built-in type.  */

void
set_underlying_type (tree x)
{
  if (x == error_mark_node)
    return;
  if (DECL_IS_BUILTIN (x))
    {
      if (TYPE_NAME (TREE_TYPE (x)) == 0)
	TYPE_NAME (TREE_TYPE (x)) = x;
    }
  else if (TREE_TYPE (x) != error_mark_node
	   && DECL_ORIGINAL_TYPE (x) == NULL_TREE)
    {
      tree tt = TREE_TYPE (x);
      DECL_ORIGINAL_TYPE (x) = tt;
      tt = build_variant_type_copy (tt);
      TYPE_STUB_DECL (tt) = TYPE_STUB_DECL (DECL_ORIGINAL_TYPE (x));
      TYPE_NAME (tt) = x;
      TREE_USED (tt) = TREE_USED (x);
      TREE_TYPE (x) = tt;
    }
}

/* Record the types used by the current global variable declaration
   being parsed, so that we can decide later to emit their debug info.
   Those types are in types_used_by_cur_var_decl, and we are going to
   store them in the types_used_by_vars_hash hash table.
   DECL is the declaration of the global variable that has been parsed.  */

void
record_types_used_by_current_var_decl (tree decl)
{
  gcc_assert (decl && DECL_P (decl) && TREE_STATIC (decl));

  while (types_used_by_cur_var_decl && !types_used_by_cur_var_decl->is_empty ())
    {
      tree type = types_used_by_cur_var_decl->pop ();
      types_used_by_var_decl_insert (type, decl);
    }
}

/* If DECL is a typedef that is declared in the current function,
   record it for the purpose of -Wunused-local-typedefs.  */

void
record_locally_defined_typedef (tree decl)
{
  struct c_language_function *l;

  if (!warn_unused_local_typedefs
      || cfun == NULL
      /* if this is not a locally defined typedef then we are not
	 interested.  */
      || !is_typedef_decl (decl)
      || !decl_function_context (decl))
    return;

  l = (struct c_language_function *) cfun->language;
  vec_safe_push (l->local_typedefs, decl);
}

/* If T is a TYPE_DECL declared locally, mark it as used.  */

void
maybe_record_typedef_use (tree t)
{
  if (!is_typedef_decl (t))
    return;

  TREE_USED (t) = true;
}

/* Warn if there are some unused locally defined typedefs in the
   current function. */

void
maybe_warn_unused_local_typedefs (void)
{
  int i;
  tree decl;
  /* The number of times we have emitted -Wunused-local-typedefs
     warnings.  If this is different from errorcount, that means some
     unrelated errors have been issued.  In which case, we'll avoid
     emitting "unused-local-typedefs" warnings.  */
  static int unused_local_typedefs_warn_count;
  struct c_language_function *l;

  if (cfun == NULL)
    return;

  if ((l = (struct c_language_function *) cfun->language) == NULL)
    return;

  if (warn_unused_local_typedefs
      && errorcount == unused_local_typedefs_warn_count)
    {
      FOR_EACH_VEC_SAFE_ELT (l->local_typedefs, i, decl)
	if (!TREE_USED (decl))
	  warning_at (DECL_SOURCE_LOCATION (decl),
		      OPT_Wunused_local_typedefs,
		      "typedef %qD locally defined but not used", decl);
      unused_local_typedefs_warn_count = errorcount;
    }

  vec_free (l->local_typedefs);
}

/* The C and C++ parsers both use vectors to hold function arguments.
   For efficiency, we keep a cache of unused vectors.  This is the
   cache.  */

typedef vec<tree, va_gc> *tree_gc_vec;
static GTY((deletable)) vec<tree_gc_vec, va_gc> *tree_vector_cache;

/* Return a new vector from the cache.  If the cache is empty,
   allocate a new vector.  These vectors are GC'ed, so it is OK if the
   pointer is not released..  */

vec<tree, va_gc> *
make_tree_vector (void)
{
  if (tree_vector_cache && !tree_vector_cache->is_empty ())
    return tree_vector_cache->pop ();
  else
    {
      /* Passing 0 to vec::alloc returns NULL, and our callers require
	 that we always return a non-NULL value.  The vector code uses
	 4 when growing a NULL vector, so we do too.  */
      vec<tree, va_gc> *v;
      vec_alloc (v, 4);
      return v;
    }
}

/* Release a vector of trees back to the cache.  */

void
release_tree_vector (vec<tree, va_gc> *vec)
{
  if (vec != NULL)
    {
      vec->truncate (0);
      vec_safe_push (tree_vector_cache, vec);
    }
}

/* Get a new tree vector holding a single tree.  */

vec<tree, va_gc> *
make_tree_vector_single (tree t)
{
  vec<tree, va_gc> *ret = make_tree_vector ();
  ret->quick_push (t);
  return ret;
}

/* Get a new tree vector of the TREE_VALUEs of a TREE_LIST chain.  */

vec<tree, va_gc> *
make_tree_vector_from_list (tree list)
{
  vec<tree, va_gc> *ret = make_tree_vector ();
  for (; list; list = TREE_CHAIN (list))
    vec_safe_push (ret, TREE_VALUE (list));
  return ret;
}

/* Get a new tree vector which is a copy of an existing one.  */

vec<tree, va_gc> *
make_tree_vector_copy (const vec<tree, va_gc> *orig)
{
  vec<tree, va_gc> *ret;
  unsigned int ix;
  tree t;

  ret = make_tree_vector ();
  vec_safe_reserve (ret, vec_safe_length (orig));
  FOR_EACH_VEC_SAFE_ELT (orig, ix, t)
    ret->quick_push (t);
  return ret;
}

/* Return true if KEYWORD starts a type specifier.  */

bool
keyword_begins_type_specifier (enum rid keyword)
{
  switch (keyword)
    {
    case RID_INT:
    case RID_CHAR:
    case RID_FLOAT:
    case RID_DOUBLE:
    case RID_VOID:
    case RID_INT128:
    case RID_UNSIGNED:
    case RID_LONG:
    case RID_SHORT:
    case RID_SIGNED:
    case RID_DFLOAT32:
    case RID_DFLOAT64:
    case RID_DFLOAT128:
    case RID_FRACT:
    case RID_ACCUM:
    case RID_BOOL:
    case RID_WCHAR:
    case RID_CHAR16:
    case RID_CHAR32:
    case RID_SAT:
    case RID_COMPLEX:
    case RID_TYPEOF:
    case RID_STRUCT:
    case RID_CLASS:
    case RID_UNION:
    case RID_ENUM:
      return true;
    default:
      return false;
    }
}

/* Return true if KEYWORD names a type qualifier.  */

bool
keyword_is_type_qualifier (enum rid keyword)
{
  switch (keyword)
    {
    case RID_CONST:
    case RID_VOLATILE:
    case RID_RESTRICT:
      return true;
    default:
      return false;
    }
}

/* Return true if KEYWORD names a storage class specifier.

   RID_TYPEDEF is not included in this list despite `typedef' being
   listed in C99 6.7.1.1.  6.7.1.3 indicates that `typedef' is listed as
   such for syntactic convenience only.  */

bool
keyword_is_storage_class_specifier (enum rid keyword)
{
  switch (keyword)
    {
    case RID_STATIC:
    case RID_EXTERN:
    case RID_REGISTER:
    case RID_AUTO:
    case RID_MUTABLE:
    case RID_THREAD:
      return true;
    default:
      return false;
    }
}

/* Return true if KEYWORD names a function-specifier [dcl.fct.spec].  */

static bool
keyword_is_function_specifier (enum rid keyword)
{
  switch (keyword)
    {
    case RID_INLINE:
    case RID_NORETURN:
    case RID_VIRTUAL:
    case RID_EXPLICIT:
      return true;
    default:
      return false;
    }
}

/* Return true if KEYWORD names a decl-specifier [dcl.spec] or a
   declaration-specifier (C99 6.7).  */

bool
keyword_is_decl_specifier (enum rid keyword)
{
  if (keyword_is_storage_class_specifier (keyword)
      || keyword_is_type_qualifier (keyword)
      || keyword_is_function_specifier (keyword))
    return true;

  switch (keyword)
    {
    case RID_TYPEDEF:
    case RID_FRIEND:
    case RID_CONSTEXPR:
      return true;
    default:
      return false;
    }
}

/* Initialize language-specific-bits of tree_contains_struct.  */

void
c_common_init_ts (void)
{
  MARK_TS_TYPED (C_MAYBE_CONST_EXPR);
  MARK_TS_TYPED (EXCESS_PRECISION_EXPR);
  MARK_TS_TYPED (ARRAY_NOTATION_REF);
}

/* Build a user-defined numeric literal out of an integer constant type VALUE
   with identifier SUFFIX.  */

tree
build_userdef_literal (tree suffix_id, tree value,
		       enum overflow_type overflow, tree num_string)
{
  tree literal = make_node (USERDEF_LITERAL);
  USERDEF_LITERAL_SUFFIX_ID (literal) = suffix_id;
  USERDEF_LITERAL_VALUE (literal) = value;
  USERDEF_LITERAL_OVERFLOW (literal) = overflow;
  USERDEF_LITERAL_NUM_STRING (literal) = num_string;
  return literal;
}

/* For vector[index], convert the vector to a
   pointer of the underlying type.  */
void
convert_vector_to_pointer_for_subscript (location_t loc,
					 tree* vecp, tree index)
{
  if (TREE_CODE (TREE_TYPE (*vecp)) == VECTOR_TYPE)
    {
      tree type = TREE_TYPE (*vecp);
      tree type1;

      if (TREE_CODE (index) == INTEGER_CST)
        if (!host_integerp (index, 1)
            || ((unsigned HOST_WIDE_INT) tree_low_cst (index, 1)
               >= TYPE_VECTOR_SUBPARTS (type)))
          warning_at (loc, OPT_Warray_bounds, "index value is out of bound");

      c_common_mark_addressable_vec (*vecp);
      type = build_qualified_type (TREE_TYPE (type), TYPE_QUALS (type));
      type = build_pointer_type (type);
      type1 = build_pointer_type (TREE_TYPE (*vecp));
      *vecp = build1 (ADDR_EXPR, type1, *vecp);
      *vecp = convert (type, *vecp);
    }
}

/* Determine which of the operands, if any, is a scalar that needs to be
   converted to a vector, for the range of operations.  */
enum stv_conv
scalar_to_vector (location_t loc, enum tree_code code, tree op0, tree op1,
		  bool complain)
{
  tree type0 = TREE_TYPE (op0);
  tree type1 = TREE_TYPE (op1);
  bool integer_only_op = false;
  enum stv_conv ret = stv_firstarg;

  gcc_assert (TREE_CODE (type0) == VECTOR_TYPE
	      || TREE_CODE (type1) == VECTOR_TYPE);
  switch (code)
    {
      /* Most GENERIC binary expressions require homogeneous arguments.
	 LSHIFT_EXPR and RSHIFT_EXPR are exceptions and accept a first
	 argument that is a vector and a second one that is a scalar, so
	 we never return stv_secondarg for them.  */
      case RSHIFT_EXPR:
      case LSHIFT_EXPR:
	if (TREE_CODE (type0) == INTEGER_TYPE
	    && TREE_CODE (TREE_TYPE (type1)) == INTEGER_TYPE)
	  {
	    if (unsafe_conversion_p (TREE_TYPE (type1), op0, false))
	      {
		if (complain)
		  error_at (loc, "conversion of scalar %qT to vector %qT "
			    "involves truncation", type0, type1);
		return stv_error;
	      }
	    else
	      return stv_firstarg;
	  }
	break;

      case BIT_IOR_EXPR:
      case BIT_XOR_EXPR:
      case BIT_AND_EXPR:
	integer_only_op = true;
	/* ... fall through ...  */

      case VEC_COND_EXPR:

      case PLUS_EXPR:
      case MINUS_EXPR:
      case MULT_EXPR:
      case TRUNC_DIV_EXPR:
      case CEIL_DIV_EXPR:
      case FLOOR_DIV_EXPR:
      case ROUND_DIV_EXPR:
      case EXACT_DIV_EXPR:
      case TRUNC_MOD_EXPR:
      case FLOOR_MOD_EXPR:
      case RDIV_EXPR:
      case EQ_EXPR:
      case NE_EXPR:
      case LE_EXPR:
      case GE_EXPR:
      case LT_EXPR:
      case GT_EXPR:
      /* What about UNLT_EXPR?  */
	if (TREE_CODE (type0) == VECTOR_TYPE)
	  {
	    tree tmp;
	    ret = stv_secondarg;
	    /* Swap TYPE0 with TYPE1 and OP0 with OP1  */
	    tmp = type0; type0 = type1; type1 = tmp;
	    tmp = op0; op0 = op1; op1 = tmp;
	  }

	if (TREE_CODE (type0) == INTEGER_TYPE
	    && TREE_CODE (TREE_TYPE (type1)) == INTEGER_TYPE)
	  {
	    if (unsafe_conversion_p (TREE_TYPE (type1), op0, false))
	      {
		if (complain)
		  error_at (loc, "conversion of scalar %qT to vector %qT "
			    "involves truncation", type0, type1);
		return stv_error;
	      }
	    return ret;
	  }
	else if (!integer_only_op
		    /* Allow integer --> real conversion if safe.  */
		 && (TREE_CODE (type0) == REAL_TYPE
		     || TREE_CODE (type0) == INTEGER_TYPE)
		 && SCALAR_FLOAT_TYPE_P (TREE_TYPE (type1)))
	  {
	    if (unsafe_conversion_p (TREE_TYPE (type1), op0, false))
	      {
		if (complain)
		  error_at (loc, "conversion of scalar %qT to vector %qT "
			    "involves truncation", type0, type1);
		return stv_error;
	      }
	    return ret;
	  }
      default:
	break;
    }

  return stv_nothing;
}

/* Return true iff ALIGN is an integral constant that is a fundamental
   alignment, as defined by [basic.align] in the c++-11
   specifications.

   That is:

       [A fundamental alignment is represented by an alignment less than or
        equal to the greatest alignment supported by the implementation
        in all contexts, which is equal to
        alignof(max_align_t)].  */

bool
cxx_fundamental_alignment_p  (unsigned align)
{
  return (align <=  MAX (TYPE_ALIGN (long_long_integer_type_node),
			 TYPE_ALIGN (long_double_type_node)));
}

#include "gt-c-family-c-common.h"<|MERGE_RESOLUTION|>--- conflicted
+++ resolved
@@ -371,14 +371,11 @@
 static tree handle_no_split_stack_attribute (tree *, tree, tree, int, bool *);
 static tree handle_fnspec_attribute (tree *, tree, tree, int, bool *);
 static tree handle_warn_unused_attribute (tree *, tree, tree, int, bool *);
-<<<<<<< HEAD
-=======
 static tree handle_returns_nonnull_attribute (tree *, tree, tree, int, bool *);
 static tree handle_omp_declare_simd_attribute (tree *, tree, tree, int,
 					       bool *);
 static tree handle_omp_declare_target_attribute (tree *, tree, tree, int,
 						 bool *);
->>>>>>> aeece40d
 static tree handle_bnd_variable_size_attribute (tree *, tree, tree, int, bool *);
 static tree handle_bnd_legacy (tree *, tree, tree, int, bool *);
 
@@ -755,17 +752,14 @@
      The name contains space to prevent its usage in source code.  */
   { "fn spec",	 	      1, 1, false, true, true,
 			      handle_fnspec_attribute, false },
-  { "warn_unused",	      0, 0, false, false, false,
+  { "warn_unused",            0, 0, false, false, false,
 			      handle_warn_unused_attribute, false },
-<<<<<<< HEAD
-=======
   { "returns_nonnull",        0, 0, false, true, true,
 			      handle_returns_nonnull_attribute, false },
   { "omp declare simd",       0, -1, true,  false, false,
 			      handle_omp_declare_simd_attribute, false },
   { "omp declare target",     0, 0, true, false, false,
 			      handle_omp_declare_target_attribute, false },
->>>>>>> aeece40d
   { "bnd_variable_size",      0, 0, true,  false, false,
 			      handle_bnd_variable_size_attribute, false },
   { "bnd_legacy",             0, 0, true, false, false,
