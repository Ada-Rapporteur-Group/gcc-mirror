/* Subroutines shared by all languages that are variants of C.
   Copyright (C) 1992-2015 Free Software Foundation, Inc.

This file is part of GCC.

GCC is free software; you can redistribute it and/or modify it under
the terms of the GNU General Public License as published by the Free
Software Foundation; either version 3, or (at your option) any later
version.

GCC is distributed in the hope that it will be useful, but WITHOUT ANY
WARRANTY; without even the implied warranty of MERCHANTABILITY or
FITNESS FOR A PARTICULAR PURPOSE.  See the GNU General Public License
for more details.

You should have received a copy of the GNU General Public License
along with GCC; see the file COPYING3.  If not see
<http://www.gnu.org/licenses/>.  */

#define GCC_C_COMMON_C

#include "config.h"
#include "system.h"
#include "coretypes.h"
#include "c-common.h"
#include "tm.h"
#include "intl.h"
#include "tree.h"
#include "tree-upc.h"
#include "fold-const.h"
#include "stor-layout.h"
#include "calls.h"
#include "stringpool.h"
#include "attribs.h"
#include "varasm.h"
#include "trans-mem.h"
#include "flags.h"
#include "c-pragma.h"
#include "c-objc.h"
#include "tm_p.h"
#include "obstack.h"
#include "cpplib.h"
#include "target.h"
#include "common/common-target.h"
#include "langhooks.h"
#include "tree-inline.h"
#include "toplev.h"
#include "diagnostic.h"
#include "tree-iterator.h"
#include "opts.h"
#include "hard-reg-set.h"
#include "function.h"
#include "cgraph.h"
#include "gimplify.h"
#include "wide-int-print.h"
#include "gimple-expr.h"

cpp_reader *parse_in;		/* Declared in c-pragma.h.  */

/* Mode used to build pointers (VOIDmode means ptr_mode).  */

machine_mode c_default_pointer_mode = VOIDmode;

/* The following symbols are subsumed in the c_global_trees array, and
   listed here individually for documentation purposes.

   INTEGER_TYPE and REAL_TYPE nodes for the standard data types.

	tree short_integer_type_node;
	tree long_integer_type_node;
	tree long_long_integer_type_node;

	tree short_unsigned_type_node;
	tree long_unsigned_type_node;
	tree long_long_unsigned_type_node;

	tree truthvalue_type_node;
	tree truthvalue_false_node;
	tree truthvalue_true_node;

	tree ptrdiff_type_node;

	tree unsigned_char_type_node;
	tree signed_char_type_node;
	tree wchar_type_node;

	tree char16_type_node;
	tree char32_type_node;

	tree float_type_node;
	tree double_type_node;
	tree long_double_type_node;

	tree complex_integer_type_node;
	tree complex_float_type_node;
	tree complex_double_type_node;
	tree complex_long_double_type_node;

	tree dfloat32_type_node;
	tree dfloat64_type_node;
	tree_dfloat128_type_node;

	tree intQI_type_node;
	tree intHI_type_node;
	tree intSI_type_node;
	tree intDI_type_node;
	tree intTI_type_node;

	tree unsigned_intQI_type_node;
	tree unsigned_intHI_type_node;
	tree unsigned_intSI_type_node;
	tree unsigned_intDI_type_node;
	tree unsigned_intTI_type_node;

	tree widest_integer_literal_type_node;
	tree widest_unsigned_literal_type_node;

   Nodes for types `void *' and `const void *'.

	tree ptr_type_node, const_ptr_type_node;

   Nodes for types `char *' and `const char *'.

	tree string_type_node, const_string_type_node;

   Type `char[SOMENUMBER]'.
   Used when an array of char is needed and the size is irrelevant.

	tree char_array_type_node;

   Type `wchar_t[SOMENUMBER]' or something like it.
   Used when a wide string literal is created.

	tree wchar_array_type_node;

   Type `char16_t[SOMENUMBER]' or something like it.
   Used when a UTF-16 string literal is created.

	tree char16_array_type_node;

   Type `char32_t[SOMENUMBER]' or something like it.
   Used when a UTF-32 string literal is created.

	tree char32_array_type_node;

   Type `int ()' -- used for implicit declaration of functions.

	tree default_function_type;

   A VOID_TYPE node, packaged in a TREE_LIST.

	tree void_list_node;

  The lazily created VAR_DECLs for __FUNCTION__, __PRETTY_FUNCTION__,
  and __func__. (C doesn't generate __FUNCTION__ and__PRETTY_FUNCTION__
  VAR_DECLS, but C++ does.)

	tree function_name_decl_node;
	tree pretty_function_name_decl_node;
	tree c99_function_name_decl_node;

  Stack of nested function name VAR_DECLs.

	tree saved_function_name_decls;

*/

tree c_global_trees[CTI_MAX];

/* Switches common to the C front ends.  */

/* Nonzero means don't output line number information.  */

char flag_no_line_commands;

/* Nonzero causes -E output not to be done, but directives such as
   #define that have side effects are still obeyed.  */

char flag_no_output;

/* Nonzero means dump macros in some fashion.  */

char flag_dump_macros;

/* Nonzero means pass #include lines through to the output.  */

char flag_dump_includes;

/* Nonzero means process PCH files while preprocessing.  */

bool flag_pch_preprocess;

/* The file name to which we should write a precompiled header, or
   NULL if no header will be written in this compile.  */

const char *pch_file;

/* Nonzero if an ISO standard was selected.  It rejects macros in the
   user's namespace.  */
int flag_iso;


/* C/ObjC language option variables.  */


/* Nonzero means allow type mismatches in conditional expressions;
   just make their values `void'.  */

int flag_cond_mismatch;

/* Nonzero means enable C89 Amendment 1 features.  */

int flag_isoc94;

/* Nonzero means use the ISO C99 (or C11) dialect of C.  */

int flag_isoc99;

/* Nonzero means use the ISO C11 dialect of C.  */

int flag_isoc11;

/* Nonzero means that we have builtin functions, and main is an int.  */

int flag_hosted = 1;


/* ObjC language option variables.  */


/* Tells the compiler that this is a special run.  Do not perform any
   compiling, instead we are to test some platform dependent features
   and output a C header file with appropriate definitions.  */

int print_struct_values;

/* Tells the compiler what is the constant string class for ObjC.  */

const char *constant_string_class_name;

/* UPC language option variables.  */

/* Nonzero whenever UPC -fupc-threads-N is asserted.
   The value N gives the number of UPC threads to be
   defined at compile-time. */
int flag_upc_threads;

/* Nonzero whenever UPC -fupc-pthreads-model-* is asserted. */
int flag_upc_pthreads;

/* The implementation model for UPC threads that
   are mapped to POSIX threads, specified at compilation
   time by the -fupc-pthreads-model-* switch. */
upc_pthreads_model_kind upc_pthreads_model;

/* C++ language option variables.  */


/* Nonzero means generate separate instantiation control files and
   juggle them at link time.  */

int flag_use_repository;

/* The C++ dialect being used.  Default set in c_common_post_options.  */

enum cxx_dialect cxx_dialect = cxx_unset;

/* Maximum template instantiation depth.  This limit exists to limit the
   time it takes to notice excessively recursive template instantiations.

   The default is lower than the 1024 recommended by the C++0x standard
   because G++ runs out of stack before 1024 with highly recursive template
   argument deduction substitution (g++.dg/cpp0x/enum11.C).  */

int max_tinst_depth = 900;

/* The elements of `ridpointers' are identifier nodes for the reserved
   type names and storage classes.  It is indexed by a RID_... value.  */
tree *ridpointers;

tree (*make_fname_decl) (location_t, tree, int);

/* Nonzero means don't warn about problems that occur when the code is
   executed.  */
int c_inhibit_evaluation_warnings;

/* Whether we are building a boolean conversion inside
   convert_for_assignment, or some other late binary operation.  If
   build_binary_op is called for C (from code shared by C and C++) in
   this case, then the operands have already been folded and the
   result will not be folded again, so C_MAYBE_CONST_EXPR should not
   be generated.  */
bool in_late_binary_op;

/* Whether lexing has been completed, so subsequent preprocessor
   errors should use the compiler's input_location.  */
bool done_lexing = false;

/* Information about how a function name is generated.  */
struct fname_var_t
{
  tree *const decl;	/* pointer to the VAR_DECL.  */
  const unsigned rid;	/* RID number for the identifier.  */
  const int pretty;	/* How pretty is it? */
};

/* The three ways of getting then name of the current function.  */

const struct fname_var_t fname_vars[] =
{
  /* C99 compliant __func__, must be first.  */
  {&c99_function_name_decl_node, RID_C99_FUNCTION_NAME, 0},
  /* GCC __FUNCTION__ compliant.  */
  {&function_name_decl_node, RID_FUNCTION_NAME, 0},
  /* GCC __PRETTY_FUNCTION__ compliant.  */
  {&pretty_function_name_decl_node, RID_PRETTY_FUNCTION_NAME, 1},
  {NULL, 0, 0},
};

/* Global visibility options.  */
struct visibility_flags visibility_options;

static tree c_fully_fold_internal (tree expr, bool, bool *, bool *, bool);
static tree check_case_value (location_t, tree);
static bool check_case_bounds (location_t, tree, tree, tree *, tree *);

static tree handle_packed_attribute (tree *, tree, tree, int, bool *);
static tree handle_nocommon_attribute (tree *, tree, tree, int, bool *);
static tree handle_common_attribute (tree *, tree, tree, int, bool *);
static tree handle_noreturn_attribute (tree *, tree, tree, int, bool *);
static tree handle_hot_attribute (tree *, tree, tree, int, bool *);
static tree handle_cold_attribute (tree *, tree, tree, int, bool *);
static tree handle_no_sanitize_address_attribute (tree *, tree, tree,
						  int, bool *);
static tree handle_no_address_safety_analysis_attribute (tree *, tree, tree,
							 int, bool *);
static tree handle_no_sanitize_undefined_attribute (tree *, tree, tree, int,
						    bool *);
static tree handle_stack_protect_attribute (tree *, tree, tree, int, bool *);
static tree handle_noinline_attribute (tree *, tree, tree, int, bool *);
static tree handle_noclone_attribute (tree *, tree, tree, int, bool *);
static tree handle_noicf_attribute (tree *, tree, tree, int, bool *);
static tree handle_leaf_attribute (tree *, tree, tree, int, bool *);
static tree handle_always_inline_attribute (tree *, tree, tree, int,
					    bool *);
static tree handle_gnu_inline_attribute (tree *, tree, tree, int, bool *);
static tree handle_artificial_attribute (tree *, tree, tree, int, bool *);
static tree handle_flatten_attribute (tree *, tree, tree, int, bool *);
static tree handle_error_attribute (tree *, tree, tree, int, bool *);
static tree handle_used_attribute (tree *, tree, tree, int, bool *);
static tree handle_unused_attribute (tree *, tree, tree, int, bool *);
static tree handle_externally_visible_attribute (tree *, tree, tree, int,
						 bool *);
static tree handle_no_reorder_attribute (tree *, tree, tree, int,
						 bool *);
static tree handle_const_attribute (tree *, tree, tree, int, bool *);
static tree handle_transparent_union_attribute (tree *, tree, tree,
						int, bool *);
static tree handle_constructor_attribute (tree *, tree, tree, int, bool *);
static tree handle_destructor_attribute (tree *, tree, tree, int, bool *);
static tree handle_mode_attribute (tree *, tree, tree, int, bool *);
static tree handle_section_attribute (tree *, tree, tree, int, bool *);
static tree handle_aligned_attribute (tree *, tree, tree, int, bool *);
static tree handle_weak_attribute (tree *, tree, tree, int, bool *) ;
static tree handle_noplt_attribute (tree *, tree, tree, int, bool *) ;
static tree handle_alias_ifunc_attribute (bool, tree *, tree, tree, bool *);
static tree handle_ifunc_attribute (tree *, tree, tree, int, bool *);
static tree handle_alias_attribute (tree *, tree, tree, int, bool *);
static tree handle_weakref_attribute (tree *, tree, tree, int, bool *) ;
static tree handle_visibility_attribute (tree *, tree, tree, int,
					 bool *);
static tree handle_tls_model_attribute (tree *, tree, tree, int,
					bool *);
static tree handle_no_instrument_function_attribute (tree *, tree,
						     tree, int, bool *);
static tree handle_malloc_attribute (tree *, tree, tree, int, bool *);
static tree handle_returns_twice_attribute (tree *, tree, tree, int, bool *);
static tree handle_no_limit_stack_attribute (tree *, tree, tree, int,
					     bool *);
static tree handle_pure_attribute (tree *, tree, tree, int, bool *);
static tree handle_tm_attribute (tree *, tree, tree, int, bool *);
static tree handle_tm_wrap_attribute (tree *, tree, tree, int, bool *);
static tree handle_novops_attribute (tree *, tree, tree, int, bool *);
static tree handle_deprecated_attribute (tree *, tree, tree, int,
					 bool *);
static tree handle_vector_size_attribute (tree *, tree, tree, int,
					  bool *);
static tree handle_nonnull_attribute (tree *, tree, tree, int, bool *);
static tree handle_nothrow_attribute (tree *, tree, tree, int, bool *);
static tree handle_cleanup_attribute (tree *, tree, tree, int, bool *);
static tree handle_warn_unused_result_attribute (tree *, tree, tree, int,
						 bool *);
static tree handle_sentinel_attribute (tree *, tree, tree, int, bool *);
static tree handle_type_generic_attribute (tree *, tree, tree, int, bool *);
static tree handle_alloc_size_attribute (tree *, tree, tree, int, bool *);
static tree handle_alloc_align_attribute (tree *, tree, tree, int, bool *);
static tree handle_assume_aligned_attribute (tree *, tree, tree, int, bool *);
static tree handle_target_attribute (tree *, tree, tree, int, bool *);
static tree handle_optimize_attribute (tree *, tree, tree, int, bool *);
static tree ignore_attribute (tree *, tree, tree, int, bool *);
static tree handle_no_split_stack_attribute (tree *, tree, tree, int, bool *);
static tree handle_fnspec_attribute (tree *, tree, tree, int, bool *);
static tree handle_warn_unused_attribute (tree *, tree, tree, int, bool *);
static tree handle_returns_nonnull_attribute (tree *, tree, tree, int, bool *);
static tree handle_omp_declare_simd_attribute (tree *, tree, tree, int,
					       bool *);
static tree handle_omp_declare_target_attribute (tree *, tree, tree, int,
						 bool *);
static tree handle_designated_init_attribute (tree *, tree, tree, int, bool *);
static tree handle_bnd_variable_size_attribute (tree *, tree, tree, int, bool *);
static tree handle_bnd_legacy (tree *, tree, tree, int, bool *);
static tree handle_bnd_instrument (tree *, tree, tree, int, bool *);

static void check_function_nonnull (tree, int, tree *);
static void check_nonnull_arg (void *, tree, unsigned HOST_WIDE_INT);
static bool nonnull_check_p (tree, unsigned HOST_WIDE_INT);
static bool get_nonnull_operand (tree, unsigned HOST_WIDE_INT *);
static int resort_field_decl_cmp (const void *, const void *);

/* Reserved words.  The third field is a mask: keywords are disabled
   if they match the mask.

   Masks for languages:
   C --std=c89: D_C99 | D_CXXONLY | D_OBJC | D_CXX_OBJC
   C --std=c99: D_CXXONLY | D_OBJC
   ObjC is like C except that D_OBJC and D_CXX_OBJC are not set
   UPC is like C except that D_UPC is not set
   C++ --std=c98: D_CONLY | D_CXXOX | D_OBJC | D_UPC
   C++ --std=c0x: D_CONLY | D_OBJC | D_UPC
   ObjC++ is like C++ except that D_OBJC is not set

   If -fno-asm is used, D_ASM is added to the mask.  If
   -fno-gnu-keywords is used, D_EXT is added.  If -fno-asm and C in
   C89 mode, D_EXT89 is added for both -fno-asm and -fno-gnu-keywords.
   In C with -Wc++-compat, we warn if D_CXXWARN is set.

   Note the complication of the D_CXX_OBJC keywords.  These are
   reserved words such as 'class'.  In C++, 'class' is a reserved
   word.  In Objective-C++ it is too.  In Objective-C, it is a
   reserved word too, but only if it follows an '@' sign.
*/
const struct c_common_resword c_common_reswords[] =
{
  { "_Alignas",		RID_ALIGNAS,   D_CONLY },
  { "_Alignof",		RID_ALIGNOF,   D_CONLY },
  { "_Atomic",		RID_ATOMIC,    D_CONLY },
  { "_Bool",		RID_BOOL,      D_CONLY },
  { "_Complex",		RID_COMPLEX,	0 },
  { "_Cilk_spawn",      RID_CILK_SPAWN, 0 },
  { "_Cilk_sync",       RID_CILK_SYNC,  0 },
  { "_Cilk_for",        RID_CILK_FOR,   0 },
  { "_Imaginary",	RID_IMAGINARY, D_CONLY },
  { "_Decimal32",       RID_DFLOAT32,  D_CONLY | D_EXT },
  { "_Decimal64",       RID_DFLOAT64,  D_CONLY | D_EXT },
  { "_Decimal128",      RID_DFLOAT128, D_CONLY | D_EXT },
  { "_Fract",           RID_FRACT,     D_CONLY | D_EXT },
  { "_Accum",           RID_ACCUM,     D_CONLY | D_EXT },
  { "_Sat",             RID_SAT,       D_CONLY | D_EXT },
  { "_Static_assert",   RID_STATIC_ASSERT, D_CONLY },
  { "_Noreturn",        RID_NORETURN,  D_CONLY },
  { "_Generic",         RID_GENERIC,   D_CONLY },
  { "_Thread_local",    RID_THREAD,    D_CONLY },
  { "__FUNCTION__",	RID_FUNCTION_NAME, 0 },
  { "__PRETTY_FUNCTION__", RID_PRETTY_FUNCTION_NAME, 0 },
  { "__alignof",	RID_ALIGNOF,	0 },
  { "__alignof__",	RID_ALIGNOF,	0 },
  { "__asm",		RID_ASM,	0 },
  { "__asm__",		RID_ASM,	0 },
  { "__attribute",	RID_ATTRIBUTE,	0 },
  { "__attribute__",	RID_ATTRIBUTE,	0 },
  { "__auto_type",	RID_AUTO_TYPE,	D_CONLY },
  { "__bases",          RID_BASES, D_CXXONLY },
  { "__builtin_call_with_static_chain",
    RID_BUILTIN_CALL_WITH_STATIC_CHAIN, D_CONLY },
  { "__builtin_choose_expr", RID_CHOOSE_EXPR, D_CONLY },
  { "__builtin_complex", RID_BUILTIN_COMPLEX, D_CONLY },
  { "__builtin_shuffle", RID_BUILTIN_SHUFFLE, 0 },
  { "__builtin_offsetof", RID_OFFSETOF, 0 },
  { "__builtin_types_compatible_p", RID_TYPES_COMPATIBLE_P, D_CONLY },
  { "__builtin_va_arg",	RID_VA_ARG,	0 },
  { "__complex",	RID_COMPLEX,	0 },
  { "__complex__",	RID_COMPLEX,	0 },
  { "__const",		RID_CONST,	0 },
  { "__const__",	RID_CONST,	0 },
  { "__decltype",       RID_DECLTYPE,   D_CXXONLY },
  { "__direct_bases",   RID_DIRECT_BASES, D_CXXONLY },
  { "__extension__",	RID_EXTENSION,	0 },
  { "__func__",		RID_C99_FUNCTION_NAME, 0 },
  { "__has_nothrow_assign", RID_HAS_NOTHROW_ASSIGN, D_CXXONLY },
  { "__has_nothrow_constructor", RID_HAS_NOTHROW_CONSTRUCTOR, D_CXXONLY },
  { "__has_nothrow_copy", RID_HAS_NOTHROW_COPY, D_CXXONLY },
  { "__has_trivial_assign", RID_HAS_TRIVIAL_ASSIGN, D_CXXONLY },
  { "__has_trivial_constructor", RID_HAS_TRIVIAL_CONSTRUCTOR, D_CXXONLY },
  { "__has_trivial_copy", RID_HAS_TRIVIAL_COPY, D_CXXONLY },
  { "__has_trivial_destructor", RID_HAS_TRIVIAL_DESTRUCTOR, D_CXXONLY },
  { "__has_virtual_destructor", RID_HAS_VIRTUAL_DESTRUCTOR, D_CXXONLY },
  { "__imag",		RID_IMAGPART,	0 },
  { "__imag__",		RID_IMAGPART,	0 },
  { "__inline",		RID_INLINE,	0 },
  { "__inline__",	RID_INLINE,	0 },
  { "__is_abstract",	RID_IS_ABSTRACT, D_CXXONLY },
  { "__is_base_of",	RID_IS_BASE_OF, D_CXXONLY },
  { "__is_class",	RID_IS_CLASS,	D_CXXONLY },
  { "__is_empty",	RID_IS_EMPTY,	D_CXXONLY },
  { "__is_enum",	RID_IS_ENUM,	D_CXXONLY },
  { "__is_final",	RID_IS_FINAL,	D_CXXONLY },
  { "__is_literal_type", RID_IS_LITERAL_TYPE, D_CXXONLY },
  { "__is_pod",		RID_IS_POD,	D_CXXONLY },
  { "__is_polymorphic",	RID_IS_POLYMORPHIC, D_CXXONLY },
  { "__is_standard_layout", RID_IS_STD_LAYOUT, D_CXXONLY },
  { "__is_trivial",     RID_IS_TRIVIAL, D_CXXONLY },
  { "__is_trivially_assignable", RID_IS_TRIVIALLY_ASSIGNABLE, D_CXXONLY },
  { "__is_trivially_constructible", RID_IS_TRIVIALLY_CONSTRUCTIBLE, D_CXXONLY },
  { "__is_trivially_copyable", RID_IS_TRIVIALLY_COPYABLE, D_CXXONLY },
  { "__is_union",	RID_IS_UNION,	D_CXXONLY },
  { "__label__",	RID_LABEL,	0 },
  { "__null",		RID_NULL,	0 },
  { "__real",		RID_REALPART,	0 },
  { "__real__",		RID_REALPART,	0 },
  { "__restrict",	RID_RESTRICT,	0 },
  { "__restrict__",	RID_RESTRICT,	0 },
  { "__signed",		RID_SIGNED,	0 },
  { "__signed__",	RID_SIGNED,	0 },
  { "__thread",		RID_THREAD,	0 },
  { "__transaction_atomic", RID_TRANSACTION_ATOMIC, 0 },
  { "__transaction_relaxed", RID_TRANSACTION_RELAXED, 0 },
  { "__transaction_cancel", RID_TRANSACTION_CANCEL, 0 },
  { "__typeof",		RID_TYPEOF,	0 },
  { "__typeof__",	RID_TYPEOF,	0 },
  { "__underlying_type", RID_UNDERLYING_TYPE, D_CXXONLY },
  { "__volatile",	RID_VOLATILE,	0 },
  { "__volatile__",	RID_VOLATILE,	0 },
  { "alignas",		RID_ALIGNAS,	D_CXXONLY | D_CXX0X | D_CXXWARN },
  { "alignof",		RID_ALIGNOF,	D_CXXONLY | D_CXX0X | D_CXXWARN },
  { "asm",		RID_ASM,	D_ASM },
  { "auto",		RID_AUTO,	0 },
  { "bool",		RID_BOOL,	D_CXXONLY | D_CXXWARN },
  { "break",		RID_BREAK,	0 },
  { "case",		RID_CASE,	0 },
  { "catch",		RID_CATCH,	D_CXX_OBJC | D_CXXWARN },
  { "char",		RID_CHAR,	0 },
  { "char16_t",		RID_CHAR16,	D_CXXONLY | D_CXX0X | D_CXXWARN },
  { "char32_t",		RID_CHAR32,	D_CXXONLY | D_CXX0X | D_CXXWARN },
  { "class",		RID_CLASS,	D_CXX_OBJC | D_CXXWARN },
  { "const",		RID_CONST,	0 },
  { "constexpr",	RID_CONSTEXPR,	D_CXXONLY | D_CXX0X | D_CXXWARN },
  { "const_cast",	RID_CONSTCAST,	D_CXXONLY | D_CXXWARN },
  { "continue",		RID_CONTINUE,	0 },
  { "decltype",         RID_DECLTYPE,   D_CXXONLY | D_CXX0X | D_CXXWARN },
  { "default",		RID_DEFAULT,	0 },
  { "delete",		RID_DELETE,	D_CXXONLY | D_CXXWARN },
  { "do",		RID_DO,		0 },
  { "double",		RID_DOUBLE,	0 },
  { "dynamic_cast",	RID_DYNCAST,	D_CXXONLY | D_CXXWARN },
  { "else",		RID_ELSE,	0 },
  { "enum",		RID_ENUM,	0 },
  { "explicit",		RID_EXPLICIT,	D_CXXONLY | D_CXXWARN },
  { "export",		RID_EXPORT,	D_CXXONLY | D_CXXWARN },
  { "extern",		RID_EXTERN,	0 },
  { "false",		RID_FALSE,	D_CXXONLY | D_CXXWARN },
  { "float",		RID_FLOAT,	0 },
  { "for",		RID_FOR,	0 },
  { "friend",		RID_FRIEND,	D_CXXONLY | D_CXXWARN },
  { "goto",		RID_GOTO,	0 },
  { "if",		RID_IF,		0 },
  { "inline",		RID_INLINE,	D_EXT89 },
  { "int",		RID_INT,	0 },
  { "long",		RID_LONG,	0 },
  { "mutable",		RID_MUTABLE,	D_CXXONLY | D_CXXWARN },
  { "namespace",	RID_NAMESPACE,	D_CXXONLY | D_CXXWARN },
  { "new",		RID_NEW,	D_CXXONLY | D_CXXWARN },
  { "noexcept",		RID_NOEXCEPT,	D_CXXONLY | D_CXX0X | D_CXXWARN },
  { "nullptr",		RID_NULLPTR,	D_CXXONLY | D_CXX0X | D_CXXWARN },
  { "operator",		RID_OPERATOR,	D_CXXONLY | D_CXXWARN },
  { "private",		RID_PRIVATE,	D_CXX_OBJC | D_CXXWARN },
  { "protected",	RID_PROTECTED,	D_CXX_OBJC | D_CXXWARN },
  { "public",		RID_PUBLIC,	D_CXX_OBJC | D_CXXWARN },
  { "register",		RID_REGISTER,	0 },
  { "reinterpret_cast",	RID_REINTCAST,	D_CXXONLY | D_CXXWARN },
  { "restrict",		RID_RESTRICT,	D_CONLY | D_C99 },
  { "return",		RID_RETURN,	0 },
  { "short",		RID_SHORT,	0 },
  { "signed",		RID_SIGNED,	0 },
  { "sizeof",		RID_SIZEOF,	0 },
  { "static",		RID_STATIC,	0 },
  { "static_assert",    RID_STATIC_ASSERT, D_CXXONLY | D_CXX0X | D_CXXWARN },
  { "static_cast",	RID_STATCAST,	D_CXXONLY | D_CXXWARN },
  { "struct",		RID_STRUCT,	0 },
  { "switch",		RID_SWITCH,	0 },
  { "template",		RID_TEMPLATE,	D_CXXONLY | D_CXXWARN },
  { "this",		RID_THIS,	D_CXXONLY | D_CXXWARN },
  { "thread_local",	RID_THREAD,	D_CXXONLY | D_CXX0X | D_CXXWARN },
  { "throw",		RID_THROW,	D_CXX_OBJC | D_CXXWARN },
  { "true",		RID_TRUE,	D_CXXONLY | D_CXXWARN },
  { "try",		RID_TRY,	D_CXX_OBJC | D_CXXWARN },
  { "typedef",		RID_TYPEDEF,	0 },
  { "typename",		RID_TYPENAME,	D_CXXONLY | D_CXXWARN },
  { "typeid",		RID_TYPEID,	D_CXXONLY | D_CXXWARN },
  { "typeof",		RID_TYPEOF,	D_ASM | D_EXT },
  { "union",		RID_UNION,	0 },
  { "unsigned",		RID_UNSIGNED,	0 },
  { "using",		RID_USING,	D_CXXONLY | D_CXXWARN },
  { "virtual",		RID_VIRTUAL,	D_CXXONLY | D_CXXWARN },
  { "void",		RID_VOID,	0 },
  { "volatile",		RID_VOLATILE,	0 },
  { "wchar_t",		RID_WCHAR,	D_CXXONLY },
  { "while",		RID_WHILE,	0 },
  /* These Objective-C keywords are recognized only immediately after
     an '@'.  */
  { "compatibility_alias", RID_AT_ALIAS,	D_OBJC },
  { "defs",		RID_AT_DEFS,		D_OBJC },
  { "encode",		RID_AT_ENCODE,		D_OBJC },
  { "end",		RID_AT_END,		D_OBJC },
  { "implementation",	RID_AT_IMPLEMENTATION,	D_OBJC },
  { "interface",	RID_AT_INTERFACE,	D_OBJC },
  { "protocol",		RID_AT_PROTOCOL,	D_OBJC },
  { "selector",		RID_AT_SELECTOR,	D_OBJC },
  { "finally",		RID_AT_FINALLY,		D_OBJC },
  { "synchronized",	RID_AT_SYNCHRONIZED,	D_OBJC },
  { "optional",		RID_AT_OPTIONAL,	D_OBJC },
  { "required",		RID_AT_REQUIRED,	D_OBJC },
  { "property",		RID_AT_PROPERTY,	D_OBJC },
  { "package",		RID_AT_PACKAGE,		D_OBJC },
  { "synthesize",	RID_AT_SYNTHESIZE,	D_OBJC },
  { "dynamic",		RID_AT_DYNAMIC,		D_OBJC },
  /* These are recognized only in protocol-qualifier context
     (see above) */
  { "bycopy",		RID_BYCOPY,		D_OBJC },
  { "byref",		RID_BYREF,		D_OBJC },
  { "in",		RID_IN,			D_OBJC },
  { "inout",		RID_INOUT,		D_OBJC },
  { "oneway",		RID_ONEWAY,		D_OBJC },
  { "out",		RID_OUT,		D_OBJC },

  /* UPC keywords */
  { "shared",		RID_SHARED,		D_UPC },
  { "relaxed",		RID_RELAXED,		D_UPC },
  { "strict",		RID_STRICT,		D_UPC },
  { "upc_barrier",	RID_UPC_BARRIER,	D_UPC },
  { "upc_blocksizeof",	RID_UPC_BLOCKSIZEOF,	D_UPC },
  { "upc_elemsizeof",	RID_UPC_ELEMSIZEOF,	D_UPC },
  { "upc_forall",	RID_UPC_FORALL,		D_UPC },
  { "upc_localsizeof",	RID_UPC_LOCALSIZEOF,	D_UPC },
  { "upc_notify",	RID_UPC_NOTIFY,		D_UPC },
  { "upc_wait",		RID_UPC_WAIT,		D_UPC },

  /* These are recognized inside a property attribute list */
  { "assign",	        RID_ASSIGN,		D_OBJC }, 
  { "copy",	        RID_COPY,		D_OBJC }, 
  { "getter",		RID_GETTER,		D_OBJC }, 
  { "nonatomic",	RID_NONATOMIC,		D_OBJC }, 
  { "readonly",		RID_READONLY,		D_OBJC }, 
  { "readwrite",	RID_READWRITE,		D_OBJC }, 
  { "retain",	        RID_RETAIN,		D_OBJC }, 
  { "setter",		RID_SETTER,		D_OBJC }, 
};

const unsigned int num_c_common_reswords =
  sizeof c_common_reswords / sizeof (struct c_common_resword);

/* Table of machine-independent attributes common to all C-like languages.

   All attributes referencing arguments should be additionally processed
   in chkp_copy_function_type_adding_bounds for correct instrumentation
   by Pointer Bounds Checker.
   Current list of processed common attributes: nonnull.  */
const struct attribute_spec c_common_attribute_table[] =
{
  /* { name, min_len, max_len, decl_req, type_req, fn_type_req, handler,
       affects_type_identity } */
  { "packed",                 0, 0, false, false, false,
			      handle_packed_attribute , false},
  { "nocommon",               0, 0, true,  false, false,
			      handle_nocommon_attribute, false},
  { "common",                 0, 0, true,  false, false,
			      handle_common_attribute, false },
  /* FIXME: logically, noreturn attributes should be listed as
     "false, true, true" and apply to function types.  But implementing this
     would require all the places in the compiler that use TREE_THIS_VOLATILE
     on a decl to identify non-returning functions to be located and fixed
     to check the function type instead.  */
  { "noreturn",               0, 0, true,  false, false,
			      handle_noreturn_attribute, false },
  { "volatile",               0, 0, true,  false, false,
			      handle_noreturn_attribute, false },
  { "stack_protect",          0, 0, true,  false, false,
			      handle_stack_protect_attribute, false },
  { "noinline",               0, 0, true,  false, false,
			      handle_noinline_attribute, false },
  { "noclone",                0, 0, true,  false, false,
			      handle_noclone_attribute, false },
  { "no_icf",                 0, 0, true,  false, false,
			      handle_noicf_attribute, false },
  { "leaf",                   0, 0, true,  false, false,
			      handle_leaf_attribute, false },
  { "always_inline",          0, 0, true,  false, false,
			      handle_always_inline_attribute, false },
  { "gnu_inline",             0, 0, true,  false, false,
			      handle_gnu_inline_attribute, false },
  { "artificial",             0, 0, true,  false, false,
			      handle_artificial_attribute, false },
  { "flatten",                0, 0, true,  false, false,
			      handle_flatten_attribute, false },
  { "used",                   0, 0, true,  false, false,
			      handle_used_attribute, false },
  { "unused",                 0, 0, false, false, false,
			      handle_unused_attribute, false },
  { "externally_visible",     0, 0, true,  false, false,
			      handle_externally_visible_attribute, false },
  { "no_reorder",	      0, 0, true, false, false,
                              handle_no_reorder_attribute, false },
  /* The same comments as for noreturn attributes apply to const ones.  */
  { "const",                  0, 0, true,  false, false,
			      handle_const_attribute, false },
  { "transparent_union",      0, 0, false, false, false,
			      handle_transparent_union_attribute, false },
  { "constructor",            0, 1, true,  false, false,
			      handle_constructor_attribute, false },
  { "destructor",             0, 1, true,  false, false,
			      handle_destructor_attribute, false },
  { "mode",                   1, 1, false,  true, false,
			      handle_mode_attribute, false },
  { "section",                1, 1, true,  false, false,
			      handle_section_attribute, false },
  { "aligned",                0, 1, false, false, false,
			      handle_aligned_attribute, false },
  { "weak",                   0, 0, true,  false, false,
			      handle_weak_attribute, false },
  { "noplt",                   0, 0, true,  false, false,
			      handle_noplt_attribute, false },
  { "ifunc",                  1, 1, true,  false, false,
			      handle_ifunc_attribute, false },
  { "alias",                  1, 1, true,  false, false,
			      handle_alias_attribute, false },
  { "weakref",                0, 1, true,  false, false,
			      handle_weakref_attribute, false },
  { "no_instrument_function", 0, 0, true,  false, false,
			      handle_no_instrument_function_attribute,
			      false },
  { "malloc",                 0, 0, true,  false, false,
			      handle_malloc_attribute, false },
  { "returns_twice",          0, 0, true,  false, false,
			      handle_returns_twice_attribute, false },
  { "no_stack_limit",         0, 0, true,  false, false,
			      handle_no_limit_stack_attribute, false },
  { "pure",                   0, 0, true,  false, false,
			      handle_pure_attribute, false },
  { "transaction_callable",   0, 0, false, true,  false,
			      handle_tm_attribute, false },
  { "transaction_unsafe",     0, 0, false, true,  false,
			      handle_tm_attribute, false },
  { "transaction_safe",       0, 0, false, true,  false,
			      handle_tm_attribute, false },
  { "transaction_may_cancel_outer", 0, 0, false, true, false,
			      handle_tm_attribute, false },
  /* ??? These two attributes didn't make the transition from the
     Intel language document to the multi-vendor language document.  */
  { "transaction_pure",       0, 0, false, true,  false,
			      handle_tm_attribute, false },
  { "transaction_wrap",       1, 1, true,  false,  false,
			     handle_tm_wrap_attribute, false },
  /* For internal use (marking of builtins) only.  The name contains space
     to prevent its usage in source code.  */
  { "no vops",                0, 0, true,  false, false,
			      handle_novops_attribute, false },
  { "deprecated",             0, 1, false, false, false,
			      handle_deprecated_attribute, false },
  { "vector_size",	      1, 1, false, true, false,
			      handle_vector_size_attribute, false },
  { "visibility",	      1, 1, false, false, false,
			      handle_visibility_attribute, false },
  { "tls_model",	      1, 1, true,  false, false,
			      handle_tls_model_attribute, false },
  { "nonnull",                0, -1, false, true, true,
			      handle_nonnull_attribute, false },
  { "nothrow",                0, 0, true,  false, false,
			      handle_nothrow_attribute, false },
  { "may_alias",	      0, 0, false, true, false, NULL, false },
  { "cleanup",		      1, 1, true, false, false,
			      handle_cleanup_attribute, false },
  { "warn_unused_result",     0, 0, false, true, true,
			      handle_warn_unused_result_attribute, false },
  { "sentinel",               0, 1, false, true, true,
			      handle_sentinel_attribute, false },
  /* For internal use (marking of builtins) only.  The name contains space
     to prevent its usage in source code.  */
  { "type generic",           0, 0, false, true, true,
			      handle_type_generic_attribute, false },
  { "alloc_size",	      1, 2, false, true, true,
			      handle_alloc_size_attribute, false },
  { "cold",                   0, 0, true,  false, false,
			      handle_cold_attribute, false },
  { "hot",                    0, 0, true,  false, false,
			      handle_hot_attribute, false },
  { "no_address_safety_analysis",
			      0, 0, true, false, false,
			      handle_no_address_safety_analysis_attribute,
			      false },
  { "no_sanitize_address",    0, 0, true, false, false,
			      handle_no_sanitize_address_attribute,
			      false },
  { "no_sanitize_thread",     0, 0, true, false, false,
			      handle_no_sanitize_address_attribute,
			      false },
  { "no_sanitize_undefined",  0, 0, true, false, false,
			      handle_no_sanitize_undefined_attribute,
			      false },
  { "warning",		      1, 1, true,  false, false,
			      handle_error_attribute, false },
  { "error",		      1, 1, true,  false, false,
			      handle_error_attribute, false },
  { "target",                 1, -1, true, false, false,
			      handle_target_attribute, false },
  { "optimize",               1, -1, true, false, false,
			      handle_optimize_attribute, false },
  /* For internal use only.  The leading '*' both prevents its usage in
     source code and signals that it may be overridden by machine tables.  */
  { "*tm regparm",            0, 0, false, true, true,
			      ignore_attribute, false },
  { "no_split_stack",	      0, 0, true,  false, false,
			      handle_no_split_stack_attribute, false },
  /* For internal use (marking of builtins and runtime functions) only.
     The name contains space to prevent its usage in source code.  */
  { "fn spec",	 	      1, 1, false, true, true,
			      handle_fnspec_attribute, false },
  { "warn_unused",            0, 0, false, false, false,
			      handle_warn_unused_attribute, false },
  { "returns_nonnull",        0, 0, false, true, true,
			      handle_returns_nonnull_attribute, false },
  { "omp declare simd",       0, -1, true,  false, false,
			      handle_omp_declare_simd_attribute, false },
  { "cilk simd function",     0, -1, true,  false, false,
			      handle_omp_declare_simd_attribute, false },
  { "omp declare target",     0, 0, true, false, false,
			      handle_omp_declare_target_attribute, false },
  { "alloc_align",	      1, 1, false, true, true,
			      handle_alloc_align_attribute, false },
  { "assume_aligned",	      1, 2, false, true, true,
			      handle_assume_aligned_attribute, false },
  { "designated_init",        0, 0, false, true, false,
			      handle_designated_init_attribute, false },
  { "bnd_variable_size",      0, 0, true,  false, false,
			      handle_bnd_variable_size_attribute, false },
  { "bnd_legacy",             0, 0, true, false, false,
			      handle_bnd_legacy, false },
  { "bnd_instrument",         0, 0, true, false, false,
			      handle_bnd_instrument, false },
  { NULL,                     0, 0, false, false, false, NULL, false }
};

/* Give the specifications for the format attributes, used by C and all
   descendants.

   All attributes referencing arguments should be additionally processed
   in chkp_copy_function_type_adding_bounds for correct instrumentation
   by Pointer Bounds Checker.
   Current list of processed format attributes: format, format_arg.  */
const struct attribute_spec c_common_format_attribute_table[] =
{
  /* { name, min_len, max_len, decl_req, type_req, fn_type_req, handler,
       affects_type_identity } */
  { "format",                 3, 3, false, true,  true,
			      handle_format_attribute, false },
  { "format_arg",             1, 1, false, true,  true,
			      handle_format_arg_attribute, false },
  { NULL,                     0, 0, false, false, false, NULL, false }
};

/* Return identifier for address space AS.  */

const char *
c_addr_space_name (addr_space_t as)
{
  int rid = RID_FIRST_ADDR_SPACE + as;
  gcc_assert (ridpointers [rid]);
  return IDENTIFIER_POINTER (ridpointers [rid]);
}

/* Push current bindings for the function name VAR_DECLS.  */

void
start_fname_decls (void)
{
  unsigned ix;
  tree saved = NULL_TREE;

  for (ix = 0; fname_vars[ix].decl; ix++)
    {
      tree decl = *fname_vars[ix].decl;

      if (decl)
	{
	  saved = tree_cons (decl, build_int_cst (integer_type_node, ix),
			     saved);
	  *fname_vars[ix].decl = NULL_TREE;
	}
    }
  if (saved || saved_function_name_decls)
    /* Normally they'll have been NULL, so only push if we've got a
       stack, or they are non-NULL.  */
    saved_function_name_decls = tree_cons (saved, NULL_TREE,
					   saved_function_name_decls);
}

/* Finish up the current bindings, adding them into the current function's
   statement tree.  This must be done _before_ finish_stmt_tree is called.
   If there is no current function, we must be at file scope and no statements
   are involved. Pop the previous bindings.  */

void
finish_fname_decls (void)
{
  unsigned ix;
  tree stmts = NULL_TREE;
  tree stack = saved_function_name_decls;

  for (; stack && TREE_VALUE (stack); stack = TREE_CHAIN (stack))
    append_to_statement_list (TREE_VALUE (stack), &stmts);

  if (stmts)
    {
      tree *bodyp = &DECL_SAVED_TREE (current_function_decl);

      if (TREE_CODE (*bodyp) == BIND_EXPR)
	bodyp = &BIND_EXPR_BODY (*bodyp);

      append_to_statement_list_force (*bodyp, &stmts);
      *bodyp = stmts;
    }

  for (ix = 0; fname_vars[ix].decl; ix++)
    *fname_vars[ix].decl = NULL_TREE;

  if (stack)
    {
      /* We had saved values, restore them.  */
      tree saved;

      for (saved = TREE_PURPOSE (stack); saved; saved = TREE_CHAIN (saved))
	{
	  tree decl = TREE_PURPOSE (saved);
	  unsigned ix = TREE_INT_CST_LOW (TREE_VALUE (saved));

	  *fname_vars[ix].decl = decl;
	}
      stack = TREE_CHAIN (stack);
    }
  saved_function_name_decls = stack;
}

/* Return the text name of the current function, suitably prettified
   by PRETTY_P.  Return string must be freed by caller.  */

const char *
fname_as_string (int pretty_p)
{
  const char *name = "top level";
  char *namep;
  int vrb = 2, len;
  cpp_string cstr = { 0, 0 }, strname;

  if (!pretty_p)
    {
      name = "";
      vrb = 0;
    }

  if (current_function_decl)
    name = lang_hooks.decl_printable_name (current_function_decl, vrb);

  len = strlen (name) + 3; /* Two for '"'s.  One for NULL.  */

  namep = XNEWVEC (char, len);
  snprintf (namep, len, "\"%s\"", name);
  strname.text = (unsigned char *) namep;
  strname.len = len - 1;

  if (cpp_interpret_string (parse_in, &strname, 1, &cstr, CPP_STRING))
    {
      XDELETEVEC (namep);
      return (const char *) cstr.text;
    }

  return namep;
}

/* Return the VAR_DECL for a const char array naming the current
   function. If the VAR_DECL has not yet been created, create it
   now. RID indicates how it should be formatted and IDENTIFIER_NODE
   ID is its name (unfortunately C and C++ hold the RID values of
   keywords in different places, so we can't derive RID from ID in
   this language independent code. LOC is the location of the
   function.  */

tree
fname_decl (location_t loc, unsigned int rid, tree id)
{
  unsigned ix;
  tree decl = NULL_TREE;

  for (ix = 0; fname_vars[ix].decl; ix++)
    if (fname_vars[ix].rid == rid)
      break;

  decl = *fname_vars[ix].decl;
  if (!decl)
    {
      /* If a tree is built here, it would normally have the lineno of
	 the current statement.  Later this tree will be moved to the
	 beginning of the function and this line number will be wrong.
	 To avoid this problem set the lineno to 0 here; that prevents
	 it from appearing in the RTL.  */
      tree stmts;
      location_t saved_location = input_location;
      input_location = UNKNOWN_LOCATION;

      stmts = push_stmt_list ();
      decl = (*make_fname_decl) (loc, id, fname_vars[ix].pretty);
      stmts = pop_stmt_list (stmts);
      if (!IS_EMPTY_STMT (stmts))
	saved_function_name_decls
	  = tree_cons (decl, stmts, saved_function_name_decls);
      *fname_vars[ix].decl = decl;
      input_location = saved_location;
    }
  if (!ix && !current_function_decl)
    pedwarn (loc, 0, "%qD is not defined outside of function scope", decl);

  return decl;
}

/* Given a STRING_CST, give it a suitable array-of-chars data type.  */

tree
fix_string_type (tree value)
{
  int length = TREE_STRING_LENGTH (value);
  int nchars;
  tree e_type, i_type, a_type;

  /* Compute the number of elements, for the array type.  */
  if (TREE_TYPE (value) == char_array_type_node || !TREE_TYPE (value))
    {
      nchars = length;
      e_type = char_type_node;
    }
  else if (TREE_TYPE (value) == char16_array_type_node)
    {
      nchars = length / (TYPE_PRECISION (char16_type_node) / BITS_PER_UNIT);
      e_type = char16_type_node;
    }
  else if (TREE_TYPE (value) == char32_array_type_node)
    {
      nchars = length / (TYPE_PRECISION (char32_type_node) / BITS_PER_UNIT);
      e_type = char32_type_node;
    }
  else
    {
      nchars = length / (TYPE_PRECISION (wchar_type_node) / BITS_PER_UNIT);
      e_type = wchar_type_node;
    }

  /* C89 2.2.4.1, C99 5.2.4.1 (Translation limits).  The analogous
     limit in C++98 Annex B is very large (65536) and is not normative,
     so we do not diagnose it (warn_overlength_strings is forced off
     in c_common_post_options).  */
  if (warn_overlength_strings)
    {
      const int nchars_max = flag_isoc99 ? 4095 : 509;
      const int relevant_std = flag_isoc99 ? 99 : 90;
      if (nchars - 1 > nchars_max)
	/* Translators: The %d after 'ISO C' will be 90 or 99.  Do not
	   separate the %d from the 'C'.  'ISO' should not be
	   translated, but it may be moved after 'C%d' in languages
	   where modifiers follow nouns.  */
	pedwarn (input_location, OPT_Woverlength_strings,
		 "string length %qd is greater than the length %qd "
		 "ISO C%d compilers are required to support",
		 nchars - 1, nchars_max, relevant_std);
    }

  /* Create the array type for the string constant.  The ISO C++
     standard says that a string literal has type `const char[N]' or
     `const wchar_t[N]'.  We use the same logic when invoked as a C
     front-end with -Wwrite-strings.
     ??? We should change the type of an expression depending on the
     state of a warning flag.  We should just be warning -- see how
     this is handled in the C++ front-end for the deprecated implicit
     conversion from string literals to `char*' or `wchar_t*'.

     The C++ front end relies on TYPE_MAIN_VARIANT of a cv-qualified
     array type being the unqualified version of that type.
     Therefore, if we are constructing an array of const char, we must
     construct the matching unqualified array type first.  The C front
     end does not require this, but it does no harm, so we do it
     unconditionally.  */
  i_type = build_index_type (size_int (nchars - 1));
  a_type = build_array_type (e_type, i_type);
  if (c_dialect_cxx() || warn_write_strings)
    a_type = c_build_qualified_type (a_type, TYPE_QUAL_CONST);

  TREE_TYPE (value) = a_type;
  TREE_CONSTANT (value) = 1;
  TREE_READONLY (value) = 1;
  TREE_STATIC (value) = 1;
  return value;
}

/* If DISABLE is true, stop issuing warnings.  This is used when
   parsing code that we know will not be executed.  This function may
   be called multiple times, and works as a stack.  */

static void
c_disable_warnings (bool disable)
{
  if (disable)
    {
      ++c_inhibit_evaluation_warnings;
      fold_defer_overflow_warnings ();
    }
}

/* If ENABLE is true, reenable issuing warnings.  */

static void
c_enable_warnings (bool enable)
{
  if (enable)
    {
      --c_inhibit_evaluation_warnings;
      fold_undefer_and_ignore_overflow_warnings ();
    }
}

/* Fully fold EXPR, an expression that was not folded (beyond integer
   constant expressions and null pointer constants) when being built
   up.  If IN_INIT, this is in a static initializer and certain
   changes are made to the folding done.  Clear *MAYBE_CONST if
   MAYBE_CONST is not NULL and EXPR is definitely not a constant
   expression because it contains an evaluated operator (in C99) or an
   operator outside of sizeof returning an integer constant (in C90)
   not permitted in constant expressions, or because it contains an
   evaluated arithmetic overflow.  (*MAYBE_CONST should typically be
   set to true by callers before calling this function.)  Return the
   folded expression.  Function arguments have already been folded
   before calling this function, as have the contents of SAVE_EXPR,
   TARGET_EXPR, BIND_EXPR, VA_ARG_EXPR, OBJ_TYPE_REF and
   C_MAYBE_CONST_EXPR.  */

tree
c_fully_fold (tree expr, bool in_init, bool *maybe_const)
{
  tree ret;
  tree eptype = NULL_TREE;
  bool dummy = true;
  bool maybe_const_itself = true;
  location_t loc = EXPR_LOCATION (expr);

  /* This function is not relevant to C++ because C++ folds while
     parsing, and may need changes to be correct for C++ when C++
     stops folding while parsing.  */
  if (c_dialect_cxx ())
    gcc_unreachable ();

  if (!maybe_const)
    maybe_const = &dummy;
  if (TREE_CODE (expr) == EXCESS_PRECISION_EXPR)
    {
      eptype = TREE_TYPE (expr);
      expr = TREE_OPERAND (expr, 0);
    }
  ret = c_fully_fold_internal (expr, in_init, maybe_const,
			       &maybe_const_itself, false);
  if (eptype)
    ret = fold_convert_loc (loc, eptype, ret);
  *maybe_const &= maybe_const_itself;
  return ret;
}

/* Internal helper for c_fully_fold.  EXPR and IN_INIT are as for
   c_fully_fold.  *MAYBE_CONST_OPERANDS is cleared because of operands
   not permitted, while *MAYBE_CONST_ITSELF is cleared because of
   arithmetic overflow (for C90, *MAYBE_CONST_OPERANDS is carried from
   both evaluated and unevaluated subexpressions while
   *MAYBE_CONST_ITSELF is carried from only evaluated
   subexpressions).  FOR_INT_CONST indicates if EXPR is an expression
   with integer constant operands, and if any of the operands doesn't
   get folded to an integer constant, don't fold the expression itself.  */

static tree
c_fully_fold_internal (tree expr, bool in_init, bool *maybe_const_operands,
		       bool *maybe_const_itself, bool for_int_const)
{
  tree ret = expr;
  enum tree_code code = TREE_CODE (expr);
  enum tree_code_class kind = TREE_CODE_CLASS (code);
  location_t loc = EXPR_LOCATION (expr);
  tree op0, op1, op2, op3;
  tree orig_op0, orig_op1, orig_op2;
  bool op0_const = true, op1_const = true, op2_const = true;
  bool op0_const_self = true, op1_const_self = true, op2_const_self = true;
  bool nowarning = TREE_NO_WARNING (expr);
  bool unused_p;

  /* This function is not relevant to C++ because C++ folds while
     parsing, and may need changes to be correct for C++ when C++
     stops folding while parsing.  */
  if (c_dialect_cxx ())
    gcc_unreachable ();

  /* Constants, declarations, statements, errors, SAVE_EXPRs and
     anything else not counted as an expression cannot usefully be
     folded further at this point.  */
  if (!IS_EXPR_CODE_CLASS (kind)
      || kind == tcc_statement
      || code == SAVE_EXPR)
    return expr;

  /* Operands of variable-length expressions (function calls) have
     already been folded, as have __builtin_* function calls, and such
     expressions cannot occur in constant expressions.  */
  if (kind == tcc_vl_exp)
    {
      *maybe_const_operands = false;
      ret = fold (expr);
      goto out;
    }

  if (code == C_MAYBE_CONST_EXPR)
    {
      tree pre = C_MAYBE_CONST_EXPR_PRE (expr);
      tree inner = C_MAYBE_CONST_EXPR_EXPR (expr);
      if (C_MAYBE_CONST_EXPR_NON_CONST (expr))
	*maybe_const_operands = false;
      if (C_MAYBE_CONST_EXPR_INT_OPERANDS (expr))
	{
	  *maybe_const_itself = false;
	  inner = c_fully_fold_internal (inner, in_init, maybe_const_operands,
					 maybe_const_itself, true);
	}
      if (pre && !in_init)
	ret = build2 (COMPOUND_EXPR, TREE_TYPE (expr), pre, inner);
      else
	ret = inner;
      goto out;
    }

  /* Assignment, increment, decrement, function call and comma
     operators, and statement expressions, cannot occur in constant
     expressions if evaluated / outside of sizeof.  (Function calls
     were handled above, though VA_ARG_EXPR is treated like a function
     call here, and statement expressions are handled through
     C_MAYBE_CONST_EXPR to avoid folding inside them.)  */
  switch (code)
    {
    case MODIFY_EXPR:
    case PREDECREMENT_EXPR:
    case PREINCREMENT_EXPR:
    case POSTDECREMENT_EXPR:
    case POSTINCREMENT_EXPR:
    case COMPOUND_EXPR:
      *maybe_const_operands = false;
      break;

    case VA_ARG_EXPR:
    case TARGET_EXPR:
    case BIND_EXPR:
    case OBJ_TYPE_REF:
      *maybe_const_operands = false;
      ret = fold (expr);
      goto out;

    default:
      break;
    }

  /* Fold individual tree codes as appropriate.  */
  switch (code)
    {
    case COMPOUND_LITERAL_EXPR:
      /* Any non-constancy will have been marked in a containing
	 C_MAYBE_CONST_EXPR; there is no more folding to do here.  */
      goto out;

    case COMPONENT_REF:
      orig_op0 = op0 = TREE_OPERAND (expr, 0);
      op1 = TREE_OPERAND (expr, 1);
      op2 = TREE_OPERAND (expr, 2);
      op0 = c_fully_fold_internal (op0, in_init, maybe_const_operands,
				   maybe_const_itself, for_int_const);
      STRIP_TYPE_NOPS (op0);
      if (op0 != orig_op0)
	ret = build3 (COMPONENT_REF, TREE_TYPE (expr), op0, op1, op2);
      if (ret != expr)
	{
	  TREE_READONLY (ret) = TREE_READONLY (expr);
	  TREE_THIS_VOLATILE (ret) = TREE_THIS_VOLATILE (expr);
	}
      goto out;

    case ARRAY_REF:
      orig_op0 = op0 = TREE_OPERAND (expr, 0);
      orig_op1 = op1 = TREE_OPERAND (expr, 1);
      op2 = TREE_OPERAND (expr, 2);
      op3 = TREE_OPERAND (expr, 3);
      op0 = c_fully_fold_internal (op0, in_init, maybe_const_operands,
				   maybe_const_itself, for_int_const);
      STRIP_TYPE_NOPS (op0);
      op1 = c_fully_fold_internal (op1, in_init, maybe_const_operands,
				   maybe_const_itself, for_int_const);
      STRIP_TYPE_NOPS (op1);
      op1 = decl_constant_value_for_optimization (op1);
      if (op0 != orig_op0 || op1 != orig_op1)
	ret = build4 (ARRAY_REF, TREE_TYPE (expr), op0, op1, op2, op3);
      if (ret != expr)
	{
	  TREE_READONLY (ret) = TREE_READONLY (expr);
	  TREE_SIDE_EFFECTS (ret) = TREE_SIDE_EFFECTS (expr);
	  TREE_THIS_VOLATILE (ret) = TREE_THIS_VOLATILE (expr);
	}
      ret = fold (ret);
      goto out;

    case COMPOUND_EXPR:
    case MODIFY_EXPR:
    case PREDECREMENT_EXPR:
    case PREINCREMENT_EXPR:
    case POSTDECREMENT_EXPR:
    case POSTINCREMENT_EXPR:
    case PLUS_EXPR:
    case MINUS_EXPR:
    case MULT_EXPR:
    case POINTER_PLUS_EXPR:
    case TRUNC_DIV_EXPR:
    case CEIL_DIV_EXPR:
    case FLOOR_DIV_EXPR:
    case TRUNC_MOD_EXPR:
    case RDIV_EXPR:
    case EXACT_DIV_EXPR:
    case LSHIFT_EXPR:
    case RSHIFT_EXPR:
    case BIT_IOR_EXPR:
    case BIT_XOR_EXPR:
    case BIT_AND_EXPR:
    case LT_EXPR:
    case LE_EXPR:
    case GT_EXPR:
    case GE_EXPR:
    case EQ_EXPR:
    case NE_EXPR:
    case COMPLEX_EXPR:
    case TRUTH_AND_EXPR:
    case TRUTH_OR_EXPR:
    case TRUTH_XOR_EXPR:
    case UNORDERED_EXPR:
    case ORDERED_EXPR:
    case UNLT_EXPR:
    case UNLE_EXPR:
    case UNGT_EXPR:
    case UNGE_EXPR:
    case UNEQ_EXPR:
      /* Binary operations evaluating both arguments (increment and
	 decrement are binary internally in GCC).  */
      orig_op0 = op0 = TREE_OPERAND (expr, 0);
      orig_op1 = op1 = TREE_OPERAND (expr, 1);
      op0 = c_fully_fold_internal (op0, in_init, maybe_const_operands,
				   maybe_const_itself, for_int_const);
      STRIP_TYPE_NOPS (op0);
      if (code != MODIFY_EXPR
	  && code != PREDECREMENT_EXPR
	  && code != PREINCREMENT_EXPR
	  && code != POSTDECREMENT_EXPR
	  && code != POSTINCREMENT_EXPR)
	op0 = decl_constant_value_for_optimization (op0);
      /* The RHS of a MODIFY_EXPR was fully folded when building that
	 expression for the sake of conversion warnings.  */
      if (code != MODIFY_EXPR)
	op1 = c_fully_fold_internal (op1, in_init, maybe_const_operands,
				     maybe_const_itself, for_int_const);
      STRIP_TYPE_NOPS (op1);
      op1 = decl_constant_value_for_optimization (op1);

      if (for_int_const && (TREE_CODE (op0) != INTEGER_CST
			    || TREE_CODE (op1) != INTEGER_CST))
	goto out;

      if (op0 != orig_op0 || op1 != orig_op1 || in_init)
	ret = in_init
	  ? fold_build2_initializer_loc (loc, code, TREE_TYPE (expr), op0, op1)
	  : fold_build2_loc (loc, code, TREE_TYPE (expr), op0, op1);
      else
	ret = fold (expr);
      if (TREE_OVERFLOW_P (ret)
	  && !TREE_OVERFLOW_P (op0)
	  && !TREE_OVERFLOW_P (op1))
	overflow_warning (EXPR_LOCATION (expr), ret);
      if (code == LSHIFT_EXPR
	  && TREE_CODE (orig_op0) != INTEGER_CST
	  && TREE_CODE (TREE_TYPE (orig_op0)) == INTEGER_TYPE
	  && TREE_CODE (op0) == INTEGER_CST
	  && c_inhibit_evaluation_warnings == 0
	  && tree_int_cst_sgn (op0) < 0)
	warning_at (loc, OPT_Wshift_negative_value,
		    "left shift of negative value");
      if ((code == LSHIFT_EXPR || code == RSHIFT_EXPR)
	  && TREE_CODE (orig_op1) != INTEGER_CST
	  && TREE_CODE (op1) == INTEGER_CST
	  && (TREE_CODE (TREE_TYPE (orig_op0)) == INTEGER_TYPE
	      || TREE_CODE (TREE_TYPE (orig_op0)) == FIXED_POINT_TYPE)
	  && TREE_CODE (TREE_TYPE (orig_op1)) == INTEGER_TYPE
	  && c_inhibit_evaluation_warnings == 0)
	{
	  if (tree_int_cst_sgn (op1) < 0)
	    warning_at (loc, OPT_Wshift_count_negative,
			(code == LSHIFT_EXPR
			 ? G_("left shift count is negative")
			 : G_("right shift count is negative")));
	  else if (compare_tree_int (op1,
				     TYPE_PRECISION (TREE_TYPE (orig_op0)))
		   >= 0)
	    warning_at (loc, OPT_Wshift_count_overflow,
			(code == LSHIFT_EXPR
			 ? G_("left shift count >= width of type")
			 : G_("right shift count >= width of type")));
	}
      if ((code == TRUNC_DIV_EXPR
	   || code == CEIL_DIV_EXPR
	   || code == FLOOR_DIV_EXPR
	   || code == EXACT_DIV_EXPR
	   || code == TRUNC_MOD_EXPR)
	  && TREE_CODE (orig_op1) != INTEGER_CST
	  && TREE_CODE (op1) == INTEGER_CST
	  && (TREE_CODE (TREE_TYPE (orig_op0)) == INTEGER_TYPE
	      || TREE_CODE (TREE_TYPE (orig_op0)) == FIXED_POINT_TYPE)
	  && TREE_CODE (TREE_TYPE (orig_op1)) == INTEGER_TYPE)
	warn_for_div_by_zero (loc, op1);
      goto out;

    case INDIRECT_REF:
    case FIX_TRUNC_EXPR:
    case FLOAT_EXPR:
    CASE_CONVERT:
    case ADDR_SPACE_CONVERT_EXPR:
    case VIEW_CONVERT_EXPR:
    case NON_LVALUE_EXPR:
    case NEGATE_EXPR:
    case BIT_NOT_EXPR:
    case TRUTH_NOT_EXPR:
    case ADDR_EXPR:
    case CONJ_EXPR:
    case REALPART_EXPR:
    case IMAGPART_EXPR:
      /* Unary operations.  */
      orig_op0 = op0 = TREE_OPERAND (expr, 0);
      op0 = c_fully_fold_internal (op0, in_init, maybe_const_operands,
				   maybe_const_itself, for_int_const);
      STRIP_TYPE_NOPS (op0);
      if (code != ADDR_EXPR && code != REALPART_EXPR && code != IMAGPART_EXPR)
	op0 = decl_constant_value_for_optimization (op0);

      if (for_int_const && TREE_CODE (op0) != INTEGER_CST)
	goto out;

      /* ??? Cope with user tricks that amount to offsetof.  The middle-end is
	 not prepared to deal with them if they occur in initializers.
	 Avoid attempts to fold references to UPC shared components
	 due to the complexities of UPC pointer-to-shared arithmetic.  */
      if (op0 != orig_op0
	  && code == ADDR_EXPR
	  && (op1 = get_base_address (op0)) != NULL_TREE
<<<<<<< HEAD
	  && TREE_CODE (op1) == INDIRECT_REF
	  && !upc_shared_type_p (TREE_TYPE (op1))
=======
	  && INDIRECT_REF_P (op1)
>>>>>>> 2dcaddb8
	  && TREE_CONSTANT (TREE_OPERAND (op1, 0)))
	ret = fold_convert_loc (loc, TREE_TYPE (expr), fold_offsetof_1 (op0));
      else if (op0 != orig_op0 || in_init)
	ret = in_init
	  ? fold_build1_initializer_loc (loc, code, TREE_TYPE (expr), op0)
	  : fold_build1_loc (loc, code, TREE_TYPE (expr), op0);
      else
	ret = fold (expr);
      if (code == INDIRECT_REF
	  && ret != expr
	  && INDIRECT_REF_P (ret))
	{
	  TREE_READONLY (ret) = TREE_READONLY (expr);
	  TREE_SIDE_EFFECTS (ret) = TREE_SIDE_EFFECTS (expr);
	  TREE_THIS_VOLATILE (ret) = TREE_THIS_VOLATILE (expr);
	}
      switch (code)
	{
	case FIX_TRUNC_EXPR:
	case FLOAT_EXPR:
	CASE_CONVERT:
	  /* Don't warn about explicit conversions.  We will already
	     have warned about suspect implicit conversions.  */
	  break;

	default:
	  if (TREE_OVERFLOW_P (ret) && !TREE_OVERFLOW_P (op0))
	    overflow_warning (EXPR_LOCATION (expr), ret);
	  break;
	}
      goto out;

    case TRUTH_ANDIF_EXPR:
    case TRUTH_ORIF_EXPR:
      /* Binary operations not necessarily evaluating both
	 arguments.  */
      orig_op0 = op0 = TREE_OPERAND (expr, 0);
      orig_op1 = op1 = TREE_OPERAND (expr, 1);
      op0 = c_fully_fold_internal (op0, in_init, &op0_const, &op0_const_self,
				   for_int_const);
      STRIP_TYPE_NOPS (op0);

      unused_p = (op0 == (code == TRUTH_ANDIF_EXPR
			  ? truthvalue_false_node
			  : truthvalue_true_node));
      c_disable_warnings (unused_p);
      op1 = c_fully_fold_internal (op1, in_init, &op1_const, &op1_const_self,
				   for_int_const);
      STRIP_TYPE_NOPS (op1);
      c_enable_warnings (unused_p);

      if (for_int_const
	  && (TREE_CODE (op0) != INTEGER_CST
	      /* Require OP1 be an INTEGER_CST only if it's evaluated.  */
	      || (!unused_p && TREE_CODE (op1) != INTEGER_CST)))
	goto out;

      if (op0 != orig_op0 || op1 != orig_op1 || in_init)
	ret = in_init
	  ? fold_build2_initializer_loc (loc, code, TREE_TYPE (expr), op0, op1)
	  : fold_build2_loc (loc, code, TREE_TYPE (expr), op0, op1);
      else
	ret = fold (expr);
      *maybe_const_operands &= op0_const;
      *maybe_const_itself &= op0_const_self;
      if (!(flag_isoc99
	    && op0_const
	    && op0_const_self
	    && (code == TRUTH_ANDIF_EXPR
		? op0 == truthvalue_false_node
		: op0 == truthvalue_true_node)))
	*maybe_const_operands &= op1_const;
      if (!(op0_const
	    && op0_const_self
	    && (code == TRUTH_ANDIF_EXPR
		? op0 == truthvalue_false_node
		: op0 == truthvalue_true_node)))
	*maybe_const_itself &= op1_const_self;
      goto out;

    case COND_EXPR:
      orig_op0 = op0 = TREE_OPERAND (expr, 0);
      orig_op1 = op1 = TREE_OPERAND (expr, 1);
      orig_op2 = op2 = TREE_OPERAND (expr, 2);
      op0 = c_fully_fold_internal (op0, in_init, &op0_const, &op0_const_self,
				   for_int_const);

      STRIP_TYPE_NOPS (op0);
      c_disable_warnings (op0 == truthvalue_false_node);
      op1 = c_fully_fold_internal (op1, in_init, &op1_const, &op1_const_self,
				   for_int_const);
      STRIP_TYPE_NOPS (op1);
      c_enable_warnings (op0 == truthvalue_false_node);

      c_disable_warnings (op0 == truthvalue_true_node);
      op2 = c_fully_fold_internal (op2, in_init, &op2_const, &op2_const_self,
				   for_int_const);
      STRIP_TYPE_NOPS (op2);
      c_enable_warnings (op0 == truthvalue_true_node);

      if (for_int_const
	  && (TREE_CODE (op0) != INTEGER_CST
	      /* Only the evaluated operand must be an INTEGER_CST.  */
	      || (op0 == truthvalue_true_node
		  ? TREE_CODE (op1) != INTEGER_CST
		  : TREE_CODE (op2) != INTEGER_CST)))
	goto out;

      if (op0 != orig_op0 || op1 != orig_op1 || op2 != orig_op2)
	ret = fold_build3_loc (loc, code, TREE_TYPE (expr), op0, op1, op2);
      else
	ret = fold (expr);
      *maybe_const_operands &= op0_const;
      *maybe_const_itself &= op0_const_self;
      if (!(flag_isoc99
	    && op0_const
	    && op0_const_self
	    && op0 == truthvalue_false_node))
	*maybe_const_operands &= op1_const;
      if (!(op0_const
	    && op0_const_self
	    && op0 == truthvalue_false_node))
	*maybe_const_itself &= op1_const_self;
      if (!(flag_isoc99
	    && op0_const
	    && op0_const_self
	    && op0 == truthvalue_true_node))
	*maybe_const_operands &= op2_const;
      if (!(op0_const
	    && op0_const_self
	    && op0 == truthvalue_true_node))
	*maybe_const_itself &= op2_const_self;
      goto out;

    case EXCESS_PRECISION_EXPR:
      /* Each case where an operand with excess precision may be
	 encountered must remove the EXCESS_PRECISION_EXPR around
	 inner operands and possibly put one around the whole
	 expression or possibly convert to the semantic type (which
	 c_fully_fold does); we cannot tell at this stage which is
	 appropriate in any particular case.  */
      gcc_unreachable ();

    default:
      /* Various codes may appear through folding built-in functions
	 and their arguments.  */
      goto out;
    }

 out:
  /* Some folding may introduce NON_LVALUE_EXPRs; all lvalue checks
     have been done by this point, so remove them again.  */
  nowarning |= TREE_NO_WARNING (ret);
  STRIP_TYPE_NOPS (ret);
  if (nowarning && !TREE_NO_WARNING (ret))
    {
      if (!CAN_HAVE_LOCATION_P (ret))
	ret = build1 (NOP_EXPR, TREE_TYPE (ret), ret);
      TREE_NO_WARNING (ret) = 1;
    }
  if (ret != expr)
    protected_set_expr_location (ret, loc);
  return ret;
}

/* If not optimizing, EXP is not a VAR_DECL, or EXP has array type,
   return EXP.  Otherwise, return either EXP or its known constant
   value (if it has one), but return EXP if EXP has mode BLKmode.  ???
   Is the BLKmode test appropriate?  */

tree
decl_constant_value_for_optimization (tree exp)
{
  tree ret;

  /* This function is only used by C, for c_fully_fold and other
     optimization, and may not be correct for C++.  */
  if (c_dialect_cxx ())
    gcc_unreachable ();

  if (!optimize
      || !VAR_P (exp)
      || TREE_CODE (TREE_TYPE (exp)) == ARRAY_TYPE
      || DECL_MODE (exp) == BLKmode)
    return exp;

  ret = decl_constant_value (exp);
  /* Avoid unwanted tree sharing between the initializer and current
     function's body where the tree can be modified e.g. by the
     gimplifier.  */
  if (ret != exp && TREE_STATIC (exp))
    ret = unshare_expr (ret);
  return ret;
}

/* Print a warning if a constant expression had overflow in folding.
   Invoke this function on every expression that the language
   requires to be a constant expression.
   Note the ANSI C standard says it is erroneous for a
   constant expression to overflow.  */

void
constant_expression_warning (tree value)
{
  if (warn_overflow && pedantic
      && (TREE_CODE (value) == INTEGER_CST || TREE_CODE (value) == REAL_CST
	  || TREE_CODE (value) == FIXED_CST
	  || TREE_CODE (value) == VECTOR_CST
	  || TREE_CODE (value) == COMPLEX_CST)
      && TREE_OVERFLOW (value))
    pedwarn (input_location, OPT_Woverflow, "overflow in constant expression");
}

/* The same as above but print an unconditional error.  */
void
constant_expression_error (tree value)
{
  if ((TREE_CODE (value) == INTEGER_CST || TREE_CODE (value) == REAL_CST
       || TREE_CODE (value) == FIXED_CST
       || TREE_CODE (value) == VECTOR_CST
       || TREE_CODE (value) == COMPLEX_CST)
      && TREE_OVERFLOW (value))
    error ("overflow in constant expression");
}

/* Print a warning if an expression had overflow in folding and its
   operands hadn't.

   Invoke this function on every expression that
   (1) appears in the source code, and
   (2) is a constant expression that overflowed, and
   (3) is not already checked by convert_and_check;
   however, do not invoke this function on operands of explicit casts
   or when the expression is the result of an operator and any operand
   already overflowed.  */

void
overflow_warning (location_t loc, tree value)
{
  if (c_inhibit_evaluation_warnings != 0)
    return;

  switch (TREE_CODE (value))
    {
    case INTEGER_CST:
      warning_at (loc, OPT_Woverflow, "integer overflow in expression");
      break;

    case REAL_CST:
      warning_at (loc, OPT_Woverflow,
		  "floating point overflow in expression");
      break;

    case FIXED_CST:
      warning_at (loc, OPT_Woverflow, "fixed-point overflow in expression");
      break;

    case VECTOR_CST:
      warning_at (loc, OPT_Woverflow, "vector overflow in expression");
      break;

    case COMPLEX_CST:
      if (TREE_CODE (TREE_REALPART (value)) == INTEGER_CST)
	warning_at (loc, OPT_Woverflow,
		    "complex integer overflow in expression");
      else if (TREE_CODE (TREE_REALPART (value)) == REAL_CST)
	warning_at (loc, OPT_Woverflow,
		    "complex floating point overflow in expression");
      break;

    default:
      break;
    }
}

/* Warn about uses of logical || / && operator in a context where it
   is likely that the bitwise equivalent was intended by the
   programmer.  We have seen an expression in which CODE is a binary
   operator used to combine expressions OP_LEFT and OP_RIGHT, which before folding
   had CODE_LEFT and CODE_RIGHT, into an expression of type TYPE.  */
void
warn_logical_operator (location_t location, enum tree_code code, tree type,
		       enum tree_code code_left, tree op_left,
		       enum tree_code ARG_UNUSED (code_right), tree op_right)
{
  int or_op = (code == TRUTH_ORIF_EXPR || code == TRUTH_OR_EXPR);
  int in0_p, in1_p, in_p;
  tree low0, low1, low, high0, high1, high, lhs, rhs, tem;
  bool strict_overflow_p = false;

  if (code != TRUTH_ANDIF_EXPR
      && code != TRUTH_AND_EXPR
      && code != TRUTH_ORIF_EXPR
      && code != TRUTH_OR_EXPR)
    return;

  /* We don't want to warn if either operand comes from a macro
     expansion.  ??? This doesn't work with e.g. NEGATE_EXPR yet;
     see PR61534.  */
  if (from_macro_expansion_at (EXPR_LOCATION (op_left))
      || from_macro_expansion_at (EXPR_LOCATION (op_right)))
    return;

  /* Warn if &&/|| are being used in a context where it is
     likely that the bitwise equivalent was intended by the
     programmer. That is, an expression such as op && MASK
     where op should not be any boolean expression, nor a
     constant, and mask seems to be a non-boolean integer constant.  */
  if (!truth_value_p (code_left)
      && INTEGRAL_TYPE_P (TREE_TYPE (op_left))
      && !CONSTANT_CLASS_P (op_left)
      && !TREE_NO_WARNING (op_left)
      && TREE_CODE (op_right) == INTEGER_CST
      && !integer_zerop (op_right)
      && !integer_onep (op_right))
    {
      if (or_op)
	warning_at (location, OPT_Wlogical_op, "logical %<or%>"
		    " applied to non-boolean constant");
      else
	warning_at (location, OPT_Wlogical_op, "logical %<and%>"
		    " applied to non-boolean constant");
      TREE_NO_WARNING (op_left) = true;
      return;
    }

  /* We do not warn for constants because they are typical of macro
     expansions that test for features.  */
  if (CONSTANT_CLASS_P (op_left) || CONSTANT_CLASS_P (op_right))
    return;

  /* This warning only makes sense with logical operands.  */
  if (!(truth_value_p (TREE_CODE (op_left))
	|| INTEGRAL_TYPE_P (TREE_TYPE (op_left)))
      || !(truth_value_p (TREE_CODE (op_right))
	   || INTEGRAL_TYPE_P (TREE_TYPE (op_right))))
    return;

  /* The range computations only work with scalars.  */
  if (VECTOR_TYPE_P (TREE_TYPE (op_left))
      || VECTOR_TYPE_P (TREE_TYPE (op_right)))
    return;

  /* We first test whether either side separately is trivially true
     (with OR) or trivially false (with AND).  If so, do not warn.
     This is a common idiom for testing ranges of data types in
     portable code.  */
  lhs = make_range (op_left, &in0_p, &low0, &high0, &strict_overflow_p);
  if (!lhs)
    return;
  if (TREE_CODE (lhs) == C_MAYBE_CONST_EXPR)
    lhs = C_MAYBE_CONST_EXPR_EXPR (lhs);

  /* If this is an OR operation, invert both sides; now, the result
     should be always false to get a warning.  */
  if (or_op)
    in0_p = !in0_p;

  tem = build_range_check (UNKNOWN_LOCATION, type, lhs, in0_p, low0, high0);
  if (tem && integer_zerop (tem))
    return;

  rhs = make_range (op_right, &in1_p, &low1, &high1, &strict_overflow_p);
  if (!rhs)
    return;
  if (TREE_CODE (rhs) == C_MAYBE_CONST_EXPR)
    rhs = C_MAYBE_CONST_EXPR_EXPR (rhs);

  /* If this is an OR operation, invert both sides; now, the result
     should be always false to get a warning.  */
  if (or_op)
    in1_p = !in1_p;

  tem = build_range_check (UNKNOWN_LOCATION, type, rhs, in1_p, low1, high1);
  if (tem && integer_zerop (tem))
    return;

  /* If both expressions have the same operand, if we can merge the
     ranges, ...  */
  if (operand_equal_p (lhs, rhs, 0)
      && merge_ranges (&in_p, &low, &high, in0_p, low0, high0,
		       in1_p, low1, high1))
    {
      tem = build_range_check (UNKNOWN_LOCATION, type, lhs, in_p, low, high);
      /* ... and if the range test is always false, then warn.  */
      if (tem && integer_zerop (tem))
	{
	  if (or_op)
	    warning_at (location, OPT_Wlogical_op,
			"logical %<or%> of collectively exhaustive tests is "
			"always true");
	  else
	    warning_at (location, OPT_Wlogical_op,
			"logical %<and%> of mutually exclusive tests is "
			"always false");
	}
      /* Or warn if the operands have exactly the same range, e.g.
	 A > 0 && A > 0.  */
      else if (tree_int_cst_equal (low0, low1)
	       && tree_int_cst_equal (high0, high1))
	{
	  if (or_op)
	    warning_at (location, OPT_Wlogical_op,
			"logical %<or%> of equal expressions");
	  else
	    warning_at (location, OPT_Wlogical_op,
			"logical %<and%> of equal expressions");
	}
    }
}

/* Warn about logical not used on the left hand side operand of a comparison.
   This function assumes that the LHS is inside of TRUTH_NOT_EXPR.
   Do not warn if RHS is of a boolean type.  */

void
warn_logical_not_parentheses (location_t location, enum tree_code code,
			      tree rhs)
{
  if (TREE_CODE_CLASS (code) != tcc_comparison
      || TREE_TYPE (rhs) == NULL_TREE
      || TREE_CODE (TREE_TYPE (rhs)) == BOOLEAN_TYPE)
    return;

  /* Don't warn for !x == 0 or !y != 0, those are equivalent to
     !(x == 0) or !(y != 0).  */
  if ((code == EQ_EXPR || code == NE_EXPR)
      && integer_zerop (rhs))
    return;

  warning_at (location, OPT_Wlogical_not_parentheses,
	      "logical not is only applied to the left hand side of "
	      "comparison");
}

/* Warn if EXP contains any computations whose results are not used.
   Return true if a warning is printed; false otherwise.  LOCUS is the
   (potential) location of the expression.  */

bool
warn_if_unused_value (const_tree exp, location_t locus)
{
 restart:
  if (TREE_USED (exp) || TREE_NO_WARNING (exp))
    return false;

  /* Don't warn about void constructs.  This includes casting to void,
     void function calls, and statement expressions with a final cast
     to void.  */
  if (VOID_TYPE_P (TREE_TYPE (exp)))
    return false;

  if (EXPR_HAS_LOCATION (exp))
    locus = EXPR_LOCATION (exp);

  switch (TREE_CODE (exp))
    {
    case PREINCREMENT_EXPR:
    case POSTINCREMENT_EXPR:
    case PREDECREMENT_EXPR:
    case POSTDECREMENT_EXPR:
    case MODIFY_EXPR:
    case INIT_EXPR:
    case TARGET_EXPR:
    case CALL_EXPR:
    case TRY_CATCH_EXPR:
    case WITH_CLEANUP_EXPR:
    case EXIT_EXPR:
    case VA_ARG_EXPR:
      return false;

    case BIND_EXPR:
      /* For a binding, warn if no side effect within it.  */
      exp = BIND_EXPR_BODY (exp);
      goto restart;

    case SAVE_EXPR:
    case NON_LVALUE_EXPR:
    case NOP_EXPR:
      exp = TREE_OPERAND (exp, 0);
      goto restart;

    case TRUTH_ORIF_EXPR:
    case TRUTH_ANDIF_EXPR:
      /* In && or ||, warn if 2nd operand has no side effect.  */
      exp = TREE_OPERAND (exp, 1);
      goto restart;

    case COMPOUND_EXPR:
      if (warn_if_unused_value (TREE_OPERAND (exp, 0), locus))
	return true;
      /* Let people do `(foo (), 0)' without a warning.  */
      if (TREE_CONSTANT (TREE_OPERAND (exp, 1)))
	return false;
      exp = TREE_OPERAND (exp, 1);
      goto restart;

    case COND_EXPR:
      /* If this is an expression with side effects, don't warn; this
	 case commonly appears in macro expansions.  */
      if (TREE_SIDE_EFFECTS (exp))
	return false;
      goto warn;

    case INDIRECT_REF:
      /* Don't warn about automatic dereferencing of references, since
	 the user cannot control it.  */
      if (TREE_CODE (TREE_TYPE (TREE_OPERAND (exp, 0))) == REFERENCE_TYPE)
	{
	  exp = TREE_OPERAND (exp, 0);
	  goto restart;
	}
      /* Fall through.  */

    default:
      /* Referencing a volatile value is a side effect, so don't warn.  */
      if ((DECL_P (exp) || REFERENCE_CLASS_P (exp))
	  && TREE_THIS_VOLATILE (exp))
	return false;

      /* If this is an expression which has no operands, there is no value
	 to be unused.  There are no such language-independent codes,
	 but front ends may define such.  */
      if (EXPRESSION_CLASS_P (exp) && TREE_OPERAND_LENGTH (exp) == 0)
	return false;

    warn:
      return warning_at (locus, OPT_Wunused_value, "value computed is not used");
    }
}


/* Print a warning about casts that might indicate violation
   of strict aliasing rules if -Wstrict-aliasing is used and
   strict aliasing mode is in effect. OTYPE is the original
   TREE_TYPE of EXPR, and TYPE the type we're casting to. */

bool
strict_aliasing_warning (tree otype, tree type, tree expr)
{
  /* Strip pointer conversion chains and get to the correct original type.  */
  STRIP_NOPS (expr);
  otype = TREE_TYPE (expr);

  if (!(flag_strict_aliasing
	&& POINTER_TYPE_P (type)
	&& POINTER_TYPE_P (otype)
	&& !VOID_TYPE_P (TREE_TYPE (type)))
      /* If the type we are casting to is a ref-all pointer
         dereferencing it is always valid.  */
      || TYPE_REF_CAN_ALIAS_ALL (type))
    return false;

  if ((warn_strict_aliasing > 1) && TREE_CODE (expr) == ADDR_EXPR
      && (DECL_P (TREE_OPERAND (expr, 0))
          || handled_component_p (TREE_OPERAND (expr, 0))))
    {
      /* Casting the address of an object to non void pointer. Warn
         if the cast breaks type based aliasing.  */
      if (!COMPLETE_TYPE_P (TREE_TYPE (type)) && warn_strict_aliasing == 2)
	{
	  warning (OPT_Wstrict_aliasing, "type-punning to incomplete type "
		   "might break strict-aliasing rules");
	  return true;
	}
      else
        {
          /* warn_strict_aliasing >= 3.   This includes the default (3).
             Only warn if the cast is dereferenced immediately.  */
          alias_set_type set1 =
	    get_alias_set (TREE_TYPE (TREE_OPERAND (expr, 0)));
          alias_set_type set2 = get_alias_set (TREE_TYPE (type));

          if (set1 != set2 && set2 != 0
	      && (set1 == 0 || !alias_sets_conflict_p (set1, set2)))
	    {
	      warning (OPT_Wstrict_aliasing, "dereferencing type-punned "
		       "pointer will break strict-aliasing rules");
	      return true;
	    }
          else if (warn_strict_aliasing == 2
		   && !alias_sets_must_conflict_p (set1, set2))
	    {
	      warning (OPT_Wstrict_aliasing, "dereferencing type-punned "
		       "pointer might break strict-aliasing rules");
	      return true;
	    }
        }
    }
  else
    if ((warn_strict_aliasing == 1) && !VOID_TYPE_P (TREE_TYPE (otype)))
      {
        /* At this level, warn for any conversions, even if an address is
           not taken in the same statement.  This will likely produce many
           false positives, but could be useful to pinpoint problems that
           are not revealed at higher levels.  */
        alias_set_type set1 = get_alias_set (TREE_TYPE (otype));
        alias_set_type set2 = get_alias_set (TREE_TYPE (type));
        if (!COMPLETE_TYPE_P (type)
            || !alias_sets_must_conflict_p (set1, set2))
	  {
            warning (OPT_Wstrict_aliasing, "dereferencing type-punned "
                     "pointer might break strict-aliasing rules");
            return true;
          }
      }

  return false;
}

/* Warn about memset (&a, 0, sizeof (&a)); and similar mistakes with
   sizeof as last operand of certain builtins.  */

void
sizeof_pointer_memaccess_warning (location_t *sizeof_arg_loc, tree callee,
				  vec<tree, va_gc> *params, tree *sizeof_arg,
				  bool (*comp_types) (tree, tree))
{
  tree type, dest = NULL_TREE, src = NULL_TREE, tem;
  bool strop = false, cmp = false;
  unsigned int idx = ~0;
  location_t loc;

  if (TREE_CODE (callee) != FUNCTION_DECL
      || DECL_BUILT_IN_CLASS (callee) != BUILT_IN_NORMAL
      || vec_safe_length (params) <= 1)
    return;

  switch (DECL_FUNCTION_CODE (callee))
    {
    case BUILT_IN_STRNCMP:
    case BUILT_IN_STRNCASECMP:
      cmp = true;
      /* FALLTHRU */
    case BUILT_IN_STRNCPY:
    case BUILT_IN_STRNCPY_CHK:
    case BUILT_IN_STRNCAT:
    case BUILT_IN_STRNCAT_CHK:
    case BUILT_IN_STPNCPY:
    case BUILT_IN_STPNCPY_CHK:
      strop = true;
      /* FALLTHRU */
    case BUILT_IN_MEMCPY:
    case BUILT_IN_MEMCPY_CHK:
    case BUILT_IN_MEMMOVE:
    case BUILT_IN_MEMMOVE_CHK:
      if (params->length () < 3)
	return;
      src = (*params)[1];
      dest = (*params)[0];
      idx = 2;
      break;
    case BUILT_IN_BCOPY:
      if (params->length () < 3)
	return;
      src = (*params)[0];
      dest = (*params)[1];
      idx = 2;
      break;
    case BUILT_IN_MEMCMP:
    case BUILT_IN_BCMP:
      if (params->length () < 3)
	return;
      src = (*params)[1];
      dest = (*params)[0];
      idx = 2;
      cmp = true;
      break;
    case BUILT_IN_MEMSET:
    case BUILT_IN_MEMSET_CHK:
      if (params->length () < 3)
	return;
      dest = (*params)[0];
      idx = 2;
      break;
    case BUILT_IN_BZERO:
      dest = (*params)[0];
      idx = 1;
      break;
    case BUILT_IN_STRNDUP:
      src = (*params)[0];
      strop = true;
      idx = 1;
      break;
    case BUILT_IN_MEMCHR:
      if (params->length () < 3)
	return;
      src = (*params)[0];
      idx = 2;
      break;
    case BUILT_IN_SNPRINTF:
    case BUILT_IN_SNPRINTF_CHK:
    case BUILT_IN_VSNPRINTF:
    case BUILT_IN_VSNPRINTF_CHK:
      dest = (*params)[0];
      idx = 1;
      strop = true;
      break;
    default:
      break;
    }

  if (idx >= 3)
    return;

  if (sizeof_arg[idx] == NULL || sizeof_arg[idx] == error_mark_node)
    return;

  type = TYPE_P (sizeof_arg[idx])
	 ? sizeof_arg[idx] : TREE_TYPE (sizeof_arg[idx]);
  if (!POINTER_TYPE_P (type))
    return;

  if (dest
      && (tem = tree_strip_nop_conversions (dest))
      && POINTER_TYPE_P (TREE_TYPE (tem))
      && comp_types (TREE_TYPE (TREE_TYPE (tem)), type))
    return;

  if (src
      && (tem = tree_strip_nop_conversions (src))
      && POINTER_TYPE_P (TREE_TYPE (tem))
      && comp_types (TREE_TYPE (TREE_TYPE (tem)), type))
    return;

  loc = sizeof_arg_loc[idx];

  if (dest && !cmp)
    {
      if (!TYPE_P (sizeof_arg[idx])
	  && operand_equal_p (dest, sizeof_arg[idx], 0)
	  && comp_types (TREE_TYPE (dest), type))
	{
	  if (TREE_CODE (sizeof_arg[idx]) == ADDR_EXPR && !strop)
	    warning_at (loc, OPT_Wsizeof_pointer_memaccess,
			"argument to %<sizeof%> in %qD call is the same "
			"expression as the destination; did you mean to "
			"remove the addressof?", callee);
	  else if ((TYPE_PRECISION (TREE_TYPE (type))
		    == TYPE_PRECISION (char_type_node))
		   || strop)
	    warning_at (loc, OPT_Wsizeof_pointer_memaccess,
			"argument to %<sizeof%> in %qD call is the same "
			"expression as the destination; did you mean to "
			"provide an explicit length?", callee);
	  else
	    warning_at (loc, OPT_Wsizeof_pointer_memaccess,
			"argument to %<sizeof%> in %qD call is the same "
			"expression as the destination; did you mean to "
			"dereference it?", callee);
	  return;
	}

      if (POINTER_TYPE_P (TREE_TYPE (dest))
	  && !strop
	  && comp_types (TREE_TYPE (dest), type)
	  && !VOID_TYPE_P (TREE_TYPE (type)))
	{
	  warning_at (loc, OPT_Wsizeof_pointer_memaccess,
		      "argument to %<sizeof%> in %qD call is the same "
		      "pointer type %qT as the destination; expected %qT "
		      "or an explicit length", callee, TREE_TYPE (dest),
		      TREE_TYPE (TREE_TYPE (dest)));
	  return;
	}
    }

  if (src && !cmp)
    {
      if (!TYPE_P (sizeof_arg[idx])
	  && operand_equal_p (src, sizeof_arg[idx], 0)
	  && comp_types (TREE_TYPE (src), type))
	{
	  if (TREE_CODE (sizeof_arg[idx]) == ADDR_EXPR && !strop)
	    warning_at (loc, OPT_Wsizeof_pointer_memaccess,
			"argument to %<sizeof%> in %qD call is the same "
			"expression as the source; did you mean to "
			"remove the addressof?", callee);
	  else if ((TYPE_PRECISION (TREE_TYPE (type))
		    == TYPE_PRECISION (char_type_node))
		   || strop)
	    warning_at (loc, OPT_Wsizeof_pointer_memaccess,
			"argument to %<sizeof%> in %qD call is the same "
			"expression as the source; did you mean to "
			"provide an explicit length?", callee);
	  else
	    warning_at (loc, OPT_Wsizeof_pointer_memaccess,
			"argument to %<sizeof%> in %qD call is the same "
			"expression as the source; did you mean to "
			"dereference it?", callee);
	  return;
	}

      if (POINTER_TYPE_P (TREE_TYPE (src))
	  && !strop
	  && comp_types (TREE_TYPE (src), type)
	  && !VOID_TYPE_P (TREE_TYPE (type)))
	{
	  warning_at (loc, OPT_Wsizeof_pointer_memaccess,
		      "argument to %<sizeof%> in %qD call is the same "
		      "pointer type %qT as the source; expected %qT "
		      "or an explicit length", callee, TREE_TYPE (src),
		      TREE_TYPE (TREE_TYPE (src)));
	  return;
	}
    }

  if (dest)
    {
      if (!TYPE_P (sizeof_arg[idx])
	  && operand_equal_p (dest, sizeof_arg[idx], 0)
	  && comp_types (TREE_TYPE (dest), type))
	{
	  if (TREE_CODE (sizeof_arg[idx]) == ADDR_EXPR && !strop)
	    warning_at (loc, OPT_Wsizeof_pointer_memaccess,
			"argument to %<sizeof%> in %qD call is the same "
			"expression as the first source; did you mean to "
			"remove the addressof?", callee);
	  else if ((TYPE_PRECISION (TREE_TYPE (type))
		    == TYPE_PRECISION (char_type_node))
		   || strop)
	    warning_at (loc, OPT_Wsizeof_pointer_memaccess,
			"argument to %<sizeof%> in %qD call is the same "
			"expression as the first source; did you mean to "
			"provide an explicit length?", callee);
	  else
	    warning_at (loc, OPT_Wsizeof_pointer_memaccess,
			"argument to %<sizeof%> in %qD call is the same "
			"expression as the first source; did you mean to "
			"dereference it?", callee);
	  return;
	}

      if (POINTER_TYPE_P (TREE_TYPE (dest))
	  && !strop
	  && comp_types (TREE_TYPE (dest), type)
	  && !VOID_TYPE_P (TREE_TYPE (type)))
	{
	  warning_at (loc, OPT_Wsizeof_pointer_memaccess,
		      "argument to %<sizeof%> in %qD call is the same "
		      "pointer type %qT as the first source; expected %qT "
		      "or an explicit length", callee, TREE_TYPE (dest),
		      TREE_TYPE (TREE_TYPE (dest)));
	  return;
	}
    }

  if (src)
    {
      if (!TYPE_P (sizeof_arg[idx])
	  && operand_equal_p (src, sizeof_arg[idx], 0)
	  && comp_types (TREE_TYPE (src), type))
	{
	  if (TREE_CODE (sizeof_arg[idx]) == ADDR_EXPR && !strop)
	    warning_at (loc, OPT_Wsizeof_pointer_memaccess,
			"argument to %<sizeof%> in %qD call is the same "
			"expression as the second source; did you mean to "
			"remove the addressof?", callee);
	  else if ((TYPE_PRECISION (TREE_TYPE (type))
		    == TYPE_PRECISION (char_type_node))
		   || strop)
	    warning_at (loc, OPT_Wsizeof_pointer_memaccess,
			"argument to %<sizeof%> in %qD call is the same "
			"expression as the second source; did you mean to "
			"provide an explicit length?", callee);
	  else
	    warning_at (loc, OPT_Wsizeof_pointer_memaccess,
			"argument to %<sizeof%> in %qD call is the same "
			"expression as the second source; did you mean to "
			"dereference it?", callee);
	  return;
	}

      if (POINTER_TYPE_P (TREE_TYPE (src))
	  && !strop
	  && comp_types (TREE_TYPE (src), type)
	  && !VOID_TYPE_P (TREE_TYPE (type)))
	{
	  warning_at (loc, OPT_Wsizeof_pointer_memaccess,
		      "argument to %<sizeof%> in %qD call is the same "
		      "pointer type %qT as the second source; expected %qT "
		      "or an explicit length", callee, TREE_TYPE (src),
		      TREE_TYPE (TREE_TYPE (src)));
	  return;
	}
    }

}

/* Warn for unlikely, improbable, or stupid DECL declarations
   of `main'.  */

void
check_main_parameter_types (tree decl)
{
  function_args_iterator iter;
  tree type;
  int argct = 0;

  FOREACH_FUNCTION_ARGS (TREE_TYPE (decl), type, iter)
    {
      /* XXX void_type_node belies the abstraction.  */
      if (type == void_type_node || type == error_mark_node )
	break;

      tree t = type;
      if (TYPE_ATOMIC (t))
	  pedwarn (input_location, OPT_Wmain,
		   "%<_Atomic%>-qualified parameter type %qT of %q+D",
		   type, decl);
      while (POINTER_TYPE_P (t))
	{
	  t = TREE_TYPE (t);
	  if (TYPE_ATOMIC (t))
	    pedwarn (input_location, OPT_Wmain,
		     "%<_Atomic%>-qualified parameter type %qT of %q+D",
		     type, decl);
	}

      ++argct;
      switch (argct)
	{
	case 1:
	  if (TYPE_MAIN_VARIANT (type) != integer_type_node)
	    pedwarn (input_location, OPT_Wmain,
		     "first argument of %q+D should be %<int%>", decl);
	  break;

	case 2:
	  if (TREE_CODE (type) != POINTER_TYPE
	      || TREE_CODE (TREE_TYPE (type)) != POINTER_TYPE
	      || (TYPE_MAIN_VARIANT (TREE_TYPE (TREE_TYPE (type)))
		  != char_type_node))
	    pedwarn (input_location, OPT_Wmain,
		     "second argument of %q+D should be %<char **%>", decl);
	  break;

	case 3:
	  if (TREE_CODE (type) != POINTER_TYPE
	      || TREE_CODE (TREE_TYPE (type)) != POINTER_TYPE
	      || (TYPE_MAIN_VARIANT (TREE_TYPE (TREE_TYPE (type)))
		  != char_type_node))
	    pedwarn (input_location, OPT_Wmain,
		     "third argument of %q+D should probably be "
		     "%<char **%>", decl);
	  break;
	}
    }

  /* It is intentional that this message does not mention the third
    argument because it's only mentioned in an appendix of the
    standard.  */
  if (argct > 0 && (argct < 2 || argct > 3))
    pedwarn (input_location, OPT_Wmain,
	     "%q+D takes only zero or two arguments", decl);

  if (stdarg_p (TREE_TYPE (decl)))
    pedwarn (input_location, OPT_Wmain,
	     "%q+D declared as variadic function", decl);
}

/* vector_targets_convertible_p is used for vector pointer types.  The
   callers perform various checks that the qualifiers are satisfactory,
   while OTOH vector_targets_convertible_p ignores the number of elements
   in the vectors.  That's fine with vector pointers as we can consider,
   say, a vector of 8 elements as two consecutive vectors of 4 elements,
   and that does not require and conversion of the pointer values.
   In contrast, vector_types_convertible_p and
   vector_types_compatible_elements_p are used for vector value types.  */
/* True if pointers to distinct types T1 and T2 can be converted to
   each other without an explicit cast.  Only returns true for opaque
   vector types.  */
bool
vector_targets_convertible_p (const_tree t1, const_tree t2)
{
  if (VECTOR_TYPE_P (t1) && VECTOR_TYPE_P (t2)
      && (TYPE_VECTOR_OPAQUE (t1) || TYPE_VECTOR_OPAQUE (t2))
      && tree_int_cst_equal (TYPE_SIZE (t1), TYPE_SIZE (t2)))
    return true;

  return false;
}

/* vector_types_convertible_p is used for vector value types.
   It could in principle call vector_targets_convertible_p as a subroutine,
   but then the check for vector type would be duplicated with its callers,
   and also the purpose of vector_targets_convertible_p would become
   muddled.
   Where vector_types_convertible_p returns true, a conversion might still be
   needed to make the types match.
   In contrast, vector_targets_convertible_p is used for vector pointer
   values, and vector_types_compatible_elements_p is used specifically
   in the context for binary operators, as a check if use is possible without
   conversion.  */
/* True if vector types T1 and T2 can be converted to each other
   without an explicit cast.  If EMIT_LAX_NOTE is true, and T1 and T2
   can only be converted with -flax-vector-conversions yet that is not
   in effect, emit a note telling the user about that option if such
   a note has not previously been emitted.  */
bool
vector_types_convertible_p (const_tree t1, const_tree t2, bool emit_lax_note)
{
  static bool emitted_lax_note = false;
  bool convertible_lax;

  if ((TYPE_VECTOR_OPAQUE (t1) || TYPE_VECTOR_OPAQUE (t2))
      && tree_int_cst_equal (TYPE_SIZE (t1), TYPE_SIZE (t2)))
    return true;

  convertible_lax =
    (tree_int_cst_equal (TYPE_SIZE (t1), TYPE_SIZE (t2))
     && (TREE_CODE (TREE_TYPE (t1)) != REAL_TYPE ||
	 TYPE_VECTOR_SUBPARTS (t1) == TYPE_VECTOR_SUBPARTS (t2))
     && (INTEGRAL_TYPE_P (TREE_TYPE (t1))
	 == INTEGRAL_TYPE_P (TREE_TYPE (t2))));

  if (!convertible_lax || flag_lax_vector_conversions)
    return convertible_lax;

  if (TYPE_VECTOR_SUBPARTS (t1) == TYPE_VECTOR_SUBPARTS (t2)
      && lang_hooks.types_compatible_p (TREE_TYPE (t1), TREE_TYPE (t2)))
    return true;

  if (emit_lax_note && !emitted_lax_note)
    {
      emitted_lax_note = true;
      inform (input_location, "use -flax-vector-conversions to permit "
              "conversions between vectors with differing "
              "element types or numbers of subparts");
    }

  return false;
}

/* Build a VEC_PERM_EXPR if V0, V1 and MASK are not error_mark_nodes
   and have vector types, V0 has the same type as V1, and the number of
   elements of V0, V1, MASK is the same.

   In case V1 is a NULL_TREE it is assumed that __builtin_shuffle was
   called with two arguments.  In this case implementation passes the
   first argument twice in order to share the same tree code.  This fact
   could enable the mask-values being twice the vector length.  This is
   an implementation accident and this semantics is not guaranteed to
   the user.  */
tree
c_build_vec_perm_expr (location_t loc, tree v0, tree v1, tree mask,
		       bool complain)
{
  tree ret;
  bool wrap = true;
  bool maybe_const = false;
  bool two_arguments = false;

  if (v1 == NULL_TREE)
    {
      two_arguments = true;
      v1 = v0;
    }

  if (v0 == error_mark_node || v1 == error_mark_node
      || mask == error_mark_node)
    return error_mark_node;

  if (!VECTOR_INTEGER_TYPE_P (TREE_TYPE (mask)))
    {
      if (complain)
	error_at (loc, "__builtin_shuffle last argument must "
		       "be an integer vector");
      return error_mark_node;
    }

  if (!VECTOR_TYPE_P (TREE_TYPE (v0))
      || !VECTOR_TYPE_P (TREE_TYPE (v1)))
    {
      if (complain)
	error_at (loc, "__builtin_shuffle arguments must be vectors");
      return error_mark_node;
    }

  if (TYPE_MAIN_VARIANT (TREE_TYPE (v0)) != TYPE_MAIN_VARIANT (TREE_TYPE (v1)))
    {
      if (complain)
	error_at (loc, "__builtin_shuffle argument vectors must be of "
		       "the same type");
      return error_mark_node;
    }

  if (TYPE_VECTOR_SUBPARTS (TREE_TYPE (v0))
      != TYPE_VECTOR_SUBPARTS (TREE_TYPE (mask))
      && TYPE_VECTOR_SUBPARTS (TREE_TYPE (v1))
	 != TYPE_VECTOR_SUBPARTS (TREE_TYPE (mask)))
    {
      if (complain)
	error_at (loc, "__builtin_shuffle number of elements of the "
		       "argument vector(s) and the mask vector should "
		       "be the same");
      return error_mark_node;
    }

  if (GET_MODE_BITSIZE (TYPE_MODE (TREE_TYPE (TREE_TYPE (v0))))
      != GET_MODE_BITSIZE (TYPE_MODE (TREE_TYPE (TREE_TYPE (mask)))))
    {
      if (complain)
	error_at (loc, "__builtin_shuffle argument vector(s) inner type "
		       "must have the same size as inner type of the mask");
      return error_mark_node;
    }

  if (!c_dialect_cxx ())
    {
      /* Avoid C_MAYBE_CONST_EXPRs inside VEC_PERM_EXPR.  */
      v0 = c_fully_fold (v0, false, &maybe_const);
      wrap &= maybe_const;

      if (two_arguments)
        v1 = v0 = save_expr (v0);
      else
        {
          v1 = c_fully_fold (v1, false, &maybe_const);
          wrap &= maybe_const;
        }

      mask = c_fully_fold (mask, false, &maybe_const);
      wrap &= maybe_const;
    }
  else if (two_arguments)
    v1 = v0 = save_expr (v0);

  ret = build3_loc (loc, VEC_PERM_EXPR, TREE_TYPE (v0), v0, v1, mask);

  if (!c_dialect_cxx () && !wrap)
    ret = c_wrap_maybe_const (ret, true);

  return ret;
}

/* Like tree.c:get_narrower, but retain conversion from C++0x scoped enum
   to integral type.  */

static tree
c_common_get_narrower (tree op, int *unsignedp_ptr)
{
  op = get_narrower (op, unsignedp_ptr);

  if (TREE_CODE (TREE_TYPE (op)) == ENUMERAL_TYPE
      && ENUM_IS_SCOPED (TREE_TYPE (op)))
    {
      /* C++0x scoped enumerations don't implicitly convert to integral
	 type; if we stripped an explicit conversion to a larger type we
	 need to replace it so common_type will still work.  */
      tree type = c_common_type_for_size (TYPE_PRECISION (TREE_TYPE (op)),
					  TYPE_UNSIGNED (TREE_TYPE (op)));
      op = fold_convert (type, op);
    }
  return op;
}

/* This is a helper function of build_binary_op.

   For certain operations if both args were extended from the same
   smaller type, do the arithmetic in that type and then extend.

   BITWISE indicates a bitwise operation.
   For them, this optimization is safe only if
   both args are zero-extended or both are sign-extended.
   Otherwise, we might change the result.
   Eg, (short)-1 | (unsigned short)-1 is (int)-1
   but calculated in (unsigned short) it would be (unsigned short)-1.
*/
tree
shorten_binary_op (tree result_type, tree op0, tree op1, bool bitwise)
{
  int unsigned0, unsigned1;
  tree arg0, arg1;
  int uns;
  tree type;

  /* Cast OP0 and OP1 to RESULT_TYPE.  Doing so prevents
     excessive narrowing when we call get_narrower below.  For
     example, suppose that OP0 is of unsigned int extended
     from signed char and that RESULT_TYPE is long long int.
     If we explicitly cast OP0 to RESULT_TYPE, OP0 would look
     like

     (long long int) (unsigned int) signed_char

     which get_narrower would narrow down to

     (unsigned int) signed char

     If we do not cast OP0 first, get_narrower would return
     signed_char, which is inconsistent with the case of the
     explicit cast.  */
  op0 = convert (result_type, op0);
  op1 = convert (result_type, op1);

  arg0 = c_common_get_narrower (op0, &unsigned0);
  arg1 = c_common_get_narrower (op1, &unsigned1);

  /* UNS is 1 if the operation to be done is an unsigned one.  */
  uns = TYPE_UNSIGNED (result_type);

  /* Handle the case that OP0 (or OP1) does not *contain* a conversion
     but it *requires* conversion to FINAL_TYPE.  */

  if ((TYPE_PRECISION (TREE_TYPE (op0))
       == TYPE_PRECISION (TREE_TYPE (arg0)))
      && TREE_TYPE (op0) != result_type)
    unsigned0 = TYPE_UNSIGNED (TREE_TYPE (op0));
  if ((TYPE_PRECISION (TREE_TYPE (op1))
       == TYPE_PRECISION (TREE_TYPE (arg1)))
      && TREE_TYPE (op1) != result_type)
    unsigned1 = TYPE_UNSIGNED (TREE_TYPE (op1));

  /* Now UNSIGNED0 is 1 if ARG0 zero-extends to FINAL_TYPE.  */

  /* For bitwise operations, signedness of nominal type
     does not matter.  Consider only how operands were extended.  */
  if (bitwise)
    uns = unsigned0;

  /* Note that in all three cases below we refrain from optimizing
     an unsigned operation on sign-extended args.
     That would not be valid.  */

  /* Both args variable: if both extended in same way
     from same width, do it in that width.
     Do it unsigned if args were zero-extended.  */
  if ((TYPE_PRECISION (TREE_TYPE (arg0))
       < TYPE_PRECISION (result_type))
      && (TYPE_PRECISION (TREE_TYPE (arg1))
	  == TYPE_PRECISION (TREE_TYPE (arg0)))
      && unsigned0 == unsigned1
      && (unsigned0 || !uns))
    return c_common_signed_or_unsigned_type
      (unsigned0, common_type (TREE_TYPE (arg0), TREE_TYPE (arg1)));

  else if (TREE_CODE (arg0) == INTEGER_CST
	   && (unsigned1 || !uns)
	   && (TYPE_PRECISION (TREE_TYPE (arg1))
	       < TYPE_PRECISION (result_type))
	   && (type
	       = c_common_signed_or_unsigned_type (unsigned1,
						   TREE_TYPE (arg1)))
	   && !POINTER_TYPE_P (type)
	   && int_fits_type_p (arg0, type))
    return type;

  else if (TREE_CODE (arg1) == INTEGER_CST
	   && (unsigned0 || !uns)
	   && (TYPE_PRECISION (TREE_TYPE (arg0))
	       < TYPE_PRECISION (result_type))
	   && (type
	       = c_common_signed_or_unsigned_type (unsigned0,
						   TREE_TYPE (arg0)))
	   && !POINTER_TYPE_P (type)
	   && int_fits_type_p (arg1, type))
    return type;

  return result_type;
}

/* Returns true iff any integer value of type FROM_TYPE can be represented as
   real of type TO_TYPE.  This is a helper function for unsafe_conversion_p.  */

static bool
int_safely_convertible_to_real_p (const_tree from_type, const_tree to_type)
{
  tree type_low_bound = TYPE_MIN_VALUE (from_type);
  tree type_high_bound = TYPE_MAX_VALUE (from_type);
  REAL_VALUE_TYPE real_low_bound =
	  real_value_from_int_cst (0, type_low_bound);
  REAL_VALUE_TYPE real_high_bound =
	  real_value_from_int_cst (0, type_high_bound);

  return exact_real_truncate (TYPE_MODE (to_type), &real_low_bound)
	 && exact_real_truncate (TYPE_MODE (to_type), &real_high_bound);
}

/* Checks if expression EXPR of complex/real/integer type cannot be converted
   to the complex/real/integer type TYPE.  Function returns non-zero when:
	* EXPR is a constant which cannot be exactly converted to TYPE.
	* EXPR is not a constant and size of EXPR's type > than size of TYPE,
	  for EXPR type and TYPE being both integers or both real, or both
	  complex.
	* EXPR is not a constant of complex type and TYPE is a real or
	  an integer.
	* EXPR is not a constant of real type and TYPE is an integer.
	* EXPR is not a constant of integer type which cannot be
	  exactly converted to real type.

   Function allows conversions between types of different signedness and
   can return SAFE_CONVERSION (zero) in that case.  Function can produce
   signedness warnings if PRODUCE_WARNS is true.

   Function allows conversions from complex constants to non-complex types,
   provided that imaginary part is zero and real part can be safely converted
   to TYPE.  */

enum conversion_safety
unsafe_conversion_p (location_t loc, tree type, tree expr, bool produce_warns)
{
  enum conversion_safety give_warning = SAFE_CONVERSION; /* is 0 or false */
  tree expr_type = TREE_TYPE (expr);
  loc = expansion_point_location_if_in_system_header (loc);

  if (TREE_CODE (expr) == REAL_CST || TREE_CODE (expr) == INTEGER_CST)
    {
      /* If type is complex, we are interested in compatibility with
	 underlying type.  */
      if (TREE_CODE (type) == COMPLEX_TYPE)
	  type = TREE_TYPE (type);

      /* Warn for real constant that is not an exact integer converted
	 to integer type.  */
      if (TREE_CODE (expr_type) == REAL_TYPE
	  && TREE_CODE (type) == INTEGER_TYPE)
	{
	  if (!real_isinteger (TREE_REAL_CST_PTR (expr), TYPE_MODE (expr_type)))
	    give_warning = UNSAFE_REAL;
	}
      /* Warn for an integer constant that does not fit into integer type.  */
      else if (TREE_CODE (expr_type) == INTEGER_TYPE
	       && TREE_CODE (type) == INTEGER_TYPE
	       && !int_fits_type_p (expr, type))
	{
	  if (TYPE_UNSIGNED (type) && !TYPE_UNSIGNED (expr_type)
	      && tree_int_cst_sgn (expr) < 0)
	    {
	      if (produce_warns)
		warning_at (loc, OPT_Wsign_conversion, "negative integer"
			    " implicitly converted to unsigned type");
	    }
	  else if (!TYPE_UNSIGNED (type) && TYPE_UNSIGNED (expr_type))
	    {
	      if (produce_warns)
		warning_at (loc, OPT_Wsign_conversion, "conversion of unsigned"
			    " constant value to negative integer");
	    }
	  else
	    give_warning = UNSAFE_OTHER;
	}
      else if (TREE_CODE (type) == REAL_TYPE)
	{
	  /* Warn for an integer constant that does not fit into real type.  */
	  if (TREE_CODE (expr_type) == INTEGER_TYPE)
	    {
	      REAL_VALUE_TYPE a = real_value_from_int_cst (0, expr);
	      if (!exact_real_truncate (TYPE_MODE (type), &a))
		give_warning = UNSAFE_REAL;
	    }
	  /* Warn for a real constant that does not fit into a smaller
	     real type.  */
	  else if (TREE_CODE (expr_type) == REAL_TYPE
		   && TYPE_PRECISION (type) < TYPE_PRECISION (expr_type))
	    {
	      REAL_VALUE_TYPE a = TREE_REAL_CST (expr);
	      if (!exact_real_truncate (TYPE_MODE (type), &a))
		give_warning = UNSAFE_REAL;
	    }
	}
    }

  else if (TREE_CODE (expr) == COMPLEX_CST)
    {
      tree imag_part = TREE_IMAGPART (expr);
      /* Conversion from complex constant with zero imaginary part,
	 perform check for conversion of real part.  */
      if ((TREE_CODE (imag_part) == REAL_CST
	   && real_zerop (imag_part))
	  || (TREE_CODE (imag_part) == INTEGER_CST
	      && integer_zerop (imag_part)))
	/* Note: in this branch we use recursive call to unsafe_conversion_p
	   with different type of EXPR, but it is still safe, because when EXPR
	   is a constant, it's type is not used in text of generated warnings
	   (otherwise they could sound misleading).  */
	return unsafe_conversion_p (loc, type, TREE_REALPART (expr),
				    produce_warns);
      /* Conversion from complex constant with non-zero imaginary part.  */
      else
	{
	  /* Conversion to complex type.
	     Perform checks for both real and imaginary parts.  */
	  if (TREE_CODE (type) == COMPLEX_TYPE)
	    {
	      /* Unfortunately, produce_warns must be false in two subsequent
		 calls of unsafe_conversion_p, because otherwise we could
		 produce strange "double" warnings, if both real and imaginary
		 parts have conversion problems related to signedness.

		 For example:
		 int32_t _Complex a = 0x80000000 + 0x80000000i;

		 Possible solution: add a separate function for checking
		 constants and combine result of two calls appropriately.  */
	      enum conversion_safety re_safety =
		  unsafe_conversion_p (loc, type, TREE_REALPART (expr), false);
	      enum conversion_safety im_safety =
		  unsafe_conversion_p (loc, type, imag_part, false);

	      /* Merge the results into appropriate single warning.  */

	      /* Note: this case includes SAFE_CONVERSION, i.e. success.  */
	      if (re_safety == im_safety)
		give_warning = re_safety;
	      else if (!re_safety && im_safety)
		give_warning = im_safety;
	      else if (re_safety && !im_safety)
		give_warning = re_safety;
	      else
		give_warning = UNSAFE_OTHER;
	    }
	  /* Warn about conversion from complex to real or integer type.  */
	  else
	    give_warning = UNSAFE_IMAGINARY;
	}
    }

  /* Checks for remaining case: EXPR is not constant.  */
  else
    {
      /* Warn for real types converted to integer types.  */
      if (TREE_CODE (expr_type) == REAL_TYPE
	  && TREE_CODE (type) == INTEGER_TYPE)
	give_warning = UNSAFE_REAL;

      else if (TREE_CODE (expr_type) == INTEGER_TYPE
	       && TREE_CODE (type) == INTEGER_TYPE)
	{
	  /* Don't warn about unsigned char y = 0xff, x = (int) y;  */
	  expr = get_unwidened (expr, 0);
	  expr_type = TREE_TYPE (expr);

	  /* Don't warn for short y; short x = ((int)y & 0xff);  */
	  if (TREE_CODE (expr) == BIT_AND_EXPR
	      || TREE_CODE (expr) == BIT_IOR_EXPR
	      || TREE_CODE (expr) == BIT_XOR_EXPR)
	    {
	      /* If both args were extended from a shortest type,
		 use that type if that is safe.  */
	      expr_type = shorten_binary_op (expr_type,
					     TREE_OPERAND (expr, 0),
					     TREE_OPERAND (expr, 1),
					     /* bitwise */1);

	      if (TREE_CODE (expr) == BIT_AND_EXPR)
		{
		  tree op0 = TREE_OPERAND (expr, 0);
		  tree op1 = TREE_OPERAND (expr, 1);
		  bool unsigned0 = TYPE_UNSIGNED (TREE_TYPE (op0));
		  bool unsigned1 = TYPE_UNSIGNED (TREE_TYPE (op1));

		  /* If one of the operands is a non-negative constant
		     that fits in the target type, then the type of the
		     other operand does not matter. */
		  if ((TREE_CODE (op0) == INTEGER_CST
		       && int_fits_type_p (op0, c_common_signed_type (type))
		       && int_fits_type_p (op0, c_common_unsigned_type (type)))
		      || (TREE_CODE (op1) == INTEGER_CST
			  && int_fits_type_p (op1, c_common_signed_type (type))
			  && int_fits_type_p (op1,
					      c_common_unsigned_type (type))))
		    return SAFE_CONVERSION;
		  /* If constant is unsigned and fits in the target
		     type, then the result will also fit.  */
		  else if ((TREE_CODE (op0) == INTEGER_CST
			    && unsigned0
			    && int_fits_type_p (op0, type))
			   || (TREE_CODE (op1) == INTEGER_CST
			       && unsigned1
			       && int_fits_type_p (op1, type)))
		    return SAFE_CONVERSION;
		}
	    }
	  /* Warn for integer types converted to smaller integer types.  */
	  if (TYPE_PRECISION (type) < TYPE_PRECISION (expr_type))
	    give_warning = UNSAFE_OTHER;

	  /* When they are the same width but different signedness,
	     then the value may change.  */
	  else if (((TYPE_PRECISION (type) == TYPE_PRECISION (expr_type)
		    && TYPE_UNSIGNED (expr_type) != TYPE_UNSIGNED (type))
		   /* Even when converted to a bigger type, if the type is
		      unsigned but expr is signed, then negative values
		      will be changed.  */
		    || (TYPE_UNSIGNED (type) && !TYPE_UNSIGNED (expr_type)))
		   && produce_warns)
	    warning_at (loc, OPT_Wsign_conversion, "conversion to %qT from %qT "
			"may change the sign of the result",
			type, expr_type);
	}

      /* Warn for integer types converted to real types if and only if
	 all the range of values of the integer type cannot be
	 represented by the real type.  */
      else if (TREE_CODE (expr_type) == INTEGER_TYPE
	       && TREE_CODE (type) == REAL_TYPE)
	{
	  /* Don't warn about char y = 0xff; float x = (int) y;  */
	  expr = get_unwidened (expr, 0);
	  expr_type = TREE_TYPE (expr);

	  if (!int_safely_convertible_to_real_p (expr_type, type))
	    give_warning = UNSAFE_OTHER;
	}

      /* Warn for real types converted to smaller real types.  */
      else if (TREE_CODE (expr_type) == REAL_TYPE
	       && TREE_CODE (type) == REAL_TYPE
	       && TYPE_PRECISION (type) < TYPE_PRECISION (expr_type))
	give_warning = UNSAFE_REAL;

      /* Check conversion between two complex types.  */
      else if (TREE_CODE (expr_type) == COMPLEX_TYPE
	       && TREE_CODE (type) == COMPLEX_TYPE)
	{
	  /* Extract underlying types (i.e., type of real and imaginary
	     parts) of expr_type and type.  */
	  tree from_type = TREE_TYPE (expr_type);
	  tree to_type = TREE_TYPE (type);

	  /* Warn for real types converted to integer types.  */
	  if (TREE_CODE (from_type) == REAL_TYPE
	      && TREE_CODE (to_type) == INTEGER_TYPE)
	    give_warning = UNSAFE_REAL;

	  /* Warn for real types converted to smaller real types.  */
	  else if (TREE_CODE (from_type) == REAL_TYPE
		   && TREE_CODE (to_type) == REAL_TYPE
		   && TYPE_PRECISION (to_type) < TYPE_PRECISION (from_type))
	    give_warning = UNSAFE_REAL;

	  /* Check conversion for complex integer types.  Here implementation
	     is simpler than for real-domain integers because it does not
	     involve sophisticated cases, such as bitmasks, casts, etc.  */
	  else if (TREE_CODE (from_type) == INTEGER_TYPE
		   && TREE_CODE (to_type) == INTEGER_TYPE)
	    {
	      /* Warn for integer types converted to smaller integer types.  */
	      if (TYPE_PRECISION (to_type) < TYPE_PRECISION (from_type))
		give_warning = UNSAFE_OTHER;

	      /* Check for different signedness, see case for real-domain
		 integers (above) for a more detailed comment.  */
	      else if (((TYPE_PRECISION (to_type) == TYPE_PRECISION (from_type)
		    && TYPE_UNSIGNED (to_type) != TYPE_UNSIGNED (from_type))
		    || (TYPE_UNSIGNED (to_type) && !TYPE_UNSIGNED (from_type)))
		    && produce_warns)
		warning_at (loc, OPT_Wsign_conversion,
			"conversion to %qT from %qT "
			"may change the sign of the result",
			type, expr_type);
	    }
	  else if (TREE_CODE (from_type) == INTEGER_TYPE
		   && TREE_CODE (to_type) == REAL_TYPE
		   && !int_safely_convertible_to_real_p (from_type, to_type))
	    give_warning = UNSAFE_OTHER;
	}

      /* Warn for complex types converted to real or integer types.  */
      else if (TREE_CODE (expr_type) == COMPLEX_TYPE
	       && TREE_CODE (type) != COMPLEX_TYPE)
	give_warning = UNSAFE_IMAGINARY;
    }

  return give_warning;
}

/* Warns if the conversion of EXPR to TYPE may alter a value.
   This is a helper function for warnings_for_convert_and_check.  */

static void
conversion_warning (location_t loc, tree type, tree expr)
{
  tree expr_type = TREE_TYPE (expr);
  enum conversion_safety conversion_kind;

  if (!warn_conversion && !warn_sign_conversion && !warn_float_conversion)
    return;

  /* This may happen, because for LHS op= RHS we preevaluate
     RHS and create C_MAYBE_CONST_EXPR <SAVE_EXPR <RHS>>, which
     means we could no longer see the code of the EXPR.  */
  if (TREE_CODE (expr) == C_MAYBE_CONST_EXPR)
    expr = C_MAYBE_CONST_EXPR_EXPR (expr);
  if (TREE_CODE (expr) == SAVE_EXPR)
    expr = TREE_OPERAND (expr, 0);

  switch (TREE_CODE (expr))
    {
    case EQ_EXPR:
    case NE_EXPR:
    case LE_EXPR:
    case GE_EXPR:
    case LT_EXPR:
    case GT_EXPR:
    case TRUTH_ANDIF_EXPR:
    case TRUTH_ORIF_EXPR:
    case TRUTH_AND_EXPR:
    case TRUTH_OR_EXPR:
    case TRUTH_XOR_EXPR:
    case TRUTH_NOT_EXPR:
      /* Conversion from boolean to a signed:1 bit-field (which only
	 can hold the values 0 and -1) doesn't lose information - but
	 it does change the value.  */
      if (TYPE_PRECISION (type) == 1 && !TYPE_UNSIGNED (type))
	warning_at (loc, OPT_Wconversion,
		    "conversion to %qT from boolean expression", type);
      return;

    case REAL_CST:
    case INTEGER_CST:
    case COMPLEX_CST:
      conversion_kind = unsafe_conversion_p (loc, type, expr, true);
      if (conversion_kind == UNSAFE_REAL)
	warning_at (loc, OPT_Wfloat_conversion,
		    "conversion to %qT alters %qT constant value",
		    type, expr_type);
      else if (conversion_kind)
	warning_at (loc, OPT_Wconversion,
		    "conversion to %qT alters %qT constant value",
		    type, expr_type);
      return;

    case COND_EXPR:
      {
        /* In case of COND_EXPR, we do not care about the type of
           COND_EXPR, only about the conversion of each operand.  */
        tree op1 = TREE_OPERAND (expr, 1);
        tree op2 = TREE_OPERAND (expr, 2);
        
        conversion_warning (loc, type, op1);
        conversion_warning (loc, type, op2);
        return;
      }

    default: /* 'expr' is not a constant.  */
      conversion_kind = unsafe_conversion_p (loc, type, expr, true);
      if (conversion_kind == UNSAFE_REAL)
	warning_at (loc, OPT_Wfloat_conversion,
		    "conversion to %qT from %qT may alter its value",
		    type, expr_type);
      else if (conversion_kind == UNSAFE_IMAGINARY)
	warning_at (loc, OPT_Wconversion,
		    "conversion to %qT from %qT discards imaginary component",
		    type, expr_type);
      else if (conversion_kind)
	warning_at (loc, OPT_Wconversion,
		    "conversion to %qT from %qT may alter its value",
		    type, expr_type);
    }
}

/* Produce warnings after a conversion. RESULT is the result of
   converting EXPR to TYPE.  This is a helper function for
   convert_and_check and cp_convert_and_check.  */

void
warnings_for_convert_and_check (location_t loc, tree type, tree expr,
				tree result)
{
  loc = expansion_point_location_if_in_system_header (loc);

  if (TREE_CODE (expr) == INTEGER_CST
      && (TREE_CODE (type) == INTEGER_TYPE
          || TREE_CODE (type) == ENUMERAL_TYPE)
      && !int_fits_type_p (expr, type))
    {
      /* Do not diagnose overflow in a constant expression merely
         because a conversion overflowed.  */
      if (TREE_OVERFLOW (result))
        TREE_OVERFLOW (result) = TREE_OVERFLOW (expr);

      if (TYPE_UNSIGNED (type))
        {
          /* This detects cases like converting -129 or 256 to
             unsigned char.  */
          if (!int_fits_type_p (expr, c_common_signed_type (type)))
            warning_at (loc, OPT_Woverflow,
			"large integer implicitly truncated to unsigned type");
          else
            conversion_warning (loc, type, expr);
        }
      else if (!int_fits_type_p (expr, c_common_unsigned_type (type)))
	warning_at (loc, OPT_Woverflow,
		 "overflow in implicit constant conversion");
      /* No warning for converting 0x80000000 to int.  */
      else if (pedantic
	       && (TREE_CODE (TREE_TYPE (expr)) != INTEGER_TYPE
		   || TYPE_PRECISION (TREE_TYPE (expr))
		   != TYPE_PRECISION (type)))
	warning_at (loc, OPT_Woverflow,
		    "overflow in implicit constant conversion");

      else
	conversion_warning (loc, type, expr);
    }
  else if ((TREE_CODE (result) == INTEGER_CST
	    || TREE_CODE (result) == FIXED_CST) && TREE_OVERFLOW (result))
    warning_at (loc, OPT_Woverflow,
		"overflow in implicit constant conversion");
  else
    conversion_warning (loc, type, expr);
}


/* Convert EXPR to TYPE, warning about conversion problems with constants.
   Invoke this function on every expression that is converted implicitly,
   i.e. because of language rules and not because of an explicit cast.  */

tree
convert_and_check (location_t loc, tree type, tree expr)
{
  tree result;
  tree expr_for_warning;

  /* Convert from a value with possible excess precision rather than
     via the semantic type, but do not warn about values not fitting
     exactly in the semantic type.  */
  if (TREE_CODE (expr) == EXCESS_PRECISION_EXPR)
    {
      tree orig_type = TREE_TYPE (expr);
      expr = TREE_OPERAND (expr, 0);
      expr_for_warning = convert (orig_type, expr);
      if (orig_type == type)
	return expr_for_warning;
    }
  else
    expr_for_warning = expr;

  if (TREE_TYPE (expr) == type)
    return expr;

  result = convert (type, expr);

  if (c_inhibit_evaluation_warnings == 0
      && !TREE_OVERFLOW_P (expr)
      && result != error_mark_node)
    warnings_for_convert_and_check (loc, type, expr_for_warning, result);

  return result;
}

/* A node in a list that describes references to variables (EXPR), which are
   either read accesses if WRITER is zero, or write accesses, in which case
   WRITER is the parent of EXPR.  */
struct tlist
{
  struct tlist *next;
  tree expr, writer;
};

/* Used to implement a cache the results of a call to verify_tree.  We only
   use this for SAVE_EXPRs.  */
struct tlist_cache
{
  struct tlist_cache *next;
  struct tlist *cache_before_sp;
  struct tlist *cache_after_sp;
  tree expr;
};

/* Obstack to use when allocating tlist structures, and corresponding
   firstobj.  */
static struct obstack tlist_obstack;
static char *tlist_firstobj = 0;

/* Keep track of the identifiers we've warned about, so we can avoid duplicate
   warnings.  */
static struct tlist *warned_ids;
/* SAVE_EXPRs need special treatment.  We process them only once and then
   cache the results.  */
static struct tlist_cache *save_expr_cache;

static void add_tlist (struct tlist **, struct tlist *, tree, int);
static void merge_tlist (struct tlist **, struct tlist *, int);
static void verify_tree (tree, struct tlist **, struct tlist **, tree);
static int warning_candidate_p (tree);
static bool candidate_equal_p (const_tree, const_tree);
static void warn_for_collisions (struct tlist *);
static void warn_for_collisions_1 (tree, tree, struct tlist *, int);
static struct tlist *new_tlist (struct tlist *, tree, tree);

/* Create a new struct tlist and fill in its fields.  */
static struct tlist *
new_tlist (struct tlist *next, tree t, tree writer)
{
  struct tlist *l;
  l = XOBNEW (&tlist_obstack, struct tlist);
  l->next = next;
  l->expr = t;
  l->writer = writer;
  return l;
}

/* Add duplicates of the nodes found in ADD to the list *TO.  If EXCLUDE_WRITER
   is nonnull, we ignore any node we find which has a writer equal to it.  */

static void
add_tlist (struct tlist **to, struct tlist *add, tree exclude_writer, int copy)
{
  while (add)
    {
      struct tlist *next = add->next;
      if (!copy)
	add->next = *to;
      if (!exclude_writer || !candidate_equal_p (add->writer, exclude_writer))
	*to = copy ? new_tlist (*to, add->expr, add->writer) : add;
      add = next;
    }
}

/* Merge the nodes of ADD into TO.  This merging process is done so that for
   each variable that already exists in TO, no new node is added; however if
   there is a write access recorded in ADD, and an occurrence on TO is only
   a read access, then the occurrence in TO will be modified to record the
   write.  */

static void
merge_tlist (struct tlist **to, struct tlist *add, int copy)
{
  struct tlist **end = to;

  while (*end)
    end = &(*end)->next;

  while (add)
    {
      int found = 0;
      struct tlist *tmp2;
      struct tlist *next = add->next;

      for (tmp2 = *to; tmp2; tmp2 = tmp2->next)
	if (candidate_equal_p (tmp2->expr, add->expr))
	  {
	    found = 1;
	    if (!tmp2->writer)
	      tmp2->writer = add->writer;
	  }
      if (!found)
	{
	  *end = copy ? new_tlist (NULL, add->expr, add->writer) : add;
	  end = &(*end)->next;
	  *end = 0;
	}
      add = next;
    }
}

/* WRITTEN is a variable, WRITER is its parent.  Warn if any of the variable
   references in list LIST conflict with it, excluding reads if ONLY writers
   is nonzero.  */

static void
warn_for_collisions_1 (tree written, tree writer, struct tlist *list,
		       int only_writes)
{
  struct tlist *tmp;

  /* Avoid duplicate warnings.  */
  for (tmp = warned_ids; tmp; tmp = tmp->next)
    if (candidate_equal_p (tmp->expr, written))
      return;

  while (list)
    {
      if (candidate_equal_p (list->expr, written)
	  && !candidate_equal_p (list->writer, writer)
	  && (!only_writes || list->writer))
	{
	  warned_ids = new_tlist (warned_ids, written, NULL_TREE);
	  warning_at (EXPR_LOC_OR_LOC (writer, input_location),
		      OPT_Wsequence_point, "operation on %qE may be undefined",
		      list->expr);
	}
      list = list->next;
    }
}

/* Given a list LIST of references to variables, find whether any of these
   can cause conflicts due to missing sequence points.  */

static void
warn_for_collisions (struct tlist *list)
{
  struct tlist *tmp;

  for (tmp = list; tmp; tmp = tmp->next)
    {
      if (tmp->writer)
	warn_for_collisions_1 (tmp->expr, tmp->writer, list, 0);
    }
}

/* Return nonzero if X is a tree that can be verified by the sequence point
   warnings.  */
static int
warning_candidate_p (tree x)
{
  if (DECL_P (x) && DECL_ARTIFICIAL (x))
    return 0;

  if (TREE_CODE (x) == BLOCK)
    return 0;

  /* VOID_TYPE_P (TREE_TYPE (x)) is workaround for cp/tree.c
     (lvalue_p) crash on TRY/CATCH. */
  if (TREE_TYPE (x) == NULL_TREE || VOID_TYPE_P (TREE_TYPE (x)))
    return 0;

  if (!lvalue_p (x))
    return 0;

  /* No point to track non-const calls, they will never satisfy
     operand_equal_p.  */
  if (TREE_CODE (x) == CALL_EXPR && (call_expr_flags (x) & ECF_CONST) == 0)
    return 0;

  if (TREE_CODE (x) == STRING_CST)
    return 0;

  return 1;
}

/* Return nonzero if X and Y appear to be the same candidate (or NULL) */
static bool
candidate_equal_p (const_tree x, const_tree y)
{
  return (x == y) || (x && y && operand_equal_p (x, y, 0));
}

/* Walk the tree X, and record accesses to variables.  If X is written by the
   parent tree, WRITER is the parent.
   We store accesses in one of the two lists: PBEFORE_SP, and PNO_SP.  If this
   expression or its only operand forces a sequence point, then everything up
   to the sequence point is stored in PBEFORE_SP.  Everything else gets stored
   in PNO_SP.
   Once we return, we will have emitted warnings if any subexpression before
   such a sequence point could be undefined.  On a higher level, however, the
   sequence point may not be relevant, and we'll merge the two lists.

   Example: (b++, a) + b;
   The call that processes the COMPOUND_EXPR will store the increment of B
   in PBEFORE_SP, and the use of A in PNO_SP.  The higher-level call that
   processes the PLUS_EXPR will need to merge the two lists so that
   eventually, all accesses end up on the same list (and we'll warn about the
   unordered subexpressions b++ and b.

   A note on merging.  If we modify the former example so that our expression
   becomes
     (b++, b) + a
   care must be taken not simply to add all three expressions into the final
   PNO_SP list.  The function merge_tlist takes care of that by merging the
   before-SP list of the COMPOUND_EXPR into its after-SP list in a special
   way, so that no more than one access to B is recorded.  */

static void
verify_tree (tree x, struct tlist **pbefore_sp, struct tlist **pno_sp,
	     tree writer)
{
  struct tlist *tmp_before, *tmp_nosp, *tmp_list2, *tmp_list3;
  enum tree_code code;
  enum tree_code_class cl;

  /* X may be NULL if it is the operand of an empty statement expression
     ({ }).  */
  if (x == NULL)
    return;

 restart:
  code = TREE_CODE (x);
  cl = TREE_CODE_CLASS (code);

  if (warning_candidate_p (x))
    *pno_sp = new_tlist (*pno_sp, x, writer);

  switch (code)
    {
    case CONSTRUCTOR:
    case SIZEOF_EXPR:
      return;

    case COMPOUND_EXPR:
    case TRUTH_ANDIF_EXPR:
    case TRUTH_ORIF_EXPR:
      tmp_before = tmp_nosp = tmp_list3 = 0;
      verify_tree (TREE_OPERAND (x, 0), &tmp_before, &tmp_nosp, NULL_TREE);
      warn_for_collisions (tmp_nosp);
      merge_tlist (pbefore_sp, tmp_before, 0);
      merge_tlist (pbefore_sp, tmp_nosp, 0);
      verify_tree (TREE_OPERAND (x, 1), &tmp_list3, pno_sp, NULL_TREE);
      merge_tlist (pbefore_sp, tmp_list3, 0);
      return;

    case COND_EXPR:
      tmp_before = tmp_list2 = 0;
      verify_tree (TREE_OPERAND (x, 0), &tmp_before, &tmp_list2, NULL_TREE);
      warn_for_collisions (tmp_list2);
      merge_tlist (pbefore_sp, tmp_before, 0);
      merge_tlist (pbefore_sp, tmp_list2, 0);

      tmp_list3 = tmp_nosp = 0;
      verify_tree (TREE_OPERAND (x, 1), &tmp_list3, &tmp_nosp, NULL_TREE);
      warn_for_collisions (tmp_nosp);
      merge_tlist (pbefore_sp, tmp_list3, 0);

      tmp_list3 = tmp_list2 = 0;
      verify_tree (TREE_OPERAND (x, 2), &tmp_list3, &tmp_list2, NULL_TREE);
      warn_for_collisions (tmp_list2);
      merge_tlist (pbefore_sp, tmp_list3, 0);
      /* Rather than add both tmp_nosp and tmp_list2, we have to merge the
	 two first, to avoid warning for (a ? b++ : b++).  */
      merge_tlist (&tmp_nosp, tmp_list2, 0);
      add_tlist (pno_sp, tmp_nosp, NULL_TREE, 0);
      return;

    case PREDECREMENT_EXPR:
    case PREINCREMENT_EXPR:
    case POSTDECREMENT_EXPR:
    case POSTINCREMENT_EXPR:
      verify_tree (TREE_OPERAND (x, 0), pno_sp, pno_sp, x);
      return;

    case MODIFY_EXPR:
      tmp_before = tmp_nosp = tmp_list3 = 0;
      verify_tree (TREE_OPERAND (x, 1), &tmp_before, &tmp_nosp, NULL_TREE);
      verify_tree (TREE_OPERAND (x, 0), &tmp_list3, &tmp_list3, x);
      /* Expressions inside the LHS are not ordered wrt. the sequence points
	 in the RHS.  Example:
	   *a = (a++, 2)
	 Despite the fact that the modification of "a" is in the before_sp
	 list (tmp_before), it conflicts with the use of "a" in the LHS.
	 We can handle this by adding the contents of tmp_list3
	 to those of tmp_before, and redoing the collision warnings for that
	 list.  */
      add_tlist (&tmp_before, tmp_list3, x, 1);
      warn_for_collisions (tmp_before);
      /* Exclude the LHS itself here; we first have to merge it into the
	 tmp_nosp list.  This is done to avoid warning for "a = a"; if we
	 didn't exclude the LHS, we'd get it twice, once as a read and once
	 as a write.  */
      add_tlist (pno_sp, tmp_list3, x, 0);
      warn_for_collisions_1 (TREE_OPERAND (x, 0), x, tmp_nosp, 1);

      merge_tlist (pbefore_sp, tmp_before, 0);
      if (warning_candidate_p (TREE_OPERAND (x, 0)))
	merge_tlist (&tmp_nosp, new_tlist (NULL, TREE_OPERAND (x, 0), x), 0);
      add_tlist (pno_sp, tmp_nosp, NULL_TREE, 1);
      return;

    case CALL_EXPR:
      /* We need to warn about conflicts among arguments and conflicts between
	 args and the function address.  Side effects of the function address,
	 however, are not ordered by the sequence point of the call.  */
      {
	call_expr_arg_iterator iter;
	tree arg;
	tmp_before = tmp_nosp = 0;
	verify_tree (CALL_EXPR_FN (x), &tmp_before, &tmp_nosp, NULL_TREE);
	FOR_EACH_CALL_EXPR_ARG (arg, iter, x)
	  {
	    tmp_list2 = tmp_list3 = 0;
	    verify_tree (arg, &tmp_list2, &tmp_list3, NULL_TREE);
	    merge_tlist (&tmp_list3, tmp_list2, 0);
	    add_tlist (&tmp_before, tmp_list3, NULL_TREE, 0);
	  }
	add_tlist (&tmp_before, tmp_nosp, NULL_TREE, 0);
	warn_for_collisions (tmp_before);
	add_tlist (pbefore_sp, tmp_before, NULL_TREE, 0);
	return;
      }

    case TREE_LIST:
      /* Scan all the list, e.g. indices of multi dimensional array.  */
      while (x)
	{
	  tmp_before = tmp_nosp = 0;
	  verify_tree (TREE_VALUE (x), &tmp_before, &tmp_nosp, NULL_TREE);
	  merge_tlist (&tmp_nosp, tmp_before, 0);
	  add_tlist (pno_sp, tmp_nosp, NULL_TREE, 0);
	  x = TREE_CHAIN (x);
	}
      return;

    case SAVE_EXPR:
      {
	struct tlist_cache *t;
	for (t = save_expr_cache; t; t = t->next)
	  if (candidate_equal_p (t->expr, x))
	    break;

	if (!t)
	  {
	    t = XOBNEW (&tlist_obstack, struct tlist_cache);
	    t->next = save_expr_cache;
	    t->expr = x;
	    save_expr_cache = t;

	    tmp_before = tmp_nosp = 0;
	    verify_tree (TREE_OPERAND (x, 0), &tmp_before, &tmp_nosp, NULL_TREE);
	    warn_for_collisions (tmp_nosp);

	    tmp_list3 = 0;
	    merge_tlist (&tmp_list3, tmp_nosp, 0);
	    t->cache_before_sp = tmp_before;
	    t->cache_after_sp = tmp_list3;
	  }
	merge_tlist (pbefore_sp, t->cache_before_sp, 1);
	add_tlist (pno_sp, t->cache_after_sp, NULL_TREE, 1);
	return;
      }

    case ADDR_EXPR:
      x = TREE_OPERAND (x, 0);
      if (DECL_P (x))
	return;
      writer = 0;
      goto restart;

    default:
      /* For other expressions, simply recurse on their operands.
	 Manual tail recursion for unary expressions.
	 Other non-expressions need not be processed.  */
      if (cl == tcc_unary)
	{
	  x = TREE_OPERAND (x, 0);
	  writer = 0;
	  goto restart;
	}
      else if (IS_EXPR_CODE_CLASS (cl))
	{
	  int lp;
	  int max = TREE_OPERAND_LENGTH (x);
	  for (lp = 0; lp < max; lp++)
	    {
	      tmp_before = tmp_nosp = 0;
	      verify_tree (TREE_OPERAND (x, lp), &tmp_before, &tmp_nosp, 0);
	      merge_tlist (&tmp_nosp, tmp_before, 0);
	      add_tlist (pno_sp, tmp_nosp, NULL_TREE, 0);
	    }
	}
      return;
    }
}

/* Try to warn for undefined behavior in EXPR due to missing sequence
   points.  */

DEBUG_FUNCTION void
verify_sequence_points (tree expr)
{
  struct tlist *before_sp = 0, *after_sp = 0;

  warned_ids = 0;
  save_expr_cache = 0;
  if (tlist_firstobj == 0)
    {
      gcc_obstack_init (&tlist_obstack);
      tlist_firstobj = (char *) obstack_alloc (&tlist_obstack, 0);
    }

  verify_tree (expr, &before_sp, &after_sp, 0);
  warn_for_collisions (after_sp);
  obstack_free (&tlist_obstack, tlist_firstobj);
}

/* Validate the expression after `case' and apply default promotions.  */

static tree
check_case_value (location_t loc, tree value)
{
  if (value == NULL_TREE)
    return value;

  if (TREE_CODE (value) == INTEGER_CST)
    /* Promote char or short to int.  */
    value = perform_integral_promotions (value);
  else if (value != error_mark_node)
    {
      error_at (loc, "case label does not reduce to an integer constant");
      value = error_mark_node;
    }

  constant_expression_warning (value);

  return value;
}

/* See if the case values LOW and HIGH are in the range of the original
   type (i.e. before the default conversion to int) of the switch testing
   expression.
   TYPE is the promoted type of the testing expression, and ORIG_TYPE is
   the type before promoting it.  CASE_LOW_P is a pointer to the lower
   bound of the case label, and CASE_HIGH_P is the upper bound or NULL
   if the case is not a case range.
   The caller has to make sure that we are not called with NULL for
   CASE_LOW_P (i.e. the default case).
   Returns true if the case label is in range of ORIG_TYPE (saturated or
   untouched) or false if the label is out of range.  */

static bool
check_case_bounds (location_t loc, tree type, tree orig_type,
		   tree *case_low_p, tree *case_high_p)
{
  tree min_value, max_value;
  tree case_low = *case_low_p;
  tree case_high = case_high_p ? *case_high_p : case_low;

  /* If there was a problem with the original type, do nothing.  */
  if (orig_type == error_mark_node)
    return true;

  min_value = TYPE_MIN_VALUE (orig_type);
  max_value = TYPE_MAX_VALUE (orig_type);

  /* Case label is less than minimum for type.  */
  if (tree_int_cst_compare (case_low, min_value) < 0
      && tree_int_cst_compare (case_high, min_value) < 0)
    {
      warning_at (loc, 0, "case label value is less than minimum value "
		  "for type");
      return false;
    }

  /* Case value is greater than maximum for type.  */
  if (tree_int_cst_compare (case_low, max_value) > 0
      && tree_int_cst_compare (case_high, max_value) > 0)
    {
      warning_at (loc, 0, "case label value exceeds maximum value for type");
      return false;
    }

  /* Saturate lower case label value to minimum.  */
  if (tree_int_cst_compare (case_high, min_value) >= 0
      && tree_int_cst_compare (case_low, min_value) < 0)
    {
      warning_at (loc, 0, "lower value in case label range"
		  " less than minimum value for type");
      case_low = min_value;
    }

  /* Saturate upper case label value to maximum.  */
  if (tree_int_cst_compare (case_low, max_value) <= 0
      && tree_int_cst_compare (case_high, max_value) > 0)
    {
      warning_at (loc, 0, "upper value in case label range"
		  " exceeds maximum value for type");
      case_high = max_value;
    }

  if (*case_low_p != case_low)
    *case_low_p = convert (type, case_low);
  if (case_high_p && *case_high_p != case_high)
    *case_high_p = convert (type, case_high);

  return true;
}

/* Return an integer type with BITS bits of precision,
   that is unsigned if UNSIGNEDP is nonzero, otherwise signed.  */

tree
c_common_type_for_size (unsigned int bits, int unsignedp)
{
  int i;

  if (bits == TYPE_PRECISION (integer_type_node))
    return unsignedp ? unsigned_type_node : integer_type_node;

  if (bits == TYPE_PRECISION (signed_char_type_node))
    return unsignedp ? unsigned_char_type_node : signed_char_type_node;

  if (bits == TYPE_PRECISION (short_integer_type_node))
    return unsignedp ? short_unsigned_type_node : short_integer_type_node;

  if (bits == TYPE_PRECISION (long_integer_type_node))
    return unsignedp ? long_unsigned_type_node : long_integer_type_node;

  if (bits == TYPE_PRECISION (long_long_integer_type_node))
    return (unsignedp ? long_long_unsigned_type_node
	    : long_long_integer_type_node);

  for (i = 0; i < NUM_INT_N_ENTS; i ++)
    if (int_n_enabled_p[i]
	&& bits == int_n_data[i].bitsize)
      return (unsignedp ? int_n_trees[i].unsigned_type
	      : int_n_trees[i].signed_type);

  if (bits == TYPE_PRECISION (widest_integer_literal_type_node))
    return (unsignedp ? widest_unsigned_literal_type_node
	    : widest_integer_literal_type_node);

  if (bits <= TYPE_PRECISION (intQI_type_node))
    return unsignedp ? unsigned_intQI_type_node : intQI_type_node;

  if (bits <= TYPE_PRECISION (intHI_type_node))
    return unsignedp ? unsigned_intHI_type_node : intHI_type_node;

  if (bits <= TYPE_PRECISION (intSI_type_node))
    return unsignedp ? unsigned_intSI_type_node : intSI_type_node;

  if (bits <= TYPE_PRECISION (intDI_type_node))
    return unsignedp ? unsigned_intDI_type_node : intDI_type_node;

  return 0;
}

/* Return a fixed-point type that has at least IBIT ibits and FBIT fbits
   that is unsigned if UNSIGNEDP is nonzero, otherwise signed;
   and saturating if SATP is nonzero, otherwise not saturating.  */

tree
c_common_fixed_point_type_for_size (unsigned int ibit, unsigned int fbit,
				    int unsignedp, int satp)
{
  machine_mode mode;
  if (ibit == 0)
    mode = unsignedp ? UQQmode : QQmode;
  else
    mode = unsignedp ? UHAmode : HAmode;

  for (; mode != VOIDmode; mode = GET_MODE_WIDER_MODE (mode))
    if (GET_MODE_IBIT (mode) >= ibit && GET_MODE_FBIT (mode) >= fbit)
      break;

  if (mode == VOIDmode || !targetm.scalar_mode_supported_p (mode))
    {
      sorry ("GCC cannot support operators with integer types and "
	     "fixed-point types that have too many integral and "
	     "fractional bits together");
      return 0;
    }

  return c_common_type_for_mode (mode, satp);
}

/* Used for communication between c_common_type_for_mode and
   c_register_builtin_type.  */
tree registered_builtin_types;

/* Return a data type that has machine mode MODE.
   If the mode is an integer,
   then UNSIGNEDP selects between signed and unsigned types.
   If the mode is a fixed-point mode,
   then UNSIGNEDP selects between saturating and nonsaturating types.  */

tree
c_common_type_for_mode (machine_mode mode, int unsignedp)
{
  tree t;
  int i;

  if (mode == TYPE_MODE (integer_type_node))
    return unsignedp ? unsigned_type_node : integer_type_node;

  if (mode == TYPE_MODE (signed_char_type_node))
    return unsignedp ? unsigned_char_type_node : signed_char_type_node;

  if (mode == TYPE_MODE (short_integer_type_node))
    return unsignedp ? short_unsigned_type_node : short_integer_type_node;

  if (mode == TYPE_MODE (long_integer_type_node))
    return unsignedp ? long_unsigned_type_node : long_integer_type_node;

  if (mode == TYPE_MODE (long_long_integer_type_node))
    return unsignedp ? long_long_unsigned_type_node : long_long_integer_type_node;

  for (i = 0; i < NUM_INT_N_ENTS; i ++)
    if (int_n_enabled_p[i]
	&& mode == int_n_data[i].m)
      return (unsignedp ? int_n_trees[i].unsigned_type
	      : int_n_trees[i].signed_type);

  if (mode == TYPE_MODE (widest_integer_literal_type_node))
    return unsignedp ? widest_unsigned_literal_type_node
		     : widest_integer_literal_type_node;

  if (mode == QImode)
    return unsignedp ? unsigned_intQI_type_node : intQI_type_node;

  if (mode == HImode)
    return unsignedp ? unsigned_intHI_type_node : intHI_type_node;

  if (mode == SImode)
    return unsignedp ? unsigned_intSI_type_node : intSI_type_node;

  if (mode == DImode)
    return unsignedp ? unsigned_intDI_type_node : intDI_type_node;

#if HOST_BITS_PER_WIDE_INT >= 64
  if (mode == TYPE_MODE (intTI_type_node))
    return unsignedp ? unsigned_intTI_type_node : intTI_type_node;
#endif

  if (mode == TYPE_MODE (float_type_node))
    return float_type_node;

  if (mode == TYPE_MODE (double_type_node))
    return double_type_node;

  if (mode == TYPE_MODE (long_double_type_node))
    return long_double_type_node;

  if (mode == TYPE_MODE (void_type_node))
    return void_type_node;

  if (mode == TYPE_MODE (build_pointer_type (char_type_node)))
    return (unsignedp
	    ? make_unsigned_type (GET_MODE_PRECISION (mode))
	    : make_signed_type (GET_MODE_PRECISION (mode)));

  if (mode == TYPE_MODE (build_pointer_type (integer_type_node)))
    return (unsignedp
	    ? make_unsigned_type (GET_MODE_PRECISION (mode))
	    : make_signed_type (GET_MODE_PRECISION (mode)));

  if (COMPLEX_MODE_P (mode))
    {
      machine_mode inner_mode;
      tree inner_type;

      if (mode == TYPE_MODE (complex_float_type_node))
	return complex_float_type_node;
      if (mode == TYPE_MODE (complex_double_type_node))
	return complex_double_type_node;
      if (mode == TYPE_MODE (complex_long_double_type_node))
	return complex_long_double_type_node;

      if (mode == TYPE_MODE (complex_integer_type_node) && !unsignedp)
	return complex_integer_type_node;

      inner_mode = GET_MODE_INNER (mode);
      inner_type = c_common_type_for_mode (inner_mode, unsignedp);
      if (inner_type != NULL_TREE)
	return build_complex_type (inner_type);
    }
  else if (VECTOR_MODE_P (mode))
    {
      machine_mode inner_mode = GET_MODE_INNER (mode);
      tree inner_type = c_common_type_for_mode (inner_mode, unsignedp);
      if (inner_type != NULL_TREE)
	return build_vector_type_for_mode (inner_type, mode);
    }

  if (mode == TYPE_MODE (dfloat32_type_node))
    return dfloat32_type_node;
  if (mode == TYPE_MODE (dfloat64_type_node))
    return dfloat64_type_node;
  if (mode == TYPE_MODE (dfloat128_type_node))
    return dfloat128_type_node;

  if (ALL_SCALAR_FIXED_POINT_MODE_P (mode))
    {
      if (mode == TYPE_MODE (short_fract_type_node))
	return unsignedp ? sat_short_fract_type_node : short_fract_type_node;
      if (mode == TYPE_MODE (fract_type_node))
	return unsignedp ? sat_fract_type_node : fract_type_node;
      if (mode == TYPE_MODE (long_fract_type_node))
	return unsignedp ? sat_long_fract_type_node : long_fract_type_node;
      if (mode == TYPE_MODE (long_long_fract_type_node))
	return unsignedp ? sat_long_long_fract_type_node
			 : long_long_fract_type_node;

      if (mode == TYPE_MODE (unsigned_short_fract_type_node))
	return unsignedp ? sat_unsigned_short_fract_type_node
			 : unsigned_short_fract_type_node;
      if (mode == TYPE_MODE (unsigned_fract_type_node))
	return unsignedp ? sat_unsigned_fract_type_node
			 : unsigned_fract_type_node;
      if (mode == TYPE_MODE (unsigned_long_fract_type_node))
	return unsignedp ? sat_unsigned_long_fract_type_node
			 : unsigned_long_fract_type_node;
      if (mode == TYPE_MODE (unsigned_long_long_fract_type_node))
	return unsignedp ? sat_unsigned_long_long_fract_type_node
			 : unsigned_long_long_fract_type_node;

      if (mode == TYPE_MODE (short_accum_type_node))
	return unsignedp ? sat_short_accum_type_node : short_accum_type_node;
      if (mode == TYPE_MODE (accum_type_node))
	return unsignedp ? sat_accum_type_node : accum_type_node;
      if (mode == TYPE_MODE (long_accum_type_node))
	return unsignedp ? sat_long_accum_type_node : long_accum_type_node;
      if (mode == TYPE_MODE (long_long_accum_type_node))
	return unsignedp ? sat_long_long_accum_type_node
			 : long_long_accum_type_node;

      if (mode == TYPE_MODE (unsigned_short_accum_type_node))
	return unsignedp ? sat_unsigned_short_accum_type_node
			 : unsigned_short_accum_type_node;
      if (mode == TYPE_MODE (unsigned_accum_type_node))
	return unsignedp ? sat_unsigned_accum_type_node
			 : unsigned_accum_type_node;
      if (mode == TYPE_MODE (unsigned_long_accum_type_node))
	return unsignedp ? sat_unsigned_long_accum_type_node
			 : unsigned_long_accum_type_node;
      if (mode == TYPE_MODE (unsigned_long_long_accum_type_node))
	return unsignedp ? sat_unsigned_long_long_accum_type_node
			 : unsigned_long_long_accum_type_node;

      if (mode == QQmode)
	return unsignedp ? sat_qq_type_node : qq_type_node;
      if (mode == HQmode)
	return unsignedp ? sat_hq_type_node : hq_type_node;
      if (mode == SQmode)
	return unsignedp ? sat_sq_type_node : sq_type_node;
      if (mode == DQmode)
	return unsignedp ? sat_dq_type_node : dq_type_node;
      if (mode == TQmode)
	return unsignedp ? sat_tq_type_node : tq_type_node;

      if (mode == UQQmode)
	return unsignedp ? sat_uqq_type_node : uqq_type_node;
      if (mode == UHQmode)
	return unsignedp ? sat_uhq_type_node : uhq_type_node;
      if (mode == USQmode)
	return unsignedp ? sat_usq_type_node : usq_type_node;
      if (mode == UDQmode)
	return unsignedp ? sat_udq_type_node : udq_type_node;
      if (mode == UTQmode)
	return unsignedp ? sat_utq_type_node : utq_type_node;

      if (mode == HAmode)
	return unsignedp ? sat_ha_type_node : ha_type_node;
      if (mode == SAmode)
	return unsignedp ? sat_sa_type_node : sa_type_node;
      if (mode == DAmode)
	return unsignedp ? sat_da_type_node : da_type_node;
      if (mode == TAmode)
	return unsignedp ? sat_ta_type_node : ta_type_node;

      if (mode == UHAmode)
	return unsignedp ? sat_uha_type_node : uha_type_node;
      if (mode == USAmode)
	return unsignedp ? sat_usa_type_node : usa_type_node;
      if (mode == UDAmode)
	return unsignedp ? sat_uda_type_node : uda_type_node;
      if (mode == UTAmode)
	return unsignedp ? sat_uta_type_node : uta_type_node;
    }

  for (t = registered_builtin_types; t; t = TREE_CHAIN (t))
    if (TYPE_MODE (TREE_VALUE (t)) == mode
	&& !!unsignedp == !!TYPE_UNSIGNED (TREE_VALUE (t)))
      return TREE_VALUE (t);

  return 0;
}

tree
c_common_unsigned_type (tree type)
{
  return c_common_signed_or_unsigned_type (1, type);
}

/* Return a signed type the same as TYPE in other respects.  */

tree
c_common_signed_type (tree type)
{
  return c_common_signed_or_unsigned_type (0, type);
}

/* Return a type the same as TYPE except unsigned or
   signed according to UNSIGNEDP.  */

tree
c_common_signed_or_unsigned_type (int unsignedp, tree type)
{
  tree type1;
  int i;

  /* This block of code emulates the behavior of the old
     c_common_unsigned_type. In particular, it returns
     long_unsigned_type_node if passed a long, even when a int would
     have the same size. This is necessary for warnings to work
     correctly in archs where sizeof(int) == sizeof(long) */

  type1 = TYPE_MAIN_VARIANT (type);
  if (type1 == signed_char_type_node || type1 == char_type_node || type1 == unsigned_char_type_node)
    return unsignedp ? unsigned_char_type_node : signed_char_type_node;
  if (type1 == integer_type_node || type1 == unsigned_type_node)
    return unsignedp ? unsigned_type_node : integer_type_node;
  if (type1 == short_integer_type_node || type1 == short_unsigned_type_node)
    return unsignedp ? short_unsigned_type_node : short_integer_type_node;
  if (type1 == long_integer_type_node || type1 == long_unsigned_type_node)
    return unsignedp ? long_unsigned_type_node : long_integer_type_node;
  if (type1 == long_long_integer_type_node || type1 == long_long_unsigned_type_node)
    return unsignedp ? long_long_unsigned_type_node : long_long_integer_type_node;

  for (i = 0; i < NUM_INT_N_ENTS; i ++)
    if (int_n_enabled_p[i]
	&& (type1 == int_n_trees[i].unsigned_type
	    || type1 == int_n_trees[i].signed_type))
      return (unsignedp ? int_n_trees[i].unsigned_type
	      : int_n_trees[i].signed_type);

  if (type1 == widest_integer_literal_type_node || type1 == widest_unsigned_literal_type_node)
    return unsignedp ? widest_unsigned_literal_type_node : widest_integer_literal_type_node;
#if HOST_BITS_PER_WIDE_INT >= 64
  if (type1 == intTI_type_node || type1 == unsigned_intTI_type_node)
    return unsignedp ? unsigned_intTI_type_node : intTI_type_node;
#endif
  if (type1 == intDI_type_node || type1 == unsigned_intDI_type_node)
    return unsignedp ? unsigned_intDI_type_node : intDI_type_node;
  if (type1 == intSI_type_node || type1 == unsigned_intSI_type_node)
    return unsignedp ? unsigned_intSI_type_node : intSI_type_node;
  if (type1 == intHI_type_node || type1 == unsigned_intHI_type_node)
    return unsignedp ? unsigned_intHI_type_node : intHI_type_node;
  if (type1 == intQI_type_node || type1 == unsigned_intQI_type_node)
    return unsignedp ? unsigned_intQI_type_node : intQI_type_node;

#define C_COMMON_FIXED_TYPES(NAME)	    \
  if (type1 == short_ ## NAME ## _type_node \
      || type1 == unsigned_short_ ## NAME ## _type_node) \
    return unsignedp ? unsigned_short_ ## NAME ## _type_node \
		     : short_ ## NAME ## _type_node; \
  if (type1 == NAME ## _type_node \
      || type1 == unsigned_ ## NAME ## _type_node) \
    return unsignedp ? unsigned_ ## NAME ## _type_node \
		     : NAME ## _type_node; \
  if (type1 == long_ ## NAME ## _type_node \
      || type1 == unsigned_long_ ## NAME ## _type_node) \
    return unsignedp ? unsigned_long_ ## NAME ## _type_node \
		     : long_ ## NAME ## _type_node; \
  if (type1 == long_long_ ## NAME ## _type_node \
      || type1 == unsigned_long_long_ ## NAME ## _type_node) \
    return unsignedp ? unsigned_long_long_ ## NAME ## _type_node \
		     : long_long_ ## NAME ## _type_node;

#define C_COMMON_FIXED_MODE_TYPES(NAME) \
  if (type1 == NAME ## _type_node \
      || type1 == u ## NAME ## _type_node) \
    return unsignedp ? u ## NAME ## _type_node \
		     : NAME ## _type_node;

#define C_COMMON_FIXED_TYPES_SAT(NAME) \
  if (type1 == sat_ ## short_ ## NAME ## _type_node \
      || type1 == sat_ ## unsigned_short_ ## NAME ## _type_node) \
    return unsignedp ? sat_ ## unsigned_short_ ## NAME ## _type_node \
		     : sat_ ## short_ ## NAME ## _type_node; \
  if (type1 == sat_ ## NAME ## _type_node \
      || type1 == sat_ ## unsigned_ ## NAME ## _type_node) \
    return unsignedp ? sat_ ## unsigned_ ## NAME ## _type_node \
		     : sat_ ## NAME ## _type_node; \
  if (type1 == sat_ ## long_ ## NAME ## _type_node \
      || type1 == sat_ ## unsigned_long_ ## NAME ## _type_node) \
    return unsignedp ? sat_ ## unsigned_long_ ## NAME ## _type_node \
		     : sat_ ## long_ ## NAME ## _type_node; \
  if (type1 == sat_ ## long_long_ ## NAME ## _type_node \
      || type1 == sat_ ## unsigned_long_long_ ## NAME ## _type_node) \
    return unsignedp ? sat_ ## unsigned_long_long_ ## NAME ## _type_node \
		     : sat_ ## long_long_ ## NAME ## _type_node;

#define C_COMMON_FIXED_MODE_TYPES_SAT(NAME)	\
  if (type1 == sat_ ## NAME ## _type_node \
      || type1 == sat_ ## u ## NAME ## _type_node) \
    return unsignedp ? sat_ ## u ## NAME ## _type_node \
		     : sat_ ## NAME ## _type_node;

  C_COMMON_FIXED_TYPES (fract);
  C_COMMON_FIXED_TYPES_SAT (fract);
  C_COMMON_FIXED_TYPES (accum);
  C_COMMON_FIXED_TYPES_SAT (accum);

  C_COMMON_FIXED_MODE_TYPES (qq);
  C_COMMON_FIXED_MODE_TYPES (hq);
  C_COMMON_FIXED_MODE_TYPES (sq);
  C_COMMON_FIXED_MODE_TYPES (dq);
  C_COMMON_FIXED_MODE_TYPES (tq);
  C_COMMON_FIXED_MODE_TYPES_SAT (qq);
  C_COMMON_FIXED_MODE_TYPES_SAT (hq);
  C_COMMON_FIXED_MODE_TYPES_SAT (sq);
  C_COMMON_FIXED_MODE_TYPES_SAT (dq);
  C_COMMON_FIXED_MODE_TYPES_SAT (tq);
  C_COMMON_FIXED_MODE_TYPES (ha);
  C_COMMON_FIXED_MODE_TYPES (sa);
  C_COMMON_FIXED_MODE_TYPES (da);
  C_COMMON_FIXED_MODE_TYPES (ta);
  C_COMMON_FIXED_MODE_TYPES_SAT (ha);
  C_COMMON_FIXED_MODE_TYPES_SAT (sa);
  C_COMMON_FIXED_MODE_TYPES_SAT (da);
  C_COMMON_FIXED_MODE_TYPES_SAT (ta);

  /* For ENUMERAL_TYPEs in C++, must check the mode of the types, not
     the precision; they have precision set to match their range, but
     may use a wider mode to match an ABI.  If we change modes, we may
     wind up with bad conversions.  For INTEGER_TYPEs in C, must check
     the precision as well, so as to yield correct results for
     bit-field types.  C++ does not have these separate bit-field
     types, and producing a signed or unsigned variant of an
     ENUMERAL_TYPE may cause other problems as well.  */

  if (!INTEGRAL_TYPE_P (type)
      || TYPE_UNSIGNED (type) == unsignedp)
    return type;

#define TYPE_OK(node)							    \
  (TYPE_MODE (type) == TYPE_MODE (node)					    \
   && TYPE_PRECISION (type) == TYPE_PRECISION (node))
  if (TYPE_OK (signed_char_type_node))
    return unsignedp ? unsigned_char_type_node : signed_char_type_node;
  if (TYPE_OK (integer_type_node))
    return unsignedp ? unsigned_type_node : integer_type_node;
  if (TYPE_OK (short_integer_type_node))
    return unsignedp ? short_unsigned_type_node : short_integer_type_node;
  if (TYPE_OK (long_integer_type_node))
    return unsignedp ? long_unsigned_type_node : long_integer_type_node;
  if (TYPE_OK (long_long_integer_type_node))
    return (unsignedp ? long_long_unsigned_type_node
	    : long_long_integer_type_node);

  for (i = 0; i < NUM_INT_N_ENTS; i ++)
    if (int_n_enabled_p[i]
	&& TYPE_MODE (type) == int_n_data[i].m
	&& TYPE_PRECISION (type) == int_n_data[i].bitsize)
      return (unsignedp ? int_n_trees[i].unsigned_type
	      : int_n_trees[i].signed_type);

  if (TYPE_OK (widest_integer_literal_type_node))
    return (unsignedp ? widest_unsigned_literal_type_node
	    : widest_integer_literal_type_node);

#if HOST_BITS_PER_WIDE_INT >= 64
  if (TYPE_OK (intTI_type_node))
    return unsignedp ? unsigned_intTI_type_node : intTI_type_node;
#endif
  if (TYPE_OK (intDI_type_node))
    return unsignedp ? unsigned_intDI_type_node : intDI_type_node;
  if (TYPE_OK (intSI_type_node))
    return unsignedp ? unsigned_intSI_type_node : intSI_type_node;
  if (TYPE_OK (intHI_type_node))
    return unsignedp ? unsigned_intHI_type_node : intHI_type_node;
  if (TYPE_OK (intQI_type_node))
    return unsignedp ? unsigned_intQI_type_node : intQI_type_node;
#undef TYPE_OK

  return build_nonstandard_integer_type (TYPE_PRECISION (type), unsignedp);
}

/* Build a bit-field integer type for the given WIDTH and UNSIGNEDP.  */

tree
c_build_bitfield_integer_type (unsigned HOST_WIDE_INT width, int unsignedp)
{
  int i;

  /* Extended integer types of the same width as a standard type have
     lesser rank, so those of the same width as int promote to int or
     unsigned int and are valid for printf formats expecting int or
     unsigned int.  To avoid such special cases, avoid creating
     extended integer types for bit-fields if a standard integer type
     is available.  */
  if (width == TYPE_PRECISION (integer_type_node))
    return unsignedp ? unsigned_type_node : integer_type_node;
  if (width == TYPE_PRECISION (signed_char_type_node))
    return unsignedp ? unsigned_char_type_node : signed_char_type_node;
  if (width == TYPE_PRECISION (short_integer_type_node))
    return unsignedp ? short_unsigned_type_node : short_integer_type_node;
  if (width == TYPE_PRECISION (long_integer_type_node))
    return unsignedp ? long_unsigned_type_node : long_integer_type_node;
  if (width == TYPE_PRECISION (long_long_integer_type_node))
    return (unsignedp ? long_long_unsigned_type_node
	    : long_long_integer_type_node);
  for (i = 0; i < NUM_INT_N_ENTS; i ++)
    if (int_n_enabled_p[i]
	&& width == int_n_data[i].bitsize)
      return (unsignedp ? int_n_trees[i].unsigned_type
	      : int_n_trees[i].signed_type);
  return build_nonstandard_integer_type (width, unsignedp);
}

/* The C version of the register_builtin_type langhook.  */

void
c_register_builtin_type (tree type, const char* name)
{
  tree decl;

  decl = build_decl (UNKNOWN_LOCATION,
		     TYPE_DECL, get_identifier (name), type);
  DECL_ARTIFICIAL (decl) = 1;
  if (!TYPE_NAME (type))
    TYPE_NAME (type) = decl;
  pushdecl (decl);

  registered_builtin_types = tree_cons (0, type, registered_builtin_types);
}

/* Print an error message for invalid operands to arith operation
   CODE with TYPE0 for operand 0, and TYPE1 for operand 1.
   LOCATION is the location of the message.  */

void
binary_op_error (location_t location, enum tree_code code,
		 tree type0, tree type1)
{
  const char *opname;

  switch (code)
    {
    case PLUS_EXPR:
      opname = "+"; break;
    case MINUS_EXPR:
      opname = "-"; break;
    case MULT_EXPR:
      opname = "*"; break;
    case MAX_EXPR:
      opname = "max"; break;
    case MIN_EXPR:
      opname = "min"; break;
    case EQ_EXPR:
      opname = "=="; break;
    case NE_EXPR:
      opname = "!="; break;
    case LE_EXPR:
      opname = "<="; break;
    case GE_EXPR:
      opname = ">="; break;
    case LT_EXPR:
      opname = "<"; break;
    case GT_EXPR:
      opname = ">"; break;
    case LSHIFT_EXPR:
      opname = "<<"; break;
    case RSHIFT_EXPR:
      opname = ">>"; break;
    case TRUNC_MOD_EXPR:
    case FLOOR_MOD_EXPR:
      opname = "%"; break;
    case TRUNC_DIV_EXPR:
    case FLOOR_DIV_EXPR:
      opname = "/"; break;
    case BIT_AND_EXPR:
      opname = "&"; break;
    case BIT_IOR_EXPR:
      opname = "|"; break;
    case TRUTH_ANDIF_EXPR:
      opname = "&&"; break;
    case TRUTH_ORIF_EXPR:
      opname = "||"; break;
    case BIT_XOR_EXPR:
      opname = "^"; break;
    default:
      gcc_unreachable ();
    }
  error_at (location,
	    "invalid operands to binary %s (have %qT and %qT)", opname,
	    type0, type1);
}

/* Given an expression as a tree, return its original type.  Do this
   by stripping any conversion that preserves the sign and precision.  */
static tree
expr_original_type (tree expr)
{
  STRIP_SIGN_NOPS (expr);
  return TREE_TYPE (expr);
}

/* Subroutine of build_binary_op, used for comparison operations.
   See if the operands have both been converted from subword integer types
   and, if so, perhaps change them both back to their original type.
   This function is also responsible for converting the two operands
   to the proper common type for comparison.

   The arguments of this function are all pointers to local variables
   of build_binary_op: OP0_PTR is &OP0, OP1_PTR is &OP1,
   RESTYPE_PTR is &RESULT_TYPE and RESCODE_PTR is &RESULTCODE.

   LOC is the location of the comparison.

   If this function returns nonzero, it means that the comparison has
   a constant value.  What this function returns is an expression for
   that value.  */

tree
shorten_compare (location_t loc, tree *op0_ptr, tree *op1_ptr,
		 tree *restype_ptr, enum tree_code *rescode_ptr)
{
  tree type;
  tree op0 = *op0_ptr;
  tree op1 = *op1_ptr;
  int unsignedp0, unsignedp1;
  int real1, real2;
  tree primop0, primop1;
  enum tree_code code = *rescode_ptr;

  /* Throw away any conversions to wider types
     already present in the operands.  */

  primop0 = c_common_get_narrower (op0, &unsignedp0);
  primop1 = c_common_get_narrower (op1, &unsignedp1);

  /* If primopN is first sign-extended from primopN's precision to opN's
     precision, then zero-extended from opN's precision to
     *restype_ptr precision, shortenings might be invalid.  */
  if (TYPE_PRECISION (TREE_TYPE (primop0)) < TYPE_PRECISION (TREE_TYPE (op0))
      && TYPE_PRECISION (TREE_TYPE (op0)) < TYPE_PRECISION (*restype_ptr)
      && !unsignedp0
      && TYPE_UNSIGNED (TREE_TYPE (op0)))
    primop0 = op0;
  if (TYPE_PRECISION (TREE_TYPE (primop1)) < TYPE_PRECISION (TREE_TYPE (op1))
      && TYPE_PRECISION (TREE_TYPE (op1)) < TYPE_PRECISION (*restype_ptr)
      && !unsignedp1
      && TYPE_UNSIGNED (TREE_TYPE (op1)))
    primop1 = op1;

  /* Handle the case that OP0 does not *contain* a conversion
     but it *requires* conversion to FINAL_TYPE.  */

  if (op0 == primop0 && TREE_TYPE (op0) != *restype_ptr)
    unsignedp0 = TYPE_UNSIGNED (TREE_TYPE (op0));
  if (op1 == primop1 && TREE_TYPE (op1) != *restype_ptr)
    unsignedp1 = TYPE_UNSIGNED (TREE_TYPE (op1));

  /* If one of the operands must be floated, we cannot optimize.  */
  real1 = TREE_CODE (TREE_TYPE (primop0)) == REAL_TYPE;
  real2 = TREE_CODE (TREE_TYPE (primop1)) == REAL_TYPE;

  /* If first arg is constant, swap the args (changing operation
     so value is preserved), for canonicalization.  Don't do this if
     the second arg is 0.  */

  if (TREE_CONSTANT (primop0)
      && !integer_zerop (primop1) && !real_zerop (primop1)
      && !fixed_zerop (primop1))
    {
      std::swap (primop0, primop1);
      std::swap (op0, op1);
      *op0_ptr = op0;
      *op1_ptr = op1;
      std::swap (unsignedp0, unsignedp1);
      std::swap (real1, real2);

      switch (code)
	{
	case LT_EXPR:
	  code = GT_EXPR;
	  break;
	case GT_EXPR:
	  code = LT_EXPR;
	  break;
	case LE_EXPR:
	  code = GE_EXPR;
	  break;
	case GE_EXPR:
	  code = LE_EXPR;
	  break;
	default:
	  break;
	}
      *rescode_ptr = code;
    }

  /* If comparing an integer against a constant more bits wide,
     maybe we can deduce a value of 1 or 0 independent of the data.
     Or else truncate the constant now
     rather than extend the variable at run time.

     This is only interesting if the constant is the wider arg.
     Also, it is not safe if the constant is unsigned and the
     variable arg is signed, since in this case the variable
     would be sign-extended and then regarded as unsigned.
     Our technique fails in this case because the lowest/highest
     possible unsigned results don't follow naturally from the
     lowest/highest possible values of the variable operand.
     For just EQ_EXPR and NE_EXPR there is another technique that
     could be used: see if the constant can be faithfully represented
     in the other operand's type, by truncating it and reextending it
     and see if that preserves the constant's value.  */

  if (!real1 && !real2
      && TREE_CODE (TREE_TYPE (primop0)) != FIXED_POINT_TYPE
      && TREE_CODE (primop1) == INTEGER_CST
      && TYPE_PRECISION (TREE_TYPE (primop0)) < TYPE_PRECISION (*restype_ptr))
    {
      int min_gt, max_gt, min_lt, max_lt;
      tree maxval, minval;
      /* 1 if comparison is nominally unsigned.  */
      int unsignedp = TYPE_UNSIGNED (*restype_ptr);
      tree val;

      type = c_common_signed_or_unsigned_type (unsignedp0,
					       TREE_TYPE (primop0));

      maxval = TYPE_MAX_VALUE (type);
      minval = TYPE_MIN_VALUE (type);

      if (unsignedp && !unsignedp0)
	*restype_ptr = c_common_signed_type (*restype_ptr);

      if (TREE_TYPE (primop1) != *restype_ptr)
	{
	  /* Convert primop1 to target type, but do not introduce
	     additional overflow.  We know primop1 is an int_cst.  */
	  primop1 = force_fit_type (*restype_ptr,
				    wide_int::from
				      (primop1,
				       TYPE_PRECISION (*restype_ptr),
				       TYPE_SIGN (TREE_TYPE (primop1))),
				    0, TREE_OVERFLOW (primop1));
	}
      if (type != *restype_ptr)
	{
	  minval = convert (*restype_ptr, minval);
	  maxval = convert (*restype_ptr, maxval);
	}

      min_gt = tree_int_cst_lt (primop1, minval);
      max_gt = tree_int_cst_lt (primop1, maxval);
      min_lt = tree_int_cst_lt (minval, primop1);
      max_lt = tree_int_cst_lt (maxval, primop1);

      val = 0;
      /* This used to be a switch, but Genix compiler can't handle that.  */
      if (code == NE_EXPR)
	{
	  if (max_lt || min_gt)
	    val = truthvalue_true_node;
	}
      else if (code == EQ_EXPR)
	{
	  if (max_lt || min_gt)
	    val = truthvalue_false_node;
	}
      else if (code == LT_EXPR)
	{
	  if (max_lt)
	    val = truthvalue_true_node;
	  if (!min_lt)
	    val = truthvalue_false_node;
	}
      else if (code == GT_EXPR)
	{
	  if (min_gt)
	    val = truthvalue_true_node;
	  if (!max_gt)
	    val = truthvalue_false_node;
	}
      else if (code == LE_EXPR)
	{
	  if (!max_gt)
	    val = truthvalue_true_node;
	  if (min_gt)
	    val = truthvalue_false_node;
	}
      else if (code == GE_EXPR)
	{
	  if (!min_lt)
	    val = truthvalue_true_node;
	  if (max_lt)
	    val = truthvalue_false_node;
	}

      /* If primop0 was sign-extended and unsigned comparison specd,
	 we did a signed comparison above using the signed type bounds.
	 But the comparison we output must be unsigned.

	 Also, for inequalities, VAL is no good; but if the signed
	 comparison had *any* fixed result, it follows that the
	 unsigned comparison just tests the sign in reverse
	 (positive values are LE, negative ones GE).
	 So we can generate an unsigned comparison
	 against an extreme value of the signed type.  */

      if (unsignedp && !unsignedp0)
	{
	  if (val != 0)
	    switch (code)
	      {
	      case LT_EXPR:
	      case GE_EXPR:
		primop1 = TYPE_MIN_VALUE (type);
		val = 0;
		break;

	      case LE_EXPR:
	      case GT_EXPR:
		primop1 = TYPE_MAX_VALUE (type);
		val = 0;
		break;

	      default:
		break;
	      }
	  type = c_common_unsigned_type (type);
	}

      if (TREE_CODE (primop0) != INTEGER_CST)
	{
	  if (val == truthvalue_false_node)
	    warning_at (loc, OPT_Wtype_limits,
			"comparison is always false due to limited range of data type");
	  if (val == truthvalue_true_node)
	    warning_at (loc, OPT_Wtype_limits,
			"comparison is always true due to limited range of data type");
	}

      if (val != 0)
	{
	  /* Don't forget to evaluate PRIMOP0 if it has side effects.  */
	  if (TREE_SIDE_EFFECTS (primop0))
	    return build2 (COMPOUND_EXPR, TREE_TYPE (val), primop0, val);
	  return val;
	}

      /* Value is not predetermined, but do the comparison
	 in the type of the operand that is not constant.
	 TYPE is already properly set.  */
    }

  /* If either arg is decimal float and the other is float, find the
     proper common type to use for comparison.  */
  else if (real1 && real2
	   && DECIMAL_FLOAT_MODE_P (TYPE_MODE (TREE_TYPE (primop0)))
	   && DECIMAL_FLOAT_MODE_P (TYPE_MODE (TREE_TYPE (primop1))))
    type = common_type (TREE_TYPE (primop0), TREE_TYPE (primop1));

  /* If either arg is decimal float and the other is float, fail.  */
  else if (real1 && real2
	   && (DECIMAL_FLOAT_MODE_P (TYPE_MODE (TREE_TYPE (primop0)))
	       || DECIMAL_FLOAT_MODE_P (TYPE_MODE (TREE_TYPE (primop1)))))
    return 0;

  else if (real1 && real2
	   && (TYPE_PRECISION (TREE_TYPE (primop0))
	       == TYPE_PRECISION (TREE_TYPE (primop1))))
    type = TREE_TYPE (primop0);

  /* If args' natural types are both narrower than nominal type
     and both extend in the same manner, compare them
     in the type of the wider arg.
     Otherwise must actually extend both to the nominal
     common type lest different ways of extending
     alter the result.
     (eg, (short)-1 == (unsigned short)-1  should be 0.)  */

  else if (unsignedp0 == unsignedp1 && real1 == real2
	   && TYPE_PRECISION (TREE_TYPE (primop0)) < TYPE_PRECISION (*restype_ptr)
	   && TYPE_PRECISION (TREE_TYPE (primop1)) < TYPE_PRECISION (*restype_ptr))
    {
      type = common_type (TREE_TYPE (primop0), TREE_TYPE (primop1));
      type = c_common_signed_or_unsigned_type (unsignedp0
					       || TYPE_UNSIGNED (*restype_ptr),
					       type);
      /* Make sure shorter operand is extended the right way
	 to match the longer operand.  */
      primop0
	= convert (c_common_signed_or_unsigned_type (unsignedp0,
						     TREE_TYPE (primop0)),
		   primop0);
      primop1
	= convert (c_common_signed_or_unsigned_type (unsignedp1,
						     TREE_TYPE (primop1)),
		   primop1);
    }
  else
    {
      /* Here we must do the comparison on the nominal type
	 using the args exactly as we received them.  */
      type = *restype_ptr;
      primop0 = op0;
      primop1 = op1;

      if (!real1 && !real2 && integer_zerop (primop1)
	  && TYPE_UNSIGNED (*restype_ptr))
	{
	  tree value = 0;
	  /* All unsigned values are >= 0, so we warn.  However,
	     if OP0 is a constant that is >= 0, the signedness of
	     the comparison isn't an issue, so suppress the
	     warning.  */
	  bool warn = 
	    warn_type_limits && !in_system_header_at (loc)
	    && !(TREE_CODE (primop0) == INTEGER_CST
		 && !TREE_OVERFLOW (convert (c_common_signed_type (type),
					     primop0)))
	    /* Do not warn for enumeration types.  */
	    && (TREE_CODE (expr_original_type (primop0)) != ENUMERAL_TYPE);
	  
	  switch (code)
	    {
	    case GE_EXPR:
	      if (warn)
		warning_at (loc, OPT_Wtype_limits,
			    "comparison of unsigned expression >= 0 is always true");
	      value = truthvalue_true_node;
	      break;

	    case LT_EXPR:
	      if (warn)
		warning_at (loc, OPT_Wtype_limits,
			    "comparison of unsigned expression < 0 is always false");
	      value = truthvalue_false_node;
	      break;

	    default:
	      break;
	    }

	  if (value != 0)
	    {
	      /* Don't forget to evaluate PRIMOP0 if it has side effects.  */
	      if (TREE_SIDE_EFFECTS (primop0))
		return build2 (COMPOUND_EXPR, TREE_TYPE (value),
			       primop0, value);
	      return value;
	    }
	}
    }

  *op0_ptr = convert (type, primop0);
  *op1_ptr = convert (type, primop1);

  *restype_ptr = truthvalue_type_node;

  return 0;
}

/* Return a tree for the sum or difference (RESULTCODE says which)
   of pointer PTROP and integer INTOP.  */

tree
pointer_int_sum (location_t loc, enum tree_code resultcode,
		 tree ptrop, tree intop, bool complain)
{
  tree size_exp, ret;

  /* The result is a pointer of the same type that is being added.  */
  tree result_type = TREE_TYPE (ptrop);

  /* If the pointer lives in UPC shared memory, then
     drop the 'shared' qualifier.  */
  if (TREE_SHARED (ptrop) || upc_shared_type_p (result_type))
    result_type = build_upc_unshared_type (result_type);

  if (TREE_CODE (TREE_TYPE (result_type)) == VOID_TYPE)
    {
      if (complain && warn_pointer_arith)
	pedwarn (loc, OPT_Wpointer_arith,
		 "pointer of type %<void *%> used in arithmetic");
      else if (!complain)
	return error_mark_node;
      size_exp = integer_one_node;
    }
  else if (TREE_CODE (TREE_TYPE (result_type)) == FUNCTION_TYPE)
    {
      if (complain && warn_pointer_arith)
	pedwarn (loc, OPT_Wpointer_arith,
		 "pointer to a function used in arithmetic");
      else if (!complain)
	return error_mark_node;
      size_exp = integer_one_node;
    }
  else
    size_exp = size_in_bytes (TREE_TYPE (result_type));

  /* We are manipulating pointer values, so we don't need to warn
     about relying on undefined signed overflow.  We disable the
     warning here because we use integer types so fold won't know that
     they are really pointers.  */
  fold_defer_overflow_warnings ();

  /* If what we are about to multiply by the size of the elements
     contains a constant term, apply distributive law
     and multiply that constant term separately.
     This helps produce common subexpressions.  */
  if ((TREE_CODE (intop) == PLUS_EXPR || TREE_CODE (intop) == MINUS_EXPR)
      && !TREE_CONSTANT (intop)
      && TREE_CONSTANT (TREE_OPERAND (intop, 1))
      && TREE_CONSTANT (size_exp)
      /* If the constant comes from pointer subtraction,
	 skip this optimization--it would cause an error.  */
      && TREE_CODE (TREE_TYPE (TREE_OPERAND (intop, 0))) == INTEGER_TYPE
      /* If the constant is unsigned, and smaller than the pointer size,
	 then we must skip this optimization.  This is because it could cause
	 an overflow error if the constant is negative but INTOP is not.  */
      && (!TYPE_UNSIGNED (TREE_TYPE (intop))
	  || (TYPE_PRECISION (TREE_TYPE (intop))
	      == TYPE_PRECISION (TREE_TYPE (ptrop)))))
    {
      enum tree_code subcode = resultcode;
      tree int_type = TREE_TYPE (intop);
      if (TREE_CODE (intop) == MINUS_EXPR)
	subcode = (subcode == PLUS_EXPR ? MINUS_EXPR : PLUS_EXPR);
      /* Convert both subexpression types to the type of intop,
	 because weird cases involving pointer arithmetic
	 can result in a sum or difference with different type args.  */
      ptrop = build_binary_op (EXPR_LOCATION (TREE_OPERAND (intop, 1)),
			       subcode, ptrop,
			       convert (int_type, TREE_OPERAND (intop, 1)), 1);
      intop = convert (int_type, TREE_OPERAND (intop, 0));
    }

  /* Convert the integer argument to a type the same size as sizetype
     so the multiply won't overflow spuriously.  */
  if (TYPE_PRECISION (TREE_TYPE (intop)) != TYPE_PRECISION (sizetype)
      || TYPE_UNSIGNED (TREE_TYPE (intop)) != TYPE_UNSIGNED (sizetype))
    intop = convert (c_common_type_for_size (TYPE_PRECISION (sizetype),
					     TYPE_UNSIGNED (sizetype)), intop);

  /* Replace the integer argument with a suitable product by the object size.
     Do this multiplication as signed, then convert to the appropriate type
     for the pointer operation and disregard an overflow that occurred only
     because of the sign-extension change in the latter conversion.  */
  {
    tree t = build_binary_op (loc,
			      MULT_EXPR, intop,
			      convert (TREE_TYPE (intop), size_exp), 1);
    intop = convert (sizetype, t);
    if (TREE_OVERFLOW_P (intop) && !TREE_OVERFLOW (t))
      intop = wide_int_to_tree (TREE_TYPE (intop), intop);
  }

  /* Create the sum or difference.  */
  if (resultcode == MINUS_EXPR)
    intop = fold_build1_loc (loc, NEGATE_EXPR, sizetype, intop);

  ret = fold_build_pointer_plus_loc (loc, ptrop, intop);

  fold_undefer_and_ignore_overflow_warnings ();

  return ret;
}

/* Wrap a C_MAYBE_CONST_EXPR around an expression that is fully folded
   and if NON_CONST is known not to be permitted in an evaluated part
   of a constant expression.  */

tree
c_wrap_maybe_const (tree expr, bool non_const)
{
  bool nowarning = TREE_NO_WARNING (expr);
  location_t loc = EXPR_LOCATION (expr);

  /* This should never be called for C++.  */
  if (c_dialect_cxx ())
    gcc_unreachable ();

  /* The result of folding may have a NOP_EXPR to set TREE_NO_WARNING.  */
  STRIP_TYPE_NOPS (expr);
  expr = build2 (C_MAYBE_CONST_EXPR, TREE_TYPE (expr), NULL, expr);
  C_MAYBE_CONST_EXPR_NON_CONST (expr) = non_const;
  if (nowarning)
    TREE_NO_WARNING (expr) = 1;
  protected_set_expr_location (expr, loc);

  return expr;
}

/* Wrap a SAVE_EXPR around EXPR, if appropriate.  Like save_expr, but
   for C folds the inside expression and wraps a C_MAYBE_CONST_EXPR
   around the SAVE_EXPR if needed so that c_fully_fold does not need
   to look inside SAVE_EXPRs.  */

tree
c_save_expr (tree expr)
{
  bool maybe_const = true;
  if (c_dialect_cxx ())
    return save_expr (expr);
  expr = c_fully_fold (expr, false, &maybe_const);
  expr = save_expr (expr);
  if (!maybe_const)
    expr = c_wrap_maybe_const (expr, true);
  return expr;
}

/* Return whether EXPR is a declaration whose address can never be
   NULL.  */

bool
decl_with_nonnull_addr_p (const_tree expr)
{
  return (DECL_P (expr)
	  && (TREE_CODE (expr) == PARM_DECL
	      || TREE_CODE (expr) == LABEL_DECL
	      || !DECL_WEAK (expr)));
}

/* Prepare expr to be an argument of a TRUTH_NOT_EXPR,
   or for an `if' or `while' statement or ?..: exp.  It should already
   have been validated to be of suitable type; otherwise, a bad
   diagnostic may result.

   The EXPR is located at LOCATION.

   This preparation consists of taking the ordinary
   representation of an expression expr and producing a valid tree
   boolean expression describing whether expr is nonzero.  We could
   simply always do build_binary_op (NE_EXPR, expr, truthvalue_false_node, 1),
   but we optimize comparisons, &&, ||, and !.

   The resulting type should always be `truthvalue_type_node'.  */

tree
c_common_truthvalue_conversion (location_t location, tree expr)
{
  switch (TREE_CODE (expr))
    {
    case EQ_EXPR:   case NE_EXPR:   case UNEQ_EXPR: case LTGT_EXPR:
    case LE_EXPR:   case GE_EXPR:   case LT_EXPR:   case GT_EXPR:
    case UNLE_EXPR: case UNGE_EXPR: case UNLT_EXPR: case UNGT_EXPR:
    case ORDERED_EXPR: case UNORDERED_EXPR:
      if (TREE_TYPE (expr) == truthvalue_type_node)
	return expr;
      expr = build2 (TREE_CODE (expr), truthvalue_type_node,
		     TREE_OPERAND (expr, 0), TREE_OPERAND (expr, 1));
      goto ret;

    case TRUTH_ANDIF_EXPR:
    case TRUTH_ORIF_EXPR:
    case TRUTH_AND_EXPR:
    case TRUTH_OR_EXPR:
    case TRUTH_XOR_EXPR:
      if (TREE_TYPE (expr) == truthvalue_type_node)
	return expr;
      expr = build2 (TREE_CODE (expr), truthvalue_type_node,
		     c_common_truthvalue_conversion (location,
						     TREE_OPERAND (expr, 0)),
		     c_common_truthvalue_conversion (location,
						     TREE_OPERAND (expr, 1)));
      goto ret;

    case TRUTH_NOT_EXPR:
      if (TREE_TYPE (expr) == truthvalue_type_node)
	return expr;
      expr = build1 (TREE_CODE (expr), truthvalue_type_node,
		     c_common_truthvalue_conversion (location,
						     TREE_OPERAND (expr, 0)));
      goto ret;

    case ERROR_MARK:
      return expr;

    case INTEGER_CST:
      return integer_zerop (expr) ? truthvalue_false_node
				  : truthvalue_true_node;

    case REAL_CST:
      return real_compare (NE_EXPR, &TREE_REAL_CST (expr), &dconst0)
	     ? truthvalue_true_node
	     : truthvalue_false_node;

    case FIXED_CST:
      return fixed_compare (NE_EXPR, &TREE_FIXED_CST (expr),
			    &FCONST0 (TYPE_MODE (TREE_TYPE (expr))))
	     ? truthvalue_true_node
	     : truthvalue_false_node;

    case FUNCTION_DECL:
      expr = build_unary_op (location, ADDR_EXPR, expr, 0);
      /* Fall through.  */

    case ADDR_EXPR:
      {
 	tree inner = TREE_OPERAND (expr, 0);
	if (decl_with_nonnull_addr_p (inner))
	  {
	    /* Common Ada/Pascal programmer's mistake.  */
	    warning_at (location,
			OPT_Waddress,
			"the address of %qD will always evaluate as %<true%>",
			inner);
	    return truthvalue_true_node;
	  }
	break;
      }

    case COMPLEX_EXPR:
      expr = build_binary_op (EXPR_LOCATION (expr),
			      (TREE_SIDE_EFFECTS (TREE_OPERAND (expr, 1))
			       ? TRUTH_OR_EXPR : TRUTH_ORIF_EXPR),
		c_common_truthvalue_conversion (location,
						TREE_OPERAND (expr, 0)),
		c_common_truthvalue_conversion (location,
						TREE_OPERAND (expr, 1)),
			      0);
      goto ret;

    case NEGATE_EXPR:
    case ABS_EXPR:
    case FLOAT_EXPR:
    case EXCESS_PRECISION_EXPR:
      /* These don't change whether an object is nonzero or zero.  */
      return c_common_truthvalue_conversion (location, TREE_OPERAND (expr, 0));

    case LROTATE_EXPR:
    case RROTATE_EXPR:
      /* These don't change whether an object is zero or nonzero, but
	 we can't ignore them if their second arg has side-effects.  */
      if (TREE_SIDE_EFFECTS (TREE_OPERAND (expr, 1)))
	{
	  expr = build2 (COMPOUND_EXPR, truthvalue_type_node,
			 TREE_OPERAND (expr, 1),
			 c_common_truthvalue_conversion
			 (location, TREE_OPERAND (expr, 0)));
	  goto ret;
	}
      else
	return c_common_truthvalue_conversion (location,
					       TREE_OPERAND (expr, 0));

    case COND_EXPR:
      /* Distribute the conversion into the arms of a COND_EXPR.  */
      if (c_dialect_cxx ())
	{
	  tree op1 = TREE_OPERAND (expr, 1);
	  tree op2 = TREE_OPERAND (expr, 2);
	  /* In C++ one of the arms might have void type if it is throw.  */
	  if (!VOID_TYPE_P (TREE_TYPE (op1)))
	    op1 = c_common_truthvalue_conversion (location, op1);
	  if (!VOID_TYPE_P (TREE_TYPE (op2)))
	    op2 = c_common_truthvalue_conversion (location, op2);
	  expr = fold_build3_loc (location, COND_EXPR, truthvalue_type_node,
				  TREE_OPERAND (expr, 0), op1, op2);
	  goto ret;
	}
      else
	{
	  /* Folding will happen later for C.  */
	  expr = build3 (COND_EXPR, truthvalue_type_node,
			 TREE_OPERAND (expr, 0),
			 c_common_truthvalue_conversion (location,
							 TREE_OPERAND (expr, 1)),
			 c_common_truthvalue_conversion (location,
							 TREE_OPERAND (expr, 2)));
	  goto ret;
	}

    CASE_CONVERT:
      {
	tree totype = TREE_TYPE (expr);
	tree fromtype = TREE_TYPE (TREE_OPERAND (expr, 0));

	if (POINTER_TYPE_P (totype)
	    && TREE_CODE (fromtype) == REFERENCE_TYPE)
	  {
	    tree inner = expr;
	    STRIP_NOPS (inner);

	    if (DECL_P (inner))
	      warning_at (location,
			  OPT_Waddress,
			  "the compiler can assume that the address of "
			  "%qD will always evaluate to %<true%>",
			  inner);
	  }

	/* Don't cancel the effect of a CONVERT_EXPR from a REFERENCE_TYPE,
	   since that affects how `default_conversion' will behave.  */
	if (TREE_CODE (totype) == REFERENCE_TYPE
	    || TREE_CODE (fromtype) == REFERENCE_TYPE)
	  break;
	/* Don't strip a conversion from C++0x scoped enum, since they
	   don't implicitly convert to other types.  */
	if (TREE_CODE (fromtype) == ENUMERAL_TYPE
	    && ENUM_IS_SCOPED (fromtype))
	  break;
	/* If this isn't narrowing the argument, we can ignore it.  */
	if (TYPE_PRECISION (totype) >= TYPE_PRECISION (fromtype))
	  return c_common_truthvalue_conversion (location,
						 TREE_OPERAND (expr, 0));
      }
      break;

    case MODIFY_EXPR:
      if (!TREE_NO_WARNING (expr)
	  && warn_parentheses)
	{
	  warning (OPT_Wparentheses,
		   "suggest parentheses around assignment used as truth value");
	  TREE_NO_WARNING (expr) = 1;
	}
      break;

    default:
      break;
    }

  if (TREE_CODE (TREE_TYPE (expr)) == COMPLEX_TYPE)
    {
      tree t = (in_late_binary_op ? save_expr (expr) : c_save_expr (expr));
      expr = (build_binary_op
	      (EXPR_LOCATION (expr),
	       (TREE_SIDE_EFFECTS (expr)
		? TRUTH_OR_EXPR : TRUTH_ORIF_EXPR),
	c_common_truthvalue_conversion
	       (location,
		build_unary_op (location, REALPART_EXPR, t, 0)),
	c_common_truthvalue_conversion
	       (location,
		build_unary_op (location, IMAGPART_EXPR, t, 0)),
	       0));
      goto ret;
    }

  if (TREE_CODE (TREE_TYPE (expr)) == FIXED_POINT_TYPE)
    {
      tree fixed_zero_node = build_fixed (TREE_TYPE (expr),
					  FCONST0 (TYPE_MODE
						   (TREE_TYPE (expr))));
      return build_binary_op (location, NE_EXPR, expr, fixed_zero_node, 1);
    }
  else
    return build_binary_op (location, NE_EXPR, expr, integer_zero_node, 1);

 ret:
  protected_set_expr_location (expr, location);
  return expr;
}

static void def_builtin_1  (enum built_in_function fncode,
			    const char *name,
			    enum built_in_class fnclass,
			    tree fntype, tree libtype,
			    bool both_p, bool fallback_p, bool nonansi_p,
			    tree fnattrs, bool implicit_p);


/* Apply the TYPE_QUALS to the new DECL.  */

void
c_apply_type_quals_to_decl (int type_quals, tree decl)
{
  tree type = TREE_TYPE (decl);

  if (type == error_mark_node)
    return;

  if ((type_quals & TYPE_QUAL_CONST)
      || (type && TREE_CODE (type) == REFERENCE_TYPE))
    /* We used to check TYPE_NEEDS_CONSTRUCTING here, but now a constexpr
       constructor can produce constant init, so rely on cp_finish_decl to
       clear TREE_READONLY if the variable has non-constant init.  */
    TREE_READONLY (decl) = 1;
  if (type_quals & TYPE_QUAL_VOLATILE)
    {
      TREE_SIDE_EFFECTS (decl) = 1;
      TREE_THIS_VOLATILE (decl) = 1;
    }
  if (type_quals & TYPE_QUAL_RESTRICT)
    {
      while (type && TREE_CODE (type) == ARRAY_TYPE)
	/* Allow 'restrict' on arrays of pointers.
	   FIXME currently we just ignore it.  */
	type = TREE_TYPE (type);
      if (!type
	  || !POINTER_TYPE_P (type)
	  || !C_TYPE_OBJECT_OR_INCOMPLETE_P (TREE_TYPE (type)))
	error ("invalid use of %<restrict%>");
    }
  if (type_quals & TYPE_QUAL_UPC_SHARED)
    {
      TREE_SHARED (decl) = 1;
      if (type_quals & TYPE_QUAL_UPC_STRICT)
	TREE_STRICT(decl) = 1;
      else if (type_quals & TYPE_QUAL_UPC_RELAXED)
	TREE_RELAXED(decl) = 1;
      /* The declaration's type should have been previously defined
	 as a UPC shared type.  */
      gcc_assert (upc_shared_type_p (type));
    }
}

struct c_type_hasher : ggc_ptr_hash<tree_node>
{
  static hashval_t hash (tree);
  static bool equal (tree, tree);
};

/* Hash function for the problem of multiple type definitions in
   different files.  This must hash all types that will compare
   equal via comptypes to the same value.  In practice it hashes
   on some of the simple stuff and leaves the details to comptypes.  */

hashval_t
c_type_hasher::hash (tree t)
{
  int n_elements;
  int shift, size;
  tree t2;
  switch (TREE_CODE (t))
    {
    /* For pointers, hash on pointee type plus some swizzling.  */
    case POINTER_TYPE:
      return hash (TREE_TYPE (t)) ^ 0x3003003;
    /* Hash on number of elements and total size.  */
    case ENUMERAL_TYPE:
      shift = 3;
      t2 = TYPE_VALUES (t);
      break;
    case RECORD_TYPE:
      shift = 0;
      t2 = TYPE_FIELDS (t);
      break;
    case QUAL_UNION_TYPE:
      shift = 1;
      t2 = TYPE_FIELDS (t);
      break;
    case UNION_TYPE:
      shift = 2;
      t2 = TYPE_FIELDS (t);
      break;
    default:
      gcc_unreachable ();
    }
  /* FIXME: We want to use a DECL_CHAIN iteration method here, but
     TYPE_VALUES of ENUMERAL_TYPEs is stored as a TREE_LIST.  */
  n_elements = list_length (t2);
  /* We might have a VLA here.  */
  if (TREE_CODE (TYPE_SIZE (t)) != INTEGER_CST)
    size = 0;
  else
    size = TREE_INT_CST_LOW (TYPE_SIZE (t));
  return ((size << 24) | (n_elements << shift));
}

bool
c_type_hasher::equal (tree t1, tree t2)
{
  return lang_hooks.types_compatible_p (t1, t2);
}

static GTY(()) hash_table<c_type_hasher> *type_hash_table;

/* Return the typed-based alias set for T, which may be an expression
   or a type.  Return -1 if we don't do anything special.  */

alias_set_type
c_common_get_alias_set (tree t)
{
  tree u;

  /* For VLAs, use the alias set of the element type rather than the
     default of alias set 0 for types compared structurally.  */
  if (TYPE_P (t) && TYPE_STRUCTURAL_EQUALITY_P (t))
    {
      if (TREE_CODE (t) == ARRAY_TYPE)
	return get_alias_set (TREE_TYPE (t));
      return -1;
    }

  /* Permit type-punning when accessing a union, provided the access
     is directly through the union.  For example, this code does not
     permit taking the address of a union member and then storing
     through it.  Even the type-punning allowed here is a GCC
     extension, albeit a common and useful one; the C standard says
     that such accesses have implementation-defined behavior.  */
  for (u = t;
       TREE_CODE (u) == COMPONENT_REF || TREE_CODE (u) == ARRAY_REF;
       u = TREE_OPERAND (u, 0))
    if (TREE_CODE (u) == COMPONENT_REF
	&& TREE_CODE (TREE_TYPE (TREE_OPERAND (u, 0))) == UNION_TYPE)
      return 0;

  /* That's all the expressions we handle specially.  */
  if (!TYPE_P (t))
    return -1;

  /* The C standard guarantees that any object may be accessed via an
     lvalue that has character type.  */
  if (t == char_type_node
      || t == signed_char_type_node
      || t == unsigned_char_type_node)
    return 0;

  /* The C standard specifically allows aliasing between signed and
     unsigned variants of the same type.  We treat the signed
     variant as canonical.  */
  if (TREE_CODE (t) == INTEGER_TYPE && TYPE_UNSIGNED (t))
    {
      tree t1 = c_common_signed_type (t);

      /* t1 == t can happen for boolean nodes which are always unsigned.  */
      if (t1 != t)
	return get_alias_set (t1);
    }

  /* For the time being, make UPC pointers-to-shared conflict
     with everything else. Ideally, UPC pointers-to-shared should
     only conflict with the internal type used to represent
     the UPC pointer-to-shared (i.e., upc_pts_rep_type_node).  */

  if (TYPE_P (t) ? (TREE_CODE (t) == POINTER_TYPE
		    && upc_shared_type_p (TREE_TYPE (t)))
                 : (TREE_TYPE(t)
		    && TREE_CODE (TREE_TYPE (t)) == POINTER_TYPE
		    && upc_shared_type_p (TREE_TYPE (TREE_TYPE (t)))))
    return 0;

  /* Handle the case of multiple type nodes referring to "the same" type,
     which occurs with IMA.  These share an alias set.  FIXME:  Currently only
     C90 is handled.  (In C99 type compatibility is not transitive, which
     complicates things mightily. The alias set splay trees can theoretically
     represent this, but insertion is tricky when you consider all the
     different orders things might arrive in.) */

  if (c_language != clk_c || flag_isoc99)
    return -1;

  /* Save time if there's only one input file.  */
  if (num_in_fnames == 1)
    return -1;

  /* Pointers need special handling if they point to any type that
     needs special handling (below).  */
  if (TREE_CODE (t) == POINTER_TYPE)
    {
      tree t2;
      /* Find bottom type under any nested POINTERs.  */
      for (t2 = TREE_TYPE (t);
	   TREE_CODE (t2) == POINTER_TYPE;
	   t2 = TREE_TYPE (t2))
	;
      if (TREE_CODE (t2) != RECORD_TYPE
	  && TREE_CODE (t2) != ENUMERAL_TYPE
	  && TREE_CODE (t2) != QUAL_UNION_TYPE
	  && TREE_CODE (t2) != UNION_TYPE)
	return -1;
      if (TYPE_SIZE (t2) == 0)
	return -1;
    }
  /* These are the only cases that need special handling.  */
  if (TREE_CODE (t) != RECORD_TYPE
      && TREE_CODE (t) != ENUMERAL_TYPE
      && TREE_CODE (t) != QUAL_UNION_TYPE
      && TREE_CODE (t) != UNION_TYPE
      && TREE_CODE (t) != POINTER_TYPE)
    return -1;
  /* Undefined? */
  if (TYPE_SIZE (t) == 0)
    return -1;

  /* Look up t in hash table.  Only one of the compatible types within each
     alias set is recorded in the table.  */
  if (!type_hash_table)
    type_hash_table = hash_table<c_type_hasher>::create_ggc (1021);
  tree *slot = type_hash_table->find_slot (t, INSERT);
  if (*slot != NULL)
    {
      TYPE_ALIAS_SET (t) = TYPE_ALIAS_SET ((tree)*slot);
      return TYPE_ALIAS_SET ((tree)*slot);
    }
  else
    /* Our caller will assign and record (in t) a new alias set; all we need
       to do is remember t in the hash table.  */
    *slot = t;

  return -1;
}

/* Return the value of THREADS.

   UPC defines a reserved variable, THREADS, which returns the
   number of threads that will be created when the UPC program
   executes.  The value of threads can be specified at runtime via
   the -fupc-threads=N switch, where N is an integer specifying
   the number of threads.  When the value of THREADS is specified
   at compile-time, this is called the "static threads compilation
   environment".

   In the static threads compilation environment, THREADS is a
   pre-defined preprocessor macro with the value, N.

   If no value for threads is given at compile-time, then the value
   must be specified when the application program is executed.
   This method of establishing the value of THREADS is called
   the "dynamic threads compilation environment".  */

tree
upc_num_threads (void)
{
  tree n;
  gcc_assert (flag_upc);
  n = flag_upc_threads ? ssize_int (flag_upc_threads)
    : lookup_name (get_identifier ("THREADS"));
  if (!n)
    {
      error ("the UPC-required THREADS variable is undefined; "
	     "when compiling pre-processed source, "
	     "all -fupc-* switches must be passed on the command line, "
	     "asserting the same values as supplied when the "
	     "original source file was preprocessed");
      abort ();
    }

  return n;
}

/* Compute the value of 'sizeof (TYPE)' or '__alignof__ (TYPE)', where
   the IS_SIZEOF parameter indicates which operator is being applied.
   The COMPLAIN flag controls whether we should diagnose possibly
   ill-formed constructs or not.  LOC is the location of the SIZEOF or
   TYPEOF operator.  If MIN_ALIGNOF, the least alignment required for
   a type in any context should be returned, rather than the normal
   alignment for that type.  */

tree
c_sizeof_or_alignof_type (location_t loc,
			  tree type, bool is_sizeof, bool min_alignof,
			  int complain)
{
  const char *op_name;
  tree value = NULL;
  enum tree_code type_code = TREE_CODE (type);

  op_name = is_sizeof ? "sizeof" : "__alignof__";

  if (type_code == FUNCTION_TYPE)
    {
      if (is_sizeof)
	{
	  if (complain && warn_pointer_arith)
	    pedwarn (loc, OPT_Wpointer_arith,
		     "invalid application of %<sizeof%> to a function type");
          else if (!complain)
            return error_mark_node;
	  value = size_one_node;
	}
      else
	{
	  if (complain)
	    {
	      if (c_dialect_cxx ())
		pedwarn (loc, OPT_Wpedantic, "ISO C++ does not permit "
			 "%<alignof%> applied to a function type");
	      else
		pedwarn (loc, OPT_Wpedantic, "ISO C does not permit "
			 "%<_Alignof%> applied to a function type");
	    }
	  value = size_int (FUNCTION_BOUNDARY / BITS_PER_UNIT);
	}
    }
  else if (type_code == VOID_TYPE || type_code == ERROR_MARK)
    {
      if (complain)
        {
	  if (type_code == VOID_TYPE && upc_shared_type_p (type))
	    error_at (loc, "invalid application of %qs"
	                   " to %<shared void%> type", op_name);
          else if (type_code == VOID_TYPE && warn_pointer_arith)
	    pedwarn (loc, pedantic ? OPT_Wpedantic : OPT_Wpointer_arith,
		     "invalid application of %qs to a void type", op_name);
        }
      else
        return error_mark_node;
      value = size_one_node;
    }
  else if (!COMPLETE_TYPE_P (type)
	   && (!c_dialect_cxx () || is_sizeof || type_code != ARRAY_TYPE))
    {
      if (complain)
	error_at (loc, "invalid application of %qs to incomplete type %qT",
		  op_name, type);
      return error_mark_node;
    }
  else if (c_dialect_cxx () && type_code == ARRAY_TYPE
	   && !COMPLETE_TYPE_P (TREE_TYPE (type)))
    {
      if (complain)
	error_at (loc, "invalid application of %qs to array type %qT of "
		  "incomplete element type", op_name, type);
      return error_mark_node;
    }
  else
    {
      if (is_sizeof)
	/* Convert in case a char is more than one unit.  */
	value = size_binop_loc (loc, CEIL_DIV_EXPR, TYPE_SIZE_UNIT (type),
				size_int (TYPE_PRECISION (char_type_node)
					  / BITS_PER_UNIT));
      else if (min_alignof)
	value = size_int (min_align_of_type (type));
      else
	value = size_int (TYPE_ALIGN_UNIT (type));
    }

  if (is_sizeof && (TREE_CODE (type) == ARRAY_TYPE)
      && upc_shared_type_p (type)
      && TYPE_HAS_THREADS_FACTOR (type))
    {
      const tree n_threads = convert (sizetype, upc_num_threads ());
      value = size_binop (MULT_EXPR, value, n_threads);
    }

  /* VALUE will have the middle-end integer type sizetype.
     However, we should really return a value of type `size_t',
     which is just a typedef for an ordinary integer type.  */
  value = fold_convert_loc (loc, size_type_node, value);

  return value;
}

/* Implement the __alignof keyword: Return the minimum required
   alignment of EXPR, measured in bytes.  For VAR_DECLs,
   FUNCTION_DECLs and FIELD_DECLs return DECL_ALIGN (which can be set
   from an "aligned" __attribute__ specification).  LOC is the
   location of the ALIGNOF operator.  */

tree
c_alignof_expr (location_t loc, tree expr)
{
  tree t;

  if (VAR_OR_FUNCTION_DECL_P (expr))
    t = size_int (DECL_ALIGN_UNIT (expr));

  else if (TREE_CODE (expr) == COMPONENT_REF
	   && DECL_C_BIT_FIELD (TREE_OPERAND (expr, 1)))
    {
      error_at (loc, "%<__alignof%> applied to a bit-field");
      t = size_one_node;
    }
  else if (TREE_CODE (expr) == COMPONENT_REF
	   && TREE_CODE (TREE_OPERAND (expr, 1)) == FIELD_DECL)
    t = size_int (DECL_ALIGN_UNIT (TREE_OPERAND (expr, 1)));

  else if (INDIRECT_REF_P (expr))
    {
      tree t = TREE_OPERAND (expr, 0);
      tree best = t;
      int bestalign = TYPE_ALIGN (TREE_TYPE (TREE_TYPE (t)));

      while (CONVERT_EXPR_P (t)
	     && TREE_CODE (TREE_TYPE (TREE_OPERAND (t, 0))) == POINTER_TYPE)
	{
	  int thisalign;

	  t = TREE_OPERAND (t, 0);
	  thisalign = TYPE_ALIGN (TREE_TYPE (TREE_TYPE (t)));
	  if (thisalign > bestalign)
	    best = t, bestalign = thisalign;
	}
      return c_alignof (loc, TREE_TYPE (TREE_TYPE (best)));
    }
  else
    return c_alignof (loc, TREE_TYPE (expr));

  return fold_convert_loc (loc, size_type_node, t);
}

/* Handle C and C++ default attributes.  */

enum built_in_attribute
{
#define DEF_ATTR_NULL_TREE(ENUM) ENUM,
#define DEF_ATTR_INT(ENUM, VALUE) ENUM,
#define DEF_ATTR_STRING(ENUM, VALUE) ENUM,
#define DEF_ATTR_IDENT(ENUM, STRING) ENUM,
#define DEF_ATTR_TREE_LIST(ENUM, PURPOSE, VALUE, CHAIN) ENUM,
#include "builtin-attrs.def"
#undef DEF_ATTR_NULL_TREE
#undef DEF_ATTR_INT
#undef DEF_ATTR_STRING
#undef DEF_ATTR_IDENT
#undef DEF_ATTR_TREE_LIST
  ATTR_LAST
};

static GTY(()) tree built_in_attributes[(int) ATTR_LAST];

static void c_init_attributes (void);

enum c_builtin_type
{
#define DEF_PRIMITIVE_TYPE(NAME, VALUE) NAME,
#define DEF_FUNCTION_TYPE_0(NAME, RETURN) NAME,
#define DEF_FUNCTION_TYPE_1(NAME, RETURN, ARG1) NAME,
#define DEF_FUNCTION_TYPE_2(NAME, RETURN, ARG1, ARG2) NAME,
#define DEF_FUNCTION_TYPE_3(NAME, RETURN, ARG1, ARG2, ARG3) NAME,
#define DEF_FUNCTION_TYPE_4(NAME, RETURN, ARG1, ARG2, ARG3, ARG4) NAME,
#define DEF_FUNCTION_TYPE_5(NAME, RETURN, ARG1, ARG2, ARG3, ARG4, ARG5) NAME,
#define DEF_FUNCTION_TYPE_6(NAME, RETURN, ARG1, ARG2, ARG3, ARG4, ARG5, \
			    ARG6) NAME,
#define DEF_FUNCTION_TYPE_7(NAME, RETURN, ARG1, ARG2, ARG3, ARG4, ARG5, \
			    ARG6, ARG7) NAME,
#define DEF_FUNCTION_TYPE_8(NAME, RETURN, ARG1, ARG2, ARG3, ARG4, ARG5, \
			    ARG6, ARG7, ARG8) NAME,
#define DEF_FUNCTION_TYPE_VAR_0(NAME, RETURN) NAME,
#define DEF_FUNCTION_TYPE_VAR_1(NAME, RETURN, ARG1) NAME,
#define DEF_FUNCTION_TYPE_VAR_2(NAME, RETURN, ARG1, ARG2) NAME,
#define DEF_FUNCTION_TYPE_VAR_3(NAME, RETURN, ARG1, ARG2, ARG3) NAME,
#define DEF_FUNCTION_TYPE_VAR_4(NAME, RETURN, ARG1, ARG2, ARG3, ARG4) NAME,
#define DEF_FUNCTION_TYPE_VAR_5(NAME, RETURN, ARG1, ARG2, ARG3, ARG4, ARG5) \
				NAME,
#define DEF_FUNCTION_TYPE_VAR_7(NAME, RETURN, ARG1, ARG2, ARG3, ARG4, ARG5, \
				ARG6, ARG7) NAME,
#define DEF_FUNCTION_TYPE_VAR_11(NAME, RETURN, ARG1, ARG2, ARG3, ARG4, ARG5, \
				 ARG6, ARG7, ARG8, ARG9, ARG10, ARG11) NAME,
#define DEF_POINTER_TYPE(NAME, TYPE) NAME,
#include "builtin-types.def"
#undef DEF_PRIMITIVE_TYPE
#undef DEF_FUNCTION_TYPE_0
#undef DEF_FUNCTION_TYPE_1
#undef DEF_FUNCTION_TYPE_2
#undef DEF_FUNCTION_TYPE_3
#undef DEF_FUNCTION_TYPE_4
#undef DEF_FUNCTION_TYPE_5
#undef DEF_FUNCTION_TYPE_6
#undef DEF_FUNCTION_TYPE_7
#undef DEF_FUNCTION_TYPE_8
#undef DEF_FUNCTION_TYPE_VAR_0
#undef DEF_FUNCTION_TYPE_VAR_1
#undef DEF_FUNCTION_TYPE_VAR_2
#undef DEF_FUNCTION_TYPE_VAR_3
#undef DEF_FUNCTION_TYPE_VAR_4
#undef DEF_FUNCTION_TYPE_VAR_5
#undef DEF_FUNCTION_TYPE_VAR_7
#undef DEF_FUNCTION_TYPE_VAR_11
#undef DEF_POINTER_TYPE
  BT_LAST
};

typedef enum c_builtin_type builtin_type;

/* A temporary array for c_common_nodes_and_builtins.  Used in
   communication with def_fn_type.  */
static tree builtin_types[(int) BT_LAST + 1];

/* A helper function for c_common_nodes_and_builtins.  Build function type
   for DEF with return type RET and N arguments.  If VAR is true, then the
   function should be variadic after those N arguments.

   Takes special care not to ICE if any of the types involved are
   error_mark_node, which indicates that said type is not in fact available
   (see builtin_type_for_size).  In which case the function type as a whole
   should be error_mark_node.  */

static void
def_fn_type (builtin_type def, builtin_type ret, bool var, int n, ...)
{
  tree t;
  tree *args = XALLOCAVEC (tree, n);
  va_list list;
  int i;

  va_start (list, n);
  for (i = 0; i < n; ++i)
    {
      builtin_type a = (builtin_type) va_arg (list, int);
      t = builtin_types[a];
      if (t == error_mark_node)
	goto egress;
      args[i] = t;
    }

  t = builtin_types[ret];
  if (t == error_mark_node)
    goto egress;
  if (var)
    t = build_varargs_function_type_array (t, n, args);
  else
    t = build_function_type_array (t, n, args);

 egress:
  builtin_types[def] = t;
  va_end (list);
}

/* Build builtin functions common to both C and C++ language
   frontends.  */

static void
c_define_builtins (tree va_list_ref_type_node, tree va_list_arg_type_node)
{
#define DEF_PRIMITIVE_TYPE(ENUM, VALUE) \
  builtin_types[ENUM] = VALUE;
#define DEF_FUNCTION_TYPE_0(ENUM, RETURN) \
  def_fn_type (ENUM, RETURN, 0, 0);
#define DEF_FUNCTION_TYPE_1(ENUM, RETURN, ARG1) \
  def_fn_type (ENUM, RETURN, 0, 1, ARG1);
#define DEF_FUNCTION_TYPE_2(ENUM, RETURN, ARG1, ARG2) \
  def_fn_type (ENUM, RETURN, 0, 2, ARG1, ARG2);
#define DEF_FUNCTION_TYPE_3(ENUM, RETURN, ARG1, ARG2, ARG3) \
  def_fn_type (ENUM, RETURN, 0, 3, ARG1, ARG2, ARG3);
#define DEF_FUNCTION_TYPE_4(ENUM, RETURN, ARG1, ARG2, ARG3, ARG4) \
  def_fn_type (ENUM, RETURN, 0, 4, ARG1, ARG2, ARG3, ARG4);
#define DEF_FUNCTION_TYPE_5(ENUM, RETURN, ARG1, ARG2, ARG3, ARG4, ARG5)	\
  def_fn_type (ENUM, RETURN, 0, 5, ARG1, ARG2, ARG3, ARG4, ARG5);
#define DEF_FUNCTION_TYPE_6(ENUM, RETURN, ARG1, ARG2, ARG3, ARG4, ARG5, \
			    ARG6)					\
  def_fn_type (ENUM, RETURN, 0, 6, ARG1, ARG2, ARG3, ARG4, ARG5, ARG6);
#define DEF_FUNCTION_TYPE_7(ENUM, RETURN, ARG1, ARG2, ARG3, ARG4, ARG5, \
			    ARG6, ARG7)					\
  def_fn_type (ENUM, RETURN, 0, 7, ARG1, ARG2, ARG3, ARG4, ARG5, ARG6, ARG7);
#define DEF_FUNCTION_TYPE_8(ENUM, RETURN, ARG1, ARG2, ARG3, ARG4, ARG5, \
			    ARG6, ARG7, ARG8)				\
  def_fn_type (ENUM, RETURN, 0, 8, ARG1, ARG2, ARG3, ARG4, ARG5, ARG6,	\
	       ARG7, ARG8);
#define DEF_FUNCTION_TYPE_VAR_0(ENUM, RETURN) \
  def_fn_type (ENUM, RETURN, 1, 0);
#define DEF_FUNCTION_TYPE_VAR_1(ENUM, RETURN, ARG1) \
  def_fn_type (ENUM, RETURN, 1, 1, ARG1);
#define DEF_FUNCTION_TYPE_VAR_2(ENUM, RETURN, ARG1, ARG2) \
  def_fn_type (ENUM, RETURN, 1, 2, ARG1, ARG2);
#define DEF_FUNCTION_TYPE_VAR_3(ENUM, RETURN, ARG1, ARG2, ARG3) \
  def_fn_type (ENUM, RETURN, 1, 3, ARG1, ARG2, ARG3);
#define DEF_FUNCTION_TYPE_VAR_4(ENUM, RETURN, ARG1, ARG2, ARG3, ARG4) \
  def_fn_type (ENUM, RETURN, 1, 4, ARG1, ARG2, ARG3, ARG4);
#define DEF_FUNCTION_TYPE_VAR_5(ENUM, RETURN, ARG1, ARG2, ARG3, ARG4, ARG5) \
  def_fn_type (ENUM, RETURN, 1, 5, ARG1, ARG2, ARG3, ARG4, ARG5);
#define DEF_FUNCTION_TYPE_VAR_7(ENUM, RETURN, ARG1, ARG2, ARG3, ARG4, ARG5, \
				ARG6, ARG7)				\
  def_fn_type (ENUM, RETURN, 1, 7, ARG1, ARG2, ARG3, ARG4, ARG5, ARG6, ARG7);
#define DEF_FUNCTION_TYPE_VAR_11(ENUM, RETURN, ARG1, ARG2, ARG3, ARG4, ARG5, \
				 ARG6, ARG7, ARG8, ARG9, ARG10, ARG11) \
  def_fn_type (ENUM, RETURN, 1, 11, ARG1, ARG2, ARG3, ARG4, ARG5, ARG6,      \
	       ARG7, ARG8, ARG9, ARG10, ARG11);
#define DEF_POINTER_TYPE(ENUM, TYPE) \
  builtin_types[(int) ENUM] = build_pointer_type (builtin_types[(int) TYPE]);

#include "builtin-types.def"

#undef DEF_PRIMITIVE_TYPE
#undef DEF_FUNCTION_TYPE_0
#undef DEF_FUNCTION_TYPE_1
#undef DEF_FUNCTION_TYPE_2
#undef DEF_FUNCTION_TYPE_3
#undef DEF_FUNCTION_TYPE_4
#undef DEF_FUNCTION_TYPE_5
#undef DEF_FUNCTION_TYPE_6
#undef DEF_FUNCTION_TYPE_7
#undef DEF_FUNCTION_TYPE_8
#undef DEF_FUNCTION_TYPE_VAR_0
#undef DEF_FUNCTION_TYPE_VAR_1
#undef DEF_FUNCTION_TYPE_VAR_2
#undef DEF_FUNCTION_TYPE_VAR_3
#undef DEF_FUNCTION_TYPE_VAR_4
#undef DEF_FUNCTION_TYPE_VAR_5
#undef DEF_FUNCTION_TYPE_VAR_7
#undef DEF_FUNCTION_TYPE_VAR_11
#undef DEF_POINTER_TYPE
  builtin_types[(int) BT_LAST] = NULL_TREE;

  c_init_attributes ();

#define DEF_BUILTIN(ENUM, NAME, CLASS, TYPE, LIBTYPE, BOTH_P, FALLBACK_P, \
		    NONANSI_P, ATTRS, IMPLICIT, COND)			\
  if (NAME && COND)							\
    def_builtin_1 (ENUM, NAME, CLASS,                                   \
		   builtin_types[(int) TYPE],                           \
		   builtin_types[(int) LIBTYPE],                        \
		   BOTH_P, FALLBACK_P, NONANSI_P,                       \
		   built_in_attributes[(int) ATTRS], IMPLICIT);
#include "builtins.def"
#undef DEF_BUILTIN

  targetm.init_builtins ();

  build_common_builtin_nodes ();

  if (flag_cilkplus)
    cilk_init_builtins ();
}

/* Like get_identifier, but avoid warnings about null arguments when
   the argument may be NULL for targets where GCC lacks stdint.h type
   information.  */

static inline tree
c_get_ident (const char *id)
{
  return get_identifier (id);
}

/* Build tree nodes and builtin functions common to both C and C++ language
   frontends.  */

void
c_common_nodes_and_builtins (void)
{
  int char16_type_size;
  int char32_type_size;
  int wchar_type_size;
  tree array_domain_type;
  tree va_list_ref_type_node;
  tree va_list_arg_type_node;
  int i;

  build_common_tree_nodes (flag_signed_char, flag_short_double);

  /* Define `int' and `char' first so that dbx will output them first.  */
  record_builtin_type (RID_INT, NULL, integer_type_node);
  record_builtin_type (RID_CHAR, "char", char_type_node);

  /* `signed' is the same as `int'.  FIXME: the declarations of "signed",
     "unsigned long", "long long unsigned" and "unsigned short" were in C++
     but not C.  Are the conditionals here needed?  */
  if (c_dialect_cxx ())
    record_builtin_type (RID_SIGNED, NULL, integer_type_node);
  record_builtin_type (RID_LONG, "long int", long_integer_type_node);
  record_builtin_type (RID_UNSIGNED, "unsigned int", unsigned_type_node);
  record_builtin_type (RID_MAX, "long unsigned int",
		       long_unsigned_type_node);

  for (i = 0; i < NUM_INT_N_ENTS; i ++)
    {
      char name[25];

      sprintf (name, "__int%d", int_n_data[i].bitsize);
      record_builtin_type ((enum rid)(RID_FIRST_INT_N + i), name,
			   int_n_trees[i].signed_type);
      sprintf (name, "__int%d unsigned", int_n_data[i].bitsize);
      record_builtin_type (RID_MAX, name, int_n_trees[i].unsigned_type);
    }

  if (c_dialect_cxx ())
    record_builtin_type (RID_MAX, "unsigned long", long_unsigned_type_node);
  record_builtin_type (RID_MAX, "long long int",
		       long_long_integer_type_node);
  record_builtin_type (RID_MAX, "long long unsigned int",
		       long_long_unsigned_type_node);
  if (c_dialect_cxx ())
    record_builtin_type (RID_MAX, "long long unsigned",
			 long_long_unsigned_type_node);
  record_builtin_type (RID_SHORT, "short int", short_integer_type_node);
  record_builtin_type (RID_MAX, "short unsigned int",
		       short_unsigned_type_node);
  if (c_dialect_cxx ())
    record_builtin_type (RID_MAX, "unsigned short",
			 short_unsigned_type_node);

  /* Define both `signed char' and `unsigned char'.  */
  record_builtin_type (RID_MAX, "signed char", signed_char_type_node);
  record_builtin_type (RID_MAX, "unsigned char", unsigned_char_type_node);

  /* These are types that c_common_type_for_size and
     c_common_type_for_mode use.  */
  lang_hooks.decls.pushdecl (build_decl (UNKNOWN_LOCATION,
					 TYPE_DECL, NULL_TREE,
					 intQI_type_node));
  lang_hooks.decls.pushdecl (build_decl (UNKNOWN_LOCATION,
					 TYPE_DECL, NULL_TREE,
					 intHI_type_node));
  lang_hooks.decls.pushdecl (build_decl (UNKNOWN_LOCATION,
					 TYPE_DECL, NULL_TREE,
					 intSI_type_node));
  lang_hooks.decls.pushdecl (build_decl (UNKNOWN_LOCATION,
					 TYPE_DECL, NULL_TREE,
					 intDI_type_node));
#if HOST_BITS_PER_WIDE_INT >= 64
  /* Note that this is different than the __int128 type that's part of
     the generic __intN support.  */
  if (targetm.scalar_mode_supported_p (TImode))
    lang_hooks.decls.pushdecl (build_decl (UNKNOWN_LOCATION,
					   TYPE_DECL,
					   get_identifier ("__int128_t"),
					   intTI_type_node));
#endif
  lang_hooks.decls.pushdecl (build_decl (UNKNOWN_LOCATION,
					 TYPE_DECL, NULL_TREE,
					 unsigned_intQI_type_node));
  lang_hooks.decls.pushdecl (build_decl (UNKNOWN_LOCATION,
					 TYPE_DECL, NULL_TREE,
					 unsigned_intHI_type_node));
  lang_hooks.decls.pushdecl (build_decl (UNKNOWN_LOCATION,
					 TYPE_DECL, NULL_TREE,
					 unsigned_intSI_type_node));
  lang_hooks.decls.pushdecl (build_decl (UNKNOWN_LOCATION,
					 TYPE_DECL, NULL_TREE,
					 unsigned_intDI_type_node));
#if HOST_BITS_PER_WIDE_INT >= 64
  if (targetm.scalar_mode_supported_p (TImode))
    lang_hooks.decls.pushdecl (build_decl (UNKNOWN_LOCATION,
					   TYPE_DECL,
					   get_identifier ("__uint128_t"),
					   unsigned_intTI_type_node));
#endif

  /* Create the widest literal types.  */
  widest_integer_literal_type_node
    = make_signed_type (HOST_BITS_PER_WIDE_INT * 2);
  lang_hooks.decls.pushdecl (build_decl (UNKNOWN_LOCATION,
					 TYPE_DECL, NULL_TREE,
					 widest_integer_literal_type_node));

  widest_unsigned_literal_type_node
    = make_unsigned_type (HOST_BITS_PER_WIDE_INT * 2);
  lang_hooks.decls.pushdecl (build_decl (UNKNOWN_LOCATION,
					 TYPE_DECL, NULL_TREE,
					 widest_unsigned_literal_type_node));

  signed_size_type_node = c_common_signed_type (size_type_node);

  pid_type_node =
    TREE_TYPE (identifier_global_value (get_identifier (PID_TYPE)));

  record_builtin_type (RID_FLOAT, NULL, float_type_node);
  record_builtin_type (RID_DOUBLE, NULL, double_type_node);
  record_builtin_type (RID_MAX, "long double", long_double_type_node);

  /* Only supported decimal floating point extension if the target
     actually supports underlying modes. */
  if (targetm.scalar_mode_supported_p (SDmode)
      && targetm.scalar_mode_supported_p (DDmode)
      && targetm.scalar_mode_supported_p (TDmode))
    {
      record_builtin_type (RID_DFLOAT32, NULL, dfloat32_type_node);
      record_builtin_type (RID_DFLOAT64, NULL, dfloat64_type_node);
      record_builtin_type (RID_DFLOAT128, NULL, dfloat128_type_node);
    }

  if (targetm.fixed_point_supported_p ())
    {
      record_builtin_type (RID_MAX, "short _Fract", short_fract_type_node);
      record_builtin_type (RID_FRACT, NULL, fract_type_node);
      record_builtin_type (RID_MAX, "long _Fract", long_fract_type_node);
      record_builtin_type (RID_MAX, "long long _Fract",
			   long_long_fract_type_node);
      record_builtin_type (RID_MAX, "unsigned short _Fract",
			   unsigned_short_fract_type_node);
      record_builtin_type (RID_MAX, "unsigned _Fract",
			   unsigned_fract_type_node);
      record_builtin_type (RID_MAX, "unsigned long _Fract",
			   unsigned_long_fract_type_node);
      record_builtin_type (RID_MAX, "unsigned long long _Fract",
			   unsigned_long_long_fract_type_node);
      record_builtin_type (RID_MAX, "_Sat short _Fract",
			   sat_short_fract_type_node);
      record_builtin_type (RID_MAX, "_Sat _Fract", sat_fract_type_node);
      record_builtin_type (RID_MAX, "_Sat long _Fract",
			   sat_long_fract_type_node);
      record_builtin_type (RID_MAX, "_Sat long long _Fract",
			   sat_long_long_fract_type_node);
      record_builtin_type (RID_MAX, "_Sat unsigned short _Fract",
			   sat_unsigned_short_fract_type_node);
      record_builtin_type (RID_MAX, "_Sat unsigned _Fract",
			   sat_unsigned_fract_type_node);
      record_builtin_type (RID_MAX, "_Sat unsigned long _Fract",
			   sat_unsigned_long_fract_type_node);
      record_builtin_type (RID_MAX, "_Sat unsigned long long _Fract",
			   sat_unsigned_long_long_fract_type_node);
      record_builtin_type (RID_MAX, "short _Accum", short_accum_type_node);
      record_builtin_type (RID_ACCUM, NULL, accum_type_node);
      record_builtin_type (RID_MAX, "long _Accum", long_accum_type_node);
      record_builtin_type (RID_MAX, "long long _Accum",
			   long_long_accum_type_node);
      record_builtin_type (RID_MAX, "unsigned short _Accum",
			   unsigned_short_accum_type_node);
      record_builtin_type (RID_MAX, "unsigned _Accum",
			   unsigned_accum_type_node);
      record_builtin_type (RID_MAX, "unsigned long _Accum",
			   unsigned_long_accum_type_node);
      record_builtin_type (RID_MAX, "unsigned long long _Accum",
			   unsigned_long_long_accum_type_node);
      record_builtin_type (RID_MAX, "_Sat short _Accum",
			   sat_short_accum_type_node);
      record_builtin_type (RID_MAX, "_Sat _Accum", sat_accum_type_node);
      record_builtin_type (RID_MAX, "_Sat long _Accum",
			   sat_long_accum_type_node);
      record_builtin_type (RID_MAX, "_Sat long long _Accum",
			  sat_long_long_accum_type_node);
      record_builtin_type (RID_MAX, "_Sat unsigned short _Accum",
			   sat_unsigned_short_accum_type_node);
      record_builtin_type (RID_MAX, "_Sat unsigned _Accum",
			   sat_unsigned_accum_type_node);
      record_builtin_type (RID_MAX, "_Sat unsigned long _Accum",
			   sat_unsigned_long_accum_type_node);
      record_builtin_type (RID_MAX, "_Sat unsigned long long _Accum",
			   sat_unsigned_long_long_accum_type_node);

    }

  lang_hooks.decls.pushdecl (build_decl (UNKNOWN_LOCATION,
					 TYPE_DECL,
					 get_identifier ("complex int"),
					 complex_integer_type_node));
  lang_hooks.decls.pushdecl (build_decl (UNKNOWN_LOCATION,
					 TYPE_DECL,
					 get_identifier ("complex float"),
					 complex_float_type_node));
  lang_hooks.decls.pushdecl (build_decl (UNKNOWN_LOCATION,
					 TYPE_DECL,
					 get_identifier ("complex double"),
					 complex_double_type_node));
  lang_hooks.decls.pushdecl
    (build_decl (UNKNOWN_LOCATION,
		 TYPE_DECL, get_identifier ("complex long double"),
		 complex_long_double_type_node));

  if (c_dialect_cxx ())
    /* For C++, make fileptr_type_node a distinct void * type until
       FILE type is defined.  */
    fileptr_type_node = build_variant_type_copy (ptr_type_node);

  record_builtin_type (RID_VOID, NULL, void_type_node);

  /* Set the TYPE_NAME for any variants that were built before
     record_builtin_type gave names to the built-in types. */
  {
    tree void_name = TYPE_NAME (void_type_node);
    TYPE_NAME (void_type_node) = NULL_TREE;
    TYPE_NAME (build_qualified_type (void_type_node, TYPE_QUAL_CONST))
      = void_name;
    TYPE_NAME (void_type_node) = void_name;
  }

  void_list_node = build_void_list_node ();

  /* Make a type to be the domain of a few array types
     whose domains don't really matter.
     200 is small enough that it always fits in size_t
     and large enough that it can hold most function names for the
     initializations of __FUNCTION__ and __PRETTY_FUNCTION__.  */
  array_domain_type = build_index_type (size_int (200));

  /* Make a type for arrays of characters.
     With luck nothing will ever really depend on the length of this
     array type.  */
  char_array_type_node
    = build_array_type (char_type_node, array_domain_type);

  string_type_node = build_pointer_type (char_type_node);
  const_string_type_node
    = build_pointer_type (build_qualified_type
			  (char_type_node, TYPE_QUAL_CONST));

  /* This is special for C++ so functions can be overloaded.  */
  wchar_type_node = get_identifier (MODIFIED_WCHAR_TYPE);
  wchar_type_node = TREE_TYPE (identifier_global_value (wchar_type_node));
  wchar_type_size = TYPE_PRECISION (wchar_type_node);
  underlying_wchar_type_node = wchar_type_node;
  if (c_dialect_cxx ())
    {
      if (TYPE_UNSIGNED (wchar_type_node))
	wchar_type_node = make_unsigned_type (wchar_type_size);
      else
	wchar_type_node = make_signed_type (wchar_type_size);
      record_builtin_type (RID_WCHAR, "wchar_t", wchar_type_node);
    }

  /* This is for wide string constants.  */
  wchar_array_type_node
    = build_array_type (wchar_type_node, array_domain_type);

  /* Define 'char16_t'.  */
  char16_type_node = get_identifier (CHAR16_TYPE);
  char16_type_node = TREE_TYPE (identifier_global_value (char16_type_node));
  char16_type_size = TYPE_PRECISION (char16_type_node);
  if (c_dialect_cxx ())
    {
      char16_type_node = make_unsigned_type (char16_type_size);

      if (cxx_dialect >= cxx11)
	record_builtin_type (RID_CHAR16, "char16_t", char16_type_node);
    }

  /* This is for UTF-16 string constants.  */
  char16_array_type_node
    = build_array_type (char16_type_node, array_domain_type);

  /* Define 'char32_t'.  */
  char32_type_node = get_identifier (CHAR32_TYPE);
  char32_type_node = TREE_TYPE (identifier_global_value (char32_type_node));
  char32_type_size = TYPE_PRECISION (char32_type_node);
  if (c_dialect_cxx ())
    {
      char32_type_node = make_unsigned_type (char32_type_size);

      if (cxx_dialect >= cxx11)
	record_builtin_type (RID_CHAR32, "char32_t", char32_type_node);
    }

  /* This is for UTF-32 string constants.  */
  char32_array_type_node
    = build_array_type (char32_type_node, array_domain_type);

  wint_type_node =
    TREE_TYPE (identifier_global_value (get_identifier (WINT_TYPE)));

  intmax_type_node =
    TREE_TYPE (identifier_global_value (get_identifier (INTMAX_TYPE)));
  uintmax_type_node =
    TREE_TYPE (identifier_global_value (get_identifier (UINTMAX_TYPE)));

  if (SIG_ATOMIC_TYPE)
    sig_atomic_type_node =
      TREE_TYPE (identifier_global_value (c_get_ident (SIG_ATOMIC_TYPE)));
  if (INT8_TYPE)
    int8_type_node =
      TREE_TYPE (identifier_global_value (c_get_ident (INT8_TYPE)));
  if (INT16_TYPE)
    int16_type_node =
      TREE_TYPE (identifier_global_value (c_get_ident (INT16_TYPE)));
  if (INT32_TYPE)
    int32_type_node =
      TREE_TYPE (identifier_global_value (c_get_ident (INT32_TYPE)));
  if (INT64_TYPE)
    int64_type_node =
      TREE_TYPE (identifier_global_value (c_get_ident (INT64_TYPE)));
  if (UINT8_TYPE)
    uint8_type_node =
      TREE_TYPE (identifier_global_value (c_get_ident (UINT8_TYPE)));
  if (UINT16_TYPE)
    c_uint16_type_node = uint16_type_node =
      TREE_TYPE (identifier_global_value (c_get_ident (UINT16_TYPE)));
  if (UINT32_TYPE)
    c_uint32_type_node = uint32_type_node =
      TREE_TYPE (identifier_global_value (c_get_ident (UINT32_TYPE)));
  if (UINT64_TYPE)
    c_uint64_type_node = uint64_type_node =
      TREE_TYPE (identifier_global_value (c_get_ident (UINT64_TYPE)));
  if (INT_LEAST8_TYPE)
    int_least8_type_node =
      TREE_TYPE (identifier_global_value (c_get_ident (INT_LEAST8_TYPE)));
  if (INT_LEAST16_TYPE)
    int_least16_type_node =
      TREE_TYPE (identifier_global_value (c_get_ident (INT_LEAST16_TYPE)));
  if (INT_LEAST32_TYPE)
    int_least32_type_node =
      TREE_TYPE (identifier_global_value (c_get_ident (INT_LEAST32_TYPE)));
  if (INT_LEAST64_TYPE)
    int_least64_type_node =
      TREE_TYPE (identifier_global_value (c_get_ident (INT_LEAST64_TYPE)));
  if (UINT_LEAST8_TYPE)
    uint_least8_type_node =
      TREE_TYPE (identifier_global_value (c_get_ident (UINT_LEAST8_TYPE)));
  if (UINT_LEAST16_TYPE)
    uint_least16_type_node =
      TREE_TYPE (identifier_global_value (c_get_ident (UINT_LEAST16_TYPE)));
  if (UINT_LEAST32_TYPE)
    uint_least32_type_node =
      TREE_TYPE (identifier_global_value (c_get_ident (UINT_LEAST32_TYPE)));
  if (UINT_LEAST64_TYPE)
    uint_least64_type_node =
      TREE_TYPE (identifier_global_value (c_get_ident (UINT_LEAST64_TYPE)));
  if (INT_FAST8_TYPE)
    int_fast8_type_node =
      TREE_TYPE (identifier_global_value (c_get_ident (INT_FAST8_TYPE)));
  if (INT_FAST16_TYPE)
    int_fast16_type_node =
      TREE_TYPE (identifier_global_value (c_get_ident (INT_FAST16_TYPE)));
  if (INT_FAST32_TYPE)
    int_fast32_type_node =
      TREE_TYPE (identifier_global_value (c_get_ident (INT_FAST32_TYPE)));
  if (INT_FAST64_TYPE)
    int_fast64_type_node =
      TREE_TYPE (identifier_global_value (c_get_ident (INT_FAST64_TYPE)));
  if (UINT_FAST8_TYPE)
    uint_fast8_type_node =
      TREE_TYPE (identifier_global_value (c_get_ident (UINT_FAST8_TYPE)));
  if (UINT_FAST16_TYPE)
    uint_fast16_type_node =
      TREE_TYPE (identifier_global_value (c_get_ident (UINT_FAST16_TYPE)));
  if (UINT_FAST32_TYPE)
    uint_fast32_type_node =
      TREE_TYPE (identifier_global_value (c_get_ident (UINT_FAST32_TYPE)));
  if (UINT_FAST64_TYPE)
    uint_fast64_type_node =
      TREE_TYPE (identifier_global_value (c_get_ident (UINT_FAST64_TYPE)));
  if (INTPTR_TYPE)
    intptr_type_node =
      TREE_TYPE (identifier_global_value (c_get_ident (INTPTR_TYPE)));
  if (UINTPTR_TYPE)
    uintptr_type_node =
      TREE_TYPE (identifier_global_value (c_get_ident (UINTPTR_TYPE)));

  default_function_type
    = build_varargs_function_type_list (integer_type_node, NULL_TREE);
  ptrdiff_type_node
    = TREE_TYPE (identifier_global_value (get_identifier (PTRDIFF_TYPE)));
  unsigned_ptrdiff_type_node = c_common_unsigned_type (ptrdiff_type_node);

  lang_hooks.decls.pushdecl
    (build_decl (UNKNOWN_LOCATION,
		 TYPE_DECL, get_identifier ("__builtin_va_list"),
		 va_list_type_node));
  if (targetm.enum_va_list_p)
    {
      int l;
      const char *pname;
      tree ptype;

      for (l = 0; targetm.enum_va_list_p (l, &pname, &ptype); ++l)
	{
	  lang_hooks.decls.pushdecl
	    (build_decl (UNKNOWN_LOCATION,
		         TYPE_DECL, get_identifier (pname),
	  	         ptype));

	}
    }

  if (TREE_CODE (va_list_type_node) == ARRAY_TYPE)
    {
      va_list_arg_type_node = va_list_ref_type_node =
	build_pointer_type (TREE_TYPE (va_list_type_node));
    }
  else
    {
      va_list_arg_type_node = va_list_type_node;
      va_list_ref_type_node = build_reference_type (va_list_type_node);
    }

  if (!flag_preprocess_only)
    c_define_builtins (va_list_ref_type_node, va_list_arg_type_node);

  main_identifier_node = get_identifier ("main");

  /* Create the built-in __null node.  It is important that this is
     not shared.  */
  null_node = make_int_cst (1, 1);
  TREE_TYPE (null_node) = c_common_type_for_size (POINTER_SIZE, 0);

  /* Since builtin_types isn't gc'ed, don't export these nodes.  */
  memset (builtin_types, 0, sizeof (builtin_types));
}

/* The number of named compound-literals generated thus far.  */
static GTY(()) int compound_literal_number;

/* Set DECL_NAME for DECL, a VAR_DECL for a compound-literal.  */

void
set_compound_literal_name (tree decl)
{
  char *name;
  ASM_FORMAT_PRIVATE_NAME (name, "__compound_literal",
			   compound_literal_number);
  compound_literal_number++;
  DECL_NAME (decl) = get_identifier (name);
}

/* build_va_arg helper function.  Return a VA_ARG_EXPR with location LOC, type
   TYPE and operand OP.  */

static tree
build_va_arg_1 (location_t loc, tree type, tree op)
{
  tree expr = build1 (VA_ARG_EXPR, type, op);
  SET_EXPR_LOCATION (expr, loc);
  return expr;
}

/* Return a VA_ARG_EXPR corresponding to a source-level expression
   va_arg (EXPR, TYPE) at source location LOC.  */

tree
build_va_arg (location_t loc, tree expr, tree type)
{
  tree va_type = TREE_TYPE (expr);
  tree canon_va_type = (va_type == error_mark_node
			? NULL_TREE
			: targetm.canonical_va_list_type (va_type));

  if (va_type == error_mark_node
      || canon_va_type == NULL_TREE)
    {
      /* Let's handle things neutrallly, if expr:
	 - has undeclared type, or
	 - is not an va_list type.  */
      return build_va_arg_1 (loc, type, expr);
    }

  if (TREE_CODE (canon_va_type) != ARRAY_TYPE)
    {
      /* Case 1: Not an array type.  */

      /* Take the address, to get '&ap'.  */
      mark_addressable (expr);
      expr = build1 (ADDR_EXPR, build_pointer_type (TREE_TYPE (expr)), expr);

      /* Verify that &ap is still recognized as having va_list type.  */
      tree canon_expr_type
	= targetm.canonical_va_list_type (TREE_TYPE (expr));
      gcc_assert (canon_expr_type != NULL_TREE);

      return build_va_arg_1 (loc, type, expr);
    }

  /* Case 2: Array type.

     Background:

     For contrast, let's start with the simple case (case 1).  If
     canon_va_type is not an array type, but say a char *, then when
     passing-by-value a va_list, the type of the va_list param decl is
     the same as for another va_list decl (all ap's are char *):

     f2_1 (char * ap)
       D.1815 = VA_ARG (&ap, 0B, 1);
       return D.1815;

     f2 (int i)
       char * ap.0;
       char * ap;
       __builtin_va_start (&ap, 0);
       ap.0 = ap;
       res = f2_1 (ap.0);
       __builtin_va_end (&ap);
       D.1812 = res;
       return D.1812;

     However, if canon_va_type is ARRAY_TYPE, then when passing-by-value a
     va_list the type of the va_list param decl (case 2b, struct * ap) is not
     the same as for another va_list decl (case 2a, struct ap[1]).

     f2_1 (struct  * ap)
       D.1844 = VA_ARG (ap, 0B, 0);
       return D.1844;

     f2 (int i)
       struct  ap[1];
       __builtin_va_start (&ap, 0);
       res = f2_1 (&ap);
       __builtin_va_end (&ap);
       D.1841 = res;
       return D.1841;

     Case 2b is different because:
     - on the callee side, the parm decl has declared type va_list, but
       grokdeclarator changes the type of the parm decl to a pointer to the
       array elem type.
     - on the caller side, the pass-by-value uses &ap.

     We unify these two cases (case 2a: va_list is array type,
     case 2b: va_list is pointer to array elem type), by adding '&' for the
     array type case, such that we have a pointer to array elem in both
     cases.  */

  if (TREE_CODE (va_type) == ARRAY_TYPE)
    {
      /* Case 2a: va_list is array type.  */

      /* Take the address, to get '&ap'.  Make sure it's a pointer to array
	 elem type.  */
      mark_addressable (expr);
      expr = build1 (ADDR_EXPR, build_pointer_type (TREE_TYPE (canon_va_type)),
		     expr);

      /* Verify that &ap is still recognized as having va_list type.  */
      tree canon_expr_type
	= targetm.canonical_va_list_type (TREE_TYPE (expr));
      gcc_assert (canon_expr_type != NULL_TREE);
    }
  else
    {
      /* Case 2b: va_list is pointer to array elem type.  */
      gcc_assert (POINTER_TYPE_P (va_type));
      gcc_assert (TREE_TYPE (va_type) == TREE_TYPE (canon_va_type));

      /* Don't take the address.  We've already got '&ap'.  */
      ;
    }

  return build_va_arg_1 (loc, type, expr);
}


/* Linked list of disabled built-in functions.  */

typedef struct disabled_builtin
{
  const char *name;
  struct disabled_builtin *next;
} disabled_builtin;
static disabled_builtin *disabled_builtins = NULL;

static bool builtin_function_disabled_p (const char *);

/* Disable a built-in function specified by -fno-builtin-NAME.  If NAME
   begins with "__builtin_", give an error.  */

void
disable_builtin_function (const char *name)
{
  if (strncmp (name, "__builtin_", strlen ("__builtin_")) == 0)
    error ("cannot disable built-in function %qs", name);
  else
    {
      disabled_builtin *new_disabled_builtin = XNEW (disabled_builtin);
      new_disabled_builtin->name = name;
      new_disabled_builtin->next = disabled_builtins;
      disabled_builtins = new_disabled_builtin;
    }
}


/* Return true if the built-in function NAME has been disabled, false
   otherwise.  */

static bool
builtin_function_disabled_p (const char *name)
{
  disabled_builtin *p;
  for (p = disabled_builtins; p != NULL; p = p->next)
    {
      if (strcmp (name, p->name) == 0)
	return true;
    }
  return false;
}


/* Worker for DEF_BUILTIN.
   Possibly define a builtin function with one or two names.
   Does not declare a non-__builtin_ function if flag_no_builtin, or if
   nonansi_p and flag_no_nonansi_builtin.  */

static void
def_builtin_1 (enum built_in_function fncode,
	       const char *name,
	       enum built_in_class fnclass,
	       tree fntype, tree libtype,
	       bool both_p, bool fallback_p, bool nonansi_p,
	       tree fnattrs, bool implicit_p)
{
  tree decl;
  const char *libname;

  if (fntype == error_mark_node)
    return;

  gcc_assert ((!both_p && !fallback_p)
	      || !strncmp (name, "__builtin_",
			   strlen ("__builtin_")));

  libname = name + strlen ("__builtin_");
  decl = add_builtin_function (name, fntype, fncode, fnclass,
			       (fallback_p ? libname : NULL),
			       fnattrs);

  set_builtin_decl (fncode, decl, implicit_p);

  if (both_p
      && !flag_no_builtin && !builtin_function_disabled_p (libname)
      && !(nonansi_p && flag_no_nonansi_builtin))
    add_builtin_function (libname, libtype, fncode, fnclass,
			  NULL, fnattrs);
}

/* Nonzero if the type T promotes to int.  This is (nearly) the
   integral promotions defined in ISO C99 6.3.1.1/2.  */

bool
c_promoting_integer_type_p (const_tree t)
{
  switch (TREE_CODE (t))
    {
    case INTEGER_TYPE:
      return (TYPE_MAIN_VARIANT (t) == char_type_node
	      || TYPE_MAIN_VARIANT (t) == signed_char_type_node
	      || TYPE_MAIN_VARIANT (t) == unsigned_char_type_node
	      || TYPE_MAIN_VARIANT (t) == short_integer_type_node
	      || TYPE_MAIN_VARIANT (t) == short_unsigned_type_node
	      || TYPE_PRECISION (t) < TYPE_PRECISION (integer_type_node));

    case ENUMERAL_TYPE:
      /* ??? Technically all enumerations not larger than an int
	 promote to an int.  But this is used along code paths
	 that only want to notice a size change.  */
      return TYPE_PRECISION (t) < TYPE_PRECISION (integer_type_node);

    case BOOLEAN_TYPE:
      return 1;

    default:
      return 0;
    }
}

/* Return 1 if PARMS specifies a fixed number of parameters
   and none of their types is affected by default promotions.  */

int
self_promoting_args_p (const_tree parms)
{
  const_tree t;
  for (t = parms; t; t = TREE_CHAIN (t))
    {
      tree type = TREE_VALUE (t);

      if (type == error_mark_node)
	continue;

      if (TREE_CHAIN (t) == 0 && type != void_type_node)
	return 0;

      if (type == 0)
	return 0;

      if (TYPE_MAIN_VARIANT (type) == float_type_node)
	return 0;

      if (c_promoting_integer_type_p (type))
	return 0;
    }
  return 1;
}

/* Recursively remove any '*' or '&' operator from TYPE.  */
tree
strip_pointer_operator (tree t)
{
  while (POINTER_TYPE_P (t))
    t = TREE_TYPE (t);
  return t;
}

/* Recursively remove pointer or array type from TYPE. */
tree
strip_pointer_or_array_types (tree t)
{
  while (TREE_CODE (t) == ARRAY_TYPE || POINTER_TYPE_P (t))
    t = TREE_TYPE (t);
  return t;
}

/* Used to compare case labels.  K1 and K2 are actually tree nodes
   representing case labels, or NULL_TREE for a `default' label.
   Returns -1 if K1 is ordered before K2, -1 if K1 is ordered after
   K2, and 0 if K1 and K2 are equal.  */

int
case_compare (splay_tree_key k1, splay_tree_key k2)
{
  /* Consider a NULL key (such as arises with a `default' label) to be
     smaller than anything else.  */
  if (!k1)
    return k2 ? -1 : 0;
  else if (!k2)
    return k1 ? 1 : 0;

  return tree_int_cst_compare ((tree) k1, (tree) k2);
}

/* Process a case label, located at LOC, for the range LOW_VALUE
   ... HIGH_VALUE.  If LOW_VALUE and HIGH_VALUE are both NULL_TREE
   then this case label is actually a `default' label.  If only
   HIGH_VALUE is NULL_TREE, then case label was declared using the
   usual C/C++ syntax, rather than the GNU case range extension.
   CASES is a tree containing all the case ranges processed so far;
   COND is the condition for the switch-statement itself.  Returns the
   CASE_LABEL_EXPR created, or ERROR_MARK_NODE if no CASE_LABEL_EXPR
   is created.  */

tree
c_add_case_label (location_t loc, splay_tree cases, tree cond, tree orig_type,
		  tree low_value, tree high_value)
{
  tree type;
  tree label;
  tree case_label;
  splay_tree_node node;

  /* Create the LABEL_DECL itself.  */
  label = create_artificial_label (loc);

  /* If there was an error processing the switch condition, bail now
     before we get more confused.  */
  if (!cond || cond == error_mark_node)
    goto error_out;

  if ((low_value && TREE_TYPE (low_value)
       && POINTER_TYPE_P (TREE_TYPE (low_value)))
      || (high_value && TREE_TYPE (high_value)
	  && POINTER_TYPE_P (TREE_TYPE (high_value))))
    {
      error_at (loc, "pointers are not permitted as case values");
      goto error_out;
    }

  /* Case ranges are a GNU extension.  */
  if (high_value)
    pedwarn (loc, OPT_Wpedantic,
	     "range expressions in switch statements are non-standard");

  type = TREE_TYPE (cond);
  if (low_value)
    {
      low_value = check_case_value (loc, low_value);
      low_value = convert_and_check (loc, type, low_value);
      if (low_value == error_mark_node)
	goto error_out;
    }
  if (high_value)
    {
      high_value = check_case_value (loc, high_value);
      high_value = convert_and_check (loc, type, high_value);
      if (high_value == error_mark_node)
	goto error_out;
    }

  if (low_value && high_value)
    {
      /* If the LOW_VALUE and HIGH_VALUE are the same, then this isn't
	 really a case range, even though it was written that way.
	 Remove the HIGH_VALUE to simplify later processing.  */
      if (tree_int_cst_equal (low_value, high_value))
	high_value = NULL_TREE;
      else if (!tree_int_cst_lt (low_value, high_value))
	warning_at (loc, 0, "empty range specified");
    }

  /* See if the case is in range of the type of the original testing
     expression.  If both low_value and high_value are out of range,
     don't insert the case label and return NULL_TREE.  */
  if (low_value
      && !check_case_bounds (loc, type, orig_type,
			     &low_value, high_value ? &high_value : NULL))
    return NULL_TREE;

  /* Look up the LOW_VALUE in the table of case labels we already
     have.  */
  node = splay_tree_lookup (cases, (splay_tree_key) low_value);
  /* If there was not an exact match, check for overlapping ranges.
     There's no need to do this if there's no LOW_VALUE or HIGH_VALUE;
     that's a `default' label and the only overlap is an exact match.  */
  if (!node && (low_value || high_value))
    {
      splay_tree_node low_bound;
      splay_tree_node high_bound;

      /* Even though there wasn't an exact match, there might be an
	 overlap between this case range and another case range.
	 Since we've (inductively) not allowed any overlapping case
	 ranges, we simply need to find the greatest low case label
	 that is smaller that LOW_VALUE, and the smallest low case
	 label that is greater than LOW_VALUE.  If there is an overlap
	 it will occur in one of these two ranges.  */
      low_bound = splay_tree_predecessor (cases,
					  (splay_tree_key) low_value);
      high_bound = splay_tree_successor (cases,
					 (splay_tree_key) low_value);

      /* Check to see if the LOW_BOUND overlaps.  It is smaller than
	 the LOW_VALUE, so there is no need to check unless the
	 LOW_BOUND is in fact itself a case range.  */
      if (low_bound
	  && CASE_HIGH ((tree) low_bound->value)
	  && tree_int_cst_compare (CASE_HIGH ((tree) low_bound->value),
				    low_value) >= 0)
	node = low_bound;
      /* Check to see if the HIGH_BOUND overlaps.  The low end of that
	 range is bigger than the low end of the current range, so we
	 are only interested if the current range is a real range, and
	 not an ordinary case label.  */
      else if (high_bound
	       && high_value
	       && (tree_int_cst_compare ((tree) high_bound->key,
					 high_value)
		   <= 0))
	node = high_bound;
    }
  /* If there was an overlap, issue an error.  */
  if (node)
    {
      tree duplicate = CASE_LABEL ((tree) node->value);

      if (high_value)
	{
	  error_at (loc, "duplicate (or overlapping) case value");
	  error_at (DECL_SOURCE_LOCATION (duplicate),
		    "this is the first entry overlapping that value");
	}
      else if (low_value)
	{
	  error_at (loc, "duplicate case value") ;
	  error_at (DECL_SOURCE_LOCATION (duplicate), "previously used here");
	}
      else
	{
	  error_at (loc, "multiple default labels in one switch");
	  error_at (DECL_SOURCE_LOCATION (duplicate),
		    "this is the first default label");
	}
      goto error_out;
    }

  /* Add a CASE_LABEL to the statement-tree.  */
  case_label = add_stmt (build_case_label (low_value, high_value, label));
  /* Register this case label in the splay tree.  */
  splay_tree_insert (cases,
		     (splay_tree_key) low_value,
		     (splay_tree_value) case_label);

  return case_label;

 error_out:
  /* Add a label so that the back-end doesn't think that the beginning of
     the switch is unreachable.  Note that we do not add a case label, as
     that just leads to duplicates and thence to failure later on.  */
  if (!cases->root)
    {
      tree t = create_artificial_label (loc);
      add_stmt (build_stmt (loc, LABEL_EXPR, t));
    }
  return error_mark_node;
}

/* Subroutines of c_do_switch_warnings, called via splay_tree_foreach.
   Used to verify that case values match up with enumerator values.  */

static void
match_case_to_enum_1 (tree key, tree type, tree label)
{
  char buf[WIDE_INT_PRINT_BUFFER_SIZE];

  if (tree_fits_uhwi_p (key))
    print_dec (key, buf, UNSIGNED);
  else if (tree_fits_shwi_p (key))
    print_dec (key, buf, SIGNED);
  else
    print_hex (key, buf);

  if (TYPE_NAME (type) == 0)
    warning_at (DECL_SOURCE_LOCATION (CASE_LABEL (label)),
		warn_switch ? OPT_Wswitch : OPT_Wswitch_enum,
		"case value %qs not in enumerated type",
		buf);
  else
    warning_at (DECL_SOURCE_LOCATION (CASE_LABEL (label)),
		warn_switch ? OPT_Wswitch : OPT_Wswitch_enum,
		"case value %qs not in enumerated type %qT",
		buf, type);
}

/* Subroutine of c_do_switch_warnings, called via splay_tree_foreach.
   Used to verify that case values match up with enumerator values.  */

static int
match_case_to_enum (splay_tree_node node, void *data)
{
  tree label = (tree) node->value;
  tree type = (tree) data;

  /* Skip default case.  */
  if (!CASE_LOW (label))
    return 0;

  /* If CASE_LOW_SEEN is not set, that means CASE_LOW did not appear
     when we did our enum->case scan.  Reset our scratch bit after.  */
  if (!CASE_LOW_SEEN (label))
    match_case_to_enum_1 (CASE_LOW (label), type, label);
  else
    CASE_LOW_SEEN (label) = 0;

  /* If CASE_HIGH is non-null, we have a range.  If CASE_HIGH_SEEN is
     not set, that means that CASE_HIGH did not appear when we did our
     enum->case scan.  Reset our scratch bit after.  */
  if (CASE_HIGH (label))
    {
      if (!CASE_HIGH_SEEN (label))
	match_case_to_enum_1 (CASE_HIGH (label), type, label);
      else
	CASE_HIGH_SEEN (label) = 0;
    }

  return 0;
}

/* Handle -Wswitch*.  Called from the front end after parsing the
   switch construct.  */
/* ??? Should probably be somewhere generic, since other languages
   besides C and C++ would want this.  At the moment, however, C/C++
   are the only tree-ssa languages that support enumerations at all,
   so the point is moot.  */

void
c_do_switch_warnings (splay_tree cases, location_t switch_location,
		      tree type, tree cond)
{
  splay_tree_node default_node;
  splay_tree_node node;
  tree chain;

  if (!warn_switch && !warn_switch_enum && !warn_switch_default)
    return;

  default_node = splay_tree_lookup (cases, (splay_tree_key) NULL);
  if (!default_node)
    warning_at (switch_location, OPT_Wswitch_default,
		"switch missing default case");

  /* From here on, we only care about about enumerated types.  */
  if (!type || TREE_CODE (type) != ENUMERAL_TYPE)
    return;

  /* From here on, we only care about -Wswitch and -Wswitch-enum.  */
  if (!warn_switch_enum && !warn_switch)
    return;

  /* Check the cases.  Warn about case values which are not members of
     the enumerated type.  For -Wswitch-enum, or for -Wswitch when
     there is no default case, check that exactly all enumeration
     literals are covered by the cases.  */

  /* Clearing COND if it is not an integer constant simplifies
     the tests inside the loop below.  */
  if (TREE_CODE (cond) != INTEGER_CST)
    cond = NULL_TREE;

  /* The time complexity here is O(N*lg(N)) worst case, but for the
      common case of monotonically increasing enumerators, it is
      O(N), since the nature of the splay tree will keep the next
      element adjacent to the root at all times.  */

  for (chain = TYPE_VALUES (type); chain; chain = TREE_CHAIN (chain))
    {
      tree value = TREE_VALUE (chain);
      if (TREE_CODE (value) == CONST_DECL)
        value = DECL_INITIAL (value);
      node = splay_tree_lookup (cases, (splay_tree_key) value);
      if (node)
	{
	  /* Mark the CASE_LOW part of the case entry as seen.  */
	  tree label = (tree) node->value;
	  CASE_LOW_SEEN (label) = 1;
	  continue;
	}

      /* Even though there wasn't an exact match, there might be a
	 case range which includes the enumerator's value.  */
      node = splay_tree_predecessor (cases, (splay_tree_key) value);
      if (node && CASE_HIGH ((tree) node->value))
	{
	  tree label = (tree) node->value;
	  int cmp = tree_int_cst_compare (CASE_HIGH (label), value);
	  if (cmp >= 0)
	    {
	      /* If we match the upper bound exactly, mark the CASE_HIGH
		 part of the case entry as seen.  */
	      if (cmp == 0)
		CASE_HIGH_SEEN (label) = 1;
	      continue;
	    }
	}

      /* We've now determined that this enumerated literal isn't
	 handled by the case labels of the switch statement.  */

      /* If the switch expression is a constant, we only really care
	 about whether that constant is handled by the switch.  */
      if (cond && tree_int_cst_compare (cond, value))
	continue;

      /* If there is a default_node, the only relevant option is
	 Wswitch-enum.  Otherwise, if both are enabled then we prefer
	 to warn using -Wswitch because -Wswitch is enabled by -Wall
	 while -Wswitch-enum is explicit.  */
      warning_at (switch_location,
		  (default_node || !warn_switch
		   ? OPT_Wswitch_enum
		   : OPT_Wswitch),
		  "enumeration value %qE not handled in switch",
		  TREE_PURPOSE (chain));
    }

  /* Warn if there are case expressions that don't correspond to
     enumerators.  This can occur since C and C++ don't enforce
     type-checking of assignments to enumeration variables.

     The time complexity here is now always O(N) worst case, since
     we should have marked both the lower bound and upper bound of
     every disjoint case label, with CASE_LOW_SEEN and CASE_HIGH_SEEN
     above.  This scan also resets those fields.  */

  splay_tree_foreach (cases, match_case_to_enum, type);
}

/* Finish an expression taking the address of LABEL (an
   IDENTIFIER_NODE).  Returns an expression for the address.

   LOC is the location for the expression returned.  */

tree
finish_label_address_expr (tree label, location_t loc)
{
  tree result;

  pedwarn (input_location, OPT_Wpedantic, "taking the address of a label is non-standard");

  if (label == error_mark_node)
    return error_mark_node;

  label = lookup_label (label);
  if (label == NULL_TREE)
    result = null_pointer_node;
  else
    {
      TREE_USED (label) = 1;
      result = build1 (ADDR_EXPR, ptr_type_node, label);
      /* The current function is not necessarily uninlinable.
	 Computed gotos are incompatible with inlining, but the value
	 here could be used only in a diagnostic, for example.  */
      protected_set_expr_location (result, loc);
    }

  return result;
}


/* Given a boolean expression ARG, return a tree representing an increment
   or decrement (as indicated by CODE) of ARG.  The front end must check for
   invalid cases (e.g., decrement in C++).  */
tree
boolean_increment (enum tree_code code, tree arg)
{
  tree val;
  tree true_res = build_int_cst (TREE_TYPE (arg), 1);

  arg = stabilize_reference (arg);
  switch (code)
    {
    case PREINCREMENT_EXPR:
      val = build2 (MODIFY_EXPR, TREE_TYPE (arg), arg, true_res);
      break;
    case POSTINCREMENT_EXPR:
      val = build2 (MODIFY_EXPR, TREE_TYPE (arg), arg, true_res);
      arg = save_expr (arg);
      val = build2 (COMPOUND_EXPR, TREE_TYPE (arg), val, arg);
      val = build2 (COMPOUND_EXPR, TREE_TYPE (arg), arg, val);
      break;
    case PREDECREMENT_EXPR:
      val = build2 (MODIFY_EXPR, TREE_TYPE (arg), arg,
		    invert_truthvalue_loc (input_location, arg));
      break;
    case POSTDECREMENT_EXPR:
      val = build2 (MODIFY_EXPR, TREE_TYPE (arg), arg,
		    invert_truthvalue_loc (input_location, arg));
      arg = save_expr (arg);
      val = build2 (COMPOUND_EXPR, TREE_TYPE (arg), val, arg);
      val = build2 (COMPOUND_EXPR, TREE_TYPE (arg), arg, val);
      break;
    default:
      gcc_unreachable ();
    }
  TREE_SIDE_EFFECTS (val) = 1;
  return val;
}

/* Built-in macros for stddef.h and stdint.h, that require macros
   defined in this file.  */
void
c_stddef_cpp_builtins(void)
{
  builtin_define_with_value ("__SIZE_TYPE__", SIZE_TYPE, 0);
  builtin_define_with_value ("__PTRDIFF_TYPE__", PTRDIFF_TYPE, 0);
  builtin_define_with_value ("__WCHAR_TYPE__", MODIFIED_WCHAR_TYPE, 0);
  builtin_define_with_value ("__WINT_TYPE__", WINT_TYPE, 0);
  builtin_define_with_value ("__INTMAX_TYPE__", INTMAX_TYPE, 0);
  builtin_define_with_value ("__UINTMAX_TYPE__", UINTMAX_TYPE, 0);
  builtin_define_with_value ("__CHAR16_TYPE__", CHAR16_TYPE, 0);
  builtin_define_with_value ("__CHAR32_TYPE__", CHAR32_TYPE, 0);
  if (SIG_ATOMIC_TYPE)
    builtin_define_with_value ("__SIG_ATOMIC_TYPE__", SIG_ATOMIC_TYPE, 0);
  if (INT8_TYPE)
    builtin_define_with_value ("__INT8_TYPE__", INT8_TYPE, 0);
  if (INT16_TYPE)
    builtin_define_with_value ("__INT16_TYPE__", INT16_TYPE, 0);
  if (INT32_TYPE)
    builtin_define_with_value ("__INT32_TYPE__", INT32_TYPE, 0);
  if (INT64_TYPE)
    builtin_define_with_value ("__INT64_TYPE__", INT64_TYPE, 0);
  if (UINT8_TYPE)
    builtin_define_with_value ("__UINT8_TYPE__", UINT8_TYPE, 0);
  if (UINT16_TYPE)
    builtin_define_with_value ("__UINT16_TYPE__", UINT16_TYPE, 0);
  if (UINT32_TYPE)
    builtin_define_with_value ("__UINT32_TYPE__", UINT32_TYPE, 0);
  if (UINT64_TYPE)
    builtin_define_with_value ("__UINT64_TYPE__", UINT64_TYPE, 0);
  if (INT_LEAST8_TYPE)
    builtin_define_with_value ("__INT_LEAST8_TYPE__", INT_LEAST8_TYPE, 0);
  if (INT_LEAST16_TYPE)
    builtin_define_with_value ("__INT_LEAST16_TYPE__", INT_LEAST16_TYPE, 0);
  if (INT_LEAST32_TYPE)
    builtin_define_with_value ("__INT_LEAST32_TYPE__", INT_LEAST32_TYPE, 0);
  if (INT_LEAST64_TYPE)
    builtin_define_with_value ("__INT_LEAST64_TYPE__", INT_LEAST64_TYPE, 0);
  if (UINT_LEAST8_TYPE)
    builtin_define_with_value ("__UINT_LEAST8_TYPE__", UINT_LEAST8_TYPE, 0);
  if (UINT_LEAST16_TYPE)
    builtin_define_with_value ("__UINT_LEAST16_TYPE__", UINT_LEAST16_TYPE, 0);
  if (UINT_LEAST32_TYPE)
    builtin_define_with_value ("__UINT_LEAST32_TYPE__", UINT_LEAST32_TYPE, 0);
  if (UINT_LEAST64_TYPE)
    builtin_define_with_value ("__UINT_LEAST64_TYPE__", UINT_LEAST64_TYPE, 0);
  if (INT_FAST8_TYPE)
    builtin_define_with_value ("__INT_FAST8_TYPE__", INT_FAST8_TYPE, 0);
  if (INT_FAST16_TYPE)
    builtin_define_with_value ("__INT_FAST16_TYPE__", INT_FAST16_TYPE, 0);
  if (INT_FAST32_TYPE)
    builtin_define_with_value ("__INT_FAST32_TYPE__", INT_FAST32_TYPE, 0);
  if (INT_FAST64_TYPE)
    builtin_define_with_value ("__INT_FAST64_TYPE__", INT_FAST64_TYPE, 0);
  if (UINT_FAST8_TYPE)
    builtin_define_with_value ("__UINT_FAST8_TYPE__", UINT_FAST8_TYPE, 0);
  if (UINT_FAST16_TYPE)
    builtin_define_with_value ("__UINT_FAST16_TYPE__", UINT_FAST16_TYPE, 0);
  if (UINT_FAST32_TYPE)
    builtin_define_with_value ("__UINT_FAST32_TYPE__", UINT_FAST32_TYPE, 0);
  if (UINT_FAST64_TYPE)
    builtin_define_with_value ("__UINT_FAST64_TYPE__", UINT_FAST64_TYPE, 0);
  if (INTPTR_TYPE)
    builtin_define_with_value ("__INTPTR_TYPE__", INTPTR_TYPE, 0);
  if (UINTPTR_TYPE)
    builtin_define_with_value ("__UINTPTR_TYPE__", UINTPTR_TYPE, 0);
}

static void
c_init_attributes (void)
{
  /* Fill in the built_in_attributes array.  */
#define DEF_ATTR_NULL_TREE(ENUM)				\
  built_in_attributes[(int) ENUM] = NULL_TREE;
#define DEF_ATTR_INT(ENUM, VALUE)				\
  built_in_attributes[(int) ENUM] = build_int_cst (integer_type_node, VALUE);
#define DEF_ATTR_STRING(ENUM, VALUE)				\
  built_in_attributes[(int) ENUM] = build_string (strlen (VALUE), VALUE);
#define DEF_ATTR_IDENT(ENUM, STRING)				\
  built_in_attributes[(int) ENUM] = get_identifier (STRING);
#define DEF_ATTR_TREE_LIST(ENUM, PURPOSE, VALUE, CHAIN)	\
  built_in_attributes[(int) ENUM]			\
    = tree_cons (built_in_attributes[(int) PURPOSE],	\
		 built_in_attributes[(int) VALUE],	\
		 built_in_attributes[(int) CHAIN]);
#include "builtin-attrs.def"
#undef DEF_ATTR_NULL_TREE
#undef DEF_ATTR_INT
#undef DEF_ATTR_IDENT
#undef DEF_ATTR_TREE_LIST
}

/* Returns TRUE iff the attribute indicated by ATTR_ID takes a plain
   identifier as an argument, so the front end shouldn't look it up.  */

bool
attribute_takes_identifier_p (const_tree attr_id)
{
  const struct attribute_spec *spec = lookup_attribute_spec (attr_id);
  if (spec == NULL)
    /* Unknown attribute that we'll end up ignoring, return true so we
       don't complain about an identifier argument.  */
    return true;
  else if (!strcmp ("mode", spec->name)
	   || !strcmp ("format", spec->name)
	   || !strcmp ("cleanup", spec->name))
    return true;
  else
    return targetm.attribute_takes_identifier_p (attr_id);
}

/* Attribute handlers common to C front ends.  */

/* Handle a "packed" attribute; arguments as in
   struct attribute_spec.handler.  */

static tree
handle_packed_attribute (tree *node, tree name, tree ARG_UNUSED (args),
			 int flags, bool *no_add_attrs)
{
  if (TYPE_P (*node))
    {
      if (!(flags & (int) ATTR_FLAG_TYPE_IN_PLACE))
	*node = build_variant_type_copy (*node);
      TYPE_PACKED (*node) = 1;
    }
  else if (TREE_CODE (*node) == FIELD_DECL)
    {
      if (TYPE_ALIGN (TREE_TYPE (*node)) <= BITS_PER_UNIT
	  /* Still pack bitfields.  */
	  && ! DECL_INITIAL (*node))
	warning (OPT_Wattributes,
		 "%qE attribute ignored for field of type %qT",
		 name, TREE_TYPE (*node));
      else
	DECL_PACKED (*node) = 1;
    }
  /* We can't set DECL_PACKED for a VAR_DECL, because the bit is
     used for DECL_REGISTER.  It wouldn't mean anything anyway.
     We can't set DECL_PACKED on the type of a TYPE_DECL, because
     that changes what the typedef is typing.  */
  else
    {
      warning (OPT_Wattributes, "%qE attribute ignored", name);
      *no_add_attrs = true;
    }

  return NULL_TREE;
}

/* Handle a "nocommon" attribute; arguments as in
   struct attribute_spec.handler.  */

static tree
handle_nocommon_attribute (tree *node, tree name,
			   tree ARG_UNUSED (args),
			   int ARG_UNUSED (flags), bool *no_add_attrs)
{
  if (VAR_P (*node))
    DECL_COMMON (*node) = 0;
  else
    {
      warning (OPT_Wattributes, "%qE attribute ignored", name);
      *no_add_attrs = true;
    }

  return NULL_TREE;
}

/* Handle a "common" attribute; arguments as in
   struct attribute_spec.handler.  */

static tree
handle_common_attribute (tree *node, tree name, tree ARG_UNUSED (args),
			 int ARG_UNUSED (flags), bool *no_add_attrs)
{
  if (VAR_P (*node))
    DECL_COMMON (*node) = 1;
  else
    {
      warning (OPT_Wattributes, "%qE attribute ignored", name);
      *no_add_attrs = true;
    }

  return NULL_TREE;
}

/* Handle a "noreturn" attribute; arguments as in
   struct attribute_spec.handler.  */

static tree
handle_noreturn_attribute (tree *node, tree name, tree ARG_UNUSED (args),
			   int ARG_UNUSED (flags), bool *no_add_attrs)
{
  tree type = TREE_TYPE (*node);

  /* See FIXME comment in c_common_attribute_table.  */
  if (TREE_CODE (*node) == FUNCTION_DECL
      || objc_method_decl (TREE_CODE (*node)))
    TREE_THIS_VOLATILE (*node) = 1;
  else if (TREE_CODE (type) == POINTER_TYPE
	   && TREE_CODE (TREE_TYPE (type)) == FUNCTION_TYPE)
    TREE_TYPE (*node)
      = (build_qualified_type
	 (build_pointer_type
	  (build_type_variant (TREE_TYPE (type),
			       TYPE_READONLY (TREE_TYPE (type)), 1)),
	  TYPE_QUALS (type)));
  else
    {
      warning (OPT_Wattributes, "%qE attribute ignored", name);
      *no_add_attrs = true;
    }

  return NULL_TREE;
}

/* Handle a "hot" and attribute; arguments as in
   struct attribute_spec.handler.  */

static tree
handle_hot_attribute (tree *node, tree name, tree ARG_UNUSED (args),
		      int ARG_UNUSED (flags), bool *no_add_attrs)
{
  if (TREE_CODE (*node) == FUNCTION_DECL
      || TREE_CODE (*node) == LABEL_DECL)
    {
      if (lookup_attribute ("cold", DECL_ATTRIBUTES (*node)) != NULL)
	{
	  warning (OPT_Wattributes, "%qE attribute ignored due to conflict "
		   "with attribute %qs", name, "cold");
	  *no_add_attrs = true;
	}
      /* Most of the rest of the hot processing is done later with
	 lookup_attribute.  */
    }
  else
    {
      warning (OPT_Wattributes, "%qE attribute ignored", name);
      *no_add_attrs = true;
    }

  return NULL_TREE;
}

/* Handle a "cold" and attribute; arguments as in
   struct attribute_spec.handler.  */

static tree
handle_cold_attribute (tree *node, tree name, tree ARG_UNUSED (args),
		       int ARG_UNUSED (flags), bool *no_add_attrs)
{
  if (TREE_CODE (*node) == FUNCTION_DECL
      || TREE_CODE (*node) == LABEL_DECL)
    {
      if (lookup_attribute ("hot", DECL_ATTRIBUTES (*node)) != NULL)
	{
	  warning (OPT_Wattributes, "%qE attribute ignored due to conflict "
		   "with attribute %qs", name, "hot");
	  *no_add_attrs = true;
	}
      /* Most of the rest of the cold processing is done later with
	 lookup_attribute.  */
    }
  else
    {
      warning (OPT_Wattributes, "%qE attribute ignored", name);
      *no_add_attrs = true;
    }

  return NULL_TREE;
}

/* Handle a "no_sanitize_address" attribute; arguments as in
   struct attribute_spec.handler.  */

static tree
handle_no_sanitize_address_attribute (tree *node, tree name, tree, int,
				      bool *no_add_attrs)
{
  if (TREE_CODE (*node) != FUNCTION_DECL)
    {
      warning (OPT_Wattributes, "%qE attribute ignored", name);
      *no_add_attrs = true;
    }

  return NULL_TREE;
}

/* Handle a "no_address_safety_analysis" attribute; arguments as in
   struct attribute_spec.handler.  */

static tree
handle_no_address_safety_analysis_attribute (tree *node, tree name, tree, int,
					     bool *no_add_attrs)
{
  if (TREE_CODE (*node) != FUNCTION_DECL)
    warning (OPT_Wattributes, "%qE attribute ignored", name);
  else if (!lookup_attribute ("no_sanitize_address", DECL_ATTRIBUTES (*node)))
    DECL_ATTRIBUTES (*node)
      = tree_cons (get_identifier ("no_sanitize_address"),
		   NULL_TREE, DECL_ATTRIBUTES (*node));
  *no_add_attrs = true;
  return NULL_TREE;
}

/* Handle a "no_sanitize_undefined" attribute; arguments as in
   struct attribute_spec.handler.  */

static tree
handle_no_sanitize_undefined_attribute (tree *node, tree name, tree, int,
				      bool *no_add_attrs)
{
  if (TREE_CODE (*node) != FUNCTION_DECL)
    {
      warning (OPT_Wattributes, "%qE attribute ignored", name);
      *no_add_attrs = true;
    }

  return NULL_TREE;
}

/* Handle a "stack_protect" attribute; arguments as in
   struct attribute_spec.handler.  */
static tree
handle_stack_protect_attribute (tree *node, tree name, tree, int,
				bool *no_add_attrs)
{
  if (TREE_CODE (*node) != FUNCTION_DECL)
    {
      warning (OPT_Wattributes, "%qE attribute ignored", name);
      *no_add_attrs = true;
    }
  else
    DECL_ATTRIBUTES (*node) 
      = tree_cons (get_identifier ("stack_protect"),
		   NULL_TREE, DECL_ATTRIBUTES (*node));

  return NULL_TREE;
}

/* Handle a "noinline" attribute; arguments as in
   struct attribute_spec.handler.  */

static tree
handle_noinline_attribute (tree *node, tree name,
			   tree ARG_UNUSED (args),
			   int ARG_UNUSED (flags), bool *no_add_attrs)
{
  if (TREE_CODE (*node) == FUNCTION_DECL)
    {
      if (lookup_attribute ("always_inline", DECL_ATTRIBUTES (*node)))
	{
	  warning (OPT_Wattributes, "%qE attribute ignored due to conflict "
		   "with attribute %qs", name, "always_inline");
	  *no_add_attrs = true;
	}
      else
	DECL_UNINLINABLE (*node) = 1;
    }
  else
    {
      warning (OPT_Wattributes, "%qE attribute ignored", name);
      *no_add_attrs = true;
    }

  return NULL_TREE;
}

/* Handle a "noclone" attribute; arguments as in
   struct attribute_spec.handler.  */

static tree
handle_noclone_attribute (tree *node, tree name,
			  tree ARG_UNUSED (args),
			  int ARG_UNUSED (flags), bool *no_add_attrs)
{
  if (TREE_CODE (*node) != FUNCTION_DECL)
    {
      warning (OPT_Wattributes, "%qE attribute ignored", name);
      *no_add_attrs = true;
    }

  return NULL_TREE;
}

/* Handle a "no_icf" attribute; arguments as in
   struct attribute_spec.handler.  */

static tree
handle_noicf_attribute (tree *node, tree name,
			tree ARG_UNUSED (args),
			int ARG_UNUSED (flags), bool *no_add_attrs)
{
  if (TREE_CODE (*node) != FUNCTION_DECL)
    {
      warning (OPT_Wattributes, "%qE attribute ignored", name);
      *no_add_attrs = true;
    }

  return NULL_TREE;
}


/* Handle a "always_inline" attribute; arguments as in
   struct attribute_spec.handler.  */

static tree
handle_always_inline_attribute (tree *node, tree name,
				tree ARG_UNUSED (args),
				int ARG_UNUSED (flags),
				bool *no_add_attrs)
{
  if (TREE_CODE (*node) == FUNCTION_DECL)
    {
      if (lookup_attribute ("noinline", DECL_ATTRIBUTES (*node)))
	{
	  warning (OPT_Wattributes, "%qE attribute ignored due to conflict "
		   "with %qs attribute", name, "noinline");
	  *no_add_attrs = true;
	}
      else
	/* Set the attribute and mark it for disregarding inline
	   limits.  */
	DECL_DISREGARD_INLINE_LIMITS (*node) = 1;
    }
  else
    {
      warning (OPT_Wattributes, "%qE attribute ignored", name);
      *no_add_attrs = true;
    }

  return NULL_TREE;
}

/* Handle a "gnu_inline" attribute; arguments as in
   struct attribute_spec.handler.  */

static tree
handle_gnu_inline_attribute (tree *node, tree name,
			     tree ARG_UNUSED (args),
			     int ARG_UNUSED (flags),
			     bool *no_add_attrs)
{
  if (TREE_CODE (*node) == FUNCTION_DECL && DECL_DECLARED_INLINE_P (*node))
    {
      /* Do nothing else, just set the attribute.  We'll get at
	 it later with lookup_attribute.  */
    }
  else
    {
      warning (OPT_Wattributes, "%qE attribute ignored", name);
      *no_add_attrs = true;
    }

  return NULL_TREE;
}

/* Handle a "leaf" attribute; arguments as in
   struct attribute_spec.handler.  */

static tree
handle_leaf_attribute (tree *node, tree name,
		       tree ARG_UNUSED (args),
		       int ARG_UNUSED (flags), bool *no_add_attrs)
{
  if (TREE_CODE (*node) != FUNCTION_DECL)
    {
      warning (OPT_Wattributes, "%qE attribute ignored", name);
      *no_add_attrs = true;
    }
  if (!TREE_PUBLIC (*node))
    {
      warning (OPT_Wattributes, "%qE attribute has no effect on unit local functions", name);
      *no_add_attrs = true;
    }

  return NULL_TREE;
}

/* Handle an "artificial" attribute; arguments as in
   struct attribute_spec.handler.  */

static tree
handle_artificial_attribute (tree *node, tree name,
			     tree ARG_UNUSED (args),
			     int ARG_UNUSED (flags),
			     bool *no_add_attrs)
{
  if (TREE_CODE (*node) == FUNCTION_DECL && DECL_DECLARED_INLINE_P (*node))
    {
      /* Do nothing else, just set the attribute.  We'll get at
	 it later with lookup_attribute.  */
    }
  else
    {
      warning (OPT_Wattributes, "%qE attribute ignored", name);
      *no_add_attrs = true;
    }

  return NULL_TREE;
}

/* Handle a "flatten" attribute; arguments as in
   struct attribute_spec.handler.  */

static tree
handle_flatten_attribute (tree *node, tree name,
			  tree args ATTRIBUTE_UNUSED,
			  int flags ATTRIBUTE_UNUSED, bool *no_add_attrs)
{
  if (TREE_CODE (*node) == FUNCTION_DECL)
    /* Do nothing else, just set the attribute.  We'll get at
       it later with lookup_attribute.  */
    ;
  else
    {
      warning (OPT_Wattributes, "%qE attribute ignored", name);
      *no_add_attrs = true;
    }

  return NULL_TREE;
}

/* Handle a "warning" or "error" attribute; arguments as in
   struct attribute_spec.handler.  */

static tree
handle_error_attribute (tree *node, tree name, tree args,
			int ARG_UNUSED (flags), bool *no_add_attrs)
{
  if (TREE_CODE (*node) == FUNCTION_DECL
      && TREE_CODE (TREE_VALUE (args)) == STRING_CST)
    /* Do nothing else, just set the attribute.  We'll get at
       it later with lookup_attribute.  */
    ;
  else
    {
      warning (OPT_Wattributes, "%qE attribute ignored", name);
      *no_add_attrs = true;
    }

  return NULL_TREE;
}

/* Handle a "used" attribute; arguments as in
   struct attribute_spec.handler.  */

static tree
handle_used_attribute (tree *pnode, tree name, tree ARG_UNUSED (args),
		       int ARG_UNUSED (flags), bool *no_add_attrs)
{
  tree node = *pnode;

  if (TREE_CODE (node) == FUNCTION_DECL
      || (VAR_P (node) && TREE_STATIC (node))
      || (TREE_CODE (node) == TYPE_DECL))
    {
      TREE_USED (node) = 1;
      DECL_PRESERVE_P (node) = 1;
      if (VAR_P (node))
	DECL_READ_P (node) = 1;
    }
  else
    {
      warning (OPT_Wattributes, "%qE attribute ignored", name);
      *no_add_attrs = true;
    }

  return NULL_TREE;
}

/* Handle a "unused" attribute; arguments as in
   struct attribute_spec.handler.  */

static tree
handle_unused_attribute (tree *node, tree name, tree ARG_UNUSED (args),
			 int flags, bool *no_add_attrs)
{
  if (DECL_P (*node))
    {
      tree decl = *node;

      if (TREE_CODE (decl) == PARM_DECL
	  || VAR_OR_FUNCTION_DECL_P (decl)
	  || TREE_CODE (decl) == LABEL_DECL
	  || TREE_CODE (decl) == TYPE_DECL)
	{
	  TREE_USED (decl) = 1;
	  if (VAR_P (decl) || TREE_CODE (decl) == PARM_DECL)
	    DECL_READ_P (decl) = 1;
	}
      else
	{
	  warning (OPT_Wattributes, "%qE attribute ignored", name);
	  *no_add_attrs = true;
	}
    }
  else
    {
      if (!(flags & (int) ATTR_FLAG_TYPE_IN_PLACE))
	*node = build_variant_type_copy (*node);
      TREE_USED (*node) = 1;
    }

  return NULL_TREE;
}

/* Handle a "externally_visible" attribute; arguments as in
   struct attribute_spec.handler.  */

static tree
handle_externally_visible_attribute (tree *pnode, tree name,
				     tree ARG_UNUSED (args),
				     int ARG_UNUSED (flags),
				     bool *no_add_attrs)
{
  tree node = *pnode;

  if (VAR_OR_FUNCTION_DECL_P (node))
    {
      if ((!TREE_STATIC (node) && TREE_CODE (node) != FUNCTION_DECL
	   && !DECL_EXTERNAL (node)) || !TREE_PUBLIC (node))
	{
	  warning (OPT_Wattributes,
		   "%qE attribute have effect only on public objects", name);
	  *no_add_attrs = true;
	}
    }
  else
    {
      warning (OPT_Wattributes, "%qE attribute ignored", name);
      *no_add_attrs = true;
    }

  return NULL_TREE;
}

/* Handle the "no_reorder" attribute. Arguments as in
   struct attribute_spec.handler. */

static tree
handle_no_reorder_attribute (tree *pnode,
			     tree name,
			     tree,
			     int,
			     bool *no_add_attrs)
{
  tree node = *pnode;

  if (!VAR_OR_FUNCTION_DECL_P (node)
	&& !(TREE_STATIC (node) || DECL_EXTERNAL (node)))
    {
      warning (OPT_Wattributes,
		"%qE attribute only affects top level objects",
		name);
      *no_add_attrs = true;
    }

  return NULL_TREE;
}

/* Handle a "const" attribute; arguments as in
   struct attribute_spec.handler.  */

static tree
handle_const_attribute (tree *node, tree name, tree ARG_UNUSED (args),
			int ARG_UNUSED (flags), bool *no_add_attrs)
{
  tree type = TREE_TYPE (*node);

  /* See FIXME comment on noreturn in c_common_attribute_table.  */
  if (TREE_CODE (*node) == FUNCTION_DECL)
    TREE_READONLY (*node) = 1;
  else if (TREE_CODE (type) == POINTER_TYPE
	   && TREE_CODE (TREE_TYPE (type)) == FUNCTION_TYPE)
    TREE_TYPE (*node)
      = (build_qualified_type
	 (build_pointer_type
	  (build_type_variant (TREE_TYPE (type), 1,
			       TREE_THIS_VOLATILE (TREE_TYPE (type)))),
	  TYPE_QUALS (type)));
  else
    {
      warning (OPT_Wattributes, "%qE attribute ignored", name);
      *no_add_attrs = true;
    }

  return NULL_TREE;
}

/* Handle a "transparent_union" attribute; arguments as in
   struct attribute_spec.handler.  */

static tree
handle_transparent_union_attribute (tree *node, tree name,
				    tree ARG_UNUSED (args), int flags,
				    bool *no_add_attrs)
{
  tree type;

  *no_add_attrs = true;


  if (TREE_CODE (*node) == TYPE_DECL
      && ! (flags & ATTR_FLAG_CXX11))
    node = &TREE_TYPE (*node);
  type = *node;

  if (TREE_CODE (type) == UNION_TYPE)
    {
      /* Make sure that the first field will work for a transparent union.
	 If the type isn't complete yet, leave the check to the code in
	 finish_struct.  */
      if (TYPE_SIZE (type))
	{
	  tree first = first_field (type);
	  if (first == NULL_TREE
	      || DECL_ARTIFICIAL (first)
	      || TYPE_MODE (type) != DECL_MODE (first))
	    goto ignored;
	}

      if (!(flags & (int) ATTR_FLAG_TYPE_IN_PLACE))
	{
	  /* If the type isn't complete yet, setting the flag
	     on a variant wouldn't ever be checked.  */
	  if (!TYPE_SIZE (type))
	    goto ignored;

	  /* build_duplicate_type doesn't work for C++.  */
	  if (c_dialect_cxx ())
	    goto ignored;

	  /* A type variant isn't good enough, since we don't a cast
	     to such a type removed as a no-op.  */
	  *node = type = build_duplicate_type (type);
	}

      TYPE_TRANSPARENT_AGGR (type) = 1;
      return NULL_TREE;
    }

 ignored:
  warning (OPT_Wattributes, "%qE attribute ignored", name);
  return NULL_TREE;
}

/* Subroutine of handle_{con,de}structor_attribute.  Evaluate ARGS to
   get the requested priority for a constructor or destructor,
   possibly issuing diagnostics for invalid or reserved
   priorities.  */

static priority_type
get_priority (tree args, bool is_destructor)
{
  HOST_WIDE_INT pri;
  tree arg;

  if (!args)
    return DEFAULT_INIT_PRIORITY;

  if (!SUPPORTS_INIT_PRIORITY)
    {
      if (is_destructor)
	error ("destructor priorities are not supported");
      else
	error ("constructor priorities are not supported");
      return DEFAULT_INIT_PRIORITY;
    }

  arg = TREE_VALUE (args);
  if (TREE_CODE (arg) == IDENTIFIER_NODE)
    goto invalid;
  if (arg == error_mark_node)
    return DEFAULT_INIT_PRIORITY;
  arg = default_conversion (arg);
  if (!tree_fits_shwi_p (arg)
      || !INTEGRAL_TYPE_P (TREE_TYPE (arg)))
    goto invalid;

  pri = tree_to_shwi (arg);
  if (pri < 0 || pri > MAX_INIT_PRIORITY)
    goto invalid;

  if (pri <= MAX_RESERVED_INIT_PRIORITY)
    {
      if (is_destructor)
	warning (0,
		 "destructor priorities from 0 to %d are reserved "
		 "for the implementation",
		 MAX_RESERVED_INIT_PRIORITY);
      else
	warning (0,
		 "constructor priorities from 0 to %d are reserved "
		 "for the implementation",
		 MAX_RESERVED_INIT_PRIORITY);
    }
  return pri;

 invalid:
  if (is_destructor)
    error ("destructor priorities must be integers from 0 to %d inclusive",
	   MAX_INIT_PRIORITY);
  else
    error ("constructor priorities must be integers from 0 to %d inclusive",
	   MAX_INIT_PRIORITY);
  return DEFAULT_INIT_PRIORITY;
}

/* Handle a "constructor" attribute; arguments as in
   struct attribute_spec.handler.  */

static tree
handle_constructor_attribute (tree *node, tree name, tree args,
			      int ARG_UNUSED (flags),
			      bool *no_add_attrs)
{
  tree decl = *node;
  tree type = TREE_TYPE (decl);

  if (TREE_CODE (decl) == FUNCTION_DECL
      && TREE_CODE (type) == FUNCTION_TYPE
      && decl_function_context (decl) == 0)
    {
      priority_type priority;
      DECL_STATIC_CONSTRUCTOR (decl) = 1;
      priority = get_priority (args, /*is_destructor=*/false);
      SET_DECL_INIT_PRIORITY (decl, priority);
      TREE_USED (decl) = 1;
    }
  else
    {
      warning (OPT_Wattributes, "%qE attribute ignored", name);
      *no_add_attrs = true;
    }

  return NULL_TREE;
}

/* Handle a "destructor" attribute; arguments as in
   struct attribute_spec.handler.  */

static tree
handle_destructor_attribute (tree *node, tree name, tree args,
			     int ARG_UNUSED (flags),
			     bool *no_add_attrs)
{
  tree decl = *node;
  tree type = TREE_TYPE (decl);

  if (TREE_CODE (decl) == FUNCTION_DECL
      && TREE_CODE (type) == FUNCTION_TYPE
      && decl_function_context (decl) == 0)
    {
      priority_type priority;
      DECL_STATIC_DESTRUCTOR (decl) = 1;
      priority = get_priority (args, /*is_destructor=*/true);
      SET_DECL_FINI_PRIORITY (decl, priority);
      TREE_USED (decl) = 1;
    }
  else
    {
      warning (OPT_Wattributes, "%qE attribute ignored", name);
      *no_add_attrs = true;
    }

  return NULL_TREE;
}

/* Nonzero if the mode is a valid vector mode for this architecture.
   This returns nonzero even if there is no hardware support for the
   vector mode, but we can emulate with narrower modes.  */

static int
vector_mode_valid_p (machine_mode mode)
{
  enum mode_class mclass = GET_MODE_CLASS (mode);
  machine_mode innermode;

  /* Doh!  What's going on?  */
  if (mclass != MODE_VECTOR_INT
      && mclass != MODE_VECTOR_FLOAT
      && mclass != MODE_VECTOR_FRACT
      && mclass != MODE_VECTOR_UFRACT
      && mclass != MODE_VECTOR_ACCUM
      && mclass != MODE_VECTOR_UACCUM)
    return 0;

  /* Hardware support.  Woo hoo!  */
  if (targetm.vector_mode_supported_p (mode))
    return 1;

  innermode = GET_MODE_INNER (mode);

  /* We should probably return 1 if requesting V4DI and we have no DI,
     but we have V2DI, but this is probably very unlikely.  */

  /* If we have support for the inner mode, we can safely emulate it.
     We may not have V2DI, but me can emulate with a pair of DIs.  */
  return targetm.scalar_mode_supported_p (innermode);
}


/* Handle a "mode" attribute; arguments as in
   struct attribute_spec.handler.  */

static tree
handle_mode_attribute (tree *node, tree name, tree args,
		       int ARG_UNUSED (flags), bool *no_add_attrs)
{
  tree type = *node;
  tree ident = TREE_VALUE (args);

  *no_add_attrs = true;

  if (TREE_CODE (ident) != IDENTIFIER_NODE)
    warning (OPT_Wattributes, "%qE attribute ignored", name);
  else
    {
      int j;
      const char *p = IDENTIFIER_POINTER (ident);
      int len = strlen (p);
      machine_mode mode = VOIDmode;
      tree typefm;
      bool valid_mode;

      if (len > 4 && p[0] == '_' && p[1] == '_'
	  && p[len - 1] == '_' && p[len - 2] == '_')
	{
	  char *newp = (char *) alloca (len - 1);

	  strcpy (newp, &p[2]);
	  newp[len - 4] = '\0';
	  p = newp;
	}

      /* Change this type to have a type with the specified mode.
	 First check for the special modes.  */
      if (!strcmp (p, "byte"))
	mode = byte_mode;
      else if (!strcmp (p, "word"))
	mode = word_mode;
      else if (!strcmp (p, "pointer"))
	mode = ptr_mode;
      else if (!strcmp (p, "libgcc_cmp_return"))
	mode = targetm.libgcc_cmp_return_mode ();
      else if (!strcmp (p, "libgcc_shift_count"))
	mode = targetm.libgcc_shift_count_mode ();
      else if (!strcmp (p, "unwind_word"))
	mode = targetm.unwind_word_mode ();
      else
	for (j = 0; j < NUM_MACHINE_MODES; j++)
	  if (!strcmp (p, GET_MODE_NAME (j)))
	    {
	      mode = (machine_mode) j;
	      break;
	    }

      if (mode == VOIDmode)
	{
	  error ("unknown machine mode %qE", ident);
	  return NULL_TREE;
	}

      valid_mode = false;
      switch (GET_MODE_CLASS (mode))
	{
	case MODE_INT:
	case MODE_PARTIAL_INT:
	case MODE_FLOAT:
	case MODE_DECIMAL_FLOAT:
	case MODE_FRACT:
	case MODE_UFRACT:
	case MODE_ACCUM:
	case MODE_UACCUM:
	  valid_mode = targetm.scalar_mode_supported_p (mode);
	  break;

	case MODE_COMPLEX_INT:
	case MODE_COMPLEX_FLOAT:
	  valid_mode = targetm.scalar_mode_supported_p (GET_MODE_INNER (mode));
	  break;

	case MODE_VECTOR_INT:
	case MODE_VECTOR_FLOAT:
	case MODE_VECTOR_FRACT:
	case MODE_VECTOR_UFRACT:
	case MODE_VECTOR_ACCUM:
	case MODE_VECTOR_UACCUM:
	  warning (OPT_Wattributes, "specifying vector types with "
		   "__attribute__ ((mode)) is deprecated");
	  warning (OPT_Wattributes,
		   "use __attribute__ ((vector_size)) instead");
	  valid_mode = vector_mode_valid_p (mode);
	  break;

	default:
	  break;
	}
      if (!valid_mode)
	{
	  error ("unable to emulate %qs", p);
	  return NULL_TREE;
	}

      if (POINTER_TYPE_P (type))
	{
	  addr_space_t as = TYPE_ADDR_SPACE (TREE_TYPE (type));
	  tree (*fn)(tree, machine_mode, bool);

	  if (!targetm.addr_space.valid_pointer_mode (mode, as))
	    {
	      error ("invalid pointer mode %qs", p);
	      return NULL_TREE;
	    }

	  if (TREE_CODE (type) == POINTER_TYPE)
	    fn = build_pointer_type_for_mode;
	  else
	    fn = build_reference_type_for_mode;
	  typefm = fn (TREE_TYPE (type), mode, false);
	}
      else
	{
	  /* For fixed-point modes, we need to test if the signness of type
	     and the machine mode are consistent.  */
	  if (ALL_FIXED_POINT_MODE_P (mode)
	      && TYPE_UNSIGNED (type) != UNSIGNED_FIXED_POINT_MODE_P (mode))
	    {
	      error ("signedness of type and machine mode %qs don%'t match", p);
	      return NULL_TREE;
	    }
	  /* For fixed-point modes, we need to pass saturating info.  */
	  typefm = lang_hooks.types.type_for_mode (mode,
			ALL_FIXED_POINT_MODE_P (mode) ? TYPE_SATURATING (type)
						      : TYPE_UNSIGNED (type));
	}

      if (typefm == NULL_TREE)
	{
	  error ("no data type for mode %qs", p);
	  return NULL_TREE;
	}
      else if (TREE_CODE (type) == ENUMERAL_TYPE)
	{
	  /* For enumeral types, copy the precision from the integer
	     type returned above.  If not an INTEGER_TYPE, we can't use
	     this mode for this type.  */
	  if (TREE_CODE (typefm) != INTEGER_TYPE)
	    {
	      error ("cannot use mode %qs for enumeral types", p);
	      return NULL_TREE;
	    }

	  if (flags & ATTR_FLAG_TYPE_IN_PLACE)
	    {
	      TYPE_PRECISION (type) = TYPE_PRECISION (typefm);
	      typefm = type;
	    }
	  else
	    {
	      /* We cannot build a type variant, as there's code that assumes
		 that TYPE_MAIN_VARIANT has the same mode.  This includes the
		 debug generators.  Instead, create a subrange type.  This
		 results in all of the enumeral values being emitted only once
		 in the original, and the subtype gets them by reference.  */
	      if (TYPE_UNSIGNED (type))
		typefm = make_unsigned_type (TYPE_PRECISION (typefm));
	      else
		typefm = make_signed_type (TYPE_PRECISION (typefm));
	      TREE_TYPE (typefm) = type;
	    }
	}
      else if (VECTOR_MODE_P (mode)
	       ? TREE_CODE (type) != TREE_CODE (TREE_TYPE (typefm))
	       : TREE_CODE (type) != TREE_CODE (typefm))
	{
	  error ("mode %qs applied to inappropriate type", p);
	  return NULL_TREE;
	}

      *node = typefm;
    }

  return NULL_TREE;
}

/* Handle a "section" attribute; arguments as in
   struct attribute_spec.handler.  */

static tree
handle_section_attribute (tree *node, tree ARG_UNUSED (name), tree args,
			  int ARG_UNUSED (flags), bool *no_add_attrs)
{
  tree decl = *node;

  if (!targetm_common.have_named_sections)
    {
      error_at (DECL_SOURCE_LOCATION (*node),
		"section attributes are not supported for this target");
      goto fail;
    }

  user_defined_section_attribute = true;

  if (!VAR_OR_FUNCTION_DECL_P (decl))
    {
      error ("section attribute not allowed for %q+D", *node);
      goto fail;
    }

  if (TREE_CODE (TREE_VALUE (args)) != STRING_CST)
    {
      error ("section attribute argument not a string constant");
      goto fail;
    }

  if (VAR_P (decl)
      && current_function_decl != NULL_TREE
      && !TREE_STATIC (decl))
    {
      error_at (DECL_SOURCE_LOCATION (decl),
                "section attribute cannot be specified for local variables");
      goto fail;
    }

  /* The decl may have already been given a section attribute
     from a previous declaration.  Ensure they match.  */
  if (DECL_SECTION_NAME (decl) != NULL
      && strcmp (DECL_SECTION_NAME (decl),
                 TREE_STRING_POINTER (TREE_VALUE (args))) != 0)
    {
      error ("section of %q+D conflicts with previous declaration", *node);
      goto fail;
    }

  if (VAR_P (decl)
      && !targetm.have_tls && targetm.emutls.tmpl_section
      && DECL_THREAD_LOCAL_P (decl))
    {
      error ("section of %q+D cannot be overridden", *node);
      goto fail;
    }

  set_decl_section_name (decl, TREE_STRING_POINTER (TREE_VALUE (args)));
  return NULL_TREE;

fail:
  *no_add_attrs = true;
  return NULL_TREE;
}

/* Check whether ALIGN is a valid user-specified alignment.  If so,
   return its base-2 log; if not, output an error and return -1.  If
   ALLOW_ZERO then 0 is valid and should result in a return of -1 with
   no error.  */
int
check_user_alignment (const_tree align, bool allow_zero)
{
  int i;

  if (error_operand_p (align))
    return -1;
  if (TREE_CODE (align) != INTEGER_CST
      || !INTEGRAL_TYPE_P (TREE_TYPE (align)))
    {
      error ("requested alignment is not an integer constant");
      return -1;
    }
  else if (allow_zero && integer_zerop (align))
    return -1;
  else if (tree_int_cst_sgn (align) == -1
           || (i = tree_log2 (align)) == -1)
    {
      error ("requested alignment is not a positive power of 2");
      return -1;
    }
  else if (i >= HOST_BITS_PER_INT - BITS_PER_UNIT_LOG)
    {
      error ("requested alignment is too large");
      return -1;
    }
  return i;
}

/* 
   If in c++-11, check if the c++-11 alignment constraint with respect
   to fundamental alignment (in [dcl.align]) are satisfied.  If not in
   c++-11 mode, does nothing.

   [dcl.align]2/ says:

   [* if the constant expression evaluates to a fundamental alignment,
   the alignment requirement of the declared entity shall be the
   specified fundamental alignment.

   * if the constant expression evaluates to an extended alignment
   and the implementation supports that alignment in the context
   of the declaration, the alignment of the declared entity shall
   be that alignment

   * if the constant expression evaluates to an extended alignment
   and the implementation does not support that alignment in the
   context of the declaration, the program is ill-formed].  */

static bool
check_cxx_fundamental_alignment_constraints (tree node,
					     unsigned align_log,
					     int flags)
{
  bool alignment_too_large_p = false;
  unsigned requested_alignment = 1U << align_log;
  unsigned max_align = 0;

  if ((!(flags & ATTR_FLAG_CXX11) && !warn_cxx_compat)
      || (node == NULL_TREE || node == error_mark_node))
    return true;

  if (cxx_fundamental_alignment_p (requested_alignment))
    return true;

  if (DECL_P (node))
    {
      if (TREE_STATIC (node))
	{
	  /* For file scope variables and static members, the target
	     supports alignments that are at most
	     MAX_OFILE_ALIGNMENT.  */
	  if (requested_alignment > (max_align = MAX_OFILE_ALIGNMENT))
	    alignment_too_large_p = true;
	}
      else
	{
#ifdef BIGGEST_FIELD_ALIGNMENT
#define MAX_TARGET_FIELD_ALIGNMENT BIGGEST_FIELD_ALIGNMENT
#else
#define MAX_TARGET_FIELD_ALIGNMENT BIGGEST_ALIGNMENT
#endif
	  /* For non-static members, the target supports either
	     alignments that at most either BIGGEST_FIELD_ALIGNMENT
	     if it is defined or BIGGEST_ALIGNMENT.  */
	  max_align = MAX_TARGET_FIELD_ALIGNMENT;
	  if (TREE_CODE (node) == FIELD_DECL
	      && requested_alignment > (max_align = MAX_TARGET_FIELD_ALIGNMENT))
	    alignment_too_large_p = true;
#undef MAX_TARGET_FIELD_ALIGNMENT
	  /* For stack variables, the target supports at most
	     MAX_STACK_ALIGNMENT.  */
	  else if (decl_function_context (node) != NULL
		   && requested_alignment > (max_align = MAX_STACK_ALIGNMENT))
	    alignment_too_large_p = true;
	}
    }
  else if (TYPE_P (node))
    {
      /* Let's be liberal for types.  */
      if (requested_alignment > (max_align = BIGGEST_ALIGNMENT))
	alignment_too_large_p = true;
    }

  if (alignment_too_large_p)
    pedwarn (input_location, OPT_Wattributes,
	     "requested alignment %d is larger than %d",
	     requested_alignment, max_align);

  return !alignment_too_large_p;
}

/* Handle a "aligned" attribute; arguments as in
   struct attribute_spec.handler.  */

static tree
handle_aligned_attribute (tree *node, tree ARG_UNUSED (name), tree args,
			  int flags, bool *no_add_attrs)
{
  tree decl = NULL_TREE;
  tree *type = NULL;
  int is_type = 0;
  tree align_expr;
  int i;

  if (args)
    {
      align_expr = TREE_VALUE (args);
      if (align_expr && TREE_CODE (align_expr) != IDENTIFIER_NODE
	  && TREE_CODE (align_expr) != FUNCTION_DECL)
	align_expr = default_conversion (align_expr);
    }
  else
    align_expr = size_int (ATTRIBUTE_ALIGNED_VALUE / BITS_PER_UNIT);

  if (DECL_P (*node))
    {
      decl = *node;
      type = &TREE_TYPE (decl);
      is_type = TREE_CODE (*node) == TYPE_DECL;
    }
  else if (TYPE_P (*node))
    type = node, is_type = 1;

  if ((i = check_user_alignment (align_expr, false)) == -1
      || !check_cxx_fundamental_alignment_constraints (*node, i, flags))
    *no_add_attrs = true;
  else if (is_type)
    {
      if ((flags & (int) ATTR_FLAG_TYPE_IN_PLACE))
	/* OK, modify the type in place.  */;
      /* If we have a TYPE_DECL, then copy the type, so that we
	 don't accidentally modify a builtin type.  See pushdecl.  */
      else if (decl && TREE_TYPE (decl) != error_mark_node
	       && DECL_ORIGINAL_TYPE (decl) == NULL_TREE)
	{
	  tree tt = TREE_TYPE (decl);
	  *type = build_variant_type_copy (*type);
	  DECL_ORIGINAL_TYPE (decl) = tt;
	  TYPE_NAME (*type) = decl;
	  TREE_USED (*type) = TREE_USED (decl);
	  TREE_TYPE (decl) = *type;
	}
      else
	*type = build_variant_type_copy (*type);

      TYPE_ALIGN (*type) = (1U << i) * BITS_PER_UNIT;
      TYPE_USER_ALIGN (*type) = 1;
    }
  else if (! VAR_OR_FUNCTION_DECL_P (decl)
	   && TREE_CODE (decl) != FIELD_DECL)
    {
      error ("alignment may not be specified for %q+D", decl);
      *no_add_attrs = true;
    }
  else if (DECL_USER_ALIGN (decl)
	   && DECL_ALIGN (decl) > (1U << i) * BITS_PER_UNIT)
    /* C++-11 [dcl.align/4]:

           When multiple alignment-specifiers are specified for an
	   entity, the alignment requirement shall be set to the
	   strictest specified alignment.

      This formally comes from the c++11 specification but we are
      doing it for the GNU attribute syntax as well.  */
    *no_add_attrs = true;
  else if (TREE_CODE (decl) == FUNCTION_DECL
	   && DECL_ALIGN (decl) > (1U << i) * BITS_PER_UNIT)
    {
      if (DECL_USER_ALIGN (decl))
	error ("alignment for %q+D was previously specified as %d "
	       "and may not be decreased", decl,
	       DECL_ALIGN (decl) / BITS_PER_UNIT);
      else
	error ("alignment for %q+D must be at least %d", decl,
	       DECL_ALIGN (decl) / BITS_PER_UNIT);
      *no_add_attrs = true;
    }
  else
    {
      DECL_ALIGN (decl) = (1U << i) * BITS_PER_UNIT;
      DECL_USER_ALIGN (decl) = 1;
    }

  return NULL_TREE;
}

/* Handle a "weak" attribute; arguments as in
   struct attribute_spec.handler.  */

static tree
handle_weak_attribute (tree *node, tree name,
		       tree ARG_UNUSED (args),
		       int ARG_UNUSED (flags),
		       bool * ARG_UNUSED (no_add_attrs))
{
  if (TREE_CODE (*node) == FUNCTION_DECL
      && DECL_DECLARED_INLINE_P (*node))
    {
      warning (OPT_Wattributes, "inline function %q+D declared weak", *node);
      *no_add_attrs = true;
    }
  else if (lookup_attribute ("ifunc", DECL_ATTRIBUTES (*node)))
    {
      error ("indirect function %q+D cannot be declared weak", *node);
      *no_add_attrs = true;
      return NULL_TREE;
    }
  else if (VAR_OR_FUNCTION_DECL_P (*node))
    {
      struct symtab_node *n = symtab_node::get (*node);
      if (n && n->refuse_visibility_changes)
	error ("%+D declared weak after being used", *node);
      declare_weak (*node);
    }
  else
    warning (OPT_Wattributes, "%qE attribute ignored", name);

  return NULL_TREE;
}

/* Handle a "noplt" attribute; arguments as in
   struct attribute_spec.handler.  */

static tree
handle_noplt_attribute (tree *node, tree name,
		       tree ARG_UNUSED (args),
		       int ARG_UNUSED (flags),
		       bool * ARG_UNUSED (no_add_attrs))
{
  if (TREE_CODE (*node) != FUNCTION_DECL)
    {
      warning (OPT_Wattributes,
	       "%qE attribute is only applicable on functions", name);
      *no_add_attrs = true;
      return NULL_TREE;
    }
  return NULL_TREE;
}

/* Handle an "alias" or "ifunc" attribute; arguments as in
   struct attribute_spec.handler, except that IS_ALIAS tells us
   whether this is an alias as opposed to ifunc attribute.  */

static tree
handle_alias_ifunc_attribute (bool is_alias, tree *node, tree name, tree args,
			      bool *no_add_attrs)
{
  tree decl = *node;

  if (TREE_CODE (decl) != FUNCTION_DECL
      && (!is_alias || !VAR_P (decl)))
    {
      warning (OPT_Wattributes, "%qE attribute ignored", name);
      *no_add_attrs = true;
    }
  else if ((TREE_CODE (decl) == FUNCTION_DECL && DECL_INITIAL (decl))
      || (TREE_CODE (decl) != FUNCTION_DECL
	  && TREE_PUBLIC (decl) && !DECL_EXTERNAL (decl))
      /* A static variable declaration is always a tentative definition,
	 but the alias is a non-tentative definition which overrides.  */
      || (TREE_CODE (decl) != FUNCTION_DECL
	  && ! TREE_PUBLIC (decl) && DECL_INITIAL (decl)))
    {
      error ("%q+D defined both normally and as %qE attribute", decl, name);
      *no_add_attrs = true;
      return NULL_TREE;
    }
  else if (!is_alias
	   && (lookup_attribute ("weak", DECL_ATTRIBUTES (decl)) 
	       || lookup_attribute ("weakref", DECL_ATTRIBUTES (decl))))
    {
      error ("weak %q+D cannot be defined %qE", decl, name);
      *no_add_attrs = true;
      return NULL_TREE;
    }			 

  /* Note that the very first time we process a nested declaration,
     decl_function_context will not be set.  Indeed, *would* never
     be set except for the DECL_INITIAL/DECL_EXTERNAL frobbery that
     we do below.  After such frobbery, pushdecl would set the context.
     In any case, this is never what we want.  */
  else if (decl_function_context (decl) == 0 && current_function_decl == NULL)
    {
      tree id;

      id = TREE_VALUE (args);
      if (TREE_CODE (id) != STRING_CST)
	{
	  error ("attribute %qE argument not a string", name);
	  *no_add_attrs = true;
	  return NULL_TREE;
	}
      id = get_identifier (TREE_STRING_POINTER (id));
      /* This counts as a use of the object pointed to.  */
      TREE_USED (id) = 1;

      if (TREE_CODE (decl) == FUNCTION_DECL)
	DECL_INITIAL (decl) = error_mark_node;
      else
	TREE_STATIC (decl) = 1;

      if (!is_alias)
	/* ifuncs are also aliases, so set that attribute too. */
	DECL_ATTRIBUTES (decl)
	  = tree_cons (get_identifier ("alias"), args, DECL_ATTRIBUTES (decl));
    }
  else
    {
      warning (OPT_Wattributes, "%qE attribute ignored", name);
      *no_add_attrs = true;
    }

  if (decl_in_symtab_p (*node))
    {
      struct symtab_node *n = symtab_node::get (decl);
      if (n && n->refuse_visibility_changes)
	{
	  if (is_alias)
	    error ("%+D declared alias after being used", decl);
	  else
	    error ("%+D declared ifunc after being used", decl);
	}
    }


  return NULL_TREE;
}

/* Handle an "alias" or "ifunc" attribute; arguments as in
   struct attribute_spec.handler.  */

static tree
handle_ifunc_attribute (tree *node, tree name, tree args,
			int ARG_UNUSED (flags), bool *no_add_attrs)
{
  return handle_alias_ifunc_attribute (false, node, name, args, no_add_attrs);
}

/* Handle an "alias" or "ifunc" attribute; arguments as in
   struct attribute_spec.handler.  */

static tree
handle_alias_attribute (tree *node, tree name, tree args,
			int ARG_UNUSED (flags), bool *no_add_attrs)
{
  return handle_alias_ifunc_attribute (true, node, name, args, no_add_attrs);
}

/* Handle a "weakref" attribute; arguments as in struct
   attribute_spec.handler.  */

static tree
handle_weakref_attribute (tree *node, tree ARG_UNUSED (name), tree args,
			  int flags, bool *no_add_attrs)
{
  tree attr = NULL_TREE;

  /* We must ignore the attribute when it is associated with
     local-scoped decls, since attribute alias is ignored and many
     such symbols do not even have a DECL_WEAK field.  */
  if (decl_function_context (*node)
      || current_function_decl
      || !VAR_OR_FUNCTION_DECL_P (*node))
    {
      warning (OPT_Wattributes, "%qE attribute ignored", name);
      *no_add_attrs = true;
      return NULL_TREE;
    }

  if (lookup_attribute ("ifunc", DECL_ATTRIBUTES (*node)))
    {
      error ("indirect function %q+D cannot be declared weakref", *node);
      *no_add_attrs = true;
      return NULL_TREE;
    }

  /* The idea here is that `weakref("name")' mutates into `weakref,
     alias("name")', and weakref without arguments, in turn,
     implicitly adds weak. */

  if (args)
    {
      attr = tree_cons (get_identifier ("alias"), args, attr);
      attr = tree_cons (get_identifier ("weakref"), NULL_TREE, attr);

      *no_add_attrs = true;

      decl_attributes (node, attr, flags);
    }
  else
    {
      if (lookup_attribute ("alias", DECL_ATTRIBUTES (*node)))
	error_at (DECL_SOURCE_LOCATION (*node),
		  "weakref attribute must appear before alias attribute");

      /* Can't call declare_weak because it wants this to be TREE_PUBLIC,
	 and that isn't supported; and because it wants to add it to
	 the list of weak decls, which isn't helpful.  */
      DECL_WEAK (*node) = 1;
    }

  if (decl_in_symtab_p (*node))
    {
      struct symtab_node *n = symtab_node::get (*node);
      if (n && n->refuse_visibility_changes)
	error ("%+D declared weakref after being used", *node);
    }

  return NULL_TREE;
}

/* Handle an "visibility" attribute; arguments as in
   struct attribute_spec.handler.  */

static tree
handle_visibility_attribute (tree *node, tree name, tree args,
			     int ARG_UNUSED (flags),
			     bool *ARG_UNUSED (no_add_attrs))
{
  tree decl = *node;
  tree id = TREE_VALUE (args);
  enum symbol_visibility vis;

  if (TYPE_P (*node))
    {
      if (TREE_CODE (*node) == ENUMERAL_TYPE)
	/* OK */;
      else if (TREE_CODE (*node) != RECORD_TYPE && TREE_CODE (*node) != UNION_TYPE)
	{
	  warning (OPT_Wattributes, "%qE attribute ignored on non-class types",
		   name);
	  return NULL_TREE;
	}
      else if (TYPE_FIELDS (*node))
	{
	  error ("%qE attribute ignored because %qT is already defined",
		 name, *node);
	  return NULL_TREE;
	}
    }
  else if (decl_function_context (decl) != 0 || !TREE_PUBLIC (decl))
    {
      warning (OPT_Wattributes, "%qE attribute ignored", name);
      return NULL_TREE;
    }

  if (TREE_CODE (id) != STRING_CST)
    {
      error ("visibility argument not a string");
      return NULL_TREE;
    }

  /*  If this is a type, set the visibility on the type decl.  */
  if (TYPE_P (decl))
    {
      decl = TYPE_NAME (decl);
      if (!decl)
	return NULL_TREE;
      if (TREE_CODE (decl) == IDENTIFIER_NODE)
	{
	   warning (OPT_Wattributes, "%qE attribute ignored on types",
		    name);
	   return NULL_TREE;
	}
    }

  if (strcmp (TREE_STRING_POINTER (id), "default") == 0)
    vis = VISIBILITY_DEFAULT;
  else if (strcmp (TREE_STRING_POINTER (id), "internal") == 0)
    vis = VISIBILITY_INTERNAL;
  else if (strcmp (TREE_STRING_POINTER (id), "hidden") == 0)
    vis = VISIBILITY_HIDDEN;
  else if (strcmp (TREE_STRING_POINTER (id), "protected") == 0)
    vis = VISIBILITY_PROTECTED;
  else
    {
      error ("visibility argument must be one of \"default\", \"hidden\", \"protected\" or \"internal\"");
      vis = VISIBILITY_DEFAULT;
    }

  if (DECL_VISIBILITY_SPECIFIED (decl)
      && vis != DECL_VISIBILITY (decl))
    {
      tree attributes = (TYPE_P (*node)
			 ? TYPE_ATTRIBUTES (*node)
			 : DECL_ATTRIBUTES (decl));
      if (lookup_attribute ("visibility", attributes))
	error ("%qD redeclared with different visibility", decl);
      else if (TARGET_DLLIMPORT_DECL_ATTRIBUTES
	       && lookup_attribute ("dllimport", attributes))
	error ("%qD was declared %qs which implies default visibility",
	       decl, "dllimport");
      else if (TARGET_DLLIMPORT_DECL_ATTRIBUTES
	       && lookup_attribute ("dllexport", attributes))
	error ("%qD was declared %qs which implies default visibility",
	       decl, "dllexport");
    }

  DECL_VISIBILITY (decl) = vis;
  DECL_VISIBILITY_SPECIFIED (decl) = 1;

  /* Go ahead and attach the attribute to the node as well.  This is needed
     so we can determine whether we have VISIBILITY_DEFAULT because the
     visibility was not specified, or because it was explicitly overridden
     from the containing scope.  */

  return NULL_TREE;
}

/* Determine the ELF symbol visibility for DECL, which is either a
   variable or a function.  It is an error to use this function if a
   definition of DECL is not available in this translation unit.
   Returns true if the final visibility has been determined by this
   function; false if the caller is free to make additional
   modifications.  */

bool
c_determine_visibility (tree decl)
{
  gcc_assert (VAR_OR_FUNCTION_DECL_P (decl));

  /* If the user explicitly specified the visibility with an
     attribute, honor that.  DECL_VISIBILITY will have been set during
     the processing of the attribute.  We check for an explicit
     attribute, rather than just checking DECL_VISIBILITY_SPECIFIED,
     to distinguish the use of an attribute from the use of a "#pragma
     GCC visibility push(...)"; in the latter case we still want other
     considerations to be able to overrule the #pragma.  */
  if (lookup_attribute ("visibility", DECL_ATTRIBUTES (decl))
      || (TARGET_DLLIMPORT_DECL_ATTRIBUTES
	  && (lookup_attribute ("dllimport", DECL_ATTRIBUTES (decl))
	      || lookup_attribute ("dllexport", DECL_ATTRIBUTES (decl)))))
    return true;

  /* Set default visibility to whatever the user supplied with
     visibility_specified depending on #pragma GCC visibility.  */
  if (!DECL_VISIBILITY_SPECIFIED (decl))
    {
      if (visibility_options.inpragma
	  || DECL_VISIBILITY (decl) != default_visibility)
	{
	  DECL_VISIBILITY (decl) = default_visibility;
	  DECL_VISIBILITY_SPECIFIED (decl) = visibility_options.inpragma;
	  /* If visibility changed and DECL already has DECL_RTL, ensure
	     symbol flags are updated.  */
	  if (((VAR_P (decl) && TREE_STATIC (decl))
	       || TREE_CODE (decl) == FUNCTION_DECL)
	      && DECL_RTL_SET_P (decl))
	    make_decl_rtl (decl);
	}
    }
  return false;
}

/* Handle an "tls_model" attribute; arguments as in
   struct attribute_spec.handler.  */

static tree
handle_tls_model_attribute (tree *node, tree name, tree args,
			    int ARG_UNUSED (flags), bool *no_add_attrs)
{
  tree id;
  tree decl = *node;
  enum tls_model kind;

  *no_add_attrs = true;

  if (!VAR_P (decl) || !DECL_THREAD_LOCAL_P (decl))
    {
      warning (OPT_Wattributes, "%qE attribute ignored", name);
      return NULL_TREE;
    }

  kind = DECL_TLS_MODEL (decl);
  id = TREE_VALUE (args);
  if (TREE_CODE (id) != STRING_CST)
    {
      error ("tls_model argument not a string");
      return NULL_TREE;
    }

  if (!strcmp (TREE_STRING_POINTER (id), "local-exec"))
    kind = TLS_MODEL_LOCAL_EXEC;
  else if (!strcmp (TREE_STRING_POINTER (id), "initial-exec"))
    kind = TLS_MODEL_INITIAL_EXEC;
  else if (!strcmp (TREE_STRING_POINTER (id), "local-dynamic"))
    kind = optimize ? TLS_MODEL_LOCAL_DYNAMIC : TLS_MODEL_GLOBAL_DYNAMIC;
  else if (!strcmp (TREE_STRING_POINTER (id), "global-dynamic"))
    kind = TLS_MODEL_GLOBAL_DYNAMIC;
  else
    error ("tls_model argument must be one of \"local-exec\", \"initial-exec\", \"local-dynamic\" or \"global-dynamic\"");

  set_decl_tls_model (decl, kind);
  return NULL_TREE;
}

/* Handle a "no_instrument_function" attribute; arguments as in
   struct attribute_spec.handler.  */

static tree
handle_no_instrument_function_attribute (tree *node, tree name,
					 tree ARG_UNUSED (args),
					 int ARG_UNUSED (flags),
					 bool *no_add_attrs)
{
  tree decl = *node;

  if (TREE_CODE (decl) != FUNCTION_DECL)
    {
      error_at (DECL_SOURCE_LOCATION (decl),
		"%qE attribute applies only to functions", name);
      *no_add_attrs = true;
    }
  else
    DECL_NO_INSTRUMENT_FUNCTION_ENTRY_EXIT (decl) = 1;

  return NULL_TREE;
}

/* Handle a "malloc" attribute; arguments as in
   struct attribute_spec.handler.  */

static tree
handle_malloc_attribute (tree *node, tree name, tree ARG_UNUSED (args),
			 int ARG_UNUSED (flags), bool *no_add_attrs)
{
  if (TREE_CODE (*node) == FUNCTION_DECL
      && POINTER_TYPE_P (TREE_TYPE (TREE_TYPE (*node))))
    DECL_IS_MALLOC (*node) = 1;
  else
    {
      warning (OPT_Wattributes, "%qE attribute ignored", name);
      *no_add_attrs = true;
    }

  return NULL_TREE;
}

/* Handle a "alloc_size" attribute; arguments as in
   struct attribute_spec.handler.  */

static tree
handle_alloc_size_attribute (tree *node, tree ARG_UNUSED (name), tree args,
			     int ARG_UNUSED (flags), bool *no_add_attrs)
{
  unsigned arg_count = type_num_arguments (*node);
  for (; args; args = TREE_CHAIN (args))
    {
      tree position = TREE_VALUE (args);
      if (position && TREE_CODE (position) != IDENTIFIER_NODE
	  && TREE_CODE (position) != FUNCTION_DECL)
	position = default_conversion (position);

      if (!tree_fits_uhwi_p (position)
	  || !arg_count
	  || !IN_RANGE (tree_to_uhwi (position), 1, arg_count))
	{
	  warning (OPT_Wattributes,
	           "alloc_size parameter outside range");
	  *no_add_attrs = true;
	  return NULL_TREE;
	}
    }
  return NULL_TREE;
}

/* Handle a "alloc_align" attribute; arguments as in
   struct attribute_spec.handler.  */

static tree
handle_alloc_align_attribute (tree *node, tree, tree args, int,
			      bool *no_add_attrs)
{
  unsigned arg_count = type_num_arguments (*node);
  tree position = TREE_VALUE (args);
  if (position && TREE_CODE (position) != IDENTIFIER_NODE)
    position = default_conversion (position);

  if (!tree_fits_uhwi_p (position)
      || !arg_count
      || !IN_RANGE (tree_to_uhwi (position), 1, arg_count))
    {
      warning (OPT_Wattributes,
	       "alloc_align parameter outside range");
      *no_add_attrs = true;
      return NULL_TREE;
    }
  return NULL_TREE;
}

/* Handle a "assume_aligned" attribute; arguments as in
   struct attribute_spec.handler.  */

static tree
handle_assume_aligned_attribute (tree *, tree, tree args, int,
				 bool *no_add_attrs)
{
  for (; args; args = TREE_CHAIN (args))
    {
      tree position = TREE_VALUE (args);
      if (position && TREE_CODE (position) != IDENTIFIER_NODE
	  && TREE_CODE (position) != FUNCTION_DECL)
	position = default_conversion (position);

      if (TREE_CODE (position) != INTEGER_CST)
	{
	  warning (OPT_Wattributes,
		   "assume_aligned parameter not integer constant");
	  *no_add_attrs = true;
	  return NULL_TREE;
	}
    }
  return NULL_TREE;
}

/* Handle a "fn spec" attribute; arguments as in
   struct attribute_spec.handler.  */

static tree
handle_fnspec_attribute (tree *node ATTRIBUTE_UNUSED, tree ARG_UNUSED (name),
			 tree args, int ARG_UNUSED (flags),
			 bool *no_add_attrs ATTRIBUTE_UNUSED)
{
  gcc_assert (args
	      && TREE_CODE (TREE_VALUE (args)) == STRING_CST
	      && !TREE_CHAIN (args));
  return NULL_TREE;
}

/* Handle a "bnd_variable_size" attribute; arguments as in
   struct attribute_spec.handler.  */

static tree
handle_bnd_variable_size_attribute (tree *node, tree name, tree ARG_UNUSED (args),
				    int ARG_UNUSED (flags), bool *no_add_attrs)
{
  if (TREE_CODE (*node) != FIELD_DECL)
    {
      warning (OPT_Wattributes, "%qE attribute ignored", name);
      *no_add_attrs = true;
    }

  return NULL_TREE;
}

/* Handle a "bnd_legacy" attribute; arguments as in
   struct attribute_spec.handler.  */

static tree
handle_bnd_legacy (tree *node, tree name, tree ARG_UNUSED (args),
		   int ARG_UNUSED (flags), bool *no_add_attrs)
{
  if (TREE_CODE (*node) != FUNCTION_DECL)
    {
      warning (OPT_Wattributes, "%qE attribute ignored", name);
      *no_add_attrs = true;
    }

  return NULL_TREE;
}

/* Handle a "bnd_instrument" attribute; arguments as in
   struct attribute_spec.handler.  */

static tree
handle_bnd_instrument (tree *node, tree name, tree ARG_UNUSED (args),
		       int ARG_UNUSED (flags), bool *no_add_attrs)
{
  if (TREE_CODE (*node) != FUNCTION_DECL)
    {
      warning (OPT_Wattributes, "%qE attribute ignored", name);
      *no_add_attrs = true;
    }

  return NULL_TREE;
}

/* Handle a "warn_unused" attribute; arguments as in
   struct attribute_spec.handler.  */

static tree
handle_warn_unused_attribute (tree *node, tree name,
			      tree args ATTRIBUTE_UNUSED,
			      int flags ATTRIBUTE_UNUSED, bool *no_add_attrs)
{
  if (TYPE_P (*node))
    /* Do nothing else, just set the attribute.  We'll get at
       it later with lookup_attribute.  */
    ;
  else
    {
      warning (OPT_Wattributes, "%qE attribute ignored", name);
      *no_add_attrs = true;
    }

  return NULL_TREE;
}

/* Handle an "omp declare simd" attribute; arguments as in
   struct attribute_spec.handler.  */

static tree
handle_omp_declare_simd_attribute (tree *, tree, tree, int, bool *)
{
  return NULL_TREE;
}

/* Handle an "omp declare target" attribute; arguments as in
   struct attribute_spec.handler.  */

static tree
handle_omp_declare_target_attribute (tree *, tree, tree, int, bool *)
{
  return NULL_TREE;
}

/* Handle a "returns_twice" attribute; arguments as in
   struct attribute_spec.handler.  */

static tree
handle_returns_twice_attribute (tree *node, tree name, tree ARG_UNUSED (args),
			 int ARG_UNUSED (flags), bool *no_add_attrs)
{
  if (TREE_CODE (*node) == FUNCTION_DECL)
    DECL_IS_RETURNS_TWICE (*node) = 1;
  else
    {
      warning (OPT_Wattributes, "%qE attribute ignored", name);
      *no_add_attrs = true;
    }

  return NULL_TREE;
}

/* Handle a "no_limit_stack" attribute; arguments as in
   struct attribute_spec.handler.  */

static tree
handle_no_limit_stack_attribute (tree *node, tree name,
				 tree ARG_UNUSED (args),
				 int ARG_UNUSED (flags),
				 bool *no_add_attrs)
{
  tree decl = *node;

  if (TREE_CODE (decl) != FUNCTION_DECL)
    {
      error_at (DECL_SOURCE_LOCATION (decl),
	     "%qE attribute applies only to functions", name);
      *no_add_attrs = true;
    }
  else if (DECL_INITIAL (decl))
    {
      error_at (DECL_SOURCE_LOCATION (decl),
		"can%'t set %qE attribute after definition", name);
      *no_add_attrs = true;
    }
  else
    DECL_NO_LIMIT_STACK (decl) = 1;

  return NULL_TREE;
}

/* Handle a "pure" attribute; arguments as in
   struct attribute_spec.handler.  */

static tree
handle_pure_attribute (tree *node, tree name, tree ARG_UNUSED (args),
		       int ARG_UNUSED (flags), bool *no_add_attrs)
{
  if (TREE_CODE (*node) == FUNCTION_DECL)
    DECL_PURE_P (*node) = 1;
  /* ??? TODO: Support types.  */
  else
    {
      warning (OPT_Wattributes, "%qE attribute ignored", name);
      *no_add_attrs = true;
    }

  return NULL_TREE;
}

/* Digest an attribute list destined for a transactional memory statement.
   ALLOWED is the set of attributes that are allowed for this statement;
   return the attribute we parsed.  Multiple attributes are never allowed.  */

int
parse_tm_stmt_attr (tree attrs, int allowed)
{
  tree a_seen = NULL;
  int m_seen = 0;

  for ( ; attrs ; attrs = TREE_CHAIN (attrs))
    {
      tree a = TREE_PURPOSE (attrs);
      int m = 0;

      if (is_attribute_p ("outer", a))
	m = TM_STMT_ATTR_OUTER;

      if ((m & allowed) == 0)
	{
	  warning (OPT_Wattributes, "%qE attribute directive ignored", a);
	  continue;
	}

      if (m_seen == 0)
	{
	  a_seen = a;
	  m_seen = m;
	}
      else if (m_seen == m)
	warning (OPT_Wattributes, "%qE attribute duplicated", a);
      else
	warning (OPT_Wattributes, "%qE attribute follows %qE", a, a_seen);
    }

  return m_seen;
}

/* Transform a TM attribute name into a maskable integer and back.
   Note that NULL (i.e. no attribute) is mapped to UNKNOWN, corresponding
   to how the lack of an attribute is treated.  */

int
tm_attr_to_mask (tree attr)
{
  if (attr == NULL)
    return 0;
  if (is_attribute_p ("transaction_safe", attr))
    return TM_ATTR_SAFE;
  if (is_attribute_p ("transaction_callable", attr))
    return TM_ATTR_CALLABLE;
  if (is_attribute_p ("transaction_pure", attr))
    return TM_ATTR_PURE;
  if (is_attribute_p ("transaction_unsafe", attr))
    return TM_ATTR_IRREVOCABLE;
  if (is_attribute_p ("transaction_may_cancel_outer", attr))
    return TM_ATTR_MAY_CANCEL_OUTER;
  return 0;
}

tree
tm_mask_to_attr (int mask)
{
  const char *str;
  switch (mask)
    {
    case TM_ATTR_SAFE:
      str = "transaction_safe";
      break;
    case TM_ATTR_CALLABLE:
      str = "transaction_callable";
      break;
    case TM_ATTR_PURE:
      str = "transaction_pure";
      break;
    case TM_ATTR_IRREVOCABLE:
      str = "transaction_unsafe";
      break;
    case TM_ATTR_MAY_CANCEL_OUTER:
      str = "transaction_may_cancel_outer";
      break;
    default:
      gcc_unreachable ();
    }
  return get_identifier (str);
}

/* Return the first TM attribute seen in LIST.  */

tree
find_tm_attribute (tree list)
{
  for (; list ; list = TREE_CHAIN (list))
    {
      tree name = TREE_PURPOSE (list);
      if (tm_attr_to_mask (name) != 0)
	return name;
    }
  return NULL_TREE;
}

/* Handle the TM attributes; arguments as in struct attribute_spec.handler.
   Here we accept only function types, and verify that none of the other
   function TM attributes are also applied.  */
/* ??? We need to accept class types for C++, but not C.  This greatly
   complicates this function, since we can no longer rely on the extra
   processing given by function_type_required.  */

static tree
handle_tm_attribute (tree *node, tree name, tree args,
		     int flags, bool *no_add_attrs)
{
  /* Only one path adds the attribute; others don't.  */
  *no_add_attrs = true;

  switch (TREE_CODE (*node))
    {
    case RECORD_TYPE:
    case UNION_TYPE:
      /* Only tm_callable and tm_safe apply to classes.  */
      if (tm_attr_to_mask (name) & ~(TM_ATTR_SAFE | TM_ATTR_CALLABLE))
	goto ignored;
      /* FALLTHRU */

    case FUNCTION_TYPE:
    case METHOD_TYPE:
      {
	tree old_name = find_tm_attribute (TYPE_ATTRIBUTES (*node));
	if (old_name == name)
	  ;
	else if (old_name != NULL_TREE)
	  error ("type was previously declared %qE", old_name);
	else
	  *no_add_attrs = false;
      }
      break;

    case POINTER_TYPE:
      {
	enum tree_code subcode = TREE_CODE (TREE_TYPE (*node));
	if (subcode == FUNCTION_TYPE || subcode == METHOD_TYPE)
	  {
	    tree fn_tmp = TREE_TYPE (*node);
	    decl_attributes (&fn_tmp, tree_cons (name, args, NULL), 0);
	    *node = build_pointer_type (fn_tmp);
	    break;
	  }
      }
      /* FALLTHRU */

    default:
      /* If a function is next, pass it on to be tried next.  */
      if (flags & (int) ATTR_FLAG_FUNCTION_NEXT)
	return tree_cons (name, args, NULL);

    ignored:
      warning (OPT_Wattributes, "%qE attribute ignored", name);
      break;
    }

  return NULL_TREE;
}

/* Handle the TM_WRAP attribute; arguments as in
   struct attribute_spec.handler.  */

static tree
handle_tm_wrap_attribute (tree *node, tree name, tree args,
			  int ARG_UNUSED (flags), bool *no_add_attrs)
{
  tree decl = *node;

  /* We don't need the attribute even on success, since we
     record the entry in an external table.  */
  *no_add_attrs = true;

  if (TREE_CODE (decl) != FUNCTION_DECL)
    warning (OPT_Wattributes, "%qE attribute ignored", name);
  else
    {
      tree wrap_decl = TREE_VALUE (args);
      if (error_operand_p (wrap_decl))
        ;
      else if (TREE_CODE (wrap_decl) != IDENTIFIER_NODE
	       && !VAR_OR_FUNCTION_DECL_P (wrap_decl))
	error ("%qE argument not an identifier", name);
      else
	{
	  if (TREE_CODE (wrap_decl) == IDENTIFIER_NODE)
	    wrap_decl = lookup_name (wrap_decl);
	  if (wrap_decl && TREE_CODE (wrap_decl) == FUNCTION_DECL)
	    {
	      if (lang_hooks.types_compatible_p (TREE_TYPE (decl),
						 TREE_TYPE (wrap_decl)))
		record_tm_replacement (wrap_decl, decl);
	      else
		error ("%qD is not compatible with %qD", wrap_decl, decl);
	    }
	  else
	    error ("%qE argument is not a function", name);
	}
    }

  return NULL_TREE;
}

/* Ignore the given attribute.  Used when this attribute may be usefully
   overridden by the target, but is not used generically.  */

static tree
ignore_attribute (tree * ARG_UNUSED (node), tree ARG_UNUSED (name),
		  tree ARG_UNUSED (args), int ARG_UNUSED (flags),
		  bool *no_add_attrs)
{
  *no_add_attrs = true;
  return NULL_TREE;
}

/* Handle a "no vops" attribute; arguments as in
   struct attribute_spec.handler.  */

static tree
handle_novops_attribute (tree *node, tree ARG_UNUSED (name),
			 tree ARG_UNUSED (args), int ARG_UNUSED (flags),
			 bool *ARG_UNUSED (no_add_attrs))
{
  gcc_assert (TREE_CODE (*node) == FUNCTION_DECL);
  DECL_IS_NOVOPS (*node) = 1;
  return NULL_TREE;
}

/* Handle a "deprecated" attribute; arguments as in
   struct attribute_spec.handler.  */

static tree
handle_deprecated_attribute (tree *node, tree name,
			     tree args, int flags,
			     bool *no_add_attrs)
{
  tree type = NULL_TREE;
  int warn = 0;
  tree what = NULL_TREE;

  if (!args)
    *no_add_attrs = true;
  else if (TREE_CODE (TREE_VALUE (args)) != STRING_CST)
    {
      error ("deprecated message is not a string");
      *no_add_attrs = true;
    }

  if (DECL_P (*node))
    {
      tree decl = *node;
      type = TREE_TYPE (decl);

      if (TREE_CODE (decl) == TYPE_DECL
	  || TREE_CODE (decl) == PARM_DECL
	  || VAR_OR_FUNCTION_DECL_P (decl)
	  || TREE_CODE (decl) == FIELD_DECL
	  || TREE_CODE (decl) == CONST_DECL
	  || objc_method_decl (TREE_CODE (decl)))
	TREE_DEPRECATED (decl) = 1;
      else
	warn = 1;
    }
  else if (TYPE_P (*node))
    {
      if (!(flags & (int) ATTR_FLAG_TYPE_IN_PLACE))
	*node = build_variant_type_copy (*node);
      TREE_DEPRECATED (*node) = 1;
      type = *node;
    }
  else
    warn = 1;

  if (warn)
    {
      *no_add_attrs = true;
      if (type && TYPE_NAME (type))
	{
	  if (TREE_CODE (TYPE_NAME (type)) == IDENTIFIER_NODE)
	    what = TYPE_NAME (*node);
	  else if (TREE_CODE (TYPE_NAME (type)) == TYPE_DECL
		   && DECL_NAME (TYPE_NAME (type)))
	    what = DECL_NAME (TYPE_NAME (type));
	}
      if (what)
	warning (OPT_Wattributes, "%qE attribute ignored for %qE", name, what);
      else
	warning (OPT_Wattributes, "%qE attribute ignored", name);
    }

  return NULL_TREE;
}

/* Handle a "vector_size" attribute; arguments as in
   struct attribute_spec.handler.  */

static tree
handle_vector_size_attribute (tree *node, tree name, tree args,
			      int ARG_UNUSED (flags),
			      bool *no_add_attrs)
{
  unsigned HOST_WIDE_INT vecsize, nunits;
  machine_mode orig_mode;
  tree type = *node, new_type, size;

  *no_add_attrs = true;

  size = TREE_VALUE (args);
  if (size && TREE_CODE (size) != IDENTIFIER_NODE
      && TREE_CODE (size) != FUNCTION_DECL)
    size = default_conversion (size);

  if (!tree_fits_uhwi_p (size))
    {
      warning (OPT_Wattributes, "%qE attribute ignored", name);
      return NULL_TREE;
    }

  /* Get the vector size (in bytes).  */
  vecsize = tree_to_uhwi (size);

  /* We need to provide for vector pointers, vector arrays, and
     functions returning vectors.  For example:

       __attribute__((vector_size(16))) short *foo;

     In this case, the mode is SI, but the type being modified is
     HI, so we need to look further.  */

  while (POINTER_TYPE_P (type)
	 || TREE_CODE (type) == FUNCTION_TYPE
	 || TREE_CODE (type) == METHOD_TYPE
	 || TREE_CODE (type) == ARRAY_TYPE
	 || TREE_CODE (type) == OFFSET_TYPE)
    type = TREE_TYPE (type);

  /* Get the mode of the type being modified.  */
  orig_mode = TYPE_MODE (type);

  if ((!INTEGRAL_TYPE_P (type)
       && !SCALAR_FLOAT_TYPE_P (type)
       && !FIXED_POINT_TYPE_P (type))
      || (!SCALAR_FLOAT_MODE_P (orig_mode)
	  && GET_MODE_CLASS (orig_mode) != MODE_INT
	  && !ALL_SCALAR_FIXED_POINT_MODE_P (orig_mode))
      || !tree_fits_uhwi_p (TYPE_SIZE_UNIT (type))
      || TREE_CODE (type) == BOOLEAN_TYPE)
    {
      error ("invalid vector type for attribute %qE", name);
      return NULL_TREE;
    }

  if (vecsize % tree_to_uhwi (TYPE_SIZE_UNIT (type)))
    {
      error ("vector size not an integral multiple of component size");
      return NULL;
    }

  if (vecsize == 0)
    {
      error ("zero vector size");
      return NULL;
    }

  /* Calculate how many units fit in the vector.  */
  nunits = vecsize / tree_to_uhwi (TYPE_SIZE_UNIT (type));
  if (nunits & (nunits - 1))
    {
      error ("number of components of the vector not a power of two");
      return NULL_TREE;
    }

  new_type = build_vector_type (type, nunits);

  /* Build back pointers if needed.  */
  *node = lang_hooks.types.reconstruct_complex_type (*node, new_type);

  return NULL_TREE;
}

/* Handle the "nonnull" attribute.  */
static tree
handle_nonnull_attribute (tree *node, tree ARG_UNUSED (name),
			  tree args, int ARG_UNUSED (flags),
			  bool *no_add_attrs)
{
  tree type = *node;
  unsigned HOST_WIDE_INT attr_arg_num;

  /* If no arguments are specified, all pointer arguments should be
     non-null.  Verify a full prototype is given so that the arguments
     will have the correct types when we actually check them later.  */
  if (!args)
    {
      if (!prototype_p (type))
	{
	  error ("nonnull attribute without arguments on a non-prototype");
	  *no_add_attrs = true;
	}
      return NULL_TREE;
    }

  /* Argument list specified.  Verify that each argument number references
     a pointer argument.  */
  for (attr_arg_num = 1; args; attr_arg_num++, args = TREE_CHAIN (args))
    {
      unsigned HOST_WIDE_INT arg_num = 0, ck_num;

      tree arg = TREE_VALUE (args);
      if (arg && TREE_CODE (arg) != IDENTIFIER_NODE
	  && TREE_CODE (arg) != FUNCTION_DECL)
	arg = default_conversion (arg);

      if (!get_nonnull_operand (arg, &arg_num))
	{
	  error ("nonnull argument has invalid operand number (argument %lu)",
		 (unsigned long) attr_arg_num);
	  *no_add_attrs = true;
	  return NULL_TREE;
	}

      if (prototype_p (type))
	{
	  function_args_iterator iter;
	  tree argument;

	  function_args_iter_init (&iter, type);
	  for (ck_num = 1; ; ck_num++, function_args_iter_next (&iter))
	    {
	      argument = function_args_iter_cond (&iter);
	      if (argument == NULL_TREE || ck_num == arg_num)
		break;
	    }

	  if (!argument
	      || TREE_CODE (argument) == VOID_TYPE)
	    {
	      error ("nonnull argument with out-of-range operand number (argument %lu, operand %lu)",
		     (unsigned long) attr_arg_num, (unsigned long) arg_num);
	      *no_add_attrs = true;
	      return NULL_TREE;
	    }

	  if (TREE_CODE (argument) != POINTER_TYPE)
	    {
	      error ("nonnull argument references non-pointer operand (argument %lu, operand %lu)",
		   (unsigned long) attr_arg_num, (unsigned long) arg_num);
	      *no_add_attrs = true;
	      return NULL_TREE;
	    }
	}
    }

  return NULL_TREE;
}

/* Check the argument list of a function call for null in argument slots
   that are marked as requiring a non-null pointer argument.  The NARGS
   arguments are passed in the array ARGARRAY.
*/

static void
check_function_nonnull (tree attrs, int nargs, tree *argarray)
{
  tree a;
  int i;

  attrs = lookup_attribute ("nonnull", attrs);
  if (attrs == NULL_TREE)
    return;

  a = attrs;
  /* See if any of the nonnull attributes has no arguments.  If so,
     then every pointer argument is checked (in which case the check
     for pointer type is done in check_nonnull_arg).  */
  if (TREE_VALUE (a) != NULL_TREE)
    do
      a = lookup_attribute ("nonnull", TREE_CHAIN (a));
    while (a != NULL_TREE && TREE_VALUE (a) != NULL_TREE);

  if (a != NULL_TREE)
    for (i = 0; i < nargs; i++)
      check_function_arguments_recurse (check_nonnull_arg, NULL, argarray[i],
					i + 1);
  else
    {
      /* Walk the argument list.  If we encounter an argument number we
	 should check for non-null, do it.  */
      for (i = 0; i < nargs; i++)
	{
	  for (a = attrs; ; a = TREE_CHAIN (a))
	    {
	      a = lookup_attribute ("nonnull", a);
	      if (a == NULL_TREE || nonnull_check_p (TREE_VALUE (a), i + 1))
		break;
	    }

	  if (a != NULL_TREE)
	    check_function_arguments_recurse (check_nonnull_arg, NULL,
					      argarray[i], i + 1);
	}
    }
}

/* Check that the Nth argument of a function call (counting backwards
   from the end) is a (pointer)0.  The NARGS arguments are passed in the
   array ARGARRAY.  */

static void
check_function_sentinel (const_tree fntype, int nargs, tree *argarray)
{
  tree attr = lookup_attribute ("sentinel", TYPE_ATTRIBUTES (fntype));

  if (attr)
    {
      int len = 0;
      int pos = 0;
      tree sentinel;
      function_args_iterator iter;
      tree t;

      /* Skip over the named arguments.  */
      FOREACH_FUNCTION_ARGS (fntype, t, iter)
	{
	  if (len == nargs)
	    break;
	  len++;
	}

      if (TREE_VALUE (attr))
	{
	  tree p = TREE_VALUE (TREE_VALUE (attr));
	  pos = TREE_INT_CST_LOW (p);
	}

      /* The sentinel must be one of the varargs, i.e.
	 in position >= the number of fixed arguments.  */
      if ((nargs - 1 - pos) < len)
	{
	  warning (OPT_Wformat_,
		   "not enough variable arguments to fit a sentinel");
	  return;
	}

      /* Validate the sentinel.  */
      sentinel = argarray[nargs - 1 - pos];
      if ((!POINTER_TYPE_P (TREE_TYPE (sentinel))
	   || !integer_zerop (sentinel))
	  /* Although __null (in C++) is only an integer we allow it
	     nevertheless, as we are guaranteed that it's exactly
	     as wide as a pointer, and we don't want to force
	     users to cast the NULL they have written there.
	     We warn with -Wstrict-null-sentinel, though.  */
	  && (warn_strict_null_sentinel || null_node != sentinel))
	warning (OPT_Wformat_, "missing sentinel in function call");
    }
}

/* Helper for check_function_nonnull; given a list of operands which
   must be non-null in ARGS, determine if operand PARAM_NUM should be
   checked.  */

static bool
nonnull_check_p (tree args, unsigned HOST_WIDE_INT param_num)
{
  unsigned HOST_WIDE_INT arg_num = 0;

  for (; args; args = TREE_CHAIN (args))
    {
      bool found = get_nonnull_operand (TREE_VALUE (args), &arg_num);

      gcc_assert (found);

      if (arg_num == param_num)
	return true;
    }
  return false;
}

/* Check that the function argument PARAM (which is operand number
   PARAM_NUM) is non-null.  This is called by check_function_nonnull
   via check_function_arguments_recurse.  */

static void
check_nonnull_arg (void * ARG_UNUSED (ctx), tree param,
		   unsigned HOST_WIDE_INT param_num)
{
  /* Just skip checking the argument if it's not a pointer.  This can
     happen if the "nonnull" attribute was given without an operand
     list (which means to check every pointer argument).  */

  if (TREE_CODE (TREE_TYPE (param)) != POINTER_TYPE)
    return;

  if (integer_zerop (param))
    warning (OPT_Wnonnull, "null argument where non-null required "
	     "(argument %lu)", (unsigned long) param_num);
}

/* Helper for nonnull attribute handling; fetch the operand number
   from the attribute argument list.  */

static bool
get_nonnull_operand (tree arg_num_expr, unsigned HOST_WIDE_INT *valp)
{
  /* Verify the arg number is a small constant.  */
  if (tree_fits_uhwi_p (arg_num_expr))
    {
      *valp = TREE_INT_CST_LOW (arg_num_expr);
      return true;
    }
  else
    return false;
}

/* Handle a "nothrow" attribute; arguments as in
   struct attribute_spec.handler.  */

static tree
handle_nothrow_attribute (tree *node, tree name, tree ARG_UNUSED (args),
			  int ARG_UNUSED (flags), bool *no_add_attrs)
{
  if (TREE_CODE (*node) == FUNCTION_DECL)
    TREE_NOTHROW (*node) = 1;
  /* ??? TODO: Support types.  */
  else
    {
      warning (OPT_Wattributes, "%qE attribute ignored", name);
      *no_add_attrs = true;
    }

  return NULL_TREE;
}

/* Handle a "cleanup" attribute; arguments as in
   struct attribute_spec.handler.  */

static tree
handle_cleanup_attribute (tree *node, tree name, tree args,
			  int ARG_UNUSED (flags), bool *no_add_attrs)
{
  tree decl = *node;
  tree cleanup_id, cleanup_decl;

  /* ??? Could perhaps support cleanups on TREE_STATIC, much like we do
     for global destructors in C++.  This requires infrastructure that
     we don't have generically at the moment.  It's also not a feature
     we'd be missing too much, since we do have attribute constructor.  */
  if (!VAR_P (decl) || TREE_STATIC (decl))
    {
      warning (OPT_Wattributes, "%qE attribute ignored", name);
      *no_add_attrs = true;
      return NULL_TREE;
    }

  /* Verify that the argument is a function in scope.  */
  /* ??? We could support pointers to functions here as well, if
     that was considered desirable.  */
  cleanup_id = TREE_VALUE (args);
  if (TREE_CODE (cleanup_id) != IDENTIFIER_NODE)
    {
      error ("cleanup argument not an identifier");
      *no_add_attrs = true;
      return NULL_TREE;
    }
  cleanup_decl = lookup_name (cleanup_id);
  if (!cleanup_decl || TREE_CODE (cleanup_decl) != FUNCTION_DECL)
    {
      error ("cleanup argument not a function");
      *no_add_attrs = true;
      return NULL_TREE;
    }

  /* That the function has proper type is checked with the
     eventual call to build_function_call.  */

  return NULL_TREE;
}

/* Handle a "warn_unused_result" attribute.  No special handling.  */

static tree
handle_warn_unused_result_attribute (tree *node, tree name,
			       tree ARG_UNUSED (args),
			       int ARG_UNUSED (flags), bool *no_add_attrs)
{
  /* Ignore the attribute for functions not returning any value.  */
  if (VOID_TYPE_P (TREE_TYPE (*node)))
    {
      warning (OPT_Wattributes, "%qE attribute ignored", name);
      *no_add_attrs = true;
    }

  return NULL_TREE;
}

/* Handle a "sentinel" attribute.  */

static tree
handle_sentinel_attribute (tree *node, tree name, tree args,
			   int ARG_UNUSED (flags), bool *no_add_attrs)
{
  if (!prototype_p (*node))
    {
      warning (OPT_Wattributes,
	       "%qE attribute requires prototypes with named arguments", name);
      *no_add_attrs = true;
    }
  else
    {
      if (!stdarg_p (*node))
	{
	  warning (OPT_Wattributes,
		   "%qE attribute only applies to variadic functions", name);
	  *no_add_attrs = true;
	}
    }

  if (args)
    {
      tree position = TREE_VALUE (args);
      if (position && TREE_CODE (position) != IDENTIFIER_NODE
	  && TREE_CODE (position) != FUNCTION_DECL)
	position = default_conversion (position);

      if (TREE_CODE (position) != INTEGER_CST
          || !INTEGRAL_TYPE_P (TREE_TYPE (position)))
	{
	  warning (OPT_Wattributes,
		   "requested position is not an integer constant");
	  *no_add_attrs = true;
	}
      else
	{
	  if (tree_int_cst_lt (position, integer_zero_node))
	    {
	      warning (OPT_Wattributes,
		       "requested position is less than zero");
	      *no_add_attrs = true;
	    }
	}
    }

  return NULL_TREE;
}

/* Handle a "type_generic" attribute.  */

static tree
handle_type_generic_attribute (tree *node, tree ARG_UNUSED (name),
			       tree ARG_UNUSED (args), int ARG_UNUSED (flags),
			       bool * ARG_UNUSED (no_add_attrs))
{
  /* Ensure we have a function type.  */
  gcc_assert (TREE_CODE (*node) == FUNCTION_TYPE);

  /* Ensure we have a variadic function.  */
  gcc_assert (!prototype_p (*node) || stdarg_p (*node));

  return NULL_TREE;
}

/* Handle a "target" attribute.  */

static tree
handle_target_attribute (tree *node, tree name, tree args, int flags,
			 bool *no_add_attrs)
{
  /* Ensure we have a function type.  */
  if (TREE_CODE (*node) != FUNCTION_DECL)
    {
      warning (OPT_Wattributes, "%qE attribute ignored", name);
      *no_add_attrs = true;
    }
  else if (! targetm.target_option.valid_attribute_p (*node, name, args,
						      flags))
    *no_add_attrs = true;

  return NULL_TREE;
}

/* Arguments being collected for optimization.  */
typedef const char *const_char_p;		/* For DEF_VEC_P.  */
static GTY(()) vec<const_char_p, va_gc> *optimize_args;


/* Inner function to convert a TREE_LIST to argv string to parse the optimize
   options in ARGS.  ATTR_P is true if this is for attribute(optimize), and
   false for #pragma GCC optimize.  */

bool
parse_optimize_options (tree args, bool attr_p)
{
  bool ret = true;
  unsigned opt_argc;
  unsigned i;
  int saved_flag_strict_aliasing;
  const char **opt_argv;
  struct cl_decoded_option *decoded_options;
  unsigned int decoded_options_count;
  tree ap;

  /* Build up argv vector.  Just in case the string is stored away, use garbage
     collected strings.  */
  vec_safe_truncate (optimize_args, 0);
  vec_safe_push (optimize_args, (const char *) NULL);

  for (ap = args; ap != NULL_TREE; ap = TREE_CHAIN (ap))
    {
      tree value = TREE_VALUE (ap);

      if (TREE_CODE (value) == INTEGER_CST)
	{
	  char buffer[20];
	  sprintf (buffer, "-O%ld", (long) TREE_INT_CST_LOW (value));
	  vec_safe_push (optimize_args, ggc_strdup (buffer));
	}

      else if (TREE_CODE (value) == STRING_CST)
	{
	  /* Split string into multiple substrings.  */
	  size_t len = TREE_STRING_LENGTH (value);
	  char *p = ASTRDUP (TREE_STRING_POINTER (value));
	  char *end = p + len;
	  char *comma;
	  char *next_p = p;

	  while (next_p != NULL)
	    {
	      size_t len2;
	      char *q, *r;

	      p = next_p;
	      comma = strchr (p, ',');
	      if (comma)
		{
		  len2 = comma - p;
		  *comma = '\0';
		  next_p = comma+1;
		}
	      else
		{
		  len2 = end - p;
		  next_p = NULL;
		}

	      r = q = (char *) ggc_alloc_atomic (len2 + 3);

	      /* If the user supplied -Oxxx or -fxxx, only allow -Oxxx or -fxxx
		 options.  */
	      if (*p == '-' && p[1] != 'O' && p[1] != 'f')
		{
		  ret = false;
		  if (attr_p)
		    warning (OPT_Wattributes,
			     "bad option %s to optimize attribute", p);
		  else
		    warning (OPT_Wpragmas,
			     "bad option %s to pragma attribute", p);
		  continue;
		}

	      if (*p != '-')
		{
		  *r++ = '-';

		  /* Assume that Ox is -Ox, a numeric value is -Ox, a s by
		     itself is -Os, and any other switch begins with a -f.  */
		  if ((*p >= '0' && *p <= '9')
		      || (p[0] == 's' && p[1] == '\0'))
		    *r++ = 'O';
		  else if (*p != 'O')
		    *r++ = 'f';
		}

	      memcpy (r, p, len2);
	      r[len2] = '\0';
	      vec_safe_push (optimize_args, (const char *) q);
	    }

	}
    }

  opt_argc = optimize_args->length ();
  opt_argv = (const char **) alloca (sizeof (char *) * (opt_argc + 1));

  for (i = 1; i < opt_argc; i++)
    opt_argv[i] = (*optimize_args)[i];

  saved_flag_strict_aliasing = flag_strict_aliasing;

  /* Now parse the options.  */
  decode_cmdline_options_to_array_default_mask (opt_argc, opt_argv,
						&decoded_options,
						&decoded_options_count);
  decode_options (&global_options, &global_options_set,
		  decoded_options, decoded_options_count,
		  input_location, global_dc);

  targetm.override_options_after_change();

  /* Don't allow changing -fstrict-aliasing.  */
  flag_strict_aliasing = saved_flag_strict_aliasing;

  optimize_args->truncate (0);
  return ret;
}

/* For handling "optimize" attribute. arguments as in
   struct attribute_spec.handler.  */

static tree
handle_optimize_attribute (tree *node, tree name, tree args,
			   int ARG_UNUSED (flags), bool *no_add_attrs)
{
  /* Ensure we have a function type.  */
  if (TREE_CODE (*node) != FUNCTION_DECL)
    {
      warning (OPT_Wattributes, "%qE attribute ignored", name);
      *no_add_attrs = true;
    }
  else
    {
      struct cl_optimization cur_opts;
      tree old_opts = DECL_FUNCTION_SPECIFIC_OPTIMIZATION (*node);

      /* Save current options.  */
      cl_optimization_save (&cur_opts, &global_options);

      /* If we previously had some optimization options, use them as the
	 default.  */
      if (old_opts)
	cl_optimization_restore (&global_options,
				 TREE_OPTIMIZATION (old_opts));

      /* Parse options, and update the vector.  */
      parse_optimize_options (args, true);
      DECL_FUNCTION_SPECIFIC_OPTIMIZATION (*node)
	= build_optimization_node (&global_options);

      /* Restore current options.  */
      cl_optimization_restore (&global_options, &cur_opts);
    }

  return NULL_TREE;
}

/* Handle a "no_split_stack" attribute.  */

static tree
handle_no_split_stack_attribute (tree *node, tree name,
				 tree ARG_UNUSED (args),
				 int ARG_UNUSED (flags),
				 bool *no_add_attrs)
{
  tree decl = *node;

  if (TREE_CODE (decl) != FUNCTION_DECL)
    {
      error_at (DECL_SOURCE_LOCATION (decl),
		"%qE attribute applies only to functions", name);
      *no_add_attrs = true;
    }
  else if (DECL_INITIAL (decl))
    {
      error_at (DECL_SOURCE_LOCATION (decl),
		"can%'t set %qE attribute after definition", name);
      *no_add_attrs = true;
    }

  return NULL_TREE;
}

/* Handle a "returns_nonnull" attribute; arguments as in
   struct attribute_spec.handler.  */

static tree
handle_returns_nonnull_attribute (tree *node, tree, tree, int,
				  bool *no_add_attrs)
{
  // Even without a prototype we still have a return type we can check.
  if (TREE_CODE (TREE_TYPE (*node)) != POINTER_TYPE)
    {
      error ("returns_nonnull attribute on a function not returning a pointer");
      *no_add_attrs = true;
    }
  return NULL_TREE;
}

/* Handle a "designated_init" attribute; arguments as in
   struct attribute_spec.handler.  */

static tree
handle_designated_init_attribute (tree *node, tree name, tree, int,
				  bool *no_add_attrs)
{
  if (TREE_CODE (*node) != RECORD_TYPE)
    {
      error ("%qE attribute is only valid on %<struct%> type", name);
      *no_add_attrs = true;
    }
  return NULL_TREE;
}


/* Check for valid arguments being passed to a function with FNTYPE.
   There are NARGS arguments in the array ARGARRAY.  */
void
check_function_arguments (const_tree fntype, int nargs, tree *argarray)
{
  /* Check for null being passed in a pointer argument that must be
     non-null.  We also need to do this if format checking is enabled.  */

  if (warn_nonnull)
    check_function_nonnull (TYPE_ATTRIBUTES (fntype), nargs, argarray);

  /* Check for errors in format strings.  */

  if (warn_format || warn_suggest_attribute_format)
    check_function_format (TYPE_ATTRIBUTES (fntype), nargs, argarray);

  if (warn_format)
    check_function_sentinel (fntype, nargs, argarray);
}

/* Generic argument checking recursion routine.  PARAM is the argument to
   be checked.  PARAM_NUM is the number of the argument.  CALLBACK is invoked
   once the argument is resolved.  CTX is context for the callback.  */
void
check_function_arguments_recurse (void (*callback)
				  (void *, tree, unsigned HOST_WIDE_INT),
				  void *ctx, tree param,
				  unsigned HOST_WIDE_INT param_num)
{
  if (CONVERT_EXPR_P (param)
      && (TYPE_PRECISION (TREE_TYPE (param))
	  == TYPE_PRECISION (TREE_TYPE (TREE_OPERAND (param, 0)))))
    {
      /* Strip coercion.  */
      check_function_arguments_recurse (callback, ctx,
					TREE_OPERAND (param, 0), param_num);
      return;
    }

  if (TREE_CODE (param) == CALL_EXPR)
    {
      tree type = TREE_TYPE (TREE_TYPE (CALL_EXPR_FN (param)));
      tree attrs;
      bool found_format_arg = false;

      /* See if this is a call to a known internationalization function
	 that modifies a format arg.  Such a function may have multiple
	 format_arg attributes (for example, ngettext).  */

      for (attrs = TYPE_ATTRIBUTES (type);
	   attrs;
	   attrs = TREE_CHAIN (attrs))
	if (is_attribute_p ("format_arg", TREE_PURPOSE (attrs)))
	  {
	    tree inner_arg;
	    tree format_num_expr;
	    int format_num;
	    int i;
	    call_expr_arg_iterator iter;

	    /* Extract the argument number, which was previously checked
	       to be valid.  */
	    format_num_expr = TREE_VALUE (TREE_VALUE (attrs));

	    format_num = tree_to_uhwi (format_num_expr);

	    for (inner_arg = first_call_expr_arg (param, &iter), i = 1;
		 inner_arg != 0;
		 inner_arg = next_call_expr_arg (&iter), i++)
	      if (i == format_num)
		{
		  check_function_arguments_recurse (callback, ctx,
						    inner_arg, param_num);
		  found_format_arg = true;
		  break;
		}
	  }

      /* If we found a format_arg attribute and did a recursive check,
	 we are done with checking this argument.  Otherwise, we continue
	 and this will be considered a non-literal.  */
      if (found_format_arg)
	return;
    }

  if (TREE_CODE (param) == COND_EXPR)
    {
      /* Check both halves of the conditional expression.  */
      check_function_arguments_recurse (callback, ctx,
					TREE_OPERAND (param, 1), param_num);
      check_function_arguments_recurse (callback, ctx,
					TREE_OPERAND (param, 2), param_num);
      return;
    }

  (*callback) (ctx, param, param_num);
}

/* Checks for a builtin function FNDECL that the number of arguments
   NARGS against the required number REQUIRED and issues an error if
   there is a mismatch.  Returns true if the number of arguments is
   correct, otherwise false.  */

static bool
builtin_function_validate_nargs (tree fndecl, int nargs, int required)
{
  if (nargs < required)
    {
      error_at (input_location,
		"not enough arguments to function %qE", fndecl);
      return false;
    }
  else if (nargs > required)
    {
      error_at (input_location,
		"too many arguments to function %qE", fndecl);
      return false;
    }
  return true;
}

/* Verifies the NARGS arguments ARGS to the builtin function FNDECL.
   Returns false if there was an error, otherwise true.  */

bool
check_builtin_function_arguments (tree fndecl, int nargs, tree *args)
{
  if (!DECL_BUILT_IN (fndecl)
      || DECL_BUILT_IN_CLASS (fndecl) != BUILT_IN_NORMAL)
    return true;

  switch (DECL_FUNCTION_CODE (fndecl))
    {
    case BUILT_IN_CONSTANT_P:
      return builtin_function_validate_nargs (fndecl, nargs, 1);

    case BUILT_IN_ISFINITE:
    case BUILT_IN_ISINF:
    case BUILT_IN_ISINF_SIGN:
    case BUILT_IN_ISNAN:
    case BUILT_IN_ISNORMAL:
      if (builtin_function_validate_nargs (fndecl, nargs, 1))
	{
	  if (TREE_CODE (TREE_TYPE (args[0])) != REAL_TYPE)
	    {
	      error ("non-floating-point argument in call to "
		     "function %qE", fndecl);
	      return false;
	    }
	  return true;
	}
      return false;

    case BUILT_IN_ISGREATER:
    case BUILT_IN_ISGREATEREQUAL:
    case BUILT_IN_ISLESS:
    case BUILT_IN_ISLESSEQUAL:
    case BUILT_IN_ISLESSGREATER:
    case BUILT_IN_ISUNORDERED:
      if (builtin_function_validate_nargs (fndecl, nargs, 2))
	{
	  enum tree_code code0, code1;
	  code0 = TREE_CODE (TREE_TYPE (args[0]));
	  code1 = TREE_CODE (TREE_TYPE (args[1]));
	  if (!((code0 == REAL_TYPE && code1 == REAL_TYPE)
		|| (code0 == REAL_TYPE && code1 == INTEGER_TYPE)
		|| (code0 == INTEGER_TYPE && code1 == REAL_TYPE)))
	    {
	      error ("non-floating-point arguments in call to "
		     "function %qE", fndecl);
	      return false;
	    }
	  return true;
	}
      return false;

    case BUILT_IN_FPCLASSIFY:
      if (builtin_function_validate_nargs (fndecl, nargs, 6))
	{
	  unsigned i;

	  for (i=0; i<5; i++)
	    if (TREE_CODE (args[i]) != INTEGER_CST)
	      {
		error ("non-const integer argument %u in call to function %qE",
		       i+1, fndecl);
		return false;
	      }

	  if (TREE_CODE (TREE_TYPE (args[5])) != REAL_TYPE)
	    {
	      error ("non-floating-point argument in call to function %qE",
		     fndecl);
	      return false;
	    }
	  return true;
	}
      return false;

    case BUILT_IN_ASSUME_ALIGNED:
      if (builtin_function_validate_nargs (fndecl, nargs, 2 + (nargs > 2)))
	{
	  if (nargs >= 3 && TREE_CODE (TREE_TYPE (args[2])) != INTEGER_TYPE)
	    {
	      error ("non-integer argument 3 in call to function %qE", fndecl);
	      return false;
	    }
	  return true;
	}
      return false;

    case BUILT_IN_ADD_OVERFLOW:
    case BUILT_IN_SUB_OVERFLOW:
    case BUILT_IN_MUL_OVERFLOW:
      if (builtin_function_validate_nargs (fndecl, nargs, 3))
	{
	  unsigned i;
	  for (i = 0; i < 2; i++)
	    if (!INTEGRAL_TYPE_P (TREE_TYPE (args[i])))
	      {
		error ("argument %u in call to function %qE does not have "
		       "integral type", i + 1, fndecl);
		return false;
	      }
	  if (TREE_CODE (TREE_TYPE (args[2])) != POINTER_TYPE
	      || TREE_CODE (TREE_TYPE (TREE_TYPE (args[2]))) != INTEGER_TYPE)
	    {
	      error ("argument 3 in call to function %qE does not have "
		     "pointer to integer type", fndecl);
	      return false;
	    }
	  return true;
	}
      return false;

    default:
      return true;
    }
}

/* Function to help qsort sort FIELD_DECLs by name order.  */

int
field_decl_cmp (const void *x_p, const void *y_p)
{
  const tree *const x = (const tree *const) x_p;
  const tree *const y = (const tree *const) y_p;

  if (DECL_NAME (*x) == DECL_NAME (*y))
    /* A nontype is "greater" than a type.  */
    return (TREE_CODE (*y) == TYPE_DECL) - (TREE_CODE (*x) == TYPE_DECL);
  if (DECL_NAME (*x) == NULL_TREE)
    return -1;
  if (DECL_NAME (*y) == NULL_TREE)
    return 1;
  if (DECL_NAME (*x) < DECL_NAME (*y))
    return -1;
  return 1;
}

static struct {
  gt_pointer_operator new_value;
  void *cookie;
} resort_data;

/* This routine compares two fields like field_decl_cmp but using the
pointer operator in resort_data.  */

static int
resort_field_decl_cmp (const void *x_p, const void *y_p)
{
  const tree *const x = (const tree *const) x_p;
  const tree *const y = (const tree *const) y_p;

  if (DECL_NAME (*x) == DECL_NAME (*y))
    /* A nontype is "greater" than a type.  */
    return (TREE_CODE (*y) == TYPE_DECL) - (TREE_CODE (*x) == TYPE_DECL);
  if (DECL_NAME (*x) == NULL_TREE)
    return -1;
  if (DECL_NAME (*y) == NULL_TREE)
    return 1;
  {
    tree d1 = DECL_NAME (*x);
    tree d2 = DECL_NAME (*y);
    resort_data.new_value (&d1, resort_data.cookie);
    resort_data.new_value (&d2, resort_data.cookie);
    if (d1 < d2)
      return -1;
  }
  return 1;
}

/* Resort DECL_SORTED_FIELDS because pointers have been reordered.  */

void
resort_sorted_fields (void *obj,
		      void * ARG_UNUSED (orig_obj),
		      gt_pointer_operator new_value,
		      void *cookie)
{
  struct sorted_fields_type *sf = (struct sorted_fields_type *) obj;
  resort_data.new_value = new_value;
  resort_data.cookie = cookie;
  qsort (&sf->elts[0], sf->len, sizeof (tree),
	 resort_field_decl_cmp);
}

/* Subroutine of c_parse_error.
   Return the result of concatenating LHS and RHS. RHS is really
   a string literal, its first character is indicated by RHS_START and
   RHS_SIZE is its length (including the terminating NUL character).

   The caller is responsible for deleting the returned pointer.  */

static char *
catenate_strings (const char *lhs, const char *rhs_start, int rhs_size)
{
  const int lhs_size = strlen (lhs);
  char *result = XNEWVEC (char, lhs_size + rhs_size);
  strncpy (result, lhs, lhs_size);
  strncpy (result + lhs_size, rhs_start, rhs_size);
  return result;
}

/* Issue the error given by GMSGID, indicating that it occurred before
   TOKEN, which had the associated VALUE.  */

void
c_parse_error (const char *gmsgid, enum cpp_ttype token_type,
	       tree value, unsigned char token_flags)
{
#define catenate_messages(M1, M2) catenate_strings ((M1), (M2), sizeof (M2))

  char *message = NULL;

  if (token_type == CPP_EOF)
    message = catenate_messages (gmsgid, " at end of input");
  else if (token_type == CPP_CHAR
	   || token_type == CPP_WCHAR
	   || token_type == CPP_CHAR16
	   || token_type == CPP_CHAR32)
    {
      unsigned int val = TREE_INT_CST_LOW (value);
      const char *prefix;

      switch (token_type)
	{
	default:
	  prefix = "";
	  break;
	case CPP_WCHAR:
	  prefix = "L";
	  break;
	case CPP_CHAR16:
	  prefix = "u";
	  break;
	case CPP_CHAR32:
	  prefix = "U";
	  break;
        }

      if (val <= UCHAR_MAX && ISGRAPH (val))
	message = catenate_messages (gmsgid, " before %s'%c'");
      else
	message = catenate_messages (gmsgid, " before %s'\\x%x'");

      error (message, prefix, val);
      free (message);
      message = NULL;
    }
  else if (token_type == CPP_CHAR_USERDEF
	   || token_type == CPP_WCHAR_USERDEF
	   || token_type == CPP_CHAR16_USERDEF
	   || token_type == CPP_CHAR32_USERDEF)
    message = catenate_messages (gmsgid,
				 " before user-defined character literal");
  else if (token_type == CPP_STRING_USERDEF
	   || token_type == CPP_WSTRING_USERDEF
	   || token_type == CPP_STRING16_USERDEF
	   || token_type == CPP_STRING32_USERDEF
	   || token_type == CPP_UTF8STRING_USERDEF)
    message = catenate_messages (gmsgid, " before user-defined string literal");
  else if (token_type == CPP_STRING
	   || token_type == CPP_WSTRING
	   || token_type == CPP_STRING16
	   || token_type == CPP_STRING32
	   || token_type == CPP_UTF8STRING)
    message = catenate_messages (gmsgid, " before string constant");
  else if (token_type == CPP_NUMBER)
    message = catenate_messages (gmsgid, " before numeric constant");
  else if (token_type == CPP_NAME)
    {
      message = catenate_messages (gmsgid, " before %qE");
      error (message, value);
      free (message);
      message = NULL;
    }
  else if (token_type == CPP_PRAGMA)
    message = catenate_messages (gmsgid, " before %<#pragma%>");
  else if (token_type == CPP_PRAGMA_EOL)
    message = catenate_messages (gmsgid, " before end of line");
  else if (token_type == CPP_DECLTYPE)
    message = catenate_messages (gmsgid, " before %<decltype%>");
  else if (token_type < N_TTYPES)
    {
      message = catenate_messages (gmsgid, " before %qs token");
      error (message, cpp_type2name (token_type, token_flags));
      free (message);
      message = NULL;
    }
  else
    error (gmsgid);

  if (message)
    {
      error (message);
      free (message);
    }
#undef catenate_messages
}

/* Return the gcc option code associated with the reason for a cpp
   message, or 0 if none.  */

static int
c_option_controlling_cpp_error (int reason)
{
  const struct cpp_reason_option_codes_t *entry;

  for (entry = cpp_reason_option_codes; entry->reason != CPP_W_NONE; entry++)
    {
      if (entry->reason == reason)
	return entry->option_code;
    }
  return 0;
}

/* Callback from cpp_error for PFILE to print diagnostics from the
   preprocessor.  The diagnostic is of type LEVEL, with REASON set
   to the reason code if LEVEL is represents a warning, at location
   LOCATION unless this is after lexing and the compiler's location
   should be used instead, with column number possibly overridden by
   COLUMN_OVERRIDE if not zero; MSG is the translated message and AP
   the arguments.  Returns true if a diagnostic was emitted, false
   otherwise.  */

bool
c_cpp_error (cpp_reader *pfile ATTRIBUTE_UNUSED, int level, int reason,
	     location_t location, unsigned int column_override,
	     const char *msg, va_list *ap)
{
  diagnostic_info diagnostic;
  diagnostic_t dlevel;
  bool save_warn_system_headers = global_dc->dc_warn_system_headers;
  bool ret;

  switch (level)
    {
    case CPP_DL_WARNING_SYSHDR:
      if (flag_no_output)
	return false;
      global_dc->dc_warn_system_headers = 1;
      /* Fall through.  */
    case CPP_DL_WARNING:
      if (flag_no_output)
	return false;
      dlevel = DK_WARNING;
      break;
    case CPP_DL_PEDWARN:
      if (flag_no_output && !flag_pedantic_errors)
	return false;
      dlevel = DK_PEDWARN;
      break;
    case CPP_DL_ERROR:
      dlevel = DK_ERROR;
      break;
    case CPP_DL_ICE:
      dlevel = DK_ICE;
      break;
    case CPP_DL_NOTE:
      dlevel = DK_NOTE;
      break;
    case CPP_DL_FATAL:
      dlevel = DK_FATAL;
      break;
    default:
      gcc_unreachable ();
    }
  if (done_lexing)
    location = input_location;
  diagnostic_set_info_translated (&diagnostic, msg, ap,
				  location, dlevel);
  if (column_override)
    diagnostic_override_column (&diagnostic, column_override);
  diagnostic_override_option_index (&diagnostic,
                                    c_option_controlling_cpp_error (reason));
  ret = report_diagnostic (&diagnostic);
  if (level == CPP_DL_WARNING_SYSHDR)
    global_dc->dc_warn_system_headers = save_warn_system_headers;
  return ret;
}

/* Convert a character from the host to the target execution character
   set.  cpplib handles this, mostly.  */

HOST_WIDE_INT
c_common_to_target_charset (HOST_WIDE_INT c)
{
  /* Character constants in GCC proper are sign-extended under -fsigned-char,
     zero-extended under -fno-signed-char.  cpplib insists that characters
     and character constants are always unsigned.  Hence we must convert
     back and forth.  */
  cppchar_t uc = ((cppchar_t)c) & ((((cppchar_t)1) << CHAR_BIT)-1);

  uc = cpp_host_to_exec_charset (parse_in, uc);

  if (flag_signed_char)
    return ((HOST_WIDE_INT)uc) << (HOST_BITS_PER_WIDE_INT - CHAR_TYPE_SIZE)
			       >> (HOST_BITS_PER_WIDE_INT - CHAR_TYPE_SIZE);
  else
    return uc;
}

/* Fold an offsetof-like expression.  EXPR is a nested sequence of component
   references with an INDIRECT_REF of a constant at the bottom; much like the
   traditional rendering of offsetof as a macro.  Return the folded result.  */

tree
fold_offsetof_1 (tree expr)
{
  tree base, off, t;

  switch (TREE_CODE (expr))
    {
    case ERROR_MARK:
      return expr;

    case VAR_DECL:
      error ("cannot apply %<offsetof%> to static data member %qD", expr);
      return error_mark_node;

    case CALL_EXPR:
    case TARGET_EXPR:
      error ("cannot apply %<offsetof%> when %<operator[]%> is overloaded");
      return error_mark_node;

    case NOP_EXPR:
    case INDIRECT_REF:
      if (!TREE_CONSTANT (TREE_OPERAND (expr, 0)))
	{
	  error ("cannot apply %<offsetof%> to a non constant address");
	  return error_mark_node;
	}
      return TREE_OPERAND (expr, 0);

    case COMPONENT_REF:
      base = fold_offsetof_1 (TREE_OPERAND (expr, 0));
      if (base == error_mark_node)
	return base;

      t = TREE_OPERAND (expr, 1);
      if (DECL_C_BIT_FIELD (t))
	{
	  error ("attempt to take address of bit-field structure "
		 "member %qD", t);
	  return error_mark_node;
	}
      off = size_binop_loc (input_location, PLUS_EXPR, DECL_FIELD_OFFSET (t),
			    size_int (tree_to_uhwi (DECL_FIELD_BIT_OFFSET (t))
				      / BITS_PER_UNIT));
      break;

    case ARRAY_REF:
      base = fold_offsetof_1 (TREE_OPERAND (expr, 0));
      if (base == error_mark_node)
	return base;

      t = TREE_OPERAND (expr, 1);

      /* Check if the offset goes beyond the upper bound of the array.  */
      if (TREE_CODE (t) == INTEGER_CST && tree_int_cst_sgn (t) >= 0)
	{
	  tree upbound = array_ref_up_bound (expr);
	  if (upbound != NULL_TREE
	      && TREE_CODE (upbound) == INTEGER_CST
	      && !tree_int_cst_equal (upbound,
				      TYPE_MAX_VALUE (TREE_TYPE (upbound))))
	    {
	      upbound = size_binop (PLUS_EXPR, upbound,
				    build_int_cst (TREE_TYPE (upbound), 1));
	      if (tree_int_cst_lt (upbound, t))
		{
		  tree v;

		  for (v = TREE_OPERAND (expr, 0);
		       TREE_CODE (v) == COMPONENT_REF;
		       v = TREE_OPERAND (v, 0))
		    if (TREE_CODE (TREE_TYPE (TREE_OPERAND (v, 0)))
			== RECORD_TYPE)
		      {
			tree fld_chain = DECL_CHAIN (TREE_OPERAND (v, 1));
			for (; fld_chain; fld_chain = DECL_CHAIN (fld_chain))
			  if (TREE_CODE (fld_chain) == FIELD_DECL)
			    break;

			if (fld_chain)
			  break;
		      }
		  /* Don't warn if the array might be considered a poor
		     man's flexible array member with a very permissive
		     definition thereof.  */
		  if (TREE_CODE (v) == ARRAY_REF
		      || TREE_CODE (v) == COMPONENT_REF)
		    warning (OPT_Warray_bounds,
			     "index %E denotes an offset "
			     "greater than size of %qT",
			     t, TREE_TYPE (TREE_OPERAND (expr, 0)));
		}
	    }
	}

      t = convert (sizetype, t);
      off = size_binop (MULT_EXPR, TYPE_SIZE_UNIT (TREE_TYPE (expr)), t);
      break;

    case COMPOUND_EXPR:
      /* Handle static members of volatile structs.  */
      t = TREE_OPERAND (expr, 1);
      gcc_assert (VAR_P (t));
      return fold_offsetof_1 (t);

    default:
      gcc_unreachable ();
    }

  return fold_build_pointer_plus (base, off);
}

/* Likewise, but convert it to the return type of offsetof.  */

tree
fold_offsetof (tree expr)
{
  return convert (size_type_node, fold_offsetof_1 (expr));
}

/* Warn for A ?: C expressions (with B omitted) where A is a boolean 
   expression, because B will always be true. */

void
warn_for_omitted_condop (location_t location, tree cond) 
{ 
  if (truth_value_p (TREE_CODE (cond))) 
      warning_at (location, OPT_Wparentheses, 
		"the omitted middle operand in ?: will always be %<true%>, "
		"suggest explicit middle operand");
} 

/* Give an error for storing into ARG, which is 'const'.  USE indicates
   how ARG was being used.  */

void
readonly_error (location_t loc, tree arg, enum lvalue_use use)
{
  gcc_assert (use == lv_assign || use == lv_increment || use == lv_decrement
	      || use == lv_asm);
  /* Using this macro rather than (for example) arrays of messages
     ensures that all the format strings are checked at compile
     time.  */
#define READONLY_MSG(A, I, D, AS) (use == lv_assign ? (A)		\
				   : (use == lv_increment ? (I)		\
				   : (use == lv_decrement ? (D) : (AS))))
  if (TREE_CODE (arg) == COMPONENT_REF)
    {
      if (TYPE_READONLY (TREE_TYPE (TREE_OPERAND (arg, 0))))
        error_at (loc, READONLY_MSG (G_("assignment of member "
					"%qD in read-only object"),
				     G_("increment of member "
					"%qD in read-only object"),
				     G_("decrement of member "
					"%qD in read-only object"),
				     G_("member %qD in read-only object "
					"used as %<asm%> output")),
		  TREE_OPERAND (arg, 1));
      else
	error_at (loc, READONLY_MSG (G_("assignment of read-only member %qD"),
				     G_("increment of read-only member %qD"),
				     G_("decrement of read-only member %qD"),
				     G_("read-only member %qD used as %<asm%> output")),
		  TREE_OPERAND (arg, 1));
    }
  else if (VAR_P (arg))
    error_at (loc, READONLY_MSG (G_("assignment of read-only variable %qD"),
				 G_("increment of read-only variable %qD"),
				 G_("decrement of read-only variable %qD"),
				 G_("read-only variable %qD used as %<asm%> output")),
	      arg);
  else if (TREE_CODE (arg) == PARM_DECL)
    error_at (loc, READONLY_MSG (G_("assignment of read-only parameter %qD"),
				 G_("increment of read-only parameter %qD"),
				 G_("decrement of read-only parameter %qD"),
				 G_("read-only parameter %qD use as %<asm%> output")),
	      arg);
  else if (TREE_CODE (arg) == RESULT_DECL)
    {
      gcc_assert (c_dialect_cxx ());
      error_at (loc, READONLY_MSG (G_("assignment of "
				      "read-only named return value %qD"),
				   G_("increment of "
				      "read-only named return value %qD"),
				   G_("decrement of "
				      "read-only named return value %qD"),
				   G_("read-only named return value %qD "
				      "used as %<asm%>output")),
		arg);
    }
  else if (TREE_CODE (arg) == FUNCTION_DECL)
    error_at (loc, READONLY_MSG (G_("assignment of function %qD"),
				 G_("increment of function %qD"),
				 G_("decrement of function %qD"),
				 G_("function %qD used as %<asm%> output")),
	      arg);
  else
    error_at (loc, READONLY_MSG (G_("assignment of read-only location %qE"),
				 G_("increment of read-only location %qE"),
				 G_("decrement of read-only location %qE"),
				 G_("read-only location %qE used as %<asm%> output")),
	      arg);
}

/* Print an error message for an invalid lvalue.  USE says
   how the lvalue is being used and so selects the error message.  LOC
   is the location for the error.  */

void
lvalue_error (location_t loc, enum lvalue_use use)
{
  switch (use)
    {
    case lv_assign:
      error_at (loc, "lvalue required as left operand of assignment");
      break;
    case lv_increment:
      error_at (loc, "lvalue required as increment operand");
      break;
    case lv_decrement:
      error_at (loc, "lvalue required as decrement operand");
      break;
    case lv_addressof:
      error_at (loc, "lvalue required as unary %<&%> operand");
      break;
    case lv_asm:
      error_at (loc, "lvalue required in asm statement");
      break;
    default:
      gcc_unreachable ();
    }
}

/* Print an error message for an invalid indirection of type TYPE.
   ERRSTRING is the name of the operator for the indirection.  */

void
invalid_indirection_error (location_t loc, tree type, ref_operator errstring)
{
  switch (errstring)
    {
    case RO_NULL:
      gcc_assert (c_dialect_cxx ());
      error_at (loc, "invalid type argument (have %qT)", type);
      break;
    case RO_ARRAY_INDEXING:
      error_at (loc,
		"invalid type argument of array indexing (have %qT)",
		type);
      break;
    case RO_UNARY_STAR:
      error_at (loc,
		"invalid type argument of unary %<*%> (have %qT)",
		type);
      break;
    case RO_ARROW:
      error_at (loc,
		"invalid type argument of %<->%> (have %qT)",
		type);
      break;
    case RO_ARROW_STAR:
      error_at (loc,
		"invalid type argument of %<->*%> (have %qT)",
		type);
      break;
    case RO_IMPLICIT_CONVERSION:
      error_at (loc,
		"invalid type argument of implicit conversion (have %qT)",
		type);
      break;
    default:
      gcc_unreachable ();
    }
}

/* *PTYPE is an incomplete array.  Complete it with a domain based on
   INITIAL_VALUE.  If INITIAL_VALUE is not present, use 1 if DO_DEFAULT
   is true.  Return 0 if successful, 1 if INITIAL_VALUE can't be deciphered,
   2 if INITIAL_VALUE was NULL, and 3 if INITIAL_VALUE was empty.  */

int
complete_array_type (tree *ptype, tree initial_value, bool do_default)
{
  tree maxindex, type, main_type, elt, unqual_elt;
  int failure = 0, quals;
  hashval_t hashcode = 0;
  bool overflow_p = false;

  maxindex = size_zero_node;
  if (initial_value)
    {
      if (TREE_CODE (initial_value) == STRING_CST)
	{
	  int eltsize
	    = int_size_in_bytes (TREE_TYPE (TREE_TYPE (initial_value)));
	  maxindex = size_int (TREE_STRING_LENGTH (initial_value)/eltsize - 1);
	}
      else if (TREE_CODE (initial_value) == CONSTRUCTOR)
	{
	  vec<constructor_elt, va_gc> *v = CONSTRUCTOR_ELTS (initial_value);

	  if (vec_safe_is_empty (v))
	    {
	      if (pedantic)
		failure = 3;
	      maxindex = ssize_int (-1);
	    }
	  else
	    {
	      tree curindex;
	      unsigned HOST_WIDE_INT cnt;
	      constructor_elt *ce;
	      bool fold_p = false;

	      if ((*v)[0].index)
		maxindex = (*v)[0].index, fold_p = true;

	      curindex = maxindex;

	      for (cnt = 1; vec_safe_iterate (v, cnt, &ce); cnt++)
		{
		  bool curfold_p = false;
		  if (ce->index)
		    curindex = ce->index, curfold_p = true;
		  else
		    {
		      if (fold_p)
			{
			  /* Since we treat size types now as ordinary
			     unsigned types, we need an explicit overflow
			     check.  */
			  tree orig = curindex;
		          curindex = fold_convert (sizetype, curindex);
			  overflow_p |= tree_int_cst_lt (curindex, orig);
			}
		      curindex = size_binop (PLUS_EXPR, curindex,
					     size_one_node);
		    }
		  if (tree_int_cst_lt (maxindex, curindex))
		    maxindex = curindex, fold_p = curfold_p;
		}
	      if (fold_p)
		{
		  tree orig = maxindex;
	          maxindex = fold_convert (sizetype, maxindex);
		  overflow_p |= tree_int_cst_lt (maxindex, orig);
		}
	    }
	}
      else
	{
	  /* Make an error message unless that happened already.  */
	  if (initial_value != error_mark_node)
	    failure = 1;
	}
    }
  else
    {
      failure = 2;
      if (!do_default)
	return failure;
    }

  type = *ptype;
  /* Force an indefinite layout factor.  */ 
  if (upc_shared_type_p (type))
    type = c_build_qualified_type_1 (type, TYPE_QUAL_UPC_SHARED,
                                     size_zero_node);
  elt = TREE_TYPE (type);
  quals = TYPE_QUALS (strip_array_types (elt));
  if (quals == 0)
    unqual_elt = elt;
  else
    unqual_elt = c_build_qualified_type (elt, KEEP_QUAL_ADDR_SPACE (quals));

  /* Using build_distinct_type_copy and modifying things afterward instead
     of using build_array_type to create a new type preserves all of the
     TYPE_LANG_FLAG_? bits that the front end may have set.  */
  main_type = build_distinct_type_copy (TYPE_MAIN_VARIANT (type));
  TREE_TYPE (main_type) = unqual_elt;
  TYPE_DOMAIN (main_type)
    = build_range_type (TREE_TYPE (maxindex),
			build_int_cst (TREE_TYPE (maxindex), 0), maxindex);
  layout_type (main_type);

  /* Make sure we have the canonical MAIN_TYPE. */
  hashcode = iterative_hash_object (TYPE_HASH (unqual_elt), hashcode);
  hashcode = iterative_hash_object (TYPE_HASH (TYPE_DOMAIN (main_type)),
				    hashcode);
  main_type = type_hash_canon (hashcode, main_type);

  /* Fix the canonical type.  */
  if (TYPE_STRUCTURAL_EQUALITY_P (TREE_TYPE (main_type))
      || TYPE_STRUCTURAL_EQUALITY_P (TYPE_DOMAIN (main_type)))
    SET_TYPE_STRUCTURAL_EQUALITY (main_type);
  else if (TYPE_CANONICAL (TREE_TYPE (main_type)) != TREE_TYPE (main_type)
	   || (TYPE_CANONICAL (TYPE_DOMAIN (main_type))
	       != TYPE_DOMAIN (main_type)))
    TYPE_CANONICAL (main_type)
      = build_array_type (TYPE_CANONICAL (TREE_TYPE (main_type)),
			  TYPE_CANONICAL (TYPE_DOMAIN (main_type)));
  else
    TYPE_CANONICAL (main_type) = main_type;

  if (quals == 0)
    type = main_type;
  else
    type = c_build_qualified_type (main_type, quals);

  if (COMPLETE_TYPE_P (type)
      && TREE_CODE (TYPE_SIZE_UNIT (type)) == INTEGER_CST
      && (overflow_p || TREE_OVERFLOW (TYPE_SIZE_UNIT (type))))
    {
      error ("size of array is too large");
      /* If we proceed with the array type as it is, we'll eventually
	 crash in tree_to_[su]hwi().  */
      type = error_mark_node;
    }

  *ptype = type;
  return failure;
}

/* Like c_mark_addressable but don't check register qualifier.  */
void 
c_common_mark_addressable_vec (tree t)
{   
  while (handled_component_p (t))
    t = TREE_OPERAND (t, 0);
  if (!VAR_P (t) && TREE_CODE (t) != PARM_DECL)
    return;
  TREE_ADDRESSABLE (t) = 1;
}



/* Used to help initialize the builtin-types.def table.  When a type of
   the correct size doesn't exist, use error_mark_node instead of NULL.
   The later results in segfaults even when a decl using the type doesn't
   get invoked.  */

tree
builtin_type_for_size (int size, bool unsignedp)
{
  tree type = c_common_type_for_size (size, unsignedp);
  return type ? type : error_mark_node;
}

/* A helper function for resolve_overloaded_builtin in resolving the
   overloaded __sync_ builtins.  Returns a positive power of 2 if the
   first operand of PARAMS is a pointer to a supported data type.
   Returns 0 if an error is encountered.  */

static int
sync_resolve_size (tree function, vec<tree, va_gc> *params)
{
  tree type;
  int size;

  if (!params)
    {
      error ("too few arguments to function %qE", function);
      return 0;
    }

  type = TREE_TYPE ((*params)[0]);
  if (TREE_CODE (type) == ARRAY_TYPE)
    {
      /* Force array-to-pointer decay for C++.  */
      gcc_assert (c_dialect_cxx());
      (*params)[0] = default_conversion ((*params)[0]);
      type = TREE_TYPE ((*params)[0]);
    }
  if (TREE_CODE (type) != POINTER_TYPE)
    goto incompatible;

  type = TREE_TYPE (type);
  if (!INTEGRAL_TYPE_P (type) && !POINTER_TYPE_P (type))
    goto incompatible;

  size = tree_to_uhwi (TYPE_SIZE_UNIT (type));
  if (size == 1 || size == 2 || size == 4 || size == 8 || size == 16)
    return size;

 incompatible:
  error ("incompatible type for argument %d of %qE", 1, function);
  return 0;
}

/* A helper function for resolve_overloaded_builtin.  Adds casts to
   PARAMS to make arguments match up with those of FUNCTION.  Drops
   the variadic arguments at the end.  Returns false if some error
   was encountered; true on success.  */

static bool
sync_resolve_params (location_t loc, tree orig_function, tree function,
		     vec<tree, va_gc> *params, bool orig_format)
{
  function_args_iterator iter;
  tree ptype;
  unsigned int parmnum;

  function_args_iter_init (&iter, TREE_TYPE (function));
  /* We've declared the implementation functions to use "volatile void *"
     as the pointer parameter, so we shouldn't get any complaints from the
     call to check_function_arguments what ever type the user used.  */
  function_args_iter_next (&iter);
  ptype = TREE_TYPE (TREE_TYPE ((*params)[0]));
  ptype = TYPE_MAIN_VARIANT (ptype);

  /* For the rest of the values, we need to cast these to FTYPE, so that we
     don't get warnings for passing pointer types, etc.  */
  parmnum = 0;
  while (1)
    {
      tree val, arg_type;

      arg_type = function_args_iter_cond (&iter);
      /* XXX void_type_node belies the abstraction.  */
      if (arg_type == void_type_node)
	break;

      ++parmnum;
      if (params->length () <= parmnum)
	{
	  error_at (loc, "too few arguments to function %qE", orig_function);
	  return false;
	}

      /* Only convert parameters if arg_type is unsigned integer type with
	 new format sync routines, i.e. don't attempt to convert pointer
	 arguments (e.g. EXPECTED argument of __atomic_compare_exchange_n),
	 bool arguments (e.g. WEAK argument) or signed int arguments (memmodel
	 kinds).  */
      if (TREE_CODE (arg_type) == INTEGER_TYPE && TYPE_UNSIGNED (arg_type))
	{
	  /* Ideally for the first conversion we'd use convert_for_assignment
	     so that we get warnings for anything that doesn't match the pointer
	     type.  This isn't portable across the C and C++ front ends atm.  */
	  val = (*params)[parmnum];
	  val = convert (ptype, val);
	  val = convert (arg_type, val);
	  (*params)[parmnum] = val;
	}

      function_args_iter_next (&iter);
    }

  /* __atomic routines are not variadic.  */
  if (!orig_format && params->length () != parmnum + 1)
    {
      error_at (loc, "too many arguments to function %qE", orig_function);
      return false;
    }

  /* The definition of these primitives is variadic, with the remaining
     being "an optional list of variables protected by the memory barrier".
     No clue what that's supposed to mean, precisely, but we consider all
     call-clobbered variables to be protected so we're safe.  */
  params->truncate (parmnum + 1);

  return true;
}

/* A helper function for resolve_overloaded_builtin.  Adds a cast to
   RESULT to make it match the type of the first pointer argument in
   PARAMS.  */

static tree
sync_resolve_return (tree first_param, tree result, bool orig_format)
{
  tree ptype = TREE_TYPE (TREE_TYPE (first_param));
  tree rtype = TREE_TYPE (result);
  ptype = TYPE_MAIN_VARIANT (ptype);

  /* New format doesn't require casting unless the types are the same size.  */
  if (orig_format || tree_int_cst_equal (TYPE_SIZE (ptype), TYPE_SIZE (rtype)))
    return convert (ptype, result);
  else
    return result;
}

/* This function verifies the PARAMS to generic atomic FUNCTION.
   It returns the size if all the parameters are the same size, otherwise
   0 is returned if the parameters are invalid.  */

static int
get_atomic_generic_size (location_t loc, tree function,
			 vec<tree, va_gc> *params)
{
  unsigned int n_param;
  unsigned int n_model;
  unsigned int x;
  int size_0;
  tree type_0;

  /* Determine the parameter makeup.  */
  switch (DECL_FUNCTION_CODE (function))
    {
    case BUILT_IN_ATOMIC_EXCHANGE:
      n_param = 4;
      n_model = 1;
      break;
    case BUILT_IN_ATOMIC_LOAD:
    case BUILT_IN_ATOMIC_STORE:
      n_param = 3;
      n_model = 1;
      break;
    case BUILT_IN_ATOMIC_COMPARE_EXCHANGE:
      n_param = 6;
      n_model = 2;
      break;
    default:
      gcc_unreachable ();
    }

  if (vec_safe_length (params) != n_param)
    {
      error_at (loc, "incorrect number of arguments to function %qE", function);
      return 0;
    }

  /* Get type of first parameter, and determine its size.  */
  type_0 = TREE_TYPE ((*params)[0]);
  if (TREE_CODE (type_0) == ARRAY_TYPE)
    {
      /* Force array-to-pointer decay for C++.  */
      gcc_assert (c_dialect_cxx());
      (*params)[0] = default_conversion ((*params)[0]);
      type_0 = TREE_TYPE ((*params)[0]);
    }
  if (TREE_CODE (type_0) != POINTER_TYPE || VOID_TYPE_P (TREE_TYPE (type_0)))
    {
      error_at (loc, "argument 1 of %qE must be a non-void pointer type",
		function);
      return 0;
    }

  /* Types must be compile time constant sizes. */
  if (TREE_CODE ((TYPE_SIZE_UNIT (TREE_TYPE (type_0)))) != INTEGER_CST)
    {
      error_at (loc, 
		"argument 1 of %qE must be a pointer to a constant size type",
		function);
      return 0;
    }

  size_0 = tree_to_uhwi (TYPE_SIZE_UNIT (TREE_TYPE (type_0)));

  /* Zero size objects are not allowed.  */
  if (size_0 == 0)
    {
      error_at (loc, 
		"argument 1 of %qE must be a pointer to a nonzero size object",
		function);
      return 0;
    }

  /* Check each other parameter is a pointer and the same size.  */
  for (x = 0; x < n_param - n_model; x++)
    {
      int size;
      tree type = TREE_TYPE ((*params)[x]);
      /* __atomic_compare_exchange has a bool in the 4th position, skip it.  */
      if (n_param == 6 && x == 3)
        continue;
      if (!POINTER_TYPE_P (type))
	{
	  error_at (loc, "argument %d of %qE must be a pointer type", x + 1,
		    function);
	  return 0;
	}
      tree type_size = TYPE_SIZE_UNIT (TREE_TYPE (type));
      size = type_size ? tree_to_uhwi (type_size) : 0;
      if (size != size_0)
	{
	  error_at (loc, "size mismatch in argument %d of %qE", x + 1,
		    function);
	  return 0;
	}
    }

  /* Check memory model parameters for validity.  */
  for (x = n_param - n_model ; x < n_param; x++)
    {
      tree p = (*params)[x];
      if (TREE_CODE (p) == INTEGER_CST)
        {
	  int i = tree_to_uhwi (p);
	  if (i < 0 || (memmodel_base (i) >= MEMMODEL_LAST))
	    {
	      warning_at (loc, OPT_Winvalid_memory_model,
			  "invalid memory model argument %d of %qE", x + 1,
			  function);
	    }
	}
      else
	if (!INTEGRAL_TYPE_P (TREE_TYPE (p)))
	  {
	    error_at (loc, "non-integer memory model argument %d of %qE", x + 1,
		   function);
	    return 0;
	  }
      }

  return size_0;
}


/* This will take an __atomic_ generic FUNCTION call, and add a size parameter N
   at the beginning of the parameter list PARAMS representing the size of the
   objects.  This is to match the library ABI requirement.  LOC is the location
   of the function call.  
   The new function is returned if it needed rebuilding, otherwise NULL_TREE is
   returned to allow the external call to be constructed.  */

static tree
add_atomic_size_parameter (unsigned n, location_t loc, tree function, 
			   vec<tree, va_gc> *params)
{
  tree size_node;

  /* Insert a SIZE_T parameter as the first param.  If there isn't
     enough space, allocate a new vector and recursively re-build with that.  */
  if (!params->space (1))
    {
      unsigned int z, len;
      vec<tree, va_gc> *v;
      tree f;

      len = params->length ();
      vec_alloc (v, len + 1);
      v->quick_push (build_int_cst (size_type_node, n));
      for (z = 0; z < len; z++)
	v->quick_push ((*params)[z]);
      f = build_function_call_vec (loc, vNULL, function, v, NULL);
      vec_free (v);
      return f;
    }

  /* Add the size parameter and leave as a function call for processing.  */
  size_node = build_int_cst (size_type_node, n);
  params->quick_insert (0, size_node);
  return NULL_TREE;
}


/* Return whether atomic operations for naturally aligned N-byte
   arguments are supported, whether inline or through libatomic.  */
static bool
atomic_size_supported_p (int n)
{
  switch (n)
    {
    case 1:
    case 2:
    case 4:
    case 8:
      return true;

    case 16:
      return targetm.scalar_mode_supported_p (TImode);

    default:
      return false;
    }
}

/* This will process an __atomic_exchange function call, determine whether it
   needs to be mapped to the _N variation, or turned into a library call.
   LOC is the location of the builtin call.
   FUNCTION is the DECL that has been invoked;
   PARAMS is the argument list for the call.  The return value is non-null
   TRUE is returned if it is translated into the proper format for a call to the
   external library, and NEW_RETURN is set the tree for that function.
   FALSE is returned if processing for the _N variation is required, and 
   NEW_RETURN is set to the the return value the result is copied into.  */
static bool
resolve_overloaded_atomic_exchange (location_t loc, tree function, 
				    vec<tree, va_gc> *params, tree *new_return)
{	
  tree p0, p1, p2, p3;
  tree I_type, I_type_ptr;
  int n = get_atomic_generic_size (loc, function, params);

  /* Size of 0 is an error condition.  */
  if (n == 0)
    {
      *new_return = error_mark_node;
      return true;
    }

  /* If not a lock-free size, change to the library generic format.  */
  if (!atomic_size_supported_p (n))
    {
      *new_return = add_atomic_size_parameter (n, loc, function, params);
      return true;
    }

  /* Otherwise there is a lockfree match, transform the call from:
       void fn(T* mem, T* desired, T* return, model)
     into
       *return = (T) (fn (In* mem, (In) *desired, model))  */

  p0 = (*params)[0];
  p1 = (*params)[1];
  p2 = (*params)[2];
  p3 = (*params)[3];
  
  /* Create pointer to appropriate size.  */
  I_type = builtin_type_for_size (BITS_PER_UNIT * n, 1);
  I_type_ptr = build_pointer_type (I_type);

  /* Convert object pointer to required type.  */
  p0 = build1 (VIEW_CONVERT_EXPR, I_type_ptr, p0);
  (*params)[0] = p0; 
  /* Convert new value to required type, and dereference it.  */
  p1 = build_indirect_ref (loc, p1, RO_UNARY_STAR);
  p1 = build1 (VIEW_CONVERT_EXPR, I_type, p1);
  (*params)[1] = p1;

  /* Move memory model to the 3rd position, and end param list.  */
  (*params)[2] = p3;
  params->truncate (3);

  /* Convert return pointer and dereference it for later assignment.  */
  *new_return = build_indirect_ref (loc, p2, RO_UNARY_STAR);

  return false;
}


/* This will process an __atomic_compare_exchange function call, determine 
   whether it needs to be mapped to the _N variation, or turned into a lib call.
   LOC is the location of the builtin call.
   FUNCTION is the DECL that has been invoked;
   PARAMS is the argument list for the call.  The return value is non-null
   TRUE is returned if it is translated into the proper format for a call to the
   external library, and NEW_RETURN is set the tree for that function.
   FALSE is returned if processing for the _N variation is required.  */

static bool
resolve_overloaded_atomic_compare_exchange (location_t loc, tree function, 
					    vec<tree, va_gc> *params, 
					    tree *new_return)
{	
  tree p0, p1, p2;
  tree I_type, I_type_ptr;
  int n = get_atomic_generic_size (loc, function, params);

  /* Size of 0 is an error condition.  */
  if (n == 0)
    {
      *new_return = error_mark_node;
      return true;
    }

  /* If not a lock-free size, change to the library generic format.  */
  if (!atomic_size_supported_p (n))
    {
      /* The library generic format does not have the weak parameter, so 
	 remove it from the param list.  Since a parameter has been removed,
	 we can be sure that there is room for the SIZE_T parameter, meaning
	 there will not be a recursive rebuilding of the parameter list, so
	 there is no danger this will be done twice.  */
      if (n > 0)
        {
	  (*params)[3] = (*params)[4];
	  (*params)[4] = (*params)[5];
	  params->truncate (5);
	}
      *new_return = add_atomic_size_parameter (n, loc, function, params);
      return true;
    }

  /* Otherwise, there is a match, so the call needs to be transformed from:
       bool fn(T* mem, T* desired, T* return, weak, success, failure)
     into
       bool fn ((In *)mem, (In *)expected, (In) *desired, weak, succ, fail)  */

  p0 = (*params)[0];
  p1 = (*params)[1];
  p2 = (*params)[2];
  
  /* Create pointer to appropriate size.  */
  I_type = builtin_type_for_size (BITS_PER_UNIT * n, 1);
  I_type_ptr = build_pointer_type (I_type);

  /* Convert object pointer to required type.  */
  p0 = build1 (VIEW_CONVERT_EXPR, I_type_ptr, p0);
  (*params)[0] = p0;

  /* Convert expected pointer to required type.  */
  p1 = build1 (VIEW_CONVERT_EXPR, I_type_ptr, p1);
  (*params)[1] = p1;

  /* Convert desired value to required type, and dereference it.  */
  p2 = build_indirect_ref (loc, p2, RO_UNARY_STAR);
  p2 = build1 (VIEW_CONVERT_EXPR, I_type, p2);
  (*params)[2] = p2;

  /* The rest of the parameters are fine. NULL means no special return value
     processing.*/
  *new_return = NULL;
  return false;
}


/* This will process an __atomic_load function call, determine whether it
   needs to be mapped to the _N variation, or turned into a library call.
   LOC is the location of the builtin call.
   FUNCTION is the DECL that has been invoked;
   PARAMS is the argument list for the call.  The return value is non-null
   TRUE is returned if it is translated into the proper format for a call to the
   external library, and NEW_RETURN is set the tree for that function.
   FALSE is returned if processing for the _N variation is required, and 
   NEW_RETURN is set to the the return value the result is copied into.  */

static bool
resolve_overloaded_atomic_load (location_t loc, tree function, 
				vec<tree, va_gc> *params, tree *new_return)
{	
  tree p0, p1, p2;
  tree I_type, I_type_ptr;
  int n = get_atomic_generic_size (loc, function, params);

  /* Size of 0 is an error condition.  */
  if (n == 0)
    {
      *new_return = error_mark_node;
      return true;
    }

  /* If not a lock-free size, change to the library generic format.  */
  if (!atomic_size_supported_p (n))
    {
      *new_return = add_atomic_size_parameter (n, loc, function, params);
      return true;
    }

  /* Otherwise, there is a match, so the call needs to be transformed from:
       void fn(T* mem, T* return, model)
     into
       *return = (T) (fn ((In *) mem, model))  */

  p0 = (*params)[0];
  p1 = (*params)[1];
  p2 = (*params)[2];
  
  /* Create pointer to appropriate size.  */
  I_type = builtin_type_for_size (BITS_PER_UNIT * n, 1);
  I_type_ptr = build_pointer_type (I_type);

  /* Convert object pointer to required type.  */
  p0 = build1 (VIEW_CONVERT_EXPR, I_type_ptr, p0);
  (*params)[0] = p0;

  /* Move memory model to the 2nd position, and end param list.  */
  (*params)[1] = p2;
  params->truncate (2);

  /* Convert return pointer and dereference it for later assignment.  */
  *new_return = build_indirect_ref (loc, p1, RO_UNARY_STAR);

  return false;
}


/* This will process an __atomic_store function call, determine whether it
   needs to be mapped to the _N variation, or turned into a library call.
   LOC is the location of the builtin call.
   FUNCTION is the DECL that has been invoked;
   PARAMS is the argument list for the call.  The return value is non-null
   TRUE is returned if it is translated into the proper format for a call to the
   external library, and NEW_RETURN is set the tree for that function.
   FALSE is returned if processing for the _N variation is required, and 
   NEW_RETURN is set to the the return value the result is copied into.  */

static bool
resolve_overloaded_atomic_store (location_t loc, tree function, 
				 vec<tree, va_gc> *params, tree *new_return)
{	
  tree p0, p1;
  tree I_type, I_type_ptr;
  int n = get_atomic_generic_size (loc, function, params);

  /* Size of 0 is an error condition.  */
  if (n == 0)
    {
      *new_return = error_mark_node;
      return true;
    }

  /* If not a lock-free size, change to the library generic format.  */
  if (!atomic_size_supported_p (n))
    {
      *new_return = add_atomic_size_parameter (n, loc, function, params);
      return true;
    }

  /* Otherwise, there is a match, so the call needs to be transformed from:
       void fn(T* mem, T* value, model)
     into
       fn ((In *) mem, (In) *value, model)  */

  p0 = (*params)[0];
  p1 = (*params)[1];
  
  /* Create pointer to appropriate size.  */
  I_type = builtin_type_for_size (BITS_PER_UNIT * n, 1);
  I_type_ptr = build_pointer_type (I_type);

  /* Convert object pointer to required type.  */
  p0 = build1 (VIEW_CONVERT_EXPR, I_type_ptr, p0);
  (*params)[0] = p0;

  /* Convert new value to required type, and dereference it.  */
  p1 = build_indirect_ref (loc, p1, RO_UNARY_STAR);
  p1 = build1 (VIEW_CONVERT_EXPR, I_type, p1);
  (*params)[1] = p1;
  
  /* The memory model is in the right spot already. Return is void.  */
  *new_return = NULL_TREE;

  return false;
}


/* Some builtin functions are placeholders for other expressions.  This
   function should be called immediately after parsing the call expression
   before surrounding code has committed to the type of the expression.

   LOC is the location of the builtin call.

   FUNCTION is the DECL that has been invoked; it is known to be a builtin.
   PARAMS is the argument list for the call.  The return value is non-null
   when expansion is complete, and null if normal processing should
   continue.  */

tree
resolve_overloaded_builtin (location_t loc, tree function,
			    vec<tree, va_gc> *params)
{
  enum built_in_function orig_code = DECL_FUNCTION_CODE (function);
  bool orig_format = true;
  tree new_return = NULL_TREE;

  switch (DECL_BUILT_IN_CLASS (function))
    {
    case BUILT_IN_NORMAL:
      break;
    case BUILT_IN_MD:
      if (targetm.resolve_overloaded_builtin)
	return targetm.resolve_overloaded_builtin (loc, function, params);
      else
	return NULL_TREE;
    default:
      return NULL_TREE;
    }

  /* Handle BUILT_IN_NORMAL here.  */
  switch (orig_code)
    {
    case BUILT_IN_ATOMIC_EXCHANGE:
    case BUILT_IN_ATOMIC_COMPARE_EXCHANGE:
    case BUILT_IN_ATOMIC_LOAD:
    case BUILT_IN_ATOMIC_STORE:
      {
	/* Handle these 4 together so that they can fall through to the next
	   case if the call is transformed to an _N variant.  */
        switch (orig_code)
	{
	  case BUILT_IN_ATOMIC_EXCHANGE:
	    {
	      if (resolve_overloaded_atomic_exchange (loc, function, params,
						      &new_return))
		return new_return;
	      /* Change to the _N variant.  */
	      orig_code = BUILT_IN_ATOMIC_EXCHANGE_N;
	      break;
	    }

	  case BUILT_IN_ATOMIC_COMPARE_EXCHANGE:
	    {
	      if (resolve_overloaded_atomic_compare_exchange (loc, function,
							      params,
							      &new_return))
		return new_return;
	      /* Change to the _N variant.  */
	      orig_code = BUILT_IN_ATOMIC_COMPARE_EXCHANGE_N;
	      break;
	    }
	  case BUILT_IN_ATOMIC_LOAD:
	    {
	      if (resolve_overloaded_atomic_load (loc, function, params,
						  &new_return))
		return new_return;
	      /* Change to the _N variant.  */
	      orig_code = BUILT_IN_ATOMIC_LOAD_N;
	      break;
	    }
	  case BUILT_IN_ATOMIC_STORE:
	    {
	      if (resolve_overloaded_atomic_store (loc, function, params,
						   &new_return))
		return new_return;
	      /* Change to the _N variant.  */
	      orig_code = BUILT_IN_ATOMIC_STORE_N;
	      break;
	    }
	  default:
	    gcc_unreachable ();
	}
	/* Fallthrough to the normal processing.  */
      }
    case BUILT_IN_ATOMIC_EXCHANGE_N:
    case BUILT_IN_ATOMIC_COMPARE_EXCHANGE_N:
    case BUILT_IN_ATOMIC_LOAD_N:
    case BUILT_IN_ATOMIC_STORE_N:
    case BUILT_IN_ATOMIC_ADD_FETCH_N:
    case BUILT_IN_ATOMIC_SUB_FETCH_N:
    case BUILT_IN_ATOMIC_AND_FETCH_N:
    case BUILT_IN_ATOMIC_NAND_FETCH_N:
    case BUILT_IN_ATOMIC_XOR_FETCH_N:
    case BUILT_IN_ATOMIC_OR_FETCH_N:
    case BUILT_IN_ATOMIC_FETCH_ADD_N:
    case BUILT_IN_ATOMIC_FETCH_SUB_N:
    case BUILT_IN_ATOMIC_FETCH_AND_N:
    case BUILT_IN_ATOMIC_FETCH_NAND_N:
    case BUILT_IN_ATOMIC_FETCH_XOR_N:
    case BUILT_IN_ATOMIC_FETCH_OR_N:
      {
        orig_format = false;
	/* Fallthru for parameter processing.  */
      }
    case BUILT_IN_SYNC_FETCH_AND_ADD_N:
    case BUILT_IN_SYNC_FETCH_AND_SUB_N:
    case BUILT_IN_SYNC_FETCH_AND_OR_N:
    case BUILT_IN_SYNC_FETCH_AND_AND_N:
    case BUILT_IN_SYNC_FETCH_AND_XOR_N:
    case BUILT_IN_SYNC_FETCH_AND_NAND_N:
    case BUILT_IN_SYNC_ADD_AND_FETCH_N:
    case BUILT_IN_SYNC_SUB_AND_FETCH_N:
    case BUILT_IN_SYNC_OR_AND_FETCH_N:
    case BUILT_IN_SYNC_AND_AND_FETCH_N:
    case BUILT_IN_SYNC_XOR_AND_FETCH_N:
    case BUILT_IN_SYNC_NAND_AND_FETCH_N:
    case BUILT_IN_SYNC_BOOL_COMPARE_AND_SWAP_N:
    case BUILT_IN_SYNC_VAL_COMPARE_AND_SWAP_N:
    case BUILT_IN_SYNC_LOCK_TEST_AND_SET_N:
    case BUILT_IN_SYNC_LOCK_RELEASE_N:
      {
	int n = sync_resolve_size (function, params);
	tree new_function, first_param, result;
	enum built_in_function fncode;

	if (n == 0)
	  return error_mark_node;

	fncode = (enum built_in_function)((int)orig_code + exact_log2 (n) + 1);
	new_function = builtin_decl_explicit (fncode);
	if (!sync_resolve_params (loc, function, new_function, params,
				  orig_format))
	  return error_mark_node;

	first_param = (*params)[0];
	result = build_function_call_vec (loc, vNULL, new_function, params,
					  NULL);
	if (result == error_mark_node)
	  return result;
	if (orig_code != BUILT_IN_SYNC_BOOL_COMPARE_AND_SWAP_N
	    && orig_code != BUILT_IN_SYNC_LOCK_RELEASE_N
	    && orig_code != BUILT_IN_ATOMIC_STORE_N)
	  result = sync_resolve_return (first_param, result, orig_format);

	/* If new_return is set, assign function to that expr and cast the
	   result to void since the generic interface returned void.  */
	if (new_return)
	  {
	    /* Cast function result from I{1,2,4,8,16} to the required type.  */
	    result = build1 (VIEW_CONVERT_EXPR, TREE_TYPE (new_return), result);
	    result = build2 (MODIFY_EXPR, TREE_TYPE (new_return), new_return,
			     result);
	    TREE_SIDE_EFFECTS (result) = 1;
	    protected_set_expr_location (result, loc);
	    result = convert (void_type_node, result);
	  }
	return result;
      }

    default:
      return NULL_TREE;
    }
}

/* vector_types_compatible_elements_p is used in type checks of vectors
   values used as operands of binary operators.  Where it returns true, and
   the other checks of the caller succeed (being vector types in he first
   place, and matching number of elements), we can just treat the types
   as essentially the same.
   Contrast with vector_targets_convertible_p, which is used for vector
   pointer types,  and vector_types_convertible_p, which will allow
   language-specific matches under the control of flag_lax_vector_conversions,
   and might still require a conversion.  */
/* True if vector types T1 and T2 can be inputs to the same binary
   operator without conversion.
   We don't check the overall vector size here because some of our callers
   want to give different error messages when the vectors are compatible
   except for the element count.  */

bool
vector_types_compatible_elements_p (tree t1, tree t2)
{
  bool opaque = TYPE_VECTOR_OPAQUE (t1) || TYPE_VECTOR_OPAQUE (t2);
  t1 = TREE_TYPE (t1);
  t2 = TREE_TYPE (t2);

  enum tree_code c1 = TREE_CODE (t1), c2 = TREE_CODE (t2);

  gcc_assert ((c1 == INTEGER_TYPE || c1 == REAL_TYPE || c1 == FIXED_POINT_TYPE)
	      && (c2 == INTEGER_TYPE || c2 == REAL_TYPE
		  || c2 == FIXED_POINT_TYPE));

  t1 = c_common_signed_type (t1);
  t2 = c_common_signed_type (t2);
  /* Equality works here because c_common_signed_type uses
     TYPE_MAIN_VARIANT.  */
  if (t1 == t2)
    return true;
  if (opaque && c1 == c2
      && (c1 == INTEGER_TYPE || c1 == REAL_TYPE)
      && TYPE_PRECISION (t1) == TYPE_PRECISION (t2))
    return true;
  return false;
}

/* Check for missing format attributes on function pointers.  LTYPE is
   the new type or left-hand side type.  RTYPE is the old type or
   right-hand side type.  Returns TRUE if LTYPE is missing the desired
   attribute.  */

bool
check_missing_format_attribute (tree ltype, tree rtype)
{
  tree const ttr = TREE_TYPE (rtype), ttl = TREE_TYPE (ltype);
  tree ra;

  for (ra = TYPE_ATTRIBUTES (ttr); ra; ra = TREE_CHAIN (ra))
    if (is_attribute_p ("format", TREE_PURPOSE (ra)))
      break;
  if (ra)
    {
      tree la;
      for (la = TYPE_ATTRIBUTES (ttl); la; la = TREE_CHAIN (la))
	if (is_attribute_p ("format", TREE_PURPOSE (la)))
	  break;
      return !la;
    }
  else
    return false;
}

/* Subscripting with type char is likely to lose on a machine where
   chars are signed.  So warn on any machine, but optionally.  Don't
   warn for unsigned char since that type is safe.  Don't warn for
   signed char because anyone who uses that must have done so
   deliberately. Furthermore, we reduce the false positive load by
   warning only for non-constant value of type char.  */

void
warn_array_subscript_with_type_char (location_t loc, tree index)
{
  if (TYPE_MAIN_VARIANT (TREE_TYPE (index)) == char_type_node
      && TREE_CODE (index) != INTEGER_CST)
    warning_at (loc, OPT_Wchar_subscripts,
		"array subscript has type %<char%>");
}

/* Implement -Wparentheses for the unexpected C precedence rules, to
   cover cases like x + y << z which readers are likely to
   misinterpret.  We have seen an expression in which CODE is a binary
   operator used to combine expressions ARG_LEFT and ARG_RIGHT, which
   before folding had CODE_LEFT and CODE_RIGHT.  CODE_LEFT and
   CODE_RIGHT may be ERROR_MARK, which means that that side of the
   expression was not formed using a binary or unary operator, or it
   was enclosed in parentheses.  */

void
warn_about_parentheses (location_t loc, enum tree_code code,
			enum tree_code code_left, tree arg_left,
			enum tree_code code_right, tree arg_right)
{
  if (!warn_parentheses)
    return;

  /* This macro tests that the expression ARG with original tree code
     CODE appears to be a boolean expression. or the result of folding a
     boolean expression.  */
#define APPEARS_TO_BE_BOOLEAN_EXPR_P(CODE, ARG)                             \
	(truth_value_p (TREE_CODE (ARG))                                    \
	 || TREE_CODE (TREE_TYPE (ARG)) == BOOLEAN_TYPE                     \
	 /* Folding may create 0 or 1 integers from other expressions.  */  \
	 || ((CODE) != INTEGER_CST                                          \
	     && (integer_onep (ARG) || integer_zerop (ARG))))

  switch (code)
    {
    case LSHIFT_EXPR:
      if (code_left == PLUS_EXPR)
	warning_at (EXPR_LOC_OR_LOC (arg_left, loc), OPT_Wparentheses,
		    "suggest parentheses around %<+%> inside %<<<%>");
      else if (code_right == PLUS_EXPR)
	warning_at (EXPR_LOC_OR_LOC (arg_right, loc), OPT_Wparentheses,
		    "suggest parentheses around %<+%> inside %<<<%>");
      else if (code_left == MINUS_EXPR)
	warning_at (EXPR_LOC_OR_LOC (arg_left, loc), OPT_Wparentheses,
		    "suggest parentheses around %<-%> inside %<<<%>");
      else if (code_right == MINUS_EXPR)
	warning_at (EXPR_LOC_OR_LOC (arg_right, loc), OPT_Wparentheses,
		    "suggest parentheses around %<-%> inside %<<<%>");
      return;

    case RSHIFT_EXPR:
      if (code_left == PLUS_EXPR)
	warning_at (EXPR_LOC_OR_LOC (arg_left, loc), OPT_Wparentheses,
		    "suggest parentheses around %<+%> inside %<>>%>");
      else if (code_right == PLUS_EXPR)
	warning_at (EXPR_LOC_OR_LOC (arg_right, loc), OPT_Wparentheses,
		    "suggest parentheses around %<+%> inside %<>>%>");
      else if (code_left == MINUS_EXPR)
	warning_at (EXPR_LOC_OR_LOC (arg_left, loc), OPT_Wparentheses,
		    "suggest parentheses around %<-%> inside %<>>%>");
      else if (code_right == MINUS_EXPR)
	warning_at (EXPR_LOC_OR_LOC (arg_right, loc), OPT_Wparentheses,
		    "suggest parentheses around %<-%> inside %<>>%>");
      return;

    case TRUTH_ORIF_EXPR:
      if (code_left == TRUTH_ANDIF_EXPR)
	warning_at (EXPR_LOC_OR_LOC (arg_left, loc), OPT_Wparentheses,
		    "suggest parentheses around %<&&%> within %<||%>");
      else if (code_right == TRUTH_ANDIF_EXPR)
	warning_at (EXPR_LOC_OR_LOC (arg_right, loc), OPT_Wparentheses,
		    "suggest parentheses around %<&&%> within %<||%>");
      return;

    case BIT_IOR_EXPR:
      if (code_left == BIT_AND_EXPR || code_left == BIT_XOR_EXPR
	  || code_left == PLUS_EXPR || code_left == MINUS_EXPR)
	warning_at (EXPR_LOC_OR_LOC (arg_left, loc), OPT_Wparentheses,
		 "suggest parentheses around arithmetic in operand of %<|%>");
      else if (code_right == BIT_AND_EXPR || code_right == BIT_XOR_EXPR
	       || code_right == PLUS_EXPR || code_right == MINUS_EXPR)
	warning_at (EXPR_LOC_OR_LOC (arg_right, loc), OPT_Wparentheses,
		 "suggest parentheses around arithmetic in operand of %<|%>");
      /* Check cases like x|y==z */
      else if (TREE_CODE_CLASS (code_left) == tcc_comparison)
	warning_at (EXPR_LOC_OR_LOC (arg_left, loc), OPT_Wparentheses,
		 "suggest parentheses around comparison in operand of %<|%>");
      else if (TREE_CODE_CLASS (code_right) == tcc_comparison)
	warning_at (EXPR_LOC_OR_LOC (arg_right, loc), OPT_Wparentheses,
		 "suggest parentheses around comparison in operand of %<|%>");
      /* Check cases like !x | y */
      else if (code_left == TRUTH_NOT_EXPR
	       && !APPEARS_TO_BE_BOOLEAN_EXPR_P (code_right, arg_right))
	warning_at (EXPR_LOC_OR_LOC (arg_left, loc), OPT_Wparentheses,
		    "suggest parentheses around operand of "
		    "%<!%> or change %<|%> to %<||%> or %<!%> to %<~%>");
      return;

    case BIT_XOR_EXPR:
      if (code_left == BIT_AND_EXPR
	  || code_left == PLUS_EXPR || code_left == MINUS_EXPR)
	warning_at (EXPR_LOC_OR_LOC (arg_left, loc), OPT_Wparentheses,
		 "suggest parentheses around arithmetic in operand of %<^%>");
      else if (code_right == BIT_AND_EXPR
	       || code_right == PLUS_EXPR || code_right == MINUS_EXPR)
	warning_at (EXPR_LOC_OR_LOC (arg_right, loc), OPT_Wparentheses,
		 "suggest parentheses around arithmetic in operand of %<^%>");
      /* Check cases like x^y==z */
      else if (TREE_CODE_CLASS (code_left) == tcc_comparison)
	warning_at (EXPR_LOC_OR_LOC (arg_left, loc), OPT_Wparentheses,
		 "suggest parentheses around comparison in operand of %<^%>");
      else if (TREE_CODE_CLASS (code_right) == tcc_comparison)
	warning_at (EXPR_LOC_OR_LOC (arg_right, loc), OPT_Wparentheses,
		 "suggest parentheses around comparison in operand of %<^%>");
      return;

    case BIT_AND_EXPR:
      if (code_left == PLUS_EXPR)
	warning_at (EXPR_LOC_OR_LOC (arg_left, loc), OPT_Wparentheses,
		 "suggest parentheses around %<+%> in operand of %<&%>");
      else if (code_right == PLUS_EXPR)
	warning_at (EXPR_LOC_OR_LOC (arg_right, loc), OPT_Wparentheses,
		 "suggest parentheses around %<+%> in operand of %<&%>");
      else if (code_left == MINUS_EXPR)
	warning_at (EXPR_LOC_OR_LOC (arg_left, loc), OPT_Wparentheses,
		 "suggest parentheses around %<-%> in operand of %<&%>");
      else if (code_right == MINUS_EXPR)
	warning_at (EXPR_LOC_OR_LOC (arg_right, loc), OPT_Wparentheses,
		 "suggest parentheses around %<-%> in operand of %<&%>");
      /* Check cases like x&y==z */
      else if (TREE_CODE_CLASS (code_left) == tcc_comparison)
	warning_at (EXPR_LOC_OR_LOC (arg_left, loc), OPT_Wparentheses,
		 "suggest parentheses around comparison in operand of %<&%>");
      else if (TREE_CODE_CLASS (code_right) == tcc_comparison)
	warning_at (EXPR_LOC_OR_LOC (arg_right, loc), OPT_Wparentheses,
		 "suggest parentheses around comparison in operand of %<&%>");
      /* Check cases like !x & y */
      else if (code_left == TRUTH_NOT_EXPR
	       && !APPEARS_TO_BE_BOOLEAN_EXPR_P (code_right, arg_right))
	warning_at (EXPR_LOC_OR_LOC (arg_left, loc), OPT_Wparentheses,
		    "suggest parentheses around operand of "
		    "%<!%> or change %<&%> to %<&&%> or %<!%> to %<~%>");
      return;

    case EQ_EXPR:
      if (TREE_CODE_CLASS (code_left) == tcc_comparison)
	warning_at (EXPR_LOC_OR_LOC (arg_left, loc), OPT_Wparentheses,
		 "suggest parentheses around comparison in operand of %<==%>");
      else if (TREE_CODE_CLASS (code_right) == tcc_comparison)
	warning_at (EXPR_LOC_OR_LOC (arg_right, loc), OPT_Wparentheses,
		 "suggest parentheses around comparison in operand of %<==%>");
      return;
    case NE_EXPR:
      if (TREE_CODE_CLASS (code_left) == tcc_comparison)
	warning_at (EXPR_LOC_OR_LOC (arg_left, loc), OPT_Wparentheses,
		 "suggest parentheses around comparison in operand of %<!=%>");
      else if (TREE_CODE_CLASS (code_right) == tcc_comparison)
	warning_at (EXPR_LOC_OR_LOC (arg_right, loc), OPT_Wparentheses,
		 "suggest parentheses around comparison in operand of %<!=%>");
      return;

    default:
      if (TREE_CODE_CLASS (code) == tcc_comparison)
	{
	  if (TREE_CODE_CLASS (code_left) == tcc_comparison
		&& code_left != NE_EXPR && code_left != EQ_EXPR
		&& INTEGRAL_TYPE_P (TREE_TYPE (arg_left)))
	    warning_at (EXPR_LOC_OR_LOC (arg_left, loc), OPT_Wparentheses,
			"comparisons like %<X<=Y<=Z%> do not "
			"have their mathematical meaning");
	  else if (TREE_CODE_CLASS (code_right) == tcc_comparison
		   && code_right != NE_EXPR && code_right != EQ_EXPR
		   && INTEGRAL_TYPE_P (TREE_TYPE (arg_right)))
	    warning_at (EXPR_LOC_OR_LOC (arg_right, loc), OPT_Wparentheses,
			"comparisons like %<X<=Y<=Z%> do not "
			"have their mathematical meaning");
	}
      return;
    }
#undef NOT_A_BOOLEAN_EXPR_P
}

/* If LABEL (a LABEL_DECL) has not been used, issue a warning.  */

void
warn_for_unused_label (tree label)
{
  if (!TREE_USED (label))
    {
      if (DECL_INITIAL (label))
	warning (OPT_Wunused_label, "label %q+D defined but not used", label);
      else
        warning (OPT_Wunused_label, "label %q+D declared but not defined", label);
    }
}

/* Warn for division by zero according to the value of DIVISOR.  LOC
   is the location of the division operator.  */

void
warn_for_div_by_zero (location_t loc, tree divisor)
{
  /* If DIVISOR is zero, and has integral or fixed-point type, issue a warning
     about division by zero.  Do not issue a warning if DIVISOR has a
     floating-point type, since we consider 0.0/0.0 a valid way of
     generating a NaN.  */
  if (c_inhibit_evaluation_warnings == 0
      && (integer_zerop (divisor) || fixed_zerop (divisor)))
    warning_at (loc, OPT_Wdiv_by_zero, "division by zero");
}

/* Subroutine of build_binary_op. Give warnings for comparisons
   between signed and unsigned quantities that may fail. Do the
   checking based on the original operand trees ORIG_OP0 and ORIG_OP1,
   so that casts will be considered, but default promotions won't
   be.

   LOCATION is the location of the comparison operator.

   The arguments of this function map directly to local variables
   of build_binary_op.  */

void
warn_for_sign_compare (location_t location,
		       tree orig_op0, tree orig_op1,
		       tree op0, tree op1,
		       tree result_type, enum tree_code resultcode)
{
  int op0_signed = !TYPE_UNSIGNED (TREE_TYPE (orig_op0));
  int op1_signed = !TYPE_UNSIGNED (TREE_TYPE (orig_op1));
  int unsignedp0, unsignedp1;

  /* In C++, check for comparison of different enum types.  */
  if (c_dialect_cxx()
      && TREE_CODE (TREE_TYPE (orig_op0)) == ENUMERAL_TYPE
      && TREE_CODE (TREE_TYPE (orig_op1)) == ENUMERAL_TYPE
      && TYPE_MAIN_VARIANT (TREE_TYPE (orig_op0))
	 != TYPE_MAIN_VARIANT (TREE_TYPE (orig_op1)))
    {
      warning_at (location,
		  OPT_Wsign_compare, "comparison between types %qT and %qT",
		  TREE_TYPE (orig_op0), TREE_TYPE (orig_op1));
    }

  /* Do not warn if the comparison is being done in a signed type,
     since the signed type will only be chosen if it can represent
     all the values of the unsigned type.  */
  if (!TYPE_UNSIGNED (result_type))
    /* OK */;
  /* Do not warn if both operands are unsigned.  */
  else if (op0_signed == op1_signed)
    /* OK */;
  else
    {
      tree sop, uop, base_type;
      bool ovf;

      if (op0_signed)
        sop = orig_op0, uop = orig_op1;
      else
        sop = orig_op1, uop = orig_op0;

      STRIP_TYPE_NOPS (sop);
      STRIP_TYPE_NOPS (uop);
      base_type = (TREE_CODE (result_type) == COMPLEX_TYPE
		   ? TREE_TYPE (result_type) : result_type);

      /* Do not warn if the signed quantity is an unsuffixed integer
         literal (or some static constant expression involving such
         literals or a conditional expression involving such literals)
         and it is non-negative.  */
      if (tree_expr_nonnegative_warnv_p (sop, &ovf))
        /* OK */;
      /* Do not warn if the comparison is an equality operation, the
         unsigned quantity is an integral constant, and it would fit
         in the result if the result were signed.  */
      else if (TREE_CODE (uop) == INTEGER_CST
               && (resultcode == EQ_EXPR || resultcode == NE_EXPR)
	       && int_fits_type_p (uop, c_common_signed_type (base_type)))
        /* OK */;
      /* In C, do not warn if the unsigned quantity is an enumeration
         constant and its maximum value would fit in the result if the
         result were signed.  */
      else if (!c_dialect_cxx() && TREE_CODE (uop) == INTEGER_CST
               && TREE_CODE (TREE_TYPE (uop)) == ENUMERAL_TYPE
               && int_fits_type_p (TYPE_MAX_VALUE (TREE_TYPE (uop)),
				   c_common_signed_type (base_type)))
        /* OK */;
      else
        warning_at (location,
		    OPT_Wsign_compare,
		    "comparison between signed and unsigned integer expressions");
    }

  /* Warn if two unsigned values are being compared in a size larger
     than their original size, and one (and only one) is the result of
     a `~' operator.  This comparison will always fail.

     Also warn if one operand is a constant, and the constant does not
     have all bits set that are set in the ~ operand when it is
     extended.  */

  op0 = c_common_get_narrower (op0, &unsignedp0);
  op1 = c_common_get_narrower (op1, &unsignedp1);

  if ((TREE_CODE (op0) == BIT_NOT_EXPR)
      ^ (TREE_CODE (op1) == BIT_NOT_EXPR))
    {
      if (TREE_CODE (op0) == BIT_NOT_EXPR)
	op0 = c_common_get_narrower (TREE_OPERAND (op0, 0), &unsignedp0);
      if (TREE_CODE (op1) == BIT_NOT_EXPR)
	op1 = c_common_get_narrower (TREE_OPERAND (op1, 0), &unsignedp1);

      if (tree_fits_shwi_p (op0) || tree_fits_shwi_p (op1))
        {
          tree primop;
          HOST_WIDE_INT constant, mask;
          int unsignedp;
          unsigned int bits;

          if (tree_fits_shwi_p (op0))
            {
              primop = op1;
              unsignedp = unsignedp1;
              constant = tree_to_shwi (op0);
            }
          else
            {
              primop = op0;
              unsignedp = unsignedp0;
              constant = tree_to_shwi (op1);
            }

          bits = TYPE_PRECISION (TREE_TYPE (primop));
          if (bits < TYPE_PRECISION (result_type)
              && bits < HOST_BITS_PER_LONG && unsignedp)
            {
              mask = (~ (HOST_WIDE_INT) 0) << bits;
              if ((mask & constant) != mask)
		{
		  if (constant == 0)
		    warning_at (location, OPT_Wsign_compare,
				"promoted ~unsigned is always non-zero");
		  else
		    warning_at (location, OPT_Wsign_compare,
				"comparison of promoted ~unsigned with constant");
		}
            }
        }
      else if (unsignedp0 && unsignedp1
               && (TYPE_PRECISION (TREE_TYPE (op0))
                   < TYPE_PRECISION (result_type))
               && (TYPE_PRECISION (TREE_TYPE (op1))
                   < TYPE_PRECISION (result_type)))
        warning_at (location, OPT_Wsign_compare,
                 "comparison of promoted ~unsigned with unsigned");
    }
}

/* RESULT_TYPE is the result of converting TYPE1 and TYPE2 to a common
   type via c_common_type.  If -Wdouble-promotion is in use, and the
   conditions for warning have been met, issue a warning.  GMSGID is
   the warning message.  It must have two %T specifiers for the type
   that was converted (generally "float") and the type to which it was
   converted (generally "double), respectively.  LOC is the location
   to which the awrning should refer.  */

void
do_warn_double_promotion (tree result_type, tree type1, tree type2,
			 const char *gmsgid, location_t loc)
{
  tree source_type;

  if (!warn_double_promotion)
    return;
  /* If the conversion will not occur at run-time, there is no need to
     warn about it.  */
  if (c_inhibit_evaluation_warnings)
    return;
  if (TYPE_MAIN_VARIANT (result_type) != double_type_node
      && TYPE_MAIN_VARIANT (result_type) != complex_double_type_node)
    return;
  if (TYPE_MAIN_VARIANT (type1) == float_type_node
      || TYPE_MAIN_VARIANT (type1) == complex_float_type_node)
    source_type = type1;
  else if (TYPE_MAIN_VARIANT (type2) == float_type_node
	   || TYPE_MAIN_VARIANT (type2) == complex_float_type_node)
    source_type = type2;
  else
    return;
  warning_at (loc, OPT_Wdouble_promotion, gmsgid, source_type, result_type);
}

/* Setup a TYPE_DECL node as a typedef representation.

   X is a TYPE_DECL for a typedef statement.  Create a brand new
   ..._TYPE node (which will be just a variant of the existing
   ..._TYPE node with identical properties) and then install X
   as the TYPE_NAME of this brand new (duplicate) ..._TYPE node.

   The whole point here is to end up with a situation where each
   and every ..._TYPE node the compiler creates will be uniquely
   associated with AT MOST one node representing a typedef name.
   This way, even though the compiler substitutes corresponding
   ..._TYPE nodes for TYPE_DECL (i.e. "typedef name") nodes very
   early on, later parts of the compiler can always do the reverse
   translation and get back the corresponding typedef name.  For
   example, given:

	typedef struct S MY_TYPE;
	MY_TYPE object;

   Later parts of the compiler might only know that `object' was of
   type `struct S' if it were not for code just below.  With this
   code however, later parts of the compiler see something like:

	struct S' == struct S
	typedef struct S' MY_TYPE;
	struct S' object;

    And they can then deduce (from the node for type struct S') that
    the original object declaration was:

		MY_TYPE object;

    Being able to do this is important for proper support of protoize,
    and also for generating precise symbolic debugging information
    which takes full account of the programmer's (typedef) vocabulary.

    Obviously, we don't want to generate a duplicate ..._TYPE node if
    the TYPE_DECL node that we are now processing really represents a
    standard built-in type.  */

void
set_underlying_type (tree x)
{
  if (x == error_mark_node)
    return;
  if (DECL_IS_BUILTIN (x))
    {
      if (TYPE_NAME (TREE_TYPE (x)) == 0)
	TYPE_NAME (TREE_TYPE (x)) = x;
    }
  else if (TREE_TYPE (x) != error_mark_node
	   && DECL_ORIGINAL_TYPE (x) == NULL_TREE)
    {
      tree tt = TREE_TYPE (x);
      DECL_ORIGINAL_TYPE (x) = tt;
      tt = build_variant_type_copy (tt);
      TYPE_STUB_DECL (tt) = TYPE_STUB_DECL (DECL_ORIGINAL_TYPE (x));
      TYPE_NAME (tt) = x;
      TREE_USED (tt) = TREE_USED (x);
      TREE_TYPE (x) = tt;
    }
}

/* Record the types used by the current global variable declaration
   being parsed, so that we can decide later to emit their debug info.
   Those types are in types_used_by_cur_var_decl, and we are going to
   store them in the types_used_by_vars_hash hash table.
   DECL is the declaration of the global variable that has been parsed.  */

void
record_types_used_by_current_var_decl (tree decl)
{
  gcc_assert (decl && DECL_P (decl) && TREE_STATIC (decl));

  while (types_used_by_cur_var_decl && !types_used_by_cur_var_decl->is_empty ())
    {
      tree type = types_used_by_cur_var_decl->pop ();
      types_used_by_var_decl_insert (type, decl);
    }
}

/* If DECL is a typedef that is declared in the current function,
   record it for the purpose of -Wunused-local-typedefs.  */

void
record_locally_defined_typedef (tree decl)
{
  struct c_language_function *l;

  if (!warn_unused_local_typedefs
      || cfun == NULL
      /* if this is not a locally defined typedef then we are not
	 interested.  */
      || !is_typedef_decl (decl)
      || !decl_function_context (decl))
    return;

  l = (struct c_language_function *) cfun->language;
  vec_safe_push (l->local_typedefs, decl);
}

/* If T is a TYPE_DECL declared locally, mark it as used.  */

void
maybe_record_typedef_use (tree t)
{
  if (!is_typedef_decl (t))
    return;

  TREE_USED (t) = true;
}

/* Warn if there are some unused locally defined typedefs in the
   current function. */

void
maybe_warn_unused_local_typedefs (void)
{
  int i;
  tree decl;
  /* The number of times we have emitted -Wunused-local-typedefs
     warnings.  If this is different from errorcount, that means some
     unrelated errors have been issued.  In which case, we'll avoid
     emitting "unused-local-typedefs" warnings.  */
  static int unused_local_typedefs_warn_count;
  struct c_language_function *l;

  if (cfun == NULL)
    return;

  if ((l = (struct c_language_function *) cfun->language) == NULL)
    return;

  if (warn_unused_local_typedefs
      && errorcount == unused_local_typedefs_warn_count)
    {
      FOR_EACH_VEC_SAFE_ELT (l->local_typedefs, i, decl)
	if (!TREE_USED (decl))
	  warning_at (DECL_SOURCE_LOCATION (decl),
		      OPT_Wunused_local_typedefs,
		      "typedef %qD locally defined but not used", decl);
      unused_local_typedefs_warn_count = errorcount;
    }

  vec_free (l->local_typedefs);
}

/* Warn about boolean expression compared with an integer value different
   from true/false.  Warns also e.g. about "(i1 == i2) == 2".
   LOC is the location of the comparison, CODE is its code, OP0 and OP1
   are the operands of the comparison.  The caller must ensure that
   either operand is a boolean expression.  */

void
maybe_warn_bool_compare (location_t loc, enum tree_code code, tree op0,
			 tree op1)
{
  if (TREE_CODE_CLASS (code) != tcc_comparison)
    return;

  tree cst = (TREE_CODE (op0) == INTEGER_CST)
	     ? op0 : (TREE_CODE (op1) == INTEGER_CST) ? op1 : NULL_TREE;
  if (!cst)
    return;

  if (!integer_zerop (cst) && !integer_onep (cst))
    {
      int sign = (TREE_CODE (op0) == INTEGER_CST
		 ? tree_int_cst_sgn (cst) : -tree_int_cst_sgn (cst));
      if (code == EQ_EXPR
	  || ((code == GT_EXPR || code == GE_EXPR) && sign < 0)
	  || ((code == LT_EXPR || code == LE_EXPR) && sign > 0))
	warning_at (loc, OPT_Wbool_compare, "comparison of constant %qE "
		    "with boolean expression is always false", cst);
      else
	warning_at (loc, OPT_Wbool_compare, "comparison of constant %qE "
		    "with boolean expression is always true", cst);
    }
  else if (integer_zerop (cst) || integer_onep (cst))
    {
      /* If the non-constant operand isn't of a boolean type, we
	 don't want to warn here.  */
      tree noncst = TREE_CODE (op0) == INTEGER_CST ? op1 : op0;
      /* Handle booleans promoted to integers.  */
      if (CONVERT_EXPR_P (noncst)
	  && TREE_TYPE (noncst) == integer_type_node
	  && TREE_CODE (TREE_TYPE (TREE_OPERAND (noncst, 0))) == BOOLEAN_TYPE)
	/* Warn.  */;
      else if (TREE_CODE (TREE_TYPE (noncst)) != BOOLEAN_TYPE
	       && !truth_value_p (TREE_CODE (noncst)))
	return;
      /* Do some magic to get the right diagnostics.  */
      bool flag = TREE_CODE (op0) == INTEGER_CST;
      flag = integer_zerop (cst) ? flag : !flag;
      if ((code == GE_EXPR && !flag) || (code == LE_EXPR && flag))
	warning_at (loc, OPT_Wbool_compare, "comparison of constant %qE "
		    "with boolean expression is always true", cst);
      else if ((code == LT_EXPR && !flag) || (code == GT_EXPR && flag))
	warning_at (loc, OPT_Wbool_compare, "comparison of constant %qE "
		    "with boolean expression is always false", cst);
    }
}

/* The C and C++ parsers both use vectors to hold function arguments.
   For efficiency, we keep a cache of unused vectors.  This is the
   cache.  */

typedef vec<tree, va_gc> *tree_gc_vec;
static GTY((deletable)) vec<tree_gc_vec, va_gc> *tree_vector_cache;

/* Return a new vector from the cache.  If the cache is empty,
   allocate a new vector.  These vectors are GC'ed, so it is OK if the
   pointer is not released..  */

vec<tree, va_gc> *
make_tree_vector (void)
{
  if (tree_vector_cache && !tree_vector_cache->is_empty ())
    return tree_vector_cache->pop ();
  else
    {
      /* Passing 0 to vec::alloc returns NULL, and our callers require
	 that we always return a non-NULL value.  The vector code uses
	 4 when growing a NULL vector, so we do too.  */
      vec<tree, va_gc> *v;
      vec_alloc (v, 4);
      return v;
    }
}

/* Release a vector of trees back to the cache.  */

void
release_tree_vector (vec<tree, va_gc> *vec)
{
  if (vec != NULL)
    {
      vec->truncate (0);
      vec_safe_push (tree_vector_cache, vec);
    }
}

/* Get a new tree vector holding a single tree.  */

vec<tree, va_gc> *
make_tree_vector_single (tree t)
{
  vec<tree, va_gc> *ret = make_tree_vector ();
  ret->quick_push (t);
  return ret;
}

/* Get a new tree vector of the TREE_VALUEs of a TREE_LIST chain.  */

vec<tree, va_gc> *
make_tree_vector_from_list (tree list)
{
  vec<tree, va_gc> *ret = make_tree_vector ();
  for (; list; list = TREE_CHAIN (list))
    vec_safe_push (ret, TREE_VALUE (list));
  return ret;
}

/* Get a new tree vector which is a copy of an existing one.  */

vec<tree, va_gc> *
make_tree_vector_copy (const vec<tree, va_gc> *orig)
{
  vec<tree, va_gc> *ret;
  unsigned int ix;
  tree t;

  ret = make_tree_vector ();
  vec_safe_reserve (ret, vec_safe_length (orig));
  FOR_EACH_VEC_SAFE_ELT (orig, ix, t)
    ret->quick_push (t);
  return ret;
}

/* Return true if KEYWORD starts a type specifier.  */

bool
keyword_begins_type_specifier (enum rid keyword)
{
  switch (keyword)
    {
    case RID_AUTO_TYPE:
    case RID_INT:
    case RID_CHAR:
    case RID_FLOAT:
    case RID_DOUBLE:
    case RID_VOID:
    case RID_UNSIGNED:
    case RID_LONG:
    case RID_SHORT:
    case RID_SIGNED:
    case RID_DFLOAT32:
    case RID_DFLOAT64:
    case RID_DFLOAT128:
    case RID_FRACT:
    case RID_ACCUM:
    case RID_BOOL:
    case RID_WCHAR:
    case RID_CHAR16:
    case RID_CHAR32:
    case RID_SAT:
    case RID_COMPLEX:
    case RID_TYPEOF:
    case RID_STRUCT:
    case RID_CLASS:
    case RID_UNION:
    case RID_ENUM:
      return true;
    default:
      if (keyword >= RID_FIRST_INT_N
	  && keyword < RID_FIRST_INT_N + NUM_INT_N_ENTS
	  && int_n_enabled_p[keyword-RID_FIRST_INT_N])
	return true;
      return false;
    }
}

/* Return true if KEYWORD names a type qualifier.  */

bool
keyword_is_type_qualifier (enum rid keyword)
{
  switch (keyword)
    {
    case RID_CONST:
    case RID_VOLATILE:
    case RID_RESTRICT:
    case RID_ATOMIC:
      return true;
    default:
      return false;
    }
}

/* Return true if KEYWORD names a storage class specifier.

   RID_TYPEDEF is not included in this list despite `typedef' being
   listed in C99 6.7.1.1.  6.7.1.3 indicates that `typedef' is listed as
   such for syntactic convenience only.  */

bool
keyword_is_storage_class_specifier (enum rid keyword)
{
  switch (keyword)
    {
    case RID_STATIC:
    case RID_EXTERN:
    case RID_REGISTER:
    case RID_AUTO:
    case RID_MUTABLE:
    case RID_THREAD:
      return true;
    default:
      return false;
    }
}

/* Return true if KEYWORD names a function-specifier [dcl.fct.spec].  */

static bool
keyword_is_function_specifier (enum rid keyword)
{
  switch (keyword)
    {
    case RID_INLINE:
    case RID_NORETURN:
    case RID_VIRTUAL:
    case RID_EXPLICIT:
      return true;
    default:
      return false;
    }
}

/* Return true if KEYWORD names a decl-specifier [dcl.spec] or a
   declaration-specifier (C99 6.7).  */

bool
keyword_is_decl_specifier (enum rid keyword)
{
  if (keyword_is_storage_class_specifier (keyword)
      || keyword_is_type_qualifier (keyword)
      || keyword_is_function_specifier (keyword))
    return true;

  switch (keyword)
    {
    case RID_TYPEDEF:
    case RID_FRIEND:
    case RID_CONSTEXPR:
      return true;
    default:
      return false;
    }
}

/* Initialize language-specific-bits of tree_contains_struct.  */

void
c_common_init_ts (void)
{
  MARK_TS_TYPED (C_MAYBE_CONST_EXPR);
  MARK_TS_TYPED (EXCESS_PRECISION_EXPR);
  MARK_TS_TYPED (ARRAY_NOTATION_REF);
  MARK_TS_COMMON (UPC_FORALL_STMT);
  MARK_TS_COMMON (UPC_SYNC_STMT);
}

/* Build a user-defined numeric literal out of an integer constant type VALUE
   with identifier SUFFIX.  */

tree
build_userdef_literal (tree suffix_id, tree value,
		       enum overflow_type overflow, tree num_string)
{
  tree literal = make_node (USERDEF_LITERAL);
  USERDEF_LITERAL_SUFFIX_ID (literal) = suffix_id;
  USERDEF_LITERAL_VALUE (literal) = value;
  USERDEF_LITERAL_OVERFLOW (literal) = overflow;
  USERDEF_LITERAL_NUM_STRING (literal) = num_string;
  return literal;
}

/* For vector[index], convert the vector to a
   pointer of the underlying type.  Return true if the resulting
   ARRAY_REF should not be an lvalue.  */

bool
convert_vector_to_pointer_for_subscript (location_t loc,
					 tree *vecp, tree index)
{
  bool ret = false;
  if (VECTOR_TYPE_P (TREE_TYPE (*vecp)))
    {
      tree type = TREE_TYPE (*vecp);
      tree type1;

      ret = !lvalue_p (*vecp);
      if (TREE_CODE (index) == INTEGER_CST)
        if (!tree_fits_uhwi_p (index)
            || tree_to_uhwi (index) >= TYPE_VECTOR_SUBPARTS (type))
          warning_at (loc, OPT_Warray_bounds, "index value is out of bound");

      if (ret)
	{
	  tree tmp = create_tmp_var_raw (type);
	  DECL_SOURCE_LOCATION (tmp) = loc;
	  *vecp = c_save_expr (*vecp);
	  if (TREE_CODE (*vecp) == C_MAYBE_CONST_EXPR)
	    {
	      bool non_const = C_MAYBE_CONST_EXPR_NON_CONST (*vecp);
	      *vecp = C_MAYBE_CONST_EXPR_EXPR (*vecp);
	      *vecp
		= c_wrap_maybe_const (build4 (TARGET_EXPR, type, tmp,
					      *vecp, NULL_TREE, NULL_TREE),
				      non_const);
	    }
	  else
	    *vecp = build4 (TARGET_EXPR, type, tmp, *vecp,
			    NULL_TREE, NULL_TREE);
	  SET_EXPR_LOCATION (*vecp, loc);
	  c_common_mark_addressable_vec (tmp);
	}
      else
	c_common_mark_addressable_vec (*vecp);
      type = build_qualified_type (TREE_TYPE (type), TYPE_QUALS (type));
      type1 = build_pointer_type (TREE_TYPE (*vecp));
      bool ref_all = TYPE_REF_CAN_ALIAS_ALL (type1);
      if (!ref_all
	  && !DECL_P (*vecp))
	{
	  /* If the original vector isn't declared may_alias and it
	     isn't a bare vector look if the subscripting would
	     alias the vector we subscript, and if not, force ref-all.  */
	  alias_set_type vecset = get_alias_set (*vecp);
	  alias_set_type sset = get_alias_set (type);
	  if (!alias_sets_must_conflict_p (sset, vecset)
	      && !alias_set_subset_of (sset, vecset))
	    ref_all = true;
	}
      type = build_pointer_type_for_mode (type, ptr_mode, ref_all);
      *vecp = build1 (ADDR_EXPR, type1, *vecp);
      *vecp = convert (type, *vecp);
    }
  return ret;
}

/* Determine which of the operands, if any, is a scalar that needs to be
   converted to a vector, for the range of operations.  */
enum stv_conv
scalar_to_vector (location_t loc, enum tree_code code, tree op0, tree op1,
		  bool complain)
{
  tree type0 = TREE_TYPE (op0);
  tree type1 = TREE_TYPE (op1);
  bool integer_only_op = false;
  enum stv_conv ret = stv_firstarg;

  gcc_assert (VECTOR_TYPE_P (type0) || VECTOR_TYPE_P (type1));
  switch (code)
    {
      /* Most GENERIC binary expressions require homogeneous arguments.
	 LSHIFT_EXPR and RSHIFT_EXPR are exceptions and accept a first
	 argument that is a vector and a second one that is a scalar, so
	 we never return stv_secondarg for them.  */
      case RSHIFT_EXPR:
      case LSHIFT_EXPR:
	if (TREE_CODE (type0) == INTEGER_TYPE
	    && TREE_CODE (TREE_TYPE (type1)) == INTEGER_TYPE)
	  {
	    if (unsafe_conversion_p (loc, TREE_TYPE (type1), op0, false))
	      {
		if (complain)
		  error_at (loc, "conversion of scalar %qT to vector %qT "
			    "involves truncation", type0, type1);
		return stv_error;
	      }
	    else
	      return stv_firstarg;
	  }
	break;

      case BIT_IOR_EXPR:
      case BIT_XOR_EXPR:
      case BIT_AND_EXPR:
	integer_only_op = true;
	/* ... fall through ...  */

      case VEC_COND_EXPR:

      case PLUS_EXPR:
      case MINUS_EXPR:
      case MULT_EXPR:
      case TRUNC_DIV_EXPR:
      case CEIL_DIV_EXPR:
      case FLOOR_DIV_EXPR:
      case ROUND_DIV_EXPR:
      case EXACT_DIV_EXPR:
      case TRUNC_MOD_EXPR:
      case FLOOR_MOD_EXPR:
      case RDIV_EXPR:
      case EQ_EXPR:
      case NE_EXPR:
      case LE_EXPR:
      case GE_EXPR:
      case LT_EXPR:
      case GT_EXPR:
      /* What about UNLT_EXPR?  */
	if (VECTOR_TYPE_P (type0))
	  {
	    ret = stv_secondarg;
	    std::swap (type0, type1);
	    std::swap (op0, op1);
	  }

	if (TREE_CODE (type0) == INTEGER_TYPE
	    && TREE_CODE (TREE_TYPE (type1)) == INTEGER_TYPE)
	  {
	    if (unsafe_conversion_p (loc, TREE_TYPE (type1), op0, false))
	      {
		if (complain)
		  error_at (loc, "conversion of scalar %qT to vector %qT "
			    "involves truncation", type0, type1);
		return stv_error;
	      }
	    return ret;
	  }
	else if (!integer_only_op
		    /* Allow integer --> real conversion if safe.  */
		 && (TREE_CODE (type0) == REAL_TYPE
		     || TREE_CODE (type0) == INTEGER_TYPE)
		 && SCALAR_FLOAT_TYPE_P (TREE_TYPE (type1)))
	  {
	    if (unsafe_conversion_p (loc, TREE_TYPE (type1), op0, false))
	      {
		if (complain)
		  error_at (loc, "conversion of scalar %qT to vector %qT "
			    "involves truncation", type0, type1);
		return stv_error;
	      }
	    return ret;
	  }
      default:
	break;
    }

  return stv_nothing;
}

/* Return true iff ALIGN is an integral constant that is a fundamental
   alignment, as defined by [basic.align] in the c++-11
   specifications.

   That is:

       [A fundamental alignment is represented by an alignment less than or
        equal to the greatest alignment supported by the implementation
        in all contexts, which is equal to
        alignof(max_align_t)].  */

bool
cxx_fundamental_alignment_p  (unsigned align)
{
  return (align <=  MAX (TYPE_ALIGN (long_long_integer_type_node),
			 TYPE_ALIGN (long_double_type_node)));
}

/* Return true if T is a pointer to a zero-sized aggregate.  */

bool
pointer_to_zero_sized_aggr_p (tree t)
{
  if (!POINTER_TYPE_P (t))
    return false;
  t = TREE_TYPE (t);
  return (TYPE_SIZE (t) && integer_zerop (TYPE_SIZE (t)));
}

#include "gt-c-family-c-common.h"<|MERGE_RESOLUTION|>--- conflicted
+++ resolved
@@ -1470,12 +1470,8 @@
       if (op0 != orig_op0
 	  && code == ADDR_EXPR
 	  && (op1 = get_base_address (op0)) != NULL_TREE
-<<<<<<< HEAD
-	  && TREE_CODE (op1) == INDIRECT_REF
+	  && INDIRECT_REF_P (op1)
 	  && !upc_shared_type_p (TREE_TYPE (op1))
-=======
-	  && INDIRECT_REF_P (op1)
->>>>>>> 2dcaddb8
 	  && TREE_CONSTANT (TREE_OPERAND (op1, 0)))
 	ret = fold_convert_loc (loc, TREE_TYPE (expr), fold_offsetof_1 (op0));
       else if (op0 != orig_op0 || in_init)
