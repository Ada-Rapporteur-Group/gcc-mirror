/* Subroutines shared by all languages that are variants of C.
   Copyright (C) 1992-2014 Free Software Foundation, Inc.

This file is part of GCC.

GCC is free software; you can redistribute it and/or modify it under
the terms of the GNU General Public License as published by the Free
Software Foundation; either version 3, or (at your option) any later
version.

GCC is distributed in the hope that it will be useful, but WITHOUT ANY
WARRANTY; without even the implied warranty of MERCHANTABILITY or
FITNESS FOR A PARTICULAR PURPOSE.  See the GNU General Public License
for more details.

You should have received a copy of the GNU General Public License
along with GCC; see the file COPYING3.  If not see
<http://www.gnu.org/licenses/>.  */

#include "config.h"
#include "system.h"
#include "coretypes.h"
#include "tm.h"
#include "intl.h"
#include "tree.h"
#include "fold-const.h"
#include "stor-layout.h"
#include "calls.h"
#include "stringpool.h"
#include "attribs.h"
#include "varasm.h"
#include "trans-mem.h"
#include "flags.h"
#include "c-pragma.h"
#include "c-common.h"
#include "c-objc.h"
#include "tm_p.h"
#include "obstack.h"
#include "cpplib.h"
#include "target.h"
#include "common/common-target.h"
#include "langhooks.h"
#include "tree-inline.h"
#include "toplev.h"
#include "diagnostic.h"
#include "tree-iterator.h"
#include "hashtab.h"
#include "opts.h"
#include "cgraph.h"
#include "target-def.h"
#include "gimplify.h"
#include "wide-int-print.h"

cpp_reader *parse_in;		/* Declared in c-pragma.h.  */

/* The following symbols are subsumed in the c_global_trees array, and
   listed here individually for documentation purposes.

   INTEGER_TYPE and REAL_TYPE nodes for the standard data types.

	tree short_integer_type_node;
	tree long_integer_type_node;
	tree long_long_integer_type_node;
	tree int128_integer_type_node;

	tree short_unsigned_type_node;
	tree long_unsigned_type_node;
	tree long_long_unsigned_type_node;
	tree int128_unsigned_type_node;

	tree truthvalue_type_node;
	tree truthvalue_false_node;
	tree truthvalue_true_node;

	tree ptrdiff_type_node;

	tree unsigned_char_type_node;
	tree signed_char_type_node;
	tree wchar_type_node;

	tree char16_type_node;
	tree char32_type_node;

	tree float_type_node;
	tree double_type_node;
	tree long_double_type_node;

	tree complex_integer_type_node;
	tree complex_float_type_node;
	tree complex_double_type_node;
	tree complex_long_double_type_node;

	tree dfloat32_type_node;
	tree dfloat64_type_node;
	tree_dfloat128_type_node;

	tree intQI_type_node;
	tree intHI_type_node;
	tree intSI_type_node;
	tree intDI_type_node;
	tree intTI_type_node;

	tree unsigned_intQI_type_node;
	tree unsigned_intHI_type_node;
	tree unsigned_intSI_type_node;
	tree unsigned_intDI_type_node;
	tree unsigned_intTI_type_node;

	tree widest_integer_literal_type_node;
	tree widest_unsigned_literal_type_node;

   Nodes for types `void *' and `const void *'.

	tree ptr_type_node, const_ptr_type_node;

   Nodes for types `char *' and `const char *'.

	tree string_type_node, const_string_type_node;

   Type `char[SOMENUMBER]'.
   Used when an array of char is needed and the size is irrelevant.

	tree char_array_type_node;

   Type `wchar_t[SOMENUMBER]' or something like it.
   Used when a wide string literal is created.

	tree wchar_array_type_node;

   Type `char16_t[SOMENUMBER]' or something like it.
   Used when a UTF-16 string literal is created.

	tree char16_array_type_node;

   Type `char32_t[SOMENUMBER]' or something like it.
   Used when a UTF-32 string literal is created.

	tree char32_array_type_node;

   Type `int ()' -- used for implicit declaration of functions.

	tree default_function_type;

   A VOID_TYPE node, packaged in a TREE_LIST.

	tree void_list_node;

  The lazily created VAR_DECLs for __FUNCTION__, __PRETTY_FUNCTION__,
  and __func__. (C doesn't generate __FUNCTION__ and__PRETTY_FUNCTION__
  VAR_DECLS, but C++ does.)

	tree function_name_decl_node;
	tree pretty_function_name_decl_node;
	tree c99_function_name_decl_node;

  Stack of nested function name VAR_DECLs.

	tree saved_function_name_decls;

*/

tree c_global_trees[CTI_MAX];

/* Switches common to the C front ends.  */

/* Nonzero means don't output line number information.  */

char flag_no_line_commands;

/* Nonzero causes -E output not to be done, but directives such as
   #define that have side effects are still obeyed.  */

char flag_no_output;

/* Nonzero means dump macros in some fashion.  */

char flag_dump_macros;

/* Nonzero means pass #include lines through to the output.  */

char flag_dump_includes;

/* Nonzero means process PCH files while preprocessing.  */

bool flag_pch_preprocess;

/* The file name to which we should write a precompiled header, or
   NULL if no header will be written in this compile.  */

const char *pch_file;

/* Nonzero if an ISO standard was selected.  It rejects macros in the
   user's namespace.  */
int flag_iso;

/* C/ObjC language option variables.  */


/* Nonzero means allow type mismatches in conditional expressions;
   just make their values `void'.  */

int flag_cond_mismatch;

/* Nonzero means enable C89 Amendment 1 features.  */

int flag_isoc94;

/* Nonzero means use the ISO C99 (or C11) dialect of C.  */

int flag_isoc99;

/* Nonzero means use the ISO C11 dialect of C.  */

int flag_isoc11;

/* Nonzero means that we have builtin functions, and main is an int.  */

int flag_hosted = 1;


/* ObjC language option variables.  */


/* Tells the compiler that this is a special run.  Do not perform any
   compiling, instead we are to test some platform dependent features
   and output a C header file with appropriate definitions.  */

int print_struct_values;

/* Tells the compiler what is the constant string class for ObjC.  */

const char *constant_string_class_name;


/* C++ language option variables.  */


/* Nonzero means generate separate instantiation control files and
   juggle them at link time.  */

int flag_use_repository;

/* The C++ dialect being used. C++98 is the default.  */

enum cxx_dialect cxx_dialect = cxx98;

/* Maximum template instantiation depth.  This limit exists to limit the
   time it takes to notice excessively recursive template instantiations.

   The default is lower than the 1024 recommended by the C++0x standard
   because G++ runs out of stack before 1024 with highly recursive template
   argument deduction substitution (g++.dg/cpp0x/enum11.C).  */

int max_tinst_depth = 900;

/* The elements of `ridpointers' are identifier nodes for the reserved
   type names and storage classes.  It is indexed by a RID_... value.  */
tree *ridpointers;

tree (*make_fname_decl) (location_t, tree, int);

/* Nonzero means don't warn about problems that occur when the code is
   executed.  */
int c_inhibit_evaluation_warnings;

/* Whether we are building a boolean conversion inside
   convert_for_assignment, or some other late binary operation.  If
   build_binary_op is called for C (from code shared by C and C++) in
   this case, then the operands have already been folded and the
   result will not be folded again, so C_MAYBE_CONST_EXPR should not
   be generated.  */
bool in_late_binary_op;

/* Whether lexing has been completed, so subsequent preprocessor
   errors should use the compiler's input_location.  */
bool done_lexing = false;

/* Information about how a function name is generated.  */
struct fname_var_t
{
  tree *const decl;	/* pointer to the VAR_DECL.  */
  const unsigned rid;	/* RID number for the identifier.  */
  const int pretty;	/* How pretty is it? */
};

/* The three ways of getting then name of the current function.  */

const struct fname_var_t fname_vars[] =
{
  /* C99 compliant __func__, must be first.  */
  {&c99_function_name_decl_node, RID_C99_FUNCTION_NAME, 0},
  /* GCC __FUNCTION__ compliant.  */
  {&function_name_decl_node, RID_FUNCTION_NAME, 0},
  /* GCC __PRETTY_FUNCTION__ compliant.  */
  {&pretty_function_name_decl_node, RID_PRETTY_FUNCTION_NAME, 1},
  {NULL, 0, 0},
};

/* Global visibility options.  */
struct visibility_flags visibility_options;

static tree c_fully_fold_internal (tree expr, bool, bool *, bool *);
static tree check_case_value (tree);
static bool check_case_bounds (location_t, tree, tree, tree *, tree *);

static tree handle_packed_attribute (tree *, tree, tree, int, bool *);
static tree handle_nocommon_attribute (tree *, tree, tree, int, bool *);
static tree handle_common_attribute (tree *, tree, tree, int, bool *);
static tree handle_noreturn_attribute (tree *, tree, tree, int, bool *);
static tree handle_hot_attribute (tree *, tree, tree, int, bool *);
static tree handle_cold_attribute (tree *, tree, tree, int, bool *);
static tree handle_no_sanitize_address_attribute (tree *, tree, tree,
						  int, bool *);
static tree handle_no_address_safety_analysis_attribute (tree *, tree, tree,
							 int, bool *);
static tree handle_no_sanitize_undefined_attribute (tree *, tree, tree, int,
						    bool *);
static tree handle_noinline_attribute (tree *, tree, tree, int, bool *);
static tree handle_noclone_attribute (tree *, tree, tree, int, bool *);
static tree handle_hsa_attribute (tree *, tree, tree, int, bool *);
static tree handle_leaf_attribute (tree *, tree, tree, int, bool *);
static tree handle_always_inline_attribute (tree *, tree, tree, int,
					    bool *);
static tree handle_gnu_inline_attribute (tree *, tree, tree, int, bool *);
static tree handle_artificial_attribute (tree *, tree, tree, int, bool *);
static tree handle_flatten_attribute (tree *, tree, tree, int, bool *);
static tree handle_error_attribute (tree *, tree, tree, int, bool *);
static tree handle_used_attribute (tree *, tree, tree, int, bool *);
static tree handle_unused_attribute (tree *, tree, tree, int, bool *);
static tree handle_externally_visible_attribute (tree *, tree, tree, int,
						 bool *);
static tree handle_const_attribute (tree *, tree, tree, int, bool *);
static tree handle_transparent_union_attribute (tree *, tree, tree,
						int, bool *);
static tree handle_constructor_attribute (tree *, tree, tree, int, bool *);
static tree handle_destructor_attribute (tree *, tree, tree, int, bool *);
static tree handle_mode_attribute (tree *, tree, tree, int, bool *);
static tree handle_section_attribute (tree *, tree, tree, int, bool *);
static tree handle_aligned_attribute (tree *, tree, tree, int, bool *);
static tree handle_weak_attribute (tree *, tree, tree, int, bool *) ;
static tree handle_alias_ifunc_attribute (bool, tree *, tree, tree, bool *);
static tree handle_ifunc_attribute (tree *, tree, tree, int, bool *);
static tree handle_alias_attribute (tree *, tree, tree, int, bool *);
static tree handle_weakref_attribute (tree *, tree, tree, int, bool *) ;
static tree handle_visibility_attribute (tree *, tree, tree, int,
					 bool *);
static tree handle_tls_model_attribute (tree *, tree, tree, int,
					bool *);
static tree handle_no_instrument_function_attribute (tree *, tree,
						     tree, int, bool *);
static tree handle_malloc_attribute (tree *, tree, tree, int, bool *);
static tree handle_returns_twice_attribute (tree *, tree, tree, int, bool *);
static tree handle_no_limit_stack_attribute (tree *, tree, tree, int,
					     bool *);
static tree handle_pure_attribute (tree *, tree, tree, int, bool *);
static tree handle_tm_attribute (tree *, tree, tree, int, bool *);
static tree handle_tm_wrap_attribute (tree *, tree, tree, int, bool *);
static tree handle_novops_attribute (tree *, tree, tree, int, bool *);
static tree handle_deprecated_attribute (tree *, tree, tree, int,
					 bool *);
static tree handle_vector_size_attribute (tree *, tree, tree, int,
					  bool *);
static tree handle_nonnull_attribute (tree *, tree, tree, int, bool *);
static tree handle_nothrow_attribute (tree *, tree, tree, int, bool *);
static tree handle_cleanup_attribute (tree *, tree, tree, int, bool *);
static tree handle_warn_unused_result_attribute (tree *, tree, tree, int,
						 bool *);
static tree handle_sentinel_attribute (tree *, tree, tree, int, bool *);
static tree handle_type_generic_attribute (tree *, tree, tree, int, bool *);
static tree handle_alloc_size_attribute (tree *, tree, tree, int, bool *);
static tree handle_alloc_align_attribute (tree *, tree, tree, int, bool *);
static tree handle_assume_aligned_attribute (tree *, tree, tree, int, bool *);
static tree handle_target_attribute (tree *, tree, tree, int, bool *);
static tree handle_optimize_attribute (tree *, tree, tree, int, bool *);
static tree ignore_attribute (tree *, tree, tree, int, bool *);
static tree handle_no_split_stack_attribute (tree *, tree, tree, int, bool *);
static tree handle_fnspec_attribute (tree *, tree, tree, int, bool *);
static tree handle_warn_unused_attribute (tree *, tree, tree, int, bool *);
static tree handle_returns_nonnull_attribute (tree *, tree, tree, int, bool *);
static tree handle_omp_declare_simd_attribute (tree *, tree, tree, int,
					       bool *);
static tree handle_omp_declare_target_attribute (tree *, tree, tree, int,
						 bool *);

static void check_function_nonnull (tree, int, tree *);
static void check_nonnull_arg (void *, tree, unsigned HOST_WIDE_INT);
static bool nonnull_check_p (tree, unsigned HOST_WIDE_INT);
static bool get_nonnull_operand (tree, unsigned HOST_WIDE_INT *);
static int resort_field_decl_cmp (const void *, const void *);

/* Reserved words.  The third field is a mask: keywords are disabled
   if they match the mask.

   Masks for languages:
   C --std=c89: D_C99 | D_CXXONLY | D_OBJC | D_CXX_OBJC
   C --std=c99: D_CXXONLY | D_OBJC
   ObjC is like C except that D_OBJC and D_CXX_OBJC are not set
   C++ --std=c98: D_CONLY | D_CXXOX | D_OBJC
   C++ --std=c0x: D_CONLY | D_OBJC
   ObjC++ is like C++ except that D_OBJC is not set

   If -fno-asm is used, D_ASM is added to the mask.  If
   -fno-gnu-keywords is used, D_EXT is added.  If -fno-asm and C in
   C89 mode, D_EXT89 is added for both -fno-asm and -fno-gnu-keywords.
   In C with -Wc++-compat, we warn if D_CXXWARN is set.

   Note the complication of the D_CXX_OBJC keywords.  These are
   reserved words such as 'class'.  In C++, 'class' is a reserved
   word.  In Objective-C++ it is too.  In Objective-C, it is a
   reserved word too, but only if it follows an '@' sign.
*/
const struct c_common_resword c_common_reswords[] =
{
  { "_Alignas",		RID_ALIGNAS,   D_CONLY },
  { "_Alignof",		RID_ALIGNOF,   D_CONLY },
  { "_Atomic",		RID_ATOMIC,    D_CONLY },
  { "_Bool",		RID_BOOL,      D_CONLY },
  { "_Complex",		RID_COMPLEX,	0 },
  { "_Cilk_spawn",      RID_CILK_SPAWN, 0 },
  { "_Cilk_sync",       RID_CILK_SYNC,  0 },
  { "_Imaginary",	RID_IMAGINARY, D_CONLY },
  { "_Decimal32",       RID_DFLOAT32,  D_CONLY | D_EXT },
  { "_Decimal64",       RID_DFLOAT64,  D_CONLY | D_EXT },
  { "_Decimal128",      RID_DFLOAT128, D_CONLY | D_EXT },
  { "_Fract",           RID_FRACT,     D_CONLY | D_EXT },
  { "_Accum",           RID_ACCUM,     D_CONLY | D_EXT },
  { "_Sat",             RID_SAT,       D_CONLY | D_EXT },
  { "_Static_assert",   RID_STATIC_ASSERT, D_CONLY },
  { "_Noreturn",        RID_NORETURN,  D_CONLY },
  { "_Generic",         RID_GENERIC,   D_CONLY },
  { "_Thread_local",    RID_THREAD,    D_CONLY },
  { "__FUNCTION__",	RID_FUNCTION_NAME, 0 },
  { "__PRETTY_FUNCTION__", RID_PRETTY_FUNCTION_NAME, 0 },
  { "__alignof",	RID_ALIGNOF,	0 },
  { "__alignof__",	RID_ALIGNOF,	0 },
  { "__asm",		RID_ASM,	0 },
  { "__asm__",		RID_ASM,	0 },
  { "__attribute",	RID_ATTRIBUTE,	0 },
  { "__attribute__",	RID_ATTRIBUTE,	0 },
  { "__auto_type",	RID_AUTO_TYPE,	D_CONLY },
  { "__bases",          RID_BASES, D_CXXONLY },
  { "__builtin_choose_expr", RID_CHOOSE_EXPR, D_CONLY },
  { "__builtin_complex", RID_BUILTIN_COMPLEX, D_CONLY },
  { "__builtin_shuffle", RID_BUILTIN_SHUFFLE, 0 },
  { "__builtin_offsetof", RID_OFFSETOF, 0 },
  { "__builtin_types_compatible_p", RID_TYPES_COMPATIBLE_P, D_CONLY },
  { "__builtin_va_arg",	RID_VA_ARG,	0 },
  { "__complex",	RID_COMPLEX,	0 },
  { "__complex__",	RID_COMPLEX,	0 },
  { "__const",		RID_CONST,	0 },
  { "__const__",	RID_CONST,	0 },
  { "__decltype",       RID_DECLTYPE,   D_CXXONLY },
  { "__direct_bases",   RID_DIRECT_BASES, D_CXXONLY },
  { "__extension__",	RID_EXTENSION,	0 },
  { "__func__",		RID_C99_FUNCTION_NAME, 0 },
  { "__has_nothrow_assign", RID_HAS_NOTHROW_ASSIGN, D_CXXONLY },
  { "__has_nothrow_constructor", RID_HAS_NOTHROW_CONSTRUCTOR, D_CXXONLY },
  { "__has_nothrow_copy", RID_HAS_NOTHROW_COPY, D_CXXONLY },
  { "__has_trivial_assign", RID_HAS_TRIVIAL_ASSIGN, D_CXXONLY },
  { "__has_trivial_constructor", RID_HAS_TRIVIAL_CONSTRUCTOR, D_CXXONLY },
  { "__has_trivial_copy", RID_HAS_TRIVIAL_COPY, D_CXXONLY },
  { "__has_trivial_destructor", RID_HAS_TRIVIAL_DESTRUCTOR, D_CXXONLY },
  { "__has_virtual_destructor", RID_HAS_VIRTUAL_DESTRUCTOR, D_CXXONLY },
  { "__imag",		RID_IMAGPART,	0 },
  { "__imag__",		RID_IMAGPART,	0 },
  { "__inline",		RID_INLINE,	0 },
  { "__inline__",	RID_INLINE,	0 },
  { "__int128",		RID_INT128,	0 },
  { "__is_abstract",	RID_IS_ABSTRACT, D_CXXONLY },
  { "__is_base_of",	RID_IS_BASE_OF, D_CXXONLY },
  { "__is_class",	RID_IS_CLASS,	D_CXXONLY },
  { "__is_convertible_to", RID_IS_CONVERTIBLE_TO, D_CXXONLY },
  { "__is_empty",	RID_IS_EMPTY,	D_CXXONLY },
  { "__is_enum",	RID_IS_ENUM,	D_CXXONLY },
  { "__is_final",	RID_IS_FINAL,	D_CXXONLY },
  { "__is_literal_type", RID_IS_LITERAL_TYPE, D_CXXONLY },
  { "__is_pod",		RID_IS_POD,	D_CXXONLY },
  { "__is_polymorphic",	RID_IS_POLYMORPHIC, D_CXXONLY },
  { "__is_standard_layout", RID_IS_STD_LAYOUT, D_CXXONLY },
  { "__is_trivial",     RID_IS_TRIVIAL, D_CXXONLY },
  { "__is_union",	RID_IS_UNION,	D_CXXONLY },
  { "__label__",	RID_LABEL,	0 },
  { "__null",		RID_NULL,	0 },
  { "__real",		RID_REALPART,	0 },
  { "__real__",		RID_REALPART,	0 },
  { "__restrict",	RID_RESTRICT,	0 },
  { "__restrict__",	RID_RESTRICT,	0 },
  { "__signed",		RID_SIGNED,	0 },
  { "__signed__",	RID_SIGNED,	0 },
  { "__thread",		RID_THREAD,	0 },
  { "__transaction_atomic", RID_TRANSACTION_ATOMIC, 0 },
  { "__transaction_relaxed", RID_TRANSACTION_RELAXED, 0 },
  { "__transaction_cancel", RID_TRANSACTION_CANCEL, 0 },
  { "__typeof",		RID_TYPEOF,	0 },
  { "__typeof__",	RID_TYPEOF,	0 },
  { "__underlying_type", RID_UNDERLYING_TYPE, D_CXXONLY },
  { "__volatile",	RID_VOLATILE,	0 },
  { "__volatile__",	RID_VOLATILE,	0 },
  { "alignas",		RID_ALIGNAS,	D_CXXONLY | D_CXX0X | D_CXXWARN },
  { "alignof",		RID_ALIGNOF,	D_CXXONLY | D_CXX0X | D_CXXWARN },
  { "asm",		RID_ASM,	D_ASM },
  { "auto",		RID_AUTO,	0 },
  { "bool",		RID_BOOL,	D_CXXONLY | D_CXXWARN },
  { "break",		RID_BREAK,	0 },
  { "case",		RID_CASE,	0 },
  { "catch",		RID_CATCH,	D_CXX_OBJC | D_CXXWARN },
  { "char",		RID_CHAR,	0 },
  { "char16_t",		RID_CHAR16,	D_CXXONLY | D_CXX0X | D_CXXWARN },
  { "char32_t",		RID_CHAR32,	D_CXXONLY | D_CXX0X | D_CXXWARN },
  { "class",		RID_CLASS,	D_CXX_OBJC | D_CXXWARN },
  { "const",		RID_CONST,	0 },
  { "constexpr",	RID_CONSTEXPR,	D_CXXONLY | D_CXX0X | D_CXXWARN },
  { "const_cast",	RID_CONSTCAST,	D_CXXONLY | D_CXXWARN },
  { "continue",		RID_CONTINUE,	0 },
  { "decltype",         RID_DECLTYPE,   D_CXXONLY | D_CXX0X | D_CXXWARN },
  { "default",		RID_DEFAULT,	0 },
  { "delete",		RID_DELETE,	D_CXXONLY | D_CXXWARN },
  { "do",		RID_DO,		0 },
  { "double",		RID_DOUBLE,	0 },
  { "dynamic_cast",	RID_DYNCAST,	D_CXXONLY | D_CXXWARN },
  { "else",		RID_ELSE,	0 },
  { "enum",		RID_ENUM,	0 },
  { "explicit",		RID_EXPLICIT,	D_CXXONLY | D_CXXWARN },
  { "export",		RID_EXPORT,	D_CXXONLY | D_CXXWARN },
  { "extern",		RID_EXTERN,	0 },
  { "false",		RID_FALSE,	D_CXXONLY | D_CXXWARN },
  { "float",		RID_FLOAT,	0 },
  { "for",		RID_FOR,	0 },
  { "friend",		RID_FRIEND,	D_CXXONLY | D_CXXWARN },
  { "goto",		RID_GOTO,	0 },
  { "if",		RID_IF,		0 },
  { "inline",		RID_INLINE,	D_EXT89 },
  { "int",		RID_INT,	0 },
  { "long",		RID_LONG,	0 },
  { "mutable",		RID_MUTABLE,	D_CXXONLY | D_CXXWARN },
  { "namespace",	RID_NAMESPACE,	D_CXXONLY | D_CXXWARN },
  { "new",		RID_NEW,	D_CXXONLY | D_CXXWARN },
  { "noexcept",		RID_NOEXCEPT,	D_CXXONLY | D_CXX0X | D_CXXWARN },
  { "nullptr",		RID_NULLPTR,	D_CXXONLY | D_CXX0X | D_CXXWARN },
  { "operator",		RID_OPERATOR,	D_CXXONLY | D_CXXWARN },
  { "private",		RID_PRIVATE,	D_CXX_OBJC | D_CXXWARN },
  { "protected",	RID_PROTECTED,	D_CXX_OBJC | D_CXXWARN },
  { "public",		RID_PUBLIC,	D_CXX_OBJC | D_CXXWARN },
  { "register",		RID_REGISTER,	0 },
  { "reinterpret_cast",	RID_REINTCAST,	D_CXXONLY | D_CXXWARN },
  { "restrict",		RID_RESTRICT,	D_CONLY | D_C99 },
  { "return",		RID_RETURN,	0 },
  { "short",		RID_SHORT,	0 },
  { "signed",		RID_SIGNED,	0 },
  { "sizeof",		RID_SIZEOF,	0 },
  { "static",		RID_STATIC,	0 },
  { "static_assert",    RID_STATIC_ASSERT, D_CXXONLY | D_CXX0X | D_CXXWARN },
  { "static_cast",	RID_STATCAST,	D_CXXONLY | D_CXXWARN },
  { "struct",		RID_STRUCT,	0 },
  { "switch",		RID_SWITCH,	0 },
  { "template",		RID_TEMPLATE,	D_CXXONLY | D_CXXWARN },
  { "this",		RID_THIS,	D_CXXONLY | D_CXXWARN },
  { "thread_local",	RID_THREAD,	D_CXXONLY | D_CXX0X | D_CXXWARN },
  { "throw",		RID_THROW,	D_CXX_OBJC | D_CXXWARN },
  { "true",		RID_TRUE,	D_CXXONLY | D_CXXWARN },
  { "try",		RID_TRY,	D_CXX_OBJC | D_CXXWARN },
  { "typedef",		RID_TYPEDEF,	0 },
  { "typename",		RID_TYPENAME,	D_CXXONLY | D_CXXWARN },
  { "typeid",		RID_TYPEID,	D_CXXONLY | D_CXXWARN },
  { "typeof",		RID_TYPEOF,	D_ASM | D_EXT },
  { "union",		RID_UNION,	0 },
  { "unsigned",		RID_UNSIGNED,	0 },
  { "using",		RID_USING,	D_CXXONLY | D_CXXWARN },
  { "virtual",		RID_VIRTUAL,	D_CXXONLY | D_CXXWARN },
  { "void",		RID_VOID,	0 },
  { "volatile",		RID_VOLATILE,	0 },
  { "wchar_t",		RID_WCHAR,	D_CXXONLY },
  { "while",		RID_WHILE,	0 },
  /* These Objective-C keywords are recognized only immediately after
     an '@'.  */
  { "compatibility_alias", RID_AT_ALIAS,	D_OBJC },
  { "defs",		RID_AT_DEFS,		D_OBJC },
  { "encode",		RID_AT_ENCODE,		D_OBJC },
  { "end",		RID_AT_END,		D_OBJC },
  { "implementation",	RID_AT_IMPLEMENTATION,	D_OBJC },
  { "interface",	RID_AT_INTERFACE,	D_OBJC },
  { "protocol",		RID_AT_PROTOCOL,	D_OBJC },
  { "selector",		RID_AT_SELECTOR,	D_OBJC },
  { "finally",		RID_AT_FINALLY,		D_OBJC },
  { "synchronized",	RID_AT_SYNCHRONIZED,	D_OBJC },
  { "optional",		RID_AT_OPTIONAL,	D_OBJC },
  { "required",		RID_AT_REQUIRED,	D_OBJC },
  { "property",		RID_AT_PROPERTY,	D_OBJC },
  { "package",		RID_AT_PACKAGE,		D_OBJC },
  { "synthesize",	RID_AT_SYNTHESIZE,	D_OBJC },
  { "dynamic",		RID_AT_DYNAMIC,		D_OBJC },
  /* These are recognized only in protocol-qualifier context
     (see above) */
  { "bycopy",		RID_BYCOPY,		D_OBJC },
  { "byref",		RID_BYREF,		D_OBJC },
  { "in",		RID_IN,			D_OBJC },
  { "inout",		RID_INOUT,		D_OBJC },
  { "oneway",		RID_ONEWAY,		D_OBJC },
  { "out",		RID_OUT,		D_OBJC },
  /* These are recognized inside a property attribute list */
  { "assign",	        RID_ASSIGN,		D_OBJC }, 
  { "copy",	        RID_COPY,		D_OBJC }, 
  { "getter",		RID_GETTER,		D_OBJC }, 
  { "nonatomic",	RID_NONATOMIC,		D_OBJC }, 
  { "readonly",		RID_READONLY,		D_OBJC }, 
  { "readwrite",	RID_READWRITE,		D_OBJC }, 
  { "retain",	        RID_RETAIN,		D_OBJC }, 
  { "setter",		RID_SETTER,		D_OBJC }, 
};

const unsigned int num_c_common_reswords =
  sizeof c_common_reswords / sizeof (struct c_common_resword);

/* Table of machine-independent attributes common to all C-like languages.  */
const struct attribute_spec c_common_attribute_table[] =
{
  /* { name, min_len, max_len, decl_req, type_req, fn_type_req, handler,
       affects_type_identity } */
  { "packed",                 0, 0, false, false, false,
			      handle_packed_attribute , false},
  { "nocommon",               0, 0, true,  false, false,
			      handle_nocommon_attribute, false},
  { "common",                 0, 0, true,  false, false,
			      handle_common_attribute, false },
  /* FIXME: logically, noreturn attributes should be listed as
     "false, true, true" and apply to function types.  But implementing this
     would require all the places in the compiler that use TREE_THIS_VOLATILE
     on a decl to identify non-returning functions to be located and fixed
     to check the function type instead.  */
  { "noreturn",               0, 0, true,  false, false,
			      handle_noreturn_attribute, false },
  { "volatile",               0, 0, true,  false, false,
			      handle_noreturn_attribute, false },
  { "noinline",               0, 0, true,  false, false,
			      handle_noinline_attribute, false },
  { "noclone",                0, 0, true,  false, false,
			      handle_noclone_attribute, false },
  { "hsa",                    0, 0, true,  false, false,
			      handle_hsa_attribute, false },
  { "leaf",                   0, 0, true,  false, false,
			      handle_leaf_attribute, false },
  { "always_inline",          0, 0, true,  false, false,
			      handle_always_inline_attribute, false },
  { "gnu_inline",             0, 0, true,  false, false,
			      handle_gnu_inline_attribute, false },
  { "artificial",             0, 0, true,  false, false,
			      handle_artificial_attribute, false },
  { "flatten",                0, 0, true,  false, false,
			      handle_flatten_attribute, false },
  { "used",                   0, 0, true,  false, false,
			      handle_used_attribute, false },
  { "unused",                 0, 0, false, false, false,
			      handle_unused_attribute, false },
  { "externally_visible",     0, 0, true,  false, false,
			      handle_externally_visible_attribute, false },
  /* The same comments as for noreturn attributes apply to const ones.  */
  { "const",                  0, 0, true,  false, false,
			      handle_const_attribute, false },
  { "transparent_union",      0, 0, false, false, false,
			      handle_transparent_union_attribute, false },
  { "constructor",            0, 1, true,  false, false,
			      handle_constructor_attribute, false },
  { "destructor",             0, 1, true,  false, false,
			      handle_destructor_attribute, false },
  { "mode",                   1, 1, false,  true, false,
			      handle_mode_attribute, false },
  { "section",                1, 1, true,  false, false,
			      handle_section_attribute, false },
  { "aligned",                0, 1, false, false, false,
			      handle_aligned_attribute, false },
  { "weak",                   0, 0, true,  false, false,
			      handle_weak_attribute, false },
  { "ifunc",                  1, 1, true,  false, false,
			      handle_ifunc_attribute, false },
  { "alias",                  1, 1, true,  false, false,
			      handle_alias_attribute, false },
  { "weakref",                0, 1, true,  false, false,
			      handle_weakref_attribute, false },
  { "no_instrument_function", 0, 0, true,  false, false,
			      handle_no_instrument_function_attribute,
			      false },
  { "malloc",                 0, 0, true,  false, false,
			      handle_malloc_attribute, false },
  { "returns_twice",          0, 0, true,  false, false,
			      handle_returns_twice_attribute, false },
  { "no_stack_limit",         0, 0, true,  false, false,
			      handle_no_limit_stack_attribute, false },
  { "pure",                   0, 0, true,  false, false,
			      handle_pure_attribute, false },
  { "transaction_callable",   0, 0, false, true,  false,
			      handle_tm_attribute, false },
  { "transaction_unsafe",     0, 0, false, true,  false,
			      handle_tm_attribute, false },
  { "transaction_safe",       0, 0, false, true,  false,
			      handle_tm_attribute, false },
  { "transaction_may_cancel_outer", 0, 0, false, true, false,
			      handle_tm_attribute, false },
  /* ??? These two attributes didn't make the transition from the
     Intel language document to the multi-vendor language document.  */
  { "transaction_pure",       0, 0, false, true,  false,
			      handle_tm_attribute, false },
  { "transaction_wrap",       1, 1, true,  false,  false,
			     handle_tm_wrap_attribute, false },
  /* For internal use (marking of builtins) only.  The name contains space
     to prevent its usage in source code.  */
  { "no vops",                0, 0, true,  false, false,
			      handle_novops_attribute, false },
  { "deprecated",             0, 1, false, false, false,
			      handle_deprecated_attribute, false },
  { "vector_size",	      1, 1, false, true, false,
			      handle_vector_size_attribute, false },
  { "visibility",	      1, 1, false, false, false,
			      handle_visibility_attribute, false },
  { "tls_model",	      1, 1, true,  false, false,
			      handle_tls_model_attribute, false },
  { "nonnull",                0, -1, false, true, true,
			      handle_nonnull_attribute, false },
  { "nothrow",                0, 0, true,  false, false,
			      handle_nothrow_attribute, false },
  { "may_alias",	      0, 0, false, true, false, NULL, false },
  { "cleanup",		      1, 1, true, false, false,
			      handle_cleanup_attribute, false },
  { "warn_unused_result",     0, 0, false, true, true,
			      handle_warn_unused_result_attribute, false },
  { "sentinel",               0, 1, false, true, true,
			      handle_sentinel_attribute, false },
  /* For internal use (marking of builtins) only.  The name contains space
     to prevent its usage in source code.  */
  { "type generic",           0, 0, false, true, true,
			      handle_type_generic_attribute, false },
  { "alloc_size",	      1, 2, false, true, true,
			      handle_alloc_size_attribute, false },
  { "cold",                   0, 0, true,  false, false,
			      handle_cold_attribute, false },
  { "hot",                    0, 0, true,  false, false,
			      handle_hot_attribute, false },
  { "no_address_safety_analysis",
			      0, 0, true, false, false,
			      handle_no_address_safety_analysis_attribute,
			      false },
  { "no_sanitize_address",    0, 0, true, false, false,
			      handle_no_sanitize_address_attribute,
			      false },
  { "no_sanitize_undefined",  0, 0, true, false, false,
			      handle_no_sanitize_undefined_attribute,
			      false },
  { "warning",		      1, 1, true,  false, false,
			      handle_error_attribute, false },
  { "error",		      1, 1, true,  false, false,
			      handle_error_attribute, false },
  { "target",                 1, -1, true, false, false,
			      handle_target_attribute, false },
  { "optimize",               1, -1, true, false, false,
			      handle_optimize_attribute, false },
  /* For internal use only.  The leading '*' both prevents its usage in
     source code and signals that it may be overridden by machine tables.  */
  { "*tm regparm",            0, 0, false, true, true,
			      ignore_attribute, false },
  { "no_split_stack",	      0, 0, true,  false, false,
			      handle_no_split_stack_attribute, false },
  /* For internal use (marking of builtins and runtime functions) only.
     The name contains space to prevent its usage in source code.  */
  { "fn spec",	 	      1, 1, false, true, true,
			      handle_fnspec_attribute, false },
  { "warn_unused",            0, 0, false, false, false,
			      handle_warn_unused_attribute, false },
  { "returns_nonnull",        0, 0, false, true, true,
			      handle_returns_nonnull_attribute, false },
  { "omp declare simd",       0, -1, true,  false, false,
			      handle_omp_declare_simd_attribute, false },
  { "cilk simd function",     0, -1, true,  false, false,
			      handle_omp_declare_simd_attribute, false },
  { "omp declare target",     0, 0, true, false, false,
			      handle_omp_declare_target_attribute, false },
  { "alloc_align",	      1, 1, false, true, true,
			      handle_alloc_align_attribute, false },
  { "assume_aligned",	      1, 2, false, true, true,
			      handle_assume_aligned_attribute, false },
  { NULL,                     0, 0, false, false, false, NULL, false }
};

/* Give the specifications for the format attributes, used by C and all
   descendants.  */

const struct attribute_spec c_common_format_attribute_table[] =
{
  /* { name, min_len, max_len, decl_req, type_req, fn_type_req, handler,
       affects_type_identity } */
  { "format",                 3, 3, false, true,  true,
			      handle_format_attribute, false },
  { "format_arg",             1, 1, false, true,  true,
			      handle_format_arg_attribute, false },
  { NULL,                     0, 0, false, false, false, NULL, false }
};

/* Return identifier for address space AS.  */

const char *
c_addr_space_name (addr_space_t as)
{
  int rid = RID_FIRST_ADDR_SPACE + as;
  gcc_assert (ridpointers [rid]);
  return IDENTIFIER_POINTER (ridpointers [rid]);
}

/* Push current bindings for the function name VAR_DECLS.  */

void
start_fname_decls (void)
{
  unsigned ix;
  tree saved = NULL_TREE;

  for (ix = 0; fname_vars[ix].decl; ix++)
    {
      tree decl = *fname_vars[ix].decl;

      if (decl)
	{
	  saved = tree_cons (decl, build_int_cst (integer_type_node, ix),
			     saved);
	  *fname_vars[ix].decl = NULL_TREE;
	}
    }
  if (saved || saved_function_name_decls)
    /* Normally they'll have been NULL, so only push if we've got a
       stack, or they are non-NULL.  */
    saved_function_name_decls = tree_cons (saved, NULL_TREE,
					   saved_function_name_decls);
}

/* Finish up the current bindings, adding them into the current function's
   statement tree.  This must be done _before_ finish_stmt_tree is called.
   If there is no current function, we must be at file scope and no statements
   are involved. Pop the previous bindings.  */

void
finish_fname_decls (void)
{
  unsigned ix;
  tree stmts = NULL_TREE;
  tree stack = saved_function_name_decls;

  for (; stack && TREE_VALUE (stack); stack = TREE_CHAIN (stack))
    append_to_statement_list (TREE_VALUE (stack), &stmts);

  if (stmts)
    {
      tree *bodyp = &DECL_SAVED_TREE (current_function_decl);

      if (TREE_CODE (*bodyp) == BIND_EXPR)
	bodyp = &BIND_EXPR_BODY (*bodyp);

      append_to_statement_list_force (*bodyp, &stmts);
      *bodyp = stmts;
    }

  for (ix = 0; fname_vars[ix].decl; ix++)
    *fname_vars[ix].decl = NULL_TREE;

  if (stack)
    {
      /* We had saved values, restore them.  */
      tree saved;

      for (saved = TREE_PURPOSE (stack); saved; saved = TREE_CHAIN (saved))
	{
	  tree decl = TREE_PURPOSE (saved);
	  unsigned ix = TREE_INT_CST_LOW (TREE_VALUE (saved));

	  *fname_vars[ix].decl = decl;
	}
      stack = TREE_CHAIN (stack);
    }
  saved_function_name_decls = stack;
}

/* Return the text name of the current function, suitably prettified
   by PRETTY_P.  Return string must be freed by caller.  */

const char *
fname_as_string (int pretty_p)
{
  const char *name = "top level";
  char *namep;
  int vrb = 2, len;
  cpp_string cstr = { 0, 0 }, strname;

  if (!pretty_p)
    {
      name = "";
      vrb = 0;
    }

  if (current_function_decl)
    name = lang_hooks.decl_printable_name (current_function_decl, vrb);

  len = strlen (name) + 3; /* Two for '"'s.  One for NULL.  */

  namep = XNEWVEC (char, len);
  snprintf (namep, len, "\"%s\"", name);
  strname.text = (unsigned char *) namep;
  strname.len = len - 1;

  if (cpp_interpret_string (parse_in, &strname, 1, &cstr, CPP_STRING))
    {
      XDELETEVEC (namep);
      return (const char *) cstr.text;
    }

  return namep;
}

/* Return the VAR_DECL for a const char array naming the current
   function. If the VAR_DECL has not yet been created, create it
   now. RID indicates how it should be formatted and IDENTIFIER_NODE
   ID is its name (unfortunately C and C++ hold the RID values of
   keywords in different places, so we can't derive RID from ID in
   this language independent code. LOC is the location of the
   function.  */

tree
fname_decl (location_t loc, unsigned int rid, tree id)
{
  unsigned ix;
  tree decl = NULL_TREE;

  for (ix = 0; fname_vars[ix].decl; ix++)
    if (fname_vars[ix].rid == rid)
      break;

  decl = *fname_vars[ix].decl;
  if (!decl)
    {
      /* If a tree is built here, it would normally have the lineno of
	 the current statement.  Later this tree will be moved to the
	 beginning of the function and this line number will be wrong.
	 To avoid this problem set the lineno to 0 here; that prevents
	 it from appearing in the RTL.  */
      tree stmts;
      location_t saved_location = input_location;
      input_location = UNKNOWN_LOCATION;

      stmts = push_stmt_list ();
      decl = (*make_fname_decl) (loc, id, fname_vars[ix].pretty);
      stmts = pop_stmt_list (stmts);
      if (!IS_EMPTY_STMT (stmts))
	saved_function_name_decls
	  = tree_cons (decl, stmts, saved_function_name_decls);
      *fname_vars[ix].decl = decl;
      input_location = saved_location;
    }
  if (!ix && !current_function_decl)
    pedwarn (loc, 0, "%qD is not defined outside of function scope", decl);

  return decl;
}

/* Given a STRING_CST, give it a suitable array-of-chars data type.  */

tree
fix_string_type (tree value)
{
  int length = TREE_STRING_LENGTH (value);
  int nchars;
  tree e_type, i_type, a_type;

  /* Compute the number of elements, for the array type.  */
  if (TREE_TYPE (value) == char_array_type_node || !TREE_TYPE (value))
    {
      nchars = length;
      e_type = char_type_node;
    }
  else if (TREE_TYPE (value) == char16_array_type_node)
    {
      nchars = length / (TYPE_PRECISION (char16_type_node) / BITS_PER_UNIT);
      e_type = char16_type_node;
    }
  else if (TREE_TYPE (value) == char32_array_type_node)
    {
      nchars = length / (TYPE_PRECISION (char32_type_node) / BITS_PER_UNIT);
      e_type = char32_type_node;
    }
  else
    {
      nchars = length / (TYPE_PRECISION (wchar_type_node) / BITS_PER_UNIT);
      e_type = wchar_type_node;
    }

  /* C89 2.2.4.1, C99 5.2.4.1 (Translation limits).  The analogous
     limit in C++98 Annex B is very large (65536) and is not normative,
     so we do not diagnose it (warn_overlength_strings is forced off
     in c_common_post_options).  */
  if (warn_overlength_strings)
    {
      const int nchars_max = flag_isoc99 ? 4095 : 509;
      const int relevant_std = flag_isoc99 ? 99 : 90;
      if (nchars - 1 > nchars_max)
	/* Translators: The %d after 'ISO C' will be 90 or 99.  Do not
	   separate the %d from the 'C'.  'ISO' should not be
	   translated, but it may be moved after 'C%d' in languages
	   where modifiers follow nouns.  */
	pedwarn (input_location, OPT_Woverlength_strings,
		 "string length %qd is greater than the length %qd "
		 "ISO C%d compilers are required to support",
		 nchars - 1, nchars_max, relevant_std);
    }

  /* Create the array type for the string constant.  The ISO C++
     standard says that a string literal has type `const char[N]' or
     `const wchar_t[N]'.  We use the same logic when invoked as a C
     front-end with -Wwrite-strings.
     ??? We should change the type of an expression depending on the
     state of a warning flag.  We should just be warning -- see how
     this is handled in the C++ front-end for the deprecated implicit
     conversion from string literals to `char*' or `wchar_t*'.

     The C++ front end relies on TYPE_MAIN_VARIANT of a cv-qualified
     array type being the unqualified version of that type.
     Therefore, if we are constructing an array of const char, we must
     construct the matching unqualified array type first.  The C front
     end does not require this, but it does no harm, so we do it
     unconditionally.  */
  i_type = build_index_type (size_int (nchars - 1));
  a_type = build_array_type (e_type, i_type);
  if (c_dialect_cxx() || warn_write_strings)
    a_type = c_build_qualified_type (a_type, TYPE_QUAL_CONST);

  TREE_TYPE (value) = a_type;
  TREE_CONSTANT (value) = 1;
  TREE_READONLY (value) = 1;
  TREE_STATIC (value) = 1;
  return value;
}

/* If DISABLE is true, stop issuing warnings.  This is used when
   parsing code that we know will not be executed.  This function may
   be called multiple times, and works as a stack.  */

static void
c_disable_warnings (bool disable)
{
  if (disable)
    {
      ++c_inhibit_evaluation_warnings;
      fold_defer_overflow_warnings ();
    }
}

/* If ENABLE is true, reenable issuing warnings.  */

static void
c_enable_warnings (bool enable)
{
  if (enable)
    {
      --c_inhibit_evaluation_warnings;
      fold_undefer_and_ignore_overflow_warnings ();
    }
}

/* Fully fold EXPR, an expression that was not folded (beyond integer
   constant expressions and null pointer constants) when being built
   up.  If IN_INIT, this is in a static initializer and certain
   changes are made to the folding done.  Clear *MAYBE_CONST if
   MAYBE_CONST is not NULL and EXPR is definitely not a constant
   expression because it contains an evaluated operator (in C99) or an
   operator outside of sizeof returning an integer constant (in C90)
   not permitted in constant expressions, or because it contains an
   evaluated arithmetic overflow.  (*MAYBE_CONST should typically be
   set to true by callers before calling this function.)  Return the
   folded expression.  Function arguments have already been folded
   before calling this function, as have the contents of SAVE_EXPR,
   TARGET_EXPR, BIND_EXPR, VA_ARG_EXPR, OBJ_TYPE_REF and
   C_MAYBE_CONST_EXPR.  */

tree
c_fully_fold (tree expr, bool in_init, bool *maybe_const)
{
  tree ret;
  tree eptype = NULL_TREE;
  bool dummy = true;
  bool maybe_const_itself = true;
  location_t loc = EXPR_LOCATION (expr);

  /* This function is not relevant to C++ because C++ folds while
     parsing, and may need changes to be correct for C++ when C++
     stops folding while parsing.  */
  if (c_dialect_cxx ())
    gcc_unreachable ();

  if (!maybe_const)
    maybe_const = &dummy;
  if (TREE_CODE (expr) == EXCESS_PRECISION_EXPR)
    {
      eptype = TREE_TYPE (expr);
      expr = TREE_OPERAND (expr, 0);
    }
  ret = c_fully_fold_internal (expr, in_init, maybe_const,
			       &maybe_const_itself);
  if (eptype)
    ret = fold_convert_loc (loc, eptype, ret);
  *maybe_const &= maybe_const_itself;
  return ret;
}

/* Internal helper for c_fully_fold.  EXPR and IN_INIT are as for
   c_fully_fold.  *MAYBE_CONST_OPERANDS is cleared because of operands
   not permitted, while *MAYBE_CONST_ITSELF is cleared because of
   arithmetic overflow (for C90, *MAYBE_CONST_OPERANDS is carried from
   both evaluated and unevaluated subexpressions while
   *MAYBE_CONST_ITSELF is carried from only evaluated
   subexpressions).  */

static tree
c_fully_fold_internal (tree expr, bool in_init, bool *maybe_const_operands,
		       bool *maybe_const_itself)
{
  tree ret = expr;
  enum tree_code code = TREE_CODE (expr);
  enum tree_code_class kind = TREE_CODE_CLASS (code);
  location_t loc = EXPR_LOCATION (expr);
  tree op0, op1, op2, op3;
  tree orig_op0, orig_op1, orig_op2;
  bool op0_const = true, op1_const = true, op2_const = true;
  bool op0_const_self = true, op1_const_self = true, op2_const_self = true;
  bool nowarning = TREE_NO_WARNING (expr);
  bool unused_p;

  /* This function is not relevant to C++ because C++ folds while
     parsing, and may need changes to be correct for C++ when C++
     stops folding while parsing.  */
  if (c_dialect_cxx ())
    gcc_unreachable ();

  /* Constants, declarations, statements, errors, SAVE_EXPRs and
     anything else not counted as an expression cannot usefully be
     folded further at this point.  */
  if (!IS_EXPR_CODE_CLASS (kind)
      || kind == tcc_statement
      || code == SAVE_EXPR)
    return expr;

  /* Operands of variable-length expressions (function calls) have
     already been folded, as have __builtin_* function calls, and such
     expressions cannot occur in constant expressions.  */
  if (kind == tcc_vl_exp)
    {
      *maybe_const_operands = false;
      ret = fold (expr);
      goto out;
    }

  if (code == C_MAYBE_CONST_EXPR)
    {
      tree pre = C_MAYBE_CONST_EXPR_PRE (expr);
      tree inner = C_MAYBE_CONST_EXPR_EXPR (expr);
      if (C_MAYBE_CONST_EXPR_NON_CONST (expr))
	*maybe_const_operands = false;
      if (C_MAYBE_CONST_EXPR_INT_OPERANDS (expr))
	*maybe_const_itself = false;
      if (pre && !in_init)
	ret = build2 (COMPOUND_EXPR, TREE_TYPE (expr), pre, inner);
      else
	ret = inner;
      goto out;
    }

  /* Assignment, increment, decrement, function call and comma
     operators, and statement expressions, cannot occur in constant
     expressions if evaluated / outside of sizeof.  (Function calls
     were handled above, though VA_ARG_EXPR is treated like a function
     call here, and statement expressions are handled through
     C_MAYBE_CONST_EXPR to avoid folding inside them.)  */
  switch (code)
    {
    case MODIFY_EXPR:
    case PREDECREMENT_EXPR:
    case PREINCREMENT_EXPR:
    case POSTDECREMENT_EXPR:
    case POSTINCREMENT_EXPR:
    case COMPOUND_EXPR:
      *maybe_const_operands = false;
      break;

    case VA_ARG_EXPR:
    case TARGET_EXPR:
    case BIND_EXPR:
    case OBJ_TYPE_REF:
      *maybe_const_operands = false;
      ret = fold (expr);
      goto out;

    default:
      break;
    }

  /* Fold individual tree codes as appropriate.  */
  switch (code)
    {
    case COMPOUND_LITERAL_EXPR:
      /* Any non-constancy will have been marked in a containing
	 C_MAYBE_CONST_EXPR; there is no more folding to do here.  */
      goto out;

    case COMPONENT_REF:
      orig_op0 = op0 = TREE_OPERAND (expr, 0);
      op1 = TREE_OPERAND (expr, 1);
      op2 = TREE_OPERAND (expr, 2);
      op0 = c_fully_fold_internal (op0, in_init, maybe_const_operands,
				   maybe_const_itself);
      STRIP_TYPE_NOPS (op0);
      if (op0 != orig_op0)
	ret = build3 (COMPONENT_REF, TREE_TYPE (expr), op0, op1, op2);
      if (ret != expr)
	{
	  TREE_READONLY (ret) = TREE_READONLY (expr);
	  TREE_THIS_VOLATILE (ret) = TREE_THIS_VOLATILE (expr);
	}
      goto out;

    case ARRAY_REF:
      orig_op0 = op0 = TREE_OPERAND (expr, 0);
      orig_op1 = op1 = TREE_OPERAND (expr, 1);
      op2 = TREE_OPERAND (expr, 2);
      op3 = TREE_OPERAND (expr, 3);
      op0 = c_fully_fold_internal (op0, in_init, maybe_const_operands,
				   maybe_const_itself);
      STRIP_TYPE_NOPS (op0);
      op1 = c_fully_fold_internal (op1, in_init, maybe_const_operands,
				   maybe_const_itself);
      STRIP_TYPE_NOPS (op1);
      op1 = decl_constant_value_for_optimization (op1);
      if (op0 != orig_op0 || op1 != orig_op1)
	ret = build4 (ARRAY_REF, TREE_TYPE (expr), op0, op1, op2, op3);
      if (ret != expr)
	{
	  TREE_READONLY (ret) = TREE_READONLY (expr);
	  TREE_SIDE_EFFECTS (ret) = TREE_SIDE_EFFECTS (expr);
	  TREE_THIS_VOLATILE (ret) = TREE_THIS_VOLATILE (expr);
	}
      ret = fold (ret);
      goto out;

    case COMPOUND_EXPR:
    case MODIFY_EXPR:
    case PREDECREMENT_EXPR:
    case PREINCREMENT_EXPR:
    case POSTDECREMENT_EXPR:
    case POSTINCREMENT_EXPR:
    case PLUS_EXPR:
    case MINUS_EXPR:
    case MULT_EXPR:
    case POINTER_PLUS_EXPR:
    case TRUNC_DIV_EXPR:
    case CEIL_DIV_EXPR:
    case FLOOR_DIV_EXPR:
    case TRUNC_MOD_EXPR:
    case RDIV_EXPR:
    case EXACT_DIV_EXPR:
    case LSHIFT_EXPR:
    case RSHIFT_EXPR:
    case BIT_IOR_EXPR:
    case BIT_XOR_EXPR:
    case BIT_AND_EXPR:
    case LT_EXPR:
    case LE_EXPR:
    case GT_EXPR:
    case GE_EXPR:
    case EQ_EXPR:
    case NE_EXPR:
    case COMPLEX_EXPR:
    case TRUTH_AND_EXPR:
    case TRUTH_OR_EXPR:
    case TRUTH_XOR_EXPR:
    case UNORDERED_EXPR:
    case ORDERED_EXPR:
    case UNLT_EXPR:
    case UNLE_EXPR:
    case UNGT_EXPR:
    case UNGE_EXPR:
    case UNEQ_EXPR:
      /* Binary operations evaluating both arguments (increment and
	 decrement are binary internally in GCC).  */
      orig_op0 = op0 = TREE_OPERAND (expr, 0);
      orig_op1 = op1 = TREE_OPERAND (expr, 1);
      op0 = c_fully_fold_internal (op0, in_init, maybe_const_operands,
				   maybe_const_itself);
      STRIP_TYPE_NOPS (op0);
      if (code != MODIFY_EXPR
	  && code != PREDECREMENT_EXPR
	  && code != PREINCREMENT_EXPR
	  && code != POSTDECREMENT_EXPR
	  && code != POSTINCREMENT_EXPR)
	op0 = decl_constant_value_for_optimization (op0);
      /* The RHS of a MODIFY_EXPR was fully folded when building that
	 expression for the sake of conversion warnings.  */
      if (code != MODIFY_EXPR)
	op1 = c_fully_fold_internal (op1, in_init, maybe_const_operands,
				     maybe_const_itself);
      STRIP_TYPE_NOPS (op1);
      op1 = decl_constant_value_for_optimization (op1);
      if (op0 != orig_op0 || op1 != orig_op1 || in_init)
	ret = in_init
	  ? fold_build2_initializer_loc (loc, code, TREE_TYPE (expr), op0, op1)
	  : fold_build2_loc (loc, code, TREE_TYPE (expr), op0, op1);
      else
	ret = fold (expr);
      if (TREE_OVERFLOW_P (ret)
	  && !TREE_OVERFLOW_P (op0)
	  && !TREE_OVERFLOW_P (op1))
	overflow_warning (EXPR_LOCATION (expr), ret);
      if ((code == LSHIFT_EXPR || code == RSHIFT_EXPR)
	  && TREE_CODE (orig_op1) != INTEGER_CST
	  && TREE_CODE (op1) == INTEGER_CST
	  && (TREE_CODE (TREE_TYPE (orig_op0)) == INTEGER_TYPE
	      || TREE_CODE (TREE_TYPE (orig_op0)) == FIXED_POINT_TYPE)
	  && TREE_CODE (TREE_TYPE (orig_op1)) == INTEGER_TYPE
	  && c_inhibit_evaluation_warnings == 0)
	{
	  if (tree_int_cst_sgn (op1) < 0)
	    warning_at (loc, 0, (code == LSHIFT_EXPR
				 ? G_("left shift count is negative")
				 : G_("right shift count is negative")));
	  else if (compare_tree_int (op1,
				     TYPE_PRECISION (TREE_TYPE (orig_op0)))
		   >= 0)
	    warning_at (loc, 0, (code == LSHIFT_EXPR
				 ? G_("left shift count >= width of type")
				 : G_("right shift count >= width of type")));
	}
      goto out;

    case INDIRECT_REF:
    case FIX_TRUNC_EXPR:
    case FLOAT_EXPR:
    CASE_CONVERT:
    case ADDR_SPACE_CONVERT_EXPR:
    case VIEW_CONVERT_EXPR:
    case NON_LVALUE_EXPR:
    case NEGATE_EXPR:
    case BIT_NOT_EXPR:
    case TRUTH_NOT_EXPR:
    case ADDR_EXPR:
    case CONJ_EXPR:
    case REALPART_EXPR:
    case IMAGPART_EXPR:
      /* Unary operations.  */
      orig_op0 = op0 = TREE_OPERAND (expr, 0);
      op0 = c_fully_fold_internal (op0, in_init, maybe_const_operands,
				   maybe_const_itself);
      STRIP_TYPE_NOPS (op0);
      if (code != ADDR_EXPR && code != REALPART_EXPR && code != IMAGPART_EXPR)
	op0 = decl_constant_value_for_optimization (op0);
      /* ??? Cope with user tricks that amount to offsetof.  The middle-end is
	 not prepared to deal with them if they occur in initializers.  */
      if (op0 != orig_op0
	  && code == ADDR_EXPR
	  && (op1 = get_base_address (op0)) != NULL_TREE
	  && TREE_CODE (op1) == INDIRECT_REF
	  && TREE_CONSTANT (TREE_OPERAND (op1, 0)))
	ret = fold_convert_loc (loc, TREE_TYPE (expr), fold_offsetof_1 (op0));
      else if (op0 != orig_op0 || in_init)
	ret = in_init
	  ? fold_build1_initializer_loc (loc, code, TREE_TYPE (expr), op0)
	  : fold_build1_loc (loc, code, TREE_TYPE (expr), op0);
      else
	ret = fold (expr);
      if (code == INDIRECT_REF
	  && ret != expr
	  && TREE_CODE (ret) == INDIRECT_REF)
	{
	  TREE_READONLY (ret) = TREE_READONLY (expr);
	  TREE_SIDE_EFFECTS (ret) = TREE_SIDE_EFFECTS (expr);
	  TREE_THIS_VOLATILE (ret) = TREE_THIS_VOLATILE (expr);
	}
      switch (code)
	{
	case FIX_TRUNC_EXPR:
	case FLOAT_EXPR:
	CASE_CONVERT:
	  /* Don't warn about explicit conversions.  We will already
	     have warned about suspect implicit conversions.  */
	  break;

	default:
	  if (TREE_OVERFLOW_P (ret) && !TREE_OVERFLOW_P (op0))
	    overflow_warning (EXPR_LOCATION (expr), ret);
	  break;
	}
      goto out;

    case TRUTH_ANDIF_EXPR:
    case TRUTH_ORIF_EXPR:
      /* Binary operations not necessarily evaluating both
	 arguments.  */
      orig_op0 = op0 = TREE_OPERAND (expr, 0);
      orig_op1 = op1 = TREE_OPERAND (expr, 1);
      op0 = c_fully_fold_internal (op0, in_init, &op0_const, &op0_const_self);
      STRIP_TYPE_NOPS (op0);

      unused_p = (op0 == (code == TRUTH_ANDIF_EXPR
			  ? truthvalue_false_node
			  : truthvalue_true_node));
      c_disable_warnings (unused_p);
      op1 = c_fully_fold_internal (op1, in_init, &op1_const, &op1_const_self);
      STRIP_TYPE_NOPS (op1);
      c_enable_warnings (unused_p);

      if (op0 != orig_op0 || op1 != orig_op1 || in_init)
	ret = in_init
	  ? fold_build2_initializer_loc (loc, code, TREE_TYPE (expr), op0, op1)
	  : fold_build2_loc (loc, code, TREE_TYPE (expr), op0, op1);
      else
	ret = fold (expr);
      *maybe_const_operands &= op0_const;
      *maybe_const_itself &= op0_const_self;
      if (!(flag_isoc99
	    && op0_const
	    && op0_const_self
	    && (code == TRUTH_ANDIF_EXPR
		? op0 == truthvalue_false_node
		: op0 == truthvalue_true_node)))
	*maybe_const_operands &= op1_const;
      if (!(op0_const
	    && op0_const_self
	    && (code == TRUTH_ANDIF_EXPR
		? op0 == truthvalue_false_node
		: op0 == truthvalue_true_node)))
	*maybe_const_itself &= op1_const_self;
      goto out;

    case COND_EXPR:
      orig_op0 = op0 = TREE_OPERAND (expr, 0);
      orig_op1 = op1 = TREE_OPERAND (expr, 1);
      orig_op2 = op2 = TREE_OPERAND (expr, 2);
      op0 = c_fully_fold_internal (op0, in_init, &op0_const, &op0_const_self);

      STRIP_TYPE_NOPS (op0);
      c_disable_warnings (op0 == truthvalue_false_node);
      op1 = c_fully_fold_internal (op1, in_init, &op1_const, &op1_const_self);
      STRIP_TYPE_NOPS (op1);
      c_enable_warnings (op0 == truthvalue_false_node);

      c_disable_warnings (op0 == truthvalue_true_node);
      op2 = c_fully_fold_internal (op2, in_init, &op2_const, &op2_const_self);
      STRIP_TYPE_NOPS (op2);
      c_enable_warnings (op0 == truthvalue_true_node);

      if (op0 != orig_op0 || op1 != orig_op1 || op2 != orig_op2)
	ret = fold_build3_loc (loc, code, TREE_TYPE (expr), op0, op1, op2);
      else
	ret = fold (expr);
      *maybe_const_operands &= op0_const;
      *maybe_const_itself &= op0_const_self;
      if (!(flag_isoc99
	    && op0_const
	    && op0_const_self
	    && op0 == truthvalue_false_node))
	*maybe_const_operands &= op1_const;
      if (!(op0_const
	    && op0_const_self
	    && op0 == truthvalue_false_node))
	*maybe_const_itself &= op1_const_self;
      if (!(flag_isoc99
	    && op0_const
	    && op0_const_self
	    && op0 == truthvalue_true_node))
	*maybe_const_operands &= op2_const;
      if (!(op0_const
	    && op0_const_self
	    && op0 == truthvalue_true_node))
	*maybe_const_itself &= op2_const_self;
      goto out;

    case EXCESS_PRECISION_EXPR:
      /* Each case where an operand with excess precision may be
	 encountered must remove the EXCESS_PRECISION_EXPR around
	 inner operands and possibly put one around the whole
	 expression or possibly convert to the semantic type (which
	 c_fully_fold does); we cannot tell at this stage which is
	 appropriate in any particular case.  */
      gcc_unreachable ();

    default:
      /* Various codes may appear through folding built-in functions
	 and their arguments.  */
      goto out;
    }

 out:
  /* Some folding may introduce NON_LVALUE_EXPRs; all lvalue checks
     have been done by this point, so remove them again.  */
  nowarning |= TREE_NO_WARNING (ret);
  STRIP_TYPE_NOPS (ret);
  if (nowarning && !TREE_NO_WARNING (ret))
    {
      if (!CAN_HAVE_LOCATION_P (ret))
	ret = build1 (NOP_EXPR, TREE_TYPE (ret), ret);
      TREE_NO_WARNING (ret) = 1;
    }
  if (ret != expr)
    protected_set_expr_location (ret, loc);
  return ret;
}

/* If not optimizing, EXP is not a VAR_DECL, or EXP has array type,
   return EXP.  Otherwise, return either EXP or its known constant
   value (if it has one), but return EXP if EXP has mode BLKmode.  ???
   Is the BLKmode test appropriate?  */

tree
decl_constant_value_for_optimization (tree exp)
{
  tree ret;

  /* This function is only used by C, for c_fully_fold and other
     optimization, and may not be correct for C++.  */
  if (c_dialect_cxx ())
    gcc_unreachable ();

  if (!optimize
      || TREE_CODE (exp) != VAR_DECL
      || TREE_CODE (TREE_TYPE (exp)) == ARRAY_TYPE
      || DECL_MODE (exp) == BLKmode)
    return exp;

  ret = decl_constant_value (exp);
  /* Avoid unwanted tree sharing between the initializer and current
     function's body where the tree can be modified e.g. by the
     gimplifier.  */
  if (ret != exp && TREE_STATIC (exp))
    ret = unshare_expr (ret);
  return ret;
}

/* Print a warning if a constant expression had overflow in folding.
   Invoke this function on every expression that the language
   requires to be a constant expression.
   Note the ANSI C standard says it is erroneous for a
   constant expression to overflow.  */

void
constant_expression_warning (tree value)
{
  if (warn_overflow && pedantic
      && (TREE_CODE (value) == INTEGER_CST || TREE_CODE (value) == REAL_CST
	  || TREE_CODE (value) == FIXED_CST
	  || TREE_CODE (value) == VECTOR_CST
	  || TREE_CODE (value) == COMPLEX_CST)
      && TREE_OVERFLOW (value))
    pedwarn (input_location, OPT_Woverflow, "overflow in constant expression");
}

/* The same as above but print an unconditional error.  */
void
constant_expression_error (tree value)
{
  if ((TREE_CODE (value) == INTEGER_CST || TREE_CODE (value) == REAL_CST
       || TREE_CODE (value) == FIXED_CST
       || TREE_CODE (value) == VECTOR_CST
       || TREE_CODE (value) == COMPLEX_CST)
      && TREE_OVERFLOW (value))
    error ("overflow in constant expression");
}

/* Print a warning if an expression had overflow in folding and its
   operands hadn't.

   Invoke this function on every expression that
   (1) appears in the source code, and
   (2) is a constant expression that overflowed, and
   (3) is not already checked by convert_and_check;
   however, do not invoke this function on operands of explicit casts
   or when the expression is the result of an operator and any operand
   already overflowed.  */

void
overflow_warning (location_t loc, tree value)
{
  if (c_inhibit_evaluation_warnings != 0)
    return;

  switch (TREE_CODE (value))
    {
    case INTEGER_CST:
      warning_at (loc, OPT_Woverflow, "integer overflow in expression");
      break;

    case REAL_CST:
      warning_at (loc, OPT_Woverflow,
		  "floating point overflow in expression");
      break;

    case FIXED_CST:
      warning_at (loc, OPT_Woverflow, "fixed-point overflow in expression");
      break;

    case VECTOR_CST:
      warning_at (loc, OPT_Woverflow, "vector overflow in expression");
      break;

    case COMPLEX_CST:
      if (TREE_CODE (TREE_REALPART (value)) == INTEGER_CST)
	warning_at (loc, OPT_Woverflow,
		    "complex integer overflow in expression");
      else if (TREE_CODE (TREE_REALPART (value)) == REAL_CST)
	warning_at (loc, OPT_Woverflow,
		    "complex floating point overflow in expression");
      break;

    default:
      break;
    }
}

/* Warn about uses of logical || / && operator in a context where it
   is likely that the bitwise equivalent was intended by the
   programmer.  We have seen an expression in which CODE is a binary
   operator used to combine expressions OP_LEFT and OP_RIGHT, which before folding
   had CODE_LEFT and CODE_RIGHT, into an expression of type TYPE.  */
void
warn_logical_operator (location_t location, enum tree_code code, tree type,
		       enum tree_code code_left, tree op_left,
		       enum tree_code ARG_UNUSED (code_right), tree op_right)
{
  int or_op = (code == TRUTH_ORIF_EXPR || code == TRUTH_OR_EXPR);
  int in0_p, in1_p, in_p;
  tree low0, low1, low, high0, high1, high, lhs, rhs, tem;
  bool strict_overflow_p = false;

  if (code != TRUTH_ANDIF_EXPR
      && code != TRUTH_AND_EXPR
      && code != TRUTH_ORIF_EXPR
      && code != TRUTH_OR_EXPR)
    return;

  /* Warn if &&/|| are being used in a context where it is
     likely that the bitwise equivalent was intended by the
     programmer. That is, an expression such as op && MASK
     where op should not be any boolean expression, nor a
     constant, and mask seems to be a non-boolean integer constant.  */
  if (!truth_value_p (code_left)
      && INTEGRAL_TYPE_P (TREE_TYPE (op_left))
      && !CONSTANT_CLASS_P (op_left)
      && !TREE_NO_WARNING (op_left)
      && TREE_CODE (op_right) == INTEGER_CST
      && !integer_zerop (op_right)
      && !integer_onep (op_right))
    {
      if (or_op)
	warning_at (location, OPT_Wlogical_op, "logical %<or%>"
		    " applied to non-boolean constant");
      else
	warning_at (location, OPT_Wlogical_op, "logical %<and%>"
		    " applied to non-boolean constant");
      TREE_NO_WARNING (op_left) = true;
      return;
    }

  /* We do not warn for constants because they are typical of macro
     expansions that test for features.  */
  if (CONSTANT_CLASS_P (op_left) || CONSTANT_CLASS_P (op_right))
    return;

  /* This warning only makes sense with logical operands.  */
  if (!(truth_value_p (TREE_CODE (op_left))
	|| INTEGRAL_TYPE_P (TREE_TYPE (op_left)))
      || !(truth_value_p (TREE_CODE (op_right))
	   || INTEGRAL_TYPE_P (TREE_TYPE (op_right))))
    return;


  /* We first test whether either side separately is trivially true
     (with OR) or trivially false (with AND).  If so, do not warn.
     This is a common idiom for testing ranges of data types in
     portable code.  */
  lhs = make_range (op_left, &in0_p, &low0, &high0, &strict_overflow_p);
  if (!lhs)
    return;
  if (TREE_CODE (lhs) == C_MAYBE_CONST_EXPR)
    lhs = C_MAYBE_CONST_EXPR_EXPR (lhs);

  /* If this is an OR operation, invert both sides; now, the result
     should be always false to get a warning.  */
  if (or_op)
    in0_p = !in0_p;

  tem = build_range_check (UNKNOWN_LOCATION, type, lhs, in0_p, low0, high0);
  if (tem && integer_zerop (tem))
    return;

  rhs = make_range (op_right, &in1_p, &low1, &high1, &strict_overflow_p);
  if (!rhs)
    return;
  if (TREE_CODE (rhs) == C_MAYBE_CONST_EXPR)
    rhs = C_MAYBE_CONST_EXPR_EXPR (rhs);

  /* If this is an OR operation, invert both sides; now, the result
     should be always false to get a warning.  */
  if (or_op)
    in1_p = !in1_p;

  tem = build_range_check (UNKNOWN_LOCATION, type, rhs, in1_p, low1, high1);
  if (tem && integer_zerop (tem))
    return;

  /* If both expressions have the same operand, if we can merge the
     ranges, and if the range test is always false, then warn.  */
  if (operand_equal_p (lhs, rhs, 0)
      && merge_ranges (&in_p, &low, &high, in0_p, low0, high0,
		       in1_p, low1, high1)
      && 0 != (tem = build_range_check (UNKNOWN_LOCATION,
					type, lhs, in_p, low, high))
      && integer_zerop (tem))
    {
      if (or_op)
        warning_at (location, OPT_Wlogical_op,
                    "logical %<or%> "
                    "of collectively exhaustive tests is always true");
      else
        warning_at (location, OPT_Wlogical_op,
                    "logical %<and%> "
                    "of mutually exclusive tests is always false");
    }
}

/* Warn about logical not used on the left hand side operand of a comparison.
   This function assumes that the LHS is inside of TRUTH_NOT_EXPR.
   Do not warn if the LHS or RHS is of a boolean or a vector type.  */

void
warn_logical_not_parentheses (location_t location, enum tree_code code,
			      tree lhs, tree rhs)
{
  if (TREE_CODE_CLASS (code) != tcc_comparison)
    return;
  if (TREE_TYPE (lhs) == NULL_TREE
      || TREE_TYPE (rhs) == NULL_TREE)
    ;
  else if (TREE_CODE (TREE_TYPE (lhs)) == BOOLEAN_TYPE
	   || TREE_CODE (TREE_TYPE (rhs)) == BOOLEAN_TYPE
	   || VECTOR_TYPE_P (TREE_TYPE (lhs))
	   || VECTOR_TYPE_P (TREE_TYPE (rhs)))
    return;

  warning_at (location, OPT_Wlogical_not_parentheses,
	      "logical not is only applied to the left hand side of "
	      "comparison");
}

/* Warn if EXP contains any computations whose results are not used.
   Return true if a warning is printed; false otherwise.  LOCUS is the
   (potential) location of the expression.  */

bool
warn_if_unused_value (const_tree exp, location_t locus)
{
 restart:
  if (TREE_USED (exp) || TREE_NO_WARNING (exp))
    return false;

  /* Don't warn about void constructs.  This includes casting to void,
     void function calls, and statement expressions with a final cast
     to void.  */
  if (VOID_TYPE_P (TREE_TYPE (exp)))
    return false;

  if (EXPR_HAS_LOCATION (exp))
    locus = EXPR_LOCATION (exp);

  switch (TREE_CODE (exp))
    {
    case PREINCREMENT_EXPR:
    case POSTINCREMENT_EXPR:
    case PREDECREMENT_EXPR:
    case POSTDECREMENT_EXPR:
    case MODIFY_EXPR:
    case INIT_EXPR:
    case TARGET_EXPR:
    case CALL_EXPR:
    case TRY_CATCH_EXPR:
    case WITH_CLEANUP_EXPR:
    case EXIT_EXPR:
    case VA_ARG_EXPR:
      return false;

    case BIND_EXPR:
      /* For a binding, warn if no side effect within it.  */
      exp = BIND_EXPR_BODY (exp);
      goto restart;

    case SAVE_EXPR:
    case NON_LVALUE_EXPR:
    case NOP_EXPR:
      exp = TREE_OPERAND (exp, 0);
      goto restart;

    case TRUTH_ORIF_EXPR:
    case TRUTH_ANDIF_EXPR:
      /* In && or ||, warn if 2nd operand has no side effect.  */
      exp = TREE_OPERAND (exp, 1);
      goto restart;

    case COMPOUND_EXPR:
      if (warn_if_unused_value (TREE_OPERAND (exp, 0), locus))
	return true;
      /* Let people do `(foo (), 0)' without a warning.  */
      if (TREE_CONSTANT (TREE_OPERAND (exp, 1)))
	return false;
      exp = TREE_OPERAND (exp, 1);
      goto restart;

    case COND_EXPR:
      /* If this is an expression with side effects, don't warn; this
	 case commonly appears in macro expansions.  */
      if (TREE_SIDE_EFFECTS (exp))
	return false;
      goto warn;

    case INDIRECT_REF:
      /* Don't warn about automatic dereferencing of references, since
	 the user cannot control it.  */
      if (TREE_CODE (TREE_TYPE (TREE_OPERAND (exp, 0))) == REFERENCE_TYPE)
	{
	  exp = TREE_OPERAND (exp, 0);
	  goto restart;
	}
      /* Fall through.  */

    default:
      /* Referencing a volatile value is a side effect, so don't warn.  */
      if ((DECL_P (exp) || REFERENCE_CLASS_P (exp))
	  && TREE_THIS_VOLATILE (exp))
	return false;

      /* If this is an expression which has no operands, there is no value
	 to be unused.  There are no such language-independent codes,
	 but front ends may define such.  */
      if (EXPRESSION_CLASS_P (exp) && TREE_OPERAND_LENGTH (exp) == 0)
	return false;

    warn:
      return warning_at (locus, OPT_Wunused_value, "value computed is not used");
    }
}


/* Print a warning about casts that might indicate violation
   of strict aliasing rules if -Wstrict-aliasing is used and
   strict aliasing mode is in effect. OTYPE is the original
   TREE_TYPE of EXPR, and TYPE the type we're casting to. */

bool
strict_aliasing_warning (tree otype, tree type, tree expr)
{
  /* Strip pointer conversion chains and get to the correct original type.  */
  STRIP_NOPS (expr);
  otype = TREE_TYPE (expr);

  if (!(flag_strict_aliasing
	&& POINTER_TYPE_P (type)
	&& POINTER_TYPE_P (otype)
	&& !VOID_TYPE_P (TREE_TYPE (type)))
      /* If the type we are casting to is a ref-all pointer
         dereferencing it is always valid.  */
      || TYPE_REF_CAN_ALIAS_ALL (type))
    return false;

  if ((warn_strict_aliasing > 1) && TREE_CODE (expr) == ADDR_EXPR
      && (DECL_P (TREE_OPERAND (expr, 0))
          || handled_component_p (TREE_OPERAND (expr, 0))))
    {
      /* Casting the address of an object to non void pointer. Warn
         if the cast breaks type based aliasing.  */
      if (!COMPLETE_TYPE_P (TREE_TYPE (type)) && warn_strict_aliasing == 2)
	{
	  warning (OPT_Wstrict_aliasing, "type-punning to incomplete type "
		   "might break strict-aliasing rules");
	  return true;
	}
      else
        {
          /* warn_strict_aliasing >= 3.   This includes the default (3).
             Only warn if the cast is dereferenced immediately.  */
          alias_set_type set1 =
	    get_alias_set (TREE_TYPE (TREE_OPERAND (expr, 0)));
          alias_set_type set2 = get_alias_set (TREE_TYPE (type));

          if (set1 != set2 && set2 != 0
	      && (set1 == 0 || !alias_sets_conflict_p (set1, set2)))
	    {
	      warning (OPT_Wstrict_aliasing, "dereferencing type-punned "
		       "pointer will break strict-aliasing rules");
	      return true;
	    }
          else if (warn_strict_aliasing == 2
		   && !alias_sets_must_conflict_p (set1, set2))
	    {
	      warning (OPT_Wstrict_aliasing, "dereferencing type-punned "
		       "pointer might break strict-aliasing rules");
	      return true;
	    }
        }
    }
  else
    if ((warn_strict_aliasing == 1) && !VOID_TYPE_P (TREE_TYPE (otype)))
      {
        /* At this level, warn for any conversions, even if an address is
           not taken in the same statement.  This will likely produce many
           false positives, but could be useful to pinpoint problems that
           are not revealed at higher levels.  */
        alias_set_type set1 = get_alias_set (TREE_TYPE (otype));
        alias_set_type set2 = get_alias_set (TREE_TYPE (type));
        if (!COMPLETE_TYPE_P (type)
            || !alias_sets_must_conflict_p (set1, set2))
	  {
            warning (OPT_Wstrict_aliasing, "dereferencing type-punned "
                     "pointer might break strict-aliasing rules");
            return true;
          }
      }

  return false;
}

/* Warn about memset (&a, 0, sizeof (&a)); and similar mistakes with
   sizeof as last operand of certain builtins.  */

void
sizeof_pointer_memaccess_warning (location_t *sizeof_arg_loc, tree callee,
				  vec<tree, va_gc> *params, tree *sizeof_arg,
				  bool (*comp_types) (tree, tree))
{
  tree type, dest = NULL_TREE, src = NULL_TREE, tem;
  bool strop = false, cmp = false;
  unsigned int idx = ~0;
  location_t loc;

  if (TREE_CODE (callee) != FUNCTION_DECL
      || DECL_BUILT_IN_CLASS (callee) != BUILT_IN_NORMAL
      || vec_safe_length (params) <= 1)
    return;

  switch (DECL_FUNCTION_CODE (callee))
    {
    case BUILT_IN_STRNCMP:
    case BUILT_IN_STRNCASECMP:
      cmp = true;
      /* FALLTHRU */
    case BUILT_IN_STRNCPY:
    case BUILT_IN_STRNCPY_CHK:
    case BUILT_IN_STRNCAT:
    case BUILT_IN_STRNCAT_CHK:
    case BUILT_IN_STPNCPY:
    case BUILT_IN_STPNCPY_CHK:
      strop = true;
      /* FALLTHRU */
    case BUILT_IN_MEMCPY:
    case BUILT_IN_MEMCPY_CHK:
    case BUILT_IN_MEMMOVE:
    case BUILT_IN_MEMMOVE_CHK:
      if (params->length () < 3)
	return;
      src = (*params)[1];
      dest = (*params)[0];
      idx = 2;
      break;
    case BUILT_IN_BCOPY:
      if (params->length () < 3)
	return;
      src = (*params)[0];
      dest = (*params)[1];
      idx = 2;
      break;
    case BUILT_IN_MEMCMP:
    case BUILT_IN_BCMP:
      if (params->length () < 3)
	return;
      src = (*params)[1];
      dest = (*params)[0];
      idx = 2;
      cmp = true;
      break;
    case BUILT_IN_MEMSET:
    case BUILT_IN_MEMSET_CHK:
      if (params->length () < 3)
	return;
      dest = (*params)[0];
      idx = 2;
      break;
    case BUILT_IN_BZERO:
      dest = (*params)[0];
      idx = 1;
      break;
    case BUILT_IN_STRNDUP:
      src = (*params)[0];
      strop = true;
      idx = 1;
      break;
    case BUILT_IN_MEMCHR:
      if (params->length () < 3)
	return;
      src = (*params)[0];
      idx = 2;
      break;
    case BUILT_IN_SNPRINTF:
    case BUILT_IN_SNPRINTF_CHK:
    case BUILT_IN_VSNPRINTF:
    case BUILT_IN_VSNPRINTF_CHK:
      dest = (*params)[0];
      idx = 1;
      strop = true;
      break;
    default:
      break;
    }

  if (idx >= 3)
    return;

  if (sizeof_arg[idx] == NULL || sizeof_arg[idx] == error_mark_node)
    return;

  type = TYPE_P (sizeof_arg[idx])
	 ? sizeof_arg[idx] : TREE_TYPE (sizeof_arg[idx]);
  if (!POINTER_TYPE_P (type))
    return;

  if (dest
      && (tem = tree_strip_nop_conversions (dest))
      && POINTER_TYPE_P (TREE_TYPE (tem))
      && comp_types (TREE_TYPE (TREE_TYPE (tem)), type))
    return;

  if (src
      && (tem = tree_strip_nop_conversions (src))
      && POINTER_TYPE_P (TREE_TYPE (tem))
      && comp_types (TREE_TYPE (TREE_TYPE (tem)), type))
    return;

  loc = sizeof_arg_loc[idx];

  if (dest && !cmp)
    {
      if (!TYPE_P (sizeof_arg[idx])
	  && operand_equal_p (dest, sizeof_arg[idx], 0)
	  && comp_types (TREE_TYPE (dest), type))
	{
	  if (TREE_CODE (sizeof_arg[idx]) == ADDR_EXPR && !strop)
	    warning_at (loc, OPT_Wsizeof_pointer_memaccess,
			"argument to %<sizeof%> in %qD call is the same "
			"expression as the destination; did you mean to "
			"remove the addressof?", callee);
	  else if ((TYPE_PRECISION (TREE_TYPE (type))
		    == TYPE_PRECISION (char_type_node))
		   || strop)
	    warning_at (loc, OPT_Wsizeof_pointer_memaccess,
			"argument to %<sizeof%> in %qD call is the same "
			"expression as the destination; did you mean to "
			"provide an explicit length?", callee);
	  else
	    warning_at (loc, OPT_Wsizeof_pointer_memaccess,
			"argument to %<sizeof%> in %qD call is the same "
			"expression as the destination; did you mean to "
			"dereference it?", callee);
	  return;
	}

      if (POINTER_TYPE_P (TREE_TYPE (dest))
	  && !strop
	  && comp_types (TREE_TYPE (dest), type)
	  && !VOID_TYPE_P (TREE_TYPE (type)))
	{
	  warning_at (loc, OPT_Wsizeof_pointer_memaccess,
		      "argument to %<sizeof%> in %qD call is the same "
		      "pointer type %qT as the destination; expected %qT "
		      "or an explicit length", callee, TREE_TYPE (dest),
		      TREE_TYPE (TREE_TYPE (dest)));
	  return;
	}
    }

  if (src && !cmp)
    {
      if (!TYPE_P (sizeof_arg[idx])
	  && operand_equal_p (src, sizeof_arg[idx], 0)
	  && comp_types (TREE_TYPE (src), type))
	{
	  if (TREE_CODE (sizeof_arg[idx]) == ADDR_EXPR && !strop)
	    warning_at (loc, OPT_Wsizeof_pointer_memaccess,
			"argument to %<sizeof%> in %qD call is the same "
			"expression as the source; did you mean to "
			"remove the addressof?", callee);
	  else if ((TYPE_PRECISION (TREE_TYPE (type))
		    == TYPE_PRECISION (char_type_node))
		   || strop)
	    warning_at (loc, OPT_Wsizeof_pointer_memaccess,
			"argument to %<sizeof%> in %qD call is the same "
			"expression as the source; did you mean to "
			"provide an explicit length?", callee);
	  else
	    warning_at (loc, OPT_Wsizeof_pointer_memaccess,
			"argument to %<sizeof%> in %qD call is the same "
			"expression as the source; did you mean to "
			"dereference it?", callee);
	  return;
	}

      if (POINTER_TYPE_P (TREE_TYPE (src))
	  && !strop
	  && comp_types (TREE_TYPE (src), type)
	  && !VOID_TYPE_P (TREE_TYPE (type)))
	{
	  warning_at (loc, OPT_Wsizeof_pointer_memaccess,
		      "argument to %<sizeof%> in %qD call is the same "
		      "pointer type %qT as the source; expected %qT "
		      "or an explicit length", callee, TREE_TYPE (src),
		      TREE_TYPE (TREE_TYPE (src)));
	  return;
	}
    }

  if (dest)
    {
      if (!TYPE_P (sizeof_arg[idx])
	  && operand_equal_p (dest, sizeof_arg[idx], 0)
	  && comp_types (TREE_TYPE (dest), type))
	{
	  if (TREE_CODE (sizeof_arg[idx]) == ADDR_EXPR && !strop)
	    warning_at (loc, OPT_Wsizeof_pointer_memaccess,
			"argument to %<sizeof%> in %qD call is the same "
			"expression as the first source; did you mean to "
			"remove the addressof?", callee);
	  else if ((TYPE_PRECISION (TREE_TYPE (type))
		    == TYPE_PRECISION (char_type_node))
		   || strop)
	    warning_at (loc, OPT_Wsizeof_pointer_memaccess,
			"argument to %<sizeof%> in %qD call is the same "
			"expression as the first source; did you mean to "
			"provide an explicit length?", callee);
	  else
	    warning_at (loc, OPT_Wsizeof_pointer_memaccess,
			"argument to %<sizeof%> in %qD call is the same "
			"expression as the first source; did you mean to "
			"dereference it?", callee);
	  return;
	}

      if (POINTER_TYPE_P (TREE_TYPE (dest))
	  && !strop
	  && comp_types (TREE_TYPE (dest), type)
	  && !VOID_TYPE_P (TREE_TYPE (type)))
	{
	  warning_at (loc, OPT_Wsizeof_pointer_memaccess,
		      "argument to %<sizeof%> in %qD call is the same "
		      "pointer type %qT as the first source; expected %qT "
		      "or an explicit length", callee, TREE_TYPE (dest),
		      TREE_TYPE (TREE_TYPE (dest)));
	  return;
	}
    }

  if (src)
    {
      if (!TYPE_P (sizeof_arg[idx])
	  && operand_equal_p (src, sizeof_arg[idx], 0)
	  && comp_types (TREE_TYPE (src), type))
	{
	  if (TREE_CODE (sizeof_arg[idx]) == ADDR_EXPR && !strop)
	    warning_at (loc, OPT_Wsizeof_pointer_memaccess,
			"argument to %<sizeof%> in %qD call is the same "
			"expression as the second source; did you mean to "
			"remove the addressof?", callee);
	  else if ((TYPE_PRECISION (TREE_TYPE (type))
		    == TYPE_PRECISION (char_type_node))
		   || strop)
	    warning_at (loc, OPT_Wsizeof_pointer_memaccess,
			"argument to %<sizeof%> in %qD call is the same "
			"expression as the second source; did you mean to "
			"provide an explicit length?", callee);
	  else
	    warning_at (loc, OPT_Wsizeof_pointer_memaccess,
			"argument to %<sizeof%> in %qD call is the same "
			"expression as the second source; did you mean to "
			"dereference it?", callee);
	  return;
	}

      if (POINTER_TYPE_P (TREE_TYPE (src))
	  && !strop
	  && comp_types (TREE_TYPE (src), type)
	  && !VOID_TYPE_P (TREE_TYPE (type)))
	{
	  warning_at (loc, OPT_Wsizeof_pointer_memaccess,
		      "argument to %<sizeof%> in %qD call is the same "
		      "pointer type %qT as the second source; expected %qT "
		      "or an explicit length", callee, TREE_TYPE (src),
		      TREE_TYPE (TREE_TYPE (src)));
	  return;
	}
    }

}

/* Warn for unlikely, improbable, or stupid DECL declarations
   of `main'.  */

void
check_main_parameter_types (tree decl)
{
  function_args_iterator iter;
  tree type;
  int argct = 0;

  FOREACH_FUNCTION_ARGS (TREE_TYPE (decl), type, iter)
    {
      /* XXX void_type_node belies the abstraction.  */
      if (type == void_type_node || type == error_mark_node )
	break;

      tree t = type;
      if (TYPE_ATOMIC (t))
	  pedwarn (input_location, OPT_Wmain,
		   "%<_Atomic%>-qualified parameter type %qT of %q+D",
		   type, decl);
      while (POINTER_TYPE_P (t))
	{
	  t = TREE_TYPE (t);
	  if (TYPE_ATOMIC (t))
	    pedwarn (input_location, OPT_Wmain,
		     "%<_Atomic%>-qualified parameter type %qT of %q+D",
		     type, decl);
	}

      ++argct;
      switch (argct)
	{
	case 1:
	  if (TYPE_MAIN_VARIANT (type) != integer_type_node)
	    pedwarn (input_location, OPT_Wmain,
		     "first argument of %q+D should be %<int%>", decl);
	  break;

	case 2:
	  if (TREE_CODE (type) != POINTER_TYPE
	      || TREE_CODE (TREE_TYPE (type)) != POINTER_TYPE
	      || (TYPE_MAIN_VARIANT (TREE_TYPE (TREE_TYPE (type)))
		  != char_type_node))
	    pedwarn (input_location, OPT_Wmain,
		     "second argument of %q+D should be %<char **%>", decl);
	  break;

	case 3:
	  if (TREE_CODE (type) != POINTER_TYPE
	      || TREE_CODE (TREE_TYPE (type)) != POINTER_TYPE
	      || (TYPE_MAIN_VARIANT (TREE_TYPE (TREE_TYPE (type)))
		  != char_type_node))
	    pedwarn (input_location, OPT_Wmain,
		     "third argument of %q+D should probably be "
		     "%<char **%>", decl);
	  break;
	}
    }

  /* It is intentional that this message does not mention the third
    argument because it's only mentioned in an appendix of the
    standard.  */
  if (argct > 0 && (argct < 2 || argct > 3))
    pedwarn (input_location, OPT_Wmain,
	     "%q+D takes only zero or two arguments", decl);

  if (stdarg_p (TREE_TYPE (decl)))
    pedwarn (input_location, OPT_Wmain,
	     "%q+D declared as variadic function", decl);
}

/* vector_targets_convertible_p is used for vector pointer types.  The
   callers perform various checks that the qualifiers are satisfactory,
   while OTOH vector_targets_convertible_p ignores the number of elements
   in the vectors.  That's fine with vector pointers as we can consider,
   say, a vector of 8 elements as two consecutive vectors of 4 elements,
   and that does not require and conversion of the pointer values.
   In contrast, vector_types_convertible_p and
   vector_types_compatible_elements_p are used for vector value types.  */
/* True if pointers to distinct types T1 and T2 can be converted to
   each other without an explicit cast.  Only returns true for opaque
   vector types.  */
bool
vector_targets_convertible_p (const_tree t1, const_tree t2)
{
  if (TREE_CODE (t1) == VECTOR_TYPE && TREE_CODE (t2) == VECTOR_TYPE
      && (TYPE_VECTOR_OPAQUE (t1) || TYPE_VECTOR_OPAQUE (t2))
      && tree_int_cst_equal (TYPE_SIZE (t1), TYPE_SIZE (t2)))
    return true;

  return false;
}

/* vector_types_convertible_p is used for vector value types.
   It could in principle call vector_targets_convertible_p as a subroutine,
   but then the check for vector type would be duplicated with its callers,
   and also the purpose of vector_targets_convertible_p would become
   muddled.
   Where vector_types_convertible_p returns true, a conversion might still be
   needed to make the types match.
   In contrast, vector_targets_convertible_p is used for vector pointer
   values, and vector_types_compatible_elements_p is used specifically
   in the context for binary operators, as a check if use is possible without
   conversion.  */
/* True if vector types T1 and T2 can be converted to each other
   without an explicit cast.  If EMIT_LAX_NOTE is true, and T1 and T2
   can only be converted with -flax-vector-conversions yet that is not
   in effect, emit a note telling the user about that option if such
   a note has not previously been emitted.  */
bool
vector_types_convertible_p (const_tree t1, const_tree t2, bool emit_lax_note)
{
  static bool emitted_lax_note = false;
  bool convertible_lax;

  if ((TYPE_VECTOR_OPAQUE (t1) || TYPE_VECTOR_OPAQUE (t2))
      && tree_int_cst_equal (TYPE_SIZE (t1), TYPE_SIZE (t2)))
    return true;

  convertible_lax =
    (tree_int_cst_equal (TYPE_SIZE (t1), TYPE_SIZE (t2))
     && (TREE_CODE (TREE_TYPE (t1)) != REAL_TYPE ||
	 TYPE_VECTOR_SUBPARTS (t1) == TYPE_VECTOR_SUBPARTS (t2))
     && (INTEGRAL_TYPE_P (TREE_TYPE (t1))
	 == INTEGRAL_TYPE_P (TREE_TYPE (t2))));

  if (!convertible_lax || flag_lax_vector_conversions)
    return convertible_lax;

  if (TYPE_VECTOR_SUBPARTS (t1) == TYPE_VECTOR_SUBPARTS (t2)
      && lang_hooks.types_compatible_p (TREE_TYPE (t1), TREE_TYPE (t2)))
    return true;

  if (emit_lax_note && !emitted_lax_note)
    {
      emitted_lax_note = true;
      inform (input_location, "use -flax-vector-conversions to permit "
              "conversions between vectors with differing "
              "element types or numbers of subparts");
    }

  return false;
}

/* Build a VEC_PERM_EXPR if V0, V1 and MASK are not error_mark_nodes
   and have vector types, V0 has the same type as V1, and the number of
   elements of V0, V1, MASK is the same.

   In case V1 is a NULL_TREE it is assumed that __builtin_shuffle was
   called with two arguments.  In this case implementation passes the
   first argument twice in order to share the same tree code.  This fact
   could enable the mask-values being twice the vector length.  This is
   an implementation accident and this semantics is not guaranteed to
   the user.  */
tree
c_build_vec_perm_expr (location_t loc, tree v0, tree v1, tree mask,
		       bool complain)
{
  tree ret;
  bool wrap = true;
  bool maybe_const = false;
  bool two_arguments = false;

  if (v1 == NULL_TREE)
    {
      two_arguments = true;
      v1 = v0;
    }

  if (v0 == error_mark_node || v1 == error_mark_node
      || mask == error_mark_node)
    return error_mark_node;

  if (TREE_CODE (TREE_TYPE (mask)) != VECTOR_TYPE
      || TREE_CODE (TREE_TYPE (TREE_TYPE (mask))) != INTEGER_TYPE)
    {
      if (complain)
	error_at (loc, "__builtin_shuffle last argument must "
		       "be an integer vector");
      return error_mark_node;
    }

  if (TREE_CODE (TREE_TYPE (v0)) != VECTOR_TYPE
      || TREE_CODE (TREE_TYPE (v1)) != VECTOR_TYPE)
    {
      if (complain)
	error_at (loc, "__builtin_shuffle arguments must be vectors");
      return error_mark_node;
    }

  if (TYPE_MAIN_VARIANT (TREE_TYPE (v0)) != TYPE_MAIN_VARIANT (TREE_TYPE (v1)))
    {
      if (complain)
	error_at (loc, "__builtin_shuffle argument vectors must be of "
		       "the same type");
      return error_mark_node;
    }

  if (TYPE_VECTOR_SUBPARTS (TREE_TYPE (v0))
      != TYPE_VECTOR_SUBPARTS (TREE_TYPE (mask))
      && TYPE_VECTOR_SUBPARTS (TREE_TYPE (v1))
	 != TYPE_VECTOR_SUBPARTS (TREE_TYPE (mask)))
    {
      if (complain)
	error_at (loc, "__builtin_shuffle number of elements of the "
		       "argument vector(s) and the mask vector should "
		       "be the same");
      return error_mark_node;
    }

  if (GET_MODE_BITSIZE (TYPE_MODE (TREE_TYPE (TREE_TYPE (v0))))
      != GET_MODE_BITSIZE (TYPE_MODE (TREE_TYPE (TREE_TYPE (mask)))))
    {
      if (complain)
	error_at (loc, "__builtin_shuffle argument vector(s) inner type "
		       "must have the same size as inner type of the mask");
      return error_mark_node;
    }

  if (!c_dialect_cxx ())
    {
      /* Avoid C_MAYBE_CONST_EXPRs inside VEC_PERM_EXPR.  */
      v0 = c_fully_fold (v0, false, &maybe_const);
      wrap &= maybe_const;

      if (two_arguments)
        v1 = v0 = save_expr (v0);
      else
        {
          v1 = c_fully_fold (v1, false, &maybe_const);
          wrap &= maybe_const;
        }

      mask = c_fully_fold (mask, false, &maybe_const);
      wrap &= maybe_const;
    }
  else if (two_arguments)
    v1 = v0 = save_expr (v0);

  ret = build3_loc (loc, VEC_PERM_EXPR, TREE_TYPE (v0), v0, v1, mask);

  if (!c_dialect_cxx () && !wrap)
    ret = c_wrap_maybe_const (ret, true);

  return ret;
}

/* Like tree.c:get_narrower, but retain conversion from C++0x scoped enum
   to integral type.  */

static tree
c_common_get_narrower (tree op, int *unsignedp_ptr)
{
  op = get_narrower (op, unsignedp_ptr);

  if (TREE_CODE (TREE_TYPE (op)) == ENUMERAL_TYPE
      && ENUM_IS_SCOPED (TREE_TYPE (op)))
    {
      /* C++0x scoped enumerations don't implicitly convert to integral
	 type; if we stripped an explicit conversion to a larger type we
	 need to replace it so common_type will still work.  */
      tree type = c_common_type_for_size (TYPE_PRECISION (TREE_TYPE (op)),
					  TYPE_UNSIGNED (TREE_TYPE (op)));
      op = fold_convert (type, op);
    }
  return op;
}

/* This is a helper function of build_binary_op.

   For certain operations if both args were extended from the same
   smaller type, do the arithmetic in that type and then extend.

   BITWISE indicates a bitwise operation.
   For them, this optimization is safe only if
   both args are zero-extended or both are sign-extended.
   Otherwise, we might change the result.
   Eg, (short)-1 | (unsigned short)-1 is (int)-1
   but calculated in (unsigned short) it would be (unsigned short)-1.
*/
tree
shorten_binary_op (tree result_type, tree op0, tree op1, bool bitwise)
{
  int unsigned0, unsigned1;
  tree arg0, arg1;
  int uns;
  tree type;

  /* Cast OP0 and OP1 to RESULT_TYPE.  Doing so prevents
     excessive narrowing when we call get_narrower below.  For
     example, suppose that OP0 is of unsigned int extended
     from signed char and that RESULT_TYPE is long long int.
     If we explicitly cast OP0 to RESULT_TYPE, OP0 would look
     like

     (long long int) (unsigned int) signed_char

     which get_narrower would narrow down to

     (unsigned int) signed char

     If we do not cast OP0 first, get_narrower would return
     signed_char, which is inconsistent with the case of the
     explicit cast.  */
  op0 = convert (result_type, op0);
  op1 = convert (result_type, op1);

  arg0 = c_common_get_narrower (op0, &unsigned0);
  arg1 = c_common_get_narrower (op1, &unsigned1);

  /* UNS is 1 if the operation to be done is an unsigned one.  */
  uns = TYPE_UNSIGNED (result_type);

  /* Handle the case that OP0 (or OP1) does not *contain* a conversion
     but it *requires* conversion to FINAL_TYPE.  */

  if ((TYPE_PRECISION (TREE_TYPE (op0))
       == TYPE_PRECISION (TREE_TYPE (arg0)))
      && TREE_TYPE (op0) != result_type)
    unsigned0 = TYPE_UNSIGNED (TREE_TYPE (op0));
  if ((TYPE_PRECISION (TREE_TYPE (op1))
       == TYPE_PRECISION (TREE_TYPE (arg1)))
      && TREE_TYPE (op1) != result_type)
    unsigned1 = TYPE_UNSIGNED (TREE_TYPE (op1));

  /* Now UNSIGNED0 is 1 if ARG0 zero-extends to FINAL_TYPE.  */

  /* For bitwise operations, signedness of nominal type
     does not matter.  Consider only how operands were extended.  */
  if (bitwise)
    uns = unsigned0;

  /* Note that in all three cases below we refrain from optimizing
     an unsigned operation on sign-extended args.
     That would not be valid.  */

  /* Both args variable: if both extended in same way
     from same width, do it in that width.
     Do it unsigned if args were zero-extended.  */
  if ((TYPE_PRECISION (TREE_TYPE (arg0))
       < TYPE_PRECISION (result_type))
      && (TYPE_PRECISION (TREE_TYPE (arg1))
	  == TYPE_PRECISION (TREE_TYPE (arg0)))
      && unsigned0 == unsigned1
      && (unsigned0 || !uns))
    return c_common_signed_or_unsigned_type
      (unsigned0, common_type (TREE_TYPE (arg0), TREE_TYPE (arg1)));

  else if (TREE_CODE (arg0) == INTEGER_CST
	   && (unsigned1 || !uns)
	   && (TYPE_PRECISION (TREE_TYPE (arg1))
	       < TYPE_PRECISION (result_type))
	   && (type
	       = c_common_signed_or_unsigned_type (unsigned1,
						   TREE_TYPE (arg1)))
	   && !POINTER_TYPE_P (type)
	   && int_fits_type_p (arg0, type))
    return type;

  else if (TREE_CODE (arg1) == INTEGER_CST
	   && (unsigned0 || !uns)
	   && (TYPE_PRECISION (TREE_TYPE (arg0))
	       < TYPE_PRECISION (result_type))
	   && (type
	       = c_common_signed_or_unsigned_type (unsigned0,
						   TREE_TYPE (arg0)))
	   && !POINTER_TYPE_P (type)
	   && int_fits_type_p (arg1, type))
    return type;

  return result_type;
}

/* Checks if expression EXPR of real/integer type cannot be converted
   to the real/integer type TYPE. Function returns non-zero when:
	* EXPR is a constant which cannot be exactly converted to TYPE.
	* EXPR is not a constant and size of EXPR's type > than size of TYPE,
	  for EXPR type and TYPE being both integers or both real.
	* EXPR is not a constant of real type and TYPE is an integer.
	* EXPR is not a constant of integer type which cannot be
	  exactly converted to real type.
   Function allows conversions between types of different signedness and
   can return SAFE_CONVERSION (zero) in that case.  Function can produce
   signedness warnings if PRODUCE_WARNS is true.  */

enum conversion_safety
unsafe_conversion_p (location_t loc, tree type, tree expr, bool produce_warns)
{
  enum conversion_safety give_warning = SAFE_CONVERSION; /* is 0 or false */
  tree expr_type = TREE_TYPE (expr);
  loc = expansion_point_location_if_in_system_header (loc);

  if (TREE_CODE (expr) == REAL_CST || TREE_CODE (expr) == INTEGER_CST)
    {
      /* Warn for real constant that is not an exact integer converted
	 to integer type.  */
      if (TREE_CODE (expr_type) == REAL_TYPE
	  && TREE_CODE (type) == INTEGER_TYPE)
	{
	  if (!real_isinteger (TREE_REAL_CST_PTR (expr), TYPE_MODE (expr_type)))
	    give_warning = UNSAFE_REAL;
	}
      /* Warn for an integer constant that does not fit into integer type.  */
      else if (TREE_CODE (expr_type) == INTEGER_TYPE
	       && TREE_CODE (type) == INTEGER_TYPE
	       && !int_fits_type_p (expr, type))
	{
	  if (TYPE_UNSIGNED (type) && !TYPE_UNSIGNED (expr_type)
	      && tree_int_cst_sgn (expr) < 0)
	    {
	      if (produce_warns)
		warning_at (loc, OPT_Wsign_conversion, "negative integer"
			    " implicitly converted to unsigned type");
	    }
	  else if (!TYPE_UNSIGNED (type) && TYPE_UNSIGNED (expr_type))
	    {
	      if (produce_warns)
		warning_at (loc, OPT_Wsign_conversion, "conversion of unsigned"
			    " constant value to negative integer");
	    }
	  else
	    give_warning = UNSAFE_OTHER;
	}
      else if (TREE_CODE (type) == REAL_TYPE)
	{
	  /* Warn for an integer constant that does not fit into real type.  */
	  if (TREE_CODE (expr_type) == INTEGER_TYPE)
	    {
	      REAL_VALUE_TYPE a = real_value_from_int_cst (0, expr);
	      if (!exact_real_truncate (TYPE_MODE (type), &a))
		give_warning = UNSAFE_REAL;
	    }
	  /* Warn for a real constant that does not fit into a smaller
	     real type.  */
	  else if (TREE_CODE (expr_type) == REAL_TYPE
		   && TYPE_PRECISION (type) < TYPE_PRECISION (expr_type))
	    {
	      REAL_VALUE_TYPE a = TREE_REAL_CST (expr);
	      if (!exact_real_truncate (TYPE_MODE (type), &a))
		give_warning = UNSAFE_REAL;
	    }
	}
    }
  else
    {
      /* Warn for real types converted to integer types.  */
      if (TREE_CODE (expr_type) == REAL_TYPE
	  && TREE_CODE (type) == INTEGER_TYPE)
	give_warning = UNSAFE_REAL;

      else if (TREE_CODE (expr_type) == INTEGER_TYPE
	       && TREE_CODE (type) == INTEGER_TYPE)
	{
	  /* Don't warn about unsigned char y = 0xff, x = (int) y;  */
	  expr = get_unwidened (expr, 0);
	  expr_type = TREE_TYPE (expr);

	  /* Don't warn for short y; short x = ((int)y & 0xff);  */
	  if (TREE_CODE (expr) == BIT_AND_EXPR
	      || TREE_CODE (expr) == BIT_IOR_EXPR
	      || TREE_CODE (expr) == BIT_XOR_EXPR)
	    {
	      /* If both args were extended from a shortest type,
		 use that type if that is safe.  */
	      expr_type = shorten_binary_op (expr_type,
					     TREE_OPERAND (expr, 0),
					     TREE_OPERAND (expr, 1),
					     /* bitwise */1);

	      if (TREE_CODE (expr) == BIT_AND_EXPR)
		{
		  tree op0 = TREE_OPERAND (expr, 0);
		  tree op1 = TREE_OPERAND (expr, 1);
		  bool unsigned0 = TYPE_UNSIGNED (TREE_TYPE (op0));
		  bool unsigned1 = TYPE_UNSIGNED (TREE_TYPE (op1));

		  /* If one of the operands is a non-negative constant
		     that fits in the target type, then the type of the
		     other operand does not matter. */
		  if ((TREE_CODE (op0) == INTEGER_CST
		       && int_fits_type_p (op0, c_common_signed_type (type))
		       && int_fits_type_p (op0, c_common_unsigned_type (type)))
		      || (TREE_CODE (op1) == INTEGER_CST
			  && int_fits_type_p (op1, c_common_signed_type (type))
			  && int_fits_type_p (op1,
					      c_common_unsigned_type (type))))
		    return SAFE_CONVERSION;
		  /* If constant is unsigned and fits in the target
		     type, then the result will also fit.  */
		  else if ((TREE_CODE (op0) == INTEGER_CST
			    && unsigned0
			    && int_fits_type_p (op0, type))
			   || (TREE_CODE (op1) == INTEGER_CST
			       && unsigned1
			       && int_fits_type_p (op1, type)))
		    return SAFE_CONVERSION;
		}
	    }
	  /* Warn for integer types converted to smaller integer types.  */
	  if (TYPE_PRECISION (type) < TYPE_PRECISION (expr_type))
	    give_warning = UNSAFE_OTHER;

	  /* When they are the same width but different signedness,
	     then the value may change.  */
	  else if (((TYPE_PRECISION (type) == TYPE_PRECISION (expr_type)
		    && TYPE_UNSIGNED (expr_type) != TYPE_UNSIGNED (type))
		   /* Even when converted to a bigger type, if the type is
		      unsigned but expr is signed, then negative values
		      will be changed.  */
		    || (TYPE_UNSIGNED (type) && !TYPE_UNSIGNED (expr_type)))
		   && produce_warns)
	    warning_at (loc, OPT_Wsign_conversion, "conversion to %qT from %qT "
			"may change the sign of the result",
			type, expr_type);
	}

      /* Warn for integer types converted to real types if and only if
	 all the range of values of the integer type cannot be
	 represented by the real type.  */
      else if (TREE_CODE (expr_type) == INTEGER_TYPE
	       && TREE_CODE (type) == REAL_TYPE)
	{
	  tree type_low_bound, type_high_bound;
	  REAL_VALUE_TYPE real_low_bound, real_high_bound;

	  /* Don't warn about char y = 0xff; float x = (int) y;  */
	  expr = get_unwidened (expr, 0);
	  expr_type = TREE_TYPE (expr);

	  type_low_bound = TYPE_MIN_VALUE (expr_type);
	  type_high_bound = TYPE_MAX_VALUE (expr_type);
	  real_low_bound = real_value_from_int_cst (0, type_low_bound);
	  real_high_bound = real_value_from_int_cst (0, type_high_bound);

	  if (!exact_real_truncate (TYPE_MODE (type), &real_low_bound)
	      || !exact_real_truncate (TYPE_MODE (type), &real_high_bound))
	    give_warning = UNSAFE_OTHER;
	}

      /* Warn for real types converted to smaller real types.  */
      else if (TREE_CODE (expr_type) == REAL_TYPE
	       && TREE_CODE (type) == REAL_TYPE
	       && TYPE_PRECISION (type) < TYPE_PRECISION (expr_type))
	give_warning = UNSAFE_REAL;
    }

  return give_warning;
}

/* Warns if the conversion of EXPR to TYPE may alter a value.
   This is a helper function for warnings_for_convert_and_check.  */

static void
conversion_warning (location_t loc, tree type, tree expr)
{
  tree expr_type = TREE_TYPE (expr);
  enum conversion_safety conversion_kind;

  if (!warn_conversion && !warn_sign_conversion && !warn_float_conversion)
    return;

  /* This may happen, because for LHS op= RHS we preevaluate
     RHS and create C_MAYBE_CONST_EXPR <SAVE_EXPR <RHS>>, which
     means we could no longer see the code of the EXPR.  */
  if (TREE_CODE (expr) == C_MAYBE_CONST_EXPR)
    expr = C_MAYBE_CONST_EXPR_EXPR (expr);
  if (TREE_CODE (expr) == SAVE_EXPR)
    expr = TREE_OPERAND (expr, 0);

  switch (TREE_CODE (expr))
    {
    case EQ_EXPR:
    case NE_EXPR:
    case LE_EXPR:
    case GE_EXPR:
    case LT_EXPR:
    case GT_EXPR:
    case TRUTH_ANDIF_EXPR:
    case TRUTH_ORIF_EXPR:
    case TRUTH_AND_EXPR:
    case TRUTH_OR_EXPR:
    case TRUTH_XOR_EXPR:
    case TRUTH_NOT_EXPR:
      /* Conversion from boolean to a signed:1 bit-field (which only
	 can hold the values 0 and -1) doesn't lose information - but
	 it does change the value.  */
      if (TYPE_PRECISION (type) == 1 && !TYPE_UNSIGNED (type))
	warning_at (loc, OPT_Wconversion,
		    "conversion to %qT from boolean expression", type);
      return;

    case REAL_CST:
    case INTEGER_CST:
      conversion_kind = unsafe_conversion_p (loc, type, expr, true);
      if (conversion_kind == UNSAFE_REAL)
	warning_at (loc, OPT_Wfloat_conversion,
		    "conversion to %qT alters %qT constant value",
		    type, expr_type);
      else if (conversion_kind)
	warning_at (loc, OPT_Wconversion,
		    "conversion to %qT alters %qT constant value",
		    type, expr_type);
      return;

    case COND_EXPR:
      {
        /* In case of COND_EXPR, we do not care about the type of
           COND_EXPR, only about the conversion of each operand.  */
        tree op1 = TREE_OPERAND (expr, 1);
        tree op2 = TREE_OPERAND (expr, 2);
        
        conversion_warning (loc, type, op1);
        conversion_warning (loc, type, op2);
        return;
      }

    default: /* 'expr' is not a constant.  */
      conversion_kind = unsafe_conversion_p (loc, type, expr, true);
      if (conversion_kind == UNSAFE_REAL)
	warning_at (loc, OPT_Wfloat_conversion,
		    "conversion to %qT from %qT may alter its value",
		    type, expr_type);
      else if (conversion_kind)
	warning_at (loc, OPT_Wconversion,
		    "conversion to %qT from %qT may alter its value",
		    type, expr_type);
    }
}

/* Produce warnings after a conversion. RESULT is the result of
   converting EXPR to TYPE.  This is a helper function for
   convert_and_check and cp_convert_and_check.  */

void
warnings_for_convert_and_check (location_t loc, tree type, tree expr,
				tree result)
{
  loc = expansion_point_location_if_in_system_header (loc);

  if (TREE_CODE (expr) == INTEGER_CST
      && (TREE_CODE (type) == INTEGER_TYPE
          || TREE_CODE (type) == ENUMERAL_TYPE)
      && !int_fits_type_p (expr, type))
    {
      /* Do not diagnose overflow in a constant expression merely
         because a conversion overflowed.  */
      if (TREE_OVERFLOW (result))
        TREE_OVERFLOW (result) = TREE_OVERFLOW (expr);

      if (TYPE_UNSIGNED (type))
        {
          /* This detects cases like converting -129 or 256 to
             unsigned char.  */
          if (!int_fits_type_p (expr, c_common_signed_type (type)))
            warning_at (loc, OPT_Woverflow,
			"large integer implicitly truncated to unsigned type");
          else
            conversion_warning (loc, type, expr);
        }
      else if (!int_fits_type_p (expr, c_common_unsigned_type (type)))
	warning_at (loc, OPT_Woverflow,
		 "overflow in implicit constant conversion");
      /* No warning for converting 0x80000000 to int.  */
      else if (pedantic
	       && (TREE_CODE (TREE_TYPE (expr)) != INTEGER_TYPE
		   || TYPE_PRECISION (TREE_TYPE (expr))
		   != TYPE_PRECISION (type)))
	warning_at (loc, OPT_Woverflow,
		    "overflow in implicit constant conversion");

      else
	conversion_warning (loc, type, expr);
    }
  else if ((TREE_CODE (result) == INTEGER_CST
	    || TREE_CODE (result) == FIXED_CST) && TREE_OVERFLOW (result))
    warning_at (loc, OPT_Woverflow,
		"overflow in implicit constant conversion");
  else
    conversion_warning (loc, type, expr);
}


/* Convert EXPR to TYPE, warning about conversion problems with constants.
   Invoke this function on every expression that is converted implicitly,
   i.e. because of language rules and not because of an explicit cast.  */

tree
convert_and_check (location_t loc, tree type, tree expr)
{
  tree result;
  tree expr_for_warning;

  /* Convert from a value with possible excess precision rather than
     via the semantic type, but do not warn about values not fitting
     exactly in the semantic type.  */
  if (TREE_CODE (expr) == EXCESS_PRECISION_EXPR)
    {
      tree orig_type = TREE_TYPE (expr);
      expr = TREE_OPERAND (expr, 0);
      expr_for_warning = convert (orig_type, expr);
      if (orig_type == type)
	return expr_for_warning;
    }
  else
    expr_for_warning = expr;

  if (TREE_TYPE (expr) == type)
    return expr;

  result = convert (type, expr);

  if (c_inhibit_evaluation_warnings == 0
      && !TREE_OVERFLOW_P (expr)
      && result != error_mark_node)
    warnings_for_convert_and_check (loc, type, expr_for_warning, result);

  return result;
}

/* A node in a list that describes references to variables (EXPR), which are
   either read accesses if WRITER is zero, or write accesses, in which case
   WRITER is the parent of EXPR.  */
struct tlist
{
  struct tlist *next;
  tree expr, writer;
};

/* Used to implement a cache the results of a call to verify_tree.  We only
   use this for SAVE_EXPRs.  */
struct tlist_cache
{
  struct tlist_cache *next;
  struct tlist *cache_before_sp;
  struct tlist *cache_after_sp;
  tree expr;
};

/* Obstack to use when allocating tlist structures, and corresponding
   firstobj.  */
static struct obstack tlist_obstack;
static char *tlist_firstobj = 0;

/* Keep track of the identifiers we've warned about, so we can avoid duplicate
   warnings.  */
static struct tlist *warned_ids;
/* SAVE_EXPRs need special treatment.  We process them only once and then
   cache the results.  */
static struct tlist_cache *save_expr_cache;

static void add_tlist (struct tlist **, struct tlist *, tree, int);
static void merge_tlist (struct tlist **, struct tlist *, int);
static void verify_tree (tree, struct tlist **, struct tlist **, tree);
static int warning_candidate_p (tree);
static bool candidate_equal_p (const_tree, const_tree);
static void warn_for_collisions (struct tlist *);
static void warn_for_collisions_1 (tree, tree, struct tlist *, int);
static struct tlist *new_tlist (struct tlist *, tree, tree);

/* Create a new struct tlist and fill in its fields.  */
static struct tlist *
new_tlist (struct tlist *next, tree t, tree writer)
{
  struct tlist *l;
  l = XOBNEW (&tlist_obstack, struct tlist);
  l->next = next;
  l->expr = t;
  l->writer = writer;
  return l;
}

/* Add duplicates of the nodes found in ADD to the list *TO.  If EXCLUDE_WRITER
   is nonnull, we ignore any node we find which has a writer equal to it.  */

static void
add_tlist (struct tlist **to, struct tlist *add, tree exclude_writer, int copy)
{
  while (add)
    {
      struct tlist *next = add->next;
      if (!copy)
	add->next = *to;
      if (!exclude_writer || !candidate_equal_p (add->writer, exclude_writer))
	*to = copy ? new_tlist (*to, add->expr, add->writer) : add;
      add = next;
    }
}

/* Merge the nodes of ADD into TO.  This merging process is done so that for
   each variable that already exists in TO, no new node is added; however if
   there is a write access recorded in ADD, and an occurrence on TO is only
   a read access, then the occurrence in TO will be modified to record the
   write.  */

static void
merge_tlist (struct tlist **to, struct tlist *add, int copy)
{
  struct tlist **end = to;

  while (*end)
    end = &(*end)->next;

  while (add)
    {
      int found = 0;
      struct tlist *tmp2;
      struct tlist *next = add->next;

      for (tmp2 = *to; tmp2; tmp2 = tmp2->next)
	if (candidate_equal_p (tmp2->expr, add->expr))
	  {
	    found = 1;
	    if (!tmp2->writer)
	      tmp2->writer = add->writer;
	  }
      if (!found)
	{
	  *end = copy ? new_tlist (NULL, add->expr, add->writer) : add;
	  end = &(*end)->next;
	  *end = 0;
	}
      add = next;
    }
}

/* WRITTEN is a variable, WRITER is its parent.  Warn if any of the variable
   references in list LIST conflict with it, excluding reads if ONLY writers
   is nonzero.  */

static void
warn_for_collisions_1 (tree written, tree writer, struct tlist *list,
		       int only_writes)
{
  struct tlist *tmp;

  /* Avoid duplicate warnings.  */
  for (tmp = warned_ids; tmp; tmp = tmp->next)
    if (candidate_equal_p (tmp->expr, written))
      return;

  while (list)
    {
      if (candidate_equal_p (list->expr, written)
	  && !candidate_equal_p (list->writer, writer)
	  && (!only_writes || list->writer))
	{
	  warned_ids = new_tlist (warned_ids, written, NULL_TREE);
	  warning_at (EXPR_LOC_OR_LOC (writer, input_location),
		      OPT_Wsequence_point, "operation on %qE may be undefined",
		      list->expr);
	}
      list = list->next;
    }
}

/* Given a list LIST of references to variables, find whether any of these
   can cause conflicts due to missing sequence points.  */

static void
warn_for_collisions (struct tlist *list)
{
  struct tlist *tmp;

  for (tmp = list; tmp; tmp = tmp->next)
    {
      if (tmp->writer)
	warn_for_collisions_1 (tmp->expr, tmp->writer, list, 0);
    }
}

/* Return nonzero if X is a tree that can be verified by the sequence point
   warnings.  */
static int
warning_candidate_p (tree x)
{
  if (DECL_P (x) && DECL_ARTIFICIAL (x))
    return 0;

  if (TREE_CODE (x) == BLOCK)
    return 0;

  /* VOID_TYPE_P (TREE_TYPE (x)) is workaround for cp/tree.c
     (lvalue_p) crash on TRY/CATCH. */
  if (TREE_TYPE (x) == NULL_TREE || VOID_TYPE_P (TREE_TYPE (x)))
    return 0;

  if (!lvalue_p (x))
    return 0;

  /* No point to track non-const calls, they will never satisfy
     operand_equal_p.  */
  if (TREE_CODE (x) == CALL_EXPR && (call_expr_flags (x) & ECF_CONST) == 0)
    return 0;

  if (TREE_CODE (x) == STRING_CST)
    return 0;

  return 1;
}

/* Return nonzero if X and Y appear to be the same candidate (or NULL) */
static bool
candidate_equal_p (const_tree x, const_tree y)
{
  return (x == y) || (x && y && operand_equal_p (x, y, 0));
}

/* Walk the tree X, and record accesses to variables.  If X is written by the
   parent tree, WRITER is the parent.
   We store accesses in one of the two lists: PBEFORE_SP, and PNO_SP.  If this
   expression or its only operand forces a sequence point, then everything up
   to the sequence point is stored in PBEFORE_SP.  Everything else gets stored
   in PNO_SP.
   Once we return, we will have emitted warnings if any subexpression before
   such a sequence point could be undefined.  On a higher level, however, the
   sequence point may not be relevant, and we'll merge the two lists.

   Example: (b++, a) + b;
   The call that processes the COMPOUND_EXPR will store the increment of B
   in PBEFORE_SP, and the use of A in PNO_SP.  The higher-level call that
   processes the PLUS_EXPR will need to merge the two lists so that
   eventually, all accesses end up on the same list (and we'll warn about the
   unordered subexpressions b++ and b.

   A note on merging.  If we modify the former example so that our expression
   becomes
     (b++, b) + a
   care must be taken not simply to add all three expressions into the final
   PNO_SP list.  The function merge_tlist takes care of that by merging the
   before-SP list of the COMPOUND_EXPR into its after-SP list in a special
   way, so that no more than one access to B is recorded.  */

static void
verify_tree (tree x, struct tlist **pbefore_sp, struct tlist **pno_sp,
	     tree writer)
{
  struct tlist *tmp_before, *tmp_nosp, *tmp_list2, *tmp_list3;
  enum tree_code code;
  enum tree_code_class cl;

  /* X may be NULL if it is the operand of an empty statement expression
     ({ }).  */
  if (x == NULL)
    return;

 restart:
  code = TREE_CODE (x);
  cl = TREE_CODE_CLASS (code);

  if (warning_candidate_p (x))
    *pno_sp = new_tlist (*pno_sp, x, writer);

  switch (code)
    {
    case CONSTRUCTOR:
    case SIZEOF_EXPR:
      return;

    case COMPOUND_EXPR:
    case TRUTH_ANDIF_EXPR:
    case TRUTH_ORIF_EXPR:
      tmp_before = tmp_nosp = tmp_list3 = 0;
      verify_tree (TREE_OPERAND (x, 0), &tmp_before, &tmp_nosp, NULL_TREE);
      warn_for_collisions (tmp_nosp);
      merge_tlist (pbefore_sp, tmp_before, 0);
      merge_tlist (pbefore_sp, tmp_nosp, 0);
      verify_tree (TREE_OPERAND (x, 1), &tmp_list3, pno_sp, NULL_TREE);
      merge_tlist (pbefore_sp, tmp_list3, 0);
      return;

    case COND_EXPR:
      tmp_before = tmp_list2 = 0;
      verify_tree (TREE_OPERAND (x, 0), &tmp_before, &tmp_list2, NULL_TREE);
      warn_for_collisions (tmp_list2);
      merge_tlist (pbefore_sp, tmp_before, 0);
      merge_tlist (pbefore_sp, tmp_list2, 0);

      tmp_list3 = tmp_nosp = 0;
      verify_tree (TREE_OPERAND (x, 1), &tmp_list3, &tmp_nosp, NULL_TREE);
      warn_for_collisions (tmp_nosp);
      merge_tlist (pbefore_sp, tmp_list3, 0);

      tmp_list3 = tmp_list2 = 0;
      verify_tree (TREE_OPERAND (x, 2), &tmp_list3, &tmp_list2, NULL_TREE);
      warn_for_collisions (tmp_list2);
      merge_tlist (pbefore_sp, tmp_list3, 0);
      /* Rather than add both tmp_nosp and tmp_list2, we have to merge the
	 two first, to avoid warning for (a ? b++ : b++).  */
      merge_tlist (&tmp_nosp, tmp_list2, 0);
      add_tlist (pno_sp, tmp_nosp, NULL_TREE, 0);
      return;

    case PREDECREMENT_EXPR:
    case PREINCREMENT_EXPR:
    case POSTDECREMENT_EXPR:
    case POSTINCREMENT_EXPR:
      verify_tree (TREE_OPERAND (x, 0), pno_sp, pno_sp, x);
      return;

    case MODIFY_EXPR:
      tmp_before = tmp_nosp = tmp_list3 = 0;
      verify_tree (TREE_OPERAND (x, 1), &tmp_before, &tmp_nosp, NULL_TREE);
      verify_tree (TREE_OPERAND (x, 0), &tmp_list3, &tmp_list3, x);
      /* Expressions inside the LHS are not ordered wrt. the sequence points
	 in the RHS.  Example:
	   *a = (a++, 2)
	 Despite the fact that the modification of "a" is in the before_sp
	 list (tmp_before), it conflicts with the use of "a" in the LHS.
	 We can handle this by adding the contents of tmp_list3
	 to those of tmp_before, and redoing the collision warnings for that
	 list.  */
      add_tlist (&tmp_before, tmp_list3, x, 1);
      warn_for_collisions (tmp_before);
      /* Exclude the LHS itself here; we first have to merge it into the
	 tmp_nosp list.  This is done to avoid warning for "a = a"; if we
	 didn't exclude the LHS, we'd get it twice, once as a read and once
	 as a write.  */
      add_tlist (pno_sp, tmp_list3, x, 0);
      warn_for_collisions_1 (TREE_OPERAND (x, 0), x, tmp_nosp, 1);

      merge_tlist (pbefore_sp, tmp_before, 0);
      if (warning_candidate_p (TREE_OPERAND (x, 0)))
	merge_tlist (&tmp_nosp, new_tlist (NULL, TREE_OPERAND (x, 0), x), 0);
      add_tlist (pno_sp, tmp_nosp, NULL_TREE, 1);
      return;

    case CALL_EXPR:
      /* We need to warn about conflicts among arguments and conflicts between
	 args and the function address.  Side effects of the function address,
	 however, are not ordered by the sequence point of the call.  */
      {
	call_expr_arg_iterator iter;
	tree arg;
	tmp_before = tmp_nosp = 0;
	verify_tree (CALL_EXPR_FN (x), &tmp_before, &tmp_nosp, NULL_TREE);
	FOR_EACH_CALL_EXPR_ARG (arg, iter, x)
	  {
	    tmp_list2 = tmp_list3 = 0;
	    verify_tree (arg, &tmp_list2, &tmp_list3, NULL_TREE);
	    merge_tlist (&tmp_list3, tmp_list2, 0);
	    add_tlist (&tmp_before, tmp_list3, NULL_TREE, 0);
	  }
	add_tlist (&tmp_before, tmp_nosp, NULL_TREE, 0);
	warn_for_collisions (tmp_before);
	add_tlist (pbefore_sp, tmp_before, NULL_TREE, 0);
	return;
      }

    case TREE_LIST:
      /* Scan all the list, e.g. indices of multi dimensional array.  */
      while (x)
	{
	  tmp_before = tmp_nosp = 0;
	  verify_tree (TREE_VALUE (x), &tmp_before, &tmp_nosp, NULL_TREE);
	  merge_tlist (&tmp_nosp, tmp_before, 0);
	  add_tlist (pno_sp, tmp_nosp, NULL_TREE, 0);
	  x = TREE_CHAIN (x);
	}
      return;

    case SAVE_EXPR:
      {
	struct tlist_cache *t;
	for (t = save_expr_cache; t; t = t->next)
	  if (candidate_equal_p (t->expr, x))
	    break;

	if (!t)
	  {
	    t = XOBNEW (&tlist_obstack, struct tlist_cache);
	    t->next = save_expr_cache;
	    t->expr = x;
	    save_expr_cache = t;

	    tmp_before = tmp_nosp = 0;
	    verify_tree (TREE_OPERAND (x, 0), &tmp_before, &tmp_nosp, NULL_TREE);
	    warn_for_collisions (tmp_nosp);

	    tmp_list3 = 0;
	    merge_tlist (&tmp_list3, tmp_nosp, 0);
	    t->cache_before_sp = tmp_before;
	    t->cache_after_sp = tmp_list3;
	  }
	merge_tlist (pbefore_sp, t->cache_before_sp, 1);
	add_tlist (pno_sp, t->cache_after_sp, NULL_TREE, 1);
	return;
      }

    case ADDR_EXPR:
      x = TREE_OPERAND (x, 0);
      if (DECL_P (x))
	return;
      writer = 0;
      goto restart;

    default:
      /* For other expressions, simply recurse on their operands.
	 Manual tail recursion for unary expressions.
	 Other non-expressions need not be processed.  */
      if (cl == tcc_unary)
	{
	  x = TREE_OPERAND (x, 0);
	  writer = 0;
	  goto restart;
	}
      else if (IS_EXPR_CODE_CLASS (cl))
	{
	  int lp;
	  int max = TREE_OPERAND_LENGTH (x);
	  for (lp = 0; lp < max; lp++)
	    {
	      tmp_before = tmp_nosp = 0;
	      verify_tree (TREE_OPERAND (x, lp), &tmp_before, &tmp_nosp, 0);
	      merge_tlist (&tmp_nosp, tmp_before, 0);
	      add_tlist (pno_sp, tmp_nosp, NULL_TREE, 0);
	    }
	}
      return;
    }
}

/* Try to warn for undefined behavior in EXPR due to missing sequence
   points.  */

DEBUG_FUNCTION void
verify_sequence_points (tree expr)
{
  struct tlist *before_sp = 0, *after_sp = 0;

  warned_ids = 0;
  save_expr_cache = 0;
  if (tlist_firstobj == 0)
    {
      gcc_obstack_init (&tlist_obstack);
      tlist_firstobj = (char *) obstack_alloc (&tlist_obstack, 0);
    }

  verify_tree (expr, &before_sp, &after_sp, 0);
  warn_for_collisions (after_sp);
  obstack_free (&tlist_obstack, tlist_firstobj);
}

/* Validate the expression after `case' and apply default promotions.  */

static tree
check_case_value (tree value)
{
  if (value == NULL_TREE)
    return value;

  if (TREE_CODE (value) == INTEGER_CST)
    /* Promote char or short to int.  */
    value = perform_integral_promotions (value);
  else if (value != error_mark_node)
    {
      error ("case label does not reduce to an integer constant");
      value = error_mark_node;
    }

  constant_expression_warning (value);

  return value;
}

/* See if the case values LOW and HIGH are in the range of the original
   type (i.e. before the default conversion to int) of the switch testing
   expression.
   TYPE is the promoted type of the testing expression, and ORIG_TYPE is
   the type before promoting it.  CASE_LOW_P is a pointer to the lower
   bound of the case label, and CASE_HIGH_P is the upper bound or NULL
   if the case is not a case range.
   The caller has to make sure that we are not called with NULL for
   CASE_LOW_P (i.e. the default case).
   Returns true if the case label is in range of ORIG_TYPE (saturated or
   untouched) or false if the label is out of range.  */

static bool
check_case_bounds (location_t loc, tree type, tree orig_type,
		   tree *case_low_p, tree *case_high_p)
{
  tree min_value, max_value;
  tree case_low = *case_low_p;
  tree case_high = case_high_p ? *case_high_p : case_low;

  /* If there was a problem with the original type, do nothing.  */
  if (orig_type == error_mark_node)
    return true;

  min_value = TYPE_MIN_VALUE (orig_type);
  max_value = TYPE_MAX_VALUE (orig_type);

  /* Case label is less than minimum for type.  */
  if (tree_int_cst_compare (case_low, min_value) < 0
      && tree_int_cst_compare (case_high, min_value) < 0)
    {
      warning_at (loc, 0, "case label value is less than minimum value "
		  "for type");
      return false;
    }

  /* Case value is greater than maximum for type.  */
  if (tree_int_cst_compare (case_low, max_value) > 0
      && tree_int_cst_compare (case_high, max_value) > 0)
    {
      warning_at (loc, 0, "case label value exceeds maximum value for type");
      return false;
    }

  /* Saturate lower case label value to minimum.  */
  if (tree_int_cst_compare (case_high, min_value) >= 0
      && tree_int_cst_compare (case_low, min_value) < 0)
    {
      warning_at (loc, 0, "lower value in case label range"
		  " less than minimum value for type");
      case_low = min_value;
    }

  /* Saturate upper case label value to maximum.  */
  if (tree_int_cst_compare (case_low, max_value) <= 0
      && tree_int_cst_compare (case_high, max_value) > 0)
    {
      warning_at (loc, 0, "upper value in case label range"
		  " exceeds maximum value for type");
      case_high = max_value;
    }

  if (*case_low_p != case_low)
    *case_low_p = convert (type, case_low);
  if (case_high_p && *case_high_p != case_high)
    *case_high_p = convert (type, case_high);

  return true;
}

/* Return an integer type with BITS bits of precision,
   that is unsigned if UNSIGNEDP is nonzero, otherwise signed.  */

tree
c_common_type_for_size (unsigned int bits, int unsignedp)
{
  if (bits == TYPE_PRECISION (integer_type_node))
    return unsignedp ? unsigned_type_node : integer_type_node;

  if (bits == TYPE_PRECISION (signed_char_type_node))
    return unsignedp ? unsigned_char_type_node : signed_char_type_node;

  if (bits == TYPE_PRECISION (short_integer_type_node))
    return unsignedp ? short_unsigned_type_node : short_integer_type_node;

  if (bits == TYPE_PRECISION (long_integer_type_node))
    return unsignedp ? long_unsigned_type_node : long_integer_type_node;

  if (bits == TYPE_PRECISION (long_long_integer_type_node))
    return (unsignedp ? long_long_unsigned_type_node
	    : long_long_integer_type_node);

  if (int128_integer_type_node
      && bits == TYPE_PRECISION (int128_integer_type_node))
    return (unsignedp ? int128_unsigned_type_node
	    : int128_integer_type_node);

  if (bits == TYPE_PRECISION (widest_integer_literal_type_node))
    return (unsignedp ? widest_unsigned_literal_type_node
	    : widest_integer_literal_type_node);

  if (bits <= TYPE_PRECISION (intQI_type_node))
    return unsignedp ? unsigned_intQI_type_node : intQI_type_node;

  if (bits <= TYPE_PRECISION (intHI_type_node))
    return unsignedp ? unsigned_intHI_type_node : intHI_type_node;

  if (bits <= TYPE_PRECISION (intSI_type_node))
    return unsignedp ? unsigned_intSI_type_node : intSI_type_node;

  if (bits <= TYPE_PRECISION (intDI_type_node))
    return unsignedp ? unsigned_intDI_type_node : intDI_type_node;

  return 0;
}

/* Return a fixed-point type that has at least IBIT ibits and FBIT fbits
   that is unsigned if UNSIGNEDP is nonzero, otherwise signed;
   and saturating if SATP is nonzero, otherwise not saturating.  */

tree
c_common_fixed_point_type_for_size (unsigned int ibit, unsigned int fbit,
				    int unsignedp, int satp)
{
  enum machine_mode mode;
  if (ibit == 0)
    mode = unsignedp ? UQQmode : QQmode;
  else
    mode = unsignedp ? UHAmode : HAmode;

  for (; mode != VOIDmode; mode = GET_MODE_WIDER_MODE (mode))
    if (GET_MODE_IBIT (mode) >= ibit && GET_MODE_FBIT (mode) >= fbit)
      break;

  if (mode == VOIDmode || !targetm.scalar_mode_supported_p (mode))
    {
      sorry ("GCC cannot support operators with integer types and "
	     "fixed-point types that have too many integral and "
	     "fractional bits together");
      return 0;
    }

  return c_common_type_for_mode (mode, satp);
}

/* Used for communication between c_common_type_for_mode and
   c_register_builtin_type.  */
tree registered_builtin_types;

/* Return a data type that has machine mode MODE.
   If the mode is an integer,
   then UNSIGNEDP selects between signed and unsigned types.
   If the mode is a fixed-point mode,
   then UNSIGNEDP selects between saturating and nonsaturating types.  */

tree
c_common_type_for_mode (enum machine_mode mode, int unsignedp)
{
  tree t;

  if (mode == TYPE_MODE (integer_type_node))
    return unsignedp ? unsigned_type_node : integer_type_node;

  if (mode == TYPE_MODE (signed_char_type_node))
    return unsignedp ? unsigned_char_type_node : signed_char_type_node;

  if (mode == TYPE_MODE (short_integer_type_node))
    return unsignedp ? short_unsigned_type_node : short_integer_type_node;

  if (mode == TYPE_MODE (long_integer_type_node))
    return unsignedp ? long_unsigned_type_node : long_integer_type_node;

  if (mode == TYPE_MODE (long_long_integer_type_node))
    return unsignedp ? long_long_unsigned_type_node : long_long_integer_type_node;

  if (int128_integer_type_node
      && mode == TYPE_MODE (int128_integer_type_node))
    return unsignedp ? int128_unsigned_type_node : int128_integer_type_node;

  if (mode == TYPE_MODE (widest_integer_literal_type_node))
    return unsignedp ? widest_unsigned_literal_type_node
		     : widest_integer_literal_type_node;

  if (mode == QImode)
    return unsignedp ? unsigned_intQI_type_node : intQI_type_node;

  if (mode == HImode)
    return unsignedp ? unsigned_intHI_type_node : intHI_type_node;

  if (mode == SImode)
    return unsignedp ? unsigned_intSI_type_node : intSI_type_node;

  if (mode == DImode)
    return unsignedp ? unsigned_intDI_type_node : intDI_type_node;

#if HOST_BITS_PER_WIDE_INT >= 64
  if (mode == TYPE_MODE (intTI_type_node))
    return unsignedp ? unsigned_intTI_type_node : intTI_type_node;
#endif

  if (mode == TYPE_MODE (float_type_node))
    return float_type_node;

  if (mode == TYPE_MODE (double_type_node))
    return double_type_node;

  if (mode == TYPE_MODE (long_double_type_node))
    return long_double_type_node;

  if (mode == TYPE_MODE (void_type_node))
    return void_type_node;

  if (mode == TYPE_MODE (build_pointer_type (char_type_node)))
    return (unsignedp
	    ? make_unsigned_type (GET_MODE_PRECISION (mode))
	    : make_signed_type (GET_MODE_PRECISION (mode)));

  if (mode == TYPE_MODE (build_pointer_type (integer_type_node)))
    return (unsignedp
	    ? make_unsigned_type (GET_MODE_PRECISION (mode))
	    : make_signed_type (GET_MODE_PRECISION (mode)));

  if (COMPLEX_MODE_P (mode))
    {
      enum machine_mode inner_mode;
      tree inner_type;

      if (mode == TYPE_MODE (complex_float_type_node))
	return complex_float_type_node;
      if (mode == TYPE_MODE (complex_double_type_node))
	return complex_double_type_node;
      if (mode == TYPE_MODE (complex_long_double_type_node))
	return complex_long_double_type_node;

      if (mode == TYPE_MODE (complex_integer_type_node) && !unsignedp)
	return complex_integer_type_node;

      inner_mode = GET_MODE_INNER (mode);
      inner_type = c_common_type_for_mode (inner_mode, unsignedp);
      if (inner_type != NULL_TREE)
	return build_complex_type (inner_type);
    }
  else if (VECTOR_MODE_P (mode))
    {
      enum machine_mode inner_mode = GET_MODE_INNER (mode);
      tree inner_type = c_common_type_for_mode (inner_mode, unsignedp);
      if (inner_type != NULL_TREE)
	return build_vector_type_for_mode (inner_type, mode);
    }

  if (mode == TYPE_MODE (dfloat32_type_node))
    return dfloat32_type_node;
  if (mode == TYPE_MODE (dfloat64_type_node))
    return dfloat64_type_node;
  if (mode == TYPE_MODE (dfloat128_type_node))
    return dfloat128_type_node;

  if (ALL_SCALAR_FIXED_POINT_MODE_P (mode))
    {
      if (mode == TYPE_MODE (short_fract_type_node))
	return unsignedp ? sat_short_fract_type_node : short_fract_type_node;
      if (mode == TYPE_MODE (fract_type_node))
	return unsignedp ? sat_fract_type_node : fract_type_node;
      if (mode == TYPE_MODE (long_fract_type_node))
	return unsignedp ? sat_long_fract_type_node : long_fract_type_node;
      if (mode == TYPE_MODE (long_long_fract_type_node))
	return unsignedp ? sat_long_long_fract_type_node
			 : long_long_fract_type_node;

      if (mode == TYPE_MODE (unsigned_short_fract_type_node))
	return unsignedp ? sat_unsigned_short_fract_type_node
			 : unsigned_short_fract_type_node;
      if (mode == TYPE_MODE (unsigned_fract_type_node))
	return unsignedp ? sat_unsigned_fract_type_node
			 : unsigned_fract_type_node;
      if (mode == TYPE_MODE (unsigned_long_fract_type_node))
	return unsignedp ? sat_unsigned_long_fract_type_node
			 : unsigned_long_fract_type_node;
      if (mode == TYPE_MODE (unsigned_long_long_fract_type_node))
	return unsignedp ? sat_unsigned_long_long_fract_type_node
			 : unsigned_long_long_fract_type_node;

      if (mode == TYPE_MODE (short_accum_type_node))
	return unsignedp ? sat_short_accum_type_node : short_accum_type_node;
      if (mode == TYPE_MODE (accum_type_node))
	return unsignedp ? sat_accum_type_node : accum_type_node;
      if (mode == TYPE_MODE (long_accum_type_node))
	return unsignedp ? sat_long_accum_type_node : long_accum_type_node;
      if (mode == TYPE_MODE (long_long_accum_type_node))
	return unsignedp ? sat_long_long_accum_type_node
			 : long_long_accum_type_node;

      if (mode == TYPE_MODE (unsigned_short_accum_type_node))
	return unsignedp ? sat_unsigned_short_accum_type_node
			 : unsigned_short_accum_type_node;
      if (mode == TYPE_MODE (unsigned_accum_type_node))
	return unsignedp ? sat_unsigned_accum_type_node
			 : unsigned_accum_type_node;
      if (mode == TYPE_MODE (unsigned_long_accum_type_node))
	return unsignedp ? sat_unsigned_long_accum_type_node
			 : unsigned_long_accum_type_node;
      if (mode == TYPE_MODE (unsigned_long_long_accum_type_node))
	return unsignedp ? sat_unsigned_long_long_accum_type_node
			 : unsigned_long_long_accum_type_node;

      if (mode == QQmode)
	return unsignedp ? sat_qq_type_node : qq_type_node;
      if (mode == HQmode)
	return unsignedp ? sat_hq_type_node : hq_type_node;
      if (mode == SQmode)
	return unsignedp ? sat_sq_type_node : sq_type_node;
      if (mode == DQmode)
	return unsignedp ? sat_dq_type_node : dq_type_node;
      if (mode == TQmode)
	return unsignedp ? sat_tq_type_node : tq_type_node;

      if (mode == UQQmode)
	return unsignedp ? sat_uqq_type_node : uqq_type_node;
      if (mode == UHQmode)
	return unsignedp ? sat_uhq_type_node : uhq_type_node;
      if (mode == USQmode)
	return unsignedp ? sat_usq_type_node : usq_type_node;
      if (mode == UDQmode)
	return unsignedp ? sat_udq_type_node : udq_type_node;
      if (mode == UTQmode)
	return unsignedp ? sat_utq_type_node : utq_type_node;

      if (mode == HAmode)
	return unsignedp ? sat_ha_type_node : ha_type_node;
      if (mode == SAmode)
	return unsignedp ? sat_sa_type_node : sa_type_node;
      if (mode == DAmode)
	return unsignedp ? sat_da_type_node : da_type_node;
      if (mode == TAmode)
	return unsignedp ? sat_ta_type_node : ta_type_node;

      if (mode == UHAmode)
	return unsignedp ? sat_uha_type_node : uha_type_node;
      if (mode == USAmode)
	return unsignedp ? sat_usa_type_node : usa_type_node;
      if (mode == UDAmode)
	return unsignedp ? sat_uda_type_node : uda_type_node;
      if (mode == UTAmode)
	return unsignedp ? sat_uta_type_node : uta_type_node;
    }

  for (t = registered_builtin_types; t; t = TREE_CHAIN (t))
    if (TYPE_MODE (TREE_VALUE (t)) == mode
	&& !!unsignedp == !!TYPE_UNSIGNED (TREE_VALUE (t)))
      return TREE_VALUE (t);

  return 0;
}

tree
c_common_unsigned_type (tree type)
{
  return c_common_signed_or_unsigned_type (1, type);
}

/* Return a signed type the same as TYPE in other respects.  */

tree
c_common_signed_type (tree type)
{
  return c_common_signed_or_unsigned_type (0, type);
}

/* Return a type the same as TYPE except unsigned or
   signed according to UNSIGNEDP.  */

tree
c_common_signed_or_unsigned_type (int unsignedp, tree type)
{
  tree type1;

  /* This block of code emulates the behavior of the old
     c_common_unsigned_type. In particular, it returns
     long_unsigned_type_node if passed a long, even when a int would
     have the same size. This is necessary for warnings to work
     correctly in archs where sizeof(int) == sizeof(long) */

  type1 = TYPE_MAIN_VARIANT (type);
  if (type1 == signed_char_type_node || type1 == char_type_node || type1 == unsigned_char_type_node)
    return unsignedp ? unsigned_char_type_node : signed_char_type_node;
  if (type1 == integer_type_node || type1 == unsigned_type_node)
    return unsignedp ? unsigned_type_node : integer_type_node;
  if (type1 == short_integer_type_node || type1 == short_unsigned_type_node)
    return unsignedp ? short_unsigned_type_node : short_integer_type_node;
  if (type1 == long_integer_type_node || type1 == long_unsigned_type_node)
    return unsignedp ? long_unsigned_type_node : long_integer_type_node;
  if (type1 == long_long_integer_type_node || type1 == long_long_unsigned_type_node)
    return unsignedp ? long_long_unsigned_type_node : long_long_integer_type_node;
  if (int128_integer_type_node
      && (type1 == int128_integer_type_node
	  || type1 == int128_unsigned_type_node))
    return unsignedp ? int128_unsigned_type_node : int128_integer_type_node;
  if (type1 == widest_integer_literal_type_node || type1 == widest_unsigned_literal_type_node)
    return unsignedp ? widest_unsigned_literal_type_node : widest_integer_literal_type_node;
#if HOST_BITS_PER_WIDE_INT >= 64
  if (type1 == intTI_type_node || type1 == unsigned_intTI_type_node)
    return unsignedp ? unsigned_intTI_type_node : intTI_type_node;
#endif
  if (type1 == intDI_type_node || type1 == unsigned_intDI_type_node)
    return unsignedp ? unsigned_intDI_type_node : intDI_type_node;
  if (type1 == intSI_type_node || type1 == unsigned_intSI_type_node)
    return unsignedp ? unsigned_intSI_type_node : intSI_type_node;
  if (type1 == intHI_type_node || type1 == unsigned_intHI_type_node)
    return unsignedp ? unsigned_intHI_type_node : intHI_type_node;
  if (type1 == intQI_type_node || type1 == unsigned_intQI_type_node)
    return unsignedp ? unsigned_intQI_type_node : intQI_type_node;

#define C_COMMON_FIXED_TYPES(NAME)	    \
  if (type1 == short_ ## NAME ## _type_node \
      || type1 == unsigned_short_ ## NAME ## _type_node) \
    return unsignedp ? unsigned_short_ ## NAME ## _type_node \
		     : short_ ## NAME ## _type_node; \
  if (type1 == NAME ## _type_node \
      || type1 == unsigned_ ## NAME ## _type_node) \
    return unsignedp ? unsigned_ ## NAME ## _type_node \
		     : NAME ## _type_node; \
  if (type1 == long_ ## NAME ## _type_node \
      || type1 == unsigned_long_ ## NAME ## _type_node) \
    return unsignedp ? unsigned_long_ ## NAME ## _type_node \
		     : long_ ## NAME ## _type_node; \
  if (type1 == long_long_ ## NAME ## _type_node \
      || type1 == unsigned_long_long_ ## NAME ## _type_node) \
    return unsignedp ? unsigned_long_long_ ## NAME ## _type_node \
		     : long_long_ ## NAME ## _type_node;

#define C_COMMON_FIXED_MODE_TYPES(NAME) \
  if (type1 == NAME ## _type_node \
      || type1 == u ## NAME ## _type_node) \
    return unsignedp ? u ## NAME ## _type_node \
		     : NAME ## _type_node;

#define C_COMMON_FIXED_TYPES_SAT(NAME) \
  if (type1 == sat_ ## short_ ## NAME ## _type_node \
      || type1 == sat_ ## unsigned_short_ ## NAME ## _type_node) \
    return unsignedp ? sat_ ## unsigned_short_ ## NAME ## _type_node \
		     : sat_ ## short_ ## NAME ## _type_node; \
  if (type1 == sat_ ## NAME ## _type_node \
      || type1 == sat_ ## unsigned_ ## NAME ## _type_node) \
    return unsignedp ? sat_ ## unsigned_ ## NAME ## _type_node \
		     : sat_ ## NAME ## _type_node; \
  if (type1 == sat_ ## long_ ## NAME ## _type_node \
      || type1 == sat_ ## unsigned_long_ ## NAME ## _type_node) \
    return unsignedp ? sat_ ## unsigned_long_ ## NAME ## _type_node \
		     : sat_ ## long_ ## NAME ## _type_node; \
  if (type1 == sat_ ## long_long_ ## NAME ## _type_node \
      || type1 == sat_ ## unsigned_long_long_ ## NAME ## _type_node) \
    return unsignedp ? sat_ ## unsigned_long_long_ ## NAME ## _type_node \
		     : sat_ ## long_long_ ## NAME ## _type_node;

#define C_COMMON_FIXED_MODE_TYPES_SAT(NAME)	\
  if (type1 == sat_ ## NAME ## _type_node \
      || type1 == sat_ ## u ## NAME ## _type_node) \
    return unsignedp ? sat_ ## u ## NAME ## _type_node \
		     : sat_ ## NAME ## _type_node;

  C_COMMON_FIXED_TYPES (fract);
  C_COMMON_FIXED_TYPES_SAT (fract);
  C_COMMON_FIXED_TYPES (accum);
  C_COMMON_FIXED_TYPES_SAT (accum);

  C_COMMON_FIXED_MODE_TYPES (qq);
  C_COMMON_FIXED_MODE_TYPES (hq);
  C_COMMON_FIXED_MODE_TYPES (sq);
  C_COMMON_FIXED_MODE_TYPES (dq);
  C_COMMON_FIXED_MODE_TYPES (tq);
  C_COMMON_FIXED_MODE_TYPES_SAT (qq);
  C_COMMON_FIXED_MODE_TYPES_SAT (hq);
  C_COMMON_FIXED_MODE_TYPES_SAT (sq);
  C_COMMON_FIXED_MODE_TYPES_SAT (dq);
  C_COMMON_FIXED_MODE_TYPES_SAT (tq);
  C_COMMON_FIXED_MODE_TYPES (ha);
  C_COMMON_FIXED_MODE_TYPES (sa);
  C_COMMON_FIXED_MODE_TYPES (da);
  C_COMMON_FIXED_MODE_TYPES (ta);
  C_COMMON_FIXED_MODE_TYPES_SAT (ha);
  C_COMMON_FIXED_MODE_TYPES_SAT (sa);
  C_COMMON_FIXED_MODE_TYPES_SAT (da);
  C_COMMON_FIXED_MODE_TYPES_SAT (ta);

  /* For ENUMERAL_TYPEs in C++, must check the mode of the types, not
     the precision; they have precision set to match their range, but
     may use a wider mode to match an ABI.  If we change modes, we may
     wind up with bad conversions.  For INTEGER_TYPEs in C, must check
     the precision as well, so as to yield correct results for
     bit-field types.  C++ does not have these separate bit-field
     types, and producing a signed or unsigned variant of an
     ENUMERAL_TYPE may cause other problems as well.  */

  if (!INTEGRAL_TYPE_P (type)
      || TYPE_UNSIGNED (type) == unsignedp)
    return type;

#define TYPE_OK(node)							    \
  (TYPE_MODE (type) == TYPE_MODE (node)					    \
   && TYPE_PRECISION (type) == TYPE_PRECISION (node))
  if (TYPE_OK (signed_char_type_node))
    return unsignedp ? unsigned_char_type_node : signed_char_type_node;
  if (TYPE_OK (integer_type_node))
    return unsignedp ? unsigned_type_node : integer_type_node;
  if (TYPE_OK (short_integer_type_node))
    return unsignedp ? short_unsigned_type_node : short_integer_type_node;
  if (TYPE_OK (long_integer_type_node))
    return unsignedp ? long_unsigned_type_node : long_integer_type_node;
  if (TYPE_OK (long_long_integer_type_node))
    return (unsignedp ? long_long_unsigned_type_node
	    : long_long_integer_type_node);
  if (int128_integer_type_node && TYPE_OK (int128_integer_type_node))
    return (unsignedp ? int128_unsigned_type_node
	    : int128_integer_type_node);
  if (TYPE_OK (widest_integer_literal_type_node))
    return (unsignedp ? widest_unsigned_literal_type_node
	    : widest_integer_literal_type_node);

#if HOST_BITS_PER_WIDE_INT >= 64
  if (TYPE_OK (intTI_type_node))
    return unsignedp ? unsigned_intTI_type_node : intTI_type_node;
#endif
  if (TYPE_OK (intDI_type_node))
    return unsignedp ? unsigned_intDI_type_node : intDI_type_node;
  if (TYPE_OK (intSI_type_node))
    return unsignedp ? unsigned_intSI_type_node : intSI_type_node;
  if (TYPE_OK (intHI_type_node))
    return unsignedp ? unsigned_intHI_type_node : intHI_type_node;
  if (TYPE_OK (intQI_type_node))
    return unsignedp ? unsigned_intQI_type_node : intQI_type_node;
#undef TYPE_OK

  return build_nonstandard_integer_type (TYPE_PRECISION (type), unsignedp);
}

/* Build a bit-field integer type for the given WIDTH and UNSIGNEDP.  */

tree
c_build_bitfield_integer_type (unsigned HOST_WIDE_INT width, int unsignedp)
{
  /* Extended integer types of the same width as a standard type have
     lesser rank, so those of the same width as int promote to int or
     unsigned int and are valid for printf formats expecting int or
     unsigned int.  To avoid such special cases, avoid creating
     extended integer types for bit-fields if a standard integer type
     is available.  */
  if (width == TYPE_PRECISION (integer_type_node))
    return unsignedp ? unsigned_type_node : integer_type_node;
  if (width == TYPE_PRECISION (signed_char_type_node))
    return unsignedp ? unsigned_char_type_node : signed_char_type_node;
  if (width == TYPE_PRECISION (short_integer_type_node))
    return unsignedp ? short_unsigned_type_node : short_integer_type_node;
  if (width == TYPE_PRECISION (long_integer_type_node))
    return unsignedp ? long_unsigned_type_node : long_integer_type_node;
  if (width == TYPE_PRECISION (long_long_integer_type_node))
    return (unsignedp ? long_long_unsigned_type_node
	    : long_long_integer_type_node);
  if (int128_integer_type_node
      && width == TYPE_PRECISION (int128_integer_type_node))
    return (unsignedp ? int128_unsigned_type_node
	    : int128_integer_type_node);
  return build_nonstandard_integer_type (width, unsignedp);
}

/* The C version of the register_builtin_type langhook.  */

void
c_register_builtin_type (tree type, const char* name)
{
  tree decl;

  decl = build_decl (UNKNOWN_LOCATION,
		     TYPE_DECL, get_identifier (name), type);
  DECL_ARTIFICIAL (decl) = 1;
  if (!TYPE_NAME (type))
    TYPE_NAME (type) = decl;
  pushdecl (decl);

  registered_builtin_types = tree_cons (0, type, registered_builtin_types);
}

/* Print an error message for invalid operands to arith operation
   CODE with TYPE0 for operand 0, and TYPE1 for operand 1.
   LOCATION is the location of the message.  */

void
binary_op_error (location_t location, enum tree_code code,
		 tree type0, tree type1)
{
  const char *opname;

  switch (code)
    {
    case PLUS_EXPR:
      opname = "+"; break;
    case MINUS_EXPR:
      opname = "-"; break;
    case MULT_EXPR:
      opname = "*"; break;
    case MAX_EXPR:
      opname = "max"; break;
    case MIN_EXPR:
      opname = "min"; break;
    case EQ_EXPR:
      opname = "=="; break;
    case NE_EXPR:
      opname = "!="; break;
    case LE_EXPR:
      opname = "<="; break;
    case GE_EXPR:
      opname = ">="; break;
    case LT_EXPR:
      opname = "<"; break;
    case GT_EXPR:
      opname = ">"; break;
    case LSHIFT_EXPR:
      opname = "<<"; break;
    case RSHIFT_EXPR:
      opname = ">>"; break;
    case TRUNC_MOD_EXPR:
    case FLOOR_MOD_EXPR:
      opname = "%"; break;
    case TRUNC_DIV_EXPR:
    case FLOOR_DIV_EXPR:
      opname = "/"; break;
    case BIT_AND_EXPR:
      opname = "&"; break;
    case BIT_IOR_EXPR:
      opname = "|"; break;
    case TRUTH_ANDIF_EXPR:
      opname = "&&"; break;
    case TRUTH_ORIF_EXPR:
      opname = "||"; break;
    case BIT_XOR_EXPR:
      opname = "^"; break;
    default:
      gcc_unreachable ();
    }
  error_at (location,
	    "invalid operands to binary %s (have %qT and %qT)", opname,
	    type0, type1);
}

/* Given an expression as a tree, return its original type.  Do this
   by stripping any conversion that preserves the sign and precision.  */
static tree
expr_original_type (tree expr)
{
  STRIP_SIGN_NOPS (expr);
  return TREE_TYPE (expr);
}

/* Subroutine of build_binary_op, used for comparison operations.
   See if the operands have both been converted from subword integer types
   and, if so, perhaps change them both back to their original type.
   This function is also responsible for converting the two operands
   to the proper common type for comparison.

   The arguments of this function are all pointers to local variables
   of build_binary_op: OP0_PTR is &OP0, OP1_PTR is &OP1,
   RESTYPE_PTR is &RESULT_TYPE and RESCODE_PTR is &RESULTCODE.

   LOC is the location of the comparison.

   If this function returns nonzero, it means that the comparison has
   a constant value.  What this function returns is an expression for
   that value.  */

tree
shorten_compare (location_t loc, tree *op0_ptr, tree *op1_ptr,
		 tree *restype_ptr, enum tree_code *rescode_ptr)
{
  tree type;
  tree op0 = *op0_ptr;
  tree op1 = *op1_ptr;
  int unsignedp0, unsignedp1;
  int real1, real2;
  tree primop0, primop1;
  enum tree_code code = *rescode_ptr;

  /* Throw away any conversions to wider types
     already present in the operands.  */

  primop0 = c_common_get_narrower (op0, &unsignedp0);
  primop1 = c_common_get_narrower (op1, &unsignedp1);

  /* If primopN is first sign-extended from primopN's precision to opN's
     precision, then zero-extended from opN's precision to
     *restype_ptr precision, shortenings might be invalid.  */
  if (TYPE_PRECISION (TREE_TYPE (primop0)) < TYPE_PRECISION (TREE_TYPE (op0))
      && TYPE_PRECISION (TREE_TYPE (op0)) < TYPE_PRECISION (*restype_ptr)
      && !unsignedp0
      && TYPE_UNSIGNED (TREE_TYPE (op0)))
    primop0 = op0;
  if (TYPE_PRECISION (TREE_TYPE (primop1)) < TYPE_PRECISION (TREE_TYPE (op1))
      && TYPE_PRECISION (TREE_TYPE (op1)) < TYPE_PRECISION (*restype_ptr)
      && !unsignedp1
      && TYPE_UNSIGNED (TREE_TYPE (op1)))
    primop1 = op1;

  /* Handle the case that OP0 does not *contain* a conversion
     but it *requires* conversion to FINAL_TYPE.  */

  if (op0 == primop0 && TREE_TYPE (op0) != *restype_ptr)
    unsignedp0 = TYPE_UNSIGNED (TREE_TYPE (op0));
  if (op1 == primop1 && TREE_TYPE (op1) != *restype_ptr)
    unsignedp1 = TYPE_UNSIGNED (TREE_TYPE (op1));

  /* If one of the operands must be floated, we cannot optimize.  */
  real1 = TREE_CODE (TREE_TYPE (primop0)) == REAL_TYPE;
  real2 = TREE_CODE (TREE_TYPE (primop1)) == REAL_TYPE;

  /* If first arg is constant, swap the args (changing operation
     so value is preserved), for canonicalization.  Don't do this if
     the second arg is 0.  */

  if (TREE_CONSTANT (primop0)
      && !integer_zerop (primop1) && !real_zerop (primop1)
      && !fixed_zerop (primop1))
    {
      tree tem = primop0;
      int temi = unsignedp0;
      primop0 = primop1;
      primop1 = tem;
      tem = op0;
      op0 = op1;
      op1 = tem;
      *op0_ptr = op0;
      *op1_ptr = op1;
      unsignedp0 = unsignedp1;
      unsignedp1 = temi;
      temi = real1;
      real1 = real2;
      real2 = temi;

      switch (code)
	{
	case LT_EXPR:
	  code = GT_EXPR;
	  break;
	case GT_EXPR:
	  code = LT_EXPR;
	  break;
	case LE_EXPR:
	  code = GE_EXPR;
	  break;
	case GE_EXPR:
	  code = LE_EXPR;
	  break;
	default:
	  break;
	}
      *rescode_ptr = code;
    }

  /* If comparing an integer against a constant more bits wide,
     maybe we can deduce a value of 1 or 0 independent of the data.
     Or else truncate the constant now
     rather than extend the variable at run time.

     This is only interesting if the constant is the wider arg.
     Also, it is not safe if the constant is unsigned and the
     variable arg is signed, since in this case the variable
     would be sign-extended and then regarded as unsigned.
     Our technique fails in this case because the lowest/highest
     possible unsigned results don't follow naturally from the
     lowest/highest possible values of the variable operand.
     For just EQ_EXPR and NE_EXPR there is another technique that
     could be used: see if the constant can be faithfully represented
     in the other operand's type, by truncating it and reextending it
     and see if that preserves the constant's value.  */

  if (!real1 && !real2
      && TREE_CODE (TREE_TYPE (primop0)) != FIXED_POINT_TYPE
      && TREE_CODE (primop1) == INTEGER_CST
      && TYPE_PRECISION (TREE_TYPE (primop0)) < TYPE_PRECISION (*restype_ptr))
    {
      int min_gt, max_gt, min_lt, max_lt;
      tree maxval, minval;
      /* 1 if comparison is nominally unsigned.  */
      int unsignedp = TYPE_UNSIGNED (*restype_ptr);
      tree val;

      type = c_common_signed_or_unsigned_type (unsignedp0,
					       TREE_TYPE (primop0));

      maxval = TYPE_MAX_VALUE (type);
      minval = TYPE_MIN_VALUE (type);

      if (unsignedp && !unsignedp0)
	*restype_ptr = c_common_signed_type (*restype_ptr);

      if (TREE_TYPE (primop1) != *restype_ptr)
	{
	  /* Convert primop1 to target type, but do not introduce
	     additional overflow.  We know primop1 is an int_cst.  */
	  primop1 = force_fit_type (*restype_ptr,
				    wide_int::from
				      (primop1,
				       TYPE_PRECISION (*restype_ptr),
				       TYPE_SIGN (TREE_TYPE (primop1))),
				    0, TREE_OVERFLOW (primop1));
	}
      if (type != *restype_ptr)
	{
	  minval = convert (*restype_ptr, minval);
	  maxval = convert (*restype_ptr, maxval);
	}

      min_gt = tree_int_cst_lt (primop1, minval);
      max_gt = tree_int_cst_lt (primop1, maxval);
      min_lt = tree_int_cst_lt (minval, primop1);
      max_lt = tree_int_cst_lt (maxval, primop1);

      val = 0;
      /* This used to be a switch, but Genix compiler can't handle that.  */
      if (code == NE_EXPR)
	{
	  if (max_lt || min_gt)
	    val = truthvalue_true_node;
	}
      else if (code == EQ_EXPR)
	{
	  if (max_lt || min_gt)
	    val = truthvalue_false_node;
	}
      else if (code == LT_EXPR)
	{
	  if (max_lt)
	    val = truthvalue_true_node;
	  if (!min_lt)
	    val = truthvalue_false_node;
	}
      else if (code == GT_EXPR)
	{
	  if (min_gt)
	    val = truthvalue_true_node;
	  if (!max_gt)
	    val = truthvalue_false_node;
	}
      else if (code == LE_EXPR)
	{
	  if (!max_gt)
	    val = truthvalue_true_node;
	  if (min_gt)
	    val = truthvalue_false_node;
	}
      else if (code == GE_EXPR)
	{
	  if (!min_lt)
	    val = truthvalue_true_node;
	  if (max_lt)
	    val = truthvalue_false_node;
	}

      /* If primop0 was sign-extended and unsigned comparison specd,
	 we did a signed comparison above using the signed type bounds.
	 But the comparison we output must be unsigned.

	 Also, for inequalities, VAL is no good; but if the signed
	 comparison had *any* fixed result, it follows that the
	 unsigned comparison just tests the sign in reverse
	 (positive values are LE, negative ones GE).
	 So we can generate an unsigned comparison
	 against an extreme value of the signed type.  */

      if (unsignedp && !unsignedp0)
	{
	  if (val != 0)
	    switch (code)
	      {
	      case LT_EXPR:
	      case GE_EXPR:
		primop1 = TYPE_MIN_VALUE (type);
		val = 0;
		break;

	      case LE_EXPR:
	      case GT_EXPR:
		primop1 = TYPE_MAX_VALUE (type);
		val = 0;
		break;

	      default:
		break;
	      }
	  type = c_common_unsigned_type (type);
	}

      if (TREE_CODE (primop0) != INTEGER_CST)
	{
	  if (val == truthvalue_false_node)
	    warning_at (loc, OPT_Wtype_limits,
			"comparison is always false due to limited range of data type");
	  if (val == truthvalue_true_node)
	    warning_at (loc, OPT_Wtype_limits,
			"comparison is always true due to limited range of data type");
	}

      if (val != 0)
	{
	  /* Don't forget to evaluate PRIMOP0 if it has side effects.  */
	  if (TREE_SIDE_EFFECTS (primop0))
	    return build2 (COMPOUND_EXPR, TREE_TYPE (val), primop0, val);
	  return val;
	}

      /* Value is not predetermined, but do the comparison
	 in the type of the operand that is not constant.
	 TYPE is already properly set.  */
    }

  /* If either arg is decimal float and the other is float, find the
     proper common type to use for comparison.  */
  else if (real1 && real2
	   && (DECIMAL_FLOAT_MODE_P (TYPE_MODE (TREE_TYPE (primop0)))
	       || DECIMAL_FLOAT_MODE_P (TYPE_MODE (TREE_TYPE (primop1)))))
    type = common_type (TREE_TYPE (primop0), TREE_TYPE (primop1));

  else if (real1 && real2
	   && (TYPE_PRECISION (TREE_TYPE (primop0))
	       == TYPE_PRECISION (TREE_TYPE (primop1))))
    type = TREE_TYPE (primop0);

  /* If args' natural types are both narrower than nominal type
     and both extend in the same manner, compare them
     in the type of the wider arg.
     Otherwise must actually extend both to the nominal
     common type lest different ways of extending
     alter the result.
     (eg, (short)-1 == (unsigned short)-1  should be 0.)  */

  else if (unsignedp0 == unsignedp1 && real1 == real2
	   && TYPE_PRECISION (TREE_TYPE (primop0)) < TYPE_PRECISION (*restype_ptr)
	   && TYPE_PRECISION (TREE_TYPE (primop1)) < TYPE_PRECISION (*restype_ptr))
    {
      type = common_type (TREE_TYPE (primop0), TREE_TYPE (primop1));
      type = c_common_signed_or_unsigned_type (unsignedp0
					       || TYPE_UNSIGNED (*restype_ptr),
					       type);
      /* Make sure shorter operand is extended the right way
	 to match the longer operand.  */
      primop0
	= convert (c_common_signed_or_unsigned_type (unsignedp0,
						     TREE_TYPE (primop0)),
		   primop0);
      primop1
	= convert (c_common_signed_or_unsigned_type (unsignedp1,
						     TREE_TYPE (primop1)),
		   primop1);
    }
  else
    {
      /* Here we must do the comparison on the nominal type
	 using the args exactly as we received them.  */
      type = *restype_ptr;
      primop0 = op0;
      primop1 = op1;

      if (!real1 && !real2 && integer_zerop (primop1)
	  && TYPE_UNSIGNED (*restype_ptr))
	{
	  tree value = 0;
	  /* All unsigned values are >= 0, so we warn.  However,
	     if OP0 is a constant that is >= 0, the signedness of
	     the comparison isn't an issue, so suppress the
	     warning.  */
	  bool warn = 
	    warn_type_limits && !in_system_header_at (loc)
	    && !(TREE_CODE (primop0) == INTEGER_CST
		 && !TREE_OVERFLOW (convert (c_common_signed_type (type),
					     primop0)))
	    /* Do not warn for enumeration types.  */
	    && (TREE_CODE (expr_original_type (primop0)) != ENUMERAL_TYPE);
	  
	  switch (code)
	    {
	    case GE_EXPR:
	      if (warn)
		warning_at (loc, OPT_Wtype_limits,
			    "comparison of unsigned expression >= 0 is always true");
	      value = truthvalue_true_node;
	      break;

	    case LT_EXPR:
	      if (warn)
		warning_at (loc, OPT_Wtype_limits,
			    "comparison of unsigned expression < 0 is always false");
	      value = truthvalue_false_node;
	      break;

	    default:
	      break;
	    }

	  if (value != 0)
	    {
	      /* Don't forget to evaluate PRIMOP0 if it has side effects.  */
	      if (TREE_SIDE_EFFECTS (primop0))
		return build2 (COMPOUND_EXPR, TREE_TYPE (value),
			       primop0, value);
	      return value;
	    }
	}
    }

  *op0_ptr = convert (type, primop0);
  *op1_ptr = convert (type, primop1);

  *restype_ptr = truthvalue_type_node;

  return 0;
}

/* Return a tree for the sum or difference (RESULTCODE says which)
   of pointer PTROP and integer INTOP.  */

tree
pointer_int_sum (location_t loc, enum tree_code resultcode,
		 tree ptrop, tree intop, bool complain)
{
  tree size_exp, ret;

  /* The result is a pointer of the same type that is being added.  */
  tree result_type = TREE_TYPE (ptrop);

  if (TREE_CODE (TREE_TYPE (result_type)) == VOID_TYPE)
    {
      if (complain && warn_pointer_arith)
	pedwarn (loc, OPT_Wpointer_arith,
		 "pointer of type %<void *%> used in arithmetic");
      else if (!complain)
	return error_mark_node;
      size_exp = integer_one_node;
    }
  else if (TREE_CODE (TREE_TYPE (result_type)) == FUNCTION_TYPE)
    {
      if (complain && warn_pointer_arith)
	pedwarn (loc, OPT_Wpointer_arith,
		 "pointer to a function used in arithmetic");
      else if (!complain)
	return error_mark_node;
      size_exp = integer_one_node;
    }
  else
    size_exp = size_in_bytes (TREE_TYPE (result_type));

  /* We are manipulating pointer values, so we don't need to warn
     about relying on undefined signed overflow.  We disable the
     warning here because we use integer types so fold won't know that
     they are really pointers.  */
  fold_defer_overflow_warnings ();

  /* If what we are about to multiply by the size of the elements
     contains a constant term, apply distributive law
     and multiply that constant term separately.
     This helps produce common subexpressions.  */
  if ((TREE_CODE (intop) == PLUS_EXPR || TREE_CODE (intop) == MINUS_EXPR)
      && !TREE_CONSTANT (intop)
      && TREE_CONSTANT (TREE_OPERAND (intop, 1))
      && TREE_CONSTANT (size_exp)
      /* If the constant comes from pointer subtraction,
	 skip this optimization--it would cause an error.  */
      && TREE_CODE (TREE_TYPE (TREE_OPERAND (intop, 0))) == INTEGER_TYPE
      /* If the constant is unsigned, and smaller than the pointer size,
	 then we must skip this optimization.  This is because it could cause
	 an overflow error if the constant is negative but INTOP is not.  */
      && (!TYPE_UNSIGNED (TREE_TYPE (intop))
	  || (TYPE_PRECISION (TREE_TYPE (intop))
	      == TYPE_PRECISION (TREE_TYPE (ptrop)))))
    {
      enum tree_code subcode = resultcode;
      tree int_type = TREE_TYPE (intop);
      if (TREE_CODE (intop) == MINUS_EXPR)
	subcode = (subcode == PLUS_EXPR ? MINUS_EXPR : PLUS_EXPR);
      /* Convert both subexpression types to the type of intop,
	 because weird cases involving pointer arithmetic
	 can result in a sum or difference with different type args.  */
      ptrop = build_binary_op (EXPR_LOCATION (TREE_OPERAND (intop, 1)),
			       subcode, ptrop,
			       convert (int_type, TREE_OPERAND (intop, 1)), 1);
      intop = convert (int_type, TREE_OPERAND (intop, 0));
    }

  /* Convert the integer argument to a type the same size as sizetype
     so the multiply won't overflow spuriously.  */
  if (TYPE_PRECISION (TREE_TYPE (intop)) != TYPE_PRECISION (sizetype)
      || TYPE_UNSIGNED (TREE_TYPE (intop)) != TYPE_UNSIGNED (sizetype))
    intop = convert (c_common_type_for_size (TYPE_PRECISION (sizetype),
					     TYPE_UNSIGNED (sizetype)), intop);

  /* Replace the integer argument with a suitable product by the object size.
     Do this multiplication as signed, then convert to the appropriate type
     for the pointer operation and disregard an overflow that occurred only
     because of the sign-extension change in the latter conversion.  */
  {
    tree t = build_binary_op (loc,
			      MULT_EXPR, intop,
			      convert (TREE_TYPE (intop), size_exp), 1);
    intop = convert (sizetype, t);
    if (TREE_OVERFLOW_P (intop) && !TREE_OVERFLOW (t))
      intop = wide_int_to_tree (TREE_TYPE (intop), intop);
  }

  /* Create the sum or difference.  */
  if (resultcode == MINUS_EXPR)
    intop = fold_build1_loc (loc, NEGATE_EXPR, sizetype, intop);

  ret = fold_build_pointer_plus_loc (loc, ptrop, intop);

  fold_undefer_and_ignore_overflow_warnings ();

  return ret;
}

/* Wrap a C_MAYBE_CONST_EXPR around an expression that is fully folded
   and if NON_CONST is known not to be permitted in an evaluated part
   of a constant expression.  */

tree
c_wrap_maybe_const (tree expr, bool non_const)
{
  bool nowarning = TREE_NO_WARNING (expr);
  location_t loc = EXPR_LOCATION (expr);

  /* This should never be called for C++.  */
  if (c_dialect_cxx ())
    gcc_unreachable ();

  /* The result of folding may have a NOP_EXPR to set TREE_NO_WARNING.  */
  STRIP_TYPE_NOPS (expr);
  expr = build2 (C_MAYBE_CONST_EXPR, TREE_TYPE (expr), NULL, expr);
  C_MAYBE_CONST_EXPR_NON_CONST (expr) = non_const;
  if (nowarning)
    TREE_NO_WARNING (expr) = 1;
  protected_set_expr_location (expr, loc);

  return expr;
}

/* Wrap a SAVE_EXPR around EXPR, if appropriate.  Like save_expr, but
   for C folds the inside expression and wraps a C_MAYBE_CONST_EXPR
   around the SAVE_EXPR if needed so that c_fully_fold does not need
   to look inside SAVE_EXPRs.  */

tree
c_save_expr (tree expr)
{
  bool maybe_const = true;
  if (c_dialect_cxx ())
    return save_expr (expr);
  expr = c_fully_fold (expr, false, &maybe_const);
  expr = save_expr (expr);
  if (!maybe_const)
    expr = c_wrap_maybe_const (expr, true);
  return expr;
}

/* Return whether EXPR is a declaration whose address can never be
   NULL.  */

bool
decl_with_nonnull_addr_p (const_tree expr)
{
  return (DECL_P (expr)
	  && (TREE_CODE (expr) == PARM_DECL
	      || TREE_CODE (expr) == LABEL_DECL
	      || !DECL_WEAK (expr)));
}

/* Prepare expr to be an argument of a TRUTH_NOT_EXPR,
   or for an `if' or `while' statement or ?..: exp.  It should already
   have been validated to be of suitable type; otherwise, a bad
   diagnostic may result.

   The EXPR is located at LOCATION.

   This preparation consists of taking the ordinary
   representation of an expression expr and producing a valid tree
   boolean expression describing whether expr is nonzero.  We could
   simply always do build_binary_op (NE_EXPR, expr, truthvalue_false_node, 1),
   but we optimize comparisons, &&, ||, and !.

   The resulting type should always be `truthvalue_type_node'.  */

tree
c_common_truthvalue_conversion (location_t location, tree expr)
{
  switch (TREE_CODE (expr))
    {
    case EQ_EXPR:   case NE_EXPR:   case UNEQ_EXPR: case LTGT_EXPR:
    case LE_EXPR:   case GE_EXPR:   case LT_EXPR:   case GT_EXPR:
    case UNLE_EXPR: case UNGE_EXPR: case UNLT_EXPR: case UNGT_EXPR:
    case ORDERED_EXPR: case UNORDERED_EXPR:
      if (TREE_TYPE (expr) == truthvalue_type_node)
	return expr;
      expr = build2 (TREE_CODE (expr), truthvalue_type_node,
		     TREE_OPERAND (expr, 0), TREE_OPERAND (expr, 1));
      goto ret;

    case TRUTH_ANDIF_EXPR:
    case TRUTH_ORIF_EXPR:
    case TRUTH_AND_EXPR:
    case TRUTH_OR_EXPR:
    case TRUTH_XOR_EXPR:
      if (TREE_TYPE (expr) == truthvalue_type_node)
	return expr;
      expr = build2 (TREE_CODE (expr), truthvalue_type_node,
		     c_common_truthvalue_conversion (location,
						     TREE_OPERAND (expr, 0)),
		     c_common_truthvalue_conversion (location,
						     TREE_OPERAND (expr, 1)));
      goto ret;

    case TRUTH_NOT_EXPR:
      if (TREE_TYPE (expr) == truthvalue_type_node)
	return expr;
      expr = build1 (TREE_CODE (expr), truthvalue_type_node,
		     c_common_truthvalue_conversion (location,
						     TREE_OPERAND (expr, 0)));
      goto ret;

    case ERROR_MARK:
      return expr;

    case INTEGER_CST:
      return integer_zerop (expr) ? truthvalue_false_node
				  : truthvalue_true_node;

    case REAL_CST:
      return real_compare (NE_EXPR, &TREE_REAL_CST (expr), &dconst0)
	     ? truthvalue_true_node
	     : truthvalue_false_node;

    case FIXED_CST:
      return fixed_compare (NE_EXPR, &TREE_FIXED_CST (expr),
			    &FCONST0 (TYPE_MODE (TREE_TYPE (expr))))
	     ? truthvalue_true_node
	     : truthvalue_false_node;

    case FUNCTION_DECL:
      expr = build_unary_op (location, ADDR_EXPR, expr, 0);
      /* Fall through.  */

    case ADDR_EXPR:
      {
 	tree inner = TREE_OPERAND (expr, 0);
	if (decl_with_nonnull_addr_p (inner))
	  {
	    /* Common Ada/Pascal programmer's mistake.  */
	    warning_at (location,
			OPT_Waddress,
			"the address of %qD will always evaluate as %<true%>",
			inner);
	    return truthvalue_true_node;
	  }
	break;
      }

    case COMPLEX_EXPR:
      expr = build_binary_op (EXPR_LOCATION (expr),
			      (TREE_SIDE_EFFECTS (TREE_OPERAND (expr, 1))
			       ? TRUTH_OR_EXPR : TRUTH_ORIF_EXPR),
		c_common_truthvalue_conversion (location,
						TREE_OPERAND (expr, 0)),
		c_common_truthvalue_conversion (location,
						TREE_OPERAND (expr, 1)),
			      0);
      goto ret;

    case NEGATE_EXPR:
    case ABS_EXPR:
    case FLOAT_EXPR:
    case EXCESS_PRECISION_EXPR:
      /* These don't change whether an object is nonzero or zero.  */
      return c_common_truthvalue_conversion (location, TREE_OPERAND (expr, 0));

    case LROTATE_EXPR:
    case RROTATE_EXPR:
      /* These don't change whether an object is zero or nonzero, but
	 we can't ignore them if their second arg has side-effects.  */
      if (TREE_SIDE_EFFECTS (TREE_OPERAND (expr, 1)))
	{
	  expr = build2 (COMPOUND_EXPR, truthvalue_type_node,
			 TREE_OPERAND (expr, 1),
			 c_common_truthvalue_conversion
			 (location, TREE_OPERAND (expr, 0)));
	  goto ret;
	}
      else
	return c_common_truthvalue_conversion (location,
					       TREE_OPERAND (expr, 0));

    case COND_EXPR:
      /* Distribute the conversion into the arms of a COND_EXPR.  */
      if (c_dialect_cxx ())
	{
	  tree op1 = TREE_OPERAND (expr, 1);
	  tree op2 = TREE_OPERAND (expr, 2);
	  /* In C++ one of the arms might have void type if it is throw.  */
	  if (!VOID_TYPE_P (TREE_TYPE (op1)))
	    op1 = c_common_truthvalue_conversion (location, op1);
	  if (!VOID_TYPE_P (TREE_TYPE (op2)))
	    op2 = c_common_truthvalue_conversion (location, op2);
	  expr = fold_build3_loc (location, COND_EXPR, truthvalue_type_node,
				  TREE_OPERAND (expr, 0), op1, op2);
	  goto ret;
	}
      else
	{
	  /* Folding will happen later for C.  */
	  expr = build3 (COND_EXPR, truthvalue_type_node,
			 TREE_OPERAND (expr, 0),
			 c_common_truthvalue_conversion (location,
							 TREE_OPERAND (expr, 1)),
			 c_common_truthvalue_conversion (location,
							 TREE_OPERAND (expr, 2)));
	  goto ret;
	}

    CASE_CONVERT:
      {
	tree totype = TREE_TYPE (expr);
	tree fromtype = TREE_TYPE (TREE_OPERAND (expr, 0));

	/* Don't cancel the effect of a CONVERT_EXPR from a REFERENCE_TYPE,
	   since that affects how `default_conversion' will behave.  */
	if (TREE_CODE (totype) == REFERENCE_TYPE
	    || TREE_CODE (fromtype) == REFERENCE_TYPE)
	  break;
	/* Don't strip a conversion from C++0x scoped enum, since they
	   don't implicitly convert to other types.  */
	if (TREE_CODE (fromtype) == ENUMERAL_TYPE
	    && ENUM_IS_SCOPED (fromtype))
	  break;
	/* If this isn't narrowing the argument, we can ignore it.  */
	if (TYPE_PRECISION (totype) >= TYPE_PRECISION (fromtype))
	  return c_common_truthvalue_conversion (location,
						 TREE_OPERAND (expr, 0));
      }
      break;

    case MODIFY_EXPR:
      if (!TREE_NO_WARNING (expr)
	  && warn_parentheses)
	{
	  warning (OPT_Wparentheses,
		   "suggest parentheses around assignment used as truth value");
	  TREE_NO_WARNING (expr) = 1;
	}
      break;

    default:
      break;
    }

  if (TREE_CODE (TREE_TYPE (expr)) == COMPLEX_TYPE)
    {
      tree t = (in_late_binary_op ? save_expr (expr) : c_save_expr (expr));
      expr = (build_binary_op
	      (EXPR_LOCATION (expr),
	       (TREE_SIDE_EFFECTS (expr)
		? TRUTH_OR_EXPR : TRUTH_ORIF_EXPR),
	c_common_truthvalue_conversion
	       (location,
		build_unary_op (location, REALPART_EXPR, t, 0)),
	c_common_truthvalue_conversion
	       (location,
		build_unary_op (location, IMAGPART_EXPR, t, 0)),
	       0));
      goto ret;
    }

  if (TREE_CODE (TREE_TYPE (expr)) == FIXED_POINT_TYPE)
    {
      tree fixed_zero_node = build_fixed (TREE_TYPE (expr),
					  FCONST0 (TYPE_MODE
						   (TREE_TYPE (expr))));
      return build_binary_op (location, NE_EXPR, expr, fixed_zero_node, 1);
    }
  else
    return build_binary_op (location, NE_EXPR, expr, integer_zero_node, 1);

 ret:
  protected_set_expr_location (expr, location);
  return expr;
}

static void def_builtin_1  (enum built_in_function fncode,
			    const char *name,
			    enum built_in_class fnclass,
			    tree fntype, tree libtype,
			    bool both_p, bool fallback_p, bool nonansi_p,
			    tree fnattrs, bool implicit_p);


/* Apply the TYPE_QUALS to the new DECL.  */

void
c_apply_type_quals_to_decl (int type_quals, tree decl)
{
  tree type = TREE_TYPE (decl);

  if (type == error_mark_node)
    return;

  if ((type_quals & TYPE_QUAL_CONST)
      || (type && TREE_CODE (type) == REFERENCE_TYPE))
    /* We used to check TYPE_NEEDS_CONSTRUCTING here, but now a constexpr
       constructor can produce constant init, so rely on cp_finish_decl to
       clear TREE_READONLY if the variable has non-constant init.  */
    TREE_READONLY (decl) = 1;
  if (type_quals & TYPE_QUAL_VOLATILE)
    {
      TREE_SIDE_EFFECTS (decl) = 1;
      TREE_THIS_VOLATILE (decl) = 1;
    }
  if (type_quals & TYPE_QUAL_RESTRICT)
    {
      while (type && TREE_CODE (type) == ARRAY_TYPE)
	/* Allow 'restrict' on arrays of pointers.
	   FIXME currently we just ignore it.  */
	type = TREE_TYPE (type);
      if (!type
	  || !POINTER_TYPE_P (type)
	  || !C_TYPE_OBJECT_OR_INCOMPLETE_P (TREE_TYPE (type)))
	error ("invalid use of %<restrict%>");
    }
}

/* Hash function for the problem of multiple type definitions in
   different files.  This must hash all types that will compare
   equal via comptypes to the same value.  In practice it hashes
   on some of the simple stuff and leaves the details to comptypes.  */

static hashval_t
c_type_hash (const void *p)
{
  int n_elements;
  int shift, size;
  const_tree const t = (const_tree) p;
  tree t2;
  switch (TREE_CODE (t))
    {
    /* For pointers, hash on pointee type plus some swizzling.  */
    case POINTER_TYPE:
      return c_type_hash (TREE_TYPE (t)) ^ 0x3003003;
    /* Hash on number of elements and total size.  */
    case ENUMERAL_TYPE:
      shift = 3;
      t2 = TYPE_VALUES (t);
      break;
    case RECORD_TYPE:
      shift = 0;
      t2 = TYPE_FIELDS (t);
      break;
    case QUAL_UNION_TYPE:
      shift = 1;
      t2 = TYPE_FIELDS (t);
      break;
    case UNION_TYPE:
      shift = 2;
      t2 = TYPE_FIELDS (t);
      break;
    default:
      gcc_unreachable ();
    }
  /* FIXME: We want to use a DECL_CHAIN iteration method here, but
     TYPE_VALUES of ENUMERAL_TYPEs is stored as a TREE_LIST.  */
  n_elements = list_length (t2);
  /* We might have a VLA here.  */
  if (TREE_CODE (TYPE_SIZE (t)) != INTEGER_CST)
    size = 0;
  else
    size = TREE_INT_CST_LOW (TYPE_SIZE (t));
  return ((size << 24) | (n_elements << shift));
}

static GTY((param_is (union tree_node))) htab_t type_hash_table;

/* Return the typed-based alias set for T, which may be an expression
   or a type.  Return -1 if we don't do anything special.  */

alias_set_type
c_common_get_alias_set (tree t)
{
  tree u;
  PTR *slot;

  /* For VLAs, use the alias set of the element type rather than the
     default of alias set 0 for types compared structurally.  */
  if (TYPE_P (t) && TYPE_STRUCTURAL_EQUALITY_P (t))
    {
      if (TREE_CODE (t) == ARRAY_TYPE)
	return get_alias_set (TREE_TYPE (t));
      return -1;
    }

  /* Permit type-punning when accessing a union, provided the access
     is directly through the union.  For example, this code does not
     permit taking the address of a union member and then storing
     through it.  Even the type-punning allowed here is a GCC
     extension, albeit a common and useful one; the C standard says
     that such accesses have implementation-defined behavior.  */
  for (u = t;
       TREE_CODE (u) == COMPONENT_REF || TREE_CODE (u) == ARRAY_REF;
       u = TREE_OPERAND (u, 0))
    if (TREE_CODE (u) == COMPONENT_REF
	&& TREE_CODE (TREE_TYPE (TREE_OPERAND (u, 0))) == UNION_TYPE)
      return 0;

  /* That's all the expressions we handle specially.  */
  if (!TYPE_P (t))
    return -1;

  /* The C standard guarantees that any object may be accessed via an
     lvalue that has character type.  */
  if (t == char_type_node
      || t == signed_char_type_node
      || t == unsigned_char_type_node)
    return 0;

  /* The C standard specifically allows aliasing between signed and
     unsigned variants of the same type.  We treat the signed
     variant as canonical.  */
  if (TREE_CODE (t) == INTEGER_TYPE && TYPE_UNSIGNED (t))
    {
      tree t1 = c_common_signed_type (t);

      /* t1 == t can happen for boolean nodes which are always unsigned.  */
      if (t1 != t)
	return get_alias_set (t1);
    }

  /* Handle the case of multiple type nodes referring to "the same" type,
     which occurs with IMA.  These share an alias set.  FIXME:  Currently only
     C90 is handled.  (In C99 type compatibility is not transitive, which
     complicates things mightily. The alias set splay trees can theoretically
     represent this, but insertion is tricky when you consider all the
     different orders things might arrive in.) */

  if (c_language != clk_c || flag_isoc99)
    return -1;

  /* Save time if there's only one input file.  */
  if (num_in_fnames == 1)
    return -1;

  /* Pointers need special handling if they point to any type that
     needs special handling (below).  */
  if (TREE_CODE (t) == POINTER_TYPE)
    {
      tree t2;
      /* Find bottom type under any nested POINTERs.  */
      for (t2 = TREE_TYPE (t);
	   TREE_CODE (t2) == POINTER_TYPE;
	   t2 = TREE_TYPE (t2))
	;
      if (TREE_CODE (t2) != RECORD_TYPE
	  && TREE_CODE (t2) != ENUMERAL_TYPE
	  && TREE_CODE (t2) != QUAL_UNION_TYPE
	  && TREE_CODE (t2) != UNION_TYPE)
	return -1;
      if (TYPE_SIZE (t2) == 0)
	return -1;
    }
  /* These are the only cases that need special handling.  */
  if (TREE_CODE (t) != RECORD_TYPE
      && TREE_CODE (t) != ENUMERAL_TYPE
      && TREE_CODE (t) != QUAL_UNION_TYPE
      && TREE_CODE (t) != UNION_TYPE
      && TREE_CODE (t) != POINTER_TYPE)
    return -1;
  /* Undefined? */
  if (TYPE_SIZE (t) == 0)
    return -1;

  /* Look up t in hash table.  Only one of the compatible types within each
     alias set is recorded in the table.  */
  if (!type_hash_table)
    type_hash_table = htab_create_ggc (1021, c_type_hash,
	    (htab_eq) lang_hooks.types_compatible_p,
	    NULL);
  slot = htab_find_slot (type_hash_table, t, INSERT);
  if (*slot != NULL)
    {
      TYPE_ALIAS_SET (t) = TYPE_ALIAS_SET ((tree)*slot);
      return TYPE_ALIAS_SET ((tree)*slot);
    }
  else
    /* Our caller will assign and record (in t) a new alias set; all we need
       to do is remember t in the hash table.  */
    *slot = t;

  return -1;
}

/* Return the least alignment required for type TYPE.  */

unsigned int
min_align_of_type (tree type)
{
  unsigned int align = TYPE_ALIGN (type);
  align = MIN (align, BIGGEST_ALIGNMENT);
#ifdef BIGGEST_FIELD_ALIGNMENT
  align = MIN (align, BIGGEST_FIELD_ALIGNMENT);
#endif
  unsigned int field_align = align;
#ifdef ADJUST_FIELD_ALIGN
  tree field = build_decl (UNKNOWN_LOCATION, FIELD_DECL, NULL_TREE,
			   type);
  field_align = ADJUST_FIELD_ALIGN (field, field_align);
#endif
  align = MIN (align, field_align);
  return align / BITS_PER_UNIT;
}

/* Compute the value of 'sizeof (TYPE)' or '__alignof__ (TYPE)', where
   the IS_SIZEOF parameter indicates which operator is being applied.
   The COMPLAIN flag controls whether we should diagnose possibly
   ill-formed constructs or not.  LOC is the location of the SIZEOF or
   TYPEOF operator.  If MIN_ALIGNOF, the least alignment required for
   a type in any context should be returned, rather than the normal
   alignment for that type.  */

tree
c_sizeof_or_alignof_type (location_t loc,
			  tree type, bool is_sizeof, bool min_alignof,
			  int complain)
{
  const char *op_name;
  tree value = NULL;
  enum tree_code type_code = TREE_CODE (type);

  op_name = is_sizeof ? "sizeof" : "__alignof__";

  if (type_code == FUNCTION_TYPE)
    {
      if (is_sizeof)
	{
	  if (complain && warn_pointer_arith)
	    pedwarn (loc, OPT_Wpointer_arith,
		     "invalid application of %<sizeof%> to a function type");
          else if (!complain)
            return error_mark_node;
	  value = size_one_node;
	}
      else
	{
	  if (complain)
	    {
	      if (c_dialect_cxx ())
		pedwarn (loc, OPT_Wpedantic, "ISO C++ does not permit "
			 "%<alignof%> applied to a function type");
	      else
		pedwarn (loc, OPT_Wpedantic, "ISO C does not permit "
			 "%<_Alignof%> applied to a function type");
	    }
	  value = size_int (FUNCTION_BOUNDARY / BITS_PER_UNIT);
	}
    }
  else if (type_code == VOID_TYPE || type_code == ERROR_MARK)
    {
      if (type_code == VOID_TYPE
	  && complain && warn_pointer_arith)
	pedwarn (loc, OPT_Wpointer_arith,
		 "invalid application of %qs to a void type", op_name);
      else if (!complain)
        return error_mark_node;
      value = size_one_node;
    }
  else if (!COMPLETE_TYPE_P (type)
	   && (!c_dialect_cxx () || is_sizeof || type_code != ARRAY_TYPE))
    {
      if (complain)
	error_at (loc, "invalid application of %qs to incomplete type %qT",
		  op_name, type);
      return error_mark_node;
    }
  else if (c_dialect_cxx () && type_code == ARRAY_TYPE
	   && !COMPLETE_TYPE_P (TREE_TYPE (type)))
    {
      if (complain)
	error_at (loc, "invalid application of %qs to array type %qT of "
		  "incomplete element type", op_name, type);
      return error_mark_node;
    }
  else
    {
      if (is_sizeof)
	/* Convert in case a char is more than one unit.  */
	value = size_binop_loc (loc, CEIL_DIV_EXPR, TYPE_SIZE_UNIT (type),
				size_int (TYPE_PRECISION (char_type_node)
					  / BITS_PER_UNIT));
      else if (min_alignof)
	value = size_int (min_align_of_type (type));
      else
	value = size_int (TYPE_ALIGN_UNIT (type));
    }

  /* VALUE will have the middle-end integer type sizetype.
     However, we should really return a value of type `size_t',
     which is just a typedef for an ordinary integer type.  */
  value = fold_convert_loc (loc, size_type_node, value);

  return value;
}

/* Implement the __alignof keyword: Return the minimum required
   alignment of EXPR, measured in bytes.  For VAR_DECLs,
   FUNCTION_DECLs and FIELD_DECLs return DECL_ALIGN (which can be set
   from an "aligned" __attribute__ specification).  LOC is the
   location of the ALIGNOF operator.  */

tree
c_alignof_expr (location_t loc, tree expr)
{
  tree t;

  if (VAR_OR_FUNCTION_DECL_P (expr))
    t = size_int (DECL_ALIGN_UNIT (expr));

  else if (TREE_CODE (expr) == COMPONENT_REF
	   && DECL_C_BIT_FIELD (TREE_OPERAND (expr, 1)))
    {
      error_at (loc, "%<__alignof%> applied to a bit-field");
      t = size_one_node;
    }
  else if (TREE_CODE (expr) == COMPONENT_REF
	   && TREE_CODE (TREE_OPERAND (expr, 1)) == FIELD_DECL)
    t = size_int (DECL_ALIGN_UNIT (TREE_OPERAND (expr, 1)));

  else if (TREE_CODE (expr) == INDIRECT_REF)
    {
      tree t = TREE_OPERAND (expr, 0);
      tree best = t;
      int bestalign = TYPE_ALIGN (TREE_TYPE (TREE_TYPE (t)));

      while (CONVERT_EXPR_P (t)
	     && TREE_CODE (TREE_TYPE (TREE_OPERAND (t, 0))) == POINTER_TYPE)
	{
	  int thisalign;

	  t = TREE_OPERAND (t, 0);
	  thisalign = TYPE_ALIGN (TREE_TYPE (TREE_TYPE (t)));
	  if (thisalign > bestalign)
	    best = t, bestalign = thisalign;
	}
      return c_alignof (loc, TREE_TYPE (TREE_TYPE (best)));
    }
  else
    return c_alignof (loc, TREE_TYPE (expr));

  return fold_convert_loc (loc, size_type_node, t);
}

/* Handle C and C++ default attributes.  */

enum built_in_attribute
{
#define DEF_ATTR_NULL_TREE(ENUM) ENUM,
#define DEF_ATTR_INT(ENUM, VALUE) ENUM,
#define DEF_ATTR_STRING(ENUM, VALUE) ENUM,
#define DEF_ATTR_IDENT(ENUM, STRING) ENUM,
#define DEF_ATTR_TREE_LIST(ENUM, PURPOSE, VALUE, CHAIN) ENUM,
#include "builtin-attrs.def"
#undef DEF_ATTR_NULL_TREE
#undef DEF_ATTR_INT
#undef DEF_ATTR_STRING
#undef DEF_ATTR_IDENT
#undef DEF_ATTR_TREE_LIST
  ATTR_LAST
};

static GTY(()) tree built_in_attributes[(int) ATTR_LAST];

static void c_init_attributes (void);

enum c_builtin_type
{
#define DEF_PRIMITIVE_TYPE(NAME, VALUE) NAME,
#define DEF_FUNCTION_TYPE_0(NAME, RETURN) NAME,
#define DEF_FUNCTION_TYPE_1(NAME, RETURN, ARG1) NAME,
#define DEF_FUNCTION_TYPE_2(NAME, RETURN, ARG1, ARG2) NAME,
#define DEF_FUNCTION_TYPE_3(NAME, RETURN, ARG1, ARG2, ARG3) NAME,
#define DEF_FUNCTION_TYPE_4(NAME, RETURN, ARG1, ARG2, ARG3, ARG4) NAME,
#define DEF_FUNCTION_TYPE_5(NAME, RETURN, ARG1, ARG2, ARG3, ARG4, ARG5) NAME,
#define DEF_FUNCTION_TYPE_6(NAME, RETURN, ARG1, ARG2, ARG3, ARG4, ARG5, \
			    ARG6) NAME,
#define DEF_FUNCTION_TYPE_7(NAME, RETURN, ARG1, ARG2, ARG3, ARG4, ARG5, \
			    ARG6, ARG7) NAME,
#define DEF_FUNCTION_TYPE_8(NAME, RETURN, ARG1, ARG2, ARG3, ARG4, ARG5, \
			    ARG6, ARG7, ARG8) NAME,
#define DEF_FUNCTION_TYPE_VAR_0(NAME, RETURN) NAME,
#define DEF_FUNCTION_TYPE_VAR_1(NAME, RETURN, ARG1) NAME,
#define DEF_FUNCTION_TYPE_VAR_2(NAME, RETURN, ARG1, ARG2) NAME,
#define DEF_FUNCTION_TYPE_VAR_3(NAME, RETURN, ARG1, ARG2, ARG3) NAME,
#define DEF_FUNCTION_TYPE_VAR_4(NAME, RETURN, ARG1, ARG2, ARG3, ARG4) NAME,
#define DEF_FUNCTION_TYPE_VAR_5(NAME, RETURN, ARG1, ARG2, ARG3, ARG4, ARG5) \
  NAME,
#define DEF_POINTER_TYPE(NAME, TYPE) NAME,
#include "builtin-types.def"
#undef DEF_PRIMITIVE_TYPE
#undef DEF_FUNCTION_TYPE_0
#undef DEF_FUNCTION_TYPE_1
#undef DEF_FUNCTION_TYPE_2
#undef DEF_FUNCTION_TYPE_3
#undef DEF_FUNCTION_TYPE_4
#undef DEF_FUNCTION_TYPE_5
#undef DEF_FUNCTION_TYPE_6
#undef DEF_FUNCTION_TYPE_7
#undef DEF_FUNCTION_TYPE_8
#undef DEF_FUNCTION_TYPE_VAR_0
#undef DEF_FUNCTION_TYPE_VAR_1
#undef DEF_FUNCTION_TYPE_VAR_2
#undef DEF_FUNCTION_TYPE_VAR_3
#undef DEF_FUNCTION_TYPE_VAR_4
#undef DEF_FUNCTION_TYPE_VAR_5
#undef DEF_POINTER_TYPE
  BT_LAST
};

typedef enum c_builtin_type builtin_type;

/* A temporary array for c_common_nodes_and_builtins.  Used in
   communication with def_fn_type.  */
static tree builtin_types[(int) BT_LAST + 1];

/* A helper function for c_common_nodes_and_builtins.  Build function type
   for DEF with return type RET and N arguments.  If VAR is true, then the
   function should be variadic after those N arguments.

   Takes special care not to ICE if any of the types involved are
   error_mark_node, which indicates that said type is not in fact available
   (see builtin_type_for_size).  In which case the function type as a whole
   should be error_mark_node.  */

static void
def_fn_type (builtin_type def, builtin_type ret, bool var, int n, ...)
{
  tree t;
  tree *args = XALLOCAVEC (tree, n);
  va_list list;
  int i;

  va_start (list, n);
  for (i = 0; i < n; ++i)
    {
      builtin_type a = (builtin_type) va_arg (list, int);
      t = builtin_types[a];
      if (t == error_mark_node)
	goto egress;
      args[i] = t;
    }

  t = builtin_types[ret];
  if (t == error_mark_node)
    goto egress;
  if (var)
    t = build_varargs_function_type_array (t, n, args);
  else
    t = build_function_type_array (t, n, args);

 egress:
  builtin_types[def] = t;
  va_end (list);
}

/* Build builtin functions common to both C and C++ language
   frontends.  */

static void
c_define_builtins (tree va_list_ref_type_node, tree va_list_arg_type_node)
{
#define DEF_PRIMITIVE_TYPE(ENUM, VALUE) \
  builtin_types[ENUM] = VALUE;
#define DEF_FUNCTION_TYPE_0(ENUM, RETURN) \
  def_fn_type (ENUM, RETURN, 0, 0);
#define DEF_FUNCTION_TYPE_1(ENUM, RETURN, ARG1) \
  def_fn_type (ENUM, RETURN, 0, 1, ARG1);
#define DEF_FUNCTION_TYPE_2(ENUM, RETURN, ARG1, ARG2) \
  def_fn_type (ENUM, RETURN, 0, 2, ARG1, ARG2);
#define DEF_FUNCTION_TYPE_3(ENUM, RETURN, ARG1, ARG2, ARG3) \
  def_fn_type (ENUM, RETURN, 0, 3, ARG1, ARG2, ARG3);
#define DEF_FUNCTION_TYPE_4(ENUM, RETURN, ARG1, ARG2, ARG3, ARG4) \
  def_fn_type (ENUM, RETURN, 0, 4, ARG1, ARG2, ARG3, ARG4);
#define DEF_FUNCTION_TYPE_5(ENUM, RETURN, ARG1, ARG2, ARG3, ARG4, ARG5)	\
  def_fn_type (ENUM, RETURN, 0, 5, ARG1, ARG2, ARG3, ARG4, ARG5);
#define DEF_FUNCTION_TYPE_6(ENUM, RETURN, ARG1, ARG2, ARG3, ARG4, ARG5, \
			    ARG6)					\
  def_fn_type (ENUM, RETURN, 0, 6, ARG1, ARG2, ARG3, ARG4, ARG5, ARG6);
#define DEF_FUNCTION_TYPE_7(ENUM, RETURN, ARG1, ARG2, ARG3, ARG4, ARG5, \
			    ARG6, ARG7)					\
  def_fn_type (ENUM, RETURN, 0, 7, ARG1, ARG2, ARG3, ARG4, ARG5, ARG6, ARG7);
#define DEF_FUNCTION_TYPE_8(ENUM, RETURN, ARG1, ARG2, ARG3, ARG4, ARG5, \
			    ARG6, ARG7, ARG8)				\
  def_fn_type (ENUM, RETURN, 0, 8, ARG1, ARG2, ARG3, ARG4, ARG5, ARG6,	\
	       ARG7, ARG8);
#define DEF_FUNCTION_TYPE_VAR_0(ENUM, RETURN) \
  def_fn_type (ENUM, RETURN, 1, 0);
#define DEF_FUNCTION_TYPE_VAR_1(ENUM, RETURN, ARG1) \
  def_fn_type (ENUM, RETURN, 1, 1, ARG1);
#define DEF_FUNCTION_TYPE_VAR_2(ENUM, RETURN, ARG1, ARG2) \
  def_fn_type (ENUM, RETURN, 1, 2, ARG1, ARG2);
#define DEF_FUNCTION_TYPE_VAR_3(ENUM, RETURN, ARG1, ARG2, ARG3) \
  def_fn_type (ENUM, RETURN, 1, 3, ARG1, ARG2, ARG3);
#define DEF_FUNCTION_TYPE_VAR_4(ENUM, RETURN, ARG1, ARG2, ARG3, ARG4) \
  def_fn_type (ENUM, RETURN, 1, 4, ARG1, ARG2, ARG3, ARG4);
#define DEF_FUNCTION_TYPE_VAR_5(ENUM, RETURN, ARG1, ARG2, ARG3, ARG4, ARG5) \
  def_fn_type (ENUM, RETURN, 1, 5, ARG1, ARG2, ARG3, ARG4, ARG5);
#define DEF_POINTER_TYPE(ENUM, TYPE) \
  builtin_types[(int) ENUM] = build_pointer_type (builtin_types[(int) TYPE]);

#include "builtin-types.def"

#undef DEF_PRIMITIVE_TYPE
#undef DEF_FUNCTION_TYPE_0
#undef DEF_FUNCTION_TYPE_1
#undef DEF_FUNCTION_TYPE_2
#undef DEF_FUNCTION_TYPE_3
#undef DEF_FUNCTION_TYPE_4
#undef DEF_FUNCTION_TYPE_5
#undef DEF_FUNCTION_TYPE_6
#undef DEF_FUNCTION_TYPE_7
#undef DEF_FUNCTION_TYPE_8
#undef DEF_FUNCTION_TYPE_VAR_0
#undef DEF_FUNCTION_TYPE_VAR_1
#undef DEF_FUNCTION_TYPE_VAR_2
#undef DEF_FUNCTION_TYPE_VAR_3
#undef DEF_FUNCTION_TYPE_VAR_4
#undef DEF_FUNCTION_TYPE_VAR_5
#undef DEF_POINTER_TYPE
  builtin_types[(int) BT_LAST] = NULL_TREE;

  c_init_attributes ();

#define DEF_BUILTIN(ENUM, NAME, CLASS, TYPE, LIBTYPE, BOTH_P, FALLBACK_P, \
		    NONANSI_P, ATTRS, IMPLICIT, COND)			\
  if (NAME && COND)							\
    def_builtin_1 (ENUM, NAME, CLASS,                                   \
		   builtin_types[(int) TYPE],                           \
		   builtin_types[(int) LIBTYPE],                        \
		   BOTH_P, FALLBACK_P, NONANSI_P,                       \
		   built_in_attributes[(int) ATTRS], IMPLICIT);
#include "builtins.def"
#undef DEF_BUILTIN

  targetm.init_builtins ();

  build_common_builtin_nodes ();

  if (flag_cilkplus)
    cilk_init_builtins ();
}

/* Like get_identifier, but avoid warnings about null arguments when
   the argument may be NULL for targets where GCC lacks stdint.h type
   information.  */

static inline tree
c_get_ident (const char *id)
{
  return get_identifier (id);
}

/* Build tree nodes and builtin functions common to both C and C++ language
   frontends.  */

void
c_common_nodes_and_builtins (void)
{
  int char16_type_size;
  int char32_type_size;
  int wchar_type_size;
  tree array_domain_type;
  tree va_list_ref_type_node;
  tree va_list_arg_type_node;

  build_common_tree_nodes (flag_signed_char, flag_short_double);

  /* Define `int' and `char' first so that dbx will output them first.  */
  record_builtin_type (RID_INT, NULL, integer_type_node);
  record_builtin_type (RID_CHAR, "char", char_type_node);

  /* `signed' is the same as `int'.  FIXME: the declarations of "signed",
     "unsigned long", "long long unsigned" and "unsigned short" were in C++
     but not C.  Are the conditionals here needed?  */
  if (c_dialect_cxx ())
    record_builtin_type (RID_SIGNED, NULL, integer_type_node);
  record_builtin_type (RID_LONG, "long int", long_integer_type_node);
  record_builtin_type (RID_UNSIGNED, "unsigned int", unsigned_type_node);
  record_builtin_type (RID_MAX, "long unsigned int",
		       long_unsigned_type_node);
  if (int128_integer_type_node != NULL_TREE)
    {
      record_builtin_type (RID_INT128, "__int128",
			   int128_integer_type_node);
      record_builtin_type (RID_MAX, "__int128 unsigned",
			   int128_unsigned_type_node);
    }
  if (c_dialect_cxx ())
    record_builtin_type (RID_MAX, "unsigned long", long_unsigned_type_node);
  record_builtin_type (RID_MAX, "long long int",
		       long_long_integer_type_node);
  record_builtin_type (RID_MAX, "long long unsigned int",
		       long_long_unsigned_type_node);
  if (c_dialect_cxx ())
    record_builtin_type (RID_MAX, "long long unsigned",
			 long_long_unsigned_type_node);
  record_builtin_type (RID_SHORT, "short int", short_integer_type_node);
  record_builtin_type (RID_MAX, "short unsigned int",
		       short_unsigned_type_node);
  if (c_dialect_cxx ())
    record_builtin_type (RID_MAX, "unsigned short",
			 short_unsigned_type_node);

  /* Define both `signed char' and `unsigned char'.  */
  record_builtin_type (RID_MAX, "signed char", signed_char_type_node);
  record_builtin_type (RID_MAX, "unsigned char", unsigned_char_type_node);

  /* These are types that c_common_type_for_size and
     c_common_type_for_mode use.  */
  lang_hooks.decls.pushdecl (build_decl (UNKNOWN_LOCATION,
					 TYPE_DECL, NULL_TREE,
					 intQI_type_node));
  lang_hooks.decls.pushdecl (build_decl (UNKNOWN_LOCATION,
					 TYPE_DECL, NULL_TREE,
					 intHI_type_node));
  lang_hooks.decls.pushdecl (build_decl (UNKNOWN_LOCATION,
					 TYPE_DECL, NULL_TREE,
					 intSI_type_node));
  lang_hooks.decls.pushdecl (build_decl (UNKNOWN_LOCATION,
					 TYPE_DECL, NULL_TREE,
					 intDI_type_node));
#if HOST_BITS_PER_WIDE_INT >= 64
  if (targetm.scalar_mode_supported_p (TImode))
    lang_hooks.decls.pushdecl (build_decl (UNKNOWN_LOCATION,
					   TYPE_DECL,
					   get_identifier ("__int128_t"),
					   intTI_type_node));
#endif
  lang_hooks.decls.pushdecl (build_decl (UNKNOWN_LOCATION,
					 TYPE_DECL, NULL_TREE,
					 unsigned_intQI_type_node));
  lang_hooks.decls.pushdecl (build_decl (UNKNOWN_LOCATION,
					 TYPE_DECL, NULL_TREE,
					 unsigned_intHI_type_node));
  lang_hooks.decls.pushdecl (build_decl (UNKNOWN_LOCATION,
					 TYPE_DECL, NULL_TREE,
					 unsigned_intSI_type_node));
  lang_hooks.decls.pushdecl (build_decl (UNKNOWN_LOCATION,
					 TYPE_DECL, NULL_TREE,
					 unsigned_intDI_type_node));
#if HOST_BITS_PER_WIDE_INT >= 64
  if (targetm.scalar_mode_supported_p (TImode))
    lang_hooks.decls.pushdecl (build_decl (UNKNOWN_LOCATION,
					   TYPE_DECL,
					   get_identifier ("__uint128_t"),
					   unsigned_intTI_type_node));
#endif

  /* Create the widest literal types.  */
  widest_integer_literal_type_node
    = make_signed_type (HOST_BITS_PER_WIDE_INT * 2);
  lang_hooks.decls.pushdecl (build_decl (UNKNOWN_LOCATION,
					 TYPE_DECL, NULL_TREE,
					 widest_integer_literal_type_node));

  widest_unsigned_literal_type_node
    = make_unsigned_type (HOST_BITS_PER_WIDE_INT * 2);
  lang_hooks.decls.pushdecl (build_decl (UNKNOWN_LOCATION,
					 TYPE_DECL, NULL_TREE,
					 widest_unsigned_literal_type_node));

  signed_size_type_node = c_common_signed_type (size_type_node);

  pid_type_node =
    TREE_TYPE (identifier_global_value (get_identifier (PID_TYPE)));

  record_builtin_type (RID_FLOAT, NULL, float_type_node);
  record_builtin_type (RID_DOUBLE, NULL, double_type_node);
  record_builtin_type (RID_MAX, "long double", long_double_type_node);

  /* Only supported decimal floating point extension if the target
     actually supports underlying modes. */
  if (targetm.scalar_mode_supported_p (SDmode)
      && targetm.scalar_mode_supported_p (DDmode)
      && targetm.scalar_mode_supported_p (TDmode))
    {
      record_builtin_type (RID_DFLOAT32, NULL, dfloat32_type_node);
      record_builtin_type (RID_DFLOAT64, NULL, dfloat64_type_node);
      record_builtin_type (RID_DFLOAT128, NULL, dfloat128_type_node);
    }

  if (targetm.fixed_point_supported_p ())
    {
      record_builtin_type (RID_MAX, "short _Fract", short_fract_type_node);
      record_builtin_type (RID_FRACT, NULL, fract_type_node);
      record_builtin_type (RID_MAX, "long _Fract", long_fract_type_node);
      record_builtin_type (RID_MAX, "long long _Fract",
			   long_long_fract_type_node);
      record_builtin_type (RID_MAX, "unsigned short _Fract",
			   unsigned_short_fract_type_node);
      record_builtin_type (RID_MAX, "unsigned _Fract",
			   unsigned_fract_type_node);
      record_builtin_type (RID_MAX, "unsigned long _Fract",
			   unsigned_long_fract_type_node);
      record_builtin_type (RID_MAX, "unsigned long long _Fract",
			   unsigned_long_long_fract_type_node);
      record_builtin_type (RID_MAX, "_Sat short _Fract",
			   sat_short_fract_type_node);
      record_builtin_type (RID_MAX, "_Sat _Fract", sat_fract_type_node);
      record_builtin_type (RID_MAX, "_Sat long _Fract",
			   sat_long_fract_type_node);
      record_builtin_type (RID_MAX, "_Sat long long _Fract",
			   sat_long_long_fract_type_node);
      record_builtin_type (RID_MAX, "_Sat unsigned short _Fract",
			   sat_unsigned_short_fract_type_node);
      record_builtin_type (RID_MAX, "_Sat unsigned _Fract",
			   sat_unsigned_fract_type_node);
      record_builtin_type (RID_MAX, "_Sat unsigned long _Fract",
			   sat_unsigned_long_fract_type_node);
      record_builtin_type (RID_MAX, "_Sat unsigned long long _Fract",
			   sat_unsigned_long_long_fract_type_node);
      record_builtin_type (RID_MAX, "short _Accum", short_accum_type_node);
      record_builtin_type (RID_ACCUM, NULL, accum_type_node);
      record_builtin_type (RID_MAX, "long _Accum", long_accum_type_node);
      record_builtin_type (RID_MAX, "long long _Accum",
			   long_long_accum_type_node);
      record_builtin_type (RID_MAX, "unsigned short _Accum",
			   unsigned_short_accum_type_node);
      record_builtin_type (RID_MAX, "unsigned _Accum",
			   unsigned_accum_type_node);
      record_builtin_type (RID_MAX, "unsigned long _Accum",
			   unsigned_long_accum_type_node);
      record_builtin_type (RID_MAX, "unsigned long long _Accum",
			   unsigned_long_long_accum_type_node);
      record_builtin_type (RID_MAX, "_Sat short _Accum",
			   sat_short_accum_type_node);
      record_builtin_type (RID_MAX, "_Sat _Accum", sat_accum_type_node);
      record_builtin_type (RID_MAX, "_Sat long _Accum",
			   sat_long_accum_type_node);
      record_builtin_type (RID_MAX, "_Sat long long _Accum",
			  sat_long_long_accum_type_node);
      record_builtin_type (RID_MAX, "_Sat unsigned short _Accum",
			   sat_unsigned_short_accum_type_node);
      record_builtin_type (RID_MAX, "_Sat unsigned _Accum",
			   sat_unsigned_accum_type_node);
      record_builtin_type (RID_MAX, "_Sat unsigned long _Accum",
			   sat_unsigned_long_accum_type_node);
      record_builtin_type (RID_MAX, "_Sat unsigned long long _Accum",
			   sat_unsigned_long_long_accum_type_node);

    }

  lang_hooks.decls.pushdecl (build_decl (UNKNOWN_LOCATION,
					 TYPE_DECL,
					 get_identifier ("complex int"),
					 complex_integer_type_node));
  lang_hooks.decls.pushdecl (build_decl (UNKNOWN_LOCATION,
					 TYPE_DECL,
					 get_identifier ("complex float"),
					 complex_float_type_node));
  lang_hooks.decls.pushdecl (build_decl (UNKNOWN_LOCATION,
					 TYPE_DECL,
					 get_identifier ("complex double"),
					 complex_double_type_node));
  lang_hooks.decls.pushdecl
    (build_decl (UNKNOWN_LOCATION,
		 TYPE_DECL, get_identifier ("complex long double"),
		 complex_long_double_type_node));

  if (c_dialect_cxx ())
    /* For C++, make fileptr_type_node a distinct void * type until
       FILE type is defined.  */
    fileptr_type_node = build_variant_type_copy (ptr_type_node);

  record_builtin_type (RID_VOID, NULL, void_type_node);

  /* Set the TYPE_NAME for any variants that were built before
     record_builtin_type gave names to the built-in types. */
  {
    tree void_name = TYPE_NAME (void_type_node);
    TYPE_NAME (void_type_node) = NULL_TREE;
    TYPE_NAME (build_qualified_type (void_type_node, TYPE_QUAL_CONST))
      = void_name;
    TYPE_NAME (void_type_node) = void_name;
  }

<<<<<<< HEAD
  /* This node must not be shared.  */
  void_zero_node = make_int_cst (1, 1);
  TREE_TYPE (void_zero_node) = void_type_node;

=======
>>>>>>> 00bdef2c
  void_list_node = build_void_list_node ();

  /* Make a type to be the domain of a few array types
     whose domains don't really matter.
     200 is small enough that it always fits in size_t
     and large enough that it can hold most function names for the
     initializations of __FUNCTION__ and __PRETTY_FUNCTION__.  */
  array_domain_type = build_index_type (size_int (200));

  /* Make a type for arrays of characters.
     With luck nothing will ever really depend on the length of this
     array type.  */
  char_array_type_node
    = build_array_type (char_type_node, array_domain_type);

  string_type_node = build_pointer_type (char_type_node);
  const_string_type_node
    = build_pointer_type (build_qualified_type
			  (char_type_node, TYPE_QUAL_CONST));

  /* This is special for C++ so functions can be overloaded.  */
  wchar_type_node = get_identifier (MODIFIED_WCHAR_TYPE);
  wchar_type_node = TREE_TYPE (identifier_global_value (wchar_type_node));
  wchar_type_size = TYPE_PRECISION (wchar_type_node);
  underlying_wchar_type_node = wchar_type_node;
  if (c_dialect_cxx ())
    {
      if (TYPE_UNSIGNED (wchar_type_node))
	wchar_type_node = make_unsigned_type (wchar_type_size);
      else
	wchar_type_node = make_signed_type (wchar_type_size);
      record_builtin_type (RID_WCHAR, "wchar_t", wchar_type_node);
    }

  /* This is for wide string constants.  */
  wchar_array_type_node
    = build_array_type (wchar_type_node, array_domain_type);

  /* Define 'char16_t'.  */
  char16_type_node = get_identifier (CHAR16_TYPE);
  char16_type_node = TREE_TYPE (identifier_global_value (char16_type_node));
  char16_type_size = TYPE_PRECISION (char16_type_node);
  if (c_dialect_cxx ())
    {
      char16_type_node = make_unsigned_type (char16_type_size);

      if (cxx_dialect >= cxx11)
	record_builtin_type (RID_CHAR16, "char16_t", char16_type_node);
    }

  /* This is for UTF-16 string constants.  */
  char16_array_type_node
    = build_array_type (char16_type_node, array_domain_type);

  /* Define 'char32_t'.  */
  char32_type_node = get_identifier (CHAR32_TYPE);
  char32_type_node = TREE_TYPE (identifier_global_value (char32_type_node));
  char32_type_size = TYPE_PRECISION (char32_type_node);
  if (c_dialect_cxx ())
    {
      char32_type_node = make_unsigned_type (char32_type_size);

      if (cxx_dialect >= cxx11)
	record_builtin_type (RID_CHAR32, "char32_t", char32_type_node);
    }

  /* This is for UTF-32 string constants.  */
  char32_array_type_node
    = build_array_type (char32_type_node, array_domain_type);

  wint_type_node =
    TREE_TYPE (identifier_global_value (get_identifier (WINT_TYPE)));

  intmax_type_node =
    TREE_TYPE (identifier_global_value (get_identifier (INTMAX_TYPE)));
  uintmax_type_node =
    TREE_TYPE (identifier_global_value (get_identifier (UINTMAX_TYPE)));

  if (SIG_ATOMIC_TYPE)
    sig_atomic_type_node =
      TREE_TYPE (identifier_global_value (c_get_ident (SIG_ATOMIC_TYPE)));
  if (INT8_TYPE)
    int8_type_node =
      TREE_TYPE (identifier_global_value (c_get_ident (INT8_TYPE)));
  if (INT16_TYPE)
    int16_type_node =
      TREE_TYPE (identifier_global_value (c_get_ident (INT16_TYPE)));
  if (INT32_TYPE)
    int32_type_node =
      TREE_TYPE (identifier_global_value (c_get_ident (INT32_TYPE)));
  if (INT64_TYPE)
    int64_type_node =
      TREE_TYPE (identifier_global_value (c_get_ident (INT64_TYPE)));
  if (UINT8_TYPE)
    uint8_type_node =
      TREE_TYPE (identifier_global_value (c_get_ident (UINT8_TYPE)));
  if (UINT16_TYPE)
    c_uint16_type_node = uint16_type_node =
      TREE_TYPE (identifier_global_value (c_get_ident (UINT16_TYPE)));
  if (UINT32_TYPE)
    c_uint32_type_node = uint32_type_node =
      TREE_TYPE (identifier_global_value (c_get_ident (UINT32_TYPE)));
  if (UINT64_TYPE)
    c_uint64_type_node = uint64_type_node =
      TREE_TYPE (identifier_global_value (c_get_ident (UINT64_TYPE)));
  if (INT_LEAST8_TYPE)
    int_least8_type_node =
      TREE_TYPE (identifier_global_value (c_get_ident (INT_LEAST8_TYPE)));
  if (INT_LEAST16_TYPE)
    int_least16_type_node =
      TREE_TYPE (identifier_global_value (c_get_ident (INT_LEAST16_TYPE)));
  if (INT_LEAST32_TYPE)
    int_least32_type_node =
      TREE_TYPE (identifier_global_value (c_get_ident (INT_LEAST32_TYPE)));
  if (INT_LEAST64_TYPE)
    int_least64_type_node =
      TREE_TYPE (identifier_global_value (c_get_ident (INT_LEAST64_TYPE)));
  if (UINT_LEAST8_TYPE)
    uint_least8_type_node =
      TREE_TYPE (identifier_global_value (c_get_ident (UINT_LEAST8_TYPE)));
  if (UINT_LEAST16_TYPE)
    uint_least16_type_node =
      TREE_TYPE (identifier_global_value (c_get_ident (UINT_LEAST16_TYPE)));
  if (UINT_LEAST32_TYPE)
    uint_least32_type_node =
      TREE_TYPE (identifier_global_value (c_get_ident (UINT_LEAST32_TYPE)));
  if (UINT_LEAST64_TYPE)
    uint_least64_type_node =
      TREE_TYPE (identifier_global_value (c_get_ident (UINT_LEAST64_TYPE)));
  if (INT_FAST8_TYPE)
    int_fast8_type_node =
      TREE_TYPE (identifier_global_value (c_get_ident (INT_FAST8_TYPE)));
  if (INT_FAST16_TYPE)
    int_fast16_type_node =
      TREE_TYPE (identifier_global_value (c_get_ident (INT_FAST16_TYPE)));
  if (INT_FAST32_TYPE)
    int_fast32_type_node =
      TREE_TYPE (identifier_global_value (c_get_ident (INT_FAST32_TYPE)));
  if (INT_FAST64_TYPE)
    int_fast64_type_node =
      TREE_TYPE (identifier_global_value (c_get_ident (INT_FAST64_TYPE)));
  if (UINT_FAST8_TYPE)
    uint_fast8_type_node =
      TREE_TYPE (identifier_global_value (c_get_ident (UINT_FAST8_TYPE)));
  if (UINT_FAST16_TYPE)
    uint_fast16_type_node =
      TREE_TYPE (identifier_global_value (c_get_ident (UINT_FAST16_TYPE)));
  if (UINT_FAST32_TYPE)
    uint_fast32_type_node =
      TREE_TYPE (identifier_global_value (c_get_ident (UINT_FAST32_TYPE)));
  if (UINT_FAST64_TYPE)
    uint_fast64_type_node =
      TREE_TYPE (identifier_global_value (c_get_ident (UINT_FAST64_TYPE)));
  if (INTPTR_TYPE)
    intptr_type_node =
      TREE_TYPE (identifier_global_value (c_get_ident (INTPTR_TYPE)));
  if (UINTPTR_TYPE)
    uintptr_type_node =
      TREE_TYPE (identifier_global_value (c_get_ident (UINTPTR_TYPE)));

  default_function_type
    = build_varargs_function_type_list (integer_type_node, NULL_TREE);
  ptrdiff_type_node
    = TREE_TYPE (identifier_global_value (get_identifier (PTRDIFF_TYPE)));
  unsigned_ptrdiff_type_node = c_common_unsigned_type (ptrdiff_type_node);

  lang_hooks.decls.pushdecl
    (build_decl (UNKNOWN_LOCATION,
		 TYPE_DECL, get_identifier ("__builtin_va_list"),
		 va_list_type_node));
  if (targetm.enum_va_list_p)
    {
      int l;
      const char *pname;
      tree ptype;

      for (l = 0; targetm.enum_va_list_p (l, &pname, &ptype); ++l)
	{
	  lang_hooks.decls.pushdecl
	    (build_decl (UNKNOWN_LOCATION,
		         TYPE_DECL, get_identifier (pname),
	  	         ptype));

	}
    }

  if (TREE_CODE (va_list_type_node) == ARRAY_TYPE)
    {
      va_list_arg_type_node = va_list_ref_type_node =
	build_pointer_type (TREE_TYPE (va_list_type_node));
    }
  else
    {
      va_list_arg_type_node = va_list_type_node;
      va_list_ref_type_node = build_reference_type (va_list_type_node);
    }

  if (!flag_preprocess_only)
    c_define_builtins (va_list_ref_type_node, va_list_arg_type_node);

  main_identifier_node = get_identifier ("main");

  /* Create the built-in __null node.  It is important that this is
     not shared.  */
  null_node = make_int_cst (1, 1);
  TREE_TYPE (null_node) = c_common_type_for_size (POINTER_SIZE, 0);

  /* Since builtin_types isn't gc'ed, don't export these nodes.  */
  memset (builtin_types, 0, sizeof (builtin_types));
}

/* The number of named compound-literals generated thus far.  */
static GTY(()) int compound_literal_number;

/* Set DECL_NAME for DECL, a VAR_DECL for a compound-literal.  */

void
set_compound_literal_name (tree decl)
{
  char *name;
  ASM_FORMAT_PRIVATE_NAME (name, "__compound_literal",
			   compound_literal_number);
  compound_literal_number++;
  DECL_NAME (decl) = get_identifier (name);
}

tree
build_va_arg (location_t loc, tree expr, tree type)
{
  expr = build1 (VA_ARG_EXPR, type, expr);
  SET_EXPR_LOCATION (expr, loc);
  return expr;
}


/* Linked list of disabled built-in functions.  */

typedef struct disabled_builtin
{
  const char *name;
  struct disabled_builtin *next;
} disabled_builtin;
static disabled_builtin *disabled_builtins = NULL;

static bool builtin_function_disabled_p (const char *);

/* Disable a built-in function specified by -fno-builtin-NAME.  If NAME
   begins with "__builtin_", give an error.  */

void
disable_builtin_function (const char *name)
{
  if (strncmp (name, "__builtin_", strlen ("__builtin_")) == 0)
    error ("cannot disable built-in function %qs", name);
  else
    {
      disabled_builtin *new_disabled_builtin = XNEW (disabled_builtin);
      new_disabled_builtin->name = name;
      new_disabled_builtin->next = disabled_builtins;
      disabled_builtins = new_disabled_builtin;
    }
}


/* Return true if the built-in function NAME has been disabled, false
   otherwise.  */

static bool
builtin_function_disabled_p (const char *name)
{
  disabled_builtin *p;
  for (p = disabled_builtins; p != NULL; p = p->next)
    {
      if (strcmp (name, p->name) == 0)
	return true;
    }
  return false;
}


/* Worker for DEF_BUILTIN.
   Possibly define a builtin function with one or two names.
   Does not declare a non-__builtin_ function if flag_no_builtin, or if
   nonansi_p and flag_no_nonansi_builtin.  */

static void
def_builtin_1 (enum built_in_function fncode,
	       const char *name,
	       enum built_in_class fnclass,
	       tree fntype, tree libtype,
	       bool both_p, bool fallback_p, bool nonansi_p,
	       tree fnattrs, bool implicit_p)
{
  tree decl;
  const char *libname;

  if (fntype == error_mark_node)
    return;

  gcc_assert ((!both_p && !fallback_p)
	      || !strncmp (name, "__builtin_",
			   strlen ("__builtin_")));

  libname = name + strlen ("__builtin_");
  decl = add_builtin_function (name, fntype, fncode, fnclass,
			       (fallback_p ? libname : NULL),
			       fnattrs);

  set_builtin_decl (fncode, decl, implicit_p);

  if (both_p
      && !flag_no_builtin && !builtin_function_disabled_p (libname)
      && !(nonansi_p && flag_no_nonansi_builtin))
    add_builtin_function (libname, libtype, fncode, fnclass,
			  NULL, fnattrs);
}

/* Nonzero if the type T promotes to int.  This is (nearly) the
   integral promotions defined in ISO C99 6.3.1.1/2.  */

bool
c_promoting_integer_type_p (const_tree t)
{
  switch (TREE_CODE (t))
    {
    case INTEGER_TYPE:
      return (TYPE_MAIN_VARIANT (t) == char_type_node
	      || TYPE_MAIN_VARIANT (t) == signed_char_type_node
	      || TYPE_MAIN_VARIANT (t) == unsigned_char_type_node
	      || TYPE_MAIN_VARIANT (t) == short_integer_type_node
	      || TYPE_MAIN_VARIANT (t) == short_unsigned_type_node
	      || TYPE_PRECISION (t) < TYPE_PRECISION (integer_type_node));

    case ENUMERAL_TYPE:
      /* ??? Technically all enumerations not larger than an int
	 promote to an int.  But this is used along code paths
	 that only want to notice a size change.  */
      return TYPE_PRECISION (t) < TYPE_PRECISION (integer_type_node);

    case BOOLEAN_TYPE:
      return 1;

    default:
      return 0;
    }
}

/* Return 1 if PARMS specifies a fixed number of parameters
   and none of their types is affected by default promotions.  */

int
self_promoting_args_p (const_tree parms)
{
  const_tree t;
  for (t = parms; t; t = TREE_CHAIN (t))
    {
      tree type = TREE_VALUE (t);

      if (type == error_mark_node)
	continue;

      if (TREE_CHAIN (t) == 0 && type != void_type_node)
	return 0;

      if (type == 0)
	return 0;

      if (TYPE_MAIN_VARIANT (type) == float_type_node)
	return 0;

      if (c_promoting_integer_type_p (type))
	return 0;
    }
  return 1;
}

/* Recursively remove any '*' or '&' operator from TYPE.  */
tree
strip_pointer_operator (tree t)
{
  while (POINTER_TYPE_P (t))
    t = TREE_TYPE (t);
  return t;
}

/* Recursively remove pointer or array type from TYPE. */
tree
strip_pointer_or_array_types (tree t)
{
  while (TREE_CODE (t) == ARRAY_TYPE || POINTER_TYPE_P (t))
    t = TREE_TYPE (t);
  return t;
}

/* Used to compare case labels.  K1 and K2 are actually tree nodes
   representing case labels, or NULL_TREE for a `default' label.
   Returns -1 if K1 is ordered before K2, -1 if K1 is ordered after
   K2, and 0 if K1 and K2 are equal.  */

int
case_compare (splay_tree_key k1, splay_tree_key k2)
{
  /* Consider a NULL key (such as arises with a `default' label) to be
     smaller than anything else.  */
  if (!k1)
    return k2 ? -1 : 0;
  else if (!k2)
    return k1 ? 1 : 0;

  return tree_int_cst_compare ((tree) k1, (tree) k2);
}

/* Process a case label, located at LOC, for the range LOW_VALUE
   ... HIGH_VALUE.  If LOW_VALUE and HIGH_VALUE are both NULL_TREE
   then this case label is actually a `default' label.  If only
   HIGH_VALUE is NULL_TREE, then case label was declared using the
   usual C/C++ syntax, rather than the GNU case range extension.
   CASES is a tree containing all the case ranges processed so far;
   COND is the condition for the switch-statement itself.  Returns the
   CASE_LABEL_EXPR created, or ERROR_MARK_NODE if no CASE_LABEL_EXPR
   is created.  */

tree
c_add_case_label (location_t loc, splay_tree cases, tree cond, tree orig_type,
		  tree low_value, tree high_value)
{
  tree type;
  tree label;
  tree case_label;
  splay_tree_node node;

  /* Create the LABEL_DECL itself.  */
  label = create_artificial_label (loc);

  /* If there was an error processing the switch condition, bail now
     before we get more confused.  */
  if (!cond || cond == error_mark_node)
    goto error_out;

  if ((low_value && TREE_TYPE (low_value)
       && POINTER_TYPE_P (TREE_TYPE (low_value)))
      || (high_value && TREE_TYPE (high_value)
	  && POINTER_TYPE_P (TREE_TYPE (high_value))))
    {
      error_at (loc, "pointers are not permitted as case values");
      goto error_out;
    }

  /* Case ranges are a GNU extension.  */
  if (high_value)
    pedwarn (loc, OPT_Wpedantic,
	     "range expressions in switch statements are non-standard");

  type = TREE_TYPE (cond);
  if (low_value)
    {
      low_value = check_case_value (low_value);
      low_value = convert_and_check (loc, type, low_value);
      if (low_value == error_mark_node)
	goto error_out;
    }
  if (high_value)
    {
      high_value = check_case_value (high_value);
      high_value = convert_and_check (loc, type, high_value);
      if (high_value == error_mark_node)
	goto error_out;
    }

  if (low_value && high_value)
    {
      /* If the LOW_VALUE and HIGH_VALUE are the same, then this isn't
	 really a case range, even though it was written that way.
	 Remove the HIGH_VALUE to simplify later processing.  */
      if (tree_int_cst_equal (low_value, high_value))
	high_value = NULL_TREE;
      else if (!tree_int_cst_lt (low_value, high_value))
	warning_at (loc, 0, "empty range specified");
    }

  /* See if the case is in range of the type of the original testing
     expression.  If both low_value and high_value are out of range,
     don't insert the case label and return NULL_TREE.  */
  if (low_value
      && !check_case_bounds (loc, type, orig_type,
			     &low_value, high_value ? &high_value : NULL))
    return NULL_TREE;

  /* Look up the LOW_VALUE in the table of case labels we already
     have.  */
  node = splay_tree_lookup (cases, (splay_tree_key) low_value);
  /* If there was not an exact match, check for overlapping ranges.
     There's no need to do this if there's no LOW_VALUE or HIGH_VALUE;
     that's a `default' label and the only overlap is an exact match.  */
  if (!node && (low_value || high_value))
    {
      splay_tree_node low_bound;
      splay_tree_node high_bound;

      /* Even though there wasn't an exact match, there might be an
	 overlap between this case range and another case range.
	 Since we've (inductively) not allowed any overlapping case
	 ranges, we simply need to find the greatest low case label
	 that is smaller that LOW_VALUE, and the smallest low case
	 label that is greater than LOW_VALUE.  If there is an overlap
	 it will occur in one of these two ranges.  */
      low_bound = splay_tree_predecessor (cases,
					  (splay_tree_key) low_value);
      high_bound = splay_tree_successor (cases,
					 (splay_tree_key) low_value);

      /* Check to see if the LOW_BOUND overlaps.  It is smaller than
	 the LOW_VALUE, so there is no need to check unless the
	 LOW_BOUND is in fact itself a case range.  */
      if (low_bound
	  && CASE_HIGH ((tree) low_bound->value)
	  && tree_int_cst_compare (CASE_HIGH ((tree) low_bound->value),
				    low_value) >= 0)
	node = low_bound;
      /* Check to see if the HIGH_BOUND overlaps.  The low end of that
	 range is bigger than the low end of the current range, so we
	 are only interested if the current range is a real range, and
	 not an ordinary case label.  */
      else if (high_bound
	       && high_value
	       && (tree_int_cst_compare ((tree) high_bound->key,
					 high_value)
		   <= 0))
	node = high_bound;
    }
  /* If there was an overlap, issue an error.  */
  if (node)
    {
      tree duplicate = CASE_LABEL ((tree) node->value);

      if (high_value)
	{
	  error_at (loc, "duplicate (or overlapping) case value");
	  error_at (DECL_SOURCE_LOCATION (duplicate),
		    "this is the first entry overlapping that value");
	}
      else if (low_value)
	{
	  error_at (loc, "duplicate case value") ;
	  error_at (DECL_SOURCE_LOCATION (duplicate), "previously used here");
	}
      else
	{
	  error_at (loc, "multiple default labels in one switch");
	  error_at (DECL_SOURCE_LOCATION (duplicate),
		    "this is the first default label");
	}
      goto error_out;
    }

  /* Add a CASE_LABEL to the statement-tree.  */
  case_label = add_stmt (build_case_label (low_value, high_value, label));
  /* Register this case label in the splay tree.  */
  splay_tree_insert (cases,
		     (splay_tree_key) low_value,
		     (splay_tree_value) case_label);

  return case_label;

 error_out:
  /* Add a label so that the back-end doesn't think that the beginning of
     the switch is unreachable.  Note that we do not add a case label, as
     that just leads to duplicates and thence to failure later on.  */
  if (!cases->root)
    {
      tree t = create_artificial_label (loc);
      add_stmt (build_stmt (loc, LABEL_EXPR, t));
    }
  return error_mark_node;
}

/* Subroutines of c_do_switch_warnings, called via splay_tree_foreach.
   Used to verify that case values match up with enumerator values.  */

static void
match_case_to_enum_1 (tree key, tree type, tree label)
{
  char buf[WIDE_INT_PRINT_BUFFER_SIZE];

  if (tree_fits_uhwi_p (key))
    print_dec (key, buf, UNSIGNED);
  else if (tree_fits_shwi_p (key))
    print_dec (key, buf, SIGNED);
  else
    print_hex (key, buf);

  if (TYPE_NAME (type) == 0)
    warning_at (DECL_SOURCE_LOCATION (CASE_LABEL (label)),
		warn_switch ? OPT_Wswitch : OPT_Wswitch_enum,
		"case value %qs not in enumerated type",
		buf);
  else
    warning_at (DECL_SOURCE_LOCATION (CASE_LABEL (label)),
		warn_switch ? OPT_Wswitch : OPT_Wswitch_enum,
		"case value %qs not in enumerated type %qT",
		buf, type);
}

/* Subroutine of c_do_switch_warnings, called via splay_tree_foreach.
   Used to verify that case values match up with enumerator values.  */

static int
match_case_to_enum (splay_tree_node node, void *data)
{
  tree label = (tree) node->value;
  tree type = (tree) data;

  /* Skip default case.  */
  if (!CASE_LOW (label))
    return 0;

  /* If CASE_LOW_SEEN is not set, that means CASE_LOW did not appear
     when we did our enum->case scan.  Reset our scratch bit after.  */
  if (!CASE_LOW_SEEN (label))
    match_case_to_enum_1 (CASE_LOW (label), type, label);
  else
    CASE_LOW_SEEN (label) = 0;

  /* If CASE_HIGH is non-null, we have a range.  If CASE_HIGH_SEEN is
     not set, that means that CASE_HIGH did not appear when we did our
     enum->case scan.  Reset our scratch bit after.  */
  if (CASE_HIGH (label))
    {
      if (!CASE_HIGH_SEEN (label))
	match_case_to_enum_1 (CASE_HIGH (label), type, label);
      else
	CASE_HIGH_SEEN (label) = 0;
    }

  return 0;
}

/* Handle -Wswitch*.  Called from the front end after parsing the
   switch construct.  */
/* ??? Should probably be somewhere generic, since other languages
   besides C and C++ would want this.  At the moment, however, C/C++
   are the only tree-ssa languages that support enumerations at all,
   so the point is moot.  */

void
c_do_switch_warnings (splay_tree cases, location_t switch_location,
		      tree type, tree cond)
{
  splay_tree_node default_node;
  splay_tree_node node;
  tree chain;

  if (!warn_switch && !warn_switch_enum && !warn_switch_default)
    return;

  default_node = splay_tree_lookup (cases, (splay_tree_key) NULL);
  if (!default_node)
    warning_at (switch_location, OPT_Wswitch_default,
		"switch missing default case");

  /* From here on, we only care about about enumerated types.  */
  if (!type || TREE_CODE (type) != ENUMERAL_TYPE)
    return;

  /* From here on, we only care about -Wswitch and -Wswitch-enum.  */
  if (!warn_switch_enum && !warn_switch)
    return;

  /* Check the cases.  Warn about case values which are not members of
     the enumerated type.  For -Wswitch-enum, or for -Wswitch when
     there is no default case, check that exactly all enumeration
     literals are covered by the cases.  */

  /* Clearing COND if it is not an integer constant simplifies
     the tests inside the loop below.  */
  if (TREE_CODE (cond) != INTEGER_CST)
    cond = NULL_TREE;

  /* The time complexity here is O(N*lg(N)) worst case, but for the
      common case of monotonically increasing enumerators, it is
      O(N), since the nature of the splay tree will keep the next
      element adjacent to the root at all times.  */

  for (chain = TYPE_VALUES (type); chain; chain = TREE_CHAIN (chain))
    {
      tree value = TREE_VALUE (chain);
      if (TREE_CODE (value) == CONST_DECL)
        value = DECL_INITIAL (value);
      node = splay_tree_lookup (cases, (splay_tree_key) value);
      if (node)
	{
	  /* Mark the CASE_LOW part of the case entry as seen.  */
	  tree label = (tree) node->value;
	  CASE_LOW_SEEN (label) = 1;
	  continue;
	}

      /* Even though there wasn't an exact match, there might be a
	 case range which includes the enumerator's value.  */
      node = splay_tree_predecessor (cases, (splay_tree_key) value);
      if (node && CASE_HIGH ((tree) node->value))
	{
	  tree label = (tree) node->value;
	  int cmp = tree_int_cst_compare (CASE_HIGH (label), value);
	  if (cmp >= 0)
	    {
	      /* If we match the upper bound exactly, mark the CASE_HIGH
		 part of the case entry as seen.  */
	      if (cmp == 0)
		CASE_HIGH_SEEN (label) = 1;
	      continue;
	    }
	}

      /* We've now determined that this enumerated literal isn't
	 handled by the case labels of the switch statement.  */

      /* If the switch expression is a constant, we only really care
	 about whether that constant is handled by the switch.  */
      if (cond && tree_int_cst_compare (cond, value))
	continue;

      /* If there is a default_node, the only relevant option is
	 Wswitch-enum.  Otherwise, if both are enabled then we prefer
	 to warn using -Wswitch because -Wswitch is enabled by -Wall
	 while -Wswitch-enum is explicit.  */
      warning_at (switch_location,
		  (default_node || !warn_switch
		   ? OPT_Wswitch_enum
		   : OPT_Wswitch),
		  "enumeration value %qE not handled in switch",
		  TREE_PURPOSE (chain));
    }

  /* Warn if there are case expressions that don't correspond to
     enumerators.  This can occur since C and C++ don't enforce
     type-checking of assignments to enumeration variables.

     The time complexity here is now always O(N) worst case, since
     we should have marked both the lower bound and upper bound of
     every disjoint case label, with CASE_LOW_SEEN and CASE_HIGH_SEEN
     above.  This scan also resets those fields.  */

  splay_tree_foreach (cases, match_case_to_enum, type);
}

/* Finish an expression taking the address of LABEL (an
   IDENTIFIER_NODE).  Returns an expression for the address.

   LOC is the location for the expression returned.  */

tree
finish_label_address_expr (tree label, location_t loc)
{
  tree result;

  pedwarn (input_location, OPT_Wpedantic, "taking the address of a label is non-standard");

  if (label == error_mark_node)
    return error_mark_node;

  label = lookup_label (label);
  if (label == NULL_TREE)
    result = null_pointer_node;
  else
    {
      TREE_USED (label) = 1;
      result = build1 (ADDR_EXPR, ptr_type_node, label);
      /* The current function is not necessarily uninlinable.
	 Computed gotos are incompatible with inlining, but the value
	 here could be used only in a diagnostic, for example.  */
      protected_set_expr_location (result, loc);
    }

  return result;
}


/* Given a boolean expression ARG, return a tree representing an increment
   or decrement (as indicated by CODE) of ARG.  The front end must check for
   invalid cases (e.g., decrement in C++).  */
tree
boolean_increment (enum tree_code code, tree arg)
{
  tree val;
  tree true_res = build_int_cst (TREE_TYPE (arg), 1);

  arg = stabilize_reference (arg);
  switch (code)
    {
    case PREINCREMENT_EXPR:
      val = build2 (MODIFY_EXPR, TREE_TYPE (arg), arg, true_res);
      break;
    case POSTINCREMENT_EXPR:
      val = build2 (MODIFY_EXPR, TREE_TYPE (arg), arg, true_res);
      arg = save_expr (arg);
      val = build2 (COMPOUND_EXPR, TREE_TYPE (arg), val, arg);
      val = build2 (COMPOUND_EXPR, TREE_TYPE (arg), arg, val);
      break;
    case PREDECREMENT_EXPR:
      val = build2 (MODIFY_EXPR, TREE_TYPE (arg), arg,
		    invert_truthvalue_loc (input_location, arg));
      break;
    case POSTDECREMENT_EXPR:
      val = build2 (MODIFY_EXPR, TREE_TYPE (arg), arg,
		    invert_truthvalue_loc (input_location, arg));
      arg = save_expr (arg);
      val = build2 (COMPOUND_EXPR, TREE_TYPE (arg), val, arg);
      val = build2 (COMPOUND_EXPR, TREE_TYPE (arg), arg, val);
      break;
    default:
      gcc_unreachable ();
    }
  TREE_SIDE_EFFECTS (val) = 1;
  return val;
}

/* Built-in macros for stddef.h and stdint.h, that require macros
   defined in this file.  */
void
c_stddef_cpp_builtins(void)
{
  builtin_define_with_value ("__SIZE_TYPE__", SIZE_TYPE, 0);
  builtin_define_with_value ("__PTRDIFF_TYPE__", PTRDIFF_TYPE, 0);
  builtin_define_with_value ("__WCHAR_TYPE__", MODIFIED_WCHAR_TYPE, 0);
  builtin_define_with_value ("__WINT_TYPE__", WINT_TYPE, 0);
  builtin_define_with_value ("__INTMAX_TYPE__", INTMAX_TYPE, 0);
  builtin_define_with_value ("__UINTMAX_TYPE__", UINTMAX_TYPE, 0);
  builtin_define_with_value ("__CHAR16_TYPE__", CHAR16_TYPE, 0);
  builtin_define_with_value ("__CHAR32_TYPE__", CHAR32_TYPE, 0);
  if (SIG_ATOMIC_TYPE)
    builtin_define_with_value ("__SIG_ATOMIC_TYPE__", SIG_ATOMIC_TYPE, 0);
  if (INT8_TYPE)
    builtin_define_with_value ("__INT8_TYPE__", INT8_TYPE, 0);
  if (INT16_TYPE)
    builtin_define_with_value ("__INT16_TYPE__", INT16_TYPE, 0);
  if (INT32_TYPE)
    builtin_define_with_value ("__INT32_TYPE__", INT32_TYPE, 0);
  if (INT64_TYPE)
    builtin_define_with_value ("__INT64_TYPE__", INT64_TYPE, 0);
  if (UINT8_TYPE)
    builtin_define_with_value ("__UINT8_TYPE__", UINT8_TYPE, 0);
  if (UINT16_TYPE)
    builtin_define_with_value ("__UINT16_TYPE__", UINT16_TYPE, 0);
  if (UINT32_TYPE)
    builtin_define_with_value ("__UINT32_TYPE__", UINT32_TYPE, 0);
  if (UINT64_TYPE)
    builtin_define_with_value ("__UINT64_TYPE__", UINT64_TYPE, 0);
  if (INT_LEAST8_TYPE)
    builtin_define_with_value ("__INT_LEAST8_TYPE__", INT_LEAST8_TYPE, 0);
  if (INT_LEAST16_TYPE)
    builtin_define_with_value ("__INT_LEAST16_TYPE__", INT_LEAST16_TYPE, 0);
  if (INT_LEAST32_TYPE)
    builtin_define_with_value ("__INT_LEAST32_TYPE__", INT_LEAST32_TYPE, 0);
  if (INT_LEAST64_TYPE)
    builtin_define_with_value ("__INT_LEAST64_TYPE__", INT_LEAST64_TYPE, 0);
  if (UINT_LEAST8_TYPE)
    builtin_define_with_value ("__UINT_LEAST8_TYPE__", UINT_LEAST8_TYPE, 0);
  if (UINT_LEAST16_TYPE)
    builtin_define_with_value ("__UINT_LEAST16_TYPE__", UINT_LEAST16_TYPE, 0);
  if (UINT_LEAST32_TYPE)
    builtin_define_with_value ("__UINT_LEAST32_TYPE__", UINT_LEAST32_TYPE, 0);
  if (UINT_LEAST64_TYPE)
    builtin_define_with_value ("__UINT_LEAST64_TYPE__", UINT_LEAST64_TYPE, 0);
  if (INT_FAST8_TYPE)
    builtin_define_with_value ("__INT_FAST8_TYPE__", INT_FAST8_TYPE, 0);
  if (INT_FAST16_TYPE)
    builtin_define_with_value ("__INT_FAST16_TYPE__", INT_FAST16_TYPE, 0);
  if (INT_FAST32_TYPE)
    builtin_define_with_value ("__INT_FAST32_TYPE__", INT_FAST32_TYPE, 0);
  if (INT_FAST64_TYPE)
    builtin_define_with_value ("__INT_FAST64_TYPE__", INT_FAST64_TYPE, 0);
  if (UINT_FAST8_TYPE)
    builtin_define_with_value ("__UINT_FAST8_TYPE__", UINT_FAST8_TYPE, 0);
  if (UINT_FAST16_TYPE)
    builtin_define_with_value ("__UINT_FAST16_TYPE__", UINT_FAST16_TYPE, 0);
  if (UINT_FAST32_TYPE)
    builtin_define_with_value ("__UINT_FAST32_TYPE__", UINT_FAST32_TYPE, 0);
  if (UINT_FAST64_TYPE)
    builtin_define_with_value ("__UINT_FAST64_TYPE__", UINT_FAST64_TYPE, 0);
  if (INTPTR_TYPE)
    builtin_define_with_value ("__INTPTR_TYPE__", INTPTR_TYPE, 0);
  if (UINTPTR_TYPE)
    builtin_define_with_value ("__UINTPTR_TYPE__", UINTPTR_TYPE, 0);
}

static void
c_init_attributes (void)
{
  /* Fill in the built_in_attributes array.  */
#define DEF_ATTR_NULL_TREE(ENUM)				\
  built_in_attributes[(int) ENUM] = NULL_TREE;
#define DEF_ATTR_INT(ENUM, VALUE)				\
  built_in_attributes[(int) ENUM] = build_int_cst (integer_type_node, VALUE);
#define DEF_ATTR_STRING(ENUM, VALUE)				\
  built_in_attributes[(int) ENUM] = build_string (strlen (VALUE), VALUE);
#define DEF_ATTR_IDENT(ENUM, STRING)				\
  built_in_attributes[(int) ENUM] = get_identifier (STRING);
#define DEF_ATTR_TREE_LIST(ENUM, PURPOSE, VALUE, CHAIN)	\
  built_in_attributes[(int) ENUM]			\
    = tree_cons (built_in_attributes[(int) PURPOSE],	\
		 built_in_attributes[(int) VALUE],	\
		 built_in_attributes[(int) CHAIN]);
#include "builtin-attrs.def"
#undef DEF_ATTR_NULL_TREE
#undef DEF_ATTR_INT
#undef DEF_ATTR_IDENT
#undef DEF_ATTR_TREE_LIST
}

/* Returns TRUE iff the attribute indicated by ATTR_ID takes a plain
   identifier as an argument, so the front end shouldn't look it up.  */

bool
attribute_takes_identifier_p (const_tree attr_id)
{
  const struct attribute_spec *spec = lookup_attribute_spec (attr_id);
  if (spec == NULL)
    /* Unknown attribute that we'll end up ignoring, return true so we
       don't complain about an identifier argument.  */
    return true;
  else if (!strcmp ("mode", spec->name)
	   || !strcmp ("format", spec->name)
	   || !strcmp ("cleanup", spec->name))
    return true;
  else
    return targetm.attribute_takes_identifier_p (attr_id);
}

/* Attribute handlers common to C front ends.  */

/* Handle a "packed" attribute; arguments as in
   struct attribute_spec.handler.  */

static tree
handle_packed_attribute (tree *node, tree name, tree ARG_UNUSED (args),
			 int flags, bool *no_add_attrs)
{
  if (TYPE_P (*node))
    {
      if (!(flags & (int) ATTR_FLAG_TYPE_IN_PLACE))
	*node = build_variant_type_copy (*node);
      TYPE_PACKED (*node) = 1;
    }
  else if (TREE_CODE (*node) == FIELD_DECL)
    {
      if (TYPE_ALIGN (TREE_TYPE (*node)) <= BITS_PER_UNIT
	  /* Still pack bitfields.  */
	  && ! DECL_INITIAL (*node))
	warning (OPT_Wattributes,
		 "%qE attribute ignored for field of type %qT",
		 name, TREE_TYPE (*node));
      else
	DECL_PACKED (*node) = 1;
    }
  /* We can't set DECL_PACKED for a VAR_DECL, because the bit is
     used for DECL_REGISTER.  It wouldn't mean anything anyway.
     We can't set DECL_PACKED on the type of a TYPE_DECL, because
     that changes what the typedef is typing.  */
  else
    {
      warning (OPT_Wattributes, "%qE attribute ignored", name);
      *no_add_attrs = true;
    }

  return NULL_TREE;
}

/* Handle a "nocommon" attribute; arguments as in
   struct attribute_spec.handler.  */

static tree
handle_nocommon_attribute (tree *node, tree name,
			   tree ARG_UNUSED (args),
			   int ARG_UNUSED (flags), bool *no_add_attrs)
{
  if (TREE_CODE (*node) == VAR_DECL)
    DECL_COMMON (*node) = 0;
  else
    {
      warning (OPT_Wattributes, "%qE attribute ignored", name);
      *no_add_attrs = true;
    }

  return NULL_TREE;
}

/* Handle a "common" attribute; arguments as in
   struct attribute_spec.handler.  */

static tree
handle_common_attribute (tree *node, tree name, tree ARG_UNUSED (args),
			 int ARG_UNUSED (flags), bool *no_add_attrs)
{
  if (TREE_CODE (*node) == VAR_DECL)
    DECL_COMMON (*node) = 1;
  else
    {
      warning (OPT_Wattributes, "%qE attribute ignored", name);
      *no_add_attrs = true;
    }

  return NULL_TREE;
}

/* Handle a "noreturn" attribute; arguments as in
   struct attribute_spec.handler.  */

static tree
handle_noreturn_attribute (tree *node, tree name, tree ARG_UNUSED (args),
			   int ARG_UNUSED (flags), bool *no_add_attrs)
{
  tree type = TREE_TYPE (*node);

  /* See FIXME comment in c_common_attribute_table.  */
  if (TREE_CODE (*node) == FUNCTION_DECL
      || objc_method_decl (TREE_CODE (*node)))
    TREE_THIS_VOLATILE (*node) = 1;
  else if (TREE_CODE (type) == POINTER_TYPE
	   && TREE_CODE (TREE_TYPE (type)) == FUNCTION_TYPE)
    TREE_TYPE (*node)
      = build_pointer_type
	(build_type_variant (TREE_TYPE (type),
			     TYPE_READONLY (TREE_TYPE (type)), 1));
  else
    {
      warning (OPT_Wattributes, "%qE attribute ignored", name);
      *no_add_attrs = true;
    }

  return NULL_TREE;
}

/* Handle a "hot" and attribute; arguments as in
   struct attribute_spec.handler.  */

static tree
handle_hot_attribute (tree *node, tree name, tree ARG_UNUSED (args),
		      int ARG_UNUSED (flags), bool *no_add_attrs)
{
  if (TREE_CODE (*node) == FUNCTION_DECL
      || TREE_CODE (*node) == LABEL_DECL)
    {
      if (lookup_attribute ("cold", DECL_ATTRIBUTES (*node)) != NULL)
	{
	  warning (OPT_Wattributes, "%qE attribute ignored due to conflict "
		   "with attribute %qs", name, "cold");
	  *no_add_attrs = true;
	}
      /* Most of the rest of the hot processing is done later with
	 lookup_attribute.  */
    }
  else
    {
      warning (OPT_Wattributes, "%qE attribute ignored", name);
      *no_add_attrs = true;
    }

  return NULL_TREE;
}

/* Handle a "cold" and attribute; arguments as in
   struct attribute_spec.handler.  */

static tree
handle_cold_attribute (tree *node, tree name, tree ARG_UNUSED (args),
		       int ARG_UNUSED (flags), bool *no_add_attrs)
{
  if (TREE_CODE (*node) == FUNCTION_DECL
      || TREE_CODE (*node) == LABEL_DECL)
    {
      if (lookup_attribute ("hot", DECL_ATTRIBUTES (*node)) != NULL)
	{
	  warning (OPT_Wattributes, "%qE attribute ignored due to conflict "
		   "with attribute %qs", name, "hot");
	  *no_add_attrs = true;
	}
      /* Most of the rest of the cold processing is done later with
	 lookup_attribute.  */
    }
  else
    {
      warning (OPT_Wattributes, "%qE attribute ignored", name);
      *no_add_attrs = true;
    }

  return NULL_TREE;
}

/* Handle a "no_sanitize_address" attribute; arguments as in
   struct attribute_spec.handler.  */

static tree
handle_no_sanitize_address_attribute (tree *node, tree name, tree, int,
				      bool *no_add_attrs)
{
  if (TREE_CODE (*node) != FUNCTION_DECL)
    {
      warning (OPT_Wattributes, "%qE attribute ignored", name);
      *no_add_attrs = true;
    }

  return NULL_TREE;
}

/* Handle a "no_address_safety_analysis" attribute; arguments as in
   struct attribute_spec.handler.  */

static tree
handle_no_address_safety_analysis_attribute (tree *node, tree name, tree, int,
					     bool *no_add_attrs)
{
  if (TREE_CODE (*node) != FUNCTION_DECL)
    warning (OPT_Wattributes, "%qE attribute ignored", name);
  else if (!lookup_attribute ("no_sanitize_address", DECL_ATTRIBUTES (*node)))
    DECL_ATTRIBUTES (*node)
      = tree_cons (get_identifier ("no_sanitize_address"),
		   NULL_TREE, DECL_ATTRIBUTES (*node));
  *no_add_attrs = true;
  return NULL_TREE;
}

/* Handle a "no_sanitize_undefined" attribute; arguments as in
   struct attribute_spec.handler.  */

static tree
handle_no_sanitize_undefined_attribute (tree *node, tree name, tree, int,
				      bool *no_add_attrs)
{
  if (TREE_CODE (*node) != FUNCTION_DECL)
    {
      warning (OPT_Wattributes, "%qE attribute ignored", name);
      *no_add_attrs = true;
    }

  return NULL_TREE;
}

/* Handle a "noinline" attribute; arguments as in
   struct attribute_spec.handler.  */

static tree
handle_noinline_attribute (tree *node, tree name,
			   tree ARG_UNUSED (args),
			   int ARG_UNUSED (flags), bool *no_add_attrs)
{
  if (TREE_CODE (*node) == FUNCTION_DECL)
    {
      if (lookup_attribute ("always_inline", DECL_ATTRIBUTES (*node)))
	{
	  warning (OPT_Wattributes, "%qE attribute ignored due to conflict "
		   "with attribute %qs", name, "always_inline");
	  *no_add_attrs = true;
	}
      else
	DECL_UNINLINABLE (*node) = 1;
    }
  else
    {
      warning (OPT_Wattributes, "%qE attribute ignored", name);
      *no_add_attrs = true;
    }

  return NULL_TREE;
}

/* Handle a "noclone" attribute; arguments as in
   struct attribute_spec.handler.  */

static tree
handle_noclone_attribute (tree *node, tree name,
			  tree ARG_UNUSED (args),
			  int ARG_UNUSED (flags), bool *no_add_attrs)
{
  if (TREE_CODE (*node) != FUNCTION_DECL)
    {
      warning (OPT_Wattributes, "%qE attribute ignored", name);
      *no_add_attrs = true;
    }

  return NULL_TREE;
}

/* Handle a "hsa" attribute; arguments as in
   struct attribute_spec.handler.  */

static tree
handle_hsa_attribute (tree *node, tree name,
			  tree ARG_UNUSED (args),
			  int ARG_UNUSED (flags), bool *no_add_attrs)
{
  if (TREE_CODE (*node) != FUNCTION_DECL)
    {
      warning (OPT_Wattributes, "%qE attribute ignored", name);
      *no_add_attrs = true;
    }

  return NULL_TREE;
}

/* Handle a "always_inline" attribute; arguments as in
   struct attribute_spec.handler.  */

static tree
handle_always_inline_attribute (tree *node, tree name,
				tree ARG_UNUSED (args),
				int ARG_UNUSED (flags),
				bool *no_add_attrs)
{
  if (TREE_CODE (*node) == FUNCTION_DECL)
    {
      if (lookup_attribute ("noinline", DECL_ATTRIBUTES (*node)))
	{
	  warning (OPT_Wattributes, "%qE attribute ignored due to conflict "
		   "with %qs attribute", name, "noinline");
	  *no_add_attrs = true;
	}
      else
	/* Set the attribute and mark it for disregarding inline
	   limits.  */
	DECL_DISREGARD_INLINE_LIMITS (*node) = 1;
    }
  else
    {
      warning (OPT_Wattributes, "%qE attribute ignored", name);
      *no_add_attrs = true;
    }

  return NULL_TREE;
}

/* Handle a "gnu_inline" attribute; arguments as in
   struct attribute_spec.handler.  */

static tree
handle_gnu_inline_attribute (tree *node, tree name,
			     tree ARG_UNUSED (args),
			     int ARG_UNUSED (flags),
			     bool *no_add_attrs)
{
  if (TREE_CODE (*node) == FUNCTION_DECL && DECL_DECLARED_INLINE_P (*node))
    {
      /* Do nothing else, just set the attribute.  We'll get at
	 it later with lookup_attribute.  */
    }
  else
    {
      warning (OPT_Wattributes, "%qE attribute ignored", name);
      *no_add_attrs = true;
    }

  return NULL_TREE;
}

/* Handle a "leaf" attribute; arguments as in
   struct attribute_spec.handler.  */

static tree
handle_leaf_attribute (tree *node, tree name,
		       tree ARG_UNUSED (args),
		       int ARG_UNUSED (flags), bool *no_add_attrs)
{
  if (TREE_CODE (*node) != FUNCTION_DECL)
    {
      warning (OPT_Wattributes, "%qE attribute ignored", name);
      *no_add_attrs = true;
    }
  if (!TREE_PUBLIC (*node))
    {
      warning (OPT_Wattributes, "%qE attribute has no effect on unit local functions", name);
      *no_add_attrs = true;
    }

  return NULL_TREE;
}

/* Handle an "artificial" attribute; arguments as in
   struct attribute_spec.handler.  */

static tree
handle_artificial_attribute (tree *node, tree name,
			     tree ARG_UNUSED (args),
			     int ARG_UNUSED (flags),
			     bool *no_add_attrs)
{
  if (TREE_CODE (*node) == FUNCTION_DECL && DECL_DECLARED_INLINE_P (*node))
    {
      /* Do nothing else, just set the attribute.  We'll get at
	 it later with lookup_attribute.  */
    }
  else
    {
      warning (OPT_Wattributes, "%qE attribute ignored", name);
      *no_add_attrs = true;
    }

  return NULL_TREE;
}

/* Handle a "flatten" attribute; arguments as in
   struct attribute_spec.handler.  */

static tree
handle_flatten_attribute (tree *node, tree name,
			  tree args ATTRIBUTE_UNUSED,
			  int flags ATTRIBUTE_UNUSED, bool *no_add_attrs)
{
  if (TREE_CODE (*node) == FUNCTION_DECL)
    /* Do nothing else, just set the attribute.  We'll get at
       it later with lookup_attribute.  */
    ;
  else
    {
      warning (OPT_Wattributes, "%qE attribute ignored", name);
      *no_add_attrs = true;
    }

  return NULL_TREE;
}

/* Handle a "warning" or "error" attribute; arguments as in
   struct attribute_spec.handler.  */

static tree
handle_error_attribute (tree *node, tree name, tree args,
			int ARG_UNUSED (flags), bool *no_add_attrs)
{
  if (TREE_CODE (*node) == FUNCTION_DECL
      && TREE_CODE (TREE_VALUE (args)) == STRING_CST)
    /* Do nothing else, just set the attribute.  We'll get at
       it later with lookup_attribute.  */
    ;
  else
    {
      warning (OPT_Wattributes, "%qE attribute ignored", name);
      *no_add_attrs = true;
    }

  return NULL_TREE;
}

/* Handle a "used" attribute; arguments as in
   struct attribute_spec.handler.  */

static tree
handle_used_attribute (tree *pnode, tree name, tree ARG_UNUSED (args),
		       int ARG_UNUSED (flags), bool *no_add_attrs)
{
  tree node = *pnode;

  if (TREE_CODE (node) == FUNCTION_DECL
      || (TREE_CODE (node) == VAR_DECL && TREE_STATIC (node))
      || (TREE_CODE (node) == TYPE_DECL))
    {
      TREE_USED (node) = 1;
      DECL_PRESERVE_P (node) = 1;
      if (TREE_CODE (node) == VAR_DECL)
	DECL_READ_P (node) = 1;
    }
  else
    {
      warning (OPT_Wattributes, "%qE attribute ignored", name);
      *no_add_attrs = true;
    }

  return NULL_TREE;
}

/* Handle a "unused" attribute; arguments as in
   struct attribute_spec.handler.  */

static tree
handle_unused_attribute (tree *node, tree name, tree ARG_UNUSED (args),
			 int flags, bool *no_add_attrs)
{
  if (DECL_P (*node))
    {
      tree decl = *node;

      if (TREE_CODE (decl) == PARM_DECL
	  || TREE_CODE (decl) == VAR_DECL
	  || TREE_CODE (decl) == FUNCTION_DECL
	  || TREE_CODE (decl) == LABEL_DECL
	  || TREE_CODE (decl) == TYPE_DECL)
	{
	  TREE_USED (decl) = 1;
	  if (TREE_CODE (decl) == VAR_DECL
	      || TREE_CODE (decl) == PARM_DECL)
	    DECL_READ_P (decl) = 1;
	}
      else
	{
	  warning (OPT_Wattributes, "%qE attribute ignored", name);
	  *no_add_attrs = true;
	}
    }
  else
    {
      if (!(flags & (int) ATTR_FLAG_TYPE_IN_PLACE))
	*node = build_variant_type_copy (*node);
      TREE_USED (*node) = 1;
    }

  return NULL_TREE;
}

/* Handle a "externally_visible" attribute; arguments as in
   struct attribute_spec.handler.  */

static tree
handle_externally_visible_attribute (tree *pnode, tree name,
				     tree ARG_UNUSED (args),
				     int ARG_UNUSED (flags),
				     bool *no_add_attrs)
{
  tree node = *pnode;

  if (TREE_CODE (node) == FUNCTION_DECL || TREE_CODE (node) == VAR_DECL)
    {
      if ((!TREE_STATIC (node) && TREE_CODE (node) != FUNCTION_DECL
	   && !DECL_EXTERNAL (node)) || !TREE_PUBLIC (node))
	{
	  warning (OPT_Wattributes,
		   "%qE attribute have effect only on public objects", name);
	  *no_add_attrs = true;
	}
    }
  else
    {
      warning (OPT_Wattributes, "%qE attribute ignored", name);
      *no_add_attrs = true;
    }

  return NULL_TREE;
}

/* Handle a "const" attribute; arguments as in
   struct attribute_spec.handler.  */

static tree
handle_const_attribute (tree *node, tree name, tree ARG_UNUSED (args),
			int ARG_UNUSED (flags), bool *no_add_attrs)
{
  tree type = TREE_TYPE (*node);

  /* See FIXME comment on noreturn in c_common_attribute_table.  */
  if (TREE_CODE (*node) == FUNCTION_DECL)
    TREE_READONLY (*node) = 1;
  else if (TREE_CODE (type) == POINTER_TYPE
	   && TREE_CODE (TREE_TYPE (type)) == FUNCTION_TYPE)
    TREE_TYPE (*node)
      = build_pointer_type
	(build_type_variant (TREE_TYPE (type), 1,
			     TREE_THIS_VOLATILE (TREE_TYPE (type))));
  else
    {
      warning (OPT_Wattributes, "%qE attribute ignored", name);
      *no_add_attrs = true;
    }

  return NULL_TREE;
}

/* Handle a "transparent_union" attribute; arguments as in
   struct attribute_spec.handler.  */

static tree
handle_transparent_union_attribute (tree *node, tree name,
				    tree ARG_UNUSED (args), int flags,
				    bool *no_add_attrs)
{
  tree type;

  *no_add_attrs = true;


  if (TREE_CODE (*node) == TYPE_DECL
      && ! (flags & ATTR_FLAG_CXX11))
    node = &TREE_TYPE (*node);
  type = *node;

  if (TREE_CODE (type) == UNION_TYPE)
    {
      /* Make sure that the first field will work for a transparent union.
	 If the type isn't complete yet, leave the check to the code in
	 finish_struct.  */
      if (TYPE_SIZE (type))
	{
	  tree first = first_field (type);
	  if (first == NULL_TREE
	      || DECL_ARTIFICIAL (first)
	      || TYPE_MODE (type) != DECL_MODE (first))
	    goto ignored;
	}

      if (!(flags & (int) ATTR_FLAG_TYPE_IN_PLACE))
	{
	  /* If the type isn't complete yet, setting the flag
	     on a variant wouldn't ever be checked.  */
	  if (!TYPE_SIZE (type))
	    goto ignored;

	  /* build_duplicate_type doesn't work for C++.  */
	  if (c_dialect_cxx ())
	    goto ignored;

	  /* A type variant isn't good enough, since we don't a cast
	     to such a type removed as a no-op.  */
	  *node = type = build_duplicate_type (type);
	}

      TYPE_TRANSPARENT_AGGR (type) = 1;
      return NULL_TREE;
    }

 ignored:
  warning (OPT_Wattributes, "%qE attribute ignored", name);
  return NULL_TREE;
}

/* Subroutine of handle_{con,de}structor_attribute.  Evaluate ARGS to
   get the requested priority for a constructor or destructor,
   possibly issuing diagnostics for invalid or reserved
   priorities.  */

static priority_type
get_priority (tree args, bool is_destructor)
{
  HOST_WIDE_INT pri;
  tree arg;

  if (!args)
    return DEFAULT_INIT_PRIORITY;

  if (!SUPPORTS_INIT_PRIORITY)
    {
      if (is_destructor)
	error ("destructor priorities are not supported");
      else
	error ("constructor priorities are not supported");
      return DEFAULT_INIT_PRIORITY;
    }

  arg = TREE_VALUE (args);
  if (TREE_CODE (arg) == IDENTIFIER_NODE)
    goto invalid;
  if (arg == error_mark_node)
    return DEFAULT_INIT_PRIORITY;
  arg = default_conversion (arg);
  if (!tree_fits_shwi_p (arg)
      || !INTEGRAL_TYPE_P (TREE_TYPE (arg)))
    goto invalid;

  pri = tree_to_shwi (arg);
  if (pri < 0 || pri > MAX_INIT_PRIORITY)
    goto invalid;

  if (pri <= MAX_RESERVED_INIT_PRIORITY)
    {
      if (is_destructor)
	warning (0,
		 "destructor priorities from 0 to %d are reserved "
		 "for the implementation",
		 MAX_RESERVED_INIT_PRIORITY);
      else
	warning (0,
		 "constructor priorities from 0 to %d are reserved "
		 "for the implementation",
		 MAX_RESERVED_INIT_PRIORITY);
    }
  return pri;

 invalid:
  if (is_destructor)
    error ("destructor priorities must be integers from 0 to %d inclusive",
	   MAX_INIT_PRIORITY);
  else
    error ("constructor priorities must be integers from 0 to %d inclusive",
	   MAX_INIT_PRIORITY);
  return DEFAULT_INIT_PRIORITY;
}

/* Handle a "constructor" attribute; arguments as in
   struct attribute_spec.handler.  */

static tree
handle_constructor_attribute (tree *node, tree name, tree args,
			      int ARG_UNUSED (flags),
			      bool *no_add_attrs)
{
  tree decl = *node;
  tree type = TREE_TYPE (decl);

  if (TREE_CODE (decl) == FUNCTION_DECL
      && TREE_CODE (type) == FUNCTION_TYPE
      && decl_function_context (decl) == 0)
    {
      priority_type priority;
      DECL_STATIC_CONSTRUCTOR (decl) = 1;
      priority = get_priority (args, /*is_destructor=*/false);
      SET_DECL_INIT_PRIORITY (decl, priority);
      TREE_USED (decl) = 1;
    }
  else
    {
      warning (OPT_Wattributes, "%qE attribute ignored", name);
      *no_add_attrs = true;
    }

  return NULL_TREE;
}

/* Handle a "destructor" attribute; arguments as in
   struct attribute_spec.handler.  */

static tree
handle_destructor_attribute (tree *node, tree name, tree args,
			     int ARG_UNUSED (flags),
			     bool *no_add_attrs)
{
  tree decl = *node;
  tree type = TREE_TYPE (decl);

  if (TREE_CODE (decl) == FUNCTION_DECL
      && TREE_CODE (type) == FUNCTION_TYPE
      && decl_function_context (decl) == 0)
    {
      priority_type priority;
      DECL_STATIC_DESTRUCTOR (decl) = 1;
      priority = get_priority (args, /*is_destructor=*/true);
      SET_DECL_FINI_PRIORITY (decl, priority);
      TREE_USED (decl) = 1;
    }
  else
    {
      warning (OPT_Wattributes, "%qE attribute ignored", name);
      *no_add_attrs = true;
    }

  return NULL_TREE;
}

/* Nonzero if the mode is a valid vector mode for this architecture.
   This returns nonzero even if there is no hardware support for the
   vector mode, but we can emulate with narrower modes.  */

static int
vector_mode_valid_p (enum machine_mode mode)
{
  enum mode_class mclass = GET_MODE_CLASS (mode);
  enum machine_mode innermode;

  /* Doh!  What's going on?  */
  if (mclass != MODE_VECTOR_INT
      && mclass != MODE_VECTOR_FLOAT
      && mclass != MODE_VECTOR_FRACT
      && mclass != MODE_VECTOR_UFRACT
      && mclass != MODE_VECTOR_ACCUM
      && mclass != MODE_VECTOR_UACCUM)
    return 0;

  /* Hardware support.  Woo hoo!  */
  if (targetm.vector_mode_supported_p (mode))
    return 1;

  innermode = GET_MODE_INNER (mode);

  /* We should probably return 1 if requesting V4DI and we have no DI,
     but we have V2DI, but this is probably very unlikely.  */

  /* If we have support for the inner mode, we can safely emulate it.
     We may not have V2DI, but me can emulate with a pair of DIs.  */
  return targetm.scalar_mode_supported_p (innermode);
}


/* Handle a "mode" attribute; arguments as in
   struct attribute_spec.handler.  */

static tree
handle_mode_attribute (tree *node, tree name, tree args,
		       int ARG_UNUSED (flags), bool *no_add_attrs)
{
  tree type = *node;
  tree ident = TREE_VALUE (args);

  *no_add_attrs = true;

  if (TREE_CODE (ident) != IDENTIFIER_NODE)
    warning (OPT_Wattributes, "%qE attribute ignored", name);
  else
    {
      int j;
      const char *p = IDENTIFIER_POINTER (ident);
      int len = strlen (p);
      enum machine_mode mode = VOIDmode;
      tree typefm;
      bool valid_mode;

      if (len > 4 && p[0] == '_' && p[1] == '_'
	  && p[len - 1] == '_' && p[len - 2] == '_')
	{
	  char *newp = (char *) alloca (len - 1);

	  strcpy (newp, &p[2]);
	  newp[len - 4] = '\0';
	  p = newp;
	}

      /* Change this type to have a type with the specified mode.
	 First check for the special modes.  */
      if (!strcmp (p, "byte"))
	mode = byte_mode;
      else if (!strcmp (p, "word"))
	mode = word_mode;
      else if (!strcmp (p, "pointer"))
	mode = ptr_mode;
      else if (!strcmp (p, "libgcc_cmp_return"))
	mode = targetm.libgcc_cmp_return_mode ();
      else if (!strcmp (p, "libgcc_shift_count"))
	mode = targetm.libgcc_shift_count_mode ();
      else if (!strcmp (p, "unwind_word"))
	mode = targetm.unwind_word_mode ();
      else
	for (j = 0; j < NUM_MACHINE_MODES; j++)
	  if (!strcmp (p, GET_MODE_NAME (j)))
	    {
	      mode = (enum machine_mode) j;
	      break;
	    }

      if (mode == VOIDmode)
	{
	  error ("unknown machine mode %qE", ident);
	  return NULL_TREE;
	}

      valid_mode = false;
      switch (GET_MODE_CLASS (mode))
	{
	case MODE_INT:
	case MODE_PARTIAL_INT:
	case MODE_FLOAT:
	case MODE_DECIMAL_FLOAT:
	case MODE_FRACT:
	case MODE_UFRACT:
	case MODE_ACCUM:
	case MODE_UACCUM:
	  valid_mode = targetm.scalar_mode_supported_p (mode);
	  break;

	case MODE_COMPLEX_INT:
	case MODE_COMPLEX_FLOAT:
	  valid_mode = targetm.scalar_mode_supported_p (GET_MODE_INNER (mode));
	  break;

	case MODE_VECTOR_INT:
	case MODE_VECTOR_FLOAT:
	case MODE_VECTOR_FRACT:
	case MODE_VECTOR_UFRACT:
	case MODE_VECTOR_ACCUM:
	case MODE_VECTOR_UACCUM:
	  warning (OPT_Wattributes, "specifying vector types with "
		   "__attribute__ ((mode)) is deprecated");
	  warning (OPT_Wattributes,
		   "use __attribute__ ((vector_size)) instead");
	  valid_mode = vector_mode_valid_p (mode);
	  break;

	default:
	  break;
	}
      if (!valid_mode)
	{
	  error ("unable to emulate %qs", p);
	  return NULL_TREE;
	}

      if (POINTER_TYPE_P (type))
	{
	  addr_space_t as = TYPE_ADDR_SPACE (TREE_TYPE (type));
	  tree (*fn)(tree, enum machine_mode, bool);

	  if (!targetm.addr_space.valid_pointer_mode (mode, as))
	    {
	      error ("invalid pointer mode %qs", p);
	      return NULL_TREE;
	    }

	  if (TREE_CODE (type) == POINTER_TYPE)
	    fn = build_pointer_type_for_mode;
	  else
	    fn = build_reference_type_for_mode;
	  typefm = fn (TREE_TYPE (type), mode, false);
	}
      else
	{
	  /* For fixed-point modes, we need to test if the signness of type
	     and the machine mode are consistent.  */
	  if (ALL_FIXED_POINT_MODE_P (mode)
	      && TYPE_UNSIGNED (type) != UNSIGNED_FIXED_POINT_MODE_P (mode))
	    {
	      error ("signedness of type and machine mode %qs don%'t match", p);
	      return NULL_TREE;
	    }
	  /* For fixed-point modes, we need to pass saturating info.  */
	  typefm = lang_hooks.types.type_for_mode (mode,
			ALL_FIXED_POINT_MODE_P (mode) ? TYPE_SATURATING (type)
						      : TYPE_UNSIGNED (type));
	}

      if (typefm == NULL_TREE)
	{
	  error ("no data type for mode %qs", p);
	  return NULL_TREE;
	}
      else if (TREE_CODE (type) == ENUMERAL_TYPE)
	{
	  /* For enumeral types, copy the precision from the integer
	     type returned above.  If not an INTEGER_TYPE, we can't use
	     this mode for this type.  */
	  if (TREE_CODE (typefm) != INTEGER_TYPE)
	    {
	      error ("cannot use mode %qs for enumeral types", p);
	      return NULL_TREE;
	    }

	  if (flags & ATTR_FLAG_TYPE_IN_PLACE)
	    {
	      TYPE_PRECISION (type) = TYPE_PRECISION (typefm);
	      typefm = type;
	    }
	  else
	    {
	      /* We cannot build a type variant, as there's code that assumes
		 that TYPE_MAIN_VARIANT has the same mode.  This includes the
		 debug generators.  Instead, create a subrange type.  This
		 results in all of the enumeral values being emitted only once
		 in the original, and the subtype gets them by reference.  */
	      if (TYPE_UNSIGNED (type))
		typefm = make_unsigned_type (TYPE_PRECISION (typefm));
	      else
		typefm = make_signed_type (TYPE_PRECISION (typefm));
	      TREE_TYPE (typefm) = type;
	    }
	}
      else if (VECTOR_MODE_P (mode)
	       ? TREE_CODE (type) != TREE_CODE (TREE_TYPE (typefm))
	       : TREE_CODE (type) != TREE_CODE (typefm))
	{
	  error ("mode %qs applied to inappropriate type", p);
	  return NULL_TREE;
	}

      *node = typefm;
    }

  return NULL_TREE;
}

/* Handle a "section" attribute; arguments as in
   struct attribute_spec.handler.  */

static tree
handle_section_attribute (tree *node, tree ARG_UNUSED (name), tree args,
			  int ARG_UNUSED (flags), bool *no_add_attrs)
{
  tree decl = *node;

  if (targetm_common.have_named_sections)
    {
      user_defined_section_attribute = true;

      if ((TREE_CODE (decl) == FUNCTION_DECL
	   || TREE_CODE (decl) == VAR_DECL)
	  && TREE_CODE (TREE_VALUE (args)) == STRING_CST)
	{
	  if (TREE_CODE (decl) == VAR_DECL
	      && current_function_decl != NULL_TREE
	      && !TREE_STATIC (decl))
	    {
	      error_at (DECL_SOURCE_LOCATION (decl),
			"section attribute cannot be specified for "
			"local variables");
	      *no_add_attrs = true;
	    }

	  /* The decl may have already been given a section attribute
	     from a previous declaration.  Ensure they match.  */
	  else if (DECL_SECTION_NAME (decl) != NULL
		   && strcmp (DECL_SECTION_NAME (decl),
			      TREE_STRING_POINTER (TREE_VALUE (args))) != 0)
	    {
	      error ("section of %q+D conflicts with previous declaration",
		     *node);
	      *no_add_attrs = true;
	    }
	  else if (TREE_CODE (decl) == VAR_DECL
		   && !targetm.have_tls && targetm.emutls.tmpl_section
		   && DECL_THREAD_LOCAL_P (decl))
	    {
	      error ("section of %q+D cannot be overridden", *node);
	      *no_add_attrs = true;
	    }
	  else
	    set_decl_section_name (decl,
				   TREE_STRING_POINTER (TREE_VALUE (args)));
	}
      else
	{
	  error ("section attribute not allowed for %q+D", *node);
	  *no_add_attrs = true;
	}
    }
  else
    {
      error_at (DECL_SOURCE_LOCATION (*node),
		"section attributes are not supported for this target");
      *no_add_attrs = true;
    }

  return NULL_TREE;
}

/* Check whether ALIGN is a valid user-specified alignment.  If so,
   return its base-2 log; if not, output an error and return -1.  If
   ALLOW_ZERO then 0 is valid and should result in a return of -1 with
   no error.  */
int
check_user_alignment (const_tree align, bool allow_zero)
{
  int i;

  if (error_operand_p (align))
    return -1;
  if (TREE_CODE (align) != INTEGER_CST
      || !INTEGRAL_TYPE_P (TREE_TYPE (align)))
    {
      error ("requested alignment is not an integer constant");
      return -1;
    }
  else if (allow_zero && integer_zerop (align))
    return -1;
  else if (tree_int_cst_sgn (align) == -1
           || (i = tree_log2 (align)) == -1)
    {
      error ("requested alignment is not a positive power of 2");
      return -1;
    }
  else if (i >= HOST_BITS_PER_INT - BITS_PER_UNIT_LOG)
    {
      error ("requested alignment is too large");
      return -1;
    }
  return i;
}

/* 
   If in c++-11, check if the c++-11 alignment constraint with respect
   to fundamental alignment (in [dcl.align]) are satisfied.  If not in
   c++-11 mode, does nothing.

   [dcl.align]2/ says:

   [* if the constant expression evaluates to a fundamental alignment,
   the alignment requirement of the declared entity shall be the
   specified fundamental alignment.

   * if the constant expression evaluates to an extended alignment
   and the implementation supports that alignment in the context
   of the declaration, the alignment of the declared entity shall
   be that alignment

   * if the constant expression evaluates to an extended alignment
   and the implementation does not support that alignment in the
   context of the declaration, the program is ill-formed].  */

static bool
check_cxx_fundamental_alignment_constraints (tree node,
					     unsigned align_log,
					     int flags)
{
  bool alignment_too_large_p = false;
  unsigned requested_alignment = 1U << align_log;
  unsigned max_align = 0;

  if ((!(flags & ATTR_FLAG_CXX11) && !warn_cxx_compat)
      || (node == NULL_TREE || node == error_mark_node))
    return true;

  if (cxx_fundamental_alignment_p (requested_alignment))
    return true;

  if (DECL_P (node))
    {
      if (TREE_STATIC (node))
	{
	  /* For file scope variables and static members, the target
	     supports alignments that are at most
	     MAX_OFILE_ALIGNMENT.  */
	  if (requested_alignment > (max_align = MAX_OFILE_ALIGNMENT))
	    alignment_too_large_p = true;
	}
      else
	{
#ifdef BIGGEST_FIELD_ALIGNMENT
#define MAX_TARGET_FIELD_ALIGNMENT BIGGEST_FIELD_ALIGNMENT
#else
#define MAX_TARGET_FIELD_ALIGNMENT BIGGEST_ALIGNMENT
#endif
	  /* For non-static members, the target supports either
	     alignments that at most either BIGGEST_FIELD_ALIGNMENT
	     if it is defined or BIGGEST_ALIGNMENT.  */
	  max_align = MAX_TARGET_FIELD_ALIGNMENT;
	  if (TREE_CODE (node) == FIELD_DECL
	      && requested_alignment > (max_align = MAX_TARGET_FIELD_ALIGNMENT))
	    alignment_too_large_p = true;
#undef MAX_TARGET_FIELD_ALIGNMENT
	  /* For stack variables, the target supports at most
	     MAX_STACK_ALIGNMENT.  */
	  else if (decl_function_context (node) != NULL
		   && requested_alignment > (max_align = MAX_STACK_ALIGNMENT))
	    alignment_too_large_p = true;
	}
    }
  else if (TYPE_P (node))
    {
      /* Let's be liberal for types.  */
      if (requested_alignment > (max_align = BIGGEST_ALIGNMENT))
	alignment_too_large_p = true;
    }

  if (alignment_too_large_p)
    pedwarn (input_location, OPT_Wattributes,
	     "requested alignment %d is larger than %d",
	     requested_alignment, max_align);

  return !alignment_too_large_p;
}

/* Handle a "aligned" attribute; arguments as in
   struct attribute_spec.handler.  */

static tree
handle_aligned_attribute (tree *node, tree ARG_UNUSED (name), tree args,
			  int flags, bool *no_add_attrs)
{
  tree decl = NULL_TREE;
  tree *type = NULL;
  int is_type = 0;
  tree align_expr;
  int i;

  if (args)
    {
      align_expr = TREE_VALUE (args);
      if (align_expr && TREE_CODE (align_expr) != IDENTIFIER_NODE
	  && TREE_CODE (align_expr) != FUNCTION_DECL)
	align_expr = default_conversion (align_expr);
    }
  else
    align_expr = size_int (ATTRIBUTE_ALIGNED_VALUE / BITS_PER_UNIT);

  if (DECL_P (*node))
    {
      decl = *node;
      type = &TREE_TYPE (decl);
      is_type = TREE_CODE (*node) == TYPE_DECL;
    }
  else if (TYPE_P (*node))
    type = node, is_type = 1;

  if ((i = check_user_alignment (align_expr, false)) == -1
      || !check_cxx_fundamental_alignment_constraints (*node, i, flags))
    *no_add_attrs = true;
  else if (is_type)
    {
      if ((flags & (int) ATTR_FLAG_TYPE_IN_PLACE))
	/* OK, modify the type in place.  */;
      /* If we have a TYPE_DECL, then copy the type, so that we
	 don't accidentally modify a builtin type.  See pushdecl.  */
      else if (decl && TREE_TYPE (decl) != error_mark_node
	       && DECL_ORIGINAL_TYPE (decl) == NULL_TREE)
	{
	  tree tt = TREE_TYPE (decl);
	  *type = build_variant_type_copy (*type);
	  DECL_ORIGINAL_TYPE (decl) = tt;
	  TYPE_NAME (*type) = decl;
	  TREE_USED (*type) = TREE_USED (decl);
	  TREE_TYPE (decl) = *type;
	}
      else
	*type = build_variant_type_copy (*type);

      TYPE_ALIGN (*type) = (1U << i) * BITS_PER_UNIT;
      TYPE_USER_ALIGN (*type) = 1;
    }
  else if (! VAR_OR_FUNCTION_DECL_P (decl)
	   && TREE_CODE (decl) != FIELD_DECL)
    {
      error ("alignment may not be specified for %q+D", decl);
      *no_add_attrs = true;
    }
  else if (DECL_USER_ALIGN (decl)
	   && DECL_ALIGN (decl) > (1U << i) * BITS_PER_UNIT)
    /* C++-11 [dcl.align/4]:

           When multiple alignment-specifiers are specified for an
	   entity, the alignment requirement shall be set to the
	   strictest specified alignment.

      This formally comes from the c++11 specification but we are
      doing it for the GNU attribute syntax as well.  */
    *no_add_attrs = true;
  else if (TREE_CODE (decl) == FUNCTION_DECL
	   && DECL_ALIGN (decl) > (1U << i) * BITS_PER_UNIT)
    {
      if (DECL_USER_ALIGN (decl))
	error ("alignment for %q+D was previously specified as %d "
	       "and may not be decreased", decl,
	       DECL_ALIGN (decl) / BITS_PER_UNIT);
      else
	error ("alignment for %q+D must be at least %d", decl,
	       DECL_ALIGN (decl) / BITS_PER_UNIT);
      *no_add_attrs = true;
    }
  else
    {
      DECL_ALIGN (decl) = (1U << i) * BITS_PER_UNIT;
      DECL_USER_ALIGN (decl) = 1;
    }

  return NULL_TREE;
}

/* Handle a "weak" attribute; arguments as in
   struct attribute_spec.handler.  */

static tree
handle_weak_attribute (tree *node, tree name,
		       tree ARG_UNUSED (args),
		       int ARG_UNUSED (flags),
		       bool * ARG_UNUSED (no_add_attrs))
{
  if (TREE_CODE (*node) == FUNCTION_DECL
      && DECL_DECLARED_INLINE_P (*node))
    {
      warning (OPT_Wattributes, "inline function %q+D declared weak", *node);
      *no_add_attrs = true;
    }
  else if (lookup_attribute ("ifunc", DECL_ATTRIBUTES (*node)))
    {
      error ("indirect function %q+D cannot be declared weak", *node);
      *no_add_attrs = true;
      return NULL_TREE;
    }
  else if (TREE_CODE (*node) == FUNCTION_DECL
	   || TREE_CODE (*node) == VAR_DECL)
    declare_weak (*node);
  else
    warning (OPT_Wattributes, "%qE attribute ignored", name);

  return NULL_TREE;
}

/* Handle an "alias" or "ifunc" attribute; arguments as in
   struct attribute_spec.handler, except that IS_ALIAS tells us
   whether this is an alias as opposed to ifunc attribute.  */

static tree
handle_alias_ifunc_attribute (bool is_alias, tree *node, tree name, tree args,
			      bool *no_add_attrs)
{
  tree decl = *node;

  if (TREE_CODE (decl) != FUNCTION_DECL
      && (!is_alias || TREE_CODE (decl) != VAR_DECL))
    {
      warning (OPT_Wattributes, "%qE attribute ignored", name);
      *no_add_attrs = true;
    }
  else if ((TREE_CODE (decl) == FUNCTION_DECL && DECL_INITIAL (decl))
      || (TREE_CODE (decl) != FUNCTION_DECL
	  && TREE_PUBLIC (decl) && !DECL_EXTERNAL (decl))
      /* A static variable declaration is always a tentative definition,
	 but the alias is a non-tentative definition which overrides.  */
      || (TREE_CODE (decl) != FUNCTION_DECL
	  && ! TREE_PUBLIC (decl) && DECL_INITIAL (decl)))
    {
      error ("%q+D defined both normally and as %qE attribute", decl, name);
      *no_add_attrs = true;
      return NULL_TREE;
    }
  else if (!is_alias
	   && (lookup_attribute ("weak", DECL_ATTRIBUTES (decl)) 
	       || lookup_attribute ("weakref", DECL_ATTRIBUTES (decl))))
    {
      error ("weak %q+D cannot be defined %qE", decl, name);
      *no_add_attrs = true;
      return NULL_TREE;
    }			 

  /* Note that the very first time we process a nested declaration,
     decl_function_context will not be set.  Indeed, *would* never
     be set except for the DECL_INITIAL/DECL_EXTERNAL frobbery that
     we do below.  After such frobbery, pushdecl would set the context.
     In any case, this is never what we want.  */
  else if (decl_function_context (decl) == 0 && current_function_decl == NULL)
    {
      tree id;

      id = TREE_VALUE (args);
      if (TREE_CODE (id) != STRING_CST)
	{
	  error ("attribute %qE argument not a string", name);
	  *no_add_attrs = true;
	  return NULL_TREE;
	}
      id = get_identifier (TREE_STRING_POINTER (id));
      /* This counts as a use of the object pointed to.  */
      TREE_USED (id) = 1;

      if (TREE_CODE (decl) == FUNCTION_DECL)
	DECL_INITIAL (decl) = error_mark_node;
      else
	TREE_STATIC (decl) = 1;

      if (!is_alias)
	/* ifuncs are also aliases, so set that attribute too. */
	DECL_ATTRIBUTES (decl)
	  = tree_cons (get_identifier ("alias"), args, DECL_ATTRIBUTES (decl));
    }
  else
    {
      warning (OPT_Wattributes, "%qE attribute ignored", name);
      *no_add_attrs = true;
    }

  return NULL_TREE;
}

/* Handle an "alias" or "ifunc" attribute; arguments as in
   struct attribute_spec.handler.  */

static tree
handle_ifunc_attribute (tree *node, tree name, tree args,
			int ARG_UNUSED (flags), bool *no_add_attrs)
{
  return handle_alias_ifunc_attribute (false, node, name, args, no_add_attrs);
}

/* Handle an "alias" or "ifunc" attribute; arguments as in
   struct attribute_spec.handler.  */

static tree
handle_alias_attribute (tree *node, tree name, tree args,
			int ARG_UNUSED (flags), bool *no_add_attrs)
{
  return handle_alias_ifunc_attribute (true, node, name, args, no_add_attrs);
}

/* Handle a "weakref" attribute; arguments as in struct
   attribute_spec.handler.  */

static tree
handle_weakref_attribute (tree *node, tree ARG_UNUSED (name), tree args,
			  int flags, bool *no_add_attrs)
{
  tree attr = NULL_TREE;

  /* We must ignore the attribute when it is associated with
     local-scoped decls, since attribute alias is ignored and many
     such symbols do not even have a DECL_WEAK field.  */
  if (decl_function_context (*node)
      || current_function_decl
      || (TREE_CODE (*node) != VAR_DECL && TREE_CODE (*node) != FUNCTION_DECL))
    {
      warning (OPT_Wattributes, "%qE attribute ignored", name);
      *no_add_attrs = true;
      return NULL_TREE;
    }

  if (lookup_attribute ("ifunc", DECL_ATTRIBUTES (*node)))
    {
      error ("indirect function %q+D cannot be declared weakref", *node);
      *no_add_attrs = true;
      return NULL_TREE;
    }

  /* The idea here is that `weakref("name")' mutates into `weakref,
     alias("name")', and weakref without arguments, in turn,
     implicitly adds weak. */

  if (args)
    {
      attr = tree_cons (get_identifier ("alias"), args, attr);
      attr = tree_cons (get_identifier ("weakref"), NULL_TREE, attr);

      *no_add_attrs = true;

      decl_attributes (node, attr, flags);
    }
  else
    {
      if (lookup_attribute ("alias", DECL_ATTRIBUTES (*node)))
	error_at (DECL_SOURCE_LOCATION (*node),
		  "weakref attribute must appear before alias attribute");

      /* Can't call declare_weak because it wants this to be TREE_PUBLIC,
	 and that isn't supported; and because it wants to add it to
	 the list of weak decls, which isn't helpful.  */
      DECL_WEAK (*node) = 1;
    }

  return NULL_TREE;
}

/* Handle an "visibility" attribute; arguments as in
   struct attribute_spec.handler.  */

static tree
handle_visibility_attribute (tree *node, tree name, tree args,
			     int ARG_UNUSED (flags),
			     bool *ARG_UNUSED (no_add_attrs))
{
  tree decl = *node;
  tree id = TREE_VALUE (args);
  enum symbol_visibility vis;

  if (TYPE_P (*node))
    {
      if (TREE_CODE (*node) == ENUMERAL_TYPE)
	/* OK */;
      else if (TREE_CODE (*node) != RECORD_TYPE && TREE_CODE (*node) != UNION_TYPE)
	{
	  warning (OPT_Wattributes, "%qE attribute ignored on non-class types",
		   name);
	  return NULL_TREE;
	}
      else if (TYPE_FIELDS (*node))
	{
	  error ("%qE attribute ignored because %qT is already defined",
		 name, *node);
	  return NULL_TREE;
	}
    }
  else if (decl_function_context (decl) != 0 || !TREE_PUBLIC (decl))
    {
      warning (OPT_Wattributes, "%qE attribute ignored", name);
      return NULL_TREE;
    }

  if (TREE_CODE (id) != STRING_CST)
    {
      error ("visibility argument not a string");
      return NULL_TREE;
    }

  /*  If this is a type, set the visibility on the type decl.  */
  if (TYPE_P (decl))
    {
      decl = TYPE_NAME (decl);
      if (!decl)
	return NULL_TREE;
      if (TREE_CODE (decl) == IDENTIFIER_NODE)
	{
	   warning (OPT_Wattributes, "%qE attribute ignored on types",
		    name);
	   return NULL_TREE;
	}
    }

  if (strcmp (TREE_STRING_POINTER (id), "default") == 0)
    vis = VISIBILITY_DEFAULT;
  else if (strcmp (TREE_STRING_POINTER (id), "internal") == 0)
    vis = VISIBILITY_INTERNAL;
  else if (strcmp (TREE_STRING_POINTER (id), "hidden") == 0)
    vis = VISIBILITY_HIDDEN;
  else if (strcmp (TREE_STRING_POINTER (id), "protected") == 0)
    vis = VISIBILITY_PROTECTED;
  else
    {
      error ("visibility argument must be one of \"default\", \"hidden\", \"protected\" or \"internal\"");
      vis = VISIBILITY_DEFAULT;
    }

  if (DECL_VISIBILITY_SPECIFIED (decl)
      && vis != DECL_VISIBILITY (decl))
    {
      tree attributes = (TYPE_P (*node)
			 ? TYPE_ATTRIBUTES (*node)
			 : DECL_ATTRIBUTES (decl));
      if (lookup_attribute ("visibility", attributes))
	error ("%qD redeclared with different visibility", decl);
      else if (TARGET_DLLIMPORT_DECL_ATTRIBUTES
	       && lookup_attribute ("dllimport", attributes))
	error ("%qD was declared %qs which implies default visibility",
	       decl, "dllimport");
      else if (TARGET_DLLIMPORT_DECL_ATTRIBUTES
	       && lookup_attribute ("dllexport", attributes))
	error ("%qD was declared %qs which implies default visibility",
	       decl, "dllexport");
    }

  DECL_VISIBILITY (decl) = vis;
  DECL_VISIBILITY_SPECIFIED (decl) = 1;

  /* Go ahead and attach the attribute to the node as well.  This is needed
     so we can determine whether we have VISIBILITY_DEFAULT because the
     visibility was not specified, or because it was explicitly overridden
     from the containing scope.  */

  return NULL_TREE;
}

/* Determine the ELF symbol visibility for DECL, which is either a
   variable or a function.  It is an error to use this function if a
   definition of DECL is not available in this translation unit.
   Returns true if the final visibility has been determined by this
   function; false if the caller is free to make additional
   modifications.  */

bool
c_determine_visibility (tree decl)
{
  gcc_assert (TREE_CODE (decl) == VAR_DECL
	      || TREE_CODE (decl) == FUNCTION_DECL);

  /* If the user explicitly specified the visibility with an
     attribute, honor that.  DECL_VISIBILITY will have been set during
     the processing of the attribute.  We check for an explicit
     attribute, rather than just checking DECL_VISIBILITY_SPECIFIED,
     to distinguish the use of an attribute from the use of a "#pragma
     GCC visibility push(...)"; in the latter case we still want other
     considerations to be able to overrule the #pragma.  */
  if (lookup_attribute ("visibility", DECL_ATTRIBUTES (decl))
      || (TARGET_DLLIMPORT_DECL_ATTRIBUTES
	  && (lookup_attribute ("dllimport", DECL_ATTRIBUTES (decl))
	      || lookup_attribute ("dllexport", DECL_ATTRIBUTES (decl)))))
    return true;

  /* Set default visibility to whatever the user supplied with
     visibility_specified depending on #pragma GCC visibility.  */
  if (!DECL_VISIBILITY_SPECIFIED (decl))
    {
      if (visibility_options.inpragma
	  || DECL_VISIBILITY (decl) != default_visibility)
	{
	  DECL_VISIBILITY (decl) = default_visibility;
	  DECL_VISIBILITY_SPECIFIED (decl) = visibility_options.inpragma;
	  /* If visibility changed and DECL already has DECL_RTL, ensure
	     symbol flags are updated.  */
	  if (((TREE_CODE (decl) == VAR_DECL && TREE_STATIC (decl))
	       || TREE_CODE (decl) == FUNCTION_DECL)
	      && DECL_RTL_SET_P (decl))
	    make_decl_rtl (decl);
	}
    }
  return false;
}

/* Handle an "tls_model" attribute; arguments as in
   struct attribute_spec.handler.  */

static tree
handle_tls_model_attribute (tree *node, tree name, tree args,
			    int ARG_UNUSED (flags), bool *no_add_attrs)
{
  tree id;
  tree decl = *node;
  enum tls_model kind;

  *no_add_attrs = true;

  if (TREE_CODE (decl) != VAR_DECL || !DECL_THREAD_LOCAL_P (decl))
    {
      warning (OPT_Wattributes, "%qE attribute ignored", name);
      return NULL_TREE;
    }

  kind = DECL_TLS_MODEL (decl);
  id = TREE_VALUE (args);
  if (TREE_CODE (id) != STRING_CST)
    {
      error ("tls_model argument not a string");
      return NULL_TREE;
    }

  if (!strcmp (TREE_STRING_POINTER (id), "local-exec"))
    kind = TLS_MODEL_LOCAL_EXEC;
  else if (!strcmp (TREE_STRING_POINTER (id), "initial-exec"))
    kind = TLS_MODEL_INITIAL_EXEC;
  else if (!strcmp (TREE_STRING_POINTER (id), "local-dynamic"))
    kind = optimize ? TLS_MODEL_LOCAL_DYNAMIC : TLS_MODEL_GLOBAL_DYNAMIC;
  else if (!strcmp (TREE_STRING_POINTER (id), "global-dynamic"))
    kind = TLS_MODEL_GLOBAL_DYNAMIC;
  else
    error ("tls_model argument must be one of \"local-exec\", \"initial-exec\", \"local-dynamic\" or \"global-dynamic\"");

  set_decl_tls_model (decl, kind);
  return NULL_TREE;
}

/* Handle a "no_instrument_function" attribute; arguments as in
   struct attribute_spec.handler.  */

static tree
handle_no_instrument_function_attribute (tree *node, tree name,
					 tree ARG_UNUSED (args),
					 int ARG_UNUSED (flags),
					 bool *no_add_attrs)
{
  tree decl = *node;

  if (TREE_CODE (decl) != FUNCTION_DECL)
    {
      error_at (DECL_SOURCE_LOCATION (decl),
		"%qE attribute applies only to functions", name);
      *no_add_attrs = true;
    }
  else
    DECL_NO_INSTRUMENT_FUNCTION_ENTRY_EXIT (decl) = 1;

  return NULL_TREE;
}

/* Handle a "malloc" attribute; arguments as in
   struct attribute_spec.handler.  */

static tree
handle_malloc_attribute (tree *node, tree name, tree ARG_UNUSED (args),
			 int ARG_UNUSED (flags), bool *no_add_attrs)
{
  if (TREE_CODE (*node) == FUNCTION_DECL
      && POINTER_TYPE_P (TREE_TYPE (TREE_TYPE (*node))))
    DECL_IS_MALLOC (*node) = 1;
  else
    {
      warning (OPT_Wattributes, "%qE attribute ignored", name);
      *no_add_attrs = true;
    }

  return NULL_TREE;
}

/* Handle a "alloc_size" attribute; arguments as in
   struct attribute_spec.handler.  */

static tree
handle_alloc_size_attribute (tree *node, tree ARG_UNUSED (name), tree args,
			     int ARG_UNUSED (flags), bool *no_add_attrs)
{
  unsigned arg_count = type_num_arguments (*node);
  for (; args; args = TREE_CHAIN (args))
    {
      tree position = TREE_VALUE (args);
      if (position && TREE_CODE (position) != IDENTIFIER_NODE
	  && TREE_CODE (position) != FUNCTION_DECL)
	position = default_conversion (position);

      if (!tree_fits_uhwi_p (position)
	  || !arg_count
	  || !IN_RANGE (tree_to_uhwi (position), 1, arg_count))
	{
	  warning (OPT_Wattributes,
	           "alloc_size parameter outside range");
	  *no_add_attrs = true;
	  return NULL_TREE;
	}
    }
  return NULL_TREE;
}

/* Handle a "alloc_align" attribute; arguments as in
   struct attribute_spec.handler.  */

static tree
handle_alloc_align_attribute (tree *node, tree, tree args, int,
			      bool *no_add_attrs)
{
  unsigned arg_count = type_num_arguments (*node);
  tree position = TREE_VALUE (args);
  if (position && TREE_CODE (position) != IDENTIFIER_NODE)
    position = default_conversion (position);

  if (!tree_fits_uhwi_p (position)
      || !arg_count
      || !IN_RANGE (tree_to_uhwi (position), 1, arg_count))
    {
      warning (OPT_Wattributes,
	       "alloc_align parameter outside range");
      *no_add_attrs = true;
      return NULL_TREE;
    }
  return NULL_TREE;
}

/* Handle a "assume_aligned" attribute; arguments as in
   struct attribute_spec.handler.  */

static tree
handle_assume_aligned_attribute (tree *, tree, tree args, int,
				 bool *no_add_attrs)
{
  for (; args; args = TREE_CHAIN (args))
    {
      tree position = TREE_VALUE (args);
      if (position && TREE_CODE (position) != IDENTIFIER_NODE
	  && TREE_CODE (position) != FUNCTION_DECL)
	position = default_conversion (position);

      if (TREE_CODE (position) != INTEGER_CST)
	{
	  warning (OPT_Wattributes,
		   "assume_aligned parameter not integer constant");
	  *no_add_attrs = true;
	  return NULL_TREE;
	}
    }
  return NULL_TREE;
}

/* Handle a "fn spec" attribute; arguments as in
   struct attribute_spec.handler.  */

static tree
handle_fnspec_attribute (tree *node ATTRIBUTE_UNUSED, tree ARG_UNUSED (name),
			 tree args, int ARG_UNUSED (flags),
			 bool *no_add_attrs ATTRIBUTE_UNUSED)
{
  gcc_assert (args
	      && TREE_CODE (TREE_VALUE (args)) == STRING_CST
	      && !TREE_CHAIN (args));
  return NULL_TREE;
}

/* Handle a "warn_unused" attribute; arguments as in
   struct attribute_spec.handler.  */

static tree
handle_warn_unused_attribute (tree *node, tree name,
			      tree args ATTRIBUTE_UNUSED,
			      int flags ATTRIBUTE_UNUSED, bool *no_add_attrs)
{
  if (TYPE_P (*node))
    /* Do nothing else, just set the attribute.  We'll get at
       it later with lookup_attribute.  */
    ;
  else
    {
      warning (OPT_Wattributes, "%qE attribute ignored", name);
      *no_add_attrs = true;
    }

  return NULL_TREE;
}

/* Handle an "omp declare simd" attribute; arguments as in
   struct attribute_spec.handler.  */

static tree
handle_omp_declare_simd_attribute (tree *, tree, tree, int, bool *)
{
  return NULL_TREE;
}

/* Handle an "omp declare target" attribute; arguments as in
   struct attribute_spec.handler.  */

static tree
handle_omp_declare_target_attribute (tree *, tree, tree, int, bool *)
{
  return NULL_TREE;
}

/* Handle a "returns_twice" attribute; arguments as in
   struct attribute_spec.handler.  */

static tree
handle_returns_twice_attribute (tree *node, tree name, tree ARG_UNUSED (args),
			 int ARG_UNUSED (flags), bool *no_add_attrs)
{
  if (TREE_CODE (*node) == FUNCTION_DECL)
    DECL_IS_RETURNS_TWICE (*node) = 1;
  else
    {
      warning (OPT_Wattributes, "%qE attribute ignored", name);
      *no_add_attrs = true;
    }

  return NULL_TREE;
}

/* Handle a "no_limit_stack" attribute; arguments as in
   struct attribute_spec.handler.  */

static tree
handle_no_limit_stack_attribute (tree *node, tree name,
				 tree ARG_UNUSED (args),
				 int ARG_UNUSED (flags),
				 bool *no_add_attrs)
{
  tree decl = *node;

  if (TREE_CODE (decl) != FUNCTION_DECL)
    {
      error_at (DECL_SOURCE_LOCATION (decl),
	     "%qE attribute applies only to functions", name);
      *no_add_attrs = true;
    }
  else if (DECL_INITIAL (decl))
    {
      error_at (DECL_SOURCE_LOCATION (decl),
		"can%'t set %qE attribute after definition", name);
      *no_add_attrs = true;
    }
  else
    DECL_NO_LIMIT_STACK (decl) = 1;

  return NULL_TREE;
}

/* Handle a "pure" attribute; arguments as in
   struct attribute_spec.handler.  */

static tree
handle_pure_attribute (tree *node, tree name, tree ARG_UNUSED (args),
		       int ARG_UNUSED (flags), bool *no_add_attrs)
{
  if (TREE_CODE (*node) == FUNCTION_DECL)
    DECL_PURE_P (*node) = 1;
  /* ??? TODO: Support types.  */
  else
    {
      warning (OPT_Wattributes, "%qE attribute ignored", name);
      *no_add_attrs = true;
    }

  return NULL_TREE;
}

/* Digest an attribute list destined for a transactional memory statement.
   ALLOWED is the set of attributes that are allowed for this statement;
   return the attribute we parsed.  Multiple attributes are never allowed.  */

int
parse_tm_stmt_attr (tree attrs, int allowed)
{
  tree a_seen = NULL;
  int m_seen = 0;

  for ( ; attrs ; attrs = TREE_CHAIN (attrs))
    {
      tree a = TREE_PURPOSE (attrs);
      int m = 0;

      if (is_attribute_p ("outer", a))
	m = TM_STMT_ATTR_OUTER;

      if ((m & allowed) == 0)
	{
	  warning (OPT_Wattributes, "%qE attribute directive ignored", a);
	  continue;
	}

      if (m_seen == 0)
	{
	  a_seen = a;
	  m_seen = m;
	}
      else if (m_seen == m)
	warning (OPT_Wattributes, "%qE attribute duplicated", a);
      else
	warning (OPT_Wattributes, "%qE attribute follows %qE", a, a_seen);
    }

  return m_seen;
}

/* Transform a TM attribute name into a maskable integer and back.
   Note that NULL (i.e. no attribute) is mapped to UNKNOWN, corresponding
   to how the lack of an attribute is treated.  */

int
tm_attr_to_mask (tree attr)
{
  if (attr == NULL)
    return 0;
  if (is_attribute_p ("transaction_safe", attr))
    return TM_ATTR_SAFE;
  if (is_attribute_p ("transaction_callable", attr))
    return TM_ATTR_CALLABLE;
  if (is_attribute_p ("transaction_pure", attr))
    return TM_ATTR_PURE;
  if (is_attribute_p ("transaction_unsafe", attr))
    return TM_ATTR_IRREVOCABLE;
  if (is_attribute_p ("transaction_may_cancel_outer", attr))
    return TM_ATTR_MAY_CANCEL_OUTER;
  return 0;
}

tree
tm_mask_to_attr (int mask)
{
  const char *str;
  switch (mask)
    {
    case TM_ATTR_SAFE:
      str = "transaction_safe";
      break;
    case TM_ATTR_CALLABLE:
      str = "transaction_callable";
      break;
    case TM_ATTR_PURE:
      str = "transaction_pure";
      break;
    case TM_ATTR_IRREVOCABLE:
      str = "transaction_unsafe";
      break;
    case TM_ATTR_MAY_CANCEL_OUTER:
      str = "transaction_may_cancel_outer";
      break;
    default:
      gcc_unreachable ();
    }
  return get_identifier (str);
}

/* Return the first TM attribute seen in LIST.  */

tree
find_tm_attribute (tree list)
{
  for (; list ; list = TREE_CHAIN (list))
    {
      tree name = TREE_PURPOSE (list);
      if (tm_attr_to_mask (name) != 0)
	return name;
    }
  return NULL_TREE;
}

/* Handle the TM attributes; arguments as in struct attribute_spec.handler.
   Here we accept only function types, and verify that none of the other
   function TM attributes are also applied.  */
/* ??? We need to accept class types for C++, but not C.  This greatly
   complicates this function, since we can no longer rely on the extra
   processing given by function_type_required.  */

static tree
handle_tm_attribute (tree *node, tree name, tree args,
		     int flags, bool *no_add_attrs)
{
  /* Only one path adds the attribute; others don't.  */
  *no_add_attrs = true;

  switch (TREE_CODE (*node))
    {
    case RECORD_TYPE:
    case UNION_TYPE:
      /* Only tm_callable and tm_safe apply to classes.  */
      if (tm_attr_to_mask (name) & ~(TM_ATTR_SAFE | TM_ATTR_CALLABLE))
	goto ignored;
      /* FALLTHRU */

    case FUNCTION_TYPE:
    case METHOD_TYPE:
      {
	tree old_name = find_tm_attribute (TYPE_ATTRIBUTES (*node));
	if (old_name == name)
	  ;
	else if (old_name != NULL_TREE)
	  error ("type was previously declared %qE", old_name);
	else
	  *no_add_attrs = false;
      }
      break;

    case POINTER_TYPE:
      {
	enum tree_code subcode = TREE_CODE (TREE_TYPE (*node));
	if (subcode == FUNCTION_TYPE || subcode == METHOD_TYPE)
	  {
	    tree fn_tmp = TREE_TYPE (*node);
	    decl_attributes (&fn_tmp, tree_cons (name, args, NULL), 0);
	    *node = build_pointer_type (fn_tmp);
	    break;
	  }
      }
      /* FALLTHRU */

    default:
      /* If a function is next, pass it on to be tried next.  */
      if (flags & (int) ATTR_FLAG_FUNCTION_NEXT)
	return tree_cons (name, args, NULL);

    ignored:
      warning (OPT_Wattributes, "%qE attribute ignored", name);
      break;
    }

  return NULL_TREE;
}

/* Handle the TM_WRAP attribute; arguments as in
   struct attribute_spec.handler.  */

static tree
handle_tm_wrap_attribute (tree *node, tree name, tree args,
			  int ARG_UNUSED (flags), bool *no_add_attrs)
{
  tree decl = *node;

  /* We don't need the attribute even on success, since we
     record the entry in an external table.  */
  *no_add_attrs = true;

  if (TREE_CODE (decl) != FUNCTION_DECL)
    warning (OPT_Wattributes, "%qE attribute ignored", name);
  else
    {
      tree wrap_decl = TREE_VALUE (args);
      if (error_operand_p (wrap_decl))
        ;
      else if (TREE_CODE (wrap_decl) != IDENTIFIER_NODE
	       && TREE_CODE (wrap_decl) != VAR_DECL
	       && TREE_CODE (wrap_decl) != FUNCTION_DECL)
	error ("%qE argument not an identifier", name);
      else
	{
	  if (TREE_CODE (wrap_decl) == IDENTIFIER_NODE)
	    wrap_decl = lookup_name (wrap_decl);
	  if (wrap_decl && TREE_CODE (wrap_decl) == FUNCTION_DECL)
	    {
	      if (lang_hooks.types_compatible_p (TREE_TYPE (decl),
						 TREE_TYPE (wrap_decl)))
		record_tm_replacement (wrap_decl, decl);
	      else
		error ("%qD is not compatible with %qD", wrap_decl, decl);
	    }
	  else
	    error ("%qE argument is not a function", name);
	}
    }

  return NULL_TREE;
}

/* Ignore the given attribute.  Used when this attribute may be usefully
   overridden by the target, but is not used generically.  */

static tree
ignore_attribute (tree * ARG_UNUSED (node), tree ARG_UNUSED (name),
		  tree ARG_UNUSED (args), int ARG_UNUSED (flags),
		  bool *no_add_attrs)
{
  *no_add_attrs = true;
  return NULL_TREE;
}

/* Handle a "no vops" attribute; arguments as in
   struct attribute_spec.handler.  */

static tree
handle_novops_attribute (tree *node, tree ARG_UNUSED (name),
			 tree ARG_UNUSED (args), int ARG_UNUSED (flags),
			 bool *ARG_UNUSED (no_add_attrs))
{
  gcc_assert (TREE_CODE (*node) == FUNCTION_DECL);
  DECL_IS_NOVOPS (*node) = 1;
  return NULL_TREE;
}

/* Handle a "deprecated" attribute; arguments as in
   struct attribute_spec.handler.  */

static tree
handle_deprecated_attribute (tree *node, tree name,
			     tree args, int flags,
			     bool *no_add_attrs)
{
  tree type = NULL_TREE;
  int warn = 0;
  tree what = NULL_TREE;

  if (!args)
    *no_add_attrs = true;
  else if (TREE_CODE (TREE_VALUE (args)) != STRING_CST)
    {
      error ("deprecated message is not a string");
      *no_add_attrs = true;
    }

  if (DECL_P (*node))
    {
      tree decl = *node;
      type = TREE_TYPE (decl);

      if (TREE_CODE (decl) == TYPE_DECL
	  || TREE_CODE (decl) == PARM_DECL
	  || TREE_CODE (decl) == VAR_DECL
	  || TREE_CODE (decl) == FUNCTION_DECL
	  || TREE_CODE (decl) == FIELD_DECL
	  || objc_method_decl (TREE_CODE (decl)))
	TREE_DEPRECATED (decl) = 1;
      else
	warn = 1;
    }
  else if (TYPE_P (*node))
    {
      if (!(flags & (int) ATTR_FLAG_TYPE_IN_PLACE))
	*node = build_variant_type_copy (*node);
      TREE_DEPRECATED (*node) = 1;
      type = *node;
    }
  else
    warn = 1;

  if (warn)
    {
      *no_add_attrs = true;
      if (type && TYPE_NAME (type))
	{
	  if (TREE_CODE (TYPE_NAME (type)) == IDENTIFIER_NODE)
	    what = TYPE_NAME (*node);
	  else if (TREE_CODE (TYPE_NAME (type)) == TYPE_DECL
		   && DECL_NAME (TYPE_NAME (type)))
	    what = DECL_NAME (TYPE_NAME (type));
	}
      if (what)
	warning (OPT_Wattributes, "%qE attribute ignored for %qE", name, what);
      else
	warning (OPT_Wattributes, "%qE attribute ignored", name);
    }

  return NULL_TREE;
}

/* Handle a "vector_size" attribute; arguments as in
   struct attribute_spec.handler.  */

static tree
handle_vector_size_attribute (tree *node, tree name, tree args,
			      int ARG_UNUSED (flags),
			      bool *no_add_attrs)
{
  unsigned HOST_WIDE_INT vecsize, nunits;
  enum machine_mode orig_mode;
  tree type = *node, new_type, size;

  *no_add_attrs = true;

  size = TREE_VALUE (args);
  if (size && TREE_CODE (size) != IDENTIFIER_NODE
      && TREE_CODE (size) != FUNCTION_DECL)
    size = default_conversion (size);

  if (!tree_fits_uhwi_p (size))
    {
      warning (OPT_Wattributes, "%qE attribute ignored", name);
      return NULL_TREE;
    }

  /* Get the vector size (in bytes).  */
  vecsize = tree_to_uhwi (size);

  /* We need to provide for vector pointers, vector arrays, and
     functions returning vectors.  For example:

       __attribute__((vector_size(16))) short *foo;

     In this case, the mode is SI, but the type being modified is
     HI, so we need to look further.  */

  while (POINTER_TYPE_P (type)
	 || TREE_CODE (type) == FUNCTION_TYPE
	 || TREE_CODE (type) == METHOD_TYPE
	 || TREE_CODE (type) == ARRAY_TYPE
	 || TREE_CODE (type) == OFFSET_TYPE)
    type = TREE_TYPE (type);

  /* Get the mode of the type being modified.  */
  orig_mode = TYPE_MODE (type);

  if ((!INTEGRAL_TYPE_P (type)
       && !SCALAR_FLOAT_TYPE_P (type)
       && !FIXED_POINT_TYPE_P (type))
      || (!SCALAR_FLOAT_MODE_P (orig_mode)
	  && GET_MODE_CLASS (orig_mode) != MODE_INT
	  && !ALL_SCALAR_FIXED_POINT_MODE_P (orig_mode))
      || !tree_fits_uhwi_p (TYPE_SIZE_UNIT (type))
      || TREE_CODE (type) == BOOLEAN_TYPE)
    {
      error ("invalid vector type for attribute %qE", name);
      return NULL_TREE;
    }

  if (vecsize % tree_to_uhwi (TYPE_SIZE_UNIT (type)))
    {
      error ("vector size not an integral multiple of component size");
      return NULL;
    }

  if (vecsize == 0)
    {
      error ("zero vector size");
      return NULL;
    }

  /* Calculate how many units fit in the vector.  */
  nunits = vecsize / tree_to_uhwi (TYPE_SIZE_UNIT (type));
  if (nunits & (nunits - 1))
    {
      error ("number of components of the vector not a power of two");
      return NULL_TREE;
    }

  new_type = build_vector_type (type, nunits);

  /* Build back pointers if needed.  */
  *node = lang_hooks.types.reconstruct_complex_type (*node, new_type);

  return NULL_TREE;
}

/* Handle the "nonnull" attribute.  */
static tree
handle_nonnull_attribute (tree *node, tree ARG_UNUSED (name),
			  tree args, int ARG_UNUSED (flags),
			  bool *no_add_attrs)
{
  tree type = *node;
  unsigned HOST_WIDE_INT attr_arg_num;

  /* If no arguments are specified, all pointer arguments should be
     non-null.  Verify a full prototype is given so that the arguments
     will have the correct types when we actually check them later.  */
  if (!args)
    {
      if (!prototype_p (type))
	{
	  error ("nonnull attribute without arguments on a non-prototype");
	  *no_add_attrs = true;
	}
      return NULL_TREE;
    }

  /* Argument list specified.  Verify that each argument number references
     a pointer argument.  */
  for (attr_arg_num = 1; args; attr_arg_num++, args = TREE_CHAIN (args))
    {
      unsigned HOST_WIDE_INT arg_num = 0, ck_num;

      tree arg = TREE_VALUE (args);
      if (arg && TREE_CODE (arg) != IDENTIFIER_NODE
	  && TREE_CODE (arg) != FUNCTION_DECL)
	arg = default_conversion (arg);

      if (!get_nonnull_operand (arg, &arg_num))
	{
	  error ("nonnull argument has invalid operand number (argument %lu)",
		 (unsigned long) attr_arg_num);
	  *no_add_attrs = true;
	  return NULL_TREE;
	}

      if (prototype_p (type))
	{
	  function_args_iterator iter;
	  tree argument;

	  function_args_iter_init (&iter, type);
	  for (ck_num = 1; ; ck_num++, function_args_iter_next (&iter))
	    {
	      argument = function_args_iter_cond (&iter);
	      if (argument == NULL_TREE || ck_num == arg_num)
		break;
	    }

	  if (!argument
	      || TREE_CODE (argument) == VOID_TYPE)
	    {
	      error ("nonnull argument with out-of-range operand number (argument %lu, operand %lu)",
		     (unsigned long) attr_arg_num, (unsigned long) arg_num);
	      *no_add_attrs = true;
	      return NULL_TREE;
	    }

	  if (TREE_CODE (argument) != POINTER_TYPE)
	    {
	      error ("nonnull argument references non-pointer operand (argument %lu, operand %lu)",
		   (unsigned long) attr_arg_num, (unsigned long) arg_num);
	      *no_add_attrs = true;
	      return NULL_TREE;
	    }
	}
    }

  return NULL_TREE;
}

/* Check the argument list of a function call for null in argument slots
   that are marked as requiring a non-null pointer argument.  The NARGS
   arguments are passed in the array ARGARRAY.
*/

static void
check_function_nonnull (tree attrs, int nargs, tree *argarray)
{
  tree a;
  int i;

  attrs = lookup_attribute ("nonnull", attrs);
  if (attrs == NULL_TREE)
    return;

  a = attrs;
  /* See if any of the nonnull attributes has no arguments.  If so,
     then every pointer argument is checked (in which case the check
     for pointer type is done in check_nonnull_arg).  */
  if (TREE_VALUE (a) != NULL_TREE)
    do
      a = lookup_attribute ("nonnull", TREE_CHAIN (a));
    while (a != NULL_TREE && TREE_VALUE (a) != NULL_TREE);

  if (a != NULL_TREE)
    for (i = 0; i < nargs; i++)
      check_function_arguments_recurse (check_nonnull_arg, NULL, argarray[i],
					i + 1);
  else
    {
      /* Walk the argument list.  If we encounter an argument number we
	 should check for non-null, do it.  */
      for (i = 0; i < nargs; i++)
	{
	  for (a = attrs; ; a = TREE_CHAIN (a))
	    {
	      a = lookup_attribute ("nonnull", a);
	      if (a == NULL_TREE || nonnull_check_p (TREE_VALUE (a), i + 1))
		break;
	    }

	  if (a != NULL_TREE)
	    check_function_arguments_recurse (check_nonnull_arg, NULL,
					      argarray[i], i + 1);
	}
    }
}

/* Check that the Nth argument of a function call (counting backwards
   from the end) is a (pointer)0.  The NARGS arguments are passed in the
   array ARGARRAY.  */

static void
check_function_sentinel (const_tree fntype, int nargs, tree *argarray)
{
  tree attr = lookup_attribute ("sentinel", TYPE_ATTRIBUTES (fntype));

  if (attr)
    {
      int len = 0;
      int pos = 0;
      tree sentinel;
      function_args_iterator iter;
      tree t;

      /* Skip over the named arguments.  */
      FOREACH_FUNCTION_ARGS (fntype, t, iter)
	{
	  if (len == nargs)
	    break;
	  len++;
	}

      if (TREE_VALUE (attr))
	{
	  tree p = TREE_VALUE (TREE_VALUE (attr));
	  pos = TREE_INT_CST_LOW (p);
	}

      /* The sentinel must be one of the varargs, i.e.
	 in position >= the number of fixed arguments.  */
      if ((nargs - 1 - pos) < len)
	{
	  warning (OPT_Wformat_,
		   "not enough variable arguments to fit a sentinel");
	  return;
	}

      /* Validate the sentinel.  */
      sentinel = argarray[nargs - 1 - pos];
      if ((!POINTER_TYPE_P (TREE_TYPE (sentinel))
	   || !integer_zerop (sentinel))
	  /* Although __null (in C++) is only an integer we allow it
	     nevertheless, as we are guaranteed that it's exactly
	     as wide as a pointer, and we don't want to force
	     users to cast the NULL they have written there.
	     We warn with -Wstrict-null-sentinel, though.  */
	  && (warn_strict_null_sentinel || null_node != sentinel))
	warning (OPT_Wformat_, "missing sentinel in function call");
    }
}

/* Helper for check_function_nonnull; given a list of operands which
   must be non-null in ARGS, determine if operand PARAM_NUM should be
   checked.  */

static bool
nonnull_check_p (tree args, unsigned HOST_WIDE_INT param_num)
{
  unsigned HOST_WIDE_INT arg_num = 0;

  for (; args; args = TREE_CHAIN (args))
    {
      bool found = get_nonnull_operand (TREE_VALUE (args), &arg_num);

      gcc_assert (found);

      if (arg_num == param_num)
	return true;
    }
  return false;
}

/* Check that the function argument PARAM (which is operand number
   PARAM_NUM) is non-null.  This is called by check_function_nonnull
   via check_function_arguments_recurse.  */

static void
check_nonnull_arg (void * ARG_UNUSED (ctx), tree param,
		   unsigned HOST_WIDE_INT param_num)
{
  /* Just skip checking the argument if it's not a pointer.  This can
     happen if the "nonnull" attribute was given without an operand
     list (which means to check every pointer argument).  */

  if (TREE_CODE (TREE_TYPE (param)) != POINTER_TYPE)
    return;

  if (integer_zerop (param))
    warning (OPT_Wnonnull, "null argument where non-null required "
	     "(argument %lu)", (unsigned long) param_num);
}

/* Helper for nonnull attribute handling; fetch the operand number
   from the attribute argument list.  */

static bool
get_nonnull_operand (tree arg_num_expr, unsigned HOST_WIDE_INT *valp)
{
  /* Verify the arg number is a small constant.  */
  if (tree_fits_uhwi_p (arg_num_expr))
    {
      *valp = TREE_INT_CST_LOW (arg_num_expr);
      return true;
    }
  else
    return false;
}

/* Handle a "nothrow" attribute; arguments as in
   struct attribute_spec.handler.  */

static tree
handle_nothrow_attribute (tree *node, tree name, tree ARG_UNUSED (args),
			  int ARG_UNUSED (flags), bool *no_add_attrs)
{
  if (TREE_CODE (*node) == FUNCTION_DECL)
    TREE_NOTHROW (*node) = 1;
  /* ??? TODO: Support types.  */
  else
    {
      warning (OPT_Wattributes, "%qE attribute ignored", name);
      *no_add_attrs = true;
    }

  return NULL_TREE;
}

/* Handle a "cleanup" attribute; arguments as in
   struct attribute_spec.handler.  */

static tree
handle_cleanup_attribute (tree *node, tree name, tree args,
			  int ARG_UNUSED (flags), bool *no_add_attrs)
{
  tree decl = *node;
  tree cleanup_id, cleanup_decl;

  /* ??? Could perhaps support cleanups on TREE_STATIC, much like we do
     for global destructors in C++.  This requires infrastructure that
     we don't have generically at the moment.  It's also not a feature
     we'd be missing too much, since we do have attribute constructor.  */
  if (TREE_CODE (decl) != VAR_DECL || TREE_STATIC (decl))
    {
      warning (OPT_Wattributes, "%qE attribute ignored", name);
      *no_add_attrs = true;
      return NULL_TREE;
    }

  /* Verify that the argument is a function in scope.  */
  /* ??? We could support pointers to functions here as well, if
     that was considered desirable.  */
  cleanup_id = TREE_VALUE (args);
  if (TREE_CODE (cleanup_id) != IDENTIFIER_NODE)
    {
      error ("cleanup argument not an identifier");
      *no_add_attrs = true;
      return NULL_TREE;
    }
  cleanup_decl = lookup_name (cleanup_id);
  if (!cleanup_decl || TREE_CODE (cleanup_decl) != FUNCTION_DECL)
    {
      error ("cleanup argument not a function");
      *no_add_attrs = true;
      return NULL_TREE;
    }

  /* That the function has proper type is checked with the
     eventual call to build_function_call.  */

  return NULL_TREE;
}

/* Handle a "warn_unused_result" attribute.  No special handling.  */

static tree
handle_warn_unused_result_attribute (tree *node, tree name,
			       tree ARG_UNUSED (args),
			       int ARG_UNUSED (flags), bool *no_add_attrs)
{
  /* Ignore the attribute for functions not returning any value.  */
  if (VOID_TYPE_P (TREE_TYPE (*node)))
    {
      warning (OPT_Wattributes, "%qE attribute ignored", name);
      *no_add_attrs = true;
    }

  return NULL_TREE;
}

/* Handle a "sentinel" attribute.  */

static tree
handle_sentinel_attribute (tree *node, tree name, tree args,
			   int ARG_UNUSED (flags), bool *no_add_attrs)
{
  if (!prototype_p (*node))
    {
      warning (OPT_Wattributes,
	       "%qE attribute requires prototypes with named arguments", name);
      *no_add_attrs = true;
    }
  else
    {
      if (!stdarg_p (*node))
	{
	  warning (OPT_Wattributes,
		   "%qE attribute only applies to variadic functions", name);
	  *no_add_attrs = true;
	}
    }

  if (args)
    {
      tree position = TREE_VALUE (args);
      if (position && TREE_CODE (position) != IDENTIFIER_NODE
	  && TREE_CODE (position) != FUNCTION_DECL)
	position = default_conversion (position);

      if (TREE_CODE (position) != INTEGER_CST
          || !INTEGRAL_TYPE_P (TREE_TYPE (position)))
	{
	  warning (OPT_Wattributes,
		   "requested position is not an integer constant");
	  *no_add_attrs = true;
	}
      else
	{
	  if (tree_int_cst_lt (position, integer_zero_node))
	    {
	      warning (OPT_Wattributes,
		       "requested position is less than zero");
	      *no_add_attrs = true;
	    }
	}
    }

  return NULL_TREE;
}

/* Handle a "type_generic" attribute.  */

static tree
handle_type_generic_attribute (tree *node, tree ARG_UNUSED (name),
			       tree ARG_UNUSED (args), int ARG_UNUSED (flags),
			       bool * ARG_UNUSED (no_add_attrs))
{
  /* Ensure we have a function type.  */
  gcc_assert (TREE_CODE (*node) == FUNCTION_TYPE);

  /* Ensure we have a variadic function.  */
  gcc_assert (!prototype_p (*node) || stdarg_p (*node));

  return NULL_TREE;
}

/* Handle a "target" attribute.  */

static tree
handle_target_attribute (tree *node, tree name, tree args, int flags,
			 bool *no_add_attrs)
{
  /* Ensure we have a function type.  */
  if (TREE_CODE (*node) != FUNCTION_DECL)
    {
      warning (OPT_Wattributes, "%qE attribute ignored", name);
      *no_add_attrs = true;
    }
  else if (! targetm.target_option.valid_attribute_p (*node, name, args,
						      flags))
    *no_add_attrs = true;

  return NULL_TREE;
}

/* Arguments being collected for optimization.  */
typedef const char *const_char_p;		/* For DEF_VEC_P.  */
static GTY(()) vec<const_char_p, va_gc> *optimize_args;


/* Inner function to convert a TREE_LIST to argv string to parse the optimize
   options in ARGS.  ATTR_P is true if this is for attribute(optimize), and
   false for #pragma GCC optimize.  */

bool
parse_optimize_options (tree args, bool attr_p)
{
  bool ret = true;
  unsigned opt_argc;
  unsigned i;
  int saved_flag_strict_aliasing;
  const char **opt_argv;
  struct cl_decoded_option *decoded_options;
  unsigned int decoded_options_count;
  tree ap;

  /* Build up argv vector.  Just in case the string is stored away, use garbage
     collected strings.  */
  vec_safe_truncate (optimize_args, 0);
  vec_safe_push (optimize_args, (const char *) NULL);

  for (ap = args; ap != NULL_TREE; ap = TREE_CHAIN (ap))
    {
      tree value = TREE_VALUE (ap);

      if (TREE_CODE (value) == INTEGER_CST)
	{
	  char buffer[20];
	  sprintf (buffer, "-O%ld", (long) TREE_INT_CST_LOW (value));
	  vec_safe_push (optimize_args, ggc_strdup (buffer));
	}

      else if (TREE_CODE (value) == STRING_CST)
	{
	  /* Split string into multiple substrings.  */
	  size_t len = TREE_STRING_LENGTH (value);
	  char *p = ASTRDUP (TREE_STRING_POINTER (value));
	  char *end = p + len;
	  char *comma;
	  char *next_p = p;

	  while (next_p != NULL)
	    {
	      size_t len2;
	      char *q, *r;

	      p = next_p;
	      comma = strchr (p, ',');
	      if (comma)
		{
		  len2 = comma - p;
		  *comma = '\0';
		  next_p = comma+1;
		}
	      else
		{
		  len2 = end - p;
		  next_p = NULL;
		}

	      r = q = (char *) ggc_alloc_atomic (len2 + 3);

	      /* If the user supplied -Oxxx or -fxxx, only allow -Oxxx or -fxxx
		 options.  */
	      if (*p == '-' && p[1] != 'O' && p[1] != 'f')
		{
		  ret = false;
		  if (attr_p)
		    warning (OPT_Wattributes,
			     "bad option %s to optimize attribute", p);
		  else
		    warning (OPT_Wpragmas,
			     "bad option %s to pragma attribute", p);
		  continue;
		}

	      if (*p != '-')
		{
		  *r++ = '-';

		  /* Assume that Ox is -Ox, a numeric value is -Ox, a s by
		     itself is -Os, and any other switch begins with a -f.  */
		  if ((*p >= '0' && *p <= '9')
		      || (p[0] == 's' && p[1] == '\0'))
		    *r++ = 'O';
		  else if (*p != 'O')
		    *r++ = 'f';
		}

	      memcpy (r, p, len2);
	      r[len2] = '\0';
	      vec_safe_push (optimize_args, (const char *) q);
	    }

	}
    }

  opt_argc = optimize_args->length ();
  opt_argv = (const char **) alloca (sizeof (char *) * (opt_argc + 1));

  for (i = 1; i < opt_argc; i++)
    opt_argv[i] = (*optimize_args)[i];

  saved_flag_strict_aliasing = flag_strict_aliasing;

  /* Now parse the options.  */
  decode_cmdline_options_to_array_default_mask (opt_argc, opt_argv,
						&decoded_options,
						&decoded_options_count);
  decode_options (&global_options, &global_options_set,
		  decoded_options, decoded_options_count,
		  input_location, global_dc);

  targetm.override_options_after_change();

  /* Don't allow changing -fstrict-aliasing.  */
  flag_strict_aliasing = saved_flag_strict_aliasing;

  optimize_args->truncate (0);
  return ret;
}

/* For handling "optimize" attribute. arguments as in
   struct attribute_spec.handler.  */

static tree
handle_optimize_attribute (tree *node, tree name, tree args,
			   int ARG_UNUSED (flags), bool *no_add_attrs)
{
  /* Ensure we have a function type.  */
  if (TREE_CODE (*node) != FUNCTION_DECL)
    {
      warning (OPT_Wattributes, "%qE attribute ignored", name);
      *no_add_attrs = true;
    }
  else
    {
      struct cl_optimization cur_opts;
      tree old_opts = DECL_FUNCTION_SPECIFIC_OPTIMIZATION (*node);

      /* Save current options.  */
      cl_optimization_save (&cur_opts, &global_options);

      /* If we previously had some optimization options, use them as the
	 default.  */
      if (old_opts)
	cl_optimization_restore (&global_options,
				 TREE_OPTIMIZATION (old_opts));

      /* Parse options, and update the vector.  */
      parse_optimize_options (args, true);
      DECL_FUNCTION_SPECIFIC_OPTIMIZATION (*node)
	= build_optimization_node (&global_options);

      /* Restore current options.  */
      cl_optimization_restore (&global_options, &cur_opts);
    }

  return NULL_TREE;
}

/* Handle a "no_split_stack" attribute.  */

static tree
handle_no_split_stack_attribute (tree *node, tree name,
				 tree ARG_UNUSED (args),
				 int ARG_UNUSED (flags),
				 bool *no_add_attrs)
{
  tree decl = *node;

  if (TREE_CODE (decl) != FUNCTION_DECL)
    {
      error_at (DECL_SOURCE_LOCATION (decl),
		"%qE attribute applies only to functions", name);
      *no_add_attrs = true;
    }
  else if (DECL_INITIAL (decl))
    {
      error_at (DECL_SOURCE_LOCATION (decl),
		"can%'t set %qE attribute after definition", name);
      *no_add_attrs = true;
    }

  return NULL_TREE;
}

/* Handle a "returns_nonnull" attribute; arguments as in
   struct attribute_spec.handler.  */

static tree
handle_returns_nonnull_attribute (tree *node, tree, tree, int,
				  bool *no_add_attrs)
{
  // Even without a prototype we still have a return type we can check.
  if (TREE_CODE (TREE_TYPE (*node)) != POINTER_TYPE)
    {
      error ("returns_nonnull attribute on a function not returning a pointer");
      *no_add_attrs = true;
    }
  return NULL_TREE;
}


/* Check for valid arguments being passed to a function with FNTYPE.
   There are NARGS arguments in the array ARGARRAY.  */
void
check_function_arguments (const_tree fntype, int nargs, tree *argarray)
{
  /* Check for null being passed in a pointer argument that must be
     non-null.  We also need to do this if format checking is enabled.  */

  if (warn_nonnull)
    check_function_nonnull (TYPE_ATTRIBUTES (fntype), nargs, argarray);

  /* Check for errors in format strings.  */

  if (warn_format || warn_suggest_attribute_format)
    check_function_format (TYPE_ATTRIBUTES (fntype), nargs, argarray);

  if (warn_format)
    check_function_sentinel (fntype, nargs, argarray);
}

/* Generic argument checking recursion routine.  PARAM is the argument to
   be checked.  PARAM_NUM is the number of the argument.  CALLBACK is invoked
   once the argument is resolved.  CTX is context for the callback.  */
void
check_function_arguments_recurse (void (*callback)
				  (void *, tree, unsigned HOST_WIDE_INT),
				  void *ctx, tree param,
				  unsigned HOST_WIDE_INT param_num)
{
  if (CONVERT_EXPR_P (param)
      && (TYPE_PRECISION (TREE_TYPE (param))
	  == TYPE_PRECISION (TREE_TYPE (TREE_OPERAND (param, 0)))))
    {
      /* Strip coercion.  */
      check_function_arguments_recurse (callback, ctx,
					TREE_OPERAND (param, 0), param_num);
      return;
    }

  if (TREE_CODE (param) == CALL_EXPR)
    {
      tree type = TREE_TYPE (TREE_TYPE (CALL_EXPR_FN (param)));
      tree attrs;
      bool found_format_arg = false;

      /* See if this is a call to a known internationalization function
	 that modifies a format arg.  Such a function may have multiple
	 format_arg attributes (for example, ngettext).  */

      for (attrs = TYPE_ATTRIBUTES (type);
	   attrs;
	   attrs = TREE_CHAIN (attrs))
	if (is_attribute_p ("format_arg", TREE_PURPOSE (attrs)))
	  {
	    tree inner_arg;
	    tree format_num_expr;
	    int format_num;
	    int i;
	    call_expr_arg_iterator iter;

	    /* Extract the argument number, which was previously checked
	       to be valid.  */
	    format_num_expr = TREE_VALUE (TREE_VALUE (attrs));

	    format_num = tree_to_uhwi (format_num_expr);

	    for (inner_arg = first_call_expr_arg (param, &iter), i = 1;
		 inner_arg != 0;
		 inner_arg = next_call_expr_arg (&iter), i++)
	      if (i == format_num)
		{
		  check_function_arguments_recurse (callback, ctx,
						    inner_arg, param_num);
		  found_format_arg = true;
		  break;
		}
	  }

      /* If we found a format_arg attribute and did a recursive check,
	 we are done with checking this argument.  Otherwise, we continue
	 and this will be considered a non-literal.  */
      if (found_format_arg)
	return;
    }

  if (TREE_CODE (param) == COND_EXPR)
    {
      /* Check both halves of the conditional expression.  */
      check_function_arguments_recurse (callback, ctx,
					TREE_OPERAND (param, 1), param_num);
      check_function_arguments_recurse (callback, ctx,
					TREE_OPERAND (param, 2), param_num);
      return;
    }

  (*callback) (ctx, param, param_num);
}

/* Checks for a builtin function FNDECL that the number of arguments
   NARGS against the required number REQUIRED and issues an error if
   there is a mismatch.  Returns true if the number of arguments is
   correct, otherwise false.  */

static bool
builtin_function_validate_nargs (tree fndecl, int nargs, int required)
{
  if (nargs < required)
    {
      error_at (input_location,
		"not enough arguments to function %qE", fndecl);
      return false;
    }
  else if (nargs > required)
    {
      error_at (input_location,
		"too many arguments to function %qE", fndecl);
      return false;
    }
  return true;
}

/* Verifies the NARGS arguments ARGS to the builtin function FNDECL.
   Returns false if there was an error, otherwise true.  */

bool
check_builtin_function_arguments (tree fndecl, int nargs, tree *args)
{
  if (!DECL_BUILT_IN (fndecl)
      || DECL_BUILT_IN_CLASS (fndecl) != BUILT_IN_NORMAL)
    return true;

  switch (DECL_FUNCTION_CODE (fndecl))
    {
    case BUILT_IN_CONSTANT_P:
      return builtin_function_validate_nargs (fndecl, nargs, 1);

    case BUILT_IN_ISFINITE:
    case BUILT_IN_ISINF:
    case BUILT_IN_ISINF_SIGN:
    case BUILT_IN_ISNAN:
    case BUILT_IN_ISNORMAL:
      if (builtin_function_validate_nargs (fndecl, nargs, 1))
	{
	  if (TREE_CODE (TREE_TYPE (args[0])) != REAL_TYPE)
	    {
	      error ("non-floating-point argument in call to "
		     "function %qE", fndecl);
	      return false;
	    }
	  return true;
	}
      return false;

    case BUILT_IN_ISGREATER:
    case BUILT_IN_ISGREATEREQUAL:
    case BUILT_IN_ISLESS:
    case BUILT_IN_ISLESSEQUAL:
    case BUILT_IN_ISLESSGREATER:
    case BUILT_IN_ISUNORDERED:
      if (builtin_function_validate_nargs (fndecl, nargs, 2))
	{
	  enum tree_code code0, code1;
	  code0 = TREE_CODE (TREE_TYPE (args[0]));
	  code1 = TREE_CODE (TREE_TYPE (args[1]));
	  if (!((code0 == REAL_TYPE && code1 == REAL_TYPE)
		|| (code0 == REAL_TYPE && code1 == INTEGER_TYPE)
		|| (code0 == INTEGER_TYPE && code1 == REAL_TYPE)))
	    {
	      error ("non-floating-point arguments in call to "
		     "function %qE", fndecl);
	      return false;
	    }
	  return true;
	}
      return false;

    case BUILT_IN_FPCLASSIFY:
      if (builtin_function_validate_nargs (fndecl, nargs, 6))
	{
	  unsigned i;

	  for (i=0; i<5; i++)
	    if (TREE_CODE (args[i]) != INTEGER_CST)
	      {
		error ("non-const integer argument %u in call to function %qE",
		       i+1, fndecl);
		return false;
	      }

	  if (TREE_CODE (TREE_TYPE (args[5])) != REAL_TYPE)
	    {
	      error ("non-floating-point argument in call to function %qE",
		     fndecl);
	      return false;
	    }
	  return true;
	}
      return false;

    case BUILT_IN_ASSUME_ALIGNED:
      if (builtin_function_validate_nargs (fndecl, nargs, 2 + (nargs > 2)))
	{
	  if (nargs >= 3 && TREE_CODE (TREE_TYPE (args[2])) != INTEGER_TYPE)
	    {
	      error ("non-integer argument 3 in call to function %qE", fndecl);
	      return false;
	    }
	  return true;
	}
      return false;

    default:
      return true;
    }
}

/* Function to help qsort sort FIELD_DECLs by name order.  */

int
field_decl_cmp (const void *x_p, const void *y_p)
{
  const tree *const x = (const tree *const) x_p;
  const tree *const y = (const tree *const) y_p;

  if (DECL_NAME (*x) == DECL_NAME (*y))
    /* A nontype is "greater" than a type.  */
    return (TREE_CODE (*y) == TYPE_DECL) - (TREE_CODE (*x) == TYPE_DECL);
  if (DECL_NAME (*x) == NULL_TREE)
    return -1;
  if (DECL_NAME (*y) == NULL_TREE)
    return 1;
  if (DECL_NAME (*x) < DECL_NAME (*y))
    return -1;
  return 1;
}

static struct {
  gt_pointer_operator new_value;
  void *cookie;
} resort_data;

/* This routine compares two fields like field_decl_cmp but using the
pointer operator in resort_data.  */

static int
resort_field_decl_cmp (const void *x_p, const void *y_p)
{
  const tree *const x = (const tree *const) x_p;
  const tree *const y = (const tree *const) y_p;

  if (DECL_NAME (*x) == DECL_NAME (*y))
    /* A nontype is "greater" than a type.  */
    return (TREE_CODE (*y) == TYPE_DECL) - (TREE_CODE (*x) == TYPE_DECL);
  if (DECL_NAME (*x) == NULL_TREE)
    return -1;
  if (DECL_NAME (*y) == NULL_TREE)
    return 1;
  {
    tree d1 = DECL_NAME (*x);
    tree d2 = DECL_NAME (*y);
    resort_data.new_value (&d1, resort_data.cookie);
    resort_data.new_value (&d2, resort_data.cookie);
    if (d1 < d2)
      return -1;
  }
  return 1;
}

/* Resort DECL_SORTED_FIELDS because pointers have been reordered.  */

void
resort_sorted_fields (void *obj,
		      void * ARG_UNUSED (orig_obj),
		      gt_pointer_operator new_value,
		      void *cookie)
{
  struct sorted_fields_type *sf = (struct sorted_fields_type *) obj;
  resort_data.new_value = new_value;
  resort_data.cookie = cookie;
  qsort (&sf->elts[0], sf->len, sizeof (tree),
	 resort_field_decl_cmp);
}

/* Subroutine of c_parse_error.
   Return the result of concatenating LHS and RHS. RHS is really
   a string literal, its first character is indicated by RHS_START and
   RHS_SIZE is its length (including the terminating NUL character).

   The caller is responsible for deleting the returned pointer.  */

static char *
catenate_strings (const char *lhs, const char *rhs_start, int rhs_size)
{
  const int lhs_size = strlen (lhs);
  char *result = XNEWVEC (char, lhs_size + rhs_size);
  strncpy (result, lhs, lhs_size);
  strncpy (result + lhs_size, rhs_start, rhs_size);
  return result;
}

/* Issue the error given by GMSGID, indicating that it occurred before
   TOKEN, which had the associated VALUE.  */

void
c_parse_error (const char *gmsgid, enum cpp_ttype token_type,
	       tree value, unsigned char token_flags)
{
#define catenate_messages(M1, M2) catenate_strings ((M1), (M2), sizeof (M2))

  char *message = NULL;

  if (token_type == CPP_EOF)
    message = catenate_messages (gmsgid, " at end of input");
  else if (token_type == CPP_CHAR
	   || token_type == CPP_WCHAR
	   || token_type == CPP_CHAR16
	   || token_type == CPP_CHAR32)
    {
      unsigned int val = TREE_INT_CST_LOW (value);
      const char *prefix;

      switch (token_type)
	{
	default:
	  prefix = "";
	  break;
	case CPP_WCHAR:
	  prefix = "L";
	  break;
	case CPP_CHAR16:
	  prefix = "u";
	  break;
	case CPP_CHAR32:
	  prefix = "U";
	  break;
        }

      if (val <= UCHAR_MAX && ISGRAPH (val))
	message = catenate_messages (gmsgid, " before %s'%c'");
      else
	message = catenate_messages (gmsgid, " before %s'\\x%x'");

      error (message, prefix, val);
      free (message);
      message = NULL;
    }
  else if (token_type == CPP_CHAR_USERDEF
	   || token_type == CPP_WCHAR_USERDEF
	   || token_type == CPP_CHAR16_USERDEF
	   || token_type == CPP_CHAR32_USERDEF)
    message = catenate_messages (gmsgid,
				 " before user-defined character literal");
  else if (token_type == CPP_STRING_USERDEF
	   || token_type == CPP_WSTRING_USERDEF
	   || token_type == CPP_STRING16_USERDEF
	   || token_type == CPP_STRING32_USERDEF
	   || token_type == CPP_UTF8STRING_USERDEF)
    message = catenate_messages (gmsgid, " before user-defined string literal");
  else if (token_type == CPP_STRING
	   || token_type == CPP_WSTRING
	   || token_type == CPP_STRING16
	   || token_type == CPP_STRING32
	   || token_type == CPP_UTF8STRING)
    message = catenate_messages (gmsgid, " before string constant");
  else if (token_type == CPP_NUMBER)
    message = catenate_messages (gmsgid, " before numeric constant");
  else if (token_type == CPP_NAME)
    {
      message = catenate_messages (gmsgid, " before %qE");
      error (message, value);
      free (message);
      message = NULL;
    }
  else if (token_type == CPP_PRAGMA)
    message = catenate_messages (gmsgid, " before %<#pragma%>");
  else if (token_type == CPP_PRAGMA_EOL)
    message = catenate_messages (gmsgid, " before end of line");
  else if (token_type == CPP_DECLTYPE)
    message = catenate_messages (gmsgid, " before %<decltype%>");
  else if (token_type < N_TTYPES)
    {
      message = catenate_messages (gmsgid, " before %qs token");
      error (message, cpp_type2name (token_type, token_flags));
      free (message);
      message = NULL;
    }
  else
    error (gmsgid);

  if (message)
    {
      error (message);
      free (message);
    }
#undef catenate_messages
}

/* Mapping for cpp message reasons to the options that enable them.  */

struct reason_option_codes_t
{
  const int reason;		/* cpplib message reason.  */
  const int option_code;	/* gcc option that controls this message.  */
};

static const struct reason_option_codes_t option_codes[] = {
  {CPP_W_DEPRECATED,			OPT_Wdeprecated},
  {CPP_W_COMMENTS,			OPT_Wcomment},
  {CPP_W_TRIGRAPHS,			OPT_Wtrigraphs},
  {CPP_W_MULTICHAR,			OPT_Wmultichar},
  {CPP_W_TRADITIONAL,			OPT_Wtraditional},
  {CPP_W_LONG_LONG,			OPT_Wlong_long},
  {CPP_W_ENDIF_LABELS,			OPT_Wendif_labels},
  {CPP_W_VARIADIC_MACROS,		OPT_Wvariadic_macros},
  {CPP_W_BUILTIN_MACRO_REDEFINED,	OPT_Wbuiltin_macro_redefined},
  {CPP_W_UNDEF,				OPT_Wundef},
  {CPP_W_UNUSED_MACROS,			OPT_Wunused_macros},
  {CPP_W_CXX_OPERATOR_NAMES,		OPT_Wc___compat},
  {CPP_W_NORMALIZE,			OPT_Wnormalized_},
  {CPP_W_INVALID_PCH,			OPT_Winvalid_pch},
  {CPP_W_WARNING_DIRECTIVE,		OPT_Wcpp},
  {CPP_W_LITERAL_SUFFIX,		OPT_Wliteral_suffix},
  {CPP_W_DATE_TIME,			OPT_Wdate_time},
  {CPP_W_NONE,				0}
};

/* Return the gcc option code associated with the reason for a cpp
   message, or 0 if none.  */

static int
c_option_controlling_cpp_error (int reason)
{
  const struct reason_option_codes_t *entry;

  for (entry = option_codes; entry->reason != CPP_W_NONE; entry++)
    {
      if (entry->reason == reason)
	return entry->option_code;
    }
  return 0;
}

/* Callback from cpp_error for PFILE to print diagnostics from the
   preprocessor.  The diagnostic is of type LEVEL, with REASON set
   to the reason code if LEVEL is represents a warning, at location
   LOCATION unless this is after lexing and the compiler's location
   should be used instead, with column number possibly overridden by
   COLUMN_OVERRIDE if not zero; MSG is the translated message and AP
   the arguments.  Returns true if a diagnostic was emitted, false
   otherwise.  */

bool
c_cpp_error (cpp_reader *pfile ATTRIBUTE_UNUSED, int level, int reason,
	     location_t location, unsigned int column_override,
	     const char *msg, va_list *ap)
{
  diagnostic_info diagnostic;
  diagnostic_t dlevel;
  bool save_warn_system_headers = global_dc->dc_warn_system_headers;
  bool ret;

  switch (level)
    {
    case CPP_DL_WARNING_SYSHDR:
      if (flag_no_output)
	return false;
      global_dc->dc_warn_system_headers = 1;
      /* Fall through.  */
    case CPP_DL_WARNING:
      if (flag_no_output)
	return false;
      dlevel = DK_WARNING;
      break;
    case CPP_DL_PEDWARN:
      if (flag_no_output && !flag_pedantic_errors)
	return false;
      dlevel = DK_PEDWARN;
      break;
    case CPP_DL_ERROR:
      dlevel = DK_ERROR;
      break;
    case CPP_DL_ICE:
      dlevel = DK_ICE;
      break;
    case CPP_DL_NOTE:
      dlevel = DK_NOTE;
      break;
    case CPP_DL_FATAL:
      dlevel = DK_FATAL;
      break;
    default:
      gcc_unreachable ();
    }
  if (done_lexing)
    location = input_location;
  diagnostic_set_info_translated (&diagnostic, msg, ap,
				  location, dlevel);
  if (column_override)
    diagnostic_override_column (&diagnostic, column_override);
  diagnostic_override_option_index (&diagnostic,
                                    c_option_controlling_cpp_error (reason));
  ret = report_diagnostic (&diagnostic);
  if (level == CPP_DL_WARNING_SYSHDR)
    global_dc->dc_warn_system_headers = save_warn_system_headers;
  return ret;
}

/* Convert a character from the host to the target execution character
   set.  cpplib handles this, mostly.  */

HOST_WIDE_INT
c_common_to_target_charset (HOST_WIDE_INT c)
{
  /* Character constants in GCC proper are sign-extended under -fsigned-char,
     zero-extended under -fno-signed-char.  cpplib insists that characters
     and character constants are always unsigned.  Hence we must convert
     back and forth.  */
  cppchar_t uc = ((cppchar_t)c) & ((((cppchar_t)1) << CHAR_BIT)-1);

  uc = cpp_host_to_exec_charset (parse_in, uc);

  if (flag_signed_char)
    return ((HOST_WIDE_INT)uc) << (HOST_BITS_PER_WIDE_INT - CHAR_TYPE_SIZE)
			       >> (HOST_BITS_PER_WIDE_INT - CHAR_TYPE_SIZE);
  else
    return uc;
}

/* Fold an offsetof-like expression.  EXPR is a nested sequence of component
   references with an INDIRECT_REF of a constant at the bottom; much like the
   traditional rendering of offsetof as a macro.  Return the folded result.  */

tree
fold_offsetof_1 (tree expr)
{
  tree base, off, t;

  switch (TREE_CODE (expr))
    {
    case ERROR_MARK:
      return expr;

    case VAR_DECL:
      error ("cannot apply %<offsetof%> to static data member %qD", expr);
      return error_mark_node;

    case CALL_EXPR:
    case TARGET_EXPR:
      error ("cannot apply %<offsetof%> when %<operator[]%> is overloaded");
      return error_mark_node;

    case NOP_EXPR:
    case INDIRECT_REF:
      if (!TREE_CONSTANT (TREE_OPERAND (expr, 0)))
	{
	  error ("cannot apply %<offsetof%> to a non constant address");
	  return error_mark_node;
	}
      return TREE_OPERAND (expr, 0);

    case COMPONENT_REF:
      base = fold_offsetof_1 (TREE_OPERAND (expr, 0));
      if (base == error_mark_node)
	return base;

      t = TREE_OPERAND (expr, 1);
      if (DECL_C_BIT_FIELD (t))
	{
	  error ("attempt to take address of bit-field structure "
		 "member %qD", t);
	  return error_mark_node;
	}
      off = size_binop_loc (input_location, PLUS_EXPR, DECL_FIELD_OFFSET (t),
			    size_int (tree_to_uhwi (DECL_FIELD_BIT_OFFSET (t))
				      / BITS_PER_UNIT));
      break;

    case ARRAY_REF:
      base = fold_offsetof_1 (TREE_OPERAND (expr, 0));
      if (base == error_mark_node)
	return base;

      t = TREE_OPERAND (expr, 1);

      /* Check if the offset goes beyond the upper bound of the array.  */
      if (TREE_CODE (t) == INTEGER_CST && tree_int_cst_sgn (t) >= 0)
	{
	  tree upbound = array_ref_up_bound (expr);
	  if (upbound != NULL_TREE
	      && TREE_CODE (upbound) == INTEGER_CST
	      && !tree_int_cst_equal (upbound,
				      TYPE_MAX_VALUE (TREE_TYPE (upbound))))
	    {
	      upbound = size_binop (PLUS_EXPR, upbound,
				    build_int_cst (TREE_TYPE (upbound), 1));
	      if (tree_int_cst_lt (upbound, t))
		{
		  tree v;

		  for (v = TREE_OPERAND (expr, 0);
		       TREE_CODE (v) == COMPONENT_REF;
		       v = TREE_OPERAND (v, 0))
		    if (TREE_CODE (TREE_TYPE (TREE_OPERAND (v, 0)))
			== RECORD_TYPE)
		      {
			tree fld_chain = DECL_CHAIN (TREE_OPERAND (v, 1));
			for (; fld_chain; fld_chain = DECL_CHAIN (fld_chain))
			  if (TREE_CODE (fld_chain) == FIELD_DECL)
			    break;

			if (fld_chain)
			  break;
		      }
		  /* Don't warn if the array might be considered a poor
		     man's flexible array member with a very permissive
		     definition thereof.  */
		  if (TREE_CODE (v) == ARRAY_REF
		      || TREE_CODE (v) == COMPONENT_REF)
		    warning (OPT_Warray_bounds,
			     "index %E denotes an offset "
			     "greater than size of %qT",
			     t, TREE_TYPE (TREE_OPERAND (expr, 0)));
		}
	    }
	}

      t = convert (sizetype, t);
      off = size_binop (MULT_EXPR, TYPE_SIZE_UNIT (TREE_TYPE (expr)), t);
      break;

    case COMPOUND_EXPR:
      /* Handle static members of volatile structs.  */
      t = TREE_OPERAND (expr, 1);
      gcc_assert (TREE_CODE (t) == VAR_DECL);
      return fold_offsetof_1 (t);

    default:
      gcc_unreachable ();
    }

  return fold_build_pointer_plus (base, off);
}

/* Likewise, but convert it to the return type of offsetof.  */

tree
fold_offsetof (tree expr)
{
  return convert (size_type_node, fold_offsetof_1 (expr));
}

/* Warn for A ?: C expressions (with B omitted) where A is a boolean 
   expression, because B will always be true. */

void
warn_for_omitted_condop (location_t location, tree cond) 
{ 
  if (truth_value_p (TREE_CODE (cond))) 
      warning_at (location, OPT_Wparentheses, 
		"the omitted middle operand in ?: will always be %<true%>, "
		"suggest explicit middle operand");
} 

/* Give an error for storing into ARG, which is 'const'.  USE indicates
   how ARG was being used.  */

void
readonly_error (location_t loc, tree arg, enum lvalue_use use)
{
  gcc_assert (use == lv_assign || use == lv_increment || use == lv_decrement
	      || use == lv_asm);
  /* Using this macro rather than (for example) arrays of messages
     ensures that all the format strings are checked at compile
     time.  */
#define READONLY_MSG(A, I, D, AS) (use == lv_assign ? (A)		\
				   : (use == lv_increment ? (I)		\
				   : (use == lv_decrement ? (D) : (AS))))
  if (TREE_CODE (arg) == COMPONENT_REF)
    {
      if (TYPE_READONLY (TREE_TYPE (TREE_OPERAND (arg, 0))))
        error_at (loc, READONLY_MSG (G_("assignment of member "
					"%qD in read-only object"),
				     G_("increment of member "
					"%qD in read-only object"),
				     G_("decrement of member "
					"%qD in read-only object"),
				     G_("member %qD in read-only object "
					"used as %<asm%> output")),
		  TREE_OPERAND (arg, 1));
      else
	error_at (loc, READONLY_MSG (G_("assignment of read-only member %qD"),
				     G_("increment of read-only member %qD"),
				     G_("decrement of read-only member %qD"),
				     G_("read-only member %qD used as %<asm%> output")),
		  TREE_OPERAND (arg, 1));
    }
  else if (TREE_CODE (arg) == VAR_DECL)
    error_at (loc, READONLY_MSG (G_("assignment of read-only variable %qD"),
				 G_("increment of read-only variable %qD"),
				 G_("decrement of read-only variable %qD"),
				 G_("read-only variable %qD used as %<asm%> output")),
	      arg);
  else if (TREE_CODE (arg) == PARM_DECL)
    error_at (loc, READONLY_MSG (G_("assignment of read-only parameter %qD"),
				 G_("increment of read-only parameter %qD"),
				 G_("decrement of read-only parameter %qD"),
				 G_("read-only parameter %qD use as %<asm%> output")),
	      arg);
  else if (TREE_CODE (arg) == RESULT_DECL)
    {
      gcc_assert (c_dialect_cxx ());
      error_at (loc, READONLY_MSG (G_("assignment of "
				      "read-only named return value %qD"),
				   G_("increment of "
				      "read-only named return value %qD"),
				   G_("decrement of "
				      "read-only named return value %qD"),
				   G_("read-only named return value %qD "
				      "used as %<asm%>output")),
		arg);
    }
  else if (TREE_CODE (arg) == FUNCTION_DECL)
    error_at (loc, READONLY_MSG (G_("assignment of function %qD"),
				 G_("increment of function %qD"),
				 G_("decrement of function %qD"),
				 G_("function %qD used as %<asm%> output")),
	      arg);
  else
    error_at (loc, READONLY_MSG (G_("assignment of read-only location %qE"),
				 G_("increment of read-only location %qE"),
				 G_("decrement of read-only location %qE"),
				 G_("read-only location %qE used as %<asm%> output")),
	      arg);
}

/* Print an error message for an invalid lvalue.  USE says
   how the lvalue is being used and so selects the error message.  LOC
   is the location for the error.  */

void
lvalue_error (location_t loc, enum lvalue_use use)
{
  switch (use)
    {
    case lv_assign:
      error_at (loc, "lvalue required as left operand of assignment");
      break;
    case lv_increment:
      error_at (loc, "lvalue required as increment operand");
      break;
    case lv_decrement:
      error_at (loc, "lvalue required as decrement operand");
      break;
    case lv_addressof:
      error_at (loc, "lvalue required as unary %<&%> operand");
      break;
    case lv_asm:
      error_at (loc, "lvalue required in asm statement");
      break;
    default:
      gcc_unreachable ();
    }
}

/* Print an error message for an invalid indirection of type TYPE.
   ERRSTRING is the name of the operator for the indirection.  */

void
invalid_indirection_error (location_t loc, tree type, ref_operator errstring)
{
  switch (errstring)
    {
    case RO_NULL:
      gcc_assert (c_dialect_cxx ());
      error_at (loc, "invalid type argument (have %qT)", type);
      break;
    case RO_ARRAY_INDEXING:
      error_at (loc,
		"invalid type argument of array indexing (have %qT)",
		type);
      break;
    case RO_UNARY_STAR:
      error_at (loc,
		"invalid type argument of unary %<*%> (have %qT)",
		type);
      break;
    case RO_ARROW:
      error_at (loc,
		"invalid type argument of %<->%> (have %qT)",
		type);
      break;
    case RO_ARROW_STAR:
      error_at (loc,
		"invalid type argument of %<->*%> (have %qT)",
		type);
      break;
    case RO_IMPLICIT_CONVERSION:
      error_at (loc,
		"invalid type argument of implicit conversion (have %qT)",
		type);
      break;
    default:
      gcc_unreachable ();
    }
}

/* *PTYPE is an incomplete array.  Complete it with a domain based on
   INITIAL_VALUE.  If INITIAL_VALUE is not present, use 1 if DO_DEFAULT
   is true.  Return 0 if successful, 1 if INITIAL_VALUE can't be deciphered,
   2 if INITIAL_VALUE was NULL, and 3 if INITIAL_VALUE was empty.  */

int
complete_array_type (tree *ptype, tree initial_value, bool do_default)
{
  tree maxindex, type, main_type, elt, unqual_elt;
  int failure = 0, quals;
  hashval_t hashcode = 0;
  bool overflow_p = false;

  maxindex = size_zero_node;
  if (initial_value)
    {
      if (TREE_CODE (initial_value) == STRING_CST)
	{
	  int eltsize
	    = int_size_in_bytes (TREE_TYPE (TREE_TYPE (initial_value)));
	  maxindex = size_int (TREE_STRING_LENGTH (initial_value)/eltsize - 1);
	}
      else if (TREE_CODE (initial_value) == CONSTRUCTOR)
	{
	  vec<constructor_elt, va_gc> *v = CONSTRUCTOR_ELTS (initial_value);

	  if (vec_safe_is_empty (v))
	    {
	      if (pedantic)
		failure = 3;
	      maxindex = ssize_int (-1);
	    }
	  else
	    {
	      tree curindex;
	      unsigned HOST_WIDE_INT cnt;
	      constructor_elt *ce;
	      bool fold_p = false;

	      if ((*v)[0].index)
		maxindex = (*v)[0].index, fold_p = true;

	      curindex = maxindex;

	      for (cnt = 1; vec_safe_iterate (v, cnt, &ce); cnt++)
		{
		  bool curfold_p = false;
		  if (ce->index)
		    curindex = ce->index, curfold_p = true;
		  else
		    {
		      if (fold_p)
			{
			  /* Since we treat size types now as ordinary
			     unsigned types, we need an explicit overflow
			     check.  */
			  tree orig = curindex;
		          curindex = fold_convert (sizetype, curindex);
			  overflow_p |= tree_int_cst_lt (curindex, orig);
			}
		      curindex = size_binop (PLUS_EXPR, curindex,
					     size_one_node);
		    }
		  if (tree_int_cst_lt (maxindex, curindex))
		    maxindex = curindex, fold_p = curfold_p;
		}
	      if (fold_p)
		{
		  tree orig = maxindex;
	          maxindex = fold_convert (sizetype, maxindex);
		  overflow_p |= tree_int_cst_lt (maxindex, orig);
		}
	    }
	}
      else
	{
	  /* Make an error message unless that happened already.  */
	  if (initial_value != error_mark_node)
	    failure = 1;
	}
    }
  else
    {
      failure = 2;
      if (!do_default)
	return failure;
    }

  type = *ptype;
  elt = TREE_TYPE (type);
  quals = TYPE_QUALS (strip_array_types (elt));
  if (quals == 0)
    unqual_elt = elt;
  else
    unqual_elt = c_build_qualified_type (elt, KEEP_QUAL_ADDR_SPACE (quals));

  /* Using build_distinct_type_copy and modifying things afterward instead
     of using build_array_type to create a new type preserves all of the
     TYPE_LANG_FLAG_? bits that the front end may have set.  */
  main_type = build_distinct_type_copy (TYPE_MAIN_VARIANT (type));
  TREE_TYPE (main_type) = unqual_elt;
  TYPE_DOMAIN (main_type)
    = build_range_type (TREE_TYPE (maxindex),
			build_int_cst (TREE_TYPE (maxindex), 0), maxindex);
  layout_type (main_type);

  /* Make sure we have the canonical MAIN_TYPE. */
  hashcode = iterative_hash_object (TYPE_HASH (unqual_elt), hashcode);
  hashcode = iterative_hash_object (TYPE_HASH (TYPE_DOMAIN (main_type)),
				    hashcode);
  main_type = type_hash_canon (hashcode, main_type);

  /* Fix the canonical type.  */
  if (TYPE_STRUCTURAL_EQUALITY_P (TREE_TYPE (main_type))
      || TYPE_STRUCTURAL_EQUALITY_P (TYPE_DOMAIN (main_type)))
    SET_TYPE_STRUCTURAL_EQUALITY (main_type);
  else if (TYPE_CANONICAL (TREE_TYPE (main_type)) != TREE_TYPE (main_type)
	   || (TYPE_CANONICAL (TYPE_DOMAIN (main_type))
	       != TYPE_DOMAIN (main_type)))
    TYPE_CANONICAL (main_type)
      = build_array_type (TYPE_CANONICAL (TREE_TYPE (main_type)),
			  TYPE_CANONICAL (TYPE_DOMAIN (main_type)));
  else
    TYPE_CANONICAL (main_type) = main_type;

  if (quals == 0)
    type = main_type;
  else
    type = c_build_qualified_type (main_type, quals);

  if (COMPLETE_TYPE_P (type)
      && TREE_CODE (TYPE_SIZE_UNIT (type)) == INTEGER_CST
      && (overflow_p || TREE_OVERFLOW (TYPE_SIZE_UNIT (type))))
    {
      error ("size of array is too large");
      /* If we proceed with the array type as it is, we'll eventually
	 crash in tree_to_[su]hwi().  */
      type = error_mark_node;
    }

  *ptype = type;
  return failure;
}

/* Like c_mark_addressable but don't check register qualifier.  */
void 
c_common_mark_addressable_vec (tree t)
{   
  while (handled_component_p (t))
    t = TREE_OPERAND (t, 0);
  if (TREE_CODE (t) != VAR_DECL && TREE_CODE (t) != PARM_DECL)
    return;
  TREE_ADDRESSABLE (t) = 1;
}



/* Used to help initialize the builtin-types.def table.  When a type of
   the correct size doesn't exist, use error_mark_node instead of NULL.
   The later results in segfaults even when a decl using the type doesn't
   get invoked.  */

tree
builtin_type_for_size (int size, bool unsignedp)
{
  tree type = c_common_type_for_size (size, unsignedp);
  return type ? type : error_mark_node;
}

/* A helper function for resolve_overloaded_builtin in resolving the
   overloaded __sync_ builtins.  Returns a positive power of 2 if the
   first operand of PARAMS is a pointer to a supported data type.
   Returns 0 if an error is encountered.  */

static int
sync_resolve_size (tree function, vec<tree, va_gc> *params)
{
  tree type;
  int size;

  if (!params)
    {
      error ("too few arguments to function %qE", function);
      return 0;
    }

  type = TREE_TYPE ((*params)[0]);
  if (TREE_CODE (type) == ARRAY_TYPE)
    {
      /* Force array-to-pointer decay for C++.  */
      gcc_assert (c_dialect_cxx());
      (*params)[0] = default_conversion ((*params)[0]);
      type = TREE_TYPE ((*params)[0]);
    }
  if (TREE_CODE (type) != POINTER_TYPE)
    goto incompatible;

  type = TREE_TYPE (type);
  if (!INTEGRAL_TYPE_P (type) && !POINTER_TYPE_P (type))
    goto incompatible;

  size = tree_to_uhwi (TYPE_SIZE_UNIT (type));
  if (size == 1 || size == 2 || size == 4 || size == 8 || size == 16)
    return size;

 incompatible:
  error ("incompatible type for argument %d of %qE", 1, function);
  return 0;
}

/* A helper function for resolve_overloaded_builtin.  Adds casts to
   PARAMS to make arguments match up with those of FUNCTION.  Drops
   the variadic arguments at the end.  Returns false if some error
   was encountered; true on success.  */

static bool
sync_resolve_params (location_t loc, tree orig_function, tree function,
		     vec<tree, va_gc> *params, bool orig_format)
{
  function_args_iterator iter;
  tree ptype;
  unsigned int parmnum;

  function_args_iter_init (&iter, TREE_TYPE (function));
  /* We've declared the implementation functions to use "volatile void *"
     as the pointer parameter, so we shouldn't get any complaints from the
     call to check_function_arguments what ever type the user used.  */
  function_args_iter_next (&iter);
  ptype = TREE_TYPE (TREE_TYPE ((*params)[0]));
  ptype = TYPE_MAIN_VARIANT (ptype);

  /* For the rest of the values, we need to cast these to FTYPE, so that we
     don't get warnings for passing pointer types, etc.  */
  parmnum = 0;
  while (1)
    {
      tree val, arg_type;

      arg_type = function_args_iter_cond (&iter);
      /* XXX void_type_node belies the abstraction.  */
      if (arg_type == void_type_node)
	break;

      ++parmnum;
      if (params->length () <= parmnum)
	{
	  error_at (loc, "too few arguments to function %qE", orig_function);
	  return false;
	}

      /* Only convert parameters if arg_type is unsigned integer type with
	 new format sync routines, i.e. don't attempt to convert pointer
	 arguments (e.g. EXPECTED argument of __atomic_compare_exchange_n),
	 bool arguments (e.g. WEAK argument) or signed int arguments (memmodel
	 kinds).  */
      if (TREE_CODE (arg_type) == INTEGER_TYPE && TYPE_UNSIGNED (arg_type))
	{
	  /* Ideally for the first conversion we'd use convert_for_assignment
	     so that we get warnings for anything that doesn't match the pointer
	     type.  This isn't portable across the C and C++ front ends atm.  */
	  val = (*params)[parmnum];
	  val = convert (ptype, val);
	  val = convert (arg_type, val);
	  (*params)[parmnum] = val;
	}

      function_args_iter_next (&iter);
    }

  /* __atomic routines are not variadic.  */
  if (!orig_format && params->length () != parmnum + 1)
    {
      error_at (loc, "too many arguments to function %qE", orig_function);
      return false;
    }

  /* The definition of these primitives is variadic, with the remaining
     being "an optional list of variables protected by the memory barrier".
     No clue what that's supposed to mean, precisely, but we consider all
     call-clobbered variables to be protected so we're safe.  */
  params->truncate (parmnum + 1);

  return true;
}

/* A helper function for resolve_overloaded_builtin.  Adds a cast to
   RESULT to make it match the type of the first pointer argument in
   PARAMS.  */

static tree
sync_resolve_return (tree first_param, tree result, bool orig_format)
{
  tree ptype = TREE_TYPE (TREE_TYPE (first_param));
  tree rtype = TREE_TYPE (result);
  ptype = TYPE_MAIN_VARIANT (ptype);

  /* New format doesn't require casting unless the types are the same size.  */
  if (orig_format || tree_int_cst_equal (TYPE_SIZE (ptype), TYPE_SIZE (rtype)))
    return convert (ptype, result);
  else
    return result;
}

/* This function verifies the PARAMS to generic atomic FUNCTION.
   It returns the size if all the parameters are the same size, otherwise
   0 is returned if the parameters are invalid.  */

static int
get_atomic_generic_size (location_t loc, tree function,
			 vec<tree, va_gc> *params)
{
  unsigned int n_param;
  unsigned int n_model;
  unsigned int x;
  int size_0;
  tree type_0;

  /* Determine the parameter makeup.  */
  switch (DECL_FUNCTION_CODE (function))
    {
    case BUILT_IN_ATOMIC_EXCHANGE:
      n_param = 4;
      n_model = 1;
      break;
    case BUILT_IN_ATOMIC_LOAD:
    case BUILT_IN_ATOMIC_STORE:
      n_param = 3;
      n_model = 1;
      break;
    case BUILT_IN_ATOMIC_COMPARE_EXCHANGE:
      n_param = 6;
      n_model = 2;
      break;
    default:
      gcc_unreachable ();
    }

  if (vec_safe_length (params) != n_param)
    {
      error_at (loc, "incorrect number of arguments to function %qE", function);
      return 0;
    }

  /* Get type of first parameter, and determine its size.  */
  type_0 = TREE_TYPE ((*params)[0]);
  if (TREE_CODE (type_0) == ARRAY_TYPE)
    {
      /* Force array-to-pointer decay for C++.  */
      gcc_assert (c_dialect_cxx());
      (*params)[0] = default_conversion ((*params)[0]);
      type_0 = TREE_TYPE ((*params)[0]);
    }
  if (TREE_CODE (type_0) != POINTER_TYPE || VOID_TYPE_P (TREE_TYPE (type_0)))
    {
      error_at (loc, "argument 1 of %qE must be a non-void pointer type",
		function);
      return 0;
    }

  /* Types must be compile time constant sizes. */
  if (TREE_CODE ((TYPE_SIZE_UNIT (TREE_TYPE (type_0)))) != INTEGER_CST)
    {
      error_at (loc, 
		"argument 1 of %qE must be a pointer to a constant size type",
		function);
      return 0;
    }

  size_0 = tree_to_uhwi (TYPE_SIZE_UNIT (TREE_TYPE (type_0)));

  /* Zero size objects are not allowed.  */
  if (size_0 == 0)
    {
      error_at (loc, 
		"argument 1 of %qE must be a pointer to a nonzero size object",
		function);
      return 0;
    }

  /* Check each other parameter is a pointer and the same size.  */
  for (x = 0; x < n_param - n_model; x++)
    {
      int size;
      tree type = TREE_TYPE ((*params)[x]);
      /* __atomic_compare_exchange has a bool in the 4th position, skip it.  */
      if (n_param == 6 && x == 3)
        continue;
      if (!POINTER_TYPE_P (type))
	{
	  error_at (loc, "argument %d of %qE must be a pointer type", x + 1,
		    function);
	  return 0;
	}
      size = tree_to_uhwi (TYPE_SIZE_UNIT (TREE_TYPE (type)));
      if (size != size_0)
	{
	  error_at (loc, "size mismatch in argument %d of %qE", x + 1,
		    function);
	  return 0;
	}
    }

  /* Check memory model parameters for validity.  */
  for (x = n_param - n_model ; x < n_param; x++)
    {
      tree p = (*params)[x];
      if (TREE_CODE (p) == INTEGER_CST)
        {
	  int i = tree_to_uhwi (p);
	  if (i < 0 || (i & MEMMODEL_MASK) >= MEMMODEL_LAST)
	    {
	      warning_at (loc, OPT_Winvalid_memory_model,
			  "invalid memory model argument %d of %qE", x + 1,
			  function);
	    }
	}
      else
	if (!INTEGRAL_TYPE_P (TREE_TYPE (p)))
	  {
	    error_at (loc, "non-integer memory model argument %d of %qE", x + 1,
		   function);
	    return 0;
	  }
      }

  return size_0;
}


/* This will take an __atomic_ generic FUNCTION call, and add a size parameter N
   at the beginning of the parameter list PARAMS representing the size of the
   objects.  This is to match the library ABI requirement.  LOC is the location
   of the function call.  
   The new function is returned if it needed rebuilding, otherwise NULL_TREE is
   returned to allow the external call to be constructed.  */

static tree
add_atomic_size_parameter (unsigned n, location_t loc, tree function, 
			   vec<tree, va_gc> *params)
{
  tree size_node;

  /* Insert a SIZE_T parameter as the first param.  If there isn't
     enough space, allocate a new vector and recursively re-build with that.  */
  if (!params->space (1))
    {
      unsigned int z, len;
      vec<tree, va_gc> *v;
      tree f;

      len = params->length ();
      vec_alloc (v, len + 1);
      v->quick_push (build_int_cst (size_type_node, n));
      for (z = 0; z < len; z++)
	v->quick_push ((*params)[z]);
      f = build_function_call_vec (loc, vNULL, function, v, NULL);
      vec_free (v);
      return f;
    }

  /* Add the size parameter and leave as a function call for processing.  */
  size_node = build_int_cst (size_type_node, n);
  params->quick_insert (0, size_node);
  return NULL_TREE;
}


/* Return whether atomic operations for naturally aligned N-byte
   arguments are supported, whether inline or through libatomic.  */
static bool
atomic_size_supported_p (int n)
{
  switch (n)
    {
    case 1:
    case 2:
    case 4:
    case 8:
      return true;

    case 16:
      return targetm.scalar_mode_supported_p (TImode);

    default:
      return false;
    }
}

/* This will process an __atomic_exchange function call, determine whether it
   needs to be mapped to the _N variation, or turned into a library call.
   LOC is the location of the builtin call.
   FUNCTION is the DECL that has been invoked;
   PARAMS is the argument list for the call.  The return value is non-null
   TRUE is returned if it is translated into the proper format for a call to the
   external library, and NEW_RETURN is set the tree for that function.
   FALSE is returned if processing for the _N variation is required, and 
   NEW_RETURN is set to the the return value the result is copied into.  */
static bool
resolve_overloaded_atomic_exchange (location_t loc, tree function, 
				    vec<tree, va_gc> *params, tree *new_return)
{	
  tree p0, p1, p2, p3;
  tree I_type, I_type_ptr;
  int n = get_atomic_generic_size (loc, function, params);

  /* Size of 0 is an error condition.  */
  if (n == 0)
    {
      *new_return = error_mark_node;
      return true;
    }

  /* If not a lock-free size, change to the library generic format.  */
  if (!atomic_size_supported_p (n))
    {
      *new_return = add_atomic_size_parameter (n, loc, function, params);
      return true;
    }

  /* Otherwise there is a lockfree match, transform the call from:
       void fn(T* mem, T* desired, T* return, model)
     into
       *return = (T) (fn (In* mem, (In) *desired, model))  */

  p0 = (*params)[0];
  p1 = (*params)[1];
  p2 = (*params)[2];
  p3 = (*params)[3];
  
  /* Create pointer to appropriate size.  */
  I_type = builtin_type_for_size (BITS_PER_UNIT * n, 1);
  I_type_ptr = build_pointer_type (I_type);

  /* Convert object pointer to required type.  */
  p0 = build1 (VIEW_CONVERT_EXPR, I_type_ptr, p0);
  (*params)[0] = p0; 
  /* Convert new value to required type, and dereference it.  */
  p1 = build_indirect_ref (loc, p1, RO_UNARY_STAR);
  p1 = build1 (VIEW_CONVERT_EXPR, I_type, p1);
  (*params)[1] = p1;

  /* Move memory model to the 3rd position, and end param list.  */
  (*params)[2] = p3;
  params->truncate (3);

  /* Convert return pointer and dereference it for later assignment.  */
  *new_return = build_indirect_ref (loc, p2, RO_UNARY_STAR);

  return false;
}


/* This will process an __atomic_compare_exchange function call, determine 
   whether it needs to be mapped to the _N variation, or turned into a lib call.
   LOC is the location of the builtin call.
   FUNCTION is the DECL that has been invoked;
   PARAMS is the argument list for the call.  The return value is non-null
   TRUE is returned if it is translated into the proper format for a call to the
   external library, and NEW_RETURN is set the tree for that function.
   FALSE is returned if processing for the _N variation is required.  */

static bool
resolve_overloaded_atomic_compare_exchange (location_t loc, tree function, 
					    vec<tree, va_gc> *params, 
					    tree *new_return)
{	
  tree p0, p1, p2;
  tree I_type, I_type_ptr;
  int n = get_atomic_generic_size (loc, function, params);

  /* Size of 0 is an error condition.  */
  if (n == 0)
    {
      *new_return = error_mark_node;
      return true;
    }

  /* If not a lock-free size, change to the library generic format.  */
  if (!atomic_size_supported_p (n))
    {
      /* The library generic format does not have the weak parameter, so 
	 remove it from the param list.  Since a parameter has been removed,
	 we can be sure that there is room for the SIZE_T parameter, meaning
	 there will not be a recursive rebuilding of the parameter list, so
	 there is no danger this will be done twice.  */
      if (n > 0)
        {
	  (*params)[3] = (*params)[4];
	  (*params)[4] = (*params)[5];
	  params->truncate (5);
	}
      *new_return = add_atomic_size_parameter (n, loc, function, params);
      return true;
    }

  /* Otherwise, there is a match, so the call needs to be transformed from:
       bool fn(T* mem, T* desired, T* return, weak, success, failure)
     into
       bool fn ((In *)mem, (In *)expected, (In) *desired, weak, succ, fail)  */

  p0 = (*params)[0];
  p1 = (*params)[1];
  p2 = (*params)[2];
  
  /* Create pointer to appropriate size.  */
  I_type = builtin_type_for_size (BITS_PER_UNIT * n, 1);
  I_type_ptr = build_pointer_type (I_type);

  /* Convert object pointer to required type.  */
  p0 = build1 (VIEW_CONVERT_EXPR, I_type_ptr, p0);
  (*params)[0] = p0;

  /* Convert expected pointer to required type.  */
  p1 = build1 (VIEW_CONVERT_EXPR, I_type_ptr, p1);
  (*params)[1] = p1;

  /* Convert desired value to required type, and dereference it.  */
  p2 = build_indirect_ref (loc, p2, RO_UNARY_STAR);
  p2 = build1 (VIEW_CONVERT_EXPR, I_type, p2);
  (*params)[2] = p2;

  /* The rest of the parameters are fine. NULL means no special return value
     processing.*/
  *new_return = NULL;
  return false;
}


/* This will process an __atomic_load function call, determine whether it
   needs to be mapped to the _N variation, or turned into a library call.
   LOC is the location of the builtin call.
   FUNCTION is the DECL that has been invoked;
   PARAMS is the argument list for the call.  The return value is non-null
   TRUE is returned if it is translated into the proper format for a call to the
   external library, and NEW_RETURN is set the tree for that function.
   FALSE is returned if processing for the _N variation is required, and 
   NEW_RETURN is set to the the return value the result is copied into.  */

static bool
resolve_overloaded_atomic_load (location_t loc, tree function, 
				vec<tree, va_gc> *params, tree *new_return)
{	
  tree p0, p1, p2;
  tree I_type, I_type_ptr;
  int n = get_atomic_generic_size (loc, function, params);

  /* Size of 0 is an error condition.  */
  if (n == 0)
    {
      *new_return = error_mark_node;
      return true;
    }

  /* If not a lock-free size, change to the library generic format.  */
  if (!atomic_size_supported_p (n))
    {
      *new_return = add_atomic_size_parameter (n, loc, function, params);
      return true;
    }

  /* Otherwise, there is a match, so the call needs to be transformed from:
       void fn(T* mem, T* return, model)
     into
       *return = (T) (fn ((In *) mem, model))  */

  p0 = (*params)[0];
  p1 = (*params)[1];
  p2 = (*params)[2];
  
  /* Create pointer to appropriate size.  */
  I_type = builtin_type_for_size (BITS_PER_UNIT * n, 1);
  I_type_ptr = build_pointer_type (I_type);

  /* Convert object pointer to required type.  */
  p0 = build1 (VIEW_CONVERT_EXPR, I_type_ptr, p0);
  (*params)[0] = p0;

  /* Move memory model to the 2nd position, and end param list.  */
  (*params)[1] = p2;
  params->truncate (2);

  /* Convert return pointer and dereference it for later assignment.  */
  *new_return = build_indirect_ref (loc, p1, RO_UNARY_STAR);

  return false;
}


/* This will process an __atomic_store function call, determine whether it
   needs to be mapped to the _N variation, or turned into a library call.
   LOC is the location of the builtin call.
   FUNCTION is the DECL that has been invoked;
   PARAMS is the argument list for the call.  The return value is non-null
   TRUE is returned if it is translated into the proper format for a call to the
   external library, and NEW_RETURN is set the tree for that function.
   FALSE is returned if processing for the _N variation is required, and 
   NEW_RETURN is set to the the return value the result is copied into.  */

static bool
resolve_overloaded_atomic_store (location_t loc, tree function, 
				 vec<tree, va_gc> *params, tree *new_return)
{	
  tree p0, p1;
  tree I_type, I_type_ptr;
  int n = get_atomic_generic_size (loc, function, params);

  /* Size of 0 is an error condition.  */
  if (n == 0)
    {
      *new_return = error_mark_node;
      return true;
    }

  /* If not a lock-free size, change to the library generic format.  */
  if (!atomic_size_supported_p (n))
    {
      *new_return = add_atomic_size_parameter (n, loc, function, params);
      return true;
    }

  /* Otherwise, there is a match, so the call needs to be transformed from:
       void fn(T* mem, T* value, model)
     into
       fn ((In *) mem, (In) *value, model)  */

  p0 = (*params)[0];
  p1 = (*params)[1];
  
  /* Create pointer to appropriate size.  */
  I_type = builtin_type_for_size (BITS_PER_UNIT * n, 1);
  I_type_ptr = build_pointer_type (I_type);

  /* Convert object pointer to required type.  */
  p0 = build1 (VIEW_CONVERT_EXPR, I_type_ptr, p0);
  (*params)[0] = p0;

  /* Convert new value to required type, and dereference it.  */
  p1 = build_indirect_ref (loc, p1, RO_UNARY_STAR);
  p1 = build1 (VIEW_CONVERT_EXPR, I_type, p1);
  (*params)[1] = p1;
  
  /* The memory model is in the right spot already. Return is void.  */
  *new_return = NULL_TREE;

  return false;
}


/* Some builtin functions are placeholders for other expressions.  This
   function should be called immediately after parsing the call expression
   before surrounding code has committed to the type of the expression.

   LOC is the location of the builtin call.

   FUNCTION is the DECL that has been invoked; it is known to be a builtin.
   PARAMS is the argument list for the call.  The return value is non-null
   when expansion is complete, and null if normal processing should
   continue.  */

tree
resolve_overloaded_builtin (location_t loc, tree function,
			    vec<tree, va_gc> *params)
{
  enum built_in_function orig_code = DECL_FUNCTION_CODE (function);
  bool orig_format = true;
  tree new_return = NULL_TREE;

  switch (DECL_BUILT_IN_CLASS (function))
    {
    case BUILT_IN_NORMAL:
      break;
    case BUILT_IN_MD:
      if (targetm.resolve_overloaded_builtin)
	return targetm.resolve_overloaded_builtin (loc, function, params);
      else
	return NULL_TREE;
    default:
      return NULL_TREE;
    }

  /* Handle BUILT_IN_NORMAL here.  */
  switch (orig_code)
    {
    case BUILT_IN_ATOMIC_EXCHANGE:
    case BUILT_IN_ATOMIC_COMPARE_EXCHANGE:
    case BUILT_IN_ATOMIC_LOAD:
    case BUILT_IN_ATOMIC_STORE:
      {
	/* Handle these 4 together so that they can fall through to the next
	   case if the call is transformed to an _N variant.  */
        switch (orig_code)
	{
	  case BUILT_IN_ATOMIC_EXCHANGE:
	    {
	      if (resolve_overloaded_atomic_exchange (loc, function, params,
						      &new_return))
		return new_return;
	      /* Change to the _N variant.  */
	      orig_code = BUILT_IN_ATOMIC_EXCHANGE_N;
	      break;
	    }

	  case BUILT_IN_ATOMIC_COMPARE_EXCHANGE:
	    {
	      if (resolve_overloaded_atomic_compare_exchange (loc, function,
							      params,
							      &new_return))
		return new_return;
	      /* Change to the _N variant.  */
	      orig_code = BUILT_IN_ATOMIC_COMPARE_EXCHANGE_N;
	      break;
	    }
	  case BUILT_IN_ATOMIC_LOAD:
	    {
	      if (resolve_overloaded_atomic_load (loc, function, params,
						  &new_return))
		return new_return;
	      /* Change to the _N variant.  */
	      orig_code = BUILT_IN_ATOMIC_LOAD_N;
	      break;
	    }
	  case BUILT_IN_ATOMIC_STORE:
	    {
	      if (resolve_overloaded_atomic_store (loc, function, params,
						   &new_return))
		return new_return;
	      /* Change to the _N variant.  */
	      orig_code = BUILT_IN_ATOMIC_STORE_N;
	      break;
	    }
	  default:
	    gcc_unreachable ();
	}
	/* Fallthrough to the normal processing.  */
      }
    case BUILT_IN_ATOMIC_EXCHANGE_N:
    case BUILT_IN_ATOMIC_COMPARE_EXCHANGE_N:
    case BUILT_IN_ATOMIC_LOAD_N:
    case BUILT_IN_ATOMIC_STORE_N:
    case BUILT_IN_ATOMIC_ADD_FETCH_N:
    case BUILT_IN_ATOMIC_SUB_FETCH_N:
    case BUILT_IN_ATOMIC_AND_FETCH_N:
    case BUILT_IN_ATOMIC_NAND_FETCH_N:
    case BUILT_IN_ATOMIC_XOR_FETCH_N:
    case BUILT_IN_ATOMIC_OR_FETCH_N:
    case BUILT_IN_ATOMIC_FETCH_ADD_N:
    case BUILT_IN_ATOMIC_FETCH_SUB_N:
    case BUILT_IN_ATOMIC_FETCH_AND_N:
    case BUILT_IN_ATOMIC_FETCH_NAND_N:
    case BUILT_IN_ATOMIC_FETCH_XOR_N:
    case BUILT_IN_ATOMIC_FETCH_OR_N:
      {
        orig_format = false;
	/* Fallthru for parameter processing.  */
      }
    case BUILT_IN_SYNC_FETCH_AND_ADD_N:
    case BUILT_IN_SYNC_FETCH_AND_SUB_N:
    case BUILT_IN_SYNC_FETCH_AND_OR_N:
    case BUILT_IN_SYNC_FETCH_AND_AND_N:
    case BUILT_IN_SYNC_FETCH_AND_XOR_N:
    case BUILT_IN_SYNC_FETCH_AND_NAND_N:
    case BUILT_IN_SYNC_ADD_AND_FETCH_N:
    case BUILT_IN_SYNC_SUB_AND_FETCH_N:
    case BUILT_IN_SYNC_OR_AND_FETCH_N:
    case BUILT_IN_SYNC_AND_AND_FETCH_N:
    case BUILT_IN_SYNC_XOR_AND_FETCH_N:
    case BUILT_IN_SYNC_NAND_AND_FETCH_N:
    case BUILT_IN_SYNC_BOOL_COMPARE_AND_SWAP_N:
    case BUILT_IN_SYNC_VAL_COMPARE_AND_SWAP_N:
    case BUILT_IN_SYNC_LOCK_TEST_AND_SET_N:
    case BUILT_IN_SYNC_LOCK_RELEASE_N:
      {
	int n = sync_resolve_size (function, params);
	tree new_function, first_param, result;
	enum built_in_function fncode;

	if (n == 0)
	  return error_mark_node;

	fncode = (enum built_in_function)((int)orig_code + exact_log2 (n) + 1);
	new_function = builtin_decl_explicit (fncode);
	if (!sync_resolve_params (loc, function, new_function, params,
				  orig_format))
	  return error_mark_node;

	first_param = (*params)[0];
	result = build_function_call_vec (loc, vNULL, new_function, params,
					  NULL);
	if (result == error_mark_node)
	  return result;
	if (orig_code != BUILT_IN_SYNC_BOOL_COMPARE_AND_SWAP_N
	    && orig_code != BUILT_IN_SYNC_LOCK_RELEASE_N
	    && orig_code != BUILT_IN_ATOMIC_STORE_N)
	  result = sync_resolve_return (first_param, result, orig_format);

	/* If new_return is set, assign function to that expr and cast the
	   result to void since the generic interface returned void.  */
	if (new_return)
	  {
	    /* Cast function result from I{1,2,4,8,16} to the required type.  */
	    result = build1 (VIEW_CONVERT_EXPR, TREE_TYPE (new_return), result);
	    result = build2 (MODIFY_EXPR, TREE_TYPE (new_return), new_return,
			     result);
	    TREE_SIDE_EFFECTS (result) = 1;
	    protected_set_expr_location (result, loc);
	    result = convert (void_type_node, result);
	  }
	return result;
      }

    default:
      return NULL_TREE;
    }
}

/* vector_types_compatible_elements_p is used in type checks of vectors
   values used as operands of binary operators.  Where it returns true, and
   the other checks of the caller succeed (being vector types in he first
   place, and matching number of elements), we can just treat the types
   as essentially the same.
   Contrast with vector_targets_convertible_p, which is used for vector
   pointer types,  and vector_types_convertible_p, which will allow
   language-specific matches under the control of flag_lax_vector_conversions,
   and might still require a conversion.  */
/* True if vector types T1 and T2 can be inputs to the same binary
   operator without conversion.
   We don't check the overall vector size here because some of our callers
   want to give different error messages when the vectors are compatible
   except for the element count.  */

bool
vector_types_compatible_elements_p (tree t1, tree t2)
{
  bool opaque = TYPE_VECTOR_OPAQUE (t1) || TYPE_VECTOR_OPAQUE (t2);
  t1 = TREE_TYPE (t1);
  t2 = TREE_TYPE (t2);

  enum tree_code c1 = TREE_CODE (t1), c2 = TREE_CODE (t2);

  gcc_assert ((c1 == INTEGER_TYPE || c1 == REAL_TYPE || c1 == FIXED_POINT_TYPE)
	      && (c2 == INTEGER_TYPE || c2 == REAL_TYPE
		  || c2 == FIXED_POINT_TYPE));

  t1 = c_common_signed_type (t1);
  t2 = c_common_signed_type (t2);
  /* Equality works here because c_common_signed_type uses
     TYPE_MAIN_VARIANT.  */
  if (t1 == t2)
    return true;
  if (opaque && c1 == c2
      && (c1 == INTEGER_TYPE || c1 == REAL_TYPE)
      && TYPE_PRECISION (t1) == TYPE_PRECISION (t2))
    return true;
  return false;
}

/* Check for missing format attributes on function pointers.  LTYPE is
   the new type or left-hand side type.  RTYPE is the old type or
   right-hand side type.  Returns TRUE if LTYPE is missing the desired
   attribute.  */

bool
check_missing_format_attribute (tree ltype, tree rtype)
{
  tree const ttr = TREE_TYPE (rtype), ttl = TREE_TYPE (ltype);
  tree ra;

  for (ra = TYPE_ATTRIBUTES (ttr); ra; ra = TREE_CHAIN (ra))
    if (is_attribute_p ("format", TREE_PURPOSE (ra)))
      break;
  if (ra)
    {
      tree la;
      for (la = TYPE_ATTRIBUTES (ttl); la; la = TREE_CHAIN (la))
	if (is_attribute_p ("format", TREE_PURPOSE (la)))
	  break;
      return !la;
    }
  else
    return false;
}

/* Subscripting with type char is likely to lose on a machine where
   chars are signed.  So warn on any machine, but optionally.  Don't
   warn for unsigned char since that type is safe.  Don't warn for
   signed char because anyone who uses that must have done so
   deliberately. Furthermore, we reduce the false positive load by
   warning only for non-constant value of type char.  */

void
warn_array_subscript_with_type_char (tree index)
{
  if (TYPE_MAIN_VARIANT (TREE_TYPE (index)) == char_type_node
      && TREE_CODE (index) != INTEGER_CST)
    warning (OPT_Wchar_subscripts, "array subscript has type %<char%>");
}

/* Implement -Wparentheses for the unexpected C precedence rules, to
   cover cases like x + y << z which readers are likely to
   misinterpret.  We have seen an expression in which CODE is a binary
   operator used to combine expressions ARG_LEFT and ARG_RIGHT, which
   before folding had CODE_LEFT and CODE_RIGHT.  CODE_LEFT and
   CODE_RIGHT may be ERROR_MARK, which means that that side of the
   expression was not formed using a binary or unary operator, or it
   was enclosed in parentheses.  */

void
warn_about_parentheses (location_t loc, enum tree_code code,
			enum tree_code code_left, tree arg_left,
			enum tree_code code_right, tree arg_right)
{
  if (!warn_parentheses)
    return;

  /* This macro tests that the expression ARG with original tree code
     CODE appears to be a boolean expression. or the result of folding a
     boolean expression.  */
#define APPEARS_TO_BE_BOOLEAN_EXPR_P(CODE, ARG)                             \
	(truth_value_p (TREE_CODE (ARG))                                    \
	 || TREE_CODE (TREE_TYPE (ARG)) == BOOLEAN_TYPE                     \
	 /* Folding may create 0 or 1 integers from other expressions.  */  \
	 || ((CODE) != INTEGER_CST                                          \
	     && (integer_onep (ARG) || integer_zerop (ARG))))

  switch (code)
    {
    case LSHIFT_EXPR:
      if (code_left == PLUS_EXPR)
	warning_at (EXPR_LOC_OR_LOC (arg_left, loc), OPT_Wparentheses,
		    "suggest parentheses around %<+%> inside %<<<%>");
      else if (code_right == PLUS_EXPR)
	warning_at (EXPR_LOC_OR_LOC (arg_right, loc), OPT_Wparentheses,
		    "suggest parentheses around %<+%> inside %<<<%>");
      else if (code_left == MINUS_EXPR)
	warning_at (EXPR_LOC_OR_LOC (arg_left, loc), OPT_Wparentheses,
		    "suggest parentheses around %<-%> inside %<<<%>");
      else if (code_right == MINUS_EXPR)
	warning_at (EXPR_LOC_OR_LOC (arg_right, loc), OPT_Wparentheses,
		    "suggest parentheses around %<-%> inside %<<<%>");
      return;

    case RSHIFT_EXPR:
      if (code_left == PLUS_EXPR)
	warning_at (EXPR_LOC_OR_LOC (arg_left, loc), OPT_Wparentheses,
		    "suggest parentheses around %<+%> inside %<>>%>");
      else if (code_right == PLUS_EXPR)
	warning_at (EXPR_LOC_OR_LOC (arg_right, loc), OPT_Wparentheses,
		    "suggest parentheses around %<+%> inside %<>>%>");
      else if (code_left == MINUS_EXPR)
	warning_at (EXPR_LOC_OR_LOC (arg_left, loc), OPT_Wparentheses,
		    "suggest parentheses around %<-%> inside %<>>%>");
      else if (code_right == MINUS_EXPR)
	warning_at (EXPR_LOC_OR_LOC (arg_right, loc), OPT_Wparentheses,
		    "suggest parentheses around %<-%> inside %<>>%>");
      return;

    case TRUTH_ORIF_EXPR:
      if (code_left == TRUTH_ANDIF_EXPR)
	warning_at (EXPR_LOC_OR_LOC (arg_left, loc), OPT_Wparentheses,
		    "suggest parentheses around %<&&%> within %<||%>");
      else if (code_right == TRUTH_ANDIF_EXPR)
	warning_at (EXPR_LOC_OR_LOC (arg_right, loc), OPT_Wparentheses,
		    "suggest parentheses around %<&&%> within %<||%>");
      return;

    case BIT_IOR_EXPR:
      if (code_left == BIT_AND_EXPR || code_left == BIT_XOR_EXPR
	  || code_left == PLUS_EXPR || code_left == MINUS_EXPR)
	warning_at (EXPR_LOC_OR_LOC (arg_left, loc), OPT_Wparentheses,
		 "suggest parentheses around arithmetic in operand of %<|%>");
      else if (code_right == BIT_AND_EXPR || code_right == BIT_XOR_EXPR
	       || code_right == PLUS_EXPR || code_right == MINUS_EXPR)
	warning_at (EXPR_LOC_OR_LOC (arg_right, loc), OPT_Wparentheses,
		 "suggest parentheses around arithmetic in operand of %<|%>");
      /* Check cases like x|y==z */
      else if (TREE_CODE_CLASS (code_left) == tcc_comparison)
	warning_at (EXPR_LOC_OR_LOC (arg_left, loc), OPT_Wparentheses,
		 "suggest parentheses around comparison in operand of %<|%>");
      else if (TREE_CODE_CLASS (code_right) == tcc_comparison)
	warning_at (EXPR_LOC_OR_LOC (arg_right, loc), OPT_Wparentheses,
		 "suggest parentheses around comparison in operand of %<|%>");
      /* Check cases like !x | y */
      else if (code_left == TRUTH_NOT_EXPR
	       && !APPEARS_TO_BE_BOOLEAN_EXPR_P (code_right, arg_right))
	warning_at (EXPR_LOC_OR_LOC (arg_left, loc), OPT_Wparentheses,
		    "suggest parentheses around operand of "
		    "%<!%> or change %<|%> to %<||%> or %<!%> to %<~%>");
      return;

    case BIT_XOR_EXPR:
      if (code_left == BIT_AND_EXPR
	  || code_left == PLUS_EXPR || code_left == MINUS_EXPR)
	warning_at (EXPR_LOC_OR_LOC (arg_left, loc), OPT_Wparentheses,
		 "suggest parentheses around arithmetic in operand of %<^%>");
      else if (code_right == BIT_AND_EXPR
	       || code_right == PLUS_EXPR || code_right == MINUS_EXPR)
	warning_at (EXPR_LOC_OR_LOC (arg_right, loc), OPT_Wparentheses,
		 "suggest parentheses around arithmetic in operand of %<^%>");
      /* Check cases like x^y==z */
      else if (TREE_CODE_CLASS (code_left) == tcc_comparison)
	warning_at (EXPR_LOC_OR_LOC (arg_left, loc), OPT_Wparentheses,
		 "suggest parentheses around comparison in operand of %<^%>");
      else if (TREE_CODE_CLASS (code_right) == tcc_comparison)
	warning_at (EXPR_LOC_OR_LOC (arg_right, loc), OPT_Wparentheses,
		 "suggest parentheses around comparison in operand of %<^%>");
      return;

    case BIT_AND_EXPR:
      if (code_left == PLUS_EXPR)
	warning_at (EXPR_LOC_OR_LOC (arg_left, loc), OPT_Wparentheses,
		 "suggest parentheses around %<+%> in operand of %<&%>");
      else if (code_right == PLUS_EXPR)
	warning_at (EXPR_LOC_OR_LOC (arg_right, loc), OPT_Wparentheses,
		 "suggest parentheses around %<+%> in operand of %<&%>");
      else if (code_left == MINUS_EXPR)
	warning_at (EXPR_LOC_OR_LOC (arg_left, loc), OPT_Wparentheses,
		 "suggest parentheses around %<-%> in operand of %<&%>");
      else if (code_right == MINUS_EXPR)
	warning_at (EXPR_LOC_OR_LOC (arg_right, loc), OPT_Wparentheses,
		 "suggest parentheses around %<-%> in operand of %<&%>");
      /* Check cases like x&y==z */
      else if (TREE_CODE_CLASS (code_left) == tcc_comparison)
	warning_at (EXPR_LOC_OR_LOC (arg_left, loc), OPT_Wparentheses,
		 "suggest parentheses around comparison in operand of %<&%>");
      else if (TREE_CODE_CLASS (code_right) == tcc_comparison)
	warning_at (EXPR_LOC_OR_LOC (arg_right, loc), OPT_Wparentheses,
		 "suggest parentheses around comparison in operand of %<&%>");
      /* Check cases like !x & y */
      else if (code_left == TRUTH_NOT_EXPR
	       && !APPEARS_TO_BE_BOOLEAN_EXPR_P (code_right, arg_right))
	warning_at (EXPR_LOC_OR_LOC (arg_left, loc), OPT_Wparentheses,
		    "suggest parentheses around operand of "
		    "%<!%> or change %<&%> to %<&&%> or %<!%> to %<~%>");
      return;

    case EQ_EXPR:
      if (TREE_CODE_CLASS (code_left) == tcc_comparison)
	warning_at (EXPR_LOC_OR_LOC (arg_left, loc), OPT_Wparentheses,
		 "suggest parentheses around comparison in operand of %<==%>");
      else if (TREE_CODE_CLASS (code_right) == tcc_comparison)
	warning_at (EXPR_LOC_OR_LOC (arg_right, loc), OPT_Wparentheses,
		 "suggest parentheses around comparison in operand of %<==%>");
      return;
    case NE_EXPR:
      if (TREE_CODE_CLASS (code_left) == tcc_comparison)
	warning_at (EXPR_LOC_OR_LOC (arg_left, loc), OPT_Wparentheses,
		 "suggest parentheses around comparison in operand of %<!=%>");
      else if (TREE_CODE_CLASS (code_right) == tcc_comparison)
	warning_at (EXPR_LOC_OR_LOC (arg_right, loc), OPT_Wparentheses,
		 "suggest parentheses around comparison in operand of %<!=%>");
      return;

    default:
      if (TREE_CODE_CLASS (code) == tcc_comparison)
	{
	  if (TREE_CODE_CLASS (code_left) == tcc_comparison
		&& code_left != NE_EXPR && code_left != EQ_EXPR
		&& INTEGRAL_TYPE_P (TREE_TYPE (arg_left)))
	    warning_at (EXPR_LOC_OR_LOC (arg_left, loc), OPT_Wparentheses,
			"comparisons like %<X<=Y<=Z%> do not "
			"have their mathematical meaning");
	  else if (TREE_CODE_CLASS (code_right) == tcc_comparison
		   && code_right != NE_EXPR && code_right != EQ_EXPR
		   && INTEGRAL_TYPE_P (TREE_TYPE (arg_right)))
	    warning_at (EXPR_LOC_OR_LOC (arg_right, loc), OPT_Wparentheses,
			"comparisons like %<X<=Y<=Z%> do not "
			"have their mathematical meaning");
	}
      return;
    }
#undef NOT_A_BOOLEAN_EXPR_P
}

/* If LABEL (a LABEL_DECL) has not been used, issue a warning.  */

void
warn_for_unused_label (tree label)
{
  if (!TREE_USED (label))
    {
      if (DECL_INITIAL (label))
	warning (OPT_Wunused_label, "label %q+D defined but not used", label);
      else
        warning (OPT_Wunused_label, "label %q+D declared but not defined", label);
    }
}

/* Warn for division by zero according to the value of DIVISOR.  LOC
   is the location of the division operator.  */

void
warn_for_div_by_zero (location_t loc, tree divisor)
{
  /* If DIVISOR is zero, and has integral or fixed-point type, issue a warning
     about division by zero.  Do not issue a warning if DIVISOR has a
     floating-point type, since we consider 0.0/0.0 a valid way of
     generating a NaN.  */
  if (c_inhibit_evaluation_warnings == 0
      && (integer_zerop (divisor) || fixed_zerop (divisor)))
    warning_at (loc, OPT_Wdiv_by_zero, "division by zero");
}

/* Subroutine of build_binary_op. Give warnings for comparisons
   between signed and unsigned quantities that may fail. Do the
   checking based on the original operand trees ORIG_OP0 and ORIG_OP1,
   so that casts will be considered, but default promotions won't
   be.

   LOCATION is the location of the comparison operator.

   The arguments of this function map directly to local variables
   of build_binary_op.  */

void
warn_for_sign_compare (location_t location,
		       tree orig_op0, tree orig_op1,
		       tree op0, tree op1,
		       tree result_type, enum tree_code resultcode)
{
  int op0_signed = !TYPE_UNSIGNED (TREE_TYPE (orig_op0));
  int op1_signed = !TYPE_UNSIGNED (TREE_TYPE (orig_op1));
  int unsignedp0, unsignedp1;

  /* In C++, check for comparison of different enum types.  */
  if (c_dialect_cxx()
      && TREE_CODE (TREE_TYPE (orig_op0)) == ENUMERAL_TYPE
      && TREE_CODE (TREE_TYPE (orig_op1)) == ENUMERAL_TYPE
      && TYPE_MAIN_VARIANT (TREE_TYPE (orig_op0))
	 != TYPE_MAIN_VARIANT (TREE_TYPE (orig_op1)))
    {
      warning_at (location,
		  OPT_Wsign_compare, "comparison between types %qT and %qT",
		  TREE_TYPE (orig_op0), TREE_TYPE (orig_op1));
    }

  /* Do not warn if the comparison is being done in a signed type,
     since the signed type will only be chosen if it can represent
     all the values of the unsigned type.  */
  if (!TYPE_UNSIGNED (result_type))
    /* OK */;
  /* Do not warn if both operands are unsigned.  */
  else if (op0_signed == op1_signed)
    /* OK */;
  else
    {
      tree sop, uop, base_type;
      bool ovf;

      if (op0_signed)
        sop = orig_op0, uop = orig_op1;
      else
        sop = orig_op1, uop = orig_op0;

      STRIP_TYPE_NOPS (sop);
      STRIP_TYPE_NOPS (uop);
      base_type = (TREE_CODE (result_type) == COMPLEX_TYPE
		   ? TREE_TYPE (result_type) : result_type);

      /* Do not warn if the signed quantity is an unsuffixed integer
         literal (or some static constant expression involving such
         literals or a conditional expression involving such literals)
         and it is non-negative.  */
      if (tree_expr_nonnegative_warnv_p (sop, &ovf))
        /* OK */;
      /* Do not warn if the comparison is an equality operation, the
         unsigned quantity is an integral constant, and it would fit
         in the result if the result were signed.  */
      else if (TREE_CODE (uop) == INTEGER_CST
               && (resultcode == EQ_EXPR || resultcode == NE_EXPR)
	       && int_fits_type_p (uop, c_common_signed_type (base_type)))
        /* OK */;
      /* In C, do not warn if the unsigned quantity is an enumeration
         constant and its maximum value would fit in the result if the
         result were signed.  */
      else if (!c_dialect_cxx() && TREE_CODE (uop) == INTEGER_CST
               && TREE_CODE (TREE_TYPE (uop)) == ENUMERAL_TYPE
               && int_fits_type_p (TYPE_MAX_VALUE (TREE_TYPE (uop)),
				   c_common_signed_type (base_type)))
        /* OK */;
      else
        warning_at (location,
		    OPT_Wsign_compare,
		    "comparison between signed and unsigned integer expressions");
    }

  /* Warn if two unsigned values are being compared in a size larger
     than their original size, and one (and only one) is the result of
     a `~' operator.  This comparison will always fail.

     Also warn if one operand is a constant, and the constant does not
     have all bits set that are set in the ~ operand when it is
     extended.  */

  op0 = c_common_get_narrower (op0, &unsignedp0);
  op1 = c_common_get_narrower (op1, &unsignedp1);

  if ((TREE_CODE (op0) == BIT_NOT_EXPR)
      ^ (TREE_CODE (op1) == BIT_NOT_EXPR))
    {
      if (TREE_CODE (op0) == BIT_NOT_EXPR)
	op0 = c_common_get_narrower (TREE_OPERAND (op0, 0), &unsignedp0);
      if (TREE_CODE (op1) == BIT_NOT_EXPR)
	op1 = c_common_get_narrower (TREE_OPERAND (op1, 0), &unsignedp1);

      if (tree_fits_shwi_p (op0) || tree_fits_shwi_p (op1))
        {
          tree primop;
          HOST_WIDE_INT constant, mask;
          int unsignedp;
          unsigned int bits;

          if (tree_fits_shwi_p (op0))
            {
              primop = op1;
              unsignedp = unsignedp1;
              constant = tree_to_shwi (op0);
            }
          else
            {
              primop = op0;
              unsignedp = unsignedp0;
              constant = tree_to_shwi (op1);
            }

          bits = TYPE_PRECISION (TREE_TYPE (primop));
          if (bits < TYPE_PRECISION (result_type)
              && bits < HOST_BITS_PER_LONG && unsignedp)
            {
              mask = (~ (HOST_WIDE_INT) 0) << bits;
              if ((mask & constant) != mask)
		{
		  if (constant == 0)
		    warning_at (location, OPT_Wsign_compare,
				"promoted ~unsigned is always non-zero");
		  else
		    warning_at (location, OPT_Wsign_compare,
				"comparison of promoted ~unsigned with constant");
		}
            }
        }
      else if (unsignedp0 && unsignedp1
               && (TYPE_PRECISION (TREE_TYPE (op0))
                   < TYPE_PRECISION (result_type))
               && (TYPE_PRECISION (TREE_TYPE (op1))
                   < TYPE_PRECISION (result_type)))
        warning_at (location, OPT_Wsign_compare,
                 "comparison of promoted ~unsigned with unsigned");
    }
}

/* RESULT_TYPE is the result of converting TYPE1 and TYPE2 to a common
   type via c_common_type.  If -Wdouble-promotion is in use, and the
   conditions for warning have been met, issue a warning.  GMSGID is
   the warning message.  It must have two %T specifiers for the type
   that was converted (generally "float") and the type to which it was
   converted (generally "double), respectively.  LOC is the location
   to which the awrning should refer.  */

void
do_warn_double_promotion (tree result_type, tree type1, tree type2,
			 const char *gmsgid, location_t loc)
{
  tree source_type;

  if (!warn_double_promotion)
    return;
  /* If the conversion will not occur at run-time, there is no need to
     warn about it.  */
  if (c_inhibit_evaluation_warnings)
    return;
  if (TYPE_MAIN_VARIANT (result_type) != double_type_node
      && TYPE_MAIN_VARIANT (result_type) != complex_double_type_node)
    return;
  if (TYPE_MAIN_VARIANT (type1) == float_type_node
      || TYPE_MAIN_VARIANT (type1) == complex_float_type_node)
    source_type = type1;
  else if (TYPE_MAIN_VARIANT (type2) == float_type_node
	   || TYPE_MAIN_VARIANT (type2) == complex_float_type_node)
    source_type = type2;
  else
    return;
  warning_at (loc, OPT_Wdouble_promotion, gmsgid, source_type, result_type);
}

/* Setup a TYPE_DECL node as a typedef representation.

   X is a TYPE_DECL for a typedef statement.  Create a brand new
   ..._TYPE node (which will be just a variant of the existing
   ..._TYPE node with identical properties) and then install X
   as the TYPE_NAME of this brand new (duplicate) ..._TYPE node.

   The whole point here is to end up with a situation where each
   and every ..._TYPE node the compiler creates will be uniquely
   associated with AT MOST one node representing a typedef name.
   This way, even though the compiler substitutes corresponding
   ..._TYPE nodes for TYPE_DECL (i.e. "typedef name") nodes very
   early on, later parts of the compiler can always do the reverse
   translation and get back the corresponding typedef name.  For
   example, given:

	typedef struct S MY_TYPE;
	MY_TYPE object;

   Later parts of the compiler might only know that `object' was of
   type `struct S' if it were not for code just below.  With this
   code however, later parts of the compiler see something like:

	struct S' == struct S
	typedef struct S' MY_TYPE;
	struct S' object;

    And they can then deduce (from the node for type struct S') that
    the original object declaration was:

		MY_TYPE object;

    Being able to do this is important for proper support of protoize,
    and also for generating precise symbolic debugging information
    which takes full account of the programmer's (typedef) vocabulary.

    Obviously, we don't want to generate a duplicate ..._TYPE node if
    the TYPE_DECL node that we are now processing really represents a
    standard built-in type.  */

void
set_underlying_type (tree x)
{
  if (x == error_mark_node)
    return;
  if (DECL_IS_BUILTIN (x))
    {
      if (TYPE_NAME (TREE_TYPE (x)) == 0)
	TYPE_NAME (TREE_TYPE (x)) = x;
    }
  else if (TREE_TYPE (x) != error_mark_node
	   && DECL_ORIGINAL_TYPE (x) == NULL_TREE)
    {
      tree tt = TREE_TYPE (x);
      DECL_ORIGINAL_TYPE (x) = tt;
      tt = build_variant_type_copy (tt);
      TYPE_STUB_DECL (tt) = TYPE_STUB_DECL (DECL_ORIGINAL_TYPE (x));
      TYPE_NAME (tt) = x;
      TREE_USED (tt) = TREE_USED (x);
      TREE_TYPE (x) = tt;
    }
}

/* Record the types used by the current global variable declaration
   being parsed, so that we can decide later to emit their debug info.
   Those types are in types_used_by_cur_var_decl, and we are going to
   store them in the types_used_by_vars_hash hash table.
   DECL is the declaration of the global variable that has been parsed.  */

void
record_types_used_by_current_var_decl (tree decl)
{
  gcc_assert (decl && DECL_P (decl) && TREE_STATIC (decl));

  while (types_used_by_cur_var_decl && !types_used_by_cur_var_decl->is_empty ())
    {
      tree type = types_used_by_cur_var_decl->pop ();
      types_used_by_var_decl_insert (type, decl);
    }
}

/* If DECL is a typedef that is declared in the current function,
   record it for the purpose of -Wunused-local-typedefs.  */

void
record_locally_defined_typedef (tree decl)
{
  struct c_language_function *l;

  if (!warn_unused_local_typedefs
      || cfun == NULL
      /* if this is not a locally defined typedef then we are not
	 interested.  */
      || !is_typedef_decl (decl)
      || !decl_function_context (decl))
    return;

  l = (struct c_language_function *) cfun->language;
  vec_safe_push (l->local_typedefs, decl);
}

/* If T is a TYPE_DECL declared locally, mark it as used.  */

void
maybe_record_typedef_use (tree t)
{
  if (!is_typedef_decl (t))
    return;

  TREE_USED (t) = true;
}

/* Warn if there are some unused locally defined typedefs in the
   current function. */

void
maybe_warn_unused_local_typedefs (void)
{
  int i;
  tree decl;
  /* The number of times we have emitted -Wunused-local-typedefs
     warnings.  If this is different from errorcount, that means some
     unrelated errors have been issued.  In which case, we'll avoid
     emitting "unused-local-typedefs" warnings.  */
  static int unused_local_typedefs_warn_count;
  struct c_language_function *l;

  if (cfun == NULL)
    return;

  if ((l = (struct c_language_function *) cfun->language) == NULL)
    return;

  if (warn_unused_local_typedefs
      && errorcount == unused_local_typedefs_warn_count)
    {
      FOR_EACH_VEC_SAFE_ELT (l->local_typedefs, i, decl)
	if (!TREE_USED (decl))
	  warning_at (DECL_SOURCE_LOCATION (decl),
		      OPT_Wunused_local_typedefs,
		      "typedef %qD locally defined but not used", decl);
      unused_local_typedefs_warn_count = errorcount;
    }

  vec_free (l->local_typedefs);
}

/* The C and C++ parsers both use vectors to hold function arguments.
   For efficiency, we keep a cache of unused vectors.  This is the
   cache.  */

typedef vec<tree, va_gc> *tree_gc_vec;
static GTY((deletable)) vec<tree_gc_vec, va_gc> *tree_vector_cache;

/* Return a new vector from the cache.  If the cache is empty,
   allocate a new vector.  These vectors are GC'ed, so it is OK if the
   pointer is not released..  */

vec<tree, va_gc> *
make_tree_vector (void)
{
  if (tree_vector_cache && !tree_vector_cache->is_empty ())
    return tree_vector_cache->pop ();
  else
    {
      /* Passing 0 to vec::alloc returns NULL, and our callers require
	 that we always return a non-NULL value.  The vector code uses
	 4 when growing a NULL vector, so we do too.  */
      vec<tree, va_gc> *v;
      vec_alloc (v, 4);
      return v;
    }
}

/* Release a vector of trees back to the cache.  */

void
release_tree_vector (vec<tree, va_gc> *vec)
{
  if (vec != NULL)
    {
      vec->truncate (0);
      vec_safe_push (tree_vector_cache, vec);
    }
}

/* Get a new tree vector holding a single tree.  */

vec<tree, va_gc> *
make_tree_vector_single (tree t)
{
  vec<tree, va_gc> *ret = make_tree_vector ();
  ret->quick_push (t);
  return ret;
}

/* Get a new tree vector of the TREE_VALUEs of a TREE_LIST chain.  */

vec<tree, va_gc> *
make_tree_vector_from_list (tree list)
{
  vec<tree, va_gc> *ret = make_tree_vector ();
  for (; list; list = TREE_CHAIN (list))
    vec_safe_push (ret, TREE_VALUE (list));
  return ret;
}

/* Get a new tree vector which is a copy of an existing one.  */

vec<tree, va_gc> *
make_tree_vector_copy (const vec<tree, va_gc> *orig)
{
  vec<tree, va_gc> *ret;
  unsigned int ix;
  tree t;

  ret = make_tree_vector ();
  vec_safe_reserve (ret, vec_safe_length (orig));
  FOR_EACH_VEC_SAFE_ELT (orig, ix, t)
    ret->quick_push (t);
  return ret;
}

/* Return true if KEYWORD starts a type specifier.  */

bool
keyword_begins_type_specifier (enum rid keyword)
{
  switch (keyword)
    {
    case RID_AUTO_TYPE:
    case RID_INT:
    case RID_CHAR:
    case RID_FLOAT:
    case RID_DOUBLE:
    case RID_VOID:
    case RID_INT128:
    case RID_UNSIGNED:
    case RID_LONG:
    case RID_SHORT:
    case RID_SIGNED:
    case RID_DFLOAT32:
    case RID_DFLOAT64:
    case RID_DFLOAT128:
    case RID_FRACT:
    case RID_ACCUM:
    case RID_BOOL:
    case RID_WCHAR:
    case RID_CHAR16:
    case RID_CHAR32:
    case RID_SAT:
    case RID_COMPLEX:
    case RID_TYPEOF:
    case RID_STRUCT:
    case RID_CLASS:
    case RID_UNION:
    case RID_ENUM:
      return true;
    default:
      return false;
    }
}

/* Return true if KEYWORD names a type qualifier.  */

bool
keyword_is_type_qualifier (enum rid keyword)
{
  switch (keyword)
    {
    case RID_CONST:
    case RID_VOLATILE:
    case RID_RESTRICT:
    case RID_ATOMIC:
      return true;
    default:
      return false;
    }
}

/* Return true if KEYWORD names a storage class specifier.

   RID_TYPEDEF is not included in this list despite `typedef' being
   listed in C99 6.7.1.1.  6.7.1.3 indicates that `typedef' is listed as
   such for syntactic convenience only.  */

bool
keyword_is_storage_class_specifier (enum rid keyword)
{
  switch (keyword)
    {
    case RID_STATIC:
    case RID_EXTERN:
    case RID_REGISTER:
    case RID_AUTO:
    case RID_MUTABLE:
    case RID_THREAD:
      return true;
    default:
      return false;
    }
}

/* Return true if KEYWORD names a function-specifier [dcl.fct.spec].  */

static bool
keyword_is_function_specifier (enum rid keyword)
{
  switch (keyword)
    {
    case RID_INLINE:
    case RID_NORETURN:
    case RID_VIRTUAL:
    case RID_EXPLICIT:
      return true;
    default:
      return false;
    }
}

/* Return true if KEYWORD names a decl-specifier [dcl.spec] or a
   declaration-specifier (C99 6.7).  */

bool
keyword_is_decl_specifier (enum rid keyword)
{
  if (keyword_is_storage_class_specifier (keyword)
      || keyword_is_type_qualifier (keyword)
      || keyword_is_function_specifier (keyword))
    return true;

  switch (keyword)
    {
    case RID_TYPEDEF:
    case RID_FRIEND:
    case RID_CONSTEXPR:
      return true;
    default:
      return false;
    }
}

/* Initialize language-specific-bits of tree_contains_struct.  */

void
c_common_init_ts (void)
{
  MARK_TS_TYPED (C_MAYBE_CONST_EXPR);
  MARK_TS_TYPED (EXCESS_PRECISION_EXPR);
  MARK_TS_TYPED (ARRAY_NOTATION_REF);
}

/* Build a user-defined numeric literal out of an integer constant type VALUE
   with identifier SUFFIX.  */

tree
build_userdef_literal (tree suffix_id, tree value,
		       enum overflow_type overflow, tree num_string)
{
  tree literal = make_node (USERDEF_LITERAL);
  USERDEF_LITERAL_SUFFIX_ID (literal) = suffix_id;
  USERDEF_LITERAL_VALUE (literal) = value;
  USERDEF_LITERAL_OVERFLOW (literal) = overflow;
  USERDEF_LITERAL_NUM_STRING (literal) = num_string;
  return literal;
}

/* For vector[index], convert the vector to a
   pointer of the underlying type.  */
void
convert_vector_to_pointer_for_subscript (location_t loc,
					 tree* vecp, tree index)
{
  if (TREE_CODE (TREE_TYPE (*vecp)) == VECTOR_TYPE)
    {
      tree type = TREE_TYPE (*vecp);
      tree type1;

      if (TREE_CODE (index) == INTEGER_CST)
        if (!tree_fits_uhwi_p (index)
            || tree_to_uhwi (index) >= TYPE_VECTOR_SUBPARTS (type))
          warning_at (loc, OPT_Warray_bounds, "index value is out of bound");

      c_common_mark_addressable_vec (*vecp);
      type = build_qualified_type (TREE_TYPE (type), TYPE_QUALS (type));
      type1 = build_pointer_type (TREE_TYPE (*vecp));
      bool ref_all = TYPE_REF_CAN_ALIAS_ALL (type1);
      if (!ref_all
	  && !DECL_P (*vecp))
	{
	  /* If the original vector isn't declared may_alias and it
	     isn't a bare vector look if the subscripting would
	     alias the vector we subscript, and if not, force ref-all.  */
	  alias_set_type vecset = get_alias_set (*vecp);
	  alias_set_type sset = get_alias_set (type);
	  if (!alias_sets_must_conflict_p (sset, vecset)
	      && !alias_set_subset_of (sset, vecset))
	    ref_all = true;
	}
      type = build_pointer_type_for_mode (type, ptr_mode, ref_all);
      *vecp = build1 (ADDR_EXPR, type1, *vecp);
      *vecp = convert (type, *vecp);
    }
}

/* Determine which of the operands, if any, is a scalar that needs to be
   converted to a vector, for the range of operations.  */
enum stv_conv
scalar_to_vector (location_t loc, enum tree_code code, tree op0, tree op1,
		  bool complain)
{
  tree type0 = TREE_TYPE (op0);
  tree type1 = TREE_TYPE (op1);
  bool integer_only_op = false;
  enum stv_conv ret = stv_firstarg;

  gcc_assert (TREE_CODE (type0) == VECTOR_TYPE
	      || TREE_CODE (type1) == VECTOR_TYPE);
  switch (code)
    {
      /* Most GENERIC binary expressions require homogeneous arguments.
	 LSHIFT_EXPR and RSHIFT_EXPR are exceptions and accept a first
	 argument that is a vector and a second one that is a scalar, so
	 we never return stv_secondarg for them.  */
      case RSHIFT_EXPR:
      case LSHIFT_EXPR:
	if (TREE_CODE (type0) == INTEGER_TYPE
	    && TREE_CODE (TREE_TYPE (type1)) == INTEGER_TYPE)
	  {
	    if (unsafe_conversion_p (loc, TREE_TYPE (type1), op0, false))
	      {
		if (complain)
		  error_at (loc, "conversion of scalar %qT to vector %qT "
			    "involves truncation", type0, type1);
		return stv_error;
	      }
	    else
	      return stv_firstarg;
	  }
	break;

      case BIT_IOR_EXPR:
      case BIT_XOR_EXPR:
      case BIT_AND_EXPR:
	integer_only_op = true;
	/* ... fall through ...  */

      case VEC_COND_EXPR:

      case PLUS_EXPR:
      case MINUS_EXPR:
      case MULT_EXPR:
      case TRUNC_DIV_EXPR:
      case CEIL_DIV_EXPR:
      case FLOOR_DIV_EXPR:
      case ROUND_DIV_EXPR:
      case EXACT_DIV_EXPR:
      case TRUNC_MOD_EXPR:
      case FLOOR_MOD_EXPR:
      case RDIV_EXPR:
      case EQ_EXPR:
      case NE_EXPR:
      case LE_EXPR:
      case GE_EXPR:
      case LT_EXPR:
      case GT_EXPR:
      /* What about UNLT_EXPR?  */
	if (TREE_CODE (type0) == VECTOR_TYPE)
	  {
	    tree tmp;
	    ret = stv_secondarg;
	    /* Swap TYPE0 with TYPE1 and OP0 with OP1  */
	    tmp = type0; type0 = type1; type1 = tmp;
	    tmp = op0; op0 = op1; op1 = tmp;
	  }

	if (TREE_CODE (type0) == INTEGER_TYPE
	    && TREE_CODE (TREE_TYPE (type1)) == INTEGER_TYPE)
	  {
	    if (unsafe_conversion_p (loc, TREE_TYPE (type1), op0, false))
	      {
		if (complain)
		  error_at (loc, "conversion of scalar %qT to vector %qT "
			    "involves truncation", type0, type1);
		return stv_error;
	      }
	    return ret;
	  }
	else if (!integer_only_op
		    /* Allow integer --> real conversion if safe.  */
		 && (TREE_CODE (type0) == REAL_TYPE
		     || TREE_CODE (type0) == INTEGER_TYPE)
		 && SCALAR_FLOAT_TYPE_P (TREE_TYPE (type1)))
	  {
	    if (unsafe_conversion_p (loc, TREE_TYPE (type1), op0, false))
	      {
		if (complain)
		  error_at (loc, "conversion of scalar %qT to vector %qT "
			    "involves truncation", type0, type1);
		return stv_error;
	      }
	    return ret;
	  }
      default:
	break;
    }

  return stv_nothing;
}

/* Return true iff ALIGN is an integral constant that is a fundamental
   alignment, as defined by [basic.align] in the c++-11
   specifications.

   That is:

       [A fundamental alignment is represented by an alignment less than or
        equal to the greatest alignment supported by the implementation
        in all contexts, which is equal to
        alignof(max_align_t)].  */

bool
cxx_fundamental_alignment_p  (unsigned align)
{
  return (align <=  MAX (TYPE_ALIGN (long_long_integer_type_node),
			 TYPE_ALIGN (long_double_type_node)));
}

/* Return true if T is a pointer to a zero-sized aggregate.  */

bool
pointer_to_zero_sized_aggr_p (tree t)
{
  if (!POINTER_TYPE_P (t))
    return false;
  t = TREE_TYPE (t);
  return (TYPE_SIZE (t) && integer_zerop (TYPE_SIZE (t)));
}

#include "gt-c-family-c-common.h"<|MERGE_RESOLUTION|>--- conflicted
+++ resolved
@@ -5570,13 +5570,6 @@
     TYPE_NAME (void_type_node) = void_name;
   }
 
-<<<<<<< HEAD
-  /* This node must not be shared.  */
-  void_zero_node = make_int_cst (1, 1);
-  TREE_TYPE (void_zero_node) = void_type_node;
-
-=======
->>>>>>> 00bdef2c
   void_list_node = build_void_list_node ();
 
   /* Make a type to be the domain of a few array types
