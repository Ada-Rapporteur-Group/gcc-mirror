; Options for the C, ObjC, C++ and ObjC++ front ends.
; Copyright (C) 2003-2015 Free Software Foundation, Inc.
;
; This file is part of GCC.
;
; GCC is free software; you can redistribute it and/or modify it under
; the terms of the GNU General Public License as published by the Free
; Software Foundation; either version 3, or (at your option) any later
; version.
;
; GCC is distributed in the hope that it will be useful, but WITHOUT ANY
; WARRANTY; without even the implied warranty of MERCHANTABILITY or
; FITNESS FOR A PARTICULAR PURPOSE.  See the GNU General Public License
; for more details.
;
; You should have received a copy of the GNU General Public License
; along with GCC; see the file COPYING3.  If not see
; <http://www.gnu.org/licenses/>.

; See the GCC internals manual for a description of this file's format.

; Please try to keep this file in ASCII collating order.

Language
C

Language
ObjC

Language
C++

Language
ObjC++

-all-warnings
C ObjC C++ ObjC++ Warning Alias(Wall)

-ansi
C ObjC C++ ObjC++ Alias(ansi)

-assert
C ObjC C++ ObjC++ Separate Alias(A) MissingArgError(assertion missing after %qs)

-assert=
C ObjC C++ ObjC++ Joined Alias(A) MissingArgError(assertion missing after %qs)

-comments
C ObjC C++ ObjC++ Alias(C)

-comments-in-macros
C ObjC C++ ObjC++ Alias(CC)

-define-macro
C ObjC C++ ObjC++ Separate Alias(D) MissingArgError(macro name missing after %qs)

-define-macro=
C ObjC C++ ObjC++ Joined Alias(D) MissingArgError(macro name missing after %qs)

-dependencies
C ObjC C++ ObjC++ Alias(M)

-dump
C ObjC C++ ObjC++ Separate Alias(d)

-dump=
C ObjC C++ ObjC++ Joined Alias(d)

-imacros
C ObjC C++ ObjC++ Separate Alias(imacros) MissingArgError(missing filename after %qs)

-imacros=
C ObjC C++ ObjC++ Joined Alias(imacros) MissingArgError(missing filename after %qs)

-include
C ObjC C++ ObjC++ Separate Alias(include) MissingArgError(missing filename after %qs)

-include=
C ObjC C++ ObjC++ Joined Alias(include) MissingArgError(missing filename after %qs)

-include-barrier
C ObjC C++ ObjC++ Alias(I, -)

-include-directory
C ObjC C++ ObjC++ Separate Alias(I) MissingArgError(missing path after %qs)

-include-directory=
C ObjC C++ ObjC++ Joined Alias(I) MissingArgError(missing path after %qs)

-include-directory-after
C ObjC C++ ObjC++ Separate Alias(idirafter) MissingArgError(missing path after %qs)

-include-directory-after=
C ObjC C++ ObjC++ Joined Alias(idirafter) MissingArgError(missing path after %qs)

-include-prefix
C ObjC C++ ObjC++ Separate Alias(iprefix)

-include-prefix=
C ObjC C++ ObjC++ JoinedOrMissing Alias(iprefix)

-include-with-prefix
C ObjC C++ ObjC++ Separate Alias(iwithprefix)

-include-with-prefix=
C ObjC C++ ObjC++ JoinedOrMissing Alias(iwithprefix)

-include-with-prefix-after
C ObjC C++ ObjC++ Separate Alias(iwithprefix)

-include-with-prefix-after=
C ObjC C++ ObjC++ JoinedOrMissing Alias(iwithprefix)

-include-with-prefix-before
C ObjC C++ ObjC++ Separate Alias(iwithprefixbefore)

-include-with-prefix-before=
C ObjC C++ ObjC++ JoinedOrMissing Alias(iwithprefixbefore)

-no-integrated-cpp
Driver Alias(no-integrated-cpp)

-no-line-commands
C ObjC C++ ObjC++ Alias(P)

-no-standard-includes
C ObjC C++ ObjC++ Alias(nostdinc)

-no-warnings
C ObjC C++ ObjC++ Alias(w)

-output
C ObjC C++ ObjC++ Separate Alias(o)

-output=
C ObjC C++ ObjC++ Joined Alias(o)

-output-pch=
C ObjC C++ ObjC++ Joined Separate

-pedantic
C ObjC C++ ObjC++ Alias(pedantic)

-preprocess
C ObjC C++ ObjC++ Undocumented Alias(E)

-print-missing-file-dependencies
C ObjC C++ ObjC++ Alias(MG)

-trace-includes
C ObjC C++ ObjC++ Alias(H)

-traditional
Driver Alias(traditional)

-traditional-cpp
C ObjC C++ ObjC++ Alias(traditional-cpp)

-trigraphs
C ObjC C++ ObjC++ Alias(trigraphs)

-undefine-macro
C ObjC C++ ObjC++ Separate Alias(U) MissingArgError(macro name missing after %qs)

-undefine-macro=
C ObjC C++ ObjC++ Joined Alias(U) MissingArgError(macro name missing after %qs)

-user-dependencies
C ObjC C++ ObjC++ Alias(MM)

-verbose
Common C ObjC C++ ObjC++ Alias(v)

-write-dependencies
C ObjC C++ ObjC++ NoDriverArg Separate Alias(MD) MissingArgError(missing filename after %qs)

-write-user-dependencies
C ObjC C++ ObjC++ NoDriverArg Separate Alias(MMD) MissingArgError(missing filename after %qs)

A
C ObjC C++ ObjC++ Joined Separate MissingArgError(assertion missing after %qs)
-A<question>=<answer>	Assert the <answer> to <question>.  Putting '-' before <question> disables the <answer> to <question>.

C
C ObjC C++ ObjC++
Do not discard comments.

CC
C ObjC C++ ObjC++
Do not discard comments in macro expansions.

D
C ObjC C++ ObjC++ Joined Separate MissingArgError(macro name missing after %qs)
-D<macro>[=<val>]	Define a <macro> with <val> as its value.  If just <macro> is given, <val> is taken to be 1.

E
C ObjC C++ ObjC++ Undocumented Var(flag_preprocess_only)

F
Driver C ObjC C++ ObjC++ Joined Separate MissingArgError(missing path after %qs)
-F <dir>	Add <dir> to the end of the main framework include path.

H
C ObjC C++ ObjC++
Print the name of header files as they are used.

I
C ObjC C++ ObjC++ Joined Separate MissingArgError(missing path after %qs)
-I <dir>	Add <dir> to the end of the main include path.

M
C ObjC C++ ObjC++
Generate make dependencies.

MD
C ObjC C++ ObjC++ NoDriverArg Separate MissingArgError(missing filename after %qs)
Generate make dependencies and compile.

MF
C ObjC C++ ObjC++ Joined Separate MissingArgError(missing filename after %qs)
-MF <file>	Write dependency output to the given file.

MG
C ObjC C++ ObjC++
Treat missing header files as generated files.

MM
C ObjC C++ ObjC++
Like -M but ignore system header files.

MMD
C ObjC C++ ObjC++ NoDriverArg Separate MissingArgError(missing filename after %qs)
Like -MD but ignore system header files.

MP
C ObjC C++ ObjC++
Generate phony targets for all headers.

MQ
C ObjC C++ ObjC++ Joined Separate MissingArgError(missing makefile target after %qs)
-MQ <target>	Add a MAKE-quoted target.

MT
C ObjC C++ ObjC++ Joined Separate MissingArgError(missing makefile target after %qs)
-MT <target>	Add an unquoted target.

P
C ObjC C++ ObjC++
Do not generate #line directives.

U
C ObjC C++ ObjC++ Joined Separate MissingArgError(macro name missing after %qs)
-U<macro>	Undefine <macro>.

Wabi
C ObjC C++ ObjC++ LTO Var(warn_abi) Warning
Warn about things that will change when compiling with an ABI-compliant compiler.

Wabi=
C ObjC C++ ObjC++ LTO Joined RejectNegative UInteger Warning
Warn about things that change between the current -fabi-version and the specified version.

Wabi-tag
C++ ObjC++ Var(warn_abi_tag) Warning
Warn if a subobject has an abi_tag attribute that the complete object type does not have.

Wpsabi
C ObjC C++ ObjC++ LTO Var(warn_psabi) Init(1) Undocumented LangEnabledBy(C ObjC C++ ObjC++,Wabi)

Waddress
C ObjC C++ ObjC++ Var(warn_address) Warning LangEnabledBy(C ObjC C++ ObjC++,Wall)
Warn about suspicious uses of memory addresses.

Wall
C ObjC C++ ObjC++ Warning
Enable most warning messages.

Warray-bounds
LangEnabledBy(C ObjC C++ ObjC++,Wall)
; in common.opt

Warray-bounds=
LangEnabledBy(C ObjC C++ ObjC++,Wall,1,0)
; in common.opt

Wassign-intercept
ObjC ObjC++ Var(warn_assign_intercept) Warning
Warn whenever an Objective-C assignment is being intercepted by the garbage collector.

Wbad-function-cast
C ObjC Var(warn_bad_function_cast) Warning
Warn about casting functions to incompatible types.

Wbool-compare
C ObjC C++ ObjC++ Var(warn_bool_compare) Warning LangEnabledBy(C ObjC C++ ObjC++,Wall)
Warn about boolean expression compared with an integer value different from true/false.

Wframe-address
C ObjC C++ ObjC++ Var(warn_frame_address) Warning LangEnabledBy(C ObjC C++ ObjC++,Wall)
Warn when __builtin_frame_address or __builtin_return_address is used unsafely.

Wbuiltin-macro-redefined
C ObjC C++ ObjC++ CPP(warn_builtin_macro_redefined) CppReason(CPP_W_BUILTIN_MACRO_REDEFINED) Var(cpp_warn_builtin_macro_redefined) Init(1) Warning
Warn when a built-in preprocessor macro is undefined or redefined.

Wc90-c99-compat
C ObjC CPP(cpp_warn_c90_c99_compat) CppReason(CPP_W_C90_C99_COMPAT) Var(warn_c90_c99_compat) Init(-1) Warning
Warn about features not present in ISO C90, but present in ISO C99.

Wc99-c11-compat
C ObjC Var(warn_c99_c11_compat) Init(-1) Warning
Warn about features not present in ISO C99, but present in ISO C11.

Wc++-compat
C ObjC Var(warn_cxx_compat) CPP(warn_cxx_operator_names) CppReason(CPP_W_CXX_OPERATOR_NAMES) Init(0) Warning
Warn about C constructs that are not in the common subset of C and C++.

Wc++0x-compat
C++ ObjC++ Warning Alias(Wc++11-compat) Undocumented

Wc++11-compat
C++ ObjC++ Var(warn_cxx11_compat) Warning LangEnabledBy(C++ ObjC++,Wall) Init(0) CPP(cpp_warn_cxx11_compat) CppReason(CPP_W_CXX11_COMPAT)
Warn about C++ constructs whose meaning differs between ISO C++ 1998 and ISO C++ 2011.

Wc++14-compat
C++ ObjC++ Var(warn_cxx14_compat) Warning LangEnabledBy(C++ ObjC++,Wall)
Warn about C++ constructs whose meaning differs between ISO C++ 2011 and ISO C++ 2014.

Wcast-qual
C ObjC C++ ObjC++ Var(warn_cast_qual) Warning
Warn about casts which discard qualifiers.

Wchar-subscripts
C ObjC C++ ObjC++ Var(warn_char_subscripts) Warning LangEnabledBy(C ObjC C++ ObjC++,Wall)
Warn about subscripts whose type is \"char\".

Wchkp
C ObjC C++ ObjC++ Var(warn_chkp) Warning LangEnabledBy(C ObjC C++ ObjC++,Wall)
Warn about memory access errors found by Pointer Bounds Checker.

Wclobbered
C ObjC C++ ObjC++ Var(warn_clobbered) Warning EnabledBy(Wextra)
Warn about variables that might be changed by \"longjmp\" or \"vfork\".

Wcomment
C ObjC C++ ObjC++ CPP(warn_comments) CppReason(CPP_W_COMMENTS) Var(cpp_warn_comment) Init(0) Warning LangEnabledBy(C ObjC C++ ObjC++,Wall)
Warn about possibly nested block comments, and C++ comments spanning more than one physical line.

Wcomments
C ObjC C++ ObjC++ Warning Alias(Wcomment)
Synonym for -Wcomment.

Wconditionally-supported
C++ ObjC++ Var(warn_conditionally_supported) Warning
Warn for conditionally-supported constructs.

Wconversion
C ObjC C++ ObjC++ Var(warn_conversion) Warning
Warn for implicit type conversions that may change a value.

Wconversion-null
C++ ObjC++ Var(warn_conversion_null) Init(1) Warning
Warn for converting NULL from/to a non-pointer type.

Wcpp
C ObjC C++ ObjC++ CppReason(CPP_W_WARNING_DIRECTIVE)
; Documented in common.opt

Wctor-dtor-privacy
C++ ObjC++ Var(warn_ctor_dtor_privacy) Warning
Warn when all constructors and destructors are private.

Wdate-time
C ObjC C++ ObjC++ CPP(warn_date_time) CppReason(CPP_W_DATE_TIME) Var(cpp_warn_date_time) Init(0) Warning
Warn about __TIME__, __DATE__ and __TIMESTAMP__ usage.

Wdeclaration-after-statement
C ObjC Var(warn_declaration_after_statement) Init(-1) Warning
Warn when a declaration is found after a statement.

Wdelete-incomplete
C++ ObjC++ Var(warn_delete_incomplete) Init(1) Warning
Warn when deleting a pointer to incomplete type.

Wdelete-non-virtual-dtor
C++ ObjC++ Var(warn_delnonvdtor) Warning LangEnabledBy(C++ ObjC++,Wall || Weffc++)
Warn about deleting polymorphic objects with non-virtual destructors.

Wdeprecated
C C++ ObjC ObjC++ CPP(cpp_warn_deprecated) CppReason(CPP_W_DEPRECATED) Var(warn_deprecated) Init(1) Warning
Warn if a deprecated compiler feature, class, method, or field is used.

Wdesignated-init
C ObjC Var(warn_designated_init) Init(1) Warning
Warn about positional initialization of structs requiring designated initializers.

Wdiscarded-array-qualifiers
C ObjC Var(warn_discarded_array_qualifiers) Init(1) Warning
Warn if qualifiers on arrays which are pointer targets are discarded.

Wdiscarded-qualifiers
C ObjC Var(warn_discarded_qualifiers) Init(1) Warning
Warn if type qualifiers on pointers are discarded.

Wdiv-by-zero
C ObjC C++ ObjC++ Var(warn_div_by_zero) Init(1) Warning
Warn about compile-time integer division by zero.

Wduplicated-cond
C ObjC C++ ObjC++ Var(warn_duplicated_cond) Init(0) Warning
Warn about duplicated conditions in an if-else-if chain.

Weffc++
C++ ObjC++ Var(warn_ecpp) Warning
Warn about violations of Effective C++ style rules.

Wempty-body
C ObjC C++ ObjC++ Var(warn_empty_body) Warning EnabledBy(Wextra)
Warn about an empty body in an if or else statement.

Wendif-labels
C ObjC C++ ObjC++ CPP(warn_endif_labels) CppReason(CPP_W_ENDIF_LABELS) Var(cpp_warn_endif_labels) Init(1) Warning LangEnabledBy(C ObjC C++ ObjC++,Wpedantic)
Warn about stray tokens after #elif and #endif.

Wenum-compare
C ObjC C++ ObjC++ Var(warn_enum_compare) Init(-1) Warning LangEnabledBy(C ObjC,Wall || Wc++-compat)
Warn about comparison of different enum types.

Werror
C ObjC C++ ObjC++
; Documented in common.opt

Werror-implicit-function-declaration
C ObjC RejectNegative Warning Alias(Werror=, implicit-function-declaration)
This switch is deprecated; use -Werror=implicit-function-declaration instead.

Wfloat-conversion
C ObjC C++ ObjC++ Var(warn_float_conversion) LangEnabledBy(C ObjC C++ ObjC++,Wconversion)
Warn for implicit type conversions that cause loss of floating point precision.

Wfloat-equal
C ObjC C++ ObjC++ Var(warn_float_equal) Warning
Warn if testing floating point numbers for equality.

Wformat
C ObjC C++ ObjC++ Warning Alias(Wformat=, 1, 0)
Warn about printf/scanf/strftime/strfmon format string anomalies.

Wformat-contains-nul
C ObjC C++ ObjC++ Var(warn_format_contains_nul) Warning LangEnabledBy(C ObjC C++ ObjC++,Wformat=, warn_format >= 1, 0)
Warn about format strings that contain NUL bytes.

Wformat-extra-args
C ObjC C++ ObjC++ Var(warn_format_extra_args) Warning LangEnabledBy(C ObjC C++ ObjC++,Wformat=, warn_format >= 1, 0)
Warn if passing too many arguments to a function for its format string.

Wformat-nonliteral
C ObjC C++ ObjC++ Var(warn_format_nonliteral) Warning LangEnabledBy(C ObjC C++ ObjC++,Wformat=, warn_format >= 2, 0)
Warn about format strings that are not literals.

Wformat-security
C ObjC C++ ObjC++ Var(warn_format_security) Warning LangEnabledBy(C ObjC C++ ObjC++,Wformat=, warn_format >= 2, 0)
Warn about possible security problems with format functions.

Wformat-signedness
C ObjC C++ ObjC++ Var(warn_format_signedness) Warning
Warn about sign differences with format functions.

Wformat-y2k
C ObjC C++ ObjC++ Var(warn_format_y2k) Warning LangEnabledBy(C ObjC C++ ObjC++,Wformat=,warn_format >= 2, 0)
Warn about strftime formats yielding 2-digit years.

Wformat-zero-length
C ObjC C++ ObjC++ Var(warn_format_zero_length) Warning LangEnabledBy(C ObjC C++ ObjC++,Wformat=,warn_format >= 1, 0)
Warn about zero-length formats.

Wformat=
C ObjC C++ ObjC++ Joined RejectNegative UInteger Var(warn_format) Warning LangEnabledBy(C ObjC C++ ObjC++,Wall, 1, 0)
Warn about printf/scanf/strftime/strfmon format string anomalies.

Wignored-qualifiers
C C++ Var(warn_ignored_qualifiers) Warning EnabledBy(Wextra)
Warn whenever type qualifiers are ignored.

Wincompatible-pointer-types
C ObjC Var(warn_incompatible_pointer_types) Init(1) Warning
Warn when there is a conversion between pointers that have incompatible types.

Winit-self
C ObjC C++ ObjC++ Var(warn_init_self) Warning LangEnabledBy(C++ ObjC++,Wall)
Warn about variables which are initialized to themselves.

Wimplicit
C ObjC Var(warn_implicit) Warning LangEnabledBy(C ObjC,Wall)
Warn about implicit declarations.

Wdouble-promotion
C ObjC C++ ObjC++ Var(warn_double_promotion) Warning
Warn about implicit conversions from \"float\" to \"double\".

Wimplicit-function-declaration
C ObjC Var(warn_implicit_function_declaration) Init(-1) Warning LangEnabledBy(C ObjC,Wimplicit)
Warn about implicit function declarations.

Wimplicit-int
C ObjC Var(warn_implicit_int) Init(-1) Warning LangEnabledBy(C ObjC,Wimplicit)
Warn when a declaration does not specify a type.

Wimport
C ObjC C++ ObjC++ Undocumented Ignore

Winherited-variadic-ctor
C++ ObjC++ Var(warn_inh_var_ctor) Init(1) Warning
Warn about C++11 inheriting constructors when the base has a variadic constructor.

Wint-conversion
C ObjC Var(warn_int_conversion) Init(1) Warning
Warn about incompatible integer to pointer and pointer to integer conversions.

Wint-to-pointer-cast
C ObjC C++ ObjC++ Var(warn_int_to_pointer_cast) Init(1) Warning
Warn when there is a cast to a pointer from an integer of a different size.

Winvalid-offsetof
C++ ObjC++ Var(warn_invalid_offsetof) Init(1) Warning
Warn about invalid uses of the \"offsetof\" macro.

Winvalid-pch
C ObjC C++ ObjC++ CPP(warn_invalid_pch) CppReason(CPP_W_INVALID_PCH) Var(cpp_warn_invalid_pch) Init(0) Warning
Warn about PCH files that are found but not used.

Wjump-misses-init
C ObjC Var(warn_jump_misses_init) Warning LangEnabledby(C ObjC,Wc++-compat)
Warn when a jump misses a variable initialization.

Wliteral-suffix
C++ ObjC++ CPP(warn_literal_suffix) CppReason(CPP_W_LITERAL_SUFFIX) Var(cpp_warn_literal_suffix) Init(1) Warning
Warn when a string or character literal is followed by a ud-suffix which does not begin with an underscore.

Wlogical-op
C ObjC C++ ObjC++ Var(warn_logical_op) Init(0) Warning
Warn when a logical operator is suspiciously always evaluating to true or false.

Wlogical-not-parentheses
C ObjC C++ ObjC++ Var(warn_logical_not_paren) Warning LangEnabledBy(C ObjC C++ ObjC++,Wall)
Warn when logical not is used on the left hand side operand of a comparison.

Wlong-long
C ObjC C++ ObjC++ CPP(cpp_warn_long_long) CppReason(CPP_W_LONG_LONG) Var(warn_long_long) Init(-1) Warning LangEnabledBy(C ObjC,Wc90-c99-compat)
Do not warn about using \"long long\" when -pedantic.

Wmain
C ObjC C++ ObjC++ Var(warn_main) Init(-1) Warning LangEnabledBy(C ObjC,Wall, 2, 0)
Warn about suspicious declarations of \"main\".

Wmain
LangEnabledBy(C ObjC C++ ObjC++,Wpedantic, 2, 0)
;

Wmemset-transposed-args
C ObjC C++ ObjC++ Var(warn_memset_transposed_args) Warning LangEnabledBy(C ObjC C++ ObjC++,Wall)
Warn about suspicious calls to memset where the third argument is constant literal zero and the second is not.

Wmisleading-indentation
C C++ Common Var(warn_misleading_indentation) Warning
Warn when the indentation of the code does not reflect the block structure.

Wmissing-braces
C ObjC C++ ObjC++ Var(warn_missing_braces) Warning LangEnabledBy(C ObjC,Wall)
Warn about possibly missing braces around initializers.

Wmissing-declarations
C ObjC C++ ObjC++ Var(warn_missing_declarations) Warning
Warn about global functions without previous declarations.

Wmissing-field-initializers
C ObjC C++ ObjC++ Var(warn_missing_field_initializers) Warning EnabledBy(Wextra)
Warn about missing fields in struct initializers.

Wmultiple-inheritance
C++ ObjC++ Var(warn_multiple_inheritance) Warning
Warn on direct multiple inheritance.

Wnamespaces
C++ ObjC++ Var(warn_namespaces) Warning
Warn on namespace definition.

Wsized-deallocation
C++ ObjC++ Var(warn_sized_deallocation) Warning EnabledBy(Wextra)
Warn about missing sized deallocation functions.

Wsizeof-pointer-memaccess
C ObjC C++ ObjC++ Var(warn_sizeof_pointer_memaccess) Warning LangEnabledBy(C ObjC C++ ObjC++,Wall)
Warn about suspicious length parameters to certain string functions if the argument uses sizeof.

Wsizeof-array-argument
C ObjC C++ ObjC++ Var(warn_sizeof_array_argument) Warning Init(1)
Warn when sizeof is applied on a parameter declared as an array.

Wsuggest-attribute=format
C ObjC C++ ObjC++ Var(warn_suggest_attribute_format) Warning
Warn about functions which might be candidates for format attributes.

Wsuggest-override
C++ ObjC++ Var(warn_override) Warning
Suggest that the override keyword be used when the declaration of a virtual
function overrides another.

Wswitch
C ObjC C++ ObjC++ Var(warn_switch) Warning LangEnabledBy(C ObjC C++ ObjC++,Wall)
Warn about enumerated switches, with no default, missing a case.

Wswitch-default
C ObjC C++ ObjC++ Var(warn_switch_default) Warning
Warn about enumerated switches missing a \"default:\" statement.

Wswitch-enum
C ObjC C++ ObjC++ Var(warn_switch_enum) Warning
Warn about all enumerated switches missing a specific case.

Wswitch-bool
C ObjC C++ ObjC++ Var(warn_switch_bool) Warning Init(1)
Warn about switches with boolean controlling expression.

Wtemplates
C++ ObjC++ Var(warn_templates) Warning
Warn on primary template declaration.

Wmissing-format-attribute
C ObjC C++ ObjC++ Alias(Wsuggest-attribute=format)
;

Wmissing-include-dirs
C ObjC C++ ObjC++ CPP(warn_missing_include_dirs) CppReason(CPP_W_MISSING_INCLUDE_DIRS) Var(cpp_warn_missing_include_dirs) Init(0) Warning
Warn about user-specified include directories that do not exist.

Wmissing-parameter-type
C ObjC Var(warn_missing_parameter_type) Warning EnabledBy(Wextra)
Warn about function parameters declared without a type specifier in K&R-style functions.

Wmissing-prototypes
C ObjC Var(warn_missing_prototypes) Warning
Warn about global functions without prototypes.

Wmudflap
C ObjC C++ ObjC++ Ignore Warn(switch %qs is no longer supported)

Wmultichar
C ObjC C++ ObjC++ CPP(warn_multichar) CppReason(CPP_W_MULTICHAR) Var(cpp_warn_multichar) Init(0) Warning
Warn about use of multi-character character constants.

Wnarrowing
C ObjC C++ ObjC++ Warning Var(warn_narrowing) Init(-1) LangEnabledBy(C++ ObjC++,Wall || Wc++11-compat)
Warn about narrowing conversions within { } that are ill-formed in C++11.

Wnested-externs
C ObjC Var(warn_nested_externs) Warning
Warn about \"extern\" declarations not at file scope.

Wnoexcept
C++ ObjC++ Var(warn_noexcept) Warning
Warn when a noexcept expression evaluates to false even though the expression can't actually throw.

Wnon-template-friend
C++ ObjC++ Var(warn_nontemplate_friend) Init(1) Warning
Warn when non-templatized friend functions are declared within a template.

Wnon-virtual-dtor
C++ ObjC++ Var(warn_nonvdtor) Warning LangEnabledBy(C++ ObjC++,Weffc++)
Warn about non-virtual destructors.

Wnonnull
C ObjC C++ ObjC++ Var(warn_nonnull) Warning LangEnabledBy(C ObjC C++ ObjC++,Wformat=,warn_format >= 1,0)
Warn about NULL being passed to argument slots marked as requiring non-NULL.

Wnonnull
C ObjC C++ ObjC++ LangEnabledBy(C ObjC C++ ObjC++,Wall)
;

Wnormalized
C ObjC C++ ObjC++ Alias(Wnormalized=,nfc,none)
;

Wnormalized=
C ObjC C++ ObjC++ RejectNegative Joined Warning CPP(warn_normalize) CppReason(CPP_W_NORMALIZE) Init(normalized_C) Var(cpp_warn_normalize) Enum(cpp_normalize_level)
-Wnormalized=<none|id|nfc|nfkc>	Warn about non-normalised Unicode strings.

; Required for these enum values.
SourceInclude
cpplib.h

Enum
Name(cpp_normalize_level) Type(int) UnknownError(argument %qs to %<-Wnormalized%> not recognized)

EnumValue
Enum(cpp_normalize_level) String(none) Value(normalized_none)

EnumValue
Enum(cpp_normalize_level) String(nfkc) Value(normalized_KC)

EnumValue
Enum(cpp_normalize_level) String(id) Value(normalized_identifier_C)

EnumValue
Enum(cpp_normalize_level) String(nfc) Value(normalized_C)

Wold-style-cast
C++ ObjC++ Var(warn_old_style_cast) Warning
Warn if a C-style cast is used in a program.

Wold-style-declaration
C ObjC Var(warn_old_style_declaration) Warning EnabledBy(Wextra)
Warn for obsolescent usage in a declaration.

Wold-style-definition
C ObjC Var(warn_old_style_definition) Warning
Warn if an old-style parameter definition is used.

Wopenmp-simd
C C++ Var(warn_openmp_simd) Warning LangEnabledBy(C C++,Wall)
Warn if a simd directive is overridden by the vectorizer cost model.

Woverlength-strings
C ObjC C++ ObjC++ Var(warn_overlength_strings) Warning LangEnabledBy(C ObjC C++ ObjC++,Wpedantic)
Warn if a string is longer than the maximum portable length specified by the standard.

Woverloaded-virtual
C++ ObjC++ Var(warn_overloaded_virtual) Warning
Warn about overloaded virtual function names.

Woverride-init
C ObjC Var(warn_override_init) Warning EnabledBy(Wextra)
Warn about overriding initializers without side effects.

Woverride-init-side-effects
C ObjC Var(warn_override_init_side_effects) Init(1) Warning
Warn about overriding initializers with side effects.

Wpacked-bitfield-compat
C ObjC C++ ObjC++ Var(warn_packed_bitfield_compat) Init(-1) Warning
Warn about packed bit-fields whose offset changed in GCC 4.4.

Wparentheses
C ObjC C++ ObjC++ Var(warn_parentheses) Warning LangEnabledBy(C ObjC C++ ObjC++,Wall)
Warn about possibly missing parentheses.

Wpedantic
C ObjC C++ ObjC++ CPP(cpp_pedantic) CppReason(CPP_W_PEDANTIC) Warning
; Documented in common.opt

Wpmf-conversions
C++ ObjC++ Var(warn_pmf2ptr) Init(1) Warning
Warn when converting the type of pointers to member functions.

Wpointer-arith
C ObjC C++ ObjC++ Var(warn_pointer_arith) Warning LangEnabledBy(C ObjC C++ ObjC++,Wpedantic)
Warn about function pointer arithmetic.

Wpointer-sign
C ObjC Var(warn_pointer_sign) Warning LangEnabledBy(C ObjC,Wall || Wpedantic)
Warn when a pointer differs in signedness in an assignment.

Wpointer-to-int-cast
C ObjC Var(warn_pointer_to_int_cast) Init(1) Warning
Warn when a pointer is cast to an integer of a different size.

Wpragmas
C ObjC C++ ObjC++ Var(warn_pragmas) Init(1) Warning
Warn about misuses of pragmas.

Wproperty-assign-default
ObjC ObjC++ Var(warn_property_assign_default) Init(1) Warning
Warn if a property for an Objective-C object has no assign semantics specified.

Wprotocol
ObjC ObjC++ Var(warn_protocol) Init(1) Warning
Warn if inherited methods are unimplemented.

Wplacement-new
C++ Var(warn_placement_new) Init(1) Warning
Warn for placement new expressions with undefined behavior.

Wredundant-decls
C ObjC C++ ObjC++ Var(warn_redundant_decls) Warning
Warn about multiple declarations of the same object.

Wreorder
C++ ObjC++ Var(warn_reorder) Warning LangEnabledBy(C++ ObjC++,Wall)
Warn when the compiler reorders code.

Wreturn-type
C ObjC C++ ObjC++ Var(warn_return_type) Warning LangEnabledBy(C ObjC C++ ObjC++,Wall)
Warn whenever a function's return type defaults to \"int\" (C), or about inconsistent return types (C++).

Wscalar-storage-order
C ObjC C++ ObjC++ Init(1) Warning
Warn on suspicious constructs involving reverse scalar storage order.

Wselector
ObjC ObjC++ Var(warn_selector) Warning
Warn if a selector has multiple methods.

Wsequence-point
C ObjC C++ ObjC++ Var(warn_sequence_point) Warning LangEnabledBy(C ObjC C++ ObjC++,Wall)
Warn about possible violations of sequence point rules.

Wshadow-ivar
ObjC ObjC++ Var(warn_shadow_ivar) EnabledBy(Wshadow) Init(1) Warning
Warn if a local declaration hides an instance variable.

Wshift-overflow
C ObjC C++ ObjC++ Warning Alias(Wshift-overflow=, 1, 0)
Warn if left shift of a signed value overflows.

Wshift-overflow=
C ObjC C++ ObjC++ Joined RejectNegative UInteger Var(warn_shift_overflow) Init(-1) Warning
Warn if left shift of a signed value overflows.

Wshift-count-negative
C ObjC C++ ObjC++ Var(warn_shift_count_negative) Init(1) Warning
Warn if shift count is negative.

Wshift-count-overflow
C ObjC C++ ObjC++ Var(warn_shift_count_overflow) Init(1) Warning
Warn if shift count >= width of type.

Wshift-negative-value
C ObjC C++ ObjC++ Var(warn_shift_negative_value) Init(-1) Warning
Warn if left shifting a negative value.

Wsign-compare
C ObjC C++ ObjC++ Var(warn_sign_compare) Warning LangEnabledBy(C++ ObjC++,Wall)
Warn about signed-unsigned comparisons.

Wsign-compare
C ObjC C++ ObjC++ EnabledBy(Wextra)
;

Wsign-conversion
C ObjC C++ ObjC++ Var(warn_sign_conversion) LangEnabledBy(C ObjC,Wconversion)
Warn for implicit type conversions between signed and unsigned integers.

Wsign-promo
C++ ObjC++ Var(warn_sign_promo) Warning
Warn when overload promotes from unsigned to signed.

Wstrict-null-sentinel
C++ ObjC++ Warning Var(warn_strict_null_sentinel)
Warn about uncasted NULL used as sentinel.

Wstrict-prototypes
C ObjC Var(warn_strict_prototypes) Warning
Warn about unprototyped function declarations.

Wstrict-aliasing=
C ObjC C++ ObjC++ LangEnabledBy(C ObjC C++ ObjC++,Wall, 3, 0)
;

Wstrict-overflow=
C ObjC C++ ObjC++ LangEnabledBy(C ObjC C++ ObjC++,Wall, 1, 0)
;

Wstrict-selector-match
ObjC ObjC++ Var(warn_strict_selector_match) Warning
Warn if type signatures of candidate methods do not match exactly.

Wsync-nand
C C++ Var(warn_sync_nand) Init(1) Warning
Warn when __sync_fetch_and_nand and __sync_nand_and_fetch built-in functions are used.

Wsynth
C++ ObjC++ Var(warn_synth) Warning
Deprecated.  This switch has no effect.

Wsystem-headers
C ObjC C++ ObjC++ Warning
; Documented in common.opt

Wtautological-compare
C ObjC C++ ObjC++ Var(warn_tautological_compare) Warning LangEnabledBy(C ObjC C++ ObjC++,Wall)
Warn if a comparison always evaluates to true or false.

Wterminate
C++ ObjC++ Warning Var(warn_terminate) Init(1)
Warn if a throw expression will always result in a call to terminate().

Wtraditional
C ObjC CPP(cpp_warn_traditional) CppReason(CPP_W_TRADITIONAL) Var(warn_traditional) Init(0) Warning
Warn about features not present in traditional C.

Wtraditional-conversion
C ObjC Var(warn_traditional_conversion) Warning
Warn of prototypes causing type conversions different from what would happen in the absence of prototype.

Wtrigraphs
C ObjC C++ ObjC++ CPP(warn_trigraphs) CppReason(CPP_W_TRIGRAPHS) Var(cpp_warn_trigraphs) Init(2) Warning LangEnabledBy(C ObjC C++ ObjC++,Wall)
Warn if trigraphs are encountered that might affect the meaning of the program.

Wundeclared-selector
ObjC ObjC++ Var(warn_undeclared_selector) Warning
Warn about @selector()s without previously declared methods.

Wundef
C ObjC C++ ObjC++ CPP(warn_undef) CppReason(CPP_W_UNDEF) Var(cpp_warn_undef) Init(0) Warning
Warn if an undefined macro is used in an #if directive.

Wuninitialized
C ObjC C++ ObjC++ LangEnabledBy(C ObjC C++ ObjC++,Wall)
;

Wmaybe-uninitialized
C ObjC C++ ObjC++ LangEnabledBy(C ObjC C++ ObjC++,Wall)
;

Wunknown-pragmas
C ObjC C++ ObjC++ Warning Var(warn_unknown_pragmas) LangEnabledBy(C ObjC C++ ObjC++,Wall, 1, 0)
Warn about unrecognized pragmas.

Wunsuffixed-float-constants
C ObjC Var(warn_unsuffixed_float_constants) Warning
Warn about unsuffixed float constants.

Wunused
C ObjC C++ ObjC++ LangEnabledBy(C ObjC C++ ObjC++,Wall)
; documented in common.opt

Wunused-local-typedefs
C ObjC C++ ObjC++ Var(warn_unused_local_typedefs) Warning EnabledBy(Wunused)
Warn when typedefs locally defined in a function are not used.

Wunused-macros
C ObjC C++ ObjC++ CppReason(CPP_W_UNUSED_MACROS) Var(cpp_warn_unused_macros) Warning
Warn about macros defined in the main file that are not used.

Wunused-result
C ObjC C++ ObjC++ Var(warn_unused_result) Init(1) Warning
Warn if a caller of a function, marked with attribute warn_unused_result, does not use its return value.

Wunused-variable
C ObjC C++ ObjC++ LangEnabledBy(C ObjC C++ ObjC++,Wunused)
; documented in common.opt

Wunused-const-variable
C ObjC C++ ObjC++ Var(warn_unused_const_variable) Warning LangEnabledBy(C ObjC,Wunused-variable)
Warn when a const variable is unused.

Wvariadic-macros
C ObjC C++ ObjC++ CPP(warn_variadic_macros) CppReason(CPP_W_VARIADIC_MACROS) Var(cpp_warn_variadic_macros) Init(0) Warning LangEnabledBy(C ObjC C++ ObjC++,Wpedantic || Wtraditional)
Warn about using variadic macros.

Wvarargs
C ObjC C++ ObjC++ Warning Var(warn_varargs) Init(1)
Warn about questionable usage of the macros used to retrieve variable arguments.

Wvla
C ObjC C++ ObjC++ Var(warn_vla) Init(-1) Warning
Warn if a variable length array is used.

Wvolatile-register-var
C ObjC C++ ObjC++ Var(warn_volatile_register_var) Warning LangEnabledBy(C ObjC C++ ObjC++,Wall)
Warn when a register variable is declared volatile.

Wvirtual-inheritance
C++ ObjC++ Var(warn_virtual_inheritance) Warning
Warn on direct virtual inheritance.

Wvirtual-move-assign
C++ ObjC++ Var(warn_virtual_move_assign) Warning Init(1)
Warn if a virtual base has a non-trivial move assignment operator.

Wwrite-strings
C ObjC C++ ObjC++ Var(warn_write_strings) Warning
In C++, nonzero means warn about deprecated conversion from string literals to 'char *'.  In C, similar warning, except that the conversion is of course not deprecated by the ISO C standard.

Wzero-as-null-pointer-constant
C++ ObjC++ Var(warn_zero_as_null_pointer_constant) Warning
Warn when a literal '0' is used as null pointer.

Wuseless-cast
C++ ObjC++ Var(warn_useless_cast) Warning
Warn about useless casts.

Wsubobject-linkage
C++ ObjC++ Var(warn_subobject_linkage) Warning Init(1)
Warn if a class type has a base or a field whose type uses the anonymous namespace or depends on a type with no linkage.

ansi
C ObjC C++ ObjC++
A synonym for -std=c89 (for C) or -std=c++98 (for C++).

d
C ObjC C++ ObjC++ Joined
; Documented in common.opt.  FIXME - what about -dI, -dD, -dN and -dD?

fabi-compat-version=
C++ ObjC++ Joined RejectNegative UInteger Var(flag_abi_compat_version) Init(-1)
The version of the C++ ABI used for -Wabi warnings and link compatibility aliases.

faccess-control
C++ ObjC++ Var(flag_access_control) Init(1)
Enforce class member access control semantics.

fada-spec-parent=
C ObjC C++ ObjC++ RejectNegative Joined Var(ada_specs_parent)
-fada-spec-parent=unit  Dump Ada specs as child units of given parent.

fall-virtual
C++ ObjC++ Ignore Warn(switch %qs is no longer supported)

fallow-parameterless-variadic-functions
C ObjC Var(flag_allow_parameterless_variadic_functions)
Allow variadic functions without named parameter.

falt-external-templates
C++ ObjC++ Ignore Warn(switch %qs is no longer supported)
No longer supported.

fasm
C ObjC C++ ObjC++ Var(flag_no_asm, 0)
Recognize the \"asm\" keyword.

; Define extra predefined macros for use in libgcc.
fbuilding-libgcc
C ObjC C++ ObjC++ Undocumented Var(flag_building_libgcc)

fbuiltin
C ObjC C++ ObjC++ Var(flag_no_builtin, 0)
Recognize built-in functions.

fbuiltin-
C ObjC C++ ObjC++ Joined

fcanonical-system-headers
C ObjC C++ ObjC++
Where shorter, use canonicalized paths to systems headers.

fcheck-pointer-bounds
C ObjC C++ ObjC++ LTO Report Var(flag_check_pointer_bounds)
Add Pointer Bounds Checker instrumentation.  fchkp-* flags are used to
control instrumentation.  Currently available for C, C++ and ObjC.

fchkp-check-incomplete-type
C ObjC C++ ObjC++ LTO Report Var(flag_chkp_incomplete_type) Init(1)
Generate pointer bounds checks for variables with incomplete type.

fchkp-zero-input-bounds-for-main
C ObjC C++ ObjC++ LTO Report Var(flag_chkp_zero_input_bounds_for_main) Init(0)
Use zero bounds for all incoming arguments in 'main' function.  It helps when
instrumented binaries are used with legacy libs.

fchkp-first-field-has-own-bounds
C ObjC C++ ObjC++ LTO RejectNegative Report Var(flag_chkp_first_field_has_own_bounds)
Forces Pointer Bounds Checker to use narrowed bounds for address of the first
field in the structure.  By default pointer to the first field has the same
bounds as pointer to the whole structure.

fchkp-narrow-bounds
C ObjC C++ ObjC++ LTO Report Var(flag_chkp_narrow_bounds) Init(1)
Control how Pointer Bounds Checker handle pointers to object fields.  When
narrowing is on, field bounds are used.  Otherwise full object bounds are used.

fchkp-narrow-to-innermost-array
C ObjC C++ ObjC++ LTO RejectNegative Report Var(flag_chkp_narrow_to_innermost_arrray)
Forces Pointer Bounds Checker to use bounds of the innermost arrays in case of
nested static arryas access.  By default outermost array is used.

fchkp-optimize
C ObjC C++ ObjC++ LTO Report Var(flag_chkp_optimize) Init(-1)
Allow Pointer Bounds Checker optimizations.  By default allowed
on optimization levels >0.

fchkp-use-fast-string-functions
C ObjC C++ ObjC++ LTO Report Var(flag_chkp_use_fast_string_functions) Init(0)
Allow to use *_nobnd versions of string functions by Pointer Bounds Checker.

fchkp-use-nochk-string-functions
C ObjC C++ ObjC++ LTO Report Var(flag_chkp_use_nochk_string_functions) Init(0)
Allow to use *_nochk versions of string functions by Pointer Bounds Checker.

fchkp-use-static-bounds
C ObjC C++ ObjC++ LTO Report Var(flag_chkp_use_static_bounds) Init(1)
Use statically initialized variable for vars bounds instead of
generating them each time it is required.

fchkp-use-static-const-bounds
C ObjC C++ ObjC++ LTO Report Var(flag_chkp_use_static_const_bounds) Init(-1)
Use statically initialized variable for constant bounds instead of
generating them each time it is required.

fchkp-treat-zero-dynamic-size-as-infinite
C ObjC C++ ObjC++ LTO Report Var(flag_chkp_zero_dynamic_size_as_infinite) Init(0)
With this option zero size obtained dynamically for objects with
incomplete type will be treated as infinite.

fchkp-check-read
C ObjC C++ ObjC++ LTO Report Var(flag_chkp_check_read) Init(1)
Generate checks for all read accesses to memory.

fchkp-check-write
C ObjC C++ ObjC++ LTO Report Var(flag_chkp_check_write) Init(1)
Generate checks for all write accesses to memory.

fchkp-store-bounds
C ObjC C++ ObjC++ LTO Report Var(flag_chkp_store_bounds) Init(1)
Generate bounds stores for pointer writes.

fchkp-instrument-calls
C ObjC C++ ObjC++ LTO Report Var(flag_chkp_instrument_calls) Init(1)
Generate bounds passing for calls.

fchkp-instrument-marked-only
C ObjC C++ ObjC++ LTO Report Var(flag_chkp_instrument_marked_only) Init(0)
Instrument only functions marked with bnd_instrument attribute.

fchkp-use-wrappers
C ObjC C++ ObjC++ LTO Report Var(flag_chkp_use_wrappers) Init(1)
Transform instrumented builtin calls into calls to wrappers.

static-libmpx
Driver

static-libmpxwrappers
Driver

fcilkplus
C ObjC C++ ObjC++ LTO Report Var(flag_cilkplus) Init(0)
Enable Cilk Plus.

fconcepts
C++ ObjC++ Var(flag_concepts)
Enable support for C++ concepts.

fcond-mismatch
C ObjC C++ ObjC++
Allow the arguments of the '?' operator to have different types.

fconserve-space
C++ ObjC++ Var(flag_conserve_space)
Does nothing.  Preserved for backward compatibility.

fconstant-string-class=
ObjC ObjC++ Joined MissingArgError(no class name specified with %qs)
-fconst-string-class=<name>	Use class <name> for constant strings.

fconstexpr-depth=
C++ ObjC++ Joined RejectNegative UInteger Var(max_constexpr_depth) Init(512)
-fconstexpr-depth=<number>	Specify maximum constexpr recursion depth.

fdebug-cpp
C ObjC C++ ObjC++
Emit debug annotations during preprocessing.

fdeduce-init-list
C++ ObjC++ Var(flag_deduce_init_list) Init(0)
-fdeduce-init-list	enable deduction of std::initializer_list for a template type parameter from a brace-enclosed initializer-list.

fdeclone-ctor-dtor
C++ ObjC++ Var(flag_declone_ctor_dtor) Init(-1)
Factor complex constructors and destructors to favor space over speed.

fdefault-inline
C++ ObjC++ Ignore
Does nothing.  Preserved for backward compatibility.

fdirectives-only
C ObjC C++ ObjC++
Preprocess directives only.

fdollars-in-identifiers
C ObjC C++ ObjC++
Permit '$' as an identifier character.

fdump-ada-spec
C ObjC C++ ObjC++ RejectNegative Var(flag_dump_ada_spec)
Write all declarations as Ada code transitively.

fdump-ada-spec-slim
C ObjC C++ ObjC++ RejectNegative Var(flag_dump_ada_spec_slim)
Write all declarations as Ada code for the given file only.

felide-constructors
C++ ObjC++ Var(flag_elide_constructors) Init(1)

fenforce-eh-specs
C++ ObjC++ Var(flag_enforce_eh_specs) Init(1)
Generate code to check exception specifications.

fenum-int-equiv
C++ ObjC++ Ignore Warn(switch %qs is no longer supported)

fexec-charset=
C ObjC C++ ObjC++ Joined RejectNegative
-fexec-charset=<cset>	Convert all strings and character constants to character set <cset>.

fextended-identifiers
C ObjC C++ ObjC++
Permit universal character names (\\u and \\U) in identifiers.

finput-charset=
C ObjC C++ ObjC++ Joined RejectNegative
-finput-charset=<cset>	Specify the default character set for source files.

fextern-tls-init
C++ ObjC++ Var(flag_extern_tls_init) Init(-1)
Support dynamic initialization of thread-local variables in a different translation unit.

fexternal-templates
C++ ObjC++ Ignore Warn(switch %qs is no longer supported)

ffor-scope
C++ ObjC++ Var(flag_new_for_scope) Init(1)
Scope of for-init-statement variables is local to the loop.

ffreestanding
C ObjC C++ ObjC++
Do not assume that standard C libraries and \"main\" exist.

fgnu-keywords
C++ ObjC++ Var(flag_no_gnu_keywords, 0)
Recognize GNU-defined keywords.

fgnu-runtime
ObjC ObjC++ LTO Report RejectNegative Var(flag_next_runtime,0) Init(NEXT_OBJC_RUNTIME)
Generate code for GNU runtime environment.

fgnu89-inline
C ObjC Var(flag_gnu89_inline) Init(-1)
Use traditional GNU semantics for inline functions.

fguiding-decls
C++ ObjC++ Ignore Warn(switch %qs is no longer supported)

fhandle-exceptions
C++ ObjC++ Optimization Alias(fexceptions) Warn({-fhandle-exceptions has been renamed -fexceptions (and is now on by default)})

fhonor-std
C++ ObjC++ Ignore Warn(switch %qs is no longer supported)

fhosted
C ObjC
Assume normal C execution environment.

fhuge-objects
C++ ObjC++ Ignore Warn(switch %qs is no longer supported)
No longer supported.

fimplement-inlines
C++ ObjC++ Var(flag_implement_inlines) Init(1)
Export functions even if they can be inlined.

fimplicit-inline-templates
C++ ObjC++ Var(flag_implicit_inline_templates) Init(1)
Emit implicit instantiations of inline templates.

fimplicit-templates
C++ ObjC++ Var(flag_implicit_templates) Init(1)
Emit implicit instantiations of templates.

ffriend-injection
C++ ObjC++ Var(flag_friend_injection)
Inject friend functions into enclosing namespace.

fkeep-inline-dllexport
C C++ ObjC ObjC++ Var(flag_keep_inline_dllexport) Init(1) Report Condition(TARGET_DLLIMPORT_DECL_ATTRIBUTES)
Don't emit dllexported inline functions unless needed.

flabels-ok
C++ ObjC++ Ignore Warn(switch %qs is no longer supported)

flax-vector-conversions
C ObjC C++ ObjC++ Var(flag_lax_vector_conversions)
Allow implicit conversions between vectors with differing numbers of subparts and/or differing element types.

fms-extensions
C ObjC C++ ObjC++ Var(flag_ms_extensions)
Don't warn about uses of Microsoft extensions.

fmudflap
C ObjC C++ ObjC++ Ignore Warn(switch %qs is no longer supported)

fmudflapth
C ObjC C++ ObjC++ Ignore Warn(switch %qs is no longer supported)

fmudflapir
C ObjC C++ ObjC++ Ignore Warn(switch %qs is no longer supported)

fname-mangling-version-
C++ ObjC++ Joined Ignore Warn(switch %qs is no longer supported)

fnew-abi
C++ ObjC++ Ignore Warn(switch %qs is no longer supported)

fnext-runtime
ObjC ObjC++ LTO Report RejectNegative Var(flag_next_runtime)
Generate code for NeXT (Apple Mac OS X) runtime environment.

fnil-receivers
ObjC ObjC++ Var(flag_nil_receivers) Init(1)
Assume that receivers of Objective-C messages may be nil.

flocal-ivars
ObjC ObjC++ Var(flag_local_ivars) Init(1)
Allow access to instance variables as if they were local declarations within instance method implementations.

fivar-visibility=
ObjC ObjC++ Joined RejectNegative Enum(ivar_visibility) Var(default_ivar_visibility) Init(IVAR_VISIBILITY_PROTECTED)
-fvisibility=[private|protected|public|package]	Set the default symbol visibility.

Enum
Name(ivar_visibility) Type(enum ivar_visibility) UnknownError(unrecognized ivar visibility value %qs)

EnumValue
Enum(ivar_visibility) String(private) Value(IVAR_VISIBILITY_PRIVATE)

EnumValue
Enum(ivar_visibility) String(protected) Value(IVAR_VISIBILITY_PROTECTED)

EnumValue
Enum(ivar_visibility) String(public) Value(IVAR_VISIBILITY_PUBLIC)

EnumValue
Enum(ivar_visibility) String(package) Value(IVAR_VISIBILITY_PACKAGE)

fnonansi-builtins
C++ ObjC++ Var(flag_no_nonansi_builtin, 0)

fnonnull-objects
C++ ObjC++ Ignore Warn(switch %qs is no longer supported)

fnothrow-opt
C++ ObjC++ Optimization Var(flag_nothrow_opt)
Treat a throw() exception specification as noexcept to improve code size.

fobjc-abi-version=
ObjC ObjC++ LTO Joined Report RejectNegative UInteger Var(flag_objc_abi)
Specify which ABI to use for Objective-C family code and meta-data generation.

; Generate special '- .cxx_construct' and '- .cxx_destruct' methods
; to initialize any non-POD ivars in Objective-C++ classes.
fobjc-call-cxx-cdtors
ObjC++ Var(flag_objc_call_cxx_cdtors)
Generate special Objective-C methods to initialize/destroy non-POD C++ ivars, if needed.

fobjc-direct-dispatch
ObjC ObjC++ Var(flag_objc_direct_dispatch)
Allow fast jumps to the message dispatcher.

; Nonzero means that we will allow new ObjC exception syntax (@throw,
; @try, etc.) in source code.
fobjc-exceptions
ObjC ObjC++ Var(flag_objc_exceptions)
Enable Objective-C exception and synchronization syntax.

fobjc-gc
ObjC ObjC++ LTO Var(flag_objc_gc)
Enable garbage collection (GC) in Objective-C/Objective-C++ programs.

fobjc-nilcheck
ObjC ObjC++ Var(flag_objc_nilcheck,1)
Enable inline checks for nil receivers with the NeXT runtime and ABI version 2.

; Nonzero means that we generate NeXT setjmp based exceptions.
fobjc-sjlj-exceptions
ObjC ObjC++ Var(flag_objc_sjlj_exceptions) Init(-1)
Enable Objective-C setjmp exception handling runtime.

fobjc-std=objc1
ObjC ObjC++ Var(flag_objc1_only)
Conform to the Objective-C 1.0 language as implemented in GCC 4.0.

fopenacc
C ObjC C++ ObjC++ LTO Var(flag_openacc)
Enable OpenACC.

fopenmp
C ObjC C++ ObjC++ LTO Var(flag_openmp)
Enable OpenMP (implies -frecursive in Fortran).

fopenmp-simd
C ObjC C++ ObjC++ Var(flag_openmp_simd)
Enable OpenMP's SIMD directives.

foperator-names
C++ ObjC++
Recognize C++ keywords like \"compl\" and \"xor\".

foptional-diags
C++ ObjC++ Ignore
Does nothing.  Preserved for backward compatibility.

fpch-deps
C ObjC C++ ObjC++

fpch-preprocess
C ObjC C++ ObjC++
Look for and use PCH files even when preprocessing.

fpermissive
C++ ObjC++ Var(flag_permissive)
Downgrade conformance errors to warnings.

fplan9-extensions
C ObjC Var(flag_plan9_extensions)
Enable Plan 9 language extensions.

fpreprocessed
C ObjC C++ ObjC++
Treat the input file as already preprocessed.

ftrack-macro-expansion
C ObjC C++ ObjC++ JoinedOrMissing RejectNegative UInteger
; converted into ftrack-macro-expansion=

ftrack-macro-expansion=
C ObjC C++ ObjC++ JoinedOrMissing RejectNegative UInteger
-ftrack-macro-expansion=<0|1|2>  Track locations of tokens coming from macro expansion and display them in error messages.

fpretty-templates
C++ ObjC++ Var(flag_pretty_templates) Init(1)
-fno-pretty-templates Do not pretty-print template specializations as the template signature followed by the arguments.

freplace-objc-classes
ObjC ObjC++ LTO Var(flag_replace_objc_classes)
Used in Fix-and-Continue mode to indicate that object files may be swapped in at runtime.

frepo
C++ ObjC++
Enable automatic template instantiation.

frtti
C++ ObjC++ Optimization Var(flag_rtti) Init(1)
Generate run time type descriptor information.

fshort-double
C ObjC C++ ObjC++ LTO Optimization Var(flag_short_double)
Use the same size for double as for float.

fshort-enums
C ObjC C++ ObjC++ LTO Optimization Var(flag_short_enums)
Use the narrowest integer type possible for enumeration types.

fshort-wchar
C ObjC C++ ObjC++ LTO Optimization Var(flag_short_wchar)
Force the underlying type for \"wchar_t\" to be \"unsigned short\".

fsigned-bitfields
C ObjC C++ ObjC++ Var(flag_signed_bitfields) Init(1)
When \"signed\" or \"unsigned\" is not given make the bitfield signed.

fsigned-char
C ObjC C++ ObjC++ LTO Var(flag_signed_char)
Make \"char\" signed by default.

fsized-deallocation
C++ ObjC++ Var(flag_sized_deallocation) Init(-1)
Enable C++14 sized deallocation support.

fsquangle
C++ ObjC++ Ignore Warn(switch %qs is no longer supported)

fsso-struct=
<<<<<<< HEAD
C ObjC C++ ObjC++ Joined Enum(sso_struct) Var(default_sso) Init(SSO_NATIVE)
=======
C ObjC Joined Enum(sso_struct) Var(default_sso) Init(SSO_NATIVE)
>>>>>>> efe6a40a
-fsso-struct=[big-endian|little-endian]	Set the default scalar storage order.

Enum
Name(sso_struct) Type(enum scalar_storage_order_kind) UnknownError(unrecognized scalar storage order value %qs)

EnumValue
Enum(sso_struct) String(big-endian) Value(SSO_BIG_ENDIAN)

EnumValue
Enum(sso_struct) String(little-endian) Value(SSO_LITTLE_ENDIAN)

fstats
C++ ObjC++ Var(flag_detailed_statistics)
Display statistics accumulated during compilation.

fstrict-enums
C++ ObjC++ Optimization Var(flag_strict_enums)
Assume that values of enumeration type are always within the minimum range of that type.

fstrict-prototype
C++ ObjC++ Ignore Warn(switch %qs is no longer supported)

ftabstop=
C ObjC C++ ObjC++ Joined RejectNegative UInteger
-ftabstop=<number>	Distance between tab stops for column reporting.

ftemplate-backtrace-limit=
C++ ObjC++ Joined RejectNegative UInteger Var(template_backtrace_limit) Init(10)
Set the maximum number of template instantiation notes for a single warning or error.

ftemplate-depth-
C++ ObjC++ Joined RejectNegative Undocumented Alias(ftemplate-depth=)

ftemplate-depth=
C++ ObjC++ Joined RejectNegative UInteger
-ftemplate-depth=<number>	Specify maximum template instantiation depth.

fthis-is-variable
C++ ObjC++ Ignore Warn(switch %qs is no longer supported)

fthreadsafe-statics
C++ ObjC++ Optimization Var(flag_threadsafe_statics) Init(1)
-fno-threadsafe-statics	Do not generate thread-safe code for initializing local statics.

funsigned-bitfields
C ObjC C++ ObjC++ Var(flag_signed_bitfields, 0)
When \"signed\" or \"unsigned\" is not given make the bitfield unsigned.

funsigned-char
C ObjC C++ ObjC++ LTO Var(flag_signed_char, 0)
Make \"char\" unsigned by default.

fuse-cxa-atexit
C++ ObjC++ Var(flag_use_cxa_atexit) Init(DEFAULT_USE_CXA_ATEXIT)
Use __cxa_atexit to register destructors.

fuse-cxa-get-exception-ptr
C++ ObjC++ Var(flag_use_cxa_get_exception_ptr) Init(2)
Use __cxa_get_exception_ptr in exception handling.

fvisibility-inlines-hidden
C++ ObjC++
Marks all inlined functions and methods as having hidden visibility.

fvisibility-ms-compat
C++ ObjC++ Var(flag_visibility_ms_compat)
Changes visibility to match Microsoft Visual Studio by default.

fvtable-gc
C++ ObjC++ Ignore Warn(switch %qs is no longer supported)
No longer supported.

fvtable-thunks
C++ ObjC++ Ignore Warn(switch %qs is no longer supported)
No longer supported.

fweak
C++ ObjC++ Var(flag_weak) Init(1)
Emit common-like symbols as weak symbols.

fwide-exec-charset=
C ObjC C++ ObjC++ Joined RejectNegative
-fwide-exec-charset=<cset>	Convert all wide strings and character constants to character set <cset>.

fworking-directory
C ObjC C++ ObjC++ Var(flag_working_directory) Init(-1)
Generate a #line directive pointing at the current working directory.

fxref
C++ ObjC++ Ignore Warn(switch %qs is no longer supported)
No longer supported.

fzero-link
ObjC ObjC++ Var(flag_zero_link)
Generate lazy class lookup (via objc_getClass()) for use in Zero-Link mode.

gen-decls
ObjC ObjC++ Var(flag_gen_declaration)
Dump declarations to a .decl file.

femit-struct-debug-baseonly
C ObjC C++ ObjC++
-femit-struct-debug-baseonly	Aggressive reduced debug info for structs.

femit-struct-debug-reduced
C ObjC C++ ObjC++
-femit-struct-debug-reduced	Conservative reduced debug info for structs.

femit-struct-debug-detailed=
C ObjC C++ ObjC++ Joined
-femit-struct-debug-detailed=<spec-list>	Detailed reduced debug info for structs.

fext-numeric-literals
C++ ObjC++
Interpret imaginary, fixed-point, or other gnu number suffix as the corresponding
number literal rather than a user-defined number literal.

idirafter
C ObjC C++ ObjC++ Joined Separate MissingArgError(missing path after %qs)
-idirafter <dir>	Add <dir> to the end of the system include path.

imacros
C ObjC C++ ObjC++ Joined Separate MissingArgError(missing filename after %qs)
-imacros <file>	Accept definition of macros in <file>.

imultilib
C ObjC C++ ObjC++ Joined Separate
-imultilib <dir>	Set <dir> to be the multilib include subdirectory.

include
C ObjC C++ ObjC++ Joined Separate MissingArgError(missing filename after %qs)
-include <file>	Include the contents of <file> before other files.

iprefix
C ObjC C++ ObjC++ Joined Separate
-iprefix <path>	Specify <path> as a prefix for next two options.

isysroot
C ObjC C++ ObjC++ Joined Separate MissingArgError(missing path after %qs)
-isysroot <dir>	Set <dir> to be the system root directory.

isystem
C ObjC C++ ObjC++ Joined Separate MissingArgError(missing path after %qs)
-isystem <dir>	Add <dir> to the start of the system include path.

iquote
C ObjC C++ ObjC++ Joined Separate MissingArgError(missing path after %qs)
-iquote <dir>	Add <dir> to the end of the quote include path.

iwithprefix
C ObjC C++ ObjC++ Joined Separate
-iwithprefix <dir>	Add <dir> to the end of the system include path.

iwithprefixbefore
C ObjC C++ ObjC++ Joined Separate
-iwithprefixbefore <dir>	Add <dir> to the end of the main include path.

lang-asm
C Undocumented RejectDriver

no-integrated-cpp
Driver

nostdinc
C ObjC C++ ObjC++
Do not search standard system include directories (those specified with -isystem will still be used).

nostdinc++
C++ ObjC++
Do not search standard system include directories for C++.

o
C ObjC C++ ObjC++ Joined Separate
; Documented in common.opt

pedantic
C ObjC C++ ObjC++ Alias(Wpedantic)
; Documented in common.opt

print-objc-runtime-info
ObjC ObjC++
Generate C header of platform-specific features.

remap
C ObjC C++ ObjC++
Remap file names when including files.

std=c++98
C++ ObjC++
Conform to the ISO 1998 C++ standard revised by the 2003 technical corrigendum.

std=c++03
C++ ObjC++ Alias(std=c++98)
Conform to the ISO 1998 C++ standard revised by the 2003 technical corrigendum.

std=c++11
C++ ObjC++
Conform to the ISO 2011 C++ standard.

std=c++0x
C++ ObjC++ Alias(std=c++11) Undocumented
Deprecated in favor of -std=c++11.

std=c++1y
C++ ObjC++ Alias(std=c++14) Undocumented
Deprecated in favor of -std=c++14.

std=c++14
C++ ObjC++
Conform to the ISO 2014 C++ standard.

std=c++1z
C++ ObjC++
Conform to the ISO 2017(?) C++ draft standard (experimental and incomplete support).

std=c++17
C++ ObjC++ Alias(std=c++1z) Undocumented

std=c11
C ObjC
Conform to the ISO 2011 C standard.

std=c1x
C ObjC Alias(std=c11)
Deprecated in favor of -std=c11.

std=c89
C ObjC Alias(std=c90)
Conform to the ISO 1990 C standard.

std=c90
C ObjC
Conform to the ISO 1990 C standard.

std=c99
C ObjC
Conform to the ISO 1999 C standard.

std=c9x
C ObjC Alias(std=c99)
Deprecated in favor of -std=c99.

std=gnu++98
C++ ObjC++
Conform to the ISO 1998 C++ standard revised by the 2003 technical
corrigendum with GNU extensions.

std=gnu++03
C++ ObjC++ Alias(std=gnu++98)
Conform to the ISO 1998 C++ standard revised by the 2003 technical
corrigendum with GNU extensions.

std=gnu++11
C++ ObjC++
Conform to the ISO 2011 C++ standard with GNU extensions.

std=gnu++0x
C++ ObjC++ Alias(std=gnu++11) Undocumented
Deprecated in favor of -std=gnu++11.

std=gnu++1y
C++ ObjC++ Alias(std=gnu++14) Undocumented
Deprecated in favor of -std=gnu++14.

std=gnu++14
C++ ObjC++
Conform to the ISO 2014 C++ standard with GNU extensions.

std=gnu++1z
C++ ObjC++
Conform to the ISO 201z(7?) C++ draft standard with GNU extensions (experimental and incomplete support).

std=gnu++17
C++ ObjC++ Alias(std=gnu++1z) Undocumented

std=gnu11
C ObjC
Conform to the ISO 2011 C standard with GNU extensions.

std=gnu1x
C ObjC Alias(std=gnu11)
Deprecated in favor of -std=gnu11.

std=gnu89
C ObjC Alias(std=gnu90)
Conform to the ISO 1990 C standard with GNU extensions.

std=gnu90
C ObjC
Conform to the ISO 1990 C standard with GNU extensions.

std=gnu99
C ObjC
Conform to the ISO 1999 C standard with GNU extensions.

std=gnu9x
C ObjC Alias(std=gnu99)
Deprecated in favor of -std=gnu99.

std=iso9899:1990
C ObjC Alias(std=c90)
Conform to the ISO 1990 C standard.

std=iso9899:199409
C ObjC
Conform to the ISO 1990 C standard as amended in 1994.

std=iso9899:1999
C ObjC Alias(std=c99)
Conform to the ISO 1999 C standard.

std=iso9899:199x
C ObjC Alias(std=c99)
Deprecated in favor of -std=iso9899:1999.

std=iso9899:2011
C ObjC Alias(std=c11)
Conform to the ISO 2011 C standard.

traditional
Driver

traditional-cpp
C ObjC C++ ObjC++
Enable traditional preprocessing.

trigraphs
C ObjC C++ ObjC++
-trigraphs	Support ISO C trigraphs.

undef
C ObjC C++ ObjC++ Var(flag_undef)
Do not predefine system-specific and GCC-specific macros.

v
C ObjC C++ ObjC++
; Documented in common.opt

w
C ObjC C++ ObjC++
; Documented in common.opt

; This comment is to ensure we retain the blank line above.<|MERGE_RESOLUTION|>--- conflicted
+++ resolved
@@ -1459,11 +1459,7 @@
 C++ ObjC++ Ignore Warn(switch %qs is no longer supported)
 
 fsso-struct=
-<<<<<<< HEAD
 C ObjC C++ ObjC++ Joined Enum(sso_struct) Var(default_sso) Init(SSO_NATIVE)
-=======
-C ObjC Joined Enum(sso_struct) Var(default_sso) Init(SSO_NATIVE)
->>>>>>> efe6a40a
 -fsso-struct=[big-endian|little-endian]	Set the default scalar storage order.
 
 Enum
