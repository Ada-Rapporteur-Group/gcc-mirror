; Options for the C, ObjC, C++ and ObjC++ front ends.
; Copyright (C) 2003, 2004, 2005, 2006, 2007, 2008, 2009, 2010,
; 2011 Free Software Foundation, Inc.
;
; This file is part of GCC.
;
; GCC is free software; you can redistribute it and/or modify it under
; the terms of the GNU General Public License as published by the Free
; Software Foundation; either version 3, or (at your option) any later
; version.
;
; GCC is distributed in the hope that it will be useful, but WITHOUT ANY
; WARRANTY; without even the implied warranty of MERCHANTABILITY or
; FITNESS FOR A PARTICULAR PURPOSE.  See the GNU General Public License
; for more details.
;
; You should have received a copy of the GNU General Public License
; along with GCC; see the file COPYING3.  If not see
; <http://www.gnu.org/licenses/>.

; See the GCC internals manual for a description of this file's format.

; Please try to keep this file in ASCII collating order.

Language
C

Language
ObjC

Language
UPC

Language
C++

Language
ObjC++

-all-warnings
C UPC ObjC C++ ObjC++ Warning Alias(Wall)

-ansi
C UPC ObjC C++ ObjC++ Alias(ansi)

-assert
C UPC ObjC C++ ObjC++ Separate Alias(A) MissingArgError(assertion missing after %qs)

-assert=
C UPC ObjC C++ ObjC++ Joined Alias(A) MissingArgError(assertion missing after %qs)

-comments
C UPC ObjC C++ ObjC++ Alias(C)

-comments-in-macros
C UPC ObjC C++ ObjC++ Alias(CC)

-define-macro
C UPC ObjC C++ ObjC++ Separate Alias(D) MissingArgError(macro name missing after %qs)

-define-macro=
C UPC ObjC C++ ObjC++ Joined Alias(D) MissingArgError(macro name missing after %qs)

-dependencies
C UPC ObjC C++ ObjC++ Alias(M)

-dump
C UPC ObjC C++ ObjC++ Separate Alias(d)

-dump=
C UPC ObjC C++ ObjC++ Joined Alias(d)

-imacros
C UPC ObjC C++ ObjC++ Separate Alias(imacros) MissingArgError(missing filename after %qs)

-imacros=
C UPC ObjC C++ ObjC++ Joined Alias(imacros) MissingArgError(missing filename after %qs)

-include
C UPC ObjC C++ ObjC++ Separate Alias(include) MissingArgError(missing filename after %qs)

-include=
C UPC ObjC C++ ObjC++ Joined Alias(include) MissingArgError(missing filename after %qs)

-include-barrier
C UPC ObjC C++ ObjC++ Alias(I, -)

-include-directory
C UPC ObjC C++ ObjC++ Separate Alias(I) MissingArgError(missing path after %qs)

-include-directory=
C UPC ObjC C++ ObjC++ Joined Alias(I) MissingArgError(missing path after %qs)

-include-directory-after
C UPC ObjC C++ ObjC++ Separate Alias(idirafter) MissingArgError(missing path after %qs)

-include-directory-after=
C UPC ObjC C++ ObjC++ Joined Alias(idirafter) MissingArgError(missing path after %qs)

-include-prefix
C UPC ObjC C++ ObjC++ Separate Alias(iprefix)

-include-prefix=
C UPC ObjC C++ ObjC++ JoinedOrMissing Alias(iprefix)

-include-with-prefix
C UPC ObjC C++ ObjC++ Separate Alias(iwithprefix)

-include-with-prefix=
C UPC ObjC C++ ObjC++ JoinedOrMissing Alias(iwithprefix)

-include-with-prefix-after
C UPC ObjC C++ ObjC++ Separate Alias(iwithprefix)

-include-with-prefix-after=
C UPC ObjC C++ ObjC++ JoinedOrMissing Alias(iwithprefix)

-include-with-prefix-before
C UPC ObjC C++ ObjC++ Separate Alias(iwithprefixbefore)

-include-with-prefix-before=
C UPC ObjC C++ ObjC++ JoinedOrMissing Alias(iwithprefixbefore)

-no-integrated-cpp
Driver Alias(no-integrated-cpp)

-no-line-commands
C UPC ObjC C++ ObjC++ Alias(P)

-no-standard-includes
C UPC ObjC C++ ObjC++ Alias(nostdinc)

-no-warnings
C UPC ObjC C++ ObjC++ Alias(w)

-output
C UPC ObjC C++ ObjC++ Separate Alias(o)

-output=
C UPC ObjC C++ ObjC++ Joined Alias(o)

-output-pch=
C UPC ObjC C++ ObjC++ Joined Separate

-pedantic
C UPC ObjC C++ ObjC++ Alias(pedantic)

-pedantic-errors
C UPC ObjC C++ ObjC++ Alias(pedantic-errors)

-preprocess
C UPC ObjC C++ ObjC++ Undocumented Alias(E)

-print-missing-file-dependencies
C UPC ObjC C++ ObjC++ Alias(MG)

-trace-includes
C UPC ObjC C++ ObjC++ Alias(H)

-traditional
Driver Alias(traditional)

-traditional-cpp
C UPC ObjC C++ ObjC++ Alias(traditional-cpp)

-trigraphs
C UPC ObjC C++ ObjC++ Alias(trigraphs)

-undefine-macro
C UPC ObjC C++ ObjC++ Separate Alias(U) MissingArgError(macro name missing after %qs)

-undefine-macro=
C UPC ObjC C++ ObjC++ Joined Alias(U) MissingArgError(macro name missing after %qs)

-user-dependencies
C UPC ObjC C++ ObjC++ Alias(MM)

-verbose
Common C UPC ObjC C++ ObjC++ Alias(v)

-write-dependencies
C UPC ObjC C++ ObjC++ NoDriverArg Separate Alias(MD) MissingArgError(missing filename after %qs)

-write-user-dependencies
C UPC ObjC C++ ObjC++ NoDriverArg Separate Alias(MMD) MissingArgError(missing filename after %qs)

A
C UPC ObjC C++ ObjC++ Joined Separate MissingArgError(assertion missing after %qs)
-A<question>=<answer>	Assert the <answer> to <question>.  Putting '-' before <question> disables the <answer> to <question>

C
C UPC ObjC C++ ObjC++
Do not discard comments

CC
C UPC ObjC C++ ObjC++
Do not discard comments in macro expansions

D
C UPC ObjC C++ ObjC++ Joined Separate MissingArgError(macro name missing after %qs)
-D<macro>[=<val>]	Define a <macro> with <val> as its value.  If just <macro> is given, <val> is taken to be 1

E
C UPC ObjC C++ ObjC++ Undocumented Var(flag_preprocess_only)

F
Driver C UPC ObjC C++ ObjC++ Joined Separate MissingArgError(missing path after %qs)
-F <dir>	Add <dir> to the end of the main framework include path

H
C UPC ObjC C++ ObjC++
Print the name of header files as they are used

I
C UPC ObjC C++ ObjC++ Joined Separate MissingArgError(missing path after %qs)
-I <dir>	Add <dir> to the end of the main include path

M
C UPC ObjC C++ ObjC++
Generate make dependencies

MD
C UPC ObjC C++ ObjC++ NoDriverArg Separate MissingArgError(missing filename after %qs)
Generate make dependencies and compile

MF
C UPC ObjC C++ ObjC++ Joined Separate MissingArgError(missing filename after %qs)
-MF <file>	Write dependency output to the given file

MG
C UPC ObjC C++ ObjC++
Treat missing header files as generated files

MM
C UPC ObjC C++ ObjC++
Like -M but ignore system header files

MMD
C UPC ObjC C++ ObjC++ NoDriverArg Separate MissingArgError(missing filename after %qs)
Like -MD but ignore system header files

MP
C UPC ObjC C++ ObjC++
Generate phony targets for all headers

MQ
C UPC ObjC C++ ObjC++ Joined Separate MissingArgError(missing makefile target after %qs)
-MQ <target>	Add a MAKE-quoted target

MT
C UPC ObjC C++ ObjC++ Joined Separate MissingArgError(missing makefile target after %qs)
-MT <target>	Add an unquoted target

P
C UPC ObjC C++ ObjC++
Do not generate #line directives

U
C UPC ObjC C++ ObjC++ Joined Separate MissingArgError(macro name missing after %qs)
-U<macro>	Undefine <macro>

Wabi
C UPC ObjC C++ ObjC++ LTO Var(warn_abi) Warning
Warn about things that will change when compiling with an ABI-compliant compiler

Wpsabi
C UPC ObjC C++ ObjC++ LTO Var(warn_psabi) Init(1) Undocumented

Waddress
C UPC ObjC C++ ObjC++ Var(warn_address) Warning
Warn about suspicious uses of memory addresses

Wall
C UPC ObjC C++ ObjC++ Warning
Enable most warning messages

Wassign-intercept
ObjC ObjC++ Var(warn_assign_intercept) Warning
Warn whenever an Objective-C assignment is being intercepted by the garbage collector

Wbad-function-cast
C UPC ObjC Var(warn_bad_function_cast) Warning
Warn about casting functions to incompatible types

Wbuiltin-macro-redefined
C UPC ObjC C++ ObjC++ Warning
Warn when a built-in preprocessor macro is undefined or redefined

Wc++-compat
C UPC ObjC Var(warn_cxx_compat) Warning
Warn about C constructs that are not in the common subset of C and C++

Wc++0x-compat
C++ ObjC++ Var(warn_cxx0x_compat) Warning
Deprecated in favor of -Wc++11-compat

Wc++11-compat
C++ ObjC++ Warning Alias(Wc++0x-compat)
Warn about C++ constructs whose meaning differs between ISO C++ 1998 and ISO C++ 2011

Wcast-qual
C UPC ObjC C++ ObjC++ Var(warn_cast_qual) Warning
Warn about casts which discard qualifiers

Wchar-subscripts
C UPC ObjC C++ ObjC++ Var(warn_char_subscripts) Warning
Warn about subscripts whose type is \"char\"

Wclobbered
C UPC ObjC C++ ObjC++ Var(warn_clobbered) Init(-1) Warning
Warn about variables that might be changed by \"longjmp\" or \"vfork\"

Wcomment
C UPC ObjC C++ ObjC++ Warning
Warn about possibly nested block comments, and C++ comments spanning more than one physical line

Wcomments
C UPC ObjC C++ ObjC++ Warning Alias(Wcomment)
Synonym for -Wcomment

Wconversion
C UPC ObjC C++ ObjC++ Var(warn_conversion) Warning
Warn for implicit type conversions that may change a value

Wconversion-null
C++ ObjC++ Var(warn_conversion_null) Init(1) Warning
Warn for converting NULL from/to a non-pointer type

Wsign-conversion
C UPC ObjC C++ ObjC++ Var(warn_sign_conversion) Init(-1)
Warn for implicit type conversions between signed and unsigned integers

Wctor-dtor-privacy
C++ ObjC++ Var(warn_ctor_dtor_privacy) Warning
Warn when all constructors and destructors are private

Wdeclaration-after-statement
C UPC ObjC Var(warn_declaration_after_statement) Warning
Warn when a declaration is found after a statement

Wdelete-non-virtual-dtor
C++ ObjC++ Var(warn_delnonvdtor) Warning
Warn about deleting polymorphic objects with non-virtual destructors

Wdeprecated
C UPC C++ ObjC ObjC++ Var(warn_deprecated) Init(1) Warning
Warn if a deprecated compiler feature, class, method, or field is used

Wdiv-by-zero
C UPC ObjC C++ ObjC++ Var(warn_div_by_zero) Init(1) Warning
Warn about compile-time integer division by zero

Weffc++
C++ ObjC++ Var(warn_ecpp) Warning
Warn about violations of Effective C++ style rules

Wempty-body
C UPC ObjC C++ ObjC++ Var(warn_empty_body) Init(-1) Warning
Warn about an empty body in an if or else statement

Wendif-labels
C UPC ObjC C++ ObjC++ Warning
Warn about stray tokens after #elif and #endif

Wenum-compare
C UPC ObjC C++ ObjC++ Var(warn_enum_compare) Init(-1) Warning
Warn about comparison of different enum types

Werror
C UPC ObjC C++ ObjC++
; Documented in common.opt

Werror-implicit-function-declaration
C UPC ObjC RejectNegative Warning Alias(Werror=, implicit-function-declaration)
This switch is deprecated; use -Werror=implicit-function-declaration instead

Wfloat-equal
C UPC ObjC C++ ObjC++ Var(warn_float_equal) Warning
Warn if testing floating point numbers for equality

Wformat
C UPC ObjC C++ ObjC++ Warning
Warn about printf/scanf/strftime/strfmon format string anomalies

Wformat-extra-args
C UPC ObjC C++ ObjC++ Var(warn_format_extra_args) Warning
Warn if passing too many arguments to a function for its format string

Wformat-nonliteral
C UPC ObjC C++ ObjC++ Var(warn_format_nonliteral) Warning
Warn about format strings that are not literals

Wformat-contains-nul
C UPC ObjC C++ ObjC++ Var(warn_format_contains_nul) Warning
Warn about format strings that contain NUL bytes

Wformat-security
C UPC ObjC C++ ObjC++ Var(warn_format_security) Warning
Warn about possible security problems with format functions

Wformat-y2k
C UPC ObjC C++ ObjC++ Var(warn_format_y2k) Warning
Warn about strftime formats yielding 2-digit years

Wformat-zero-length
C UPC ObjC C++ ObjC++ Var(warn_format_zero_length) Warning
Warn about zero-length formats

Wformat=
C UPC ObjC C++ ObjC++ Joined Warning

Wignored-qualifiers
C UPC C++ Var(warn_ignored_qualifiers) Init(-1) Warning
Warn whenever type qualifiers are ignored.

Winit-self
C UPC ObjC C++ ObjC++ Var(warn_init_self) Warning
Warn about variables which are initialized to themselves

Wimplicit
C UPC ObjC Var(warn_implicit) Init(-1) Warning
Warn about implicit declarations

Wdouble-promotion
C UPC ObjC C++ ObjC++ Var(warn_double_promotion) Warning
Warn about implicit conversions from \"float\" to \"double\"

Wimplicit-function-declaration
C UPC ObjC Var(warn_implicit_function_declaration) Init(-1) Warning
Warn about implicit function declarations

Wimplicit-int
C UPC ObjC Var(warn_implicit_int) Init(-1) Warning
Warn when a declaration does not specify a type

Wimport
C UPC ObjC C++ ObjC++ Undocumented Ignore

Wint-to-pointer-cast
C UPC ObjC C++ ObjC++ Var(warn_int_to_pointer_cast) Init(1) Warning
Warn when there is a cast to a pointer from an integer of a different size

Winvalid-offsetof
C++ ObjC++ Var(warn_invalid_offsetof) Init(1) Warning
Warn about invalid uses of the \"offsetof\" macro

Winvalid-pch
C UPC ObjC C++ ObjC++ Warning
Warn about PCH files that are found but not used

Wjump-misses-init
C UPC ObjC Var(warn_jump_misses_init) Init(-1) Warning
Warn when a jump misses a variable initialization

Wlogical-op
C UPC ObjC C++ ObjC++ Var(warn_logical_op) Init(0) Warning 
Warn when a logical operator is suspiciously always evaluating to true or false

Wlong-long
C UPC ObjC C++ ObjC++ Var(warn_long_long) Init(-1) Warning
Do not warn about using \"long long\" when -pedantic

Wmain
C UPC ObjC C++ ObjC++ Var(warn_main) Init(-1) Warning
Warn about suspicious declarations of \"main\"

Wmissing-braces
C UPC ObjC C++ ObjC++ Var(warn_missing_braces) Warning
Warn about possibly missing braces around initializers

Wmissing-declarations
C UPC ObjC C++ ObjC++ Var(warn_missing_declarations) Warning
Warn about global functions without previous declarations

Wmissing-field-initializers
C UPC ObjC C++ ObjC++ Var(warn_missing_field_initializers) Init(-1) Warning
Warn about missing fields in struct initializers

Wmissing-format-attribute
C UPC ObjC C++ ObjC++ Var(warn_missing_format_attribute) Warning
Warn about functions which might be candidates for format attributes

Wmissing-include-dirs
C UPC ObjC C++ ObjC++ Warning
Warn about user-specified include directories that do not exist

Wmissing-parameter-type
C UPC ObjC Var(warn_missing_parameter_type) Init(-1) Warning
Warn about function parameters declared without a type specifier in K&R-style functions

Wmissing-prototypes
C UPC ObjC Var(warn_missing_prototypes) Warning
Warn about global functions without prototypes

Wmudflap
C ObjC C++ ObjC++ Var(warn_mudflap) Init(1) Warning
Warn about constructs not instrumented by -fmudflap

Wmultichar
C UPC ObjC C++ ObjC++ Warning
Warn about use of multi-character character constants

Wnarrowing
C UPC ObjC C++ ObjC++ Warning Var(warn_narrowing) Init(-1)
Warn about narrowing conversions within { } that are ill-formed in C++11

Wnested-externs
C UPC ObjC Var(warn_nested_externs) Warning
Warn about \"extern\" declarations not at file scope

Wnoexcept
C++ ObjC++ Var(warn_noexcept) Warning
Warn when a noexcept expression evaluates to false even though the expression can't actually throw

Wnon-template-friend
C++ ObjC++ Var(warn_nontemplate_friend) Init(1) Warning
Warn when non-templatized friend functions are declared within a template

Wnon-virtual-dtor
C++ ObjC++ Var(warn_nonvdtor) Warning
Warn about non-virtual destructors

Wnonnull
C UPC ObjC C++ ObjC++ Var(warn_nonnull) Warning
Warn about NULL being passed to argument slots marked as requiring non-NULL

Wnormalized=
C UPC ObjC C++ ObjC++ Joined Warning
-Wnormalized=<id|nfc|nfkc>	Warn about non-normalised Unicode strings

Wold-style-cast
C++ ObjC++ Var(warn_old_style_cast) Warning
Warn if a C-style cast is used in a program

Wold-style-declaration
C UPC ObjC Var(warn_old_style_declaration) Init(-1) Warning
Warn for obsolescent usage in a declaration

Wold-style-definition
C UPC ObjC Var(warn_old_style_definition) Warning
Warn if an old-style parameter definition is used

Woverlength-strings
C UPC ObjC C++ ObjC++ Var(warn_overlength_strings) Init(-1) Warning
Warn if a string is longer than the maximum portable length specified by the standard

Woverloaded-virtual
C++ ObjC++ Var(warn_overloaded_virtual) Warning
Warn about overloaded virtual function names

Woverride-init
C UPC ObjC Var(warn_override_init) Init(-1) Warning
Warn about overriding initializers without side effects

Wpacked-bitfield-compat
C UPC ObjC C++ ObjC++ Var(warn_packed_bitfield_compat) Init(-1) Warning
Warn about packed bit-fields whose offset changed in GCC 4.4

Wparentheses
C UPC ObjC C++ ObjC++ Var(warn_parentheses) Warning
Warn about possibly missing parentheses

Wpmf-conversions
C++ ObjC++ Var(warn_pmf2ptr) Init(1) Warning
Warn when converting the type of pointers to member functions

Wpointer-arith
C UPC ObjC C++ ObjC++ Var(warn_pointer_arith) Warning
Warn about function pointer arithmetic

Wpointer-to-int-cast
C UPC ObjC Var(warn_pointer_to_int_cast) Init(1) Warning
Warn when a pointer is cast to an integer of a different size

Wpragmas
C UPC ObjC C++ ObjC++ Var(warn_pragmas) Init(1) Warning
Warn about misuses of pragmas

Wproperty-assign-default
ObjC ObjC++ Var(warn_property_assign_default) Init(1) Warning
Warn if a property for an Objective-C object has no assign semantics specified

Wprotocol
ObjC ObjC++ Var(warn_protocol) Init(1) Warning
Warn if inherited methods are unimplemented

Wredundant-decls
C UPC ObjC C++ ObjC++ Var(warn_redundant_decls) Warning
Warn about multiple declarations of the same object

Wreorder
C++ ObjC++ Var(warn_reorder) Warning
Warn when the compiler reorders code

Wreturn-type
C UPC ObjC C++ ObjC++ Var(warn_return_type) Warning
Warn whenever a function's return type defaults to \"int\" (C), or about inconsistent return types (C++)

Wselector
ObjC ObjC++ Var(warn_selector) Warning
Warn if a selector has multiple methods

Wsequence-point
C UPC ObjC C++ ObjC++ Var(warn_sequence_point) Warning
Warn about possible violations of sequence point rules

Wsign-compare
C UPC ObjC C++ ObjC++ Var(warn_sign_compare) Init(-1) Warning
Warn about signed-unsigned comparisons

Wsign-promo
C++ ObjC++ Var(warn_sign_promo) Warning
Warn when overload promotes from unsigned to signed

Wstrict-null-sentinel
C++ ObjC++ Warning Var(warn_strict_null_sentinel)
Warn about uncasted NULL used as sentinel

Wstrict-prototypes
C UPC ObjC Var(warn_strict_prototypes) Warning
Warn about unprototyped function declarations

Wstrict-selector-match
ObjC ObjC++ Var(warn_strict_selector_match) Warning
Warn if type signatures of candidate methods do not match exactly

Wsync-nand
C UPC C++ Var(warn_sync_nand) Init(1) Warning
Warn when __sync_fetch_and_nand and __sync_nand_and_fetch built-in functions are used

Wsynth
C++ ObjC++ Var(warn_synth) Warning
Deprecated.  This switch has no effect

Wsystem-headers
C UPC ObjC C++ ObjC++ Warning
; Documented in common.opt

Wtraditional
C UPC ObjC Var(warn_traditional) Warning
Warn about features not present in traditional C

Wtraditional-conversion
C UPC ObjC Var(warn_traditional_conversion) Warning
Warn of prototypes causing type conversions different from what would happen in the absence of prototype

Wtrigraphs
C UPC ObjC C++ ObjC++ Warning
Warn if trigraphs are encountered that might affect the meaning of the program

Wundeclared-selector
ObjC ObjC++ Var(warn_undeclared_selector) Warning
Warn about @selector()s without previously declared methods

Wundef
C UPC ObjC C++ ObjC++ Warning
Warn if an undefined macro is used in an #if directive

Wunknown-pragmas
C UPC ObjC C++ ObjC++ Warning
Warn about unrecognized pragmas

Wunsuffixed-float-constants
C UPC ObjC Var(warn_unsuffixed_float_constants) Warning
Warn about unsuffixed float constants

Wunused-local-typedefs
C UPC Objc C++ ObjC++ Var(warn_unused_local_typedefs) Warning
Warn about

Wunused-macros
C UPC ObjC C++ ObjC++ Warning
Warn about macros defined in the main file that are not used

Wunused-result
C UPC ObjC C++ ObjC++ Var(warn_unused_result) Init(1) Warning
Warn if a caller of a function, marked with attribute warn_unused_result, does not use its return value

Wvariadic-macros
C UPC ObjC C++ ObjC++ Warning
Do not warn about using variadic macros when -pedantic

Wvla
C UPC ObjC C++ ObjC++ Var(warn_vla) Init(-1) Warning
Warn if a variable length array is used

Wvolatile-register-var
C UPC ObjC C++ ObjC++ Var(warn_volatile_register_var) Warning
Warn when a register variable is declared volatile

Wwrite-strings
C UPC ObjC C++ ObjC++ Var(warn_write_strings) Warning
In C++, nonzero means warn about deprecated conversion from string literals to 'char *'.  In C, similar warning, except that the conversion is of course not deprecated by the ISO C standard.

Wpointer-sign
C UPC ObjC Var(warn_pointer_sign) Init(-1) Warning
Warn when a pointer differs in signedness in an assignment

Wzero-as-null-pointer-constant
C++ ObjC++ Var(warn_zero_as_null_pointer_constant) Warning
Warn when a literal '0' is used as null pointer

ansi
C UPC ObjC C++ ObjC++
A synonym for -std=c89 (for C) or -std=c++98 (for C++)

d
C UPC ObjC C++ ObjC++ Joined
; Documented in common.opt.  FIXME - what about -dI, -dD, -dN and -dD?

dwarf-2-upc
UPC
Generate DWARF-2 debug info with UPC extensions

faccess-control
C++ ObjC++ Var(flag_access_control) Init(1)
Enforce class member access control semantics

fall-virtual
C++ ObjC++ Ignore Warn(switch %qs is no longer supported)

fallow-parameterless-variadic-functions
C UPC Objc Var(flag_allow_parameterless_variadic_functions)
Allow variadic functions without named parameter

falt-external-templates
C++ ObjC++ Ignore Warn(switch %qs is no longer supported)
No longer supported

fasm
C UPC ObjC C++ ObjC++ Var(flag_no_asm, 0)
Recognize the \"asm\" keyword

; Define extra predefined macros for use in libgcc.
fbuilding-libgcc
C UPC ObjC C++ ObjC++ Undocumented Var(flag_building_libgcc)

fbuiltin
C UPC ObjC C++ ObjC++ Var(flag_no_builtin, 0)
Recognize built-in functions

fbuiltin-
C UPC ObjC C++ ObjC++ Joined

fcheck-new
C++ ObjC++ Var(flag_check_new)
Check the return value of new

fcond-mismatch
C UPC ObjC C++ ObjC++
Allow the arguments of the '?' operator to have different types

fconserve-space
C++ ObjC++ Var(flag_conserve_space)
Reduce the size of object files

fconstant-string-class=
ObjC ObjC++ Joined MissingArgError(no class name specified with %qs)
-fconst-string-class=<name>	Use class <name> for constant strings

fconstexpr-depth=
C++ ObjC++ Joined RejectNegative UInteger Var(max_constexpr_depth) Init(512)
-fconstexpr-depth=<number>	Specify maximum constexpr recursion depth

fdebug-cpp
C UPC ObjC C++ ObjC++
Emit debug annotations during preprocessing

fdeduce-init-list
C++ ObjC++ Var(flag_deduce_init_list) Init(0)
-fdeduce-init-list	enable deduction of std::initializer_list for a template type parameter from a brace-enclosed initializer-list

fdefault-inline
C++ ObjC++ Ignore
Does nothing.  Preserved for backward compatibility.

fdirectives-only
C UPC ObjC C++ ObjC++
Preprocess directives only.

fdollars-in-identifiers
C UPC ObjC C++ ObjC++
Permit '$' as an identifier character

felide-constructors
C++ ObjC++ Var(flag_elide_constructors) Init(1)

fenforce-eh-specs
C++ ObjC++ Var(flag_enforce_eh_specs) Init(1)
Generate code to check exception specifications

fenum-int-equiv
C++ ObjC++ Ignore Warn(switch %qs is no longer supported)

fexec-charset=
C UPC ObjC C++ ObjC++ Joined RejectNegative
-fexec-charset=<cset>	Convert all strings and character constants to character set <cset>

fextended-identifiers
C UPC ObjC C++ ObjC++
Permit universal character names (\\u and \\U) in identifiers

finput-charset=
C UPC ObjC C++ ObjC++ Joined RejectNegative
-finput-charset=<cset>	Specify the default character set for source files


fexternal-templates
C++ ObjC++ Ignore Warn(switch %qs is no longer supported)

ffor-scope
C++ ObjC++ Var(flag_new_for_scope) Init(1)
Scope of for-init-statement variables is local to the loop

ffreestanding
C UPC ObjC C++ ObjC++
Do not assume that standard C libraries and \"main\" exist

fgnu-keywords
C++ ObjC++ Var(flag_no_gnu_keywords, 0)
Recognize GNU-defined keywords

fgnu-runtime
ObjC ObjC++ Report RejectNegative Var(flag_next_runtime,0) Init(NEXT_OBJC_RUNTIME)
Generate code for GNU runtime environment

fgnu89-inline
C UPC ObjC Var(flag_gnu89_inline) Init(-1)
Use traditional GNU semantics for inline functions

fguiding-decls
C++ ObjC++ Ignore Warn(switch %qs is no longer supported)

fhandle-exceptions
C++ ObjC++ Optimization Alias(fexceptions) Warn({-fhandle-exceptions has been renamed -fexceptions (and is now on by default)})

fhonor-std
C++ ObjC++ Ignore Warn(switch %qs is no longer supported)

fhosted
C UPC ObjC
Assume normal C execution environment

fhuge-objects
C++ ObjC++ Ignore Warn(switch %qs is no longer supported)
No longer supported

fimplement-inlines
C++ ObjC++ Var(flag_implement_inlines) Init(1)
Export functions even if they can be inlined

fimplicit-inline-templates
C++ ObjC++ Var(flag_implicit_inline_templates) Init(1)
Emit implicit instantiations of inline templates

fimplicit-templates
C++ ObjC++ Var(flag_implicit_templates) Init(1)
Emit implicit instantiations of templates

ffriend-injection
C++ ObjC++ Var(flag_friend_injection)
Inject friend functions into enclosing namespace

fkeep-inline-dllexport
C UPC C++ ObjC ObjC++ Var(flag_keep_inline_dllexport) Init(1) Report Condition(TARGET_DLLIMPORT_DECL_ATTRIBUTES)
Don't emit dllexported inline functions unless needed

flabels-ok
C++ ObjC++ Ignore Warn(switch %qs is no longer supported)

flax-vector-conversions
C UPC ObjC C++ ObjC++ Var(flag_lax_vector_conversions)
Allow implicit conversions between vectors with differing numbers of subparts and/or differing element types.

fms-extensions
C UPC ObjC C++ ObjC++ Var(flag_ms_extensions)
Don't warn about uses of Microsoft extensions

fmudflap
C ObjC C++ ObjC++ RejectNegative Report Var(flag_mudflap)
Add mudflap bounds-checking instrumentation for single-threaded program

fmudflapth
C ObjC C++ ObjC++ RejectNegative Report Var(flag_mudflap,2)
Add mudflap bounds-checking instrumentation for multi-threaded program

fmudflapir
C ObjC C++ ObjC++ RejectNegative Report Var(flag_mudflap_ignore_reads)
Ignore read operations when inserting mudflap instrumentation

fname-mangling-version-
C++ ObjC++ Joined Ignore Warn(switch %qs is no longer supported)

fnew-abi
C++ ObjC++ Ignore Warn(switch %qs is no longer supported)

fnext-runtime
ObjC ObjC++ Report RejectNegative Var(flag_next_runtime)
Generate code for NeXT (Apple Mac OS X) runtime environment

fnil-receivers
ObjC ObjC++ Var(flag_nil_receivers) Init(1)
Assume that receivers of Objective-C messages may be nil

fnonansi-builtins
C++ ObjC++ Var(flag_no_nonansi_builtin, 0)

fnonnull-objects
C++ ObjC++ Ignore Warn(switch %qs is no longer supported)

fnothrow-opt
C++ ObjC++ Optimization Var(flag_nothrow_opt)
Treat a throw() exception specification as noexcept to improve code size

fobjc-abi-version=
ObjC ObjC++ Joined Report RejectNegative UInteger Var(flag_objc_abi)
Specify which ABI to use for Objective-C family code and meta-data generation.

; Generate special '- .cxx_construct' and '- .cxx_destruct' methods
; to initialize any non-POD ivars in Objective-C++ classes.
fobjc-call-cxx-cdtors
ObjC++ Var(flag_objc_call_cxx_cdtors)
Generate special Objective-C methods to initialize/destroy non-POD C++ ivars, if needed

fobjc-direct-dispatch
ObjC ObjC++ Var(flag_objc_direct_dispatch)
Allow fast jumps to the message dispatcher

; Nonzero means that we will allow new ObjC exception syntax (@throw,
; @try, etc.) in source code.
fobjc-exceptions
ObjC ObjC++ Var(flag_objc_exceptions)
Enable Objective-C exception and synchronization syntax

fobjc-gc
ObjC ObjC++ Var(flag_objc_gc)
Enable garbage collection (GC) in Objective-C/Objective-C++ programs

fobjc-nilcheck
ObjC ObjC++ Var(flag_objc_nilcheck,1)
Enable inline checks for nil receivers with the NeXT runtime and ABI version 2.

; Nonzero means that we generate NeXT setjmp based exceptions.
fobjc-sjlj-exceptions
ObjC ObjC++ Var(flag_objc_sjlj_exceptions) Init(-1)
Enable Objective-C setjmp exception handling runtime

fobjc-std=objc1
ObjC ObjC++ Var(flag_objc1_only)
Conform to the Objective-C 1.0 language as implemented in GCC 4.0

fopenmp
C UPC ObjC C++ ObjC++ Var(flag_openmp)
Enable OpenMP (implies -frecursive in Fortran)

foperator-names
C++ ObjC++
Recognize C++ keywords like \"compl\" and \"xor\"

foptional-diags
C++ ObjC++ Ignore
Does nothing.  Preserved for backward compatibility.

fpch-deps
C UPC ObjC C++ ObjC++

fpch-preprocess
C UPC ObjC C++ ObjC++
Look for and use PCH files even when preprocessing

fpermissive
C++ ObjC++
Downgrade conformance errors to warnings

fplan9-extensions
C UPC ObjC Var(flag_plan9_extensions)
Enable Plan 9 language extensions

fpreprocessed
C UPC ObjC C++ ObjC++
Treat the input file as already preprocessed

ftrack-macro-expansion
C UPC ObjC C++ ObjC++ JoinedOrMissing RejectNegative UInteger
; converted into ftrack-macro-expansion=

ftrack-macro-expansion=
C UPC ObjC C++ ObjC++ JoinedOrMissing RejectNegative UInteger
-ftrack-macro-expansion=<0|1|2>  Track locations of tokens coming from macro expansion and display them in error messages

fpretty-templates
C++ ObjC++ Var(flag_pretty_templates) Init(1)
-fno-pretty-templates Do not pretty-print template specializations as the template signature followed by the arguments

freplace-objc-classes
ObjC ObjC++ Var(flag_replace_objc_classes)
Used in Fix-and-Continue mode to indicate that object files may be swapped in at runtime

frepo
C++ ObjC++
Enable automatic template instantiation

frtti
C++ ObjC++ Optimization Var(flag_rtti) Init(1)
Generate run time type descriptor information

fshort-double
C UPC ObjC C++ ObjC++ Optimization Var(flag_short_double)
Use the same size for double as for float

fshort-enums
C UPC ObjC C++ ObjC++ Optimization Var(flag_short_enums)
Use the narrowest integer type possible for enumeration types

fshort-wchar
C UPC ObjC C++ ObjC++ Optimization Var(flag_short_wchar)
Force the underlying type for \"wchar_t\" to be \"unsigned short\"

fsigned-bitfields
C UPC ObjC C++ ObjC++ Var(flag_signed_bitfields) Init(1)
When \"signed\" or \"unsigned\" is not given make the bitfield signed

fsigned-char
C UPC ObjC C++ ObjC++ LTO Var(flag_signed_char)
Make \"char\" signed by default

fsquangle
C++ ObjC++ Ignore Warn(switch %qs is no longer supported)

fstats
C++ ObjC++ Var(flag_detailed_statistics)
Display statistics accumulated during compilation

fstrict-enums
C++ ObjC++ Optimization Var(flag_strict_enums)
Assume that values of enumeration type are always within the minimum range of that type

fstrict-prototype
C++ ObjC++ Ignore Warn(switch %qs is no longer supported)

ftabstop=
C UPC ObjC C++ ObjC++ Joined RejectNegative UInteger
-ftabstop=<number>	Distance between tab stops for column reporting

ftemplate-depth-
C++ ObjC++ Joined RejectNegative Undocumented Alias(ftemplate-depth=)

ftemplate-depth=
C++ ObjC++ Joined RejectNegative UInteger
-ftemplate-depth=<number>	Specify maximum template instantiation depth

fthis-is-variable
C++ ObjC++ Ignore Warn(switch %qs is no longer supported)

fthreadsafe-statics
C++ ObjC++ Optimization Var(flag_threadsafe_statics) Init(1)
-fno-threadsafe-statics	Do not generate thread-safe code for initializing local statics

funsigned-bitfields
C UPC ObjC C++ ObjC++ Var(flag_signed_bitfields, 0)
When \"signed\" or \"unsigned\" is not given make the bitfield unsigned

funsigned-char
C UPC ObjC C++ ObjC++ LTO Var(flag_signed_char, 0)
Make \"char\" unsigned by default

fupc-debug
UPC Var(flag_upc_debug) VarExists
Generate code that provides the UPC runtime with
the file and line number where the runtime was called.

fupc-inline-lib
UPC Var(flag_upc_inline_lib) VarExists
Generate code for inlined UPC runtime library routines.
Default, at optimization levels greater than 0.

fupc-link
C UPC C++ 
Enable UPC linker specs for upc-crtbegin/upc-crtend

fupc-pre-include
C UPC C++ Init(1)
Pre-include UPC runtime header file

fupc-pthreads-model-tls
UPC
Generate code for a POSIX threads based UPC runtime environment
with TLS (Thread Local Storage) support

fupc-pthreads-per-process-
UPC Joined RejectNegative UInteger
Specify the number of POSIX threads per process that are mapped to UPC threads

fupc-threads-
UPC Joined RejectNegative UInteger
Specify the compile-time value of THREADS

fupc-instrument
C UPC Var(flag_upc_instrument) VarExists
Instrument UPC shared accesses and library calls, using GASP tool support

fupc-instrument-functions
C UPC Var(flag_upc_instrument_functions) VarExists
Instrument functions calls, using GASP tool support (implies -fupc-instrument)

fuse-cxa-atexit
C++ ObjC++ Var(flag_use_cxa_atexit) Init(DEFAULT_USE_CXA_ATEXIT)
Use __cxa_atexit to register destructors

fuse-cxa-get-exception-ptr
C++ ObjC++ Var(flag_use_cxa_get_exception_ptr) Init(2)
Use __cxa_get_exception_ptr in exception handling

fvisibility-inlines-hidden
C++ ObjC++
Marks all inlined functions and methods as having hidden visibility

fvisibility-ms-compat
C++ ObjC++ Var(flag_visibility_ms_compat)
Changes visibility to match Microsoft Visual Studio by default

fvtable-gc
C++ ObjC++ Ignore Warn(switch %qs is no longer supported)
No longer supported

fvtable-thunks
C++ ObjC++ Ignore Warn(switch %qs is no longer supported)
No longer supported

fweak
C++ ObjC++ Var(flag_weak) Init(1)
Emit common-like symbols as weak symbols

fwide-exec-charset=
C UPC ObjC C++ ObjC++ Joined RejectNegative
-fwide-exec-charset=<cset>	Convert all wide strings and character constants to character set <cset>

fworking-directory
C UPC ObjC C++ ObjC++ Var(flag_working_directory) Init(-1)
Generate a #line directive pointing at the current working directory

fxref
C++ ObjC++ Ignore Warn(switch %qs is no longer supported)
No longer supported

fzero-link
ObjC ObjC++ Var(flag_zero_link)
Generate lazy class lookup (via objc_getClass()) for use in Zero-Link mode

gen-decls
ObjC ObjC++ Var(flag_gen_declaration)
Dump declarations to a .decl file

femit-struct-debug-baseonly
C UPC ObjC C++ ObjC++
-femit-struct-debug-baseonly	Aggressive reduced debug info for structs

femit-struct-debug-reduced
C UPC ObjC C++ ObjC++
-femit-struct-debug-reduced	Conservative reduced debug info for structs

femit-struct-debug-detailed=
C UPC ObjC C++ ObjC++ Joined
-femit-struct-debug-detailed=<spec-list>	Detailed reduced debug info for structs

idirafter
C UPC ObjC C++ ObjC++ Joined Separate MissingArgError(missing path after %qs)
-idirafter <dir>	Add <dir> to the end of the system include path

imacros
C UPC ObjC C++ ObjC++ Joined Separate MissingArgError(missing filename after %qs)
-imacros <file>	Accept definition of macros in <file>

imultilib
C UPC ObjC C++ ObjC++ Joined Separate
-imultilib <dir>	Set <dir> to be the multilib include subdirectory

include
C UPC ObjC C++ ObjC++ Joined Separate MissingArgError(missing filename after %qs)
-include <file>	Include the contents of <file> before other files

iprefix
C UPC ObjC C++ ObjC++ Joined Separate
-iprefix <path>	Specify <path> as a prefix for next two options

isysroot
C UPC ObjC C++ ObjC++ Joined Separate MissingArgError(missing path after %qs)
-isysroot <dir>	Set <dir> to be the system root directory

isystem
C UPC ObjC C++ ObjC++ Joined Separate MissingArgError(missing path after %qs)
-isystem <dir>	Add <dir> to the start of the system include path

iquote
C UPC ObjC C++ ObjC++ Joined Separate MissingArgError(missing path after %qs)
-iquote <dir>	Add <dir> to the end of the quote include path

iwithprefix
C UPC ObjC C++ ObjC++ Joined Separate
-iwithprefix <dir>	Add <dir> to the end of the system include path

iwithprefixbefore
C UPC ObjC C++ ObjC++ Joined Separate
-iwithprefixbefore <dir>	Add <dir> to the end of the main include path

lang-asm
C Undocumented RejectDriver

lang-upc
C UPC Undocumented

no-integrated-cpp
Driver

nostdinc
C UPC ObjC C++ ObjC++
Do not search standard system include directories (those specified with -isystem will still be used)

nostdinc++
C++ ObjC++
Do not search standard system include directories for C++

o
C UPC ObjC C++ ObjC++ Joined Separate
; Documented in common.opt

pedantic
C UPC ObjC C++ ObjC++
; Documented in common.opt

pedantic-errors
C UPC ObjC C++ ObjC++
; Documented in common.opt

print-objc-runtime-info
ObjC ObjC++
Generate C header of platform-specific features

remap
C UPC ObjC C++ ObjC++
Remap file names when including files

std=c++98
C++ ObjC++
Conform to the ISO 1998 C++ standard revised by the 2003 technical corrigendum

std=c++03
C++ ObjC++ Alias(std=c++98)
Conform to the ISO 1998 C++ standard revised by the 2003 technical corrigendum

std=c++11
C++ ObjC++
Conform to the ISO 2011 C++ standard (experimental and incomplete support)

std=c++0x
C++ ObjC++ Alias(std=c++11)
Deprecated in favor of -std=c++11

<<<<<<< HEAD
std=c1x
C UPC ObjC
Conform to the ISO 201X C standard draft (experimental and incomplete support)
=======
std=c11
C ObjC
Conform to the ISO 2011 C standard (experimental and incomplete support)

std=c1x
C ObjC Alias(std=c11)
Deprecated in favor of -std=c11
>>>>>>> 4ef84ecb

std=c89
C UPC ObjC Alias(std=c90)
Conform to the ISO 1990 C standard

std=c90
C UPC ObjC
Conform to the ISO 1990 C standard

std=c99
C UPC ObjC
Conform to the ISO 1999 C standard

std=c9x
C UPC ObjC Alias(std=c99)
Deprecated in favor of -std=c99

std=gnu++98
C++ ObjC++
Conform to the ISO 1998 C++ standard revised by the 2003 technical
corrigendum with GNU extensions

std=gnu++03
C++ ObjC++ Alias(std=gnu++98)
Conform to the ISO 1998 C++ standard revised by the 2003 technical
corrigendum with GNU extensions

std=gnu++11
C++ ObjC++
Conform to the ISO 2011 C++ standard with GNU extensions (experimental and incomplete support)

std=gnu++0x
C++ ObjC++ Alias(std=gnu++11)
Deprecated in favor of -std=gnu++11

<<<<<<< HEAD
std=gnu1x
C UPC ObjC
Conform to the ISO 201X C standard draft with GNU extensions (experimental and incomplete support)
=======
std=gnu11
C ObjC
Conform to the ISO 2011 C standard with GNU extensions (experimental and incomplete support)

std=gnu1x
C ObjC Alias(std=gnu11)
Deprecated in favor of -std=gnu11
>>>>>>> 4ef84ecb

std=gnu89
C UPC ObjC Alias(std=gnu90)
Conform to the ISO 1990 C standard with GNU extensions

std=gnu90
C UPC ObjC
Conform to the ISO 1990 C standard with GNU extensions

std=gnu99
C UPC ObjC
Conform to the ISO 1999 C standard with GNU extensions

std=gnu9x
C UPC ObjC Alias(std=gnu99)
Deprecated in favor of -std=gnu99

std=iso9899:1990
C UPC ObjC Alias(std=c90)
Conform to the ISO 1990 C standard

std=iso9899:199409
C UPC ObjC
Conform to the ISO 1990 C standard as amended in 1994

std=iso9899:1999
C UPC ObjC Alias(std=c99)
Conform to the ISO 1999 C standard

std=iso9899:199x
C UPC ObjC Alias(std=c99)
Deprecated in favor of -std=iso9899:1999

std=iso9899:2011
C ObjC Alias(std=c11)
Conform to the ISO 2011 C standard (experimental and incomplete support)

traditional
Driver

traditional-cpp
C UPC ObjC C++ ObjC++
Enable traditional preprocessing

trigraphs
C UPC ObjC C++ ObjC++
-trigraphs	Support ISO C trigraphs

undef
C UPC ObjC C++ ObjC++ Var(flag_undef)
Do not predefine system-specific and GCC-specific macros

v
C UPC ObjC C++ ObjC++
; Documented in common.opt

w
C UPC ObjC C++ ObjC++
; Documented in common.opt

; This comment is to ensure we retain the blank line above.<|MERGE_RESOLUTION|>--- conflicted
+++ resolved
@@ -1256,19 +1256,13 @@
 C++ ObjC++ Alias(std=c++11)
 Deprecated in favor of -std=c++11
 
-<<<<<<< HEAD
-std=c1x
+std=c11
 C UPC ObjC
-Conform to the ISO 201X C standard draft (experimental and incomplete support)
-=======
-std=c11
-C ObjC
 Conform to the ISO 2011 C standard (experimental and incomplete support)
 
 std=c1x
 C ObjC Alias(std=c11)
 Deprecated in favor of -std=c11
->>>>>>> 4ef84ecb
 
 std=c89
 C UPC ObjC Alias(std=c90)
@@ -1304,19 +1298,13 @@
 C++ ObjC++ Alias(std=gnu++11)
 Deprecated in favor of -std=gnu++11
 
-<<<<<<< HEAD
-std=gnu1x
+std=gnu11
 C UPC ObjC
-Conform to the ISO 201X C standard draft with GNU extensions (experimental and incomplete support)
-=======
-std=gnu11
-C ObjC
 Conform to the ISO 2011 C standard with GNU extensions (experimental and incomplete support)
 
 std=gnu1x
 C ObjC Alias(std=gnu11)
 Deprecated in favor of -std=gnu11
->>>>>>> 4ef84ecb
 
 std=gnu89
 C UPC ObjC Alias(std=gnu90)
