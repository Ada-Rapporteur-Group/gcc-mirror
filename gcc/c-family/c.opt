; Options for the C, ObjC, C++ and ObjC++ front ends.
; Copyright (C) 2003-2014 Free Software Foundation, Inc.
;
; This file is part of GCC.
;
; GCC is free software; you can redistribute it and/or modify it under
; the terms of the GNU General Public License as published by the Free
; Software Foundation; either version 3, or (at your option) any later
; version.
;
; GCC is distributed in the hope that it will be useful, but WITHOUT ANY
; WARRANTY; without even the implied warranty of MERCHANTABILITY or
; FITNESS FOR A PARTICULAR PURPOSE.  See the GNU General Public License
; for more details.
;
; You should have received a copy of the GNU General Public License
; along with GCC; see the file COPYING3.  If not see
; <http://www.gnu.org/licenses/>.

; See the GCC internals manual for a description of this file's format.

; Please try to keep this file in ASCII collating order.

Language
C

Language
ObjC

Language
C++

Language
ObjC++

-all-warnings
C ObjC C++ ObjC++ Warning Alias(Wall)

-ansi
C ObjC C++ ObjC++ Alias(ansi)

-assert
C ObjC C++ ObjC++ Separate Alias(A) MissingArgError(assertion missing after %qs)

-assert=
C ObjC C++ ObjC++ Joined Alias(A) MissingArgError(assertion missing after %qs)

-comments
C ObjC C++ ObjC++ Alias(C)

-comments-in-macros
C ObjC C++ ObjC++ Alias(CC)

-define-macro
C ObjC C++ ObjC++ Separate Alias(D) MissingArgError(macro name missing after %qs)

-define-macro=
C ObjC C++ ObjC++ Joined Alias(D) MissingArgError(macro name missing after %qs)

-dependencies
C ObjC C++ ObjC++ Alias(M)

-dump
C ObjC C++ ObjC++ Separate Alias(d)

-dump=
C ObjC C++ ObjC++ Joined Alias(d)

-imacros
C ObjC C++ ObjC++ Separate Alias(imacros) MissingArgError(missing filename after %qs)

-imacros=
C ObjC C++ ObjC++ Joined Alias(imacros) MissingArgError(missing filename after %qs)

-include
C ObjC C++ ObjC++ Separate Alias(include) MissingArgError(missing filename after %qs)

-include=
C ObjC C++ ObjC++ Joined Alias(include) MissingArgError(missing filename after %qs)

-include-barrier
C ObjC C++ ObjC++ Alias(I, -)

-include-directory
C ObjC C++ ObjC++ Separate Alias(I) MissingArgError(missing path after %qs)

-include-directory=
C ObjC C++ ObjC++ Joined Alias(I) MissingArgError(missing path after %qs)

-include-directory-after
C ObjC C++ ObjC++ Separate Alias(idirafter) MissingArgError(missing path after %qs)

-include-directory-after=
C ObjC C++ ObjC++ Joined Alias(idirafter) MissingArgError(missing path after %qs)

-include-prefix
C ObjC C++ ObjC++ Separate Alias(iprefix)

-include-prefix=
C ObjC C++ ObjC++ JoinedOrMissing Alias(iprefix)

-include-with-prefix
C ObjC C++ ObjC++ Separate Alias(iwithprefix)

-include-with-prefix=
C ObjC C++ ObjC++ JoinedOrMissing Alias(iwithprefix)

-include-with-prefix-after
C ObjC C++ ObjC++ Separate Alias(iwithprefix)

-include-with-prefix-after=
C ObjC C++ ObjC++ JoinedOrMissing Alias(iwithprefix)

-include-with-prefix-before
C ObjC C++ ObjC++ Separate Alias(iwithprefixbefore)

-include-with-prefix-before=
C ObjC C++ ObjC++ JoinedOrMissing Alias(iwithprefixbefore)

-no-integrated-cpp
Driver Alias(no-integrated-cpp)

-no-line-commands
C ObjC C++ ObjC++ Alias(P)

-no-standard-includes
C ObjC C++ ObjC++ Alias(nostdinc)

-no-warnings
C ObjC C++ ObjC++ Alias(w)

-output
C ObjC C++ ObjC++ Separate Alias(o)

-output=
C ObjC C++ ObjC++ Joined Alias(o)

-output-pch=
C ObjC C++ ObjC++ Joined Separate

-pedantic
C ObjC C++ ObjC++ Alias(pedantic)

-preprocess
C ObjC C++ ObjC++ Undocumented Alias(E)

-print-missing-file-dependencies
C ObjC C++ ObjC++ Alias(MG)

-trace-includes
C ObjC C++ ObjC++ Alias(H)

-traditional
Driver Alias(traditional)

-traditional-cpp
C ObjC C++ ObjC++ Alias(traditional-cpp)

-trigraphs
C ObjC C++ ObjC++ Alias(trigraphs)

-undefine-macro
C ObjC C++ ObjC++ Separate Alias(U) MissingArgError(macro name missing after %qs)

-undefine-macro=
C ObjC C++ ObjC++ Joined Alias(U) MissingArgError(macro name missing after %qs)

-user-dependencies
C ObjC C++ ObjC++ Alias(MM)

-verbose
Common C ObjC C++ ObjC++ Alias(v)

-write-dependencies
C ObjC C++ ObjC++ NoDriverArg Separate Alias(MD) MissingArgError(missing filename after %qs)

-write-user-dependencies
C ObjC C++ ObjC++ NoDriverArg Separate Alias(MMD) MissingArgError(missing filename after %qs)

A
C ObjC C++ ObjC++ Joined Separate MissingArgError(assertion missing after %qs)
-A<question>=<answer>	Assert the <answer> to <question>.  Putting '-' before <question> disables the <answer> to <question>

C
C ObjC C++ ObjC++
Do not discard comments

CC
C ObjC C++ ObjC++
Do not discard comments in macro expansions

D
C ObjC C++ ObjC++ Joined Separate MissingArgError(macro name missing after %qs)
-D<macro>[=<val>]	Define a <macro> with <val> as its value.  If just <macro> is given, <val> is taken to be 1

E
C ObjC C++ ObjC++ Undocumented Var(flag_preprocess_only)

F
Driver C ObjC C++ ObjC++ Joined Separate MissingArgError(missing path after %qs)
-F <dir>	Add <dir> to the end of the main framework include path

H
C ObjC C++ ObjC++
Print the name of header files as they are used

I
C ObjC C++ ObjC++ Joined Separate MissingArgError(missing path after %qs)
-I <dir>	Add <dir> to the end of the main include path

M
C ObjC C++ ObjC++
Generate make dependencies

MD
C ObjC C++ ObjC++ NoDriverArg Separate MissingArgError(missing filename after %qs)
Generate make dependencies and compile

MF
C ObjC C++ ObjC++ Joined Separate MissingArgError(missing filename after %qs)
-MF <file>	Write dependency output to the given file

MG
C ObjC C++ ObjC++
Treat missing header files as generated files

MM
C ObjC C++ ObjC++
Like -M but ignore system header files

MMD
C ObjC C++ ObjC++ NoDriverArg Separate MissingArgError(missing filename after %qs)
Like -MD but ignore system header files

MP
C ObjC C++ ObjC++
Generate phony targets for all headers

MQ
C ObjC C++ ObjC++ Joined Separate MissingArgError(missing makefile target after %qs)
-MQ <target>	Add a MAKE-quoted target

MT
C ObjC C++ ObjC++ Joined Separate MissingArgError(missing makefile target after %qs)
-MT <target>	Add an unquoted target

P
C ObjC C++ ObjC++
Do not generate #line directives

U
C ObjC C++ ObjC++ Joined Separate MissingArgError(macro name missing after %qs)
-U<macro>	Undefine <macro>

Wabi
C ObjC C++ ObjC++ LTO Var(warn_abi) Warning
Warn about things that will change when compiling with an ABI-compliant compiler

Wabi=
C ObjC C++ ObjC++ LTO Joined RejectNegative UInteger Warning
Warn about things that change between the current -fabi-version and the specified version

Wabi-tag
C++ ObjC++ Var(warn_abi_tag) Warning
Warn if a subobject has an abi_tag attribute that the complete object type does not have

Wpsabi
C ObjC C++ ObjC++ LTO Var(warn_psabi) Init(1) Undocumented LangEnabledBy(C ObjC C++ ObjC++,Wabi)

Waddress
C ObjC C++ ObjC++ Var(warn_address) Warning LangEnabledBy(C ObjC C++ ObjC++,Wall)
Warn about suspicious uses of memory addresses

Wall
C ObjC C++ ObjC++ Warning
Enable most warning messages

Warray-bounds
LangEnabledBy(C ObjC C++ ObjC++,Wall)
; in common.opt

Wassign-intercept
ObjC ObjC++ Var(warn_assign_intercept) Warning
Warn whenever an Objective-C assignment is being intercepted by the garbage collector

Wbad-function-cast
C ObjC Var(warn_bad_function_cast) Warning
Warn about casting functions to incompatible types

Wbool-compare
C ObjC C++ ObjC++ Var(warn_bool_compare) Warning LangEnabledBy(C ObjC C++ ObjC++,Wall)
Warn about boolean expression compared with an integer value different from true/false

Wbuiltin-macro-redefined
C ObjC C++ ObjC++ CPP(warn_builtin_macro_redefined) CppReason(CPP_W_BUILTIN_MACRO_REDEFINED) Var(cpp_warn_builtin_macro_redefined) Init(1) Warning
Warn when a built-in preprocessor macro is undefined or redefined

Wc90-c99-compat
C ObjC CPP(cpp_warn_c90_c99_compat) CppReason(CPP_W_C90_C99_COMPAT) Var(warn_c90_c99_compat) Init(-1) Warning
Warn about features not present in ISO C90, but present in ISO C99

Wc99-c11-compat
C ObjC Var(warn_c99_c11_compat) Init(-1) Warning
Warn about features not present in ISO C99, but present in ISO C11

Wc++-compat
C ObjC Var(warn_cxx_compat) CPP(warn_cxx_operator_names) CppReason(CPP_W_CXX_OPERATOR_NAMES) Init(0) Warning
Warn about C constructs that are not in the common subset of C and C++

Wc++0x-compat
C++ ObjC++ Var(warn_cxx0x_compat) Warning LangEnabledBy(C++ ObjC++,Wall)
Deprecated in favor of -Wc++11-compat

Wc++11-compat
C++ ObjC++ Warning Alias(Wc++0x-compat)
Warn about C++ constructs whose meaning differs between ISO C++ 1998 and ISO C++ 2011

Wcast-qual
C ObjC C++ ObjC++ Var(warn_cast_qual) Warning
Warn about casts which discard qualifiers

Wchar-subscripts
C ObjC C++ ObjC++ Var(warn_char_subscripts) Warning LangEnabledBy(C ObjC C++ ObjC++,Wall)
Warn about subscripts whose type is \"char\"

Wchkp
C ObjC C++ ObjC++ Var(warn_chkp) Warning EnabledBy(Wall)
Warn about memory access errors found by Pointer Bounds Checker

Wclobbered
C ObjC C++ ObjC++ Var(warn_clobbered) Warning EnabledBy(Wextra)
Warn about variables that might be changed by \"longjmp\" or \"vfork\"

Wcomment
C ObjC C++ ObjC++ CPP(warn_comments) CppReason(CPP_W_COMMENTS) Var(cpp_warn_comment) Init(0) Warning LangEnabledBy(C ObjC C++ ObjC++,Wall)
Warn about possibly nested block comments, and C++ comments spanning more than one physical line

Wcomments
C ObjC C++ ObjC++ Warning Alias(Wcomment)
Synonym for -Wcomment

Wconditionally-supported
C++ ObjC++ Var(warn_conditionally_supported) Warning
Warn for conditionally-supported constructs

Wconversion
C ObjC C++ ObjC++ Var(warn_conversion) Warning
Warn for implicit type conversions that may change a value

Wconversion-null
C++ ObjC++ Var(warn_conversion_null) Init(1) Warning
Warn for converting NULL from/to a non-pointer type

Wcpp
C ObjC C++ ObjC++ CppReason(CPP_W_WARNING_DIRECTIVE)
; Documented in common.opt

Wctor-dtor-privacy
C++ ObjC++ Var(warn_ctor_dtor_privacy) Warning
Warn when all constructors and destructors are private

Wdate-time
C ObjC C++ ObjC++ CPP(warn_date_time) CppReason(CPP_W_DATE_TIME) Var(cpp_warn_date_time) Init(0) Warning
Warn about __TIME__, __DATE__ and __TIMESTAMP__ usage

Wdeclaration-after-statement
C ObjC Var(warn_declaration_after_statement) Init(-1) Warning
Warn when a declaration is found after a statement

Wdelete-incomplete
C++ ObjC++ Var(warn_delete_incomplete) Init(1) Warning
Warn when deleting a pointer to incomplete type

Wdelete-non-virtual-dtor
C++ ObjC++ Var(warn_delnonvdtor) Warning LangEnabledBy(C++ ObjC++,Wall)
Warn about deleting polymorphic objects with non-virtual destructors

Wdelete-non-virtual-dtor
LangEnabledBy(C++ ObjC++,Weffc++)
;

Wdeprecated
C C++ ObjC ObjC++ CPP(cpp_warn_deprecated) CppReason(CPP_W_DEPRECATED) Var(warn_deprecated) Init(1) Warning
Warn if a deprecated compiler feature, class, method, or field is used

Wdesignated-init
C ObjC Var(warn_designated_init) Init(1) Warning
Warn about positional initialization of structs requiring designated initializers

Wdiscarded-qualifiers
C ObjC Var(warn_discarded_qualifiers) Init(1) Warning
Warn if type qualifiers on pointers are discarded

Wdiv-by-zero
C ObjC C++ ObjC++ Var(warn_div_by_zero) Init(1) Warning
Warn about compile-time integer division by zero

Weffc++
C++ ObjC++ Var(warn_ecpp) Warning
Warn about violations of Effective C++ style rules

Wempty-body
C ObjC C++ ObjC++ Var(warn_empty_body) Warning EnabledBy(Wextra)
Warn about an empty body in an if or else statement

Wendif-labels
C ObjC C++ ObjC++ CPP(warn_endif_labels) CppReason(CPP_W_ENDIF_LABELS) Var(cpp_warn_endif_labels) Init(1) Warning LangEnabledBy(C ObjC C++ ObjC++,Wpedantic)
Warn about stray tokens after #elif and #endif

Wenum-compare
C ObjC C++ ObjC++ Var(warn_enum_compare) Init(-1) Warning LangEnabledBy(C ObjC,Wall)
Warn about comparison of different enum types

Wenum-compare
LangEnabledBy(C ObjC,Wc++-compat)
;

Werror
C ObjC C++ ObjC++
; Documented in common.opt

Werror-implicit-function-declaration
C ObjC RejectNegative Warning Alias(Werror=, implicit-function-declaration)
This switch is deprecated; use -Werror=implicit-function-declaration instead

Wfloat-conversion
C ObjC C++ ObjC++ Var(warn_float_conversion) LangEnabledBy(C ObjC C++ ObjC++,Wconversion)
Warn for implicit type conversions that cause loss of floating point precision

Wfloat-equal
C ObjC C++ ObjC++ Var(warn_float_equal) Warning
Warn if testing floating point numbers for equality

Wformat
C ObjC C++ ObjC++ Warning Alias(Wformat=, 1, 0)
Warn about printf/scanf/strftime/strfmon format string anomalies

Wformat-contains-nul
C ObjC C++ ObjC++ Var(warn_format_contains_nul) Warning LangEnabledBy(C ObjC C++ ObjC++,Wformat=, warn_format >= 1, 0)
Warn about format strings that contain NUL bytes

Wformat-extra-args
C ObjC C++ ObjC++ Var(warn_format_extra_args) Warning LangEnabledBy(C ObjC C++ ObjC++,Wformat=, warn_format >= 1, 0)
Warn if passing too many arguments to a function for its format string

Wformat-nonliteral
C ObjC C++ ObjC++ Var(warn_format_nonliteral) Warning LangEnabledBy(C ObjC C++ ObjC++,Wformat=, warn_format >= 2, 0)
Warn about format strings that are not literals

Wformat-security
C ObjC C++ ObjC++ Var(warn_format_security) Warning LangEnabledBy(C ObjC C++ ObjC++,Wformat=, warn_format >= 2, 0)
Warn about possible security problems with format functions

Wformat-signedness
C ObjC C++ ObjC++ Var(warn_format_signedness) Warning LangEnabledBy(C ObjC C++ ObjC++,Wformat=, warn_format >= 2, 0)
Warn about sign differences with format functions

Wformat-y2k
C ObjC C++ ObjC++ Var(warn_format_y2k) Warning LangEnabledBy(C ObjC C++ ObjC++,Wformat=,warn_format >= 2, 0)
Warn about strftime formats yielding 2-digit years

Wformat-zero-length
C ObjC C++ ObjC++ Var(warn_format_zero_length) Warning LangEnabledBy(C ObjC C++ ObjC++,Wformat=,warn_format >= 1, 0)
Warn about zero-length formats

Wformat=
C ObjC C++ ObjC++ Joined RejectNegative UInteger Var(warn_format) Warning LangEnabledBy(C ObjC C++ ObjC++,Wall, 1, 0)
Warn about printf/scanf/strftime/strfmon format string anomalies

Wignored-qualifiers
C C++ Var(warn_ignored_qualifiers) Warning EnabledBy(Wextra)
Warn whenever type qualifiers are ignored.

Wincompatible-pointer-types
C ObjC Var(warn_incompatible_pointer_types) Init(1) Warning
Warn when there is a conversion between pointers that have incompatible types

Winit-self
C ObjC C++ ObjC++ Var(warn_init_self) Warning LangEnabledBy(C++ ObjC++,Wall)
Warn about variables which are initialized to themselves

Wimplicit
C ObjC Var(warn_implicit) Warning LangEnabledBy(C ObjC,Wall)
Warn about implicit declarations

Wdouble-promotion
C ObjC C++ ObjC++ Var(warn_double_promotion) Warning
Warn about implicit conversions from \"float\" to \"double\"

Wimplicit-function-declaration
C ObjC Var(warn_implicit_function_declaration) Init(-1) Warning LangEnabledBy(C ObjC,Wimplicit)
Warn about implicit function declarations

Wimplicit-int
C ObjC Var(warn_implicit_int) Init(-1) Warning LangEnabledBy(C ObjC,Wimplicit)
Warn when a declaration does not specify a type

Wimport
C ObjC C++ ObjC++ Undocumented Ignore

Winherited-variadic-ctor
C++ ObjC++ Var(warn_inh_var_ctor) Init(1) Warning
Warn about C++11 inheriting constructors when the base has a variadic constructor

Wint-conversion
C ObjC Var(warn_int_conversion) Init(1) Warning
Warn about incompatible integer to pointer and pointer to integer conversions

Wint-to-pointer-cast
C ObjC C++ ObjC++ Var(warn_int_to_pointer_cast) Init(1) Warning
Warn when there is a cast to a pointer from an integer of a different size

Winvalid-offsetof
C++ ObjC++ Var(warn_invalid_offsetof) Init(1) Warning
Warn about invalid uses of the \"offsetof\" macro

Winvalid-pch
C ObjC C++ ObjC++ CPP(warn_invalid_pch) CppReason(CPP_W_INVALID_PCH) Var(cpp_warn_invalid_pch) Init(0) Warning
Warn about PCH files that are found but not used

Wjump-misses-init
C ObjC Var(warn_jump_misses_init) Warning LangEnabledby(C ObjC,Wc++-compat)
Warn when a jump misses a variable initialization

Wliteral-suffix
C++ ObjC++ CPP(warn_literal_suffix) CppReason(CPP_W_LITERAL_SUFFIX) Var(cpp_warn_literal_suffix) Init(1) Warning
Warn when a string or character literal is followed by a ud-suffix which does not begin with an underscore.

Wlogical-op
C ObjC C++ ObjC++ Var(warn_logical_op) Init(0) Warning 
Warn when a logical operator is suspiciously always evaluating to true or false

Wlogical-not-parentheses
C ObjC C++ ObjC++ Var(warn_logical_not_paren) Warning LangEnabledBy(C ObjC C++ ObjC++,Wall)
Warn when logical not is used on the left hand side operand of a comparison

Wlong-long
C ObjC C++ ObjC++ CPP(cpp_warn_long_long) CppReason(CPP_W_LONG_LONG) Var(warn_long_long) Init(-1) Warning LangEnabledBy(C ObjC,Wc90-c99-compat)
Do not warn about using \"long long\" when -pedantic

Wmain
C ObjC C++ ObjC++ Var(warn_main) Init(-1) Warning LangEnabledBy(C ObjC,Wall, 2, 0)
Warn about suspicious declarations of \"main\"

Wmain
LangEnabledBy(C ObjC C++ ObjC++,Wpedantic, 2, 0)
;

Wmemset-transposed-args
C ObjC C++ ObjC++ Var(warn_memset_transposed_args) Warning LangEnabledBy(C ObjC C++ ObjC++,Wall)
Warn about suspicious calls to memset where the third argument is constant literal zero and the second is not

Wmissing-braces
C ObjC C++ ObjC++ Var(warn_missing_braces) Warning LangEnabledBy(C ObjC,Wall)
Warn about possibly missing braces around initializers

Wmissing-declarations
C ObjC C++ ObjC++ Var(warn_missing_declarations) Warning
Warn about global functions without previous declarations

Wmissing-field-initializers
C ObjC C++ ObjC++ Var(warn_missing_field_initializers) Warning EnabledBy(Wextra)
Warn about missing fields in struct initializers

Wsizeof-pointer-memaccess
C ObjC C++ ObjC++ Var(warn_sizeof_pointer_memaccess) Warning LangEnabledBy(C ObjC C++ ObjC++,Wall)
Warn about suspicious length parameters to certain string functions if the argument uses sizeof

Wsizeof-array-argument
C ObjC C++ ObjC++ Var(warn_sizeof_array_argument) Warning Init(1)
Warn when sizeof is applied on a parameter declared as an array

Wsuggest-attribute=format
C ObjC C++ ObjC++ Var(warn_suggest_attribute_format) Warning
Warn about functions which might be candidates for format attributes

Wswitch
C ObjC C++ ObjC++ Var(warn_switch) Warning LangEnabledBy(C ObjC C++ ObjC++,Wall)
Warn about enumerated switches, with no default, missing a case

Wswitch-default
C ObjC C++ ObjC++ Var(warn_switch_default) Warning
Warn about enumerated switches missing a \"default:\" statement

Wswitch-enum
C ObjC C++ ObjC++ Var(warn_switch_enum) Warning
Warn about all enumerated switches missing a specific case

Wswitch-bool
C ObjC C++ ObjC++ Var(warn_switch_bool) Warning Init(1)
Warn about switches with boolean controlling expression

Wmissing-format-attribute
C ObjC C++ ObjC++ Alias(Wsuggest-attribute=format)
;

Wmissing-include-dirs
C ObjC C++ ObjC++ CPP(warn_missing_include_dirs) CppReason(CPP_W_MISSING_INCLUDE_DIRS) Var(cpp_warn_missing_include_dirs) Init(0) Warning
Warn about user-specified include directories that do not exist

Wmissing-parameter-type
C ObjC Var(warn_missing_parameter_type) Warning EnabledBy(Wextra)
Warn about function parameters declared without a type specifier in K&R-style functions

Wmissing-prototypes
C ObjC Var(warn_missing_prototypes) Warning
Warn about global functions without prototypes

Wmudflap
C ObjC C++ ObjC++ Ignore Warn(switch %qs is no longer supported)

Wmultichar
C ObjC C++ ObjC++ CPP(warn_multichar) CppReason(CPP_W_MULTICHAR) Var(cpp_warn_multichar) Init(0) Warning
Warn about use of multi-character character constants

Wnarrowing
C ObjC C++ ObjC++ Warning Var(warn_narrowing) Init(-1) LangEnabledBy(C++ ObjC++,Wall)
Warn about narrowing conversions within { } that are ill-formed in C++11

Wnarrowing
C ObjC C++ ObjC++ LangEnabledBy(C++ ObjC++,Wc++0x-compat)
;

Wnested-externs
C ObjC Var(warn_nested_externs) Warning
Warn about \"extern\" declarations not at file scope

Wnoexcept
C++ ObjC++ Var(warn_noexcept) Warning
Warn when a noexcept expression evaluates to false even though the expression can't actually throw

Wnon-template-friend
C++ ObjC++ Var(warn_nontemplate_friend) Init(1) Warning
Warn when non-templatized friend functions are declared within a template

Wnon-virtual-dtor
C++ ObjC++ Var(warn_nonvdtor) Warning LangEnabledBy(C++ ObjC++,Weffc++)
Warn about non-virtual destructors

Wnonnull
C ObjC C++ ObjC++ Var(warn_nonnull) Warning LangEnabledBy(C ObjC C++ ObjC++,Wformat=,warn_format >= 1,0)
Warn about NULL being passed to argument slots marked as requiring non-NULL

Wnonnull
C ObjC C++ ObjC++ LangEnabledBy(C ObjC C++ ObjC++,Wall)
;

Wnormalized
C ObjC C++ ObjC++ Alias(Wnormalized=,nfc,none)
;

Wnormalized=
C ObjC C++ ObjC++ RejectNegative Joined Warning CPP(warn_normalize) CppReason(CPP_W_NORMALIZE) Init(normalized_C) Var(cpp_warn_normalize) Enum(cpp_normalize_level)
-Wnormalized=<none|id|nfc|nfkc>	Warn about non-normalised Unicode strings

; Required for these enum values.
SourceInclude
cpplib.h

Enum
Name(cpp_normalize_level) Type(int) UnknownError(argument %qs to %<-Wnormalized%> not recognized)

EnumValue
Enum(cpp_normalize_level) String(none) Value(normalized_none)

EnumValue
Enum(cpp_normalize_level) String(nfkc) Value(normalized_KC)

EnumValue
Enum(cpp_normalize_level) String(id) Value(normalized_identifier_C)

EnumValue
Enum(cpp_normalize_level) String(nfc) Value(normalized_C)

Wold-style-cast
C++ ObjC++ Var(warn_old_style_cast) Warning
Warn if a C-style cast is used in a program

Wold-style-declaration
C ObjC Var(warn_old_style_declaration) Warning EnabledBy(Wextra)
Warn for obsolescent usage in a declaration

Wold-style-definition
C ObjC Var(warn_old_style_definition) Warning
Warn if an old-style parameter definition is used

Wopenmp-simd
C C++ Var(warn_openmp_simd) Warning LangEnabledBy(C C++,Wall)
Warn if a simd directive is overridden by the vectorizer cost model

Woverlength-strings
C ObjC C++ ObjC++ Var(warn_overlength_strings) Warning LangEnabledBy(C ObjC C++ ObjC++,Wpedantic)
Warn if a string is longer than the maximum portable length specified by the standard

Woverloaded-virtual
C++ ObjC++ Var(warn_overloaded_virtual) Warning
Warn about overloaded virtual function names

Woverride-init
C ObjC Var(warn_override_init) Warning EnabledBy(Wextra)
Warn about overriding initializers without side effects

Wpacked-bitfield-compat
C ObjC C++ ObjC++ Var(warn_packed_bitfield_compat) Init(-1) Warning
Warn about packed bit-fields whose offset changed in GCC 4.4

Wparentheses
C ObjC C++ ObjC++ Var(warn_parentheses) Warning LangEnabledBy(C ObjC C++ ObjC++,Wall)
Warn about possibly missing parentheses

Wpedantic
C ObjC C++ ObjC++ CPP(cpp_pedantic) CppReason(CPP_W_PEDANTIC) Warning
; Documented in common.opt

Wpmf-conversions
C++ ObjC++ Var(warn_pmf2ptr) Init(1) Warning
Warn when converting the type of pointers to member functions

Wpointer-arith
C ObjC C++ ObjC++ Var(warn_pointer_arith) Warning LangEnabledBy(C ObjC C++ ObjC++,Wpedantic)
Warn about function pointer arithmetic

Wpointer-sign
C ObjC Var(warn_pointer_sign) Warning LangEnabledBy(C ObjC,Wall)
Warn when a pointer differs in signedness in an assignment

Wpointer-sign
C ObjC LangEnabledBy(C ObjC,Wpedantic)
;

Wpointer-to-int-cast
C ObjC Var(warn_pointer_to_int_cast) Init(1) Warning
Warn when a pointer is cast to an integer of a different size

Wpragmas
C ObjC C++ ObjC++ Var(warn_pragmas) Init(1) Warning
Warn about misuses of pragmas

Wproperty-assign-default
ObjC ObjC++ Var(warn_property_assign_default) Init(1) Warning
Warn if a property for an Objective-C object has no assign semantics specified

Wprotocol
ObjC ObjC++ Var(warn_protocol) Init(1) Warning
Warn if inherited methods are unimplemented

Wredundant-decls
C ObjC C++ ObjC++ Var(warn_redundant_decls) Warning
Warn about multiple declarations of the same object

Wreorder
C++ ObjC++ Var(warn_reorder) Warning LangEnabledBy(C++ ObjC++,Wall)
Warn when the compiler reorders code

Wreturn-type
C ObjC C++ ObjC++ Var(warn_return_type) Warning LangEnabledBy(C ObjC C++ ObjC++,Wall)
Warn whenever a function's return type defaults to \"int\" (C), or about inconsistent return types (C++)

Wselector
ObjC ObjC++ Var(warn_selector) Warning
Warn if a selector has multiple methods

Wsequence-point
C ObjC C++ ObjC++ Var(warn_sequence_point) Warning LangEnabledBy(C ObjC C++ ObjC++,Wall)
Warn about possible violations of sequence point rules

Wshadow-ivar
ObjC ObjC++ Var(warn_shadow_ivar) EnabledBy(Wshadow) Init(1) Warning
Warn if a local declaration hides an instance variable

Wshift-count-negative
C ObjC C++ ObjC++ Var(warn_shift_count_negative) Init(1) Warning
Warn if shift count is negative

Wshift-count-overflow
C ObjC C++ ObjC++ Var(warn_shift_count_overflow) Init(1) Warning
Warn if shift count >= width of type

Wsign-compare
C ObjC C++ ObjC++ Var(warn_sign_compare) Warning LangEnabledBy(C++ ObjC++,Wall)
Warn about signed-unsigned comparisons

Wsign-compare
C ObjC C++ ObjC++ EnabledBy(Wextra)
;

Wsign-conversion
C ObjC C++ ObjC++ Var(warn_sign_conversion) LangEnabledBy(C ObjC,Wconversion)
Warn for implicit type conversions between signed and unsigned integers

Wsign-promo
C++ ObjC++ Var(warn_sign_promo) Warning
Warn when overload promotes from unsigned to signed

Wstrict-null-sentinel
C++ ObjC++ Warning Var(warn_strict_null_sentinel)
Warn about uncasted NULL used as sentinel

Wstrict-prototypes
C ObjC Var(warn_strict_prototypes) Warning
Warn about unprototyped function declarations

Wstrict-aliasing=
C ObjC C++ ObjC++ LangEnabledBy(C ObjC C++ ObjC++,Wall, 3, 0)
;

Wstrict-overflow=
C ObjC C++ ObjC++ LangEnabledBy(C ObjC C++ ObjC++,Wall, 1, 0)
;

Wstrict-selector-match
ObjC ObjC++ Var(warn_strict_selector_match) Warning
Warn if type signatures of candidate methods do not match exactly

Wsync-nand
C C++ Var(warn_sync_nand) Init(1) Warning
Warn when __sync_fetch_and_nand and __sync_nand_and_fetch built-in functions are used

Wsynth
C++ ObjC++ Var(warn_synth) Warning
Deprecated.  This switch has no effect

Wsystem-headers
C ObjC C++ ObjC++ Warning
; Documented in common.opt

Wtraditional
C ObjC CPP(cpp_warn_traditional) CppReason(CPP_W_TRADITIONAL) Var(warn_traditional) Init(0) Warning
Warn about features not present in traditional C

Wtraditional-conversion
C ObjC Var(warn_traditional_conversion) Warning
Warn of prototypes causing type conversions different from what would happen in the absence of prototype

Wtrigraphs
C ObjC C++ ObjC++ CPP(warn_trigraphs) CppReason(CPP_W_TRIGRAPHS) Var(cpp_warn_trigraphs) Init(2) Warning LangEnabledBy(C ObjC C++ ObjC++,Wall)
Warn if trigraphs are encountered that might affect the meaning of the program

Wundeclared-selector
ObjC ObjC++ Var(warn_undeclared_selector) Warning
Warn about @selector()s without previously declared methods

Wundef
C ObjC C++ ObjC++ CPP(warn_undef) CppReason(CPP_W_UNDEF) Var(cpp_warn_undef) Init(0) Warning
Warn if an undefined macro is used in an #if directive

Wuninitialized
C ObjC C++ ObjC++ LangEnabledBy(C ObjC C++ ObjC++,Wall)
;

Wmaybe-uninitialized
C ObjC C++ ObjC++ LangEnabledBy(C ObjC C++ ObjC++,Wall)
;

Wunknown-pragmas
C ObjC C++ ObjC++ Warning Var(warn_unknown_pragmas) LangEnabledBy(C ObjC C++ ObjC++,Wall, 1, 0)
Warn about unrecognized pragmas

Wunsuffixed-float-constants
C ObjC Var(warn_unsuffixed_float_constants) Warning
Warn about unsuffixed float constants

Wunused
C ObjC C++ ObjC++ LangEnabledBy(C ObjC C++ ObjC++,Wall)
; documented in common.opt

Wunused-local-typedefs
C ObjC C++ ObjC++ Var(warn_unused_local_typedefs) Warning EnabledBy(Wunused)
Warn when typedefs locally defined in a function are not used

Wunused-macros
C ObjC C++ ObjC++ CppReason(CPP_W_UNUSED_MACROS) Var(cpp_warn_unused_macros) Warning
Warn about macros defined in the main file that are not used

Wunused-result
C ObjC C++ ObjC++ Var(warn_unused_result) Init(1) Warning
Warn if a caller of a function, marked with attribute warn_unused_result, does not use its return value

Wvariadic-macros
C ObjC C++ ObjC++ CPP(warn_variadic_macros) CppReason(CPP_W_VARIADIC_MACROS) Var(cpp_warn_variadic_macros) Init(0) Warning LangEnabledBy(C ObjC C++ ObjC++,Wpedantic)
Warn about using variadic macros

Wvariadic-macros
LangEnabledBy(C ObjC C++ ObjC++,Wtraditional)
;

Wvarargs
C ObjC C++ ObjC++ Warning Var(warn_varargs) Init(1)
Warn about questionable usage of the macros used to retrieve variable arguments

Wvla
C ObjC C++ ObjC++ Var(warn_vla) Init(-1) Warning
Warn if a variable length array is used

Wvolatile-register-var
C ObjC C++ ObjC++ Var(warn_volatile_register_var) Warning LangEnabledBy(C ObjC C++ ObjC++,Wall)
Warn when a register variable is declared volatile

Wvirtual-move-assign
C++ ObjC++ Var(warn_virtual_move_assign) Warning Init(1)
Warn if a virtual base has a non-trivial move assignment operator

Wwrite-strings
C ObjC C++ ObjC++ Var(warn_write_strings) Warning
In C++, nonzero means warn about deprecated conversion from string literals to 'char *'.  In C, similar warning, except that the conversion is of course not deprecated by the ISO C standard.

Wzero-as-null-pointer-constant
C++ ObjC++ Var(warn_zero_as_null_pointer_constant) Warning
Warn when a literal '0' is used as null pointer

Wuseless-cast
C++ ObjC++ Var(warn_useless_cast) Warning
Warn about useless casts

ansi
C ObjC C++ ObjC++
A synonym for -std=c89 (for C) or -std=c++98 (for C++)

d
C ObjC C++ ObjC++ Joined
; Documented in common.opt.  FIXME - what about -dI, -dD, -dN and -dD?

fabi-compat-version=
C++ ObjC++ Joined RejectNegative UInteger Var(flag_abi_compat_version) Init(-1)
The version of the C++ ABI used for -Wabi warnings and link compatibility aliases

faccess-control
C++ ObjC++ Var(flag_access_control) Init(1)
Enforce class member access control semantics

fada-spec-parent=
C ObjC C++ ObjC++ RejectNegative Joined Var(ada_specs_parent)
-fada-spec-parent=unit  Dump Ada specs as child units of given parent

fall-virtual
C++ ObjC++ Ignore Warn(switch %qs is no longer supported)

fallow-parameterless-variadic-functions
C ObjC Var(flag_allow_parameterless_variadic_functions)
Allow variadic functions without named parameter

falt-external-templates
C++ ObjC++ Ignore Warn(switch %qs is no longer supported)
No longer supported

fasm
C ObjC C++ ObjC++ Var(flag_no_asm, 0)
Recognize the \"asm\" keyword

; Define extra predefined macros for use in libgcc.
fbuilding-libgcc
C ObjC C++ ObjC++ Undocumented Var(flag_building_libgcc)

fbuiltin
C ObjC C++ ObjC++ Var(flag_no_builtin, 0)
Recognize built-in functions

fbuiltin-
C ObjC C++ ObjC++ Joined

fcanonical-system-headers
C ObjC C++ ObjC++
Where shorter, use canonicalized paths to systems headers.

<<<<<<< HEAD
fconcepts
C++ ObjC++ Var(flag_concepts, false)
Enable support for C++ concepts
=======
fcheck-pointer-bounds
Common Report Var(flag_check_pointer_bounds)
Add Pointer Bounds Checker instrumentation.  fchkp-* flags are used to
control instrumentation.  Currently available for C, C++ and ObjC.

fchkp-check-incomplete-type
C ObjC C++ ObjC++ Report Var(flag_chkp_incomplete_type) Init(1)
Generate pointer bounds checks for variables with incomplete type

fchkp-zero-input-bounds-for-main
C ObjC C++ ObjC++ Report Var(flag_chkp_zero_input_bounds_for_main) Init(0)
Use zero bounds for all incoming arguments in 'main' function.  It helps when
instrumented binaries are used with legacy libs.

fchkp-first-field-has-own-bounds
C ObjC C++ ObjC++ RejectNegative Report Var(flag_chkp_first_field_has_own_bounds)
Forces Pointer Bounds Checker to use narrowed bounds for address of the first
field in the structure.  By default pointer to the first field has the same
bounds as pointer to the whole structure.

fchkp-narrow-bounds
C ObjC C++ ObjC++ Report Var(flag_chkp_narrow_bounds) Init(1)
Control how Pointer Bounds Checker handle pointers to object fields.  When
narrowing is on, field bounds are used.  Otherwise full object bounds are used.

fchkp-narrow-to-innermost-array
C ObjC C++ ObjC++ RejectNegative Report Var(flag_chkp_narrow_to_innermost_arrray)
Forces Pointer Bounds Checker to use bounds of the innermost arrays in case of
nested static arryas access.  By default outermost array is used.

fchkp-optimize
C ObjC C++ ObjC++ LTO Report Var(flag_chkp_optimize) Init(-1)
Allow Pointer Bounds Checker optimizations.  By default allowed
on optimization levels >0.

fchkp-use-fast-string-functions
C ObjC C++ ObjC++ LTO Report Var(flag_chkp_use_fast_string_functions) Init(0)
Allow to use *_nobnd versions of string functions by Pointer Bounds Checker.

fchkp-use-nochk-string-functions
C ObjC C++ ObjC++ LTO Report Var(flag_chkp_use_nochk_string_functions) Init(0)
Allow to use *_nochk versions of string functions by Pointer Bounds Checker.

fchkp-use-static-bounds
C ObjC C++ ObjC++ Report Var(flag_chkp_use_static_bounds) Init(1)
Use statically initialized variable for vars bounds instead of
generating them each time it is required.

fchkp-use-static-const-bounds
C ObjC C++ ObjC++ Report Var(flag_chkp_use_static_const_bounds) Init(-1)
Use statically initialized variable for constant bounds instead of
generating them each time it is required.

fchkp-treat-zero-dynamic-size-as-infinite
C ObjC C++ ObjC++ Report Var(flag_chkp_zero_dynamic_size_as_infinite) Init(0)
With this option zero size obtained dynamically for objects with
incomplete type will be treated as infinite.

fchkp-check-read
C ObjC C++ ObjC++ LTO Report Var(flag_chkp_check_read) Init(1)
Generate checks for all read accesses to memory.

fchkp-check-write
C ObjC C++ ObjC++ LTO Report Var(flag_chkp_check_write) Init(1)
Generate checks for all write accesses to memory.

fchkp-store-bounds
C ObjC C++ ObjC++ LTO Report Var(flag_chkp_store_bounds) Init(1)
Generate bounds stores for pointer writes.

fchkp-instrument-calls
C ObjC C++ ObjC++ LTO Report Var(flag_chkp_instrument_calls) Init(1)
Generate bounds passing for calls.

fchkp-instrument-marked-only
C ObjC C++ ObjC++ LTO Report Var(flag_chkp_instrument_marked_only) Init(0)
Instrument only functions marked with bnd_instrument attribute.
>>>>>>> eaeba53a

fcilkplus
C ObjC C++ ObjC++ LTO Report Var(flag_cilkplus) Init(0)
Enable Cilk Plus

fcond-mismatch
C ObjC C++ ObjC++
Allow the arguments of the '?' operator to have different types

fconserve-space
C++ ObjC++ Var(flag_conserve_space)
Does nothing.  Preserved for backward compatibility.

fconstant-string-class=
ObjC ObjC++ Joined MissingArgError(no class name specified with %qs)
-fconst-string-class=<name>	Use class <name> for constant strings

fconstexpr-depth=
C++ ObjC++ Joined RejectNegative UInteger Var(max_constexpr_depth) Init(512)
-fconstexpr-depth=<number>	Specify maximum constexpr recursion depth

fdebug-cpp
C ObjC C++ ObjC++
Emit debug annotations during preprocessing

fdeduce-init-list
C++ ObjC++ Var(flag_deduce_init_list) Init(0)
-fdeduce-init-list	enable deduction of std::initializer_list for a template type parameter from a brace-enclosed initializer-list

fdeclone-ctor-dtor
C++ ObjC++ Var(flag_declone_ctor_dtor) Init(-1)
Factor complex constructors and destructors to favor space over speed

fdefault-inline
C++ ObjC++ Ignore
Does nothing.  Preserved for backward compatibility.

fdirectives-only
C ObjC C++ ObjC++
Preprocess directives only.

fdollars-in-identifiers
C ObjC C++ ObjC++
Permit '$' as an identifier character

fdump-ada-spec
C ObjC C++ ObjC++ RejectNegative Var(flag_dump_ada_spec)
Write all declarations as Ada code transitively

fdump-ada-spec-slim
C ObjC C++ ObjC++ RejectNegative Var(flag_dump_ada_spec_slim)
Write all declarations as Ada code for the given file only

felide-constructors
C++ ObjC++ Var(flag_elide_constructors) Init(1)

fenforce-eh-specs
C++ ObjC++ Var(flag_enforce_eh_specs) Init(1)
Generate code to check exception specifications

fenum-int-equiv
C++ ObjC++ Ignore Warn(switch %qs is no longer supported)

fexec-charset=
C ObjC C++ ObjC++ Joined RejectNegative
-fexec-charset=<cset>	Convert all strings and character constants to character set <cset>

fextended-identifiers
C ObjC C++ ObjC++
Permit universal character names (\\u and \\U) in identifiers

finput-charset=
C ObjC C++ ObjC++ Joined RejectNegative
-finput-charset=<cset>	Specify the default character set for source files

fextern-tls-init
C++ ObjC++ Var(flag_extern_tls_init) Init(-1)
Support dynamic initialization of thread-local variables in a different translation unit

fexternal-templates
C++ ObjC++ Ignore Warn(switch %qs is no longer supported)

ffor-scope
C++ ObjC++ Var(flag_new_for_scope) Init(1)
Scope of for-init-statement variables is local to the loop

ffreestanding
C ObjC C++ ObjC++
Do not assume that standard C libraries and \"main\" exist

fgnu-keywords
C++ ObjC++ Var(flag_no_gnu_keywords, 0)
Recognize GNU-defined keywords

fgnu-runtime
ObjC ObjC++ LTO Report RejectNegative Var(flag_next_runtime,0) Init(NEXT_OBJC_RUNTIME)
Generate code for GNU runtime environment

fgnu89-inline
C ObjC Var(flag_gnu89_inline) Init(-1)
Use traditional GNU semantics for inline functions

fguiding-decls
C++ ObjC++ Ignore Warn(switch %qs is no longer supported)

fhandle-exceptions
C++ ObjC++ Optimization Alias(fexceptions) Warn({-fhandle-exceptions has been renamed -fexceptions (and is now on by default)})

fhonor-std
C++ ObjC++ Ignore Warn(switch %qs is no longer supported)

fhosted
C ObjC
Assume normal C execution environment

fhuge-objects
C++ ObjC++ Ignore Warn(switch %qs is no longer supported)
No longer supported

fimplement-inlines
C++ ObjC++ Var(flag_implement_inlines) Init(1)
Export functions even if they can be inlined

fimplicit-inline-templates
C++ ObjC++ Var(flag_implicit_inline_templates) Init(1)
Emit implicit instantiations of inline templates

fimplicit-templates
C++ ObjC++ Var(flag_implicit_templates) Init(1)
Emit implicit instantiations of templates

ffriend-injection
C++ ObjC++ Var(flag_friend_injection)
Inject friend functions into enclosing namespace

fkeep-inline-dllexport
C C++ ObjC ObjC++ Var(flag_keep_inline_dllexport) Init(1) Report Condition(TARGET_DLLIMPORT_DECL_ATTRIBUTES)
Don't emit dllexported inline functions unless needed

flabels-ok
C++ ObjC++ Ignore Warn(switch %qs is no longer supported)

flax-vector-conversions
C ObjC C++ ObjC++ Var(flag_lax_vector_conversions)
Allow implicit conversions between vectors with differing numbers of subparts and/or differing element types.

fms-extensions
C ObjC C++ ObjC++ Var(flag_ms_extensions)
Don't warn about uses of Microsoft extensions

fmudflap
C ObjC C++ ObjC++ Ignore Warn(switch %qs is no longer supported)

fmudflapth
C ObjC C++ ObjC++ Ignore Warn(switch %qs is no longer supported)

fmudflapir
C ObjC C++ ObjC++ Ignore Warn(switch %qs is no longer supported)

fname-mangling-version-
C++ ObjC++ Joined Ignore Warn(switch %qs is no longer supported)

fnew-abi
C++ ObjC++ Ignore Warn(switch %qs is no longer supported)

fnext-runtime
ObjC ObjC++ LTO Report RejectNegative Var(flag_next_runtime)
Generate code for NeXT (Apple Mac OS X) runtime environment

fnil-receivers
ObjC ObjC++ Var(flag_nil_receivers) Init(1)
Assume that receivers of Objective-C messages may be nil

flocal-ivars
ObjC ObjC++ Var(flag_local_ivars) Init(1)
Allow access to instance variables as if they were local declarations within instance method implementations.

fivar-visibility=
ObjC ObjC++ Joined RejectNegative Enum(ivar_visibility) Var(default_ivar_visibility) Init(IVAR_VISIBILITY_PROTECTED)
-fvisibility=[private|protected|public|package]	Set the default symbol visibility

Enum
Name(ivar_visibility) Type(enum ivar_visibility) UnknownError(unrecognized ivar visibility value %qs)

EnumValue
Enum(ivar_visibility) String(private) Value(IVAR_VISIBILITY_PRIVATE)

EnumValue
Enum(ivar_visibility) String(protected) Value(IVAR_VISIBILITY_PROTECTED)

EnumValue
Enum(ivar_visibility) String(public) Value(IVAR_VISIBILITY_PUBLIC)

EnumValue
Enum(ivar_visibility) String(package) Value(IVAR_VISIBILITY_PACKAGE)

fnonansi-builtins
C++ ObjC++ Var(flag_no_nonansi_builtin, 0)

fnonnull-objects
C++ ObjC++ Ignore Warn(switch %qs is no longer supported)

fnothrow-opt
C++ ObjC++ Optimization Var(flag_nothrow_opt)
Treat a throw() exception specification as noexcept to improve code size

fobjc-abi-version=
ObjC ObjC++ LTO Joined Report RejectNegative UInteger Var(flag_objc_abi)
Specify which ABI to use for Objective-C family code and meta-data generation.

; Generate special '- .cxx_construct' and '- .cxx_destruct' methods
; to initialize any non-POD ivars in Objective-C++ classes.
fobjc-call-cxx-cdtors
ObjC++ Var(flag_objc_call_cxx_cdtors)
Generate special Objective-C methods to initialize/destroy non-POD C++ ivars, if needed

fobjc-direct-dispatch
ObjC ObjC++ Var(flag_objc_direct_dispatch)
Allow fast jumps to the message dispatcher

; Nonzero means that we will allow new ObjC exception syntax (@throw,
; @try, etc.) in source code.
fobjc-exceptions
ObjC ObjC++ Var(flag_objc_exceptions)
Enable Objective-C exception and synchronization syntax

fobjc-gc
ObjC ObjC++ LTO Var(flag_objc_gc)
Enable garbage collection (GC) in Objective-C/Objective-C++ programs

fobjc-nilcheck
ObjC ObjC++ Var(flag_objc_nilcheck,1)
Enable inline checks for nil receivers with the NeXT runtime and ABI version 2.

; Nonzero means that we generate NeXT setjmp based exceptions.
fobjc-sjlj-exceptions
ObjC ObjC++ Var(flag_objc_sjlj_exceptions) Init(-1)
Enable Objective-C setjmp exception handling runtime

fobjc-std=objc1
ObjC ObjC++ Var(flag_objc1_only)
Conform to the Objective-C 1.0 language as implemented in GCC 4.0

fopenmp
C ObjC C++ ObjC++ Var(flag_openmp)
Enable OpenMP (implies -frecursive in Fortran)

fopenmp-simd
C ObjC C++ ObjC++ Var(flag_openmp_simd)
Enable OpenMP's SIMD directives

foperator-names
C++ ObjC++
Recognize C++ keywords like \"compl\" and \"xor\"

foptional-diags
C++ ObjC++ Ignore
Does nothing.  Preserved for backward compatibility.

fpch-deps
C ObjC C++ ObjC++

fpch-preprocess
C ObjC C++ ObjC++
Look for and use PCH files even when preprocessing

fpermissive
C++ ObjC++ Var(flag_permissive)
Downgrade conformance errors to warnings

fplan9-extensions
C ObjC Var(flag_plan9_extensions)
Enable Plan 9 language extensions

fpreprocessed
C ObjC C++ ObjC++
Treat the input file as already preprocessed

ftrack-macro-expansion
C ObjC C++ ObjC++ JoinedOrMissing RejectNegative UInteger
; converted into ftrack-macro-expansion=

ftrack-macro-expansion=
C ObjC C++ ObjC++ JoinedOrMissing RejectNegative UInteger
-ftrack-macro-expansion=<0|1|2>  Track locations of tokens coming from macro expansion and display them in error messages

fpretty-templates
C++ ObjC++ Var(flag_pretty_templates) Init(1)
-fno-pretty-templates Do not pretty-print template specializations as the template signature followed by the arguments

freplace-objc-classes
ObjC ObjC++ LTO Var(flag_replace_objc_classes)
Used in Fix-and-Continue mode to indicate that object files may be swapped in at runtime

frepo
C++ ObjC++
Enable automatic template instantiation

frtti
C++ ObjC++ Optimization Var(flag_rtti) Init(1)
Generate run time type descriptor information

fshort-double
C ObjC C++ ObjC++ LTO Optimization Var(flag_short_double)
Use the same size for double as for float

fshort-enums
C ObjC C++ ObjC++ LTO Optimization Var(flag_short_enums)
Use the narrowest integer type possible for enumeration types

fshort-wchar
C ObjC C++ ObjC++ LTO Optimization Var(flag_short_wchar)
Force the underlying type for \"wchar_t\" to be \"unsigned short\"

fsigned-bitfields
C ObjC C++ ObjC++ Var(flag_signed_bitfields) Init(1)
When \"signed\" or \"unsigned\" is not given make the bitfield signed

fsigned-char
C ObjC C++ ObjC++ LTO Var(flag_signed_char)
Make \"char\" signed by default

fsquangle
C++ ObjC++ Ignore Warn(switch %qs is no longer supported)

fstats
C++ ObjC++ Var(flag_detailed_statistics)
Display statistics accumulated during compilation

fstrict-enums
C++ ObjC++ Optimization Var(flag_strict_enums)
Assume that values of enumeration type are always within the minimum range of that type

fstrict-prototype
C++ ObjC++ Ignore Warn(switch %qs is no longer supported)

ftabstop=
C ObjC C++ ObjC++ Joined RejectNegative UInteger
-ftabstop=<number>	Distance between tab stops for column reporting

ftemplate-backtrace-limit=
C++ ObjC++ Joined RejectNegative UInteger Var(template_backtrace_limit) Init(10)
Set the maximum number of template instantiation notes for a single warning or error

ftemplate-depth-
C++ ObjC++ Joined RejectNegative Undocumented Alias(ftemplate-depth=)

ftemplate-depth=
C++ ObjC++ Joined RejectNegative UInteger
-ftemplate-depth=<number>	Specify maximum template instantiation depth

fthis-is-variable
C++ ObjC++ Ignore Warn(switch %qs is no longer supported)

fthreadsafe-statics
C++ ObjC++ Optimization Var(flag_threadsafe_statics) Init(1)
-fno-threadsafe-statics	Do not generate thread-safe code for initializing local statics

funsigned-bitfields
C ObjC C++ ObjC++ Var(flag_signed_bitfields, 0)
When \"signed\" or \"unsigned\" is not given make the bitfield unsigned

funsigned-char
C ObjC C++ ObjC++ LTO Var(flag_signed_char, 0)
Make \"char\" unsigned by default

fuse-cxa-atexit
C++ ObjC++ Var(flag_use_cxa_atexit) Init(DEFAULT_USE_CXA_ATEXIT)
Use __cxa_atexit to register destructors

fuse-cxa-get-exception-ptr
C++ ObjC++ Var(flag_use_cxa_get_exception_ptr) Init(2)
Use __cxa_get_exception_ptr in exception handling

fvisibility-inlines-hidden
C++ ObjC++
Marks all inlined functions and methods as having hidden visibility

fvisibility-ms-compat
C++ ObjC++ Var(flag_visibility_ms_compat)
Changes visibility to match Microsoft Visual Studio by default

fvtable-gc
C++ ObjC++ Ignore Warn(switch %qs is no longer supported)
No longer supported

fvtable-thunks
C++ ObjC++ Ignore Warn(switch %qs is no longer supported)
No longer supported

fweak
C++ ObjC++ Var(flag_weak) Init(1)
Emit common-like symbols as weak symbols

fwide-exec-charset=
C ObjC C++ ObjC++ Joined RejectNegative
-fwide-exec-charset=<cset>	Convert all wide strings and character constants to character set <cset>

fworking-directory
C ObjC C++ ObjC++ Var(flag_working_directory) Init(-1)
Generate a #line directive pointing at the current working directory

fxref
C++ ObjC++ Ignore Warn(switch %qs is no longer supported)
No longer supported

fzero-link
ObjC ObjC++ Var(flag_zero_link)
Generate lazy class lookup (via objc_getClass()) for use in Zero-Link mode

gen-decls
ObjC ObjC++ Var(flag_gen_declaration)
Dump declarations to a .decl file

femit-struct-debug-baseonly
C ObjC C++ ObjC++
-femit-struct-debug-baseonly	Aggressive reduced debug info for structs

femit-struct-debug-reduced
C ObjC C++ ObjC++
-femit-struct-debug-reduced	Conservative reduced debug info for structs

femit-struct-debug-detailed=
C ObjC C++ ObjC++ Joined
-femit-struct-debug-detailed=<spec-list>	Detailed reduced debug info for structs

fext-numeric-literals
C++ ObjC++ 
Interpret imaginary, fixed-point, or other gnu number suffix as the corresponding
number literal rather than a user-defined number literal.

idirafter
C ObjC C++ ObjC++ Joined Separate MissingArgError(missing path after %qs)
-idirafter <dir>	Add <dir> to the end of the system include path

imacros
C ObjC C++ ObjC++ Joined Separate MissingArgError(missing filename after %qs)
-imacros <file>	Accept definition of macros in <file>

imultilib
C ObjC C++ ObjC++ Joined Separate
-imultilib <dir>	Set <dir> to be the multilib include subdirectory

include
C ObjC C++ ObjC++ Joined Separate MissingArgError(missing filename after %qs)
-include <file>	Include the contents of <file> before other files

iprefix
C ObjC C++ ObjC++ Joined Separate
-iprefix <path>	Specify <path> as a prefix for next two options

isysroot
C ObjC C++ ObjC++ Joined Separate MissingArgError(missing path after %qs)
-isysroot <dir>	Set <dir> to be the system root directory

isystem
C ObjC C++ ObjC++ Joined Separate MissingArgError(missing path after %qs)
-isystem <dir>	Add <dir> to the start of the system include path

iquote
C ObjC C++ ObjC++ Joined Separate MissingArgError(missing path after %qs)
-iquote <dir>	Add <dir> to the end of the quote include path

iwithprefix
C ObjC C++ ObjC++ Joined Separate
-iwithprefix <dir>	Add <dir> to the end of the system include path

iwithprefixbefore
C ObjC C++ ObjC++ Joined Separate
-iwithprefixbefore <dir>	Add <dir> to the end of the main include path

lang-asm
C Undocumented RejectDriver

no-integrated-cpp
Driver

nostdinc
C ObjC C++ ObjC++
Do not search standard system include directories (those specified with -isystem will still be used)

nostdinc++
C++ ObjC++
Do not search standard system include directories for C++

o
C ObjC C++ ObjC++ Joined Separate
; Documented in common.opt

pedantic
C ObjC C++ ObjC++ Alias(Wpedantic)
; Documented in common.opt

print-objc-runtime-info
ObjC ObjC++
Generate C header of platform-specific features

remap
C ObjC C++ ObjC++
Remap file names when including files

std=c++98
C++ ObjC++
Conform to the ISO 1998 C++ standard revised by the 2003 technical corrigendum

std=c++03
C++ ObjC++ Alias(std=c++98)
Conform to the ISO 1998 C++ standard revised by the 2003 technical corrigendum

std=c++11
C++ ObjC++
Conform to the ISO 2011 C++ standard

std=c++0x
C++ ObjC++ Alias(std=c++11) Undocumented
Deprecated in favor of -std=c++11

std=c++1y
C++ ObjC++ Alias(std=c++14) Undocumented
Deprecated in favor of -std=c++14

std=c++14
C++ ObjC++ Undocumented
Conform to the ISO 2014 C++ standard (experimental and incomplete support)

std=c++1z
C++ ObjC++
Conform to the ISO 2017(?) C++ draft standard (experimental and incomplete support)

std=c++17
C++ ObjC++ Alias(std=c++1z) Undocumented

std=c11
C ObjC
Conform to the ISO 2011 C standard (experimental and incomplete support)

std=c1x
C ObjC Alias(std=c11)
Deprecated in favor of -std=c11

std=c89
C ObjC Alias(std=c90)
Conform to the ISO 1990 C standard

std=c90
C ObjC
Conform to the ISO 1990 C standard

std=c99
C ObjC
Conform to the ISO 1999 C standard

std=c9x
C ObjC Alias(std=c99)
Deprecated in favor of -std=c99

std=gnu++98
C++ ObjC++
Conform to the ISO 1998 C++ standard revised by the 2003 technical
corrigendum with GNU extensions

std=gnu++03
C++ ObjC++ Alias(std=gnu++98)
Conform to the ISO 1998 C++ standard revised by the 2003 technical
corrigendum with GNU extensions

std=gnu++11
C++ ObjC++
Conform to the ISO 2011 C++ standard with GNU extensions (experimental and incomplete support)

std=gnu++0x
C++ ObjC++ Alias(std=gnu++11)
Deprecated in favor of -std=gnu++11

std=gnu++1y
C++ ObjC++ Alias(std=gnu++14) Undocumented

std=gnu++14
C++ ObjC++
Conform to the ISO 2014 C++ standard with GNU extensions (experimental and incomplete support)

std=gnu++1z
C++ ObjC++
Conform to the ISO 201z(7?) C++ draft standard with GNU extensions (experimental and incomplete support)

std=gnu++17
C++ ObjC++ Alias(std=gnu++1z) Undocumented

std=gnu11
C ObjC
Conform to the ISO 2011 C standard with GNU extensions (experimental and incomplete support)

std=gnu1x
C ObjC Alias(std=gnu11)
Deprecated in favor of -std=gnu11

std=gnu89
C ObjC Alias(std=gnu90)
Conform to the ISO 1990 C standard with GNU extensions

std=gnu90
C ObjC
Conform to the ISO 1990 C standard with GNU extensions

std=gnu99
C ObjC
Conform to the ISO 1999 C standard with GNU extensions

std=gnu9x
C ObjC Alias(std=gnu99)
Deprecated in favor of -std=gnu99

std=iso9899:1990
C ObjC Alias(std=c90)
Conform to the ISO 1990 C standard

std=iso9899:199409
C ObjC
Conform to the ISO 1990 C standard as amended in 1994

std=iso9899:1999
C ObjC Alias(std=c99)
Conform to the ISO 1999 C standard

std=iso9899:199x
C ObjC Alias(std=c99)
Deprecated in favor of -std=iso9899:1999

std=iso9899:2011
C ObjC Alias(std=c11)
Conform to the ISO 2011 C standard (experimental and incomplete support)

traditional
Driver

traditional-cpp
C ObjC C++ ObjC++
Enable traditional preprocessing

trigraphs
C ObjC C++ ObjC++
-trigraphs	Support ISO C trigraphs

undef
C ObjC C++ ObjC++ Var(flag_undef)
Do not predefine system-specific and GCC-specific macros

v
C ObjC C++ ObjC++
; Documented in common.opt

w
C ObjC C++ ObjC++
; Documented in common.opt

; This comment is to ensure we retain the blank line above.<|MERGE_RESOLUTION|>--- conflicted
+++ resolved
@@ -962,11 +962,6 @@
 C ObjC C++ ObjC++
 Where shorter, use canonicalized paths to systems headers.
 
-<<<<<<< HEAD
-fconcepts
-C++ ObjC++ Var(flag_concepts, false)
-Enable support for C++ concepts
-=======
 fcheck-pointer-bounds
 Common Report Var(flag_check_pointer_bounds)
 Add Pointer Bounds Checker instrumentation.  fchkp-* flags are used to
@@ -1044,11 +1039,14 @@
 fchkp-instrument-marked-only
 C ObjC C++ ObjC++ LTO Report Var(flag_chkp_instrument_marked_only) Init(0)
 Instrument only functions marked with bnd_instrument attribute.
->>>>>>> eaeba53a
 
 fcilkplus
 C ObjC C++ ObjC++ LTO Report Var(flag_cilkplus) Init(0)
 Enable Cilk Plus
+
+fconcepts
+C++ ObjC++ Var(flag_concepts, false)
+Enable support for C++ concepts
 
 fcond-mismatch
 C ObjC C++ ObjC++
