/* Print GENERIC declaration (functions, variables, types) trees coming from
   the C and C++ front-ends as well as macros in Ada syntax.
   Copyright (C) 2010-2018 Free Software Foundation, Inc.
   Adapted from tree-pretty-print.c by Arnaud Charlet  <charlet@adacore.com>

This file is part of GCC.

GCC is free software; you can redistribute it and/or modify it under
the terms of the GNU General Public License as published by the Free
Software Foundation; either version 3, or (at your option) any later
version.

GCC is distributed in the hope that it will be useful, but WITHOUT ANY
WARRANTY; without even the implied warranty of MERCHANTABILITY or
FITNESS FOR A PARTICULAR PURPOSE.  See the GNU General Public License
for more details.

You should have received a copy of the GNU General Public License
along with GCC; see the file COPYING3.  If not see
<http://www.gnu.org/licenses/>.  */

#include "config.h"
#include "system.h"
#include "coretypes.h"
#include "tm.h"
#include "tree.h"
#include "c-ada-spec.h"
#include "fold-const.h"
#include "c-pragma.h"
#include "stringpool.h"
#include "attribs.h"

/* Local functions, macros and variables.  */
static int  dump_ada_node (pretty_printer *, tree, tree, int, bool, bool);
static int  dump_ada_declaration (pretty_printer *, tree, tree, int);
static void dump_ada_structure (pretty_printer *, tree, tree, bool, int);
static char *to_ada_name (const char *, bool *);

#define INDENT(SPACE) \
  do { int i; for (i = 0; i<SPACE; i++) pp_space (buffer); } while (0)

#define INDENT_INCR 3

/* Global hook used to perform C++ queries on nodes.  */
static int (*cpp_check) (tree, cpp_operation) = NULL;

/* Global variables used in macro-related callbacks.  */
static int max_ada_macros;
static int store_ada_macro_index;
static const char *macro_source_file;

/* Given a cpp MACRO, compute the max length BUFFER_LEN of the macro, as well
   as max length PARAM_LEN of arguments for fun_like macros, and also set
   SUPPORTED to 0 if the macro cannot be mapped to an Ada construct.  */

static void
macro_length (const cpp_macro *macro, int *supported, int *buffer_len,
	      int *param_len)
{
  int i;
  unsigned j;

  *supported = 1;
  *buffer_len = 0;
  *param_len = 0;

  if (macro->fun_like)
    {
      (*param_len)++;
      for (i = 0; i < macro->paramc; i++)
	{
	  cpp_hashnode *param = macro->parm.params[i];

	  *param_len += NODE_LEN (param);

	  if (i + 1 < macro->paramc)
	    {
	      *param_len += 2;  /* ", " */
	    }
	  else if (macro->variadic)
	    {
	      *supported = 0;
	      return;
	    }
	}
      *param_len += 2;  /* ")\0" */
    }

  for (j = 0; j < macro->count; j++)
    {
      const cpp_token *token = &macro->exp.tokens[j];

      if (token->flags & PREV_WHITE)
	(*buffer_len)++;

      if (token->flags & STRINGIFY_ARG || token->flags & PASTE_LEFT)
	{
	  *supported = 0;
	  return;
	}

      if (token->type == CPP_MACRO_ARG)
	*buffer_len +=
	  NODE_LEN (macro->parm.params[token->val.macro_arg.arg_no - 1]);
      else
	/* Include enough extra space to handle e.g. special characters.  */
	*buffer_len += (cpp_token_len (token) + 1) * 8;
    }

  (*buffer_len)++;
}

/* Dump all digits/hex chars from NUMBER to BUFFER and return a pointer
   to the character after the last character written.  If FLOAT_P is true,
   this is a floating-point number.  */

static unsigned char *
dump_number (unsigned char *number, unsigned char *buffer, bool float_p)
{
  while (*number != '\0'
	 && *number != (float_p ? 'F' : 'U')
	 && *number != (float_p ? 'f' : 'u')
	 && *number != 'l'
	 && *number != 'L')
    *buffer++ = *number++;

  return buffer;
}

/* Handle escape character C and convert to an Ada character into BUFFER.
   Return a pointer to the character after the last character written, or
   NULL if the escape character is not supported.  */

static unsigned char *
handle_escape_character (unsigned char *buffer, char c)
{
  switch (c)
    {
      case '"':
	*buffer++ = '"';
	*buffer++ = '"';
	break;

      case 'n':
	strcpy ((char *) buffer, "\" & ASCII.LF & \"");
	buffer += 16;
	break;

      case 'r':
	strcpy ((char *) buffer, "\" & ASCII.CR & \"");
	buffer += 16;
	break;

      case 't':
	strcpy ((char *) buffer, "\" & ASCII.HT & \"");
	buffer += 16;
	break;

      default:
	return NULL;
    }

  return buffer;
}

/* Callback used to count the number of macros from cpp_forall_identifiers.
   PFILE and V are not used.  NODE is the current macro to consider.  */

static int
count_ada_macro (cpp_reader *pfile ATTRIBUTE_UNUSED, cpp_hashnode *node,
		 void *v ATTRIBUTE_UNUSED)
{
<<<<<<< HEAD
  if (cpp_macro_p (node) && *NODE_NAME (node) != '_')
=======
  if (cpp_user_macro_p (node) && *NODE_NAME (node) != '_')
>>>>>>> a31505a3
    {
      const cpp_macro *macro = node->value.macro;
      if (macro->count && LOCATION_FILE (macro->line) == macro_source_file)
	max_ada_macros++;
    }

  return 1;
}

/* Callback used to store relevant macros from cpp_forall_identifiers.
   PFILE is not used.  NODE is the current macro to store if relevant.
   MACROS is an array of cpp_hashnode* used to store NODE.  */

static int
store_ada_macro (cpp_reader *pfile ATTRIBUTE_UNUSED,
		 cpp_hashnode *node, void *macros)
{
<<<<<<< HEAD
  if (cpp_macro_p (node) && *NODE_NAME (node) != '_')
=======
  if (cpp_user_macro_p (node) && *NODE_NAME (node) != '_')
>>>>>>> a31505a3
    {
      const cpp_macro *macro = node->value.macro;
      if (macro->count
	  && LOCATION_FILE (macro->line) == macro_source_file)
	((cpp_hashnode **) macros)[store_ada_macro_index++] = node;
    }
  return 1;
}

/* Callback used to compare (during qsort) macros.  NODE1 and NODE2 are the
   two macro nodes to compare.  */

static int
compare_macro (const void *node1, const void *node2)
{
  typedef const cpp_hashnode *const_hnode;

  const_hnode n1 = *(const const_hnode *) node1;
  const_hnode n2 = *(const const_hnode *) node2;

  return n1->value.macro->line - n2->value.macro->line;
}

/* Dump in PP all relevant macros appearing in FILE.  */

static void
dump_ada_macros (pretty_printer *pp, const char* file)
{
  int num_macros = 0, prev_line = -1;
  cpp_hashnode **macros;

  /* Initialize file-scope variables.  */
  max_ada_macros = 0;
  store_ada_macro_index = 0;
  macro_source_file = file;

  /* Count all potentially relevant macros, and then sort them by sloc.  */
  cpp_forall_identifiers (parse_in, count_ada_macro, NULL);
  macros = XALLOCAVEC (cpp_hashnode *, max_ada_macros);
  cpp_forall_identifiers (parse_in, store_ada_macro, macros);
  qsort (macros, max_ada_macros, sizeof (cpp_hashnode *), compare_macro);

  for (int j = 0; j < max_ada_macros; j++)
    {
      cpp_hashnode *node = macros[j];
      const cpp_macro *macro = node->value.macro;
      unsigned i;
      int supported = 1, prev_is_one = 0, buffer_len, param_len;
      int is_string = 0, is_char = 0;
      char *ada_name;
      unsigned char *s, *params, *buffer, *buf_param, *char_one = NULL, *tmp;

      macro_length (macro, &supported, &buffer_len, &param_len);
      s = buffer = XALLOCAVEC (unsigned char, buffer_len);
      params = buf_param = XALLOCAVEC (unsigned char, param_len);

      if (supported)
	{
	  if (macro->fun_like)
	    {
	      *buf_param++ = '(';
	      for (i = 0; i < macro->paramc; i++)
		{
		  cpp_hashnode *param = macro->parm.params[i];

		  memcpy (buf_param, NODE_NAME (param), NODE_LEN (param));
		  buf_param += NODE_LEN (param);

		  if (i + 1 < macro->paramc)
		    {
		      *buf_param++ = ',';
		      *buf_param++ = ' ';
		    }
		  else if (macro->variadic)
		    {
		      supported = 0;
		      break;
		    }
		}
	      *buf_param++ = ')';
	      *buf_param = '\0';
	    }

	  for (i = 0; supported && i < macro->count; i++)
	    {
	      const cpp_token *token = &macro->exp.tokens[i];
	      int is_one = 0;

	      if (token->flags & PREV_WHITE)
		*buffer++ = ' ';

	      if (token->flags & STRINGIFY_ARG || token->flags & PASTE_LEFT)
		{
		  supported = 0;
		  break;
		}

	      switch (token->type)
		{
		  case CPP_MACRO_ARG:
		    {
		      cpp_hashnode *param =
			macro->parm.params[token->val.macro_arg.arg_no - 1];
		      memcpy (buffer, NODE_NAME (param), NODE_LEN (param));
		      buffer += NODE_LEN (param);
		    }
		    break;

		  case CPP_EQ_EQ:       *buffer++ = '='; break;
		  case CPP_GREATER:     *buffer++ = '>'; break;
		  case CPP_LESS:        *buffer++ = '<'; break;
		  case CPP_PLUS:        *buffer++ = '+'; break;
		  case CPP_MINUS:       *buffer++ = '-'; break;
		  case CPP_MULT:        *buffer++ = '*'; break;
		  case CPP_DIV:         *buffer++ = '/'; break;
		  case CPP_COMMA:       *buffer++ = ','; break;
		  case CPP_OPEN_SQUARE:
		  case CPP_OPEN_PAREN:  *buffer++ = '('; break;
		  case CPP_CLOSE_SQUARE: /* fallthrough */
		  case CPP_CLOSE_PAREN: *buffer++ = ')'; break;
		  case CPP_DEREF:       /* fallthrough */
		  case CPP_SCOPE:       /* fallthrough */
		  case CPP_DOT:         *buffer++ = '.'; break;

		  case CPP_EQ:          *buffer++ = ':'; *buffer++ = '='; break;
		  case CPP_NOT_EQ:      *buffer++ = '/'; *buffer++ = '='; break;
		  case CPP_GREATER_EQ:  *buffer++ = '>'; *buffer++ = '='; break;
		  case CPP_LESS_EQ:     *buffer++ = '<'; *buffer++ = '='; break;

		  case CPP_NOT:
		    *buffer++ = 'n'; *buffer++ = 'o'; *buffer++ = 't'; break;
		  case CPP_MOD:
		    *buffer++ = 'm'; *buffer++ = 'o'; *buffer++ = 'd'; break;
		  case CPP_AND:
		    *buffer++ = 'a'; *buffer++ = 'n'; *buffer++ = 'd'; break;
		  case CPP_OR:
		    *buffer++ = 'o'; *buffer++ = 'r'; break;
		  case CPP_XOR:
		    *buffer++ = 'x'; *buffer++ = 'o'; *buffer++ = 'r'; break;
		  case CPP_AND_AND:
		    strcpy ((char *) buffer, " and then ");
		    buffer += 10;
		    break;
		  case CPP_OR_OR:
		    strcpy ((char *) buffer, " or else ");
		    buffer += 9;
		    break;

		  case CPP_PADDING:
		    *buffer++ = ' ';
		    is_one = prev_is_one;
		    break;

		  case CPP_COMMENT:
		    break;

		  case CPP_WSTRING:
		  case CPP_STRING16:
		  case CPP_STRING32:
		  case CPP_UTF8STRING:
		  case CPP_WCHAR:
		  case CPP_CHAR16:
		  case CPP_CHAR32:
		  case CPP_UTF8CHAR:
		  case CPP_NAME:
		    if (!macro->fun_like)
		      supported = 0;
		    else
		      buffer
			= cpp_spell_token (parse_in, token, buffer, false);
		    break;

		  case CPP_STRING:
		    if (is_string)
		      {
			*buffer++ = '&';
			*buffer++ = ' ';
		      }
		    else
		      is_string = 1;
		    {
		      const unsigned char *s = token->val.str.text;

		      for (; *s; s++)
			if (*s == '\\')
			  {
			    s++;
			    buffer = handle_escape_character (buffer, *s);
			    if (buffer == NULL)
			      {
				supported = 0;
				break;
			      }
			  }
			else
			  *buffer++ = *s;
		    }
		    break;

		  case CPP_CHAR:
		    is_char = 1;
		    {
		      unsigned chars_seen;
		      int ignored;
		      cppchar_t c;

		      c = cpp_interpret_charconst (parse_in, token,
						   &chars_seen, &ignored);
		      if (c >= 32 && c <= 126)
			{
			  *buffer++ = '\'';
			  *buffer++ = (char) c;
			  *buffer++ = '\'';
			}
		      else
			{
			  chars_seen = sprintf
			    ((char *) buffer, "Character'Val (%d)", (int) c);
			  buffer += chars_seen;
			}
		    }
		    break;

		  case CPP_NUMBER:
		    tmp = cpp_token_as_text (parse_in, token);

		    switch (*tmp)
		      {
			case '0':
			  switch (tmp[1])
			    {
			      case '\0':
			      case 'l':
			      case 'L':
			      case 'u':
			      case 'U':
				*buffer++ = '0';
				break;

			      case 'x':
			      case 'X':
				*buffer++ = '1';
				*buffer++ = '6';
				*buffer++ = '#';
				buffer = dump_number (tmp + 2, buffer, false);
				*buffer++ = '#';
				break;

			      case 'b':
			      case 'B':
				*buffer++ = '2';
				*buffer++ = '#';
				buffer = dump_number (tmp + 2, buffer, false);
				*buffer++ = '#';
				break;

			      default:
				/* Dump floating-point constant unmodified.  */
				if (strchr ((const char *)tmp, '.'))
				  buffer = dump_number (tmp, buffer, true);
				else
				  {
				    *buffer++ = '8';
				    *buffer++ = '#';
				    buffer
				      = dump_number (tmp + 1, buffer, false);
				    *buffer++ = '#';
				  }
				break;
			    }
			  break;

			case '1':
			  if (tmp[1] == '\0'
			      || tmp[1] == 'u'
			      || tmp[1] == 'U'
			      || tmp[1] == 'l'
			      || tmp[1] == 'L')
			    {
			      is_one = 1;
			      char_one = buffer;
			      *buffer++ = '1';
			      break;
			    }
			  /* fallthrough */

			default:
			  buffer
			    = dump_number (tmp, buffer,
					   strchr ((const char *)tmp, '.'));
			  break;
		      }
		    break;

		  case CPP_LSHIFT:
		    if (prev_is_one)
		      {
			/* Replace "1 << N" by "2 ** N" */
		        *char_one = '2';
		        *buffer++ = '*';
		        *buffer++ = '*';
		        break;
		      }
		    /* fallthrough */

		  case CPP_RSHIFT:
		  case CPP_COMPL:
		  case CPP_QUERY:
		  case CPP_EOF:
		  case CPP_PLUS_EQ:
		  case CPP_MINUS_EQ:
		  case CPP_MULT_EQ:
		  case CPP_DIV_EQ:
		  case CPP_MOD_EQ:
		  case CPP_AND_EQ:
		  case CPP_OR_EQ:
		  case CPP_XOR_EQ:
		  case CPP_RSHIFT_EQ:
		  case CPP_LSHIFT_EQ:
		  case CPP_PRAGMA:
		  case CPP_PRAGMA_EOL:
		  case CPP_HASH:
		  case CPP_PASTE:
		  case CPP_OPEN_BRACE:
		  case CPP_CLOSE_BRACE:
		  case CPP_SEMICOLON:
		  case CPP_ELLIPSIS:
		  case CPP_PLUS_PLUS:
		  case CPP_MINUS_MINUS:
		  case CPP_DEREF_STAR:
		  case CPP_DOT_STAR:
		  case CPP_ATSIGN:
		  case CPP_HEADER_NAME:
		  case CPP_AT_NAME:
		  case CPP_OTHER:
		  case CPP_OBJC_STRING:
		  default:
		    if (!macro->fun_like)
		      supported = 0;
		    else
		      buffer = cpp_spell_token (parse_in, token, buffer, false);
		    break;
		}

	      prev_is_one = is_one;
	    }

	  if (supported)
	    *buffer = '\0';
	}

      if (macro->fun_like && supported)
	{
	  char *start = (char *) s;
	  int is_function = 0;

	  pp_string (pp, "   --  arg-macro: ");

	  if (*start == '(' && buffer[-1] == ')')
	    {
	      start++;
	      buffer[-1] = '\0';
	      is_function = 1;
	      pp_string (pp, "function ");
	    }
	  else
	    {
	      pp_string (pp, "procedure ");
	    }

	  pp_string (pp, (const char *) NODE_NAME (node));
	  pp_space (pp);
	  pp_string (pp, (char *) params);
	  pp_newline (pp);
	  pp_string (pp, "   --    ");

	  if (is_function)
	    {
	      pp_string (pp, "return ");
	      pp_string (pp, start);
	      pp_semicolon (pp);
	    }
	  else
	    pp_string (pp, start);

	  pp_newline (pp);
	}
      else if (supported)
	{
	  expanded_location sloc = expand_location (macro->line);

	  if (sloc.line != prev_line + 1 && prev_line > 0)
	    pp_newline (pp);

	  num_macros++;
	  prev_line = sloc.line;

	  pp_string (pp, "   ");
	  ada_name = to_ada_name ((const char *) NODE_NAME (node), NULL);
	  pp_string (pp, ada_name);
	  free (ada_name);
	  pp_string (pp, " : ");

	  if (is_string)
	    pp_string (pp, "aliased constant String");
	  else if (is_char)
	    pp_string (pp, "aliased constant Character");
	  else
	    pp_string (pp, "constant");

	  pp_string (pp, " := ");
	  pp_string (pp, (char *) s);

	  if (is_string)
	    pp_string (pp, " & ASCII.NUL");

	  pp_string (pp, ";  --  ");
	  pp_string (pp, sloc.file);
	  pp_colon (pp);
	  pp_scalar (pp, "%d", sloc.line);
	  pp_newline (pp);
	}
      else
	{
	  pp_string (pp, "   --  unsupported macro: ");
	  pp_string (pp, (const char *) cpp_macro_definition (parse_in, node));
	  pp_newline (pp);
	}
    }

  if (num_macros > 0)
    pp_newline (pp);
}

/* Current source file being handled.  */
static const char *current_source_file;

/* Return sloc of DECL, using sloc of last field if LAST is true.  */

location_t
decl_sloc (const_tree decl, bool last)
{
  /* Compare the declaration of struct-like types based on the sloc of their
     last field (if LAST is true), so that more nested types collate before
     less nested ones.  */
  if (TREE_CODE (decl) == TYPE_DECL
      && !DECL_ORIGINAL_TYPE (decl)
      && RECORD_OR_UNION_TYPE_P (TREE_TYPE (decl)))
    {
      tree field = TYPE_FIELDS (TREE_TYPE (decl));

      /* Skip any builtin fields we added.  */
      while (field && DECL_IS_BUILTIN (field))
	field = DECL_CHAIN (field);

      if (field && last)
	while (DECL_CHAIN (field))
	  field = DECL_CHAIN (field);
      if (field)
	DECL_SOURCE_LOCATION (field);
    }

  return DECL_SOURCE_LOCATION (decl);
}

/* Compare two locations LHS and RHS.  */

static int
compare_location (location_t lhs, location_t rhs)
{
  expanded_location xlhs = expand_location (lhs);
  expanded_location xrhs = expand_location (rhs);

  if (xlhs.file != xrhs.file)
    return filename_cmp (xlhs.file, xrhs.file);

  if (xlhs.line != xrhs.line)
    return xlhs.line - xrhs.line;

  if (xlhs.column != xrhs.column)
    return xlhs.column - xrhs.column;

  return 0;
}

/* Compare two declarations (LP and RP) by their source location.  */

static int
compare_node (const void *lp, const void *rp)
{
  const_tree lhs = *((const tree *) lp);
  const_tree rhs = *((const tree *) rp);

  return compare_location (decl_sloc (lhs, true), decl_sloc (rhs, true));
}

/* Compare two comments (LP and RP) by their source location.  */

static int
compare_comment (const void *lp, const void *rp)
{
  const cpp_comment *lhs = (const cpp_comment *) lp;
  const cpp_comment *rhs = (const cpp_comment *) rp;

  return compare_location (lhs->sloc, rhs->sloc);
}

static tree *to_dump = NULL;
static int to_dump_count = 0;

/* Collect a list of declarations from T relevant to SOURCE_FILE to be dumped
   by a subsequent call to dump_ada_nodes.  */

void
collect_ada_nodes (tree t, const char *source_file)
{
  tree n;
  int i = to_dump_count;

  /* Count the likely relevant nodes: do not dump builtins (they are irrelevant
     in the context of bindings) and namespaces (we do not handle them properly
     yet).  */
  for (n = t; n; n = TREE_CHAIN (n))
    if (!DECL_IS_BUILTIN (n)
	&& TREE_CODE (n) != NAMESPACE_DECL
	&& LOCATION_FILE (decl_sloc (n, false)) == source_file)
      to_dump_count++;

  /* Allocate sufficient storage for all nodes.  */
  to_dump = XRESIZEVEC (tree, to_dump, to_dump_count);

  /* Store the relevant nodes.  */
  for (n = t; n; n = TREE_CHAIN (n))
    if (!DECL_IS_BUILTIN (n)
	&& TREE_CODE (n) != NAMESPACE_DECL
	&& LOCATION_FILE (decl_sloc (n, false)) == source_file)
      to_dump[i++] = n;
}

/* Call back for walk_tree to clear the TREE_VISITED flag of TP.  */

static tree
unmark_visited_r (tree *tp, int *walk_subtrees ATTRIBUTE_UNUSED,
		  void *data ATTRIBUTE_UNUSED)
{
  if (TREE_VISITED (*tp))
    TREE_VISITED (*tp) = 0;
  else
    *walk_subtrees = 0;

  return NULL_TREE;
}

/* Print a COMMENT to the output stream PP.  */

static void
print_comment (pretty_printer *pp, const char *comment)
{
  int len = strlen (comment);
  char *str = XALLOCAVEC (char, len + 1);
  char *tok;
  bool extra_newline = false;

  memcpy (str, comment, len + 1);

  /* Trim C/C++ comment indicators.  */
  if (str[len - 2] == '*' && str[len - 1] == '/')
    {
      str[len - 2] = ' ';
      str[len - 1] = '\0';
    }
  str += 2;

  tok = strtok (str, "\n");
  while (tok) {
    pp_string (pp, "  --");
    pp_string (pp, tok);
    pp_newline (pp);
    tok = strtok (NULL, "\n");

    /* Leave a blank line after multi-line comments.  */
    if (tok)
      extra_newline = true;
  }

  if (extra_newline)
    pp_newline (pp);
}

/* Dump nodes into PP relevant to SOURCE_FILE, as collected by previous calls
   to collect_ada_nodes.  */

static void
dump_ada_nodes (pretty_printer *pp, const char *source_file)
{
  int i, j;
  cpp_comment_table *comments;

  /* Sort the table of declarations to dump by sloc.  */
  qsort (to_dump, to_dump_count, sizeof (tree), compare_node);

  /* Fetch the table of comments.  */
  comments = cpp_get_comments (parse_in);

  /* Sort the comments table by sloc.  */
  if (comments->count > 1)
    qsort (comments->entries, comments->count, sizeof (cpp_comment),
	   compare_comment);

  /* Interleave comments and declarations in line number order.  */
  i = j = 0;
  do
    {
      /* Advance j until comment j is in this file.  */
      while (j != comments->count
	     && LOCATION_FILE (comments->entries[j].sloc) != source_file)
	j++;

      /* Advance j until comment j is not a duplicate.  */
      while (j < comments->count - 1
	     && !compare_comment (&comments->entries[j],
				  &comments->entries[j + 1]))
	j++;

      /* Write decls until decl i collates after comment j.  */
      while (i != to_dump_count)
	{
	  if (j == comments->count
	      || LOCATION_LINE (decl_sloc (to_dump[i], false))
	      <  LOCATION_LINE (comments->entries[j].sloc))
	    {
	      current_source_file = source_file;

	      if (dump_ada_declaration (pp, to_dump[i++], NULL_TREE,
					 INDENT_INCR))
		{
		  pp_newline (pp);
		  pp_newline (pp);
		}
	    }
	  else
	    break;
	}

      /* Write comment j, if there is one.  */
      if (j != comments->count)
	print_comment (pp, comments->entries[j++].comment);

    } while (i != to_dump_count || j != comments->count);

  /* Clear the TREE_VISITED flag over each subtree we've dumped.  */
  for (i = 0; i < to_dump_count; i++)
    walk_tree (&to_dump[i], unmark_visited_r, NULL, NULL);

  /* Finalize the to_dump table.  */
  if (to_dump)
    {
      free (to_dump);
      to_dump = NULL;
      to_dump_count = 0;
    }
}

/* Dump a newline and indent BUFFER by SPC chars.  */

static void
newline_and_indent (pretty_printer *buffer, int spc)
{
  pp_newline (buffer);
  INDENT (spc);
}

struct with { char *s; const char *in_file; bool limited; };
static struct with *withs = NULL;
static int withs_max = 4096;
static int with_len = 0;

/* Record a "with" clause on package S (a limited with if LIMITED_ACCESS is
   true), if not already done.  */

static void
append_withs (const char *s, bool limited_access)
{
  int i;

  if (withs == NULL)
    withs = XNEWVEC (struct with, withs_max);

  if (with_len == withs_max)
    {
      withs_max *= 2;
      withs = XRESIZEVEC (struct with, withs, withs_max);
    }

  for (i = 0; i < with_len; i++)
    if (!strcmp (s, withs[i].s)
	&& current_source_file == withs[i].in_file)
      {
	withs[i].limited &= limited_access;
	return;
      }

  withs[with_len].s = xstrdup (s);
  withs[with_len].in_file = current_source_file;
  withs[with_len].limited = limited_access;
  with_len++;
}

/* Reset "with" clauses.  */

static void
reset_ada_withs (void)
{
  int i;

  if (!withs)
    return;

  for (i = 0; i < with_len; i++)
    free (withs[i].s);
  free (withs);
  withs = NULL;
  withs_max = 4096;
  with_len = 0;
}

/* Dump "with" clauses in F.  */

static void
dump_ada_withs (FILE *f)
{
  int i;

  fprintf (f, "with Interfaces.C; use Interfaces.C;\n");

  for (i = 0; i < with_len; i++)
    fprintf
      (f, "%swith %s;\n", withs[i].limited ? "limited " : "", withs[i].s);
}

/* Return suitable Ada package name from FILE.  */

static char *
get_ada_package (const char *file)
{
  const char *base;
  char *res;
  const char *s;
  int i;
  size_t plen;

  s = strstr (file, "/include/");
  if (s)
    base = s + 9;
  else
    base = lbasename (file);

  if (ada_specs_parent == NULL)
    plen = 0;
  else
    plen = strlen (ada_specs_parent) + 1;

  res = XNEWVEC (char, plen + strlen (base) + 1);
  if (ada_specs_parent != NULL) {
    strcpy (res, ada_specs_parent);
    res[plen - 1] = '.';
  }

  for (i = plen; *base; base++, i++)
    switch (*base)
      {
	case '+':
	  res[i] = 'p';
	  break;

	case '.':
	case '-':
	case '_':
	case '/':
	case '\\':
	  res[i] = (i == 0 || res[i - 1] == '.' || res[i - 1] == '_') ? 'u' : '_';
	  break;

	default:
	  res[i] = *base;
	  break;
      }
  res[i] = '\0';

  return res;
}

static const char *ada_reserved[] = {
  "abort", "abs", "abstract", "accept", "access", "aliased", "all", "and",
  "array", "at", "begin", "body", "case", "constant", "declare", "delay",
  "delta", "digits", "do", "else", "elsif", "end", "entry", "exception",
  "exit", "for", "function", "generic", "goto", "if", "in", "interface", "is",
  "limited", "loop", "mod", "new", "not", "null", "others", "out", "of", "or",
  "overriding", "package", "pragma", "private", "procedure", "protected",
  "raise", "range", "record", "rem", "renames", "requeue", "return", "reverse",
  "select", "separate", "subtype", "synchronized", "tagged", "task",
  "terminate", "then", "type", "until", "use", "when", "while", "with", "xor",
  NULL};

/* ??? would be nice to specify this list via a config file, so that users
   can create their own dictionary of conflicts.  */
static const char *c_duplicates[] = {
  /* system will cause troubles with System.Address.  */
  "system",

  /* The following values have other definitions with same name/other
     casing.  */
  "funmap",
  "rl_vi_fWord",
  "rl_vi_bWord",
  "rl_vi_eWord",
  "rl_readline_version",
  "_Vx_ushort",
  "USHORT",
  "XLookupKeysym",
  NULL};

/* Return a declaration tree corresponding to TYPE.  */

static tree
get_underlying_decl (tree type)
{
  if (!type)
    return NULL_TREE;

  /* type is a declaration.  */
  if (DECL_P (type))
    return type;

  /* type is a typedef.  */
  if (TYPE_P (type) && TYPE_NAME (type) && DECL_P (TYPE_NAME (type)))
    return TYPE_NAME (type);

  /* TYPE_STUB_DECL has been set for type.  */
  if (TYPE_P (type) && TYPE_STUB_DECL (type))
    return TYPE_STUB_DECL (type);

  return NULL_TREE;
}

/* Return whether TYPE has static fields.  */

static bool
has_static_fields (const_tree type)
{
  if (!type || !RECORD_OR_UNION_TYPE_P (type))
    return false;

  for (tree fld = TYPE_FIELDS (type); fld; fld = TREE_CHAIN (fld))
    if (TREE_CODE (fld) == VAR_DECL && DECL_NAME (fld))
      return true;

  return false;
}

/* Return whether TYPE corresponds to an Ada tagged type (has a dispatch
   table).  */

static bool
is_tagged_type (const_tree type)
{
  if (!type || !RECORD_OR_UNION_TYPE_P (type))
    return false;

  for (tree fld = TYPE_FIELDS (type); fld; fld = TREE_CHAIN (fld))
    if (TREE_CODE (fld) == FUNCTION_DECL && DECL_VINDEX (fld))
      return true;

  return false;
}

/* Return whether TYPE has non-trivial methods, i.e. methods that do something
   for the objects of TYPE.  In C++, all classes have implicit special methods,
   e.g. constructors and destructors, but they can be trivial if the type is
   sufficiently simple.  */

static bool
has_nontrivial_methods (tree type)
{
  if (!type || !RECORD_OR_UNION_TYPE_P (type))
    return false;

  /* Only C++ types can have methods.  */
  if (!cpp_check)
    return false;

  /* A non-trivial type has non-trivial special methods.  */
  if (!cpp_check (type, IS_TRIVIAL))
    return true;

  /* If there are user-defined methods, they are deemed non-trivial.  */
  for (tree fld = TYPE_FIELDS (type); fld; fld = DECL_CHAIN (fld))
    if (TREE_CODE (fld) == FUNCTION_DECL && !DECL_ARTIFICIAL (fld))
      return true;

  return false;
}

#define INDEX_LENGTH 8

/* Generate a legal Ada name from a C/C++ NAME and return a malloc'ed string.
   SPACE_FOUND, if not NULL, is used to indicate whether a space was found in
   NAME.  */

static char *
to_ada_name (const char *name, bool *space_found)
{
  const char **names;
  const int len = strlen (name);
  int j, len2 = 0;
  bool found = false;
  char *s = XNEWVEC (char, len * 2 + 5);
  char c;

  if (space_found)
    *space_found = false;

  /* Add "c_" prefix if name is an Ada reserved word.  */
  for (names = ada_reserved; *names; names++)
    if (!strcasecmp (name, *names))
      {
	s[len2++] = 'c';
	s[len2++] = '_';
	found = true;
	break;
      }

  if (!found)
    /* Add "c_" prefix if name is a potential case sensitive duplicate.  */
    for (names = c_duplicates; *names; names++)
      if (!strcmp (name, *names))
	{
	  s[len2++] = 'c';
	  s[len2++] = '_';
	  found = true;
	  break;
	}

  for (j = 0; name[j] == '_'; j++)
    s[len2++] = 'u';

  if (j > 0)
    s[len2++] = '_';
  else if (*name == '.' || *name == '$')
    {
      s[0] = 'a';
      s[1] = 'n';
      s[2] = 'o';
      s[3] = 'n';
      len2 = 4;
      j++;
    }

  /* Replace unsuitable characters for Ada identifiers.  */
  for (; j < len; j++)
    switch (name[j])
      {
	case ' ':
	  if (space_found)
	    *space_found = true;
	  s[len2++] = '_';
	  break;

	/* ??? missing some C++ operators.  */
	case '=':
	  s[len2++] = '_';

	  if (name[j + 1] == '=')
	    {
	      j++;
	      s[len2++] = 'e';
	      s[len2++] = 'q';
	    }
	  else
	    {
	      s[len2++] = 'a';
	      s[len2++] = 's';
	    }
	  break;

	case '!':
	  s[len2++] = '_';
	  if (name[j + 1] == '=')
	    {
	      j++;
	      s[len2++] = 'n';
	      s[len2++] = 'e';
	    }
	  break;

	case '~':
	  s[len2++] = '_';
	  s[len2++] = 't';
	  s[len2++] = 'i';
	  break;

	case '&':
	case '|':
	case '^':
	  s[len2++] = '_';
	  s[len2++] = name[j] == '&' ? 'a' : name[j] == '|' ? 'o' : 'x';

	  if (name[j + 1] == '=')
	    {
	      j++;
	      s[len2++] = 'e';
	    }
	  break;

	case '+':
	case '-':
	case '*':
	case '/':
	case '(':
	case '[':
	  if (s[len2 - 1] != '_')
	    s[len2++] = '_';

	  switch (name[j + 1]) {
	    case '\0':
	      j++;
	      switch (name[j - 1]) {
		case '+': s[len2++] = 'p'; break;  /* + */
		case '-': s[len2++] = 'm'; break;  /* - */
		case '*': s[len2++] = 't'; break;  /* * */
		case '/': s[len2++] = 'd'; break;  /* / */
	      }
	      break;

	    case '=':
	      j++;
	      switch (name[j - 1]) {
		case '+': s[len2++] = 'p'; break;  /* += */
		case '-': s[len2++] = 'm'; break;  /* -= */
		case '*': s[len2++] = 't'; break;  /* *= */
		case '/': s[len2++] = 'd'; break;  /* /= */
	      }
	      s[len2++] = 'a';
	      break;

	    case '-':  /* -- */
	      j++;
	      s[len2++] = 'm';
	      s[len2++] = 'm';
	      break;

	    case '+':  /* ++ */
	      j++;
	      s[len2++] = 'p';
	      s[len2++] = 'p';
	      break;

	    case ')':  /* () */
	      j++;
	      s[len2++] = 'o';
	      s[len2++] = 'p';
	      break;

	    case ']':  /* [] */
	      j++;
	      s[len2++] = 'o';
	      s[len2++] = 'b';
	      break;
	  }

	  break;

	case '<':
	case '>':
	  c = name[j] == '<' ? 'l' : 'g';
	  s[len2++] = '_';

	  switch (name[j + 1]) {
	    case '\0':
	      s[len2++] = c;
	      s[len2++] = 't';
	      break;
	    case '=':
	      j++;
	      s[len2++] = c;
	      s[len2++] = 'e';
	      break;
	    case '>':
	      j++;
	      s[len2++] = 's';
	      s[len2++] = 'r';
	      break;
	    case '<':
	      j++;
	      s[len2++] = 's';
	      s[len2++] = 'l';
	      break;
	    default:
	      break;
	  }
	  break;

	case '_':
	  if (len2 && s[len2 - 1] == '_')
	    s[len2++] = 'u';
	  /* fall through */

	default:
	  s[len2++] = name[j];
      }

  if (s[len2 - 1] == '_')
    s[len2++] = 'u';

  s[len2] = '\0';

  return s;
}

/* Return true if DECL refers to a C++ class type for which a
   separate enclosing package has been or should be generated.  */

static bool
separate_class_package (tree decl)
{
  tree type = TREE_TYPE (decl);
  return has_nontrivial_methods (type) || has_static_fields (type);
}

static bool package_prefix = true;

/* Dump in BUFFER the name of an identifier NODE of type TYPE, following Ada
   syntax.  LIMITED_ACCESS indicates whether NODE can be accessed through a
   limited 'with' clause rather than a regular 'with' clause.  */

static void
pp_ada_tree_identifier (pretty_printer *buffer, tree node, tree type,
			bool limited_access)
{
  const char *name = IDENTIFIER_POINTER (node);
  bool space_found = false;
  char *s = to_ada_name (name, &space_found);
  tree decl = get_underlying_decl (type);

  /* If the entity comes from another file, generate a package prefix.  */
  if (decl)
    {
      expanded_location xloc = expand_location (decl_sloc (decl, false));

      if (xloc.file && xloc.line)
	{
	  if (xloc.file != current_source_file)
	    {
	      switch (TREE_CODE (type))
		{
		  case ENUMERAL_TYPE:
		  case INTEGER_TYPE:
		  case REAL_TYPE:
		  case FIXED_POINT_TYPE:
		  case BOOLEAN_TYPE:
		  case REFERENCE_TYPE:
		  case POINTER_TYPE:
		  case ARRAY_TYPE:
		  case RECORD_TYPE:
		  case UNION_TYPE:
		  case TYPE_DECL:
		    if (package_prefix)
		      {
			char *s1 = get_ada_package (xloc.file);
			append_withs (s1, limited_access);
			pp_string (buffer, s1);
			pp_dot (buffer);
			free (s1);
		      }
		    break;
		  default:
		    break;
		}

	      /* Generate the additional package prefix for C++ classes.  */
	      if (separate_class_package (decl))
		{
		  pp_string (buffer, "Class_");
		  pp_string (buffer, s);
		  pp_dot (buffer);
		}
	     }
	}
    }

  if (space_found)
    if (!strcmp (s, "short_int"))
      pp_string (buffer, "short");
    else if (!strcmp (s, "short_unsigned_int"))
      pp_string (buffer, "unsigned_short");
    else if (!strcmp (s, "unsigned_int"))
      pp_string (buffer, "unsigned");
    else if (!strcmp (s, "long_int"))
      pp_string (buffer, "long");
    else if (!strcmp (s, "long_unsigned_int"))
      pp_string (buffer, "unsigned_long");
    else if (!strcmp (s, "long_long_int"))
      pp_string (buffer, "Long_Long_Integer");
    else if (!strcmp (s, "long_long_unsigned_int"))
      {
	if (package_prefix)
	  {
	    append_withs ("Interfaces.C.Extensions", false);
	    pp_string (buffer, "Extensions.unsigned_long_long");
	  }
	else
	  pp_string (buffer, "unsigned_long_long");
      }
    else
      pp_string(buffer, s);
  else
    if (!strcmp (s, "u_Bool") || !strcmp (s, "bool"))
      {
	if (package_prefix)
	  {
	    append_withs ("Interfaces.C.Extensions", false);
	    pp_string (buffer, "Extensions.bool");
	  }
	else
	  pp_string (buffer, "bool");
      }
    else
      pp_string(buffer, s);

  free (s);
}

/* Dump in BUFFER the assembly name of T.  */

static void
pp_asm_name (pretty_printer *buffer, tree t)
{
  tree name = DECL_ASSEMBLER_NAME (t);
  char *ada_name = XALLOCAVEC (char, IDENTIFIER_LENGTH (name) + 1), *s;
  const char *ident = IDENTIFIER_POINTER (name);

  for (s = ada_name; *ident; ident++)
    {
      if (*ident == ' ')
	break;
      else if (*ident != '*')
	*s++ = *ident;
    }

  *s = '\0';
  pp_string (buffer, ada_name);
}

/* Dump in BUFFER the name of a DECL node if set, in Ada syntax.
   LIMITED_ACCESS indicates whether NODE can be accessed via a
   limited 'with' clause rather than a regular 'with' clause.  */

static void
dump_ada_decl_name (pretty_printer *buffer, tree decl, bool limited_access)
{
  if (DECL_NAME (decl))
    pp_ada_tree_identifier (buffer, DECL_NAME (decl), decl, limited_access);
  else
    {
      tree type_name = TYPE_NAME (TREE_TYPE (decl));

      if (!type_name)
	{
	  pp_string (buffer, "anon");
	  if (TREE_CODE (decl) == FIELD_DECL)
	    pp_scalar (buffer, "%d", DECL_UID (decl));
	  else
	    pp_scalar (buffer, "%d", TYPE_UID (TREE_TYPE (decl)));
	}
      else if (TREE_CODE (type_name) == IDENTIFIER_NODE)
	pp_ada_tree_identifier (buffer, type_name, decl, limited_access);
    }
}

/* Dump in BUFFER a name based on both T1 and T2 followed by a suffix.  */

static void
dump_ada_double_name (pretty_printer *buffer, tree t1, tree t2)
{
  if (DECL_NAME (t1))
    pp_ada_tree_identifier (buffer, DECL_NAME (t1), t1, false);
  else
    {
      pp_string (buffer, "anon");
      pp_scalar (buffer, "%d", TYPE_UID (TREE_TYPE (t1)));
    }

  pp_underscore (buffer);

  if (DECL_NAME (t2))
    pp_ada_tree_identifier (buffer, DECL_NAME (t2), t2, false);
  else
    {
      pp_string (buffer, "anon");
      pp_scalar (buffer, "%d", TYPE_UID (TREE_TYPE (t2)));
    }

  switch (TREE_CODE (TREE_TYPE (t2)))
    {
    case ARRAY_TYPE:
      pp_string (buffer, "_array");
      break;
    case ENUMERAL_TYPE:
      pp_string (buffer, "_enum");
      break;
    case RECORD_TYPE:
      pp_string (buffer, "_struct");
      break;
    case UNION_TYPE:
      pp_string (buffer, "_union");
      break;
    default:
      pp_string (buffer, "_unknown");
      break;
    }
}

/* Dump in BUFFER aspect Import on a given node T.  SPC is the current
   indentation level.  */

static void
dump_ada_import (pretty_printer *buffer, tree t, int spc)
{
  const char *name = IDENTIFIER_POINTER (DECL_ASSEMBLER_NAME (t));
  const bool is_stdcall
    = TREE_CODE (t) == FUNCTION_DECL
      && lookup_attribute ("stdcall", TYPE_ATTRIBUTES (TREE_TYPE (t)));

  pp_string (buffer, "with Import => True, ");

  newline_and_indent (buffer, spc + 5);

  if (is_stdcall)
    pp_string (buffer, "Convention => Stdcall, ");
  else if (name[0] == '_' && name[1] == 'Z')
    pp_string (buffer, "Convention => CPP, ");
  else
    pp_string (buffer, "Convention => C, ");

  newline_and_indent (buffer, spc + 5);

  pp_string (buffer, "External_Name => \"");

  if (is_stdcall)
    pp_string (buffer, IDENTIFIER_POINTER (DECL_NAME (t)));
  else
    pp_asm_name (buffer, t);

  pp_string (buffer, "\";");
}

/* Check whether T and its type have different names, and append "the_"
   otherwise in BUFFER.  */

static void
check_name (pretty_printer *buffer, tree t)
{
  const char *s;
  tree tmp = TREE_TYPE (t);

  while (TREE_CODE (tmp) == POINTER_TYPE && !TYPE_NAME (tmp))
    tmp = TREE_TYPE (tmp);

  if (TREE_CODE (tmp) != FUNCTION_TYPE)
    {
      if (TREE_CODE (tmp) == IDENTIFIER_NODE)
	s = IDENTIFIER_POINTER (tmp);
      else if (!TYPE_NAME (tmp))
	s = "";
      else if (TREE_CODE (TYPE_NAME (tmp)) == IDENTIFIER_NODE)
	s = IDENTIFIER_POINTER (TYPE_NAME (tmp));
      else
	s = IDENTIFIER_POINTER (DECL_NAME (TYPE_NAME (tmp)));

      if (!strcasecmp (IDENTIFIER_POINTER (DECL_NAME (t)), s))
	pp_string (buffer, "the_");
    }
}

/* Dump in BUFFER a function declaration FUNC in Ada syntax.
   IS_METHOD indicates whether FUNC is a C++ method.
   IS_CONSTRUCTOR whether FUNC is a C++ constructor.
   IS_DESTRUCTOR whether FUNC is a C++ destructor.
   SPC is the current indentation level.  */

static void
dump_ada_function_declaration (pretty_printer *buffer, tree func,
			       bool is_method, bool is_constructor,
			       bool is_destructor, int spc)
{
  tree arg;
  const tree node = TREE_TYPE (func);
  char buf[17];
  int num = 0, num_args = 0, have_args = true, have_ellipsis = false;

  /* Compute number of arguments.  */
  arg = TYPE_ARG_TYPES (node);

  if (arg)
    {
      while (TREE_CHAIN (arg) && arg != error_mark_node)
	{
	  num_args++;
	  arg = TREE_CHAIN (arg);
	}

      if (TREE_CODE (TREE_VALUE (arg)) != VOID_TYPE)
	{
	  num_args++;
	  have_ellipsis = true;
	}
    }

  if (is_constructor)
    num_args--;

  if (is_destructor)
    num_args = 1;

  if (num_args > 2)
    newline_and_indent (buffer, spc + 1);

  if (num_args > 0)
    {
      pp_space (buffer);
      pp_left_paren (buffer);
    }

  if (TREE_CODE (func) == FUNCTION_DECL)
    arg = DECL_ARGUMENTS (func);
  else
    arg = NULL_TREE;

  if (arg == NULL_TREE)
    {
      have_args = false;
      arg = TYPE_ARG_TYPES (node);

      if (arg && TREE_CODE (TREE_VALUE (arg)) == VOID_TYPE)
	arg = NULL_TREE;
    }

  if (is_constructor)
    arg = TREE_CHAIN (arg);

  /* Print the argument names (if available) & types.  */

  for (num = 1; num <= num_args; num++)
    {
      if (have_args)
	{
	  if (DECL_NAME (arg))
	    {
	      check_name (buffer, arg);
	      pp_ada_tree_identifier (buffer, DECL_NAME (arg), NULL_TREE,
				      false);
	      pp_string (buffer, " : ");
	    }
	  else
	    {
	      sprintf (buf, "arg%d : ", num);
	      pp_string (buffer, buf);
	    }

	  dump_ada_node (buffer, TREE_TYPE (arg), node, spc, false, true);
	}
      else
	{
	  sprintf (buf, "arg%d : ", num);
	  pp_string (buffer, buf);
	  dump_ada_node (buffer, TREE_VALUE (arg), node, spc, false, true);
	}

      /* If the type is a pointer to a tagged type, we need to differentiate
	 virtual methods from the rest (non-virtual methods, static member
	 or regular functions) and import only them as primitive operations,
	 because they make up the virtual table which is mirrored on the Ada
	 side by the dispatch table.  So we add 'Class to the type of every
	 parameter that is not the first one of a method which either has a
	 slot in the virtual table or is a constructor.  */
      if (TREE_TYPE (arg)
	  && POINTER_TYPE_P (TREE_TYPE (arg))
	  && is_tagged_type (TREE_TYPE (TREE_TYPE (arg)))
	  && !(num == 1 && is_method && (DECL_VINDEX (func) || is_constructor)))
	pp_string (buffer, "'Class");

      arg = TREE_CHAIN (arg);

      if (num < num_args)
	{
	  pp_semicolon (buffer);

	  if (num_args > 2)
	    newline_and_indent (buffer, spc + INDENT_INCR);
	  else
	    pp_space (buffer);
	}
    }

  if (have_ellipsis)
    {
      pp_string (buffer, "  -- , ...");
      newline_and_indent (buffer, spc + INDENT_INCR);
    }

  if (num_args > 0)
    pp_right_paren (buffer);

  if (is_constructor || !VOID_TYPE_P (TREE_TYPE (node)))
    {
      pp_string (buffer, " return ");
      tree type = is_constructor ? DECL_CONTEXT (func) : TREE_TYPE (node);
      dump_ada_node (buffer, type, type, spc, false, true);
    }
}

/* Dump in BUFFER all the domains associated with an array NODE,
   in Ada syntax.  SPC is the current indentation level.  */

static void
dump_ada_array_domains (pretty_printer *buffer, tree node, int spc)
{
  int first = 1;
  pp_left_paren (buffer);

  for (; TREE_CODE (node) == ARRAY_TYPE; node = TREE_TYPE (node))
    {
      tree domain = TYPE_DOMAIN (node);

      if (domain)
	{
	  tree min = TYPE_MIN_VALUE (domain);
	  tree max = TYPE_MAX_VALUE (domain);

	  if (!first)
	    pp_string (buffer, ", ");
	  first = 0;

	  if (min)
	    dump_ada_node (buffer, min, NULL_TREE, spc, false, true);
	  pp_string (buffer, " .. ");

	  /* If the upper bound is zero, gcc may generate a NULL_TREE
	     for TYPE_MAX_VALUE rather than an integer_cst.  */
	  if (max)
	    dump_ada_node (buffer, max, NULL_TREE, spc, false, true);
	  else
	    pp_string (buffer, "0");
	}
      else
	pp_string (buffer, "size_t");
    }
  pp_right_paren (buffer);
}

/* Dump in BUFFER file:line information related to NODE.  */

static void
dump_sloc (pretty_printer *buffer, tree node)
{
  expanded_location xloc;

  xloc.file = NULL;

  if (DECL_P (node))
    xloc = expand_location (DECL_SOURCE_LOCATION (node));
  else if (EXPR_HAS_LOCATION (node))
    xloc = expand_location (EXPR_LOCATION (node));

  if (xloc.file)
    {
      pp_string (buffer, xloc.file);
      pp_colon (buffer);
      pp_decimal_int (buffer, xloc.line);
    }
}

/* Return true if type T designates a 1-dimension array of "char".  */

static bool
is_char_array (tree t)
{
  int num_dim = 0;

  while (TREE_CODE (t) == ARRAY_TYPE)
    {
      num_dim++;
      t = TREE_TYPE (t);
    }

  return num_dim == 1
	 && TREE_CODE (t) == INTEGER_TYPE
	 && id_equal (DECL_NAME (TYPE_NAME (t)), "char");
}

/* Dump in BUFFER an array type NODE of type TYPE in Ada syntax.  SPC is the
   indentation level.  */

static void
dump_ada_array_type (pretty_printer *buffer, tree node, tree type, int spc)
{
  const bool char_array = is_char_array (node);

  /* Special case char arrays.  */
  if (char_array)
    pp_string (buffer, "Interfaces.C.char_array ");
  else
    pp_string (buffer, "array ");

  /* Print the dimensions.  */
  dump_ada_array_domains (buffer, node, spc);

  /* Print array's type.  */
  if (!char_array)
    {
      /* Retrieve the element type.  */
      tree tmp = node;
      while (TREE_CODE (tmp) == ARRAY_TYPE)
	tmp = TREE_TYPE (tmp);

      pp_string (buffer, " of ");

      if (TREE_CODE (tmp) != POINTER_TYPE)
	pp_string (buffer, "aliased ");

      if (TYPE_NAME (tmp) || !RECORD_OR_UNION_TYPE_P (tmp))
	dump_ada_node (buffer, tmp, node, spc, false, true);
      else
	dump_ada_double_name (buffer, type, get_underlying_decl (tmp));
    }
}

/* Dump in BUFFER type names associated with a template, each prepended with
   '_'.  TYPES is the TREE_PURPOSE of a DECL_TEMPLATE_INSTANTIATIONS.  SPC is
   the indentation level.  */

static void
dump_template_types (pretty_printer *buffer, tree types, int spc)
{
  for (int i = 0; i < TREE_VEC_LENGTH (types); i++)
    {
      tree elem = TREE_VEC_ELT (types, i);
      pp_underscore (buffer);

      if (!dump_ada_node (buffer, elem, NULL_TREE, spc, false, true))
	{
	  pp_string (buffer, "unknown");
	  pp_scalar (buffer, "%lu", (unsigned long) TREE_HASH (elem));
	}
    }
}

/* Dump in BUFFER the contents of all class instantiations associated with
   a given template T.  SPC is the indentation level.  */

static int
dump_ada_template (pretty_printer *buffer, tree t, int spc)
{
  /* DECL_SIZE_UNIT is DECL_TEMPLATE_INSTANTIATIONS in this context.  */
  tree inst = DECL_SIZE_UNIT (t);
  /* This emulates DECL_TEMPLATE_RESULT in this context.  */
  struct tree_template_decl {
    struct tree_decl_common common;
    tree arguments;
    tree result;
  };
  tree result = ((struct tree_template_decl *) t)->result;
  int num_inst = 0;

  /* Don't look at template declarations declaring something coming from
     another file.  This can occur for template friend declarations.  */
  if (LOCATION_FILE (decl_sloc (result, false))
      != LOCATION_FILE (decl_sloc (t, false)))
    return 0;

  for (; inst && inst != error_mark_node; inst = TREE_CHAIN (inst))
    {
      tree types = TREE_PURPOSE (inst);
      tree instance = TREE_VALUE (inst);

      if (TREE_VEC_LENGTH (types) == 0)
	break;

      if (!RECORD_OR_UNION_TYPE_P (instance))
	break;

      /* We are interested in concrete template instantiations only: skip
	 partially specialized nodes.  */
      if (RECORD_OR_UNION_TYPE_P (instance)
	  && cpp_check
	  && cpp_check (instance, HAS_DEPENDENT_TEMPLATE_ARGS))
	continue;

      num_inst++;
      INDENT (spc);
      pp_string (buffer, "package ");
      package_prefix = false;
      dump_ada_node (buffer, instance, t, spc, false, true);
      dump_template_types (buffer, types, spc);
      pp_string (buffer, " is");
      spc += INDENT_INCR;
      newline_and_indent (buffer, spc);

      TREE_VISITED (get_underlying_decl (instance)) = 1;
      pp_string (buffer, "type ");
      dump_ada_node (buffer, instance, t, spc, false, true);
      package_prefix = true;

      if (is_tagged_type (instance))
	pp_string (buffer, " is tagged limited ");
      else
	pp_string (buffer, " is limited ");

      dump_ada_node (buffer, instance, t, spc, false, false);
      pp_newline (buffer);
      spc -= INDENT_INCR;
      newline_and_indent (buffer, spc);

      pp_string (buffer, "end;");
      newline_and_indent (buffer, spc);
      pp_string (buffer, "use ");
      package_prefix = false;
      dump_ada_node (buffer, instance, t, spc, false, true);
      dump_template_types (buffer, types, spc);
      package_prefix = true;
      pp_semicolon (buffer);
      pp_newline (buffer);
      pp_newline (buffer);
    }

  return num_inst > 0;
}

/* Return true if NODE is a simple enum types, that can be mapped to an
   Ada enum type directly.  */

static bool
is_simple_enum (tree node)
{
  HOST_WIDE_INT count = 0;

  for (tree value = TYPE_VALUES (node); value; value = TREE_CHAIN (value))
    {
      tree int_val = TREE_VALUE (value);

      if (TREE_CODE (int_val) != INTEGER_CST)
	int_val = DECL_INITIAL (int_val);

      if (!tree_fits_shwi_p (int_val))
	return false;
      else if (tree_to_shwi (int_val) != count)
	return false;

      count++;
    }

  return true;
}

/* Dump in BUFFER an enumeral type NODE in Ada syntax.  SPC is the indentation
   level.  */

static void
dump_ada_enum_type (pretty_printer *buffer, tree node, int spc)
{
  if (is_simple_enum (node))
    {
      bool first = true;
      spc += INDENT_INCR;
      newline_and_indent (buffer, spc - 1);
      pp_left_paren (buffer);
      for (tree value = TYPE_VALUES (node); value; value = TREE_CHAIN (value))
	{
	  if (first)
	    first = false;
	  else
	    {
	      pp_comma (buffer);
	      newline_and_indent (buffer, spc);
	    }

	  pp_ada_tree_identifier (buffer, TREE_PURPOSE (value), node, false);
	}
      pp_string (buffer, ")");
      spc -= INDENT_INCR;
      newline_and_indent (buffer, spc);
      pp_string (buffer, "with Convention => C");
    }
  else
    {
      if (TYPE_UNSIGNED (node))
	pp_string (buffer, "unsigned");
      else
	pp_string (buffer, "int");
      for (tree value = TYPE_VALUES (node); value; value = TREE_CHAIN (value))
	{
	  pp_semicolon (buffer);
	  newline_and_indent (buffer, spc);

	  pp_ada_tree_identifier (buffer, TREE_PURPOSE (value), node, false);
	  pp_string (buffer, " : constant ");

	  if (TYPE_UNSIGNED (node))
	    pp_string (buffer, "unsigned");
	  else
	    pp_string (buffer, "int");

	  pp_string (buffer, " := ");
	  dump_ada_node (buffer,
			 TREE_CODE (TREE_VALUE (value)) == INTEGER_CST
			 ? TREE_VALUE (value)
			 : DECL_INITIAL (TREE_VALUE (value)),
			 node, spc, false, true);
	}
    }
}

static bool bitfield_used = false;

/* Recursively dump in BUFFER Ada declarations corresponding to NODE of type
   TYPE.  SPC is the indentation level.  LIMITED_ACCESS indicates whether NODE
   can be referenced via a "limited with" clause.  NAME_ONLY indicates whether
   we should only dump the name of NODE, instead of its full declaration.  */

static int
dump_ada_node (pretty_printer *buffer, tree node, tree type, int spc,
	       bool limited_access, bool name_only)
{
  if (node == NULL_TREE)
    return 0;

  switch (TREE_CODE (node))
    {
    case ERROR_MARK:
      pp_string (buffer, "<<< error >>>");
      return 0;

    case IDENTIFIER_NODE:
      pp_ada_tree_identifier (buffer, node, type, limited_access);
      break;

    case TREE_LIST:
      pp_string (buffer, "--- unexpected node: TREE_LIST");
      return 0;

    case TREE_BINFO:
      dump_ada_node (buffer, BINFO_TYPE (node), type, spc, limited_access,
		     name_only);
      return 0;

    case TREE_VEC:
      pp_string (buffer, "--- unexpected node: TREE_VEC");
      return 0;

    case NULLPTR_TYPE:
    case VOID_TYPE:
      if (package_prefix)
	{
	  append_withs ("System", false);
	  pp_string (buffer, "System.Address");
	}
      else
	pp_string (buffer, "address");
      break;

    case VECTOR_TYPE:
      pp_string (buffer, "<vector>");
      break;

    case COMPLEX_TYPE:
      pp_string (buffer, "<complex>");
      break;

    case ENUMERAL_TYPE:
      if (name_only)
	dump_ada_node (buffer, TYPE_NAME (node), node, spc, false, true);
      else
	dump_ada_enum_type (buffer, node, spc);
      break;

    case REAL_TYPE:
      if (TYPE_NAME (node)
	  && TREE_CODE (TYPE_NAME (node)) == TYPE_DECL
	  && IDENTIFIER_POINTER (DECL_NAME (TYPE_NAME (node))) [0] == '_'
	  && (id_equal (DECL_NAME (TYPE_NAME (node)), "_Float128")
	      || id_equal (DECL_NAME (TYPE_NAME (node)), "__float128")))
	{
	  append_withs ("Interfaces.C.Extensions", false);
	  pp_string (buffer, "Extensions.Float_128");
	  break;
	}
      /* fallthrough */

    case INTEGER_TYPE:
    case FIXED_POINT_TYPE:
    case BOOLEAN_TYPE:
      if (TYPE_NAME (node))
	{
	  if (TREE_CODE (TYPE_NAME (node)) == IDENTIFIER_NODE)
	    pp_ada_tree_identifier (buffer, TYPE_NAME (node), node,
				    limited_access);
	  else if (TREE_CODE (TYPE_NAME (node)) == TYPE_DECL
		   && DECL_NAME (TYPE_NAME (node)))
	    dump_ada_decl_name (buffer, TYPE_NAME (node), limited_access);
	  else
	    pp_string (buffer, "<unnamed type>");
	}
      else if (TREE_CODE (node) == INTEGER_TYPE)
	{
	  append_withs ("Interfaces.C.Extensions", false);
	  bitfield_used = true;

	  if (TYPE_PRECISION (node) == 1)
	    pp_string (buffer, "Extensions.Unsigned_1");
	  else
	    {
	      pp_string (buffer, TYPE_UNSIGNED (node)
				 ? "Extensions.Unsigned_"
				 : "Extensions.Signed_");
	      pp_decimal_int (buffer, TYPE_PRECISION (node));
	    }
	}
      else
	pp_string (buffer, "<unnamed type>");
      break;

    case POINTER_TYPE:
    case REFERENCE_TYPE:
      if (name_only && TYPE_NAME (node))
	dump_ada_node (buffer, TYPE_NAME (node), node, spc, limited_access,
		       true);

      else if (TREE_CODE (TREE_TYPE (node)) == FUNCTION_TYPE)
	{
	  if (VOID_TYPE_P (TREE_TYPE (TREE_TYPE (node))))
	    pp_string (buffer, "access procedure");
	  else
	    pp_string (buffer, "access function");

	  dump_ada_function_declaration (buffer, node, false, false, false,
					 spc + INDENT_INCR);

	  /* If we are dumping the full type, it means we are part of a
	     type definition and need also a Convention C aspect.  */
	  if (!name_only)
	    {
	      newline_and_indent (buffer, spc);
	      pp_string (buffer, "with Convention => C");
	    }
	}
      else
	{
	  bool is_access = false;
	  unsigned int quals = TYPE_QUALS (TREE_TYPE (node));

	  if (VOID_TYPE_P (TREE_TYPE (node)))
	    {
	      if (!name_only)
		pp_string (buffer, "new ");
	      if (package_prefix)
		{
		  append_withs ("System", false);
		  pp_string (buffer, "System.Address");
		}
	      else
		pp_string (buffer, "address");
	    }
	  else
	    {
	      if (TREE_CODE (node) == POINTER_TYPE
		  && TREE_CODE (TREE_TYPE (node)) == INTEGER_TYPE
		  && id_equal (DECL_NAME (TYPE_NAME (TREE_TYPE (node))),
			       "char"))
		{
		  if (!name_only)
		    pp_string (buffer, "new ");

		  if (package_prefix)
		    {
		      pp_string (buffer, "Interfaces.C.Strings.chars_ptr");
		      append_withs ("Interfaces.C.Strings", false);
		    }
		  else
		    pp_string (buffer, "chars_ptr");
		}
	      else
		{
		  tree type_name = TYPE_NAME (TREE_TYPE (node));

		  /* For now, handle access-to-access as System.Address.  */
		  if (TREE_CODE (TREE_TYPE (node)) == POINTER_TYPE)
		    {
		      if (package_prefix)
			{
			  append_withs ("System", false);
			  if (!name_only)
			    pp_string (buffer, "new ");
			  pp_string (buffer, "System.Address");
			}
		      else
			pp_string (buffer, "address");
		      return spc;
		    }

		  if (!package_prefix)
		    pp_string (buffer, "access");
		  else if (AGGREGATE_TYPE_P (TREE_TYPE (node)))
		    {
		      if (!type || TREE_CODE (type) != FUNCTION_DECL)
			{
			  pp_string (buffer, "access ");
			  is_access = true;

			  if (quals & TYPE_QUAL_CONST)
			    pp_string (buffer, "constant ");
			  else if (!name_only)
			    pp_string (buffer, "all ");
			}
		      else if (quals & TYPE_QUAL_CONST)
			pp_string (buffer, "in ");
		      else
			{
			  is_access = true;
			  pp_string (buffer, "access ");
			  /* ??? should be configurable: access or in out.  */
			}
		    }
		  else
		    {
		      is_access = true;
		      pp_string (buffer, "access ");

		      if (!name_only)
			pp_string (buffer, "all ");
		    }

		  if (RECORD_OR_UNION_TYPE_P (TREE_TYPE (node)) && type_name)
		    dump_ada_node (buffer, type_name, TREE_TYPE (node), spc,
				   is_access, true);
		  else
		    dump_ada_node (buffer, TREE_TYPE (node), TREE_TYPE (node),
				   spc, false, true);
		}
	    }
	}
      break;

    case ARRAY_TYPE:
      if (name_only)
	dump_ada_node (buffer, TYPE_NAME (node), node, spc, limited_access,
		       true);
      else
	dump_ada_array_type (buffer, node, type, spc);
      break;

    case RECORD_TYPE:
    case UNION_TYPE:
      if (name_only)
	dump_ada_node (buffer, TYPE_NAME (node), node, spc, limited_access,
		       true);
      else
	dump_ada_structure (buffer, node, type, false, spc);
      break;

    case INTEGER_CST:
      /* We treat the upper half of the sizetype range as negative.  This
	 is consistent with the internal treatment and makes it possible
	 to generate the (0 .. -1) range for flexible array members.  */
      if (TREE_TYPE (node) == sizetype)
	node = fold_convert (ssizetype, node);
      if (tree_fits_shwi_p (node))
	pp_wide_integer (buffer, tree_to_shwi (node));
      else if (tree_fits_uhwi_p (node))
	pp_unsigned_wide_integer (buffer, tree_to_uhwi (node));
      else
	{
	  wide_int val = wi::to_wide (node);
	  int i;
	  if (wi::neg_p (val))
	    {
	      pp_minus (buffer);
	      val = -val;
	    }
	  sprintf (pp_buffer (buffer)->digit_buffer,
		   "16#%" HOST_WIDE_INT_PRINT "x",
		   val.elt (val.get_len () - 1));
	  for (i = val.get_len () - 2; i >= 0; i--)
	    sprintf (pp_buffer (buffer)->digit_buffer,
		     HOST_WIDE_INT_PRINT_PADDED_HEX, val.elt (i));
	  pp_string (buffer, pp_buffer (buffer)->digit_buffer);
	}
      break;

    case REAL_CST:
    case FIXED_CST:
    case COMPLEX_CST:
    case STRING_CST:
    case VECTOR_CST:
      return 0;

    case TYPE_DECL:
      if (DECL_IS_BUILTIN (node))
	{
	  /* Don't print the declaration of built-in types.  */
	  if (name_only)
	    {
	      /* If we're in the middle of a declaration, defaults to
		 System.Address.  */
	      if (package_prefix)
		{
		  append_withs ("System", false);
		  pp_string (buffer, "System.Address");
		}
	      else
		pp_string (buffer, "address");
	    }
	  break;
	}

      if (name_only)
	dump_ada_decl_name (buffer, node, limited_access);
      else
	{
	  if (is_tagged_type (TREE_TYPE (node)))
	    {
	      int first = true;

	      /* Look for ancestors.  */
	      for (tree fld = TYPE_FIELDS (TREE_TYPE (node));
		   fld;
		   fld = TREE_CHAIN (fld))
		{
		  if (!DECL_NAME (fld) && is_tagged_type (TREE_TYPE (fld)))
		    {
		      if (first)
			{
			  pp_string (buffer, "limited new ");
			  first = false;
			}
		      else
			pp_string (buffer, " and ");

		      dump_ada_decl_name (buffer, TYPE_NAME (TREE_TYPE (fld)),
					  false);
		    }
		}

	      pp_string (buffer, first ? "tagged limited " : " with ");
	    }
	  else if (has_nontrivial_methods (TREE_TYPE (node)))
	    pp_string (buffer, "limited ");

	  dump_ada_node (buffer, TREE_TYPE (node), type, spc, false, false);
	}
      break;

    case FUNCTION_DECL:
    case CONST_DECL:
    case VAR_DECL:
    case PARM_DECL:
    case FIELD_DECL:
    case NAMESPACE_DECL:
      dump_ada_decl_name (buffer, node, false);
      break;

    default:
      /* Ignore other nodes (e.g. expressions).  */
      return 0;
    }

  return 1;
}

/* Dump in BUFFER NODE's methods.  SPC is the indentation level.  Return 1 if
   methods were printed, 0 otherwise.  */

static int
dump_ada_methods (pretty_printer *buffer, tree node, int spc)
{
  if (!has_nontrivial_methods (node))
    return 0;

  pp_semicolon (buffer);

  int res = 1;
  for (tree fld = TYPE_FIELDS (node); fld; fld = DECL_CHAIN (fld))
    if (TREE_CODE (fld) == FUNCTION_DECL)
      {
	if (res)
	  {
	    pp_newline (buffer);
	    pp_newline (buffer);
	  }

	res = dump_ada_declaration (buffer, fld, node, spc);
      }

  return 1;
}

/* Dump in BUFFER a forward declaration for TYPE present inside T.
   SPC is the indentation level.  */

static void
dump_forward_type (pretty_printer *buffer, tree type, tree t, int spc)
{
  tree decl = get_underlying_decl (type);

  /* Anonymous pointer and function types.  */
  if (!decl)
    {
      if (TREE_CODE (type) == POINTER_TYPE)
	dump_forward_type (buffer, TREE_TYPE (type), t, spc);
      else if (TREE_CODE (type) == FUNCTION_TYPE)
	{
	  function_args_iterator args_iter;
	  tree arg;
	  dump_forward_type (buffer, TREE_TYPE (type), t, spc);
	  FOREACH_FUNCTION_ARGS (type, arg, args_iter)
	    dump_forward_type (buffer, arg, t, spc);
	}
      return;
    }

  if (DECL_IS_BUILTIN (decl) || TREE_VISITED (decl))
    return;

  /* Forward declarations are only needed within a given file.  */
  if (DECL_SOURCE_FILE (decl) != DECL_SOURCE_FILE (t))
    return;

  /* Generate an incomplete type declaration.  */
  pp_string (buffer, "type ");
  dump_ada_node (buffer, decl, NULL_TREE, spc, false, true);
  pp_semicolon (buffer);
  newline_and_indent (buffer, spc);

  /* Only one incomplete declaration is legal for a given type.  */
  TREE_VISITED (decl) = 1;
}

static void dump_nested_type (pretty_printer *, tree, tree, tree, int);

/* Dump in BUFFER anonymous types nested inside T's definition.
   PARENT is the parent node of T.  SPC is the indentation level.

   In C anonymous nested tagged types have no name whereas in C++ they have
   one.  In C their TYPE_DECL is at top level whereas in C++ it is nested.
   In both languages untagged types (pointers and arrays) have no name.
   In C++ the nested TYPE_DECLs can come after their associated FIELD_DECL.

   Therefore, in order to have a common processing for both languages, we
   disregard anonymous TYPE_DECLs at top level and here we make a first
   pass on the nested TYPE_DECLs and a second pass on the unnamed types.  */

static void
dump_nested_types (pretty_printer *buffer, tree t, tree parent, int spc)
{
  tree type, field;

  /* Find possible anonymous pointers/arrays/structs/unions recursively.  */
  type = TREE_TYPE (t);
  if (type == NULL_TREE)
    return;

  for (field = TYPE_FIELDS (type); field; field = TREE_CHAIN (field))
    if (TREE_CODE (field) == TYPE_DECL
	&& DECL_NAME (field) != DECL_NAME (t)
	&& !DECL_ORIGINAL_TYPE (field)
	&& TYPE_NAME (TREE_TYPE (field)) != TYPE_NAME (type))
      dump_nested_type (buffer, field, t, parent, spc);

  for (field = TYPE_FIELDS (type); field; field = TREE_CHAIN (field))
    if (TREE_CODE (field) == FIELD_DECL && !TYPE_NAME (TREE_TYPE (field)))
      dump_nested_type (buffer, field, t, parent, spc);
}

/* Dump in BUFFER the anonymous type of FIELD inside T.
   PARENT is the parent node of T.  SPC is the indentation level.  */

static void
dump_nested_type (pretty_printer *buffer, tree field, tree t, tree parent,
		  int spc)
{
  tree field_type = TREE_TYPE (field);
  tree decl, tmp;

  switch (TREE_CODE (field_type))
    {
    case POINTER_TYPE:
      tmp = TREE_TYPE (field_type);
      dump_forward_type (buffer, tmp, t, spc);
      break;

    case ARRAY_TYPE:
      tmp = TREE_TYPE (field_type);
      while (TREE_CODE (tmp) == ARRAY_TYPE)
	tmp = TREE_TYPE (tmp);
      decl = get_underlying_decl (tmp);
      if (decl && !DECL_NAME (decl) && !TREE_VISITED (decl))
	{
	  /* Generate full declaration.  */
	  dump_nested_type (buffer, decl, t, parent, spc);
	  TREE_VISITED (decl) = 1;
	}
      else if (!decl && TREE_CODE (tmp) == POINTER_TYPE)
	dump_forward_type (buffer, TREE_TYPE (tmp), t, spc);

      /* Special case char arrays.  */
      if (is_char_array (field_type))
	pp_string (buffer, "subtype ");
      else
	pp_string (buffer, "type ");

      dump_ada_double_name (buffer, parent, field);
      pp_string (buffer, " is ");
      dump_ada_array_type (buffer, field_type, parent, spc);
      pp_semicolon (buffer);
      newline_and_indent (buffer, spc);
      break;

    case ENUMERAL_TYPE:
      if (is_simple_enum (field_type))
	pp_string (buffer, "type ");
      else
	pp_string (buffer, "subtype ");

      if (TYPE_NAME (field_type))
	dump_ada_node (buffer, field_type, NULL_TREE, spc, false, true);
      else
	dump_ada_double_name (buffer, parent, field);
      pp_string (buffer, " is ");
      dump_ada_enum_type (buffer, field_type, spc);
      pp_semicolon (buffer);
      newline_and_indent (buffer, spc);
      break;

    case RECORD_TYPE:
    case UNION_TYPE:
      dump_nested_types (buffer, field, t, spc);

      pp_string (buffer, "type ");

      if (TYPE_NAME (field_type))
	dump_ada_node (buffer, field_type, NULL_TREE, spc, false, true);
      else
	dump_ada_double_name (buffer, parent, field);

      if (TREE_CODE (field_type) == UNION_TYPE)
	pp_string (buffer, " (discr : unsigned := 0)");

      pp_string (buffer, " is ");
      dump_ada_structure (buffer, field_type, t, true, spc);

      pp_string (buffer, "with Convention => C_Pass_By_Copy");

      if (TREE_CODE (field_type) == UNION_TYPE)
	{
	  pp_comma (buffer);
	  newline_and_indent (buffer, spc + 5);
	  pp_string (buffer, "Unchecked_Union => True");
	}

      pp_semicolon (buffer);
      newline_and_indent (buffer, spc);
      break;

    default:
      break;
    }
}

/* Dump in BUFFER constructor spec corresponding to T for TYPE.  */

static void
print_constructor (pretty_printer *buffer, tree t, tree type)
{
  tree decl_name = DECL_NAME (TYPE_NAME (type));

  pp_string (buffer, "New_");
  pp_ada_tree_identifier (buffer, decl_name, t, false);
}

/* Dump in BUFFER destructor spec corresponding to T.  */

static void
print_destructor (pretty_printer *buffer, tree t, tree type)
{
  tree decl_name = DECL_NAME (TYPE_NAME (type));

  pp_string (buffer, "Delete_");
  pp_ada_tree_identifier (buffer, decl_name, t, false);
}

/* Return the name of type T.  */

static const char *
type_name (tree t)
{
  tree n = TYPE_NAME (t);

  if (TREE_CODE (n) == IDENTIFIER_NODE)
    return IDENTIFIER_POINTER (n);
  else
    return IDENTIFIER_POINTER (DECL_NAME (n));
}

/* Dump in BUFFER the declaration of a variable T of type TYPE in Ada syntax.
   SPC is the indentation level.  Return 1 if a declaration was printed,
   0 otherwise.  */

static int
dump_ada_declaration (pretty_printer *buffer, tree t, tree type, int spc)
{
  bool is_var = false;
  bool need_indent = false;
  bool is_class = false;
  tree name = TYPE_NAME (TREE_TYPE (t));
  tree decl_name = DECL_NAME (t);
  tree orig = NULL_TREE;

  if (cpp_check && cpp_check (t, IS_TEMPLATE))
    return dump_ada_template (buffer, t, spc);

  /* Skip enumeral values: will be handled as part of the type itself.  */
  if (TREE_CODE (t) == CONST_DECL && TREE_CODE (TREE_TYPE (t)) == ENUMERAL_TYPE)
    return 0;

  if (TREE_CODE (t) == TYPE_DECL)
    {
      orig = DECL_ORIGINAL_TYPE (t);

      if (orig && TYPE_STUB_DECL (orig))
	{
	  tree stub = TYPE_STUB_DECL (orig);
	  tree typ = TREE_TYPE (stub);

	  if (TYPE_NAME (typ))
	    {
	      /* If the types have the same name (ignoring casing), then ignore
		 the second type, but forward declare the first if need be.  */
	      if (type_name (typ) == type_name (TREE_TYPE (t))
		  || !strcasecmp (type_name (typ), type_name (TREE_TYPE (t))))
		{
		  if (RECORD_OR_UNION_TYPE_P (typ) && !TREE_VISITED (stub))
		    {
		      INDENT (spc);
		      dump_forward_type (buffer, typ, t, 0);
		    }

		  TREE_VISITED (t) = 1;
		  return 0;
		}

	      INDENT (spc);

	      if (RECORD_OR_UNION_TYPE_P (typ) && !TREE_VISITED (stub))
		dump_forward_type (buffer, typ, t, spc);

	      pp_string (buffer, "subtype ");
	      dump_ada_node (buffer, t, type, spc, false, true);
	      pp_string (buffer, " is ");
	      dump_ada_node (buffer, typ, type, spc, false, true);
	      pp_string (buffer, ";  -- ");
	      dump_sloc (buffer, t);

	      TREE_VISITED (t) = 1;
	      return 1;
	    }
	}

      /* Skip unnamed or anonymous structs/unions/enum types.  */
      if (!orig && !decl_name && !name
	  && (RECORD_OR_UNION_TYPE_P (TREE_TYPE (t))
	      || TREE_CODE (TREE_TYPE (t)) == ENUMERAL_TYPE))
	return 0;

	/* Skip anonymous enum types (duplicates of real types).  */
      if (!orig
	  && TREE_CODE (TREE_TYPE (t)) == ENUMERAL_TYPE
	  && decl_name
	  && (*IDENTIFIER_POINTER (decl_name) == '.'
	      || *IDENTIFIER_POINTER (decl_name) == '$'))
	return 0;

      INDENT (spc);

      switch (TREE_CODE (TREE_TYPE (t)))
	{
	  case RECORD_TYPE:
	  case UNION_TYPE:
	    if (!COMPLETE_TYPE_P (TREE_TYPE (t)))
	      {
		pp_string (buffer, "type ");
		dump_ada_node (buffer, t, type, spc, false, true);
		pp_string (buffer, " is null record;   -- incomplete struct");
		TREE_VISITED (t) = 1;
		return 1;
	      }

	    if (decl_name
		&& (*IDENTIFIER_POINTER (decl_name) == '.'
		    || *IDENTIFIER_POINTER (decl_name) == '$'))
	      {
		pp_string (buffer, "--  skipped anonymous struct ");
		dump_ada_node (buffer, t, type, spc, false, true);
		TREE_VISITED (t) = 1;
		return 1;
	      }

	    if (orig && TYPE_NAME (orig))
	      pp_string (buffer, "subtype ");
	    else
	      {
		dump_nested_types (buffer, t, t, spc);

                if (separate_class_package (t))
		  {
		    is_class = true;
		    pp_string (buffer, "package Class_");
		    dump_ada_node (buffer, t, type, spc, false, true);
		    pp_string (buffer, " is");
		    spc += INDENT_INCR;
		    newline_and_indent (buffer, spc);
		  }

		pp_string (buffer, "type ");
	      }
	    break;

	  case POINTER_TYPE:
	  case REFERENCE_TYPE:
	    dump_forward_type (buffer, TREE_TYPE (TREE_TYPE (t)), t, spc);
	    /* fallthrough */

	  case ARRAY_TYPE:
	    if ((orig && TYPE_NAME (orig)) || is_char_array (TREE_TYPE (t)))
	      pp_string (buffer, "subtype ");
	    else
	      pp_string (buffer, "type ");
	    break;

	  case FUNCTION_TYPE:
	    pp_string (buffer, "--  skipped function type ");
	    dump_ada_node (buffer, t, type, spc, false, true);
	    return 1;

	  case ENUMERAL_TYPE:
	    if ((orig && TYPE_NAME (orig) && orig != TREE_TYPE (t))
		|| !is_simple_enum (TREE_TYPE (t)))
	      pp_string (buffer, "subtype ");
	    else
	      pp_string (buffer, "type ");
	    break;

	  default:
	    pp_string (buffer, "subtype ");
	}
      TREE_VISITED (t) = 1;
    }
  else
    {
      if (VAR_P (t)
	  && decl_name
	  && *IDENTIFIER_POINTER (decl_name) == '_')
	return 0;

      need_indent = true;
    }

  /* Print the type and name.  */
  if (TREE_CODE (TREE_TYPE (t)) == ARRAY_TYPE)
    {
      if (need_indent)
	INDENT (spc);

      /* Print variable's name.  */
      dump_ada_node (buffer, t, type, spc, false, true);

      if (TREE_CODE (t) == TYPE_DECL)
	{
	  pp_string (buffer, " is ");

	  if (orig && TYPE_NAME (orig))
	    dump_ada_node (buffer, TYPE_NAME (orig), type, spc, false, true);
	  else
	    dump_ada_array_type (buffer, TREE_TYPE (t), type, spc);
	}
      else
	{
	  tree tmp = TYPE_NAME (TREE_TYPE (t));

	  if (spc == INDENT_INCR || TREE_STATIC (t))
	    is_var = true;

	  pp_string (buffer, " : ");

	  if (TREE_CODE (TREE_TYPE (TREE_TYPE (t))) != POINTER_TYPE)
	    pp_string (buffer, "aliased ");

	  if (tmp)
	    dump_ada_node (buffer, tmp, type, spc, false, true);
	  else if (type)
	    dump_ada_double_name (buffer, type, t);
	  else
	    dump_ada_array_type (buffer, TREE_TYPE (t), type, spc);
	}
    }
  else if (TREE_CODE (t) == FUNCTION_DECL)
    {
      bool is_abstract_class = false;
      bool is_method = TREE_CODE (TREE_TYPE (t)) == METHOD_TYPE;
      tree decl_name = DECL_NAME (t);
      bool is_abstract = false;
      bool is_constructor = false;
      bool is_destructor = false;
      bool is_copy_constructor = false;
      bool is_move_constructor = false;

      if (!decl_name)
	return 0;

      if (cpp_check)
	{
	  is_abstract = cpp_check (t, IS_ABSTRACT);
	  is_constructor = cpp_check (t, IS_CONSTRUCTOR);
	  is_destructor = cpp_check (t, IS_DESTRUCTOR);
	  is_copy_constructor = cpp_check (t, IS_COPY_CONSTRUCTOR);
	  is_move_constructor = cpp_check (t, IS_MOVE_CONSTRUCTOR);
	}

      /* Skip copy constructors and C++11 move constructors: some are internal
	 only and those that are not cannot be called easily from Ada.  */
      if (is_copy_constructor || is_move_constructor)
	return 0;

      if (is_constructor || is_destructor)
	{
	  /* ??? Skip implicit constructors/destructors for now.  */
	  if (DECL_ARTIFICIAL (t))
	    return 0;

	  /* Only consider constructors/destructors for complete objects.  */
	  if (strncmp (IDENTIFIER_POINTER (decl_name), "__ct_comp", 9) != 0
	      && strncmp (IDENTIFIER_POINTER (decl_name), "__dt_comp", 9) != 0)
	    return 0;
	}

      /* If this function has an entry in the vtable, we cannot omit it.  */
      else if (!DECL_VINDEX (t) && *IDENTIFIER_POINTER (decl_name) == '_')
	{
	  INDENT (spc);
	  pp_string (buffer, "--  skipped func ");
	  pp_string (buffer, IDENTIFIER_POINTER (decl_name));
	  return 1;
	}

      if (need_indent)
	INDENT (spc);

      if (VOID_TYPE_P (TREE_TYPE (TREE_TYPE (t))) && !is_constructor)
	pp_string (buffer, "procedure ");
      else
	pp_string (buffer, "function ");

      if (is_constructor)
	print_constructor (buffer, t, type);
      else if (is_destructor)
	print_destructor (buffer, t, type);
      else
	dump_ada_decl_name (buffer, t, false);

      dump_ada_function_declaration
	(buffer, t, is_method, is_constructor, is_destructor, spc);

      if (is_constructor && RECORD_OR_UNION_TYPE_P (type))
	for (tree fld = TYPE_FIELDS (type); fld; fld = DECL_CHAIN (fld))
	  if (TREE_CODE (fld) == FUNCTION_DECL && cpp_check (fld, IS_ABSTRACT))
	    {
	      is_abstract_class = true;
	      break;
	    }

      if (is_abstract || is_abstract_class)
	pp_string (buffer, " is abstract");

      if (is_abstract || !DECL_ASSEMBLER_NAME (t))
	{
	  pp_semicolon (buffer);
	  pp_string (buffer, "  -- ");
	  dump_sloc (buffer, t);
	}
      else if (is_constructor)
	{
	  pp_semicolon (buffer);
	  pp_string (buffer, "  -- ");
	  dump_sloc (buffer, t);

	  newline_and_indent (buffer, spc);
	  pp_string (buffer, "pragma CPP_Constructor (");
	  print_constructor (buffer, t, type);
	  pp_string (buffer, ", \"");
	  pp_asm_name (buffer, t);
	  pp_string (buffer, "\");");
	}
      else
	{
	  pp_string (buffer, "  -- ");
	  dump_sloc (buffer, t);

	  newline_and_indent (buffer, spc);
	  dump_ada_import (buffer, t, spc);
	}

      return 1;
    }
  else if (TREE_CODE (t) == TYPE_DECL && !orig)
    {
      bool is_interface = false;
      bool is_abstract_record = false;

      if (need_indent)
	INDENT (spc);

      /* Anonymous structs/unions.  */
      dump_ada_node (buffer, TREE_TYPE (t), t, spc, false, true);

      if (TREE_CODE (TREE_TYPE (t)) == UNION_TYPE)
	pp_string (buffer, " (discr : unsigned := 0)");

      pp_string (buffer, " is ");

      /* Check whether we have an Ada interface compatible class.
	 That is only have a vtable non-static data member and no
	 non-abstract methods.  */
      if (cpp_check
	  && RECORD_OR_UNION_TYPE_P (TREE_TYPE (t)))
	{
	  bool has_fields = false;

	  /* Check that there are no fields other than the virtual table.  */
	  for (tree fld = TYPE_FIELDS (TREE_TYPE (t));
	       fld;
	       fld = TREE_CHAIN (fld))
	    {
	      if (TREE_CODE (fld) == FIELD_DECL)
		{
		  if (!has_fields && DECL_VIRTUAL_P (fld))
		    is_interface = true;
		  else
		    is_interface = false;
		  has_fields = true;
		}
	      else if (TREE_CODE (fld) == FUNCTION_DECL
		       && !DECL_ARTIFICIAL (fld))
		{
		  if (cpp_check (fld, IS_ABSTRACT))
		    is_abstract_record = true;
		  else
		    is_interface = false;
		}
	    }
	}

      TREE_VISITED (t) = 1; 
      if (is_interface)
	{
	  pp_string (buffer, "limited interface  -- ");
	  dump_sloc (buffer, t);
	  newline_and_indent (buffer, spc);
	  pp_string (buffer, "with Import => True,");
	  newline_and_indent (buffer, spc + 5);
	  pp_string (buffer, "Convention => CPP");

	  dump_ada_methods (buffer, TREE_TYPE (t), spc);
	}
      else
	{
	  if (is_abstract_record)
	    pp_string (buffer, "abstract ");
	  dump_ada_node (buffer, t, t, spc, false, false);
	}
    }
  else
    {
      if (need_indent)
	INDENT (spc);

      if (TREE_CODE (t) == FIELD_DECL && DECL_NAME (t))
	check_name (buffer, t);

      /* Print variable/type's name.  */
      dump_ada_node (buffer, t, t, spc, false, true);

      if (TREE_CODE (t) == TYPE_DECL)
	{
	  const bool is_subtype = TYPE_NAME (orig);

	  if (!is_subtype && TREE_CODE (TREE_TYPE (t)) == UNION_TYPE)
	    pp_string (buffer, " (discr : unsigned := 0)");

	  pp_string (buffer, " is ");

	  dump_ada_node (buffer, orig, t, spc, false, is_subtype);
	}
      else
	{
	  if (spc == INDENT_INCR || TREE_STATIC (t))
	    is_var = true;

	  pp_string (buffer, " : ");

	  if (RECORD_OR_UNION_TYPE_P (TREE_TYPE (t))
	      || TREE_CODE (TREE_TYPE (t)) == ENUMERAL_TYPE)
	    {
	      if (TYPE_NAME (TREE_TYPE (t))
		  || TREE_CODE (TREE_TYPE (t)) != ENUMERAL_TYPE)
		pp_string (buffer, "aliased ");

	      if (TREE_READONLY (t) && TREE_CODE (t) != FIELD_DECL)
		pp_string (buffer, "constant ");

	      if (TYPE_NAME (TREE_TYPE (t)))
		dump_ada_node (buffer, TREE_TYPE (t), t, spc, false, true);
	      else if (type)
		dump_ada_double_name (buffer, type, t);
	    }
	  else
	    {
	      if (TREE_CODE (TREE_TYPE (t)) != POINTER_TYPE
		  && (TYPE_NAME (TREE_TYPE (t))
		      || TREE_CODE (TREE_TYPE (t)) != INTEGER_TYPE))
		pp_string (buffer, "aliased ");

	      if (TREE_READONLY (t) && TREE_CODE (t) != FIELD_DECL)
		pp_string (buffer, "constant ");

	      dump_ada_node (buffer, TREE_TYPE (t), t, spc, false, true);
	    }
	}
    }

  if (is_class)
    {
      spc -= INDENT_INCR;
      newline_and_indent (buffer, spc);
      pp_string (buffer, "end;");
      newline_and_indent (buffer, spc);
      pp_string (buffer, "use Class_");
      dump_ada_node (buffer, t, type, spc, false, true);
      pp_semicolon (buffer);
      pp_newline (buffer);

      /* All needed indentation/newline performed already, so return 0.  */
      return 0;
    }
  else if (is_var)
    {
      pp_string (buffer, "  -- ");
      dump_sloc (buffer, t);
      newline_and_indent (buffer, spc);
      dump_ada_import (buffer, t, spc);
    }

  else
    {
      pp_string (buffer, ";  -- ");
      dump_sloc (buffer, t);
    }

  return 1;
}

/* Dump in BUFFER a structure NODE of type TYPE in Ada syntax.  If NESTED is
   true, it's an anonymous nested type.  SPC is the indentation level.  */

static void
dump_ada_structure (pretty_printer *buffer, tree node, tree type, bool nested,
		    int spc)
{
  const bool is_union = (TREE_CODE (node) == UNION_TYPE);
  char buf[32];
  int field_num = 0;
  int field_spc = spc + INDENT_INCR;
  int need_semicolon;

  bitfield_used = false;

  /* Print the contents of the structure.  */
  pp_string (buffer, "record");

  if (is_union)
    {
      newline_and_indent (buffer, spc + INDENT_INCR);
      pp_string (buffer, "case discr is");
      field_spc = spc + INDENT_INCR * 3;
    }

  pp_newline (buffer);

  /* Print the non-static fields of the structure.  */
  for (tree tmp = TYPE_FIELDS (node); tmp; tmp = TREE_CHAIN (tmp))
    {
      /* Add parent field if needed.  */
      if (!DECL_NAME (tmp))
	{
	  if (!is_tagged_type (TREE_TYPE (tmp)))
	    {
	      if (!TYPE_NAME (TREE_TYPE (tmp)))
		dump_ada_declaration (buffer, tmp, type, field_spc);
	      else
		{
		  INDENT (field_spc);

		  if (field_num == 0)
		    pp_string (buffer, "parent : aliased ");
		  else
		    {
		      sprintf (buf, "field_%d : aliased ", field_num + 1);
		      pp_string (buffer, buf);
		    }
		  dump_ada_decl_name (buffer, TYPE_NAME (TREE_TYPE (tmp)),
				      false);
		  pp_semicolon (buffer);
		}

	      pp_newline (buffer);
	      field_num++;
	    }
	}
      else if (TREE_CODE (tmp) == FIELD_DECL)
	{
	  /* Skip internal virtual table field.  */
	  if (!DECL_VIRTUAL_P (tmp))
	    {
	      if (is_union)
		{
		  if (TREE_CHAIN (tmp)
		      && TREE_TYPE (TREE_CHAIN (tmp)) != node
		      && TREE_CODE (TREE_CHAIN (tmp)) != TYPE_DECL)
		    sprintf (buf, "when %d =>", field_num);
		  else
		    sprintf (buf, "when others =>");

		  INDENT (spc + INDENT_INCR * 2);
		  pp_string (buffer, buf);
		  pp_newline (buffer);
		}

	      if (dump_ada_declaration (buffer, tmp, type, field_spc))
		{
		  pp_newline (buffer);
		  field_num++;
		}
	    }
	}
    }

  if (is_union)
    {
      INDENT (spc + INDENT_INCR);
      pp_string (buffer, "end case;");
      pp_newline (buffer);
    }

  if (field_num == 0)
    {
      INDENT (spc + INDENT_INCR);
      pp_string (buffer, "null;");
      pp_newline (buffer);
    }

  INDENT (spc);
  pp_string (buffer, "end record");

  newline_and_indent (buffer, spc);

  /* We disregard the methods for anonymous nested types.  */
  if (nested)
    return;

  if (has_nontrivial_methods (node))
    {
      pp_string (buffer, "with Import => True,");
      newline_and_indent (buffer, spc + 5);
      pp_string (buffer, "Convention => CPP");
    }
  else
    pp_string (buffer, "with Convention => C_Pass_By_Copy");

  if (is_union)
    {
      pp_comma (buffer);
      newline_and_indent (buffer, spc + 5);
      pp_string (buffer, "Unchecked_Union => True");
    }

  if (bitfield_used)
    {
      pp_comma (buffer);
      newline_and_indent (buffer, spc + 5);
      pp_string (buffer, "Pack => True");
      bitfield_used = false;
    }

  need_semicolon = !dump_ada_methods (buffer, node, spc);

  /* Print the static fields of the structure, if any.  */
  for (tree tmp = TYPE_FIELDS (node); tmp; tmp = TREE_CHAIN (tmp))
    {
      if (TREE_CODE (tmp) == VAR_DECL && DECL_NAME (tmp))
	{
	  if (need_semicolon)
	    {
	      need_semicolon = false;
	      pp_semicolon (buffer);
	    }
	  pp_newline (buffer);
	  pp_newline (buffer);
	  dump_ada_declaration (buffer, tmp, type, spc);
	}
    }
}

/* Dump all the declarations in SOURCE_FILE to an Ada spec.
   COLLECT_ALL_REFS is a front-end callback used to collect all relevant
   nodes for SOURCE_FILE.  CHECK is used to perform C++ queries on nodes.  */

static void
dump_ads (const char *source_file,
	  void (*collect_all_refs)(const char *),
	  int (*check)(tree, cpp_operation))
{
  char *ads_name;
  char *pkg_name;
  char *s;
  FILE *f;

  pkg_name = get_ada_package (source_file);

  /* Construct the .ads filename and package name.  */
  ads_name = xstrdup (pkg_name);

  for (s = ads_name; *s; s++)
    if (*s == '.')
      *s = '-';
    else
      *s = TOLOWER (*s);

  ads_name = reconcat (ads_name, ads_name, ".ads", NULL);

  /* Write out the .ads file.  */
  f = fopen (ads_name, "w");
  if (f)
    {
      pretty_printer pp;

      pp_needs_newline (&pp) = true;
      pp.buffer->stream = f;

      /* Dump all relevant macros.  */
      dump_ada_macros (&pp, source_file);

      /* Reset the table of withs for this file.  */
      reset_ada_withs ();

      (*collect_all_refs) (source_file);

      /* Dump all references.  */
      cpp_check = check;
      dump_ada_nodes (&pp, source_file);

      /* We require Ada 2012 syntax, so generate corresponding pragma.
         Also, disable style checks since this file is auto-generated.  */
      fprintf (f, "pragma Ada_2012;\npragma Style_Checks (Off);\n\n");

      /* Dump withs.  */
      dump_ada_withs (f);

      fprintf (f, "\npackage %s is\n\n", pkg_name);
      pp_write_text_to_stream (&pp);
      /* ??? need to free pp */
      fprintf (f, "end %s;\n", pkg_name);
      fclose (f);
    }

  free (ads_name);
  free (pkg_name);
}

static const char **source_refs = NULL;
static int source_refs_used = 0;
static int source_refs_allocd = 0;

/* Add an entry for FILENAME to the table SOURCE_REFS.  */

void
collect_source_ref (const char *filename)
{
  int i;

  if (!filename)
    return;

  if (source_refs_allocd == 0)
    {
      source_refs_allocd = 1024;
      source_refs = XNEWVEC (const char *, source_refs_allocd);
    }

  for (i = 0; i < source_refs_used; i++)
    if (filename == source_refs[i])
      return;

  if (source_refs_used == source_refs_allocd)
    {
      source_refs_allocd *= 2;
      source_refs = XRESIZEVEC (const char *, source_refs, source_refs_allocd);
    }

  source_refs[source_refs_used++] = filename;
}

/* Main entry point: dump all Ada specs corresponding to SOURCE_REFS
   using callbacks COLLECT_ALL_REFS and CHECK.
   COLLECT_ALL_REFS is a front-end callback used to collect all relevant
   nodes for a given source file.
   CHECK is used to perform C++ queries on nodes, or NULL for the C
   front-end.  */

void
dump_ada_specs (void (*collect_all_refs)(const char *),
		int (*check)(tree, cpp_operation))
{
  /* Iterate over the list of files to dump specs for.  */
  for (int i = 0; i < source_refs_used; i++)
    dump_ads (source_refs[i], collect_all_refs, check);

  /* Free various tables.  */
  free (source_refs);
}<|MERGE_RESOLUTION|>--- conflicted
+++ resolved
@@ -170,11 +170,7 @@
 count_ada_macro (cpp_reader *pfile ATTRIBUTE_UNUSED, cpp_hashnode *node,
 		 void *v ATTRIBUTE_UNUSED)
 {
-<<<<<<< HEAD
-  if (cpp_macro_p (node) && *NODE_NAME (node) != '_')
-=======
   if (cpp_user_macro_p (node) && *NODE_NAME (node) != '_')
->>>>>>> a31505a3
     {
       const cpp_macro *macro = node->value.macro;
       if (macro->count && LOCATION_FILE (macro->line) == macro_source_file)
@@ -192,11 +188,7 @@
 store_ada_macro (cpp_reader *pfile ATTRIBUTE_UNUSED,
 		 cpp_hashnode *node, void *macros)
 {
-<<<<<<< HEAD
-  if (cpp_macro_p (node) && *NODE_NAME (node) != '_')
-=======
   if (cpp_user_macro_p (node) && *NODE_NAME (node) != '_')
->>>>>>> a31505a3
     {
       const cpp_macro *macro = node->value.macro;
       if (macro->count
