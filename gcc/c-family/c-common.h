--- conflicted
+++ resolved
@@ -905,12 +905,8 @@
 			     bool = true);
 
 /* Add qualifiers to a type, in the fashion for C.  */
-<<<<<<< HEAD
-extern tree c_build_qualified_type_1 (tree, int, tree);
-#define c_build_qualified_type(TYPE, QUALS) c_build_qualified_type_1 (TYPE, QUALS, 0)
-=======
-extern tree c_build_qualified_type (tree, int, tree = NULL_TREE, size_t = 0);
->>>>>>> 1bf2ca0b
+extern tree c_build_qualified_type (tree, int, tree = NULL_TREE,
+				    tree = NULL_TREE, size_t = 0);
 
 /* Build tree nodes and builtin functions common to both C and C++ language
    frontends.  */
