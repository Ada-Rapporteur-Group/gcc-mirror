--- conflicted
+++ resolved
@@ -742,24 +742,13 @@
 
 extern bool done_lexing;
 
-/* True if TYPE is a type whose definition has been fully processed,
-   rather than being a type whose definition is in progress or a type
-   that has only been declared.  This means that we can create new
-   automatic objects of the type, pass objects of the type between
-   functions, and so on.
-
-   The condition applies to both sized and sizeless object types.
-   For sized types it is equivalent to asking whether the type is
-   complete.  Note that "void" is never defined nor complete.  */
-#define DEFINED_TYPE_P(TYPE) (TYPE_SIZE (TYPE) != NULL_TREE)
-
 /* C types are partitioned into three subsets: object, function, and
    incomplete types.  */
 #define C_TYPE_OBJECT_P(type) \
-  (TREE_CODE (type) != FUNCTION_TYPE && COMPLETE_TYPE_P (type))
+  (TREE_CODE (type) != FUNCTION_TYPE && TYPE_SIZE (type))
 
 #define C_TYPE_INCOMPLETE_P(type) \
-  (TREE_CODE (type) != FUNCTION_TYPE && !COMPLETE_TYPE_P (type))
+  (TREE_CODE (type) != FUNCTION_TYPE && TYPE_SIZE (type) == 0)
 
 #define C_TYPE_FUNCTION_P(type) \
   (TREE_CODE (type) == FUNCTION_TYPE)
@@ -769,15 +758,6 @@
 #define C_TYPE_OBJECT_OR_INCOMPLETE_P(type) \
   (!C_TYPE_FUNCTION_P (type))
 
-<<<<<<< HEAD
-/* Nonzero if this type is complete or is cv void.  */
-#define COMPLETE_OR_VOID_TYPE_P(NODE) \
-  (COMPLETE_TYPE_P (NODE) || VOID_TYPE_P (NODE))
-
-/* Nonzero if this type is complete or is an array with unspecified bound.  */
-#define COMPLETE_OR_UNBOUND_ARRAY_TYPE_P(NODE) \
-  (COMPLETE_TYPE_P (TREE_CODE (NODE) == ARRAY_TYPE ? TREE_TYPE (NODE) : (NODE)))
-=======
 /* Return true if TYPE is a vector type that should be subject to the GNU
    vector extensions (as opposed to a vector type that is used only for
    the purposes of defining target-specific built-in functions).  */
@@ -787,7 +767,6 @@
 {
   return TREE_CODE (type) == VECTOR_TYPE && !TYPE_INDIVISIBLE_P (type);
 }
->>>>>>> 3f7c8055
 
 struct visibility_flags
 {
@@ -1420,70 +1399,6 @@
 
 extern bool has_attribute (location_t, tree, tree, tree (*)(tree));
 
-/* Given that type TYPE could conceivably be defined in standard C or C++,
-   return true if TYPE is "complete" according to the C and C++ definition.  */
-
-inline bool
-complete_type_p (const_tree type)
-{
-  /* Sizeless types do not exist in standard C and C++.  */
-  gcc_checking_assert (!TYPE_SIZELESS_P (type));
-  return TYPE_LAID_OUT_P (type);
-}
-#define COMPLETE_TYPE_P(NODE) complete_type_p (NODE)
-
-/* Return true if type TYPE could conceivably be defined in standard C or C++
-   and is "complete" according to the C and C++ definition.  This means that
-   C/C++ queries like sizeof and _Alignof are valid on the type, and that the
-   layout of the type follows C and C++ rules.
-
-   Sizeless types are defined to be permanently incomplete.  Tests that
-   explicitly want to exclude sizeless types should use this function
-   instead of COMPLETE_TYPE_P to make clear that a decision about
-   sizeless types has been made.  */
-
-inline bool
-sized_complete_type_p (const_tree type)
-{
-  return DEFINED_TYPE_P (type) && !TYPE_SIZELESS_P (type);
-}
-
-/* Return true if T is a complete integral type; i.e. if it is an integral
-   type that is not an incomplete enum.  */
-
-inline bool
-complete_integral_type_p (const_tree t)
-{
-  return INTEGRAL_TYPE_P (t) && COMPLETE_TYPE_P (t);
-}
-
-/* Return true if TYPE is an array with an incomplete element type.  */
-
-static inline bool
-array_of_incomplete_type_p (const_tree type)
-{
-  return (TREE_CODE (type) == ARRAY_TYPE
-	  && !COMPLETE_TYPE_P (TREE_TYPE (type)));
-}
-
-/* Return true if TYPE is an array with a complete element type.  */
-
-static inline bool
-array_of_complete_type_p (const_tree type)
-{
-  return (TREE_CODE (type) == ARRAY_TYPE
-	  && COMPLETE_TYPE_P (TREE_TYPE (type)));
-}
-
-/* Return true if type TYPE has been fully defined (as for DEFINED_TYPE_P)
-   or if TYPE is "void", and thus will never be defined.  */
-
-inline bool
-defined_or_void_type_p (const_tree type)
-{
-  return DEFINED_TYPE_P (type) || VOID_TYPE_P (type);
-}
-
 #if CHECKING_P
 namespace selftest {
   /* Declarations for specific families of tests within c-family,
