/* Definitions for c-common.c.
   Copyright (C) 1987-2015 Free Software Foundation, Inc.

This file is part of GCC.

GCC is free software; you can redistribute it and/or modify it under
the terms of the GNU General Public License as published by the Free
Software Foundation; either version 3, or (at your option) any later
version.

GCC is distributed in the hope that it will be useful, but WITHOUT ANY
WARRANTY; without even the implied warranty of MERCHANTABILITY or
FITNESS FOR A PARTICULAR PURPOSE.  See the GNU General Public License
for more details.

You should have received a copy of the GNU General Public License
along with GCC; see the file COPYING3.  If not see
<http://www.gnu.org/licenses/>.  */

#ifndef GCC_C_COMMON_H
#define GCC_C_COMMON_H

#include "splay-tree.h"
#include "cpplib.h"
#include "alias.h"
#include "flags.h"
#include "symtab.h"
#include "tree.h"
#include "fold-const.h"

/* In order for the format checking to accept the C frontend
   diagnostic framework extensions, you must include this file before
   diagnostic-core.h, not after.  The C front end formats are a subset of those
   for C++, so they are the appropriate set to use in common code;
   cp-tree.h overrides this for C++.  */
#if defined(GCC_DIAGNOSTIC_CORE_H)
#error \
In order for the format checking to accept the C front end diagnostic \
framework extensions, you must include this file before diagnostic-core.h \
never after.
#endif
#ifndef GCC_DIAG_STYLE
#define GCC_DIAG_STYLE __gcc_cdiag__
#endif
#include "diagnostic-core.h"

/* Usage of TREE_LANG_FLAG_?:
   0: IDENTIFIER_MARKED (used by search routines).
      C_MAYBE_CONST_EXPR_INT_OPERANDS (in C_MAYBE_CONST_EXPR, for C)
   1: C_DECLARED_LABEL_FLAG (in LABEL_DECL)
      STATEMENT_LIST_STMT_EXPR (in STATEMENT_LIST)
      C_MAYBE_CONST_EXPR_NON_CONST (in C_MAYBE_CONST_EXPR, for C)
   2: unused
   3: STATEMENT_LIST_HAS_LABEL (in STATEMENT_LIST)
   4: unused
*/

/* Reserved identifiers.  This is the union of all the keywords for C,
   C++, Objective-C, and UPC.  All the type modifiers have to be in one
   block at the beginning, because they are used as mask bits.  There
   are 31 type modifiers; if we add many more we will have to redesign
   the mask mechanism.  */

enum rid
{
  /* Modifiers: */
  /* C, in empirical order of frequency.  */
  RID_STATIC = 0,
  RID_UNSIGNED, RID_LONG,    RID_CONST, RID_EXTERN,
  RID_REGISTER, RID_TYPEDEF, RID_SHORT, RID_INLINE,
  RID_VOLATILE, RID_SIGNED,  RID_AUTO,  RID_RESTRICT,
  RID_NORETURN, RID_ATOMIC,

  /* UPC type qualifiers */
  RID_SHARED, RID_RELAXED, RID_STRICT,

  /* C extensions */
  RID_COMPLEX, RID_THREAD, RID_SAT,

  /* C++ */
  RID_FRIEND, RID_VIRTUAL, RID_EXPLICIT, RID_EXPORT, RID_MUTABLE,

  /* ObjC ("PQ" reserved words - they do not appear after a '@' and
     are keywords only in specific contexts)  */
  RID_IN, RID_OUT, RID_INOUT, RID_BYCOPY, RID_BYREF, RID_ONEWAY,

  /* ObjC ("PATTR" reserved words - they do not appear after a '@' 
     and are keywords only as property attributes)  */
  RID_GETTER, RID_SETTER,
  RID_READONLY, RID_READWRITE,
  RID_ASSIGN, RID_RETAIN, RID_COPY,
  RID_NONATOMIC,

  /* C (reserved and imaginary types not implemented, so any use is a
     syntax error) */
  RID_IMAGINARY,

  /* C */
  RID_INT,     RID_CHAR,   RID_FLOAT,    RID_DOUBLE, RID_VOID,
  RID_ENUM,    RID_STRUCT, RID_UNION,    RID_IF,     RID_ELSE,
  RID_WHILE,   RID_DO,     RID_FOR,      RID_SWITCH, RID_CASE,
  RID_DEFAULT, RID_BREAK,  RID_CONTINUE, RID_RETURN, RID_GOTO,
  RID_SIZEOF,

  /* C extensions */
  RID_ASM,       RID_TYPEOF,   RID_ALIGNOF,  RID_ATTRIBUTE,  RID_VA_ARG,
  RID_EXTENSION, RID_IMAGPART, RID_REALPART, RID_LABEL,      RID_CHOOSE_EXPR,
  RID_TYPES_COMPATIBLE_P,      RID_BUILTIN_COMPLEX,	     RID_BUILTIN_SHUFFLE,
  RID_DFLOAT32, RID_DFLOAT64, RID_DFLOAT128,
  RID_FRACT, RID_ACCUM, RID_AUTO_TYPE, RID_BUILTIN_CALL_WITH_STATIC_CHAIN,

  /* C11 */
  RID_ALIGNAS, RID_GENERIC,

  /* This means to warn that this is a C++ keyword, and then treat it
     as a normal identifier.  */
  RID_CXX_COMPAT_WARN,

  /* GNU transactional memory extension */
  RID_TRANSACTION_ATOMIC, RID_TRANSACTION_RELAXED, RID_TRANSACTION_CANCEL,

  /* Too many ways of getting the name of a function as a string */
  RID_FUNCTION_NAME, RID_PRETTY_FUNCTION_NAME, RID_C99_FUNCTION_NAME,

  /* C++ (some of these are keywords in Objective-C as well, but only
     if they appear after a '@') */
  RID_BOOL,     RID_WCHAR,    RID_CLASS,
  RID_PUBLIC,   RID_PRIVATE,  RID_PROTECTED,
  RID_TEMPLATE, RID_NULL,     RID_CATCH,
  RID_DELETE,   RID_FALSE,    RID_NAMESPACE,
  RID_NEW,      RID_OFFSETOF, RID_OPERATOR,
  RID_THIS,     RID_THROW,    RID_TRUE,
  RID_TRY,      RID_TYPENAME, RID_TYPEID,
  RID_USING,    RID_CHAR16,   RID_CHAR32,

  /* casts */
  RID_CONSTCAST, RID_DYNCAST, RID_REINTCAST, RID_STATCAST,

  /* C++ extensions */
  RID_BASES,                   RID_DIRECT_BASES,
  RID_HAS_NOTHROW_ASSIGN,      RID_HAS_NOTHROW_CONSTRUCTOR,
  RID_HAS_NOTHROW_COPY,        RID_HAS_TRIVIAL_ASSIGN,
  RID_HAS_TRIVIAL_CONSTRUCTOR, RID_HAS_TRIVIAL_COPY,
  RID_HAS_TRIVIAL_DESTRUCTOR,  RID_HAS_VIRTUAL_DESTRUCTOR,
  RID_IS_ABSTRACT,             RID_IS_BASE_OF,
  RID_IS_CLASS,
  RID_IS_EMPTY,                RID_IS_ENUM,
  RID_IS_FINAL,                RID_IS_LITERAL_TYPE,
  RID_IS_POD,                  RID_IS_POLYMORPHIC,
  RID_IS_STD_LAYOUT,           RID_IS_TRIVIAL,
  RID_IS_TRIVIALLY_ASSIGNABLE, RID_IS_TRIVIALLY_CONSTRUCTIBLE,
  RID_IS_TRIVIALLY_COPYABLE,
  RID_IS_UNION,                RID_UNDERLYING_TYPE,

  /* C++11 */
  RID_CONSTEXPR, RID_DECLTYPE, RID_NOEXCEPT, RID_NULLPTR, RID_STATIC_ASSERT,

  /* Cilk Plus keywords.  */
  RID_CILK_SPAWN, RID_CILK_SYNC, RID_CILK_FOR,
  
  /* Objective-C ("AT" reserved words - they are only keywords when
     they follow '@')  */
  RID_AT_ENCODE,   RID_AT_END,
  RID_AT_CLASS,    RID_AT_ALIAS,     RID_AT_DEFS,
  RID_AT_PRIVATE,  RID_AT_PROTECTED, RID_AT_PUBLIC,  RID_AT_PACKAGE,
  RID_AT_PROTOCOL, RID_AT_SELECTOR,
  RID_AT_THROW,	   RID_AT_TRY,       RID_AT_CATCH,
  RID_AT_FINALLY,  RID_AT_SYNCHRONIZED, 
  RID_AT_OPTIONAL, RID_AT_REQUIRED, RID_AT_PROPERTY,
  RID_AT_SYNTHESIZE, RID_AT_DYNAMIC,
  RID_AT_INTERFACE,
  RID_AT_IMPLEMENTATION,

  /* UPC */
  RID_UPC_BARRIER, RID_UPC_BLOCKSIZEOF, RID_UPC_ELEMSIZEOF,
  RID_UPC_FORALL, RID_UPC_LOCALSIZEOF,
  RID_UPC_NOTIFY, RID_UPC_WAIT,

  /* Named address support, mapping the keyword to a particular named address
     number.  Named address space 0 is reserved for the generic address.  If
     there are more than 254 named addresses, the addr_space_t type will need
     to be grown from an unsigned char to unsigned short.  */
  RID_ADDR_SPACE_0,		/* generic address */
  RID_ADDR_SPACE_1,
  RID_ADDR_SPACE_2,
  RID_ADDR_SPACE_3,
  RID_ADDR_SPACE_4,
  RID_ADDR_SPACE_5,
  RID_ADDR_SPACE_6,
  RID_ADDR_SPACE_7,
  RID_ADDR_SPACE_8,
  RID_ADDR_SPACE_9,
  RID_ADDR_SPACE_10,
  RID_ADDR_SPACE_11,
  RID_ADDR_SPACE_12,
  RID_ADDR_SPACE_13,
  RID_ADDR_SPACE_14,
  RID_ADDR_SPACE_15,

  RID_FIRST_ADDR_SPACE = RID_ADDR_SPACE_0,
  RID_LAST_ADDR_SPACE = RID_ADDR_SPACE_15,

  /* __intN keywords.  The _N_M here doesn't correspond to the intN
     in the keyword; use the bitsize in int_n_t_data_t[M] for that.
     For example, if int_n_t_data_t[0].bitsize is 13, then RID_INT_N_0
     is for __int13.  */

  /* Note that the range to use is RID_FIRST_INT_N through
     RID_FIRST_INT_N + NUM_INT_N_ENTS - 1 and c-parser.c has a list of
     all RID_INT_N_* in a case statement.  */

  RID_INT_N_0,
  RID_INT_N_1,
  RID_INT_N_2,
  RID_INT_N_3,

  RID_FIRST_INT_N = RID_INT_N_0,
  RID_LAST_INT_N = RID_INT_N_3,

  RID_MAX,

  RID_FIRST_MODIFIER = RID_STATIC,
  RID_LAST_MODIFIER = RID_ONEWAY,

<<<<<<< HEAD
  RID_FIRST_CXX0X = RID_CONSTEXPR,
  RID_LAST_CXX0X = RID_STATIC_ASSERT,
  RID_FIRST_UPC_QUAL = RID_SHARED,
  RID_LAST_UPC_QUAL = RID_STRICT,
  RID_FIRST_UPC_KW = RID_UPC_BARRIER,
  RID_LAST_UPC_KW = RID_UPC_WAIT,
=======
  RID_FIRST_CXX11 = RID_CONSTEXPR,
  RID_LAST_CXX11 = RID_STATIC_ASSERT,
>>>>>>> 535b528e
  RID_FIRST_AT = RID_AT_ENCODE,
  RID_LAST_AT = RID_AT_IMPLEMENTATION,
  RID_FIRST_PQ = RID_IN,
  RID_LAST_PQ = RID_ONEWAY,
  RID_FIRST_PATTR = RID_GETTER,
  RID_LAST_PATTR = RID_NONATOMIC
};

#define OBJC_IS_AT_KEYWORD(rid) \
  ((unsigned int) (rid) >= (unsigned int) RID_FIRST_AT && \
   (unsigned int) (rid) <= (unsigned int) RID_LAST_AT)

#define OBJC_IS_PQ_KEYWORD(rid) \
  ((unsigned int) (rid) >= (unsigned int) RID_FIRST_PQ && \
   (unsigned int) (rid) <= (unsigned int) RID_LAST_PQ)

#define OBJC_IS_PATTR_KEYWORD(rid) \
  ((unsigned int) (rid) >= (unsigned int) RID_FIRST_PATTR && \
   (unsigned int) (rid) <= (unsigned int) RID_LAST_PATTR)

/* OBJC_IS_CXX_KEYWORD recognizes the 'CXX_OBJC' keywords (such as
   'class') which are shared in a subtle way between Objective-C and
   C++.  When the lexer is lexing in Objective-C/Objective-C++, if it
   finds '@' followed by one of these identifiers (eg, '@class'), it
   recognizes the whole as an Objective-C keyword.  If the identifier
   is found elsewhere, it follows the rules of the C/C++ language.
 */
#define OBJC_IS_CXX_KEYWORD(rid) \
  (rid == RID_CLASS							\
   || rid == RID_PUBLIC || rid == RID_PROTECTED || rid == RID_PRIVATE	\
   || rid == RID_TRY || rid == RID_THROW || rid == RID_CATCH)

/* Test whether a reserved ID designates a UPC keyword.  */
#define UPC_IS_KEYWORD(rid) \
  (((unsigned int) (rid) >= (unsigned int) RID_FIRST_UPC_QUAL && \
    (unsigned int) (rid) <= (unsigned int) RID_LAST_UPC_QUAL) || \
   ((unsigned int) (rid) >= (unsigned int) RID_FIRST_UPC_KW && \
    (unsigned int) (rid) <= (unsigned int) RID_LAST_UPC_KW))

/* The elements of `ridpointers' are identifier nodes for the reserved
   type names and storage classes.  It is indexed by a RID_... value.  */
extern GTY ((length ("(int) RID_MAX"))) tree *ridpointers;

/* Standard named or nameless data types of the C compiler.  */

enum c_tree_index
{
    CTI_CHAR16_TYPE,
    CTI_CHAR32_TYPE,
    CTI_WCHAR_TYPE,
    CTI_UNDERLYING_WCHAR_TYPE,
    CTI_WINT_TYPE,
    CTI_SIGNED_SIZE_TYPE, /* For format checking only.  */
    CTI_UNSIGNED_PTRDIFF_TYPE, /* For format checking only.  */
    CTI_INTMAX_TYPE,
    CTI_UINTMAX_TYPE,
    CTI_WIDEST_INT_LIT_TYPE,
    CTI_WIDEST_UINT_LIT_TYPE,

    /* Types for <stdint.h>, that may not be defined on all
       targets.  */
    CTI_SIG_ATOMIC_TYPE,
    CTI_INT8_TYPE,
    CTI_INT16_TYPE,
    CTI_INT32_TYPE,
    CTI_INT64_TYPE,
    CTI_UINT8_TYPE,
    CTI_UINT16_TYPE,
    CTI_UINT32_TYPE,
    CTI_UINT64_TYPE,
    CTI_INT_LEAST8_TYPE,
    CTI_INT_LEAST16_TYPE,
    CTI_INT_LEAST32_TYPE,
    CTI_INT_LEAST64_TYPE,
    CTI_UINT_LEAST8_TYPE,
    CTI_UINT_LEAST16_TYPE,
    CTI_UINT_LEAST32_TYPE,
    CTI_UINT_LEAST64_TYPE,
    CTI_INT_FAST8_TYPE,
    CTI_INT_FAST16_TYPE,
    CTI_INT_FAST32_TYPE,
    CTI_INT_FAST64_TYPE,
    CTI_UINT_FAST8_TYPE,
    CTI_UINT_FAST16_TYPE,
    CTI_UINT_FAST32_TYPE,
    CTI_UINT_FAST64_TYPE,
    CTI_INTPTR_TYPE,
    CTI_UINTPTR_TYPE,

    CTI_CHAR_ARRAY_TYPE,
    CTI_CHAR16_ARRAY_TYPE,
    CTI_CHAR32_ARRAY_TYPE,
    CTI_WCHAR_ARRAY_TYPE,
    CTI_STRING_TYPE,
    CTI_CONST_STRING_TYPE,

    /* Type for boolean expressions (bool in C++, int in C).  */
    CTI_TRUTHVALUE_TYPE,
    CTI_TRUTHVALUE_TRUE,
    CTI_TRUTHVALUE_FALSE,

    CTI_DEFAULT_FUNCTION_TYPE,

    /* These are not types, but we have to look them up all the time.  */
    CTI_FUNCTION_NAME_DECL,
    CTI_PRETTY_FUNCTION_NAME_DECL,
    CTI_C99_FUNCTION_NAME_DECL,
    CTI_SAVED_FUNCTION_NAME_DECLS,

    CTI_NULL,

    CTI_MAX
};

#define C_CPP_HASHNODE(id) \
  (&(((struct c_common_identifier *) (id))->node))
#define C_RID_CODE(id) \
  ((enum rid) (((struct c_common_identifier *) (id))->node.rid_code))
#define C_SET_RID_CODE(id, code) \
  (((struct c_common_identifier *) (id))->node.rid_code = (unsigned char) code)

/* Identifier part common to the C front ends.  Inherits from
   tree_identifier, despite appearances.  */
struct GTY(()) c_common_identifier {
  struct tree_common common;
  struct cpp_hashnode node;
};

/* An entry in the reserved keyword table.  */

struct c_common_resword
{
  const char *const word;
  ENUM_BITFIELD(rid) const rid : 16;
  const unsigned int disable   : 16;
};

/* Mode used to build pointers (VOIDmode means ptr_mode).  */

extern machine_mode c_default_pointer_mode;

/* Extra cpp_ttype values for C++.  */

/* A token type for template-ids.  If a template-id is processed while
   parsing tentatively, it is replaced with a CPP_TEMPLATE_ID token;
   the value of the CPP_TEMPLATE_ID is whatever was returned by
   cp_parser_template_id.  */
#define CPP_TEMPLATE_ID ((enum cpp_ttype) (CPP_KEYWORD + 1))

/* A token type for nested-name-specifiers.  If a
   nested-name-specifier is processed while parsing tentatively, it is
   replaced with a CPP_NESTED_NAME_SPECIFIER token; the value of the
   CPP_NESTED_NAME_SPECIFIER is whatever was returned by
   cp_parser_nested_name_specifier_opt.  */
#define CPP_NESTED_NAME_SPECIFIER ((enum cpp_ttype) (CPP_TEMPLATE_ID + 1))

/* A token type for pre-parsed C++0x decltype.  */
#define CPP_DECLTYPE ((enum cpp_ttype) (CPP_NESTED_NAME_SPECIFIER + 1))

/* A token type for pre-parsed primary-expression (lambda- or statement-).  */
#define CPP_PREPARSED_EXPR ((enum cpp_ttype) (CPP_DECLTYPE + 1))

/* The number of token types, including C++-specific ones.  */
#define N_CP_TTYPES ((int) (CPP_PREPARSED_EXPR + 1))

/* Disable mask.  Keywords are disabled if (reswords[i].disable &
   mask) is _true_.  Thus for keywords which are present in all
   languages the disable field is zero.  */

#define D_CONLY		0x001	/* C only (not in C++).  */
#define D_CXXONLY	0x002	/* C++ only (not in C).  */
#define D_C99		0x004	/* In C, C99 only.  */
#define D_CXX11         0x008	/* In C++, C++11 only.  */
#define D_EXT		0x010	/* GCC extension.  */
#define D_EXT89		0x020	/* GCC extension incorporated in C99.  */
#define D_ASM		0x040	/* Disabled by -fno-asm.  */
#define D_OBJC		0x080	/* In Objective C and neither C nor C++.  */
#define D_CXX_OBJC	0x100	/* In Objective C, and C++, but not C.  */
#define D_CXXWARN	0x200	/* In C warn with -Wcxx-compat.  */
#define D_UPC		0x400	/* In UPC, and neither C nor C++.  */

/* The reserved keyword table.  */
extern const struct c_common_resword c_common_reswords[];

/* The number of items in the reserved keyword table.  */
extern const unsigned int num_c_common_reswords;

#define char16_type_node		c_global_trees[CTI_CHAR16_TYPE]
#define char32_type_node		c_global_trees[CTI_CHAR32_TYPE]
#define wchar_type_node			c_global_trees[CTI_WCHAR_TYPE]
#define underlying_wchar_type_node	c_global_trees[CTI_UNDERLYING_WCHAR_TYPE]
#define wint_type_node			c_global_trees[CTI_WINT_TYPE]
#define signed_size_type_node		c_global_trees[CTI_SIGNED_SIZE_TYPE]
#define unsigned_ptrdiff_type_node	c_global_trees[CTI_UNSIGNED_PTRDIFF_TYPE]
#define intmax_type_node		c_global_trees[CTI_INTMAX_TYPE]
#define uintmax_type_node		c_global_trees[CTI_UINTMAX_TYPE]
#define widest_integer_literal_type_node c_global_trees[CTI_WIDEST_INT_LIT_TYPE]
#define widest_unsigned_literal_type_node c_global_trees[CTI_WIDEST_UINT_LIT_TYPE]

#define sig_atomic_type_node		c_global_trees[CTI_SIG_ATOMIC_TYPE]
#define int8_type_node			c_global_trees[CTI_INT8_TYPE]
#define int16_type_node			c_global_trees[CTI_INT16_TYPE]
#define int32_type_node			c_global_trees[CTI_INT32_TYPE]
#define int64_type_node			c_global_trees[CTI_INT64_TYPE]
#define uint8_type_node			c_global_trees[CTI_UINT8_TYPE]
#define c_uint16_type_node		c_global_trees[CTI_UINT16_TYPE]
#define c_uint32_type_node		c_global_trees[CTI_UINT32_TYPE]
#define c_uint64_type_node		c_global_trees[CTI_UINT64_TYPE]
#define int_least8_type_node		c_global_trees[CTI_INT_LEAST8_TYPE]
#define int_least16_type_node		c_global_trees[CTI_INT_LEAST16_TYPE]
#define int_least32_type_node		c_global_trees[CTI_INT_LEAST32_TYPE]
#define int_least64_type_node		c_global_trees[CTI_INT_LEAST64_TYPE]
#define uint_least8_type_node		c_global_trees[CTI_UINT_LEAST8_TYPE]
#define uint_least16_type_node		c_global_trees[CTI_UINT_LEAST16_TYPE]
#define uint_least32_type_node		c_global_trees[CTI_UINT_LEAST32_TYPE]
#define uint_least64_type_node		c_global_trees[CTI_UINT_LEAST64_TYPE]
#define int_fast8_type_node		c_global_trees[CTI_INT_FAST8_TYPE]
#define int_fast16_type_node		c_global_trees[CTI_INT_FAST16_TYPE]
#define int_fast32_type_node		c_global_trees[CTI_INT_FAST32_TYPE]
#define int_fast64_type_node		c_global_trees[CTI_INT_FAST64_TYPE]
#define uint_fast8_type_node		c_global_trees[CTI_UINT_FAST8_TYPE]
#define uint_fast16_type_node		c_global_trees[CTI_UINT_FAST16_TYPE]
#define uint_fast32_type_node		c_global_trees[CTI_UINT_FAST32_TYPE]
#define uint_fast64_type_node		c_global_trees[CTI_UINT_FAST64_TYPE]
#define intptr_type_node		c_global_trees[CTI_INTPTR_TYPE]
#define uintptr_type_node		c_global_trees[CTI_UINTPTR_TYPE]

#define truthvalue_type_node		c_global_trees[CTI_TRUTHVALUE_TYPE]
#define truthvalue_true_node		c_global_trees[CTI_TRUTHVALUE_TRUE]
#define truthvalue_false_node		c_global_trees[CTI_TRUTHVALUE_FALSE]

#define char_array_type_node		c_global_trees[CTI_CHAR_ARRAY_TYPE]
#define char16_array_type_node		c_global_trees[CTI_CHAR16_ARRAY_TYPE]
#define char32_array_type_node		c_global_trees[CTI_CHAR32_ARRAY_TYPE]
#define wchar_array_type_node		c_global_trees[CTI_WCHAR_ARRAY_TYPE]
#define string_type_node		c_global_trees[CTI_STRING_TYPE]
#define const_string_type_node		c_global_trees[CTI_CONST_STRING_TYPE]

#define default_function_type		c_global_trees[CTI_DEFAULT_FUNCTION_TYPE]

#define function_name_decl_node		c_global_trees[CTI_FUNCTION_NAME_DECL]
#define pretty_function_name_decl_node	c_global_trees[CTI_PRETTY_FUNCTION_NAME_DECL]
#define c99_function_name_decl_node		c_global_trees[CTI_C99_FUNCTION_NAME_DECL]
#define saved_function_name_decls	c_global_trees[CTI_SAVED_FUNCTION_NAME_DECLS]

/* The node for C++ `__null'.  */
#define null_node                       c_global_trees[CTI_NULL]

extern GTY(()) tree c_global_trees[CTI_MAX];

/* In a RECORD_TYPE, a sorted array of the fields of the type, not a
   tree for size reasons.  */
struct GTY(()) sorted_fields_type {
  int len;
  tree GTY((length ("%h.len"))) elts[1];
};

/* Mark which labels are explicitly declared.
   These may be shadowed, and may be referenced from nested functions.  */
#define C_DECLARED_LABEL_FLAG(label) TREE_LANG_FLAG_1 (label)

typedef enum c_language_kind
{
  clk_c		= 0,		/* C90, C94, C99 or C11 */
  clk_objc	= 1,		/* clk_c with ObjC features.  */
  clk_cxx	= 2,		/* ANSI/ISO C++ */
  clk_objcxx	= 3		/* clk_cxx with ObjC features.  */
}
c_language_kind;

/* To test for a specific language use c_language, defined by each
   front end.  For "ObjC features" or "not C++" use the macros.  */
extern c_language_kind c_language;

#define c_dialect_cxx()		((c_language & clk_cxx) != 0)
#define c_dialect_objc()	((c_language & clk_objc) != 0)

/* The various name of operator that appears in error messages. */
typedef enum ref_operator {
  /* NULL */
  RO_NULL,
  /* array indexing */
  RO_ARRAY_INDEXING,
  /* unary * */
  RO_UNARY_STAR,
  /* -> */
  RO_ARROW,
  /* implicit conversion */
  RO_IMPLICIT_CONVERSION,
  /* ->* */
  RO_ARROW_STAR
} ref_operator;

/* Information about a statement tree.  */

struct GTY(()) stmt_tree_s {
  /* A stack of statement lists being collected.  */
  vec<tree, va_gc> *x_cur_stmt_list;

  /* In C++, Nonzero if we should treat statements as full
     expressions.  In particular, this variable is non-zero if at the
     end of a statement we should destroy any temporaries created
     during that statement.  Similarly, if, at the end of a block, we
     should destroy any local variables in this block.  Normally, this
     variable is nonzero, since those are the normal semantics of
     C++.

     This flag has no effect in C.  */
  int stmts_are_full_exprs_p;
};

typedef struct stmt_tree_s *stmt_tree;

/* Global state pertinent to the current function.  Some C dialects
   extend this structure with additional fields.  */

struct GTY(()) c_language_function {
  /* While we are parsing the function, this contains information
     about the statement-tree that we are building.  */
  struct stmt_tree_s x_stmt_tree;

  /* Vector of locally defined typedefs, for
     -Wunused-local-typedefs.  */
  vec<tree, va_gc> *local_typedefs;
};

#define stmt_list_stack (current_stmt_tree ()->x_cur_stmt_list)

/* When building a statement-tree, this is the current statement list
   being collected.  */
#define cur_stmt_list	(stmt_list_stack->last ())

#define building_stmt_list_p() (stmt_list_stack && !stmt_list_stack->is_empty())

/* Language-specific hooks.  */

/* If non-NULL, this function is called after a precompile header file
   is loaded.  */
extern void (*lang_post_pch_load) (void);

extern void push_file_scope (void);
extern void pop_file_scope (void);
extern stmt_tree current_stmt_tree (void);
extern tree push_stmt_list (void);
extern tree pop_stmt_list (tree);
extern tree add_stmt (tree);
extern void push_cleanup (tree, tree, bool);
extern tree pushdecl_top_level (tree);
extern tree pushdecl (tree);
extern tree build_modify_expr (location_t, tree, tree, enum tree_code,
			       location_t, tree, tree);
extern tree build_array_notation_expr (location_t, tree, tree, enum tree_code,
				       location_t, tree, tree);
extern tree build_array_notation_ref (location_t, tree, tree, tree, tree, tree);
extern tree build_indirect_ref (location_t, tree, ref_operator);

extern int field_decl_cmp (const void *, const void *);
extern void resort_sorted_fields (void *, void *, gt_pointer_operator,
				  void *);
extern bool has_c_linkage (const_tree decl);

/* Switches common to the C front ends.  */

/* Nonzero means don't output line number information.  */

extern char flag_no_line_commands;

/* Nonzero causes -E output not to be done, but directives such as
   #define that have side effects are still obeyed.  */

extern char flag_no_output;

/* Nonzero means dump macros in some fashion; contains the 'D', 'M',
   'N' or 'U' of the command line switch.  */

extern char flag_dump_macros;

/* Nonzero means pass #include lines through to the output.  */

extern char flag_dump_includes;

/* Nonzero means process PCH files while preprocessing.  */

extern bool flag_pch_preprocess;

/* The file name to which we should write a precompiled header, or
   NULL if no header will be written in this compile.  */

extern const char *pch_file;

/* Nonzero if an ISO standard was selected.  It rejects macros in the
   user's namespace.  */

extern int flag_iso;

/* Nonzero whenever UPC -fupc-threads-N is asserted.
   The value N gives the number of UPC threads to be
   defined at compile-time. */
extern int flag_upc_threads;

/* Nonzero whenever UPC -fupc-pthreads-model-* is asserted. */
extern int flag_upc_pthreads;

typedef enum
  {
    upc_pthreads_no_model = 0,
    upc_pthreads_tls_model = 1
  } upc_pthreads_model_kind;

/* The implementation model for UPC threads that
   are mapped to POSIX threads, specified at compilation
   time by the -fupc-pthreads-model-* switch. */
extern upc_pthreads_model_kind upc_pthreads_model;

/* C/ObjC language option variables.  */


/* Nonzero means allow type mismatches in conditional expressions;
   just make their values `void'.  */

extern int flag_cond_mismatch;

/* Nonzero means enable C89 Amendment 1 features.  */

extern int flag_isoc94;

/* Nonzero means use the ISO C99 (or C11) dialect of C.  */

extern int flag_isoc99;

/* Nonzero means use the ISO C11 dialect of C.  */

extern int flag_isoc11;

/* Nonzero means that we have builtin functions, and main is an int.  */

extern int flag_hosted;

/* ObjC language option variables.  */


/* Tells the compiler that this is a special run.  Do not perform any
   compiling, instead we are to test some platform dependent features
   and output a C header file with appropriate definitions.  */

extern int print_struct_values;

/* Tells the compiler what is the constant string class for ObjC.  */

extern const char *constant_string_class_name;


/* C++ language option variables.  */


/* Return TRUE if one of {flag_abi_version,flag_abi_compat_version} is
   less than N and the other is at least N, for use by -Wabi.  */
#define abi_version_crosses(N)			\
  (abi_version_at_least(N)			\
   != (flag_abi_compat_version == 0		\
       || flag_abi_compat_version >= (N)))

/* Nonzero means generate separate instantiation control files and
   juggle them at link time.  */

extern int flag_use_repository;

/* The supported C++ dialects.  */

enum cxx_dialect {
  cxx_unset,
  /* C++98 with TC1  */
  cxx98,
  cxx03 = cxx98,
  /* C++11  */
  cxx0x,
  cxx11 = cxx0x,
  /* C++14 */
  cxx14,
  /* C++1z (C++17?) */
  cxx1z
};

/* The C++ dialect being used. C++98 is the default.  */
extern enum cxx_dialect cxx_dialect;

/* Maximum template instantiation depth.  This limit is rather
   arbitrary, but it exists to limit the time it takes to notice
   excessively recursive template instantiations.  */

extern int max_tinst_depth;

/* Nonzero means that we should not issue warnings about problems that
   occur when the code is executed, because the code being processed
   is not expected to be executed.  This is set during parsing.  This
   is used for cases like sizeof() and "0 ? a : b".  This is a count,
   not a bool, because unexecuted expressions can nest.  */

extern int c_inhibit_evaluation_warnings;

/* Whether lexing has been completed, so subsequent preprocessor
   errors should use the compiler's input_location.  */

extern bool done_lexing;

/* C types are partitioned into three subsets: object, function, and
   incomplete types.  */
#define C_TYPE_OBJECT_P(type) \
  (TREE_CODE (type) != FUNCTION_TYPE && TYPE_SIZE (type))

#define C_TYPE_INCOMPLETE_P(type) \
  (TREE_CODE (type) != FUNCTION_TYPE && TYPE_SIZE (type) == 0)

#define C_TYPE_FUNCTION_P(type) \
  (TREE_CODE (type) == FUNCTION_TYPE)

/* For convenience we define a single macro to identify the class of
   object or incomplete types.  */
#define C_TYPE_OBJECT_OR_INCOMPLETE_P(type) \
  (!C_TYPE_FUNCTION_P (type))

struct visibility_flags
{
  unsigned inpragma : 1;	/* True when in #pragma GCC visibility.  */
  unsigned inlines_hidden : 1;	/* True when -finlineshidden in effect.  */
};

/* These enumerators are possible types of unsafe conversions.  */
enum conversion_safety {
  /* The conversion is safe.  */
  SAFE_CONVERSION = 0,
  /* Another type of conversion with problems.  */
  UNSAFE_OTHER,
  /* Conversion between signed and unsigned integers
     which are all warned about immediately, so this is unused.  */
  UNSAFE_SIGN,
  /* Conversions that reduce the precision of reals including conversions
     from reals to integers.  */
  UNSAFE_REAL,
  /* Conversions from complex to reals or integers, that discard imaginary
     component.  */
  UNSAFE_IMAGINARY
};

/* Global visibility options.  */
extern struct visibility_flags visibility_options;

/* Attribute table common to the C front ends.  */
extern const struct attribute_spec c_common_attribute_table[];
extern const struct attribute_spec c_common_format_attribute_table[];

/* Pointer to function to lazily generate the VAR_DECL for __FUNCTION__ etc.
   ID is the identifier to use, NAME is the string.
   TYPE_DEP indicates whether it depends on type of the function or not
   (i.e. __PRETTY_FUNCTION__).  */

extern tree (*make_fname_decl) (location_t, tree, int);

/* In c-decl.c and cp/tree.c.  FIXME.  */
extern void c_register_addr_space (const char *str, addr_space_t as);

/* In c-common.c.  */
extern bool in_late_binary_op;
extern const char *c_addr_space_name (addr_space_t as);
extern tree identifier_global_value (tree);
extern tree c_linkage_bindings (tree);
extern void record_builtin_type (enum rid, const char *, tree);
extern tree build_void_list_node (void);
extern void start_fname_decls (void);
extern void finish_fname_decls (void);
extern const char *fname_as_string (int);
extern tree fname_decl (location_t, unsigned, tree);

extern int check_user_alignment (const_tree, bool);
extern void check_function_arguments (const_tree, int, tree *);
extern void check_function_arguments_recurse (void (*)
					      (void *, tree,
					       unsigned HOST_WIDE_INT),
					      void *, tree,
					      unsigned HOST_WIDE_INT);
extern bool check_builtin_function_arguments (tree, int, tree *);
extern void check_function_format (tree, int, tree *);
extern tree handle_format_attribute (tree *, tree, tree, int, bool *);
extern tree handle_format_arg_attribute (tree *, tree, tree, int, bool *);
extern bool attribute_takes_identifier_p (const_tree);
extern bool c_common_handle_option (size_t, const char *, int, int, location_t,
				    const struct cl_option_handlers *);
extern bool default_handle_c_option (size_t, const char *, int);
extern tree c_common_type_for_mode (machine_mode, int);
extern tree c_common_type_for_size (unsigned int, int);
extern tree c_common_fixed_point_type_for_size (unsigned int, unsigned int,
						int, int);
extern tree c_common_unsigned_type (tree);
extern tree c_common_signed_type (tree);
extern tree c_common_signed_or_unsigned_type (int, tree);
extern void c_common_init_ts (void);
extern tree c_build_bitfield_integer_type (unsigned HOST_WIDE_INT, int);
extern enum conversion_safety unsafe_conversion_p (location_t, tree, tree,
						   bool);
extern bool decl_with_nonnull_addr_p (const_tree);
extern tree c_fully_fold (tree, bool, bool *);
extern tree decl_constant_value_for_optimization (tree);
extern tree c_wrap_maybe_const (tree, bool);
extern tree c_save_expr (tree);
extern tree c_common_truthvalue_conversion (location_t, tree);
extern void c_apply_type_quals_to_decl (int, tree);
extern tree c_sizeof_or_alignof_type (location_t, tree, bool, bool, int);
extern tree c_alignof_expr (location_t, tree);
/* Print an error message for invalid operands to arith operation CODE.
   NOP_EXPR is used as a special case (see truthvalue_conversion).  */
extern void binary_op_error (location_t, enum tree_code, tree, tree);
extern tree fix_string_type (tree);
extern void constant_expression_warning (tree);
extern void constant_expression_error (tree);
extern bool strict_aliasing_warning (tree, tree, tree);
extern void sizeof_pointer_memaccess_warning (location_t *, tree,
					      vec<tree, va_gc> *, tree *,
					      bool (*) (tree, tree));
extern void warnings_for_convert_and_check (location_t, tree, tree, tree);
extern tree convert_and_check (location_t, tree, tree);
extern void overflow_warning (location_t, tree);
extern bool warn_if_unused_value (const_tree, location_t);
extern void warn_logical_operator (location_t, enum tree_code, tree,
				   enum tree_code, tree, enum tree_code, tree);
extern void warn_logical_not_parentheses (location_t, enum tree_code, tree);
extern void check_main_parameter_types (tree decl);
extern bool c_determine_visibility (tree);
extern bool vector_types_compatible_elements_p (tree, tree);
extern void mark_valid_location_for_stdc_pragma (bool);
extern bool valid_location_for_stdc_pragma_p (void);
extern void set_float_const_decimal64 (void);
extern void clear_float_const_decimal64 (void);
extern bool float_const_decimal64_p (void);

extern bool keyword_begins_type_specifier (enum rid);
extern bool keyword_is_storage_class_specifier (enum rid);
extern bool keyword_is_type_qualifier (enum rid);
extern bool keyword_is_decl_specifier (enum rid);
extern bool cxx_fundamental_alignment_p (unsigned);
extern bool pointer_to_zero_sized_aggr_p (tree);

#define c_sizeof(LOC, T)  c_sizeof_or_alignof_type (LOC, T, true, false, 1)
#define c_alignof(LOC, T) c_sizeof_or_alignof_type (LOC, T, false, false, 1)

/* Subroutine of build_binary_op, used for certain operations.  */
extern tree shorten_binary_op (tree result_type, tree op0, tree op1, bool bitwise);

/* Subroutine of build_binary_op, used for comparison operations.
   See if the operands have both been converted from subword integer types
   and, if so, perhaps change them both back to their original type.  */
extern tree shorten_compare (location_t, tree *, tree *, tree *,
			     enum tree_code *);

extern tree pointer_int_sum (location_t, enum tree_code, tree, tree,
			     bool = true);

/* Add qualifiers to a type, in the fashion for C.  */
extern tree c_build_qualified_type_1 (tree, int, tree);
#define c_build_qualified_type(TYPE, QUALS) c_build_qualified_type_1 (TYPE, QUALS, 0)

/* Build tree nodes and builtin functions common to both C and C++ language
   frontends.  */
extern void c_common_nodes_and_builtins (void);

extern void disable_builtin_function (const char *);

extern void set_compound_literal_name (tree decl);

extern tree build_va_arg (location_t, tree, tree);

extern const unsigned int c_family_lang_mask;
extern unsigned int c_common_option_lang_mask (void);
extern void c_common_diagnostics_set_defaults (diagnostic_context *);
extern bool c_common_complain_wrong_lang_p (const struct cl_option *);
extern void c_common_init_options_struct (struct gcc_options *);
extern void c_common_init_options (unsigned int, struct cl_decoded_option *);
extern bool c_common_post_options (const char **);
extern bool c_common_init (void);
extern void c_common_finish (void);
extern void c_common_parse_file (void);
extern FILE *get_dump_info (int, int *);
extern alias_set_type c_common_get_alias_set (tree);
extern void c_register_builtin_type (tree, const char*);
extern bool c_promoting_integer_type_p (const_tree);
extern int self_promoting_args_p (const_tree);
extern tree strip_pointer_operator (tree);
extern tree strip_pointer_or_array_types (tree);
extern HOST_WIDE_INT c_common_to_target_charset (HOST_WIDE_INT);
extern tree upc_num_threads (void);

/* This is the basic parsing function.  */
extern void c_parse_file (void);

extern void c_parse_final_cleanups (void);

extern void warn_for_omitted_condop (location_t, tree);

/* These macros provide convenient access to the various _STMT nodes.  */

/* Nonzero if a given STATEMENT_LIST represents the outermost binding
   if a statement expression.  */
#define STATEMENT_LIST_STMT_EXPR(NODE) \
  TREE_LANG_FLAG_1 (STATEMENT_LIST_CHECK (NODE))

/* Nonzero if a label has been added to the statement list.  */
#define STATEMENT_LIST_HAS_LABEL(NODE) \
  TREE_LANG_FLAG_3 (STATEMENT_LIST_CHECK (NODE))

/* C_MAYBE_CONST_EXPR accessors.  */
#define C_MAYBE_CONST_EXPR_PRE(NODE)			\
  TREE_OPERAND (C_MAYBE_CONST_EXPR_CHECK (NODE), 0)
#define C_MAYBE_CONST_EXPR_EXPR(NODE)			\
  TREE_OPERAND (C_MAYBE_CONST_EXPR_CHECK (NODE), 1)
#define C_MAYBE_CONST_EXPR_INT_OPERANDS(NODE)		\
  TREE_LANG_FLAG_0 (C_MAYBE_CONST_EXPR_CHECK (NODE))
#define C_MAYBE_CONST_EXPR_NON_CONST(NODE)		\
  TREE_LANG_FLAG_1 (C_MAYBE_CONST_EXPR_CHECK (NODE))
#define EXPR_INT_CONST_OPERANDS(EXPR)			\
  (INTEGRAL_TYPE_P (TREE_TYPE (EXPR))			\
   && (TREE_CODE (EXPR) == INTEGER_CST			\
       || (TREE_CODE (EXPR) == C_MAYBE_CONST_EXPR	\
	   && C_MAYBE_CONST_EXPR_INT_OPERANDS (EXPR))))

/* In a FIELD_DECL, nonzero if the decl was originally a bitfield.  */
#define DECL_C_BIT_FIELD(NODE) \
  (DECL_LANG_FLAG_4 (FIELD_DECL_CHECK (NODE)) == 1)
#define SET_DECL_C_BIT_FIELD(NODE) \
  (DECL_LANG_FLAG_4 (FIELD_DECL_CHECK (NODE)) = 1)
#define CLEAR_DECL_C_BIT_FIELD(NODE) \
  (DECL_LANG_FLAG_4 (FIELD_DECL_CHECK (NODE)) = 0)

extern tree do_case (location_t, tree, tree);
extern tree build_stmt (location_t, enum tree_code, ...);
extern tree build_real_imag_expr (location_t, enum tree_code, tree);

/* These functions must be defined by each front-end which implements
   a variant of the C language.  They are used in c-common.c.  */

extern tree build_unary_op (location_t, enum tree_code, tree, int);
extern tree build_binary_op (location_t, enum tree_code, tree, tree, int);
extern tree perform_integral_promotions (tree);

/* These functions must be defined by each front-end which implements
   a variant of the C language.  They are used by port files.  */

extern tree default_conversion (tree);

/* Given two integer or real types, return the type for their sum.
   Given two compatible ANSI C types, returns the merged type.  */

extern tree common_type (tree, tree);

extern tree decl_constant_value (tree);

/* Handle increment and decrement of boolean types.  */
extern tree boolean_increment (enum tree_code, tree);

extern int case_compare (splay_tree_key, splay_tree_key);

extern tree c_add_case_label (location_t, splay_tree, tree, tree, tree, tree,
			      bool *);

extern void c_do_switch_warnings (splay_tree, location_t, tree, tree, bool,
				  bool);

extern tree build_function_call (location_t, tree, tree);

extern tree build_function_call_vec (location_t, vec<location_t>, tree,
				     vec<tree, va_gc> *, vec<tree, va_gc> *);

extern tree resolve_overloaded_builtin (location_t, tree, vec<tree, va_gc> *);

extern tree finish_label_address_expr (tree, location_t);

/* Same function prototype, but the C and C++ front ends have
   different implementations.  Used in c-common.c.  */
extern tree lookup_label (tree);
extern tree lookup_name (tree);
extern bool lvalue_p (const_tree);

extern bool vector_targets_convertible_p (const_tree t1, const_tree t2);
extern bool vector_types_convertible_p (const_tree t1, const_tree t2, bool emit_lax_note);
extern tree c_build_vec_perm_expr (location_t, tree, tree, tree, bool = true);

extern void init_c_lex (void);

extern void c_cpp_builtins (cpp_reader *);
extern void c_cpp_builtins_optimize_pragma (cpp_reader *, tree, tree);
extern bool c_cpp_error (cpp_reader *, int, int, location_t, unsigned int,
			 const char *, va_list *)
     ATTRIBUTE_GCC_DIAG(6,0);
extern int c_common_has_attribute (cpp_reader *);

extern bool parse_optimize_options (tree, bool);

/* Positive if an implicit `extern "C"' scope has just been entered;
   negative if such a scope has just been exited.  */
extern GTY(()) int pending_lang_change;

/* Information recorded about each file examined during compilation.  */

struct c_fileinfo
{
  int time;	/* Time spent in the file.  */

  /* Flags used only by C++.
     INTERFACE_ONLY nonzero means that we are in an "interface" section
     of the compiler.  INTERFACE_UNKNOWN nonzero means we cannot trust
     the value of INTERFACE_ONLY.  If INTERFACE_UNKNOWN is zero and
     INTERFACE_ONLY is zero, it means that we are responsible for
     exporting definitions that others might need.  */
  short interface_only;
  short interface_unknown;
};

struct c_fileinfo *get_fileinfo (const char *);
extern void dump_time_statistics (void);

extern bool c_dump_tree (void *, tree);

extern void verify_sequence_points (tree);

extern tree fold_offsetof_1 (tree);
extern tree fold_offsetof (tree);

/* Places where an lvalue, or modifiable lvalue, may be required.
   Used to select diagnostic messages in lvalue_error and
   readonly_error.  */
enum lvalue_use {
  lv_assign,
  lv_increment,
  lv_decrement,
  lv_addressof,
  lv_asm
};

extern void readonly_error (location_t, tree, enum lvalue_use);
extern void lvalue_error (location_t, enum lvalue_use);
extern void invalid_indirection_error (location_t, tree, ref_operator);

extern int complete_array_type (tree *, tree, bool);

extern tree builtin_type_for_size (int, bool);

extern void c_common_mark_addressable_vec (tree);

extern void warn_array_subscript_with_type_char (location_t, tree);
extern void warn_about_parentheses (location_t,
				    enum tree_code,
				    enum tree_code, tree,
				    enum tree_code, tree);
extern void warn_for_unused_label (tree label);
extern void warn_for_div_by_zero (location_t, tree divisor);
extern void warn_for_sign_compare (location_t,
				   tree orig_op0, tree orig_op1,
				   tree op0, tree op1,
				   tree result_type,
				   enum tree_code resultcode);
extern void do_warn_unused_parameter (tree);
extern void do_warn_double_promotion (tree, tree, tree, const char *, 
				      location_t);
extern void set_underlying_type (tree);
extern void record_types_used_by_current_var_decl (tree);
extern void record_locally_defined_typedef (tree);
extern void maybe_record_typedef_use (tree);
extern void maybe_warn_unused_local_typedefs (void);
extern void maybe_warn_bool_compare (location_t, enum tree_code, tree, tree);
extern vec<tree, va_gc> *make_tree_vector (void);
extern void release_tree_vector (vec<tree, va_gc> *);
extern vec<tree, va_gc> *make_tree_vector_single (tree);
extern vec<tree, va_gc> *make_tree_vector_from_list (tree);
extern vec<tree, va_gc> *make_tree_vector_copy (const vec<tree, va_gc> *);

/* Used for communication between c_common_type_for_mode and
   c_register_builtin_type.  */
extern GTY(()) tree registered_builtin_types;

/* In c-gimplify.c  */
extern void c_genericize (tree);
extern int c_gimplify_expr (tree *, gimple_seq *, gimple_seq *);
extern tree c_build_bind_expr (location_t, tree, tree);

/* In c-pch.c  */
extern void pch_init (void);
extern void pch_cpp_save_state (void);
extern int c_common_valid_pch (cpp_reader *pfile, const char *name, int fd);
extern void c_common_read_pch (cpp_reader *pfile, const char *name, int fd,
			       const char *orig);
extern void c_common_write_pch (void);
extern void c_common_no_more_pch (void);
extern void c_common_pch_pragma (cpp_reader *pfile, const char *);

/* In *-checksum.c */
extern const unsigned char executable_checksum[16];

/* In c-cppbuiltin.c  */
extern void builtin_define_std (const char *macro);
extern void builtin_define_with_value (const char *, const char *, int);
extern void builtin_define_with_int_value (const char *, HOST_WIDE_INT);
extern void builtin_define_type_sizeof (const char *, tree);
extern void c_stddef_cpp_builtins (void);
extern void fe_file_change (const line_map_ordinary *);
extern void c_parse_error (const char *, enum cpp_ttype, tree, unsigned char);

/* In c-ppoutput.c  */
extern void init_pp_output (FILE *);
extern void preprocess_file (cpp_reader *);
extern void pp_file_change (const line_map_ordinary *);
extern void pp_dir_change (cpp_reader *, const char *);
extern bool check_missing_format_attribute (tree, tree);

/* In c-omp.c  */
struct omp_clause_mask
{
  inline omp_clause_mask ();
  inline omp_clause_mask (uint64_t l);
  inline omp_clause_mask (uint64_t l, uint64_t h);
  inline omp_clause_mask &operator &= (omp_clause_mask);
  inline omp_clause_mask &operator |= (omp_clause_mask);
  inline omp_clause_mask operator ~ () const;
  inline omp_clause_mask operator & (omp_clause_mask) const;
  inline omp_clause_mask operator | (omp_clause_mask) const;
  inline omp_clause_mask operator >> (int);
  inline omp_clause_mask operator << (int);
  inline bool operator == (omp_clause_mask) const;
  inline bool operator != (omp_clause_mask) const;
  uint64_t low, high;
};

inline
omp_clause_mask::omp_clause_mask ()
{
}

inline
omp_clause_mask::omp_clause_mask (uint64_t l)
: low (l), high (0)
{
}

inline
omp_clause_mask::omp_clause_mask (uint64_t l, uint64_t h)
: low (l), high (h)
{
}

inline omp_clause_mask &
omp_clause_mask::operator &= (omp_clause_mask b)
{
  low &= b.low;
  high &= b.high;
  return *this;
}

inline omp_clause_mask &
omp_clause_mask::operator |= (omp_clause_mask b)
{
  low |= b.low;
  high |= b.high;
  return *this;
}

inline omp_clause_mask
omp_clause_mask::operator ~ () const
{
  omp_clause_mask ret (~low, ~high);
  return ret;
}

inline omp_clause_mask
omp_clause_mask::operator | (omp_clause_mask b) const
{
  omp_clause_mask ret (low | b.low, high | b.high);
  return ret;
}

inline omp_clause_mask
omp_clause_mask::operator & (omp_clause_mask b) const
{
  omp_clause_mask ret (low & b.low, high & b.high);
  return ret;
}

inline omp_clause_mask
omp_clause_mask::operator << (int amount)
{
  omp_clause_mask ret;
  if (amount >= 64)
    {
      ret.low = 0;
      ret.high = low << (amount - 64);
    }
  else if (amount == 0)
    ret = *this;
  else
    {
      ret.low = low << amount;
      ret.high = (low >> (64 - amount)) | (high << amount);
    }
  return ret;
}

inline omp_clause_mask
omp_clause_mask::operator >> (int amount)
{
  omp_clause_mask ret;
  if (amount >= 64)
    {
      ret.low = high >> (amount - 64);
      ret.high = 0;
    }
  else if (amount == 0)
    ret = *this;
  else
    {
      ret.low = (high << (64 - amount)) | (low >> amount);
      ret.high = high >> amount;
    }
  return ret;
}

inline bool
omp_clause_mask::operator == (omp_clause_mask b) const
{
  return low == b.low && high == b.high;
}

inline bool
omp_clause_mask::operator != (omp_clause_mask b) const
{
  return low != b.low || high != b.high;
}

#define OMP_CLAUSE_MASK_1 omp_clause_mask (1)

enum c_omp_clause_split
{
  C_OMP_CLAUSE_SPLIT_TARGET = 0,
  C_OMP_CLAUSE_SPLIT_TEAMS,
  C_OMP_CLAUSE_SPLIT_DISTRIBUTE,
  C_OMP_CLAUSE_SPLIT_PARALLEL,
  C_OMP_CLAUSE_SPLIT_FOR,
  C_OMP_CLAUSE_SPLIT_SIMD,
  C_OMP_CLAUSE_SPLIT_COUNT,
  C_OMP_CLAUSE_SPLIT_SECTIONS = C_OMP_CLAUSE_SPLIT_FOR
};

extern tree c_finish_omp_master (location_t, tree);
extern tree c_finish_omp_taskgroup (location_t, tree);
extern tree c_finish_omp_critical (location_t, tree, tree);
extern tree c_finish_omp_ordered (location_t, tree);
extern void c_finish_omp_barrier (location_t);
extern tree c_finish_omp_atomic (location_t, enum tree_code, enum tree_code,
				 tree, tree, tree, tree, tree, bool, bool);
extern void c_finish_omp_flush (location_t);
extern void c_finish_omp_taskwait (location_t);
extern void c_finish_omp_taskyield (location_t);
extern tree c_finish_omp_for (location_t, enum tree_code, tree, tree, tree,
			      tree, tree, tree);
extern tree c_finish_oacc_wait (location_t, tree, tree);
extern void c_omp_split_clauses (location_t, enum tree_code, omp_clause_mask,
				 tree, tree *);
extern tree c_omp_declare_simd_clauses_to_numbers (tree, tree);
extern void c_omp_declare_simd_clauses_to_decls (tree, tree);
extern enum omp_clause_default_kind c_omp_predetermined_sharing (tree);

/* Return next tree in the chain for chain_next walking of tree nodes.  */
static inline tree
c_tree_chain_next (tree t)
{
  /* TREE_CHAIN of a type is TYPE_STUB_DECL, which is different
     kind of object, never a long chain of nodes.  Prefer
     TYPE_NEXT_VARIANT for types.  */
  if (CODE_CONTAINS_STRUCT (TREE_CODE (t), TS_TYPE_COMMON))
    return TYPE_NEXT_VARIANT (t);
  /* Otherwise, if there is TREE_CHAIN, return it.  */
  if (CODE_CONTAINS_STRUCT (TREE_CODE (t), TS_COMMON))
    return TREE_CHAIN (t);
  return NULL;
}

/* Used to represent a UPC synchronization statement. The first
   operand is the synchonization operation, UPC_SYNC_OP:
   UPC_SYNC_NOTIFY_OP	1	Notify operation
   UPC_SYNC_WAIT_OP	2	Wait operation
   UPC_SYNC_BARRIER_OP	3	Barrier operation

   The second operand, UPC_SYNC_ID is the (optional) expression
   whose value specifies the barrier identifier which is checked
   by the various synchronization operations. */

#define UPC_SYNC_OP(NODE)	TREE_OPERAND (UPC_SYNC_STMT_CHECK (NODE), 0)
#define UPC_SYNC_ID(NODE)	TREE_OPERAND (UPC_SYNC_STMT_CHECK (NODE), 1)

/* Values of the first operand in a UPC_SYNC_STMT */

#define UPC_SYNC_NOTIFY_OP	1	/* Notify operation */
#define UPC_SYNC_WAIT_OP	2	/* Wait operation */
#define UPC_SYNC_BARRIER_OP	3	/* Barrier operation */

/* Mask used by tm_stmt_attr.  */
#define TM_STMT_ATTR_OUTER	2
#define TM_STMT_ATTR_ATOMIC	4
#define TM_STMT_ATTR_RELAXED	8

extern int parse_tm_stmt_attr (tree, int);

/* Mask used by tm_attr_to_mask and tm_mask_to_attr.  Note that these
   are ordered specifically such that more restrictive attributes are
   at lower bit positions.  This fact is known by the C++ tm attribute
   inheritance code such that least bit extraction (mask & -mask) results
   in the most restrictive attribute.  */
#define TM_ATTR_SAFE			1
#define TM_ATTR_CALLABLE		2
#define TM_ATTR_PURE			4
#define TM_ATTR_IRREVOCABLE		8
#define TM_ATTR_MAY_CANCEL_OUTER	16

extern int tm_attr_to_mask (tree);
extern tree tm_mask_to_attr (int);
extern tree find_tm_attribute (tree);

/* A suffix-identifier value doublet that represents user-defined literals
   for C++-0x.  */
enum overflow_type {
  OT_UNDERFLOW = -1,
  OT_NONE,
  OT_OVERFLOW
};

struct GTY(()) tree_userdef_literal {
  struct tree_base base;
  tree suffix_id;
  tree value;
  tree num_string;
  enum overflow_type overflow;
};

#define USERDEF_LITERAL_SUFFIX_ID(NODE) \
  (((struct tree_userdef_literal *)USERDEF_LITERAL_CHECK (NODE))->suffix_id)

#define USERDEF_LITERAL_VALUE(NODE) \
  (((struct tree_userdef_literal *)USERDEF_LITERAL_CHECK (NODE))->value)

#define USERDEF_LITERAL_OVERFLOW(NODE) \
  (((struct tree_userdef_literal *)USERDEF_LITERAL_CHECK (NODE))->overflow)

#define USERDEF_LITERAL_NUM_STRING(NODE) \
  (((struct tree_userdef_literal *)USERDEF_LITERAL_CHECK (NODE))->num_string)

#define USERDEF_LITERAL_TYPE(NODE) \
  (TREE_TYPE (USERDEF_LITERAL_VALUE (NODE)))

extern tree build_userdef_literal (tree suffix_id, tree value,
				   enum overflow_type overflow,
				   tree num_string);

extern bool convert_vector_to_pointer_for_subscript (location_t, tree *, tree);

/* Possibe cases of scalar_to_vector conversion.  */
enum stv_conv {
  stv_error,        /* Error occurred.  */
  stv_nothing,      /* Nothing happened.  */
  stv_firstarg,     /* First argument must be expanded.  */
  stv_secondarg     /* Second argument must be expanded.  */
};

extern enum stv_conv scalar_to_vector (location_t loc, enum tree_code code,
				       tree op0, tree op1, bool);

/* In c-cilkplus.c  */
extern tree c_finish_cilk_clauses (tree);
extern tree c_validate_cilk_plus_loop (tree *, int *, void *);
extern bool c_check_cilk_loop (location_t, tree);

/* These #defines allow users to access different operands of the
   array notation tree.  */

#define ARRAY_NOTATION_CHECK(NODE) TREE_CHECK (NODE, ARRAY_NOTATION_REF)
#define ARRAY_NOTATION_ARRAY(NODE) \
  TREE_OPERAND (ARRAY_NOTATION_CHECK (NODE), 0)
#define ARRAY_NOTATION_START(NODE) \
  TREE_OPERAND (ARRAY_NOTATION_CHECK (NODE), 1)
#define ARRAY_NOTATION_LENGTH(NODE) \
  TREE_OPERAND (ARRAY_NOTATION_CHECK (NODE), 2)
#define ARRAY_NOTATION_STRIDE(NODE) \
  TREE_OPERAND (ARRAY_NOTATION_CHECK (NODE), 3)

/* This structure holds all the scalar values and its appropriate variable 
   replacment.  It is mainly used by the function that pulls all the invariant
   parts that should be executed only once, which comes with array notation 
   expressions.  */
struct inv_list
{
  vec<tree, va_gc> *list_values;
  vec<tree, va_gc> *replacement;
  vec<enum tree_code, va_gc> *additional_tcodes; 
};

/* This structure holds all the important components that can be extracted
   from an ARRAY_NOTATION_REF expression.  It is used to pass array notation
   information between the functions that are responsible for expansion.  */
typedef struct cilkplus_an_parts
{
  tree value;
  tree start;
  tree length;
  tree stride;
  bool is_vector;
} an_parts;

/* This structure holds the components necessary to create the loop around
   the ARRAY_REF that is created using the ARRAY_NOTATION information.  */

typedef struct cilkplus_an_loop_parts
{
  tree var;         /* Loop induction variable.  */
  tree incr;        /* Loop increment/decrement expression.  */
  tree cmp;         /* Loop condition.  */
  tree ind_init;    /* Initialization of the loop induction variable.  */
} an_loop_parts; 

/* In array-notation-common.c.  */
extern HOST_WIDE_INT extract_sec_implicit_index_arg (location_t, tree);
extern bool is_sec_implicit_index_fn (tree);
extern void array_notation_init_builtins (void);
extern struct c_expr fix_array_notation_expr (location_t, enum tree_code, 
					      struct c_expr);
extern bool contains_array_notation_expr (tree);
extern tree expand_array_notation_exprs (tree);
extern tree fix_conditional_array_notations (tree);
extern tree find_correct_array_notation_type (tree);
extern bool length_mismatch_in_expr_p (location_t, vec<vec<an_parts> >);
extern enum built_in_function is_cilkplus_reduce_builtin (tree);
extern bool find_rank (location_t, tree, tree, bool, size_t *);
extern void extract_array_notation_exprs (tree, bool, vec<tree, va_gc> **);
extern void replace_array_notations (tree *, bool, vec<tree, va_gc> *,
				     vec<tree, va_gc> *);
extern tree find_inv_trees (tree *, int *, void *);
extern tree replace_inv_trees (tree *, int *, void *);
extern tree find_correct_array_notation_type (tree op);
extern void cilkplus_extract_an_triplets (vec<tree, va_gc> *, size_t, size_t,
					  vec<vec<an_parts> > *);
extern vec <tree, va_gc> *fix_sec_implicit_args
  (location_t, vec <tree, va_gc> *, vec<an_loop_parts>, size_t, tree);

/* In cilk.c.  */
extern tree insert_cilk_frame (tree);
extern void cilk_init_builtins (void);
extern int gimplify_cilk_spawn (tree *);
extern void cilk_install_body_with_frame_cleanup (tree, tree, void *);
extern bool cilk_detect_spawn_and_unwrap (tree *);
extern bool cilk_set_spawn_marker (location_t, tree);
extern tree build_cilk_sync (void);
extern tree build_cilk_spawn (location_t, tree);
extern tree make_cilk_frame (tree);
extern tree create_cilk_function_exit (tree, bool, bool);
extern tree cilk_install_body_pedigree_operations (tree);
extern void cilk_outline (tree, tree *, void *);
extern bool contains_cilk_spawn_stmt (tree);
extern tree cilk_for_number_of_iterations (tree);
extern bool check_no_cilk (tree, const char *, const char *,
		           location_t loc = UNKNOWN_LOCATION);
/* In c-indentation.c.  */
extern void
warn_for_misleading_indentation (location_t guard_loc,
				 location_t body_loc,
				 location_t next_stmt_loc,
				 enum cpp_ttype next_tok_type,
				 const char *guard_kind);

#endif /* ! GCC_C_COMMON_H */<|MERGE_RESOLUTION|>--- conflicted
+++ resolved
@@ -222,17 +222,12 @@
   RID_FIRST_MODIFIER = RID_STATIC,
   RID_LAST_MODIFIER = RID_ONEWAY,
 
-<<<<<<< HEAD
-  RID_FIRST_CXX0X = RID_CONSTEXPR,
-  RID_LAST_CXX0X = RID_STATIC_ASSERT,
+  RID_FIRST_CXX11 = RID_CONSTEXPR,
+  RID_LAST_CXX11 = RID_STATIC_ASSERT,
   RID_FIRST_UPC_QUAL = RID_SHARED,
   RID_LAST_UPC_QUAL = RID_STRICT,
   RID_FIRST_UPC_KW = RID_UPC_BARRIER,
   RID_LAST_UPC_KW = RID_UPC_WAIT,
-=======
-  RID_FIRST_CXX11 = RID_CONSTEXPR,
-  RID_LAST_CXX11 = RID_STATIC_ASSERT,
->>>>>>> 535b528e
   RID_FIRST_AT = RID_AT_ENCODE,
   RID_LAST_AT = RID_AT_IMPLEMENTATION,
   RID_FIRST_PQ = RID_IN,
