/* C/ObjC/C++ command line option handling.
   Copyright (C) 2002-2018 Free Software Foundation, Inc.
   Contributed by Neil Booth.

This file is part of GCC.

GCC is free software; you can redistribute it and/or modify it under
the terms of the GNU General Public License as published by the Free
Software Foundation; either version 3, or (at your option) any later
version.

GCC is distributed in the hope that it will be useful, but WITHOUT ANY
WARRANTY; without even the implied warranty of MERCHANTABILITY or
FITNESS FOR A PARTICULAR PURPOSE.  See the GNU General Public License
for more details.

You should have received a copy of the GNU General Public License
along with GCC; see the file COPYING3.  If not see
<http://www.gnu.org/licenses/>.  */

#include "config.h"
#include "system.h"
#include "coretypes.h"
#include "tm.h"
#include "c-target.h"
#include "c-common.h"
#include "memmodel.h"
#include "tm_p.h"		/* For C_COMMON_OVERRIDE_OPTIONS.  */
#include "diagnostic.h"
#include "c-pragma.h"
#include "flags.h"
#include "toplev.h"
#include "langhooks.h"
#include "tree-diagnostic.h" /* for virt_loc_aware_diagnostic_finalizer */
#include "intl.h"
#include "cppdefault.h"
#include "incpath.h"
#include "debug.h"		/* For debug_hooks.  */
#include "opts.h"
#include "plugin.h"		/* For PLUGIN_INCLUDE_FILE event.  */
#include "mkdeps.h"
#include "dumpfile.h"
#include "file-prefix-map.h"    /* add_*_prefix_map()  */

#ifndef DOLLARS_IN_IDENTIFIERS
# define DOLLARS_IN_IDENTIFIERS true
#endif

#ifndef TARGET_SYSTEM_ROOT
# define TARGET_SYSTEM_ROOT NULL
#endif

#ifndef TARGET_OPTF
#define TARGET_OPTF(ARG)
#endif

/* CPP's options.  */
cpp_options *cpp_opts;

/* Input filename.  */
static const char *this_input_filename;

/* Filename and stream for preprocessed output.  */
static const char *out_fname;
static FILE *out_stream;

/* Append dependencies to deps_file.  */
static bool deps_append;

/* If dependency switches (-MF etc.) have been given.  */
static bool deps_seen;

/* If -v seen.  */
static bool verbose;

/* Dependency output file.  */
static const char *deps_file;

/* The prefix given by -iprefix, if any.  */
static const char *iprefix;

/* The multilib directory given by -imultilib, if any.  */
static const char *imultilib;

/* The system root, if any.  Overridden by -isysroot.  */
static const char *sysroot = TARGET_SYSTEM_ROOT;

/* Zero disables all standard directories for headers.  */
static bool std_inc = true;

/* Zero disables the C++-specific standard directories for headers.  */
static bool std_cxx_inc = true;

/* If the quote chain has been split by -I-.  */
static bool quote_chain_split;

/* Number of deferred options.  */
static size_t deferred_count;

/* Number of deferred options scanned for -include.  */
static size_t include_cursor;

/* Dump files/flags to use during parsing.  */
static FILE *original_dump_file = NULL;
static dump_flags_t original_dump_flags;

/* Whether any standard preincluded header has been preincluded.  */
static bool done_preinclude;

static void handle_OPT_d (const char *);
static void set_std_cxx98 (int);
static void set_std_cxx11 (int);
static void set_std_cxx14 (int);
static void set_std_cxx17 (int);
static void set_std_cxx2a (int);
static void set_std_c89 (int, int);
static void set_std_c99 (int);
static void set_std_c11 (int);
static void set_std_c17 (int);
static void set_std_c2x (int);
static void check_deps_environment_vars (void);
static void handle_deferred_opts (void);
static void sanitize_cpp_opts (void);
static void add_prefixed_path (const char *, incpath_kind);
static void push_command_line_include (void);
static void cb_file_change (cpp_reader *, const line_map_ordinary *);
static void cb_dir_change (cpp_reader *, const char *);
static void c_finish_options (void);

#ifndef STDC_0_IN_SYSTEM_HEADERS
#define STDC_0_IN_SYSTEM_HEADERS 0
#endif

/* Holds switches parsed by c_common_handle_option (), but whose
   handling is deferred to c_common_post_options ().  */
static void defer_opt (enum opt_code, const char *);
static struct deferred_opt
{
  enum opt_code code;
  const char *arg;
} *deferred_opts;


extern const unsigned int 
c_family_lang_mask = (CL_C | CL_CXX | CL_ObjC | CL_ObjCXX);

/* Defer option CODE with argument ARG.  */
static void
defer_opt (enum opt_code code, const char *arg)
{
  deferred_opts[deferred_count].code = code;
  deferred_opts[deferred_count].arg = arg;
  deferred_count++;
}

/* Return language mask for option parsing.  */
unsigned int
c_common_option_lang_mask (void)
{
  static const unsigned int lang_flags[] = {CL_C, CL_ObjC, CL_CXX, CL_ObjCXX};

  return lang_flags[c_language];
}

/* Diagnostic finalizer for C/C++/Objective-C/Objective-C++.  */
static void
c_diagnostic_finalizer (diagnostic_context *context,
			diagnostic_info *diagnostic)
{
  diagnostic_show_locus (context, diagnostic->richloc, diagnostic->kind);
  /* By default print macro expansion contexts in the diagnostic
     finalizer -- for tokens resulting from macro expansion.  */
  virt_loc_aware_diagnostic_finalizer (context, diagnostic);
  pp_destroy_prefix (context->printer);
  pp_flush (context->printer);
}

/* Common default settings for diagnostics.  */
void
c_common_diagnostics_set_defaults (diagnostic_context *context)
{
  diagnostic_finalizer (context) = c_diagnostic_finalizer;
  context->opt_permissive = OPT_fpermissive;
}

/* Whether options from all C-family languages should be accepted
   quietly.  */
static bool accept_all_c_family_options = false;

/* Return whether to complain about a wrong-language option.  */
bool
c_common_complain_wrong_lang_p (const struct cl_option *option)
{
  if (accept_all_c_family_options
      && (option->flags & c_family_lang_mask))
    return false;

  return true;
}

/* Initialize options structure OPTS.  */
void
c_common_init_options_struct (struct gcc_options *opts)
{
  opts->x_flag_exceptions = c_dialect_cxx ();
  opts->x_warn_pointer_arith = c_dialect_cxx ();
  opts->x_warn_write_strings = c_dialect_cxx ();
  opts->x_flag_warn_unused_result = true;

  /* By default, C99-like requirements for complex multiply and divide.  */
  opts->x_flag_complex_method = 2;
}

/* Common initialization before calling option handlers.  */
void
c_common_init_options (unsigned int decoded_options_count,
		       struct cl_decoded_option *decoded_options)
{
  unsigned int i;
  struct cpp_callbacks *cb;

  g_string_concat_db
    = new (ggc_alloc <string_concat_db> ()) string_concat_db ();

  parse_in = cpp_create_reader (c_dialect_cxx () ? CLK_GNUCXX: CLK_GNUC89,
				ident_hash, line_table);
  cb = cpp_get_callbacks (parse_in);
  cb->diagnostic = c_cpp_diagnostic;

  cpp_opts = cpp_get_options (parse_in);
  cpp_opts->dollars_in_ident = DOLLARS_IN_IDENTIFIERS;
  cpp_opts->objc = c_dialect_objc ();

  /* Reset to avoid warnings on internal definitions.  We set it just
     before passing on command-line options to cpplib.  */
  cpp_opts->warn_dollars = 0;

  deferred_opts = XNEWVEC (struct deferred_opt, decoded_options_count);

  if (c_language == clk_c)
    {
      /* The default for C is gnu17.  */
      set_std_c17 (false /* ISO */);

      /* If preprocessing assembly language, accept any of the C-family
	 front end options since the driver may pass them through.  */
      for (i = 1; i < decoded_options_count; i++)
	if (decoded_options[i].opt_index == OPT_lang_asm)
	  {
	    accept_all_c_family_options = true;
	    break;
	  }
    }

  /* Set C++ standard to C++14 if not specified on the command line.  */
  if (c_dialect_cxx ())
    set_std_cxx14 (/*ISO*/false);

  global_dc->colorize_source_p = true;
}

/* Handle switch SCODE with argument ARG.  VALUE is true, unless no-
   form of an -f or -W option was given.  Returns false if the switch was
   invalid, true if valid.  Use HANDLERS in recursive handle_option calls.  */
bool
c_common_handle_option (size_t scode, const char *arg, HOST_WIDE_INT value,
			int kind, location_t loc,
			const struct cl_option_handlers *handlers)
{
  const struct cl_option *option = &cl_options[scode];
  enum opt_code code = (enum opt_code) scode;
  bool result = true;

  /* Prevent resetting the language standard to a C dialect when the driver
     has already determined that we're looking at assembler input.  */
  bool preprocessing_asm_p = (cpp_get_options (parse_in)->lang == CLK_ASM);

  switch (code)
    {
    default:
      if (cl_options[code].flags & c_family_lang_mask)
	{
	  if ((option->flags & CL_TARGET)
	      && ! targetcm.handle_c_option (scode, arg, value))
	    result = false;
	  break;
	}
      result = false;
      break;

    case OPT__output_pch_:
      pch_file = arg;
      break;

    case OPT_A:
      defer_opt (code, arg);
      break;

    case OPT_C:
      cpp_opts->discard_comments = 0;
      break;

    case OPT_CC:
      cpp_opts->discard_comments = 0;
      cpp_opts->discard_comments_in_macro_exp = 0;
      break;

    case OPT_D:
      defer_opt (code, arg);
      break;

    case OPT_H:
      cpp_opts->print_include_names = 1;
      break;

    case OPT_F:
      TARGET_OPTF (xstrdup (arg));
      break;

    case OPT_I:
      if (strcmp (arg, "-"))
	add_path (xstrdup (arg), INC_BRACKET, 0, true);
      else
	{
	  if (quote_chain_split)
	    error ("-I- specified twice");
	  quote_chain_split = true;
	  split_quote_chain ();
	  inform (input_location, "obsolete option -I- used, please use -iquote instead");
	}
      break;

    case OPT_M:
    case OPT_MM:
      /* When doing dependencies with -M or -MM, suppress normal
	 preprocessed output, but still do -dM etc. as software
	 depends on this.  Preprocessed output does occur if -MD, -MMD
	 or environment var dependency generation is used.  */
      cpp_opts->deps.style = (code == OPT_M ? DEPS_SYSTEM: DEPS_USER);
      flag_no_output = 1;
      break;

    case OPT_MD:
    case OPT_MMD:
      cpp_opts->deps.style = (code == OPT_MD ? DEPS_SYSTEM: DEPS_USER);
      cpp_opts->deps.need_preprocessor_output = true;
      deps_file = arg;
      break;

    case OPT_MF:
      deps_seen = true;
      deps_file = arg;
      break;

    case OPT_MG:
      deps_seen = true;
      cpp_opts->deps.missing_files = true;
      break;

    case OPT_MP:
      deps_seen = true;
      cpp_opts->deps.phony_targets = true;
      break;

    case OPT_MQ:
    case OPT_MT:
      deps_seen = true;
      defer_opt (code, arg);
      break;

    case OPT_P:
      flag_no_line_commands = 1;
      break;

    case OPT_U:
      defer_opt (code, arg);
      break;

    case OPT_Wall:
      /* ??? Don't add new options here. Use LangEnabledBy in c.opt.  */

      cpp_opts->warn_num_sign_change = value;
      break;

    case OPT_Wunknown_pragmas:
      /* Set to greater than 1, so that even unknown pragmas in
	 system headers will be warned about.  */
      /* ??? There is no way to handle this automatically for now.  */
      warn_unknown_pragmas = value * 2;
      break;

    case OPT_ansi:
      if (!c_dialect_cxx ())
	set_std_c89 (false, true);
      else
	set_std_cxx98 (true);
      break;

    case OPT_d:
      handle_OPT_d (arg);
      break;

    case OPT_Wabi_:
      warn_abi = true;
      if (value == 1)
	{
	  warning (0, "%<-Wabi=1%> is not supported, using =2");
	  value = 2;
	}
      warn_abi_version = value;
      break;

    case OPT_fcanonical_system_headers:
      cpp_opts->canonical_system_headers = value;
      break;

    case OPT_fcond_mismatch:
      if (!c_dialect_cxx ())
	{
	  flag_cond_mismatch = value;
	  break;
	}
      warning (0, "switch %qs is no longer supported", option->opt_text);
      break;

    case OPT_fbuiltin_:
      if (value)
	result = false;
      else
	disable_builtin_function (arg);
      break;

    case OPT_fdirectives_only:
      cpp_opts->directives_only = value;
      break;

    case OPT_fdollars_in_identifiers:
      cpp_opts->dollars_in_ident = value;
      break;

    case OPT_fmacro_prefix_map_:
      add_macro_prefix_map (arg);
      break;

    case OPT_ffreestanding:
      value = !value;
      /* Fall through.  */
    case OPT_fhosted:
      flag_hosted = value;
      flag_no_builtin = !value;
      break;

    case OPT_fconstant_string_class_:
      constant_string_class_name = arg;
      break;

    case OPT_fextended_identifiers:
      cpp_opts->extended_identifiers = value;
      break;

    case OPT_foperator_names:
      cpp_opts->operator_names = value;
      break;

    case OPT_fpch_deps:
      cpp_opts->restore_pch_deps = value;
      break;

    case OPT_fpch_preprocess:
      flag_pch_preprocess = value;
      break;

    case OPT_fpermissive:
      flag_permissive = value;
      global_dc->permissive = value;
      break;

    case OPT_fpreprocessed:
      cpp_opts->preprocessed = value;
      break;

    case OPT_fdebug_cpp:
      cpp_opts->debug = 1;
      break;

    case OPT_ftrack_macro_expansion:
      if (value)
	value = 2;
      /* Fall Through.  */

    case OPT_ftrack_macro_expansion_:
      if (arg && *arg != '\0')
	cpp_opts->track_macro_expansion = value;
      else
	cpp_opts->track_macro_expansion = 2;
      break;

    case OPT_frepo:
      flag_use_repository = value;
      if (value)
	flag_implicit_templates = 0;
      break;

    case OPT_ftabstop_:
      /* It is documented that we silently ignore silly values.  */
      if (value >= 1 && value <= 100)
	cpp_opts->tabstop = value;
      break;

    case OPT_fexec_charset_:
      cpp_opts->narrow_charset = arg;
      break;

    case OPT_fwide_exec_charset_:
      cpp_opts->wide_charset = arg;
      break;

    case OPT_finput_charset_:
      cpp_opts->input_charset = arg;
      break;

    case OPT_ftemplate_depth_:
      max_tinst_depth = value;
      break;

    case OPT_fvisibility_inlines_hidden:
      visibility_options.inlines_hidden = value;
      break;

    case OPT_femit_struct_debug_baseonly:
      set_struct_debug_option (&global_options, loc, "base");
      break;

    case OPT_femit_struct_debug_reduced:
      set_struct_debug_option (&global_options, loc,
			       "dir:ord:sys,dir:gen:any,ind:base");
      break;

    case OPT_femit_struct_debug_detailed_:
      set_struct_debug_option (&global_options, loc, arg);
      break;

    case OPT_fext_numeric_literals:
      cpp_opts->ext_numeric_literals = value;
      break;

    case OPT_idirafter:
      add_path (xstrdup (arg), INC_AFTER, 0, true);
      break;

    case OPT_imacros:
    case OPT_include:
      defer_opt (code, arg);
      break;

    case OPT_imultilib:
      imultilib = arg;
      break;

    case OPT_iprefix:
      iprefix = arg;
      break;

    case OPT_iquote:
      add_path (xstrdup (arg), INC_QUOTE, 0, true);
      break;

    case OPT_isysroot:
      sysroot = arg;
      break;

    case OPT_isystem:
      add_path (xstrdup (arg), INC_SYSTEM, 0, true);
      break;

    case OPT_iwithprefix:
      add_prefixed_path (arg, INC_SYSTEM);
      break;

    case OPT_iwithprefixbefore:
      add_prefixed_path (arg, INC_BRACKET);
      break;

    case OPT_lang_asm:
      cpp_set_lang (parse_in, CLK_ASM);
      cpp_opts->dollars_in_ident = false;
      break;

    case OPT_nostdinc:
      std_inc = false;
      break;

    case OPT_nostdinc__:
      std_cxx_inc = false;
      break;

    case OPT_o:
      if (!out_fname)
	out_fname = arg;
      else
	error ("output filename specified twice");
      break;

    case OPT_print_objc_runtime_info:
      print_struct_values = 1;
      break;

    case OPT_remap:
      cpp_opts->remap = 1;
      break;

    case OPT_std_c__98:
    case OPT_std_gnu__98:
      if (!preprocessing_asm_p)
	set_std_cxx98 (code == OPT_std_c__98 /* ISO */);
      break;

    case OPT_std_c__11:
    case OPT_std_gnu__11:
      if (!preprocessing_asm_p)
	set_std_cxx11 (code == OPT_std_c__11 /* ISO */);
      break;

    case OPT_std_c__14:
    case OPT_std_gnu__14:
      if (!preprocessing_asm_p)
	set_std_cxx14 (code == OPT_std_c__14 /* ISO */);
      break;

    case OPT_std_c__17:
    case OPT_std_gnu__17:
      if (!preprocessing_asm_p)
	set_std_cxx17 (code == OPT_std_c__17 /* ISO */);
      break;

    case OPT_std_c__2a:
    case OPT_std_gnu__2a:
      if (!preprocessing_asm_p)
	set_std_cxx2a (code == OPT_std_c__2a /* ISO */);
      break;

    case OPT_std_c90:
    case OPT_std_iso9899_199409:
      if (!preprocessing_asm_p)
	set_std_c89 (code == OPT_std_iso9899_199409 /* c94 */, true /* ISO */);
      break;

    case OPT_std_gnu90:
      if (!preprocessing_asm_p)
	set_std_c89 (false /* c94 */, false /* ISO */);
      break;

    case OPT_std_c99:
      if (!preprocessing_asm_p)
	set_std_c99 (true /* ISO */);
      break;

    case OPT_std_gnu99:
      if (!preprocessing_asm_p)
	set_std_c99 (false /* ISO */);
      break;

    case OPT_std_c11:
      if (!preprocessing_asm_p)
	set_std_c11 (true /* ISO */);
      break;

    case OPT_std_gnu11:
      if (!preprocessing_asm_p)
	set_std_c11 (false /* ISO */);
      break;

    case OPT_std_c17:
      if (!preprocessing_asm_p)
	set_std_c17 (true /* ISO */);
      break;

    case OPT_std_gnu17:
      if (!preprocessing_asm_p)
	set_std_c17 (false /* ISO */);
      break;

    case OPT_std_c2x:
      if (!preprocessing_asm_p)
	set_std_c2x (true /* ISO */);
      break;

    case OPT_std_gnu2x:
      if (!preprocessing_asm_p)
	set_std_c2x (false /* ISO */);
      break;

    case OPT_trigraphs:
      cpp_opts->trigraphs = 1;
      break;

    case OPT_traditional_cpp:
      cpp_opts->traditional = 1;
      break;

    case OPT_v:
      verbose = true;
      break;
    }

  switch (c_language)
    {
    case clk_c:
      C_handle_option_auto (&global_options, &global_options_set, 
                            scode, arg, value, 
                            c_family_lang_mask, kind,
                            loc, handlers, global_dc);
      break;

    case clk_objc:
      ObjC_handle_option_auto (&global_options, &global_options_set,
                               scode, arg, value, 
                               c_family_lang_mask, kind,
                               loc, handlers, global_dc);
      break;

    case clk_cxx:
      CXX_handle_option_auto (&global_options, &global_options_set,
                              scode, arg, value,
                              c_family_lang_mask, kind,
                              loc, handlers, global_dc);
      break;

    case clk_objcxx:
      ObjCXX_handle_option_auto (&global_options, &global_options_set,
                                 scode, arg, value,
                                 c_family_lang_mask, kind,
                                 loc, handlers, global_dc);
      break;

    default:
      gcc_unreachable ();
    }

  cpp_handle_option_auto (&global_options, scode, cpp_opts);
  return result;
}

/* Default implementation of TARGET_HANDLE_C_OPTION.  */

bool
default_handle_c_option (size_t code ATTRIBUTE_UNUSED,
			 const char *arg ATTRIBUTE_UNUSED,
			 int value ATTRIBUTE_UNUSED)
{
  return false;
}

/* Post-switch processing.  */
bool
c_common_post_options (const char **pfilename)
{
  struct cpp_callbacks *cb;

  /* Canonicalize the input and output filenames.  */
  if (in_fnames == NULL)
    {
      in_fnames = XNEWVEC (const char *, 1);
      in_fnames[0] = "";
    }
  else if (strcmp (in_fnames[0], "-") == 0)
    {
      if (pch_file)
	error ("cannot use %<-%> as input filename for a precompiled header");

      in_fnames[0] = "";
    }

  if (out_fname == NULL || !strcmp (out_fname, "-"))
    out_fname = "";

  if (cpp_opts->deps.style == DEPS_NONE)
    check_deps_environment_vars ();

  handle_deferred_opts ();

  sanitize_cpp_opts ();

  register_include_chains (parse_in, sysroot, iprefix, imultilib,
			   std_inc, std_cxx_inc && c_dialect_cxx (), verbose);

#ifdef C_COMMON_OVERRIDE_OPTIONS
  /* Some machines may reject certain combinations of C
     language-specific options.  */
  C_COMMON_OVERRIDE_OPTIONS;
#endif

  /* Excess precision other than "fast" requires front-end
     support.  */
  if (c_dialect_cxx ())
    {
      if (flag_excess_precision_cmdline == EXCESS_PRECISION_STANDARD)
	sorry ("-fexcess-precision=standard for C++");
      flag_excess_precision_cmdline = EXCESS_PRECISION_FAST;
    }
  else if (flag_excess_precision_cmdline == EXCESS_PRECISION_DEFAULT)
    flag_excess_precision_cmdline = (flag_iso
				     ? EXCESS_PRECISION_STANDARD
				     : EXCESS_PRECISION_FAST);

  /* ISO C restricts floating-point expression contraction to within
     source-language expressions (-ffp-contract=on, currently an alias
     for -ffp-contract=off).  */
  if (flag_iso
      && !c_dialect_cxx ()
      && (global_options_set.x_flag_fp_contract_mode
	  == (enum fp_contract_mode) 0)
      && flag_unsafe_math_optimizations == 0)
    flag_fp_contract_mode = FP_CONTRACT_OFF;

  /* If we are compiling C, and we are outside of a standards mode,
     we can permit the new values from ISO/IEC TS 18661-3 for
     FLT_EVAL_METHOD.  Otherwise, we must restrict the possible values to
     the set specified in ISO C99/C11.  */
  if (!flag_iso
      && !c_dialect_cxx ()
      && (global_options_set.x_flag_permitted_flt_eval_methods
	  == PERMITTED_FLT_EVAL_METHODS_DEFAULT))
    flag_permitted_flt_eval_methods = PERMITTED_FLT_EVAL_METHODS_TS_18661;
  else
    flag_permitted_flt_eval_methods = PERMITTED_FLT_EVAL_METHODS_C11;

  /* By default we use C99 inline semantics in GNU99 or C99 mode.  C99
     inline semantics are not supported in GNU89 or C89 mode.  */
  if (flag_gnu89_inline == -1)
    flag_gnu89_inline = !flag_isoc99;
  else if (!flag_gnu89_inline && !flag_isoc99)
    error ("-fno-gnu89-inline is only supported in GNU99 or C99 mode");

  /* Default to ObjC sjlj exception handling if NeXT runtime.  */
  if (flag_objc_sjlj_exceptions < 0)
    flag_objc_sjlj_exceptions = flag_next_runtime;
  if (flag_objc_exceptions && !flag_objc_sjlj_exceptions)
    flag_exceptions = 1;

  /* If -ffreestanding, -fno-hosted or -fno-builtin then disable
     pattern recognition.  */
  if (!global_options_set.x_flag_tree_loop_distribute_patterns
      && flag_no_builtin)
    flag_tree_loop_distribute_patterns = 0;

  /* -Woverlength-strings is off by default, but is enabled by -Wpedantic.
     It is never enabled in C++, as the minimum limit is not normative
     in that standard.  */
  if (c_dialect_cxx ())
    warn_overlength_strings = 0;

  /* Wmain is enabled by default in C++ but not in C.  */
  /* Wmain is disabled by default for -ffreestanding (!flag_hosted),
     even if -Wall or -Wpedantic was given (warn_main will be 2 if set
     by -Wall, 1 if set by -Wmain).  */
  if (warn_main == -1)
    warn_main = (c_dialect_cxx () && flag_hosted) ? 1 : 0;
  else if (warn_main == 2)
    warn_main = flag_hosted ? 1 : 0;

  /* In C, -Wall and -Wc++-compat enable -Wenum-compare; if it has not
     yet been set, it is disabled by default.  In C++, it is enabled
     by default.  */
  if (warn_enum_compare == -1)
    warn_enum_compare = c_dialect_cxx () ? 1 : 0;

  /* -Wpacked-bitfield-compat is on by default for the C languages.  The
     warning is issued in stor-layout.c which is not part of the front-end so
     we need to selectively turn it on here.  */
  if (warn_packed_bitfield_compat == -1)
    warn_packed_bitfield_compat = 1;

  /* Special format checking options don't work without -Wformat; warn if
     they are used.  */
  if (!warn_format)
    {
      warning (OPT_Wformat_y2k,
	       "-Wformat-y2k ignored without -Wformat");
      warning (OPT_Wformat_extra_args,
	       "-Wformat-extra-args ignored without -Wformat");
      warning (OPT_Wformat_zero_length,
	       "-Wformat-zero-length ignored without -Wformat");
      warning (OPT_Wformat_nonliteral,
	       "-Wformat-nonliteral ignored without -Wformat");
      warning (OPT_Wformat_contains_nul,
	       "-Wformat-contains-nul ignored without -Wformat");
      warning (OPT_Wformat_security,
	       "-Wformat-security ignored without -Wformat");
    }

  /* -Wimplicit-function-declaration is enabled by default for C99.  */
  if (warn_implicit_function_declaration == -1)
    warn_implicit_function_declaration = flag_isoc99;

  /* -Wimplicit-int is enabled by default for C99.  */
  if (warn_implicit_int == -1)
    warn_implicit_int = flag_isoc99;

  /* -Wshift-overflow is enabled by default in C99 and C++11 modes.  */
  if (warn_shift_overflow == -1)
    warn_shift_overflow = cxx_dialect >= cxx11 || flag_isoc99;

  /* -Wshift-negative-value is enabled by -Wextra in C99 and C++11 modes.  */
  if (warn_shift_negative_value == -1)
    warn_shift_negative_value = (extra_warnings
				 && (cxx_dialect >= cxx11 || flag_isoc99));

  /* -Wregister is enabled by default in C++17.  */
  if (!global_options_set.x_warn_register)
    warn_register = cxx_dialect >= cxx17;

  /* Declone C++ 'structors if -Os.  */
  if (flag_declone_ctor_dtor == -1)
    flag_declone_ctor_dtor = optimize_size;

  if (flag_abi_compat_version == 1)
    {
      warning (0, "%<-fabi-compat-version=1%> is not supported, using =2");
      flag_abi_compat_version = 2;
    }

  /* Change flag_abi_version to be the actual current ABI level, for the
     benefit of c_cpp_builtins, and to make comparison simpler.  */
  const int latest_abi_version = 13;
  /* Generate compatibility aliases for ABI v11 (7.1) by default.  */
  const int abi_compat_default = 11;

#define clamp(X) if (X == 0 || X > latest_abi_version) X = latest_abi_version
  clamp (flag_abi_version);
  clamp (warn_abi_version);
  clamp (flag_abi_compat_version);
#undef clamp

  /* Default -Wabi= or -fabi-compat-version= from each other.  */
  if (warn_abi_version == -1 && flag_abi_compat_version != -1)
    warn_abi_version = flag_abi_compat_version;
  else if (flag_abi_compat_version == -1 && warn_abi_version != -1)
    flag_abi_compat_version = warn_abi_version;
  else if (warn_abi_version == -1 && flag_abi_compat_version == -1)
    {
      warn_abi_version = latest_abi_version;
      if (flag_abi_version == latest_abi_version)
	{
	  auto_diagnostic_group d;
	  if (warning (OPT_Wabi, "-Wabi won't warn about anything"))
	    {
	      inform (input_location, "-Wabi warns about differences "
		      "from the most up-to-date ABI, which is also used "
		      "by default");
	      inform (input_location, "use e.g. -Wabi=11 to warn about "
		      "changes from GCC 7");
	    }
	  flag_abi_compat_version = abi_compat_default;
	}
      else
	flag_abi_compat_version = latest_abi_version;
    }

  /* By default, enable the new inheriting constructor semantics along with ABI
     11.  New and old should coexist fine, but it is a change in what
     artificial symbols are generated.  */
  if (!global_options_set.x_flag_new_inheriting_ctors)
    flag_new_inheriting_ctors = abi_version_at_least (11);

  /* For GCC 7, only enable DR150 resolution by default if -std=c++17.  */
  if (!global_options_set.x_flag_new_ttp)
    flag_new_ttp = (cxx_dialect >= cxx17);

  if (cxx_dialect >= cxx11)
    {
      /* If we're allowing C++0x constructs, don't warn about C++98
	 identifiers which are keywords in C++0x.  */
      warn_cxx11_compat = 0;
      cpp_opts->cpp_warn_cxx11_compat = 0;

      if (warn_narrowing == -1)
	warn_narrowing = 1;

      /* Unless -f{,no-}ext-numeric-literals has been used explicitly,
	 for -std=c++{11,14,17,2a} default to -fno-ext-numeric-literals.  */
      if (flag_iso && !global_options_set.x_flag_ext_numeric_literals)
	cpp_opts->ext_numeric_literals = 0;
    }
  else if (warn_narrowing == -1)
    warn_narrowing = 0;

  /* C++17 has stricter evaluation order requirements; let's use some of them
     for earlier C++ as well, so chaining works as expected.  */
  if (c_dialect_cxx ()
      && flag_strong_eval_order == -1)
    flag_strong_eval_order = (cxx_dialect >= cxx17 ? 2 : 1);

  /* Global sized deallocation is new in C++14.  */
  if (flag_sized_deallocation == -1)
    flag_sized_deallocation = (cxx_dialect >= cxx14);

  if (flag_extern_tls_init)
    {
      if (!TARGET_SUPPORTS_ALIASES || !SUPPORTS_WEAK)
	{
	  /* Lazy TLS initialization for a variable in another TU requires
	     alias and weak reference support.  */
	  if (flag_extern_tls_init > 0)
	    sorry ("external TLS initialization functions not supported "
		   "on this target");

	  flag_extern_tls_init = 0;
	}
      else
	flag_extern_tls_init = 1;
    }

  /* Enable by default only for C++ and C++ with ObjC extensions.  */
  if (warn_return_type == -1 && c_dialect_cxx ())
    warn_return_type = 1;

  if (num_in_fnames > 1)
    error ("too many filenames given.  Type %s --help for usage",
	   progname);

  if (flag_preprocess_only)
    {
      /* Open the output now.  We must do so even if flag_no_output is
	 on, because there may be other output than from the actual
	 preprocessing (e.g. from -dM).  */
      if (out_fname[0] == '\0')
	out_stream = stdout;
      else
	out_stream = fopen (out_fname, "w");

      if (out_stream == NULL)
	{
	  fatal_error (input_location, "opening output file %s: %m", out_fname);
	  return false;
	}

      init_pp_output (out_stream);
    }
  else
    {
      init_c_lex ();

      /* When writing a PCH file, avoid reading some other PCH file,
	 because the default address space slot then can't be used
	 for the output PCH file.  */
      if (pch_file)
	{
	  c_common_no_more_pch ();
	  /* Only -g0 and -gdwarf* are supported with PCH, for other
	     debug formats we warn here and refuse to load any PCH files.  */
	  if (write_symbols != NO_DEBUG && write_symbols != DWARF2_DEBUG)
	    warning (OPT_Wdeprecated,
		     "the \"%s\" debug format cannot be used with "
		     "pre-compiled headers", debug_type_names[write_symbols]);
	}
      else if (write_symbols != NO_DEBUG && write_symbols != DWARF2_DEBUG)
	c_common_no_more_pch ();

      /* Yuk.  WTF is this?  I do know ObjC relies on it somewhere.  */
      input_location = UNKNOWN_LOCATION;
    }

  cb = cpp_get_callbacks (parse_in);
  cb->file_change = cb_file_change;
  cb->dir_change = cb_dir_change;
  cb->translate_include = lang_hooks.preprocess_translate_include;
  cpp_post_options (parse_in);
  init_global_opts_from_cpp (&global_options, cpp_get_options (parse_in));

  input_location = UNKNOWN_LOCATION;

  *pfilename = this_input_filename
    = cpp_read_main_file (parse_in, in_fnames[0], cpp_opts->preprocessed);
  /* Don't do any compilation or preprocessing if there is no input file.  */
  if (this_input_filename == NULL)
    {
      errorcount++;
      return false;
    }

  if (flag_working_directory
      && flag_preprocess_only && !flag_no_line_commands)
    pp_dir_change (parse_in, get_src_pwd ());

  /* Disable LTO output when outputting a precompiled header.  */
  if (pch_file && flag_lto)
    {
      flag_lto = 0;
      flag_generate_lto = 0;
    }

  return flag_preprocess_only;
}

/* Front end initialization common to C, ObjC and C++.  */
bool
c_common_init (void)
{
  /* Set up preprocessor arithmetic.  Must be done after call to
     c_common_nodes_and_builtins for type nodes to be good.  */
  cpp_opts->precision = TYPE_PRECISION (intmax_type_node);
  cpp_opts->char_precision = TYPE_PRECISION (char_type_node);
  cpp_opts->int_precision = TYPE_PRECISION (integer_type_node);
  cpp_opts->wchar_precision = TYPE_PRECISION (wchar_type_node);
  cpp_opts->unsigned_wchar = TYPE_UNSIGNED (wchar_type_node);
  cpp_opts->bytes_big_endian = BYTES_BIG_ENDIAN;

  /* This can't happen until after wchar_precision and bytes_big_endian
     are known.  */
  cpp_init_iconv (parse_in);

  if (version_flag)
    {
      int i;
      fputs ("Compiler executable checksum: ", stderr);
      for (i = 0; i < 16; i++)
	fprintf (stderr, "%02x", executable_checksum[i]);
      putc ('\n', stderr);
    }

  /* Has to wait until now so that cpplib has its hash table.  */
  init_pragma ();

  struct cpp_callbacks *cb = cpp_get_callbacks (parse_in);
  cb->user_deferred_macro = lang_hooks.preprocess_deferred_macro;
  cb->undef = lang_hooks.preprocess_undef;

  if (flag_preprocess_only)
    {
      c_finish_options ();
      preprocess_file (parse_in);
      return false;
    }

  return true;
}

/* Initialize the integrated preprocessor after debug output has been
   initialized; loop over each input file.  */
void
c_common_parse_file (void)
{
  unsigned int i;

  i = 0;
  for (;;)
    {
      c_finish_options ();
      /* Open the dump file to use for the original dump output
         here, to be used during parsing for the current file.  */
      original_dump_file = dump_begin (TDI_original, &original_dump_flags);
      pch_init ();
      push_file_scope ();
      c_parse_file ();
      pop_file_scope ();
      /* And end the main input file, if the debug writer wants it  */
      if (debug_hooks->start_end_main_source_file)
	(*debug_hooks->end_source_file) (0);
      if (++i >= num_in_fnames)
	break;
      cpp_undef_all (parse_in);
      cpp_clear_file_cache (parse_in);
      this_input_filename
	= cpp_read_main_file (parse_in, in_fnames[i]);
      if (original_dump_file)
        {
          dump_end (TDI_original, original_dump_file);
          original_dump_file = NULL;
        }
      /* If an input file is missing, abandon further compilation.
	 cpplib has issued a diagnostic.  */
      if (!this_input_filename)
	break;
    }

  c_parse_final_cleanups ();
}

/* Returns the appropriate dump file for PHASE to dump with FLAGS.  */

FILE *
get_dump_info (int phase, dump_flags_t *flags)
{
  gcc_assert (phase == TDI_original);

  *flags = original_dump_flags;
  return original_dump_file;
}

/* Common finish hook for the C, ObjC and C++ front ends.  */
void
c_common_finish (void)
{
  FILE *deps_stream = NULL;

  /* Note that we write the dependencies even if there are errors. This is
     useful for handling outdated generated headers that now trigger errors
     (for example, with #error) which would be resolved by re-generating
     them. In a sense, this complements -MG.  */
  if (cpp_opts->deps.style != DEPS_NONE)
    {
      /* If -M or -MM was seen without -MF, default output to the
	 output stream.  */
      if (!deps_file)
	deps_stream = out_stream;
      else if (deps_file[0] == '-' && deps_file[1] == '\0')
	deps_stream = stdout;
      else
	{
	  deps_stream = fopen (deps_file, deps_append ? "a": "w");
	  if (!deps_stream)
	    fatal_error (input_location, "opening dependency file %s: %m",
			 deps_file);
	}
    }

  /* For performance, avoid tearing down cpplib's internal structures
     with cpp_destroy ().  */
  cpp_finish (parse_in, deps_stream);

  if (deps_stream && deps_stream != out_stream && deps_stream != stdout
      && (ferror (deps_stream) || fclose (deps_stream)))
    fatal_error (input_location, "closing dependency file %s: %m", deps_file);

  if (out_stream && (ferror (out_stream) || fclose (out_stream)))
    fatal_error (input_location, "when writing output to %s: %m", out_fname);
}

/* Either of two environment variables can specify output of
   dependencies.  Their value is either "OUTPUT_FILE" or "OUTPUT_FILE
   DEPS_TARGET", where OUTPUT_FILE is the file to write deps info to
   and DEPS_TARGET is the target to mention in the deps.  They also
   result in dependency information being appended to the output file
   rather than overwriting it, and like Sun's compiler
   SUNPRO_DEPENDENCIES suppresses the dependency on the main file.  */
static void
check_deps_environment_vars (void)
{
  char *spec;

  spec = getenv ("DEPENDENCIES_OUTPUT");
  if (spec)
    cpp_opts->deps.style = DEPS_USER;
  else
    {
      spec = getenv ("SUNPRO_DEPENDENCIES");
      if (spec)
	{
	  cpp_opts->deps.style = DEPS_SYSTEM;
	  cpp_opts->deps.ignore_main_file = true;
	}
    }

  if (spec)
    {
      /* Find the space before the DEPS_TARGET, if there is one.  */
      char *s = strchr (spec, ' ');
      if (s)
	{
	  /* Let the caller perform MAKE quoting.  */
	  defer_opt (OPT_MT, s + 1);
	  *s = '\0';
	}

      /* Command line -MF overrides environment variables and default.  */
      if (!deps_file)
	deps_file = spec;

      deps_append = 1;
      deps_seen = true;
    }
}

/* Handle deferred command line switches.  */
static void
handle_deferred_opts (void)
{
  size_t i;
  struct deps *deps;

  /* Avoid allocating the deps buffer if we don't need it.
     (This flag may be true without there having been -MT or -MQ
     options, but we'll still need the deps buffer.)  */
  if (!deps_seen)
    return;

  deps = cpp_get_deps (parse_in);

  for (i = 0; i < deferred_count; i++)
    {
      struct deferred_opt *opt = &deferred_opts[i];

      if (opt->code == OPT_MT || opt->code == OPT_MQ)
	deps_add_target (deps, opt->arg, opt->code == OPT_MQ);
    }
}

/* These settings are appropriate for GCC, but not necessarily so for
   cpplib as a library.  */
static void
sanitize_cpp_opts (void)
{
  /* If we don't know what style of dependencies to output, complain
     if any other dependency switches have been given.  */
  if (deps_seen && cpp_opts->deps.style == DEPS_NONE)
    error ("to generate dependencies you must specify either -M or -MM");

  /* -dM and dependencies suppress normal output; do it here so that
     the last -d[MDN] switch overrides earlier ones.  */
  if (flag_dump_macros == 'M')
    flag_no_output = 1;

  /* By default, -fdirectives-only implies -dD.  This allows subsequent phases
     to perform proper macro expansion.  */
  if (cpp_opts->directives_only && !cpp_opts->preprocessed && !flag_dump_macros)
    flag_dump_macros = 'D';

  /* Disable -dD, -dN and -dI if normal output is suppressed.  Allow
     -dM since at least glibc relies on -M -dM to work.  */
  /* Also, flag_no_output implies flag_no_line_commands, always.  */
  if (flag_no_output)
    {
      if (flag_dump_macros != 'M')
	flag_dump_macros = 0;
      flag_dump_includes = 0;
      flag_no_line_commands = 1;
    }
  else if (cpp_opts->deps.missing_files)
    error ("-MG may only be used with -M or -MM");

  cpp_opts->unsigned_char = !flag_signed_char;
  cpp_opts->stdc_0_in_system_headers = STDC_0_IN_SYSTEM_HEADERS;

  /* Wlong-long is disabled by default. It is enabled by:
      [-Wpedantic | -Wtraditional] -std=[gnu|c]++98 ; or
      [-Wpedantic | -Wtraditional] -std=non-c99 

      Either -Wlong-long or -Wno-long-long override any other settings.
      ??? These conditions should be handled in c.opt.  */
  if (warn_long_long == -1)
    {
      warn_long_long = ((pedantic || warn_traditional)
			&& (c_dialect_cxx () ? cxx_dialect == cxx98 : !flag_isoc99));
      cpp_opts->cpp_warn_long_long = warn_long_long;
    }

  /* If we're generating preprocessor output, emit current directory
     if explicitly requested or if debugging information is enabled.
     ??? Maybe we should only do it for debugging formats that
     actually output the current directory?  */
  if (flag_working_directory == -1)
    flag_working_directory = (debug_info_level != DINFO_LEVEL_NONE);

  if (warn_implicit_fallthrough < 5)
    cpp_opts->cpp_warn_implicit_fallthrough = warn_implicit_fallthrough;
  else
    cpp_opts->cpp_warn_implicit_fallthrough = 0;

  if (cpp_opts->directives_only)
    {
      if (cpp_warn_unused_macros)
	error ("-fdirectives-only is incompatible with -Wunused_macros");
      if (cpp_opts->traditional)
	error ("-fdirectives-only is incompatible with -traditional");
    }
}

/* Add include path with a prefix at the front of its name.  */
static void
add_prefixed_path (const char *suffix, incpath_kind chain)
{
  char *path;
  const char *prefix;
  size_t prefix_len, suffix_len;

  suffix_len = strlen (suffix);
  prefix     = iprefix ? iprefix : cpp_GCC_INCLUDE_DIR;
  prefix_len = iprefix ? strlen (iprefix) : cpp_GCC_INCLUDE_DIR_len;

  path = (char *) xmalloc (prefix_len + suffix_len + 1);
  memcpy (path, prefix, prefix_len);
  memcpy (path + prefix_len, suffix, suffix_len);
  path[prefix_len + suffix_len] = '\0';

  add_path (path, chain, 0, false);
}

/* Handle -D, -U, -A, -imacros, and the first -include.  */
static void
c_finish_options (void)
{
  if (!cpp_opts->preprocessed)
    {
      const line_map_ordinary *bltin_map
	= linemap_check_ordinary (linemap_add (line_table, LC_RENAME, 0,
					       _("<built-in>"), 0));
      cb_file_change (parse_in, bltin_map);

      /* Make sure all of the builtins about to be declared have
	 BUILTINS_LOCATION has their source_location.  */
      cpp_force_token_locations (parse_in, BUILTINS_LOCATION);
<<<<<<< HEAD
=======

>>>>>>> 048062ed
      cpp_init_builtins (parse_in, flag_hosted);
      c_cpp_builtins (parse_in);

      /* We're about to send user input to cpplib, so make it warn for
	 things that we previously (when we sent it internal definitions)
	 told it to not warn.

	 C99 permits implementation-defined characters in identifiers.
	 The documented meaning of -std= is to turn off extensions that
	 conflict with the specified standard, and since a strictly
	 conforming program cannot contain a '$', we do not condition
	 their acceptance on the -std= setting.  */
      cpp_opts->warn_dollars = (cpp_opts->cpp_pedantic && !cpp_opts->c99);

      const line_map_ordinary *cmd_map
	= linemap_check_ordinary (linemap_add (line_table, LC_RENAME, 0,
					       _("<command-line>"), 0));
      cb_file_change (parse_in, cmd_map);

      /* All command line defines must have the same location.  */
      cpp_force_token_locations (parse_in, cmd_map->start_location);
      for (size_t i = 0; i < deferred_count; i++)
	{
	  struct deferred_opt *opt = &deferred_opts[i];

	  if (opt->code == OPT_D)
	    cpp_define (parse_in, opt->arg);
	  else if (opt->code == OPT_U)
	    cpp_undef (parse_in, opt->arg);
	  else if (opt->code == OPT_A)
	    {
	      if (opt->arg[0] == '-')
		cpp_unassert (parse_in, opt->arg + 1);
	      else
		cpp_assert (parse_in, opt->arg);
	    }
	}

      cpp_stop_forcing_token_locations (parse_in);
    }
  else if (cpp_opts->directives_only)
    cpp_init_special_builtins (parse_in);

  /* Start the main input file, if the debug writer wants it. */
  if (debug_hooks->start_end_main_source_file
      && !flag_preprocess_only)
    (*debug_hooks->start_source_file) (0, this_input_filename);

  if (!cpp_opts->preprocessed)
    /* Handle -imacros after -D and -U.  */
    for (size_t i = 0; i < deferred_count; i++)
      {
	struct deferred_opt *opt = &deferred_opts[i];

	if (opt->code == OPT_imacros
	    && cpp_push_include (parse_in, opt->arg))
	  {
	    /* Disable push_command_line_include callback for now.  */
	    include_cursor = deferred_count + 1;
	    cpp_scan_nooutput (parse_in);
	  }
      }

  include_cursor = 0;
  push_command_line_include ();
}

/* Give CPP the next file given by -include, if any.  */
static void
push_command_line_include (void)
{
  /* This can happen if disabled by -imacros for example.
     Punt so that we don't set "<command-line>" as the filename for
     the header.  */
  if (include_cursor > deferred_count)
    return;

  if (!done_preinclude)
    {
      done_preinclude = true;
      if (flag_hosted && std_inc && !cpp_opts->preprocessed)
	{
	  const char *preinc = targetcm.c_preinclude ();
	  if (preinc && cpp_push_default_include (parse_in, preinc))
	    return;
	}
    }

  pch_cpp_save_state ();

  while (include_cursor < deferred_count)
    {
      struct deferred_opt *opt = &deferred_opts[include_cursor++];

      if (!cpp_opts->preprocessed && opt->code == OPT_include
	  && cpp_push_include (parse_in, opt->arg))
	return;
    }

  if (include_cursor == deferred_count)
    {
      include_cursor++;
      /* -Wunused-macros should only warn about macros defined hereafter.  */
      cpp_opts->warn_unused_macros = cpp_warn_unused_macros;
      /* Restore the line map back to the main file.  */
      if (!cpp_opts->preprocessed)
	{
	  cpp_change_file (parse_in, LC_RENAME, this_input_filename);
	  if (lang_hooks.preprocess_main_file)
	    /* We're starting the main file.  Inform the FE of that.  */
	    lang_hooks.preprocess_main_file
	      (parse_in, line_table, LINEMAPS_LAST_ORDINARY_MAP (line_table));
	}

      /* Set this here so the client can change the option if it wishes,
	 and after stacking the main file so we don't trace the main file.  */
      line_table->trace_includes = cpp_opts->print_include_names;
    }
}

/* File change callback.  Has to handle -include files.  */
static void
cb_file_change (cpp_reader *reader, const line_map_ordinary *new_map)
{
  if (flag_preprocess_only)
    pp_file_change (new_map);
  else
    fe_file_change (new_map);

  if (new_map && cpp_opts->preprocessed
      && lang_hooks.preprocess_main_file && MAIN_FILE_P (new_map)
      && new_map - LINEMAPS_ORDINARY_MAPS (line_table) > 2)
    /* We're starting the main file.  Inform the FE of that.  */
    lang_hooks.preprocess_main_file (reader, line_table, new_map);

  if (new_map 
      && (new_map->reason == LC_ENTER || new_map->reason == LC_RENAME))
    {
      /* Signal to plugins that a file is included.  This could happen
	 several times with the same file path, e.g. because of
	 several '#include' or '#line' directives...  */
      invoke_plugin_callbacks 
	(PLUGIN_INCLUDE_FILE,
	 const_cast<char*> (ORDINARY_MAP_FILE_NAME (new_map)));
    }

  if (new_map == 0 || (new_map->reason == LC_LEAVE && MAIN_FILE_P (new_map)))
    {
      pch_cpp_save_state ();
      push_command_line_include ();
    }
}

void
cb_dir_change (cpp_reader * ARG_UNUSED (pfile), const char *dir)
{
  if (!set_src_pwd (dir))
    warning (0, "too late for # directive to set debug directory");
}

/* Set the C 89 standard (with 1994 amendments if C94, without GNU
   extensions if ISO).  There is no concept of gnu94.  */
static void
set_std_c89 (int c94, int iso)
{
  cpp_set_lang (parse_in, c94 ? CLK_STDC94: iso ? CLK_STDC89: CLK_GNUC89);
  flag_iso = iso;
  flag_no_asm = iso;
  flag_no_gnu_keywords = iso;
  flag_no_nonansi_builtin = iso;
  flag_isoc94 = c94;
  flag_isoc99 = 0;
  flag_isoc11 = 0;
  flag_isoc2x = 0;
  lang_hooks.name = "GNU C89";
}

/* Set the C 99 standard (without GNU extensions if ISO).  */
static void
set_std_c99 (int iso)
{
  cpp_set_lang (parse_in, iso ? CLK_STDC99: CLK_GNUC99);
  flag_no_asm = iso;
  flag_no_nonansi_builtin = iso;
  flag_iso = iso;
  flag_isoc2x = 0;
  flag_isoc11 = 0;
  flag_isoc99 = 1;
  flag_isoc94 = 1;
  lang_hooks.name = "GNU C99";
}

/* Set the C 11 standard (without GNU extensions if ISO).  */
static void
set_std_c11 (int iso)
{
  cpp_set_lang (parse_in, iso ? CLK_STDC11: CLK_GNUC11);
  flag_no_asm = iso;
  flag_no_nonansi_builtin = iso;
  flag_iso = iso;
  flag_isoc2x = 0;
  flag_isoc11 = 1;
  flag_isoc99 = 1;
  flag_isoc94 = 1;
  lang_hooks.name = "GNU C11";
}

/* Set the C 17 standard (without GNU extensions if ISO).  */
static void
set_std_c17 (int iso)
{
  cpp_set_lang (parse_in, iso ? CLK_STDC17: CLK_GNUC17);
  flag_no_asm = iso;
  flag_no_nonansi_builtin = iso;
  flag_iso = iso;
  flag_isoc2x = 0;
  flag_isoc11 = 1;
  flag_isoc99 = 1;
  flag_isoc94 = 1;
  lang_hooks.name = "GNU C17";
}

/* Set the C 2X standard (without GNU extensions if ISO).  */
static void
set_std_c2x (int iso)
{
  cpp_set_lang (parse_in, iso ? CLK_STDC2X: CLK_GNUC2X);
  flag_no_asm = iso;
  flag_no_nonansi_builtin = iso;
  flag_iso = iso;
  flag_isoc2x = 1;
  flag_isoc11 = 1;
  flag_isoc99 = 1;
  flag_isoc94 = 1;
  lang_hooks.name = "GNU C2X";
}


/* Set the C++ 98 standard (without GNU extensions if ISO).  */
static void
set_std_cxx98 (int iso)
{
  cpp_set_lang (parse_in, iso ? CLK_CXX98: CLK_GNUCXX);
  flag_no_gnu_keywords = iso;
  flag_no_nonansi_builtin = iso;
  flag_iso = iso;
  flag_isoc94 = 0;
  flag_isoc99 = 0;
  cxx_dialect = cxx98;
  lang_hooks.name = "GNU C++98";
}

/* Set the C++ 2011 standard (without GNU extensions if ISO).  */
static void
set_std_cxx11 (int iso)
{
  cpp_set_lang (parse_in, iso ? CLK_CXX11: CLK_GNUCXX11);
  flag_no_gnu_keywords = iso;
  flag_no_nonansi_builtin = iso;
  flag_iso = iso;
  /* C++11 includes the C99 standard library.  */
  flag_isoc94 = 1;
  flag_isoc99 = 1;
  cxx_dialect = cxx11;
  lang_hooks.name = "GNU C++11";
}

/* Set the C++ 2014 standard (without GNU extensions if ISO).  */
static void
set_std_cxx14 (int iso)
{
  cpp_set_lang (parse_in, iso ? CLK_CXX14: CLK_GNUCXX14);
  flag_no_gnu_keywords = iso;
  flag_no_nonansi_builtin = iso;
  flag_iso = iso;
  /* C++14 includes the C99 standard library.  */
  flag_isoc94 = 1;
  flag_isoc99 = 1;
  cxx_dialect = cxx14;
  lang_hooks.name = "GNU C++14";
}

/* Set the C++ 2017 standard (without GNU extensions if ISO).  */
static void
set_std_cxx17 (int iso)
{
  cpp_set_lang (parse_in, iso ? CLK_CXX17: CLK_GNUCXX17);
  flag_no_gnu_keywords = iso;
  flag_no_nonansi_builtin = iso;
  flag_iso = iso;
  /* C++17 includes the C11 standard library.  */
  flag_isoc94 = 1;
  flag_isoc99 = 1;
  flag_isoc11 = 1;
  cxx_dialect = cxx17;
  lang_hooks.name = "GNU C++17";
}

/* Set the C++ 202a draft standard (without GNU extensions if ISO).  */
static void
set_std_cxx2a (int iso)
{
  cpp_set_lang (parse_in, iso ? CLK_CXX2A: CLK_GNUCXX2A);
  flag_no_gnu_keywords = iso;
  flag_no_nonansi_builtin = iso;
  flag_iso = iso;
  /* C++17 includes the C11 standard library.  */
  flag_isoc94 = 1;
  flag_isoc99 = 1;
  flag_isoc11 = 1;
  cxx_dialect = cxx2a;
  lang_hooks.name = "GNU C++17"; /* Pretend C++17 until standardization.  */
}

/* Args to -d specify what to dump.  Silently ignore
   unrecognized options; they may be aimed at toplev.c.  */
static void
handle_OPT_d (const char *arg)
{
  char c;

  while ((c = *arg++) != '\0')
    switch (c)
      {
      case 'M':			/* Dump macros only.  */
      case 'N':			/* Dump names.  */
      case 'D':			/* Dump definitions.  */
      case 'U':			/* Dump used macros.  */
	flag_dump_macros = c;
	break;

      case 'I':
	flag_dump_includes = 1;
	break;
      }
}<|MERGE_RESOLUTION|>--- conflicted
+++ resolved
@@ -1400,10 +1400,7 @@
       /* Make sure all of the builtins about to be declared have
 	 BUILTINS_LOCATION has their source_location.  */
       cpp_force_token_locations (parse_in, BUILTINS_LOCATION);
-<<<<<<< HEAD
-=======
-
->>>>>>> 048062ed
+
       cpp_init_builtins (parse_in, flag_hosted);
       c_cpp_builtins (parse_in);
 
