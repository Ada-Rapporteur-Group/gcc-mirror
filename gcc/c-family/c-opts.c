/* C/ObjC/C++ command line option handling.
   Copyright (C) 2002-2015 Free Software Foundation, Inc.
   Contributed by Neil Booth.

This file is part of GCC.

GCC is free software; you can redistribute it and/or modify it under
the terms of the GNU General Public License as published by the Free
Software Foundation; either version 3, or (at your option) any later
version.

GCC is distributed in the hope that it will be useful, but WITHOUT ANY
WARRANTY; without even the implied warranty of MERCHANTABILITY or
FITNESS FOR A PARTICULAR PURPOSE.  See the GNU General Public License
for more details.

You should have received a copy of the GNU General Public License
along with GCC; see the file COPYING3.  If not see
<http://www.gnu.org/licenses/>.  */

#include "config.h"
#include "system.h"
#include "coretypes.h"
#include "tm.h"
#include "c-target.h"
#include "c-common.h"
#include "tm_p.h"		/* For C_COMMON_OVERRIDE_OPTIONS.  */
#include "diagnostic.h"
#include "c-pragma.h"
#include "c-upc-pts.h"
#include "flags.h"
#include "toplev.h"
#include "langhooks.h"
#include "tree-diagnostic.h" /* for virt_loc_aware_diagnostic_finalizer */
#include "intl.h"
#include "cppdefault.h"
#include "incpath.h"
#include "debug.h"		/* For debug_hooks.  */
#include "opts.h"
#include "plugin.h"		/* For PLUGIN_INCLUDE_FILE event.  */
#include "mkdeps.h"
#include "dumpfile.h"

#ifndef DOLLARS_IN_IDENTIFIERS
# define DOLLARS_IN_IDENTIFIERS true
#endif

#ifndef TARGET_SYSTEM_ROOT
# define TARGET_SYSTEM_ROOT NULL
#endif

#ifndef TARGET_OPTF
#define TARGET_OPTF(ARG)
#endif

/* CPP's options.  */
cpp_options *cpp_opts;

/* Input filename.  */
static const char *this_input_filename;

/* Filename and stream for preprocessed output.  */
static const char *out_fname;
static FILE *out_stream;

/* Append dependencies to deps_file.  */
static bool deps_append;

/* If dependency switches (-MF etc.) have been given.  */
static bool deps_seen;

/* If -v seen.  */
static bool verbose;

/* Dependency output file.  */
static const char *deps_file;

/* The prefix given by -iprefix, if any.  */
static const char *iprefix;

/* The multilib directory given by -imultilib, if any.  */
static const char *imultilib;

/* The system root, if any.  Overridden by -isysroot.  */
static const char *sysroot = TARGET_SYSTEM_ROOT;

/* Zero disables all standard directories for headers.  */
static bool std_inc = true;

/* Zero disables the C++-specific standard directories for headers.  */
static bool std_cxx_inc = true;

/* If the quote chain has been split by -I-.  */
static bool quote_chain_split;

/* Number of deferred options.  */
static size_t deferred_count;

/* Number of deferred options scanned for -include.  */
static size_t include_cursor;

/* Dump files/flags to use during parsing.  */
static FILE *original_dump_file = NULL;
static int original_dump_flags;
static FILE *class_dump_file = NULL;
static int class_dump_flags;

/* Whether any standard preincluded header has been preincluded.  */
static bool done_preinclude;

static void handle_OPT_d (const char *);
static void set_std_cxx98 (int);
static void set_std_cxx11 (int);
static void set_std_cxx14 (int);
static void set_std_cxx1z (int);
static void set_std_c89 (int, int);
static void set_std_c99 (int);
static void set_std_c11 (int);
static void check_deps_environment_vars (void);
static void handle_deferred_opts (void);
static void sanitize_cpp_opts (void);
static void add_prefixed_path (const char *, size_t);
static void push_command_line_include (void);
static void cb_file_change (cpp_reader *, const line_map_ordinary *);
static void cb_dir_change (cpp_reader *, const char *);
static void c_finish_options (void);

#ifndef STDC_0_IN_SYSTEM_HEADERS
#define STDC_0_IN_SYSTEM_HEADERS 0
#endif

/* Holds switches parsed by c_common_handle_option (), but whose
   handling is deferred to c_common_post_options ().  */
static void defer_opt (enum opt_code, const char *);
static struct deferred_opt
{
  enum opt_code code;
  const char *arg;
} *deferred_opts;


extern const unsigned int 
c_family_lang_mask = (CL_C | CL_CXX | CL_ObjC | CL_ObjCXX);

/* Defer option CODE with argument ARG.  */
static void
defer_opt (enum opt_code code, const char *arg)
{
  deferred_opts[deferred_count].code = code;
  deferred_opts[deferred_count].arg = arg;
  deferred_count++;
}

/* Return language mask for option parsing.  */
unsigned int
c_common_option_lang_mask (void)
{
  static const unsigned int lang_flags[] = {CL_C, CL_ObjC, CL_CXX, CL_ObjCXX};

  return lang_flags[c_language];
}

/* Diagnostic finalizer for C/C++/Objective-C/Objective-C++.  */
static void
c_diagnostic_finalizer (diagnostic_context *context,
			diagnostic_info *diagnostic)
{
  diagnostic_show_locus (context, diagnostic);
  /* By default print macro expansion contexts in the diagnostic
     finalizer -- for tokens resulting from macro expansion.  */
  virt_loc_aware_diagnostic_finalizer (context, diagnostic);
  pp_destroy_prefix (context->printer);
  pp_newline_and_flush (context->printer);
}

/* Common default settings for diagnostics.  */
void
c_common_diagnostics_set_defaults (diagnostic_context *context)
{
  diagnostic_finalizer (context) = c_diagnostic_finalizer;
  context->opt_permissive = OPT_fpermissive;
}

/* Whether options from all C-family languages should be accepted
   quietly.  */
static bool accept_all_c_family_options = false;

/* Return whether to complain about a wrong-language option.  */
bool
c_common_complain_wrong_lang_p (const struct cl_option *option)
{
  if (accept_all_c_family_options
      && (option->flags & c_family_lang_mask))
    return false;

  return true;
}

/* Initialize options structure OPTS.  */
void
c_common_init_options_struct (struct gcc_options *opts)
{
  opts->x_flag_exceptions = c_dialect_cxx ();
  opts->x_warn_pointer_arith = c_dialect_cxx ();
  opts->x_warn_write_strings = c_dialect_cxx ();
  opts->x_flag_warn_unused_result = true;

  /* By default, C99-like requirements for complex multiply and divide.  */
  opts->x_flag_complex_method = 2;
}

/* Initialize UPC-specific options.  */
static void
upc_init_options ()
{
  struct cl_option_handlers handlers;

  /* UPC is based upon the C99 dialect. Assert it here.
   * We'll let the user override these options as he/she
   * sees fit. For example, -traditional will disable
   * prototype checking.  */
  set_std_c99 ( 0 /* iso=0 */ );

  /* The consensus of the UPC community seems to be that
     arithmetic on (void *) pointers and sizeof (void)
     are compilation errors.  Enable this warning-as-error
     mode by default.  */
  warn_pointer_arith = 1;
  set_default_handlers (&handlers);
  control_warning_option (OPT_Wpointer_arith, (int) DK_ERROR, true,
			  UNKNOWN_LOCATION, CL_C,
			  &handlers, &global_options, &global_options_set,
			  global_dc);

  /* By default, don't generate UPC's DWARF2 extensions.  */
  use_upc_dwarf2_extensions = 0;
  flag_upc = 1;
  flag_upc_threads = 0;
  flag_upc_pthreads = 0;
  /* By default, don't map UPC threads to POSIX threads.  */
  flag_upc_pthreads = 0;
  upc_pthreads_model = upc_pthreads_no_model;
  /* By default, GASP profiling is off.  */
  flag_upc_instrument = 0;
  flag_upc_instrument_functions = 0;
  /* By default, optimization level > 0 defines shared access routines
     inlining, otherwise use the user specified flag to unconditionally
     enable/disable inlining of the UPC shared memory access routines.  */
  flag_upc_inline_lib = -1;
  /* Disable section anchors. The presence of an unshared equivalent of the
     shared variables causes a double definition of the symbol names in the
     assembly code.  */
  flag_section_anchors = 0;
}

/* Common initialization before calling option handlers.  */
void
c_common_init_options (unsigned int decoded_options_count,
		       struct cl_decoded_option *decoded_options)
{
  unsigned int i;
  struct cpp_callbacks *cb;

  parse_in = cpp_create_reader (c_dialect_cxx () ? CLK_GNUCXX: CLK_GNUC89,
				ident_hash, line_table);
  cb = cpp_get_callbacks (parse_in);
  cb->error = c_cpp_error;

  cpp_opts = cpp_get_options (parse_in);
  cpp_opts->dollars_in_ident = DOLLARS_IN_IDENTIFIERS;
  cpp_opts->objc = c_dialect_objc ();

  /* Reset to avoid warnings on internal definitions.  We set it just
     before passing on command-line options to cpplib.  */
  cpp_opts->warn_dollars = 0;

  deferred_opts = XNEWVEC (struct deferred_opt, decoded_options_count);

  if (c_language == clk_c)
    {
      /* The default for C is gnu11.  */
      set_std_c11 (false /* ISO */);
      for (i = 1; i < decoded_options_count; i++)
        {
          /* If preprocessing assembly language, accept any of the C-family
	     front end options since the driver may pass them through.  */
	  if (decoded_options[i].opt_index == OPT_lang_asm)
	    {
	      accept_all_c_family_options = true;
	      break;
	    }
	  /* If compiling UPC, initialize appropriate default options.  */
	  if (decoded_options[i].opt_index == OPT_fupc)
	    {
	      upc_init_options ();
	      break;
	    }
        }
    }
}

/* Process UPC specific command line switches */

static bool
upc_handle_option (const enum opt_code code, const char *arg, const int value)
{
  int result = 1;
  if (!flag_upc)
    {
      error ("%s is supported only when -fupc is also present", arg);
      return false;
    }
  switch (code)
    {
    default:
      gcc_unreachable ();
      break;
    case OPT_fupc:
      flag_upc = value;
      break;
    case OPT_dwarf_2_upc:
      use_upc_dwarf2_extensions = value;
      break;
    case OPT_fupc_debug:
      if ((value == 1) && (flag_upc_inline_lib == 1))
	error ("-fupc-debug is incompatible with -fupc-inline-lib");
      flag_upc_debug = value;
      break;
    case OPT_fupc_inline_lib:
      if ((value == 1) && (flag_upc_instrument == 1))
	error ("-fupc-inline-lib is incompatible with -fupc-instrument");
      if ((value == 1) && (flag_upc_debug == 1))
	error ("-fupc-inline-lib is incompatible with -fupc-debug");
      flag_upc_inline_lib = value;
      break;
    case OPT_fupc_instrument:
      if ((value == 1) && (flag_upc_inline_lib == 1))
	error ("-fupc-instrument is incompatible with -fupc-inline-lib");
      flag_upc_instrument = value;
      break;
    case OPT_fupc_instrument_functions:
      if ((value == 1) && (flag_upc_inline_lib == 1))
	error
	  ("-fupc-instrument-functions is incompatible "
	   "with -fupc-inline-lib");
      flag_upc_instrument = value;
      flag_upc_instrument_functions = value;
      break;
    case OPT_fupc_pthreads_model_tls:
      flag_upc_pthreads = 1;
      upc_pthreads_model = upc_pthreads_tls_model;
      break;
    case OPT_fupc_threads_:
      {
        int num_threads = value;
	if (num_threads > UPC_MAX_THREADS)
	  {
	    error ("THREADS value exceeds UPC implementation limit of %d",
		   UPC_MAX_THREADS);
	    num_threads = 1;
	  }
        flag_upc_threads = num_threads;
      }
      break;
    }
<<<<<<< HEAD
  return result;
=======

  global_dc->colorize_source_p = true;
>>>>>>> 8afc0d84
}

/* Handle switch SCODE with argument ARG.  VALUE is true, unless no-
   form of an -f or -W option was given.  Returns false if the switch was
   invalid, true if valid.  Use HANDLERS in recursive handle_option calls.  */
bool
c_common_handle_option (size_t scode, const char *arg, int value,
			int kind, location_t loc,
			const struct cl_option_handlers *handlers)
{
  const struct cl_option *option = &cl_options[scode];
  enum opt_code code = (enum opt_code) scode;
  bool result = true;

  /* Prevent resetting the language standard to a C dialect when the driver
     has already determined that we're looking at assembler input.  */
  bool preprocessing_asm_p = (cpp_get_options (parse_in)->lang == CLK_ASM);

  switch (code)
    {
    default:
      if (cl_options[code].flags & c_family_lang_mask)
	{
	  if ((option->flags & CL_TARGET)
	      && ! targetcm.handle_c_option (scode, arg, value))
	    result = false;
	  break;
	}
      result = false;
      break;

    case OPT__output_pch_:
      pch_file = arg;
      break;

    case OPT_A:
      defer_opt (code, arg);
      break;

    case OPT_C:
      cpp_opts->discard_comments = 0;
      break;

    case OPT_CC:
      cpp_opts->discard_comments = 0;
      cpp_opts->discard_comments_in_macro_exp = 0;
      break;

    case OPT_D:
      defer_opt (code, arg);
      break;

    case OPT_H:
      cpp_opts->print_include_names = 1;
      break;

    case OPT_F:
      TARGET_OPTF (xstrdup (arg));
      break;

    case OPT_I:
      if (strcmp (arg, "-"))
	add_path (xstrdup (arg), BRACKET, 0, true);
      else
	{
	  if (quote_chain_split)
	    error ("-I- specified twice");
	  quote_chain_split = true;
	  split_quote_chain ();
	  inform (input_location, "obsolete option -I- used, please use -iquote instead");
	}
      break;

    case OPT_M:
    case OPT_MM:
      /* When doing dependencies with -M or -MM, suppress normal
	 preprocessed output, but still do -dM etc. as software
	 depends on this.  Preprocessed output does occur if -MD, -MMD
	 or environment var dependency generation is used.  */
      cpp_opts->deps.style = (code == OPT_M ? DEPS_SYSTEM: DEPS_USER);
      flag_no_output = 1;
      break;

    case OPT_MD:
    case OPT_MMD:
      cpp_opts->deps.style = (code == OPT_MD ? DEPS_SYSTEM: DEPS_USER);
      cpp_opts->deps.need_preprocessor_output = true;
      deps_file = arg;
      break;

    case OPT_MF:
      deps_seen = true;
      deps_file = arg;
      break;

    case OPT_MG:
      deps_seen = true;
      cpp_opts->deps.missing_files = true;
      break;

    case OPT_MP:
      deps_seen = true;
      cpp_opts->deps.phony_targets = true;
      break;

    case OPT_MQ:
    case OPT_MT:
      deps_seen = true;
      defer_opt (code, arg);
      break;

    case OPT_P:
      flag_no_line_commands = 1;
      break;

    case OPT_U:
      defer_opt (code, arg);
      break;

    case OPT_Wall:
      /* ??? Don't add new options here. Use LangEnabledBy in c.opt.  */

      cpp_opts->warn_num_sign_change = value;
      break;

    case OPT_Wunknown_pragmas:
      /* Set to greater than 1, so that even unknown pragmas in
	 system headers will be warned about.  */
      /* ??? There is no way to handle this automatically for now.  */
      warn_unknown_pragmas = value * 2;
      break;

    case OPT_ansi:
      if (!c_dialect_cxx ())
	set_std_c89 (false, true);
      else
	set_std_cxx98 (true);
      break;

    case OPT_d:
      handle_OPT_d (arg);
      break;

    case OPT_Wabi_:
      warn_abi = true;
      if (value == 1)
	{
	  warning (0, "%<-Wabi=1%> is not supported, using =2");
	  value = 2;
	}
      warn_abi_version = value;
      if (flag_abi_compat_version == -1)
	flag_abi_compat_version = value;
      break;

    case OPT_fcanonical_system_headers:
      cpp_opts->canonical_system_headers = value;
      break;

    case OPT_fcond_mismatch:
      if (!c_dialect_cxx ())
	{
	  flag_cond_mismatch = value;
	  break;
	}
      warning (0, "switch %qs is no longer supported", option->opt_text);
      break;

    case OPT_fbuiltin_:
      if (value)
	result = false;
      else
	disable_builtin_function (arg);
      break;

    case OPT_fdirectives_only:
      cpp_opts->directives_only = value;
      break;

    case OPT_fdollars_in_identifiers:
      cpp_opts->dollars_in_ident = value;
      break;

    case OPT_ffreestanding:
      value = !value;
      /* Fall through....  */
    case OPT_fhosted:
      flag_hosted = value;
      flag_no_builtin = !value;
      break;

    case OPT_fconstant_string_class_:
      constant_string_class_name = arg;
      break;

    case OPT_fextended_identifiers:
      cpp_opts->extended_identifiers = value;
      break;

    case OPT_foperator_names:
      cpp_opts->operator_names = value;
      break;

    case OPT_fpch_deps:
      cpp_opts->restore_pch_deps = value;
      break;

    case OPT_fpch_preprocess:
      flag_pch_preprocess = value;
      break;

    case OPT_fpermissive:
      flag_permissive = value;
      global_dc->permissive = value;
      break;

    case OPT_fpreprocessed:
      cpp_opts->preprocessed = value;
      break;

    case OPT_fdebug_cpp:
      cpp_opts->debug = 1;
      break;

    case OPT_ftrack_macro_expansion:
      if (value)
	value = 2;
      /* Fall Through.  */

    case OPT_ftrack_macro_expansion_:
      if (arg && *arg != '\0')
	cpp_opts->track_macro_expansion = value;
      else
	cpp_opts->track_macro_expansion = 2;
      break;

    case OPT_frepo:
      flag_use_repository = value;
      if (value)
	flag_implicit_templates = 0;
      break;

    case OPT_ftabstop_:
      /* It is documented that we silently ignore silly values.  */
      if (value >= 1 && value <= 100)
	cpp_opts->tabstop = value;
      break;

    case OPT_fexec_charset_:
      cpp_opts->narrow_charset = arg;
      break;

    case OPT_fwide_exec_charset_:
      cpp_opts->wide_charset = arg;
      break;

    case OPT_finput_charset_:
      cpp_opts->input_charset = arg;
      break;

    case OPT_ftemplate_depth_:
      max_tinst_depth = value;
      break;

    case OPT_fvisibility_inlines_hidden:
      visibility_options.inlines_hidden = value;
      break;

    case OPT_femit_struct_debug_baseonly:
      set_struct_debug_option (&global_options, loc, "base");
      break;

    case OPT_femit_struct_debug_reduced:
      set_struct_debug_option (&global_options, loc,
			       "dir:ord:sys,dir:gen:any,ind:base");
      break;

    case OPT_femit_struct_debug_detailed_:
      set_struct_debug_option (&global_options, loc, arg);
      break;

    case OPT_fext_numeric_literals:
      cpp_opts->ext_numeric_literals = value;
      break;

    case OPT_fupc:
    case OPT_dwarf_2_upc:
    case OPT_fupc_debug:
    case OPT_fupc_inline_lib:
    case OPT_fupc_instrument:
    case OPT_fupc_instrument_functions:
    case OPT_fupc_pthreads_model_tls:
    case OPT_fupc_threads_:
      result = upc_handle_option (code, arg, value);
      break;

    case OPT_idirafter:
      add_path (xstrdup (arg), AFTER, 0, true);
      break;

    case OPT_imacros:
    case OPT_include:
      defer_opt (code, arg);
      break;

    case OPT_imultilib:
      imultilib = arg;
      break;

    case OPT_iprefix:
      iprefix = arg;
      break;

    case OPT_iquote:
      add_path (xstrdup (arg), QUOTE, 0, true);
      break;

    case OPT_isysroot:
      sysroot = arg;
      break;

    case OPT_isystem:
      add_path (xstrdup (arg), SYSTEM, 0, true);
      break;

    case OPT_iwithprefix:
      add_prefixed_path (arg, SYSTEM);
      break;

    case OPT_iwithprefixbefore:
      add_prefixed_path (arg, BRACKET);
      break;

    case OPT_lang_asm:
      cpp_set_lang (parse_in, CLK_ASM);
      cpp_opts->dollars_in_ident = false;
      break;

    case OPT_nostdinc:
      std_inc = false;
      break;

    case OPT_nostdinc__:
      std_cxx_inc = false;
      break;

    case OPT_o:
      if (!out_fname)
	out_fname = arg;
      else
	error ("output filename specified twice");
      break;

    case OPT_print_objc_runtime_info:
      print_struct_values = 1;
      break;

    case OPT_remap:
      cpp_opts->remap = 1;
      break;

    case OPT_std_c__98:
    case OPT_std_gnu__98:
      if (!preprocessing_asm_p)
	set_std_cxx98 (code == OPT_std_c__98 /* ISO */);
      break;

    case OPT_std_c__11:
    case OPT_std_gnu__11:
      if (!preprocessing_asm_p)
	{
	  set_std_cxx11 (code == OPT_std_c__11 /* ISO */);
	  if (code == OPT_std_c__11)
	    cpp_opts->ext_numeric_literals = 0;
	}
      break;

    case OPT_std_c__14:
    case OPT_std_gnu__14:
      if (!preprocessing_asm_p)
	{
	  set_std_cxx14 (code == OPT_std_c__14 /* ISO */);
	  if (code == OPT_std_c__14)
	    cpp_opts->ext_numeric_literals = 0;
	}
      break;

    case OPT_std_c__1z:
    case OPT_std_gnu__1z:
      if (!preprocessing_asm_p)
	{
	  set_std_cxx1z (code == OPT_std_c__1z /* ISO */);
	  if (code == OPT_std_c__1z)
	    cpp_opts->ext_numeric_literals = 0;
	}
      break;

    case OPT_std_c90:
    case OPT_std_iso9899_199409:
      if (!preprocessing_asm_p)
	set_std_c89 (code == OPT_std_iso9899_199409 /* c94 */, true /* ISO */);
      break;

    case OPT_std_gnu90:
      if (!preprocessing_asm_p)
	set_std_c89 (false /* c94 */, false /* ISO */);
      break;

    case OPT_std_c99:
      if (!preprocessing_asm_p)
	set_std_c99 (true /* ISO */);
      break;

    case OPT_std_gnu99:
      if (!preprocessing_asm_p)
	set_std_c99 (false /* ISO */);
      break;

    case OPT_std_c11:
      if (!preprocessing_asm_p)
	set_std_c11 (true /* ISO */);
      break;

    case OPT_std_gnu11:
      if (!preprocessing_asm_p)
	set_std_c11 (false /* ISO */);
      break;

    case OPT_trigraphs:
      cpp_opts->trigraphs = 1;
      break;

    case OPT_traditional_cpp:
      cpp_opts->traditional = 1;
      break;

    case OPT_v:
      verbose = true;
      break;
    }

  switch (c_language)
    {
    case clk_c:
      C_handle_option_auto (&global_options, &global_options_set, 
                            scode, arg, value, 
                            c_family_lang_mask, kind,
                            loc, handlers, global_dc);
      break;

    case clk_objc:
      ObjC_handle_option_auto (&global_options, &global_options_set,
                               scode, arg, value, 
                               c_family_lang_mask, kind,
                               loc, handlers, global_dc);
      break;

    case clk_cxx:
      CXX_handle_option_auto (&global_options, &global_options_set,
                              scode, arg, value,
                              c_family_lang_mask, kind,
                              loc, handlers, global_dc);
      break;

    case clk_objcxx:
      ObjCXX_handle_option_auto (&global_options, &global_options_set,
                                 scode, arg, value,
                                 c_family_lang_mask, kind,
                                 loc, handlers, global_dc);
      break;

    default:
      gcc_unreachable ();
    }

  cpp_handle_option_auto (&global_options, scode, cpp_opts);
  return result;
}

/* Default implementation of TARGET_HANDLE_C_OPTION.  */

bool
default_handle_c_option (size_t code ATTRIBUTE_UNUSED,
			 const char *arg ATTRIBUTE_UNUSED,
			 int value ATTRIBUTE_UNUSED)
{
  return false;
}

/* Post-switch processing.  */
bool
c_common_post_options (const char **pfilename)
{
  struct cpp_callbacks *cb;

  /* Canonicalize the input and output filenames.  */
  if (in_fnames == NULL)
    {
      in_fnames = XNEWVEC (const char *, 1);
      in_fnames[0] = "";
    }
  else if (strcmp (in_fnames[0], "-") == 0)
    in_fnames[0] = "";

  if (out_fname == NULL || !strcmp (out_fname, "-"))
    out_fname = "";

  if (cpp_opts->deps.style == DEPS_NONE)
    check_deps_environment_vars ();

  handle_deferred_opts ();

  sanitize_cpp_opts ();

  register_include_chains (parse_in, sysroot, iprefix, imultilib,
			   std_inc, std_cxx_inc && c_dialect_cxx (), verbose);

#ifdef C_COMMON_OVERRIDE_OPTIONS
  /* Some machines may reject certain combinations of C
     language-specific options.  */
  C_COMMON_OVERRIDE_OPTIONS;
#endif

  /* Excess precision other than "fast" requires front-end
     support.  */
  if (c_dialect_cxx ())
    {
      if (flag_excess_precision_cmdline == EXCESS_PRECISION_STANDARD
	  && TARGET_FLT_EVAL_METHOD_NON_DEFAULT)
	sorry ("-fexcess-precision=standard for C++");
      flag_excess_precision_cmdline = EXCESS_PRECISION_FAST;
    }
  else if (flag_excess_precision_cmdline == EXCESS_PRECISION_DEFAULT)
    flag_excess_precision_cmdline = (flag_iso
				     ? EXCESS_PRECISION_STANDARD
				     : EXCESS_PRECISION_FAST);

  /* ISO C restricts floating-point expression contraction to within
     source-language expressions (-ffp-contract=on, currently an alias
     for -ffp-contract=off).  */
  if (flag_iso
      && !c_dialect_cxx ()
      && (global_options_set.x_flag_fp_contract_mode
	  == (enum fp_contract_mode) 0)
      && flag_unsafe_math_optimizations == 0)
    flag_fp_contract_mode = FP_CONTRACT_OFF;

  /* By default we use C99 inline semantics in GNU99 or C99 mode.  C99
     inline semantics are not supported in GNU89 or C89 mode.  */
  if (flag_gnu89_inline == -1)
    flag_gnu89_inline = !flag_isoc99;
  else if (!flag_gnu89_inline && !flag_isoc99)
    error ("-fno-gnu89-inline is only supported in GNU99 or C99 mode");

  /* Default to ObjC sjlj exception handling if NeXT runtime.  */
  if (flag_objc_sjlj_exceptions < 0)
    flag_objc_sjlj_exceptions = flag_next_runtime;
  if (flag_objc_exceptions && !flag_objc_sjlj_exceptions)
    flag_exceptions = 1;

  /* If -ffreestanding, -fno-hosted or -fno-builtin then disable
     pattern recognition.  */
  if (!global_options_set.x_flag_tree_loop_distribute_patterns
      && flag_no_builtin)
    flag_tree_loop_distribute_patterns = 0;

  /* Set C++ standard to C++14 if not specified on the command line.  */
  if (c_dialect_cxx () && cxx_dialect == cxx_unset)
    set_std_cxx14 (/*ISO*/false);

  /* -Woverlength-strings is off by default, but is enabled by -Wpedantic.
     It is never enabled in C++, as the minimum limit is not normative
     in that standard.  */
  if (c_dialect_cxx ())
    warn_overlength_strings = 0;

  /* Wmain is enabled by default in C++ but not in C.  */
  /* Wmain is disabled by default for -ffreestanding (!flag_hosted),
     even if -Wall or -Wpedantic was given (warn_main will be 2 if set
     by -Wall, 1 if set by -Wmain).  */
  if (warn_main == -1)
    warn_main = (c_dialect_cxx () && flag_hosted) ? 1 : 0;
  else if (warn_main == 2)
    warn_main = flag_hosted ? 1 : 0;

  /* In C, -Wall and -Wc++-compat enable -Wenum-compare; if it has not
     yet been set, it is disabled by default.  In C++, it is enabled
     by default.  */
  if (warn_enum_compare == -1)
    warn_enum_compare = c_dialect_cxx () ? 1 : 0;

  /* -Wpacked-bitfield-compat is on by default for the C languages.  The
     warning is issued in stor-layout.c which is not part of the front-end so
     we need to selectively turn it on here.  */
  if (warn_packed_bitfield_compat == -1)
    warn_packed_bitfield_compat = 1;

  /* Special format checking options don't work without -Wformat; warn if
     they are used.  */
  if (!warn_format)
    {
      warning (OPT_Wformat_y2k,
	       "-Wformat-y2k ignored without -Wformat");
      warning (OPT_Wformat_extra_args,
	       "-Wformat-extra-args ignored without -Wformat");
      warning (OPT_Wformat_zero_length,
	       "-Wformat-zero-length ignored without -Wformat");
      warning (OPT_Wformat_nonliteral,
	       "-Wformat-nonliteral ignored without -Wformat");
      warning (OPT_Wformat_contains_nul,
	       "-Wformat-contains-nul ignored without -Wformat");
      warning (OPT_Wformat_security,
	       "-Wformat-security ignored without -Wformat");
    }

  /* -Wimplicit-function-declaration is enabled by default for C99.  */
  if (warn_implicit_function_declaration == -1)
    warn_implicit_function_declaration = flag_isoc99;

  /* -Wimplicit-int is enabled by default for C99.  */
  if (warn_implicit_int == -1)
    warn_implicit_int = flag_isoc99;

  /* -Wshift-overflow is enabled by default in C99 and C++11 modes.  */
  if (warn_shift_overflow == -1)
    warn_shift_overflow = cxx_dialect >= cxx11 || flag_isoc99;

  /* -Wshift-negative-value is enabled by -Wextra in C99 and C++11 modes.  */
  if (warn_shift_negative_value == -1)
    warn_shift_negative_value = (extra_warnings
				 && (cxx_dialect >= cxx11 || flag_isoc99));

  /* Declone C++ 'structors if -Os.  */
  if (flag_declone_ctor_dtor == -1)
    flag_declone_ctor_dtor = optimize_size;

  if (warn_abi_version == -1)
    {
      if (flag_abi_compat_version != -1)
	warn_abi_version = flag_abi_compat_version;
      else
	warn_abi_version = 0;
    }

  if (flag_abi_compat_version == 1)
    {
      warning (0, "%<-fabi-compat-version=1%> is not supported, using =2");
      flag_abi_compat_version = 2;
    }
  else if (flag_abi_compat_version == -1)
    {
      /* Generate compatibility aliases for ABI v8 (5.1) by default. */
      flag_abi_compat_version
	= (flag_abi_version == 0 ? 8 : 0);
    }

  /* Change flag_abi_version to be the actual current ABI level for the
     benefit of c_cpp_builtins.  */
  if (flag_abi_version == 0)
    flag_abi_version = 10;

  if (cxx_dialect >= cxx11)
    {
      /* If we're allowing C++0x constructs, don't warn about C++98
	 identifiers which are keywords in C++0x.  */
      warn_cxx11_compat = 0;
      cpp_opts->cpp_warn_cxx11_compat = 0;

      if (warn_narrowing == -1)
	warn_narrowing = 1;
    }
  else if (warn_narrowing == -1)
    warn_narrowing = 0;

  /* Global sized deallocation is new in C++14.  */
  if (flag_sized_deallocation == -1)
    flag_sized_deallocation = (cxx_dialect >= cxx14);

  if (flag_extern_tls_init)
    {
#if !defined (ASM_OUTPUT_DEF) || !SUPPORTS_WEAK
      /* Lazy TLS initialization for a variable in another TU requires
	 alias and weak reference support. */
      if (flag_extern_tls_init > 0)
	sorry ("external TLS initialization functions not supported "
	       "on this target");
      flag_extern_tls_init = 0;
#else
      flag_extern_tls_init = 1;
#endif
    }

  if (flag_preprocess_only)
    {
      /* Open the output now.  We must do so even if flag_no_output is
	 on, because there may be other output than from the actual
	 preprocessing (e.g. from -dM).  */
      if (out_fname[0] == '\0')
	out_stream = stdout;
      else
	out_stream = fopen (out_fname, "w");

      if (out_stream == NULL)
	{
	  fatal_error (input_location, "opening output file %s: %m", out_fname);
	  return false;
	}

      if (num_in_fnames > 1)
	error ("too many filenames given.  Type %s --help for usage",
	       progname);

      init_pp_output (out_stream);
    }
  else
    {
      init_c_lex ();

      /* When writing a PCH file, avoid reading some other PCH file,
	 because the default address space slot then can't be used
	 for the output PCH file.  */
      if (pch_file)
	{
	  c_common_no_more_pch ();
	  /* Only -g0 and -gdwarf* are supported with PCH, for other
	     debug formats we warn here and refuse to load any PCH files.  */
	  if (write_symbols != NO_DEBUG && write_symbols != DWARF2_DEBUG)
	    warning (OPT_Wdeprecated,
		     "the \"%s\" debug format cannot be used with "
		     "pre-compiled headers", debug_type_names[write_symbols]);
	}
      else if (write_symbols != NO_DEBUG && write_symbols != DWARF2_DEBUG)
	c_common_no_more_pch ();

      /* Yuk.  WTF is this?  I do know ObjC relies on it somewhere.  */
      input_location = UNKNOWN_LOCATION;
    }

  cb = cpp_get_callbacks (parse_in);
  cb->file_change = cb_file_change;
  cb->dir_change = cb_dir_change;
  cpp_post_options (parse_in);
  init_global_opts_from_cpp (&global_options, cpp_get_options (parse_in));

  input_location = UNKNOWN_LOCATION;

  *pfilename = this_input_filename
    = cpp_read_main_file (parse_in, in_fnames[0]);
  /* Don't do any compilation or preprocessing if there is no input file.  */
  if (this_input_filename == NULL)
    {
      errorcount++;
      return false;
    }

  if (flag_working_directory
      && flag_preprocess_only && !flag_no_line_commands)
    pp_dir_change (parse_in, get_src_pwd ());

  /* Disable LTO output when outputting a precompiled header.  */
  if (pch_file && flag_lto)
    {
      flag_lto = 0;
      flag_generate_lto = 0;
    }

  return flag_preprocess_only;
}

/* Front end initialization common to C, ObjC and C++.  */
bool
c_common_init (void)
{
  /* Set up preprocessor arithmetic.  Must be done after call to
     c_common_nodes_and_builtins for type nodes to be good.  */
  cpp_opts->precision = TYPE_PRECISION (intmax_type_node);
  cpp_opts->char_precision = TYPE_PRECISION (char_type_node);
  cpp_opts->int_precision = TYPE_PRECISION (integer_type_node);
  cpp_opts->wchar_precision = TYPE_PRECISION (wchar_type_node);
  cpp_opts->unsigned_wchar = TYPE_UNSIGNED (wchar_type_node);
  cpp_opts->bytes_big_endian = BYTES_BIG_ENDIAN;

  /* This can't happen until after wchar_precision and bytes_big_endian
     are known.  */
  cpp_init_iconv (parse_in);

  if (version_flag)
    {
      int i;
      fputs ("Compiler executable checksum: ", stderr);
      for (i = 0; i < 16; i++)
	fprintf (stderr, "%02x", executable_checksum[i]);
      putc ('\n', stderr);
    }

  /* Has to wait until now so that cpplib has its hash table.  */
  init_pragma ();

  if (flag_preprocess_only)
    {
      c_finish_options ();
      preprocess_file (parse_in);
      return false;
    }

  return true;
}

/* Initialize the integrated preprocessor after debug output has been
   initialized; loop over each input file.  */
void
c_common_parse_file (void)
{
  unsigned int i;

  i = 0;
  for (;;)
    {
      c_finish_options ();
      /* Open the dump files to use for the original and class dump output
         here, to be used during parsing for the current file.  */
      original_dump_file = dump_begin (TDI_original, &original_dump_flags);
      class_dump_file = dump_begin (TDI_class, &class_dump_flags);
      pch_init ();
      push_file_scope ();
      c_parse_file ();
      /* Generate UPC global initialization code, if required.  */
      if (flag_upc)
        (*lang_hooks.upc.write_global_declarations) ();
      pop_file_scope ();
      /* And end the main input file, if the debug writer wants it  */
      if (debug_hooks->start_end_main_source_file)
	(*debug_hooks->end_source_file) (0);
      if (++i >= num_in_fnames)
	break;
      cpp_undef_all (parse_in);
      cpp_clear_file_cache (parse_in);
      this_input_filename
	= cpp_read_main_file (parse_in, in_fnames[i]);
      if (original_dump_file)
        {
          dump_end (TDI_original, original_dump_file);
          original_dump_file = NULL;
        }
      if (class_dump_file)
        {
          dump_end (TDI_class, class_dump_file);
          class_dump_file = NULL;
        }
      /* If an input file is missing, abandon further compilation.
	 cpplib has issued a diagnostic.  */
      if (!this_input_filename)
	break;
    }

  c_parse_final_cleanups ();
}

/* Returns the appropriate dump file for PHASE to dump with FLAGS.  */
FILE *
get_dump_info (int phase, int *flags)
{
  gcc_assert (phase == TDI_original || phase == TDI_class);
  if (phase == TDI_original)
    {
      *flags = original_dump_flags;
      return original_dump_file;
    }
  else
    {
      *flags = class_dump_flags;
      return class_dump_file;
    }
}

/* Common finish hook for the C, ObjC and C++ front ends.  */
void
c_common_finish (void)
{
  FILE *deps_stream = NULL;

  /* Don't write the deps file if there are errors.  */
  if (cpp_opts->deps.style != DEPS_NONE && !seen_error ())
    {
      /* If -M or -MM was seen without -MF, default output to the
	 output stream.  */
      if (!deps_file)
	deps_stream = out_stream;
      else
	{
	  deps_stream = fopen (deps_file, deps_append ? "a": "w");
	  if (!deps_stream)
	    fatal_error (input_location, "opening dependency file %s: %m",
			 deps_file);
	}
    }

  /* For performance, avoid tearing down cpplib's internal structures
     with cpp_destroy ().  */
  cpp_finish (parse_in, deps_stream);

  if (deps_stream && deps_stream != out_stream
      && (ferror (deps_stream) || fclose (deps_stream)))
    fatal_error (input_location, "closing dependency file %s: %m", deps_file);

  if (out_stream && (ferror (out_stream) || fclose (out_stream)))
    fatal_error (input_location, "when writing output to %s: %m", out_fname);
}

/* Either of two environment variables can specify output of
   dependencies.  Their value is either "OUTPUT_FILE" or "OUTPUT_FILE
   DEPS_TARGET", where OUTPUT_FILE is the file to write deps info to
   and DEPS_TARGET is the target to mention in the deps.  They also
   result in dependency information being appended to the output file
   rather than overwriting it, and like Sun's compiler
   SUNPRO_DEPENDENCIES suppresses the dependency on the main file.  */
static void
check_deps_environment_vars (void)
{
  char *spec;

  spec = getenv ("DEPENDENCIES_OUTPUT");
  if (spec)
    cpp_opts->deps.style = DEPS_USER;
  else
    {
      spec = getenv ("SUNPRO_DEPENDENCIES");
      if (spec)
	{
	  cpp_opts->deps.style = DEPS_SYSTEM;
	  cpp_opts->deps.ignore_main_file = true;
	}
    }

  if (spec)
    {
      /* Find the space before the DEPS_TARGET, if there is one.  */
      char *s = strchr (spec, ' ');
      if (s)
	{
	  /* Let the caller perform MAKE quoting.  */
	  defer_opt (OPT_MT, s + 1);
	  *s = '\0';
	}

      /* Command line -MF overrides environment variables and default.  */
      if (!deps_file)
	deps_file = spec;

      deps_append = 1;
      deps_seen = true;
    }
}

/* Handle deferred command line switches.  */
static void
handle_deferred_opts (void)
{
  size_t i;
  struct deps *deps;

  /* Avoid allocating the deps buffer if we don't need it.
     (This flag may be true without there having been -MT or -MQ
     options, but we'll still need the deps buffer.)  */
  if (!deps_seen)
    return;

  deps = cpp_get_deps (parse_in);

  for (i = 0; i < deferred_count; i++)
    {
      struct deferred_opt *opt = &deferred_opts[i];

      if (opt->code == OPT_MT || opt->code == OPT_MQ)
	deps_add_target (deps, opt->arg, opt->code == OPT_MQ);
    }
}

/* These settings are appropriate for GCC, but not necessarily so for
   cpplib as a library.  */
static void
sanitize_cpp_opts (void)
{
  /* If we don't know what style of dependencies to output, complain
     if any other dependency switches have been given.  */
  if (deps_seen && cpp_opts->deps.style == DEPS_NONE)
    error ("to generate dependencies you must specify either -M or -MM");

  /* -dM and dependencies suppress normal output; do it here so that
     the last -d[MDN] switch overrides earlier ones.  */
  if (flag_dump_macros == 'M')
    flag_no_output = 1;

  /* By default, -fdirectives-only implies -dD.  This allows subsequent phases
     to perform proper macro expansion.  */
  if (cpp_opts->directives_only && !cpp_opts->preprocessed && !flag_dump_macros)
    flag_dump_macros = 'D';

  /* Disable -dD, -dN and -dI if normal output is suppressed.  Allow
     -dM since at least glibc relies on -M -dM to work.  */
  /* Also, flag_no_output implies flag_no_line_commands, always.  */
  if (flag_no_output)
    {
      if (flag_dump_macros != 'M')
	flag_dump_macros = 0;
      flag_dump_includes = 0;
      flag_no_line_commands = 1;
    }
  else if (cpp_opts->deps.missing_files)
    error ("-MG may only be used with -M or -MM");

  cpp_opts->unsigned_char = !flag_signed_char;
  cpp_opts->stdc_0_in_system_headers = STDC_0_IN_SYSTEM_HEADERS;

  /* Wlong-long is disabled by default. It is enabled by:
      [-Wpedantic | -Wtraditional] -std=[gnu|c]++98 ; or
      [-Wpedantic | -Wtraditional] -std=non-c99 

      Either -Wlong-long or -Wno-long-long override any other settings.
      ??? These conditions should be handled in c.opt.  */
  if (warn_long_long == -1)
    {
      warn_long_long = ((pedantic || warn_traditional)
			&& (c_dialect_cxx () ? cxx_dialect == cxx98 : !flag_isoc99));
      cpp_opts->cpp_warn_long_long = warn_long_long;
    }

  /* If we're generating preprocessor output, emit current directory
     if explicitly requested or if debugging information is enabled.
     ??? Maybe we should only do it for debugging formats that
     actually output the current directory?  */
  if (flag_working_directory == -1)
    flag_working_directory = (debug_info_level != DINFO_LEVEL_NONE);

  if (cpp_opts->directives_only)
    {
      if (cpp_warn_unused_macros)
	error ("-fdirectives-only is incompatible with -Wunused_macros");
      if (cpp_opts->traditional)
	error ("-fdirectives-only is incompatible with -traditional");
    }
}

/* Add include path with a prefix at the front of its name.  */
static void
add_prefixed_path (const char *suffix, size_t chain)
{
  char *path;
  const char *prefix;
  size_t prefix_len, suffix_len;

  suffix_len = strlen (suffix);
  prefix     = iprefix ? iprefix : cpp_GCC_INCLUDE_DIR;
  prefix_len = iprefix ? strlen (iprefix) : cpp_GCC_INCLUDE_DIR_len;

  path = (char *) xmalloc (prefix_len + suffix_len + 1);
  memcpy (path, prefix, prefix_len);
  memcpy (path + prefix_len, suffix, suffix_len);
  path[prefix_len + suffix_len] = '\0';

  add_path (path, chain, 0, false);
}

/* Handle -D, -U, -A, -imacros, and the first -include.  */
static void
c_finish_options (void)
{
  if (!cpp_opts->preprocessed)
    {
      size_t i;

      cb_file_change (parse_in,
		      linemap_check_ordinary (linemap_add (line_table,
							   LC_RENAME, 0,
							   _("<built-in>"),
							   0)));
      /* Make sure all of the builtins about to be declared have
	 BUILTINS_LOCATION has their source_location.  */
      source_location builtins_loc = BUILTINS_LOCATION;
      cpp_force_token_locations (parse_in, &builtins_loc);

      cpp_init_builtins (parse_in, flag_hosted);
      c_cpp_builtins (parse_in);

      cpp_stop_forcing_token_locations (parse_in);

      /* We're about to send user input to cpplib, so make it warn for
	 things that we previously (when we sent it internal definitions)
	 told it to not warn.

	 C99 permits implementation-defined characters in identifiers.
	 The documented meaning of -std= is to turn off extensions that
	 conflict with the specified standard, and since a strictly
	 conforming program cannot contain a '$', we do not condition
	 their acceptance on the -std= setting.  */
      cpp_opts->warn_dollars = (cpp_opts->cpp_pedantic && !cpp_opts->c99);

      cb_file_change (parse_in,
		      linemap_check_ordinary (linemap_add (line_table, LC_RENAME, 0,
							   _("<command-line>"), 0)));

      for (i = 0; i < deferred_count; i++)
	{
	  struct deferred_opt *opt = &deferred_opts[i];

	  if (opt->code == OPT_D)
	    cpp_define (parse_in, opt->arg);
	  else if (opt->code == OPT_U)
	    cpp_undef (parse_in, opt->arg);
	  else if (opt->code == OPT_A)
	    {
	      if (opt->arg[0] == '-')
		cpp_unassert (parse_in, opt->arg + 1);
	      else
		cpp_assert (parse_in, opt->arg);
	    }
	}

      /* Start the main input file, if the debug writer wants it. */
      if (debug_hooks->start_end_main_source_file
	  && !flag_preprocess_only)
	(*debug_hooks->start_source_file) (0, this_input_filename);

      /* Handle -imacros after -D and -U.  */
      for (i = 0; i < deferred_count; i++)
	{
	  struct deferred_opt *opt = &deferred_opts[i];

	  if (opt->code == OPT_imacros
	      && cpp_push_include (parse_in, opt->arg))
	    {
	      /* Disable push_command_line_include callback for now.  */
	      include_cursor = deferred_count + 1;
	      cpp_scan_nooutput (parse_in);
	    }
	}
    }
  else
    {
      if (cpp_opts->directives_only)
	cpp_init_special_builtins (parse_in);

      /* Start the main input file, if the debug writer wants it. */
      if (debug_hooks->start_end_main_source_file
	  && !flag_preprocess_only)
	(*debug_hooks->start_source_file) (0, this_input_filename);
    }

  include_cursor = 0;
  push_command_line_include ();
}

/* Give CPP the next file given by -include, if any.  */
static void
push_command_line_include (void)
{
  /* This can happen if disabled by -imacros for example.
     Punt so that we don't set "<command-line>" as the filename for
     the header.  */
  if (include_cursor > deferred_count)
    return;

  if (!done_preinclude)
    {
      done_preinclude = true;
      if (flag_hosted && std_inc && !cpp_opts->preprocessed)
	{
	  const char *preinc = targetcm.c_preinclude ();
	  if (preinc && cpp_push_default_include (parse_in, preinc))
	    return;
	}
    }

  pch_cpp_save_state ();

  while (include_cursor < deferred_count)
    {
      struct deferred_opt *opt = &deferred_opts[include_cursor++];

      if (!cpp_opts->preprocessed && opt->code == OPT_include
	  && cpp_push_include (parse_in, opt->arg))
	return;
    }

  if (include_cursor == deferred_count)
    {
      include_cursor++;
      /* -Wunused-macros should only warn about macros defined hereafter.  */
      cpp_opts->warn_unused_macros = cpp_warn_unused_macros;
      /* Restore the line map from <command line>.  */
      if (!cpp_opts->preprocessed)
	cpp_change_file (parse_in, LC_RENAME, this_input_filename);

      /* Set this here so the client can change the option if it wishes,
	 and after stacking the main file so we don't trace the main file.  */
      line_table->trace_includes = cpp_opts->print_include_names;
    }
}

/* File change callback.  Has to handle -include files.  */
static void
cb_file_change (cpp_reader * ARG_UNUSED (pfile),
		const line_map_ordinary *new_map)
{
  if (flag_preprocess_only)
    pp_file_change (new_map);
  else
    fe_file_change (new_map);

  if (new_map 
      && (new_map->reason == LC_ENTER || new_map->reason == LC_RENAME))
    {
      /* Signal to plugins that a file is included.  This could happen
	 several times with the same file path, e.g. because of
	 several '#include' or '#line' directives...  */
      invoke_plugin_callbacks 
	(PLUGIN_INCLUDE_FILE,
	 const_cast<char*> (ORDINARY_MAP_FILE_NAME (new_map)));
    }

  if (new_map == 0 || (new_map->reason == LC_LEAVE && MAIN_FILE_P (new_map)))
    {
      pch_cpp_save_state ();
      push_command_line_include ();
    }
}

void
cb_dir_change (cpp_reader * ARG_UNUSED (pfile), const char *dir)
{
  if (!set_src_pwd (dir))
    warning (0, "too late for # directive to set debug directory");
}

/* Set the C 89 standard (with 1994 amendments if C94, without GNU
   extensions if ISO).  There is no concept of gnu94.  */
static void
set_std_c89 (int c94, int iso)
{
  cpp_set_lang (parse_in, c94 ? CLK_STDC94: iso ? CLK_STDC89: CLK_GNUC89);
  flag_iso = iso;
  flag_no_asm = iso;
  flag_no_gnu_keywords = iso;
  flag_no_nonansi_builtin = iso;
  flag_isoc94 = c94;
  flag_isoc99 = 0;
  flag_isoc11 = 0;
  lang_hooks.name = "GNU C89";
}

/* Set the C 99 standard (without GNU extensions if ISO).  */
static void
set_std_c99 (int iso)
{
  cpp_set_lang (parse_in, iso ? CLK_STDC99: CLK_GNUC99);
  flag_no_asm = iso;
  flag_no_nonansi_builtin = iso;
  flag_iso = iso;
  flag_isoc11 = 0;
  flag_isoc99 = 1;
  flag_isoc94 = 1;
  lang_hooks.name = "GNU C99";
}

/* Set the C 11 standard (without GNU extensions if ISO).  */
static void
set_std_c11 (int iso)
{
  cpp_set_lang (parse_in, iso ? CLK_STDC11: CLK_GNUC11);
  flag_no_asm = iso;
  flag_no_nonansi_builtin = iso;
  flag_iso = iso;
  flag_isoc11 = 1;
  flag_isoc99 = 1;
  flag_isoc94 = 1;
  lang_hooks.name = "GNU C11";
}

/* Set the C++ 98 standard (without GNU extensions if ISO).  */
static void
set_std_cxx98 (int iso)
{
  cpp_set_lang (parse_in, iso ? CLK_CXX98: CLK_GNUCXX);
  flag_no_gnu_keywords = iso;
  flag_no_nonansi_builtin = iso;
  flag_iso = iso;
  cxx_dialect = cxx98;
  lang_hooks.name = "GNU C++98";
}

/* Set the C++ 2011 standard (without GNU extensions if ISO).  */
static void
set_std_cxx11 (int iso)
{
  cpp_set_lang (parse_in, iso ? CLK_CXX11: CLK_GNUCXX11);
  flag_no_gnu_keywords = iso;
  flag_no_nonansi_builtin = iso;
  flag_iso = iso;
  /* C++11 includes the C99 standard library.  */
  flag_isoc94 = 1;
  flag_isoc99 = 1;
  cxx_dialect = cxx11;
  lang_hooks.name = "GNU C++11";
}

/* Set the C++ 2014 draft standard (without GNU extensions if ISO).  */
static void
set_std_cxx14 (int iso)
{
  cpp_set_lang (parse_in, iso ? CLK_CXX14: CLK_GNUCXX14);
  flag_no_gnu_keywords = iso;
  flag_no_nonansi_builtin = iso;
  flag_iso = iso;
  /* C++11 includes the C99 standard library.  */
  flag_isoc94 = 1;
  flag_isoc99 = 1;
  cxx_dialect = cxx14;
  lang_hooks.name = "GNU C++14";
}

/* Set the C++ 201z draft standard (without GNU extensions if ISO).  */
static void
set_std_cxx1z (int iso)
{
  cpp_set_lang (parse_in, iso ? CLK_CXX1Z: CLK_GNUCXX1Z);
  flag_no_gnu_keywords = iso;
  flag_no_nonansi_builtin = iso;
  flag_iso = iso;
  /* C++11 includes the C99 standard library.  */
  flag_isoc94 = 1;
  flag_isoc99 = 1;
  /* Enable concepts by default. */
  flag_concepts = 1;
  flag_isoc11 = 1;
  cxx_dialect = cxx1z;
  lang_hooks.name = "GNU C++14"; /* Pretend C++14 till standarization.  */
}

/* Args to -d specify what to dump.  Silently ignore
   unrecognized options; they may be aimed at toplev.c.  */
static void
handle_OPT_d (const char *arg)
{
  char c;

  while ((c = *arg++) != '\0')
    switch (c)
      {
      case 'M':			/* Dump macros only.  */
      case 'N':			/* Dump names.  */
      case 'D':			/* Dump definitions.  */
      case 'U':			/* Dump used macros.  */
	flag_dump_macros = c;
	break;

      case 'I':
	flag_dump_includes = 1;
	break;
      }
}<|MERGE_RESOLUTION|>--- conflicted
+++ resolved
@@ -297,6 +297,8 @@
 	    }
         }
     }
+
+  global_dc->colorize_source_p = true;
 }
 
 /* Process UPC specific command line switches */
@@ -363,12 +365,7 @@
       }
       break;
     }
-<<<<<<< HEAD
   return result;
-=======
-
-  global_dc->colorize_source_p = true;
->>>>>>> 8afc0d84
 }
 
 /* Handle switch SCODE with argument ARG.  VALUE is true, unless no-
