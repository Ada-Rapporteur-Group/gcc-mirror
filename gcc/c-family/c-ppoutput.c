--- conflicted
+++ resolved
@@ -181,11 +181,7 @@
   print.source = NULL;
   for (;;)
     {
-<<<<<<< HEAD
-      source_location loc = UNKNOWN_LOCATION;
-=======
-      location_t loc;
->>>>>>> 17a6cd1e
+      location_t loc = UNKNOWN_LOCATION;
       const cpp_token *token = cpp_get_token_with_location (pfile, &loc);
       if (filter >= 0)
 	{
