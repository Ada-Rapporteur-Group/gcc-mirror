--- conflicted
+++ resolved
@@ -699,7 +699,6 @@
     }
 }
 
-<<<<<<< HEAD
 /* Type for passing data in between c_omp_check_loop_iv and
    c_omp_check_loop_iv_r.  */
 
@@ -860,14 +859,10 @@
   return !data.fail;
 }
 
-/* Right now we have 21 different combined/composite constructs, this
-   function attempts to split or duplicate clauses for combined
-=======
 /* This function splits clauses for OpenACC combined loop
    constructs.  OpenACC combined loop constructs are:
    #pragma acc kernels loop
-   #pragma acc parallel loop
-*/
+   #pragma acc parallel loop  */
 
 tree
 c_oacc_split_loop_clauses (tree clauses, tree *not_loop_clauses)
@@ -899,7 +894,6 @@
 
 /* This function attempts to split or duplicate clauses for OpenMP
    combined/composite constructs.  Right now there are 21 different
->>>>>>> 61da5e46
    constructs.  CODE is the innermost construct in the combined construct,
    and MASK allows to determine which constructs are combined together,
    as every construct has at least one clause that no other construct
