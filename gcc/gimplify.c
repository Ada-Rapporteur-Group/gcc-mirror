--- conflicted
+++ resolved
@@ -93,7 +93,6 @@
 
   GOVD_MAP_0LEN_ARRAY = 32768,
 
-<<<<<<< HEAD
   GOVD_USE_DEVICE = 1 << 16,
 
   GOVD_FORCE_MAP = 1 << 17,
@@ -101,8 +100,6 @@
   /* OpenACC deviceptr clause.  */
   GOVD_USE_DEVPTR = 1 << 18,
 
-=======
->>>>>>> be4bd442
   GOVD_DATA_SHARE_CLASS = (GOVD_SHARED | GOVD_PRIVATE | GOVD_FIRSTPRIVATE
 			   | GOVD_LASTPRIVATE | GOVD_REDUCTION | GOVD_LINEAR
 			   | GOVD_LOCAL)
@@ -124,7 +121,6 @@
   /* Data region with offloading.  */
   ORT_TARGET = 32,
   ORT_COMBINED_TARGET = 33,
-<<<<<<< HEAD
   /* An OpenACC host-data region.  */
   ORT_HOST_DATA = 64,
   /* Dummy OpenMP region, used to disable expansion of
@@ -146,11 +142,6 @@
   ARK_KERNELS,  /* Kernels construct.  */
   ARK_DECLARE,  /* Declare directive.  */
   ARK_UNKNOWN
-=======
-  /* Dummy OpenMP region, used to disable expansion of
-     DECL_VALUE_EXPRs in taskloop pre body.  */
-  ORT_NONE = 64
->>>>>>> be4bd442
 };
 
 /* Gimplify hashtable helper.  */
@@ -188,11 +179,7 @@
   splay_tree variables;
   hash_set<tree> *privatized_types;
   /* Iteration variables in an OMP_FOR.  */
-<<<<<<< HEAD
-  vec<tree> iter_vars;
-=======
   vec<tree> loop_iter_var;
->>>>>>> be4bd442
   location_t location;
   enum omp_clause_default_kind default_kind;
   enum omp_region_type region_type;
@@ -203,15 +190,12 @@
   bool target_map_scalars_firstprivate;
   bool target_map_pointers_as_0len_arrays;
   bool target_firstprivatize_array_bases;
-<<<<<<< HEAD
   gomp_target *stmt;
 };
 
 struct privatize_reduction
 {
   tree ref_var, local_var;
-=======
->>>>>>> be4bd442
 };
 
 static struct gimplify_ctx *gimplify_ctxp;
@@ -450,11 +434,7 @@
 {
   splay_tree_delete (c->variables);
   delete c->privatized_types;
-<<<<<<< HEAD
-  c->iter_vars.release ();
-=======
   c->loop_iter_var.release ();
->>>>>>> be4bd442
   XDELETE (c);
 }
 
@@ -6111,7 +6091,6 @@
 	      else if (is_scalar)
 		nflags |= GOVD_FIRSTPRIVATE;
 	    }
-<<<<<<< HEAD
 
 	  /*  OpenMP doesn't look in outer contexts to find an
 	      enclosing data clause.  */
@@ -6141,17 +6120,12 @@
 	      && !lang_hooks.types.omp_mappable_type (TREE_TYPE (decl),
 						      (ctx->region_kind
 						       == ORK_OACC)))
-=======
-	  if (nflags == flags
-	      && !lang_hooks.types.omp_mappable_type (TREE_TYPE (decl)))
->>>>>>> be4bd442
 	    {
 	      error ("%qD referenced in target region does not have "
 		     "a mappable type", decl);
 	      nflags |= GOVD_MAP | GOVD_EXPLICIT;
 	    }
 	  else if (nflags == flags)
-<<<<<<< HEAD
 	    {
 	      if (ctx->region_kind == ORK_OACC)
 		nflags = oacc_default_clause (ctx, decl, flags);
@@ -6159,9 +6133,6 @@
 		nflags |= GOVD_MAP;
 	    }
 	found_outer:
-=======
-	    nflags |= GOVD_MAP;
->>>>>>> be4bd442
 	  omp_add_variable (ctx, decl, nflags);
 	}
       else
@@ -6399,12 +6370,13 @@
 static void
 gimplify_scan_omp_clauses (tree *list_p, gimple_seq *pre_p,
 			   enum omp_region_type region_type,
-<<<<<<< HEAD
 			   enum tree_code code,
 			   enum omp_region_kind region_kind)
 {
   struct gimplify_omp_ctx *ctx, *outer_ctx;
   tree c, clauses = *list_p;
+  hash_map<tree, tree> *struct_map_to_clause = NULL;
+  tree *orig_list_p = list_p;
   vec<tree> redvec;
   bool processed_reductions = false;
 
@@ -6412,26 +6384,11 @@
   outer_ctx = ctx->outer_context;
   ctx->region_kind = region_kind;
   redvec.create (8);
-=======
-			   enum tree_code code)
-{
-  struct gimplify_omp_ctx *ctx, *outer_ctx;
-  tree c;
-  hash_map<tree, tree> *struct_map_to_clause = NULL;
-  tree *orig_list_p = list_p;
-
-  ctx = new_omp_context (region_type);
-  outer_ctx = ctx->outer_context;
->>>>>>> be4bd442
   if (code == OMP_TARGET && !lang_GNU_Fortran ())
     {
       ctx->target_map_pointers_as_0len_arrays = true;
       /* FIXME: For Fortran we want to set this too, when
-<<<<<<< HEAD
-	 the Fortran FE is updated to OpenMP 4.1.  */
-=======
 	 the Fortran FE is updated to OpenMP 4.5.  */
->>>>>>> be4bd442
       ctx->target_map_scalars_firstprivate = true;
     }
   if (!lang_GNU_Fortran ())
@@ -6514,10 +6471,6 @@
 	  goto do_add;
 	case OMP_CLAUSE_REDUCTION:
 	  flags = GOVD_REDUCTION | GOVD_SEEN | GOVD_EXPLICIT;
-<<<<<<< HEAD
-=======
-	  check_non_private = "reduction";
->>>>>>> be4bd442
 	  decl = OMP_CLAUSE_DECL (c);
 	  if (TREE_CODE (decl) == MEM_REF)
 	    {
@@ -6539,7 +6492,6 @@
 		  || TREE_CODE (decl) == INDIRECT_REF)
 		decl = TREE_OPERAND (decl, 0);
 	    }
-<<<<<<< HEAD
 	  if ((region_kind == ORK_OACC) && ((region_type & ORT_TARGET) != 0)
 	      && (outer_ctx == NULL 
 		  || (outer_ctx->region_kind == ORK_OACC
@@ -6552,9 +6504,6 @@
 	  flags = GOVD_USE_DEVICE | GOVD_EXPLICIT;
 	  check_non_private = "use_device";
 	  goto do_add;
-=======
-	  goto do_add_decl;
->>>>>>> be4bd442
 	case OMP_CLAUSE_LINEAR:
 	  if (gimplify_expr (&OMP_CLAUSE_LINEAR_STEP (c), pre_p, NULL,
 			     is_gimple_val, fb_rvalue) == GS_ERROR)
@@ -6647,11 +6596,7 @@
 		  splay_tree_node on
 		    = splay_tree_lookup (octx->variables,
 					 (splay_tree_key) decl);
-<<<<<<< HEAD
-		  if (on != NULL)
-=======
 		  if (on && (on->value & GOVD_DATA_SHARE_CLASS) != 0)
->>>>>>> be4bd442
 		    {
 		      octx = NULL;
 		      break;
@@ -7246,11 +7191,8 @@
 	case OMP_CLAUSE_NOGROUP:
 	case OMP_CLAUSE_THREADS:
 	case OMP_CLAUSE_SIMD:
-<<<<<<< HEAD
 	case OMP_CLAUSE_TILE:
 	case OMP_CLAUSE_DEVICE_TYPE:
-=======
->>>>>>> be4bd442
 	  break;
 
 	case OMP_CLAUSE_DEFAULTMAP:
@@ -7627,9 +7569,6 @@
 	  n = splay_tree_lookup (ctx->variables, (splay_tree_key) decl);
 	  if ((ctx->region_type & ORT_TARGET) != 0
 	      && !(n->value & GOVD_SEEN)
-<<<<<<< HEAD
-	      && !(OMP_CLAUSE_MAP_KIND (c) & GOMP_MAP_FLAG_ALWAYS))
-=======
 	      && ((OMP_CLAUSE_MAP_KIND (c) & GOMP_MAP_FLAG_ALWAYS) == 0
 		  || OMP_CLAUSE_MAP_KIND (c) == GOMP_MAP_STRUCT))
 	    {
@@ -7648,7 +7587,6 @@
 	    }
 	  else if (OMP_CLAUSE_MAP_KIND (c) == GOMP_MAP_STRUCT
 		   && code == OMP_TARGET_EXIT_DATA)
->>>>>>> be4bd442
 	    remove = true;
 	  else if (DECL_SIZE (decl)
 		   && TREE_CODE (DECL_SIZE (decl)) != INTEGER_CST
@@ -7806,13 +7744,8 @@
   tree expr = *expr_p;
 
   gimplify_scan_omp_clauses (&OACC_CACHE_CLAUSES (expr), pre_p, ORT_WORKSHARE,
-<<<<<<< HEAD
 			     OACC_CACHE, ORK_OACC);
-  gimplify_adjust_omp_clauses (pre_p, &OACC_CACHE_CLAUSES (expr));
-=======
-			     OACC_CACHE);
   gimplify_adjust_omp_clauses (pre_p, &OACC_CACHE_CLAUSES (expr), OACC_CACHE);
->>>>>>> be4bd442
 
   /* TODO: Do something sensible with this information.  */
 
@@ -7974,7 +7907,8 @@
       error_at (EXPR_LOCATION (expr),
 		"undefined use of variable %qE in host_data region",
 		DECL_NAME (ret));
-      gimplify_adjust_omp_clauses (pre_p, &OACC_HOST_DATA_CLAUSES (expr));
+      gimplify_adjust_omp_clauses (pre_p, &OACC_HOST_DATA_CLAUSES (expr),
+				   OACC_HOST_DATA);
       return GS_ERROR;
     }
 
@@ -7987,7 +7921,8 @@
   else
     pop_gimplify_context (NULL);
 
-  gimplify_adjust_omp_clauses (pre_p, &OACC_HOST_DATA_CLAUSES (expr));
+  gimplify_adjust_omp_clauses (pre_p, &OACC_HOST_DATA_CLAUSES (expr),
+			       OACC_HOST_DATA);
   
   gimplify_seq_add_stmt (pre_p, g);
   
@@ -8009,12 +7944,8 @@
   gimplify_scan_omp_clauses (&OMP_PARALLEL_CLAUSES (expr), pre_p,
 			     OMP_PARALLEL_COMBINED (expr)
 			     ? ORT_COMBINED_PARALLEL
-<<<<<<< HEAD
 			     : ORT_PARALLEL,
 			     OMP_PARALLEL, ORK_OMP);
-=======
-			     : ORT_PARALLEL, OMP_PARALLEL);
->>>>>>> be4bd442
 
   push_gimplify_context ();
 
@@ -8051,12 +7982,8 @@
   gimplify_scan_omp_clauses (&OMP_TASK_CLAUSES (expr), pre_p,
 			     find_omp_clause (OMP_TASK_CLAUSES (expr),
 					      OMP_CLAUSE_UNTIED)
-<<<<<<< HEAD
 			     ? ORT_UNTIED_TASK : ORT_TASK,
 			     OMP_TASK, ORK_OMP);
-=======
-			     ? ORT_UNTIED_TASK : ORT_TASK, OMP_TASK);
->>>>>>> be4bd442
 
   push_gimplify_context ();
 
@@ -8197,10 +8124,7 @@
   int i;
   bitmap has_decl_expr = NULL;
   enum omp_region_type ort = ORT_WORKSHARE;
-<<<<<<< HEAD
   enum omp_region_kind ork;
-=======
->>>>>>> be4bd442
 
   orig_for_stmt = for_stmt = *expr_p;
 
@@ -8212,28 +8136,19 @@
       ork = ORK_OMP;
       break;
     case OACC_LOOP:
-<<<<<<< HEAD
       ork = ORK_OACC;
-=======
->>>>>>> be4bd442
       break;
     case OMP_TASKLOOP:
       if (find_omp_clause (OMP_FOR_CLAUSES (for_stmt), OMP_CLAUSE_UNTIED))
 	ort = ORT_UNTIED_TASK;
       else
 	ort = ORT_TASK;
-<<<<<<< HEAD
       ork = ORK_OMP;
-=======
->>>>>>> be4bd442
       break;
     case OMP_SIMD:
     case CILK_SIMD:
       ort = ORT_SIMD;
-<<<<<<< HEAD
       ork = ORK_OMP;
-=======
->>>>>>> be4bd442
       break;
     default:
       gcc_unreachable ();
@@ -8273,12 +8188,8 @@
 
   if (TREE_CODE (for_stmt) != OMP_TASKLOOP)
     gimplify_scan_omp_clauses (&OMP_FOR_CLAUSES (for_stmt), pre_p, ort,
-<<<<<<< HEAD
 			       TREE_CODE (for_stmt), ork);
-=======
-			       TREE_CODE (for_stmt));
-
->>>>>>> be4bd442
+
   if (TREE_CODE (for_stmt) == OMP_DISTRIBUTE)
     gimplify_omp_ctxp->distribute = true;
 
@@ -8385,11 +8296,7 @@
 	}
 
       gimplify_scan_omp_clauses (&OMP_FOR_CLAUSES (orig_for_stmt), pre_p, ort,
-<<<<<<< HEAD
 				 OMP_TASKLOOP, ork);
-=======
-				 OMP_TASKLOOP);
->>>>>>> be4bd442
     }
 
   if (orig_for_stmt != for_stmt)
@@ -8400,10 +8307,6 @@
 	      == TREE_VEC_LENGTH (OMP_FOR_COND (for_stmt)));
   gcc_assert (TREE_VEC_LENGTH (OMP_FOR_INIT (for_stmt))
 	      == TREE_VEC_LENGTH (OMP_FOR_INCR (for_stmt)));
-<<<<<<< HEAD
-  gimplify_omp_ctxp->iter_vars.create (TREE_VEC_LENGTH
-				       (OMP_FOR_INIT (for_stmt)));
-=======
 
   tree c = find_omp_clause (OMP_FOR_CLAUSES (for_stmt), OMP_CLAUSE_ORDERED);
   bool is_doacross = false;
@@ -8418,7 +8321,6 @@
   c = find_omp_clause (OMP_FOR_CLAUSES (for_stmt), OMP_CLAUSE_COLLAPSE);
   if (c)
     collapse = tree_to_shwi (OMP_CLAUSE_COLLAPSE_EXPR (c));
->>>>>>> be4bd442
   for (i = 0; i < TREE_VEC_LENGTH (OMP_FOR_INIT (for_stmt)); i++)
     {
       t = TREE_VEC_ELT (OMP_FOR_INIT (for_stmt), i);
@@ -8427,13 +8329,6 @@
       gcc_assert (DECL_P (decl));
       gcc_assert (INTEGRAL_TYPE_P (TREE_TYPE (decl))
 		  || POINTER_TYPE_P (TREE_TYPE (decl)));
-<<<<<<< HEAD
-      if (TREE_CODE (for_stmt) == OMP_FOR && OMP_FOR_ORIG_DECLS (for_stmt))
-	gimplify_omp_ctxp->iter_vars.quick_push
-	  (TREE_VEC_ELT (OMP_FOR_ORIG_DECLS (for_stmt), i));
-      else
-	gimplify_omp_ctxp->iter_vars.quick_push (decl);
-=======
       if (is_doacross)
 	{
 	  if (TREE_CODE (for_stmt) == OMP_FOR && OMP_FOR_ORIG_DECLS (for_stmt))
@@ -8443,7 +8338,6 @@
 	    gimplify_omp_ctxp->loop_iter_var.quick_push (decl);
 	  gimplify_omp_ctxp->loop_iter_var.quick_push (decl);
 	}
->>>>>>> be4bd442
 
       /* Make sure the iteration variable is private.  */
       tree c = NULL_TREE;
@@ -9026,10 +8920,7 @@
       ort = ORT_WORKSHARE;
       break;
     case OMP_TARGET:
-<<<<<<< HEAD
       ork = ORK_OMP;
-=======
->>>>>>> be4bd442
       ort = OMP_TARGET_COMBINED (expr) ? ORT_COMBINED_TARGET : ORT_TARGET;
       break;
     case OACC_KERNELS:
@@ -9038,11 +8929,8 @@
       ort = ORT_TARGET;
       break;
     case OACC_PARALLEL:
-<<<<<<< HEAD
       ark = ARK_PARALLEL;
       ork = ORK_OACC;
-=======
->>>>>>> be4bd442
       ort = ORT_TARGET;
       break;
     case OACC_DATA:
@@ -9061,11 +8949,7 @@
       gcc_unreachable ();
     }
   gimplify_scan_omp_clauses (&OMP_CLAUSES (expr), pre_p, ort,
-<<<<<<< HEAD
 			     TREE_CODE (expr), ork);
-=======
-			     TREE_CODE (expr));
->>>>>>> be4bd442
   if ((ort & (ORT_TARGET | ORT_TARGET_DATA)) != 0)
     {
       gimplify_omp_ctxp->acc_region_kind = ark;
@@ -9194,24 +9078,13 @@
       kind = GF_OMP_TARGET_KIND_EXIT_DATA;
       ork = ORK_OMP;
       break;
-    case OMP_TARGET_ENTER_DATA:
-      kind = GF_OMP_TARGET_KIND_ENTER_DATA;
-      break;
-    case OMP_TARGET_EXIT_DATA:
-      kind = GF_OMP_TARGET_KIND_EXIT_DATA;
-      break;
     default:
       gcc_unreachable ();
     }
   gimplify_scan_omp_clauses (&OMP_STANDALONE_CLAUSES (expr), pre_p,
-<<<<<<< HEAD
 			     ORT_WORKSHARE, TREE_CODE (expr), ork);
-  gimplify_adjust_omp_clauses (pre_p, &OMP_STANDALONE_CLAUSES (expr));
-=======
-			     ORT_WORKSHARE, TREE_CODE (expr));
   gimplify_adjust_omp_clauses (pre_p, &OMP_STANDALONE_CLAUSES (expr),
 			       TREE_CODE (expr));
->>>>>>> be4bd442
   stmt = gimple_build_omp_target (NULL, kind, OMP_STANDALONE_CLAUSES (expr));
 
   gimplify_seq_add_stmt (pre_p, stmt);
@@ -10315,56 +10188,15 @@
 		}
 		break;
 	      case OMP_ORDERED:
-<<<<<<< HEAD
-		if (gimplify_omp_ctxp)
-		  for (tree c = OMP_ORDERED_CLAUSES (*expr_p);
-		       c; c = OMP_CLAUSE_CHAIN (c))
-		    if (OMP_CLAUSE_CODE (c) == OMP_CLAUSE_DEPEND
-			&& OMP_CLAUSE_DEPEND_KIND (c) == OMP_CLAUSE_DEPEND_SINK)
-		      {
-			unsigned int n = 0;
-			bool fail = false;
-			for (tree decls = OMP_CLAUSE_DECL (c);
-			     decls && TREE_CODE (decls) == TREE_LIST;
-			     decls = TREE_CHAIN (decls), ++n)
-			  if (n < gimplify_omp_ctxp->iter_vars.length ()
-			      && TREE_VALUE (decls)
-			      != gimplify_omp_ctxp->iter_vars[n])
-			    {
-			      error_at (OMP_CLAUSE_LOCATION (c),
-					"variable %qE is not an iteration "
-					"of outermost loop %d, expected %qE",
-					TREE_VALUE (decls), n + 1,
-					gimplify_omp_ctxp->iter_vars[n]);
-			      fail = true;
-			    }
-			/* Avoid being too redundant.  */
-			if (!fail
-			    && n != gimplify_omp_ctxp->iter_vars.length ())
-			  error_at (OMP_CLAUSE_LOCATION (c),
-			     "number of variables in depend(sink) clause "
-			     "does not match number of iteration variables");
-		      }
-
-		g = gimple_build_omp_ordered (body,
-					      OMP_ORDERED_CLAUSES (*expr_p));
+		g = gimplify_omp_ordered (*expr_p, body);
 		break;
 	      case OMP_CRITICAL:
 		gimplify_scan_omp_clauses (&OMP_CRITICAL_CLAUSES (*expr_p),
 					   pre_p, ORT_WORKSHARE, OMP_CRITICAL,
 					   ORK_OMP);
 		gimplify_adjust_omp_clauses (pre_p,
-					     &OMP_CRITICAL_CLAUSES (*expr_p));
-=======
-		g = gimplify_omp_ordered (*expr_p, body);
-		break;
-	      case OMP_CRITICAL:
-		gimplify_scan_omp_clauses (&OMP_CRITICAL_CLAUSES (*expr_p),
-					   pre_p, ORT_WORKSHARE, OMP_CRITICAL);
-		gimplify_adjust_omp_clauses (pre_p,
 					     &OMP_CRITICAL_CLAUSES (*expr_p),
 					     OMP_CRITICAL);
->>>>>>> be4bd442
 		g = gimple_build_omp_critical (body,
 		    			       OMP_CRITICAL_NAME (*expr_p),
 		    			       OMP_CRITICAL_CLAUSES (*expr_p));
