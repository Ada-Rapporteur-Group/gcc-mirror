/* Tree lowering pass.  This pass converts the GENERIC functions-as-trees
   tree representation into the GIMPLE form.
   Copyright (C) 2002-2015 Free Software Foundation, Inc.
   Major work done by Sebastian Pop <s.pop@laposte.net>,
   Diego Novillo <dnovillo@redhat.com> and Jason Merrill <jason@redhat.com>.

This file is part of GCC.

GCC is free software; you can redistribute it and/or modify it under
the terms of the GNU General Public License as published by the Free
Software Foundation; either version 3, or (at your option) any later
version.

GCC is distributed in the hope that it will be useful, but WITHOUT ANY
WARRANTY; without even the implied warranty of MERCHANTABILITY or
FITNESS FOR A PARTICULAR PURPOSE.  See the GNU General Public License
for more details.

You should have received a copy of the GNU General Public License
along with GCC; see the file COPYING3.  If not see
<http://www.gnu.org/licenses/>.  */

#include "config.h"
#include "system.h"
#include "coretypes.h"
#include "alias.h"
#include "backend.h"
#include "tree.h"
#include "gimple.h"
#include "gimple-predict.h"
#include "rtl.h"
#include "ssa.h"
#include "options.h"
#include "fold-const.h"
#include "flags.h"
#include "insn-config.h"
#include "expmed.h"
#include "dojump.h"
#include "explow.h"
#include "calls.h"
#include "emit-rtl.h"
#include "varasm.h"
#include "stmt.h"
#include "expr.h"
#include "internal-fn.h"
#include "gimple-fold.h"
#include "tree-eh.h"
#include "gimplify.h"
#include "gimple-iterator.h"
#include "stor-layout.h"
#include "print-tree.h"
#include "tree-iterator.h"
#include "tree-inline.h"
#include "tree-pretty-print.h"
#include "langhooks.h"
#include "cgraph.h"
#include "tree-cfg.h"
#include "tree-ssa.h"
#include "diagnostic-core.h"
#include "target.h"
#include "splay-tree.h"
#include "omp-low.h"
#include "gimple-low.h"
#include "cilk.h"
#include "gomp-constants.h"
#include "tree-dump.h"

#include "langhooks-def.h"	/* FIXME: for lhd_set_decl_assembler_name */
#include "tree-pass.h"		/* FIXME: only for PROP_gimple_any */
#include "builtins.h"

enum gimplify_omp_var_data
{
  GOVD_SEEN = 1,
  GOVD_EXPLICIT = 2,
  GOVD_SHARED = 4,
  GOVD_PRIVATE = 8,
  GOVD_FIRSTPRIVATE = 16,
  GOVD_LASTPRIVATE = 32,
  GOVD_REDUCTION = 64,
  GOVD_LOCAL = 128,
  GOVD_MAP = 256,
  GOVD_DEBUG_PRIVATE = 512,
  GOVD_PRIVATE_OUTER_REF = 1024,
  GOVD_LINEAR = 2048,
  GOVD_ALIGNED = 4096,

  /* Flag for GOVD_MAP: don't copy back.  */
  GOVD_MAP_TO_ONLY = 8192,

  /* Flag for GOVD_LINEAR or GOVD_LASTPRIVATE: no outer reference.  */
  GOVD_LINEAR_LASTPRIVATE_NO_OUTER = 16384,

  GOVD_USE_DEVICE = 1 << 15,

  GOVD_FORCE_MAP = 1 << 16,

  /* OpenACC deviceptr clause.  */
  GOVD_USE_DEVPTR = 1 << 18,

  GOVD_DATA_SHARE_CLASS = (GOVD_SHARED | GOVD_PRIVATE | GOVD_FIRSTPRIVATE
			   | GOVD_LASTPRIVATE | GOVD_REDUCTION | GOVD_LINEAR
			   | GOVD_LOCAL)
};


enum omp_region_type
{
  ORT_WORKSHARE = 0,
  ORT_SIMD = 1,
  ORT_PARALLEL = 2,
  ORT_COMBINED_PARALLEL = 3,
  ORT_TASK = 4,
  ORT_UNTIED_TASK = 5,
  ORT_TEAMS = 8,
  ORT_COMBINED_TEAMS = 9,
  /* Data region.  */
  ORT_TARGET_DATA = 16,
  /* Data region with offloading.  */
  ORT_TARGET = 32,
  /* An OpenACC host-data region.  */
  ORT_HOST_DATA = 64
};

enum omp_region_kind
{
  ORK_OMP,
  ORK_OACC,
  ORK_UNKNOWN
};

enum acc_region_kind
{
  ARK_GENERAL,  /* Default used for data, etc. regions.  */
  ARK_PARALLEL, /* Parallel construct.  */
  ARK_KERNELS   /* Kernels construct.  */
};

/* Gimplify hashtable helper.  */

struct gimplify_hasher : free_ptr_hash <elt_t>
{
  static inline hashval_t hash (const elt_t *);
  static inline bool equal (const elt_t *, const elt_t *);
};

struct gimplify_ctx
{
  struct gimplify_ctx *prev_context;

  vec<gbind *> bind_expr_stack;
  tree temps;
  gimple_seq conditional_cleanups;
  tree exit_label;
  tree return_temp;

  vec<tree> case_labels;
  /* The formal temporary table.  Should this be persistent?  */
  hash_table<gimplify_hasher> *temp_htab;

  int conditions;
  bool save_stack;
  bool into_ssa;
  bool allow_rhs_cond_expr;
  bool in_cleanup_point_expr;
};

struct gimplify_omp_ctx
{
  struct gimplify_omp_ctx *outer_context;
  splay_tree variables;
  hash_set<tree> *privatized_types;
  location_t location;
  enum omp_clause_default_kind default_kind;
  enum omp_region_type region_type;
  enum omp_region_kind region_kind;
  enum acc_region_kind acc_region_kind;
  bool combined_loop;
  bool distribute;
};

static struct gimplify_ctx *gimplify_ctxp;
static struct gimplify_omp_ctx *gimplify_omp_ctxp;

/* Forward declaration.  */
static enum gimplify_status gimplify_compound_expr (tree *, gimple_seq *, bool);

/* Shorter alias name for the above function for use in gimplify.c
   only.  */

static inline void
gimplify_seq_add_stmt (gimple_seq *seq_p, gimple gs)
{
  gimple_seq_add_stmt_without_update (seq_p, gs);
}

/* Append sequence SRC to the end of sequence *DST_P.  If *DST_P is
   NULL, a new sequence is allocated.   This function is
   similar to gimple_seq_add_seq, but does not scan the operands.
   During gimplification, we need to manipulate statement sequences
   before the def/use vectors have been constructed.  */

static void
gimplify_seq_add_seq (gimple_seq *dst_p, gimple_seq src)
{
  gimple_stmt_iterator si;

  if (src == NULL)
    return;

  si = gsi_last (*dst_p);
  gsi_insert_seq_after_without_update (&si, src, GSI_NEW_STMT);
}


/* Pointer to a list of allocated gimplify_ctx structs to be used for pushing
   and popping gimplify contexts.  */

static struct gimplify_ctx *ctx_pool = NULL;

/* Return a gimplify context struct from the pool.  */

static inline struct gimplify_ctx *
ctx_alloc (void)
{
  struct gimplify_ctx * c = ctx_pool;

  if (c)
    ctx_pool = c->prev_context;
  else
    c = XNEW (struct gimplify_ctx);

  memset (c, '\0', sizeof (*c));
  return c;
}

/* Put gimplify context C back into the pool.  */

static inline void
ctx_free (struct gimplify_ctx *c)
{
  c->prev_context = ctx_pool;
  ctx_pool = c;
}

/* Free allocated ctx stack memory.  */

void
free_gimplify_stack (void)
{
  struct gimplify_ctx *c;

  while ((c = ctx_pool))
    {
      ctx_pool = c->prev_context;
      free (c);
    }
}


/* Set up a context for the gimplifier.  */

void
push_gimplify_context (bool in_ssa, bool rhs_cond_ok)
{
  struct gimplify_ctx *c = ctx_alloc ();

  c->prev_context = gimplify_ctxp;
  gimplify_ctxp = c;
  gimplify_ctxp->into_ssa = in_ssa;
  gimplify_ctxp->allow_rhs_cond_expr = rhs_cond_ok;
}

/* Tear down a context for the gimplifier.  If BODY is non-null, then
   put the temporaries into the outer BIND_EXPR.  Otherwise, put them
   in the local_decls.

   BODY is not a sequence, but the first tuple in a sequence.  */

void
pop_gimplify_context (gimple body)
{
  struct gimplify_ctx *c = gimplify_ctxp;

  gcc_assert (c
              && (!c->bind_expr_stack.exists ()
		  || c->bind_expr_stack.is_empty ()));
  c->bind_expr_stack.release ();
  gimplify_ctxp = c->prev_context;

  if (body)
    declare_vars (c->temps, body, false);
  else
    record_vars (c->temps);

  delete c->temp_htab;
  c->temp_htab = NULL;
  ctx_free (c);
}

/* Push a GIMPLE_BIND tuple onto the stack of bindings.  */

static void
gimple_push_bind_expr (gbind *bind_stmt)
{
  gimplify_ctxp->bind_expr_stack.reserve (8);
  gimplify_ctxp->bind_expr_stack.safe_push (bind_stmt);
}

/* Pop the first element off the stack of bindings.  */

static void
gimple_pop_bind_expr (void)
{
  gimplify_ctxp->bind_expr_stack.pop ();
}

/* Return the first element of the stack of bindings.  */

gbind *
gimple_current_bind_expr (void)
{
  return gimplify_ctxp->bind_expr_stack.last ();
}

/* Return the stack of bindings created during gimplification.  */

vec<gbind *>
gimple_bind_expr_stack (void)
{
  return gimplify_ctxp->bind_expr_stack;
}

/* Return true iff there is a COND_EXPR between us and the innermost
   CLEANUP_POINT_EXPR.  This info is used by gimple_push_cleanup.  */

static bool
gimple_conditional_context (void)
{
  return gimplify_ctxp->conditions > 0;
}

/* Note that we've entered a COND_EXPR.  */

static void
gimple_push_condition (void)
{
#ifdef ENABLE_GIMPLE_CHECKING
  if (gimplify_ctxp->conditions == 0)
    gcc_assert (gimple_seq_empty_p (gimplify_ctxp->conditional_cleanups));
#endif
  ++(gimplify_ctxp->conditions);
}

/* Note that we've left a COND_EXPR.  If we're back at unconditional scope
   now, add any conditional cleanups we've seen to the prequeue.  */

static void
gimple_pop_condition (gimple_seq *pre_p)
{
  int conds = --(gimplify_ctxp->conditions);

  gcc_assert (conds >= 0);
  if (conds == 0)
    {
      gimplify_seq_add_seq (pre_p, gimplify_ctxp->conditional_cleanups);
      gimplify_ctxp->conditional_cleanups = NULL;
    }
}

/* A stable comparison routine for use with splay trees and DECLs.  */

static int
splay_tree_compare_decl_uid (splay_tree_key xa, splay_tree_key xb)
{
  tree a = (tree) xa;
  tree b = (tree) xb;

  return DECL_UID (a) - DECL_UID (b);
}

/* Create a new omp construct that deals with variable remapping.  */

static struct gimplify_omp_ctx *
new_omp_context (enum omp_region_type region_type)
{
  struct gimplify_omp_ctx *c;

  c = XCNEW (struct gimplify_omp_ctx);
  c->outer_context = gimplify_omp_ctxp;
  c->variables = splay_tree_new (splay_tree_compare_decl_uid, 0, 0);
  c->privatized_types = new hash_set<tree>;
  c->location = input_location;
  c->region_type = region_type;
  c->region_kind = ORK_UNKNOWN;
  if ((region_type & (ORT_TASK | ORT_TARGET)) == 0)
    c->default_kind = OMP_CLAUSE_DEFAULT_SHARED;
  else
    c->default_kind = OMP_CLAUSE_DEFAULT_UNSPECIFIED;

  return c;
}

/* Destroy an omp construct that deals with variable remapping.  */

static void
delete_omp_context (struct gimplify_omp_ctx *c)
{
  splay_tree_delete (c->variables);
  delete c->privatized_types;
  XDELETE (c);
}

static void omp_add_variable (struct gimplify_omp_ctx *, tree, unsigned int);
static bool omp_notice_variable (struct gimplify_omp_ctx *, tree, bool);

/* Both gimplify the statement T and append it to *SEQ_P.  This function
   behaves exactly as gimplify_stmt, but you don't have to pass T as a
   reference.  */

void
gimplify_and_add (tree t, gimple_seq *seq_p)
{
  gimplify_stmt (&t, seq_p);
}

/* Gimplify statement T into sequence *SEQ_P, and return the first
   tuple in the sequence of generated tuples for this statement.
   Return NULL if gimplifying T produced no tuples.  */

static gimple
gimplify_and_return_first (tree t, gimple_seq *seq_p)
{
  gimple_stmt_iterator last = gsi_last (*seq_p);

  gimplify_and_add (t, seq_p);

  if (!gsi_end_p (last))
    {
      gsi_next (&last);
      return gsi_stmt (last);
    }
  else
    return gimple_seq_first_stmt (*seq_p);
}

/* Returns true iff T is a valid RHS for an assignment to an un-renamed
   LHS, or for a call argument.  */

static bool
is_gimple_mem_rhs (tree t)
{
  /* If we're dealing with a renamable type, either source or dest must be
     a renamed variable.  */
  if (is_gimple_reg_type (TREE_TYPE (t)))
    return is_gimple_val (t);
  else
    return is_gimple_val (t) || is_gimple_lvalue (t);
}

/* Return true if T is a CALL_EXPR or an expression that can be
   assigned to a temporary.  Note that this predicate should only be
   used during gimplification.  See the rationale for this in
   gimplify_modify_expr.  */

static bool
is_gimple_reg_rhs_or_call (tree t)
{
  return (get_gimple_rhs_class (TREE_CODE (t)) != GIMPLE_INVALID_RHS
	  || TREE_CODE (t) == CALL_EXPR);
}

/* Return true if T is a valid memory RHS or a CALL_EXPR.  Note that
   this predicate should only be used during gimplification.  See the
   rationale for this in gimplify_modify_expr.  */

static bool
is_gimple_mem_rhs_or_call (tree t)
{
  /* If we're dealing with a renamable type, either source or dest must be
     a renamed variable.  */
  if (is_gimple_reg_type (TREE_TYPE (t)))
    return is_gimple_val (t);
  else
    return (is_gimple_val (t) || is_gimple_lvalue (t)
	    || TREE_CODE (t) == CALL_EXPR);
}

/* Create a temporary with a name derived from VAL.  Subroutine of
   lookup_tmp_var; nobody else should call this function.  */

static inline tree
create_tmp_from_val (tree val)
{
  /* Drop all qualifiers and address-space information from the value type.  */
  tree type = TYPE_MAIN_VARIANT (TREE_TYPE (val));
  tree var = create_tmp_var (type, get_name (val));
  if (TREE_CODE (TREE_TYPE (var)) == COMPLEX_TYPE
      || TREE_CODE (TREE_TYPE (var)) == VECTOR_TYPE)
    DECL_GIMPLE_REG_P (var) = 1;
  return var;
}

/* Create a temporary to hold the value of VAL.  If IS_FORMAL, try to reuse
   an existing expression temporary.  */

static tree
lookup_tmp_var (tree val, bool is_formal)
{
  tree ret;

  /* If not optimizing, never really reuse a temporary.  local-alloc
     won't allocate any variable that is used in more than one basic
     block, which means it will go into memory, causing much extra
     work in reload and final and poorer code generation, outweighing
     the extra memory allocation here.  */
  if (!optimize || !is_formal || TREE_SIDE_EFFECTS (val))
    ret = create_tmp_from_val (val);
  else
    {
      elt_t elt, *elt_p;
      elt_t **slot;

      elt.val = val;
      if (!gimplify_ctxp->temp_htab)
        gimplify_ctxp->temp_htab = new hash_table<gimplify_hasher> (1000);
      slot = gimplify_ctxp->temp_htab->find_slot (&elt, INSERT);
      if (*slot == NULL)
	{
	  elt_p = XNEW (elt_t);
	  elt_p->val = val;
	  elt_p->temp = ret = create_tmp_from_val (val);
	  *slot = elt_p;
	}
      else
	{
	  elt_p = *slot;
          ret = elt_p->temp;
	}
    }

  return ret;
}

/* Helper for get_formal_tmp_var and get_initialized_tmp_var.  */

static tree
internal_get_tmp_var (tree val, gimple_seq *pre_p, gimple_seq *post_p,
                      bool is_formal)
{
  tree t, mod;

  /* Notice that we explicitly allow VAL to be a CALL_EXPR so that we
     can create an INIT_EXPR and convert it into a GIMPLE_CALL below.  */
  gimplify_expr (&val, pre_p, post_p, is_gimple_reg_rhs_or_call,
		 fb_rvalue);

  if (gimplify_ctxp->into_ssa
      && is_gimple_reg_type (TREE_TYPE (val)))
    t = make_ssa_name (TYPE_MAIN_VARIANT (TREE_TYPE (val)));
  else
    t = lookup_tmp_var (val, is_formal);

  mod = build2 (INIT_EXPR, TREE_TYPE (t), t, unshare_expr (val));

  SET_EXPR_LOCATION (mod, EXPR_LOC_OR_LOC (val, input_location));

  /* gimplify_modify_expr might want to reduce this further.  */
  gimplify_and_add (mod, pre_p);
  ggc_free (mod);

  return t;
}

/* Return a formal temporary variable initialized with VAL.  PRE_P is as
   in gimplify_expr.  Only use this function if:

   1) The value of the unfactored expression represented by VAL will not
      change between the initialization and use of the temporary, and
   2) The temporary will not be otherwise modified.

   For instance, #1 means that this is inappropriate for SAVE_EXPR temps,
   and #2 means it is inappropriate for && temps.

   For other cases, use get_initialized_tmp_var instead.  */

tree
get_formal_tmp_var (tree val, gimple_seq *pre_p)
{
  return internal_get_tmp_var (val, pre_p, NULL, true);
}

/* Return a temporary variable initialized with VAL.  PRE_P and POST_P
   are as in gimplify_expr.  */

tree
get_initialized_tmp_var (tree val, gimple_seq *pre_p, gimple_seq *post_p)
{
  return internal_get_tmp_var (val, pre_p, post_p, false);
}

/* Declare all the variables in VARS in SCOPE.  If DEBUG_INFO is true,
   generate debug info for them; otherwise don't.  */

void
declare_vars (tree vars, gimple gs, bool debug_info)
{
  tree last = vars;
  if (last)
    {
      tree temps, block;

      gbind *scope = as_a <gbind *> (gs);

      temps = nreverse (last);

      block = gimple_bind_block (scope);
      gcc_assert (!block || TREE_CODE (block) == BLOCK);
      if (!block || !debug_info)
	{
	  DECL_CHAIN (last) = gimple_bind_vars (scope);
	  gimple_bind_set_vars (scope, temps);
	}
      else
	{
	  /* We need to attach the nodes both to the BIND_EXPR and to its
	     associated BLOCK for debugging purposes.  The key point here
	     is that the BLOCK_VARS of the BIND_EXPR_BLOCK of a BIND_EXPR
	     is a subchain of the BIND_EXPR_VARS of the BIND_EXPR.  */
	  if (BLOCK_VARS (block))
	    BLOCK_VARS (block) = chainon (BLOCK_VARS (block), temps);
	  else
	    {
	      gimple_bind_set_vars (scope,
	      			    chainon (gimple_bind_vars (scope), temps));
	      BLOCK_VARS (block) = temps;
	    }
	}
    }
}

/* For VAR a VAR_DECL of variable size, try to find a constant upper bound
   for the size and adjust DECL_SIZE/DECL_SIZE_UNIT accordingly.  Abort if
   no such upper bound can be obtained.  */

static void
force_constant_size (tree var)
{
  /* The only attempt we make is by querying the maximum size of objects
     of the variable's type.  */

  HOST_WIDE_INT max_size;

  gcc_assert (TREE_CODE (var) == VAR_DECL);

  max_size = max_int_size_in_bytes (TREE_TYPE (var));

  gcc_assert (max_size >= 0);

  DECL_SIZE_UNIT (var)
    = build_int_cst (TREE_TYPE (DECL_SIZE_UNIT (var)), max_size);
  DECL_SIZE (var)
    = build_int_cst (TREE_TYPE (DECL_SIZE (var)), max_size * BITS_PER_UNIT);
}

/* Push the temporary variable TMP into the current binding.  */

void
gimple_add_tmp_var_fn (struct function *fn, tree tmp)
{
  gcc_assert (!DECL_CHAIN (tmp) && !DECL_SEEN_IN_BIND_EXPR_P (tmp));

  /* Later processing assumes that the object size is constant, which might
     not be true at this point.  Force the use of a constant upper bound in
     this case.  */
  if (!tree_fits_uhwi_p (DECL_SIZE_UNIT (tmp)))
    force_constant_size (tmp);

  DECL_CONTEXT (tmp) = fn->decl;
  DECL_SEEN_IN_BIND_EXPR_P (tmp) = 1;

  record_vars_into (tmp, fn->decl);
}

/* Push the temporary variable TMP into the current binding.  */

void
gimple_add_tmp_var (tree tmp)
{
  gcc_assert (!DECL_CHAIN (tmp) && !DECL_SEEN_IN_BIND_EXPR_P (tmp));

  /* Later processing assumes that the object size is constant, which might
     not be true at this point.  Force the use of a constant upper bound in
     this case.  */
  if (!tree_fits_uhwi_p (DECL_SIZE_UNIT (tmp)))
    force_constant_size (tmp);

  DECL_CONTEXT (tmp) = current_function_decl;
  DECL_SEEN_IN_BIND_EXPR_P (tmp) = 1;

  if (gimplify_ctxp)
    {
      DECL_CHAIN (tmp) = gimplify_ctxp->temps;
      gimplify_ctxp->temps = tmp;

      /* Mark temporaries local within the nearest enclosing parallel.  */
      if (gimplify_omp_ctxp)
	{
	  struct gimplify_omp_ctx *ctx = gimplify_omp_ctxp;
	  while (ctx
		 && (ctx->region_type == ORT_WORKSHARE
		     || ctx->region_type == ORT_SIMD))
	    ctx = ctx->outer_context;
	  if (ctx)
	    omp_add_variable (ctx, tmp, GOVD_LOCAL | GOVD_SEEN);
	}
    }
  else if (cfun)
    record_vars (tmp);
  else
    {
      gimple_seq body_seq;

      /* This case is for nested functions.  We need to expose the locals
	 they create.  */
      body_seq = gimple_body (current_function_decl);
      declare_vars (tmp, gimple_seq_first_stmt (body_seq), false);
    }
}



/* This page contains routines to unshare tree nodes, i.e. to duplicate tree
   nodes that are referenced more than once in GENERIC functions.  This is
   necessary because gimplification (translation into GIMPLE) is performed
   by modifying tree nodes in-place, so gimplication of a shared node in a
   first context could generate an invalid GIMPLE form in a second context.

   This is achieved with a simple mark/copy/unmark algorithm that walks the
   GENERIC representation top-down, marks nodes with TREE_VISITED the first
   time it encounters them, duplicates them if they already have TREE_VISITED
   set, and finally removes the TREE_VISITED marks it has set.

   The algorithm works only at the function level, i.e. it generates a GENERIC
   representation of a function with no nodes shared within the function when
   passed a GENERIC function (except for nodes that are allowed to be shared).

   At the global level, it is also necessary to unshare tree nodes that are
   referenced in more than one function, for the same aforementioned reason.
   This requires some cooperation from the front-end.  There are 2 strategies:

     1. Manual unsharing.  The front-end needs to call unshare_expr on every
        expression that might end up being shared across functions.

     2. Deep unsharing.  This is an extension of regular unsharing.  Instead
        of calling unshare_expr on expressions that might be shared across
        functions, the front-end pre-marks them with TREE_VISITED.  This will
        ensure that they are unshared on the first reference within functions
        when the regular unsharing algorithm runs.  The counterpart is that
        this algorithm must look deeper than for manual unsharing, which is
        specified by LANG_HOOKS_DEEP_UNSHARING.

  If there are only few specific cases of node sharing across functions, it is
  probably easier for a front-end to unshare the expressions manually.  On the
  contrary, if the expressions generated at the global level are as widespread
  as expressions generated within functions, deep unsharing is very likely the
  way to go.  */

/* Similar to copy_tree_r but do not copy SAVE_EXPR or TARGET_EXPR nodes.
   These nodes model computations that must be done once.  If we were to
   unshare something like SAVE_EXPR(i++), the gimplification process would
   create wrong code.  However, if DATA is non-null, it must hold a pointer
   set that is used to unshare the subtrees of these nodes.  */

static tree
mostly_copy_tree_r (tree *tp, int *walk_subtrees, void *data)
{
  tree t = *tp;
  enum tree_code code = TREE_CODE (t);

  /* Do not copy SAVE_EXPR, TARGET_EXPR or BIND_EXPR nodes themselves, but
     copy their subtrees if we can make sure to do it only once.  */
  if (code == SAVE_EXPR || code == TARGET_EXPR || code == BIND_EXPR)
    {
      if (data && !((hash_set<tree> *)data)->add (t))
	;
      else
	*walk_subtrees = 0;
    }

  /* Stop at types, decls, constants like copy_tree_r.  */
  else if (TREE_CODE_CLASS (code) == tcc_type
	   || TREE_CODE_CLASS (code) == tcc_declaration
	   || TREE_CODE_CLASS (code) == tcc_constant
	   /* We can't do anything sensible with a BLOCK used as an
	      expression, but we also can't just die when we see it
	      because of non-expression uses.  So we avert our eyes
	      and cross our fingers.  Silly Java.  */
	   || code == BLOCK)
    *walk_subtrees = 0;

  /* Cope with the statement expression extension.  */
  else if (code == STATEMENT_LIST)
    ;

  /* Leave the bulk of the work to copy_tree_r itself.  */
  else
    copy_tree_r (tp, walk_subtrees, NULL);

  return NULL_TREE;
}

/* Callback for walk_tree to unshare most of the shared trees rooted at *TP.
   If *TP has been visited already, then *TP is deeply copied by calling
   mostly_copy_tree_r.  DATA is passed to mostly_copy_tree_r unmodified.  */

static tree
copy_if_shared_r (tree *tp, int *walk_subtrees, void *data)
{
  tree t = *tp;
  enum tree_code code = TREE_CODE (t);

  /* Skip types, decls, and constants.  But we do want to look at their
     types and the bounds of types.  Mark them as visited so we properly
     unmark their subtrees on the unmark pass.  If we've already seen them,
     don't look down further.  */
  if (TREE_CODE_CLASS (code) == tcc_type
      || TREE_CODE_CLASS (code) == tcc_declaration
      || TREE_CODE_CLASS (code) == tcc_constant)
    {
      if (TREE_VISITED (t))
	*walk_subtrees = 0;
      else
	TREE_VISITED (t) = 1;
    }

  /* If this node has been visited already, unshare it and don't look
     any deeper.  */
  else if (TREE_VISITED (t))
    {
      walk_tree (tp, mostly_copy_tree_r, data, NULL);
      *walk_subtrees = 0;
    }

  /* Otherwise, mark the node as visited and keep looking.  */
  else
    TREE_VISITED (t) = 1;

  return NULL_TREE;
}

/* Unshare most of the shared trees rooted at *TP.  DATA is passed to the
   copy_if_shared_r callback unmodified.  */

static inline void
copy_if_shared (tree *tp, void *data)
{
  walk_tree (tp, copy_if_shared_r, data, NULL);
}

/* Unshare all the trees in the body of FNDECL, as well as in the bodies of
   any nested functions.  */

static void
unshare_body (tree fndecl)
{
  struct cgraph_node *cgn = cgraph_node::get (fndecl);
  /* If the language requires deep unsharing, we need a pointer set to make
     sure we don't repeatedly unshare subtrees of unshareable nodes.  */
  hash_set<tree> *visited
    = lang_hooks.deep_unsharing ? new hash_set<tree> : NULL;

  copy_if_shared (&DECL_SAVED_TREE (fndecl), visited);
  copy_if_shared (&DECL_SIZE (DECL_RESULT (fndecl)), visited);
  copy_if_shared (&DECL_SIZE_UNIT (DECL_RESULT (fndecl)), visited);

  delete visited;

  if (cgn)
    for (cgn = cgn->nested; cgn; cgn = cgn->next_nested)
      unshare_body (cgn->decl);
}

/* Callback for walk_tree to unmark the visited trees rooted at *TP.
   Subtrees are walked until the first unvisited node is encountered.  */

static tree
unmark_visited_r (tree *tp, int *walk_subtrees, void *data ATTRIBUTE_UNUSED)
{
  tree t = *tp;

  /* If this node has been visited, unmark it and keep looking.  */
  if (TREE_VISITED (t))
    TREE_VISITED (t) = 0;

  /* Otherwise, don't look any deeper.  */
  else
    *walk_subtrees = 0;

  return NULL_TREE;
}

/* Unmark the visited trees rooted at *TP.  */

static inline void
unmark_visited (tree *tp)
{
  walk_tree (tp, unmark_visited_r, NULL, NULL);
}

/* Likewise, but mark all trees as not visited.  */

static void
unvisit_body (tree fndecl)
{
  struct cgraph_node *cgn = cgraph_node::get (fndecl);

  unmark_visited (&DECL_SAVED_TREE (fndecl));
  unmark_visited (&DECL_SIZE (DECL_RESULT (fndecl)));
  unmark_visited (&DECL_SIZE_UNIT (DECL_RESULT (fndecl)));

  if (cgn)
    for (cgn = cgn->nested; cgn; cgn = cgn->next_nested)
      unvisit_body (cgn->decl);
}

/* Unconditionally make an unshared copy of EXPR.  This is used when using
   stored expressions which span multiple functions, such as BINFO_VTABLE,
   as the normal unsharing process can't tell that they're shared.  */

tree
unshare_expr (tree expr)
{
  walk_tree (&expr, mostly_copy_tree_r, NULL, NULL);
  return expr;
}

/* Worker for unshare_expr_without_location.  */

static tree
prune_expr_location (tree *tp, int *walk_subtrees, void *)
{
  if (EXPR_P (*tp))
    SET_EXPR_LOCATION (*tp, UNKNOWN_LOCATION);
  else
    *walk_subtrees = 0;
  return NULL_TREE;
}

/* Similar to unshare_expr but also prune all expression locations
   from EXPR.  */

tree
unshare_expr_without_location (tree expr)
{
  walk_tree (&expr, mostly_copy_tree_r, NULL, NULL);
  if (EXPR_P (expr))
    walk_tree (&expr, prune_expr_location, NULL, NULL);
  return expr;
}

/* WRAPPER is a code such as BIND_EXPR or CLEANUP_POINT_EXPR which can both
   contain statements and have a value.  Assign its value to a temporary
   and give it void_type_node.  Return the temporary, or NULL_TREE if
   WRAPPER was already void.  */

tree
voidify_wrapper_expr (tree wrapper, tree temp)
{
  tree type = TREE_TYPE (wrapper);
  if (type && !VOID_TYPE_P (type))
    {
      tree *p;

      /* Set p to point to the body of the wrapper.  Loop until we find
	 something that isn't a wrapper.  */
      for (p = &wrapper; p && *p; )
	{
	  switch (TREE_CODE (*p))
	    {
	    case BIND_EXPR:
	      TREE_SIDE_EFFECTS (*p) = 1;
	      TREE_TYPE (*p) = void_type_node;
	      /* For a BIND_EXPR, the body is operand 1.  */
	      p = &BIND_EXPR_BODY (*p);
	      break;

	    case CLEANUP_POINT_EXPR:
	    case TRY_FINALLY_EXPR:
	    case TRY_CATCH_EXPR:
	      TREE_SIDE_EFFECTS (*p) = 1;
	      TREE_TYPE (*p) = void_type_node;
	      p = &TREE_OPERAND (*p, 0);
	      break;

	    case STATEMENT_LIST:
	      {
		tree_stmt_iterator i = tsi_last (*p);
		TREE_SIDE_EFFECTS (*p) = 1;
		TREE_TYPE (*p) = void_type_node;
		p = tsi_end_p (i) ? NULL : tsi_stmt_ptr (i);
	      }
	      break;

	    case COMPOUND_EXPR:
	      /* Advance to the last statement.  Set all container types to
		 void.  */
	      for (; TREE_CODE (*p) == COMPOUND_EXPR; p = &TREE_OPERAND (*p, 1))
		{
		  TREE_SIDE_EFFECTS (*p) = 1;
		  TREE_TYPE (*p) = void_type_node;
		}
	      break;

	    case TRANSACTION_EXPR:
	      TREE_SIDE_EFFECTS (*p) = 1;
	      TREE_TYPE (*p) = void_type_node;
	      p = &TRANSACTION_EXPR_BODY (*p);
	      break;

	    default:
	      /* Assume that any tree upon which voidify_wrapper_expr is
		 directly called is a wrapper, and that its body is op0.  */
	      if (p == &wrapper)
		{
		  TREE_SIDE_EFFECTS (*p) = 1;
		  TREE_TYPE (*p) = void_type_node;
		  p = &TREE_OPERAND (*p, 0);
		  break;
		}
	      goto out;
	    }
	}

    out:
      if (p == NULL || IS_EMPTY_STMT (*p))
	temp = NULL_TREE;
      else if (temp)
	{
	  /* The wrapper is on the RHS of an assignment that we're pushing
	     down.  */
	  gcc_assert (TREE_CODE (temp) == INIT_EXPR
		      || TREE_CODE (temp) == MODIFY_EXPR);
	  TREE_OPERAND (temp, 1) = *p;
	  *p = temp;
	}
      else
	{
	  temp = create_tmp_var (type, "retval");
	  *p = build2 (INIT_EXPR, type, temp, *p);
	}

      return temp;
    }

  return NULL_TREE;
}

/* Prepare calls to builtins to SAVE and RESTORE the stack as well as
   a temporary through which they communicate.  */

static void
build_stack_save_restore (gcall **save, gcall **restore)
{
  tree tmp_var;

  *save = gimple_build_call (builtin_decl_implicit (BUILT_IN_STACK_SAVE), 0);
  tmp_var = create_tmp_var (ptr_type_node, "saved_stack");
  gimple_call_set_lhs (*save, tmp_var);

  *restore
    = gimple_build_call (builtin_decl_implicit (BUILT_IN_STACK_RESTORE),
			 1, tmp_var);
}

/* Gimplify a BIND_EXPR.  Just voidify and recurse.  */

static enum gimplify_status
gimplify_bind_expr (tree *expr_p, gimple_seq *pre_p)
{
  tree bind_expr = *expr_p;
  bool old_save_stack = gimplify_ctxp->save_stack;
  tree t;
  gbind *bind_stmt;
  gimple_seq body, cleanup;
  gcall *stack_save;
  location_t start_locus = 0, end_locus = 0;

  tree temp = voidify_wrapper_expr (bind_expr, NULL);

  /* Mark variables seen in this bind expr.  */
  for (t = BIND_EXPR_VARS (bind_expr); t ; t = DECL_CHAIN (t))
    {
      if (TREE_CODE (t) == VAR_DECL)
	{
	  struct gimplify_omp_ctx *ctx = gimplify_omp_ctxp;

	  /* Mark variable as local.  */
	  if (ctx && !DECL_EXTERNAL (t)
	      && (! DECL_SEEN_IN_BIND_EXPR_P (t)
		  || splay_tree_lookup (ctx->variables,
					(splay_tree_key) t) == NULL))
	    {
	      if (ctx->region_type == ORT_SIMD
		  && TREE_ADDRESSABLE (t)
		  && !TREE_STATIC (t))
		omp_add_variable (ctx, t, GOVD_PRIVATE | GOVD_SEEN);
	      else
		omp_add_variable (ctx, t, GOVD_LOCAL | GOVD_SEEN);
	    }

	  DECL_SEEN_IN_BIND_EXPR_P (t) = 1;

	  if (DECL_HARD_REGISTER (t) && !is_global_var (t) && cfun)
	    cfun->has_local_explicit_reg_vars = true;
	}

      /* Preliminarily mark non-addressed complex variables as eligible
	 for promotion to gimple registers.  We'll transform their uses
	 as we find them.  */
      if ((TREE_CODE (TREE_TYPE (t)) == COMPLEX_TYPE
	   || TREE_CODE (TREE_TYPE (t)) == VECTOR_TYPE)
	  && !TREE_THIS_VOLATILE (t)
	  && (TREE_CODE (t) == VAR_DECL && !DECL_HARD_REGISTER (t))
	  && !needs_to_live_in_memory (t))
	DECL_GIMPLE_REG_P (t) = 1;
    }

  bind_stmt = gimple_build_bind (BIND_EXPR_VARS (bind_expr), NULL,
                                   BIND_EXPR_BLOCK (bind_expr));
  gimple_push_bind_expr (bind_stmt);

  gimplify_ctxp->save_stack = false;

  /* Gimplify the body into the GIMPLE_BIND tuple's body.  */
  body = NULL;
  gimplify_stmt (&BIND_EXPR_BODY (bind_expr), &body);
  gimple_bind_set_body (bind_stmt, body);

  /* Source location wise, the cleanup code (stack_restore and clobbers)
     belongs to the end of the block, so propagate what we have.  The
     stack_save operation belongs to the beginning of block, which we can
     infer from the bind_expr directly if the block has no explicit
     assignment.  */
  if (BIND_EXPR_BLOCK (bind_expr))
    {
      end_locus = BLOCK_SOURCE_END_LOCATION (BIND_EXPR_BLOCK (bind_expr));
      start_locus = BLOCK_SOURCE_LOCATION (BIND_EXPR_BLOCK (bind_expr));
    }
  if (start_locus == 0)
    start_locus = EXPR_LOCATION (bind_expr);

  cleanup = NULL;
  stack_save = NULL;
  if (gimplify_ctxp->save_stack)
    {
      gcall *stack_restore;

      /* Save stack on entry and restore it on exit.  Add a try_finally
	 block to achieve this.  */
      build_stack_save_restore (&stack_save, &stack_restore);

      gimple_set_location (stack_save, start_locus);
      gimple_set_location (stack_restore, end_locus);

      gimplify_seq_add_stmt (&cleanup, stack_restore);
    }

  /* Add clobbers for all variables that go out of scope.  */
  for (t = BIND_EXPR_VARS (bind_expr); t ; t = DECL_CHAIN (t))
    {
      if (TREE_CODE (t) == VAR_DECL
	  && !is_global_var (t)
	  && DECL_CONTEXT (t) == current_function_decl
	  && !DECL_HARD_REGISTER (t)
	  && !TREE_THIS_VOLATILE (t)
	  && !DECL_HAS_VALUE_EXPR_P (t)
	  /* Only care for variables that have to be in memory.  Others
	     will be rewritten into SSA names, hence moved to the top-level.  */
	  && !is_gimple_reg (t)
	  && flag_stack_reuse != SR_NONE)
	{
	  tree clobber = build_constructor (TREE_TYPE (t), NULL);
	  gimple clobber_stmt;
	  TREE_THIS_VOLATILE (clobber) = 1;
	  clobber_stmt = gimple_build_assign (t, clobber);
	  gimple_set_location (clobber_stmt, end_locus);
	  gimplify_seq_add_stmt (&cleanup, clobber_stmt);
	}
    }

  if (cleanup)
    {
      gtry *gs;
      gimple_seq new_body;

      new_body = NULL;
      gs = gimple_build_try (gimple_bind_body (bind_stmt), cleanup,
	  		     GIMPLE_TRY_FINALLY);

      if (stack_save)
	gimplify_seq_add_stmt (&new_body, stack_save);
      gimplify_seq_add_stmt (&new_body, gs);
      gimple_bind_set_body (bind_stmt, new_body);
    }

  gimplify_ctxp->save_stack = old_save_stack;
  gimple_pop_bind_expr ();

  gimplify_seq_add_stmt (pre_p, bind_stmt);

  if (temp)
    {
      *expr_p = temp;
      return GS_OK;
    }

  *expr_p = NULL_TREE;
  return GS_ALL_DONE;
}

/* Gimplify a RETURN_EXPR.  If the expression to be returned is not a
   GIMPLE value, it is assigned to a new temporary and the statement is
   re-written to return the temporary.

   PRE_P points to the sequence where side effects that must happen before
   STMT should be stored.  */

static enum gimplify_status
gimplify_return_expr (tree stmt, gimple_seq *pre_p)
{
  greturn *ret;
  tree ret_expr = TREE_OPERAND (stmt, 0);
  tree result_decl, result;

  if (ret_expr == error_mark_node)
    return GS_ERROR;

  /* Implicit _Cilk_sync must be inserted right before any return statement 
     if there is a _Cilk_spawn in the function.  If the user has provided a 
     _Cilk_sync, the optimizer should remove this duplicate one.  */
  if (fn_contains_cilk_spawn_p (cfun))
    {
      tree impl_sync = build0 (CILK_SYNC_STMT, void_type_node);
      gimplify_and_add (impl_sync, pre_p);
    }

  if (!ret_expr
      || TREE_CODE (ret_expr) == RESULT_DECL
      || ret_expr == error_mark_node)
    {
      greturn *ret = gimple_build_return (ret_expr);
      gimple_set_no_warning (ret, TREE_NO_WARNING (stmt));
      gimplify_seq_add_stmt (pre_p, ret);
      return GS_ALL_DONE;
    }

  if (VOID_TYPE_P (TREE_TYPE (TREE_TYPE (current_function_decl))))
    result_decl = NULL_TREE;
  else
    {
      result_decl = TREE_OPERAND (ret_expr, 0);

      /* See through a return by reference.  */
      if (TREE_CODE (result_decl) == INDIRECT_REF)
	result_decl = TREE_OPERAND (result_decl, 0);

      gcc_assert ((TREE_CODE (ret_expr) == MODIFY_EXPR
		   || TREE_CODE (ret_expr) == INIT_EXPR)
		  && TREE_CODE (result_decl) == RESULT_DECL);
    }

  /* If aggregate_value_p is true, then we can return the bare RESULT_DECL.
     Recall that aggregate_value_p is FALSE for any aggregate type that is
     returned in registers.  If we're returning values in registers, then
     we don't want to extend the lifetime of the RESULT_DECL, particularly
     across another call.  In addition, for those aggregates for which
     hard_function_value generates a PARALLEL, we'll die during normal
     expansion of structure assignments; there's special code in expand_return
     to handle this case that does not exist in expand_expr.  */
  if (!result_decl)
    result = NULL_TREE;
  else if (aggregate_value_p (result_decl, TREE_TYPE (current_function_decl)))
    {
      if (TREE_CODE (DECL_SIZE (result_decl)) != INTEGER_CST)
	{
	  if (!TYPE_SIZES_GIMPLIFIED (TREE_TYPE (result_decl)))
	    gimplify_type_sizes (TREE_TYPE (result_decl), pre_p);
	  /* Note that we don't use gimplify_vla_decl because the RESULT_DECL
	     should be effectively allocated by the caller, i.e. all calls to
	     this function must be subject to the Return Slot Optimization.  */
	  gimplify_one_sizepos (&DECL_SIZE (result_decl), pre_p);
	  gimplify_one_sizepos (&DECL_SIZE_UNIT (result_decl), pre_p);
	}
      result = result_decl;
    }
  else if (gimplify_ctxp->return_temp)
    result = gimplify_ctxp->return_temp;
  else
    {
      result = create_tmp_reg (TREE_TYPE (result_decl));

      /* ??? With complex control flow (usually involving abnormal edges),
	 we can wind up warning about an uninitialized value for this.  Due
	 to how this variable is constructed and initialized, this is never
	 true.  Give up and never warn.  */
      TREE_NO_WARNING (result) = 1;

      gimplify_ctxp->return_temp = result;
    }

  /* Smash the lhs of the MODIFY_EXPR to the temporary we plan to use.
     Then gimplify the whole thing.  */
  if (result != result_decl)
    TREE_OPERAND (ret_expr, 0) = result;

  gimplify_and_add (TREE_OPERAND (stmt, 0), pre_p);

  ret = gimple_build_return (result);
  gimple_set_no_warning (ret, TREE_NO_WARNING (stmt));
  gimplify_seq_add_stmt (pre_p, ret);

  return GS_ALL_DONE;
}

/* Gimplify a variable-length array DECL.  */

static void
gimplify_vla_decl (tree decl, gimple_seq *seq_p)
{
  /* This is a variable-sized decl.  Simplify its size and mark it
     for deferred expansion.  */
  tree t, addr, ptr_type;

  gimplify_one_sizepos (&DECL_SIZE (decl), seq_p);
  gimplify_one_sizepos (&DECL_SIZE_UNIT (decl), seq_p);

  /* Don't mess with a DECL_VALUE_EXPR set by the front-end.  */
  if (DECL_HAS_VALUE_EXPR_P (decl))
    return;

  /* All occurrences of this decl in final gimplified code will be
     replaced by indirection.  Setting DECL_VALUE_EXPR does two
     things: First, it lets the rest of the gimplifier know what
     replacement to use.  Second, it lets the debug info know
     where to find the value.  */
  ptr_type = build_pointer_type (TREE_TYPE (decl));
  addr = create_tmp_var (ptr_type, get_name (decl));
  DECL_IGNORED_P (addr) = 0;
  t = build_fold_indirect_ref (addr);
  TREE_THIS_NOTRAP (t) = 1;
  SET_DECL_VALUE_EXPR (decl, t);
  DECL_HAS_VALUE_EXPR_P (decl) = 1;

  t = builtin_decl_explicit (BUILT_IN_ALLOCA_WITH_ALIGN);
  t = build_call_expr (t, 2, DECL_SIZE_UNIT (decl),
		       size_int (DECL_ALIGN (decl)));
  /* The call has been built for a variable-sized object.  */
  CALL_ALLOCA_FOR_VAR_P (t) = 1;
  t = fold_convert (ptr_type, t);
  t = build2 (MODIFY_EXPR, TREE_TYPE (addr), addr, t);

  gimplify_and_add (t, seq_p);

  /* Indicate that we need to restore the stack level when the
     enclosing BIND_EXPR is exited.  */
  gimplify_ctxp->save_stack = true;
}

/* A helper function to be called via walk_tree.  Mark all labels under *TP
   as being forced.  To be called for DECL_INITIAL of static variables.  */

static tree
force_labels_r (tree *tp, int *walk_subtrees, void *data ATTRIBUTE_UNUSED)
{
  if (TYPE_P (*tp))
    *walk_subtrees = 0;
  if (TREE_CODE (*tp) == LABEL_DECL)
    FORCED_LABEL (*tp) = 1;

  return NULL_TREE;
}

/* Gimplify a DECL_EXPR node *STMT_P by making any necessary allocation
   and initialization explicit.  */

static enum gimplify_status
gimplify_decl_expr (tree *stmt_p, gimple_seq *seq_p)
{
  tree stmt = *stmt_p;
  tree decl = DECL_EXPR_DECL (stmt);

  *stmt_p = NULL_TREE;

  if (TREE_TYPE (decl) == error_mark_node)
    return GS_ERROR;

  if ((TREE_CODE (decl) == TYPE_DECL
       || TREE_CODE (decl) == VAR_DECL)
      && !TYPE_SIZES_GIMPLIFIED (TREE_TYPE (decl)))
    gimplify_type_sizes (TREE_TYPE (decl), seq_p);

  /* ??? DECL_ORIGINAL_TYPE is streamed for LTO so it needs to be gimplified
     in case its size expressions contain problematic nodes like CALL_EXPR.  */
  if (TREE_CODE (decl) == TYPE_DECL
      && DECL_ORIGINAL_TYPE (decl)
      && !TYPE_SIZES_GIMPLIFIED (DECL_ORIGINAL_TYPE (decl)))
    gimplify_type_sizes (DECL_ORIGINAL_TYPE (decl), seq_p);

  if (TREE_CODE (decl) == VAR_DECL && !DECL_EXTERNAL (decl))
    {
      tree init = DECL_INITIAL (decl);

      if (TREE_CODE (DECL_SIZE_UNIT (decl)) != INTEGER_CST
	  || (!TREE_STATIC (decl)
	      && flag_stack_check == GENERIC_STACK_CHECK
	      && compare_tree_int (DECL_SIZE_UNIT (decl),
				   STACK_CHECK_MAX_VAR_SIZE) > 0))
	gimplify_vla_decl (decl, seq_p);

      /* Some front ends do not explicitly declare all anonymous
	 artificial variables.  We compensate here by declaring the
	 variables, though it would be better if the front ends would
	 explicitly declare them.  */
      if (!DECL_SEEN_IN_BIND_EXPR_P (decl)
	  && DECL_ARTIFICIAL (decl) && DECL_NAME (decl) == NULL_TREE)
	gimple_add_tmp_var (decl);

      if (init && init != error_mark_node)
	{
	  if (!TREE_STATIC (decl))
	    {
	      DECL_INITIAL (decl) = NULL_TREE;
	      init = build2 (INIT_EXPR, void_type_node, decl, init);
	      gimplify_and_add (init, seq_p);
	      ggc_free (init);
	    }
	  else
	    /* We must still examine initializers for static variables
	       as they may contain a label address.  */
	    walk_tree (&init, force_labels_r, NULL, NULL);
	}
    }

  return GS_ALL_DONE;
}

/* Gimplify a LOOP_EXPR.  Normally this just involves gimplifying the body
   and replacing the LOOP_EXPR with goto, but if the loop contains an
   EXIT_EXPR, we need to append a label for it to jump to.  */

static enum gimplify_status
gimplify_loop_expr (tree *expr_p, gimple_seq *pre_p)
{
  tree saved_label = gimplify_ctxp->exit_label;
  tree start_label = create_artificial_label (UNKNOWN_LOCATION);

  gimplify_seq_add_stmt (pre_p, gimple_build_label (start_label));

  gimplify_ctxp->exit_label = NULL_TREE;

  gimplify_and_add (LOOP_EXPR_BODY (*expr_p), pre_p);

  gimplify_seq_add_stmt (pre_p, gimple_build_goto (start_label));

  if (gimplify_ctxp->exit_label)
    gimplify_seq_add_stmt (pre_p,
			   gimple_build_label (gimplify_ctxp->exit_label));

  gimplify_ctxp->exit_label = saved_label;

  *expr_p = NULL;
  return GS_ALL_DONE;
}

/* Gimplify a statement list onto a sequence.  These may be created either
   by an enlightened front-end, or by shortcut_cond_expr.  */

static enum gimplify_status
gimplify_statement_list (tree *expr_p, gimple_seq *pre_p)
{
  tree temp = voidify_wrapper_expr (*expr_p, NULL);

  tree_stmt_iterator i = tsi_start (*expr_p);

  while (!tsi_end_p (i))
    {
      gimplify_stmt (tsi_stmt_ptr (i), pre_p);
      tsi_delink (&i);
    }

  if (temp)
    {
      *expr_p = temp;
      return GS_OK;
    }

  return GS_ALL_DONE;
}


/* Gimplify a SWITCH_EXPR, and collect the vector of labels it can
   branch to.  */

static enum gimplify_status
gimplify_switch_expr (tree *expr_p, gimple_seq *pre_p)
{
  tree switch_expr = *expr_p;
  gimple_seq switch_body_seq = NULL;
  enum gimplify_status ret;
  tree index_type = TREE_TYPE (switch_expr);
  if (index_type == NULL_TREE)
    index_type = TREE_TYPE (SWITCH_COND (switch_expr));

  ret = gimplify_expr (&SWITCH_COND (switch_expr), pre_p, NULL, is_gimple_val,
                       fb_rvalue);
  if (ret == GS_ERROR || ret == GS_UNHANDLED)
    return ret;

  if (SWITCH_BODY (switch_expr))
    {
      vec<tree> labels;
      vec<tree> saved_labels;
      tree default_case = NULL_TREE;
      gswitch *switch_stmt;

      /* If someone can be bothered to fill in the labels, they can
	 be bothered to null out the body too.  */
      gcc_assert (!SWITCH_LABELS (switch_expr));

      /* Save old labels, get new ones from body, then restore the old
         labels.  Save all the things from the switch body to append after.  */
      saved_labels = gimplify_ctxp->case_labels;
      gimplify_ctxp->case_labels.create (8);

      gimplify_stmt (&SWITCH_BODY (switch_expr), &switch_body_seq);
      labels = gimplify_ctxp->case_labels;
      gimplify_ctxp->case_labels = saved_labels;

      preprocess_case_label_vec_for_gimple (labels, index_type,
					    &default_case);

      if (!default_case)
	{
	  glabel *new_default;

	  default_case
	    = build_case_label (NULL_TREE, NULL_TREE,
				create_artificial_label (UNKNOWN_LOCATION));
	  new_default = gimple_build_label (CASE_LABEL (default_case));
	  gimplify_seq_add_stmt (&switch_body_seq, new_default);
	}

      switch_stmt = gimple_build_switch (SWITCH_COND (switch_expr),
					   default_case, labels);
      gimplify_seq_add_stmt (pre_p, switch_stmt);
      gimplify_seq_add_seq (pre_p, switch_body_seq);
      labels.release ();
    }
  else
    gcc_assert (SWITCH_LABELS (switch_expr));

  return GS_ALL_DONE;
}

/* Gimplify the CASE_LABEL_EXPR pointed to by EXPR_P.  */

static enum gimplify_status
gimplify_case_label_expr (tree *expr_p, gimple_seq *pre_p)
{
  struct gimplify_ctx *ctxp;
  glabel *label_stmt;

  /* Invalid programs can play Duff's Device type games with, for example,
     #pragma omp parallel.  At least in the C front end, we don't
     detect such invalid branches until after gimplification, in the
     diagnose_omp_blocks pass.  */
  for (ctxp = gimplify_ctxp; ; ctxp = ctxp->prev_context)
    if (ctxp->case_labels.exists ())
      break;

  label_stmt = gimple_build_label (CASE_LABEL (*expr_p));
  ctxp->case_labels.safe_push (*expr_p);
  gimplify_seq_add_stmt (pre_p, label_stmt);

  return GS_ALL_DONE;
}

/* Build a GOTO to the LABEL_DECL pointed to by LABEL_P, building it first
   if necessary.  */

tree
build_and_jump (tree *label_p)
{
  if (label_p == NULL)
    /* If there's nowhere to jump, just fall through.  */
    return NULL_TREE;

  if (*label_p == NULL_TREE)
    {
      tree label = create_artificial_label (UNKNOWN_LOCATION);
      *label_p = label;
    }

  return build1 (GOTO_EXPR, void_type_node, *label_p);
}

/* Gimplify an EXIT_EXPR by converting to a GOTO_EXPR inside a COND_EXPR.
   This also involves building a label to jump to and communicating it to
   gimplify_loop_expr through gimplify_ctxp->exit_label.  */

static enum gimplify_status
gimplify_exit_expr (tree *expr_p)
{
  tree cond = TREE_OPERAND (*expr_p, 0);
  tree expr;

  expr = build_and_jump (&gimplify_ctxp->exit_label);
  expr = build3 (COND_EXPR, void_type_node, cond, expr, NULL_TREE);
  *expr_p = expr;

  return GS_OK;
}

/* *EXPR_P is a COMPONENT_REF being used as an rvalue.  If its type is
   different from its canonical type, wrap the whole thing inside a
   NOP_EXPR and force the type of the COMPONENT_REF to be the canonical
   type.

   The canonical type of a COMPONENT_REF is the type of the field being
   referenced--unless the field is a bit-field which can be read directly
   in a smaller mode, in which case the canonical type is the
   sign-appropriate type corresponding to that mode.  */

static void
canonicalize_component_ref (tree *expr_p)
{
  tree expr = *expr_p;
  tree type;

  gcc_assert (TREE_CODE (expr) == COMPONENT_REF);

  if (INTEGRAL_TYPE_P (TREE_TYPE (expr)))
    type = TREE_TYPE (get_unwidened (expr, NULL_TREE));
  else
    type = TREE_TYPE (TREE_OPERAND (expr, 1));

  /* One could argue that all the stuff below is not necessary for
     the non-bitfield case and declare it a FE error if type
     adjustment would be needed.  */
  if (TREE_TYPE (expr) != type)
    {
#ifdef ENABLE_TYPES_CHECKING
      tree old_type = TREE_TYPE (expr);
#endif
      int type_quals;

      /* We need to preserve qualifiers and propagate them from
	 operand 0.  */
      type_quals = TYPE_QUALS (type)
	| TYPE_QUALS (TREE_TYPE (TREE_OPERAND (expr, 0)));
      if (TYPE_QUALS (type) != type_quals)
	type = build_qualified_type (TYPE_MAIN_VARIANT (type), type_quals);

      /* Set the type of the COMPONENT_REF to the underlying type.  */
      TREE_TYPE (expr) = type;

#ifdef ENABLE_TYPES_CHECKING
      /* It is now a FE error, if the conversion from the canonical
	 type to the original expression type is not useless.  */
      gcc_assert (useless_type_conversion_p (old_type, type));
#endif
    }
}

/* If a NOP conversion is changing a pointer to array of foo to a pointer
   to foo, embed that change in the ADDR_EXPR by converting
      T array[U];
      (T *)&array
   ==>
      &array[L]
   where L is the lower bound.  For simplicity, only do this for constant
   lower bound.
   The constraint is that the type of &array[L] is trivially convertible
   to T *.  */

static void
canonicalize_addr_expr (tree *expr_p)
{
  tree expr = *expr_p;
  tree addr_expr = TREE_OPERAND (expr, 0);
  tree datype, ddatype, pddatype;

  /* We simplify only conversions from an ADDR_EXPR to a pointer type.  */
  if (!POINTER_TYPE_P (TREE_TYPE (expr))
      || TREE_CODE (addr_expr) != ADDR_EXPR)
    return;

  /* The addr_expr type should be a pointer to an array.  */
  datype = TREE_TYPE (TREE_TYPE (addr_expr));
  if (TREE_CODE (datype) != ARRAY_TYPE)
    return;

  /* The pointer to element type shall be trivially convertible to
     the expression pointer type.  */
  ddatype = TREE_TYPE (datype);
  pddatype = build_pointer_type (ddatype);
  if (!useless_type_conversion_p (TYPE_MAIN_VARIANT (TREE_TYPE (expr)),
				  pddatype))
    return;

  /* The lower bound and element sizes must be constant.  */
  if (!TYPE_SIZE_UNIT (ddatype)
      || TREE_CODE (TYPE_SIZE_UNIT (ddatype)) != INTEGER_CST
      || !TYPE_DOMAIN (datype) || !TYPE_MIN_VALUE (TYPE_DOMAIN (datype))
      || TREE_CODE (TYPE_MIN_VALUE (TYPE_DOMAIN (datype))) != INTEGER_CST)
    return;

  /* All checks succeeded.  Build a new node to merge the cast.  */
  *expr_p = build4 (ARRAY_REF, ddatype, TREE_OPERAND (addr_expr, 0),
		    TYPE_MIN_VALUE (TYPE_DOMAIN (datype)),
		    NULL_TREE, NULL_TREE);
  *expr_p = build1 (ADDR_EXPR, pddatype, *expr_p);

  /* We can have stripped a required restrict qualifier above.  */
  if (!useless_type_conversion_p (TREE_TYPE (expr), TREE_TYPE (*expr_p)))
    *expr_p = fold_convert (TREE_TYPE (expr), *expr_p);
}

/* *EXPR_P is a NOP_EXPR or CONVERT_EXPR.  Remove it and/or other conversions
   underneath as appropriate.  */

static enum gimplify_status
gimplify_conversion (tree *expr_p)
{
  location_t loc = EXPR_LOCATION (*expr_p);
  gcc_assert (CONVERT_EXPR_P (*expr_p));

  /* Then strip away all but the outermost conversion.  */
  STRIP_SIGN_NOPS (TREE_OPERAND (*expr_p, 0));

  /* And remove the outermost conversion if it's useless.  */
  if (tree_ssa_useless_type_conversion (*expr_p))
    *expr_p = TREE_OPERAND (*expr_p, 0);

  /* If we still have a conversion at the toplevel,
     then canonicalize some constructs.  */
  if (CONVERT_EXPR_P (*expr_p))
    {
      tree sub = TREE_OPERAND (*expr_p, 0);

      /* If a NOP conversion is changing the type of a COMPONENT_REF
	 expression, then canonicalize its type now in order to expose more
	 redundant conversions.  */
      if (TREE_CODE (sub) == COMPONENT_REF)
	canonicalize_component_ref (&TREE_OPERAND (*expr_p, 0));

      /* If a NOP conversion is changing a pointer to array of foo
	 to a pointer to foo, embed that change in the ADDR_EXPR.  */
      else if (TREE_CODE (sub) == ADDR_EXPR)
	canonicalize_addr_expr (expr_p);
    }

  /* If we have a conversion to a non-register type force the
     use of a VIEW_CONVERT_EXPR instead.  */
  if (CONVERT_EXPR_P (*expr_p) && !is_gimple_reg_type (TREE_TYPE (*expr_p)))
    *expr_p = fold_build1_loc (loc, VIEW_CONVERT_EXPR, TREE_TYPE (*expr_p),
			       TREE_OPERAND (*expr_p, 0));

  /* Canonicalize CONVERT_EXPR to NOP_EXPR.  */
  if (TREE_CODE (*expr_p) == CONVERT_EXPR)
    TREE_SET_CODE (*expr_p, NOP_EXPR);

  return GS_OK;
}

/* Nonlocal VLAs seen in the current function.  */
static hash_set<tree> *nonlocal_vlas;

/* The VAR_DECLs created for nonlocal VLAs for debug info purposes.  */
static tree nonlocal_vla_vars;

/* Gimplify a VAR_DECL or PARM_DECL.  Return GS_OK if we expanded a
   DECL_VALUE_EXPR, and it's worth re-examining things.  */

static enum gimplify_status
gimplify_var_or_parm_decl (tree *expr_p)
{
  tree decl = *expr_p;

  /* ??? If this is a local variable, and it has not been seen in any
     outer BIND_EXPR, then it's probably the result of a duplicate
     declaration, for which we've already issued an error.  It would
     be really nice if the front end wouldn't leak these at all.
     Currently the only known culprit is C++ destructors, as seen
     in g++.old-deja/g++.jason/binding.C.  */
  if (TREE_CODE (decl) == VAR_DECL
      && !DECL_SEEN_IN_BIND_EXPR_P (decl)
      && !TREE_STATIC (decl) && !DECL_EXTERNAL (decl)
      && decl_function_context (decl) == current_function_decl)
    {
      gcc_assert (seen_error ());
      return GS_ERROR;
    }

  /* When within an OMP context, notice uses of variables.  */
  if (gimplify_omp_ctxp && omp_notice_variable (gimplify_omp_ctxp, decl, true))
    return GS_ALL_DONE;

  /* If the decl is an alias for another expression, substitute it now.  */
  if (DECL_HAS_VALUE_EXPR_P (decl))
    {
      tree value_expr = DECL_VALUE_EXPR (decl);

      /* For referenced nonlocal VLAs add a decl for debugging purposes
	 to the current function.  */
      if (TREE_CODE (decl) == VAR_DECL
	  && TREE_CODE (DECL_SIZE_UNIT (decl)) != INTEGER_CST
	  && nonlocal_vlas != NULL
	  && TREE_CODE (value_expr) == INDIRECT_REF
	  && TREE_CODE (TREE_OPERAND (value_expr, 0)) == VAR_DECL
	  && decl_function_context (decl) != current_function_decl)
	{
	  struct gimplify_omp_ctx *ctx = gimplify_omp_ctxp;
	  while (ctx
		 && (ctx->region_type == ORT_WORKSHARE
		     || ctx->region_type == ORT_SIMD))
	    ctx = ctx->outer_context;
	  if (!ctx && !nonlocal_vlas->add (decl))
	    {
	      tree copy = copy_node (decl);

	      lang_hooks.dup_lang_specific_decl (copy);
	      SET_DECL_RTL (copy, 0);
	      TREE_USED (copy) = 1;
	      DECL_CHAIN (copy) = nonlocal_vla_vars;
	      nonlocal_vla_vars = copy;
	      SET_DECL_VALUE_EXPR (copy, unshare_expr (value_expr));
	      DECL_HAS_VALUE_EXPR_P (copy) = 1;
	    }
	}

      *expr_p = unshare_expr (value_expr);
      return GS_OK;
    }

  return GS_ALL_DONE;
}

/* Recalculate the value of the TREE_SIDE_EFFECTS flag for T.  */

static void
recalculate_side_effects (tree t)
{
  enum tree_code code = TREE_CODE (t);
  int len = TREE_OPERAND_LENGTH (t);
  int i;

  switch (TREE_CODE_CLASS (code))
    {
    case tcc_expression:
      switch (code)
	{
	case INIT_EXPR:
	case MODIFY_EXPR:
	case VA_ARG_EXPR:
	case PREDECREMENT_EXPR:
	case PREINCREMENT_EXPR:
	case POSTDECREMENT_EXPR:
	case POSTINCREMENT_EXPR:
	  /* All of these have side-effects, no matter what their
	     operands are.  */
	  return;

	default:
	  break;
	}
      /* Fall through.  */

    case tcc_comparison:  /* a comparison expression */
    case tcc_unary:       /* a unary arithmetic expression */
    case tcc_binary:      /* a binary arithmetic expression */
    case tcc_reference:   /* a reference */
    case tcc_vl_exp:        /* a function call */
      TREE_SIDE_EFFECTS (t) = TREE_THIS_VOLATILE (t);
      for (i = 0; i < len; ++i)
	{
	  tree op = TREE_OPERAND (t, i);
	  if (op && TREE_SIDE_EFFECTS (op))
	    TREE_SIDE_EFFECTS (t) = 1;
	}
      break;

    case tcc_constant:
      /* No side-effects.  */
      return;

    default:
      gcc_unreachable ();
   }
}

/* Gimplify the COMPONENT_REF, ARRAY_REF, REALPART_EXPR or IMAGPART_EXPR
   node *EXPR_P.

      compound_lval
	      : min_lval '[' val ']'
	      | min_lval '.' ID
	      | compound_lval '[' val ']'
	      | compound_lval '.' ID

   This is not part of the original SIMPLE definition, which separates
   array and member references, but it seems reasonable to handle them
   together.  Also, this way we don't run into problems with union
   aliasing; gcc requires that for accesses through a union to alias, the
   union reference must be explicit, which was not always the case when we
   were splitting up array and member refs.

   PRE_P points to the sequence where side effects that must happen before
     *EXPR_P should be stored.

   POST_P points to the sequence where side effects that must happen after
     *EXPR_P should be stored.  */

static enum gimplify_status
gimplify_compound_lval (tree *expr_p, gimple_seq *pre_p, gimple_seq *post_p,
			fallback_t fallback)
{
  tree *p;
  enum gimplify_status ret = GS_ALL_DONE, tret;
  int i;
  location_t loc = EXPR_LOCATION (*expr_p);
  tree expr = *expr_p;

  /* Create a stack of the subexpressions so later we can walk them in
     order from inner to outer.  */
  auto_vec<tree, 10> expr_stack;

  /* We can handle anything that get_inner_reference can deal with.  */
  for (p = expr_p; ; p = &TREE_OPERAND (*p, 0))
    {
    restart:
      /* Fold INDIRECT_REFs now to turn them into ARRAY_REFs.  */
      if (TREE_CODE (*p) == INDIRECT_REF)
	*p = fold_indirect_ref_loc (loc, *p);

      if (handled_component_p (*p))
	;
      /* Expand DECL_VALUE_EXPR now.  In some cases that may expose
	 additional COMPONENT_REFs.  */
      else if ((TREE_CODE (*p) == VAR_DECL || TREE_CODE (*p) == PARM_DECL)
	       && gimplify_var_or_parm_decl (p) == GS_OK)
	goto restart;
      else
	break;

      expr_stack.safe_push (*p);
    }

  gcc_assert (expr_stack.length ());

  /* Now EXPR_STACK is a stack of pointers to all the refs we've
     walked through and P points to the innermost expression.

     Java requires that we elaborated nodes in source order.  That
     means we must gimplify the inner expression followed by each of
     the indices, in order.  But we can't gimplify the inner
     expression until we deal with any variable bounds, sizes, or
     positions in order to deal with PLACEHOLDER_EXPRs.

     So we do this in three steps.  First we deal with the annotations
     for any variables in the components, then we gimplify the base,
     then we gimplify any indices, from left to right.  */
  for (i = expr_stack.length () - 1; i >= 0; i--)
    {
      tree t = expr_stack[i];

      if (TREE_CODE (t) == ARRAY_REF || TREE_CODE (t) == ARRAY_RANGE_REF)
	{
	  /* Gimplify the low bound and element type size and put them into
	     the ARRAY_REF.  If these values are set, they have already been
	     gimplified.  */
	  if (TREE_OPERAND (t, 2) == NULL_TREE)
	    {
	      tree low = unshare_expr (array_ref_low_bound (t));
	      if (!is_gimple_min_invariant (low))
		{
		  TREE_OPERAND (t, 2) = low;
		  tret = gimplify_expr (&TREE_OPERAND (t, 2), pre_p,
					post_p, is_gimple_reg,
					fb_rvalue);
		  ret = MIN (ret, tret);
		}
	    }
	  else
	    {
	      tret = gimplify_expr (&TREE_OPERAND (t, 2), pre_p, post_p,
				    is_gimple_reg, fb_rvalue);
	      ret = MIN (ret, tret);
	    }

	  if (TREE_OPERAND (t, 3) == NULL_TREE)
	    {
	      tree elmt_type = TREE_TYPE (TREE_TYPE (TREE_OPERAND (t, 0)));
	      tree elmt_size = unshare_expr (array_ref_element_size (t));
	      tree factor = size_int (TYPE_ALIGN_UNIT (elmt_type));

	      /* Divide the element size by the alignment of the element
		 type (above).  */
	      elmt_size
		= size_binop_loc (loc, EXACT_DIV_EXPR, elmt_size, factor);

	      if (!is_gimple_min_invariant (elmt_size))
		{
		  TREE_OPERAND (t, 3) = elmt_size;
		  tret = gimplify_expr (&TREE_OPERAND (t, 3), pre_p,
					post_p, is_gimple_reg,
					fb_rvalue);
		  ret = MIN (ret, tret);
		}
	    }
	  else
	    {
	      tret = gimplify_expr (&TREE_OPERAND (t, 3), pre_p, post_p,
				    is_gimple_reg, fb_rvalue);
	      ret = MIN (ret, tret);
	    }
	}
      else if (TREE_CODE (t) == COMPONENT_REF)
	{
	  /* Set the field offset into T and gimplify it.  */
	  if (TREE_OPERAND (t, 2) == NULL_TREE)
	    {
	      tree offset = unshare_expr (component_ref_field_offset (t));
	      tree field = TREE_OPERAND (t, 1);
	      tree factor
		= size_int (DECL_OFFSET_ALIGN (field) / BITS_PER_UNIT);

	      /* Divide the offset by its alignment.  */
	      offset = size_binop_loc (loc, EXACT_DIV_EXPR, offset, factor);

	      if (!is_gimple_min_invariant (offset))
		{
		  TREE_OPERAND (t, 2) = offset;
		  tret = gimplify_expr (&TREE_OPERAND (t, 2), pre_p,
					post_p, is_gimple_reg,
					fb_rvalue);
		  ret = MIN (ret, tret);
		}
	    }
	  else
	    {
	      tret = gimplify_expr (&TREE_OPERAND (t, 2), pre_p, post_p,
				    is_gimple_reg, fb_rvalue);
	      ret = MIN (ret, tret);
	    }
	}
    }

  /* Step 2 is to gimplify the base expression.  Make sure lvalue is set
     so as to match the min_lval predicate.  Failure to do so may result
     in the creation of large aggregate temporaries.  */
  tret = gimplify_expr (p, pre_p, post_p, is_gimple_min_lval,
			fallback | fb_lvalue);
  ret = MIN (ret, tret);

  /* And finally, the indices and operands of ARRAY_REF.  During this
     loop we also remove any useless conversions.  */
  for (; expr_stack.length () > 0; )
    {
      tree t = expr_stack.pop ();

      if (TREE_CODE (t) == ARRAY_REF || TREE_CODE (t) == ARRAY_RANGE_REF)
	{
	  /* Gimplify the dimension.  */
	  if (!is_gimple_min_invariant (TREE_OPERAND (t, 1)))
	    {
	      tret = gimplify_expr (&TREE_OPERAND (t, 1), pre_p, post_p,
				    is_gimple_val, fb_rvalue);
	      ret = MIN (ret, tret);
	    }
	}

      STRIP_USELESS_TYPE_CONVERSION (TREE_OPERAND (t, 0));

      /* The innermost expression P may have originally had
	 TREE_SIDE_EFFECTS set which would have caused all the outer
	 expressions in *EXPR_P leading to P to also have had
	 TREE_SIDE_EFFECTS set.  */
      recalculate_side_effects (t);
    }

  /* If the outermost expression is a COMPONENT_REF, canonicalize its type.  */
  if ((fallback & fb_rvalue) && TREE_CODE (*expr_p) == COMPONENT_REF)
    {
      canonicalize_component_ref (expr_p);
    }

  expr_stack.release ();

  gcc_assert (*expr_p == expr || ret != GS_ALL_DONE);

  return ret;
}

/*  Gimplify the self modifying expression pointed to by EXPR_P
    (++, --, +=, -=).

    PRE_P points to the list where side effects that must happen before
	*EXPR_P should be stored.

    POST_P points to the list where side effects that must happen after
	*EXPR_P should be stored.

    WANT_VALUE is nonzero iff we want to use the value of this expression
	in another expression.

    ARITH_TYPE is the type the computation should be performed in.  */

enum gimplify_status
gimplify_self_mod_expr (tree *expr_p, gimple_seq *pre_p, gimple_seq *post_p,
			bool want_value, tree arith_type)
{
  enum tree_code code;
  tree lhs, lvalue, rhs, t1;
  gimple_seq post = NULL, *orig_post_p = post_p;
  bool postfix;
  enum tree_code arith_code;
  enum gimplify_status ret;
  location_t loc = EXPR_LOCATION (*expr_p);

  code = TREE_CODE (*expr_p);

  gcc_assert (code == POSTINCREMENT_EXPR || code == POSTDECREMENT_EXPR
	      || code == PREINCREMENT_EXPR || code == PREDECREMENT_EXPR);

  /* Prefix or postfix?  */
  if (code == POSTINCREMENT_EXPR || code == POSTDECREMENT_EXPR)
    /* Faster to treat as prefix if result is not used.  */
    postfix = want_value;
  else
    postfix = false;

  /* For postfix, make sure the inner expression's post side effects
     are executed after side effects from this expression.  */
  if (postfix)
    post_p = &post;

  /* Add or subtract?  */
  if (code == PREINCREMENT_EXPR || code == POSTINCREMENT_EXPR)
    arith_code = PLUS_EXPR;
  else
    arith_code = MINUS_EXPR;

  /* Gimplify the LHS into a GIMPLE lvalue.  */
  lvalue = TREE_OPERAND (*expr_p, 0);
  ret = gimplify_expr (&lvalue, pre_p, post_p, is_gimple_lvalue, fb_lvalue);
  if (ret == GS_ERROR)
    return ret;

  /* Extract the operands to the arithmetic operation.  */
  lhs = lvalue;
  rhs = TREE_OPERAND (*expr_p, 1);

  /* For postfix operator, we evaluate the LHS to an rvalue and then use
     that as the result value and in the postqueue operation.  */
  if (postfix)
    {
      ret = gimplify_expr (&lhs, pre_p, post_p, is_gimple_val, fb_rvalue);
      if (ret == GS_ERROR)
	return ret;

      lhs = get_initialized_tmp_var (lhs, pre_p, NULL);
    }

  /* For POINTERs increment, use POINTER_PLUS_EXPR.  */
  if (POINTER_TYPE_P (TREE_TYPE (lhs)))
    {
      rhs = convert_to_ptrofftype_loc (loc, rhs);
      if (arith_code == MINUS_EXPR)
	rhs = fold_build1_loc (loc, NEGATE_EXPR, TREE_TYPE (rhs), rhs);
      t1 = fold_build2 (POINTER_PLUS_EXPR, TREE_TYPE (*expr_p), lhs, rhs);
    }
  else
    t1 = fold_convert (TREE_TYPE (*expr_p),
		       fold_build2 (arith_code, arith_type,
				    fold_convert (arith_type, lhs),
				    fold_convert (arith_type, rhs)));

  if (postfix)
    {
      gimplify_assign (lvalue, t1, pre_p);
      gimplify_seq_add_seq (orig_post_p, post);
      *expr_p = lhs;
      return GS_ALL_DONE;
    }
  else
    {
      *expr_p = build2 (MODIFY_EXPR, TREE_TYPE (lvalue), lvalue, t1);
      return GS_OK;
    }
}

/* If *EXPR_P has a variable sized type, wrap it in a WITH_SIZE_EXPR.  */

static void
maybe_with_size_expr (tree *expr_p)
{
  tree expr = *expr_p;
  tree type = TREE_TYPE (expr);
  tree size;

  /* If we've already wrapped this or the type is error_mark_node, we can't do
     anything.  */
  if (TREE_CODE (expr) == WITH_SIZE_EXPR
      || type == error_mark_node)
    return;

  /* If the size isn't known or is a constant, we have nothing to do.  */
  size = TYPE_SIZE_UNIT (type);
  if (!size || TREE_CODE (size) == INTEGER_CST)
    return;

  /* Otherwise, make a WITH_SIZE_EXPR.  */
  size = unshare_expr (size);
  size = SUBSTITUTE_PLACEHOLDER_IN_EXPR (size, expr);
  *expr_p = build2 (WITH_SIZE_EXPR, type, expr, size);
}

/* Helper for gimplify_call_expr.  Gimplify a single argument *ARG_P
   Store any side-effects in PRE_P.  CALL_LOCATION is the location of
   the CALL_EXPR.  */

enum gimplify_status
gimplify_arg (tree *arg_p, gimple_seq *pre_p, location_t call_location)
{
  bool (*test) (tree);
  fallback_t fb;

  /* In general, we allow lvalues for function arguments to avoid
     extra overhead of copying large aggregates out of even larger
     aggregates into temporaries only to copy the temporaries to
     the argument list.  Make optimizers happy by pulling out to
     temporaries those types that fit in registers.  */
  if (is_gimple_reg_type (TREE_TYPE (*arg_p)))
    test = is_gimple_val, fb = fb_rvalue;
  else
    {
      test = is_gimple_lvalue, fb = fb_either;
      /* Also strip a TARGET_EXPR that would force an extra copy.  */
      if (TREE_CODE (*arg_p) == TARGET_EXPR)
	{
	  tree init = TARGET_EXPR_INITIAL (*arg_p);
	  if (init
	      && !VOID_TYPE_P (TREE_TYPE (init)))
	    *arg_p = init;
	}
    }

  /* If this is a variable sized type, we must remember the size.  */
  maybe_with_size_expr (arg_p);

  /* FIXME diagnostics: This will mess up gcc.dg/Warray-bounds.c.  */
  /* Make sure arguments have the same location as the function call
     itself.  */
  protected_set_expr_location (*arg_p, call_location);

  /* There is a sequence point before a function call.  Side effects in
     the argument list must occur before the actual call. So, when
     gimplifying arguments, force gimplify_expr to use an internal
     post queue which is then appended to the end of PRE_P.  */
  return gimplify_expr (arg_p, pre_p, NULL, test, fb);
}

/* Don't fold inside offloading or taskreg regions: it can break code by
   adding decl references that weren't in the source.  We'll do it during
   omplower pass instead.  */

static bool
maybe_fold_stmt (gimple_stmt_iterator *gsi)
{
  struct gimplify_omp_ctx *ctx;
  for (ctx = gimplify_omp_ctxp; ctx; ctx = ctx->outer_context)
    if (ctx->region_type == ORT_TARGET
	|| (ctx->region_type & (ORT_PARALLEL | ORT_TASK)) != 0)
      return false;
  return fold_stmt (gsi);
}

/* Gimplify the CALL_EXPR node *EXPR_P into the GIMPLE sequence PRE_P.
   WANT_VALUE is true if the result of the call is desired.  */

static enum gimplify_status
gimplify_call_expr (tree *expr_p, gimple_seq *pre_p, bool want_value)
{
  tree fndecl, parms, p, fnptrtype;
  enum gimplify_status ret;
  int i, nargs;
  gcall *call;
  bool builtin_va_start_p = false;
  location_t loc = EXPR_LOCATION (*expr_p);

  gcc_assert (TREE_CODE (*expr_p) == CALL_EXPR);

  /* For reliable diagnostics during inlining, it is necessary that
     every call_expr be annotated with file and line.  */
  if (! EXPR_HAS_LOCATION (*expr_p))
    SET_EXPR_LOCATION (*expr_p, input_location);

  /* Gimplify internal functions created in the FEs.  */
  if (CALL_EXPR_FN (*expr_p) == NULL_TREE)
    {
      if (want_value)
	return GS_ALL_DONE;

      nargs = call_expr_nargs (*expr_p);
      enum internal_fn ifn = CALL_EXPR_IFN (*expr_p);
      auto_vec<tree> vargs (nargs);

      for (i = 0; i < nargs; i++)
	{
	  gimplify_arg (&CALL_EXPR_ARG (*expr_p, i), pre_p,
			EXPR_LOCATION (*expr_p));
	  vargs.quick_push (CALL_EXPR_ARG (*expr_p, i));
	}
      gimple call = gimple_build_call_internal_vec (ifn, vargs);
      gimplify_seq_add_stmt (pre_p, call);
      return GS_ALL_DONE;
    }

  /* This may be a call to a builtin function.

     Builtin function calls may be transformed into different
     (and more efficient) builtin function calls under certain
     circumstances.  Unfortunately, gimplification can muck things
     up enough that the builtin expanders are not aware that certain
     transformations are still valid.

     So we attempt transformation/gimplification of the call before
     we gimplify the CALL_EXPR.  At this time we do not manage to
     transform all calls in the same manner as the expanders do, but
     we do transform most of them.  */
  fndecl = get_callee_fndecl (*expr_p);
  if (fndecl
      && DECL_BUILT_IN_CLASS (fndecl) == BUILT_IN_NORMAL)
    switch (DECL_FUNCTION_CODE (fndecl))
      {
      case BUILT_IN_VA_START:
        {
	  builtin_va_start_p = TRUE;
	  if (call_expr_nargs (*expr_p) < 2)
	    {
	      error ("too few arguments to function %<va_start%>");
	      *expr_p = build_empty_stmt (EXPR_LOCATION (*expr_p));
	      return GS_OK;
	    }

	  if (fold_builtin_next_arg (*expr_p, true))
	    {
	      *expr_p = build_empty_stmt (EXPR_LOCATION (*expr_p));
	      return GS_OK;
	    }
	  break;
	}
      case BUILT_IN_LINE:
	{
	  *expr_p = build_int_cst (TREE_TYPE (*expr_p),
				   LOCATION_LINE (EXPR_LOCATION (*expr_p)));
	  return GS_OK;
	}
      case BUILT_IN_FILE:
	{
	  const char *locfile = LOCATION_FILE (EXPR_LOCATION (*expr_p));
	  *expr_p = build_string_literal (strlen (locfile) + 1, locfile);
	  return GS_OK;
	}
      case BUILT_IN_FUNCTION:
	{
	  const char *function;
	  function = IDENTIFIER_POINTER (DECL_NAME (current_function_decl));
	  *expr_p = build_string_literal (strlen (function) + 1, function);
	  return GS_OK;
	}
      default:
        ;
      }
  if (fndecl && DECL_BUILT_IN (fndecl))
    {
      tree new_tree = fold_call_expr (input_location, *expr_p, !want_value);
      if (new_tree && new_tree != *expr_p)
	{
	  /* There was a transformation of this call which computes the
	     same value, but in a more efficient way.  Return and try
	     again.  */
	  *expr_p = new_tree;
	  return GS_OK;
	}
    }

  /* Remember the original function pointer type.  */
  fnptrtype = TREE_TYPE (CALL_EXPR_FN (*expr_p));

  /* There is a sequence point before the call, so any side effects in
     the calling expression must occur before the actual call.  Force
     gimplify_expr to use an internal post queue.  */
  ret = gimplify_expr (&CALL_EXPR_FN (*expr_p), pre_p, NULL,
		       is_gimple_call_addr, fb_rvalue);

  nargs = call_expr_nargs (*expr_p);

  /* Get argument types for verification.  */
  fndecl = get_callee_fndecl (*expr_p);
  parms = NULL_TREE;
  if (fndecl)
    parms = TYPE_ARG_TYPES (TREE_TYPE (fndecl));
  else
    parms = TYPE_ARG_TYPES (TREE_TYPE (fnptrtype));

  if (fndecl && DECL_ARGUMENTS (fndecl))
    p = DECL_ARGUMENTS (fndecl);
  else if (parms)
    p = parms;
  else
    p = NULL_TREE;
  for (i = 0; i < nargs && p; i++, p = TREE_CHAIN (p))
    ;

  /* If the last argument is __builtin_va_arg_pack () and it is not
     passed as a named argument, decrease the number of CALL_EXPR
     arguments and set instead the CALL_EXPR_VA_ARG_PACK flag.  */
  if (!p
      && i < nargs
      && TREE_CODE (CALL_EXPR_ARG (*expr_p, nargs - 1)) == CALL_EXPR)
    {
      tree last_arg = CALL_EXPR_ARG (*expr_p, nargs - 1);
      tree last_arg_fndecl = get_callee_fndecl (last_arg);

      if (last_arg_fndecl
	  && TREE_CODE (last_arg_fndecl) == FUNCTION_DECL
	  && DECL_BUILT_IN_CLASS (last_arg_fndecl) == BUILT_IN_NORMAL
	  && DECL_FUNCTION_CODE (last_arg_fndecl) == BUILT_IN_VA_ARG_PACK)
	{
	  tree call = *expr_p;

	  --nargs;
	  *expr_p = build_call_array_loc (loc, TREE_TYPE (call),
					  CALL_EXPR_FN (call),
					  nargs, CALL_EXPR_ARGP (call));

	  /* Copy all CALL_EXPR flags, location and block, except
	     CALL_EXPR_VA_ARG_PACK flag.  */
	  CALL_EXPR_STATIC_CHAIN (*expr_p) = CALL_EXPR_STATIC_CHAIN (call);
	  CALL_EXPR_TAILCALL (*expr_p) = CALL_EXPR_TAILCALL (call);
	  CALL_EXPR_RETURN_SLOT_OPT (*expr_p)
	    = CALL_EXPR_RETURN_SLOT_OPT (call);
	  CALL_FROM_THUNK_P (*expr_p) = CALL_FROM_THUNK_P (call);
	  SET_EXPR_LOCATION (*expr_p, EXPR_LOCATION (call));

	  /* Set CALL_EXPR_VA_ARG_PACK.  */
	  CALL_EXPR_VA_ARG_PACK (*expr_p) = 1;
	}
    }

  /* Gimplify the function arguments.  */
  if (nargs > 0)
    {
      for (i = (PUSH_ARGS_REVERSED ? nargs - 1 : 0);
           PUSH_ARGS_REVERSED ? i >= 0 : i < nargs;
           PUSH_ARGS_REVERSED ? i-- : i++)
        {
          enum gimplify_status t;

          /* Avoid gimplifying the second argument to va_start, which needs to
             be the plain PARM_DECL.  */
          if ((i != 1) || !builtin_va_start_p)
            {
              t = gimplify_arg (&CALL_EXPR_ARG (*expr_p, i), pre_p,
				EXPR_LOCATION (*expr_p));

              if (t == GS_ERROR)
                ret = GS_ERROR;
            }
        }
    }

  /* Gimplify the static chain.  */
  if (CALL_EXPR_STATIC_CHAIN (*expr_p))
    {
      if (fndecl && !DECL_STATIC_CHAIN (fndecl))
	CALL_EXPR_STATIC_CHAIN (*expr_p) = NULL;
      else
	{
	  enum gimplify_status t;
	  t = gimplify_arg (&CALL_EXPR_STATIC_CHAIN (*expr_p), pre_p,
			    EXPR_LOCATION (*expr_p));
	  if (t == GS_ERROR)
	    ret = GS_ERROR;
	}
    }

  /* Verify the function result.  */
  if (want_value && fndecl
      && VOID_TYPE_P (TREE_TYPE (TREE_TYPE (fnptrtype))))
    {
      error_at (loc, "using result of function returning %<void%>");
      ret = GS_ERROR;
    }

  /* Try this again in case gimplification exposed something.  */
  if (ret != GS_ERROR)
    {
      tree new_tree = fold_call_expr (input_location, *expr_p, !want_value);

      if (new_tree && new_tree != *expr_p)
	{
	  /* There was a transformation of this call which computes the
	     same value, but in a more efficient way.  Return and try
	     again.  */
	  *expr_p = new_tree;
	  return GS_OK;
	}
    }
  else
    {
      *expr_p = error_mark_node;
      return GS_ERROR;
    }

  /* If the function is "const" or "pure", then clear TREE_SIDE_EFFECTS on its
     decl.  This allows us to eliminate redundant or useless
     calls to "const" functions.  */
  if (TREE_CODE (*expr_p) == CALL_EXPR)
    {
      int flags = call_expr_flags (*expr_p);
      if (flags & (ECF_CONST | ECF_PURE)
	  /* An infinite loop is considered a side effect.  */
	  && !(flags & (ECF_LOOPING_CONST_OR_PURE)))
	TREE_SIDE_EFFECTS (*expr_p) = 0;
    }

  /* If the value is not needed by the caller, emit a new GIMPLE_CALL
     and clear *EXPR_P.  Otherwise, leave *EXPR_P in its gimplified
     form and delegate the creation of a GIMPLE_CALL to
     gimplify_modify_expr.  This is always possible because when
     WANT_VALUE is true, the caller wants the result of this call into
     a temporary, which means that we will emit an INIT_EXPR in
     internal_get_tmp_var which will then be handled by
     gimplify_modify_expr.  */
  if (!want_value)
    {
      /* The CALL_EXPR in *EXPR_P is already in GIMPLE form, so all we
	 have to do is replicate it as a GIMPLE_CALL tuple.  */
      gimple_stmt_iterator gsi;
      call = gimple_build_call_from_tree (*expr_p);
      gimple_call_set_fntype (call, TREE_TYPE (fnptrtype));
      notice_special_calls (call);
      gimplify_seq_add_stmt (pre_p, call);
      gsi = gsi_last (*pre_p);
      maybe_fold_stmt (&gsi);
      *expr_p = NULL_TREE;
    }
  else
    /* Remember the original function type.  */
    CALL_EXPR_FN (*expr_p) = build1 (NOP_EXPR, fnptrtype,
				     CALL_EXPR_FN (*expr_p));

  return ret;
}

/* Handle shortcut semantics in the predicate operand of a COND_EXPR by
   rewriting it into multiple COND_EXPRs, and possibly GOTO_EXPRs.

   TRUE_LABEL_P and FALSE_LABEL_P point to the labels to jump to if the
   condition is true or false, respectively.  If null, we should generate
   our own to skip over the evaluation of this specific expression.

   LOCUS is the source location of the COND_EXPR.

   This function is the tree equivalent of do_jump.

   shortcut_cond_r should only be called by shortcut_cond_expr.  */

static tree
shortcut_cond_r (tree pred, tree *true_label_p, tree *false_label_p,
		 location_t locus)
{
  tree local_label = NULL_TREE;
  tree t, expr = NULL;

  /* OK, it's not a simple case; we need to pull apart the COND_EXPR to
     retain the shortcut semantics.  Just insert the gotos here;
     shortcut_cond_expr will append the real blocks later.  */
  if (TREE_CODE (pred) == TRUTH_ANDIF_EXPR)
    {
      location_t new_locus;

      /* Turn if (a && b) into

	 if (a); else goto no;
	 if (b) goto yes; else goto no;
	 (no:) */

      if (false_label_p == NULL)
	false_label_p = &local_label;

      /* Keep the original source location on the first 'if'.  */
      t = shortcut_cond_r (TREE_OPERAND (pred, 0), NULL, false_label_p, locus);
      append_to_statement_list (t, &expr);

      /* Set the source location of the && on the second 'if'.  */
      new_locus = EXPR_HAS_LOCATION (pred) ? EXPR_LOCATION (pred) : locus;
      t = shortcut_cond_r (TREE_OPERAND (pred, 1), true_label_p, false_label_p,
			   new_locus);
      append_to_statement_list (t, &expr);
    }
  else if (TREE_CODE (pred) == TRUTH_ORIF_EXPR)
    {
      location_t new_locus;

      /* Turn if (a || b) into

	 if (a) goto yes;
	 if (b) goto yes; else goto no;
	 (yes:) */

      if (true_label_p == NULL)
	true_label_p = &local_label;

      /* Keep the original source location on the first 'if'.  */
      t = shortcut_cond_r (TREE_OPERAND (pred, 0), true_label_p, NULL, locus);
      append_to_statement_list (t, &expr);

      /* Set the source location of the || on the second 'if'.  */
      new_locus = EXPR_HAS_LOCATION (pred) ? EXPR_LOCATION (pred) : locus;
      t = shortcut_cond_r (TREE_OPERAND (pred, 1), true_label_p, false_label_p,
			   new_locus);
      append_to_statement_list (t, &expr);
    }
  else if (TREE_CODE (pred) == COND_EXPR
	   && !VOID_TYPE_P (TREE_TYPE (TREE_OPERAND (pred, 1)))
	   && !VOID_TYPE_P (TREE_TYPE (TREE_OPERAND (pred, 2))))
    {
      location_t new_locus;

      /* As long as we're messing with gotos, turn if (a ? b : c) into
	 if (a)
	   if (b) goto yes; else goto no;
	 else
	   if (c) goto yes; else goto no;

	 Don't do this if one of the arms has void type, which can happen
	 in C++ when the arm is throw.  */

      /* Keep the original source location on the first 'if'.  Set the source
	 location of the ? on the second 'if'.  */
      new_locus = EXPR_HAS_LOCATION (pred) ? EXPR_LOCATION (pred) : locus;
      expr = build3 (COND_EXPR, void_type_node, TREE_OPERAND (pred, 0),
		     shortcut_cond_r (TREE_OPERAND (pred, 1), true_label_p,
				      false_label_p, locus),
		     shortcut_cond_r (TREE_OPERAND (pred, 2), true_label_p,
				      false_label_p, new_locus));
    }
  else
    {
      expr = build3 (COND_EXPR, void_type_node, pred,
		     build_and_jump (true_label_p),
		     build_and_jump (false_label_p));
      SET_EXPR_LOCATION (expr, locus);
    }

  if (local_label)
    {
      t = build1 (LABEL_EXPR, void_type_node, local_label);
      append_to_statement_list (t, &expr);
    }

  return expr;
}

/* Given a conditional expression EXPR with short-circuit boolean
   predicates using TRUTH_ANDIF_EXPR or TRUTH_ORIF_EXPR, break the
   predicate apart into the equivalent sequence of conditionals.  */

static tree
shortcut_cond_expr (tree expr)
{
  tree pred = TREE_OPERAND (expr, 0);
  tree then_ = TREE_OPERAND (expr, 1);
  tree else_ = TREE_OPERAND (expr, 2);
  tree true_label, false_label, end_label, t;
  tree *true_label_p;
  tree *false_label_p;
  bool emit_end, emit_false, jump_over_else;
  bool then_se = then_ && TREE_SIDE_EFFECTS (then_);
  bool else_se = else_ && TREE_SIDE_EFFECTS (else_);

  /* First do simple transformations.  */
  if (!else_se)
    {
      /* If there is no 'else', turn
	   if (a && b) then c
	 into
	   if (a) if (b) then c.  */
      while (TREE_CODE (pred) == TRUTH_ANDIF_EXPR)
	{
	  /* Keep the original source location on the first 'if'.  */
	  location_t locus = EXPR_LOC_OR_LOC (expr, input_location);
	  TREE_OPERAND (expr, 0) = TREE_OPERAND (pred, 1);
	  /* Set the source location of the && on the second 'if'.  */
	  if (EXPR_HAS_LOCATION (pred))
	    SET_EXPR_LOCATION (expr, EXPR_LOCATION (pred));
	  then_ = shortcut_cond_expr (expr);
	  then_se = then_ && TREE_SIDE_EFFECTS (then_);
	  pred = TREE_OPERAND (pred, 0);
	  expr = build3 (COND_EXPR, void_type_node, pred, then_, NULL_TREE);
	  SET_EXPR_LOCATION (expr, locus);
	}
    }

  if (!then_se)
    {
      /* If there is no 'then', turn
	   if (a || b); else d
	 into
	   if (a); else if (b); else d.  */
      while (TREE_CODE (pred) == TRUTH_ORIF_EXPR)
	{
	  /* Keep the original source location on the first 'if'.  */
	  location_t locus = EXPR_LOC_OR_LOC (expr, input_location);
	  TREE_OPERAND (expr, 0) = TREE_OPERAND (pred, 1);
	  /* Set the source location of the || on the second 'if'.  */
	  if (EXPR_HAS_LOCATION (pred))
	    SET_EXPR_LOCATION (expr, EXPR_LOCATION (pred));
	  else_ = shortcut_cond_expr (expr);
	  else_se = else_ && TREE_SIDE_EFFECTS (else_);
	  pred = TREE_OPERAND (pred, 0);
	  expr = build3 (COND_EXPR, void_type_node, pred, NULL_TREE, else_);
	  SET_EXPR_LOCATION (expr, locus);
	}
    }

  /* If we're done, great.  */
  if (TREE_CODE (pred) != TRUTH_ANDIF_EXPR
      && TREE_CODE (pred) != TRUTH_ORIF_EXPR)
    return expr;

  /* Otherwise we need to mess with gotos.  Change
       if (a) c; else d;
     to
       if (a); else goto no;
       c; goto end;
       no: d; end:
     and recursively gimplify the condition.  */

  true_label = false_label = end_label = NULL_TREE;

  /* If our arms just jump somewhere, hijack those labels so we don't
     generate jumps to jumps.  */

  if (then_
      && TREE_CODE (then_) == GOTO_EXPR
      && TREE_CODE (GOTO_DESTINATION (then_)) == LABEL_DECL)
    {
      true_label = GOTO_DESTINATION (then_);
      then_ = NULL;
      then_se = false;
    }

  if (else_
      && TREE_CODE (else_) == GOTO_EXPR
      && TREE_CODE (GOTO_DESTINATION (else_)) == LABEL_DECL)
    {
      false_label = GOTO_DESTINATION (else_);
      else_ = NULL;
      else_se = false;
    }

  /* If we aren't hijacking a label for the 'then' branch, it falls through.  */
  if (true_label)
    true_label_p = &true_label;
  else
    true_label_p = NULL;

  /* The 'else' branch also needs a label if it contains interesting code.  */
  if (false_label || else_se)
    false_label_p = &false_label;
  else
    false_label_p = NULL;

  /* If there was nothing else in our arms, just forward the label(s).  */
  if (!then_se && !else_se)
    return shortcut_cond_r (pred, true_label_p, false_label_p,
			    EXPR_LOC_OR_LOC (expr, input_location));

  /* If our last subexpression already has a terminal label, reuse it.  */
  if (else_se)
    t = expr_last (else_);
  else if (then_se)
    t = expr_last (then_);
  else
    t = NULL;
  if (t && TREE_CODE (t) == LABEL_EXPR)
    end_label = LABEL_EXPR_LABEL (t);

  /* If we don't care about jumping to the 'else' branch, jump to the end
     if the condition is false.  */
  if (!false_label_p)
    false_label_p = &end_label;

  /* We only want to emit these labels if we aren't hijacking them.  */
  emit_end = (end_label == NULL_TREE);
  emit_false = (false_label == NULL_TREE);

  /* We only emit the jump over the else clause if we have to--if the
     then clause may fall through.  Otherwise we can wind up with a
     useless jump and a useless label at the end of gimplified code,
     which will cause us to think that this conditional as a whole
     falls through even if it doesn't.  If we then inline a function
     which ends with such a condition, that can cause us to issue an
     inappropriate warning about control reaching the end of a
     non-void function.  */
  jump_over_else = block_may_fallthru (then_);

  pred = shortcut_cond_r (pred, true_label_p, false_label_p,
			  EXPR_LOC_OR_LOC (expr, input_location));

  expr = NULL;
  append_to_statement_list (pred, &expr);

  append_to_statement_list (then_, &expr);
  if (else_se)
    {
      if (jump_over_else)
	{
	  tree last = expr_last (expr);
	  t = build_and_jump (&end_label);
	  if (EXPR_HAS_LOCATION (last))
	    SET_EXPR_LOCATION (t, EXPR_LOCATION (last));
	  append_to_statement_list (t, &expr);
	}
      if (emit_false)
	{
	  t = build1 (LABEL_EXPR, void_type_node, false_label);
	  append_to_statement_list (t, &expr);
	}
      append_to_statement_list (else_, &expr);
    }
  if (emit_end && end_label)
    {
      t = build1 (LABEL_EXPR, void_type_node, end_label);
      append_to_statement_list (t, &expr);
    }

  return expr;
}

/* EXPR is used in a boolean context; make sure it has BOOLEAN_TYPE.  */

tree
gimple_boolify (tree expr)
{
  tree type = TREE_TYPE (expr);
  location_t loc = EXPR_LOCATION (expr);

  if (TREE_CODE (expr) == NE_EXPR
      && TREE_CODE (TREE_OPERAND (expr, 0)) == CALL_EXPR
      && integer_zerop (TREE_OPERAND (expr, 1)))
    {
      tree call = TREE_OPERAND (expr, 0);
      tree fn = get_callee_fndecl (call);

      /* For __builtin_expect ((long) (x), y) recurse into x as well
	 if x is truth_value_p.  */
      if (fn
	  && DECL_BUILT_IN_CLASS (fn) == BUILT_IN_NORMAL
	  && DECL_FUNCTION_CODE (fn) == BUILT_IN_EXPECT
	  && call_expr_nargs (call) == 2)
	{
	  tree arg = CALL_EXPR_ARG (call, 0);
	  if (arg)
	    {
	      if (TREE_CODE (arg) == NOP_EXPR
		  && TREE_TYPE (arg) == TREE_TYPE (call))
		arg = TREE_OPERAND (arg, 0);
	      if (truth_value_p (TREE_CODE (arg)))
		{
		  arg = gimple_boolify (arg);
		  CALL_EXPR_ARG (call, 0)
		    = fold_convert_loc (loc, TREE_TYPE (call), arg);
		}
	    }
	}
    }

  switch (TREE_CODE (expr))
    {
    case TRUTH_AND_EXPR:
    case TRUTH_OR_EXPR:
    case TRUTH_XOR_EXPR:
    case TRUTH_ANDIF_EXPR:
    case TRUTH_ORIF_EXPR:
      /* Also boolify the arguments of truth exprs.  */
      TREE_OPERAND (expr, 1) = gimple_boolify (TREE_OPERAND (expr, 1));
      /* FALLTHRU */

    case TRUTH_NOT_EXPR:
      TREE_OPERAND (expr, 0) = gimple_boolify (TREE_OPERAND (expr, 0));

      /* These expressions always produce boolean results.  */
      if (TREE_CODE (type) != BOOLEAN_TYPE)
	TREE_TYPE (expr) = boolean_type_node;
      return expr;

    case ANNOTATE_EXPR:
      switch ((enum annot_expr_kind) TREE_INT_CST_LOW (TREE_OPERAND (expr, 1)))
	{
	case annot_expr_ivdep_kind:
	case annot_expr_no_vector_kind:
	case annot_expr_vector_kind:
	  TREE_OPERAND (expr, 0) = gimple_boolify (TREE_OPERAND (expr, 0));
	  if (TREE_CODE (type) != BOOLEAN_TYPE)
	    TREE_TYPE (expr) = boolean_type_node;
	  return expr;
	default:
	  gcc_unreachable ();
	}

    default:
      if (COMPARISON_CLASS_P (expr))
	{
	  /* There expressions always prduce boolean results.  */
	  if (TREE_CODE (type) != BOOLEAN_TYPE)
	    TREE_TYPE (expr) = boolean_type_node;
	  return expr;
	}
      /* Other expressions that get here must have boolean values, but
	 might need to be converted to the appropriate mode.  */
      if (TREE_CODE (type) == BOOLEAN_TYPE)
	return expr;
      return fold_convert_loc (loc, boolean_type_node, expr);
    }
}

/* Given a conditional expression *EXPR_P without side effects, gimplify
   its operands.  New statements are inserted to PRE_P.  */

static enum gimplify_status
gimplify_pure_cond_expr (tree *expr_p, gimple_seq *pre_p)
{
  tree expr = *expr_p, cond;
  enum gimplify_status ret, tret;
  enum tree_code code;

  cond = gimple_boolify (COND_EXPR_COND (expr));

  /* We need to handle && and || specially, as their gimplification
     creates pure cond_expr, thus leading to an infinite cycle otherwise.  */
  code = TREE_CODE (cond);
  if (code == TRUTH_ANDIF_EXPR)
    TREE_SET_CODE (cond, TRUTH_AND_EXPR);
  else if (code == TRUTH_ORIF_EXPR)
    TREE_SET_CODE (cond, TRUTH_OR_EXPR);
  ret = gimplify_expr (&cond, pre_p, NULL, is_gimple_condexpr, fb_rvalue);
  COND_EXPR_COND (*expr_p) = cond;

  tret = gimplify_expr (&COND_EXPR_THEN (expr), pre_p, NULL,
				   is_gimple_val, fb_rvalue);
  ret = MIN (ret, tret);
  tret = gimplify_expr (&COND_EXPR_ELSE (expr), pre_p, NULL,
				   is_gimple_val, fb_rvalue);

  return MIN (ret, tret);
}

/* Return true if evaluating EXPR could trap.
   EXPR is GENERIC, while tree_could_trap_p can be called
   only on GIMPLE.  */

static bool
generic_expr_could_trap_p (tree expr)
{
  unsigned i, n;

  if (!expr || is_gimple_val (expr))
    return false;

  if (!EXPR_P (expr) || tree_could_trap_p (expr))
    return true;

  n = TREE_OPERAND_LENGTH (expr);
  for (i = 0; i < n; i++)
    if (generic_expr_could_trap_p (TREE_OPERAND (expr, i)))
      return true;

  return false;
}

/*  Convert the conditional expression pointed to by EXPR_P '(p) ? a : b;'
    into

    if (p)			if (p)
      t1 = a;			  a;
    else		or	else
      t1 = b;			  b;
    t1;

    The second form is used when *EXPR_P is of type void.

    PRE_P points to the list where side effects that must happen before
      *EXPR_P should be stored.  */

static enum gimplify_status
gimplify_cond_expr (tree *expr_p, gimple_seq *pre_p, fallback_t fallback)
{
  tree expr = *expr_p;
  tree type = TREE_TYPE (expr);
  location_t loc = EXPR_LOCATION (expr);
  tree tmp, arm1, arm2;
  enum gimplify_status ret;
  tree label_true, label_false, label_cont;
  bool have_then_clause_p, have_else_clause_p;
  gcond *cond_stmt;
  enum tree_code pred_code;
  gimple_seq seq = NULL;

  /* If this COND_EXPR has a value, copy the values into a temporary within
     the arms.  */
  if (!VOID_TYPE_P (type))
    {
      tree then_ = TREE_OPERAND (expr, 1), else_ = TREE_OPERAND (expr, 2);
      tree result;

      /* If either an rvalue is ok or we do not require an lvalue, create the
	 temporary.  But we cannot do that if the type is addressable.  */
      if (((fallback & fb_rvalue) || !(fallback & fb_lvalue))
	  && !TREE_ADDRESSABLE (type))
	{
	  if (gimplify_ctxp->allow_rhs_cond_expr
	      /* If either branch has side effects or could trap, it can't be
		 evaluated unconditionally.  */
	      && !TREE_SIDE_EFFECTS (then_)
	      && !generic_expr_could_trap_p (then_)
	      && !TREE_SIDE_EFFECTS (else_)
	      && !generic_expr_could_trap_p (else_))
	    return gimplify_pure_cond_expr (expr_p, pre_p);

	  tmp = create_tmp_var (type, "iftmp");
	  result = tmp;
	}

      /* Otherwise, only create and copy references to the values.  */
      else
	{
	  type = build_pointer_type (type);

	  if (!VOID_TYPE_P (TREE_TYPE (then_)))
	    then_ = build_fold_addr_expr_loc (loc, then_);

	  if (!VOID_TYPE_P (TREE_TYPE (else_)))
	    else_ = build_fold_addr_expr_loc (loc, else_);
 
	  expr
	    = build3 (COND_EXPR, type, TREE_OPERAND (expr, 0), then_, else_);

	  tmp = create_tmp_var (type, "iftmp");
	  result = build_simple_mem_ref_loc (loc, tmp);
	}

      /* Build the new then clause, `tmp = then_;'.  But don't build the
	 assignment if the value is void; in C++ it can be if it's a throw.  */
      if (!VOID_TYPE_P (TREE_TYPE (then_)))
	TREE_OPERAND (expr, 1) = build2 (MODIFY_EXPR, type, tmp, then_);

      /* Similarly, build the new else clause, `tmp = else_;'.  */
      if (!VOID_TYPE_P (TREE_TYPE (else_)))
	TREE_OPERAND (expr, 2) = build2 (MODIFY_EXPR, type, tmp, else_);

      TREE_TYPE (expr) = void_type_node;
      recalculate_side_effects (expr);

      /* Move the COND_EXPR to the prequeue.  */
      gimplify_stmt (&expr, pre_p);

      *expr_p = result;
      return GS_ALL_DONE;
    }

  /* Remove any COMPOUND_EXPR so the following cases will be caught.  */
  STRIP_TYPE_NOPS (TREE_OPERAND (expr, 0));
  if (TREE_CODE (TREE_OPERAND (expr, 0)) == COMPOUND_EXPR)
    gimplify_compound_expr (&TREE_OPERAND (expr, 0), pre_p, true);

  /* Make sure the condition has BOOLEAN_TYPE.  */
  TREE_OPERAND (expr, 0) = gimple_boolify (TREE_OPERAND (expr, 0));

  /* Break apart && and || conditions.  */
  if (TREE_CODE (TREE_OPERAND (expr, 0)) == TRUTH_ANDIF_EXPR
      || TREE_CODE (TREE_OPERAND (expr, 0)) == TRUTH_ORIF_EXPR)
    {
      expr = shortcut_cond_expr (expr);

      if (expr != *expr_p)
	{
	  *expr_p = expr;

	  /* We can't rely on gimplify_expr to re-gimplify the expanded
	     form properly, as cleanups might cause the target labels to be
	     wrapped in a TRY_FINALLY_EXPR.  To prevent that, we need to
	     set up a conditional context.  */
	  gimple_push_condition ();
	  gimplify_stmt (expr_p, &seq);
	  gimple_pop_condition (pre_p);
	  gimple_seq_add_seq (pre_p, seq);

	  return GS_ALL_DONE;
	}
    }

  /* Now do the normal gimplification.  */

  /* Gimplify condition.  */
  ret = gimplify_expr (&TREE_OPERAND (expr, 0), pre_p, NULL, is_gimple_condexpr,
		       fb_rvalue);
  if (ret == GS_ERROR)
    return GS_ERROR;
  gcc_assert (TREE_OPERAND (expr, 0) != NULL_TREE);

  gimple_push_condition ();

  have_then_clause_p = have_else_clause_p = false;
  if (TREE_OPERAND (expr, 1) != NULL
      && TREE_CODE (TREE_OPERAND (expr, 1)) == GOTO_EXPR
      && TREE_CODE (GOTO_DESTINATION (TREE_OPERAND (expr, 1))) == LABEL_DECL
      && (DECL_CONTEXT (GOTO_DESTINATION (TREE_OPERAND (expr, 1)))
	  == current_function_decl)
      /* For -O0 avoid this optimization if the COND_EXPR and GOTO_EXPR
	 have different locations, otherwise we end up with incorrect
	 location information on the branches.  */
      && (optimize
	  || !EXPR_HAS_LOCATION (expr)
	  || !EXPR_HAS_LOCATION (TREE_OPERAND (expr, 1))
	  || EXPR_LOCATION (expr) == EXPR_LOCATION (TREE_OPERAND (expr, 1))))
    {
      label_true = GOTO_DESTINATION (TREE_OPERAND (expr, 1));
      have_then_clause_p = true;
    }
  else
    label_true = create_artificial_label (UNKNOWN_LOCATION);
  if (TREE_OPERAND (expr, 2) != NULL
      && TREE_CODE (TREE_OPERAND (expr, 2)) == GOTO_EXPR
      && TREE_CODE (GOTO_DESTINATION (TREE_OPERAND (expr, 2))) == LABEL_DECL
      && (DECL_CONTEXT (GOTO_DESTINATION (TREE_OPERAND (expr, 2)))
	  == current_function_decl)
      /* For -O0 avoid this optimization if the COND_EXPR and GOTO_EXPR
	 have different locations, otherwise we end up with incorrect
	 location information on the branches.  */
      && (optimize
	  || !EXPR_HAS_LOCATION (expr)
	  || !EXPR_HAS_LOCATION (TREE_OPERAND (expr, 2))
	  || EXPR_LOCATION (expr) == EXPR_LOCATION (TREE_OPERAND (expr, 2))))
    {
      label_false = GOTO_DESTINATION (TREE_OPERAND (expr, 2));
      have_else_clause_p = true;
    }
  else
    label_false = create_artificial_label (UNKNOWN_LOCATION);

  gimple_cond_get_ops_from_tree (COND_EXPR_COND (expr), &pred_code, &arm1,
				 &arm2);

  cond_stmt = gimple_build_cond (pred_code, arm1, arm2, label_true,
                                   label_false);

  gimplify_seq_add_stmt (&seq, cond_stmt);
  label_cont = NULL_TREE;
  if (!have_then_clause_p)
    {
      /* For if (...) {} else { code; } put label_true after
	 the else block.  */
      if (TREE_OPERAND (expr, 1) == NULL_TREE
	  && !have_else_clause_p
	  && TREE_OPERAND (expr, 2) != NULL_TREE)
	label_cont = label_true;
      else
	{
	  gimplify_seq_add_stmt (&seq, gimple_build_label (label_true));
	  have_then_clause_p = gimplify_stmt (&TREE_OPERAND (expr, 1), &seq);
	  /* For if (...) { code; } else {} or
	     if (...) { code; } else goto label; or
	     if (...) { code; return; } else { ... }
	     label_cont isn't needed.  */
	  if (!have_else_clause_p
	      && TREE_OPERAND (expr, 2) != NULL_TREE
	      && gimple_seq_may_fallthru (seq))
	    {
	      gimple g;
	      label_cont = create_artificial_label (UNKNOWN_LOCATION);

	      g = gimple_build_goto (label_cont);

	      /* GIMPLE_COND's are very low level; they have embedded
		 gotos.  This particular embedded goto should not be marked
		 with the location of the original COND_EXPR, as it would
		 correspond to the COND_EXPR's condition, not the ELSE or the
		 THEN arms.  To avoid marking it with the wrong location, flag
		 it as "no location".  */
	      gimple_set_do_not_emit_location (g);

	      gimplify_seq_add_stmt (&seq, g);
	    }
	}
    }
  if (!have_else_clause_p)
    {
      gimplify_seq_add_stmt (&seq, gimple_build_label (label_false));
      have_else_clause_p = gimplify_stmt (&TREE_OPERAND (expr, 2), &seq);
    }
  if (label_cont)
    gimplify_seq_add_stmt (&seq, gimple_build_label (label_cont));

  gimple_pop_condition (pre_p);
  gimple_seq_add_seq (pre_p, seq);

  if (ret == GS_ERROR)
    ; /* Do nothing.  */
  else if (have_then_clause_p || have_else_clause_p)
    ret = GS_ALL_DONE;
  else
    {
      /* Both arms are empty; replace the COND_EXPR with its predicate.  */
      expr = TREE_OPERAND (expr, 0);
      gimplify_stmt (&expr, pre_p);
    }

  *expr_p = NULL;
  return ret;
}

/* Prepare the node pointed to by EXPR_P, an is_gimple_addressable expression,
   to be marked addressable.

   We cannot rely on such an expression being directly markable if a temporary
   has been created by the gimplification.  In this case, we create another
   temporary and initialize it with a copy, which will become a store after we
   mark it addressable.  This can happen if the front-end passed us something
   that it could not mark addressable yet, like a Fortran pass-by-reference
   parameter (int) floatvar.  */

static void
prepare_gimple_addressable (tree *expr_p, gimple_seq *seq_p)
{
  while (handled_component_p (*expr_p))
    expr_p = &TREE_OPERAND (*expr_p, 0);
  if (is_gimple_reg (*expr_p))
    {
      tree var = get_initialized_tmp_var (*expr_p, seq_p, NULL);
      DECL_GIMPLE_REG_P (var) = 0;
      *expr_p = var;
    }
}

/* A subroutine of gimplify_modify_expr.  Replace a MODIFY_EXPR with
   a call to __builtin_memcpy.  */

static enum gimplify_status
gimplify_modify_expr_to_memcpy (tree *expr_p, tree size, bool want_value,
    				gimple_seq *seq_p)
{
  tree t, to, to_ptr, from, from_ptr;
  gcall *gs;
  location_t loc = EXPR_LOCATION (*expr_p);

  to = TREE_OPERAND (*expr_p, 0);
  from = TREE_OPERAND (*expr_p, 1);

  /* Mark the RHS addressable.  Beware that it may not be possible to do so
     directly if a temporary has been created by the gimplification.  */
  prepare_gimple_addressable (&from, seq_p);

  mark_addressable (from);
  from_ptr = build_fold_addr_expr_loc (loc, from);
  gimplify_arg (&from_ptr, seq_p, loc);

  mark_addressable (to);
  to_ptr = build_fold_addr_expr_loc (loc, to);
  gimplify_arg (&to_ptr, seq_p, loc);

  t = builtin_decl_implicit (BUILT_IN_MEMCPY);

  gs = gimple_build_call (t, 3, to_ptr, from_ptr, size);

  if (want_value)
    {
      /* tmp = memcpy() */
      t = create_tmp_var (TREE_TYPE (to_ptr));
      gimple_call_set_lhs (gs, t);
      gimplify_seq_add_stmt (seq_p, gs);

      *expr_p = build_simple_mem_ref (t);
      return GS_ALL_DONE;
    }

  gimplify_seq_add_stmt (seq_p, gs);
  *expr_p = NULL;
  return GS_ALL_DONE;
}

/* A subroutine of gimplify_modify_expr.  Replace a MODIFY_EXPR with
   a call to __builtin_memset.  In this case we know that the RHS is
   a CONSTRUCTOR with an empty element list.  */

static enum gimplify_status
gimplify_modify_expr_to_memset (tree *expr_p, tree size, bool want_value,
    				gimple_seq *seq_p)
{
  tree t, from, to, to_ptr;
  gcall *gs;
  location_t loc = EXPR_LOCATION (*expr_p);

  /* Assert our assumptions, to abort instead of producing wrong code
     silently if they are not met.  Beware that the RHS CONSTRUCTOR might
     not be immediately exposed.  */
  from = TREE_OPERAND (*expr_p, 1);
  if (TREE_CODE (from) == WITH_SIZE_EXPR)
    from = TREE_OPERAND (from, 0);

  gcc_assert (TREE_CODE (from) == CONSTRUCTOR
	      && vec_safe_is_empty (CONSTRUCTOR_ELTS (from)));

  /* Now proceed.  */
  to = TREE_OPERAND (*expr_p, 0);

  to_ptr = build_fold_addr_expr_loc (loc, to);
  gimplify_arg (&to_ptr, seq_p, loc);
  t = builtin_decl_implicit (BUILT_IN_MEMSET);

  gs = gimple_build_call (t, 3, to_ptr, integer_zero_node, size);

  if (want_value)
    {
      /* tmp = memset() */
      t = create_tmp_var (TREE_TYPE (to_ptr));
      gimple_call_set_lhs (gs, t);
      gimplify_seq_add_stmt (seq_p, gs);

      *expr_p = build1 (INDIRECT_REF, TREE_TYPE (to), t);
      return GS_ALL_DONE;
    }

  gimplify_seq_add_stmt (seq_p, gs);
  *expr_p = NULL;
  return GS_ALL_DONE;
}

/* A subroutine of gimplify_init_ctor_preeval.  Called via walk_tree,
   determine, cautiously, if a CONSTRUCTOR overlaps the lhs of an
   assignment.  Return non-null if we detect a potential overlap.  */

struct gimplify_init_ctor_preeval_data
{
  /* The base decl of the lhs object.  May be NULL, in which case we
     have to assume the lhs is indirect.  */
  tree lhs_base_decl;

  /* The alias set of the lhs object.  */
  alias_set_type lhs_alias_set;
};

static tree
gimplify_init_ctor_preeval_1 (tree *tp, int *walk_subtrees, void *xdata)
{
  struct gimplify_init_ctor_preeval_data *data
    = (struct gimplify_init_ctor_preeval_data *) xdata;
  tree t = *tp;

  /* If we find the base object, obviously we have overlap.  */
  if (data->lhs_base_decl == t)
    return t;

  /* If the constructor component is indirect, determine if we have a
     potential overlap with the lhs.  The only bits of information we
     have to go on at this point are addressability and alias sets.  */
  if ((INDIRECT_REF_P (t)
       || TREE_CODE (t) == MEM_REF)
      && (!data->lhs_base_decl || TREE_ADDRESSABLE (data->lhs_base_decl))
      && alias_sets_conflict_p (data->lhs_alias_set, get_alias_set (t)))
    return t;

  /* If the constructor component is a call, determine if it can hide a
     potential overlap with the lhs through an INDIRECT_REF like above.
     ??? Ugh - this is completely broken.  In fact this whole analysis
     doesn't look conservative.  */
  if (TREE_CODE (t) == CALL_EXPR)
    {
      tree type, fntype = TREE_TYPE (TREE_TYPE (CALL_EXPR_FN (t)));

      for (type = TYPE_ARG_TYPES (fntype); type; type = TREE_CHAIN (type))
	if (POINTER_TYPE_P (TREE_VALUE (type))
	    && (!data->lhs_base_decl || TREE_ADDRESSABLE (data->lhs_base_decl))
	    && alias_sets_conflict_p (data->lhs_alias_set,
				      get_alias_set
				        (TREE_TYPE (TREE_VALUE (type)))))
	  return t;
    }

  if (IS_TYPE_OR_DECL_P (t))
    *walk_subtrees = 0;
  return NULL;
}

/* A subroutine of gimplify_init_constructor.  Pre-evaluate EXPR,
   force values that overlap with the lhs (as described by *DATA)
   into temporaries.  */

static void
gimplify_init_ctor_preeval (tree *expr_p, gimple_seq *pre_p, gimple_seq *post_p,
			    struct gimplify_init_ctor_preeval_data *data)
{
  enum gimplify_status one;

  /* If the value is constant, then there's nothing to pre-evaluate.  */
  if (TREE_CONSTANT (*expr_p))
    {
      /* Ensure it does not have side effects, it might contain a reference to
	 the object we're initializing.  */
      gcc_assert (!TREE_SIDE_EFFECTS (*expr_p));
      return;
    }

  /* If the type has non-trivial constructors, we can't pre-evaluate.  */
  if (TREE_ADDRESSABLE (TREE_TYPE (*expr_p)))
    return;

  /* Recurse for nested constructors.  */
  if (TREE_CODE (*expr_p) == CONSTRUCTOR)
    {
      unsigned HOST_WIDE_INT ix;
      constructor_elt *ce;
      vec<constructor_elt, va_gc> *v = CONSTRUCTOR_ELTS (*expr_p);

      FOR_EACH_VEC_SAFE_ELT (v, ix, ce)
	gimplify_init_ctor_preeval (&ce->value, pre_p, post_p, data);

      return;
    }

  /* If this is a variable sized type, we must remember the size.  */
  maybe_with_size_expr (expr_p);

  /* Gimplify the constructor element to something appropriate for the rhs
     of a MODIFY_EXPR.  Given that we know the LHS is an aggregate, we know
     the gimplifier will consider this a store to memory.  Doing this
     gimplification now means that we won't have to deal with complicated
     language-specific trees, nor trees like SAVE_EXPR that can induce
     exponential search behavior.  */
  one = gimplify_expr (expr_p, pre_p, post_p, is_gimple_mem_rhs, fb_rvalue);
  if (one == GS_ERROR)
    {
      *expr_p = NULL;
      return;
    }

  /* If we gimplified to a bare decl, we can be sure that it doesn't overlap
     with the lhs, since "a = { .x=a }" doesn't make sense.  This will
     always be true for all scalars, since is_gimple_mem_rhs insists on a
     temporary variable for them.  */
  if (DECL_P (*expr_p))
    return;

  /* If this is of variable size, we have no choice but to assume it doesn't
     overlap since we can't make a temporary for it.  */
  if (TREE_CODE (TYPE_SIZE (TREE_TYPE (*expr_p))) != INTEGER_CST)
    return;

  /* Otherwise, we must search for overlap ...  */
  if (!walk_tree (expr_p, gimplify_init_ctor_preeval_1, data, NULL))
    return;

  /* ... and if found, force the value into a temporary.  */
  *expr_p = get_formal_tmp_var (*expr_p, pre_p);
}

/* A subroutine of gimplify_init_ctor_eval.  Create a loop for
   a RANGE_EXPR in a CONSTRUCTOR for an array.

      var = lower;
    loop_entry:
      object[var] = value;
      if (var == upper)
	goto loop_exit;
      var = var + 1;
      goto loop_entry;
    loop_exit:

   We increment var _after_ the loop exit check because we might otherwise
   fail if upper == TYPE_MAX_VALUE (type for upper).

   Note that we never have to deal with SAVE_EXPRs here, because this has
   already been taken care of for us, in gimplify_init_ctor_preeval().  */

static void gimplify_init_ctor_eval (tree, vec<constructor_elt, va_gc> *,
				     gimple_seq *, bool);

static void
gimplify_init_ctor_eval_range (tree object, tree lower, tree upper,
			       tree value, tree array_elt_type,
			       gimple_seq *pre_p, bool cleared)
{
  tree loop_entry_label, loop_exit_label, fall_thru_label;
  tree var, var_type, cref, tmp;

  loop_entry_label = create_artificial_label (UNKNOWN_LOCATION);
  loop_exit_label = create_artificial_label (UNKNOWN_LOCATION);
  fall_thru_label = create_artificial_label (UNKNOWN_LOCATION);

  /* Create and initialize the index variable.  */
  var_type = TREE_TYPE (upper);
  var = create_tmp_var (var_type);
  gimplify_seq_add_stmt (pre_p, gimple_build_assign (var, lower));

  /* Add the loop entry label.  */
  gimplify_seq_add_stmt (pre_p, gimple_build_label (loop_entry_label));

  /* Build the reference.  */
  cref = build4 (ARRAY_REF, array_elt_type, unshare_expr (object),
		 var, NULL_TREE, NULL_TREE);

  /* If we are a constructor, just call gimplify_init_ctor_eval to do
     the store.  Otherwise just assign value to the reference.  */

  if (TREE_CODE (value) == CONSTRUCTOR)
    /* NB we might have to call ourself recursively through
       gimplify_init_ctor_eval if the value is a constructor.  */
    gimplify_init_ctor_eval (cref, CONSTRUCTOR_ELTS (value),
			     pre_p, cleared);
  else
    gimplify_seq_add_stmt (pre_p, gimple_build_assign (cref, value));

  /* We exit the loop when the index var is equal to the upper bound.  */
  gimplify_seq_add_stmt (pre_p,
			 gimple_build_cond (EQ_EXPR, var, upper,
					    loop_exit_label, fall_thru_label));

  gimplify_seq_add_stmt (pre_p, gimple_build_label (fall_thru_label));

  /* Otherwise, increment the index var...  */
  tmp = build2 (PLUS_EXPR, var_type, var,
		fold_convert (var_type, integer_one_node));
  gimplify_seq_add_stmt (pre_p, gimple_build_assign (var, tmp));

  /* ...and jump back to the loop entry.  */
  gimplify_seq_add_stmt (pre_p, gimple_build_goto (loop_entry_label));

  /* Add the loop exit label.  */
  gimplify_seq_add_stmt (pre_p, gimple_build_label (loop_exit_label));
}

/* Return true if FDECL is accessing a field that is zero sized.  */

static bool
zero_sized_field_decl (const_tree fdecl)
{
  if (TREE_CODE (fdecl) == FIELD_DECL && DECL_SIZE (fdecl)
      && integer_zerop (DECL_SIZE (fdecl)))
    return true;
  return false;
}

/* Return true if TYPE is zero sized.  */

static bool
zero_sized_type (const_tree type)
{
  if (AGGREGATE_TYPE_P (type) && TYPE_SIZE (type)
      && integer_zerop (TYPE_SIZE (type)))
    return true;
  return false;
}

/* A subroutine of gimplify_init_constructor.  Generate individual
   MODIFY_EXPRs for a CONSTRUCTOR.  OBJECT is the LHS against which the
   assignments should happen.  ELTS is the CONSTRUCTOR_ELTS of the
   CONSTRUCTOR.  CLEARED is true if the entire LHS object has been
   zeroed first.  */

static void
gimplify_init_ctor_eval (tree object, vec<constructor_elt, va_gc> *elts,
			 gimple_seq *pre_p, bool cleared)
{
  tree array_elt_type = NULL;
  unsigned HOST_WIDE_INT ix;
  tree purpose, value;

  if (TREE_CODE (TREE_TYPE (object)) == ARRAY_TYPE)
    array_elt_type = TYPE_MAIN_VARIANT (TREE_TYPE (TREE_TYPE (object)));

  FOR_EACH_CONSTRUCTOR_ELT (elts, ix, purpose, value)
    {
      tree cref;

      /* NULL values are created above for gimplification errors.  */
      if (value == NULL)
	continue;

      if (cleared && initializer_zerop (value))
	continue;

      /* ??? Here's to hoping the front end fills in all of the indices,
	 so we don't have to figure out what's missing ourselves.  */
      gcc_assert (purpose);

      /* Skip zero-sized fields, unless value has side-effects.  This can
	 happen with calls to functions returning a zero-sized type, which
	 we shouldn't discard.  As a number of downstream passes don't
	 expect sets of zero-sized fields, we rely on the gimplification of
	 the MODIFY_EXPR we make below to drop the assignment statement.  */
      if (! TREE_SIDE_EFFECTS (value) && zero_sized_field_decl (purpose))
	continue;

      /* If we have a RANGE_EXPR, we have to build a loop to assign the
	 whole range.  */
      if (TREE_CODE (purpose) == RANGE_EXPR)
	{
	  tree lower = TREE_OPERAND (purpose, 0);
	  tree upper = TREE_OPERAND (purpose, 1);

	  /* If the lower bound is equal to upper, just treat it as if
	     upper was the index.  */
	  if (simple_cst_equal (lower, upper))
	    purpose = upper;
	  else
	    {
	      gimplify_init_ctor_eval_range (object, lower, upper, value,
					     array_elt_type, pre_p, cleared);
	      continue;
	    }
	}

      if (array_elt_type)
	{
	  /* Do not use bitsizetype for ARRAY_REF indices.  */
	  if (TYPE_DOMAIN (TREE_TYPE (object)))
	    purpose
	      = fold_convert (TREE_TYPE (TYPE_DOMAIN (TREE_TYPE (object))),
			      purpose);
	  cref = build4 (ARRAY_REF, array_elt_type, unshare_expr (object),
			 purpose, NULL_TREE, NULL_TREE);
	}
      else
	{
	  gcc_assert (TREE_CODE (purpose) == FIELD_DECL);
	  cref = build3 (COMPONENT_REF, TREE_TYPE (purpose),
			 unshare_expr (object), purpose, NULL_TREE);
	}

      if (TREE_CODE (value) == CONSTRUCTOR
	  && TREE_CODE (TREE_TYPE (value)) != VECTOR_TYPE)
	gimplify_init_ctor_eval (cref, CONSTRUCTOR_ELTS (value),
				 pre_p, cleared);
      else
	{
	  tree init = build2 (INIT_EXPR, TREE_TYPE (cref), cref, value);
	  gimplify_and_add (init, pre_p);
	  ggc_free (init);
	}
    }
}

/* Return the appropriate RHS predicate for this LHS.  */

gimple_predicate
rhs_predicate_for (tree lhs)
{
  if (is_gimple_reg (lhs))
    return is_gimple_reg_rhs_or_call;
  else
    return is_gimple_mem_rhs_or_call;
}

/* Gimplify a C99 compound literal expression.  This just means adding
   the DECL_EXPR before the current statement and using its anonymous
   decl instead.  */

static enum gimplify_status
gimplify_compound_literal_expr (tree *expr_p, gimple_seq *pre_p,
				bool (*gimple_test_f) (tree),
				fallback_t fallback)
{
  tree decl_s = COMPOUND_LITERAL_EXPR_DECL_EXPR (*expr_p);
  tree decl = DECL_EXPR_DECL (decl_s);
  tree init = DECL_INITIAL (decl);
  /* Mark the decl as addressable if the compound literal
     expression is addressable now, otherwise it is marked too late
     after we gimplify the initialization expression.  */
  if (TREE_ADDRESSABLE (*expr_p))
    TREE_ADDRESSABLE (decl) = 1;
  /* Otherwise, if we don't need an lvalue and have a literal directly
     substitute it.  Check if it matches the gimple predicate, as
     otherwise we'd generate a new temporary, and we can as well just
     use the decl we already have.  */
  else if (!TREE_ADDRESSABLE (decl)
	   && init
	   && (fallback & fb_lvalue) == 0
	   && gimple_test_f (init))
    {
      *expr_p = init;
      return GS_OK;
    }

  /* Preliminarily mark non-addressed complex variables as eligible
     for promotion to gimple registers.  We'll transform their uses
     as we find them.  */
  if ((TREE_CODE (TREE_TYPE (decl)) == COMPLEX_TYPE
       || TREE_CODE (TREE_TYPE (decl)) == VECTOR_TYPE)
      && !TREE_THIS_VOLATILE (decl)
      && !needs_to_live_in_memory (decl))
    DECL_GIMPLE_REG_P (decl) = 1;

  /* If the decl is not addressable, then it is being used in some
     expression or on the right hand side of a statement, and it can
     be put into a readonly data section.  */
  if (!TREE_ADDRESSABLE (decl) && (fallback & fb_lvalue) == 0)
    TREE_READONLY (decl) = 1;

  /* This decl isn't mentioned in the enclosing block, so add it to the
     list of temps.  FIXME it seems a bit of a kludge to say that
     anonymous artificial vars aren't pushed, but everything else is.  */
  if (DECL_NAME (decl) == NULL_TREE && !DECL_SEEN_IN_BIND_EXPR_P (decl))
    gimple_add_tmp_var (decl);

  gimplify_and_add (decl_s, pre_p);
  *expr_p = decl;
  return GS_OK;
}

/* Optimize embedded COMPOUND_LITERAL_EXPRs within a CONSTRUCTOR,
   return a new CONSTRUCTOR if something changed.  */

static tree
optimize_compound_literals_in_ctor (tree orig_ctor)
{
  tree ctor = orig_ctor;
  vec<constructor_elt, va_gc> *elts = CONSTRUCTOR_ELTS (ctor);
  unsigned int idx, num = vec_safe_length (elts);

  for (idx = 0; idx < num; idx++)
    {
      tree value = (*elts)[idx].value;
      tree newval = value;
      if (TREE_CODE (value) == CONSTRUCTOR)
	newval = optimize_compound_literals_in_ctor (value);
      else if (TREE_CODE (value) == COMPOUND_LITERAL_EXPR)
	{
	  tree decl_s = COMPOUND_LITERAL_EXPR_DECL_EXPR (value);
	  tree decl = DECL_EXPR_DECL (decl_s);
	  tree init = DECL_INITIAL (decl);

	  if (!TREE_ADDRESSABLE (value)
	      && !TREE_ADDRESSABLE (decl)
	      && init
	      && TREE_CODE (init) == CONSTRUCTOR)
	    newval = optimize_compound_literals_in_ctor (init);
	}
      if (newval == value)
	continue;

      if (ctor == orig_ctor)
	{
	  ctor = copy_node (orig_ctor);
	  CONSTRUCTOR_ELTS (ctor) = vec_safe_copy (elts);
	  elts = CONSTRUCTOR_ELTS (ctor);
	}
      (*elts)[idx].value = newval;
    }
  return ctor;
}

/* A subroutine of gimplify_modify_expr.  Break out elements of a
   CONSTRUCTOR used as an initializer into separate MODIFY_EXPRs.

   Note that we still need to clear any elements that don't have explicit
   initializers, so if not all elements are initialized we keep the
   original MODIFY_EXPR, we just remove all of the constructor elements.

   If NOTIFY_TEMP_CREATION is true, do not gimplify, just return
   GS_ERROR if we would have to create a temporary when gimplifying
   this constructor.  Otherwise, return GS_OK.

   If NOTIFY_TEMP_CREATION is false, just do the gimplification.  */

static enum gimplify_status
gimplify_init_constructor (tree *expr_p, gimple_seq *pre_p, gimple_seq *post_p,
			   bool want_value, bool notify_temp_creation)
{
  tree object, ctor, type;
  enum gimplify_status ret;
  vec<constructor_elt, va_gc> *elts;

  gcc_assert (TREE_CODE (TREE_OPERAND (*expr_p, 1)) == CONSTRUCTOR);

  if (!notify_temp_creation)
    {
      ret = gimplify_expr (&TREE_OPERAND (*expr_p, 0), pre_p, post_p,
			   is_gimple_lvalue, fb_lvalue);
      if (ret == GS_ERROR)
	return ret;
    }

  object = TREE_OPERAND (*expr_p, 0);
  ctor = TREE_OPERAND (*expr_p, 1) =
    optimize_compound_literals_in_ctor (TREE_OPERAND (*expr_p, 1));
  type = TREE_TYPE (ctor);
  elts = CONSTRUCTOR_ELTS (ctor);
  ret = GS_ALL_DONE;

  switch (TREE_CODE (type))
    {
    case RECORD_TYPE:
    case UNION_TYPE:
    case QUAL_UNION_TYPE:
    case ARRAY_TYPE:
      {
	struct gimplify_init_ctor_preeval_data preeval_data;
	HOST_WIDE_INT num_ctor_elements, num_nonzero_elements;
	bool cleared, complete_p, valid_const_initializer;

	/* Aggregate types must lower constructors to initialization of
	   individual elements.  The exception is that a CONSTRUCTOR node
	   with no elements indicates zero-initialization of the whole.  */
	if (vec_safe_is_empty (elts))
	  {
	    if (notify_temp_creation)
	      return GS_OK;
	    break;
	  }

	/* Fetch information about the constructor to direct later processing.
	   We might want to make static versions of it in various cases, and
	   can only do so if it known to be a valid constant initializer.  */
	valid_const_initializer
	  = categorize_ctor_elements (ctor, &num_nonzero_elements,
				      &num_ctor_elements, &complete_p);

	/* If a const aggregate variable is being initialized, then it
	   should never be a lose to promote the variable to be static.  */
	if (valid_const_initializer
	    && num_nonzero_elements > 1
	    && TREE_READONLY (object)
	    && TREE_CODE (object) == VAR_DECL
	    && (flag_merge_constants >= 2 || !TREE_ADDRESSABLE (object)))
	  {
	    if (notify_temp_creation)
	      return GS_ERROR;
	    DECL_INITIAL (object) = ctor;
	    TREE_STATIC (object) = 1;
	    if (!DECL_NAME (object))
	      DECL_NAME (object) = create_tmp_var_name ("C");
	    walk_tree (&DECL_INITIAL (object), force_labels_r, NULL, NULL);

	    /* ??? C++ doesn't automatically append a .<number> to the
	       assembler name, and even when it does, it looks at FE private
	       data structures to figure out what that number should be,
	       which are not set for this variable.  I suppose this is
	       important for local statics for inline functions, which aren't
	       "local" in the object file sense.  So in order to get a unique
	       TU-local symbol, we must invoke the lhd version now.  */
	    lhd_set_decl_assembler_name (object);

	    *expr_p = NULL_TREE;
	    break;
	  }

	/* If there are "lots" of initialized elements, even discounting
	   those that are not address constants (and thus *must* be
	   computed at runtime), then partition the constructor into
	   constant and non-constant parts.  Block copy the constant
	   parts in, then generate code for the non-constant parts.  */
	/* TODO.  There's code in cp/typeck.c to do this.  */

	if (int_size_in_bytes (TREE_TYPE (ctor)) < 0)
	  /* store_constructor will ignore the clearing of variable-sized
	     objects.  Initializers for such objects must explicitly set
	     every field that needs to be set.  */
	  cleared = false;
	else if (!complete_p && !CONSTRUCTOR_NO_CLEARING (ctor))
	  /* If the constructor isn't complete, clear the whole object
	     beforehand, unless CONSTRUCTOR_NO_CLEARING is set on it.

	     ??? This ought not to be needed.  For any element not present
	     in the initializer, we should simply set them to zero.  Except
	     we'd need to *find* the elements that are not present, and that
	     requires trickery to avoid quadratic compile-time behavior in
	     large cases or excessive memory use in small cases.  */
	  cleared = true;
	else if (num_ctor_elements - num_nonzero_elements
		 > CLEAR_RATIO (optimize_function_for_speed_p (cfun))
		 && num_nonzero_elements < num_ctor_elements / 4)
	  /* If there are "lots" of zeros, it's more efficient to clear
	     the memory and then set the nonzero elements.  */
	  cleared = true;
	else
	  cleared = false;

	/* If there are "lots" of initialized elements, and all of them
	   are valid address constants, then the entire initializer can
	   be dropped to memory, and then memcpy'd out.  Don't do this
	   for sparse arrays, though, as it's more efficient to follow
	   the standard CONSTRUCTOR behavior of memset followed by
	   individual element initialization.  Also don't do this for small
	   all-zero initializers (which aren't big enough to merit
	   clearing), and don't try to make bitwise copies of
	   TREE_ADDRESSABLE types.

	   We cannot apply such transformation when compiling chkp static
	   initializer because creation of initializer image in the memory
	   will require static initialization of bounds for it.  It should
	   result in another gimplification of similar initializer and we
	   may fall into infinite loop.  */
	if (valid_const_initializer
	    && !(cleared || num_nonzero_elements == 0)
	    && !TREE_ADDRESSABLE (type)
	    && (!current_function_decl
		|| !lookup_attribute ("chkp ctor",
				      DECL_ATTRIBUTES (current_function_decl))))
	  {
	    HOST_WIDE_INT size = int_size_in_bytes (type);
	    unsigned int align;

	    /* ??? We can still get unbounded array types, at least
	       from the C++ front end.  This seems wrong, but attempt
	       to work around it for now.  */
	    if (size < 0)
	      {
		size = int_size_in_bytes (TREE_TYPE (object));
		if (size >= 0)
		  TREE_TYPE (ctor) = type = TREE_TYPE (object);
	      }

	    /* Find the maximum alignment we can assume for the object.  */
	    /* ??? Make use of DECL_OFFSET_ALIGN.  */
	    if (DECL_P (object))
	      align = DECL_ALIGN (object);
	    else
	      align = TYPE_ALIGN (type);

	    /* Do a block move either if the size is so small as to make
	       each individual move a sub-unit move on average, or if it
	       is so large as to make individual moves inefficient.  */
	    if (size > 0
		&& num_nonzero_elements > 1
		&& (size < num_nonzero_elements
		    || !can_move_by_pieces (size, align)))
	      {
		if (notify_temp_creation)
		  return GS_ERROR;

		walk_tree (&ctor, force_labels_r, NULL, NULL);
		ctor = tree_output_constant_def (ctor);
		if (!useless_type_conversion_p (type, TREE_TYPE (ctor)))
		  ctor = build1 (VIEW_CONVERT_EXPR, type, ctor);
		TREE_OPERAND (*expr_p, 1) = ctor;

		/* This is no longer an assignment of a CONSTRUCTOR, but
		   we still may have processing to do on the LHS.  So
		   pretend we didn't do anything here to let that happen.  */
		return GS_UNHANDLED;
	      }
	  }

	/* If the target is volatile, we have non-zero elements and more than
	   one field to assign, initialize the target from a temporary.  */
	if (TREE_THIS_VOLATILE (object)
	    && !TREE_ADDRESSABLE (type)
	    && num_nonzero_elements > 0
	    && vec_safe_length (elts) > 1)
	  {
	    tree temp = create_tmp_var (TYPE_MAIN_VARIANT (type));
	    TREE_OPERAND (*expr_p, 0) = temp;
	    *expr_p = build2 (COMPOUND_EXPR, TREE_TYPE (*expr_p),
			      *expr_p,
			      build2 (MODIFY_EXPR, void_type_node,
				      object, temp));
	    return GS_OK;
	  }

	if (notify_temp_creation)
	  return GS_OK;

	/* If there are nonzero elements and if needed, pre-evaluate to capture
	   elements overlapping with the lhs into temporaries.  We must do this
	   before clearing to fetch the values before they are zeroed-out.  */
	if (num_nonzero_elements > 0 && TREE_CODE (*expr_p) != INIT_EXPR)
	  {
	    preeval_data.lhs_base_decl = get_base_address (object);
	    if (!DECL_P (preeval_data.lhs_base_decl))
	      preeval_data.lhs_base_decl = NULL;
	    preeval_data.lhs_alias_set = get_alias_set (object);

	    gimplify_init_ctor_preeval (&TREE_OPERAND (*expr_p, 1),
					pre_p, post_p, &preeval_data);
	  }

	bool ctor_has_side_effects_p
	  = TREE_SIDE_EFFECTS (TREE_OPERAND (*expr_p, 1));

	if (cleared)
	  {
	    /* Zap the CONSTRUCTOR element list, which simplifies this case.
	       Note that we still have to gimplify, in order to handle the
	       case of variable sized types.  Avoid shared tree structures.  */
	    CONSTRUCTOR_ELTS (ctor) = NULL;
	    TREE_SIDE_EFFECTS (ctor) = 0;
	    object = unshare_expr (object);
	    gimplify_stmt (expr_p, pre_p);
	  }

	/* If we have not block cleared the object, or if there are nonzero
	   elements in the constructor, or if the constructor has side effects,
	   add assignments to the individual scalar fields of the object.  */
	if (!cleared
	    || num_nonzero_elements > 0
	    || ctor_has_side_effects_p)
	  gimplify_init_ctor_eval (object, elts, pre_p, cleared);

	*expr_p = NULL_TREE;
      }
      break;

    case COMPLEX_TYPE:
      {
	tree r, i;

	if (notify_temp_creation)
	  return GS_OK;

	/* Extract the real and imaginary parts out of the ctor.  */
	gcc_assert (elts->length () == 2);
	r = (*elts)[0].value;
	i = (*elts)[1].value;
	if (r == NULL || i == NULL)
	  {
	    tree zero = build_zero_cst (TREE_TYPE (type));
	    if (r == NULL)
	      r = zero;
	    if (i == NULL)
	      i = zero;
	  }

	/* Complex types have either COMPLEX_CST or COMPLEX_EXPR to
	   represent creation of a complex value.  */
	if (TREE_CONSTANT (r) && TREE_CONSTANT (i))
	  {
	    ctor = build_complex (type, r, i);
	    TREE_OPERAND (*expr_p, 1) = ctor;
	  }
	else
	  {
	    ctor = build2 (COMPLEX_EXPR, type, r, i);
	    TREE_OPERAND (*expr_p, 1) = ctor;
	    ret = gimplify_expr (&TREE_OPERAND (*expr_p, 1),
				 pre_p,
				 post_p,
				 rhs_predicate_for (TREE_OPERAND (*expr_p, 0)),
				 fb_rvalue);
	  }
      }
      break;

    case VECTOR_TYPE:
      {
	unsigned HOST_WIDE_INT ix;
	constructor_elt *ce;

	if (notify_temp_creation)
	  return GS_OK;

	/* Go ahead and simplify constant constructors to VECTOR_CST.  */
	if (TREE_CONSTANT (ctor))
	  {
	    bool constant_p = true;
	    tree value;

	    /* Even when ctor is constant, it might contain non-*_CST
	       elements, such as addresses or trapping values like
	       1.0/0.0 - 1.0/0.0.  Such expressions don't belong
	       in VECTOR_CST nodes.  */
	    FOR_EACH_CONSTRUCTOR_VALUE (elts, ix, value)
	      if (!CONSTANT_CLASS_P (value))
		{
		  constant_p = false;
		  break;
		}

	    if (constant_p)
	      {
		TREE_OPERAND (*expr_p, 1) = build_vector_from_ctor (type, elts);
		break;
	      }

	    TREE_CONSTANT (ctor) = 0;
	  }

	/* Vector types use CONSTRUCTOR all the way through gimple
	  compilation as a general initializer.  */
	FOR_EACH_VEC_SAFE_ELT (elts, ix, ce)
	  {
	    enum gimplify_status tret;
	    tret = gimplify_expr (&ce->value, pre_p, post_p, is_gimple_val,
				  fb_rvalue);
	    if (tret == GS_ERROR)
	      ret = GS_ERROR;
	  }
	if (!is_gimple_reg (TREE_OPERAND (*expr_p, 0)))
	  TREE_OPERAND (*expr_p, 1) = get_formal_tmp_var (ctor, pre_p);
      }
      break;

    default:
      /* So how did we get a CONSTRUCTOR for a scalar type?  */
      gcc_unreachable ();
    }

  if (ret == GS_ERROR)
    return GS_ERROR;
  else if (want_value)
    {
      *expr_p = object;
      return GS_OK;
    }
  else
    {
      /* If we have gimplified both sides of the initializer but have
	 not emitted an assignment, do so now.  */
      if (*expr_p)
	{
	  tree lhs = TREE_OPERAND (*expr_p, 0);
	  tree rhs = TREE_OPERAND (*expr_p, 1);
	  gassign *init = gimple_build_assign (lhs, rhs);
	  gimplify_seq_add_stmt (pre_p, init);
	  *expr_p = NULL;
	}

      return GS_ALL_DONE;
    }
}

/* Given a pointer value OP0, return a simplified version of an
   indirection through OP0, or NULL_TREE if no simplification is
   possible.  This may only be applied to a rhs of an expression.
   Note that the resulting type may be different from the type pointed
   to in the sense that it is still compatible from the langhooks
   point of view. */

static tree
gimple_fold_indirect_ref_rhs (tree t)
{
  return gimple_fold_indirect_ref (t);
}

/* Subroutine of gimplify_modify_expr to do simplifications of
   MODIFY_EXPRs based on the code of the RHS.  We loop for as long as
   something changes.  */

static enum gimplify_status
gimplify_modify_expr_rhs (tree *expr_p, tree *from_p, tree *to_p,
			  gimple_seq *pre_p, gimple_seq *post_p,
			  bool want_value)
{
  enum gimplify_status ret = GS_UNHANDLED;
  bool changed;

  do
    {
      changed = false;
      switch (TREE_CODE (*from_p))
	{
	case VAR_DECL:
	  /* If we're assigning from a read-only variable initialized with
	     a constructor, do the direct assignment from the constructor,
	     but only if neither source nor target are volatile since this
	     latter assignment might end up being done on a per-field basis.  */
	  if (DECL_INITIAL (*from_p)
	      && TREE_READONLY (*from_p)
	      && !TREE_THIS_VOLATILE (*from_p)
	      && !TREE_THIS_VOLATILE (*to_p)
	      && TREE_CODE (DECL_INITIAL (*from_p)) == CONSTRUCTOR)
	    {
	      tree old_from = *from_p;
	      enum gimplify_status subret;

	      /* Move the constructor into the RHS.  */
	      *from_p = unshare_expr (DECL_INITIAL (*from_p));

	      /* Let's see if gimplify_init_constructor will need to put
		 it in memory.  */
	      subret = gimplify_init_constructor (expr_p, NULL, NULL,
						  false, true);
	      if (subret == GS_ERROR)
		{
		  /* If so, revert the change.  */
		  *from_p = old_from;
		}
	      else
		{
		  ret = GS_OK;
		  changed = true;
		}
	    }
	  break;
	case INDIRECT_REF:
	  {
	    /* If we have code like

	     *(const A*)(A*)&x

	     where the type of "x" is a (possibly cv-qualified variant
	     of "A"), treat the entire expression as identical to "x".
	     This kind of code arises in C++ when an object is bound
	     to a const reference, and if "x" is a TARGET_EXPR we want
	     to take advantage of the optimization below.  */
	    bool volatile_p = TREE_THIS_VOLATILE (*from_p);
	    tree t = gimple_fold_indirect_ref_rhs (TREE_OPERAND (*from_p, 0));
	    if (t)
	      {
		if (TREE_THIS_VOLATILE (t) != volatile_p)
		  {
		    if (DECL_P (t))
		      t = build_simple_mem_ref_loc (EXPR_LOCATION (*from_p),
						    build_fold_addr_expr (t));
		    if (REFERENCE_CLASS_P (t))
		      TREE_THIS_VOLATILE (t) = volatile_p;
		  }
		*from_p = t;
		ret = GS_OK;
		changed = true;
	      }
	    break;
	  }

	case TARGET_EXPR:
	  {
	    /* If we are initializing something from a TARGET_EXPR, strip the
	       TARGET_EXPR and initialize it directly, if possible.  This can't
	       be done if the initializer is void, since that implies that the
	       temporary is set in some non-trivial way.

	       ??? What about code that pulls out the temp and uses it
	       elsewhere? I think that such code never uses the TARGET_EXPR as
	       an initializer.  If I'm wrong, we'll die because the temp won't
	       have any RTL.  In that case, I guess we'll need to replace
	       references somehow.  */
	    tree init = TARGET_EXPR_INITIAL (*from_p);

	    if (init
		&& !VOID_TYPE_P (TREE_TYPE (init)))
	      {
		*from_p = init;
		ret = GS_OK;
		changed = true;
	      }
	  }
	  break;

	case COMPOUND_EXPR:
	  /* Remove any COMPOUND_EXPR in the RHS so the following cases will be
	     caught.  */
	  gimplify_compound_expr (from_p, pre_p, true);
	  ret = GS_OK;
	  changed = true;
	  break;

	case CONSTRUCTOR:
	  /* If we already made some changes, let the front end have a
	     crack at this before we break it down.  */
	  if (ret != GS_UNHANDLED)
	    break;
	  /* If we're initializing from a CONSTRUCTOR, break this into
	     individual MODIFY_EXPRs.  */
	  return gimplify_init_constructor (expr_p, pre_p, post_p, want_value,
					    false);

	case COND_EXPR:
	  /* If we're assigning to a non-register type, push the assignment
	     down into the branches.  This is mandatory for ADDRESSABLE types,
	     since we cannot generate temporaries for such, but it saves a
	     copy in other cases as well.  */
	  if (!is_gimple_reg_type (TREE_TYPE (*from_p)))
	    {
	      /* This code should mirror the code in gimplify_cond_expr. */
	      enum tree_code code = TREE_CODE (*expr_p);
	      tree cond = *from_p;
	      tree result = *to_p;

	      ret = gimplify_expr (&result, pre_p, post_p,
				   is_gimple_lvalue, fb_lvalue);
	      if (ret != GS_ERROR)
		ret = GS_OK;

	      if (TREE_TYPE (TREE_OPERAND (cond, 1)) != void_type_node)
		TREE_OPERAND (cond, 1)
		  = build2 (code, void_type_node, result,
			    TREE_OPERAND (cond, 1));
	      if (TREE_TYPE (TREE_OPERAND (cond, 2)) != void_type_node)
		TREE_OPERAND (cond, 2)
		  = build2 (code, void_type_node, unshare_expr (result),
			    TREE_OPERAND (cond, 2));

	      TREE_TYPE (cond) = void_type_node;
	      recalculate_side_effects (cond);

	      if (want_value)
		{
		  gimplify_and_add (cond, pre_p);
		  *expr_p = unshare_expr (result);
		}
	      else
		*expr_p = cond;
	      return ret;
	    }
	  break;

	case CALL_EXPR:
	  /* For calls that return in memory, give *to_p as the CALL_EXPR's
	     return slot so that we don't generate a temporary.  */
	  if (!CALL_EXPR_RETURN_SLOT_OPT (*from_p)
	      && aggregate_value_p (*from_p, *from_p))
	    {
	      bool use_target;

	      if (!(rhs_predicate_for (*to_p))(*from_p))
		/* If we need a temporary, *to_p isn't accurate.  */
		use_target = false;
	      /* It's OK to use the return slot directly unless it's an NRV. */
	      else if (TREE_CODE (*to_p) == RESULT_DECL
		       && DECL_NAME (*to_p) == NULL_TREE
		       && needs_to_live_in_memory (*to_p))
		use_target = true;
	      else if (is_gimple_reg_type (TREE_TYPE (*to_p))
		       || (DECL_P (*to_p) && DECL_REGISTER (*to_p)))
		/* Don't force regs into memory.  */
		use_target = false;
	      else if (TREE_CODE (*expr_p) == INIT_EXPR)
		/* It's OK to use the target directly if it's being
		   initialized. */
		use_target = true;
	      else if (TREE_CODE (TYPE_SIZE_UNIT (TREE_TYPE (*to_p)))
		       != INTEGER_CST)
		/* Always use the target and thus RSO for variable-sized types.
		   GIMPLE cannot deal with a variable-sized assignment
		   embedded in a call statement.  */
		use_target = true;
	      else if (TREE_CODE (*to_p) != SSA_NAME
		      && (!is_gimple_variable (*to_p)
			  || needs_to_live_in_memory (*to_p)))
		/* Don't use the original target if it's already addressable;
		   if its address escapes, and the called function uses the
		   NRV optimization, a conforming program could see *to_p
		   change before the called function returns; see c++/19317.
		   When optimizing, the return_slot pass marks more functions
		   as safe after we have escape info.  */
		use_target = false;
	      else
		use_target = true;

	      if (use_target)
		{
		  CALL_EXPR_RETURN_SLOT_OPT (*from_p) = 1;
		  mark_addressable (*to_p);
		}
	    }
	  break;

	case WITH_SIZE_EXPR:
	  /* Likewise for calls that return an aggregate of non-constant size,
	     since we would not be able to generate a temporary at all.  */
	  if (TREE_CODE (TREE_OPERAND (*from_p, 0)) == CALL_EXPR)
	    {
	      *from_p = TREE_OPERAND (*from_p, 0);
	      /* We don't change ret in this case because the
		 WITH_SIZE_EXPR might have been added in
		 gimplify_modify_expr, so returning GS_OK would lead to an
		 infinite loop.  */
	      changed = true;
	    }
	  break;

	  /* If we're initializing from a container, push the initialization
	     inside it.  */
	case CLEANUP_POINT_EXPR:
	case BIND_EXPR:
	case STATEMENT_LIST:
	  {
	    tree wrap = *from_p;
	    tree t;

	    ret = gimplify_expr (to_p, pre_p, post_p, is_gimple_min_lval,
				 fb_lvalue);
	    if (ret != GS_ERROR)
	      ret = GS_OK;

	    t = voidify_wrapper_expr (wrap, *expr_p);
	    gcc_assert (t == *expr_p);

	    if (want_value)
	      {
		gimplify_and_add (wrap, pre_p);
		*expr_p = unshare_expr (*to_p);
	      }
	    else
	      *expr_p = wrap;
	    return GS_OK;
	  }

	case COMPOUND_LITERAL_EXPR:
	  {
	    tree complit = TREE_OPERAND (*expr_p, 1);
	    tree decl_s = COMPOUND_LITERAL_EXPR_DECL_EXPR (complit);
	    tree decl = DECL_EXPR_DECL (decl_s);
	    tree init = DECL_INITIAL (decl);

	    /* struct T x = (struct T) { 0, 1, 2 } can be optimized
	       into struct T x = { 0, 1, 2 } if the address of the
	       compound literal has never been taken.  */
	    if (!TREE_ADDRESSABLE (complit)
		&& !TREE_ADDRESSABLE (decl)
		&& init)
	      {
		*expr_p = copy_node (*expr_p);
		TREE_OPERAND (*expr_p, 1) = init;
		return GS_OK;
	      }
	  }

	default:
	  break;
	}
    }
  while (changed);

  return ret;
}


/* Return true if T looks like a valid GIMPLE statement.  */

static bool
is_gimple_stmt (tree t)
{
  const enum tree_code code = TREE_CODE (t);

  switch (code)
    {
    case NOP_EXPR:
      /* The only valid NOP_EXPR is the empty statement.  */
      return IS_EMPTY_STMT (t);

    case BIND_EXPR:
    case COND_EXPR:
      /* These are only valid if they're void.  */
      return TREE_TYPE (t) == NULL || VOID_TYPE_P (TREE_TYPE (t));

    case SWITCH_EXPR:
    case GOTO_EXPR:
    case RETURN_EXPR:
    case LABEL_EXPR:
    case CASE_LABEL_EXPR:
    case TRY_CATCH_EXPR:
    case TRY_FINALLY_EXPR:
    case EH_FILTER_EXPR:
    case CATCH_EXPR:
    case ASM_EXPR:
    case STATEMENT_LIST:
    case OACC_PARALLEL:
    case OACC_KERNELS:
    case OACC_DATA:
    case OACC_HOST_DATA:
    case OACC_DECLARE:
    case OACC_UPDATE:
    case OACC_ENTER_DATA:
    case OACC_EXIT_DATA:
    case OACC_CACHE:
    case OMP_PARALLEL:
    case OMP_FOR:
    case OMP_SIMD:
    case CILK_SIMD:
    case OMP_DISTRIBUTE:
    case OACC_LOOP:
    case OMP_SECTIONS:
    case OMP_SECTION:
    case OMP_SINGLE:
    case OMP_MASTER:
    case OMP_TASKGROUP:
    case OMP_ORDERED:
    case OMP_CRITICAL:
    case OMP_TASK:
      /* These are always void.  */
      return true;

    case CALL_EXPR:
    case MODIFY_EXPR:
    case PREDICT_EXPR:
      /* These are valid regardless of their type.  */
      return true;

    default:
      return false;
    }
}


/* Promote partial stores to COMPLEX variables to total stores.  *EXPR_P is
   a MODIFY_EXPR with a lhs of a REAL/IMAGPART_EXPR of a variable with
   DECL_GIMPLE_REG_P set.

   IMPORTANT NOTE: This promotion is performed by introducing a load of the
   other, unmodified part of the complex object just before the total store.
   As a consequence, if the object is still uninitialized, an undefined value
   will be loaded into a register, which may result in a spurious exception
   if the register is floating-point and the value happens to be a signaling
   NaN for example.  Then the fully-fledged complex operations lowering pass
   followed by a DCE pass are necessary in order to fix things up.  */

static enum gimplify_status
gimplify_modify_expr_complex_part (tree *expr_p, gimple_seq *pre_p,
                                   bool want_value)
{
  enum tree_code code, ocode;
  tree lhs, rhs, new_rhs, other, realpart, imagpart;

  lhs = TREE_OPERAND (*expr_p, 0);
  rhs = TREE_OPERAND (*expr_p, 1);
  code = TREE_CODE (lhs);
  lhs = TREE_OPERAND (lhs, 0);

  ocode = code == REALPART_EXPR ? IMAGPART_EXPR : REALPART_EXPR;
  other = build1 (ocode, TREE_TYPE (rhs), lhs);
  TREE_NO_WARNING (other) = 1;
  other = get_formal_tmp_var (other, pre_p);

  realpart = code == REALPART_EXPR ? rhs : other;
  imagpart = code == REALPART_EXPR ? other : rhs;

  if (TREE_CONSTANT (realpart) && TREE_CONSTANT (imagpart))
    new_rhs = build_complex (TREE_TYPE (lhs), realpart, imagpart);
  else
    new_rhs = build2 (COMPLEX_EXPR, TREE_TYPE (lhs), realpart, imagpart);

  gimplify_seq_add_stmt (pre_p, gimple_build_assign (lhs, new_rhs));
  *expr_p = (want_value) ? rhs : NULL_TREE;

  return GS_ALL_DONE;
}

/* Gimplify the MODIFY_EXPR node pointed to by EXPR_P.

      modify_expr
	      : varname '=' rhs
	      | '*' ID '=' rhs

    PRE_P points to the list where side effects that must happen before
	*EXPR_P should be stored.

    POST_P points to the list where side effects that must happen after
	*EXPR_P should be stored.

    WANT_VALUE is nonzero iff we want to use the value of this expression
	in another expression.  */

static enum gimplify_status
gimplify_modify_expr (tree *expr_p, gimple_seq *pre_p, gimple_seq *post_p,
		      bool want_value)
{
  tree *from_p = &TREE_OPERAND (*expr_p, 1);
  tree *to_p = &TREE_OPERAND (*expr_p, 0);
  enum gimplify_status ret = GS_UNHANDLED;
  gimple assign;
  location_t loc = EXPR_LOCATION (*expr_p);
  gimple_stmt_iterator gsi;

  gcc_assert (TREE_CODE (*expr_p) == MODIFY_EXPR
	      || TREE_CODE (*expr_p) == INIT_EXPR);

  /* Trying to simplify a clobber using normal logic doesn't work,
     so handle it here.  */
  if (TREE_CLOBBER_P (*from_p))
    {
      ret = gimplify_expr (to_p, pre_p, post_p, is_gimple_lvalue, fb_lvalue);
      if (ret == GS_ERROR)
	return ret;
      gcc_assert (!want_value
		  && (TREE_CODE (*to_p) == VAR_DECL
		      || TREE_CODE (*to_p) == MEM_REF));
      gimplify_seq_add_stmt (pre_p, gimple_build_assign (*to_p, *from_p));
      *expr_p = NULL;
      return GS_ALL_DONE;
    }

  /* Insert pointer conversions required by the middle-end that are not
     required by the frontend.  This fixes middle-end type checking for
     for example gcc.dg/redecl-6.c.  */
  if (POINTER_TYPE_P (TREE_TYPE (*to_p)))
    {
      STRIP_USELESS_TYPE_CONVERSION (*from_p);
      if (!useless_type_conversion_p (TREE_TYPE (*to_p), TREE_TYPE (*from_p)))
	*from_p = fold_convert_loc (loc, TREE_TYPE (*to_p), *from_p);
    }

  /* See if any simplifications can be done based on what the RHS is.  */
  ret = gimplify_modify_expr_rhs (expr_p, from_p, to_p, pre_p, post_p,
				  want_value);
  if (ret != GS_UNHANDLED)
    return ret;

  /* For zero sized types only gimplify the left hand side and right hand
     side as statements and throw away the assignment.  Do this after
     gimplify_modify_expr_rhs so we handle TARGET_EXPRs of addressable
     types properly.  */
  if (zero_sized_type (TREE_TYPE (*from_p)) && !want_value)
    {
      gimplify_stmt (from_p, pre_p);
      gimplify_stmt (to_p, pre_p);
      *expr_p = NULL_TREE;
      return GS_ALL_DONE;
    }

  /* If the value being copied is of variable width, compute the length
     of the copy into a WITH_SIZE_EXPR.   Note that we need to do this
     before gimplifying any of the operands so that we can resolve any
     PLACEHOLDER_EXPRs in the size.  Also note that the RTL expander uses
     the size of the expression to be copied, not of the destination, so
     that is what we must do here.  */
  maybe_with_size_expr (from_p);

  ret = gimplify_expr (to_p, pre_p, post_p, is_gimple_lvalue, fb_lvalue);
  if (ret == GS_ERROR)
    return ret;

  /* As a special case, we have to temporarily allow for assignments
     with a CALL_EXPR on the RHS.  Since in GIMPLE a function call is
     a toplevel statement, when gimplifying the GENERIC expression
     MODIFY_EXPR <a, CALL_EXPR <foo>>, we cannot create the tuple
     GIMPLE_ASSIGN <a, GIMPLE_CALL <foo>>.

     Instead, we need to create the tuple GIMPLE_CALL <a, foo>.  To
     prevent gimplify_expr from trying to create a new temporary for
     foo's LHS, we tell it that it should only gimplify until it
     reaches the CALL_EXPR.  On return from gimplify_expr, the newly
     created GIMPLE_CALL <foo> will be the last statement in *PRE_P
     and all we need to do here is set 'a' to be its LHS.  */
  ret = gimplify_expr (from_p, pre_p, post_p, rhs_predicate_for (*to_p),
		       fb_rvalue);
  if (ret == GS_ERROR)
    return ret;

  /* In case of va_arg internal fn wrappped in a WITH_SIZE_EXPR, add the type
     size as argument to the call.  */
  if (TREE_CODE (*from_p) == WITH_SIZE_EXPR)
    {
      tree call = TREE_OPERAND (*from_p, 0);
      tree vlasize = TREE_OPERAND (*from_p, 1);

      if (TREE_CODE (call) == CALL_EXPR
	  && CALL_EXPR_IFN (call) == IFN_VA_ARG)
	{
	  int nargs = call_expr_nargs (call);
	  tree type = TREE_TYPE (call);
	  tree ap = CALL_EXPR_ARG (call, 0);
	  tree tag = CALL_EXPR_ARG (call, 1);
	  tree newcall = build_call_expr_internal_loc (EXPR_LOCATION (call),
						       IFN_VA_ARG, type,
						       nargs + 1, ap, tag,
						       vlasize);
	  tree *call_p = &(TREE_OPERAND (*from_p, 0));
	  *call_p = newcall;
	}
    }

  /* Now see if the above changed *from_p to something we handle specially.  */
  ret = gimplify_modify_expr_rhs (expr_p, from_p, to_p, pre_p, post_p,
				  want_value);
  if (ret != GS_UNHANDLED)
    return ret;

  /* If we've got a variable sized assignment between two lvalues (i.e. does
     not involve a call), then we can make things a bit more straightforward
     by converting the assignment to memcpy or memset.  */
  if (TREE_CODE (*from_p) == WITH_SIZE_EXPR)
    {
      tree from = TREE_OPERAND (*from_p, 0);
      tree size = TREE_OPERAND (*from_p, 1);

      if (TREE_CODE (from) == CONSTRUCTOR)
	return gimplify_modify_expr_to_memset (expr_p, size, want_value, pre_p);

      if (is_gimple_addressable (from))
	{
	  *from_p = from;
	  return gimplify_modify_expr_to_memcpy (expr_p, size, want_value,
	      					 pre_p);
	}
    }

  /* Transform partial stores to non-addressable complex variables into
     total stores.  This allows us to use real instead of virtual operands
     for these variables, which improves optimization.  */
  if ((TREE_CODE (*to_p) == REALPART_EXPR
       || TREE_CODE (*to_p) == IMAGPART_EXPR)
      && is_gimple_reg (TREE_OPERAND (*to_p, 0)))
    return gimplify_modify_expr_complex_part (expr_p, pre_p, want_value);

  /* Try to alleviate the effects of the gimplification creating artificial
     temporaries (see for example is_gimple_reg_rhs) on the debug info, but
     make sure not to create DECL_DEBUG_EXPR links across functions.  */
  if (!gimplify_ctxp->into_ssa
      && TREE_CODE (*from_p) == VAR_DECL
      && DECL_IGNORED_P (*from_p)
      && DECL_P (*to_p)
      && !DECL_IGNORED_P (*to_p)
      && decl_function_context (*to_p) == current_function_decl)
    {
      if (!DECL_NAME (*from_p) && DECL_NAME (*to_p))
	DECL_NAME (*from_p)
	  = create_tmp_var_name (IDENTIFIER_POINTER (DECL_NAME (*to_p)));
      DECL_HAS_DEBUG_EXPR_P (*from_p) = 1;
      SET_DECL_DEBUG_EXPR (*from_p, *to_p);
   }

  if (want_value && TREE_THIS_VOLATILE (*to_p))
    *from_p = get_initialized_tmp_var (*from_p, pre_p, post_p);

  if (TREE_CODE (*from_p) == CALL_EXPR)
    {
      /* Since the RHS is a CALL_EXPR, we need to create a GIMPLE_CALL
	 instead of a GIMPLE_ASSIGN.  */
      gcall *call_stmt;
      if (CALL_EXPR_FN (*from_p) == NULL_TREE)
	{
	  /* Gimplify internal functions created in the FEs.  */
	  int nargs = call_expr_nargs (*from_p), i;
	  enum internal_fn ifn = CALL_EXPR_IFN (*from_p);
	  auto_vec<tree> vargs (nargs);

	  for (i = 0; i < nargs; i++)
	    {
	      gimplify_arg (&CALL_EXPR_ARG (*from_p, i), pre_p,
			    EXPR_LOCATION (*from_p));
	      vargs.quick_push (CALL_EXPR_ARG (*from_p, i));
	    }
	  call_stmt = gimple_build_call_internal_vec (ifn, vargs);
	  gimple_set_location (call_stmt, EXPR_LOCATION (*expr_p));
	}
      else
	{
	  tree fnptrtype = TREE_TYPE (CALL_EXPR_FN (*from_p));
	  CALL_EXPR_FN (*from_p) = TREE_OPERAND (CALL_EXPR_FN (*from_p), 0);
	  STRIP_USELESS_TYPE_CONVERSION (CALL_EXPR_FN (*from_p));
	  tree fndecl = get_callee_fndecl (*from_p);
	  if (fndecl
	      && DECL_BUILT_IN_CLASS (fndecl) == BUILT_IN_NORMAL
	      && DECL_FUNCTION_CODE (fndecl) == BUILT_IN_EXPECT
	      && call_expr_nargs (*from_p) == 3)
	    call_stmt = gimple_build_call_internal (IFN_BUILTIN_EXPECT, 3,
						    CALL_EXPR_ARG (*from_p, 0),
						    CALL_EXPR_ARG (*from_p, 1),
						    CALL_EXPR_ARG (*from_p, 2));
	  else
	    {
	      call_stmt = gimple_build_call_from_tree (*from_p);
	      gimple_call_set_fntype (call_stmt, TREE_TYPE (fnptrtype));
	    }
	}
      notice_special_calls (call_stmt);
      if (!gimple_call_noreturn_p (call_stmt))
	gimple_call_set_lhs (call_stmt, *to_p);
      assign = call_stmt;
    }
  else
    {
      assign = gimple_build_assign (*to_p, *from_p);
      gimple_set_location (assign, EXPR_LOCATION (*expr_p));
    }

  if (gimplify_ctxp->into_ssa && is_gimple_reg (*to_p))
    {
      /* We should have got an SSA name from the start.  */
      gcc_assert (TREE_CODE (*to_p) == SSA_NAME);
    }

  gimplify_seq_add_stmt (pre_p, assign);
  gsi = gsi_last (*pre_p);
  maybe_fold_stmt (&gsi);

  if (want_value)
    {
      *expr_p = TREE_THIS_VOLATILE (*to_p) ? *from_p : unshare_expr (*to_p);
      return GS_OK;
    }
  else
    *expr_p = NULL;

  return GS_ALL_DONE;
}

/* Gimplify a comparison between two variable-sized objects.  Do this
   with a call to BUILT_IN_MEMCMP.  */

static enum gimplify_status
gimplify_variable_sized_compare (tree *expr_p)
{
  location_t loc = EXPR_LOCATION (*expr_p);
  tree op0 = TREE_OPERAND (*expr_p, 0);
  tree op1 = TREE_OPERAND (*expr_p, 1);
  tree t, arg, dest, src, expr;

  arg = TYPE_SIZE_UNIT (TREE_TYPE (op0));
  arg = unshare_expr (arg);
  arg = SUBSTITUTE_PLACEHOLDER_IN_EXPR (arg, op0);
  src = build_fold_addr_expr_loc (loc, op1);
  dest = build_fold_addr_expr_loc (loc, op0);
  t = builtin_decl_implicit (BUILT_IN_MEMCMP);
  t = build_call_expr_loc (loc, t, 3, dest, src, arg);

  expr
    = build2 (TREE_CODE (*expr_p), TREE_TYPE (*expr_p), t, integer_zero_node);
  SET_EXPR_LOCATION (expr, loc);
  *expr_p = expr;

  return GS_OK;
}

/* Gimplify a comparison between two aggregate objects of integral scalar
   mode as a comparison between the bitwise equivalent scalar values.  */

static enum gimplify_status
gimplify_scalar_mode_aggregate_compare (tree *expr_p)
{
  location_t loc = EXPR_LOCATION (*expr_p);
  tree op0 = TREE_OPERAND (*expr_p, 0);
  tree op1 = TREE_OPERAND (*expr_p, 1);

  tree type = TREE_TYPE (op0);
  tree scalar_type = lang_hooks.types.type_for_mode (TYPE_MODE (type), 1);

  op0 = fold_build1_loc (loc, VIEW_CONVERT_EXPR, scalar_type, op0);
  op1 = fold_build1_loc (loc, VIEW_CONVERT_EXPR, scalar_type, op1);

  *expr_p
    = fold_build2_loc (loc, TREE_CODE (*expr_p), TREE_TYPE (*expr_p), op0, op1);

  return GS_OK;
}

/* Gimplify an expression sequence.  This function gimplifies each
   expression and rewrites the original expression with the last
   expression of the sequence in GIMPLE form.

   PRE_P points to the list where the side effects for all the
       expressions in the sequence will be emitted.

   WANT_VALUE is true when the result of the last COMPOUND_EXPR is used.  */

static enum gimplify_status
gimplify_compound_expr (tree *expr_p, gimple_seq *pre_p, bool want_value)
{
  tree t = *expr_p;

  do
    {
      tree *sub_p = &TREE_OPERAND (t, 0);

      if (TREE_CODE (*sub_p) == COMPOUND_EXPR)
	gimplify_compound_expr (sub_p, pre_p, false);
      else
	gimplify_stmt (sub_p, pre_p);

      t = TREE_OPERAND (t, 1);
    }
  while (TREE_CODE (t) == COMPOUND_EXPR);

  *expr_p = t;
  if (want_value)
    return GS_OK;
  else
    {
      gimplify_stmt (expr_p, pre_p);
      return GS_ALL_DONE;
    }
}

/* Gimplify a SAVE_EXPR node.  EXPR_P points to the expression to
   gimplify.  After gimplification, EXPR_P will point to a new temporary
   that holds the original value of the SAVE_EXPR node.

   PRE_P points to the list where side effects that must happen before
   *EXPR_P should be stored.  */

static enum gimplify_status
gimplify_save_expr (tree *expr_p, gimple_seq *pre_p, gimple_seq *post_p)
{
  enum gimplify_status ret = GS_ALL_DONE;
  tree val;

  gcc_assert (TREE_CODE (*expr_p) == SAVE_EXPR);
  val = TREE_OPERAND (*expr_p, 0);

  /* If the SAVE_EXPR has not been resolved, then evaluate it once.  */
  if (!SAVE_EXPR_RESOLVED_P (*expr_p))
    {
      /* The operand may be a void-valued expression such as SAVE_EXPRs
	 generated by the Java frontend for class initialization.  It is
	 being executed only for its side-effects.  */
      if (TREE_TYPE (val) == void_type_node)
	{
	  ret = gimplify_expr (&TREE_OPERAND (*expr_p, 0), pre_p, post_p,
			       is_gimple_stmt, fb_none);
	  val = NULL;
	}
      else
	val = get_initialized_tmp_var (val, pre_p, post_p);

      TREE_OPERAND (*expr_p, 0) = val;
      SAVE_EXPR_RESOLVED_P (*expr_p) = 1;
    }

  *expr_p = val;

  return ret;
}

/* Rewrite the ADDR_EXPR node pointed to by EXPR_P

      unary_expr
	      : ...
	      | '&' varname
	      ...

    PRE_P points to the list where side effects that must happen before
	*EXPR_P should be stored.

    POST_P points to the list where side effects that must happen after
	*EXPR_P should be stored.  */

static enum gimplify_status
gimplify_addr_expr (tree *expr_p, gimple_seq *pre_p, gimple_seq *post_p)
{
  tree expr = *expr_p;
  tree op0 = TREE_OPERAND (expr, 0);
  enum gimplify_status ret;
  location_t loc = EXPR_LOCATION (*expr_p);

  switch (TREE_CODE (op0))
    {
    case INDIRECT_REF:
    do_indirect_ref:
      /* Check if we are dealing with an expression of the form '&*ptr'.
	 While the front end folds away '&*ptr' into 'ptr', these
	 expressions may be generated internally by the compiler (e.g.,
	 builtins like __builtin_va_end).  */
      /* Caution: the silent array decomposition semantics we allow for
	 ADDR_EXPR means we can't always discard the pair.  */
      /* Gimplification of the ADDR_EXPR operand may drop
	 cv-qualification conversions, so make sure we add them if
	 needed.  */
      {
	tree op00 = TREE_OPERAND (op0, 0);
	tree t_expr = TREE_TYPE (expr);
	tree t_op00 = TREE_TYPE (op00);

        if (!useless_type_conversion_p (t_expr, t_op00))
	  op00 = fold_convert_loc (loc, TREE_TYPE (expr), op00);
        *expr_p = op00;
        ret = GS_OK;
      }
      break;

    case VIEW_CONVERT_EXPR:
      /* Take the address of our operand and then convert it to the type of
	 this ADDR_EXPR.

	 ??? The interactions of VIEW_CONVERT_EXPR and aliasing is not at
	 all clear.  The impact of this transformation is even less clear.  */

      /* If the operand is a useless conversion, look through it.  Doing so
	 guarantees that the ADDR_EXPR and its operand will remain of the
	 same type.  */
      if (tree_ssa_useless_type_conversion (TREE_OPERAND (op0, 0)))
	op0 = TREE_OPERAND (op0, 0);

      *expr_p = fold_convert_loc (loc, TREE_TYPE (expr),
				  build_fold_addr_expr_loc (loc,
							TREE_OPERAND (op0, 0)));
      ret = GS_OK;
      break;

    default:
      /* If we see a call to a declared builtin or see its address
	 being taken (we can unify those cases here) then we can mark
	 the builtin for implicit generation by GCC.  */
      if (TREE_CODE (op0) == FUNCTION_DECL
	  && DECL_BUILT_IN_CLASS (op0) == BUILT_IN_NORMAL
	  && builtin_decl_declared_p (DECL_FUNCTION_CODE (op0)))
	set_builtin_decl_implicit_p (DECL_FUNCTION_CODE (op0), true);

      /* We use fb_either here because the C frontend sometimes takes
	 the address of a call that returns a struct; see
	 gcc.dg/c99-array-lval-1.c.  The gimplifier will correctly make
	 the implied temporary explicit.  */

      /* Make the operand addressable.  */
      ret = gimplify_expr (&TREE_OPERAND (expr, 0), pre_p, post_p,
			   is_gimple_addressable, fb_either);
      if (ret == GS_ERROR)
	break;

      /* Then mark it.  Beware that it may not be possible to do so directly
	 if a temporary has been created by the gimplification.  */
      prepare_gimple_addressable (&TREE_OPERAND (expr, 0), pre_p);

      op0 = TREE_OPERAND (expr, 0);

      /* For various reasons, the gimplification of the expression
	 may have made a new INDIRECT_REF.  */
      if (TREE_CODE (op0) == INDIRECT_REF)
	goto do_indirect_ref;

      mark_addressable (TREE_OPERAND (expr, 0));

      /* The FEs may end up building ADDR_EXPRs early on a decl with
	 an incomplete type.  Re-build ADDR_EXPRs in canonical form
	 here.  */
      if (!types_compatible_p (TREE_TYPE (op0), TREE_TYPE (TREE_TYPE (expr))))
	*expr_p = build_fold_addr_expr (op0);

      /* Make sure TREE_CONSTANT and TREE_SIDE_EFFECTS are set properly.  */
      recompute_tree_invariant_for_addr_expr (*expr_p);

      /* If we re-built the ADDR_EXPR add a conversion to the original type
         if required.  */
      if (!useless_type_conversion_p (TREE_TYPE (expr), TREE_TYPE (*expr_p)))
	*expr_p = fold_convert (TREE_TYPE (expr), *expr_p);

      break;
    }

  return ret;
}

/* Gimplify the operands of an ASM_EXPR.  Input operands should be a gimple
   value; output operands should be a gimple lvalue.  */

static enum gimplify_status
gimplify_asm_expr (tree *expr_p, gimple_seq *pre_p, gimple_seq *post_p)
{
  tree expr;
  int noutputs;
  const char **oconstraints;
  int i;
  tree link;
  const char *constraint;
  bool allows_mem, allows_reg, is_inout;
  enum gimplify_status ret, tret;
  gasm *stmt;
  vec<tree, va_gc> *inputs;
  vec<tree, va_gc> *outputs;
  vec<tree, va_gc> *clobbers;
  vec<tree, va_gc> *labels;
  tree link_next;

  expr = *expr_p;
  noutputs = list_length (ASM_OUTPUTS (expr));
  oconstraints = (const char **) alloca ((noutputs) * sizeof (const char *));

  inputs = NULL;
  outputs = NULL;
  clobbers = NULL;
  labels = NULL;

  ret = GS_ALL_DONE;
  link_next = NULL_TREE;
  for (i = 0, link = ASM_OUTPUTS (expr); link; ++i, link = link_next)
    {
      bool ok;
      size_t constraint_len;

      link_next = TREE_CHAIN (link);

      oconstraints[i]
	= constraint
	= TREE_STRING_POINTER (TREE_VALUE (TREE_PURPOSE (link)));
      constraint_len = strlen (constraint);
      if (constraint_len == 0)
        continue;

      ok = parse_output_constraint (&constraint, i, 0, 0,
				    &allows_mem, &allows_reg, &is_inout);
      if (!ok)
	{
	  ret = GS_ERROR;
	  is_inout = false;
	}

      if (!allows_reg && allows_mem)
	mark_addressable (TREE_VALUE (link));

      tret = gimplify_expr (&TREE_VALUE (link), pre_p, post_p,
			    is_inout ? is_gimple_min_lval : is_gimple_lvalue,
			    fb_lvalue | fb_mayfail);
      if (tret == GS_ERROR)
	{
	  error ("invalid lvalue in asm output %d", i);
	  ret = tret;
	}

      vec_safe_push (outputs, link);
      TREE_CHAIN (link) = NULL_TREE;

      if (is_inout)
	{
	  /* An input/output operand.  To give the optimizers more
	     flexibility, split it into separate input and output
 	     operands.  */
	  tree input;
	  char buf[10];

	  /* Turn the in/out constraint into an output constraint.  */
	  char *p = xstrdup (constraint);
	  p[0] = '=';
	  TREE_VALUE (TREE_PURPOSE (link)) = build_string (constraint_len, p);

	  /* And add a matching input constraint.  */
	  if (allows_reg)
	    {
	      sprintf (buf, "%d", i);

	      /* If there are multiple alternatives in the constraint,
		 handle each of them individually.  Those that allow register
		 will be replaced with operand number, the others will stay
		 unchanged.  */
	      if (strchr (p, ',') != NULL)
		{
		  size_t len = 0, buflen = strlen (buf);
		  char *beg, *end, *str, *dst;

		  for (beg = p + 1;;)
		    {
		      end = strchr (beg, ',');
		      if (end == NULL)
			end = strchr (beg, '\0');
		      if ((size_t) (end - beg) < buflen)
			len += buflen + 1;
		      else
			len += end - beg + 1;
		      if (*end)
			beg = end + 1;
		      else
			break;
		    }

		  str = (char *) alloca (len);
		  for (beg = p + 1, dst = str;;)
		    {
		      const char *tem;
		      bool mem_p, reg_p, inout_p;

		      end = strchr (beg, ',');
		      if (end)
			*end = '\0';
		      beg[-1] = '=';
		      tem = beg - 1;
		      parse_output_constraint (&tem, i, 0, 0,
					       &mem_p, &reg_p, &inout_p);
		      if (dst != str)
			*dst++ = ',';
		      if (reg_p)
			{
			  memcpy (dst, buf, buflen);
			  dst += buflen;
			}
		      else
			{
			  if (end)
			    len = end - beg;
			  else
			    len = strlen (beg);
			  memcpy (dst, beg, len);
			  dst += len;
			}
		      if (end)
			beg = end + 1;
		      else
			break;
		    }
		  *dst = '\0';
		  input = build_string (dst - str, str);
		}
	      else
		input = build_string (strlen (buf), buf);
	    }
	  else
	    input = build_string (constraint_len - 1, constraint + 1);

	  free (p);

	  input = build_tree_list (build_tree_list (NULL_TREE, input),
				   unshare_expr (TREE_VALUE (link)));
	  ASM_INPUTS (expr) = chainon (ASM_INPUTS (expr), input);
	}
    }

  link_next = NULL_TREE;
  for (link = ASM_INPUTS (expr); link; ++i, link = link_next)
    {
      link_next = TREE_CHAIN (link);
      constraint = TREE_STRING_POINTER (TREE_VALUE (TREE_PURPOSE (link)));
      parse_input_constraint (&constraint, 0, 0, noutputs, 0,
			      oconstraints, &allows_mem, &allows_reg);

      /* If we can't make copies, we can only accept memory.  */
      if (TREE_ADDRESSABLE (TREE_TYPE (TREE_VALUE (link))))
	{
	  if (allows_mem)
	    allows_reg = 0;
	  else
	    {
	      error ("impossible constraint in %<asm%>");
	      error ("non-memory input %d must stay in memory", i);
	      return GS_ERROR;
	    }
	}

      /* If the operand is a memory input, it should be an lvalue.  */
      if (!allows_reg && allows_mem)
	{
	  tree inputv = TREE_VALUE (link);
	  STRIP_NOPS (inputv);
	  if (TREE_CODE (inputv) == PREDECREMENT_EXPR
	      || TREE_CODE (inputv) == PREINCREMENT_EXPR
	      || TREE_CODE (inputv) == POSTDECREMENT_EXPR
	      || TREE_CODE (inputv) == POSTINCREMENT_EXPR)
	    TREE_VALUE (link) = error_mark_node;
	  tret = gimplify_expr (&TREE_VALUE (link), pre_p, post_p,
				is_gimple_lvalue, fb_lvalue | fb_mayfail);
	  mark_addressable (TREE_VALUE (link));
	  if (tret == GS_ERROR)
	    {
	      if (EXPR_HAS_LOCATION (TREE_VALUE (link)))
	        input_location = EXPR_LOCATION (TREE_VALUE (link));
	      error ("memory input %d is not directly addressable", i);
	      ret = tret;
	    }
	}
      else
	{
	  tret = gimplify_expr (&TREE_VALUE (link), pre_p, post_p,
				is_gimple_asm_val, fb_rvalue);
	  if (tret == GS_ERROR)
	    ret = tret;
	}

      TREE_CHAIN (link) = NULL_TREE;
      vec_safe_push (inputs, link);
    }

  link_next = NULL_TREE;
  for (link = ASM_CLOBBERS (expr); link; ++i, link = link_next)
    {
      link_next = TREE_CHAIN (link);
      TREE_CHAIN (link) = NULL_TREE;
      vec_safe_push (clobbers, link);
    }

  link_next = NULL_TREE;
  for (link = ASM_LABELS (expr); link; ++i, link = link_next)
    {
      link_next = TREE_CHAIN (link);
      TREE_CHAIN (link) = NULL_TREE;
      vec_safe_push (labels, link);
    }

  /* Do not add ASMs with errors to the gimple IL stream.  */
  if (ret != GS_ERROR)
    {
      stmt = gimple_build_asm_vec (TREE_STRING_POINTER (ASM_STRING (expr)),
				   inputs, outputs, clobbers, labels);

      gimple_asm_set_volatile (stmt, ASM_VOLATILE_P (expr) || noutputs == 0);
      gimple_asm_set_input (stmt, ASM_INPUT_P (expr));

      gimplify_seq_add_stmt (pre_p, stmt);
    }

  return ret;
}

/* Gimplify a CLEANUP_POINT_EXPR.  Currently this works by adding
   GIMPLE_WITH_CLEANUP_EXPRs to the prequeue as we encounter cleanups while
   gimplifying the body, and converting them to TRY_FINALLY_EXPRs when we
   return to this function.

   FIXME should we complexify the prequeue handling instead?  Or use flags
   for all the cleanups and let the optimizer tighten them up?  The current
   code seems pretty fragile; it will break on a cleanup within any
   non-conditional nesting.  But any such nesting would be broken, anyway;
   we can't write a TRY_FINALLY_EXPR that starts inside a nesting construct
   and continues out of it.  We can do that at the RTL level, though, so
   having an optimizer to tighten up try/finally regions would be a Good
   Thing.  */

static enum gimplify_status
gimplify_cleanup_point_expr (tree *expr_p, gimple_seq *pre_p)
{
  gimple_stmt_iterator iter;
  gimple_seq body_sequence = NULL;

  tree temp = voidify_wrapper_expr (*expr_p, NULL);

  /* We only care about the number of conditions between the innermost
     CLEANUP_POINT_EXPR and the cleanup.  So save and reset the count and
     any cleanups collected outside the CLEANUP_POINT_EXPR.  */
  int old_conds = gimplify_ctxp->conditions;
  gimple_seq old_cleanups = gimplify_ctxp->conditional_cleanups;
  bool old_in_cleanup_point_expr = gimplify_ctxp->in_cleanup_point_expr;
  gimplify_ctxp->conditions = 0;
  gimplify_ctxp->conditional_cleanups = NULL;
  gimplify_ctxp->in_cleanup_point_expr = true;

  gimplify_stmt (&TREE_OPERAND (*expr_p, 0), &body_sequence);

  gimplify_ctxp->conditions = old_conds;
  gimplify_ctxp->conditional_cleanups = old_cleanups;
  gimplify_ctxp->in_cleanup_point_expr = old_in_cleanup_point_expr;

  for (iter = gsi_start (body_sequence); !gsi_end_p (iter); )
    {
      gimple wce = gsi_stmt (iter);

      if (gimple_code (wce) == GIMPLE_WITH_CLEANUP_EXPR)
	{
	  if (gsi_one_before_end_p (iter))
	    {
              /* Note that gsi_insert_seq_before and gsi_remove do not
                 scan operands, unlike some other sequence mutators.  */
	      if (!gimple_wce_cleanup_eh_only (wce))
		gsi_insert_seq_before_without_update (&iter,
						      gimple_wce_cleanup (wce),
						      GSI_SAME_STMT);
	      gsi_remove (&iter, true);
	      break;
	    }
	  else
	    {
	      gtry *gtry;
	      gimple_seq seq;
	      enum gimple_try_flags kind;

	      if (gimple_wce_cleanup_eh_only (wce))
		kind = GIMPLE_TRY_CATCH;
	      else
		kind = GIMPLE_TRY_FINALLY;
	      seq = gsi_split_seq_after (iter);

	      gtry = gimple_build_try (seq, gimple_wce_cleanup (wce), kind);
              /* Do not use gsi_replace here, as it may scan operands.
                 We want to do a simple structural modification only.  */
	      gsi_set_stmt (&iter, gtry);
	      iter = gsi_start (gtry->eval);
	    }
	}
      else
	gsi_next (&iter);
    }

  gimplify_seq_add_seq (pre_p, body_sequence);
  if (temp)
    {
      *expr_p = temp;
      return GS_OK;
    }
  else
    {
      *expr_p = NULL;
      return GS_ALL_DONE;
    }
}

/* Insert a cleanup marker for gimplify_cleanup_point_expr.  CLEANUP
   is the cleanup action required.  EH_ONLY is true if the cleanup should
   only be executed if an exception is thrown, not on normal exit.  */

static void
gimple_push_cleanup (tree var, tree cleanup, bool eh_only, gimple_seq *pre_p)
{
  gimple wce;
  gimple_seq cleanup_stmts = NULL;

  /* Errors can result in improperly nested cleanups.  Which results in
     confusion when trying to resolve the GIMPLE_WITH_CLEANUP_EXPR.  */
  if (seen_error ())
    return;

  if (gimple_conditional_context ())
    {
      /* If we're in a conditional context, this is more complex.  We only
	 want to run the cleanup if we actually ran the initialization that
	 necessitates it, but we want to run it after the end of the
	 conditional context.  So we wrap the try/finally around the
	 condition and use a flag to determine whether or not to actually
	 run the destructor.  Thus

	   test ? f(A()) : 0

	 becomes (approximately)

	   flag = 0;
	   try {
	     if (test) { A::A(temp); flag = 1; val = f(temp); }
	     else { val = 0; }
	   } finally {
	     if (flag) A::~A(temp);
	   }
	   val
      */
      tree flag = create_tmp_var (boolean_type_node, "cleanup");
      gassign *ffalse = gimple_build_assign (flag, boolean_false_node);
      gassign *ftrue = gimple_build_assign (flag, boolean_true_node);

      cleanup = build3 (COND_EXPR, void_type_node, flag, cleanup, NULL);
      gimplify_stmt (&cleanup, &cleanup_stmts);
      wce = gimple_build_wce (cleanup_stmts);

      gimplify_seq_add_stmt (&gimplify_ctxp->conditional_cleanups, ffalse);
      gimplify_seq_add_stmt (&gimplify_ctxp->conditional_cleanups, wce);
      gimplify_seq_add_stmt (pre_p, ftrue);

      /* Because of this manipulation, and the EH edges that jump
	 threading cannot redirect, the temporary (VAR) will appear
	 to be used uninitialized.  Don't warn.  */
      TREE_NO_WARNING (var) = 1;
    }
  else
    {
      gimplify_stmt (&cleanup, &cleanup_stmts);
      wce = gimple_build_wce (cleanup_stmts);
      gimple_wce_set_cleanup_eh_only (wce, eh_only);
      gimplify_seq_add_stmt (pre_p, wce);
    }
}

/* Gimplify a TARGET_EXPR which doesn't appear on the rhs of an INIT_EXPR.  */

static enum gimplify_status
gimplify_target_expr (tree *expr_p, gimple_seq *pre_p, gimple_seq *post_p)
{
  tree targ = *expr_p;
  tree temp = TARGET_EXPR_SLOT (targ);
  tree init = TARGET_EXPR_INITIAL (targ);
  enum gimplify_status ret;

  if (init)
    {
      tree cleanup = NULL_TREE;

      /* TARGET_EXPR temps aren't part of the enclosing block, so add it
	 to the temps list.  Handle also variable length TARGET_EXPRs.  */
      if (TREE_CODE (DECL_SIZE (temp)) != INTEGER_CST)
	{
	  if (!TYPE_SIZES_GIMPLIFIED (TREE_TYPE (temp)))
	    gimplify_type_sizes (TREE_TYPE (temp), pre_p);
	  gimplify_vla_decl (temp, pre_p);
	}
      else
	gimple_add_tmp_var (temp);

      /* If TARGET_EXPR_INITIAL is void, then the mere evaluation of the
	 expression is supposed to initialize the slot.  */
      if (VOID_TYPE_P (TREE_TYPE (init)))
	ret = gimplify_expr (&init, pre_p, post_p, is_gimple_stmt, fb_none);
      else
	{
	  tree init_expr = build2 (INIT_EXPR, void_type_node, temp, init);
	  init = init_expr;
	  ret = gimplify_expr (&init, pre_p, post_p, is_gimple_stmt, fb_none);
	  init = NULL;
	  ggc_free (init_expr);
	}
      if (ret == GS_ERROR)
	{
	  /* PR c++/28266 Make sure this is expanded only once. */
	  TARGET_EXPR_INITIAL (targ) = NULL_TREE;
	  return GS_ERROR;
	}
      if (init)
	gimplify_and_add (init, pre_p);

      /* If needed, push the cleanup for the temp.  */
      if (TARGET_EXPR_CLEANUP (targ))
	{
	  if (CLEANUP_EH_ONLY (targ))
	    gimple_push_cleanup (temp, TARGET_EXPR_CLEANUP (targ),
				 CLEANUP_EH_ONLY (targ), pre_p);
	  else
	    cleanup = TARGET_EXPR_CLEANUP (targ);
	}

      /* Add a clobber for the temporary going out of scope, like
	 gimplify_bind_expr.  */
      if (gimplify_ctxp->in_cleanup_point_expr
	  && needs_to_live_in_memory (temp)
	  && flag_stack_reuse == SR_ALL)
	{
	  tree clobber = build_constructor (TREE_TYPE (temp),
					    NULL);
	  TREE_THIS_VOLATILE (clobber) = true;
	  clobber = build2 (MODIFY_EXPR, TREE_TYPE (temp), temp, clobber);
	  if (cleanup)
	    cleanup = build2 (COMPOUND_EXPR, void_type_node, cleanup,
			      clobber);
	  else
	    cleanup = clobber;
	}

      if (cleanup)
	gimple_push_cleanup (temp, cleanup, false, pre_p);

      /* Only expand this once.  */
      TREE_OPERAND (targ, 3) = init;
      TARGET_EXPR_INITIAL (targ) = NULL_TREE;
    }
  else
    /* We should have expanded this before.  */
    gcc_assert (DECL_SEEN_IN_BIND_EXPR_P (temp));

  *expr_p = temp;
  return GS_OK;
}

/* Gimplification of expression trees.  */

/* Gimplify an expression which appears at statement context.  The
   corresponding GIMPLE statements are added to *SEQ_P.  If *SEQ_P is
   NULL, a new sequence is allocated.

   Return true if we actually added a statement to the queue.  */

bool
gimplify_stmt (tree *stmt_p, gimple_seq *seq_p)
{
  gimple_seq_node last;

  last = gimple_seq_last (*seq_p);
  gimplify_expr (stmt_p, seq_p, NULL, is_gimple_stmt, fb_none);
  return last != gimple_seq_last (*seq_p);
}

/* Add FIRSTPRIVATE entries for DECL in the OpenMP the surrounding parallels
   to CTX.  If entries already exist, force them to be some flavor of private.
   If there is no enclosing parallel, do nothing.  */

void
omp_firstprivatize_variable (struct gimplify_omp_ctx *ctx, tree decl)
{
  splay_tree_node n;

  if (decl == NULL || !DECL_P (decl))
    return;

  do
    {
      n = splay_tree_lookup (ctx->variables, (splay_tree_key)decl);
      if (n != NULL)
	{
	  if (n->value & GOVD_SHARED)
	    n->value = GOVD_FIRSTPRIVATE | (n->value & GOVD_SEEN);
	  else if (n->value & GOVD_MAP)
	    n->value |= GOVD_MAP_TO_ONLY;
	  else
	    return;
	}
      else if (ctx->region_type == ORT_TARGET)
	omp_add_variable (ctx, decl, GOVD_MAP | GOVD_MAP_TO_ONLY);
      else if (ctx->region_type != ORT_WORKSHARE
	       && ctx->region_type != ORT_SIMD
	       && ctx->region_type != ORT_TARGET_DATA)
	omp_add_variable (ctx, decl, GOVD_FIRSTPRIVATE);

      ctx = ctx->outer_context;
    }
  while (ctx);
}

/* Similarly for each of the type sizes of TYPE.  */

static void
omp_firstprivatize_type_sizes (struct gimplify_omp_ctx *ctx, tree type)
{
  if (type == NULL || type == error_mark_node)
    return;
  type = TYPE_MAIN_VARIANT (type);

  if (ctx->privatized_types->add (type))
    return;

  switch (TREE_CODE (type))
    {
    case INTEGER_TYPE:
    case ENUMERAL_TYPE:
    case BOOLEAN_TYPE:
    case REAL_TYPE:
    case FIXED_POINT_TYPE:
      omp_firstprivatize_variable (ctx, TYPE_MIN_VALUE (type));
      omp_firstprivatize_variable (ctx, TYPE_MAX_VALUE (type));
      break;

    case ARRAY_TYPE:
      omp_firstprivatize_type_sizes (ctx, TREE_TYPE (type));
      omp_firstprivatize_type_sizes (ctx, TYPE_DOMAIN (type));
      break;

    case RECORD_TYPE:
    case UNION_TYPE:
    case QUAL_UNION_TYPE:
      {
	tree field;
	for (field = TYPE_FIELDS (type); field; field = DECL_CHAIN (field))
	  if (TREE_CODE (field) == FIELD_DECL)
	    {
	      omp_firstprivatize_variable (ctx, DECL_FIELD_OFFSET (field));
	      omp_firstprivatize_type_sizes (ctx, TREE_TYPE (field));
	    }
      }
      break;

    case POINTER_TYPE:
    case REFERENCE_TYPE:
      omp_firstprivatize_type_sizes (ctx, TREE_TYPE (type));
      break;

    default:
      break;
    }

  omp_firstprivatize_variable (ctx, TYPE_SIZE (type));
  omp_firstprivatize_variable (ctx, TYPE_SIZE_UNIT (type));
  lang_hooks.types.omp_firstprivatize_type_sizes (ctx, type);
}

/* Add an entry for DECL in the OMP context CTX with FLAGS.  */

static void
omp_add_variable (struct gimplify_omp_ctx *ctx, tree decl, unsigned int flags)
{
  splay_tree_node n;
  unsigned int nflags;
  tree t;

  if (error_operand_p (decl))
    return;

  /* Never elide decls whose type has TREE_ADDRESSABLE set.  This means
     there are constructors involved somewhere.  */
  if (TREE_ADDRESSABLE (TREE_TYPE (decl))
      || TYPE_NEEDS_CONSTRUCTING (TREE_TYPE (decl)))
    flags |= GOVD_SEEN;

  n = splay_tree_lookup (ctx->variables, (splay_tree_key)decl);
  if (n != NULL && n->value != GOVD_ALIGNED)
    {
      /* We shouldn't be re-adding the decl with the same data
	 sharing class.  */
      gcc_assert ((n->value & GOVD_DATA_SHARE_CLASS & flags) == 0);
      nflags = n->value | flags;
      if (ctx->region_kind != ORK_OACC)
	{
	  /* The only combination of data sharing classes we should see is
	     FIRSTPRIVATE and LASTPRIVATE.  However, OpenACC permits
	     reduction variables to be used in data sharing clauses.  */
	  gcc_assert ((nflags & GOVD_DATA_SHARE_CLASS)
		      == (GOVD_FIRSTPRIVATE | GOVD_LASTPRIVATE)
		      || (flags & GOVD_DATA_SHARE_CLASS) == 0);
	}
      n->value = nflags;
      return;
    }

  /* When adding a variable-sized variable, we have to handle all sorts
     of additional bits of data: the pointer replacement variable, and
     the parameters of the type.  */
  if (DECL_SIZE (decl) && TREE_CODE (DECL_SIZE (decl)) != INTEGER_CST)
    {
      /* Add the pointer replacement variable as PRIVATE if the variable
	 replacement is private, else FIRSTPRIVATE since we'll need the
	 address of the original variable either for SHARED, or for the
	 copy into or out of the context.  */
      if (!(flags & GOVD_LOCAL))
	{
	  if (flags & GOVD_MAP)
	    nflags = GOVD_MAP | GOVD_MAP_TO_ONLY | GOVD_EXPLICIT;
	  else if (flags & GOVD_PRIVATE)
	    nflags = GOVD_PRIVATE;
	  else
	    nflags = GOVD_FIRSTPRIVATE;
	  nflags |= flags & GOVD_SEEN;
	  t = DECL_VALUE_EXPR (decl);
	  gcc_assert (TREE_CODE (t) == INDIRECT_REF);
	  t = TREE_OPERAND (t, 0);
	  gcc_assert (DECL_P (t));
	  omp_add_variable (ctx, t, nflags);
	}

      /* Add all of the variable and type parameters (which should have
	 been gimplified to a formal temporary) as FIRSTPRIVATE.  */
      omp_firstprivatize_variable (ctx, DECL_SIZE_UNIT (decl));
      omp_firstprivatize_variable (ctx, DECL_SIZE (decl));
      omp_firstprivatize_type_sizes (ctx, TREE_TYPE (decl));

      /* The variable-sized variable itself is never SHARED, only some form
	 of PRIVATE.  The sharing would take place via the pointer variable
	 which we remapped above.  */
      if (flags & GOVD_SHARED)
	flags = GOVD_PRIVATE | GOVD_DEBUG_PRIVATE
		| (flags & (GOVD_SEEN | GOVD_EXPLICIT));

      /* We're going to make use of the TYPE_SIZE_UNIT at least in the
	 alloca statement we generate for the variable, so make sure it
	 is available.  This isn't automatically needed for the SHARED
	 case, since we won't be allocating local storage then.
	 For local variables TYPE_SIZE_UNIT might not be gimplified yet,
	 in this case omp_notice_variable will be called later
	 on when it is gimplified.  */
      else if (! (flags & (GOVD_LOCAL | GOVD_MAP))
	       && DECL_P (TYPE_SIZE_UNIT (TREE_TYPE (decl))))
	omp_notice_variable (ctx, TYPE_SIZE_UNIT (TREE_TYPE (decl)), true);
    }
  else if ((flags & (GOVD_MAP | GOVD_LOCAL)) == 0
	   && lang_hooks.decls.omp_privatize_by_reference (decl))
    {
      omp_firstprivatize_type_sizes (ctx, TREE_TYPE (decl));

      /* Similar to the direct variable sized case above, we'll need the
	 size of references being privatized.  */
      if ((flags & GOVD_SHARED) == 0)
	{
	  t = TYPE_SIZE_UNIT (TREE_TYPE (TREE_TYPE (decl)));
	  if (TREE_CODE (t) != INTEGER_CST)
	    omp_notice_variable (ctx, t, true);
	}
    }

  if (n != NULL)
    n->value |= flags;
  else
    splay_tree_insert (ctx->variables, (splay_tree_key)decl, flags);
}

/* Notice a threadprivate variable DECL used in OMP context CTX.
   This just prints out diagnostics about threadprivate variable uses
   in untied tasks.  If DECL2 is non-NULL, prevent this warning
   on that variable.  */

static bool
omp_notice_threadprivate_variable (struct gimplify_omp_ctx *ctx, tree decl,
				   tree decl2)
{
  splay_tree_node n;
  struct gimplify_omp_ctx *octx;

  for (octx = ctx; octx; octx = octx->outer_context)
    if (octx->region_type == ORT_TARGET)
      {
	n = splay_tree_lookup (octx->variables, (splay_tree_key)decl);
	if (n == NULL)
	  {
	    error ("threadprivate variable %qE used in target region",
		   DECL_NAME (decl));
	    error_at (octx->location, "enclosing target region");
	    splay_tree_insert (octx->variables, (splay_tree_key)decl, 0);
	  }
	if (decl2)
	  splay_tree_insert (octx->variables, (splay_tree_key)decl2, 0);
      }

  if (ctx->region_type != ORT_UNTIED_TASK)
    return false;
  n = splay_tree_lookup (ctx->variables, (splay_tree_key)decl);
  if (n == NULL)
    {
      error ("threadprivate variable %qE used in untied task",
	     DECL_NAME (decl));
      error_at (ctx->location, "enclosing task");
      splay_tree_insert (ctx->variables, (splay_tree_key)decl, 0);
    }
  if (decl2)
    splay_tree_insert (ctx->variables, (splay_tree_key)decl2, 0);
  return false;
}

/* Determine outer default flags for DECL mentioned in an OMP region
   but not declared in an enclosing clause.

   ??? Some compiler-generated variables (like SAVE_EXPRs) could be
   remapped firstprivate instead of shared.  To some extent this is
   addressed in omp_firstprivatize_type_sizes, but not
   effectively.  */

static unsigned
omp_default_clause (struct gimplify_omp_ctx *ctx, tree decl,
		    bool in_code, unsigned flags)
{
  enum omp_clause_default_kind default_kind = ctx->default_kind;
  enum omp_clause_default_kind kind;

  kind = lang_hooks.decls.omp_predetermined_sharing (decl);
  if (kind != OMP_CLAUSE_DEFAULT_UNSPECIFIED)
    default_kind = kind;

  switch (default_kind)
    {
    case OMP_CLAUSE_DEFAULT_NONE:
      {
	const char *rtype;

	if (ctx->region_type & ORT_PARALLEL)
	  rtype = "parallel";
	else if (ctx->region_type & ORT_TASK)
	  rtype = "task";
	else if (ctx->region_type & ORT_TEAMS)
	  rtype = "teams";
	else
	  gcc_unreachable ();
	
	error ("%qE not specified in enclosing %s",
	       DECL_NAME (lang_hooks.decls.omp_report_decl (decl)), rtype);
	error_at (ctx->location, "enclosing %s", rtype);
      }
      /* FALLTHRU */
    case OMP_CLAUSE_DEFAULT_SHARED:
      flags |= GOVD_SHARED;
      break;
    case OMP_CLAUSE_DEFAULT_PRIVATE:
      flags |= GOVD_PRIVATE;
      break;
    case OMP_CLAUSE_DEFAULT_FIRSTPRIVATE:
      flags |= GOVD_FIRSTPRIVATE;
      break;
    case OMP_CLAUSE_DEFAULT_UNSPECIFIED:
      /* decl will be either GOVD_FIRSTPRIVATE or GOVD_SHARED.  */
      gcc_assert ((ctx->region_type & ORT_TASK) != 0);
      if (struct gimplify_omp_ctx *octx = ctx->outer_context)
	{
	  omp_notice_variable (octx, decl, in_code);
	  for (; octx; octx = octx->outer_context)
	    {
	      splay_tree_node n2;

	      if ((octx->region_type & (ORT_TARGET_DATA | ORT_TARGET)) != 0)
		continue;
	      n2 = splay_tree_lookup (octx->variables, (splay_tree_key) decl);
	      if (n2 && (n2->value & GOVD_DATA_SHARE_CLASS) != GOVD_SHARED)
		{
		  flags |= GOVD_FIRSTPRIVATE;
		  goto found_outer;
		}
	      if ((octx->region_type & (ORT_PARALLEL | ORT_TEAMS)) != 0)
		{
		  flags |= GOVD_SHARED;
		  goto found_outer;
		}
	    }
	}
      
      if (TREE_CODE (decl) == PARM_DECL
	  || (!is_global_var (decl)
	      && DECL_CONTEXT (decl) == current_function_decl))
	flags |= GOVD_FIRSTPRIVATE;
      else
	flags |= GOVD_SHARED;
    found_outer:
      break;

    default:
      gcc_unreachable ();
    }

  return flags;
}

<<<<<<< HEAD
/* Return true if global var DECL is device resident.  */

static bool
device_resident_p (tree decl)
{
  tree attr = lookup_attribute ("oacc declare", DECL_ATTRIBUTES (decl));

  if (!attr)
    return false;
  
  for (tree t = TREE_VALUE (attr); t; t = TREE_PURPOSE (t))
    {
      tree c = TREE_VALUE (t);
      if (OMP_CLAUSE_MAP_KIND (c) == GOMP_MAP_DEVICE_RESIDENT)
	return true;
    }

  return false;
}

/* Determine outer default flags for DECL mentioned in an OACC region
   but not declared in an enclosing clause.  */

static unsigned
oacc_default_clause (struct gimplify_omp_ctx *ctx, tree decl, unsigned flags)
{
  switch (ctx->default_kind)
    {
    default: gcc_unreachable ();
      
    case OMP_CLAUSE_DEFAULT_NONE:
      {
	const char *rkind;

	switch (ctx->acc_region_kind)
	  {
	  case ARK_PARALLEL: rkind = "parallel"; break;
	  case ARK_KERNELS: rkind = "kernels"; break;
	  default: gcc_unreachable ();
	  }
	error ("%qE not specified in enclosing OpenACC %s construct",
	       DECL_NAME (lang_hooks.decls.omp_report_decl (decl)), rkind);
	error_at (ctx->location, "enclosing OpenACC %s construct", rkind);
      }
      /* FALLTHRU.  */

    case OMP_CLAUSE_DEFAULT_UNSPECIFIED:
      {
	if (is_global_var (decl) && device_resident_p (decl))
	  flags |= GOVD_MAP_TO_ONLY | GOVD_MAP;
	else if (ctx->acc_region_kind == ARK_KERNELS)
	  /* Everything under kernels are default 'copy'.  */
	  flags |= GOVD_FORCE_MAP | GOVD_MAP;
	else if (ctx->acc_region_kind == ARK_PARALLEL)
	  {
	    tree type = TREE_TYPE (decl);

	    if (TREE_CODE (type) == REFERENCE_TYPE)
	      type = TREE_TYPE (type);
	
	    if (AGGREGATE_TYPE_P (type))
	      /* Aggregates default to 'present_or_copy'.  */
	      flags |= GOVD_MAP;
	    else
	      /* Scalars default to 'firstprivate'.  */
	      flags |= GOVD_FIRSTPRIVATE;
	  }
	else
	  gcc_unreachable ();
      }
    break;
    }
  
  return flags;
}

=======
>>>>>>> 50060d9a
/* Record the fact that DECL was used within the OMP context CTX.
   IN_CODE is true when real code uses DECL, and false when we should
   merely emit default(none) errors.  Return true if DECL is going to
   be remapped and thus DECL shouldn't be gimplified into its
   DECL_VALUE_EXPR (if any).  */

static bool
omp_notice_variable (struct gimplify_omp_ctx *ctx, tree decl, bool in_code)
{
  splay_tree_node n;
  unsigned flags = in_code ? GOVD_SEEN : 0;
  bool ret = false, shared;

  if (error_operand_p (decl))
    return false;

  /* Threadprivate variables are predetermined.  */
  if (is_global_var (decl))
    {
      if (DECL_THREAD_LOCAL_P (decl))
	return omp_notice_threadprivate_variable (ctx, decl, NULL_TREE);

      if (DECL_HAS_VALUE_EXPR_P (decl))
	{
	  tree value = get_base_address (DECL_VALUE_EXPR (decl));

	  if (value && DECL_P (value) && DECL_THREAD_LOCAL_P (value))
	    return omp_notice_threadprivate_variable (ctx, decl, value);
	}
    }

  n = splay_tree_lookup (ctx->variables, (splay_tree_key)decl);
  if (ctx->region_type == ORT_TARGET)
    {
      ret = lang_hooks.decls.omp_disregard_value_expr (decl, true);
      bool is_oacc = ctx->region_kind == ORK_OACC;

      if (!n)
	{
	  struct gimplify_omp_ctx *octx = ctx->outer_context;

	  /*  OpenMP doesn't look in outer contexts to find an
	      enclosing data clause.  */
	  if (is_oacc && octx)
	    {
	      omp_notice_variable (octx, decl, in_code);
	      
	      for (; octx; octx = octx->outer_context)
		{
		  if (octx->region_type & ORT_HOST_DATA)
		    continue;
		  if (!(octx->region_type & (ORT_TARGET_DATA | ORT_TARGET)))
		    break;
		  splay_tree_node n2
		    = splay_tree_lookup (octx->variables,
					 (splay_tree_key) decl);
		  if (n2)
		    {
		      flags |= GOVD_MAP;
		      goto found_outer;
		    }
		}
	    }

	  if (!lang_hooks.types.omp_mappable_type
	      (TREE_TYPE (decl), ctx->region_kind == ORK_OACC))
	    {
	      error ("%qD referenced in target region does not have "
		     "a mappable type", decl);
	      flags |= GOVD_EXPLICIT;
	    }

	  if (is_oacc)
	    flags = oacc_default_clause (ctx, decl, flags);
	  else
	    flags |= GOVD_MAP;

	found_outer:;
	  omp_add_variable (ctx, decl, flags);
	}
      else
	{
	  /* If nothing changed, there's nothing left to do.  */
	  if ((n->value & flags) == flags)
	    return ret;
	  n->value |= flags;
	}
      goto do_outer;
    }

  if (n == NULL)
    {
      if (ctx->region_type == ORT_WORKSHARE
	  || ctx->region_type == ORT_SIMD
	  || ctx->region_type == ORT_TARGET_DATA)
	goto do_outer;

      flags = omp_default_clause (ctx, decl, in_code, flags);

      if ((flags & GOVD_PRIVATE)
	  && lang_hooks.decls.omp_private_outer_ref (decl))
	flags |= GOVD_PRIVATE_OUTER_REF;

      omp_add_variable (ctx, decl, flags);

      shared = (flags & GOVD_SHARED) != 0;
      ret = lang_hooks.decls.omp_disregard_value_expr (decl, shared);
      goto do_outer;
    }

  if ((n->value & (GOVD_SEEN | GOVD_LOCAL)) == 0
      && (flags & (GOVD_SEEN | GOVD_LOCAL)) == GOVD_SEEN
      && DECL_SIZE (decl)
      && TREE_CODE (DECL_SIZE (decl)) != INTEGER_CST)
    {
      splay_tree_node n2;
      tree t = DECL_VALUE_EXPR (decl);
      gcc_assert (TREE_CODE (t) == INDIRECT_REF);
      t = TREE_OPERAND (t, 0);
      gcc_assert (DECL_P (t));
      n2 = splay_tree_lookup (ctx->variables, (splay_tree_key) t);
      n2->value |= GOVD_SEEN;
    }

  shared = ((flags | n->value) & GOVD_SHARED) != 0;
  ret = lang_hooks.decls.omp_disregard_value_expr (decl, shared);

  /* If nothing changed, there's nothing left to do.  */
  if ((n->value & flags) == flags)
    return ret;
  flags |= n->value;
  n->value = flags;

 do_outer:
  /* If the variable is private in the current context, then we don't
     need to propagate anything to an outer context.  */
  if ((flags & GOVD_PRIVATE) && !(flags & GOVD_PRIVATE_OUTER_REF))
    return ret;
  if ((flags & (GOVD_LINEAR | GOVD_LINEAR_LASTPRIVATE_NO_OUTER))
      == (GOVD_LINEAR | GOVD_LINEAR_LASTPRIVATE_NO_OUTER))
    return ret;
  if ((flags & (GOVD_FIRSTPRIVATE | GOVD_LASTPRIVATE
		| GOVD_LINEAR_LASTPRIVATE_NO_OUTER))
      == (GOVD_LASTPRIVATE | GOVD_LINEAR_LASTPRIVATE_NO_OUTER))
    return ret;
  if (ctx->outer_context
      && omp_notice_variable (ctx->outer_context, decl, in_code))
    return true;
  return ret;
}

/* Verify that DECL is private within CTX.  If there's specific information
   to the contrary in the innermost scope, generate an error.  */

static bool
omp_is_private (struct gimplify_omp_ctx *ctx, tree decl, int simd)
{
  splay_tree_node n;

  n = splay_tree_lookup (ctx->variables, (splay_tree_key)decl);
  if (n != NULL)
    {
      if (n->value & GOVD_SHARED)
	{
	  if (ctx == gimplify_omp_ctxp)
	    {
	      if (simd)
		error ("iteration variable %qE is predetermined linear",
		       DECL_NAME (decl));
	      else
		error ("iteration variable %qE should be private",
		       DECL_NAME (decl));
	      n->value = GOVD_PRIVATE;
	      return true;
	    }
	  else
	    return false;
	}
      else if ((n->value & GOVD_EXPLICIT) != 0
	       && (ctx == gimplify_omp_ctxp
		   || (ctx->region_type == ORT_COMBINED_PARALLEL
		       && gimplify_omp_ctxp->outer_context == ctx)))
	{
	  if ((n->value & GOVD_FIRSTPRIVATE) != 0)
	    error ("iteration variable %qE should not be firstprivate",
		   DECL_NAME (decl));
	  else if ((n->value & GOVD_REDUCTION) != 0)
	    error ("iteration variable %qE should not be reduction",
		   DECL_NAME (decl));
	  else if (simd == 1 && (n->value & GOVD_LASTPRIVATE) != 0)
	    error ("iteration variable %qE should not be lastprivate",
		   DECL_NAME (decl));
	  else if (simd && (n->value & GOVD_PRIVATE) != 0)
	    error ("iteration variable %qE should not be private",
		   DECL_NAME (decl));
	  else if (simd == 2 && (n->value & GOVD_LINEAR) != 0)
	    error ("iteration variable %qE is predetermined linear",
		   DECL_NAME (decl));
	}
      return (ctx == gimplify_omp_ctxp
	      || (ctx->region_type == ORT_COMBINED_PARALLEL
		  && gimplify_omp_ctxp->outer_context == ctx));
    }

  if (ctx->region_type != ORT_WORKSHARE
      && ctx->region_type != ORT_SIMD)
    return false;
  else if (ctx->outer_context)
    return omp_is_private (ctx->outer_context, decl, simd);
  return false;
}

/* Return true if DECL is private within a parallel region
   that binds to the current construct's context or in parallel
   region's REDUCTION clause.  */

static bool
omp_check_private (struct gimplify_omp_ctx *ctx, tree decl, bool copyprivate)
{
  splay_tree_node n;

  do
    {
      ctx = ctx->outer_context;
      if (ctx == NULL)
	return !(is_global_var (decl)
		 /* References might be private, but might be shared too,
		    when checking for copyprivate, assume they might be
		    private, otherwise assume they might be shared.  */
		 || (!copyprivate
		     && lang_hooks.decls.omp_privatize_by_reference (decl)));

      if ((ctx->region_type & (ORT_TARGET | ORT_TARGET_DATA)) != 0)
	continue;

      n = splay_tree_lookup (ctx->variables, (splay_tree_key) decl);
      if (n != NULL)
	return (n->value & GOVD_SHARED) == 0;
    }
  while (ctx->region_type == ORT_WORKSHARE
	 || ctx->region_type == ORT_SIMD);
  return false;
}

/* Return true if the CTX is combined with distribute and thus
   lastprivate can't be supported.  */

static bool
omp_no_lastprivate (struct gimplify_omp_ctx *ctx)
{
  do
    {
      if (ctx->outer_context == NULL)
	return false;
      ctx = ctx->outer_context;
      switch (ctx->region_type)
	{
	case ORT_WORKSHARE:
	  if (!ctx->combined_loop)
	    return false;
	  if (ctx->distribute)
	    return true;
	  break;
	case ORT_COMBINED_PARALLEL:
	  break;
	case ORT_COMBINED_TEAMS:
	  return true;
	default:
	  return false;
	}
    }
  while (1);
}

/* Scan the OMP clauses in *LIST_P, installing mappings into a new
   and previous omp contexts.  */

static void
gimplify_scan_omp_clauses (tree *list_p, gimple_seq *pre_p,
			   enum omp_region_type region_type,
			   enum omp_region_kind region_kind)
{
  struct gimplify_omp_ctx *ctx, *outer_ctx;
  tree c, clauses = *list_p;
  vec<tree> redvec;
  bool processed_reductions = false;

  ctx = new_omp_context (region_type);
  outer_ctx = ctx->outer_context;
  ctx->region_kind = region_kind;
  redvec.create (8);

  while ((c = *list_p) != NULL)
    {
      bool remove = false;
      bool notice_outer = true;
      const char *check_non_private = NULL;
      unsigned int flags;
      tree decl;

      switch (OMP_CLAUSE_CODE (c))
	{
	case OMP_CLAUSE_PRIVATE:
	  flags = GOVD_PRIVATE | GOVD_EXPLICIT;
	  if (lang_hooks.decls.omp_private_outer_ref (OMP_CLAUSE_DECL (c)))
	    {
	      flags |= GOVD_PRIVATE_OUTER_REF;
	      OMP_CLAUSE_PRIVATE_OUTER_REF (c) = 1;
	    }
	  else
	    notice_outer = false;
	  goto do_add;
	case OMP_CLAUSE_SHARED:
	  flags = GOVD_SHARED | GOVD_EXPLICIT;
	  goto do_add;
	case OMP_CLAUSE_FIRSTPRIVATE:
	  flags = GOVD_FIRSTPRIVATE | GOVD_EXPLICIT;
	  check_non_private = "firstprivate";
	  goto do_add;
	case OMP_CLAUSE_LASTPRIVATE:
	  flags = GOVD_LASTPRIVATE | GOVD_SEEN | GOVD_EXPLICIT;
	  check_non_private = "lastprivate";
	  decl = OMP_CLAUSE_DECL (c);
	  if (omp_no_lastprivate (ctx))
	    {
	      notice_outer = false;
	      flags |= GOVD_LINEAR_LASTPRIVATE_NO_OUTER;
	    }
	  else if (error_operand_p (decl))
	    goto do_add;
	  else if (outer_ctx
		   && outer_ctx->region_type == ORT_COMBINED_PARALLEL
		   && splay_tree_lookup (outer_ctx->variables,
					 (splay_tree_key) decl) == NULL)
	    omp_add_variable (outer_ctx, decl, GOVD_SHARED | GOVD_SEEN);
	  else if (outer_ctx
		   && outer_ctx->region_type == ORT_WORKSHARE
		   && outer_ctx->combined_loop
		   && splay_tree_lookup (outer_ctx->variables,
					 (splay_tree_key) decl) == NULL
		   && !omp_check_private (outer_ctx, decl, false))
	    {
	      omp_add_variable (outer_ctx, decl, GOVD_LASTPRIVATE | GOVD_SEEN);
	      if (outer_ctx->outer_context
		  && (outer_ctx->outer_context->region_type
		      == ORT_COMBINED_PARALLEL)
		  && splay_tree_lookup (outer_ctx->outer_context->variables,
					(splay_tree_key) decl) == NULL)
		omp_add_variable (outer_ctx->outer_context, decl,
				  GOVD_SHARED | GOVD_SEEN);
	    }
	  goto do_add;
	case OMP_CLAUSE_REDUCTION:
	  flags = GOVD_REDUCTION | GOVD_SEEN | GOVD_EXPLICIT;
	  if ((region_kind == ORK_OACC) && (region_type == ORT_TARGET)
	      && (outer_ctx == NULL 
		  || (outer_ctx->region_kind == ORK_OACC
		      && outer_ctx->region_type == ORT_TARGET_DATA)))
	    redvec.safe_push (OMP_CLAUSE_DECL (c));
	  if (region_kind != ORK_OACC)
	    check_non_private = "reduction";
	  goto do_add;
	case OMP_CLAUSE_USE_DEVICE:
	  flags = GOVD_USE_DEVICE | GOVD_EXPLICIT;
	  check_non_private = "use_device";
	  goto do_add;
	case OMP_CLAUSE_LINEAR:
	  if (gimplify_expr (&OMP_CLAUSE_LINEAR_STEP (c), pre_p, NULL,
			     is_gimple_val, fb_rvalue) == GS_ERROR)
	    {
	      remove = true;
	      break;
	    }
	  else
	    {
	      /* For combined #pragma omp parallel for simd, need to put
		 lastprivate and perhaps firstprivate too on the
		 parallel.  Similarly for #pragma omp for simd.  */
	      struct gimplify_omp_ctx *octx = outer_ctx;
	      decl = NULL_TREE;
	      if (omp_no_lastprivate (ctx))
		OMP_CLAUSE_LINEAR_NO_COPYOUT (c) = 1;
	      do
		{
		  if (OMP_CLAUSE_LINEAR_NO_COPYIN (c)
		      && OMP_CLAUSE_LINEAR_NO_COPYOUT (c))
		    break;
		  decl = OMP_CLAUSE_DECL (c);
		  if (error_operand_p (decl))
		    {
		      decl = NULL_TREE;
		      break;
		    }
		  if (octx
		      && octx->region_type == ORT_WORKSHARE
		      && octx->combined_loop)
		    {
		      if (octx->outer_context
			  && (octx->outer_context->region_type
			      == ORT_COMBINED_PARALLEL
			      || (octx->outer_context->region_type
				  == ORT_COMBINED_TEAMS)))
			octx = octx->outer_context;
		      else if (omp_check_private (octx, decl, false))
			break;
		    }
		  else
		    break;
		  gcc_checking_assert (splay_tree_lookup (octx->variables,
							  (splay_tree_key)
							  decl) == NULL);
		  flags = GOVD_SEEN;
		  if (!OMP_CLAUSE_LINEAR_NO_COPYIN (c))
		    flags |= GOVD_FIRSTPRIVATE;
		  if (!OMP_CLAUSE_LINEAR_NO_COPYOUT (c))
		    flags |= GOVD_LASTPRIVATE;
		  omp_add_variable (octx, decl, flags);
		  if (octx->outer_context == NULL)
		    break;
		  octx = octx->outer_context;
		}
	      while (1);
	      if (octx
		  && decl
		  && (!OMP_CLAUSE_LINEAR_NO_COPYIN (c)
		      || !OMP_CLAUSE_LINEAR_NO_COPYOUT (c)))
		omp_notice_variable (octx, decl, true);
	    }
	  flags = GOVD_LINEAR | GOVD_EXPLICIT;
	  if (OMP_CLAUSE_LINEAR_NO_COPYIN (c)
	      && OMP_CLAUSE_LINEAR_NO_COPYOUT (c))
	    {
	      notice_outer = false;
	      flags |= GOVD_LINEAR_LASTPRIVATE_NO_OUTER;
	    }
	  goto do_add;

	case OMP_CLAUSE_MAP:
	  decl = OMP_CLAUSE_DECL (c);
	  if (error_operand_p (decl))
	    {
	      remove = true;
	      break;
	    }
	  if (OMP_CLAUSE_SIZE (c) == NULL_TREE)
	    OMP_CLAUSE_SIZE (c) = DECL_P (decl) ? DECL_SIZE_UNIT (decl)
				  : TYPE_SIZE_UNIT (TREE_TYPE (decl));
	  if (gimplify_expr (&OMP_CLAUSE_SIZE (c), pre_p,
			     NULL, is_gimple_val, fb_rvalue) == GS_ERROR)
	    {
	      remove = true;
	      break;
	    }
	  if (!DECL_P (decl))
	    {
	      if (gimplify_expr (&OMP_CLAUSE_DECL (c), pre_p,
				 NULL, is_gimple_lvalue, fb_lvalue)
		  == GS_ERROR)
		{
		  remove = true;
		  break;
		}
	      break;
	    }

	  flags = GOVD_MAP | GOVD_EXPLICIT;
	  if (OMP_CLAUSE_MAP_KIND (c) == GOMP_MAP_FORCE_DEVICEPTR)
	    flags |= GOVD_USE_DEVPTR;
	  goto do_add;

	case OMP_CLAUSE_DEPEND:
	  if (TREE_CODE (OMP_CLAUSE_DECL (c)) == COMPOUND_EXPR)
	    {
	      gimplify_expr (&TREE_OPERAND (OMP_CLAUSE_DECL (c), 0), pre_p,
			     NULL, is_gimple_val, fb_rvalue);
	      OMP_CLAUSE_DECL (c) = TREE_OPERAND (OMP_CLAUSE_DECL (c), 1);
	    }
	  if (error_operand_p (OMP_CLAUSE_DECL (c)))
	    {
	      remove = true;
	      break;
	    }
	  OMP_CLAUSE_DECL (c) = build_fold_addr_expr (OMP_CLAUSE_DECL (c));
	  if (gimplify_expr (&OMP_CLAUSE_DECL (c), pre_p, NULL,
			     is_gimple_val, fb_rvalue) == GS_ERROR)
	    {
	      remove = true;
	      break;
	    }
	  break;

	case OMP_CLAUSE_TO:
	case OMP_CLAUSE_FROM:
	case OMP_CLAUSE__CACHE_:
	  decl = OMP_CLAUSE_DECL (c);
	  if (error_operand_p (decl))
	    {
	      remove = true;
	      break;
	    }
	  if (OMP_CLAUSE_SIZE (c) == NULL_TREE)
	    OMP_CLAUSE_SIZE (c) = DECL_P (decl) ? DECL_SIZE_UNIT (decl)
				  : TYPE_SIZE_UNIT (TREE_TYPE (decl));
	  if (gimplify_expr (&OMP_CLAUSE_SIZE (c), pre_p,
			     NULL, is_gimple_val, fb_rvalue) == GS_ERROR)
	    {
	      remove = true;
	      break;
	    }
	  if (!DECL_P (decl))
	    {
	      if (gimplify_expr (&OMP_CLAUSE_DECL (c), pre_p,
				 NULL, is_gimple_lvalue, fb_lvalue)
		  == GS_ERROR)
		{
		  remove = true;
		  break;
		}
	      break;
	    }
	  goto do_notice;

	do_add:
	  decl = OMP_CLAUSE_DECL (c);
	  if (error_operand_p (decl))
	    {
	      remove = true;
	      break;
	    }
	  omp_add_variable (ctx, decl, flags);
	  if (OMP_CLAUSE_CODE (c) == OMP_CLAUSE_REDUCTION
	      && OMP_CLAUSE_REDUCTION_PLACEHOLDER (c))
	    {
	      omp_add_variable (ctx, OMP_CLAUSE_REDUCTION_PLACEHOLDER (c),
				GOVD_LOCAL | GOVD_SEEN);
	      gimplify_omp_ctxp = ctx;
	      push_gimplify_context ();

	      OMP_CLAUSE_REDUCTION_GIMPLE_INIT (c) = NULL;
	      OMP_CLAUSE_REDUCTION_GIMPLE_MERGE (c) = NULL;

	      gimplify_and_add (OMP_CLAUSE_REDUCTION_INIT (c),
		  		&OMP_CLAUSE_REDUCTION_GIMPLE_INIT (c));
	      pop_gimplify_context
		(gimple_seq_first_stmt (OMP_CLAUSE_REDUCTION_GIMPLE_INIT (c)));
	      push_gimplify_context ();
	      gimplify_and_add (OMP_CLAUSE_REDUCTION_MERGE (c),
		  		&OMP_CLAUSE_REDUCTION_GIMPLE_MERGE (c));
	      pop_gimplify_context
		(gimple_seq_first_stmt (OMP_CLAUSE_REDUCTION_GIMPLE_MERGE (c)));
	      OMP_CLAUSE_REDUCTION_INIT (c) = NULL_TREE;
	      OMP_CLAUSE_REDUCTION_MERGE (c) = NULL_TREE;

	      gimplify_omp_ctxp = outer_ctx;
	    }
	  else if (OMP_CLAUSE_CODE (c) == OMP_CLAUSE_LASTPRIVATE
		   && OMP_CLAUSE_LASTPRIVATE_STMT (c))
	    {
	      gimplify_omp_ctxp = ctx;
	      push_gimplify_context ();
	      if (TREE_CODE (OMP_CLAUSE_LASTPRIVATE_STMT (c)) != BIND_EXPR)
		{
		  tree bind = build3 (BIND_EXPR, void_type_node, NULL,
				      NULL, NULL);
		  TREE_SIDE_EFFECTS (bind) = 1;
		  BIND_EXPR_BODY (bind) = OMP_CLAUSE_LASTPRIVATE_STMT (c);
		  OMP_CLAUSE_LASTPRIVATE_STMT (c) = bind;
		}
	      gimplify_and_add (OMP_CLAUSE_LASTPRIVATE_STMT (c),
				&OMP_CLAUSE_LASTPRIVATE_GIMPLE_SEQ (c));
	      pop_gimplify_context
		(gimple_seq_first_stmt (OMP_CLAUSE_LASTPRIVATE_GIMPLE_SEQ (c)));
	      OMP_CLAUSE_LASTPRIVATE_STMT (c) = NULL_TREE;

	      gimplify_omp_ctxp = outer_ctx;
	    }
	  else if (OMP_CLAUSE_CODE (c) == OMP_CLAUSE_LINEAR
		   && OMP_CLAUSE_LINEAR_STMT (c))
	    {
	      gimplify_omp_ctxp = ctx;
	      push_gimplify_context ();
	      if (TREE_CODE (OMP_CLAUSE_LINEAR_STMT (c)) != BIND_EXPR)
		{
		  tree bind = build3 (BIND_EXPR, void_type_node, NULL,
				      NULL, NULL);
		  TREE_SIDE_EFFECTS (bind) = 1;
		  BIND_EXPR_BODY (bind) = OMP_CLAUSE_LINEAR_STMT (c);
		  OMP_CLAUSE_LINEAR_STMT (c) = bind;
		}
	      gimplify_and_add (OMP_CLAUSE_LINEAR_STMT (c),
				&OMP_CLAUSE_LINEAR_GIMPLE_SEQ (c));
	      pop_gimplify_context
		(gimple_seq_first_stmt (OMP_CLAUSE_LINEAR_GIMPLE_SEQ (c)));
	      OMP_CLAUSE_LINEAR_STMT (c) = NULL_TREE;

	      gimplify_omp_ctxp = outer_ctx;
	    }
	  if (notice_outer)
	    goto do_notice;
	  break;

	case OMP_CLAUSE_COPYIN:
	case OMP_CLAUSE_COPYPRIVATE:
	  decl = OMP_CLAUSE_DECL (c);
	  if (error_operand_p (decl))
	    {
	      remove = true;
	      break;
	    }
	  if (OMP_CLAUSE_CODE (c) == OMP_CLAUSE_COPYPRIVATE
	      && !remove
	      && !omp_check_private (ctx, decl, true))
	    {
	      remove = true;
	      if (is_global_var (decl))
		{
		  if (DECL_THREAD_LOCAL_P (decl))
		    remove = false;
		  else if (DECL_HAS_VALUE_EXPR_P (decl))
		    {
		      tree value = get_base_address (DECL_VALUE_EXPR (decl));

		      if (value
			  && DECL_P (value)
			  && DECL_THREAD_LOCAL_P (value))
			remove = false;
		    }
		}
	      if (remove)
		error_at (OMP_CLAUSE_LOCATION (c),
			  "copyprivate variable %qE is not threadprivate"
			  " or private in outer context", DECL_NAME (decl));
	    }
	do_notice:
	  if (outer_ctx)
	    omp_notice_variable (outer_ctx, decl, true);
	  if (check_non_private
	      && region_type == ORT_WORKSHARE
	      && omp_check_private (ctx, decl, false))
	    {
	      error ("%s variable %qE is private in outer context",
		     check_non_private, DECL_NAME (decl));
	      remove = true;
	    }
	  break;

	case OMP_CLAUSE_FINAL:
	case OMP_CLAUSE_IF:
	  OMP_CLAUSE_OPERAND (c, 0)
	    = gimple_boolify (OMP_CLAUSE_OPERAND (c, 0));
	  /* Fall through.  */

	case OMP_CLAUSE_SCHEDULE:
	case OMP_CLAUSE_NUM_THREADS:
	case OMP_CLAUSE_NUM_TEAMS:
	case OMP_CLAUSE_THREAD_LIMIT:
	case OMP_CLAUSE_DIST_SCHEDULE:
	case OMP_CLAUSE_DEVICE:
	case OMP_CLAUSE__CILK_FOR_COUNT_:
	case OMP_CLAUSE_ASYNC:
	case OMP_CLAUSE_WAIT:
	case OMP_CLAUSE_NUM_GANGS:
	case OMP_CLAUSE_NUM_WORKERS:
	case OMP_CLAUSE_VECTOR_LENGTH:
	case OMP_CLAUSE_GANG:
	case OMP_CLAUSE_WORKER:
	case OMP_CLAUSE_VECTOR:
	  if (gimplify_expr (&OMP_CLAUSE_OPERAND (c, 0), pre_p, NULL,
			     is_gimple_val, fb_rvalue) == GS_ERROR)
	    remove = true;
	  if (OMP_CLAUSE_CODE (c) == OMP_CLAUSE_GANG
	      && gimplify_expr (&OMP_CLAUSE_OPERAND (c, 1), pre_p, NULL,
				is_gimple_val, fb_rvalue) == GS_ERROR)
	    remove = true;
	  break;

	case OMP_CLAUSE_DEVICE_RESIDENT:
	  remove = true;
	  break;

	case OMP_CLAUSE_NOWAIT:
	case OMP_CLAUSE_ORDERED:
	case OMP_CLAUSE_UNTIED:
	case OMP_CLAUSE_COLLAPSE:
	case OMP_CLAUSE_AUTO:
	case OMP_CLAUSE_SEQ:
	case OMP_CLAUSE_INDEPENDENT:
	case OMP_CLAUSE_MERGEABLE:
	case OMP_CLAUSE_PROC_BIND:
	case OMP_CLAUSE_SAFELEN:
	case OMP_CLAUSE_TILE:
	case OMP_CLAUSE_DEVICE_TYPE:
	  break;

	case OMP_CLAUSE_ALIGNED:
	  decl = OMP_CLAUSE_DECL (c);
	  if (error_operand_p (decl))
	    {
	      remove = true;
	      break;
	    }
	  if (gimplify_expr (&OMP_CLAUSE_ALIGNED_ALIGNMENT (c), pre_p, NULL,
			     is_gimple_val, fb_rvalue) == GS_ERROR)
	    {
	      remove = true;
	      break;
	    }
	  if (!is_global_var (decl)
	      && TREE_CODE (TREE_TYPE (decl)) == POINTER_TYPE)
	    omp_add_variable (ctx, decl, GOVD_ALIGNED);
	  break;

	case OMP_CLAUSE_DEFAULT:
	  ctx->default_kind = OMP_CLAUSE_DEFAULT_KIND (c);
	  break;

	default:
	  gcc_unreachable ();
	}

      /* Add an implicit data-movement clause for an OpenACC parallel
	 reduction, if necessary.  */
      if (OMP_CLAUSE_CHAIN (c) == NULL && !processed_reductions
	  && region_type == ORT_TARGET && region_kind == ORK_OACC)
	{
	  tree t;

	  while (!redvec.is_empty ())
	    {
	      tree decl = redvec.pop ();
	      bool mapped = false;

	      for (t = clauses; t; t = OMP_CLAUSE_CHAIN (t))
		if (OMP_CLAUSE_CODE (t) == OMP_CLAUSE_MAP
		    && OMP_CLAUSE_DECL (t) == decl)
		  {
		    mapped = true;
		    if (OMP_CLAUSE_MAP_KIND (t) == GOMP_MAP_TOFROM
			&& OMP_CLAUSE_MAP_KIND (t) != GOMP_MAP_FORCE_TOFROM)
		      error_at (OMP_CLAUSE_LOCATION (t),
				"incompatible data clause");
		    break;
		  }

	      if (!mapped)
		{
		  /* Let gimplify_adjust_omp_clauses_1 create a new data
		     clause for the reduction.  */

		  splay_tree_node n;

		  n = splay_tree_lookup (ctx->variables, (splay_tree_key)decl);
		  n->value |= GOVD_FORCE_MAP;
		}
	    }

	  processed_reductions = true;
	}

      if (remove)
	*list_p = OMP_CLAUSE_CHAIN (c);
      else
	list_p = &OMP_CLAUSE_CHAIN (c);
    }

  gimplify_omp_ctxp = ctx;
}

struct gimplify_adjust_omp_clauses_data
{
  tree *list_p;
  gimple_seq *pre_p;
};

/* For all variables that were not actually used within the context,
   remove PRIVATE, SHARED, and FIRSTPRIVATE clauses.  */

static int
gimplify_adjust_omp_clauses_1 (splay_tree_node n, void *data)
{
  tree *list_p = ((struct gimplify_adjust_omp_clauses_data *) data)->list_p;
  gimple_seq *pre_p
    = ((struct gimplify_adjust_omp_clauses_data *) data)->pre_p;
  tree decl = (tree) n->key;
  unsigned flags = n->value;
  enum omp_clause_code code;
  tree clause;
  bool private_debug;

  if (flags & (GOVD_EXPLICIT | GOVD_LOCAL) && ((flags & GOVD_FORCE_MAP) == 0))
    return 0;
  if ((flags & GOVD_SEEN) == 0)
    return 0;
  if (flags & GOVD_DEBUG_PRIVATE)
    {
      gcc_assert ((flags & GOVD_DATA_SHARE_CLASS) == GOVD_PRIVATE);
      private_debug = true;
    }
  else if (flags & GOVD_MAP)
    private_debug = false;
  else
    private_debug
      = lang_hooks.decls.omp_private_debug_clause (decl,
						   !!(flags & GOVD_SHARED));
  if (private_debug)
    code = OMP_CLAUSE_PRIVATE;
  else if (flags & (GOVD_MAP | GOVD_FORCE_MAP))
    code = OMP_CLAUSE_MAP;
  else if (flags & GOVD_SHARED)
    {
      if (is_global_var (decl))
	{
	  struct gimplify_omp_ctx *ctx = gimplify_omp_ctxp->outer_context;
	  while (ctx != NULL)
	    {
	      splay_tree_node on
		= splay_tree_lookup (ctx->variables, (splay_tree_key) decl);
	      if (on && (on->value & (GOVD_FIRSTPRIVATE | GOVD_LASTPRIVATE
				      | GOVD_PRIVATE | GOVD_REDUCTION
				      | GOVD_LINEAR | GOVD_MAP)) != 0)
		break;
	      ctx = ctx->outer_context;
	    }
	  if (ctx == NULL)
	    return 0;
	}
      code = OMP_CLAUSE_SHARED;
    }
  else if (flags & GOVD_PRIVATE)
    code = OMP_CLAUSE_PRIVATE;
  else if (flags & GOVD_FIRSTPRIVATE)
    code = OMP_CLAUSE_FIRSTPRIVATE;
  else if (flags & GOVD_LASTPRIVATE)
    code = OMP_CLAUSE_LASTPRIVATE;
  else if (flags & (GOVD_ALIGNED | GOVD_USE_DEVICE))
    return 0;
  else
    gcc_unreachable ();

  clause = build_omp_clause (input_location, code);
  OMP_CLAUSE_DECL (clause) = decl;
  OMP_CLAUSE_CHAIN (clause) = *list_p;
  if (private_debug)
    OMP_CLAUSE_PRIVATE_DEBUG (clause) = 1;
  else if (code == OMP_CLAUSE_PRIVATE && (flags & GOVD_PRIVATE_OUTER_REF))
    OMP_CLAUSE_PRIVATE_OUTER_REF (clause) = 1;
  else if (code == OMP_CLAUSE_MAP)
    {
      OMP_CLAUSE_SET_MAP_KIND (clause,
			       flags & GOVD_MAP_TO_ONLY ? GOMP_MAP_TO
			       : (flags & GOVD_FORCE_MAP
				  ? GOMP_MAP_FORCE_TOFROM
				  : GOMP_MAP_TOFROM));

      if (DECL_SIZE (decl)
	  && TREE_CODE (DECL_SIZE (decl)) != INTEGER_CST)
	{
	  tree decl2 = DECL_VALUE_EXPR (decl);
	  gcc_assert (TREE_CODE (decl2) == INDIRECT_REF);
	  decl2 = TREE_OPERAND (decl2, 0);
	  gcc_assert (DECL_P (decl2));
	  tree mem = build_simple_mem_ref (decl2);
	  OMP_CLAUSE_DECL (clause) = mem;
	  OMP_CLAUSE_SIZE (clause) = TYPE_SIZE_UNIT (TREE_TYPE (decl));
	  if (gimplify_omp_ctxp->outer_context)
	    {
	      struct gimplify_omp_ctx *ctx = gimplify_omp_ctxp->outer_context;
	      omp_notice_variable (ctx, decl2, true);
	      omp_notice_variable (ctx, OMP_CLAUSE_SIZE (clause), true);
	    }
	  tree nc = build_omp_clause (OMP_CLAUSE_LOCATION (clause),
				      OMP_CLAUSE_MAP);
	  OMP_CLAUSE_DECL (nc) = decl;
	  OMP_CLAUSE_SIZE (nc) = size_zero_node;
	  OMP_CLAUSE_SET_MAP_KIND (nc, GOMP_MAP_POINTER);
	  OMP_CLAUSE_CHAIN (nc) = OMP_CLAUSE_CHAIN (clause);
	  OMP_CLAUSE_CHAIN (clause) = nc;
	}
      else
	{
	  if (gimplify_omp_ctxp->outer_context)
	    {
	      struct gimplify_omp_ctx *ctx = gimplify_omp_ctxp->outer_context;
	      splay_tree_node on
		    = splay_tree_lookup (ctx->variables, (splay_tree_key) decl);
	      if (on && (on->value & GOVD_USE_DEVPTR))
	        OMP_CLAUSE_SET_MAP_KIND (clause, GOMP_MAP_FORCE_PRESENT);
	    }
	  OMP_CLAUSE_SIZE (clause) = DECL_SIZE_UNIT (decl);
	}
    }
  if (code == OMP_CLAUSE_FIRSTPRIVATE && (flags & GOVD_LASTPRIVATE) != 0)
    {
      tree nc = build_omp_clause (input_location, OMP_CLAUSE_LASTPRIVATE);
      OMP_CLAUSE_DECL (nc) = decl;
      OMP_CLAUSE_LASTPRIVATE_FIRSTPRIVATE (nc) = 1;
      OMP_CLAUSE_CHAIN (nc) = *list_p;
      OMP_CLAUSE_CHAIN (clause) = nc;
      struct gimplify_omp_ctx *ctx = gimplify_omp_ctxp;
      gimplify_omp_ctxp = ctx->outer_context;
      lang_hooks.decls.omp_finish_clause (nc, pre_p);
      gimplify_omp_ctxp = ctx;
    }
  *list_p = clause;
  struct gimplify_omp_ctx *ctx = gimplify_omp_ctxp;
  gimplify_omp_ctxp = ctx->outer_context;
  lang_hooks.decls.omp_finish_clause (clause, pre_p);
  gimplify_omp_ctxp = ctx;
  return 0;
}

static void
gimplify_adjust_omp_clauses (gimple_seq *pre_p, tree *list_p)
{
  struct gimplify_omp_ctx *ctx = gimplify_omp_ctxp;
  tree c, decl;

  while ((c = *list_p) != NULL)
    {
      splay_tree_node n;
      bool remove = false;

      switch (OMP_CLAUSE_CODE (c))
	{
	case OMP_CLAUSE_PRIVATE:
	case OMP_CLAUSE_SHARED:
	case OMP_CLAUSE_FIRSTPRIVATE:
	case OMP_CLAUSE_LINEAR:
	  decl = OMP_CLAUSE_DECL (c);
	  n = splay_tree_lookup (ctx->variables, (splay_tree_key) decl);
	  remove = !(n->value & GOVD_SEEN);
	  if (! remove)
	    {
	      bool shared = OMP_CLAUSE_CODE (c) == OMP_CLAUSE_SHARED;
	      if ((n->value & GOVD_DEBUG_PRIVATE)
		  || lang_hooks.decls.omp_private_debug_clause (decl, shared))
		{
		  gcc_assert ((n->value & GOVD_DEBUG_PRIVATE) == 0
			      || ((n->value & GOVD_DATA_SHARE_CLASS)
				  == GOVD_PRIVATE));
		  OMP_CLAUSE_SET_CODE (c, OMP_CLAUSE_PRIVATE);
		  OMP_CLAUSE_PRIVATE_DEBUG (c) = 1;
		}
	    }
	  break;

	case OMP_CLAUSE_LASTPRIVATE:
	  /* Make sure OMP_CLAUSE_LASTPRIVATE_FIRSTPRIVATE is set to
	     accurately reflect the presence of a FIRSTPRIVATE clause.  */
	  decl = OMP_CLAUSE_DECL (c);
	  n = splay_tree_lookup (ctx->variables, (splay_tree_key) decl);
	  OMP_CLAUSE_LASTPRIVATE_FIRSTPRIVATE (c)
	    = (n->value & GOVD_FIRSTPRIVATE) != 0;
	  if (omp_no_lastprivate (ctx))
	    {
	      if (OMP_CLAUSE_LASTPRIVATE_FIRSTPRIVATE (c))
		remove = true;
	      else
		OMP_CLAUSE_CODE (c) = OMP_CLAUSE_PRIVATE;
	    }
	  break;

	case OMP_CLAUSE_ALIGNED:
	  decl = OMP_CLAUSE_DECL (c);
	  if (!is_global_var (decl))
	    {
	      n = splay_tree_lookup (ctx->variables, (splay_tree_key) decl);
	      remove = n == NULL || !(n->value & GOVD_SEEN);
	      if (!remove && TREE_CODE (TREE_TYPE (decl)) == POINTER_TYPE)
		{
		  struct gimplify_omp_ctx *octx;
		  if (n != NULL
		      && (n->value & (GOVD_DATA_SHARE_CLASS
				      & ~GOVD_FIRSTPRIVATE)))
		    remove = true;
		  else
		    for (octx = ctx->outer_context; octx;
			 octx = octx->outer_context)
		      {
			n = splay_tree_lookup (octx->variables,
					       (splay_tree_key) decl);
			if (n == NULL)
			  continue;
			if (n->value & GOVD_LOCAL)
			  break;
			/* We have to avoid assigning a shared variable
			   to itself when trying to add
			   __builtin_assume_aligned.  */
			if (n->value & GOVD_SHARED)
			  {
			    remove = true;
			    break;
			  }
		      }
		}
	    }
	  else if (TREE_CODE (TREE_TYPE (decl)) == ARRAY_TYPE)
	    {
	      n = splay_tree_lookup (ctx->variables, (splay_tree_key) decl);
	      if (n != NULL && (n->value & GOVD_DATA_SHARE_CLASS) != 0)
		remove = true;
	    }
	  break;

	case OMP_CLAUSE_MAP:
	  decl = OMP_CLAUSE_DECL (c);
	  if (!DECL_P (decl))
	    break;
	  n = splay_tree_lookup (ctx->variables, (splay_tree_key) decl);
	  if (ctx->region_type == ORT_TARGET && !(n->value & GOVD_SEEN))
	    remove = true;
	  else if (DECL_SIZE (decl)
		   && TREE_CODE (DECL_SIZE (decl)) != INTEGER_CST
		   && OMP_CLAUSE_MAP_KIND (c) != GOMP_MAP_POINTER)
	    {
	      /* For GOMP_MAP_FORCE_DEVICEPTR, we'll never enter here, because
		 for these, TREE_CODE (DECL_SIZE (decl)) will always be
		 INTEGER_CST.  */
	      gcc_assert (OMP_CLAUSE_MAP_KIND (c) != GOMP_MAP_FORCE_DEVICEPTR);

	      tree decl2 = DECL_VALUE_EXPR (decl);
	      gcc_assert (TREE_CODE (decl2) == INDIRECT_REF);
	      decl2 = TREE_OPERAND (decl2, 0);
	      gcc_assert (DECL_P (decl2));
	      tree mem = build_simple_mem_ref (decl2);
	      OMP_CLAUSE_DECL (c) = mem;
	      OMP_CLAUSE_SIZE (c) = TYPE_SIZE_UNIT (TREE_TYPE (decl));
	      if (ctx->outer_context)
		{
		  omp_notice_variable (ctx->outer_context, decl2, true);
		  omp_notice_variable (ctx->outer_context,
				       OMP_CLAUSE_SIZE (c), true);
		}
	      tree nc = build_omp_clause (OMP_CLAUSE_LOCATION (c),
					  OMP_CLAUSE_MAP);
	      OMP_CLAUSE_DECL (nc) = decl;
	      OMP_CLAUSE_SIZE (nc) = size_zero_node;
	      OMP_CLAUSE_SET_MAP_KIND (nc, GOMP_MAP_POINTER);
	      OMP_CLAUSE_CHAIN (nc) = OMP_CLAUSE_CHAIN (c);
	      OMP_CLAUSE_CHAIN (c) = nc;
	      c = nc;
	    }
	  else if (OMP_CLAUSE_SIZE (c) == NULL_TREE)
	    OMP_CLAUSE_SIZE (c) = DECL_SIZE_UNIT (decl);
	  break;

	case OMP_CLAUSE_TO:
	case OMP_CLAUSE_FROM:
	case OMP_CLAUSE__CACHE_:
	  decl = OMP_CLAUSE_DECL (c);
	  if (!DECL_P (decl))
	    break;
	  if (DECL_SIZE (decl)
	      && TREE_CODE (DECL_SIZE (decl)) != INTEGER_CST)
	    {
	      tree decl2 = DECL_VALUE_EXPR (decl);
	      gcc_assert (TREE_CODE (decl2) == INDIRECT_REF);
	      decl2 = TREE_OPERAND (decl2, 0);
	      gcc_assert (DECL_P (decl2));
	      tree mem = build_simple_mem_ref (decl2);
	      OMP_CLAUSE_DECL (c) = mem;
	      OMP_CLAUSE_SIZE (c) = TYPE_SIZE_UNIT (TREE_TYPE (decl));
	      if (ctx->outer_context)
		{
		  omp_notice_variable (ctx->outer_context, decl2, true);
		  omp_notice_variable (ctx->outer_context,
				       OMP_CLAUSE_SIZE (c), true);
		}
	    }
	  else if (OMP_CLAUSE_SIZE (c) == NULL_TREE)
	    OMP_CLAUSE_SIZE (c) = DECL_SIZE_UNIT (decl);
	  break;

	case OMP_CLAUSE_REDUCTION:
	case OMP_CLAUSE_COPYIN:
	case OMP_CLAUSE_COPYPRIVATE:
	case OMP_CLAUSE_IF:
	case OMP_CLAUSE_NUM_THREADS:
	case OMP_CLAUSE_NUM_TEAMS:
	case OMP_CLAUSE_THREAD_LIMIT:
	case OMP_CLAUSE_DIST_SCHEDULE:
	case OMP_CLAUSE_DEVICE:
	case OMP_CLAUSE_SCHEDULE:
	case OMP_CLAUSE_NOWAIT:
	case OMP_CLAUSE_ORDERED:
	case OMP_CLAUSE_DEFAULT:
	case OMP_CLAUSE_UNTIED:
	case OMP_CLAUSE_COLLAPSE:
	case OMP_CLAUSE_FINAL:
	case OMP_CLAUSE_MERGEABLE:
	case OMP_CLAUSE_PROC_BIND:
	case OMP_CLAUSE_SAFELEN:
	case OMP_CLAUSE_DEPEND:
	case OMP_CLAUSE__CILK_FOR_COUNT_:
	case OMP_CLAUSE_ASYNC:
	case OMP_CLAUSE_WAIT:
	case OMP_CLAUSE_DEVICE_RESIDENT:
	case OMP_CLAUSE_USE_DEVICE:
	case OMP_CLAUSE_INDEPENDENT:
	case OMP_CLAUSE_NUM_GANGS:
	case OMP_CLAUSE_NUM_WORKERS:
	case OMP_CLAUSE_VECTOR_LENGTH:
	case OMP_CLAUSE_GANG:
	case OMP_CLAUSE_WORKER:
	case OMP_CLAUSE_VECTOR:
	case OMP_CLAUSE_AUTO:
	case OMP_CLAUSE_SEQ:
	case OMP_CLAUSE_TILE:
	case OMP_CLAUSE_DEVICE_TYPE:
	  break;

	default:
	  gcc_unreachable ();
	}

      if (remove)
	*list_p = OMP_CLAUSE_CHAIN (c);
      else
	list_p = &OMP_CLAUSE_CHAIN (c);
    }

  /* Add in any implicit data sharing.  */
  struct gimplify_adjust_omp_clauses_data data;
  data.list_p = list_p;
  data.pre_p = pre_p;
  splay_tree_foreach (ctx->variables, gimplify_adjust_omp_clauses_1, &data);

  gimplify_omp_ctxp = ctx->outer_context;
  delete_omp_context (ctx);
}

/* Gimplify OACC_CACHE.  */

static void
gimplify_oacc_cache (tree *expr_p, gimple_seq *pre_p)
{
  tree expr = *expr_p;

  gimplify_scan_omp_clauses (&OACC_CACHE_CLAUSES (expr), pre_p, ORT_WORKSHARE,
			     ORK_OACC);
  gimplify_adjust_omp_clauses (pre_p, &OACC_CACHE_CLAUSES (expr));

  /* TODO: Do something sensible with this information.  */

  *expr_p = NULL_TREE;
}

static tree
gimplify_oacc_host_data_1 (tree *tp, int *walk_subtrees, void *data ATTRIBUTE_UNUSED)
{
  splay_tree_node n = NULL;
  location_t loc = EXPR_LOCATION (*tp);

  switch (TREE_CODE (*tp))
    {
    case ADDR_EXPR:
      {
	tree decl = TREE_OPERAND (*tp, 0);

	switch (TREE_CODE (decl))
	  {
	  case ARRAY_REF:
	  case ARRAY_RANGE_REF:
	  case COMPONENT_REF:
	  case VIEW_CONVERT_EXPR:
	  case REALPART_EXPR:
	  case IMAGPART_EXPR:
	    if (TREE_CODE (TREE_OPERAND (decl, 0)) == VAR_DECL)
	      n = splay_tree_lookup (gimplify_omp_ctxp->variables,
				     (splay_tree_key) TREE_OPERAND (decl, 0));
	    break;

	  case VAR_DECL:
	    n = splay_tree_lookup (gimplify_omp_ctxp->variables,
				   (splay_tree_key) decl);
	    break;

	  default:
	    ;
	  }

	if (n != NULL && (n->value & GOVD_USE_DEVICE) != 0)
	  {
	    tree t = builtin_decl_explicit (BUILT_IN_GOACC_DEVICEPTR);
	    *tp = build_call_expr_loc (loc, t, 1, *tp);
	  }

	*walk_subtrees = 0;
      }
      break;

    case VAR_DECL:
      {
	tree decl = *tp;

	n = splay_tree_lookup (gimplify_omp_ctxp->variables,
			       (splay_tree_key) decl);

	if (n != NULL && (n->value & GOVD_USE_DEVICE) != 0)
	  {
	    if (!POINTER_TYPE_P (TREE_TYPE (decl)))
	      return decl;

	    tree t = builtin_decl_explicit (BUILT_IN_GOACC_DEVICEPTR);
	    *tp = build_call_expr_loc (loc, t, 1, *tp);
	    *walk_subtrees = 0;
	  }
      }
      break;

    case OACC_PARALLEL:
    case OACC_KERNELS:
    case OACC_LOOP:
      *walk_subtrees = 0;
      break;

    default:
      ;
    }

  return NULL_TREE;
}

static enum gimplify_status
gimplify_oacc_host_data (tree *expr_p, gimple_seq *pre_p)
{
  tree expr = *expr_p, orig_body;
  gimple_seq body = NULL;
  
  gimplify_scan_omp_clauses (&OACC_HOST_DATA_CLAUSES (expr), pre_p,
			     ORT_HOST_DATA, ORK_OACC);
  
  orig_body = OACC_HOST_DATA_BODY (expr);

  /* Perform a pre-pass over the host_data region's body, inserting calls to
     GOACC_deviceptr where appropriate.  */

  tree ret = walk_tree_without_duplicates (&orig_body,
					   &gimplify_oacc_host_data_1, 0);
  
  if (ret)
    {
      error_at (EXPR_LOCATION (expr),
		"undefined use of variable %qE in host_data region",
		DECL_NAME (ret));
      gimplify_adjust_omp_clauses (pre_p, &OACC_HOST_DATA_CLAUSES (expr));
      return GS_ERROR;
    }

  push_gimplify_context ();
  
  gimple g = gimplify_and_return_first (orig_body, &body);

  if (gimple_code (g) == GIMPLE_BIND)
    pop_gimplify_context (g);
  else
    pop_gimplify_context (NULL);

  gimplify_adjust_omp_clauses (pre_p, &OACC_HOST_DATA_CLAUSES (expr));
  
  gimplify_seq_add_stmt (pre_p, g);
  
  return GS_ALL_DONE;
}

/* Gimplify the contents of an OMP_PARALLEL statement.  This involves
   gimplification of the body, as well as scanning the body for used
   variables.  We need to do this scan now, because variable-sized
   decls will be decomposed during gimplification.  */

static void
gimplify_omp_parallel (tree *expr_p, gimple_seq *pre_p)
{
  tree expr = *expr_p;
  gimple g;
  gimple_seq body = NULL;

  gimplify_scan_omp_clauses (&OMP_PARALLEL_CLAUSES (expr), pre_p,
			     OMP_PARALLEL_COMBINED (expr)
			     ? ORT_COMBINED_PARALLEL
			     : ORT_PARALLEL, ORK_OMP);

  push_gimplify_context ();

  g = gimplify_and_return_first (OMP_PARALLEL_BODY (expr), &body);
  if (gimple_code (g) == GIMPLE_BIND)
    pop_gimplify_context (g);
  else
    pop_gimplify_context (NULL);

  gimplify_adjust_omp_clauses (pre_p, &OMP_PARALLEL_CLAUSES (expr));

  g = gimple_build_omp_parallel (body,
				 OMP_PARALLEL_CLAUSES (expr),
				 NULL_TREE, NULL_TREE);
  if (OMP_PARALLEL_COMBINED (expr))
    gimple_omp_set_subcode (g, GF_OMP_PARALLEL_COMBINED);
  gimplify_seq_add_stmt (pre_p, g);
  *expr_p = NULL_TREE;
}

/* Gimplify the contents of an OMP_TASK statement.  This involves
   gimplification of the body, as well as scanning the body for used
   variables.  We need to do this scan now, because variable-sized
   decls will be decomposed during gimplification.  */

static void
gimplify_omp_task (tree *expr_p, gimple_seq *pre_p)
{
  tree expr = *expr_p;
  gimple g;
  gimple_seq body = NULL;

  gimplify_scan_omp_clauses (&OMP_TASK_CLAUSES (expr), pre_p,
			     find_omp_clause (OMP_TASK_CLAUSES (expr),
					      OMP_CLAUSE_UNTIED)
			     ? ORT_UNTIED_TASK : ORT_TASK,
			     ORK_OMP);

  push_gimplify_context ();

  g = gimplify_and_return_first (OMP_TASK_BODY (expr), &body);
  if (gimple_code (g) == GIMPLE_BIND)
    pop_gimplify_context (g);
  else
    pop_gimplify_context (NULL);

  gimplify_adjust_omp_clauses (pre_p, &OMP_TASK_CLAUSES (expr));

  g = gimple_build_omp_task (body,
			     OMP_TASK_CLAUSES (expr),
			     NULL_TREE, NULL_TREE,
			     NULL_TREE, NULL_TREE, NULL_TREE);
  gimplify_seq_add_stmt (pre_p, g);
  *expr_p = NULL_TREE;
}

/* Helper function of gimplify_omp_for, find OMP_FOR resp. OMP_SIMD
   with non-NULL OMP_FOR_INIT.  */

static tree
find_combined_omp_for (tree *tp, int *walk_subtrees, void *)
{
  *walk_subtrees = 0;
  switch (TREE_CODE (*tp))
    {
    case OMP_FOR:
      *walk_subtrees = 1;
      /* FALLTHRU */
    case OMP_SIMD:
      if (OMP_FOR_INIT (*tp) != NULL_TREE)
	return *tp;
      break;
    case BIND_EXPR:
    case STATEMENT_LIST:
    case OMP_PARALLEL:
      *walk_subtrees = 1;
      break;
    default:
      break;
    }
  return NULL_TREE;
}

/* Gimplify the gross structure of an OMP_FOR statement.  */

static enum gimplify_status
gimplify_omp_for (tree *expr_p, gimple_seq *pre_p)
{
  tree for_stmt, orig_for_stmt, decl, var, t;
  enum gimplify_status ret = GS_ALL_DONE;
  enum gimplify_status tret;
  gomp_for *gfor;
  gimple_seq for_body, for_pre_body;
  int i;
  bool simd;
  bitmap has_decl_expr = NULL;
  enum omp_region_kind ork;

  orig_for_stmt = for_stmt = *expr_p;

  switch (TREE_CODE (for_stmt))
    {
    case OMP_FOR:
    case CILK_FOR:
    case OMP_DISTRIBUTE:
      ork = ORK_OMP;
      simd = false;
      break;
    case OACC_LOOP:
      ork = ORK_OACC;
      simd = false;
      break;
    case OMP_SIMD:
    case CILK_SIMD:
      ork = ORK_OMP;
      simd = true;
      break;
    default:
      gcc_unreachable ();
    }

  /* Set OMP_CLAUSE_LINEAR_NO_COPYIN flag on explicit linear
     clause for the IV.  */
  if (simd && TREE_VEC_LENGTH (OMP_FOR_INIT (for_stmt)) == 1)
    {
      t = TREE_VEC_ELT (OMP_FOR_INIT (for_stmt), 0);
      gcc_assert (TREE_CODE (t) == MODIFY_EXPR);
      decl = TREE_OPERAND (t, 0);
      for (tree c = OMP_FOR_CLAUSES (for_stmt); c; c = OMP_CLAUSE_CHAIN (c))
	if (OMP_CLAUSE_CODE (c) == OMP_CLAUSE_LINEAR
	    && OMP_CLAUSE_DECL (c) == decl)
	  {
	    OMP_CLAUSE_LINEAR_NO_COPYIN (c) = 1;
	    break;
	  }
    }

  gimplify_scan_omp_clauses (&OMP_FOR_CLAUSES (for_stmt), pre_p,
			     simd ? ORT_SIMD : ORT_WORKSHARE, ork);
  if (TREE_CODE (for_stmt) == OMP_DISTRIBUTE)
    gimplify_omp_ctxp->distribute = true;

  /* Handle OMP_FOR_INIT.  */
  for_pre_body = NULL;
  if (simd && OMP_FOR_PRE_BODY (for_stmt))
    {
      has_decl_expr = BITMAP_ALLOC (NULL);
      if (TREE_CODE (OMP_FOR_PRE_BODY (for_stmt)) == DECL_EXPR
	  && TREE_CODE (DECL_EXPR_DECL (OMP_FOR_PRE_BODY (for_stmt)))
	     == VAR_DECL)
	{
	  t = OMP_FOR_PRE_BODY (for_stmt);
	  bitmap_set_bit (has_decl_expr, DECL_UID (DECL_EXPR_DECL (t)));
	}
      else if (TREE_CODE (OMP_FOR_PRE_BODY (for_stmt)) == STATEMENT_LIST)
	{
	  tree_stmt_iterator si;
	  for (si = tsi_start (OMP_FOR_PRE_BODY (for_stmt)); !tsi_end_p (si);
	       tsi_next (&si))
	    {
	      t = tsi_stmt (si);
	      if (TREE_CODE (t) == DECL_EXPR
		  && TREE_CODE (DECL_EXPR_DECL (t)) == VAR_DECL)
		bitmap_set_bit (has_decl_expr, DECL_UID (DECL_EXPR_DECL (t)));
	    }
	}
    }
  gimplify_and_add (OMP_FOR_PRE_BODY (for_stmt), &for_pre_body);
  OMP_FOR_PRE_BODY (for_stmt) = NULL_TREE;

  if (OMP_FOR_INIT (for_stmt) == NULL_TREE)
    {
      gcc_assert (TREE_CODE (for_stmt) != OACC_LOOP);
      for_stmt = walk_tree (&OMP_FOR_BODY (for_stmt), find_combined_omp_for,
			    NULL, NULL);
      gcc_assert (for_stmt != NULL_TREE);
      gimplify_omp_ctxp->combined_loop = true;
    }

  for_body = NULL;
  gcc_assert (TREE_VEC_LENGTH (OMP_FOR_INIT (for_stmt))
	      == TREE_VEC_LENGTH (OMP_FOR_COND (for_stmt)));
  gcc_assert (TREE_VEC_LENGTH (OMP_FOR_INIT (for_stmt))
	      == TREE_VEC_LENGTH (OMP_FOR_INCR (for_stmt)));
  for (i = 0; i < TREE_VEC_LENGTH (OMP_FOR_INIT (for_stmt)); i++)
    {
      t = TREE_VEC_ELT (OMP_FOR_INIT (for_stmt), i);
      gcc_assert (TREE_CODE (t) == MODIFY_EXPR);
      decl = TREE_OPERAND (t, 0);
      gcc_assert (DECL_P (decl));
      gcc_assert (INTEGRAL_TYPE_P (TREE_TYPE (decl))
		  || POINTER_TYPE_P (TREE_TYPE (decl)));

      /* Make sure the iteration variable is private.  */
      tree c = NULL_TREE;
      tree c2 = NULL_TREE;
      if (orig_for_stmt != for_stmt)
	/* Do this only on innermost construct for combined ones.  */;
      else if (simd)
	{
	  splay_tree_node n = splay_tree_lookup (gimplify_omp_ctxp->variables,
						 (splay_tree_key)decl);
	  omp_is_private (gimplify_omp_ctxp, decl,
			  1 + (TREE_VEC_LENGTH (OMP_FOR_INIT (for_stmt))
			       != 1));
	  if (n != NULL && (n->value & GOVD_DATA_SHARE_CLASS) != 0)
	    omp_notice_variable (gimplify_omp_ctxp, decl, true);
	  else if (TREE_VEC_LENGTH (OMP_FOR_INIT (for_stmt)) == 1)
	    {
	      c = build_omp_clause (input_location, OMP_CLAUSE_LINEAR);
	      OMP_CLAUSE_LINEAR_NO_COPYIN (c) = 1;
	      unsigned int flags = GOVD_LINEAR | GOVD_EXPLICIT | GOVD_SEEN;
	      if ((has_decl_expr
		   && bitmap_bit_p (has_decl_expr, DECL_UID (decl)))
		  || omp_no_lastprivate (gimplify_omp_ctxp))
		{
		  OMP_CLAUSE_LINEAR_NO_COPYOUT (c) = 1;
		  flags |= GOVD_LINEAR_LASTPRIVATE_NO_OUTER;
		}
	      OMP_CLAUSE_DECL (c) = decl;
	      OMP_CLAUSE_CHAIN (c) = OMP_FOR_CLAUSES (for_stmt);
	      OMP_FOR_CLAUSES (for_stmt) = c;
	      
	      omp_add_variable (gimplify_omp_ctxp, decl, flags);
	      struct gimplify_omp_ctx *outer
		= gimplify_omp_ctxp->outer_context;
	      if (outer && !OMP_CLAUSE_LINEAR_NO_COPYOUT (c))
		{
		  if (outer->region_type == ORT_WORKSHARE
		      && outer->combined_loop)
		    {
		      if (outer->outer_context
			  && (outer->outer_context->region_type
			      == ORT_COMBINED_PARALLEL))
			outer = outer->outer_context;
		      else if (omp_check_private (outer, decl, false))
			outer = NULL;
		    }
		  else if (outer->region_type != ORT_COMBINED_PARALLEL)
		    outer = NULL;
		  if (outer)
		    {
		      omp_add_variable (outer, decl,
					GOVD_LASTPRIVATE | GOVD_SEEN);
		      if (outer->outer_context)
			omp_notice_variable (outer->outer_context, decl, true);
		    }
		}
	    }
	  else
	    {
	      bool lastprivate
		= (!has_decl_expr
		   || !bitmap_bit_p (has_decl_expr, DECL_UID (decl)))
		  && !omp_no_lastprivate (gimplify_omp_ctxp);
	      struct gimplify_omp_ctx *outer
		= gimplify_omp_ctxp->outer_context;
	      if (outer && lastprivate)
		{
		  if (outer->region_type == ORT_WORKSHARE
		      && outer->combined_loop)
		    {
		      if (outer->outer_context
			  && (outer->outer_context->region_type
			      == ORT_COMBINED_PARALLEL))
			outer = outer->outer_context;
		      else if (omp_check_private (outer, decl, false))
			outer = NULL;
		    }
		  else if (outer->region_type != ORT_COMBINED_PARALLEL)
		    outer = NULL;
		  if (outer)
		    {
		      omp_add_variable (outer, decl,
					GOVD_LASTPRIVATE | GOVD_SEEN);
		      if (outer->outer_context)
			omp_notice_variable (outer->outer_context, decl, true);
		    }
		}

	      c = build_omp_clause (input_location,
				    lastprivate ? OMP_CLAUSE_LASTPRIVATE
						: OMP_CLAUSE_PRIVATE);
	      OMP_CLAUSE_DECL (c) = decl;
	      OMP_CLAUSE_CHAIN (c) = OMP_FOR_CLAUSES (for_stmt);
	      OMP_FOR_CLAUSES (for_stmt) = c;
	      omp_add_variable (gimplify_omp_ctxp, decl,
				(lastprivate ? GOVD_LASTPRIVATE : GOVD_PRIVATE)
				| GOVD_EXPLICIT | GOVD_SEEN);
	      c = NULL_TREE;
	    }
	}
      else if (omp_is_private (gimplify_omp_ctxp, decl, 0))
	omp_notice_variable (gimplify_omp_ctxp, decl, true);
      else
	omp_add_variable (gimplify_omp_ctxp, decl, GOVD_PRIVATE | GOVD_SEEN);

      /* If DECL is not a gimple register, create a temporary variable to act
	 as an iteration counter.  This is valid, since DECL cannot be
	 modified in the body of the loop.  Similarly for any iteration vars
	 in simd with collapse > 1 where the iterator vars must be
	 lastprivate.  */
      if (orig_for_stmt != for_stmt)
	var = decl;
      else if (!is_gimple_reg (decl)
	       || (simd && TREE_VEC_LENGTH (OMP_FOR_INIT (for_stmt)) > 1))
	{
	  var = create_tmp_var (TREE_TYPE (decl), get_name (decl));
	  TREE_OPERAND (t, 0) = var;

	  gimplify_seq_add_stmt (&for_body, gimple_build_assign (decl, var));

	  if (simd && TREE_VEC_LENGTH (OMP_FOR_INIT (for_stmt)) == 1)
	    {
	      c2 = build_omp_clause (input_location, OMP_CLAUSE_LINEAR);
	      OMP_CLAUSE_LINEAR_NO_COPYIN (c2) = 1;
	      OMP_CLAUSE_LINEAR_NO_COPYOUT (c2) = 1;
	      OMP_CLAUSE_DECL (c2) = var;
	      OMP_CLAUSE_CHAIN (c2) = OMP_FOR_CLAUSES (for_stmt);
	      OMP_FOR_CLAUSES (for_stmt) = c2;
	      omp_add_variable (gimplify_omp_ctxp, var,
				GOVD_LINEAR | GOVD_EXPLICIT | GOVD_SEEN);
	      if (c == NULL_TREE)
		{
		  c = c2;
		  c2 = NULL_TREE;
		}
	    }
	  else
	    omp_add_variable (gimplify_omp_ctxp, var,
			      GOVD_PRIVATE | GOVD_SEEN);
	}
      else
	var = decl;

      tret = gimplify_expr (&TREE_OPERAND (t, 1), &for_pre_body, NULL,
			    is_gimple_val, fb_rvalue);
      ret = MIN (ret, tret);
      if (ret == GS_ERROR)
	return ret;

      /* Handle OMP_FOR_COND.  */
      t = TREE_VEC_ELT (OMP_FOR_COND (for_stmt), i);
      gcc_assert (COMPARISON_CLASS_P (t));
      gcc_assert (TREE_OPERAND (t, 0) == decl);

      tret = gimplify_expr (&TREE_OPERAND (t, 1), &for_pre_body, NULL,
			    is_gimple_val, fb_rvalue);
      ret = MIN (ret, tret);

      /* Handle OMP_FOR_INCR.  */
      t = TREE_VEC_ELT (OMP_FOR_INCR (for_stmt), i);
      switch (TREE_CODE (t))
	{
	case PREINCREMENT_EXPR:
	case POSTINCREMENT_EXPR:
	  {
	    tree decl = TREE_OPERAND (t, 0);
	    /* c_omp_for_incr_canonicalize_ptr() should have been
	       called to massage things appropriately.  */
	    gcc_assert (!POINTER_TYPE_P (TREE_TYPE (decl)));

	    if (orig_for_stmt != for_stmt)
	      break;
	    t = build_int_cst (TREE_TYPE (decl), 1);
	    if (c)
	      OMP_CLAUSE_LINEAR_STEP (c) = t;
	    t = build2 (PLUS_EXPR, TREE_TYPE (decl), var, t);
	    t = build2 (MODIFY_EXPR, TREE_TYPE (var), var, t);
	    TREE_VEC_ELT (OMP_FOR_INCR (for_stmt), i) = t;
	    break;
	  }

	case PREDECREMENT_EXPR:
	case POSTDECREMENT_EXPR:
	  /* c_omp_for_incr_canonicalize_ptr() should have been
	     called to massage things appropriately.  */
	  gcc_assert (!POINTER_TYPE_P (TREE_TYPE (decl)));
	  if (orig_for_stmt != for_stmt)
	    break;
	  t = build_int_cst (TREE_TYPE (decl), -1);
	  if (c)
	    OMP_CLAUSE_LINEAR_STEP (c) = t;
	  t = build2 (PLUS_EXPR, TREE_TYPE (decl), var, t);
	  t = build2 (MODIFY_EXPR, TREE_TYPE (var), var, t);
	  TREE_VEC_ELT (OMP_FOR_INCR (for_stmt), i) = t;
	  break;

	case MODIFY_EXPR:
	  gcc_assert (TREE_OPERAND (t, 0) == decl);
	  TREE_OPERAND (t, 0) = var;

	  t = TREE_OPERAND (t, 1);
	  switch (TREE_CODE (t))
	    {
	    case PLUS_EXPR:
	      if (TREE_OPERAND (t, 1) == decl)
		{
		  TREE_OPERAND (t, 1) = TREE_OPERAND (t, 0);
		  TREE_OPERAND (t, 0) = var;
		  break;
		}

	      /* Fallthru.  */
	    case MINUS_EXPR:
	    case POINTER_PLUS_EXPR:
	      gcc_assert (TREE_OPERAND (t, 0) == decl);
	      TREE_OPERAND (t, 0) = var;
	      break;
	    default:
	      gcc_unreachable ();
	    }

	  tret = gimplify_expr (&TREE_OPERAND (t, 1), &for_pre_body, NULL,
				is_gimple_val, fb_rvalue);
	  ret = MIN (ret, tret);
	  if (c)
	    {
	      tree step = TREE_OPERAND (t, 1);
	      tree stept = TREE_TYPE (decl);
	      if (POINTER_TYPE_P (stept))
		stept = sizetype;
	      step = fold_convert (stept, step);
	      if (TREE_CODE (t) == MINUS_EXPR)
		step = fold_build1 (NEGATE_EXPR, stept, step);
	      OMP_CLAUSE_LINEAR_STEP (c) = step;
	      if (step != TREE_OPERAND (t, 1))
		{
		  tret = gimplify_expr (&OMP_CLAUSE_LINEAR_STEP (c),
					&for_pre_body, NULL,
					is_gimple_val, fb_rvalue);
		  ret = MIN (ret, tret);
		}
	    }
	  break;

	default:
	  gcc_unreachable ();
	}

      if (c2)
	{
	  gcc_assert (c);
	  OMP_CLAUSE_LINEAR_STEP (c2) = OMP_CLAUSE_LINEAR_STEP (c);
	}

      if ((var != decl || TREE_VEC_LENGTH (OMP_FOR_INIT (for_stmt)) > 1)
	  && orig_for_stmt == for_stmt)
	{
	  for (c = OMP_FOR_CLAUSES (for_stmt); c ; c = OMP_CLAUSE_CHAIN (c))
	    if (((OMP_CLAUSE_CODE (c) == OMP_CLAUSE_LASTPRIVATE
		  && OMP_CLAUSE_LASTPRIVATE_GIMPLE_SEQ (c) == NULL)
		 || (OMP_CLAUSE_CODE (c) == OMP_CLAUSE_LINEAR
		     && !OMP_CLAUSE_LINEAR_NO_COPYOUT (c)
		     && OMP_CLAUSE_LINEAR_GIMPLE_SEQ (c) == NULL))
		&& OMP_CLAUSE_DECL (c) == decl)
	      {
		t = TREE_VEC_ELT (OMP_FOR_INCR (for_stmt), i);
		gcc_assert (TREE_CODE (t) == MODIFY_EXPR);
		gcc_assert (TREE_OPERAND (t, 0) == var);
		t = TREE_OPERAND (t, 1);
		gcc_assert (TREE_CODE (t) == PLUS_EXPR
			    || TREE_CODE (t) == MINUS_EXPR
			    || TREE_CODE (t) == POINTER_PLUS_EXPR);
		gcc_assert (TREE_OPERAND (t, 0) == var);
		t = build2 (TREE_CODE (t), TREE_TYPE (decl), decl,
			    TREE_OPERAND (t, 1));
		gimple_seq *seq;
		if (OMP_CLAUSE_CODE (c) == OMP_CLAUSE_LASTPRIVATE)
		  seq = &OMP_CLAUSE_LASTPRIVATE_GIMPLE_SEQ (c);
		else
		  seq = &OMP_CLAUSE_LINEAR_GIMPLE_SEQ (c);
		gimplify_assign (decl, t, seq);
	    }
	}
    }

  BITMAP_FREE (has_decl_expr);

  gimplify_and_add (OMP_FOR_BODY (orig_for_stmt), &for_body);

  if (orig_for_stmt != for_stmt)
    for (i = 0; i < TREE_VEC_LENGTH (OMP_FOR_INIT (for_stmt)); i++)
      {
	t = TREE_VEC_ELT (OMP_FOR_INIT (for_stmt), i);
	decl = TREE_OPERAND (t, 0);
	var = create_tmp_var (TREE_TYPE (decl), get_name (decl));
	omp_add_variable (gimplify_omp_ctxp, var, GOVD_PRIVATE | GOVD_SEEN);
	TREE_OPERAND (t, 0) = var;
	t = TREE_VEC_ELT (OMP_FOR_INCR (for_stmt), i);
	TREE_OPERAND (t, 1) = copy_node (TREE_OPERAND (t, 1));
	TREE_OPERAND (TREE_OPERAND (t, 1), 0) = var;
      }

  gimplify_adjust_omp_clauses (pre_p, &OMP_FOR_CLAUSES (orig_for_stmt));

  int kind;
  switch (TREE_CODE (orig_for_stmt))
    {
    case OMP_FOR: kind = GF_OMP_FOR_KIND_FOR; break;
    case OMP_SIMD: kind = GF_OMP_FOR_KIND_SIMD; break;
    case CILK_SIMD: kind = GF_OMP_FOR_KIND_CILKSIMD; break;
    case CILK_FOR: kind = GF_OMP_FOR_KIND_CILKFOR; break;
    case OMP_DISTRIBUTE: kind = GF_OMP_FOR_KIND_DISTRIBUTE; break;
    case OACC_LOOP: kind = GF_OMP_FOR_KIND_OACC_LOOP; break;
    default:
      gcc_unreachable ();
    }
  gfor = gimple_build_omp_for (for_body, kind, OMP_FOR_CLAUSES (orig_for_stmt),
			       TREE_VEC_LENGTH (OMP_FOR_INIT (for_stmt)),
			       for_pre_body);
  if (orig_for_stmt != for_stmt)
    gimple_omp_for_set_combined_p (gfor, true);
  if (gimplify_omp_ctxp
      && (gimplify_omp_ctxp->combined_loop
	  || (gimplify_omp_ctxp->region_type == ORT_COMBINED_PARALLEL
	      && gimplify_omp_ctxp->outer_context
	      && gimplify_omp_ctxp->outer_context->combined_loop)))
    {
      gimple_omp_for_set_combined_into_p (gfor, true);
      if (gimplify_omp_ctxp->combined_loop)
	gcc_assert (TREE_CODE (orig_for_stmt) == OMP_SIMD);
      else
	gcc_assert (TREE_CODE (orig_for_stmt) == OMP_FOR);
    }

  for (i = 0; i < TREE_VEC_LENGTH (OMP_FOR_INIT (for_stmt)); i++)
    {
      t = TREE_VEC_ELT (OMP_FOR_INIT (for_stmt), i);
      gimple_omp_for_set_index (gfor, i, TREE_OPERAND (t, 0));
      gimple_omp_for_set_initial (gfor, i, TREE_OPERAND (t, 1));
      t = TREE_VEC_ELT (OMP_FOR_COND (for_stmt), i);
      gimple_omp_for_set_cond (gfor, i, TREE_CODE (t));
      gimple_omp_for_set_final (gfor, i, TREE_OPERAND (t, 1));
      t = TREE_VEC_ELT (OMP_FOR_INCR (for_stmt), i);
      gimple_omp_for_set_incr (gfor, i, TREE_OPERAND (t, 1));
    }

  gimplify_seq_add_stmt (pre_p, gfor);
  if (ret != GS_ALL_DONE)
    return GS_ERROR;
  *expr_p = NULL_TREE;
  return GS_ALL_DONE;
}

/* Gimplify the gross structure of several OMP constructs.  */

static void
gimplify_omp_workshare (tree *expr_p, gimple_seq *pre_p)
{
  tree expr = *expr_p;
  gimple stmt;
  gimple_seq body = NULL;
  enum omp_region_type ort;
  enum omp_region_kind ork;
  enum acc_region_kind ark = ARK_GENERAL;

  switch (TREE_CODE (expr))
    {
    case OMP_SECTIONS:
    case OMP_SINGLE:
      ork = ORK_OMP;
      ort = ORT_WORKSHARE;
      break;
    case OACC_KERNELS:
      ark = ARK_KERNELS;
      ork = ORK_OACC;
      ort = ORT_TARGET;
      break;
    case OACC_PARALLEL:
      ark = ARK_PARALLEL;
      ork = ORK_OACC;
      ort = ORT_TARGET;
      break;
    case OMP_TARGET:
      ork = ORK_OMP;
      ort = ORT_TARGET;
      break;
    case OACC_DATA:
      ort = ORT_TARGET_DATA;
      ork = ORK_OACC;
      break;
    case OMP_TARGET_DATA:
      ork = ORK_OMP;
      ort = ORT_TARGET_DATA;
      break;
    case OMP_TEAMS:
      ork = ORK_OMP;
      ort = OMP_TEAMS_COMBINED (expr) ? ORT_COMBINED_TEAMS : ORT_TEAMS;
      break;
    default:
      gcc_unreachable ();
    }
  gimplify_scan_omp_clauses (&OMP_CLAUSES (expr), pre_p, ort, ork);
  if (ort == ORT_TARGET || ort == ORT_TARGET_DATA)
    {
      gimplify_omp_ctxp->acc_region_kind = ark;
      push_gimplify_context ();
      gimple g = gimplify_and_return_first (OMP_BODY (expr), &body);
      if (gimple_code (g) == GIMPLE_BIND)
	pop_gimplify_context (g);
      else
	pop_gimplify_context (NULL);
      if (ort == ORT_TARGET_DATA)
	{
	  switch (TREE_CODE (expr))
	    {
	    case OACC_DATA:
	      /* Rather than building a call to BUILT_IN_GOACC_DATA_END, we use
		 this ifn which is similar, but has a pointer argument, which
		 will be later set to the &.omp_data_arr of the corresponding
		 BUILT_IN_GOACC_DATA_START.
		 This allows us to pretend that the &.omp_data_arr argument of
		 BUILT_IN_GOACC_DATA_START does not escape.  */
	      g = gimple_build_call_internal (IFN_GOACC_DATA_END_WITH_ARG, 1,
					      null_pointer_node);
	      /* Clear the tentatively set PROP_gimple_lompifn, to indicate that
		 IFN_GOACC_DATA_END_WITH_ARG needs to be expanded.  The argument
		 is not abi-compatible with the GOACC_data_end function, which
		 has no arguments.  */
	      cfun->curr_properties &= ~PROP_gimple_lompifn;
	      break;
	    case OMP_TARGET_DATA:
	      {
		tree fn = builtin_decl_explicit (BUILT_IN_GOMP_TARGET_END_DATA);
		g = gimple_build_call (fn, 0);
	      }
	      break;
	    default:
	      gcc_unreachable ();
	    }
	  gimple_seq cleanup = NULL;
	  gimple_seq_add_stmt (&cleanup, g);
	  g = gimple_build_try (body, cleanup, GIMPLE_TRY_FINALLY);
	  body = NULL;
	  gimple_seq_add_stmt (&body, g);
	}
    }
  else
    gimplify_and_add (OMP_BODY (expr), &body);
  gimplify_adjust_omp_clauses (pre_p, &OMP_CLAUSES (expr));

  switch (TREE_CODE (expr))
    {
    case OACC_DATA:
      stmt = gimple_build_omp_target (body, GF_OMP_TARGET_KIND_OACC_DATA,
				      OMP_CLAUSES (expr));
      break;
    case OACC_KERNELS:
      stmt = gimple_build_omp_target (body, GF_OMP_TARGET_KIND_OACC_KERNELS,
				      OMP_CLAUSES (expr));
      break;
    case OACC_PARALLEL:
      stmt = gimple_build_omp_target (body, GF_OMP_TARGET_KIND_OACC_PARALLEL,
				      OMP_CLAUSES (expr));
      break;
    case OMP_SECTIONS:
      stmt = gimple_build_omp_sections (body, OMP_CLAUSES (expr));
      break;
    case OMP_SINGLE:
      stmt = gimple_build_omp_single (body, OMP_CLAUSES (expr));
      break;
    case OMP_TARGET:
      stmt = gimple_build_omp_target (body, GF_OMP_TARGET_KIND_REGION,
				      OMP_CLAUSES (expr));
      break;
    case OMP_TARGET_DATA:
      stmt = gimple_build_omp_target (body, GF_OMP_TARGET_KIND_DATA,
				      OMP_CLAUSES (expr));
      break;
    case OMP_TEAMS:
      stmt = gimple_build_omp_teams (body, OMP_CLAUSES (expr));
      break;
    default:
      gcc_unreachable ();
    }

  gimplify_seq_add_stmt (pre_p, stmt);
  *expr_p = NULL_TREE;
}

/* Gimplify the gross structure of OpenACC enter/exit data, update, and OpenMP
   target update constructs.  */

static void
gimplify_omp_target_update (tree *expr_p, gimple_seq *pre_p)
{
  tree expr = *expr_p;
  int kind;
  gomp_target *stmt;
  enum omp_region_kind ork;

  switch (TREE_CODE (expr))
    {
    case OACC_DECLARE:
      kind = GF_OMP_TARGET_KIND_OACC_DECLARE;
      ork = ORK_OACC;
      break;
    case OACC_ENTER_DATA:
      kind = GF_OMP_TARGET_KIND_OACC_ENTER_EXIT_DATA;
      ork = ORK_OACC;
      break;
    case OACC_EXIT_DATA:
      kind = GF_OMP_TARGET_KIND_OACC_ENTER_EXIT_DATA;
      ork = ORK_OACC;
      break;
    case OACC_UPDATE:
      kind = GF_OMP_TARGET_KIND_OACC_UPDATE;
      ork = ORK_OACC;
      break;
    case OMP_TARGET_UPDATE:
      kind = GF_OMP_TARGET_KIND_UPDATE;
      ork = ORK_OMP;
      break;
    default:
      gcc_unreachable ();
    }
  gimplify_scan_omp_clauses (&OMP_STANDALONE_CLAUSES (expr), pre_p,
			     ORT_WORKSHARE, ork);
  gimplify_adjust_omp_clauses (pre_p, &OMP_STANDALONE_CLAUSES (expr));
  stmt = gimple_build_omp_target (NULL, kind, OMP_STANDALONE_CLAUSES (expr));

  gimplify_seq_add_stmt (pre_p, stmt);
  *expr_p = NULL_TREE;
}

/* A subroutine of gimplify_omp_atomic.  The front end is supposed to have
   stabilized the lhs of the atomic operation as *ADDR.  Return true if
   EXPR is this stabilized form.  */

static bool
goa_lhs_expr_p (tree expr, tree addr)
{
  /* Also include casts to other type variants.  The C front end is fond
     of adding these for e.g. volatile variables.  This is like
     STRIP_TYPE_NOPS but includes the main variant lookup.  */
  STRIP_USELESS_TYPE_CONVERSION (expr);

  if (TREE_CODE (expr) == INDIRECT_REF)
    {
      expr = TREE_OPERAND (expr, 0);
      while (expr != addr
	     && (CONVERT_EXPR_P (expr)
		 || TREE_CODE (expr) == NON_LVALUE_EXPR)
	     && TREE_CODE (expr) == TREE_CODE (addr)
	     && types_compatible_p (TREE_TYPE (expr), TREE_TYPE (addr)))
	{
	  expr = TREE_OPERAND (expr, 0);
	  addr = TREE_OPERAND (addr, 0);
	}
      if (expr == addr)
	return true;
      return (TREE_CODE (addr) == ADDR_EXPR
	      && TREE_CODE (expr) == ADDR_EXPR
	      && TREE_OPERAND (addr, 0) == TREE_OPERAND (expr, 0));
    }
  if (TREE_CODE (addr) == ADDR_EXPR && expr == TREE_OPERAND (addr, 0))
    return true;
  return false;
}

/* Walk *EXPR_P and replace appearances of *LHS_ADDR with LHS_VAR.  If an
   expression does not involve the lhs, evaluate it into a temporary.
   Return 1 if the lhs appeared as a subexpression, 0 if it did not,
   or -1 if an error was encountered.  */

static int
goa_stabilize_expr (tree *expr_p, gimple_seq *pre_p, tree lhs_addr,
		    tree lhs_var)
{
  tree expr = *expr_p;
  int saw_lhs;

  if (goa_lhs_expr_p (expr, lhs_addr))
    {
      *expr_p = lhs_var;
      return 1;
    }
  if (is_gimple_val (expr))
    return 0;

  saw_lhs = 0;
  switch (TREE_CODE_CLASS (TREE_CODE (expr)))
    {
    case tcc_binary:
    case tcc_comparison:
      saw_lhs |= goa_stabilize_expr (&TREE_OPERAND (expr, 1), pre_p, lhs_addr,
				     lhs_var);
    case tcc_unary:
      saw_lhs |= goa_stabilize_expr (&TREE_OPERAND (expr, 0), pre_p, lhs_addr,
				     lhs_var);
      break;
    case tcc_expression:
      switch (TREE_CODE (expr))
	{
	case TRUTH_ANDIF_EXPR:
	case TRUTH_ORIF_EXPR:
	case TRUTH_AND_EXPR:
	case TRUTH_OR_EXPR:
	case TRUTH_XOR_EXPR:
	  saw_lhs |= goa_stabilize_expr (&TREE_OPERAND (expr, 1), pre_p,
					 lhs_addr, lhs_var);
	case TRUTH_NOT_EXPR:
	  saw_lhs |= goa_stabilize_expr (&TREE_OPERAND (expr, 0), pre_p,
					 lhs_addr, lhs_var);
	  break;
	case COMPOUND_EXPR:
	  /* Break out any preevaluations from cp_build_modify_expr.  */
	  for (; TREE_CODE (expr) == COMPOUND_EXPR;
	       expr = TREE_OPERAND (expr, 1))
	    gimplify_stmt (&TREE_OPERAND (expr, 0), pre_p);
	  *expr_p = expr;
	  return goa_stabilize_expr (expr_p, pre_p, lhs_addr, lhs_var);
	default:
	  break;
	}
      break;
    default:
      break;
    }

  if (saw_lhs == 0)
    {
      enum gimplify_status gs;
      gs = gimplify_expr (expr_p, pre_p, NULL, is_gimple_val, fb_rvalue);
      if (gs != GS_ALL_DONE)
	saw_lhs = -1;
    }

  return saw_lhs;
}

/* Gimplify an OMP_ATOMIC statement.  */

static enum gimplify_status
gimplify_omp_atomic (tree *expr_p, gimple_seq *pre_p)
{
  tree addr = TREE_OPERAND (*expr_p, 0);
  tree rhs = TREE_CODE (*expr_p) == OMP_ATOMIC_READ
	     ? NULL : TREE_OPERAND (*expr_p, 1);
  tree type = TYPE_MAIN_VARIANT (TREE_TYPE (TREE_TYPE (addr)));
  tree tmp_load;
  gomp_atomic_load *loadstmt;
  gomp_atomic_store *storestmt;

  tmp_load = create_tmp_reg (type);
  if (rhs && goa_stabilize_expr (&rhs, pre_p, addr, tmp_load) < 0)
    return GS_ERROR;

  if (gimplify_expr (&addr, pre_p, NULL, is_gimple_val, fb_rvalue)
      != GS_ALL_DONE)
    return GS_ERROR;

  loadstmt = gimple_build_omp_atomic_load (tmp_load, addr);
  gimplify_seq_add_stmt (pre_p, loadstmt);
  if (rhs && gimplify_expr (&rhs, pre_p, NULL, is_gimple_val, fb_rvalue)
      != GS_ALL_DONE)
    return GS_ERROR;

  if (TREE_CODE (*expr_p) == OMP_ATOMIC_READ)
    rhs = tmp_load;
  storestmt = gimple_build_omp_atomic_store (rhs);
  gimplify_seq_add_stmt (pre_p, storestmt);
  if (OMP_ATOMIC_SEQ_CST (*expr_p))
    {
      gimple_omp_atomic_set_seq_cst (loadstmt);
      gimple_omp_atomic_set_seq_cst (storestmt);
    }
  switch (TREE_CODE (*expr_p))
    {
    case OMP_ATOMIC_READ:
    case OMP_ATOMIC_CAPTURE_OLD:
      *expr_p = tmp_load;
      gimple_omp_atomic_set_need_value (loadstmt);
      break;
    case OMP_ATOMIC_CAPTURE_NEW:
      *expr_p = rhs;
      gimple_omp_atomic_set_need_value (storestmt);
      break;
    default:
      *expr_p = NULL;
      break;
    }

  return GS_ALL_DONE;
}

/* Gimplify a TRANSACTION_EXPR.  This involves gimplification of the
   body, and adding some EH bits.  */

static enum gimplify_status
gimplify_transaction (tree *expr_p, gimple_seq *pre_p)
{
  tree expr = *expr_p, temp, tbody = TRANSACTION_EXPR_BODY (expr);
  gimple body_stmt;
  gtransaction *trans_stmt;
  gimple_seq body = NULL;
  int subcode = 0;

  /* Wrap the transaction body in a BIND_EXPR so we have a context
     where to put decls for OMP.  */
  if (TREE_CODE (tbody) != BIND_EXPR)
    {
      tree bind = build3 (BIND_EXPR, void_type_node, NULL, tbody, NULL);
      TREE_SIDE_EFFECTS (bind) = 1;
      SET_EXPR_LOCATION (bind, EXPR_LOCATION (tbody));
      TRANSACTION_EXPR_BODY (expr) = bind;
    }

  push_gimplify_context ();
  temp = voidify_wrapper_expr (*expr_p, NULL);

  body_stmt = gimplify_and_return_first (TRANSACTION_EXPR_BODY (expr), &body);
  pop_gimplify_context (body_stmt);

  trans_stmt = gimple_build_transaction (body, NULL);
  if (TRANSACTION_EXPR_OUTER (expr))
    subcode = GTMA_IS_OUTER;
  else if (TRANSACTION_EXPR_RELAXED (expr))
    subcode = GTMA_IS_RELAXED;
  gimple_transaction_set_subcode (trans_stmt, subcode);

  gimplify_seq_add_stmt (pre_p, trans_stmt);

  if (temp)
    {
      *expr_p = temp;
      return GS_OK;
    }

  *expr_p = NULL_TREE;
  return GS_ALL_DONE;
}

/* Convert the GENERIC expression tree *EXPR_P to GIMPLE.  If the
   expression produces a value to be used as an operand inside a GIMPLE
   statement, the value will be stored back in *EXPR_P.  This value will
   be a tree of class tcc_declaration, tcc_constant, tcc_reference or
   an SSA_NAME.  The corresponding sequence of GIMPLE statements is
   emitted in PRE_P and POST_P.

   Additionally, this process may overwrite parts of the input
   expression during gimplification.  Ideally, it should be
   possible to do non-destructive gimplification.

   EXPR_P points to the GENERIC expression to convert to GIMPLE.  If
      the expression needs to evaluate to a value to be used as
      an operand in a GIMPLE statement, this value will be stored in
      *EXPR_P on exit.  This happens when the caller specifies one
      of fb_lvalue or fb_rvalue fallback flags.

   PRE_P will contain the sequence of GIMPLE statements corresponding
       to the evaluation of EXPR and all the side-effects that must
       be executed before the main expression.  On exit, the last
       statement of PRE_P is the core statement being gimplified.  For
       instance, when gimplifying 'if (++a)' the last statement in
       PRE_P will be 'if (t.1)' where t.1 is the result of
       pre-incrementing 'a'.

   POST_P will contain the sequence of GIMPLE statements corresponding
       to the evaluation of all the side-effects that must be executed
       after the main expression.  If this is NULL, the post
       side-effects are stored at the end of PRE_P.

       The reason why the output is split in two is to handle post
       side-effects explicitly.  In some cases, an expression may have
       inner and outer post side-effects which need to be emitted in
       an order different from the one given by the recursive
       traversal.  For instance, for the expression (*p--)++ the post
       side-effects of '--' must actually occur *after* the post
       side-effects of '++'.  However, gimplification will first visit
       the inner expression, so if a separate POST sequence was not
       used, the resulting sequence would be:

       	    1	t.1 = *p
       	    2	p = p - 1
       	    3	t.2 = t.1 + 1
       	    4	*p = t.2

       However, the post-decrement operation in line #2 must not be
       evaluated until after the store to *p at line #4, so the
       correct sequence should be:

       	    1	t.1 = *p
       	    2	t.2 = t.1 + 1
       	    3	*p = t.2
       	    4	p = p - 1

       So, by specifying a separate post queue, it is possible
       to emit the post side-effects in the correct order.
       If POST_P is NULL, an internal queue will be used.  Before
       returning to the caller, the sequence POST_P is appended to
       the main output sequence PRE_P.

   GIMPLE_TEST_F points to a function that takes a tree T and
       returns nonzero if T is in the GIMPLE form requested by the
       caller.  The GIMPLE predicates are in gimple.c.

   FALLBACK tells the function what sort of a temporary we want if
       gimplification cannot produce an expression that complies with
       GIMPLE_TEST_F.

       fb_none means that no temporary should be generated
       fb_rvalue means that an rvalue is OK to generate
       fb_lvalue means that an lvalue is OK to generate
       fb_either means that either is OK, but an lvalue is preferable.
       fb_mayfail means that gimplification may fail (in which case
       GS_ERROR will be returned)

   The return value is either GS_ERROR or GS_ALL_DONE, since this
   function iterates until EXPR is completely gimplified or an error
   occurs.  */

enum gimplify_status
gimplify_expr (tree *expr_p, gimple_seq *pre_p, gimple_seq *post_p,
	       bool (*gimple_test_f) (tree), fallback_t fallback)
{
  tree tmp;
  gimple_seq internal_pre = NULL;
  gimple_seq internal_post = NULL;
  tree save_expr;
  bool is_statement;
  location_t saved_location;
  enum gimplify_status ret;
  gimple_stmt_iterator pre_last_gsi, post_last_gsi;

  save_expr = *expr_p;
  if (save_expr == NULL_TREE)
    return GS_ALL_DONE;

  /* If we are gimplifying a top-level statement, PRE_P must be valid.  */
  is_statement = gimple_test_f == is_gimple_stmt;
  if (is_statement)
    gcc_assert (pre_p);

  /* Consistency checks.  */
  if (gimple_test_f == is_gimple_reg)
    gcc_assert (fallback & (fb_rvalue | fb_lvalue));
  else if (gimple_test_f == is_gimple_val
           || gimple_test_f == is_gimple_call_addr
           || gimple_test_f == is_gimple_condexpr
           || gimple_test_f == is_gimple_mem_rhs
           || gimple_test_f == is_gimple_mem_rhs_or_call
           || gimple_test_f == is_gimple_reg_rhs
           || gimple_test_f == is_gimple_reg_rhs_or_call
           || gimple_test_f == is_gimple_asm_val
	   || gimple_test_f == is_gimple_mem_ref_addr)
    gcc_assert (fallback & fb_rvalue);
  else if (gimple_test_f == is_gimple_min_lval
	   || gimple_test_f == is_gimple_lvalue)
    gcc_assert (fallback & fb_lvalue);
  else if (gimple_test_f == is_gimple_addressable)
    gcc_assert (fallback & fb_either);
  else if (gimple_test_f == is_gimple_stmt)
    gcc_assert (fallback == fb_none);
  else
    {
      /* We should have recognized the GIMPLE_TEST_F predicate to
	 know what kind of fallback to use in case a temporary is
	 needed to hold the value or address of *EXPR_P.  */
      gcc_unreachable ();
    }

  /* We used to check the predicate here and return immediately if it
     succeeds.  This is wrong; the design is for gimplification to be
     idempotent, and for the predicates to only test for valid forms, not
     whether they are fully simplified.  */
  if (pre_p == NULL)
    pre_p = &internal_pre;

  if (post_p == NULL)
    post_p = &internal_post;

  /* Remember the last statements added to PRE_P and POST_P.  Every
     new statement added by the gimplification helpers needs to be
     annotated with location information.  To centralize the
     responsibility, we remember the last statement that had been
     added to both queues before gimplifying *EXPR_P.  If
     gimplification produces new statements in PRE_P and POST_P, those
     statements will be annotated with the same location information
     as *EXPR_P.  */
  pre_last_gsi = gsi_last (*pre_p);
  post_last_gsi = gsi_last (*post_p);

  saved_location = input_location;
  if (save_expr != error_mark_node
      && EXPR_HAS_LOCATION (*expr_p))
    input_location = EXPR_LOCATION (*expr_p);

  /* Loop over the specific gimplifiers until the toplevel node
     remains the same.  */
  do
    {
      /* Strip away as many useless type conversions as possible
	 at the toplevel.  */
      STRIP_USELESS_TYPE_CONVERSION (*expr_p);

      /* Remember the expr.  */
      save_expr = *expr_p;

      /* Die, die, die, my darling.  */
      if (save_expr == error_mark_node
	  || (TREE_TYPE (save_expr)
	      && TREE_TYPE (save_expr) == error_mark_node))
	{
	  ret = GS_ERROR;
	  break;
	}

      /* Do any language-specific gimplification.  */
      ret = ((enum gimplify_status)
	     lang_hooks.gimplify_expr (expr_p, pre_p, post_p));
      if (ret == GS_OK)
	{
	  if (*expr_p == NULL_TREE)
	    break;
	  if (*expr_p != save_expr)
	    continue;
	}
      else if (ret != GS_UNHANDLED)
	break;

      /* Make sure that all the cases set 'ret' appropriately.  */
      ret = GS_UNHANDLED;
      switch (TREE_CODE (*expr_p))
	{
	  /* First deal with the special cases.  */

	case POSTINCREMENT_EXPR:
	case POSTDECREMENT_EXPR:
	case PREINCREMENT_EXPR:
	case PREDECREMENT_EXPR:
	  ret = gimplify_self_mod_expr (expr_p, pre_p, post_p,
					fallback != fb_none,
					TREE_TYPE (*expr_p));
	  break;

	case VIEW_CONVERT_EXPR:
	  if (is_gimple_reg_type (TREE_TYPE (*expr_p))
	      && is_gimple_reg_type (TREE_TYPE (TREE_OPERAND (*expr_p, 0))))
	    {
	      ret = gimplify_expr (&TREE_OPERAND (*expr_p, 0), pre_p,
				   post_p, is_gimple_val, fb_rvalue);
	      recalculate_side_effects (*expr_p);
	      break;
	    }
	  /* Fallthru.  */

	case ARRAY_REF:
	case ARRAY_RANGE_REF:
	case REALPART_EXPR:
	case IMAGPART_EXPR:
	case COMPONENT_REF:
	  ret = gimplify_compound_lval (expr_p, pre_p, post_p,
					fallback ? fallback : fb_rvalue);
	  break;

	case COND_EXPR:
	  ret = gimplify_cond_expr (expr_p, pre_p, fallback);

	  /* C99 code may assign to an array in a structure value of a
	     conditional expression, and this has undefined behavior
	     only on execution, so create a temporary if an lvalue is
	     required.  */
	  if (fallback == fb_lvalue)
	    {
	      *expr_p = get_initialized_tmp_var (*expr_p, pre_p, post_p);
	      mark_addressable (*expr_p);
	      ret = GS_OK;
	    }
	  break;

	case CALL_EXPR:
	  ret = gimplify_call_expr (expr_p, pre_p, fallback != fb_none);

	  /* C99 code may assign to an array in a structure returned
	     from a function, and this has undefined behavior only on
	     execution, so create a temporary if an lvalue is
	     required.  */
	  if (fallback == fb_lvalue)
	    {
	      *expr_p = get_initialized_tmp_var (*expr_p, pre_p, post_p);
	      mark_addressable (*expr_p);
	      ret = GS_OK;
	    }
	  break;

	case TREE_LIST:
	  gcc_unreachable ();

	case COMPOUND_EXPR:
	  ret = gimplify_compound_expr (expr_p, pre_p, fallback != fb_none);
	  break;

	case COMPOUND_LITERAL_EXPR:
	  ret = gimplify_compound_literal_expr (expr_p, pre_p,
						gimple_test_f, fallback);
	  break;

	case MODIFY_EXPR:
	case INIT_EXPR:
	  ret = gimplify_modify_expr (expr_p, pre_p, post_p,
				      fallback != fb_none);
	  break;

	case TRUTH_ANDIF_EXPR:
	case TRUTH_ORIF_EXPR:
	  {
	    /* Preserve the original type of the expression and the
	       source location of the outer expression.  */
	    tree org_type = TREE_TYPE (*expr_p);
	    *expr_p = gimple_boolify (*expr_p);
	    *expr_p = build3_loc (input_location, COND_EXPR,
				  org_type, *expr_p,
				  fold_convert_loc
				    (input_location,
				     org_type, boolean_true_node),
				  fold_convert_loc
				    (input_location,
				     org_type, boolean_false_node));
	    ret = GS_OK;
	    break;
	  }

	case TRUTH_NOT_EXPR:
	  {
	    tree type = TREE_TYPE (*expr_p);
	    /* The parsers are careful to generate TRUTH_NOT_EXPR
	       only with operands that are always zero or one.
	       We do not fold here but handle the only interesting case
	       manually, as fold may re-introduce the TRUTH_NOT_EXPR.  */
	    *expr_p = gimple_boolify (*expr_p);
	    if (TYPE_PRECISION (TREE_TYPE (*expr_p)) == 1)
	      *expr_p = build1_loc (input_location, BIT_NOT_EXPR,
				    TREE_TYPE (*expr_p),
				    TREE_OPERAND (*expr_p, 0));
	    else
	      *expr_p = build2_loc (input_location, BIT_XOR_EXPR,
				    TREE_TYPE (*expr_p),
				    TREE_OPERAND (*expr_p, 0),
				    build_int_cst (TREE_TYPE (*expr_p), 1));
	    if (!useless_type_conversion_p (type, TREE_TYPE (*expr_p)))
	      *expr_p = fold_convert_loc (input_location, type, *expr_p);
	    ret = GS_OK;
	    break;
	  }

	case ADDR_EXPR:
	  ret = gimplify_addr_expr (expr_p, pre_p, post_p);
	  break;

	case ANNOTATE_EXPR:
	  {
	    tree cond = TREE_OPERAND (*expr_p, 0);
	    tree kind = TREE_OPERAND (*expr_p, 1);
	    tree type = TREE_TYPE (cond);
	    if (!INTEGRAL_TYPE_P (type))
	      {
		*expr_p = cond;
		ret = GS_OK;
		break;
	      }
	    tree tmp = create_tmp_var (type);
	    gimplify_arg (&cond, pre_p, EXPR_LOCATION (*expr_p));
	    gcall *call
	      = gimple_build_call_internal (IFN_ANNOTATE, 2, cond, kind);
	    gimple_call_set_lhs (call, tmp);
	    gimplify_seq_add_stmt (pre_p, call);
	    *expr_p = tmp;
	    ret = GS_ALL_DONE;
	    break;
	  }

	case VA_ARG_EXPR:
	  ret = gimplify_va_arg_expr (expr_p, pre_p, post_p);
	  break;

	CASE_CONVERT:
	  if (IS_EMPTY_STMT (*expr_p))
	    {
	      ret = GS_ALL_DONE;
	      break;
	    }

	  if (VOID_TYPE_P (TREE_TYPE (*expr_p))
	      || fallback == fb_none)
	    {
	      /* Just strip a conversion to void (or in void context) and
		 try again.  */
	      *expr_p = TREE_OPERAND (*expr_p, 0);
	      ret = GS_OK;
	      break;
	    }

	  ret = gimplify_conversion (expr_p);
	  if (ret == GS_ERROR)
	    break;
	  if (*expr_p != save_expr)
	    break;
	  /* FALLTHRU */

	case FIX_TRUNC_EXPR:
	  /* unary_expr: ... | '(' cast ')' val | ...  */
	  ret = gimplify_expr (&TREE_OPERAND (*expr_p, 0), pre_p, post_p,
			       is_gimple_val, fb_rvalue);
	  recalculate_side_effects (*expr_p);
	  break;

	case INDIRECT_REF:
	  {
	    bool volatilep = TREE_THIS_VOLATILE (*expr_p);
	    bool notrap = TREE_THIS_NOTRAP (*expr_p);
	    tree saved_ptr_type = TREE_TYPE (TREE_OPERAND (*expr_p, 0));

	    *expr_p = fold_indirect_ref_loc (input_location, *expr_p);
	    if (*expr_p != save_expr)
	      {
		ret = GS_OK;
		break;
	      }

	    ret = gimplify_expr (&TREE_OPERAND (*expr_p, 0), pre_p, post_p,
				 is_gimple_reg, fb_rvalue);
	    if (ret == GS_ERROR)
	      break;

	    recalculate_side_effects (*expr_p);
	    *expr_p = fold_build2_loc (input_location, MEM_REF,
				       TREE_TYPE (*expr_p),
				       TREE_OPERAND (*expr_p, 0),
				       build_int_cst (saved_ptr_type, 0));
	    TREE_THIS_VOLATILE (*expr_p) = volatilep;
	    TREE_THIS_NOTRAP (*expr_p) = notrap;
	    ret = GS_OK;
	    break;
	  }

	/* We arrive here through the various re-gimplifcation paths.  */
	case MEM_REF:
	  /* First try re-folding the whole thing.  */
	  tmp = fold_binary (MEM_REF, TREE_TYPE (*expr_p),
			     TREE_OPERAND (*expr_p, 0),
			     TREE_OPERAND (*expr_p, 1));
	  if (tmp)
	    {
	      *expr_p = tmp;
	      recalculate_side_effects (*expr_p);
	      ret = GS_OK;
	      break;
	    }
	  /* Avoid re-gimplifying the address operand if it is already
	     in suitable form.  Re-gimplifying would mark the address
	     operand addressable.  Always gimplify when not in SSA form
	     as we still may have to gimplify decls with value-exprs.  */
	  if (!gimplify_ctxp || !gimplify_ctxp->into_ssa
	      || !is_gimple_mem_ref_addr (TREE_OPERAND (*expr_p, 0)))
	    {
	      ret = gimplify_expr (&TREE_OPERAND (*expr_p, 0), pre_p, post_p,
				   is_gimple_mem_ref_addr, fb_rvalue);
	      if (ret == GS_ERROR)
		break;
	    }
	  recalculate_side_effects (*expr_p);
	  ret = GS_ALL_DONE;
	  break;

	/* Constants need not be gimplified.  */
	case INTEGER_CST:
	case REAL_CST:
	case FIXED_CST:
	case STRING_CST:
	case COMPLEX_CST:
	case VECTOR_CST:
	  /* Drop the overflow flag on constants, we do not want
	     that in the GIMPLE IL.  */
	  if (TREE_OVERFLOW_P (*expr_p))
	    *expr_p = drop_tree_overflow (*expr_p);
	  ret = GS_ALL_DONE;
	  break;

	case CONST_DECL:
	  /* If we require an lvalue, such as for ADDR_EXPR, retain the
	     CONST_DECL node.  Otherwise the decl is replaceable by its
	     value.  */
	  /* ??? Should be == fb_lvalue, but ADDR_EXPR passes fb_either.  */
	  if (fallback & fb_lvalue)
	    ret = GS_ALL_DONE;
	  else
	    {
	      *expr_p = DECL_INITIAL (*expr_p);
	      ret = GS_OK;
	    }
	  break;

	case DECL_EXPR:
	  ret = gimplify_decl_expr (expr_p, pre_p);
	  break;

	case BIND_EXPR:
	  ret = gimplify_bind_expr (expr_p, pre_p);
	  break;

	case LOOP_EXPR:
	  ret = gimplify_loop_expr (expr_p, pre_p);
	  break;

	case SWITCH_EXPR:
	  ret = gimplify_switch_expr (expr_p, pre_p);
	  break;

	case EXIT_EXPR:
	  ret = gimplify_exit_expr (expr_p);
	  break;

	case GOTO_EXPR:
	  /* If the target is not LABEL, then it is a computed jump
	     and the target needs to be gimplified.  */
	  if (TREE_CODE (GOTO_DESTINATION (*expr_p)) != LABEL_DECL)
	    {
	      ret = gimplify_expr (&GOTO_DESTINATION (*expr_p), pre_p,
				   NULL, is_gimple_val, fb_rvalue);
	      if (ret == GS_ERROR)
		break;
	    }
	  gimplify_seq_add_stmt (pre_p,
			  gimple_build_goto (GOTO_DESTINATION (*expr_p)));
	  ret = GS_ALL_DONE;
	  break;

	case PREDICT_EXPR:
	  gimplify_seq_add_stmt (pre_p,
			gimple_build_predict (PREDICT_EXPR_PREDICTOR (*expr_p),
					      PREDICT_EXPR_OUTCOME (*expr_p)));
	  ret = GS_ALL_DONE;
	  break;

	case LABEL_EXPR:
	  ret = GS_ALL_DONE;
	  gcc_assert (decl_function_context (LABEL_EXPR_LABEL (*expr_p))
		      == current_function_decl);
	  gimplify_seq_add_stmt (pre_p,
			  gimple_build_label (LABEL_EXPR_LABEL (*expr_p)));
	  break;

	case CASE_LABEL_EXPR:
	  ret = gimplify_case_label_expr (expr_p, pre_p);
	  break;

	case RETURN_EXPR:
	  ret = gimplify_return_expr (*expr_p, pre_p);
	  break;

	case CONSTRUCTOR:
	  /* Don't reduce this in place; let gimplify_init_constructor work its
	     magic.  Buf if we're just elaborating this for side effects, just
	     gimplify any element that has side-effects.  */
	  if (fallback == fb_none)
	    {
	      unsigned HOST_WIDE_INT ix;
	      tree val;
	      tree temp = NULL_TREE;
	      FOR_EACH_CONSTRUCTOR_VALUE (CONSTRUCTOR_ELTS (*expr_p), ix, val)
		if (TREE_SIDE_EFFECTS (val))
		  append_to_statement_list (val, &temp);

	      *expr_p = temp;
	      ret = temp ? GS_OK : GS_ALL_DONE;
	    }
	  /* C99 code may assign to an array in a constructed
	     structure or union, and this has undefined behavior only
	     on execution, so create a temporary if an lvalue is
	     required.  */
	  else if (fallback == fb_lvalue)
	    {
	      *expr_p = get_initialized_tmp_var (*expr_p, pre_p, post_p);
	      mark_addressable (*expr_p);
	      ret = GS_OK;
	    }
	  else
	    ret = GS_ALL_DONE;
	  break;

	  /* The following are special cases that are not handled by the
	     original GIMPLE grammar.  */

	  /* SAVE_EXPR nodes are converted into a GIMPLE identifier and
	     eliminated.  */
	case SAVE_EXPR:
	  ret = gimplify_save_expr (expr_p, pre_p, post_p);
	  break;

	case BIT_FIELD_REF:
	  ret = gimplify_expr (&TREE_OPERAND (*expr_p, 0), pre_p,
			       post_p, is_gimple_lvalue, fb_either);
	  recalculate_side_effects (*expr_p);
	  break;

	case TARGET_MEM_REF:
	  {
	    enum gimplify_status r0 = GS_ALL_DONE, r1 = GS_ALL_DONE;

	    if (TMR_BASE (*expr_p))
	      r0 = gimplify_expr (&TMR_BASE (*expr_p), pre_p,
				  post_p, is_gimple_mem_ref_addr, fb_either);
	    if (TMR_INDEX (*expr_p))
	      r1 = gimplify_expr (&TMR_INDEX (*expr_p), pre_p,
				  post_p, is_gimple_val, fb_rvalue);
	    if (TMR_INDEX2 (*expr_p))
	      r1 = gimplify_expr (&TMR_INDEX2 (*expr_p), pre_p,
				  post_p, is_gimple_val, fb_rvalue);
	    /* TMR_STEP and TMR_OFFSET are always integer constants.  */
	    ret = MIN (r0, r1);
	  }
	  break;

	case NON_LVALUE_EXPR:
	  /* This should have been stripped above.  */
	  gcc_unreachable ();

	case ASM_EXPR:
	  ret = gimplify_asm_expr (expr_p, pre_p, post_p);
	  break;

	case TRY_FINALLY_EXPR:
	case TRY_CATCH_EXPR:
	  {
	    gimple_seq eval, cleanup;
	    gtry *try_;

	    /* Calls to destructors are generated automatically in FINALLY/CATCH
	       block. They should have location as UNKNOWN_LOCATION. However,
	       gimplify_call_expr will reset these call stmts to input_location
	       if it finds stmt's location is unknown. To prevent resetting for
	       destructors, we set the input_location to unknown.
	       Note that this only affects the destructor calls in FINALLY/CATCH
	       block, and will automatically reset to its original value by the
	       end of gimplify_expr.  */
	    input_location = UNKNOWN_LOCATION;
	    eval = cleanup = NULL;
	    gimplify_and_add (TREE_OPERAND (*expr_p, 0), &eval);
	    gimplify_and_add (TREE_OPERAND (*expr_p, 1), &cleanup);
	    /* Don't create bogus GIMPLE_TRY with empty cleanup.  */
	    if (gimple_seq_empty_p (cleanup))
	      {
		gimple_seq_add_seq (pre_p, eval);
		ret = GS_ALL_DONE;
		break;
	      }
	    try_ = gimple_build_try (eval, cleanup,
				     TREE_CODE (*expr_p) == TRY_FINALLY_EXPR
				     ? GIMPLE_TRY_FINALLY
				     : GIMPLE_TRY_CATCH);
	    if (EXPR_HAS_LOCATION (save_expr))
	      gimple_set_location (try_, EXPR_LOCATION (save_expr));
	    else if (LOCATION_LOCUS (saved_location) != UNKNOWN_LOCATION)
	      gimple_set_location (try_, saved_location);
	    if (TREE_CODE (*expr_p) == TRY_CATCH_EXPR)
	      gimple_try_set_catch_is_cleanup (try_,
					       TRY_CATCH_IS_CLEANUP (*expr_p));
	    gimplify_seq_add_stmt (pre_p, try_);
	    ret = GS_ALL_DONE;
	    break;
	  }

	case CLEANUP_POINT_EXPR:
	  ret = gimplify_cleanup_point_expr (expr_p, pre_p);
	  break;

	case TARGET_EXPR:
	  ret = gimplify_target_expr (expr_p, pre_p, post_p);
	  break;

	case CATCH_EXPR:
	  {
	    gimple c;
	    gimple_seq handler = NULL;
	    gimplify_and_add (CATCH_BODY (*expr_p), &handler);
	    c = gimple_build_catch (CATCH_TYPES (*expr_p), handler);
	    gimplify_seq_add_stmt (pre_p, c);
	    ret = GS_ALL_DONE;
	    break;
	  }

	case EH_FILTER_EXPR:
	  {
	    gimple ehf;
	    gimple_seq failure = NULL;

	    gimplify_and_add (EH_FILTER_FAILURE (*expr_p), &failure);
	    ehf = gimple_build_eh_filter (EH_FILTER_TYPES (*expr_p), failure);
	    gimple_set_no_warning (ehf, TREE_NO_WARNING (*expr_p));
	    gimplify_seq_add_stmt (pre_p, ehf);
	    ret = GS_ALL_DONE;
	    break;
	  }

	case OBJ_TYPE_REF:
	  {
	    enum gimplify_status r0, r1;
	    r0 = gimplify_expr (&OBJ_TYPE_REF_OBJECT (*expr_p), pre_p,
				post_p, is_gimple_val, fb_rvalue);
	    r1 = gimplify_expr (&OBJ_TYPE_REF_EXPR (*expr_p), pre_p,
				post_p, is_gimple_val, fb_rvalue);
	    TREE_SIDE_EFFECTS (*expr_p) = 0;
	    ret = MIN (r0, r1);
	  }
	  break;

	case LABEL_DECL:
	  /* We get here when taking the address of a label.  We mark
	     the label as "forced"; meaning it can never be removed and
	     it is a potential target for any computed goto.  */
	  FORCED_LABEL (*expr_p) = 1;
	  ret = GS_ALL_DONE;
	  break;

	case STATEMENT_LIST:
	  ret = gimplify_statement_list (expr_p, pre_p);
	  break;

	case WITH_SIZE_EXPR:
	  {
	    gimplify_expr (&TREE_OPERAND (*expr_p, 0), pre_p,
			   post_p == &internal_post ? NULL : post_p,
			   gimple_test_f, fallback);
	    gimplify_expr (&TREE_OPERAND (*expr_p, 1), pre_p, post_p,
			   is_gimple_val, fb_rvalue);
	    ret = GS_ALL_DONE;
	  }
	  break;

	case VAR_DECL:
	case PARM_DECL:
	  ret = gimplify_var_or_parm_decl (expr_p);
	  break;

	case RESULT_DECL:
	  /* When within an OMP context, notice uses of variables.  */
	  if (gimplify_omp_ctxp)
	    omp_notice_variable (gimplify_omp_ctxp, *expr_p, true);
	  ret = GS_ALL_DONE;
	  break;

	case SSA_NAME:
	  /* Allow callbacks into the gimplifier during optimization.  */
	  ret = GS_ALL_DONE;
	  break;

	case OMP_PARALLEL:
	  gimplify_omp_parallel (expr_p, pre_p);
	  ret = GS_ALL_DONE;
	  break;

	case OMP_TASK:
	  gimplify_omp_task (expr_p, pre_p);
	  ret = GS_ALL_DONE;
	  break;

	case OMP_FOR:
	case OMP_SIMD:
	case CILK_SIMD:
	case CILK_FOR:
	case OMP_DISTRIBUTE:
	case OACC_LOOP:
	  ret = gimplify_omp_for (expr_p, pre_p);
	  break;

	case OACC_CACHE:
	  gimplify_oacc_cache (expr_p, pre_p);
	  ret = GS_ALL_DONE;
	  break;

	case OACC_HOST_DATA:
	  ret = gimplify_oacc_host_data (expr_p, pre_p);
	  break;
	  
	case OACC_KERNELS:
	case OACC_PARALLEL:
	case OACC_DATA:
	case OMP_SECTIONS:
	case OMP_SINGLE:
	case OMP_TARGET:
	case OMP_TARGET_DATA:
	case OMP_TEAMS:
	  gimplify_omp_workshare (expr_p, pre_p);
	  ret = GS_ALL_DONE;
	  break;

	case OACC_DECLARE:
	case OACC_ENTER_DATA:
	case OACC_EXIT_DATA:
	case OACC_UPDATE:
	case OMP_TARGET_UPDATE:
	  gimplify_omp_target_update (expr_p, pre_p);
	  ret = GS_ALL_DONE;
	  break;

	case OMP_SECTION:
	case OMP_MASTER:
	case OMP_TASKGROUP:
	case OMP_ORDERED:
	case OMP_CRITICAL:
	  {
	    gimple_seq body = NULL;
	    gimple g;

	    gimplify_and_add (OMP_BODY (*expr_p), &body);
	    switch (TREE_CODE (*expr_p))
	      {
	      case OMP_SECTION:
	        g = gimple_build_omp_section (body);
	        break;
	      case OMP_MASTER:
	        g = gimple_build_omp_master (body);
		break;
	      case OMP_TASKGROUP:
		{
		  gimple_seq cleanup = NULL;
		  tree fn
		    = builtin_decl_explicit (BUILT_IN_GOMP_TASKGROUP_END);
		  g = gimple_build_call (fn, 0);
		  gimple_seq_add_stmt (&cleanup, g);
		  g = gimple_build_try (body, cleanup, GIMPLE_TRY_FINALLY);
		  body = NULL;
		  gimple_seq_add_stmt (&body, g);
		  g = gimple_build_omp_taskgroup (body);
		}
		break;
	      case OMP_ORDERED:
		g = gimple_build_omp_ordered (body);
		break;
	      case OMP_CRITICAL:
		g = gimple_build_omp_critical (body,
		    			       OMP_CRITICAL_NAME (*expr_p));
		break;
	      default:
		gcc_unreachable ();
	      }
	    gimplify_seq_add_stmt (pre_p, g);
	    ret = GS_ALL_DONE;
	    break;
	  }

	case OMP_ATOMIC:
	case OMP_ATOMIC_READ:
	case OMP_ATOMIC_CAPTURE_OLD:
	case OMP_ATOMIC_CAPTURE_NEW:
	  ret = gimplify_omp_atomic (expr_p, pre_p);
	  break;

	case TRANSACTION_EXPR:
	  ret = gimplify_transaction (expr_p, pre_p);
	  break;

	case TRUTH_AND_EXPR:
	case TRUTH_OR_EXPR:
	case TRUTH_XOR_EXPR:
	  {
	    tree orig_type = TREE_TYPE (*expr_p);
	    tree new_type, xop0, xop1;
	    *expr_p = gimple_boolify (*expr_p);
	    new_type = TREE_TYPE (*expr_p);
	    if (!useless_type_conversion_p (orig_type, new_type))
	      {
		*expr_p = fold_convert_loc (input_location, orig_type, *expr_p);
		ret = GS_OK;
		break;
	      }

	  /* Boolified binary truth expressions are semantically equivalent
	     to bitwise binary expressions.  Canonicalize them to the
	     bitwise variant.  */
	    switch (TREE_CODE (*expr_p))
	      {
	      case TRUTH_AND_EXPR:
		TREE_SET_CODE (*expr_p, BIT_AND_EXPR);
		break;
	      case TRUTH_OR_EXPR:
		TREE_SET_CODE (*expr_p, BIT_IOR_EXPR);
		break;
	      case TRUTH_XOR_EXPR:
		TREE_SET_CODE (*expr_p, BIT_XOR_EXPR);
		break;
	      default:
		break;
	      }
	    /* Now make sure that operands have compatible type to
	       expression's new_type.  */
	    xop0 = TREE_OPERAND (*expr_p, 0);
	    xop1 = TREE_OPERAND (*expr_p, 1);
	    if (!useless_type_conversion_p (new_type, TREE_TYPE (xop0)))
	      TREE_OPERAND (*expr_p, 0) = fold_convert_loc (input_location,
							    new_type,
	      						    xop0);
	    if (!useless_type_conversion_p (new_type, TREE_TYPE (xop1)))
	      TREE_OPERAND (*expr_p, 1) = fold_convert_loc (input_location,
							    new_type,
	      						    xop1);
	    /* Continue classified as tcc_binary.  */
	    goto expr_2;
	  }

	case FMA_EXPR:
	case VEC_COND_EXPR:
	case VEC_PERM_EXPR:
	  /* Classified as tcc_expression.  */
	  goto expr_3;

	case POINTER_PLUS_EXPR:
	  {
	    enum gimplify_status r0, r1;
	    r0 = gimplify_expr (&TREE_OPERAND (*expr_p, 0), pre_p,
				post_p, is_gimple_val, fb_rvalue);
	    r1 = gimplify_expr (&TREE_OPERAND (*expr_p, 1), pre_p,
				post_p, is_gimple_val, fb_rvalue);
	    recalculate_side_effects (*expr_p);
	    ret = MIN (r0, r1);
	    break;
	  }

	case CILK_SYNC_STMT:
	  {
	    if (!fn_contains_cilk_spawn_p (cfun))
	      {
		error_at (EXPR_LOCATION (*expr_p),
			  "expected %<_Cilk_spawn%> before %<_Cilk_sync%>");
		ret = GS_ERROR;
	      }
	    else
	      {
		gimplify_cilk_sync (expr_p, pre_p);
		ret = GS_ALL_DONE;
	      }
	    break;
	  }
	
	default:
	  switch (TREE_CODE_CLASS (TREE_CODE (*expr_p)))
	    {
	    case tcc_comparison:
	      /* Handle comparison of objects of non scalar mode aggregates
	     	 with a call to memcmp.  It would be nice to only have to do
	     	 this for variable-sized objects, but then we'd have to allow
	     	 the same nest of reference nodes we allow for MODIFY_EXPR and
	     	 that's too complex.

		 Compare scalar mode aggregates as scalar mode values.  Using
		 memcmp for them would be very inefficient at best, and is
		 plain wrong if bitfields are involved.  */
		{
		  tree type = TREE_TYPE (TREE_OPERAND (*expr_p, 1));

		  /* Vector comparisons need no boolification.  */
		  if (TREE_CODE (type) == VECTOR_TYPE)
		    goto expr_2;
		  else if (!AGGREGATE_TYPE_P (type))
		    {
		      tree org_type = TREE_TYPE (*expr_p);
		      *expr_p = gimple_boolify (*expr_p);
		      if (!useless_type_conversion_p (org_type,
						      TREE_TYPE (*expr_p)))
			{
			  *expr_p = fold_convert_loc (input_location,
						      org_type, *expr_p);
			  ret = GS_OK;
			}
		      else
			goto expr_2;
		    }
		  else if (TYPE_MODE (type) != BLKmode)
		    ret = gimplify_scalar_mode_aggregate_compare (expr_p);
		  else
		    ret = gimplify_variable_sized_compare (expr_p);

		  break;
		}

	    /* If *EXPR_P does not need to be special-cased, handle it
	       according to its class.  */
	    case tcc_unary:
	      ret = gimplify_expr (&TREE_OPERAND (*expr_p, 0), pre_p,
				   post_p, is_gimple_val, fb_rvalue);
	      break;

	    case tcc_binary:
	    expr_2:
	      {
		enum gimplify_status r0, r1;

		r0 = gimplify_expr (&TREE_OPERAND (*expr_p, 0), pre_p,
		                    post_p, is_gimple_val, fb_rvalue);
		r1 = gimplify_expr (&TREE_OPERAND (*expr_p, 1), pre_p,
				    post_p, is_gimple_val, fb_rvalue);

		ret = MIN (r0, r1);
		break;
	      }

	    expr_3:
	      {
		enum gimplify_status r0, r1, r2;

		r0 = gimplify_expr (&TREE_OPERAND (*expr_p, 0), pre_p,
		                    post_p, is_gimple_val, fb_rvalue);
		r1 = gimplify_expr (&TREE_OPERAND (*expr_p, 1), pre_p,
				    post_p, is_gimple_val, fb_rvalue);
		r2 = gimplify_expr (&TREE_OPERAND (*expr_p, 2), pre_p,
				    post_p, is_gimple_val, fb_rvalue);

		ret = MIN (MIN (r0, r1), r2);
		break;
	      }

	    case tcc_declaration:
	    case tcc_constant:
	      ret = GS_ALL_DONE;
	      goto dont_recalculate;

	    default:
	      gcc_unreachable ();
	    }

	  recalculate_side_effects (*expr_p);

	dont_recalculate:
	  break;
	}

      gcc_assert (*expr_p || ret != GS_OK);
    }
  while (ret == GS_OK);

  /* If we encountered an error_mark somewhere nested inside, either
     stub out the statement or propagate the error back out.  */
  if (ret == GS_ERROR)
    {
      if (is_statement)
	*expr_p = NULL;
      goto out;
    }

  /* This was only valid as a return value from the langhook, which
     we handled.  Make sure it doesn't escape from any other context.  */
  gcc_assert (ret != GS_UNHANDLED);

  if (fallback == fb_none && *expr_p && !is_gimple_stmt (*expr_p))
    {
      /* We aren't looking for a value, and we don't have a valid
	 statement.  If it doesn't have side-effects, throw it away.  */
      if (!TREE_SIDE_EFFECTS (*expr_p))
	*expr_p = NULL;
      else if (!TREE_THIS_VOLATILE (*expr_p))
	{
	  /* This is probably a _REF that contains something nested that
	     has side effects.  Recurse through the operands to find it.  */
	  enum tree_code code = TREE_CODE (*expr_p);

	  switch (code)
	    {
	    case COMPONENT_REF:
	    case REALPART_EXPR:
	    case IMAGPART_EXPR:
	    case VIEW_CONVERT_EXPR:
	      gimplify_expr (&TREE_OPERAND (*expr_p, 0), pre_p, post_p,
			     gimple_test_f, fallback);
	      break;

	    case ARRAY_REF:
	    case ARRAY_RANGE_REF:
	      gimplify_expr (&TREE_OPERAND (*expr_p, 0), pre_p, post_p,
			     gimple_test_f, fallback);
	      gimplify_expr (&TREE_OPERAND (*expr_p, 1), pre_p, post_p,
			     gimple_test_f, fallback);
	      break;

	    default:
	       /* Anything else with side-effects must be converted to
		  a valid statement before we get here.  */
	      gcc_unreachable ();
	    }

	  *expr_p = NULL;
	}
      else if (COMPLETE_TYPE_P (TREE_TYPE (*expr_p))
	       && TYPE_MODE (TREE_TYPE (*expr_p)) != BLKmode)
	{
	  /* Historically, the compiler has treated a bare reference
	     to a non-BLKmode volatile lvalue as forcing a load.  */
	  tree type = TYPE_MAIN_VARIANT (TREE_TYPE (*expr_p));

	  /* Normally, we do not want to create a temporary for a
	     TREE_ADDRESSABLE type because such a type should not be
	     copied by bitwise-assignment.  However, we make an
	     exception here, as all we are doing here is ensuring that
	     we read the bytes that make up the type.  We use
	     create_tmp_var_raw because create_tmp_var will abort when
	     given a TREE_ADDRESSABLE type.  */
	  tree tmp = create_tmp_var_raw (type, "vol");
	  gimple_add_tmp_var (tmp);
	  gimplify_assign (tmp, *expr_p, pre_p);
	  *expr_p = NULL;
	}
      else
	/* We can't do anything useful with a volatile reference to
	   an incomplete type, so just throw it away.  Likewise for
	   a BLKmode type, since any implicit inner load should
	   already have been turned into an explicit one by the
	   gimplification process.  */
	*expr_p = NULL;
    }

  /* If we are gimplifying at the statement level, we're done.  Tack
     everything together and return.  */
  if (fallback == fb_none || is_statement)
    {
      /* Since *EXPR_P has been converted into a GIMPLE tuple, clear
         it out for GC to reclaim it.  */
      *expr_p = NULL_TREE;

      if (!gimple_seq_empty_p (internal_pre)
	  || !gimple_seq_empty_p (internal_post))
	{
	  gimplify_seq_add_seq (&internal_pre, internal_post);
	  gimplify_seq_add_seq (pre_p, internal_pre);
	}

      /* The result of gimplifying *EXPR_P is going to be the last few
	 statements in *PRE_P and *POST_P.  Add location information
	 to all the statements that were added by the gimplification
	 helpers.  */
      if (!gimple_seq_empty_p (*pre_p))
	annotate_all_with_location_after (*pre_p, pre_last_gsi, input_location);

      if (!gimple_seq_empty_p (*post_p))
	annotate_all_with_location_after (*post_p, post_last_gsi,
					  input_location);

      goto out;
    }

#ifdef ENABLE_GIMPLE_CHECKING
  if (*expr_p)
    {
      enum tree_code code = TREE_CODE (*expr_p);
      /* These expressions should already be in gimple IR form.  */
      gcc_assert (code != MODIFY_EXPR
		  && code != ASM_EXPR
		  && code != BIND_EXPR
		  && code != CATCH_EXPR
		  && (code != COND_EXPR || gimplify_ctxp->allow_rhs_cond_expr)
		  && code != EH_FILTER_EXPR
		  && code != GOTO_EXPR
		  && code != LABEL_EXPR
		  && code != LOOP_EXPR
		  && code != SWITCH_EXPR
		  && code != TRY_FINALLY_EXPR
		  && code != OACC_PARALLEL
		  && code != OACC_KERNELS
		  && code != OACC_DATA
		  && code != OACC_HOST_DATA
		  && code != OACC_DECLARE
		  && code != OACC_UPDATE
		  && code != OACC_ENTER_DATA
		  && code != OACC_EXIT_DATA
		  && code != OACC_CACHE
		  && code != OMP_CRITICAL
		  && code != OMP_FOR
		  && code != OACC_LOOP
		  && code != OMP_MASTER
		  && code != OMP_TASKGROUP
		  && code != OMP_ORDERED
		  && code != OMP_PARALLEL
		  && code != OMP_SECTIONS
		  && code != OMP_SECTION
		  && code != OMP_SINGLE);
    }
#endif

  /* Otherwise we're gimplifying a subexpression, so the resulting
     value is interesting.  If it's a valid operand that matches
     GIMPLE_TEST_F, we're done. Unless we are handling some
     post-effects internally; if that's the case, we need to copy into
     a temporary before adding the post-effects to POST_P.  */
  if (gimple_seq_empty_p (internal_post) && (*gimple_test_f) (*expr_p))
    goto out;

  /* Otherwise, we need to create a new temporary for the gimplified
     expression.  */

  /* We can't return an lvalue if we have an internal postqueue.  The
     object the lvalue refers to would (probably) be modified by the
     postqueue; we need to copy the value out first, which means an
     rvalue.  */
  if ((fallback & fb_lvalue)
      && gimple_seq_empty_p (internal_post)
      && is_gimple_addressable (*expr_p))
    {
      /* An lvalue will do.  Take the address of the expression, store it
	 in a temporary, and replace the expression with an INDIRECT_REF of
	 that temporary.  */
      tmp = build_fold_addr_expr_loc (input_location, *expr_p);
      gimplify_expr (&tmp, pre_p, post_p, is_gimple_reg, fb_rvalue);
      *expr_p = build_simple_mem_ref (tmp);
    }
  else if ((fallback & fb_rvalue) && is_gimple_reg_rhs_or_call (*expr_p))
    {
      /* An rvalue will do.  Assign the gimplified expression into a
	 new temporary TMP and replace the original expression with
	 TMP.  First, make sure that the expression has a type so that
	 it can be assigned into a temporary.  */
      gcc_assert (!VOID_TYPE_P (TREE_TYPE (*expr_p)));
      *expr_p = get_formal_tmp_var (*expr_p, pre_p);
    }
  else
    {
#ifdef ENABLE_GIMPLE_CHECKING
      if (!(fallback & fb_mayfail))
	{
	  fprintf (stderr, "gimplification failed:\n");
	  print_generic_expr (stderr, *expr_p, 0);
	  debug_tree (*expr_p);
	  internal_error ("gimplification failed");
	}
#endif
      gcc_assert (fallback & fb_mayfail);

      /* If this is an asm statement, and the user asked for the
	 impossible, don't die.  Fail and let gimplify_asm_expr
	 issue an error.  */
      ret = GS_ERROR;
      goto out;
    }

  /* Make sure the temporary matches our predicate.  */
  gcc_assert ((*gimple_test_f) (*expr_p));

  if (!gimple_seq_empty_p (internal_post))
    {
      annotate_all_with_location (internal_post, input_location);
      gimplify_seq_add_seq (pre_p, internal_post);
    }

 out:
  input_location = saved_location;
  return ret;
}

/* Look through TYPE for variable-sized objects and gimplify each such
   size that we find.  Add to LIST_P any statements generated.  */

void
gimplify_type_sizes (tree type, gimple_seq *list_p)
{
  tree field, t;

  if (type == NULL || type == error_mark_node)
    return;

  /* We first do the main variant, then copy into any other variants.  */
  type = TYPE_MAIN_VARIANT (type);

  /* Avoid infinite recursion.  */
  if (TYPE_SIZES_GIMPLIFIED (type))
    return;

  TYPE_SIZES_GIMPLIFIED (type) = 1;

  switch (TREE_CODE (type))
    {
    case INTEGER_TYPE:
    case ENUMERAL_TYPE:
    case BOOLEAN_TYPE:
    case REAL_TYPE:
    case FIXED_POINT_TYPE:
      gimplify_one_sizepos (&TYPE_MIN_VALUE (type), list_p);
      gimplify_one_sizepos (&TYPE_MAX_VALUE (type), list_p);

      for (t = TYPE_NEXT_VARIANT (type); t; t = TYPE_NEXT_VARIANT (t))
	{
	  TYPE_MIN_VALUE (t) = TYPE_MIN_VALUE (type);
	  TYPE_MAX_VALUE (t) = TYPE_MAX_VALUE (type);
	}
      break;

    case ARRAY_TYPE:
      /* These types may not have declarations, so handle them here.  */
      gimplify_type_sizes (TREE_TYPE (type), list_p);
      gimplify_type_sizes (TYPE_DOMAIN (type), list_p);
      /* Ensure VLA bounds aren't removed, for -O0 they should be variables
	 with assigned stack slots, for -O1+ -g they should be tracked
	 by VTA.  */
      if (!(TYPE_NAME (type)
	    && TREE_CODE (TYPE_NAME (type)) == TYPE_DECL
	    && DECL_IGNORED_P (TYPE_NAME (type)))
	  && TYPE_DOMAIN (type)
	  && INTEGRAL_TYPE_P (TYPE_DOMAIN (type)))
	{
	  t = TYPE_MIN_VALUE (TYPE_DOMAIN (type));
	  if (t && TREE_CODE (t) == VAR_DECL && DECL_ARTIFICIAL (t))
	    DECL_IGNORED_P (t) = 0;
	  t = TYPE_MAX_VALUE (TYPE_DOMAIN (type));
	  if (t && TREE_CODE (t) == VAR_DECL && DECL_ARTIFICIAL (t))
	    DECL_IGNORED_P (t) = 0;
	}
      break;

    case RECORD_TYPE:
    case UNION_TYPE:
    case QUAL_UNION_TYPE:
      for (field = TYPE_FIELDS (type); field; field = DECL_CHAIN (field))
	if (TREE_CODE (field) == FIELD_DECL)
	  {
	    gimplify_one_sizepos (&DECL_FIELD_OFFSET (field), list_p);
	    gimplify_one_sizepos (&DECL_SIZE (field), list_p);
	    gimplify_one_sizepos (&DECL_SIZE_UNIT (field), list_p);
	    gimplify_type_sizes (TREE_TYPE (field), list_p);
	  }
      break;

    case POINTER_TYPE:
    case REFERENCE_TYPE:
	/* We used to recurse on the pointed-to type here, which turned out to
	   be incorrect because its definition might refer to variables not
	   yet initialized at this point if a forward declaration is involved.

	   It was actually useful for anonymous pointed-to types to ensure
	   that the sizes evaluation dominates every possible later use of the
	   values.  Restricting to such types here would be safe since there
	   is no possible forward declaration around, but would introduce an
	   undesirable middle-end semantic to anonymity.  We then defer to
	   front-ends the responsibility of ensuring that the sizes are
	   evaluated both early and late enough, e.g. by attaching artificial
	   type declarations to the tree.  */
      break;

    default:
      break;
    }

  gimplify_one_sizepos (&TYPE_SIZE (type), list_p);
  gimplify_one_sizepos (&TYPE_SIZE_UNIT (type), list_p);

  for (t = TYPE_NEXT_VARIANT (type); t; t = TYPE_NEXT_VARIANT (t))
    {
      TYPE_SIZE (t) = TYPE_SIZE (type);
      TYPE_SIZE_UNIT (t) = TYPE_SIZE_UNIT (type);
      TYPE_SIZES_GIMPLIFIED (t) = 1;
    }
}

/* A subroutine of gimplify_type_sizes to make sure that *EXPR_P,
   a size or position, has had all of its SAVE_EXPRs evaluated.
   We add any required statements to *STMT_P.  */

void
gimplify_one_sizepos (tree *expr_p, gimple_seq *stmt_p)
{
  tree expr = *expr_p;

  /* We don't do anything if the value isn't there, is constant, or contains
     A PLACEHOLDER_EXPR.  We also don't want to do anything if it's already
     a VAR_DECL.  If it's a VAR_DECL from another function, the gimplifier
     will want to replace it with a new variable, but that will cause problems
     if this type is from outside the function.  It's OK to have that here.  */
  if (is_gimple_sizepos (expr))
    return;

  *expr_p = unshare_expr (expr);

  gimplify_expr (expr_p, stmt_p, NULL, is_gimple_val, fb_rvalue);
}

/* Gimplify the body of statements of FNDECL and return a GIMPLE_BIND node
   containing the sequence of corresponding GIMPLE statements.  If DO_PARMS
   is true, also gimplify the parameters.  */

gbind *
gimplify_body (tree fndecl, bool do_parms)
{
  location_t saved_location = input_location;
  gimple_seq parm_stmts, seq;
  gimple outer_stmt;
  gbind *outer_bind;
  struct cgraph_node *cgn;

  timevar_push (TV_TREE_GIMPLIFY);

  /* Initialize for optimize_insn_for_s{ize,peed}_p possibly called during
     gimplification.  */
  default_rtl_profile ();

  gcc_assert (gimplify_ctxp == NULL);
  push_gimplify_context ();

  if (flag_openacc || flag_openmp)
    {
      gcc_assert (gimplify_omp_ctxp == NULL);
      if (lookup_attribute ("omp declare target", DECL_ATTRIBUTES (fndecl)))
	gimplify_omp_ctxp = new_omp_context (ORT_TARGET);
    }

  /* Unshare most shared trees in the body and in that of any nested functions.
     It would seem we don't have to do this for nested functions because
     they are supposed to be output and then the outer function gimplified
     first, but the g++ front end doesn't always do it that way.  */
  unshare_body (fndecl);
  unvisit_body (fndecl);

  cgn = cgraph_node::get (fndecl);
  if (cgn && cgn->origin)
    nonlocal_vlas = new hash_set<tree>;

  /* Make sure input_location isn't set to something weird.  */
  input_location = DECL_SOURCE_LOCATION (fndecl);

  /* Resolve callee-copies.  This has to be done before processing
     the body so that DECL_VALUE_EXPR gets processed correctly.  */
  parm_stmts = do_parms ? gimplify_parameters () : NULL;

  /* Gimplify the function's body.  */
  seq = NULL;
  gimplify_stmt (&DECL_SAVED_TREE (fndecl), &seq);
  outer_stmt = gimple_seq_first_stmt (seq);
  if (!outer_stmt)
    {
      outer_stmt = gimple_build_nop ();
      gimplify_seq_add_stmt (&seq, outer_stmt);
    }

  /* The body must contain exactly one statement, a GIMPLE_BIND.  If this is
     not the case, wrap everything in a GIMPLE_BIND to make it so.  */
  if (gimple_code (outer_stmt) == GIMPLE_BIND
      && gimple_seq_first (seq) == gimple_seq_last (seq))
    outer_bind = as_a <gbind *> (outer_stmt);
  else
    outer_bind = gimple_build_bind (NULL_TREE, seq, NULL);

  DECL_SAVED_TREE (fndecl) = NULL_TREE;

  /* If we had callee-copies statements, insert them at the beginning
     of the function and clear DECL_VALUE_EXPR_P on the parameters.  */
  if (!gimple_seq_empty_p (parm_stmts))
    {
      tree parm;

      gimplify_seq_add_seq (&parm_stmts, gimple_bind_body (outer_bind));
      gimple_bind_set_body (outer_bind, parm_stmts);

      for (parm = DECL_ARGUMENTS (current_function_decl);
	   parm; parm = DECL_CHAIN (parm))
	if (DECL_HAS_VALUE_EXPR_P (parm))
	  {
	    DECL_HAS_VALUE_EXPR_P (parm) = 0;
	    DECL_IGNORED_P (parm) = 0;
	  }
    }

  if (nonlocal_vlas)
    {
      if (nonlocal_vla_vars)
	{
	  /* tree-nested.c may later on call declare_vars (..., true);
	     which relies on BLOCK_VARS chain to be the tail of the
	     gimple_bind_vars chain.  Ensure we don't violate that
	     assumption.  */
	  if (gimple_bind_block (outer_bind)
	      == DECL_INITIAL (current_function_decl))
	    declare_vars (nonlocal_vla_vars, outer_bind, true);
	  else
	    BLOCK_VARS (DECL_INITIAL (current_function_decl))
	      = chainon (BLOCK_VARS (DECL_INITIAL (current_function_decl)),
			 nonlocal_vla_vars);
	  nonlocal_vla_vars = NULL_TREE;
	}
      delete nonlocal_vlas;
      nonlocal_vlas = NULL;
    }

  if ((flag_openacc || flag_openmp || flag_openmp_simd)
      && gimplify_omp_ctxp)
    {
      delete_omp_context (gimplify_omp_ctxp);
      gimplify_omp_ctxp = NULL;
    }

  pop_gimplify_context (outer_bind);
  gcc_assert (gimplify_ctxp == NULL);

#ifdef ENABLE_CHECKING
  if (!seen_error ())
    verify_gimple_in_seq (gimple_bind_body (outer_bind));
#endif

  timevar_pop (TV_TREE_GIMPLIFY);
  input_location = saved_location;

  return outer_bind;
}

typedef char *char_p; /* For DEF_VEC_P.  */

/* Return whether we should exclude FNDECL from instrumentation.  */

static bool
flag_instrument_functions_exclude_p (tree fndecl)
{
  vec<char_p> *v;

  v = (vec<char_p> *) flag_instrument_functions_exclude_functions;
  if (v && v->length () > 0)
    {
      const char *name;
      int i;
      char *s;

      name = lang_hooks.decl_printable_name (fndecl, 0);
      FOR_EACH_VEC_ELT (*v, i, s)
	if (strstr (name, s) != NULL)
	  return true;
    }

  v = (vec<char_p> *) flag_instrument_functions_exclude_files;
  if (v && v->length () > 0)
    {
      const char *name;
      int i;
      char *s;

      name = DECL_SOURCE_FILE (fndecl);
      FOR_EACH_VEC_ELT (*v, i, s)
	if (strstr (name, s) != NULL)
	  return true;
    }

  return false;
}

/* Entry point to the gimplification pass.  FNDECL is the FUNCTION_DECL
   node for the function we want to gimplify.

   Return the sequence of GIMPLE statements corresponding to the body
   of FNDECL.  */

void
gimplify_function_tree (tree fndecl)
{
  tree parm, ret;
  gimple_seq seq;
  gbind *bind;

  gcc_assert (!gimple_body (fndecl));

  if (DECL_STRUCT_FUNCTION (fndecl))
    push_cfun (DECL_STRUCT_FUNCTION (fndecl));
  else
    push_struct_function (fndecl);

  /* Tentatively set PROP_gimple_lva here, and reset it in gimplify_va_arg_expr
     if necessary.  */
  cfun->curr_properties |= PROP_gimple_lva;

  /* Tentatively set PROP_gimple_lompifn.  */
  cfun->curr_properties |= PROP_gimple_lompifn;

  for (parm = DECL_ARGUMENTS (fndecl); parm ; parm = DECL_CHAIN (parm))
    {
      /* Preliminarily mark non-addressed complex variables as eligible
         for promotion to gimple registers.  We'll transform their uses
         as we find them.  */
      if ((TREE_CODE (TREE_TYPE (parm)) == COMPLEX_TYPE
	   || TREE_CODE (TREE_TYPE (parm)) == VECTOR_TYPE)
          && !TREE_THIS_VOLATILE (parm)
          && !needs_to_live_in_memory (parm))
        DECL_GIMPLE_REG_P (parm) = 1;
    }

  ret = DECL_RESULT (fndecl);
  if ((TREE_CODE (TREE_TYPE (ret)) == COMPLEX_TYPE
       || TREE_CODE (TREE_TYPE (ret)) == VECTOR_TYPE)
      && !needs_to_live_in_memory (ret))
    DECL_GIMPLE_REG_P (ret) = 1;

  bind = gimplify_body (fndecl, true);

  /* The tree body of the function is no longer needed, replace it
     with the new GIMPLE body.  */
  seq = NULL;
  gimple_seq_add_stmt (&seq, bind);
  gimple_set_body (fndecl, seq);

  /* If we're instrumenting function entry/exit, then prepend the call to
     the entry hook and wrap the whole function in a TRY_FINALLY_EXPR to
     catch the exit hook.  */
  /* ??? Add some way to ignore exceptions for this TFE.  */
  if (flag_instrument_function_entry_exit
      && !DECL_NO_INSTRUMENT_FUNCTION_ENTRY_EXIT (fndecl)
      && !flag_instrument_functions_exclude_p (fndecl))
    {
      tree x;
      gbind *new_bind;
      gimple tf;
      gimple_seq cleanup = NULL, body = NULL;
      tree tmp_var;
      gcall *call;

      x = builtin_decl_implicit (BUILT_IN_RETURN_ADDRESS);
      call = gimple_build_call (x, 1, integer_zero_node);
      tmp_var = create_tmp_var (ptr_type_node, "return_addr");
      gimple_call_set_lhs (call, tmp_var);
      gimplify_seq_add_stmt (&cleanup, call);
      x = builtin_decl_implicit (BUILT_IN_PROFILE_FUNC_EXIT);
      call = gimple_build_call (x, 2,
				build_fold_addr_expr (current_function_decl),
				tmp_var);
      gimplify_seq_add_stmt (&cleanup, call);
      tf = gimple_build_try (seq, cleanup, GIMPLE_TRY_FINALLY);

      x = builtin_decl_implicit (BUILT_IN_RETURN_ADDRESS);
      call = gimple_build_call (x, 1, integer_zero_node);
      tmp_var = create_tmp_var (ptr_type_node, "return_addr");
      gimple_call_set_lhs (call, tmp_var);
      gimplify_seq_add_stmt (&body, call);
      x = builtin_decl_implicit (BUILT_IN_PROFILE_FUNC_ENTER);
      call = gimple_build_call (x, 2,
				build_fold_addr_expr (current_function_decl),
				tmp_var);
      gimplify_seq_add_stmt (&body, call);
      gimplify_seq_add_stmt (&body, tf);
      new_bind = gimple_build_bind (NULL, body, gimple_bind_block (bind));
      /* Clear the block for BIND, since it is no longer directly inside
         the function, but within a try block.  */
      gimple_bind_set_block (bind, NULL);

      /* Replace the current function body with the body
         wrapped in the try/finally TF.  */
      seq = NULL;
      gimple_seq_add_stmt (&seq, new_bind);
      gimple_set_body (fndecl, seq);
      bind = new_bind;
    }

  if ((flag_sanitize & SANITIZE_THREAD) != 0
      && !lookup_attribute ("no_sanitize_thread", DECL_ATTRIBUTES (fndecl)))
    {
      gcall *call = gimple_build_call_internal (IFN_TSAN_FUNC_EXIT, 0);
      gimple tf = gimple_build_try (seq, call, GIMPLE_TRY_FINALLY);
      gbind *new_bind = gimple_build_bind (NULL, tf, gimple_bind_block (bind));
      /* Clear the block for BIND, since it is no longer directly inside
	 the function, but within a try block.  */
      gimple_bind_set_block (bind, NULL);
      /* Replace the current function body with the body
	 wrapped in the try/finally TF.  */
      seq = NULL;
      gimple_seq_add_stmt (&seq, new_bind);
      gimple_set_body (fndecl, seq);
    }

  DECL_SAVED_TREE (fndecl) = NULL_TREE;
  cfun->curr_properties |= PROP_gimple_any;

  pop_cfun ();

  dump_function (TDI_generic, fndecl);
}

/* Return a dummy expression of type TYPE in order to keep going after an
   error.  */

static tree
dummy_object (tree type)
{
  tree t = build_int_cst (build_pointer_type (type), 0);
  return build2 (MEM_REF, type, t, t);
}

/* Gimplify __builtin_va_arg, aka VA_ARG_EXPR, which is not really a
   builtin function, but a very special sort of operator.  */

enum gimplify_status
gimplify_va_arg_expr (tree *expr_p, gimple_seq *pre_p,
		      gimple_seq *post_p ATTRIBUTE_UNUSED)
{
  tree promoted_type, have_va_type;
  tree valist = TREE_OPERAND (*expr_p, 0);
  tree type = TREE_TYPE (*expr_p);
  tree t, tag;
  location_t loc = EXPR_LOCATION (*expr_p);

  /* Verify that valist is of the proper type.  */
  have_va_type = TREE_TYPE (valist);
  if (have_va_type == error_mark_node)
    return GS_ERROR;
  have_va_type = targetm.canonical_va_list_type (have_va_type);

  if (have_va_type == NULL_TREE)
    {
      error_at (loc, "first argument to %<va_arg%> not of type %<va_list%>");
      return GS_ERROR;
    }

  /* Generate a diagnostic for requesting data of a type that cannot
     be passed through `...' due to type promotion at the call site.  */
  if ((promoted_type = lang_hooks.types.type_promotes_to (type))
	   != type)
    {
      static bool gave_help;
      bool warned;

      /* Unfortunately, this is merely undefined, rather than a constraint
	 violation, so we cannot make this an error.  If this call is never
	 executed, the program is still strictly conforming.  */
      warned = warning_at (loc, 0,
	  		   "%qT is promoted to %qT when passed through %<...%>",
			   type, promoted_type);
      if (!gave_help && warned)
	{
	  gave_help = true;
	  inform (loc, "(so you should pass %qT not %qT to %<va_arg%>)",
		  promoted_type, type);
	}

      /* We can, however, treat "undefined" any way we please.
	 Call abort to encourage the user to fix the program.  */
      if (warned)
	inform (loc, "if this code is reached, the program will abort");
      /* Before the abort, allow the evaluation of the va_list
	 expression to exit or longjmp.  */
      gimplify_and_add (valist, pre_p);
      t = build_call_expr_loc (loc,
			       builtin_decl_implicit (BUILT_IN_TRAP), 0);
      gimplify_and_add (t, pre_p);

      /* This is dead code, but go ahead and finish so that the
	 mode of the result comes out right.  */
      *expr_p = dummy_object (type);
      return GS_ALL_DONE;
    }

  tag = build_int_cst (build_pointer_type (type), 0);
  *expr_p = build_call_expr_internal_loc (loc, IFN_VA_ARG, type, 2, valist, tag);

  /* Clear the tentatively set PROP_gimple_lva, to indicate that IFN_VA_ARG
     needs to be expanded.  */
  cfun->curr_properties &= ~PROP_gimple_lva;

  return GS_OK;
}

/* Build a new GIMPLE_ASSIGN tuple and append it to the end of *SEQ_P.

   DST/SRC are the destination and source respectively.  You can pass
   ungimplified trees in DST or SRC, in which case they will be
   converted to a gimple operand if necessary.

   This function returns the newly created GIMPLE_ASSIGN tuple.  */

gimple
gimplify_assign (tree dst, tree src, gimple_seq *seq_p)
{
  tree t = build2 (MODIFY_EXPR, TREE_TYPE (dst), dst, src);
  gimplify_and_add (t, seq_p);
  ggc_free (t);
  return gimple_seq_last_stmt (*seq_p);
}

inline hashval_t
gimplify_hasher::hash (const elt_t *p)
{
  tree t = p->val;
  return iterative_hash_expr (t, 0);
}

inline bool
gimplify_hasher::equal (const elt_t *p1, const elt_t *p2)
{
  tree t1 = p1->val;
  tree t2 = p2->val;
  enum tree_code code = TREE_CODE (t1);

  if (TREE_CODE (t2) != code
      || TREE_TYPE (t1) != TREE_TYPE (t2))
    return false;

  if (!operand_equal_p (t1, t2, 0))
    return false;

#ifdef ENABLE_CHECKING
  /* Only allow them to compare equal if they also hash equal; otherwise
     results are nondeterminate, and we fail bootstrap comparison.  */
  gcc_assert (hash (p1) == hash (p2));
#endif

  return true;
}<|MERGE_RESOLUTION|>--- conflicted
+++ resolved
@@ -5887,7 +5887,6 @@
   return flags;
 }
 
-<<<<<<< HEAD
 /* Return true if global var DECL is device resident.  */
 
 static bool
@@ -5964,8 +5963,6 @@
   return flags;
 }
 
-=======
->>>>>>> 50060d9a
 /* Record the fact that DECL was used within the OMP context CTX.
    IN_CODE is true when real code uses DECL, and false when we should
    merely emit default(none) errors.  Return true if DECL is going to
