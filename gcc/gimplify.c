--- conflicted
+++ resolved
@@ -8473,11 +8473,8 @@
       nonlocal_vlas = NULL;
     }
 
-<<<<<<< HEAD
-  if ((flag_openacc || flag_openmp) && gimplify_omp_ctxp)
-=======
-  if ((flag_openmp || flag_openmp_simd) && gimplify_omp_ctxp)
->>>>>>> 7d362f6c
+  if ((flag_openacc || flag_openmp || flag_openmp_simd)
+      && gimplify_omp_ctxp)
     {
       delete_omp_context (gimplify_omp_ctxp);
       gimplify_omp_ctxp = NULL;
