--- conflicted
+++ resolved
@@ -308,131 +308,6 @@
     return gimple_seq_first_stmt (*seq_p);
 }
 
-<<<<<<< HEAD
-/* Strip off a legitimate source ending from the input string NAME of
-   length LEN.  Rather than having to know the names used by all of
-   our front ends, we strip off an ending of a period followed by
-   up to five characters.  (Java uses ".class".)  */
-
-static inline void
-remove_suffix (char *name, int len)
-{
-  int i;
-
-  for (i = 2;  i < 8 && len > i;  i++)
-    {
-      if (name[len - i] == '.')
-	{
-	  name[len - i] = '\0';
-	  break;
-	}
-    }
-}
-
-/* Create a new temporary name with PREFIX.  Return an identifier.  */
-
-static GTY(()) unsigned int tmp_var_id_num;
-
-tree
-create_tmp_var_name (const char *prefix)
-{
-  char *tmp_name;
-
-  if (prefix)
-    {
-      char *preftmp = ASTRDUP (prefix);
-
-      remove_suffix (preftmp, strlen (preftmp));
-      clean_symbol_name (preftmp);
-
-      prefix = preftmp;
-    }
-
-  ASM_FORMAT_PRIVATE_NAME (tmp_name, prefix ? prefix : "T", tmp_var_id_num++);
-  return get_identifier (tmp_name);
-}
-
-/* Create a new temporary variable declaration of type TYPE.
-   Do NOT push it into the current binding.  */
-
-tree
-create_tmp_var_raw (tree type, const char *prefix)
-{
-  tree tmp_var;
-
-  /* Temps. cannot be UPC shared qualified. */
-  gcc_assert (!upc_shared_type_p (type));
-
-  tmp_var = build_decl (input_location,
-			VAR_DECL, prefix ? create_tmp_var_name (prefix) : NULL,
-			type);
-
-  /* The variable was declared by the compiler.  */
-  DECL_ARTIFICIAL (tmp_var) = 1;
-  /* And we don't want debug info for it.  */
-  DECL_IGNORED_P (tmp_var) = 1;
-
-  /* Make the variable writable.  */
-  TREE_READONLY (tmp_var) = 0;
-
-  DECL_EXTERNAL (tmp_var) = 0;
-  TREE_STATIC (tmp_var) = 0;
-  TREE_USED (tmp_var) = 1;
-
-  return tmp_var;
-}
-
-/* Create a new temporary variable declaration of type TYPE.  DO push the
-   variable into the current binding.  Further, assume that this is called
-   only from gimplification or optimization, at which point the creation of
-   certain types are bugs.  */
-
-tree
-create_tmp_var (tree type, const char *prefix)
-{
-  tree tmp_var;
-
-  /* We don't allow types that are addressable (meaning we can't make copies),
-     or incomplete.  We also used to reject every variable size objects here,
-     but now support those for which a constant upper bound can be obtained.
-     The processing for variable sizes is performed in gimple_add_tmp_var,
-     point at which it really matters and possibly reached via paths not going
-     through this function, e.g. after direct calls to create_tmp_var_raw.  */
-  gcc_assert (!TREE_ADDRESSABLE (type) && COMPLETE_TYPE_P (type));
-
-  tmp_var = create_tmp_var_raw (type, prefix);
-  gimple_add_tmp_var (tmp_var);
-  return tmp_var;
-}
-
-/* Create a new temporary variable declaration of type TYPE by calling
-   create_tmp_var and if TYPE is a vector or a complex number, mark the new
-   temporary as gimple register.  */
-
-tree
-create_tmp_reg (tree type, const char *prefix)
-{
-  tree tmp;
-
-  tmp = create_tmp_var (type, prefix);
-  if (TREE_CODE (type) == COMPLEX_TYPE
-      || TREE_CODE (type) == VECTOR_TYPE)
-    DECL_GIMPLE_REG_P (tmp) = 1;
-
-  return tmp;
-}
-
-/* Returns true iff T is a valid RHS for an assignment to a renamed
-   user -- or front-end generated artificial -- variable.  */
-
-static bool
-is_gimple_reg_rhs (tree t)
-{
-  return get_gimple_rhs_class (TREE_CODE (t)) != GIMPLE_INVALID_RHS;
-}
-
-=======
->>>>>>> 3a81b570
 /* Returns true iff T is a valid RHS for an assignment to an un-renamed
    LHS, or for a call argument.  */
 
