--- conflicted
+++ resolved
@@ -7023,6 +7023,11 @@
 		{
 		  while (TREE_CODE (decl) == COMPONENT_REF)
 		    decl = TREE_OPERAND (decl, 0);
+		  if (TREE_CODE (decl) == INDIRECT_REF
+		      && DECL_P (TREE_OPERAND (decl, 0))
+		      && (TREE_CODE (TREE_TYPE (TREE_OPERAND (decl, 0)))
+			  == REFERENCE_TYPE))
+		    decl = TREE_OPERAND (decl, 0);
 		}
 	      if (gimplify_expr (pd, pre_p, NULL, is_gimple_lvalue, fb_lvalue)
 		  == GS_ERROR)
@@ -7038,9 +7043,11 @@
 		      break;
 		    }
 
-		  if (TYPE_SIZE_UNIT (TREE_TYPE (decl)) == NULL
-		      || (TREE_CODE (TYPE_SIZE_UNIT (TREE_TYPE (decl)))
-			  != INTEGER_CST))
+		  tree stype = TREE_TYPE (decl);
+		  if (TREE_CODE (stype) == REFERENCE_TYPE)
+		    stype = TREE_TYPE (stype);
+		  if (TYPE_SIZE_UNIT (stype) == NULL
+		      || TREE_CODE (TYPE_SIZE_UNIT (stype)) != INTEGER_CST)
 		    {
 		      error_at (OMP_CLAUSE_LOCATION (c),
 				"mapping field %qE of variable length "
@@ -7079,9 +7086,6 @@
 		    base = TREE_OPERAND (base, 0);
 		  base = get_inner_reference (base, &bitsize, &bitpos, &offset,
 					      &mode, &unsignedp, &reversep,
-<<<<<<< HEAD
-					      &volatilep, false);
-=======
 					      &volatilep);
 		  tree orig_base = base;
 		  if ((TREE_CODE (base) == INDIRECT_REF
@@ -7091,7 +7095,6 @@
 		      && (TREE_CODE (TREE_TYPE (TREE_OPERAND (base, 0)))
 			  == REFERENCE_TYPE))
 		    base = TREE_OPERAND (base, 0);
->>>>>>> a60a5d31
 		  gcc_assert (base == decl
 			      && (offset == NULL_TREE
 				  || TREE_CODE (offset) == INTEGER_CST));
@@ -7105,7 +7108,10 @@
 		      tree l = build_omp_clause (OMP_CLAUSE_LOCATION (c),
 						 OMP_CLAUSE_MAP);
 		      OMP_CLAUSE_SET_MAP_KIND (l, GOMP_MAP_STRUCT);
-		      OMP_CLAUSE_DECL (l) = decl;
+		      if (orig_base != base)
+			OMP_CLAUSE_DECL (l) = unshare_expr (orig_base);
+		      else
+			OMP_CLAUSE_DECL (l) = decl;
 		      OMP_CLAUSE_SIZE (l) = size_int (1);
 		      if (struct_map_to_clause == NULL)
 			struct_map_to_clause = new hash_map<tree, tree>;
@@ -7147,6 +7153,18 @@
 			  *list_p = l;
 			  list_p = &OMP_CLAUSE_CHAIN (l);
 			}
+		      if (orig_base != base && code == OMP_TARGET)
+			{
+			  tree c2 = build_omp_clause (OMP_CLAUSE_LOCATION (c),
+						      OMP_CLAUSE_MAP);
+			  enum gomp_map_kind mkind
+			    = GOMP_MAP_FIRSTPRIVATE_REFERENCE;
+			  OMP_CLAUSE_SET_MAP_KIND (c2, mkind);
+			  OMP_CLAUSE_DECL (c2) = decl;
+			  OMP_CLAUSE_SIZE (c2) = size_zero_node;
+			  OMP_CLAUSE_CHAIN (c2) = OMP_CLAUSE_CHAIN (l);
+			  OMP_CLAUSE_CHAIN (l) = c2;
+			}
 		      flags = GOVD_MAP | GOVD_EXPLICIT;
 		      if (GOMP_MAP_ALWAYS_P (OMP_CLAUSE_MAP_KIND (c)) || ptr)
 			flags |= GOVD_SEEN;
@@ -7165,8 +7183,12 @@
 			o1 = 0;
 		      if (bitpos)
 			o1 = o1 + bitpos / BITS_PER_UNIT;
-		      for (sc = &OMP_CLAUSE_CHAIN (*osc);
-			   *sc != c; sc = &OMP_CLAUSE_CHAIN (*sc))
+		      sc = &OMP_CLAUSE_CHAIN (*osc);
+		      if (*sc != c
+			  && (OMP_CLAUSE_MAP_KIND (*sc)
+			      == GOMP_MAP_FIRSTPRIVATE_REFERENCE)) 
+			sc = &OMP_CLAUSE_CHAIN (*sc);
+		      for (; *sc != c; sc = &OMP_CLAUSE_CHAIN (*sc))
 			if (ptr && sc == prev_list_p)
 			  break;
 			else if (TREE_CODE (OMP_CLAUSE_DECL (*sc))
@@ -7200,10 +7222,6 @@
 			    base = get_inner_reference (base, &bitsize2,
 							&bitpos2, &offset2,
 							&mode, &unsignedp,
-<<<<<<< HEAD
-							&reversep, &volatilep,
-							false);
-=======
 							&reversep, &volatilep);
 			    if ((TREE_CODE (base) == INDIRECT_REF
 				 || (TREE_CODE (base) == MEM_REF
@@ -7214,7 +7232,6 @@
 									0)))
 				    == REFERENCE_TYPE))
 			      base = TREE_OPERAND (base, 0);
->>>>>>> a60a5d31
 			    if (base != decl)
 			      break;
 			    if (scp)
