/* Tree lowering pass.  This pass converts the GENERIC functions-as-trees
   tree representation into the GIMPLE form.
   Copyright (C) 2002, 2003, 2004, 2005, 2006, 2007, 2008, 2009, 2010, 2011
   Free Software Foundation, Inc.
   Major work done by Sebastian Pop <s.pop@laposte.net>,
   Diego Novillo <dnovillo@redhat.com> and Jason Merrill <jason@redhat.com>.

This file is part of GCC.

GCC is free software; you can redistribute it and/or modify it under
the terms of the GNU General Public License as published by the Free
Software Foundation; either version 3, or (at your option) any later
version.

GCC is distributed in the hope that it will be useful, but WITHOUT ANY
WARRANTY; without even the implied warranty of MERCHANTABILITY or
FITNESS FOR A PARTICULAR PURPOSE.  See the GNU General Public License
for more details.

You should have received a copy of the GNU General Public License
along with GCC; see the file COPYING3.  If not see
<http://www.gnu.org/licenses/>.  */

#include "config.h"
#include "system.h"
#include "coretypes.h"
#include "tm.h"
#include "tree.h"
#include "gimple.h"
#include "tree-iterator.h"
#include "tree-inline.h"
#include "tree-pretty-print.h"
#include "langhooks.h"
#include "tree-flow.h"
#include "cgraph.h"
#include "timevar.h"
#include "hashtab.h"
#include "flags.h"
#include "function.h"
#include "output.h"
#include "ggc.h"
#include "diagnostic-core.h"
#include "target.h"
#include "pointer-set.h"
#include "splay-tree.h"
#include "vec.h"
#include "gimple.h"
#include "tree-pass.h"

#include "langhooks-def.h"	/* FIXME: for lhd_set_decl_assembler_name.  */
#include "expr.h"		/* FIXME: for can_move_by_pieces
				   and STACK_CHECK_MAX_VAR_SIZE.  */

enum gimplify_omp_var_data
{
  GOVD_SEEN = 1,
  GOVD_EXPLICIT = 2,
  GOVD_SHARED = 4,
  GOVD_PRIVATE = 8,
  GOVD_FIRSTPRIVATE = 16,
  GOVD_LASTPRIVATE = 32,
  GOVD_REDUCTION = 64,
  GOVD_LOCAL = 128,
  GOVD_DEBUG_PRIVATE = 256,
  GOVD_PRIVATE_OUTER_REF = 512,
  GOVD_DATA_SHARE_CLASS = (GOVD_SHARED | GOVD_PRIVATE | GOVD_FIRSTPRIVATE
			   | GOVD_LASTPRIVATE | GOVD_REDUCTION | GOVD_LOCAL)
};


enum omp_region_type
{
  ORT_WORKSHARE = 0,
  ORT_PARALLEL = 2,
  ORT_COMBINED_PARALLEL = 3,
  ORT_TASK = 4,
  ORT_UNTIED_TASK = 5
};

struct gimplify_omp_ctx
{
  struct gimplify_omp_ctx *outer_context;
  splay_tree variables;
  struct pointer_set_t *privatized_types;
  location_t location;
  enum omp_clause_default_kind default_kind;
  enum omp_region_type region_type;
};

static struct gimplify_ctx *gimplify_ctxp;
static struct gimplify_omp_ctx *gimplify_omp_ctxp;


/* Formal (expression) temporary table handling: multiple occurrences of
   the same scalar expression are evaluated into the same temporary.  */

typedef struct gimple_temp_hash_elt
{
  tree val;   /* Key */
  tree temp;  /* Value */
} elt_t;

/* Forward declaration.  */
static enum gimplify_status gimplify_compound_expr (tree *, gimple_seq *, bool);

/* Mark X addressable.  Unlike the langhook we expect X to be in gimple
   form and we don't do any syntax checking.  */

void
mark_addressable (tree x)
{
  while (handled_component_p (x))
    x = TREE_OPERAND (x, 0);
  if (TREE_CODE (x) == MEM_REF
      && TREE_CODE (TREE_OPERAND (x, 0)) == ADDR_EXPR)
    x = TREE_OPERAND (TREE_OPERAND (x, 0), 0);
  if (TREE_CODE (x) != VAR_DECL
      && TREE_CODE (x) != PARM_DECL
      && TREE_CODE (x) != RESULT_DECL)
    return;
  TREE_ADDRESSABLE (x) = 1;
}

/* Return a hash value for a formal temporary table entry.  */

static hashval_t
gimple_tree_hash (const void *p)
{
  tree t = ((const elt_t *) p)->val;
  return iterative_hash_expr (t, 0);
}

/* Compare two formal temporary table entries.  */

static int
gimple_tree_eq (const void *p1, const void *p2)
{
  tree t1 = ((const elt_t *) p1)->val;
  tree t2 = ((const elt_t *) p2)->val;
  enum tree_code code = TREE_CODE (t1);

  if (TREE_CODE (t2) != code
      || TREE_TYPE (t1) != TREE_TYPE (t2))
    return 0;

  if (!operand_equal_p (t1, t2, 0))
    return 0;

#ifdef ENABLE_CHECKING
  /* Only allow them to compare equal if they also hash equal; otherwise
     results are nondeterminate, and we fail bootstrap comparison.  */
  gcc_assert (gimple_tree_hash (p1) == gimple_tree_hash (p2));
#endif

  return 1;
}

/* Link gimple statement GS to the end of the sequence *SEQ_P.  If
   *SEQ_P is NULL, a new sequence is allocated.  This function is
   similar to gimple_seq_add_stmt, but does not scan the operands.
   During gimplification, we need to manipulate statement sequences
   before the def/use vectors have been constructed.  */

void
gimplify_seq_add_stmt (gimple_seq *seq_p, gimple gs)
{
  gimple_stmt_iterator si;

  if (gs == NULL)
    return;

  if (*seq_p == NULL)
    *seq_p = gimple_seq_alloc ();

  si = gsi_last (*seq_p);

  gsi_insert_after_without_update (&si, gs, GSI_NEW_STMT);
}

/* Append sequence SRC to the end of sequence *DST_P.  If *DST_P is
   NULL, a new sequence is allocated.   This function is
   similar to gimple_seq_add_seq, but does not scan the operands.
   During gimplification, we need to manipulate statement sequences
   before the def/use vectors have been constructed.  */

static void
gimplify_seq_add_seq (gimple_seq *dst_p, gimple_seq src)
{
  gimple_stmt_iterator si;

  if (src == NULL)
    return;

  if (*dst_p == NULL)
    *dst_p = gimple_seq_alloc ();

  si = gsi_last (*dst_p);
  gsi_insert_seq_after_without_update (&si, src, GSI_NEW_STMT);
}

/* Set up a context for the gimplifier.  */

void
push_gimplify_context (struct gimplify_ctx *c)
{
  memset (c, '\0', sizeof (*c));
  c->prev_context = gimplify_ctxp;
  gimplify_ctxp = c;
}

/* Tear down a context for the gimplifier.  If BODY is non-null, then
   put the temporaries into the outer BIND_EXPR.  Otherwise, put them
   in the local_decls.

   BODY is not a sequence, but the first tuple in a sequence.  */

void
pop_gimplify_context (gimple body)
{
  struct gimplify_ctx *c = gimplify_ctxp;

  gcc_assert (c && (c->bind_expr_stack == NULL
		    || VEC_empty (gimple, c->bind_expr_stack)));
  VEC_free (gimple, heap, c->bind_expr_stack);
  gimplify_ctxp = c->prev_context;

  if (body)
    declare_vars (c->temps, body, false);
  else
    record_vars (c->temps);

  if (c->temp_htab)
    htab_delete (c->temp_htab);
}

/* Push a GIMPLE_BIND tuple onto the stack of bindings.  */

static void
gimple_push_bind_expr (gimple gimple_bind)
{
  if (gimplify_ctxp->bind_expr_stack == NULL)
    gimplify_ctxp->bind_expr_stack = VEC_alloc (gimple, heap, 8);
  VEC_safe_push (gimple, heap, gimplify_ctxp->bind_expr_stack, gimple_bind);
}

/* Pop the first element off the stack of bindings.  */

static void
gimple_pop_bind_expr (void)
{
  VEC_pop (gimple, gimplify_ctxp->bind_expr_stack);
}

/* Return the first element of the stack of bindings.  */

gimple
gimple_current_bind_expr (void)
{
  return VEC_last (gimple, gimplify_ctxp->bind_expr_stack);
}

/* Return the stack of bindings created during gimplification.  */

VEC(gimple, heap) *
gimple_bind_expr_stack (void)
{
  return gimplify_ctxp->bind_expr_stack;
}

/* Return true iff there is a COND_EXPR between us and the innermost
   CLEANUP_POINT_EXPR.  This info is used by gimple_push_cleanup.  */

static bool
gimple_conditional_context (void)
{
  return gimplify_ctxp->conditions > 0;
}

/* Note that we've entered a COND_EXPR.  */

static void
gimple_push_condition (void)
{
#ifdef ENABLE_GIMPLE_CHECKING
  if (gimplify_ctxp->conditions == 0)
    gcc_assert (gimple_seq_empty_p (gimplify_ctxp->conditional_cleanups));
#endif
  ++(gimplify_ctxp->conditions);
}

/* Note that we've left a COND_EXPR.  If we're back at unconditional scope
   now, add any conditional cleanups we've seen to the prequeue.  */

static void
gimple_pop_condition (gimple_seq *pre_p)
{
  int conds = --(gimplify_ctxp->conditions);

  gcc_assert (conds >= 0);
  if (conds == 0)
    {
      gimplify_seq_add_seq (pre_p, gimplify_ctxp->conditional_cleanups);
      gimplify_ctxp->conditional_cleanups = NULL;
    }
}

/* A stable comparison routine for use with splay trees and DECLs.  */

static int
splay_tree_compare_decl_uid (splay_tree_key xa, splay_tree_key xb)
{
  tree a = (tree) xa;
  tree b = (tree) xb;

  return DECL_UID (a) - DECL_UID (b);
}

/* Create a new omp construct that deals with variable remapping.  */

static struct gimplify_omp_ctx *
new_omp_context (enum omp_region_type region_type)
{
  struct gimplify_omp_ctx *c;

  c = XCNEW (struct gimplify_omp_ctx);
  c->outer_context = gimplify_omp_ctxp;
  c->variables = splay_tree_new (splay_tree_compare_decl_uid, 0, 0);
  c->privatized_types = pointer_set_create ();
  c->location = input_location;
  c->region_type = region_type;
  if ((region_type & ORT_TASK) == 0)
    c->default_kind = OMP_CLAUSE_DEFAULT_SHARED;
  else
    c->default_kind = OMP_CLAUSE_DEFAULT_UNSPECIFIED;

  return c;
}

/* Destroy an omp construct that deals with variable remapping.  */

static void
delete_omp_context (struct gimplify_omp_ctx *c)
{
  splay_tree_delete (c->variables);
  pointer_set_destroy (c->privatized_types);
  XDELETE (c);
}

static void omp_add_variable (struct gimplify_omp_ctx *, tree, unsigned int);
static bool omp_notice_variable (struct gimplify_omp_ctx *, tree, bool);

/* Both gimplify the statement T and append it to *SEQ_P.  This function
   behaves exactly as gimplify_stmt, but you don't have to pass T as a
   reference.  */

void
gimplify_and_add (tree t, gimple_seq *seq_p)
{
  gimplify_stmt (&t, seq_p);
}

/* Gimplify statement T into sequence *SEQ_P, and return the first
   tuple in the sequence of generated tuples for this statement.
   Return NULL if gimplifying T produced no tuples.  */

static gimple
gimplify_and_return_first (tree t, gimple_seq *seq_p)
{
  gimple_stmt_iterator last = gsi_last (*seq_p);

  gimplify_and_add (t, seq_p);

  if (!gsi_end_p (last))
    {
      gsi_next (&last);
      return gsi_stmt (last);
    }
  else
    return gimple_seq_first_stmt (*seq_p);
}

/* Strip off a legitimate source ending from the input string NAME of
   length LEN.  Rather than having to know the names used by all of
   our front ends, we strip off an ending of a period followed by
   up to five characters.  (Java uses ".class".)  */

static inline void
remove_suffix (char *name, int len)
{
  int i;

  for (i = 2;  i < 8 && len > i;  i++)
    {
      if (name[len - i] == '.')
	{
	  name[len - i] = '\0';
	  break;
	}
    }
}

/* Create a new temporary name with PREFIX.  Return an identifier.  */

static GTY(()) unsigned int tmp_var_id_num;

tree
create_tmp_var_name (const char *prefix)
{
  char *tmp_name;

  if (prefix)
    {
      char *preftmp = ASTRDUP (prefix);

      remove_suffix (preftmp, strlen (preftmp));
      clean_symbol_name (preftmp);

      prefix = preftmp;
    }

  ASM_FORMAT_PRIVATE_NAME (tmp_name, prefix ? prefix : "T", tmp_var_id_num++);
  return get_identifier (tmp_name);
}

/* Create a new temporary variable declaration of type TYPE.
   Do NOT push it into the current binding.  */

tree
create_tmp_var_raw (tree type, const char *prefix)
{
  tree tmp_var;

  tmp_var = build_decl (input_location,
			VAR_DECL, prefix ? create_tmp_var_name (prefix) : NULL,
			type);

  /* The variable was declared by the compiler.  */
  DECL_ARTIFICIAL (tmp_var) = 1;
  /* And we don't want debug info for it.  */
  DECL_IGNORED_P (tmp_var) = 1;

  /* Make the variable writable.  */
  TREE_READONLY (tmp_var) = 0;

  DECL_EXTERNAL (tmp_var) = 0;
  TREE_STATIC (tmp_var) = 0;
  TREE_USED (tmp_var) = 1;

  return tmp_var;
}

/* Create a new temporary variable declaration of type TYPE.  DO push the
   variable into the current binding.  Further, assume that this is called
   only from gimplification or optimization, at which point the creation of
   certain types are bugs.  */

tree
create_tmp_var (tree type, const char *prefix)
{
  tree tmp_var;

  /* We don't allow types that are addressable (meaning we can't make copies),
     or incomplete.  We also used to reject every variable size objects here,
     but now support those for which a constant upper bound can be obtained.
     The processing for variable sizes is performed in gimple_add_tmp_var,
     point at which it really matters and possibly reached via paths not going
     through this function, e.g. after direct calls to create_tmp_var_raw.  */
  gcc_assert (!TREE_ADDRESSABLE (type) && COMPLETE_TYPE_P (type));

  tmp_var = create_tmp_var_raw (type, prefix);
  gimple_add_tmp_var (tmp_var);
  return tmp_var;
}

/* Create a new temporary variable declaration of type TYPE by calling
   create_tmp_var and if TYPE is a vector or a complex number, mark the new
   temporary as gimple register.  */

tree
create_tmp_reg (tree type, const char *prefix)
{
  tree tmp;

  tmp = create_tmp_var (type, prefix);
  if (TREE_CODE (type) == COMPLEX_TYPE
      || TREE_CODE (type) == VECTOR_TYPE)
    DECL_GIMPLE_REG_P (tmp) = 1;

  return tmp;
}

/* Create a temporary with a name derived from VAL.  Subroutine of
   lookup_tmp_var; nobody else should call this function.  */

static inline tree
create_tmp_from_val (tree val)
{
  return create_tmp_var (TREE_TYPE (val), get_name (val));
}

/* Create a temporary to hold the value of VAL.  If IS_FORMAL, try to reuse
   an existing expression temporary.  */

static tree
lookup_tmp_var (tree val, bool is_formal)
{
  tree ret;

  /* If not optimizing, never really reuse a temporary.  local-alloc
     won't allocate any variable that is used in more than one basic
     block, which means it will go into memory, causing much extra
     work in reload and final and poorer code generation, outweighing
     the extra memory allocation here.  */
  if (!optimize || !is_formal || TREE_SIDE_EFFECTS (val))
    ret = create_tmp_from_val (val);
  else
    {
      elt_t elt, *elt_p;
      void **slot;

      elt.val = val;
      if (gimplify_ctxp->temp_htab == NULL)
        gimplify_ctxp->temp_htab
	  = htab_create (1000, gimple_tree_hash, gimple_tree_eq, free);
      slot = htab_find_slot (gimplify_ctxp->temp_htab, (void *)&elt, INSERT);
      if (*slot == NULL)
	{
	  elt_p = XNEW (elt_t);
	  elt_p->val = val;
	  elt_p->temp = ret = create_tmp_from_val (val);
	  *slot = (void *) elt_p;
	}
      else
	{
	  elt_p = (elt_t *) *slot;
          ret = elt_p->temp;
	}
    }

  return ret;
}

/* Return true if T is a CALL_EXPR or an expression that can be
   assigned to a temporary.  Note that this predicate should only be
   used during gimplification.  See the rationale for this in
   gimplify_modify_expr.  */

static bool
is_gimple_reg_rhs_or_call (tree t)
{
  return (get_gimple_rhs_class (TREE_CODE (t)) != GIMPLE_INVALID_RHS
	  || TREE_CODE (t) == CALL_EXPR);
}

/* Return true if T is a valid memory RHS or a CALL_EXPR.  Note that
   this predicate should only be used during gimplification.  See the
   rationale for this in gimplify_modify_expr.  */

static bool
is_gimple_mem_rhs_or_call (tree t)
{
  /* If we're dealing with a renamable type, either source or dest must be
     a renamed variable.  */
  if (is_gimple_reg_type (TREE_TYPE (t)))
    return is_gimple_val (t);
  else
    return (is_gimple_val (t) || is_gimple_lvalue (t)
	    || TREE_CODE (t) == CALL_EXPR);
}

/* Helper for get_formal_tmp_var and get_initialized_tmp_var.  */

static tree
internal_get_tmp_var (tree val, gimple_seq *pre_p, gimple_seq *post_p,
                      bool is_formal)
{
  tree t, mod;

  /* Notice that we explicitly allow VAL to be a CALL_EXPR so that we
     can create an INIT_EXPR and convert it into a GIMPLE_CALL below.  */
  gimplify_expr (&val, pre_p, post_p, is_gimple_reg_rhs_or_call,
		 fb_rvalue);

  t = lookup_tmp_var (val, is_formal);

  if (is_formal
      && (TREE_CODE (TREE_TYPE (t)) == COMPLEX_TYPE
	  || TREE_CODE (TREE_TYPE (t)) == VECTOR_TYPE))
    DECL_GIMPLE_REG_P (t) = 1;

  mod = build2 (INIT_EXPR, TREE_TYPE (t), t, unshare_expr (val));

  SET_EXPR_LOCATION (mod, EXPR_LOC_OR_HERE (val));

  /* gimplify_modify_expr might want to reduce this further.  */
  gimplify_and_add (mod, pre_p);
  ggc_free (mod);

  /* If we're gimplifying into ssa, gimplify_modify_expr will have
     given our temporary an SSA name.  Find and return it.  */
  if (gimplify_ctxp->into_ssa)
    {
      gimple last = gimple_seq_last_stmt (*pre_p);
      t = gimple_get_lhs (last);
    }

  return t;
}

/* Return a formal temporary variable initialized with VAL.  PRE_P is as
   in gimplify_expr.  Only use this function if:

   1) The value of the unfactored expression represented by VAL will not
      change between the initialization and use of the temporary, and
   2) The temporary will not be otherwise modified.

   For instance, #1 means that this is inappropriate for SAVE_EXPR temps,
   and #2 means it is inappropriate for && temps.

   For other cases, use get_initialized_tmp_var instead.  */

tree
get_formal_tmp_var (tree val, gimple_seq *pre_p)
{
  return internal_get_tmp_var (val, pre_p, NULL, true);
}

/* Return a temporary variable initialized with VAL.  PRE_P and POST_P
   are as in gimplify_expr.  */

tree
get_initialized_tmp_var (tree val, gimple_seq *pre_p, gimple_seq *post_p)
{
  return internal_get_tmp_var (val, pre_p, post_p, false);
}

/* Declare all the variables in VARS in SCOPE.  If DEBUG_INFO is true,
   generate debug info for them; otherwise don't.  */

void
declare_vars (tree vars, gimple scope, bool debug_info)
{
  tree last = vars;
  if (last)
    {
      tree temps, block;

      gcc_assert (gimple_code (scope) == GIMPLE_BIND);

      temps = nreverse (last);

      block = gimple_bind_block (scope);
      gcc_assert (!block || TREE_CODE (block) == BLOCK);
      if (!block || !debug_info)
	{
	  DECL_CHAIN (last) = gimple_bind_vars (scope);
	  gimple_bind_set_vars (scope, temps);
	}
      else
	{
	  /* We need to attach the nodes both to the BIND_EXPR and to its
	     associated BLOCK for debugging purposes.  The key point here
	     is that the BLOCK_VARS of the BIND_EXPR_BLOCK of a BIND_EXPR
	     is a subchain of the BIND_EXPR_VARS of the BIND_EXPR.  */
	  if (BLOCK_VARS (block))
	    BLOCK_VARS (block) = chainon (BLOCK_VARS (block), temps);
	  else
	    {
	      gimple_bind_set_vars (scope,
	      			    chainon (gimple_bind_vars (scope), temps));
	      BLOCK_VARS (block) = temps;
	    }
	}
    }
}

/* For VAR a VAR_DECL of variable size, try to find a constant upper bound
   for the size and adjust DECL_SIZE/DECL_SIZE_UNIT accordingly.  Abort if
   no such upper bound can be obtained.  */

static void
force_constant_size (tree var)
{
  /* The only attempt we make is by querying the maximum size of objects
     of the variable's type.  */

  HOST_WIDE_INT max_size;

  gcc_assert (TREE_CODE (var) == VAR_DECL);

  max_size = max_int_size_in_bytes (TREE_TYPE (var));

  gcc_assert (max_size >= 0);

  DECL_SIZE_UNIT (var)
    = build_int_cst (TREE_TYPE (DECL_SIZE_UNIT (var)), max_size);
  DECL_SIZE (var)
    = build_int_cst (TREE_TYPE (DECL_SIZE (var)), max_size * BITS_PER_UNIT);
}

/* Push the temporary variable TMP into the current binding.  */

void
gimple_add_tmp_var (tree tmp)
{
  gcc_assert (!DECL_CHAIN (tmp) && !DECL_SEEN_IN_BIND_EXPR_P (tmp));

  /* Later processing assumes that the object size is constant, which might
     not be true at this point.  Force the use of a constant upper bound in
     this case.  */
  if (!host_integerp (DECL_SIZE_UNIT (tmp), 1))
    force_constant_size (tmp);

  DECL_CONTEXT (tmp) = current_function_decl;
  DECL_SEEN_IN_BIND_EXPR_P (tmp) = 1;

  if (gimplify_ctxp)
    {
      DECL_CHAIN (tmp) = gimplify_ctxp->temps;
      gimplify_ctxp->temps = tmp;

      /* Mark temporaries local within the nearest enclosing parallel.  */
      if (gimplify_omp_ctxp)
	{
	  struct gimplify_omp_ctx *ctx = gimplify_omp_ctxp;
	  while (ctx && ctx->region_type == ORT_WORKSHARE)
	    ctx = ctx->outer_context;
	  if (ctx)
	    omp_add_variable (ctx, tmp, GOVD_LOCAL | GOVD_SEEN);
	}
    }
  else if (cfun)
    record_vars (tmp);
  else
    {
      gimple_seq body_seq;

      /* This case is for nested functions.  We need to expose the locals
	 they create.  */
      body_seq = gimple_body (current_function_decl);
      declare_vars (tmp, gimple_seq_first_stmt (body_seq), false);
    }
}

/* Determine whether to assign a location to the statement GS.  */

static bool
should_carry_location_p (gimple gs)
{
  /* Don't emit a line note for a label.  We particularly don't want to
     emit one for the break label, since it doesn't actually correspond
     to the beginning of the loop/switch.  */
  if (gimple_code (gs) == GIMPLE_LABEL)
    return false;

  return true;
}

/* Return true if a location should not be emitted for this statement
   by annotate_one_with_location.  */

static inline bool
gimple_do_not_emit_location_p (gimple g)
{
  return gimple_plf (g, GF_PLF_1);
}

/* Mark statement G so a location will not be emitted by
   annotate_one_with_location.  */

static inline void
gimple_set_do_not_emit_location (gimple g)
{
  /* The PLF flags are initialized to 0 when a new tuple is created,
     so no need to initialize it anywhere.  */
  gimple_set_plf (g, GF_PLF_1, true);
}

/* Set the location for gimple statement GS to LOCATION.  */

static void
annotate_one_with_location (gimple gs, location_t location)
{
  if (!gimple_has_location (gs)
      && !gimple_do_not_emit_location_p (gs)
      && should_carry_location_p (gs))
    gimple_set_location (gs, location);
}

/* Set LOCATION for all the statements after iterator GSI in sequence
   SEQ.  If GSI is pointing to the end of the sequence, start with the
   first statement in SEQ.  */

static void
annotate_all_with_location_after (gimple_seq seq, gimple_stmt_iterator gsi,
				  location_t location)
{
  if (gsi_end_p (gsi))
    gsi = gsi_start (seq);
  else
    gsi_next (&gsi);

  for (; !gsi_end_p (gsi); gsi_next (&gsi))
    annotate_one_with_location (gsi_stmt (gsi), location);
}

/* Set the location for all the statements in a sequence STMT_P to LOCATION.  */

void
annotate_all_with_location (gimple_seq stmt_p, location_t location)
{
  gimple_stmt_iterator i;

  if (gimple_seq_empty_p (stmt_p))
    return;

  for (i = gsi_start (stmt_p); !gsi_end_p (i); gsi_next (&i))
    {
      gimple gs = gsi_stmt (i);
      annotate_one_with_location (gs, location);
    }
}

/* This page contains routines to unshare tree nodes, i.e. to duplicate tree
   nodes that are referenced more than once in GENERIC functions.  This is
   necessary because gimplification (translation into GIMPLE) is performed
   by modifying tree nodes in-place, so gimplication of a shared node in a
   first context could generate an invalid GIMPLE form in a second context.

   This is achieved with a simple mark/copy/unmark algorithm that walks the
   GENERIC representation top-down, marks nodes with TREE_VISITED the first
   time it encounters them, duplicates them if they already have TREE_VISITED
   set, and finally removes the TREE_VISITED marks it has set.

   The algorithm works only at the function level, i.e. it generates a GENERIC
   representation of a function with no nodes shared within the function when
   passed a GENERIC function (except for nodes that are allowed to be shared).

   At the global level, it is also necessary to unshare tree nodes that are
   referenced in more than one function, for the same aforementioned reason.
   This requires some cooperation from the front-end.  There are 2 strategies:

     1. Manual unsharing.  The front-end needs to call unshare_expr on every
        expression that might end up being shared across functions.

     2. Deep unsharing.  This is an extension of regular unsharing.  Instead
        of calling unshare_expr on expressions that might be shared across
        functions, the front-end pre-marks them with TREE_VISITED.  This will
        ensure that they are unshared on the first reference within functions
        when the regular unsharing algorithm runs.  The counterpart is that
        this algorithm must look deeper than for manual unsharing, which is
        specified by LANG_HOOKS_DEEP_UNSHARING.

  If there are only few specific cases of node sharing across functions, it is
  probably easier for a front-end to unshare the expressions manually.  On the
  contrary, if the expressions generated at the global level are as widespread
  as expressions generated within functions, deep unsharing is very likely the
  way to go.  */

/* Similar to copy_tree_r but do not copy SAVE_EXPR or TARGET_EXPR nodes.
   These nodes model computations that should only be done once.  If we
   were to unshare something like SAVE_EXPR(i++), the gimplification
   process would create wrong code.  */

static tree
mostly_copy_tree_r (tree *tp, int *walk_subtrees, void *data)
{
  tree t = *tp;
  enum tree_code code = TREE_CODE (t);

  /* Do not copy SAVE_EXPR, TARGET_EXPR or BIND_EXPR nodes themselves, but
     copy their subtrees if we can make sure to do it only once.  */
  if (code == SAVE_EXPR || code == TARGET_EXPR || code == BIND_EXPR)
    {
      if (data && !pointer_set_insert ((struct pointer_set_t *)data, t))
	;
      else
	*walk_subtrees = 0;
    }

  /* Stop at types, decls, constants like copy_tree_r.  */
  else if (TREE_CODE_CLASS (code) == tcc_type
	   || TREE_CODE_CLASS (code) == tcc_declaration
	   || TREE_CODE_CLASS (code) == tcc_constant
	   /* We can't do anything sensible with a BLOCK used as an
	      expression, but we also can't just die when we see it
	      because of non-expression uses.  So we avert our eyes
	      and cross our fingers.  Silly Java.  */
	   || code == BLOCK)
    *walk_subtrees = 0;

  /* Cope with the statement expression extension.  */
  else if (code == STATEMENT_LIST)
    ;

  /* Leave the bulk of the work to copy_tree_r itself.  */
  else
    copy_tree_r (tp, walk_subtrees, NULL);

  return NULL_TREE;
}

/* Callback for walk_tree to unshare most of the shared trees rooted at
   *TP.  If *TP has been visited already (i.e., TREE_VISITED (*TP) == 1),
   then *TP is deep copied by calling mostly_copy_tree_r.  */

static tree
copy_if_shared_r (tree *tp, int *walk_subtrees, void *data)
{
  tree t = *tp;
  enum tree_code code = TREE_CODE (t);

  /* Skip types, decls, and constants.  But we do want to look at their
     types and the bounds of types.  Mark them as visited so we properly
     unmark their subtrees on the unmark pass.  If we've already seen them,
     don't look down further.  */
  if (TREE_CODE_CLASS (code) == tcc_type
      || TREE_CODE_CLASS (code) == tcc_declaration
      || TREE_CODE_CLASS (code) == tcc_constant)
    {
      if (TREE_VISITED (t))
	*walk_subtrees = 0;
      else
	TREE_VISITED (t) = 1;
    }

  /* If this node has been visited already, unshare it and don't look
     any deeper.  */
  else if (TREE_VISITED (t))
    {
      walk_tree (tp, mostly_copy_tree_r, data, NULL);
      *walk_subtrees = 0;
    }

  /* Otherwise, mark the node as visited and keep looking.  */
  else
    TREE_VISITED (t) = 1;

  return NULL_TREE;
}

/* Unshare most of the shared trees rooted at *TP. */

static inline void
copy_if_shared (tree *tp)
{
  /* If the language requires deep unsharing, we need a pointer set to make
     sure we don't repeatedly unshare subtrees of unshareable nodes.  */
  struct pointer_set_t *visited
    = lang_hooks.deep_unsharing ? pointer_set_create () : NULL;
  walk_tree (tp, copy_if_shared_r, visited, NULL);
  if (visited)
    pointer_set_destroy (visited);
}

/* Unshare all the trees in BODY_P, a pointer into the body of FNDECL, and the
   bodies of any nested functions if we are unsharing the entire body of
   FNDECL.  */

static void
unshare_body (tree *body_p, tree fndecl)
{
  struct cgraph_node *cgn = cgraph_get_node (fndecl);

  copy_if_shared (body_p);

  if (cgn && body_p == &DECL_SAVED_TREE (fndecl))
    for (cgn = cgn->nested; cgn; cgn = cgn->next_nested)
      unshare_body (&DECL_SAVED_TREE (cgn->decl), cgn->decl);
}

/* Callback for walk_tree to unmark the visited trees rooted at *TP.
   Subtrees are walked until the first unvisited node is encountered.  */

static tree
unmark_visited_r (tree *tp, int *walk_subtrees, void *data ATTRIBUTE_UNUSED)
{
  tree t = *tp;

  /* If this node has been visited, unmark it and keep looking.  */
  if (TREE_VISITED (t))
    TREE_VISITED (t) = 0;

  /* Otherwise, don't look any deeper.  */
  else
    *walk_subtrees = 0;

  return NULL_TREE;
}

/* Unmark the visited trees rooted at *TP.  */

static inline void
unmark_visited (tree *tp)
{
  walk_tree (tp, unmark_visited_r, NULL, NULL);
}

/* Likewise, but mark all trees as not visited.  */

static void
unvisit_body (tree *body_p, tree fndecl)
{
  struct cgraph_node *cgn = cgraph_get_node (fndecl);

  unmark_visited (body_p);

  if (cgn && body_p == &DECL_SAVED_TREE (fndecl))
    for (cgn = cgn->nested; cgn; cgn = cgn->next_nested)
      unvisit_body (&DECL_SAVED_TREE (cgn->decl), cgn->decl);
}

/* Unconditionally make an unshared copy of EXPR.  This is used when using
   stored expressions which span multiple functions, such as BINFO_VTABLE,
   as the normal unsharing process can't tell that they're shared.  */

tree
unshare_expr (tree expr)
{
  walk_tree (&expr, mostly_copy_tree_r, NULL, NULL);
  return expr;
}

/* WRAPPER is a code such as BIND_EXPR or CLEANUP_POINT_EXPR which can both
   contain statements and have a value.  Assign its value to a temporary
   and give it void_type_node.  Return the temporary, or NULL_TREE if
   WRAPPER was already void.  */

tree
voidify_wrapper_expr (tree wrapper, tree temp)
{
  tree type = TREE_TYPE (wrapper);
  if (type && !VOID_TYPE_P (type))
    {
      tree *p;

      /* Set p to point to the body of the wrapper.  Loop until we find
	 something that isn't a wrapper.  */
      for (p = &wrapper; p && *p; )
	{
	  switch (TREE_CODE (*p))
	    {
	    case BIND_EXPR:
	      TREE_SIDE_EFFECTS (*p) = 1;
	      TREE_TYPE (*p) = void_type_node;
	      /* For a BIND_EXPR, the body is operand 1.  */
	      p = &BIND_EXPR_BODY (*p);
	      break;

	    case CLEANUP_POINT_EXPR:
	    case TRY_FINALLY_EXPR:
	    case TRY_CATCH_EXPR:
	      TREE_SIDE_EFFECTS (*p) = 1;
	      TREE_TYPE (*p) = void_type_node;
	      p = &TREE_OPERAND (*p, 0);
	      break;

	    case STATEMENT_LIST:
	      {
		tree_stmt_iterator i = tsi_last (*p);
		TREE_SIDE_EFFECTS (*p) = 1;
		TREE_TYPE (*p) = void_type_node;
		p = tsi_end_p (i) ? NULL : tsi_stmt_ptr (i);
	      }
	      break;

	    case COMPOUND_EXPR:
	      /* Advance to the last statement.  Set all container types to
		 void.  */
	      for (; TREE_CODE (*p) == COMPOUND_EXPR; p = &TREE_OPERAND (*p, 1))
		{
		  TREE_SIDE_EFFECTS (*p) = 1;
		  TREE_TYPE (*p) = void_type_node;
		}
	      break;

	    case TRANSACTION_EXPR:
	      TREE_SIDE_EFFECTS (*p) = 1;
	      TREE_TYPE (*p) = void_type_node;
	      p = &TRANSACTION_EXPR_BODY (*p);
	      break;

	    default:
	      goto out;
	    }
	}

    out:
      if (p == NULL || IS_EMPTY_STMT (*p))
	temp = NULL_TREE;
      else if (temp)
	{
	  /* The wrapper is on the RHS of an assignment that we're pushing
	     down.  */
	  gcc_assert (TREE_CODE (temp) == INIT_EXPR
		      || TREE_CODE (temp) == MODIFY_EXPR);
	  TREE_OPERAND (temp, 1) = *p;
	  *p = temp;
	}
      else
	{
	  temp = create_tmp_var (type, "retval");
	  *p = build2 (INIT_EXPR, type, temp, *p);
	}

      return temp;
    }

  return NULL_TREE;
}

/* Prepare calls to builtins to SAVE and RESTORE the stack as well as
   a temporary through which they communicate.  */

static void
build_stack_save_restore (gimple *save, gimple *restore)
{
  tree tmp_var;

  *save = gimple_build_call (implicit_built_in_decls[BUILT_IN_STACK_SAVE], 0);
  tmp_var = create_tmp_var (ptr_type_node, "saved_stack");
  gimple_call_set_lhs (*save, tmp_var);

  *restore
    = gimple_build_call (implicit_built_in_decls[BUILT_IN_STACK_RESTORE],
			 1, tmp_var);
}

/* Gimplify a BIND_EXPR.  Just voidify and recurse.  */

static enum gimplify_status
gimplify_bind_expr (tree *expr_p, gimple_seq *pre_p)
{
  tree bind_expr = *expr_p;
  bool old_save_stack = gimplify_ctxp->save_stack;
  tree t;
  gimple gimple_bind;
  gimple_seq body;

  tree temp = voidify_wrapper_expr (bind_expr, NULL);

  /* Mark variables seen in this bind expr.  */
  for (t = BIND_EXPR_VARS (bind_expr); t ; t = DECL_CHAIN (t))
    {
      if (TREE_CODE (t) == VAR_DECL)
	{
	  struct gimplify_omp_ctx *ctx = gimplify_omp_ctxp;

	  /* Mark variable as local.  */
	  if (ctx && !DECL_EXTERNAL (t)
	      && (! DECL_SEEN_IN_BIND_EXPR_P (t)
		  || splay_tree_lookup (ctx->variables,
					(splay_tree_key) t) == NULL))
	    omp_add_variable (gimplify_omp_ctxp, t, GOVD_LOCAL | GOVD_SEEN);

	  DECL_SEEN_IN_BIND_EXPR_P (t) = 1;

	  if (DECL_HARD_REGISTER (t) && !is_global_var (t) && cfun)
	    cfun->has_local_explicit_reg_vars = true;
	}

      /* Preliminarily mark non-addressed complex variables as eligible
	 for promotion to gimple registers.  We'll transform their uses
	 as we find them.  */
      if ((TREE_CODE (TREE_TYPE (t)) == COMPLEX_TYPE
	   || TREE_CODE (TREE_TYPE (t)) == VECTOR_TYPE)
	  && !TREE_THIS_VOLATILE (t)
	  && (TREE_CODE (t) == VAR_DECL && !DECL_HARD_REGISTER (t))
	  && !needs_to_live_in_memory (t))
	DECL_GIMPLE_REG_P (t) = 1;
    }

  gimple_bind = gimple_build_bind (BIND_EXPR_VARS (bind_expr), NULL,
                                   BIND_EXPR_BLOCK (bind_expr));
  gimple_push_bind_expr (gimple_bind);

  gimplify_ctxp->save_stack = false;

  /* Gimplify the body into the GIMPLE_BIND tuple's body.  */
  body = NULL;
  gimplify_stmt (&BIND_EXPR_BODY (bind_expr), &body);
  gimple_bind_set_body (gimple_bind, body);

  if (gimplify_ctxp->save_stack)
    {
      gimple stack_save, stack_restore, gs;
      gimple_seq cleanup, new_body;

      /* Save stack on entry and restore it on exit.  Add a try_finally
	 block to achieve this.  Note that mudflap depends on the
	 format of the emitted code: see mx_register_decls().  */
      build_stack_save_restore (&stack_save, &stack_restore);

      cleanup = new_body = NULL;
      gimplify_seq_add_stmt (&cleanup, stack_restore);
      gs = gimple_build_try (gimple_bind_body (gimple_bind), cleanup,
	  		     GIMPLE_TRY_FINALLY);

      gimplify_seq_add_stmt (&new_body, stack_save);
      gimplify_seq_add_stmt (&new_body, gs);
      gimple_bind_set_body (gimple_bind, new_body);
    }

  gimplify_ctxp->save_stack = old_save_stack;
  gimple_pop_bind_expr ();

  gimplify_seq_add_stmt (pre_p, gimple_bind);

  if (temp)
    {
      *expr_p = temp;
      return GS_OK;
    }

  *expr_p = NULL_TREE;
  return GS_ALL_DONE;
}

/* Gimplify a RETURN_EXPR.  If the expression to be returned is not a
   GIMPLE value, it is assigned to a new temporary and the statement is
   re-written to return the temporary.

   PRE_P points to the sequence where side effects that must happen before
   STMT should be stored.  */

static enum gimplify_status
gimplify_return_expr (tree stmt, gimple_seq *pre_p)
{
  gimple ret;
  tree ret_expr = TREE_OPERAND (stmt, 0);
  tree result_decl, result;

  if (ret_expr == error_mark_node)
    return GS_ERROR;

  if (!ret_expr
      || TREE_CODE (ret_expr) == RESULT_DECL
      || ret_expr == error_mark_node)
    {
      gimple ret = gimple_build_return (ret_expr);
      gimple_set_no_warning (ret, TREE_NO_WARNING (stmt));
      gimplify_seq_add_stmt (pre_p, ret);
      return GS_ALL_DONE;
    }

  if (VOID_TYPE_P (TREE_TYPE (TREE_TYPE (current_function_decl))))
    result_decl = NULL_TREE;
  else
    {
      result_decl = TREE_OPERAND (ret_expr, 0);

      /* See through a return by reference.  */
      if (TREE_CODE (result_decl) == INDIRECT_REF)
	result_decl = TREE_OPERAND (result_decl, 0);

      gcc_assert ((TREE_CODE (ret_expr) == MODIFY_EXPR
		   || TREE_CODE (ret_expr) == INIT_EXPR)
		  && TREE_CODE (result_decl) == RESULT_DECL);
    }

  /* If aggregate_value_p is true, then we can return the bare RESULT_DECL.
     Recall that aggregate_value_p is FALSE for any aggregate type that is
     returned in registers.  If we're returning values in registers, then
     we don't want to extend the lifetime of the RESULT_DECL, particularly
     across another call.  In addition, for those aggregates for which
     hard_function_value generates a PARALLEL, we'll die during normal
     expansion of structure assignments; there's special code in expand_return
     to handle this case that does not exist in expand_expr.  */
  if (!result_decl)
    result = NULL_TREE;
  else if (aggregate_value_p (result_decl, TREE_TYPE (current_function_decl)))
    {
      if (TREE_CODE (DECL_SIZE (result_decl)) != INTEGER_CST)
	{
	  if (!TYPE_SIZES_GIMPLIFIED (TREE_TYPE (result_decl)))
	    gimplify_type_sizes (TREE_TYPE (result_decl), pre_p);
	  /* Note that we don't use gimplify_vla_decl because the RESULT_DECL
	     should be effectively allocated by the caller, i.e. all calls to
	     this function must be subject to the Return Slot Optimization.  */
	  gimplify_one_sizepos (&DECL_SIZE (result_decl), pre_p);
	  gimplify_one_sizepos (&DECL_SIZE_UNIT (result_decl), pre_p);
	}
      result = result_decl;
    }
  else if (gimplify_ctxp->return_temp)
    result = gimplify_ctxp->return_temp;
  else
    {
      result = create_tmp_reg (TREE_TYPE (result_decl), NULL);

      /* ??? With complex control flow (usually involving abnormal edges),
	 we can wind up warning about an uninitialized value for this.  Due
	 to how this variable is constructed and initialized, this is never
	 true.  Give up and never warn.  */
      TREE_NO_WARNING (result) = 1;

      gimplify_ctxp->return_temp = result;
    }

  /* Smash the lhs of the MODIFY_EXPR to the temporary we plan to use.
     Then gimplify the whole thing.  */
  if (result != result_decl)
    TREE_OPERAND (ret_expr, 0) = result;

  gimplify_and_add (TREE_OPERAND (stmt, 0), pre_p);

  ret = gimple_build_return (result);
  gimple_set_no_warning (ret, TREE_NO_WARNING (stmt));
  gimplify_seq_add_stmt (pre_p, ret);

  return GS_ALL_DONE;
}

/* Gimplify a variable-length array DECL.  */

static void
gimplify_vla_decl (tree decl, gimple_seq *seq_p)
{
  /* This is a variable-sized decl.  Simplify its size and mark it
     for deferred expansion.  Note that mudflap depends on the format
     of the emitted code: see mx_register_decls().  */
  tree t, addr, ptr_type;

  gimplify_one_sizepos (&DECL_SIZE (decl), seq_p);
  gimplify_one_sizepos (&DECL_SIZE_UNIT (decl), seq_p);

  /* All occurrences of this decl in final gimplified code will be
     replaced by indirection.  Setting DECL_VALUE_EXPR does two
     things: First, it lets the rest of the gimplifier know what
     replacement to use.  Second, it lets the debug info know
     where to find the value.  */
  ptr_type = build_pointer_type (TREE_TYPE (decl));
  addr = create_tmp_var (ptr_type, get_name (decl));
  DECL_IGNORED_P (addr) = 0;
  t = build_fold_indirect_ref (addr);
  TREE_THIS_NOTRAP (t) = 1;
  SET_DECL_VALUE_EXPR (decl, t);
  DECL_HAS_VALUE_EXPR_P (decl) = 1;

  t = built_in_decls[BUILT_IN_ALLOCA];
  t = build_call_expr (t, 1, DECL_SIZE_UNIT (decl));
  /* The call has been built for a variable-sized object.  */
  CALL_ALLOCA_FOR_VAR_P (t) = 1;
  t = fold_convert (ptr_type, t);
  t = build2 (MODIFY_EXPR, TREE_TYPE (addr), addr, t);

  gimplify_and_add (t, seq_p);

  /* Indicate that we need to restore the stack level when the
     enclosing BIND_EXPR is exited.  */
  gimplify_ctxp->save_stack = true;
}

/* Gimplify a DECL_EXPR node *STMT_P by making any necessary allocation
   and initialization explicit.  */

static enum gimplify_status
gimplify_decl_expr (tree *stmt_p, gimple_seq *seq_p)
{
  tree stmt = *stmt_p;
  tree decl = DECL_EXPR_DECL (stmt);

  *stmt_p = NULL_TREE;

  if (TREE_TYPE (decl) == error_mark_node)
    return GS_ERROR;

  if ((TREE_CODE (decl) == TYPE_DECL
       || TREE_CODE (decl) == VAR_DECL)
      && !TYPE_SIZES_GIMPLIFIED (TREE_TYPE (decl)))
    gimplify_type_sizes (TREE_TYPE (decl), seq_p);

  if (TREE_CODE (decl) == VAR_DECL && !DECL_EXTERNAL (decl))
    {
      tree init = DECL_INITIAL (decl);

      if (TREE_CODE (DECL_SIZE_UNIT (decl)) != INTEGER_CST
	  || (!TREE_STATIC (decl)
	      && flag_stack_check == GENERIC_STACK_CHECK
	      && compare_tree_int (DECL_SIZE_UNIT (decl),
				   STACK_CHECK_MAX_VAR_SIZE) > 0))
	gimplify_vla_decl (decl, seq_p);

      /* Some front ends do not explicitly declare all anonymous
	 artificial variables.  We compensate here by declaring the
	 variables, though it would be better if the front ends would
	 explicitly declare them.  */
      if (!DECL_SEEN_IN_BIND_EXPR_P (decl)
	  && DECL_ARTIFICIAL (decl) && DECL_NAME (decl) == NULL_TREE)
	gimple_add_tmp_var (decl);

      if (init && init != error_mark_node)
	{
	  if (!TREE_STATIC (decl))
	    {
	      DECL_INITIAL (decl) = NULL_TREE;
	      init = build2 (INIT_EXPR, void_type_node, decl, init);
	      gimplify_and_add (init, seq_p);
	      ggc_free (init);
	    }
	  else
	    /* We must still examine initializers for static variables
	       as they may contain a label address.  */
	    walk_tree (&init, force_labels_r, NULL, NULL);
	}
    }

  return GS_ALL_DONE;
}

/* Gimplify a LOOP_EXPR.  Normally this just involves gimplifying the body
   and replacing the LOOP_EXPR with goto, but if the loop contains an
   EXIT_EXPR, we need to append a label for it to jump to.  */

static enum gimplify_status
gimplify_loop_expr (tree *expr_p, gimple_seq *pre_p)
{
  tree saved_label = gimplify_ctxp->exit_label;
  tree start_label = create_artificial_label (UNKNOWN_LOCATION);

  gimplify_seq_add_stmt (pre_p, gimple_build_label (start_label));

  gimplify_ctxp->exit_label = NULL_TREE;

  gimplify_and_add (LOOP_EXPR_BODY (*expr_p), pre_p);

  gimplify_seq_add_stmt (pre_p, gimple_build_goto (start_label));

  if (gimplify_ctxp->exit_label)
    gimplify_seq_add_stmt (pre_p,
			   gimple_build_label (gimplify_ctxp->exit_label));

  gimplify_ctxp->exit_label = saved_label;

  *expr_p = NULL;
  return GS_ALL_DONE;
}

/* Gimplify a statement list onto a sequence.  These may be created either
   by an enlightened front-end, or by shortcut_cond_expr.  */

static enum gimplify_status
gimplify_statement_list (tree *expr_p, gimple_seq *pre_p)
{
  tree temp = voidify_wrapper_expr (*expr_p, NULL);

  tree_stmt_iterator i = tsi_start (*expr_p);

  while (!tsi_end_p (i))
    {
      gimplify_stmt (tsi_stmt_ptr (i), pre_p);
      tsi_delink (&i);
    }

  if (temp)
    {
      *expr_p = temp;
      return GS_OK;
    }

  return GS_ALL_DONE;
}

/* Compare two case labels.  Because the front end should already have
   made sure that case ranges do not overlap, it is enough to only compare
   the CASE_LOW values of each case label.  */

static int
compare_case_labels (const void *p1, const void *p2)
{
  const_tree const case1 = *(const_tree const*)p1;
  const_tree const case2 = *(const_tree const*)p2;

  /* The 'default' case label always goes first.  */
  if (!CASE_LOW (case1))
    return -1;
  else if (!CASE_LOW (case2))
    return 1;
  else
    return tree_int_cst_compare (CASE_LOW (case1), CASE_LOW (case2));
}

/* Sort the case labels in LABEL_VEC in place in ascending order.  */

void
sort_case_labels (VEC(tree,heap)* label_vec)
{
  VEC_qsort (tree, label_vec, compare_case_labels);
}

/* Gimplify a SWITCH_EXPR, and collect a TREE_VEC of the labels it can
   branch to.  */

static enum gimplify_status
gimplify_switch_expr (tree *expr_p, gimple_seq *pre_p)
{
  tree switch_expr = *expr_p;
  gimple_seq switch_body_seq = NULL;
  enum gimplify_status ret;

  ret = gimplify_expr (&SWITCH_COND (switch_expr), pre_p, NULL, is_gimple_val,
                       fb_rvalue);
  if (ret == GS_ERROR || ret == GS_UNHANDLED)
    return ret;

  if (SWITCH_BODY (switch_expr))
    {
      VEC (tree,heap) *labels;
      VEC (tree,heap) *saved_labels;
      tree default_case = NULL_TREE;
      size_t i, len;
      gimple gimple_switch;

      /* If someone can be bothered to fill in the labels, they can
	 be bothered to null out the body too.  */
      gcc_assert (!SWITCH_LABELS (switch_expr));

      /* save old labels, get new ones from body, then restore the old
         labels.  Save all the things from the switch body to append after.  */
      saved_labels = gimplify_ctxp->case_labels;
      gimplify_ctxp->case_labels = VEC_alloc (tree, heap, 8);

      gimplify_stmt (&SWITCH_BODY (switch_expr), &switch_body_seq);
      labels = gimplify_ctxp->case_labels;
      gimplify_ctxp->case_labels = saved_labels;

      i = 0;
      while (i < VEC_length (tree, labels))
	{
	  tree elt = VEC_index (tree, labels, i);
	  tree low = CASE_LOW (elt);
	  bool remove_element = FALSE;

	  if (low)
	    {
	      /* Discard empty ranges.  */
	      tree high = CASE_HIGH (elt);
	      if (high && tree_int_cst_lt (high, low))
	        remove_element = TRUE;
	    }
	  else
	    {
	      /* The default case must be the last label in the list.  */
	      gcc_assert (!default_case);
	      default_case = elt;
	      remove_element = TRUE;
	    }

	  if (remove_element)
	    VEC_ordered_remove (tree, labels, i);
	  else
	    i++;
	}
      len = i;

      if (!VEC_empty (tree, labels))
	sort_case_labels (labels);

      if (!default_case)
	{
	  tree type = TREE_TYPE (switch_expr);

	  /* If the switch has no default label, add one, so that we jump
	     around the switch body.  If the labels already cover the whole
	     range of type, add the default label pointing to one of the
	     existing labels.  */
	  if (type == void_type_node)
	    type = TREE_TYPE (SWITCH_COND (switch_expr));
	  if (len
	      && INTEGRAL_TYPE_P (type)
	      && TYPE_MIN_VALUE (type)
	      && TYPE_MAX_VALUE (type)
	      && tree_int_cst_equal (CASE_LOW (VEC_index (tree, labels, 0)),
				     TYPE_MIN_VALUE (type)))
	    {
	      tree low, high = CASE_HIGH (VEC_index (tree, labels, len - 1));
	      if (!high)
		high = CASE_LOW (VEC_index (tree, labels, len - 1));
	      if (tree_int_cst_equal (high, TYPE_MAX_VALUE (type)))
		{
		  for (i = 1; i < len; i++)
		    {
		      high = CASE_LOW (VEC_index (tree, labels, i));
		      low = CASE_HIGH (VEC_index (tree, labels, i - 1));
		      if (!low)
			low = CASE_LOW (VEC_index (tree, labels, i - 1));
		      if ((TREE_INT_CST_LOW (low) + 1
			   != TREE_INT_CST_LOW (high))
			  || (TREE_INT_CST_HIGH (low)
			      + (TREE_INT_CST_LOW (high) == 0)
			      != TREE_INT_CST_HIGH (high)))
			break;
		    }
		  if (i == len)
		    {
		      tree label = CASE_LABEL (VEC_index (tree, labels, 0));
		      default_case = build_case_label (NULL_TREE, NULL_TREE,
						       label);
		    }
		}
	    }

	  if (!default_case)
	    {
	      gimple new_default;

	      default_case
		= build_case_label (NULL_TREE, NULL_TREE,
				    create_artificial_label (UNKNOWN_LOCATION));
	      new_default = gimple_build_label (CASE_LABEL (default_case));
	      gimplify_seq_add_stmt (&switch_body_seq, new_default);
	    }
	}

      gimple_switch = gimple_build_switch_vec (SWITCH_COND (switch_expr),
                                               default_case, labels);
      gimplify_seq_add_stmt (pre_p, gimple_switch);
      gimplify_seq_add_seq (pre_p, switch_body_seq);
      VEC_free(tree, heap, labels);
    }
  else
    gcc_assert (SWITCH_LABELS (switch_expr));

  return GS_ALL_DONE;
}

/* Gimplify the CASE_LABEL_EXPR pointed to by EXPR_P.  */

static enum gimplify_status
gimplify_case_label_expr (tree *expr_p, gimple_seq *pre_p)
{
  struct gimplify_ctx *ctxp;
  gimple gimple_label;

  /* Invalid OpenMP programs can play Duff's Device type games with
     #pragma omp parallel.  At least in the C front end, we don't
     detect such invalid branches until after gimplification.  */
  for (ctxp = gimplify_ctxp; ; ctxp = ctxp->prev_context)
    if (ctxp->case_labels)
      break;

  gimple_label = gimple_build_label (CASE_LABEL (*expr_p));
  VEC_safe_push (tree, heap, ctxp->case_labels, *expr_p);
  gimplify_seq_add_stmt (pre_p, gimple_label);

  return GS_ALL_DONE;
}

/* Build a GOTO to the LABEL_DECL pointed to by LABEL_P, building it first
   if necessary.  */

tree
build_and_jump (tree *label_p)
{
  if (label_p == NULL)
    /* If there's nowhere to jump, just fall through.  */
    return NULL_TREE;

  if (*label_p == NULL_TREE)
    {
      tree label = create_artificial_label (UNKNOWN_LOCATION);
      *label_p = label;
    }

  return build1 (GOTO_EXPR, void_type_node, *label_p);
}

/* Gimplify an EXIT_EXPR by converting to a GOTO_EXPR inside a COND_EXPR.
   This also involves building a label to jump to and communicating it to
   gimplify_loop_expr through gimplify_ctxp->exit_label.  */

static enum gimplify_status
gimplify_exit_expr (tree *expr_p)
{
  tree cond = TREE_OPERAND (*expr_p, 0);
  tree expr;

  expr = build_and_jump (&gimplify_ctxp->exit_label);
  expr = build3 (COND_EXPR, void_type_node, cond, expr, NULL_TREE);
  *expr_p = expr;

  return GS_OK;
}

/* A helper function to be called via walk_tree.  Mark all labels under *TP
   as being forced.  To be called for DECL_INITIAL of static variables.  */

tree
force_labels_r (tree *tp, int *walk_subtrees, void *data ATTRIBUTE_UNUSED)
{
  if (TYPE_P (*tp))
    *walk_subtrees = 0;
  if (TREE_CODE (*tp) == LABEL_DECL)
    FORCED_LABEL (*tp) = 1;

  return NULL_TREE;
}

/* *EXPR_P is a COMPONENT_REF being used as an rvalue.  If its type is
   different from its canonical type, wrap the whole thing inside a
   NOP_EXPR and force the type of the COMPONENT_REF to be the canonical
   type.

   The canonical type of a COMPONENT_REF is the type of the field being
   referenced--unless the field is a bit-field which can be read directly
   in a smaller mode, in which case the canonical type is the
   sign-appropriate type corresponding to that mode.  */

static void
canonicalize_component_ref (tree *expr_p)
{
  tree expr = *expr_p;
  tree type;

  gcc_assert (TREE_CODE (expr) == COMPONENT_REF);

  if (INTEGRAL_TYPE_P (TREE_TYPE (expr)))
    type = TREE_TYPE (get_unwidened (expr, NULL_TREE));
  else
    type = TREE_TYPE (TREE_OPERAND (expr, 1));

  /* One could argue that all the stuff below is not necessary for
     the non-bitfield case and declare it a FE error if type
     adjustment would be needed.  */
  if (TREE_TYPE (expr) != type)
    {
#ifdef ENABLE_TYPES_CHECKING
      tree old_type = TREE_TYPE (expr);
#endif
      int type_quals;

      /* We need to preserve qualifiers and propagate them from
	 operand 0.  */
      type_quals = TYPE_QUALS (type)
	| TYPE_QUALS (TREE_TYPE (TREE_OPERAND (expr, 0)));
      if (TYPE_QUALS (type) != type_quals)
	type = build_qualified_type (TYPE_MAIN_VARIANT (type), type_quals);

      /* Set the type of the COMPONENT_REF to the underlying type.  */
      TREE_TYPE (expr) = type;

#ifdef ENABLE_TYPES_CHECKING
      /* It is now a FE error, if the conversion from the canonical
	 type to the original expression type is not useless.  */
      gcc_assert (useless_type_conversion_p (old_type, type));
#endif
    }
}

/* If a NOP conversion is changing a pointer to array of foo to a pointer
   to foo, embed that change in the ADDR_EXPR by converting
      T array[U];
      (T *)&array
   ==>
      &array[L]
   where L is the lower bound.  For simplicity, only do this for constant
   lower bound.
   The constraint is that the type of &array[L] is trivially convertible
   to T *.  */

static void
canonicalize_addr_expr (tree *expr_p)
{
  tree expr = *expr_p;
  tree addr_expr = TREE_OPERAND (expr, 0);
  tree datype, ddatype, pddatype;

  /* We simplify only conversions from an ADDR_EXPR to a pointer type.  */
  if (!POINTER_TYPE_P (TREE_TYPE (expr))
      || TREE_CODE (addr_expr) != ADDR_EXPR)
    return;

  /* The addr_expr type should be a pointer to an array.  */
  datype = TREE_TYPE (TREE_TYPE (addr_expr));
  if (TREE_CODE (datype) != ARRAY_TYPE)
    return;

  /* The pointer to element type shall be trivially convertible to
     the expression pointer type.  */
  ddatype = TREE_TYPE (datype);
  pddatype = build_pointer_type (ddatype);
  if (!useless_type_conversion_p (TYPE_MAIN_VARIANT (TREE_TYPE (expr)),
				  pddatype))
    return;

  /* The lower bound and element sizes must be constant.  */
  if (!TYPE_SIZE_UNIT (ddatype)
      || TREE_CODE (TYPE_SIZE_UNIT (ddatype)) != INTEGER_CST
      || !TYPE_DOMAIN (datype) || !TYPE_MIN_VALUE (TYPE_DOMAIN (datype))
      || TREE_CODE (TYPE_MIN_VALUE (TYPE_DOMAIN (datype))) != INTEGER_CST)
    return;

  /* All checks succeeded.  Build a new node to merge the cast.  */
  *expr_p = build4 (ARRAY_REF, ddatype, TREE_OPERAND (addr_expr, 0),
		    TYPE_MIN_VALUE (TYPE_DOMAIN (datype)),
		    NULL_TREE, NULL_TREE);
  *expr_p = build1 (ADDR_EXPR, pddatype, *expr_p);

  /* We can have stripped a required restrict qualifier above.  */
  if (!useless_type_conversion_p (TREE_TYPE (expr), TREE_TYPE (*expr_p)))
    *expr_p = fold_convert (TREE_TYPE (expr), *expr_p);
}

/* *EXPR_P is a NOP_EXPR or CONVERT_EXPR.  Remove it and/or other conversions
   underneath as appropriate.  */

static enum gimplify_status
gimplify_conversion (tree *expr_p)
{
  location_t loc = EXPR_LOCATION (*expr_p);
  gcc_assert (CONVERT_EXPR_P (*expr_p));

  /* Then strip away all but the outermost conversion.  */
  STRIP_SIGN_NOPS (TREE_OPERAND (*expr_p, 0));

  /* And remove the outermost conversion if it's useless.  */
  if (tree_ssa_useless_type_conversion (*expr_p))
    *expr_p = TREE_OPERAND (*expr_p, 0);

  /* If we still have a conversion at the toplevel,
     then canonicalize some constructs.  */
  if (CONVERT_EXPR_P (*expr_p))
    {
      tree sub = TREE_OPERAND (*expr_p, 0);

      /* If a NOP conversion is changing the type of a COMPONENT_REF
	 expression, then canonicalize its type now in order to expose more
	 redundant conversions.  */
      if (TREE_CODE (sub) == COMPONENT_REF)
	canonicalize_component_ref (&TREE_OPERAND (*expr_p, 0));

      /* If a NOP conversion is changing a pointer to array of foo
	 to a pointer to foo, embed that change in the ADDR_EXPR.  */
      else if (TREE_CODE (sub) == ADDR_EXPR)
	canonicalize_addr_expr (expr_p);
    }

  /* If we have a conversion to a non-register type force the
     use of a VIEW_CONVERT_EXPR instead.  */
  if (CONVERT_EXPR_P (*expr_p) && !is_gimple_reg_type (TREE_TYPE (*expr_p)))
    *expr_p = fold_build1_loc (loc, VIEW_CONVERT_EXPR, TREE_TYPE (*expr_p),
			       TREE_OPERAND (*expr_p, 0));

  return GS_OK;
}

/* Nonlocal VLAs seen in the current function.  */
static struct pointer_set_t *nonlocal_vlas;

/* Gimplify a VAR_DECL or PARM_DECL.  Return GS_OK if we expanded a
   DECL_VALUE_EXPR, and it's worth re-examining things.  */

static enum gimplify_status
gimplify_var_or_parm_decl (tree *expr_p)
{
  tree decl = *expr_p;

  /* ??? If this is a local variable, and it has not been seen in any
     outer BIND_EXPR, then it's probably the result of a duplicate
     declaration, for which we've already issued an error.  It would
     be really nice if the front end wouldn't leak these at all.
     Currently the only known culprit is C++ destructors, as seen
     in g++.old-deja/g++.jason/binding.C.  */
  if (TREE_CODE (decl) == VAR_DECL
      && !DECL_SEEN_IN_BIND_EXPR_P (decl)
      && !TREE_STATIC (decl) && !DECL_EXTERNAL (decl)
      && decl_function_context (decl) == current_function_decl)
    {
      gcc_assert (seen_error ());
      return GS_ERROR;
    }

  /* When within an OpenMP context, notice uses of variables.  */
  if (gimplify_omp_ctxp && omp_notice_variable (gimplify_omp_ctxp, decl, true))
    return GS_ALL_DONE;

  /* If the decl is an alias for another expression, substitute it now.  */
  if (DECL_HAS_VALUE_EXPR_P (decl))
    {
      tree value_expr = DECL_VALUE_EXPR (decl);

      /* For referenced nonlocal VLAs add a decl for debugging purposes
	 to the current function.  */
      if (TREE_CODE (decl) == VAR_DECL
	  && TREE_CODE (DECL_SIZE_UNIT (decl)) != INTEGER_CST
	  && nonlocal_vlas != NULL
	  && TREE_CODE (value_expr) == INDIRECT_REF
	  && TREE_CODE (TREE_OPERAND (value_expr, 0)) == VAR_DECL
	  && decl_function_context (decl) != current_function_decl)
	{
	  struct gimplify_omp_ctx *ctx = gimplify_omp_ctxp;
	  while (ctx && ctx->region_type == ORT_WORKSHARE)
	    ctx = ctx->outer_context;
	  if (!ctx && !pointer_set_insert (nonlocal_vlas, decl))
	    {
	      tree copy = copy_node (decl), block;

	      lang_hooks.dup_lang_specific_decl (copy);
	      SET_DECL_RTL (copy, 0);
	      TREE_USED (copy) = 1;
	      block = DECL_INITIAL (current_function_decl);
	      DECL_CHAIN (copy) = BLOCK_VARS (block);
	      BLOCK_VARS (block) = copy;
	      SET_DECL_VALUE_EXPR (copy, unshare_expr (value_expr));
	      DECL_HAS_VALUE_EXPR_P (copy) = 1;
	    }
	}

      *expr_p = unshare_expr (value_expr);
      return GS_OK;
    }

  return GS_ALL_DONE;
}

/* Gimplify the COMPONENT_REF, ARRAY_REF, REALPART_EXPR or IMAGPART_EXPR
   node *EXPR_P.

      compound_lval
	      : min_lval '[' val ']'
	      | min_lval '.' ID
	      | compound_lval '[' val ']'
	      | compound_lval '.' ID

   This is not part of the original SIMPLE definition, which separates
   array and member references, but it seems reasonable to handle them
   together.  Also, this way we don't run into problems with union
   aliasing; gcc requires that for accesses through a union to alias, the
   union reference must be explicit, which was not always the case when we
   were splitting up array and member refs.

   PRE_P points to the sequence where side effects that must happen before
     *EXPR_P should be stored.

   POST_P points to the sequence where side effects that must happen after
     *EXPR_P should be stored.  */

static enum gimplify_status
gimplify_compound_lval (tree *expr_p, gimple_seq *pre_p, gimple_seq *post_p,
			fallback_t fallback)
{
  tree *p;
  VEC(tree,heap) *stack;
  enum gimplify_status ret = GS_ALL_DONE, tret;
  int i;
  location_t loc = EXPR_LOCATION (*expr_p);
  tree expr = *expr_p;

  /* Create a stack of the subexpressions so later we can walk them in
     order from inner to outer.  */
  stack = VEC_alloc (tree, heap, 10);

  /* We can handle anything that get_inner_reference can deal with.  */
  for (p = expr_p; ; p = &TREE_OPERAND (*p, 0))
    {
    restart:
      /* Fold INDIRECT_REFs now to turn them into ARRAY_REFs.  */
      if (TREE_CODE (*p) == INDIRECT_REF)
	*p = fold_indirect_ref_loc (loc, *p);

      if (handled_component_p (*p))
	;
      /* Expand DECL_VALUE_EXPR now.  In some cases that may expose
	 additional COMPONENT_REFs.  */
      else if ((TREE_CODE (*p) == VAR_DECL || TREE_CODE (*p) == PARM_DECL)
	       && gimplify_var_or_parm_decl (p) == GS_OK)
	goto restart;
      else
	break;

      VEC_safe_push (tree, heap, stack, *p);
    }

  gcc_assert (VEC_length (tree, stack));

  /* Now STACK is a stack of pointers to all the refs we've walked through
     and P points to the innermost expression.

     Java requires that we elaborated nodes in source order.  That
     means we must gimplify the inner expression followed by each of
     the indices, in order.  But we can't gimplify the inner
     expression until we deal with any variable bounds, sizes, or
     positions in order to deal with PLACEHOLDER_EXPRs.

     So we do this in three steps.  First we deal with the annotations
     for any variables in the components, then we gimplify the base,
     then we gimplify any indices, from left to right.  */
  for (i = VEC_length (tree, stack) - 1; i >= 0; i--)
    {
      tree t = VEC_index (tree, stack, i);

      if (TREE_CODE (t) == ARRAY_REF || TREE_CODE (t) == ARRAY_RANGE_REF)
	{
	  /* Gimplify the low bound and element type size and put them into
	     the ARRAY_REF.  If these values are set, they have already been
	     gimplified.  */
	  if (TREE_OPERAND (t, 2) == NULL_TREE)
	    {
	      tree low = unshare_expr (array_ref_low_bound (t));
	      if (!is_gimple_min_invariant (low))
		{
		  TREE_OPERAND (t, 2) = low;
		  tret = gimplify_expr (&TREE_OPERAND (t, 2), pre_p,
					post_p, is_gimple_reg,
					fb_rvalue);
		  ret = MIN (ret, tret);
		}
	    }
	  else
	    {
	      tret = gimplify_expr (&TREE_OPERAND (t, 2), pre_p, post_p,
				    is_gimple_reg, fb_rvalue);
	      ret = MIN (ret, tret);
	    }

	  if (TREE_OPERAND (t, 3) == NULL_TREE)
	    {
	      tree elmt_type = TREE_TYPE (TREE_TYPE (TREE_OPERAND (t, 0)));
	      tree elmt_size = unshare_expr (array_ref_element_size (t));
	      tree factor = size_int (TYPE_ALIGN_UNIT (elmt_type));

	      /* Divide the element size by the alignment of the element
		 type (above).  */
	      elmt_size
		= size_binop_loc (loc, EXACT_DIV_EXPR, elmt_size, factor);

	      if (!is_gimple_min_invariant (elmt_size))
		{
		  TREE_OPERAND (t, 3) = elmt_size;
		  tret = gimplify_expr (&TREE_OPERAND (t, 3), pre_p,
					post_p, is_gimple_reg,
					fb_rvalue);
		  ret = MIN (ret, tret);
		}
	    }
	  else
	    {
	      tret = gimplify_expr (&TREE_OPERAND (t, 3), pre_p, post_p,
				    is_gimple_reg, fb_rvalue);
	      ret = MIN (ret, tret);
	    }
	}
      else if (TREE_CODE (t) == COMPONENT_REF)
	{
	  /* Set the field offset into T and gimplify it.  */
	  if (TREE_OPERAND (t, 2) == NULL_TREE)
	    {
	      tree offset = unshare_expr (component_ref_field_offset (t));
	      tree field = TREE_OPERAND (t, 1);
	      tree factor
		= size_int (DECL_OFFSET_ALIGN (field) / BITS_PER_UNIT);

	      /* Divide the offset by its alignment.  */
	      offset = size_binop_loc (loc, EXACT_DIV_EXPR, offset, factor);

	      if (!is_gimple_min_invariant (offset))
		{
		  TREE_OPERAND (t, 2) = offset;
		  tret = gimplify_expr (&TREE_OPERAND (t, 2), pre_p,
					post_p, is_gimple_reg,
					fb_rvalue);
		  ret = MIN (ret, tret);
		}
	    }
	  else
	    {
	      tret = gimplify_expr (&TREE_OPERAND (t, 2), pre_p, post_p,
				    is_gimple_reg, fb_rvalue);
	      ret = MIN (ret, tret);
	    }
	}
    }

  /* Step 2 is to gimplify the base expression.  Make sure lvalue is set
     so as to match the min_lval predicate.  Failure to do so may result
     in the creation of large aggregate temporaries.  */
  tret = gimplify_expr (p, pre_p, post_p, is_gimple_min_lval,
			fallback | fb_lvalue);
  ret = MIN (ret, tret);

  /* And finally, the indices and operands to BIT_FIELD_REF.  During this
     loop we also remove any useless conversions.  */
  for (; VEC_length (tree, stack) > 0; )
    {
      tree t = VEC_pop (tree, stack);

      if (TREE_CODE (t) == ARRAY_REF || TREE_CODE (t) == ARRAY_RANGE_REF)
	{
	  /* Gimplify the dimension.  */
	  if (!is_gimple_min_invariant (TREE_OPERAND (t, 1)))
	    {
	      tret = gimplify_expr (&TREE_OPERAND (t, 1), pre_p, post_p,
				    is_gimple_val, fb_rvalue);
	      ret = MIN (ret, tret);
	    }
	}
      else if (TREE_CODE (t) == BIT_FIELD_REF)
	{
	  tret = gimplify_expr (&TREE_OPERAND (t, 1), pre_p, post_p,
				is_gimple_val, fb_rvalue);
	  ret = MIN (ret, tret);
	  tret = gimplify_expr (&TREE_OPERAND (t, 2), pre_p, post_p,
				is_gimple_val, fb_rvalue);
	  ret = MIN (ret, tret);
	}

      STRIP_USELESS_TYPE_CONVERSION (TREE_OPERAND (t, 0));

      /* The innermost expression P may have originally had
	 TREE_SIDE_EFFECTS set which would have caused all the outer
	 expressions in *EXPR_P leading to P to also have had
	 TREE_SIDE_EFFECTS set.  */
      recalculate_side_effects (t);
    }

  /* If the outermost expression is a COMPONENT_REF, canonicalize its type.  */
  if ((fallback & fb_rvalue) && TREE_CODE (*expr_p) == COMPONENT_REF)
    {
      canonicalize_component_ref (expr_p);
    }

  VEC_free (tree, heap, stack);

  gcc_assert (*expr_p == expr || ret != GS_ALL_DONE);

  return ret;
}

/*  Gimplify the self modifying expression pointed to by EXPR_P
    (++, --, +=, -=).

    PRE_P points to the list where side effects that must happen before
	*EXPR_P should be stored.

    POST_P points to the list where side effects that must happen after
	*EXPR_P should be stored.

    WANT_VALUE is nonzero iff we want to use the value of this expression
	in another expression.  */

static enum gimplify_status
gimplify_self_mod_expr (tree *expr_p, gimple_seq *pre_p, gimple_seq *post_p,
			bool want_value)
{
  enum tree_code code;
  tree lhs, lvalue, rhs, t1;
  gimple_seq post = NULL, *orig_post_p = post_p;
  bool postfix;
  enum tree_code arith_code;
  enum gimplify_status ret;
  location_t loc = EXPR_LOCATION (*expr_p);

  code = TREE_CODE (*expr_p);

  gcc_assert (code == POSTINCREMENT_EXPR || code == POSTDECREMENT_EXPR
	      || code == PREINCREMENT_EXPR || code == PREDECREMENT_EXPR);

  /* Prefix or postfix?  */
  if (code == POSTINCREMENT_EXPR || code == POSTDECREMENT_EXPR)
    /* Faster to treat as prefix if result is not used.  */
    postfix = want_value;
  else
    postfix = false;

  /* For postfix, make sure the inner expression's post side effects
     are executed after side effects from this expression.  */
  if (postfix)
    post_p = &post;

  /* Add or subtract?  */
  if (code == PREINCREMENT_EXPR || code == POSTINCREMENT_EXPR)
    arith_code = PLUS_EXPR;
  else
    arith_code = MINUS_EXPR;

  /* Gimplify the LHS into a GIMPLE lvalue.  */
  lvalue = TREE_OPERAND (*expr_p, 0);
  ret = gimplify_expr (&lvalue, pre_p, post_p, is_gimple_lvalue, fb_lvalue);
  if (ret == GS_ERROR)
    return ret;

  /* Extract the operands to the arithmetic operation.  */
  lhs = lvalue;
  rhs = TREE_OPERAND (*expr_p, 1);

  /* For postfix operator, we evaluate the LHS to an rvalue and then use
     that as the result value and in the postqueue operation.  We also
     make sure to make lvalue a minimal lval, see
     gcc.c-torture/execute/20040313-1.c for an example where this matters.  */
  if (postfix)
    {
      if (!is_gimple_min_lval (lvalue))
	{
	  mark_addressable (lvalue);
	  lvalue = build_fold_addr_expr_loc (input_location, lvalue);
	  gimplify_expr (&lvalue, pre_p, post_p, is_gimple_val, fb_rvalue);
	  lvalue = build_fold_indirect_ref_loc (input_location, lvalue);
	}
      ret = gimplify_expr (&lhs, pre_p, post_p, is_gimple_val, fb_rvalue);
      if (ret == GS_ERROR)
	return ret;
    }

  /* For POINTERs increment, use POINTER_PLUS_EXPR.  */
  if (POINTER_TYPE_P (TREE_TYPE (lhs)))
    {
      rhs = convert_to_ptrofftype_loc (loc, rhs);
      if (arith_code == MINUS_EXPR)
	rhs = fold_build1_loc (loc, NEGATE_EXPR, TREE_TYPE (rhs), rhs);
      arith_code = POINTER_PLUS_EXPR;
    }

  t1 = build2 (arith_code, TREE_TYPE (*expr_p), lhs, rhs);

  if (postfix)
    {
      gimplify_assign (lvalue, t1, orig_post_p);
      gimplify_seq_add_seq (orig_post_p, post);
      *expr_p = lhs;
      return GS_ALL_DONE;
    }
  else
    {
      *expr_p = build2 (MODIFY_EXPR, TREE_TYPE (lvalue), lvalue, t1);
      return GS_OK;
    }
}

/* If *EXPR_P has a variable sized type, wrap it in a WITH_SIZE_EXPR.  */

static void
maybe_with_size_expr (tree *expr_p)
{
  tree expr = *expr_p;
  tree type = TREE_TYPE (expr);
  tree size;

  /* If we've already wrapped this or the type is error_mark_node, we can't do
     anything.  */
  if (TREE_CODE (expr) == WITH_SIZE_EXPR
      || type == error_mark_node)
    return;

  /* If the size isn't known or is a constant, we have nothing to do.  */
  size = TYPE_SIZE_UNIT (type);
  if (!size || TREE_CODE (size) == INTEGER_CST)
    return;

  /* Otherwise, make a WITH_SIZE_EXPR.  */
  size = unshare_expr (size);
  size = SUBSTITUTE_PLACEHOLDER_IN_EXPR (size, expr);
  *expr_p = build2 (WITH_SIZE_EXPR, type, expr, size);
}

/* Helper for gimplify_call_expr.  Gimplify a single argument *ARG_P
   Store any side-effects in PRE_P.  CALL_LOCATION is the location of
   the CALL_EXPR.  */

static enum gimplify_status
gimplify_arg (tree *arg_p, gimple_seq *pre_p, location_t call_location)
{
  bool (*test) (tree);
  fallback_t fb;

  /* In general, we allow lvalues for function arguments to avoid
     extra overhead of copying large aggregates out of even larger
     aggregates into temporaries only to copy the temporaries to
     the argument list.  Make optimizers happy by pulling out to
     temporaries those types that fit in registers.  */
  if (is_gimple_reg_type (TREE_TYPE (*arg_p)))
    test = is_gimple_val, fb = fb_rvalue;
  else
    {
      test = is_gimple_lvalue, fb = fb_either;
      /* Also strip a TARGET_EXPR that would force an extra copy.  */
      if (TREE_CODE (*arg_p) == TARGET_EXPR)
	{
	  tree init = TARGET_EXPR_INITIAL (*arg_p);
	  if (init
	      && !VOID_TYPE_P (TREE_TYPE (init)))
	    *arg_p = init;
	}
    }

  /* If this is a variable sized type, we must remember the size.  */
  maybe_with_size_expr (arg_p);

  /* FIXME diagnostics: This will mess up gcc.dg/Warray-bounds.c.  */
  /* Make sure arguments have the same location as the function call
     itself.  */
  protected_set_expr_location (*arg_p, call_location);

  /* There is a sequence point before a function call.  Side effects in
     the argument list must occur before the actual call. So, when
     gimplifying arguments, force gimplify_expr to use an internal
     post queue which is then appended to the end of PRE_P.  */
  return gimplify_expr (arg_p, pre_p, NULL, test, fb);
}

/* Gimplify the CALL_EXPR node *EXPR_P into the GIMPLE sequence PRE_P.
   WANT_VALUE is true if the result of the call is desired.  */

static enum gimplify_status
gimplify_call_expr (tree *expr_p, gimple_seq *pre_p, bool want_value)
{
  tree fndecl, parms, p, fnptrtype;
  enum gimplify_status ret;
  int i, nargs;
  gimple call;
  bool builtin_va_start_p = FALSE;
  location_t loc = EXPR_LOCATION (*expr_p);

  gcc_assert (TREE_CODE (*expr_p) == CALL_EXPR);

  /* For reliable diagnostics during inlining, it is necessary that
     every call_expr be annotated with file and line.  */
  if (! EXPR_HAS_LOCATION (*expr_p))
    SET_EXPR_LOCATION (*expr_p, input_location);

  /* This may be a call to a builtin function.

     Builtin function calls may be transformed into different
     (and more efficient) builtin function calls under certain
     circumstances.  Unfortunately, gimplification can muck things
     up enough that the builtin expanders are not aware that certain
     transformations are still valid.

     So we attempt transformation/gimplification of the call before
     we gimplify the CALL_EXPR.  At this time we do not manage to
     transform all calls in the same manner as the expanders do, but
     we do transform most of them.  */
  fndecl = get_callee_fndecl (*expr_p);
  if (fndecl && DECL_BUILT_IN (fndecl))
    {
      tree new_tree = fold_call_expr (input_location, *expr_p, !want_value);

      if (new_tree && new_tree != *expr_p)
	{
	  /* There was a transformation of this call which computes the
	     same value, but in a more efficient way.  Return and try
	     again.  */
	  *expr_p = new_tree;
	  return GS_OK;
	}

      if (DECL_BUILT_IN_CLASS (fndecl) == BUILT_IN_NORMAL
	  && DECL_FUNCTION_CODE (fndecl) == BUILT_IN_VA_START)
        {
	  builtin_va_start_p = TRUE;
	  if (call_expr_nargs (*expr_p) < 2)
	    {
	      error ("too few arguments to function %<va_start%>");
	      *expr_p = build_empty_stmt (EXPR_LOCATION (*expr_p));
	      return GS_OK;
	    }

	  if (fold_builtin_next_arg (*expr_p, true))
	    {
	      *expr_p = build_empty_stmt (EXPR_LOCATION (*expr_p));
	      return GS_OK;
	    }
	}
    }

  /* Remember the original function pointer type.  */
  fnptrtype = TREE_TYPE (CALL_EXPR_FN (*expr_p));

  /* There is a sequence point before the call, so any side effects in
     the calling expression must occur before the actual call.  Force
     gimplify_expr to use an internal post queue.  */
  ret = gimplify_expr (&CALL_EXPR_FN (*expr_p), pre_p, NULL,
		       is_gimple_call_addr, fb_rvalue);

  nargs = call_expr_nargs (*expr_p);

  /* Get argument types for verification.  */
  fndecl = get_callee_fndecl (*expr_p);
  parms = NULL_TREE;
  if (fndecl)
    parms = TYPE_ARG_TYPES (TREE_TYPE (fndecl));
  else if (POINTER_TYPE_P (TREE_TYPE (CALL_EXPR_FN (*expr_p))))
    parms = TYPE_ARG_TYPES (TREE_TYPE (TREE_TYPE (CALL_EXPR_FN (*expr_p))));

  if (fndecl && DECL_ARGUMENTS (fndecl))
    p = DECL_ARGUMENTS (fndecl);
  else if (parms)
    p = parms;
  else
    p = NULL_TREE;
  for (i = 0; i < nargs && p; i++, p = TREE_CHAIN (p))
    ;

  /* If the last argument is __builtin_va_arg_pack () and it is not
     passed as a named argument, decrease the number of CALL_EXPR
     arguments and set instead the CALL_EXPR_VA_ARG_PACK flag.  */
  if (!p
      && i < nargs
      && TREE_CODE (CALL_EXPR_ARG (*expr_p, nargs - 1)) == CALL_EXPR)
    {
      tree last_arg = CALL_EXPR_ARG (*expr_p, nargs - 1);
      tree last_arg_fndecl = get_callee_fndecl (last_arg);

      if (last_arg_fndecl
	  && TREE_CODE (last_arg_fndecl) == FUNCTION_DECL
	  && DECL_BUILT_IN_CLASS (last_arg_fndecl) == BUILT_IN_NORMAL
	  && DECL_FUNCTION_CODE (last_arg_fndecl) == BUILT_IN_VA_ARG_PACK)
	{
	  tree call = *expr_p;

	  --nargs;
	  *expr_p = build_call_array_loc (loc, TREE_TYPE (call),
					  CALL_EXPR_FN (call),
					  nargs, CALL_EXPR_ARGP (call));

	  /* Copy all CALL_EXPR flags, location and block, except
	     CALL_EXPR_VA_ARG_PACK flag.  */
	  CALL_EXPR_STATIC_CHAIN (*expr_p) = CALL_EXPR_STATIC_CHAIN (call);
	  CALL_EXPR_TAILCALL (*expr_p) = CALL_EXPR_TAILCALL (call);
	  CALL_EXPR_RETURN_SLOT_OPT (*expr_p)
	    = CALL_EXPR_RETURN_SLOT_OPT (call);
	  CALL_FROM_THUNK_P (*expr_p) = CALL_FROM_THUNK_P (call);
	  CALL_CANNOT_INLINE_P (*expr_p) = CALL_CANNOT_INLINE_P (call);
	  SET_EXPR_LOCATION (*expr_p, EXPR_LOCATION (call));
	  TREE_BLOCK (*expr_p) = TREE_BLOCK (call);

	  /* Set CALL_EXPR_VA_ARG_PACK.  */
	  CALL_EXPR_VA_ARG_PACK (*expr_p) = 1;
	}
    }

  /* Finally, gimplify the function arguments.  */
  if (nargs > 0)
    {
      for (i = (PUSH_ARGS_REVERSED ? nargs - 1 : 0);
           PUSH_ARGS_REVERSED ? i >= 0 : i < nargs;
           PUSH_ARGS_REVERSED ? i-- : i++)
        {
          enum gimplify_status t;

          /* Avoid gimplifying the second argument to va_start, which needs to
             be the plain PARM_DECL.  */
          if ((i != 1) || !builtin_va_start_p)
            {
              t = gimplify_arg (&CALL_EXPR_ARG (*expr_p, i), pre_p,
				EXPR_LOCATION (*expr_p));

              if (t == GS_ERROR)
                ret = GS_ERROR;
            }
        }
    }

  /* Verify the function result.  */
  if (want_value && fndecl
      && VOID_TYPE_P (TREE_TYPE (TREE_TYPE (fnptrtype))))
    {
      error_at (loc, "using result of function returning %<void%>");
      ret = GS_ERROR;
    }

  /* Try this again in case gimplification exposed something.  */
  if (ret != GS_ERROR)
    {
      tree new_tree = fold_call_expr (input_location, *expr_p, !want_value);

      if (new_tree && new_tree != *expr_p)
	{
	  /* There was a transformation of this call which computes the
	     same value, but in a more efficient way.  Return and try
	     again.  */
	  *expr_p = new_tree;
	  return GS_OK;
	}
    }
  else
    {
      *expr_p = error_mark_node;
      return GS_ERROR;
    }

  /* If the function is "const" or "pure", then clear TREE_SIDE_EFFECTS on its
     decl.  This allows us to eliminate redundant or useless
     calls to "const" functions.  */
  if (TREE_CODE (*expr_p) == CALL_EXPR)
    {
      int flags = call_expr_flags (*expr_p);
      if (flags & (ECF_CONST | ECF_PURE)
	  /* An infinite loop is considered a side effect.  */
	  && !(flags & (ECF_LOOPING_CONST_OR_PURE)))
	TREE_SIDE_EFFECTS (*expr_p) = 0;
    }

  /* If the value is not needed by the caller, emit a new GIMPLE_CALL
     and clear *EXPR_P.  Otherwise, leave *EXPR_P in its gimplified
     form and delegate the creation of a GIMPLE_CALL to
     gimplify_modify_expr.  This is always possible because when
     WANT_VALUE is true, the caller wants the result of this call into
     a temporary, which means that we will emit an INIT_EXPR in
     internal_get_tmp_var which will then be handled by
     gimplify_modify_expr.  */
  if (!want_value)
    {
      /* The CALL_EXPR in *EXPR_P is already in GIMPLE form, so all we
	 have to do is replicate it as a GIMPLE_CALL tuple.  */
      gimple_stmt_iterator gsi;
      call = gimple_build_call_from_tree (*expr_p);
      gimple_call_set_fntype (call, TREE_TYPE (fnptrtype));
      gimplify_seq_add_stmt (pre_p, call);
      gsi = gsi_last (*pre_p);
      fold_stmt (&gsi);
      *expr_p = NULL_TREE;
    }
  else
    /* Remember the original function type.  */
    CALL_EXPR_FN (*expr_p) = build1 (NOP_EXPR, fnptrtype,
				     CALL_EXPR_FN (*expr_p));

  return ret;
}

/* Handle shortcut semantics in the predicate operand of a COND_EXPR by
   rewriting it into multiple COND_EXPRs, and possibly GOTO_EXPRs.

   TRUE_LABEL_P and FALSE_LABEL_P point to the labels to jump to if the
   condition is true or false, respectively.  If null, we should generate
   our own to skip over the evaluation of this specific expression.

   LOCUS is the source location of the COND_EXPR.

   This function is the tree equivalent of do_jump.

   shortcut_cond_r should only be called by shortcut_cond_expr.  */

static tree
shortcut_cond_r (tree pred, tree *true_label_p, tree *false_label_p,
		 location_t locus)
{
  tree local_label = NULL_TREE;
  tree t, expr = NULL;

  /* OK, it's not a simple case; we need to pull apart the COND_EXPR to
     retain the shortcut semantics.  Just insert the gotos here;
     shortcut_cond_expr will append the real blocks later.  */
  if (TREE_CODE (pred) == TRUTH_ANDIF_EXPR)
    {
      location_t new_locus;

      /* Turn if (a && b) into

	 if (a); else goto no;
	 if (b) goto yes; else goto no;
	 (no:) */

      if (false_label_p == NULL)
	false_label_p = &local_label;

      /* Keep the original source location on the first 'if'.  */
      t = shortcut_cond_r (TREE_OPERAND (pred, 0), NULL, false_label_p, locus);
      append_to_statement_list (t, &expr);

      /* Set the source location of the && on the second 'if'.  */
      new_locus = EXPR_HAS_LOCATION (pred) ? EXPR_LOCATION (pred) : locus;
      t = shortcut_cond_r (TREE_OPERAND (pred, 1), true_label_p, false_label_p,
			   new_locus);
      append_to_statement_list (t, &expr);
    }
  else if (TREE_CODE (pred) == TRUTH_ORIF_EXPR)
    {
      location_t new_locus;

      /* Turn if (a || b) into

	 if (a) goto yes;
	 if (b) goto yes; else goto no;
	 (yes:) */

      if (true_label_p == NULL)
	true_label_p = &local_label;

      /* Keep the original source location on the first 'if'.  */
      t = shortcut_cond_r (TREE_OPERAND (pred, 0), true_label_p, NULL, locus);
      append_to_statement_list (t, &expr);

      /* Set the source location of the || on the second 'if'.  */
      new_locus = EXPR_HAS_LOCATION (pred) ? EXPR_LOCATION (pred) : locus;
      t = shortcut_cond_r (TREE_OPERAND (pred, 1), true_label_p, false_label_p,
			   new_locus);
      append_to_statement_list (t, &expr);
    }
  else if (TREE_CODE (pred) == COND_EXPR
	   && !VOID_TYPE_P (TREE_TYPE (TREE_OPERAND (pred, 1)))
	   && !VOID_TYPE_P (TREE_TYPE (TREE_OPERAND (pred, 2))))
    {
      location_t new_locus;

      /* As long as we're messing with gotos, turn if (a ? b : c) into
	 if (a)
	   if (b) goto yes; else goto no;
	 else
	   if (c) goto yes; else goto no;

	 Don't do this if one of the arms has void type, which can happen
	 in C++ when the arm is throw.  */

      /* Keep the original source location on the first 'if'.  Set the source
	 location of the ? on the second 'if'.  */
      new_locus = EXPR_HAS_LOCATION (pred) ? EXPR_LOCATION (pred) : locus;
      expr = build3 (COND_EXPR, void_type_node, TREE_OPERAND (pred, 0),
		     shortcut_cond_r (TREE_OPERAND (pred, 1), true_label_p,
				      false_label_p, locus),
		     shortcut_cond_r (TREE_OPERAND (pred, 2), true_label_p,
				      false_label_p, new_locus));
    }
  else
    {
      expr = build3 (COND_EXPR, void_type_node, pred,
		     build_and_jump (true_label_p),
		     build_and_jump (false_label_p));
      SET_EXPR_LOCATION (expr, locus);
    }

  if (local_label)
    {
      t = build1 (LABEL_EXPR, void_type_node, local_label);
      append_to_statement_list (t, &expr);
    }

  return expr;
}

/* Given a conditional expression EXPR with short-circuit boolean
   predicates using TRUTH_ANDIF_EXPR or TRUTH_ORIF_EXPR, break the
   predicate appart into the equivalent sequence of conditionals.  */

static tree
shortcut_cond_expr (tree expr)
{
  tree pred = TREE_OPERAND (expr, 0);
  tree then_ = TREE_OPERAND (expr, 1);
  tree else_ = TREE_OPERAND (expr, 2);
  tree true_label, false_label, end_label, t;
  tree *true_label_p;
  tree *false_label_p;
  bool emit_end, emit_false, jump_over_else;
  bool then_se = then_ && TREE_SIDE_EFFECTS (then_);
  bool else_se = else_ && TREE_SIDE_EFFECTS (else_);

  /* First do simple transformations.  */
  if (!else_se)
    {
      /* If there is no 'else', turn
	   if (a && b) then c
	 into
	   if (a) if (b) then c.  */
      while (TREE_CODE (pred) == TRUTH_ANDIF_EXPR)
	{
	  /* Keep the original source location on the first 'if'.  */
	  location_t locus = EXPR_LOC_OR_HERE (expr);
	  TREE_OPERAND (expr, 0) = TREE_OPERAND (pred, 1);
	  /* Set the source location of the && on the second 'if'.  */
	  if (EXPR_HAS_LOCATION (pred))
	    SET_EXPR_LOCATION (expr, EXPR_LOCATION (pred));
	  then_ = shortcut_cond_expr (expr);
	  then_se = then_ && TREE_SIDE_EFFECTS (then_);
	  pred = TREE_OPERAND (pred, 0);
	  expr = build3 (COND_EXPR, void_type_node, pred, then_, NULL_TREE);
	  SET_EXPR_LOCATION (expr, locus);
	}
    }

  if (!then_se)
    {
      /* If there is no 'then', turn
	   if (a || b); else d
	 into
	   if (a); else if (b); else d.  */
      while (TREE_CODE (pred) == TRUTH_ORIF_EXPR)
	{
	  /* Keep the original source location on the first 'if'.  */
	  location_t locus = EXPR_LOC_OR_HERE (expr);
	  TREE_OPERAND (expr, 0) = TREE_OPERAND (pred, 1);
	  /* Set the source location of the || on the second 'if'.  */
	  if (EXPR_HAS_LOCATION (pred))
	    SET_EXPR_LOCATION (expr, EXPR_LOCATION (pred));
	  else_ = shortcut_cond_expr (expr);
	  else_se = else_ && TREE_SIDE_EFFECTS (else_);
	  pred = TREE_OPERAND (pred, 0);
	  expr = build3 (COND_EXPR, void_type_node, pred, NULL_TREE, else_);
	  SET_EXPR_LOCATION (expr, locus);
	}
    }

  /* If we're done, great.  */
  if (TREE_CODE (pred) != TRUTH_ANDIF_EXPR
      && TREE_CODE (pred) != TRUTH_ORIF_EXPR)
    return expr;

  /* Otherwise we need to mess with gotos.  Change
       if (a) c; else d;
     to
       if (a); else goto no;
       c; goto end;
       no: d; end:
     and recursively gimplify the condition.  */

  true_label = false_label = end_label = NULL_TREE;

  /* If our arms just jump somewhere, hijack those labels so we don't
     generate jumps to jumps.  */

  if (then_
      && TREE_CODE (then_) == GOTO_EXPR
      && TREE_CODE (GOTO_DESTINATION (then_)) == LABEL_DECL)
    {
      true_label = GOTO_DESTINATION (then_);
      then_ = NULL;
      then_se = false;
    }

  if (else_
      && TREE_CODE (else_) == GOTO_EXPR
      && TREE_CODE (GOTO_DESTINATION (else_)) == LABEL_DECL)
    {
      false_label = GOTO_DESTINATION (else_);
      else_ = NULL;
      else_se = false;
    }

  /* If we aren't hijacking a label for the 'then' branch, it falls through.  */
  if (true_label)
    true_label_p = &true_label;
  else
    true_label_p = NULL;

  /* The 'else' branch also needs a label if it contains interesting code.  */
  if (false_label || else_se)
    false_label_p = &false_label;
  else
    false_label_p = NULL;

  /* If there was nothing else in our arms, just forward the label(s).  */
  if (!then_se && !else_se)
    return shortcut_cond_r (pred, true_label_p, false_label_p,
			    EXPR_LOC_OR_HERE (expr));

  /* If our last subexpression already has a terminal label, reuse it.  */
  if (else_se)
    t = expr_last (else_);
  else if (then_se)
    t = expr_last (then_);
  else
    t = NULL;
  if (t && TREE_CODE (t) == LABEL_EXPR)
    end_label = LABEL_EXPR_LABEL (t);

  /* If we don't care about jumping to the 'else' branch, jump to the end
     if the condition is false.  */
  if (!false_label_p)
    false_label_p = &end_label;

  /* We only want to emit these labels if we aren't hijacking them.  */
  emit_end = (end_label == NULL_TREE);
  emit_false = (false_label == NULL_TREE);

  /* We only emit the jump over the else clause if we have to--if the
     then clause may fall through.  Otherwise we can wind up with a
     useless jump and a useless label at the end of gimplified code,
     which will cause us to think that this conditional as a whole
     falls through even if it doesn't.  If we then inline a function
     which ends with such a condition, that can cause us to issue an
     inappropriate warning about control reaching the end of a
     non-void function.  */
  jump_over_else = block_may_fallthru (then_);

  pred = shortcut_cond_r (pred, true_label_p, false_label_p,
			  EXPR_LOC_OR_HERE (expr));

  expr = NULL;
  append_to_statement_list (pred, &expr);

  append_to_statement_list (then_, &expr);
  if (else_se)
    {
      if (jump_over_else)
	{
	  tree last = expr_last (expr);
	  t = build_and_jump (&end_label);
	  if (EXPR_HAS_LOCATION (last))
	    SET_EXPR_LOCATION (t, EXPR_LOCATION (last));
	  append_to_statement_list (t, &expr);
	}
      if (emit_false)
	{
	  t = build1 (LABEL_EXPR, void_type_node, false_label);
	  append_to_statement_list (t, &expr);
	}
      append_to_statement_list (else_, &expr);
    }
  if (emit_end && end_label)
    {
      t = build1 (LABEL_EXPR, void_type_node, end_label);
      append_to_statement_list (t, &expr);
    }

  return expr;
}

/* EXPR is used in a boolean context; make sure it has BOOLEAN_TYPE.  */

tree
gimple_boolify (tree expr)
{
  tree type = TREE_TYPE (expr);
  location_t loc = EXPR_LOCATION (expr);

  if (TREE_CODE (expr) == NE_EXPR
      && TREE_CODE (TREE_OPERAND (expr, 0)) == CALL_EXPR
      && integer_zerop (TREE_OPERAND (expr, 1)))
    {
      tree call = TREE_OPERAND (expr, 0);
      tree fn = get_callee_fndecl (call);

      /* For __builtin_expect ((long) (x), y) recurse into x as well
	 if x is truth_value_p.  */
      if (fn
	  && DECL_BUILT_IN_CLASS (fn) == BUILT_IN_NORMAL
	  && DECL_FUNCTION_CODE (fn) == BUILT_IN_EXPECT
	  && call_expr_nargs (call) == 2)
	{
	  tree arg = CALL_EXPR_ARG (call, 0);
	  if (arg)
	    {
	      if (TREE_CODE (arg) == NOP_EXPR
		  && TREE_TYPE (arg) == TREE_TYPE (call))
		arg = TREE_OPERAND (arg, 0);
	      if (truth_value_p (TREE_CODE (arg)))
		{
		  arg = gimple_boolify (arg);
		  CALL_EXPR_ARG (call, 0)
		    = fold_convert_loc (loc, TREE_TYPE (call), arg);
		}
	    }
	}
    }

  switch (TREE_CODE (expr))
    {
    case TRUTH_AND_EXPR:
    case TRUTH_OR_EXPR:
    case TRUTH_XOR_EXPR:
    case TRUTH_ANDIF_EXPR:
    case TRUTH_ORIF_EXPR:
      /* Also boolify the arguments of truth exprs.  */
      TREE_OPERAND (expr, 1) = gimple_boolify (TREE_OPERAND (expr, 1));
      /* FALLTHRU */

    case TRUTH_NOT_EXPR:
      TREE_OPERAND (expr, 0) = gimple_boolify (TREE_OPERAND (expr, 0));

      /* These expressions always produce boolean results.  */
      if (TREE_CODE (type) != BOOLEAN_TYPE)
	TREE_TYPE (expr) = boolean_type_node;
      return expr;

    default:
      if (COMPARISON_CLASS_P (expr))
	{
	  /* There expressions always prduce boolean results.  */
	  if (TREE_CODE (type) != BOOLEAN_TYPE)
	    TREE_TYPE (expr) = boolean_type_node;
	  return expr;
	}
      /* Other expressions that get here must have boolean values, but
	 might need to be converted to the appropriate mode.  */
      if (TREE_CODE (type) == BOOLEAN_TYPE)
	return expr;
      return fold_convert_loc (loc, boolean_type_node, expr);
    }
}

/* Given a conditional expression *EXPR_P without side effects, gimplify
   its operands.  New statements are inserted to PRE_P.  */

static enum gimplify_status
gimplify_pure_cond_expr (tree *expr_p, gimple_seq *pre_p)
{
  tree expr = *expr_p, cond;
  enum gimplify_status ret, tret;
  enum tree_code code;

  cond = gimple_boolify (COND_EXPR_COND (expr));

  /* We need to handle && and || specially, as their gimplification
     creates pure cond_expr, thus leading to an infinite cycle otherwise.  */
  code = TREE_CODE (cond);
  if (code == TRUTH_ANDIF_EXPR)
    TREE_SET_CODE (cond, TRUTH_AND_EXPR);
  else if (code == TRUTH_ORIF_EXPR)
    TREE_SET_CODE (cond, TRUTH_OR_EXPR);
  ret = gimplify_expr (&cond, pre_p, NULL, is_gimple_condexpr, fb_rvalue);
  COND_EXPR_COND (*expr_p) = cond;

  tret = gimplify_expr (&COND_EXPR_THEN (expr), pre_p, NULL,
				   is_gimple_val, fb_rvalue);
  ret = MIN (ret, tret);
  tret = gimplify_expr (&COND_EXPR_ELSE (expr), pre_p, NULL,
				   is_gimple_val, fb_rvalue);

  return MIN (ret, tret);
}

/* Return true if evaluating EXPR could trap.
   EXPR is GENERIC, while tree_could_trap_p can be called
   only on GIMPLE.  */

static bool
generic_expr_could_trap_p (tree expr)
{
  unsigned i, n;

  if (!expr || is_gimple_val (expr))
    return false;

  if (!EXPR_P (expr) || tree_could_trap_p (expr))
    return true;

  n = TREE_OPERAND_LENGTH (expr);
  for (i = 0; i < n; i++)
    if (generic_expr_could_trap_p (TREE_OPERAND (expr, i)))
      return true;

  return false;
}

/*  Convert the conditional expression pointed to by EXPR_P '(p) ? a : b;'
    into

    if (p)			if (p)
      t1 = a;			  a;
    else		or	else
      t1 = b;			  b;
    t1;

    The second form is used when *EXPR_P is of type void.

    PRE_P points to the list where side effects that must happen before
      *EXPR_P should be stored.  */

static enum gimplify_status
gimplify_cond_expr (tree *expr_p, gimple_seq *pre_p, fallback_t fallback)
{
  tree expr = *expr_p;
  tree type = TREE_TYPE (expr);
  location_t loc = EXPR_LOCATION (expr);
  tree tmp, arm1, arm2;
  enum gimplify_status ret;
  tree label_true, label_false, label_cont;
  bool have_then_clause_p, have_else_clause_p;
  gimple gimple_cond;
  enum tree_code pred_code;
  gimple_seq seq = NULL;

  /* If this COND_EXPR has a value, copy the values into a temporary within
     the arms.  */
  if (!VOID_TYPE_P (type))
    {
      tree then_ = TREE_OPERAND (expr, 1), else_ = TREE_OPERAND (expr, 2);
      tree result;

      /* If either an rvalue is ok or we do not require an lvalue, create the
	 temporary.  But we cannot do that if the type is addressable.  */
      if (((fallback & fb_rvalue) || !(fallback & fb_lvalue))
	  && !TREE_ADDRESSABLE (type))
	{
	  if (gimplify_ctxp->allow_rhs_cond_expr
	      /* If either branch has side effects or could trap, it can't be
		 evaluated unconditionally.  */
	      && !TREE_SIDE_EFFECTS (then_)
	      && !generic_expr_could_trap_p (then_)
	      && !TREE_SIDE_EFFECTS (else_)
	      && !generic_expr_could_trap_p (else_))
	    return gimplify_pure_cond_expr (expr_p, pre_p);

	  tmp = create_tmp_var (type, "iftmp");
	  result = tmp;
	}

      /* Otherwise, only create and copy references to the values.  */
      else
	{
	  type = build_pointer_type (type);

	  if (!VOID_TYPE_P (TREE_TYPE (then_)))
	    then_ = build_fold_addr_expr_loc (loc, then_);

	  if (!VOID_TYPE_P (TREE_TYPE (else_)))
	    else_ = build_fold_addr_expr_loc (loc, else_);
 
	  expr
	    = build3 (COND_EXPR, type, TREE_OPERAND (expr, 0), then_, else_);

	  tmp = create_tmp_var (type, "iftmp");
	  result = build_simple_mem_ref_loc (loc, tmp);
	}

      /* Build the new then clause, `tmp = then_;'.  But don't build the
	 assignment if the value is void; in C++ it can be if it's a throw.  */
      if (!VOID_TYPE_P (TREE_TYPE (then_)))
	TREE_OPERAND (expr, 1) = build2 (MODIFY_EXPR, type, tmp, then_);

      /* Similarly, build the new else clause, `tmp = else_;'.  */
      if (!VOID_TYPE_P (TREE_TYPE (else_)))
	TREE_OPERAND (expr, 2) = build2 (MODIFY_EXPR, type, tmp, else_);

      TREE_TYPE (expr) = void_type_node;
      recalculate_side_effects (expr);

      /* Move the COND_EXPR to the prequeue.  */
      gimplify_stmt (&expr, pre_p);

      *expr_p = result;
      return GS_ALL_DONE;
    }

  /* Remove any COMPOUND_EXPR so the following cases will be caught.  */
  STRIP_TYPE_NOPS (TREE_OPERAND (expr, 0));
  if (TREE_CODE (TREE_OPERAND (expr, 0)) == COMPOUND_EXPR)
    gimplify_compound_expr (&TREE_OPERAND (expr, 0), pre_p, true);

  /* Make sure the condition has BOOLEAN_TYPE.  */
  TREE_OPERAND (expr, 0) = gimple_boolify (TREE_OPERAND (expr, 0));

  /* Break apart && and || conditions.  */
  if (TREE_CODE (TREE_OPERAND (expr, 0)) == TRUTH_ANDIF_EXPR
      || TREE_CODE (TREE_OPERAND (expr, 0)) == TRUTH_ORIF_EXPR)
    {
      expr = shortcut_cond_expr (expr);

      if (expr != *expr_p)
	{
	  *expr_p = expr;

	  /* We can't rely on gimplify_expr to re-gimplify the expanded
	     form properly, as cleanups might cause the target labels to be
	     wrapped in a TRY_FINALLY_EXPR.  To prevent that, we need to
	     set up a conditional context.  */
	  gimple_push_condition ();
	  gimplify_stmt (expr_p, &seq);
	  gimple_pop_condition (pre_p);
	  gimple_seq_add_seq (pre_p, seq);

	  return GS_ALL_DONE;
	}
    }

  /* Now do the normal gimplification.  */

  /* Gimplify condition.  */
  ret = gimplify_expr (&TREE_OPERAND (expr, 0), pre_p, NULL, is_gimple_condexpr,
		       fb_rvalue);
  if (ret == GS_ERROR)
    return GS_ERROR;
  gcc_assert (TREE_OPERAND (expr, 0) != NULL_TREE);

  gimple_push_condition ();

  have_then_clause_p = have_else_clause_p = false;
  if (TREE_OPERAND (expr, 1) != NULL
      && TREE_CODE (TREE_OPERAND (expr, 1)) == GOTO_EXPR
      && TREE_CODE (GOTO_DESTINATION (TREE_OPERAND (expr, 1))) == LABEL_DECL
      && (DECL_CONTEXT (GOTO_DESTINATION (TREE_OPERAND (expr, 1)))
	  == current_function_decl)
      /* For -O0 avoid this optimization if the COND_EXPR and GOTO_EXPR
	 have different locations, otherwise we end up with incorrect
	 location information on the branches.  */
      && (optimize
	  || !EXPR_HAS_LOCATION (expr)
	  || !EXPR_HAS_LOCATION (TREE_OPERAND (expr, 1))
	  || EXPR_LOCATION (expr) == EXPR_LOCATION (TREE_OPERAND (expr, 1))))
    {
      label_true = GOTO_DESTINATION (TREE_OPERAND (expr, 1));
      have_then_clause_p = true;
    }
  else
    label_true = create_artificial_label (UNKNOWN_LOCATION);
  if (TREE_OPERAND (expr, 2) != NULL
      && TREE_CODE (TREE_OPERAND (expr, 2)) == GOTO_EXPR
      && TREE_CODE (GOTO_DESTINATION (TREE_OPERAND (expr, 2))) == LABEL_DECL
      && (DECL_CONTEXT (GOTO_DESTINATION (TREE_OPERAND (expr, 2)))
	  == current_function_decl)
      /* For -O0 avoid this optimization if the COND_EXPR and GOTO_EXPR
	 have different locations, otherwise we end up with incorrect
	 location information on the branches.  */
      && (optimize
	  || !EXPR_HAS_LOCATION (expr)
	  || !EXPR_HAS_LOCATION (TREE_OPERAND (expr, 2))
	  || EXPR_LOCATION (expr) == EXPR_LOCATION (TREE_OPERAND (expr, 2))))
    {
      label_false = GOTO_DESTINATION (TREE_OPERAND (expr, 2));
      have_else_clause_p = true;
    }
  else
    label_false = create_artificial_label (UNKNOWN_LOCATION);

  gimple_cond_get_ops_from_tree (COND_EXPR_COND (expr), &pred_code, &arm1,
				 &arm2);

  gimple_cond = gimple_build_cond (pred_code, arm1, arm2, label_true,
                                   label_false);

  gimplify_seq_add_stmt (&seq, gimple_cond);
  label_cont = NULL_TREE;
  if (!have_then_clause_p)
    {
      /* For if (...) {} else { code; } put label_true after
	 the else block.  */
      if (TREE_OPERAND (expr, 1) == NULL_TREE
	  && !have_else_clause_p
	  && TREE_OPERAND (expr, 2) != NULL_TREE)
	label_cont = label_true;
      else
	{
	  gimplify_seq_add_stmt (&seq, gimple_build_label (label_true));
	  have_then_clause_p = gimplify_stmt (&TREE_OPERAND (expr, 1), &seq);
	  /* For if (...) { code; } else {} or
	     if (...) { code; } else goto label; or
	     if (...) { code; return; } else { ... }
	     label_cont isn't needed.  */
	  if (!have_else_clause_p
	      && TREE_OPERAND (expr, 2) != NULL_TREE
	      && gimple_seq_may_fallthru (seq))
	    {
	      gimple g;
	      label_cont = create_artificial_label (UNKNOWN_LOCATION);

	      g = gimple_build_goto (label_cont);

	      /* GIMPLE_COND's are very low level; they have embedded
		 gotos.  This particular embedded goto should not be marked
		 with the location of the original COND_EXPR, as it would
		 correspond to the COND_EXPR's condition, not the ELSE or the
		 THEN arms.  To avoid marking it with the wrong location, flag
		 it as "no location".  */
	      gimple_set_do_not_emit_location (g);

	      gimplify_seq_add_stmt (&seq, g);
	    }
	}
    }
  if (!have_else_clause_p)
    {
      gimplify_seq_add_stmt (&seq, gimple_build_label (label_false));
      have_else_clause_p = gimplify_stmt (&TREE_OPERAND (expr, 2), &seq);
    }
  if (label_cont)
    gimplify_seq_add_stmt (&seq, gimple_build_label (label_cont));

  gimple_pop_condition (pre_p);
  gimple_seq_add_seq (pre_p, seq);

  if (ret == GS_ERROR)
    ; /* Do nothing.  */
  else if (have_then_clause_p || have_else_clause_p)
    ret = GS_ALL_DONE;
  else
    {
      /* Both arms are empty; replace the COND_EXPR with its predicate.  */
      expr = TREE_OPERAND (expr, 0);
      gimplify_stmt (&expr, pre_p);
    }

  *expr_p = NULL;
  return ret;
}

/* Prepare the node pointed to by EXPR_P, an is_gimple_addressable expression,
   to be marked addressable.

   We cannot rely on such an expression being directly markable if a temporary
   has been created by the gimplification.  In this case, we create another
   temporary and initialize it with a copy, which will become a store after we
   mark it addressable.  This can happen if the front-end passed us something
   that it could not mark addressable yet, like a Fortran pass-by-reference
   parameter (int) floatvar.  */

static void
prepare_gimple_addressable (tree *expr_p, gimple_seq *seq_p)
{
  while (handled_component_p (*expr_p))
    expr_p = &TREE_OPERAND (*expr_p, 0);
  if (is_gimple_reg (*expr_p))
    *expr_p = get_initialized_tmp_var (*expr_p, seq_p, NULL);
}

/* A subroutine of gimplify_modify_expr.  Replace a MODIFY_EXPR with
   a call to __builtin_memcpy.  */

static enum gimplify_status
gimplify_modify_expr_to_memcpy (tree *expr_p, tree size, bool want_value,
    				gimple_seq *seq_p)
{
  tree t, to, to_ptr, from, from_ptr;
  gimple gs;
  location_t loc = EXPR_LOCATION (*expr_p);

  to = TREE_OPERAND (*expr_p, 0);
  from = TREE_OPERAND (*expr_p, 1);

  /* Mark the RHS addressable.  Beware that it may not be possible to do so
     directly if a temporary has been created by the gimplification.  */
  prepare_gimple_addressable (&from, seq_p);

  mark_addressable (from);
  from_ptr = build_fold_addr_expr_loc (loc, from);
  gimplify_arg (&from_ptr, seq_p, loc);

  mark_addressable (to);
  to_ptr = build_fold_addr_expr_loc (loc, to);
  gimplify_arg (&to_ptr, seq_p, loc);

  t = implicit_built_in_decls[BUILT_IN_MEMCPY];

  gs = gimple_build_call (t, 3, to_ptr, from_ptr, size);

  if (want_value)
    {
      /* tmp = memcpy() */
      t = create_tmp_var (TREE_TYPE (to_ptr), NULL);
      gimple_call_set_lhs (gs, t);
      gimplify_seq_add_stmt (seq_p, gs);

      *expr_p = build_simple_mem_ref (t);
      return GS_ALL_DONE;
    }

  gimplify_seq_add_stmt (seq_p, gs);
  *expr_p = NULL;
  return GS_ALL_DONE;
}

/* A subroutine of gimplify_modify_expr.  Replace a MODIFY_EXPR with
   a call to __builtin_memset.  In this case we know that the RHS is
   a CONSTRUCTOR with an empty element list.  */

static enum gimplify_status
gimplify_modify_expr_to_memset (tree *expr_p, tree size, bool want_value,
    				gimple_seq *seq_p)
{
  tree t, from, to, to_ptr;
  gimple gs;
  location_t loc = EXPR_LOCATION (*expr_p);

  /* Assert our assumptions, to abort instead of producing wrong code
     silently if they are not met.  Beware that the RHS CONSTRUCTOR might
     not be immediately exposed.  */
  from = TREE_OPERAND (*expr_p, 1);
  if (TREE_CODE (from) == WITH_SIZE_EXPR)
    from = TREE_OPERAND (from, 0);

  gcc_assert (TREE_CODE (from) == CONSTRUCTOR
	      && VEC_empty (constructor_elt, CONSTRUCTOR_ELTS (from)));

  /* Now proceed.  */
  to = TREE_OPERAND (*expr_p, 0);

  to_ptr = build_fold_addr_expr_loc (loc, to);
  gimplify_arg (&to_ptr, seq_p, loc);
  t = implicit_built_in_decls[BUILT_IN_MEMSET];

  gs = gimple_build_call (t, 3, to_ptr, integer_zero_node, size);

  if (want_value)
    {
      /* tmp = memset() */
      t = create_tmp_var (TREE_TYPE (to_ptr), NULL);
      gimple_call_set_lhs (gs, t);
      gimplify_seq_add_stmt (seq_p, gs);

      *expr_p = build1 (INDIRECT_REF, TREE_TYPE (to), t);
      return GS_ALL_DONE;
    }

  gimplify_seq_add_stmt (seq_p, gs);
  *expr_p = NULL;
  return GS_ALL_DONE;
}

/* A subroutine of gimplify_init_ctor_preeval.  Called via walk_tree,
   determine, cautiously, if a CONSTRUCTOR overlaps the lhs of an
   assignment.  Return non-null if we detect a potential overlap.  */

struct gimplify_init_ctor_preeval_data
{
  /* The base decl of the lhs object.  May be NULL, in which case we
     have to assume the lhs is indirect.  */
  tree lhs_base_decl;

  /* The alias set of the lhs object.  */
  alias_set_type lhs_alias_set;
};

static tree
gimplify_init_ctor_preeval_1 (tree *tp, int *walk_subtrees, void *xdata)
{
  struct gimplify_init_ctor_preeval_data *data
    = (struct gimplify_init_ctor_preeval_data *) xdata;
  tree t = *tp;

  /* If we find the base object, obviously we have overlap.  */
  if (data->lhs_base_decl == t)
    return t;

  /* If the constructor component is indirect, determine if we have a
     potential overlap with the lhs.  The only bits of information we
     have to go on at this point are addressability and alias sets.  */
  if ((INDIRECT_REF_P (t)
       || TREE_CODE (t) == MEM_REF)
      && (!data->lhs_base_decl || TREE_ADDRESSABLE (data->lhs_base_decl))
      && alias_sets_conflict_p (data->lhs_alias_set, get_alias_set (t)))
    return t;

  /* If the constructor component is a call, determine if it can hide a
     potential overlap with the lhs through an INDIRECT_REF like above.
     ??? Ugh - this is completely broken.  In fact this whole analysis
     doesn't look conservative.  */
  if (TREE_CODE (t) == CALL_EXPR)
    {
      tree type, fntype = TREE_TYPE (TREE_TYPE (CALL_EXPR_FN (t)));

      for (type = TYPE_ARG_TYPES (fntype); type; type = TREE_CHAIN (type))
	if (POINTER_TYPE_P (TREE_VALUE (type))
	    && (!data->lhs_base_decl || TREE_ADDRESSABLE (data->lhs_base_decl))
	    && alias_sets_conflict_p (data->lhs_alias_set,
				      get_alias_set
				        (TREE_TYPE (TREE_VALUE (type)))))
	  return t;
    }

  if (IS_TYPE_OR_DECL_P (t))
    *walk_subtrees = 0;
  return NULL;
}

/* A subroutine of gimplify_init_constructor.  Pre-evaluate EXPR,
   force values that overlap with the lhs (as described by *DATA)
   into temporaries.  */

static void
gimplify_init_ctor_preeval (tree *expr_p, gimple_seq *pre_p, gimple_seq *post_p,
			    struct gimplify_init_ctor_preeval_data *data)
{
  enum gimplify_status one;

  /* If the value is constant, then there's nothing to pre-evaluate.  */
  if (TREE_CONSTANT (*expr_p))
    {
      /* Ensure it does not have side effects, it might contain a reference to
	 the object we're initializing.  */
      gcc_assert (!TREE_SIDE_EFFECTS (*expr_p));
      return;
    }

  /* If the type has non-trivial constructors, we can't pre-evaluate.  */
  if (TREE_ADDRESSABLE (TREE_TYPE (*expr_p)))
    return;

  /* Recurse for nested constructors.  */
  if (TREE_CODE (*expr_p) == CONSTRUCTOR)
    {
      unsigned HOST_WIDE_INT ix;
      constructor_elt *ce;
      VEC(constructor_elt,gc) *v = CONSTRUCTOR_ELTS (*expr_p);

      FOR_EACH_VEC_ELT (constructor_elt, v, ix, ce)
	gimplify_init_ctor_preeval (&ce->value, pre_p, post_p, data);

      return;
    }

  /* If this is a variable sized type, we must remember the size.  */
  maybe_with_size_expr (expr_p);

  /* Gimplify the constructor element to something appropriate for the rhs
     of a MODIFY_EXPR.  Given that we know the LHS is an aggregate, we know
     the gimplifier will consider this a store to memory.  Doing this
     gimplification now means that we won't have to deal with complicated
     language-specific trees, nor trees like SAVE_EXPR that can induce
     exponential search behavior.  */
  one = gimplify_expr (expr_p, pre_p, post_p, is_gimple_mem_rhs, fb_rvalue);
  if (one == GS_ERROR)
    {
      *expr_p = NULL;
      return;
    }

  /* If we gimplified to a bare decl, we can be sure that it doesn't overlap
     with the lhs, since "a = { .x=a }" doesn't make sense.  This will
     always be true for all scalars, since is_gimple_mem_rhs insists on a
     temporary variable for them.  */
  if (DECL_P (*expr_p))
    return;

  /* If this is of variable size, we have no choice but to assume it doesn't
     overlap since we can't make a temporary for it.  */
  if (TREE_CODE (TYPE_SIZE (TREE_TYPE (*expr_p))) != INTEGER_CST)
    return;

  /* Otherwise, we must search for overlap ...  */
  if (!walk_tree (expr_p, gimplify_init_ctor_preeval_1, data, NULL))
    return;

  /* ... and if found, force the value into a temporary.  */
  *expr_p = get_formal_tmp_var (*expr_p, pre_p);
}

/* A subroutine of gimplify_init_ctor_eval.  Create a loop for
   a RANGE_EXPR in a CONSTRUCTOR for an array.

      var = lower;
    loop_entry:
      object[var] = value;
      if (var == upper)
	goto loop_exit;
      var = var + 1;
      goto loop_entry;
    loop_exit:

   We increment var _after_ the loop exit check because we might otherwise
   fail if upper == TYPE_MAX_VALUE (type for upper).

   Note that we never have to deal with SAVE_EXPRs here, because this has
   already been taken care of for us, in gimplify_init_ctor_preeval().  */

static void gimplify_init_ctor_eval (tree, VEC(constructor_elt,gc) *,
				     gimple_seq *, bool);

static void
gimplify_init_ctor_eval_range (tree object, tree lower, tree upper,
			       tree value, tree array_elt_type,
			       gimple_seq *pre_p, bool cleared)
{
  tree loop_entry_label, loop_exit_label, fall_thru_label;
  tree var, var_type, cref, tmp;

  loop_entry_label = create_artificial_label (UNKNOWN_LOCATION);
  loop_exit_label = create_artificial_label (UNKNOWN_LOCATION);
  fall_thru_label = create_artificial_label (UNKNOWN_LOCATION);

  /* Create and initialize the index variable.  */
  var_type = TREE_TYPE (upper);
  var = create_tmp_var (var_type, NULL);
  gimplify_seq_add_stmt (pre_p, gimple_build_assign (var, lower));

  /* Add the loop entry label.  */
  gimplify_seq_add_stmt (pre_p, gimple_build_label (loop_entry_label));

  /* Build the reference.  */
  cref = build4 (ARRAY_REF, array_elt_type, unshare_expr (object),
		 var, NULL_TREE, NULL_TREE);

  /* If we are a constructor, just call gimplify_init_ctor_eval to do
     the store.  Otherwise just assign value to the reference.  */

  if (TREE_CODE (value) == CONSTRUCTOR)
    /* NB we might have to call ourself recursively through
       gimplify_init_ctor_eval if the value is a constructor.  */
    gimplify_init_ctor_eval (cref, CONSTRUCTOR_ELTS (value),
			     pre_p, cleared);
  else
    gimplify_seq_add_stmt (pre_p, gimple_build_assign (cref, value));

  /* We exit the loop when the index var is equal to the upper bound.  */
  gimplify_seq_add_stmt (pre_p,
			 gimple_build_cond (EQ_EXPR, var, upper,
					    loop_exit_label, fall_thru_label));

  gimplify_seq_add_stmt (pre_p, gimple_build_label (fall_thru_label));

  /* Otherwise, increment the index var...  */
  tmp = build2 (PLUS_EXPR, var_type, var,
		fold_convert (var_type, integer_one_node));
  gimplify_seq_add_stmt (pre_p, gimple_build_assign (var, tmp));

  /* ...and jump back to the loop entry.  */
  gimplify_seq_add_stmt (pre_p, gimple_build_goto (loop_entry_label));

  /* Add the loop exit label.  */
  gimplify_seq_add_stmt (pre_p, gimple_build_label (loop_exit_label));
}

/* Return true if FDECL is accessing a field that is zero sized.  */

static bool
zero_sized_field_decl (const_tree fdecl)
{
  if (TREE_CODE (fdecl) == FIELD_DECL && DECL_SIZE (fdecl)
      && integer_zerop (DECL_SIZE (fdecl)))
    return true;
  return false;
}

/* Return true if TYPE is zero sized.  */

static bool
zero_sized_type (const_tree type)
{
  if (AGGREGATE_TYPE_P (type) && TYPE_SIZE (type)
      && integer_zerop (TYPE_SIZE (type)))
    return true;
  return false;
}

/* A subroutine of gimplify_init_constructor.  Generate individual
   MODIFY_EXPRs for a CONSTRUCTOR.  OBJECT is the LHS against which the
   assignments should happen.  ELTS is the CONSTRUCTOR_ELTS of the
   CONSTRUCTOR.  CLEARED is true if the entire LHS object has been
   zeroed first.  */

static void
gimplify_init_ctor_eval (tree object, VEC(constructor_elt,gc) *elts,
			 gimple_seq *pre_p, bool cleared)
{
  tree array_elt_type = NULL;
  unsigned HOST_WIDE_INT ix;
  tree purpose, value;

  if (TREE_CODE (TREE_TYPE (object)) == ARRAY_TYPE)
    array_elt_type = TYPE_MAIN_VARIANT (TREE_TYPE (TREE_TYPE (object)));

  FOR_EACH_CONSTRUCTOR_ELT (elts, ix, purpose, value)
    {
      tree cref;

      /* NULL values are created above for gimplification errors.  */
      if (value == NULL)
	continue;

      if (cleared && initializer_zerop (value))
	continue;

      /* ??? Here's to hoping the front end fills in all of the indices,
	 so we don't have to figure out what's missing ourselves.  */
      gcc_assert (purpose);

      /* Skip zero-sized fields, unless value has side-effects.  This can
	 happen with calls to functions returning a zero-sized type, which
	 we shouldn't discard.  As a number of downstream passes don't
	 expect sets of zero-sized fields, we rely on the gimplification of
	 the MODIFY_EXPR we make below to drop the assignment statement.  */
      if (! TREE_SIDE_EFFECTS (value) && zero_sized_field_decl (purpose))
	continue;

      /* If we have a RANGE_EXPR, we have to build a loop to assign the
	 whole range.  */
      if (TREE_CODE (purpose) == RANGE_EXPR)
	{
	  tree lower = TREE_OPERAND (purpose, 0);
	  tree upper = TREE_OPERAND (purpose, 1);

	  /* If the lower bound is equal to upper, just treat it as if
	     upper was the index.  */
	  if (simple_cst_equal (lower, upper))
	    purpose = upper;
	  else
	    {
	      gimplify_init_ctor_eval_range (object, lower, upper, value,
					     array_elt_type, pre_p, cleared);
	      continue;
	    }
	}

      if (array_elt_type)
	{
	  /* Do not use bitsizetype for ARRAY_REF indices.  */
	  if (TYPE_DOMAIN (TREE_TYPE (object)))
	    purpose
	      = fold_convert (TREE_TYPE (TYPE_DOMAIN (TREE_TYPE (object))),
			      purpose);
	  cref = build4 (ARRAY_REF, array_elt_type, unshare_expr (object),
			 purpose, NULL_TREE, NULL_TREE);
	}
      else
	{
	  gcc_assert (TREE_CODE (purpose) == FIELD_DECL);
	  cref = build3 (COMPONENT_REF, TREE_TYPE (purpose),
			 unshare_expr (object), purpose, NULL_TREE);
	}

      if (TREE_CODE (value) == CONSTRUCTOR
	  && TREE_CODE (TREE_TYPE (value)) != VECTOR_TYPE)
	gimplify_init_ctor_eval (cref, CONSTRUCTOR_ELTS (value),
				 pre_p, cleared);
      else
	{
	  tree init = build2 (INIT_EXPR, TREE_TYPE (cref), cref, value);
	  gimplify_and_add (init, pre_p);
	  ggc_free (init);
	}
    }
}

/* Return the appropriate RHS predicate for this LHS.  */

gimple_predicate
rhs_predicate_for (tree lhs)
{
  if (is_gimple_reg (lhs))
    return is_gimple_reg_rhs_or_call;
  else
    return is_gimple_mem_rhs_or_call;
}

/* Gimplify a C99 compound literal expression.  This just means adding
   the DECL_EXPR before the current statement and using its anonymous
   decl instead.  */

static enum gimplify_status
gimplify_compound_literal_expr (tree *expr_p, gimple_seq *pre_p)
{
  tree decl_s = COMPOUND_LITERAL_EXPR_DECL_EXPR (*expr_p);
  tree decl = DECL_EXPR_DECL (decl_s);
  /* Mark the decl as addressable if the compound literal
     expression is addressable now, otherwise it is marked too late
     after we gimplify the initialization expression.  */
  if (TREE_ADDRESSABLE (*expr_p))
    TREE_ADDRESSABLE (decl) = 1;

  /* Preliminarily mark non-addressed complex variables as eligible
     for promotion to gimple registers.  We'll transform their uses
     as we find them.  */
  if ((TREE_CODE (TREE_TYPE (decl)) == COMPLEX_TYPE
       || TREE_CODE (TREE_TYPE (decl)) == VECTOR_TYPE)
      && !TREE_THIS_VOLATILE (decl)
      && !needs_to_live_in_memory (decl))
    DECL_GIMPLE_REG_P (decl) = 1;

  /* This decl isn't mentioned in the enclosing block, so add it to the
     list of temps.  FIXME it seems a bit of a kludge to say that
     anonymous artificial vars aren't pushed, but everything else is.  */
  if (DECL_NAME (decl) == NULL_TREE && !DECL_SEEN_IN_BIND_EXPR_P (decl))
    gimple_add_tmp_var (decl);

  gimplify_and_add (decl_s, pre_p);
  *expr_p = decl;
  return GS_OK;
}

/* Optimize embedded COMPOUND_LITERAL_EXPRs within a CONSTRUCTOR,
   return a new CONSTRUCTOR if something changed.  */

static tree
optimize_compound_literals_in_ctor (tree orig_ctor)
{
  tree ctor = orig_ctor;
  VEC(constructor_elt,gc) *elts = CONSTRUCTOR_ELTS (ctor);
  unsigned int idx, num = VEC_length (constructor_elt, elts);

  for (idx = 0; idx < num; idx++)
    {
      tree value = VEC_index (constructor_elt, elts, idx)->value;
      tree newval = value;
      if (TREE_CODE (value) == CONSTRUCTOR)
	newval = optimize_compound_literals_in_ctor (value);
      else if (TREE_CODE (value) == COMPOUND_LITERAL_EXPR)
	{
	  tree decl_s = COMPOUND_LITERAL_EXPR_DECL_EXPR (value);
	  tree decl = DECL_EXPR_DECL (decl_s);
	  tree init = DECL_INITIAL (decl);

	  if (!TREE_ADDRESSABLE (value)
	      && !TREE_ADDRESSABLE (decl)
	      && init)
	    newval = optimize_compound_literals_in_ctor (init);
	}
      if (newval == value)
	continue;

      if (ctor == orig_ctor)
	{
	  ctor = copy_node (orig_ctor);
	  CONSTRUCTOR_ELTS (ctor) = VEC_copy (constructor_elt, gc, elts);
	  elts = CONSTRUCTOR_ELTS (ctor);
	}
      VEC_index (constructor_elt, elts, idx)->value = newval;
    }
  return ctor;
}

/* A subroutine of gimplify_modify_expr.  Break out elements of a
   CONSTRUCTOR used as an initializer into separate MODIFY_EXPRs.

   Note that we still need to clear any elements that don't have explicit
   initializers, so if not all elements are initialized we keep the
   original MODIFY_EXPR, we just remove all of the constructor elements.

   If NOTIFY_TEMP_CREATION is true, do not gimplify, just return
   GS_ERROR if we would have to create a temporary when gimplifying
   this constructor.  Otherwise, return GS_OK.

   If NOTIFY_TEMP_CREATION is false, just do the gimplification.  */

static enum gimplify_status
gimplify_init_constructor (tree *expr_p, gimple_seq *pre_p, gimple_seq *post_p,
			   bool want_value, bool notify_temp_creation)
{
  tree object, ctor, type;
  enum gimplify_status ret;
  VEC(constructor_elt,gc) *elts;

  gcc_assert (TREE_CODE (TREE_OPERAND (*expr_p, 1)) == CONSTRUCTOR);

  if (!notify_temp_creation)
    {
      ret = gimplify_expr (&TREE_OPERAND (*expr_p, 0), pre_p, post_p,
			   is_gimple_lvalue, fb_lvalue);
      if (ret == GS_ERROR)
	return ret;
    }

  object = TREE_OPERAND (*expr_p, 0);
  ctor = TREE_OPERAND (*expr_p, 1) =
    optimize_compound_literals_in_ctor (TREE_OPERAND (*expr_p, 1));
  type = TREE_TYPE (ctor);
  elts = CONSTRUCTOR_ELTS (ctor);
  ret = GS_ALL_DONE;

  switch (TREE_CODE (type))
    {
    case RECORD_TYPE:
    case UNION_TYPE:
    case QUAL_UNION_TYPE:
    case ARRAY_TYPE:
      {
	struct gimplify_init_ctor_preeval_data preeval_data;
	HOST_WIDE_INT num_ctor_elements, num_nonzero_elements;
	bool cleared, complete_p, valid_const_initializer;

	/* Aggregate types must lower constructors to initialization of
	   individual elements.  The exception is that a CONSTRUCTOR node
	   with no elements indicates zero-initialization of the whole.  */
	if (VEC_empty (constructor_elt, elts))
	  {
	    if (notify_temp_creation)
	      return GS_OK;
	    break;
	  }

	/* Fetch information about the constructor to direct later processing.
	   We might want to make static versions of it in various cases, and
	   can only do so if it known to be a valid constant initializer.  */
	valid_const_initializer
	  = categorize_ctor_elements (ctor, &num_nonzero_elements,
				      &num_ctor_elements, &complete_p);

	/* If a const aggregate variable is being initialized, then it
	   should never be a lose to promote the variable to be static.  */
	if (valid_const_initializer
	    && num_nonzero_elements > 1
	    && TREE_READONLY (object)
	    && TREE_CODE (object) == VAR_DECL
	    && (flag_merge_constants >= 2 || !TREE_ADDRESSABLE (object)))
	  {
	    if (notify_temp_creation)
	      return GS_ERROR;
	    DECL_INITIAL (object) = ctor;
	    TREE_STATIC (object) = 1;
	    if (!DECL_NAME (object))
	      DECL_NAME (object) = create_tmp_var_name ("C");
	    walk_tree (&DECL_INITIAL (object), force_labels_r, NULL, NULL);

	    /* ??? C++ doesn't automatically append a .<number> to the
	       assembler name, and even when it does, it looks a FE private
	       data structures to figure out what that number should be,
	       which are not set for this variable.  I suppose this is
	       important for local statics for inline functions, which aren't
	       "local" in the object file sense.  So in order to get a unique
	       TU-local symbol, we must invoke the lhd version now.  */
	    lhd_set_decl_assembler_name (object);

	    *expr_p = NULL_TREE;
	    break;
	  }

	/* If there are "lots" of initialized elements, even discounting
	   those that are not address constants (and thus *must* be
	   computed at runtime), then partition the constructor into
	   constant and non-constant parts.  Block copy the constant
	   parts in, then generate code for the non-constant parts.  */
	/* TODO.  There's code in cp/typeck.c to do this.  */

	if (int_size_in_bytes (TREE_TYPE (ctor)) < 0)
	  /* store_constructor will ignore the clearing of variable-sized
	     objects.  Initializers for such objects must explicitly set
	     every field that needs to be set.  */
	  cleared = false;
	else if (!complete_p)
	  /* If the constructor isn't complete, clear the whole object
	     beforehand.

	     ??? This ought not to be needed.  For any element not present
	     in the initializer, we should simply set them to zero.  Except
	     we'd need to *find* the elements that are not present, and that
	     requires trickery to avoid quadratic compile-time behavior in
	     large cases or excessive memory use in small cases.  */
	  cleared = true;
	else if (num_ctor_elements - num_nonzero_elements
		 > CLEAR_RATIO (optimize_function_for_speed_p (cfun))
		 && num_nonzero_elements < num_ctor_elements / 4)
	  /* If there are "lots" of zeros, it's more efficient to clear
	     the memory and then set the nonzero elements.  */
	  cleared = true;
	else
	  cleared = false;

	/* If there are "lots" of initialized elements, and all of them
	   are valid address constants, then the entire initializer can
	   be dropped to memory, and then memcpy'd out.  Don't do this
	   for sparse arrays, though, as it's more efficient to follow
	   the standard CONSTRUCTOR behavior of memset followed by
	   individual element initialization.  Also don't do this for small
	   all-zero initializers (which aren't big enough to merit
	   clearing), and don't try to make bitwise copies of
	   TREE_ADDRESSABLE types.  */
	if (valid_const_initializer
	    && !(cleared || num_nonzero_elements == 0)
	    && !TREE_ADDRESSABLE (type))
	  {
	    HOST_WIDE_INT size = int_size_in_bytes (type);
	    unsigned int align;

	    /* ??? We can still get unbounded array types, at least
	       from the C++ front end.  This seems wrong, but attempt
	       to work around it for now.  */
	    if (size < 0)
	      {
		size = int_size_in_bytes (TREE_TYPE (object));
		if (size >= 0)
		  TREE_TYPE (ctor) = type = TREE_TYPE (object);
	      }

	    /* Find the maximum alignment we can assume for the object.  */
	    /* ??? Make use of DECL_OFFSET_ALIGN.  */
	    if (DECL_P (object))
	      align = DECL_ALIGN (object);
	    else
	      align = TYPE_ALIGN (type);

	    if (size > 0
		&& num_nonzero_elements > 1
		&& !can_move_by_pieces (size, align))
	      {
		if (notify_temp_creation)
		  return GS_ERROR;

		walk_tree (&ctor, force_labels_r, NULL, NULL);
		ctor = tree_output_constant_def (ctor);
		if (!useless_type_conversion_p (type, TREE_TYPE (ctor)))
		  ctor = build1 (VIEW_CONVERT_EXPR, type, ctor);
		TREE_OPERAND (*expr_p, 1) = ctor;

		/* This is no longer an assignment of a CONSTRUCTOR, but
		   we still may have processing to do on the LHS.  So
		   pretend we didn't do anything here to let that happen.  */
		return GS_UNHANDLED;
	      }
	  }

	/* If the target is volatile, we have non-zero elements and more than
	   one field to assign, initialize the target from a temporary.  */
	if (TREE_THIS_VOLATILE (object)
	    && !TREE_ADDRESSABLE (type)
	    && num_nonzero_elements > 0
	    && VEC_length (constructor_elt, elts) > 1)
	  {
	    tree temp = create_tmp_var (TYPE_MAIN_VARIANT (type), NULL);
	    TREE_OPERAND (*expr_p, 0) = temp;
	    *expr_p = build2 (COMPOUND_EXPR, TREE_TYPE (*expr_p),
			      *expr_p,
			      build2 (MODIFY_EXPR, void_type_node,
				      object, temp));
	    return GS_OK;
	  }

	if (notify_temp_creation)
	  return GS_OK;

	/* If there are nonzero elements and if needed, pre-evaluate to capture
	   elements overlapping with the lhs into temporaries.  We must do this
	   before clearing to fetch the values before they are zeroed-out.  */
	if (num_nonzero_elements > 0 && TREE_CODE (*expr_p) != INIT_EXPR)
	  {
	    preeval_data.lhs_base_decl = get_base_address (object);
	    if (!DECL_P (preeval_data.lhs_base_decl))
	      preeval_data.lhs_base_decl = NULL;
	    preeval_data.lhs_alias_set = get_alias_set (object);

	    gimplify_init_ctor_preeval (&TREE_OPERAND (*expr_p, 1),
					pre_p, post_p, &preeval_data);
	  }

	if (cleared)
	  {
	    /* Zap the CONSTRUCTOR element list, which simplifies this case.
	       Note that we still have to gimplify, in order to handle the
	       case of variable sized types.  Avoid shared tree structures.  */
	    CONSTRUCTOR_ELTS (ctor) = NULL;
	    TREE_SIDE_EFFECTS (ctor) = 0;
	    object = unshare_expr (object);
	    gimplify_stmt (expr_p, pre_p);
	  }

	/* If we have not block cleared the object, or if there are nonzero
	   elements in the constructor, add assignments to the individual
	   scalar fields of the object.  */
	if (!cleared || num_nonzero_elements > 0)
	  gimplify_init_ctor_eval (object, elts, pre_p, cleared);

	*expr_p = NULL_TREE;
      }
      break;

    case COMPLEX_TYPE:
      {
	tree r, i;

	if (notify_temp_creation)
	  return GS_OK;

	/* Extract the real and imaginary parts out of the ctor.  */
	gcc_assert (VEC_length (constructor_elt, elts) == 2);
	r = VEC_index (constructor_elt, elts, 0)->value;
	i = VEC_index (constructor_elt, elts, 1)->value;
	if (r == NULL || i == NULL)
	  {
	    tree zero = build_zero_cst (TREE_TYPE (type));
	    if (r == NULL)
	      r = zero;
	    if (i == NULL)
	      i = zero;
	  }

	/* Complex types have either COMPLEX_CST or COMPLEX_EXPR to
	   represent creation of a complex value.  */
	if (TREE_CONSTANT (r) && TREE_CONSTANT (i))
	  {
	    ctor = build_complex (type, r, i);
	    TREE_OPERAND (*expr_p, 1) = ctor;
	  }
	else
	  {
	    ctor = build2 (COMPLEX_EXPR, type, r, i);
	    TREE_OPERAND (*expr_p, 1) = ctor;
	    ret = gimplify_expr (&TREE_OPERAND (*expr_p, 1),
				 pre_p,
				 post_p,
				 rhs_predicate_for (TREE_OPERAND (*expr_p, 0)),
				 fb_rvalue);
	  }
      }
      break;

    case VECTOR_TYPE:
      {
	unsigned HOST_WIDE_INT ix;
	constructor_elt *ce;

	if (notify_temp_creation)
	  return GS_OK;

	/* Go ahead and simplify constant constructors to VECTOR_CST.  */
	if (TREE_CONSTANT (ctor))
	  {
	    bool constant_p = true;
	    tree value;

	    /* Even when ctor is constant, it might contain non-*_CST
	       elements, such as addresses or trapping values like
	       1.0/0.0 - 1.0/0.0.  Such expressions don't belong
	       in VECTOR_CST nodes.  */
	    FOR_EACH_CONSTRUCTOR_VALUE (elts, ix, value)
	      if (!CONSTANT_CLASS_P (value))
		{
		  constant_p = false;
		  break;
		}

	    if (constant_p)
	      {
		TREE_OPERAND (*expr_p, 1) = build_vector_from_ctor (type, elts);
		break;
	      }

	    /* Don't reduce an initializer constant even if we can't
	       make a VECTOR_CST.  It won't do anything for us, and it'll
	       prevent us from representing it as a single constant.  */
	    if (initializer_constant_valid_p (ctor, type))
	      break;

	    TREE_CONSTANT (ctor) = 0;
	  }

	/* Vector types use CONSTRUCTOR all the way through gimple
	  compilation as a general initializer.  */
	FOR_EACH_VEC_ELT (constructor_elt, elts, ix, ce)
	  {
	    enum gimplify_status tret;
	    tret = gimplify_expr (&ce->value, pre_p, post_p, is_gimple_val,
				  fb_rvalue);
	    if (tret == GS_ERROR)
	      ret = GS_ERROR;
	  }
	if (!is_gimple_reg (TREE_OPERAND (*expr_p, 0)))
	  TREE_OPERAND (*expr_p, 1) = get_formal_tmp_var (ctor, pre_p);
      }
      break;

    default:
      /* So how did we get a CONSTRUCTOR for a scalar type?  */
      gcc_unreachable ();
    }

  if (ret == GS_ERROR)
    return GS_ERROR;
  else if (want_value)
    {
      *expr_p = object;
      return GS_OK;
    }
  else
    {
      /* If we have gimplified both sides of the initializer but have
	 not emitted an assignment, do so now.  */
      if (*expr_p)
	{
	  tree lhs = TREE_OPERAND (*expr_p, 0);
	  tree rhs = TREE_OPERAND (*expr_p, 1);
	  gimple init = gimple_build_assign (lhs, rhs);
	  gimplify_seq_add_stmt (pre_p, init);
	  *expr_p = NULL;
	}

      return GS_ALL_DONE;
    }
}

/* Given a pointer value OP0, return a simplified version of an
   indirection through OP0, or NULL_TREE if no simplification is
   possible.  Note that the resulting type may be different from
   the type pointed to in the sense that it is still compatible
   from the langhooks point of view. */

tree
gimple_fold_indirect_ref (tree t)
{
  tree ptype = TREE_TYPE (t), type = TREE_TYPE (ptype);
  tree sub = t;
  tree subtype;

  STRIP_NOPS (sub);
  subtype = TREE_TYPE (sub);
  if (!POINTER_TYPE_P (subtype))
    return NULL_TREE;

  if (TREE_CODE (sub) == ADDR_EXPR)
    {
      tree op = TREE_OPERAND (sub, 0);
      tree optype = TREE_TYPE (op);
      /* *&p => p */
      if (useless_type_conversion_p (type, optype))
        return op;

      /* *(foo *)&fooarray => fooarray[0] */
      if (TREE_CODE (optype) == ARRAY_TYPE
	  && TREE_CODE (TYPE_SIZE (TREE_TYPE (optype))) == INTEGER_CST
	  && useless_type_conversion_p (type, TREE_TYPE (optype)))
       {
         tree type_domain = TYPE_DOMAIN (optype);
         tree min_val = size_zero_node;
         if (type_domain && TYPE_MIN_VALUE (type_domain))
           min_val = TYPE_MIN_VALUE (type_domain);
	 if (TREE_CODE (min_val) == INTEGER_CST)
	   return build4 (ARRAY_REF, type, op, min_val, NULL_TREE, NULL_TREE);
       }
      /* *(foo *)&complexfoo => __real__ complexfoo */
      else if (TREE_CODE (optype) == COMPLEX_TYPE
               && useless_type_conversion_p (type, TREE_TYPE (optype)))
        return fold_build1 (REALPART_EXPR, type, op);
      /* *(foo *)&vectorfoo => BIT_FIELD_REF<vectorfoo,...> */
      else if (TREE_CODE (optype) == VECTOR_TYPE
               && useless_type_conversion_p (type, TREE_TYPE (optype)))
        {
          tree part_width = TYPE_SIZE (type);
          tree index = bitsize_int (0);
          return fold_build3 (BIT_FIELD_REF, type, op, part_width, index);
        }
    }

  /* *(p + CST) -> ...  */
  if (TREE_CODE (sub) == POINTER_PLUS_EXPR
      && TREE_CODE (TREE_OPERAND (sub, 1)) == INTEGER_CST)
    {
      tree addr = TREE_OPERAND (sub, 0);
      tree off = TREE_OPERAND (sub, 1);
      tree addrtype;

      STRIP_NOPS (addr);
      addrtype = TREE_TYPE (addr);

      /* ((foo*)&vectorfoo)[1] -> BIT_FIELD_REF<vectorfoo,...> */
      if (TREE_CODE (addr) == ADDR_EXPR
	  && TREE_CODE (TREE_TYPE (addrtype)) == VECTOR_TYPE
	  && useless_type_conversion_p (type, TREE_TYPE (TREE_TYPE (addrtype)))
	  && host_integerp (off, 1))
	{
          unsigned HOST_WIDE_INT offset = tree_low_cst (off, 1);
          tree part_width = TYPE_SIZE (type);
          unsigned HOST_WIDE_INT part_widthi
            = tree_low_cst (part_width, 0) / BITS_PER_UNIT;
          unsigned HOST_WIDE_INT indexi = offset * BITS_PER_UNIT;
          tree index = bitsize_int (indexi);
          if (offset / part_widthi
              <= TYPE_VECTOR_SUBPARTS (TREE_TYPE (addrtype)))
            return fold_build3 (BIT_FIELD_REF, type, TREE_OPERAND (addr, 0),
                                part_width, index);
	}

      /* ((foo*)&complexfoo)[1] -> __imag__ complexfoo */
      if (TREE_CODE (addr) == ADDR_EXPR
	  && TREE_CODE (TREE_TYPE (addrtype)) == COMPLEX_TYPE
	  && useless_type_conversion_p (type, TREE_TYPE (TREE_TYPE (addrtype))))
        {
          tree size = TYPE_SIZE_UNIT (type);
          if (tree_int_cst_equal (size, off))
            return fold_build1 (IMAGPART_EXPR, type, TREE_OPERAND (addr, 0));
        }

      /* *(p + CST) -> MEM_REF <p, CST>.  */
      if (TREE_CODE (addr) != ADDR_EXPR
	  || DECL_P (TREE_OPERAND (addr, 0)))
	return fold_build2 (MEM_REF, type,
			    addr,
			    build_int_cst_wide (ptype,
						TREE_INT_CST_LOW (off),
						TREE_INT_CST_HIGH (off)));
    }

  /* *(foo *)fooarrptr => (*fooarrptr)[0] */
  if (TREE_CODE (TREE_TYPE (subtype)) == ARRAY_TYPE
      && TREE_CODE (TYPE_SIZE (TREE_TYPE (TREE_TYPE (subtype)))) == INTEGER_CST
      && useless_type_conversion_p (type, TREE_TYPE (TREE_TYPE (subtype))))
    {
      tree type_domain;
      tree min_val = size_zero_node;
      tree osub = sub;
      sub = gimple_fold_indirect_ref (sub);
      if (! sub)
	sub = build1 (INDIRECT_REF, TREE_TYPE (subtype), osub);
      type_domain = TYPE_DOMAIN (TREE_TYPE (sub));
      if (type_domain && TYPE_MIN_VALUE (type_domain))
        min_val = TYPE_MIN_VALUE (type_domain);
      if (TREE_CODE (min_val) == INTEGER_CST)
	return build4 (ARRAY_REF, type, sub, min_val, NULL_TREE, NULL_TREE);
    }

  return NULL_TREE;
}

/* Given a pointer value OP0, return a simplified version of an
   indirection through OP0, or NULL_TREE if no simplification is
   possible.  This may only be applied to a rhs of an expression.
   Note that the resulting type may be different from the type pointed
   to in the sense that it is still compatible from the langhooks
   point of view. */

static tree
gimple_fold_indirect_ref_rhs (tree t)
{
  return gimple_fold_indirect_ref (t);
}

/* Subroutine of gimplify_modify_expr to do simplifications of
   MODIFY_EXPRs based on the code of the RHS.  We loop for as long as
   something changes.  */

static enum gimplify_status
gimplify_modify_expr_rhs (tree *expr_p, tree *from_p, tree *to_p,
			  gimple_seq *pre_p, gimple_seq *post_p,
			  bool want_value)
{
  enum gimplify_status ret = GS_UNHANDLED;
  bool changed;

  do
    {
      changed = false;
      switch (TREE_CODE (*from_p))
	{
	case VAR_DECL:
	  /* If we're assigning from a read-only variable initialized with
	     a constructor, do the direct assignment from the constructor,
	     but only if neither source nor target are volatile since this
	     latter assignment might end up being done on a per-field basis.  */
	  if (DECL_INITIAL (*from_p)
	      && TREE_READONLY (*from_p)
	      && !TREE_THIS_VOLATILE (*from_p)
	      && !TREE_THIS_VOLATILE (*to_p)
	      && TREE_CODE (DECL_INITIAL (*from_p)) == CONSTRUCTOR)
	    {
	      tree old_from = *from_p;
	      enum gimplify_status subret;

	      /* Move the constructor into the RHS.  */
	      *from_p = unshare_expr (DECL_INITIAL (*from_p));

	      /* Let's see if gimplify_init_constructor will need to put
		 it in memory.  */
	      subret = gimplify_init_constructor (expr_p, NULL, NULL,
						  false, true);
	      if (subret == GS_ERROR)
		{
		  /* If so, revert the change.  */
		  *from_p = old_from;
		}
	      else
		{
		  ret = GS_OK;
		  changed = true;
		}
	    }
	  break;
	case INDIRECT_REF:
	  {
	    /* If we have code like

	     *(const A*)(A*)&x

	     where the type of "x" is a (possibly cv-qualified variant
	     of "A"), treat the entire expression as identical to "x".
	     This kind of code arises in C++ when an object is bound
	     to a const reference, and if "x" is a TARGET_EXPR we want
	     to take advantage of the optimization below.  */
	    bool volatile_p = TREE_THIS_VOLATILE (*from_p);
	    tree t = gimple_fold_indirect_ref_rhs (TREE_OPERAND (*from_p, 0));
	    if (t)
	      {
		if (TREE_THIS_VOLATILE (t) != volatile_p)
		  {
		    if (TREE_CODE_CLASS (TREE_CODE (t)) == tcc_declaration)
		      t = build_simple_mem_ref_loc (EXPR_LOCATION (*from_p),
						    build_fold_addr_expr (t));
		    if (REFERENCE_CLASS_P (t))
		      TREE_THIS_VOLATILE (t) = volatile_p;
		  }
		*from_p = t;
		ret = GS_OK;
		changed = true;
	      }
	    break;
	  }

	case TARGET_EXPR:
	  {
	    /* If we are initializing something from a TARGET_EXPR, strip the
	       TARGET_EXPR and initialize it directly, if possible.  This can't
	       be done if the initializer is void, since that implies that the
	       temporary is set in some non-trivial way.

	       ??? What about code that pulls out the temp and uses it
	       elsewhere? I think that such code never uses the TARGET_EXPR as
	       an initializer.  If I'm wrong, we'll die because the temp won't
	       have any RTL.  In that case, I guess we'll need to replace
	       references somehow.  */
	    tree init = TARGET_EXPR_INITIAL (*from_p);

	    if (init
		&& !VOID_TYPE_P (TREE_TYPE (init)))
	      {
		*from_p = init;
		ret = GS_OK;
		changed = true;
	      }
	  }
	  break;

	case COMPOUND_EXPR:
	  /* Remove any COMPOUND_EXPR in the RHS so the following cases will be
	     caught.  */
	  gimplify_compound_expr (from_p, pre_p, true);
	  ret = GS_OK;
	  changed = true;
	  break;

	case CONSTRUCTOR:
	  /* If we already made some changes, let the front end have a
	     crack at this before we break it down.  */
	  if (ret != GS_UNHANDLED)
	    break;
	  /* If we're initializing from a CONSTRUCTOR, break this into
	     individual MODIFY_EXPRs.  */
	  return gimplify_init_constructor (expr_p, pre_p, post_p, want_value,
					    false);

	case COND_EXPR:
	  /* If we're assigning to a non-register type, push the assignment
	     down into the branches.  This is mandatory for ADDRESSABLE types,
	     since we cannot generate temporaries for such, but it saves a
	     copy in other cases as well.  */
	  if (!is_gimple_reg_type (TREE_TYPE (*from_p)))
	    {
	      /* This code should mirror the code in gimplify_cond_expr. */
	      enum tree_code code = TREE_CODE (*expr_p);
	      tree cond = *from_p;
	      tree result = *to_p;

	      ret = gimplify_expr (&result, pre_p, post_p,
				   is_gimple_lvalue, fb_lvalue);
	      if (ret != GS_ERROR)
		ret = GS_OK;

	      if (TREE_TYPE (TREE_OPERAND (cond, 1)) != void_type_node)
		TREE_OPERAND (cond, 1)
		  = build2 (code, void_type_node, result,
			    TREE_OPERAND (cond, 1));
	      if (TREE_TYPE (TREE_OPERAND (cond, 2)) != void_type_node)
		TREE_OPERAND (cond, 2)
		  = build2 (code, void_type_node, unshare_expr (result),
			    TREE_OPERAND (cond, 2));

	      TREE_TYPE (cond) = void_type_node;
	      recalculate_side_effects (cond);

	      if (want_value)
		{
		  gimplify_and_add (cond, pre_p);
		  *expr_p = unshare_expr (result);
		}
	      else
		*expr_p = cond;
	      return ret;
	    }
	  break;

	case CALL_EXPR:
	  /* For calls that return in memory, give *to_p as the CALL_EXPR's
	     return slot so that we don't generate a temporary.  */
	  if (!CALL_EXPR_RETURN_SLOT_OPT (*from_p)
	      && aggregate_value_p (*from_p, *from_p))
	    {
	      bool use_target;

	      if (!(rhs_predicate_for (*to_p))(*from_p))
		/* If we need a temporary, *to_p isn't accurate.  */
		use_target = false;
	      /* It's OK to use the return slot directly unless it's an NRV. */
	      else if (TREE_CODE (*to_p) == RESULT_DECL
		       && DECL_NAME (*to_p) == NULL_TREE
		       && needs_to_live_in_memory (*to_p))
		use_target = true;
	      else if (is_gimple_reg_type (TREE_TYPE (*to_p))
		       || (DECL_P (*to_p) && DECL_REGISTER (*to_p)))
		/* Don't force regs into memory.  */
		use_target = false;
	      else if (TREE_CODE (*expr_p) == INIT_EXPR)
		/* It's OK to use the target directly if it's being
		   initialized. */
		use_target = true;
	      else if (!is_gimple_non_addressable (*to_p))
		/* Don't use the original target if it's already addressable;
		   if its address escapes, and the called function uses the
		   NRV optimization, a conforming program could see *to_p
		   change before the called function returns; see c++/19317.
		   When optimizing, the return_slot pass marks more functions
		   as safe after we have escape info.  */
		use_target = false;
	      else
		use_target = true;

	      if (use_target)
		{
		  CALL_EXPR_RETURN_SLOT_OPT (*from_p) = 1;
		  mark_addressable (*to_p);
		}
	    }
	  break;

	case WITH_SIZE_EXPR:
	  /* Likewise for calls that return an aggregate of non-constant size,
	     since we would not be able to generate a temporary at all.  */
	  if (TREE_CODE (TREE_OPERAND (*from_p, 0)) == CALL_EXPR)
	    {
	      *from_p = TREE_OPERAND (*from_p, 0);
	      /* We don't change ret in this case because the
		 WITH_SIZE_EXPR might have been added in
		 gimplify_modify_expr, so returning GS_OK would lead to an
		 infinite loop.  */
	      changed = true;
	    }
	  break;

	  /* If we're initializing from a container, push the initialization
	     inside it.  */
	case CLEANUP_POINT_EXPR:
	case BIND_EXPR:
	case STATEMENT_LIST:
	  {
	    tree wrap = *from_p;
	    tree t;

	    ret = gimplify_expr (to_p, pre_p, post_p, is_gimple_min_lval,
				 fb_lvalue);
	    if (ret != GS_ERROR)
	      ret = GS_OK;

	    t = voidify_wrapper_expr (wrap, *expr_p);
	    gcc_assert (t == *expr_p);

	    if (want_value)
	      {
		gimplify_and_add (wrap, pre_p);
		*expr_p = unshare_expr (*to_p);
	      }
	    else
	      *expr_p = wrap;
	    return GS_OK;
	  }

	case COMPOUND_LITERAL_EXPR:
	  {
	    tree complit = TREE_OPERAND (*expr_p, 1);
	    tree decl_s = COMPOUND_LITERAL_EXPR_DECL_EXPR (complit);
	    tree decl = DECL_EXPR_DECL (decl_s);
	    tree init = DECL_INITIAL (decl);

	    /* struct T x = (struct T) { 0, 1, 2 } can be optimized
	       into struct T x = { 0, 1, 2 } if the address of the
	       compound literal has never been taken.  */
	    if (!TREE_ADDRESSABLE (complit)
		&& !TREE_ADDRESSABLE (decl)
		&& init)
	      {
		*expr_p = copy_node (*expr_p);
		TREE_OPERAND (*expr_p, 1) = init;
		return GS_OK;
	      }
	  }

	default:
	  break;
	}
    }
  while (changed);

  return ret;
}

/* Promote partial stores to COMPLEX variables to total stores.  *EXPR_P is
   a MODIFY_EXPR with a lhs of a REAL/IMAGPART_EXPR of a variable with
   DECL_GIMPLE_REG_P set.

   IMPORTANT NOTE: This promotion is performed by introducing a load of the
   other, unmodified part of the complex object just before the total store.
   As a consequence, if the object is still uninitialized, an undefined value
   will be loaded into a register, which may result in a spurious exception
   if the register is floating-point and the value happens to be a signaling
   NaN for example.  Then the fully-fledged complex operations lowering pass
   followed by a DCE pass are necessary in order to fix things up.  */

static enum gimplify_status
gimplify_modify_expr_complex_part (tree *expr_p, gimple_seq *pre_p,
                                   bool want_value)
{
  enum tree_code code, ocode;
  tree lhs, rhs, new_rhs, other, realpart, imagpart;

  lhs = TREE_OPERAND (*expr_p, 0);
  rhs = TREE_OPERAND (*expr_p, 1);
  code = TREE_CODE (lhs);
  lhs = TREE_OPERAND (lhs, 0);

  ocode = code == REALPART_EXPR ? IMAGPART_EXPR : REALPART_EXPR;
  other = build1 (ocode, TREE_TYPE (rhs), lhs);
  TREE_NO_WARNING (other) = 1;
  other = get_formal_tmp_var (other, pre_p);

  realpart = code == REALPART_EXPR ? rhs : other;
  imagpart = code == REALPART_EXPR ? other : rhs;

  if (TREE_CONSTANT (realpart) && TREE_CONSTANT (imagpart))
    new_rhs = build_complex (TREE_TYPE (lhs), realpart, imagpart);
  else
    new_rhs = build2 (COMPLEX_EXPR, TREE_TYPE (lhs), realpart, imagpart);

  gimplify_seq_add_stmt (pre_p, gimple_build_assign (lhs, new_rhs));
  *expr_p = (want_value) ? rhs : NULL_TREE;

  return GS_ALL_DONE;
}

/* Gimplify the MODIFY_EXPR node pointed to by EXPR_P.

      modify_expr
	      : varname '=' rhs
	      | '*' ID '=' rhs

    PRE_P points to the list where side effects that must happen before
	*EXPR_P should be stored.

    POST_P points to the list where side effects that must happen after
	*EXPR_P should be stored.

    WANT_VALUE is nonzero iff we want to use the value of this expression
	in another expression.  */

static enum gimplify_status
gimplify_modify_expr (tree *expr_p, gimple_seq *pre_p, gimple_seq *post_p,
		      bool want_value)
{
  tree *from_p = &TREE_OPERAND (*expr_p, 1);
  tree *to_p = &TREE_OPERAND (*expr_p, 0);
  enum gimplify_status ret = GS_UNHANDLED;
  gimple assign;
  location_t loc = EXPR_LOCATION (*expr_p);

  gcc_assert (TREE_CODE (*expr_p) == MODIFY_EXPR
	      || TREE_CODE (*expr_p) == INIT_EXPR);

  /* Insert pointer conversions required by the middle-end that are not
     required by the frontend.  This fixes middle-end type checking for
     for example gcc.dg/redecl-6.c.  */
  if (POINTER_TYPE_P (TREE_TYPE (*to_p)))
    {
      STRIP_USELESS_TYPE_CONVERSION (*from_p);
      if (!useless_type_conversion_p (TREE_TYPE (*to_p), TREE_TYPE (*from_p)))
	*from_p = fold_convert_loc (loc, TREE_TYPE (*to_p), *from_p);
    }

  /* See if any simplifications can be done based on what the RHS is.  */
  ret = gimplify_modify_expr_rhs (expr_p, from_p, to_p, pre_p, post_p,
				  want_value);
  if (ret != GS_UNHANDLED)
    return ret;

  /* For zero sized types only gimplify the left hand side and right hand
     side as statements and throw away the assignment.  Do this after
     gimplify_modify_expr_rhs so we handle TARGET_EXPRs of addressable
     types properly.  */
  if (zero_sized_type (TREE_TYPE (*from_p)) && !want_value)
    {
      gimplify_stmt (from_p, pre_p);
      gimplify_stmt (to_p, pre_p);
      *expr_p = NULL_TREE;
      return GS_ALL_DONE;
    }

  /* If the value being copied is of variable width, compute the length
     of the copy into a WITH_SIZE_EXPR.   Note that we need to do this
     before gimplifying any of the operands so that we can resolve any
     PLACEHOLDER_EXPRs in the size.  Also note that the RTL expander uses
     the size of the expression to be copied, not of the destination, so
     that is what we must do here.  */
  maybe_with_size_expr (from_p);

  ret = gimplify_expr (to_p, pre_p, post_p, is_gimple_lvalue, fb_lvalue);
  if (ret == GS_ERROR)
    return ret;

  /* As a special case, we have to temporarily allow for assignments
     with a CALL_EXPR on the RHS.  Since in GIMPLE a function call is
     a toplevel statement, when gimplifying the GENERIC expression
     MODIFY_EXPR <a, CALL_EXPR <foo>>, we cannot create the tuple
     GIMPLE_ASSIGN <a, GIMPLE_CALL <foo>>.

     Instead, we need to create the tuple GIMPLE_CALL <a, foo>.  To
     prevent gimplify_expr from trying to create a new temporary for
     foo's LHS, we tell it that it should only gimplify until it
     reaches the CALL_EXPR.  On return from gimplify_expr, the newly
     created GIMPLE_CALL <foo> will be the last statement in *PRE_P
     and all we need to do here is set 'a' to be its LHS.  */
  ret = gimplify_expr (from_p, pre_p, post_p, rhs_predicate_for (*to_p),
		       fb_rvalue);
  if (ret == GS_ERROR)
    return ret;

  /* Now see if the above changed *from_p to something we handle specially.  */
  ret = gimplify_modify_expr_rhs (expr_p, from_p, to_p, pre_p, post_p,
				  want_value);
  if (ret != GS_UNHANDLED)
    return ret;

  /* If we've got a variable sized assignment between two lvalues (i.e. does
     not involve a call), then we can make things a bit more straightforward
     by converting the assignment to memcpy or memset.  */
  if (TREE_CODE (*from_p) == WITH_SIZE_EXPR)
    {
      tree from = TREE_OPERAND (*from_p, 0);
      tree size = TREE_OPERAND (*from_p, 1);

      if (TREE_CODE (from) == CONSTRUCTOR)
	return gimplify_modify_expr_to_memset (expr_p, size, want_value, pre_p);

      if (is_gimple_addressable (from))
	{
	  *from_p = from;
	  return gimplify_modify_expr_to_memcpy (expr_p, size, want_value,
	      					 pre_p);
	}
    }

  /* Transform partial stores to non-addressable complex variables into
     total stores.  This allows us to use real instead of virtual operands
     for these variables, which improves optimization.  */
  if ((TREE_CODE (*to_p) == REALPART_EXPR
       || TREE_CODE (*to_p) == IMAGPART_EXPR)
      && is_gimple_reg (TREE_OPERAND (*to_p, 0)))
    return gimplify_modify_expr_complex_part (expr_p, pre_p, want_value);

  /* Try to alleviate the effects of the gimplification creating artificial
     temporaries (see for example is_gimple_reg_rhs) on the debug info.  */
  if (!gimplify_ctxp->into_ssa
      && TREE_CODE (*from_p) == VAR_DECL
      && DECL_IGNORED_P (*from_p)
      && DECL_P (*to_p)
      && !DECL_IGNORED_P (*to_p))
    {
      if (!DECL_NAME (*from_p) && DECL_NAME (*to_p))
	DECL_NAME (*from_p)
	  = create_tmp_var_name (IDENTIFIER_POINTER (DECL_NAME (*to_p)));
      DECL_DEBUG_EXPR_IS_FROM (*from_p) = 1;
      SET_DECL_DEBUG_EXPR (*from_p, *to_p);
   }

  if (want_value && TREE_THIS_VOLATILE (*to_p))
    *from_p = get_initialized_tmp_var (*from_p, pre_p, post_p);

  if (TREE_CODE (*from_p) == CALL_EXPR)
    {
      /* Since the RHS is a CALL_EXPR, we need to create a GIMPLE_CALL
	 instead of a GIMPLE_ASSIGN.  */
      tree fnptrtype = TREE_TYPE (CALL_EXPR_FN (*from_p));
      CALL_EXPR_FN (*from_p) = TREE_OPERAND (CALL_EXPR_FN (*from_p), 0);
      STRIP_USELESS_TYPE_CONVERSION (CALL_EXPR_FN (*from_p));
      assign = gimple_build_call_from_tree (*from_p);
      gimple_call_set_fntype (assign, TREE_TYPE (fnptrtype));
      if (!gimple_call_noreturn_p (assign))
	gimple_call_set_lhs (assign, *to_p);
    }
  else
    {
      assign = gimple_build_assign (*to_p, *from_p);
      gimple_set_location (assign, EXPR_LOCATION (*expr_p));
    }

  gimplify_seq_add_stmt (pre_p, assign);

  if (gimplify_ctxp->into_ssa && is_gimple_reg (*to_p))
    {
      /* If we've somehow already got an SSA_NAME on the LHS, then
	 we've probably modified it twice.  Not good.  */
      gcc_assert (TREE_CODE (*to_p) != SSA_NAME);
      *to_p = make_ssa_name (*to_p, assign);
      gimple_set_lhs (assign, *to_p);
    }

  if (want_value)
    {
      *expr_p = TREE_THIS_VOLATILE (*to_p) ? *from_p : unshare_expr (*to_p);
      return GS_OK;
    }
  else
    *expr_p = NULL;

  return GS_ALL_DONE;
}

/* Gimplify a comparison between two variable-sized objects.  Do this
   with a call to BUILT_IN_MEMCMP.  */

static enum gimplify_status
gimplify_variable_sized_compare (tree *expr_p)
{
  location_t loc = EXPR_LOCATION (*expr_p);
  tree op0 = TREE_OPERAND (*expr_p, 0);
  tree op1 = TREE_OPERAND (*expr_p, 1);
  tree t, arg, dest, src, expr;

  arg = TYPE_SIZE_UNIT (TREE_TYPE (op0));
  arg = unshare_expr (arg);
  arg = SUBSTITUTE_PLACEHOLDER_IN_EXPR (arg, op0);
  src = build_fold_addr_expr_loc (loc, op1);
  dest = build_fold_addr_expr_loc (loc, op0);
  t = implicit_built_in_decls[BUILT_IN_MEMCMP];
  t = build_call_expr_loc (loc, t, 3, dest, src, arg);

  expr
    = build2 (TREE_CODE (*expr_p), TREE_TYPE (*expr_p), t, integer_zero_node);
  SET_EXPR_LOCATION (expr, loc);
  *expr_p = expr;

  return GS_OK;
}

/* Gimplify a comparison between two aggregate objects of integral scalar
   mode as a comparison between the bitwise equivalent scalar values.  */

static enum gimplify_status
gimplify_scalar_mode_aggregate_compare (tree *expr_p)
{
  location_t loc = EXPR_LOCATION (*expr_p);
  tree op0 = TREE_OPERAND (*expr_p, 0);
  tree op1 = TREE_OPERAND (*expr_p, 1);

  tree type = TREE_TYPE (op0);
  tree scalar_type = lang_hooks.types.type_for_mode (TYPE_MODE (type), 1);

  op0 = fold_build1_loc (loc, VIEW_CONVERT_EXPR, scalar_type, op0);
  op1 = fold_build1_loc (loc, VIEW_CONVERT_EXPR, scalar_type, op1);

  *expr_p
    = fold_build2_loc (loc, TREE_CODE (*expr_p), TREE_TYPE (*expr_p), op0, op1);

  return GS_OK;
}

/* Gimplify an expression sequence.  This function gimplifies each
   expression and rewrites the original expression with the last
   expression of the sequence in GIMPLE form.

   PRE_P points to the list where the side effects for all the
       expressions in the sequence will be emitted.

   WANT_VALUE is true when the result of the last COMPOUND_EXPR is used.  */

static enum gimplify_status
gimplify_compound_expr (tree *expr_p, gimple_seq *pre_p, bool want_value)
{
  tree t = *expr_p;

  do
    {
      tree *sub_p = &TREE_OPERAND (t, 0);

      if (TREE_CODE (*sub_p) == COMPOUND_EXPR)
	gimplify_compound_expr (sub_p, pre_p, false);
      else
	gimplify_stmt (sub_p, pre_p);

      t = TREE_OPERAND (t, 1);
    }
  while (TREE_CODE (t) == COMPOUND_EXPR);

  *expr_p = t;
  if (want_value)
    return GS_OK;
  else
    {
      gimplify_stmt (expr_p, pre_p);
      return GS_ALL_DONE;
    }
}

/* Gimplify a SAVE_EXPR node.  EXPR_P points to the expression to
   gimplify.  After gimplification, EXPR_P will point to a new temporary
   that holds the original value of the SAVE_EXPR node.

   PRE_P points to the list where side effects that must happen before
   *EXPR_P should be stored.  */

static enum gimplify_status
gimplify_save_expr (tree *expr_p, gimple_seq *pre_p, gimple_seq *post_p)
{
  enum gimplify_status ret = GS_ALL_DONE;
  tree val;

  gcc_assert (TREE_CODE (*expr_p) == SAVE_EXPR);
  val = TREE_OPERAND (*expr_p, 0);

  /* If the SAVE_EXPR has not been resolved, then evaluate it once.  */
  if (!SAVE_EXPR_RESOLVED_P (*expr_p))
    {
      /* The operand may be a void-valued expression such as SAVE_EXPRs
	 generated by the Java frontend for class initialization.  It is
	 being executed only for its side-effects.  */
      if (TREE_TYPE (val) == void_type_node)
	{
	  ret = gimplify_expr (&TREE_OPERAND (*expr_p, 0), pre_p, post_p,
			       is_gimple_stmt, fb_none);
	  val = NULL;
	}
      else
	val = get_initialized_tmp_var (val, pre_p, post_p);

      TREE_OPERAND (*expr_p, 0) = val;
      SAVE_EXPR_RESOLVED_P (*expr_p) = 1;
    }

  *expr_p = val;

  return ret;
}

/* Rewrite the ADDR_EXPR node pointed to by EXPR_P

      unary_expr
	      : ...
	      | '&' varname
	      ...

    PRE_P points to the list where side effects that must happen before
	*EXPR_P should be stored.

    POST_P points to the list where side effects that must happen after
	*EXPR_P should be stored.  */

static enum gimplify_status
gimplify_addr_expr (tree *expr_p, gimple_seq *pre_p, gimple_seq *post_p)
{
  tree expr = *expr_p;
  tree op0 = TREE_OPERAND (expr, 0);
  enum gimplify_status ret;
  location_t loc = EXPR_LOCATION (*expr_p);

  switch (TREE_CODE (op0))
    {
    case INDIRECT_REF:
    do_indirect_ref:
      /* Check if we are dealing with an expression of the form '&*ptr'.
	 While the front end folds away '&*ptr' into 'ptr', these
	 expressions may be generated internally by the compiler (e.g.,
	 builtins like __builtin_va_end).  */
      /* Caution: the silent array decomposition semantics we allow for
	 ADDR_EXPR means we can't always discard the pair.  */
      /* Gimplification of the ADDR_EXPR operand may drop
	 cv-qualification conversions, so make sure we add them if
	 needed.  */
      {
	tree op00 = TREE_OPERAND (op0, 0);
	tree t_expr = TREE_TYPE (expr);
	tree t_op00 = TREE_TYPE (op00);

        if (!useless_type_conversion_p (t_expr, t_op00))
	  op00 = fold_convert_loc (loc, TREE_TYPE (expr), op00);
        *expr_p = op00;
        ret = GS_OK;
      }
      break;

    case VIEW_CONVERT_EXPR:
      /* Take the address of our operand and then convert it to the type of
	 this ADDR_EXPR.

	 ??? The interactions of VIEW_CONVERT_EXPR and aliasing is not at
	 all clear.  The impact of this transformation is even less clear.  */

      /* If the operand is a useless conversion, look through it.  Doing so
	 guarantees that the ADDR_EXPR and its operand will remain of the
	 same type.  */
      if (tree_ssa_useless_type_conversion (TREE_OPERAND (op0, 0)))
	op0 = TREE_OPERAND (op0, 0);

      *expr_p = fold_convert_loc (loc, TREE_TYPE (expr),
				  build_fold_addr_expr_loc (loc,
							TREE_OPERAND (op0, 0)));
      ret = GS_OK;
      break;

    default:
      /* We use fb_either here because the C frontend sometimes takes
	 the address of a call that returns a struct; see
	 gcc.dg/c99-array-lval-1.c.  The gimplifier will correctly make
	 the implied temporary explicit.  */

      /* Make the operand addressable.  */
      ret = gimplify_expr (&TREE_OPERAND (expr, 0), pre_p, post_p,
			   is_gimple_addressable, fb_either);
      if (ret == GS_ERROR)
	break;

      /* Then mark it.  Beware that it may not be possible to do so directly
	 if a temporary has been created by the gimplification.  */
      prepare_gimple_addressable (&TREE_OPERAND (expr, 0), pre_p);

      op0 = TREE_OPERAND (expr, 0);

      /* For various reasons, the gimplification of the expression
	 may have made a new INDIRECT_REF.  */
      if (TREE_CODE (op0) == INDIRECT_REF)
	goto do_indirect_ref;

      mark_addressable (TREE_OPERAND (expr, 0));

      /* The FEs may end up building ADDR_EXPRs early on a decl with
	 an incomplete type.  Re-build ADDR_EXPRs in canonical form
	 here.  */
      if (!types_compatible_p (TREE_TYPE (op0), TREE_TYPE (TREE_TYPE (expr))))
	*expr_p = build_fold_addr_expr (op0);

      /* Make sure TREE_CONSTANT and TREE_SIDE_EFFECTS are set properly.  */
      recompute_tree_invariant_for_addr_expr (*expr_p);

      /* If we re-built the ADDR_EXPR add a conversion to the original type
         if required.  */
      if (!useless_type_conversion_p (TREE_TYPE (expr), TREE_TYPE (*expr_p)))
	*expr_p = fold_convert (TREE_TYPE (expr), *expr_p);

      break;
    }

  return ret;
}

/* Gimplify the operands of an ASM_EXPR.  Input operands should be a gimple
   value; output operands should be a gimple lvalue.  */

static enum gimplify_status
gimplify_asm_expr (tree *expr_p, gimple_seq *pre_p, gimple_seq *post_p)
{
  tree expr;
  int noutputs;
  const char **oconstraints;
  int i;
  tree link;
  const char *constraint;
  bool allows_mem, allows_reg, is_inout;
  enum gimplify_status ret, tret;
  gimple stmt;
  VEC(tree, gc) *inputs;
  VEC(tree, gc) *outputs;
  VEC(tree, gc) *clobbers;
  VEC(tree, gc) *labels;
  tree link_next;

  expr = *expr_p;
  noutputs = list_length (ASM_OUTPUTS (expr));
  oconstraints = (const char **) alloca ((noutputs) * sizeof (const char *));

  inputs = outputs = clobbers = labels = NULL;

  ret = GS_ALL_DONE;
  link_next = NULL_TREE;
  for (i = 0, link = ASM_OUTPUTS (expr); link; ++i, link = link_next)
    {
      bool ok;
      size_t constraint_len;

      link_next = TREE_CHAIN (link);

      oconstraints[i]
	= constraint
	= TREE_STRING_POINTER (TREE_VALUE (TREE_PURPOSE (link)));
      constraint_len = strlen (constraint);
      if (constraint_len == 0)
        continue;

      ok = parse_output_constraint (&constraint, i, 0, 0,
				    &allows_mem, &allows_reg, &is_inout);
      if (!ok)
	{
	  ret = GS_ERROR;
	  is_inout = false;
	}

      if (!allows_reg && allows_mem)
	mark_addressable (TREE_VALUE (link));

      tret = gimplify_expr (&TREE_VALUE (link), pre_p, post_p,
			    is_inout ? is_gimple_min_lval : is_gimple_lvalue,
			    fb_lvalue | fb_mayfail);
      if (tret == GS_ERROR)
	{
	  error ("invalid lvalue in asm output %d", i);
	  ret = tret;
	}

      VEC_safe_push (tree, gc, outputs, link);
      TREE_CHAIN (link) = NULL_TREE;

      if (is_inout)
	{
	  /* An input/output operand.  To give the optimizers more
	     flexibility, split it into separate input and output
 	     operands.  */
	  tree input;
	  char buf[10];

	  /* Turn the in/out constraint into an output constraint.  */
	  char *p = xstrdup (constraint);
	  p[0] = '=';
	  TREE_VALUE (TREE_PURPOSE (link)) = build_string (constraint_len, p);

	  /* And add a matching input constraint.  */
	  if (allows_reg)
	    {
	      sprintf (buf, "%d", i);

	      /* If there are multiple alternatives in the constraint,
		 handle each of them individually.  Those that allow register
		 will be replaced with operand number, the others will stay
		 unchanged.  */
	      if (strchr (p, ',') != NULL)
		{
		  size_t len = 0, buflen = strlen (buf);
		  char *beg, *end, *str, *dst;

		  for (beg = p + 1;;)
		    {
		      end = strchr (beg, ',');
		      if (end == NULL)
			end = strchr (beg, '\0');
		      if ((size_t) (end - beg) < buflen)
			len += buflen + 1;
		      else
			len += end - beg + 1;
		      if (*end)
			beg = end + 1;
		      else
			break;
		    }

		  str = (char *) alloca (len);
		  for (beg = p + 1, dst = str;;)
		    {
		      const char *tem;
		      bool mem_p, reg_p, inout_p;

		      end = strchr (beg, ',');
		      if (end)
			*end = '\0';
		      beg[-1] = '=';
		      tem = beg - 1;
		      parse_output_constraint (&tem, i, 0, 0,
					       &mem_p, &reg_p, &inout_p);
		      if (dst != str)
			*dst++ = ',';
		      if (reg_p)
			{
			  memcpy (dst, buf, buflen);
			  dst += buflen;
			}
		      else
			{
			  if (end)
			    len = end - beg;
			  else
			    len = strlen (beg);
			  memcpy (dst, beg, len);
			  dst += len;
			}
		      if (end)
			beg = end + 1;
		      else
			break;
		    }
		  *dst = '\0';
		  input = build_string (dst - str, str);
		}
	      else
		input = build_string (strlen (buf), buf);
	    }
	  else
	    input = build_string (constraint_len - 1, constraint + 1);

	  free (p);

	  input = build_tree_list (build_tree_list (NULL_TREE, input),
				   unshare_expr (TREE_VALUE (link)));
	  ASM_INPUTS (expr) = chainon (ASM_INPUTS (expr), input);
	}
    }

  link_next = NULL_TREE;
  for (link = ASM_INPUTS (expr); link; ++i, link = link_next)
    {
      link_next = TREE_CHAIN (link);
      constraint = TREE_STRING_POINTER (TREE_VALUE (TREE_PURPOSE (link)));
      parse_input_constraint (&constraint, 0, 0, noutputs, 0,
			      oconstraints, &allows_mem, &allows_reg);

      /* If we can't make copies, we can only accept memory.  */
      if (TREE_ADDRESSABLE (TREE_TYPE (TREE_VALUE (link))))
	{
	  if (allows_mem)
	    allows_reg = 0;
	  else
	    {
	      error ("impossible constraint in %<asm%>");
	      error ("non-memory input %d must stay in memory", i);
	      return GS_ERROR;
	    }
	}

      /* If the operand is a memory input, it should be an lvalue.  */
      if (!allows_reg && allows_mem)
	{
	  tree inputv = TREE_VALUE (link);
	  STRIP_NOPS (inputv);
	  if (TREE_CODE (inputv) == PREDECREMENT_EXPR
	      || TREE_CODE (inputv) == PREINCREMENT_EXPR
	      || TREE_CODE (inputv) == POSTDECREMENT_EXPR
	      || TREE_CODE (inputv) == POSTINCREMENT_EXPR)
	    TREE_VALUE (link) = error_mark_node;
	  tret = gimplify_expr (&TREE_VALUE (link), pre_p, post_p,
				is_gimple_lvalue, fb_lvalue | fb_mayfail);
	  mark_addressable (TREE_VALUE (link));
	  if (tret == GS_ERROR)
	    {
	      if (EXPR_HAS_LOCATION (TREE_VALUE (link)))
	        input_location = EXPR_LOCATION (TREE_VALUE (link));
	      error ("memory input %d is not directly addressable", i);
	      ret = tret;
	    }
	}
      else
	{
	  tret = gimplify_expr (&TREE_VALUE (link), pre_p, post_p,
				is_gimple_asm_val, fb_rvalue);
	  if (tret == GS_ERROR)
	    ret = tret;
	}

      TREE_CHAIN (link) = NULL_TREE;
      VEC_safe_push (tree, gc, inputs, link);
    }

  for (link = ASM_CLOBBERS (expr); link; ++i, link = TREE_CHAIN (link))
    VEC_safe_push (tree, gc, clobbers, link);

  for (link = ASM_LABELS (expr); link; ++i, link = TREE_CHAIN (link))
    VEC_safe_push (tree, gc, labels, link);

  /* Do not add ASMs with errors to the gimple IL stream.  */
  if (ret != GS_ERROR)
    {
      stmt = gimple_build_asm_vec (TREE_STRING_POINTER (ASM_STRING (expr)),
				   inputs, outputs, clobbers, labels);

      gimple_asm_set_volatile (stmt, ASM_VOLATILE_P (expr));
      gimple_asm_set_input (stmt, ASM_INPUT_P (expr));

      gimplify_seq_add_stmt (pre_p, stmt);
    }

  return ret;
}

/* Gimplify a CLEANUP_POINT_EXPR.  Currently this works by adding
   GIMPLE_WITH_CLEANUP_EXPRs to the prequeue as we encounter cleanups while
   gimplifying the body, and converting them to TRY_FINALLY_EXPRs when we
   return to this function.

   FIXME should we complexify the prequeue handling instead?  Or use flags
   for all the cleanups and let the optimizer tighten them up?  The current
   code seems pretty fragile; it will break on a cleanup within any
   non-conditional nesting.  But any such nesting would be broken, anyway;
   we can't write a TRY_FINALLY_EXPR that starts inside a nesting construct
   and continues out of it.  We can do that at the RTL level, though, so
   having an optimizer to tighten up try/finally regions would be a Good
   Thing.  */

static enum gimplify_status
gimplify_cleanup_point_expr (tree *expr_p, gimple_seq *pre_p)
{
  gimple_stmt_iterator iter;
  gimple_seq body_sequence = NULL;

  tree temp = voidify_wrapper_expr (*expr_p, NULL);

  /* We only care about the number of conditions between the innermost
     CLEANUP_POINT_EXPR and the cleanup.  So save and reset the count and
     any cleanups collected outside the CLEANUP_POINT_EXPR.  */
  int old_conds = gimplify_ctxp->conditions;
  gimple_seq old_cleanups = gimplify_ctxp->conditional_cleanups;
  gimplify_ctxp->conditions = 0;
  gimplify_ctxp->conditional_cleanups = NULL;

  gimplify_stmt (&TREE_OPERAND (*expr_p, 0), &body_sequence);

  gimplify_ctxp->conditions = old_conds;
  gimplify_ctxp->conditional_cleanups = old_cleanups;

  for (iter = gsi_start (body_sequence); !gsi_end_p (iter); )
    {
      gimple wce = gsi_stmt (iter);

      if (gimple_code (wce) == GIMPLE_WITH_CLEANUP_EXPR)
	{
	  if (gsi_one_before_end_p (iter))
	    {
              /* Note that gsi_insert_seq_before and gsi_remove do not
                 scan operands, unlike some other sequence mutators.  */
	      if (!gimple_wce_cleanup_eh_only (wce))
		gsi_insert_seq_before_without_update (&iter,
						      gimple_wce_cleanup (wce),
						      GSI_SAME_STMT);
	      gsi_remove (&iter, true);
	      break;
	    }
	  else
	    {
	      gimple gtry;
	      gimple_seq seq;
	      enum gimple_try_flags kind;

	      if (gimple_wce_cleanup_eh_only (wce))
		kind = GIMPLE_TRY_CATCH;
	      else
		kind = GIMPLE_TRY_FINALLY;
	      seq = gsi_split_seq_after (iter);

	      gtry = gimple_build_try (seq, gimple_wce_cleanup (wce), kind);
              /* Do not use gsi_replace here, as it may scan operands.
                 We want to do a simple structural modification only.  */
              *gsi_stmt_ptr (&iter) = gtry;
	      iter = gsi_start (seq);
	    }
	}
      else
	gsi_next (&iter);
    }

  gimplify_seq_add_seq (pre_p, body_sequence);
  if (temp)
    {
      *expr_p = temp;
      return GS_OK;
    }
  else
    {
      *expr_p = NULL;
      return GS_ALL_DONE;
    }
}

/* Insert a cleanup marker for gimplify_cleanup_point_expr.  CLEANUP
   is the cleanup action required.  EH_ONLY is true if the cleanup should
   only be executed if an exception is thrown, not on normal exit.  */

static void
gimple_push_cleanup (tree var, tree cleanup, bool eh_only, gimple_seq *pre_p)
{
  gimple wce;
  gimple_seq cleanup_stmts = NULL;

  /* Errors can result in improperly nested cleanups.  Which results in
     confusion when trying to resolve the GIMPLE_WITH_CLEANUP_EXPR.  */
  if (seen_error ())
    return;

  if (gimple_conditional_context ())
    {
      /* If we're in a conditional context, this is more complex.  We only
	 want to run the cleanup if we actually ran the initialization that
	 necessitates it, but we want to run it after the end of the
	 conditional context.  So we wrap the try/finally around the
	 condition and use a flag to determine whether or not to actually
	 run the destructor.  Thus

	   test ? f(A()) : 0

	 becomes (approximately)

	   flag = 0;
	   try {
	     if (test) { A::A(temp); flag = 1; val = f(temp); }
	     else { val = 0; }
	   } finally {
	     if (flag) A::~A(temp);
	   }
	   val
      */
      tree flag = create_tmp_var (boolean_type_node, "cleanup");
      gimple ffalse = gimple_build_assign (flag, boolean_false_node);
      gimple ftrue = gimple_build_assign (flag, boolean_true_node);

      cleanup = build3 (COND_EXPR, void_type_node, flag, cleanup, NULL);
      gimplify_stmt (&cleanup, &cleanup_stmts);
      wce = gimple_build_wce (cleanup_stmts);

      gimplify_seq_add_stmt (&gimplify_ctxp->conditional_cleanups, ffalse);
      gimplify_seq_add_stmt (&gimplify_ctxp->conditional_cleanups, wce);
      gimplify_seq_add_stmt (pre_p, ftrue);

      /* Because of this manipulation, and the EH edges that jump
	 threading cannot redirect, the temporary (VAR) will appear
	 to be used uninitialized.  Don't warn.  */
      TREE_NO_WARNING (var) = 1;
    }
  else
    {
      gimplify_stmt (&cleanup, &cleanup_stmts);
      wce = gimple_build_wce (cleanup_stmts);
      gimple_wce_set_cleanup_eh_only (wce, eh_only);
      gimplify_seq_add_stmt (pre_p, wce);
    }
}

/* Gimplify a TARGET_EXPR which doesn't appear on the rhs of an INIT_EXPR.  */

static enum gimplify_status
gimplify_target_expr (tree *expr_p, gimple_seq *pre_p, gimple_seq *post_p)
{
  tree targ = *expr_p;
  tree temp = TARGET_EXPR_SLOT (targ);
  tree init = TARGET_EXPR_INITIAL (targ);
  enum gimplify_status ret;

  if (init)
    {
      /* TARGET_EXPR temps aren't part of the enclosing block, so add it
	 to the temps list.  Handle also variable length TARGET_EXPRs.  */
      if (TREE_CODE (DECL_SIZE (temp)) != INTEGER_CST)
	{
	  if (!TYPE_SIZES_GIMPLIFIED (TREE_TYPE (temp)))
	    gimplify_type_sizes (TREE_TYPE (temp), pre_p);
	  gimplify_vla_decl (temp, pre_p);
	}
      else
	gimple_add_tmp_var (temp);

      /* If TARGET_EXPR_INITIAL is void, then the mere evaluation of the
	 expression is supposed to initialize the slot.  */
      if (VOID_TYPE_P (TREE_TYPE (init)))
	ret = gimplify_expr (&init, pre_p, post_p, is_gimple_stmt, fb_none);
      else
	{
	  tree init_expr = build2 (INIT_EXPR, void_type_node, temp, init);
	  init = init_expr;
	  ret = gimplify_expr (&init, pre_p, post_p, is_gimple_stmt, fb_none);
	  init = NULL;
	  ggc_free (init_expr);
	}
      if (ret == GS_ERROR)
	{
	  /* PR c++/28266 Make sure this is expanded only once. */
	  TARGET_EXPR_INITIAL (targ) = NULL_TREE;
	  return GS_ERROR;
	}
      if (init)
	gimplify_and_add (init, pre_p);

      /* If needed, push the cleanup for the temp.  */
      if (TARGET_EXPR_CLEANUP (targ))
	gimple_push_cleanup (temp, TARGET_EXPR_CLEANUP (targ),
			     CLEANUP_EH_ONLY (targ), pre_p);

      /* Only expand this once.  */
      TREE_OPERAND (targ, 3) = init;
      TARGET_EXPR_INITIAL (targ) = NULL_TREE;
    }
  else
    /* We should have expanded this before.  */
    gcc_assert (DECL_SEEN_IN_BIND_EXPR_P (temp));

  *expr_p = temp;
  return GS_OK;
}

/* Gimplification of expression trees.  */

/* Gimplify an expression which appears at statement context.  The
   corresponding GIMPLE statements are added to *SEQ_P.  If *SEQ_P is
   NULL, a new sequence is allocated.

   Return true if we actually added a statement to the queue.  */

bool
gimplify_stmt (tree *stmt_p, gimple_seq *seq_p)
{
  gimple_seq_node last;

  if (!*seq_p)
    *seq_p = gimple_seq_alloc ();

  last = gimple_seq_last (*seq_p);
  gimplify_expr (stmt_p, seq_p, NULL, is_gimple_stmt, fb_none);
  return last != gimple_seq_last (*seq_p);
}

/* Add FIRSTPRIVATE entries for DECL in the OpenMP the surrounding parallels
   to CTX.  If entries already exist, force them to be some flavor of private.
   If there is no enclosing parallel, do nothing.  */

void
omp_firstprivatize_variable (struct gimplify_omp_ctx *ctx, tree decl)
{
  splay_tree_node n;

  if (decl == NULL || !DECL_P (decl))
    return;

  do
    {
      n = splay_tree_lookup (ctx->variables, (splay_tree_key)decl);
      if (n != NULL)
	{
	  if (n->value & GOVD_SHARED)
	    n->value = GOVD_FIRSTPRIVATE | (n->value & GOVD_SEEN);
	  else
	    return;
	}
      else if (ctx->region_type != ORT_WORKSHARE)
	omp_add_variable (ctx, decl, GOVD_FIRSTPRIVATE);

      ctx = ctx->outer_context;
    }
  while (ctx);
}

/* Similarly for each of the type sizes of TYPE.  */

static void
omp_firstprivatize_type_sizes (struct gimplify_omp_ctx *ctx, tree type)
{
  if (type == NULL || type == error_mark_node)
    return;
  type = TYPE_MAIN_VARIANT (type);

  if (pointer_set_insert (ctx->privatized_types, type))
    return;

  switch (TREE_CODE (type))
    {
    case INTEGER_TYPE:
    case ENUMERAL_TYPE:
    case BOOLEAN_TYPE:
    case REAL_TYPE:
    case FIXED_POINT_TYPE:
      omp_firstprivatize_variable (ctx, TYPE_MIN_VALUE (type));
      omp_firstprivatize_variable (ctx, TYPE_MAX_VALUE (type));
      break;

    case ARRAY_TYPE:
      omp_firstprivatize_type_sizes (ctx, TREE_TYPE (type));
      omp_firstprivatize_type_sizes (ctx, TYPE_DOMAIN (type));
      break;

    case RECORD_TYPE:
    case UNION_TYPE:
    case QUAL_UNION_TYPE:
      {
	tree field;
	for (field = TYPE_FIELDS (type); field; field = DECL_CHAIN (field))
	  if (TREE_CODE (field) == FIELD_DECL)
	    {
	      omp_firstprivatize_variable (ctx, DECL_FIELD_OFFSET (field));
	      omp_firstprivatize_type_sizes (ctx, TREE_TYPE (field));
	    }
      }
      break;

    case POINTER_TYPE:
    case REFERENCE_TYPE:
      omp_firstprivatize_type_sizes (ctx, TREE_TYPE (type));
      break;

    default:
      break;
    }

  omp_firstprivatize_variable (ctx, TYPE_SIZE (type));
  omp_firstprivatize_variable (ctx, TYPE_SIZE_UNIT (type));
  lang_hooks.types.omp_firstprivatize_type_sizes (ctx, type);
}

/* Add an entry for DECL in the OpenMP context CTX with FLAGS.  */

static void
omp_add_variable (struct gimplify_omp_ctx *ctx, tree decl, unsigned int flags)
{
  splay_tree_node n;
  unsigned int nflags;
  tree t;

  if (error_operand_p (decl))
    return;

  /* Never elide decls whose type has TREE_ADDRESSABLE set.  This means
     there are constructors involved somewhere.  */
  if (TREE_ADDRESSABLE (TREE_TYPE (decl))
      || TYPE_NEEDS_CONSTRUCTING (TREE_TYPE (decl)))
    flags |= GOVD_SEEN;

  n = splay_tree_lookup (ctx->variables, (splay_tree_key)decl);
  if (n != NULL)
    {
      /* We shouldn't be re-adding the decl with the same data
	 sharing class.  */
      gcc_assert ((n->value & GOVD_DATA_SHARE_CLASS & flags) == 0);
      /* The only combination of data sharing classes we should see is
	 FIRSTPRIVATE and LASTPRIVATE.  */
      nflags = n->value | flags;
      gcc_assert ((nflags & GOVD_DATA_SHARE_CLASS)
		  == (GOVD_FIRSTPRIVATE | GOVD_LASTPRIVATE));
      n->value = nflags;
      return;
    }

  /* When adding a variable-sized variable, we have to handle all sorts
     of additional bits of data: the pointer replacement variable, and
     the parameters of the type.  */
  if (DECL_SIZE (decl) && TREE_CODE (DECL_SIZE (decl)) != INTEGER_CST)
    {
      /* Add the pointer replacement variable as PRIVATE if the variable
	 replacement is private, else FIRSTPRIVATE since we'll need the
	 address of the original variable either for SHARED, or for the
	 copy into or out of the context.  */
      if (!(flags & GOVD_LOCAL))
	{
	  nflags = flags & GOVD_PRIVATE ? GOVD_PRIVATE : GOVD_FIRSTPRIVATE;
	  nflags |= flags & GOVD_SEEN;
	  t = DECL_VALUE_EXPR (decl);
	  gcc_assert (TREE_CODE (t) == INDIRECT_REF);
	  t = TREE_OPERAND (t, 0);
	  gcc_assert (DECL_P (t));
	  omp_add_variable (ctx, t, nflags);
	}

      /* Add all of the variable and type parameters (which should have
	 been gimplified to a formal temporary) as FIRSTPRIVATE.  */
      omp_firstprivatize_variable (ctx, DECL_SIZE_UNIT (decl));
      omp_firstprivatize_variable (ctx, DECL_SIZE (decl));
      omp_firstprivatize_type_sizes (ctx, TREE_TYPE (decl));

      /* The variable-sized variable itself is never SHARED, only some form
	 of PRIVATE.  The sharing would take place via the pointer variable
	 which we remapped above.  */
      if (flags & GOVD_SHARED)
	flags = GOVD_PRIVATE | GOVD_DEBUG_PRIVATE
		| (flags & (GOVD_SEEN | GOVD_EXPLICIT));

      /* We're going to make use of the TYPE_SIZE_UNIT at least in the
	 alloca statement we generate for the variable, so make sure it
	 is available.  This isn't automatically needed for the SHARED
	 case, since we won't be allocating local storage then.
	 For local variables TYPE_SIZE_UNIT might not be gimplified yet,
	 in this case omp_notice_variable will be called later
	 on when it is gimplified.  */
      else if (! (flags & GOVD_LOCAL)
	       && DECL_P (TYPE_SIZE_UNIT (TREE_TYPE (decl))))
	omp_notice_variable (ctx, TYPE_SIZE_UNIT (TREE_TYPE (decl)), true);
    }
  else if (lang_hooks.decls.omp_privatize_by_reference (decl))
    {
      gcc_assert ((flags & GOVD_LOCAL) == 0);
      omp_firstprivatize_type_sizes (ctx, TREE_TYPE (decl));

      /* Similar to the direct variable sized case above, we'll need the
	 size of references being privatized.  */
      if ((flags & GOVD_SHARED) == 0)
	{
	  t = TYPE_SIZE_UNIT (TREE_TYPE (TREE_TYPE (decl)));
	  if (TREE_CODE (t) != INTEGER_CST)
	    omp_notice_variable (ctx, t, true);
	}
    }

  splay_tree_insert (ctx->variables, (splay_tree_key)decl, flags);
}

/* Notice a threadprivate variable DECL used in OpenMP context CTX.
   This just prints out diagnostics about threadprivate variable uses
   in untied tasks.  If DECL2 is non-NULL, prevent this warning
   on that variable.  */

static bool
omp_notice_threadprivate_variable (struct gimplify_omp_ctx *ctx, tree decl,
				   tree decl2)
{
  splay_tree_node n;

  if (ctx->region_type != ORT_UNTIED_TASK)
    return false;
  n = splay_tree_lookup (ctx->variables, (splay_tree_key)decl);
  if (n == NULL)
    {
      error ("threadprivate variable %qE used in untied task",
	     DECL_NAME (decl));
      error_at (ctx->location, "enclosing task");
      splay_tree_insert (ctx->variables, (splay_tree_key)decl, 0);
    }
  if (decl2)
    splay_tree_insert (ctx->variables, (splay_tree_key)decl2, 0);
  return false;
}

/* Record the fact that DECL was used within the OpenMP context CTX.
   IN_CODE is true when real code uses DECL, and false when we should
   merely emit default(none) errors.  Return true if DECL is going to
   be remapped and thus DECL shouldn't be gimplified into its
   DECL_VALUE_EXPR (if any).  */

static bool
omp_notice_variable (struct gimplify_omp_ctx *ctx, tree decl, bool in_code)
{
  splay_tree_node n;
  unsigned flags = in_code ? GOVD_SEEN : 0;
  bool ret = false, shared;

  if (error_operand_p (decl))
    return false;

  /* Threadprivate variables are predetermined.  */
  if (is_global_var (decl))
    {
      if (DECL_THREAD_LOCAL_P (decl))
	return omp_notice_threadprivate_variable (ctx, decl, NULL_TREE);

      if (DECL_HAS_VALUE_EXPR_P (decl))
	{
	  tree value = get_base_address (DECL_VALUE_EXPR (decl));

	  if (value && DECL_P (value) && DECL_THREAD_LOCAL_P (value))
	    return omp_notice_threadprivate_variable (ctx, decl, value);
	}
    }

  n = splay_tree_lookup (ctx->variables, (splay_tree_key)decl);
  if (n == NULL)
    {
      enum omp_clause_default_kind default_kind, kind;
      struct gimplify_omp_ctx *octx;

      if (ctx->region_type == ORT_WORKSHARE)
	goto do_outer;

      /* ??? Some compiler-generated variables (like SAVE_EXPRs) could be
	 remapped firstprivate instead of shared.  To some extent this is
	 addressed in omp_firstprivatize_type_sizes, but not effectively.  */
      default_kind = ctx->default_kind;
      kind = lang_hooks.decls.omp_predetermined_sharing (decl);
      if (kind != OMP_CLAUSE_DEFAULT_UNSPECIFIED)
	default_kind = kind;

      switch (default_kind)
	{
	case OMP_CLAUSE_DEFAULT_NONE:
	  error ("%qE not specified in enclosing parallel",
		 DECL_NAME (lang_hooks.decls.omp_report_decl (decl)));
	  if ((ctx->region_type & ORT_TASK) != 0)
	    error_at (ctx->location, "enclosing task");
	  else
	    error_at (ctx->location, "enclosing parallel");
	  /* FALLTHRU */
	case OMP_CLAUSE_DEFAULT_SHARED:
	  flags |= GOVD_SHARED;
	  break;
	case OMP_CLAUSE_DEFAULT_PRIVATE:
	  flags |= GOVD_PRIVATE;
	  break;
	case OMP_CLAUSE_DEFAULT_FIRSTPRIVATE:
	  flags |= GOVD_FIRSTPRIVATE;
	  break;
	case OMP_CLAUSE_DEFAULT_UNSPECIFIED:
	  /* decl will be either GOVD_FIRSTPRIVATE or GOVD_SHARED.  */
	  gcc_assert ((ctx->region_type & ORT_TASK) != 0);
	  if (ctx->outer_context)
	    omp_notice_variable (ctx->outer_context, decl, in_code);
	  for (octx = ctx->outer_context; octx; octx = octx->outer_context)
	    {
	      splay_tree_node n2;

	      n2 = splay_tree_lookup (octx->variables, (splay_tree_key) decl);
	      if (n2 && (n2->value & GOVD_DATA_SHARE_CLASS) != GOVD_SHARED)
		{
		  flags |= GOVD_FIRSTPRIVATE;
		  break;
		}
	      if ((octx->region_type & ORT_PARALLEL) != 0)
		break;
	    }
	  if (flags & GOVD_FIRSTPRIVATE)
	    break;
	  if (octx == NULL
	      && (TREE_CODE (decl) == PARM_DECL
		  || (!is_global_var (decl)
		      && DECL_CONTEXT (decl) == current_function_decl)))
	    {
	      flags |= GOVD_FIRSTPRIVATE;
	      break;
	    }
	  flags |= GOVD_SHARED;
	  break;
	default:
	  gcc_unreachable ();
	}

      if ((flags & GOVD_PRIVATE)
	  && lang_hooks.decls.omp_private_outer_ref (decl))
	flags |= GOVD_PRIVATE_OUTER_REF;

      omp_add_variable (ctx, decl, flags);

      shared = (flags & GOVD_SHARED) != 0;
      ret = lang_hooks.decls.omp_disregard_value_expr (decl, shared);
      goto do_outer;
    }

  if ((n->value & (GOVD_SEEN | GOVD_LOCAL)) == 0
      && (flags & (GOVD_SEEN | GOVD_LOCAL)) == GOVD_SEEN
      && DECL_SIZE (decl)
      && TREE_CODE (DECL_SIZE (decl)) != INTEGER_CST)
    {
      splay_tree_node n2;
      tree t = DECL_VALUE_EXPR (decl);
      gcc_assert (TREE_CODE (t) == INDIRECT_REF);
      t = TREE_OPERAND (t, 0);
      gcc_assert (DECL_P (t));
      n2 = splay_tree_lookup (ctx->variables, (splay_tree_key) t);
      n2->value |= GOVD_SEEN;
    }

  shared = ((flags | n->value) & GOVD_SHARED) != 0;
  ret = lang_hooks.decls.omp_disregard_value_expr (decl, shared);

  /* If nothing changed, there's nothing left to do.  */
  if ((n->value & flags) == flags)
    return ret;
  flags |= n->value;
  n->value = flags;

 do_outer:
  /* If the variable is private in the current context, then we don't
     need to propagate anything to an outer context.  */
  if ((flags & GOVD_PRIVATE) && !(flags & GOVD_PRIVATE_OUTER_REF))
    return ret;
  if (ctx->outer_context
      && omp_notice_variable (ctx->outer_context, decl, in_code))
    return true;
  return ret;
}

/* Verify that DECL is private within CTX.  If there's specific information
   to the contrary in the innermost scope, generate an error.  */

static bool
omp_is_private (struct gimplify_omp_ctx *ctx, tree decl)
{
  splay_tree_node n;

  n = splay_tree_lookup (ctx->variables, (splay_tree_key)decl);
  if (n != NULL)
    {
      if (n->value & GOVD_SHARED)
	{
	  if (ctx == gimplify_omp_ctxp)
	    {
	      error ("iteration variable %qE should be private",
		     DECL_NAME (decl));
	      n->value = GOVD_PRIVATE;
	      return true;
	    }
	  else
	    return false;
	}
      else if ((n->value & GOVD_EXPLICIT) != 0
	       && (ctx == gimplify_omp_ctxp
		   || (ctx->region_type == ORT_COMBINED_PARALLEL
		       && gimplify_omp_ctxp->outer_context == ctx)))
	{
	  if ((n->value & GOVD_FIRSTPRIVATE) != 0)
	    error ("iteration variable %qE should not be firstprivate",
		   DECL_NAME (decl));
	  else if ((n->value & GOVD_REDUCTION) != 0)
	    error ("iteration variable %qE should not be reduction",
		   DECL_NAME (decl));
	}
      return (ctx == gimplify_omp_ctxp
	      || (ctx->region_type == ORT_COMBINED_PARALLEL
		  && gimplify_omp_ctxp->outer_context == ctx));
    }

  if (ctx->region_type != ORT_WORKSHARE)
    return false;
  else if (ctx->outer_context)
    return omp_is_private (ctx->outer_context, decl);
  return false;
}

/* Return true if DECL is private within a parallel region
   that binds to the current construct's context or in parallel
   region's REDUCTION clause.  */

static bool
omp_check_private (struct gimplify_omp_ctx *ctx, tree decl)
{
  splay_tree_node n;

  do
    {
      ctx = ctx->outer_context;
      if (ctx == NULL)
	return !(is_global_var (decl)
		 /* References might be private, but might be shared too.  */
		 || lang_hooks.decls.omp_privatize_by_reference (decl));

      n = splay_tree_lookup (ctx->variables, (splay_tree_key) decl);
      if (n != NULL)
	return (n->value & GOVD_SHARED) == 0;
    }
  while (ctx->region_type == ORT_WORKSHARE);
  return false;
}

/* Scan the OpenMP clauses in *LIST_P, installing mappings into a new
   and previous omp contexts.  */

static void
gimplify_scan_omp_clauses (tree *list_p, gimple_seq *pre_p,
			   enum omp_region_type region_type)
{
  struct gimplify_omp_ctx *ctx, *outer_ctx;
  struct gimplify_ctx gctx;
  tree c;

  ctx = new_omp_context (region_type);
  outer_ctx = ctx->outer_context;

  while ((c = *list_p) != NULL)
    {
      bool remove = false;
      bool notice_outer = true;
      const char *check_non_private = NULL;
      unsigned int flags;
      tree decl;

      switch (OMP_CLAUSE_CODE (c))
	{
	case OMP_CLAUSE_PRIVATE:
	  flags = GOVD_PRIVATE | GOVD_EXPLICIT;
	  if (lang_hooks.decls.omp_private_outer_ref (OMP_CLAUSE_DECL (c)))
	    {
	      flags |= GOVD_PRIVATE_OUTER_REF;
	      OMP_CLAUSE_PRIVATE_OUTER_REF (c) = 1;
	    }
	  else
	    notice_outer = false;
	  goto do_add;
	case OMP_CLAUSE_SHARED:
	  flags = GOVD_SHARED | GOVD_EXPLICIT;
	  goto do_add;
	case OMP_CLAUSE_FIRSTPRIVATE:
	  flags = GOVD_FIRSTPRIVATE | GOVD_EXPLICIT;
	  check_non_private = "firstprivate";
	  goto do_add;
	case OMP_CLAUSE_LASTPRIVATE:
	  flags = GOVD_LASTPRIVATE | GOVD_SEEN | GOVD_EXPLICIT;
	  check_non_private = "lastprivate";
	  goto do_add;
	case OMP_CLAUSE_REDUCTION:
	  flags = GOVD_REDUCTION | GOVD_SEEN | GOVD_EXPLICIT;
	  check_non_private = "reduction";
	  goto do_add;

	do_add:
	  decl = OMP_CLAUSE_DECL (c);
	  if (error_operand_p (decl))
	    {
	      remove = true;
	      break;
	    }
	  omp_add_variable (ctx, decl, flags);
	  if (OMP_CLAUSE_CODE (c) == OMP_CLAUSE_REDUCTION
	      && OMP_CLAUSE_REDUCTION_PLACEHOLDER (c))
	    {
	      omp_add_variable (ctx, OMP_CLAUSE_REDUCTION_PLACEHOLDER (c),
				GOVD_LOCAL | GOVD_SEEN);
	      gimplify_omp_ctxp = ctx;
	      push_gimplify_context (&gctx);

	      OMP_CLAUSE_REDUCTION_GIMPLE_INIT (c) = gimple_seq_alloc ();
	      OMP_CLAUSE_REDUCTION_GIMPLE_MERGE (c) = gimple_seq_alloc ();

	      gimplify_and_add (OMP_CLAUSE_REDUCTION_INIT (c),
		  		&OMP_CLAUSE_REDUCTION_GIMPLE_INIT (c));
	      pop_gimplify_context
		(gimple_seq_first_stmt (OMP_CLAUSE_REDUCTION_GIMPLE_INIT (c)));
	      push_gimplify_context (&gctx);
	      gimplify_and_add (OMP_CLAUSE_REDUCTION_MERGE (c),
		  		&OMP_CLAUSE_REDUCTION_GIMPLE_MERGE (c));
	      pop_gimplify_context
		(gimple_seq_first_stmt (OMP_CLAUSE_REDUCTION_GIMPLE_MERGE (c)));
	      OMP_CLAUSE_REDUCTION_INIT (c) = NULL_TREE;
	      OMP_CLAUSE_REDUCTION_MERGE (c) = NULL_TREE;

	      gimplify_omp_ctxp = outer_ctx;
	    }
	  else if (OMP_CLAUSE_CODE (c) == OMP_CLAUSE_LASTPRIVATE
		   && OMP_CLAUSE_LASTPRIVATE_STMT (c))
	    {
	      gimplify_omp_ctxp = ctx;
	      push_gimplify_context (&gctx);
	      if (TREE_CODE (OMP_CLAUSE_LASTPRIVATE_STMT (c)) != BIND_EXPR)
		{
		  tree bind = build3 (BIND_EXPR, void_type_node, NULL,
				      NULL, NULL);
		  TREE_SIDE_EFFECTS (bind) = 1;
		  BIND_EXPR_BODY (bind) = OMP_CLAUSE_LASTPRIVATE_STMT (c);
		  OMP_CLAUSE_LASTPRIVATE_STMT (c) = bind;
		}
	      gimplify_and_add (OMP_CLAUSE_LASTPRIVATE_STMT (c),
				&OMP_CLAUSE_LASTPRIVATE_GIMPLE_SEQ (c));
	      pop_gimplify_context
		(gimple_seq_first_stmt (OMP_CLAUSE_LASTPRIVATE_GIMPLE_SEQ (c)));
	      OMP_CLAUSE_LASTPRIVATE_STMT (c) = NULL_TREE;

	      gimplify_omp_ctxp = outer_ctx;
	    }
	  if (notice_outer)
	    goto do_notice;
	  break;

	case OMP_CLAUSE_COPYIN:
	case OMP_CLAUSE_COPYPRIVATE:
	  decl = OMP_CLAUSE_DECL (c);
	  if (error_operand_p (decl))
	    {
	      remove = true;
	      break;
	    }
	do_notice:
	  if (outer_ctx)
	    omp_notice_variable (outer_ctx, decl, true);
	  if (check_non_private
	      && region_type == ORT_WORKSHARE
	      && omp_check_private (ctx, decl))
	    {
	      error ("%s variable %qE is private in outer context",
		     check_non_private, DECL_NAME (decl));
	      remove = true;
	    }
	  break;

	case OMP_CLAUSE_FINAL:
	case OMP_CLAUSE_IF:
	  OMP_CLAUSE_OPERAND (c, 0)
	    = gimple_boolify (OMP_CLAUSE_OPERAND (c, 0));
	  /* Fall through.  */

	case OMP_CLAUSE_SCHEDULE:
	case OMP_CLAUSE_NUM_THREADS:
	  if (gimplify_expr (&OMP_CLAUSE_OPERAND (c, 0), pre_p, NULL,
			     is_gimple_val, fb_rvalue) == GS_ERROR)
	      remove = true;
	  break;

	case OMP_CLAUSE_NOWAIT:
	case OMP_CLAUSE_ORDERED:
	case OMP_CLAUSE_UNTIED:
	case OMP_CLAUSE_COLLAPSE:
	case OMP_CLAUSE_MERGEABLE:
	  break;

	case OMP_CLAUSE_DEFAULT:
	  ctx->default_kind = OMP_CLAUSE_DEFAULT_KIND (c);
	  break;

	default:
	  gcc_unreachable ();
	}

      if (remove)
	*list_p = OMP_CLAUSE_CHAIN (c);
      else
	list_p = &OMP_CLAUSE_CHAIN (c);
    }

  gimplify_omp_ctxp = ctx;
}

/* For all variables that were not actually used within the context,
   remove PRIVATE, SHARED, and FIRSTPRIVATE clauses.  */

static int
gimplify_adjust_omp_clauses_1 (splay_tree_node n, void *data)
{
  tree *list_p = (tree *) data;
  tree decl = (tree) n->key;
  unsigned flags = n->value;
  enum omp_clause_code code;
  tree clause;
  bool private_debug;

  if (flags & (GOVD_EXPLICIT | GOVD_LOCAL))
    return 0;
  if ((flags & GOVD_SEEN) == 0)
    return 0;
  if (flags & GOVD_DEBUG_PRIVATE)
    {
      gcc_assert ((flags & GOVD_DATA_SHARE_CLASS) == GOVD_PRIVATE);
      private_debug = true;
    }
  else
    private_debug
      = lang_hooks.decls.omp_private_debug_clause (decl,
						   !!(flags & GOVD_SHARED));
  if (private_debug)
    code = OMP_CLAUSE_PRIVATE;
  else if (flags & GOVD_SHARED)
    {
      if (is_global_var (decl))
	{
	  struct gimplify_omp_ctx *ctx = gimplify_omp_ctxp->outer_context;
	  while (ctx != NULL)
	    {
	      splay_tree_node on
		= splay_tree_lookup (ctx->variables, (splay_tree_key) decl);
	      if (on && (on->value & (GOVD_FIRSTPRIVATE | GOVD_LASTPRIVATE
				      | GOVD_PRIVATE | GOVD_REDUCTION)) != 0)
		break;
	      ctx = ctx->outer_context;
	    }
	  if (ctx == NULL)
	    return 0;
	}
      code = OMP_CLAUSE_SHARED;
    }
  else if (flags & GOVD_PRIVATE)
    code = OMP_CLAUSE_PRIVATE;
  else if (flags & GOVD_FIRSTPRIVATE)
    code = OMP_CLAUSE_FIRSTPRIVATE;
  else
    gcc_unreachable ();

  clause = build_omp_clause (input_location, code);
  OMP_CLAUSE_DECL (clause) = decl;
  OMP_CLAUSE_CHAIN (clause) = *list_p;
  if (private_debug)
    OMP_CLAUSE_PRIVATE_DEBUG (clause) = 1;
  else if (code == OMP_CLAUSE_PRIVATE && (flags & GOVD_PRIVATE_OUTER_REF))
    OMP_CLAUSE_PRIVATE_OUTER_REF (clause) = 1;
  *list_p = clause;
  lang_hooks.decls.omp_finish_clause (clause);

  return 0;
}

static void
gimplify_adjust_omp_clauses (tree *list_p)
{
  struct gimplify_omp_ctx *ctx = gimplify_omp_ctxp;
  tree c, decl;

  while ((c = *list_p) != NULL)
    {
      splay_tree_node n;
      bool remove = false;

      switch (OMP_CLAUSE_CODE (c))
	{
	case OMP_CLAUSE_PRIVATE:
	case OMP_CLAUSE_SHARED:
	case OMP_CLAUSE_FIRSTPRIVATE:
	  decl = OMP_CLAUSE_DECL (c);
	  n = splay_tree_lookup (ctx->variables, (splay_tree_key) decl);
	  remove = !(n->value & GOVD_SEEN);
	  if (! remove)
	    {
	      bool shared = OMP_CLAUSE_CODE (c) == OMP_CLAUSE_SHARED;
	      if ((n->value & GOVD_DEBUG_PRIVATE)
		  || lang_hooks.decls.omp_private_debug_clause (decl, shared))
		{
		  gcc_assert ((n->value & GOVD_DEBUG_PRIVATE) == 0
			      || ((n->value & GOVD_DATA_SHARE_CLASS)
				  == GOVD_PRIVATE));
		  OMP_CLAUSE_SET_CODE (c, OMP_CLAUSE_PRIVATE);
		  OMP_CLAUSE_PRIVATE_DEBUG (c) = 1;
		}
	    }
	  break;

	case OMP_CLAUSE_LASTPRIVATE:
	  /* Make sure OMP_CLAUSE_LASTPRIVATE_FIRSTPRIVATE is set to
	     accurately reflect the presence of a FIRSTPRIVATE clause.  */
	  decl = OMP_CLAUSE_DECL (c);
	  n = splay_tree_lookup (ctx->variables, (splay_tree_key) decl);
	  OMP_CLAUSE_LASTPRIVATE_FIRSTPRIVATE (c)
	    = (n->value & GOVD_FIRSTPRIVATE) != 0;
	  break;

	case OMP_CLAUSE_REDUCTION:
	case OMP_CLAUSE_COPYIN:
	case OMP_CLAUSE_COPYPRIVATE:
	case OMP_CLAUSE_IF:
	case OMP_CLAUSE_NUM_THREADS:
	case OMP_CLAUSE_SCHEDULE:
	case OMP_CLAUSE_NOWAIT:
	case OMP_CLAUSE_ORDERED:
	case OMP_CLAUSE_DEFAULT:
	case OMP_CLAUSE_UNTIED:
	case OMP_CLAUSE_COLLAPSE:
	case OMP_CLAUSE_FINAL:
	case OMP_CLAUSE_MERGEABLE:
	  break;

	default:
	  gcc_unreachable ();
	}

      if (remove)
	*list_p = OMP_CLAUSE_CHAIN (c);
      else
	list_p = &OMP_CLAUSE_CHAIN (c);
    }

  /* Add in any implicit data sharing.  */
  splay_tree_foreach (ctx->variables, gimplify_adjust_omp_clauses_1, list_p);

  gimplify_omp_ctxp = ctx->outer_context;
  delete_omp_context (ctx);
}

/* Gimplify the contents of an OMP_PARALLEL statement.  This involves
   gimplification of the body, as well as scanning the body for used
   variables.  We need to do this scan now, because variable-sized
   decls will be decomposed during gimplification.  */

static void
gimplify_omp_parallel (tree *expr_p, gimple_seq *pre_p)
{
  tree expr = *expr_p;
  gimple g;
  gimple_seq body = NULL;
  struct gimplify_ctx gctx;

  gimplify_scan_omp_clauses (&OMP_PARALLEL_CLAUSES (expr), pre_p,
			     OMP_PARALLEL_COMBINED (expr)
			     ? ORT_COMBINED_PARALLEL
			     : ORT_PARALLEL);

  push_gimplify_context (&gctx);

  g = gimplify_and_return_first (OMP_PARALLEL_BODY (expr), &body);
  if (gimple_code (g) == GIMPLE_BIND)
    pop_gimplify_context (g);
  else
    pop_gimplify_context (NULL);

  gimplify_adjust_omp_clauses (&OMP_PARALLEL_CLAUSES (expr));

  g = gimple_build_omp_parallel (body,
				 OMP_PARALLEL_CLAUSES (expr),
				 NULL_TREE, NULL_TREE);
  if (OMP_PARALLEL_COMBINED (expr))
    gimple_omp_set_subcode (g, GF_OMP_PARALLEL_COMBINED);
  gimplify_seq_add_stmt (pre_p, g);
  *expr_p = NULL_TREE;
}

/* Gimplify the contents of an OMP_TASK statement.  This involves
   gimplification of the body, as well as scanning the body for used
   variables.  We need to do this scan now, because variable-sized
   decls will be decomposed during gimplification.  */

static void
gimplify_omp_task (tree *expr_p, gimple_seq *pre_p)
{
  tree expr = *expr_p;
  gimple g;
  gimple_seq body = NULL;
  struct gimplify_ctx gctx;

  gimplify_scan_omp_clauses (&OMP_TASK_CLAUSES (expr), pre_p,
			     find_omp_clause (OMP_TASK_CLAUSES (expr),
					      OMP_CLAUSE_UNTIED)
			     ? ORT_UNTIED_TASK : ORT_TASK);

  push_gimplify_context (&gctx);

  g = gimplify_and_return_first (OMP_TASK_BODY (expr), &body);
  if (gimple_code (g) == GIMPLE_BIND)
    pop_gimplify_context (g);
  else
    pop_gimplify_context (NULL);

  gimplify_adjust_omp_clauses (&OMP_TASK_CLAUSES (expr));

  g = gimple_build_omp_task (body,
			     OMP_TASK_CLAUSES (expr),
			     NULL_TREE, NULL_TREE,
			     NULL_TREE, NULL_TREE, NULL_TREE);
  gimplify_seq_add_stmt (pre_p, g);
  *expr_p = NULL_TREE;
}

/* Gimplify the gross structure of an OMP_FOR statement.  */

static enum gimplify_status
gimplify_omp_for (tree *expr_p, gimple_seq *pre_p)
{
  tree for_stmt, decl, var, t;
  enum gimplify_status ret = GS_ALL_DONE;
  enum gimplify_status tret;
  gimple gfor;
  gimple_seq for_body, for_pre_body;
  int i;

  for_stmt = *expr_p;

  gimplify_scan_omp_clauses (&OMP_FOR_CLAUSES (for_stmt), pre_p,
			     ORT_WORKSHARE);

  /* Handle OMP_FOR_INIT.  */
  for_pre_body = NULL;
  gimplify_and_add (OMP_FOR_PRE_BODY (for_stmt), &for_pre_body);
  OMP_FOR_PRE_BODY (for_stmt) = NULL_TREE;

  for_body = gimple_seq_alloc ();
  gcc_assert (TREE_VEC_LENGTH (OMP_FOR_INIT (for_stmt))
	      == TREE_VEC_LENGTH (OMP_FOR_COND (for_stmt)));
  gcc_assert (TREE_VEC_LENGTH (OMP_FOR_INIT (for_stmt))
	      == TREE_VEC_LENGTH (OMP_FOR_INCR (for_stmt)));
  for (i = 0; i < TREE_VEC_LENGTH (OMP_FOR_INIT (for_stmt)); i++)
    {
      t = TREE_VEC_ELT (OMP_FOR_INIT (for_stmt), i);
      gcc_assert (TREE_CODE (t) == MODIFY_EXPR);
      decl = TREE_OPERAND (t, 0);
      gcc_assert (DECL_P (decl));
      gcc_assert (INTEGRAL_TYPE_P (TREE_TYPE (decl))
		  || POINTER_TYPE_P (TREE_TYPE (decl)));

      /* Make sure the iteration variable is private.  */
      if (omp_is_private (gimplify_omp_ctxp, decl))
	omp_notice_variable (gimplify_omp_ctxp, decl, true);
      else
	omp_add_variable (gimplify_omp_ctxp, decl, GOVD_PRIVATE | GOVD_SEEN);

      /* If DECL is not a gimple register, create a temporary variable to act
	 as an iteration counter.  This is valid, since DECL cannot be
	 modified in the body of the loop.  */
      if (!is_gimple_reg (decl))
	{
	  var = create_tmp_var (TREE_TYPE (decl), get_name (decl));
	  TREE_OPERAND (t, 0) = var;

	  gimplify_seq_add_stmt (&for_body, gimple_build_assign (decl, var));

	  omp_add_variable (gimplify_omp_ctxp, var, GOVD_PRIVATE | GOVD_SEEN);
	}
      else
	var = decl;

      tret = gimplify_expr (&TREE_OPERAND (t, 1), &for_pre_body, NULL,
			    is_gimple_val, fb_rvalue);
      ret = MIN (ret, tret);
      if (ret == GS_ERROR)
	return ret;

      /* Handle OMP_FOR_COND.  */
      t = TREE_VEC_ELT (OMP_FOR_COND (for_stmt), i);
      gcc_assert (COMPARISON_CLASS_P (t));
      gcc_assert (TREE_OPERAND (t, 0) == decl);

      tret = gimplify_expr (&TREE_OPERAND (t, 1), &for_pre_body, NULL,
			    is_gimple_val, fb_rvalue);
      ret = MIN (ret, tret);

      /* Handle OMP_FOR_INCR.  */
      t = TREE_VEC_ELT (OMP_FOR_INCR (for_stmt), i);
      switch (TREE_CODE (t))
	{
	case PREINCREMENT_EXPR:
	case POSTINCREMENT_EXPR:
	  t = build_int_cst (TREE_TYPE (decl), 1);
	  t = build2 (PLUS_EXPR, TREE_TYPE (decl), var, t);
	  t = build2 (MODIFY_EXPR, TREE_TYPE (var), var, t);
	  TREE_VEC_ELT (OMP_FOR_INCR (for_stmt), i) = t;
	  break;

	case PREDECREMENT_EXPR:
	case POSTDECREMENT_EXPR:
	  t = build_int_cst (TREE_TYPE (decl), -1);
	  t = build2 (PLUS_EXPR, TREE_TYPE (decl), var, t);
	  t = build2 (MODIFY_EXPR, TREE_TYPE (var), var, t);
	  TREE_VEC_ELT (OMP_FOR_INCR (for_stmt), i) = t;
	  break;

	case MODIFY_EXPR:
	  gcc_assert (TREE_OPERAND (t, 0) == decl);
	  TREE_OPERAND (t, 0) = var;

	  t = TREE_OPERAND (t, 1);
	  switch (TREE_CODE (t))
	    {
	    case PLUS_EXPR:
	      if (TREE_OPERAND (t, 1) == decl)
		{
		  TREE_OPERAND (t, 1) = TREE_OPERAND (t, 0);
		  TREE_OPERAND (t, 0) = var;
		  break;
		}

	      /* Fallthru.  */
	    case MINUS_EXPR:
	    case POINTER_PLUS_EXPR:
	      gcc_assert (TREE_OPERAND (t, 0) == decl);
	      TREE_OPERAND (t, 0) = var;
	      break;
	    default:
	      gcc_unreachable ();
	    }

	  tret = gimplify_expr (&TREE_OPERAND (t, 1), &for_pre_body, NULL,
				is_gimple_val, fb_rvalue);
	  ret = MIN (ret, tret);
	  break;

	default:
	  gcc_unreachable ();
	}

      if (var != decl || TREE_VEC_LENGTH (OMP_FOR_INIT (for_stmt)) > 1)
	{
	  tree c;
	  for (c = OMP_FOR_CLAUSES (for_stmt); c ; c = OMP_CLAUSE_CHAIN (c))
	    if (OMP_CLAUSE_CODE (c) == OMP_CLAUSE_LASTPRIVATE
		&& OMP_CLAUSE_DECL (c) == decl
		&& OMP_CLAUSE_LASTPRIVATE_GIMPLE_SEQ (c) == NULL)
	      {
		t = TREE_VEC_ELT (OMP_FOR_INCR (for_stmt), i);
		gcc_assert (TREE_CODE (t) == MODIFY_EXPR);
		gcc_assert (TREE_OPERAND (t, 0) == var);
		t = TREE_OPERAND (t, 1);
		gcc_assert (TREE_CODE (t) == PLUS_EXPR
			    || TREE_CODE (t) == MINUS_EXPR
			    || TREE_CODE (t) == POINTER_PLUS_EXPR);
		gcc_assert (TREE_OPERAND (t, 0) == var);
		t = build2 (TREE_CODE (t), TREE_TYPE (decl), decl,
			    TREE_OPERAND (t, 1));
		gimplify_assign (decl, t,
				 &OMP_CLAUSE_LASTPRIVATE_GIMPLE_SEQ (c));
	    }
	}
    }

  gimplify_and_add (OMP_FOR_BODY (for_stmt), &for_body);

  gimplify_adjust_omp_clauses (&OMP_FOR_CLAUSES (for_stmt));

  gfor = gimple_build_omp_for (for_body, OMP_FOR_CLAUSES (for_stmt),
			       TREE_VEC_LENGTH (OMP_FOR_INIT (for_stmt)),
			       for_pre_body);

  for (i = 0; i < TREE_VEC_LENGTH (OMP_FOR_INIT (for_stmt)); i++)
    {
      t = TREE_VEC_ELT (OMP_FOR_INIT (for_stmt), i);
      gimple_omp_for_set_index (gfor, i, TREE_OPERAND (t, 0));
      gimple_omp_for_set_initial (gfor, i, TREE_OPERAND (t, 1));
      t = TREE_VEC_ELT (OMP_FOR_COND (for_stmt), i);
      gimple_omp_for_set_cond (gfor, i, TREE_CODE (t));
      gimple_omp_for_set_final (gfor, i, TREE_OPERAND (t, 1));
      t = TREE_VEC_ELT (OMP_FOR_INCR (for_stmt), i);
      gimple_omp_for_set_incr (gfor, i, TREE_OPERAND (t, 1));
    }

  gimplify_seq_add_stmt (pre_p, gfor);
  return ret == GS_ALL_DONE ? GS_ALL_DONE : GS_ERROR;
}

/* Gimplify the gross structure of other OpenMP worksharing constructs.
   In particular, OMP_SECTIONS and OMP_SINGLE.  */

static void
gimplify_omp_workshare (tree *expr_p, gimple_seq *pre_p)
{
  tree expr = *expr_p;
  gimple stmt;
  gimple_seq body = NULL;

  gimplify_scan_omp_clauses (&OMP_CLAUSES (expr), pre_p, ORT_WORKSHARE);
  gimplify_and_add (OMP_BODY (expr), &body);
  gimplify_adjust_omp_clauses (&OMP_CLAUSES (expr));

  if (TREE_CODE (expr) == OMP_SECTIONS)
    stmt = gimple_build_omp_sections (body, OMP_CLAUSES (expr));
  else if (TREE_CODE (expr) == OMP_SINGLE)
    stmt = gimple_build_omp_single (body, OMP_CLAUSES (expr));
  else
    gcc_unreachable ();

  gimplify_seq_add_stmt (pre_p, stmt);
}

/* A subroutine of gimplify_omp_atomic.  The front end is supposed to have
   stabilized the lhs of the atomic operation as *ADDR.  Return true if
   EXPR is this stabilized form.  */

static bool
goa_lhs_expr_p (tree expr, tree addr)
{
  /* Also include casts to other type variants.  The C front end is fond
     of adding these for e.g. volatile variables.  This is like
     STRIP_TYPE_NOPS but includes the main variant lookup.  */
  STRIP_USELESS_TYPE_CONVERSION (expr);

  if (TREE_CODE (expr) == INDIRECT_REF)
    {
      expr = TREE_OPERAND (expr, 0);
      while (expr != addr
	     && (CONVERT_EXPR_P (expr)
		 || TREE_CODE (expr) == NON_LVALUE_EXPR)
	     && TREE_CODE (expr) == TREE_CODE (addr)
	     && types_compatible_p (TREE_TYPE (expr), TREE_TYPE (addr)))
	{
	  expr = TREE_OPERAND (expr, 0);
	  addr = TREE_OPERAND (addr, 0);
	}
      if (expr == addr)
	return true;
      return (TREE_CODE (addr) == ADDR_EXPR
	      && TREE_CODE (expr) == ADDR_EXPR
	      && TREE_OPERAND (addr, 0) == TREE_OPERAND (expr, 0));
    }
  if (TREE_CODE (addr) == ADDR_EXPR && expr == TREE_OPERAND (addr, 0))
    return true;
  return false;
}

/* Walk *EXPR_P and replace appearances of *LHS_ADDR with LHS_VAR.  If an
   expression does not involve the lhs, evaluate it into a temporary.
   Return 1 if the lhs appeared as a subexpression, 0 if it did not,
   or -1 if an error was encountered.  */

static int
goa_stabilize_expr (tree *expr_p, gimple_seq *pre_p, tree lhs_addr,
		    tree lhs_var)
{
  tree expr = *expr_p;
  int saw_lhs;

  if (goa_lhs_expr_p (expr, lhs_addr))
    {
      *expr_p = lhs_var;
      return 1;
    }
  if (is_gimple_val (expr))
    return 0;

  saw_lhs = 0;
  switch (TREE_CODE_CLASS (TREE_CODE (expr)))
    {
    case tcc_binary:
    case tcc_comparison:
      saw_lhs |= goa_stabilize_expr (&TREE_OPERAND (expr, 1), pre_p, lhs_addr,
				     lhs_var);
    case tcc_unary:
      saw_lhs |= goa_stabilize_expr (&TREE_OPERAND (expr, 0), pre_p, lhs_addr,
				     lhs_var);
      break;
    case tcc_expression:
      switch (TREE_CODE (expr))
	{
	case TRUTH_ANDIF_EXPR:
	case TRUTH_ORIF_EXPR:
	case TRUTH_AND_EXPR:
	case TRUTH_OR_EXPR:
	case TRUTH_XOR_EXPR:
	  saw_lhs |= goa_stabilize_expr (&TREE_OPERAND (expr, 1), pre_p,
					 lhs_addr, lhs_var);
	case TRUTH_NOT_EXPR:
	  saw_lhs |= goa_stabilize_expr (&TREE_OPERAND (expr, 0), pre_p,
					 lhs_addr, lhs_var);
	  break;
	case COMPOUND_EXPR:
	  /* Break out any preevaluations from cp_build_modify_expr.  */
	  for (; TREE_CODE (expr) == COMPOUND_EXPR;
	       expr = TREE_OPERAND (expr, 1))
	    gimplify_stmt (&TREE_OPERAND (expr, 0), pre_p);
	  *expr_p = expr;
	  return goa_stabilize_expr (expr_p, pre_p, lhs_addr, lhs_var);
	default:
	  break;
	}
      break;
    default:
      break;
    }

  if (saw_lhs == 0)
    {
      enum gimplify_status gs;
      gs = gimplify_expr (expr_p, pre_p, NULL, is_gimple_val, fb_rvalue);
      if (gs != GS_ALL_DONE)
	saw_lhs = -1;
    }

  return saw_lhs;
}

/* Gimplify an OMP_ATOMIC statement.  */

static enum gimplify_status
gimplify_omp_atomic (tree *expr_p, gimple_seq *pre_p)
{
  tree addr = TREE_OPERAND (*expr_p, 0);
  tree rhs = TREE_CODE (*expr_p) == OMP_ATOMIC_READ
	     ? NULL : TREE_OPERAND (*expr_p, 1);
  tree type = TYPE_MAIN_VARIANT (TREE_TYPE (TREE_TYPE (addr)));
  tree tmp_load;
  gimple loadstmt, storestmt;

  tmp_load = create_tmp_reg (type, NULL);
  if (rhs && goa_stabilize_expr (&rhs, pre_p, addr, tmp_load) < 0)
    return GS_ERROR;

  if (gimplify_expr (&addr, pre_p, NULL, is_gimple_val, fb_rvalue)
      != GS_ALL_DONE)
    return GS_ERROR;

  loadstmt = gimple_build_omp_atomic_load (tmp_load, addr);
  gimplify_seq_add_stmt (pre_p, loadstmt);
  if (rhs && gimplify_expr (&rhs, pre_p, NULL, is_gimple_val, fb_rvalue)
      != GS_ALL_DONE)
    return GS_ERROR;

  if (TREE_CODE (*expr_p) == OMP_ATOMIC_READ)
    rhs = tmp_load;
  storestmt = gimple_build_omp_atomic_store (rhs);
  gimplify_seq_add_stmt (pre_p, storestmt);
  switch (TREE_CODE (*expr_p))
    {
    case OMP_ATOMIC_READ:
    case OMP_ATOMIC_CAPTURE_OLD:
      *expr_p = tmp_load;
      gimple_omp_atomic_set_need_value (loadstmt);
      break;
    case OMP_ATOMIC_CAPTURE_NEW:
      *expr_p = rhs;
      gimple_omp_atomic_set_need_value (storestmt);
      break;
    default:
      *expr_p = NULL;
      break;
    }

   return GS_ALL_DONE;
}

<<<<<<< HEAD
/* Gimplify a TRANSACTION_EXPR.  This involves gimplification of the
   body, and adding some EH bits.  */

static enum gimplify_status
gimplify_transaction (tree *expr_p, gimple_seq *pre_p)
{
  tree expr = *expr_p, temp, tbody = TRANSACTION_EXPR_BODY (expr);
  gimple g;
  gimple_seq body = NULL;
  struct gimplify_ctx gctx;
  int subcode = 0;

  /* Wrap the transaction body in a BIND_EXPR so we have a context
     where to put decls for OpenMP.  */
  if (TREE_CODE (tbody) != BIND_EXPR)
    {
      tree bind = build3 (BIND_EXPR, void_type_node, NULL, tbody, NULL);
      TREE_SIDE_EFFECTS (bind) = 1;
      SET_EXPR_LOCATION (bind, EXPR_LOCATION (tbody));
      TRANSACTION_EXPR_BODY (expr) = bind;
    }

  push_gimplify_context (&gctx);
  temp = voidify_wrapper_expr (*expr_p, NULL);

  g = gimplify_and_return_first (TRANSACTION_EXPR_BODY (expr), &body);
  pop_gimplify_context (g);

  g = gimple_build_transaction (body, NULL);
  if (TRANSACTION_EXPR_OUTER (expr))
    subcode = GTMA_IS_OUTER;
  else if (TRANSACTION_EXPR_RELAXED (expr))
    subcode = GTMA_IS_RELAXED;
  gimple_transaction_set_subcode (g, subcode);

  gimplify_seq_add_stmt (pre_p, g);

  if (temp)
    {
      *expr_p = temp;
      return GS_OK;
    }

  *expr_p = NULL_TREE;
  return GS_ALL_DONE;
}

/* Converts the GENERIC expression tree *EXPR_P to GIMPLE.  If the
=======
/* Convert the GENERIC expression tree *EXPR_P to GIMPLE.  If the
>>>>>>> f61fc398
   expression produces a value to be used as an operand inside a GIMPLE
   statement, the value will be stored back in *EXPR_P.  This value will
   be a tree of class tcc_declaration, tcc_constant, tcc_reference or
   an SSA_NAME.  The corresponding sequence of GIMPLE statements is
   emitted in PRE_P and POST_P.

   Additionally, this process may overwrite parts of the input
   expression during gimplification.  Ideally, it should be
   possible to do non-destructive gimplification.

   EXPR_P points to the GENERIC expression to convert to GIMPLE.  If
      the expression needs to evaluate to a value to be used as
      an operand in a GIMPLE statement, this value will be stored in
      *EXPR_P on exit.  This happens when the caller specifies one
      of fb_lvalue or fb_rvalue fallback flags.

   PRE_P will contain the sequence of GIMPLE statements corresponding
       to the evaluation of EXPR and all the side-effects that must
       be executed before the main expression.  On exit, the last
       statement of PRE_P is the core statement being gimplified.  For
       instance, when gimplifying 'if (++a)' the last statement in
       PRE_P will be 'if (t.1)' where t.1 is the result of
       pre-incrementing 'a'.

   POST_P will contain the sequence of GIMPLE statements corresponding
       to the evaluation of all the side-effects that must be executed
       after the main expression.  If this is NULL, the post
       side-effects are stored at the end of PRE_P.

       The reason why the output is split in two is to handle post
       side-effects explicitly.  In some cases, an expression may have
       inner and outer post side-effects which need to be emitted in
       an order different from the one given by the recursive
       traversal.  For instance, for the expression (*p--)++ the post
       side-effects of '--' must actually occur *after* the post
       side-effects of '++'.  However, gimplification will first visit
       the inner expression, so if a separate POST sequence was not
       used, the resulting sequence would be:

       	    1	t.1 = *p
       	    2	p = p - 1
       	    3	t.2 = t.1 + 1
       	    4	*p = t.2

       However, the post-decrement operation in line #2 must not be
       evaluated until after the store to *p at line #4, so the
       correct sequence should be:

       	    1	t.1 = *p
       	    2	t.2 = t.1 + 1
       	    3	*p = t.2
       	    4	p = p - 1

       So, by specifying a separate post queue, it is possible
       to emit the post side-effects in the correct order.
       If POST_P is NULL, an internal queue will be used.  Before
       returning to the caller, the sequence POST_P is appended to
       the main output sequence PRE_P.

   GIMPLE_TEST_F points to a function that takes a tree T and
       returns nonzero if T is in the GIMPLE form requested by the
       caller.  The GIMPLE predicates are in gimple.c.

   FALLBACK tells the function what sort of a temporary we want if
       gimplification cannot produce an expression that complies with
       GIMPLE_TEST_F.

       fb_none means that no temporary should be generated
       fb_rvalue means that an rvalue is OK to generate
       fb_lvalue means that an lvalue is OK to generate
       fb_either means that either is OK, but an lvalue is preferable.
       fb_mayfail means that gimplification may fail (in which case
       GS_ERROR will be returned)

   The return value is either GS_ERROR or GS_ALL_DONE, since this
   function iterates until EXPR is completely gimplified or an error
   occurs.  */

enum gimplify_status
gimplify_expr (tree *expr_p, gimple_seq *pre_p, gimple_seq *post_p,
	       bool (*gimple_test_f) (tree), fallback_t fallback)
{
  tree tmp;
  gimple_seq internal_pre = NULL;
  gimple_seq internal_post = NULL;
  tree save_expr;
  bool is_statement;
  location_t saved_location;
  enum gimplify_status ret;
  gimple_stmt_iterator pre_last_gsi, post_last_gsi;

  save_expr = *expr_p;
  if (save_expr == NULL_TREE)
    return GS_ALL_DONE;

  /* If we are gimplifying a top-level statement, PRE_P must be valid.  */
  is_statement = gimple_test_f == is_gimple_stmt;
  if (is_statement)
    gcc_assert (pre_p);

  /* Consistency checks.  */
  if (gimple_test_f == is_gimple_reg)
    gcc_assert (fallback & (fb_rvalue | fb_lvalue));
  else if (gimple_test_f == is_gimple_val
           || gimple_test_f == is_gimple_call_addr
           || gimple_test_f == is_gimple_condexpr
           || gimple_test_f == is_gimple_mem_rhs
           || gimple_test_f == is_gimple_mem_rhs_or_call
           || gimple_test_f == is_gimple_reg_rhs
           || gimple_test_f == is_gimple_reg_rhs_or_call
           || gimple_test_f == is_gimple_asm_val
	   || gimple_test_f == is_gimple_mem_ref_addr)
    gcc_assert (fallback & fb_rvalue);
  else if (gimple_test_f == is_gimple_min_lval
	   || gimple_test_f == is_gimple_lvalue)
    gcc_assert (fallback & fb_lvalue);
  else if (gimple_test_f == is_gimple_addressable)
    gcc_assert (fallback & fb_either);
  else if (gimple_test_f == is_gimple_stmt)
    gcc_assert (fallback == fb_none);
  else
    {
      /* We should have recognized the GIMPLE_TEST_F predicate to
	 know what kind of fallback to use in case a temporary is
	 needed to hold the value or address of *EXPR_P.  */
      gcc_unreachable ();
    }

  /* We used to check the predicate here and return immediately if it
     succeeds.  This is wrong; the design is for gimplification to be
     idempotent, and for the predicates to only test for valid forms, not
     whether they are fully simplified.  */
  if (pre_p == NULL)
    pre_p = &internal_pre;

  if (post_p == NULL)
    post_p = &internal_post;

  /* Remember the last statements added to PRE_P and POST_P.  Every
     new statement added by the gimplification helpers needs to be
     annotated with location information.  To centralize the
     responsibility, we remember the last statement that had been
     added to both queues before gimplifying *EXPR_P.  If
     gimplification produces new statements in PRE_P and POST_P, those
     statements will be annotated with the same location information
     as *EXPR_P.  */
  pre_last_gsi = gsi_last (*pre_p);
  post_last_gsi = gsi_last (*post_p);

  saved_location = input_location;
  if (save_expr != error_mark_node
      && EXPR_HAS_LOCATION (*expr_p))
    input_location = EXPR_LOCATION (*expr_p);

  /* Loop over the specific gimplifiers until the toplevel node
     remains the same.  */
  do
    {
      /* Strip away as many useless type conversions as possible
	 at the toplevel.  */
      STRIP_USELESS_TYPE_CONVERSION (*expr_p);

      /* Remember the expr.  */
      save_expr = *expr_p;

      /* Die, die, die, my darling.  */
      if (save_expr == error_mark_node
	  || (TREE_TYPE (save_expr)
	      && TREE_TYPE (save_expr) == error_mark_node))
	{
	  ret = GS_ERROR;
	  break;
	}

      /* Do any language-specific gimplification.  */
      ret = ((enum gimplify_status)
	     lang_hooks.gimplify_expr (expr_p, pre_p, post_p));
      if (ret == GS_OK)
	{
	  if (*expr_p == NULL_TREE)
	    break;
	  if (*expr_p != save_expr)
	    continue;
	}
      else if (ret != GS_UNHANDLED)
	break;

      /* Make sure that all the cases set 'ret' appropriately.  */
      ret = GS_UNHANDLED;
      switch (TREE_CODE (*expr_p))
	{
	  /* First deal with the special cases.  */

	case POSTINCREMENT_EXPR:
	case POSTDECREMENT_EXPR:
	case PREINCREMENT_EXPR:
	case PREDECREMENT_EXPR:
	  ret = gimplify_self_mod_expr (expr_p, pre_p, post_p,
					fallback != fb_none);
	  break;

	case ARRAY_REF:
	case ARRAY_RANGE_REF:
	case REALPART_EXPR:
	case IMAGPART_EXPR:
	case COMPONENT_REF:
	case VIEW_CONVERT_EXPR:
	  ret = gimplify_compound_lval (expr_p, pre_p, post_p,
					fallback ? fallback : fb_rvalue);
	  break;

	case COND_EXPR:
	  ret = gimplify_cond_expr (expr_p, pre_p, fallback);

	  /* C99 code may assign to an array in a structure value of a
	     conditional expression, and this has undefined behavior
	     only on execution, so create a temporary if an lvalue is
	     required.  */
	  if (fallback == fb_lvalue)
	    {
	      *expr_p = get_initialized_tmp_var (*expr_p, pre_p, post_p);
	      mark_addressable (*expr_p);
	      ret = GS_OK;
	    }
	  break;

	case CALL_EXPR:
	  ret = gimplify_call_expr (expr_p, pre_p, fallback != fb_none);

	  /* C99 code may assign to an array in a structure returned
	     from a function, and this has undefined behavior only on
	     execution, so create a temporary if an lvalue is
	     required.  */
	  if (fallback == fb_lvalue)
	    {
	      *expr_p = get_initialized_tmp_var (*expr_p, pre_p, post_p);
	      mark_addressable (*expr_p);
	      ret = GS_OK;
	    }
	  break;

	case TREE_LIST:
	  gcc_unreachable ();

	case COMPOUND_EXPR:
	  ret = gimplify_compound_expr (expr_p, pre_p, fallback != fb_none);
	  break;

	case COMPOUND_LITERAL_EXPR:
	  ret = gimplify_compound_literal_expr (expr_p, pre_p);
	  break;

	case MODIFY_EXPR:
	case INIT_EXPR:
	  ret = gimplify_modify_expr (expr_p, pre_p, post_p,
				      fallback != fb_none);
	  break;

	case TRUTH_ANDIF_EXPR:
	case TRUTH_ORIF_EXPR:
	  {
	    /* Preserve the original type of the expression and the
	       source location of the outer expression.  */
	    tree org_type = TREE_TYPE (*expr_p);
	    *expr_p = gimple_boolify (*expr_p);
	    *expr_p = build3_loc (input_location, COND_EXPR,
				  org_type, *expr_p,
				  fold_convert_loc
				    (input_location,
				     org_type, boolean_true_node),
				  fold_convert_loc
				    (input_location,
				     org_type, boolean_false_node));
	    ret = GS_OK;
	    break;
	  }

	case TRUTH_NOT_EXPR:
	  {
	    tree type = TREE_TYPE (*expr_p);
	    /* The parsers are careful to generate TRUTH_NOT_EXPR
	       only with operands that are always zero or one.
	       We do not fold here but handle the only interesting case
	       manually, as fold may re-introduce the TRUTH_NOT_EXPR.  */
	    *expr_p = gimple_boolify (*expr_p);
	    if (TYPE_PRECISION (TREE_TYPE (*expr_p)) == 1)
	      *expr_p = build1_loc (input_location, BIT_NOT_EXPR,
				    TREE_TYPE (*expr_p),
				    TREE_OPERAND (*expr_p, 0));
	    else
	      *expr_p = build2_loc (input_location, BIT_XOR_EXPR,
				    TREE_TYPE (*expr_p),
				    TREE_OPERAND (*expr_p, 0),
				    build_int_cst (TREE_TYPE (*expr_p), 1));
	    if (!useless_type_conversion_p (type, TREE_TYPE (*expr_p)))
	      *expr_p = fold_convert_loc (input_location, type, *expr_p);
	    ret = GS_OK;
	    break;
	  }

	case ADDR_EXPR:
	  ret = gimplify_addr_expr (expr_p, pre_p, post_p);
	  break;

	case VA_ARG_EXPR:
	  ret = gimplify_va_arg_expr (expr_p, pre_p, post_p);
	  break;

	CASE_CONVERT:
	  if (IS_EMPTY_STMT (*expr_p))
	    {
	      ret = GS_ALL_DONE;
	      break;
	    }

	  if (VOID_TYPE_P (TREE_TYPE (*expr_p))
	      || fallback == fb_none)
	    {
	      /* Just strip a conversion to void (or in void context) and
		 try again.  */
	      *expr_p = TREE_OPERAND (*expr_p, 0);
	      ret = GS_OK;
	      break;
	    }

	  ret = gimplify_conversion (expr_p);
	  if (ret == GS_ERROR)
	    break;
	  if (*expr_p != save_expr)
	    break;
	  /* FALLTHRU */

	case FIX_TRUNC_EXPR:
	  /* unary_expr: ... | '(' cast ')' val | ...  */
	  ret = gimplify_expr (&TREE_OPERAND (*expr_p, 0), pre_p, post_p,
			       is_gimple_val, fb_rvalue);
	  recalculate_side_effects (*expr_p);
	  break;

	case INDIRECT_REF:
	  {
	    bool volatilep = TREE_THIS_VOLATILE (*expr_p);
	    bool notrap = TREE_THIS_NOTRAP (*expr_p);
	    tree saved_ptr_type = TREE_TYPE (TREE_OPERAND (*expr_p, 0));

	    *expr_p = fold_indirect_ref_loc (input_location, *expr_p);
	    if (*expr_p != save_expr)
	      {
		ret = GS_OK;
		break;
	      }

	    ret = gimplify_expr (&TREE_OPERAND (*expr_p, 0), pre_p, post_p,
				 is_gimple_reg, fb_rvalue);
	    if (ret == GS_ERROR)
	      break;

	    recalculate_side_effects (*expr_p);
	    *expr_p = fold_build2_loc (input_location, MEM_REF,
				       TREE_TYPE (*expr_p),
				       TREE_OPERAND (*expr_p, 0),
				       build_int_cst (saved_ptr_type, 0));
	    TREE_THIS_VOLATILE (*expr_p) = volatilep;
	    TREE_THIS_NOTRAP (*expr_p) = notrap;
	    ret = GS_OK;
	    break;
	  }

	/* We arrive here through the various re-gimplifcation paths.  */
	case MEM_REF:
	  /* First try re-folding the whole thing.  */
	  tmp = fold_binary (MEM_REF, TREE_TYPE (*expr_p),
			     TREE_OPERAND (*expr_p, 0),
			     TREE_OPERAND (*expr_p, 1));
	  if (tmp)
	    {
	      *expr_p = tmp;
	      recalculate_side_effects (*expr_p);
	      ret = GS_OK;
	      break;
	    }
	  ret = gimplify_expr (&TREE_OPERAND (*expr_p, 0), pre_p, post_p,
			       is_gimple_mem_ref_addr, fb_rvalue);
	  if (ret == GS_ERROR)
	    break;
	  recalculate_side_effects (*expr_p);
	  ret = GS_ALL_DONE;
	  break;

	  /* Constants need not be gimplified.  */
	case INTEGER_CST:
	case REAL_CST:
	case FIXED_CST:
	case STRING_CST:
	case COMPLEX_CST:
	case VECTOR_CST:
	  ret = GS_ALL_DONE;
	  break;

	case CONST_DECL:
	  /* If we require an lvalue, such as for ADDR_EXPR, retain the
	     CONST_DECL node.  Otherwise the decl is replaceable by its
	     value.  */
	  /* ??? Should be == fb_lvalue, but ADDR_EXPR passes fb_either.  */
	  if (fallback & fb_lvalue)
	    ret = GS_ALL_DONE;
	  else
	    {
	      *expr_p = DECL_INITIAL (*expr_p);
	      ret = GS_OK;
	    }
	  break;

	case DECL_EXPR:
	  ret = gimplify_decl_expr (expr_p, pre_p);
	  break;

	case BIND_EXPR:
	  ret = gimplify_bind_expr (expr_p, pre_p);
	  break;

	case LOOP_EXPR:
	  ret = gimplify_loop_expr (expr_p, pre_p);
	  break;

	case SWITCH_EXPR:
	  ret = gimplify_switch_expr (expr_p, pre_p);
	  break;

	case EXIT_EXPR:
	  ret = gimplify_exit_expr (expr_p);
	  break;

	case GOTO_EXPR:
	  /* If the target is not LABEL, then it is a computed jump
	     and the target needs to be gimplified.  */
	  if (TREE_CODE (GOTO_DESTINATION (*expr_p)) != LABEL_DECL)
	    {
	      ret = gimplify_expr (&GOTO_DESTINATION (*expr_p), pre_p,
				   NULL, is_gimple_val, fb_rvalue);
	      if (ret == GS_ERROR)
		break;
	    }
	  gimplify_seq_add_stmt (pre_p,
			  gimple_build_goto (GOTO_DESTINATION (*expr_p)));
	  ret = GS_ALL_DONE;
	  break;

	case PREDICT_EXPR:
	  gimplify_seq_add_stmt (pre_p,
			gimple_build_predict (PREDICT_EXPR_PREDICTOR (*expr_p),
					      PREDICT_EXPR_OUTCOME (*expr_p)));
	  ret = GS_ALL_DONE;
	  break;

	case LABEL_EXPR:
	  ret = GS_ALL_DONE;
	  gcc_assert (decl_function_context (LABEL_EXPR_LABEL (*expr_p))
		      == current_function_decl);
	  gimplify_seq_add_stmt (pre_p,
			  gimple_build_label (LABEL_EXPR_LABEL (*expr_p)));
	  break;

	case CASE_LABEL_EXPR:
	  ret = gimplify_case_label_expr (expr_p, pre_p);
	  break;

	case RETURN_EXPR:
	  ret = gimplify_return_expr (*expr_p, pre_p);
	  break;

	case CONSTRUCTOR:
	  /* Don't reduce this in place; let gimplify_init_constructor work its
	     magic.  Buf if we're just elaborating this for side effects, just
	     gimplify any element that has side-effects.  */
	  if (fallback == fb_none)
	    {
	      unsigned HOST_WIDE_INT ix;
	      tree val;
	      tree temp = NULL_TREE;
	      FOR_EACH_CONSTRUCTOR_VALUE (CONSTRUCTOR_ELTS (*expr_p), ix, val)
		if (TREE_SIDE_EFFECTS (val))
		  append_to_statement_list (val, &temp);

	      *expr_p = temp;
	      ret = temp ? GS_OK : GS_ALL_DONE;
	    }
	  /* C99 code may assign to an array in a constructed
	     structure or union, and this has undefined behavior only
	     on execution, so create a temporary if an lvalue is
	     required.  */
	  else if (fallback == fb_lvalue)
	    {
	      *expr_p = get_initialized_tmp_var (*expr_p, pre_p, post_p);
	      mark_addressable (*expr_p);
	      ret = GS_OK;
	    }
	  else
	    ret = GS_ALL_DONE;
	  break;

	  /* The following are special cases that are not handled by the
	     original GIMPLE grammar.  */

	  /* SAVE_EXPR nodes are converted into a GIMPLE identifier and
	     eliminated.  */
	case SAVE_EXPR:
	  ret = gimplify_save_expr (expr_p, pre_p, post_p);
	  break;

	case BIT_FIELD_REF:
	  {
	    enum gimplify_status r0, r1, r2;

	    r0 = gimplify_expr (&TREE_OPERAND (*expr_p, 0), pre_p,
				post_p, is_gimple_lvalue, fb_either);
	    r1 = gimplify_expr (&TREE_OPERAND (*expr_p, 1), pre_p,
				post_p, is_gimple_val, fb_rvalue);
	    r2 = gimplify_expr (&TREE_OPERAND (*expr_p, 2), pre_p,
				post_p, is_gimple_val, fb_rvalue);
	    recalculate_side_effects (*expr_p);

	    ret = MIN (r0, MIN (r1, r2));
	  }
	  break;

	case TARGET_MEM_REF:
	  {
	    enum gimplify_status r0 = GS_ALL_DONE, r1 = GS_ALL_DONE;

	    if (TMR_BASE (*expr_p))
	      r0 = gimplify_expr (&TMR_BASE (*expr_p), pre_p,
				  post_p, is_gimple_mem_ref_addr, fb_either);
	    if (TMR_INDEX (*expr_p))
	      r1 = gimplify_expr (&TMR_INDEX (*expr_p), pre_p,
				  post_p, is_gimple_val, fb_rvalue);
	    if (TMR_INDEX2 (*expr_p))
	      r1 = gimplify_expr (&TMR_INDEX2 (*expr_p), pre_p,
				  post_p, is_gimple_val, fb_rvalue);
	    /* TMR_STEP and TMR_OFFSET are always integer constants.  */
	    ret = MIN (r0, r1);
	  }
	  break;

	case NON_LVALUE_EXPR:
	  /* This should have been stripped above.  */
	  gcc_unreachable ();

	case ASM_EXPR:
	  ret = gimplify_asm_expr (expr_p, pre_p, post_p);
	  break;

	case TRY_FINALLY_EXPR:
	case TRY_CATCH_EXPR:
	  {
	    gimple_seq eval, cleanup;
	    gimple try_;

	    eval = cleanup = NULL;
	    gimplify_and_add (TREE_OPERAND (*expr_p, 0), &eval);
	    gimplify_and_add (TREE_OPERAND (*expr_p, 1), &cleanup);
	    /* Don't create bogus GIMPLE_TRY with empty cleanup.  */
	    if (gimple_seq_empty_p (cleanup))
	      {
		gimple_seq_add_seq (pre_p, eval);
		ret = GS_ALL_DONE;
		break;
	      }
	    try_ = gimple_build_try (eval, cleanup,
				     TREE_CODE (*expr_p) == TRY_FINALLY_EXPR
				     ? GIMPLE_TRY_FINALLY
				     : GIMPLE_TRY_CATCH);
	    if (TREE_CODE (*expr_p) == TRY_CATCH_EXPR)
	      gimple_try_set_catch_is_cleanup (try_,
					       TRY_CATCH_IS_CLEANUP (*expr_p));
	    gimplify_seq_add_stmt (pre_p, try_);
	    ret = GS_ALL_DONE;
	    break;
	  }

	case CLEANUP_POINT_EXPR:
	  ret = gimplify_cleanup_point_expr (expr_p, pre_p);
	  break;

	case TARGET_EXPR:
	  ret = gimplify_target_expr (expr_p, pre_p, post_p);
	  break;

	case CATCH_EXPR:
	  {
	    gimple c;
	    gimple_seq handler = NULL;
	    gimplify_and_add (CATCH_BODY (*expr_p), &handler);
	    c = gimple_build_catch (CATCH_TYPES (*expr_p), handler);
	    gimplify_seq_add_stmt (pre_p, c);
	    ret = GS_ALL_DONE;
	    break;
	  }

	case EH_FILTER_EXPR:
	  {
	    gimple ehf;
	    gimple_seq failure = NULL;

	    gimplify_and_add (EH_FILTER_FAILURE (*expr_p), &failure);
	    ehf = gimple_build_eh_filter (EH_FILTER_TYPES (*expr_p), failure);
	    gimple_set_no_warning (ehf, TREE_NO_WARNING (*expr_p));
	    gimplify_seq_add_stmt (pre_p, ehf);
	    ret = GS_ALL_DONE;
	    break;
	  }

	case OBJ_TYPE_REF:
	  {
	    enum gimplify_status r0, r1;
	    r0 = gimplify_expr (&OBJ_TYPE_REF_OBJECT (*expr_p), pre_p,
				post_p, is_gimple_val, fb_rvalue);
	    r1 = gimplify_expr (&OBJ_TYPE_REF_EXPR (*expr_p), pre_p,
				post_p, is_gimple_val, fb_rvalue);
	    TREE_SIDE_EFFECTS (*expr_p) = 0;
	    ret = MIN (r0, r1);
	  }
	  break;

	case LABEL_DECL:
	  /* We get here when taking the address of a label.  We mark
	     the label as "forced"; meaning it can never be removed and
	     it is a potential target for any computed goto.  */
	  FORCED_LABEL (*expr_p) = 1;
	  ret = GS_ALL_DONE;
	  break;

	case STATEMENT_LIST:
	  ret = gimplify_statement_list (expr_p, pre_p);
	  break;

	case WITH_SIZE_EXPR:
	  {
	    gimplify_expr (&TREE_OPERAND (*expr_p, 0), pre_p,
			   post_p == &internal_post ? NULL : post_p,
			   gimple_test_f, fallback);
	    gimplify_expr (&TREE_OPERAND (*expr_p, 1), pre_p, post_p,
			   is_gimple_val, fb_rvalue);
	    ret = GS_ALL_DONE;
	  }
	  break;

	case VAR_DECL:
	case PARM_DECL:
	  ret = gimplify_var_or_parm_decl (expr_p);
	  break;

	case RESULT_DECL:
	  /* When within an OpenMP context, notice uses of variables.  */
	  if (gimplify_omp_ctxp)
	    omp_notice_variable (gimplify_omp_ctxp, *expr_p, true);
	  ret = GS_ALL_DONE;
	  break;

	case SSA_NAME:
	  /* Allow callbacks into the gimplifier during optimization.  */
	  ret = GS_ALL_DONE;
	  break;

	case OMP_PARALLEL:
	  gimplify_omp_parallel (expr_p, pre_p);
	  ret = GS_ALL_DONE;
	  break;

	case OMP_TASK:
	  gimplify_omp_task (expr_p, pre_p);
	  ret = GS_ALL_DONE;
	  break;

	case OMP_FOR:
	  ret = gimplify_omp_for (expr_p, pre_p);
	  break;

	case OMP_SECTIONS:
	case OMP_SINGLE:
	  gimplify_omp_workshare (expr_p, pre_p);
	  ret = GS_ALL_DONE;
	  break;

	case OMP_SECTION:
	case OMP_MASTER:
	case OMP_ORDERED:
	case OMP_CRITICAL:
	  {
	    gimple_seq body = NULL;
	    gimple g;

	    gimplify_and_add (OMP_BODY (*expr_p), &body);
	    switch (TREE_CODE (*expr_p))
	      {
	      case OMP_SECTION:
	        g = gimple_build_omp_section (body);
	        break;
	      case OMP_MASTER:
	        g = gimple_build_omp_master (body);
		break;
	      case OMP_ORDERED:
		g = gimple_build_omp_ordered (body);
		break;
	      case OMP_CRITICAL:
		g = gimple_build_omp_critical (body,
		    			       OMP_CRITICAL_NAME (*expr_p));
		break;
	      default:
		gcc_unreachable ();
	      }
	    gimplify_seq_add_stmt (pre_p, g);
	    ret = GS_ALL_DONE;
	    break;
	  }

	case OMP_ATOMIC:
	case OMP_ATOMIC_READ:
	case OMP_ATOMIC_CAPTURE_OLD:
	case OMP_ATOMIC_CAPTURE_NEW:
	  ret = gimplify_omp_atomic (expr_p, pre_p);
	  break;

<<<<<<< HEAD
        case TRANSACTION_EXPR:
          ret = gimplify_transaction (expr_p, pre_p);
          break;
=======
	case TRUTH_AND_EXPR:
	case TRUTH_OR_EXPR:
	case TRUTH_XOR_EXPR:
	  {
	    tree orig_type = TREE_TYPE (*expr_p);
	    *expr_p = gimple_boolify (*expr_p);
	    if (!useless_type_conversion_p (orig_type, TREE_TYPE (*expr_p)))
	      {
		*expr_p = fold_convert_loc (input_location, orig_type, *expr_p);
		ret = GS_OK;
		break;
	      }

	  /* Boolified binary truth expressions are semantically equivalent
	     to bitwise binary expressions.  Canonicalize them to the
	     bitwise variant.  */
	    switch (TREE_CODE (*expr_p))
	      {
	      case TRUTH_AND_EXPR:
		TREE_SET_CODE (*expr_p, BIT_AND_EXPR);
		break;
	      case TRUTH_OR_EXPR:
		TREE_SET_CODE (*expr_p, BIT_IOR_EXPR);
		break;
	      case TRUTH_XOR_EXPR:
		TREE_SET_CODE (*expr_p, BIT_XOR_EXPR);
		break;
	      default:
		break;
	      }

	    /* Continue classified as tcc_binary.  */
	    goto expr_2;
	  }

	case FMA_EXPR:
	  /* Classified as tcc_expression.  */
	  goto expr_3;
>>>>>>> f61fc398

	case POINTER_PLUS_EXPR:
	  {
	    enum gimplify_status r0, r1;
	    r0 = gimplify_expr (&TREE_OPERAND (*expr_p, 0), pre_p,
				post_p, is_gimple_val, fb_rvalue);
	    r1 = gimplify_expr (&TREE_OPERAND (*expr_p, 1), pre_p,
				post_p, is_gimple_val, fb_rvalue);
	    recalculate_side_effects (*expr_p);
	    ret = MIN (r0, r1);
	    /* Convert &X + CST to invariant &MEM[&X, CST].  Do this
	       after gimplifying operands - this is similar to how
	       it would be folding all gimplified stmts on creation
	       to have them canonicalized, which is what we eventually
	       should do anyway.  */
	    if (TREE_CODE (TREE_OPERAND (*expr_p, 1)) == INTEGER_CST
		&& is_gimple_min_invariant (TREE_OPERAND (*expr_p, 0)))
	      {
		*expr_p = build_fold_addr_expr_with_type_loc
		   (input_location,
		    fold_build2 (MEM_REF, TREE_TYPE (TREE_TYPE (*expr_p)),
				 TREE_OPERAND (*expr_p, 0),
				 fold_convert (ptr_type_node,
					       TREE_OPERAND (*expr_p, 1))),
		    TREE_TYPE (*expr_p));
		ret = MIN (ret, GS_OK);
	      }
	    break;
	  }

	default:
	  switch (TREE_CODE_CLASS (TREE_CODE (*expr_p)))
	    {
	    case tcc_comparison:
	      /* Handle comparison of objects of non scalar mode aggregates
	     	 with a call to memcmp.  It would be nice to only have to do
	     	 this for variable-sized objects, but then we'd have to allow
	     	 the same nest of reference nodes we allow for MODIFY_EXPR and
	     	 that's too complex.

		 Compare scalar mode aggregates as scalar mode values.  Using
		 memcmp for them would be very inefficient at best, and is
		 plain wrong if bitfields are involved.  */
		{
		  tree type = TREE_TYPE (TREE_OPERAND (*expr_p, 1));

		  /* Vector comparisons need no boolification.  */
		  if (TREE_CODE (type) == VECTOR_TYPE)
		    goto expr_2;
		  else if (!AGGREGATE_TYPE_P (type))
		    {
		      tree org_type = TREE_TYPE (*expr_p);
		      *expr_p = gimple_boolify (*expr_p);
		      if (!useless_type_conversion_p (org_type,
						      TREE_TYPE (*expr_p)))
			{
			  *expr_p = fold_convert_loc (input_location,
						      org_type, *expr_p);
			  ret = GS_OK;
			}
		      else
			goto expr_2;
		    }
		  else if (TYPE_MODE (type) != BLKmode)
		    ret = gimplify_scalar_mode_aggregate_compare (expr_p);
		  else
		    ret = gimplify_variable_sized_compare (expr_p);

		  break;
		}

	    /* If *EXPR_P does not need to be special-cased, handle it
	       according to its class.  */
	    case tcc_unary:
	      ret = gimplify_expr (&TREE_OPERAND (*expr_p, 0), pre_p,
				   post_p, is_gimple_val, fb_rvalue);
	      break;

	    case tcc_binary:
	    expr_2:
	      {
		enum gimplify_status r0, r1;

		r0 = gimplify_expr (&TREE_OPERAND (*expr_p, 0), pre_p,
		                    post_p, is_gimple_val, fb_rvalue);
		r1 = gimplify_expr (&TREE_OPERAND (*expr_p, 1), pre_p,
				    post_p, is_gimple_val, fb_rvalue);

		ret = MIN (r0, r1);
		break;
	      }

	    expr_3:
	      {
		enum gimplify_status r0, r1, r2;

		r0 = gimplify_expr (&TREE_OPERAND (*expr_p, 0), pre_p,
		                    post_p, is_gimple_val, fb_rvalue);
		r1 = gimplify_expr (&TREE_OPERAND (*expr_p, 1), pre_p,
				    post_p, is_gimple_val, fb_rvalue);
		r2 = gimplify_expr (&TREE_OPERAND (*expr_p, 2), pre_p,
				    post_p, is_gimple_val, fb_rvalue);

		ret = MIN (MIN (r0, r1), r2);
		break;
	      }

	    case tcc_declaration:
	    case tcc_constant:
	      ret = GS_ALL_DONE;
	      goto dont_recalculate;

	    default:
	      gcc_unreachable ();
	    }

	  recalculate_side_effects (*expr_p);

	dont_recalculate:
	  break;
	}

      gcc_assert (*expr_p || ret != GS_OK);
    }
  while (ret == GS_OK);

  /* If we encountered an error_mark somewhere nested inside, either
     stub out the statement or propagate the error back out.  */
  if (ret == GS_ERROR)
    {
      if (is_statement)
	*expr_p = NULL;
      goto out;
    }

  /* This was only valid as a return value from the langhook, which
     we handled.  Make sure it doesn't escape from any other context.  */
  gcc_assert (ret != GS_UNHANDLED);

  if (fallback == fb_none && *expr_p && !is_gimple_stmt (*expr_p))
    {
      /* We aren't looking for a value, and we don't have a valid
	 statement.  If it doesn't have side-effects, throw it away.  */
      if (!TREE_SIDE_EFFECTS (*expr_p))
	*expr_p = NULL;
      else if (!TREE_THIS_VOLATILE (*expr_p))
	{
	  /* This is probably a _REF that contains something nested that
	     has side effects.  Recurse through the operands to find it.  */
	  enum tree_code code = TREE_CODE (*expr_p);

	  switch (code)
	    {
	    case COMPONENT_REF:
	    case REALPART_EXPR:
	    case IMAGPART_EXPR:
	    case VIEW_CONVERT_EXPR:
	      gimplify_expr (&TREE_OPERAND (*expr_p, 0), pre_p, post_p,
			     gimple_test_f, fallback);
	      break;

	    case ARRAY_REF:
	    case ARRAY_RANGE_REF:
	      gimplify_expr (&TREE_OPERAND (*expr_p, 0), pre_p, post_p,
			     gimple_test_f, fallback);
	      gimplify_expr (&TREE_OPERAND (*expr_p, 1), pre_p, post_p,
			     gimple_test_f, fallback);
	      break;

	    default:
	       /* Anything else with side-effects must be converted to
		  a valid statement before we get here.  */
	      gcc_unreachable ();
	    }

	  *expr_p = NULL;
	}
      else if (COMPLETE_TYPE_P (TREE_TYPE (*expr_p))
	       && TYPE_MODE (TREE_TYPE (*expr_p)) != BLKmode)
	{
	  /* Historically, the compiler has treated a bare reference
	     to a non-BLKmode volatile lvalue as forcing a load.  */
	  tree type = TYPE_MAIN_VARIANT (TREE_TYPE (*expr_p));

	  /* Normally, we do not want to create a temporary for a
	     TREE_ADDRESSABLE type because such a type should not be
	     copied by bitwise-assignment.  However, we make an
	     exception here, as all we are doing here is ensuring that
	     we read the bytes that make up the type.  We use
	     create_tmp_var_raw because create_tmp_var will abort when
	     given a TREE_ADDRESSABLE type.  */
	  tree tmp = create_tmp_var_raw (type, "vol");
	  gimple_add_tmp_var (tmp);
	  gimplify_assign (tmp, *expr_p, pre_p);
	  *expr_p = NULL;
	}
      else
	/* We can't do anything useful with a volatile reference to
	   an incomplete type, so just throw it away.  Likewise for
	   a BLKmode type, since any implicit inner load should
	   already have been turned into an explicit one by the
	   gimplification process.  */
	*expr_p = NULL;
    }

  /* If we are gimplifying at the statement level, we're done.  Tack
     everything together and return.  */
  if (fallback == fb_none || is_statement)
    {
      /* Since *EXPR_P has been converted into a GIMPLE tuple, clear
         it out for GC to reclaim it.  */
      *expr_p = NULL_TREE;

      if (!gimple_seq_empty_p (internal_pre)
	  || !gimple_seq_empty_p (internal_post))
	{
	  gimplify_seq_add_seq (&internal_pre, internal_post);
	  gimplify_seq_add_seq (pre_p, internal_pre);
	}

      /* The result of gimplifying *EXPR_P is going to be the last few
	 statements in *PRE_P and *POST_P.  Add location information
	 to all the statements that were added by the gimplification
	 helpers.  */
      if (!gimple_seq_empty_p (*pre_p))
	annotate_all_with_location_after (*pre_p, pre_last_gsi, input_location);

      if (!gimple_seq_empty_p (*post_p))
	annotate_all_with_location_after (*post_p, post_last_gsi,
					  input_location);

      goto out;
    }

#ifdef ENABLE_GIMPLE_CHECKING
  if (*expr_p)
    {
      enum tree_code code = TREE_CODE (*expr_p);
      /* These expressions should already be in gimple IR form.  */
      gcc_assert (code != MODIFY_EXPR
		  && code != ASM_EXPR
		  && code != BIND_EXPR
		  && code != CATCH_EXPR
		  && (code != COND_EXPR || gimplify_ctxp->allow_rhs_cond_expr)
		  && code != EH_FILTER_EXPR
		  && code != GOTO_EXPR
		  && code != LABEL_EXPR
		  && code != LOOP_EXPR
		  && code != SWITCH_EXPR
		  && code != TRY_FINALLY_EXPR
		  && code != OMP_CRITICAL
		  && code != OMP_FOR
		  && code != OMP_MASTER
		  && code != OMP_ORDERED
		  && code != OMP_PARALLEL
		  && code != OMP_SECTIONS
		  && code != OMP_SECTION
		  && code != OMP_SINGLE);
    }
#endif

  /* Otherwise we're gimplifying a subexpression, so the resulting
     value is interesting.  If it's a valid operand that matches
     GIMPLE_TEST_F, we're done. Unless we are handling some
     post-effects internally; if that's the case, we need to copy into
     a temporary before adding the post-effects to POST_P.  */
  if (gimple_seq_empty_p (internal_post) && (*gimple_test_f) (*expr_p))
    goto out;

  /* Otherwise, we need to create a new temporary for the gimplified
     expression.  */

  /* We can't return an lvalue if we have an internal postqueue.  The
     object the lvalue refers to would (probably) be modified by the
     postqueue; we need to copy the value out first, which means an
     rvalue.  */
  if ((fallback & fb_lvalue)
      && gimple_seq_empty_p (internal_post)
      && is_gimple_addressable (*expr_p))
    {
      /* An lvalue will do.  Take the address of the expression, store it
	 in a temporary, and replace the expression with an INDIRECT_REF of
	 that temporary.  */
      tmp = build_fold_addr_expr_loc (input_location, *expr_p);
      gimplify_expr (&tmp, pre_p, post_p, is_gimple_reg, fb_rvalue);
      *expr_p = build_simple_mem_ref (tmp);
    }
  else if ((fallback & fb_rvalue) && is_gimple_reg_rhs_or_call (*expr_p))
    {
      /* An rvalue will do.  Assign the gimplified expression into a
	 new temporary TMP and replace the original expression with
	 TMP.  First, make sure that the expression has a type so that
	 it can be assigned into a temporary.  */
      gcc_assert (!VOID_TYPE_P (TREE_TYPE (*expr_p)));

      if (!gimple_seq_empty_p (internal_post) || (fallback & fb_lvalue))
	/* The postqueue might change the value of the expression between
	   the initialization and use of the temporary, so we can't use a
	   formal temp.  FIXME do we care?  */
	{
	  *expr_p = get_initialized_tmp_var (*expr_p, pre_p, post_p);
	  if (TREE_CODE (TREE_TYPE (*expr_p)) == COMPLEX_TYPE
	      || TREE_CODE (TREE_TYPE (*expr_p)) == VECTOR_TYPE)
	    DECL_GIMPLE_REG_P (*expr_p) = 1;
	}
      else
	*expr_p = get_formal_tmp_var (*expr_p, pre_p);
    }
  else
    {
#ifdef ENABLE_GIMPLE_CHECKING
      if (!(fallback & fb_mayfail))
	{
	  fprintf (stderr, "gimplification failed:\n");
	  print_generic_expr (stderr, *expr_p, 0);
	  debug_tree (*expr_p);
	  internal_error ("gimplification failed");
	}
#endif
      gcc_assert (fallback & fb_mayfail);

      /* If this is an asm statement, and the user asked for the
	 impossible, don't die.  Fail and let gimplify_asm_expr
	 issue an error.  */
      ret = GS_ERROR;
      goto out;
    }

  /* Make sure the temporary matches our predicate.  */
  gcc_assert ((*gimple_test_f) (*expr_p));

  if (!gimple_seq_empty_p (internal_post))
    {
      annotate_all_with_location (internal_post, input_location);
      gimplify_seq_add_seq (pre_p, internal_post);
    }

 out:
  input_location = saved_location;
  return ret;
}

/* Look through TYPE for variable-sized objects and gimplify each such
   size that we find.  Add to LIST_P any statements generated.  */

void
gimplify_type_sizes (tree type, gimple_seq *list_p)
{
  tree field, t;

  if (type == NULL || type == error_mark_node)
    return;

  /* We first do the main variant, then copy into any other variants.  */
  type = TYPE_MAIN_VARIANT (type);

  /* Avoid infinite recursion.  */
  if (TYPE_SIZES_GIMPLIFIED (type))
    return;

  TYPE_SIZES_GIMPLIFIED (type) = 1;

  switch (TREE_CODE (type))
    {
    case INTEGER_TYPE:
    case ENUMERAL_TYPE:
    case BOOLEAN_TYPE:
    case REAL_TYPE:
    case FIXED_POINT_TYPE:
      gimplify_one_sizepos (&TYPE_MIN_VALUE (type), list_p);
      gimplify_one_sizepos (&TYPE_MAX_VALUE (type), list_p);

      for (t = TYPE_NEXT_VARIANT (type); t; t = TYPE_NEXT_VARIANT (t))
	{
	  TYPE_MIN_VALUE (t) = TYPE_MIN_VALUE (type);
	  TYPE_MAX_VALUE (t) = TYPE_MAX_VALUE (type);
	}
      break;

    case ARRAY_TYPE:
      /* These types may not have declarations, so handle them here.  */
      gimplify_type_sizes (TREE_TYPE (type), list_p);
      gimplify_type_sizes (TYPE_DOMAIN (type), list_p);
      /* Ensure VLA bounds aren't removed, for -O0 they should be variables
	 with assigned stack slots, for -O1+ -g they should be tracked
	 by VTA.  */
      if (!(TYPE_NAME (type)
	    && TREE_CODE (TYPE_NAME (type)) == TYPE_DECL
	    && DECL_IGNORED_P (TYPE_NAME (type)))
	  && TYPE_DOMAIN (type)
	  && INTEGRAL_TYPE_P (TYPE_DOMAIN (type)))
	{
	  t = TYPE_MIN_VALUE (TYPE_DOMAIN (type));
	  if (t && TREE_CODE (t) == VAR_DECL && DECL_ARTIFICIAL (t))
	    DECL_IGNORED_P (t) = 0;
	  t = TYPE_MAX_VALUE (TYPE_DOMAIN (type));
	  if (t && TREE_CODE (t) == VAR_DECL && DECL_ARTIFICIAL (t))
	    DECL_IGNORED_P (t) = 0;
	}
      break;

    case RECORD_TYPE:
    case UNION_TYPE:
    case QUAL_UNION_TYPE:
      for (field = TYPE_FIELDS (type); field; field = DECL_CHAIN (field))
	if (TREE_CODE (field) == FIELD_DECL)
	  {
	    gimplify_one_sizepos (&DECL_FIELD_OFFSET (field), list_p);
	    gimplify_one_sizepos (&DECL_SIZE (field), list_p);
	    gimplify_one_sizepos (&DECL_SIZE_UNIT (field), list_p);
	    gimplify_type_sizes (TREE_TYPE (field), list_p);
	  }
      break;

    case POINTER_TYPE:
    case REFERENCE_TYPE:
	/* We used to recurse on the pointed-to type here, which turned out to
	   be incorrect because its definition might refer to variables not
	   yet initialized at this point if a forward declaration is involved.

	   It was actually useful for anonymous pointed-to types to ensure
	   that the sizes evaluation dominates every possible later use of the
	   values.  Restricting to such types here would be safe since there
	   is no possible forward declaration around, but would introduce an
	   undesirable middle-end semantic to anonymity.  We then defer to
	   front-ends the responsibility of ensuring that the sizes are
	   evaluated both early and late enough, e.g. by attaching artificial
	   type declarations to the tree.  */
      break;

    default:
      break;
    }

  gimplify_one_sizepos (&TYPE_SIZE (type), list_p);
  gimplify_one_sizepos (&TYPE_SIZE_UNIT (type), list_p);

  for (t = TYPE_NEXT_VARIANT (type); t; t = TYPE_NEXT_VARIANT (t))
    {
      TYPE_SIZE (t) = TYPE_SIZE (type);
      TYPE_SIZE_UNIT (t) = TYPE_SIZE_UNIT (type);
      TYPE_SIZES_GIMPLIFIED (t) = 1;
    }
}

/* A subroutine of gimplify_type_sizes to make sure that *EXPR_P,
   a size or position, has had all of its SAVE_EXPRs evaluated.
   We add any required statements to *STMT_P.  */

void
gimplify_one_sizepos (tree *expr_p, gimple_seq *stmt_p)
{
  tree type, expr = *expr_p;

  /* We don't do anything if the value isn't there, is constant, or contains
     A PLACEHOLDER_EXPR.  We also don't want to do anything if it's already
     a VAR_DECL.  If it's a VAR_DECL from another function, the gimplifier
     will want to replace it with a new variable, but that will cause problems
     if this type is from outside the function.  It's OK to have that here.  */
  if (expr == NULL_TREE || TREE_CONSTANT (expr)
      || TREE_CODE (expr) == VAR_DECL
      || CONTAINS_PLACEHOLDER_P (expr))
    return;

  type = TREE_TYPE (expr);
  *expr_p = unshare_expr (expr);

  gimplify_expr (expr_p, stmt_p, NULL, is_gimple_val, fb_rvalue);
  expr = *expr_p;

  /* Verify that we've an exact type match with the original expression.
     In particular, we do not wish to drop a "sizetype" in favour of a
     type of similar dimensions.  We don't want to pollute the generic
     type-stripping code with this knowledge because it doesn't matter
     for the bulk of GENERIC/GIMPLE.  It only matters that TYPE_SIZE_UNIT
     and friends retain their "sizetype-ness".  */
  if (TREE_TYPE (expr) != type
      && TREE_CODE (type) == INTEGER_TYPE
      && TYPE_IS_SIZETYPE (type))
    {
      tree tmp;
      gimple stmt;

      *expr_p = create_tmp_var (type, NULL);
      tmp = build1 (NOP_EXPR, type, expr);
      stmt = gimplify_assign (*expr_p, tmp, stmt_p);
      gimple_set_location (stmt, EXPR_LOC_OR_HERE (expr));
    }
}

/* Gimplify the body of statements pointed to by BODY_P and return a
   GIMPLE_BIND containing the sequence of GIMPLE statements
   corresponding to BODY_P.  FNDECL is the function decl containing
   *BODY_P.  */

gimple
gimplify_body (tree *body_p, tree fndecl, bool do_parms)
{
  location_t saved_location = input_location;
  gimple_seq parm_stmts, seq;
  gimple outer_bind;
  struct gimplify_ctx gctx;
  struct cgraph_node *cgn;

  timevar_push (TV_TREE_GIMPLIFY);

  /* Initialize for optimize_insn_for_s{ize,peed}_p possibly called during
     gimplification.  */
  default_rtl_profile ();

  gcc_assert (gimplify_ctxp == NULL);
  push_gimplify_context (&gctx);

  /* Unshare most shared trees in the body and in that of any nested functions.
     It would seem we don't have to do this for nested functions because
     they are supposed to be output and then the outer function gimplified
     first, but the g++ front end doesn't always do it that way.  */
  unshare_body (body_p, fndecl);
  unvisit_body (body_p, fndecl);

  cgn = cgraph_get_node (fndecl);
  if (cgn && cgn->origin)
    nonlocal_vlas = pointer_set_create ();

  /* Make sure input_location isn't set to something weird.  */
  input_location = DECL_SOURCE_LOCATION (fndecl);

  /* Resolve callee-copies.  This has to be done before processing
     the body so that DECL_VALUE_EXPR gets processed correctly.  */
  parm_stmts = (do_parms) ? gimplify_parameters () : NULL;

  /* Gimplify the function's body.  */
  seq = NULL;
  gimplify_stmt (body_p, &seq);
  outer_bind = gimple_seq_first_stmt (seq);
  if (!outer_bind)
    {
      outer_bind = gimple_build_nop ();
      gimplify_seq_add_stmt (&seq, outer_bind);
    }

  /* The body must contain exactly one statement, a GIMPLE_BIND.  If this is
     not the case, wrap everything in a GIMPLE_BIND to make it so.  */
  if (gimple_code (outer_bind) == GIMPLE_BIND
      && gimple_seq_first (seq) == gimple_seq_last (seq))
    ;
  else
    outer_bind = gimple_build_bind (NULL_TREE, seq, NULL);

  *body_p = NULL_TREE;

  /* If we had callee-copies statements, insert them at the beginning
     of the function and clear DECL_VALUE_EXPR_P on the parameters.  */
  if (!gimple_seq_empty_p (parm_stmts))
    {
      tree parm;

      gimplify_seq_add_seq (&parm_stmts, gimple_bind_body (outer_bind));
      gimple_bind_set_body (outer_bind, parm_stmts);

      for (parm = DECL_ARGUMENTS (current_function_decl);
	   parm; parm = DECL_CHAIN (parm))
	if (DECL_HAS_VALUE_EXPR_P (parm))
	  {
	    DECL_HAS_VALUE_EXPR_P (parm) = 0;
	    DECL_IGNORED_P (parm) = 0;
	  }
    }

  if (nonlocal_vlas)
    {
      pointer_set_destroy (nonlocal_vlas);
      nonlocal_vlas = NULL;
    }

  pop_gimplify_context (outer_bind);
  gcc_assert (gimplify_ctxp == NULL);

  if (!seen_error ())
    verify_gimple_in_seq (gimple_bind_body (outer_bind));

  timevar_pop (TV_TREE_GIMPLIFY);
  input_location = saved_location;

  return outer_bind;
}

typedef char *char_p; /* For DEF_VEC_P.  */
DEF_VEC_P(char_p);
DEF_VEC_ALLOC_P(char_p,heap);

/* Return whether we should exclude FNDECL from instrumentation.  */

static bool
flag_instrument_functions_exclude_p (tree fndecl)
{
  VEC(char_p,heap) *vec;

  vec = (VEC(char_p,heap) *) flag_instrument_functions_exclude_functions;
  if (VEC_length (char_p, vec) > 0)
    {
      const char *name;
      int i;
      char *s;

      name = lang_hooks.decl_printable_name (fndecl, 0);
      FOR_EACH_VEC_ELT (char_p, vec, i, s)
	if (strstr (name, s) != NULL)
	  return true;
    }

  vec = (VEC(char_p,heap) *) flag_instrument_functions_exclude_files;
  if (VEC_length (char_p, vec) > 0)
    {
      const char *name;
      int i;
      char *s;

      name = DECL_SOURCE_FILE (fndecl);
      FOR_EACH_VEC_ELT (char_p, vec, i, s)
	if (strstr (name, s) != NULL)
	  return true;
    }

  return false;
}

/* Entry point to the gimplification pass.  FNDECL is the FUNCTION_DECL
   node for the function we want to gimplify.

   Return the sequence of GIMPLE statements corresponding to the body
   of FNDECL.  */

void
gimplify_function_tree (tree fndecl)
{
  tree oldfn, parm, ret;
  gimple_seq seq;
  gimple bind;

  gcc_assert (!gimple_body (fndecl));

  oldfn = current_function_decl;
  current_function_decl = fndecl;
  if (DECL_STRUCT_FUNCTION (fndecl))
    push_cfun (DECL_STRUCT_FUNCTION (fndecl));
  else
    push_struct_function (fndecl);

  for (parm = DECL_ARGUMENTS (fndecl); parm ; parm = DECL_CHAIN (parm))
    {
      /* Preliminarily mark non-addressed complex variables as eligible
         for promotion to gimple registers.  We'll transform their uses
         as we find them.  */
      if ((TREE_CODE (TREE_TYPE (parm)) == COMPLEX_TYPE
	   || TREE_CODE (TREE_TYPE (parm)) == VECTOR_TYPE)
          && !TREE_THIS_VOLATILE (parm)
          && !needs_to_live_in_memory (parm))
        DECL_GIMPLE_REG_P (parm) = 1;
    }

  ret = DECL_RESULT (fndecl);
  if ((TREE_CODE (TREE_TYPE (ret)) == COMPLEX_TYPE
       || TREE_CODE (TREE_TYPE (ret)) == VECTOR_TYPE)
      && !needs_to_live_in_memory (ret))
    DECL_GIMPLE_REG_P (ret) = 1;

  bind = gimplify_body (&DECL_SAVED_TREE (fndecl), fndecl, true);

  /* The tree body of the function is no longer needed, replace it
     with the new GIMPLE body.  */
  seq = gimple_seq_alloc ();
  gimple_seq_add_stmt (&seq, bind);
  gimple_set_body (fndecl, seq);

  /* If we're instrumenting function entry/exit, then prepend the call to
     the entry hook and wrap the whole function in a TRY_FINALLY_EXPR to
     catch the exit hook.  */
  /* ??? Add some way to ignore exceptions for this TFE.  */
  if (flag_instrument_function_entry_exit
      && !DECL_NO_INSTRUMENT_FUNCTION_ENTRY_EXIT (fndecl)
      && !flag_instrument_functions_exclude_p (fndecl))
    {
      tree x;
      gimple new_bind;
      gimple tf;
      gimple_seq cleanup = NULL, body = NULL;
      tree tmp_var;
      gimple call;

      x = implicit_built_in_decls[BUILT_IN_RETURN_ADDRESS];
      call = gimple_build_call (x, 1, integer_zero_node);
      tmp_var = create_tmp_var (ptr_type_node, "return_addr");
      gimple_call_set_lhs (call, tmp_var);
      gimplify_seq_add_stmt (&cleanup, call);
      x = implicit_built_in_decls[BUILT_IN_PROFILE_FUNC_EXIT];
      call = gimple_build_call (x, 2,
				build_fold_addr_expr (current_function_decl),
				tmp_var);
      gimplify_seq_add_stmt (&cleanup, call);
      tf = gimple_build_try (seq, cleanup, GIMPLE_TRY_FINALLY);

      x = implicit_built_in_decls[BUILT_IN_RETURN_ADDRESS];
      call = gimple_build_call (x, 1, integer_zero_node);
      tmp_var = create_tmp_var (ptr_type_node, "return_addr");
      gimple_call_set_lhs (call, tmp_var);
      gimplify_seq_add_stmt (&body, call);
      x = implicit_built_in_decls[BUILT_IN_PROFILE_FUNC_ENTER];
      call = gimple_build_call (x, 2,
				build_fold_addr_expr (current_function_decl),
				tmp_var);
      gimplify_seq_add_stmt (&body, call);
      gimplify_seq_add_stmt (&body, tf);
      new_bind = gimple_build_bind (NULL, body, gimple_bind_block (bind));
      /* Clear the block for BIND, since it is no longer directly inside
         the function, but within a try block.  */
      gimple_bind_set_block (bind, NULL);

      /* Replace the current function body with the body
         wrapped in the try/finally TF.  */
      seq = gimple_seq_alloc ();
      gimple_seq_add_stmt (&seq, new_bind);
      gimple_set_body (fndecl, seq);
    }

  DECL_SAVED_TREE (fndecl) = NULL_TREE;
  cfun->curr_properties = PROP_gimple_any;

  current_function_decl = oldfn;
  pop_cfun ();
}

/* Some transformations like inlining may invalidate the GIMPLE form
   for operands.  This function traverses all the operands in STMT and
   gimplifies anything that is not a valid gimple operand.  Any new
   GIMPLE statements are inserted before *GSI_P.  */

void
gimple_regimplify_operands (gimple stmt, gimple_stmt_iterator *gsi_p)
{
  size_t i, num_ops;
  tree orig_lhs = NULL_TREE, lhs, t;
  gimple_seq pre = NULL;
  gimple post_stmt = NULL;
  struct gimplify_ctx gctx;

  push_gimplify_context (&gctx);
  gimplify_ctxp->into_ssa = gimple_in_ssa_p (cfun);

  switch (gimple_code (stmt))
    {
    case GIMPLE_COND:
      gimplify_expr (gimple_cond_lhs_ptr (stmt), &pre, NULL,
		     is_gimple_val, fb_rvalue);
      gimplify_expr (gimple_cond_rhs_ptr (stmt), &pre, NULL,
		     is_gimple_val, fb_rvalue);
      break;
    case GIMPLE_SWITCH:
      gimplify_expr (gimple_switch_index_ptr (stmt), &pre, NULL,
		     is_gimple_val, fb_rvalue);
      break;
    case GIMPLE_OMP_ATOMIC_LOAD:
      gimplify_expr (gimple_omp_atomic_load_rhs_ptr (stmt), &pre, NULL,
		     is_gimple_val, fb_rvalue);
      break;
    case GIMPLE_ASM:
      {
	size_t i, noutputs = gimple_asm_noutputs (stmt);
	const char *constraint, **oconstraints;
	bool allows_mem, allows_reg, is_inout;

	oconstraints
	  = (const char **) alloca ((noutputs) * sizeof (const char *));
	for (i = 0; i < noutputs; i++)
	  {
	    tree op = gimple_asm_output_op (stmt, i);
	    constraint = TREE_STRING_POINTER (TREE_VALUE (TREE_PURPOSE (op)));
	    oconstraints[i] = constraint;
	    parse_output_constraint (&constraint, i, 0, 0, &allows_mem,
				     &allows_reg, &is_inout);
	    gimplify_expr (&TREE_VALUE (op), &pre, NULL,
			   is_inout ? is_gimple_min_lval : is_gimple_lvalue,
			   fb_lvalue | fb_mayfail);
	  }
	for (i = 0; i < gimple_asm_ninputs (stmt); i++)
	  {
	    tree op = gimple_asm_input_op (stmt, i);
	    constraint = TREE_STRING_POINTER (TREE_VALUE (TREE_PURPOSE (op)));
	    parse_input_constraint (&constraint, 0, 0, noutputs, 0,
				    oconstraints, &allows_mem, &allows_reg);
	    if (TREE_ADDRESSABLE (TREE_TYPE (TREE_VALUE (op))) && allows_mem)
	      allows_reg = 0;
	    if (!allows_reg && allows_mem)
	      gimplify_expr (&TREE_VALUE (op), &pre, NULL,
			     is_gimple_lvalue, fb_lvalue | fb_mayfail);
	    else
	      gimplify_expr (&TREE_VALUE (op), &pre, NULL,
			     is_gimple_asm_val, fb_rvalue);
	  }
      }
      break;
    default:
      /* NOTE: We start gimplifying operands from last to first to
	 make sure that side-effects on the RHS of calls, assignments
	 and ASMs are executed before the LHS.  The ordering is not
	 important for other statements.  */
      num_ops = gimple_num_ops (stmt);
      orig_lhs = gimple_get_lhs (stmt);
      for (i = num_ops; i > 0; i--)
	{
	  tree op = gimple_op (stmt, i - 1);
	  if (op == NULL_TREE)
	    continue;
	  if (i == 1 && (is_gimple_call (stmt) || is_gimple_assign (stmt)))
	    gimplify_expr (&op, &pre, NULL, is_gimple_lvalue, fb_lvalue);
	  else if (i == 2
		   && is_gimple_assign (stmt)
		   && num_ops == 2
		   && get_gimple_rhs_class (gimple_expr_code (stmt))
		      == GIMPLE_SINGLE_RHS)
	    gimplify_expr (&op, &pre, NULL,
			   rhs_predicate_for (gimple_assign_lhs (stmt)),
			   fb_rvalue);
	  else if (i == 2 && is_gimple_call (stmt))
	    {
	      if (TREE_CODE (op) == FUNCTION_DECL)
		continue;
	      gimplify_expr (&op, &pre, NULL, is_gimple_call_addr, fb_rvalue);
	    }
	  else
	    gimplify_expr (&op, &pre, NULL, is_gimple_val, fb_rvalue);
	  gimple_set_op (stmt, i - 1, op);
	}

      lhs = gimple_get_lhs (stmt);
      /* If the LHS changed it in a way that requires a simple RHS,
	 create temporary.  */
      if (lhs && !is_gimple_reg (lhs))
	{
	  bool need_temp = false;

	  if (is_gimple_assign (stmt)
	      && num_ops == 2
	      && get_gimple_rhs_class (gimple_expr_code (stmt))
		 == GIMPLE_SINGLE_RHS)
	    gimplify_expr (gimple_assign_rhs1_ptr (stmt), &pre, NULL,
			   rhs_predicate_for (gimple_assign_lhs (stmt)),
			   fb_rvalue);
	  else if (is_gimple_reg (lhs))
	    {
	      if (is_gimple_reg_type (TREE_TYPE (lhs)))
		{
		  if (is_gimple_call (stmt))
		    {
		      i = gimple_call_flags (stmt);
		      if ((i & ECF_LOOPING_CONST_OR_PURE)
			  || !(i & (ECF_CONST | ECF_PURE)))
			need_temp = true;
		    }
		  if (stmt_can_throw_internal (stmt))
		    need_temp = true;
		}
	    }
	  else
	    {
	      if (is_gimple_reg_type (TREE_TYPE (lhs)))
		need_temp = true;
	      else if (TYPE_MODE (TREE_TYPE (lhs)) != BLKmode)
		{
		  if (is_gimple_call (stmt))
		    {
		      tree fndecl = gimple_call_fndecl (stmt);

		      if (!aggregate_value_p (TREE_TYPE (lhs), fndecl)
			  && !(fndecl && DECL_RESULT (fndecl)
			       && DECL_BY_REFERENCE (DECL_RESULT (fndecl))))
			need_temp = true;
		    }
		  else
		    need_temp = true;
		}
	    }
	  if (need_temp)
	    {
	      tree temp = create_tmp_reg (TREE_TYPE (lhs), NULL);

	      if (TREE_CODE (orig_lhs) == SSA_NAME)
		orig_lhs = SSA_NAME_VAR (orig_lhs);

	      if (gimple_in_ssa_p (cfun))
		temp = make_ssa_name (temp, NULL);
	      gimple_set_lhs (stmt, temp);
	      post_stmt = gimple_build_assign (lhs, temp);
	      if (TREE_CODE (lhs) == SSA_NAME)
		SSA_NAME_DEF_STMT (lhs) = post_stmt;
	    }
	}
      break;
    }

  if (gimple_referenced_vars (cfun))
    for (t = gimplify_ctxp->temps; t ; t = TREE_CHAIN (t))
      add_referenced_var (t);

  if (!gimple_seq_empty_p (pre))
    {
      if (gimple_in_ssa_p (cfun))
	{
	  gimple_stmt_iterator i;

	  for (i = gsi_start (pre); !gsi_end_p (i); gsi_next (&i))
	    mark_symbols_for_renaming (gsi_stmt (i));
	}
      gsi_insert_seq_before (gsi_p, pre, GSI_SAME_STMT);
    }
  if (post_stmt)
    gsi_insert_after (gsi_p, post_stmt, GSI_NEW_STMT);

  pop_gimplify_context (NULL);
}

/* Expand EXPR to list of gimple statements STMTS.  GIMPLE_TEST_F specifies
   the predicate that will hold for the result.  If VAR is not NULL, make the
   base variable of the final destination be VAR if suitable.  */

tree
force_gimple_operand_1 (tree expr, gimple_seq *stmts,
			gimple_predicate gimple_test_f, tree var)
{
  tree t;
  enum gimplify_status ret;
  struct gimplify_ctx gctx;

  *stmts = NULL;

  /* gimple_test_f might be more strict than is_gimple_val, make
     sure we pass both.  Just checking gimple_test_f doesn't work
     because most gimple predicates do not work recursively.  */
  if (is_gimple_val (expr)
      && (*gimple_test_f) (expr))
    return expr;

  push_gimplify_context (&gctx);
  gimplify_ctxp->into_ssa = gimple_in_ssa_p (cfun);
  gimplify_ctxp->allow_rhs_cond_expr = true;

  if (var)
    expr = build2 (MODIFY_EXPR, TREE_TYPE (var), var, expr);

  if (TREE_CODE (expr) != MODIFY_EXPR
      && TREE_TYPE (expr) == void_type_node)
    {
      gimplify_and_add (expr, stmts);
      expr = NULL_TREE;
    }
  else
    {
      ret = gimplify_expr (&expr, stmts, NULL, gimple_test_f, fb_rvalue);
      gcc_assert (ret != GS_ERROR);
    }

  if (gimple_referenced_vars (cfun))
    for (t = gimplify_ctxp->temps; t ; t = DECL_CHAIN (t))
      add_referenced_var (t);

  pop_gimplify_context (NULL);

  return expr;
}

/* Expand EXPR to list of gimple statements STMTS.  If SIMPLE is true,
   force the result to be either ssa_name or an invariant, otherwise
   just force it to be a rhs expression.  If VAR is not NULL, make the
   base variable of the final destination be VAR if suitable.  */

tree
force_gimple_operand (tree expr, gimple_seq *stmts, bool simple, tree var)
{
  return force_gimple_operand_1 (expr, stmts,
				 simple ? is_gimple_val : is_gimple_reg_rhs,
				 var);
}

/* Invoke force_gimple_operand_1 for EXPR with parameters GIMPLE_TEST_F
   and VAR.  If some statements are produced, emits them at GSI.
   If BEFORE is true.  the statements are appended before GSI, otherwise
   they are appended after it.  M specifies the way GSI moves after
   insertion (GSI_SAME_STMT or GSI_CONTINUE_LINKING are the usual values).  */

tree
force_gimple_operand_gsi_1 (gimple_stmt_iterator *gsi, tree expr,
			    gimple_predicate gimple_test_f,
			    tree var, bool before,
			    enum gsi_iterator_update m)
{
  gimple_seq stmts;

  expr = force_gimple_operand_1 (expr, &stmts, gimple_test_f, var);

  if (!gimple_seq_empty_p (stmts))
    {
      if (gimple_in_ssa_p (cfun))
	{
	  gimple_stmt_iterator i;

	  for (i = gsi_start (stmts); !gsi_end_p (i); gsi_next (&i))
	    mark_symbols_for_renaming (gsi_stmt (i));
	}

      if (before)
	gsi_insert_seq_before (gsi, stmts, m);
      else
	gsi_insert_seq_after (gsi, stmts, m);
    }

  return expr;
}

/* Invoke force_gimple_operand_1 for EXPR with parameter VAR.
   If SIMPLE is true, force the result to be either ssa_name or an invariant,
   otherwise just force it to be a rhs expression.  If some statements are
   produced, emits them at GSI.  If BEFORE is true, the statements are
   appended before GSI, otherwise they are appended after it.  M specifies
   the way GSI moves after insertion (GSI_SAME_STMT or GSI_CONTINUE_LINKING
   are the usual values).  */

tree
force_gimple_operand_gsi (gimple_stmt_iterator *gsi, tree expr,
			  bool simple_p, tree var, bool before,
			  enum gsi_iterator_update m)
{
  return force_gimple_operand_gsi_1 (gsi, expr,
				     simple_p
				     ? is_gimple_val : is_gimple_reg_rhs,
				     var, before, m);
}


#include "gt-gimplify.h"<|MERGE_RESOLUTION|>--- conflicted
+++ resolved
@@ -6536,7 +6536,6 @@
    return GS_ALL_DONE;
 }
 
-<<<<<<< HEAD
 /* Gimplify a TRANSACTION_EXPR.  This involves gimplification of the
    body, and adding some EH bits.  */
 
@@ -6584,10 +6583,7 @@
   return GS_ALL_DONE;
 }
 
-/* Converts the GENERIC expression tree *EXPR_P to GIMPLE.  If the
-=======
 /* Convert the GENERIC expression tree *EXPR_P to GIMPLE.  If the
->>>>>>> f61fc398
    expression produces a value to be used as an operand inside a GIMPLE
    statement, the value will be stored back in *EXPR_P.  This value will
    be a tree of class tcc_declaration, tcc_constant, tcc_reference or
@@ -7311,11 +7307,10 @@
 	  ret = gimplify_omp_atomic (expr_p, pre_p);
 	  break;
 
-<<<<<<< HEAD
         case TRANSACTION_EXPR:
           ret = gimplify_transaction (expr_p, pre_p);
           break;
-=======
+
 	case TRUTH_AND_EXPR:
 	case TRUTH_OR_EXPR:
 	case TRUTH_XOR_EXPR:
@@ -7354,7 +7349,6 @@
 	case FMA_EXPR:
 	  /* Classified as tcc_expression.  */
 	  goto expr_3;
->>>>>>> f61fc398
 
 	case POINTER_PLUS_EXPR:
 	  {
