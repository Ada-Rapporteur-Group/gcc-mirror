--- conflicted
+++ resolved
@@ -8384,17 +8384,12 @@
 
   gcc_assert (!gimple_body (fndecl));
 
-<<<<<<< HEAD
-  oldfn = current_function_decl;
-  current_function_decl = fndecl;
 
   /* Here we check to see if we have a function with the attribute "vector."  
      If so, then we must clone it to masked/unmasked when apropriate.  */
   if (flag_enable_cilk && is_elem_fn (fndecl))
     lang_hooks.cilkplus.elem_fn_create_fn (fndecl);
   
-=======
->>>>>>> e0df4533
   if (DECL_STRUCT_FUNCTION (fndecl))
     push_cfun (DECL_STRUCT_FUNCTION (fndecl));
   else
