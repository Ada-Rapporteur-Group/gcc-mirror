/* Tree lowering pass.  This pass converts the GENERIC functions-as-trees
   tree representation into the GIMPLE form.
   Copyright (C) 2002-2017 Free Software Foundation, Inc.
   Major work done by Sebastian Pop <s.pop@laposte.net>,
   Diego Novillo <dnovillo@redhat.com> and Jason Merrill <jason@redhat.com>.

This file is part of GCC.

GCC is free software; you can redistribute it and/or modify it under
the terms of the GNU General Public License as published by the Free
Software Foundation; either version 3, or (at your option) any later
version.

GCC is distributed in the hope that it will be useful, but WITHOUT ANY
WARRANTY; without even the implied warranty of MERCHANTABILITY or
FITNESS FOR A PARTICULAR PURPOSE.  See the GNU General Public License
for more details.

You should have received a copy of the GNU General Public License
along with GCC; see the file COPYING3.  If not see
<http://www.gnu.org/licenses/>.  */

#include "config.h"
#include "system.h"
#include "coretypes.h"
#include "backend.h"
#include "target.h"
#include "rtl.h"
#include "tree.h"
#include "memmodel.h"
#include "tm_p.h"
#include "gimple.h"
#include "gimple-predict.h"
#include "tree-pass.h"		/* FIXME: only for PROP_gimple_any */
#include "ssa.h"
#include "cgraph.h"
#include "tree-pretty-print.h"
#include "diagnostic-core.h"
#include "alias.h"
#include "fold-const.h"
#include "calls.h"
#include "varasm.h"
#include "stmt.h"
#include "expr.h"
#include "gimple-fold.h"
#include "tree-eh.h"
#include "gimplify.h"
#include "gimple-iterator.h"
#include "stor-layout.h"
#include "print-tree.h"
#include "tree-iterator.h"
#include "tree-inline.h"
#include "langhooks.h"
#include "tree-cfg.h"
#include "tree-ssa.h"
#include "omp-general.h"
#include "omp-low.h"
#include "gimple-low.h"
#include "cilk.h"
#include "gomp-constants.h"
#include "splay-tree.h"
#include "gimple-walk.h"
#include "langhooks-def.h"	/* FIXME: for lhd_set_decl_assembler_name */
#include "builtins.h"
#include "stringpool.h"
#include "attribs.h"
#include "asan.h"
#include "dbgcnt.h"

/* Hash set of poisoned variables in a bind expr.  */
static hash_set<tree> *asan_poisoned_variables = NULL;

enum gimplify_omp_var_data
{
  GOVD_SEEN = 1,
  GOVD_EXPLICIT = 2,
  GOVD_SHARED = 4,
  GOVD_PRIVATE = 8,
  GOVD_FIRSTPRIVATE = 16,
  GOVD_LASTPRIVATE = 32,
  GOVD_REDUCTION = 64,
  GOVD_LOCAL = 128,
  GOVD_MAP = 256,
  GOVD_DEBUG_PRIVATE = 512,
  GOVD_PRIVATE_OUTER_REF = 1024,
  GOVD_LINEAR = 2048,
  GOVD_ALIGNED = 4096,

  /* Flag for GOVD_MAP: don't copy back.  */
  GOVD_MAP_TO_ONLY = 8192,

  /* Flag for GOVD_LINEAR or GOVD_LASTPRIVATE: no outer reference.  */
  GOVD_LINEAR_LASTPRIVATE_NO_OUTER = 16384,

  GOVD_MAP_0LEN_ARRAY = 32768,

  /* Flag for GOVD_MAP, if it is always, to or always, tofrom mapping.  */
  GOVD_MAP_ALWAYS_TO = 65536,

  /* Flag for shared vars that are or might be stored to in the region.  */
  GOVD_WRITTEN = 131072,

  /* Flag for GOVD_MAP, if it is a forced mapping.  */
  GOVD_MAP_FORCE = 262144,

  /* Flag for GOVD_MAP: must be present already.  */
  GOVD_MAP_FORCE_PRESENT = 524288,

  GOVD_DATA_SHARE_CLASS = (GOVD_SHARED | GOVD_PRIVATE | GOVD_FIRSTPRIVATE
			   | GOVD_LASTPRIVATE | GOVD_REDUCTION | GOVD_LINEAR
			   | GOVD_LOCAL)
};


enum omp_region_type
{
  ORT_WORKSHARE = 0x00,
  ORT_SIMD 	= 0x01,

  ORT_PARALLEL	= 0x02,
  ORT_COMBINED_PARALLEL = 0x03,

  ORT_TASK	= 0x04,
  ORT_UNTIED_TASK = 0x05,

  ORT_TEAMS	= 0x08,
  ORT_COMBINED_TEAMS = 0x09,

  /* Data region.  */
  ORT_TARGET_DATA = 0x10,

  /* Data region with offloading.  */
  ORT_TARGET	= 0x20,
  ORT_COMBINED_TARGET = 0x21,

  /* OpenACC variants.  */
  ORT_ACC	= 0x40,  /* A generic OpenACC region.  */
  ORT_ACC_DATA	= ORT_ACC | ORT_TARGET_DATA, /* Data construct.  */
  ORT_ACC_PARALLEL = ORT_ACC | ORT_TARGET,  /* Parallel construct */
  ORT_ACC_KERNELS  = ORT_ACC | ORT_TARGET | 0x80,  /* Kernels construct.  */
  ORT_ACC_HOST_DATA = ORT_ACC | ORT_TARGET_DATA | 0x80,  /* Host data.  */

  /* Dummy OpenMP region, used to disable expansion of
     DECL_VALUE_EXPRs in taskloop pre body.  */
  ORT_NONE	= 0x100
};

/* Gimplify hashtable helper.  */

struct gimplify_hasher : free_ptr_hash <elt_t>
{
  static inline hashval_t hash (const elt_t *);
  static inline bool equal (const elt_t *, const elt_t *);
};

struct gimplify_ctx
{
  struct gimplify_ctx *prev_context;

  vec<gbind *> bind_expr_stack;
  tree temps;
  gimple_seq conditional_cleanups;
  tree exit_label;
  tree return_temp;

  vec<tree> case_labels;
  hash_set<tree> *live_switch_vars;
  /* The formal temporary table.  Should this be persistent?  */
  hash_table<gimplify_hasher> *temp_htab;

  int conditions;
  unsigned into_ssa : 1;
  unsigned allow_rhs_cond_expr : 1;
  unsigned in_cleanup_point_expr : 1;
  unsigned keep_stack : 1;
  unsigned save_stack : 1;
  unsigned in_switch_expr : 1;
};

struct gimplify_omp_ctx
{
  struct gimplify_omp_ctx *outer_context;
  splay_tree variables;
  hash_set<tree> *privatized_types;
  /* Iteration variables in an OMP_FOR.  */
  vec<tree> loop_iter_var;
  location_t location;
  enum omp_clause_default_kind default_kind;
  enum omp_region_type region_type;
  bool combined_loop;
  bool distribute;
  bool target_map_scalars_firstprivate;
  bool target_map_pointers_as_0len_arrays;
  bool target_firstprivatize_array_bases;
};

static struct gimplify_ctx *gimplify_ctxp;
static struct gimplify_omp_ctx *gimplify_omp_ctxp;

/* Forward declaration.  */
static enum gimplify_status gimplify_compound_expr (tree *, gimple_seq *, bool);
static hash_map<tree, tree> *oacc_declare_returns;
static enum gimplify_status gimplify_expr (tree *, gimple_seq *, gimple_seq *,
					   bool (*) (tree), fallback_t, bool);

/* Shorter alias name for the above function for use in gimplify.c
   only.  */

static inline void
gimplify_seq_add_stmt (gimple_seq *seq_p, gimple *gs)
{
  gimple_seq_add_stmt_without_update (seq_p, gs);
}

/* Append sequence SRC to the end of sequence *DST_P.  If *DST_P is
   NULL, a new sequence is allocated.   This function is
   similar to gimple_seq_add_seq, but does not scan the operands.
   During gimplification, we need to manipulate statement sequences
   before the def/use vectors have been constructed.  */

static void
gimplify_seq_add_seq (gimple_seq *dst_p, gimple_seq src)
{
  gimple_stmt_iterator si;

  if (src == NULL)
    return;

  si = gsi_last (*dst_p);
  gsi_insert_seq_after_without_update (&si, src, GSI_NEW_STMT);
}


/* Pointer to a list of allocated gimplify_ctx structs to be used for pushing
   and popping gimplify contexts.  */

static struct gimplify_ctx *ctx_pool = NULL;

/* Return a gimplify context struct from the pool.  */

static inline struct gimplify_ctx *
ctx_alloc (void)
{
  struct gimplify_ctx * c = ctx_pool;

  if (c)
    ctx_pool = c->prev_context;
  else
    c = XNEW (struct gimplify_ctx);

  memset (c, '\0', sizeof (*c));
  return c;
}

/* Put gimplify context C back into the pool.  */

static inline void
ctx_free (struct gimplify_ctx *c)
{
  c->prev_context = ctx_pool;
  ctx_pool = c;
}

/* Free allocated ctx stack memory.  */

void
free_gimplify_stack (void)
{
  struct gimplify_ctx *c;

  while ((c = ctx_pool))
    {
      ctx_pool = c->prev_context;
      free (c);
    }
}


/* Set up a context for the gimplifier.  */

void
push_gimplify_context (bool in_ssa, bool rhs_cond_ok)
{
  struct gimplify_ctx *c = ctx_alloc ();

  c->prev_context = gimplify_ctxp;
  gimplify_ctxp = c;
  gimplify_ctxp->into_ssa = in_ssa;
  gimplify_ctxp->allow_rhs_cond_expr = rhs_cond_ok;
}

/* Tear down a context for the gimplifier.  If BODY is non-null, then
   put the temporaries into the outer BIND_EXPR.  Otherwise, put them
   in the local_decls.

   BODY is not a sequence, but the first tuple in a sequence.  */

void
pop_gimplify_context (gimple *body)
{
  struct gimplify_ctx *c = gimplify_ctxp;

  gcc_assert (c
              && (!c->bind_expr_stack.exists ()
		  || c->bind_expr_stack.is_empty ()));
  c->bind_expr_stack.release ();
  gimplify_ctxp = c->prev_context;

  if (body)
    declare_vars (c->temps, body, false);
  else
    record_vars (c->temps);

  delete c->temp_htab;
  c->temp_htab = NULL;
  ctx_free (c);
}

/* Push a GIMPLE_BIND tuple onto the stack of bindings.  */

static void
gimple_push_bind_expr (gbind *bind_stmt)
{
  gimplify_ctxp->bind_expr_stack.reserve (8);
  gimplify_ctxp->bind_expr_stack.safe_push (bind_stmt);
}

/* Pop the first element off the stack of bindings.  */

static void
gimple_pop_bind_expr (void)
{
  gimplify_ctxp->bind_expr_stack.pop ();
}

/* Return the first element of the stack of bindings.  */

gbind *
gimple_current_bind_expr (void)
{
  return gimplify_ctxp->bind_expr_stack.last ();
}

/* Return the stack of bindings created during gimplification.  */

vec<gbind *>
gimple_bind_expr_stack (void)
{
  return gimplify_ctxp->bind_expr_stack;
}

/* Return true iff there is a COND_EXPR between us and the innermost
   CLEANUP_POINT_EXPR.  This info is used by gimple_push_cleanup.  */

static bool
gimple_conditional_context (void)
{
  return gimplify_ctxp->conditions > 0;
}

/* Note that we've entered a COND_EXPR.  */

static void
gimple_push_condition (void)
{
#ifdef ENABLE_GIMPLE_CHECKING
  if (gimplify_ctxp->conditions == 0)
    gcc_assert (gimple_seq_empty_p (gimplify_ctxp->conditional_cleanups));
#endif
  ++(gimplify_ctxp->conditions);
}

/* Note that we've left a COND_EXPR.  If we're back at unconditional scope
   now, add any conditional cleanups we've seen to the prequeue.  */

static void
gimple_pop_condition (gimple_seq *pre_p)
{
  int conds = --(gimplify_ctxp->conditions);

  gcc_assert (conds >= 0);
  if (conds == 0)
    {
      gimplify_seq_add_seq (pre_p, gimplify_ctxp->conditional_cleanups);
      gimplify_ctxp->conditional_cleanups = NULL;
    }
}

/* A stable comparison routine for use with splay trees and DECLs.  */

static int
splay_tree_compare_decl_uid (splay_tree_key xa, splay_tree_key xb)
{
  tree a = (tree) xa;
  tree b = (tree) xb;

  return DECL_UID (a) - DECL_UID (b);
}

/* Create a new omp construct that deals with variable remapping.  */

static struct gimplify_omp_ctx *
new_omp_context (enum omp_region_type region_type)
{
  struct gimplify_omp_ctx *c;

  c = XCNEW (struct gimplify_omp_ctx);
  c->outer_context = gimplify_omp_ctxp;
  c->variables = splay_tree_new (splay_tree_compare_decl_uid, 0, 0);
  c->privatized_types = new hash_set<tree>;
  c->location = input_location;
  c->region_type = region_type;
  if ((region_type & ORT_TASK) == 0)
    c->default_kind = OMP_CLAUSE_DEFAULT_SHARED;
  else
    c->default_kind = OMP_CLAUSE_DEFAULT_UNSPECIFIED;

  return c;
}

/* Destroy an omp construct that deals with variable remapping.  */

static void
delete_omp_context (struct gimplify_omp_ctx *c)
{
  splay_tree_delete (c->variables);
  delete c->privatized_types;
  c->loop_iter_var.release ();
  XDELETE (c);
}

static void omp_add_variable (struct gimplify_omp_ctx *, tree, unsigned int);
static bool omp_notice_variable (struct gimplify_omp_ctx *, tree, bool);

/* Both gimplify the statement T and append it to *SEQ_P.  This function
   behaves exactly as gimplify_stmt, but you don't have to pass T as a
   reference.  */

void
gimplify_and_add (tree t, gimple_seq *seq_p)
{
  gimplify_stmt (&t, seq_p);
}

/* Gimplify statement T into sequence *SEQ_P, and return the first
   tuple in the sequence of generated tuples for this statement.
   Return NULL if gimplifying T produced no tuples.  */

static gimple *
gimplify_and_return_first (tree t, gimple_seq *seq_p)
{
  gimple_stmt_iterator last = gsi_last (*seq_p);

  gimplify_and_add (t, seq_p);

  if (!gsi_end_p (last))
    {
      gsi_next (&last);
      return gsi_stmt (last);
    }
  else
    return gimple_seq_first_stmt (*seq_p);
}

/* Returns true iff T is a valid RHS for an assignment to an un-renamed
   LHS, or for a call argument.  */

static bool
is_gimple_mem_rhs (tree t)
{
  /* If we're dealing with a renamable type, either source or dest must be
     a renamed variable.  */
  if (is_gimple_reg_type (TREE_TYPE (t)))
    return is_gimple_val (t);
  else
    return is_gimple_val (t) || is_gimple_lvalue (t);
}

/* Return true if T is a CALL_EXPR or an expression that can be
   assigned to a temporary.  Note that this predicate should only be
   used during gimplification.  See the rationale for this in
   gimplify_modify_expr.  */

static bool
is_gimple_reg_rhs_or_call (tree t)
{
  return (get_gimple_rhs_class (TREE_CODE (t)) != GIMPLE_INVALID_RHS
	  || TREE_CODE (t) == CALL_EXPR);
}

/* Return true if T is a valid memory RHS or a CALL_EXPR.  Note that
   this predicate should only be used during gimplification.  See the
   rationale for this in gimplify_modify_expr.  */

static bool
is_gimple_mem_rhs_or_call (tree t)
{
  /* If we're dealing with a renamable type, either source or dest must be
     a renamed variable.  */
  if (is_gimple_reg_type (TREE_TYPE (t)))
    return is_gimple_val (t);
  else
    return (is_gimple_val (t)
	    || is_gimple_lvalue (t)
	    || TREE_CLOBBER_P (t)
	    || TREE_CODE (t) == CALL_EXPR);
}

/* Create a temporary with a name derived from VAL.  Subroutine of
   lookup_tmp_var; nobody else should call this function.  */

static inline tree
create_tmp_from_val (tree val)
{
  /* Drop all qualifiers and address-space information from the value type.  */
  tree type = TYPE_MAIN_VARIANT (TREE_TYPE (val));
  tree var = create_tmp_var (type, get_name (val));
  if (TREE_CODE (TREE_TYPE (var)) == COMPLEX_TYPE
      || TREE_CODE (TREE_TYPE (var)) == VECTOR_TYPE)
    DECL_GIMPLE_REG_P (var) = 1;
  return var;
}

/* Create a temporary to hold the value of VAL.  If IS_FORMAL, try to reuse
   an existing expression temporary.  */

static tree
lookup_tmp_var (tree val, bool is_formal)
{
  tree ret;

  /* If not optimizing, never really reuse a temporary.  local-alloc
     won't allocate any variable that is used in more than one basic
     block, which means it will go into memory, causing much extra
     work in reload and final and poorer code generation, outweighing
     the extra memory allocation here.  */
  if (!optimize || !is_formal || TREE_SIDE_EFFECTS (val))
    ret = create_tmp_from_val (val);
  else
    {
      elt_t elt, *elt_p;
      elt_t **slot;

      elt.val = val;
      if (!gimplify_ctxp->temp_htab)
        gimplify_ctxp->temp_htab = new hash_table<gimplify_hasher> (1000);
      slot = gimplify_ctxp->temp_htab->find_slot (&elt, INSERT);
      if (*slot == NULL)
	{
	  elt_p = XNEW (elt_t);
	  elt_p->val = val;
	  elt_p->temp = ret = create_tmp_from_val (val);
	  *slot = elt_p;
	}
      else
	{
	  elt_p = *slot;
          ret = elt_p->temp;
	}
    }

  return ret;
}

/* Helper for get_formal_tmp_var and get_initialized_tmp_var.  */

static tree
internal_get_tmp_var (tree val, gimple_seq *pre_p, gimple_seq *post_p,
                      bool is_formal, bool allow_ssa)
{
  tree t, mod;

  /* Notice that we explicitly allow VAL to be a CALL_EXPR so that we
     can create an INIT_EXPR and convert it into a GIMPLE_CALL below.  */
  gimplify_expr (&val, pre_p, post_p, is_gimple_reg_rhs_or_call,
		 fb_rvalue);

  if (allow_ssa
      && gimplify_ctxp->into_ssa
      && is_gimple_reg_type (TREE_TYPE (val)))
    {
      t = make_ssa_name (TYPE_MAIN_VARIANT (TREE_TYPE (val)));
      if (! gimple_in_ssa_p (cfun))
	{
	  const char *name = get_name (val);
	  if (name)
	    SET_SSA_NAME_VAR_OR_IDENTIFIER (t, create_tmp_var_name (name));
	}
    }
  else
    t = lookup_tmp_var (val, is_formal);

  mod = build2 (INIT_EXPR, TREE_TYPE (t), t, unshare_expr (val));

  SET_EXPR_LOCATION (mod, EXPR_LOC_OR_LOC (val, input_location));

  /* gimplify_modify_expr might want to reduce this further.  */
  gimplify_and_add (mod, pre_p);
  ggc_free (mod);

  return t;
}

/* Return a formal temporary variable initialized with VAL.  PRE_P is as
   in gimplify_expr.  Only use this function if:

   1) The value of the unfactored expression represented by VAL will not
      change between the initialization and use of the temporary, and
   2) The temporary will not be otherwise modified.

   For instance, #1 means that this is inappropriate for SAVE_EXPR temps,
   and #2 means it is inappropriate for && temps.

   For other cases, use get_initialized_tmp_var instead.  */

tree
get_formal_tmp_var (tree val, gimple_seq *pre_p)
{
  return internal_get_tmp_var (val, pre_p, NULL, true, true);
}

/* Return a temporary variable initialized with VAL.  PRE_P and POST_P
   are as in gimplify_expr.  */

tree
get_initialized_tmp_var (tree val, gimple_seq *pre_p, gimple_seq *post_p,
			 bool allow_ssa)
{
  return internal_get_tmp_var (val, pre_p, post_p, false, allow_ssa);
}

/* Declare all the variables in VARS in SCOPE.  If DEBUG_INFO is true,
   generate debug info for them; otherwise don't.  */

void
declare_vars (tree vars, gimple *gs, bool debug_info)
{
  tree last = vars;
  if (last)
    {
      tree temps, block;

      gbind *scope = as_a <gbind *> (gs);

      temps = nreverse (last);

      block = gimple_bind_block (scope);
      gcc_assert (!block || TREE_CODE (block) == BLOCK);
      if (!block || !debug_info)
	{
	  DECL_CHAIN (last) = gimple_bind_vars (scope);
	  gimple_bind_set_vars (scope, temps);
	}
      else
	{
	  /* We need to attach the nodes both to the BIND_EXPR and to its
	     associated BLOCK for debugging purposes.  The key point here
	     is that the BLOCK_VARS of the BIND_EXPR_BLOCK of a BIND_EXPR
	     is a subchain of the BIND_EXPR_VARS of the BIND_EXPR.  */
	  if (BLOCK_VARS (block))
	    BLOCK_VARS (block) = chainon (BLOCK_VARS (block), temps);
	  else
	    {
	      gimple_bind_set_vars (scope,
	      			    chainon (gimple_bind_vars (scope), temps));
	      BLOCK_VARS (block) = temps;
	    }
	}
    }
}

/* For VAR a VAR_DECL of variable size, try to find a constant upper bound
   for the size and adjust DECL_SIZE/DECL_SIZE_UNIT accordingly.  Abort if
   no such upper bound can be obtained.  */

static void
force_constant_size (tree var)
{
  /* The only attempt we make is by querying the maximum size of objects
     of the variable's type.  */

  HOST_WIDE_INT max_size;

  gcc_assert (VAR_P (var));

  max_size = max_int_size_in_bytes (TREE_TYPE (var));

  gcc_assert (max_size >= 0);

  DECL_SIZE_UNIT (var)
    = build_int_cst (TREE_TYPE (DECL_SIZE_UNIT (var)), max_size);
  DECL_SIZE (var)
    = build_int_cst (TREE_TYPE (DECL_SIZE (var)), max_size * BITS_PER_UNIT);
}

/* Push the temporary variable TMP into the current binding.  */

void
gimple_add_tmp_var_fn (struct function *fn, tree tmp)
{
  gcc_assert (!DECL_CHAIN (tmp) && !DECL_SEEN_IN_BIND_EXPR_P (tmp));

  /* Later processing assumes that the object size is constant, which might
     not be true at this point.  Force the use of a constant upper bound in
     this case.  */
  if (!tree_fits_uhwi_p (DECL_SIZE_UNIT (tmp)))
    force_constant_size (tmp);

  DECL_CONTEXT (tmp) = fn->decl;
  DECL_SEEN_IN_BIND_EXPR_P (tmp) = 1;

  record_vars_into (tmp, fn->decl);
}

/* Push the temporary variable TMP into the current binding.  */

void
gimple_add_tmp_var (tree tmp)
{
  gcc_assert (!DECL_CHAIN (tmp) && !DECL_SEEN_IN_BIND_EXPR_P (tmp));

  /* Later processing assumes that the object size is constant, which might
     not be true at this point.  Force the use of a constant upper bound in
     this case.  */
  if (!tree_fits_uhwi_p (DECL_SIZE_UNIT (tmp)))
    force_constant_size (tmp);

  DECL_CONTEXT (tmp) = current_function_decl;
  DECL_SEEN_IN_BIND_EXPR_P (tmp) = 1;

  if (gimplify_ctxp)
    {
      DECL_CHAIN (tmp) = gimplify_ctxp->temps;
      gimplify_ctxp->temps = tmp;

      /* Mark temporaries local within the nearest enclosing parallel.  */
      if (gimplify_omp_ctxp)
	{
	  struct gimplify_omp_ctx *ctx = gimplify_omp_ctxp;
	  while (ctx
		 && (ctx->region_type == ORT_WORKSHARE
		     || ctx->region_type == ORT_SIMD
		     || ctx->region_type == ORT_ACC))
	    ctx = ctx->outer_context;
	  if (ctx)
	    omp_add_variable (ctx, tmp, GOVD_LOCAL | GOVD_SEEN);
	}
    }
  else if (cfun)
    record_vars (tmp);
  else
    {
      gimple_seq body_seq;

      /* This case is for nested functions.  We need to expose the locals
	 they create.  */
      body_seq = gimple_body (current_function_decl);
      declare_vars (tmp, gimple_seq_first_stmt (body_seq), false);
    }
}



/* This page contains routines to unshare tree nodes, i.e. to duplicate tree
   nodes that are referenced more than once in GENERIC functions.  This is
   necessary because gimplification (translation into GIMPLE) is performed
   by modifying tree nodes in-place, so gimplication of a shared node in a
   first context could generate an invalid GIMPLE form in a second context.

   This is achieved with a simple mark/copy/unmark algorithm that walks the
   GENERIC representation top-down, marks nodes with TREE_VISITED the first
   time it encounters them, duplicates them if they already have TREE_VISITED
   set, and finally removes the TREE_VISITED marks it has set.

   The algorithm works only at the function level, i.e. it generates a GENERIC
   representation of a function with no nodes shared within the function when
   passed a GENERIC function (except for nodes that are allowed to be shared).

   At the global level, it is also necessary to unshare tree nodes that are
   referenced in more than one function, for the same aforementioned reason.
   This requires some cooperation from the front-end.  There are 2 strategies:

     1. Manual unsharing.  The front-end needs to call unshare_expr on every
        expression that might end up being shared across functions.

     2. Deep unsharing.  This is an extension of regular unsharing.  Instead
        of calling unshare_expr on expressions that might be shared across
        functions, the front-end pre-marks them with TREE_VISITED.  This will
        ensure that they are unshared on the first reference within functions
        when the regular unsharing algorithm runs.  The counterpart is that
        this algorithm must look deeper than for manual unsharing, which is
        specified by LANG_HOOKS_DEEP_UNSHARING.

  If there are only few specific cases of node sharing across functions, it is
  probably easier for a front-end to unshare the expressions manually.  On the
  contrary, if the expressions generated at the global level are as widespread
  as expressions generated within functions, deep unsharing is very likely the
  way to go.  */

/* Similar to copy_tree_r but do not copy SAVE_EXPR or TARGET_EXPR nodes.
   These nodes model computations that must be done once.  If we were to
   unshare something like SAVE_EXPR(i++), the gimplification process would
   create wrong code.  However, if DATA is non-null, it must hold a pointer
   set that is used to unshare the subtrees of these nodes.  */

static tree
mostly_copy_tree_r (tree *tp, int *walk_subtrees, void *data)
{
  tree t = *tp;
  enum tree_code code = TREE_CODE (t);

  /* Do not copy SAVE_EXPR, TARGET_EXPR or BIND_EXPR nodes themselves, but
     copy their subtrees if we can make sure to do it only once.  */
  if (code == SAVE_EXPR || code == TARGET_EXPR || code == BIND_EXPR)
    {
      if (data && !((hash_set<tree> *)data)->add (t))
	;
      else
	*walk_subtrees = 0;
    }

  /* Stop at types, decls, constants like copy_tree_r.  */
  else if (TREE_CODE_CLASS (code) == tcc_type
	   || TREE_CODE_CLASS (code) == tcc_declaration
	   || TREE_CODE_CLASS (code) == tcc_constant)
    *walk_subtrees = 0;

  /* Cope with the statement expression extension.  */
  else if (code == STATEMENT_LIST)
    ;

  /* Leave the bulk of the work to copy_tree_r itself.  */
  else
    copy_tree_r (tp, walk_subtrees, NULL);

  return NULL_TREE;
}

/* Callback for walk_tree to unshare most of the shared trees rooted at *TP.
   If *TP has been visited already, then *TP is deeply copied by calling
   mostly_copy_tree_r.  DATA is passed to mostly_copy_tree_r unmodified.  */

static tree
copy_if_shared_r (tree *tp, int *walk_subtrees, void *data)
{
  tree t = *tp;
  enum tree_code code = TREE_CODE (t);

  /* Skip types, decls, and constants.  But we do want to look at their
     types and the bounds of types.  Mark them as visited so we properly
     unmark their subtrees on the unmark pass.  If we've already seen them,
     don't look down further.  */
  if (TREE_CODE_CLASS (code) == tcc_type
      || TREE_CODE_CLASS (code) == tcc_declaration
      || TREE_CODE_CLASS (code) == tcc_constant)
    {
      if (TREE_VISITED (t))
	*walk_subtrees = 0;
      else
	TREE_VISITED (t) = 1;
    }

  /* If this node has been visited already, unshare it and don't look
     any deeper.  */
  else if (TREE_VISITED (t))
    {
      walk_tree (tp, mostly_copy_tree_r, data, NULL);
      *walk_subtrees = 0;
    }

  /* Otherwise, mark the node as visited and keep looking.  */
  else
    TREE_VISITED (t) = 1;

  return NULL_TREE;
}

/* Unshare most of the shared trees rooted at *TP.  DATA is passed to the
   copy_if_shared_r callback unmodified.  */

static inline void
copy_if_shared (tree *tp, void *data)
{
  walk_tree (tp, copy_if_shared_r, data, NULL);
}

/* Unshare all the trees in the body of FNDECL, as well as in the bodies of
   any nested functions.  */

static void
unshare_body (tree fndecl)
{
  struct cgraph_node *cgn = cgraph_node::get (fndecl);
  /* If the language requires deep unsharing, we need a pointer set to make
     sure we don't repeatedly unshare subtrees of unshareable nodes.  */
  hash_set<tree> *visited
    = lang_hooks.deep_unsharing ? new hash_set<tree> : NULL;

  copy_if_shared (&DECL_SAVED_TREE (fndecl), visited);
  copy_if_shared (&DECL_SIZE (DECL_RESULT (fndecl)), visited);
  copy_if_shared (&DECL_SIZE_UNIT (DECL_RESULT (fndecl)), visited);

  delete visited;

  if (cgn)
    for (cgn = cgn->nested; cgn; cgn = cgn->next_nested)
      unshare_body (cgn->decl);
}

/* Callback for walk_tree to unmark the visited trees rooted at *TP.
   Subtrees are walked until the first unvisited node is encountered.  */

static tree
unmark_visited_r (tree *tp, int *walk_subtrees, void *data ATTRIBUTE_UNUSED)
{
  tree t = *tp;

  /* If this node has been visited, unmark it and keep looking.  */
  if (TREE_VISITED (t))
    TREE_VISITED (t) = 0;

  /* Otherwise, don't look any deeper.  */
  else
    *walk_subtrees = 0;

  return NULL_TREE;
}

/* Unmark the visited trees rooted at *TP.  */

static inline void
unmark_visited (tree *tp)
{
  walk_tree (tp, unmark_visited_r, NULL, NULL);
}

/* Likewise, but mark all trees as not visited.  */

static void
unvisit_body (tree fndecl)
{
  struct cgraph_node *cgn = cgraph_node::get (fndecl);

  unmark_visited (&DECL_SAVED_TREE (fndecl));
  unmark_visited (&DECL_SIZE (DECL_RESULT (fndecl)));
  unmark_visited (&DECL_SIZE_UNIT (DECL_RESULT (fndecl)));

  if (cgn)
    for (cgn = cgn->nested; cgn; cgn = cgn->next_nested)
      unvisit_body (cgn->decl);
}

/* Unconditionally make an unshared copy of EXPR.  This is used when using
   stored expressions which span multiple functions, such as BINFO_VTABLE,
   as the normal unsharing process can't tell that they're shared.  */

tree
unshare_expr (tree expr)
{
  walk_tree (&expr, mostly_copy_tree_r, NULL, NULL);
  return expr;
}

/* Worker for unshare_expr_without_location.  */

static tree
prune_expr_location (tree *tp, int *walk_subtrees, void *)
{
  if (EXPR_P (*tp))
    SET_EXPR_LOCATION (*tp, UNKNOWN_LOCATION);
  else
    *walk_subtrees = 0;
  return NULL_TREE;
}

/* Similar to unshare_expr but also prune all expression locations
   from EXPR.  */

tree
unshare_expr_without_location (tree expr)
{
  walk_tree (&expr, mostly_copy_tree_r, NULL, NULL);
  if (EXPR_P (expr))
    walk_tree (&expr, prune_expr_location, NULL, NULL);
  return expr;
}

/* Return the EXPR_LOCATION of EXPR, if it (maybe recursively) has
   one, OR_ELSE otherwise.  The location of a STATEMENT_LISTs
   comprising at least one DEBUG_BEGIN_STMT followed by exactly one
   EXPR is the location of the EXPR.  */

static location_t
rexpr_location (tree expr, location_t or_else = UNKNOWN_LOCATION)
{
  if (!expr)
    return or_else;

  if (EXPR_HAS_LOCATION (expr))
    return EXPR_LOCATION (expr);

  if (TREE_CODE (expr) != STATEMENT_LIST)
    return or_else;

  tree_stmt_iterator i = tsi_start (expr);

  bool found = false;
  while (!tsi_end_p (i) && TREE_CODE (tsi_stmt (i)) == DEBUG_BEGIN_STMT)
    {
      found = true;
      tsi_next (&i);
    }

  if (!found || !tsi_one_before_end_p (i))
    return or_else;

  return rexpr_location (tsi_stmt (i), or_else);
}

/* Return TRUE iff EXPR (maybe recursively) has a location; see
   rexpr_location for the potential recursion.  */

static inline bool
rexpr_has_location (tree expr)
{
  return rexpr_location (expr) != UNKNOWN_LOCATION;
}


/* WRAPPER is a code such as BIND_EXPR or CLEANUP_POINT_EXPR which can both
   contain statements and have a value.  Assign its value to a temporary
   and give it void_type_node.  Return the temporary, or NULL_TREE if
   WRAPPER was already void.  */

tree
voidify_wrapper_expr (tree wrapper, tree temp)
{
  tree type = TREE_TYPE (wrapper);
  if (type && !VOID_TYPE_P (type))
    {
      tree *p;

      /* Set p to point to the body of the wrapper.  Loop until we find
	 something that isn't a wrapper.  */
      for (p = &wrapper; p && *p; )
	{
	  switch (TREE_CODE (*p))
	    {
	    case BIND_EXPR:
	      TREE_SIDE_EFFECTS (*p) = 1;
	      TREE_TYPE (*p) = void_type_node;
	      /* For a BIND_EXPR, the body is operand 1.  */
	      p = &BIND_EXPR_BODY (*p);
	      break;

	    case CLEANUP_POINT_EXPR:
	    case TRY_FINALLY_EXPR:
	    case TRY_CATCH_EXPR:
	      TREE_SIDE_EFFECTS (*p) = 1;
	      TREE_TYPE (*p) = void_type_node;
	      p = &TREE_OPERAND (*p, 0);
	      break;

	    case STATEMENT_LIST:
	      {
		tree_stmt_iterator i = tsi_last (*p);
		TREE_SIDE_EFFECTS (*p) = 1;
		TREE_TYPE (*p) = void_type_node;
		p = tsi_end_p (i) ? NULL : tsi_stmt_ptr (i);
	      }
	      break;

	    case COMPOUND_EXPR:
	      /* Advance to the last statement.  Set all container types to
		 void.  */
	      for (; TREE_CODE (*p) == COMPOUND_EXPR; p = &TREE_OPERAND (*p, 1))
		{
		  TREE_SIDE_EFFECTS (*p) = 1;
		  TREE_TYPE (*p) = void_type_node;
		}
	      break;

	    case TRANSACTION_EXPR:
	      TREE_SIDE_EFFECTS (*p) = 1;
	      TREE_TYPE (*p) = void_type_node;
	      p = &TRANSACTION_EXPR_BODY (*p);
	      break;

	    default:
	      /* Assume that any tree upon which voidify_wrapper_expr is
		 directly called is a wrapper, and that its body is op0.  */
	      if (p == &wrapper)
		{
		  TREE_SIDE_EFFECTS (*p) = 1;
		  TREE_TYPE (*p) = void_type_node;
		  p = &TREE_OPERAND (*p, 0);
		  break;
		}
	      goto out;
	    }
	}

    out:
      if (p == NULL || IS_EMPTY_STMT (*p))
	temp = NULL_TREE;
      else if (temp)
	{
	  /* The wrapper is on the RHS of an assignment that we're pushing
	     down.  */
	  gcc_assert (TREE_CODE (temp) == INIT_EXPR
		      || TREE_CODE (temp) == MODIFY_EXPR);
	  TREE_OPERAND (temp, 1) = *p;
	  *p = temp;
	}
      else
	{
	  temp = create_tmp_var (type, "retval");
	  *p = build2 (INIT_EXPR, type, temp, *p);
	}

      return temp;
    }

  return NULL_TREE;
}

/* Prepare calls to builtins to SAVE and RESTORE the stack as well as
   a temporary through which they communicate.  */

static void
build_stack_save_restore (gcall **save, gcall **restore)
{
  tree tmp_var;

  *save = gimple_build_call (builtin_decl_implicit (BUILT_IN_STACK_SAVE), 0);
  tmp_var = create_tmp_var (ptr_type_node, "saved_stack");
  gimple_call_set_lhs (*save, tmp_var);

  *restore
    = gimple_build_call (builtin_decl_implicit (BUILT_IN_STACK_RESTORE),
			 1, tmp_var);
}

/* Generate IFN_ASAN_MARK call that poisons shadow of a for DECL variable.  */

static tree
build_asan_poison_call_expr (tree decl)
{
  /* Do not poison variables that have size equal to zero.  */
  tree unit_size = DECL_SIZE_UNIT (decl);
  if (zerop (unit_size))
    return NULL_TREE;

  tree base = build_fold_addr_expr (decl);

  return build_call_expr_internal_loc (UNKNOWN_LOCATION, IFN_ASAN_MARK,
				       void_type_node, 3,
				       build_int_cst (integer_type_node,
						      ASAN_MARK_POISON),
				       base, unit_size);
}

/* Generate IFN_ASAN_MARK call that would poison or unpoison, depending
   on POISON flag, shadow memory of a DECL variable.  The call will be
   put on location identified by IT iterator, where BEFORE flag drives
   position where the stmt will be put.  */

static void
asan_poison_variable (tree decl, bool poison, gimple_stmt_iterator *it,
		      bool before)
{
  /* When within an OMP context, do not emit ASAN_MARK internal fns.  */
  if (gimplify_omp_ctxp)
    return;

  tree unit_size = DECL_SIZE_UNIT (decl);
  tree base = build_fold_addr_expr (decl);

  /* Do not poison variables that have size equal to zero.  */
  if (zerop (unit_size))
    return;

  /* It's necessary to have all stack variables aligned to ASAN granularity
     bytes.  */
  if (DECL_ALIGN_UNIT (decl) <= ASAN_SHADOW_GRANULARITY)
    SET_DECL_ALIGN (decl, BITS_PER_UNIT * ASAN_SHADOW_GRANULARITY);

  HOST_WIDE_INT flags = poison ? ASAN_MARK_POISON : ASAN_MARK_UNPOISON;

  gimple *g
    = gimple_build_call_internal (IFN_ASAN_MARK, 3,
				  build_int_cst (integer_type_node, flags),
				  base, unit_size);

  if (before)
    gsi_insert_before (it, g, GSI_NEW_STMT);
  else
    gsi_insert_after (it, g, GSI_NEW_STMT);
}

/* Generate IFN_ASAN_MARK internal call that depending on POISON flag
   either poisons or unpoisons a DECL.  Created statement is appended
   to SEQ_P gimple sequence.  */

static void
asan_poison_variable (tree decl, bool poison, gimple_seq *seq_p)
{
  gimple_stmt_iterator it = gsi_last (*seq_p);
  bool before = false;

  if (gsi_end_p (it))
    before = true;

  asan_poison_variable (decl, poison, &it, before);
}

/* Sort pair of VAR_DECLs A and B by DECL_UID.  */

static int
sort_by_decl_uid (const void *a, const void *b)
{
  const tree *t1 = (const tree *)a;
  const tree *t2 = (const tree *)b;

  int uid1 = DECL_UID (*t1);
  int uid2 = DECL_UID (*t2);

  if (uid1 < uid2)
    return -1;
  else if (uid1 > uid2)
    return 1;
  else
    return 0;
}

/* Generate IFN_ASAN_MARK internal call for all VARIABLES
   depending on POISON flag.  Created statement is appended
   to SEQ_P gimple sequence.  */

static void
asan_poison_variables (hash_set<tree> *variables, bool poison, gimple_seq *seq_p)
{
  unsigned c = variables->elements ();
  if (c == 0)
    return;

  auto_vec<tree> sorted_variables (c);

  for (hash_set<tree>::iterator it = variables->begin ();
       it != variables->end (); ++it)
    sorted_variables.safe_push (*it);

  sorted_variables.qsort (sort_by_decl_uid);

  unsigned i;
  tree var;
  FOR_EACH_VEC_ELT (sorted_variables, i, var)
    {
      asan_poison_variable (var, poison, seq_p);

      /* Add use_after_scope_memory attribute for the variable in order
	 to prevent re-written into SSA.  */
      if (!lookup_attribute (ASAN_USE_AFTER_SCOPE_ATTRIBUTE,
			     DECL_ATTRIBUTES (var)))
	DECL_ATTRIBUTES (var)
	  = tree_cons (get_identifier (ASAN_USE_AFTER_SCOPE_ATTRIBUTE),
		       integer_one_node,
		       DECL_ATTRIBUTES (var));
    }
}

/* Gimplify a BIND_EXPR.  Just voidify and recurse.  */

static enum gimplify_status
gimplify_bind_expr (tree *expr_p, gimple_seq *pre_p)
{
  tree bind_expr = *expr_p;
  bool old_keep_stack = gimplify_ctxp->keep_stack;
  bool old_save_stack = gimplify_ctxp->save_stack;
  tree t;
  gbind *bind_stmt;
  gimple_seq body, cleanup;
  gcall *stack_save;
  location_t start_locus = 0, end_locus = 0;
  tree ret_clauses = NULL;

  tree temp = voidify_wrapper_expr (bind_expr, NULL);

  /* Mark variables seen in this bind expr.  */
  for (t = BIND_EXPR_VARS (bind_expr); t ; t = DECL_CHAIN (t))
    {
      if (VAR_P (t))
	{
	  struct gimplify_omp_ctx *ctx = gimplify_omp_ctxp;

	  /* Mark variable as local.  */
	  if (ctx && ctx->region_type != ORT_NONE && !DECL_EXTERNAL (t)
	      && (! DECL_SEEN_IN_BIND_EXPR_P (t)
		  || splay_tree_lookup (ctx->variables,
					(splay_tree_key) t) == NULL))
	    {
	      if (ctx->region_type == ORT_SIMD
		  && TREE_ADDRESSABLE (t)
		  && !TREE_STATIC (t))
		omp_add_variable (ctx, t, GOVD_PRIVATE | GOVD_SEEN);
	      else
		omp_add_variable (ctx, t, GOVD_LOCAL | GOVD_SEEN);
	    }

	  DECL_SEEN_IN_BIND_EXPR_P (t) = 1;

	  if (DECL_HARD_REGISTER (t) && !is_global_var (t) && cfun)
	    cfun->has_local_explicit_reg_vars = true;
	}

      /* Preliminarily mark non-addressed complex variables as eligible
	 for promotion to gimple registers.  We'll transform their uses
	 as we find them.  */
      if ((TREE_CODE (TREE_TYPE (t)) == COMPLEX_TYPE
	   || TREE_CODE (TREE_TYPE (t)) == VECTOR_TYPE)
	  && !TREE_THIS_VOLATILE (t)
	  && (VAR_P (t) && !DECL_HARD_REGISTER (t))
	  && !needs_to_live_in_memory (t))
	DECL_GIMPLE_REG_P (t) = 1;
    }

  bind_stmt = gimple_build_bind (BIND_EXPR_VARS (bind_expr), NULL,
				 BIND_EXPR_BLOCK (bind_expr));
  gimple_push_bind_expr (bind_stmt);

  gimplify_ctxp->keep_stack = false;
  gimplify_ctxp->save_stack = false;

  /* Gimplify the body into the GIMPLE_BIND tuple's body.  */
  body = NULL;
  gimplify_stmt (&BIND_EXPR_BODY (bind_expr), &body);
  gimple_bind_set_body (bind_stmt, body);

  /* Source location wise, the cleanup code (stack_restore and clobbers)
     belongs to the end of the block, so propagate what we have.  The
     stack_save operation belongs to the beginning of block, which we can
     infer from the bind_expr directly if the block has no explicit
     assignment.  */
  if (BIND_EXPR_BLOCK (bind_expr))
    {
      end_locus = BLOCK_SOURCE_END_LOCATION (BIND_EXPR_BLOCK (bind_expr));
      start_locus = BLOCK_SOURCE_LOCATION (BIND_EXPR_BLOCK (bind_expr));
    }
  if (start_locus == 0)
    start_locus = EXPR_LOCATION (bind_expr);

  cleanup = NULL;
  stack_save = NULL;

  /* If the code both contains VLAs and calls alloca, then we cannot reclaim
     the stack space allocated to the VLAs.  */
  if (gimplify_ctxp->save_stack && !gimplify_ctxp->keep_stack)
    {
      gcall *stack_restore;

      /* Save stack on entry and restore it on exit.  Add a try_finally
	 block to achieve this.  */
      build_stack_save_restore (&stack_save, &stack_restore);

      gimple_set_location (stack_save, start_locus);
      gimple_set_location (stack_restore, end_locus);

      gimplify_seq_add_stmt (&cleanup, stack_restore);
    }

  /* Add clobbers for all variables that go out of scope.  */
  for (t = BIND_EXPR_VARS (bind_expr); t ; t = DECL_CHAIN (t))
    {
      if (VAR_P (t)
	  && !is_global_var (t)
	  && DECL_CONTEXT (t) == current_function_decl)
	{
	  if (!DECL_HARD_REGISTER (t)
	      && !TREE_THIS_VOLATILE (t)
	      && !DECL_HAS_VALUE_EXPR_P (t)
	      /* Only care for variables that have to be in memory.  Others
		 will be rewritten into SSA names, hence moved to the
		 top-level.  */
	      && !is_gimple_reg (t)
	      && flag_stack_reuse != SR_NONE)
	    {
	      tree clobber = build_constructor (TREE_TYPE (t), NULL);
	      gimple *clobber_stmt;
	      TREE_THIS_VOLATILE (clobber) = 1;
	      clobber_stmt = gimple_build_assign (t, clobber);
	      gimple_set_location (clobber_stmt, end_locus);
	      gimplify_seq_add_stmt (&cleanup, clobber_stmt);
	    }

	  if (flag_openacc && oacc_declare_returns != NULL)
	    {
	      tree *c = oacc_declare_returns->get (t);
	      if (c != NULL)
		{
		  if (ret_clauses)
		    OMP_CLAUSE_CHAIN (*c) = ret_clauses;

		  ret_clauses = *c;

		  oacc_declare_returns->remove (t);

		  if (oacc_declare_returns->elements () == 0)
		    {
		      delete oacc_declare_returns;
		      oacc_declare_returns = NULL;
		    }
		}
	    }
	}

      if (asan_poisoned_variables != NULL
	  && asan_poisoned_variables->contains (t))
	{
	  asan_poisoned_variables->remove (t);
	  asan_poison_variable (t, true, &cleanup);
	}

      if (gimplify_ctxp->live_switch_vars != NULL
	  && gimplify_ctxp->live_switch_vars->contains (t))
	gimplify_ctxp->live_switch_vars->remove (t);
    }

  if (ret_clauses)
    {
      gomp_target *stmt;
      gimple_stmt_iterator si = gsi_start (cleanup);

      stmt = gimple_build_omp_target (NULL, GF_OMP_TARGET_KIND_OACC_DECLARE,
				      ret_clauses);
      gsi_insert_seq_before_without_update (&si, stmt, GSI_NEW_STMT);
    }

  if (cleanup)
    {
      gtry *gs;
      gimple_seq new_body;

      new_body = NULL;
      gs = gimple_build_try (gimple_bind_body (bind_stmt), cleanup,
	  		     GIMPLE_TRY_FINALLY);

      if (stack_save)
	gimplify_seq_add_stmt (&new_body, stack_save);
      gimplify_seq_add_stmt (&new_body, gs);
      gimple_bind_set_body (bind_stmt, new_body);
    }

  /* keep_stack propagates all the way up to the outermost BIND_EXPR.  */
  if (!gimplify_ctxp->keep_stack)
    gimplify_ctxp->keep_stack = old_keep_stack;
  gimplify_ctxp->save_stack = old_save_stack;

  gimple_pop_bind_expr ();

  gimplify_seq_add_stmt (pre_p, bind_stmt);

  if (temp)
    {
      *expr_p = temp;
      return GS_OK;
    }

  *expr_p = NULL_TREE;
  return GS_ALL_DONE;
}

/* Maybe add early return predict statement to PRE_P sequence.  */

static void
maybe_add_early_return_predict_stmt (gimple_seq *pre_p)
{
  /* If we are not in a conditional context, add PREDICT statement.  */
  if (gimple_conditional_context ())
    {
      gimple *predict = gimple_build_predict (PRED_TREE_EARLY_RETURN,
					      NOT_TAKEN);
      gimplify_seq_add_stmt (pre_p, predict);
    }
}

/* Gimplify a RETURN_EXPR.  If the expression to be returned is not a
   GIMPLE value, it is assigned to a new temporary and the statement is
   re-written to return the temporary.

   PRE_P points to the sequence where side effects that must happen before
   STMT should be stored.  */

static enum gimplify_status
gimplify_return_expr (tree stmt, gimple_seq *pre_p)
{
  greturn *ret;
  tree ret_expr = TREE_OPERAND (stmt, 0);
  tree result_decl, result;

  if (ret_expr == error_mark_node)
    return GS_ERROR;

  /* Implicit _Cilk_sync must be inserted right before any return statement 
     if there is a _Cilk_spawn in the function.  If the user has provided a 
     _Cilk_sync, the optimizer should remove this duplicate one.  */
  if (fn_contains_cilk_spawn_p (cfun))
    {
      tree impl_sync = build0 (CILK_SYNC_STMT, void_type_node);
      gimplify_and_add (impl_sync, pre_p);
    }

  if (!ret_expr
      || TREE_CODE (ret_expr) == RESULT_DECL
      || ret_expr == error_mark_node)
    {
      maybe_add_early_return_predict_stmt (pre_p);
      greturn *ret = gimple_build_return (ret_expr);
      gimple_set_no_warning (ret, TREE_NO_WARNING (stmt));
      gimplify_seq_add_stmt (pre_p, ret);
      return GS_ALL_DONE;
    }

  if (VOID_TYPE_P (TREE_TYPE (TREE_TYPE (current_function_decl))))
    result_decl = NULL_TREE;
  else
    {
      result_decl = TREE_OPERAND (ret_expr, 0);

      /* See through a return by reference.  */
      if (TREE_CODE (result_decl) == INDIRECT_REF)
	result_decl = TREE_OPERAND (result_decl, 0);

      gcc_assert ((TREE_CODE (ret_expr) == MODIFY_EXPR
		   || TREE_CODE (ret_expr) == INIT_EXPR)
		  && TREE_CODE (result_decl) == RESULT_DECL);
    }

  /* If aggregate_value_p is true, then we can return the bare RESULT_DECL.
     Recall that aggregate_value_p is FALSE for any aggregate type that is
     returned in registers.  If we're returning values in registers, then
     we don't want to extend the lifetime of the RESULT_DECL, particularly
     across another call.  In addition, for those aggregates for which
     hard_function_value generates a PARALLEL, we'll die during normal
     expansion of structure assignments; there's special code in expand_return
     to handle this case that does not exist in expand_expr.  */
  if (!result_decl)
    result = NULL_TREE;
  else if (aggregate_value_p (result_decl, TREE_TYPE (current_function_decl)))
    {
      if (TREE_CODE (DECL_SIZE (result_decl)) != INTEGER_CST)
	{
	  if (!TYPE_SIZES_GIMPLIFIED (TREE_TYPE (result_decl)))
	    gimplify_type_sizes (TREE_TYPE (result_decl), pre_p);
	  /* Note that we don't use gimplify_vla_decl because the RESULT_DECL
	     should be effectively allocated by the caller, i.e. all calls to
	     this function must be subject to the Return Slot Optimization.  */
	  gimplify_one_sizepos (&DECL_SIZE (result_decl), pre_p);
	  gimplify_one_sizepos (&DECL_SIZE_UNIT (result_decl), pre_p);
	}
      result = result_decl;
    }
  else if (gimplify_ctxp->return_temp)
    result = gimplify_ctxp->return_temp;
  else
    {
      result = create_tmp_reg (TREE_TYPE (result_decl));

      /* ??? With complex control flow (usually involving abnormal edges),
	 we can wind up warning about an uninitialized value for this.  Due
	 to how this variable is constructed and initialized, this is never
	 true.  Give up and never warn.  */
      TREE_NO_WARNING (result) = 1;

      gimplify_ctxp->return_temp = result;
    }

  /* Smash the lhs of the MODIFY_EXPR to the temporary we plan to use.
     Then gimplify the whole thing.  */
  if (result != result_decl)
    TREE_OPERAND (ret_expr, 0) = result;

  gimplify_and_add (TREE_OPERAND (stmt, 0), pre_p);

  maybe_add_early_return_predict_stmt (pre_p);
  ret = gimple_build_return (result);
  gimple_set_no_warning (ret, TREE_NO_WARNING (stmt));
  gimplify_seq_add_stmt (pre_p, ret);

  return GS_ALL_DONE;
}

/* Gimplify a variable-length array DECL.  */

static void
gimplify_vla_decl (tree decl, gimple_seq *seq_p)
{
  /* This is a variable-sized decl.  Simplify its size and mark it
     for deferred expansion.  */
  tree t, addr, ptr_type;

  gimplify_one_sizepos (&DECL_SIZE (decl), seq_p);
  gimplify_one_sizepos (&DECL_SIZE_UNIT (decl), seq_p);

  /* Don't mess with a DECL_VALUE_EXPR set by the front-end.  */
  if (DECL_HAS_VALUE_EXPR_P (decl))
    return;

  /* All occurrences of this decl in final gimplified code will be
     replaced by indirection.  Setting DECL_VALUE_EXPR does two
     things: First, it lets the rest of the gimplifier know what
     replacement to use.  Second, it lets the debug info know
     where to find the value.  */
  ptr_type = build_pointer_type (TREE_TYPE (decl));
  addr = create_tmp_var (ptr_type, get_name (decl));
  DECL_IGNORED_P (addr) = 0;
  t = build_fold_indirect_ref (addr);
  TREE_THIS_NOTRAP (t) = 1;
  SET_DECL_VALUE_EXPR (decl, t);
  DECL_HAS_VALUE_EXPR_P (decl) = 1;

  t = build_alloca_call_expr (DECL_SIZE_UNIT (decl), DECL_ALIGN (decl),
			      max_int_size_in_bytes (TREE_TYPE (decl)));
  /* The call has been built for a variable-sized object.  */
  CALL_ALLOCA_FOR_VAR_P (t) = 1;
  t = fold_convert (ptr_type, t);
  t = build2 (MODIFY_EXPR, TREE_TYPE (addr), addr, t);

  gimplify_and_add (t, seq_p);
}

/* A helper function to be called via walk_tree.  Mark all labels under *TP
   as being forced.  To be called for DECL_INITIAL of static variables.  */

static tree
force_labels_r (tree *tp, int *walk_subtrees, void *data ATTRIBUTE_UNUSED)
{
  if (TYPE_P (*tp))
    *walk_subtrees = 0;
  if (TREE_CODE (*tp) == LABEL_DECL)
    {
      FORCED_LABEL (*tp) = 1;
      cfun->has_forced_label_in_static = 1;
    }

  return NULL_TREE;
}

/* Gimplify a DECL_EXPR node *STMT_P by making any necessary allocation
   and initialization explicit.  */

static enum gimplify_status
gimplify_decl_expr (tree *stmt_p, gimple_seq *seq_p)
{
  tree stmt = *stmt_p;
  tree decl = DECL_EXPR_DECL (stmt);

  *stmt_p = NULL_TREE;

  if (TREE_TYPE (decl) == error_mark_node)
    return GS_ERROR;

  if ((TREE_CODE (decl) == TYPE_DECL
       || VAR_P (decl))
      && !TYPE_SIZES_GIMPLIFIED (TREE_TYPE (decl)))
    {
      gimplify_type_sizes (TREE_TYPE (decl), seq_p);
      if (TREE_CODE (TREE_TYPE (decl)) == REFERENCE_TYPE)
	gimplify_type_sizes (TREE_TYPE (TREE_TYPE (decl)), seq_p);
    }

  /* ??? DECL_ORIGINAL_TYPE is streamed for LTO so it needs to be gimplified
     in case its size expressions contain problematic nodes like CALL_EXPR.  */
  if (TREE_CODE (decl) == TYPE_DECL
      && DECL_ORIGINAL_TYPE (decl)
      && !TYPE_SIZES_GIMPLIFIED (DECL_ORIGINAL_TYPE (decl)))
    {
      gimplify_type_sizes (DECL_ORIGINAL_TYPE (decl), seq_p);
      if (TREE_CODE (DECL_ORIGINAL_TYPE (decl)) == REFERENCE_TYPE)
	gimplify_type_sizes (TREE_TYPE (DECL_ORIGINAL_TYPE (decl)), seq_p);
    }

  if (VAR_P (decl) && !DECL_EXTERNAL (decl))
    {
      tree init = DECL_INITIAL (decl);
      bool is_vla = false;

      if (TREE_CODE (DECL_SIZE_UNIT (decl)) != INTEGER_CST
	  || (!TREE_STATIC (decl)
	      && flag_stack_check == GENERIC_STACK_CHECK
	      && compare_tree_int (DECL_SIZE_UNIT (decl),
				   STACK_CHECK_MAX_VAR_SIZE) > 0))
	{
	  gimplify_vla_decl (decl, seq_p);
	  is_vla = true;
	}

      if (asan_poisoned_variables
	  && !is_vla
	  && TREE_ADDRESSABLE (decl)
	  && !TREE_STATIC (decl)
	  && !DECL_HAS_VALUE_EXPR_P (decl)
	  && DECL_ALIGN (decl) <= MAX_SUPPORTED_STACK_ALIGNMENT
	  && dbg_cnt (asan_use_after_scope))
	{
	  asan_poisoned_variables->add (decl);
	  asan_poison_variable (decl, false, seq_p);
	  if (!DECL_ARTIFICIAL (decl) && gimplify_ctxp->live_switch_vars)
	    gimplify_ctxp->live_switch_vars->add (decl);
	}

      /* Some front ends do not explicitly declare all anonymous
	 artificial variables.  We compensate here by declaring the
	 variables, though it would be better if the front ends would
	 explicitly declare them.  */
      if (!DECL_SEEN_IN_BIND_EXPR_P (decl)
	  && DECL_ARTIFICIAL (decl) && DECL_NAME (decl) == NULL_TREE)
	gimple_add_tmp_var (decl);

      if (init && init != error_mark_node)
	{
	  if (!TREE_STATIC (decl))
	    {
	      DECL_INITIAL (decl) = NULL_TREE;
	      init = build2 (INIT_EXPR, void_type_node, decl, init);
	      gimplify_and_add (init, seq_p);
	      ggc_free (init);
	    }
	  else
	    /* We must still examine initializers for static variables
	       as they may contain a label address.  */
	    walk_tree (&init, force_labels_r, NULL, NULL);
	}
    }

  return GS_ALL_DONE;
}

/* Gimplify a LOOP_EXPR.  Normally this just involves gimplifying the body
   and replacing the LOOP_EXPR with goto, but if the loop contains an
   EXIT_EXPR, we need to append a label for it to jump to.  */

static enum gimplify_status
gimplify_loop_expr (tree *expr_p, gimple_seq *pre_p)
{
  tree saved_label = gimplify_ctxp->exit_label;
  tree start_label = create_artificial_label (UNKNOWN_LOCATION);

  gimplify_seq_add_stmt (pre_p, gimple_build_label (start_label));

  gimplify_ctxp->exit_label = NULL_TREE;

  gimplify_and_add (LOOP_EXPR_BODY (*expr_p), pre_p);

  gimplify_seq_add_stmt (pre_p, gimple_build_goto (start_label));

  if (gimplify_ctxp->exit_label)
    gimplify_seq_add_stmt (pre_p,
			   gimple_build_label (gimplify_ctxp->exit_label));

  gimplify_ctxp->exit_label = saved_label;

  *expr_p = NULL;
  return GS_ALL_DONE;
}

/* Gimplify a statement list onto a sequence.  These may be created either
   by an enlightened front-end, or by shortcut_cond_expr.  */

static enum gimplify_status
gimplify_statement_list (tree *expr_p, gimple_seq *pre_p)
{
  tree temp = voidify_wrapper_expr (*expr_p, NULL);

  tree_stmt_iterator i = tsi_start (*expr_p);

  while (!tsi_end_p (i))
    {
      gimplify_stmt (tsi_stmt_ptr (i), pre_p);
      tsi_delink (&i);
    }

  if (temp)
    {
      *expr_p = temp;
      return GS_OK;
    }

  return GS_ALL_DONE;
}

/* Callback for walk_gimple_seq.  */

static tree
warn_switch_unreachable_r (gimple_stmt_iterator *gsi_p, bool *handled_ops_p,
			   struct walk_stmt_info *wi)
{
  gimple *stmt = gsi_stmt (*gsi_p);

  *handled_ops_p = true;
  switch (gimple_code (stmt))
    {
    case GIMPLE_TRY:
      /* A compiler-generated cleanup or a user-written try block.
	 If it's empty, don't dive into it--that would result in
	 worse location info.  */
      if (gimple_try_eval (stmt) == NULL)
	{
	  wi->info = stmt;
	  return integer_zero_node;
	}
      /* Fall through.  */
    case GIMPLE_BIND:
    case GIMPLE_CATCH:
    case GIMPLE_EH_FILTER:
    case GIMPLE_TRANSACTION:
      /* Walk the sub-statements.  */
      *handled_ops_p = false;
      break;

    case GIMPLE_DEBUG:
      /* Ignore these.  We may generate them before declarations that
	 are never executed.  If there's something to warn about,
	 there will be non-debug stmts too, and we'll catch those.  */
      break;

    case GIMPLE_CALL:
      if (gimple_call_internal_p (stmt, IFN_ASAN_MARK))
	{
	  *handled_ops_p = false;
	  break;
	}
      /* Fall through.  */
    default:
      /* Save the first "real" statement (not a decl/lexical scope/...).  */
      wi->info = stmt;
      return integer_zero_node;
    }
  return NULL_TREE;
}

/* Possibly warn about unreachable statements between switch's controlling
   expression and the first case.  SEQ is the body of a switch expression.  */

static void
maybe_warn_switch_unreachable (gimple_seq seq)
{
  if (!warn_switch_unreachable
      /* This warning doesn't play well with Fortran when optimizations
	 are on.  */
      || lang_GNU_Fortran ()
      || seq == NULL)
    return;

  struct walk_stmt_info wi;
  memset (&wi, 0, sizeof (wi));
  walk_gimple_seq (seq, warn_switch_unreachable_r, NULL, &wi);
  gimple *stmt = (gimple *) wi.info;

  if (stmt && gimple_code (stmt) != GIMPLE_LABEL)
    {
      if (gimple_code (stmt) == GIMPLE_GOTO
	  && TREE_CODE (gimple_goto_dest (stmt)) == LABEL_DECL
	  && DECL_ARTIFICIAL (gimple_goto_dest (stmt)))
	/* Don't warn for compiler-generated gotos.  These occur
	   in Duff's devices, for example.  */;
      else
	warning_at (gimple_location (stmt), OPT_Wswitch_unreachable,
		    "statement will never be executed");
    }
}


/* A label entry that pairs label and a location.  */
struct label_entry
{
  tree label;
  location_t loc;
};

/* Find LABEL in vector of label entries VEC.  */

static struct label_entry *
find_label_entry (const auto_vec<struct label_entry> *vec, tree label)
{
  unsigned int i;
  struct label_entry *l;

  FOR_EACH_VEC_ELT (*vec, i, l)
    if (l->label == label)
      return l;
  return NULL;
}

/* Return true if LABEL, a LABEL_DECL, represents a case label
   in a vector of labels CASES.  */

static bool
case_label_p (const vec<tree> *cases, tree label)
{
  unsigned int i;
  tree l;

  FOR_EACH_VEC_ELT (*cases, i, l)
    if (CASE_LABEL (l) == label)
      return true;
  return false;
}

/* Find the last nondebug statement in a scope STMT.  */

static gimple *
last_stmt_in_scope (gimple *stmt)
{
  if (!stmt)
    return NULL;

  switch (gimple_code (stmt))
    {
    case GIMPLE_BIND:
      {
	gbind *bind = as_a <gbind *> (stmt);
	stmt = gimple_seq_last_nondebug_stmt (gimple_bind_body (bind));
	return last_stmt_in_scope (stmt);
      }

    case GIMPLE_TRY:
      {
	gtry *try_stmt = as_a <gtry *> (stmt);
	stmt = gimple_seq_last_nondebug_stmt (gimple_try_eval (try_stmt));
	gimple *last_eval = last_stmt_in_scope (stmt);
	if (gimple_stmt_may_fallthru (last_eval)
	    && (last_eval == NULL
		|| !gimple_call_internal_p (last_eval, IFN_FALLTHROUGH))
	    && gimple_try_kind (try_stmt) == GIMPLE_TRY_FINALLY)
	  {
	    stmt = gimple_seq_last_nondebug_stmt (gimple_try_cleanup (try_stmt));
	    return last_stmt_in_scope (stmt);
	  }
	else
	  return last_eval;
      }

    case GIMPLE_DEBUG:
      gcc_unreachable ();

    default:
      return stmt;
    }
}

/* Collect interesting labels in LABELS and return the statement preceding
   another case label, or a user-defined label.  */

static gimple *
collect_fallthrough_labels (gimple_stmt_iterator *gsi_p,
			    auto_vec <struct label_entry> *labels)
{
  gimple *prev = NULL;

  do
    {
      if (gimple_code (gsi_stmt (*gsi_p)) == GIMPLE_BIND
	  || gimple_code (gsi_stmt (*gsi_p)) == GIMPLE_TRY)
	{
	  /* Nested scope.  Only look at the last statement of
	     the innermost scope.  */
	  location_t bind_loc = gimple_location (gsi_stmt (*gsi_p));
	  gimple *last = last_stmt_in_scope (gsi_stmt (*gsi_p));
	  if (last)
	    {
	      prev = last;
	      /* It might be a label without a location.  Use the
		 location of the scope then.  */
	      if (!gimple_has_location (prev))
		gimple_set_location (prev, bind_loc);
	    }
	  gsi_next (gsi_p);
	  continue;
	}

      /* Ifs are tricky.  */
      if (gimple_code (gsi_stmt (*gsi_p)) == GIMPLE_COND)
	{
	  gcond *cond_stmt = as_a <gcond *> (gsi_stmt (*gsi_p));
	  tree false_lab = gimple_cond_false_label (cond_stmt);
	  location_t if_loc = gimple_location (cond_stmt);

	  /* If we have e.g.
	       if (i > 1) goto <D.2259>; else goto D;
	     we can't do much with the else-branch.  */
	  if (!DECL_ARTIFICIAL (false_lab))
	    break;

	  /* Go on until the false label, then one step back.  */
	  for (; !gsi_end_p (*gsi_p); gsi_next (gsi_p))
	    {
	      gimple *stmt = gsi_stmt (*gsi_p);
	      if (gimple_code (stmt) == GIMPLE_LABEL
		  && gimple_label_label (as_a <glabel *> (stmt)) == false_lab)
		break;
	    }

	  /* Not found?  Oops.  */
	  if (gsi_end_p (*gsi_p))
	    break;

	  struct label_entry l = { false_lab, if_loc };
	  labels->safe_push (l);

	  /* Go to the last statement of the then branch.  */
	  gsi_prev (gsi_p);

	  /* if (i != 0) goto <D.1759>; else goto <D.1760>;
	     <D.1759>:
	     <stmt>;
	     goto <D.1761>;
	     <D.1760>:
	   */
	  if (gimple_code (gsi_stmt (*gsi_p)) == GIMPLE_GOTO
	      && !gimple_has_location (gsi_stmt (*gsi_p)))
	    {
	      /* Look at the statement before, it might be
		 attribute fallthrough, in which case don't warn.  */
	      gsi_prev (gsi_p);
	      bool fallthru_before_dest
		= gimple_call_internal_p (gsi_stmt (*gsi_p), IFN_FALLTHROUGH);
	      gsi_next (gsi_p);
	      tree goto_dest = gimple_goto_dest (gsi_stmt (*gsi_p));
	      if (!fallthru_before_dest)
		{
		  struct label_entry l = { goto_dest, if_loc };
		  labels->safe_push (l);
		}
	    }
	  /* And move back.  */
	  gsi_next (gsi_p);
	}

      /* Remember the last statement.  Skip labels that are of no interest
	 to us.  */
      if (gimple_code (gsi_stmt (*gsi_p)) == GIMPLE_LABEL)
	{
	  tree label = gimple_label_label (as_a <glabel *> (gsi_stmt (*gsi_p)));
	  if (find_label_entry (labels, label))
	    prev = gsi_stmt (*gsi_p);
	}
      else if (gimple_call_internal_p (gsi_stmt (*gsi_p), IFN_ASAN_MARK))
	;
      else if (!is_gimple_debug (gsi_stmt (*gsi_p)))
	prev = gsi_stmt (*gsi_p);
      gsi_next (gsi_p);
    }
  while (!gsi_end_p (*gsi_p)
	 /* Stop if we find a case or a user-defined label.  */
	 && (gimple_code (gsi_stmt (*gsi_p)) != GIMPLE_LABEL
	     || !gimple_has_location (gsi_stmt (*gsi_p))));

  return prev;
}

/* Return true if the switch fallthough warning should occur.  LABEL is
   the label statement that we're falling through to.  */

static bool
should_warn_for_implicit_fallthrough (gimple_stmt_iterator *gsi_p, tree label)
{
  gimple_stmt_iterator gsi = *gsi_p;

  /* Don't warn if the label is marked with a "falls through" comment.  */
  if (FALLTHROUGH_LABEL_P (label))
    return false;

  /* Don't warn for non-case labels followed by a statement:
       case 0:
	 foo ();
       label:
	 bar ();
     as these are likely intentional.  */
  if (!case_label_p (&gimplify_ctxp->case_labels, label))
    {
      tree l;
      while (!gsi_end_p (gsi)
	     && gimple_code (gsi_stmt (gsi)) == GIMPLE_LABEL
	     && (l = gimple_label_label (as_a <glabel *> (gsi_stmt (gsi))))
	     && !case_label_p (&gimplify_ctxp->case_labels, l))
	gsi_next_nondebug (&gsi);
      if (gsi_end_p (gsi) || gimple_code (gsi_stmt (gsi)) != GIMPLE_LABEL)
	return false;
    }

  /* Don't warn for terminated branches, i.e. when the subsequent case labels
     immediately breaks.  */
  gsi = *gsi_p;

  /* Skip all immediately following labels.  */
  while (!gsi_end_p (gsi)
	 && (gimple_code (gsi_stmt (gsi)) == GIMPLE_LABEL
	     || gimple_code (gsi_stmt (gsi)) == GIMPLE_PREDICT))
    gsi_next_nondebug (&gsi);

  /* { ... something; default:; } */
  if (gsi_end_p (gsi)
      /* { ... something; default: break; } or
	 { ... something; default: goto L; } */
      || gimple_code (gsi_stmt (gsi)) == GIMPLE_GOTO
      /* { ... something; default: return; } */
      || gimple_code (gsi_stmt (gsi)) == GIMPLE_RETURN)
    return false;

  return true;
}

/* Callback for walk_gimple_seq.  */

static tree
warn_implicit_fallthrough_r (gimple_stmt_iterator *gsi_p, bool *handled_ops_p,
			     struct walk_stmt_info *)
{
  gimple *stmt = gsi_stmt (*gsi_p);

  *handled_ops_p = true;
  switch (gimple_code (stmt))
    {
    case GIMPLE_TRY:
    case GIMPLE_BIND:
    case GIMPLE_CATCH:
    case GIMPLE_EH_FILTER:
    case GIMPLE_TRANSACTION:
      /* Walk the sub-statements.  */
      *handled_ops_p = false;
      break;

    /* Find a sequence of form:

       GIMPLE_LABEL
       [...]
       <may fallthru stmt>
       GIMPLE_LABEL

       and possibly warn.  */
    case GIMPLE_LABEL:
      {
	/* Found a label.  Skip all immediately following labels.  */
	while (!gsi_end_p (*gsi_p)
	       && gimple_code (gsi_stmt (*gsi_p)) == GIMPLE_LABEL)
	  gsi_next_nondebug (gsi_p);

	/* There might be no more statements.  */
	if (gsi_end_p (*gsi_p))
	  return integer_zero_node;

	/* Vector of labels that fall through.  */
	auto_vec <struct label_entry> labels;
	gimple *prev = collect_fallthrough_labels (gsi_p, &labels);

	/* There might be no more statements.  */
	if (gsi_end_p (*gsi_p))
	  return integer_zero_node;

	gimple *next = gsi_stmt (*gsi_p);
	tree label;
	/* If what follows is a label, then we may have a fallthrough.  */
	if (gimple_code (next) == GIMPLE_LABEL
	    && gimple_has_location (next)
	    && (label = gimple_label_label (as_a <glabel *> (next)))
	    && prev != NULL)
	  {
	    struct label_entry *l;
	    bool warned_p = false;
	    if (!should_warn_for_implicit_fallthrough (gsi_p, label))
	      /* Quiet.  */;
	    else if (gimple_code (prev) == GIMPLE_LABEL
		     && (label = gimple_label_label (as_a <glabel *> (prev)))
		     && (l = find_label_entry (&labels, label)))
	      warned_p = warning_at (l->loc, OPT_Wimplicit_fallthrough_,
				     "this statement may fall through");
	    else if (!gimple_call_internal_p (prev, IFN_FALLTHROUGH)
		     /* Try to be clever and don't warn when the statement
			can't actually fall through.  */
		     && gimple_stmt_may_fallthru (prev)
		     && gimple_has_location (prev))
	      warned_p = warning_at (gimple_location (prev),
				     OPT_Wimplicit_fallthrough_,
				     "this statement may fall through");
	    if (warned_p)
	      inform (gimple_location (next), "here");

	    /* Mark this label as processed so as to prevent multiple
	       warnings in nested switches.  */
	    FALLTHROUGH_LABEL_P (label) = true;

	    /* So that next warn_implicit_fallthrough_r will start looking for
	       a new sequence starting with this label.  */
	    gsi_prev (gsi_p);
	  }
      }
      break;
   default:
      break;
    }
  return NULL_TREE;
}

/* Warn when a switch case falls through.  */

static void
maybe_warn_implicit_fallthrough (gimple_seq seq)
{
  if (!warn_implicit_fallthrough)
    return;

  /* This warning is meant for C/C++/ObjC/ObjC++ only.  */
  if (!(lang_GNU_C ()
	|| lang_GNU_CXX ()
	|| lang_GNU_OBJC ()))
    return;

  struct walk_stmt_info wi;
  memset (&wi, 0, sizeof (wi));
  walk_gimple_seq (seq, warn_implicit_fallthrough_r, NULL, &wi);
}

/* Callback for walk_gimple_seq.  */

static tree
expand_FALLTHROUGH_r (gimple_stmt_iterator *gsi_p, bool *handled_ops_p,
		      struct walk_stmt_info *)
{
  gimple *stmt = gsi_stmt (*gsi_p);

  *handled_ops_p = true;
  switch (gimple_code (stmt))
    {
    case GIMPLE_TRY:
    case GIMPLE_BIND:
    case GIMPLE_CATCH:
    case GIMPLE_EH_FILTER:
    case GIMPLE_TRANSACTION:
      /* Walk the sub-statements.  */
      *handled_ops_p = false;
      break;
    case GIMPLE_CALL:
      if (gimple_call_internal_p (stmt, IFN_FALLTHROUGH))
	{
	  gsi_remove (gsi_p, true);
	  if (gsi_end_p (*gsi_p))
	    return integer_zero_node;

	  bool found = false;
	  location_t loc = gimple_location (stmt);

	  gimple_stmt_iterator gsi2 = *gsi_p;
	  stmt = gsi_stmt (gsi2);
	  if (gimple_code (stmt) == GIMPLE_GOTO && !gimple_has_location (stmt))
	    {
	      /* Go on until the artificial label.  */
	      tree goto_dest = gimple_goto_dest (stmt);
	      for (; !gsi_end_p (gsi2); gsi_next (&gsi2))
		{
		  if (gimple_code (gsi_stmt (gsi2)) == GIMPLE_LABEL
		      && gimple_label_label (as_a <glabel *> (gsi_stmt (gsi2)))
			   == goto_dest)
		    break;
		}

	      /* Not found?  Stop.  */
	      if (gsi_end_p (gsi2))
		break;

	      /* Look one past it.  */
	      gsi_next (&gsi2);
	    }

	  /* We're looking for a case label or default label here.  */
	  while (!gsi_end_p (gsi2))
	    {
	      stmt = gsi_stmt (gsi2);
	      if (gimple_code (stmt) == GIMPLE_LABEL)
		{
		  tree label = gimple_label_label (as_a <glabel *> (stmt));
		  if (gimple_has_location (stmt) && DECL_ARTIFICIAL (label))
		    {
		      found = true;
		      break;
		    }
		}
<<<<<<< HEAD
	      else if (!is_gimple_debug (stmt))
		/* Something other than a label.  That's not expected.  */
=======
	      else if (gimple_call_internal_p (stmt, IFN_ASAN_MARK))
		;
	      else
		/* Something other is not expected.  */
>>>>>>> 515b20f2
		break;
	      gsi_next (&gsi2);
	    }
	  if (!found)
	    warning_at (loc, 0, "attribute %<fallthrough%> not preceding "
			"a case label or default label");
	}
      break;
    default:
      break;
    }
  return NULL_TREE;
}

/* Expand all FALLTHROUGH () calls in SEQ.  */

static void
expand_FALLTHROUGH (gimple_seq *seq_p)
{
  struct walk_stmt_info wi;
  memset (&wi, 0, sizeof (wi));
  walk_gimple_seq_mod (seq_p, expand_FALLTHROUGH_r, NULL, &wi);
}


/* Gimplify a SWITCH_EXPR, and collect the vector of labels it can
   branch to.  */

static enum gimplify_status
gimplify_switch_expr (tree *expr_p, gimple_seq *pre_p)
{
  tree switch_expr = *expr_p;
  gimple_seq switch_body_seq = NULL;
  enum gimplify_status ret;
  tree index_type = TREE_TYPE (switch_expr);
  if (index_type == NULL_TREE)
    index_type = TREE_TYPE (SWITCH_COND (switch_expr));

  ret = gimplify_expr (&SWITCH_COND (switch_expr), pre_p, NULL, is_gimple_val,
                       fb_rvalue);
  if (ret == GS_ERROR || ret == GS_UNHANDLED)
    return ret;

  if (SWITCH_BODY (switch_expr))
    {
      vec<tree> labels;
      vec<tree> saved_labels;
      hash_set<tree> *saved_live_switch_vars = NULL;
      tree default_case = NULL_TREE;
      gswitch *switch_stmt;

      /* If someone can be bothered to fill in the labels, they can
	 be bothered to null out the body too.  */
      gcc_assert (!SWITCH_LABELS (switch_expr));

      /* Save old labels, get new ones from body, then restore the old
         labels.  Save all the things from the switch body to append after.  */
      saved_labels = gimplify_ctxp->case_labels;
      gimplify_ctxp->case_labels.create (8);

      /* Do not create live_switch_vars if SWITCH_BODY is not a BIND_EXPR.  */
      saved_live_switch_vars = gimplify_ctxp->live_switch_vars;
      tree_code body_type = TREE_CODE (SWITCH_BODY (switch_expr));
      if (body_type == BIND_EXPR || body_type == STATEMENT_LIST)
	gimplify_ctxp->live_switch_vars = new hash_set<tree> (4);
      else
	gimplify_ctxp->live_switch_vars = NULL;

      bool old_in_switch_expr = gimplify_ctxp->in_switch_expr;
      gimplify_ctxp->in_switch_expr = true;

      gimplify_stmt (&SWITCH_BODY (switch_expr), &switch_body_seq);

      gimplify_ctxp->in_switch_expr = old_in_switch_expr;
      maybe_warn_switch_unreachable (switch_body_seq);
      maybe_warn_implicit_fallthrough (switch_body_seq);
      /* Only do this for the outermost GIMPLE_SWITCH.  */
      if (!gimplify_ctxp->in_switch_expr)
	expand_FALLTHROUGH (&switch_body_seq);

      labels = gimplify_ctxp->case_labels;
      gimplify_ctxp->case_labels = saved_labels;

      if (gimplify_ctxp->live_switch_vars)
	{
	  gcc_assert (gimplify_ctxp->live_switch_vars->elements () == 0);
	  delete gimplify_ctxp->live_switch_vars;
	}
      gimplify_ctxp->live_switch_vars = saved_live_switch_vars;

      preprocess_case_label_vec_for_gimple (labels, index_type,
					    &default_case);

      if (!default_case)
	{
	  glabel *new_default;

	  default_case
	    = build_case_label (NULL_TREE, NULL_TREE,
				create_artificial_label (UNKNOWN_LOCATION));
	  new_default = gimple_build_label (CASE_LABEL (default_case));
	  gimplify_seq_add_stmt (&switch_body_seq, new_default);
	}

      switch_stmt = gimple_build_switch (SWITCH_COND (switch_expr),
					   default_case, labels);
      gimplify_seq_add_stmt (pre_p, switch_stmt);
      gimplify_seq_add_seq (pre_p, switch_body_seq);
      labels.release ();
    }
  else
    gcc_assert (SWITCH_LABELS (switch_expr));

  return GS_ALL_DONE;
}

/* Gimplify the LABEL_EXPR pointed to by EXPR_P.  */

static enum gimplify_status
gimplify_label_expr (tree *expr_p, gimple_seq *pre_p)
{
  gcc_assert (decl_function_context (LABEL_EXPR_LABEL (*expr_p))
	      == current_function_decl);

  tree label = LABEL_EXPR_LABEL (*expr_p);
  glabel *label_stmt = gimple_build_label (label);
  gimple_set_location (label_stmt, EXPR_LOCATION (*expr_p));
  gimplify_seq_add_stmt (pre_p, label_stmt);

  if (lookup_attribute ("cold", DECL_ATTRIBUTES (label)))
    gimple_seq_add_stmt (pre_p, gimple_build_predict (PRED_COLD_LABEL,
						      NOT_TAKEN));
  else if (lookup_attribute ("hot", DECL_ATTRIBUTES (label)))
    gimple_seq_add_stmt (pre_p, gimple_build_predict (PRED_HOT_LABEL,
						      TAKEN));

  return GS_ALL_DONE;
}

/* Gimplify the CASE_LABEL_EXPR pointed to by EXPR_P.  */

static enum gimplify_status
gimplify_case_label_expr (tree *expr_p, gimple_seq *pre_p)
{
  struct gimplify_ctx *ctxp;
  glabel *label_stmt;

  /* Invalid programs can play Duff's Device type games with, for example,
     #pragma omp parallel.  At least in the C front end, we don't
     detect such invalid branches until after gimplification, in the
     diagnose_omp_blocks pass.  */
  for (ctxp = gimplify_ctxp; ; ctxp = ctxp->prev_context)
    if (ctxp->case_labels.exists ())
      break;

  label_stmt = gimple_build_label (CASE_LABEL (*expr_p));
  gimple_set_location (label_stmt, EXPR_LOCATION (*expr_p));
  ctxp->case_labels.safe_push (*expr_p);
  gimplify_seq_add_stmt (pre_p, label_stmt);

  return GS_ALL_DONE;
}

/* Build a GOTO to the LABEL_DECL pointed to by LABEL_P, building it first
   if necessary.  */

tree
build_and_jump (tree *label_p)
{
  if (label_p == NULL)
    /* If there's nowhere to jump, just fall through.  */
    return NULL_TREE;

  if (*label_p == NULL_TREE)
    {
      tree label = create_artificial_label (UNKNOWN_LOCATION);
      *label_p = label;
    }

  return build1 (GOTO_EXPR, void_type_node, *label_p);
}

/* Gimplify an EXIT_EXPR by converting to a GOTO_EXPR inside a COND_EXPR.
   This also involves building a label to jump to and communicating it to
   gimplify_loop_expr through gimplify_ctxp->exit_label.  */

static enum gimplify_status
gimplify_exit_expr (tree *expr_p)
{
  tree cond = TREE_OPERAND (*expr_p, 0);
  tree expr;

  expr = build_and_jump (&gimplify_ctxp->exit_label);
  expr = build3 (COND_EXPR, void_type_node, cond, expr, NULL_TREE);
  *expr_p = expr;

  return GS_OK;
}

/* *EXPR_P is a COMPONENT_REF being used as an rvalue.  If its type is
   different from its canonical type, wrap the whole thing inside a
   NOP_EXPR and force the type of the COMPONENT_REF to be the canonical
   type.

   The canonical type of a COMPONENT_REF is the type of the field being
   referenced--unless the field is a bit-field which can be read directly
   in a smaller mode, in which case the canonical type is the
   sign-appropriate type corresponding to that mode.  */

static void
canonicalize_component_ref (tree *expr_p)
{
  tree expr = *expr_p;
  tree type;

  gcc_assert (TREE_CODE (expr) == COMPONENT_REF);

  if (INTEGRAL_TYPE_P (TREE_TYPE (expr)))
    type = TREE_TYPE (get_unwidened (expr, NULL_TREE));
  else
    type = TREE_TYPE (TREE_OPERAND (expr, 1));

  /* One could argue that all the stuff below is not necessary for
     the non-bitfield case and declare it a FE error if type
     adjustment would be needed.  */
  if (TREE_TYPE (expr) != type)
    {
#ifdef ENABLE_TYPES_CHECKING
      tree old_type = TREE_TYPE (expr);
#endif
      int type_quals;

      /* We need to preserve qualifiers and propagate them from
	 operand 0.  */
      type_quals = TYPE_QUALS (type)
	| TYPE_QUALS (TREE_TYPE (TREE_OPERAND (expr, 0)));
      if (TYPE_QUALS (type) != type_quals)
	type = build_qualified_type (TYPE_MAIN_VARIANT (type), type_quals);

      /* Set the type of the COMPONENT_REF to the underlying type.  */
      TREE_TYPE (expr) = type;

#ifdef ENABLE_TYPES_CHECKING
      /* It is now a FE error, if the conversion from the canonical
	 type to the original expression type is not useless.  */
      gcc_assert (useless_type_conversion_p (old_type, type));
#endif
    }
}

/* If a NOP conversion is changing a pointer to array of foo to a pointer
   to foo, embed that change in the ADDR_EXPR by converting
      T array[U];
      (T *)&array
   ==>
      &array[L]
   where L is the lower bound.  For simplicity, only do this for constant
   lower bound.
   The constraint is that the type of &array[L] is trivially convertible
   to T *.  */

static void
canonicalize_addr_expr (tree *expr_p)
{
  tree expr = *expr_p;
  tree addr_expr = TREE_OPERAND (expr, 0);
  tree datype, ddatype, pddatype;

  /* We simplify only conversions from an ADDR_EXPR to a pointer type.  */
  if (!POINTER_TYPE_P (TREE_TYPE (expr))
      || TREE_CODE (addr_expr) != ADDR_EXPR)
    return;

  /* The addr_expr type should be a pointer to an array.  */
  datype = TREE_TYPE (TREE_TYPE (addr_expr));
  if (TREE_CODE (datype) != ARRAY_TYPE)
    return;

  /* The pointer to element type shall be trivially convertible to
     the expression pointer type.  */
  ddatype = TREE_TYPE (datype);
  pddatype = build_pointer_type (ddatype);
  if (!useless_type_conversion_p (TYPE_MAIN_VARIANT (TREE_TYPE (expr)),
				  pddatype))
    return;

  /* The lower bound and element sizes must be constant.  */
  if (!TYPE_SIZE_UNIT (ddatype)
      || TREE_CODE (TYPE_SIZE_UNIT (ddatype)) != INTEGER_CST
      || !TYPE_DOMAIN (datype) || !TYPE_MIN_VALUE (TYPE_DOMAIN (datype))
      || TREE_CODE (TYPE_MIN_VALUE (TYPE_DOMAIN (datype))) != INTEGER_CST)
    return;

  /* All checks succeeded.  Build a new node to merge the cast.  */
  *expr_p = build4 (ARRAY_REF, ddatype, TREE_OPERAND (addr_expr, 0),
		    TYPE_MIN_VALUE (TYPE_DOMAIN (datype)),
		    NULL_TREE, NULL_TREE);
  *expr_p = build1 (ADDR_EXPR, pddatype, *expr_p);

  /* We can have stripped a required restrict qualifier above.  */
  if (!useless_type_conversion_p (TREE_TYPE (expr), TREE_TYPE (*expr_p)))
    *expr_p = fold_convert (TREE_TYPE (expr), *expr_p);
}

/* *EXPR_P is a NOP_EXPR or CONVERT_EXPR.  Remove it and/or other conversions
   underneath as appropriate.  */

static enum gimplify_status
gimplify_conversion (tree *expr_p)
{
  location_t loc = EXPR_LOCATION (*expr_p);
  gcc_assert (CONVERT_EXPR_P (*expr_p));

  /* Then strip away all but the outermost conversion.  */
  STRIP_SIGN_NOPS (TREE_OPERAND (*expr_p, 0));

  /* And remove the outermost conversion if it's useless.  */
  if (tree_ssa_useless_type_conversion (*expr_p))
    *expr_p = TREE_OPERAND (*expr_p, 0);

  /* If we still have a conversion at the toplevel,
     then canonicalize some constructs.  */
  if (CONVERT_EXPR_P (*expr_p))
    {
      tree sub = TREE_OPERAND (*expr_p, 0);

      /* If a NOP conversion is changing the type of a COMPONENT_REF
	 expression, then canonicalize its type now in order to expose more
	 redundant conversions.  */
      if (TREE_CODE (sub) == COMPONENT_REF)
	canonicalize_component_ref (&TREE_OPERAND (*expr_p, 0));

      /* If a NOP conversion is changing a pointer to array of foo
	 to a pointer to foo, embed that change in the ADDR_EXPR.  */
      else if (TREE_CODE (sub) == ADDR_EXPR)
	canonicalize_addr_expr (expr_p);
    }

  /* If we have a conversion to a non-register type force the
     use of a VIEW_CONVERT_EXPR instead.  */
  if (CONVERT_EXPR_P (*expr_p) && !is_gimple_reg_type (TREE_TYPE (*expr_p)))
    *expr_p = fold_build1_loc (loc, VIEW_CONVERT_EXPR, TREE_TYPE (*expr_p),
			       TREE_OPERAND (*expr_p, 0));

  /* Canonicalize CONVERT_EXPR to NOP_EXPR.  */
  if (TREE_CODE (*expr_p) == CONVERT_EXPR)
    TREE_SET_CODE (*expr_p, NOP_EXPR);

  return GS_OK;
}

/* Nonlocal VLAs seen in the current function.  */
static hash_set<tree> *nonlocal_vlas;

/* The VAR_DECLs created for nonlocal VLAs for debug info purposes.  */
static tree nonlocal_vla_vars;

/* Gimplify a VAR_DECL or PARM_DECL.  Return GS_OK if we expanded a
   DECL_VALUE_EXPR, and it's worth re-examining things.  */

static enum gimplify_status
gimplify_var_or_parm_decl (tree *expr_p)
{
  tree decl = *expr_p;

  /* ??? If this is a local variable, and it has not been seen in any
     outer BIND_EXPR, then it's probably the result of a duplicate
     declaration, for which we've already issued an error.  It would
     be really nice if the front end wouldn't leak these at all.
     Currently the only known culprit is C++ destructors, as seen
     in g++.old-deja/g++.jason/binding.C.  */
  if (VAR_P (decl)
      && !DECL_SEEN_IN_BIND_EXPR_P (decl)
      && !TREE_STATIC (decl) && !DECL_EXTERNAL (decl)
      && decl_function_context (decl) == current_function_decl)
    {
      gcc_assert (seen_error ());
      return GS_ERROR;
    }

  /* When within an OMP context, notice uses of variables.  */
  if (gimplify_omp_ctxp && omp_notice_variable (gimplify_omp_ctxp, decl, true))
    return GS_ALL_DONE;

  /* If the decl is an alias for another expression, substitute it now.  */
  if (DECL_HAS_VALUE_EXPR_P (decl))
    {
      tree value_expr = DECL_VALUE_EXPR (decl);

      /* For referenced nonlocal VLAs add a decl for debugging purposes
	 to the current function.  */
      if (VAR_P (decl)
	  && TREE_CODE (DECL_SIZE_UNIT (decl)) != INTEGER_CST
	  && nonlocal_vlas != NULL
	  && TREE_CODE (value_expr) == INDIRECT_REF
	  && TREE_CODE (TREE_OPERAND (value_expr, 0)) == VAR_DECL
	  && decl_function_context (decl) != current_function_decl)
	{
	  struct gimplify_omp_ctx *ctx = gimplify_omp_ctxp;
	  while (ctx
		 && (ctx->region_type == ORT_WORKSHARE
		     || ctx->region_type == ORT_SIMD
		     || ctx->region_type == ORT_ACC))
	    ctx = ctx->outer_context;
	  if (!ctx && !nonlocal_vlas->add (decl))
	    {
	      tree copy = copy_node (decl);

	      lang_hooks.dup_lang_specific_decl (copy);
	      SET_DECL_RTL (copy, 0);
	      TREE_USED (copy) = 1;
	      DECL_CHAIN (copy) = nonlocal_vla_vars;
	      nonlocal_vla_vars = copy;
	      SET_DECL_VALUE_EXPR (copy, unshare_expr (value_expr));
	      DECL_HAS_VALUE_EXPR_P (copy) = 1;
	    }
	}

      *expr_p = unshare_expr (value_expr);
      return GS_OK;
    }

  return GS_ALL_DONE;
}

/* Recalculate the value of the TREE_SIDE_EFFECTS flag for T.  */

static void
recalculate_side_effects (tree t)
{
  enum tree_code code = TREE_CODE (t);
  int len = TREE_OPERAND_LENGTH (t);
  int i;

  switch (TREE_CODE_CLASS (code))
    {
    case tcc_expression:
      switch (code)
	{
	case INIT_EXPR:
	case MODIFY_EXPR:
	case VA_ARG_EXPR:
	case PREDECREMENT_EXPR:
	case PREINCREMENT_EXPR:
	case POSTDECREMENT_EXPR:
	case POSTINCREMENT_EXPR:
	  /* All of these have side-effects, no matter what their
	     operands are.  */
	  return;

	default:
	  break;
	}
      /* Fall through.  */

    case tcc_comparison:  /* a comparison expression */
    case tcc_unary:       /* a unary arithmetic expression */
    case tcc_binary:      /* a binary arithmetic expression */
    case tcc_reference:   /* a reference */
    case tcc_vl_exp:        /* a function call */
      TREE_SIDE_EFFECTS (t) = TREE_THIS_VOLATILE (t);
      for (i = 0; i < len; ++i)
	{
	  tree op = TREE_OPERAND (t, i);
	  if (op && TREE_SIDE_EFFECTS (op))
	    TREE_SIDE_EFFECTS (t) = 1;
	}
      break;

    case tcc_constant:
      /* No side-effects.  */
      return;

    default:
      gcc_unreachable ();
   }
}

/* Gimplify the COMPONENT_REF, ARRAY_REF, REALPART_EXPR or IMAGPART_EXPR
   node *EXPR_P.

      compound_lval
	      : min_lval '[' val ']'
	      | min_lval '.' ID
	      | compound_lval '[' val ']'
	      | compound_lval '.' ID

   This is not part of the original SIMPLE definition, which separates
   array and member references, but it seems reasonable to handle them
   together.  Also, this way we don't run into problems with union
   aliasing; gcc requires that for accesses through a union to alias, the
   union reference must be explicit, which was not always the case when we
   were splitting up array and member refs.

   PRE_P points to the sequence where side effects that must happen before
     *EXPR_P should be stored.

   POST_P points to the sequence where side effects that must happen after
     *EXPR_P should be stored.  */

static enum gimplify_status
gimplify_compound_lval (tree *expr_p, gimple_seq *pre_p, gimple_seq *post_p,
			fallback_t fallback)
{
  tree *p;
  enum gimplify_status ret = GS_ALL_DONE, tret;
  int i;
  location_t loc = EXPR_LOCATION (*expr_p);
  tree expr = *expr_p;

  /* Create a stack of the subexpressions so later we can walk them in
     order from inner to outer.  */
  auto_vec<tree, 10> expr_stack;

  /* We can handle anything that get_inner_reference can deal with.  */
  for (p = expr_p; ; p = &TREE_OPERAND (*p, 0))
    {
    restart:
      /* Fold INDIRECT_REFs now to turn them into ARRAY_REFs.  */
      if (TREE_CODE (*p) == INDIRECT_REF)
	*p = fold_indirect_ref_loc (loc, *p);

      if (handled_component_p (*p))
	;
      /* Expand DECL_VALUE_EXPR now.  In some cases that may expose
	 additional COMPONENT_REFs.  */
      else if ((VAR_P (*p) || TREE_CODE (*p) == PARM_DECL)
	       && gimplify_var_or_parm_decl (p) == GS_OK)
	goto restart;
      else
	break;

      expr_stack.safe_push (*p);
    }

  gcc_assert (expr_stack.length ());

  /* Now EXPR_STACK is a stack of pointers to all the refs we've
     walked through and P points to the innermost expression.

     Java requires that we elaborated nodes in source order.  That
     means we must gimplify the inner expression followed by each of
     the indices, in order.  But we can't gimplify the inner
     expression until we deal with any variable bounds, sizes, or
     positions in order to deal with PLACEHOLDER_EXPRs.

     So we do this in three steps.  First we deal with the annotations
     for any variables in the components, then we gimplify the base,
     then we gimplify any indices, from left to right.  */
  for (i = expr_stack.length () - 1; i >= 0; i--)
    {
      tree t = expr_stack[i];

      if (TREE_CODE (t) == ARRAY_REF || TREE_CODE (t) == ARRAY_RANGE_REF)
	{
	  /* Gimplify the low bound and element type size and put them into
	     the ARRAY_REF.  If these values are set, they have already been
	     gimplified.  */
	  if (TREE_OPERAND (t, 2) == NULL_TREE)
	    {
	      tree low = unshare_expr (array_ref_low_bound (t));
	      if (!is_gimple_min_invariant (low))
		{
		  TREE_OPERAND (t, 2) = low;
		  tret = gimplify_expr (&TREE_OPERAND (t, 2), pre_p,
					post_p, is_gimple_reg,
					fb_rvalue);
		  ret = MIN (ret, tret);
		}
	    }
	  else
	    {
	      tret = gimplify_expr (&TREE_OPERAND (t, 2), pre_p, post_p,
				    is_gimple_reg, fb_rvalue);
	      ret = MIN (ret, tret);
	    }

	  if (TREE_OPERAND (t, 3) == NULL_TREE)
	    {
	      tree elmt_type = TREE_TYPE (TREE_TYPE (TREE_OPERAND (t, 0)));
	      tree elmt_size = unshare_expr (array_ref_element_size (t));
	      tree factor = size_int (TYPE_ALIGN_UNIT (elmt_type));

	      /* Divide the element size by the alignment of the element
		 type (above).  */
	      elmt_size
		= size_binop_loc (loc, EXACT_DIV_EXPR, elmt_size, factor);

	      if (!is_gimple_min_invariant (elmt_size))
		{
		  TREE_OPERAND (t, 3) = elmt_size;
		  tret = gimplify_expr (&TREE_OPERAND (t, 3), pre_p,
					post_p, is_gimple_reg,
					fb_rvalue);
		  ret = MIN (ret, tret);
		}
	    }
	  else
	    {
	      tret = gimplify_expr (&TREE_OPERAND (t, 3), pre_p, post_p,
				    is_gimple_reg, fb_rvalue);
	      ret = MIN (ret, tret);
	    }
	}
      else if (TREE_CODE (t) == COMPONENT_REF)
	{
	  /* Set the field offset into T and gimplify it.  */
	  if (TREE_OPERAND (t, 2) == NULL_TREE)
	    {
	      tree offset = unshare_expr (component_ref_field_offset (t));
	      tree field = TREE_OPERAND (t, 1);
	      tree factor
		= size_int (DECL_OFFSET_ALIGN (field) / BITS_PER_UNIT);

	      /* Divide the offset by its alignment.  */
	      offset = size_binop_loc (loc, EXACT_DIV_EXPR, offset, factor);

	      if (!is_gimple_min_invariant (offset))
		{
		  TREE_OPERAND (t, 2) = offset;
		  tret = gimplify_expr (&TREE_OPERAND (t, 2), pre_p,
					post_p, is_gimple_reg,
					fb_rvalue);
		  ret = MIN (ret, tret);
		}
	    }
	  else
	    {
	      tret = gimplify_expr (&TREE_OPERAND (t, 2), pre_p, post_p,
				    is_gimple_reg, fb_rvalue);
	      ret = MIN (ret, tret);
	    }
	}
    }

  /* Step 2 is to gimplify the base expression.  Make sure lvalue is set
     so as to match the min_lval predicate.  Failure to do so may result
     in the creation of large aggregate temporaries.  */
  tret = gimplify_expr (p, pre_p, post_p, is_gimple_min_lval,
			fallback | fb_lvalue);
  ret = MIN (ret, tret);

  /* And finally, the indices and operands of ARRAY_REF.  During this
     loop we also remove any useless conversions.  */
  for (; expr_stack.length () > 0; )
    {
      tree t = expr_stack.pop ();

      if (TREE_CODE (t) == ARRAY_REF || TREE_CODE (t) == ARRAY_RANGE_REF)
	{
	  /* Gimplify the dimension.  */
	  if (!is_gimple_min_invariant (TREE_OPERAND (t, 1)))
	    {
	      tret = gimplify_expr (&TREE_OPERAND (t, 1), pre_p, post_p,
				    is_gimple_val, fb_rvalue);
	      ret = MIN (ret, tret);
	    }
	}

      STRIP_USELESS_TYPE_CONVERSION (TREE_OPERAND (t, 0));

      /* The innermost expression P may have originally had
	 TREE_SIDE_EFFECTS set which would have caused all the outer
	 expressions in *EXPR_P leading to P to also have had
	 TREE_SIDE_EFFECTS set.  */
      recalculate_side_effects (t);
    }

  /* If the outermost expression is a COMPONENT_REF, canonicalize its type.  */
  if ((fallback & fb_rvalue) && TREE_CODE (*expr_p) == COMPONENT_REF)
    {
      canonicalize_component_ref (expr_p);
    }

  expr_stack.release ();

  gcc_assert (*expr_p == expr || ret != GS_ALL_DONE);

  return ret;
}

/*  Gimplify the self modifying expression pointed to by EXPR_P
    (++, --, +=, -=).

    PRE_P points to the list where side effects that must happen before
	*EXPR_P should be stored.

    POST_P points to the list where side effects that must happen after
	*EXPR_P should be stored.

    WANT_VALUE is nonzero iff we want to use the value of this expression
	in another expression.

    ARITH_TYPE is the type the computation should be performed in.  */

enum gimplify_status
gimplify_self_mod_expr (tree *expr_p, gimple_seq *pre_p, gimple_seq *post_p,
			bool want_value, tree arith_type)
{
  enum tree_code code;
  tree lhs, lvalue, rhs, t1;
  gimple_seq post = NULL, *orig_post_p = post_p;
  bool postfix;
  enum tree_code arith_code;
  enum gimplify_status ret;
  location_t loc = EXPR_LOCATION (*expr_p);

  code = TREE_CODE (*expr_p);

  gcc_assert (code == POSTINCREMENT_EXPR || code == POSTDECREMENT_EXPR
	      || code == PREINCREMENT_EXPR || code == PREDECREMENT_EXPR);

  /* Prefix or postfix?  */
  if (code == POSTINCREMENT_EXPR || code == POSTDECREMENT_EXPR)
    /* Faster to treat as prefix if result is not used.  */
    postfix = want_value;
  else
    postfix = false;

  /* For postfix, make sure the inner expression's post side effects
     are executed after side effects from this expression.  */
  if (postfix)
    post_p = &post;

  /* Add or subtract?  */
  if (code == PREINCREMENT_EXPR || code == POSTINCREMENT_EXPR)
    arith_code = PLUS_EXPR;
  else
    arith_code = MINUS_EXPR;

  /* Gimplify the LHS into a GIMPLE lvalue.  */
  lvalue = TREE_OPERAND (*expr_p, 0);
  ret = gimplify_expr (&lvalue, pre_p, post_p, is_gimple_lvalue, fb_lvalue);
  if (ret == GS_ERROR)
    return ret;

  /* Extract the operands to the arithmetic operation.  */
  lhs = lvalue;
  rhs = TREE_OPERAND (*expr_p, 1);

  /* For postfix operator, we evaluate the LHS to an rvalue and then use
     that as the result value and in the postqueue operation.  */
  if (postfix)
    {
      ret = gimplify_expr (&lhs, pre_p, post_p, is_gimple_val, fb_rvalue);
      if (ret == GS_ERROR)
	return ret;

      lhs = get_initialized_tmp_var (lhs, pre_p, NULL);
    }

  /* For POINTERs increment, use POINTER_PLUS_EXPR.  */
  if (POINTER_TYPE_P (TREE_TYPE (lhs)))
    {
      rhs = convert_to_ptrofftype_loc (loc, rhs);
      if (arith_code == MINUS_EXPR)
	rhs = fold_build1_loc (loc, NEGATE_EXPR, TREE_TYPE (rhs), rhs);
      t1 = fold_build2 (POINTER_PLUS_EXPR, TREE_TYPE (*expr_p), lhs, rhs);
    }
  else
    t1 = fold_convert (TREE_TYPE (*expr_p),
		       fold_build2 (arith_code, arith_type,
				    fold_convert (arith_type, lhs),
				    fold_convert (arith_type, rhs)));

  if (postfix)
    {
      gimplify_assign (lvalue, t1, pre_p);
      gimplify_seq_add_seq (orig_post_p, post);
      *expr_p = lhs;
      return GS_ALL_DONE;
    }
  else
    {
      *expr_p = build2 (MODIFY_EXPR, TREE_TYPE (lvalue), lvalue, t1);
      return GS_OK;
    }
}

/* If *EXPR_P has a variable sized type, wrap it in a WITH_SIZE_EXPR.  */

static void
maybe_with_size_expr (tree *expr_p)
{
  tree expr = *expr_p;
  tree type = TREE_TYPE (expr);
  tree size;

  /* If we've already wrapped this or the type is error_mark_node, we can't do
     anything.  */
  if (TREE_CODE (expr) == WITH_SIZE_EXPR
      || type == error_mark_node)
    return;

  /* If the size isn't known or is a constant, we have nothing to do.  */
  size = TYPE_SIZE_UNIT (type);
  if (!size || TREE_CODE (size) == INTEGER_CST)
    return;

  /* Otherwise, make a WITH_SIZE_EXPR.  */
  size = unshare_expr (size);
  size = SUBSTITUTE_PLACEHOLDER_IN_EXPR (size, expr);
  *expr_p = build2 (WITH_SIZE_EXPR, type, expr, size);
}

/* Helper for gimplify_call_expr.  Gimplify a single argument *ARG_P
   Store any side-effects in PRE_P.  CALL_LOCATION is the location of
   the CALL_EXPR.  If ALLOW_SSA is set the actual parameter may be
   gimplified to an SSA name.  */

enum gimplify_status
gimplify_arg (tree *arg_p, gimple_seq *pre_p, location_t call_location,
	      bool allow_ssa)
{
  bool (*test) (tree);
  fallback_t fb;

  /* In general, we allow lvalues for function arguments to avoid
     extra overhead of copying large aggregates out of even larger
     aggregates into temporaries only to copy the temporaries to
     the argument list.  Make optimizers happy by pulling out to
     temporaries those types that fit in registers.  */
  if (is_gimple_reg_type (TREE_TYPE (*arg_p)))
    test = is_gimple_val, fb = fb_rvalue;
  else
    {
      test = is_gimple_lvalue, fb = fb_either;
      /* Also strip a TARGET_EXPR that would force an extra copy.  */
      if (TREE_CODE (*arg_p) == TARGET_EXPR)
	{
	  tree init = TARGET_EXPR_INITIAL (*arg_p);
	  if (init
	      && !VOID_TYPE_P (TREE_TYPE (init)))
	    *arg_p = init;
	}
    }

  /* If this is a variable sized type, we must remember the size.  */
  maybe_with_size_expr (arg_p);

  /* FIXME diagnostics: This will mess up gcc.dg/Warray-bounds.c.  */
  /* Make sure arguments have the same location as the function call
     itself.  */
  protected_set_expr_location (*arg_p, call_location);

  /* There is a sequence point before a function call.  Side effects in
     the argument list must occur before the actual call. So, when
     gimplifying arguments, force gimplify_expr to use an internal
     post queue which is then appended to the end of PRE_P.  */
  return gimplify_expr (arg_p, pre_p, NULL, test, fb, allow_ssa);
}

/* Don't fold inside offloading or taskreg regions: it can break code by
   adding decl references that weren't in the source.  We'll do it during
   omplower pass instead.  */

static bool
maybe_fold_stmt (gimple_stmt_iterator *gsi)
{
  struct gimplify_omp_ctx *ctx;
  for (ctx = gimplify_omp_ctxp; ctx; ctx = ctx->outer_context)
    if ((ctx->region_type & (ORT_TARGET | ORT_PARALLEL | ORT_TASK)) != 0)
      return false;
  return fold_stmt (gsi);
}

/* Add a gimple call to __builtin_cilk_detach to GIMPLE sequence PRE_P,
   with the pointer to the proper cilk frame.  */
static void
gimplify_cilk_detach (gimple_seq *pre_p)
{
  tree frame = cfun->cilk_frame_decl;
  tree ptrf = build1 (ADDR_EXPR, cilk_frame_ptr_type_decl,
		      frame);
  gcall *detach = gimple_build_call (cilk_detach_fndecl, 1,
				     ptrf);
  gimplify_seq_add_stmt(pre_p, detach);
}

/* Gimplify the CALL_EXPR node *EXPR_P into the GIMPLE sequence PRE_P.
   WANT_VALUE is true if the result of the call is desired.  */

static enum gimplify_status
gimplify_call_expr (tree *expr_p, gimple_seq *pre_p, bool want_value)
{
  tree fndecl, parms, p, fnptrtype;
  enum gimplify_status ret;
  int i, nargs;
  gcall *call;
  bool builtin_va_start_p = false;
  location_t loc = EXPR_LOCATION (*expr_p);

  gcc_assert (TREE_CODE (*expr_p) == CALL_EXPR);

  /* For reliable diagnostics during inlining, it is necessary that
     every call_expr be annotated with file and line.  */
  if (! EXPR_HAS_LOCATION (*expr_p))
    SET_EXPR_LOCATION (*expr_p, input_location);

  /* Gimplify internal functions created in the FEs.  */
  if (CALL_EXPR_FN (*expr_p) == NULL_TREE)
    {
      if (want_value)
	return GS_ALL_DONE;

      nargs = call_expr_nargs (*expr_p);
      enum internal_fn ifn = CALL_EXPR_IFN (*expr_p);
      auto_vec<tree> vargs (nargs);

      for (i = 0; i < nargs; i++)
	{
	  gimplify_arg (&CALL_EXPR_ARG (*expr_p, i), pre_p,
			EXPR_LOCATION (*expr_p));
	  vargs.quick_push (CALL_EXPR_ARG (*expr_p, i));
	}

      if (EXPR_CILK_SPAWN (*expr_p))
        gimplify_cilk_detach (pre_p);
      gcall *call = gimple_build_call_internal_vec (ifn, vargs);
      gimple_call_set_nothrow (call, TREE_NOTHROW (*expr_p));
      gimplify_seq_add_stmt (pre_p, call);
      return GS_ALL_DONE;
    }

  /* This may be a call to a builtin function.

     Builtin function calls may be transformed into different
     (and more efficient) builtin function calls under certain
     circumstances.  Unfortunately, gimplification can muck things
     up enough that the builtin expanders are not aware that certain
     transformations are still valid.

     So we attempt transformation/gimplification of the call before
     we gimplify the CALL_EXPR.  At this time we do not manage to
     transform all calls in the same manner as the expanders do, but
     we do transform most of them.  */
  fndecl = get_callee_fndecl (*expr_p);
  if (fndecl
      && DECL_BUILT_IN_CLASS (fndecl) == BUILT_IN_NORMAL)
    switch (DECL_FUNCTION_CODE (fndecl))
      {
      CASE_BUILT_IN_ALLOCA:
	/* If the call has been built for a variable-sized object, then we
	   want to restore the stack level when the enclosing BIND_EXPR is
	   exited to reclaim the allocated space; otherwise, we precisely
	   need to do the opposite and preserve the latest stack level.  */
	if (CALL_ALLOCA_FOR_VAR_P (*expr_p))
	  gimplify_ctxp->save_stack = true;
	else
	  gimplify_ctxp->keep_stack = true;
	break;

      case BUILT_IN_VA_START:
        {
	  builtin_va_start_p = TRUE;
	  if (call_expr_nargs (*expr_p) < 2)
	    {
	      error ("too few arguments to function %<va_start%>");
	      *expr_p = build_empty_stmt (EXPR_LOCATION (*expr_p));
	      return GS_OK;
	    }

	  if (fold_builtin_next_arg (*expr_p, true))
	    {
	      *expr_p = build_empty_stmt (EXPR_LOCATION (*expr_p));
	      return GS_OK;
	    }
	  break;
	}

      default:
        ;
      }
  if (fndecl && DECL_BUILT_IN (fndecl))
    {
      tree new_tree = fold_call_expr (input_location, *expr_p, !want_value);
      if (new_tree && new_tree != *expr_p)
	{
	  /* There was a transformation of this call which computes the
	     same value, but in a more efficient way.  Return and try
	     again.  */
	  *expr_p = new_tree;
	  return GS_OK;
	}
    }

  /* Remember the original function pointer type.  */
  fnptrtype = TREE_TYPE (CALL_EXPR_FN (*expr_p));

  /* There is a sequence point before the call, so any side effects in
     the calling expression must occur before the actual call.  Force
     gimplify_expr to use an internal post queue.  */
  ret = gimplify_expr (&CALL_EXPR_FN (*expr_p), pre_p, NULL,
		       is_gimple_call_addr, fb_rvalue);

  nargs = call_expr_nargs (*expr_p);

  /* Get argument types for verification.  */
  fndecl = get_callee_fndecl (*expr_p);
  parms = NULL_TREE;
  if (fndecl)
    parms = TYPE_ARG_TYPES (TREE_TYPE (fndecl));
  else
    parms = TYPE_ARG_TYPES (TREE_TYPE (fnptrtype));

  if (fndecl && DECL_ARGUMENTS (fndecl))
    p = DECL_ARGUMENTS (fndecl);
  else if (parms)
    p = parms;
  else
    p = NULL_TREE;
  for (i = 0; i < nargs && p; i++, p = TREE_CHAIN (p))
    ;

  /* If the last argument is __builtin_va_arg_pack () and it is not
     passed as a named argument, decrease the number of CALL_EXPR
     arguments and set instead the CALL_EXPR_VA_ARG_PACK flag.  */
  if (!p
      && i < nargs
      && TREE_CODE (CALL_EXPR_ARG (*expr_p, nargs - 1)) == CALL_EXPR)
    {
      tree last_arg = CALL_EXPR_ARG (*expr_p, nargs - 1);
      tree last_arg_fndecl = get_callee_fndecl (last_arg);

      if (last_arg_fndecl
	  && TREE_CODE (last_arg_fndecl) == FUNCTION_DECL
	  && DECL_BUILT_IN_CLASS (last_arg_fndecl) == BUILT_IN_NORMAL
	  && DECL_FUNCTION_CODE (last_arg_fndecl) == BUILT_IN_VA_ARG_PACK)
	{
	  tree call = *expr_p;

	  --nargs;
	  *expr_p = build_call_array_loc (loc, TREE_TYPE (call),
					  CALL_EXPR_FN (call),
					  nargs, CALL_EXPR_ARGP (call));

	  /* Copy all CALL_EXPR flags, location and block, except
	     CALL_EXPR_VA_ARG_PACK flag.  */
	  CALL_EXPR_STATIC_CHAIN (*expr_p) = CALL_EXPR_STATIC_CHAIN (call);
	  CALL_EXPR_TAILCALL (*expr_p) = CALL_EXPR_TAILCALL (call);
	  CALL_EXPR_RETURN_SLOT_OPT (*expr_p)
	    = CALL_EXPR_RETURN_SLOT_OPT (call);
	  CALL_FROM_THUNK_P (*expr_p) = CALL_FROM_THUNK_P (call);
	  SET_EXPR_LOCATION (*expr_p, EXPR_LOCATION (call));

	  /* Set CALL_EXPR_VA_ARG_PACK.  */
	  CALL_EXPR_VA_ARG_PACK (*expr_p) = 1;
	}
    }

  /* If the call returns twice then after building the CFG the call
     argument computations will no longer dominate the call because
     we add an abnormal incoming edge to the call.  So do not use SSA
     vars there.  */
  bool returns_twice = call_expr_flags (*expr_p) & ECF_RETURNS_TWICE;

  /* Gimplify the function arguments.  */
  if (nargs > 0)
    {
      for (i = (PUSH_ARGS_REVERSED ? nargs - 1 : 0);
           PUSH_ARGS_REVERSED ? i >= 0 : i < nargs;
           PUSH_ARGS_REVERSED ? i-- : i++)
        {
          enum gimplify_status t;

          /* Avoid gimplifying the second argument to va_start, which needs to
             be the plain PARM_DECL.  */
          if ((i != 1) || !builtin_va_start_p)
            {
              t = gimplify_arg (&CALL_EXPR_ARG (*expr_p, i), pre_p,
				EXPR_LOCATION (*expr_p), ! returns_twice);

              if (t == GS_ERROR)
                ret = GS_ERROR;
            }
        }
    }

  /* Gimplify the static chain.  */
  if (CALL_EXPR_STATIC_CHAIN (*expr_p))
    {
      if (fndecl && !DECL_STATIC_CHAIN (fndecl))
	CALL_EXPR_STATIC_CHAIN (*expr_p) = NULL;
      else
	{
	  enum gimplify_status t;
	  t = gimplify_arg (&CALL_EXPR_STATIC_CHAIN (*expr_p), pre_p,
			    EXPR_LOCATION (*expr_p), ! returns_twice);
	  if (t == GS_ERROR)
	    ret = GS_ERROR;
	}
    }

  /* Verify the function result.  */
  if (want_value && fndecl
      && VOID_TYPE_P (TREE_TYPE (TREE_TYPE (fnptrtype))))
    {
      error_at (loc, "using result of function returning %<void%>");
      ret = GS_ERROR;
    }

  /* Try this again in case gimplification exposed something.  */
  if (ret != GS_ERROR)
    {
      tree new_tree = fold_call_expr (input_location, *expr_p, !want_value);

      if (new_tree && new_tree != *expr_p)
	{
	  /* There was a transformation of this call which computes the
	     same value, but in a more efficient way.  Return and try
	     again.  */
	  *expr_p = new_tree;
	  return GS_OK;
	}
    }
  else
    {
      *expr_p = error_mark_node;
      return GS_ERROR;
    }

  /* If the function is "const" or "pure", then clear TREE_SIDE_EFFECTS on its
     decl.  This allows us to eliminate redundant or useless
     calls to "const" functions.  */
  if (TREE_CODE (*expr_p) == CALL_EXPR)
    {
      int flags = call_expr_flags (*expr_p);
      if (flags & (ECF_CONST | ECF_PURE)
	  /* An infinite loop is considered a side effect.  */
	  && !(flags & (ECF_LOOPING_CONST_OR_PURE)))
	TREE_SIDE_EFFECTS (*expr_p) = 0;
    }

  /* If the value is not needed by the caller, emit a new GIMPLE_CALL
     and clear *EXPR_P.  Otherwise, leave *EXPR_P in its gimplified
     form and delegate the creation of a GIMPLE_CALL to
     gimplify_modify_expr.  This is always possible because when
     WANT_VALUE is true, the caller wants the result of this call into
     a temporary, which means that we will emit an INIT_EXPR in
     internal_get_tmp_var which will then be handled by
     gimplify_modify_expr.  */
  if (!want_value)
    {
      /* The CALL_EXPR in *EXPR_P is already in GIMPLE form, so all we
	 have to do is replicate it as a GIMPLE_CALL tuple.  */
      gimple_stmt_iterator gsi;
      call = gimple_build_call_from_tree (*expr_p, fnptrtype);
      notice_special_calls (call);
      if (EXPR_CILK_SPAWN (*expr_p))
        gimplify_cilk_detach (pre_p);
      gimplify_seq_add_stmt (pre_p, call);
      gsi = gsi_last (*pre_p);
      maybe_fold_stmt (&gsi);
      *expr_p = NULL_TREE;
    }
  else
    /* Remember the original function type.  */
    CALL_EXPR_FN (*expr_p) = build1 (NOP_EXPR, fnptrtype,
				     CALL_EXPR_FN (*expr_p));

  return ret;
}

/* Handle shortcut semantics in the predicate operand of a COND_EXPR by
   rewriting it into multiple COND_EXPRs, and possibly GOTO_EXPRs.

   TRUE_LABEL_P and FALSE_LABEL_P point to the labels to jump to if the
   condition is true or false, respectively.  If null, we should generate
   our own to skip over the evaluation of this specific expression.

   LOCUS is the source location of the COND_EXPR.

   This function is the tree equivalent of do_jump.

   shortcut_cond_r should only be called by shortcut_cond_expr.  */

static tree
shortcut_cond_r (tree pred, tree *true_label_p, tree *false_label_p,
		 location_t locus)
{
  tree local_label = NULL_TREE;
  tree t, expr = NULL;

  /* OK, it's not a simple case; we need to pull apart the COND_EXPR to
     retain the shortcut semantics.  Just insert the gotos here;
     shortcut_cond_expr will append the real blocks later.  */
  if (TREE_CODE (pred) == TRUTH_ANDIF_EXPR)
    {
      location_t new_locus;

      /* Turn if (a && b) into

	 if (a); else goto no;
	 if (b) goto yes; else goto no;
	 (no:) */

      if (false_label_p == NULL)
	false_label_p = &local_label;

      /* Keep the original source location on the first 'if'.  */
      t = shortcut_cond_r (TREE_OPERAND (pred, 0), NULL, false_label_p, locus);
      append_to_statement_list (t, &expr);

      /* Set the source location of the && on the second 'if'.  */
      new_locus = rexpr_location (pred, locus);
      t = shortcut_cond_r (TREE_OPERAND (pred, 1), true_label_p, false_label_p,
			   new_locus);
      append_to_statement_list (t, &expr);
    }
  else if (TREE_CODE (pred) == TRUTH_ORIF_EXPR)
    {
      location_t new_locus;

      /* Turn if (a || b) into

	 if (a) goto yes;
	 if (b) goto yes; else goto no;
	 (yes:) */

      if (true_label_p == NULL)
	true_label_p = &local_label;

      /* Keep the original source location on the first 'if'.  */
      t = shortcut_cond_r (TREE_OPERAND (pred, 0), true_label_p, NULL, locus);
      append_to_statement_list (t, &expr);

      /* Set the source location of the || on the second 'if'.  */
      new_locus = rexpr_location (pred, locus);
      t = shortcut_cond_r (TREE_OPERAND (pred, 1), true_label_p, false_label_p,
			   new_locus);
      append_to_statement_list (t, &expr);
    }
  else if (TREE_CODE (pred) == COND_EXPR
	   && !VOID_TYPE_P (TREE_TYPE (TREE_OPERAND (pred, 1)))
	   && !VOID_TYPE_P (TREE_TYPE (TREE_OPERAND (pred, 2))))
    {
      location_t new_locus;

      /* As long as we're messing with gotos, turn if (a ? b : c) into
	 if (a)
	   if (b) goto yes; else goto no;
	 else
	   if (c) goto yes; else goto no;

	 Don't do this if one of the arms has void type, which can happen
	 in C++ when the arm is throw.  */

      /* Keep the original source location on the first 'if'.  Set the source
	 location of the ? on the second 'if'.  */
      new_locus = rexpr_location (pred, locus);
      expr = build3 (COND_EXPR, void_type_node, TREE_OPERAND (pred, 0),
		     shortcut_cond_r (TREE_OPERAND (pred, 1), true_label_p,
				      false_label_p, locus),
		     shortcut_cond_r (TREE_OPERAND (pred, 2), true_label_p,
				      false_label_p, new_locus));
    }
  else
    {
      expr = build3 (COND_EXPR, void_type_node, pred,
		     build_and_jump (true_label_p),
		     build_and_jump (false_label_p));
      SET_EXPR_LOCATION (expr, locus);
    }

  if (local_label)
    {
      t = build1 (LABEL_EXPR, void_type_node, local_label);
      append_to_statement_list (t, &expr);
    }

  return expr;
}

/* If EXPR is a GOTO_EXPR, return it.  If it is a STATEMENT_LIST, skip
   any of its leading DEBUG_BEGIN_STMTS and recurse on the subsequent
   statement, if it is the last one.  Otherwise, return NULL.  */

static tree
find_goto (tree expr)
{
  if (!expr)
    return NULL_TREE;

  if (TREE_CODE (expr) == GOTO_EXPR)
    return expr;

  if (TREE_CODE (expr) != STATEMENT_LIST)
    return NULL_TREE;

  tree_stmt_iterator i = tsi_start (expr);

  while (!tsi_end_p (i) && TREE_CODE (tsi_stmt (i)) == DEBUG_BEGIN_STMT)
    tsi_next (&i);

  if (!tsi_one_before_end_p (i))
    return NULL_TREE;

  return find_goto (tsi_stmt (i));
}

/* Same as find_goto, except that it returns NULL if the destination
   is not a LABEL_DECL.  */

static inline tree
find_goto_label (tree expr)
{
  tree dest = find_goto (expr);
  if (dest && TREE_CODE (GOTO_DESTINATION (dest)) == LABEL_DECL)
    return dest;
  return NULL_TREE;
}

/* Given a conditional expression EXPR with short-circuit boolean
   predicates using TRUTH_ANDIF_EXPR or TRUTH_ORIF_EXPR, break the
   predicate apart into the equivalent sequence of conditionals.  */

static tree
shortcut_cond_expr (tree expr)
{
  tree pred = TREE_OPERAND (expr, 0);
  tree then_ = TREE_OPERAND (expr, 1);
  tree else_ = TREE_OPERAND (expr, 2);
  tree true_label, false_label, end_label, t;
  tree *true_label_p;
  tree *false_label_p;
  bool emit_end, emit_false, jump_over_else;
  bool then_se = then_ && TREE_SIDE_EFFECTS (then_);
  bool else_se = else_ && TREE_SIDE_EFFECTS (else_);

  /* First do simple transformations.  */
  if (!else_se)
    {
      /* If there is no 'else', turn
	   if (a && b) then c
	 into
	   if (a) if (b) then c.  */
      while (TREE_CODE (pred) == TRUTH_ANDIF_EXPR)
	{
	  /* Keep the original source location on the first 'if'.  */
	  location_t locus = EXPR_LOC_OR_LOC (expr, input_location);
	  TREE_OPERAND (expr, 0) = TREE_OPERAND (pred, 1);
	  /* Set the source location of the && on the second 'if'.  */
	  if (rexpr_has_location (pred))
	    SET_EXPR_LOCATION (expr, rexpr_location (pred));
	  then_ = shortcut_cond_expr (expr);
	  then_se = then_ && TREE_SIDE_EFFECTS (then_);
	  pred = TREE_OPERAND (pred, 0);
	  expr = build3 (COND_EXPR, void_type_node, pred, then_, NULL_TREE);
	  SET_EXPR_LOCATION (expr, locus);
	}
    }

  if (!then_se)
    {
      /* If there is no 'then', turn
	   if (a || b); else d
	 into
	   if (a); else if (b); else d.  */
      while (TREE_CODE (pred) == TRUTH_ORIF_EXPR)
	{
	  /* Keep the original source location on the first 'if'.  */
	  location_t locus = EXPR_LOC_OR_LOC (expr, input_location);
	  TREE_OPERAND (expr, 0) = TREE_OPERAND (pred, 1);
	  /* Set the source location of the || on the second 'if'.  */
	  if (rexpr_has_location (pred))
	    SET_EXPR_LOCATION (expr, rexpr_location (pred));
	  else_ = shortcut_cond_expr (expr);
	  else_se = else_ && TREE_SIDE_EFFECTS (else_);
	  pred = TREE_OPERAND (pred, 0);
	  expr = build3 (COND_EXPR, void_type_node, pred, NULL_TREE, else_);
	  SET_EXPR_LOCATION (expr, locus);
	}
    }

  /* If we're done, great.  */
  if (TREE_CODE (pred) != TRUTH_ANDIF_EXPR
      && TREE_CODE (pred) != TRUTH_ORIF_EXPR)
    return expr;

  /* Otherwise we need to mess with gotos.  Change
       if (a) c; else d;
     to
       if (a); else goto no;
       c; goto end;
       no: d; end:
     and recursively gimplify the condition.  */

  true_label = false_label = end_label = NULL_TREE;

  /* If our arms just jump somewhere, hijack those labels so we don't
     generate jumps to jumps.  */

  if (tree then_goto = find_goto_label (then_))
    {
      true_label = GOTO_DESTINATION (then_goto);
      then_ = NULL;
      then_se = false;
    }

  if (tree else_goto = find_goto_label (else_))
    {
      false_label = GOTO_DESTINATION (else_goto);
      else_ = NULL;
      else_se = false;
    }

  /* If we aren't hijacking a label for the 'then' branch, it falls through.  */
  if (true_label)
    true_label_p = &true_label;
  else
    true_label_p = NULL;

  /* The 'else' branch also needs a label if it contains interesting code.  */
  if (false_label || else_se)
    false_label_p = &false_label;
  else
    false_label_p = NULL;

  /* If there was nothing else in our arms, just forward the label(s).  */
  if (!then_se && !else_se)
    return shortcut_cond_r (pred, true_label_p, false_label_p,
			    EXPR_LOC_OR_LOC (expr, input_location));

  /* If our last subexpression already has a terminal label, reuse it.  */
  if (else_se)
    t = expr_last (else_);
  else if (then_se)
    t = expr_last (then_);
  else
    t = NULL;
  if (t && TREE_CODE (t) == LABEL_EXPR)
    end_label = LABEL_EXPR_LABEL (t);

  /* If we don't care about jumping to the 'else' branch, jump to the end
     if the condition is false.  */
  if (!false_label_p)
    false_label_p = &end_label;

  /* We only want to emit these labels if we aren't hijacking them.  */
  emit_end = (end_label == NULL_TREE);
  emit_false = (false_label == NULL_TREE);

  /* We only emit the jump over the else clause if we have to--if the
     then clause may fall through.  Otherwise we can wind up with a
     useless jump and a useless label at the end of gimplified code,
     which will cause us to think that this conditional as a whole
     falls through even if it doesn't.  If we then inline a function
     which ends with such a condition, that can cause us to issue an
     inappropriate warning about control reaching the end of a
     non-void function.  */
  jump_over_else = block_may_fallthru (then_);

  pred = shortcut_cond_r (pred, true_label_p, false_label_p,
			  EXPR_LOC_OR_LOC (expr, input_location));

  expr = NULL;
  append_to_statement_list (pred, &expr);

  append_to_statement_list (then_, &expr);
  if (else_se)
    {
      if (jump_over_else)
	{
	  tree last = expr_last (expr);
	  t = build_and_jump (&end_label);
	  if (rexpr_has_location (last))
	    SET_EXPR_LOCATION (t, rexpr_location (last));
	  append_to_statement_list (t, &expr);
	}
      if (emit_false)
	{
	  t = build1 (LABEL_EXPR, void_type_node, false_label);
	  append_to_statement_list (t, &expr);
	}
      append_to_statement_list (else_, &expr);
    }
  if (emit_end && end_label)
    {
      t = build1 (LABEL_EXPR, void_type_node, end_label);
      append_to_statement_list (t, &expr);
    }

  return expr;
}

/* EXPR is used in a boolean context; make sure it has BOOLEAN_TYPE.  */

tree
gimple_boolify (tree expr)
{
  tree type = TREE_TYPE (expr);
  location_t loc = EXPR_LOCATION (expr);

  if (TREE_CODE (expr) == NE_EXPR
      && TREE_CODE (TREE_OPERAND (expr, 0)) == CALL_EXPR
      && integer_zerop (TREE_OPERAND (expr, 1)))
    {
      tree call = TREE_OPERAND (expr, 0);
      tree fn = get_callee_fndecl (call);

      /* For __builtin_expect ((long) (x), y) recurse into x as well
	 if x is truth_value_p.  */
      if (fn
	  && DECL_BUILT_IN_CLASS (fn) == BUILT_IN_NORMAL
	  && DECL_FUNCTION_CODE (fn) == BUILT_IN_EXPECT
	  && call_expr_nargs (call) == 2)
	{
	  tree arg = CALL_EXPR_ARG (call, 0);
	  if (arg)
	    {
	      if (TREE_CODE (arg) == NOP_EXPR
		  && TREE_TYPE (arg) == TREE_TYPE (call))
		arg = TREE_OPERAND (arg, 0);
	      if (truth_value_p (TREE_CODE (arg)))
		{
		  arg = gimple_boolify (arg);
		  CALL_EXPR_ARG (call, 0)
		    = fold_convert_loc (loc, TREE_TYPE (call), arg);
		}
	    }
	}
    }

  switch (TREE_CODE (expr))
    {
    case TRUTH_AND_EXPR:
    case TRUTH_OR_EXPR:
    case TRUTH_XOR_EXPR:
    case TRUTH_ANDIF_EXPR:
    case TRUTH_ORIF_EXPR:
      /* Also boolify the arguments of truth exprs.  */
      TREE_OPERAND (expr, 1) = gimple_boolify (TREE_OPERAND (expr, 1));
      /* FALLTHRU */

    case TRUTH_NOT_EXPR:
      TREE_OPERAND (expr, 0) = gimple_boolify (TREE_OPERAND (expr, 0));

      /* These expressions always produce boolean results.  */
      if (TREE_CODE (type) != BOOLEAN_TYPE)
	TREE_TYPE (expr) = boolean_type_node;
      return expr;

    case ANNOTATE_EXPR:
      switch ((enum annot_expr_kind) TREE_INT_CST_LOW (TREE_OPERAND (expr, 1)))
	{
	case annot_expr_ivdep_kind:
	case annot_expr_no_vector_kind:
	case annot_expr_vector_kind:
	  TREE_OPERAND (expr, 0) = gimple_boolify (TREE_OPERAND (expr, 0));
	  if (TREE_CODE (type) != BOOLEAN_TYPE)
	    TREE_TYPE (expr) = boolean_type_node;
	  return expr;
	default:
	  gcc_unreachable ();
	}

    default:
      if (COMPARISON_CLASS_P (expr))
	{
	  /* There expressions always prduce boolean results.  */
	  if (TREE_CODE (type) != BOOLEAN_TYPE)
	    TREE_TYPE (expr) = boolean_type_node;
	  return expr;
	}
      /* Other expressions that get here must have boolean values, but
	 might need to be converted to the appropriate mode.  */
      if (TREE_CODE (type) == BOOLEAN_TYPE)
	return expr;
      return fold_convert_loc (loc, boolean_type_node, expr);
    }
}

/* Given a conditional expression *EXPR_P without side effects, gimplify
   its operands.  New statements are inserted to PRE_P.  */

static enum gimplify_status
gimplify_pure_cond_expr (tree *expr_p, gimple_seq *pre_p)
{
  tree expr = *expr_p, cond;
  enum gimplify_status ret, tret;
  enum tree_code code;

  cond = gimple_boolify (COND_EXPR_COND (expr));

  /* We need to handle && and || specially, as their gimplification
     creates pure cond_expr, thus leading to an infinite cycle otherwise.  */
  code = TREE_CODE (cond);
  if (code == TRUTH_ANDIF_EXPR)
    TREE_SET_CODE (cond, TRUTH_AND_EXPR);
  else if (code == TRUTH_ORIF_EXPR)
    TREE_SET_CODE (cond, TRUTH_OR_EXPR);
  ret = gimplify_expr (&cond, pre_p, NULL, is_gimple_condexpr, fb_rvalue);
  COND_EXPR_COND (*expr_p) = cond;

  tret = gimplify_expr (&COND_EXPR_THEN (expr), pre_p, NULL,
				   is_gimple_val, fb_rvalue);
  ret = MIN (ret, tret);
  tret = gimplify_expr (&COND_EXPR_ELSE (expr), pre_p, NULL,
				   is_gimple_val, fb_rvalue);

  return MIN (ret, tret);
}

/* Return true if evaluating EXPR could trap.
   EXPR is GENERIC, while tree_could_trap_p can be called
   only on GIMPLE.  */

static bool
generic_expr_could_trap_p (tree expr)
{
  unsigned i, n;

  if (!expr || is_gimple_val (expr))
    return false;

  if (!EXPR_P (expr) || tree_could_trap_p (expr))
    return true;

  n = TREE_OPERAND_LENGTH (expr);
  for (i = 0; i < n; i++)
    if (generic_expr_could_trap_p (TREE_OPERAND (expr, i)))
      return true;

  return false;
}

/*  Convert the conditional expression pointed to by EXPR_P '(p) ? a : b;'
    into

    if (p)			if (p)
      t1 = a;			  a;
    else		or	else
      t1 = b;			  b;
    t1;

    The second form is used when *EXPR_P is of type void.

    PRE_P points to the list where side effects that must happen before
      *EXPR_P should be stored.  */

static enum gimplify_status
gimplify_cond_expr (tree *expr_p, gimple_seq *pre_p, fallback_t fallback)
{
  tree expr = *expr_p;
  tree type = TREE_TYPE (expr);
  location_t loc = EXPR_LOCATION (expr);
  tree tmp, arm1, arm2;
  enum gimplify_status ret;
  tree label_true, label_false, label_cont;
  bool have_then_clause_p, have_else_clause_p;
  gcond *cond_stmt;
  enum tree_code pred_code;
  gimple_seq seq = NULL;

  /* If this COND_EXPR has a value, copy the values into a temporary within
     the arms.  */
  if (!VOID_TYPE_P (type))
    {
      tree then_ = TREE_OPERAND (expr, 1), else_ = TREE_OPERAND (expr, 2);
      tree result;

      /* If either an rvalue is ok or we do not require an lvalue, create the
	 temporary.  But we cannot do that if the type is addressable.  */
      if (((fallback & fb_rvalue) || !(fallback & fb_lvalue))
	  && !TREE_ADDRESSABLE (type))
	{
	  if (gimplify_ctxp->allow_rhs_cond_expr
	      /* If either branch has side effects or could trap, it can't be
		 evaluated unconditionally.  */
	      && !TREE_SIDE_EFFECTS (then_)
	      && !generic_expr_could_trap_p (then_)
	      && !TREE_SIDE_EFFECTS (else_)
	      && !generic_expr_could_trap_p (else_))
	    return gimplify_pure_cond_expr (expr_p, pre_p);

	  tmp = create_tmp_var (type, "iftmp");
	  result = tmp;
	}

      /* Otherwise, only create and copy references to the values.  */
      else
	{
	  type = build_pointer_type (type);

	  if (!VOID_TYPE_P (TREE_TYPE (then_)))
	    then_ = build_fold_addr_expr_loc (loc, then_);

	  if (!VOID_TYPE_P (TREE_TYPE (else_)))
	    else_ = build_fold_addr_expr_loc (loc, else_);
 
	  expr
	    = build3 (COND_EXPR, type, TREE_OPERAND (expr, 0), then_, else_);

	  tmp = create_tmp_var (type, "iftmp");
	  result = build_simple_mem_ref_loc (loc, tmp);
	}

      /* Build the new then clause, `tmp = then_;'.  But don't build the
	 assignment if the value is void; in C++ it can be if it's a throw.  */
      if (!VOID_TYPE_P (TREE_TYPE (then_)))
	TREE_OPERAND (expr, 1) = build2 (MODIFY_EXPR, type, tmp, then_);

      /* Similarly, build the new else clause, `tmp = else_;'.  */
      if (!VOID_TYPE_P (TREE_TYPE (else_)))
	TREE_OPERAND (expr, 2) = build2 (MODIFY_EXPR, type, tmp, else_);

      TREE_TYPE (expr) = void_type_node;
      recalculate_side_effects (expr);

      /* Move the COND_EXPR to the prequeue.  */
      gimplify_stmt (&expr, pre_p);

      *expr_p = result;
      return GS_ALL_DONE;
    }

  /* Remove any COMPOUND_EXPR so the following cases will be caught.  */
  STRIP_TYPE_NOPS (TREE_OPERAND (expr, 0));
  if (TREE_CODE (TREE_OPERAND (expr, 0)) == COMPOUND_EXPR)
    gimplify_compound_expr (&TREE_OPERAND (expr, 0), pre_p, true);

  /* Make sure the condition has BOOLEAN_TYPE.  */
  TREE_OPERAND (expr, 0) = gimple_boolify (TREE_OPERAND (expr, 0));

  /* Break apart && and || conditions.  */
  if (TREE_CODE (TREE_OPERAND (expr, 0)) == TRUTH_ANDIF_EXPR
      || TREE_CODE (TREE_OPERAND (expr, 0)) == TRUTH_ORIF_EXPR)
    {
      expr = shortcut_cond_expr (expr);

      if (expr != *expr_p)
	{
	  *expr_p = expr;

	  /* We can't rely on gimplify_expr to re-gimplify the expanded
	     form properly, as cleanups might cause the target labels to be
	     wrapped in a TRY_FINALLY_EXPR.  To prevent that, we need to
	     set up a conditional context.  */
	  gimple_push_condition ();
	  gimplify_stmt (expr_p, &seq);
	  gimple_pop_condition (pre_p);
	  gimple_seq_add_seq (pre_p, seq);

	  return GS_ALL_DONE;
	}
    }

  /* Now do the normal gimplification.  */

  /* Gimplify condition.  */
  ret = gimplify_expr (&TREE_OPERAND (expr, 0), pre_p, NULL, is_gimple_condexpr,
		       fb_rvalue);
  if (ret == GS_ERROR)
    return GS_ERROR;
  gcc_assert (TREE_OPERAND (expr, 0) != NULL_TREE);

  gimple_push_condition ();

  have_then_clause_p = have_else_clause_p = false;
  label_true = find_goto_label (TREE_OPERAND (expr, 1));
  if (label_true
      && DECL_CONTEXT (GOTO_DESTINATION (label_true)) == current_function_decl
      /* For -O0 avoid this optimization if the COND_EXPR and GOTO_EXPR
	 have different locations, otherwise we end up with incorrect
	 location information on the branches.  */
      && (optimize
	  || !EXPR_HAS_LOCATION (expr)
	  || !rexpr_has_location (label_true)
	  || EXPR_LOCATION (expr) == rexpr_location (label_true)))
    {
      have_then_clause_p = true;
      label_true = GOTO_DESTINATION (label_true);
    }
  else
    label_true = create_artificial_label (UNKNOWN_LOCATION);
  label_false = find_goto_label (TREE_OPERAND (expr, 2));
  if (label_false
      && DECL_CONTEXT (GOTO_DESTINATION (label_false)) == current_function_decl
      /* For -O0 avoid this optimization if the COND_EXPR and GOTO_EXPR
	 have different locations, otherwise we end up with incorrect
	 location information on the branches.  */
      && (optimize
	  || !EXPR_HAS_LOCATION (expr)
	  || !rexpr_has_location (label_false)
	  || EXPR_LOCATION (expr) == rexpr_location (label_false)))
    {
      have_else_clause_p = true;
      label_false = GOTO_DESTINATION (label_false);
    }
  else
    label_false = create_artificial_label (UNKNOWN_LOCATION);

  gimple_cond_get_ops_from_tree (COND_EXPR_COND (expr), &pred_code, &arm1,
				 &arm2);
  cond_stmt = gimple_build_cond (pred_code, arm1, arm2, label_true,
				 label_false);
  gimple_set_no_warning (cond_stmt, TREE_NO_WARNING (COND_EXPR_COND (expr)));
  gimplify_seq_add_stmt (&seq, cond_stmt);
  gimple_stmt_iterator gsi = gsi_last (seq);
  maybe_fold_stmt (&gsi);

  label_cont = NULL_TREE;
  if (!have_then_clause_p)
    {
      /* For if (...) {} else { code; } put label_true after
	 the else block.  */
      if (TREE_OPERAND (expr, 1) == NULL_TREE
	  && !have_else_clause_p
	  && TREE_OPERAND (expr, 2) != NULL_TREE)
	label_cont = label_true;
      else
	{
	  gimplify_seq_add_stmt (&seq, gimple_build_label (label_true));
	  have_then_clause_p = gimplify_stmt (&TREE_OPERAND (expr, 1), &seq);
	  /* For if (...) { code; } else {} or
	     if (...) { code; } else goto label; or
	     if (...) { code; return; } else { ... }
	     label_cont isn't needed.  */
	  if (!have_else_clause_p
	      && TREE_OPERAND (expr, 2) != NULL_TREE
	      && gimple_seq_may_fallthru (seq))
	    {
	      gimple *g;
	      label_cont = create_artificial_label (UNKNOWN_LOCATION);

	      g = gimple_build_goto (label_cont);

	      /* GIMPLE_COND's are very low level; they have embedded
		 gotos.  This particular embedded goto should not be marked
		 with the location of the original COND_EXPR, as it would
		 correspond to the COND_EXPR's condition, not the ELSE or the
		 THEN arms.  To avoid marking it with the wrong location, flag
		 it as "no location".  */
	      gimple_set_do_not_emit_location (g);

	      gimplify_seq_add_stmt (&seq, g);
	    }
	}
    }
  if (!have_else_clause_p)
    {
      gimplify_seq_add_stmt (&seq, gimple_build_label (label_false));
      have_else_clause_p = gimplify_stmt (&TREE_OPERAND (expr, 2), &seq);
    }
  if (label_cont)
    gimplify_seq_add_stmt (&seq, gimple_build_label (label_cont));

  gimple_pop_condition (pre_p);
  gimple_seq_add_seq (pre_p, seq);

  if (ret == GS_ERROR)
    ; /* Do nothing.  */
  else if (have_then_clause_p || have_else_clause_p)
    ret = GS_ALL_DONE;
  else
    {
      /* Both arms are empty; replace the COND_EXPR with its predicate.  */
      expr = TREE_OPERAND (expr, 0);
      gimplify_stmt (&expr, pre_p);
    }

  *expr_p = NULL;
  return ret;
}

/* Prepare the node pointed to by EXPR_P, an is_gimple_addressable expression,
   to be marked addressable.

   We cannot rely on such an expression being directly markable if a temporary
   has been created by the gimplification.  In this case, we create another
   temporary and initialize it with a copy, which will become a store after we
   mark it addressable.  This can happen if the front-end passed us something
   that it could not mark addressable yet, like a Fortran pass-by-reference
   parameter (int) floatvar.  */

static void
prepare_gimple_addressable (tree *expr_p, gimple_seq *seq_p)
{
  while (handled_component_p (*expr_p))
    expr_p = &TREE_OPERAND (*expr_p, 0);
  if (is_gimple_reg (*expr_p))
    {
      /* Do not allow an SSA name as the temporary.  */
      tree var = get_initialized_tmp_var (*expr_p, seq_p, NULL, false);
      DECL_GIMPLE_REG_P (var) = 0;
      *expr_p = var;
    }
}

/* A subroutine of gimplify_modify_expr.  Replace a MODIFY_EXPR with
   a call to __builtin_memcpy.  */

static enum gimplify_status
gimplify_modify_expr_to_memcpy (tree *expr_p, tree size, bool want_value,
    				gimple_seq *seq_p)
{
  tree t, to, to_ptr, from, from_ptr;
  gcall *gs;
  location_t loc = EXPR_LOCATION (*expr_p);

  to = TREE_OPERAND (*expr_p, 0);
  from = TREE_OPERAND (*expr_p, 1);

  /* Mark the RHS addressable.  Beware that it may not be possible to do so
     directly if a temporary has been created by the gimplification.  */
  prepare_gimple_addressable (&from, seq_p);

  mark_addressable (from);
  from_ptr = build_fold_addr_expr_loc (loc, from);
  gimplify_arg (&from_ptr, seq_p, loc);

  mark_addressable (to);
  to_ptr = build_fold_addr_expr_loc (loc, to);
  gimplify_arg (&to_ptr, seq_p, loc);

  t = builtin_decl_implicit (BUILT_IN_MEMCPY);

  gs = gimple_build_call (t, 3, to_ptr, from_ptr, size);

  if (want_value)
    {
      /* tmp = memcpy() */
      t = create_tmp_var (TREE_TYPE (to_ptr));
      gimple_call_set_lhs (gs, t);
      gimplify_seq_add_stmt (seq_p, gs);

      *expr_p = build_simple_mem_ref (t);
      return GS_ALL_DONE;
    }

  gimplify_seq_add_stmt (seq_p, gs);
  *expr_p = NULL;
  return GS_ALL_DONE;
}

/* A subroutine of gimplify_modify_expr.  Replace a MODIFY_EXPR with
   a call to __builtin_memset.  In this case we know that the RHS is
   a CONSTRUCTOR with an empty element list.  */

static enum gimplify_status
gimplify_modify_expr_to_memset (tree *expr_p, tree size, bool want_value,
    				gimple_seq *seq_p)
{
  tree t, from, to, to_ptr;
  gcall *gs;
  location_t loc = EXPR_LOCATION (*expr_p);

  /* Assert our assumptions, to abort instead of producing wrong code
     silently if they are not met.  Beware that the RHS CONSTRUCTOR might
     not be immediately exposed.  */
  from = TREE_OPERAND (*expr_p, 1);
  if (TREE_CODE (from) == WITH_SIZE_EXPR)
    from = TREE_OPERAND (from, 0);

  gcc_assert (TREE_CODE (from) == CONSTRUCTOR
	      && vec_safe_is_empty (CONSTRUCTOR_ELTS (from)));

  /* Now proceed.  */
  to = TREE_OPERAND (*expr_p, 0);

  to_ptr = build_fold_addr_expr_loc (loc, to);
  gimplify_arg (&to_ptr, seq_p, loc);
  t = builtin_decl_implicit (BUILT_IN_MEMSET);

  gs = gimple_build_call (t, 3, to_ptr, integer_zero_node, size);

  if (want_value)
    {
      /* tmp = memset() */
      t = create_tmp_var (TREE_TYPE (to_ptr));
      gimple_call_set_lhs (gs, t);
      gimplify_seq_add_stmt (seq_p, gs);

      *expr_p = build1 (INDIRECT_REF, TREE_TYPE (to), t);
      return GS_ALL_DONE;
    }

  gimplify_seq_add_stmt (seq_p, gs);
  *expr_p = NULL;
  return GS_ALL_DONE;
}

/* A subroutine of gimplify_init_ctor_preeval.  Called via walk_tree,
   determine, cautiously, if a CONSTRUCTOR overlaps the lhs of an
   assignment.  Return non-null if we detect a potential overlap.  */

struct gimplify_init_ctor_preeval_data
{
  /* The base decl of the lhs object.  May be NULL, in which case we
     have to assume the lhs is indirect.  */
  tree lhs_base_decl;

  /* The alias set of the lhs object.  */
  alias_set_type lhs_alias_set;
};

static tree
gimplify_init_ctor_preeval_1 (tree *tp, int *walk_subtrees, void *xdata)
{
  struct gimplify_init_ctor_preeval_data *data
    = (struct gimplify_init_ctor_preeval_data *) xdata;
  tree t = *tp;

  /* If we find the base object, obviously we have overlap.  */
  if (data->lhs_base_decl == t)
    return t;

  /* If the constructor component is indirect, determine if we have a
     potential overlap with the lhs.  The only bits of information we
     have to go on at this point are addressability and alias sets.  */
  if ((INDIRECT_REF_P (t)
       || TREE_CODE (t) == MEM_REF)
      && (!data->lhs_base_decl || TREE_ADDRESSABLE (data->lhs_base_decl))
      && alias_sets_conflict_p (data->lhs_alias_set, get_alias_set (t)))
    return t;

  /* If the constructor component is a call, determine if it can hide a
     potential overlap with the lhs through an INDIRECT_REF like above.
     ??? Ugh - this is completely broken.  In fact this whole analysis
     doesn't look conservative.  */
  if (TREE_CODE (t) == CALL_EXPR)
    {
      tree type, fntype = TREE_TYPE (TREE_TYPE (CALL_EXPR_FN (t)));

      for (type = TYPE_ARG_TYPES (fntype); type; type = TREE_CHAIN (type))
	if (POINTER_TYPE_P (TREE_VALUE (type))
	    && (!data->lhs_base_decl || TREE_ADDRESSABLE (data->lhs_base_decl))
	    && alias_sets_conflict_p (data->lhs_alias_set,
				      get_alias_set
				        (TREE_TYPE (TREE_VALUE (type)))))
	  return t;
    }

  if (IS_TYPE_OR_DECL_P (t))
    *walk_subtrees = 0;
  return NULL;
}

/* A subroutine of gimplify_init_constructor.  Pre-evaluate EXPR,
   force values that overlap with the lhs (as described by *DATA)
   into temporaries.  */

static void
gimplify_init_ctor_preeval (tree *expr_p, gimple_seq *pre_p, gimple_seq *post_p,
			    struct gimplify_init_ctor_preeval_data *data)
{
  enum gimplify_status one;

  /* If the value is constant, then there's nothing to pre-evaluate.  */
  if (TREE_CONSTANT (*expr_p))
    {
      /* Ensure it does not have side effects, it might contain a reference to
	 the object we're initializing.  */
      gcc_assert (!TREE_SIDE_EFFECTS (*expr_p));
      return;
    }

  /* If the type has non-trivial constructors, we can't pre-evaluate.  */
  if (TREE_ADDRESSABLE (TREE_TYPE (*expr_p)))
    return;

  /* Recurse for nested constructors.  */
  if (TREE_CODE (*expr_p) == CONSTRUCTOR)
    {
      unsigned HOST_WIDE_INT ix;
      constructor_elt *ce;
      vec<constructor_elt, va_gc> *v = CONSTRUCTOR_ELTS (*expr_p);

      FOR_EACH_VEC_SAFE_ELT (v, ix, ce)
	gimplify_init_ctor_preeval (&ce->value, pre_p, post_p, data);

      return;
    }

  /* If this is a variable sized type, we must remember the size.  */
  maybe_with_size_expr (expr_p);

  /* Gimplify the constructor element to something appropriate for the rhs
     of a MODIFY_EXPR.  Given that we know the LHS is an aggregate, we know
     the gimplifier will consider this a store to memory.  Doing this
     gimplification now means that we won't have to deal with complicated
     language-specific trees, nor trees like SAVE_EXPR that can induce
     exponential search behavior.  */
  one = gimplify_expr (expr_p, pre_p, post_p, is_gimple_mem_rhs, fb_rvalue);
  if (one == GS_ERROR)
    {
      *expr_p = NULL;
      return;
    }

  /* If we gimplified to a bare decl, we can be sure that it doesn't overlap
     with the lhs, since "a = { .x=a }" doesn't make sense.  This will
     always be true for all scalars, since is_gimple_mem_rhs insists on a
     temporary variable for them.  */
  if (DECL_P (*expr_p))
    return;

  /* If this is of variable size, we have no choice but to assume it doesn't
     overlap since we can't make a temporary for it.  */
  if (TREE_CODE (TYPE_SIZE (TREE_TYPE (*expr_p))) != INTEGER_CST)
    return;

  /* Otherwise, we must search for overlap ...  */
  if (!walk_tree (expr_p, gimplify_init_ctor_preeval_1, data, NULL))
    return;

  /* ... and if found, force the value into a temporary.  */
  *expr_p = get_formal_tmp_var (*expr_p, pre_p);
}

/* A subroutine of gimplify_init_ctor_eval.  Create a loop for
   a RANGE_EXPR in a CONSTRUCTOR for an array.

      var = lower;
    loop_entry:
      object[var] = value;
      if (var == upper)
	goto loop_exit;
      var = var + 1;
      goto loop_entry;
    loop_exit:

   We increment var _after_ the loop exit check because we might otherwise
   fail if upper == TYPE_MAX_VALUE (type for upper).

   Note that we never have to deal with SAVE_EXPRs here, because this has
   already been taken care of for us, in gimplify_init_ctor_preeval().  */

static void gimplify_init_ctor_eval (tree, vec<constructor_elt, va_gc> *,
				     gimple_seq *, bool);

static void
gimplify_init_ctor_eval_range (tree object, tree lower, tree upper,
			       tree value, tree array_elt_type,
			       gimple_seq *pre_p, bool cleared)
{
  tree loop_entry_label, loop_exit_label, fall_thru_label;
  tree var, var_type, cref, tmp;

  loop_entry_label = create_artificial_label (UNKNOWN_LOCATION);
  loop_exit_label = create_artificial_label (UNKNOWN_LOCATION);
  fall_thru_label = create_artificial_label (UNKNOWN_LOCATION);

  /* Create and initialize the index variable.  */
  var_type = TREE_TYPE (upper);
  var = create_tmp_var (var_type);
  gimplify_seq_add_stmt (pre_p, gimple_build_assign (var, lower));

  /* Add the loop entry label.  */
  gimplify_seq_add_stmt (pre_p, gimple_build_label (loop_entry_label));

  /* Build the reference.  */
  cref = build4 (ARRAY_REF, array_elt_type, unshare_expr (object),
		 var, NULL_TREE, NULL_TREE);

  /* If we are a constructor, just call gimplify_init_ctor_eval to do
     the store.  Otherwise just assign value to the reference.  */

  if (TREE_CODE (value) == CONSTRUCTOR)
    /* NB we might have to call ourself recursively through
       gimplify_init_ctor_eval if the value is a constructor.  */
    gimplify_init_ctor_eval (cref, CONSTRUCTOR_ELTS (value),
			     pre_p, cleared);
  else
    gimplify_seq_add_stmt (pre_p, gimple_build_assign (cref, value));

  /* We exit the loop when the index var is equal to the upper bound.  */
  gimplify_seq_add_stmt (pre_p,
			 gimple_build_cond (EQ_EXPR, var, upper,
					    loop_exit_label, fall_thru_label));

  gimplify_seq_add_stmt (pre_p, gimple_build_label (fall_thru_label));

  /* Otherwise, increment the index var...  */
  tmp = build2 (PLUS_EXPR, var_type, var,
		fold_convert (var_type, integer_one_node));
  gimplify_seq_add_stmt (pre_p, gimple_build_assign (var, tmp));

  /* ...and jump back to the loop entry.  */
  gimplify_seq_add_stmt (pre_p, gimple_build_goto (loop_entry_label));

  /* Add the loop exit label.  */
  gimplify_seq_add_stmt (pre_p, gimple_build_label (loop_exit_label));
}

/* Return true if FDECL is accessing a field that is zero sized.  */

static bool
zero_sized_field_decl (const_tree fdecl)
{
  if (TREE_CODE (fdecl) == FIELD_DECL && DECL_SIZE (fdecl)
      && integer_zerop (DECL_SIZE (fdecl)))
    return true;
  return false;
}

/* Return true if TYPE is zero sized.  */

static bool
zero_sized_type (const_tree type)
{
  if (AGGREGATE_TYPE_P (type) && TYPE_SIZE (type)
      && integer_zerop (TYPE_SIZE (type)))
    return true;
  return false;
}

/* A subroutine of gimplify_init_constructor.  Generate individual
   MODIFY_EXPRs for a CONSTRUCTOR.  OBJECT is the LHS against which the
   assignments should happen.  ELTS is the CONSTRUCTOR_ELTS of the
   CONSTRUCTOR.  CLEARED is true if the entire LHS object has been
   zeroed first.  */

static void
gimplify_init_ctor_eval (tree object, vec<constructor_elt, va_gc> *elts,
			 gimple_seq *pre_p, bool cleared)
{
  tree array_elt_type = NULL;
  unsigned HOST_WIDE_INT ix;
  tree purpose, value;

  if (TREE_CODE (TREE_TYPE (object)) == ARRAY_TYPE)
    array_elt_type = TYPE_MAIN_VARIANT (TREE_TYPE (TREE_TYPE (object)));

  FOR_EACH_CONSTRUCTOR_ELT (elts, ix, purpose, value)
    {
      tree cref;

      /* NULL values are created above for gimplification errors.  */
      if (value == NULL)
	continue;

      if (cleared && initializer_zerop (value))
	continue;

      /* ??? Here's to hoping the front end fills in all of the indices,
	 so we don't have to figure out what's missing ourselves.  */
      gcc_assert (purpose);

      /* Skip zero-sized fields, unless value has side-effects.  This can
	 happen with calls to functions returning a zero-sized type, which
	 we shouldn't discard.  As a number of downstream passes don't
	 expect sets of zero-sized fields, we rely on the gimplification of
	 the MODIFY_EXPR we make below to drop the assignment statement.  */
      if (! TREE_SIDE_EFFECTS (value) && zero_sized_field_decl (purpose))
	continue;

      /* If we have a RANGE_EXPR, we have to build a loop to assign the
	 whole range.  */
      if (TREE_CODE (purpose) == RANGE_EXPR)
	{
	  tree lower = TREE_OPERAND (purpose, 0);
	  tree upper = TREE_OPERAND (purpose, 1);

	  /* If the lower bound is equal to upper, just treat it as if
	     upper was the index.  */
	  if (simple_cst_equal (lower, upper))
	    purpose = upper;
	  else
	    {
	      gimplify_init_ctor_eval_range (object, lower, upper, value,
					     array_elt_type, pre_p, cleared);
	      continue;
	    }
	}

      if (array_elt_type)
	{
	  /* Do not use bitsizetype for ARRAY_REF indices.  */
	  if (TYPE_DOMAIN (TREE_TYPE (object)))
	    purpose
	      = fold_convert (TREE_TYPE (TYPE_DOMAIN (TREE_TYPE (object))),
			      purpose);
	  cref = build4 (ARRAY_REF, array_elt_type, unshare_expr (object),
			 purpose, NULL_TREE, NULL_TREE);
	}
      else
	{
	  gcc_assert (TREE_CODE (purpose) == FIELD_DECL);
	  cref = build3 (COMPONENT_REF, TREE_TYPE (purpose),
			 unshare_expr (object), purpose, NULL_TREE);
	}

      if (TREE_CODE (value) == CONSTRUCTOR
	  && TREE_CODE (TREE_TYPE (value)) != VECTOR_TYPE)
	gimplify_init_ctor_eval (cref, CONSTRUCTOR_ELTS (value),
				 pre_p, cleared);
      else
	{
	  tree init = build2 (INIT_EXPR, TREE_TYPE (cref), cref, value);
	  gimplify_and_add (init, pre_p);
	  ggc_free (init);
	}
    }
}

/* Return the appropriate RHS predicate for this LHS.  */

gimple_predicate
rhs_predicate_for (tree lhs)
{
  if (is_gimple_reg (lhs))
    return is_gimple_reg_rhs_or_call;
  else
    return is_gimple_mem_rhs_or_call;
}

/* Return the initial guess for an appropriate RHS predicate for this LHS,
   before the LHS has been gimplified.  */

static gimple_predicate
initial_rhs_predicate_for (tree lhs)
{
  if (is_gimple_reg_type (TREE_TYPE (lhs)))
    return is_gimple_reg_rhs_or_call;
  else
    return is_gimple_mem_rhs_or_call;
}

/* Gimplify a C99 compound literal expression.  This just means adding
   the DECL_EXPR before the current statement and using its anonymous
   decl instead.  */

static enum gimplify_status
gimplify_compound_literal_expr (tree *expr_p, gimple_seq *pre_p,
				bool (*gimple_test_f) (tree),
				fallback_t fallback)
{
  tree decl_s = COMPOUND_LITERAL_EXPR_DECL_EXPR (*expr_p);
  tree decl = DECL_EXPR_DECL (decl_s);
  tree init = DECL_INITIAL (decl);
  /* Mark the decl as addressable if the compound literal
     expression is addressable now, otherwise it is marked too late
     after we gimplify the initialization expression.  */
  if (TREE_ADDRESSABLE (*expr_p))
    TREE_ADDRESSABLE (decl) = 1;
  /* Otherwise, if we don't need an lvalue and have a literal directly
     substitute it.  Check if it matches the gimple predicate, as
     otherwise we'd generate a new temporary, and we can as well just
     use the decl we already have.  */
  else if (!TREE_ADDRESSABLE (decl)
	   && init
	   && (fallback & fb_lvalue) == 0
	   && gimple_test_f (init))
    {
      *expr_p = init;
      return GS_OK;
    }

  /* Preliminarily mark non-addressed complex variables as eligible
     for promotion to gimple registers.  We'll transform their uses
     as we find them.  */
  if ((TREE_CODE (TREE_TYPE (decl)) == COMPLEX_TYPE
       || TREE_CODE (TREE_TYPE (decl)) == VECTOR_TYPE)
      && !TREE_THIS_VOLATILE (decl)
      && !needs_to_live_in_memory (decl))
    DECL_GIMPLE_REG_P (decl) = 1;

  /* If the decl is not addressable, then it is being used in some
     expression or on the right hand side of a statement, and it can
     be put into a readonly data section.  */
  if (!TREE_ADDRESSABLE (decl) && (fallback & fb_lvalue) == 0)
    TREE_READONLY (decl) = 1;

  /* This decl isn't mentioned in the enclosing block, so add it to the
     list of temps.  FIXME it seems a bit of a kludge to say that
     anonymous artificial vars aren't pushed, but everything else is.  */
  if (DECL_NAME (decl) == NULL_TREE && !DECL_SEEN_IN_BIND_EXPR_P (decl))
    gimple_add_tmp_var (decl);

  gimplify_and_add (decl_s, pre_p);
  *expr_p = decl;
  return GS_OK;
}

/* Optimize embedded COMPOUND_LITERAL_EXPRs within a CONSTRUCTOR,
   return a new CONSTRUCTOR if something changed.  */

static tree
optimize_compound_literals_in_ctor (tree orig_ctor)
{
  tree ctor = orig_ctor;
  vec<constructor_elt, va_gc> *elts = CONSTRUCTOR_ELTS (ctor);
  unsigned int idx, num = vec_safe_length (elts);

  for (idx = 0; idx < num; idx++)
    {
      tree value = (*elts)[idx].value;
      tree newval = value;
      if (TREE_CODE (value) == CONSTRUCTOR)
	newval = optimize_compound_literals_in_ctor (value);
      else if (TREE_CODE (value) == COMPOUND_LITERAL_EXPR)
	{
	  tree decl_s = COMPOUND_LITERAL_EXPR_DECL_EXPR (value);
	  tree decl = DECL_EXPR_DECL (decl_s);
	  tree init = DECL_INITIAL (decl);

	  if (!TREE_ADDRESSABLE (value)
	      && !TREE_ADDRESSABLE (decl)
	      && init
	      && TREE_CODE (init) == CONSTRUCTOR)
	    newval = optimize_compound_literals_in_ctor (init);
	}
      if (newval == value)
	continue;

      if (ctor == orig_ctor)
	{
	  ctor = copy_node (orig_ctor);
	  CONSTRUCTOR_ELTS (ctor) = vec_safe_copy (elts);
	  elts = CONSTRUCTOR_ELTS (ctor);
	}
      (*elts)[idx].value = newval;
    }
  return ctor;
}

/* A subroutine of gimplify_modify_expr.  Break out elements of a
   CONSTRUCTOR used as an initializer into separate MODIFY_EXPRs.

   Note that we still need to clear any elements that don't have explicit
   initializers, so if not all elements are initialized we keep the
   original MODIFY_EXPR, we just remove all of the constructor elements.

   If NOTIFY_TEMP_CREATION is true, do not gimplify, just return
   GS_ERROR if we would have to create a temporary when gimplifying
   this constructor.  Otherwise, return GS_OK.

   If NOTIFY_TEMP_CREATION is false, just do the gimplification.  */

static enum gimplify_status
gimplify_init_constructor (tree *expr_p, gimple_seq *pre_p, gimple_seq *post_p,
			   bool want_value, bool notify_temp_creation)
{
  tree object, ctor, type;
  enum gimplify_status ret;
  vec<constructor_elt, va_gc> *elts;

  gcc_assert (TREE_CODE (TREE_OPERAND (*expr_p, 1)) == CONSTRUCTOR);

  if (!notify_temp_creation)
    {
      ret = gimplify_expr (&TREE_OPERAND (*expr_p, 0), pre_p, post_p,
			   is_gimple_lvalue, fb_lvalue);
      if (ret == GS_ERROR)
	return ret;
    }

  object = TREE_OPERAND (*expr_p, 0);
  ctor = TREE_OPERAND (*expr_p, 1)
    = optimize_compound_literals_in_ctor (TREE_OPERAND (*expr_p, 1));
  type = TREE_TYPE (ctor);
  elts = CONSTRUCTOR_ELTS (ctor);
  ret = GS_ALL_DONE;

  switch (TREE_CODE (type))
    {
    case RECORD_TYPE:
    case UNION_TYPE:
    case QUAL_UNION_TYPE:
    case ARRAY_TYPE:
      {
	struct gimplify_init_ctor_preeval_data preeval_data;
	HOST_WIDE_INT num_ctor_elements, num_nonzero_elements;
	bool cleared, complete_p, valid_const_initializer;

	/* Aggregate types must lower constructors to initialization of
	   individual elements.  The exception is that a CONSTRUCTOR node
	   with no elements indicates zero-initialization of the whole.  */
	if (vec_safe_is_empty (elts))
	  {
	    if (notify_temp_creation)
	      return GS_OK;
	    break;
	  }

	/* Fetch information about the constructor to direct later processing.
	   We might want to make static versions of it in various cases, and
	   can only do so if it known to be a valid constant initializer.  */
	valid_const_initializer
	  = categorize_ctor_elements (ctor, &num_nonzero_elements,
				      &num_ctor_elements, &complete_p);

	/* If a const aggregate variable is being initialized, then it
	   should never be a lose to promote the variable to be static.  */
	if (valid_const_initializer
	    && num_nonzero_elements > 1
	    && TREE_READONLY (object)
	    && VAR_P (object)
	    && (flag_merge_constants >= 2 || !TREE_ADDRESSABLE (object)))
	  {
	    if (notify_temp_creation)
	      return GS_ERROR;
	    DECL_INITIAL (object) = ctor;
	    TREE_STATIC (object) = 1;
	    if (!DECL_NAME (object))
	      DECL_NAME (object) = create_tmp_var_name ("C");
	    walk_tree (&DECL_INITIAL (object), force_labels_r, NULL, NULL);

	    /* ??? C++ doesn't automatically append a .<number> to the
	       assembler name, and even when it does, it looks at FE private
	       data structures to figure out what that number should be,
	       which are not set for this variable.  I suppose this is
	       important for local statics for inline functions, which aren't
	       "local" in the object file sense.  So in order to get a unique
	       TU-local symbol, we must invoke the lhd version now.  */
	    lhd_set_decl_assembler_name (object);

	    *expr_p = NULL_TREE;
	    break;
	  }

	/* If there are "lots" of initialized elements, even discounting
	   those that are not address constants (and thus *must* be
	   computed at runtime), then partition the constructor into
	   constant and non-constant parts.  Block copy the constant
	   parts in, then generate code for the non-constant parts.  */
	/* TODO.  There's code in cp/typeck.c to do this.  */

	if (int_size_in_bytes (TREE_TYPE (ctor)) < 0)
	  /* store_constructor will ignore the clearing of variable-sized
	     objects.  Initializers for such objects must explicitly set
	     every field that needs to be set.  */
	  cleared = false;
	else if (!complete_p && !CONSTRUCTOR_NO_CLEARING (ctor))
	  /* If the constructor isn't complete, clear the whole object
	     beforehand, unless CONSTRUCTOR_NO_CLEARING is set on it.

	     ??? This ought not to be needed.  For any element not present
	     in the initializer, we should simply set them to zero.  Except
	     we'd need to *find* the elements that are not present, and that
	     requires trickery to avoid quadratic compile-time behavior in
	     large cases or excessive memory use in small cases.  */
	  cleared = true;
	else if (num_ctor_elements - num_nonzero_elements
		 > CLEAR_RATIO (optimize_function_for_speed_p (cfun))
		 && num_nonzero_elements < num_ctor_elements / 4)
	  /* If there are "lots" of zeros, it's more efficient to clear
	     the memory and then set the nonzero elements.  */
	  cleared = true;
	else
	  cleared = false;

	/* If there are "lots" of initialized elements, and all of them
	   are valid address constants, then the entire initializer can
	   be dropped to memory, and then memcpy'd out.  Don't do this
	   for sparse arrays, though, as it's more efficient to follow
	   the standard CONSTRUCTOR behavior of memset followed by
	   individual element initialization.  Also don't do this for small
	   all-zero initializers (which aren't big enough to merit
	   clearing), and don't try to make bitwise copies of
	   TREE_ADDRESSABLE types.

	   We cannot apply such transformation when compiling chkp static
	   initializer because creation of initializer image in the memory
	   will require static initialization of bounds for it.  It should
	   result in another gimplification of similar initializer and we
	   may fall into infinite loop.  */
	if (valid_const_initializer
	    && !(cleared || num_nonzero_elements == 0)
	    && !TREE_ADDRESSABLE (type)
	    && (!current_function_decl
		|| !lookup_attribute ("chkp ctor",
				      DECL_ATTRIBUTES (current_function_decl))))
	  {
	    HOST_WIDE_INT size = int_size_in_bytes (type);
	    unsigned int align;

	    /* ??? We can still get unbounded array types, at least
	       from the C++ front end.  This seems wrong, but attempt
	       to work around it for now.  */
	    if (size < 0)
	      {
		size = int_size_in_bytes (TREE_TYPE (object));
		if (size >= 0)
		  TREE_TYPE (ctor) = type = TREE_TYPE (object);
	      }

	    /* Find the maximum alignment we can assume for the object.  */
	    /* ??? Make use of DECL_OFFSET_ALIGN.  */
	    if (DECL_P (object))
	      align = DECL_ALIGN (object);
	    else
	      align = TYPE_ALIGN (type);

	    /* Do a block move either if the size is so small as to make
	       each individual move a sub-unit move on average, or if it
	       is so large as to make individual moves inefficient.  */
	    if (size > 0
		&& num_nonzero_elements > 1
		&& (size < num_nonzero_elements
		    || !can_move_by_pieces (size, align)))
	      {
		if (notify_temp_creation)
		  return GS_ERROR;

		walk_tree (&ctor, force_labels_r, NULL, NULL);
		ctor = tree_output_constant_def (ctor);
		if (!useless_type_conversion_p (type, TREE_TYPE (ctor)))
		  ctor = build1 (VIEW_CONVERT_EXPR, type, ctor);
		TREE_OPERAND (*expr_p, 1) = ctor;

		/* This is no longer an assignment of a CONSTRUCTOR, but
		   we still may have processing to do on the LHS.  So
		   pretend we didn't do anything here to let that happen.  */
		return GS_UNHANDLED;
	      }
	  }

	/* If the target is volatile, we have non-zero elements and more than
	   one field to assign, initialize the target from a temporary.  */
	if (TREE_THIS_VOLATILE (object)
	    && !TREE_ADDRESSABLE (type)
	    && num_nonzero_elements > 0
	    && vec_safe_length (elts) > 1)
	  {
	    tree temp = create_tmp_var (TYPE_MAIN_VARIANT (type));
	    TREE_OPERAND (*expr_p, 0) = temp;
	    *expr_p = build2 (COMPOUND_EXPR, TREE_TYPE (*expr_p),
			      *expr_p,
			      build2 (MODIFY_EXPR, void_type_node,
				      object, temp));
	    return GS_OK;
	  }

	if (notify_temp_creation)
	  return GS_OK;

	/* If there are nonzero elements and if needed, pre-evaluate to capture
	   elements overlapping with the lhs into temporaries.  We must do this
	   before clearing to fetch the values before they are zeroed-out.  */
	if (num_nonzero_elements > 0 && TREE_CODE (*expr_p) != INIT_EXPR)
	  {
	    preeval_data.lhs_base_decl = get_base_address (object);
	    if (!DECL_P (preeval_data.lhs_base_decl))
	      preeval_data.lhs_base_decl = NULL;
	    preeval_data.lhs_alias_set = get_alias_set (object);

	    gimplify_init_ctor_preeval (&TREE_OPERAND (*expr_p, 1),
					pre_p, post_p, &preeval_data);
	  }

	bool ctor_has_side_effects_p
	  = TREE_SIDE_EFFECTS (TREE_OPERAND (*expr_p, 1));

	if (cleared)
	  {
	    /* Zap the CONSTRUCTOR element list, which simplifies this case.
	       Note that we still have to gimplify, in order to handle the
	       case of variable sized types.  Avoid shared tree structures.  */
	    CONSTRUCTOR_ELTS (ctor) = NULL;
	    TREE_SIDE_EFFECTS (ctor) = 0;
	    object = unshare_expr (object);
	    gimplify_stmt (expr_p, pre_p);
	  }

	/* If we have not block cleared the object, or if there are nonzero
	   elements in the constructor, or if the constructor has side effects,
	   add assignments to the individual scalar fields of the object.  */
	if (!cleared
	    || num_nonzero_elements > 0
	    || ctor_has_side_effects_p)
	  gimplify_init_ctor_eval (object, elts, pre_p, cleared);

	*expr_p = NULL_TREE;
      }
      break;

    case COMPLEX_TYPE:
      {
	tree r, i;

	if (notify_temp_creation)
	  return GS_OK;

	/* Extract the real and imaginary parts out of the ctor.  */
	gcc_assert (elts->length () == 2);
	r = (*elts)[0].value;
	i = (*elts)[1].value;
	if (r == NULL || i == NULL)
	  {
	    tree zero = build_zero_cst (TREE_TYPE (type));
	    if (r == NULL)
	      r = zero;
	    if (i == NULL)
	      i = zero;
	  }

	/* Complex types have either COMPLEX_CST or COMPLEX_EXPR to
	   represent creation of a complex value.  */
	if (TREE_CONSTANT (r) && TREE_CONSTANT (i))
	  {
	    ctor = build_complex (type, r, i);
	    TREE_OPERAND (*expr_p, 1) = ctor;
	  }
	else
	  {
	    ctor = build2 (COMPLEX_EXPR, type, r, i);
	    TREE_OPERAND (*expr_p, 1) = ctor;
	    ret = gimplify_expr (&TREE_OPERAND (*expr_p, 1),
				 pre_p,
				 post_p,
				 rhs_predicate_for (TREE_OPERAND (*expr_p, 0)),
				 fb_rvalue);
	  }
      }
      break;

    case VECTOR_TYPE:
      {
	unsigned HOST_WIDE_INT ix;
	constructor_elt *ce;

	if (notify_temp_creation)
	  return GS_OK;

	/* Go ahead and simplify constant constructors to VECTOR_CST.  */
	if (TREE_CONSTANT (ctor))
	  {
	    bool constant_p = true;
	    tree value;

	    /* Even when ctor is constant, it might contain non-*_CST
	       elements, such as addresses or trapping values like
	       1.0/0.0 - 1.0/0.0.  Such expressions don't belong
	       in VECTOR_CST nodes.  */
	    FOR_EACH_CONSTRUCTOR_VALUE (elts, ix, value)
	      if (!CONSTANT_CLASS_P (value))
		{
		  constant_p = false;
		  break;
		}

	    if (constant_p)
	      {
		TREE_OPERAND (*expr_p, 1) = build_vector_from_ctor (type, elts);
		break;
	      }

	    TREE_CONSTANT (ctor) = 0;
	  }

	/* Vector types use CONSTRUCTOR all the way through gimple
	   compilation as a general initializer.  */
	FOR_EACH_VEC_SAFE_ELT (elts, ix, ce)
	  {
	    enum gimplify_status tret;
	    tret = gimplify_expr (&ce->value, pre_p, post_p, is_gimple_val,
				  fb_rvalue);
	    if (tret == GS_ERROR)
	      ret = GS_ERROR;
	    else if (TREE_STATIC (ctor)
		     && !initializer_constant_valid_p (ce->value,
						       TREE_TYPE (ce->value)))
	      TREE_STATIC (ctor) = 0;
	  }
	if (!is_gimple_reg (TREE_OPERAND (*expr_p, 0)))
	  TREE_OPERAND (*expr_p, 1) = get_formal_tmp_var (ctor, pre_p);
      }
      break;

    default:
      /* So how did we get a CONSTRUCTOR for a scalar type?  */
      gcc_unreachable ();
    }

  if (ret == GS_ERROR)
    return GS_ERROR;
  /* If we have gimplified both sides of the initializer but have
     not emitted an assignment, do so now.  */
  if (*expr_p)
    {
      tree lhs = TREE_OPERAND (*expr_p, 0);
      tree rhs = TREE_OPERAND (*expr_p, 1);
      if (want_value && object == lhs)
	lhs = unshare_expr (lhs);
      gassign *init = gimple_build_assign (lhs, rhs);
      gimplify_seq_add_stmt (pre_p, init);
    }
  if (want_value)
    {
      *expr_p = object;
      return GS_OK;
    }
  else
    {
      *expr_p = NULL;
      return GS_ALL_DONE;
    }
}

/* Given a pointer value OP0, return a simplified version of an
   indirection through OP0, or NULL_TREE if no simplification is
   possible.  This may only be applied to a rhs of an expression.
   Note that the resulting type may be different from the type pointed
   to in the sense that it is still compatible from the langhooks
   point of view. */

static tree
gimple_fold_indirect_ref_rhs (tree t)
{
  return gimple_fold_indirect_ref (t);
}

/* Subroutine of gimplify_modify_expr to do simplifications of
   MODIFY_EXPRs based on the code of the RHS.  We loop for as long as
   something changes.  */

static enum gimplify_status
gimplify_modify_expr_rhs (tree *expr_p, tree *from_p, tree *to_p,
			  gimple_seq *pre_p, gimple_seq *post_p,
			  bool want_value)
{
  enum gimplify_status ret = GS_UNHANDLED;
  bool changed;

  do
    {
      changed = false;
      switch (TREE_CODE (*from_p))
	{
	case VAR_DECL:
	  /* If we're assigning from a read-only variable initialized with
	     a constructor, do the direct assignment from the constructor,
	     but only if neither source nor target are volatile since this
	     latter assignment might end up being done on a per-field basis.  */
	  if (DECL_INITIAL (*from_p)
	      && TREE_READONLY (*from_p)
	      && !TREE_THIS_VOLATILE (*from_p)
	      && !TREE_THIS_VOLATILE (*to_p)
	      && TREE_CODE (DECL_INITIAL (*from_p)) == CONSTRUCTOR)
	    {
	      tree old_from = *from_p;
	      enum gimplify_status subret;

	      /* Move the constructor into the RHS.  */
	      *from_p = unshare_expr (DECL_INITIAL (*from_p));

	      /* Let's see if gimplify_init_constructor will need to put
		 it in memory.  */
	      subret = gimplify_init_constructor (expr_p, NULL, NULL,
						  false, true);
	      if (subret == GS_ERROR)
		{
		  /* If so, revert the change.  */
		  *from_p = old_from;
		}
	      else
		{
		  ret = GS_OK;
		  changed = true;
		}
	    }
	  break;
	case INDIRECT_REF:
	  {
	    /* If we have code like

	     *(const A*)(A*)&x

	     where the type of "x" is a (possibly cv-qualified variant
	     of "A"), treat the entire expression as identical to "x".
	     This kind of code arises in C++ when an object is bound
	     to a const reference, and if "x" is a TARGET_EXPR we want
	     to take advantage of the optimization below.  */
	    bool volatile_p = TREE_THIS_VOLATILE (*from_p);
	    tree t = gimple_fold_indirect_ref_rhs (TREE_OPERAND (*from_p, 0));
	    if (t)
	      {
		if (TREE_THIS_VOLATILE (t) != volatile_p)
		  {
		    if (DECL_P (t))
		      t = build_simple_mem_ref_loc (EXPR_LOCATION (*from_p),
						    build_fold_addr_expr (t));
		    if (REFERENCE_CLASS_P (t))
		      TREE_THIS_VOLATILE (t) = volatile_p;
		  }
		*from_p = t;
		ret = GS_OK;
		changed = true;
	      }
	    break;
	  }

	case TARGET_EXPR:
	  {
	    /* If we are initializing something from a TARGET_EXPR, strip the
	       TARGET_EXPR and initialize it directly, if possible.  This can't
	       be done if the initializer is void, since that implies that the
	       temporary is set in some non-trivial way.

	       ??? What about code that pulls out the temp and uses it
	       elsewhere? I think that such code never uses the TARGET_EXPR as
	       an initializer.  If I'm wrong, we'll die because the temp won't
	       have any RTL.  In that case, I guess we'll need to replace
	       references somehow.  */
	    tree init = TARGET_EXPR_INITIAL (*from_p);

	    if (init
		&& !VOID_TYPE_P (TREE_TYPE (init)))
	      {
		*from_p = init;
		ret = GS_OK;
		changed = true;
	      }
	  }
	  break;

	case COMPOUND_EXPR:
	  /* Remove any COMPOUND_EXPR in the RHS so the following cases will be
	     caught.  */
	  gimplify_compound_expr (from_p, pre_p, true);
	  ret = GS_OK;
	  changed = true;
	  break;

	case CONSTRUCTOR:
	  /* If we already made some changes, let the front end have a
	     crack at this before we break it down.  */
	  if (ret != GS_UNHANDLED)
	    break;
	  /* If we're initializing from a CONSTRUCTOR, break this into
	     individual MODIFY_EXPRs.  */
	  return gimplify_init_constructor (expr_p, pre_p, post_p, want_value,
					    false);

	case COND_EXPR:
	  /* If we're assigning to a non-register type, push the assignment
	     down into the branches.  This is mandatory for ADDRESSABLE types,
	     since we cannot generate temporaries for such, but it saves a
	     copy in other cases as well.  */
	  if (!is_gimple_reg_type (TREE_TYPE (*from_p)))
	    {
	      /* This code should mirror the code in gimplify_cond_expr. */
	      enum tree_code code = TREE_CODE (*expr_p);
	      tree cond = *from_p;
	      tree result = *to_p;

	      ret = gimplify_expr (&result, pre_p, post_p,
				   is_gimple_lvalue, fb_lvalue);
	      if (ret != GS_ERROR)
		ret = GS_OK;

	      /* If we are going to write RESULT more than once, clear
		 TREE_READONLY flag, otherwise we might incorrectly promote
		 the variable to static const and initialize it at compile
		 time in one of the branches.  */
	      if (VAR_P (result)
		  && TREE_TYPE (TREE_OPERAND (cond, 1)) != void_type_node
		  && TREE_TYPE (TREE_OPERAND (cond, 2)) != void_type_node)
		TREE_READONLY (result) = 0;
	      if (TREE_TYPE (TREE_OPERAND (cond, 1)) != void_type_node)
		TREE_OPERAND (cond, 1)
		  = build2 (code, void_type_node, result,
			    TREE_OPERAND (cond, 1));
	      if (TREE_TYPE (TREE_OPERAND (cond, 2)) != void_type_node)
		TREE_OPERAND (cond, 2)
		  = build2 (code, void_type_node, unshare_expr (result),
			    TREE_OPERAND (cond, 2));

	      TREE_TYPE (cond) = void_type_node;
	      recalculate_side_effects (cond);

	      if (want_value)
		{
		  gimplify_and_add (cond, pre_p);
		  *expr_p = unshare_expr (result);
		}
	      else
		*expr_p = cond;
	      return ret;
	    }
	  break;

	case CALL_EXPR:
	  /* For calls that return in memory, give *to_p as the CALL_EXPR's
	     return slot so that we don't generate a temporary.  */
	  if (!CALL_EXPR_RETURN_SLOT_OPT (*from_p)
	      && aggregate_value_p (*from_p, *from_p))
	    {
	      bool use_target;

	      if (!(rhs_predicate_for (*to_p))(*from_p))
		/* If we need a temporary, *to_p isn't accurate.  */
		use_target = false;
	      /* It's OK to use the return slot directly unless it's an NRV. */
	      else if (TREE_CODE (*to_p) == RESULT_DECL
		       && DECL_NAME (*to_p) == NULL_TREE
		       && needs_to_live_in_memory (*to_p))
		use_target = true;
	      else if (is_gimple_reg_type (TREE_TYPE (*to_p))
		       || (DECL_P (*to_p) && DECL_REGISTER (*to_p)))
		/* Don't force regs into memory.  */
		use_target = false;
	      else if (TREE_CODE (*expr_p) == INIT_EXPR)
		/* It's OK to use the target directly if it's being
		   initialized. */
		use_target = true;
	      else if (TREE_CODE (TYPE_SIZE_UNIT (TREE_TYPE (*to_p)))
		       != INTEGER_CST)
		/* Always use the target and thus RSO for variable-sized types.
		   GIMPLE cannot deal with a variable-sized assignment
		   embedded in a call statement.  */
		use_target = true;
	      else if (TREE_CODE (*to_p) != SSA_NAME
		      && (!is_gimple_variable (*to_p)
			  || needs_to_live_in_memory (*to_p)))
		/* Don't use the original target if it's already addressable;
		   if its address escapes, and the called function uses the
		   NRV optimization, a conforming program could see *to_p
		   change before the called function returns; see c++/19317.
		   When optimizing, the return_slot pass marks more functions
		   as safe after we have escape info.  */
		use_target = false;
	      else
		use_target = true;

	      if (use_target)
		{
		  CALL_EXPR_RETURN_SLOT_OPT (*from_p) = 1;
		  mark_addressable (*to_p);
		}
	    }
	  break;

	case WITH_SIZE_EXPR:
	  /* Likewise for calls that return an aggregate of non-constant size,
	     since we would not be able to generate a temporary at all.  */
	  if (TREE_CODE (TREE_OPERAND (*from_p, 0)) == CALL_EXPR)
	    {
	      *from_p = TREE_OPERAND (*from_p, 0);
	      /* We don't change ret in this case because the
		 WITH_SIZE_EXPR might have been added in
		 gimplify_modify_expr, so returning GS_OK would lead to an
		 infinite loop.  */
	      changed = true;
	    }
	  break;

	  /* If we're initializing from a container, push the initialization
	     inside it.  */
	case CLEANUP_POINT_EXPR:
	case BIND_EXPR:
	case STATEMENT_LIST:
	  {
	    tree wrap = *from_p;
	    tree t;

	    ret = gimplify_expr (to_p, pre_p, post_p, is_gimple_min_lval,
				 fb_lvalue);
	    if (ret != GS_ERROR)
	      ret = GS_OK;

	    t = voidify_wrapper_expr (wrap, *expr_p);
	    gcc_assert (t == *expr_p);

	    if (want_value)
	      {
		gimplify_and_add (wrap, pre_p);
		*expr_p = unshare_expr (*to_p);
	      }
	    else
	      *expr_p = wrap;
	    return GS_OK;
	  }

	case COMPOUND_LITERAL_EXPR:
	  {
	    tree complit = TREE_OPERAND (*expr_p, 1);
	    tree decl_s = COMPOUND_LITERAL_EXPR_DECL_EXPR (complit);
	    tree decl = DECL_EXPR_DECL (decl_s);
	    tree init = DECL_INITIAL (decl);

	    /* struct T x = (struct T) { 0, 1, 2 } can be optimized
	       into struct T x = { 0, 1, 2 } if the address of the
	       compound literal has never been taken.  */
	    if (!TREE_ADDRESSABLE (complit)
		&& !TREE_ADDRESSABLE (decl)
		&& init)
	      {
		*expr_p = copy_node (*expr_p);
		TREE_OPERAND (*expr_p, 1) = init;
		return GS_OK;
	      }
	  }

	default:
	  break;
	}
    }
  while (changed);

  return ret;
}


/* Return true if T looks like a valid GIMPLE statement.  */

static bool
is_gimple_stmt (tree t)
{
  const enum tree_code code = TREE_CODE (t);

  switch (code)
    {
    case NOP_EXPR:
      /* The only valid NOP_EXPR is the empty statement.  */
      return IS_EMPTY_STMT (t);

    case BIND_EXPR:
    case COND_EXPR:
      /* These are only valid if they're void.  */
      return TREE_TYPE (t) == NULL || VOID_TYPE_P (TREE_TYPE (t));

    case SWITCH_EXPR:
    case GOTO_EXPR:
    case RETURN_EXPR:
    case LABEL_EXPR:
    case CASE_LABEL_EXPR:
    case TRY_CATCH_EXPR:
    case TRY_FINALLY_EXPR:
    case EH_FILTER_EXPR:
    case CATCH_EXPR:
    case ASM_EXPR:
    case STATEMENT_LIST:
    case OACC_PARALLEL:
    case OACC_KERNELS:
    case OACC_DATA:
    case OACC_HOST_DATA:
    case OACC_DECLARE:
    case OACC_UPDATE:
    case OACC_ENTER_DATA:
    case OACC_EXIT_DATA:
    case OACC_CACHE:
    case OMP_PARALLEL:
    case OMP_FOR:
    case OMP_SIMD:
    case CILK_SIMD:
    case OMP_DISTRIBUTE:
    case OACC_LOOP:
    case OMP_SECTIONS:
    case OMP_SECTION:
    case OMP_SINGLE:
    case OMP_MASTER:
    case OMP_TASKGROUP:
    case OMP_ORDERED:
    case OMP_CRITICAL:
    case OMP_TASK:
    case OMP_TARGET:
    case OMP_TARGET_DATA:
    case OMP_TARGET_UPDATE:
    case OMP_TARGET_ENTER_DATA:
    case OMP_TARGET_EXIT_DATA:
    case OMP_TASKLOOP:
    case OMP_TEAMS:
      /* These are always void.  */
      return true;

    case CALL_EXPR:
    case MODIFY_EXPR:
    case PREDICT_EXPR:
      /* These are valid regardless of their type.  */
      return true;

    default:
      return false;
    }
}


/* Promote partial stores to COMPLEX variables to total stores.  *EXPR_P is
   a MODIFY_EXPR with a lhs of a REAL/IMAGPART_EXPR of a variable with
   DECL_GIMPLE_REG_P set.

   IMPORTANT NOTE: This promotion is performed by introducing a load of the
   other, unmodified part of the complex object just before the total store.
   As a consequence, if the object is still uninitialized, an undefined value
   will be loaded into a register, which may result in a spurious exception
   if the register is floating-point and the value happens to be a signaling
   NaN for example.  Then the fully-fledged complex operations lowering pass
   followed by a DCE pass are necessary in order to fix things up.  */

static enum gimplify_status
gimplify_modify_expr_complex_part (tree *expr_p, gimple_seq *pre_p,
                                   bool want_value)
{
  enum tree_code code, ocode;
  tree lhs, rhs, new_rhs, other, realpart, imagpart;

  lhs = TREE_OPERAND (*expr_p, 0);
  rhs = TREE_OPERAND (*expr_p, 1);
  code = TREE_CODE (lhs);
  lhs = TREE_OPERAND (lhs, 0);

  ocode = code == REALPART_EXPR ? IMAGPART_EXPR : REALPART_EXPR;
  other = build1 (ocode, TREE_TYPE (rhs), lhs);
  TREE_NO_WARNING (other) = 1;
  other = get_formal_tmp_var (other, pre_p);

  realpart = code == REALPART_EXPR ? rhs : other;
  imagpart = code == REALPART_EXPR ? other : rhs;

  if (TREE_CONSTANT (realpart) && TREE_CONSTANT (imagpart))
    new_rhs = build_complex (TREE_TYPE (lhs), realpart, imagpart);
  else
    new_rhs = build2 (COMPLEX_EXPR, TREE_TYPE (lhs), realpart, imagpart);

  gimplify_seq_add_stmt (pre_p, gimple_build_assign (lhs, new_rhs));
  *expr_p = (want_value) ? rhs : NULL_TREE;

  return GS_ALL_DONE;
}

/* Gimplify the MODIFY_EXPR node pointed to by EXPR_P.

      modify_expr
	      : varname '=' rhs
	      | '*' ID '=' rhs

    PRE_P points to the list where side effects that must happen before
	*EXPR_P should be stored.

    POST_P points to the list where side effects that must happen after
	*EXPR_P should be stored.

    WANT_VALUE is nonzero iff we want to use the value of this expression
	in another expression.  */

static enum gimplify_status
gimplify_modify_expr (tree *expr_p, gimple_seq *pre_p, gimple_seq *post_p,
		      bool want_value)
{
  tree *from_p = &TREE_OPERAND (*expr_p, 1);
  tree *to_p = &TREE_OPERAND (*expr_p, 0);
  enum gimplify_status ret = GS_UNHANDLED;
  gimple *assign;
  location_t loc = EXPR_LOCATION (*expr_p);
  gimple_stmt_iterator gsi;

  gcc_assert (TREE_CODE (*expr_p) == MODIFY_EXPR
	      || TREE_CODE (*expr_p) == INIT_EXPR);

  /* Trying to simplify a clobber using normal logic doesn't work,
     so handle it here.  */
  if (TREE_CLOBBER_P (*from_p))
    {
      ret = gimplify_expr (to_p, pre_p, post_p, is_gimple_lvalue, fb_lvalue);
      if (ret == GS_ERROR)
	return ret;
      gcc_assert (!want_value
		  && (VAR_P (*to_p) || TREE_CODE (*to_p) == MEM_REF));
      gimplify_seq_add_stmt (pre_p, gimple_build_assign (*to_p, *from_p));
      *expr_p = NULL;
      return GS_ALL_DONE;
    }

  /* Insert pointer conversions required by the middle-end that are not
     required by the frontend.  This fixes middle-end type checking for
     for example gcc.dg/redecl-6.c.  */
  if (POINTER_TYPE_P (TREE_TYPE (*to_p)))
    {
      STRIP_USELESS_TYPE_CONVERSION (*from_p);
      if (!useless_type_conversion_p (TREE_TYPE (*to_p), TREE_TYPE (*from_p)))
	*from_p = fold_convert_loc (loc, TREE_TYPE (*to_p), *from_p);
    }

  /* See if any simplifications can be done based on what the RHS is.  */
  ret = gimplify_modify_expr_rhs (expr_p, from_p, to_p, pre_p, post_p,
				  want_value);
  if (ret != GS_UNHANDLED)
    return ret;

  /* For zero sized types only gimplify the left hand side and right hand
     side as statements and throw away the assignment.  Do this after
     gimplify_modify_expr_rhs so we handle TARGET_EXPRs of addressable
     types properly.  */
  if (zero_sized_type (TREE_TYPE (*from_p))
      && !want_value
      /* Don't do this for calls that return addressable types, expand_call
	 relies on those having a lhs.  */
      && !(TREE_ADDRESSABLE (TREE_TYPE (*from_p))
	   && TREE_CODE (*from_p) == CALL_EXPR))
    {
      gimplify_stmt (from_p, pre_p);
      gimplify_stmt (to_p, pre_p);
      *expr_p = NULL_TREE;
      return GS_ALL_DONE;
    }

  /* If the value being copied is of variable width, compute the length
     of the copy into a WITH_SIZE_EXPR.   Note that we need to do this
     before gimplifying any of the operands so that we can resolve any
     PLACEHOLDER_EXPRs in the size.  Also note that the RTL expander uses
     the size of the expression to be copied, not of the destination, so
     that is what we must do here.  */
  maybe_with_size_expr (from_p);

  /* As a special case, we have to temporarily allow for assignments
     with a CALL_EXPR on the RHS.  Since in GIMPLE a function call is
     a toplevel statement, when gimplifying the GENERIC expression
     MODIFY_EXPR <a, CALL_EXPR <foo>>, we cannot create the tuple
     GIMPLE_ASSIGN <a, GIMPLE_CALL <foo>>.

     Instead, we need to create the tuple GIMPLE_CALL <a, foo>.  To
     prevent gimplify_expr from trying to create a new temporary for
     foo's LHS, we tell it that it should only gimplify until it
     reaches the CALL_EXPR.  On return from gimplify_expr, the newly
     created GIMPLE_CALL <foo> will be the last statement in *PRE_P
     and all we need to do here is set 'a' to be its LHS.  */

  /* Gimplify the RHS first for C++17 and bug 71104.  */
  gimple_predicate initial_pred = initial_rhs_predicate_for (*to_p);
  ret = gimplify_expr (from_p, pre_p, post_p, initial_pred, fb_rvalue);
  if (ret == GS_ERROR)
    return ret;

  /* Then gimplify the LHS.  */
  /* If we gimplified the RHS to a CALL_EXPR and that call may return
     twice we have to make sure to gimplify into non-SSA as otherwise
     the abnormal edge added later will make those defs not dominate
     their uses.
     ???  Technically this applies only to the registers used in the
     resulting non-register *TO_P.  */
  bool saved_into_ssa = gimplify_ctxp->into_ssa;
  if (saved_into_ssa
      && TREE_CODE (*from_p) == CALL_EXPR
      && call_expr_flags (*from_p) & ECF_RETURNS_TWICE)
    gimplify_ctxp->into_ssa = false;
  ret = gimplify_expr (to_p, pre_p, post_p, is_gimple_lvalue, fb_lvalue);
  gimplify_ctxp->into_ssa = saved_into_ssa;
  if (ret == GS_ERROR)
    return ret;

  /* Now that the LHS is gimplified, re-gimplify the RHS if our initial
     guess for the predicate was wrong.  */
  gimple_predicate final_pred = rhs_predicate_for (*to_p);
  if (final_pred != initial_pred)
    {
      ret = gimplify_expr (from_p, pre_p, post_p, final_pred, fb_rvalue);
      if (ret == GS_ERROR)
	return ret;
    }

  /* In case of va_arg internal fn wrappped in a WITH_SIZE_EXPR, add the type
     size as argument to the call.  */
  if (TREE_CODE (*from_p) == WITH_SIZE_EXPR)
    {
      tree call = TREE_OPERAND (*from_p, 0);
      tree vlasize = TREE_OPERAND (*from_p, 1);

      if (TREE_CODE (call) == CALL_EXPR
	  && CALL_EXPR_IFN (call) == IFN_VA_ARG)
	{
	  int nargs = call_expr_nargs (call);
	  tree type = TREE_TYPE (call);
	  tree ap = CALL_EXPR_ARG (call, 0);
	  tree tag = CALL_EXPR_ARG (call, 1);
	  tree aptag = CALL_EXPR_ARG (call, 2);
	  tree newcall = build_call_expr_internal_loc (EXPR_LOCATION (call),
						       IFN_VA_ARG, type,
						       nargs + 1, ap, tag,
						       aptag, vlasize);
	  TREE_OPERAND (*from_p, 0) = newcall;
	}
    }

  /* Now see if the above changed *from_p to something we handle specially.  */
  ret = gimplify_modify_expr_rhs (expr_p, from_p, to_p, pre_p, post_p,
				  want_value);
  if (ret != GS_UNHANDLED)
    return ret;

  /* If we've got a variable sized assignment between two lvalues (i.e. does
     not involve a call), then we can make things a bit more straightforward
     by converting the assignment to memcpy or memset.  */
  if (TREE_CODE (*from_p) == WITH_SIZE_EXPR)
    {
      tree from = TREE_OPERAND (*from_p, 0);
      tree size = TREE_OPERAND (*from_p, 1);

      if (TREE_CODE (from) == CONSTRUCTOR)
	return gimplify_modify_expr_to_memset (expr_p, size, want_value, pre_p);

      if (is_gimple_addressable (from))
	{
	  *from_p = from;
	  return gimplify_modify_expr_to_memcpy (expr_p, size, want_value,
	      					 pre_p);
	}
    }

  /* Transform partial stores to non-addressable complex variables into
     total stores.  This allows us to use real instead of virtual operands
     for these variables, which improves optimization.  */
  if ((TREE_CODE (*to_p) == REALPART_EXPR
       || TREE_CODE (*to_p) == IMAGPART_EXPR)
      && is_gimple_reg (TREE_OPERAND (*to_p, 0)))
    return gimplify_modify_expr_complex_part (expr_p, pre_p, want_value);

  /* Try to alleviate the effects of the gimplification creating artificial
     temporaries (see for example is_gimple_reg_rhs) on the debug info, but
     make sure not to create DECL_DEBUG_EXPR links across functions.  */
  if (!gimplify_ctxp->into_ssa
      && VAR_P (*from_p)
      && DECL_IGNORED_P (*from_p)
      && DECL_P (*to_p)
      && !DECL_IGNORED_P (*to_p)
      && decl_function_context (*to_p) == current_function_decl
      && decl_function_context (*from_p) == current_function_decl)
    {
      if (!DECL_NAME (*from_p) && DECL_NAME (*to_p))
	DECL_NAME (*from_p)
	  = create_tmp_var_name (IDENTIFIER_POINTER (DECL_NAME (*to_p)));
      DECL_HAS_DEBUG_EXPR_P (*from_p) = 1;
      SET_DECL_DEBUG_EXPR (*from_p, *to_p);
   }

  if (want_value && TREE_THIS_VOLATILE (*to_p))
    *from_p = get_initialized_tmp_var (*from_p, pre_p, post_p);

  if (TREE_CODE (*from_p) == CALL_EXPR)
    {
      /* Since the RHS is a CALL_EXPR, we need to create a GIMPLE_CALL
	 instead of a GIMPLE_ASSIGN.  */
      gcall *call_stmt;
      if (CALL_EXPR_FN (*from_p) == NULL_TREE)
	{
	  /* Gimplify internal functions created in the FEs.  */
	  int nargs = call_expr_nargs (*from_p), i;
	  enum internal_fn ifn = CALL_EXPR_IFN (*from_p);
	  auto_vec<tree> vargs (nargs);

	  for (i = 0; i < nargs; i++)
	    {
	      gimplify_arg (&CALL_EXPR_ARG (*from_p, i), pre_p,
			    EXPR_LOCATION (*from_p));
	      vargs.quick_push (CALL_EXPR_ARG (*from_p, i));
	    }
	  call_stmt = gimple_build_call_internal_vec (ifn, vargs);
	  gimple_call_set_nothrow (call_stmt, TREE_NOTHROW (*from_p));
	  gimple_set_location (call_stmt, EXPR_LOCATION (*expr_p));
	}
      else
	{
	  tree fnptrtype = TREE_TYPE (CALL_EXPR_FN (*from_p));
	  CALL_EXPR_FN (*from_p) = TREE_OPERAND (CALL_EXPR_FN (*from_p), 0);
	  STRIP_USELESS_TYPE_CONVERSION (CALL_EXPR_FN (*from_p));
	  tree fndecl = get_callee_fndecl (*from_p);
	  if (fndecl
	      && DECL_BUILT_IN_CLASS (fndecl) == BUILT_IN_NORMAL
	      && DECL_FUNCTION_CODE (fndecl) == BUILT_IN_EXPECT
	      && call_expr_nargs (*from_p) == 3)
	    call_stmt = gimple_build_call_internal (IFN_BUILTIN_EXPECT, 3,
						    CALL_EXPR_ARG (*from_p, 0),
						    CALL_EXPR_ARG (*from_p, 1),
						    CALL_EXPR_ARG (*from_p, 2));
	  else
	    {
	      call_stmt = gimple_build_call_from_tree (*from_p, fnptrtype);
	    }
	}
      notice_special_calls (call_stmt);
      if (!gimple_call_noreturn_p (call_stmt) || !should_remove_lhs_p (*to_p))
	gimple_call_set_lhs (call_stmt, *to_p);
      else if (TREE_CODE (*to_p) == SSA_NAME)
	/* The above is somewhat premature, avoid ICEing later for a
	   SSA name w/o a definition.  We may have uses in the GIMPLE IL.
	   ???  This doesn't make it a default-def.  */
	SSA_NAME_DEF_STMT (*to_p) = gimple_build_nop ();

      if (EXPR_CILK_SPAWN (*from_p))
        gimplify_cilk_detach (pre_p);
      assign = call_stmt;
    }
  else
    {
      assign = gimple_build_assign (*to_p, *from_p);
      gimple_set_location (assign, EXPR_LOCATION (*expr_p));
      if (COMPARISON_CLASS_P (*from_p))
	gimple_set_no_warning (assign, TREE_NO_WARNING (*from_p));
    }

  if (gimplify_ctxp->into_ssa && is_gimple_reg (*to_p))
    {
      /* We should have got an SSA name from the start.  */
      gcc_assert (TREE_CODE (*to_p) == SSA_NAME
		  || ! gimple_in_ssa_p (cfun));
    }

  gimplify_seq_add_stmt (pre_p, assign);
  gsi = gsi_last (*pre_p);
  maybe_fold_stmt (&gsi);

  if (want_value)
    {
      *expr_p = TREE_THIS_VOLATILE (*to_p) ? *from_p : unshare_expr (*to_p);
      return GS_OK;
    }
  else
    *expr_p = NULL;

  return GS_ALL_DONE;
}

/* Gimplify a comparison between two variable-sized objects.  Do this
   with a call to BUILT_IN_MEMCMP.  */

static enum gimplify_status
gimplify_variable_sized_compare (tree *expr_p)
{
  location_t loc = EXPR_LOCATION (*expr_p);
  tree op0 = TREE_OPERAND (*expr_p, 0);
  tree op1 = TREE_OPERAND (*expr_p, 1);
  tree t, arg, dest, src, expr;

  arg = TYPE_SIZE_UNIT (TREE_TYPE (op0));
  arg = unshare_expr (arg);
  arg = SUBSTITUTE_PLACEHOLDER_IN_EXPR (arg, op0);
  src = build_fold_addr_expr_loc (loc, op1);
  dest = build_fold_addr_expr_loc (loc, op0);
  t = builtin_decl_implicit (BUILT_IN_MEMCMP);
  t = build_call_expr_loc (loc, t, 3, dest, src, arg);

  expr
    = build2 (TREE_CODE (*expr_p), TREE_TYPE (*expr_p), t, integer_zero_node);
  SET_EXPR_LOCATION (expr, loc);
  *expr_p = expr;

  return GS_OK;
}

/* Gimplify a comparison between two aggregate objects of integral scalar
   mode as a comparison between the bitwise equivalent scalar values.  */

static enum gimplify_status
gimplify_scalar_mode_aggregate_compare (tree *expr_p)
{
  location_t loc = EXPR_LOCATION (*expr_p);
  tree op0 = TREE_OPERAND (*expr_p, 0);
  tree op1 = TREE_OPERAND (*expr_p, 1);

  tree type = TREE_TYPE (op0);
  tree scalar_type = lang_hooks.types.type_for_mode (TYPE_MODE (type), 1);

  op0 = fold_build1_loc (loc, VIEW_CONVERT_EXPR, scalar_type, op0);
  op1 = fold_build1_loc (loc, VIEW_CONVERT_EXPR, scalar_type, op1);

  *expr_p
    = fold_build2_loc (loc, TREE_CODE (*expr_p), TREE_TYPE (*expr_p), op0, op1);

  return GS_OK;
}

/* Gimplify an expression sequence.  This function gimplifies each
   expression and rewrites the original expression with the last
   expression of the sequence in GIMPLE form.

   PRE_P points to the list where the side effects for all the
       expressions in the sequence will be emitted.

   WANT_VALUE is true when the result of the last COMPOUND_EXPR is used.  */

static enum gimplify_status
gimplify_compound_expr (tree *expr_p, gimple_seq *pre_p, bool want_value)
{
  tree t = *expr_p;

  do
    {
      tree *sub_p = &TREE_OPERAND (t, 0);

      if (TREE_CODE (*sub_p) == COMPOUND_EXPR)
	gimplify_compound_expr (sub_p, pre_p, false);
      else
	gimplify_stmt (sub_p, pre_p);

      t = TREE_OPERAND (t, 1);
    }
  while (TREE_CODE (t) == COMPOUND_EXPR);

  *expr_p = t;
  if (want_value)
    return GS_OK;
  else
    {
      gimplify_stmt (expr_p, pre_p);
      return GS_ALL_DONE;
    }
}

/* Gimplify a SAVE_EXPR node.  EXPR_P points to the expression to
   gimplify.  After gimplification, EXPR_P will point to a new temporary
   that holds the original value of the SAVE_EXPR node.

   PRE_P points to the list where side effects that must happen before
   *EXPR_P should be stored.  */

static enum gimplify_status
gimplify_save_expr (tree *expr_p, gimple_seq *pre_p, gimple_seq *post_p)
{
  enum gimplify_status ret = GS_ALL_DONE;
  tree val;

  gcc_assert (TREE_CODE (*expr_p) == SAVE_EXPR);
  val = TREE_OPERAND (*expr_p, 0);

  /* If the SAVE_EXPR has not been resolved, then evaluate it once.  */
  if (!SAVE_EXPR_RESOLVED_P (*expr_p))
    {
      /* The operand may be a void-valued expression.  It is
	 being executed only for its side-effects.  */
      if (TREE_TYPE (val) == void_type_node)
	{
	  ret = gimplify_expr (&TREE_OPERAND (*expr_p, 0), pre_p, post_p,
			       is_gimple_stmt, fb_none);
	  val = NULL;
	}
      else
	/* The temporary may not be an SSA name as later abnormal and EH
	   control flow may invalidate use/def domination.  */
	val = get_initialized_tmp_var (val, pre_p, post_p, false);

      TREE_OPERAND (*expr_p, 0) = val;
      SAVE_EXPR_RESOLVED_P (*expr_p) = 1;
    }

  *expr_p = val;

  return ret;
}

/* Rewrite the ADDR_EXPR node pointed to by EXPR_P

      unary_expr
	      : ...
	      | '&' varname
	      ...

    PRE_P points to the list where side effects that must happen before
	*EXPR_P should be stored.

    POST_P points to the list where side effects that must happen after
	*EXPR_P should be stored.  */

static enum gimplify_status
gimplify_addr_expr (tree *expr_p, gimple_seq *pre_p, gimple_seq *post_p)
{
  tree expr = *expr_p;
  tree op0 = TREE_OPERAND (expr, 0);
  enum gimplify_status ret;
  location_t loc = EXPR_LOCATION (*expr_p);

  switch (TREE_CODE (op0))
    {
    case INDIRECT_REF:
    do_indirect_ref:
      /* Check if we are dealing with an expression of the form '&*ptr'.
	 While the front end folds away '&*ptr' into 'ptr', these
	 expressions may be generated internally by the compiler (e.g.,
	 builtins like __builtin_va_end).  */
      /* Caution: the silent array decomposition semantics we allow for
	 ADDR_EXPR means we can't always discard the pair.  */
      /* Gimplification of the ADDR_EXPR operand may drop
	 cv-qualification conversions, so make sure we add them if
	 needed.  */
      {
	tree op00 = TREE_OPERAND (op0, 0);
	tree t_expr = TREE_TYPE (expr);
	tree t_op00 = TREE_TYPE (op00);

        if (!useless_type_conversion_p (t_expr, t_op00))
	  op00 = fold_convert_loc (loc, TREE_TYPE (expr), op00);
        *expr_p = op00;
        ret = GS_OK;
      }
      break;

    case VIEW_CONVERT_EXPR:
      /* Take the address of our operand and then convert it to the type of
	 this ADDR_EXPR.

	 ??? The interactions of VIEW_CONVERT_EXPR and aliasing is not at
	 all clear.  The impact of this transformation is even less clear.  */

      /* If the operand is a useless conversion, look through it.  Doing so
	 guarantees that the ADDR_EXPR and its operand will remain of the
	 same type.  */
      if (tree_ssa_useless_type_conversion (TREE_OPERAND (op0, 0)))
	op0 = TREE_OPERAND (op0, 0);

      *expr_p = fold_convert_loc (loc, TREE_TYPE (expr),
				  build_fold_addr_expr_loc (loc,
							TREE_OPERAND (op0, 0)));
      ret = GS_OK;
      break;

    case MEM_REF:
      if (integer_zerop (TREE_OPERAND (op0, 1)))
	goto do_indirect_ref;

      /* fall through */

    default:
      /* If we see a call to a declared builtin or see its address
	 being taken (we can unify those cases here) then we can mark
	 the builtin for implicit generation by GCC.  */
      if (TREE_CODE (op0) == FUNCTION_DECL
	  && DECL_BUILT_IN_CLASS (op0) == BUILT_IN_NORMAL
	  && builtin_decl_declared_p (DECL_FUNCTION_CODE (op0)))
	set_builtin_decl_implicit_p (DECL_FUNCTION_CODE (op0), true);

      /* We use fb_either here because the C frontend sometimes takes
	 the address of a call that returns a struct; see
	 gcc.dg/c99-array-lval-1.c.  The gimplifier will correctly make
	 the implied temporary explicit.  */

      /* Make the operand addressable.  */
      ret = gimplify_expr (&TREE_OPERAND (expr, 0), pre_p, post_p,
			   is_gimple_addressable, fb_either);
      if (ret == GS_ERROR)
	break;

      /* Then mark it.  Beware that it may not be possible to do so directly
	 if a temporary has been created by the gimplification.  */
      prepare_gimple_addressable (&TREE_OPERAND (expr, 0), pre_p);

      op0 = TREE_OPERAND (expr, 0);

      /* For various reasons, the gimplification of the expression
	 may have made a new INDIRECT_REF.  */
      if (TREE_CODE (op0) == INDIRECT_REF)
	goto do_indirect_ref;

      mark_addressable (TREE_OPERAND (expr, 0));

      /* The FEs may end up building ADDR_EXPRs early on a decl with
	 an incomplete type.  Re-build ADDR_EXPRs in canonical form
	 here.  */
      if (!types_compatible_p (TREE_TYPE (op0), TREE_TYPE (TREE_TYPE (expr))))
	*expr_p = build_fold_addr_expr (op0);

      /* Make sure TREE_CONSTANT and TREE_SIDE_EFFECTS are set properly.  */
      recompute_tree_invariant_for_addr_expr (*expr_p);

      /* If we re-built the ADDR_EXPR add a conversion to the original type
         if required.  */
      if (!useless_type_conversion_p (TREE_TYPE (expr), TREE_TYPE (*expr_p)))
	*expr_p = fold_convert (TREE_TYPE (expr), *expr_p);

      break;
    }

  return ret;
}

/* Gimplify the operands of an ASM_EXPR.  Input operands should be a gimple
   value; output operands should be a gimple lvalue.  */

static enum gimplify_status
gimplify_asm_expr (tree *expr_p, gimple_seq *pre_p, gimple_seq *post_p)
{
  tree expr;
  int noutputs;
  const char **oconstraints;
  int i;
  tree link;
  const char *constraint;
  bool allows_mem, allows_reg, is_inout;
  enum gimplify_status ret, tret;
  gasm *stmt;
  vec<tree, va_gc> *inputs;
  vec<tree, va_gc> *outputs;
  vec<tree, va_gc> *clobbers;
  vec<tree, va_gc> *labels;
  tree link_next;

  expr = *expr_p;
  noutputs = list_length (ASM_OUTPUTS (expr));
  oconstraints = (const char **) alloca ((noutputs) * sizeof (const char *));

  inputs = NULL;
  outputs = NULL;
  clobbers = NULL;
  labels = NULL;

  ret = GS_ALL_DONE;
  link_next = NULL_TREE;
  for (i = 0, link = ASM_OUTPUTS (expr); link; ++i, link = link_next)
    {
      bool ok;
      size_t constraint_len;

      link_next = TREE_CHAIN (link);

      oconstraints[i]
	= constraint
	= TREE_STRING_POINTER (TREE_VALUE (TREE_PURPOSE (link)));
      constraint_len = strlen (constraint);
      if (constraint_len == 0)
        continue;

      ok = parse_output_constraint (&constraint, i, 0, 0,
				    &allows_mem, &allows_reg, &is_inout);
      if (!ok)
	{
	  ret = GS_ERROR;
	  is_inout = false;
	}

      if (!allows_reg && allows_mem)
	mark_addressable (TREE_VALUE (link));

      tret = gimplify_expr (&TREE_VALUE (link), pre_p, post_p,
			    is_inout ? is_gimple_min_lval : is_gimple_lvalue,
			    fb_lvalue | fb_mayfail);
      if (tret == GS_ERROR)
	{
	  error ("invalid lvalue in asm output %d", i);
	  ret = tret;
	}

      /* If the constraint does not allow memory make sure we gimplify
         it to a register if it is not already but its base is.  This
	 happens for complex and vector components.  */
      if (!allows_mem)
	{
	  tree op = TREE_VALUE (link);
	  if (! is_gimple_val (op)
	      && is_gimple_reg_type (TREE_TYPE (op))
	      && is_gimple_reg (get_base_address (op)))
	    {
	      tree tem = create_tmp_reg (TREE_TYPE (op));
	      tree ass;
	      if (is_inout)
		{
		  ass = build2 (MODIFY_EXPR, TREE_TYPE (tem),
				tem, unshare_expr (op));
		  gimplify_and_add (ass, pre_p);
		}
	      ass = build2 (MODIFY_EXPR, TREE_TYPE (tem), op, tem);
	      gimplify_and_add (ass, post_p);

	      TREE_VALUE (link) = tem;
	      tret = GS_OK;
	    }
	}

      vec_safe_push (outputs, link);
      TREE_CHAIN (link) = NULL_TREE;

      if (is_inout)
	{
	  /* An input/output operand.  To give the optimizers more
	     flexibility, split it into separate input and output
 	     operands.  */
	  tree input;
	  /* Buffer big enough to format a 32-bit UINT_MAX into.  */
	  char buf[11];

	  /* Turn the in/out constraint into an output constraint.  */
	  char *p = xstrdup (constraint);
	  p[0] = '=';
	  TREE_VALUE (TREE_PURPOSE (link)) = build_string (constraint_len, p);

	  /* And add a matching input constraint.  */
	  if (allows_reg)
	    {
	      sprintf (buf, "%u", i);

	      /* If there are multiple alternatives in the constraint,
		 handle each of them individually.  Those that allow register
		 will be replaced with operand number, the others will stay
		 unchanged.  */
	      if (strchr (p, ',') != NULL)
		{
		  size_t len = 0, buflen = strlen (buf);
		  char *beg, *end, *str, *dst;

		  for (beg = p + 1;;)
		    {
		      end = strchr (beg, ',');
		      if (end == NULL)
			end = strchr (beg, '\0');
		      if ((size_t) (end - beg) < buflen)
			len += buflen + 1;
		      else
			len += end - beg + 1;
		      if (*end)
			beg = end + 1;
		      else
			break;
		    }

		  str = (char *) alloca (len);
		  for (beg = p + 1, dst = str;;)
		    {
		      const char *tem;
		      bool mem_p, reg_p, inout_p;

		      end = strchr (beg, ',');
		      if (end)
			*end = '\0';
		      beg[-1] = '=';
		      tem = beg - 1;
		      parse_output_constraint (&tem, i, 0, 0,
					       &mem_p, &reg_p, &inout_p);
		      if (dst != str)
			*dst++ = ',';
		      if (reg_p)
			{
			  memcpy (dst, buf, buflen);
			  dst += buflen;
			}
		      else
			{
			  if (end)
			    len = end - beg;
			  else
			    len = strlen (beg);
			  memcpy (dst, beg, len);
			  dst += len;
			}
		      if (end)
			beg = end + 1;
		      else
			break;
		    }
		  *dst = '\0';
		  input = build_string (dst - str, str);
		}
	      else
		input = build_string (strlen (buf), buf);
	    }
	  else
	    input = build_string (constraint_len - 1, constraint + 1);

	  free (p);

	  input = build_tree_list (build_tree_list (NULL_TREE, input),
				   unshare_expr (TREE_VALUE (link)));
	  ASM_INPUTS (expr) = chainon (ASM_INPUTS (expr), input);
	}
    }

  link_next = NULL_TREE;
  for (link = ASM_INPUTS (expr); link; ++i, link = link_next)
    {
      link_next = TREE_CHAIN (link);
      constraint = TREE_STRING_POINTER (TREE_VALUE (TREE_PURPOSE (link)));
      parse_input_constraint (&constraint, 0, 0, noutputs, 0,
			      oconstraints, &allows_mem, &allows_reg);

      /* If we can't make copies, we can only accept memory.  */
      if (TREE_ADDRESSABLE (TREE_TYPE (TREE_VALUE (link))))
	{
	  if (allows_mem)
	    allows_reg = 0;
	  else
	    {
	      error ("impossible constraint in %<asm%>");
	      error ("non-memory input %d must stay in memory", i);
	      return GS_ERROR;
	    }
	}

      /* If the operand is a memory input, it should be an lvalue.  */
      if (!allows_reg && allows_mem)
	{
	  tree inputv = TREE_VALUE (link);
	  STRIP_NOPS (inputv);
	  if (TREE_CODE (inputv) == PREDECREMENT_EXPR
	      || TREE_CODE (inputv) == PREINCREMENT_EXPR
	      || TREE_CODE (inputv) == POSTDECREMENT_EXPR
	      || TREE_CODE (inputv) == POSTINCREMENT_EXPR
	      || TREE_CODE (inputv) == MODIFY_EXPR)
	    TREE_VALUE (link) = error_mark_node;
	  tret = gimplify_expr (&TREE_VALUE (link), pre_p, post_p,
				is_gimple_lvalue, fb_lvalue | fb_mayfail);
	  if (tret != GS_ERROR)
	    {
	      /* Unlike output operands, memory inputs are not guaranteed
		 to be lvalues by the FE, and while the expressions are
		 marked addressable there, if it is e.g. a statement
		 expression, temporaries in it might not end up being
		 addressable.  They might be already used in the IL and thus
		 it is too late to make them addressable now though.  */
	      tree x = TREE_VALUE (link);
	      while (handled_component_p (x))
		x = TREE_OPERAND (x, 0);
	      if (TREE_CODE (x) == MEM_REF
		  && TREE_CODE (TREE_OPERAND (x, 0)) == ADDR_EXPR)
		x = TREE_OPERAND (TREE_OPERAND (x, 0), 0);
	      if ((VAR_P (x)
		   || TREE_CODE (x) == PARM_DECL
		   || TREE_CODE (x) == RESULT_DECL)
		  && !TREE_ADDRESSABLE (x)
		  && is_gimple_reg (x))
		{
		  warning_at (EXPR_LOC_OR_LOC (TREE_VALUE (link),
					       input_location), 0,
			      "memory input %d is not directly addressable",
			      i);
		  prepare_gimple_addressable (&TREE_VALUE (link), pre_p);
		}
	    }
	  mark_addressable (TREE_VALUE (link));
	  if (tret == GS_ERROR)
	    {
	      error_at (EXPR_LOC_OR_LOC (TREE_VALUE (link), input_location),
			"memory input %d is not directly addressable", i);
	      ret = tret;
	    }
	}
      else
	{
	  tret = gimplify_expr (&TREE_VALUE (link), pre_p, post_p,
				is_gimple_asm_val, fb_rvalue);
	  if (tret == GS_ERROR)
	    ret = tret;
	}

      TREE_CHAIN (link) = NULL_TREE;
      vec_safe_push (inputs, link);
    }

  link_next = NULL_TREE;
  for (link = ASM_CLOBBERS (expr); link; ++i, link = link_next)
    {
      link_next = TREE_CHAIN (link);
      TREE_CHAIN (link) = NULL_TREE;
      vec_safe_push (clobbers, link);
    }

  link_next = NULL_TREE;
  for (link = ASM_LABELS (expr); link; ++i, link = link_next)
    {
      link_next = TREE_CHAIN (link);
      TREE_CHAIN (link) = NULL_TREE;
      vec_safe_push (labels, link);
    }

  /* Do not add ASMs with errors to the gimple IL stream.  */
  if (ret != GS_ERROR)
    {
      stmt = gimple_build_asm_vec (TREE_STRING_POINTER (ASM_STRING (expr)),
				   inputs, outputs, clobbers, labels);

      gimple_asm_set_volatile (stmt, ASM_VOLATILE_P (expr) || noutputs == 0);
      gimple_asm_set_input (stmt, ASM_INPUT_P (expr));

      gimplify_seq_add_stmt (pre_p, stmt);
    }

  return ret;
}

/* Gimplify a CLEANUP_POINT_EXPR.  Currently this works by adding
   GIMPLE_WITH_CLEANUP_EXPRs to the prequeue as we encounter cleanups while
   gimplifying the body, and converting them to TRY_FINALLY_EXPRs when we
   return to this function.

   FIXME should we complexify the prequeue handling instead?  Or use flags
   for all the cleanups and let the optimizer tighten them up?  The current
   code seems pretty fragile; it will break on a cleanup within any
   non-conditional nesting.  But any such nesting would be broken, anyway;
   we can't write a TRY_FINALLY_EXPR that starts inside a nesting construct
   and continues out of it.  We can do that at the RTL level, though, so
   having an optimizer to tighten up try/finally regions would be a Good
   Thing.  */

static enum gimplify_status
gimplify_cleanup_point_expr (tree *expr_p, gimple_seq *pre_p)
{
  gimple_stmt_iterator iter;
  gimple_seq body_sequence = NULL;

  tree temp = voidify_wrapper_expr (*expr_p, NULL);

  /* We only care about the number of conditions between the innermost
     CLEANUP_POINT_EXPR and the cleanup.  So save and reset the count and
     any cleanups collected outside the CLEANUP_POINT_EXPR.  */
  int old_conds = gimplify_ctxp->conditions;
  gimple_seq old_cleanups = gimplify_ctxp->conditional_cleanups;
  bool old_in_cleanup_point_expr = gimplify_ctxp->in_cleanup_point_expr;
  gimplify_ctxp->conditions = 0;
  gimplify_ctxp->conditional_cleanups = NULL;
  gimplify_ctxp->in_cleanup_point_expr = true;

  gimplify_stmt (&TREE_OPERAND (*expr_p, 0), &body_sequence);

  gimplify_ctxp->conditions = old_conds;
  gimplify_ctxp->conditional_cleanups = old_cleanups;
  gimplify_ctxp->in_cleanup_point_expr = old_in_cleanup_point_expr;

  for (iter = gsi_start (body_sequence); !gsi_end_p (iter); )
    {
      gimple *wce = gsi_stmt (iter);

      if (gimple_code (wce) == GIMPLE_WITH_CLEANUP_EXPR)
	{
	  if (gsi_one_before_end_p (iter))
	    {
              /* Note that gsi_insert_seq_before and gsi_remove do not
                 scan operands, unlike some other sequence mutators.  */
	      if (!gimple_wce_cleanup_eh_only (wce))
		gsi_insert_seq_before_without_update (&iter,
						      gimple_wce_cleanup (wce),
						      GSI_SAME_STMT);
	      gsi_remove (&iter, true);
	      break;
	    }
	  else
	    {
	      gtry *gtry;
	      gimple_seq seq;
	      enum gimple_try_flags kind;

	      if (gimple_wce_cleanup_eh_only (wce))
		kind = GIMPLE_TRY_CATCH;
	      else
		kind = GIMPLE_TRY_FINALLY;
	      seq = gsi_split_seq_after (iter);

	      gtry = gimple_build_try (seq, gimple_wce_cleanup (wce), kind);
              /* Do not use gsi_replace here, as it may scan operands.
                 We want to do a simple structural modification only.  */
	      gsi_set_stmt (&iter, gtry);
	      iter = gsi_start (gtry->eval);
	    }
	}
      else
	gsi_next (&iter);
    }

  gimplify_seq_add_seq (pre_p, body_sequence);
  if (temp)
    {
      *expr_p = temp;
      return GS_OK;
    }
  else
    {
      *expr_p = NULL;
      return GS_ALL_DONE;
    }
}

/* Insert a cleanup marker for gimplify_cleanup_point_expr.  CLEANUP
   is the cleanup action required.  EH_ONLY is true if the cleanup should
   only be executed if an exception is thrown, not on normal exit.
   If FORCE_UNCOND is true perform the cleanup unconditionally;  this is
   only valid for clobbers.  */

static void
gimple_push_cleanup (tree var, tree cleanup, bool eh_only, gimple_seq *pre_p,
		     bool force_uncond = false)
{
  gimple *wce;
  gimple_seq cleanup_stmts = NULL;

  /* Errors can result in improperly nested cleanups.  Which results in
     confusion when trying to resolve the GIMPLE_WITH_CLEANUP_EXPR.  */
  if (seen_error ())
    return;

  if (gimple_conditional_context ())
    {
      /* If we're in a conditional context, this is more complex.  We only
	 want to run the cleanup if we actually ran the initialization that
	 necessitates it, but we want to run it after the end of the
	 conditional context.  So we wrap the try/finally around the
	 condition and use a flag to determine whether or not to actually
	 run the destructor.  Thus

	   test ? f(A()) : 0

	 becomes (approximately)

	   flag = 0;
	   try {
	     if (test) { A::A(temp); flag = 1; val = f(temp); }
	     else { val = 0; }
	   } finally {
	     if (flag) A::~A(temp);
	   }
	   val
      */
      if (force_uncond)
	{
	  gimplify_stmt (&cleanup, &cleanup_stmts);
	  wce = gimple_build_wce (cleanup_stmts);
	  gimplify_seq_add_stmt (&gimplify_ctxp->conditional_cleanups, wce);
	}
      else
	{
	  tree flag = create_tmp_var (boolean_type_node, "cleanup");
	  gassign *ffalse = gimple_build_assign (flag, boolean_false_node);
	  gassign *ftrue = gimple_build_assign (flag, boolean_true_node);

	  cleanup = build3 (COND_EXPR, void_type_node, flag, cleanup, NULL);
	  gimplify_stmt (&cleanup, &cleanup_stmts);
	  wce = gimple_build_wce (cleanup_stmts);

	  gimplify_seq_add_stmt (&gimplify_ctxp->conditional_cleanups, ffalse);
	  gimplify_seq_add_stmt (&gimplify_ctxp->conditional_cleanups, wce);
	  gimplify_seq_add_stmt (pre_p, ftrue);

	  /* Because of this manipulation, and the EH edges that jump
	     threading cannot redirect, the temporary (VAR) will appear
	     to be used uninitialized.  Don't warn.  */
	  TREE_NO_WARNING (var) = 1;
	}
    }
  else
    {
      gimplify_stmt (&cleanup, &cleanup_stmts);
      wce = gimple_build_wce (cleanup_stmts);
      gimple_wce_set_cleanup_eh_only (wce, eh_only);
      gimplify_seq_add_stmt (pre_p, wce);
    }
}

/* Gimplify a TARGET_EXPR which doesn't appear on the rhs of an INIT_EXPR.  */

static enum gimplify_status
gimplify_target_expr (tree *expr_p, gimple_seq *pre_p, gimple_seq *post_p)
{
  tree targ = *expr_p;
  tree temp = TARGET_EXPR_SLOT (targ);
  tree init = TARGET_EXPR_INITIAL (targ);
  enum gimplify_status ret;

  bool unpoison_empty_seq = false;
  gimple_stmt_iterator unpoison_it;

  if (init)
    {
      tree cleanup = NULL_TREE;

      /* TARGET_EXPR temps aren't part of the enclosing block, so add it
	 to the temps list.  Handle also variable length TARGET_EXPRs.  */
      if (TREE_CODE (DECL_SIZE (temp)) != INTEGER_CST)
	{
	  if (!TYPE_SIZES_GIMPLIFIED (TREE_TYPE (temp)))
	    gimplify_type_sizes (TREE_TYPE (temp), pre_p);
	  gimplify_vla_decl (temp, pre_p);
	}
      else
	{
	  /* Save location where we need to place unpoisoning.  It's possible
	     that a variable will be converted to needs_to_live_in_memory.  */
	  unpoison_it = gsi_last (*pre_p);
	  unpoison_empty_seq = gsi_end_p (unpoison_it);

	  gimple_add_tmp_var (temp);
	}

      /* If TARGET_EXPR_INITIAL is void, then the mere evaluation of the
	 expression is supposed to initialize the slot.  */
      if (VOID_TYPE_P (TREE_TYPE (init)))
	ret = gimplify_expr (&init, pre_p, post_p, is_gimple_stmt, fb_none);
      else
	{
	  tree init_expr = build2 (INIT_EXPR, void_type_node, temp, init);
	  init = init_expr;
	  ret = gimplify_expr (&init, pre_p, post_p, is_gimple_stmt, fb_none);
	  init = NULL;
	  ggc_free (init_expr);
	}
      if (ret == GS_ERROR)
	{
	  /* PR c++/28266 Make sure this is expanded only once. */
	  TARGET_EXPR_INITIAL (targ) = NULL_TREE;
	  return GS_ERROR;
	}
      if (init)
	gimplify_and_add (init, pre_p);

      /* If needed, push the cleanup for the temp.  */
      if (TARGET_EXPR_CLEANUP (targ))
	{
	  if (CLEANUP_EH_ONLY (targ))
	    gimple_push_cleanup (temp, TARGET_EXPR_CLEANUP (targ),
				 CLEANUP_EH_ONLY (targ), pre_p);
	  else
	    cleanup = TARGET_EXPR_CLEANUP (targ);
	}

      /* Add a clobber for the temporary going out of scope, like
	 gimplify_bind_expr.  */
      if (gimplify_ctxp->in_cleanup_point_expr
	  && needs_to_live_in_memory (temp))
	{
	  if (flag_stack_reuse == SR_ALL)
	    {
	      tree clobber = build_constructor (TREE_TYPE (temp),
						NULL);
	      TREE_THIS_VOLATILE (clobber) = true;
	      clobber = build2 (MODIFY_EXPR, TREE_TYPE (temp), temp, clobber);
	      gimple_push_cleanup (temp, clobber, false, pre_p, true);
	    }
	  if (asan_poisoned_variables
	      && DECL_ALIGN (temp) <= MAX_SUPPORTED_STACK_ALIGNMENT
	      && dbg_cnt (asan_use_after_scope))
	    {
	      tree asan_cleanup = build_asan_poison_call_expr (temp);
	      if (asan_cleanup)
		{
		  if (unpoison_empty_seq)
		    unpoison_it = gsi_start (*pre_p);

		  asan_poison_variable (temp, false, &unpoison_it,
					unpoison_empty_seq);
		  gimple_push_cleanup (temp, asan_cleanup, false, pre_p);
		}
	    }
	}
      if (cleanup)
	gimple_push_cleanup (temp, cleanup, false, pre_p);

      /* Only expand this once.  */
      TREE_OPERAND (targ, 3) = init;
      TARGET_EXPR_INITIAL (targ) = NULL_TREE;
    }
  else
    /* We should have expanded this before.  */
    gcc_assert (DECL_SEEN_IN_BIND_EXPR_P (temp));

  *expr_p = temp;
  return GS_OK;
}

/* Gimplification of expression trees.  */

/* Gimplify an expression which appears at statement context.  The
   corresponding GIMPLE statements are added to *SEQ_P.  If *SEQ_P is
   NULL, a new sequence is allocated.

   Return true if we actually added a statement to the queue.  */

bool
gimplify_stmt (tree *stmt_p, gimple_seq *seq_p)
{
  gimple_seq_node last;

  last = gimple_seq_last (*seq_p);
  gimplify_expr (stmt_p, seq_p, NULL, is_gimple_stmt, fb_none);
  return last != gimple_seq_last (*seq_p);
}

/* Add FIRSTPRIVATE entries for DECL in the OpenMP the surrounding parallels
   to CTX.  If entries already exist, force them to be some flavor of private.
   If there is no enclosing parallel, do nothing.  */

void
omp_firstprivatize_variable (struct gimplify_omp_ctx *ctx, tree decl)
{
  splay_tree_node n;

  if (decl == NULL || !DECL_P (decl) || ctx->region_type == ORT_NONE)
    return;

  do
    {
      n = splay_tree_lookup (ctx->variables, (splay_tree_key)decl);
      if (n != NULL)
	{
	  if (n->value & GOVD_SHARED)
	    n->value = GOVD_FIRSTPRIVATE | (n->value & GOVD_SEEN);
	  else if (n->value & GOVD_MAP)
	    n->value |= GOVD_MAP_TO_ONLY;
	  else
	    return;
	}
      else if ((ctx->region_type & ORT_TARGET) != 0)
	{
	  if (ctx->target_map_scalars_firstprivate)
	    omp_add_variable (ctx, decl, GOVD_FIRSTPRIVATE);
	  else
	    omp_add_variable (ctx, decl, GOVD_MAP | GOVD_MAP_TO_ONLY);
	}
      else if (ctx->region_type != ORT_WORKSHARE
	       && ctx->region_type != ORT_SIMD
	       && ctx->region_type != ORT_ACC
	       && !(ctx->region_type & ORT_TARGET_DATA))
	omp_add_variable (ctx, decl, GOVD_FIRSTPRIVATE);

      ctx = ctx->outer_context;
    }
  while (ctx);
}

/* Similarly for each of the type sizes of TYPE.  */

static void
omp_firstprivatize_type_sizes (struct gimplify_omp_ctx *ctx, tree type)
{
  if (type == NULL || type == error_mark_node)
    return;
  type = TYPE_MAIN_VARIANT (type);

  if (ctx->privatized_types->add (type))
    return;

  switch (TREE_CODE (type))
    {
    case INTEGER_TYPE:
    case ENUMERAL_TYPE:
    case BOOLEAN_TYPE:
    case REAL_TYPE:
    case FIXED_POINT_TYPE:
      omp_firstprivatize_variable (ctx, TYPE_MIN_VALUE (type));
      omp_firstprivatize_variable (ctx, TYPE_MAX_VALUE (type));
      break;

    case ARRAY_TYPE:
      omp_firstprivatize_type_sizes (ctx, TREE_TYPE (type));
      omp_firstprivatize_type_sizes (ctx, TYPE_DOMAIN (type));
      break;

    case RECORD_TYPE:
    case UNION_TYPE:
    case QUAL_UNION_TYPE:
      {
	tree field;
	for (field = TYPE_FIELDS (type); field; field = DECL_CHAIN (field))
	  if (TREE_CODE (field) == FIELD_DECL)
	    {
	      omp_firstprivatize_variable (ctx, DECL_FIELD_OFFSET (field));
	      omp_firstprivatize_type_sizes (ctx, TREE_TYPE (field));
	    }
      }
      break;

    case POINTER_TYPE:
    case REFERENCE_TYPE:
      omp_firstprivatize_type_sizes (ctx, TREE_TYPE (type));
      break;

    default:
      break;
    }

  omp_firstprivatize_variable (ctx, TYPE_SIZE (type));
  omp_firstprivatize_variable (ctx, TYPE_SIZE_UNIT (type));
  lang_hooks.types.omp_firstprivatize_type_sizes (ctx, type);
}

/* Add an entry for DECL in the OMP context CTX with FLAGS.  */

static void
omp_add_variable (struct gimplify_omp_ctx *ctx, tree decl, unsigned int flags)
{
  splay_tree_node n;
  unsigned int nflags;
  tree t;

  if (error_operand_p (decl) || ctx->region_type == ORT_NONE)
    return;

  /* Never elide decls whose type has TREE_ADDRESSABLE set.  This means
     there are constructors involved somewhere.  Exception is a shared clause,
     there is nothing privatized in that case.  */
  if ((flags & GOVD_SHARED) == 0
      && (TREE_ADDRESSABLE (TREE_TYPE (decl))
	  || TYPE_NEEDS_CONSTRUCTING (TREE_TYPE (decl))))
    flags |= GOVD_SEEN;

  n = splay_tree_lookup (ctx->variables, (splay_tree_key)decl);
  if (n != NULL && (n->value & GOVD_DATA_SHARE_CLASS) != 0)
    {
      /* We shouldn't be re-adding the decl with the same data
	 sharing class.  */
      gcc_assert ((n->value & GOVD_DATA_SHARE_CLASS & flags) == 0);
      nflags = n->value | flags;
      /* The only combination of data sharing classes we should see is
	 FIRSTPRIVATE and LASTPRIVATE.  However, OpenACC permits
	 reduction variables to be used in data sharing clauses.  */
      gcc_assert ((ctx->region_type & ORT_ACC) != 0
		  || ((nflags & GOVD_DATA_SHARE_CLASS)
		      == (GOVD_FIRSTPRIVATE | GOVD_LASTPRIVATE))
		  || (flags & GOVD_DATA_SHARE_CLASS) == 0);
      n->value = nflags;
      return;
    }

  /* When adding a variable-sized variable, we have to handle all sorts
     of additional bits of data: the pointer replacement variable, and
     the parameters of the type.  */
  if (DECL_SIZE (decl) && TREE_CODE (DECL_SIZE (decl)) != INTEGER_CST)
    {
      /* Add the pointer replacement variable as PRIVATE if the variable
	 replacement is private, else FIRSTPRIVATE since we'll need the
	 address of the original variable either for SHARED, or for the
	 copy into or out of the context.  */
      if (!(flags & GOVD_LOCAL))
	{
	  if (flags & GOVD_MAP)
	    nflags = GOVD_MAP | GOVD_MAP_TO_ONLY | GOVD_EXPLICIT;
	  else if (flags & GOVD_PRIVATE)
	    nflags = GOVD_PRIVATE;
	  else if ((ctx->region_type & (ORT_TARGET | ORT_TARGET_DATA)) != 0
		   && (flags & GOVD_FIRSTPRIVATE))
	    nflags = GOVD_PRIVATE | GOVD_EXPLICIT;
	  else
	    nflags = GOVD_FIRSTPRIVATE;
	  nflags |= flags & GOVD_SEEN;
	  t = DECL_VALUE_EXPR (decl);
	  gcc_assert (TREE_CODE (t) == INDIRECT_REF);
	  t = TREE_OPERAND (t, 0);
	  gcc_assert (DECL_P (t));
	  omp_add_variable (ctx, t, nflags);
	}

      /* Add all of the variable and type parameters (which should have
	 been gimplified to a formal temporary) as FIRSTPRIVATE.  */
      omp_firstprivatize_variable (ctx, DECL_SIZE_UNIT (decl));
      omp_firstprivatize_variable (ctx, DECL_SIZE (decl));
      omp_firstprivatize_type_sizes (ctx, TREE_TYPE (decl));

      /* The variable-sized variable itself is never SHARED, only some form
	 of PRIVATE.  The sharing would take place via the pointer variable
	 which we remapped above.  */
      if (flags & GOVD_SHARED)
	flags = GOVD_SHARED | GOVD_DEBUG_PRIVATE
		| (flags & (GOVD_SEEN | GOVD_EXPLICIT));

      /* We're going to make use of the TYPE_SIZE_UNIT at least in the
	 alloca statement we generate for the variable, so make sure it
	 is available.  This isn't automatically needed for the SHARED
	 case, since we won't be allocating local storage then.
	 For local variables TYPE_SIZE_UNIT might not be gimplified yet,
	 in this case omp_notice_variable will be called later
	 on when it is gimplified.  */
      else if (! (flags & (GOVD_LOCAL | GOVD_MAP))
	       && DECL_P (TYPE_SIZE_UNIT (TREE_TYPE (decl))))
	omp_notice_variable (ctx, TYPE_SIZE_UNIT (TREE_TYPE (decl)), true);
    }
  else if ((flags & (GOVD_MAP | GOVD_LOCAL)) == 0
	   && lang_hooks.decls.omp_privatize_by_reference (decl))
    {
      omp_firstprivatize_type_sizes (ctx, TREE_TYPE (decl));

      /* Similar to the direct variable sized case above, we'll need the
	 size of references being privatized.  */
      if ((flags & GOVD_SHARED) == 0)
	{
	  t = TYPE_SIZE_UNIT (TREE_TYPE (TREE_TYPE (decl)));
	  if (DECL_P (t))
	    omp_notice_variable (ctx, t, true);
	}
    }

  if (n != NULL)
    n->value |= flags;
  else
    splay_tree_insert (ctx->variables, (splay_tree_key)decl, flags);

  /* For reductions clauses in OpenACC loop directives, by default create a
     copy clause on the enclosing parallel construct for carrying back the
     results.  */
  if (ctx->region_type == ORT_ACC && (flags & GOVD_REDUCTION))
    {
      struct gimplify_omp_ctx *outer_ctx = ctx->outer_context;
      while (outer_ctx)
	{
	  n = splay_tree_lookup (outer_ctx->variables, (splay_tree_key)decl);
	  if (n != NULL)
	    {
	      /* Ignore local variables and explicitly declared clauses.  */
	      if (n->value & (GOVD_LOCAL | GOVD_EXPLICIT))
		break;
	      else if (outer_ctx->region_type == ORT_ACC_KERNELS)
		{
		  /* According to the OpenACC spec, such a reduction variable
		     should already have a copy map on a kernels construct,
		     verify that here.  */
		  gcc_assert (!(n->value & GOVD_FIRSTPRIVATE)
			      && (n->value & GOVD_MAP));
		}
	      else if (outer_ctx->region_type == ORT_ACC_PARALLEL)
		{
		  /* Remove firstprivate and make it a copy map.  */
		  n->value &= ~GOVD_FIRSTPRIVATE;
		  n->value |= GOVD_MAP;
		}
	    }
	  else if (outer_ctx->region_type == ORT_ACC_PARALLEL)
	    {
	      splay_tree_insert (outer_ctx->variables, (splay_tree_key)decl,
				 GOVD_MAP | GOVD_SEEN);
	      break;
	    }
	  outer_ctx = outer_ctx->outer_context;
	}
    }
}

/* Notice a threadprivate variable DECL used in OMP context CTX.
   This just prints out diagnostics about threadprivate variable uses
   in untied tasks.  If DECL2 is non-NULL, prevent this warning
   on that variable.  */

static bool
omp_notice_threadprivate_variable (struct gimplify_omp_ctx *ctx, tree decl,
				   tree decl2)
{
  splay_tree_node n;
  struct gimplify_omp_ctx *octx;

  for (octx = ctx; octx; octx = octx->outer_context)
    if ((octx->region_type & ORT_TARGET) != 0)
      {
	n = splay_tree_lookup (octx->variables, (splay_tree_key)decl);
	if (n == NULL)
	  {
	    error ("threadprivate variable %qE used in target region",
		   DECL_NAME (decl));
	    error_at (octx->location, "enclosing target region");
	    splay_tree_insert (octx->variables, (splay_tree_key)decl, 0);
	  }
	if (decl2)
	  splay_tree_insert (octx->variables, (splay_tree_key)decl2, 0);
      }

  if (ctx->region_type != ORT_UNTIED_TASK)
    return false;
  n = splay_tree_lookup (ctx->variables, (splay_tree_key)decl);
  if (n == NULL)
    {
      error ("threadprivate variable %qE used in untied task",
	     DECL_NAME (decl));
      error_at (ctx->location, "enclosing task");
      splay_tree_insert (ctx->variables, (splay_tree_key)decl, 0);
    }
  if (decl2)
    splay_tree_insert (ctx->variables, (splay_tree_key)decl2, 0);
  return false;
}

/* Return true if global var DECL is device resident.  */

static bool
device_resident_p (tree decl)
{
  tree attr = lookup_attribute ("oacc declare target", DECL_ATTRIBUTES (decl));

  if (!attr)
    return false;

  for (tree t = TREE_VALUE (attr); t; t = TREE_PURPOSE (t))
    {
      tree c = TREE_VALUE (t);
      if (OMP_CLAUSE_MAP_KIND (c) == GOMP_MAP_DEVICE_RESIDENT)
	return true;
    }

  return false;
}

/* Return true if DECL has an ACC DECLARE attribute.  */

static bool
is_oacc_declared (tree decl)
{
  tree t = TREE_CODE (decl) == MEM_REF ? TREE_OPERAND (decl, 0) : decl;
  tree declared = lookup_attribute ("oacc declare target", DECL_ATTRIBUTES (t));
  return declared != NULL_TREE;
}

/* Determine outer default flags for DECL mentioned in an OMP region
   but not declared in an enclosing clause.

   ??? Some compiler-generated variables (like SAVE_EXPRs) could be
   remapped firstprivate instead of shared.  To some extent this is
   addressed in omp_firstprivatize_type_sizes, but not
   effectively.  */

static unsigned
omp_default_clause (struct gimplify_omp_ctx *ctx, tree decl,
		    bool in_code, unsigned flags)
{
  enum omp_clause_default_kind default_kind = ctx->default_kind;
  enum omp_clause_default_kind kind;

  kind = lang_hooks.decls.omp_predetermined_sharing (decl);
  if (kind != OMP_CLAUSE_DEFAULT_UNSPECIFIED)
    default_kind = kind;

  switch (default_kind)
    {
    case OMP_CLAUSE_DEFAULT_NONE:
      {
	const char *rtype;

	if (ctx->region_type & ORT_PARALLEL)
	  rtype = "parallel";
	else if (ctx->region_type & ORT_TASK)
	  rtype = "task";
	else if (ctx->region_type & ORT_TEAMS)
	  rtype = "teams";
	else
	  gcc_unreachable ();
	
	error ("%qE not specified in enclosing %qs",
	       DECL_NAME (lang_hooks.decls.omp_report_decl (decl)), rtype);
	error_at (ctx->location, "enclosing %qs", rtype);
      }
      /* FALLTHRU */
    case OMP_CLAUSE_DEFAULT_SHARED:
      flags |= GOVD_SHARED;
      break;
    case OMP_CLAUSE_DEFAULT_PRIVATE:
      flags |= GOVD_PRIVATE;
      break;
    case OMP_CLAUSE_DEFAULT_FIRSTPRIVATE:
      flags |= GOVD_FIRSTPRIVATE;
      break;
    case OMP_CLAUSE_DEFAULT_UNSPECIFIED:
      /* decl will be either GOVD_FIRSTPRIVATE or GOVD_SHARED.  */
      gcc_assert ((ctx->region_type & ORT_TASK) != 0);
      if (struct gimplify_omp_ctx *octx = ctx->outer_context)
	{
	  omp_notice_variable (octx, decl, in_code);
	  for (; octx; octx = octx->outer_context)
	    {
	      splay_tree_node n2;

	      n2 = splay_tree_lookup (octx->variables, (splay_tree_key) decl);
	      if ((octx->region_type & (ORT_TARGET_DATA | ORT_TARGET)) != 0
		  && (n2 == NULL || (n2->value & GOVD_DATA_SHARE_CLASS) == 0))
		continue;
	      if (n2 && (n2->value & GOVD_DATA_SHARE_CLASS) != GOVD_SHARED)
		{
		  flags |= GOVD_FIRSTPRIVATE;
		  goto found_outer;
		}
	      if ((octx->region_type & (ORT_PARALLEL | ORT_TEAMS)) != 0)
		{
		  flags |= GOVD_SHARED;
		  goto found_outer;
		}
	    }
	}
      
      if (TREE_CODE (decl) == PARM_DECL
	  || (!is_global_var (decl)
	      && DECL_CONTEXT (decl) == current_function_decl))
	flags |= GOVD_FIRSTPRIVATE;
      else
	flags |= GOVD_SHARED;
    found_outer:
      break;

    default:
      gcc_unreachable ();
    }

  return flags;
}


/* Determine outer default flags for DECL mentioned in an OACC region
   but not declared in an enclosing clause.  */

static unsigned
oacc_default_clause (struct gimplify_omp_ctx *ctx, tree decl, unsigned flags)
{
  const char *rkind;
  bool on_device = false;
  bool declared = is_oacc_declared (decl);
  tree type = TREE_TYPE (decl);

  if (lang_hooks.decls.omp_privatize_by_reference (decl))
    type = TREE_TYPE (type);

  if ((ctx->region_type & (ORT_ACC_PARALLEL | ORT_ACC_KERNELS)) != 0
      && is_global_var (decl)
      && device_resident_p (decl))
    {
      on_device = true;
      flags |= GOVD_MAP_TO_ONLY;
    }

  switch (ctx->region_type)
    {
    case ORT_ACC_KERNELS:
      rkind = "kernels";

      if (AGGREGATE_TYPE_P (type))
	{
	  /* Aggregates default to 'present_or_copy', or 'present'.  */
	  if (ctx->default_kind != OMP_CLAUSE_DEFAULT_PRESENT)
	    flags |= GOVD_MAP;
	  else
	    flags |= GOVD_MAP | GOVD_MAP_FORCE_PRESENT;
	}
      else
	/* Scalars default to 'copy'.  */
	flags |= GOVD_MAP | GOVD_MAP_FORCE;

      break;

    case ORT_ACC_PARALLEL:
      rkind = "parallel";

      if (on_device || declared)
	flags |= GOVD_MAP;
      else if (AGGREGATE_TYPE_P (type))
	{
	  /* Aggregates default to 'present_or_copy', or 'present'.  */
	  if (ctx->default_kind != OMP_CLAUSE_DEFAULT_PRESENT)
	    flags |= GOVD_MAP;
	  else
	    flags |= GOVD_MAP | GOVD_MAP_FORCE_PRESENT;
	}
      else
	/* Scalars default to 'firstprivate'.  */
	flags |= GOVD_FIRSTPRIVATE;

      break;

    default:
      gcc_unreachable ();
    }

  if (DECL_ARTIFICIAL (decl))
    ; /* We can get compiler-generated decls, and should not complain
	 about them.  */
  else if (ctx->default_kind == OMP_CLAUSE_DEFAULT_NONE)
    {
      error ("%qE not specified in enclosing OpenACC %qs construct",
	     DECL_NAME (lang_hooks.decls.omp_report_decl (decl)), rkind);
      inform (ctx->location, "enclosing OpenACC %qs construct", rkind);
    }
  else if (ctx->default_kind == OMP_CLAUSE_DEFAULT_PRESENT)
    ; /* Handled above.  */
  else
    gcc_checking_assert (ctx->default_kind == OMP_CLAUSE_DEFAULT_SHARED);

  return flags;
}

/* Record the fact that DECL was used within the OMP context CTX.
   IN_CODE is true when real code uses DECL, and false when we should
   merely emit default(none) errors.  Return true if DECL is going to
   be remapped and thus DECL shouldn't be gimplified into its
   DECL_VALUE_EXPR (if any).  */

static bool
omp_notice_variable (struct gimplify_omp_ctx *ctx, tree decl, bool in_code)
{
  splay_tree_node n;
  unsigned flags = in_code ? GOVD_SEEN : 0;
  bool ret = false, shared;

  if (error_operand_p (decl))
    return false;

  if (ctx->region_type == ORT_NONE)
    return lang_hooks.decls.omp_disregard_value_expr (decl, false);

  if (is_global_var (decl))
    {
      /* Threadprivate variables are predetermined.  */
      if (DECL_THREAD_LOCAL_P (decl))
	return omp_notice_threadprivate_variable (ctx, decl, NULL_TREE);

      if (DECL_HAS_VALUE_EXPR_P (decl))
	{
	  tree value = get_base_address (DECL_VALUE_EXPR (decl));

	  if (value && DECL_P (value) && DECL_THREAD_LOCAL_P (value))
	    return omp_notice_threadprivate_variable (ctx, decl, value);
	}

      if (gimplify_omp_ctxp->outer_context == NULL
	  && VAR_P (decl)
	  && oacc_get_fn_attrib (current_function_decl))
	{
	  location_t loc = DECL_SOURCE_LOCATION (decl);

	  if (lookup_attribute ("omp declare target link",
				DECL_ATTRIBUTES (decl)))
	    {
	      error_at (loc,
			"%qE with %<link%> clause used in %<routine%> function",
			DECL_NAME (decl));
	      return false;
	    }
	  else if (!lookup_attribute ("omp declare target",
				      DECL_ATTRIBUTES (decl)))
	    {
	      error_at (loc,
			"%qE requires a %<declare%> directive for use "
			"in a %<routine%> function", DECL_NAME (decl));
	      return false;
	    }
	}
    }

  n = splay_tree_lookup (ctx->variables, (splay_tree_key)decl);
  if ((ctx->region_type & ORT_TARGET) != 0)
    {
      ret = lang_hooks.decls.omp_disregard_value_expr (decl, true);
      if (n == NULL)
	{
	  unsigned nflags = flags;
	  if (ctx->target_map_pointers_as_0len_arrays
	      || ctx->target_map_scalars_firstprivate)
	    {
	      bool is_declare_target = false;
	      bool is_scalar = false;
	      if (is_global_var (decl)
		  && varpool_node::get_create (decl)->offloadable)
		{
		  struct gimplify_omp_ctx *octx;
		  for (octx = ctx->outer_context;
		       octx; octx = octx->outer_context)
		    {
		      n = splay_tree_lookup (octx->variables,
					     (splay_tree_key)decl);
		      if (n
			  && (n->value & GOVD_DATA_SHARE_CLASS) != GOVD_SHARED
			  && (n->value & GOVD_DATA_SHARE_CLASS) != 0)
			break;
		    }
		  is_declare_target = octx == NULL;
		}
	      if (!is_declare_target && ctx->target_map_scalars_firstprivate)
		is_scalar = lang_hooks.decls.omp_scalar_p (decl);
	      if (is_declare_target)
		;
	      else if (ctx->target_map_pointers_as_0len_arrays
		       && (TREE_CODE (TREE_TYPE (decl)) == POINTER_TYPE
			   || (TREE_CODE (TREE_TYPE (decl)) == REFERENCE_TYPE
			       && TREE_CODE (TREE_TYPE (TREE_TYPE (decl)))
				  == POINTER_TYPE)))
		nflags |= GOVD_MAP | GOVD_MAP_0LEN_ARRAY;
	      else if (is_scalar)
		nflags |= GOVD_FIRSTPRIVATE;
	    }

	  struct gimplify_omp_ctx *octx = ctx->outer_context;
	  if ((ctx->region_type & ORT_ACC) && octx)
	    {
	      /* Look in outer OpenACC contexts, to see if there's a
		 data attribute for this variable.  */
	      omp_notice_variable (octx, decl, in_code);

	      for (; octx; octx = octx->outer_context)
		{
		  if (!(octx->region_type & (ORT_TARGET_DATA | ORT_TARGET)))
		    break;
		  splay_tree_node n2
		    = splay_tree_lookup (octx->variables,
					 (splay_tree_key) decl);
		  if (n2)
		    {
		      if (octx->region_type == ORT_ACC_HOST_DATA)
		        error ("variable %qE declared in enclosing "
			       "%<host_data%> region", DECL_NAME (decl));
		      nflags |= GOVD_MAP;
		      if (octx->region_type == ORT_ACC_DATA
			  && (n2->value & GOVD_MAP_0LEN_ARRAY))
			nflags |= GOVD_MAP_0LEN_ARRAY;
		      goto found_outer;
		    }
		}
	    }

	  {
	    tree type = TREE_TYPE (decl);

	    if (nflags == flags
		&& gimplify_omp_ctxp->target_firstprivatize_array_bases
		&& lang_hooks.decls.omp_privatize_by_reference (decl))
	      type = TREE_TYPE (type);
	    if (nflags == flags
		&& !lang_hooks.types.omp_mappable_type (type))
	      {
		error ("%qD referenced in target region does not have "
		       "a mappable type", decl);
		nflags |= GOVD_MAP | GOVD_EXPLICIT;
	      }
	    else if (nflags == flags)
	      {
		if ((ctx->region_type & ORT_ACC) != 0)
		  nflags = oacc_default_clause (ctx, decl, flags);
		else
		  nflags |= GOVD_MAP;
	      }
	  }
	found_outer:
	  omp_add_variable (ctx, decl, nflags);
	}
      else
	{
	  /* If nothing changed, there's nothing left to do.  */
	  if ((n->value & flags) == flags)
	    return ret;
	  flags |= n->value;
	  n->value = flags;
	}
      goto do_outer;
    }

  if (n == NULL)
    {
      if (ctx->region_type == ORT_WORKSHARE
	  || ctx->region_type == ORT_SIMD
	  || ctx->region_type == ORT_ACC
	  || (ctx->region_type & ORT_TARGET_DATA) != 0)
	goto do_outer;

      flags = omp_default_clause (ctx, decl, in_code, flags);

      if ((flags & GOVD_PRIVATE)
	  && lang_hooks.decls.omp_private_outer_ref (decl))
	flags |= GOVD_PRIVATE_OUTER_REF;

      omp_add_variable (ctx, decl, flags);

      shared = (flags & GOVD_SHARED) != 0;
      ret = lang_hooks.decls.omp_disregard_value_expr (decl, shared);
      goto do_outer;
    }

  if ((n->value & (GOVD_SEEN | GOVD_LOCAL)) == 0
      && (flags & (GOVD_SEEN | GOVD_LOCAL)) == GOVD_SEEN
      && DECL_SIZE (decl))
    {
      if (TREE_CODE (DECL_SIZE (decl)) != INTEGER_CST)
	{
	  splay_tree_node n2;
	  tree t = DECL_VALUE_EXPR (decl);
	  gcc_assert (TREE_CODE (t) == INDIRECT_REF);
	  t = TREE_OPERAND (t, 0);
	  gcc_assert (DECL_P (t));
	  n2 = splay_tree_lookup (ctx->variables, (splay_tree_key) t);
	  n2->value |= GOVD_SEEN;
	}
      else if (lang_hooks.decls.omp_privatize_by_reference (decl)
	       && TYPE_SIZE_UNIT (TREE_TYPE (TREE_TYPE (decl)))
	       && (TREE_CODE (TYPE_SIZE_UNIT (TREE_TYPE (TREE_TYPE (decl))))
		   != INTEGER_CST))
	{
	  splay_tree_node n2;
	  tree t = TYPE_SIZE_UNIT (TREE_TYPE (TREE_TYPE (decl)));
	  gcc_assert (DECL_P (t));
	  n2 = splay_tree_lookup (ctx->variables, (splay_tree_key) t);
	  if (n2)
	    omp_notice_variable (ctx, t, true);
	}
    }

  shared = ((flags | n->value) & GOVD_SHARED) != 0;
  ret = lang_hooks.decls.omp_disregard_value_expr (decl, shared);

  /* If nothing changed, there's nothing left to do.  */
  if ((n->value & flags) == flags)
    return ret;
  flags |= n->value;
  n->value = flags;

 do_outer:
  /* If the variable is private in the current context, then we don't
     need to propagate anything to an outer context.  */
  if ((flags & GOVD_PRIVATE) && !(flags & GOVD_PRIVATE_OUTER_REF))
    return ret;
  if ((flags & (GOVD_LINEAR | GOVD_LINEAR_LASTPRIVATE_NO_OUTER))
      == (GOVD_LINEAR | GOVD_LINEAR_LASTPRIVATE_NO_OUTER))
    return ret;
  if ((flags & (GOVD_FIRSTPRIVATE | GOVD_LASTPRIVATE
		| GOVD_LINEAR_LASTPRIVATE_NO_OUTER))
      == (GOVD_LASTPRIVATE | GOVD_LINEAR_LASTPRIVATE_NO_OUTER))
    return ret;
  if (ctx->outer_context
      && omp_notice_variable (ctx->outer_context, decl, in_code))
    return true;
  return ret;
}

/* Verify that DECL is private within CTX.  If there's specific information
   to the contrary in the innermost scope, generate an error.  */

static bool
omp_is_private (struct gimplify_omp_ctx *ctx, tree decl, int simd)
{
  splay_tree_node n;

  n = splay_tree_lookup (ctx->variables, (splay_tree_key)decl);
  if (n != NULL)
    {
      if (n->value & GOVD_SHARED)
	{
	  if (ctx == gimplify_omp_ctxp)
	    {
	      if (simd)
		error ("iteration variable %qE is predetermined linear",
		       DECL_NAME (decl));
	      else
		error ("iteration variable %qE should be private",
		       DECL_NAME (decl));
	      n->value = GOVD_PRIVATE;
	      return true;
	    }
	  else
	    return false;
	}
      else if ((n->value & GOVD_EXPLICIT) != 0
	       && (ctx == gimplify_omp_ctxp
		   || (ctx->region_type == ORT_COMBINED_PARALLEL
		       && gimplify_omp_ctxp->outer_context == ctx)))
	{
	  if ((n->value & GOVD_FIRSTPRIVATE) != 0)
	    error ("iteration variable %qE should not be firstprivate",
		   DECL_NAME (decl));
	  else if ((n->value & GOVD_REDUCTION) != 0)
	    error ("iteration variable %qE should not be reduction",
		   DECL_NAME (decl));
	  else if (simd == 0 && (n->value & GOVD_LINEAR) != 0)
	    error ("iteration variable %qE should not be linear",
		   DECL_NAME (decl));
	  else if (simd == 1 && (n->value & GOVD_LASTPRIVATE) != 0)
	    error ("iteration variable %qE should not be lastprivate",
		   DECL_NAME (decl));
	  else if (simd && (n->value & GOVD_PRIVATE) != 0)
	    error ("iteration variable %qE should not be private",
		   DECL_NAME (decl));
	  else if (simd == 2 && (n->value & GOVD_LINEAR) != 0)
	    error ("iteration variable %qE is predetermined linear",
		   DECL_NAME (decl));
	}
      return (ctx == gimplify_omp_ctxp
	      || (ctx->region_type == ORT_COMBINED_PARALLEL
		  && gimplify_omp_ctxp->outer_context == ctx));
    }

  if (ctx->region_type != ORT_WORKSHARE
      && ctx->region_type != ORT_SIMD
      && ctx->region_type != ORT_ACC)
    return false;
  else if (ctx->outer_context)
    return omp_is_private (ctx->outer_context, decl, simd);
  return false;
}

/* Return true if DECL is private within a parallel region
   that binds to the current construct's context or in parallel
   region's REDUCTION clause.  */

static bool
omp_check_private (struct gimplify_omp_ctx *ctx, tree decl, bool copyprivate)
{
  splay_tree_node n;

  do
    {
      ctx = ctx->outer_context;
      if (ctx == NULL)
	{
	  if (is_global_var (decl))
	    return false;

	  /* References might be private, but might be shared too,
	     when checking for copyprivate, assume they might be
	     private, otherwise assume they might be shared.  */
	  if (copyprivate)
	    return true;

	  if (lang_hooks.decls.omp_privatize_by_reference (decl))
	    return false;

	  /* Treat C++ privatized non-static data members outside
	     of the privatization the same.  */
	  if (omp_member_access_dummy_var (decl))
	    return false;

	  return true;
	}

      n = splay_tree_lookup (ctx->variables, (splay_tree_key) decl);

      if ((ctx->region_type & (ORT_TARGET | ORT_TARGET_DATA)) != 0
	  && (n == NULL || (n->value & GOVD_DATA_SHARE_CLASS) == 0))
	continue;

      if (n != NULL)
	{
	  if ((n->value & GOVD_LOCAL) != 0
	      && omp_member_access_dummy_var (decl))
	    return false;
	  return (n->value & GOVD_SHARED) == 0;
	}
    }
  while (ctx->region_type == ORT_WORKSHARE
	 || ctx->region_type == ORT_SIMD
	 || ctx->region_type == ORT_ACC);
  return false;
}

/* Callback for walk_tree to find a DECL_EXPR for the given DECL.  */

static tree
find_decl_expr (tree *tp, int *walk_subtrees, void *data)
{
  tree t = *tp;

  /* If this node has been visited, unmark it and keep looking.  */
  if (TREE_CODE (t) == DECL_EXPR && DECL_EXPR_DECL (t) == (tree) data)
    return t;

  if (IS_TYPE_OR_DECL_P (t))
    *walk_subtrees = 0;
  return NULL_TREE;
}

/* Scan the OMP clauses in *LIST_P, installing mappings into a new
   and previous omp contexts.  */

static void
gimplify_scan_omp_clauses (tree *list_p, gimple_seq *pre_p,
			   enum omp_region_type region_type,
			   enum tree_code code)
{
  struct gimplify_omp_ctx *ctx, *outer_ctx;
  tree c;
  hash_map<tree, tree> *struct_map_to_clause = NULL;
  tree *prev_list_p = NULL;

  ctx = new_omp_context (region_type);
  outer_ctx = ctx->outer_context;
  if (code == OMP_TARGET)
    {
      if (!lang_GNU_Fortran ())
	ctx->target_map_pointers_as_0len_arrays = true;
      ctx->target_map_scalars_firstprivate = true;
    }
  if (!lang_GNU_Fortran ())
    switch (code)
      {
      case OMP_TARGET:
      case OMP_TARGET_DATA:
      case OMP_TARGET_ENTER_DATA:
      case OMP_TARGET_EXIT_DATA:
      case OACC_DECLARE:
      case OACC_HOST_DATA:
	ctx->target_firstprivatize_array_bases = true;
      default:
	break;
      }

  while ((c = *list_p) != NULL)
    {
      bool remove = false;
      bool notice_outer = true;
      const char *check_non_private = NULL;
      unsigned int flags;
      tree decl;

      switch (OMP_CLAUSE_CODE (c))
	{
	case OMP_CLAUSE_PRIVATE:
	  flags = GOVD_PRIVATE | GOVD_EXPLICIT;
	  if (lang_hooks.decls.omp_private_outer_ref (OMP_CLAUSE_DECL (c)))
	    {
	      flags |= GOVD_PRIVATE_OUTER_REF;
	      OMP_CLAUSE_PRIVATE_OUTER_REF (c) = 1;
	    }
	  else
	    notice_outer = false;
	  goto do_add;
	case OMP_CLAUSE_SHARED:
	  flags = GOVD_SHARED | GOVD_EXPLICIT;
	  goto do_add;
	case OMP_CLAUSE_FIRSTPRIVATE:
	  flags = GOVD_FIRSTPRIVATE | GOVD_EXPLICIT;
	  check_non_private = "firstprivate";
	  goto do_add;
	case OMP_CLAUSE_LASTPRIVATE:
	  flags = GOVD_LASTPRIVATE | GOVD_SEEN | GOVD_EXPLICIT;
	  check_non_private = "lastprivate";
	  decl = OMP_CLAUSE_DECL (c);
	  if (error_operand_p (decl))
	    goto do_add;
	  else if (outer_ctx
		   && (outer_ctx->region_type == ORT_COMBINED_PARALLEL
		       || outer_ctx->region_type == ORT_COMBINED_TEAMS)
		   && splay_tree_lookup (outer_ctx->variables,
					 (splay_tree_key) decl) == NULL)
	    {
	      omp_add_variable (outer_ctx, decl, GOVD_SHARED | GOVD_SEEN);
	      if (outer_ctx->outer_context)
		omp_notice_variable (outer_ctx->outer_context, decl, true);
	    }
	  else if (outer_ctx
		   && (outer_ctx->region_type & ORT_TASK) != 0
		   && outer_ctx->combined_loop
		   && splay_tree_lookup (outer_ctx->variables,
					 (splay_tree_key) decl) == NULL)
	    {
	      omp_add_variable (outer_ctx, decl, GOVD_LASTPRIVATE | GOVD_SEEN);
	      if (outer_ctx->outer_context)
		omp_notice_variable (outer_ctx->outer_context, decl, true);
	    }
	  else if (outer_ctx
		   && (outer_ctx->region_type == ORT_WORKSHARE
		       || outer_ctx->region_type == ORT_ACC)
		   && outer_ctx->combined_loop
		   && splay_tree_lookup (outer_ctx->variables,
					 (splay_tree_key) decl) == NULL
		   && !omp_check_private (outer_ctx, decl, false))
	    {
	      omp_add_variable (outer_ctx, decl, GOVD_LASTPRIVATE | GOVD_SEEN);
	      if (outer_ctx->outer_context
		  && (outer_ctx->outer_context->region_type
		      == ORT_COMBINED_PARALLEL)
		  && splay_tree_lookup (outer_ctx->outer_context->variables,
					(splay_tree_key) decl) == NULL)
		{
		  struct gimplify_omp_ctx *octx = outer_ctx->outer_context;
		  omp_add_variable (octx, decl, GOVD_SHARED | GOVD_SEEN);
		  if (octx->outer_context)
		    {
		      octx = octx->outer_context;
		      if (octx->region_type == ORT_WORKSHARE
			  && octx->combined_loop
			  && splay_tree_lookup (octx->variables,
						(splay_tree_key) decl) == NULL
			  && !omp_check_private (octx, decl, false))
			{
			  omp_add_variable (octx, decl,
					    GOVD_LASTPRIVATE | GOVD_SEEN);
			  octx = octx->outer_context;
			  if (octx
			      && octx->region_type == ORT_COMBINED_TEAMS
			      && (splay_tree_lookup (octx->variables,
						     (splay_tree_key) decl)
				  == NULL))
			    {
			      omp_add_variable (octx, decl,
						GOVD_SHARED | GOVD_SEEN);
			      octx = octx->outer_context;
			    }
			}
		      if (octx)
			omp_notice_variable (octx, decl, true);
		    }
		}
	      else if (outer_ctx->outer_context)
		omp_notice_variable (outer_ctx->outer_context, decl, true);
	    }
	  goto do_add;
	case OMP_CLAUSE_REDUCTION:
	  flags = GOVD_REDUCTION | GOVD_SEEN | GOVD_EXPLICIT;
	  /* OpenACC permits reductions on private variables.  */
	  if (!(region_type & ORT_ACC))
	    check_non_private = "reduction";
	  decl = OMP_CLAUSE_DECL (c);
	  if (TREE_CODE (decl) == MEM_REF)
	    {
	      tree type = TREE_TYPE (decl);
	      if (gimplify_expr (&TYPE_MAX_VALUE (TYPE_DOMAIN (type)), pre_p,
				 NULL, is_gimple_val, fb_rvalue, false)
		  == GS_ERROR)
		{
		  remove = true;
		  break;
		}
	      tree v = TYPE_MAX_VALUE (TYPE_DOMAIN (type));
	      if (DECL_P (v))
		{
		  omp_firstprivatize_variable (ctx, v);
		  omp_notice_variable (ctx, v, true);
		}
	      decl = TREE_OPERAND (decl, 0);
	      if (TREE_CODE (decl) == POINTER_PLUS_EXPR)
		{
		  if (gimplify_expr (&TREE_OPERAND (decl, 1), pre_p,
				     NULL, is_gimple_val, fb_rvalue, false)
		      == GS_ERROR)
		    {
		      remove = true;
		      break;
		    }
		  v = TREE_OPERAND (decl, 1);
		  if (DECL_P (v))
		    {
		      omp_firstprivatize_variable (ctx, v);
		      omp_notice_variable (ctx, v, true);
		    }
		  decl = TREE_OPERAND (decl, 0);
		}
	      if (TREE_CODE (decl) == ADDR_EXPR
		  || TREE_CODE (decl) == INDIRECT_REF)
		decl = TREE_OPERAND (decl, 0);
	    }
	  goto do_add_decl;
	case OMP_CLAUSE_LINEAR:
	  if (gimplify_expr (&OMP_CLAUSE_LINEAR_STEP (c), pre_p, NULL,
			     is_gimple_val, fb_rvalue) == GS_ERROR)
	    {
	      remove = true;
	      break;
	    }
	  else
	    {
	      if (code == OMP_SIMD
		  && !OMP_CLAUSE_LINEAR_NO_COPYIN (c))
		{
		  struct gimplify_omp_ctx *octx = outer_ctx;
		  if (octx
		      && octx->region_type == ORT_WORKSHARE
		      && octx->combined_loop
		      && !octx->distribute)
		    {
		      if (octx->outer_context
			  && (octx->outer_context->region_type
			      == ORT_COMBINED_PARALLEL))
			octx = octx->outer_context->outer_context;
		      else
			octx = octx->outer_context;
		    }
		  if (octx
		      && octx->region_type == ORT_WORKSHARE
		      && octx->combined_loop
		      && octx->distribute)
		    {
		      error_at (OMP_CLAUSE_LOCATION (c),
				"%<linear%> clause for variable other than "
				"loop iterator specified on construct "
				"combined with %<distribute%>");
		      remove = true;
		      break;
		    }
		}
	      /* For combined #pragma omp parallel for simd, need to put
		 lastprivate and perhaps firstprivate too on the
		 parallel.  Similarly for #pragma omp for simd.  */
	      struct gimplify_omp_ctx *octx = outer_ctx;
	      decl = NULL_TREE;
	      do
		{
		  if (OMP_CLAUSE_LINEAR_NO_COPYIN (c)
		      && OMP_CLAUSE_LINEAR_NO_COPYOUT (c))
		    break;
		  decl = OMP_CLAUSE_DECL (c);
		  if (error_operand_p (decl))
		    {
		      decl = NULL_TREE;
		      break;
		    }
		  flags = GOVD_SEEN;
		  if (!OMP_CLAUSE_LINEAR_NO_COPYIN (c))
		    flags |= GOVD_FIRSTPRIVATE;
		  if (!OMP_CLAUSE_LINEAR_NO_COPYOUT (c))
		    flags |= GOVD_LASTPRIVATE;
		  if (octx
		      && octx->region_type == ORT_WORKSHARE
		      && octx->combined_loop)
		    {
		      if (octx->outer_context
			  && (octx->outer_context->region_type
			      == ORT_COMBINED_PARALLEL))
			octx = octx->outer_context;
		      else if (omp_check_private (octx, decl, false))
			break;
		    }
		  else if (octx
			   && (octx->region_type & ORT_TASK) != 0
			   && octx->combined_loop)
		    ;
		  else if (octx
			   && octx->region_type == ORT_COMBINED_PARALLEL
			   && ctx->region_type == ORT_WORKSHARE
			   && octx == outer_ctx)
		    flags = GOVD_SEEN | GOVD_SHARED;
		  else if (octx
			   && octx->region_type == ORT_COMBINED_TEAMS)
		    flags = GOVD_SEEN | GOVD_SHARED;
		  else if (octx
			   && octx->region_type == ORT_COMBINED_TARGET)
		    {
		      flags &= ~GOVD_LASTPRIVATE;
		      if (flags == GOVD_SEEN)
			break;
		    }
		  else
		    break;
		  splay_tree_node on
		    = splay_tree_lookup (octx->variables,
					 (splay_tree_key) decl);
		  if (on && (on->value & GOVD_DATA_SHARE_CLASS) != 0)
		    {
		      octx = NULL;
		      break;
		    }
		  omp_add_variable (octx, decl, flags);
		  if (octx->outer_context == NULL)
		    break;
		  octx = octx->outer_context;
		}
	      while (1);
	      if (octx
		  && decl
		  && (!OMP_CLAUSE_LINEAR_NO_COPYIN (c)
		      || !OMP_CLAUSE_LINEAR_NO_COPYOUT (c)))
		omp_notice_variable (octx, decl, true);
	    }
	  flags = GOVD_LINEAR | GOVD_EXPLICIT;
	  if (OMP_CLAUSE_LINEAR_NO_COPYIN (c)
	      && OMP_CLAUSE_LINEAR_NO_COPYOUT (c))
	    {
	      notice_outer = false;
	      flags |= GOVD_LINEAR_LASTPRIVATE_NO_OUTER;
	    }
	  goto do_add;

	case OMP_CLAUSE_MAP:
	  decl = OMP_CLAUSE_DECL (c);
	  if (error_operand_p (decl))
	    remove = true;
	  switch (code)
	    {
	    case OMP_TARGET:
	      break;
	    case OACC_DATA:
	      if (TREE_CODE (TREE_TYPE (decl)) != ARRAY_TYPE)
		break;
	      /* FALLTHRU */
	    case OMP_TARGET_DATA:
	    case OMP_TARGET_ENTER_DATA:
	    case OMP_TARGET_EXIT_DATA:
	    case OACC_ENTER_DATA:
	    case OACC_EXIT_DATA:
	    case OACC_HOST_DATA:
	      if (OMP_CLAUSE_MAP_KIND (c) == GOMP_MAP_FIRSTPRIVATE_POINTER
		  || (OMP_CLAUSE_MAP_KIND (c)
		      == GOMP_MAP_FIRSTPRIVATE_REFERENCE))
		/* For target {,enter ,exit }data only the array slice is
		   mapped, but not the pointer to it.  */
		remove = true;
	      break;
	    default:
	      break;
	    }
	  if (remove)
	    break;
	  if (DECL_P (decl) && outer_ctx && (region_type & ORT_ACC))
	    {
	      struct gimplify_omp_ctx *octx;
	      for (octx = outer_ctx; octx; octx = octx->outer_context)
	        {
		  if (octx->region_type != ORT_ACC_HOST_DATA)
		    break;
		  splay_tree_node n2
		    = splay_tree_lookup (octx->variables,
					 (splay_tree_key) decl);
		  if (n2)
		    error_at (OMP_CLAUSE_LOCATION (c), "variable %qE "
			      "declared in enclosing %<host_data%> region",
			      DECL_NAME (decl));
		}
	    }
	  if (OMP_CLAUSE_SIZE (c) == NULL_TREE)
	    OMP_CLAUSE_SIZE (c) = DECL_P (decl) ? DECL_SIZE_UNIT (decl)
				  : TYPE_SIZE_UNIT (TREE_TYPE (decl));
	  if (gimplify_expr (&OMP_CLAUSE_SIZE (c), pre_p,
			     NULL, is_gimple_val, fb_rvalue) == GS_ERROR)
	    {
	      remove = true;
	      break;
	    }
	  else if ((OMP_CLAUSE_MAP_KIND (c) == GOMP_MAP_FIRSTPRIVATE_POINTER
		    || (OMP_CLAUSE_MAP_KIND (c)
			== GOMP_MAP_FIRSTPRIVATE_REFERENCE))
		   && TREE_CODE (OMP_CLAUSE_SIZE (c)) != INTEGER_CST)
	    {
	      OMP_CLAUSE_SIZE (c)
		= get_initialized_tmp_var (OMP_CLAUSE_SIZE (c), pre_p, NULL,
					   false);
	      omp_add_variable (ctx, OMP_CLAUSE_SIZE (c),
				GOVD_FIRSTPRIVATE | GOVD_SEEN);
	    }
	  if (!DECL_P (decl))
	    {
	      tree d = decl, *pd;
	      if (TREE_CODE (d) == ARRAY_REF)
		{
		  while (TREE_CODE (d) == ARRAY_REF)
		    d = TREE_OPERAND (d, 0);
		  if (TREE_CODE (d) == COMPONENT_REF
		      && TREE_CODE (TREE_TYPE (d)) == ARRAY_TYPE)
		    decl = d;
		}
	      pd = &OMP_CLAUSE_DECL (c);
	      if (d == decl
		  && TREE_CODE (decl) == INDIRECT_REF
		  && TREE_CODE (TREE_OPERAND (decl, 0)) == COMPONENT_REF
		  && (TREE_CODE (TREE_TYPE (TREE_OPERAND (decl, 0)))
		      == REFERENCE_TYPE))
		{
		  pd = &TREE_OPERAND (decl, 0);
		  decl = TREE_OPERAND (decl, 0);
		}
	      if (TREE_CODE (decl) == COMPONENT_REF)
		{
		  while (TREE_CODE (decl) == COMPONENT_REF)
		    decl = TREE_OPERAND (decl, 0);
		  if (TREE_CODE (decl) == INDIRECT_REF
		      && DECL_P (TREE_OPERAND (decl, 0))
		      && (TREE_CODE (TREE_TYPE (TREE_OPERAND (decl, 0)))
			  == REFERENCE_TYPE))
		    decl = TREE_OPERAND (decl, 0);
		}
	      if (gimplify_expr (pd, pre_p, NULL, is_gimple_lvalue, fb_lvalue)
		  == GS_ERROR)
		{
		  remove = true;
		  break;
		}
	      if (DECL_P (decl))
		{
		  if (error_operand_p (decl))
		    {
		      remove = true;
		      break;
		    }

		  tree stype = TREE_TYPE (decl);
		  if (TREE_CODE (stype) == REFERENCE_TYPE)
		    stype = TREE_TYPE (stype);
		  if (TYPE_SIZE_UNIT (stype) == NULL
		      || TREE_CODE (TYPE_SIZE_UNIT (stype)) != INTEGER_CST)
		    {
		      error_at (OMP_CLAUSE_LOCATION (c),
				"mapping field %qE of variable length "
				"structure", OMP_CLAUSE_DECL (c));
		      remove = true;
		      break;
		    }

		  if (OMP_CLAUSE_MAP_KIND (c) == GOMP_MAP_ALWAYS_POINTER)
		    {
		      /* Error recovery.  */
		      if (prev_list_p == NULL)
			{
			  remove = true;
			  break;
			}
		      if (OMP_CLAUSE_CHAIN (*prev_list_p) != c)
			{
			  tree ch = OMP_CLAUSE_CHAIN (*prev_list_p);
			  if (ch == NULL_TREE || OMP_CLAUSE_CHAIN (ch) != c)
			    {
			      remove = true;
			      break;
			    }
			}
		    }

		  tree offset;
		  HOST_WIDE_INT bitsize, bitpos;
		  machine_mode mode;
		  int unsignedp, reversep, volatilep = 0;
		  tree base = OMP_CLAUSE_DECL (c);
		  while (TREE_CODE (base) == ARRAY_REF)
		    base = TREE_OPERAND (base, 0);
		  if (TREE_CODE (base) == INDIRECT_REF)
		    base = TREE_OPERAND (base, 0);
		  base = get_inner_reference (base, &bitsize, &bitpos, &offset,
					      &mode, &unsignedp, &reversep,
					      &volatilep);
		  tree orig_base = base;
		  if ((TREE_CODE (base) == INDIRECT_REF
		       || (TREE_CODE (base) == MEM_REF
			   && integer_zerop (TREE_OPERAND (base, 1))))
		      && DECL_P (TREE_OPERAND (base, 0))
		      && (TREE_CODE (TREE_TYPE (TREE_OPERAND (base, 0)))
			  == REFERENCE_TYPE))
		    base = TREE_OPERAND (base, 0);
		  gcc_assert (base == decl
			      && (offset == NULL_TREE
				  || TREE_CODE (offset) == INTEGER_CST));

		  splay_tree_node n
		    = splay_tree_lookup (ctx->variables, (splay_tree_key)decl);
		  bool ptr = (OMP_CLAUSE_MAP_KIND (c)
			      == GOMP_MAP_ALWAYS_POINTER);
		  if (n == NULL || (n->value & GOVD_MAP) == 0)
		    {
		      tree l = build_omp_clause (OMP_CLAUSE_LOCATION (c),
						 OMP_CLAUSE_MAP);
		      OMP_CLAUSE_SET_MAP_KIND (l, GOMP_MAP_STRUCT);
		      if (orig_base != base)
			OMP_CLAUSE_DECL (l) = unshare_expr (orig_base);
		      else
			OMP_CLAUSE_DECL (l) = decl;
		      OMP_CLAUSE_SIZE (l) = size_int (1);
		      if (struct_map_to_clause == NULL)
			struct_map_to_clause = new hash_map<tree, tree>;
		      struct_map_to_clause->put (decl, l);
		      if (ptr)
			{
			  enum gomp_map_kind mkind
			    = code == OMP_TARGET_EXIT_DATA
			      ? GOMP_MAP_RELEASE : GOMP_MAP_ALLOC;
			  tree c2 = build_omp_clause (OMP_CLAUSE_LOCATION (c),
						      OMP_CLAUSE_MAP);
			  OMP_CLAUSE_SET_MAP_KIND (c2, mkind);
			  OMP_CLAUSE_DECL (c2)
			    = unshare_expr (OMP_CLAUSE_DECL (c));
			  OMP_CLAUSE_CHAIN (c2) = *prev_list_p;
			  OMP_CLAUSE_SIZE (c2)
			    = TYPE_SIZE_UNIT (ptr_type_node);
			  OMP_CLAUSE_CHAIN (l) = c2;
			  if (OMP_CLAUSE_CHAIN (*prev_list_p) != c)
			    {
			      tree c4 = OMP_CLAUSE_CHAIN (*prev_list_p);
			      tree c3
				= build_omp_clause (OMP_CLAUSE_LOCATION (c),
						    OMP_CLAUSE_MAP);
			      OMP_CLAUSE_SET_MAP_KIND (c3, mkind);
			      OMP_CLAUSE_DECL (c3)
				= unshare_expr (OMP_CLAUSE_DECL (c4));
			      OMP_CLAUSE_SIZE (c3)
				= TYPE_SIZE_UNIT (ptr_type_node);
			      OMP_CLAUSE_CHAIN (c3) = *prev_list_p;
			      OMP_CLAUSE_CHAIN (c2) = c3;
			    }
			  *prev_list_p = l;
			  prev_list_p = NULL;
			}
		      else
			{
			  OMP_CLAUSE_CHAIN (l) = c;
			  *list_p = l;
			  list_p = &OMP_CLAUSE_CHAIN (l);
			}
		      if (orig_base != base && code == OMP_TARGET)
			{
			  tree c2 = build_omp_clause (OMP_CLAUSE_LOCATION (c),
						      OMP_CLAUSE_MAP);
			  enum gomp_map_kind mkind
			    = GOMP_MAP_FIRSTPRIVATE_REFERENCE;
			  OMP_CLAUSE_SET_MAP_KIND (c2, mkind);
			  OMP_CLAUSE_DECL (c2) = decl;
			  OMP_CLAUSE_SIZE (c2) = size_zero_node;
			  OMP_CLAUSE_CHAIN (c2) = OMP_CLAUSE_CHAIN (l);
			  OMP_CLAUSE_CHAIN (l) = c2;
			}
		      flags = GOVD_MAP | GOVD_EXPLICIT;
		      if (GOMP_MAP_ALWAYS_P (OMP_CLAUSE_MAP_KIND (c)) || ptr)
			flags |= GOVD_SEEN;
		      goto do_add_decl;
		    }
		  else
		    {
		      tree *osc = struct_map_to_clause->get (decl);
		      tree *sc = NULL, *scp = NULL;
		      if (GOMP_MAP_ALWAYS_P (OMP_CLAUSE_MAP_KIND (c)) || ptr)
			n->value |= GOVD_SEEN;
		      offset_int o1, o2;
		      if (offset)
			o1 = wi::to_offset (offset);
		      else
			o1 = 0;
		      if (bitpos)
			o1 = o1 + bitpos / BITS_PER_UNIT;
		      sc = &OMP_CLAUSE_CHAIN (*osc);
		      if (*sc != c
			  && (OMP_CLAUSE_MAP_KIND (*sc)
			      == GOMP_MAP_FIRSTPRIVATE_REFERENCE)) 
			sc = &OMP_CLAUSE_CHAIN (*sc);
		      for (; *sc != c; sc = &OMP_CLAUSE_CHAIN (*sc))
			if (ptr && sc == prev_list_p)
			  break;
			else if (TREE_CODE (OMP_CLAUSE_DECL (*sc))
				 != COMPONENT_REF
				 && (TREE_CODE (OMP_CLAUSE_DECL (*sc))
				     != INDIRECT_REF)
				 && (TREE_CODE (OMP_CLAUSE_DECL (*sc))
				     != ARRAY_REF))
			  break;
			else
			  {
			    tree offset2;
			    HOST_WIDE_INT bitsize2, bitpos2;
			    base = OMP_CLAUSE_DECL (*sc);
			    if (TREE_CODE (base) == ARRAY_REF)
			      {
				while (TREE_CODE (base) == ARRAY_REF)
				  base = TREE_OPERAND (base, 0);
				if (TREE_CODE (base) != COMPONENT_REF
				    || (TREE_CODE (TREE_TYPE (base))
					!= ARRAY_TYPE))
				  break;
			      }
			    else if (TREE_CODE (base) == INDIRECT_REF
				     && (TREE_CODE (TREE_OPERAND (base, 0))
					 == COMPONENT_REF)
				     && (TREE_CODE (TREE_TYPE
						     (TREE_OPERAND (base, 0)))
					 == REFERENCE_TYPE))
			      base = TREE_OPERAND (base, 0);
			    base = get_inner_reference (base, &bitsize2,
							&bitpos2, &offset2,
							&mode, &unsignedp,
							&reversep, &volatilep);
			    if ((TREE_CODE (base) == INDIRECT_REF
				 || (TREE_CODE (base) == MEM_REF
				     && integer_zerop (TREE_OPERAND (base,
								     1))))
				&& DECL_P (TREE_OPERAND (base, 0))
				&& (TREE_CODE (TREE_TYPE (TREE_OPERAND (base,
									0)))
				    == REFERENCE_TYPE))
			      base = TREE_OPERAND (base, 0);
			    if (base != decl)
			      break;
			    if (scp)
			      continue;
			    gcc_assert (offset == NULL_TREE
					|| TREE_CODE (offset) == INTEGER_CST);
			    tree d1 = OMP_CLAUSE_DECL (*sc);
			    tree d2 = OMP_CLAUSE_DECL (c);
			    while (TREE_CODE (d1) == ARRAY_REF)
			      d1 = TREE_OPERAND (d1, 0);
			    while (TREE_CODE (d2) == ARRAY_REF)
			      d2 = TREE_OPERAND (d2, 0);
			    if (TREE_CODE (d1) == INDIRECT_REF)
			      d1 = TREE_OPERAND (d1, 0);
			    if (TREE_CODE (d2) == INDIRECT_REF)
			      d2 = TREE_OPERAND (d2, 0);
			    while (TREE_CODE (d1) == COMPONENT_REF)
			      if (TREE_CODE (d2) == COMPONENT_REF
				  && TREE_OPERAND (d1, 1)
				     == TREE_OPERAND (d2, 1))
				{
				  d1 = TREE_OPERAND (d1, 0);
				  d2 = TREE_OPERAND (d2, 0);
				}
			      else
				break;
			    if (d1 == d2)
			      {
				error_at (OMP_CLAUSE_LOCATION (c),
					  "%qE appears more than once in map "
					  "clauses", OMP_CLAUSE_DECL (c));
				remove = true;
				break;
			      }
			    if (offset2)
			      o2 = wi::to_offset (offset2);
			    else
			      o2 = 0;
			    if (bitpos2)
			      o2 = o2 + bitpos2 / BITS_PER_UNIT;
			    if (wi::ltu_p (o1, o2)
				|| (wi::eq_p (o1, o2) && bitpos < bitpos2))
			      {
				if (ptr)
				  scp = sc;
				else
				  break;
			      }
			  }
		      if (remove)
			break;
		      OMP_CLAUSE_SIZE (*osc)
			= size_binop (PLUS_EXPR, OMP_CLAUSE_SIZE (*osc),
				      size_one_node);
		      if (ptr)
			{
			  tree c2 = build_omp_clause (OMP_CLAUSE_LOCATION (c),
						      OMP_CLAUSE_MAP);
			  tree cl = NULL_TREE;
			  enum gomp_map_kind mkind
			    = code == OMP_TARGET_EXIT_DATA
			      ? GOMP_MAP_RELEASE : GOMP_MAP_ALLOC;
			  OMP_CLAUSE_SET_MAP_KIND (c2, mkind);
			  OMP_CLAUSE_DECL (c2)
			    = unshare_expr (OMP_CLAUSE_DECL (c));
			  OMP_CLAUSE_CHAIN (c2) = scp ? *scp : *prev_list_p;
			  OMP_CLAUSE_SIZE (c2)
			    = TYPE_SIZE_UNIT (ptr_type_node);
			  cl = scp ? *prev_list_p : c2;
			  if (OMP_CLAUSE_CHAIN (*prev_list_p) != c)
			    {
			      tree c4 = OMP_CLAUSE_CHAIN (*prev_list_p);
			      tree c3
				= build_omp_clause (OMP_CLAUSE_LOCATION (c),
						    OMP_CLAUSE_MAP);
			      OMP_CLAUSE_SET_MAP_KIND (c3, mkind);
			      OMP_CLAUSE_DECL (c3)
				= unshare_expr (OMP_CLAUSE_DECL (c4));
			      OMP_CLAUSE_SIZE (c3)
				= TYPE_SIZE_UNIT (ptr_type_node);
			      OMP_CLAUSE_CHAIN (c3) = *prev_list_p;
			      if (!scp)
				OMP_CLAUSE_CHAIN (c2) = c3;
			      else
				cl = c3;
			    }
			  if (scp)
			    *scp = c2;
			  if (sc == prev_list_p)
			    {
			      *sc = cl;
			      prev_list_p = NULL;
			    }
			  else
			    {
			      *prev_list_p = OMP_CLAUSE_CHAIN (c);
			      list_p = prev_list_p;
			      prev_list_p = NULL;
			      OMP_CLAUSE_CHAIN (c) = *sc;
			      *sc = cl;
			      continue;
			    }
			}
		      else if (*sc != c)
			{
			  *list_p = OMP_CLAUSE_CHAIN (c);
			  OMP_CLAUSE_CHAIN (c) = *sc;
			  *sc = c;
			  continue;
			}
		    }
		}
	      if (!remove
		  && OMP_CLAUSE_MAP_KIND (c) != GOMP_MAP_ALWAYS_POINTER
		  && OMP_CLAUSE_CHAIN (c)
		  && OMP_CLAUSE_CODE (OMP_CLAUSE_CHAIN (c)) == OMP_CLAUSE_MAP
		  && (OMP_CLAUSE_MAP_KIND (OMP_CLAUSE_CHAIN (c))
		      == GOMP_MAP_ALWAYS_POINTER))
		prev_list_p = list_p;
	      break;
	    }
	  flags = GOVD_MAP | GOVD_EXPLICIT;
	  if (OMP_CLAUSE_MAP_KIND (c) == GOMP_MAP_ALWAYS_TO
	      || OMP_CLAUSE_MAP_KIND (c) == GOMP_MAP_ALWAYS_TOFROM)
	    flags |= GOVD_MAP_ALWAYS_TO;
	  goto do_add;

	case OMP_CLAUSE_DEPEND:
	  if (OMP_CLAUSE_DEPEND_KIND (c) == OMP_CLAUSE_DEPEND_SINK)
	    {
	      tree deps = OMP_CLAUSE_DECL (c);
	      while (deps && TREE_CODE (deps) == TREE_LIST)
		{
		  if (TREE_CODE (TREE_PURPOSE (deps)) == TRUNC_DIV_EXPR
		      && DECL_P (TREE_OPERAND (TREE_PURPOSE (deps), 1)))
		    gimplify_expr (&TREE_OPERAND (TREE_PURPOSE (deps), 1),
				   pre_p, NULL, is_gimple_val, fb_rvalue);
		  deps = TREE_CHAIN (deps);
		}
	      break;
	    }
	  else if (OMP_CLAUSE_DEPEND_KIND (c) == OMP_CLAUSE_DEPEND_SOURCE)
	    break;
	  if (TREE_CODE (OMP_CLAUSE_DECL (c)) == COMPOUND_EXPR)
	    {
	      gimplify_expr (&TREE_OPERAND (OMP_CLAUSE_DECL (c), 0), pre_p,
			     NULL, is_gimple_val, fb_rvalue);
	      OMP_CLAUSE_DECL (c) = TREE_OPERAND (OMP_CLAUSE_DECL (c), 1);
	    }
	  if (error_operand_p (OMP_CLAUSE_DECL (c)))
	    {
	      remove = true;
	      break;
	    }
	  OMP_CLAUSE_DECL (c) = build_fold_addr_expr (OMP_CLAUSE_DECL (c));
	  if (gimplify_expr (&OMP_CLAUSE_DECL (c), pre_p, NULL,
			     is_gimple_val, fb_rvalue) == GS_ERROR)
	    {
	      remove = true;
	      break;
	    }
	  break;

	case OMP_CLAUSE_TO:
	case OMP_CLAUSE_FROM:
	case OMP_CLAUSE__CACHE_:
	  decl = OMP_CLAUSE_DECL (c);
	  if (error_operand_p (decl))
	    {
	      remove = true;
	      break;
	    }
	  if (OMP_CLAUSE_SIZE (c) == NULL_TREE)
	    OMP_CLAUSE_SIZE (c) = DECL_P (decl) ? DECL_SIZE_UNIT (decl)
				  : TYPE_SIZE_UNIT (TREE_TYPE (decl));
	  if (gimplify_expr (&OMP_CLAUSE_SIZE (c), pre_p,
			     NULL, is_gimple_val, fb_rvalue) == GS_ERROR)
	    {
	      remove = true;
	      break;
	    }
	  if (!DECL_P (decl))
	    {
	      if (gimplify_expr (&OMP_CLAUSE_DECL (c), pre_p,
				 NULL, is_gimple_lvalue, fb_lvalue)
		  == GS_ERROR)
		{
		  remove = true;
		  break;
		}
	      break;
	    }
	  goto do_notice;

	case OMP_CLAUSE_USE_DEVICE_PTR:
	  flags = GOVD_FIRSTPRIVATE | GOVD_EXPLICIT;
	  goto do_add;
	case OMP_CLAUSE_IS_DEVICE_PTR:
	  flags = GOVD_FIRSTPRIVATE | GOVD_EXPLICIT;
	  goto do_add;

	do_add:
	  decl = OMP_CLAUSE_DECL (c);
	do_add_decl:
	  if (error_operand_p (decl))
	    {
	      remove = true;
	      break;
	    }
	  if (DECL_NAME (decl) == NULL_TREE && (flags & GOVD_SHARED) == 0)
	    {
	      tree t = omp_member_access_dummy_var (decl);
	      if (t)
		{
		  tree v = DECL_VALUE_EXPR (decl);
		  DECL_NAME (decl) = DECL_NAME (TREE_OPERAND (v, 1));
		  if (outer_ctx)
		    omp_notice_variable (outer_ctx, t, true);
		}
	    }
	  if (code == OACC_DATA
	      && OMP_CLAUSE_CODE (c) == OMP_CLAUSE_MAP
	      && OMP_CLAUSE_MAP_KIND (c) == GOMP_MAP_FIRSTPRIVATE_POINTER)
	    flags |= GOVD_MAP_0LEN_ARRAY;
	  omp_add_variable (ctx, decl, flags);
	  if (OMP_CLAUSE_CODE (c) == OMP_CLAUSE_REDUCTION
	      && OMP_CLAUSE_REDUCTION_PLACEHOLDER (c))
	    {
	      omp_add_variable (ctx, OMP_CLAUSE_REDUCTION_PLACEHOLDER (c),
				GOVD_LOCAL | GOVD_SEEN);
	      if (OMP_CLAUSE_REDUCTION_DECL_PLACEHOLDER (c)
		  && walk_tree (&OMP_CLAUSE_REDUCTION_INIT (c),
				find_decl_expr,
				OMP_CLAUSE_REDUCTION_DECL_PLACEHOLDER (c),
				NULL) == NULL_TREE)
		omp_add_variable (ctx,
				  OMP_CLAUSE_REDUCTION_DECL_PLACEHOLDER (c),
				  GOVD_LOCAL | GOVD_SEEN);
	      gimplify_omp_ctxp = ctx;
	      push_gimplify_context ();

	      OMP_CLAUSE_REDUCTION_GIMPLE_INIT (c) = NULL;
	      OMP_CLAUSE_REDUCTION_GIMPLE_MERGE (c) = NULL;

	      gimplify_and_add (OMP_CLAUSE_REDUCTION_INIT (c),
		  		&OMP_CLAUSE_REDUCTION_GIMPLE_INIT (c));
	      pop_gimplify_context
		(gimple_seq_first_stmt (OMP_CLAUSE_REDUCTION_GIMPLE_INIT (c)));
	      push_gimplify_context ();
	      gimplify_and_add (OMP_CLAUSE_REDUCTION_MERGE (c),
		  		&OMP_CLAUSE_REDUCTION_GIMPLE_MERGE (c));
	      pop_gimplify_context
		(gimple_seq_first_stmt (OMP_CLAUSE_REDUCTION_GIMPLE_MERGE (c)));
	      OMP_CLAUSE_REDUCTION_INIT (c) = NULL_TREE;
	      OMP_CLAUSE_REDUCTION_MERGE (c) = NULL_TREE;

	      gimplify_omp_ctxp = outer_ctx;
	    }
	  else if (OMP_CLAUSE_CODE (c) == OMP_CLAUSE_LASTPRIVATE
		   && OMP_CLAUSE_LASTPRIVATE_STMT (c))
	    {
	      gimplify_omp_ctxp = ctx;
	      push_gimplify_context ();
	      if (TREE_CODE (OMP_CLAUSE_LASTPRIVATE_STMT (c)) != BIND_EXPR)
		{
		  tree bind = build3 (BIND_EXPR, void_type_node, NULL,
				      NULL, NULL);
		  TREE_SIDE_EFFECTS (bind) = 1;
		  BIND_EXPR_BODY (bind) = OMP_CLAUSE_LASTPRIVATE_STMT (c);
		  OMP_CLAUSE_LASTPRIVATE_STMT (c) = bind;
		}
	      gimplify_and_add (OMP_CLAUSE_LASTPRIVATE_STMT (c),
				&OMP_CLAUSE_LASTPRIVATE_GIMPLE_SEQ (c));
	      pop_gimplify_context
		(gimple_seq_first_stmt (OMP_CLAUSE_LASTPRIVATE_GIMPLE_SEQ (c)));
	      OMP_CLAUSE_LASTPRIVATE_STMT (c) = NULL_TREE;

	      gimplify_omp_ctxp = outer_ctx;
	    }
	  else if (OMP_CLAUSE_CODE (c) == OMP_CLAUSE_LINEAR
		   && OMP_CLAUSE_LINEAR_STMT (c))
	    {
	      gimplify_omp_ctxp = ctx;
	      push_gimplify_context ();
	      if (TREE_CODE (OMP_CLAUSE_LINEAR_STMT (c)) != BIND_EXPR)
		{
		  tree bind = build3 (BIND_EXPR, void_type_node, NULL,
				      NULL, NULL);
		  TREE_SIDE_EFFECTS (bind) = 1;
		  BIND_EXPR_BODY (bind) = OMP_CLAUSE_LINEAR_STMT (c);
		  OMP_CLAUSE_LINEAR_STMT (c) = bind;
		}
	      gimplify_and_add (OMP_CLAUSE_LINEAR_STMT (c),
				&OMP_CLAUSE_LINEAR_GIMPLE_SEQ (c));
	      pop_gimplify_context
		(gimple_seq_first_stmt (OMP_CLAUSE_LINEAR_GIMPLE_SEQ (c)));
	      OMP_CLAUSE_LINEAR_STMT (c) = NULL_TREE;

	      gimplify_omp_ctxp = outer_ctx;
	    }
	  if (notice_outer)
	    goto do_notice;
	  break;

	case OMP_CLAUSE_COPYIN:
	case OMP_CLAUSE_COPYPRIVATE:
	  decl = OMP_CLAUSE_DECL (c);
	  if (error_operand_p (decl))
	    {
	      remove = true;
	      break;
	    }
	  if (OMP_CLAUSE_CODE (c) == OMP_CLAUSE_COPYPRIVATE
	      && !remove
	      && !omp_check_private (ctx, decl, true))
	    {
	      remove = true;
	      if (is_global_var (decl))
		{
		  if (DECL_THREAD_LOCAL_P (decl))
		    remove = false;
		  else if (DECL_HAS_VALUE_EXPR_P (decl))
		    {
		      tree value = get_base_address (DECL_VALUE_EXPR (decl));

		      if (value
			  && DECL_P (value)
			  && DECL_THREAD_LOCAL_P (value))
			remove = false;
		    }
		}
	      if (remove)
		error_at (OMP_CLAUSE_LOCATION (c),
			  "copyprivate variable %qE is not threadprivate"
			  " or private in outer context", DECL_NAME (decl));
	    }
	do_notice:
	  if (outer_ctx)
	    omp_notice_variable (outer_ctx, decl, true);
	  if (check_non_private
	      && region_type == ORT_WORKSHARE
	      && (OMP_CLAUSE_CODE (c) != OMP_CLAUSE_REDUCTION
		  || decl == OMP_CLAUSE_DECL (c)
		  || (TREE_CODE (OMP_CLAUSE_DECL (c)) == MEM_REF
		      && (TREE_CODE (TREE_OPERAND (OMP_CLAUSE_DECL (c), 0))
			  == ADDR_EXPR
			  || (TREE_CODE (TREE_OPERAND (OMP_CLAUSE_DECL (c), 0))
			      == POINTER_PLUS_EXPR
			      && (TREE_CODE (TREE_OPERAND (TREE_OPERAND
						(OMP_CLAUSE_DECL (c), 0), 0))
				  == ADDR_EXPR)))))
	      && omp_check_private (ctx, decl, false))
	    {
	      error ("%s variable %qE is private in outer context",
		     check_non_private, DECL_NAME (decl));
	      remove = true;
	    }
	  break;

	case OMP_CLAUSE_IF:
	  if (OMP_CLAUSE_IF_MODIFIER (c) != ERROR_MARK
	      && OMP_CLAUSE_IF_MODIFIER (c) != code)
	    {
	      const char *p[2];
	      for (int i = 0; i < 2; i++)
		switch (i ? OMP_CLAUSE_IF_MODIFIER (c) : code)
		  {
		  case OMP_PARALLEL: p[i] = "parallel"; break;
		  case OMP_TASK: p[i] = "task"; break;
		  case OMP_TASKLOOP: p[i] = "taskloop"; break;
		  case OMP_TARGET_DATA: p[i] = "target data"; break;
		  case OMP_TARGET: p[i] = "target"; break;
		  case OMP_TARGET_UPDATE: p[i] = "target update"; break;
		  case OMP_TARGET_ENTER_DATA:
		    p[i] = "target enter data"; break;
		  case OMP_TARGET_EXIT_DATA: p[i] = "target exit data"; break;
		  default: gcc_unreachable ();
		  }
	      error_at (OMP_CLAUSE_LOCATION (c),
			"expected %qs %<if%> clause modifier rather than %qs",
			p[0], p[1]);
	      remove = true;
	    }
	  /* Fall through.  */

	case OMP_CLAUSE_FINAL:
	  OMP_CLAUSE_OPERAND (c, 0)
	    = gimple_boolify (OMP_CLAUSE_OPERAND (c, 0));
	  /* Fall through.  */

	case OMP_CLAUSE_SCHEDULE:
	case OMP_CLAUSE_NUM_THREADS:
	case OMP_CLAUSE_NUM_TEAMS:
	case OMP_CLAUSE_THREAD_LIMIT:
	case OMP_CLAUSE_DIST_SCHEDULE:
	case OMP_CLAUSE_DEVICE:
	case OMP_CLAUSE_PRIORITY:
	case OMP_CLAUSE_GRAINSIZE:
	case OMP_CLAUSE_NUM_TASKS:
	case OMP_CLAUSE_HINT:
	case OMP_CLAUSE__CILK_FOR_COUNT_:
	case OMP_CLAUSE_ASYNC:
	case OMP_CLAUSE_WAIT:
	case OMP_CLAUSE_NUM_GANGS:
	case OMP_CLAUSE_NUM_WORKERS:
	case OMP_CLAUSE_VECTOR_LENGTH:
	case OMP_CLAUSE_WORKER:
	case OMP_CLAUSE_VECTOR:
	  if (gimplify_expr (&OMP_CLAUSE_OPERAND (c, 0), pre_p, NULL,
			     is_gimple_val, fb_rvalue) == GS_ERROR)
	    remove = true;
	  break;

	case OMP_CLAUSE_GANG:
	  if (gimplify_expr (&OMP_CLAUSE_OPERAND (c, 0), pre_p, NULL,
			     is_gimple_val, fb_rvalue) == GS_ERROR)
	    remove = true;
	  if (gimplify_expr (&OMP_CLAUSE_OPERAND (c, 1), pre_p, NULL,
			     is_gimple_val, fb_rvalue) == GS_ERROR)
	    remove = true;
	  break;

	case OMP_CLAUSE_NOWAIT:
	case OMP_CLAUSE_ORDERED:
	case OMP_CLAUSE_UNTIED:
	case OMP_CLAUSE_COLLAPSE:
	case OMP_CLAUSE_TILE:
	case OMP_CLAUSE_AUTO:
	case OMP_CLAUSE_SEQ:
	case OMP_CLAUSE_INDEPENDENT:
	case OMP_CLAUSE_MERGEABLE:
	case OMP_CLAUSE_PROC_BIND:
	case OMP_CLAUSE_SAFELEN:
	case OMP_CLAUSE_SIMDLEN:
	case OMP_CLAUSE_NOGROUP:
	case OMP_CLAUSE_THREADS:
	case OMP_CLAUSE_SIMD:
	  break;

	case OMP_CLAUSE_DEFAULTMAP:
	  ctx->target_map_scalars_firstprivate = false;
	  break;

	case OMP_CLAUSE_ALIGNED:
	  decl = OMP_CLAUSE_DECL (c);
	  if (error_operand_p (decl))
	    {
	      remove = true;
	      break;
	    }
	  if (gimplify_expr (&OMP_CLAUSE_ALIGNED_ALIGNMENT (c), pre_p, NULL,
			     is_gimple_val, fb_rvalue) == GS_ERROR)
	    {
	      remove = true;
	      break;
	    }
	  if (!is_global_var (decl)
	      && TREE_CODE (TREE_TYPE (decl)) == POINTER_TYPE)
	    omp_add_variable (ctx, decl, GOVD_ALIGNED);
	  break;

	case OMP_CLAUSE_DEFAULT:
	  ctx->default_kind = OMP_CLAUSE_DEFAULT_KIND (c);
	  break;

	default:
	  gcc_unreachable ();
	}

      if (code == OACC_DATA
	  && OMP_CLAUSE_CODE (c) == OMP_CLAUSE_MAP
	  && OMP_CLAUSE_MAP_KIND (c) == GOMP_MAP_FIRSTPRIVATE_POINTER)
	remove = true;
      if (remove)
	*list_p = OMP_CLAUSE_CHAIN (c);
      else
	list_p = &OMP_CLAUSE_CHAIN (c);
    }

  gimplify_omp_ctxp = ctx;
  if (struct_map_to_clause)
    delete struct_map_to_clause;
}

/* Return true if DECL is a candidate for shared to firstprivate
   optimization.  We only consider non-addressable scalars, not
   too big, and not references.  */

static bool
omp_shared_to_firstprivate_optimizable_decl_p (tree decl)
{
  if (TREE_ADDRESSABLE (decl))
    return false;
  tree type = TREE_TYPE (decl);
  if (!is_gimple_reg_type (type)
      || TREE_CODE (type) == REFERENCE_TYPE
      || TREE_ADDRESSABLE (type))
    return false;
  /* Don't optimize too large decls, as each thread/task will have
     its own.  */
  HOST_WIDE_INT len = int_size_in_bytes (type);
  if (len == -1 || len > 4 * POINTER_SIZE / BITS_PER_UNIT)
    return false;
  if (lang_hooks.decls.omp_privatize_by_reference (decl))
    return false;
  return true;
}

/* Helper function of omp_find_stores_op and gimplify_adjust_omp_clauses*.
   For omp_shared_to_firstprivate_optimizable_decl_p decl mark it as
   GOVD_WRITTEN in outer contexts.  */

static void
omp_mark_stores (struct gimplify_omp_ctx *ctx, tree decl)
{
  for (; ctx; ctx = ctx->outer_context)
    {
      splay_tree_node n = splay_tree_lookup (ctx->variables,
					     (splay_tree_key) decl);
      if (n == NULL)
	continue;
      else if (n->value & GOVD_SHARED)
	{
	  n->value |= GOVD_WRITTEN;
	  return;
	}
      else if (n->value & GOVD_DATA_SHARE_CLASS)
	return;
    }
}

/* Helper callback for walk_gimple_seq to discover possible stores
   to omp_shared_to_firstprivate_optimizable_decl_p decls and set
   GOVD_WRITTEN if they are GOVD_SHARED in some outer context
   for those.  */

static tree
omp_find_stores_op (tree *tp, int *walk_subtrees, void *data)
{
  struct walk_stmt_info *wi = (struct walk_stmt_info *) data;

  *walk_subtrees = 0;
  if (!wi->is_lhs)
    return NULL_TREE;

  tree op = *tp;
  do
    {
      if (handled_component_p (op))
	op = TREE_OPERAND (op, 0);
      else if ((TREE_CODE (op) == MEM_REF || TREE_CODE (op) == TARGET_MEM_REF)
	       && TREE_CODE (TREE_OPERAND (op, 0)) == ADDR_EXPR)
	op = TREE_OPERAND (TREE_OPERAND (op, 0), 0);
      else
	break;
    }
  while (1);
  if (!DECL_P (op) || !omp_shared_to_firstprivate_optimizable_decl_p (op))
    return NULL_TREE;

  omp_mark_stores (gimplify_omp_ctxp, op);
  return NULL_TREE;
}

/* Helper callback for walk_gimple_seq to discover possible stores
   to omp_shared_to_firstprivate_optimizable_decl_p decls and set
   GOVD_WRITTEN if they are GOVD_SHARED in some outer context
   for those.  */

static tree
omp_find_stores_stmt (gimple_stmt_iterator *gsi_p,
		      bool *handled_ops_p,
		      struct walk_stmt_info *wi)
{
  gimple *stmt = gsi_stmt (*gsi_p);
  switch (gimple_code (stmt))
    {
    /* Don't recurse on OpenMP constructs for which
       gimplify_adjust_omp_clauses already handled the bodies,
       except handle gimple_omp_for_pre_body.  */
    case GIMPLE_OMP_FOR:
      *handled_ops_p = true;
      if (gimple_omp_for_pre_body (stmt))
	walk_gimple_seq (gimple_omp_for_pre_body (stmt),
			 omp_find_stores_stmt, omp_find_stores_op, wi);
      break;
    case GIMPLE_OMP_PARALLEL:
    case GIMPLE_OMP_TASK:
    case GIMPLE_OMP_SECTIONS:
    case GIMPLE_OMP_SINGLE:
    case GIMPLE_OMP_TARGET:
    case GIMPLE_OMP_TEAMS:
    case GIMPLE_OMP_CRITICAL:
      *handled_ops_p = true;
      break;
    default:
      break;
    }
  return NULL_TREE;
}

struct gimplify_adjust_omp_clauses_data
{
  tree *list_p;
  gimple_seq *pre_p;
};

/* For all variables that were not actually used within the context,
   remove PRIVATE, SHARED, and FIRSTPRIVATE clauses.  */

static int
gimplify_adjust_omp_clauses_1 (splay_tree_node n, void *data)
{
  tree *list_p = ((struct gimplify_adjust_omp_clauses_data *) data)->list_p;
  gimple_seq *pre_p
    = ((struct gimplify_adjust_omp_clauses_data *) data)->pre_p;
  tree decl = (tree) n->key;
  unsigned flags = n->value;
  enum omp_clause_code code;
  tree clause;
  bool private_debug;

  if (flags & (GOVD_EXPLICIT | GOVD_LOCAL))
    return 0;
  if ((flags & GOVD_SEEN) == 0)
    return 0;
  if (flags & GOVD_DEBUG_PRIVATE)
    {
      gcc_assert ((flags & GOVD_DATA_SHARE_CLASS) == GOVD_SHARED);
      private_debug = true;
    }
  else if (flags & GOVD_MAP)
    private_debug = false;
  else
    private_debug
      = lang_hooks.decls.omp_private_debug_clause (decl,
						   !!(flags & GOVD_SHARED));
  if (private_debug)
    code = OMP_CLAUSE_PRIVATE;
  else if (flags & GOVD_MAP)
    {
      code = OMP_CLAUSE_MAP;
      if ((gimplify_omp_ctxp->region_type & ORT_ACC) == 0
	  && TYPE_ATOMIC (strip_array_types (TREE_TYPE (decl))))
	{
	  error ("%<_Atomic%> %qD in implicit %<map%> clause", decl);
	  return 0;
	}
    }
  else if (flags & GOVD_SHARED)
    {
      if (is_global_var (decl))
	{
	  struct gimplify_omp_ctx *ctx = gimplify_omp_ctxp->outer_context;
	  while (ctx != NULL)
	    {
	      splay_tree_node on
		= splay_tree_lookup (ctx->variables, (splay_tree_key) decl);
	      if (on && (on->value & (GOVD_FIRSTPRIVATE | GOVD_LASTPRIVATE
				      | GOVD_PRIVATE | GOVD_REDUCTION
				      | GOVD_LINEAR | GOVD_MAP)) != 0)
		break;
	      ctx = ctx->outer_context;
	    }
	  if (ctx == NULL)
	    return 0;
	}
      code = OMP_CLAUSE_SHARED;
    }
  else if (flags & GOVD_PRIVATE)
    code = OMP_CLAUSE_PRIVATE;
  else if (flags & GOVD_FIRSTPRIVATE)
    {
      code = OMP_CLAUSE_FIRSTPRIVATE;
      if ((gimplify_omp_ctxp->region_type & ORT_TARGET)
	  && (gimplify_omp_ctxp->region_type & ORT_ACC) == 0
	  && TYPE_ATOMIC (strip_array_types (TREE_TYPE (decl))))
	{
	  error ("%<_Atomic%> %qD in implicit %<firstprivate%> clause on "
		 "%<target%> construct", decl);
	  return 0;
	}
    }
  else if (flags & GOVD_LASTPRIVATE)
    code = OMP_CLAUSE_LASTPRIVATE;
  else if (flags & GOVD_ALIGNED)
    return 0;
  else
    gcc_unreachable ();

  if (((flags & GOVD_LASTPRIVATE)
       || (code == OMP_CLAUSE_SHARED && (flags & GOVD_WRITTEN)))
      && omp_shared_to_firstprivate_optimizable_decl_p (decl))
    omp_mark_stores (gimplify_omp_ctxp->outer_context, decl);

  tree chain = *list_p;
  clause = build_omp_clause (input_location, code);
  OMP_CLAUSE_DECL (clause) = decl;
  OMP_CLAUSE_CHAIN (clause) = chain;
  if (private_debug)
    OMP_CLAUSE_PRIVATE_DEBUG (clause) = 1;
  else if (code == OMP_CLAUSE_PRIVATE && (flags & GOVD_PRIVATE_OUTER_REF))
    OMP_CLAUSE_PRIVATE_OUTER_REF (clause) = 1;
  else if (code == OMP_CLAUSE_SHARED
	   && (flags & GOVD_WRITTEN) == 0
	   && omp_shared_to_firstprivate_optimizable_decl_p (decl))
    OMP_CLAUSE_SHARED_READONLY (clause) = 1;
  else if (code == OMP_CLAUSE_FIRSTPRIVATE && (flags & GOVD_EXPLICIT) == 0)
    OMP_CLAUSE_FIRSTPRIVATE_IMPLICIT (clause) = 1;
  else if (code == OMP_CLAUSE_MAP && (flags & GOVD_MAP_0LEN_ARRAY) != 0)
    {
      tree nc = build_omp_clause (input_location, OMP_CLAUSE_MAP);
      OMP_CLAUSE_DECL (nc) = decl;
      if (TREE_CODE (TREE_TYPE (decl)) == REFERENCE_TYPE
	  && TREE_CODE (TREE_TYPE (TREE_TYPE (decl))) == POINTER_TYPE)
	OMP_CLAUSE_DECL (clause)
	  = build_simple_mem_ref_loc (input_location, decl);
      OMP_CLAUSE_DECL (clause)
	= build2 (MEM_REF, char_type_node, OMP_CLAUSE_DECL (clause),
		  build_int_cst (build_pointer_type (char_type_node), 0));
      OMP_CLAUSE_SIZE (clause) = size_zero_node;
      OMP_CLAUSE_SIZE (nc) = size_zero_node;
      OMP_CLAUSE_SET_MAP_KIND (clause, GOMP_MAP_ALLOC);
      OMP_CLAUSE_MAP_MAYBE_ZERO_LENGTH_ARRAY_SECTION (clause) = 1;
      OMP_CLAUSE_SET_MAP_KIND (nc, GOMP_MAP_FIRSTPRIVATE_POINTER);
      OMP_CLAUSE_CHAIN (nc) = chain;
      OMP_CLAUSE_CHAIN (clause) = nc;
      struct gimplify_omp_ctx *ctx = gimplify_omp_ctxp;
      gimplify_omp_ctxp = ctx->outer_context;
      gimplify_expr (&TREE_OPERAND (OMP_CLAUSE_DECL (clause), 0),
		     pre_p, NULL, is_gimple_val, fb_rvalue);
      gimplify_omp_ctxp = ctx;
    }
  else if (code == OMP_CLAUSE_MAP)
    {
      int kind;
      /* Not all combinations of these GOVD_MAP flags are actually valid.  */
      switch (flags & (GOVD_MAP_TO_ONLY
		       | GOVD_MAP_FORCE
		       | GOVD_MAP_FORCE_PRESENT))
	{
	case 0:
	  kind = GOMP_MAP_TOFROM;
	  break;
	case GOVD_MAP_FORCE:
	  kind = GOMP_MAP_TOFROM | GOMP_MAP_FLAG_FORCE;
	  break;
	case GOVD_MAP_TO_ONLY:
	  kind = GOMP_MAP_TO;
	  break;
	case GOVD_MAP_TO_ONLY | GOVD_MAP_FORCE:
	  kind = GOMP_MAP_TO | GOMP_MAP_FLAG_FORCE;
	  break;
	case GOVD_MAP_FORCE_PRESENT:
	  kind = GOMP_MAP_FORCE_PRESENT;
	  break;
	default:
	  gcc_unreachable ();
	}
      OMP_CLAUSE_SET_MAP_KIND (clause, kind);
      if (DECL_SIZE (decl)
	  && TREE_CODE (DECL_SIZE (decl)) != INTEGER_CST)
	{
	  tree decl2 = DECL_VALUE_EXPR (decl);
	  gcc_assert (TREE_CODE (decl2) == INDIRECT_REF);
	  decl2 = TREE_OPERAND (decl2, 0);
	  gcc_assert (DECL_P (decl2));
	  tree mem = build_simple_mem_ref (decl2);
	  OMP_CLAUSE_DECL (clause) = mem;
	  OMP_CLAUSE_SIZE (clause) = TYPE_SIZE_UNIT (TREE_TYPE (decl));
	  if (gimplify_omp_ctxp->outer_context)
	    {
	      struct gimplify_omp_ctx *ctx = gimplify_omp_ctxp->outer_context;
	      omp_notice_variable (ctx, decl2, true);
	      omp_notice_variable (ctx, OMP_CLAUSE_SIZE (clause), true);
	    }
	  tree nc = build_omp_clause (OMP_CLAUSE_LOCATION (clause),
				      OMP_CLAUSE_MAP);
	  OMP_CLAUSE_DECL (nc) = decl;
	  OMP_CLAUSE_SIZE (nc) = size_zero_node;
	  if (gimplify_omp_ctxp->target_firstprivatize_array_bases)
	    OMP_CLAUSE_SET_MAP_KIND (nc, GOMP_MAP_FIRSTPRIVATE_POINTER);
	  else
	    OMP_CLAUSE_SET_MAP_KIND (nc, GOMP_MAP_POINTER);
	  OMP_CLAUSE_CHAIN (nc) = OMP_CLAUSE_CHAIN (clause);
	  OMP_CLAUSE_CHAIN (clause) = nc;
	}
      else if (gimplify_omp_ctxp->target_firstprivatize_array_bases
	       && lang_hooks.decls.omp_privatize_by_reference (decl))
	{
	  OMP_CLAUSE_DECL (clause) = build_simple_mem_ref (decl);
	  OMP_CLAUSE_SIZE (clause)
	    = unshare_expr (TYPE_SIZE_UNIT (TREE_TYPE (TREE_TYPE (decl))));
	  struct gimplify_omp_ctx *ctx = gimplify_omp_ctxp;
	  gimplify_omp_ctxp = ctx->outer_context;
	  gimplify_expr (&OMP_CLAUSE_SIZE (clause),
			 pre_p, NULL, is_gimple_val, fb_rvalue);
	  gimplify_omp_ctxp = ctx;
	  tree nc = build_omp_clause (OMP_CLAUSE_LOCATION (clause),
				      OMP_CLAUSE_MAP);
	  OMP_CLAUSE_DECL (nc) = decl;
	  OMP_CLAUSE_SIZE (nc) = size_zero_node;
	  OMP_CLAUSE_SET_MAP_KIND (nc, GOMP_MAP_FIRSTPRIVATE_REFERENCE);
	  OMP_CLAUSE_CHAIN (nc) = OMP_CLAUSE_CHAIN (clause);
	  OMP_CLAUSE_CHAIN (clause) = nc;
	}
      else
	OMP_CLAUSE_SIZE (clause) = DECL_SIZE_UNIT (decl);
    }
  if (code == OMP_CLAUSE_FIRSTPRIVATE && (flags & GOVD_LASTPRIVATE) != 0)
    {
      tree nc = build_omp_clause (input_location, OMP_CLAUSE_LASTPRIVATE);
      OMP_CLAUSE_DECL (nc) = decl;
      OMP_CLAUSE_LASTPRIVATE_FIRSTPRIVATE (nc) = 1;
      OMP_CLAUSE_CHAIN (nc) = chain;
      OMP_CLAUSE_CHAIN (clause) = nc;
      struct gimplify_omp_ctx *ctx = gimplify_omp_ctxp;
      gimplify_omp_ctxp = ctx->outer_context;
      lang_hooks.decls.omp_finish_clause (nc, pre_p);
      gimplify_omp_ctxp = ctx;
    }
  *list_p = clause;
  struct gimplify_omp_ctx *ctx = gimplify_omp_ctxp;
  gimplify_omp_ctxp = ctx->outer_context;
  lang_hooks.decls.omp_finish_clause (clause, pre_p);
  if (gimplify_omp_ctxp)
    for (; clause != chain; clause = OMP_CLAUSE_CHAIN (clause))
      if (OMP_CLAUSE_CODE (clause) == OMP_CLAUSE_MAP
	  && DECL_P (OMP_CLAUSE_SIZE (clause)))
	omp_notice_variable (gimplify_omp_ctxp, OMP_CLAUSE_SIZE (clause),
			     true);
  gimplify_omp_ctxp = ctx;
  return 0;
}

static void
gimplify_adjust_omp_clauses (gimple_seq *pre_p, gimple_seq body, tree *list_p,
			     enum tree_code code)
{
  struct gimplify_omp_ctx *ctx = gimplify_omp_ctxp;
  tree c, decl;

  if (body)
    {
      struct gimplify_omp_ctx *octx;
      for (octx = ctx; octx; octx = octx->outer_context)
	if ((octx->region_type & (ORT_PARALLEL | ORT_TASK | ORT_TEAMS)) != 0)
	  break;
      if (octx)
	{
	  struct walk_stmt_info wi;
	  memset (&wi, 0, sizeof (wi));
	  walk_gimple_seq (body, omp_find_stores_stmt,
			   omp_find_stores_op, &wi);
	}
    }
  while ((c = *list_p) != NULL)
    {
      splay_tree_node n;
      bool remove = false;

      switch (OMP_CLAUSE_CODE (c))
	{
	case OMP_CLAUSE_FIRSTPRIVATE:
	  if ((ctx->region_type & ORT_TARGET)
	      && (ctx->region_type & ORT_ACC) == 0
	      && TYPE_ATOMIC (strip_array_types
					(TREE_TYPE (OMP_CLAUSE_DECL (c)))))
	    {
	      error_at (OMP_CLAUSE_LOCATION (c),
			"%<_Atomic%> %qD in %<firstprivate%> clause on "
			"%<target%> construct", OMP_CLAUSE_DECL (c));
	      remove = true;
	      break;
	    }
	  /* FALLTHRU */
	case OMP_CLAUSE_PRIVATE:
	case OMP_CLAUSE_SHARED:
	case OMP_CLAUSE_LINEAR:
	  decl = OMP_CLAUSE_DECL (c);
	  n = splay_tree_lookup (ctx->variables, (splay_tree_key) decl);
	  remove = !(n->value & GOVD_SEEN);
	  if (! remove)
	    {
	      bool shared = OMP_CLAUSE_CODE (c) == OMP_CLAUSE_SHARED;
	      if ((n->value & GOVD_DEBUG_PRIVATE)
		  || lang_hooks.decls.omp_private_debug_clause (decl, shared))
		{
		  gcc_assert ((n->value & GOVD_DEBUG_PRIVATE) == 0
			      || ((n->value & GOVD_DATA_SHARE_CLASS)
				  == GOVD_SHARED));
		  OMP_CLAUSE_SET_CODE (c, OMP_CLAUSE_PRIVATE);
		  OMP_CLAUSE_PRIVATE_DEBUG (c) = 1;
		}
	      if (OMP_CLAUSE_CODE (c) == OMP_CLAUSE_SHARED
		  && (n->value & GOVD_WRITTEN) == 0
		  && DECL_P (decl)
		  && omp_shared_to_firstprivate_optimizable_decl_p (decl))
		OMP_CLAUSE_SHARED_READONLY (c) = 1;
	      else if (DECL_P (decl)
		       && ((OMP_CLAUSE_CODE (c) == OMP_CLAUSE_SHARED
			    && (n->value & GOVD_WRITTEN) != 0)
			   || (OMP_CLAUSE_CODE (c) == OMP_CLAUSE_LINEAR
			       && !OMP_CLAUSE_LINEAR_NO_COPYOUT (c)))
		       && omp_shared_to_firstprivate_optimizable_decl_p (decl))
		omp_mark_stores (gimplify_omp_ctxp->outer_context, decl);
	    }
	  break;

	case OMP_CLAUSE_LASTPRIVATE:
	  /* Make sure OMP_CLAUSE_LASTPRIVATE_FIRSTPRIVATE is set to
	     accurately reflect the presence of a FIRSTPRIVATE clause.  */
	  decl = OMP_CLAUSE_DECL (c);
	  n = splay_tree_lookup (ctx->variables, (splay_tree_key) decl);
	  OMP_CLAUSE_LASTPRIVATE_FIRSTPRIVATE (c)
	    = (n->value & GOVD_FIRSTPRIVATE) != 0;
	  if (code == OMP_DISTRIBUTE
	      && OMP_CLAUSE_LASTPRIVATE_FIRSTPRIVATE (c))
	    {
	      remove = true;
	      error_at (OMP_CLAUSE_LOCATION (c),
			"same variable used in %<firstprivate%> and "
			"%<lastprivate%> clauses on %<distribute%> "
			"construct");
	    }
	  if (!remove
	      && OMP_CLAUSE_CODE (c) == OMP_CLAUSE_LASTPRIVATE
	      && DECL_P (decl)
	      && omp_shared_to_firstprivate_optimizable_decl_p (decl))
	    omp_mark_stores (gimplify_omp_ctxp->outer_context, decl);
	  break;

	case OMP_CLAUSE_ALIGNED:
	  decl = OMP_CLAUSE_DECL (c);
	  if (!is_global_var (decl))
	    {
	      n = splay_tree_lookup (ctx->variables, (splay_tree_key) decl);
	      remove = n == NULL || !(n->value & GOVD_SEEN);
	      if (!remove && TREE_CODE (TREE_TYPE (decl)) == POINTER_TYPE)
		{
		  struct gimplify_omp_ctx *octx;
		  if (n != NULL
		      && (n->value & (GOVD_DATA_SHARE_CLASS
				      & ~GOVD_FIRSTPRIVATE)))
		    remove = true;
		  else
		    for (octx = ctx->outer_context; octx;
			 octx = octx->outer_context)
		      {
			n = splay_tree_lookup (octx->variables,
					       (splay_tree_key) decl);
			if (n == NULL)
			  continue;
			if (n->value & GOVD_LOCAL)
			  break;
			/* We have to avoid assigning a shared variable
			   to itself when trying to add
			   __builtin_assume_aligned.  */
			if (n->value & GOVD_SHARED)
			  {
			    remove = true;
			    break;
			  }
		      }
		}
	    }
	  else if (TREE_CODE (TREE_TYPE (decl)) == ARRAY_TYPE)
	    {
	      n = splay_tree_lookup (ctx->variables, (splay_tree_key) decl);
	      if (n != NULL && (n->value & GOVD_DATA_SHARE_CLASS) != 0)
		remove = true;
	    }
	  break;

	case OMP_CLAUSE_MAP:
	  if (code == OMP_TARGET_EXIT_DATA
	      && OMP_CLAUSE_MAP_KIND (c) == GOMP_MAP_ALWAYS_POINTER)
	    {
	      remove = true;
	      break;
	    }
	  decl = OMP_CLAUSE_DECL (c);
	  /* Data clauses associated with acc parallel reductions must be
	     compatible with present_or_copy.  Warn and adjust the clause
	     if that is not the case.  */
	  if (ctx->region_type == ORT_ACC_PARALLEL)
	    {
	      tree t = DECL_P (decl) ? decl : TREE_OPERAND (decl, 0);
	      n = NULL;

	      if (DECL_P (t))
		n = splay_tree_lookup (ctx->variables, (splay_tree_key) t);

	      if (n && (n->value & GOVD_REDUCTION))
		{
		  enum gomp_map_kind kind = OMP_CLAUSE_MAP_KIND (c);

		  OMP_CLAUSE_MAP_IN_REDUCTION (c) = 1;
		  if ((kind & GOMP_MAP_TOFROM) != GOMP_MAP_TOFROM
		      && kind != GOMP_MAP_FORCE_PRESENT
		      && kind != GOMP_MAP_POINTER)
		    {
		      warning_at (OMP_CLAUSE_LOCATION (c), 0,
				  "incompatible data clause with reduction "
				  "on %qE; promoting to present_or_copy",
				  DECL_NAME (t));
		      OMP_CLAUSE_SET_MAP_KIND (c, GOMP_MAP_TOFROM);
		    }
		}
	    }
	  if (!DECL_P (decl))
	    {
	      if ((ctx->region_type & ORT_TARGET) != 0
		  && OMP_CLAUSE_MAP_KIND (c) == GOMP_MAP_FIRSTPRIVATE_POINTER)
		{
		  if (TREE_CODE (decl) == INDIRECT_REF
		      && TREE_CODE (TREE_OPERAND (decl, 0)) == COMPONENT_REF
		      && (TREE_CODE (TREE_TYPE (TREE_OPERAND (decl, 0)))
			  == REFERENCE_TYPE))
		    decl = TREE_OPERAND (decl, 0);
		  if (TREE_CODE (decl) == COMPONENT_REF)
		    {
		      while (TREE_CODE (decl) == COMPONENT_REF)
			decl = TREE_OPERAND (decl, 0);
		      if (DECL_P (decl))
			{
			  n = splay_tree_lookup (ctx->variables,
						 (splay_tree_key) decl);
			  if (!(n->value & GOVD_SEEN))
			    remove = true;
			}
		    }
		}
	      break;
	    }
	  n = splay_tree_lookup (ctx->variables, (splay_tree_key) decl);
	  if ((ctx->region_type & ORT_TARGET) != 0
	      && !(n->value & GOVD_SEEN)
	      && GOMP_MAP_ALWAYS_P (OMP_CLAUSE_MAP_KIND (c)) == 0
	      && (!is_global_var (decl)
		  || !lookup_attribute ("omp declare target link",
					DECL_ATTRIBUTES (decl))))
	    {
	      remove = true;
	      /* For struct element mapping, if struct is never referenced
		 in target block and none of the mapping has always modifier,
		 remove all the struct element mappings, which immediately
		 follow the GOMP_MAP_STRUCT map clause.  */
	      if (OMP_CLAUSE_MAP_KIND (c) == GOMP_MAP_STRUCT)
		{
		  HOST_WIDE_INT cnt = tree_to_shwi (OMP_CLAUSE_SIZE (c));
		  while (cnt--)
		    OMP_CLAUSE_CHAIN (c)
		      = OMP_CLAUSE_CHAIN (OMP_CLAUSE_CHAIN (c));
		}
	    }
	  else if (OMP_CLAUSE_MAP_KIND (c) == GOMP_MAP_STRUCT
		   && code == OMP_TARGET_EXIT_DATA)
	    remove = true;
	  else if (DECL_SIZE (decl)
		   && TREE_CODE (DECL_SIZE (decl)) != INTEGER_CST
		   && OMP_CLAUSE_MAP_KIND (c) != GOMP_MAP_POINTER
		   && OMP_CLAUSE_MAP_KIND (c) != GOMP_MAP_FIRSTPRIVATE_POINTER
		   && (OMP_CLAUSE_MAP_KIND (c)
		       != GOMP_MAP_FIRSTPRIVATE_REFERENCE))
	    {
	      /* For GOMP_MAP_FORCE_DEVICEPTR, we'll never enter here, because
		 for these, TREE_CODE (DECL_SIZE (decl)) will always be
		 INTEGER_CST.  */
	      gcc_assert (OMP_CLAUSE_MAP_KIND (c) != GOMP_MAP_FORCE_DEVICEPTR);

	      tree decl2 = DECL_VALUE_EXPR (decl);
	      gcc_assert (TREE_CODE (decl2) == INDIRECT_REF);
	      decl2 = TREE_OPERAND (decl2, 0);
	      gcc_assert (DECL_P (decl2));
	      tree mem = build_simple_mem_ref (decl2);
	      OMP_CLAUSE_DECL (c) = mem;
	      OMP_CLAUSE_SIZE (c) = TYPE_SIZE_UNIT (TREE_TYPE (decl));
	      if (ctx->outer_context)
		{
		  omp_notice_variable (ctx->outer_context, decl2, true);
		  omp_notice_variable (ctx->outer_context,
				       OMP_CLAUSE_SIZE (c), true);
		}
	      if (((ctx->region_type & ORT_TARGET) != 0
		   || !ctx->target_firstprivatize_array_bases)
		  && ((n->value & GOVD_SEEN) == 0
		      || (n->value & (GOVD_PRIVATE | GOVD_FIRSTPRIVATE)) == 0))
		{
		  tree nc = build_omp_clause (OMP_CLAUSE_LOCATION (c),
					      OMP_CLAUSE_MAP);
		  OMP_CLAUSE_DECL (nc) = decl;
		  OMP_CLAUSE_SIZE (nc) = size_zero_node;
		  if (ctx->target_firstprivatize_array_bases)
		    OMP_CLAUSE_SET_MAP_KIND (nc,
					     GOMP_MAP_FIRSTPRIVATE_POINTER);
		  else
		    OMP_CLAUSE_SET_MAP_KIND (nc, GOMP_MAP_POINTER);
		  OMP_CLAUSE_CHAIN (nc) = OMP_CLAUSE_CHAIN (c);
		  OMP_CLAUSE_CHAIN (c) = nc;
		  c = nc;
		}
	    }
	  else
	    {
	      if (OMP_CLAUSE_SIZE (c) == NULL_TREE)
		OMP_CLAUSE_SIZE (c) = DECL_SIZE_UNIT (decl);
	      gcc_assert ((n->value & GOVD_SEEN) == 0
			  || ((n->value & (GOVD_PRIVATE | GOVD_FIRSTPRIVATE))
			      == 0));
	    }
	  break;

	case OMP_CLAUSE_TO:
	case OMP_CLAUSE_FROM:
	case OMP_CLAUSE__CACHE_:
	  decl = OMP_CLAUSE_DECL (c);
	  if (!DECL_P (decl))
	    break;
	  if (DECL_SIZE (decl)
	      && TREE_CODE (DECL_SIZE (decl)) != INTEGER_CST)
	    {
	      tree decl2 = DECL_VALUE_EXPR (decl);
	      gcc_assert (TREE_CODE (decl2) == INDIRECT_REF);
	      decl2 = TREE_OPERAND (decl2, 0);
	      gcc_assert (DECL_P (decl2));
	      tree mem = build_simple_mem_ref (decl2);
	      OMP_CLAUSE_DECL (c) = mem;
	      OMP_CLAUSE_SIZE (c) = TYPE_SIZE_UNIT (TREE_TYPE (decl));
	      if (ctx->outer_context)
		{
		  omp_notice_variable (ctx->outer_context, decl2, true);
		  omp_notice_variable (ctx->outer_context,
				       OMP_CLAUSE_SIZE (c), true);
		}
	    }
	  else if (OMP_CLAUSE_SIZE (c) == NULL_TREE)
	    OMP_CLAUSE_SIZE (c) = DECL_SIZE_UNIT (decl);
	  break;

	case OMP_CLAUSE_REDUCTION:
	  decl = OMP_CLAUSE_DECL (c);
	  /* OpenACC reductions need a present_or_copy data clause.
	     Add one if necessary.  Error is the reduction is private.  */
	  if (ctx->region_type == ORT_ACC_PARALLEL)
	    {
	      n = splay_tree_lookup (ctx->variables, (splay_tree_key) decl);
	      if (n->value & (GOVD_PRIVATE | GOVD_FIRSTPRIVATE))
		error_at (OMP_CLAUSE_LOCATION (c), "invalid private "
			  "reduction on %qE", DECL_NAME (decl));
	      else if ((n->value & GOVD_MAP) == 0)
		{
		  tree next = OMP_CLAUSE_CHAIN (c);
		  tree nc = build_omp_clause (UNKNOWN_LOCATION, OMP_CLAUSE_MAP);
		  OMP_CLAUSE_SET_MAP_KIND (nc, GOMP_MAP_TOFROM);
		  OMP_CLAUSE_DECL (nc) = decl;
		  OMP_CLAUSE_CHAIN (c) = nc;
		  lang_hooks.decls.omp_finish_clause (nc, pre_p);
		  while (1)
		    {
		      OMP_CLAUSE_MAP_IN_REDUCTION (nc) = 1;
		      if (OMP_CLAUSE_CHAIN (nc) == NULL)
			break;
		      nc = OMP_CLAUSE_CHAIN (nc);
		    }
		  OMP_CLAUSE_CHAIN (nc) = next;
		  n->value |= GOVD_MAP;
		}
	    }
	  if (DECL_P (decl)
	      && omp_shared_to_firstprivate_optimizable_decl_p (decl))
	    omp_mark_stores (gimplify_omp_ctxp->outer_context, decl);
	  break;
	case OMP_CLAUSE_COPYIN:
	case OMP_CLAUSE_COPYPRIVATE:
	case OMP_CLAUSE_IF:
	case OMP_CLAUSE_NUM_THREADS:
	case OMP_CLAUSE_NUM_TEAMS:
	case OMP_CLAUSE_THREAD_LIMIT:
	case OMP_CLAUSE_DIST_SCHEDULE:
	case OMP_CLAUSE_DEVICE:
	case OMP_CLAUSE_SCHEDULE:
	case OMP_CLAUSE_NOWAIT:
	case OMP_CLAUSE_ORDERED:
	case OMP_CLAUSE_DEFAULT:
	case OMP_CLAUSE_UNTIED:
	case OMP_CLAUSE_COLLAPSE:
	case OMP_CLAUSE_FINAL:
	case OMP_CLAUSE_MERGEABLE:
	case OMP_CLAUSE_PROC_BIND:
	case OMP_CLAUSE_SAFELEN:
	case OMP_CLAUSE_SIMDLEN:
	case OMP_CLAUSE_DEPEND:
	case OMP_CLAUSE_PRIORITY:
	case OMP_CLAUSE_GRAINSIZE:
	case OMP_CLAUSE_NUM_TASKS:
	case OMP_CLAUSE_NOGROUP:
	case OMP_CLAUSE_THREADS:
	case OMP_CLAUSE_SIMD:
	case OMP_CLAUSE_HINT:
	case OMP_CLAUSE_DEFAULTMAP:
	case OMP_CLAUSE_USE_DEVICE_PTR:
	case OMP_CLAUSE_IS_DEVICE_PTR:
	case OMP_CLAUSE__CILK_FOR_COUNT_:
	case OMP_CLAUSE_ASYNC:
	case OMP_CLAUSE_WAIT:
	case OMP_CLAUSE_INDEPENDENT:
	case OMP_CLAUSE_NUM_GANGS:
	case OMP_CLAUSE_NUM_WORKERS:
	case OMP_CLAUSE_VECTOR_LENGTH:
	case OMP_CLAUSE_GANG:
	case OMP_CLAUSE_WORKER:
	case OMP_CLAUSE_VECTOR:
	case OMP_CLAUSE_AUTO:
	case OMP_CLAUSE_SEQ:
	case OMP_CLAUSE_TILE:
	  break;

	default:
	  gcc_unreachable ();
	}

      if (remove)
	*list_p = OMP_CLAUSE_CHAIN (c);
      else
	list_p = &OMP_CLAUSE_CHAIN (c);
    }

  /* Add in any implicit data sharing.  */
  struct gimplify_adjust_omp_clauses_data data;
  data.list_p = list_p;
  data.pre_p = pre_p;
  splay_tree_foreach (ctx->variables, gimplify_adjust_omp_clauses_1, &data);

  gimplify_omp_ctxp = ctx->outer_context;
  delete_omp_context (ctx);
}

/* Gimplify OACC_CACHE.  */

static void
gimplify_oacc_cache (tree *expr_p, gimple_seq *pre_p)
{
  tree expr = *expr_p;

  gimplify_scan_omp_clauses (&OACC_CACHE_CLAUSES (expr), pre_p, ORT_ACC,
			     OACC_CACHE);
  gimplify_adjust_omp_clauses (pre_p, NULL, &OACC_CACHE_CLAUSES (expr),
			       OACC_CACHE);

  /* TODO: Do something sensible with this information.  */

  *expr_p = NULL_TREE;
}

/* Helper function of gimplify_oacc_declare.  The helper's purpose is to,
   if required, translate 'kind' in CLAUSE into an 'entry' kind and 'exit'
   kind.  The entry kind will replace the one in CLAUSE, while the exit
   kind will be used in a new omp_clause and returned to the caller.  */

static tree
gimplify_oacc_declare_1 (tree clause)
{
  HOST_WIDE_INT kind, new_op;
  bool ret = false;
  tree c = NULL;

  kind = OMP_CLAUSE_MAP_KIND (clause);

  switch (kind)
    {
      case GOMP_MAP_ALLOC:
      case GOMP_MAP_FORCE_ALLOC:
      case GOMP_MAP_FORCE_TO:
	new_op = GOMP_MAP_DELETE;
	ret = true;
	break;

      case GOMP_MAP_FORCE_FROM:
	OMP_CLAUSE_SET_MAP_KIND (clause, GOMP_MAP_FORCE_ALLOC);
	new_op = GOMP_MAP_FORCE_FROM;
	ret = true;
	break;

      case GOMP_MAP_FORCE_TOFROM:
	OMP_CLAUSE_SET_MAP_KIND (clause, GOMP_MAP_FORCE_TO);
	new_op = GOMP_MAP_FORCE_FROM;
	ret = true;
	break;

      case GOMP_MAP_FROM:
	OMP_CLAUSE_SET_MAP_KIND (clause, GOMP_MAP_FORCE_ALLOC);
	new_op = GOMP_MAP_FROM;
	ret = true;
	break;

      case GOMP_MAP_TOFROM:
	OMP_CLAUSE_SET_MAP_KIND (clause, GOMP_MAP_TO);
	new_op = GOMP_MAP_FROM;
	ret = true;
	break;

      case GOMP_MAP_DEVICE_RESIDENT:
      case GOMP_MAP_FORCE_DEVICEPTR:
      case GOMP_MAP_FORCE_PRESENT:
      case GOMP_MAP_LINK:
      case GOMP_MAP_POINTER:
      case GOMP_MAP_TO:
	break;

      default:
	gcc_unreachable ();
	break;
    }

  if (ret)
    {
      c = build_omp_clause (OMP_CLAUSE_LOCATION (clause), OMP_CLAUSE_MAP);
      OMP_CLAUSE_SET_MAP_KIND (c, new_op);
      OMP_CLAUSE_DECL (c) = OMP_CLAUSE_DECL (clause);
    }

  return c;
}

/* Gimplify OACC_DECLARE.  */

static void
gimplify_oacc_declare (tree *expr_p, gimple_seq *pre_p)
{
  tree expr = *expr_p;
  gomp_target *stmt;
  tree clauses, t, decl;

  clauses = OACC_DECLARE_CLAUSES (expr);

  gimplify_scan_omp_clauses (&clauses, pre_p, ORT_TARGET_DATA, OACC_DECLARE);
  gimplify_adjust_omp_clauses (pre_p, NULL, &clauses, OACC_DECLARE);

  for (t = clauses; t; t = OMP_CLAUSE_CHAIN (t))
    {
      decl = OMP_CLAUSE_DECL (t);

      if (TREE_CODE (decl) == MEM_REF)
	decl = TREE_OPERAND (decl, 0);

      if (VAR_P (decl) && !is_oacc_declared (decl))
	{
	  tree attr = get_identifier ("oacc declare target");
	  DECL_ATTRIBUTES (decl) = tree_cons (attr, NULL_TREE,
					      DECL_ATTRIBUTES (decl));
	}

      if (VAR_P (decl)
	  && !is_global_var (decl)
	  && DECL_CONTEXT (decl) == current_function_decl)
	{
	  tree c = gimplify_oacc_declare_1 (t);
	  if (c)
	    {
	      if (oacc_declare_returns == NULL)
		oacc_declare_returns = new hash_map<tree, tree>;

	      oacc_declare_returns->put (decl, c);
	    }
	}

      if (gimplify_omp_ctxp)
	omp_add_variable (gimplify_omp_ctxp, decl, GOVD_SEEN);
    }

  stmt = gimple_build_omp_target (NULL, GF_OMP_TARGET_KIND_OACC_DECLARE,
				  clauses);

  gimplify_seq_add_stmt (pre_p, stmt);

  *expr_p = NULL_TREE;
}

/* Gimplify the contents of an OMP_PARALLEL statement.  This involves
   gimplification of the body, as well as scanning the body for used
   variables.  We need to do this scan now, because variable-sized
   decls will be decomposed during gimplification.  */

static void
gimplify_omp_parallel (tree *expr_p, gimple_seq *pre_p)
{
  tree expr = *expr_p;
  gimple *g;
  gimple_seq body = NULL;

  gimplify_scan_omp_clauses (&OMP_PARALLEL_CLAUSES (expr), pre_p,
			     OMP_PARALLEL_COMBINED (expr)
			     ? ORT_COMBINED_PARALLEL
			     : ORT_PARALLEL, OMP_PARALLEL);

  push_gimplify_context ();

  g = gimplify_and_return_first (OMP_PARALLEL_BODY (expr), &body);
  if (gimple_code (g) == GIMPLE_BIND)
    pop_gimplify_context (g);
  else
    pop_gimplify_context (NULL);

  gimplify_adjust_omp_clauses (pre_p, body, &OMP_PARALLEL_CLAUSES (expr),
			       OMP_PARALLEL);

  g = gimple_build_omp_parallel (body,
				 OMP_PARALLEL_CLAUSES (expr),
				 NULL_TREE, NULL_TREE);
  if (OMP_PARALLEL_COMBINED (expr))
    gimple_omp_set_subcode (g, GF_OMP_PARALLEL_COMBINED);
  gimplify_seq_add_stmt (pre_p, g);
  *expr_p = NULL_TREE;
}

/* Gimplify the contents of an OMP_TASK statement.  This involves
   gimplification of the body, as well as scanning the body for used
   variables.  We need to do this scan now, because variable-sized
   decls will be decomposed during gimplification.  */

static void
gimplify_omp_task (tree *expr_p, gimple_seq *pre_p)
{
  tree expr = *expr_p;
  gimple *g;
  gimple_seq body = NULL;

  gimplify_scan_omp_clauses (&OMP_TASK_CLAUSES (expr), pre_p,
			     omp_find_clause (OMP_TASK_CLAUSES (expr),
					      OMP_CLAUSE_UNTIED)
			     ? ORT_UNTIED_TASK : ORT_TASK, OMP_TASK);

  push_gimplify_context ();

  g = gimplify_and_return_first (OMP_TASK_BODY (expr), &body);
  if (gimple_code (g) == GIMPLE_BIND)
    pop_gimplify_context (g);
  else
    pop_gimplify_context (NULL);

  gimplify_adjust_omp_clauses (pre_p, body, &OMP_TASK_CLAUSES (expr),
			       OMP_TASK);

  g = gimple_build_omp_task (body,
			     OMP_TASK_CLAUSES (expr),
			     NULL_TREE, NULL_TREE,
			     NULL_TREE, NULL_TREE, NULL_TREE);
  gimplify_seq_add_stmt (pre_p, g);
  *expr_p = NULL_TREE;
}

/* Helper function of gimplify_omp_for, find OMP_FOR resp. OMP_SIMD
   with non-NULL OMP_FOR_INIT.  */

static tree
find_combined_omp_for (tree *tp, int *walk_subtrees, void *)
{
  *walk_subtrees = 0;
  switch (TREE_CODE (*tp))
    {
    case OMP_FOR:
      *walk_subtrees = 1;
      /* FALLTHRU */
    case OMP_SIMD:
      if (OMP_FOR_INIT (*tp) != NULL_TREE)
	return *tp;
      break;
    case BIND_EXPR:
    case STATEMENT_LIST:
    case OMP_PARALLEL:
      *walk_subtrees = 1;
      break;
    default:
      break;
    }
  return NULL_TREE;
}

/* Gimplify the gross structure of an OMP_FOR statement.  */

static enum gimplify_status
gimplify_omp_for (tree *expr_p, gimple_seq *pre_p)
{
  tree for_stmt, orig_for_stmt, inner_for_stmt = NULL_TREE, decl, var, t;
  enum gimplify_status ret = GS_ALL_DONE;
  enum gimplify_status tret;
  gomp_for *gfor;
  gimple_seq for_body, for_pre_body;
  int i;
  bitmap has_decl_expr = NULL;
  enum omp_region_type ort = ORT_WORKSHARE;

  orig_for_stmt = for_stmt = *expr_p;

  switch (TREE_CODE (for_stmt))
    {
    case OMP_FOR:
    case CILK_FOR:
    case OMP_DISTRIBUTE:
      break;
    case OACC_LOOP:
      ort = ORT_ACC;
      break;
    case OMP_TASKLOOP:
      if (omp_find_clause (OMP_FOR_CLAUSES (for_stmt), OMP_CLAUSE_UNTIED))
	ort = ORT_UNTIED_TASK;
      else
	ort = ORT_TASK;
      break;
    case OMP_SIMD:
    case CILK_SIMD:
      ort = ORT_SIMD;
      break;
    default:
      gcc_unreachable ();
    }

  /* Set OMP_CLAUSE_LINEAR_NO_COPYIN flag on explicit linear
     clause for the IV.  */
  if (ort == ORT_SIMD && TREE_VEC_LENGTH (OMP_FOR_INIT (for_stmt)) == 1)
    {
      t = TREE_VEC_ELT (OMP_FOR_INIT (for_stmt), 0);
      gcc_assert (TREE_CODE (t) == MODIFY_EXPR);
      decl = TREE_OPERAND (t, 0);
      for (tree c = OMP_FOR_CLAUSES (for_stmt); c; c = OMP_CLAUSE_CHAIN (c))
	if (OMP_CLAUSE_CODE (c) == OMP_CLAUSE_LINEAR
	    && OMP_CLAUSE_DECL (c) == decl)
	  {
	    OMP_CLAUSE_LINEAR_NO_COPYIN (c) = 1;
	    break;
	  }
    }

  if (OMP_FOR_INIT (for_stmt) == NULL_TREE)
    {
      gcc_assert (TREE_CODE (for_stmt) != OACC_LOOP);
      inner_for_stmt = walk_tree (&OMP_FOR_BODY (for_stmt),
				  find_combined_omp_for, NULL, NULL);
      if (inner_for_stmt == NULL_TREE)
	{
	  gcc_assert (seen_error ());
	  *expr_p = NULL_TREE;
	  return GS_ERROR;
	}
    }

  if (TREE_CODE (for_stmt) != OMP_TASKLOOP)
    gimplify_scan_omp_clauses (&OMP_FOR_CLAUSES (for_stmt), pre_p, ort,
			       TREE_CODE (for_stmt));

  if (TREE_CODE (for_stmt) == OMP_DISTRIBUTE)
    gimplify_omp_ctxp->distribute = true;

  /* Handle OMP_FOR_INIT.  */
  for_pre_body = NULL;
  if (ort == ORT_SIMD && OMP_FOR_PRE_BODY (for_stmt))
    {
      has_decl_expr = BITMAP_ALLOC (NULL);
      if (TREE_CODE (OMP_FOR_PRE_BODY (for_stmt)) == DECL_EXPR
	  && TREE_CODE (DECL_EXPR_DECL (OMP_FOR_PRE_BODY (for_stmt)))
	     == VAR_DECL)
	{
	  t = OMP_FOR_PRE_BODY (for_stmt);
	  bitmap_set_bit (has_decl_expr, DECL_UID (DECL_EXPR_DECL (t)));
	}
      else if (TREE_CODE (OMP_FOR_PRE_BODY (for_stmt)) == STATEMENT_LIST)
	{
	  tree_stmt_iterator si;
	  for (si = tsi_start (OMP_FOR_PRE_BODY (for_stmt)); !tsi_end_p (si);
	       tsi_next (&si))
	    {
	      t = tsi_stmt (si);
	      if (TREE_CODE (t) == DECL_EXPR
		  && TREE_CODE (DECL_EXPR_DECL (t)) == VAR_DECL)
		bitmap_set_bit (has_decl_expr, DECL_UID (DECL_EXPR_DECL (t)));
	    }
	}
    }
  if (OMP_FOR_PRE_BODY (for_stmt))
    {
      if (TREE_CODE (for_stmt) != OMP_TASKLOOP || gimplify_omp_ctxp)
	gimplify_and_add (OMP_FOR_PRE_BODY (for_stmt), &for_pre_body);
      else
	{
	  struct gimplify_omp_ctx ctx;
	  memset (&ctx, 0, sizeof (ctx));
	  ctx.region_type = ORT_NONE;
	  gimplify_omp_ctxp = &ctx;
	  gimplify_and_add (OMP_FOR_PRE_BODY (for_stmt), &for_pre_body);
	  gimplify_omp_ctxp = NULL;
	}
    }
  OMP_FOR_PRE_BODY (for_stmt) = NULL_TREE;

  if (OMP_FOR_INIT (for_stmt) == NULL_TREE)
    for_stmt = inner_for_stmt;

  /* For taskloop, need to gimplify the start, end and step before the
     taskloop, outside of the taskloop omp context.  */
  if (TREE_CODE (orig_for_stmt) == OMP_TASKLOOP)
    {
      for (i = 0; i < TREE_VEC_LENGTH (OMP_FOR_INIT (for_stmt)); i++)
	{
	  t = TREE_VEC_ELT (OMP_FOR_INIT (for_stmt), i);
	  if (!is_gimple_constant (TREE_OPERAND (t, 1)))
	    {
	      TREE_OPERAND (t, 1)
		= get_initialized_tmp_var (TREE_OPERAND (t, 1),
					   pre_p, NULL, false);
	      tree c = build_omp_clause (input_location,
					 OMP_CLAUSE_FIRSTPRIVATE);
	      OMP_CLAUSE_DECL (c) = TREE_OPERAND (t, 1);
	      OMP_CLAUSE_CHAIN (c) = OMP_FOR_CLAUSES (orig_for_stmt);
	      OMP_FOR_CLAUSES (orig_for_stmt) = c;
	    }

	  /* Handle OMP_FOR_COND.  */
	  t = TREE_VEC_ELT (OMP_FOR_COND (for_stmt), i);
	  if (!is_gimple_constant (TREE_OPERAND (t, 1)))
	    {
	      TREE_OPERAND (t, 1)
		= get_initialized_tmp_var (TREE_OPERAND (t, 1),
					   gimple_seq_empty_p (for_pre_body)
					   ? pre_p : &for_pre_body, NULL,
					   false);
	      tree c = build_omp_clause (input_location,
					 OMP_CLAUSE_FIRSTPRIVATE);
	      OMP_CLAUSE_DECL (c) = TREE_OPERAND (t, 1);
	      OMP_CLAUSE_CHAIN (c) = OMP_FOR_CLAUSES (orig_for_stmt);
	      OMP_FOR_CLAUSES (orig_for_stmt) = c;
	    }

	  /* Handle OMP_FOR_INCR.  */
	  t = TREE_VEC_ELT (OMP_FOR_INCR (for_stmt), i);
	  if (TREE_CODE (t) == MODIFY_EXPR)
	    {
	      decl = TREE_OPERAND (t, 0);
	      t = TREE_OPERAND (t, 1);
	      tree *tp = &TREE_OPERAND (t, 1);
	      if (TREE_CODE (t) == PLUS_EXPR && *tp == decl)
		tp = &TREE_OPERAND (t, 0);

	      if (!is_gimple_constant (*tp))
		{
		  gimple_seq *seq = gimple_seq_empty_p (for_pre_body)
				    ? pre_p : &for_pre_body;
		  *tp = get_initialized_tmp_var (*tp, seq, NULL, false);
		  tree c = build_omp_clause (input_location,
					     OMP_CLAUSE_FIRSTPRIVATE);
		  OMP_CLAUSE_DECL (c) = *tp;
		  OMP_CLAUSE_CHAIN (c) = OMP_FOR_CLAUSES (orig_for_stmt);
		  OMP_FOR_CLAUSES (orig_for_stmt) = c;
		}
	    }
	}

      gimplify_scan_omp_clauses (&OMP_FOR_CLAUSES (orig_for_stmt), pre_p, ort,
				 OMP_TASKLOOP);
    }

  if (orig_for_stmt != for_stmt)
    gimplify_omp_ctxp->combined_loop = true;

  for_body = NULL;
  gcc_assert (TREE_VEC_LENGTH (OMP_FOR_INIT (for_stmt))
	      == TREE_VEC_LENGTH (OMP_FOR_COND (for_stmt)));
  gcc_assert (TREE_VEC_LENGTH (OMP_FOR_INIT (for_stmt))
	      == TREE_VEC_LENGTH (OMP_FOR_INCR (for_stmt)));

  tree c = omp_find_clause (OMP_FOR_CLAUSES (for_stmt), OMP_CLAUSE_ORDERED);
  bool is_doacross = false;
  if (c && OMP_CLAUSE_ORDERED_EXPR (c))
    {
      is_doacross = true;
      gimplify_omp_ctxp->loop_iter_var.create (TREE_VEC_LENGTH
						 (OMP_FOR_INIT (for_stmt))
					       * 2);
    }
  int collapse = 1, tile = 0;
  c = omp_find_clause (OMP_FOR_CLAUSES (for_stmt), OMP_CLAUSE_COLLAPSE);
  if (c)
    collapse = tree_to_shwi (OMP_CLAUSE_COLLAPSE_EXPR (c));
  c = omp_find_clause (OMP_FOR_CLAUSES (for_stmt), OMP_CLAUSE_TILE);
  if (c)
    tile = list_length (OMP_CLAUSE_TILE_LIST (c));
  for (i = 0; i < TREE_VEC_LENGTH (OMP_FOR_INIT (for_stmt)); i++)
    {
      t = TREE_VEC_ELT (OMP_FOR_INIT (for_stmt), i);
      gcc_assert (TREE_CODE (t) == MODIFY_EXPR);
      decl = TREE_OPERAND (t, 0);
      gcc_assert (DECL_P (decl));
      gcc_assert (INTEGRAL_TYPE_P (TREE_TYPE (decl))
		  || POINTER_TYPE_P (TREE_TYPE (decl)));
      if (is_doacross)
	{
	  if (TREE_CODE (for_stmt) == OMP_FOR && OMP_FOR_ORIG_DECLS (for_stmt))
	    gimplify_omp_ctxp->loop_iter_var.quick_push
	      (TREE_VEC_ELT (OMP_FOR_ORIG_DECLS (for_stmt), i));
	  else
	    gimplify_omp_ctxp->loop_iter_var.quick_push (decl);
	  gimplify_omp_ctxp->loop_iter_var.quick_push (decl);
	}

      /* Make sure the iteration variable is private.  */
      tree c = NULL_TREE;
      tree c2 = NULL_TREE;
      if (orig_for_stmt != for_stmt)
	/* Do this only on innermost construct for combined ones.  */;
      else if (ort == ORT_SIMD)
	{
	  splay_tree_node n = splay_tree_lookup (gimplify_omp_ctxp->variables,
						 (splay_tree_key) decl);
	  omp_is_private (gimplify_omp_ctxp, decl,
			  1 + (TREE_VEC_LENGTH (OMP_FOR_INIT (for_stmt))
			       != 1));
	  if (n != NULL && (n->value & GOVD_DATA_SHARE_CLASS) != 0)
	    omp_notice_variable (gimplify_omp_ctxp, decl, true);
	  else if (TREE_VEC_LENGTH (OMP_FOR_INIT (for_stmt)) == 1)
	    {
	      c = build_omp_clause (input_location, OMP_CLAUSE_LINEAR);
	      OMP_CLAUSE_LINEAR_NO_COPYIN (c) = 1;
	      unsigned int flags = GOVD_LINEAR | GOVD_EXPLICIT | GOVD_SEEN;
	      if (has_decl_expr
		  && bitmap_bit_p (has_decl_expr, DECL_UID (decl)))
		{
		  OMP_CLAUSE_LINEAR_NO_COPYOUT (c) = 1;
		  flags |= GOVD_LINEAR_LASTPRIVATE_NO_OUTER;
		}
	      struct gimplify_omp_ctx *outer
		= gimplify_omp_ctxp->outer_context;
	      if (outer && !OMP_CLAUSE_LINEAR_NO_COPYOUT (c))
		{
		  if (outer->region_type == ORT_WORKSHARE
		      && outer->combined_loop)
		    {
		      n = splay_tree_lookup (outer->variables,
					     (splay_tree_key)decl);
		      if (n != NULL && (n->value & GOVD_LOCAL) != 0)
			{
			  OMP_CLAUSE_LINEAR_NO_COPYOUT (c) = 1;
			  flags |= GOVD_LINEAR_LASTPRIVATE_NO_OUTER;
			}
		      else
			{
			  struct gimplify_omp_ctx *octx = outer->outer_context;
			  if (octx
			      && octx->region_type == ORT_COMBINED_PARALLEL
			      && octx->outer_context
			      && (octx->outer_context->region_type
				  == ORT_WORKSHARE)
			      && octx->outer_context->combined_loop)
			    {
			      octx = octx->outer_context;
			      n = splay_tree_lookup (octx->variables,
						     (splay_tree_key)decl);
			      if (n != NULL && (n->value & GOVD_LOCAL) != 0)
				{
				  OMP_CLAUSE_LINEAR_NO_COPYOUT (c) = 1;
				  flags |= GOVD_LINEAR_LASTPRIVATE_NO_OUTER;
				}
			    }
			}
		    }
		}

	      OMP_CLAUSE_DECL (c) = decl;
	      OMP_CLAUSE_CHAIN (c) = OMP_FOR_CLAUSES (for_stmt);
	      OMP_FOR_CLAUSES (for_stmt) = c;
	      omp_add_variable (gimplify_omp_ctxp, decl, flags);
	      if (outer && !OMP_CLAUSE_LINEAR_NO_COPYOUT (c))
		{
		  if (outer->region_type == ORT_WORKSHARE
		      && outer->combined_loop)
		    {
		      if (outer->outer_context
			  && (outer->outer_context->region_type
			      == ORT_COMBINED_PARALLEL))
			outer = outer->outer_context;
		      else if (omp_check_private (outer, decl, false))
			outer = NULL;
		    }
		  else if (((outer->region_type & ORT_TASK) != 0)
			   && outer->combined_loop
			   && !omp_check_private (gimplify_omp_ctxp,
						  decl, false))
		    ;
		  else if (outer->region_type != ORT_COMBINED_PARALLEL)
		    {
		      omp_notice_variable (outer, decl, true);
		      outer = NULL;
		    }
		  if (outer)
		    {
		      n = splay_tree_lookup (outer->variables,
					     (splay_tree_key)decl);
		      if (n == NULL || (n->value & GOVD_DATA_SHARE_CLASS) == 0)
			{
			  omp_add_variable (outer, decl,
					    GOVD_LASTPRIVATE | GOVD_SEEN);
			  if (outer->region_type == ORT_COMBINED_PARALLEL
			      && outer->outer_context
			      && (outer->outer_context->region_type
				  == ORT_WORKSHARE)
			      && outer->outer_context->combined_loop)
			    {
			      outer = outer->outer_context;
			      n = splay_tree_lookup (outer->variables,
						     (splay_tree_key)decl);
			      if (omp_check_private (outer, decl, false))
				outer = NULL;
			      else if (n == NULL
				       || ((n->value & GOVD_DATA_SHARE_CLASS)
					   == 0))
				omp_add_variable (outer, decl,
						  GOVD_LASTPRIVATE
						  | GOVD_SEEN);
			      else
				outer = NULL;
			    }
			  if (outer && outer->outer_context
			      && (outer->outer_context->region_type
				  == ORT_COMBINED_TEAMS))
			    {
			      outer = outer->outer_context;
			      n = splay_tree_lookup (outer->variables,
						     (splay_tree_key)decl);
			      if (n == NULL
				  || (n->value & GOVD_DATA_SHARE_CLASS) == 0)
				omp_add_variable (outer, decl,
						  GOVD_SHARED | GOVD_SEEN);
			      else
				outer = NULL;
			    }
			  if (outer && outer->outer_context)
			    omp_notice_variable (outer->outer_context, decl,
						 true);
			}
		    }
		}
	    }
	  else
	    {
	      bool lastprivate
		= (!has_decl_expr
		   || !bitmap_bit_p (has_decl_expr, DECL_UID (decl)));
	      struct gimplify_omp_ctx *outer
		= gimplify_omp_ctxp->outer_context;
	      if (outer && lastprivate)
		{
		  if (outer->region_type == ORT_WORKSHARE
		      && outer->combined_loop)
		    {
		      n = splay_tree_lookup (outer->variables,
					     (splay_tree_key)decl);
		      if (n != NULL && (n->value & GOVD_LOCAL) != 0)
			{
			  lastprivate = false;
			  outer = NULL;
			}
		      else if (outer->outer_context
			       && (outer->outer_context->region_type
				   == ORT_COMBINED_PARALLEL))
			outer = outer->outer_context;
		      else if (omp_check_private (outer, decl, false))
			outer = NULL;
		    }
		  else if (((outer->region_type & ORT_TASK) != 0)
			   && outer->combined_loop
			   && !omp_check_private (gimplify_omp_ctxp,
						  decl, false))
		    ;
		  else if (outer->region_type != ORT_COMBINED_PARALLEL)
		    {
		      omp_notice_variable (outer, decl, true);
		      outer = NULL;
		    }
		  if (outer)
		    {
		      n = splay_tree_lookup (outer->variables,
					     (splay_tree_key)decl);
		      if (n == NULL || (n->value & GOVD_DATA_SHARE_CLASS) == 0)
			{
			  omp_add_variable (outer, decl,
					    GOVD_LASTPRIVATE | GOVD_SEEN);
			  if (outer->region_type == ORT_COMBINED_PARALLEL
			      && outer->outer_context
			      && (outer->outer_context->region_type
				  == ORT_WORKSHARE)
			      && outer->outer_context->combined_loop)
			    {
			      outer = outer->outer_context;
			      n = splay_tree_lookup (outer->variables,
						     (splay_tree_key)decl);
			      if (omp_check_private (outer, decl, false))
				outer = NULL;
			      else if (n == NULL
				       || ((n->value & GOVD_DATA_SHARE_CLASS)
					   == 0))
				omp_add_variable (outer, decl,
						  GOVD_LASTPRIVATE
						  | GOVD_SEEN);
			      else
				outer = NULL;
			    }
			  if (outer && outer->outer_context
			      && (outer->outer_context->region_type
				  == ORT_COMBINED_TEAMS))
			    {
			      outer = outer->outer_context;
			      n = splay_tree_lookup (outer->variables,
						     (splay_tree_key)decl);
			      if (n == NULL
				  || (n->value & GOVD_DATA_SHARE_CLASS) == 0)
				omp_add_variable (outer, decl,
						  GOVD_SHARED | GOVD_SEEN);
			      else
				outer = NULL;
			    }
			  if (outer && outer->outer_context)
			    omp_notice_variable (outer->outer_context, decl,
						 true);
			}
		    }
		}

	      c = build_omp_clause (input_location,
				    lastprivate ? OMP_CLAUSE_LASTPRIVATE
						: OMP_CLAUSE_PRIVATE);
	      OMP_CLAUSE_DECL (c) = decl;
	      OMP_CLAUSE_CHAIN (c) = OMP_FOR_CLAUSES (for_stmt);
	      OMP_FOR_CLAUSES (for_stmt) = c;
	      omp_add_variable (gimplify_omp_ctxp, decl,
				(lastprivate ? GOVD_LASTPRIVATE : GOVD_PRIVATE)
				| GOVD_EXPLICIT | GOVD_SEEN);
	      c = NULL_TREE;
	    }
	}
      else if (omp_is_private (gimplify_omp_ctxp, decl, 0))
	omp_notice_variable (gimplify_omp_ctxp, decl, true);
      else
	omp_add_variable (gimplify_omp_ctxp, decl, GOVD_PRIVATE | GOVD_SEEN);

      /* If DECL is not a gimple register, create a temporary variable to act
	 as an iteration counter.  This is valid, since DECL cannot be
	 modified in the body of the loop.  Similarly for any iteration vars
	 in simd with collapse > 1 where the iterator vars must be
	 lastprivate.  */
      if (orig_for_stmt != for_stmt)
	var = decl;
      else if (!is_gimple_reg (decl)
	       || (ort == ORT_SIMD
		   && TREE_VEC_LENGTH (OMP_FOR_INIT (for_stmt)) > 1))
	{
	  struct gimplify_omp_ctx *ctx = gimplify_omp_ctxp;
	  /* Make sure omp_add_variable is not called on it prematurely.
	     We call it ourselves a few lines later.  */
	  gimplify_omp_ctxp = NULL;
	  var = create_tmp_var (TREE_TYPE (decl), get_name (decl));
	  gimplify_omp_ctxp = ctx;
	  TREE_OPERAND (t, 0) = var;

	  gimplify_seq_add_stmt (&for_body, gimple_build_assign (decl, var));

	  if (ort == ORT_SIMD
	      && TREE_VEC_LENGTH (OMP_FOR_INIT (for_stmt)) == 1)
	    {
	      c2 = build_omp_clause (input_location, OMP_CLAUSE_LINEAR);
	      OMP_CLAUSE_LINEAR_NO_COPYIN (c2) = 1;
	      OMP_CLAUSE_LINEAR_NO_COPYOUT (c2) = 1;
	      OMP_CLAUSE_DECL (c2) = var;
	      OMP_CLAUSE_CHAIN (c2) = OMP_FOR_CLAUSES (for_stmt);
	      OMP_FOR_CLAUSES (for_stmt) = c2;
	      omp_add_variable (gimplify_omp_ctxp, var,
				GOVD_LINEAR | GOVD_EXPLICIT | GOVD_SEEN);
	      if (c == NULL_TREE)
		{
		  c = c2;
		  c2 = NULL_TREE;
		}
	    }
	  else
	    omp_add_variable (gimplify_omp_ctxp, var,
			      GOVD_PRIVATE | GOVD_SEEN);
	}
      else
	var = decl;

      tret = gimplify_expr (&TREE_OPERAND (t, 1), &for_pre_body, NULL,
			    is_gimple_val, fb_rvalue, false);
      ret = MIN (ret, tret);
      if (ret == GS_ERROR)
	return ret;

      /* Handle OMP_FOR_COND.  */
      t = TREE_VEC_ELT (OMP_FOR_COND (for_stmt), i);
      gcc_assert (COMPARISON_CLASS_P (t));
      gcc_assert (TREE_OPERAND (t, 0) == decl);

      tret = gimplify_expr (&TREE_OPERAND (t, 1), &for_pre_body, NULL,
			    is_gimple_val, fb_rvalue, false);
      ret = MIN (ret, tret);

      /* Handle OMP_FOR_INCR.  */
      t = TREE_VEC_ELT (OMP_FOR_INCR (for_stmt), i);
      switch (TREE_CODE (t))
	{
	case PREINCREMENT_EXPR:
	case POSTINCREMENT_EXPR:
	  {
	    tree decl = TREE_OPERAND (t, 0);
	    /* c_omp_for_incr_canonicalize_ptr() should have been
	       called to massage things appropriately.  */
	    gcc_assert (!POINTER_TYPE_P (TREE_TYPE (decl)));

	    if (orig_for_stmt != for_stmt)
	      break;
	    t = build_int_cst (TREE_TYPE (decl), 1);
	    if (c)
	      OMP_CLAUSE_LINEAR_STEP (c) = t;
	    t = build2 (PLUS_EXPR, TREE_TYPE (decl), var, t);
	    t = build2 (MODIFY_EXPR, TREE_TYPE (var), var, t);
	    TREE_VEC_ELT (OMP_FOR_INCR (for_stmt), i) = t;
	    break;
	  }

	case PREDECREMENT_EXPR:
	case POSTDECREMENT_EXPR:
	  /* c_omp_for_incr_canonicalize_ptr() should have been
	     called to massage things appropriately.  */
	  gcc_assert (!POINTER_TYPE_P (TREE_TYPE (decl)));
	  if (orig_for_stmt != for_stmt)
	    break;
	  t = build_int_cst (TREE_TYPE (decl), -1);
	  if (c)
	    OMP_CLAUSE_LINEAR_STEP (c) = t;
	  t = build2 (PLUS_EXPR, TREE_TYPE (decl), var, t);
	  t = build2 (MODIFY_EXPR, TREE_TYPE (var), var, t);
	  TREE_VEC_ELT (OMP_FOR_INCR (for_stmt), i) = t;
	  break;

	case MODIFY_EXPR:
	  gcc_assert (TREE_OPERAND (t, 0) == decl);
	  TREE_OPERAND (t, 0) = var;

	  t = TREE_OPERAND (t, 1);
	  switch (TREE_CODE (t))
	    {
	    case PLUS_EXPR:
	      if (TREE_OPERAND (t, 1) == decl)
		{
		  TREE_OPERAND (t, 1) = TREE_OPERAND (t, 0);
		  TREE_OPERAND (t, 0) = var;
		  break;
		}

	      /* Fallthru.  */
	    case MINUS_EXPR:
	    case POINTER_PLUS_EXPR:
	      gcc_assert (TREE_OPERAND (t, 0) == decl);
	      TREE_OPERAND (t, 0) = var;
	      break;
	    default:
	      gcc_unreachable ();
	    }

	  tret = gimplify_expr (&TREE_OPERAND (t, 1), &for_pre_body, NULL,
				is_gimple_val, fb_rvalue, false);
	  ret = MIN (ret, tret);
	  if (c)
	    {
	      tree step = TREE_OPERAND (t, 1);
	      tree stept = TREE_TYPE (decl);
	      if (POINTER_TYPE_P (stept))
		stept = sizetype;
	      step = fold_convert (stept, step);
	      if (TREE_CODE (t) == MINUS_EXPR)
		step = fold_build1 (NEGATE_EXPR, stept, step);
	      OMP_CLAUSE_LINEAR_STEP (c) = step;
	      if (step != TREE_OPERAND (t, 1))
		{
		  tret = gimplify_expr (&OMP_CLAUSE_LINEAR_STEP (c),
					&for_pre_body, NULL,
					is_gimple_val, fb_rvalue, false);
		  ret = MIN (ret, tret);
		}
	    }
	  break;

	default:
	  gcc_unreachable ();
	}

      if (c2)
	{
	  gcc_assert (c);
	  OMP_CLAUSE_LINEAR_STEP (c2) = OMP_CLAUSE_LINEAR_STEP (c);
	}

      if ((var != decl || collapse > 1 || tile) && orig_for_stmt == for_stmt)
	{
	  for (c = OMP_FOR_CLAUSES (for_stmt); c ; c = OMP_CLAUSE_CHAIN (c))
	    if (((OMP_CLAUSE_CODE (c) == OMP_CLAUSE_LASTPRIVATE
		  && OMP_CLAUSE_LASTPRIVATE_GIMPLE_SEQ (c) == NULL)
		 || (OMP_CLAUSE_CODE (c) == OMP_CLAUSE_LINEAR
		     && !OMP_CLAUSE_LINEAR_NO_COPYOUT (c)
		     && OMP_CLAUSE_LINEAR_GIMPLE_SEQ (c) == NULL))
		&& OMP_CLAUSE_DECL (c) == decl)
	      {
		if (is_doacross && (collapse == 1 || i >= collapse))
		  t = var;
		else
		  {
		    t = TREE_VEC_ELT (OMP_FOR_INCR (for_stmt), i);
		    gcc_assert (TREE_CODE (t) == MODIFY_EXPR);
		    gcc_assert (TREE_OPERAND (t, 0) == var);
		    t = TREE_OPERAND (t, 1);
		    gcc_assert (TREE_CODE (t) == PLUS_EXPR
				|| TREE_CODE (t) == MINUS_EXPR
				|| TREE_CODE (t) == POINTER_PLUS_EXPR);
		    gcc_assert (TREE_OPERAND (t, 0) == var);
		    t = build2 (TREE_CODE (t), TREE_TYPE (decl),
				is_doacross ? var : decl,
				TREE_OPERAND (t, 1));
		  }
		gimple_seq *seq;
		if (OMP_CLAUSE_CODE (c) == OMP_CLAUSE_LASTPRIVATE)
		  seq = &OMP_CLAUSE_LASTPRIVATE_GIMPLE_SEQ (c);
		else
		  seq = &OMP_CLAUSE_LINEAR_GIMPLE_SEQ (c);
		gimplify_assign (decl, t, seq);
	    }
	}
    }

  BITMAP_FREE (has_decl_expr);

  if (TREE_CODE (orig_for_stmt) == OMP_TASKLOOP)
    {
      push_gimplify_context ();
      if (TREE_CODE (OMP_FOR_BODY (orig_for_stmt)) != BIND_EXPR)
	{
	  OMP_FOR_BODY (orig_for_stmt)
	    = build3 (BIND_EXPR, void_type_node, NULL,
		      OMP_FOR_BODY (orig_for_stmt), NULL);
	  TREE_SIDE_EFFECTS (OMP_FOR_BODY (orig_for_stmt)) = 1;
	}
    }

  gimple *g = gimplify_and_return_first (OMP_FOR_BODY (orig_for_stmt),
					 &for_body);

  if (TREE_CODE (orig_for_stmt) == OMP_TASKLOOP)
    {
      if (gimple_code (g) == GIMPLE_BIND)
	pop_gimplify_context (g);
      else
	pop_gimplify_context (NULL);
    }

  if (orig_for_stmt != for_stmt)
    for (i = 0; i < TREE_VEC_LENGTH (OMP_FOR_INIT (for_stmt)); i++)
      {
	t = TREE_VEC_ELT (OMP_FOR_INIT (for_stmt), i);
	decl = TREE_OPERAND (t, 0);
	struct gimplify_omp_ctx *ctx = gimplify_omp_ctxp;
	if (TREE_CODE (orig_for_stmt) == OMP_TASKLOOP)
	  gimplify_omp_ctxp = ctx->outer_context;
	var = create_tmp_var (TREE_TYPE (decl), get_name (decl));
	gimplify_omp_ctxp = ctx;
	omp_add_variable (gimplify_omp_ctxp, var, GOVD_PRIVATE | GOVD_SEEN);
	TREE_OPERAND (t, 0) = var;
	t = TREE_VEC_ELT (OMP_FOR_INCR (for_stmt), i);
	TREE_OPERAND (t, 1) = copy_node (TREE_OPERAND (t, 1));
	TREE_OPERAND (TREE_OPERAND (t, 1), 0) = var;
      }

  gimplify_adjust_omp_clauses (pre_p, for_body,
			       &OMP_FOR_CLAUSES (orig_for_stmt),
			       TREE_CODE (orig_for_stmt));

  int kind;
  switch (TREE_CODE (orig_for_stmt))
    {
    case OMP_FOR: kind = GF_OMP_FOR_KIND_FOR; break;
    case OMP_SIMD: kind = GF_OMP_FOR_KIND_SIMD; break;
    case CILK_SIMD: kind = GF_OMP_FOR_KIND_CILKSIMD; break;
    case CILK_FOR: kind = GF_OMP_FOR_KIND_CILKFOR; break;
    case OMP_DISTRIBUTE: kind = GF_OMP_FOR_KIND_DISTRIBUTE; break;
    case OMP_TASKLOOP: kind = GF_OMP_FOR_KIND_TASKLOOP; break;
    case OACC_LOOP: kind = GF_OMP_FOR_KIND_OACC_LOOP; break;
    default:
      gcc_unreachable ();
    }
  gfor = gimple_build_omp_for (for_body, kind, OMP_FOR_CLAUSES (orig_for_stmt),
			       TREE_VEC_LENGTH (OMP_FOR_INIT (for_stmt)),
			       for_pre_body);
  if (orig_for_stmt != for_stmt)
    gimple_omp_for_set_combined_p (gfor, true);
  if (gimplify_omp_ctxp
      && (gimplify_omp_ctxp->combined_loop
	  || (gimplify_omp_ctxp->region_type == ORT_COMBINED_PARALLEL
	      && gimplify_omp_ctxp->outer_context
	      && gimplify_omp_ctxp->outer_context->combined_loop)))
    {
      gimple_omp_for_set_combined_into_p (gfor, true);
      if (gimplify_omp_ctxp->combined_loop)
	gcc_assert (TREE_CODE (orig_for_stmt) == OMP_SIMD);
      else
	gcc_assert (TREE_CODE (orig_for_stmt) == OMP_FOR);
    }

  for (i = 0; i < TREE_VEC_LENGTH (OMP_FOR_INIT (for_stmt)); i++)
    {
      t = TREE_VEC_ELT (OMP_FOR_INIT (for_stmt), i);
      gimple_omp_for_set_index (gfor, i, TREE_OPERAND (t, 0));
      gimple_omp_for_set_initial (gfor, i, TREE_OPERAND (t, 1));
      t = TREE_VEC_ELT (OMP_FOR_COND (for_stmt), i);
      gimple_omp_for_set_cond (gfor, i, TREE_CODE (t));
      gimple_omp_for_set_final (gfor, i, TREE_OPERAND (t, 1));
      t = TREE_VEC_ELT (OMP_FOR_INCR (for_stmt), i);
      gimple_omp_for_set_incr (gfor, i, TREE_OPERAND (t, 1));
    }

  /* OMP_TASKLOOP is gimplified as two GIMPLE_OMP_FOR taskloop
     constructs with GIMPLE_OMP_TASK sandwiched in between them.
     The outer taskloop stands for computing the number of iterations,
     counts for collapsed loops and holding taskloop specific clauses.
     The task construct stands for the effect of data sharing on the
     explicit task it creates and the inner taskloop stands for expansion
     of the static loop inside of the explicit task construct.  */
  if (TREE_CODE (orig_for_stmt) == OMP_TASKLOOP)
    {
      tree *gfor_clauses_ptr = gimple_omp_for_clauses_ptr (gfor);
      tree task_clauses = NULL_TREE;
      tree c = *gfor_clauses_ptr;
      tree *gtask_clauses_ptr = &task_clauses;
      tree outer_for_clauses = NULL_TREE;
      tree *gforo_clauses_ptr = &outer_for_clauses;
      for (; c; c = OMP_CLAUSE_CHAIN (c))
	switch (OMP_CLAUSE_CODE (c))
	  {
	  /* These clauses are allowed on task, move them there.  */
	  case OMP_CLAUSE_SHARED:
	  case OMP_CLAUSE_FIRSTPRIVATE:
	  case OMP_CLAUSE_DEFAULT:
	  case OMP_CLAUSE_IF:
	  case OMP_CLAUSE_UNTIED:
	  case OMP_CLAUSE_FINAL:
	  case OMP_CLAUSE_MERGEABLE:
	  case OMP_CLAUSE_PRIORITY:
	    *gtask_clauses_ptr = c;
	    gtask_clauses_ptr = &OMP_CLAUSE_CHAIN (c);
	    break;
	  case OMP_CLAUSE_PRIVATE:
	    if (OMP_CLAUSE_PRIVATE_TASKLOOP_IV (c))
	      {
		/* We want private on outer for and firstprivate
		   on task.  */
		*gtask_clauses_ptr
		  = build_omp_clause (OMP_CLAUSE_LOCATION (c),
				      OMP_CLAUSE_FIRSTPRIVATE);
		OMP_CLAUSE_DECL (*gtask_clauses_ptr) = OMP_CLAUSE_DECL (c);
		lang_hooks.decls.omp_finish_clause (*gtask_clauses_ptr, NULL);
		gtask_clauses_ptr = &OMP_CLAUSE_CHAIN (*gtask_clauses_ptr);
		*gforo_clauses_ptr = c;
		gforo_clauses_ptr = &OMP_CLAUSE_CHAIN (c);
	      }
	    else
	      {
		*gtask_clauses_ptr = c;
		gtask_clauses_ptr = &OMP_CLAUSE_CHAIN (c);
	      }
	    break;
	  /* These clauses go into outer taskloop clauses.  */
	  case OMP_CLAUSE_GRAINSIZE:
	  case OMP_CLAUSE_NUM_TASKS:
	  case OMP_CLAUSE_NOGROUP:
	    *gforo_clauses_ptr = c;
	    gforo_clauses_ptr = &OMP_CLAUSE_CHAIN (c);
	    break;
	  /* Taskloop clause we duplicate on both taskloops.  */
	  case OMP_CLAUSE_COLLAPSE:
	    *gfor_clauses_ptr = c;
	    gfor_clauses_ptr = &OMP_CLAUSE_CHAIN (c);
	    *gforo_clauses_ptr = copy_node (c);
	    gforo_clauses_ptr = &OMP_CLAUSE_CHAIN (*gforo_clauses_ptr);
	    break;
	  /* For lastprivate, keep the clause on inner taskloop, and add
	     a shared clause on task.  If the same decl is also firstprivate,
	     add also firstprivate clause on the inner taskloop.  */
	  case OMP_CLAUSE_LASTPRIVATE:
	    if (OMP_CLAUSE_LASTPRIVATE_TASKLOOP_IV (c))
	      {
		/* For taskloop C++ lastprivate IVs, we want:
		   1) private on outer taskloop
		   2) firstprivate and shared on task
		   3) lastprivate on inner taskloop  */
		*gtask_clauses_ptr
		  = build_omp_clause (OMP_CLAUSE_LOCATION (c),
				      OMP_CLAUSE_FIRSTPRIVATE);
		OMP_CLAUSE_DECL (*gtask_clauses_ptr) = OMP_CLAUSE_DECL (c);
		lang_hooks.decls.omp_finish_clause (*gtask_clauses_ptr, NULL);
		gtask_clauses_ptr = &OMP_CLAUSE_CHAIN (*gtask_clauses_ptr);
		OMP_CLAUSE_LASTPRIVATE_FIRSTPRIVATE (c) = 1;
		*gforo_clauses_ptr = build_omp_clause (OMP_CLAUSE_LOCATION (c),
						       OMP_CLAUSE_PRIVATE);
		OMP_CLAUSE_DECL (*gforo_clauses_ptr) = OMP_CLAUSE_DECL (c);
		OMP_CLAUSE_PRIVATE_TASKLOOP_IV (*gforo_clauses_ptr) = 1;
		TREE_TYPE (*gforo_clauses_ptr) = TREE_TYPE (c);
		gforo_clauses_ptr = &OMP_CLAUSE_CHAIN (*gforo_clauses_ptr);
	      }
	    *gfor_clauses_ptr = c;
	    gfor_clauses_ptr = &OMP_CLAUSE_CHAIN (c);
	    *gtask_clauses_ptr
	      = build_omp_clause (OMP_CLAUSE_LOCATION (c), OMP_CLAUSE_SHARED);
	    OMP_CLAUSE_DECL (*gtask_clauses_ptr) = OMP_CLAUSE_DECL (c);
	    if (OMP_CLAUSE_LASTPRIVATE_FIRSTPRIVATE (c))
	      OMP_CLAUSE_SHARED_FIRSTPRIVATE (*gtask_clauses_ptr) = 1;
	    gtask_clauses_ptr
	      = &OMP_CLAUSE_CHAIN (*gtask_clauses_ptr);
	    break;
	  default:
	    gcc_unreachable ();
	  }
      *gfor_clauses_ptr = NULL_TREE;
      *gtask_clauses_ptr = NULL_TREE;
      *gforo_clauses_ptr = NULL_TREE;
      g = gimple_build_bind (NULL_TREE, gfor, NULL_TREE);
      g = gimple_build_omp_task (g, task_clauses, NULL_TREE, NULL_TREE,
				 NULL_TREE, NULL_TREE, NULL_TREE);
      gimple_omp_task_set_taskloop_p (g, true);
      g = gimple_build_bind (NULL_TREE, g, NULL_TREE);
      gomp_for *gforo
	= gimple_build_omp_for (g, GF_OMP_FOR_KIND_TASKLOOP, outer_for_clauses,
				gimple_omp_for_collapse (gfor),
				gimple_omp_for_pre_body (gfor));
      gimple_omp_for_set_pre_body (gfor, NULL);
      gimple_omp_for_set_combined_p (gforo, true);
      gimple_omp_for_set_combined_into_p (gfor, true);
      for (i = 0; i < (int) gimple_omp_for_collapse (gfor); i++)
	{
	  tree type = TREE_TYPE (gimple_omp_for_index (gfor, i));
	  tree v = create_tmp_var (type);
	  gimple_omp_for_set_index (gforo, i, v);
	  t = unshare_expr (gimple_omp_for_initial (gfor, i));
	  gimple_omp_for_set_initial (gforo, i, t);
	  gimple_omp_for_set_cond (gforo, i,
				   gimple_omp_for_cond (gfor, i));
	  t = unshare_expr (gimple_omp_for_final (gfor, i));
	  gimple_omp_for_set_final (gforo, i, t);
	  t = unshare_expr (gimple_omp_for_incr (gfor, i));
	  gcc_assert (TREE_OPERAND (t, 0) == gimple_omp_for_index (gfor, i));
	  TREE_OPERAND (t, 0) = v;
	  gimple_omp_for_set_incr (gforo, i, t);
	  t = build_omp_clause (input_location, OMP_CLAUSE_PRIVATE);
	  OMP_CLAUSE_DECL (t) = v;
	  OMP_CLAUSE_CHAIN (t) = gimple_omp_for_clauses (gforo);
	  gimple_omp_for_set_clauses (gforo, t);
	}
      gimplify_seq_add_stmt (pre_p, gforo);
    }
  else
    gimplify_seq_add_stmt (pre_p, gfor);
  if (ret != GS_ALL_DONE)
    return GS_ERROR;
  *expr_p = NULL_TREE;
  return GS_ALL_DONE;
}

/* Helper function of optimize_target_teams, find OMP_TEAMS inside
   of OMP_TARGET's body.  */

static tree
find_omp_teams (tree *tp, int *walk_subtrees, void *)
{
  *walk_subtrees = 0;
  switch (TREE_CODE (*tp))
    {
    case OMP_TEAMS:
      return *tp;
    case BIND_EXPR:
    case STATEMENT_LIST:
      *walk_subtrees = 1;
      break;
    default:
      break;
    }
  return NULL_TREE;
}

/* Helper function of optimize_target_teams, determine if the expression
   can be computed safely before the target construct on the host.  */

static tree
computable_teams_clause (tree *tp, int *walk_subtrees, void *)
{
  splay_tree_node n;

  if (TYPE_P (*tp))
    {
      *walk_subtrees = 0;
      return NULL_TREE;
    }
  switch (TREE_CODE (*tp))
    {
    case VAR_DECL:
    case PARM_DECL:
    case RESULT_DECL:
      *walk_subtrees = 0;
      if (error_operand_p (*tp)
	  || !INTEGRAL_TYPE_P (TREE_TYPE (*tp))
	  || DECL_HAS_VALUE_EXPR_P (*tp)
	  || DECL_THREAD_LOCAL_P (*tp)
	  || TREE_SIDE_EFFECTS (*tp)
	  || TREE_THIS_VOLATILE (*tp))
	return *tp;
      if (is_global_var (*tp)
	  && (lookup_attribute ("omp declare target", DECL_ATTRIBUTES (*tp))
	      || lookup_attribute ("omp declare target link",
				   DECL_ATTRIBUTES (*tp))))
	return *tp;
      if (VAR_P (*tp)
	  && !DECL_SEEN_IN_BIND_EXPR_P (*tp)
	  && !is_global_var (*tp)
	  && decl_function_context (*tp) == current_function_decl)
	return *tp;
      n = splay_tree_lookup (gimplify_omp_ctxp->variables,
			     (splay_tree_key) *tp);
      if (n == NULL)
	{
	  if (gimplify_omp_ctxp->target_map_scalars_firstprivate)
	    return NULL_TREE;
	  return *tp;
	}
      else if (n->value & GOVD_LOCAL)
	return *tp;
      else if (n->value & GOVD_FIRSTPRIVATE)
	return NULL_TREE;
      else if ((n->value & (GOVD_MAP | GOVD_MAP_ALWAYS_TO))
	       == (GOVD_MAP | GOVD_MAP_ALWAYS_TO))
	return NULL_TREE;
      return *tp;
    case INTEGER_CST:
      if (!INTEGRAL_TYPE_P (TREE_TYPE (*tp)))
	return *tp;
      return NULL_TREE;
    case TARGET_EXPR:
      if (TARGET_EXPR_INITIAL (*tp)
	  || TREE_CODE (TARGET_EXPR_SLOT (*tp)) != VAR_DECL)
	return *tp;
      return computable_teams_clause (&TARGET_EXPR_SLOT (*tp),
				      walk_subtrees, NULL);
    /* Allow some reasonable subset of integral arithmetics.  */
    case PLUS_EXPR:
    case MINUS_EXPR:
    case MULT_EXPR:
    case TRUNC_DIV_EXPR:
    case CEIL_DIV_EXPR:
    case FLOOR_DIV_EXPR:
    case ROUND_DIV_EXPR:
    case TRUNC_MOD_EXPR:
    case CEIL_MOD_EXPR:
    case FLOOR_MOD_EXPR:
    case ROUND_MOD_EXPR:
    case RDIV_EXPR:
    case EXACT_DIV_EXPR:
    case MIN_EXPR:
    case MAX_EXPR:
    case LSHIFT_EXPR:
    case RSHIFT_EXPR:
    case BIT_IOR_EXPR:
    case BIT_XOR_EXPR:
    case BIT_AND_EXPR:
    case NEGATE_EXPR:
    case ABS_EXPR:
    case BIT_NOT_EXPR:
    case NON_LVALUE_EXPR:
    CASE_CONVERT:
      if (!INTEGRAL_TYPE_P (TREE_TYPE (*tp)))
	return *tp;
      return NULL_TREE;
    /* And disallow anything else, except for comparisons.  */
    default:
      if (COMPARISON_CLASS_P (*tp))
	return NULL_TREE;
      return *tp;
    }
}

/* Try to determine if the num_teams and/or thread_limit expressions
   can have their values determined already before entering the
   target construct.
   INTEGER_CSTs trivially are,
   integral decls that are firstprivate (explicitly or implicitly)
   or explicitly map(always, to:) or map(always, tofrom:) on the target
   region too, and expressions involving simple arithmetics on those
   too, function calls are not ok, dereferencing something neither etc.
   Add NUM_TEAMS and THREAD_LIMIT clauses to the OMP_CLAUSES of
   EXPR based on what we find:
   0 stands for clause not specified at all, use implementation default
   -1 stands for value that can't be determined easily before entering
      the target construct.
   If teams construct is not present at all, use 1 for num_teams
   and 0 for thread_limit (only one team is involved, and the thread
   limit is implementation defined.  */

static void
optimize_target_teams (tree target, gimple_seq *pre_p)
{
  tree body = OMP_BODY (target);
  tree teams = walk_tree (&body, find_omp_teams, NULL, NULL);
  tree num_teams = integer_zero_node;
  tree thread_limit = integer_zero_node;
  location_t num_teams_loc = EXPR_LOCATION (target);
  location_t thread_limit_loc = EXPR_LOCATION (target);
  tree c, *p, expr;
  struct gimplify_omp_ctx *target_ctx = gimplify_omp_ctxp;

  if (teams == NULL_TREE)
    num_teams = integer_one_node;
  else
    for (c = OMP_TEAMS_CLAUSES (teams); c; c = OMP_CLAUSE_CHAIN (c))
      {
	if (OMP_CLAUSE_CODE (c) == OMP_CLAUSE_NUM_TEAMS)
	  {
	    p = &num_teams;
	    num_teams_loc = OMP_CLAUSE_LOCATION (c);
	  }
	else if (OMP_CLAUSE_CODE (c) == OMP_CLAUSE_THREAD_LIMIT)
	  {
	    p = &thread_limit;
	    thread_limit_loc = OMP_CLAUSE_LOCATION (c);
	  }
	else
	  continue;
	expr = OMP_CLAUSE_OPERAND (c, 0);
	if (TREE_CODE (expr) == INTEGER_CST)
	  {
	    *p = expr;
	    continue;
	  }
	if (walk_tree (&expr, computable_teams_clause, NULL, NULL))
	  {
	    *p = integer_minus_one_node;
	    continue;
	  }
	*p = expr;
	gimplify_omp_ctxp = gimplify_omp_ctxp->outer_context;
	if (gimplify_expr (p, pre_p, NULL, is_gimple_val, fb_rvalue, false)
	    == GS_ERROR)
	  {
	    gimplify_omp_ctxp = target_ctx;
	    *p = integer_minus_one_node;
	    continue;
	  }
	gimplify_omp_ctxp = target_ctx;
	if (!DECL_P (expr) && TREE_CODE (expr) != TARGET_EXPR)
	  OMP_CLAUSE_OPERAND (c, 0) = *p;
      }
  c = build_omp_clause (thread_limit_loc, OMP_CLAUSE_THREAD_LIMIT);
  OMP_CLAUSE_THREAD_LIMIT_EXPR (c) = thread_limit;
  OMP_CLAUSE_CHAIN (c) = OMP_TARGET_CLAUSES (target);
  OMP_TARGET_CLAUSES (target) = c;
  c = build_omp_clause (num_teams_loc, OMP_CLAUSE_NUM_TEAMS);
  OMP_CLAUSE_NUM_TEAMS_EXPR (c) = num_teams;
  OMP_CLAUSE_CHAIN (c) = OMP_TARGET_CLAUSES (target);
  OMP_TARGET_CLAUSES (target) = c;
}

/* Gimplify the gross structure of several OMP constructs.  */

static void
gimplify_omp_workshare (tree *expr_p, gimple_seq *pre_p)
{
  tree expr = *expr_p;
  gimple *stmt;
  gimple_seq body = NULL;
  enum omp_region_type ort;

  switch (TREE_CODE (expr))
    {
    case OMP_SECTIONS:
    case OMP_SINGLE:
      ort = ORT_WORKSHARE;
      break;
    case OMP_TARGET:
      ort = OMP_TARGET_COMBINED (expr) ? ORT_COMBINED_TARGET : ORT_TARGET;
      break;
    case OACC_KERNELS:
      ort = ORT_ACC_KERNELS;
      break;
    case OACC_PARALLEL:
      ort = ORT_ACC_PARALLEL;
      break;
    case OACC_DATA:
      ort = ORT_ACC_DATA;
      break;
    case OMP_TARGET_DATA:
      ort = ORT_TARGET_DATA;
      break;
    case OMP_TEAMS:
      ort = OMP_TEAMS_COMBINED (expr) ? ORT_COMBINED_TEAMS : ORT_TEAMS;
      break;
    case OACC_HOST_DATA:
      ort = ORT_ACC_HOST_DATA;
      break;
    default:
      gcc_unreachable ();
    }
  gimplify_scan_omp_clauses (&OMP_CLAUSES (expr), pre_p, ort,
			     TREE_CODE (expr));
  if (TREE_CODE (expr) == OMP_TARGET)
    optimize_target_teams (expr, pre_p);
  if ((ort & (ORT_TARGET | ORT_TARGET_DATA)) != 0)
    {
      push_gimplify_context ();
      gimple *g = gimplify_and_return_first (OMP_BODY (expr), &body);
      if (gimple_code (g) == GIMPLE_BIND)
	pop_gimplify_context (g);
      else
	pop_gimplify_context (NULL);
      if ((ort & ORT_TARGET_DATA) != 0)
	{
	  enum built_in_function end_ix;
	  switch (TREE_CODE (expr))
	    {
	    case OACC_DATA:
	    case OACC_HOST_DATA:
	      end_ix = BUILT_IN_GOACC_DATA_END;
	      break;
	    case OMP_TARGET_DATA:
	      end_ix = BUILT_IN_GOMP_TARGET_END_DATA;
	      break;
	    default:
	      gcc_unreachable ();
	    }
	  tree fn = builtin_decl_explicit (end_ix);
	  g = gimple_build_call (fn, 0);
	  gimple_seq cleanup = NULL;
	  gimple_seq_add_stmt (&cleanup, g);
	  g = gimple_build_try (body, cleanup, GIMPLE_TRY_FINALLY);
	  body = NULL;
	  gimple_seq_add_stmt (&body, g);
	}
    }
  else
    gimplify_and_add (OMP_BODY (expr), &body);
  gimplify_adjust_omp_clauses (pre_p, body, &OMP_CLAUSES (expr),
			       TREE_CODE (expr));

  switch (TREE_CODE (expr))
    {
    case OACC_DATA:
      stmt = gimple_build_omp_target (body, GF_OMP_TARGET_KIND_OACC_DATA,
				      OMP_CLAUSES (expr));
      break;
    case OACC_KERNELS:
      stmt = gimple_build_omp_target (body, GF_OMP_TARGET_KIND_OACC_KERNELS,
				      OMP_CLAUSES (expr));
      break;
    case OACC_HOST_DATA:
      stmt = gimple_build_omp_target (body, GF_OMP_TARGET_KIND_OACC_HOST_DATA,
				      OMP_CLAUSES (expr));
      break;
    case OACC_PARALLEL:
      stmt = gimple_build_omp_target (body, GF_OMP_TARGET_KIND_OACC_PARALLEL,
				      OMP_CLAUSES (expr));
      break;
    case OMP_SECTIONS:
      stmt = gimple_build_omp_sections (body, OMP_CLAUSES (expr));
      break;
    case OMP_SINGLE:
      stmt = gimple_build_omp_single (body, OMP_CLAUSES (expr));
      break;
    case OMP_TARGET:
      stmt = gimple_build_omp_target (body, GF_OMP_TARGET_KIND_REGION,
				      OMP_CLAUSES (expr));
      break;
    case OMP_TARGET_DATA:
      stmt = gimple_build_omp_target (body, GF_OMP_TARGET_KIND_DATA,
				      OMP_CLAUSES (expr));
      break;
    case OMP_TEAMS:
      stmt = gimple_build_omp_teams (body, OMP_CLAUSES (expr));
      break;
    default:
      gcc_unreachable ();
    }

  gimplify_seq_add_stmt (pre_p, stmt);
  *expr_p = NULL_TREE;
}

/* Gimplify the gross structure of OpenACC enter/exit data, update, and OpenMP
   target update constructs.  */

static void
gimplify_omp_target_update (tree *expr_p, gimple_seq *pre_p)
{
  tree expr = *expr_p;
  int kind;
  gomp_target *stmt;
  enum omp_region_type ort = ORT_WORKSHARE;

  switch (TREE_CODE (expr))
    {
    case OACC_ENTER_DATA:
    case OACC_EXIT_DATA:
      kind = GF_OMP_TARGET_KIND_OACC_ENTER_EXIT_DATA;
      ort = ORT_ACC;
      break;
    case OACC_UPDATE:
      kind = GF_OMP_TARGET_KIND_OACC_UPDATE;
      ort = ORT_ACC;
      break;
    case OMP_TARGET_UPDATE:
      kind = GF_OMP_TARGET_KIND_UPDATE;
      break;
    case OMP_TARGET_ENTER_DATA:
      kind = GF_OMP_TARGET_KIND_ENTER_DATA;
      break;
    case OMP_TARGET_EXIT_DATA:
      kind = GF_OMP_TARGET_KIND_EXIT_DATA;
      break;
    default:
      gcc_unreachable ();
    }
  gimplify_scan_omp_clauses (&OMP_STANDALONE_CLAUSES (expr), pre_p,
			     ort, TREE_CODE (expr));
  gimplify_adjust_omp_clauses (pre_p, NULL, &OMP_STANDALONE_CLAUSES (expr),
			       TREE_CODE (expr));
  stmt = gimple_build_omp_target (NULL, kind, OMP_STANDALONE_CLAUSES (expr));

  gimplify_seq_add_stmt (pre_p, stmt);
  *expr_p = NULL_TREE;
}

/* A subroutine of gimplify_omp_atomic.  The front end is supposed to have
   stabilized the lhs of the atomic operation as *ADDR.  Return true if
   EXPR is this stabilized form.  */

static bool
goa_lhs_expr_p (tree expr, tree addr)
{
  /* Also include casts to other type variants.  The C front end is fond
     of adding these for e.g. volatile variables.  This is like
     STRIP_TYPE_NOPS but includes the main variant lookup.  */
  STRIP_USELESS_TYPE_CONVERSION (expr);

  if (TREE_CODE (expr) == INDIRECT_REF)
    {
      expr = TREE_OPERAND (expr, 0);
      while (expr != addr
	     && (CONVERT_EXPR_P (expr)
		 || TREE_CODE (expr) == NON_LVALUE_EXPR)
	     && TREE_CODE (expr) == TREE_CODE (addr)
	     && types_compatible_p (TREE_TYPE (expr), TREE_TYPE (addr)))
	{
	  expr = TREE_OPERAND (expr, 0);
	  addr = TREE_OPERAND (addr, 0);
	}
      if (expr == addr)
	return true;
      return (TREE_CODE (addr) == ADDR_EXPR
	      && TREE_CODE (expr) == ADDR_EXPR
	      && TREE_OPERAND (addr, 0) == TREE_OPERAND (expr, 0));
    }
  if (TREE_CODE (addr) == ADDR_EXPR && expr == TREE_OPERAND (addr, 0))
    return true;
  return false;
}

/* Walk *EXPR_P and replace appearances of *LHS_ADDR with LHS_VAR.  If an
   expression does not involve the lhs, evaluate it into a temporary.
   Return 1 if the lhs appeared as a subexpression, 0 if it did not,
   or -1 if an error was encountered.  */

static int
goa_stabilize_expr (tree *expr_p, gimple_seq *pre_p, tree lhs_addr,
		    tree lhs_var)
{
  tree expr = *expr_p;
  int saw_lhs;

  if (goa_lhs_expr_p (expr, lhs_addr))
    {
      *expr_p = lhs_var;
      return 1;
    }
  if (is_gimple_val (expr))
    return 0;

  saw_lhs = 0;
  switch (TREE_CODE_CLASS (TREE_CODE (expr)))
    {
    case tcc_binary:
    case tcc_comparison:
      saw_lhs |= goa_stabilize_expr (&TREE_OPERAND (expr, 1), pre_p, lhs_addr,
				     lhs_var);
      /* FALLTHRU */
    case tcc_unary:
      saw_lhs |= goa_stabilize_expr (&TREE_OPERAND (expr, 0), pre_p, lhs_addr,
				     lhs_var);
      break;
    case tcc_expression:
      switch (TREE_CODE (expr))
	{
	case TRUTH_ANDIF_EXPR:
	case TRUTH_ORIF_EXPR:
	case TRUTH_AND_EXPR:
	case TRUTH_OR_EXPR:
	case TRUTH_XOR_EXPR:
	case BIT_INSERT_EXPR:
	  saw_lhs |= goa_stabilize_expr (&TREE_OPERAND (expr, 1), pre_p,
					 lhs_addr, lhs_var);
	  /* FALLTHRU */
	case TRUTH_NOT_EXPR:
	  saw_lhs |= goa_stabilize_expr (&TREE_OPERAND (expr, 0), pre_p,
					 lhs_addr, lhs_var);
	  break;
	case COMPOUND_EXPR:
	  /* Break out any preevaluations from cp_build_modify_expr.  */
	  for (; TREE_CODE (expr) == COMPOUND_EXPR;
	       expr = TREE_OPERAND (expr, 1))
	    gimplify_stmt (&TREE_OPERAND (expr, 0), pre_p);
	  *expr_p = expr;
	  return goa_stabilize_expr (expr_p, pre_p, lhs_addr, lhs_var);
	default:
	  break;
	}
      break;
    case tcc_reference:
      if (TREE_CODE (expr) == BIT_FIELD_REF)
	saw_lhs |= goa_stabilize_expr (&TREE_OPERAND (expr, 0), pre_p,
				       lhs_addr, lhs_var);
      break;
    default:
      break;
    }

  if (saw_lhs == 0)
    {
      enum gimplify_status gs;
      gs = gimplify_expr (expr_p, pre_p, NULL, is_gimple_val, fb_rvalue);
      if (gs != GS_ALL_DONE)
	saw_lhs = -1;
    }

  return saw_lhs;
}

/* Gimplify an OMP_ATOMIC statement.  */

static enum gimplify_status
gimplify_omp_atomic (tree *expr_p, gimple_seq *pre_p)
{
  tree addr = TREE_OPERAND (*expr_p, 0);
  tree rhs = TREE_CODE (*expr_p) == OMP_ATOMIC_READ
	     ? NULL : TREE_OPERAND (*expr_p, 1);
  tree type = TYPE_MAIN_VARIANT (TREE_TYPE (TREE_TYPE (addr)));
  tree tmp_load;
  gomp_atomic_load *loadstmt;
  gomp_atomic_store *storestmt;

  tmp_load = create_tmp_reg (type);
  if (rhs && goa_stabilize_expr (&rhs, pre_p, addr, tmp_load) < 0)
    return GS_ERROR;

  if (gimplify_expr (&addr, pre_p, NULL, is_gimple_val, fb_rvalue)
      != GS_ALL_DONE)
    return GS_ERROR;

  loadstmt = gimple_build_omp_atomic_load (tmp_load, addr);
  gimplify_seq_add_stmt (pre_p, loadstmt);
  if (rhs && gimplify_expr (&rhs, pre_p, NULL, is_gimple_val, fb_rvalue)
      != GS_ALL_DONE)
    return GS_ERROR;

  if (TREE_CODE (*expr_p) == OMP_ATOMIC_READ)
    rhs = tmp_load;
  storestmt = gimple_build_omp_atomic_store (rhs);
  gimplify_seq_add_stmt (pre_p, storestmt);
  if (OMP_ATOMIC_SEQ_CST (*expr_p))
    {
      gimple_omp_atomic_set_seq_cst (loadstmt);
      gimple_omp_atomic_set_seq_cst (storestmt);
    }
  switch (TREE_CODE (*expr_p))
    {
    case OMP_ATOMIC_READ:
    case OMP_ATOMIC_CAPTURE_OLD:
      *expr_p = tmp_load;
      gimple_omp_atomic_set_need_value (loadstmt);
      break;
    case OMP_ATOMIC_CAPTURE_NEW:
      *expr_p = rhs;
      gimple_omp_atomic_set_need_value (storestmt);
      break;
    default:
      *expr_p = NULL;
      break;
    }

  return GS_ALL_DONE;
}

/* Gimplify a TRANSACTION_EXPR.  This involves gimplification of the
   body, and adding some EH bits.  */

static enum gimplify_status
gimplify_transaction (tree *expr_p, gimple_seq *pre_p)
{
  tree expr = *expr_p, temp, tbody = TRANSACTION_EXPR_BODY (expr);
  gimple *body_stmt;
  gtransaction *trans_stmt;
  gimple_seq body = NULL;
  int subcode = 0;

  /* Wrap the transaction body in a BIND_EXPR so we have a context
     where to put decls for OMP.  */
  if (TREE_CODE (tbody) != BIND_EXPR)
    {
      tree bind = build3 (BIND_EXPR, void_type_node, NULL, tbody, NULL);
      TREE_SIDE_EFFECTS (bind) = 1;
      SET_EXPR_LOCATION (bind, EXPR_LOCATION (tbody));
      TRANSACTION_EXPR_BODY (expr) = bind;
    }

  push_gimplify_context ();
  temp = voidify_wrapper_expr (*expr_p, NULL);

  body_stmt = gimplify_and_return_first (TRANSACTION_EXPR_BODY (expr), &body);
  pop_gimplify_context (body_stmt);

  trans_stmt = gimple_build_transaction (body);
  if (TRANSACTION_EXPR_OUTER (expr))
    subcode = GTMA_IS_OUTER;
  else if (TRANSACTION_EXPR_RELAXED (expr))
    subcode = GTMA_IS_RELAXED;
  gimple_transaction_set_subcode (trans_stmt, subcode);

  gimplify_seq_add_stmt (pre_p, trans_stmt);

  if (temp)
    {
      *expr_p = temp;
      return GS_OK;
    }

  *expr_p = NULL_TREE;
  return GS_ALL_DONE;
}

/* Gimplify an OMP_ORDERED construct.  EXPR is the tree version.  BODY
   is the OMP_BODY of the original EXPR (which has already been
   gimplified so it's not present in the EXPR).

   Return the gimplified GIMPLE_OMP_ORDERED tuple.  */

static gimple *
gimplify_omp_ordered (tree expr, gimple_seq body)
{
  tree c, decls;
  int failures = 0;
  unsigned int i;
  tree source_c = NULL_TREE;
  tree sink_c = NULL_TREE;

  if (gimplify_omp_ctxp)
    {
      for (c = OMP_ORDERED_CLAUSES (expr); c; c = OMP_CLAUSE_CHAIN (c))
	if (OMP_CLAUSE_CODE (c) == OMP_CLAUSE_DEPEND
	    && gimplify_omp_ctxp->loop_iter_var.is_empty ()
	    && (OMP_CLAUSE_DEPEND_KIND (c) == OMP_CLAUSE_DEPEND_SINK
		|| OMP_CLAUSE_DEPEND_KIND (c) == OMP_CLAUSE_DEPEND_SOURCE))
	  {
	    error_at (OMP_CLAUSE_LOCATION (c),
		      "%<ordered%> construct with %<depend%> clause must be "
		      "closely nested inside a loop with %<ordered%> clause "
		      "with a parameter");
	    failures++;
	  }
	else if (OMP_CLAUSE_CODE (c) == OMP_CLAUSE_DEPEND
		 && OMP_CLAUSE_DEPEND_KIND (c) == OMP_CLAUSE_DEPEND_SINK)
	  {
	    bool fail = false;
	    for (decls = OMP_CLAUSE_DECL (c), i = 0;
		 decls && TREE_CODE (decls) == TREE_LIST;
		 decls = TREE_CHAIN (decls), ++i)
	      if (i >= gimplify_omp_ctxp->loop_iter_var.length () / 2)
		continue;
	      else if (TREE_VALUE (decls)
		       != gimplify_omp_ctxp->loop_iter_var[2 * i])
		{
		  error_at (OMP_CLAUSE_LOCATION (c),
			    "variable %qE is not an iteration "
			    "of outermost loop %d, expected %qE",
			    TREE_VALUE (decls), i + 1,
			    gimplify_omp_ctxp->loop_iter_var[2 * i]);
		  fail = true;
		  failures++;
		}
	      else
		TREE_VALUE (decls)
		  = gimplify_omp_ctxp->loop_iter_var[2 * i + 1];
	    if (!fail && i != gimplify_omp_ctxp->loop_iter_var.length () / 2)
	      {
		error_at (OMP_CLAUSE_LOCATION (c),
			  "number of variables in %<depend(sink)%> "
			  "clause does not match number of "
			  "iteration variables");
		failures++;
	      }
	    sink_c = c;
	  }
	else if (OMP_CLAUSE_CODE (c) == OMP_CLAUSE_DEPEND
		 && OMP_CLAUSE_DEPEND_KIND (c) == OMP_CLAUSE_DEPEND_SOURCE)
	  {
	    if (source_c)
	      {
		error_at (OMP_CLAUSE_LOCATION (c),
			  "more than one %<depend(source)%> clause on an "
			  "%<ordered%> construct");
		failures++;
	      }
	    else
	      source_c = c;
	  }
    }
  if (source_c && sink_c)
    {
      error_at (OMP_CLAUSE_LOCATION (source_c),
		"%<depend(source)%> clause specified together with "
		"%<depend(sink:)%> clauses on the same construct");
      failures++;
    }

  if (failures)
    return gimple_build_nop ();
  return gimple_build_omp_ordered (body, OMP_ORDERED_CLAUSES (expr));
}

/* Convert the GENERIC expression tree *EXPR_P to GIMPLE.  If the
   expression produces a value to be used as an operand inside a GIMPLE
   statement, the value will be stored back in *EXPR_P.  This value will
   be a tree of class tcc_declaration, tcc_constant, tcc_reference or
   an SSA_NAME.  The corresponding sequence of GIMPLE statements is
   emitted in PRE_P and POST_P.

   Additionally, this process may overwrite parts of the input
   expression during gimplification.  Ideally, it should be
   possible to do non-destructive gimplification.

   EXPR_P points to the GENERIC expression to convert to GIMPLE.  If
      the expression needs to evaluate to a value to be used as
      an operand in a GIMPLE statement, this value will be stored in
      *EXPR_P on exit.  This happens when the caller specifies one
      of fb_lvalue or fb_rvalue fallback flags.

   PRE_P will contain the sequence of GIMPLE statements corresponding
       to the evaluation of EXPR and all the side-effects that must
       be executed before the main expression.  On exit, the last
       statement of PRE_P is the core statement being gimplified.  For
       instance, when gimplifying 'if (++a)' the last statement in
       PRE_P will be 'if (t.1)' where t.1 is the result of
       pre-incrementing 'a'.

   POST_P will contain the sequence of GIMPLE statements corresponding
       to the evaluation of all the side-effects that must be executed
       after the main expression.  If this is NULL, the post
       side-effects are stored at the end of PRE_P.

       The reason why the output is split in two is to handle post
       side-effects explicitly.  In some cases, an expression may have
       inner and outer post side-effects which need to be emitted in
       an order different from the one given by the recursive
       traversal.  For instance, for the expression (*p--)++ the post
       side-effects of '--' must actually occur *after* the post
       side-effects of '++'.  However, gimplification will first visit
       the inner expression, so if a separate POST sequence was not
       used, the resulting sequence would be:

       	    1	t.1 = *p
       	    2	p = p - 1
       	    3	t.2 = t.1 + 1
       	    4	*p = t.2

       However, the post-decrement operation in line #2 must not be
       evaluated until after the store to *p at line #4, so the
       correct sequence should be:

       	    1	t.1 = *p
       	    2	t.2 = t.1 + 1
       	    3	*p = t.2
       	    4	p = p - 1

       So, by specifying a separate post queue, it is possible
       to emit the post side-effects in the correct order.
       If POST_P is NULL, an internal queue will be used.  Before
       returning to the caller, the sequence POST_P is appended to
       the main output sequence PRE_P.

   GIMPLE_TEST_F points to a function that takes a tree T and
       returns nonzero if T is in the GIMPLE form requested by the
       caller.  The GIMPLE predicates are in gimple.c.

   FALLBACK tells the function what sort of a temporary we want if
       gimplification cannot produce an expression that complies with
       GIMPLE_TEST_F.

       fb_none means that no temporary should be generated
       fb_rvalue means that an rvalue is OK to generate
       fb_lvalue means that an lvalue is OK to generate
       fb_either means that either is OK, but an lvalue is preferable.
       fb_mayfail means that gimplification may fail (in which case
       GS_ERROR will be returned)

   The return value is either GS_ERROR or GS_ALL_DONE, since this
   function iterates until EXPR is completely gimplified or an error
   occurs.  */

enum gimplify_status
gimplify_expr (tree *expr_p, gimple_seq *pre_p, gimple_seq *post_p,
	       bool (*gimple_test_f) (tree), fallback_t fallback)
{
  tree tmp;
  gimple_seq internal_pre = NULL;
  gimple_seq internal_post = NULL;
  tree save_expr;
  bool is_statement;
  location_t saved_location;
  enum gimplify_status ret;
  gimple_stmt_iterator pre_last_gsi, post_last_gsi;
  tree label;

  save_expr = *expr_p;
  if (save_expr == NULL_TREE)
    return GS_ALL_DONE;

  /* If we are gimplifying a top-level statement, PRE_P must be valid.  */
  is_statement = gimple_test_f == is_gimple_stmt;
  if (is_statement)
    gcc_assert (pre_p);

  /* Consistency checks.  */
  if (gimple_test_f == is_gimple_reg)
    gcc_assert (fallback & (fb_rvalue | fb_lvalue));
  else if (gimple_test_f == is_gimple_val
           || gimple_test_f == is_gimple_call_addr
           || gimple_test_f == is_gimple_condexpr
           || gimple_test_f == is_gimple_mem_rhs
           || gimple_test_f == is_gimple_mem_rhs_or_call
           || gimple_test_f == is_gimple_reg_rhs
           || gimple_test_f == is_gimple_reg_rhs_or_call
           || gimple_test_f == is_gimple_asm_val
	   || gimple_test_f == is_gimple_mem_ref_addr)
    gcc_assert (fallback & fb_rvalue);
  else if (gimple_test_f == is_gimple_min_lval
	   || gimple_test_f == is_gimple_lvalue)
    gcc_assert (fallback & fb_lvalue);
  else if (gimple_test_f == is_gimple_addressable)
    gcc_assert (fallback & fb_either);
  else if (gimple_test_f == is_gimple_stmt)
    gcc_assert (fallback == fb_none);
  else
    {
      /* We should have recognized the GIMPLE_TEST_F predicate to
	 know what kind of fallback to use in case a temporary is
	 needed to hold the value or address of *EXPR_P.  */
      gcc_unreachable ();
    }

  /* We used to check the predicate here and return immediately if it
     succeeds.  This is wrong; the design is for gimplification to be
     idempotent, and for the predicates to only test for valid forms, not
     whether they are fully simplified.  */
  if (pre_p == NULL)
    pre_p = &internal_pre;

  if (post_p == NULL)
    post_p = &internal_post;

  /* Remember the last statements added to PRE_P and POST_P.  Every
     new statement added by the gimplification helpers needs to be
     annotated with location information.  To centralize the
     responsibility, we remember the last statement that had been
     added to both queues before gimplifying *EXPR_P.  If
     gimplification produces new statements in PRE_P and POST_P, those
     statements will be annotated with the same location information
     as *EXPR_P.  */
  pre_last_gsi = gsi_last (*pre_p);
  post_last_gsi = gsi_last (*post_p);

  saved_location = input_location;
  if (save_expr != error_mark_node
      && EXPR_HAS_LOCATION (*expr_p))
    input_location = EXPR_LOCATION (*expr_p);

  /* Loop over the specific gimplifiers until the toplevel node
     remains the same.  */
  do
    {
      /* Strip away as many useless type conversions as possible
	 at the toplevel.  */
      STRIP_USELESS_TYPE_CONVERSION (*expr_p);

      /* Remember the expr.  */
      save_expr = *expr_p;

      /* Die, die, die, my darling.  */
      if (save_expr == error_mark_node
	  || (TREE_TYPE (save_expr)
	      && TREE_TYPE (save_expr) == error_mark_node))
	{
	  ret = GS_ERROR;
	  break;
	}

      /* Do any language-specific gimplification.  */
      ret = ((enum gimplify_status)
	     lang_hooks.gimplify_expr (expr_p, pre_p, post_p));
      if (ret == GS_OK)
	{
	  if (*expr_p == NULL_TREE)
	    break;
	  if (*expr_p != save_expr)
	    continue;
	}
      else if (ret != GS_UNHANDLED)
	break;

      /* Make sure that all the cases set 'ret' appropriately.  */
      ret = GS_UNHANDLED;
      switch (TREE_CODE (*expr_p))
	{
	  /* First deal with the special cases.  */

	case POSTINCREMENT_EXPR:
	case POSTDECREMENT_EXPR:
	case PREINCREMENT_EXPR:
	case PREDECREMENT_EXPR:
	  ret = gimplify_self_mod_expr (expr_p, pre_p, post_p,
					fallback != fb_none,
					TREE_TYPE (*expr_p));
	  break;

	case VIEW_CONVERT_EXPR:
	  if (is_gimple_reg_type (TREE_TYPE (*expr_p))
	      && is_gimple_reg_type (TREE_TYPE (TREE_OPERAND (*expr_p, 0))))
	    {
	      ret = gimplify_expr (&TREE_OPERAND (*expr_p, 0), pre_p,
				   post_p, is_gimple_val, fb_rvalue);
	      recalculate_side_effects (*expr_p);
	      break;
	    }
	  /* Fallthru.  */

	case ARRAY_REF:
	case ARRAY_RANGE_REF:
	case REALPART_EXPR:
	case IMAGPART_EXPR:
	case COMPONENT_REF:
	  ret = gimplify_compound_lval (expr_p, pre_p, post_p,
					fallback ? fallback : fb_rvalue);
	  break;

	case COND_EXPR:
	  ret = gimplify_cond_expr (expr_p, pre_p, fallback);

	  /* C99 code may assign to an array in a structure value of a
	     conditional expression, and this has undefined behavior
	     only on execution, so create a temporary if an lvalue is
	     required.  */
	  if (fallback == fb_lvalue)
	    {
	      *expr_p = get_initialized_tmp_var (*expr_p, pre_p, post_p, false);
	      mark_addressable (*expr_p);
	      ret = GS_OK;
	    }
	  break;

	case CALL_EXPR:
	  ret = gimplify_call_expr (expr_p, pre_p, fallback != fb_none);

	  /* C99 code may assign to an array in a structure returned
	     from a function, and this has undefined behavior only on
	     execution, so create a temporary if an lvalue is
	     required.  */
	  if (fallback == fb_lvalue)
	    {
	      *expr_p = get_initialized_tmp_var (*expr_p, pre_p, post_p, false);
	      mark_addressable (*expr_p);
	      ret = GS_OK;
	    }
	  break;

	case TREE_LIST:
	  gcc_unreachable ();

	case COMPOUND_EXPR:
	  ret = gimplify_compound_expr (expr_p, pre_p, fallback != fb_none);
	  break;

	case COMPOUND_LITERAL_EXPR:
	  ret = gimplify_compound_literal_expr (expr_p, pre_p,
						gimple_test_f, fallback);
	  break;

	case MODIFY_EXPR:
	case INIT_EXPR:
	  ret = gimplify_modify_expr (expr_p, pre_p, post_p,
				      fallback != fb_none);
	  break;

	case TRUTH_ANDIF_EXPR:
	case TRUTH_ORIF_EXPR:
	  {
	    /* Preserve the original type of the expression and the
	       source location of the outer expression.  */
	    tree org_type = TREE_TYPE (*expr_p);
	    *expr_p = gimple_boolify (*expr_p);
	    *expr_p = build3_loc (input_location, COND_EXPR,
				  org_type, *expr_p,
				  fold_convert_loc
				    (input_location,
				     org_type, boolean_true_node),
				  fold_convert_loc
				    (input_location,
				     org_type, boolean_false_node));
	    ret = GS_OK;
	    break;
	  }

	case TRUTH_NOT_EXPR:
	  {
	    tree type = TREE_TYPE (*expr_p);
	    /* The parsers are careful to generate TRUTH_NOT_EXPR
	       only with operands that are always zero or one.
	       We do not fold here but handle the only interesting case
	       manually, as fold may re-introduce the TRUTH_NOT_EXPR.  */
	    *expr_p = gimple_boolify (*expr_p);
	    if (TYPE_PRECISION (TREE_TYPE (*expr_p)) == 1)
	      *expr_p = build1_loc (input_location, BIT_NOT_EXPR,
				    TREE_TYPE (*expr_p),
				    TREE_OPERAND (*expr_p, 0));
	    else
	      *expr_p = build2_loc (input_location, BIT_XOR_EXPR,
				    TREE_TYPE (*expr_p),
				    TREE_OPERAND (*expr_p, 0),
				    build_int_cst (TREE_TYPE (*expr_p), 1));
	    if (!useless_type_conversion_p (type, TREE_TYPE (*expr_p)))
	      *expr_p = fold_convert_loc (input_location, type, *expr_p);
	    ret = GS_OK;
	    break;
	  }

	case ADDR_EXPR:
	  ret = gimplify_addr_expr (expr_p, pre_p, post_p);
	  break;

	case ANNOTATE_EXPR:
	  {
	    tree cond = TREE_OPERAND (*expr_p, 0);
	    tree kind = TREE_OPERAND (*expr_p, 1);
	    tree type = TREE_TYPE (cond);
	    if (!INTEGRAL_TYPE_P (type))
	      {
		*expr_p = cond;
		ret = GS_OK;
		break;
	      }
	    tree tmp = create_tmp_var (type);
	    gimplify_arg (&cond, pre_p, EXPR_LOCATION (*expr_p));
	    gcall *call
	      = gimple_build_call_internal (IFN_ANNOTATE, 2, cond, kind);
	    gimple_call_set_lhs (call, tmp);
	    gimplify_seq_add_stmt (pre_p, call);
	    *expr_p = tmp;
	    ret = GS_ALL_DONE;
	    break;
	  }

	case VA_ARG_EXPR:
	  ret = gimplify_va_arg_expr (expr_p, pre_p, post_p);
	  break;

	CASE_CONVERT:
	  if (IS_EMPTY_STMT (*expr_p))
	    {
	      ret = GS_ALL_DONE;
	      break;
	    }

	  if (VOID_TYPE_P (TREE_TYPE (*expr_p))
	      || fallback == fb_none)
	    {
	      /* Just strip a conversion to void (or in void context) and
		 try again.  */
	      *expr_p = TREE_OPERAND (*expr_p, 0);
	      ret = GS_OK;
	      break;
	    }

	  ret = gimplify_conversion (expr_p);
	  if (ret == GS_ERROR)
	    break;
	  if (*expr_p != save_expr)
	    break;
	  /* FALLTHRU */

	case FIX_TRUNC_EXPR:
	  /* unary_expr: ... | '(' cast ')' val | ...  */
	  ret = gimplify_expr (&TREE_OPERAND (*expr_p, 0), pre_p, post_p,
			       is_gimple_val, fb_rvalue);
	  recalculate_side_effects (*expr_p);
	  break;

	case INDIRECT_REF:
	  {
	    bool volatilep = TREE_THIS_VOLATILE (*expr_p);
	    bool notrap = TREE_THIS_NOTRAP (*expr_p);
	    tree saved_ptr_type = TREE_TYPE (TREE_OPERAND (*expr_p, 0));

	    *expr_p = fold_indirect_ref_loc (input_location, *expr_p);
	    if (*expr_p != save_expr)
	      {
		ret = GS_OK;
		break;
	      }

	    ret = gimplify_expr (&TREE_OPERAND (*expr_p, 0), pre_p, post_p,
				 is_gimple_reg, fb_rvalue);
	    if (ret == GS_ERROR)
	      break;

	    recalculate_side_effects (*expr_p);
	    *expr_p = fold_build2_loc (input_location, MEM_REF,
				       TREE_TYPE (*expr_p),
				       TREE_OPERAND (*expr_p, 0),
				       build_int_cst (saved_ptr_type, 0));
	    TREE_THIS_VOLATILE (*expr_p) = volatilep;
	    TREE_THIS_NOTRAP (*expr_p) = notrap;
	    ret = GS_OK;
	    break;
	  }

	/* We arrive here through the various re-gimplifcation paths.  */
	case MEM_REF:
	  /* First try re-folding the whole thing.  */
	  tmp = fold_binary (MEM_REF, TREE_TYPE (*expr_p),
			     TREE_OPERAND (*expr_p, 0),
			     TREE_OPERAND (*expr_p, 1));
	  if (tmp)
	    {
	      REF_REVERSE_STORAGE_ORDER (tmp)
	        = REF_REVERSE_STORAGE_ORDER (*expr_p);
	      *expr_p = tmp;
	      recalculate_side_effects (*expr_p);
	      ret = GS_OK;
	      break;
	    }
	  /* Avoid re-gimplifying the address operand if it is already
	     in suitable form.  Re-gimplifying would mark the address
	     operand addressable.  Always gimplify when not in SSA form
	     as we still may have to gimplify decls with value-exprs.  */
	  if (!gimplify_ctxp || !gimple_in_ssa_p (cfun)
	      || !is_gimple_mem_ref_addr (TREE_OPERAND (*expr_p, 0)))
	    {
	      ret = gimplify_expr (&TREE_OPERAND (*expr_p, 0), pre_p, post_p,
				   is_gimple_mem_ref_addr, fb_rvalue);
	      if (ret == GS_ERROR)
		break;
	    }
	  recalculate_side_effects (*expr_p);
	  ret = GS_ALL_DONE;
	  break;

	/* Constants need not be gimplified.  */
	case INTEGER_CST:
	case REAL_CST:
	case FIXED_CST:
	case STRING_CST:
	case COMPLEX_CST:
	case VECTOR_CST:
	  /* Drop the overflow flag on constants, we do not want
	     that in the GIMPLE IL.  */
	  if (TREE_OVERFLOW_P (*expr_p))
	    *expr_p = drop_tree_overflow (*expr_p);
	  ret = GS_ALL_DONE;
	  break;

	case CONST_DECL:
	  /* If we require an lvalue, such as for ADDR_EXPR, retain the
	     CONST_DECL node.  Otherwise the decl is replaceable by its
	     value.  */
	  /* ??? Should be == fb_lvalue, but ADDR_EXPR passes fb_either.  */
	  if (fallback & fb_lvalue)
	    ret = GS_ALL_DONE;
	  else
	    {
	      *expr_p = DECL_INITIAL (*expr_p);
	      ret = GS_OK;
	    }
	  break;

	case DECL_EXPR:
	  ret = gimplify_decl_expr (expr_p, pre_p);
	  break;

	case BIND_EXPR:
	  ret = gimplify_bind_expr (expr_p, pre_p);
	  break;

	case LOOP_EXPR:
	  ret = gimplify_loop_expr (expr_p, pre_p);
	  break;

	case SWITCH_EXPR:
	  ret = gimplify_switch_expr (expr_p, pre_p);
	  break;

	case EXIT_EXPR:
	  ret = gimplify_exit_expr (expr_p);
	  break;

	case GOTO_EXPR:
	  /* If the target is not LABEL, then it is a computed jump
	     and the target needs to be gimplified.  */
	  if (TREE_CODE (GOTO_DESTINATION (*expr_p)) != LABEL_DECL)
	    {
	      ret = gimplify_expr (&GOTO_DESTINATION (*expr_p), pre_p,
				   NULL, is_gimple_val, fb_rvalue);
	      if (ret == GS_ERROR)
		break;
	    }
	  gimplify_seq_add_stmt (pre_p,
			  gimple_build_goto (GOTO_DESTINATION (*expr_p)));
	  ret = GS_ALL_DONE;
	  break;

	case PREDICT_EXPR:
	  gimplify_seq_add_stmt (pre_p,
			gimple_build_predict (PREDICT_EXPR_PREDICTOR (*expr_p),
					      PREDICT_EXPR_OUTCOME (*expr_p)));
	  ret = GS_ALL_DONE;
	  break;

	case LABEL_EXPR:
	  ret = gimplify_label_expr (expr_p, pre_p);
	  label = LABEL_EXPR_LABEL (*expr_p);
	  gcc_assert (decl_function_context (label) == current_function_decl);

	  /* If the label is used in a goto statement, or address of the label
	     is taken, we need to unpoison all variables that were seen so far.
	     Doing so would prevent us from reporting a false positives.  */
	  if (asan_poisoned_variables
	      && asan_used_labels != NULL
	      && asan_used_labels->contains (label))
	    asan_poison_variables (asan_poisoned_variables, false, pre_p);
	  break;

	case CASE_LABEL_EXPR:
	  ret = gimplify_case_label_expr (expr_p, pre_p);

	  if (gimplify_ctxp->live_switch_vars)
	    asan_poison_variables (gimplify_ctxp->live_switch_vars, false,
				   pre_p);
	  break;

	case RETURN_EXPR:
	  ret = gimplify_return_expr (*expr_p, pre_p);
	  break;

	case CONSTRUCTOR:
	  /* Don't reduce this in place; let gimplify_init_constructor work its
	     magic.  Buf if we're just elaborating this for side effects, just
	     gimplify any element that has side-effects.  */
	  if (fallback == fb_none)
	    {
	      unsigned HOST_WIDE_INT ix;
	      tree val;
	      tree temp = NULL_TREE;
	      FOR_EACH_CONSTRUCTOR_VALUE (CONSTRUCTOR_ELTS (*expr_p), ix, val)
		if (TREE_SIDE_EFFECTS (val))
		  append_to_statement_list (val, &temp);

	      *expr_p = temp;
	      ret = temp ? GS_OK : GS_ALL_DONE;
	    }
	  /* C99 code may assign to an array in a constructed
	     structure or union, and this has undefined behavior only
	     on execution, so create a temporary if an lvalue is
	     required.  */
	  else if (fallback == fb_lvalue)
	    {
	      *expr_p = get_initialized_tmp_var (*expr_p, pre_p, post_p, false);
	      mark_addressable (*expr_p);
	      ret = GS_OK;
	    }
	  else
	    ret = GS_ALL_DONE;
	  break;

	  /* The following are special cases that are not handled by the
	     original GIMPLE grammar.  */

	  /* SAVE_EXPR nodes are converted into a GIMPLE identifier and
	     eliminated.  */
	case SAVE_EXPR:
	  ret = gimplify_save_expr (expr_p, pre_p, post_p);
	  break;

	case BIT_FIELD_REF:
	  ret = gimplify_expr (&TREE_OPERAND (*expr_p, 0), pre_p,
			       post_p, is_gimple_lvalue, fb_either);
	  recalculate_side_effects (*expr_p);
	  break;

	case TARGET_MEM_REF:
	  {
	    enum gimplify_status r0 = GS_ALL_DONE, r1 = GS_ALL_DONE;

	    if (TMR_BASE (*expr_p))
	      r0 = gimplify_expr (&TMR_BASE (*expr_p), pre_p,
				  post_p, is_gimple_mem_ref_addr, fb_either);
	    if (TMR_INDEX (*expr_p))
	      r1 = gimplify_expr (&TMR_INDEX (*expr_p), pre_p,
				  post_p, is_gimple_val, fb_rvalue);
	    if (TMR_INDEX2 (*expr_p))
	      r1 = gimplify_expr (&TMR_INDEX2 (*expr_p), pre_p,
				  post_p, is_gimple_val, fb_rvalue);
	    /* TMR_STEP and TMR_OFFSET are always integer constants.  */
	    ret = MIN (r0, r1);
	  }
	  break;

	case NON_LVALUE_EXPR:
	  /* This should have been stripped above.  */
	  gcc_unreachable ();

	case ASM_EXPR:
	  ret = gimplify_asm_expr (expr_p, pre_p, post_p);
	  break;

	case TRY_FINALLY_EXPR:
	case TRY_CATCH_EXPR:
	  {
	    gimple_seq eval, cleanup;
	    gtry *try_;

	    /* Calls to destructors are generated automatically in FINALLY/CATCH
	       block. They should have location as UNKNOWN_LOCATION. However,
	       gimplify_call_expr will reset these call stmts to input_location
	       if it finds stmt's location is unknown. To prevent resetting for
	       destructors, we set the input_location to unknown.
	       Note that this only affects the destructor calls in FINALLY/CATCH
	       block, and will automatically reset to its original value by the
	       end of gimplify_expr.  */
	    input_location = UNKNOWN_LOCATION;
	    eval = cleanup = NULL;
	    gimplify_and_add (TREE_OPERAND (*expr_p, 0), &eval);
	    gimplify_and_add (TREE_OPERAND (*expr_p, 1), &cleanup);
	    /* Don't create bogus GIMPLE_TRY with empty cleanup.  */
	    if (gimple_seq_empty_p (cleanup))
	      {
		gimple_seq_add_seq (pre_p, eval);
		ret = GS_ALL_DONE;
		break;
	      }
	    try_ = gimple_build_try (eval, cleanup,
				     TREE_CODE (*expr_p) == TRY_FINALLY_EXPR
				     ? GIMPLE_TRY_FINALLY
				     : GIMPLE_TRY_CATCH);
	    if (EXPR_HAS_LOCATION (save_expr))
	      gimple_set_location (try_, EXPR_LOCATION (save_expr));
	    else if (LOCATION_LOCUS (saved_location) != UNKNOWN_LOCATION)
	      gimple_set_location (try_, saved_location);
	    if (TREE_CODE (*expr_p) == TRY_CATCH_EXPR)
	      gimple_try_set_catch_is_cleanup (try_,
					       TRY_CATCH_IS_CLEANUP (*expr_p));
	    gimplify_seq_add_stmt (pre_p, try_);
	    ret = GS_ALL_DONE;
	    break;
	  }

	case CLEANUP_POINT_EXPR:
	  ret = gimplify_cleanup_point_expr (expr_p, pre_p);
	  break;

	case TARGET_EXPR:
	  ret = gimplify_target_expr (expr_p, pre_p, post_p);
	  break;

	case CATCH_EXPR:
	  {
	    gimple *c;
	    gimple_seq handler = NULL;
	    gimplify_and_add (CATCH_BODY (*expr_p), &handler);
	    c = gimple_build_catch (CATCH_TYPES (*expr_p), handler);
	    gimplify_seq_add_stmt (pre_p, c);
	    ret = GS_ALL_DONE;
	    break;
	  }

	case EH_FILTER_EXPR:
	  {
	    gimple *ehf;
	    gimple_seq failure = NULL;

	    gimplify_and_add (EH_FILTER_FAILURE (*expr_p), &failure);
	    ehf = gimple_build_eh_filter (EH_FILTER_TYPES (*expr_p), failure);
	    gimple_set_no_warning (ehf, TREE_NO_WARNING (*expr_p));
	    gimplify_seq_add_stmt (pre_p, ehf);
	    ret = GS_ALL_DONE;
	    break;
	  }

	case OBJ_TYPE_REF:
	  {
	    enum gimplify_status r0, r1;
	    r0 = gimplify_expr (&OBJ_TYPE_REF_OBJECT (*expr_p), pre_p,
				post_p, is_gimple_val, fb_rvalue);
	    r1 = gimplify_expr (&OBJ_TYPE_REF_EXPR (*expr_p), pre_p,
				post_p, is_gimple_val, fb_rvalue);
	    TREE_SIDE_EFFECTS (*expr_p) = 0;
	    ret = MIN (r0, r1);
	  }
	  break;

	case LABEL_DECL:
	  /* We get here when taking the address of a label.  We mark
	     the label as "forced"; meaning it can never be removed and
	     it is a potential target for any computed goto.  */
	  FORCED_LABEL (*expr_p) = 1;
	  ret = GS_ALL_DONE;
	  break;

	case STATEMENT_LIST:
	  ret = gimplify_statement_list (expr_p, pre_p);
	  break;

	case WITH_SIZE_EXPR:
	  {
	    gimplify_expr (&TREE_OPERAND (*expr_p, 0), pre_p,
			   post_p == &internal_post ? NULL : post_p,
			   gimple_test_f, fallback);
	    gimplify_expr (&TREE_OPERAND (*expr_p, 1), pre_p, post_p,
			   is_gimple_val, fb_rvalue);
	    ret = GS_ALL_DONE;
	  }
	  break;

	case VAR_DECL:
	case PARM_DECL:
	  ret = gimplify_var_or_parm_decl (expr_p);
	  break;

	case RESULT_DECL:
	  /* When within an OMP context, notice uses of variables.  */
	  if (gimplify_omp_ctxp)
	    omp_notice_variable (gimplify_omp_ctxp, *expr_p, true);
	  ret = GS_ALL_DONE;
	  break;

	case DEBUG_EXPR_DECL:
	  gcc_unreachable ();

	case DEBUG_BEGIN_STMT:
	  gimplify_seq_add_stmt (pre_p,
				 gimple_build_debug_begin_stmt
				 (TREE_BLOCK (*expr_p),
				  EXPR_LOCATION (*expr_p)));
	  ret = GS_ALL_DONE;
	  *expr_p = NULL;
	  break;

	case SSA_NAME:
	  /* Allow callbacks into the gimplifier during optimization.  */
	  ret = GS_ALL_DONE;
	  break;

	case OMP_PARALLEL:
	  gimplify_omp_parallel (expr_p, pre_p);
	  ret = GS_ALL_DONE;
	  break;

	case OMP_TASK:
	  gimplify_omp_task (expr_p, pre_p);
	  ret = GS_ALL_DONE;
	  break;

	case OMP_FOR:
	case OMP_SIMD:
	case CILK_SIMD:
	case CILK_FOR:
	case OMP_DISTRIBUTE:
	case OMP_TASKLOOP:
	case OACC_LOOP:
	  ret = gimplify_omp_for (expr_p, pre_p);
	  break;

	case OACC_CACHE:
	  gimplify_oacc_cache (expr_p, pre_p);
	  ret = GS_ALL_DONE;
	  break;

	case OACC_DECLARE:
	  gimplify_oacc_declare (expr_p, pre_p);
	  ret = GS_ALL_DONE;
	  break;

	case OACC_HOST_DATA:
	case OACC_DATA:
	case OACC_KERNELS:
	case OACC_PARALLEL:
	case OMP_SECTIONS:
	case OMP_SINGLE:
	case OMP_TARGET:
	case OMP_TARGET_DATA:
	case OMP_TEAMS:
	  gimplify_omp_workshare (expr_p, pre_p);
	  ret = GS_ALL_DONE;
	  break;

	case OACC_ENTER_DATA:
	case OACC_EXIT_DATA:
	case OACC_UPDATE:
	case OMP_TARGET_UPDATE:
	case OMP_TARGET_ENTER_DATA:
	case OMP_TARGET_EXIT_DATA:
	  gimplify_omp_target_update (expr_p, pre_p);
	  ret = GS_ALL_DONE;
	  break;

	case OMP_SECTION:
	case OMP_MASTER:
	case OMP_TASKGROUP:
	case OMP_ORDERED:
	case OMP_CRITICAL:
	  {
	    gimple_seq body = NULL;
	    gimple *g;

	    gimplify_and_add (OMP_BODY (*expr_p), &body);
	    switch (TREE_CODE (*expr_p))
	      {
	      case OMP_SECTION:
	        g = gimple_build_omp_section (body);
	        break;
	      case OMP_MASTER:
	        g = gimple_build_omp_master (body);
		break;
	      case OMP_TASKGROUP:
		{
		  gimple_seq cleanup = NULL;
		  tree fn
		    = builtin_decl_explicit (BUILT_IN_GOMP_TASKGROUP_END);
		  g = gimple_build_call (fn, 0);
		  gimple_seq_add_stmt (&cleanup, g);
		  g = gimple_build_try (body, cleanup, GIMPLE_TRY_FINALLY);
		  body = NULL;
		  gimple_seq_add_stmt (&body, g);
		  g = gimple_build_omp_taskgroup (body);
		}
		break;
	      case OMP_ORDERED:
		g = gimplify_omp_ordered (*expr_p, body);
		break;
	      case OMP_CRITICAL:
		gimplify_scan_omp_clauses (&OMP_CRITICAL_CLAUSES (*expr_p),
					   pre_p, ORT_WORKSHARE, OMP_CRITICAL);
		gimplify_adjust_omp_clauses (pre_p, body,
					     &OMP_CRITICAL_CLAUSES (*expr_p),
					     OMP_CRITICAL);
		g = gimple_build_omp_critical (body,
		    			       OMP_CRITICAL_NAME (*expr_p),
		    			       OMP_CRITICAL_CLAUSES (*expr_p));
		break;
	      default:
		gcc_unreachable ();
	      }
	    gimplify_seq_add_stmt (pre_p, g);
	    ret = GS_ALL_DONE;
	    break;
	  }

	case OMP_ATOMIC:
	case OMP_ATOMIC_READ:
	case OMP_ATOMIC_CAPTURE_OLD:
	case OMP_ATOMIC_CAPTURE_NEW:
	  ret = gimplify_omp_atomic (expr_p, pre_p);
	  break;

	case TRANSACTION_EXPR:
	  ret = gimplify_transaction (expr_p, pre_p);
	  break;

	case TRUTH_AND_EXPR:
	case TRUTH_OR_EXPR:
	case TRUTH_XOR_EXPR:
	  {
	    tree orig_type = TREE_TYPE (*expr_p);
	    tree new_type, xop0, xop1;
	    *expr_p = gimple_boolify (*expr_p);
	    new_type = TREE_TYPE (*expr_p);
	    if (!useless_type_conversion_p (orig_type, new_type))
	      {
		*expr_p = fold_convert_loc (input_location, orig_type, *expr_p);
		ret = GS_OK;
		break;
	      }

	  /* Boolified binary truth expressions are semantically equivalent
	     to bitwise binary expressions.  Canonicalize them to the
	     bitwise variant.  */
	    switch (TREE_CODE (*expr_p))
	      {
	      case TRUTH_AND_EXPR:
		TREE_SET_CODE (*expr_p, BIT_AND_EXPR);
		break;
	      case TRUTH_OR_EXPR:
		TREE_SET_CODE (*expr_p, BIT_IOR_EXPR);
		break;
	      case TRUTH_XOR_EXPR:
		TREE_SET_CODE (*expr_p, BIT_XOR_EXPR);
		break;
	      default:
		break;
	      }
	    /* Now make sure that operands have compatible type to
	       expression's new_type.  */
	    xop0 = TREE_OPERAND (*expr_p, 0);
	    xop1 = TREE_OPERAND (*expr_p, 1);
	    if (!useless_type_conversion_p (new_type, TREE_TYPE (xop0)))
	      TREE_OPERAND (*expr_p, 0) = fold_convert_loc (input_location,
							    new_type,
	      						    xop0);
	    if (!useless_type_conversion_p (new_type, TREE_TYPE (xop1)))
	      TREE_OPERAND (*expr_p, 1) = fold_convert_loc (input_location,
							    new_type,
	      						    xop1);
	    /* Continue classified as tcc_binary.  */
	    goto expr_2;
	  }

	case VEC_COND_EXPR:
	  {
	    enum gimplify_status r0, r1, r2;

	    r0 = gimplify_expr (&TREE_OPERAND (*expr_p, 0), pre_p,
				post_p, is_gimple_condexpr, fb_rvalue);
	    r1 = gimplify_expr (&TREE_OPERAND (*expr_p, 1), pre_p,
				post_p, is_gimple_val, fb_rvalue);
	    r2 = gimplify_expr (&TREE_OPERAND (*expr_p, 2), pre_p,
				post_p, is_gimple_val, fb_rvalue);

	    ret = MIN (MIN (r0, r1), r2);
	    recalculate_side_effects (*expr_p);
	  }
	  break;

	case FMA_EXPR:
	case VEC_PERM_EXPR:
	  /* Classified as tcc_expression.  */
	  goto expr_3;

	case BIT_INSERT_EXPR:
	  /* Argument 3 is a constant.  */
	  goto expr_2;

	case POINTER_PLUS_EXPR:
	  {
	    enum gimplify_status r0, r1;
	    r0 = gimplify_expr (&TREE_OPERAND (*expr_p, 0), pre_p,
				post_p, is_gimple_val, fb_rvalue);
	    r1 = gimplify_expr (&TREE_OPERAND (*expr_p, 1), pre_p,
				post_p, is_gimple_val, fb_rvalue);
	    recalculate_side_effects (*expr_p);
	    ret = MIN (r0, r1);
	    break;
	  }

	case CILK_SYNC_STMT:
	  {
	    if (!fn_contains_cilk_spawn_p (cfun))
	      {
		error_at (EXPR_LOCATION (*expr_p),
			  "expected %<_Cilk_spawn%> before %<_Cilk_sync%>");
		ret = GS_ERROR;
	      }
	    else
	      {
		gimplify_cilk_sync (expr_p, pre_p);
		ret = GS_ALL_DONE;
	      }
	    break;
	  }
	
	default:
	  switch (TREE_CODE_CLASS (TREE_CODE (*expr_p)))
	    {
	    case tcc_comparison:
	      /* Handle comparison of objects of non scalar mode aggregates
	     	 with a call to memcmp.  It would be nice to only have to do
	     	 this for variable-sized objects, but then we'd have to allow
	     	 the same nest of reference nodes we allow for MODIFY_EXPR and
	     	 that's too complex.

		 Compare scalar mode aggregates as scalar mode values.  Using
		 memcmp for them would be very inefficient at best, and is
		 plain wrong if bitfields are involved.  */
		{
		  tree type = TREE_TYPE (TREE_OPERAND (*expr_p, 1));

		  /* Vector comparisons need no boolification.  */
		  if (TREE_CODE (type) == VECTOR_TYPE)
		    goto expr_2;
		  else if (!AGGREGATE_TYPE_P (type))
		    {
		      tree org_type = TREE_TYPE (*expr_p);
		      *expr_p = gimple_boolify (*expr_p);
		      if (!useless_type_conversion_p (org_type,
						      TREE_TYPE (*expr_p)))
			{
			  *expr_p = fold_convert_loc (input_location,
						      org_type, *expr_p);
			  ret = GS_OK;
			}
		      else
			goto expr_2;
		    }
		  else if (TYPE_MODE (type) != BLKmode)
		    ret = gimplify_scalar_mode_aggregate_compare (expr_p);
		  else
		    ret = gimplify_variable_sized_compare (expr_p);

		  break;
		}

	    /* If *EXPR_P does not need to be special-cased, handle it
	       according to its class.  */
	    case tcc_unary:
	      ret = gimplify_expr (&TREE_OPERAND (*expr_p, 0), pre_p,
				   post_p, is_gimple_val, fb_rvalue);
	      break;

	    case tcc_binary:
	    expr_2:
	      {
		enum gimplify_status r0, r1;

		r0 = gimplify_expr (&TREE_OPERAND (*expr_p, 0), pre_p,
		                    post_p, is_gimple_val, fb_rvalue);
		r1 = gimplify_expr (&TREE_OPERAND (*expr_p, 1), pre_p,
				    post_p, is_gimple_val, fb_rvalue);

		ret = MIN (r0, r1);
		break;
	      }

	    expr_3:
	      {
		enum gimplify_status r0, r1, r2;

		r0 = gimplify_expr (&TREE_OPERAND (*expr_p, 0), pre_p,
		                    post_p, is_gimple_val, fb_rvalue);
		r1 = gimplify_expr (&TREE_OPERAND (*expr_p, 1), pre_p,
				    post_p, is_gimple_val, fb_rvalue);
		r2 = gimplify_expr (&TREE_OPERAND (*expr_p, 2), pre_p,
				    post_p, is_gimple_val, fb_rvalue);

		ret = MIN (MIN (r0, r1), r2);
		break;
	      }

	    case tcc_declaration:
	    case tcc_constant:
	      ret = GS_ALL_DONE;
	      goto dont_recalculate;

	    default:
	      gcc_unreachable ();
	    }

	  recalculate_side_effects (*expr_p);

	dont_recalculate:
	  break;
	}

      gcc_assert (*expr_p || ret != GS_OK);
    }
  while (ret == GS_OK);

  /* If we encountered an error_mark somewhere nested inside, either
     stub out the statement or propagate the error back out.  */
  if (ret == GS_ERROR)
    {
      if (is_statement)
	*expr_p = NULL;
      goto out;
    }

  /* This was only valid as a return value from the langhook, which
     we handled.  Make sure it doesn't escape from any other context.  */
  gcc_assert (ret != GS_UNHANDLED);

  if (fallback == fb_none && *expr_p && !is_gimple_stmt (*expr_p))
    {
      /* We aren't looking for a value, and we don't have a valid
	 statement.  If it doesn't have side-effects, throw it away.
	 We can also get here with code such as "*&&L;", where L is
	 a LABEL_DECL that is marked as FORCED_LABEL.  */
      if (TREE_CODE (*expr_p) == LABEL_DECL
	  || !TREE_SIDE_EFFECTS (*expr_p))
	*expr_p = NULL;
      else if (!TREE_THIS_VOLATILE (*expr_p))
	{
	  /* This is probably a _REF that contains something nested that
	     has side effects.  Recurse through the operands to find it.  */
	  enum tree_code code = TREE_CODE (*expr_p);

	  switch (code)
	    {
	    case COMPONENT_REF:
	    case REALPART_EXPR:
	    case IMAGPART_EXPR:
	    case VIEW_CONVERT_EXPR:
	      gimplify_expr (&TREE_OPERAND (*expr_p, 0), pre_p, post_p,
			     gimple_test_f, fallback);
	      break;

	    case ARRAY_REF:
	    case ARRAY_RANGE_REF:
	      gimplify_expr (&TREE_OPERAND (*expr_p, 0), pre_p, post_p,
			     gimple_test_f, fallback);
	      gimplify_expr (&TREE_OPERAND (*expr_p, 1), pre_p, post_p,
			     gimple_test_f, fallback);
	      break;

	    default:
	       /* Anything else with side-effects must be converted to
		  a valid statement before we get here.  */
	      gcc_unreachable ();
	    }

	  *expr_p = NULL;
	}
      else if (COMPLETE_TYPE_P (TREE_TYPE (*expr_p))
	       && TYPE_MODE (TREE_TYPE (*expr_p)) != BLKmode)
	{
	  /* Historically, the compiler has treated a bare reference
	     to a non-BLKmode volatile lvalue as forcing a load.  */
	  tree type = TYPE_MAIN_VARIANT (TREE_TYPE (*expr_p));

	  /* Normally, we do not want to create a temporary for a
	     TREE_ADDRESSABLE type because such a type should not be
	     copied by bitwise-assignment.  However, we make an
	     exception here, as all we are doing here is ensuring that
	     we read the bytes that make up the type.  We use
	     create_tmp_var_raw because create_tmp_var will abort when
	     given a TREE_ADDRESSABLE type.  */
	  tree tmp = create_tmp_var_raw (type, "vol");
	  gimple_add_tmp_var (tmp);
	  gimplify_assign (tmp, *expr_p, pre_p);
	  *expr_p = NULL;
	}
      else
	/* We can't do anything useful with a volatile reference to
	   an incomplete type, so just throw it away.  Likewise for
	   a BLKmode type, since any implicit inner load should
	   already have been turned into an explicit one by the
	   gimplification process.  */
	*expr_p = NULL;
    }

  /* If we are gimplifying at the statement level, we're done.  Tack
     everything together and return.  */
  if (fallback == fb_none || is_statement)
    {
      /* Since *EXPR_P has been converted into a GIMPLE tuple, clear
         it out for GC to reclaim it.  */
      *expr_p = NULL_TREE;

      if (!gimple_seq_empty_p (internal_pre)
	  || !gimple_seq_empty_p (internal_post))
	{
	  gimplify_seq_add_seq (&internal_pre, internal_post);
	  gimplify_seq_add_seq (pre_p, internal_pre);
	}

      /* The result of gimplifying *EXPR_P is going to be the last few
	 statements in *PRE_P and *POST_P.  Add location information
	 to all the statements that were added by the gimplification
	 helpers.  */
      if (!gimple_seq_empty_p (*pre_p))
	annotate_all_with_location_after (*pre_p, pre_last_gsi, input_location);

      if (!gimple_seq_empty_p (*post_p))
	annotate_all_with_location_after (*post_p, post_last_gsi,
					  input_location);

      goto out;
    }

#ifdef ENABLE_GIMPLE_CHECKING
  if (*expr_p)
    {
      enum tree_code code = TREE_CODE (*expr_p);
      /* These expressions should already be in gimple IR form.  */
      gcc_assert (code != MODIFY_EXPR
		  && code != ASM_EXPR
		  && code != BIND_EXPR
		  && code != CATCH_EXPR
		  && (code != COND_EXPR || gimplify_ctxp->allow_rhs_cond_expr)
		  && code != EH_FILTER_EXPR
		  && code != GOTO_EXPR
		  && code != LABEL_EXPR
		  && code != LOOP_EXPR
		  && code != SWITCH_EXPR
		  && code != TRY_FINALLY_EXPR
		  && code != OACC_PARALLEL
		  && code != OACC_KERNELS
		  && code != OACC_DATA
		  && code != OACC_HOST_DATA
		  && code != OACC_DECLARE
		  && code != OACC_UPDATE
		  && code != OACC_ENTER_DATA
		  && code != OACC_EXIT_DATA
		  && code != OACC_CACHE
		  && code != OMP_CRITICAL
		  && code != OMP_FOR
		  && code != OACC_LOOP
		  && code != OMP_MASTER
		  && code != OMP_TASKGROUP
		  && code != OMP_ORDERED
		  && code != OMP_PARALLEL
		  && code != OMP_SECTIONS
		  && code != OMP_SECTION
		  && code != OMP_SINGLE);
    }
#endif

  /* Otherwise we're gimplifying a subexpression, so the resulting
     value is interesting.  If it's a valid operand that matches
     GIMPLE_TEST_F, we're done. Unless we are handling some
     post-effects internally; if that's the case, we need to copy into
     a temporary before adding the post-effects to POST_P.  */
  if (gimple_seq_empty_p (internal_post) && (*gimple_test_f) (*expr_p))
    goto out;

  /* Otherwise, we need to create a new temporary for the gimplified
     expression.  */

  /* We can't return an lvalue if we have an internal postqueue.  The
     object the lvalue refers to would (probably) be modified by the
     postqueue; we need to copy the value out first, which means an
     rvalue.  */
  if ((fallback & fb_lvalue)
      && gimple_seq_empty_p (internal_post)
      && is_gimple_addressable (*expr_p))
    {
      /* An lvalue will do.  Take the address of the expression, store it
	 in a temporary, and replace the expression with an INDIRECT_REF of
	 that temporary.  */
      tmp = build_fold_addr_expr_loc (input_location, *expr_p);
      gimplify_expr (&tmp, pre_p, post_p, is_gimple_reg, fb_rvalue);
      *expr_p = build_simple_mem_ref (tmp);
    }
  else if ((fallback & fb_rvalue) && is_gimple_reg_rhs_or_call (*expr_p))
    {
      /* An rvalue will do.  Assign the gimplified expression into a
	 new temporary TMP and replace the original expression with
	 TMP.  First, make sure that the expression has a type so that
	 it can be assigned into a temporary.  */
      gcc_assert (!VOID_TYPE_P (TREE_TYPE (*expr_p)));
      *expr_p = get_formal_tmp_var (*expr_p, pre_p);
    }
  else
    {
#ifdef ENABLE_GIMPLE_CHECKING
      if (!(fallback & fb_mayfail))
	{
	  fprintf (stderr, "gimplification failed:\n");
	  print_generic_expr (stderr, *expr_p);
	  debug_tree (*expr_p);
	  internal_error ("gimplification failed");
	}
#endif
      gcc_assert (fallback & fb_mayfail);

      /* If this is an asm statement, and the user asked for the
	 impossible, don't die.  Fail and let gimplify_asm_expr
	 issue an error.  */
      ret = GS_ERROR;
      goto out;
    }

  /* Make sure the temporary matches our predicate.  */
  gcc_assert ((*gimple_test_f) (*expr_p));

  if (!gimple_seq_empty_p (internal_post))
    {
      annotate_all_with_location (internal_post, input_location);
      gimplify_seq_add_seq (pre_p, internal_post);
    }

 out:
  input_location = saved_location;
  return ret;
}

/* Like gimplify_expr but make sure the gimplified result is not itself
   a SSA name (but a decl if it were).  Temporaries required by
   evaluating *EXPR_P may be still SSA names.  */

static enum gimplify_status
gimplify_expr (tree *expr_p, gimple_seq *pre_p, gimple_seq *post_p,
	       bool (*gimple_test_f) (tree), fallback_t fallback,
	       bool allow_ssa)
{
  bool was_ssa_name_p = TREE_CODE (*expr_p) == SSA_NAME;
  enum gimplify_status ret = gimplify_expr (expr_p, pre_p, post_p,
					    gimple_test_f, fallback);
  if (! allow_ssa
      && TREE_CODE (*expr_p) == SSA_NAME)
    {
      tree name = *expr_p;
      if (was_ssa_name_p)
	*expr_p = get_initialized_tmp_var (*expr_p, pre_p, NULL, false);
      else
	{
	  /* Avoid the extra copy if possible.  */
	  *expr_p = create_tmp_reg (TREE_TYPE (name));
	  gimple_set_lhs (SSA_NAME_DEF_STMT (name), *expr_p);
	  release_ssa_name (name);
	}
    }
  return ret;
}

/* Look through TYPE for variable-sized objects and gimplify each such
   size that we find.  Add to LIST_P any statements generated.  */

void
gimplify_type_sizes (tree type, gimple_seq *list_p)
{
  tree field, t;

  if (type == NULL || type == error_mark_node)
    return;

  /* We first do the main variant, then copy into any other variants.  */
  type = TYPE_MAIN_VARIANT (type);

  /* Avoid infinite recursion.  */
  if (TYPE_SIZES_GIMPLIFIED (type))
    return;

  TYPE_SIZES_GIMPLIFIED (type) = 1;

  switch (TREE_CODE (type))
    {
    case INTEGER_TYPE:
    case ENUMERAL_TYPE:
    case BOOLEAN_TYPE:
    case REAL_TYPE:
    case FIXED_POINT_TYPE:
      gimplify_one_sizepos (&TYPE_MIN_VALUE (type), list_p);
      gimplify_one_sizepos (&TYPE_MAX_VALUE (type), list_p);

      for (t = TYPE_NEXT_VARIANT (type); t; t = TYPE_NEXT_VARIANT (t))
	{
	  TYPE_MIN_VALUE (t) = TYPE_MIN_VALUE (type);
	  TYPE_MAX_VALUE (t) = TYPE_MAX_VALUE (type);
	}
      break;

    case ARRAY_TYPE:
      /* These types may not have declarations, so handle them here.  */
      gimplify_type_sizes (TREE_TYPE (type), list_p);
      gimplify_type_sizes (TYPE_DOMAIN (type), list_p);
      /* Ensure VLA bounds aren't removed, for -O0 they should be variables
	 with assigned stack slots, for -O1+ -g they should be tracked
	 by VTA.  */
      if (!(TYPE_NAME (type)
	    && TREE_CODE (TYPE_NAME (type)) == TYPE_DECL
	    && DECL_IGNORED_P (TYPE_NAME (type)))
	  && TYPE_DOMAIN (type)
	  && INTEGRAL_TYPE_P (TYPE_DOMAIN (type)))
	{
	  t = TYPE_MIN_VALUE (TYPE_DOMAIN (type));
	  if (t && VAR_P (t) && DECL_ARTIFICIAL (t))
	    DECL_IGNORED_P (t) = 0;
	  t = TYPE_MAX_VALUE (TYPE_DOMAIN (type));
	  if (t && VAR_P (t) && DECL_ARTIFICIAL (t))
	    DECL_IGNORED_P (t) = 0;
	}
      break;

    case RECORD_TYPE:
    case UNION_TYPE:
    case QUAL_UNION_TYPE:
      for (field = TYPE_FIELDS (type); field; field = DECL_CHAIN (field))
	if (TREE_CODE (field) == FIELD_DECL)
	  {
	    gimplify_one_sizepos (&DECL_FIELD_OFFSET (field), list_p);
	    gimplify_one_sizepos (&DECL_SIZE (field), list_p);
	    gimplify_one_sizepos (&DECL_SIZE_UNIT (field), list_p);
	    gimplify_type_sizes (TREE_TYPE (field), list_p);
	  }
      break;

    case POINTER_TYPE:
    case REFERENCE_TYPE:
	/* We used to recurse on the pointed-to type here, which turned out to
	   be incorrect because its definition might refer to variables not
	   yet initialized at this point if a forward declaration is involved.

	   It was actually useful for anonymous pointed-to types to ensure
	   that the sizes evaluation dominates every possible later use of the
	   values.  Restricting to such types here would be safe since there
	   is no possible forward declaration around, but would introduce an
	   undesirable middle-end semantic to anonymity.  We then defer to
	   front-ends the responsibility of ensuring that the sizes are
	   evaluated both early and late enough, e.g. by attaching artificial
	   type declarations to the tree.  */
      break;

    default:
      break;
    }

  gimplify_one_sizepos (&TYPE_SIZE (type), list_p);
  gimplify_one_sizepos (&TYPE_SIZE_UNIT (type), list_p);

  for (t = TYPE_NEXT_VARIANT (type); t; t = TYPE_NEXT_VARIANT (t))
    {
      TYPE_SIZE (t) = TYPE_SIZE (type);
      TYPE_SIZE_UNIT (t) = TYPE_SIZE_UNIT (type);
      TYPE_SIZES_GIMPLIFIED (t) = 1;
    }
}

/* A subroutine of gimplify_type_sizes to make sure that *EXPR_P,
   a size or position, has had all of its SAVE_EXPRs evaluated.
   We add any required statements to *STMT_P.  */

void
gimplify_one_sizepos (tree *expr_p, gimple_seq *stmt_p)
{
  tree expr = *expr_p;

  /* We don't do anything if the value isn't there, is constant, or contains
     A PLACEHOLDER_EXPR.  We also don't want to do anything if it's already
     a VAR_DECL.  If it's a VAR_DECL from another function, the gimplifier
     will want to replace it with a new variable, but that will cause problems
     if this type is from outside the function.  It's OK to have that here.  */
  if (is_gimple_sizepos (expr))
    return;

  *expr_p = unshare_expr (expr);

  /* SSA names in decl/type fields are a bad idea - they'll get reclaimed
     if the def vanishes.  */
  gimplify_expr (expr_p, stmt_p, NULL, is_gimple_val, fb_rvalue, false);
}

/* Gimplify the body of statements of FNDECL and return a GIMPLE_BIND node
   containing the sequence of corresponding GIMPLE statements.  If DO_PARMS
   is true, also gimplify the parameters.  */

gbind *
gimplify_body (tree fndecl, bool do_parms)
{
  location_t saved_location = input_location;
  gimple_seq parm_stmts, seq;
  gimple *outer_stmt;
  gbind *outer_bind;
  struct cgraph_node *cgn;

  timevar_push (TV_TREE_GIMPLIFY);

  init_tree_ssa (cfun);

  /* Initialize for optimize_insn_for_s{ize,peed}_p possibly called during
     gimplification.  */
  default_rtl_profile ();

  gcc_assert (gimplify_ctxp == NULL);
  push_gimplify_context (true);

  if (flag_openacc || flag_openmp)
    {
      gcc_assert (gimplify_omp_ctxp == NULL);
      if (lookup_attribute ("omp declare target", DECL_ATTRIBUTES (fndecl)))
	gimplify_omp_ctxp = new_omp_context (ORT_TARGET);
    }

  /* Unshare most shared trees in the body and in that of any nested functions.
     It would seem we don't have to do this for nested functions because
     they are supposed to be output and then the outer function gimplified
     first, but the g++ front end doesn't always do it that way.  */
  unshare_body (fndecl);
  unvisit_body (fndecl);

  cgn = cgraph_node::get (fndecl);
  if (cgn && cgn->origin)
    nonlocal_vlas = new hash_set<tree>;

  /* Make sure input_location isn't set to something weird.  */
  input_location = DECL_SOURCE_LOCATION (fndecl);

  /* Resolve callee-copies.  This has to be done before processing
     the body so that DECL_VALUE_EXPR gets processed correctly.  */
  parm_stmts = do_parms ? gimplify_parameters () : NULL;

  /* Gimplify the function's body.  */
  seq = NULL;
  gimplify_stmt (&DECL_SAVED_TREE (fndecl), &seq);
  outer_stmt = gimple_seq_first_stmt (seq);
  if (!outer_stmt)
    {
      outer_stmt = gimple_build_nop ();
      gimplify_seq_add_stmt (&seq, outer_stmt);
    }

  /* The body must contain exactly one statement, a GIMPLE_BIND.  If this is
     not the case, wrap everything in a GIMPLE_BIND to make it so.  */
  if (gimple_code (outer_stmt) == GIMPLE_BIND
      && gimple_seq_first (seq) == gimple_seq_last (seq))
    outer_bind = as_a <gbind *> (outer_stmt);
  else
    outer_bind = gimple_build_bind (NULL_TREE, seq, NULL);

  DECL_SAVED_TREE (fndecl) = NULL_TREE;

  /* If we had callee-copies statements, insert them at the beginning
     of the function and clear DECL_VALUE_EXPR_P on the parameters.  */
  if (!gimple_seq_empty_p (parm_stmts))
    {
      tree parm;

      gimplify_seq_add_seq (&parm_stmts, gimple_bind_body (outer_bind));
      gimple_bind_set_body (outer_bind, parm_stmts);

      for (parm = DECL_ARGUMENTS (current_function_decl);
	   parm; parm = DECL_CHAIN (parm))
	if (DECL_HAS_VALUE_EXPR_P (parm))
	  {
	    DECL_HAS_VALUE_EXPR_P (parm) = 0;
	    DECL_IGNORED_P (parm) = 0;
	  }
    }

  if (nonlocal_vlas)
    {
      if (nonlocal_vla_vars)
	{
	  /* tree-nested.c may later on call declare_vars (..., true);
	     which relies on BLOCK_VARS chain to be the tail of the
	     gimple_bind_vars chain.  Ensure we don't violate that
	     assumption.  */
	  if (gimple_bind_block (outer_bind)
	      == DECL_INITIAL (current_function_decl))
	    declare_vars (nonlocal_vla_vars, outer_bind, true);
	  else
	    BLOCK_VARS (DECL_INITIAL (current_function_decl))
	      = chainon (BLOCK_VARS (DECL_INITIAL (current_function_decl)),
			 nonlocal_vla_vars);
	  nonlocal_vla_vars = NULL_TREE;
	}
      delete nonlocal_vlas;
      nonlocal_vlas = NULL;
    }

  if ((flag_openacc || flag_openmp || flag_openmp_simd)
      && gimplify_omp_ctxp)
    {
      delete_omp_context (gimplify_omp_ctxp);
      gimplify_omp_ctxp = NULL;
    }

  pop_gimplify_context (outer_bind);
  gcc_assert (gimplify_ctxp == NULL);

  if (flag_checking && !seen_error ())
    verify_gimple_in_seq (gimple_bind_body (outer_bind));

  timevar_pop (TV_TREE_GIMPLIFY);
  input_location = saved_location;

  return outer_bind;
}

typedef char *char_p; /* For DEF_VEC_P.  */

/* Return whether we should exclude FNDECL from instrumentation.  */

static bool
flag_instrument_functions_exclude_p (tree fndecl)
{
  vec<char_p> *v;

  v = (vec<char_p> *) flag_instrument_functions_exclude_functions;
  if (v && v->length () > 0)
    {
      const char *name;
      int i;
      char *s;

      name = lang_hooks.decl_printable_name (fndecl, 0);
      FOR_EACH_VEC_ELT (*v, i, s)
	if (strstr (name, s) != NULL)
	  return true;
    }

  v = (vec<char_p> *) flag_instrument_functions_exclude_files;
  if (v && v->length () > 0)
    {
      const char *name;
      int i;
      char *s;

      name = DECL_SOURCE_FILE (fndecl);
      FOR_EACH_VEC_ELT (*v, i, s)
	if (strstr (name, s) != NULL)
	  return true;
    }

  return false;
}

/* Entry point to the gimplification pass.  FNDECL is the FUNCTION_DECL
   node for the function we want to gimplify.

   Return the sequence of GIMPLE statements corresponding to the body
   of FNDECL.  */

void
gimplify_function_tree (tree fndecl)
{
  tree parm, ret;
  gimple_seq seq;
  gbind *bind;

  gcc_assert (!gimple_body (fndecl));

  if (DECL_STRUCT_FUNCTION (fndecl))
    push_cfun (DECL_STRUCT_FUNCTION (fndecl));
  else
    push_struct_function (fndecl);

  /* Tentatively set PROP_gimple_lva here, and reset it in gimplify_va_arg_expr
     if necessary.  */
  cfun->curr_properties |= PROP_gimple_lva;

  for (parm = DECL_ARGUMENTS (fndecl); parm ; parm = DECL_CHAIN (parm))
    {
      /* Preliminarily mark non-addressed complex variables as eligible
         for promotion to gimple registers.  We'll transform their uses
         as we find them.  */
      if ((TREE_CODE (TREE_TYPE (parm)) == COMPLEX_TYPE
	   || TREE_CODE (TREE_TYPE (parm)) == VECTOR_TYPE)
          && !TREE_THIS_VOLATILE (parm)
          && !needs_to_live_in_memory (parm))
        DECL_GIMPLE_REG_P (parm) = 1;
    }

  ret = DECL_RESULT (fndecl);
  if ((TREE_CODE (TREE_TYPE (ret)) == COMPLEX_TYPE
       || TREE_CODE (TREE_TYPE (ret)) == VECTOR_TYPE)
      && !needs_to_live_in_memory (ret))
    DECL_GIMPLE_REG_P (ret) = 1;

  if (asan_sanitize_use_after_scope () && sanitize_flags_p (SANITIZE_ADDRESS))
    asan_poisoned_variables = new hash_set<tree> ();
  bind = gimplify_body (fndecl, true);
  if (asan_poisoned_variables)
    {
      delete asan_poisoned_variables;
      asan_poisoned_variables = NULL;
    }

  /* The tree body of the function is no longer needed, replace it
     with the new GIMPLE body.  */
  seq = NULL;
  gimple_seq_add_stmt (&seq, bind);
  gimple_set_body (fndecl, seq);

  /* If we're instrumenting function entry/exit, then prepend the call to
     the entry hook and wrap the whole function in a TRY_FINALLY_EXPR to
     catch the exit hook.  */
  /* ??? Add some way to ignore exceptions for this TFE.  */
  if (flag_instrument_function_entry_exit
      && !DECL_NO_INSTRUMENT_FUNCTION_ENTRY_EXIT (fndecl)
      /* Do not instrument extern inline functions.  */
      && !(DECL_DECLARED_INLINE_P (fndecl)
	   && DECL_EXTERNAL (fndecl)
	   && DECL_DISREGARD_INLINE_LIMITS (fndecl))
      && !flag_instrument_functions_exclude_p (fndecl))
    {
      tree x;
      gbind *new_bind;
      gimple *tf;
      gimple_seq cleanup = NULL, body = NULL;
      tree tmp_var;
      gcall *call;

      x = builtin_decl_implicit (BUILT_IN_RETURN_ADDRESS);
      call = gimple_build_call (x, 1, integer_zero_node);
      tmp_var = create_tmp_var (ptr_type_node, "return_addr");
      gimple_call_set_lhs (call, tmp_var);
      gimplify_seq_add_stmt (&cleanup, call);
      x = builtin_decl_implicit (BUILT_IN_PROFILE_FUNC_EXIT);
      call = gimple_build_call (x, 2,
				build_fold_addr_expr (current_function_decl),
				tmp_var);
      gimplify_seq_add_stmt (&cleanup, call);
      tf = gimple_build_try (seq, cleanup, GIMPLE_TRY_FINALLY);

      x = builtin_decl_implicit (BUILT_IN_RETURN_ADDRESS);
      call = gimple_build_call (x, 1, integer_zero_node);
      tmp_var = create_tmp_var (ptr_type_node, "return_addr");
      gimple_call_set_lhs (call, tmp_var);
      gimplify_seq_add_stmt (&body, call);
      x = builtin_decl_implicit (BUILT_IN_PROFILE_FUNC_ENTER);
      call = gimple_build_call (x, 2,
				build_fold_addr_expr (current_function_decl),
				tmp_var);
      gimplify_seq_add_stmt (&body, call);
      gimplify_seq_add_stmt (&body, tf);
      new_bind = gimple_build_bind (NULL, body, NULL);

      /* Replace the current function body with the body
         wrapped in the try/finally TF.  */
      seq = NULL;
      gimple_seq_add_stmt (&seq, new_bind);
      gimple_set_body (fndecl, seq);
      bind = new_bind;
    }

  if (sanitize_flags_p (SANITIZE_THREAD))
    {
      gcall *call = gimple_build_call_internal (IFN_TSAN_FUNC_EXIT, 0);
      gimple *tf = gimple_build_try (seq, call, GIMPLE_TRY_FINALLY);
      gbind *new_bind = gimple_build_bind (NULL, tf, NULL);
      /* Replace the current function body with the body
	 wrapped in the try/finally TF.  */
      seq = NULL;
      gimple_seq_add_stmt (&seq, new_bind);
      gimple_set_body (fndecl, seq);
    }

  DECL_SAVED_TREE (fndecl) = NULL_TREE;
  cfun->curr_properties |= PROP_gimple_any;

  pop_cfun ();

  dump_function (TDI_gimple, fndecl);
}

/* Return a dummy expression of type TYPE in order to keep going after an
   error.  */

static tree
dummy_object (tree type)
{
  tree t = build_int_cst (build_pointer_type (type), 0);
  return build2 (MEM_REF, type, t, t);
}

/* Gimplify __builtin_va_arg, aka VA_ARG_EXPR, which is not really a
   builtin function, but a very special sort of operator.  */

enum gimplify_status
gimplify_va_arg_expr (tree *expr_p, gimple_seq *pre_p,
		      gimple_seq *post_p ATTRIBUTE_UNUSED)
{
  tree promoted_type, have_va_type;
  tree valist = TREE_OPERAND (*expr_p, 0);
  tree type = TREE_TYPE (*expr_p);
  tree t, tag, aptag;
  location_t loc = EXPR_LOCATION (*expr_p);

  /* Verify that valist is of the proper type.  */
  have_va_type = TREE_TYPE (valist);
  if (have_va_type == error_mark_node)
    return GS_ERROR;
  have_va_type = targetm.canonical_va_list_type (have_va_type);
  if (have_va_type == NULL_TREE
      && POINTER_TYPE_P (TREE_TYPE (valist)))
    /* Handle 'Case 1: Not an array type' from c-common.c/build_va_arg.  */
    have_va_type
      = targetm.canonical_va_list_type (TREE_TYPE (TREE_TYPE (valist)));
  gcc_assert (have_va_type != NULL_TREE);

  /* Generate a diagnostic for requesting data of a type that cannot
     be passed through `...' due to type promotion at the call site.  */
  if ((promoted_type = lang_hooks.types.type_promotes_to (type))
	   != type)
    {
      static bool gave_help;
      bool warned;
      /* Use the expansion point to handle cases such as passing bool (defined
	 in a system header) through `...'.  */
      source_location xloc
	= expansion_point_location_if_in_system_header (loc);

      /* Unfortunately, this is merely undefined, rather than a constraint
	 violation, so we cannot make this an error.  If this call is never
	 executed, the program is still strictly conforming.  */
      warned = warning_at (xloc, 0,
			   "%qT is promoted to %qT when passed through %<...%>",
			   type, promoted_type);
      if (!gave_help && warned)
	{
	  gave_help = true;
	  inform (xloc, "(so you should pass %qT not %qT to %<va_arg%>)",
		  promoted_type, type);
	}

      /* We can, however, treat "undefined" any way we please.
	 Call abort to encourage the user to fix the program.  */
      if (warned)
	inform (xloc, "if this code is reached, the program will abort");
      /* Before the abort, allow the evaluation of the va_list
	 expression to exit or longjmp.  */
      gimplify_and_add (valist, pre_p);
      t = build_call_expr_loc (loc,
			       builtin_decl_implicit (BUILT_IN_TRAP), 0);
      gimplify_and_add (t, pre_p);

      /* This is dead code, but go ahead and finish so that the
	 mode of the result comes out right.  */
      *expr_p = dummy_object (type);
      return GS_ALL_DONE;
    }

  tag = build_int_cst (build_pointer_type (type), 0);
  aptag = build_int_cst (TREE_TYPE (valist), 0);

  *expr_p = build_call_expr_internal_loc (loc, IFN_VA_ARG, type, 3,
					  valist, tag, aptag);

  /* Clear the tentatively set PROP_gimple_lva, to indicate that IFN_VA_ARG
     needs to be expanded.  */
  cfun->curr_properties &= ~PROP_gimple_lva;

  return GS_OK;
}

/* Build a new GIMPLE_ASSIGN tuple and append it to the end of *SEQ_P.

   DST/SRC are the destination and source respectively.  You can pass
   ungimplified trees in DST or SRC, in which case they will be
   converted to a gimple operand if necessary.

   This function returns the newly created GIMPLE_ASSIGN tuple.  */

gimple *
gimplify_assign (tree dst, tree src, gimple_seq *seq_p)
{
  tree t = build2 (MODIFY_EXPR, TREE_TYPE (dst), dst, src);
  gimplify_and_add (t, seq_p);
  ggc_free (t);
  return gimple_seq_last_stmt (*seq_p);
}

inline hashval_t
gimplify_hasher::hash (const elt_t *p)
{
  tree t = p->val;
  return iterative_hash_expr (t, 0);
}

inline bool
gimplify_hasher::equal (const elt_t *p1, const elt_t *p2)
{
  tree t1 = p1->val;
  tree t2 = p2->val;
  enum tree_code code = TREE_CODE (t1);

  if (TREE_CODE (t2) != code
      || TREE_TYPE (t1) != TREE_TYPE (t2))
    return false;

  if (!operand_equal_p (t1, t2, 0))
    return false;

  /* Only allow them to compare equal if they also hash equal; otherwise
     results are nondeterminate, and we fail bootstrap comparison.  */
  gcc_checking_assert (hash (p1) == hash (p2));

  return true;
}<|MERGE_RESOLUTION|>--- conflicted
+++ resolved
@@ -2286,15 +2286,10 @@
 		      break;
 		    }
 		}
-<<<<<<< HEAD
-	      else if (!is_gimple_debug (stmt))
-		/* Something other than a label.  That's not expected.  */
-=======
 	      else if (gimple_call_internal_p (stmt, IFN_ASAN_MARK))
 		;
-	      else
-		/* Something other is not expected.  */
->>>>>>> 515b20f2
+	      else if (!is_gimple_debug (stmt))
+		/* Anything else is not expected.  */
 		break;
 	      gsi_next (&gsi2);
 	    }
