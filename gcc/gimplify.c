/* Tree lowering pass.  This pass converts the GENERIC functions-as-trees
   tree representation into the GIMPLE form.
   Copyright (C) 2002-2015 Free Software Foundation, Inc.
   Major work done by Sebastian Pop <s.pop@laposte.net>,
   Diego Novillo <dnovillo@redhat.com> and Jason Merrill <jason@redhat.com>.

This file is part of GCC.

GCC is free software; you can redistribute it and/or modify it under
the terms of the GNU General Public License as published by the Free
Software Foundation; either version 3, or (at your option) any later
version.

GCC is distributed in the hope that it will be useful, but WITHOUT ANY
WARRANTY; without even the implied warranty of MERCHANTABILITY or
FITNESS FOR A PARTICULAR PURPOSE.  See the GNU General Public License
for more details.

You should have received a copy of the GNU General Public License
along with GCC; see the file COPYING3.  If not see
<http://www.gnu.org/licenses/>.  */

#include "config.h"
#include "system.h"
#include "coretypes.h"
#include "alias.h"
#include "backend.h"
#include "tree.h"
#include "gimple.h"
#include "gimple-predict.h"
#include "rtl.h"
#include "ssa.h"
#include "options.h"
#include "fold-const.h"
#include "flags.h"
#include "insn-config.h"
#include "expmed.h"
#include "dojump.h"
#include "explow.h"
#include "calls.h"
#include "emit-rtl.h"
#include "varasm.h"
#include "stmt.h"
#include "expr.h"
#include "internal-fn.h"
#include "gimple-fold.h"
#include "tree-eh.h"
#include "gimplify.h"
#include "gimple-iterator.h"
#include "stor-layout.h"
#include "print-tree.h"
#include "tree-iterator.h"
#include "tree-inline.h"
#include "tree-pretty-print.h"
#include "langhooks.h"
#include "cgraph.h"
#include "tree-cfg.h"
#include "tree-ssa.h"
#include "diagnostic-core.h"
#include "target.h"
#include "splay-tree.h"
#include "omp-low.h"
#include "gimple-low.h"
#include "cilk.h"
#include "gomp-constants.h"
#include "tree-dump.h"

#include "langhooks-def.h"	/* FIXME: for lhd_set_decl_assembler_name */
#include "tree-pass.h"		/* FIXME: only for PROP_gimple_any */
#include "builtins.h"

enum gimplify_omp_var_data
{
  GOVD_SEEN = 1,
  GOVD_EXPLICIT = 2,
  GOVD_SHARED = 4,
  GOVD_PRIVATE = 8,
  GOVD_FIRSTPRIVATE = 16,
  GOVD_LASTPRIVATE = 32,
  GOVD_REDUCTION = 64,
  GOVD_LOCAL = 128,
  GOVD_MAP = 256,
  GOVD_DEBUG_PRIVATE = 512,
  GOVD_PRIVATE_OUTER_REF = 1024,
  GOVD_LINEAR = 2048,
  GOVD_ALIGNED = 4096,

  /* Flag for GOVD_MAP: don't copy back.  */
  GOVD_MAP_TO_ONLY = 8192,

  /* Flag for GOVD_LINEAR or GOVD_LASTPRIVATE: no outer reference.  */
  GOVD_LINEAR_LASTPRIVATE_NO_OUTER = 16384,

  GOVD_MAP_0LEN_ARRAY = 32768,

  GOVD_DATA_SHARE_CLASS = (GOVD_SHARED | GOVD_PRIVATE | GOVD_FIRSTPRIVATE
			   | GOVD_LASTPRIVATE | GOVD_REDUCTION | GOVD_LINEAR
			   | GOVD_LOCAL)
};


enum omp_region_type
{
  ORT_WORKSHARE = 0,
  ORT_SIMD = 1,
  ORT_PARALLEL = 2,
  ORT_COMBINED_PARALLEL = 3,
  ORT_TASK = 4,
  ORT_UNTIED_TASK = 5,
  ORT_TEAMS = 8,
  ORT_COMBINED_TEAMS = 9,
  /* Data region.  */
  ORT_TARGET_DATA = 16,
  /* Data region with offloading.  */
  ORT_TARGET = 32,
  ORT_COMBINED_TARGET = 33,
  /* Dummy OpenMP region, used to disable expansion of
     DECL_VALUE_EXPRs in taskloop pre body.  */
  ORT_NONE = 64
};

/* Gimplify hashtable helper.  */

struct gimplify_hasher : free_ptr_hash <elt_t>
{
  static inline hashval_t hash (const elt_t *);
  static inline bool equal (const elt_t *, const elt_t *);
};

struct gimplify_ctx
{
  struct gimplify_ctx *prev_context;

  vec<gbind *> bind_expr_stack;
  tree temps;
  gimple_seq conditional_cleanups;
  tree exit_label;
  tree return_temp;

  vec<tree> case_labels;
  /* The formal temporary table.  Should this be persistent?  */
  hash_table<gimplify_hasher> *temp_htab;

  int conditions;
  bool save_stack;
  bool into_ssa;
  bool allow_rhs_cond_expr;
  bool in_cleanup_point_expr;
};

struct gimplify_omp_ctx
{
  struct gimplify_omp_ctx *outer_context;
  splay_tree variables;
  hash_set<tree> *privatized_types;
  /* Iteration variables in an OMP_FOR.  */
  vec<tree> loop_iter_var;
  location_t location;
  enum omp_clause_default_kind default_kind;
  enum omp_region_type region_type;
  bool combined_loop;
  bool distribute;
  bool target_map_scalars_firstprivate;
  bool target_map_pointers_as_0len_arrays;
  bool target_firstprivatize_array_bases;
};

static struct gimplify_ctx *gimplify_ctxp;
static struct gimplify_omp_ctx *gimplify_omp_ctxp;

/* Forward declaration.  */
static enum gimplify_status gimplify_compound_expr (tree *, gimple_seq *, bool);

/* Shorter alias name for the above function for use in gimplify.c
   only.  */

static inline void
gimplify_seq_add_stmt (gimple_seq *seq_p, gimple gs)
{
  gimple_seq_add_stmt_without_update (seq_p, gs);
}

/* Append sequence SRC to the end of sequence *DST_P.  If *DST_P is
   NULL, a new sequence is allocated.   This function is
   similar to gimple_seq_add_seq, but does not scan the operands.
   During gimplification, we need to manipulate statement sequences
   before the def/use vectors have been constructed.  */

static void
gimplify_seq_add_seq (gimple_seq *dst_p, gimple_seq src)
{
  gimple_stmt_iterator si;

  if (src == NULL)
    return;

  si = gsi_last (*dst_p);
  gsi_insert_seq_after_without_update (&si, src, GSI_NEW_STMT);
}


/* Pointer to a list of allocated gimplify_ctx structs to be used for pushing
   and popping gimplify contexts.  */

static struct gimplify_ctx *ctx_pool = NULL;

/* Return a gimplify context struct from the pool.  */

static inline struct gimplify_ctx *
ctx_alloc (void)
{
  struct gimplify_ctx * c = ctx_pool;

  if (c)
    ctx_pool = c->prev_context;
  else
    c = XNEW (struct gimplify_ctx);

  memset (c, '\0', sizeof (*c));
  return c;
}

/* Put gimplify context C back into the pool.  */

static inline void
ctx_free (struct gimplify_ctx *c)
{
  c->prev_context = ctx_pool;
  ctx_pool = c;
}

/* Free allocated ctx stack memory.  */

void
free_gimplify_stack (void)
{
  struct gimplify_ctx *c;

  while ((c = ctx_pool))
    {
      ctx_pool = c->prev_context;
      free (c);
    }
}


/* Set up a context for the gimplifier.  */

void
push_gimplify_context (bool in_ssa, bool rhs_cond_ok)
{
  struct gimplify_ctx *c = ctx_alloc ();

  c->prev_context = gimplify_ctxp;
  gimplify_ctxp = c;
  gimplify_ctxp->into_ssa = in_ssa;
  gimplify_ctxp->allow_rhs_cond_expr = rhs_cond_ok;
}

/* Tear down a context for the gimplifier.  If BODY is non-null, then
   put the temporaries into the outer BIND_EXPR.  Otherwise, put them
   in the local_decls.

   BODY is not a sequence, but the first tuple in a sequence.  */

void
pop_gimplify_context (gimple body)
{
  struct gimplify_ctx *c = gimplify_ctxp;

  gcc_assert (c
              && (!c->bind_expr_stack.exists ()
		  || c->bind_expr_stack.is_empty ()));
  c->bind_expr_stack.release ();
  gimplify_ctxp = c->prev_context;

  if (body)
    declare_vars (c->temps, body, false);
  else
    record_vars (c->temps);

  delete c->temp_htab;
  c->temp_htab = NULL;
  ctx_free (c);
}

/* Push a GIMPLE_BIND tuple onto the stack of bindings.  */

static void
gimple_push_bind_expr (gbind *bind_stmt)
{
  gimplify_ctxp->bind_expr_stack.reserve (8);
  gimplify_ctxp->bind_expr_stack.safe_push (bind_stmt);
}

/* Pop the first element off the stack of bindings.  */

static void
gimple_pop_bind_expr (void)
{
  gimplify_ctxp->bind_expr_stack.pop ();
}

/* Return the first element of the stack of bindings.  */

gbind *
gimple_current_bind_expr (void)
{
  return gimplify_ctxp->bind_expr_stack.last ();
}

/* Return the stack of bindings created during gimplification.  */

vec<gbind *>
gimple_bind_expr_stack (void)
{
  return gimplify_ctxp->bind_expr_stack;
}

/* Return true iff there is a COND_EXPR between us and the innermost
   CLEANUP_POINT_EXPR.  This info is used by gimple_push_cleanup.  */

static bool
gimple_conditional_context (void)
{
  return gimplify_ctxp->conditions > 0;
}

/* Note that we've entered a COND_EXPR.  */

static void
gimple_push_condition (void)
{
#ifdef ENABLE_GIMPLE_CHECKING
  if (gimplify_ctxp->conditions == 0)
    gcc_assert (gimple_seq_empty_p (gimplify_ctxp->conditional_cleanups));
#endif
  ++(gimplify_ctxp->conditions);
}

/* Note that we've left a COND_EXPR.  If we're back at unconditional scope
   now, add any conditional cleanups we've seen to the prequeue.  */

static void
gimple_pop_condition (gimple_seq *pre_p)
{
  int conds = --(gimplify_ctxp->conditions);

  gcc_assert (conds >= 0);
  if (conds == 0)
    {
      gimplify_seq_add_seq (pre_p, gimplify_ctxp->conditional_cleanups);
      gimplify_ctxp->conditional_cleanups = NULL;
    }
}

/* A stable comparison routine for use with splay trees and DECLs.  */

static int
splay_tree_compare_decl_uid (splay_tree_key xa, splay_tree_key xb)
{
  tree a = (tree) xa;
  tree b = (tree) xb;

  return DECL_UID (a) - DECL_UID (b);
}

/* Create a new omp construct that deals with variable remapping.  */

static struct gimplify_omp_ctx *
new_omp_context (enum omp_region_type region_type)
{
  struct gimplify_omp_ctx *c;

  c = XCNEW (struct gimplify_omp_ctx);
  c->outer_context = gimplify_omp_ctxp;
  c->variables = splay_tree_new (splay_tree_compare_decl_uid, 0, 0);
  c->privatized_types = new hash_set<tree>;
  c->location = input_location;
  c->region_type = region_type;
  if ((region_type & ORT_TASK) == 0)
    c->default_kind = OMP_CLAUSE_DEFAULT_SHARED;
  else
    c->default_kind = OMP_CLAUSE_DEFAULT_UNSPECIFIED;

  return c;
}

/* Destroy an omp construct that deals with variable remapping.  */

static void
delete_omp_context (struct gimplify_omp_ctx *c)
{
  splay_tree_delete (c->variables);
  delete c->privatized_types;
  c->loop_iter_var.release ();
  XDELETE (c);
}

static void omp_add_variable (struct gimplify_omp_ctx *, tree, unsigned int);
static bool omp_notice_variable (struct gimplify_omp_ctx *, tree, bool);

/* Both gimplify the statement T and append it to *SEQ_P.  This function
   behaves exactly as gimplify_stmt, but you don't have to pass T as a
   reference.  */

void
gimplify_and_add (tree t, gimple_seq *seq_p)
{
  gimplify_stmt (&t, seq_p);
}

/* Gimplify statement T into sequence *SEQ_P, and return the first
   tuple in the sequence of generated tuples for this statement.
   Return NULL if gimplifying T produced no tuples.  */

static gimple
gimplify_and_return_first (tree t, gimple_seq *seq_p)
{
  gimple_stmt_iterator last = gsi_last (*seq_p);

  gimplify_and_add (t, seq_p);

  if (!gsi_end_p (last))
    {
      gsi_next (&last);
      return gsi_stmt (last);
    }
  else
    return gimple_seq_first_stmt (*seq_p);
}

/* Returns true iff T is a valid RHS for an assignment to an un-renamed
   LHS, or for a call argument.  */

static bool
is_gimple_mem_rhs (tree t)
{
  /* If we're dealing with a renamable type, either source or dest must be
     a renamed variable.  */
  if (is_gimple_reg_type (TREE_TYPE (t)))
    return is_gimple_val (t);
  else
    return is_gimple_val (t) || is_gimple_lvalue (t);
}

/* Return true if T is a CALL_EXPR or an expression that can be
   assigned to a temporary.  Note that this predicate should only be
   used during gimplification.  See the rationale for this in
   gimplify_modify_expr.  */

static bool
is_gimple_reg_rhs_or_call (tree t)
{
  return (get_gimple_rhs_class (TREE_CODE (t)) != GIMPLE_INVALID_RHS
	  || TREE_CODE (t) == CALL_EXPR);
}

/* Return true if T is a valid memory RHS or a CALL_EXPR.  Note that
   this predicate should only be used during gimplification.  See the
   rationale for this in gimplify_modify_expr.  */

static bool
is_gimple_mem_rhs_or_call (tree t)
{
  /* If we're dealing with a renamable type, either source or dest must be
     a renamed variable.  */
  if (is_gimple_reg_type (TREE_TYPE (t)))
    return is_gimple_val (t);
  else
    return (is_gimple_val (t) || is_gimple_lvalue (t)
	    || TREE_CODE (t) == CALL_EXPR);
}

/* Create a temporary with a name derived from VAL.  Subroutine of
   lookup_tmp_var; nobody else should call this function.  */

static inline tree
create_tmp_from_val (tree val)
{
  /* Drop all qualifiers and address-space information from the value type.  */
  tree type = TYPE_MAIN_VARIANT (TREE_TYPE (val));
  tree var = create_tmp_var (type, get_name (val));
  if (TREE_CODE (TREE_TYPE (var)) == COMPLEX_TYPE
      || TREE_CODE (TREE_TYPE (var)) == VECTOR_TYPE)
    DECL_GIMPLE_REG_P (var) = 1;
  return var;
}

/* Create a temporary to hold the value of VAL.  If IS_FORMAL, try to reuse
   an existing expression temporary.  */

static tree
lookup_tmp_var (tree val, bool is_formal)
{
  tree ret;

  /* If not optimizing, never really reuse a temporary.  local-alloc
     won't allocate any variable that is used in more than one basic
     block, which means it will go into memory, causing much extra
     work in reload and final and poorer code generation, outweighing
     the extra memory allocation here.  */
  if (!optimize || !is_formal || TREE_SIDE_EFFECTS (val))
    ret = create_tmp_from_val (val);
  else
    {
      elt_t elt, *elt_p;
      elt_t **slot;

      elt.val = val;
      if (!gimplify_ctxp->temp_htab)
        gimplify_ctxp->temp_htab = new hash_table<gimplify_hasher> (1000);
      slot = gimplify_ctxp->temp_htab->find_slot (&elt, INSERT);
      if (*slot == NULL)
	{
	  elt_p = XNEW (elt_t);
	  elt_p->val = val;
	  elt_p->temp = ret = create_tmp_from_val (val);
	  *slot = elt_p;
	}
      else
	{
	  elt_p = *slot;
          ret = elt_p->temp;
	}
    }

  return ret;
}

/* Helper for get_formal_tmp_var and get_initialized_tmp_var.  */

static tree
internal_get_tmp_var (tree val, gimple_seq *pre_p, gimple_seq *post_p,
                      bool is_formal)
{
  tree t, mod;

  /* Notice that we explicitly allow VAL to be a CALL_EXPR so that we
     can create an INIT_EXPR and convert it into a GIMPLE_CALL below.  */
  gimplify_expr (&val, pre_p, post_p, is_gimple_reg_rhs_or_call,
		 fb_rvalue);

  if (gimplify_ctxp->into_ssa
      && is_gimple_reg_type (TREE_TYPE (val)))
    t = make_ssa_name (TYPE_MAIN_VARIANT (TREE_TYPE (val)));
  else
    t = lookup_tmp_var (val, is_formal);

  mod = build2 (INIT_EXPR, TREE_TYPE (t), t, unshare_expr (val));

  SET_EXPR_LOCATION (mod, EXPR_LOC_OR_LOC (val, input_location));

  /* gimplify_modify_expr might want to reduce this further.  */
  gimplify_and_add (mod, pre_p);
  ggc_free (mod);

  return t;
}

/* Return a formal temporary variable initialized with VAL.  PRE_P is as
   in gimplify_expr.  Only use this function if:

   1) The value of the unfactored expression represented by VAL will not
      change between the initialization and use of the temporary, and
   2) The temporary will not be otherwise modified.

   For instance, #1 means that this is inappropriate for SAVE_EXPR temps,
   and #2 means it is inappropriate for && temps.

   For other cases, use get_initialized_tmp_var instead.  */

tree
get_formal_tmp_var (tree val, gimple_seq *pre_p)
{
  return internal_get_tmp_var (val, pre_p, NULL, true);
}

/* Return a temporary variable initialized with VAL.  PRE_P and POST_P
   are as in gimplify_expr.  */

tree
get_initialized_tmp_var (tree val, gimple_seq *pre_p, gimple_seq *post_p)
{
  return internal_get_tmp_var (val, pre_p, post_p, false);
}

/* Declare all the variables in VARS in SCOPE.  If DEBUG_INFO is true,
   generate debug info for them; otherwise don't.  */

void
declare_vars (tree vars, gimple gs, bool debug_info)
{
  tree last = vars;
  if (last)
    {
      tree temps, block;

      gbind *scope = as_a <gbind *> (gs);

      temps = nreverse (last);

      block = gimple_bind_block (scope);
      gcc_assert (!block || TREE_CODE (block) == BLOCK);
      if (!block || !debug_info)
	{
	  DECL_CHAIN (last) = gimple_bind_vars (scope);
	  gimple_bind_set_vars (scope, temps);
	}
      else
	{
	  /* We need to attach the nodes both to the BIND_EXPR and to its
	     associated BLOCK for debugging purposes.  The key point here
	     is that the BLOCK_VARS of the BIND_EXPR_BLOCK of a BIND_EXPR
	     is a subchain of the BIND_EXPR_VARS of the BIND_EXPR.  */
	  if (BLOCK_VARS (block))
	    BLOCK_VARS (block) = chainon (BLOCK_VARS (block), temps);
	  else
	    {
	      gimple_bind_set_vars (scope,
	      			    chainon (gimple_bind_vars (scope), temps));
	      BLOCK_VARS (block) = temps;
	    }
	}
    }
}

/* For VAR a VAR_DECL of variable size, try to find a constant upper bound
   for the size and adjust DECL_SIZE/DECL_SIZE_UNIT accordingly.  Abort if
   no such upper bound can be obtained.  */

static void
force_constant_size (tree var)
{
  /* The only attempt we make is by querying the maximum size of objects
     of the variable's type.  */

  HOST_WIDE_INT max_size;

  gcc_assert (TREE_CODE (var) == VAR_DECL);

  max_size = max_int_size_in_bytes (TREE_TYPE (var));

  gcc_assert (max_size >= 0);

  DECL_SIZE_UNIT (var)
    = build_int_cst (TREE_TYPE (DECL_SIZE_UNIT (var)), max_size);
  DECL_SIZE (var)
    = build_int_cst (TREE_TYPE (DECL_SIZE (var)), max_size * BITS_PER_UNIT);
}

/* Push the temporary variable TMP into the current binding.  */

void
gimple_add_tmp_var_fn (struct function *fn, tree tmp)
{
  gcc_assert (!DECL_CHAIN (tmp) && !DECL_SEEN_IN_BIND_EXPR_P (tmp));

  /* Later processing assumes that the object size is constant, which might
     not be true at this point.  Force the use of a constant upper bound in
     this case.  */
  if (!tree_fits_uhwi_p (DECL_SIZE_UNIT (tmp)))
    force_constant_size (tmp);

  DECL_CONTEXT (tmp) = fn->decl;
  DECL_SEEN_IN_BIND_EXPR_P (tmp) = 1;

  record_vars_into (tmp, fn->decl);
}

/* Push the temporary variable TMP into the current binding.  */

void
gimple_add_tmp_var (tree tmp)
{
  gcc_assert (!DECL_CHAIN (tmp) && !DECL_SEEN_IN_BIND_EXPR_P (tmp));

  /* Later processing assumes that the object size is constant, which might
     not be true at this point.  Force the use of a constant upper bound in
     this case.  */
  if (!tree_fits_uhwi_p (DECL_SIZE_UNIT (tmp)))
    force_constant_size (tmp);

  DECL_CONTEXT (tmp) = current_function_decl;
  DECL_SEEN_IN_BIND_EXPR_P (tmp) = 1;

  if (gimplify_ctxp)
    {
      DECL_CHAIN (tmp) = gimplify_ctxp->temps;
      gimplify_ctxp->temps = tmp;

      /* Mark temporaries local within the nearest enclosing parallel.  */
      if (gimplify_omp_ctxp)
	{
	  struct gimplify_omp_ctx *ctx = gimplify_omp_ctxp;
	  while (ctx
		 && (ctx->region_type == ORT_WORKSHARE
		     || ctx->region_type == ORT_SIMD))
	    ctx = ctx->outer_context;
	  if (ctx)
	    omp_add_variable (ctx, tmp, GOVD_LOCAL | GOVD_SEEN);
	}
    }
  else if (cfun)
    record_vars (tmp);
  else
    {
      gimple_seq body_seq;

      /* This case is for nested functions.  We need to expose the locals
	 they create.  */
      body_seq = gimple_body (current_function_decl);
      declare_vars (tmp, gimple_seq_first_stmt (body_seq), false);
    }
}



/* This page contains routines to unshare tree nodes, i.e. to duplicate tree
   nodes that are referenced more than once in GENERIC functions.  This is
   necessary because gimplification (translation into GIMPLE) is performed
   by modifying tree nodes in-place, so gimplication of a shared node in a
   first context could generate an invalid GIMPLE form in a second context.

   This is achieved with a simple mark/copy/unmark algorithm that walks the
   GENERIC representation top-down, marks nodes with TREE_VISITED the first
   time it encounters them, duplicates them if they already have TREE_VISITED
   set, and finally removes the TREE_VISITED marks it has set.

   The algorithm works only at the function level, i.e. it generates a GENERIC
   representation of a function with no nodes shared within the function when
   passed a GENERIC function (except for nodes that are allowed to be shared).

   At the global level, it is also necessary to unshare tree nodes that are
   referenced in more than one function, for the same aforementioned reason.
   This requires some cooperation from the front-end.  There are 2 strategies:

     1. Manual unsharing.  The front-end needs to call unshare_expr on every
        expression that might end up being shared across functions.

     2. Deep unsharing.  This is an extension of regular unsharing.  Instead
        of calling unshare_expr on expressions that might be shared across
        functions, the front-end pre-marks them with TREE_VISITED.  This will
        ensure that they are unshared on the first reference within functions
        when the regular unsharing algorithm runs.  The counterpart is that
        this algorithm must look deeper than for manual unsharing, which is
        specified by LANG_HOOKS_DEEP_UNSHARING.

  If there are only few specific cases of node sharing across functions, it is
  probably easier for a front-end to unshare the expressions manually.  On the
  contrary, if the expressions generated at the global level are as widespread
  as expressions generated within functions, deep unsharing is very likely the
  way to go.  */

/* Similar to copy_tree_r but do not copy SAVE_EXPR or TARGET_EXPR nodes.
   These nodes model computations that must be done once.  If we were to
   unshare something like SAVE_EXPR(i++), the gimplification process would
   create wrong code.  However, if DATA is non-null, it must hold a pointer
   set that is used to unshare the subtrees of these nodes.  */

static tree
mostly_copy_tree_r (tree *tp, int *walk_subtrees, void *data)
{
  tree t = *tp;
  enum tree_code code = TREE_CODE (t);

  /* Do not copy SAVE_EXPR, TARGET_EXPR or BIND_EXPR nodes themselves, but
     copy their subtrees if we can make sure to do it only once.  */
  if (code == SAVE_EXPR || code == TARGET_EXPR || code == BIND_EXPR)
    {
      if (data && !((hash_set<tree> *)data)->add (t))
	;
      else
	*walk_subtrees = 0;
    }

  /* Stop at types, decls, constants like copy_tree_r.  */
  else if (TREE_CODE_CLASS (code) == tcc_type
	   || TREE_CODE_CLASS (code) == tcc_declaration
	   || TREE_CODE_CLASS (code) == tcc_constant
	   /* We can't do anything sensible with a BLOCK used as an
	      expression, but we also can't just die when we see it
	      because of non-expression uses.  So we avert our eyes
	      and cross our fingers.  Silly Java.  */
	   || code == BLOCK)
    *walk_subtrees = 0;

  /* Cope with the statement expression extension.  */
  else if (code == STATEMENT_LIST)
    ;

  /* Leave the bulk of the work to copy_tree_r itself.  */
  else
    copy_tree_r (tp, walk_subtrees, NULL);

  return NULL_TREE;
}

/* Callback for walk_tree to unshare most of the shared trees rooted at *TP.
   If *TP has been visited already, then *TP is deeply copied by calling
   mostly_copy_tree_r.  DATA is passed to mostly_copy_tree_r unmodified.  */

static tree
copy_if_shared_r (tree *tp, int *walk_subtrees, void *data)
{
  tree t = *tp;
  enum tree_code code = TREE_CODE (t);

  /* Skip types, decls, and constants.  But we do want to look at their
     types and the bounds of types.  Mark them as visited so we properly
     unmark their subtrees on the unmark pass.  If we've already seen them,
     don't look down further.  */
  if (TREE_CODE_CLASS (code) == tcc_type
      || TREE_CODE_CLASS (code) == tcc_declaration
      || TREE_CODE_CLASS (code) == tcc_constant)
    {
      if (TREE_VISITED (t))
	*walk_subtrees = 0;
      else
	TREE_VISITED (t) = 1;
    }

  /* If this node has been visited already, unshare it and don't look
     any deeper.  */
  else if (TREE_VISITED (t))
    {
      walk_tree (tp, mostly_copy_tree_r, data, NULL);
      *walk_subtrees = 0;
    }

  /* Otherwise, mark the node as visited and keep looking.  */
  else
    TREE_VISITED (t) = 1;

  return NULL_TREE;
}

/* Unshare most of the shared trees rooted at *TP.  DATA is passed to the
   copy_if_shared_r callback unmodified.  */

static inline void
copy_if_shared (tree *tp, void *data)
{
  walk_tree (tp, copy_if_shared_r, data, NULL);
}

/* Unshare all the trees in the body of FNDECL, as well as in the bodies of
   any nested functions.  */

static void
unshare_body (tree fndecl)
{
  struct cgraph_node *cgn = cgraph_node::get (fndecl);
  /* If the language requires deep unsharing, we need a pointer set to make
     sure we don't repeatedly unshare subtrees of unshareable nodes.  */
  hash_set<tree> *visited
    = lang_hooks.deep_unsharing ? new hash_set<tree> : NULL;

  copy_if_shared (&DECL_SAVED_TREE (fndecl), visited);
  copy_if_shared (&DECL_SIZE (DECL_RESULT (fndecl)), visited);
  copy_if_shared (&DECL_SIZE_UNIT (DECL_RESULT (fndecl)), visited);

  delete visited;

  if (cgn)
    for (cgn = cgn->nested; cgn; cgn = cgn->next_nested)
      unshare_body (cgn->decl);
}

/* Callback for walk_tree to unmark the visited trees rooted at *TP.
   Subtrees are walked until the first unvisited node is encountered.  */

static tree
unmark_visited_r (tree *tp, int *walk_subtrees, void *data ATTRIBUTE_UNUSED)
{
  tree t = *tp;

  /* If this node has been visited, unmark it and keep looking.  */
  if (TREE_VISITED (t))
    TREE_VISITED (t) = 0;

  /* Otherwise, don't look any deeper.  */
  else
    *walk_subtrees = 0;

  return NULL_TREE;
}

/* Unmark the visited trees rooted at *TP.  */

static inline void
unmark_visited (tree *tp)
{
  walk_tree (tp, unmark_visited_r, NULL, NULL);
}

/* Likewise, but mark all trees as not visited.  */

static void
unvisit_body (tree fndecl)
{
  struct cgraph_node *cgn = cgraph_node::get (fndecl);

  unmark_visited (&DECL_SAVED_TREE (fndecl));
  unmark_visited (&DECL_SIZE (DECL_RESULT (fndecl)));
  unmark_visited (&DECL_SIZE_UNIT (DECL_RESULT (fndecl)));

  if (cgn)
    for (cgn = cgn->nested; cgn; cgn = cgn->next_nested)
      unvisit_body (cgn->decl);
}

/* Unconditionally make an unshared copy of EXPR.  This is used when using
   stored expressions which span multiple functions, such as BINFO_VTABLE,
   as the normal unsharing process can't tell that they're shared.  */

tree
unshare_expr (tree expr)
{
  walk_tree (&expr, mostly_copy_tree_r, NULL, NULL);
  return expr;
}

/* Worker for unshare_expr_without_location.  */

static tree
prune_expr_location (tree *tp, int *walk_subtrees, void *)
{
  if (EXPR_P (*tp))
    SET_EXPR_LOCATION (*tp, UNKNOWN_LOCATION);
  else
    *walk_subtrees = 0;
  return NULL_TREE;
}

/* Similar to unshare_expr but also prune all expression locations
   from EXPR.  */

tree
unshare_expr_without_location (tree expr)
{
  walk_tree (&expr, mostly_copy_tree_r, NULL, NULL);
  if (EXPR_P (expr))
    walk_tree (&expr, prune_expr_location, NULL, NULL);
  return expr;
}

/* WRAPPER is a code such as BIND_EXPR or CLEANUP_POINT_EXPR which can both
   contain statements and have a value.  Assign its value to a temporary
   and give it void_type_node.  Return the temporary, or NULL_TREE if
   WRAPPER was already void.  */

tree
voidify_wrapper_expr (tree wrapper, tree temp)
{
  tree type = TREE_TYPE (wrapper);
  if (type && !VOID_TYPE_P (type))
    {
      tree *p;

      /* Set p to point to the body of the wrapper.  Loop until we find
	 something that isn't a wrapper.  */
      for (p = &wrapper; p && *p; )
	{
	  switch (TREE_CODE (*p))
	    {
	    case BIND_EXPR:
	      TREE_SIDE_EFFECTS (*p) = 1;
	      TREE_TYPE (*p) = void_type_node;
	      /* For a BIND_EXPR, the body is operand 1.  */
	      p = &BIND_EXPR_BODY (*p);
	      break;

	    case CLEANUP_POINT_EXPR:
	    case TRY_FINALLY_EXPR:
	    case TRY_CATCH_EXPR:
	      TREE_SIDE_EFFECTS (*p) = 1;
	      TREE_TYPE (*p) = void_type_node;
	      p = &TREE_OPERAND (*p, 0);
	      break;

	    case STATEMENT_LIST:
	      {
		tree_stmt_iterator i = tsi_last (*p);
		TREE_SIDE_EFFECTS (*p) = 1;
		TREE_TYPE (*p) = void_type_node;
		p = tsi_end_p (i) ? NULL : tsi_stmt_ptr (i);
	      }
	      break;

	    case COMPOUND_EXPR:
	      /* Advance to the last statement.  Set all container types to
		 void.  */
	      for (; TREE_CODE (*p) == COMPOUND_EXPR; p = &TREE_OPERAND (*p, 1))
		{
		  TREE_SIDE_EFFECTS (*p) = 1;
		  TREE_TYPE (*p) = void_type_node;
		}
	      break;

	    case TRANSACTION_EXPR:
	      TREE_SIDE_EFFECTS (*p) = 1;
	      TREE_TYPE (*p) = void_type_node;
	      p = &TRANSACTION_EXPR_BODY (*p);
	      break;

	    default:
	      /* Assume that any tree upon which voidify_wrapper_expr is
		 directly called is a wrapper, and that its body is op0.  */
	      if (p == &wrapper)
		{
		  TREE_SIDE_EFFECTS (*p) = 1;
		  TREE_TYPE (*p) = void_type_node;
		  p = &TREE_OPERAND (*p, 0);
		  break;
		}
	      goto out;
	    }
	}

    out:
      if (p == NULL || IS_EMPTY_STMT (*p))
	temp = NULL_TREE;
      else if (temp)
	{
	  /* The wrapper is on the RHS of an assignment that we're pushing
	     down.  */
	  gcc_assert (TREE_CODE (temp) == INIT_EXPR
		      || TREE_CODE (temp) == MODIFY_EXPR);
	  TREE_OPERAND (temp, 1) = *p;
	  *p = temp;
	}
      else
	{
	  temp = create_tmp_var (type, "retval");
	  *p = build2 (INIT_EXPR, type, temp, *p);
	}

      return temp;
    }

  return NULL_TREE;
}

/* Prepare calls to builtins to SAVE and RESTORE the stack as well as
   a temporary through which they communicate.  */

static void
build_stack_save_restore (gcall **save, gcall **restore)
{
  tree tmp_var;

  *save = gimple_build_call (builtin_decl_implicit (BUILT_IN_STACK_SAVE), 0);
  tmp_var = create_tmp_var (ptr_type_node, "saved_stack");
  gimple_call_set_lhs (*save, tmp_var);

  *restore
    = gimple_build_call (builtin_decl_implicit (BUILT_IN_STACK_RESTORE),
			 1, tmp_var);
}

/* Gimplify a BIND_EXPR.  Just voidify and recurse.  */

static enum gimplify_status
gimplify_bind_expr (tree *expr_p, gimple_seq *pre_p)
{
  tree bind_expr = *expr_p;
  bool old_save_stack = gimplify_ctxp->save_stack;
  tree t;
  gbind *bind_stmt;
  gimple_seq body, cleanup;
  gcall *stack_save;
  location_t start_locus = 0, end_locus = 0;

  tree temp = voidify_wrapper_expr (bind_expr, NULL);

  /* Mark variables seen in this bind expr.  */
  for (t = BIND_EXPR_VARS (bind_expr); t ; t = DECL_CHAIN (t))
    {
      if (TREE_CODE (t) == VAR_DECL)
	{
	  struct gimplify_omp_ctx *ctx = gimplify_omp_ctxp;

	  /* Mark variable as local.  */
	  if (ctx && ctx->region_type != ORT_NONE && !DECL_EXTERNAL (t)
	      && (! DECL_SEEN_IN_BIND_EXPR_P (t)
		  || splay_tree_lookup (ctx->variables,
					(splay_tree_key) t) == NULL))
	    {
	      if (ctx->region_type == ORT_SIMD
		  && TREE_ADDRESSABLE (t)
		  && !TREE_STATIC (t))
		omp_add_variable (ctx, t, GOVD_PRIVATE | GOVD_SEEN);
	      else
		omp_add_variable (ctx, t, GOVD_LOCAL | GOVD_SEEN);
	    }

	  DECL_SEEN_IN_BIND_EXPR_P (t) = 1;

	  if (DECL_HARD_REGISTER (t) && !is_global_var (t) && cfun)
	    cfun->has_local_explicit_reg_vars = true;
	}

      /* Preliminarily mark non-addressed complex variables as eligible
	 for promotion to gimple registers.  We'll transform their uses
	 as we find them.  */
      if ((TREE_CODE (TREE_TYPE (t)) == COMPLEX_TYPE
	   || TREE_CODE (TREE_TYPE (t)) == VECTOR_TYPE)
	  && !TREE_THIS_VOLATILE (t)
	  && (TREE_CODE (t) == VAR_DECL && !DECL_HARD_REGISTER (t))
	  && !needs_to_live_in_memory (t))
	DECL_GIMPLE_REG_P (t) = 1;
    }

  bind_stmt = gimple_build_bind (BIND_EXPR_VARS (bind_expr), NULL,
                                   BIND_EXPR_BLOCK (bind_expr));
  gimple_push_bind_expr (bind_stmt);

  gimplify_ctxp->save_stack = false;

  /* Gimplify the body into the GIMPLE_BIND tuple's body.  */
  body = NULL;
  gimplify_stmt (&BIND_EXPR_BODY (bind_expr), &body);
  gimple_bind_set_body (bind_stmt, body);

  /* Source location wise, the cleanup code (stack_restore and clobbers)
     belongs to the end of the block, so propagate what we have.  The
     stack_save operation belongs to the beginning of block, which we can
     infer from the bind_expr directly if the block has no explicit
     assignment.  */
  if (BIND_EXPR_BLOCK (bind_expr))
    {
      end_locus = BLOCK_SOURCE_END_LOCATION (BIND_EXPR_BLOCK (bind_expr));
      start_locus = BLOCK_SOURCE_LOCATION (BIND_EXPR_BLOCK (bind_expr));
    }
  if (start_locus == 0)
    start_locus = EXPR_LOCATION (bind_expr);

  cleanup = NULL;
  stack_save = NULL;
  if (gimplify_ctxp->save_stack)
    {
      gcall *stack_restore;

      /* Save stack on entry and restore it on exit.  Add a try_finally
	 block to achieve this.  */
      build_stack_save_restore (&stack_save, &stack_restore);

      gimple_set_location (stack_save, start_locus);
      gimple_set_location (stack_restore, end_locus);

      gimplify_seq_add_stmt (&cleanup, stack_restore);
    }

  /* Add clobbers for all variables that go out of scope.  */
  for (t = BIND_EXPR_VARS (bind_expr); t ; t = DECL_CHAIN (t))
    {
      if (TREE_CODE (t) == VAR_DECL
	  && !is_global_var (t)
	  && DECL_CONTEXT (t) == current_function_decl
	  && !DECL_HARD_REGISTER (t)
	  && !TREE_THIS_VOLATILE (t)
	  && !DECL_HAS_VALUE_EXPR_P (t)
	  /* Only care for variables that have to be in memory.  Others
	     will be rewritten into SSA names, hence moved to the top-level.  */
	  && !is_gimple_reg (t)
	  && flag_stack_reuse != SR_NONE)
	{
	  tree clobber = build_constructor (TREE_TYPE (t), NULL);
	  gimple clobber_stmt;
	  TREE_THIS_VOLATILE (clobber) = 1;
	  clobber_stmt = gimple_build_assign (t, clobber);
	  gimple_set_location (clobber_stmt, end_locus);
	  gimplify_seq_add_stmt (&cleanup, clobber_stmt);
	}
    }

  if (cleanup)
    {
      gtry *gs;
      gimple_seq new_body;

      new_body = NULL;
      gs = gimple_build_try (gimple_bind_body (bind_stmt), cleanup,
	  		     GIMPLE_TRY_FINALLY);

      if (stack_save)
	gimplify_seq_add_stmt (&new_body, stack_save);
      gimplify_seq_add_stmt (&new_body, gs);
      gimple_bind_set_body (bind_stmt, new_body);
    }

  gimplify_ctxp->save_stack = old_save_stack;
  gimple_pop_bind_expr ();

  gimplify_seq_add_stmt (pre_p, bind_stmt);

  if (temp)
    {
      *expr_p = temp;
      return GS_OK;
    }

  *expr_p = NULL_TREE;
  return GS_ALL_DONE;
}

/* Gimplify a RETURN_EXPR.  If the expression to be returned is not a
   GIMPLE value, it is assigned to a new temporary and the statement is
   re-written to return the temporary.

   PRE_P points to the sequence where side effects that must happen before
   STMT should be stored.  */

static enum gimplify_status
gimplify_return_expr (tree stmt, gimple_seq *pre_p)
{
  greturn *ret;
  tree ret_expr = TREE_OPERAND (stmt, 0);
  tree result_decl, result;

  if (ret_expr == error_mark_node)
    return GS_ERROR;

  /* Implicit _Cilk_sync must be inserted right before any return statement 
     if there is a _Cilk_spawn in the function.  If the user has provided a 
     _Cilk_sync, the optimizer should remove this duplicate one.  */
  if (fn_contains_cilk_spawn_p (cfun))
    {
      tree impl_sync = build0 (CILK_SYNC_STMT, void_type_node);
      gimplify_and_add (impl_sync, pre_p);
    }

  if (!ret_expr
      || TREE_CODE (ret_expr) == RESULT_DECL
      || ret_expr == error_mark_node)
    {
      greturn *ret = gimple_build_return (ret_expr);
      gimple_set_no_warning (ret, TREE_NO_WARNING (stmt));
      gimplify_seq_add_stmt (pre_p, ret);
      return GS_ALL_DONE;
    }

  if (VOID_TYPE_P (TREE_TYPE (TREE_TYPE (current_function_decl))))
    result_decl = NULL_TREE;
  else
    {
      result_decl = TREE_OPERAND (ret_expr, 0);

      /* See through a return by reference.  */
      if (TREE_CODE (result_decl) == INDIRECT_REF)
	result_decl = TREE_OPERAND (result_decl, 0);

      gcc_assert ((TREE_CODE (ret_expr) == MODIFY_EXPR
		   || TREE_CODE (ret_expr) == INIT_EXPR)
		  && TREE_CODE (result_decl) == RESULT_DECL);
    }

  /* If aggregate_value_p is true, then we can return the bare RESULT_DECL.
     Recall that aggregate_value_p is FALSE for any aggregate type that is
     returned in registers.  If we're returning values in registers, then
     we don't want to extend the lifetime of the RESULT_DECL, particularly
     across another call.  In addition, for those aggregates for which
     hard_function_value generates a PARALLEL, we'll die during normal
     expansion of structure assignments; there's special code in expand_return
     to handle this case that does not exist in expand_expr.  */
  if (!result_decl)
    result = NULL_TREE;
  else if (aggregate_value_p (result_decl, TREE_TYPE (current_function_decl)))
    {
      if (TREE_CODE (DECL_SIZE (result_decl)) != INTEGER_CST)
	{
	  if (!TYPE_SIZES_GIMPLIFIED (TREE_TYPE (result_decl)))
	    gimplify_type_sizes (TREE_TYPE (result_decl), pre_p);
	  /* Note that we don't use gimplify_vla_decl because the RESULT_DECL
	     should be effectively allocated by the caller, i.e. all calls to
	     this function must be subject to the Return Slot Optimization.  */
	  gimplify_one_sizepos (&DECL_SIZE (result_decl), pre_p);
	  gimplify_one_sizepos (&DECL_SIZE_UNIT (result_decl), pre_p);
	}
      result = result_decl;
    }
  else if (gimplify_ctxp->return_temp)
    result = gimplify_ctxp->return_temp;
  else
    {
      result = create_tmp_reg (TREE_TYPE (result_decl));

      /* ??? With complex control flow (usually involving abnormal edges),
	 we can wind up warning about an uninitialized value for this.  Due
	 to how this variable is constructed and initialized, this is never
	 true.  Give up and never warn.  */
      TREE_NO_WARNING (result) = 1;

      gimplify_ctxp->return_temp = result;
    }

  /* Smash the lhs of the MODIFY_EXPR to the temporary we plan to use.
     Then gimplify the whole thing.  */
  if (result != result_decl)
    TREE_OPERAND (ret_expr, 0) = result;

  gimplify_and_add (TREE_OPERAND (stmt, 0), pre_p);

  ret = gimple_build_return (result);
  gimple_set_no_warning (ret, TREE_NO_WARNING (stmt));
  gimplify_seq_add_stmt (pre_p, ret);

  return GS_ALL_DONE;
}

/* Gimplify a variable-length array DECL.  */

static void
gimplify_vla_decl (tree decl, gimple_seq *seq_p)
{
  /* This is a variable-sized decl.  Simplify its size and mark it
     for deferred expansion.  */
  tree t, addr, ptr_type;

  gimplify_one_sizepos (&DECL_SIZE (decl), seq_p);
  gimplify_one_sizepos (&DECL_SIZE_UNIT (decl), seq_p);

  /* Don't mess with a DECL_VALUE_EXPR set by the front-end.  */
  if (DECL_HAS_VALUE_EXPR_P (decl))
    return;

  /* All occurrences of this decl in final gimplified code will be
     replaced by indirection.  Setting DECL_VALUE_EXPR does two
     things: First, it lets the rest of the gimplifier know what
     replacement to use.  Second, it lets the debug info know
     where to find the value.  */
  ptr_type = build_pointer_type (TREE_TYPE (decl));
  addr = create_tmp_var (ptr_type, get_name (decl));
  DECL_IGNORED_P (addr) = 0;
  t = build_fold_indirect_ref (addr);
  TREE_THIS_NOTRAP (t) = 1;
  SET_DECL_VALUE_EXPR (decl, t);
  DECL_HAS_VALUE_EXPR_P (decl) = 1;

  t = builtin_decl_explicit (BUILT_IN_ALLOCA_WITH_ALIGN);
  t = build_call_expr (t, 2, DECL_SIZE_UNIT (decl),
		       size_int (DECL_ALIGN (decl)));
  /* The call has been built for a variable-sized object.  */
  CALL_ALLOCA_FOR_VAR_P (t) = 1;
  t = fold_convert (ptr_type, t);
  t = build2 (MODIFY_EXPR, TREE_TYPE (addr), addr, t);

  gimplify_and_add (t, seq_p);

  /* Indicate that we need to restore the stack level when the
     enclosing BIND_EXPR is exited.  */
  gimplify_ctxp->save_stack = true;
}

/* A helper function to be called via walk_tree.  Mark all labels under *TP
   as being forced.  To be called for DECL_INITIAL of static variables.  */

static tree
force_labels_r (tree *tp, int *walk_subtrees, void *data ATTRIBUTE_UNUSED)
{
  if (TYPE_P (*tp))
    *walk_subtrees = 0;
  if (TREE_CODE (*tp) == LABEL_DECL)
    FORCED_LABEL (*tp) = 1;

  return NULL_TREE;
}

/* Gimplify a DECL_EXPR node *STMT_P by making any necessary allocation
   and initialization explicit.  */

static enum gimplify_status
gimplify_decl_expr (tree *stmt_p, gimple_seq *seq_p)
{
  tree stmt = *stmt_p;
  tree decl = DECL_EXPR_DECL (stmt);

  *stmt_p = NULL_TREE;

  if (TREE_TYPE (decl) == error_mark_node)
    return GS_ERROR;

  if ((TREE_CODE (decl) == TYPE_DECL
       || TREE_CODE (decl) == VAR_DECL)
      && !TYPE_SIZES_GIMPLIFIED (TREE_TYPE (decl)))
    gimplify_type_sizes (TREE_TYPE (decl), seq_p);

  /* ??? DECL_ORIGINAL_TYPE is streamed for LTO so it needs to be gimplified
     in case its size expressions contain problematic nodes like CALL_EXPR.  */
  if (TREE_CODE (decl) == TYPE_DECL
      && DECL_ORIGINAL_TYPE (decl)
      && !TYPE_SIZES_GIMPLIFIED (DECL_ORIGINAL_TYPE (decl)))
    gimplify_type_sizes (DECL_ORIGINAL_TYPE (decl), seq_p);

  if (TREE_CODE (decl) == VAR_DECL && !DECL_EXTERNAL (decl))
    {
      tree init = DECL_INITIAL (decl);

      if (TREE_CODE (DECL_SIZE_UNIT (decl)) != INTEGER_CST
	  || (!TREE_STATIC (decl)
	      && flag_stack_check == GENERIC_STACK_CHECK
	      && compare_tree_int (DECL_SIZE_UNIT (decl),
				   STACK_CHECK_MAX_VAR_SIZE) > 0))
	gimplify_vla_decl (decl, seq_p);

      /* Some front ends do not explicitly declare all anonymous
	 artificial variables.  We compensate here by declaring the
	 variables, though it would be better if the front ends would
	 explicitly declare them.  */
      if (!DECL_SEEN_IN_BIND_EXPR_P (decl)
	  && DECL_ARTIFICIAL (decl) && DECL_NAME (decl) == NULL_TREE)
	gimple_add_tmp_var (decl);

      if (init && init != error_mark_node)
	{
	  if (!TREE_STATIC (decl))
	    {
	      DECL_INITIAL (decl) = NULL_TREE;
	      init = build2 (INIT_EXPR, void_type_node, decl, init);
	      gimplify_and_add (init, seq_p);
	      ggc_free (init);
	    }
	  else
	    /* We must still examine initializers for static variables
	       as they may contain a label address.  */
	    walk_tree (&init, force_labels_r, NULL, NULL);
	}
    }

  return GS_ALL_DONE;
}

/* Gimplify a LOOP_EXPR.  Normally this just involves gimplifying the body
   and replacing the LOOP_EXPR with goto, but if the loop contains an
   EXIT_EXPR, we need to append a label for it to jump to.  */

static enum gimplify_status
gimplify_loop_expr (tree *expr_p, gimple_seq *pre_p)
{
  tree saved_label = gimplify_ctxp->exit_label;
  tree start_label = create_artificial_label (UNKNOWN_LOCATION);

  gimplify_seq_add_stmt (pre_p, gimple_build_label (start_label));

  gimplify_ctxp->exit_label = NULL_TREE;

  gimplify_and_add (LOOP_EXPR_BODY (*expr_p), pre_p);

  gimplify_seq_add_stmt (pre_p, gimple_build_goto (start_label));

  if (gimplify_ctxp->exit_label)
    gimplify_seq_add_stmt (pre_p,
			   gimple_build_label (gimplify_ctxp->exit_label));

  gimplify_ctxp->exit_label = saved_label;

  *expr_p = NULL;
  return GS_ALL_DONE;
}

/* Gimplify a statement list onto a sequence.  These may be created either
   by an enlightened front-end, or by shortcut_cond_expr.  */

static enum gimplify_status
gimplify_statement_list (tree *expr_p, gimple_seq *pre_p)
{
  tree temp = voidify_wrapper_expr (*expr_p, NULL);

  tree_stmt_iterator i = tsi_start (*expr_p);

  while (!tsi_end_p (i))
    {
      gimplify_stmt (tsi_stmt_ptr (i), pre_p);
      tsi_delink (&i);
    }

  if (temp)
    {
      *expr_p = temp;
      return GS_OK;
    }

  return GS_ALL_DONE;
}


/* Gimplify a SWITCH_EXPR, and collect the vector of labels it can
   branch to.  */

static enum gimplify_status
gimplify_switch_expr (tree *expr_p, gimple_seq *pre_p)
{
  tree switch_expr = *expr_p;
  gimple_seq switch_body_seq = NULL;
  enum gimplify_status ret;
  tree index_type = TREE_TYPE (switch_expr);
  if (index_type == NULL_TREE)
    index_type = TREE_TYPE (SWITCH_COND (switch_expr));

  ret = gimplify_expr (&SWITCH_COND (switch_expr), pre_p, NULL, is_gimple_val,
                       fb_rvalue);
  if (ret == GS_ERROR || ret == GS_UNHANDLED)
    return ret;

  if (SWITCH_BODY (switch_expr))
    {
      vec<tree> labels;
      vec<tree> saved_labels;
      tree default_case = NULL_TREE;
      gswitch *switch_stmt;

      /* If someone can be bothered to fill in the labels, they can
	 be bothered to null out the body too.  */
      gcc_assert (!SWITCH_LABELS (switch_expr));

      /* Save old labels, get new ones from body, then restore the old
         labels.  Save all the things from the switch body to append after.  */
      saved_labels = gimplify_ctxp->case_labels;
      gimplify_ctxp->case_labels.create (8);

      gimplify_stmt (&SWITCH_BODY (switch_expr), &switch_body_seq);
      labels = gimplify_ctxp->case_labels;
      gimplify_ctxp->case_labels = saved_labels;

      preprocess_case_label_vec_for_gimple (labels, index_type,
					    &default_case);

      if (!default_case)
	{
	  glabel *new_default;

	  default_case
	    = build_case_label (NULL_TREE, NULL_TREE,
				create_artificial_label (UNKNOWN_LOCATION));
	  new_default = gimple_build_label (CASE_LABEL (default_case));
	  gimplify_seq_add_stmt (&switch_body_seq, new_default);
	}

      switch_stmt = gimple_build_switch (SWITCH_COND (switch_expr),
					   default_case, labels);
      gimplify_seq_add_stmt (pre_p, switch_stmt);
      gimplify_seq_add_seq (pre_p, switch_body_seq);
      labels.release ();
    }
  else
    gcc_assert (SWITCH_LABELS (switch_expr));

  return GS_ALL_DONE;
}

/* Gimplify the CASE_LABEL_EXPR pointed to by EXPR_P.  */

static enum gimplify_status
gimplify_case_label_expr (tree *expr_p, gimple_seq *pre_p)
{
  struct gimplify_ctx *ctxp;
  glabel *label_stmt;

  /* Invalid programs can play Duff's Device type games with, for example,
     #pragma omp parallel.  At least in the C front end, we don't
     detect such invalid branches until after gimplification, in the
     diagnose_omp_blocks pass.  */
  for (ctxp = gimplify_ctxp; ; ctxp = ctxp->prev_context)
    if (ctxp->case_labels.exists ())
      break;

  label_stmt = gimple_build_label (CASE_LABEL (*expr_p));
  ctxp->case_labels.safe_push (*expr_p);
  gimplify_seq_add_stmt (pre_p, label_stmt);

  return GS_ALL_DONE;
}

/* Build a GOTO to the LABEL_DECL pointed to by LABEL_P, building it first
   if necessary.  */

tree
build_and_jump (tree *label_p)
{
  if (label_p == NULL)
    /* If there's nowhere to jump, just fall through.  */
    return NULL_TREE;

  if (*label_p == NULL_TREE)
    {
      tree label = create_artificial_label (UNKNOWN_LOCATION);
      *label_p = label;
    }

  return build1 (GOTO_EXPR, void_type_node, *label_p);
}

/* Gimplify an EXIT_EXPR by converting to a GOTO_EXPR inside a COND_EXPR.
   This also involves building a label to jump to and communicating it to
   gimplify_loop_expr through gimplify_ctxp->exit_label.  */

static enum gimplify_status
gimplify_exit_expr (tree *expr_p)
{
  tree cond = TREE_OPERAND (*expr_p, 0);
  tree expr;

  expr = build_and_jump (&gimplify_ctxp->exit_label);
  expr = build3 (COND_EXPR, void_type_node, cond, expr, NULL_TREE);
  *expr_p = expr;

  return GS_OK;
}

/* *EXPR_P is a COMPONENT_REF being used as an rvalue.  If its type is
   different from its canonical type, wrap the whole thing inside a
   NOP_EXPR and force the type of the COMPONENT_REF to be the canonical
   type.

   The canonical type of a COMPONENT_REF is the type of the field being
   referenced--unless the field is a bit-field which can be read directly
   in a smaller mode, in which case the canonical type is the
   sign-appropriate type corresponding to that mode.  */

static void
canonicalize_component_ref (tree *expr_p)
{
  tree expr = *expr_p;
  tree type;

  gcc_assert (TREE_CODE (expr) == COMPONENT_REF);

  if (INTEGRAL_TYPE_P (TREE_TYPE (expr)))
    type = TREE_TYPE (get_unwidened (expr, NULL_TREE));
  else
    type = TREE_TYPE (TREE_OPERAND (expr, 1));

  /* One could argue that all the stuff below is not necessary for
     the non-bitfield case and declare it a FE error if type
     adjustment would be needed.  */
  if (TREE_TYPE (expr) != type)
    {
#ifdef ENABLE_TYPES_CHECKING
      tree old_type = TREE_TYPE (expr);
#endif
      int type_quals;

      /* We need to preserve qualifiers and propagate them from
	 operand 0.  */
      type_quals = TYPE_QUALS (type)
	| TYPE_QUALS (TREE_TYPE (TREE_OPERAND (expr, 0)));
      if (TYPE_QUALS (type) != type_quals)
	type = build_qualified_type (TYPE_MAIN_VARIANT (type), type_quals);

      /* Set the type of the COMPONENT_REF to the underlying type.  */
      TREE_TYPE (expr) = type;

#ifdef ENABLE_TYPES_CHECKING
      /* It is now a FE error, if the conversion from the canonical
	 type to the original expression type is not useless.  */
      gcc_assert (useless_type_conversion_p (old_type, type));
#endif
    }
}

/* If a NOP conversion is changing a pointer to array of foo to a pointer
   to foo, embed that change in the ADDR_EXPR by converting
      T array[U];
      (T *)&array
   ==>
      &array[L]
   where L is the lower bound.  For simplicity, only do this for constant
   lower bound.
   The constraint is that the type of &array[L] is trivially convertible
   to T *.  */

static void
canonicalize_addr_expr (tree *expr_p)
{
  tree expr = *expr_p;
  tree addr_expr = TREE_OPERAND (expr, 0);
  tree datype, ddatype, pddatype;

  /* We simplify only conversions from an ADDR_EXPR to a pointer type.  */
  if (!POINTER_TYPE_P (TREE_TYPE (expr))
      || TREE_CODE (addr_expr) != ADDR_EXPR)
    return;

  /* The addr_expr type should be a pointer to an array.  */
  datype = TREE_TYPE (TREE_TYPE (addr_expr));
  if (TREE_CODE (datype) != ARRAY_TYPE)
    return;

  /* The pointer to element type shall be trivially convertible to
     the expression pointer type.  */
  ddatype = TREE_TYPE (datype);
  pddatype = build_pointer_type (ddatype);
  if (!useless_type_conversion_p (TYPE_MAIN_VARIANT (TREE_TYPE (expr)),
				  pddatype))
    return;

  /* The lower bound and element sizes must be constant.  */
  if (!TYPE_SIZE_UNIT (ddatype)
      || TREE_CODE (TYPE_SIZE_UNIT (ddatype)) != INTEGER_CST
      || !TYPE_DOMAIN (datype) || !TYPE_MIN_VALUE (TYPE_DOMAIN (datype))
      || TREE_CODE (TYPE_MIN_VALUE (TYPE_DOMAIN (datype))) != INTEGER_CST)
    return;

  /* All checks succeeded.  Build a new node to merge the cast.  */
  *expr_p = build4 (ARRAY_REF, ddatype, TREE_OPERAND (addr_expr, 0),
		    TYPE_MIN_VALUE (TYPE_DOMAIN (datype)),
		    NULL_TREE, NULL_TREE);
  *expr_p = build1 (ADDR_EXPR, pddatype, *expr_p);

  /* We can have stripped a required restrict qualifier above.  */
  if (!useless_type_conversion_p (TREE_TYPE (expr), TREE_TYPE (*expr_p)))
    *expr_p = fold_convert (TREE_TYPE (expr), *expr_p);
}

/* *EXPR_P is a NOP_EXPR or CONVERT_EXPR.  Remove it and/or other conversions
   underneath as appropriate.  */

static enum gimplify_status
gimplify_conversion (tree *expr_p)
{
  location_t loc = EXPR_LOCATION (*expr_p);
  gcc_assert (CONVERT_EXPR_P (*expr_p));

  /* Then strip away all but the outermost conversion.  */
  STRIP_SIGN_NOPS (TREE_OPERAND (*expr_p, 0));

  /* And remove the outermost conversion if it's useless.  */
  if (tree_ssa_useless_type_conversion (*expr_p))
    *expr_p = TREE_OPERAND (*expr_p, 0);

  /* If we still have a conversion at the toplevel,
     then canonicalize some constructs.  */
  if (CONVERT_EXPR_P (*expr_p))
    {
      tree sub = TREE_OPERAND (*expr_p, 0);

      /* If a NOP conversion is changing the type of a COMPONENT_REF
	 expression, then canonicalize its type now in order to expose more
	 redundant conversions.  */
      if (TREE_CODE (sub) == COMPONENT_REF)
	canonicalize_component_ref (&TREE_OPERAND (*expr_p, 0));

      /* If a NOP conversion is changing a pointer to array of foo
	 to a pointer to foo, embed that change in the ADDR_EXPR.  */
      else if (TREE_CODE (sub) == ADDR_EXPR)
	canonicalize_addr_expr (expr_p);
    }

  /* If we have a conversion to a non-register type force the
     use of a VIEW_CONVERT_EXPR instead.  */
  if (CONVERT_EXPR_P (*expr_p) && !is_gimple_reg_type (TREE_TYPE (*expr_p)))
    *expr_p = fold_build1_loc (loc, VIEW_CONVERT_EXPR, TREE_TYPE (*expr_p),
			       TREE_OPERAND (*expr_p, 0));

  /* Canonicalize CONVERT_EXPR to NOP_EXPR.  */
  if (TREE_CODE (*expr_p) == CONVERT_EXPR)
    TREE_SET_CODE (*expr_p, NOP_EXPR);

  return GS_OK;
}

/* Nonlocal VLAs seen in the current function.  */
static hash_set<tree> *nonlocal_vlas;

/* The VAR_DECLs created for nonlocal VLAs for debug info purposes.  */
static tree nonlocal_vla_vars;

/* Gimplify a VAR_DECL or PARM_DECL.  Return GS_OK if we expanded a
   DECL_VALUE_EXPR, and it's worth re-examining things.  */

static enum gimplify_status
gimplify_var_or_parm_decl (tree *expr_p)
{
  tree decl = *expr_p;

  /* ??? If this is a local variable, and it has not been seen in any
     outer BIND_EXPR, then it's probably the result of a duplicate
     declaration, for which we've already issued an error.  It would
     be really nice if the front end wouldn't leak these at all.
     Currently the only known culprit is C++ destructors, as seen
     in g++.old-deja/g++.jason/binding.C.  */
  if (TREE_CODE (decl) == VAR_DECL
      && !DECL_SEEN_IN_BIND_EXPR_P (decl)
      && !TREE_STATIC (decl) && !DECL_EXTERNAL (decl)
      && decl_function_context (decl) == current_function_decl)
    {
      gcc_assert (seen_error ());
      return GS_ERROR;
    }

  /* When within an OMP context, notice uses of variables.  */
  if (gimplify_omp_ctxp && omp_notice_variable (gimplify_omp_ctxp, decl, true))
    return GS_ALL_DONE;

  /* If the decl is an alias for another expression, substitute it now.  */
  if (DECL_HAS_VALUE_EXPR_P (decl))
    {
      tree value_expr = DECL_VALUE_EXPR (decl);

      /* For referenced nonlocal VLAs add a decl for debugging purposes
	 to the current function.  */
      if (TREE_CODE (decl) == VAR_DECL
	  && TREE_CODE (DECL_SIZE_UNIT (decl)) != INTEGER_CST
	  && nonlocal_vlas != NULL
	  && TREE_CODE (value_expr) == INDIRECT_REF
	  && TREE_CODE (TREE_OPERAND (value_expr, 0)) == VAR_DECL
	  && decl_function_context (decl) != current_function_decl)
	{
	  struct gimplify_omp_ctx *ctx = gimplify_omp_ctxp;
	  while (ctx
		 && (ctx->region_type == ORT_WORKSHARE
		     || ctx->region_type == ORT_SIMD))
	    ctx = ctx->outer_context;
	  if (!ctx && !nonlocal_vlas->add (decl))
	    {
	      tree copy = copy_node (decl);

	      lang_hooks.dup_lang_specific_decl (copy);
	      SET_DECL_RTL (copy, 0);
	      TREE_USED (copy) = 1;
	      DECL_CHAIN (copy) = nonlocal_vla_vars;
	      nonlocal_vla_vars = copy;
	      SET_DECL_VALUE_EXPR (copy, unshare_expr (value_expr));
	      DECL_HAS_VALUE_EXPR_P (copy) = 1;
	    }
	}

      *expr_p = unshare_expr (value_expr);
      return GS_OK;
    }

  return GS_ALL_DONE;
}

/* Recalculate the value of the TREE_SIDE_EFFECTS flag for T.  */

static void
recalculate_side_effects (tree t)
{
  enum tree_code code = TREE_CODE (t);
  int len = TREE_OPERAND_LENGTH (t);
  int i;

  switch (TREE_CODE_CLASS (code))
    {
    case tcc_expression:
      switch (code)
	{
	case INIT_EXPR:
	case MODIFY_EXPR:
	case VA_ARG_EXPR:
	case PREDECREMENT_EXPR:
	case PREINCREMENT_EXPR:
	case POSTDECREMENT_EXPR:
	case POSTINCREMENT_EXPR:
	  /* All of these have side-effects, no matter what their
	     operands are.  */
	  return;

	default:
	  break;
	}
      /* Fall through.  */

    case tcc_comparison:  /* a comparison expression */
    case tcc_unary:       /* a unary arithmetic expression */
    case tcc_binary:      /* a binary arithmetic expression */
    case tcc_reference:   /* a reference */
    case tcc_vl_exp:        /* a function call */
      TREE_SIDE_EFFECTS (t) = TREE_THIS_VOLATILE (t);
      for (i = 0; i < len; ++i)
	{
	  tree op = TREE_OPERAND (t, i);
	  if (op && TREE_SIDE_EFFECTS (op))
	    TREE_SIDE_EFFECTS (t) = 1;
	}
      break;

    case tcc_constant:
      /* No side-effects.  */
      return;

    default:
      gcc_unreachable ();
   }
}

/* Gimplify the COMPONENT_REF, ARRAY_REF, REALPART_EXPR or IMAGPART_EXPR
   node *EXPR_P.

      compound_lval
	      : min_lval '[' val ']'
	      | min_lval '.' ID
	      | compound_lval '[' val ']'
	      | compound_lval '.' ID

   This is not part of the original SIMPLE definition, which separates
   array and member references, but it seems reasonable to handle them
   together.  Also, this way we don't run into problems with union
   aliasing; gcc requires that for accesses through a union to alias, the
   union reference must be explicit, which was not always the case when we
   were splitting up array and member refs.

   PRE_P points to the sequence where side effects that must happen before
     *EXPR_P should be stored.

   POST_P points to the sequence where side effects that must happen after
     *EXPR_P should be stored.  */

static enum gimplify_status
gimplify_compound_lval (tree *expr_p, gimple_seq *pre_p, gimple_seq *post_p,
			fallback_t fallback)
{
  tree *p;
  enum gimplify_status ret = GS_ALL_DONE, tret;
  int i;
  location_t loc = EXPR_LOCATION (*expr_p);
  tree expr = *expr_p;

  /* Create a stack of the subexpressions so later we can walk them in
     order from inner to outer.  */
  auto_vec<tree, 10> expr_stack;

  /* We can handle anything that get_inner_reference can deal with.  */
  for (p = expr_p; ; p = &TREE_OPERAND (*p, 0))
    {
    restart:
      /* Fold INDIRECT_REFs now to turn them into ARRAY_REFs.  */
      if (TREE_CODE (*p) == INDIRECT_REF)
	*p = fold_indirect_ref_loc (loc, *p);

      if (handled_component_p (*p))
	;
      /* Expand DECL_VALUE_EXPR now.  In some cases that may expose
	 additional COMPONENT_REFs.  */
      else if ((TREE_CODE (*p) == VAR_DECL || TREE_CODE (*p) == PARM_DECL)
	       && gimplify_var_or_parm_decl (p) == GS_OK)
	goto restart;
      else
	break;

      expr_stack.safe_push (*p);
    }

  gcc_assert (expr_stack.length ());

  /* Now EXPR_STACK is a stack of pointers to all the refs we've
     walked through and P points to the innermost expression.

     Java requires that we elaborated nodes in source order.  That
     means we must gimplify the inner expression followed by each of
     the indices, in order.  But we can't gimplify the inner
     expression until we deal with any variable bounds, sizes, or
     positions in order to deal with PLACEHOLDER_EXPRs.

     So we do this in three steps.  First we deal with the annotations
     for any variables in the components, then we gimplify the base,
     then we gimplify any indices, from left to right.  */
  for (i = expr_stack.length () - 1; i >= 0; i--)
    {
      tree t = expr_stack[i];

      if (TREE_CODE (t) == ARRAY_REF || TREE_CODE (t) == ARRAY_RANGE_REF)
	{
	  /* Gimplify the low bound and element type size and put them into
	     the ARRAY_REF.  If these values are set, they have already been
	     gimplified.  */
	  if (TREE_OPERAND (t, 2) == NULL_TREE)
	    {
	      tree low = unshare_expr (array_ref_low_bound (t));
	      if (!is_gimple_min_invariant (low))
		{
		  TREE_OPERAND (t, 2) = low;
		  tret = gimplify_expr (&TREE_OPERAND (t, 2), pre_p,
					post_p, is_gimple_reg,
					fb_rvalue);
		  ret = MIN (ret, tret);
		}
	    }
	  else
	    {
	      tret = gimplify_expr (&TREE_OPERAND (t, 2), pre_p, post_p,
				    is_gimple_reg, fb_rvalue);
	      ret = MIN (ret, tret);
	    }

	  if (TREE_OPERAND (t, 3) == NULL_TREE)
	    {
	      tree elmt_type = TREE_TYPE (TREE_TYPE (TREE_OPERAND (t, 0)));
	      tree elmt_size = unshare_expr (array_ref_element_size (t));
	      tree factor = size_int (TYPE_ALIGN_UNIT (elmt_type));

	      /* Divide the element size by the alignment of the element
		 type (above).  */
	      elmt_size
		= size_binop_loc (loc, EXACT_DIV_EXPR, elmt_size, factor);

	      if (!is_gimple_min_invariant (elmt_size))
		{
		  TREE_OPERAND (t, 3) = elmt_size;
		  tret = gimplify_expr (&TREE_OPERAND (t, 3), pre_p,
					post_p, is_gimple_reg,
					fb_rvalue);
		  ret = MIN (ret, tret);
		}
	    }
	  else
	    {
	      tret = gimplify_expr (&TREE_OPERAND (t, 3), pre_p, post_p,
				    is_gimple_reg, fb_rvalue);
	      ret = MIN (ret, tret);
	    }
	}
      else if (TREE_CODE (t) == COMPONENT_REF)
	{
	  /* Set the field offset into T and gimplify it.  */
	  if (TREE_OPERAND (t, 2) == NULL_TREE)
	    {
	      tree offset = unshare_expr (component_ref_field_offset (t));
	      tree field = TREE_OPERAND (t, 1);
	      tree factor
		= size_int (DECL_OFFSET_ALIGN (field) / BITS_PER_UNIT);

	      /* Divide the offset by its alignment.  */
	      offset = size_binop_loc (loc, EXACT_DIV_EXPR, offset, factor);

	      if (!is_gimple_min_invariant (offset))
		{
		  TREE_OPERAND (t, 2) = offset;
		  tret = gimplify_expr (&TREE_OPERAND (t, 2), pre_p,
					post_p, is_gimple_reg,
					fb_rvalue);
		  ret = MIN (ret, tret);
		}
	    }
	  else
	    {
	      tret = gimplify_expr (&TREE_OPERAND (t, 2), pre_p, post_p,
				    is_gimple_reg, fb_rvalue);
	      ret = MIN (ret, tret);
	    }
	}
    }

  /* Step 2 is to gimplify the base expression.  Make sure lvalue is set
     so as to match the min_lval predicate.  Failure to do so may result
     in the creation of large aggregate temporaries.  */
  tret = gimplify_expr (p, pre_p, post_p, is_gimple_min_lval,
			fallback | fb_lvalue);
  ret = MIN (ret, tret);

  /* And finally, the indices and operands of ARRAY_REF.  During this
     loop we also remove any useless conversions.  */
  for (; expr_stack.length () > 0; )
    {
      tree t = expr_stack.pop ();

      if (TREE_CODE (t) == ARRAY_REF || TREE_CODE (t) == ARRAY_RANGE_REF)
	{
	  /* Gimplify the dimension.  */
	  if (!is_gimple_min_invariant (TREE_OPERAND (t, 1)))
	    {
	      tret = gimplify_expr (&TREE_OPERAND (t, 1), pre_p, post_p,
				    is_gimple_val, fb_rvalue);
	      ret = MIN (ret, tret);
	    }
	}

      STRIP_USELESS_TYPE_CONVERSION (TREE_OPERAND (t, 0));

      /* The innermost expression P may have originally had
	 TREE_SIDE_EFFECTS set which would have caused all the outer
	 expressions in *EXPR_P leading to P to also have had
	 TREE_SIDE_EFFECTS set.  */
      recalculate_side_effects (t);
    }

  /* If the outermost expression is a COMPONENT_REF, canonicalize its type.  */
  if ((fallback & fb_rvalue) && TREE_CODE (*expr_p) == COMPONENT_REF)
    {
      canonicalize_component_ref (expr_p);
    }

  expr_stack.release ();

  gcc_assert (*expr_p == expr || ret != GS_ALL_DONE);

  return ret;
}

/*  Gimplify the self modifying expression pointed to by EXPR_P
    (++, --, +=, -=).

    PRE_P points to the list where side effects that must happen before
	*EXPR_P should be stored.

    POST_P points to the list where side effects that must happen after
	*EXPR_P should be stored.

    WANT_VALUE is nonzero iff we want to use the value of this expression
	in another expression.

    ARITH_TYPE is the type the computation should be performed in.  */

enum gimplify_status
gimplify_self_mod_expr (tree *expr_p, gimple_seq *pre_p, gimple_seq *post_p,
			bool want_value, tree arith_type)
{
  enum tree_code code;
  tree lhs, lvalue, rhs, t1;
  gimple_seq post = NULL, *orig_post_p = post_p;
  bool postfix;
  enum tree_code arith_code;
  enum gimplify_status ret;
  location_t loc = EXPR_LOCATION (*expr_p);

  code = TREE_CODE (*expr_p);

  gcc_assert (code == POSTINCREMENT_EXPR || code == POSTDECREMENT_EXPR
	      || code == PREINCREMENT_EXPR || code == PREDECREMENT_EXPR);

  /* Prefix or postfix?  */
  if (code == POSTINCREMENT_EXPR || code == POSTDECREMENT_EXPR)
    /* Faster to treat as prefix if result is not used.  */
    postfix = want_value;
  else
    postfix = false;

  /* For postfix, make sure the inner expression's post side effects
     are executed after side effects from this expression.  */
  if (postfix)
    post_p = &post;

  /* Add or subtract?  */
  if (code == PREINCREMENT_EXPR || code == POSTINCREMENT_EXPR)
    arith_code = PLUS_EXPR;
  else
    arith_code = MINUS_EXPR;

  /* Gimplify the LHS into a GIMPLE lvalue.  */
  lvalue = TREE_OPERAND (*expr_p, 0);
  ret = gimplify_expr (&lvalue, pre_p, post_p, is_gimple_lvalue, fb_lvalue);
  if (ret == GS_ERROR)
    return ret;

  /* Extract the operands to the arithmetic operation.  */
  lhs = lvalue;
  rhs = TREE_OPERAND (*expr_p, 1);

  /* For postfix operator, we evaluate the LHS to an rvalue and then use
     that as the result value and in the postqueue operation.  */
  if (postfix)
    {
      ret = gimplify_expr (&lhs, pre_p, post_p, is_gimple_val, fb_rvalue);
      if (ret == GS_ERROR)
	return ret;

      lhs = get_initialized_tmp_var (lhs, pre_p, NULL);
    }

  /* For POINTERs increment, use POINTER_PLUS_EXPR.  */
  if (POINTER_TYPE_P (TREE_TYPE (lhs)))
    {
      rhs = convert_to_ptrofftype_loc (loc, rhs);
      if (arith_code == MINUS_EXPR)
	rhs = fold_build1_loc (loc, NEGATE_EXPR, TREE_TYPE (rhs), rhs);
      t1 = fold_build2 (POINTER_PLUS_EXPR, TREE_TYPE (*expr_p), lhs, rhs);
    }
  else
    t1 = fold_convert (TREE_TYPE (*expr_p),
		       fold_build2 (arith_code, arith_type,
				    fold_convert (arith_type, lhs),
				    fold_convert (arith_type, rhs)));

  if (postfix)
    {
      gimplify_assign (lvalue, t1, pre_p);
      gimplify_seq_add_seq (orig_post_p, post);
      *expr_p = lhs;
      return GS_ALL_DONE;
    }
  else
    {
      *expr_p = build2 (MODIFY_EXPR, TREE_TYPE (lvalue), lvalue, t1);
      return GS_OK;
    }
}

/* If *EXPR_P has a variable sized type, wrap it in a WITH_SIZE_EXPR.  */

static void
maybe_with_size_expr (tree *expr_p)
{
  tree expr = *expr_p;
  tree type = TREE_TYPE (expr);
  tree size;

  /* If we've already wrapped this or the type is error_mark_node, we can't do
     anything.  */
  if (TREE_CODE (expr) == WITH_SIZE_EXPR
      || type == error_mark_node)
    return;

  /* If the size isn't known or is a constant, we have nothing to do.  */
  size = TYPE_SIZE_UNIT (type);
  if (!size || TREE_CODE (size) == INTEGER_CST)
    return;

  /* Otherwise, make a WITH_SIZE_EXPR.  */
  size = unshare_expr (size);
  size = SUBSTITUTE_PLACEHOLDER_IN_EXPR (size, expr);
  *expr_p = build2 (WITH_SIZE_EXPR, type, expr, size);
}

/* Helper for gimplify_call_expr.  Gimplify a single argument *ARG_P
   Store any side-effects in PRE_P.  CALL_LOCATION is the location of
   the CALL_EXPR.  */

enum gimplify_status
gimplify_arg (tree *arg_p, gimple_seq *pre_p, location_t call_location)
{
  bool (*test) (tree);
  fallback_t fb;

  /* In general, we allow lvalues for function arguments to avoid
     extra overhead of copying large aggregates out of even larger
     aggregates into temporaries only to copy the temporaries to
     the argument list.  Make optimizers happy by pulling out to
     temporaries those types that fit in registers.  */
  if (is_gimple_reg_type (TREE_TYPE (*arg_p)))
    test = is_gimple_val, fb = fb_rvalue;
  else
    {
      test = is_gimple_lvalue, fb = fb_either;
      /* Also strip a TARGET_EXPR that would force an extra copy.  */
      if (TREE_CODE (*arg_p) == TARGET_EXPR)
	{
	  tree init = TARGET_EXPR_INITIAL (*arg_p);
	  if (init
	      && !VOID_TYPE_P (TREE_TYPE (init)))
	    *arg_p = init;
	}
    }

  /* If this is a variable sized type, we must remember the size.  */
  maybe_with_size_expr (arg_p);

  /* FIXME diagnostics: This will mess up gcc.dg/Warray-bounds.c.  */
  /* Make sure arguments have the same location as the function call
     itself.  */
  protected_set_expr_location (*arg_p, call_location);

  /* There is a sequence point before a function call.  Side effects in
     the argument list must occur before the actual call. So, when
     gimplifying arguments, force gimplify_expr to use an internal
     post queue which is then appended to the end of PRE_P.  */
  return gimplify_expr (arg_p, pre_p, NULL, test, fb);
}

/* Don't fold inside offloading or taskreg regions: it can break code by
   adding decl references that weren't in the source.  We'll do it during
   omplower pass instead.  */

static bool
maybe_fold_stmt (gimple_stmt_iterator *gsi)
{
  struct gimplify_omp_ctx *ctx;
  for (ctx = gimplify_omp_ctxp; ctx; ctx = ctx->outer_context)
    if ((ctx->region_type & (ORT_TARGET | ORT_PARALLEL | ORT_TASK)) != 0)
      return false;
  return fold_stmt (gsi);
}

/* Gimplify the CALL_EXPR node *EXPR_P into the GIMPLE sequence PRE_P.
   WANT_VALUE is true if the result of the call is desired.  */

static enum gimplify_status
gimplify_call_expr (tree *expr_p, gimple_seq *pre_p, bool want_value)
{
  tree fndecl, parms, p, fnptrtype;
  enum gimplify_status ret;
  int i, nargs;
  gcall *call;
  bool builtin_va_start_p = false;
  location_t loc = EXPR_LOCATION (*expr_p);

  gcc_assert (TREE_CODE (*expr_p) == CALL_EXPR);

  /* For reliable diagnostics during inlining, it is necessary that
     every call_expr be annotated with file and line.  */
  if (! EXPR_HAS_LOCATION (*expr_p))
    SET_EXPR_LOCATION (*expr_p, input_location);

  /* Gimplify internal functions created in the FEs.  */
  if (CALL_EXPR_FN (*expr_p) == NULL_TREE)
    {
      if (want_value)
	return GS_ALL_DONE;

      nargs = call_expr_nargs (*expr_p);
      enum internal_fn ifn = CALL_EXPR_IFN (*expr_p);
      auto_vec<tree> vargs (nargs);

      for (i = 0; i < nargs; i++)
	{
	  gimplify_arg (&CALL_EXPR_ARG (*expr_p, i), pre_p,
			EXPR_LOCATION (*expr_p));
	  vargs.quick_push (CALL_EXPR_ARG (*expr_p, i));
	}
      gimple call = gimple_build_call_internal_vec (ifn, vargs);
      gimplify_seq_add_stmt (pre_p, call);
      return GS_ALL_DONE;
    }

  /* This may be a call to a builtin function.

     Builtin function calls may be transformed into different
     (and more efficient) builtin function calls under certain
     circumstances.  Unfortunately, gimplification can muck things
     up enough that the builtin expanders are not aware that certain
     transformations are still valid.

     So we attempt transformation/gimplification of the call before
     we gimplify the CALL_EXPR.  At this time we do not manage to
     transform all calls in the same manner as the expanders do, but
     we do transform most of them.  */
  fndecl = get_callee_fndecl (*expr_p);
  if (fndecl
      && DECL_BUILT_IN_CLASS (fndecl) == BUILT_IN_NORMAL)
    switch (DECL_FUNCTION_CODE (fndecl))
      {
      case BUILT_IN_VA_START:
        {
	  builtin_va_start_p = TRUE;
	  if (call_expr_nargs (*expr_p) < 2)
	    {
	      error ("too few arguments to function %<va_start%>");
	      *expr_p = build_empty_stmt (EXPR_LOCATION (*expr_p));
	      return GS_OK;
	    }

	  if (fold_builtin_next_arg (*expr_p, true))
	    {
	      *expr_p = build_empty_stmt (EXPR_LOCATION (*expr_p));
	      return GS_OK;
	    }
	  break;
	}
      case BUILT_IN_LINE:
	{
	  *expr_p = build_int_cst (TREE_TYPE (*expr_p),
				   LOCATION_LINE (EXPR_LOCATION (*expr_p)));
	  return GS_OK;
	}
      case BUILT_IN_FILE:
	{
	  const char *locfile = LOCATION_FILE (EXPR_LOCATION (*expr_p));
	  *expr_p = build_string_literal (strlen (locfile) + 1, locfile);
	  return GS_OK;
	}
      case BUILT_IN_FUNCTION:
	{
	  const char *function;
	  function = IDENTIFIER_POINTER (DECL_NAME (current_function_decl));
	  *expr_p = build_string_literal (strlen (function) + 1, function);
	  return GS_OK;
	}
      default:
        ;
      }
  if (fndecl && DECL_BUILT_IN (fndecl))
    {
      tree new_tree = fold_call_expr (input_location, *expr_p, !want_value);
      if (new_tree && new_tree != *expr_p)
	{
	  /* There was a transformation of this call which computes the
	     same value, but in a more efficient way.  Return and try
	     again.  */
	  *expr_p = new_tree;
	  return GS_OK;
	}
    }

  /* Remember the original function pointer type.  */
  fnptrtype = TREE_TYPE (CALL_EXPR_FN (*expr_p));

  /* There is a sequence point before the call, so any side effects in
     the calling expression must occur before the actual call.  Force
     gimplify_expr to use an internal post queue.  */
  ret = gimplify_expr (&CALL_EXPR_FN (*expr_p), pre_p, NULL,
		       is_gimple_call_addr, fb_rvalue);

  nargs = call_expr_nargs (*expr_p);

  /* Get argument types for verification.  */
  fndecl = get_callee_fndecl (*expr_p);
  parms = NULL_TREE;
  if (fndecl)
    parms = TYPE_ARG_TYPES (TREE_TYPE (fndecl));
  else
    parms = TYPE_ARG_TYPES (TREE_TYPE (fnptrtype));

  if (fndecl && DECL_ARGUMENTS (fndecl))
    p = DECL_ARGUMENTS (fndecl);
  else if (parms)
    p = parms;
  else
    p = NULL_TREE;
  for (i = 0; i < nargs && p; i++, p = TREE_CHAIN (p))
    ;

  /* If the last argument is __builtin_va_arg_pack () and it is not
     passed as a named argument, decrease the number of CALL_EXPR
     arguments and set instead the CALL_EXPR_VA_ARG_PACK flag.  */
  if (!p
      && i < nargs
      && TREE_CODE (CALL_EXPR_ARG (*expr_p, nargs - 1)) == CALL_EXPR)
    {
      tree last_arg = CALL_EXPR_ARG (*expr_p, nargs - 1);
      tree last_arg_fndecl = get_callee_fndecl (last_arg);

      if (last_arg_fndecl
	  && TREE_CODE (last_arg_fndecl) == FUNCTION_DECL
	  && DECL_BUILT_IN_CLASS (last_arg_fndecl) == BUILT_IN_NORMAL
	  && DECL_FUNCTION_CODE (last_arg_fndecl) == BUILT_IN_VA_ARG_PACK)
	{
	  tree call = *expr_p;

	  --nargs;
	  *expr_p = build_call_array_loc (loc, TREE_TYPE (call),
					  CALL_EXPR_FN (call),
					  nargs, CALL_EXPR_ARGP (call));

	  /* Copy all CALL_EXPR flags, location and block, except
	     CALL_EXPR_VA_ARG_PACK flag.  */
	  CALL_EXPR_STATIC_CHAIN (*expr_p) = CALL_EXPR_STATIC_CHAIN (call);
	  CALL_EXPR_TAILCALL (*expr_p) = CALL_EXPR_TAILCALL (call);
	  CALL_EXPR_RETURN_SLOT_OPT (*expr_p)
	    = CALL_EXPR_RETURN_SLOT_OPT (call);
	  CALL_FROM_THUNK_P (*expr_p) = CALL_FROM_THUNK_P (call);
	  SET_EXPR_LOCATION (*expr_p, EXPR_LOCATION (call));

	  /* Set CALL_EXPR_VA_ARG_PACK.  */
	  CALL_EXPR_VA_ARG_PACK (*expr_p) = 1;
	}
    }

  /* Gimplify the function arguments.  */
  if (nargs > 0)
    {
      for (i = (PUSH_ARGS_REVERSED ? nargs - 1 : 0);
           PUSH_ARGS_REVERSED ? i >= 0 : i < nargs;
           PUSH_ARGS_REVERSED ? i-- : i++)
        {
          enum gimplify_status t;

          /* Avoid gimplifying the second argument to va_start, which needs to
             be the plain PARM_DECL.  */
          if ((i != 1) || !builtin_va_start_p)
            {
              t = gimplify_arg (&CALL_EXPR_ARG (*expr_p, i), pre_p,
				EXPR_LOCATION (*expr_p));

              if (t == GS_ERROR)
                ret = GS_ERROR;
            }
        }
    }

  /* Gimplify the static chain.  */
  if (CALL_EXPR_STATIC_CHAIN (*expr_p))
    {
      if (fndecl && !DECL_STATIC_CHAIN (fndecl))
	CALL_EXPR_STATIC_CHAIN (*expr_p) = NULL;
      else
	{
	  enum gimplify_status t;
	  t = gimplify_arg (&CALL_EXPR_STATIC_CHAIN (*expr_p), pre_p,
			    EXPR_LOCATION (*expr_p));
	  if (t == GS_ERROR)
	    ret = GS_ERROR;
	}
    }

  /* Verify the function result.  */
  if (want_value && fndecl
      && VOID_TYPE_P (TREE_TYPE (TREE_TYPE (fnptrtype))))
    {
      error_at (loc, "using result of function returning %<void%>");
      ret = GS_ERROR;
    }

  /* Try this again in case gimplification exposed something.  */
  if (ret != GS_ERROR)
    {
      tree new_tree = fold_call_expr (input_location, *expr_p, !want_value);

      if (new_tree && new_tree != *expr_p)
	{
	  /* There was a transformation of this call which computes the
	     same value, but in a more efficient way.  Return and try
	     again.  */
	  *expr_p = new_tree;
	  return GS_OK;
	}
    }
  else
    {
      *expr_p = error_mark_node;
      return GS_ERROR;
    }

  /* If the function is "const" or "pure", then clear TREE_SIDE_EFFECTS on its
     decl.  This allows us to eliminate redundant or useless
     calls to "const" functions.  */
  if (TREE_CODE (*expr_p) == CALL_EXPR)
    {
      int flags = call_expr_flags (*expr_p);
      if (flags & (ECF_CONST | ECF_PURE)
	  /* An infinite loop is considered a side effect.  */
	  && !(flags & (ECF_LOOPING_CONST_OR_PURE)))
	TREE_SIDE_EFFECTS (*expr_p) = 0;
    }

  /* If the value is not needed by the caller, emit a new GIMPLE_CALL
     and clear *EXPR_P.  Otherwise, leave *EXPR_P in its gimplified
     form and delegate the creation of a GIMPLE_CALL to
     gimplify_modify_expr.  This is always possible because when
     WANT_VALUE is true, the caller wants the result of this call into
     a temporary, which means that we will emit an INIT_EXPR in
     internal_get_tmp_var which will then be handled by
     gimplify_modify_expr.  */
  if (!want_value)
    {
      /* The CALL_EXPR in *EXPR_P is already in GIMPLE form, so all we
	 have to do is replicate it as a GIMPLE_CALL tuple.  */
      gimple_stmt_iterator gsi;
      call = gimple_build_call_from_tree (*expr_p);
      gimple_call_set_fntype (call, TREE_TYPE (fnptrtype));
      notice_special_calls (call);
      gimplify_seq_add_stmt (pre_p, call);
      gsi = gsi_last (*pre_p);
      maybe_fold_stmt (&gsi);
      *expr_p = NULL_TREE;
    }
  else
    /* Remember the original function type.  */
    CALL_EXPR_FN (*expr_p) = build1 (NOP_EXPR, fnptrtype,
				     CALL_EXPR_FN (*expr_p));

  return ret;
}

/* Handle shortcut semantics in the predicate operand of a COND_EXPR by
   rewriting it into multiple COND_EXPRs, and possibly GOTO_EXPRs.

   TRUE_LABEL_P and FALSE_LABEL_P point to the labels to jump to if the
   condition is true or false, respectively.  If null, we should generate
   our own to skip over the evaluation of this specific expression.

   LOCUS is the source location of the COND_EXPR.

   This function is the tree equivalent of do_jump.

   shortcut_cond_r should only be called by shortcut_cond_expr.  */

static tree
shortcut_cond_r (tree pred, tree *true_label_p, tree *false_label_p,
		 location_t locus)
{
  tree local_label = NULL_TREE;
  tree t, expr = NULL;

  /* OK, it's not a simple case; we need to pull apart the COND_EXPR to
     retain the shortcut semantics.  Just insert the gotos here;
     shortcut_cond_expr will append the real blocks later.  */
  if (TREE_CODE (pred) == TRUTH_ANDIF_EXPR)
    {
      location_t new_locus;

      /* Turn if (a && b) into

	 if (a); else goto no;
	 if (b) goto yes; else goto no;
	 (no:) */

      if (false_label_p == NULL)
	false_label_p = &local_label;

      /* Keep the original source location on the first 'if'.  */
      t = shortcut_cond_r (TREE_OPERAND (pred, 0), NULL, false_label_p, locus);
      append_to_statement_list (t, &expr);

      /* Set the source location of the && on the second 'if'.  */
      new_locus = EXPR_HAS_LOCATION (pred) ? EXPR_LOCATION (pred) : locus;
      t = shortcut_cond_r (TREE_OPERAND (pred, 1), true_label_p, false_label_p,
			   new_locus);
      append_to_statement_list (t, &expr);
    }
  else if (TREE_CODE (pred) == TRUTH_ORIF_EXPR)
    {
      location_t new_locus;

      /* Turn if (a || b) into

	 if (a) goto yes;
	 if (b) goto yes; else goto no;
	 (yes:) */

      if (true_label_p == NULL)
	true_label_p = &local_label;

      /* Keep the original source location on the first 'if'.  */
      t = shortcut_cond_r (TREE_OPERAND (pred, 0), true_label_p, NULL, locus);
      append_to_statement_list (t, &expr);

      /* Set the source location of the || on the second 'if'.  */
      new_locus = EXPR_HAS_LOCATION (pred) ? EXPR_LOCATION (pred) : locus;
      t = shortcut_cond_r (TREE_OPERAND (pred, 1), true_label_p, false_label_p,
			   new_locus);
      append_to_statement_list (t, &expr);
    }
  else if (TREE_CODE (pred) == COND_EXPR
	   && !VOID_TYPE_P (TREE_TYPE (TREE_OPERAND (pred, 1)))
	   && !VOID_TYPE_P (TREE_TYPE (TREE_OPERAND (pred, 2))))
    {
      location_t new_locus;

      /* As long as we're messing with gotos, turn if (a ? b : c) into
	 if (a)
	   if (b) goto yes; else goto no;
	 else
	   if (c) goto yes; else goto no;

	 Don't do this if one of the arms has void type, which can happen
	 in C++ when the arm is throw.  */

      /* Keep the original source location on the first 'if'.  Set the source
	 location of the ? on the second 'if'.  */
      new_locus = EXPR_HAS_LOCATION (pred) ? EXPR_LOCATION (pred) : locus;
      expr = build3 (COND_EXPR, void_type_node, TREE_OPERAND (pred, 0),
		     shortcut_cond_r (TREE_OPERAND (pred, 1), true_label_p,
				      false_label_p, locus),
		     shortcut_cond_r (TREE_OPERAND (pred, 2), true_label_p,
				      false_label_p, new_locus));
    }
  else
    {
      expr = build3 (COND_EXPR, void_type_node, pred,
		     build_and_jump (true_label_p),
		     build_and_jump (false_label_p));
      SET_EXPR_LOCATION (expr, locus);
    }

  if (local_label)
    {
      t = build1 (LABEL_EXPR, void_type_node, local_label);
      append_to_statement_list (t, &expr);
    }

  return expr;
}

/* Given a conditional expression EXPR with short-circuit boolean
   predicates using TRUTH_ANDIF_EXPR or TRUTH_ORIF_EXPR, break the
   predicate apart into the equivalent sequence of conditionals.  */

static tree
shortcut_cond_expr (tree expr)
{
  tree pred = TREE_OPERAND (expr, 0);
  tree then_ = TREE_OPERAND (expr, 1);
  tree else_ = TREE_OPERAND (expr, 2);
  tree true_label, false_label, end_label, t;
  tree *true_label_p;
  tree *false_label_p;
  bool emit_end, emit_false, jump_over_else;
  bool then_se = then_ && TREE_SIDE_EFFECTS (then_);
  bool else_se = else_ && TREE_SIDE_EFFECTS (else_);

  /* First do simple transformations.  */
  if (!else_se)
    {
      /* If there is no 'else', turn
	   if (a && b) then c
	 into
	   if (a) if (b) then c.  */
      while (TREE_CODE (pred) == TRUTH_ANDIF_EXPR)
	{
	  /* Keep the original source location on the first 'if'.  */
	  location_t locus = EXPR_LOC_OR_LOC (expr, input_location);
	  TREE_OPERAND (expr, 0) = TREE_OPERAND (pred, 1);
	  /* Set the source location of the && on the second 'if'.  */
	  if (EXPR_HAS_LOCATION (pred))
	    SET_EXPR_LOCATION (expr, EXPR_LOCATION (pred));
	  then_ = shortcut_cond_expr (expr);
	  then_se = then_ && TREE_SIDE_EFFECTS (then_);
	  pred = TREE_OPERAND (pred, 0);
	  expr = build3 (COND_EXPR, void_type_node, pred, then_, NULL_TREE);
	  SET_EXPR_LOCATION (expr, locus);
	}
    }

  if (!then_se)
    {
      /* If there is no 'then', turn
	   if (a || b); else d
	 into
	   if (a); else if (b); else d.  */
      while (TREE_CODE (pred) == TRUTH_ORIF_EXPR)
	{
	  /* Keep the original source location on the first 'if'.  */
	  location_t locus = EXPR_LOC_OR_LOC (expr, input_location);
	  TREE_OPERAND (expr, 0) = TREE_OPERAND (pred, 1);
	  /* Set the source location of the || on the second 'if'.  */
	  if (EXPR_HAS_LOCATION (pred))
	    SET_EXPR_LOCATION (expr, EXPR_LOCATION (pred));
	  else_ = shortcut_cond_expr (expr);
	  else_se = else_ && TREE_SIDE_EFFECTS (else_);
	  pred = TREE_OPERAND (pred, 0);
	  expr = build3 (COND_EXPR, void_type_node, pred, NULL_TREE, else_);
	  SET_EXPR_LOCATION (expr, locus);
	}
    }

  /* If we're done, great.  */
  if (TREE_CODE (pred) != TRUTH_ANDIF_EXPR
      && TREE_CODE (pred) != TRUTH_ORIF_EXPR)
    return expr;

  /* Otherwise we need to mess with gotos.  Change
       if (a) c; else d;
     to
       if (a); else goto no;
       c; goto end;
       no: d; end:
     and recursively gimplify the condition.  */

  true_label = false_label = end_label = NULL_TREE;

  /* If our arms just jump somewhere, hijack those labels so we don't
     generate jumps to jumps.  */

  if (then_
      && TREE_CODE (then_) == GOTO_EXPR
      && TREE_CODE (GOTO_DESTINATION (then_)) == LABEL_DECL)
    {
      true_label = GOTO_DESTINATION (then_);
      then_ = NULL;
      then_se = false;
    }

  if (else_
      && TREE_CODE (else_) == GOTO_EXPR
      && TREE_CODE (GOTO_DESTINATION (else_)) == LABEL_DECL)
    {
      false_label = GOTO_DESTINATION (else_);
      else_ = NULL;
      else_se = false;
    }

  /* If we aren't hijacking a label for the 'then' branch, it falls through.  */
  if (true_label)
    true_label_p = &true_label;
  else
    true_label_p = NULL;

  /* The 'else' branch also needs a label if it contains interesting code.  */
  if (false_label || else_se)
    false_label_p = &false_label;
  else
    false_label_p = NULL;

  /* If there was nothing else in our arms, just forward the label(s).  */
  if (!then_se && !else_se)
    return shortcut_cond_r (pred, true_label_p, false_label_p,
			    EXPR_LOC_OR_LOC (expr, input_location));

  /* If our last subexpression already has a terminal label, reuse it.  */
  if (else_se)
    t = expr_last (else_);
  else if (then_se)
    t = expr_last (then_);
  else
    t = NULL;
  if (t && TREE_CODE (t) == LABEL_EXPR)
    end_label = LABEL_EXPR_LABEL (t);

  /* If we don't care about jumping to the 'else' branch, jump to the end
     if the condition is false.  */
  if (!false_label_p)
    false_label_p = &end_label;

  /* We only want to emit these labels if we aren't hijacking them.  */
  emit_end = (end_label == NULL_TREE);
  emit_false = (false_label == NULL_TREE);

  /* We only emit the jump over the else clause if we have to--if the
     then clause may fall through.  Otherwise we can wind up with a
     useless jump and a useless label at the end of gimplified code,
     which will cause us to think that this conditional as a whole
     falls through even if it doesn't.  If we then inline a function
     which ends with such a condition, that can cause us to issue an
     inappropriate warning about control reaching the end of a
     non-void function.  */
  jump_over_else = block_may_fallthru (then_);

  pred = shortcut_cond_r (pred, true_label_p, false_label_p,
			  EXPR_LOC_OR_LOC (expr, input_location));

  expr = NULL;
  append_to_statement_list (pred, &expr);

  append_to_statement_list (then_, &expr);
  if (else_se)
    {
      if (jump_over_else)
	{
	  tree last = expr_last (expr);
	  t = build_and_jump (&end_label);
	  if (EXPR_HAS_LOCATION (last))
	    SET_EXPR_LOCATION (t, EXPR_LOCATION (last));
	  append_to_statement_list (t, &expr);
	}
      if (emit_false)
	{
	  t = build1 (LABEL_EXPR, void_type_node, false_label);
	  append_to_statement_list (t, &expr);
	}
      append_to_statement_list (else_, &expr);
    }
  if (emit_end && end_label)
    {
      t = build1 (LABEL_EXPR, void_type_node, end_label);
      append_to_statement_list (t, &expr);
    }

  return expr;
}

/* EXPR is used in a boolean context; make sure it has BOOLEAN_TYPE.  */

tree
gimple_boolify (tree expr)
{
  tree type = TREE_TYPE (expr);
  location_t loc = EXPR_LOCATION (expr);

  if (TREE_CODE (expr) == NE_EXPR
      && TREE_CODE (TREE_OPERAND (expr, 0)) == CALL_EXPR
      && integer_zerop (TREE_OPERAND (expr, 1)))
    {
      tree call = TREE_OPERAND (expr, 0);
      tree fn = get_callee_fndecl (call);

      /* For __builtin_expect ((long) (x), y) recurse into x as well
	 if x is truth_value_p.  */
      if (fn
	  && DECL_BUILT_IN_CLASS (fn) == BUILT_IN_NORMAL
	  && DECL_FUNCTION_CODE (fn) == BUILT_IN_EXPECT
	  && call_expr_nargs (call) == 2)
	{
	  tree arg = CALL_EXPR_ARG (call, 0);
	  if (arg)
	    {
	      if (TREE_CODE (arg) == NOP_EXPR
		  && TREE_TYPE (arg) == TREE_TYPE (call))
		arg = TREE_OPERAND (arg, 0);
	      if (truth_value_p (TREE_CODE (arg)))
		{
		  arg = gimple_boolify (arg);
		  CALL_EXPR_ARG (call, 0)
		    = fold_convert_loc (loc, TREE_TYPE (call), arg);
		}
	    }
	}
    }

  switch (TREE_CODE (expr))
    {
    case TRUTH_AND_EXPR:
    case TRUTH_OR_EXPR:
    case TRUTH_XOR_EXPR:
    case TRUTH_ANDIF_EXPR:
    case TRUTH_ORIF_EXPR:
      /* Also boolify the arguments of truth exprs.  */
      TREE_OPERAND (expr, 1) = gimple_boolify (TREE_OPERAND (expr, 1));
      /* FALLTHRU */

    case TRUTH_NOT_EXPR:
      TREE_OPERAND (expr, 0) = gimple_boolify (TREE_OPERAND (expr, 0));

      /* These expressions always produce boolean results.  */
      if (TREE_CODE (type) != BOOLEAN_TYPE)
	TREE_TYPE (expr) = boolean_type_node;
      return expr;

    case ANNOTATE_EXPR:
      switch ((enum annot_expr_kind) TREE_INT_CST_LOW (TREE_OPERAND (expr, 1)))
	{
	case annot_expr_ivdep_kind:
	case annot_expr_no_vector_kind:
	case annot_expr_vector_kind:
	  TREE_OPERAND (expr, 0) = gimple_boolify (TREE_OPERAND (expr, 0));
	  if (TREE_CODE (type) != BOOLEAN_TYPE)
	    TREE_TYPE (expr) = boolean_type_node;
	  return expr;
	default:
	  gcc_unreachable ();
	}

    default:
      if (COMPARISON_CLASS_P (expr))
	{
	  /* There expressions always prduce boolean results.  */
	  if (TREE_CODE (type) != BOOLEAN_TYPE)
	    TREE_TYPE (expr) = boolean_type_node;
	  return expr;
	}
      /* Other expressions that get here must have boolean values, but
	 might need to be converted to the appropriate mode.  */
      if (TREE_CODE (type) == BOOLEAN_TYPE)
	return expr;
      return fold_convert_loc (loc, boolean_type_node, expr);
    }
}

/* Given a conditional expression *EXPR_P without side effects, gimplify
   its operands.  New statements are inserted to PRE_P.  */

static enum gimplify_status
gimplify_pure_cond_expr (tree *expr_p, gimple_seq *pre_p)
{
  tree expr = *expr_p, cond;
  enum gimplify_status ret, tret;
  enum tree_code code;

  cond = gimple_boolify (COND_EXPR_COND (expr));

  /* We need to handle && and || specially, as their gimplification
     creates pure cond_expr, thus leading to an infinite cycle otherwise.  */
  code = TREE_CODE (cond);
  if (code == TRUTH_ANDIF_EXPR)
    TREE_SET_CODE (cond, TRUTH_AND_EXPR);
  else if (code == TRUTH_ORIF_EXPR)
    TREE_SET_CODE (cond, TRUTH_OR_EXPR);
  ret = gimplify_expr (&cond, pre_p, NULL, is_gimple_condexpr, fb_rvalue);
  COND_EXPR_COND (*expr_p) = cond;

  tret = gimplify_expr (&COND_EXPR_THEN (expr), pre_p, NULL,
				   is_gimple_val, fb_rvalue);
  ret = MIN (ret, tret);
  tret = gimplify_expr (&COND_EXPR_ELSE (expr), pre_p, NULL,
				   is_gimple_val, fb_rvalue);

  return MIN (ret, tret);
}

/* Return true if evaluating EXPR could trap.
   EXPR is GENERIC, while tree_could_trap_p can be called
   only on GIMPLE.  */

static bool
generic_expr_could_trap_p (tree expr)
{
  unsigned i, n;

  if (!expr || is_gimple_val (expr))
    return false;

  if (!EXPR_P (expr) || tree_could_trap_p (expr))
    return true;

  n = TREE_OPERAND_LENGTH (expr);
  for (i = 0; i < n; i++)
    if (generic_expr_could_trap_p (TREE_OPERAND (expr, i)))
      return true;

  return false;
}

/*  Convert the conditional expression pointed to by EXPR_P '(p) ? a : b;'
    into

    if (p)			if (p)
      t1 = a;			  a;
    else		or	else
      t1 = b;			  b;
    t1;

    The second form is used when *EXPR_P is of type void.

    PRE_P points to the list where side effects that must happen before
      *EXPR_P should be stored.  */

static enum gimplify_status
gimplify_cond_expr (tree *expr_p, gimple_seq *pre_p, fallback_t fallback)
{
  tree expr = *expr_p;
  tree type = TREE_TYPE (expr);
  location_t loc = EXPR_LOCATION (expr);
  tree tmp, arm1, arm2;
  enum gimplify_status ret;
  tree label_true, label_false, label_cont;
  bool have_then_clause_p, have_else_clause_p;
  gcond *cond_stmt;
  enum tree_code pred_code;
  gimple_seq seq = NULL;

  /* If this COND_EXPR has a value, copy the values into a temporary within
     the arms.  */
  if (!VOID_TYPE_P (type))
    {
      tree then_ = TREE_OPERAND (expr, 1), else_ = TREE_OPERAND (expr, 2);
      tree result;

      /* If either an rvalue is ok or we do not require an lvalue, create the
	 temporary.  But we cannot do that if the type is addressable.  */
      if (((fallback & fb_rvalue) || !(fallback & fb_lvalue))
	  && !TREE_ADDRESSABLE (type))
	{
	  if (gimplify_ctxp->allow_rhs_cond_expr
	      /* If either branch has side effects or could trap, it can't be
		 evaluated unconditionally.  */
	      && !TREE_SIDE_EFFECTS (then_)
	      && !generic_expr_could_trap_p (then_)
	      && !TREE_SIDE_EFFECTS (else_)
	      && !generic_expr_could_trap_p (else_))
	    return gimplify_pure_cond_expr (expr_p, pre_p);

	  tmp = create_tmp_var (type, "iftmp");
	  result = tmp;
	}

      /* Otherwise, only create and copy references to the values.  */
      else
	{
	  type = build_pointer_type (type);

	  if (!VOID_TYPE_P (TREE_TYPE (then_)))
	    then_ = build_fold_addr_expr_loc (loc, then_);

	  if (!VOID_TYPE_P (TREE_TYPE (else_)))
	    else_ = build_fold_addr_expr_loc (loc, else_);
 
	  expr
	    = build3 (COND_EXPR, type, TREE_OPERAND (expr, 0), then_, else_);

	  tmp = create_tmp_var (type, "iftmp");
	  result = build_simple_mem_ref_loc (loc, tmp);
	}

      /* Build the new then clause, `tmp = then_;'.  But don't build the
	 assignment if the value is void; in C++ it can be if it's a throw.  */
      if (!VOID_TYPE_P (TREE_TYPE (then_)))
	TREE_OPERAND (expr, 1) = build2 (MODIFY_EXPR, type, tmp, then_);

      /* Similarly, build the new else clause, `tmp = else_;'.  */
      if (!VOID_TYPE_P (TREE_TYPE (else_)))
	TREE_OPERAND (expr, 2) = build2 (MODIFY_EXPR, type, tmp, else_);

      TREE_TYPE (expr) = void_type_node;
      recalculate_side_effects (expr);

      /* Move the COND_EXPR to the prequeue.  */
      gimplify_stmt (&expr, pre_p);

      *expr_p = result;
      return GS_ALL_DONE;
    }

  /* Remove any COMPOUND_EXPR so the following cases will be caught.  */
  STRIP_TYPE_NOPS (TREE_OPERAND (expr, 0));
  if (TREE_CODE (TREE_OPERAND (expr, 0)) == COMPOUND_EXPR)
    gimplify_compound_expr (&TREE_OPERAND (expr, 0), pre_p, true);

  /* Make sure the condition has BOOLEAN_TYPE.  */
  TREE_OPERAND (expr, 0) = gimple_boolify (TREE_OPERAND (expr, 0));

  /* Break apart && and || conditions.  */
  if (TREE_CODE (TREE_OPERAND (expr, 0)) == TRUTH_ANDIF_EXPR
      || TREE_CODE (TREE_OPERAND (expr, 0)) == TRUTH_ORIF_EXPR)
    {
      expr = shortcut_cond_expr (expr);

      if (expr != *expr_p)
	{
	  *expr_p = expr;

	  /* We can't rely on gimplify_expr to re-gimplify the expanded
	     form properly, as cleanups might cause the target labels to be
	     wrapped in a TRY_FINALLY_EXPR.  To prevent that, we need to
	     set up a conditional context.  */
	  gimple_push_condition ();
	  gimplify_stmt (expr_p, &seq);
	  gimple_pop_condition (pre_p);
	  gimple_seq_add_seq (pre_p, seq);

	  return GS_ALL_DONE;
	}
    }

  /* Now do the normal gimplification.  */

  /* Gimplify condition.  */
  ret = gimplify_expr (&TREE_OPERAND (expr, 0), pre_p, NULL, is_gimple_condexpr,
		       fb_rvalue);
  if (ret == GS_ERROR)
    return GS_ERROR;
  gcc_assert (TREE_OPERAND (expr, 0) != NULL_TREE);

  gimple_push_condition ();

  have_then_clause_p = have_else_clause_p = false;
  if (TREE_OPERAND (expr, 1) != NULL
      && TREE_CODE (TREE_OPERAND (expr, 1)) == GOTO_EXPR
      && TREE_CODE (GOTO_DESTINATION (TREE_OPERAND (expr, 1))) == LABEL_DECL
      && (DECL_CONTEXT (GOTO_DESTINATION (TREE_OPERAND (expr, 1)))
	  == current_function_decl)
      /* For -O0 avoid this optimization if the COND_EXPR and GOTO_EXPR
	 have different locations, otherwise we end up with incorrect
	 location information on the branches.  */
      && (optimize
	  || !EXPR_HAS_LOCATION (expr)
	  || !EXPR_HAS_LOCATION (TREE_OPERAND (expr, 1))
	  || EXPR_LOCATION (expr) == EXPR_LOCATION (TREE_OPERAND (expr, 1))))
    {
      label_true = GOTO_DESTINATION (TREE_OPERAND (expr, 1));
      have_then_clause_p = true;
    }
  else
    label_true = create_artificial_label (UNKNOWN_LOCATION);
  if (TREE_OPERAND (expr, 2) != NULL
      && TREE_CODE (TREE_OPERAND (expr, 2)) == GOTO_EXPR
      && TREE_CODE (GOTO_DESTINATION (TREE_OPERAND (expr, 2))) == LABEL_DECL
      && (DECL_CONTEXT (GOTO_DESTINATION (TREE_OPERAND (expr, 2)))
	  == current_function_decl)
      /* For -O0 avoid this optimization if the COND_EXPR and GOTO_EXPR
	 have different locations, otherwise we end up with incorrect
	 location information on the branches.  */
      && (optimize
	  || !EXPR_HAS_LOCATION (expr)
	  || !EXPR_HAS_LOCATION (TREE_OPERAND (expr, 2))
	  || EXPR_LOCATION (expr) == EXPR_LOCATION (TREE_OPERAND (expr, 2))))
    {
      label_false = GOTO_DESTINATION (TREE_OPERAND (expr, 2));
      have_else_clause_p = true;
    }
  else
    label_false = create_artificial_label (UNKNOWN_LOCATION);

  gimple_cond_get_ops_from_tree (COND_EXPR_COND (expr), &pred_code, &arm1,
				 &arm2);

  cond_stmt = gimple_build_cond (pred_code, arm1, arm2, label_true,
                                   label_false);

  gimplify_seq_add_stmt (&seq, cond_stmt);
  label_cont = NULL_TREE;
  if (!have_then_clause_p)
    {
      /* For if (...) {} else { code; } put label_true after
	 the else block.  */
      if (TREE_OPERAND (expr, 1) == NULL_TREE
	  && !have_else_clause_p
	  && TREE_OPERAND (expr, 2) != NULL_TREE)
	label_cont = label_true;
      else
	{
	  gimplify_seq_add_stmt (&seq, gimple_build_label (label_true));
	  have_then_clause_p = gimplify_stmt (&TREE_OPERAND (expr, 1), &seq);
	  /* For if (...) { code; } else {} or
	     if (...) { code; } else goto label; or
	     if (...) { code; return; } else { ... }
	     label_cont isn't needed.  */
	  if (!have_else_clause_p
	      && TREE_OPERAND (expr, 2) != NULL_TREE
	      && gimple_seq_may_fallthru (seq))
	    {
	      gimple g;
	      label_cont = create_artificial_label (UNKNOWN_LOCATION);

	      g = gimple_build_goto (label_cont);

	      /* GIMPLE_COND's are very low level; they have embedded
		 gotos.  This particular embedded goto should not be marked
		 with the location of the original COND_EXPR, as it would
		 correspond to the COND_EXPR's condition, not the ELSE or the
		 THEN arms.  To avoid marking it with the wrong location, flag
		 it as "no location".  */
	      gimple_set_do_not_emit_location (g);

	      gimplify_seq_add_stmt (&seq, g);
	    }
	}
    }
  if (!have_else_clause_p)
    {
      gimplify_seq_add_stmt (&seq, gimple_build_label (label_false));
      have_else_clause_p = gimplify_stmt (&TREE_OPERAND (expr, 2), &seq);
    }
  if (label_cont)
    gimplify_seq_add_stmt (&seq, gimple_build_label (label_cont));

  gimple_pop_condition (pre_p);
  gimple_seq_add_seq (pre_p, seq);

  if (ret == GS_ERROR)
    ; /* Do nothing.  */
  else if (have_then_clause_p || have_else_clause_p)
    ret = GS_ALL_DONE;
  else
    {
      /* Both arms are empty; replace the COND_EXPR with its predicate.  */
      expr = TREE_OPERAND (expr, 0);
      gimplify_stmt (&expr, pre_p);
    }

  *expr_p = NULL;
  return ret;
}

/* Prepare the node pointed to by EXPR_P, an is_gimple_addressable expression,
   to be marked addressable.

   We cannot rely on such an expression being directly markable if a temporary
   has been created by the gimplification.  In this case, we create another
   temporary and initialize it with a copy, which will become a store after we
   mark it addressable.  This can happen if the front-end passed us something
   that it could not mark addressable yet, like a Fortran pass-by-reference
   parameter (int) floatvar.  */

static void
prepare_gimple_addressable (tree *expr_p, gimple_seq *seq_p)
{
  while (handled_component_p (*expr_p))
    expr_p = &TREE_OPERAND (*expr_p, 0);
  if (is_gimple_reg (*expr_p))
    {
      tree var = get_initialized_tmp_var (*expr_p, seq_p, NULL);
      DECL_GIMPLE_REG_P (var) = 0;
      *expr_p = var;
    }
}

/* A subroutine of gimplify_modify_expr.  Replace a MODIFY_EXPR with
   a call to __builtin_memcpy.  */

static enum gimplify_status
gimplify_modify_expr_to_memcpy (tree *expr_p, tree size, bool want_value,
    				gimple_seq *seq_p)
{
  tree t, to, to_ptr, from, from_ptr;
  gcall *gs;
  location_t loc = EXPR_LOCATION (*expr_p);

  to = TREE_OPERAND (*expr_p, 0);
  from = TREE_OPERAND (*expr_p, 1);

  /* Mark the RHS addressable.  Beware that it may not be possible to do so
     directly if a temporary has been created by the gimplification.  */
  prepare_gimple_addressable (&from, seq_p);

  mark_addressable (from);
  from_ptr = build_fold_addr_expr_loc (loc, from);
  gimplify_arg (&from_ptr, seq_p, loc);

  mark_addressable (to);
  to_ptr = build_fold_addr_expr_loc (loc, to);
  gimplify_arg (&to_ptr, seq_p, loc);

  t = builtin_decl_implicit (BUILT_IN_MEMCPY);

  gs = gimple_build_call (t, 3, to_ptr, from_ptr, size);

  if (want_value)
    {
      /* tmp = memcpy() */
      t = create_tmp_var (TREE_TYPE (to_ptr));
      gimple_call_set_lhs (gs, t);
      gimplify_seq_add_stmt (seq_p, gs);

      *expr_p = build_simple_mem_ref (t);
      return GS_ALL_DONE;
    }

  gimplify_seq_add_stmt (seq_p, gs);
  *expr_p = NULL;
  return GS_ALL_DONE;
}

/* A subroutine of gimplify_modify_expr.  Replace a MODIFY_EXPR with
   a call to __builtin_memset.  In this case we know that the RHS is
   a CONSTRUCTOR with an empty element list.  */

static enum gimplify_status
gimplify_modify_expr_to_memset (tree *expr_p, tree size, bool want_value,
    				gimple_seq *seq_p)
{
  tree t, from, to, to_ptr;
  gcall *gs;
  location_t loc = EXPR_LOCATION (*expr_p);

  /* Assert our assumptions, to abort instead of producing wrong code
     silently if they are not met.  Beware that the RHS CONSTRUCTOR might
     not be immediately exposed.  */
  from = TREE_OPERAND (*expr_p, 1);
  if (TREE_CODE (from) == WITH_SIZE_EXPR)
    from = TREE_OPERAND (from, 0);

  gcc_assert (TREE_CODE (from) == CONSTRUCTOR
	      && vec_safe_is_empty (CONSTRUCTOR_ELTS (from)));

  /* Now proceed.  */
  to = TREE_OPERAND (*expr_p, 0);

  to_ptr = build_fold_addr_expr_loc (loc, to);
  gimplify_arg (&to_ptr, seq_p, loc);
  t = builtin_decl_implicit (BUILT_IN_MEMSET);

  gs = gimple_build_call (t, 3, to_ptr, integer_zero_node, size);

  if (want_value)
    {
      /* tmp = memset() */
      t = create_tmp_var (TREE_TYPE (to_ptr));
      gimple_call_set_lhs (gs, t);
      gimplify_seq_add_stmt (seq_p, gs);

      *expr_p = build1 (INDIRECT_REF, TREE_TYPE (to), t);
      return GS_ALL_DONE;
    }

  gimplify_seq_add_stmt (seq_p, gs);
  *expr_p = NULL;
  return GS_ALL_DONE;
}

/* A subroutine of gimplify_init_ctor_preeval.  Called via walk_tree,
   determine, cautiously, if a CONSTRUCTOR overlaps the lhs of an
   assignment.  Return non-null if we detect a potential overlap.  */

struct gimplify_init_ctor_preeval_data
{
  /* The base decl of the lhs object.  May be NULL, in which case we
     have to assume the lhs is indirect.  */
  tree lhs_base_decl;

  /* The alias set of the lhs object.  */
  alias_set_type lhs_alias_set;
};

static tree
gimplify_init_ctor_preeval_1 (tree *tp, int *walk_subtrees, void *xdata)
{
  struct gimplify_init_ctor_preeval_data *data
    = (struct gimplify_init_ctor_preeval_data *) xdata;
  tree t = *tp;

  /* If we find the base object, obviously we have overlap.  */
  if (data->lhs_base_decl == t)
    return t;

  /* If the constructor component is indirect, determine if we have a
     potential overlap with the lhs.  The only bits of information we
     have to go on at this point are addressability and alias sets.  */
  if ((INDIRECT_REF_P (t)
       || TREE_CODE (t) == MEM_REF)
      && (!data->lhs_base_decl || TREE_ADDRESSABLE (data->lhs_base_decl))
      && alias_sets_conflict_p (data->lhs_alias_set, get_alias_set (t)))
    return t;

  /* If the constructor component is a call, determine if it can hide a
     potential overlap with the lhs through an INDIRECT_REF like above.
     ??? Ugh - this is completely broken.  In fact this whole analysis
     doesn't look conservative.  */
  if (TREE_CODE (t) == CALL_EXPR)
    {
      tree type, fntype = TREE_TYPE (TREE_TYPE (CALL_EXPR_FN (t)));

      for (type = TYPE_ARG_TYPES (fntype); type; type = TREE_CHAIN (type))
	if (POINTER_TYPE_P (TREE_VALUE (type))
	    && (!data->lhs_base_decl || TREE_ADDRESSABLE (data->lhs_base_decl))
	    && alias_sets_conflict_p (data->lhs_alias_set,
				      get_alias_set
				        (TREE_TYPE (TREE_VALUE (type)))))
	  return t;
    }

  if (IS_TYPE_OR_DECL_P (t))
    *walk_subtrees = 0;
  return NULL;
}

/* A subroutine of gimplify_init_constructor.  Pre-evaluate EXPR,
   force values that overlap with the lhs (as described by *DATA)
   into temporaries.  */

static void
gimplify_init_ctor_preeval (tree *expr_p, gimple_seq *pre_p, gimple_seq *post_p,
			    struct gimplify_init_ctor_preeval_data *data)
{
  enum gimplify_status one;

  /* If the value is constant, then there's nothing to pre-evaluate.  */
  if (TREE_CONSTANT (*expr_p))
    {
      /* Ensure it does not have side effects, it might contain a reference to
	 the object we're initializing.  */
      gcc_assert (!TREE_SIDE_EFFECTS (*expr_p));
      return;
    }

  /* If the type has non-trivial constructors, we can't pre-evaluate.  */
  if (TREE_ADDRESSABLE (TREE_TYPE (*expr_p)))
    return;

  /* Recurse for nested constructors.  */
  if (TREE_CODE (*expr_p) == CONSTRUCTOR)
    {
      unsigned HOST_WIDE_INT ix;
      constructor_elt *ce;
      vec<constructor_elt, va_gc> *v = CONSTRUCTOR_ELTS (*expr_p);

      FOR_EACH_VEC_SAFE_ELT (v, ix, ce)
	gimplify_init_ctor_preeval (&ce->value, pre_p, post_p, data);

      return;
    }

  /* If this is a variable sized type, we must remember the size.  */
  maybe_with_size_expr (expr_p);

  /* Gimplify the constructor element to something appropriate for the rhs
     of a MODIFY_EXPR.  Given that we know the LHS is an aggregate, we know
     the gimplifier will consider this a store to memory.  Doing this
     gimplification now means that we won't have to deal with complicated
     language-specific trees, nor trees like SAVE_EXPR that can induce
     exponential search behavior.  */
  one = gimplify_expr (expr_p, pre_p, post_p, is_gimple_mem_rhs, fb_rvalue);
  if (one == GS_ERROR)
    {
      *expr_p = NULL;
      return;
    }

  /* If we gimplified to a bare decl, we can be sure that it doesn't overlap
     with the lhs, since "a = { .x=a }" doesn't make sense.  This will
     always be true for all scalars, since is_gimple_mem_rhs insists on a
     temporary variable for them.  */
  if (DECL_P (*expr_p))
    return;

  /* If this is of variable size, we have no choice but to assume it doesn't
     overlap since we can't make a temporary for it.  */
  if (TREE_CODE (TYPE_SIZE (TREE_TYPE (*expr_p))) != INTEGER_CST)
    return;

  /* Otherwise, we must search for overlap ...  */
  if (!walk_tree (expr_p, gimplify_init_ctor_preeval_1, data, NULL))
    return;

  /* ... and if found, force the value into a temporary.  */
  *expr_p = get_formal_tmp_var (*expr_p, pre_p);
}

/* A subroutine of gimplify_init_ctor_eval.  Create a loop for
   a RANGE_EXPR in a CONSTRUCTOR for an array.

      var = lower;
    loop_entry:
      object[var] = value;
      if (var == upper)
	goto loop_exit;
      var = var + 1;
      goto loop_entry;
    loop_exit:

   We increment var _after_ the loop exit check because we might otherwise
   fail if upper == TYPE_MAX_VALUE (type for upper).

   Note that we never have to deal with SAVE_EXPRs here, because this has
   already been taken care of for us, in gimplify_init_ctor_preeval().  */

static void gimplify_init_ctor_eval (tree, vec<constructor_elt, va_gc> *,
				     gimple_seq *, bool);

static void
gimplify_init_ctor_eval_range (tree object, tree lower, tree upper,
			       tree value, tree array_elt_type,
			       gimple_seq *pre_p, bool cleared)
{
  tree loop_entry_label, loop_exit_label, fall_thru_label;
  tree var, var_type, cref, tmp;

  loop_entry_label = create_artificial_label (UNKNOWN_LOCATION);
  loop_exit_label = create_artificial_label (UNKNOWN_LOCATION);
  fall_thru_label = create_artificial_label (UNKNOWN_LOCATION);

  /* Create and initialize the index variable.  */
  var_type = TREE_TYPE (upper);
  var = create_tmp_var (var_type);
  gimplify_seq_add_stmt (pre_p, gimple_build_assign (var, lower));

  /* Add the loop entry label.  */
  gimplify_seq_add_stmt (pre_p, gimple_build_label (loop_entry_label));

  /* Build the reference.  */
  cref = build4 (ARRAY_REF, array_elt_type, unshare_expr (object),
		 var, NULL_TREE, NULL_TREE);

  /* If we are a constructor, just call gimplify_init_ctor_eval to do
     the store.  Otherwise just assign value to the reference.  */

  if (TREE_CODE (value) == CONSTRUCTOR)
    /* NB we might have to call ourself recursively through
       gimplify_init_ctor_eval if the value is a constructor.  */
    gimplify_init_ctor_eval (cref, CONSTRUCTOR_ELTS (value),
			     pre_p, cleared);
  else
    gimplify_seq_add_stmt (pre_p, gimple_build_assign (cref, value));

  /* We exit the loop when the index var is equal to the upper bound.  */
  gimplify_seq_add_stmt (pre_p,
			 gimple_build_cond (EQ_EXPR, var, upper,
					    loop_exit_label, fall_thru_label));

  gimplify_seq_add_stmt (pre_p, gimple_build_label (fall_thru_label));

  /* Otherwise, increment the index var...  */
  tmp = build2 (PLUS_EXPR, var_type, var,
		fold_convert (var_type, integer_one_node));
  gimplify_seq_add_stmt (pre_p, gimple_build_assign (var, tmp));

  /* ...and jump back to the loop entry.  */
  gimplify_seq_add_stmt (pre_p, gimple_build_goto (loop_entry_label));

  /* Add the loop exit label.  */
  gimplify_seq_add_stmt (pre_p, gimple_build_label (loop_exit_label));
}

/* Return true if FDECL is accessing a field that is zero sized.  */

static bool
zero_sized_field_decl (const_tree fdecl)
{
  if (TREE_CODE (fdecl) == FIELD_DECL && DECL_SIZE (fdecl)
      && integer_zerop (DECL_SIZE (fdecl)))
    return true;
  return false;
}

/* Return true if TYPE is zero sized.  */

static bool
zero_sized_type (const_tree type)
{
  if (AGGREGATE_TYPE_P (type) && TYPE_SIZE (type)
      && integer_zerop (TYPE_SIZE (type)))
    return true;
  return false;
}

/* A subroutine of gimplify_init_constructor.  Generate individual
   MODIFY_EXPRs for a CONSTRUCTOR.  OBJECT is the LHS against which the
   assignments should happen.  ELTS is the CONSTRUCTOR_ELTS of the
   CONSTRUCTOR.  CLEARED is true if the entire LHS object has been
   zeroed first.  */

static void
gimplify_init_ctor_eval (tree object, vec<constructor_elt, va_gc> *elts,
			 gimple_seq *pre_p, bool cleared)
{
  tree array_elt_type = NULL;
  unsigned HOST_WIDE_INT ix;
  tree purpose, value;

  if (TREE_CODE (TREE_TYPE (object)) == ARRAY_TYPE)
    array_elt_type = TYPE_MAIN_VARIANT (TREE_TYPE (TREE_TYPE (object)));

  FOR_EACH_CONSTRUCTOR_ELT (elts, ix, purpose, value)
    {
      tree cref;

      /* NULL values are created above for gimplification errors.  */
      if (value == NULL)
	continue;

      if (cleared && initializer_zerop (value))
	continue;

      /* ??? Here's to hoping the front end fills in all of the indices,
	 so we don't have to figure out what's missing ourselves.  */
      gcc_assert (purpose);

      /* Skip zero-sized fields, unless value has side-effects.  This can
	 happen with calls to functions returning a zero-sized type, which
	 we shouldn't discard.  As a number of downstream passes don't
	 expect sets of zero-sized fields, we rely on the gimplification of
	 the MODIFY_EXPR we make below to drop the assignment statement.  */
      if (! TREE_SIDE_EFFECTS (value) && zero_sized_field_decl (purpose))
	continue;

      /* If we have a RANGE_EXPR, we have to build a loop to assign the
	 whole range.  */
      if (TREE_CODE (purpose) == RANGE_EXPR)
	{
	  tree lower = TREE_OPERAND (purpose, 0);
	  tree upper = TREE_OPERAND (purpose, 1);

	  /* If the lower bound is equal to upper, just treat it as if
	     upper was the index.  */
	  if (simple_cst_equal (lower, upper))
	    purpose = upper;
	  else
	    {
	      gimplify_init_ctor_eval_range (object, lower, upper, value,
					     array_elt_type, pre_p, cleared);
	      continue;
	    }
	}

      if (array_elt_type)
	{
	  /* Do not use bitsizetype for ARRAY_REF indices.  */
	  if (TYPE_DOMAIN (TREE_TYPE (object)))
	    purpose
	      = fold_convert (TREE_TYPE (TYPE_DOMAIN (TREE_TYPE (object))),
			      purpose);
	  cref = build4 (ARRAY_REF, array_elt_type, unshare_expr (object),
			 purpose, NULL_TREE, NULL_TREE);
	}
      else
	{
	  gcc_assert (TREE_CODE (purpose) == FIELD_DECL);
	  cref = build3 (COMPONENT_REF, TREE_TYPE (purpose),
			 unshare_expr (object), purpose, NULL_TREE);
	}

      if (TREE_CODE (value) == CONSTRUCTOR
	  && TREE_CODE (TREE_TYPE (value)) != VECTOR_TYPE)
	gimplify_init_ctor_eval (cref, CONSTRUCTOR_ELTS (value),
				 pre_p, cleared);
      else
	{
	  tree init = build2 (INIT_EXPR, TREE_TYPE (cref), cref, value);
	  gimplify_and_add (init, pre_p);
	  ggc_free (init);
	}
    }
}

/* Return the appropriate RHS predicate for this LHS.  */

gimple_predicate
rhs_predicate_for (tree lhs)
{
  if (is_gimple_reg (lhs))
    return is_gimple_reg_rhs_or_call;
  else
    return is_gimple_mem_rhs_or_call;
}

/* Gimplify a C99 compound literal expression.  This just means adding
   the DECL_EXPR before the current statement and using its anonymous
   decl instead.  */

static enum gimplify_status
gimplify_compound_literal_expr (tree *expr_p, gimple_seq *pre_p,
				bool (*gimple_test_f) (tree),
				fallback_t fallback)
{
  tree decl_s = COMPOUND_LITERAL_EXPR_DECL_EXPR (*expr_p);
  tree decl = DECL_EXPR_DECL (decl_s);
  tree init = DECL_INITIAL (decl);
  /* Mark the decl as addressable if the compound literal
     expression is addressable now, otherwise it is marked too late
     after we gimplify the initialization expression.  */
  if (TREE_ADDRESSABLE (*expr_p))
    TREE_ADDRESSABLE (decl) = 1;
  /* Otherwise, if we don't need an lvalue and have a literal directly
     substitute it.  Check if it matches the gimple predicate, as
     otherwise we'd generate a new temporary, and we can as well just
     use the decl we already have.  */
  else if (!TREE_ADDRESSABLE (decl)
	   && init
	   && (fallback & fb_lvalue) == 0
	   && gimple_test_f (init))
    {
      *expr_p = init;
      return GS_OK;
    }

  /* Preliminarily mark non-addressed complex variables as eligible
     for promotion to gimple registers.  We'll transform their uses
     as we find them.  */
  if ((TREE_CODE (TREE_TYPE (decl)) == COMPLEX_TYPE
       || TREE_CODE (TREE_TYPE (decl)) == VECTOR_TYPE)
      && !TREE_THIS_VOLATILE (decl)
      && !needs_to_live_in_memory (decl))
    DECL_GIMPLE_REG_P (decl) = 1;

  /* If the decl is not addressable, then it is being used in some
     expression or on the right hand side of a statement, and it can
     be put into a readonly data section.  */
  if (!TREE_ADDRESSABLE (decl) && (fallback & fb_lvalue) == 0)
    TREE_READONLY (decl) = 1;

  /* This decl isn't mentioned in the enclosing block, so add it to the
     list of temps.  FIXME it seems a bit of a kludge to say that
     anonymous artificial vars aren't pushed, but everything else is.  */
  if (DECL_NAME (decl) == NULL_TREE && !DECL_SEEN_IN_BIND_EXPR_P (decl))
    gimple_add_tmp_var (decl);

  gimplify_and_add (decl_s, pre_p);
  *expr_p = decl;
  return GS_OK;
}

/* Optimize embedded COMPOUND_LITERAL_EXPRs within a CONSTRUCTOR,
   return a new CONSTRUCTOR if something changed.  */

static tree
optimize_compound_literals_in_ctor (tree orig_ctor)
{
  tree ctor = orig_ctor;
  vec<constructor_elt, va_gc> *elts = CONSTRUCTOR_ELTS (ctor);
  unsigned int idx, num = vec_safe_length (elts);

  for (idx = 0; idx < num; idx++)
    {
      tree value = (*elts)[idx].value;
      tree newval = value;
      if (TREE_CODE (value) == CONSTRUCTOR)
	newval = optimize_compound_literals_in_ctor (value);
      else if (TREE_CODE (value) == COMPOUND_LITERAL_EXPR)
	{
	  tree decl_s = COMPOUND_LITERAL_EXPR_DECL_EXPR (value);
	  tree decl = DECL_EXPR_DECL (decl_s);
	  tree init = DECL_INITIAL (decl);

	  if (!TREE_ADDRESSABLE (value)
	      && !TREE_ADDRESSABLE (decl)
	      && init
	      && TREE_CODE (init) == CONSTRUCTOR)
	    newval = optimize_compound_literals_in_ctor (init);
	}
      if (newval == value)
	continue;

      if (ctor == orig_ctor)
	{
	  ctor = copy_node (orig_ctor);
	  CONSTRUCTOR_ELTS (ctor) = vec_safe_copy (elts);
	  elts = CONSTRUCTOR_ELTS (ctor);
	}
      (*elts)[idx].value = newval;
    }
  return ctor;
}

/* A subroutine of gimplify_modify_expr.  Break out elements of a
   CONSTRUCTOR used as an initializer into separate MODIFY_EXPRs.

   Note that we still need to clear any elements that don't have explicit
   initializers, so if not all elements are initialized we keep the
   original MODIFY_EXPR, we just remove all of the constructor elements.

   If NOTIFY_TEMP_CREATION is true, do not gimplify, just return
   GS_ERROR if we would have to create a temporary when gimplifying
   this constructor.  Otherwise, return GS_OK.

   If NOTIFY_TEMP_CREATION is false, just do the gimplification.  */

static enum gimplify_status
gimplify_init_constructor (tree *expr_p, gimple_seq *pre_p, gimple_seq *post_p,
			   bool want_value, bool notify_temp_creation)
{
  tree object, ctor, type;
  enum gimplify_status ret;
  vec<constructor_elt, va_gc> *elts;

  gcc_assert (TREE_CODE (TREE_OPERAND (*expr_p, 1)) == CONSTRUCTOR);

  if (!notify_temp_creation)
    {
      ret = gimplify_expr (&TREE_OPERAND (*expr_p, 0), pre_p, post_p,
			   is_gimple_lvalue, fb_lvalue);
      if (ret == GS_ERROR)
	return ret;
    }

  object = TREE_OPERAND (*expr_p, 0);
  ctor = TREE_OPERAND (*expr_p, 1) =
    optimize_compound_literals_in_ctor (TREE_OPERAND (*expr_p, 1));
  type = TREE_TYPE (ctor);
  elts = CONSTRUCTOR_ELTS (ctor);
  ret = GS_ALL_DONE;

  switch (TREE_CODE (type))
    {
    case RECORD_TYPE:
    case UNION_TYPE:
    case QUAL_UNION_TYPE:
    case ARRAY_TYPE:
      {
	struct gimplify_init_ctor_preeval_data preeval_data;
	HOST_WIDE_INT num_ctor_elements, num_nonzero_elements;
	bool cleared, complete_p, valid_const_initializer;

	/* Aggregate types must lower constructors to initialization of
	   individual elements.  The exception is that a CONSTRUCTOR node
	   with no elements indicates zero-initialization of the whole.  */
	if (vec_safe_is_empty (elts))
	  {
	    if (notify_temp_creation)
	      return GS_OK;
	    break;
	  }

	/* Fetch information about the constructor to direct later processing.
	   We might want to make static versions of it in various cases, and
	   can only do so if it known to be a valid constant initializer.  */
	valid_const_initializer
	  = categorize_ctor_elements (ctor, &num_nonzero_elements,
				      &num_ctor_elements, &complete_p);

	/* If a const aggregate variable is being initialized, then it
	   should never be a lose to promote the variable to be static.  */
	if (valid_const_initializer
	    && num_nonzero_elements > 1
	    && TREE_READONLY (object)
	    && TREE_CODE (object) == VAR_DECL
	    && (flag_merge_constants >= 2 || !TREE_ADDRESSABLE (object)))
	  {
	    if (notify_temp_creation)
	      return GS_ERROR;
	    DECL_INITIAL (object) = ctor;
	    TREE_STATIC (object) = 1;
	    if (!DECL_NAME (object))
	      DECL_NAME (object) = create_tmp_var_name ("C");
	    walk_tree (&DECL_INITIAL (object), force_labels_r, NULL, NULL);

	    /* ??? C++ doesn't automatically append a .<number> to the
	       assembler name, and even when it does, it looks at FE private
	       data structures to figure out what that number should be,
	       which are not set for this variable.  I suppose this is
	       important for local statics for inline functions, which aren't
	       "local" in the object file sense.  So in order to get a unique
	       TU-local symbol, we must invoke the lhd version now.  */
	    lhd_set_decl_assembler_name (object);

	    *expr_p = NULL_TREE;
	    break;
	  }

	/* If there are "lots" of initialized elements, even discounting
	   those that are not address constants (and thus *must* be
	   computed at runtime), then partition the constructor into
	   constant and non-constant parts.  Block copy the constant
	   parts in, then generate code for the non-constant parts.  */
	/* TODO.  There's code in cp/typeck.c to do this.  */

	if (int_size_in_bytes (TREE_TYPE (ctor)) < 0)
	  /* store_constructor will ignore the clearing of variable-sized
	     objects.  Initializers for such objects must explicitly set
	     every field that needs to be set.  */
	  cleared = false;
	else if (!complete_p && !CONSTRUCTOR_NO_CLEARING (ctor))
	  /* If the constructor isn't complete, clear the whole object
	     beforehand, unless CONSTRUCTOR_NO_CLEARING is set on it.

	     ??? This ought not to be needed.  For any element not present
	     in the initializer, we should simply set them to zero.  Except
	     we'd need to *find* the elements that are not present, and that
	     requires trickery to avoid quadratic compile-time behavior in
	     large cases or excessive memory use in small cases.  */
	  cleared = true;
	else if (num_ctor_elements - num_nonzero_elements
		 > CLEAR_RATIO (optimize_function_for_speed_p (cfun))
		 && num_nonzero_elements < num_ctor_elements / 4)
	  /* If there are "lots" of zeros, it's more efficient to clear
	     the memory and then set the nonzero elements.  */
	  cleared = true;
	else
	  cleared = false;

	/* If there are "lots" of initialized elements, and all of them
	   are valid address constants, then the entire initializer can
	   be dropped to memory, and then memcpy'd out.  Don't do this
	   for sparse arrays, though, as it's more efficient to follow
	   the standard CONSTRUCTOR behavior of memset followed by
	   individual element initialization.  Also don't do this for small
	   all-zero initializers (which aren't big enough to merit
	   clearing), and don't try to make bitwise copies of
	   TREE_ADDRESSABLE types.

	   We cannot apply such transformation when compiling chkp static
	   initializer because creation of initializer image in the memory
	   will require static initialization of bounds for it.  It should
	   result in another gimplification of similar initializer and we
	   may fall into infinite loop.  */
	if (valid_const_initializer
	    && !(cleared || num_nonzero_elements == 0)
	    && !TREE_ADDRESSABLE (type)
	    && (!current_function_decl
		|| !lookup_attribute ("chkp ctor",
				      DECL_ATTRIBUTES (current_function_decl))))
	  {
	    HOST_WIDE_INT size = int_size_in_bytes (type);
	    unsigned int align;

	    /* ??? We can still get unbounded array types, at least
	       from the C++ front end.  This seems wrong, but attempt
	       to work around it for now.  */
	    if (size < 0)
	      {
		size = int_size_in_bytes (TREE_TYPE (object));
		if (size >= 0)
		  TREE_TYPE (ctor) = type = TREE_TYPE (object);
	      }

	    /* Find the maximum alignment we can assume for the object.  */
	    /* ??? Make use of DECL_OFFSET_ALIGN.  */
	    if (DECL_P (object))
	      align = DECL_ALIGN (object);
	    else
	      align = TYPE_ALIGN (type);

	    /* Do a block move either if the size is so small as to make
	       each individual move a sub-unit move on average, or if it
	       is so large as to make individual moves inefficient.  */
	    if (size > 0
		&& num_nonzero_elements > 1
		&& (size < num_nonzero_elements
		    || !can_move_by_pieces (size, align)))
	      {
		if (notify_temp_creation)
		  return GS_ERROR;

		walk_tree (&ctor, force_labels_r, NULL, NULL);
		ctor = tree_output_constant_def (ctor);
		if (!useless_type_conversion_p (type, TREE_TYPE (ctor)))
		  ctor = build1 (VIEW_CONVERT_EXPR, type, ctor);
		TREE_OPERAND (*expr_p, 1) = ctor;

		/* This is no longer an assignment of a CONSTRUCTOR, but
		   we still may have processing to do on the LHS.  So
		   pretend we didn't do anything here to let that happen.  */
		return GS_UNHANDLED;
	      }
	  }

	/* If the target is volatile, we have non-zero elements and more than
	   one field to assign, initialize the target from a temporary.  */
	if (TREE_THIS_VOLATILE (object)
	    && !TREE_ADDRESSABLE (type)
	    && num_nonzero_elements > 0
	    && vec_safe_length (elts) > 1)
	  {
	    tree temp = create_tmp_var (TYPE_MAIN_VARIANT (type));
	    TREE_OPERAND (*expr_p, 0) = temp;
	    *expr_p = build2 (COMPOUND_EXPR, TREE_TYPE (*expr_p),
			      *expr_p,
			      build2 (MODIFY_EXPR, void_type_node,
				      object, temp));
	    return GS_OK;
	  }

	if (notify_temp_creation)
	  return GS_OK;

	/* If there are nonzero elements and if needed, pre-evaluate to capture
	   elements overlapping with the lhs into temporaries.  We must do this
	   before clearing to fetch the values before they are zeroed-out.  */
	if (num_nonzero_elements > 0 && TREE_CODE (*expr_p) != INIT_EXPR)
	  {
	    preeval_data.lhs_base_decl = get_base_address (object);
	    if (!DECL_P (preeval_data.lhs_base_decl))
	      preeval_data.lhs_base_decl = NULL;
	    preeval_data.lhs_alias_set = get_alias_set (object);

	    gimplify_init_ctor_preeval (&TREE_OPERAND (*expr_p, 1),
					pre_p, post_p, &preeval_data);
	  }

	bool ctor_has_side_effects_p
	  = TREE_SIDE_EFFECTS (TREE_OPERAND (*expr_p, 1));

	if (cleared)
	  {
	    /* Zap the CONSTRUCTOR element list, which simplifies this case.
	       Note that we still have to gimplify, in order to handle the
	       case of variable sized types.  Avoid shared tree structures.  */
	    CONSTRUCTOR_ELTS (ctor) = NULL;
	    TREE_SIDE_EFFECTS (ctor) = 0;
	    object = unshare_expr (object);
	    gimplify_stmt (expr_p, pre_p);
	  }

	/* If we have not block cleared the object, or if there are nonzero
	   elements in the constructor, or if the constructor has side effects,
	   add assignments to the individual scalar fields of the object.  */
	if (!cleared
	    || num_nonzero_elements > 0
	    || ctor_has_side_effects_p)
	  gimplify_init_ctor_eval (object, elts, pre_p, cleared);

	*expr_p = NULL_TREE;
      }
      break;

    case COMPLEX_TYPE:
      {
	tree r, i;

	if (notify_temp_creation)
	  return GS_OK;

	/* Extract the real and imaginary parts out of the ctor.  */
	gcc_assert (elts->length () == 2);
	r = (*elts)[0].value;
	i = (*elts)[1].value;
	if (r == NULL || i == NULL)
	  {
	    tree zero = build_zero_cst (TREE_TYPE (type));
	    if (r == NULL)
	      r = zero;
	    if (i == NULL)
	      i = zero;
	  }

	/* Complex types have either COMPLEX_CST or COMPLEX_EXPR to
	   represent creation of a complex value.  */
	if (TREE_CONSTANT (r) && TREE_CONSTANT (i))
	  {
	    ctor = build_complex (type, r, i);
	    TREE_OPERAND (*expr_p, 1) = ctor;
	  }
	else
	  {
	    ctor = build2 (COMPLEX_EXPR, type, r, i);
	    TREE_OPERAND (*expr_p, 1) = ctor;
	    ret = gimplify_expr (&TREE_OPERAND (*expr_p, 1),
				 pre_p,
				 post_p,
				 rhs_predicate_for (TREE_OPERAND (*expr_p, 0)),
				 fb_rvalue);
	  }
      }
      break;

    case VECTOR_TYPE:
      {
	unsigned HOST_WIDE_INT ix;
	constructor_elt *ce;

	if (notify_temp_creation)
	  return GS_OK;

	/* Go ahead and simplify constant constructors to VECTOR_CST.  */
	if (TREE_CONSTANT (ctor))
	  {
	    bool constant_p = true;
	    tree value;

	    /* Even when ctor is constant, it might contain non-*_CST
	       elements, such as addresses or trapping values like
	       1.0/0.0 - 1.0/0.0.  Such expressions don't belong
	       in VECTOR_CST nodes.  */
	    FOR_EACH_CONSTRUCTOR_VALUE (elts, ix, value)
	      if (!CONSTANT_CLASS_P (value))
		{
		  constant_p = false;
		  break;
		}

	    if (constant_p)
	      {
		TREE_OPERAND (*expr_p, 1) = build_vector_from_ctor (type, elts);
		break;
	      }

	    TREE_CONSTANT (ctor) = 0;
	  }

	/* Vector types use CONSTRUCTOR all the way through gimple
	  compilation as a general initializer.  */
	FOR_EACH_VEC_SAFE_ELT (elts, ix, ce)
	  {
	    enum gimplify_status tret;
	    tret = gimplify_expr (&ce->value, pre_p, post_p, is_gimple_val,
				  fb_rvalue);
	    if (tret == GS_ERROR)
	      ret = GS_ERROR;
	  }
	if (!is_gimple_reg (TREE_OPERAND (*expr_p, 0)))
	  TREE_OPERAND (*expr_p, 1) = get_formal_tmp_var (ctor, pre_p);
      }
      break;

    default:
      /* So how did we get a CONSTRUCTOR for a scalar type?  */
      gcc_unreachable ();
    }

  if (ret == GS_ERROR)
    return GS_ERROR;
  else if (want_value)
    {
      *expr_p = object;
      return GS_OK;
    }
  else
    {
      /* If we have gimplified both sides of the initializer but have
	 not emitted an assignment, do so now.  */
      if (*expr_p)
	{
	  tree lhs = TREE_OPERAND (*expr_p, 0);
	  tree rhs = TREE_OPERAND (*expr_p, 1);
	  gassign *init = gimple_build_assign (lhs, rhs);
	  gimplify_seq_add_stmt (pre_p, init);
	  *expr_p = NULL;
	}

      return GS_ALL_DONE;
    }
}

/* Given a pointer value OP0, return a simplified version of an
   indirection through OP0, or NULL_TREE if no simplification is
   possible.  This may only be applied to a rhs of an expression.
   Note that the resulting type may be different from the type pointed
   to in the sense that it is still compatible from the langhooks
   point of view. */

static tree
gimple_fold_indirect_ref_rhs (tree t)
{
  return gimple_fold_indirect_ref (t);
}

/* Subroutine of gimplify_modify_expr to do simplifications of
   MODIFY_EXPRs based on the code of the RHS.  We loop for as long as
   something changes.  */

static enum gimplify_status
gimplify_modify_expr_rhs (tree *expr_p, tree *from_p, tree *to_p,
			  gimple_seq *pre_p, gimple_seq *post_p,
			  bool want_value)
{
  enum gimplify_status ret = GS_UNHANDLED;
  bool changed;

  do
    {
      changed = false;
      switch (TREE_CODE (*from_p))
	{
	case VAR_DECL:
	  /* If we're assigning from a read-only variable initialized with
	     a constructor, do the direct assignment from the constructor,
	     but only if neither source nor target are volatile since this
	     latter assignment might end up being done on a per-field basis.  */
	  if (DECL_INITIAL (*from_p)
	      && TREE_READONLY (*from_p)
	      && !TREE_THIS_VOLATILE (*from_p)
	      && !TREE_THIS_VOLATILE (*to_p)
	      && TREE_CODE (DECL_INITIAL (*from_p)) == CONSTRUCTOR)
	    {
	      tree old_from = *from_p;
	      enum gimplify_status subret;

	      /* Move the constructor into the RHS.  */
	      *from_p = unshare_expr (DECL_INITIAL (*from_p));

	      /* Let's see if gimplify_init_constructor will need to put
		 it in memory.  */
	      subret = gimplify_init_constructor (expr_p, NULL, NULL,
						  false, true);
	      if (subret == GS_ERROR)
		{
		  /* If so, revert the change.  */
		  *from_p = old_from;
		}
	      else
		{
		  ret = GS_OK;
		  changed = true;
		}
	    }
	  break;
	case INDIRECT_REF:
	  {
	    /* If we have code like

	     *(const A*)(A*)&x

	     where the type of "x" is a (possibly cv-qualified variant
	     of "A"), treat the entire expression as identical to "x".
	     This kind of code arises in C++ when an object is bound
	     to a const reference, and if "x" is a TARGET_EXPR we want
	     to take advantage of the optimization below.  */
	    bool volatile_p = TREE_THIS_VOLATILE (*from_p);
	    tree t = gimple_fold_indirect_ref_rhs (TREE_OPERAND (*from_p, 0));
	    if (t)
	      {
		if (TREE_THIS_VOLATILE (t) != volatile_p)
		  {
		    if (DECL_P (t))
		      t = build_simple_mem_ref_loc (EXPR_LOCATION (*from_p),
						    build_fold_addr_expr (t));
		    if (REFERENCE_CLASS_P (t))
		      TREE_THIS_VOLATILE (t) = volatile_p;
		  }
		*from_p = t;
		ret = GS_OK;
		changed = true;
	      }
	    break;
	  }

	case TARGET_EXPR:
	  {
	    /* If we are initializing something from a TARGET_EXPR, strip the
	       TARGET_EXPR and initialize it directly, if possible.  This can't
	       be done if the initializer is void, since that implies that the
	       temporary is set in some non-trivial way.

	       ??? What about code that pulls out the temp and uses it
	       elsewhere? I think that such code never uses the TARGET_EXPR as
	       an initializer.  If I'm wrong, we'll die because the temp won't
	       have any RTL.  In that case, I guess we'll need to replace
	       references somehow.  */
	    tree init = TARGET_EXPR_INITIAL (*from_p);

	    if (init
		&& !VOID_TYPE_P (TREE_TYPE (init)))
	      {
		*from_p = init;
		ret = GS_OK;
		changed = true;
	      }
	  }
	  break;

	case COMPOUND_EXPR:
	  /* Remove any COMPOUND_EXPR in the RHS so the following cases will be
	     caught.  */
	  gimplify_compound_expr (from_p, pre_p, true);
	  ret = GS_OK;
	  changed = true;
	  break;

	case CONSTRUCTOR:
	  /* If we already made some changes, let the front end have a
	     crack at this before we break it down.  */
	  if (ret != GS_UNHANDLED)
	    break;
	  /* If we're initializing from a CONSTRUCTOR, break this into
	     individual MODIFY_EXPRs.  */
	  return gimplify_init_constructor (expr_p, pre_p, post_p, want_value,
					    false);

	case COND_EXPR:
	  /* If we're assigning to a non-register type, push the assignment
	     down into the branches.  This is mandatory for ADDRESSABLE types,
	     since we cannot generate temporaries for such, but it saves a
	     copy in other cases as well.  */
	  if (!is_gimple_reg_type (TREE_TYPE (*from_p)))
	    {
	      /* This code should mirror the code in gimplify_cond_expr. */
	      enum tree_code code = TREE_CODE (*expr_p);
	      tree cond = *from_p;
	      tree result = *to_p;

	      ret = gimplify_expr (&result, pre_p, post_p,
				   is_gimple_lvalue, fb_lvalue);
	      if (ret != GS_ERROR)
		ret = GS_OK;

	      if (TREE_TYPE (TREE_OPERAND (cond, 1)) != void_type_node)
		TREE_OPERAND (cond, 1)
		  = build2 (code, void_type_node, result,
			    TREE_OPERAND (cond, 1));
	      if (TREE_TYPE (TREE_OPERAND (cond, 2)) != void_type_node)
		TREE_OPERAND (cond, 2)
		  = build2 (code, void_type_node, unshare_expr (result),
			    TREE_OPERAND (cond, 2));

	      TREE_TYPE (cond) = void_type_node;
	      recalculate_side_effects (cond);

	      if (want_value)
		{
		  gimplify_and_add (cond, pre_p);
		  *expr_p = unshare_expr (result);
		}
	      else
		*expr_p = cond;
	      return ret;
	    }
	  break;

	case CALL_EXPR:
	  /* For calls that return in memory, give *to_p as the CALL_EXPR's
	     return slot so that we don't generate a temporary.  */
	  if (!CALL_EXPR_RETURN_SLOT_OPT (*from_p)
	      && aggregate_value_p (*from_p, *from_p))
	    {
	      bool use_target;

	      if (!(rhs_predicate_for (*to_p))(*from_p))
		/* If we need a temporary, *to_p isn't accurate.  */
		use_target = false;
	      /* It's OK to use the return slot directly unless it's an NRV. */
	      else if (TREE_CODE (*to_p) == RESULT_DECL
		       && DECL_NAME (*to_p) == NULL_TREE
		       && needs_to_live_in_memory (*to_p))
		use_target = true;
	      else if (is_gimple_reg_type (TREE_TYPE (*to_p))
		       || (DECL_P (*to_p) && DECL_REGISTER (*to_p)))
		/* Don't force regs into memory.  */
		use_target = false;
	      else if (TREE_CODE (*expr_p) == INIT_EXPR)
		/* It's OK to use the target directly if it's being
		   initialized. */
		use_target = true;
	      else if (TREE_CODE (TYPE_SIZE_UNIT (TREE_TYPE (*to_p)))
		       != INTEGER_CST)
		/* Always use the target and thus RSO for variable-sized types.
		   GIMPLE cannot deal with a variable-sized assignment
		   embedded in a call statement.  */
		use_target = true;
	      else if (TREE_CODE (*to_p) != SSA_NAME
		      && (!is_gimple_variable (*to_p)
			  || needs_to_live_in_memory (*to_p)))
		/* Don't use the original target if it's already addressable;
		   if its address escapes, and the called function uses the
		   NRV optimization, a conforming program could see *to_p
		   change before the called function returns; see c++/19317.
		   When optimizing, the return_slot pass marks more functions
		   as safe after we have escape info.  */
		use_target = false;
	      else
		use_target = true;

	      if (use_target)
		{
		  CALL_EXPR_RETURN_SLOT_OPT (*from_p) = 1;
		  mark_addressable (*to_p);
		}
	    }
	  break;

	case WITH_SIZE_EXPR:
	  /* Likewise for calls that return an aggregate of non-constant size,
	     since we would not be able to generate a temporary at all.  */
	  if (TREE_CODE (TREE_OPERAND (*from_p, 0)) == CALL_EXPR)
	    {
	      *from_p = TREE_OPERAND (*from_p, 0);
	      /* We don't change ret in this case because the
		 WITH_SIZE_EXPR might have been added in
		 gimplify_modify_expr, so returning GS_OK would lead to an
		 infinite loop.  */
	      changed = true;
	    }
	  break;

	  /* If we're initializing from a container, push the initialization
	     inside it.  */
	case CLEANUP_POINT_EXPR:
	case BIND_EXPR:
	case STATEMENT_LIST:
	  {
	    tree wrap = *from_p;
	    tree t;

	    ret = gimplify_expr (to_p, pre_p, post_p, is_gimple_min_lval,
				 fb_lvalue);
	    if (ret != GS_ERROR)
	      ret = GS_OK;

	    t = voidify_wrapper_expr (wrap, *expr_p);
	    gcc_assert (t == *expr_p);

	    if (want_value)
	      {
		gimplify_and_add (wrap, pre_p);
		*expr_p = unshare_expr (*to_p);
	      }
	    else
	      *expr_p = wrap;
	    return GS_OK;
	  }

	case COMPOUND_LITERAL_EXPR:
	  {
	    tree complit = TREE_OPERAND (*expr_p, 1);
	    tree decl_s = COMPOUND_LITERAL_EXPR_DECL_EXPR (complit);
	    tree decl = DECL_EXPR_DECL (decl_s);
	    tree init = DECL_INITIAL (decl);

	    /* struct T x = (struct T) { 0, 1, 2 } can be optimized
	       into struct T x = { 0, 1, 2 } if the address of the
	       compound literal has never been taken.  */
	    if (!TREE_ADDRESSABLE (complit)
		&& !TREE_ADDRESSABLE (decl)
		&& init)
	      {
		*expr_p = copy_node (*expr_p);
		TREE_OPERAND (*expr_p, 1) = init;
		return GS_OK;
	      }
	  }

	default:
	  break;
	}
    }
  while (changed);

  return ret;
}


/* Return true if T looks like a valid GIMPLE statement.  */

static bool
is_gimple_stmt (tree t)
{
  const enum tree_code code = TREE_CODE (t);

  switch (code)
    {
    case NOP_EXPR:
      /* The only valid NOP_EXPR is the empty statement.  */
      return IS_EMPTY_STMT (t);

    case BIND_EXPR:
    case COND_EXPR:
      /* These are only valid if they're void.  */
      return TREE_TYPE (t) == NULL || VOID_TYPE_P (TREE_TYPE (t));

    case SWITCH_EXPR:
    case GOTO_EXPR:
    case RETURN_EXPR:
    case LABEL_EXPR:
    case CASE_LABEL_EXPR:
    case TRY_CATCH_EXPR:
    case TRY_FINALLY_EXPR:
    case EH_FILTER_EXPR:
    case CATCH_EXPR:
    case ASM_EXPR:
    case STATEMENT_LIST:
    case OACC_PARALLEL:
    case OACC_KERNELS:
    case OACC_DATA:
    case OACC_HOST_DATA:
    case OACC_DECLARE:
    case OACC_UPDATE:
    case OACC_ENTER_DATA:
    case OACC_EXIT_DATA:
    case OACC_CACHE:
    case OMP_PARALLEL:
    case OMP_FOR:
    case OMP_SIMD:
    case CILK_SIMD:
    case OMP_DISTRIBUTE:
    case OACC_LOOP:
    case OMP_SECTIONS:
    case OMP_SECTION:
    case OMP_SINGLE:
    case OMP_MASTER:
    case OMP_TASKGROUP:
    case OMP_ORDERED:
    case OMP_CRITICAL:
    case OMP_TASK:
    case OMP_TARGET:
    case OMP_TARGET_DATA:
    case OMP_TARGET_UPDATE:
    case OMP_TARGET_ENTER_DATA:
    case OMP_TARGET_EXIT_DATA:
    case OMP_TASKLOOP:
    case OMP_TEAMS:
      /* These are always void.  */
      return true;

    case CALL_EXPR:
    case MODIFY_EXPR:
    case PREDICT_EXPR:
      /* These are valid regardless of their type.  */
      return true;

    default:
      return false;
    }
}


/* Promote partial stores to COMPLEX variables to total stores.  *EXPR_P is
   a MODIFY_EXPR with a lhs of a REAL/IMAGPART_EXPR of a variable with
   DECL_GIMPLE_REG_P set.

   IMPORTANT NOTE: This promotion is performed by introducing a load of the
   other, unmodified part of the complex object just before the total store.
   As a consequence, if the object is still uninitialized, an undefined value
   will be loaded into a register, which may result in a spurious exception
   if the register is floating-point and the value happens to be a signaling
   NaN for example.  Then the fully-fledged complex operations lowering pass
   followed by a DCE pass are necessary in order to fix things up.  */

static enum gimplify_status
gimplify_modify_expr_complex_part (tree *expr_p, gimple_seq *pre_p,
                                   bool want_value)
{
  enum tree_code code, ocode;
  tree lhs, rhs, new_rhs, other, realpart, imagpart;

  lhs = TREE_OPERAND (*expr_p, 0);
  rhs = TREE_OPERAND (*expr_p, 1);
  code = TREE_CODE (lhs);
  lhs = TREE_OPERAND (lhs, 0);

  ocode = code == REALPART_EXPR ? IMAGPART_EXPR : REALPART_EXPR;
  other = build1 (ocode, TREE_TYPE (rhs), lhs);
  TREE_NO_WARNING (other) = 1;
  other = get_formal_tmp_var (other, pre_p);

  realpart = code == REALPART_EXPR ? rhs : other;
  imagpart = code == REALPART_EXPR ? other : rhs;

  if (TREE_CONSTANT (realpart) && TREE_CONSTANT (imagpart))
    new_rhs = build_complex (TREE_TYPE (lhs), realpart, imagpart);
  else
    new_rhs = build2 (COMPLEX_EXPR, TREE_TYPE (lhs), realpart, imagpart);

  gimplify_seq_add_stmt (pre_p, gimple_build_assign (lhs, new_rhs));
  *expr_p = (want_value) ? rhs : NULL_TREE;

  return GS_ALL_DONE;
}

/* Gimplify the MODIFY_EXPR node pointed to by EXPR_P.

      modify_expr
	      : varname '=' rhs
	      | '*' ID '=' rhs

    PRE_P points to the list where side effects that must happen before
	*EXPR_P should be stored.

    POST_P points to the list where side effects that must happen after
	*EXPR_P should be stored.

    WANT_VALUE is nonzero iff we want to use the value of this expression
	in another expression.  */

static enum gimplify_status
gimplify_modify_expr (tree *expr_p, gimple_seq *pre_p, gimple_seq *post_p,
		      bool want_value)
{
  tree *from_p = &TREE_OPERAND (*expr_p, 1);
  tree *to_p = &TREE_OPERAND (*expr_p, 0);
  enum gimplify_status ret = GS_UNHANDLED;
  gimple assign;
  location_t loc = EXPR_LOCATION (*expr_p);
  gimple_stmt_iterator gsi;

  gcc_assert (TREE_CODE (*expr_p) == MODIFY_EXPR
	      || TREE_CODE (*expr_p) == INIT_EXPR);

  /* Trying to simplify a clobber using normal logic doesn't work,
     so handle it here.  */
  if (TREE_CLOBBER_P (*from_p))
    {
      ret = gimplify_expr (to_p, pre_p, post_p, is_gimple_lvalue, fb_lvalue);
      if (ret == GS_ERROR)
	return ret;
      gcc_assert (!want_value
		  && (TREE_CODE (*to_p) == VAR_DECL
		      || TREE_CODE (*to_p) == MEM_REF));
      gimplify_seq_add_stmt (pre_p, gimple_build_assign (*to_p, *from_p));
      *expr_p = NULL;
      return GS_ALL_DONE;
    }

  /* Insert pointer conversions required by the middle-end that are not
     required by the frontend.  This fixes middle-end type checking for
     for example gcc.dg/redecl-6.c.  */
  if (POINTER_TYPE_P (TREE_TYPE (*to_p)))
    {
      STRIP_USELESS_TYPE_CONVERSION (*from_p);
      if (!useless_type_conversion_p (TREE_TYPE (*to_p), TREE_TYPE (*from_p)))
	*from_p = fold_convert_loc (loc, TREE_TYPE (*to_p), *from_p);
    }

  /* See if any simplifications can be done based on what the RHS is.  */
  ret = gimplify_modify_expr_rhs (expr_p, from_p, to_p, pre_p, post_p,
				  want_value);
  if (ret != GS_UNHANDLED)
    return ret;

  /* For zero sized types only gimplify the left hand side and right hand
     side as statements and throw away the assignment.  Do this after
     gimplify_modify_expr_rhs so we handle TARGET_EXPRs of addressable
     types properly.  */
  if (zero_sized_type (TREE_TYPE (*from_p)) && !want_value)
    {
      gimplify_stmt (from_p, pre_p);
      gimplify_stmt (to_p, pre_p);
      *expr_p = NULL_TREE;
      return GS_ALL_DONE;
    }

  /* If the value being copied is of variable width, compute the length
     of the copy into a WITH_SIZE_EXPR.   Note that we need to do this
     before gimplifying any of the operands so that we can resolve any
     PLACEHOLDER_EXPRs in the size.  Also note that the RTL expander uses
     the size of the expression to be copied, not of the destination, so
     that is what we must do here.  */
  maybe_with_size_expr (from_p);

  ret = gimplify_expr (to_p, pre_p, post_p, is_gimple_lvalue, fb_lvalue);
  if (ret == GS_ERROR)
    return ret;

  /* As a special case, we have to temporarily allow for assignments
     with a CALL_EXPR on the RHS.  Since in GIMPLE a function call is
     a toplevel statement, when gimplifying the GENERIC expression
     MODIFY_EXPR <a, CALL_EXPR <foo>>, we cannot create the tuple
     GIMPLE_ASSIGN <a, GIMPLE_CALL <foo>>.

     Instead, we need to create the tuple GIMPLE_CALL <a, foo>.  To
     prevent gimplify_expr from trying to create a new temporary for
     foo's LHS, we tell it that it should only gimplify until it
     reaches the CALL_EXPR.  On return from gimplify_expr, the newly
     created GIMPLE_CALL <foo> will be the last statement in *PRE_P
     and all we need to do here is set 'a' to be its LHS.  */
  ret = gimplify_expr (from_p, pre_p, post_p, rhs_predicate_for (*to_p),
		       fb_rvalue);
  if (ret == GS_ERROR)
    return ret;

  /* In case of va_arg internal fn wrappped in a WITH_SIZE_EXPR, add the type
     size as argument to the call.  */
  if (TREE_CODE (*from_p) == WITH_SIZE_EXPR)
    {
      tree call = TREE_OPERAND (*from_p, 0);
      tree vlasize = TREE_OPERAND (*from_p, 1);

      if (TREE_CODE (call) == CALL_EXPR
	  && CALL_EXPR_IFN (call) == IFN_VA_ARG)
	{
	  int nargs = call_expr_nargs (call);
	  tree type = TREE_TYPE (call);
	  tree ap = CALL_EXPR_ARG (call, 0);
	  tree tag = CALL_EXPR_ARG (call, 1);
	  tree newcall = build_call_expr_internal_loc (EXPR_LOCATION (call),
						       IFN_VA_ARG, type,
						       nargs + 1, ap, tag,
						       vlasize);
	  tree *call_p = &(TREE_OPERAND (*from_p, 0));
	  *call_p = newcall;
	}
    }

  /* Now see if the above changed *from_p to something we handle specially.  */
  ret = gimplify_modify_expr_rhs (expr_p, from_p, to_p, pre_p, post_p,
				  want_value);
  if (ret != GS_UNHANDLED)
    return ret;

  /* If we've got a variable sized assignment between two lvalues (i.e. does
     not involve a call), then we can make things a bit more straightforward
     by converting the assignment to memcpy or memset.  */
  if (TREE_CODE (*from_p) == WITH_SIZE_EXPR)
    {
      tree from = TREE_OPERAND (*from_p, 0);
      tree size = TREE_OPERAND (*from_p, 1);

      if (TREE_CODE (from) == CONSTRUCTOR)
	return gimplify_modify_expr_to_memset (expr_p, size, want_value, pre_p);

      if (is_gimple_addressable (from))
	{
	  *from_p = from;
	  return gimplify_modify_expr_to_memcpy (expr_p, size, want_value,
	      					 pre_p);
	}
    }

  /* Transform partial stores to non-addressable complex variables into
     total stores.  This allows us to use real instead of virtual operands
     for these variables, which improves optimization.  */
  if ((TREE_CODE (*to_p) == REALPART_EXPR
       || TREE_CODE (*to_p) == IMAGPART_EXPR)
      && is_gimple_reg (TREE_OPERAND (*to_p, 0)))
    return gimplify_modify_expr_complex_part (expr_p, pre_p, want_value);

  /* Try to alleviate the effects of the gimplification creating artificial
     temporaries (see for example is_gimple_reg_rhs) on the debug info, but
     make sure not to create DECL_DEBUG_EXPR links across functions.  */
  if (!gimplify_ctxp->into_ssa
      && TREE_CODE (*from_p) == VAR_DECL
      && DECL_IGNORED_P (*from_p)
      && DECL_P (*to_p)
      && !DECL_IGNORED_P (*to_p)
      && decl_function_context (*to_p) == current_function_decl)
    {
      if (!DECL_NAME (*from_p) && DECL_NAME (*to_p))
	DECL_NAME (*from_p)
	  = create_tmp_var_name (IDENTIFIER_POINTER (DECL_NAME (*to_p)));
      DECL_HAS_DEBUG_EXPR_P (*from_p) = 1;
      SET_DECL_DEBUG_EXPR (*from_p, *to_p);
   }

  if (want_value && TREE_THIS_VOLATILE (*to_p))
    *from_p = get_initialized_tmp_var (*from_p, pre_p, post_p);

  if (TREE_CODE (*from_p) == CALL_EXPR)
    {
      /* Since the RHS is a CALL_EXPR, we need to create a GIMPLE_CALL
	 instead of a GIMPLE_ASSIGN.  */
      gcall *call_stmt;
      if (CALL_EXPR_FN (*from_p) == NULL_TREE)
	{
	  /* Gimplify internal functions created in the FEs.  */
	  int nargs = call_expr_nargs (*from_p), i;
	  enum internal_fn ifn = CALL_EXPR_IFN (*from_p);
	  auto_vec<tree> vargs (nargs);

	  for (i = 0; i < nargs; i++)
	    {
	      gimplify_arg (&CALL_EXPR_ARG (*from_p, i), pre_p,
			    EXPR_LOCATION (*from_p));
	      vargs.quick_push (CALL_EXPR_ARG (*from_p, i));
	    }
	  call_stmt = gimple_build_call_internal_vec (ifn, vargs);
	  gimple_set_location (call_stmt, EXPR_LOCATION (*expr_p));
	}
      else
	{
	  tree fnptrtype = TREE_TYPE (CALL_EXPR_FN (*from_p));
	  CALL_EXPR_FN (*from_p) = TREE_OPERAND (CALL_EXPR_FN (*from_p), 0);
	  STRIP_USELESS_TYPE_CONVERSION (CALL_EXPR_FN (*from_p));
	  tree fndecl = get_callee_fndecl (*from_p);
	  if (fndecl
	      && DECL_BUILT_IN_CLASS (fndecl) == BUILT_IN_NORMAL
	      && DECL_FUNCTION_CODE (fndecl) == BUILT_IN_EXPECT
	      && call_expr_nargs (*from_p) == 3)
	    call_stmt = gimple_build_call_internal (IFN_BUILTIN_EXPECT, 3,
						    CALL_EXPR_ARG (*from_p, 0),
						    CALL_EXPR_ARG (*from_p, 1),
						    CALL_EXPR_ARG (*from_p, 2));
	  else
	    {
	      call_stmt = gimple_build_call_from_tree (*from_p);
	      gimple_call_set_fntype (call_stmt, TREE_TYPE (fnptrtype));
	    }
	}
      notice_special_calls (call_stmt);
      if (!gimple_call_noreturn_p (call_stmt))
	gimple_call_set_lhs (call_stmt, *to_p);
      assign = call_stmt;
    }
  else
    {
      assign = gimple_build_assign (*to_p, *from_p);
      gimple_set_location (assign, EXPR_LOCATION (*expr_p));
    }

  if (gimplify_ctxp->into_ssa && is_gimple_reg (*to_p))
    {
      /* We should have got an SSA name from the start.  */
      gcc_assert (TREE_CODE (*to_p) == SSA_NAME);
    }

  gimplify_seq_add_stmt (pre_p, assign);
  gsi = gsi_last (*pre_p);
  maybe_fold_stmt (&gsi);

  if (want_value)
    {
      *expr_p = TREE_THIS_VOLATILE (*to_p) ? *from_p : unshare_expr (*to_p);
      return GS_OK;
    }
  else
    *expr_p = NULL;

  return GS_ALL_DONE;
}

/* Gimplify a comparison between two variable-sized objects.  Do this
   with a call to BUILT_IN_MEMCMP.  */

static enum gimplify_status
gimplify_variable_sized_compare (tree *expr_p)
{
  location_t loc = EXPR_LOCATION (*expr_p);
  tree op0 = TREE_OPERAND (*expr_p, 0);
  tree op1 = TREE_OPERAND (*expr_p, 1);
  tree t, arg, dest, src, expr;

  arg = TYPE_SIZE_UNIT (TREE_TYPE (op0));
  arg = unshare_expr (arg);
  arg = SUBSTITUTE_PLACEHOLDER_IN_EXPR (arg, op0);
  src = build_fold_addr_expr_loc (loc, op1);
  dest = build_fold_addr_expr_loc (loc, op0);
  t = builtin_decl_implicit (BUILT_IN_MEMCMP);
  t = build_call_expr_loc (loc, t, 3, dest, src, arg);

  expr
    = build2 (TREE_CODE (*expr_p), TREE_TYPE (*expr_p), t, integer_zero_node);
  SET_EXPR_LOCATION (expr, loc);
  *expr_p = expr;

  return GS_OK;
}

/* Gimplify a comparison between two aggregate objects of integral scalar
   mode as a comparison between the bitwise equivalent scalar values.  */

static enum gimplify_status
gimplify_scalar_mode_aggregate_compare (tree *expr_p)
{
  location_t loc = EXPR_LOCATION (*expr_p);
  tree op0 = TREE_OPERAND (*expr_p, 0);
  tree op1 = TREE_OPERAND (*expr_p, 1);

  tree type = TREE_TYPE (op0);
  tree scalar_type = lang_hooks.types.type_for_mode (TYPE_MODE (type), 1);

  op0 = fold_build1_loc (loc, VIEW_CONVERT_EXPR, scalar_type, op0);
  op1 = fold_build1_loc (loc, VIEW_CONVERT_EXPR, scalar_type, op1);

  *expr_p
    = fold_build2_loc (loc, TREE_CODE (*expr_p), TREE_TYPE (*expr_p), op0, op1);

  return GS_OK;
}

/* Gimplify an expression sequence.  This function gimplifies each
   expression and rewrites the original expression with the last
   expression of the sequence in GIMPLE form.

   PRE_P points to the list where the side effects for all the
       expressions in the sequence will be emitted.

   WANT_VALUE is true when the result of the last COMPOUND_EXPR is used.  */

static enum gimplify_status
gimplify_compound_expr (tree *expr_p, gimple_seq *pre_p, bool want_value)
{
  tree t = *expr_p;

  do
    {
      tree *sub_p = &TREE_OPERAND (t, 0);

      if (TREE_CODE (*sub_p) == COMPOUND_EXPR)
	gimplify_compound_expr (sub_p, pre_p, false);
      else
	gimplify_stmt (sub_p, pre_p);

      t = TREE_OPERAND (t, 1);
    }
  while (TREE_CODE (t) == COMPOUND_EXPR);

  *expr_p = t;
  if (want_value)
    return GS_OK;
  else
    {
      gimplify_stmt (expr_p, pre_p);
      return GS_ALL_DONE;
    }
}

/* Gimplify a SAVE_EXPR node.  EXPR_P points to the expression to
   gimplify.  After gimplification, EXPR_P will point to a new temporary
   that holds the original value of the SAVE_EXPR node.

   PRE_P points to the list where side effects that must happen before
   *EXPR_P should be stored.  */

static enum gimplify_status
gimplify_save_expr (tree *expr_p, gimple_seq *pre_p, gimple_seq *post_p)
{
  enum gimplify_status ret = GS_ALL_DONE;
  tree val;

  gcc_assert (TREE_CODE (*expr_p) == SAVE_EXPR);
  val = TREE_OPERAND (*expr_p, 0);

  /* If the SAVE_EXPR has not been resolved, then evaluate it once.  */
  if (!SAVE_EXPR_RESOLVED_P (*expr_p))
    {
      /* The operand may be a void-valued expression such as SAVE_EXPRs
	 generated by the Java frontend for class initialization.  It is
	 being executed only for its side-effects.  */
      if (TREE_TYPE (val) == void_type_node)
	{
	  ret = gimplify_expr (&TREE_OPERAND (*expr_p, 0), pre_p, post_p,
			       is_gimple_stmt, fb_none);
	  val = NULL;
	}
      else
	val = get_initialized_tmp_var (val, pre_p, post_p);

      TREE_OPERAND (*expr_p, 0) = val;
      SAVE_EXPR_RESOLVED_P (*expr_p) = 1;
    }

  *expr_p = val;

  return ret;
}

/* Rewrite the ADDR_EXPR node pointed to by EXPR_P

      unary_expr
	      : ...
	      | '&' varname
	      ...

    PRE_P points to the list where side effects that must happen before
	*EXPR_P should be stored.

    POST_P points to the list where side effects that must happen after
	*EXPR_P should be stored.  */

static enum gimplify_status
gimplify_addr_expr (tree *expr_p, gimple_seq *pre_p, gimple_seq *post_p)
{
  tree expr = *expr_p;
  tree op0 = TREE_OPERAND (expr, 0);
  enum gimplify_status ret;
  location_t loc = EXPR_LOCATION (*expr_p);

  switch (TREE_CODE (op0))
    {
    case INDIRECT_REF:
    do_indirect_ref:
      /* Check if we are dealing with an expression of the form '&*ptr'.
	 While the front end folds away '&*ptr' into 'ptr', these
	 expressions may be generated internally by the compiler (e.g.,
	 builtins like __builtin_va_end).  */
      /* Caution: the silent array decomposition semantics we allow for
	 ADDR_EXPR means we can't always discard the pair.  */
      /* Gimplification of the ADDR_EXPR operand may drop
	 cv-qualification conversions, so make sure we add them if
	 needed.  */
      {
	tree op00 = TREE_OPERAND (op0, 0);
	tree t_expr = TREE_TYPE (expr);
	tree t_op00 = TREE_TYPE (op00);

        if (!useless_type_conversion_p (t_expr, t_op00))
	  op00 = fold_convert_loc (loc, TREE_TYPE (expr), op00);
        *expr_p = op00;
        ret = GS_OK;
      }
      break;

    case VIEW_CONVERT_EXPR:
      /* Take the address of our operand and then convert it to the type of
	 this ADDR_EXPR.

	 ??? The interactions of VIEW_CONVERT_EXPR and aliasing is not at
	 all clear.  The impact of this transformation is even less clear.  */

      /* If the operand is a useless conversion, look through it.  Doing so
	 guarantees that the ADDR_EXPR and its operand will remain of the
	 same type.  */
      if (tree_ssa_useless_type_conversion (TREE_OPERAND (op0, 0)))
	op0 = TREE_OPERAND (op0, 0);

      *expr_p = fold_convert_loc (loc, TREE_TYPE (expr),
				  build_fold_addr_expr_loc (loc,
							TREE_OPERAND (op0, 0)));
      ret = GS_OK;
      break;

    default:
      /* If we see a call to a declared builtin or see its address
	 being taken (we can unify those cases here) then we can mark
	 the builtin for implicit generation by GCC.  */
      if (TREE_CODE (op0) == FUNCTION_DECL
	  && DECL_BUILT_IN_CLASS (op0) == BUILT_IN_NORMAL
	  && builtin_decl_declared_p (DECL_FUNCTION_CODE (op0)))
	set_builtin_decl_implicit_p (DECL_FUNCTION_CODE (op0), true);

      /* We use fb_either here because the C frontend sometimes takes
	 the address of a call that returns a struct; see
	 gcc.dg/c99-array-lval-1.c.  The gimplifier will correctly make
	 the implied temporary explicit.  */

      /* Make the operand addressable.  */
      ret = gimplify_expr (&TREE_OPERAND (expr, 0), pre_p, post_p,
			   is_gimple_addressable, fb_either);
      if (ret == GS_ERROR)
	break;

      /* Then mark it.  Beware that it may not be possible to do so directly
	 if a temporary has been created by the gimplification.  */
      prepare_gimple_addressable (&TREE_OPERAND (expr, 0), pre_p);

      op0 = TREE_OPERAND (expr, 0);

      /* For various reasons, the gimplification of the expression
	 may have made a new INDIRECT_REF.  */
      if (TREE_CODE (op0) == INDIRECT_REF)
	goto do_indirect_ref;

      mark_addressable (TREE_OPERAND (expr, 0));

      /* The FEs may end up building ADDR_EXPRs early on a decl with
	 an incomplete type.  Re-build ADDR_EXPRs in canonical form
	 here.  */
      if (!types_compatible_p (TREE_TYPE (op0), TREE_TYPE (TREE_TYPE (expr))))
	*expr_p = build_fold_addr_expr (op0);

      /* Make sure TREE_CONSTANT and TREE_SIDE_EFFECTS are set properly.  */
      recompute_tree_invariant_for_addr_expr (*expr_p);

      /* If we re-built the ADDR_EXPR add a conversion to the original type
         if required.  */
      if (!useless_type_conversion_p (TREE_TYPE (expr), TREE_TYPE (*expr_p)))
	*expr_p = fold_convert (TREE_TYPE (expr), *expr_p);

      break;
    }

  return ret;
}

/* Gimplify the operands of an ASM_EXPR.  Input operands should be a gimple
   value; output operands should be a gimple lvalue.  */

static enum gimplify_status
gimplify_asm_expr (tree *expr_p, gimple_seq *pre_p, gimple_seq *post_p)
{
  tree expr;
  int noutputs;
  const char **oconstraints;
  int i;
  tree link;
  const char *constraint;
  bool allows_mem, allows_reg, is_inout;
  enum gimplify_status ret, tret;
  gasm *stmt;
  vec<tree, va_gc> *inputs;
  vec<tree, va_gc> *outputs;
  vec<tree, va_gc> *clobbers;
  vec<tree, va_gc> *labels;
  tree link_next;

  expr = *expr_p;
  noutputs = list_length (ASM_OUTPUTS (expr));
  oconstraints = (const char **) alloca ((noutputs) * sizeof (const char *));

  inputs = NULL;
  outputs = NULL;
  clobbers = NULL;
  labels = NULL;

  ret = GS_ALL_DONE;
  link_next = NULL_TREE;
  for (i = 0, link = ASM_OUTPUTS (expr); link; ++i, link = link_next)
    {
      bool ok;
      size_t constraint_len;

      link_next = TREE_CHAIN (link);

      oconstraints[i]
	= constraint
	= TREE_STRING_POINTER (TREE_VALUE (TREE_PURPOSE (link)));
      constraint_len = strlen (constraint);
      if (constraint_len == 0)
        continue;

      ok = parse_output_constraint (&constraint, i, 0, 0,
				    &allows_mem, &allows_reg, &is_inout);
      if (!ok)
	{
	  ret = GS_ERROR;
	  is_inout = false;
	}

      if (!allows_reg && allows_mem)
	mark_addressable (TREE_VALUE (link));

      tret = gimplify_expr (&TREE_VALUE (link), pre_p, post_p,
			    is_inout ? is_gimple_min_lval : is_gimple_lvalue,
			    fb_lvalue | fb_mayfail);
      if (tret == GS_ERROR)
	{
	  error ("invalid lvalue in asm output %d", i);
	  ret = tret;
	}

      vec_safe_push (outputs, link);
      TREE_CHAIN (link) = NULL_TREE;

      if (is_inout)
	{
	  /* An input/output operand.  To give the optimizers more
	     flexibility, split it into separate input and output
 	     operands.  */
	  tree input;
	  char buf[10];

	  /* Turn the in/out constraint into an output constraint.  */
	  char *p = xstrdup (constraint);
	  p[0] = '=';
	  TREE_VALUE (TREE_PURPOSE (link)) = build_string (constraint_len, p);

	  /* And add a matching input constraint.  */
	  if (allows_reg)
	    {
	      sprintf (buf, "%d", i);

	      /* If there are multiple alternatives in the constraint,
		 handle each of them individually.  Those that allow register
		 will be replaced with operand number, the others will stay
		 unchanged.  */
	      if (strchr (p, ',') != NULL)
		{
		  size_t len = 0, buflen = strlen (buf);
		  char *beg, *end, *str, *dst;

		  for (beg = p + 1;;)
		    {
		      end = strchr (beg, ',');
		      if (end == NULL)
			end = strchr (beg, '\0');
		      if ((size_t) (end - beg) < buflen)
			len += buflen + 1;
		      else
			len += end - beg + 1;
		      if (*end)
			beg = end + 1;
		      else
			break;
		    }

		  str = (char *) alloca (len);
		  for (beg = p + 1, dst = str;;)
		    {
		      const char *tem;
		      bool mem_p, reg_p, inout_p;

		      end = strchr (beg, ',');
		      if (end)
			*end = '\0';
		      beg[-1] = '=';
		      tem = beg - 1;
		      parse_output_constraint (&tem, i, 0, 0,
					       &mem_p, &reg_p, &inout_p);
		      if (dst != str)
			*dst++ = ',';
		      if (reg_p)
			{
			  memcpy (dst, buf, buflen);
			  dst += buflen;
			}
		      else
			{
			  if (end)
			    len = end - beg;
			  else
			    len = strlen (beg);
			  memcpy (dst, beg, len);
			  dst += len;
			}
		      if (end)
			beg = end + 1;
		      else
			break;
		    }
		  *dst = '\0';
		  input = build_string (dst - str, str);
		}
	      else
		input = build_string (strlen (buf), buf);
	    }
	  else
	    input = build_string (constraint_len - 1, constraint + 1);

	  free (p);

	  input = build_tree_list (build_tree_list (NULL_TREE, input),
				   unshare_expr (TREE_VALUE (link)));
	  ASM_INPUTS (expr) = chainon (ASM_INPUTS (expr), input);
	}
    }

  link_next = NULL_TREE;
  for (link = ASM_INPUTS (expr); link; ++i, link = link_next)
    {
      link_next = TREE_CHAIN (link);
      constraint = TREE_STRING_POINTER (TREE_VALUE (TREE_PURPOSE (link)));
      parse_input_constraint (&constraint, 0, 0, noutputs, 0,
			      oconstraints, &allows_mem, &allows_reg);

      /* If we can't make copies, we can only accept memory.  */
      if (TREE_ADDRESSABLE (TREE_TYPE (TREE_VALUE (link))))
	{
	  if (allows_mem)
	    allows_reg = 0;
	  else
	    {
	      error ("impossible constraint in %<asm%>");
	      error ("non-memory input %d must stay in memory", i);
	      return GS_ERROR;
	    }
	}

      /* If the operand is a memory input, it should be an lvalue.  */
      if (!allows_reg && allows_mem)
	{
	  tree inputv = TREE_VALUE (link);
	  STRIP_NOPS (inputv);
	  if (TREE_CODE (inputv) == PREDECREMENT_EXPR
	      || TREE_CODE (inputv) == PREINCREMENT_EXPR
	      || TREE_CODE (inputv) == POSTDECREMENT_EXPR
	      || TREE_CODE (inputv) == POSTINCREMENT_EXPR
	      || TREE_CODE (inputv) == MODIFY_EXPR)
	    TREE_VALUE (link) = error_mark_node;
	  tret = gimplify_expr (&TREE_VALUE (link), pre_p, post_p,
				is_gimple_lvalue, fb_lvalue | fb_mayfail);
	  mark_addressable (TREE_VALUE (link));
	  if (tret == GS_ERROR)
	    {
	      if (EXPR_HAS_LOCATION (TREE_VALUE (link)))
	        input_location = EXPR_LOCATION (TREE_VALUE (link));
	      error ("memory input %d is not directly addressable", i);
	      ret = tret;
	    }
	}
      else
	{
	  tret = gimplify_expr (&TREE_VALUE (link), pre_p, post_p,
				is_gimple_asm_val, fb_rvalue);
	  if (tret == GS_ERROR)
	    ret = tret;
	}

      TREE_CHAIN (link) = NULL_TREE;
      vec_safe_push (inputs, link);
    }

  link_next = NULL_TREE;
  for (link = ASM_CLOBBERS (expr); link; ++i, link = link_next)
    {
      link_next = TREE_CHAIN (link);
      TREE_CHAIN (link) = NULL_TREE;
      vec_safe_push (clobbers, link);
    }

  link_next = NULL_TREE;
  for (link = ASM_LABELS (expr); link; ++i, link = link_next)
    {
      link_next = TREE_CHAIN (link);
      TREE_CHAIN (link) = NULL_TREE;
      vec_safe_push (labels, link);
    }

  /* Do not add ASMs with errors to the gimple IL stream.  */
  if (ret != GS_ERROR)
    {
      stmt = gimple_build_asm_vec (TREE_STRING_POINTER (ASM_STRING (expr)),
				   inputs, outputs, clobbers, labels);

      gimple_asm_set_volatile (stmt, ASM_VOLATILE_P (expr) || noutputs == 0);
      gimple_asm_set_input (stmt, ASM_INPUT_P (expr));

      gimplify_seq_add_stmt (pre_p, stmt);
    }

  return ret;
}

/* Gimplify a CLEANUP_POINT_EXPR.  Currently this works by adding
   GIMPLE_WITH_CLEANUP_EXPRs to the prequeue as we encounter cleanups while
   gimplifying the body, and converting them to TRY_FINALLY_EXPRs when we
   return to this function.

   FIXME should we complexify the prequeue handling instead?  Or use flags
   for all the cleanups and let the optimizer tighten them up?  The current
   code seems pretty fragile; it will break on a cleanup within any
   non-conditional nesting.  But any such nesting would be broken, anyway;
   we can't write a TRY_FINALLY_EXPR that starts inside a nesting construct
   and continues out of it.  We can do that at the RTL level, though, so
   having an optimizer to tighten up try/finally regions would be a Good
   Thing.  */

static enum gimplify_status
gimplify_cleanup_point_expr (tree *expr_p, gimple_seq *pre_p)
{
  gimple_stmt_iterator iter;
  gimple_seq body_sequence = NULL;

  tree temp = voidify_wrapper_expr (*expr_p, NULL);

  /* We only care about the number of conditions between the innermost
     CLEANUP_POINT_EXPR and the cleanup.  So save and reset the count and
     any cleanups collected outside the CLEANUP_POINT_EXPR.  */
  int old_conds = gimplify_ctxp->conditions;
  gimple_seq old_cleanups = gimplify_ctxp->conditional_cleanups;
  bool old_in_cleanup_point_expr = gimplify_ctxp->in_cleanup_point_expr;
  gimplify_ctxp->conditions = 0;
  gimplify_ctxp->conditional_cleanups = NULL;
  gimplify_ctxp->in_cleanup_point_expr = true;

  gimplify_stmt (&TREE_OPERAND (*expr_p, 0), &body_sequence);

  gimplify_ctxp->conditions = old_conds;
  gimplify_ctxp->conditional_cleanups = old_cleanups;
  gimplify_ctxp->in_cleanup_point_expr = old_in_cleanup_point_expr;

  for (iter = gsi_start (body_sequence); !gsi_end_p (iter); )
    {
      gimple wce = gsi_stmt (iter);

      if (gimple_code (wce) == GIMPLE_WITH_CLEANUP_EXPR)
	{
	  if (gsi_one_before_end_p (iter))
	    {
              /* Note that gsi_insert_seq_before and gsi_remove do not
                 scan operands, unlike some other sequence mutators.  */
	      if (!gimple_wce_cleanup_eh_only (wce))
		gsi_insert_seq_before_without_update (&iter,
						      gimple_wce_cleanup (wce),
						      GSI_SAME_STMT);
	      gsi_remove (&iter, true);
	      break;
	    }
	  else
	    {
	      gtry *gtry;
	      gimple_seq seq;
	      enum gimple_try_flags kind;

	      if (gimple_wce_cleanup_eh_only (wce))
		kind = GIMPLE_TRY_CATCH;
	      else
		kind = GIMPLE_TRY_FINALLY;
	      seq = gsi_split_seq_after (iter);

	      gtry = gimple_build_try (seq, gimple_wce_cleanup (wce), kind);
              /* Do not use gsi_replace here, as it may scan operands.
                 We want to do a simple structural modification only.  */
	      gsi_set_stmt (&iter, gtry);
	      iter = gsi_start (gtry->eval);
	    }
	}
      else
	gsi_next (&iter);
    }

  gimplify_seq_add_seq (pre_p, body_sequence);
  if (temp)
    {
      *expr_p = temp;
      return GS_OK;
    }
  else
    {
      *expr_p = NULL;
      return GS_ALL_DONE;
    }
}

/* Insert a cleanup marker for gimplify_cleanup_point_expr.  CLEANUP
   is the cleanup action required.  EH_ONLY is true if the cleanup should
   only be executed if an exception is thrown, not on normal exit.  */

static void
gimple_push_cleanup (tree var, tree cleanup, bool eh_only, gimple_seq *pre_p)
{
  gimple wce;
  gimple_seq cleanup_stmts = NULL;

  /* Errors can result in improperly nested cleanups.  Which results in
     confusion when trying to resolve the GIMPLE_WITH_CLEANUP_EXPR.  */
  if (seen_error ())
    return;

  if (gimple_conditional_context ())
    {
      /* If we're in a conditional context, this is more complex.  We only
	 want to run the cleanup if we actually ran the initialization that
	 necessitates it, but we want to run it after the end of the
	 conditional context.  So we wrap the try/finally around the
	 condition and use a flag to determine whether or not to actually
	 run the destructor.  Thus

	   test ? f(A()) : 0

	 becomes (approximately)

	   flag = 0;
	   try {
	     if (test) { A::A(temp); flag = 1; val = f(temp); }
	     else { val = 0; }
	   } finally {
	     if (flag) A::~A(temp);
	   }
	   val
      */
      tree flag = create_tmp_var (boolean_type_node, "cleanup");
      gassign *ffalse = gimple_build_assign (flag, boolean_false_node);
      gassign *ftrue = gimple_build_assign (flag, boolean_true_node);

      cleanup = build3 (COND_EXPR, void_type_node, flag, cleanup, NULL);
      gimplify_stmt (&cleanup, &cleanup_stmts);
      wce = gimple_build_wce (cleanup_stmts);

      gimplify_seq_add_stmt (&gimplify_ctxp->conditional_cleanups, ffalse);
      gimplify_seq_add_stmt (&gimplify_ctxp->conditional_cleanups, wce);
      gimplify_seq_add_stmt (pre_p, ftrue);

      /* Because of this manipulation, and the EH edges that jump
	 threading cannot redirect, the temporary (VAR) will appear
	 to be used uninitialized.  Don't warn.  */
      TREE_NO_WARNING (var) = 1;
    }
  else
    {
      gimplify_stmt (&cleanup, &cleanup_stmts);
      wce = gimple_build_wce (cleanup_stmts);
      gimple_wce_set_cleanup_eh_only (wce, eh_only);
      gimplify_seq_add_stmt (pre_p, wce);
    }
}

/* Gimplify a TARGET_EXPR which doesn't appear on the rhs of an INIT_EXPR.  */

static enum gimplify_status
gimplify_target_expr (tree *expr_p, gimple_seq *pre_p, gimple_seq *post_p)
{
  tree targ = *expr_p;
  tree temp = TARGET_EXPR_SLOT (targ);
  tree init = TARGET_EXPR_INITIAL (targ);
  enum gimplify_status ret;

  if (init)
    {
      tree cleanup = NULL_TREE;

      /* TARGET_EXPR temps aren't part of the enclosing block, so add it
	 to the temps list.  Handle also variable length TARGET_EXPRs.  */
      if (TREE_CODE (DECL_SIZE (temp)) != INTEGER_CST)
	{
	  if (!TYPE_SIZES_GIMPLIFIED (TREE_TYPE (temp)))
	    gimplify_type_sizes (TREE_TYPE (temp), pre_p);
	  gimplify_vla_decl (temp, pre_p);
	}
      else
	gimple_add_tmp_var (temp);

      /* If TARGET_EXPR_INITIAL is void, then the mere evaluation of the
	 expression is supposed to initialize the slot.  */
      if (VOID_TYPE_P (TREE_TYPE (init)))
	ret = gimplify_expr (&init, pre_p, post_p, is_gimple_stmt, fb_none);
      else
	{
	  tree init_expr = build2 (INIT_EXPR, void_type_node, temp, init);
	  init = init_expr;
	  ret = gimplify_expr (&init, pre_p, post_p, is_gimple_stmt, fb_none);
	  init = NULL;
	  ggc_free (init_expr);
	}
      if (ret == GS_ERROR)
	{
	  /* PR c++/28266 Make sure this is expanded only once. */
	  TARGET_EXPR_INITIAL (targ) = NULL_TREE;
	  return GS_ERROR;
	}
      if (init)
	gimplify_and_add (init, pre_p);

      /* If needed, push the cleanup for the temp.  */
      if (TARGET_EXPR_CLEANUP (targ))
	{
	  if (CLEANUP_EH_ONLY (targ))
	    gimple_push_cleanup (temp, TARGET_EXPR_CLEANUP (targ),
				 CLEANUP_EH_ONLY (targ), pre_p);
	  else
	    cleanup = TARGET_EXPR_CLEANUP (targ);
	}

      /* Add a clobber for the temporary going out of scope, like
	 gimplify_bind_expr.  */
      if (gimplify_ctxp->in_cleanup_point_expr
	  && needs_to_live_in_memory (temp)
	  && flag_stack_reuse == SR_ALL)
	{
	  tree clobber = build_constructor (TREE_TYPE (temp),
					    NULL);
	  TREE_THIS_VOLATILE (clobber) = true;
	  clobber = build2 (MODIFY_EXPR, TREE_TYPE (temp), temp, clobber);
	  if (cleanup)
	    cleanup = build2 (COMPOUND_EXPR, void_type_node, cleanup,
			      clobber);
	  else
	    cleanup = clobber;
	}

      if (cleanup)
	gimple_push_cleanup (temp, cleanup, false, pre_p);

      /* Only expand this once.  */
      TREE_OPERAND (targ, 3) = init;
      TARGET_EXPR_INITIAL (targ) = NULL_TREE;
    }
  else
    /* We should have expanded this before.  */
    gcc_assert (DECL_SEEN_IN_BIND_EXPR_P (temp));

  *expr_p = temp;
  return GS_OK;
}

/* Gimplification of expression trees.  */

/* Gimplify an expression which appears at statement context.  The
   corresponding GIMPLE statements are added to *SEQ_P.  If *SEQ_P is
   NULL, a new sequence is allocated.

   Return true if we actually added a statement to the queue.  */

bool
gimplify_stmt (tree *stmt_p, gimple_seq *seq_p)
{
  gimple_seq_node last;

  last = gimple_seq_last (*seq_p);
  gimplify_expr (stmt_p, seq_p, NULL, is_gimple_stmt, fb_none);
  return last != gimple_seq_last (*seq_p);
}

/* Add FIRSTPRIVATE entries for DECL in the OpenMP the surrounding parallels
   to CTX.  If entries already exist, force them to be some flavor of private.
   If there is no enclosing parallel, do nothing.  */

void
omp_firstprivatize_variable (struct gimplify_omp_ctx *ctx, tree decl)
{
  splay_tree_node n;

  if (decl == NULL || !DECL_P (decl) || ctx->region_type == ORT_NONE)
    return;

  do
    {
      n = splay_tree_lookup (ctx->variables, (splay_tree_key)decl);
      if (n != NULL)
	{
	  if (n->value & GOVD_SHARED)
	    n->value = GOVD_FIRSTPRIVATE | (n->value & GOVD_SEEN);
	  else if (n->value & GOVD_MAP)
	    n->value |= GOVD_MAP_TO_ONLY;
	  else
	    return;
	}
      else if ((ctx->region_type & ORT_TARGET) != 0)
	{
	  if (ctx->target_map_scalars_firstprivate)
	    omp_add_variable (ctx, decl, GOVD_FIRSTPRIVATE);
	  else
	    omp_add_variable (ctx, decl, GOVD_MAP | GOVD_MAP_TO_ONLY);
	}
      else if (ctx->region_type != ORT_WORKSHARE
	       && ctx->region_type != ORT_SIMD
	       && ctx->region_type != ORT_TARGET_DATA)
	omp_add_variable (ctx, decl, GOVD_FIRSTPRIVATE);

      ctx = ctx->outer_context;
    }
  while (ctx);
}

/* Similarly for each of the type sizes of TYPE.  */

static void
omp_firstprivatize_type_sizes (struct gimplify_omp_ctx *ctx, tree type)
{
  if (type == NULL || type == error_mark_node)
    return;
  type = TYPE_MAIN_VARIANT (type);

  if (ctx->privatized_types->add (type))
    return;

  switch (TREE_CODE (type))
    {
    case INTEGER_TYPE:
    case ENUMERAL_TYPE:
    case BOOLEAN_TYPE:
    case REAL_TYPE:
    case FIXED_POINT_TYPE:
      omp_firstprivatize_variable (ctx, TYPE_MIN_VALUE (type));
      omp_firstprivatize_variable (ctx, TYPE_MAX_VALUE (type));
      break;

    case ARRAY_TYPE:
      omp_firstprivatize_type_sizes (ctx, TREE_TYPE (type));
      omp_firstprivatize_type_sizes (ctx, TYPE_DOMAIN (type));
      break;

    case RECORD_TYPE:
    case UNION_TYPE:
    case QUAL_UNION_TYPE:
      {
	tree field;
	for (field = TYPE_FIELDS (type); field; field = DECL_CHAIN (field))
	  if (TREE_CODE (field) == FIELD_DECL)
	    {
	      omp_firstprivatize_variable (ctx, DECL_FIELD_OFFSET (field));
	      omp_firstprivatize_type_sizes (ctx, TREE_TYPE (field));
	    }
      }
      break;

    case POINTER_TYPE:
    case REFERENCE_TYPE:
      omp_firstprivatize_type_sizes (ctx, TREE_TYPE (type));
      break;

    default:
      break;
    }

  omp_firstprivatize_variable (ctx, TYPE_SIZE (type));
  omp_firstprivatize_variable (ctx, TYPE_SIZE_UNIT (type));
  lang_hooks.types.omp_firstprivatize_type_sizes (ctx, type);
}

/* Add an entry for DECL in the OMP context CTX with FLAGS.  */

static void
omp_add_variable (struct gimplify_omp_ctx *ctx, tree decl, unsigned int flags)
{
  splay_tree_node n;
  unsigned int nflags;
  tree t;

  if (error_operand_p (decl) || ctx->region_type == ORT_NONE)
    return;

  /* Never elide decls whose type has TREE_ADDRESSABLE set.  This means
     there are constructors involved somewhere.  */
  if (TREE_ADDRESSABLE (TREE_TYPE (decl))
      || TYPE_NEEDS_CONSTRUCTING (TREE_TYPE (decl)))
    flags |= GOVD_SEEN;

  n = splay_tree_lookup (ctx->variables, (splay_tree_key)decl);
  if (n != NULL && (n->value & GOVD_DATA_SHARE_CLASS) != 0)
    {
      /* We shouldn't be re-adding the decl with the same data
	 sharing class.  */
      gcc_assert ((n->value & GOVD_DATA_SHARE_CLASS & flags) == 0);
      /* The only combination of data sharing classes we should see is
	 FIRSTPRIVATE and LASTPRIVATE.  */
      nflags = n->value | flags;
      gcc_assert ((nflags & GOVD_DATA_SHARE_CLASS)
		  == (GOVD_FIRSTPRIVATE | GOVD_LASTPRIVATE)
		  || (flags & GOVD_DATA_SHARE_CLASS) == 0);
      n->value = nflags;
      return;
    }

  /* When adding a variable-sized variable, we have to handle all sorts
     of additional bits of data: the pointer replacement variable, and
     the parameters of the type.  */
  if (DECL_SIZE (decl) && TREE_CODE (DECL_SIZE (decl)) != INTEGER_CST)
    {
      /* Add the pointer replacement variable as PRIVATE if the variable
	 replacement is private, else FIRSTPRIVATE since we'll need the
	 address of the original variable either for SHARED, or for the
	 copy into or out of the context.  */
      if (!(flags & GOVD_LOCAL))
	{
	  if (flags & GOVD_MAP)
	    nflags = GOVD_MAP | GOVD_MAP_TO_ONLY | GOVD_EXPLICIT;
	  else if (flags & GOVD_PRIVATE)
	    nflags = GOVD_PRIVATE;
	  else if ((ctx->region_type & (ORT_TARGET | ORT_TARGET_DATA)) != 0
		   && (flags & GOVD_FIRSTPRIVATE))
	    nflags = GOVD_PRIVATE | GOVD_EXPLICIT;
	  else
	    nflags = GOVD_FIRSTPRIVATE;
	  nflags |= flags & GOVD_SEEN;
	  t = DECL_VALUE_EXPR (decl);
	  gcc_assert (TREE_CODE (t) == INDIRECT_REF);
	  t = TREE_OPERAND (t, 0);
	  gcc_assert (DECL_P (t));
	  omp_add_variable (ctx, t, nflags);
	}

      /* Add all of the variable and type parameters (which should have
	 been gimplified to a formal temporary) as FIRSTPRIVATE.  */
      omp_firstprivatize_variable (ctx, DECL_SIZE_UNIT (decl));
      omp_firstprivatize_variable (ctx, DECL_SIZE (decl));
      omp_firstprivatize_type_sizes (ctx, TREE_TYPE (decl));

      /* The variable-sized variable itself is never SHARED, only some form
	 of PRIVATE.  The sharing would take place via the pointer variable
	 which we remapped above.  */
      if (flags & GOVD_SHARED)
	flags = GOVD_PRIVATE | GOVD_DEBUG_PRIVATE
		| (flags & (GOVD_SEEN | GOVD_EXPLICIT));

      /* We're going to make use of the TYPE_SIZE_UNIT at least in the
	 alloca statement we generate for the variable, so make sure it
	 is available.  This isn't automatically needed for the SHARED
	 case, since we won't be allocating local storage then.
	 For local variables TYPE_SIZE_UNIT might not be gimplified yet,
	 in this case omp_notice_variable will be called later
	 on when it is gimplified.  */
      else if (! (flags & (GOVD_LOCAL | GOVD_MAP))
	       && DECL_P (TYPE_SIZE_UNIT (TREE_TYPE (decl))))
	omp_notice_variable (ctx, TYPE_SIZE_UNIT (TREE_TYPE (decl)), true);
    }
  else if ((flags & (GOVD_MAP | GOVD_LOCAL)) == 0
	   && lang_hooks.decls.omp_privatize_by_reference (decl))
    {
      omp_firstprivatize_type_sizes (ctx, TREE_TYPE (decl));

      /* Similar to the direct variable sized case above, we'll need the
	 size of references being privatized.  */
      if ((flags & GOVD_SHARED) == 0)
	{
	  t = TYPE_SIZE_UNIT (TREE_TYPE (TREE_TYPE (decl)));
	  if (DECL_P (t))
	    omp_notice_variable (ctx, t, true);
	}
    }

  if (n != NULL)
    n->value |= flags;
  else
    splay_tree_insert (ctx->variables, (splay_tree_key)decl, flags);
}

/* Notice a threadprivate variable DECL used in OMP context CTX.
   This just prints out diagnostics about threadprivate variable uses
   in untied tasks.  If DECL2 is non-NULL, prevent this warning
   on that variable.  */

static bool
omp_notice_threadprivate_variable (struct gimplify_omp_ctx *ctx, tree decl,
				   tree decl2)
{
  splay_tree_node n;
  struct gimplify_omp_ctx *octx;

  for (octx = ctx; octx; octx = octx->outer_context)
    if ((octx->region_type & ORT_TARGET) != 0)
      {
	n = splay_tree_lookup (octx->variables, (splay_tree_key)decl);
	if (n == NULL)
	  {
	    error ("threadprivate variable %qE used in target region",
		   DECL_NAME (decl));
	    error_at (octx->location, "enclosing target region");
	    splay_tree_insert (octx->variables, (splay_tree_key)decl, 0);
	  }
	if (decl2)
	  splay_tree_insert (octx->variables, (splay_tree_key)decl2, 0);
      }

  if (ctx->region_type != ORT_UNTIED_TASK)
    return false;
  n = splay_tree_lookup (ctx->variables, (splay_tree_key)decl);
  if (n == NULL)
    {
      error ("threadprivate variable %qE used in untied task",
	     DECL_NAME (decl));
      error_at (ctx->location, "enclosing task");
      splay_tree_insert (ctx->variables, (splay_tree_key)decl, 0);
    }
  if (decl2)
    splay_tree_insert (ctx->variables, (splay_tree_key)decl2, 0);
  return false;
}

/* Determine outer default flags for DECL mentioned in an OMP region
   but not declared in an enclosing clause.

   ??? Some compiler-generated variables (like SAVE_EXPRs) could be
   remapped firstprivate instead of shared.  To some extent this is
   addressed in omp_firstprivatize_type_sizes, but not
   effectively.  */

static unsigned
omp_default_clause (struct gimplify_omp_ctx *ctx, tree decl,
		    bool in_code, unsigned flags)
{
  enum omp_clause_default_kind default_kind = ctx->default_kind;
  enum omp_clause_default_kind kind;

  kind = lang_hooks.decls.omp_predetermined_sharing (decl);
  if (kind != OMP_CLAUSE_DEFAULT_UNSPECIFIED)
    default_kind = kind;

  switch (default_kind)
    {
    case OMP_CLAUSE_DEFAULT_NONE:
      {
	const char *rtype;

	if (ctx->region_type & ORT_PARALLEL)
	  rtype = "parallel";
	else if (ctx->region_type & ORT_TASK)
	  rtype = "task";
	else if (ctx->region_type & ORT_TEAMS)
	  rtype = "teams";
	else
	  gcc_unreachable ();
	
	error ("%qE not specified in enclosing %s",
	       DECL_NAME (lang_hooks.decls.omp_report_decl (decl)), rtype);
	error_at (ctx->location, "enclosing %s", rtype);
      }
      /* FALLTHRU */
    case OMP_CLAUSE_DEFAULT_SHARED:
      flags |= GOVD_SHARED;
      break;
    case OMP_CLAUSE_DEFAULT_PRIVATE:
      flags |= GOVD_PRIVATE;
      break;
    case OMP_CLAUSE_DEFAULT_FIRSTPRIVATE:
      flags |= GOVD_FIRSTPRIVATE;
      break;
    case OMP_CLAUSE_DEFAULT_UNSPECIFIED:
      /* decl will be either GOVD_FIRSTPRIVATE or GOVD_SHARED.  */
      gcc_assert ((ctx->region_type & ORT_TASK) != 0);
      if (struct gimplify_omp_ctx *octx = ctx->outer_context)
	{
	  omp_notice_variable (octx, decl, in_code);
	  for (; octx; octx = octx->outer_context)
	    {
	      splay_tree_node n2;

	      if ((octx->region_type & (ORT_TARGET_DATA | ORT_TARGET)) != 0)
		continue;
	      n2 = splay_tree_lookup (octx->variables, (splay_tree_key) decl);
	      if (n2 && (n2->value & GOVD_DATA_SHARE_CLASS) != GOVD_SHARED)
		{
		  flags |= GOVD_FIRSTPRIVATE;
		  goto found_outer;
		}
	      if ((octx->region_type & (ORT_PARALLEL | ORT_TEAMS)) != 0)
		{
		  flags |= GOVD_SHARED;
		  goto found_outer;
		}
	    }
	}
      
      if (TREE_CODE (decl) == PARM_DECL
	  || (!is_global_var (decl)
	      && DECL_CONTEXT (decl) == current_function_decl))
	flags |= GOVD_FIRSTPRIVATE;
      else
	flags |= GOVD_SHARED;
    found_outer:
      break;

    default:
      gcc_unreachable ();
    }

  return flags;
}

/* Record the fact that DECL was used within the OMP context CTX.
   IN_CODE is true when real code uses DECL, and false when we should
   merely emit default(none) errors.  Return true if DECL is going to
   be remapped and thus DECL shouldn't be gimplified into its
   DECL_VALUE_EXPR (if any).  */

static bool
omp_notice_variable (struct gimplify_omp_ctx *ctx, tree decl, bool in_code)
{
  splay_tree_node n;
  unsigned flags = in_code ? GOVD_SEEN : 0;
  bool ret = false, shared;

  if (error_operand_p (decl))
    return false;

  if (ctx->region_type == ORT_NONE)
    return lang_hooks.decls.omp_disregard_value_expr (decl, false);

  /* Threadprivate variables are predetermined.  */
  if (is_global_var (decl))
    {
      if (DECL_THREAD_LOCAL_P (decl))
	return omp_notice_threadprivate_variable (ctx, decl, NULL_TREE);

      if (DECL_HAS_VALUE_EXPR_P (decl))
	{
	  tree value = get_base_address (DECL_VALUE_EXPR (decl));

	  if (value && DECL_P (value) && DECL_THREAD_LOCAL_P (value))
	    return omp_notice_threadprivate_variable (ctx, decl, value);
	}
    }

  n = splay_tree_lookup (ctx->variables, (splay_tree_key)decl);
  if ((ctx->region_type & ORT_TARGET) != 0)
    {
      ret = lang_hooks.decls.omp_disregard_value_expr (decl, true);
      if (n == NULL)
	{
	  unsigned nflags = flags;
	  if (ctx->target_map_pointers_as_0len_arrays
	      || ctx->target_map_scalars_firstprivate)
	    {
	      bool is_declare_target = false;
	      bool is_scalar = false;
	      if (is_global_var (decl)
		  && varpool_node::get_create (decl)->offloadable)
		{
		  struct gimplify_omp_ctx *octx;
		  for (octx = ctx->outer_context;
		       octx; octx = octx->outer_context)
		    {
		      n = splay_tree_lookup (octx->variables,
					     (splay_tree_key)decl);
		      if (n
			  && (n->value & GOVD_DATA_SHARE_CLASS) != GOVD_SHARED
			  && (n->value & GOVD_DATA_SHARE_CLASS) != 0)
			break;
		    }
		  is_declare_target = octx == NULL;
		}
	      if (!is_declare_target && ctx->target_map_scalars_firstprivate)
		{
		  tree type = TREE_TYPE (decl);
		  if (TREE_CODE (type) == REFERENCE_TYPE)
		    type = TREE_TYPE (type);
		  if (TREE_CODE (type) == COMPLEX_TYPE)
		    type = TREE_TYPE (type);
		  if (INTEGRAL_TYPE_P (type)
		      || SCALAR_FLOAT_TYPE_P (type)
		      || TREE_CODE (type) == POINTER_TYPE)
		    is_scalar = true;
		}
	      if (is_declare_target)
		;
	      else if (ctx->target_map_pointers_as_0len_arrays
		       && (TREE_CODE (TREE_TYPE (decl)) == POINTER_TYPE
			   || (TREE_CODE (TREE_TYPE (decl)) == REFERENCE_TYPE
			       && TREE_CODE (TREE_TYPE (TREE_TYPE (decl)))
				  == POINTER_TYPE)))
		nflags |= GOVD_MAP | GOVD_MAP_0LEN_ARRAY;
	      else if (is_scalar)
		nflags |= GOVD_FIRSTPRIVATE;
	    }
	  if (nflags == flags
	      && !lang_hooks.types.omp_mappable_type (TREE_TYPE (decl)))
	    {
	      error ("%qD referenced in target region does not have "
		     "a mappable type", decl);
	      nflags |= GOVD_MAP | GOVD_EXPLICIT;
	    }
	  else if (nflags == flags)
	    nflags |= GOVD_MAP;
	  omp_add_variable (ctx, decl, nflags);
	}
      else
	{
	  /* If nothing changed, there's nothing left to do.  */
	  if ((n->value & flags) == flags)
	    return ret;
	  n->value |= flags;
	}
      goto do_outer;
    }

  if (n == NULL)
    {
      if (ctx->region_type == ORT_WORKSHARE
	  || ctx->region_type == ORT_SIMD
	  || ctx->region_type == ORT_TARGET_DATA)
	goto do_outer;

      flags = omp_default_clause (ctx, decl, in_code, flags);

      if ((flags & GOVD_PRIVATE)
	  && lang_hooks.decls.omp_private_outer_ref (decl))
	flags |= GOVD_PRIVATE_OUTER_REF;

      omp_add_variable (ctx, decl, flags);

      shared = (flags & GOVD_SHARED) != 0;
      ret = lang_hooks.decls.omp_disregard_value_expr (decl, shared);
      goto do_outer;
    }

  if ((n->value & (GOVD_SEEN | GOVD_LOCAL)) == 0
      && (flags & (GOVD_SEEN | GOVD_LOCAL)) == GOVD_SEEN
      && DECL_SIZE (decl)
      && TREE_CODE (DECL_SIZE (decl)) != INTEGER_CST)
    {
      splay_tree_node n2;
      tree t = DECL_VALUE_EXPR (decl);
      gcc_assert (TREE_CODE (t) == INDIRECT_REF);
      t = TREE_OPERAND (t, 0);
      gcc_assert (DECL_P (t));
      n2 = splay_tree_lookup (ctx->variables, (splay_tree_key) t);
      n2->value |= GOVD_SEEN;
    }

  shared = ((flags | n->value) & GOVD_SHARED) != 0;
  ret = lang_hooks.decls.omp_disregard_value_expr (decl, shared);

  /* If nothing changed, there's nothing left to do.  */
  if ((n->value & flags) == flags)
    return ret;
  flags |= n->value;
  n->value = flags;

 do_outer:
  /* If the variable is private in the current context, then we don't
     need to propagate anything to an outer context.  */
  if ((flags & GOVD_PRIVATE) && !(flags & GOVD_PRIVATE_OUTER_REF))
    return ret;
  if ((flags & (GOVD_LINEAR | GOVD_LINEAR_LASTPRIVATE_NO_OUTER))
      == (GOVD_LINEAR | GOVD_LINEAR_LASTPRIVATE_NO_OUTER))
    return ret;
  if ((flags & (GOVD_FIRSTPRIVATE | GOVD_LASTPRIVATE
		| GOVD_LINEAR_LASTPRIVATE_NO_OUTER))
      == (GOVD_LASTPRIVATE | GOVD_LINEAR_LASTPRIVATE_NO_OUTER))
    return ret;
  if (ctx->outer_context
      && omp_notice_variable (ctx->outer_context, decl, in_code))
    return true;
  return ret;
}

/* Verify that DECL is private within CTX.  If there's specific information
   to the contrary in the innermost scope, generate an error.  */

static bool
omp_is_private (struct gimplify_omp_ctx *ctx, tree decl, int simd)
{
  splay_tree_node n;

  n = splay_tree_lookup (ctx->variables, (splay_tree_key)decl);
  if (n != NULL)
    {
      if (n->value & GOVD_SHARED)
	{
	  if (ctx == gimplify_omp_ctxp)
	    {
	      if (simd)
		error ("iteration variable %qE is predetermined linear",
		       DECL_NAME (decl));
	      else
		error ("iteration variable %qE should be private",
		       DECL_NAME (decl));
	      n->value = GOVD_PRIVATE;
	      return true;
	    }
	  else
	    return false;
	}
      else if ((n->value & GOVD_EXPLICIT) != 0
	       && (ctx == gimplify_omp_ctxp
		   || (ctx->region_type == ORT_COMBINED_PARALLEL
		       && gimplify_omp_ctxp->outer_context == ctx)))
	{
	  if ((n->value & GOVD_FIRSTPRIVATE) != 0)
	    error ("iteration variable %qE should not be firstprivate",
		   DECL_NAME (decl));
	  else if ((n->value & GOVD_REDUCTION) != 0)
	    error ("iteration variable %qE should not be reduction",
		   DECL_NAME (decl));
	  else if (simd == 1 && (n->value & GOVD_LASTPRIVATE) != 0)
	    error ("iteration variable %qE should not be lastprivate",
		   DECL_NAME (decl));
	  else if (simd && (n->value & GOVD_PRIVATE) != 0)
	    error ("iteration variable %qE should not be private",
		   DECL_NAME (decl));
	  else if (simd == 2 && (n->value & GOVD_LINEAR) != 0)
	    error ("iteration variable %qE is predetermined linear",
		   DECL_NAME (decl));
	}
      return (ctx == gimplify_omp_ctxp
	      || (ctx->region_type == ORT_COMBINED_PARALLEL
		  && gimplify_omp_ctxp->outer_context == ctx));
    }

  if (ctx->region_type != ORT_WORKSHARE
      && ctx->region_type != ORT_SIMD)
    return false;
  else if (ctx->outer_context)
    return omp_is_private (ctx->outer_context, decl, simd);
  return false;
}

/* Return true if DECL is private within a parallel region
   that binds to the current construct's context or in parallel
   region's REDUCTION clause.  */

static bool
omp_check_private (struct gimplify_omp_ctx *ctx, tree decl, bool copyprivate)
{
  splay_tree_node n;

  do
    {
      ctx = ctx->outer_context;
      if (ctx == NULL)
	{
	  if (is_global_var (decl))
	    return false;

	  /* References might be private, but might be shared too,
	     when checking for copyprivate, assume they might be
	     private, otherwise assume they might be shared.  */
	  if (copyprivate)
	    return true;

	  if (lang_hooks.decls.omp_privatize_by_reference (decl))
	    return false;

	  /* Treat C++ privatized non-static data members outside
	     of the privatization the same.  */
	  if (omp_member_access_dummy_var (decl))
	    return false;

	  return true;
	}

      if ((ctx->region_type & (ORT_TARGET | ORT_TARGET_DATA)) != 0)
	continue;

      n = splay_tree_lookup (ctx->variables, (splay_tree_key) decl);
      if (n != NULL)
	{
	  if ((n->value & GOVD_LOCAL) != 0
	      && omp_member_access_dummy_var (decl))
	    return false;
	  return (n->value & GOVD_SHARED) == 0;
	}
    }
  while (ctx->region_type == ORT_WORKSHARE
	 || ctx->region_type == ORT_SIMD);
  return false;
}

/* Return true if the CTX is combined with distribute and thus
   lastprivate can't be supported.  */

static bool
omp_no_lastprivate (struct gimplify_omp_ctx *ctx)
{
  do
    {
      if (ctx->outer_context == NULL)
	return false;
      ctx = ctx->outer_context;
      switch (ctx->region_type)
	{
	case ORT_WORKSHARE:
	  if (!ctx->combined_loop)
	    return false;
	  if (ctx->distribute)
	    return true;
	  break;
	case ORT_COMBINED_PARALLEL:
	  break;
	case ORT_COMBINED_TEAMS:
	  return true;
	default:
	  return false;
	}
    }
  while (1);
}

/* Callback for walk_tree to find a DECL_EXPR for the given DECL.  */

static tree
find_decl_expr (tree *tp, int *walk_subtrees, void *data)
{
  tree t = *tp;

  /* If this node has been visited, unmark it and keep looking.  */
  if (TREE_CODE (t) == DECL_EXPR && DECL_EXPR_DECL (t) == (tree) data)
    return t;

  if (IS_TYPE_OR_DECL_P (t))
    *walk_subtrees = 0;
  return NULL_TREE;
}

/* Scan the OMP clauses in *LIST_P, installing mappings into a new
   and previous omp contexts.  */

static void
gimplify_scan_omp_clauses (tree *list_p, gimple_seq *pre_p,
			   enum omp_region_type region_type,
			   enum tree_code code)
{
  struct gimplify_omp_ctx *ctx, *outer_ctx;
  tree c;
  hash_map<tree, tree> *struct_map_to_clause = NULL;
  tree *orig_list_p = list_p;

  ctx = new_omp_context (region_type);
  outer_ctx = ctx->outer_context;
  if (code == OMP_TARGET && !lang_GNU_Fortran ())
    {
      ctx->target_map_pointers_as_0len_arrays = true;
      /* FIXME: For Fortran we want to set this too, when
	 the Fortran FE is updated to OpenMP 4.1.  */
      ctx->target_map_scalars_firstprivate = true;
    }
  if (!lang_GNU_Fortran ())
    switch (code)
      {
      case OMP_TARGET:
      case OMP_TARGET_DATA:
      case OMP_TARGET_ENTER_DATA:
      case OMP_TARGET_EXIT_DATA:
	ctx->target_firstprivatize_array_bases = true;
      default:
	break;
      }

  while ((c = *list_p) != NULL)
    {
      bool remove = false;
      bool notice_outer = true;
      const char *check_non_private = NULL;
      unsigned int flags;
      tree decl;

      switch (OMP_CLAUSE_CODE (c))
	{
	case OMP_CLAUSE_PRIVATE:
	  flags = GOVD_PRIVATE | GOVD_EXPLICIT;
	  if (lang_hooks.decls.omp_private_outer_ref (OMP_CLAUSE_DECL (c)))
	    {
	      flags |= GOVD_PRIVATE_OUTER_REF;
	      OMP_CLAUSE_PRIVATE_OUTER_REF (c) = 1;
	    }
	  else
	    notice_outer = false;
	  goto do_add;
	case OMP_CLAUSE_SHARED:
	  flags = GOVD_SHARED | GOVD_EXPLICIT;
	  goto do_add;
	case OMP_CLAUSE_FIRSTPRIVATE:
	  flags = GOVD_FIRSTPRIVATE | GOVD_EXPLICIT;
	  check_non_private = "firstprivate";
	  goto do_add;
	case OMP_CLAUSE_LASTPRIVATE:
	  flags = GOVD_LASTPRIVATE | GOVD_SEEN | GOVD_EXPLICIT;
	  check_non_private = "lastprivate";
	  decl = OMP_CLAUSE_DECL (c);
	  if (omp_no_lastprivate (ctx))
	    {
	      notice_outer = false;
	      flags |= GOVD_LINEAR_LASTPRIVATE_NO_OUTER;
	    }
	  else if (error_operand_p (decl))
	    goto do_add;
	  else if (outer_ctx
		   && outer_ctx->region_type == ORT_COMBINED_PARALLEL
		   && splay_tree_lookup (outer_ctx->variables,
					 (splay_tree_key) decl) == NULL)
	    omp_add_variable (outer_ctx, decl, GOVD_SHARED | GOVD_SEEN);
	  else if (outer_ctx
		   && (outer_ctx->region_type & ORT_TASK) != 0
		   && outer_ctx->combined_loop
		   && splay_tree_lookup (outer_ctx->variables,
					 (splay_tree_key) decl) == NULL)
	    omp_add_variable (outer_ctx, decl, GOVD_LASTPRIVATE | GOVD_SEEN);
	  else if (outer_ctx
		   && outer_ctx->region_type == ORT_WORKSHARE
		   && outer_ctx->combined_loop
		   && splay_tree_lookup (outer_ctx->variables,
					 (splay_tree_key) decl) == NULL
		   && !omp_check_private (outer_ctx, decl, false))
	    {
	      omp_add_variable (outer_ctx, decl, GOVD_LASTPRIVATE | GOVD_SEEN);
	      if (outer_ctx->outer_context
		  && (outer_ctx->outer_context->region_type
		      == ORT_COMBINED_PARALLEL)
		  && splay_tree_lookup (outer_ctx->outer_context->variables,
					(splay_tree_key) decl) == NULL)
		omp_add_variable (outer_ctx->outer_context, decl,
				  GOVD_SHARED | GOVD_SEEN);
	    }
	  goto do_add;
	case OMP_CLAUSE_REDUCTION:
	  flags = GOVD_REDUCTION | GOVD_SEEN | GOVD_EXPLICIT;
	  check_non_private = "reduction";
	  decl = OMP_CLAUSE_DECL (c);
	  if (TREE_CODE (decl) == MEM_REF)
	    {
	      tree type = TREE_TYPE (decl);
	      if (gimplify_expr (&TYPE_MAX_VALUE (TYPE_DOMAIN (type)), pre_p,
				 NULL, is_gimple_val, fb_rvalue) == GS_ERROR)
		{
		  remove = true;
		  break;
		}
	      tree v = TYPE_MAX_VALUE (TYPE_DOMAIN (type));
	      if (DECL_P (v))
		{
		  omp_firstprivatize_variable (ctx, v);
		  omp_notice_variable (ctx, v, true);
		}
	      decl = TREE_OPERAND (decl, 0);
	      if (TREE_CODE (decl) == ADDR_EXPR
		  || TREE_CODE (decl) == INDIRECT_REF)
		decl = TREE_OPERAND (decl, 0);
	    }
	  goto do_add_decl;
	case OMP_CLAUSE_LINEAR:
	  if (gimplify_expr (&OMP_CLAUSE_LINEAR_STEP (c), pre_p, NULL,
			     is_gimple_val, fb_rvalue) == GS_ERROR)
	    {
	      remove = true;
	      break;
	    }
	  else
	    {
	      /* For combined #pragma omp parallel for simd, need to put
		 lastprivate and perhaps firstprivate too on the
		 parallel.  Similarly for #pragma omp for simd.  */
	      struct gimplify_omp_ctx *octx = outer_ctx;
	      decl = NULL_TREE;
	      if (omp_no_lastprivate (ctx))
		OMP_CLAUSE_LINEAR_NO_COPYOUT (c) = 1;
	      do
		{
		  if (OMP_CLAUSE_LINEAR_NO_COPYIN (c)
		      && OMP_CLAUSE_LINEAR_NO_COPYOUT (c))
		    break;
		  decl = OMP_CLAUSE_DECL (c);
		  if (error_operand_p (decl))
		    {
		      decl = NULL_TREE;
		      break;
		    }
		  flags = GOVD_SEEN;
		  if (!OMP_CLAUSE_LINEAR_NO_COPYIN (c))
		    flags |= GOVD_FIRSTPRIVATE;
		  if (!OMP_CLAUSE_LINEAR_NO_COPYOUT (c))
		    flags |= GOVD_LASTPRIVATE;
		  if (octx
		      && octx->region_type == ORT_WORKSHARE
		      && octx->combined_loop)
		    {
		      if (octx->outer_context
			  && (octx->outer_context->region_type
			      == ORT_COMBINED_PARALLEL
			      || (octx->outer_context->region_type
				  == ORT_COMBINED_TEAMS)))
			octx = octx->outer_context;
		      else if (omp_check_private (octx, decl, false))
			break;
		    }
		  else if (octx
			   && (octx->region_type & ORT_TASK) != 0
			   && octx->combined_loop)
		    ;
		  else if (octx
			   && octx->region_type == ORT_COMBINED_PARALLEL
			   && ctx->region_type == ORT_WORKSHARE
			   && octx == outer_ctx)
		    flags = GOVD_SEEN | GOVD_SHARED;
		  else if (octx
			   && octx->region_type == ORT_COMBINED_TARGET)
		    flags &= ~GOVD_LASTPRIVATE;
		  else
		    break;
<<<<<<< HEAD
		  splay_tree_node on
		    = splay_tree_lookup (octx->variables,
					 (splay_tree_key) decl);
		  gcc_assert (on == NULL
			      || (octx->region_type == ORT_COMBINED_TARGET
				  && (on->value
				      & GOVD_DATA_SHARE_CLASS) == 0));
=======
		  if (splay_tree_lookup (octx->variables,
					 (splay_tree_key) decl) != NULL)
		    {
		      octx = NULL;
		      break;
		    }
		  flags = GOVD_SEEN;
		  if (!OMP_CLAUSE_LINEAR_NO_COPYIN (c))
		    flags |= GOVD_FIRSTPRIVATE;
		  if (!OMP_CLAUSE_LINEAR_NO_COPYOUT (c))
		    flags |= GOVD_LASTPRIVATE;
>>>>>>> cce7bb9d
		  omp_add_variable (octx, decl, flags);
		  if (octx->outer_context == NULL)
		    break;
		  octx = octx->outer_context;
		}
	      while (1);
	      if (octx
		  && decl
		  && (!OMP_CLAUSE_LINEAR_NO_COPYIN (c)
		      || !OMP_CLAUSE_LINEAR_NO_COPYOUT (c)))
		omp_notice_variable (octx, decl, true);
	    }
	  flags = GOVD_LINEAR | GOVD_EXPLICIT;
	  if (OMP_CLAUSE_LINEAR_NO_COPYIN (c)
	      && OMP_CLAUSE_LINEAR_NO_COPYOUT (c))
	    {
	      notice_outer = false;
	      flags |= GOVD_LINEAR_LASTPRIVATE_NO_OUTER;
	    }
	  goto do_add;

	case OMP_CLAUSE_MAP:
	  decl = OMP_CLAUSE_DECL (c);
	  if (error_operand_p (decl))
	    remove = true;
	  switch (code)
	    {
	    case OMP_TARGET:
	      break;
	    case OMP_TARGET_DATA:
	    case OMP_TARGET_ENTER_DATA:
	    case OMP_TARGET_EXIT_DATA:
	      if (OMP_CLAUSE_MAP_KIND (c) == GOMP_MAP_FIRSTPRIVATE_POINTER)
		/* For target {,enter ,exit }data only the array slice is
		   mapped, but not the pointer to it.  */
		remove = true;
	      break;
	    default:
	      break;
	    }
	  if (remove)
	    break;
	  if (OMP_CLAUSE_SIZE (c) == NULL_TREE)
	    OMP_CLAUSE_SIZE (c) = DECL_P (decl) ? DECL_SIZE_UNIT (decl)
				  : TYPE_SIZE_UNIT (TREE_TYPE (decl));
	  if (gimplify_expr (&OMP_CLAUSE_SIZE (c), pre_p,
			     NULL, is_gimple_val, fb_rvalue) == GS_ERROR)
	    {
	      remove = true;
	      break;
	    }
	  else if (OMP_CLAUSE_MAP_KIND (c) == GOMP_MAP_FIRSTPRIVATE_POINTER
		   && TREE_CODE (OMP_CLAUSE_SIZE (c)) != INTEGER_CST)
	    {
	      OMP_CLAUSE_SIZE (c)
		= get_initialized_tmp_var (OMP_CLAUSE_SIZE (c), pre_p, NULL);
	      omp_add_variable (ctx, OMP_CLAUSE_SIZE (c),
				GOVD_FIRSTPRIVATE | GOVD_SEEN);
	    }
	  if (!DECL_P (decl))
	    {
	      tree d = decl, *pd;
	      if (TREE_CODE (d) == ARRAY_REF)
		{
		  while (TREE_CODE (d) == ARRAY_REF)
		    d = TREE_OPERAND (d, 0);
		  if (TREE_CODE (d) == COMPONENT_REF
		      && TREE_CODE (TREE_TYPE (d)) == ARRAY_TYPE)
		    decl = d;
		}
	      pd = &OMP_CLAUSE_DECL (c);
	      if (d == decl
		  && TREE_CODE (decl) == INDIRECT_REF
		  && TREE_CODE (TREE_OPERAND (decl, 0)) == COMPONENT_REF
		  && (TREE_CODE (TREE_TYPE (TREE_OPERAND (decl, 0)))
		      == REFERENCE_TYPE))
		{
		  pd = &TREE_OPERAND (decl, 0);
		  decl = TREE_OPERAND (decl, 0);
		}
	      if (TREE_CODE (decl) == COMPONENT_REF)
		{
		  while (TREE_CODE (decl) == COMPONENT_REF)
		    decl = TREE_OPERAND (decl, 0);
		}
	      if (gimplify_expr (pd, pre_p, NULL, is_gimple_lvalue, fb_lvalue)
		  == GS_ERROR)
		{
		  remove = true;
		  break;
		}
	      if (DECL_P (decl))
		{
		  if (error_operand_p (decl))
		    {
		      remove = true;
		      break;
		    }

		  if (TYPE_SIZE_UNIT (TREE_TYPE (decl)) == NULL
		      || (TREE_CODE (TYPE_SIZE_UNIT (TREE_TYPE (decl)))
			  != INTEGER_CST))
		    {
		      error_at (OMP_CLAUSE_LOCATION (c),
				"mapping field %qE of variable length "
				"structure", OMP_CLAUSE_DECL (c));
		      remove = true;
		      break;
		    }

		  tree offset;
		  HOST_WIDE_INT bitsize, bitpos;
		  machine_mode mode;
		  int unsignedp, volatilep = 0;
		  tree base = OMP_CLAUSE_DECL (c);
		  while (TREE_CODE (base) == ARRAY_REF)
		    base = TREE_OPERAND (base, 0);
		  if (TREE_CODE (base) == INDIRECT_REF)
		    base = TREE_OPERAND (base, 0);
		  base = get_inner_reference (base, &bitsize, &bitpos, &offset,
					      &mode, &unsignedp,
					      &volatilep, false);
		  gcc_assert (base == decl
			      && (offset == NULL_TREE
				  || TREE_CODE (offset) == INTEGER_CST));

		  splay_tree_node n
		    = splay_tree_lookup (ctx->variables, (splay_tree_key)decl);
		  bool ptr = (OMP_CLAUSE_MAP_KIND (c)
			      == GOMP_MAP_FIRSTPRIVATE_POINTER);
		  if (n == NULL || (n->value & (ptr ? GOVD_PRIVATE
						    : GOVD_MAP)) == 0)
		    {
		      if (ptr)
			{
			  tree c2 = build_omp_clause (OMP_CLAUSE_LOCATION (c),
						      OMP_CLAUSE_PRIVATE);
			  OMP_CLAUSE_DECL (c2) = decl;
			  OMP_CLAUSE_CHAIN (c2) = *orig_list_p;
			  *orig_list_p = c2;
			  if (struct_map_to_clause == NULL)
			    struct_map_to_clause = new hash_map<tree, tree>;
			  tree *osc;
			  if (n == NULL || (n->value & GOVD_MAP) == 0)
			    osc = NULL;
			  else
			    osc = struct_map_to_clause->get (decl);
			  if (osc == NULL)
			    struct_map_to_clause->put (decl,
						       tree_cons (NULL_TREE,
								  c,
								  NULL_TREE));
			  else
			    *osc = tree_cons (*osc, c, NULL_TREE);
			  flags = GOVD_PRIVATE | GOVD_EXPLICIT;
			  goto do_add_decl;
			}
		      *list_p = build_omp_clause (OMP_CLAUSE_LOCATION (c),
						  OMP_CLAUSE_MAP);
		      OMP_CLAUSE_SET_MAP_KIND (*list_p, GOMP_MAP_STRUCT);
		      OMP_CLAUSE_DECL (*list_p) = decl;
		      OMP_CLAUSE_SIZE (*list_p) = size_int (1);
		      OMP_CLAUSE_CHAIN (*list_p) = c;
		      if (struct_map_to_clause == NULL)
			struct_map_to_clause = new hash_map<tree, tree>;
		      struct_map_to_clause->put (decl, *list_p);
		      list_p = &OMP_CLAUSE_CHAIN (*list_p);
		      flags = GOVD_MAP | GOVD_EXPLICIT;
		      if (OMP_CLAUSE_MAP_KIND (c) & GOMP_MAP_FLAG_ALWAYS)
			flags |= GOVD_SEEN;
		      goto do_add_decl;
		    }
		  else
		    {
		      tree *osc = struct_map_to_clause->get (decl);
		      tree *sc = NULL, *pt = NULL;
		      if (!ptr && TREE_CODE (*osc) == TREE_LIST)
			osc = &TREE_PURPOSE (*osc);
		      if (OMP_CLAUSE_MAP_KIND (c) & GOMP_MAP_FLAG_ALWAYS)
			n->value |= GOVD_SEEN;
		      offset_int o1, o2;
		      if (offset)
			o1 = wi::to_offset (offset);
		      else
			o1 = 0;
		      if (bitpos)
			o1 = o1 + bitpos / BITS_PER_UNIT;
		      if (ptr)
			pt = osc;
		      else
			sc = &OMP_CLAUSE_CHAIN (*osc);
		      for (; ptr ? (*pt && (sc = &TREE_VALUE (*pt)))
				 : *sc != c;
			   ptr ? (pt = &TREE_CHAIN (*pt))
			       : (sc = &OMP_CLAUSE_CHAIN (*sc)))
			if (TREE_CODE (OMP_CLAUSE_DECL (*sc)) != COMPONENT_REF
			    && (TREE_CODE (OMP_CLAUSE_DECL (*sc))
				!= INDIRECT_REF)
			    && TREE_CODE (OMP_CLAUSE_DECL (*sc)) != ARRAY_REF)
			  break;
			else
			  {
			    tree offset2;
			    HOST_WIDE_INT bitsize2, bitpos2;
			    base = OMP_CLAUSE_DECL (*sc);
			    if (TREE_CODE (base) == ARRAY_REF)
			      {
				while (TREE_CODE (base) == ARRAY_REF)
				  base = TREE_OPERAND (base, 0);
				if (TREE_CODE (base) != COMPONENT_REF
				    || (TREE_CODE (TREE_TYPE (base))
					!= ARRAY_TYPE))
				  break;
			      }
			    else if (TREE_CODE (base) == INDIRECT_REF
				     && (TREE_CODE (TREE_OPERAND (base, 0))
					 == COMPONENT_REF)
				     && (TREE_CODE (TREE_TYPE
						     (TREE_OPERAND (base, 0)))
					 == REFERENCE_TYPE))
			      base = TREE_OPERAND (base, 0);
			    base = get_inner_reference (base, &bitsize2,
							&bitpos2, &offset2,
							&mode, &unsignedp,
							&volatilep, false);
			    if (base != decl)
			      break;
			    gcc_assert (offset == NULL_TREE
					|| TREE_CODE (offset) == INTEGER_CST);
			    tree d1 = OMP_CLAUSE_DECL (*sc);
			    tree d2 = OMP_CLAUSE_DECL (c);
			    while (TREE_CODE (d1) == ARRAY_REF)
			      d1 = TREE_OPERAND (d1, 0);
			    while (TREE_CODE (d2) == ARRAY_REF)
			      d2 = TREE_OPERAND (d2, 0);
			    if (TREE_CODE (d1) == INDIRECT_REF)
			      d1 = TREE_OPERAND (d1, 0);
			    if (TREE_CODE (d2) == INDIRECT_REF)
			      d2 = TREE_OPERAND (d2, 0);
			    while (TREE_CODE (d1) == COMPONENT_REF)
			      if (TREE_CODE (d2) == COMPONENT_REF
				  && TREE_OPERAND (d1, 1)
				     == TREE_OPERAND (d2, 1))
				{
				  d1 = TREE_OPERAND (d1, 0);
				  d2 = TREE_OPERAND (d2, 0);
				}
			      else
				break;
			    if (d1 == d2)
			      {
				error_at (OMP_CLAUSE_LOCATION (c),
					  "%qE appears more than once in map "
					  "clauses", OMP_CLAUSE_DECL (c));
				remove = true;
				break;
			      }
			    if (offset2)
			      o2 = wi::to_offset (offset2);
			    else
			      o2 = 0;
			    if (bitpos2)
			      o2 = o2 + bitpos2 / BITS_PER_UNIT;
			    if (wi::ltu_p (o1, o2)
				|| (wi::eq_p (o1, o2) && bitpos < bitpos2))
			      break;
			  }
		      if (ptr)
			{
			  if (!remove)
			    *pt = tree_cons (TREE_PURPOSE (*osc), c, *pt);
			  break;
			}
		      if (!remove)
			OMP_CLAUSE_SIZE (*osc)
			  = size_binop (PLUS_EXPR, OMP_CLAUSE_SIZE (*osc),
					size_one_node);
		      if (!remove && *sc != c)
			{
			  *list_p = OMP_CLAUSE_CHAIN (c);
			  OMP_CLAUSE_CHAIN (c) = *sc;
			  *sc = c;
			  continue;
			}
		    }
		}
	      break;
	    }
	  flags = GOVD_MAP | GOVD_EXPLICIT;
	  goto do_add;

	case OMP_CLAUSE_DEPEND:
	  if (OMP_CLAUSE_DEPEND_KIND (c) == OMP_CLAUSE_DEPEND_SINK
	      || OMP_CLAUSE_DEPEND_KIND (c) == OMP_CLAUSE_DEPEND_SOURCE)
	    {
	      /* Nothing to do.  OMP_CLAUSE_DECL will be lowered in
		 omp-low.c.  */
	      break;
	    }
	  if (TREE_CODE (OMP_CLAUSE_DECL (c)) == COMPOUND_EXPR)
	    {
	      gimplify_expr (&TREE_OPERAND (OMP_CLAUSE_DECL (c), 0), pre_p,
			     NULL, is_gimple_val, fb_rvalue);
	      OMP_CLAUSE_DECL (c) = TREE_OPERAND (OMP_CLAUSE_DECL (c), 1);
	    }
	  if (error_operand_p (OMP_CLAUSE_DECL (c)))
	    {
	      remove = true;
	      break;
	    }
	  OMP_CLAUSE_DECL (c) = build_fold_addr_expr (OMP_CLAUSE_DECL (c));
	  if (gimplify_expr (&OMP_CLAUSE_DECL (c), pre_p, NULL,
			     is_gimple_val, fb_rvalue) == GS_ERROR)
	    {
	      remove = true;
	      break;
	    }
	  break;

	case OMP_CLAUSE_TO:
	case OMP_CLAUSE_FROM:
	case OMP_CLAUSE__CACHE_:
	  decl = OMP_CLAUSE_DECL (c);
	  if (error_operand_p (decl))
	    {
	      remove = true;
	      break;
	    }
	  if (OMP_CLAUSE_SIZE (c) == NULL_TREE)
	    OMP_CLAUSE_SIZE (c) = DECL_P (decl) ? DECL_SIZE_UNIT (decl)
				  : TYPE_SIZE_UNIT (TREE_TYPE (decl));
	  if (gimplify_expr (&OMP_CLAUSE_SIZE (c), pre_p,
			     NULL, is_gimple_val, fb_rvalue) == GS_ERROR)
	    {
	      remove = true;
	      break;
	    }
	  if (!DECL_P (decl))
	    {
	      if (gimplify_expr (&OMP_CLAUSE_DECL (c), pre_p,
				 NULL, is_gimple_lvalue, fb_lvalue)
		  == GS_ERROR)
		{
		  remove = true;
		  break;
		}
	      break;
	    }
	  goto do_notice;

	case OMP_CLAUSE_USE_DEVICE_PTR:
	  flags = GOVD_FIRSTPRIVATE | GOVD_EXPLICIT;
	  goto do_add;
	case OMP_CLAUSE_IS_DEVICE_PTR:
	  flags = GOVD_FIRSTPRIVATE | GOVD_EXPLICIT;
	  goto do_add;

	do_add:
	  decl = OMP_CLAUSE_DECL (c);
	do_add_decl:
	  if (error_operand_p (decl))
	    {
	      remove = true;
	      break;
	    }
	  if (DECL_NAME (decl) == NULL_TREE && (flags & GOVD_SHARED) == 0)
	    {
	      tree t = omp_member_access_dummy_var (decl);
	      if (t)
		{
		  tree v = DECL_VALUE_EXPR (decl);
		  DECL_NAME (decl) = DECL_NAME (TREE_OPERAND (v, 1));
		  if (outer_ctx)
		    omp_notice_variable (outer_ctx, t, true);
		}
	    }
	  omp_add_variable (ctx, decl, flags);
	  if (OMP_CLAUSE_CODE (c) == OMP_CLAUSE_REDUCTION
	      && OMP_CLAUSE_REDUCTION_PLACEHOLDER (c))
	    {
	      omp_add_variable (ctx, OMP_CLAUSE_REDUCTION_PLACEHOLDER (c),
				GOVD_LOCAL | GOVD_SEEN);
	      if (OMP_CLAUSE_REDUCTION_DECL_PLACEHOLDER (c)
		  && walk_tree (&OMP_CLAUSE_REDUCTION_INIT (c),
				find_decl_expr,
				OMP_CLAUSE_REDUCTION_DECL_PLACEHOLDER (c),
				NULL) == NULL_TREE)
		omp_add_variable (ctx,
				  OMP_CLAUSE_REDUCTION_DECL_PLACEHOLDER (c),
				  GOVD_LOCAL | GOVD_SEEN);
	      gimplify_omp_ctxp = ctx;
	      push_gimplify_context ();

	      OMP_CLAUSE_REDUCTION_GIMPLE_INIT (c) = NULL;
	      OMP_CLAUSE_REDUCTION_GIMPLE_MERGE (c) = NULL;

	      gimplify_and_add (OMP_CLAUSE_REDUCTION_INIT (c),
		  		&OMP_CLAUSE_REDUCTION_GIMPLE_INIT (c));
	      pop_gimplify_context
		(gimple_seq_first_stmt (OMP_CLAUSE_REDUCTION_GIMPLE_INIT (c)));
	      push_gimplify_context ();
	      gimplify_and_add (OMP_CLAUSE_REDUCTION_MERGE (c),
		  		&OMP_CLAUSE_REDUCTION_GIMPLE_MERGE (c));
	      pop_gimplify_context
		(gimple_seq_first_stmt (OMP_CLAUSE_REDUCTION_GIMPLE_MERGE (c)));
	      OMP_CLAUSE_REDUCTION_INIT (c) = NULL_TREE;
	      OMP_CLAUSE_REDUCTION_MERGE (c) = NULL_TREE;

	      gimplify_omp_ctxp = outer_ctx;
	    }
	  else if (OMP_CLAUSE_CODE (c) == OMP_CLAUSE_LASTPRIVATE
		   && OMP_CLAUSE_LASTPRIVATE_STMT (c))
	    {
	      gimplify_omp_ctxp = ctx;
	      push_gimplify_context ();
	      if (TREE_CODE (OMP_CLAUSE_LASTPRIVATE_STMT (c)) != BIND_EXPR)
		{
		  tree bind = build3 (BIND_EXPR, void_type_node, NULL,
				      NULL, NULL);
		  TREE_SIDE_EFFECTS (bind) = 1;
		  BIND_EXPR_BODY (bind) = OMP_CLAUSE_LASTPRIVATE_STMT (c);
		  OMP_CLAUSE_LASTPRIVATE_STMT (c) = bind;
		}
	      gimplify_and_add (OMP_CLAUSE_LASTPRIVATE_STMT (c),
				&OMP_CLAUSE_LASTPRIVATE_GIMPLE_SEQ (c));
	      pop_gimplify_context
		(gimple_seq_first_stmt (OMP_CLAUSE_LASTPRIVATE_GIMPLE_SEQ (c)));
	      OMP_CLAUSE_LASTPRIVATE_STMT (c) = NULL_TREE;

	      gimplify_omp_ctxp = outer_ctx;
	    }
	  else if (OMP_CLAUSE_CODE (c) == OMP_CLAUSE_LINEAR
		   && OMP_CLAUSE_LINEAR_STMT (c))
	    {
	      gimplify_omp_ctxp = ctx;
	      push_gimplify_context ();
	      if (TREE_CODE (OMP_CLAUSE_LINEAR_STMT (c)) != BIND_EXPR)
		{
		  tree bind = build3 (BIND_EXPR, void_type_node, NULL,
				      NULL, NULL);
		  TREE_SIDE_EFFECTS (bind) = 1;
		  BIND_EXPR_BODY (bind) = OMP_CLAUSE_LINEAR_STMT (c);
		  OMP_CLAUSE_LINEAR_STMT (c) = bind;
		}
	      gimplify_and_add (OMP_CLAUSE_LINEAR_STMT (c),
				&OMP_CLAUSE_LINEAR_GIMPLE_SEQ (c));
	      pop_gimplify_context
		(gimple_seq_first_stmt (OMP_CLAUSE_LINEAR_GIMPLE_SEQ (c)));
	      OMP_CLAUSE_LINEAR_STMT (c) = NULL_TREE;

	      gimplify_omp_ctxp = outer_ctx;
	    }
	  if (notice_outer)
	    goto do_notice;
	  break;

	case OMP_CLAUSE_COPYIN:
	case OMP_CLAUSE_COPYPRIVATE:
	  decl = OMP_CLAUSE_DECL (c);
	  if (error_operand_p (decl))
	    {
	      remove = true;
	      break;
	    }
	  if (OMP_CLAUSE_CODE (c) == OMP_CLAUSE_COPYPRIVATE
	      && !remove
	      && !omp_check_private (ctx, decl, true))
	    {
	      remove = true;
	      if (is_global_var (decl))
		{
		  if (DECL_THREAD_LOCAL_P (decl))
		    remove = false;
		  else if (DECL_HAS_VALUE_EXPR_P (decl))
		    {
		      tree value = get_base_address (DECL_VALUE_EXPR (decl));

		      if (value
			  && DECL_P (value)
			  && DECL_THREAD_LOCAL_P (value))
			remove = false;
		    }
		}
	      if (remove)
		error_at (OMP_CLAUSE_LOCATION (c),
			  "copyprivate variable %qE is not threadprivate"
			  " or private in outer context", DECL_NAME (decl));
	    }
	do_notice:
	  if (outer_ctx)
	    omp_notice_variable (outer_ctx, decl, true);
	  if (check_non_private
	      && region_type == ORT_WORKSHARE
	      && (OMP_CLAUSE_CODE (c) != OMP_CLAUSE_REDUCTION
		  || decl == OMP_CLAUSE_DECL (c)
		  || (TREE_CODE (OMP_CLAUSE_DECL (c)) == MEM_REF
		      && (TREE_CODE (TREE_OPERAND (OMP_CLAUSE_DECL (c), 0))
			  == ADDR_EXPR)))
	      && omp_check_private (ctx, decl, false))
	    {
	      error ("%s variable %qE is private in outer context",
		     check_non_private, DECL_NAME (decl));
	      remove = true;
	    }
	  break;

	case OMP_CLAUSE_IF:
	  if (OMP_CLAUSE_IF_MODIFIER (c) != ERROR_MARK
	      && OMP_CLAUSE_IF_MODIFIER (c) != code)
	    {
	      const char *p[2];
	      for (int i = 0; i < 2; i++)
		switch (i ? OMP_CLAUSE_IF_MODIFIER (c) : code)
		  {
		  case OMP_PARALLEL: p[i] = "parallel"; break;
		  case OMP_TASK: p[i] = "task"; break;
		  case OMP_TASKLOOP: p[i] = "taskloop"; break;
		  case OMP_TARGET_DATA: p[i] = "target data"; break;
		  case OMP_TARGET: p[i] = "target"; break;
		  case OMP_TARGET_UPDATE: p[i] = "target update"; break;
		  case OMP_TARGET_ENTER_DATA:
		    p[i] = "target enter data"; break;
		  case OMP_TARGET_EXIT_DATA: p[i] = "target exit data"; break;
		  default: gcc_unreachable ();
		  }
	      error_at (OMP_CLAUSE_LOCATION (c),
			"expected %qs %<if%> clause modifier rather than %qs",
			p[0], p[1]);
	      remove = true;
	    }
	  /* Fall through.  */

	case OMP_CLAUSE_FINAL:
	  OMP_CLAUSE_OPERAND (c, 0)
	    = gimple_boolify (OMP_CLAUSE_OPERAND (c, 0));
	  /* Fall through.  */

	case OMP_CLAUSE_SCHEDULE:
	case OMP_CLAUSE_NUM_THREADS:
	case OMP_CLAUSE_NUM_TEAMS:
	case OMP_CLAUSE_THREAD_LIMIT:
	case OMP_CLAUSE_DIST_SCHEDULE:
	case OMP_CLAUSE_DEVICE:
	case OMP_CLAUSE_PRIORITY:
	case OMP_CLAUSE_GRAINSIZE:
	case OMP_CLAUSE_NUM_TASKS:
	case OMP_CLAUSE_HINT:
	case OMP_CLAUSE__CILK_FOR_COUNT_:
	case OMP_CLAUSE_ASYNC:
	case OMP_CLAUSE_WAIT:
	case OMP_CLAUSE_NUM_GANGS:
	case OMP_CLAUSE_NUM_WORKERS:
	case OMP_CLAUSE_VECTOR_LENGTH:
	case OMP_CLAUSE_WORKER:
	case OMP_CLAUSE_VECTOR:
	  if (gimplify_expr (&OMP_CLAUSE_OPERAND (c, 0), pre_p, NULL,
			     is_gimple_val, fb_rvalue) == GS_ERROR)
	    remove = true;
	  break;

	case OMP_CLAUSE_GANG:
	  if (gimplify_expr (&OMP_CLAUSE_OPERAND (c, 0), pre_p, NULL,
			     is_gimple_val, fb_rvalue) == GS_ERROR)
	    remove = true;
	  if (gimplify_expr (&OMP_CLAUSE_OPERAND (c, 1), pre_p, NULL,
			     is_gimple_val, fb_rvalue) == GS_ERROR)
	    remove = true;
	  break;

	case OMP_CLAUSE_DEVICE_RESIDENT:
	case OMP_CLAUSE_USE_DEVICE:
	case OMP_CLAUSE_INDEPENDENT:
	  remove = true;
	  break;

	case OMP_CLAUSE_NOWAIT:
	case OMP_CLAUSE_ORDERED:
	case OMP_CLAUSE_UNTIED:
	case OMP_CLAUSE_COLLAPSE:
	case OMP_CLAUSE_AUTO:
	case OMP_CLAUSE_SEQ:
	case OMP_CLAUSE_MERGEABLE:
	case OMP_CLAUSE_PROC_BIND:
	case OMP_CLAUSE_SAFELEN:
	case OMP_CLAUSE_SIMDLEN:
	case OMP_CLAUSE_NOGROUP:
	case OMP_CLAUSE_THREADS:
	case OMP_CLAUSE_SIMD:
	  break;

	case OMP_CLAUSE_DEFAULTMAP:
	  ctx->target_map_scalars_firstprivate = false;
	  break;

	case OMP_CLAUSE_ALIGNED:
	  decl = OMP_CLAUSE_DECL (c);
	  if (error_operand_p (decl))
	    {
	      remove = true;
	      break;
	    }
	  if (gimplify_expr (&OMP_CLAUSE_ALIGNED_ALIGNMENT (c), pre_p, NULL,
			     is_gimple_val, fb_rvalue) == GS_ERROR)
	    {
	      remove = true;
	      break;
	    }
	  if (!is_global_var (decl)
	      && TREE_CODE (TREE_TYPE (decl)) == POINTER_TYPE)
	    omp_add_variable (ctx, decl, GOVD_ALIGNED);
	  break;

	case OMP_CLAUSE_DEFAULT:
	  ctx->default_kind = OMP_CLAUSE_DEFAULT_KIND (c);
	  break;

	default:
	  gcc_unreachable ();
	}

      if (remove)
	*list_p = OMP_CLAUSE_CHAIN (c);
      else
	list_p = &OMP_CLAUSE_CHAIN (c);
    }

  gimplify_omp_ctxp = ctx;
  if (struct_map_to_clause)
    delete struct_map_to_clause;
}

struct gimplify_adjust_omp_clauses_data
{
  tree *list_p;
  gimple_seq *pre_p;
};

/* For all variables that were not actually used within the context,
   remove PRIVATE, SHARED, and FIRSTPRIVATE clauses.  */

static int
gimplify_adjust_omp_clauses_1 (splay_tree_node n, void *data)
{
  tree *list_p = ((struct gimplify_adjust_omp_clauses_data *) data)->list_p;
  gimple_seq *pre_p
    = ((struct gimplify_adjust_omp_clauses_data *) data)->pre_p;
  tree decl = (tree) n->key;
  unsigned flags = n->value;
  enum omp_clause_code code;
  tree clause;
  bool private_debug;

  if (flags & (GOVD_EXPLICIT | GOVD_LOCAL))
    return 0;
  if ((flags & GOVD_SEEN) == 0)
    return 0;
  if (flags & GOVD_DEBUG_PRIVATE)
    {
      gcc_assert ((flags & GOVD_DATA_SHARE_CLASS) == GOVD_PRIVATE);
      private_debug = true;
    }
  else if (flags & GOVD_MAP)
    private_debug = false;
  else
    private_debug
      = lang_hooks.decls.omp_private_debug_clause (decl,
						   !!(flags & GOVD_SHARED));
  if (private_debug)
    code = OMP_CLAUSE_PRIVATE;
  else if (flags & GOVD_MAP)
    code = OMP_CLAUSE_MAP;
  else if (flags & GOVD_SHARED)
    {
      if (is_global_var (decl))
	{
	  struct gimplify_omp_ctx *ctx = gimplify_omp_ctxp->outer_context;
	  while (ctx != NULL)
	    {
	      splay_tree_node on
		= splay_tree_lookup (ctx->variables, (splay_tree_key) decl);
	      if (on && (on->value & (GOVD_FIRSTPRIVATE | GOVD_LASTPRIVATE
				      | GOVD_PRIVATE | GOVD_REDUCTION
				      | GOVD_LINEAR | GOVD_MAP)) != 0)
		break;
	      ctx = ctx->outer_context;
	    }
	  if (ctx == NULL)
	    return 0;
	}
      code = OMP_CLAUSE_SHARED;
    }
  else if (flags & GOVD_PRIVATE)
    code = OMP_CLAUSE_PRIVATE;
  else if (flags & GOVD_FIRSTPRIVATE)
    code = OMP_CLAUSE_FIRSTPRIVATE;
  else if (flags & GOVD_LASTPRIVATE)
    code = OMP_CLAUSE_LASTPRIVATE;
  else if (flags & GOVD_ALIGNED)
    return 0;
  else
    gcc_unreachable ();

  clause = build_omp_clause (input_location, code);
  OMP_CLAUSE_DECL (clause) = decl;
  OMP_CLAUSE_CHAIN (clause) = *list_p;
  if (private_debug)
    OMP_CLAUSE_PRIVATE_DEBUG (clause) = 1;
  else if (code == OMP_CLAUSE_PRIVATE && (flags & GOVD_PRIVATE_OUTER_REF))
    OMP_CLAUSE_PRIVATE_OUTER_REF (clause) = 1;
  else if (code == OMP_CLAUSE_MAP && (flags & GOVD_MAP_0LEN_ARRAY) != 0)
    {
      tree nc = build_omp_clause (input_location, OMP_CLAUSE_MAP);
      OMP_CLAUSE_DECL (nc) = decl;
      if (TREE_CODE (TREE_TYPE (decl)) == REFERENCE_TYPE
	  && TREE_CODE (TREE_TYPE (TREE_TYPE (decl))) == POINTER_TYPE)
	OMP_CLAUSE_DECL (clause)
	  = build_simple_mem_ref_loc (input_location, decl);
      OMP_CLAUSE_DECL (clause)
	= build2 (MEM_REF, char_type_node, OMP_CLAUSE_DECL (clause),
		  build_int_cst (build_pointer_type (char_type_node), 0));
      OMP_CLAUSE_SIZE (clause) = size_zero_node;
      OMP_CLAUSE_SIZE (nc) = size_zero_node;
      OMP_CLAUSE_SET_MAP_KIND (clause, GOMP_MAP_ALLOC);
      OMP_CLAUSE_MAP_MAYBE_ZERO_LENGTH_ARRAY_SECTION (clause) = 1;
      OMP_CLAUSE_SET_MAP_KIND (nc, GOMP_MAP_FIRSTPRIVATE_POINTER);
      OMP_CLAUSE_CHAIN (nc) = *list_p;
      OMP_CLAUSE_CHAIN (clause) = nc;
      struct gimplify_omp_ctx *ctx = gimplify_omp_ctxp;
      gimplify_omp_ctxp = ctx->outer_context;
      gimplify_expr (&TREE_OPERAND (OMP_CLAUSE_DECL (clause), 0),
		     pre_p, NULL, is_gimple_val, fb_rvalue);
      gimplify_omp_ctxp = ctx;
    }
  else if (code == OMP_CLAUSE_MAP)
    {
      OMP_CLAUSE_SET_MAP_KIND (clause,
			       flags & GOVD_MAP_TO_ONLY
			       ? GOMP_MAP_TO
			       : GOMP_MAP_TOFROM);
      if (DECL_SIZE (decl)
	  && TREE_CODE (DECL_SIZE (decl)) != INTEGER_CST)
	{
	  tree decl2 = DECL_VALUE_EXPR (decl);
	  gcc_assert (TREE_CODE (decl2) == INDIRECT_REF);
	  decl2 = TREE_OPERAND (decl2, 0);
	  gcc_assert (DECL_P (decl2));
	  tree mem = build_simple_mem_ref (decl2);
	  OMP_CLAUSE_DECL (clause) = mem;
	  OMP_CLAUSE_SIZE (clause) = TYPE_SIZE_UNIT (TREE_TYPE (decl));
	  if (gimplify_omp_ctxp->outer_context)
	    {
	      struct gimplify_omp_ctx *ctx = gimplify_omp_ctxp->outer_context;
	      omp_notice_variable (ctx, decl2, true);
	      omp_notice_variable (ctx, OMP_CLAUSE_SIZE (clause), true);
	    }
	  tree nc = build_omp_clause (OMP_CLAUSE_LOCATION (clause),
				      OMP_CLAUSE_MAP);
	  OMP_CLAUSE_DECL (nc) = decl;
	  OMP_CLAUSE_SIZE (nc) = size_zero_node;
	  if (gimplify_omp_ctxp->target_firstprivatize_array_bases)
	    OMP_CLAUSE_SET_MAP_KIND (nc, GOMP_MAP_FIRSTPRIVATE_POINTER);
	  else
	    OMP_CLAUSE_SET_MAP_KIND (nc, GOMP_MAP_POINTER);
	  OMP_CLAUSE_CHAIN (nc) = OMP_CLAUSE_CHAIN (clause);
	  OMP_CLAUSE_CHAIN (clause) = nc;
	}
      else
	OMP_CLAUSE_SIZE (clause) = DECL_SIZE_UNIT (decl);
    }
  if (code == OMP_CLAUSE_FIRSTPRIVATE && (flags & GOVD_LASTPRIVATE) != 0)
    {
      tree nc = build_omp_clause (input_location, OMP_CLAUSE_LASTPRIVATE);
      OMP_CLAUSE_DECL (nc) = decl;
      OMP_CLAUSE_LASTPRIVATE_FIRSTPRIVATE (nc) = 1;
      OMP_CLAUSE_CHAIN (nc) = *list_p;
      OMP_CLAUSE_CHAIN (clause) = nc;
      struct gimplify_omp_ctx *ctx = gimplify_omp_ctxp;
      gimplify_omp_ctxp = ctx->outer_context;
      lang_hooks.decls.omp_finish_clause (nc, pre_p);
      gimplify_omp_ctxp = ctx;
    }
  *list_p = clause;
  struct gimplify_omp_ctx *ctx = gimplify_omp_ctxp;
  gimplify_omp_ctxp = ctx->outer_context;
  lang_hooks.decls.omp_finish_clause (clause, pre_p);
  gimplify_omp_ctxp = ctx;
  return 0;
}

static void
gimplify_adjust_omp_clauses (gimple_seq *pre_p, tree *list_p,
			     enum tree_code code)
{
  struct gimplify_omp_ctx *ctx = gimplify_omp_ctxp;
  tree c, decl;

  while ((c = *list_p) != NULL)
    {
      splay_tree_node n;
      bool remove = false;

      switch (OMP_CLAUSE_CODE (c))
	{
	case OMP_CLAUSE_PRIVATE:
	case OMP_CLAUSE_SHARED:
	case OMP_CLAUSE_FIRSTPRIVATE:
	case OMP_CLAUSE_LINEAR:
	  decl = OMP_CLAUSE_DECL (c);
	  n = splay_tree_lookup (ctx->variables, (splay_tree_key) decl);
	  remove = !(n->value & GOVD_SEEN);
	  if (! remove)
	    {
	      bool shared = OMP_CLAUSE_CODE (c) == OMP_CLAUSE_SHARED;
	      if ((n->value & GOVD_DEBUG_PRIVATE)
		  || lang_hooks.decls.omp_private_debug_clause (decl, shared))
		{
		  gcc_assert ((n->value & GOVD_DEBUG_PRIVATE) == 0
			      || ((n->value & GOVD_DATA_SHARE_CLASS)
				  == GOVD_PRIVATE));
		  OMP_CLAUSE_SET_CODE (c, OMP_CLAUSE_PRIVATE);
		  OMP_CLAUSE_PRIVATE_DEBUG (c) = 1;
		}
	    }
	  break;

	case OMP_CLAUSE_LASTPRIVATE:
	  /* Make sure OMP_CLAUSE_LASTPRIVATE_FIRSTPRIVATE is set to
	     accurately reflect the presence of a FIRSTPRIVATE clause.  */
	  decl = OMP_CLAUSE_DECL (c);
	  n = splay_tree_lookup (ctx->variables, (splay_tree_key) decl);
	  OMP_CLAUSE_LASTPRIVATE_FIRSTPRIVATE (c)
	    = (n->value & GOVD_FIRSTPRIVATE) != 0;
	  if (omp_no_lastprivate (ctx))
	    {
	      if (OMP_CLAUSE_LASTPRIVATE_FIRSTPRIVATE (c))
		remove = true;
	      else
		OMP_CLAUSE_CODE (c) = OMP_CLAUSE_PRIVATE;
	    }
	  break;

	case OMP_CLAUSE_ALIGNED:
	  decl = OMP_CLAUSE_DECL (c);
	  if (!is_global_var (decl))
	    {
	      n = splay_tree_lookup (ctx->variables, (splay_tree_key) decl);
	      remove = n == NULL || !(n->value & GOVD_SEEN);
	      if (!remove && TREE_CODE (TREE_TYPE (decl)) == POINTER_TYPE)
		{
		  struct gimplify_omp_ctx *octx;
		  if (n != NULL
		      && (n->value & (GOVD_DATA_SHARE_CLASS
				      & ~GOVD_FIRSTPRIVATE)))
		    remove = true;
		  else
		    for (octx = ctx->outer_context; octx;
			 octx = octx->outer_context)
		      {
			n = splay_tree_lookup (octx->variables,
					       (splay_tree_key) decl);
			if (n == NULL)
			  continue;
			if (n->value & GOVD_LOCAL)
			  break;
			/* We have to avoid assigning a shared variable
			   to itself when trying to add
			   __builtin_assume_aligned.  */
			if (n->value & GOVD_SHARED)
			  {
			    remove = true;
			    break;
			  }
		      }
		}
	    }
	  else if (TREE_CODE (TREE_TYPE (decl)) == ARRAY_TYPE)
	    {
	      n = splay_tree_lookup (ctx->variables, (splay_tree_key) decl);
	      if (n != NULL && (n->value & GOVD_DATA_SHARE_CLASS) != 0)
		remove = true;
	    }
	  break;

	case OMP_CLAUSE_MAP:
	  decl = OMP_CLAUSE_DECL (c);
	  if (!DECL_P (decl))
	    {
	      if ((ctx->region_type & ORT_TARGET) != 0
		  && OMP_CLAUSE_MAP_KIND (c) == GOMP_MAP_FIRSTPRIVATE_POINTER)
		{
		  if (TREE_CODE (decl) == INDIRECT_REF
		      && TREE_CODE (TREE_OPERAND (decl, 0)) == COMPONENT_REF
		      && (TREE_CODE (TREE_TYPE (TREE_OPERAND (decl, 0)))
			  == REFERENCE_TYPE))
		    decl = TREE_OPERAND (decl, 0);
		  if (TREE_CODE (decl) == COMPONENT_REF)
		    {
		      while (TREE_CODE (decl) == COMPONENT_REF)
			decl = TREE_OPERAND (decl, 0);
		      if (DECL_P (decl))
			{
			  n = splay_tree_lookup (ctx->variables,
						 (splay_tree_key) decl);
			  if (!(n->value & GOVD_SEEN))
			    remove = true;
			}
		    }
		}
	      break;
	    }
	  n = splay_tree_lookup (ctx->variables, (splay_tree_key) decl);
	  if ((ctx->region_type & ORT_TARGET) != 0
	      && !(n->value & GOVD_SEEN)
	      && ((OMP_CLAUSE_MAP_KIND (c) & GOMP_MAP_FLAG_ALWAYS) == 0
		  || OMP_CLAUSE_MAP_KIND (c) == GOMP_MAP_STRUCT))
	    {
	      remove = true;
	      /* For struct element mapping, if struct is never referenced
		 in target block and none of the mapping has always modifier,
		 remove all the struct element mappings, which immediately
		 follow the GOMP_MAP_STRUCT map clause.  */
	      if (OMP_CLAUSE_MAP_KIND (c) == GOMP_MAP_STRUCT)
		{
		  HOST_WIDE_INT cnt = tree_to_shwi (OMP_CLAUSE_SIZE (c));
		  while (cnt--)
		    OMP_CLAUSE_CHAIN (c)
		      = OMP_CLAUSE_CHAIN (OMP_CLAUSE_CHAIN (c));
		}
	    }
	  else if (OMP_CLAUSE_MAP_KIND (c) == GOMP_MAP_STRUCT
		   && code == OMP_TARGET_EXIT_DATA)
	    remove = true;
	  else if (DECL_SIZE (decl)
		   && TREE_CODE (DECL_SIZE (decl)) != INTEGER_CST
		   && OMP_CLAUSE_MAP_KIND (c) != GOMP_MAP_POINTER
		   && OMP_CLAUSE_MAP_KIND (c) != GOMP_MAP_FIRSTPRIVATE_POINTER)
	    {
	      /* For GOMP_MAP_FORCE_DEVICEPTR, we'll never enter here, because
		 for these, TREE_CODE (DECL_SIZE (decl)) will always be
		 INTEGER_CST.  */
	      gcc_assert (OMP_CLAUSE_MAP_KIND (c) != GOMP_MAP_FORCE_DEVICEPTR);

	      tree decl2 = DECL_VALUE_EXPR (decl);
	      gcc_assert (TREE_CODE (decl2) == INDIRECT_REF);
	      decl2 = TREE_OPERAND (decl2, 0);
	      gcc_assert (DECL_P (decl2));
	      tree mem = build_simple_mem_ref (decl2);
	      OMP_CLAUSE_DECL (c) = mem;
	      OMP_CLAUSE_SIZE (c) = TYPE_SIZE_UNIT (TREE_TYPE (decl));
	      if (ctx->outer_context)
		{
		  omp_notice_variable (ctx->outer_context, decl2, true);
		  omp_notice_variable (ctx->outer_context,
				       OMP_CLAUSE_SIZE (c), true);
		}
	      if (((ctx->region_type & ORT_TARGET) != 0
		   || !ctx->target_firstprivatize_array_bases)
		  && ((n->value & GOVD_SEEN) == 0
		      || (n->value & (GOVD_PRIVATE | GOVD_FIRSTPRIVATE)) == 0))
		{
		  tree nc = build_omp_clause (OMP_CLAUSE_LOCATION (c),
					      OMP_CLAUSE_MAP);
		  OMP_CLAUSE_DECL (nc) = decl;
		  OMP_CLAUSE_SIZE (nc) = size_zero_node;
		  if (ctx->target_firstprivatize_array_bases)
		    OMP_CLAUSE_SET_MAP_KIND (nc,
					     GOMP_MAP_FIRSTPRIVATE_POINTER);
		  else
		    OMP_CLAUSE_SET_MAP_KIND (nc, GOMP_MAP_POINTER);
		  OMP_CLAUSE_CHAIN (nc) = OMP_CLAUSE_CHAIN (c);
		  OMP_CLAUSE_CHAIN (c) = nc;
		  c = nc;
		}
	    }
	  else
	    {
	      if (OMP_CLAUSE_SIZE (c) == NULL_TREE)
		OMP_CLAUSE_SIZE (c) = DECL_SIZE_UNIT (decl);
	      if ((n->value & GOVD_SEEN)
		  && (n->value & (GOVD_PRIVATE | GOVD_FIRSTPRIVATE)))
		OMP_CLAUSE_MAP_PRIVATE (c) = 1;
	    }
	  break;

	case OMP_CLAUSE_TO:
	case OMP_CLAUSE_FROM:
	case OMP_CLAUSE__CACHE_:
	  decl = OMP_CLAUSE_DECL (c);
	  if (!DECL_P (decl))
	    break;
	  if (DECL_SIZE (decl)
	      && TREE_CODE (DECL_SIZE (decl)) != INTEGER_CST)
	    {
	      tree decl2 = DECL_VALUE_EXPR (decl);
	      gcc_assert (TREE_CODE (decl2) == INDIRECT_REF);
	      decl2 = TREE_OPERAND (decl2, 0);
	      gcc_assert (DECL_P (decl2));
	      tree mem = build_simple_mem_ref (decl2);
	      OMP_CLAUSE_DECL (c) = mem;
	      OMP_CLAUSE_SIZE (c) = TYPE_SIZE_UNIT (TREE_TYPE (decl));
	      if (ctx->outer_context)
		{
		  omp_notice_variable (ctx->outer_context, decl2, true);
		  omp_notice_variable (ctx->outer_context,
				       OMP_CLAUSE_SIZE (c), true);
		}
	    }
	  else if (OMP_CLAUSE_SIZE (c) == NULL_TREE)
	    OMP_CLAUSE_SIZE (c) = DECL_SIZE_UNIT (decl);
	  break;

	case OMP_CLAUSE_REDUCTION:
	case OMP_CLAUSE_COPYIN:
	case OMP_CLAUSE_COPYPRIVATE:
	case OMP_CLAUSE_IF:
	case OMP_CLAUSE_NUM_THREADS:
	case OMP_CLAUSE_NUM_TEAMS:
	case OMP_CLAUSE_THREAD_LIMIT:
	case OMP_CLAUSE_DIST_SCHEDULE:
	case OMP_CLAUSE_DEVICE:
	case OMP_CLAUSE_SCHEDULE:
	case OMP_CLAUSE_NOWAIT:
	case OMP_CLAUSE_ORDERED:
	case OMP_CLAUSE_DEFAULT:
	case OMP_CLAUSE_UNTIED:
	case OMP_CLAUSE_COLLAPSE:
	case OMP_CLAUSE_FINAL:
	case OMP_CLAUSE_MERGEABLE:
	case OMP_CLAUSE_PROC_BIND:
	case OMP_CLAUSE_SAFELEN:
	case OMP_CLAUSE_SIMDLEN:
	case OMP_CLAUSE_DEPEND:
	case OMP_CLAUSE_PRIORITY:
	case OMP_CLAUSE_GRAINSIZE:
	case OMP_CLAUSE_NUM_TASKS:
	case OMP_CLAUSE_NOGROUP:
	case OMP_CLAUSE_THREADS:
	case OMP_CLAUSE_SIMD:
	case OMP_CLAUSE_HINT:
	case OMP_CLAUSE_DEFAULTMAP:
	case OMP_CLAUSE_USE_DEVICE_PTR:
	case OMP_CLAUSE_IS_DEVICE_PTR:
	case OMP_CLAUSE__CILK_FOR_COUNT_:
	case OMP_CLAUSE_ASYNC:
	case OMP_CLAUSE_WAIT:
	case OMP_CLAUSE_DEVICE_RESIDENT:
	case OMP_CLAUSE_USE_DEVICE:
	case OMP_CLAUSE_INDEPENDENT:
	case OMP_CLAUSE_NUM_GANGS:
	case OMP_CLAUSE_NUM_WORKERS:
	case OMP_CLAUSE_VECTOR_LENGTH:
	case OMP_CLAUSE_GANG:
	case OMP_CLAUSE_WORKER:
	case OMP_CLAUSE_VECTOR:
	case OMP_CLAUSE_AUTO:
	case OMP_CLAUSE_SEQ:
	  break;

	default:
	  gcc_unreachable ();
	}

      if (remove)
	*list_p = OMP_CLAUSE_CHAIN (c);
      else
	list_p = &OMP_CLAUSE_CHAIN (c);
    }

  /* Add in any implicit data sharing.  */
  struct gimplify_adjust_omp_clauses_data data;
  data.list_p = list_p;
  data.pre_p = pre_p;
  splay_tree_foreach (ctx->variables, gimplify_adjust_omp_clauses_1, &data);

  gimplify_omp_ctxp = ctx->outer_context;
  delete_omp_context (ctx);
}

/* Gimplify OACC_CACHE.  */

static void
gimplify_oacc_cache (tree *expr_p, gimple_seq *pre_p)
{
  tree expr = *expr_p;

  gimplify_scan_omp_clauses (&OACC_CACHE_CLAUSES (expr), pre_p, ORT_WORKSHARE,
			     OACC_CACHE);
  gimplify_adjust_omp_clauses (pre_p, &OACC_CACHE_CLAUSES (expr), OACC_CACHE);

  /* TODO: Do something sensible with this information.  */

  *expr_p = NULL_TREE;
}

/* Gimplify the contents of an OMP_PARALLEL statement.  This involves
   gimplification of the body, as well as scanning the body for used
   variables.  We need to do this scan now, because variable-sized
   decls will be decomposed during gimplification.  */

static void
gimplify_omp_parallel (tree *expr_p, gimple_seq *pre_p)
{
  tree expr = *expr_p;
  gimple g;
  gimple_seq body = NULL;

  gimplify_scan_omp_clauses (&OMP_PARALLEL_CLAUSES (expr), pre_p,
			     OMP_PARALLEL_COMBINED (expr)
			     ? ORT_COMBINED_PARALLEL
			     : ORT_PARALLEL, OMP_PARALLEL);

  push_gimplify_context ();

  g = gimplify_and_return_first (OMP_PARALLEL_BODY (expr), &body);
  if (gimple_code (g) == GIMPLE_BIND)
    pop_gimplify_context (g);
  else
    pop_gimplify_context (NULL);

  gimplify_adjust_omp_clauses (pre_p, &OMP_PARALLEL_CLAUSES (expr),
			       OMP_PARALLEL);

  g = gimple_build_omp_parallel (body,
				 OMP_PARALLEL_CLAUSES (expr),
				 NULL_TREE, NULL_TREE);
  if (OMP_PARALLEL_COMBINED (expr))
    gimple_omp_set_subcode (g, GF_OMP_PARALLEL_COMBINED);
  gimplify_seq_add_stmt (pre_p, g);
  *expr_p = NULL_TREE;
}

/* Gimplify the contents of an OMP_TASK statement.  This involves
   gimplification of the body, as well as scanning the body for used
   variables.  We need to do this scan now, because variable-sized
   decls will be decomposed during gimplification.  */

static void
gimplify_omp_task (tree *expr_p, gimple_seq *pre_p)
{
  tree expr = *expr_p;
  gimple g;
  gimple_seq body = NULL;

  gimplify_scan_omp_clauses (&OMP_TASK_CLAUSES (expr), pre_p,
			     find_omp_clause (OMP_TASK_CLAUSES (expr),
					      OMP_CLAUSE_UNTIED)
			     ? ORT_UNTIED_TASK : ORT_TASK, OMP_TASK);

  push_gimplify_context ();

  g = gimplify_and_return_first (OMP_TASK_BODY (expr), &body);
  if (gimple_code (g) == GIMPLE_BIND)
    pop_gimplify_context (g);
  else
    pop_gimplify_context (NULL);

  gimplify_adjust_omp_clauses (pre_p, &OMP_TASK_CLAUSES (expr), OMP_TASK);

  g = gimple_build_omp_task (body,
			     OMP_TASK_CLAUSES (expr),
			     NULL_TREE, NULL_TREE,
			     NULL_TREE, NULL_TREE, NULL_TREE);
  gimplify_seq_add_stmt (pre_p, g);
  *expr_p = NULL_TREE;
}

/* Helper function of gimplify_omp_for, find OMP_FOR resp. OMP_SIMD
   with non-NULL OMP_FOR_INIT.  */

static tree
find_combined_omp_for (tree *tp, int *walk_subtrees, void *)
{
  *walk_subtrees = 0;
  switch (TREE_CODE (*tp))
    {
    case OMP_FOR:
      *walk_subtrees = 1;
      /* FALLTHRU */
    case OMP_SIMD:
      if (OMP_FOR_INIT (*tp) != NULL_TREE)
	return *tp;
      break;
    case BIND_EXPR:
    case STATEMENT_LIST:
    case OMP_PARALLEL:
      *walk_subtrees = 1;
      break;
    default:
      break;
    }
  return NULL_TREE;
}

/* Gimplify the gross structure of an OMP_FOR statement.  */

static enum gimplify_status
gimplify_omp_for (tree *expr_p, gimple_seq *pre_p)
{
  tree for_stmt, orig_for_stmt, inner_for_stmt = NULL_TREE, decl, var, t;
  enum gimplify_status ret = GS_ALL_DONE;
  enum gimplify_status tret;
  gomp_for *gfor;
  gimple_seq for_body, for_pre_body;
  int i;
  bitmap has_decl_expr = NULL;
  enum omp_region_type ort = ORT_WORKSHARE;

  orig_for_stmt = for_stmt = *expr_p;

  switch (TREE_CODE (for_stmt))
    {
    case OMP_FOR:
    case CILK_FOR:
    case OMP_DISTRIBUTE:
    case OACC_LOOP:
      break;
    case OMP_TASKLOOP:
      if (find_omp_clause (OMP_FOR_CLAUSES (for_stmt), OMP_CLAUSE_UNTIED))
	ort = ORT_UNTIED_TASK;
      else
	ort = ORT_TASK;
      break;
    case OMP_SIMD:
    case CILK_SIMD:
      ort = ORT_SIMD;
      break;
    default:
      gcc_unreachable ();
    }

  /* Set OMP_CLAUSE_LINEAR_NO_COPYIN flag on explicit linear
     clause for the IV.  */
  if (ort == ORT_SIMD && TREE_VEC_LENGTH (OMP_FOR_INIT (for_stmt)) == 1)
    {
      t = TREE_VEC_ELT (OMP_FOR_INIT (for_stmt), 0);
      gcc_assert (TREE_CODE (t) == MODIFY_EXPR);
      decl = TREE_OPERAND (t, 0);
      for (tree c = OMP_FOR_CLAUSES (for_stmt); c; c = OMP_CLAUSE_CHAIN (c))
	if (OMP_CLAUSE_CODE (c) == OMP_CLAUSE_LINEAR
	    && OMP_CLAUSE_DECL (c) == decl)
	  {
	    OMP_CLAUSE_LINEAR_NO_COPYIN (c) = 1;
	    break;
	  }
    }

<<<<<<< HEAD
  if (TREE_CODE (for_stmt) != OMP_TASKLOOP)
    gimplify_scan_omp_clauses (&OMP_FOR_CLAUSES (for_stmt), pre_p, ort,
			       TREE_CODE (for_stmt));
=======
  if (OMP_FOR_INIT (for_stmt) == NULL_TREE)
    {
      gcc_assert (TREE_CODE (for_stmt) != OACC_LOOP);
      inner_for_stmt = walk_tree (&OMP_FOR_BODY (for_stmt),
				  find_combined_omp_for, NULL, NULL);
      if (inner_for_stmt == NULL_TREE)
	{
	  gcc_assert (seen_error ());
	  *expr_p = NULL_TREE;
	  return GS_ERROR;
	}
    }

  gimplify_scan_omp_clauses (&OMP_FOR_CLAUSES (for_stmt), pre_p,
			     simd ? ORT_SIMD : ORT_WORKSHARE);
>>>>>>> cce7bb9d
  if (TREE_CODE (for_stmt) == OMP_DISTRIBUTE)
    gimplify_omp_ctxp->distribute = true;

  /* Handle OMP_FOR_INIT.  */
  for_pre_body = NULL;
  if (ort == ORT_SIMD && OMP_FOR_PRE_BODY (for_stmt))
    {
      has_decl_expr = BITMAP_ALLOC (NULL);
      if (TREE_CODE (OMP_FOR_PRE_BODY (for_stmt)) == DECL_EXPR
	  && TREE_CODE (DECL_EXPR_DECL (OMP_FOR_PRE_BODY (for_stmt)))
	     == VAR_DECL)
	{
	  t = OMP_FOR_PRE_BODY (for_stmt);
	  bitmap_set_bit (has_decl_expr, DECL_UID (DECL_EXPR_DECL (t)));
	}
      else if (TREE_CODE (OMP_FOR_PRE_BODY (for_stmt)) == STATEMENT_LIST)
	{
	  tree_stmt_iterator si;
	  for (si = tsi_start (OMP_FOR_PRE_BODY (for_stmt)); !tsi_end_p (si);
	       tsi_next (&si))
	    {
	      t = tsi_stmt (si);
	      if (TREE_CODE (t) == DECL_EXPR
		  && TREE_CODE (DECL_EXPR_DECL (t)) == VAR_DECL)
		bitmap_set_bit (has_decl_expr, DECL_UID (DECL_EXPR_DECL (t)));
	    }
	}
    }
  if (OMP_FOR_PRE_BODY (for_stmt))
    {
      if (TREE_CODE (for_stmt) != OMP_TASKLOOP || gimplify_omp_ctxp)
	gimplify_and_add (OMP_FOR_PRE_BODY (for_stmt), &for_pre_body);
      else
	{
	  struct gimplify_omp_ctx ctx;
	  memset (&ctx, 0, sizeof (ctx));
	  ctx.region_type = ORT_NONE;
	  gimplify_omp_ctxp = &ctx;
	  gimplify_and_add (OMP_FOR_PRE_BODY (for_stmt), &for_pre_body);
	  gimplify_omp_ctxp = NULL;
	}
    }
  OMP_FOR_PRE_BODY (for_stmt) = NULL_TREE;

  if (OMP_FOR_INIT (for_stmt) == NULL_TREE)
    {
<<<<<<< HEAD
      gcc_assert (TREE_CODE (for_stmt) != OACC_LOOP);
      for_stmt = walk_tree (&OMP_FOR_BODY (for_stmt), find_combined_omp_for,
			    NULL, NULL);
      gcc_assert (for_stmt != NULL_TREE);
=======
      for_stmt = inner_for_stmt;
      gimplify_omp_ctxp->combined_loop = true;
>>>>>>> cce7bb9d
    }

  /* For taskloop, need to gimplify the start, end and step before the
     taskloop, outside of the taskloop omp context.  */
  if (TREE_CODE (orig_for_stmt) == OMP_TASKLOOP)
    {
      for (i = 0; i < TREE_VEC_LENGTH (OMP_FOR_INIT (for_stmt)); i++)
	{
	  t = TREE_VEC_ELT (OMP_FOR_INIT (for_stmt), i);
	  if (!is_gimple_constant (TREE_OPERAND (t, 1)))
	    {
	      TREE_OPERAND (t, 1)
		= get_initialized_tmp_var (TREE_OPERAND (t, 1),
					   pre_p, NULL);
	      tree c = build_omp_clause (input_location,
					 OMP_CLAUSE_FIRSTPRIVATE);
	      OMP_CLAUSE_DECL (c) = TREE_OPERAND (t, 1);
	      OMP_CLAUSE_CHAIN (c) = OMP_FOR_CLAUSES (orig_for_stmt);
	      OMP_FOR_CLAUSES (orig_for_stmt) = c;
	    }

	  /* Handle OMP_FOR_COND.  */
	  t = TREE_VEC_ELT (OMP_FOR_COND (for_stmt), i);
	  if (!is_gimple_constant (TREE_OPERAND (t, 1)))
	    {
	      TREE_OPERAND (t, 1)
		= get_initialized_tmp_var (TREE_OPERAND (t, 1),
					   gimple_seq_empty_p (for_pre_body)
					   ? pre_p : &for_pre_body, NULL);
	      tree c = build_omp_clause (input_location,
					 OMP_CLAUSE_FIRSTPRIVATE);
	      OMP_CLAUSE_DECL (c) = TREE_OPERAND (t, 1);
	      OMP_CLAUSE_CHAIN (c) = OMP_FOR_CLAUSES (orig_for_stmt);
	      OMP_FOR_CLAUSES (orig_for_stmt) = c;
	    }

	  /* Handle OMP_FOR_INCR.  */
	  t = TREE_VEC_ELT (OMP_FOR_INCR (for_stmt), i);
	  if (TREE_CODE (t) == MODIFY_EXPR)
	    {
	      decl = TREE_OPERAND (t, 0);
	      t = TREE_OPERAND (t, 1);
	      tree *tp = &TREE_OPERAND (t, 1);
	      if (TREE_CODE (t) == PLUS_EXPR && *tp == decl)
		tp = &TREE_OPERAND (t, 0);

	      if (!is_gimple_constant (*tp))
		{
		  gimple_seq *seq = gimple_seq_empty_p (for_pre_body)
				    ? pre_p : &for_pre_body;
		  *tp = get_initialized_tmp_var (*tp, seq, NULL);
		  tree c = build_omp_clause (input_location,
					     OMP_CLAUSE_FIRSTPRIVATE);
		  OMP_CLAUSE_DECL (c) = *tp;
		  OMP_CLAUSE_CHAIN (c) = OMP_FOR_CLAUSES (orig_for_stmt);
		  OMP_FOR_CLAUSES (orig_for_stmt) = c;
		}
	    }
	}

      gimplify_scan_omp_clauses (&OMP_FOR_CLAUSES (orig_for_stmt), pre_p, ort,
				 OMP_TASKLOOP);
    }

  if (orig_for_stmt != for_stmt)
    gimplify_omp_ctxp->combined_loop = true;

  for_body = NULL;
  gcc_assert (TREE_VEC_LENGTH (OMP_FOR_INIT (for_stmt))
	      == TREE_VEC_LENGTH (OMP_FOR_COND (for_stmt)));
  gcc_assert (TREE_VEC_LENGTH (OMP_FOR_INIT (for_stmt))
	      == TREE_VEC_LENGTH (OMP_FOR_INCR (for_stmt)));

  tree c = find_omp_clause (OMP_FOR_CLAUSES (for_stmt), OMP_CLAUSE_ORDERED);
  bool is_doacross = false;
  if (c && OMP_CLAUSE_ORDERED_EXPR (c))
    {
      is_doacross = true;
      gimplify_omp_ctxp->loop_iter_var.create (TREE_VEC_LENGTH
					       (OMP_FOR_INIT (for_stmt)));
    }
  for (i = 0; i < TREE_VEC_LENGTH (OMP_FOR_INIT (for_stmt)); i++)
    {
      t = TREE_VEC_ELT (OMP_FOR_INIT (for_stmt), i);
      gcc_assert (TREE_CODE (t) == MODIFY_EXPR);
      decl = TREE_OPERAND (t, 0);
      gcc_assert (DECL_P (decl));
      gcc_assert (INTEGRAL_TYPE_P (TREE_TYPE (decl))
		  || POINTER_TYPE_P (TREE_TYPE (decl)));
      if (is_doacross)
	{
	  if (TREE_CODE (for_stmt) == OMP_FOR && OMP_FOR_ORIG_DECLS (for_stmt))
	    gimplify_omp_ctxp->loop_iter_var.quick_push
	      (TREE_VEC_ELT (OMP_FOR_ORIG_DECLS (for_stmt), i));
	  else
	    gimplify_omp_ctxp->loop_iter_var.quick_push (decl);
	}

      /* Make sure the iteration variable is private.  */
      tree c = NULL_TREE;
      tree c2 = NULL_TREE;
      if (orig_for_stmt != for_stmt)
	/* Do this only on innermost construct for combined ones.  */;
      else if (ort == ORT_SIMD)
	{
	  splay_tree_node n = splay_tree_lookup (gimplify_omp_ctxp->variables,
						 (splay_tree_key) decl);
	  omp_is_private (gimplify_omp_ctxp, decl,
			  1 + (TREE_VEC_LENGTH (OMP_FOR_INIT (for_stmt))
			       != 1));
	  if (n != NULL && (n->value & GOVD_DATA_SHARE_CLASS) != 0)
	    omp_notice_variable (gimplify_omp_ctxp, decl, true);
	  else if (TREE_VEC_LENGTH (OMP_FOR_INIT (for_stmt)) == 1)
	    {
	      c = build_omp_clause (input_location, OMP_CLAUSE_LINEAR);
	      OMP_CLAUSE_LINEAR_NO_COPYIN (c) = 1;
	      unsigned int flags = GOVD_LINEAR | GOVD_EXPLICIT | GOVD_SEEN;
	      if ((has_decl_expr
		   && bitmap_bit_p (has_decl_expr, DECL_UID (decl)))
		  || omp_no_lastprivate (gimplify_omp_ctxp))
		{
		  OMP_CLAUSE_LINEAR_NO_COPYOUT (c) = 1;
		  flags |= GOVD_LINEAR_LASTPRIVATE_NO_OUTER;
		}
	      struct gimplify_omp_ctx *outer
		= gimplify_omp_ctxp->outer_context;
	      if (outer && !OMP_CLAUSE_LINEAR_NO_COPYOUT (c))
		{
		  if (outer->region_type == ORT_WORKSHARE
		      && outer->combined_loop)
		    {
		      n = splay_tree_lookup (outer->variables,
					     (splay_tree_key)decl);
		      if (n != NULL && (n->value & GOVD_LOCAL) != 0)
			{
			  OMP_CLAUSE_LINEAR_NO_COPYOUT (c) = 1;
			  flags |= GOVD_LINEAR_LASTPRIVATE_NO_OUTER;
			}
		    }
		}

	      OMP_CLAUSE_DECL (c) = decl;
	      OMP_CLAUSE_CHAIN (c) = OMP_FOR_CLAUSES (for_stmt);
	      OMP_FOR_CLAUSES (for_stmt) = c;
	      omp_add_variable (gimplify_omp_ctxp, decl, flags);
	      if (outer && !OMP_CLAUSE_LINEAR_NO_COPYOUT (c))
		{
		  if (outer->region_type == ORT_WORKSHARE
		      && outer->combined_loop)
		    {
		      if (outer->outer_context
			  && (outer->outer_context->region_type
			      == ORT_COMBINED_PARALLEL))
			outer = outer->outer_context;
		      else if (omp_check_private (outer, decl, false))
			outer = NULL;
		    }
		  else if (((outer->region_type & ORT_TASK) != 0)
			   && outer->combined_loop
			   && !omp_check_private (gimplify_omp_ctxp,
						  decl, false))
		    ;
		  else if (outer->region_type != ORT_COMBINED_PARALLEL)
		    outer = NULL;
		  if (outer)
		    {
		      n = splay_tree_lookup (outer->variables,
					     (splay_tree_key)decl);
		      if (n == NULL || (n->value & GOVD_DATA_SHARE_CLASS) == 0)
			{
			  omp_add_variable (outer, decl,
					    GOVD_LASTPRIVATE | GOVD_SEEN);
			  if (outer->outer_context)
			    omp_notice_variable (outer->outer_context, decl,
						 true);
			}
		    }
		}
	    }
	  else
	    {
	      bool lastprivate
		= (!has_decl_expr
		   || !bitmap_bit_p (has_decl_expr, DECL_UID (decl)))
		  && !omp_no_lastprivate (gimplify_omp_ctxp);
	      struct gimplify_omp_ctx *outer
		= gimplify_omp_ctxp->outer_context;
	      if (outer && lastprivate)
		{
		  if (outer->region_type == ORT_WORKSHARE
		      && outer->combined_loop)
		    {
		      n = splay_tree_lookup (outer->variables,
					     (splay_tree_key)decl);
		      if (n != NULL && (n->value & GOVD_LOCAL) != 0)
			{
			  lastprivate = false;
			  outer = NULL;
			}
		      else if (outer->outer_context
			       && (outer->outer_context->region_type
				   == ORT_COMBINED_PARALLEL))
			outer = outer->outer_context;
		      else if (omp_check_private (outer, decl, false))
			outer = NULL;
		    }
		  else if (((outer->region_type & ORT_TASK) != 0)
			   && outer->combined_loop
			   && !omp_check_private (gimplify_omp_ctxp,
						  decl, false))
		    ;
		  else if (outer->region_type != ORT_COMBINED_PARALLEL)
		    outer = NULL;
		  if (outer)
		    {
		      n = splay_tree_lookup (outer->variables,
					     (splay_tree_key)decl);
		      if (n == NULL || (n->value & GOVD_DATA_SHARE_CLASS) == 0)
			{
			  omp_add_variable (outer, decl,
					    GOVD_LASTPRIVATE | GOVD_SEEN);
			  if (outer->outer_context)
			    omp_notice_variable (outer->outer_context, decl,
						 true);
			}
		    }
		}

	      c = build_omp_clause (input_location,
				    lastprivate ? OMP_CLAUSE_LASTPRIVATE
						: OMP_CLAUSE_PRIVATE);
	      OMP_CLAUSE_DECL (c) = decl;
	      OMP_CLAUSE_CHAIN (c) = OMP_FOR_CLAUSES (for_stmt);
	      OMP_FOR_CLAUSES (for_stmt) = c;
	      omp_add_variable (gimplify_omp_ctxp, decl,
				(lastprivate ? GOVD_LASTPRIVATE : GOVD_PRIVATE)
				| GOVD_EXPLICIT | GOVD_SEEN);
	      c = NULL_TREE;
	    }
	}
      else if (omp_is_private (gimplify_omp_ctxp, decl, 0))
	omp_notice_variable (gimplify_omp_ctxp, decl, true);
      else
	omp_add_variable (gimplify_omp_ctxp, decl, GOVD_PRIVATE | GOVD_SEEN);

      /* If DECL is not a gimple register, create a temporary variable to act
	 as an iteration counter.  This is valid, since DECL cannot be
	 modified in the body of the loop.  Similarly for any iteration vars
	 in simd with collapse > 1 where the iterator vars must be
	 lastprivate.  */
      if (orig_for_stmt != for_stmt)
	var = decl;
      else if (!is_gimple_reg (decl)
	       || (ort == ORT_SIMD
		   && TREE_VEC_LENGTH (OMP_FOR_INIT (for_stmt)) > 1))
	{
	  var = create_tmp_var (TREE_TYPE (decl), get_name (decl));
	  TREE_OPERAND (t, 0) = var;

	  gimplify_seq_add_stmt (&for_body, gimple_build_assign (decl, var));

	  if (ort == ORT_SIMD
	      && TREE_VEC_LENGTH (OMP_FOR_INIT (for_stmt)) == 1)
	    {
	      c2 = build_omp_clause (input_location, OMP_CLAUSE_LINEAR);
	      OMP_CLAUSE_LINEAR_NO_COPYIN (c2) = 1;
	      OMP_CLAUSE_LINEAR_NO_COPYOUT (c2) = 1;
	      OMP_CLAUSE_DECL (c2) = var;
	      OMP_CLAUSE_CHAIN (c2) = OMP_FOR_CLAUSES (for_stmt);
	      OMP_FOR_CLAUSES (for_stmt) = c2;
	      omp_add_variable (gimplify_omp_ctxp, var,
				GOVD_LINEAR | GOVD_EXPLICIT | GOVD_SEEN);
	      if (c == NULL_TREE)
		{
		  c = c2;
		  c2 = NULL_TREE;
		}
	    }
	  else
	    omp_add_variable (gimplify_omp_ctxp, var,
			      GOVD_PRIVATE | GOVD_SEEN);
	}
      else
	var = decl;

      tret = gimplify_expr (&TREE_OPERAND (t, 1), &for_pre_body, NULL,
			    is_gimple_val, fb_rvalue);
      ret = MIN (ret, tret);
      if (ret == GS_ERROR)
	return ret;

      /* Handle OMP_FOR_COND.  */
      t = TREE_VEC_ELT (OMP_FOR_COND (for_stmt), i);
      gcc_assert (COMPARISON_CLASS_P (t));
      gcc_assert (TREE_OPERAND (t, 0) == decl);

      tret = gimplify_expr (&TREE_OPERAND (t, 1), &for_pre_body, NULL,
			    is_gimple_val, fb_rvalue);
      ret = MIN (ret, tret);

      /* Handle OMP_FOR_INCR.  */
      t = TREE_VEC_ELT (OMP_FOR_INCR (for_stmt), i);
      switch (TREE_CODE (t))
	{
	case PREINCREMENT_EXPR:
	case POSTINCREMENT_EXPR:
	  {
	    tree decl = TREE_OPERAND (t, 0);
	    /* c_omp_for_incr_canonicalize_ptr() should have been
	       called to massage things appropriately.  */
	    gcc_assert (!POINTER_TYPE_P (TREE_TYPE (decl)));

	    if (orig_for_stmt != for_stmt)
	      break;
	    t = build_int_cst (TREE_TYPE (decl), 1);
	    if (c)
	      OMP_CLAUSE_LINEAR_STEP (c) = t;
	    t = build2 (PLUS_EXPR, TREE_TYPE (decl), var, t);
	    t = build2 (MODIFY_EXPR, TREE_TYPE (var), var, t);
	    TREE_VEC_ELT (OMP_FOR_INCR (for_stmt), i) = t;
	    break;
	  }

	case PREDECREMENT_EXPR:
	case POSTDECREMENT_EXPR:
	  /* c_omp_for_incr_canonicalize_ptr() should have been
	     called to massage things appropriately.  */
	  gcc_assert (!POINTER_TYPE_P (TREE_TYPE (decl)));
	  if (orig_for_stmt != for_stmt)
	    break;
	  t = build_int_cst (TREE_TYPE (decl), -1);
	  if (c)
	    OMP_CLAUSE_LINEAR_STEP (c) = t;
	  t = build2 (PLUS_EXPR, TREE_TYPE (decl), var, t);
	  t = build2 (MODIFY_EXPR, TREE_TYPE (var), var, t);
	  TREE_VEC_ELT (OMP_FOR_INCR (for_stmt), i) = t;
	  break;

	case MODIFY_EXPR:
	  gcc_assert (TREE_OPERAND (t, 0) == decl);
	  TREE_OPERAND (t, 0) = var;

	  t = TREE_OPERAND (t, 1);
	  switch (TREE_CODE (t))
	    {
	    case PLUS_EXPR:
	      if (TREE_OPERAND (t, 1) == decl)
		{
		  TREE_OPERAND (t, 1) = TREE_OPERAND (t, 0);
		  TREE_OPERAND (t, 0) = var;
		  break;
		}

	      /* Fallthru.  */
	    case MINUS_EXPR:
	    case POINTER_PLUS_EXPR:
	      gcc_assert (TREE_OPERAND (t, 0) == decl);
	      TREE_OPERAND (t, 0) = var;
	      break;
	    default:
	      gcc_unreachable ();
	    }

	  tret = gimplify_expr (&TREE_OPERAND (t, 1), &for_pre_body, NULL,
				is_gimple_val, fb_rvalue);
	  ret = MIN (ret, tret);
	  if (c)
	    {
	      tree step = TREE_OPERAND (t, 1);
	      tree stept = TREE_TYPE (decl);
	      if (POINTER_TYPE_P (stept))
		stept = sizetype;
	      step = fold_convert (stept, step);
	      if (TREE_CODE (t) == MINUS_EXPR)
		step = fold_build1 (NEGATE_EXPR, stept, step);
	      OMP_CLAUSE_LINEAR_STEP (c) = step;
	      if (step != TREE_OPERAND (t, 1))
		{
		  tret = gimplify_expr (&OMP_CLAUSE_LINEAR_STEP (c),
					&for_pre_body, NULL,
					is_gimple_val, fb_rvalue);
		  ret = MIN (ret, tret);
		}
	    }
	  break;

	default:
	  gcc_unreachable ();
	}

      if (c2)
	{
	  gcc_assert (c);
	  OMP_CLAUSE_LINEAR_STEP (c2) = OMP_CLAUSE_LINEAR_STEP (c);
	}

      if ((var != decl || TREE_VEC_LENGTH (OMP_FOR_INIT (for_stmt)) > 1)
	  && orig_for_stmt == for_stmt)
	{
	  for (c = OMP_FOR_CLAUSES (for_stmt); c ; c = OMP_CLAUSE_CHAIN (c))
	    if (((OMP_CLAUSE_CODE (c) == OMP_CLAUSE_LASTPRIVATE
		  && OMP_CLAUSE_LASTPRIVATE_GIMPLE_SEQ (c) == NULL)
		 || (OMP_CLAUSE_CODE (c) == OMP_CLAUSE_LINEAR
		     && !OMP_CLAUSE_LINEAR_NO_COPYOUT (c)
		     && OMP_CLAUSE_LINEAR_GIMPLE_SEQ (c) == NULL))
		&& OMP_CLAUSE_DECL (c) == decl)
	      {
		t = TREE_VEC_ELT (OMP_FOR_INCR (for_stmt), i);
		gcc_assert (TREE_CODE (t) == MODIFY_EXPR);
		gcc_assert (TREE_OPERAND (t, 0) == var);
		t = TREE_OPERAND (t, 1);
		gcc_assert (TREE_CODE (t) == PLUS_EXPR
			    || TREE_CODE (t) == MINUS_EXPR
			    || TREE_CODE (t) == POINTER_PLUS_EXPR);
		gcc_assert (TREE_OPERAND (t, 0) == var);
		t = build2 (TREE_CODE (t), TREE_TYPE (decl), decl,
			    TREE_OPERAND (t, 1));
		gimple_seq *seq;
		if (OMP_CLAUSE_CODE (c) == OMP_CLAUSE_LASTPRIVATE)
		  seq = &OMP_CLAUSE_LASTPRIVATE_GIMPLE_SEQ (c);
		else
		  seq = &OMP_CLAUSE_LINEAR_GIMPLE_SEQ (c);
		gimplify_assign (decl, t, seq);
	    }
	}
    }

  BITMAP_FREE (has_decl_expr);

  if (TREE_CODE (orig_for_stmt) == OMP_TASKLOOP)
    {
      push_gimplify_context ();
      if (TREE_CODE (OMP_FOR_BODY (orig_for_stmt)) != BIND_EXPR)
	{
	  OMP_FOR_BODY (orig_for_stmt)
	    = build3 (BIND_EXPR, void_type_node, NULL,
		      OMP_FOR_BODY (orig_for_stmt), NULL);
	  TREE_SIDE_EFFECTS (OMP_FOR_BODY (orig_for_stmt)) = 1;
	}
    }

  gimple g = gimplify_and_return_first (OMP_FOR_BODY (orig_for_stmt),
					&for_body);

  if (TREE_CODE (orig_for_stmt) == OMP_TASKLOOP)
    {
      if (gimple_code (g) == GIMPLE_BIND)
	pop_gimplify_context (g);
      else
	pop_gimplify_context (NULL);
    }

  if (orig_for_stmt != for_stmt)
    for (i = 0; i < TREE_VEC_LENGTH (OMP_FOR_INIT (for_stmt)); i++)
      {
	t = TREE_VEC_ELT (OMP_FOR_INIT (for_stmt), i);
	decl = TREE_OPERAND (t, 0);
	struct gimplify_omp_ctx *ctx = gimplify_omp_ctxp;
	if (TREE_CODE (orig_for_stmt) == OMP_TASKLOOP)
	  gimplify_omp_ctxp = ctx->outer_context;
	var = create_tmp_var (TREE_TYPE (decl), get_name (decl));
	gimplify_omp_ctxp = ctx;
	omp_add_variable (gimplify_omp_ctxp, var, GOVD_PRIVATE | GOVD_SEEN);
	TREE_OPERAND (t, 0) = var;
	t = TREE_VEC_ELT (OMP_FOR_INCR (for_stmt), i);
	TREE_OPERAND (t, 1) = copy_node (TREE_OPERAND (t, 1));
	TREE_OPERAND (TREE_OPERAND (t, 1), 0) = var;
      }

  gimplify_adjust_omp_clauses (pre_p, &OMP_FOR_CLAUSES (orig_for_stmt),
			       TREE_CODE (orig_for_stmt));

  int kind;
  switch (TREE_CODE (orig_for_stmt))
    {
    case OMP_FOR: kind = GF_OMP_FOR_KIND_FOR; break;
    case OMP_SIMD: kind = GF_OMP_FOR_KIND_SIMD; break;
    case CILK_SIMD: kind = GF_OMP_FOR_KIND_CILKSIMD; break;
    case CILK_FOR: kind = GF_OMP_FOR_KIND_CILKFOR; break;
    case OMP_DISTRIBUTE: kind = GF_OMP_FOR_KIND_DISTRIBUTE; break;
    case OMP_TASKLOOP: kind = GF_OMP_FOR_KIND_TASKLOOP; break;
    case OACC_LOOP: kind = GF_OMP_FOR_KIND_OACC_LOOP; break;
    default:
      gcc_unreachable ();
    }
  gfor = gimple_build_omp_for (for_body, kind, OMP_FOR_CLAUSES (orig_for_stmt),
			       TREE_VEC_LENGTH (OMP_FOR_INIT (for_stmt)),
			       for_pre_body);
  if (orig_for_stmt != for_stmt)
    gimple_omp_for_set_combined_p (gfor, true);
  if (gimplify_omp_ctxp
      && (gimplify_omp_ctxp->combined_loop
	  || (gimplify_omp_ctxp->region_type == ORT_COMBINED_PARALLEL
	      && gimplify_omp_ctxp->outer_context
	      && gimplify_omp_ctxp->outer_context->combined_loop)))
    {
      gimple_omp_for_set_combined_into_p (gfor, true);
      if (gimplify_omp_ctxp->combined_loop)
	gcc_assert (TREE_CODE (orig_for_stmt) == OMP_SIMD);
      else
	gcc_assert (TREE_CODE (orig_for_stmt) == OMP_FOR);
    }

  for (i = 0; i < TREE_VEC_LENGTH (OMP_FOR_INIT (for_stmt)); i++)
    {
      t = TREE_VEC_ELT (OMP_FOR_INIT (for_stmt), i);
      gimple_omp_for_set_index (gfor, i, TREE_OPERAND (t, 0));
      gimple_omp_for_set_initial (gfor, i, TREE_OPERAND (t, 1));
      t = TREE_VEC_ELT (OMP_FOR_COND (for_stmt), i);
      gimple_omp_for_set_cond (gfor, i, TREE_CODE (t));
      gimple_omp_for_set_final (gfor, i, TREE_OPERAND (t, 1));
      t = TREE_VEC_ELT (OMP_FOR_INCR (for_stmt), i);
      gimple_omp_for_set_incr (gfor, i, TREE_OPERAND (t, 1));
    }

  /* OMP_TASKLOOP is gimplified as two GIMPLE_OMP_FOR taskloop
     constructs with GIMPLE_OMP_TASK sandwiched in between them.
     The outer taskloop stands for computing the number of iterations,
     counts for collapsed loops and holding taskloop specific clauses.
     The task construct stands for the effect of data sharing on the
     explicit task it creates and the inner taskloop stands for expansion
     of the static loop inside of the explicit task construct.  */
  if (TREE_CODE (orig_for_stmt) == OMP_TASKLOOP)
    {
      tree *gfor_clauses_ptr = gimple_omp_for_clauses_ptr (gfor);
      tree task_clauses = NULL_TREE;
      tree c = *gfor_clauses_ptr;
      tree *gtask_clauses_ptr = &task_clauses;
      tree outer_for_clauses = NULL_TREE;
      tree *gforo_clauses_ptr = &outer_for_clauses;
      for (; c; c = OMP_CLAUSE_CHAIN (c))
	switch (OMP_CLAUSE_CODE (c))
	  {
	  /* These clauses are allowed on task, move them there.  */
	  case OMP_CLAUSE_SHARED:
	  case OMP_CLAUSE_FIRSTPRIVATE:
	  case OMP_CLAUSE_DEFAULT:
	  case OMP_CLAUSE_IF:
	  case OMP_CLAUSE_UNTIED:
	  case OMP_CLAUSE_FINAL:
	  case OMP_CLAUSE_MERGEABLE:
	  case OMP_CLAUSE_PRIORITY:
	    *gtask_clauses_ptr = c;
	    gtask_clauses_ptr = &OMP_CLAUSE_CHAIN (c);
	    break;
	  case OMP_CLAUSE_PRIVATE:
	    if (OMP_CLAUSE_PRIVATE_TASKLOOP_IV (c))
	      {
		/* We want private on outer for and firstprivate
		   on task.  */
		*gtask_clauses_ptr
		  = build_omp_clause (OMP_CLAUSE_LOCATION (c),
				      OMP_CLAUSE_FIRSTPRIVATE);
		OMP_CLAUSE_DECL (*gtask_clauses_ptr) = OMP_CLAUSE_DECL (c);
		lang_hooks.decls.omp_finish_clause (*gtask_clauses_ptr, NULL);
		gtask_clauses_ptr = &OMP_CLAUSE_CHAIN (*gtask_clauses_ptr);
		*gforo_clauses_ptr = c;
		gforo_clauses_ptr = &OMP_CLAUSE_CHAIN (c);
	      }
	    else
	      {
		*gtask_clauses_ptr = c;
		gtask_clauses_ptr = &OMP_CLAUSE_CHAIN (c);
	      }
	    break;
	  /* These clauses go into outer taskloop clauses.  */
	  case OMP_CLAUSE_GRAINSIZE:
	  case OMP_CLAUSE_NUM_TASKS:
	  case OMP_CLAUSE_NOGROUP:
	    *gforo_clauses_ptr = c;
	    gforo_clauses_ptr = &OMP_CLAUSE_CHAIN (c);
	    break;
	  /* Taskloop clause we duplicate on both taskloops.  */
	  case OMP_CLAUSE_COLLAPSE:
	    *gfor_clauses_ptr = c;
	    gfor_clauses_ptr = &OMP_CLAUSE_CHAIN (c);
	    *gforo_clauses_ptr = copy_node (c);
	    gforo_clauses_ptr = &OMP_CLAUSE_CHAIN (*gforo_clauses_ptr);
	    break;
	  /* For lastprivate, keep the clause on inner taskloop, and add
	     a shared clause on task.  If the same decl is also firstprivate,
	     add also firstprivate clause on the inner taskloop.  */
	  case OMP_CLAUSE_LASTPRIVATE:
	    if (OMP_CLAUSE_LASTPRIVATE_TASKLOOP_IV (c))
	      {
		/* For taskloop C++ lastprivate IVs, we want:
		   1) private on outer taskloop
		   2) firstprivate and shared on task
		   3) lastprivate on inner taskloop  */
		*gtask_clauses_ptr
		  = build_omp_clause (OMP_CLAUSE_LOCATION (c),
				      OMP_CLAUSE_FIRSTPRIVATE);
		OMP_CLAUSE_DECL (*gtask_clauses_ptr) = OMP_CLAUSE_DECL (c);
		lang_hooks.decls.omp_finish_clause (*gtask_clauses_ptr, NULL);
		gtask_clauses_ptr = &OMP_CLAUSE_CHAIN (*gtask_clauses_ptr);
		OMP_CLAUSE_LASTPRIVATE_FIRSTPRIVATE (c) = 1;
		*gforo_clauses_ptr = build_omp_clause (OMP_CLAUSE_LOCATION (c),
						       OMP_CLAUSE_PRIVATE);
		OMP_CLAUSE_DECL (*gforo_clauses_ptr) = OMP_CLAUSE_DECL (c);
		OMP_CLAUSE_PRIVATE_TASKLOOP_IV (*gforo_clauses_ptr) = 1;
		TREE_TYPE (*gforo_clauses_ptr) = TREE_TYPE (c);
		gforo_clauses_ptr = &OMP_CLAUSE_CHAIN (*gforo_clauses_ptr);
	      }
	    *gfor_clauses_ptr = c;
	    gfor_clauses_ptr = &OMP_CLAUSE_CHAIN (c);
	    *gtask_clauses_ptr
	      = build_omp_clause (OMP_CLAUSE_LOCATION (c), OMP_CLAUSE_SHARED);
	    OMP_CLAUSE_DECL (*gtask_clauses_ptr) = OMP_CLAUSE_DECL (c);
	    if (OMP_CLAUSE_LASTPRIVATE_FIRSTPRIVATE (c))
	      OMP_CLAUSE_SHARED_FIRSTPRIVATE (*gtask_clauses_ptr) = 1;
	    gtask_clauses_ptr
	      = &OMP_CLAUSE_CHAIN (*gtask_clauses_ptr);
	    break;
	  default:
	    gcc_unreachable ();
	  }
      *gfor_clauses_ptr = NULL_TREE;
      *gtask_clauses_ptr = NULL_TREE;
      *gforo_clauses_ptr = NULL_TREE;
      g = gimple_build_bind (NULL_TREE, gfor, NULL_TREE);
      g = gimple_build_omp_task (g, task_clauses, NULL_TREE, NULL_TREE,
				 NULL_TREE, NULL_TREE, NULL_TREE);
      gimple_omp_task_set_taskloop_p (g, true);
      g = gimple_build_bind (NULL_TREE, g, NULL_TREE);
      gomp_for *gforo
	= gimple_build_omp_for (g, GF_OMP_FOR_KIND_TASKLOOP, outer_for_clauses,
				gimple_omp_for_collapse (gfor),
				gimple_omp_for_pre_body (gfor));
      gimple_omp_for_set_pre_body (gfor, NULL);
      gimple_omp_for_set_combined_p (gforo, true);
      gimple_omp_for_set_combined_into_p (gfor, true);
      for (i = 0; i < (int) gimple_omp_for_collapse (gfor); i++)
	{
	  t = unshare_expr (gimple_omp_for_index (gfor, i));
	  gimple_omp_for_set_index (gforo, i, t);
	  t = unshare_expr (gimple_omp_for_initial (gfor, i));
	  gimple_omp_for_set_initial (gforo, i, t);
	  gimple_omp_for_set_cond (gforo, i,
				   gimple_omp_for_cond (gfor, i));
	  t = unshare_expr (gimple_omp_for_final (gfor, i));
	  gimple_omp_for_set_final (gforo, i, t);
	  t = unshare_expr (gimple_omp_for_incr (gfor, i));
	  gimple_omp_for_set_incr (gforo, i, t);
	}
      gimplify_seq_add_stmt (pre_p, gforo);
    }
  else
    gimplify_seq_add_stmt (pre_p, gfor);
  if (ret != GS_ALL_DONE)
    return GS_ERROR;
  *expr_p = NULL_TREE;
  return GS_ALL_DONE;
}

/* Gimplify the gross structure of several OMP constructs.  */

static void
gimplify_omp_workshare (tree *expr_p, gimple_seq *pre_p)
{
  tree expr = *expr_p;
  gimple stmt;
  gimple_seq body = NULL;
  enum omp_region_type ort;

  switch (TREE_CODE (expr))
    {
    case OMP_SECTIONS:
    case OMP_SINGLE:
      ort = ORT_WORKSHARE;
      break;
    case OMP_TARGET:
      ort = OMP_TARGET_COMBINED (expr) ? ORT_COMBINED_TARGET : ORT_TARGET;
      break;
    case OACC_KERNELS:
    case OACC_PARALLEL:
      ort = ORT_TARGET;
      break;
    case OACC_DATA:
    case OMP_TARGET_DATA:
      ort = ORT_TARGET_DATA;
      break;
    case OMP_TEAMS:
      ort = OMP_TEAMS_COMBINED (expr) ? ORT_COMBINED_TEAMS : ORT_TEAMS;
      break;
    default:
      gcc_unreachable ();
    }
  gimplify_scan_omp_clauses (&OMP_CLAUSES (expr), pre_p, ort,
			     TREE_CODE (expr));
  if ((ort & (ORT_TARGET | ORT_TARGET_DATA)) != 0)
    {
      push_gimplify_context ();
      gimple g = gimplify_and_return_first (OMP_BODY (expr), &body);
      if (gimple_code (g) == GIMPLE_BIND)
	pop_gimplify_context (g);
      else
	pop_gimplify_context (NULL);
      if (ort == ORT_TARGET_DATA)
	{
	  enum built_in_function end_ix;
	  switch (TREE_CODE (expr))
	    {
	    case OACC_DATA:
	      end_ix = BUILT_IN_GOACC_DATA_END;
	      break;
	    case OMP_TARGET_DATA:
	      end_ix = BUILT_IN_GOMP_TARGET_END_DATA;
	      break;
	    default:
	      gcc_unreachable ();
	    }
	  tree fn = builtin_decl_explicit (end_ix);
	  g = gimple_build_call (fn, 0);
	  gimple_seq cleanup = NULL;
	  gimple_seq_add_stmt (&cleanup, g);
	  g = gimple_build_try (body, cleanup, GIMPLE_TRY_FINALLY);
	  body = NULL;
	  gimple_seq_add_stmt (&body, g);
	}
    }
  else
    gimplify_and_add (OMP_BODY (expr), &body);
  gimplify_adjust_omp_clauses (pre_p, &OMP_CLAUSES (expr), TREE_CODE (expr));

  switch (TREE_CODE (expr))
    {
    case OACC_DATA:
      stmt = gimple_build_omp_target (body, GF_OMP_TARGET_KIND_OACC_DATA,
				      OMP_CLAUSES (expr));
      break;
    case OACC_KERNELS:
      stmt = gimple_build_omp_target (body, GF_OMP_TARGET_KIND_OACC_KERNELS,
				      OMP_CLAUSES (expr));
      break;
    case OACC_PARALLEL:
      stmt = gimple_build_omp_target (body, GF_OMP_TARGET_KIND_OACC_PARALLEL,
				      OMP_CLAUSES (expr));
      break;
    case OMP_SECTIONS:
      stmt = gimple_build_omp_sections (body, OMP_CLAUSES (expr));
      break;
    case OMP_SINGLE:
      stmt = gimple_build_omp_single (body, OMP_CLAUSES (expr));
      break;
    case OMP_TARGET:
      stmt = gimple_build_omp_target (body, GF_OMP_TARGET_KIND_REGION,
				      OMP_CLAUSES (expr));
      break;
    case OMP_TARGET_DATA:
      stmt = gimple_build_omp_target (body, GF_OMP_TARGET_KIND_DATA,
				      OMP_CLAUSES (expr));
      break;
    case OMP_TEAMS:
      stmt = gimple_build_omp_teams (body, OMP_CLAUSES (expr));
      break;
    default:
      gcc_unreachable ();
    }

  gimplify_seq_add_stmt (pre_p, stmt);
  *expr_p = NULL_TREE;
}

/* Gimplify the gross structure of OpenACC enter/exit data, update, and OpenMP
   target update constructs.  */

static void
gimplify_omp_target_update (tree *expr_p, gimple_seq *pre_p)
{
  tree expr = *expr_p;
  int kind;
  gomp_target *stmt;

  switch (TREE_CODE (expr))
    {
    case OACC_ENTER_DATA:
      kind = GF_OMP_TARGET_KIND_OACC_ENTER_EXIT_DATA;
      break;
    case OACC_EXIT_DATA:
      kind = GF_OMP_TARGET_KIND_OACC_ENTER_EXIT_DATA;
      break;
    case OACC_UPDATE:
      kind = GF_OMP_TARGET_KIND_OACC_UPDATE;
      break;
    case OMP_TARGET_UPDATE:
      kind = GF_OMP_TARGET_KIND_UPDATE;
      break;
    case OMP_TARGET_ENTER_DATA:
      kind = GF_OMP_TARGET_KIND_ENTER_DATA;
      break;
    case OMP_TARGET_EXIT_DATA:
      kind = GF_OMP_TARGET_KIND_EXIT_DATA;
      break;
    default:
      gcc_unreachable ();
    }
  gimplify_scan_omp_clauses (&OMP_STANDALONE_CLAUSES (expr), pre_p,
			     ORT_WORKSHARE, TREE_CODE (expr));
  gimplify_adjust_omp_clauses (pre_p, &OMP_STANDALONE_CLAUSES (expr),
			       TREE_CODE (expr));
  stmt = gimple_build_omp_target (NULL, kind, OMP_STANDALONE_CLAUSES (expr));

  gimplify_seq_add_stmt (pre_p, stmt);
  *expr_p = NULL_TREE;
}

/* A subroutine of gimplify_omp_atomic.  The front end is supposed to have
   stabilized the lhs of the atomic operation as *ADDR.  Return true if
   EXPR is this stabilized form.  */

static bool
goa_lhs_expr_p (tree expr, tree addr)
{
  /* Also include casts to other type variants.  The C front end is fond
     of adding these for e.g. volatile variables.  This is like
     STRIP_TYPE_NOPS but includes the main variant lookup.  */
  STRIP_USELESS_TYPE_CONVERSION (expr);

  if (TREE_CODE (expr) == INDIRECT_REF)
    {
      expr = TREE_OPERAND (expr, 0);
      while (expr != addr
	     && (CONVERT_EXPR_P (expr)
		 || TREE_CODE (expr) == NON_LVALUE_EXPR)
	     && TREE_CODE (expr) == TREE_CODE (addr)
	     && types_compatible_p (TREE_TYPE (expr), TREE_TYPE (addr)))
	{
	  expr = TREE_OPERAND (expr, 0);
	  addr = TREE_OPERAND (addr, 0);
	}
      if (expr == addr)
	return true;
      return (TREE_CODE (addr) == ADDR_EXPR
	      && TREE_CODE (expr) == ADDR_EXPR
	      && TREE_OPERAND (addr, 0) == TREE_OPERAND (expr, 0));
    }
  if (TREE_CODE (addr) == ADDR_EXPR && expr == TREE_OPERAND (addr, 0))
    return true;
  return false;
}

/* Walk *EXPR_P and replace appearances of *LHS_ADDR with LHS_VAR.  If an
   expression does not involve the lhs, evaluate it into a temporary.
   Return 1 if the lhs appeared as a subexpression, 0 if it did not,
   or -1 if an error was encountered.  */

static int
goa_stabilize_expr (tree *expr_p, gimple_seq *pre_p, tree lhs_addr,
		    tree lhs_var)
{
  tree expr = *expr_p;
  int saw_lhs;

  if (goa_lhs_expr_p (expr, lhs_addr))
    {
      *expr_p = lhs_var;
      return 1;
    }
  if (is_gimple_val (expr))
    return 0;

  saw_lhs = 0;
  switch (TREE_CODE_CLASS (TREE_CODE (expr)))
    {
    case tcc_binary:
    case tcc_comparison:
      saw_lhs |= goa_stabilize_expr (&TREE_OPERAND (expr, 1), pre_p, lhs_addr,
				     lhs_var);
    case tcc_unary:
      saw_lhs |= goa_stabilize_expr (&TREE_OPERAND (expr, 0), pre_p, lhs_addr,
				     lhs_var);
      break;
    case tcc_expression:
      switch (TREE_CODE (expr))
	{
	case TRUTH_ANDIF_EXPR:
	case TRUTH_ORIF_EXPR:
	case TRUTH_AND_EXPR:
	case TRUTH_OR_EXPR:
	case TRUTH_XOR_EXPR:
	  saw_lhs |= goa_stabilize_expr (&TREE_OPERAND (expr, 1), pre_p,
					 lhs_addr, lhs_var);
	case TRUTH_NOT_EXPR:
	  saw_lhs |= goa_stabilize_expr (&TREE_OPERAND (expr, 0), pre_p,
					 lhs_addr, lhs_var);
	  break;
	case COMPOUND_EXPR:
	  /* Break out any preevaluations from cp_build_modify_expr.  */
	  for (; TREE_CODE (expr) == COMPOUND_EXPR;
	       expr = TREE_OPERAND (expr, 1))
	    gimplify_stmt (&TREE_OPERAND (expr, 0), pre_p);
	  *expr_p = expr;
	  return goa_stabilize_expr (expr_p, pre_p, lhs_addr, lhs_var);
	default:
	  break;
	}
      break;
    default:
      break;
    }

  if (saw_lhs == 0)
    {
      enum gimplify_status gs;
      gs = gimplify_expr (expr_p, pre_p, NULL, is_gimple_val, fb_rvalue);
      if (gs != GS_ALL_DONE)
	saw_lhs = -1;
    }

  return saw_lhs;
}

/* Gimplify an OMP_ATOMIC statement.  */

static enum gimplify_status
gimplify_omp_atomic (tree *expr_p, gimple_seq *pre_p)
{
  tree addr = TREE_OPERAND (*expr_p, 0);
  tree rhs = TREE_CODE (*expr_p) == OMP_ATOMIC_READ
	     ? NULL : TREE_OPERAND (*expr_p, 1);
  tree type = TYPE_MAIN_VARIANT (TREE_TYPE (TREE_TYPE (addr)));
  tree tmp_load;
  gomp_atomic_load *loadstmt;
  gomp_atomic_store *storestmt;

  tmp_load = create_tmp_reg (type);
  if (rhs && goa_stabilize_expr (&rhs, pre_p, addr, tmp_load) < 0)
    return GS_ERROR;

  if (gimplify_expr (&addr, pre_p, NULL, is_gimple_val, fb_rvalue)
      != GS_ALL_DONE)
    return GS_ERROR;

  loadstmt = gimple_build_omp_atomic_load (tmp_load, addr);
  gimplify_seq_add_stmt (pre_p, loadstmt);
  if (rhs && gimplify_expr (&rhs, pre_p, NULL, is_gimple_val, fb_rvalue)
      != GS_ALL_DONE)
    return GS_ERROR;

  if (TREE_CODE (*expr_p) == OMP_ATOMIC_READ)
    rhs = tmp_load;
  storestmt = gimple_build_omp_atomic_store (rhs);
  gimplify_seq_add_stmt (pre_p, storestmt);
  if (OMP_ATOMIC_SEQ_CST (*expr_p))
    {
      gimple_omp_atomic_set_seq_cst (loadstmt);
      gimple_omp_atomic_set_seq_cst (storestmt);
    }
  switch (TREE_CODE (*expr_p))
    {
    case OMP_ATOMIC_READ:
    case OMP_ATOMIC_CAPTURE_OLD:
      *expr_p = tmp_load;
      gimple_omp_atomic_set_need_value (loadstmt);
      break;
    case OMP_ATOMIC_CAPTURE_NEW:
      *expr_p = rhs;
      gimple_omp_atomic_set_need_value (storestmt);
      break;
    default:
      *expr_p = NULL;
      break;
    }

  return GS_ALL_DONE;
}

/* Gimplify a TRANSACTION_EXPR.  This involves gimplification of the
   body, and adding some EH bits.  */

static enum gimplify_status
gimplify_transaction (tree *expr_p, gimple_seq *pre_p)
{
  tree expr = *expr_p, temp, tbody = TRANSACTION_EXPR_BODY (expr);
  gimple body_stmt;
  gtransaction *trans_stmt;
  gimple_seq body = NULL;
  int subcode = 0;

  /* Wrap the transaction body in a BIND_EXPR so we have a context
     where to put decls for OMP.  */
  if (TREE_CODE (tbody) != BIND_EXPR)
    {
      tree bind = build3 (BIND_EXPR, void_type_node, NULL, tbody, NULL);
      TREE_SIDE_EFFECTS (bind) = 1;
      SET_EXPR_LOCATION (bind, EXPR_LOCATION (tbody));
      TRANSACTION_EXPR_BODY (expr) = bind;
    }

  push_gimplify_context ();
  temp = voidify_wrapper_expr (*expr_p, NULL);

  body_stmt = gimplify_and_return_first (TRANSACTION_EXPR_BODY (expr), &body);
  pop_gimplify_context (body_stmt);

  trans_stmt = gimple_build_transaction (body, NULL);
  if (TRANSACTION_EXPR_OUTER (expr))
    subcode = GTMA_IS_OUTER;
  else if (TRANSACTION_EXPR_RELAXED (expr))
    subcode = GTMA_IS_RELAXED;
  gimple_transaction_set_subcode (trans_stmt, subcode);

  gimplify_seq_add_stmt (pre_p, trans_stmt);

  if (temp)
    {
      *expr_p = temp;
      return GS_OK;
    }

  *expr_p = NULL_TREE;
  return GS_ALL_DONE;
}

/* Gimplify an OMP_ORDERED construct.  EXPR is the tree version.  BODY
   is the OMP_BODY of the original EXPR (which has already been
   gimplified so it's not present in the EXPR).

   Return the gimplified GIMPLE_OMP_ORDERED tuple.  */

static gimple
gimplify_omp_ordered (tree expr, gimple_seq body)
{
  tree c, decls;
  int failures = 0;
  unsigned int i;

  if (gimplify_omp_ctxp)
    for (c = OMP_ORDERED_CLAUSES (expr); c; c = OMP_CLAUSE_CHAIN (c))
      if (OMP_CLAUSE_CODE (c) == OMP_CLAUSE_DEPEND
	  && OMP_CLAUSE_DEPEND_KIND (c) == OMP_CLAUSE_DEPEND_SINK)
	{
	  bool fail = false;
	  for (decls = OMP_CLAUSE_DECL (c), i = 0;
	       decls && TREE_CODE (decls) == TREE_LIST;
	       decls = TREE_CHAIN (decls), ++i)
	    if (i < gimplify_omp_ctxp->loop_iter_var.length ()
		&& TREE_VALUE (decls) != gimplify_omp_ctxp->loop_iter_var[i])
	      {
		error_at (OMP_CLAUSE_LOCATION (c),
			  "variable %qE is not an iteration "
			  "of outermost loop %d, expected %qE",
			  TREE_VALUE (decls), i + 1,
			  gimplify_omp_ctxp->loop_iter_var[i]);
		fail = true;
		failures++;
	      }
	  /* Avoid being too redundant.  */
	  if (!fail && i != gimplify_omp_ctxp->loop_iter_var.length ())
	    {
	      error_at (OMP_CLAUSE_LOCATION (c),
			"number of variables in depend(sink) "
			"clause does not match number of "
			"iteration variables");
	      fail = true;
	      failures++;
	    }
	}

  if (failures)
    return gimple_build_nop ();
  return gimple_build_omp_ordered (body, OMP_ORDERED_CLAUSES (expr));
}

/* Convert the GENERIC expression tree *EXPR_P to GIMPLE.  If the
   expression produces a value to be used as an operand inside a GIMPLE
   statement, the value will be stored back in *EXPR_P.  This value will
   be a tree of class tcc_declaration, tcc_constant, tcc_reference or
   an SSA_NAME.  The corresponding sequence of GIMPLE statements is
   emitted in PRE_P and POST_P.

   Additionally, this process may overwrite parts of the input
   expression during gimplification.  Ideally, it should be
   possible to do non-destructive gimplification.

   EXPR_P points to the GENERIC expression to convert to GIMPLE.  If
      the expression needs to evaluate to a value to be used as
      an operand in a GIMPLE statement, this value will be stored in
      *EXPR_P on exit.  This happens when the caller specifies one
      of fb_lvalue or fb_rvalue fallback flags.

   PRE_P will contain the sequence of GIMPLE statements corresponding
       to the evaluation of EXPR and all the side-effects that must
       be executed before the main expression.  On exit, the last
       statement of PRE_P is the core statement being gimplified.  For
       instance, when gimplifying 'if (++a)' the last statement in
       PRE_P will be 'if (t.1)' where t.1 is the result of
       pre-incrementing 'a'.

   POST_P will contain the sequence of GIMPLE statements corresponding
       to the evaluation of all the side-effects that must be executed
       after the main expression.  If this is NULL, the post
       side-effects are stored at the end of PRE_P.

       The reason why the output is split in two is to handle post
       side-effects explicitly.  In some cases, an expression may have
       inner and outer post side-effects which need to be emitted in
       an order different from the one given by the recursive
       traversal.  For instance, for the expression (*p--)++ the post
       side-effects of '--' must actually occur *after* the post
       side-effects of '++'.  However, gimplification will first visit
       the inner expression, so if a separate POST sequence was not
       used, the resulting sequence would be:

       	    1	t.1 = *p
       	    2	p = p - 1
       	    3	t.2 = t.1 + 1
       	    4	*p = t.2

       However, the post-decrement operation in line #2 must not be
       evaluated until after the store to *p at line #4, so the
       correct sequence should be:

       	    1	t.1 = *p
       	    2	t.2 = t.1 + 1
       	    3	*p = t.2
       	    4	p = p - 1

       So, by specifying a separate post queue, it is possible
       to emit the post side-effects in the correct order.
       If POST_P is NULL, an internal queue will be used.  Before
       returning to the caller, the sequence POST_P is appended to
       the main output sequence PRE_P.

   GIMPLE_TEST_F points to a function that takes a tree T and
       returns nonzero if T is in the GIMPLE form requested by the
       caller.  The GIMPLE predicates are in gimple.c.

   FALLBACK tells the function what sort of a temporary we want if
       gimplification cannot produce an expression that complies with
       GIMPLE_TEST_F.

       fb_none means that no temporary should be generated
       fb_rvalue means that an rvalue is OK to generate
       fb_lvalue means that an lvalue is OK to generate
       fb_either means that either is OK, but an lvalue is preferable.
       fb_mayfail means that gimplification may fail (in which case
       GS_ERROR will be returned)

   The return value is either GS_ERROR or GS_ALL_DONE, since this
   function iterates until EXPR is completely gimplified or an error
   occurs.  */

enum gimplify_status
gimplify_expr (tree *expr_p, gimple_seq *pre_p, gimple_seq *post_p,
	       bool (*gimple_test_f) (tree), fallback_t fallback)
{
  tree tmp;
  gimple_seq internal_pre = NULL;
  gimple_seq internal_post = NULL;
  tree save_expr;
  bool is_statement;
  location_t saved_location;
  enum gimplify_status ret;
  gimple_stmt_iterator pre_last_gsi, post_last_gsi;

  save_expr = *expr_p;
  if (save_expr == NULL_TREE)
    return GS_ALL_DONE;

  /* If we are gimplifying a top-level statement, PRE_P must be valid.  */
  is_statement = gimple_test_f == is_gimple_stmt;
  if (is_statement)
    gcc_assert (pre_p);

  /* Consistency checks.  */
  if (gimple_test_f == is_gimple_reg)
    gcc_assert (fallback & (fb_rvalue | fb_lvalue));
  else if (gimple_test_f == is_gimple_val
           || gimple_test_f == is_gimple_call_addr
           || gimple_test_f == is_gimple_condexpr
           || gimple_test_f == is_gimple_mem_rhs
           || gimple_test_f == is_gimple_mem_rhs_or_call
           || gimple_test_f == is_gimple_reg_rhs
           || gimple_test_f == is_gimple_reg_rhs_or_call
           || gimple_test_f == is_gimple_asm_val
	   || gimple_test_f == is_gimple_mem_ref_addr)
    gcc_assert (fallback & fb_rvalue);
  else if (gimple_test_f == is_gimple_min_lval
	   || gimple_test_f == is_gimple_lvalue)
    gcc_assert (fallback & fb_lvalue);
  else if (gimple_test_f == is_gimple_addressable)
    gcc_assert (fallback & fb_either);
  else if (gimple_test_f == is_gimple_stmt)
    gcc_assert (fallback == fb_none);
  else
    {
      /* We should have recognized the GIMPLE_TEST_F predicate to
	 know what kind of fallback to use in case a temporary is
	 needed to hold the value or address of *EXPR_P.  */
      gcc_unreachable ();
    }

  /* We used to check the predicate here and return immediately if it
     succeeds.  This is wrong; the design is for gimplification to be
     idempotent, and for the predicates to only test for valid forms, not
     whether they are fully simplified.  */
  if (pre_p == NULL)
    pre_p = &internal_pre;

  if (post_p == NULL)
    post_p = &internal_post;

  /* Remember the last statements added to PRE_P and POST_P.  Every
     new statement added by the gimplification helpers needs to be
     annotated with location information.  To centralize the
     responsibility, we remember the last statement that had been
     added to both queues before gimplifying *EXPR_P.  If
     gimplification produces new statements in PRE_P and POST_P, those
     statements will be annotated with the same location information
     as *EXPR_P.  */
  pre_last_gsi = gsi_last (*pre_p);
  post_last_gsi = gsi_last (*post_p);

  saved_location = input_location;
  if (save_expr != error_mark_node
      && EXPR_HAS_LOCATION (*expr_p))
    input_location = EXPR_LOCATION (*expr_p);

  /* Loop over the specific gimplifiers until the toplevel node
     remains the same.  */
  do
    {
      /* Strip away as many useless type conversions as possible
	 at the toplevel.  */
      STRIP_USELESS_TYPE_CONVERSION (*expr_p);

      /* Remember the expr.  */
      save_expr = *expr_p;

      /* Die, die, die, my darling.  */
      if (save_expr == error_mark_node
	  || (TREE_TYPE (save_expr)
	      && TREE_TYPE (save_expr) == error_mark_node))
	{
	  ret = GS_ERROR;
	  break;
	}

      /* Do any language-specific gimplification.  */
      ret = ((enum gimplify_status)
	     lang_hooks.gimplify_expr (expr_p, pre_p, post_p));
      if (ret == GS_OK)
	{
	  if (*expr_p == NULL_TREE)
	    break;
	  if (*expr_p != save_expr)
	    continue;
	}
      else if (ret != GS_UNHANDLED)
	break;

      /* Make sure that all the cases set 'ret' appropriately.  */
      ret = GS_UNHANDLED;
      switch (TREE_CODE (*expr_p))
	{
	  /* First deal with the special cases.  */

	case POSTINCREMENT_EXPR:
	case POSTDECREMENT_EXPR:
	case PREINCREMENT_EXPR:
	case PREDECREMENT_EXPR:
	  ret = gimplify_self_mod_expr (expr_p, pre_p, post_p,
					fallback != fb_none,
					TREE_TYPE (*expr_p));
	  break;

	case VIEW_CONVERT_EXPR:
	  if (is_gimple_reg_type (TREE_TYPE (*expr_p))
	      && is_gimple_reg_type (TREE_TYPE (TREE_OPERAND (*expr_p, 0))))
	    {
	      ret = gimplify_expr (&TREE_OPERAND (*expr_p, 0), pre_p,
				   post_p, is_gimple_val, fb_rvalue);
	      recalculate_side_effects (*expr_p);
	      break;
	    }
	  /* Fallthru.  */

	case ARRAY_REF:
	case ARRAY_RANGE_REF:
	case REALPART_EXPR:
	case IMAGPART_EXPR:
	case COMPONENT_REF:
	  ret = gimplify_compound_lval (expr_p, pre_p, post_p,
					fallback ? fallback : fb_rvalue);
	  break;

	case COND_EXPR:
	  ret = gimplify_cond_expr (expr_p, pre_p, fallback);

	  /* C99 code may assign to an array in a structure value of a
	     conditional expression, and this has undefined behavior
	     only on execution, so create a temporary if an lvalue is
	     required.  */
	  if (fallback == fb_lvalue)
	    {
	      *expr_p = get_initialized_tmp_var (*expr_p, pre_p, post_p);
	      mark_addressable (*expr_p);
	      ret = GS_OK;
	    }
	  break;

	case CALL_EXPR:
	  ret = gimplify_call_expr (expr_p, pre_p, fallback != fb_none);

	  /* C99 code may assign to an array in a structure returned
	     from a function, and this has undefined behavior only on
	     execution, so create a temporary if an lvalue is
	     required.  */
	  if (fallback == fb_lvalue)
	    {
	      *expr_p = get_initialized_tmp_var (*expr_p, pre_p, post_p);
	      mark_addressable (*expr_p);
	      ret = GS_OK;
	    }
	  break;

	case TREE_LIST:
	  gcc_unreachable ();

	case COMPOUND_EXPR:
	  ret = gimplify_compound_expr (expr_p, pre_p, fallback != fb_none);
	  break;

	case COMPOUND_LITERAL_EXPR:
	  ret = gimplify_compound_literal_expr (expr_p, pre_p,
						gimple_test_f, fallback);
	  break;

	case MODIFY_EXPR:
	case INIT_EXPR:
	  ret = gimplify_modify_expr (expr_p, pre_p, post_p,
				      fallback != fb_none);
	  break;

	case TRUTH_ANDIF_EXPR:
	case TRUTH_ORIF_EXPR:
	  {
	    /* Preserve the original type of the expression and the
	       source location of the outer expression.  */
	    tree org_type = TREE_TYPE (*expr_p);
	    *expr_p = gimple_boolify (*expr_p);
	    *expr_p = build3_loc (input_location, COND_EXPR,
				  org_type, *expr_p,
				  fold_convert_loc
				    (input_location,
				     org_type, boolean_true_node),
				  fold_convert_loc
				    (input_location,
				     org_type, boolean_false_node));
	    ret = GS_OK;
	    break;
	  }

	case TRUTH_NOT_EXPR:
	  {
	    tree type = TREE_TYPE (*expr_p);
	    /* The parsers are careful to generate TRUTH_NOT_EXPR
	       only with operands that are always zero or one.
	       We do not fold here but handle the only interesting case
	       manually, as fold may re-introduce the TRUTH_NOT_EXPR.  */
	    *expr_p = gimple_boolify (*expr_p);
	    if (TYPE_PRECISION (TREE_TYPE (*expr_p)) == 1)
	      *expr_p = build1_loc (input_location, BIT_NOT_EXPR,
				    TREE_TYPE (*expr_p),
				    TREE_OPERAND (*expr_p, 0));
	    else
	      *expr_p = build2_loc (input_location, BIT_XOR_EXPR,
				    TREE_TYPE (*expr_p),
				    TREE_OPERAND (*expr_p, 0),
				    build_int_cst (TREE_TYPE (*expr_p), 1));
	    if (!useless_type_conversion_p (type, TREE_TYPE (*expr_p)))
	      *expr_p = fold_convert_loc (input_location, type, *expr_p);
	    ret = GS_OK;
	    break;
	  }

	case ADDR_EXPR:
	  ret = gimplify_addr_expr (expr_p, pre_p, post_p);
	  break;

	case ANNOTATE_EXPR:
	  {
	    tree cond = TREE_OPERAND (*expr_p, 0);
	    tree kind = TREE_OPERAND (*expr_p, 1);
	    tree type = TREE_TYPE (cond);
	    if (!INTEGRAL_TYPE_P (type))
	      {
		*expr_p = cond;
		ret = GS_OK;
		break;
	      }
	    tree tmp = create_tmp_var (type);
	    gimplify_arg (&cond, pre_p, EXPR_LOCATION (*expr_p));
	    gcall *call
	      = gimple_build_call_internal (IFN_ANNOTATE, 2, cond, kind);
	    gimple_call_set_lhs (call, tmp);
	    gimplify_seq_add_stmt (pre_p, call);
	    *expr_p = tmp;
	    ret = GS_ALL_DONE;
	    break;
	  }

	case VA_ARG_EXPR:
	  ret = gimplify_va_arg_expr (expr_p, pre_p, post_p);
	  break;

	CASE_CONVERT:
	  if (IS_EMPTY_STMT (*expr_p))
	    {
	      ret = GS_ALL_DONE;
	      break;
	    }

	  if (VOID_TYPE_P (TREE_TYPE (*expr_p))
	      || fallback == fb_none)
	    {
	      /* Just strip a conversion to void (or in void context) and
		 try again.  */
	      *expr_p = TREE_OPERAND (*expr_p, 0);
	      ret = GS_OK;
	      break;
	    }

	  ret = gimplify_conversion (expr_p);
	  if (ret == GS_ERROR)
	    break;
	  if (*expr_p != save_expr)
	    break;
	  /* FALLTHRU */

	case FIX_TRUNC_EXPR:
	  /* unary_expr: ... | '(' cast ')' val | ...  */
	  ret = gimplify_expr (&TREE_OPERAND (*expr_p, 0), pre_p, post_p,
			       is_gimple_val, fb_rvalue);
	  recalculate_side_effects (*expr_p);
	  break;

	case INDIRECT_REF:
	  {
	    bool volatilep = TREE_THIS_VOLATILE (*expr_p);
	    bool notrap = TREE_THIS_NOTRAP (*expr_p);
	    tree saved_ptr_type = TREE_TYPE (TREE_OPERAND (*expr_p, 0));

	    *expr_p = fold_indirect_ref_loc (input_location, *expr_p);
	    if (*expr_p != save_expr)
	      {
		ret = GS_OK;
		break;
	      }

	    ret = gimplify_expr (&TREE_OPERAND (*expr_p, 0), pre_p, post_p,
				 is_gimple_reg, fb_rvalue);
	    if (ret == GS_ERROR)
	      break;

	    recalculate_side_effects (*expr_p);
	    *expr_p = fold_build2_loc (input_location, MEM_REF,
				       TREE_TYPE (*expr_p),
				       TREE_OPERAND (*expr_p, 0),
				       build_int_cst (saved_ptr_type, 0));
	    TREE_THIS_VOLATILE (*expr_p) = volatilep;
	    TREE_THIS_NOTRAP (*expr_p) = notrap;
	    ret = GS_OK;
	    break;
	  }

	/* We arrive here through the various re-gimplifcation paths.  */
	case MEM_REF:
	  /* First try re-folding the whole thing.  */
	  tmp = fold_binary (MEM_REF, TREE_TYPE (*expr_p),
			     TREE_OPERAND (*expr_p, 0),
			     TREE_OPERAND (*expr_p, 1));
	  if (tmp)
	    {
	      *expr_p = tmp;
	      recalculate_side_effects (*expr_p);
	      ret = GS_OK;
	      break;
	    }
	  /* Avoid re-gimplifying the address operand if it is already
	     in suitable form.  Re-gimplifying would mark the address
	     operand addressable.  Always gimplify when not in SSA form
	     as we still may have to gimplify decls with value-exprs.  */
	  if (!gimplify_ctxp || !gimplify_ctxp->into_ssa
	      || !is_gimple_mem_ref_addr (TREE_OPERAND (*expr_p, 0)))
	    {
	      ret = gimplify_expr (&TREE_OPERAND (*expr_p, 0), pre_p, post_p,
				   is_gimple_mem_ref_addr, fb_rvalue);
	      if (ret == GS_ERROR)
		break;
	    }
	  recalculate_side_effects (*expr_p);
	  ret = GS_ALL_DONE;
	  break;

	/* Constants need not be gimplified.  */
	case INTEGER_CST:
	case REAL_CST:
	case FIXED_CST:
	case STRING_CST:
	case COMPLEX_CST:
	case VECTOR_CST:
	  /* Drop the overflow flag on constants, we do not want
	     that in the GIMPLE IL.  */
	  if (TREE_OVERFLOW_P (*expr_p))
	    *expr_p = drop_tree_overflow (*expr_p);
	  ret = GS_ALL_DONE;
	  break;

	case CONST_DECL:
	  /* If we require an lvalue, such as for ADDR_EXPR, retain the
	     CONST_DECL node.  Otherwise the decl is replaceable by its
	     value.  */
	  /* ??? Should be == fb_lvalue, but ADDR_EXPR passes fb_either.  */
	  if (fallback & fb_lvalue)
	    ret = GS_ALL_DONE;
	  else
	    {
	      *expr_p = DECL_INITIAL (*expr_p);
	      ret = GS_OK;
	    }
	  break;

	case DECL_EXPR:
	  ret = gimplify_decl_expr (expr_p, pre_p);
	  break;

	case BIND_EXPR:
	  ret = gimplify_bind_expr (expr_p, pre_p);
	  break;

	case LOOP_EXPR:
	  ret = gimplify_loop_expr (expr_p, pre_p);
	  break;

	case SWITCH_EXPR:
	  ret = gimplify_switch_expr (expr_p, pre_p);
	  break;

	case EXIT_EXPR:
	  ret = gimplify_exit_expr (expr_p);
	  break;

	case GOTO_EXPR:
	  /* If the target is not LABEL, then it is a computed jump
	     and the target needs to be gimplified.  */
	  if (TREE_CODE (GOTO_DESTINATION (*expr_p)) != LABEL_DECL)
	    {
	      ret = gimplify_expr (&GOTO_DESTINATION (*expr_p), pre_p,
				   NULL, is_gimple_val, fb_rvalue);
	      if (ret == GS_ERROR)
		break;
	    }
	  gimplify_seq_add_stmt (pre_p,
			  gimple_build_goto (GOTO_DESTINATION (*expr_p)));
	  ret = GS_ALL_DONE;
	  break;

	case PREDICT_EXPR:
	  gimplify_seq_add_stmt (pre_p,
			gimple_build_predict (PREDICT_EXPR_PREDICTOR (*expr_p),
					      PREDICT_EXPR_OUTCOME (*expr_p)));
	  ret = GS_ALL_DONE;
	  break;

	case LABEL_EXPR:
	  ret = GS_ALL_DONE;
	  gcc_assert (decl_function_context (LABEL_EXPR_LABEL (*expr_p))
		      == current_function_decl);
	  gimplify_seq_add_stmt (pre_p,
			  gimple_build_label (LABEL_EXPR_LABEL (*expr_p)));
	  break;

	case CASE_LABEL_EXPR:
	  ret = gimplify_case_label_expr (expr_p, pre_p);
	  break;

	case RETURN_EXPR:
	  ret = gimplify_return_expr (*expr_p, pre_p);
	  break;

	case CONSTRUCTOR:
	  /* Don't reduce this in place; let gimplify_init_constructor work its
	     magic.  Buf if we're just elaborating this for side effects, just
	     gimplify any element that has side-effects.  */
	  if (fallback == fb_none)
	    {
	      unsigned HOST_WIDE_INT ix;
	      tree val;
	      tree temp = NULL_TREE;
	      FOR_EACH_CONSTRUCTOR_VALUE (CONSTRUCTOR_ELTS (*expr_p), ix, val)
		if (TREE_SIDE_EFFECTS (val))
		  append_to_statement_list (val, &temp);

	      *expr_p = temp;
	      ret = temp ? GS_OK : GS_ALL_DONE;
	    }
	  /* C99 code may assign to an array in a constructed
	     structure or union, and this has undefined behavior only
	     on execution, so create a temporary if an lvalue is
	     required.  */
	  else if (fallback == fb_lvalue)
	    {
	      *expr_p = get_initialized_tmp_var (*expr_p, pre_p, post_p);
	      mark_addressable (*expr_p);
	      ret = GS_OK;
	    }
	  else
	    ret = GS_ALL_DONE;
	  break;

	  /* The following are special cases that are not handled by the
	     original GIMPLE grammar.  */

	  /* SAVE_EXPR nodes are converted into a GIMPLE identifier and
	     eliminated.  */
	case SAVE_EXPR:
	  ret = gimplify_save_expr (expr_p, pre_p, post_p);
	  break;

	case BIT_FIELD_REF:
	  ret = gimplify_expr (&TREE_OPERAND (*expr_p, 0), pre_p,
			       post_p, is_gimple_lvalue, fb_either);
	  recalculate_side_effects (*expr_p);
	  break;

	case TARGET_MEM_REF:
	  {
	    enum gimplify_status r0 = GS_ALL_DONE, r1 = GS_ALL_DONE;

	    if (TMR_BASE (*expr_p))
	      r0 = gimplify_expr (&TMR_BASE (*expr_p), pre_p,
				  post_p, is_gimple_mem_ref_addr, fb_either);
	    if (TMR_INDEX (*expr_p))
	      r1 = gimplify_expr (&TMR_INDEX (*expr_p), pre_p,
				  post_p, is_gimple_val, fb_rvalue);
	    if (TMR_INDEX2 (*expr_p))
	      r1 = gimplify_expr (&TMR_INDEX2 (*expr_p), pre_p,
				  post_p, is_gimple_val, fb_rvalue);
	    /* TMR_STEP and TMR_OFFSET are always integer constants.  */
	    ret = MIN (r0, r1);
	  }
	  break;

	case NON_LVALUE_EXPR:
	  /* This should have been stripped above.  */
	  gcc_unreachable ();

	case ASM_EXPR:
	  ret = gimplify_asm_expr (expr_p, pre_p, post_p);
	  break;

	case TRY_FINALLY_EXPR:
	case TRY_CATCH_EXPR:
	  {
	    gimple_seq eval, cleanup;
	    gtry *try_;

	    /* Calls to destructors are generated automatically in FINALLY/CATCH
	       block. They should have location as UNKNOWN_LOCATION. However,
	       gimplify_call_expr will reset these call stmts to input_location
	       if it finds stmt's location is unknown. To prevent resetting for
	       destructors, we set the input_location to unknown.
	       Note that this only affects the destructor calls in FINALLY/CATCH
	       block, and will automatically reset to its original value by the
	       end of gimplify_expr.  */
	    input_location = UNKNOWN_LOCATION;
	    eval = cleanup = NULL;
	    gimplify_and_add (TREE_OPERAND (*expr_p, 0), &eval);
	    gimplify_and_add (TREE_OPERAND (*expr_p, 1), &cleanup);
	    /* Don't create bogus GIMPLE_TRY with empty cleanup.  */
	    if (gimple_seq_empty_p (cleanup))
	      {
		gimple_seq_add_seq (pre_p, eval);
		ret = GS_ALL_DONE;
		break;
	      }
	    try_ = gimple_build_try (eval, cleanup,
				     TREE_CODE (*expr_p) == TRY_FINALLY_EXPR
				     ? GIMPLE_TRY_FINALLY
				     : GIMPLE_TRY_CATCH);
	    if (EXPR_HAS_LOCATION (save_expr))
	      gimple_set_location (try_, EXPR_LOCATION (save_expr));
	    else if (LOCATION_LOCUS (saved_location) != UNKNOWN_LOCATION)
	      gimple_set_location (try_, saved_location);
	    if (TREE_CODE (*expr_p) == TRY_CATCH_EXPR)
	      gimple_try_set_catch_is_cleanup (try_,
					       TRY_CATCH_IS_CLEANUP (*expr_p));
	    gimplify_seq_add_stmt (pre_p, try_);
	    ret = GS_ALL_DONE;
	    break;
	  }

	case CLEANUP_POINT_EXPR:
	  ret = gimplify_cleanup_point_expr (expr_p, pre_p);
	  break;

	case TARGET_EXPR:
	  ret = gimplify_target_expr (expr_p, pre_p, post_p);
	  break;

	case CATCH_EXPR:
	  {
	    gimple c;
	    gimple_seq handler = NULL;
	    gimplify_and_add (CATCH_BODY (*expr_p), &handler);
	    c = gimple_build_catch (CATCH_TYPES (*expr_p), handler);
	    gimplify_seq_add_stmt (pre_p, c);
	    ret = GS_ALL_DONE;
	    break;
	  }

	case EH_FILTER_EXPR:
	  {
	    gimple ehf;
	    gimple_seq failure = NULL;

	    gimplify_and_add (EH_FILTER_FAILURE (*expr_p), &failure);
	    ehf = gimple_build_eh_filter (EH_FILTER_TYPES (*expr_p), failure);
	    gimple_set_no_warning (ehf, TREE_NO_WARNING (*expr_p));
	    gimplify_seq_add_stmt (pre_p, ehf);
	    ret = GS_ALL_DONE;
	    break;
	  }

	case OBJ_TYPE_REF:
	  {
	    enum gimplify_status r0, r1;
	    r0 = gimplify_expr (&OBJ_TYPE_REF_OBJECT (*expr_p), pre_p,
				post_p, is_gimple_val, fb_rvalue);
	    r1 = gimplify_expr (&OBJ_TYPE_REF_EXPR (*expr_p), pre_p,
				post_p, is_gimple_val, fb_rvalue);
	    TREE_SIDE_EFFECTS (*expr_p) = 0;
	    ret = MIN (r0, r1);
	  }
	  break;

	case LABEL_DECL:
	  /* We get here when taking the address of a label.  We mark
	     the label as "forced"; meaning it can never be removed and
	     it is a potential target for any computed goto.  */
	  FORCED_LABEL (*expr_p) = 1;
	  ret = GS_ALL_DONE;
	  break;

	case STATEMENT_LIST:
	  ret = gimplify_statement_list (expr_p, pre_p);
	  break;

	case WITH_SIZE_EXPR:
	  {
	    gimplify_expr (&TREE_OPERAND (*expr_p, 0), pre_p,
			   post_p == &internal_post ? NULL : post_p,
			   gimple_test_f, fallback);
	    gimplify_expr (&TREE_OPERAND (*expr_p, 1), pre_p, post_p,
			   is_gimple_val, fb_rvalue);
	    ret = GS_ALL_DONE;
	  }
	  break;

	case VAR_DECL:
	case PARM_DECL:
	  ret = gimplify_var_or_parm_decl (expr_p);
	  break;

	case RESULT_DECL:
	  /* When within an OMP context, notice uses of variables.  */
	  if (gimplify_omp_ctxp)
	    omp_notice_variable (gimplify_omp_ctxp, *expr_p, true);
	  ret = GS_ALL_DONE;
	  break;

	case SSA_NAME:
	  /* Allow callbacks into the gimplifier during optimization.  */
	  ret = GS_ALL_DONE;
	  break;

	case OMP_PARALLEL:
	  gimplify_omp_parallel (expr_p, pre_p);
	  ret = GS_ALL_DONE;
	  break;

	case OMP_TASK:
	  gimplify_omp_task (expr_p, pre_p);
	  ret = GS_ALL_DONE;
	  break;

	case OMP_FOR:
	case OMP_SIMD:
	case CILK_SIMD:
	case CILK_FOR:
	case OMP_DISTRIBUTE:
	case OMP_TASKLOOP:
	case OACC_LOOP:
	  ret = gimplify_omp_for (expr_p, pre_p);
	  break;

	case OACC_CACHE:
	  gimplify_oacc_cache (expr_p, pre_p);
	  ret = GS_ALL_DONE;
	  break;

	case OACC_HOST_DATA:
	case OACC_DECLARE:
	  sorry ("directive not yet implemented");
	  ret = GS_ALL_DONE;
	  break;

	case OACC_KERNELS:
	  if (OACC_KERNELS_COMBINED (*expr_p))
	    sorry ("directive not yet implemented");
	  else
	    gimplify_omp_workshare (expr_p, pre_p);
	  ret = GS_ALL_DONE;
	  break;

	case OACC_PARALLEL:
	  if (OACC_PARALLEL_COMBINED (*expr_p))
	    sorry ("directive not yet implemented");
	  else
	    gimplify_omp_workshare (expr_p, pre_p);
	  ret = GS_ALL_DONE;
	  break;

	case OACC_DATA:
	case OMP_SECTIONS:
	case OMP_SINGLE:
	case OMP_TARGET:
	case OMP_TARGET_DATA:
	case OMP_TEAMS:
	  gimplify_omp_workshare (expr_p, pre_p);
	  ret = GS_ALL_DONE;
	  break;

	case OACC_ENTER_DATA:
	case OACC_EXIT_DATA:
	case OACC_UPDATE:
	case OMP_TARGET_UPDATE:
	case OMP_TARGET_ENTER_DATA:
	case OMP_TARGET_EXIT_DATA:
	  gimplify_omp_target_update (expr_p, pre_p);
	  ret = GS_ALL_DONE;
	  break;

	case OMP_SECTION:
	case OMP_MASTER:
	case OMP_TASKGROUP:
	case OMP_ORDERED:
	case OMP_CRITICAL:
	  {
	    gimple_seq body = NULL;
	    gimple g;

	    gimplify_and_add (OMP_BODY (*expr_p), &body);
	    switch (TREE_CODE (*expr_p))
	      {
	      case OMP_SECTION:
	        g = gimple_build_omp_section (body);
	        break;
	      case OMP_MASTER:
	        g = gimple_build_omp_master (body);
		break;
	      case OMP_TASKGROUP:
		{
		  gimple_seq cleanup = NULL;
		  tree fn
		    = builtin_decl_explicit (BUILT_IN_GOMP_TASKGROUP_END);
		  g = gimple_build_call (fn, 0);
		  gimple_seq_add_stmt (&cleanup, g);
		  g = gimple_build_try (body, cleanup, GIMPLE_TRY_FINALLY);
		  body = NULL;
		  gimple_seq_add_stmt (&body, g);
		  g = gimple_build_omp_taskgroup (body);
		}
		break;
	      case OMP_ORDERED:
		g = gimplify_omp_ordered (*expr_p, body);
		break;
	      case OMP_CRITICAL:
		gimplify_scan_omp_clauses (&OMP_CRITICAL_CLAUSES (*expr_p),
					   pre_p, ORT_WORKSHARE, OMP_CRITICAL);
		gimplify_adjust_omp_clauses (pre_p,
					     &OMP_CRITICAL_CLAUSES (*expr_p),
					     OMP_CRITICAL);
		g = gimple_build_omp_critical (body,
		    			       OMP_CRITICAL_NAME (*expr_p),
		    			       OMP_CRITICAL_CLAUSES (*expr_p));
		break;
	      default:
		gcc_unreachable ();
	      }
	    gimplify_seq_add_stmt (pre_p, g);
	    ret = GS_ALL_DONE;
	    break;
	  }

	case OMP_ATOMIC:
	case OMP_ATOMIC_READ:
	case OMP_ATOMIC_CAPTURE_OLD:
	case OMP_ATOMIC_CAPTURE_NEW:
	  ret = gimplify_omp_atomic (expr_p, pre_p);
	  break;

	case TRANSACTION_EXPR:
	  ret = gimplify_transaction (expr_p, pre_p);
	  break;

	case TRUTH_AND_EXPR:
	case TRUTH_OR_EXPR:
	case TRUTH_XOR_EXPR:
	  {
	    tree orig_type = TREE_TYPE (*expr_p);
	    tree new_type, xop0, xop1;
	    *expr_p = gimple_boolify (*expr_p);
	    new_type = TREE_TYPE (*expr_p);
	    if (!useless_type_conversion_p (orig_type, new_type))
	      {
		*expr_p = fold_convert_loc (input_location, orig_type, *expr_p);
		ret = GS_OK;
		break;
	      }

	  /* Boolified binary truth expressions are semantically equivalent
	     to bitwise binary expressions.  Canonicalize them to the
	     bitwise variant.  */
	    switch (TREE_CODE (*expr_p))
	      {
	      case TRUTH_AND_EXPR:
		TREE_SET_CODE (*expr_p, BIT_AND_EXPR);
		break;
	      case TRUTH_OR_EXPR:
		TREE_SET_CODE (*expr_p, BIT_IOR_EXPR);
		break;
	      case TRUTH_XOR_EXPR:
		TREE_SET_CODE (*expr_p, BIT_XOR_EXPR);
		break;
	      default:
		break;
	      }
	    /* Now make sure that operands have compatible type to
	       expression's new_type.  */
	    xop0 = TREE_OPERAND (*expr_p, 0);
	    xop1 = TREE_OPERAND (*expr_p, 1);
	    if (!useless_type_conversion_p (new_type, TREE_TYPE (xop0)))
	      TREE_OPERAND (*expr_p, 0) = fold_convert_loc (input_location,
							    new_type,
	      						    xop0);
	    if (!useless_type_conversion_p (new_type, TREE_TYPE (xop1)))
	      TREE_OPERAND (*expr_p, 1) = fold_convert_loc (input_location,
							    new_type,
	      						    xop1);
	    /* Continue classified as tcc_binary.  */
	    goto expr_2;
	  }

	case FMA_EXPR:
	case VEC_COND_EXPR:
	case VEC_PERM_EXPR:
	  /* Classified as tcc_expression.  */
	  goto expr_3;

	case POINTER_PLUS_EXPR:
	  {
	    enum gimplify_status r0, r1;
	    r0 = gimplify_expr (&TREE_OPERAND (*expr_p, 0), pre_p,
				post_p, is_gimple_val, fb_rvalue);
	    r1 = gimplify_expr (&TREE_OPERAND (*expr_p, 1), pre_p,
				post_p, is_gimple_val, fb_rvalue);
	    recalculate_side_effects (*expr_p);
	    ret = MIN (r0, r1);
	    break;
	  }

	case CILK_SYNC_STMT:
	  {
	    if (!fn_contains_cilk_spawn_p (cfun))
	      {
		error_at (EXPR_LOCATION (*expr_p),
			  "expected %<_Cilk_spawn%> before %<_Cilk_sync%>");
		ret = GS_ERROR;
	      }
	    else
	      {
		gimplify_cilk_sync (expr_p, pre_p);
		ret = GS_ALL_DONE;
	      }
	    break;
	  }
	
	default:
	  switch (TREE_CODE_CLASS (TREE_CODE (*expr_p)))
	    {
	    case tcc_comparison:
	      /* Handle comparison of objects of non scalar mode aggregates
	     	 with a call to memcmp.  It would be nice to only have to do
	     	 this for variable-sized objects, but then we'd have to allow
	     	 the same nest of reference nodes we allow for MODIFY_EXPR and
	     	 that's too complex.

		 Compare scalar mode aggregates as scalar mode values.  Using
		 memcmp for them would be very inefficient at best, and is
		 plain wrong if bitfields are involved.  */
		{
		  tree type = TREE_TYPE (TREE_OPERAND (*expr_p, 1));

		  /* Vector comparisons need no boolification.  */
		  if (TREE_CODE (type) == VECTOR_TYPE)
		    goto expr_2;
		  else if (!AGGREGATE_TYPE_P (type))
		    {
		      tree org_type = TREE_TYPE (*expr_p);
		      *expr_p = gimple_boolify (*expr_p);
		      if (!useless_type_conversion_p (org_type,
						      TREE_TYPE (*expr_p)))
			{
			  *expr_p = fold_convert_loc (input_location,
						      org_type, *expr_p);
			  ret = GS_OK;
			}
		      else
			goto expr_2;
		    }
		  else if (TYPE_MODE (type) != BLKmode)
		    ret = gimplify_scalar_mode_aggregate_compare (expr_p);
		  else
		    ret = gimplify_variable_sized_compare (expr_p);

		  break;
		}

	    /* If *EXPR_P does not need to be special-cased, handle it
	       according to its class.  */
	    case tcc_unary:
	      ret = gimplify_expr (&TREE_OPERAND (*expr_p, 0), pre_p,
				   post_p, is_gimple_val, fb_rvalue);
	      break;

	    case tcc_binary:
	    expr_2:
	      {
		enum gimplify_status r0, r1;

		r0 = gimplify_expr (&TREE_OPERAND (*expr_p, 0), pre_p,
		                    post_p, is_gimple_val, fb_rvalue);
		r1 = gimplify_expr (&TREE_OPERAND (*expr_p, 1), pre_p,
				    post_p, is_gimple_val, fb_rvalue);

		ret = MIN (r0, r1);
		break;
	      }

	    expr_3:
	      {
		enum gimplify_status r0, r1, r2;

		r0 = gimplify_expr (&TREE_OPERAND (*expr_p, 0), pre_p,
		                    post_p, is_gimple_val, fb_rvalue);
		r1 = gimplify_expr (&TREE_OPERAND (*expr_p, 1), pre_p,
				    post_p, is_gimple_val, fb_rvalue);
		r2 = gimplify_expr (&TREE_OPERAND (*expr_p, 2), pre_p,
				    post_p, is_gimple_val, fb_rvalue);

		ret = MIN (MIN (r0, r1), r2);
		break;
	      }

	    case tcc_declaration:
	    case tcc_constant:
	      ret = GS_ALL_DONE;
	      goto dont_recalculate;

	    default:
	      gcc_unreachable ();
	    }

	  recalculate_side_effects (*expr_p);

	dont_recalculate:
	  break;
	}

      gcc_assert (*expr_p || ret != GS_OK);
    }
  while (ret == GS_OK);

  /* If we encountered an error_mark somewhere nested inside, either
     stub out the statement or propagate the error back out.  */
  if (ret == GS_ERROR)
    {
      if (is_statement)
	*expr_p = NULL;
      goto out;
    }

  /* This was only valid as a return value from the langhook, which
     we handled.  Make sure it doesn't escape from any other context.  */
  gcc_assert (ret != GS_UNHANDLED);

  if (fallback == fb_none && *expr_p && !is_gimple_stmt (*expr_p))
    {
      /* We aren't looking for a value, and we don't have a valid
	 statement.  If it doesn't have side-effects, throw it away.  */
      if (!TREE_SIDE_EFFECTS (*expr_p))
	*expr_p = NULL;
      else if (!TREE_THIS_VOLATILE (*expr_p))
	{
	  /* This is probably a _REF that contains something nested that
	     has side effects.  Recurse through the operands to find it.  */
	  enum tree_code code = TREE_CODE (*expr_p);

	  switch (code)
	    {
	    case COMPONENT_REF:
	    case REALPART_EXPR:
	    case IMAGPART_EXPR:
	    case VIEW_CONVERT_EXPR:
	      gimplify_expr (&TREE_OPERAND (*expr_p, 0), pre_p, post_p,
			     gimple_test_f, fallback);
	      break;

	    case ARRAY_REF:
	    case ARRAY_RANGE_REF:
	      gimplify_expr (&TREE_OPERAND (*expr_p, 0), pre_p, post_p,
			     gimple_test_f, fallback);
	      gimplify_expr (&TREE_OPERAND (*expr_p, 1), pre_p, post_p,
			     gimple_test_f, fallback);
	      break;

	    default:
	       /* Anything else with side-effects must be converted to
		  a valid statement before we get here.  */
	      gcc_unreachable ();
	    }

	  *expr_p = NULL;
	}
      else if (COMPLETE_TYPE_P (TREE_TYPE (*expr_p))
	       && TYPE_MODE (TREE_TYPE (*expr_p)) != BLKmode)
	{
	  /* Historically, the compiler has treated a bare reference
	     to a non-BLKmode volatile lvalue as forcing a load.  */
	  tree type = TYPE_MAIN_VARIANT (TREE_TYPE (*expr_p));

	  /* Normally, we do not want to create a temporary for a
	     TREE_ADDRESSABLE type because such a type should not be
	     copied by bitwise-assignment.  However, we make an
	     exception here, as all we are doing here is ensuring that
	     we read the bytes that make up the type.  We use
	     create_tmp_var_raw because create_tmp_var will abort when
	     given a TREE_ADDRESSABLE type.  */
	  tree tmp = create_tmp_var_raw (type, "vol");
	  gimple_add_tmp_var (tmp);
	  gimplify_assign (tmp, *expr_p, pre_p);
	  *expr_p = NULL;
	}
      else
	/* We can't do anything useful with a volatile reference to
	   an incomplete type, so just throw it away.  Likewise for
	   a BLKmode type, since any implicit inner load should
	   already have been turned into an explicit one by the
	   gimplification process.  */
	*expr_p = NULL;
    }

  /* If we are gimplifying at the statement level, we're done.  Tack
     everything together and return.  */
  if (fallback == fb_none || is_statement)
    {
      /* Since *EXPR_P has been converted into a GIMPLE tuple, clear
         it out for GC to reclaim it.  */
      *expr_p = NULL_TREE;

      if (!gimple_seq_empty_p (internal_pre)
	  || !gimple_seq_empty_p (internal_post))
	{
	  gimplify_seq_add_seq (&internal_pre, internal_post);
	  gimplify_seq_add_seq (pre_p, internal_pre);
	}

      /* The result of gimplifying *EXPR_P is going to be the last few
	 statements in *PRE_P and *POST_P.  Add location information
	 to all the statements that were added by the gimplification
	 helpers.  */
      if (!gimple_seq_empty_p (*pre_p))
	annotate_all_with_location_after (*pre_p, pre_last_gsi, input_location);

      if (!gimple_seq_empty_p (*post_p))
	annotate_all_with_location_after (*post_p, post_last_gsi,
					  input_location);

      goto out;
    }

#ifdef ENABLE_GIMPLE_CHECKING
  if (*expr_p)
    {
      enum tree_code code = TREE_CODE (*expr_p);
      /* These expressions should already be in gimple IR form.  */
      gcc_assert (code != MODIFY_EXPR
		  && code != ASM_EXPR
		  && code != BIND_EXPR
		  && code != CATCH_EXPR
		  && (code != COND_EXPR || gimplify_ctxp->allow_rhs_cond_expr)
		  && code != EH_FILTER_EXPR
		  && code != GOTO_EXPR
		  && code != LABEL_EXPR
		  && code != LOOP_EXPR
		  && code != SWITCH_EXPR
		  && code != TRY_FINALLY_EXPR
		  && code != OACC_PARALLEL
		  && code != OACC_KERNELS
		  && code != OACC_DATA
		  && code != OACC_HOST_DATA
		  && code != OACC_DECLARE
		  && code != OACC_UPDATE
		  && code != OACC_ENTER_DATA
		  && code != OACC_EXIT_DATA
		  && code != OACC_CACHE
		  && code != OMP_CRITICAL
		  && code != OMP_FOR
		  && code != OACC_LOOP
		  && code != OMP_MASTER
		  && code != OMP_TASKGROUP
		  && code != OMP_ORDERED
		  && code != OMP_PARALLEL
		  && code != OMP_SECTIONS
		  && code != OMP_SECTION
		  && code != OMP_SINGLE);
    }
#endif

  /* Otherwise we're gimplifying a subexpression, so the resulting
     value is interesting.  If it's a valid operand that matches
     GIMPLE_TEST_F, we're done. Unless we are handling some
     post-effects internally; if that's the case, we need to copy into
     a temporary before adding the post-effects to POST_P.  */
  if (gimple_seq_empty_p (internal_post) && (*gimple_test_f) (*expr_p))
    goto out;

  /* Otherwise, we need to create a new temporary for the gimplified
     expression.  */

  /* We can't return an lvalue if we have an internal postqueue.  The
     object the lvalue refers to would (probably) be modified by the
     postqueue; we need to copy the value out first, which means an
     rvalue.  */
  if ((fallback & fb_lvalue)
      && gimple_seq_empty_p (internal_post)
      && is_gimple_addressable (*expr_p))
    {
      /* An lvalue will do.  Take the address of the expression, store it
	 in a temporary, and replace the expression with an INDIRECT_REF of
	 that temporary.  */
      tmp = build_fold_addr_expr_loc (input_location, *expr_p);
      gimplify_expr (&tmp, pre_p, post_p, is_gimple_reg, fb_rvalue);
      *expr_p = build_simple_mem_ref (tmp);
    }
  else if ((fallback & fb_rvalue) && is_gimple_reg_rhs_or_call (*expr_p))
    {
      /* An rvalue will do.  Assign the gimplified expression into a
	 new temporary TMP and replace the original expression with
	 TMP.  First, make sure that the expression has a type so that
	 it can be assigned into a temporary.  */
      gcc_assert (!VOID_TYPE_P (TREE_TYPE (*expr_p)));
      *expr_p = get_formal_tmp_var (*expr_p, pre_p);
    }
  else
    {
#ifdef ENABLE_GIMPLE_CHECKING
      if (!(fallback & fb_mayfail))
	{
	  fprintf (stderr, "gimplification failed:\n");
	  print_generic_expr (stderr, *expr_p, 0);
	  debug_tree (*expr_p);
	  internal_error ("gimplification failed");
	}
#endif
      gcc_assert (fallback & fb_mayfail);

      /* If this is an asm statement, and the user asked for the
	 impossible, don't die.  Fail and let gimplify_asm_expr
	 issue an error.  */
      ret = GS_ERROR;
      goto out;
    }

  /* Make sure the temporary matches our predicate.  */
  gcc_assert ((*gimple_test_f) (*expr_p));

  if (!gimple_seq_empty_p (internal_post))
    {
      annotate_all_with_location (internal_post, input_location);
      gimplify_seq_add_seq (pre_p, internal_post);
    }

 out:
  input_location = saved_location;
  return ret;
}

/* Look through TYPE for variable-sized objects and gimplify each such
   size that we find.  Add to LIST_P any statements generated.  */

void
gimplify_type_sizes (tree type, gimple_seq *list_p)
{
  tree field, t;

  if (type == NULL || type == error_mark_node)
    return;

  /* We first do the main variant, then copy into any other variants.  */
  type = TYPE_MAIN_VARIANT (type);

  /* Avoid infinite recursion.  */
  if (TYPE_SIZES_GIMPLIFIED (type))
    return;

  TYPE_SIZES_GIMPLIFIED (type) = 1;

  switch (TREE_CODE (type))
    {
    case INTEGER_TYPE:
    case ENUMERAL_TYPE:
    case BOOLEAN_TYPE:
    case REAL_TYPE:
    case FIXED_POINT_TYPE:
      gimplify_one_sizepos (&TYPE_MIN_VALUE (type), list_p);
      gimplify_one_sizepos (&TYPE_MAX_VALUE (type), list_p);

      for (t = TYPE_NEXT_VARIANT (type); t; t = TYPE_NEXT_VARIANT (t))
	{
	  TYPE_MIN_VALUE (t) = TYPE_MIN_VALUE (type);
	  TYPE_MAX_VALUE (t) = TYPE_MAX_VALUE (type);
	}
      break;

    case ARRAY_TYPE:
      /* These types may not have declarations, so handle them here.  */
      gimplify_type_sizes (TREE_TYPE (type), list_p);
      gimplify_type_sizes (TYPE_DOMAIN (type), list_p);
      /* Ensure VLA bounds aren't removed, for -O0 they should be variables
	 with assigned stack slots, for -O1+ -g they should be tracked
	 by VTA.  */
      if (!(TYPE_NAME (type)
	    && TREE_CODE (TYPE_NAME (type)) == TYPE_DECL
	    && DECL_IGNORED_P (TYPE_NAME (type)))
	  && TYPE_DOMAIN (type)
	  && INTEGRAL_TYPE_P (TYPE_DOMAIN (type)))
	{
	  t = TYPE_MIN_VALUE (TYPE_DOMAIN (type));
	  if (t && TREE_CODE (t) == VAR_DECL && DECL_ARTIFICIAL (t))
	    DECL_IGNORED_P (t) = 0;
	  t = TYPE_MAX_VALUE (TYPE_DOMAIN (type));
	  if (t && TREE_CODE (t) == VAR_DECL && DECL_ARTIFICIAL (t))
	    DECL_IGNORED_P (t) = 0;
	}
      break;

    case RECORD_TYPE:
    case UNION_TYPE:
    case QUAL_UNION_TYPE:
      for (field = TYPE_FIELDS (type); field; field = DECL_CHAIN (field))
	if (TREE_CODE (field) == FIELD_DECL)
	  {
	    gimplify_one_sizepos (&DECL_FIELD_OFFSET (field), list_p);
	    gimplify_one_sizepos (&DECL_SIZE (field), list_p);
	    gimplify_one_sizepos (&DECL_SIZE_UNIT (field), list_p);
	    gimplify_type_sizes (TREE_TYPE (field), list_p);
	  }
      break;

    case POINTER_TYPE:
    case REFERENCE_TYPE:
	/* We used to recurse on the pointed-to type here, which turned out to
	   be incorrect because its definition might refer to variables not
	   yet initialized at this point if a forward declaration is involved.

	   It was actually useful for anonymous pointed-to types to ensure
	   that the sizes evaluation dominates every possible later use of the
	   values.  Restricting to such types here would be safe since there
	   is no possible forward declaration around, but would introduce an
	   undesirable middle-end semantic to anonymity.  We then defer to
	   front-ends the responsibility of ensuring that the sizes are
	   evaluated both early and late enough, e.g. by attaching artificial
	   type declarations to the tree.  */
      break;

    default:
      break;
    }

  gimplify_one_sizepos (&TYPE_SIZE (type), list_p);
  gimplify_one_sizepos (&TYPE_SIZE_UNIT (type), list_p);

  for (t = TYPE_NEXT_VARIANT (type); t; t = TYPE_NEXT_VARIANT (t))
    {
      TYPE_SIZE (t) = TYPE_SIZE (type);
      TYPE_SIZE_UNIT (t) = TYPE_SIZE_UNIT (type);
      TYPE_SIZES_GIMPLIFIED (t) = 1;
    }
}

/* A subroutine of gimplify_type_sizes to make sure that *EXPR_P,
   a size or position, has had all of its SAVE_EXPRs evaluated.
   We add any required statements to *STMT_P.  */

void
gimplify_one_sizepos (tree *expr_p, gimple_seq *stmt_p)
{
  tree expr = *expr_p;

  /* We don't do anything if the value isn't there, is constant, or contains
     A PLACEHOLDER_EXPR.  We also don't want to do anything if it's already
     a VAR_DECL.  If it's a VAR_DECL from another function, the gimplifier
     will want to replace it with a new variable, but that will cause problems
     if this type is from outside the function.  It's OK to have that here.  */
  if (is_gimple_sizepos (expr))
    return;

  *expr_p = unshare_expr (expr);

  gimplify_expr (expr_p, stmt_p, NULL, is_gimple_val, fb_rvalue);
}

/* Gimplify the body of statements of FNDECL and return a GIMPLE_BIND node
   containing the sequence of corresponding GIMPLE statements.  If DO_PARMS
   is true, also gimplify the parameters.  */

gbind *
gimplify_body (tree fndecl, bool do_parms)
{
  location_t saved_location = input_location;
  gimple_seq parm_stmts, seq;
  gimple outer_stmt;
  gbind *outer_bind;
  struct cgraph_node *cgn;

  timevar_push (TV_TREE_GIMPLIFY);

  /* Initialize for optimize_insn_for_s{ize,peed}_p possibly called during
     gimplification.  */
  default_rtl_profile ();

  gcc_assert (gimplify_ctxp == NULL);
  push_gimplify_context ();

  if (flag_openacc || flag_openmp)
    {
      gcc_assert (gimplify_omp_ctxp == NULL);
      if (lookup_attribute ("omp declare target", DECL_ATTRIBUTES (fndecl)))
	gimplify_omp_ctxp = new_omp_context (ORT_TARGET);
    }

  /* Unshare most shared trees in the body and in that of any nested functions.
     It would seem we don't have to do this for nested functions because
     they are supposed to be output and then the outer function gimplified
     first, but the g++ front end doesn't always do it that way.  */
  unshare_body (fndecl);
  unvisit_body (fndecl);

  cgn = cgraph_node::get (fndecl);
  if (cgn && cgn->origin)
    nonlocal_vlas = new hash_set<tree>;

  /* Make sure input_location isn't set to something weird.  */
  input_location = DECL_SOURCE_LOCATION (fndecl);

  /* Resolve callee-copies.  This has to be done before processing
     the body so that DECL_VALUE_EXPR gets processed correctly.  */
  parm_stmts = do_parms ? gimplify_parameters () : NULL;

  /* Gimplify the function's body.  */
  seq = NULL;
  gimplify_stmt (&DECL_SAVED_TREE (fndecl), &seq);
  outer_stmt = gimple_seq_first_stmt (seq);
  if (!outer_stmt)
    {
      outer_stmt = gimple_build_nop ();
      gimplify_seq_add_stmt (&seq, outer_stmt);
    }

  /* The body must contain exactly one statement, a GIMPLE_BIND.  If this is
     not the case, wrap everything in a GIMPLE_BIND to make it so.  */
  if (gimple_code (outer_stmt) == GIMPLE_BIND
      && gimple_seq_first (seq) == gimple_seq_last (seq))
    outer_bind = as_a <gbind *> (outer_stmt);
  else
    outer_bind = gimple_build_bind (NULL_TREE, seq, NULL);

  DECL_SAVED_TREE (fndecl) = NULL_TREE;

  /* If we had callee-copies statements, insert them at the beginning
     of the function and clear DECL_VALUE_EXPR_P on the parameters.  */
  if (!gimple_seq_empty_p (parm_stmts))
    {
      tree parm;

      gimplify_seq_add_seq (&parm_stmts, gimple_bind_body (outer_bind));
      gimple_bind_set_body (outer_bind, parm_stmts);

      for (parm = DECL_ARGUMENTS (current_function_decl);
	   parm; parm = DECL_CHAIN (parm))
	if (DECL_HAS_VALUE_EXPR_P (parm))
	  {
	    DECL_HAS_VALUE_EXPR_P (parm) = 0;
	    DECL_IGNORED_P (parm) = 0;
	  }
    }

  if (nonlocal_vlas)
    {
      if (nonlocal_vla_vars)
	{
	  /* tree-nested.c may later on call declare_vars (..., true);
	     which relies on BLOCK_VARS chain to be the tail of the
	     gimple_bind_vars chain.  Ensure we don't violate that
	     assumption.  */
	  if (gimple_bind_block (outer_bind)
	      == DECL_INITIAL (current_function_decl))
	    declare_vars (nonlocal_vla_vars, outer_bind, true);
	  else
	    BLOCK_VARS (DECL_INITIAL (current_function_decl))
	      = chainon (BLOCK_VARS (DECL_INITIAL (current_function_decl)),
			 nonlocal_vla_vars);
	  nonlocal_vla_vars = NULL_TREE;
	}
      delete nonlocal_vlas;
      nonlocal_vlas = NULL;
    }

  if ((flag_openacc || flag_openmp || flag_openmp_simd)
      && gimplify_omp_ctxp)
    {
      delete_omp_context (gimplify_omp_ctxp);
      gimplify_omp_ctxp = NULL;
    }

  pop_gimplify_context (outer_bind);
  gcc_assert (gimplify_ctxp == NULL);

#ifdef ENABLE_CHECKING
  if (!seen_error ())
    verify_gimple_in_seq (gimple_bind_body (outer_bind));
#endif

  timevar_pop (TV_TREE_GIMPLIFY);
  input_location = saved_location;

  return outer_bind;
}

typedef char *char_p; /* For DEF_VEC_P.  */

/* Return whether we should exclude FNDECL from instrumentation.  */

static bool
flag_instrument_functions_exclude_p (tree fndecl)
{
  vec<char_p> *v;

  v = (vec<char_p> *) flag_instrument_functions_exclude_functions;
  if (v && v->length () > 0)
    {
      const char *name;
      int i;
      char *s;

      name = lang_hooks.decl_printable_name (fndecl, 0);
      FOR_EACH_VEC_ELT (*v, i, s)
	if (strstr (name, s) != NULL)
	  return true;
    }

  v = (vec<char_p> *) flag_instrument_functions_exclude_files;
  if (v && v->length () > 0)
    {
      const char *name;
      int i;
      char *s;

      name = DECL_SOURCE_FILE (fndecl);
      FOR_EACH_VEC_ELT (*v, i, s)
	if (strstr (name, s) != NULL)
	  return true;
    }

  return false;
}

/* Entry point to the gimplification pass.  FNDECL is the FUNCTION_DECL
   node for the function we want to gimplify.

   Return the sequence of GIMPLE statements corresponding to the body
   of FNDECL.  */

void
gimplify_function_tree (tree fndecl)
{
  tree parm, ret;
  gimple_seq seq;
  gbind *bind;

  gcc_assert (!gimple_body (fndecl));

  if (DECL_STRUCT_FUNCTION (fndecl))
    push_cfun (DECL_STRUCT_FUNCTION (fndecl));
  else
    push_struct_function (fndecl);

  /* Tentatively set PROP_gimple_lva here, and reset it in gimplify_va_arg_expr
     if necessary.  */
  cfun->curr_properties |= PROP_gimple_lva;

  for (parm = DECL_ARGUMENTS (fndecl); parm ; parm = DECL_CHAIN (parm))
    {
      /* Preliminarily mark non-addressed complex variables as eligible
         for promotion to gimple registers.  We'll transform their uses
         as we find them.  */
      if ((TREE_CODE (TREE_TYPE (parm)) == COMPLEX_TYPE
	   || TREE_CODE (TREE_TYPE (parm)) == VECTOR_TYPE)
          && !TREE_THIS_VOLATILE (parm)
          && !needs_to_live_in_memory (parm))
        DECL_GIMPLE_REG_P (parm) = 1;
    }

  ret = DECL_RESULT (fndecl);
  if ((TREE_CODE (TREE_TYPE (ret)) == COMPLEX_TYPE
       || TREE_CODE (TREE_TYPE (ret)) == VECTOR_TYPE)
      && !needs_to_live_in_memory (ret))
    DECL_GIMPLE_REG_P (ret) = 1;

  bind = gimplify_body (fndecl, true);

  /* The tree body of the function is no longer needed, replace it
     with the new GIMPLE body.  */
  seq = NULL;
  gimple_seq_add_stmt (&seq, bind);
  gimple_set_body (fndecl, seq);

  /* If we're instrumenting function entry/exit, then prepend the call to
     the entry hook and wrap the whole function in a TRY_FINALLY_EXPR to
     catch the exit hook.  */
  /* ??? Add some way to ignore exceptions for this TFE.  */
  if (flag_instrument_function_entry_exit
      && !DECL_NO_INSTRUMENT_FUNCTION_ENTRY_EXIT (fndecl)
      && !flag_instrument_functions_exclude_p (fndecl))
    {
      tree x;
      gbind *new_bind;
      gimple tf;
      gimple_seq cleanup = NULL, body = NULL;
      tree tmp_var;
      gcall *call;

      x = builtin_decl_implicit (BUILT_IN_RETURN_ADDRESS);
      call = gimple_build_call (x, 1, integer_zero_node);
      tmp_var = create_tmp_var (ptr_type_node, "return_addr");
      gimple_call_set_lhs (call, tmp_var);
      gimplify_seq_add_stmt (&cleanup, call);
      x = builtin_decl_implicit (BUILT_IN_PROFILE_FUNC_EXIT);
      call = gimple_build_call (x, 2,
				build_fold_addr_expr (current_function_decl),
				tmp_var);
      gimplify_seq_add_stmt (&cleanup, call);
      tf = gimple_build_try (seq, cleanup, GIMPLE_TRY_FINALLY);

      x = builtin_decl_implicit (BUILT_IN_RETURN_ADDRESS);
      call = gimple_build_call (x, 1, integer_zero_node);
      tmp_var = create_tmp_var (ptr_type_node, "return_addr");
      gimple_call_set_lhs (call, tmp_var);
      gimplify_seq_add_stmt (&body, call);
      x = builtin_decl_implicit (BUILT_IN_PROFILE_FUNC_ENTER);
      call = gimple_build_call (x, 2,
				build_fold_addr_expr (current_function_decl),
				tmp_var);
      gimplify_seq_add_stmt (&body, call);
      gimplify_seq_add_stmt (&body, tf);
      new_bind = gimple_build_bind (NULL, body, gimple_bind_block (bind));
      /* Clear the block for BIND, since it is no longer directly inside
         the function, but within a try block.  */
      gimple_bind_set_block (bind, NULL);

      /* Replace the current function body with the body
         wrapped in the try/finally TF.  */
      seq = NULL;
      gimple_seq_add_stmt (&seq, new_bind);
      gimple_set_body (fndecl, seq);
      bind = new_bind;
    }

  if ((flag_sanitize & SANITIZE_THREAD) != 0
      && !lookup_attribute ("no_sanitize_thread", DECL_ATTRIBUTES (fndecl)))
    {
      gcall *call = gimple_build_call_internal (IFN_TSAN_FUNC_EXIT, 0);
      gimple tf = gimple_build_try (seq, call, GIMPLE_TRY_FINALLY);
      gbind *new_bind = gimple_build_bind (NULL, tf, gimple_bind_block (bind));
      /* Clear the block for BIND, since it is no longer directly inside
	 the function, but within a try block.  */
      gimple_bind_set_block (bind, NULL);
      /* Replace the current function body with the body
	 wrapped in the try/finally TF.  */
      seq = NULL;
      gimple_seq_add_stmt (&seq, new_bind);
      gimple_set_body (fndecl, seq);
    }

  DECL_SAVED_TREE (fndecl) = NULL_TREE;
  cfun->curr_properties |= PROP_gimple_any;

  pop_cfun ();

  dump_function (TDI_generic, fndecl);
}

/* Return a dummy expression of type TYPE in order to keep going after an
   error.  */

static tree
dummy_object (tree type)
{
  tree t = build_int_cst (build_pointer_type (type), 0);
  return build2 (MEM_REF, type, t, t);
}

/* Gimplify __builtin_va_arg, aka VA_ARG_EXPR, which is not really a
   builtin function, but a very special sort of operator.  */

enum gimplify_status
gimplify_va_arg_expr (tree *expr_p, gimple_seq *pre_p,
		      gimple_seq *post_p ATTRIBUTE_UNUSED)
{
  tree promoted_type, have_va_type;
  tree valist = TREE_OPERAND (*expr_p, 0);
  tree type = TREE_TYPE (*expr_p);
  tree t, tag;
  location_t loc = EXPR_LOCATION (*expr_p);

  /* Verify that valist is of the proper type.  */
  have_va_type = TREE_TYPE (valist);
  if (have_va_type == error_mark_node)
    return GS_ERROR;
  have_va_type = targetm.canonical_va_list_type (have_va_type);

  if (have_va_type == NULL_TREE)
    {
      error_at (loc, "first argument to %<va_arg%> not of type %<va_list%>");
      return GS_ERROR;
    }

  /* Generate a diagnostic for requesting data of a type that cannot
     be passed through `...' due to type promotion at the call site.  */
  if ((promoted_type = lang_hooks.types.type_promotes_to (type))
	   != type)
    {
      static bool gave_help;
      bool warned;

      /* Unfortunately, this is merely undefined, rather than a constraint
	 violation, so we cannot make this an error.  If this call is never
	 executed, the program is still strictly conforming.  */
      warned = warning_at (loc, 0,
	  		   "%qT is promoted to %qT when passed through %<...%>",
			   type, promoted_type);
      if (!gave_help && warned)
	{
	  gave_help = true;
	  inform (loc, "(so you should pass %qT not %qT to %<va_arg%>)",
		  promoted_type, type);
	}

      /* We can, however, treat "undefined" any way we please.
	 Call abort to encourage the user to fix the program.  */
      if (warned)
	inform (loc, "if this code is reached, the program will abort");
      /* Before the abort, allow the evaluation of the va_list
	 expression to exit or longjmp.  */
      gimplify_and_add (valist, pre_p);
      t = build_call_expr_loc (loc,
			       builtin_decl_implicit (BUILT_IN_TRAP), 0);
      gimplify_and_add (t, pre_p);

      /* This is dead code, but go ahead and finish so that the
	 mode of the result comes out right.  */
      *expr_p = dummy_object (type);
      return GS_ALL_DONE;
    }

  tag = build_int_cst (build_pointer_type (type), 0);
  *expr_p = build_call_expr_internal_loc (loc, IFN_VA_ARG, type, 2, valist, tag);

  /* Clear the tentatively set PROP_gimple_lva, to indicate that IFN_VA_ARG
     needs to be expanded.  */
  cfun->curr_properties &= ~PROP_gimple_lva;

  return GS_OK;
}

/* Build a new GIMPLE_ASSIGN tuple and append it to the end of *SEQ_P.

   DST/SRC are the destination and source respectively.  You can pass
   ungimplified trees in DST or SRC, in which case they will be
   converted to a gimple operand if necessary.

   This function returns the newly created GIMPLE_ASSIGN tuple.  */

gimple
gimplify_assign (tree dst, tree src, gimple_seq *seq_p)
{
  tree t = build2 (MODIFY_EXPR, TREE_TYPE (dst), dst, src);
  gimplify_and_add (t, seq_p);
  ggc_free (t);
  return gimple_seq_last_stmt (*seq_p);
}

inline hashval_t
gimplify_hasher::hash (const elt_t *p)
{
  tree t = p->val;
  return iterative_hash_expr (t, 0);
}

inline bool
gimplify_hasher::equal (const elt_t *p1, const elt_t *p2)
{
  tree t1 = p1->val;
  tree t2 = p2->val;
  enum tree_code code = TREE_CODE (t1);

  if (TREE_CODE (t2) != code
      || TREE_TYPE (t1) != TREE_TYPE (t2))
    return false;

  if (!operand_equal_p (t1, t2, 0))
    return false;

#ifdef ENABLE_CHECKING
  /* Only allow them to compare equal if they also hash equal; otherwise
     results are nondeterminate, and we fail bootstrap comparison.  */
  gcc_assert (hash (p1) == hash (p2));
#endif

  return true;
}<|MERGE_RESOLUTION|>--- conflicted
+++ resolved
@@ -6393,27 +6393,14 @@
 		    flags &= ~GOVD_LASTPRIVATE;
 		  else
 		    break;
-<<<<<<< HEAD
 		  splay_tree_node on
 		    = splay_tree_lookup (octx->variables,
 					 (splay_tree_key) decl);
-		  gcc_assert (on == NULL
-			      || (octx->region_type == ORT_COMBINED_TARGET
-				  && (on->value
-				      & GOVD_DATA_SHARE_CLASS) == 0));
-=======
-		  if (splay_tree_lookup (octx->variables,
-					 (splay_tree_key) decl) != NULL)
+		  if (on && (on->value & GOVD_DATA_SHARE_CLASS) != 0)
 		    {
 		      octx = NULL;
 		      break;
 		    }
-		  flags = GOVD_SEEN;
-		  if (!OMP_CLAUSE_LINEAR_NO_COPYIN (c))
-		    flags |= GOVD_FIRSTPRIVATE;
-		  if (!OMP_CLAUSE_LINEAR_NO_COPYOUT (c))
-		    flags |= GOVD_LASTPRIVATE;
->>>>>>> cce7bb9d
 		  omp_add_variable (octx, decl, flags);
 		  if (octx->outer_context == NULL)
 		    break;
@@ -7660,11 +7647,6 @@
 	  }
     }
 
-<<<<<<< HEAD
-  if (TREE_CODE (for_stmt) != OMP_TASKLOOP)
-    gimplify_scan_omp_clauses (&OMP_FOR_CLAUSES (for_stmt), pre_p, ort,
-			       TREE_CODE (for_stmt));
-=======
   if (OMP_FOR_INIT (for_stmt) == NULL_TREE)
     {
       gcc_assert (TREE_CODE (for_stmt) != OACC_LOOP);
@@ -7678,9 +7660,10 @@
 	}
     }
 
-  gimplify_scan_omp_clauses (&OMP_FOR_CLAUSES (for_stmt), pre_p,
-			     simd ? ORT_SIMD : ORT_WORKSHARE);
->>>>>>> cce7bb9d
+  if (TREE_CODE (for_stmt) != OMP_TASKLOOP)
+    gimplify_scan_omp_clauses (&OMP_FOR_CLAUSES (for_stmt), pre_p, ort,
+			       TREE_CODE (for_stmt));
+
   if (TREE_CODE (for_stmt) == OMP_DISTRIBUTE)
     gimplify_omp_ctxp->distribute = true;
 
@@ -7726,17 +7709,7 @@
   OMP_FOR_PRE_BODY (for_stmt) = NULL_TREE;
 
   if (OMP_FOR_INIT (for_stmt) == NULL_TREE)
-    {
-<<<<<<< HEAD
-      gcc_assert (TREE_CODE (for_stmt) != OACC_LOOP);
-      for_stmt = walk_tree (&OMP_FOR_BODY (for_stmt), find_combined_omp_for,
-			    NULL, NULL);
-      gcc_assert (for_stmt != NULL_TREE);
-=======
-      for_stmt = inner_for_stmt;
-      gimplify_omp_ctxp->combined_loop = true;
->>>>>>> cce7bb9d
-    }
+    for_stmt = inner_for_stmt;
 
   /* For taskloop, need to gimplify the start, end and step before the
      taskloop, outside of the taskloop omp context.  */
