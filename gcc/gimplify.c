--- conflicted
+++ resolved
@@ -6270,21 +6270,18 @@
 
 	case OMP_RETURN:
 	case OMP_CONTINUE:
-<<<<<<< HEAD
-        case OMP_ATOMIC_LOAD:
-        case OMP_ATOMIC_STORE:
+	case OMP_ATOMIC_STORE:
 	  /* We don't need to handle these, as they are merely markers
 	     which are generated en route after gimplification, thus
 	     they should be generated as tuples not trees.  */
 	  gcc_unreachable ();
 
-=======
-	case OMP_ATOMIC_STORE:
->>>>>>> 8119fc93
 	  ret = GS_ALL_DONE;
 	  break;
 
 	case OMP_ATOMIC_LOAD:
+	  gcc_unreachable ();
+
 	  if (gimplify_expr (&TREE_OPERAND (*expr_p, 1), pre_p, NULL,
 	      is_gimple_val, fb_rvalue) != GS_ALL_DONE)
 	    ret = GS_ERROR;
