--- conflicted
+++ resolved
@@ -90,10 +90,8 @@
   /* Flag for shared vars that are or might be stored to in the region.  */
   GOVD_WRITTEN = 131072,
 
-  GOVD_USE_DEVICE = 1 << 18,
-
   /* OpenACC deviceptr clause.  */
-  GOVD_USE_DEVPTR = 1 << 19,
+  GOVD_USE_DEVPTR = 1 << 18,
 
   GOVD_DATA_SHARE_CLASS = (GOVD_SHARED | GOVD_PRIVATE | GOVD_FIRSTPRIVATE
 			   | GOVD_LASTPRIVATE | GOVD_REDUCTION | GOVD_LINEAR
@@ -122,23 +120,16 @@
   ORT_TARGET	= 0x20,
   ORT_COMBINED_TARGET = 0x21,
 
-  ORT_HOST_DATA = 0x40,
-
   /* OpenACC variants.  */
-  ORT_ACC	= 0x80,  /* A generic OpenACC region.  */
+  ORT_ACC	= 0x40,  /* A generic OpenACC region.  */
   ORT_ACC_DATA	= ORT_ACC | ORT_TARGET_DATA, /* Data construct.  */
   ORT_ACC_PARALLEL = ORT_ACC | ORT_TARGET,  /* Parallel construct */
-<<<<<<< HEAD
-  ORT_ACC_KERNELS  = ORT_ACC | ORT_TARGET | 0x100,  /* Kernels construct.  */
-  ORT_ACC_HOST  = ORT_ACC | ORT_HOST_DATA,
-=======
   ORT_ACC_KERNELS  = ORT_ACC | ORT_TARGET | 0x80,  /* Kernels construct.  */
   ORT_ACC_HOST_DATA = ORT_ACC | ORT_TARGET_DATA | 0x80,  /* Host data.  */
->>>>>>> 571b3486
 
   /* Dummy OpenMP region, used to disable expansion of
      DECL_VALUE_EXPRs in taskloop pre body.  */
-  ORT_NONE	= 0x200
+  ORT_NONE	= 0x100
 };
 
 /* Gimplify hashtable helper.  */
@@ -6134,8 +6125,6 @@
 
 	      for (; octx; octx = octx->outer_context)
 		{
-		  if (octx->region_type & ORT_HOST_DATA)
-		    continue;
 		  if (!(octx->region_type & (ORT_TARGET_DATA | ORT_TARGET)))
 		    break;
 		  splay_tree_node n2
@@ -6583,10 +6572,6 @@
 		  || outer_ctx->region_type == ORT_ACC_DATA))
 	    redvec.safe_push (OMP_CLAUSE_DECL (c));
 	  goto do_add_decl;
-	case OMP_CLAUSE_USE_DEVICE:
-	  flags = GOVD_USE_DEVICE | GOVD_EXPLICIT;
-	  check_non_private = "use_device";
-	  goto do_add;
 	case OMP_CLAUSE_LINEAR:
 	  if (gimplify_expr (&OMP_CLAUSE_LINEAR_STEP (c), pre_p, NULL,
 			     is_gimple_val, fb_rvalue) == GS_ERROR)
@@ -7669,7 +7654,7 @@
     code = OMP_CLAUSE_FIRSTPRIVATE;
   else if (flags & GOVD_LASTPRIVATE)
     code = OMP_CLAUSE_LASTPRIVATE;
-  else if (flags & (GOVD_ALIGNED | GOVD_USE_DEVICE))
+  else if (flags & GOVD_ALIGNED)
     return 0;
   else
     gcc_unreachable ();
@@ -8272,126 +8257,6 @@
   gimplify_seq_add_stmt (pre_p, stmt);
 
   *expr_p = NULL_TREE;
-}
-
-static tree
-gimplify_oacc_host_data_1 (tree *tp, int *walk_subtrees, void *data ATTRIBUTE_UNUSED)
-{
-  splay_tree_node n = NULL;
-  location_t loc = EXPR_LOCATION (*tp);
-
-  switch (TREE_CODE (*tp))
-    {
-    case ADDR_EXPR:
-      {
-	tree decl = TREE_OPERAND (*tp, 0);
-
-	switch (TREE_CODE (decl))
-	  {
-	  case ARRAY_REF:
-	  case ARRAY_RANGE_REF:
-	  case COMPONENT_REF:
-	  case VIEW_CONVERT_EXPR:
-	  case REALPART_EXPR:
-	  case IMAGPART_EXPR:
-	    if (TREE_CODE (TREE_OPERAND (decl, 0)) == VAR_DECL)
-	      n = splay_tree_lookup (gimplify_omp_ctxp->variables,
-				     (splay_tree_key) TREE_OPERAND (decl, 0));
-	    break;
-
-	  case VAR_DECL:
-	    n = splay_tree_lookup (gimplify_omp_ctxp->variables,
-				   (splay_tree_key) decl);
-	    break;
-
-	  default:
-	    ;
-	  }
-
-	if (n != NULL && (n->value & GOVD_USE_DEVICE) != 0)
-	  {
-	    tree t = builtin_decl_explicit (BUILT_IN_GOACC_DEVICEPTR);
-	    *tp = build_call_expr_loc (loc, t, 1, *tp);
-	  }
-
-	*walk_subtrees = 0;
-      }
-      break;
-
-    case VAR_DECL:
-      {
-	tree decl = *tp;
-
-	n = splay_tree_lookup (gimplify_omp_ctxp->variables,
-			       (splay_tree_key) decl);
-
-	if (n != NULL && (n->value & GOVD_USE_DEVICE) != 0)
-	  {
-	    if (!POINTER_TYPE_P (TREE_TYPE (decl)))
-	      return decl;
-
-	    tree t = builtin_decl_explicit (BUILT_IN_GOACC_DEVICEPTR);
-	    *tp = build_call_expr_loc (loc, t, 1, *tp);
-	    *walk_subtrees = 0;
-	  }
-      }
-      break;
-
-    case OACC_PARALLEL:
-    case OACC_KERNELS:
-    case OACC_LOOP:
-      *walk_subtrees = 0;
-      break;
-
-    default:
-      ;
-    }
-
-  return NULL_TREE;
-}
-
-static enum gimplify_status
-gimplify_oacc_host_data (tree *expr_p, gimple_seq *pre_p)
-{
-  tree expr = *expr_p, orig_body;
-  gimple_seq body = NULL;
-  
-  gimplify_scan_omp_clauses (&OACC_HOST_DATA_CLAUSES (expr), pre_p,
-			     ORT_ACC_HOST, OACC_HOST_DATA);
-  
-  orig_body = OACC_HOST_DATA_BODY (expr);
-
-  /* Perform a pre-pass over the host_data region's body, inserting calls to
-     GOACC_deviceptr where appropriate.  */
-
-  tree ret = walk_tree_without_duplicates (&orig_body,
-					   &gimplify_oacc_host_data_1, 0);
-  
-  if (ret)
-    {
-      error_at (EXPR_LOCATION (expr),
-		"undefined use of variable %qE in host_data region",
-		DECL_NAME (ret));
-      gimplify_adjust_omp_clauses (pre_p, body, &OACC_HOST_DATA_CLAUSES (expr),
-				   OACC_HOST_DATA);
-      return GS_ERROR;
-    }
-
-  push_gimplify_context ();
-  
-  gimple *g = gimplify_and_return_first (orig_body, &body);
-
-  if (gimple_code (g) == GIMPLE_BIND)
-    pop_gimplify_context (g);
-  else
-    pop_gimplify_context (NULL);
-
-  gimplify_adjust_omp_clauses (pre_p, body, &OACC_HOST_DATA_CLAUSES (expr),
-			       OACC_HOST_DATA);
-  
-  gimplify_seq_add_stmt (pre_p, g);
-  
-  return GS_ALL_DONE;
 }
 
 /* Gimplify the contents of an OMP_PARALLEL statement.  This involves
@@ -10852,13 +10717,6 @@
 	  ret = GS_ALL_DONE;
 	  break;
 
-<<<<<<< HEAD
-	case OACC_HOST_DATA:
-	  ret = gimplify_oacc_host_data (expr_p, pre_p);
-	  break;
-
-=======
->>>>>>> 571b3486
 	case OACC_DECLARE:
 	  gimplify_oacc_declare (expr_p, pre_p);
 	  ret = GS_ALL_DONE;
