--- conflicted
+++ resolved
@@ -2093,15 +2093,10 @@
   gsi = *gsi_p;
 
   /* Skip all immediately following labels.  */
-<<<<<<< HEAD
-  while (!gsi_end_p (gsi) && gimple_code (gsi_stmt (gsi)) == GIMPLE_LABEL)
-    gsi_next_nondebug (&gsi);
-=======
   while (!gsi_end_p (gsi)
 	 && (gimple_code (gsi_stmt (gsi)) == GIMPLE_LABEL
 	     || gimple_code (gsi_stmt (gsi)) == GIMPLE_PREDICT))
-    gsi_next (&gsi);
->>>>>>> 2729e2ca
+    gsi_next_nondebug (&gsi);
 
   /* { ... something; default:; } */
   if (gsi_end_p (gsi)
