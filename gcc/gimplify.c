--- conflicted
+++ resolved
@@ -5731,15 +5731,12 @@
   if ((ctx->region_type & ORT_TARGET)
       && (ctx->region_type & ORT_TARGET_OFFLOAD))
     {
-<<<<<<< HEAD
       unsigned map_force;
       if (ctx->region_type & ORT_TARGET_MAP_FORCE)
 	map_force = GOVD_MAP_FORCE;
       else
 	map_force = 0;
-=======
       ret = lang_hooks.decls.omp_disregard_value_expr (decl, true);
->>>>>>> 661a9b00
       if (n == NULL)
 	{
 	  if (!lang_hooks.types.omp_mappable_type (TREE_TYPE (decl)))
@@ -5753,7 +5750,6 @@
 	}
       else
 	{
-<<<<<<< HEAD
 #if 0
 	  /* The following fails for:
 
@@ -5773,16 +5769,11 @@
 	    gcc_assert ((n->value & GOVD_MAP_FORCE) == map_force);
 #endif
 
-	  n->value |= flags;
-	}
-      ret = lang_hooks.decls.omp_disregard_value_expr (decl, true);
-=======
 	  /* If nothing changed, there's nothing left to do.  */
 	  if ((n->value & flags) == flags)
 	    return ret;
 	  n->value |= flags;
 	}
->>>>>>> 661a9b00
       goto do_outer;
     }
 
@@ -6071,7 +6062,6 @@
 	  goto do_add;
 
 	case OMP_CLAUSE_MAP:
-<<<<<<< HEAD
 	  switch (OMP_CLAUSE_MAP_KIND (c))
 	    {
 	    case OMP_CLAUSE_MAP_FORCE_DEALLOC:
@@ -6083,10 +6073,6 @@
 	    default:
 	      break;
 	    }
-	  if (OMP_CLAUSE_SIZE (c)
-	      && gimplify_expr (&OMP_CLAUSE_SIZE (c), pre_p,
-				NULL, is_gimple_val, fb_rvalue) == GS_ERROR)
-=======
 	  decl = OMP_CLAUSE_DECL (c);
 	  if (error_operand_p (decl))
 	    {
@@ -6098,7 +6084,6 @@
 				  : TYPE_SIZE_UNIT (TREE_TYPE (decl));
 	  if (gimplify_expr (&OMP_CLAUSE_SIZE (c), pre_p,
 			     NULL, is_gimple_val, fb_rvalue) == GS_ERROR)
->>>>>>> 661a9b00
 	    {
 	      remove = true;
 	      break;
@@ -7383,7 +7368,6 @@
   int kind;
   gimple stmt;
 
-<<<<<<< HEAD
   switch (TREE_CODE (expr))
     {
     case OACC_UPDATE:
@@ -7398,15 +7382,8 @@
       gcc_unreachable ();
     }
   gimplify_scan_omp_clauses (&clauses, pre_p, ORT_WORKSHARE);
-  gimplify_adjust_omp_clauses (&clauses);
+  gimplify_adjust_omp_clauses (pre_p, &clauses);
   stmt = gimple_build_omp_target (NULL, kind, clauses);
-=======
-  gimplify_scan_omp_clauses (&OMP_TARGET_UPDATE_CLAUSES (expr), pre_p,
-			     ORT_WORKSHARE);
-  gimplify_adjust_omp_clauses (pre_p, &OMP_TARGET_UPDATE_CLAUSES (expr));
-  stmt = gimple_build_omp_target (NULL, GF_OMP_TARGET_KIND_UPDATE,
-				  OMP_TARGET_UPDATE_CLAUSES (expr));
->>>>>>> 661a9b00
 
   gimplify_seq_add_stmt (pre_p, stmt);
   *expr_p = NULL_TREE;
