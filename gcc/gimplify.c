/* Tree lowering pass.  This pass converts the GENERIC functions-as-trees
   tree representation into the GIMPLE form.
   Copyright (C) 2002-2017 Free Software Foundation, Inc.
   Major work done by Sebastian Pop <s.pop@laposte.net>,
   Diego Novillo <dnovillo@redhat.com> and Jason Merrill <jason@redhat.com>.

This file is part of GCC.

GCC is free software; you can redistribute it and/or modify it under
the terms of the GNU General Public License as published by the Free
Software Foundation; either version 3, or (at your option) any later
version.

GCC is distributed in the hope that it will be useful, but WITHOUT ANY
WARRANTY; without even the implied warranty of MERCHANTABILITY or
FITNESS FOR A PARTICULAR PURPOSE.  See the GNU General Public License
for more details.

You should have received a copy of the GNU General Public License
along with GCC; see the file COPYING3.  If not see
<http://www.gnu.org/licenses/>.  */

#include "config.h"
#include "system.h"
#include "coretypes.h"
#include "backend.h"
#include "target.h"
#include "rtl.h"
#include "tree.h"
#include "gimple.h"
#include "gimple-predict.h"
#include "tree-pass.h"		/* FIXME: only for PROP_gimple_any */
#include "ssa.h"
#include "cgraph.h"
#include "tree-pretty-print.h"
#include "diagnostic-core.h"
#include "alias.h"
#include "fold-const.h"
#include "calls.h"
#include "varasm.h"
#include "stmt.h"
#include "expr.h"
#include "gimple-fold.h"
#include "tree-eh.h"
#include "gimplify.h"
#include "gimple-iterator.h"
#include "stor-layout.h"
#include "print-tree.h"
#include "tree-iterator.h"
#include "tree-inline.h"
#include "langhooks.h"
#include "tree-cfg.h"
#include "tree-ssa.h"
#include "omp-general.h"
#include "omp-low.h"
#include "gimple-low.h"
#include "cilk.h"
#include "gomp-constants.h"
#include "tree-dump.h"
#include "gimple-walk.h"
#include "langhooks-def.h"	/* FIXME: for lhd_set_decl_assembler_name */
#include "builtins.h"
#include "asan.h"
#include "dbgcnt.h"

/* Hash set of poisoned variables in a bind expr.  */
static hash_set<tree> *asan_poisoned_variables = NULL;

enum gimplify_omp_var_data
{
  GOVD_SEEN = 1,
  GOVD_EXPLICIT = 2,
  GOVD_SHARED = 4,
  GOVD_PRIVATE = 8,
  GOVD_FIRSTPRIVATE = 16,
  GOVD_LASTPRIVATE = 32,
  GOVD_REDUCTION = 64,
  GOVD_LOCAL = 128,
  GOVD_MAP = 256,
  GOVD_DEBUG_PRIVATE = 512,
  GOVD_PRIVATE_OUTER_REF = 1024,
  GOVD_LINEAR = 2048,
  GOVD_ALIGNED = 4096,

  /* Flag for GOVD_MAP: don't copy back.  */
  GOVD_MAP_TO_ONLY = 8192,

  /* Flag for GOVD_LINEAR or GOVD_LASTPRIVATE: no outer reference.  */
  GOVD_LINEAR_LASTPRIVATE_NO_OUTER = 16384,

  GOVD_MAP_0LEN_ARRAY = 32768,

  /* Flag for GOVD_MAP, if it is always, to or always, tofrom mapping.  */
  GOVD_MAP_ALWAYS_TO = 65536,

  /* Flag for shared vars that are or might be stored to in the region.  */
  GOVD_WRITTEN = 131072,

  /* Flag for GOVD_MAP, if it is a forced mapping.  */
  GOVD_MAP_FORCE = 262144,

  /* OpenACC deviceptr clause.  */
  GOVD_USE_DEVPTR = 524288,

  GOVD_DATA_SHARE_CLASS = (GOVD_SHARED | GOVD_PRIVATE | GOVD_FIRSTPRIVATE
			   | GOVD_LASTPRIVATE | GOVD_REDUCTION | GOVD_LINEAR
			   | GOVD_LOCAL)
};


enum omp_region_type
{
  ORT_WORKSHARE = 0x00,
  ORT_SIMD 	= 0x01,

  ORT_PARALLEL	= 0x02,
  ORT_COMBINED_PARALLEL = 0x03,

  ORT_TASK	= 0x04,
  ORT_UNTIED_TASK = 0x05,

  ORT_TEAMS	= 0x08,
  ORT_COMBINED_TEAMS = 0x09,

  /* Data region.  */
  ORT_TARGET_DATA = 0x10,

  /* Data region with offloading.  */
  ORT_TARGET	= 0x20,
  ORT_COMBINED_TARGET = 0x21,

  /* OpenACC variants.  */
  ORT_ACC	= 0x40,  /* A generic OpenACC region.  */
  ORT_ACC_DATA	= ORT_ACC | ORT_TARGET_DATA, /* Data construct.  */
  ORT_ACC_PARALLEL = ORT_ACC | ORT_TARGET,  /* Parallel construct */
  ORT_ACC_KERNELS  = ORT_ACC | ORT_TARGET | 0x80,  /* Kernels construct.  */
  ORT_ACC_HOST_DATA = ORT_ACC | ORT_TARGET_DATA | 0x80,  /* Host data.  */

  /* Dummy OpenMP region, used to disable expansion of
     DECL_VALUE_EXPRs in taskloop pre body.  */
  ORT_NONE	= 0x100
};

/* Gimplify hashtable helper.  */

struct gimplify_hasher : free_ptr_hash <elt_t>
{
  static inline hashval_t hash (const elt_t *);
  static inline bool equal (const elt_t *, const elt_t *);
};

struct gimplify_ctx
{
  struct gimplify_ctx *prev_context;

  vec<gbind *> bind_expr_stack;
  tree temps;
  gimple_seq conditional_cleanups;
  tree exit_label;
  tree return_temp;

  vec<tree> case_labels;
  hash_set<tree> *live_switch_vars;
  /* The formal temporary table.  Should this be persistent?  */
  hash_table<gimplify_hasher> *temp_htab;

  int conditions;
  unsigned into_ssa : 1;
  unsigned allow_rhs_cond_expr : 1;
  unsigned in_cleanup_point_expr : 1;
  unsigned keep_stack : 1;
  unsigned save_stack : 1;
  unsigned in_switch_expr : 1;
};

struct gimplify_omp_ctx
{
  struct gimplify_omp_ctx *outer_context;
  splay_tree variables;
  hash_set<tree> *privatized_types;
  /* Iteration variables in an OMP_FOR.  */
  vec<tree> loop_iter_var;
  location_t location;
  enum omp_clause_default_kind default_kind;
  enum omp_region_type region_type;
  bool combined_loop;
  bool distribute;
  bool target_map_scalars_firstprivate;
  bool target_map_pointers_as_0len_arrays;
  bool target_firstprivatize_array_bases;
  tree clauses;
};

static struct gimplify_ctx *gimplify_ctxp;
static struct gimplify_omp_ctx *gimplify_omp_ctxp;

/* Forward declaration.  */
static enum gimplify_status gimplify_compound_expr (tree *, gimple_seq *, bool);
static hash_map<tree, tree> *oacc_declare_returns;
static enum gimplify_status gimplify_expr (tree *, gimple_seq *, gimple_seq *,
					   bool (*) (tree), fallback_t, bool);

/* Shorter alias name for the above function for use in gimplify.c
   only.  */

static inline void
gimplify_seq_add_stmt (gimple_seq *seq_p, gimple *gs)
{
  gimple_seq_add_stmt_without_update (seq_p, gs);
}

/* Append sequence SRC to the end of sequence *DST_P.  If *DST_P is
   NULL, a new sequence is allocated.   This function is
   similar to gimple_seq_add_seq, but does not scan the operands.
   During gimplification, we need to manipulate statement sequences
   before the def/use vectors have been constructed.  */

static void
gimplify_seq_add_seq (gimple_seq *dst_p, gimple_seq src)
{
  gimple_stmt_iterator si;

  if (src == NULL)
    return;

  si = gsi_last (*dst_p);
  gsi_insert_seq_after_without_update (&si, src, GSI_NEW_STMT);
}


/* Pointer to a list of allocated gimplify_ctx structs to be used for pushing
   and popping gimplify contexts.  */

static struct gimplify_ctx *ctx_pool = NULL;

/* Return a gimplify context struct from the pool.  */

static inline struct gimplify_ctx *
ctx_alloc (void)
{
  struct gimplify_ctx * c = ctx_pool;

  if (c)
    ctx_pool = c->prev_context;
  else
    c = XNEW (struct gimplify_ctx);

  memset (c, '\0', sizeof (*c));
  return c;
}

/* Put gimplify context C back into the pool.  */

static inline void
ctx_free (struct gimplify_ctx *c)
{
  c->prev_context = ctx_pool;
  ctx_pool = c;
}

/* Free allocated ctx stack memory.  */

void
free_gimplify_stack (void)
{
  struct gimplify_ctx *c;

  while ((c = ctx_pool))
    {
      ctx_pool = c->prev_context;
      free (c);
    }
}


/* Set up a context for the gimplifier.  */

void
push_gimplify_context (bool in_ssa, bool rhs_cond_ok)
{
  struct gimplify_ctx *c = ctx_alloc ();

  c->prev_context = gimplify_ctxp;
  gimplify_ctxp = c;
  gimplify_ctxp->into_ssa = in_ssa;
  gimplify_ctxp->allow_rhs_cond_expr = rhs_cond_ok;
}

/* Tear down a context for the gimplifier.  If BODY is non-null, then
   put the temporaries into the outer BIND_EXPR.  Otherwise, put them
   in the local_decls.

   BODY is not a sequence, but the first tuple in a sequence.  */

void
pop_gimplify_context (gimple *body)
{
  struct gimplify_ctx *c = gimplify_ctxp;

  gcc_assert (c
              && (!c->bind_expr_stack.exists ()
		  || c->bind_expr_stack.is_empty ()));
  c->bind_expr_stack.release ();
  gimplify_ctxp = c->prev_context;

  if (body)
    declare_vars (c->temps, body, false);
  else
    record_vars (c->temps);

  delete c->temp_htab;
  c->temp_htab = NULL;
  ctx_free (c);
}

/* Push a GIMPLE_BIND tuple onto the stack of bindings.  */

static void
gimple_push_bind_expr (gbind *bind_stmt)
{
  gimplify_ctxp->bind_expr_stack.reserve (8);
  gimplify_ctxp->bind_expr_stack.safe_push (bind_stmt);
}

/* Pop the first element off the stack of bindings.  */

static void
gimple_pop_bind_expr (void)
{
  gimplify_ctxp->bind_expr_stack.pop ();
}

/* Return the first element of the stack of bindings.  */

gbind *
gimple_current_bind_expr (void)
{
  return gimplify_ctxp->bind_expr_stack.last ();
}

/* Return the stack of bindings created during gimplification.  */

vec<gbind *>
gimple_bind_expr_stack (void)
{
  return gimplify_ctxp->bind_expr_stack;
}

/* Return true iff there is a COND_EXPR between us and the innermost
   CLEANUP_POINT_EXPR.  This info is used by gimple_push_cleanup.  */

static bool
gimple_conditional_context (void)
{
  return gimplify_ctxp->conditions > 0;
}

/* Note that we've entered a COND_EXPR.  */

static void
gimple_push_condition (void)
{
#ifdef ENABLE_GIMPLE_CHECKING
  if (gimplify_ctxp->conditions == 0)
    gcc_assert (gimple_seq_empty_p (gimplify_ctxp->conditional_cleanups));
#endif
  ++(gimplify_ctxp->conditions);
}

/* Note that we've left a COND_EXPR.  If we're back at unconditional scope
   now, add any conditional cleanups we've seen to the prequeue.  */

static void
gimple_pop_condition (gimple_seq *pre_p)
{
  int conds = --(gimplify_ctxp->conditions);

  gcc_assert (conds >= 0);
  if (conds == 0)
    {
      gimplify_seq_add_seq (pre_p, gimplify_ctxp->conditional_cleanups);
      gimplify_ctxp->conditional_cleanups = NULL;
    }
}

/* A stable comparison routine for use with splay trees and DECLs.  */

static int
splay_tree_compare_decl_uid (splay_tree_key xa, splay_tree_key xb)
{
  tree a = (tree) xa;
  tree b = (tree) xb;

  return DECL_UID (a) - DECL_UID (b);
}

/* Create a new omp construct that deals with variable remapping.  */

static struct gimplify_omp_ctx *
new_omp_context (enum omp_region_type region_type)
{
  struct gimplify_omp_ctx *c;

  c = XCNEW (struct gimplify_omp_ctx);
  c->outer_context = gimplify_omp_ctxp;
  c->variables = splay_tree_new (splay_tree_compare_decl_uid, 0, 0);
  c->privatized_types = new hash_set<tree>;
  c->location = input_location;
  c->region_type = region_type;
  c->clauses = NULL_TREE;
  if ((region_type & ORT_TASK) == 0)
    c->default_kind = OMP_CLAUSE_DEFAULT_SHARED;
  else
    c->default_kind = OMP_CLAUSE_DEFAULT_UNSPECIFIED;

  return c;
}

/* Destroy an omp construct that deals with variable remapping.  */

static void
delete_omp_context (struct gimplify_omp_ctx *c)
{
  splay_tree_delete (c->variables);
  delete c->privatized_types;
  c->loop_iter_var.release ();
  XDELETE (c);
}

static void omp_add_variable (struct gimplify_omp_ctx *, tree, unsigned int);
static bool omp_notice_variable (struct gimplify_omp_ctx *, tree, bool);

/* Both gimplify the statement T and append it to *SEQ_P.  This function
   behaves exactly as gimplify_stmt, but you don't have to pass T as a
   reference.  */

void
gimplify_and_add (tree t, gimple_seq *seq_p)
{
  gimplify_stmt (&t, seq_p);
}

/* Gimplify statement T into sequence *SEQ_P, and return the first
   tuple in the sequence of generated tuples for this statement.
   Return NULL if gimplifying T produced no tuples.  */

static gimple *
gimplify_and_return_first (tree t, gimple_seq *seq_p)
{
  gimple_stmt_iterator last = gsi_last (*seq_p);

  gimplify_and_add (t, seq_p);

  if (!gsi_end_p (last))
    {
      gsi_next (&last);
      return gsi_stmt (last);
    }
  else
    return gimple_seq_first_stmt (*seq_p);
}

/* Returns true iff T is a valid RHS for an assignment to an un-renamed
   LHS, or for a call argument.  */

static bool
is_gimple_mem_rhs (tree t)
{
  /* If we're dealing with a renamable type, either source or dest must be
     a renamed variable.  */
  if (is_gimple_reg_type (TREE_TYPE (t)))
    return is_gimple_val (t);
  else
    return is_gimple_val (t) || is_gimple_lvalue (t);
}

/* Return true if T is a CALL_EXPR or an expression that can be
   assigned to a temporary.  Note that this predicate should only be
   used during gimplification.  See the rationale for this in
   gimplify_modify_expr.  */

static bool
is_gimple_reg_rhs_or_call (tree t)
{
  return (get_gimple_rhs_class (TREE_CODE (t)) != GIMPLE_INVALID_RHS
	  || TREE_CODE (t) == CALL_EXPR);
}

/* Return true if T is a valid memory RHS or a CALL_EXPR.  Note that
   this predicate should only be used during gimplification.  See the
   rationale for this in gimplify_modify_expr.  */

static bool
is_gimple_mem_rhs_or_call (tree t)
{
  /* If we're dealing with a renamable type, either source or dest must be
     a renamed variable.  */
  if (is_gimple_reg_type (TREE_TYPE (t)))
    return is_gimple_val (t);
  else
    return (is_gimple_val (t) || is_gimple_lvalue (t)
	    || TREE_CODE (t) == CALL_EXPR);
}

/* Create a temporary with a name derived from VAL.  Subroutine of
   lookup_tmp_var; nobody else should call this function.  */

static inline tree
create_tmp_from_val (tree val)
{
  /* Drop all qualifiers and address-space information from the value type.  */
  tree type = TYPE_MAIN_VARIANT (TREE_TYPE (val));
  tree var = create_tmp_var (type, get_name (val));
  if (TREE_CODE (TREE_TYPE (var)) == COMPLEX_TYPE
      || TREE_CODE (TREE_TYPE (var)) == VECTOR_TYPE)
    DECL_GIMPLE_REG_P (var) = 1;
  return var;
}

/* Create a temporary to hold the value of VAL.  If IS_FORMAL, try to reuse
   an existing expression temporary.  */

static tree
lookup_tmp_var (tree val, bool is_formal)
{
  tree ret;

  /* If not optimizing, never really reuse a temporary.  local-alloc
     won't allocate any variable that is used in more than one basic
     block, which means it will go into memory, causing much extra
     work in reload and final and poorer code generation, outweighing
     the extra memory allocation here.  */
  if (!optimize || !is_formal || TREE_SIDE_EFFECTS (val))
    ret = create_tmp_from_val (val);
  else
    {
      elt_t elt, *elt_p;
      elt_t **slot;

      elt.val = val;
      if (!gimplify_ctxp->temp_htab)
        gimplify_ctxp->temp_htab = new hash_table<gimplify_hasher> (1000);
      slot = gimplify_ctxp->temp_htab->find_slot (&elt, INSERT);
      if (*slot == NULL)
	{
	  elt_p = XNEW (elt_t);
	  elt_p->val = val;
	  elt_p->temp = ret = create_tmp_from_val (val);
	  *slot = elt_p;
	}
      else
	{
	  elt_p = *slot;
          ret = elt_p->temp;
	}
    }

  return ret;
}

/* Helper for get_formal_tmp_var and get_initialized_tmp_var.  */

static tree
internal_get_tmp_var (tree val, gimple_seq *pre_p, gimple_seq *post_p,
                      bool is_formal, bool allow_ssa)
{
  tree t, mod;

  /* Notice that we explicitly allow VAL to be a CALL_EXPR so that we
     can create an INIT_EXPR and convert it into a GIMPLE_CALL below.  */
  gimplify_expr (&val, pre_p, post_p, is_gimple_reg_rhs_or_call,
		 fb_rvalue);

  if (allow_ssa
      && gimplify_ctxp->into_ssa
      && is_gimple_reg_type (TREE_TYPE (val)))
    {
      t = make_ssa_name (TYPE_MAIN_VARIANT (TREE_TYPE (val)));
      if (! gimple_in_ssa_p (cfun))
	{
	  const char *name = get_name (val);
	  if (name)
	    SET_SSA_NAME_VAR_OR_IDENTIFIER (t, create_tmp_var_name (name));
	}
    }
  else
    t = lookup_tmp_var (val, is_formal);

  mod = build2 (INIT_EXPR, TREE_TYPE (t), t, unshare_expr (val));

  SET_EXPR_LOCATION (mod, EXPR_LOC_OR_LOC (val, input_location));

  /* gimplify_modify_expr might want to reduce this further.  */
  gimplify_and_add (mod, pre_p);
  ggc_free (mod);

  return t;
}

/* Return a formal temporary variable initialized with VAL.  PRE_P is as
   in gimplify_expr.  Only use this function if:

   1) The value of the unfactored expression represented by VAL will not
      change between the initialization and use of the temporary, and
   2) The temporary will not be otherwise modified.

   For instance, #1 means that this is inappropriate for SAVE_EXPR temps,
   and #2 means it is inappropriate for && temps.

   For other cases, use get_initialized_tmp_var instead.  */

tree
get_formal_tmp_var (tree val, gimple_seq *pre_p)
{
  return internal_get_tmp_var (val, pre_p, NULL, true, true);
}

/* Return a temporary variable initialized with VAL.  PRE_P and POST_P
   are as in gimplify_expr.  */

tree
get_initialized_tmp_var (tree val, gimple_seq *pre_p, gimple_seq *post_p,
			 bool allow_ssa)
{
  return internal_get_tmp_var (val, pre_p, post_p, false, allow_ssa);
}

/* Declare all the variables in VARS in SCOPE.  If DEBUG_INFO is true,
   generate debug info for them; otherwise don't.  */

void
declare_vars (tree vars, gimple *gs, bool debug_info)
{
  tree last = vars;
  if (last)
    {
      tree temps, block;

      gbind *scope = as_a <gbind *> (gs);

      temps = nreverse (last);

      block = gimple_bind_block (scope);
      gcc_assert (!block || TREE_CODE (block) == BLOCK);
      if (!block || !debug_info)
	{
	  DECL_CHAIN (last) = gimple_bind_vars (scope);
	  gimple_bind_set_vars (scope, temps);
	}
      else
	{
	  /* We need to attach the nodes both to the BIND_EXPR and to its
	     associated BLOCK for debugging purposes.  The key point here
	     is that the BLOCK_VARS of the BIND_EXPR_BLOCK of a BIND_EXPR
	     is a subchain of the BIND_EXPR_VARS of the BIND_EXPR.  */
	  if (BLOCK_VARS (block))
	    BLOCK_VARS (block) = chainon (BLOCK_VARS (block), temps);
	  else
	    {
	      gimple_bind_set_vars (scope,
	      			    chainon (gimple_bind_vars (scope), temps));
	      BLOCK_VARS (block) = temps;
	    }
	}
    }
}

/* For VAR a VAR_DECL of variable size, try to find a constant upper bound
   for the size and adjust DECL_SIZE/DECL_SIZE_UNIT accordingly.  Abort if
   no such upper bound can be obtained.  */

static void
force_constant_size (tree var)
{
  /* The only attempt we make is by querying the maximum size of objects
     of the variable's type.  */

  HOST_WIDE_INT max_size;

  gcc_assert (VAR_P (var));

  max_size = max_int_size_in_bytes (TREE_TYPE (var));

  gcc_assert (max_size >= 0);

  DECL_SIZE_UNIT (var)
    = build_int_cst (TREE_TYPE (DECL_SIZE_UNIT (var)), max_size);
  DECL_SIZE (var)
    = build_int_cst (TREE_TYPE (DECL_SIZE (var)), max_size * BITS_PER_UNIT);
}

/* Push the temporary variable TMP into the current binding.  */

void
gimple_add_tmp_var_fn (struct function *fn, tree tmp)
{
  gcc_assert (!DECL_CHAIN (tmp) && !DECL_SEEN_IN_BIND_EXPR_P (tmp));

  /* Later processing assumes that the object size is constant, which might
     not be true at this point.  Force the use of a constant upper bound in
     this case.  */
  if (!tree_fits_uhwi_p (DECL_SIZE_UNIT (tmp)))
    force_constant_size (tmp);

  DECL_CONTEXT (tmp) = fn->decl;
  DECL_SEEN_IN_BIND_EXPR_P (tmp) = 1;

  record_vars_into (tmp, fn->decl);
}

/* Push the temporary variable TMP into the current binding.  */

void
gimple_add_tmp_var (tree tmp)
{
  gcc_assert (!DECL_CHAIN (tmp) && !DECL_SEEN_IN_BIND_EXPR_P (tmp));

  /* Later processing assumes that the object size is constant, which might
     not be true at this point.  Force the use of a constant upper bound in
     this case.  */
  if (!tree_fits_uhwi_p (DECL_SIZE_UNIT (tmp)))
    force_constant_size (tmp);

  DECL_CONTEXT (tmp) = current_function_decl;
  DECL_SEEN_IN_BIND_EXPR_P (tmp) = 1;

  if (gimplify_ctxp)
    {
      DECL_CHAIN (tmp) = gimplify_ctxp->temps;
      gimplify_ctxp->temps = tmp;

      /* Mark temporaries local within the nearest enclosing parallel.  */
      if (gimplify_omp_ctxp)
	{
	  struct gimplify_omp_ctx *ctx = gimplify_omp_ctxp;
	  while (ctx
		 && (ctx->region_type == ORT_WORKSHARE
		     || ctx->region_type == ORT_SIMD
		     || ctx->region_type == ORT_ACC))
	    ctx = ctx->outer_context;
	  if (ctx)
	    omp_add_variable (ctx, tmp, GOVD_LOCAL | GOVD_SEEN);
	}
    }
  else if (cfun)
    record_vars (tmp);
  else
    {
      gimple_seq body_seq;

      /* This case is for nested functions.  We need to expose the locals
	 they create.  */
      body_seq = gimple_body (current_function_decl);
      declare_vars (tmp, gimple_seq_first_stmt (body_seq), false);
    }
}



/* This page contains routines to unshare tree nodes, i.e. to duplicate tree
   nodes that are referenced more than once in GENERIC functions.  This is
   necessary because gimplification (translation into GIMPLE) is performed
   by modifying tree nodes in-place, so gimplication of a shared node in a
   first context could generate an invalid GIMPLE form in a second context.

   This is achieved with a simple mark/copy/unmark algorithm that walks the
   GENERIC representation top-down, marks nodes with TREE_VISITED the first
   time it encounters them, duplicates them if they already have TREE_VISITED
   set, and finally removes the TREE_VISITED marks it has set.

   The algorithm works only at the function level, i.e. it generates a GENERIC
   representation of a function with no nodes shared within the function when
   passed a GENERIC function (except for nodes that are allowed to be shared).

   At the global level, it is also necessary to unshare tree nodes that are
   referenced in more than one function, for the same aforementioned reason.
   This requires some cooperation from the front-end.  There are 2 strategies:

     1. Manual unsharing.  The front-end needs to call unshare_expr on every
        expression that might end up being shared across functions.

     2. Deep unsharing.  This is an extension of regular unsharing.  Instead
        of calling unshare_expr on expressions that might be shared across
        functions, the front-end pre-marks them with TREE_VISITED.  This will
        ensure that they are unshared on the first reference within functions
        when the regular unsharing algorithm runs.  The counterpart is that
        this algorithm must look deeper than for manual unsharing, which is
        specified by LANG_HOOKS_DEEP_UNSHARING.

  If there are only few specific cases of node sharing across functions, it is
  probably easier for a front-end to unshare the expressions manually.  On the
  contrary, if the expressions generated at the global level are as widespread
  as expressions generated within functions, deep unsharing is very likely the
  way to go.  */

/* Similar to copy_tree_r but do not copy SAVE_EXPR or TARGET_EXPR nodes.
   These nodes model computations that must be done once.  If we were to
   unshare something like SAVE_EXPR(i++), the gimplification process would
   create wrong code.  However, if DATA is non-null, it must hold a pointer
   set that is used to unshare the subtrees of these nodes.  */

static tree
mostly_copy_tree_r (tree *tp, int *walk_subtrees, void *data)
{
  tree t = *tp;
  enum tree_code code = TREE_CODE (t);

  /* Do not copy SAVE_EXPR, TARGET_EXPR or BIND_EXPR nodes themselves, but
     copy their subtrees if we can make sure to do it only once.  */
  if (code == SAVE_EXPR || code == TARGET_EXPR || code == BIND_EXPR)
    {
      if (data && !((hash_set<tree> *)data)->add (t))
	;
      else
	*walk_subtrees = 0;
    }

  /* Stop at types, decls, constants like copy_tree_r.  */
  else if (TREE_CODE_CLASS (code) == tcc_type
	   || TREE_CODE_CLASS (code) == tcc_declaration
	   || TREE_CODE_CLASS (code) == tcc_constant
	   /* We can't do anything sensible with a BLOCK used as an
	      expression, but we also can't just die when we see it
	      because of non-expression uses.  So we avert our eyes
	      and cross our fingers.  Silly Java.  */
	   || code == BLOCK)
    *walk_subtrees = 0;

  /* Cope with the statement expression extension.  */
  else if (code == STATEMENT_LIST)
    ;

  /* Leave the bulk of the work to copy_tree_r itself.  */
  else
    copy_tree_r (tp, walk_subtrees, NULL);

  return NULL_TREE;
}

/* Callback for walk_tree to unshare most of the shared trees rooted at *TP.
   If *TP has been visited already, then *TP is deeply copied by calling
   mostly_copy_tree_r.  DATA is passed to mostly_copy_tree_r unmodified.  */

static tree
copy_if_shared_r (tree *tp, int *walk_subtrees, void *data)
{
  tree t = *tp;
  enum tree_code code = TREE_CODE (t);

  /* Skip types, decls, and constants.  But we do want to look at their
     types and the bounds of types.  Mark them as visited so we properly
     unmark their subtrees on the unmark pass.  If we've already seen them,
     don't look down further.  */
  if (TREE_CODE_CLASS (code) == tcc_type
      || TREE_CODE_CLASS (code) == tcc_declaration
      || TREE_CODE_CLASS (code) == tcc_constant)
    {
      if (TREE_VISITED (t))
	*walk_subtrees = 0;
      else
	TREE_VISITED (t) = 1;
    }

  /* If this node has been visited already, unshare it and don't look
     any deeper.  */
  else if (TREE_VISITED (t))
    {
      walk_tree (tp, mostly_copy_tree_r, data, NULL);
      *walk_subtrees = 0;
    }

  /* Otherwise, mark the node as visited and keep looking.  */
  else
    TREE_VISITED (t) = 1;

  return NULL_TREE;
}

/* Unshare most of the shared trees rooted at *TP.  DATA is passed to the
   copy_if_shared_r callback unmodified.  */

static inline void
copy_if_shared (tree *tp, void *data)
{
  walk_tree (tp, copy_if_shared_r, data, NULL);
}

/* Unshare all the trees in the body of FNDECL, as well as in the bodies of
   any nested functions.  */

static void
unshare_body (tree fndecl)
{
  struct cgraph_node *cgn = cgraph_node::get (fndecl);
  /* If the language requires deep unsharing, we need a pointer set to make
     sure we don't repeatedly unshare subtrees of unshareable nodes.  */
  hash_set<tree> *visited
    = lang_hooks.deep_unsharing ? new hash_set<tree> : NULL;

  copy_if_shared (&DECL_SAVED_TREE (fndecl), visited);
  copy_if_shared (&DECL_SIZE (DECL_RESULT (fndecl)), visited);
  copy_if_shared (&DECL_SIZE_UNIT (DECL_RESULT (fndecl)), visited);

  delete visited;

  if (cgn)
    for (cgn = cgn->nested; cgn; cgn = cgn->next_nested)
      unshare_body (cgn->decl);
}

/* Callback for walk_tree to unmark the visited trees rooted at *TP.
   Subtrees are walked until the first unvisited node is encountered.  */

static tree
unmark_visited_r (tree *tp, int *walk_subtrees, void *data ATTRIBUTE_UNUSED)
{
  tree t = *tp;

  /* If this node has been visited, unmark it and keep looking.  */
  if (TREE_VISITED (t))
    TREE_VISITED (t) = 0;

  /* Otherwise, don't look any deeper.  */
  else
    *walk_subtrees = 0;

  return NULL_TREE;
}

/* Unmark the visited trees rooted at *TP.  */

static inline void
unmark_visited (tree *tp)
{
  walk_tree (tp, unmark_visited_r, NULL, NULL);
}

/* Likewise, but mark all trees as not visited.  */

static void
unvisit_body (tree fndecl)
{
  struct cgraph_node *cgn = cgraph_node::get (fndecl);

  unmark_visited (&DECL_SAVED_TREE (fndecl));
  unmark_visited (&DECL_SIZE (DECL_RESULT (fndecl)));
  unmark_visited (&DECL_SIZE_UNIT (DECL_RESULT (fndecl)));

  if (cgn)
    for (cgn = cgn->nested; cgn; cgn = cgn->next_nested)
      unvisit_body (cgn->decl);
}

/* Unconditionally make an unshared copy of EXPR.  This is used when using
   stored expressions which span multiple functions, such as BINFO_VTABLE,
   as the normal unsharing process can't tell that they're shared.  */

tree
unshare_expr (tree expr)
{
  walk_tree (&expr, mostly_copy_tree_r, NULL, NULL);
  return expr;
}

/* Worker for unshare_expr_without_location.  */

static tree
prune_expr_location (tree *tp, int *walk_subtrees, void *)
{
  if (EXPR_P (*tp))
    SET_EXPR_LOCATION (*tp, UNKNOWN_LOCATION);
  else
    *walk_subtrees = 0;
  return NULL_TREE;
}

/* Similar to unshare_expr but also prune all expression locations
   from EXPR.  */

tree
unshare_expr_without_location (tree expr)
{
  walk_tree (&expr, mostly_copy_tree_r, NULL, NULL);
  if (EXPR_P (expr))
    walk_tree (&expr, prune_expr_location, NULL, NULL);
  return expr;
}

/* WRAPPER is a code such as BIND_EXPR or CLEANUP_POINT_EXPR which can both
   contain statements and have a value.  Assign its value to a temporary
   and give it void_type_node.  Return the temporary, or NULL_TREE if
   WRAPPER was already void.  */

tree
voidify_wrapper_expr (tree wrapper, tree temp)
{
  tree type = TREE_TYPE (wrapper);
  if (type && !VOID_TYPE_P (type))
    {
      tree *p;

      /* Set p to point to the body of the wrapper.  Loop until we find
	 something that isn't a wrapper.  */
      for (p = &wrapper; p && *p; )
	{
	  switch (TREE_CODE (*p))
	    {
	    case BIND_EXPR:
	      TREE_SIDE_EFFECTS (*p) = 1;
	      TREE_TYPE (*p) = void_type_node;
	      /* For a BIND_EXPR, the body is operand 1.  */
	      p = &BIND_EXPR_BODY (*p);
	      break;

	    case CLEANUP_POINT_EXPR:
	    case TRY_FINALLY_EXPR:
	    case TRY_CATCH_EXPR:
	      TREE_SIDE_EFFECTS (*p) = 1;
	      TREE_TYPE (*p) = void_type_node;
	      p = &TREE_OPERAND (*p, 0);
	      break;

	    case STATEMENT_LIST:
	      {
		tree_stmt_iterator i = tsi_last (*p);
		TREE_SIDE_EFFECTS (*p) = 1;
		TREE_TYPE (*p) = void_type_node;
		p = tsi_end_p (i) ? NULL : tsi_stmt_ptr (i);
	      }
	      break;

	    case COMPOUND_EXPR:
	      /* Advance to the last statement.  Set all container types to
		 void.  */
	      for (; TREE_CODE (*p) == COMPOUND_EXPR; p = &TREE_OPERAND (*p, 1))
		{
		  TREE_SIDE_EFFECTS (*p) = 1;
		  TREE_TYPE (*p) = void_type_node;
		}
	      break;

	    case TRANSACTION_EXPR:
	      TREE_SIDE_EFFECTS (*p) = 1;
	      TREE_TYPE (*p) = void_type_node;
	      p = &TRANSACTION_EXPR_BODY (*p);
	      break;

	    default:
	      /* Assume that any tree upon which voidify_wrapper_expr is
		 directly called is a wrapper, and that its body is op0.  */
	      if (p == &wrapper)
		{
		  TREE_SIDE_EFFECTS (*p) = 1;
		  TREE_TYPE (*p) = void_type_node;
		  p = &TREE_OPERAND (*p, 0);
		  break;
		}
	      goto out;
	    }
	}

    out:
      if (p == NULL || IS_EMPTY_STMT (*p))
	temp = NULL_TREE;
      else if (temp)
	{
	  /* The wrapper is on the RHS of an assignment that we're pushing
	     down.  */
	  gcc_assert (TREE_CODE (temp) == INIT_EXPR
		      || TREE_CODE (temp) == MODIFY_EXPR);
	  TREE_OPERAND (temp, 1) = *p;
	  *p = temp;
	}
      else
	{
	  temp = create_tmp_var (type, "retval");
	  *p = build2 (INIT_EXPR, type, temp, *p);
	}

      return temp;
    }

  return NULL_TREE;
}

/* Prepare calls to builtins to SAVE and RESTORE the stack as well as
   a temporary through which they communicate.  */

static void
build_stack_save_restore (gcall **save, gcall **restore)
{
  tree tmp_var;

  *save = gimple_build_call (builtin_decl_implicit (BUILT_IN_STACK_SAVE), 0);
  tmp_var = create_tmp_var (ptr_type_node, "saved_stack");
  gimple_call_set_lhs (*save, tmp_var);

  *restore
    = gimple_build_call (builtin_decl_implicit (BUILT_IN_STACK_RESTORE),
			 1, tmp_var);
}

/* Generate IFN_ASAN_MARK call that poisons shadow of a for DECL variable.  */

static tree
build_asan_poison_call_expr (tree decl)
{
  /* Do not poison variables that have size equal to zero.  */
  tree unit_size = DECL_SIZE_UNIT (decl);
  if (zerop (unit_size))
    return NULL_TREE;

  tree base = build_fold_addr_expr (decl);

  return build_call_expr_internal_loc (UNKNOWN_LOCATION, IFN_ASAN_MARK,
				       void_type_node, 3,
				       build_int_cst (integer_type_node,
						      ASAN_MARK_POISON),
				       base, unit_size);
}

/* Generate IFN_ASAN_MARK call that would poison or unpoison, depending
   on POISON flag, shadow memory of a DECL variable.  The call will be
   put on location identified by IT iterator, where BEFORE flag drives
   position where the stmt will be put.  */

static void
asan_poison_variable (tree decl, bool poison, gimple_stmt_iterator *it,
		      bool before)
{
  /* When within an OMP context, do not emit ASAN_MARK internal fns.  */
  if (gimplify_omp_ctxp)
    return;

  tree unit_size = DECL_SIZE_UNIT (decl);
  tree base = build_fold_addr_expr (decl);

  /* Do not poison variables that have size equal to zero.  */
  if (zerop (unit_size))
    return;

  /* It's necessary to have all stack variables aligned to ASAN granularity
     bytes.  */
  if (DECL_ALIGN_UNIT (decl) <= ASAN_SHADOW_GRANULARITY)
    SET_DECL_ALIGN (decl, BITS_PER_UNIT * ASAN_SHADOW_GRANULARITY);

  HOST_WIDE_INT flags = poison ? ASAN_MARK_POISON : ASAN_MARK_UNPOISON;

  gimple *g
    = gimple_build_call_internal (IFN_ASAN_MARK, 3,
				  build_int_cst (integer_type_node, flags),
				  base, unit_size);

  if (before)
    gsi_insert_before (it, g, GSI_NEW_STMT);
  else
    gsi_insert_after (it, g, GSI_NEW_STMT);
}

/* Generate IFN_ASAN_MARK internal call that depending on POISON flag
   either poisons or unpoisons a DECL.  Created statement is appended
   to SEQ_P gimple sequence.  */

static void
asan_poison_variable (tree decl, bool poison, gimple_seq *seq_p)
{
  gimple_stmt_iterator it = gsi_last (*seq_p);
  bool before = false;

  if (gsi_end_p (it))
    before = true;

  asan_poison_variable (decl, poison, &it, before);
}

/* Sort pair of VAR_DECLs A and B by DECL_UID.  */

static int
sort_by_decl_uid (const void *a, const void *b)
{
  const tree *t1 = (const tree *)a;
  const tree *t2 = (const tree *)b;

  int uid1 = DECL_UID (*t1);
  int uid2 = DECL_UID (*t2);

  if (uid1 < uid2)
    return -1;
  else if (uid1 > uid2)
    return 1;
  else
    return 0;
}

/* Generate IFN_ASAN_MARK internal call for all VARIABLES
   depending on POISON flag.  Created statement is appended
   to SEQ_P gimple sequence.  */

static void
asan_poison_variables (hash_set<tree> *variables, bool poison, gimple_seq *seq_p)
{
  unsigned c = variables->elements ();
  if (c == 0)
    return;

  auto_vec<tree> sorted_variables (c);

  for (hash_set<tree>::iterator it = variables->begin ();
       it != variables->end (); ++it)
    sorted_variables.safe_push (*it);

  sorted_variables.qsort (sort_by_decl_uid);

  unsigned i;
  tree var;
  FOR_EACH_VEC_ELT (sorted_variables, i, var)
    {
      asan_poison_variable (var, poison, seq_p);

      /* Add use_after_scope_memory attribute for the variable in order
	 to prevent re-written into SSA.  */
      if (!lookup_attribute (ASAN_USE_AFTER_SCOPE_ATTRIBUTE,
			     DECL_ATTRIBUTES (var)))
	DECL_ATTRIBUTES (var)
	  = tree_cons (get_identifier (ASAN_USE_AFTER_SCOPE_ATTRIBUTE),
		       integer_one_node,
		       DECL_ATTRIBUTES (var));
    }
}

/* Gimplify a BIND_EXPR.  Just voidify and recurse.  */

static enum gimplify_status
gimplify_bind_expr (tree *expr_p, gimple_seq *pre_p)
{
  tree bind_expr = *expr_p;
  bool old_keep_stack = gimplify_ctxp->keep_stack;
  bool old_save_stack = gimplify_ctxp->save_stack;
  tree t;
  gbind *bind_stmt;
  gimple_seq body, cleanup;
  gcall *stack_save;
  location_t start_locus = 0, end_locus = 0;
  tree ret_clauses = NULL;

  tree temp = voidify_wrapper_expr (bind_expr, NULL);

  /* Mark variables seen in this bind expr.  */
  for (t = BIND_EXPR_VARS (bind_expr); t ; t = DECL_CHAIN (t))
    {
      if (VAR_P (t))
	{
	  struct gimplify_omp_ctx *ctx = gimplify_omp_ctxp;

	  /* Mark variable as local.  */
	  if (ctx && ctx->region_type != ORT_NONE && !DECL_EXTERNAL (t)
	      && (! DECL_SEEN_IN_BIND_EXPR_P (t)
		  || splay_tree_lookup (ctx->variables,
					(splay_tree_key) t) == NULL))
	    {
	      if (ctx->region_type == ORT_SIMD
		  && TREE_ADDRESSABLE (t)
		  && !TREE_STATIC (t))
		omp_add_variable (ctx, t, GOVD_PRIVATE | GOVD_SEEN);
	      else
		omp_add_variable (ctx, t, GOVD_LOCAL | GOVD_SEEN);
	    }

	  DECL_SEEN_IN_BIND_EXPR_P (t) = 1;

	  if (DECL_HARD_REGISTER (t) && !is_global_var (t) && cfun)
	    cfun->has_local_explicit_reg_vars = true;
	}

      /* Preliminarily mark non-addressed complex variables as eligible
	 for promotion to gimple registers.  We'll transform their uses
	 as we find them.  */
      if ((TREE_CODE (TREE_TYPE (t)) == COMPLEX_TYPE
	   || TREE_CODE (TREE_TYPE (t)) == VECTOR_TYPE)
	  && !TREE_THIS_VOLATILE (t)
	  && (VAR_P (t) && !DECL_HARD_REGISTER (t))
	  && !needs_to_live_in_memory (t))
	DECL_GIMPLE_REG_P (t) = 1;
    }

  bind_stmt = gimple_build_bind (BIND_EXPR_VARS (bind_expr), NULL,
				 BIND_EXPR_BLOCK (bind_expr));
  gimple_push_bind_expr (bind_stmt);

  gimplify_ctxp->keep_stack = false;
  gimplify_ctxp->save_stack = false;

  /* Gimplify the body into the GIMPLE_BIND tuple's body.  */
  body = NULL;
  gimplify_stmt (&BIND_EXPR_BODY (bind_expr), &body);
  gimple_bind_set_body (bind_stmt, body);

  /* Source location wise, the cleanup code (stack_restore and clobbers)
     belongs to the end of the block, so propagate what we have.  The
     stack_save operation belongs to the beginning of block, which we can
     infer from the bind_expr directly if the block has no explicit
     assignment.  */
  if (BIND_EXPR_BLOCK (bind_expr))
    {
      end_locus = BLOCK_SOURCE_END_LOCATION (BIND_EXPR_BLOCK (bind_expr));
      start_locus = BLOCK_SOURCE_LOCATION (BIND_EXPR_BLOCK (bind_expr));
    }
  if (start_locus == 0)
    start_locus = EXPR_LOCATION (bind_expr);

  cleanup = NULL;
  stack_save = NULL;

  /* If the code both contains VLAs and calls alloca, then we cannot reclaim
     the stack space allocated to the VLAs.  */
  if (gimplify_ctxp->save_stack && !gimplify_ctxp->keep_stack)
    {
      gcall *stack_restore;

      /* Save stack on entry and restore it on exit.  Add a try_finally
	 block to achieve this.  */
      build_stack_save_restore (&stack_save, &stack_restore);

      gimple_set_location (stack_save, start_locus);
      gimple_set_location (stack_restore, end_locus);

      gimplify_seq_add_stmt (&cleanup, stack_restore);
    }

  /* Add clobbers for all variables that go out of scope.  */
  for (t = BIND_EXPR_VARS (bind_expr); t ; t = DECL_CHAIN (t))
    {
      if (VAR_P (t)
	  && !is_global_var (t)
	  && DECL_CONTEXT (t) == current_function_decl)
	{
	  if (!DECL_HARD_REGISTER (t)
	      && !TREE_THIS_VOLATILE (t)
	      && !DECL_HAS_VALUE_EXPR_P (t)
	      /* Only care for variables that have to be in memory.  Others
		 will be rewritten into SSA names, hence moved to the
		 top-level.  */
	      && !is_gimple_reg (t)
	      && flag_stack_reuse != SR_NONE)
	    {
	      tree clobber = build_constructor (TREE_TYPE (t), NULL);
	      gimple *clobber_stmt;
	      TREE_THIS_VOLATILE (clobber) = 1;
	      clobber_stmt = gimple_build_assign (t, clobber);
	      gimple_set_location (clobber_stmt, end_locus);
	      gimplify_seq_add_stmt (&cleanup, clobber_stmt);
	    }

	  if (flag_openacc && oacc_declare_returns != NULL)
	    {
	      tree *c = oacc_declare_returns->get (t);
	      if (c != NULL)
		{
		  if (ret_clauses)
		    OMP_CLAUSE_CHAIN (*c) = ret_clauses;

		  ret_clauses = *c;

		  oacc_declare_returns->remove (t);

		  if (oacc_declare_returns->elements () == 0)
		    {
		      delete oacc_declare_returns;
		      oacc_declare_returns = NULL;
		    }
		}
	    }
	}

      if (asan_poisoned_variables != NULL
	  && asan_poisoned_variables->contains (t))
	{
	  asan_poisoned_variables->remove (t);
	  asan_poison_variable (t, true, &cleanup);
	}

      if (gimplify_ctxp->live_switch_vars != NULL
	  && gimplify_ctxp->live_switch_vars->contains (t))
	gimplify_ctxp->live_switch_vars->remove (t);
    }

  if (ret_clauses)
    {
      gomp_target *stmt;
      gimple_stmt_iterator si = gsi_start (cleanup);

      stmt = gimple_build_omp_target (NULL, GF_OMP_TARGET_KIND_OACC_DECLARE,
				      ret_clauses);
      gsi_insert_seq_before_without_update (&si, stmt, GSI_NEW_STMT);
    }

  if (cleanup)
    {
      gtry *gs;
      gimple_seq new_body;

      new_body = NULL;
      gs = gimple_build_try (gimple_bind_body (bind_stmt), cleanup,
	  		     GIMPLE_TRY_FINALLY);

      if (stack_save)
	gimplify_seq_add_stmt (&new_body, stack_save);
      gimplify_seq_add_stmt (&new_body, gs);
      gimple_bind_set_body (bind_stmt, new_body);
    }

  /* keep_stack propagates all the way up to the outermost BIND_EXPR.  */
  if (!gimplify_ctxp->keep_stack)
    gimplify_ctxp->keep_stack = old_keep_stack;
  gimplify_ctxp->save_stack = old_save_stack;

  gimple_pop_bind_expr ();

  gimplify_seq_add_stmt (pre_p, bind_stmt);

  if (temp)
    {
      *expr_p = temp;
      return GS_OK;
    }

  *expr_p = NULL_TREE;
  return GS_ALL_DONE;
}

/* Gimplify a RETURN_EXPR.  If the expression to be returned is not a
   GIMPLE value, it is assigned to a new temporary and the statement is
   re-written to return the temporary.

   PRE_P points to the sequence where side effects that must happen before
   STMT should be stored.  */

static enum gimplify_status
gimplify_return_expr (tree stmt, gimple_seq *pre_p)
{
  greturn *ret;
  tree ret_expr = TREE_OPERAND (stmt, 0);
  tree result_decl, result;

  if (ret_expr == error_mark_node)
    return GS_ERROR;

  /* Implicit _Cilk_sync must be inserted right before any return statement 
     if there is a _Cilk_spawn in the function.  If the user has provided a 
     _Cilk_sync, the optimizer should remove this duplicate one.  */
  if (fn_contains_cilk_spawn_p (cfun))
    {
      tree impl_sync = build0 (CILK_SYNC_STMT, void_type_node);
      gimplify_and_add (impl_sync, pre_p);
    }

  if (!ret_expr
      || TREE_CODE (ret_expr) == RESULT_DECL
      || ret_expr == error_mark_node)
    {
      greturn *ret = gimple_build_return (ret_expr);
      gimple_set_no_warning (ret, TREE_NO_WARNING (stmt));
      gimplify_seq_add_stmt (pre_p, ret);
      return GS_ALL_DONE;
    }

  if (VOID_TYPE_P (TREE_TYPE (TREE_TYPE (current_function_decl))))
    result_decl = NULL_TREE;
  else
    {
      result_decl = TREE_OPERAND (ret_expr, 0);

      /* See through a return by reference.  */
      if (TREE_CODE (result_decl) == INDIRECT_REF)
	result_decl = TREE_OPERAND (result_decl, 0);

      gcc_assert ((TREE_CODE (ret_expr) == MODIFY_EXPR
		   || TREE_CODE (ret_expr) == INIT_EXPR)
		  && TREE_CODE (result_decl) == RESULT_DECL);
    }

  /* If aggregate_value_p is true, then we can return the bare RESULT_DECL.
     Recall that aggregate_value_p is FALSE for any aggregate type that is
     returned in registers.  If we're returning values in registers, then
     we don't want to extend the lifetime of the RESULT_DECL, particularly
     across another call.  In addition, for those aggregates for which
     hard_function_value generates a PARALLEL, we'll die during normal
     expansion of structure assignments; there's special code in expand_return
     to handle this case that does not exist in expand_expr.  */
  if (!result_decl)
    result = NULL_TREE;
  else if (aggregate_value_p (result_decl, TREE_TYPE (current_function_decl)))
    {
      if (TREE_CODE (DECL_SIZE (result_decl)) != INTEGER_CST)
	{
	  if (!TYPE_SIZES_GIMPLIFIED (TREE_TYPE (result_decl)))
	    gimplify_type_sizes (TREE_TYPE (result_decl), pre_p);
	  /* Note that we don't use gimplify_vla_decl because the RESULT_DECL
	     should be effectively allocated by the caller, i.e. all calls to
	     this function must be subject to the Return Slot Optimization.  */
	  gimplify_one_sizepos (&DECL_SIZE (result_decl), pre_p);
	  gimplify_one_sizepos (&DECL_SIZE_UNIT (result_decl), pre_p);
	}
      result = result_decl;
    }
  else if (gimplify_ctxp->return_temp)
    result = gimplify_ctxp->return_temp;
  else
    {
      result = create_tmp_reg (TREE_TYPE (result_decl));

      /* ??? With complex control flow (usually involving abnormal edges),
	 we can wind up warning about an uninitialized value for this.  Due
	 to how this variable is constructed and initialized, this is never
	 true.  Give up and never warn.  */
      TREE_NO_WARNING (result) = 1;

      gimplify_ctxp->return_temp = result;
    }

  /* Smash the lhs of the MODIFY_EXPR to the temporary we plan to use.
     Then gimplify the whole thing.  */
  if (result != result_decl)
    TREE_OPERAND (ret_expr, 0) = result;

  gimplify_and_add (TREE_OPERAND (stmt, 0), pre_p);

  ret = gimple_build_return (result);
  gimple_set_no_warning (ret, TREE_NO_WARNING (stmt));
  gimplify_seq_add_stmt (pre_p, ret);

  return GS_ALL_DONE;
}

/* Gimplify a variable-length array DECL.  */

static void
gimplify_vla_decl (tree decl, gimple_seq *seq_p)
{
  /* This is a variable-sized decl.  Simplify its size and mark it
     for deferred expansion.  */
  tree t, addr, ptr_type;

  gimplify_one_sizepos (&DECL_SIZE (decl), seq_p);
  gimplify_one_sizepos (&DECL_SIZE_UNIT (decl), seq_p);

  /* Don't mess with a DECL_VALUE_EXPR set by the front-end.  */
  if (DECL_HAS_VALUE_EXPR_P (decl))
    return;

  /* All occurrences of this decl in final gimplified code will be
     replaced by indirection.  Setting DECL_VALUE_EXPR does two
     things: First, it lets the rest of the gimplifier know what
     replacement to use.  Second, it lets the debug info know
     where to find the value.  */
  ptr_type = build_pointer_type (TREE_TYPE (decl));
  addr = create_tmp_var (ptr_type, get_name (decl));
  DECL_IGNORED_P (addr) = 0;
  t = build_fold_indirect_ref (addr);
  TREE_THIS_NOTRAP (t) = 1;
  SET_DECL_VALUE_EXPR (decl, t);
  DECL_HAS_VALUE_EXPR_P (decl) = 1;

  t = builtin_decl_explicit (BUILT_IN_ALLOCA_WITH_ALIGN);
  t = build_call_expr (t, 2, DECL_SIZE_UNIT (decl),
		       size_int (DECL_ALIGN (decl)));
  /* The call has been built for a variable-sized object.  */
  CALL_ALLOCA_FOR_VAR_P (t) = 1;
  t = fold_convert (ptr_type, t);
  t = build2 (MODIFY_EXPR, TREE_TYPE (addr), addr, t);

  gimplify_and_add (t, seq_p);
}

/* A helper function to be called via walk_tree.  Mark all labels under *TP
   as being forced.  To be called for DECL_INITIAL of static variables.  */

static tree
force_labels_r (tree *tp, int *walk_subtrees, void *data ATTRIBUTE_UNUSED)
{
  if (TYPE_P (*tp))
    *walk_subtrees = 0;
  if (TREE_CODE (*tp) == LABEL_DECL)
    {
      FORCED_LABEL (*tp) = 1;
      cfun->has_forced_label_in_static = 1;
    }

  return NULL_TREE;
}

/* Gimplify a DECL_EXPR node *STMT_P by making any necessary allocation
   and initialization explicit.  */

static enum gimplify_status
gimplify_decl_expr (tree *stmt_p, gimple_seq *seq_p)
{
  tree stmt = *stmt_p;
  tree decl = DECL_EXPR_DECL (stmt);

  *stmt_p = NULL_TREE;

  if (TREE_TYPE (decl) == error_mark_node)
    return GS_ERROR;

  if ((TREE_CODE (decl) == TYPE_DECL
       || VAR_P (decl))
      && !TYPE_SIZES_GIMPLIFIED (TREE_TYPE (decl)))
    {
      gimplify_type_sizes (TREE_TYPE (decl), seq_p);
      if (TREE_CODE (TREE_TYPE (decl)) == REFERENCE_TYPE)
	gimplify_type_sizes (TREE_TYPE (TREE_TYPE (decl)), seq_p);
    }

  /* ??? DECL_ORIGINAL_TYPE is streamed for LTO so it needs to be gimplified
     in case its size expressions contain problematic nodes like CALL_EXPR.  */
  if (TREE_CODE (decl) == TYPE_DECL
      && DECL_ORIGINAL_TYPE (decl)
      && !TYPE_SIZES_GIMPLIFIED (DECL_ORIGINAL_TYPE (decl)))
    {
      gimplify_type_sizes (DECL_ORIGINAL_TYPE (decl), seq_p);
      if (TREE_CODE (DECL_ORIGINAL_TYPE (decl)) == REFERENCE_TYPE)
	gimplify_type_sizes (TREE_TYPE (DECL_ORIGINAL_TYPE (decl)), seq_p);
    }

  if (VAR_P (decl) && !DECL_EXTERNAL (decl))
    {
      tree init = DECL_INITIAL (decl);
      bool is_vla = false;

      if (TREE_CODE (DECL_SIZE_UNIT (decl)) != INTEGER_CST
	  || (!TREE_STATIC (decl)
	      && flag_stack_check == GENERIC_STACK_CHECK
	      && compare_tree_int (DECL_SIZE_UNIT (decl),
				   STACK_CHECK_MAX_VAR_SIZE) > 0))
	{
	  gimplify_vla_decl (decl, seq_p);
	  is_vla = true;
	}

      if (asan_poisoned_variables
	  && !is_vla
	  && TREE_ADDRESSABLE (decl)
	  && !TREE_STATIC (decl)
	  && !DECL_HAS_VALUE_EXPR_P (decl)
	  && dbg_cnt (asan_use_after_scope))
	{
	  asan_poisoned_variables->add (decl);
	  asan_poison_variable (decl, false, seq_p);
	  if (!DECL_ARTIFICIAL (decl) && gimplify_ctxp->live_switch_vars)
	    gimplify_ctxp->live_switch_vars->add (decl);
	}

      /* Some front ends do not explicitly declare all anonymous
	 artificial variables.  We compensate here by declaring the
	 variables, though it would be better if the front ends would
	 explicitly declare them.  */
      if (!DECL_SEEN_IN_BIND_EXPR_P (decl)
	  && DECL_ARTIFICIAL (decl) && DECL_NAME (decl) == NULL_TREE)
	gimple_add_tmp_var (decl);

      if (init && init != error_mark_node)
	{
	  if (!TREE_STATIC (decl))
	    {
	      DECL_INITIAL (decl) = NULL_TREE;
	      init = build2 (INIT_EXPR, void_type_node, decl, init);
	      gimplify_and_add (init, seq_p);
	      ggc_free (init);
	    }
	  else
	    /* We must still examine initializers for static variables
	       as they may contain a label address.  */
	    walk_tree (&init, force_labels_r, NULL, NULL);
	}
    }

  return GS_ALL_DONE;
}

/* Gimplify a LOOP_EXPR.  Normally this just involves gimplifying the body
   and replacing the LOOP_EXPR with goto, but if the loop contains an
   EXIT_EXPR, we need to append a label for it to jump to.  */

static enum gimplify_status
gimplify_loop_expr (tree *expr_p, gimple_seq *pre_p)
{
  tree saved_label = gimplify_ctxp->exit_label;
  tree start_label = create_artificial_label (UNKNOWN_LOCATION);

  gimplify_seq_add_stmt (pre_p, gimple_build_label (start_label));

  gimplify_ctxp->exit_label = NULL_TREE;

  gimplify_and_add (LOOP_EXPR_BODY (*expr_p), pre_p);

  gimplify_seq_add_stmt (pre_p, gimple_build_goto (start_label));

  if (gimplify_ctxp->exit_label)
    gimplify_seq_add_stmt (pre_p,
			   gimple_build_label (gimplify_ctxp->exit_label));

  gimplify_ctxp->exit_label = saved_label;

  *expr_p = NULL;
  return GS_ALL_DONE;
}

/* Gimplify a statement list onto a sequence.  These may be created either
   by an enlightened front-end, or by shortcut_cond_expr.  */

static enum gimplify_status
gimplify_statement_list (tree *expr_p, gimple_seq *pre_p)
{
  tree temp = voidify_wrapper_expr (*expr_p, NULL);

  tree_stmt_iterator i = tsi_start (*expr_p);

  while (!tsi_end_p (i))
    {
      gimplify_stmt (tsi_stmt_ptr (i), pre_p);
      tsi_delink (&i);
    }

  if (temp)
    {
      *expr_p = temp;
      return GS_OK;
    }

  return GS_ALL_DONE;
}

/* Callback for walk_gimple_seq.  */

static tree
warn_switch_unreachable_r (gimple_stmt_iterator *gsi_p, bool *handled_ops_p,
			   struct walk_stmt_info *wi)
{
  gimple *stmt = gsi_stmt (*gsi_p);

  *handled_ops_p = true;
  switch (gimple_code (stmt))
    {
    case GIMPLE_TRY:
      /* A compiler-generated cleanup or a user-written try block.
	 If it's empty, don't dive into it--that would result in
	 worse location info.  */
      if (gimple_try_eval (stmt) == NULL)
	{
	  wi->info = stmt;
	  return integer_zero_node;
	}
      /* Fall through.  */
    case GIMPLE_BIND:
    case GIMPLE_CATCH:
    case GIMPLE_EH_FILTER:
    case GIMPLE_TRANSACTION:
      /* Walk the sub-statements.  */
      *handled_ops_p = false;
      break;
    case GIMPLE_CALL:
      if (gimple_call_internal_p (stmt, IFN_ASAN_MARK))
	{
	  *handled_ops_p = false;
	  break;
	}
      /* Fall through.  */
    default:
      /* Save the first "real" statement (not a decl/lexical scope/...).  */
      wi->info = stmt;
      return integer_zero_node;
    }
  return NULL_TREE;
}

/* Possibly warn about unreachable statements between switch's controlling
   expression and the first case.  SEQ is the body of a switch expression.  */

static void
maybe_warn_switch_unreachable (gimple_seq seq)
{
  if (!warn_switch_unreachable
      /* This warning doesn't play well with Fortran when optimizations
	 are on.  */
      || lang_GNU_Fortran ()
      || seq == NULL)
    return;

  struct walk_stmt_info wi;
  memset (&wi, 0, sizeof (wi));
  walk_gimple_seq (seq, warn_switch_unreachable_r, NULL, &wi);
  gimple *stmt = (gimple *) wi.info;

  if (stmt && gimple_code (stmt) != GIMPLE_LABEL)
    {
      if (gimple_code (stmt) == GIMPLE_GOTO
	  && TREE_CODE (gimple_goto_dest (stmt)) == LABEL_DECL
	  && DECL_ARTIFICIAL (gimple_goto_dest (stmt)))
	/* Don't warn for compiler-generated gotos.  These occur
	   in Duff's devices, for example.  */;
      else
	warning_at (gimple_location (stmt), OPT_Wswitch_unreachable,
		    "statement will never be executed");
    }
}


/* A label entry that pairs label and a location.  */
struct label_entry
{
  tree label;
  location_t loc;
};

/* Find LABEL in vector of label entries VEC.  */

static struct label_entry *
find_label_entry (const auto_vec<struct label_entry> *vec, tree label)
{
  unsigned int i;
  struct label_entry *l;

  FOR_EACH_VEC_ELT (*vec, i, l)
    if (l->label == label)
      return l;
  return NULL;
}

/* Return true if LABEL, a LABEL_DECL, represents a case label
   in a vector of labels CASES.  */

static bool
case_label_p (const vec<tree> *cases, tree label)
{
  unsigned int i;
  tree l;

  FOR_EACH_VEC_ELT (*cases, i, l)
    if (CASE_LABEL (l) == label)
      return true;
  return false;
}

/* Find the last statement in a scope STMT.  */

static gimple *
last_stmt_in_scope (gimple *stmt)
{
  if (!stmt)
    return NULL;

  switch (gimple_code (stmt))
    {
    case GIMPLE_BIND:
      {
	gbind *bind = as_a <gbind *> (stmt);
	stmt = gimple_seq_last_stmt (gimple_bind_body (bind));
	return last_stmt_in_scope (stmt);
      }

    case GIMPLE_TRY:
      {
	gtry *try_stmt = as_a <gtry *> (stmt);
	stmt = gimple_seq_last_stmt (gimple_try_eval (try_stmt));
	gimple *last_eval = last_stmt_in_scope (stmt);
	if (gimple_stmt_may_fallthru (last_eval)
	    && (last_eval == NULL
		|| !gimple_call_internal_p (last_eval, IFN_FALLTHROUGH))
	    && gimple_try_kind (try_stmt) == GIMPLE_TRY_FINALLY)
	  {
	    stmt = gimple_seq_last_stmt (gimple_try_cleanup (try_stmt));
	    return last_stmt_in_scope (stmt);
	  }
	else
	  return last_eval;
      }

    default:
      return stmt;
    }
}

/* Collect interesting labels in LABELS and return the statement preceding
   another case label, or a user-defined label.  */

static gimple *
collect_fallthrough_labels (gimple_stmt_iterator *gsi_p,
			    auto_vec <struct label_entry> *labels)
{
  gimple *prev = NULL;

  do
    {
      if (gimple_code (gsi_stmt (*gsi_p)) == GIMPLE_BIND
	  || gimple_code (gsi_stmt (*gsi_p)) == GIMPLE_TRY)
	{
	  /* Nested scope.  Only look at the last statement of
	     the innermost scope.  */
	  location_t bind_loc = gimple_location (gsi_stmt (*gsi_p));
	  gimple *last = last_stmt_in_scope (gsi_stmt (*gsi_p));
	  if (last)
	    {
	      prev = last;
	      /* It might be a label without a location.  Use the
		 location of the scope then.  */
	      if (!gimple_has_location (prev))
		gimple_set_location (prev, bind_loc);
	    }
	  gsi_next (gsi_p);
	  continue;
	}

      /* Ifs are tricky.  */
      if (gimple_code (gsi_stmt (*gsi_p)) == GIMPLE_COND)
	{
	  gcond *cond_stmt = as_a <gcond *> (gsi_stmt (*gsi_p));
	  tree false_lab = gimple_cond_false_label (cond_stmt);
	  location_t if_loc = gimple_location (cond_stmt);

	  /* If we have e.g.
	       if (i > 1) goto <D.2259>; else goto D;
	     we can't do much with the else-branch.  */
	  if (!DECL_ARTIFICIAL (false_lab))
	    break;

	  /* Go on until the false label, then one step back.  */
	  for (; !gsi_end_p (*gsi_p); gsi_next (gsi_p))
	    {
	      gimple *stmt = gsi_stmt (*gsi_p);
	      if (gimple_code (stmt) == GIMPLE_LABEL
		  && gimple_label_label (as_a <glabel *> (stmt)) == false_lab)
		break;
	    }

	  /* Not found?  Oops.  */
	  if (gsi_end_p (*gsi_p))
	    break;

	  struct label_entry l = { false_lab, if_loc };
	  labels->safe_push (l);

	  /* Go to the last statement of the then branch.  */
	  gsi_prev (gsi_p);

	  /* if (i != 0) goto <D.1759>; else goto <D.1760>;
	     <D.1759>:
	     <stmt>;
	     goto <D.1761>;
	     <D.1760>:
	   */
	  if (gimple_code (gsi_stmt (*gsi_p)) == GIMPLE_GOTO
	      && !gimple_has_location (gsi_stmt (*gsi_p)))
	    {
	      /* Look at the statement before, it might be
		 attribute fallthrough, in which case don't warn.  */
	      gsi_prev (gsi_p);
	      bool fallthru_before_dest
		= gimple_call_internal_p (gsi_stmt (*gsi_p), IFN_FALLTHROUGH);
	      gsi_next (gsi_p);
	      tree goto_dest = gimple_goto_dest (gsi_stmt (*gsi_p));
	      if (!fallthru_before_dest)
		{
		  struct label_entry l = { goto_dest, if_loc };
		  labels->safe_push (l);
		}
	    }
	  /* And move back.  */
	  gsi_next (gsi_p);
	}

      /* Remember the last statement.  Skip labels that are of no interest
	 to us.  */
      if (gimple_code (gsi_stmt (*gsi_p)) == GIMPLE_LABEL)
	{
	  tree label = gimple_label_label (as_a <glabel *> (gsi_stmt (*gsi_p)));
	  if (find_label_entry (labels, label))
	    prev = gsi_stmt (*gsi_p);
	}
      else if (gimple_call_internal_p (gsi_stmt (*gsi_p), IFN_ASAN_MARK))
	;
      else
	prev = gsi_stmt (*gsi_p);
      gsi_next (gsi_p);
    }
  while (!gsi_end_p (*gsi_p)
	 /* Stop if we find a case or a user-defined label.  */
	 && (gimple_code (gsi_stmt (*gsi_p)) != GIMPLE_LABEL
	     || !gimple_has_location (gsi_stmt (*gsi_p))));

  return prev;
}

/* Return true if the switch fallthough warning should occur.  LABEL is
   the label statement that we're falling through to.  */

static bool
should_warn_for_implicit_fallthrough (gimple_stmt_iterator *gsi_p, tree label)
{
  gimple_stmt_iterator gsi = *gsi_p;

  /* Don't warn if the label is marked with a "falls through" comment.  */
  if (FALLTHROUGH_LABEL_P (label))
    return false;

  /* Don't warn for non-case labels followed by a statement:
       case 0:
	 foo ();
       label:
	 bar ();
     as these are likely intentional.  */
  if (!case_label_p (&gimplify_ctxp->case_labels, label))
    {
      tree l;
      while (!gsi_end_p (gsi)
	     && gimple_code (gsi_stmt (gsi)) == GIMPLE_LABEL
	     && (l = gimple_label_label (as_a <glabel *> (gsi_stmt (gsi))))
	     && !case_label_p (&gimplify_ctxp->case_labels, l))
	gsi_next (&gsi);
      if (gsi_end_p (gsi) || gimple_code (gsi_stmt (gsi)) != GIMPLE_LABEL)
	return false;
    }

  /* Don't warn for terminated branches, i.e. when the subsequent case labels
     immediately breaks.  */
  gsi = *gsi_p;

  /* Skip all immediately following labels.  */
  while (!gsi_end_p (gsi) && gimple_code (gsi_stmt (gsi)) == GIMPLE_LABEL)
    gsi_next (&gsi);

  /* { ... something; default:; } */
  if (gsi_end_p (gsi)
      /* { ... something; default: break; } or
	 { ... something; default: goto L; } */
      || gimple_code (gsi_stmt (gsi)) == GIMPLE_GOTO
      /* { ... something; default: return; } */
      || gimple_code (gsi_stmt (gsi)) == GIMPLE_RETURN)
    return false;

  return true;
}

/* Callback for walk_gimple_seq.  */

static tree
warn_implicit_fallthrough_r (gimple_stmt_iterator *gsi_p, bool *handled_ops_p,
			     struct walk_stmt_info *)
{
  gimple *stmt = gsi_stmt (*gsi_p);

  *handled_ops_p = true;
  switch (gimple_code (stmt))
    {
    case GIMPLE_TRY:
    case GIMPLE_BIND:
    case GIMPLE_CATCH:
    case GIMPLE_EH_FILTER:
    case GIMPLE_TRANSACTION:
      /* Walk the sub-statements.  */
      *handled_ops_p = false;
      break;

    /* Find a sequence of form:

       GIMPLE_LABEL
       [...]
       <may fallthru stmt>
       GIMPLE_LABEL

       and possibly warn.  */
    case GIMPLE_LABEL:
      {
	/* Found a label.  Skip all immediately following labels.  */
	while (!gsi_end_p (*gsi_p)
	       && gimple_code (gsi_stmt (*gsi_p)) == GIMPLE_LABEL)
	  gsi_next (gsi_p);

	/* There might be no more statements.  */
	if (gsi_end_p (*gsi_p))
	  return integer_zero_node;

	/* Vector of labels that fall through.  */
	auto_vec <struct label_entry> labels;
	gimple *prev = collect_fallthrough_labels (gsi_p, &labels);

	/* There might be no more statements.  */
	if (gsi_end_p (*gsi_p))
	  return integer_zero_node;

	gimple *next = gsi_stmt (*gsi_p);
	tree label;
	/* If what follows is a label, then we may have a fallthrough.  */
	if (gimple_code (next) == GIMPLE_LABEL
	    && gimple_has_location (next)
	    && (label = gimple_label_label (as_a <glabel *> (next)))
	    && prev != NULL)
	  {
	    struct label_entry *l;
	    bool warned_p = false;
	    if (!should_warn_for_implicit_fallthrough (gsi_p, label))
	      /* Quiet.  */;
	    else if (gimple_code (prev) == GIMPLE_LABEL
		     && (label = gimple_label_label (as_a <glabel *> (prev)))
		     && (l = find_label_entry (&labels, label)))
	      warned_p = warning_at (l->loc, OPT_Wimplicit_fallthrough_,
				     "this statement may fall through");
	    else if (!gimple_call_internal_p (prev, IFN_FALLTHROUGH)
		     /* Try to be clever and don't warn when the statement
			can't actually fall through.  */
		     && gimple_stmt_may_fallthru (prev)
		     && gimple_has_location (prev))
	      warned_p = warning_at (gimple_location (prev),
				     OPT_Wimplicit_fallthrough_,
				     "this statement may fall through");
	    if (warned_p)
	      inform (gimple_location (next), "here");

	    /* Mark this label as processed so as to prevent multiple
	       warnings in nested switches.  */
	    FALLTHROUGH_LABEL_P (label) = true;

	    /* So that next warn_implicit_fallthrough_r will start looking for
	       a new sequence starting with this label.  */
	    gsi_prev (gsi_p);
	  }
      }
      break;
   default:
      break;
    }
  return NULL_TREE;
}

/* Warn when a switch case falls through.  */

static void
maybe_warn_implicit_fallthrough (gimple_seq seq)
{
  if (!warn_implicit_fallthrough)
    return;

  /* This warning is meant for C/C++/ObjC/ObjC++ only.  */
  if (!(lang_GNU_C ()
	|| lang_GNU_CXX ()
	|| lang_GNU_OBJC ()))
    return;

  struct walk_stmt_info wi;
  memset (&wi, 0, sizeof (wi));
  walk_gimple_seq (seq, warn_implicit_fallthrough_r, NULL, &wi);
}

/* Callback for walk_gimple_seq.  */

static tree
expand_FALLTHROUGH_r (gimple_stmt_iterator *gsi_p, bool *handled_ops_p,
		      struct walk_stmt_info *)
{
  gimple *stmt = gsi_stmt (*gsi_p);

  *handled_ops_p = true;
  switch (gimple_code (stmt))
    {
    case GIMPLE_TRY:
    case GIMPLE_BIND:
    case GIMPLE_CATCH:
    case GIMPLE_EH_FILTER:
    case GIMPLE_TRANSACTION:
      /* Walk the sub-statements.  */
      *handled_ops_p = false;
      break;
    case GIMPLE_CALL:
      if (gimple_call_internal_p (stmt, IFN_FALLTHROUGH))
	{
	  gsi_remove (gsi_p, true);
	  if (gsi_end_p (*gsi_p))
	    return integer_zero_node;

	  bool found = false;
	  location_t loc = gimple_location (stmt);

	  gimple_stmt_iterator gsi2 = *gsi_p;
	  stmt = gsi_stmt (gsi2);
	  if (gimple_code (stmt) == GIMPLE_GOTO && !gimple_has_location (stmt))
	    {
	      /* Go on until the artificial label.  */
	      tree goto_dest = gimple_goto_dest (stmt);
	      for (; !gsi_end_p (gsi2); gsi_next (&gsi2))
		{
		  if (gimple_code (gsi_stmt (gsi2)) == GIMPLE_LABEL
		      && gimple_label_label (as_a <glabel *> (gsi_stmt (gsi2)))
			   == goto_dest)
		    break;
		}

	      /* Not found?  Stop.  */
	      if (gsi_end_p (gsi2))
		break;

	      /* Look one past it.  */
	      gsi_next (&gsi2);
	    }

	  /* We're looking for a case label or default label here.  */
	  while (!gsi_end_p (gsi2))
	    {
	      stmt = gsi_stmt (gsi2);
	      if (gimple_code (stmt) == GIMPLE_LABEL)
		{
		  tree label = gimple_label_label (as_a <glabel *> (stmt));
		  if (gimple_has_location (stmt) && DECL_ARTIFICIAL (label))
		    {
		      found = true;
		      break;
		    }
		}
	      else
		/* Something other than a label.  That's not expected.  */
		break;
	      gsi_next (&gsi2);
	    }
	  if (!found)
	    warning_at (loc, 0, "attribute %<fallthrough%> not preceding "
			"a case label or default label");
	}
      break;
    default:
      break;
    }
  return NULL_TREE;
}

/* Expand all FALLTHROUGH () calls in SEQ.  */

static void
expand_FALLTHROUGH (gimple_seq *seq_p)
{
  struct walk_stmt_info wi;
  memset (&wi, 0, sizeof (wi));
  walk_gimple_seq_mod (seq_p, expand_FALLTHROUGH_r, NULL, &wi);
}


/* Gimplify a SWITCH_EXPR, and collect the vector of labels it can
   branch to.  */

static enum gimplify_status
gimplify_switch_expr (tree *expr_p, gimple_seq *pre_p)
{
  tree switch_expr = *expr_p;
  gimple_seq switch_body_seq = NULL;
  enum gimplify_status ret;
  tree index_type = TREE_TYPE (switch_expr);
  if (index_type == NULL_TREE)
    index_type = TREE_TYPE (SWITCH_COND (switch_expr));

  ret = gimplify_expr (&SWITCH_COND (switch_expr), pre_p, NULL, is_gimple_val,
                       fb_rvalue);
  if (ret == GS_ERROR || ret == GS_UNHANDLED)
    return ret;

  if (SWITCH_BODY (switch_expr))
    {
      vec<tree> labels;
      vec<tree> saved_labels;
      hash_set<tree> *saved_live_switch_vars = NULL;
      tree default_case = NULL_TREE;
      gswitch *switch_stmt;

      /* If someone can be bothered to fill in the labels, they can
	 be bothered to null out the body too.  */
      gcc_assert (!SWITCH_LABELS (switch_expr));

      /* Save old labels, get new ones from body, then restore the old
         labels.  Save all the things from the switch body to append after.  */
      saved_labels = gimplify_ctxp->case_labels;
      gimplify_ctxp->case_labels.create (8);

      /* Do not create live_switch_vars if SWITCH_BODY is not a BIND_EXPR.  */
      saved_live_switch_vars = gimplify_ctxp->live_switch_vars;
      if (TREE_CODE (SWITCH_BODY (switch_expr)) == BIND_EXPR)
	gimplify_ctxp->live_switch_vars = new hash_set<tree> (4);
      else
	gimplify_ctxp->live_switch_vars = NULL;

      bool old_in_switch_expr = gimplify_ctxp->in_switch_expr;
      gimplify_ctxp->in_switch_expr = true;

      gimplify_stmt (&SWITCH_BODY (switch_expr), &switch_body_seq);

      gimplify_ctxp->in_switch_expr = old_in_switch_expr;
      maybe_warn_switch_unreachable (switch_body_seq);
      maybe_warn_implicit_fallthrough (switch_body_seq);
      /* Only do this for the outermost GIMPLE_SWITCH.  */
      if (!gimplify_ctxp->in_switch_expr)
	expand_FALLTHROUGH (&switch_body_seq);

      labels = gimplify_ctxp->case_labels;
      gimplify_ctxp->case_labels = saved_labels;

      if (gimplify_ctxp->live_switch_vars)
	{
	  gcc_assert (gimplify_ctxp->live_switch_vars->elements () == 0);
	  delete gimplify_ctxp->live_switch_vars;
	}
      gimplify_ctxp->live_switch_vars = saved_live_switch_vars;

      preprocess_case_label_vec_for_gimple (labels, index_type,
					    &default_case);

      if (!default_case)
	{
	  glabel *new_default;

	  default_case
	    = build_case_label (NULL_TREE, NULL_TREE,
				create_artificial_label (UNKNOWN_LOCATION));
	  new_default = gimple_build_label (CASE_LABEL (default_case));
	  gimplify_seq_add_stmt (&switch_body_seq, new_default);
	}

      switch_stmt = gimple_build_switch (SWITCH_COND (switch_expr),
					   default_case, labels);
      gimplify_seq_add_stmt (pre_p, switch_stmt);
      gimplify_seq_add_seq (pre_p, switch_body_seq);
      labels.release ();
    }
  else
    gcc_assert (SWITCH_LABELS (switch_expr));

  return GS_ALL_DONE;
}

/* Gimplify the LABEL_EXPR pointed to by EXPR_P.  */

static enum gimplify_status
gimplify_label_expr (tree *expr_p, gimple_seq *pre_p)
{
  gcc_assert (decl_function_context (LABEL_EXPR_LABEL (*expr_p))
	      == current_function_decl);

  glabel *label_stmt = gimple_build_label (LABEL_EXPR_LABEL (*expr_p));
  gimple_set_location (label_stmt, EXPR_LOCATION (*expr_p));
  gimplify_seq_add_stmt (pre_p, label_stmt);

  return GS_ALL_DONE;
}

/* Gimplify the CASE_LABEL_EXPR pointed to by EXPR_P.  */

static enum gimplify_status
gimplify_case_label_expr (tree *expr_p, gimple_seq *pre_p)
{
  struct gimplify_ctx *ctxp;
  glabel *label_stmt;

  /* Invalid programs can play Duff's Device type games with, for example,
     #pragma omp parallel.  At least in the C front end, we don't
     detect such invalid branches until after gimplification, in the
     diagnose_omp_blocks pass.  */
  for (ctxp = gimplify_ctxp; ; ctxp = ctxp->prev_context)
    if (ctxp->case_labels.exists ())
      break;

  label_stmt = gimple_build_label (CASE_LABEL (*expr_p));
  gimple_set_location (label_stmt, EXPR_LOCATION (*expr_p));
  ctxp->case_labels.safe_push (*expr_p);
  gimplify_seq_add_stmt (pre_p, label_stmt);

  return GS_ALL_DONE;
}

/* Build a GOTO to the LABEL_DECL pointed to by LABEL_P, building it first
   if necessary.  */

tree
build_and_jump (tree *label_p)
{
  if (label_p == NULL)
    /* If there's nowhere to jump, just fall through.  */
    return NULL_TREE;

  if (*label_p == NULL_TREE)
    {
      tree label = create_artificial_label (UNKNOWN_LOCATION);
      *label_p = label;
    }

  return build1 (GOTO_EXPR, void_type_node, *label_p);
}

/* Gimplify an EXIT_EXPR by converting to a GOTO_EXPR inside a COND_EXPR.
   This also involves building a label to jump to and communicating it to
   gimplify_loop_expr through gimplify_ctxp->exit_label.  */

static enum gimplify_status
gimplify_exit_expr (tree *expr_p)
{
  tree cond = TREE_OPERAND (*expr_p, 0);
  tree expr;

  expr = build_and_jump (&gimplify_ctxp->exit_label);
  expr = build3 (COND_EXPR, void_type_node, cond, expr, NULL_TREE);
  *expr_p = expr;

  return GS_OK;
}

/* *EXPR_P is a COMPONENT_REF being used as an rvalue.  If its type is
   different from its canonical type, wrap the whole thing inside a
   NOP_EXPR and force the type of the COMPONENT_REF to be the canonical
   type.

   The canonical type of a COMPONENT_REF is the type of the field being
   referenced--unless the field is a bit-field which can be read directly
   in a smaller mode, in which case the canonical type is the
   sign-appropriate type corresponding to that mode.  */

static void
canonicalize_component_ref (tree *expr_p)
{
  tree expr = *expr_p;
  tree type;

  gcc_assert (TREE_CODE (expr) == COMPONENT_REF);

  if (INTEGRAL_TYPE_P (TREE_TYPE (expr)))
    type = TREE_TYPE (get_unwidened (expr, NULL_TREE));
  else
    type = TREE_TYPE (TREE_OPERAND (expr, 1));

  /* One could argue that all the stuff below is not necessary for
     the non-bitfield case and declare it a FE error if type
     adjustment would be needed.  */
  if (TREE_TYPE (expr) != type)
    {
#ifdef ENABLE_TYPES_CHECKING
      tree old_type = TREE_TYPE (expr);
#endif
      int type_quals;

      /* We need to preserve qualifiers and propagate them from
	 operand 0.  */
      type_quals = TYPE_QUALS (type)
	| TYPE_QUALS (TREE_TYPE (TREE_OPERAND (expr, 0)));
      if (TYPE_QUALS (type) != type_quals)
	type = build_qualified_type (TYPE_MAIN_VARIANT (type), type_quals);

      /* Set the type of the COMPONENT_REF to the underlying type.  */
      TREE_TYPE (expr) = type;

#ifdef ENABLE_TYPES_CHECKING
      /* It is now a FE error, if the conversion from the canonical
	 type to the original expression type is not useless.  */
      gcc_assert (useless_type_conversion_p (old_type, type));
#endif
    }
}

/* If a NOP conversion is changing a pointer to array of foo to a pointer
   to foo, embed that change in the ADDR_EXPR by converting
      T array[U];
      (T *)&array
   ==>
      &array[L]
   where L is the lower bound.  For simplicity, only do this for constant
   lower bound.
   The constraint is that the type of &array[L] is trivially convertible
   to T *.  */

static void
canonicalize_addr_expr (tree *expr_p)
{
  tree expr = *expr_p;
  tree addr_expr = TREE_OPERAND (expr, 0);
  tree datype, ddatype, pddatype;

  /* We simplify only conversions from an ADDR_EXPR to a pointer type.  */
  if (!POINTER_TYPE_P (TREE_TYPE (expr))
      || TREE_CODE (addr_expr) != ADDR_EXPR)
    return;

  /* The addr_expr type should be a pointer to an array.  */
  datype = TREE_TYPE (TREE_TYPE (addr_expr));
  if (TREE_CODE (datype) != ARRAY_TYPE)
    return;

  /* The pointer to element type shall be trivially convertible to
     the expression pointer type.  */
  ddatype = TREE_TYPE (datype);
  pddatype = build_pointer_type (ddatype);
  if (!useless_type_conversion_p (TYPE_MAIN_VARIANT (TREE_TYPE (expr)),
				  pddatype))
    return;

  /* The lower bound and element sizes must be constant.  */
  if (!TYPE_SIZE_UNIT (ddatype)
      || TREE_CODE (TYPE_SIZE_UNIT (ddatype)) != INTEGER_CST
      || !TYPE_DOMAIN (datype) || !TYPE_MIN_VALUE (TYPE_DOMAIN (datype))
      || TREE_CODE (TYPE_MIN_VALUE (TYPE_DOMAIN (datype))) != INTEGER_CST)
    return;

  /* All checks succeeded.  Build a new node to merge the cast.  */
  *expr_p = build4 (ARRAY_REF, ddatype, TREE_OPERAND (addr_expr, 0),
		    TYPE_MIN_VALUE (TYPE_DOMAIN (datype)),
		    NULL_TREE, NULL_TREE);
  *expr_p = build1 (ADDR_EXPR, pddatype, *expr_p);

  /* We can have stripped a required restrict qualifier above.  */
  if (!useless_type_conversion_p (TREE_TYPE (expr), TREE_TYPE (*expr_p)))
    *expr_p = fold_convert (TREE_TYPE (expr), *expr_p);
}

/* *EXPR_P is a NOP_EXPR or CONVERT_EXPR.  Remove it and/or other conversions
   underneath as appropriate.  */

static enum gimplify_status
gimplify_conversion (tree *expr_p)
{
  location_t loc = EXPR_LOCATION (*expr_p);
  gcc_assert (CONVERT_EXPR_P (*expr_p));

  /* Then strip away all but the outermost conversion.  */
  STRIP_SIGN_NOPS (TREE_OPERAND (*expr_p, 0));

  /* And remove the outermost conversion if it's useless.  */
  if (tree_ssa_useless_type_conversion (*expr_p))
    *expr_p = TREE_OPERAND (*expr_p, 0);

  /* If we still have a conversion at the toplevel,
     then canonicalize some constructs.  */
  if (CONVERT_EXPR_P (*expr_p))
    {
      tree sub = TREE_OPERAND (*expr_p, 0);

      /* If a NOP conversion is changing the type of a COMPONENT_REF
	 expression, then canonicalize its type now in order to expose more
	 redundant conversions.  */
      if (TREE_CODE (sub) == COMPONENT_REF)
	canonicalize_component_ref (&TREE_OPERAND (*expr_p, 0));

      /* If a NOP conversion is changing a pointer to array of foo
	 to a pointer to foo, embed that change in the ADDR_EXPR.  */
      else if (TREE_CODE (sub) == ADDR_EXPR)
	canonicalize_addr_expr (expr_p);
    }

  /* If we have a conversion to a non-register type force the
     use of a VIEW_CONVERT_EXPR instead.  */
  if (CONVERT_EXPR_P (*expr_p) && !is_gimple_reg_type (TREE_TYPE (*expr_p)))
    *expr_p = fold_build1_loc (loc, VIEW_CONVERT_EXPR, TREE_TYPE (*expr_p),
			       TREE_OPERAND (*expr_p, 0));

  /* Canonicalize CONVERT_EXPR to NOP_EXPR.  */
  if (TREE_CODE (*expr_p) == CONVERT_EXPR)
    TREE_SET_CODE (*expr_p, NOP_EXPR);

  return GS_OK;
}

/* Nonlocal VLAs seen in the current function.  */
static hash_set<tree> *nonlocal_vlas;

/* The VAR_DECLs created for nonlocal VLAs for debug info purposes.  */
static tree nonlocal_vla_vars;

/* Gimplify a VAR_DECL or PARM_DECL.  Return GS_OK if we expanded a
   DECL_VALUE_EXPR, and it's worth re-examining things.  */

static enum gimplify_status
gimplify_var_or_parm_decl (tree *expr_p)
{
  tree decl = *expr_p;

  /* ??? If this is a local variable, and it has not been seen in any
     outer BIND_EXPR, then it's probably the result of a duplicate
     declaration, for which we've already issued an error.  It would
     be really nice if the front end wouldn't leak these at all.
     Currently the only known culprit is C++ destructors, as seen
     in g++.old-deja/g++.jason/binding.C.  */
  if (VAR_P (decl)
      && !DECL_SEEN_IN_BIND_EXPR_P (decl)
      && !TREE_STATIC (decl) && !DECL_EXTERNAL (decl)
      && decl_function_context (decl) == current_function_decl)
    {
      gcc_assert (seen_error ());
      return GS_ERROR;
    }

  /* When within an OMP context, notice uses of variables.  */
  if (gimplify_omp_ctxp && omp_notice_variable (gimplify_omp_ctxp, decl, true))
    return GS_ALL_DONE;

  /* If the decl is an alias for another expression, substitute it now.  */
  if (DECL_HAS_VALUE_EXPR_P (decl))
    {
      tree value_expr = DECL_VALUE_EXPR (decl);

      /* For referenced nonlocal VLAs add a decl for debugging purposes
	 to the current function.  */
      if (VAR_P (decl)
	  && TREE_CODE (DECL_SIZE_UNIT (decl)) != INTEGER_CST
	  && nonlocal_vlas != NULL
	  && TREE_CODE (value_expr) == INDIRECT_REF
	  && TREE_CODE (TREE_OPERAND (value_expr, 0)) == VAR_DECL
	  && decl_function_context (decl) != current_function_decl)
	{
	  struct gimplify_omp_ctx *ctx = gimplify_omp_ctxp;
	  while (ctx
		 && (ctx->region_type == ORT_WORKSHARE
		     || ctx->region_type == ORT_SIMD
		     || ctx->region_type == ORT_ACC))
	    ctx = ctx->outer_context;
	  if (!ctx && !nonlocal_vlas->add (decl))
	    {
	      tree copy = copy_node (decl);

	      lang_hooks.dup_lang_specific_decl (copy);
	      SET_DECL_RTL (copy, 0);
	      TREE_USED (copy) = 1;
	      DECL_CHAIN (copy) = nonlocal_vla_vars;
	      nonlocal_vla_vars = copy;
	      SET_DECL_VALUE_EXPR (copy, unshare_expr (value_expr));
	      DECL_HAS_VALUE_EXPR_P (copy) = 1;
	    }
	}

      *expr_p = unshare_expr (value_expr);
      return GS_OK;
    }

  return GS_ALL_DONE;
}

/* Recalculate the value of the TREE_SIDE_EFFECTS flag for T.  */

static void
recalculate_side_effects (tree t)
{
  enum tree_code code = TREE_CODE (t);
  int len = TREE_OPERAND_LENGTH (t);
  int i;

  switch (TREE_CODE_CLASS (code))
    {
    case tcc_expression:
      switch (code)
	{
	case INIT_EXPR:
	case MODIFY_EXPR:
	case VA_ARG_EXPR:
	case PREDECREMENT_EXPR:
	case PREINCREMENT_EXPR:
	case POSTDECREMENT_EXPR:
	case POSTINCREMENT_EXPR:
	  /* All of these have side-effects, no matter what their
	     operands are.  */
	  return;

	default:
	  break;
	}
      /* Fall through.  */

    case tcc_comparison:  /* a comparison expression */
    case tcc_unary:       /* a unary arithmetic expression */
    case tcc_binary:      /* a binary arithmetic expression */
    case tcc_reference:   /* a reference */
    case tcc_vl_exp:        /* a function call */
      TREE_SIDE_EFFECTS (t) = TREE_THIS_VOLATILE (t);
      for (i = 0; i < len; ++i)
	{
	  tree op = TREE_OPERAND (t, i);
	  if (op && TREE_SIDE_EFFECTS (op))
	    TREE_SIDE_EFFECTS (t) = 1;
	}
      break;

    case tcc_constant:
      /* No side-effects.  */
      return;

    default:
      gcc_unreachable ();
   }
}

/* Gimplify the COMPONENT_REF, ARRAY_REF, REALPART_EXPR or IMAGPART_EXPR
   node *EXPR_P.

      compound_lval
	      : min_lval '[' val ']'
	      | min_lval '.' ID
	      | compound_lval '[' val ']'
	      | compound_lval '.' ID

   This is not part of the original SIMPLE definition, which separates
   array and member references, but it seems reasonable to handle them
   together.  Also, this way we don't run into problems with union
   aliasing; gcc requires that for accesses through a union to alias, the
   union reference must be explicit, which was not always the case when we
   were splitting up array and member refs.

   PRE_P points to the sequence where side effects that must happen before
     *EXPR_P should be stored.

   POST_P points to the sequence where side effects that must happen after
     *EXPR_P should be stored.  */

static enum gimplify_status
gimplify_compound_lval (tree *expr_p, gimple_seq *pre_p, gimple_seq *post_p,
			fallback_t fallback)
{
  tree *p;
  enum gimplify_status ret = GS_ALL_DONE, tret;
  int i;
  location_t loc = EXPR_LOCATION (*expr_p);
  tree expr = *expr_p;

  /* Create a stack of the subexpressions so later we can walk them in
     order from inner to outer.  */
  auto_vec<tree, 10> expr_stack;

  /* We can handle anything that get_inner_reference can deal with.  */
  for (p = expr_p; ; p = &TREE_OPERAND (*p, 0))
    {
    restart:
      /* Fold INDIRECT_REFs now to turn them into ARRAY_REFs.  */
      if (TREE_CODE (*p) == INDIRECT_REF)
	*p = fold_indirect_ref_loc (loc, *p);

      if (handled_component_p (*p))
	;
      /* Expand DECL_VALUE_EXPR now.  In some cases that may expose
	 additional COMPONENT_REFs.  */
      else if ((VAR_P (*p) || TREE_CODE (*p) == PARM_DECL)
	       && gimplify_var_or_parm_decl (p) == GS_OK)
	goto restart;
      else
	break;

      expr_stack.safe_push (*p);
    }

  gcc_assert (expr_stack.length ());

  /* Now EXPR_STACK is a stack of pointers to all the refs we've
     walked through and P points to the innermost expression.

     Java requires that we elaborated nodes in source order.  That
     means we must gimplify the inner expression followed by each of
     the indices, in order.  But we can't gimplify the inner
     expression until we deal with any variable bounds, sizes, or
     positions in order to deal with PLACEHOLDER_EXPRs.

     So we do this in three steps.  First we deal with the annotations
     for any variables in the components, then we gimplify the base,
     then we gimplify any indices, from left to right.  */
  for (i = expr_stack.length () - 1; i >= 0; i--)
    {
      tree t = expr_stack[i];

      if (TREE_CODE (t) == ARRAY_REF || TREE_CODE (t) == ARRAY_RANGE_REF)
	{
	  /* Gimplify the low bound and element type size and put them into
	     the ARRAY_REF.  If these values are set, they have already been
	     gimplified.  */
	  if (TREE_OPERAND (t, 2) == NULL_TREE)
	    {
	      tree low = unshare_expr (array_ref_low_bound (t));
	      if (!is_gimple_min_invariant (low))
		{
		  TREE_OPERAND (t, 2) = low;
		  tret = gimplify_expr (&TREE_OPERAND (t, 2), pre_p,
					post_p, is_gimple_reg,
					fb_rvalue);
		  ret = MIN (ret, tret);
		}
	    }
	  else
	    {
	      tret = gimplify_expr (&TREE_OPERAND (t, 2), pre_p, post_p,
				    is_gimple_reg, fb_rvalue);
	      ret = MIN (ret, tret);
	    }

	  if (TREE_OPERAND (t, 3) == NULL_TREE)
	    {
	      tree elmt_type = TREE_TYPE (TREE_TYPE (TREE_OPERAND (t, 0)));
	      tree elmt_size = unshare_expr (array_ref_element_size (t));
	      tree factor = size_int (TYPE_ALIGN_UNIT (elmt_type));

	      /* Divide the element size by the alignment of the element
		 type (above).  */
	      elmt_size
		= size_binop_loc (loc, EXACT_DIV_EXPR, elmt_size, factor);

	      if (!is_gimple_min_invariant (elmt_size))
		{
		  TREE_OPERAND (t, 3) = elmt_size;
		  tret = gimplify_expr (&TREE_OPERAND (t, 3), pre_p,
					post_p, is_gimple_reg,
					fb_rvalue);
		  ret = MIN (ret, tret);
		}
	    }
	  else
	    {
	      tret = gimplify_expr (&TREE_OPERAND (t, 3), pre_p, post_p,
				    is_gimple_reg, fb_rvalue);
	      ret = MIN (ret, tret);
	    }
	}
      else if (TREE_CODE (t) == COMPONENT_REF)
	{
	  /* Set the field offset into T and gimplify it.  */
	  if (TREE_OPERAND (t, 2) == NULL_TREE)
	    {
	      tree offset = unshare_expr (component_ref_field_offset (t));
	      tree field = TREE_OPERAND (t, 1);
	      tree factor
		= size_int (DECL_OFFSET_ALIGN (field) / BITS_PER_UNIT);

	      /* Divide the offset by its alignment.  */
	      offset = size_binop_loc (loc, EXACT_DIV_EXPR, offset, factor);

	      if (!is_gimple_min_invariant (offset))
		{
		  TREE_OPERAND (t, 2) = offset;
		  tret = gimplify_expr (&TREE_OPERAND (t, 2), pre_p,
					post_p, is_gimple_reg,
					fb_rvalue);
		  ret = MIN (ret, tret);
		}
	    }
	  else
	    {
	      tret = gimplify_expr (&TREE_OPERAND (t, 2), pre_p, post_p,
				    is_gimple_reg, fb_rvalue);
	      ret = MIN (ret, tret);
	    }
	}
    }

  /* Step 2 is to gimplify the base expression.  Make sure lvalue is set
     so as to match the min_lval predicate.  Failure to do so may result
     in the creation of large aggregate temporaries.  */
  tret = gimplify_expr (p, pre_p, post_p, is_gimple_min_lval,
			fallback | fb_lvalue);
  ret = MIN (ret, tret);

  /* And finally, the indices and operands of ARRAY_REF.  During this
     loop we also remove any useless conversions.  */
  for (; expr_stack.length () > 0; )
    {
      tree t = expr_stack.pop ();

      if (TREE_CODE (t) == ARRAY_REF || TREE_CODE (t) == ARRAY_RANGE_REF)
	{
	  /* Gimplify the dimension.  */
	  if (!is_gimple_min_invariant (TREE_OPERAND (t, 1)))
	    {
	      tret = gimplify_expr (&TREE_OPERAND (t, 1), pre_p, post_p,
				    is_gimple_val, fb_rvalue);
	      ret = MIN (ret, tret);
	    }
	}

      STRIP_USELESS_TYPE_CONVERSION (TREE_OPERAND (t, 0));

      /* The innermost expression P may have originally had
	 TREE_SIDE_EFFECTS set which would have caused all the outer
	 expressions in *EXPR_P leading to P to also have had
	 TREE_SIDE_EFFECTS set.  */
      recalculate_side_effects (t);
    }

  /* If the outermost expression is a COMPONENT_REF, canonicalize its type.  */
  if ((fallback & fb_rvalue) && TREE_CODE (*expr_p) == COMPONENT_REF)
    {
      canonicalize_component_ref (expr_p);
    }

  expr_stack.release ();

  gcc_assert (*expr_p == expr || ret != GS_ALL_DONE);

  return ret;
}

/*  Gimplify the self modifying expression pointed to by EXPR_P
    (++, --, +=, -=).

    PRE_P points to the list where side effects that must happen before
	*EXPR_P should be stored.

    POST_P points to the list where side effects that must happen after
	*EXPR_P should be stored.

    WANT_VALUE is nonzero iff we want to use the value of this expression
	in another expression.

    ARITH_TYPE is the type the computation should be performed in.  */

enum gimplify_status
gimplify_self_mod_expr (tree *expr_p, gimple_seq *pre_p, gimple_seq *post_p,
			bool want_value, tree arith_type)
{
  enum tree_code code;
  tree lhs, lvalue, rhs, t1;
  gimple_seq post = NULL, *orig_post_p = post_p;
  bool postfix;
  enum tree_code arith_code;
  enum gimplify_status ret;
  location_t loc = EXPR_LOCATION (*expr_p);

  code = TREE_CODE (*expr_p);

  gcc_assert (code == POSTINCREMENT_EXPR || code == POSTDECREMENT_EXPR
	      || code == PREINCREMENT_EXPR || code == PREDECREMENT_EXPR);

  /* Prefix or postfix?  */
  if (code == POSTINCREMENT_EXPR || code == POSTDECREMENT_EXPR)
    /* Faster to treat as prefix if result is not used.  */
    postfix = want_value;
  else
    postfix = false;

  /* For postfix, make sure the inner expression's post side effects
     are executed after side effects from this expression.  */
  if (postfix)
    post_p = &post;

  /* Add or subtract?  */
  if (code == PREINCREMENT_EXPR || code == POSTINCREMENT_EXPR)
    arith_code = PLUS_EXPR;
  else
    arith_code = MINUS_EXPR;

  /* Gimplify the LHS into a GIMPLE lvalue.  */
  lvalue = TREE_OPERAND (*expr_p, 0);
  ret = gimplify_expr (&lvalue, pre_p, post_p, is_gimple_lvalue, fb_lvalue);
  if (ret == GS_ERROR)
    return ret;

  /* Extract the operands to the arithmetic operation.  */
  lhs = lvalue;
  rhs = TREE_OPERAND (*expr_p, 1);

  /* For postfix operator, we evaluate the LHS to an rvalue and then use
     that as the result value and in the postqueue operation.  */
  if (postfix)
    {
      ret = gimplify_expr (&lhs, pre_p, post_p, is_gimple_val, fb_rvalue);
      if (ret == GS_ERROR)
	return ret;

      lhs = get_initialized_tmp_var (lhs, pre_p, NULL);
    }

  /* For POINTERs increment, use POINTER_PLUS_EXPR.  */
  if (POINTER_TYPE_P (TREE_TYPE (lhs)))
    {
      rhs = convert_to_ptrofftype_loc (loc, rhs);
      if (arith_code == MINUS_EXPR)
	rhs = fold_build1_loc (loc, NEGATE_EXPR, TREE_TYPE (rhs), rhs);
      t1 = fold_build2 (POINTER_PLUS_EXPR, TREE_TYPE (*expr_p), lhs, rhs);
    }
  else
    t1 = fold_convert (TREE_TYPE (*expr_p),
		       fold_build2 (arith_code, arith_type,
				    fold_convert (arith_type, lhs),
				    fold_convert (arith_type, rhs)));

  if (postfix)
    {
      gimplify_assign (lvalue, t1, pre_p);
      gimplify_seq_add_seq (orig_post_p, post);
      *expr_p = lhs;
      return GS_ALL_DONE;
    }
  else
    {
      *expr_p = build2 (MODIFY_EXPR, TREE_TYPE (lvalue), lvalue, t1);
      return GS_OK;
    }
}

/* If *EXPR_P has a variable sized type, wrap it in a WITH_SIZE_EXPR.  */

static void
maybe_with_size_expr (tree *expr_p)
{
  tree expr = *expr_p;
  tree type = TREE_TYPE (expr);
  tree size;

  /* If we've already wrapped this or the type is error_mark_node, we can't do
     anything.  */
  if (TREE_CODE (expr) == WITH_SIZE_EXPR
      || type == error_mark_node)
    return;

  /* If the size isn't known or is a constant, we have nothing to do.  */
  size = TYPE_SIZE_UNIT (type);
  if (!size || TREE_CODE (size) == INTEGER_CST)
    return;

  /* Otherwise, make a WITH_SIZE_EXPR.  */
  size = unshare_expr (size);
  size = SUBSTITUTE_PLACEHOLDER_IN_EXPR (size, expr);
  *expr_p = build2 (WITH_SIZE_EXPR, type, expr, size);
}

/* Helper for gimplify_call_expr.  Gimplify a single argument *ARG_P
   Store any side-effects in PRE_P.  CALL_LOCATION is the location of
   the CALL_EXPR.  If ALLOW_SSA is set the actual parameter may be
   gimplified to an SSA name.  */

enum gimplify_status
gimplify_arg (tree *arg_p, gimple_seq *pre_p, location_t call_location,
	      bool allow_ssa)
{
  bool (*test) (tree);
  fallback_t fb;

  /* In general, we allow lvalues for function arguments to avoid
     extra overhead of copying large aggregates out of even larger
     aggregates into temporaries only to copy the temporaries to
     the argument list.  Make optimizers happy by pulling out to
     temporaries those types that fit in registers.  */
  if (is_gimple_reg_type (TREE_TYPE (*arg_p)))
    test = is_gimple_val, fb = fb_rvalue;
  else
    {
      test = is_gimple_lvalue, fb = fb_either;
      /* Also strip a TARGET_EXPR that would force an extra copy.  */
      if (TREE_CODE (*arg_p) == TARGET_EXPR)
	{
	  tree init = TARGET_EXPR_INITIAL (*arg_p);
	  if (init
	      && !VOID_TYPE_P (TREE_TYPE (init)))
	    *arg_p = init;
	}
    }

  /* If this is a variable sized type, we must remember the size.  */
  maybe_with_size_expr (arg_p);

  /* FIXME diagnostics: This will mess up gcc.dg/Warray-bounds.c.  */
  /* Make sure arguments have the same location as the function call
     itself.  */
  protected_set_expr_location (*arg_p, call_location);

  /* There is a sequence point before a function call.  Side effects in
     the argument list must occur before the actual call. So, when
     gimplifying arguments, force gimplify_expr to use an internal
     post queue which is then appended to the end of PRE_P.  */
  return gimplify_expr (arg_p, pre_p, NULL, test, fb, allow_ssa);
}

/* Don't fold inside offloading or taskreg regions: it can break code by
   adding decl references that weren't in the source.  We'll do it during
   omplower pass instead.  */

static bool
maybe_fold_stmt (gimple_stmt_iterator *gsi)
{
  struct gimplify_omp_ctx *ctx;
  for (ctx = gimplify_omp_ctxp; ctx; ctx = ctx->outer_context)
    if ((ctx->region_type & (ORT_TARGET | ORT_PARALLEL | ORT_TASK)) != 0)
      return false;
  return fold_stmt (gsi);
}

/* Gimplify the CALL_EXPR node *EXPR_P into the GIMPLE sequence PRE_P.
   WANT_VALUE is true if the result of the call is desired.  */

static enum gimplify_status
gimplify_call_expr (tree *expr_p, gimple_seq *pre_p, bool want_value)
{
  tree fndecl, parms, p, fnptrtype;
  enum gimplify_status ret;
  int i, nargs;
  gcall *call;
  bool builtin_va_start_p = false;
  location_t loc = EXPR_LOCATION (*expr_p);

  gcc_assert (TREE_CODE (*expr_p) == CALL_EXPR);

  /* For reliable diagnostics during inlining, it is necessary that
     every call_expr be annotated with file and line.  */
  if (! EXPR_HAS_LOCATION (*expr_p))
    SET_EXPR_LOCATION (*expr_p, input_location);

  /* Gimplify internal functions created in the FEs.  */
  if (CALL_EXPR_FN (*expr_p) == NULL_TREE)
    {
      if (want_value)
	return GS_ALL_DONE;

      nargs = call_expr_nargs (*expr_p);
      enum internal_fn ifn = CALL_EXPR_IFN (*expr_p);
      auto_vec<tree> vargs (nargs);

      for (i = 0; i < nargs; i++)
	{
	  gimplify_arg (&CALL_EXPR_ARG (*expr_p, i), pre_p,
			EXPR_LOCATION (*expr_p));
	  vargs.quick_push (CALL_EXPR_ARG (*expr_p, i));
	}
      gimple *call = gimple_build_call_internal_vec (ifn, vargs);
      gimplify_seq_add_stmt (pre_p, call);
      return GS_ALL_DONE;
    }

  /* This may be a call to a builtin function.

     Builtin function calls may be transformed into different
     (and more efficient) builtin function calls under certain
     circumstances.  Unfortunately, gimplification can muck things
     up enough that the builtin expanders are not aware that certain
     transformations are still valid.

     So we attempt transformation/gimplification of the call before
     we gimplify the CALL_EXPR.  At this time we do not manage to
     transform all calls in the same manner as the expanders do, but
     we do transform most of them.  */
  fndecl = get_callee_fndecl (*expr_p);
  if (fndecl
      && DECL_BUILT_IN_CLASS (fndecl) == BUILT_IN_NORMAL)
    switch (DECL_FUNCTION_CODE (fndecl))
      {
      case BUILT_IN_ALLOCA:
      case BUILT_IN_ALLOCA_WITH_ALIGN:
	/* If the call has been built for a variable-sized object, then we
	   want to restore the stack level when the enclosing BIND_EXPR is
	   exited to reclaim the allocated space; otherwise, we precisely
	   need to do the opposite and preserve the latest stack level.  */
	if (CALL_ALLOCA_FOR_VAR_P (*expr_p))
	  gimplify_ctxp->save_stack = true;
	else
	  gimplify_ctxp->keep_stack = true;
	break;

      case BUILT_IN_VA_START:
        {
	  builtin_va_start_p = TRUE;
	  if (call_expr_nargs (*expr_p) < 2)
	    {
	      error ("too few arguments to function %<va_start%>");
	      *expr_p = build_empty_stmt (EXPR_LOCATION (*expr_p));
	      return GS_OK;
	    }

	  if (fold_builtin_next_arg (*expr_p, true))
	    {
	      *expr_p = build_empty_stmt (EXPR_LOCATION (*expr_p));
	      return GS_OK;
	    }
	  break;
	}

      default:
        ;
      }
  if (fndecl && DECL_BUILT_IN (fndecl))
    {
      tree new_tree = fold_call_expr (input_location, *expr_p, !want_value);
      if (new_tree && new_tree != *expr_p)
	{
	  /* There was a transformation of this call which computes the
	     same value, but in a more efficient way.  Return and try
	     again.  */
	  *expr_p = new_tree;
	  return GS_OK;
	}
    }

  /* Remember the original function pointer type.  */
  fnptrtype = TREE_TYPE (CALL_EXPR_FN (*expr_p));

  /* There is a sequence point before the call, so any side effects in
     the calling expression must occur before the actual call.  Force
     gimplify_expr to use an internal post queue.  */
  ret = gimplify_expr (&CALL_EXPR_FN (*expr_p), pre_p, NULL,
		       is_gimple_call_addr, fb_rvalue);

  nargs = call_expr_nargs (*expr_p);

  /* Get argument types for verification.  */
  fndecl = get_callee_fndecl (*expr_p);
  parms = NULL_TREE;
  if (fndecl)
    parms = TYPE_ARG_TYPES (TREE_TYPE (fndecl));
  else
    parms = TYPE_ARG_TYPES (TREE_TYPE (fnptrtype));

  if (fndecl && DECL_ARGUMENTS (fndecl))
    p = DECL_ARGUMENTS (fndecl);
  else if (parms)
    p = parms;
  else
    p = NULL_TREE;
  for (i = 0; i < nargs && p; i++, p = TREE_CHAIN (p))
    ;

  /* If the last argument is __builtin_va_arg_pack () and it is not
     passed as a named argument, decrease the number of CALL_EXPR
     arguments and set instead the CALL_EXPR_VA_ARG_PACK flag.  */
  if (!p
      && i < nargs
      && TREE_CODE (CALL_EXPR_ARG (*expr_p, nargs - 1)) == CALL_EXPR)
    {
      tree last_arg = CALL_EXPR_ARG (*expr_p, nargs - 1);
      tree last_arg_fndecl = get_callee_fndecl (last_arg);

      if (last_arg_fndecl
	  && TREE_CODE (last_arg_fndecl) == FUNCTION_DECL
	  && DECL_BUILT_IN_CLASS (last_arg_fndecl) == BUILT_IN_NORMAL
	  && DECL_FUNCTION_CODE (last_arg_fndecl) == BUILT_IN_VA_ARG_PACK)
	{
	  tree call = *expr_p;

	  --nargs;
	  *expr_p = build_call_array_loc (loc, TREE_TYPE (call),
					  CALL_EXPR_FN (call),
					  nargs, CALL_EXPR_ARGP (call));

	  /* Copy all CALL_EXPR flags, location and block, except
	     CALL_EXPR_VA_ARG_PACK flag.  */
	  CALL_EXPR_STATIC_CHAIN (*expr_p) = CALL_EXPR_STATIC_CHAIN (call);
	  CALL_EXPR_TAILCALL (*expr_p) = CALL_EXPR_TAILCALL (call);
	  CALL_EXPR_RETURN_SLOT_OPT (*expr_p)
	    = CALL_EXPR_RETURN_SLOT_OPT (call);
	  CALL_FROM_THUNK_P (*expr_p) = CALL_FROM_THUNK_P (call);
	  SET_EXPR_LOCATION (*expr_p, EXPR_LOCATION (call));

	  /* Set CALL_EXPR_VA_ARG_PACK.  */
	  CALL_EXPR_VA_ARG_PACK (*expr_p) = 1;
	}
    }

  /* If the call returns twice then after building the CFG the call
     argument computations will no longer dominate the call because
     we add an abnormal incoming edge to the call.  So do not use SSA
     vars there.  */
  bool returns_twice = call_expr_flags (*expr_p) & ECF_RETURNS_TWICE;

  /* Gimplify the function arguments.  */
  if (nargs > 0)
    {
      for (i = (PUSH_ARGS_REVERSED ? nargs - 1 : 0);
           PUSH_ARGS_REVERSED ? i >= 0 : i < nargs;
           PUSH_ARGS_REVERSED ? i-- : i++)
        {
          enum gimplify_status t;

          /* Avoid gimplifying the second argument to va_start, which needs to
             be the plain PARM_DECL.  */
          if ((i != 1) || !builtin_va_start_p)
            {
              t = gimplify_arg (&CALL_EXPR_ARG (*expr_p, i), pre_p,
				EXPR_LOCATION (*expr_p), ! returns_twice);

              if (t == GS_ERROR)
                ret = GS_ERROR;
            }
        }
    }

  /* Gimplify the static chain.  */
  if (CALL_EXPR_STATIC_CHAIN (*expr_p))
    {
      if (fndecl && !DECL_STATIC_CHAIN (fndecl))
	CALL_EXPR_STATIC_CHAIN (*expr_p) = NULL;
      else
	{
	  enum gimplify_status t;
	  t = gimplify_arg (&CALL_EXPR_STATIC_CHAIN (*expr_p), pre_p,
			    EXPR_LOCATION (*expr_p), ! returns_twice);
	  if (t == GS_ERROR)
	    ret = GS_ERROR;
	}
    }

  /* Verify the function result.  */
  if (want_value && fndecl
      && VOID_TYPE_P (TREE_TYPE (TREE_TYPE (fnptrtype))))
    {
      error_at (loc, "using result of function returning %<void%>");
      ret = GS_ERROR;
    }

  /* Try this again in case gimplification exposed something.  */
  if (ret != GS_ERROR)
    {
      tree new_tree = fold_call_expr (input_location, *expr_p, !want_value);

      if (new_tree && new_tree != *expr_p)
	{
	  /* There was a transformation of this call which computes the
	     same value, but in a more efficient way.  Return and try
	     again.  */
	  *expr_p = new_tree;
	  return GS_OK;
	}
    }
  else
    {
      *expr_p = error_mark_node;
      return GS_ERROR;
    }

  /* If the function is "const" or "pure", then clear TREE_SIDE_EFFECTS on its
     decl.  This allows us to eliminate redundant or useless
     calls to "const" functions.  */
  if (TREE_CODE (*expr_p) == CALL_EXPR)
    {
      int flags = call_expr_flags (*expr_p);
      if (flags & (ECF_CONST | ECF_PURE)
	  /* An infinite loop is considered a side effect.  */
	  && !(flags & (ECF_LOOPING_CONST_OR_PURE)))
	TREE_SIDE_EFFECTS (*expr_p) = 0;
    }

  /* If the value is not needed by the caller, emit a new GIMPLE_CALL
     and clear *EXPR_P.  Otherwise, leave *EXPR_P in its gimplified
     form and delegate the creation of a GIMPLE_CALL to
     gimplify_modify_expr.  This is always possible because when
     WANT_VALUE is true, the caller wants the result of this call into
     a temporary, which means that we will emit an INIT_EXPR in
     internal_get_tmp_var which will then be handled by
     gimplify_modify_expr.  */
  if (!want_value)
    {
      /* The CALL_EXPR in *EXPR_P is already in GIMPLE form, so all we
	 have to do is replicate it as a GIMPLE_CALL tuple.  */
      gimple_stmt_iterator gsi;
      call = gimple_build_call_from_tree (*expr_p);
      gimple_call_set_fntype (call, TREE_TYPE (fnptrtype));
      notice_special_calls (call);
      gimplify_seq_add_stmt (pre_p, call);
      gsi = gsi_last (*pre_p);
      maybe_fold_stmt (&gsi);
      *expr_p = NULL_TREE;
    }
  else
    /* Remember the original function type.  */
    CALL_EXPR_FN (*expr_p) = build1 (NOP_EXPR, fnptrtype,
				     CALL_EXPR_FN (*expr_p));

  return ret;
}

/* Handle shortcut semantics in the predicate operand of a COND_EXPR by
   rewriting it into multiple COND_EXPRs, and possibly GOTO_EXPRs.

   TRUE_LABEL_P and FALSE_LABEL_P point to the labels to jump to if the
   condition is true or false, respectively.  If null, we should generate
   our own to skip over the evaluation of this specific expression.

   LOCUS is the source location of the COND_EXPR.

   This function is the tree equivalent of do_jump.

   shortcut_cond_r should only be called by shortcut_cond_expr.  */

static tree
shortcut_cond_r (tree pred, tree *true_label_p, tree *false_label_p,
		 location_t locus)
{
  tree local_label = NULL_TREE;
  tree t, expr = NULL;

  /* OK, it's not a simple case; we need to pull apart the COND_EXPR to
     retain the shortcut semantics.  Just insert the gotos here;
     shortcut_cond_expr will append the real blocks later.  */
  if (TREE_CODE (pred) == TRUTH_ANDIF_EXPR)
    {
      location_t new_locus;

      /* Turn if (a && b) into

	 if (a); else goto no;
	 if (b) goto yes; else goto no;
	 (no:) */

      if (false_label_p == NULL)
	false_label_p = &local_label;

      /* Keep the original source location on the first 'if'.  */
      t = shortcut_cond_r (TREE_OPERAND (pred, 0), NULL, false_label_p, locus);
      append_to_statement_list (t, &expr);

      /* Set the source location of the && on the second 'if'.  */
      new_locus = EXPR_HAS_LOCATION (pred) ? EXPR_LOCATION (pred) : locus;
      t = shortcut_cond_r (TREE_OPERAND (pred, 1), true_label_p, false_label_p,
			   new_locus);
      append_to_statement_list (t, &expr);
    }
  else if (TREE_CODE (pred) == TRUTH_ORIF_EXPR)
    {
      location_t new_locus;

      /* Turn if (a || b) into

	 if (a) goto yes;
	 if (b) goto yes; else goto no;
	 (yes:) */

      if (true_label_p == NULL)
	true_label_p = &local_label;

      /* Keep the original source location on the first 'if'.  */
      t = shortcut_cond_r (TREE_OPERAND (pred, 0), true_label_p, NULL, locus);
      append_to_statement_list (t, &expr);

      /* Set the source location of the || on the second 'if'.  */
      new_locus = EXPR_HAS_LOCATION (pred) ? EXPR_LOCATION (pred) : locus;
      t = shortcut_cond_r (TREE_OPERAND (pred, 1), true_label_p, false_label_p,
			   new_locus);
      append_to_statement_list (t, &expr);
    }
  else if (TREE_CODE (pred) == COND_EXPR
	   && !VOID_TYPE_P (TREE_TYPE (TREE_OPERAND (pred, 1)))
	   && !VOID_TYPE_P (TREE_TYPE (TREE_OPERAND (pred, 2))))
    {
      location_t new_locus;

      /* As long as we're messing with gotos, turn if (a ? b : c) into
	 if (a)
	   if (b) goto yes; else goto no;
	 else
	   if (c) goto yes; else goto no;

	 Don't do this if one of the arms has void type, which can happen
	 in C++ when the arm is throw.  */

      /* Keep the original source location on the first 'if'.  Set the source
	 location of the ? on the second 'if'.  */
      new_locus = EXPR_HAS_LOCATION (pred) ? EXPR_LOCATION (pred) : locus;
      expr = build3 (COND_EXPR, void_type_node, TREE_OPERAND (pred, 0),
		     shortcut_cond_r (TREE_OPERAND (pred, 1), true_label_p,
				      false_label_p, locus),
		     shortcut_cond_r (TREE_OPERAND (pred, 2), true_label_p,
				      false_label_p, new_locus));
    }
  else
    {
      expr = build3 (COND_EXPR, void_type_node, pred,
		     build_and_jump (true_label_p),
		     build_and_jump (false_label_p));
      SET_EXPR_LOCATION (expr, locus);
    }

  if (local_label)
    {
      t = build1 (LABEL_EXPR, void_type_node, local_label);
      append_to_statement_list (t, &expr);
    }

  return expr;
}

/* Given a conditional expression EXPR with short-circuit boolean
   predicates using TRUTH_ANDIF_EXPR or TRUTH_ORIF_EXPR, break the
   predicate apart into the equivalent sequence of conditionals.  */

static tree
shortcut_cond_expr (tree expr)
{
  tree pred = TREE_OPERAND (expr, 0);
  tree then_ = TREE_OPERAND (expr, 1);
  tree else_ = TREE_OPERAND (expr, 2);
  tree true_label, false_label, end_label, t;
  tree *true_label_p;
  tree *false_label_p;
  bool emit_end, emit_false, jump_over_else;
  bool then_se = then_ && TREE_SIDE_EFFECTS (then_);
  bool else_se = else_ && TREE_SIDE_EFFECTS (else_);

  /* First do simple transformations.  */
  if (!else_se)
    {
      /* If there is no 'else', turn
	   if (a && b) then c
	 into
	   if (a) if (b) then c.  */
      while (TREE_CODE (pred) == TRUTH_ANDIF_EXPR)
	{
	  /* Keep the original source location on the first 'if'.  */
	  location_t locus = EXPR_LOC_OR_LOC (expr, input_location);
	  TREE_OPERAND (expr, 0) = TREE_OPERAND (pred, 1);
	  /* Set the source location of the && on the second 'if'.  */
	  if (EXPR_HAS_LOCATION (pred))
	    SET_EXPR_LOCATION (expr, EXPR_LOCATION (pred));
	  then_ = shortcut_cond_expr (expr);
	  then_se = then_ && TREE_SIDE_EFFECTS (then_);
	  pred = TREE_OPERAND (pred, 0);
	  expr = build3 (COND_EXPR, void_type_node, pred, then_, NULL_TREE);
	  SET_EXPR_LOCATION (expr, locus);
	}
    }

  if (!then_se)
    {
      /* If there is no 'then', turn
	   if (a || b); else d
	 into
	   if (a); else if (b); else d.  */
      while (TREE_CODE (pred) == TRUTH_ORIF_EXPR)
	{
	  /* Keep the original source location on the first 'if'.  */
	  location_t locus = EXPR_LOC_OR_LOC (expr, input_location);
	  TREE_OPERAND (expr, 0) = TREE_OPERAND (pred, 1);
	  /* Set the source location of the || on the second 'if'.  */
	  if (EXPR_HAS_LOCATION (pred))
	    SET_EXPR_LOCATION (expr, EXPR_LOCATION (pred));
	  else_ = shortcut_cond_expr (expr);
	  else_se = else_ && TREE_SIDE_EFFECTS (else_);
	  pred = TREE_OPERAND (pred, 0);
	  expr = build3 (COND_EXPR, void_type_node, pred, NULL_TREE, else_);
	  SET_EXPR_LOCATION (expr, locus);
	}
    }

  /* If we're done, great.  */
  if (TREE_CODE (pred) != TRUTH_ANDIF_EXPR
      && TREE_CODE (pred) != TRUTH_ORIF_EXPR)
    return expr;

  /* Otherwise we need to mess with gotos.  Change
       if (a) c; else d;
     to
       if (a); else goto no;
       c; goto end;
       no: d; end:
     and recursively gimplify the condition.  */

  true_label = false_label = end_label = NULL_TREE;

  /* If our arms just jump somewhere, hijack those labels so we don't
     generate jumps to jumps.  */

  if (then_
      && TREE_CODE (then_) == GOTO_EXPR
      && TREE_CODE (GOTO_DESTINATION (then_)) == LABEL_DECL)
    {
      true_label = GOTO_DESTINATION (then_);
      then_ = NULL;
      then_se = false;
    }

  if (else_
      && TREE_CODE (else_) == GOTO_EXPR
      && TREE_CODE (GOTO_DESTINATION (else_)) == LABEL_DECL)
    {
      false_label = GOTO_DESTINATION (else_);
      else_ = NULL;
      else_se = false;
    }

  /* If we aren't hijacking a label for the 'then' branch, it falls through.  */
  if (true_label)
    true_label_p = &true_label;
  else
    true_label_p = NULL;

  /* The 'else' branch also needs a label if it contains interesting code.  */
  if (false_label || else_se)
    false_label_p = &false_label;
  else
    false_label_p = NULL;

  /* If there was nothing else in our arms, just forward the label(s).  */
  if (!then_se && !else_se)
    return shortcut_cond_r (pred, true_label_p, false_label_p,
			    EXPR_LOC_OR_LOC (expr, input_location));

  /* If our last subexpression already has a terminal label, reuse it.  */
  if (else_se)
    t = expr_last (else_);
  else if (then_se)
    t = expr_last (then_);
  else
    t = NULL;
  if (t && TREE_CODE (t) == LABEL_EXPR)
    end_label = LABEL_EXPR_LABEL (t);

  /* If we don't care about jumping to the 'else' branch, jump to the end
     if the condition is false.  */
  if (!false_label_p)
    false_label_p = &end_label;

  /* We only want to emit these labels if we aren't hijacking them.  */
  emit_end = (end_label == NULL_TREE);
  emit_false = (false_label == NULL_TREE);

  /* We only emit the jump over the else clause if we have to--if the
     then clause may fall through.  Otherwise we can wind up with a
     useless jump and a useless label at the end of gimplified code,
     which will cause us to think that this conditional as a whole
     falls through even if it doesn't.  If we then inline a function
     which ends with such a condition, that can cause us to issue an
     inappropriate warning about control reaching the end of a
     non-void function.  */
  jump_over_else = block_may_fallthru (then_);

  pred = shortcut_cond_r (pred, true_label_p, false_label_p,
			  EXPR_LOC_OR_LOC (expr, input_location));

  expr = NULL;
  append_to_statement_list (pred, &expr);

  append_to_statement_list (then_, &expr);
  if (else_se)
    {
      if (jump_over_else)
	{
	  tree last = expr_last (expr);
	  t = build_and_jump (&end_label);
	  if (EXPR_HAS_LOCATION (last))
	    SET_EXPR_LOCATION (t, EXPR_LOCATION (last));
	  append_to_statement_list (t, &expr);
	}
      if (emit_false)
	{
	  t = build1 (LABEL_EXPR, void_type_node, false_label);
	  append_to_statement_list (t, &expr);
	}
      append_to_statement_list (else_, &expr);
    }
  if (emit_end && end_label)
    {
      t = build1 (LABEL_EXPR, void_type_node, end_label);
      append_to_statement_list (t, &expr);
    }

  return expr;
}

/* EXPR is used in a boolean context; make sure it has BOOLEAN_TYPE.  */

tree
gimple_boolify (tree expr)
{
  tree type = TREE_TYPE (expr);
  location_t loc = EXPR_LOCATION (expr);

  if (TREE_CODE (expr) == NE_EXPR
      && TREE_CODE (TREE_OPERAND (expr, 0)) == CALL_EXPR
      && integer_zerop (TREE_OPERAND (expr, 1)))
    {
      tree call = TREE_OPERAND (expr, 0);
      tree fn = get_callee_fndecl (call);

      /* For __builtin_expect ((long) (x), y) recurse into x as well
	 if x is truth_value_p.  */
      if (fn
	  && DECL_BUILT_IN_CLASS (fn) == BUILT_IN_NORMAL
	  && DECL_FUNCTION_CODE (fn) == BUILT_IN_EXPECT
	  && call_expr_nargs (call) == 2)
	{
	  tree arg = CALL_EXPR_ARG (call, 0);
	  if (arg)
	    {
	      if (TREE_CODE (arg) == NOP_EXPR
		  && TREE_TYPE (arg) == TREE_TYPE (call))
		arg = TREE_OPERAND (arg, 0);
	      if (truth_value_p (TREE_CODE (arg)))
		{
		  arg = gimple_boolify (arg);
		  CALL_EXPR_ARG (call, 0)
		    = fold_convert_loc (loc, TREE_TYPE (call), arg);
		}
	    }
	}
    }

  switch (TREE_CODE (expr))
    {
    case TRUTH_AND_EXPR:
    case TRUTH_OR_EXPR:
    case TRUTH_XOR_EXPR:
    case TRUTH_ANDIF_EXPR:
    case TRUTH_ORIF_EXPR:
      /* Also boolify the arguments of truth exprs.  */
      TREE_OPERAND (expr, 1) = gimple_boolify (TREE_OPERAND (expr, 1));
      /* FALLTHRU */

    case TRUTH_NOT_EXPR:
      TREE_OPERAND (expr, 0) = gimple_boolify (TREE_OPERAND (expr, 0));

      /* These expressions always produce boolean results.  */
      if (TREE_CODE (type) != BOOLEAN_TYPE)
	TREE_TYPE (expr) = boolean_type_node;
      return expr;

    case ANNOTATE_EXPR:
      switch ((enum annot_expr_kind) TREE_INT_CST_LOW (TREE_OPERAND (expr, 1)))
	{
	case annot_expr_ivdep_kind:
	case annot_expr_no_vector_kind:
	case annot_expr_vector_kind:
	  TREE_OPERAND (expr, 0) = gimple_boolify (TREE_OPERAND (expr, 0));
	  if (TREE_CODE (type) != BOOLEAN_TYPE)
	    TREE_TYPE (expr) = boolean_type_node;
	  return expr;
	default:
	  gcc_unreachable ();
	}

    default:
      if (COMPARISON_CLASS_P (expr))
	{
	  /* There expressions always prduce boolean results.  */
	  if (TREE_CODE (type) != BOOLEAN_TYPE)
	    TREE_TYPE (expr) = boolean_type_node;
	  return expr;
	}
      /* Other expressions that get here must have boolean values, but
	 might need to be converted to the appropriate mode.  */
      if (TREE_CODE (type) == BOOLEAN_TYPE)
	return expr;
      return fold_convert_loc (loc, boolean_type_node, expr);
    }
}

/* Given a conditional expression *EXPR_P without side effects, gimplify
   its operands.  New statements are inserted to PRE_P.  */

static enum gimplify_status
gimplify_pure_cond_expr (tree *expr_p, gimple_seq *pre_p)
{
  tree expr = *expr_p, cond;
  enum gimplify_status ret, tret;
  enum tree_code code;

  cond = gimple_boolify (COND_EXPR_COND (expr));

  /* We need to handle && and || specially, as their gimplification
     creates pure cond_expr, thus leading to an infinite cycle otherwise.  */
  code = TREE_CODE (cond);
  if (code == TRUTH_ANDIF_EXPR)
    TREE_SET_CODE (cond, TRUTH_AND_EXPR);
  else if (code == TRUTH_ORIF_EXPR)
    TREE_SET_CODE (cond, TRUTH_OR_EXPR);
  ret = gimplify_expr (&cond, pre_p, NULL, is_gimple_condexpr, fb_rvalue);
  COND_EXPR_COND (*expr_p) = cond;

  tret = gimplify_expr (&COND_EXPR_THEN (expr), pre_p, NULL,
				   is_gimple_val, fb_rvalue);
  ret = MIN (ret, tret);
  tret = gimplify_expr (&COND_EXPR_ELSE (expr), pre_p, NULL,
				   is_gimple_val, fb_rvalue);

  return MIN (ret, tret);
}

/* Return true if evaluating EXPR could trap.
   EXPR is GENERIC, while tree_could_trap_p can be called
   only on GIMPLE.  */

static bool
generic_expr_could_trap_p (tree expr)
{
  unsigned i, n;

  if (!expr || is_gimple_val (expr))
    return false;

  if (!EXPR_P (expr) || tree_could_trap_p (expr))
    return true;

  n = TREE_OPERAND_LENGTH (expr);
  for (i = 0; i < n; i++)
    if (generic_expr_could_trap_p (TREE_OPERAND (expr, i)))
      return true;

  return false;
}

/*  Convert the conditional expression pointed to by EXPR_P '(p) ? a : b;'
    into

    if (p)			if (p)
      t1 = a;			  a;
    else		or	else
      t1 = b;			  b;
    t1;

    The second form is used when *EXPR_P is of type void.

    PRE_P points to the list where side effects that must happen before
      *EXPR_P should be stored.  */

static enum gimplify_status
gimplify_cond_expr (tree *expr_p, gimple_seq *pre_p, fallback_t fallback)
{
  tree expr = *expr_p;
  tree type = TREE_TYPE (expr);
  location_t loc = EXPR_LOCATION (expr);
  tree tmp, arm1, arm2;
  enum gimplify_status ret;
  tree label_true, label_false, label_cont;
  bool have_then_clause_p, have_else_clause_p;
  gcond *cond_stmt;
  enum tree_code pred_code;
  gimple_seq seq = NULL;

  /* If this COND_EXPR has a value, copy the values into a temporary within
     the arms.  */
  if (!VOID_TYPE_P (type))
    {
      tree then_ = TREE_OPERAND (expr, 1), else_ = TREE_OPERAND (expr, 2);
      tree result;

      /* If either an rvalue is ok or we do not require an lvalue, create the
	 temporary.  But we cannot do that if the type is addressable.  */
      if (((fallback & fb_rvalue) || !(fallback & fb_lvalue))
	  && !TREE_ADDRESSABLE (type))
	{
	  if (gimplify_ctxp->allow_rhs_cond_expr
	      /* If either branch has side effects or could trap, it can't be
		 evaluated unconditionally.  */
	      && !TREE_SIDE_EFFECTS (then_)
	      && !generic_expr_could_trap_p (then_)
	      && !TREE_SIDE_EFFECTS (else_)
	      && !generic_expr_could_trap_p (else_))
	    return gimplify_pure_cond_expr (expr_p, pre_p);

	  tmp = create_tmp_var (type, "iftmp");
	  result = tmp;
	}

      /* Otherwise, only create and copy references to the values.  */
      else
	{
	  type = build_pointer_type (type);

	  if (!VOID_TYPE_P (TREE_TYPE (then_)))
	    then_ = build_fold_addr_expr_loc (loc, then_);

	  if (!VOID_TYPE_P (TREE_TYPE (else_)))
	    else_ = build_fold_addr_expr_loc (loc, else_);
 
	  expr
	    = build3 (COND_EXPR, type, TREE_OPERAND (expr, 0), then_, else_);

	  tmp = create_tmp_var (type, "iftmp");
	  result = build_simple_mem_ref_loc (loc, tmp);
	}

      /* Build the new then clause, `tmp = then_;'.  But don't build the
	 assignment if the value is void; in C++ it can be if it's a throw.  */
      if (!VOID_TYPE_P (TREE_TYPE (then_)))
	TREE_OPERAND (expr, 1) = build2 (MODIFY_EXPR, type, tmp, then_);

      /* Similarly, build the new else clause, `tmp = else_;'.  */
      if (!VOID_TYPE_P (TREE_TYPE (else_)))
	TREE_OPERAND (expr, 2) = build2 (MODIFY_EXPR, type, tmp, else_);

      TREE_TYPE (expr) = void_type_node;
      recalculate_side_effects (expr);

      /* Move the COND_EXPR to the prequeue.  */
      gimplify_stmt (&expr, pre_p);

      *expr_p = result;
      return GS_ALL_DONE;
    }

  /* Remove any COMPOUND_EXPR so the following cases will be caught.  */
  STRIP_TYPE_NOPS (TREE_OPERAND (expr, 0));
  if (TREE_CODE (TREE_OPERAND (expr, 0)) == COMPOUND_EXPR)
    gimplify_compound_expr (&TREE_OPERAND (expr, 0), pre_p, true);

  /* Make sure the condition has BOOLEAN_TYPE.  */
  TREE_OPERAND (expr, 0) = gimple_boolify (TREE_OPERAND (expr, 0));

  /* Break apart && and || conditions.  */
  if (TREE_CODE (TREE_OPERAND (expr, 0)) == TRUTH_ANDIF_EXPR
      || TREE_CODE (TREE_OPERAND (expr, 0)) == TRUTH_ORIF_EXPR)
    {
      expr = shortcut_cond_expr (expr);

      if (expr != *expr_p)
	{
	  *expr_p = expr;

	  /* We can't rely on gimplify_expr to re-gimplify the expanded
	     form properly, as cleanups might cause the target labels to be
	     wrapped in a TRY_FINALLY_EXPR.  To prevent that, we need to
	     set up a conditional context.  */
	  gimple_push_condition ();
	  gimplify_stmt (expr_p, &seq);
	  gimple_pop_condition (pre_p);
	  gimple_seq_add_seq (pre_p, seq);

	  return GS_ALL_DONE;
	}
    }

  /* Now do the normal gimplification.  */

  /* Gimplify condition.  */
  ret = gimplify_expr (&TREE_OPERAND (expr, 0), pre_p, NULL, is_gimple_condexpr,
		       fb_rvalue);
  if (ret == GS_ERROR)
    return GS_ERROR;
  gcc_assert (TREE_OPERAND (expr, 0) != NULL_TREE);

  gimple_push_condition ();

  have_then_clause_p = have_else_clause_p = false;
  if (TREE_OPERAND (expr, 1) != NULL
      && TREE_CODE (TREE_OPERAND (expr, 1)) == GOTO_EXPR
      && TREE_CODE (GOTO_DESTINATION (TREE_OPERAND (expr, 1))) == LABEL_DECL
      && (DECL_CONTEXT (GOTO_DESTINATION (TREE_OPERAND (expr, 1)))
	  == current_function_decl)
      /* For -O0 avoid this optimization if the COND_EXPR and GOTO_EXPR
	 have different locations, otherwise we end up with incorrect
	 location information on the branches.  */
      && (optimize
	  || !EXPR_HAS_LOCATION (expr)
	  || !EXPR_HAS_LOCATION (TREE_OPERAND (expr, 1))
	  || EXPR_LOCATION (expr) == EXPR_LOCATION (TREE_OPERAND (expr, 1))))
    {
      label_true = GOTO_DESTINATION (TREE_OPERAND (expr, 1));
      have_then_clause_p = true;
    }
  else
    label_true = create_artificial_label (UNKNOWN_LOCATION);
  if (TREE_OPERAND (expr, 2) != NULL
      && TREE_CODE (TREE_OPERAND (expr, 2)) == GOTO_EXPR
      && TREE_CODE (GOTO_DESTINATION (TREE_OPERAND (expr, 2))) == LABEL_DECL
      && (DECL_CONTEXT (GOTO_DESTINATION (TREE_OPERAND (expr, 2)))
	  == current_function_decl)
      /* For -O0 avoid this optimization if the COND_EXPR and GOTO_EXPR
	 have different locations, otherwise we end up with incorrect
	 location information on the branches.  */
      && (optimize
	  || !EXPR_HAS_LOCATION (expr)
	  || !EXPR_HAS_LOCATION (TREE_OPERAND (expr, 2))
	  || EXPR_LOCATION (expr) == EXPR_LOCATION (TREE_OPERAND (expr, 2))))
    {
      label_false = GOTO_DESTINATION (TREE_OPERAND (expr, 2));
      have_else_clause_p = true;
    }
  else
    label_false = create_artificial_label (UNKNOWN_LOCATION);

  gimple_cond_get_ops_from_tree (COND_EXPR_COND (expr), &pred_code, &arm1,
				 &arm2);
  cond_stmt = gimple_build_cond (pred_code, arm1, arm2, label_true,
				 label_false);
  gimple_set_no_warning (cond_stmt, TREE_NO_WARNING (COND_EXPR_COND (expr)));
  gimplify_seq_add_stmt (&seq, cond_stmt);
  gimple_stmt_iterator gsi = gsi_last (seq);
  maybe_fold_stmt (&gsi);

  label_cont = NULL_TREE;
  if (!have_then_clause_p)
    {
      /* For if (...) {} else { code; } put label_true after
	 the else block.  */
      if (TREE_OPERAND (expr, 1) == NULL_TREE
	  && !have_else_clause_p
	  && TREE_OPERAND (expr, 2) != NULL_TREE)
	label_cont = label_true;
      else
	{
	  gimplify_seq_add_stmt (&seq, gimple_build_label (label_true));
	  have_then_clause_p = gimplify_stmt (&TREE_OPERAND (expr, 1), &seq);
	  /* For if (...) { code; } else {} or
	     if (...) { code; } else goto label; or
	     if (...) { code; return; } else { ... }
	     label_cont isn't needed.  */
	  if (!have_else_clause_p
	      && TREE_OPERAND (expr, 2) != NULL_TREE
	      && gimple_seq_may_fallthru (seq))
	    {
	      gimple *g;
	      label_cont = create_artificial_label (UNKNOWN_LOCATION);

	      g = gimple_build_goto (label_cont);

	      /* GIMPLE_COND's are very low level; they have embedded
		 gotos.  This particular embedded goto should not be marked
		 with the location of the original COND_EXPR, as it would
		 correspond to the COND_EXPR's condition, not the ELSE or the
		 THEN arms.  To avoid marking it with the wrong location, flag
		 it as "no location".  */
	      gimple_set_do_not_emit_location (g);

	      gimplify_seq_add_stmt (&seq, g);
	    }
	}
    }
  if (!have_else_clause_p)
    {
      gimplify_seq_add_stmt (&seq, gimple_build_label (label_false));
      have_else_clause_p = gimplify_stmt (&TREE_OPERAND (expr, 2), &seq);
    }
  if (label_cont)
    gimplify_seq_add_stmt (&seq, gimple_build_label (label_cont));

  gimple_pop_condition (pre_p);
  gimple_seq_add_seq (pre_p, seq);

  if (ret == GS_ERROR)
    ; /* Do nothing.  */
  else if (have_then_clause_p || have_else_clause_p)
    ret = GS_ALL_DONE;
  else
    {
      /* Both arms are empty; replace the COND_EXPR with its predicate.  */
      expr = TREE_OPERAND (expr, 0);
      gimplify_stmt (&expr, pre_p);
    }

  *expr_p = NULL;
  return ret;
}

/* Prepare the node pointed to by EXPR_P, an is_gimple_addressable expression,
   to be marked addressable.

   We cannot rely on such an expression being directly markable if a temporary
   has been created by the gimplification.  In this case, we create another
   temporary and initialize it with a copy, which will become a store after we
   mark it addressable.  This can happen if the front-end passed us something
   that it could not mark addressable yet, like a Fortran pass-by-reference
   parameter (int) floatvar.  */

static void
prepare_gimple_addressable (tree *expr_p, gimple_seq *seq_p)
{
  while (handled_component_p (*expr_p))
    expr_p = &TREE_OPERAND (*expr_p, 0);
  if (is_gimple_reg (*expr_p))
    {
      /* Do not allow an SSA name as the temporary.  */
      tree var = get_initialized_tmp_var (*expr_p, seq_p, NULL, false);
      DECL_GIMPLE_REG_P (var) = 0;
      *expr_p = var;
    }
}

/* A subroutine of gimplify_modify_expr.  Replace a MODIFY_EXPR with
   a call to __builtin_memcpy.  */

static enum gimplify_status
gimplify_modify_expr_to_memcpy (tree *expr_p, tree size, bool want_value,
    				gimple_seq *seq_p)
{
  tree t, to, to_ptr, from, from_ptr;
  gcall *gs;
  location_t loc = EXPR_LOCATION (*expr_p);

  to = TREE_OPERAND (*expr_p, 0);
  from = TREE_OPERAND (*expr_p, 1);

  /* Mark the RHS addressable.  Beware that it may not be possible to do so
     directly if a temporary has been created by the gimplification.  */
  prepare_gimple_addressable (&from, seq_p);

  mark_addressable (from);
  from_ptr = build_fold_addr_expr_loc (loc, from);
  gimplify_arg (&from_ptr, seq_p, loc);

  mark_addressable (to);
  to_ptr = build_fold_addr_expr_loc (loc, to);
  gimplify_arg (&to_ptr, seq_p, loc);

  t = builtin_decl_implicit (BUILT_IN_MEMCPY);

  gs = gimple_build_call (t, 3, to_ptr, from_ptr, size);

  if (want_value)
    {
      /* tmp = memcpy() */
      t = create_tmp_var (TREE_TYPE (to_ptr));
      gimple_call_set_lhs (gs, t);
      gimplify_seq_add_stmt (seq_p, gs);

      *expr_p = build_simple_mem_ref (t);
      return GS_ALL_DONE;
    }

  gimplify_seq_add_stmt (seq_p, gs);
  *expr_p = NULL;
  return GS_ALL_DONE;
}

/* A subroutine of gimplify_modify_expr.  Replace a MODIFY_EXPR with
   a call to __builtin_memset.  In this case we know that the RHS is
   a CONSTRUCTOR with an empty element list.  */

static enum gimplify_status
gimplify_modify_expr_to_memset (tree *expr_p, tree size, bool want_value,
    				gimple_seq *seq_p)
{
  tree t, from, to, to_ptr;
  gcall *gs;
  location_t loc = EXPR_LOCATION (*expr_p);

  /* Assert our assumptions, to abort instead of producing wrong code
     silently if they are not met.  Beware that the RHS CONSTRUCTOR might
     not be immediately exposed.  */
  from = TREE_OPERAND (*expr_p, 1);
  if (TREE_CODE (from) == WITH_SIZE_EXPR)
    from = TREE_OPERAND (from, 0);

  gcc_assert (TREE_CODE (from) == CONSTRUCTOR
	      && vec_safe_is_empty (CONSTRUCTOR_ELTS (from)));

  /* Now proceed.  */
  to = TREE_OPERAND (*expr_p, 0);

  to_ptr = build_fold_addr_expr_loc (loc, to);
  gimplify_arg (&to_ptr, seq_p, loc);
  t = builtin_decl_implicit (BUILT_IN_MEMSET);

  gs = gimple_build_call (t, 3, to_ptr, integer_zero_node, size);

  if (want_value)
    {
      /* tmp = memset() */
      t = create_tmp_var (TREE_TYPE (to_ptr));
      gimple_call_set_lhs (gs, t);
      gimplify_seq_add_stmt (seq_p, gs);

      *expr_p = build1 (INDIRECT_REF, TREE_TYPE (to), t);
      return GS_ALL_DONE;
    }

  gimplify_seq_add_stmt (seq_p, gs);
  *expr_p = NULL;
  return GS_ALL_DONE;
}

/* A subroutine of gimplify_init_ctor_preeval.  Called via walk_tree,
   determine, cautiously, if a CONSTRUCTOR overlaps the lhs of an
   assignment.  Return non-null if we detect a potential overlap.  */

struct gimplify_init_ctor_preeval_data
{
  /* The base decl of the lhs object.  May be NULL, in which case we
     have to assume the lhs is indirect.  */
  tree lhs_base_decl;

  /* The alias set of the lhs object.  */
  alias_set_type lhs_alias_set;
};

static tree
gimplify_init_ctor_preeval_1 (tree *tp, int *walk_subtrees, void *xdata)
{
  struct gimplify_init_ctor_preeval_data *data
    = (struct gimplify_init_ctor_preeval_data *) xdata;
  tree t = *tp;

  /* If we find the base object, obviously we have overlap.  */
  if (data->lhs_base_decl == t)
    return t;

  /* If the constructor component is indirect, determine if we have a
     potential overlap with the lhs.  The only bits of information we
     have to go on at this point are addressability and alias sets.  */
  if ((INDIRECT_REF_P (t)
       || TREE_CODE (t) == MEM_REF)
      && (!data->lhs_base_decl || TREE_ADDRESSABLE (data->lhs_base_decl))
      && alias_sets_conflict_p (data->lhs_alias_set, get_alias_set (t)))
    return t;

  /* If the constructor component is a call, determine if it can hide a
     potential overlap with the lhs through an INDIRECT_REF like above.
     ??? Ugh - this is completely broken.  In fact this whole analysis
     doesn't look conservative.  */
  if (TREE_CODE (t) == CALL_EXPR)
    {
      tree type, fntype = TREE_TYPE (TREE_TYPE (CALL_EXPR_FN (t)));

      for (type = TYPE_ARG_TYPES (fntype); type; type = TREE_CHAIN (type))
	if (POINTER_TYPE_P (TREE_VALUE (type))
	    && (!data->lhs_base_decl || TREE_ADDRESSABLE (data->lhs_base_decl))
	    && alias_sets_conflict_p (data->lhs_alias_set,
				      get_alias_set
				        (TREE_TYPE (TREE_VALUE (type)))))
	  return t;
    }

  if (IS_TYPE_OR_DECL_P (t))
    *walk_subtrees = 0;
  return NULL;
}

/* A subroutine of gimplify_init_constructor.  Pre-evaluate EXPR,
   force values that overlap with the lhs (as described by *DATA)
   into temporaries.  */

static void
gimplify_init_ctor_preeval (tree *expr_p, gimple_seq *pre_p, gimple_seq *post_p,
			    struct gimplify_init_ctor_preeval_data *data)
{
  enum gimplify_status one;

  /* If the value is constant, then there's nothing to pre-evaluate.  */
  if (TREE_CONSTANT (*expr_p))
    {
      /* Ensure it does not have side effects, it might contain a reference to
	 the object we're initializing.  */
      gcc_assert (!TREE_SIDE_EFFECTS (*expr_p));
      return;
    }

  /* If the type has non-trivial constructors, we can't pre-evaluate.  */
  if (TREE_ADDRESSABLE (TREE_TYPE (*expr_p)))
    return;

  /* Recurse for nested constructors.  */
  if (TREE_CODE (*expr_p) == CONSTRUCTOR)
    {
      unsigned HOST_WIDE_INT ix;
      constructor_elt *ce;
      vec<constructor_elt, va_gc> *v = CONSTRUCTOR_ELTS (*expr_p);

      FOR_EACH_VEC_SAFE_ELT (v, ix, ce)
	gimplify_init_ctor_preeval (&ce->value, pre_p, post_p, data);

      return;
    }

  /* If this is a variable sized type, we must remember the size.  */
  maybe_with_size_expr (expr_p);

  /* Gimplify the constructor element to something appropriate for the rhs
     of a MODIFY_EXPR.  Given that we know the LHS is an aggregate, we know
     the gimplifier will consider this a store to memory.  Doing this
     gimplification now means that we won't have to deal with complicated
     language-specific trees, nor trees like SAVE_EXPR that can induce
     exponential search behavior.  */
  one = gimplify_expr (expr_p, pre_p, post_p, is_gimple_mem_rhs, fb_rvalue);
  if (one == GS_ERROR)
    {
      *expr_p = NULL;
      return;
    }

  /* If we gimplified to a bare decl, we can be sure that it doesn't overlap
     with the lhs, since "a = { .x=a }" doesn't make sense.  This will
     always be true for all scalars, since is_gimple_mem_rhs insists on a
     temporary variable for them.  */
  if (DECL_P (*expr_p))
    return;

  /* If this is of variable size, we have no choice but to assume it doesn't
     overlap since we can't make a temporary for it.  */
  if (TREE_CODE (TYPE_SIZE (TREE_TYPE (*expr_p))) != INTEGER_CST)
    return;

  /* Otherwise, we must search for overlap ...  */
  if (!walk_tree (expr_p, gimplify_init_ctor_preeval_1, data, NULL))
    return;

  /* ... and if found, force the value into a temporary.  */
  *expr_p = get_formal_tmp_var (*expr_p, pre_p);
}

/* A subroutine of gimplify_init_ctor_eval.  Create a loop for
   a RANGE_EXPR in a CONSTRUCTOR for an array.

      var = lower;
    loop_entry:
      object[var] = value;
      if (var == upper)
	goto loop_exit;
      var = var + 1;
      goto loop_entry;
    loop_exit:

   We increment var _after_ the loop exit check because we might otherwise
   fail if upper == TYPE_MAX_VALUE (type for upper).

   Note that we never have to deal with SAVE_EXPRs here, because this has
   already been taken care of for us, in gimplify_init_ctor_preeval().  */

static void gimplify_init_ctor_eval (tree, vec<constructor_elt, va_gc> *,
				     gimple_seq *, bool);

static void
gimplify_init_ctor_eval_range (tree object, tree lower, tree upper,
			       tree value, tree array_elt_type,
			       gimple_seq *pre_p, bool cleared)
{
  tree loop_entry_label, loop_exit_label, fall_thru_label;
  tree var, var_type, cref, tmp;

  loop_entry_label = create_artificial_label (UNKNOWN_LOCATION);
  loop_exit_label = create_artificial_label (UNKNOWN_LOCATION);
  fall_thru_label = create_artificial_label (UNKNOWN_LOCATION);

  /* Create and initialize the index variable.  */
  var_type = TREE_TYPE (upper);
  var = create_tmp_var (var_type);
  gimplify_seq_add_stmt (pre_p, gimple_build_assign (var, lower));

  /* Add the loop entry label.  */
  gimplify_seq_add_stmt (pre_p, gimple_build_label (loop_entry_label));

  /* Build the reference.  */
  cref = build4 (ARRAY_REF, array_elt_type, unshare_expr (object),
		 var, NULL_TREE, NULL_TREE);

  /* If we are a constructor, just call gimplify_init_ctor_eval to do
     the store.  Otherwise just assign value to the reference.  */

  if (TREE_CODE (value) == CONSTRUCTOR)
    /* NB we might have to call ourself recursively through
       gimplify_init_ctor_eval if the value is a constructor.  */
    gimplify_init_ctor_eval (cref, CONSTRUCTOR_ELTS (value),
			     pre_p, cleared);
  else
    gimplify_seq_add_stmt (pre_p, gimple_build_assign (cref, value));

  /* We exit the loop when the index var is equal to the upper bound.  */
  gimplify_seq_add_stmt (pre_p,
			 gimple_build_cond (EQ_EXPR, var, upper,
					    loop_exit_label, fall_thru_label));

  gimplify_seq_add_stmt (pre_p, gimple_build_label (fall_thru_label));

  /* Otherwise, increment the index var...  */
  tmp = build2 (PLUS_EXPR, var_type, var,
		fold_convert (var_type, integer_one_node));
  gimplify_seq_add_stmt (pre_p, gimple_build_assign (var, tmp));

  /* ...and jump back to the loop entry.  */
  gimplify_seq_add_stmt (pre_p, gimple_build_goto (loop_entry_label));

  /* Add the loop exit label.  */
  gimplify_seq_add_stmt (pre_p, gimple_build_label (loop_exit_label));
}

/* Return true if FDECL is accessing a field that is zero sized.  */

static bool
zero_sized_field_decl (const_tree fdecl)
{
  if (TREE_CODE (fdecl) == FIELD_DECL && DECL_SIZE (fdecl)
      && integer_zerop (DECL_SIZE (fdecl)))
    return true;
  return false;
}

/* Return true if TYPE is zero sized.  */

static bool
zero_sized_type (const_tree type)
{
  if (AGGREGATE_TYPE_P (type) && TYPE_SIZE (type)
      && integer_zerop (TYPE_SIZE (type)))
    return true;
  return false;
}

/* A subroutine of gimplify_init_constructor.  Generate individual
   MODIFY_EXPRs for a CONSTRUCTOR.  OBJECT is the LHS against which the
   assignments should happen.  ELTS is the CONSTRUCTOR_ELTS of the
   CONSTRUCTOR.  CLEARED is true if the entire LHS object has been
   zeroed first.  */

static void
gimplify_init_ctor_eval (tree object, vec<constructor_elt, va_gc> *elts,
			 gimple_seq *pre_p, bool cleared)
{
  tree array_elt_type = NULL;
  unsigned HOST_WIDE_INT ix;
  tree purpose, value;

  if (TREE_CODE (TREE_TYPE (object)) == ARRAY_TYPE)
    array_elt_type = TYPE_MAIN_VARIANT (TREE_TYPE (TREE_TYPE (object)));

  FOR_EACH_CONSTRUCTOR_ELT (elts, ix, purpose, value)
    {
      tree cref;

      /* NULL values are created above for gimplification errors.  */
      if (value == NULL)
	continue;

      if (cleared && initializer_zerop (value))
	continue;

      /* ??? Here's to hoping the front end fills in all of the indices,
	 so we don't have to figure out what's missing ourselves.  */
      gcc_assert (purpose);

      /* Skip zero-sized fields, unless value has side-effects.  This can
	 happen with calls to functions returning a zero-sized type, which
	 we shouldn't discard.  As a number of downstream passes don't
	 expect sets of zero-sized fields, we rely on the gimplification of
	 the MODIFY_EXPR we make below to drop the assignment statement.  */
      if (! TREE_SIDE_EFFECTS (value) && zero_sized_field_decl (purpose))
	continue;

      /* If we have a RANGE_EXPR, we have to build a loop to assign the
	 whole range.  */
      if (TREE_CODE (purpose) == RANGE_EXPR)
	{
	  tree lower = TREE_OPERAND (purpose, 0);
	  tree upper = TREE_OPERAND (purpose, 1);

	  /* If the lower bound is equal to upper, just treat it as if
	     upper was the index.  */
	  if (simple_cst_equal (lower, upper))
	    purpose = upper;
	  else
	    {
	      gimplify_init_ctor_eval_range (object, lower, upper, value,
					     array_elt_type, pre_p, cleared);
	      continue;
	    }
	}

      if (array_elt_type)
	{
	  /* Do not use bitsizetype for ARRAY_REF indices.  */
	  if (TYPE_DOMAIN (TREE_TYPE (object)))
	    purpose
	      = fold_convert (TREE_TYPE (TYPE_DOMAIN (TREE_TYPE (object))),
			      purpose);
	  cref = build4 (ARRAY_REF, array_elt_type, unshare_expr (object),
			 purpose, NULL_TREE, NULL_TREE);
	}
      else
	{
	  gcc_assert (TREE_CODE (purpose) == FIELD_DECL);
	  cref = build3 (COMPONENT_REF, TREE_TYPE (purpose),
			 unshare_expr (object), purpose, NULL_TREE);
	}

      if (TREE_CODE (value) == CONSTRUCTOR
	  && TREE_CODE (TREE_TYPE (value)) != VECTOR_TYPE)
	gimplify_init_ctor_eval (cref, CONSTRUCTOR_ELTS (value),
				 pre_p, cleared);
      else
	{
	  tree init = build2 (INIT_EXPR, TREE_TYPE (cref), cref, value);
	  gimplify_and_add (init, pre_p);
	  ggc_free (init);
	}
    }
}

/* Return the appropriate RHS predicate for this LHS.  */

gimple_predicate
rhs_predicate_for (tree lhs)
{
  if (is_gimple_reg (lhs))
    return is_gimple_reg_rhs_or_call;
  else
    return is_gimple_mem_rhs_or_call;
}

/* Return the initial guess for an appropriate RHS predicate for this LHS,
   before the LHS has been gimplified.  */

static gimple_predicate
initial_rhs_predicate_for (tree lhs)
{
  if (is_gimple_reg_type (TREE_TYPE (lhs)))
    return is_gimple_reg_rhs_or_call;
  else
    return is_gimple_mem_rhs_or_call;
}

/* Gimplify a C99 compound literal expression.  This just means adding
   the DECL_EXPR before the current statement and using its anonymous
   decl instead.  */

static enum gimplify_status
gimplify_compound_literal_expr (tree *expr_p, gimple_seq *pre_p,
				bool (*gimple_test_f) (tree),
				fallback_t fallback)
{
  tree decl_s = COMPOUND_LITERAL_EXPR_DECL_EXPR (*expr_p);
  tree decl = DECL_EXPR_DECL (decl_s);
  tree init = DECL_INITIAL (decl);
  /* Mark the decl as addressable if the compound literal
     expression is addressable now, otherwise it is marked too late
     after we gimplify the initialization expression.  */
  if (TREE_ADDRESSABLE (*expr_p))
    TREE_ADDRESSABLE (decl) = 1;
  /* Otherwise, if we don't need an lvalue and have a literal directly
     substitute it.  Check if it matches the gimple predicate, as
     otherwise we'd generate a new temporary, and we can as well just
     use the decl we already have.  */
  else if (!TREE_ADDRESSABLE (decl)
	   && init
	   && (fallback & fb_lvalue) == 0
	   && gimple_test_f (init))
    {
      *expr_p = init;
      return GS_OK;
    }

  /* Preliminarily mark non-addressed complex variables as eligible
     for promotion to gimple registers.  We'll transform their uses
     as we find them.  */
  if ((TREE_CODE (TREE_TYPE (decl)) == COMPLEX_TYPE
       || TREE_CODE (TREE_TYPE (decl)) == VECTOR_TYPE)
      && !TREE_THIS_VOLATILE (decl)
      && !needs_to_live_in_memory (decl))
    DECL_GIMPLE_REG_P (decl) = 1;

  /* If the decl is not addressable, then it is being used in some
     expression or on the right hand side of a statement, and it can
     be put into a readonly data section.  */
  if (!TREE_ADDRESSABLE (decl) && (fallback & fb_lvalue) == 0)
    TREE_READONLY (decl) = 1;

  /* This decl isn't mentioned in the enclosing block, so add it to the
     list of temps.  FIXME it seems a bit of a kludge to say that
     anonymous artificial vars aren't pushed, but everything else is.  */
  if (DECL_NAME (decl) == NULL_TREE && !DECL_SEEN_IN_BIND_EXPR_P (decl))
    gimple_add_tmp_var (decl);

  gimplify_and_add (decl_s, pre_p);
  *expr_p = decl;
  return GS_OK;
}

/* Optimize embedded COMPOUND_LITERAL_EXPRs within a CONSTRUCTOR,
   return a new CONSTRUCTOR if something changed.  */

static tree
optimize_compound_literals_in_ctor (tree orig_ctor)
{
  tree ctor = orig_ctor;
  vec<constructor_elt, va_gc> *elts = CONSTRUCTOR_ELTS (ctor);
  unsigned int idx, num = vec_safe_length (elts);

  for (idx = 0; idx < num; idx++)
    {
      tree value = (*elts)[idx].value;
      tree newval = value;
      if (TREE_CODE (value) == CONSTRUCTOR)
	newval = optimize_compound_literals_in_ctor (value);
      else if (TREE_CODE (value) == COMPOUND_LITERAL_EXPR)
	{
	  tree decl_s = COMPOUND_LITERAL_EXPR_DECL_EXPR (value);
	  tree decl = DECL_EXPR_DECL (decl_s);
	  tree init = DECL_INITIAL (decl);

	  if (!TREE_ADDRESSABLE (value)
	      && !TREE_ADDRESSABLE (decl)
	      && init
	      && TREE_CODE (init) == CONSTRUCTOR)
	    newval = optimize_compound_literals_in_ctor (init);
	}
      if (newval == value)
	continue;

      if (ctor == orig_ctor)
	{
	  ctor = copy_node (orig_ctor);
	  CONSTRUCTOR_ELTS (ctor) = vec_safe_copy (elts);
	  elts = CONSTRUCTOR_ELTS (ctor);
	}
      (*elts)[idx].value = newval;
    }
  return ctor;
}

/* A subroutine of gimplify_modify_expr.  Break out elements of a
   CONSTRUCTOR used as an initializer into separate MODIFY_EXPRs.

   Note that we still need to clear any elements that don't have explicit
   initializers, so if not all elements are initialized we keep the
   original MODIFY_EXPR, we just remove all of the constructor elements.

   If NOTIFY_TEMP_CREATION is true, do not gimplify, just return
   GS_ERROR if we would have to create a temporary when gimplifying
   this constructor.  Otherwise, return GS_OK.

   If NOTIFY_TEMP_CREATION is false, just do the gimplification.  */

static enum gimplify_status
gimplify_init_constructor (tree *expr_p, gimple_seq *pre_p, gimple_seq *post_p,
			   bool want_value, bool notify_temp_creation)
{
  tree object, ctor, type;
  enum gimplify_status ret;
  vec<constructor_elt, va_gc> *elts;

  gcc_assert (TREE_CODE (TREE_OPERAND (*expr_p, 1)) == CONSTRUCTOR);

  if (!notify_temp_creation)
    {
      ret = gimplify_expr (&TREE_OPERAND (*expr_p, 0), pre_p, post_p,
			   is_gimple_lvalue, fb_lvalue);
      if (ret == GS_ERROR)
	return ret;
    }

  object = TREE_OPERAND (*expr_p, 0);
  ctor = TREE_OPERAND (*expr_p, 1)
    = optimize_compound_literals_in_ctor (TREE_OPERAND (*expr_p, 1));
  type = TREE_TYPE (ctor);
  elts = CONSTRUCTOR_ELTS (ctor);
  ret = GS_ALL_DONE;

  switch (TREE_CODE (type))
    {
    case RECORD_TYPE:
    case UNION_TYPE:
    case QUAL_UNION_TYPE:
    case ARRAY_TYPE:
      {
	struct gimplify_init_ctor_preeval_data preeval_data;
	HOST_WIDE_INT num_ctor_elements, num_nonzero_elements;
	bool cleared, complete_p, valid_const_initializer;

	/* Aggregate types must lower constructors to initialization of
	   individual elements.  The exception is that a CONSTRUCTOR node
	   with no elements indicates zero-initialization of the whole.  */
	if (vec_safe_is_empty (elts))
	  {
	    if (notify_temp_creation)
	      return GS_OK;
	    break;
	  }

	/* Fetch information about the constructor to direct later processing.
	   We might want to make static versions of it in various cases, and
	   can only do so if it known to be a valid constant initializer.  */
	valid_const_initializer
	  = categorize_ctor_elements (ctor, &num_nonzero_elements,
				      &num_ctor_elements, &complete_p);

	/* If a const aggregate variable is being initialized, then it
	   should never be a lose to promote the variable to be static.  */
	if (valid_const_initializer
	    && num_nonzero_elements > 1
	    && TREE_READONLY (object)
	    && VAR_P (object)
	    && (flag_merge_constants >= 2 || !TREE_ADDRESSABLE (object)))
	  {
	    if (notify_temp_creation)
	      return GS_ERROR;
	    DECL_INITIAL (object) = ctor;
	    TREE_STATIC (object) = 1;
	    if (!DECL_NAME (object))
	      DECL_NAME (object) = create_tmp_var_name ("C");
	    walk_tree (&DECL_INITIAL (object), force_labels_r, NULL, NULL);

	    /* ??? C++ doesn't automatically append a .<number> to the
	       assembler name, and even when it does, it looks at FE private
	       data structures to figure out what that number should be,
	       which are not set for this variable.  I suppose this is
	       important for local statics for inline functions, which aren't
	       "local" in the object file sense.  So in order to get a unique
	       TU-local symbol, we must invoke the lhd version now.  */
	    lhd_set_decl_assembler_name (object);

	    *expr_p = NULL_TREE;
	    break;
	  }

	/* If there are "lots" of initialized elements, even discounting
	   those that are not address constants (and thus *must* be
	   computed at runtime), then partition the constructor into
	   constant and non-constant parts.  Block copy the constant
	   parts in, then generate code for the non-constant parts.  */
	/* TODO.  There's code in cp/typeck.c to do this.  */

	if (int_size_in_bytes (TREE_TYPE (ctor)) < 0)
	  /* store_constructor will ignore the clearing of variable-sized
	     objects.  Initializers for such objects must explicitly set
	     every field that needs to be set.  */
	  cleared = false;
	else if (!complete_p && !CONSTRUCTOR_NO_CLEARING (ctor))
	  /* If the constructor isn't complete, clear the whole object
	     beforehand, unless CONSTRUCTOR_NO_CLEARING is set on it.

	     ??? This ought not to be needed.  For any element not present
	     in the initializer, we should simply set them to zero.  Except
	     we'd need to *find* the elements that are not present, and that
	     requires trickery to avoid quadratic compile-time behavior in
	     large cases or excessive memory use in small cases.  */
	  cleared = true;
	else if (num_ctor_elements - num_nonzero_elements
		 > CLEAR_RATIO (optimize_function_for_speed_p (cfun))
		 && num_nonzero_elements < num_ctor_elements / 4)
	  /* If there are "lots" of zeros, it's more efficient to clear
	     the memory and then set the nonzero elements.  */
	  cleared = true;
	else
	  cleared = false;

	/* If there are "lots" of initialized elements, and all of them
	   are valid address constants, then the entire initializer can
	   be dropped to memory, and then memcpy'd out.  Don't do this
	   for sparse arrays, though, as it's more efficient to follow
	   the standard CONSTRUCTOR behavior of memset followed by
	   individual element initialization.  Also don't do this for small
	   all-zero initializers (which aren't big enough to merit
	   clearing), and don't try to make bitwise copies of
	   TREE_ADDRESSABLE types.

	   We cannot apply such transformation when compiling chkp static
	   initializer because creation of initializer image in the memory
	   will require static initialization of bounds for it.  It should
	   result in another gimplification of similar initializer and we
	   may fall into infinite loop.  */
	if (valid_const_initializer
	    && !(cleared || num_nonzero_elements == 0)
	    && !TREE_ADDRESSABLE (type)
	    && (!current_function_decl
		|| !lookup_attribute ("chkp ctor",
				      DECL_ATTRIBUTES (current_function_decl))))
	  {
	    HOST_WIDE_INT size = int_size_in_bytes (type);
	    unsigned int align;

	    /* ??? We can still get unbounded array types, at least
	       from the C++ front end.  This seems wrong, but attempt
	       to work around it for now.  */
	    if (size < 0)
	      {
		size = int_size_in_bytes (TREE_TYPE (object));
		if (size >= 0)
		  TREE_TYPE (ctor) = type = TREE_TYPE (object);
	      }

	    /* Find the maximum alignment we can assume for the object.  */
	    /* ??? Make use of DECL_OFFSET_ALIGN.  */
	    if (DECL_P (object))
	      align = DECL_ALIGN (object);
	    else
	      align = TYPE_ALIGN (type);

	    /* Do a block move either if the size is so small as to make
	       each individual move a sub-unit move on average, or if it
	       is so large as to make individual moves inefficient.  */
	    if (size > 0
		&& num_nonzero_elements > 1
		&& (size < num_nonzero_elements
		    || !can_move_by_pieces (size, align)))
	      {
		if (notify_temp_creation)
		  return GS_ERROR;

		walk_tree (&ctor, force_labels_r, NULL, NULL);
		ctor = tree_output_constant_def (ctor);
		if (!useless_type_conversion_p (type, TREE_TYPE (ctor)))
		  ctor = build1 (VIEW_CONVERT_EXPR, type, ctor);
		TREE_OPERAND (*expr_p, 1) = ctor;

		/* This is no longer an assignment of a CONSTRUCTOR, but
		   we still may have processing to do on the LHS.  So
		   pretend we didn't do anything here to let that happen.  */
		return GS_UNHANDLED;
	      }
	  }

	/* If the target is volatile, we have non-zero elements and more than
	   one field to assign, initialize the target from a temporary.  */
	if (TREE_THIS_VOLATILE (object)
	    && !TREE_ADDRESSABLE (type)
	    && num_nonzero_elements > 0
	    && vec_safe_length (elts) > 1)
	  {
	    tree temp = create_tmp_var (TYPE_MAIN_VARIANT (type));
	    TREE_OPERAND (*expr_p, 0) = temp;
	    *expr_p = build2 (COMPOUND_EXPR, TREE_TYPE (*expr_p),
			      *expr_p,
			      build2 (MODIFY_EXPR, void_type_node,
				      object, temp));
	    return GS_OK;
	  }

	if (notify_temp_creation)
	  return GS_OK;

	/* If there are nonzero elements and if needed, pre-evaluate to capture
	   elements overlapping with the lhs into temporaries.  We must do this
	   before clearing to fetch the values before they are zeroed-out.  */
	if (num_nonzero_elements > 0 && TREE_CODE (*expr_p) != INIT_EXPR)
	  {
	    preeval_data.lhs_base_decl = get_base_address (object);
	    if (!DECL_P (preeval_data.lhs_base_decl))
	      preeval_data.lhs_base_decl = NULL;
	    preeval_data.lhs_alias_set = get_alias_set (object);

	    gimplify_init_ctor_preeval (&TREE_OPERAND (*expr_p, 1),
					pre_p, post_p, &preeval_data);
	  }

	bool ctor_has_side_effects_p
	  = TREE_SIDE_EFFECTS (TREE_OPERAND (*expr_p, 1));

	if (cleared)
	  {
	    /* Zap the CONSTRUCTOR element list, which simplifies this case.
	       Note that we still have to gimplify, in order to handle the
	       case of variable sized types.  Avoid shared tree structures.  */
	    CONSTRUCTOR_ELTS (ctor) = NULL;
	    TREE_SIDE_EFFECTS (ctor) = 0;
	    object = unshare_expr (object);
	    gimplify_stmt (expr_p, pre_p);
	  }

	/* If we have not block cleared the object, or if there are nonzero
	   elements in the constructor, or if the constructor has side effects,
	   add assignments to the individual scalar fields of the object.  */
	if (!cleared
	    || num_nonzero_elements > 0
	    || ctor_has_side_effects_p)
	  gimplify_init_ctor_eval (object, elts, pre_p, cleared);

	*expr_p = NULL_TREE;
      }
      break;

    case COMPLEX_TYPE:
      {
	tree r, i;

	if (notify_temp_creation)
	  return GS_OK;

	/* Extract the real and imaginary parts out of the ctor.  */
	gcc_assert (elts->length () == 2);
	r = (*elts)[0].value;
	i = (*elts)[1].value;
	if (r == NULL || i == NULL)
	  {
	    tree zero = build_zero_cst (TREE_TYPE (type));
	    if (r == NULL)
	      r = zero;
	    if (i == NULL)
	      i = zero;
	  }

	/* Complex types have either COMPLEX_CST or COMPLEX_EXPR to
	   represent creation of a complex value.  */
	if (TREE_CONSTANT (r) && TREE_CONSTANT (i))
	  {
	    ctor = build_complex (type, r, i);
	    TREE_OPERAND (*expr_p, 1) = ctor;
	  }
	else
	  {
	    ctor = build2 (COMPLEX_EXPR, type, r, i);
	    TREE_OPERAND (*expr_p, 1) = ctor;
	    ret = gimplify_expr (&TREE_OPERAND (*expr_p, 1),
				 pre_p,
				 post_p,
				 rhs_predicate_for (TREE_OPERAND (*expr_p, 0)),
				 fb_rvalue);
	  }
      }
      break;

    case VECTOR_TYPE:
      {
	unsigned HOST_WIDE_INT ix;
	constructor_elt *ce;

	if (notify_temp_creation)
	  return GS_OK;

	/* Go ahead and simplify constant constructors to VECTOR_CST.  */
	if (TREE_CONSTANT (ctor))
	  {
	    bool constant_p = true;
	    tree value;

	    /* Even when ctor is constant, it might contain non-*_CST
	       elements, such as addresses or trapping values like
	       1.0/0.0 - 1.0/0.0.  Such expressions don't belong
	       in VECTOR_CST nodes.  */
	    FOR_EACH_CONSTRUCTOR_VALUE (elts, ix, value)
	      if (!CONSTANT_CLASS_P (value))
		{
		  constant_p = false;
		  break;
		}

	    if (constant_p)
	      {
		TREE_OPERAND (*expr_p, 1) = build_vector_from_ctor (type, elts);
		break;
	      }

	    TREE_CONSTANT (ctor) = 0;
	  }

	/* Vector types use CONSTRUCTOR all the way through gimple
	   compilation as a general initializer.  */
	FOR_EACH_VEC_SAFE_ELT (elts, ix, ce)
	  {
	    enum gimplify_status tret;
	    tret = gimplify_expr (&ce->value, pre_p, post_p, is_gimple_val,
				  fb_rvalue);
	    if (tret == GS_ERROR)
	      ret = GS_ERROR;
	    else if (TREE_STATIC (ctor)
		     && !initializer_constant_valid_p (ce->value,
						       TREE_TYPE (ce->value)))
	      TREE_STATIC (ctor) = 0;
	  }
	if (!is_gimple_reg (TREE_OPERAND (*expr_p, 0)))
	  TREE_OPERAND (*expr_p, 1) = get_formal_tmp_var (ctor, pre_p);
      }
      break;

    default:
      /* So how did we get a CONSTRUCTOR for a scalar type?  */
      gcc_unreachable ();
    }

  if (ret == GS_ERROR)
    return GS_ERROR;
  /* If we have gimplified both sides of the initializer but have
     not emitted an assignment, do so now.  */
  if (*expr_p)
    {
      tree lhs = TREE_OPERAND (*expr_p, 0);
      tree rhs = TREE_OPERAND (*expr_p, 1);
      if (want_value && object == lhs)
	lhs = unshare_expr (lhs);
      gassign *init = gimple_build_assign (lhs, rhs);
      gimplify_seq_add_stmt (pre_p, init);
    }
  if (want_value)
    {
      *expr_p = object;
      return GS_OK;
    }
  else
    {
      *expr_p = NULL;
      return GS_ALL_DONE;
    }
}

/* Given a pointer value OP0, return a simplified version of an
   indirection through OP0, or NULL_TREE if no simplification is
   possible.  This may only be applied to a rhs of an expression.
   Note that the resulting type may be different from the type pointed
   to in the sense that it is still compatible from the langhooks
   point of view. */

static tree
gimple_fold_indirect_ref_rhs (tree t)
{
  return gimple_fold_indirect_ref (t);
}

/* Subroutine of gimplify_modify_expr to do simplifications of
   MODIFY_EXPRs based on the code of the RHS.  We loop for as long as
   something changes.  */

static enum gimplify_status
gimplify_modify_expr_rhs (tree *expr_p, tree *from_p, tree *to_p,
			  gimple_seq *pre_p, gimple_seq *post_p,
			  bool want_value)
{
  enum gimplify_status ret = GS_UNHANDLED;
  bool changed;

  do
    {
      changed = false;
      switch (TREE_CODE (*from_p))
	{
	case VAR_DECL:
	  /* If we're assigning from a read-only variable initialized with
	     a constructor, do the direct assignment from the constructor,
	     but only if neither source nor target are volatile since this
	     latter assignment might end up being done on a per-field basis.  */
	  if (DECL_INITIAL (*from_p)
	      && TREE_READONLY (*from_p)
	      && !TREE_THIS_VOLATILE (*from_p)
	      && !TREE_THIS_VOLATILE (*to_p)
	      && TREE_CODE (DECL_INITIAL (*from_p)) == CONSTRUCTOR)
	    {
	      tree old_from = *from_p;
	      enum gimplify_status subret;

	      /* Move the constructor into the RHS.  */
	      *from_p = unshare_expr (DECL_INITIAL (*from_p));

	      /* Let's see if gimplify_init_constructor will need to put
		 it in memory.  */
	      subret = gimplify_init_constructor (expr_p, NULL, NULL,
						  false, true);
	      if (subret == GS_ERROR)
		{
		  /* If so, revert the change.  */
		  *from_p = old_from;
		}
	      else
		{
		  ret = GS_OK;
		  changed = true;
		}
	    }
	  break;
	case INDIRECT_REF:
	  {
	    /* If we have code like

	     *(const A*)(A*)&x

	     where the type of "x" is a (possibly cv-qualified variant
	     of "A"), treat the entire expression as identical to "x".
	     This kind of code arises in C++ when an object is bound
	     to a const reference, and if "x" is a TARGET_EXPR we want
	     to take advantage of the optimization below.  */
	    bool volatile_p = TREE_THIS_VOLATILE (*from_p);
	    tree t = gimple_fold_indirect_ref_rhs (TREE_OPERAND (*from_p, 0));
	    if (t)
	      {
		if (TREE_THIS_VOLATILE (t) != volatile_p)
		  {
		    if (DECL_P (t))
		      t = build_simple_mem_ref_loc (EXPR_LOCATION (*from_p),
						    build_fold_addr_expr (t));
		    if (REFERENCE_CLASS_P (t))
		      TREE_THIS_VOLATILE (t) = volatile_p;
		  }
		*from_p = t;
		ret = GS_OK;
		changed = true;
	      }
	    break;
	  }

	case TARGET_EXPR:
	  {
	    /* If we are initializing something from a TARGET_EXPR, strip the
	       TARGET_EXPR and initialize it directly, if possible.  This can't
	       be done if the initializer is void, since that implies that the
	       temporary is set in some non-trivial way.

	       ??? What about code that pulls out the temp and uses it
	       elsewhere? I think that such code never uses the TARGET_EXPR as
	       an initializer.  If I'm wrong, we'll die because the temp won't
	       have any RTL.  In that case, I guess we'll need to replace
	       references somehow.  */
	    tree init = TARGET_EXPR_INITIAL (*from_p);

	    if (init
		&& !VOID_TYPE_P (TREE_TYPE (init)))
	      {
		*from_p = init;
		ret = GS_OK;
		changed = true;
	      }
	  }
	  break;

	case COMPOUND_EXPR:
	  /* Remove any COMPOUND_EXPR in the RHS so the following cases will be
	     caught.  */
	  gimplify_compound_expr (from_p, pre_p, true);
	  ret = GS_OK;
	  changed = true;
	  break;

	case CONSTRUCTOR:
	  /* If we already made some changes, let the front end have a
	     crack at this before we break it down.  */
	  if (ret != GS_UNHANDLED)
	    break;
	  /* If we're initializing from a CONSTRUCTOR, break this into
	     individual MODIFY_EXPRs.  */
	  return gimplify_init_constructor (expr_p, pre_p, post_p, want_value,
					    false);

	case COND_EXPR:
	  /* If we're assigning to a non-register type, push the assignment
	     down into the branches.  This is mandatory for ADDRESSABLE types,
	     since we cannot generate temporaries for such, but it saves a
	     copy in other cases as well.  */
	  if (!is_gimple_reg_type (TREE_TYPE (*from_p)))
	    {
	      /* This code should mirror the code in gimplify_cond_expr. */
	      enum tree_code code = TREE_CODE (*expr_p);
	      tree cond = *from_p;
	      tree result = *to_p;

	      ret = gimplify_expr (&result, pre_p, post_p,
				   is_gimple_lvalue, fb_lvalue);
	      if (ret != GS_ERROR)
		ret = GS_OK;

	      if (TREE_TYPE (TREE_OPERAND (cond, 1)) != void_type_node)
		TREE_OPERAND (cond, 1)
		  = build2 (code, void_type_node, result,
			    TREE_OPERAND (cond, 1));
	      if (TREE_TYPE (TREE_OPERAND (cond, 2)) != void_type_node)
		TREE_OPERAND (cond, 2)
		  = build2 (code, void_type_node, unshare_expr (result),
			    TREE_OPERAND (cond, 2));

	      TREE_TYPE (cond) = void_type_node;
	      recalculate_side_effects (cond);

	      if (want_value)
		{
		  gimplify_and_add (cond, pre_p);
		  *expr_p = unshare_expr (result);
		}
	      else
		*expr_p = cond;
	      return ret;
	    }
	  break;

	case CALL_EXPR:
	  /* For calls that return in memory, give *to_p as the CALL_EXPR's
	     return slot so that we don't generate a temporary.  */
	  if (!CALL_EXPR_RETURN_SLOT_OPT (*from_p)
	      && aggregate_value_p (*from_p, *from_p))
	    {
	      bool use_target;

	      if (!(rhs_predicate_for (*to_p))(*from_p))
		/* If we need a temporary, *to_p isn't accurate.  */
		use_target = false;
	      /* It's OK to use the return slot directly unless it's an NRV. */
	      else if (TREE_CODE (*to_p) == RESULT_DECL
		       && DECL_NAME (*to_p) == NULL_TREE
		       && needs_to_live_in_memory (*to_p))
		use_target = true;
	      else if (is_gimple_reg_type (TREE_TYPE (*to_p))
		       || (DECL_P (*to_p) && DECL_REGISTER (*to_p)))
		/* Don't force regs into memory.  */
		use_target = false;
	      else if (TREE_CODE (*expr_p) == INIT_EXPR)
		/* It's OK to use the target directly if it's being
		   initialized. */
		use_target = true;
	      else if (TREE_CODE (TYPE_SIZE_UNIT (TREE_TYPE (*to_p)))
		       != INTEGER_CST)
		/* Always use the target and thus RSO for variable-sized types.
		   GIMPLE cannot deal with a variable-sized assignment
		   embedded in a call statement.  */
		use_target = true;
	      else if (TREE_CODE (*to_p) != SSA_NAME
		      && (!is_gimple_variable (*to_p)
			  || needs_to_live_in_memory (*to_p)))
		/* Don't use the original target if it's already addressable;
		   if its address escapes, and the called function uses the
		   NRV optimization, a conforming program could see *to_p
		   change before the called function returns; see c++/19317.
		   When optimizing, the return_slot pass marks more functions
		   as safe after we have escape info.  */
		use_target = false;
	      else
		use_target = true;

	      if (use_target)
		{
		  CALL_EXPR_RETURN_SLOT_OPT (*from_p) = 1;
		  mark_addressable (*to_p);
		}
	    }
	  break;

	case WITH_SIZE_EXPR:
	  /* Likewise for calls that return an aggregate of non-constant size,
	     since we would not be able to generate a temporary at all.  */
	  if (TREE_CODE (TREE_OPERAND (*from_p, 0)) == CALL_EXPR)
	    {
	      *from_p = TREE_OPERAND (*from_p, 0);
	      /* We don't change ret in this case because the
		 WITH_SIZE_EXPR might have been added in
		 gimplify_modify_expr, so returning GS_OK would lead to an
		 infinite loop.  */
	      changed = true;
	    }
	  break;

	  /* If we're initializing from a container, push the initialization
	     inside it.  */
	case CLEANUP_POINT_EXPR:
	case BIND_EXPR:
	case STATEMENT_LIST:
	  {
	    tree wrap = *from_p;
	    tree t;

	    ret = gimplify_expr (to_p, pre_p, post_p, is_gimple_min_lval,
				 fb_lvalue);
	    if (ret != GS_ERROR)
	      ret = GS_OK;

	    t = voidify_wrapper_expr (wrap, *expr_p);
	    gcc_assert (t == *expr_p);

	    if (want_value)
	      {
		gimplify_and_add (wrap, pre_p);
		*expr_p = unshare_expr (*to_p);
	      }
	    else
	      *expr_p = wrap;
	    return GS_OK;
	  }

	case COMPOUND_LITERAL_EXPR:
	  {
	    tree complit = TREE_OPERAND (*expr_p, 1);
	    tree decl_s = COMPOUND_LITERAL_EXPR_DECL_EXPR (complit);
	    tree decl = DECL_EXPR_DECL (decl_s);
	    tree init = DECL_INITIAL (decl);

	    /* struct T x = (struct T) { 0, 1, 2 } can be optimized
	       into struct T x = { 0, 1, 2 } if the address of the
	       compound literal has never been taken.  */
	    if (!TREE_ADDRESSABLE (complit)
		&& !TREE_ADDRESSABLE (decl)
		&& init)
	      {
		*expr_p = copy_node (*expr_p);
		TREE_OPERAND (*expr_p, 1) = init;
		return GS_OK;
	      }
	  }

	default:
	  break;
	}
    }
  while (changed);

  return ret;
}


/* Return true if T looks like a valid GIMPLE statement.  */

static bool
is_gimple_stmt (tree t)
{
  const enum tree_code code = TREE_CODE (t);

  switch (code)
    {
    case NOP_EXPR:
      /* The only valid NOP_EXPR is the empty statement.  */
      return IS_EMPTY_STMT (t);

    case BIND_EXPR:
    case COND_EXPR:
      /* These are only valid if they're void.  */
      return TREE_TYPE (t) == NULL || VOID_TYPE_P (TREE_TYPE (t));

    case SWITCH_EXPR:
    case GOTO_EXPR:
    case RETURN_EXPR:
    case LABEL_EXPR:
    case CASE_LABEL_EXPR:
    case TRY_CATCH_EXPR:
    case TRY_FINALLY_EXPR:
    case EH_FILTER_EXPR:
    case CATCH_EXPR:
    case ASM_EXPR:
    case STATEMENT_LIST:
    case OACC_PARALLEL:
    case OACC_KERNELS:
    case OACC_DATA:
    case OACC_HOST_DATA:
    case OACC_DECLARE:
    case OACC_UPDATE:
    case OACC_ENTER_DATA:
    case OACC_EXIT_DATA:
    case OACC_CACHE:
    case OMP_PARALLEL:
    case OMP_FOR:
    case OMP_SIMD:
    case CILK_SIMD:
    case OMP_DISTRIBUTE:
    case OACC_LOOP:
    case OMP_SECTIONS:
    case OMP_SECTION:
    case OMP_SINGLE:
    case OMP_MASTER:
    case OMP_TASKGROUP:
    case OMP_ORDERED:
    case OMP_CRITICAL:
    case OMP_TASK:
    case OMP_TARGET:
    case OMP_TARGET_DATA:
    case OMP_TARGET_UPDATE:
    case OMP_TARGET_ENTER_DATA:
    case OMP_TARGET_EXIT_DATA:
    case OMP_TASKLOOP:
    case OMP_TEAMS:
      /* These are always void.  */
      return true;

    case CALL_EXPR:
    case MODIFY_EXPR:
    case PREDICT_EXPR:
      /* These are valid regardless of their type.  */
      return true;

    default:
      return false;
    }
}


/* Promote partial stores to COMPLEX variables to total stores.  *EXPR_P is
   a MODIFY_EXPR with a lhs of a REAL/IMAGPART_EXPR of a variable with
   DECL_GIMPLE_REG_P set.

   IMPORTANT NOTE: This promotion is performed by introducing a load of the
   other, unmodified part of the complex object just before the total store.
   As a consequence, if the object is still uninitialized, an undefined value
   will be loaded into a register, which may result in a spurious exception
   if the register is floating-point and the value happens to be a signaling
   NaN for example.  Then the fully-fledged complex operations lowering pass
   followed by a DCE pass are necessary in order to fix things up.  */

static enum gimplify_status
gimplify_modify_expr_complex_part (tree *expr_p, gimple_seq *pre_p,
                                   bool want_value)
{
  enum tree_code code, ocode;
  tree lhs, rhs, new_rhs, other, realpart, imagpart;

  lhs = TREE_OPERAND (*expr_p, 0);
  rhs = TREE_OPERAND (*expr_p, 1);
  code = TREE_CODE (lhs);
  lhs = TREE_OPERAND (lhs, 0);

  ocode = code == REALPART_EXPR ? IMAGPART_EXPR : REALPART_EXPR;
  other = build1 (ocode, TREE_TYPE (rhs), lhs);
  TREE_NO_WARNING (other) = 1;
  other = get_formal_tmp_var (other, pre_p);

  realpart = code == REALPART_EXPR ? rhs : other;
  imagpart = code == REALPART_EXPR ? other : rhs;

  if (TREE_CONSTANT (realpart) && TREE_CONSTANT (imagpart))
    new_rhs = build_complex (TREE_TYPE (lhs), realpart, imagpart);
  else
    new_rhs = build2 (COMPLEX_EXPR, TREE_TYPE (lhs), realpart, imagpart);

  gimplify_seq_add_stmt (pre_p, gimple_build_assign (lhs, new_rhs));
  *expr_p = (want_value) ? rhs : NULL_TREE;

  return GS_ALL_DONE;
}

/* Gimplify the MODIFY_EXPR node pointed to by EXPR_P.

      modify_expr
	      : varname '=' rhs
	      | '*' ID '=' rhs

    PRE_P points to the list where side effects that must happen before
	*EXPR_P should be stored.

    POST_P points to the list where side effects that must happen after
	*EXPR_P should be stored.

    WANT_VALUE is nonzero iff we want to use the value of this expression
	in another expression.  */

static enum gimplify_status
gimplify_modify_expr (tree *expr_p, gimple_seq *pre_p, gimple_seq *post_p,
		      bool want_value)
{
  tree *from_p = &TREE_OPERAND (*expr_p, 1);
  tree *to_p = &TREE_OPERAND (*expr_p, 0);
  enum gimplify_status ret = GS_UNHANDLED;
  gimple *assign;
  location_t loc = EXPR_LOCATION (*expr_p);
  gimple_stmt_iterator gsi;

  gcc_assert (TREE_CODE (*expr_p) == MODIFY_EXPR
	      || TREE_CODE (*expr_p) == INIT_EXPR);

  /* Trying to simplify a clobber using normal logic doesn't work,
     so handle it here.  */
  if (TREE_CLOBBER_P (*from_p))
    {
      ret = gimplify_expr (to_p, pre_p, post_p, is_gimple_lvalue, fb_lvalue);
      if (ret == GS_ERROR)
	return ret;
      gcc_assert (!want_value
		  && (VAR_P (*to_p) || TREE_CODE (*to_p) == MEM_REF));
      gimplify_seq_add_stmt (pre_p, gimple_build_assign (*to_p, *from_p));
      *expr_p = NULL;
      return GS_ALL_DONE;
    }

  /* Insert pointer conversions required by the middle-end that are not
     required by the frontend.  This fixes middle-end type checking for
     for example gcc.dg/redecl-6.c.  */
  if (POINTER_TYPE_P (TREE_TYPE (*to_p)))
    {
      STRIP_USELESS_TYPE_CONVERSION (*from_p);
      if (!useless_type_conversion_p (TREE_TYPE (*to_p), TREE_TYPE (*from_p)))
	*from_p = fold_convert_loc (loc, TREE_TYPE (*to_p), *from_p);
    }

  /* See if any simplifications can be done based on what the RHS is.  */
  ret = gimplify_modify_expr_rhs (expr_p, from_p, to_p, pre_p, post_p,
				  want_value);
  if (ret != GS_UNHANDLED)
    return ret;

  /* For zero sized types only gimplify the left hand side and right hand
     side as statements and throw away the assignment.  Do this after
     gimplify_modify_expr_rhs so we handle TARGET_EXPRs of addressable
     types properly.  */
  if (zero_sized_type (TREE_TYPE (*from_p)) && !want_value)
    {
      gimplify_stmt (from_p, pre_p);
      gimplify_stmt (to_p, pre_p);
      *expr_p = NULL_TREE;
      return GS_ALL_DONE;
    }

  /* If the value being copied is of variable width, compute the length
     of the copy into a WITH_SIZE_EXPR.   Note that we need to do this
     before gimplifying any of the operands so that we can resolve any
     PLACEHOLDER_EXPRs in the size.  Also note that the RTL expander uses
     the size of the expression to be copied, not of the destination, so
     that is what we must do here.  */
  maybe_with_size_expr (from_p);

  /* As a special case, we have to temporarily allow for assignments
     with a CALL_EXPR on the RHS.  Since in GIMPLE a function call is
     a toplevel statement, when gimplifying the GENERIC expression
     MODIFY_EXPR <a, CALL_EXPR <foo>>, we cannot create the tuple
     GIMPLE_ASSIGN <a, GIMPLE_CALL <foo>>.

     Instead, we need to create the tuple GIMPLE_CALL <a, foo>.  To
     prevent gimplify_expr from trying to create a new temporary for
     foo's LHS, we tell it that it should only gimplify until it
     reaches the CALL_EXPR.  On return from gimplify_expr, the newly
     created GIMPLE_CALL <foo> will be the last statement in *PRE_P
     and all we need to do here is set 'a' to be its LHS.  */

  /* Gimplify the RHS first for C++17 and bug 71104.  */
  gimple_predicate initial_pred = initial_rhs_predicate_for (*to_p);
  ret = gimplify_expr (from_p, pre_p, post_p, initial_pred, fb_rvalue);
  if (ret == GS_ERROR)
    return ret;

  /* Then gimplify the LHS.  */
  /* If we gimplified the RHS to a CALL_EXPR and that call may return
     twice we have to make sure to gimplify into non-SSA as otherwise
     the abnormal edge added later will make those defs not dominate
     their uses.
     ???  Technically this applies only to the registers used in the
     resulting non-register *TO_P.  */
  bool saved_into_ssa = gimplify_ctxp->into_ssa;
  if (saved_into_ssa
      && TREE_CODE (*from_p) == CALL_EXPR
      && call_expr_flags (*from_p) & ECF_RETURNS_TWICE)
    gimplify_ctxp->into_ssa = false;
  ret = gimplify_expr (to_p, pre_p, post_p, is_gimple_lvalue, fb_lvalue);
  gimplify_ctxp->into_ssa = saved_into_ssa;
  if (ret == GS_ERROR)
    return ret;

  /* Now that the LHS is gimplified, re-gimplify the RHS if our initial
     guess for the predicate was wrong.  */
  gimple_predicate final_pred = rhs_predicate_for (*to_p);
  if (final_pred != initial_pred)
    {
      ret = gimplify_expr (from_p, pre_p, post_p, final_pred, fb_rvalue);
      if (ret == GS_ERROR)
	return ret;
    }

  /* In case of va_arg internal fn wrappped in a WITH_SIZE_EXPR, add the type
     size as argument to the call.  */
  if (TREE_CODE (*from_p) == WITH_SIZE_EXPR)
    {
      tree call = TREE_OPERAND (*from_p, 0);
      tree vlasize = TREE_OPERAND (*from_p, 1);

      if (TREE_CODE (call) == CALL_EXPR
	  && CALL_EXPR_IFN (call) == IFN_VA_ARG)
	{
	  int nargs = call_expr_nargs (call);
	  tree type = TREE_TYPE (call);
	  tree ap = CALL_EXPR_ARG (call, 0);
	  tree tag = CALL_EXPR_ARG (call, 1);
	  tree aptag = CALL_EXPR_ARG (call, 2);
	  tree newcall = build_call_expr_internal_loc (EXPR_LOCATION (call),
						       IFN_VA_ARG, type,
						       nargs + 1, ap, tag,
						       aptag, vlasize);
	  TREE_OPERAND (*from_p, 0) = newcall;
	}
    }

  /* Now see if the above changed *from_p to something we handle specially.  */
  ret = gimplify_modify_expr_rhs (expr_p, from_p, to_p, pre_p, post_p,
				  want_value);
  if (ret != GS_UNHANDLED)
    return ret;

  /* If we've got a variable sized assignment between two lvalues (i.e. does
     not involve a call), then we can make things a bit more straightforward
     by converting the assignment to memcpy or memset.  */
  if (TREE_CODE (*from_p) == WITH_SIZE_EXPR)
    {
      tree from = TREE_OPERAND (*from_p, 0);
      tree size = TREE_OPERAND (*from_p, 1);

      if (TREE_CODE (from) == CONSTRUCTOR)
	return gimplify_modify_expr_to_memset (expr_p, size, want_value, pre_p);

      if (is_gimple_addressable (from))
	{
	  *from_p = from;
	  return gimplify_modify_expr_to_memcpy (expr_p, size, want_value,
	      					 pre_p);
	}
    }

  /* Transform partial stores to non-addressable complex variables into
     total stores.  This allows us to use real instead of virtual operands
     for these variables, which improves optimization.  */
  if ((TREE_CODE (*to_p) == REALPART_EXPR
       || TREE_CODE (*to_p) == IMAGPART_EXPR)
      && is_gimple_reg (TREE_OPERAND (*to_p, 0)))
    return gimplify_modify_expr_complex_part (expr_p, pre_p, want_value);

  /* Try to alleviate the effects of the gimplification creating artificial
     temporaries (see for example is_gimple_reg_rhs) on the debug info, but
     make sure not to create DECL_DEBUG_EXPR links across functions.  */
  if (!gimplify_ctxp->into_ssa
      && VAR_P (*from_p)
      && DECL_IGNORED_P (*from_p)
      && DECL_P (*to_p)
      && !DECL_IGNORED_P (*to_p)
      && decl_function_context (*to_p) == current_function_decl)
    {
      if (!DECL_NAME (*from_p) && DECL_NAME (*to_p))
	DECL_NAME (*from_p)
	  = create_tmp_var_name (IDENTIFIER_POINTER (DECL_NAME (*to_p)));
      DECL_HAS_DEBUG_EXPR_P (*from_p) = 1;
      SET_DECL_DEBUG_EXPR (*from_p, *to_p);
   }

  if (want_value && TREE_THIS_VOLATILE (*to_p))
    *from_p = get_initialized_tmp_var (*from_p, pre_p, post_p);

  if (TREE_CODE (*from_p) == CALL_EXPR)
    {
      /* Since the RHS is a CALL_EXPR, we need to create a GIMPLE_CALL
	 instead of a GIMPLE_ASSIGN.  */
      gcall *call_stmt;
      if (CALL_EXPR_FN (*from_p) == NULL_TREE)
	{
	  /* Gimplify internal functions created in the FEs.  */
	  int nargs = call_expr_nargs (*from_p), i;
	  enum internal_fn ifn = CALL_EXPR_IFN (*from_p);
	  auto_vec<tree> vargs (nargs);

	  for (i = 0; i < nargs; i++)
	    {
	      gimplify_arg (&CALL_EXPR_ARG (*from_p, i), pre_p,
			    EXPR_LOCATION (*from_p));
	      vargs.quick_push (CALL_EXPR_ARG (*from_p, i));
	    }
	  call_stmt = gimple_build_call_internal_vec (ifn, vargs);
	  gimple_set_location (call_stmt, EXPR_LOCATION (*expr_p));
	}
      else
	{
	  tree fnptrtype = TREE_TYPE (CALL_EXPR_FN (*from_p));
	  CALL_EXPR_FN (*from_p) = TREE_OPERAND (CALL_EXPR_FN (*from_p), 0);
	  STRIP_USELESS_TYPE_CONVERSION (CALL_EXPR_FN (*from_p));
	  tree fndecl = get_callee_fndecl (*from_p);
	  if (fndecl
	      && DECL_BUILT_IN_CLASS (fndecl) == BUILT_IN_NORMAL
	      && DECL_FUNCTION_CODE (fndecl) == BUILT_IN_EXPECT
	      && call_expr_nargs (*from_p) == 3)
	    call_stmt = gimple_build_call_internal (IFN_BUILTIN_EXPECT, 3,
						    CALL_EXPR_ARG (*from_p, 0),
						    CALL_EXPR_ARG (*from_p, 1),
						    CALL_EXPR_ARG (*from_p, 2));
	  else
	    {
	      call_stmt = gimple_build_call_from_tree (*from_p);
	      gimple_call_set_fntype (call_stmt, TREE_TYPE (fnptrtype));
	    }
	}
      notice_special_calls (call_stmt);
      if (!gimple_call_noreturn_p (call_stmt) || !should_remove_lhs_p (*to_p))
	gimple_call_set_lhs (call_stmt, *to_p);
      else if (TREE_CODE (*to_p) == SSA_NAME)
	/* The above is somewhat premature, avoid ICEing later for a
	   SSA name w/o a definition.  We may have uses in the GIMPLE IL.
	   ???  This doesn't make it a default-def.  */
	SSA_NAME_DEF_STMT (*to_p) = gimple_build_nop ();
      assign = call_stmt;
    }
  else
    {
      assign = gimple_build_assign (*to_p, *from_p);
      gimple_set_location (assign, EXPR_LOCATION (*expr_p));
      if (COMPARISON_CLASS_P (*from_p))
	gimple_set_no_warning (assign, TREE_NO_WARNING (*from_p));
    }

  if (gimplify_ctxp->into_ssa && is_gimple_reg (*to_p))
    {
      /* We should have got an SSA name from the start.  */
      gcc_assert (TREE_CODE (*to_p) == SSA_NAME
		  || ! gimple_in_ssa_p (cfun));
    }

  gimplify_seq_add_stmt (pre_p, assign);
  gsi = gsi_last (*pre_p);
  maybe_fold_stmt (&gsi);

  if (want_value)
    {
      *expr_p = TREE_THIS_VOLATILE (*to_p) ? *from_p : unshare_expr (*to_p);
      return GS_OK;
    }
  else
    *expr_p = NULL;

  return GS_ALL_DONE;
}

/* Gimplify a comparison between two variable-sized objects.  Do this
   with a call to BUILT_IN_MEMCMP.  */

static enum gimplify_status
gimplify_variable_sized_compare (tree *expr_p)
{
  location_t loc = EXPR_LOCATION (*expr_p);
  tree op0 = TREE_OPERAND (*expr_p, 0);
  tree op1 = TREE_OPERAND (*expr_p, 1);
  tree t, arg, dest, src, expr;

  arg = TYPE_SIZE_UNIT (TREE_TYPE (op0));
  arg = unshare_expr (arg);
  arg = SUBSTITUTE_PLACEHOLDER_IN_EXPR (arg, op0);
  src = build_fold_addr_expr_loc (loc, op1);
  dest = build_fold_addr_expr_loc (loc, op0);
  t = builtin_decl_implicit (BUILT_IN_MEMCMP);
  t = build_call_expr_loc (loc, t, 3, dest, src, arg);

  expr
    = build2 (TREE_CODE (*expr_p), TREE_TYPE (*expr_p), t, integer_zero_node);
  SET_EXPR_LOCATION (expr, loc);
  *expr_p = expr;

  return GS_OK;
}

/* Gimplify a comparison between two aggregate objects of integral scalar
   mode as a comparison between the bitwise equivalent scalar values.  */

static enum gimplify_status
gimplify_scalar_mode_aggregate_compare (tree *expr_p)
{
  location_t loc = EXPR_LOCATION (*expr_p);
  tree op0 = TREE_OPERAND (*expr_p, 0);
  tree op1 = TREE_OPERAND (*expr_p, 1);

  tree type = TREE_TYPE (op0);
  tree scalar_type = lang_hooks.types.type_for_mode (TYPE_MODE (type), 1);

  op0 = fold_build1_loc (loc, VIEW_CONVERT_EXPR, scalar_type, op0);
  op1 = fold_build1_loc (loc, VIEW_CONVERT_EXPR, scalar_type, op1);

  *expr_p
    = fold_build2_loc (loc, TREE_CODE (*expr_p), TREE_TYPE (*expr_p), op0, op1);

  return GS_OK;
}

/* Gimplify an expression sequence.  This function gimplifies each
   expression and rewrites the original expression with the last
   expression of the sequence in GIMPLE form.

   PRE_P points to the list where the side effects for all the
       expressions in the sequence will be emitted.

   WANT_VALUE is true when the result of the last COMPOUND_EXPR is used.  */

static enum gimplify_status
gimplify_compound_expr (tree *expr_p, gimple_seq *pre_p, bool want_value)
{
  tree t = *expr_p;

  do
    {
      tree *sub_p = &TREE_OPERAND (t, 0);

      if (TREE_CODE (*sub_p) == COMPOUND_EXPR)
	gimplify_compound_expr (sub_p, pre_p, false);
      else
	gimplify_stmt (sub_p, pre_p);

      t = TREE_OPERAND (t, 1);
    }
  while (TREE_CODE (t) == COMPOUND_EXPR);

  *expr_p = t;
  if (want_value)
    return GS_OK;
  else
    {
      gimplify_stmt (expr_p, pre_p);
      return GS_ALL_DONE;
    }
}

/* Gimplify a SAVE_EXPR node.  EXPR_P points to the expression to
   gimplify.  After gimplification, EXPR_P will point to a new temporary
   that holds the original value of the SAVE_EXPR node.

   PRE_P points to the list where side effects that must happen before
   *EXPR_P should be stored.  */

static enum gimplify_status
gimplify_save_expr (tree *expr_p, gimple_seq *pre_p, gimple_seq *post_p)
{
  enum gimplify_status ret = GS_ALL_DONE;
  tree val;

  gcc_assert (TREE_CODE (*expr_p) == SAVE_EXPR);
  val = TREE_OPERAND (*expr_p, 0);

  /* If the SAVE_EXPR has not been resolved, then evaluate it once.  */
  if (!SAVE_EXPR_RESOLVED_P (*expr_p))
    {
      /* The operand may be a void-valued expression such as SAVE_EXPRs
	 generated by the Java frontend for class initialization.  It is
	 being executed only for its side-effects.  */
      if (TREE_TYPE (val) == void_type_node)
	{
	  ret = gimplify_expr (&TREE_OPERAND (*expr_p, 0), pre_p, post_p,
			       is_gimple_stmt, fb_none);
	  val = NULL;
	}
      else
	/* The temporary may not be an SSA name as later abnormal and EH
	   control flow may invalidate use/def domination.  */
	val = get_initialized_tmp_var (val, pre_p, post_p, false);

      TREE_OPERAND (*expr_p, 0) = val;
      SAVE_EXPR_RESOLVED_P (*expr_p) = 1;
    }

  *expr_p = val;

  return ret;
}

/* Rewrite the ADDR_EXPR node pointed to by EXPR_P

      unary_expr
	      : ...
	      | '&' varname
	      ...

    PRE_P points to the list where side effects that must happen before
	*EXPR_P should be stored.

    POST_P points to the list where side effects that must happen after
	*EXPR_P should be stored.  */

static enum gimplify_status
gimplify_addr_expr (tree *expr_p, gimple_seq *pre_p, gimple_seq *post_p)
{
  tree expr = *expr_p;
  tree op0 = TREE_OPERAND (expr, 0);
  enum gimplify_status ret;
  location_t loc = EXPR_LOCATION (*expr_p);

  switch (TREE_CODE (op0))
    {
    case INDIRECT_REF:
    do_indirect_ref:
      /* Check if we are dealing with an expression of the form '&*ptr'.
	 While the front end folds away '&*ptr' into 'ptr', these
	 expressions may be generated internally by the compiler (e.g.,
	 builtins like __builtin_va_end).  */
      /* Caution: the silent array decomposition semantics we allow for
	 ADDR_EXPR means we can't always discard the pair.  */
      /* Gimplification of the ADDR_EXPR operand may drop
	 cv-qualification conversions, so make sure we add them if
	 needed.  */
      {
	tree op00 = TREE_OPERAND (op0, 0);
	tree t_expr = TREE_TYPE (expr);
	tree t_op00 = TREE_TYPE (op00);

        if (!useless_type_conversion_p (t_expr, t_op00))
	  op00 = fold_convert_loc (loc, TREE_TYPE (expr), op00);
        *expr_p = op00;
        ret = GS_OK;
      }
      break;

    case VIEW_CONVERT_EXPR:
      /* Take the address of our operand and then convert it to the type of
	 this ADDR_EXPR.

	 ??? The interactions of VIEW_CONVERT_EXPR and aliasing is not at
	 all clear.  The impact of this transformation is even less clear.  */

      /* If the operand is a useless conversion, look through it.  Doing so
	 guarantees that the ADDR_EXPR and its operand will remain of the
	 same type.  */
      if (tree_ssa_useless_type_conversion (TREE_OPERAND (op0, 0)))
	op0 = TREE_OPERAND (op0, 0);

      *expr_p = fold_convert_loc (loc, TREE_TYPE (expr),
				  build_fold_addr_expr_loc (loc,
							TREE_OPERAND (op0, 0)));
      ret = GS_OK;
      break;

    case MEM_REF:
      if (integer_zerop (TREE_OPERAND (op0, 1)))
	goto do_indirect_ref;

      /* fall through */

    default:
      /* If we see a call to a declared builtin or see its address
	 being taken (we can unify those cases here) then we can mark
	 the builtin for implicit generation by GCC.  */
      if (TREE_CODE (op0) == FUNCTION_DECL
	  && DECL_BUILT_IN_CLASS (op0) == BUILT_IN_NORMAL
	  && builtin_decl_declared_p (DECL_FUNCTION_CODE (op0)))
	set_builtin_decl_implicit_p (DECL_FUNCTION_CODE (op0), true);

      /* We use fb_either here because the C frontend sometimes takes
	 the address of a call that returns a struct; see
	 gcc.dg/c99-array-lval-1.c.  The gimplifier will correctly make
	 the implied temporary explicit.  */

      /* Make the operand addressable.  */
      ret = gimplify_expr (&TREE_OPERAND (expr, 0), pre_p, post_p,
			   is_gimple_addressable, fb_either);
      if (ret == GS_ERROR)
	break;

      /* Then mark it.  Beware that it may not be possible to do so directly
	 if a temporary has been created by the gimplification.  */
      prepare_gimple_addressable (&TREE_OPERAND (expr, 0), pre_p);

      op0 = TREE_OPERAND (expr, 0);

      /* For various reasons, the gimplification of the expression
	 may have made a new INDIRECT_REF.  */
      if (TREE_CODE (op0) == INDIRECT_REF)
	goto do_indirect_ref;

      mark_addressable (TREE_OPERAND (expr, 0));

      /* The FEs may end up building ADDR_EXPRs early on a decl with
	 an incomplete type.  Re-build ADDR_EXPRs in canonical form
	 here.  */
      if (!types_compatible_p (TREE_TYPE (op0), TREE_TYPE (TREE_TYPE (expr))))
	*expr_p = build_fold_addr_expr (op0);

      /* Make sure TREE_CONSTANT and TREE_SIDE_EFFECTS are set properly.  */
      recompute_tree_invariant_for_addr_expr (*expr_p);

      /* If we re-built the ADDR_EXPR add a conversion to the original type
         if required.  */
      if (!useless_type_conversion_p (TREE_TYPE (expr), TREE_TYPE (*expr_p)))
	*expr_p = fold_convert (TREE_TYPE (expr), *expr_p);

      break;
    }

  return ret;
}

/* Gimplify the operands of an ASM_EXPR.  Input operands should be a gimple
   value; output operands should be a gimple lvalue.  */

static enum gimplify_status
gimplify_asm_expr (tree *expr_p, gimple_seq *pre_p, gimple_seq *post_p)
{
  tree expr;
  int noutputs;
  const char **oconstraints;
  int i;
  tree link;
  const char *constraint;
  bool allows_mem, allows_reg, is_inout;
  enum gimplify_status ret, tret;
  gasm *stmt;
  vec<tree, va_gc> *inputs;
  vec<tree, va_gc> *outputs;
  vec<tree, va_gc> *clobbers;
  vec<tree, va_gc> *labels;
  tree link_next;

  expr = *expr_p;
  noutputs = list_length (ASM_OUTPUTS (expr));
  oconstraints = (const char **) alloca ((noutputs) * sizeof (const char *));

  inputs = NULL;
  outputs = NULL;
  clobbers = NULL;
  labels = NULL;

  ret = GS_ALL_DONE;
  link_next = NULL_TREE;
  for (i = 0, link = ASM_OUTPUTS (expr); link; ++i, link = link_next)
    {
      bool ok;
      size_t constraint_len;

      link_next = TREE_CHAIN (link);

      oconstraints[i]
	= constraint
	= TREE_STRING_POINTER (TREE_VALUE (TREE_PURPOSE (link)));
      constraint_len = strlen (constraint);
      if (constraint_len == 0)
        continue;

      ok = parse_output_constraint (&constraint, i, 0, 0,
				    &allows_mem, &allows_reg, &is_inout);
      if (!ok)
	{
	  ret = GS_ERROR;
	  is_inout = false;
	}

      if (!allows_reg && allows_mem)
	mark_addressable (TREE_VALUE (link));

      tret = gimplify_expr (&TREE_VALUE (link), pre_p, post_p,
			    is_inout ? is_gimple_min_lval : is_gimple_lvalue,
			    fb_lvalue | fb_mayfail);
      if (tret == GS_ERROR)
	{
	  error ("invalid lvalue in asm output %d", i);
	  ret = tret;
	}

      /* If the constraint does not allow memory make sure we gimplify
         it to a register if it is not already but its base is.  This
	 happens for complex and vector components.  */
      if (!allows_mem)
	{
	  tree op = TREE_VALUE (link);
	  if (! is_gimple_val (op)
	      && is_gimple_reg_type (TREE_TYPE (op))
	      && is_gimple_reg (get_base_address (op)))
	    {
	      tree tem = create_tmp_reg (TREE_TYPE (op));
	      tree ass;
	      if (is_inout)
		{
		  ass = build2 (MODIFY_EXPR, TREE_TYPE (tem),
				tem, unshare_expr (op));
		  gimplify_and_add (ass, pre_p);
		}
	      ass = build2 (MODIFY_EXPR, TREE_TYPE (tem), op, tem);
	      gimplify_and_add (ass, post_p);

	      TREE_VALUE (link) = tem;
	      tret = GS_OK;
	    }
	}

      vec_safe_push (outputs, link);
      TREE_CHAIN (link) = NULL_TREE;

      if (is_inout)
	{
	  /* An input/output operand.  To give the optimizers more
	     flexibility, split it into separate input and output
 	     operands.  */
	  tree input;
	  /* Buffer big enough to format a 32-bit UINT_MAX into.  */
	  char buf[11];

	  /* Turn the in/out constraint into an output constraint.  */
	  char *p = xstrdup (constraint);
	  p[0] = '=';
	  TREE_VALUE (TREE_PURPOSE (link)) = build_string (constraint_len, p);

	  /* And add a matching input constraint.  */
	  if (allows_reg)
	    {
	      sprintf (buf, "%u", i);

	      /* If there are multiple alternatives in the constraint,
		 handle each of them individually.  Those that allow register
		 will be replaced with operand number, the others will stay
		 unchanged.  */
	      if (strchr (p, ',') != NULL)
		{
		  size_t len = 0, buflen = strlen (buf);
		  char *beg, *end, *str, *dst;

		  for (beg = p + 1;;)
		    {
		      end = strchr (beg, ',');
		      if (end == NULL)
			end = strchr (beg, '\0');
		      if ((size_t) (end - beg) < buflen)
			len += buflen + 1;
		      else
			len += end - beg + 1;
		      if (*end)
			beg = end + 1;
		      else
			break;
		    }

		  str = (char *) alloca (len);
		  for (beg = p + 1, dst = str;;)
		    {
		      const char *tem;
		      bool mem_p, reg_p, inout_p;

		      end = strchr (beg, ',');
		      if (end)
			*end = '\0';
		      beg[-1] = '=';
		      tem = beg - 1;
		      parse_output_constraint (&tem, i, 0, 0,
					       &mem_p, &reg_p, &inout_p);
		      if (dst != str)
			*dst++ = ',';
		      if (reg_p)
			{
			  memcpy (dst, buf, buflen);
			  dst += buflen;
			}
		      else
			{
			  if (end)
			    len = end - beg;
			  else
			    len = strlen (beg);
			  memcpy (dst, beg, len);
			  dst += len;
			}
		      if (end)
			beg = end + 1;
		      else
			break;
		    }
		  *dst = '\0';
		  input = build_string (dst - str, str);
		}
	      else
		input = build_string (strlen (buf), buf);
	    }
	  else
	    input = build_string (constraint_len - 1, constraint + 1);

	  free (p);

	  input = build_tree_list (build_tree_list (NULL_TREE, input),
				   unshare_expr (TREE_VALUE (link)));
	  ASM_INPUTS (expr) = chainon (ASM_INPUTS (expr), input);
	}
    }

  link_next = NULL_TREE;
  for (link = ASM_INPUTS (expr); link; ++i, link = link_next)
    {
      link_next = TREE_CHAIN (link);
      constraint = TREE_STRING_POINTER (TREE_VALUE (TREE_PURPOSE (link)));
      parse_input_constraint (&constraint, 0, 0, noutputs, 0,
			      oconstraints, &allows_mem, &allows_reg);

      /* If we can't make copies, we can only accept memory.  */
      if (TREE_ADDRESSABLE (TREE_TYPE (TREE_VALUE (link))))
	{
	  if (allows_mem)
	    allows_reg = 0;
	  else
	    {
	      error ("impossible constraint in %<asm%>");
	      error ("non-memory input %d must stay in memory", i);
	      return GS_ERROR;
	    }
	}

      /* If the operand is a memory input, it should be an lvalue.  */
      if (!allows_reg && allows_mem)
	{
	  tree inputv = TREE_VALUE (link);
	  STRIP_NOPS (inputv);
	  if (TREE_CODE (inputv) == PREDECREMENT_EXPR
	      || TREE_CODE (inputv) == PREINCREMENT_EXPR
	      || TREE_CODE (inputv) == POSTDECREMENT_EXPR
	      || TREE_CODE (inputv) == POSTINCREMENT_EXPR
	      || TREE_CODE (inputv) == MODIFY_EXPR)
	    TREE_VALUE (link) = error_mark_node;
	  tret = gimplify_expr (&TREE_VALUE (link), pre_p, post_p,
				is_gimple_lvalue, fb_lvalue | fb_mayfail);
	  if (tret != GS_ERROR)
	    {
	      /* Unlike output operands, memory inputs are not guaranteed
		 to be lvalues by the FE, and while the expressions are
		 marked addressable there, if it is e.g. a statement
		 expression, temporaries in it might not end up being
		 addressable.  They might be already used in the IL and thus
		 it is too late to make them addressable now though.  */
	      tree x = TREE_VALUE (link);
	      while (handled_component_p (x))
		x = TREE_OPERAND (x, 0);
	      if (TREE_CODE (x) == MEM_REF
		  && TREE_CODE (TREE_OPERAND (x, 0)) == ADDR_EXPR)
		x = TREE_OPERAND (TREE_OPERAND (x, 0), 0);
	      if ((VAR_P (x)
		   || TREE_CODE (x) == PARM_DECL
		   || TREE_CODE (x) == RESULT_DECL)
		  && !TREE_ADDRESSABLE (x)
		  && is_gimple_reg (x))
		{
		  warning_at (EXPR_LOC_OR_LOC (TREE_VALUE (link),
					       input_location), 0,
			      "memory input %d is not directly addressable",
			      i);
		  prepare_gimple_addressable (&TREE_VALUE (link), pre_p);
		}
	    }
	  mark_addressable (TREE_VALUE (link));
	  if (tret == GS_ERROR)
	    {
	      error_at (EXPR_LOC_OR_LOC (TREE_VALUE (link), input_location),
			"memory input %d is not directly addressable", i);
	      ret = tret;
	    }
	}
      else
	{
	  tret = gimplify_expr (&TREE_VALUE (link), pre_p, post_p,
				is_gimple_asm_val, fb_rvalue);
	  if (tret == GS_ERROR)
	    ret = tret;
	}

      TREE_CHAIN (link) = NULL_TREE;
      vec_safe_push (inputs, link);
    }

  link_next = NULL_TREE;
  for (link = ASM_CLOBBERS (expr); link; ++i, link = link_next)
    {
      link_next = TREE_CHAIN (link);
      TREE_CHAIN (link) = NULL_TREE;
      vec_safe_push (clobbers, link);
    }

  link_next = NULL_TREE;
  for (link = ASM_LABELS (expr); link; ++i, link = link_next)
    {
      link_next = TREE_CHAIN (link);
      TREE_CHAIN (link) = NULL_TREE;
      vec_safe_push (labels, link);
    }

  /* Do not add ASMs with errors to the gimple IL stream.  */
  if (ret != GS_ERROR)
    {
      stmt = gimple_build_asm_vec (TREE_STRING_POINTER (ASM_STRING (expr)),
				   inputs, outputs, clobbers, labels);

      gimple_asm_set_volatile (stmt, ASM_VOLATILE_P (expr) || noutputs == 0);
      gimple_asm_set_input (stmt, ASM_INPUT_P (expr));

      gimplify_seq_add_stmt (pre_p, stmt);
    }

  return ret;
}

/* Gimplify a CLEANUP_POINT_EXPR.  Currently this works by adding
   GIMPLE_WITH_CLEANUP_EXPRs to the prequeue as we encounter cleanups while
   gimplifying the body, and converting them to TRY_FINALLY_EXPRs when we
   return to this function.

   FIXME should we complexify the prequeue handling instead?  Or use flags
   for all the cleanups and let the optimizer tighten them up?  The current
   code seems pretty fragile; it will break on a cleanup within any
   non-conditional nesting.  But any such nesting would be broken, anyway;
   we can't write a TRY_FINALLY_EXPR that starts inside a nesting construct
   and continues out of it.  We can do that at the RTL level, though, so
   having an optimizer to tighten up try/finally regions would be a Good
   Thing.  */

static enum gimplify_status
gimplify_cleanup_point_expr (tree *expr_p, gimple_seq *pre_p)
{
  gimple_stmt_iterator iter;
  gimple_seq body_sequence = NULL;

  tree temp = voidify_wrapper_expr (*expr_p, NULL);

  /* We only care about the number of conditions between the innermost
     CLEANUP_POINT_EXPR and the cleanup.  So save and reset the count and
     any cleanups collected outside the CLEANUP_POINT_EXPR.  */
  int old_conds = gimplify_ctxp->conditions;
  gimple_seq old_cleanups = gimplify_ctxp->conditional_cleanups;
  bool old_in_cleanup_point_expr = gimplify_ctxp->in_cleanup_point_expr;
  gimplify_ctxp->conditions = 0;
  gimplify_ctxp->conditional_cleanups = NULL;
  gimplify_ctxp->in_cleanup_point_expr = true;

  gimplify_stmt (&TREE_OPERAND (*expr_p, 0), &body_sequence);

  gimplify_ctxp->conditions = old_conds;
  gimplify_ctxp->conditional_cleanups = old_cleanups;
  gimplify_ctxp->in_cleanup_point_expr = old_in_cleanup_point_expr;

  for (iter = gsi_start (body_sequence); !gsi_end_p (iter); )
    {
      gimple *wce = gsi_stmt (iter);

      if (gimple_code (wce) == GIMPLE_WITH_CLEANUP_EXPR)
	{
	  if (gsi_one_before_end_p (iter))
	    {
              /* Note that gsi_insert_seq_before and gsi_remove do not
                 scan operands, unlike some other sequence mutators.  */
	      if (!gimple_wce_cleanup_eh_only (wce))
		gsi_insert_seq_before_without_update (&iter,
						      gimple_wce_cleanup (wce),
						      GSI_SAME_STMT);
	      gsi_remove (&iter, true);
	      break;
	    }
	  else
	    {
	      gtry *gtry;
	      gimple_seq seq;
	      enum gimple_try_flags kind;

	      if (gimple_wce_cleanup_eh_only (wce))
		kind = GIMPLE_TRY_CATCH;
	      else
		kind = GIMPLE_TRY_FINALLY;
	      seq = gsi_split_seq_after (iter);

	      gtry = gimple_build_try (seq, gimple_wce_cleanup (wce), kind);
              /* Do not use gsi_replace here, as it may scan operands.
                 We want to do a simple structural modification only.  */
	      gsi_set_stmt (&iter, gtry);
	      iter = gsi_start (gtry->eval);
	    }
	}
      else
	gsi_next (&iter);
    }

  gimplify_seq_add_seq (pre_p, body_sequence);
  if (temp)
    {
      *expr_p = temp;
      return GS_OK;
    }
  else
    {
      *expr_p = NULL;
      return GS_ALL_DONE;
    }
}

/* Insert a cleanup marker for gimplify_cleanup_point_expr.  CLEANUP
   is the cleanup action required.  EH_ONLY is true if the cleanup should
   only be executed if an exception is thrown, not on normal exit.  */

static void
gimple_push_cleanup (tree var, tree cleanup, bool eh_only, gimple_seq *pre_p)
{
  gimple *wce;
  gimple_seq cleanup_stmts = NULL;

  /* Errors can result in improperly nested cleanups.  Which results in
     confusion when trying to resolve the GIMPLE_WITH_CLEANUP_EXPR.  */
  if (seen_error ())
    return;

  if (gimple_conditional_context ())
    {
      /* If we're in a conditional context, this is more complex.  We only
	 want to run the cleanup if we actually ran the initialization that
	 necessitates it, but we want to run it after the end of the
	 conditional context.  So we wrap the try/finally around the
	 condition and use a flag to determine whether or not to actually
	 run the destructor.  Thus

	   test ? f(A()) : 0

	 becomes (approximately)

	   flag = 0;
	   try {
	     if (test) { A::A(temp); flag = 1; val = f(temp); }
	     else { val = 0; }
	   } finally {
	     if (flag) A::~A(temp);
	   }
	   val
      */
      tree flag = create_tmp_var (boolean_type_node, "cleanup");
      gassign *ffalse = gimple_build_assign (flag, boolean_false_node);
      gassign *ftrue = gimple_build_assign (flag, boolean_true_node);

      cleanup = build3 (COND_EXPR, void_type_node, flag, cleanup, NULL);
      gimplify_stmt (&cleanup, &cleanup_stmts);
      wce = gimple_build_wce (cleanup_stmts);

      gimplify_seq_add_stmt (&gimplify_ctxp->conditional_cleanups, ffalse);
      gimplify_seq_add_stmt (&gimplify_ctxp->conditional_cleanups, wce);
      gimplify_seq_add_stmt (pre_p, ftrue);

      /* Because of this manipulation, and the EH edges that jump
	 threading cannot redirect, the temporary (VAR) will appear
	 to be used uninitialized.  Don't warn.  */
      TREE_NO_WARNING (var) = 1;
    }
  else
    {
      gimplify_stmt (&cleanup, &cleanup_stmts);
      wce = gimple_build_wce (cleanup_stmts);
      gimple_wce_set_cleanup_eh_only (wce, eh_only);
      gimplify_seq_add_stmt (pre_p, wce);
    }
}

/* Gimplify a TARGET_EXPR which doesn't appear on the rhs of an INIT_EXPR.  */

static enum gimplify_status
gimplify_target_expr (tree *expr_p, gimple_seq *pre_p, gimple_seq *post_p)
{
  tree targ = *expr_p;
  tree temp = TARGET_EXPR_SLOT (targ);
  tree init = TARGET_EXPR_INITIAL (targ);
  enum gimplify_status ret;

  bool unpoison_empty_seq = false;
  gimple_stmt_iterator unpoison_it;

  if (init)
    {
      tree cleanup = NULL_TREE;

      /* TARGET_EXPR temps aren't part of the enclosing block, so add it
	 to the temps list.  Handle also variable length TARGET_EXPRs.  */
      if (TREE_CODE (DECL_SIZE (temp)) != INTEGER_CST)
	{
	  if (!TYPE_SIZES_GIMPLIFIED (TREE_TYPE (temp)))
	    gimplify_type_sizes (TREE_TYPE (temp), pre_p);
	  gimplify_vla_decl (temp, pre_p);
	}
      else
	{
	  /* Save location where we need to place unpoisoning.  It's possible
	     that a variable will be converted to needs_to_live_in_memory.  */
	  unpoison_it = gsi_last (*pre_p);
	  unpoison_empty_seq = gsi_end_p (unpoison_it);

	  gimple_add_tmp_var (temp);
	}

      /* If TARGET_EXPR_INITIAL is void, then the mere evaluation of the
	 expression is supposed to initialize the slot.  */
      if (VOID_TYPE_P (TREE_TYPE (init)))
	ret = gimplify_expr (&init, pre_p, post_p, is_gimple_stmt, fb_none);
      else
	{
	  tree init_expr = build2 (INIT_EXPR, void_type_node, temp, init);
	  init = init_expr;
	  ret = gimplify_expr (&init, pre_p, post_p, is_gimple_stmt, fb_none);
	  init = NULL;
	  ggc_free (init_expr);
	}
      if (ret == GS_ERROR)
	{
	  /* PR c++/28266 Make sure this is expanded only once. */
	  TARGET_EXPR_INITIAL (targ) = NULL_TREE;
	  return GS_ERROR;
	}
      if (init)
	gimplify_and_add (init, pre_p);

      /* If needed, push the cleanup for the temp.  */
      if (TARGET_EXPR_CLEANUP (targ))
	{
	  if (CLEANUP_EH_ONLY (targ))
	    gimple_push_cleanup (temp, TARGET_EXPR_CLEANUP (targ),
				 CLEANUP_EH_ONLY (targ), pre_p);
	  else
	    cleanup = TARGET_EXPR_CLEANUP (targ);
	}

      /* Add a clobber for the temporary going out of scope, like
	 gimplify_bind_expr.  */
      if (gimplify_ctxp->in_cleanup_point_expr
	  && needs_to_live_in_memory (temp))
	{
	  if (flag_stack_reuse == SR_ALL)
	    {
	      tree clobber = build_constructor (TREE_TYPE (temp),
						NULL);
	      TREE_THIS_VOLATILE (clobber) = true;
	      clobber = build2 (MODIFY_EXPR, TREE_TYPE (temp), temp, clobber);
	      if (cleanup)
		cleanup = build2 (COMPOUND_EXPR, void_type_node, cleanup,
				  clobber);
	      else
		cleanup = clobber;
	    }
	  if (asan_poisoned_variables && dbg_cnt (asan_use_after_scope))
	    {
	      tree asan_cleanup = build_asan_poison_call_expr (temp);
	      if (asan_cleanup)
		{
		  if (unpoison_empty_seq)
		    unpoison_it = gsi_start (*pre_p);

		  asan_poison_variable (temp, false, &unpoison_it,
					unpoison_empty_seq);
		  gimple_push_cleanup (temp, asan_cleanup, false, pre_p);
		}
	    }
	}
      if (cleanup)
	gimple_push_cleanup (temp, cleanup, false, pre_p);

      /* Only expand this once.  */
      TREE_OPERAND (targ, 3) = init;
      TARGET_EXPR_INITIAL (targ) = NULL_TREE;
    }
  else
    /* We should have expanded this before.  */
    gcc_assert (DECL_SEEN_IN_BIND_EXPR_P (temp));

  *expr_p = temp;
  return GS_OK;
}

/* Gimplification of expression trees.  */

/* Gimplify an expression which appears at statement context.  The
   corresponding GIMPLE statements are added to *SEQ_P.  If *SEQ_P is
   NULL, a new sequence is allocated.

   Return true if we actually added a statement to the queue.  */

bool
gimplify_stmt (tree *stmt_p, gimple_seq *seq_p)
{
  gimple_seq_node last;

  last = gimple_seq_last (*seq_p);
  gimplify_expr (stmt_p, seq_p, NULL, is_gimple_stmt, fb_none);
  return last != gimple_seq_last (*seq_p);
}

/* Add FIRSTPRIVATE entries for DECL in the OpenMP the surrounding parallels
   to CTX.  If entries already exist, force them to be some flavor of private.
   If there is no enclosing parallel, do nothing.  */

void
omp_firstprivatize_variable (struct gimplify_omp_ctx *ctx, tree decl)
{
  splay_tree_node n;

  if (decl == NULL || !DECL_P (decl) || ctx->region_type == ORT_NONE)
    return;

  do
    {
      n = splay_tree_lookup (ctx->variables, (splay_tree_key)decl);
      if (n != NULL)
	{
	  if (n->value & GOVD_SHARED)
	    n->value = GOVD_FIRSTPRIVATE | (n->value & GOVD_SEEN);
	  else if (n->value & GOVD_MAP)
	    n->value |= GOVD_MAP_TO_ONLY;
	  else
	    return;
	}
      else if ((ctx->region_type & ORT_TARGET) != 0)
	{
	  if (ctx->target_map_scalars_firstprivate)
	    omp_add_variable (ctx, decl, GOVD_FIRSTPRIVATE);
	  else
	    omp_add_variable (ctx, decl, GOVD_MAP | GOVD_MAP_TO_ONLY);
	}
      else if (ctx->region_type != ORT_WORKSHARE
	       && ctx->region_type != ORT_SIMD
	       && ctx->region_type != ORT_ACC
	       && !(ctx->region_type & ORT_TARGET_DATA))
	omp_add_variable (ctx, decl, GOVD_FIRSTPRIVATE);

      ctx = ctx->outer_context;
    }
  while (ctx);
}

/* Similarly for each of the type sizes of TYPE.  */

static void
omp_firstprivatize_type_sizes (struct gimplify_omp_ctx *ctx, tree type)
{
  if (type == NULL || type == error_mark_node)
    return;
  type = TYPE_MAIN_VARIANT (type);

  if (ctx->privatized_types->add (type))
    return;

  switch (TREE_CODE (type))
    {
    case INTEGER_TYPE:
    case ENUMERAL_TYPE:
    case BOOLEAN_TYPE:
    case REAL_TYPE:
    case FIXED_POINT_TYPE:
      omp_firstprivatize_variable (ctx, TYPE_MIN_VALUE (type));
      omp_firstprivatize_variable (ctx, TYPE_MAX_VALUE (type));
      break;

    case ARRAY_TYPE:
      omp_firstprivatize_type_sizes (ctx, TREE_TYPE (type));
      omp_firstprivatize_type_sizes (ctx, TYPE_DOMAIN (type));
      break;

    case RECORD_TYPE:
    case UNION_TYPE:
    case QUAL_UNION_TYPE:
      {
	tree field;
	for (field = TYPE_FIELDS (type); field; field = DECL_CHAIN (field))
	  if (TREE_CODE (field) == FIELD_DECL)
	    {
	      omp_firstprivatize_variable (ctx, DECL_FIELD_OFFSET (field));
	      omp_firstprivatize_type_sizes (ctx, TREE_TYPE (field));
	    }
      }
      break;

    case POINTER_TYPE:
    case REFERENCE_TYPE:
      omp_firstprivatize_type_sizes (ctx, TREE_TYPE (type));
      break;

    default:
      break;
    }

  omp_firstprivatize_variable (ctx, TYPE_SIZE (type));
  omp_firstprivatize_variable (ctx, TYPE_SIZE_UNIT (type));
  lang_hooks.types.omp_firstprivatize_type_sizes (ctx, type);
}

/* Add an entry for DECL in the OMP context CTX with FLAGS.  */

static void
omp_add_variable (struct gimplify_omp_ctx *ctx, tree decl, unsigned int flags)
{
  splay_tree_node n;
  unsigned int nflags;
  tree t;

  if (error_operand_p (decl) || ctx->region_type == ORT_NONE)
    return;

  /* Never elide decls whose type has TREE_ADDRESSABLE set.  This means
     there are constructors involved somewhere.  */
  if (TREE_ADDRESSABLE (TREE_TYPE (decl))
      || TYPE_NEEDS_CONSTRUCTING (TREE_TYPE (decl)))
    flags |= GOVD_SEEN;

  n = splay_tree_lookup (ctx->variables, (splay_tree_key)decl);
  if (n != NULL && (n->value & GOVD_DATA_SHARE_CLASS) != 0)
    {
      /* We shouldn't be re-adding the decl with the same data
	 sharing class.  */
      gcc_assert ((n->value & GOVD_DATA_SHARE_CLASS & flags) == 0);
      nflags = n->value | flags;
      /* The only combination of data sharing classes we should see is
	 FIRSTPRIVATE and LASTPRIVATE.  However, OpenACC permits
	 reduction variables to be used in data sharing clauses.  */
      gcc_assert ((ctx->region_type & ORT_ACC) != 0
		  || ((nflags & GOVD_DATA_SHARE_CLASS)
		      == (GOVD_FIRSTPRIVATE | GOVD_LASTPRIVATE))
		  || (flags & GOVD_DATA_SHARE_CLASS) == 0);
      n->value = nflags;
      return;
    }

  /* When adding a variable-sized variable, we have to handle all sorts
     of additional bits of data: the pointer replacement variable, and
     the parameters of the type.  */
  if (DECL_SIZE (decl) && TREE_CODE (DECL_SIZE (decl)) != INTEGER_CST)
    {
      /* Add the pointer replacement variable as PRIVATE if the variable
	 replacement is private, else FIRSTPRIVATE since we'll need the
	 address of the original variable either for SHARED, or for the
	 copy into or out of the context.  */
      if (!(flags & GOVD_LOCAL))
	{
	  if (flags & GOVD_MAP)
	    nflags = GOVD_MAP | GOVD_MAP_TO_ONLY | GOVD_EXPLICIT;
	  else if (flags & GOVD_PRIVATE)
	    nflags = GOVD_PRIVATE;
	  else if ((ctx->region_type & (ORT_TARGET | ORT_TARGET_DATA)) != 0
		   && (flags & GOVD_FIRSTPRIVATE))
	    nflags = GOVD_PRIVATE | GOVD_EXPLICIT;
	  else
	    nflags = GOVD_FIRSTPRIVATE;
	  nflags |= flags & GOVD_SEEN;
	  t = DECL_VALUE_EXPR (decl);
	  gcc_assert (TREE_CODE (t) == INDIRECT_REF);
	  t = TREE_OPERAND (t, 0);
	  gcc_assert (DECL_P (t));
	  omp_add_variable (ctx, t, nflags);
	}

      /* Add all of the variable and type parameters (which should have
	 been gimplified to a formal temporary) as FIRSTPRIVATE.  */
      omp_firstprivatize_variable (ctx, DECL_SIZE_UNIT (decl));
      omp_firstprivatize_variable (ctx, DECL_SIZE (decl));
      omp_firstprivatize_type_sizes (ctx, TREE_TYPE (decl));

      /* The variable-sized variable itself is never SHARED, only some form
	 of PRIVATE.  The sharing would take place via the pointer variable
	 which we remapped above.  */
      if (flags & GOVD_SHARED)
	flags = GOVD_PRIVATE | GOVD_DEBUG_PRIVATE
		| (flags & (GOVD_SEEN | GOVD_EXPLICIT));

      /* We're going to make use of the TYPE_SIZE_UNIT at least in the
	 alloca statement we generate for the variable, so make sure it
	 is available.  This isn't automatically needed for the SHARED
	 case, since we won't be allocating local storage then.
	 For local variables TYPE_SIZE_UNIT might not be gimplified yet,
	 in this case omp_notice_variable will be called later
	 on when it is gimplified.  */
      else if (! (flags & (GOVD_LOCAL | GOVD_MAP))
	       && DECL_P (TYPE_SIZE_UNIT (TREE_TYPE (decl))))
	omp_notice_variable (ctx, TYPE_SIZE_UNIT (TREE_TYPE (decl)), true);
    }
  else if ((flags & (GOVD_MAP | GOVD_LOCAL)) == 0
	   && lang_hooks.decls.omp_privatize_by_reference (decl))
    {
      omp_firstprivatize_type_sizes (ctx, TREE_TYPE (decl));

      /* Similar to the direct variable sized case above, we'll need the
	 size of references being privatized.  */
      if ((flags & GOVD_SHARED) == 0)
	{
	  t = TYPE_SIZE_UNIT (TREE_TYPE (TREE_TYPE (decl)));
	  if (DECL_P (t))
	    omp_notice_variable (ctx, t, true);
	}
    }

  if (n != NULL)
    n->value |= flags;
  else
    splay_tree_insert (ctx->variables, (splay_tree_key)decl, flags);

  /* For reductions clauses in OpenACC loop directives, by default create a
     copy clause on the enclosing parallel construct for carrying back the
     results.  */
  if (ctx->region_type == ORT_ACC && (flags & GOVD_REDUCTION))
    {
      struct gimplify_omp_ctx *outer_ctx = ctx->outer_context;
      while (outer_ctx)
	{
	  n = splay_tree_lookup (outer_ctx->variables, (splay_tree_key)decl);
	  if (n != NULL)
	    {
	      /* Ignore local variables and explicitly declared clauses.  */
	      if (n->value & (GOVD_LOCAL | GOVD_EXPLICIT))
		break;
	      else if (outer_ctx->region_type == ORT_ACC_KERNELS)
		{
		  /* According to the OpenACC spec, such a reduction variable
		     should already have a copy map on a kernels construct,
		     verify that here.  */
		  gcc_assert (!(n->value & GOVD_FIRSTPRIVATE)
			      && (n->value & GOVD_MAP));
		}
	      else if (outer_ctx->region_type == ORT_ACC_PARALLEL)
		{
		  /* Remove firstprivate and make it a copy map.  */
		  n->value &= ~GOVD_FIRSTPRIVATE;
		  n->value |= GOVD_MAP;
		}
	    }
	  else if (outer_ctx->region_type == ORT_ACC_PARALLEL)
	    {
	      splay_tree_insert (outer_ctx->variables, (splay_tree_key)decl,
				 GOVD_MAP | GOVD_SEEN);
	      break;
	    }
	  outer_ctx = outer_ctx->outer_context;
	}
    }
}

/* Notice a threadprivate variable DECL used in OMP context CTX.
   This just prints out diagnostics about threadprivate variable uses
   in untied tasks.  If DECL2 is non-NULL, prevent this warning
   on that variable.  */

static bool
omp_notice_threadprivate_variable (struct gimplify_omp_ctx *ctx, tree decl,
				   tree decl2)
{
  splay_tree_node n;
  struct gimplify_omp_ctx *octx;

  for (octx = ctx; octx; octx = octx->outer_context)
    if ((octx->region_type & ORT_TARGET) != 0)
      {
	n = splay_tree_lookup (octx->variables, (splay_tree_key)decl);
	if (n == NULL)
	  {
	    error ("threadprivate variable %qE used in target region",
		   DECL_NAME (decl));
	    error_at (octx->location, "enclosing target region");
	    splay_tree_insert (octx->variables, (splay_tree_key)decl, 0);
	  }
	if (decl2)
	  splay_tree_insert (octx->variables, (splay_tree_key)decl2, 0);
      }

  if (ctx->region_type != ORT_UNTIED_TASK)
    return false;
  n = splay_tree_lookup (ctx->variables, (splay_tree_key)decl);
  if (n == NULL)
    {
      error ("threadprivate variable %qE used in untied task",
	     DECL_NAME (decl));
      error_at (ctx->location, "enclosing task");
      splay_tree_insert (ctx->variables, (splay_tree_key)decl, 0);
    }
  if (decl2)
    splay_tree_insert (ctx->variables, (splay_tree_key)decl2, 0);
  return false;
}

/* Return true if global var DECL is device resident.  */

static bool
device_resident_p (tree decl)
{
  tree attr = lookup_attribute ("oacc declare target", DECL_ATTRIBUTES (decl));

  if (!attr)
    return false;

  for (tree t = TREE_VALUE (attr); t; t = TREE_PURPOSE (t))
    {
      tree c = TREE_VALUE (t);
      if (OMP_CLAUSE_MAP_KIND (c) == GOMP_MAP_DEVICE_RESIDENT)
	return true;
    }

  return false;
}

/* Return true if DECL has an ACC DECLARE attribute.  */

static bool
is_oacc_declared (tree decl)
{
  tree t = TREE_CODE (decl) == MEM_REF ? TREE_OPERAND (decl, 0) : decl;
  tree declared = lookup_attribute ("oacc declare target", DECL_ATTRIBUTES (t));
  return declared != NULL_TREE;
}

/* Determine outer default flags for DECL mentioned in an OMP region
   but not declared in an enclosing clause.

   ??? Some compiler-generated variables (like SAVE_EXPRs) could be
   remapped firstprivate instead of shared.  To some extent this is
   addressed in omp_firstprivatize_type_sizes, but not
   effectively.  */

static unsigned
omp_default_clause (struct gimplify_omp_ctx *ctx, tree decl,
		    bool in_code, unsigned flags)
{
  enum omp_clause_default_kind default_kind = ctx->default_kind;
  enum omp_clause_default_kind kind;

  kind = lang_hooks.decls.omp_predetermined_sharing (decl);
  if (kind != OMP_CLAUSE_DEFAULT_UNSPECIFIED)
    default_kind = kind;

  switch (default_kind)
    {
    case OMP_CLAUSE_DEFAULT_NONE:
      {
	const char *rtype;

	if (ctx->region_type & ORT_PARALLEL)
	  rtype = "parallel";
	else if (ctx->region_type & ORT_TASK)
	  rtype = "task";
	else if (ctx->region_type & ORT_TEAMS)
	  rtype = "teams";
	else
	  gcc_unreachable ();
	
	error ("%qE not specified in enclosing %s",
	       DECL_NAME (lang_hooks.decls.omp_report_decl (decl)), rtype);
	error_at (ctx->location, "enclosing %s", rtype);
      }
      /* FALLTHRU */
    case OMP_CLAUSE_DEFAULT_SHARED:
      flags |= GOVD_SHARED;
      break;
    case OMP_CLAUSE_DEFAULT_PRIVATE:
      flags |= GOVD_PRIVATE;
      break;
    case OMP_CLAUSE_DEFAULT_FIRSTPRIVATE:
      flags |= GOVD_FIRSTPRIVATE;
      break;
    case OMP_CLAUSE_DEFAULT_UNSPECIFIED:
      /* decl will be either GOVD_FIRSTPRIVATE or GOVD_SHARED.  */
      gcc_assert ((ctx->region_type & ORT_TASK) != 0);
      if (struct gimplify_omp_ctx *octx = ctx->outer_context)
	{
	  omp_notice_variable (octx, decl, in_code);
	  for (; octx; octx = octx->outer_context)
	    {
	      splay_tree_node n2;

	      n2 = splay_tree_lookup (octx->variables, (splay_tree_key) decl);
	      if ((octx->region_type & (ORT_TARGET_DATA | ORT_TARGET)) != 0
		  && (n2 == NULL || (n2->value & GOVD_DATA_SHARE_CLASS) == 0))
		continue;
	      if (n2 && (n2->value & GOVD_DATA_SHARE_CLASS) != GOVD_SHARED)
		{
		  flags |= GOVD_FIRSTPRIVATE;
		  goto found_outer;
		}
	      if ((octx->region_type & (ORT_PARALLEL | ORT_TEAMS)) != 0)
		{
		  flags |= GOVD_SHARED;
		  goto found_outer;
		}
	    }
	}
      
      if (TREE_CODE (decl) == PARM_DECL
	  || (!is_global_var (decl)
	      && DECL_CONTEXT (decl) == current_function_decl))
	flags |= GOVD_FIRSTPRIVATE;
      else
	flags |= GOVD_SHARED;
    found_outer:
      break;

    default:
      gcc_unreachable ();
    }

  return flags;
}


/* Determine outer default flags for DECL mentioned in an OACC region
   but not declared in an enclosing clause.  */

static unsigned
oacc_default_clause (struct gimplify_omp_ctx *ctx, tree decl, unsigned flags)
{
  const char *rkind;
  bool on_device = false;
  bool is_private = false;
  bool declared = is_oacc_declared (decl);
  tree type = TREE_TYPE (decl);

  if (lang_hooks.decls.omp_privatize_by_reference (decl))
    type = TREE_TYPE (type);

  if (RECORD_OR_UNION_TYPE_P (type))
    is_private = lang_hooks.decls.omp_disregard_value_expr (decl, false);

  if ((ctx->region_type & (ORT_ACC_PARALLEL | ORT_ACC_KERNELS)) != 0
      && is_global_var (decl)
      && device_resident_p (decl)
      && !is_private)
    {
      on_device = true;
      flags |= GOVD_MAP_TO_ONLY;
    }

  switch (ctx->region_type)
    {
    default:
      gcc_unreachable ();

    case ORT_ACC_KERNELS:
      /* Scalars are default 'copy' under kernels, non-scalars are default
	 'present_or_copy'.  */
      flags |= GOVD_MAP;
      if (!AGGREGATE_TYPE_P (type) && !is_private)
	flags |= GOVD_MAP_FORCE;

      rkind = "kernels";
      break;

    case ORT_ACC_PARALLEL:
      {
	if (!is_private && (on_device || AGGREGATE_TYPE_P (type) || declared))
	  /* Aggregates default to 'present_or_copy'.  */
	  flags |= GOVD_MAP;
	else
	  /* Scalars default to 'firstprivate'.  */
	  flags |= GOVD_FIRSTPRIVATE;
	rkind = "parallel";
      }
      break;
    }

  if (DECL_ARTIFICIAL (decl))
    ; /* We can get compiler-generated decls, and should not complain
	 about them.  */
  else if (ctx->default_kind == OMP_CLAUSE_DEFAULT_NONE)
    {
      error ("%qE not specified in enclosing OpenACC %qs construct",
	     DECL_NAME (lang_hooks.decls.omp_report_decl (decl)), rkind);
      inform (ctx->location, "enclosing OpenACC %qs construct", rkind);
    }
  else
    gcc_checking_assert (ctx->default_kind == OMP_CLAUSE_DEFAULT_SHARED);

  return flags;
}

/* Record the fact that DECL was used within the OMP context CTX.
   IN_CODE is true when real code uses DECL, and false when we should
   merely emit default(none) errors.  Return true if DECL is going to
   be remapped and thus DECL shouldn't be gimplified into its
   DECL_VALUE_EXPR (if any).  */

static bool
omp_notice_variable (struct gimplify_omp_ctx *ctx, tree decl, bool in_code)
{
  splay_tree_node n;
  unsigned flags = in_code ? GOVD_SEEN : 0;
  bool ret = false, shared;

  if (error_operand_p (decl))
    return false;

  if (ctx->region_type == ORT_NONE)
    return lang_hooks.decls.omp_disregard_value_expr (decl, false);

  if (is_global_var (decl))
    {
      /* Threadprivate variables are predetermined.  */
      if (DECL_THREAD_LOCAL_P (decl))
	return omp_notice_threadprivate_variable (ctx, decl, NULL_TREE);

      if (DECL_HAS_VALUE_EXPR_P (decl))
	{
	  tree value = get_base_address (DECL_VALUE_EXPR (decl));

	  if (!(ctx->region_type & ORT_ACC)
	      && value && DECL_P (value) && DECL_THREAD_LOCAL_P (value))
	    return omp_notice_threadprivate_variable (ctx, decl, value);
	}

      if (gimplify_omp_ctxp->outer_context == NULL
	  && VAR_P (decl)
	  && oacc_get_fn_attrib (current_function_decl))
	{
	  location_t loc = DECL_SOURCE_LOCATION (decl);

	  if (lookup_attribute ("omp declare target link",
				DECL_ATTRIBUTES (decl)))
	    {
	      error_at (loc,
			"%qE with %<link%> clause used in %<routine%> function",
			DECL_NAME (decl));
	      return false;
	    }
	  else if (!lookup_attribute ("omp declare target",
				      DECL_ATTRIBUTES (decl)))
	    {
	      error_at (loc,
			"%qE requires a %<declare%> directive for use "
			"in a %<routine%> function", DECL_NAME (decl));
	      return false;
	    }
	}
    }

  n = splay_tree_lookup (ctx->variables, (splay_tree_key)decl);
  if ((ctx->region_type & ORT_TARGET) != 0)
    {
      shared = !(ctx->region_type & ORT_ACC);
      ret = lang_hooks.decls.omp_disregard_value_expr (decl, shared);
      if (n == NULL)
	{
	  unsigned nflags = flags;
	  if (ctx->target_map_pointers_as_0len_arrays
	      || ctx->target_map_scalars_firstprivate)
	    {
	      bool is_declare_target = false;
	      bool is_scalar = false;
	      if (is_global_var (decl)
		  && varpool_node::get_create (decl)->offloadable)
		{
		  struct gimplify_omp_ctx *octx;
		  for (octx = ctx->outer_context;
		       octx; octx = octx->outer_context)
		    {
		      n = splay_tree_lookup (octx->variables,
					     (splay_tree_key)decl);
		      if (n
			  && (n->value & GOVD_DATA_SHARE_CLASS) != GOVD_SHARED
			  && (n->value & GOVD_DATA_SHARE_CLASS) != 0)
			break;
		    }
		  is_declare_target = octx == NULL;
		}
	      if (!is_declare_target && ctx->target_map_scalars_firstprivate)
		is_scalar = lang_hooks.decls.omp_scalar_p (decl);
	      if (is_declare_target)
		;
	      else if (ctx->target_map_pointers_as_0len_arrays
		       && (TREE_CODE (TREE_TYPE (decl)) == POINTER_TYPE
			   || (TREE_CODE (TREE_TYPE (decl)) == REFERENCE_TYPE
			       && TREE_CODE (TREE_TYPE (TREE_TYPE (decl)))
				  == POINTER_TYPE)))
		nflags |= GOVD_MAP | GOVD_MAP_0LEN_ARRAY;
	      else if (is_scalar)
		nflags |= GOVD_FIRSTPRIVATE;
	    }

	  struct gimplify_omp_ctx *octx = ctx->outer_context;
	  if ((ctx->region_type & ORT_ACC) && octx)
	    {
	      /* Look in outer OpenACC contexts, to see if there's a
		 data attribute for this variable.  */
	      omp_notice_variable (octx, decl, in_code);

	      for (; octx; octx = octx->outer_context)
		{
		  if (!(octx->region_type & (ORT_TARGET_DATA | ORT_TARGET)))
		    break;
		  splay_tree_node n2
		    = splay_tree_lookup (octx->variables,
					 (splay_tree_key) decl);
		  if (n2)
		    {
		      if (octx->region_type == ORT_ACC_HOST_DATA)
		        error ("variable %qE declared in enclosing "
			       "%<host_data%> region", DECL_NAME (decl));
		      nflags |= GOVD_MAP;
		      if (octx->region_type == ORT_ACC_DATA
			  && (n2->value & GOVD_MAP_0LEN_ARRAY))
			nflags |= GOVD_MAP_0LEN_ARRAY;
		      goto found_outer;
		    }
		}
	    }

	  {
	    tree type = TREE_TYPE (decl);

	    if (nflags == flags
		&& gimplify_omp_ctxp->target_firstprivatize_array_bases
		&& lang_hooks.decls.omp_privatize_by_reference (decl))
	      type = TREE_TYPE (type);
	    if (nflags == flags
		&& !lang_hooks.types.omp_mappable_type (type))
	      {
		error ("%qD referenced in target region does not have "
		       "a mappable type", decl);
		nflags |= GOVD_MAP | GOVD_EXPLICIT;
	      }
	    else if (nflags == flags)
	      {
		if ((ctx->region_type & ORT_ACC) != 0)
		  nflags = oacc_default_clause (ctx, decl, flags);
		else
		  nflags |= GOVD_MAP;
	      }
	  }
	found_outer:
	  omp_add_variable (ctx, decl, nflags);
	}
      else
	{
	  /* If nothing changed, there's nothing left to do.  */
	  if ((n->value & flags) == flags)
	    return ret;
	  flags |= n->value;
	  n->value = flags;
	}
      goto do_outer;
    }

  if (n == NULL)
    {
      if (ctx->region_type == ORT_WORKSHARE
	  || ctx->region_type == ORT_SIMD
	  || ctx->region_type == ORT_ACC
	  || (ctx->region_type & ORT_TARGET_DATA) != 0)
	goto do_outer;

      flags = omp_default_clause (ctx, decl, in_code, flags);

      if ((flags & GOVD_PRIVATE)
	  && lang_hooks.decls.omp_private_outer_ref (decl))
	flags |= GOVD_PRIVATE_OUTER_REF;

      omp_add_variable (ctx, decl, flags);

      shared = (flags & GOVD_SHARED) != 0;
      ret = lang_hooks.decls.omp_disregard_value_expr (decl, shared);
      goto do_outer;
    }

  if ((n->value & (GOVD_SEEN | GOVD_LOCAL)) == 0
      && (flags & (GOVD_SEEN | GOVD_LOCAL)) == GOVD_SEEN
      && DECL_SIZE (decl))
    {
      if (TREE_CODE (DECL_SIZE (decl)) != INTEGER_CST)
	{
	  splay_tree_node n2;
	  tree t = DECL_VALUE_EXPR (decl);
	  gcc_assert (TREE_CODE (t) == INDIRECT_REF);
	  t = TREE_OPERAND (t, 0);
	  gcc_assert (DECL_P (t));
	  n2 = splay_tree_lookup (ctx->variables, (splay_tree_key) t);
	  n2->value |= GOVD_SEEN;
	}
      else if (lang_hooks.decls.omp_privatize_by_reference (decl)
	       && TYPE_SIZE_UNIT (TREE_TYPE (TREE_TYPE (decl)))
	       && (TREE_CODE (TYPE_SIZE_UNIT (TREE_TYPE (TREE_TYPE (decl))))
		   != INTEGER_CST))
	{
	  splay_tree_node n2;
	  tree t = TYPE_SIZE_UNIT (TREE_TYPE (TREE_TYPE (decl)));
	  gcc_assert (DECL_P (t));
	  n2 = splay_tree_lookup (ctx->variables, (splay_tree_key) t);
	  if (n2)
	    omp_notice_variable (ctx, t, true);
	}
    }

  shared = ((flags | n->value) & GOVD_SHARED) != 0;
  if (ctx->region_type & ORT_ACC)
    shared = false;
  ret = lang_hooks.decls.omp_disregard_value_expr (decl, shared);

  /* If nothing changed, there's nothing left to do.  */
  if ((n->value & flags) == flags)
    return ret;
  flags |= n->value;
  n->value = flags;

 do_outer:
  /* If the variable is private in the current context, then we don't
     need to propagate anything to an outer context.  */
  if ((flags & GOVD_PRIVATE) && !(flags & GOVD_PRIVATE_OUTER_REF))
    return ret;
  if ((flags & (GOVD_LINEAR | GOVD_LINEAR_LASTPRIVATE_NO_OUTER))
      == (GOVD_LINEAR | GOVD_LINEAR_LASTPRIVATE_NO_OUTER))
    return ret;
  if ((flags & (GOVD_FIRSTPRIVATE | GOVD_LASTPRIVATE
		| GOVD_LINEAR_LASTPRIVATE_NO_OUTER))
      == (GOVD_LASTPRIVATE | GOVD_LINEAR_LASTPRIVATE_NO_OUTER))
    return ret;
  if (ctx->outer_context
      && omp_notice_variable (ctx->outer_context, decl, in_code))
    return true;
  return ret;
}

/* Verify that DECL is private within CTX.  If there's specific information
   to the contrary in the innermost scope, generate an error.  */

static bool
omp_is_private (struct gimplify_omp_ctx *ctx, tree decl, int simd)
{
  splay_tree_node n;

  n = splay_tree_lookup (ctx->variables, (splay_tree_key)decl);
  if (n != NULL)
    {
      if (n->value & GOVD_SHARED)
	{
	  if (ctx == gimplify_omp_ctxp)
	    {
	      if (simd)
		error ("iteration variable %qE is predetermined linear",
		       DECL_NAME (decl));
	      else
		error ("iteration variable %qE should be private",
		       DECL_NAME (decl));
	      n->value = GOVD_PRIVATE;
	      return true;
	    }
	  else
	    return false;
	}
      else if ((n->value & GOVD_EXPLICIT) != 0
	       && (ctx == gimplify_omp_ctxp
		   || (ctx->region_type == ORT_COMBINED_PARALLEL
		       && gimplify_omp_ctxp->outer_context == ctx)))
	{
	  if ((n->value & GOVD_FIRSTPRIVATE) != 0)
	    error ("iteration variable %qE should not be firstprivate",
		   DECL_NAME (decl));
	  else if ((n->value & GOVD_REDUCTION) != 0)
	    error ("iteration variable %qE should not be reduction",
		   DECL_NAME (decl));
	  else if (simd == 0 && (n->value & GOVD_LINEAR) != 0)
	    error ("iteration variable %qE should not be linear",
		   DECL_NAME (decl));
	  else if (simd == 1 && (n->value & GOVD_LASTPRIVATE) != 0)
	    error ("iteration variable %qE should not be lastprivate",
		   DECL_NAME (decl));
	  else if (simd && (n->value & GOVD_PRIVATE) != 0)
	    error ("iteration variable %qE should not be private",
		   DECL_NAME (decl));
	  else if (simd == 2 && (n->value & GOVD_LINEAR) != 0)
	    error ("iteration variable %qE is predetermined linear",
		   DECL_NAME (decl));
	}
      return (ctx == gimplify_omp_ctxp
	      || (ctx->region_type == ORT_COMBINED_PARALLEL
		  && gimplify_omp_ctxp->outer_context == ctx));
    }

  if (ctx->region_type != ORT_WORKSHARE
      && ctx->region_type != ORT_SIMD
      && ctx->region_type != ORT_ACC)
    return false;
  else if (ctx->outer_context)
    return omp_is_private (ctx->outer_context, decl, simd);
  return false;
}

/* Return true if DECL is private within a parallel region
   that binds to the current construct's context or in parallel
   region's REDUCTION clause.  */

static bool
omp_check_private (struct gimplify_omp_ctx *ctx, tree decl, bool copyprivate)
{
  splay_tree_node n;

  do
    {
      ctx = ctx->outer_context;
      if (ctx == NULL)
	{
	  if (is_global_var (decl))
	    return false;

	  /* References might be private, but might be shared too,
	     when checking for copyprivate, assume they might be
	     private, otherwise assume they might be shared.  */
	  if (copyprivate)
	    return true;

	  if (lang_hooks.decls.omp_privatize_by_reference (decl))
	    return false;

	  /* Treat C++ privatized non-static data members outside
	     of the privatization the same.  */
	  if (omp_member_access_dummy_var (decl))
	    return false;

	  return true;
	}

      n = splay_tree_lookup (ctx->variables, (splay_tree_key) decl);

      if ((ctx->region_type & (ORT_TARGET | ORT_TARGET_DATA)) != 0
	  && (n == NULL || (n->value & GOVD_DATA_SHARE_CLASS) == 0))
	continue;

      if (n != NULL)
	{
	  if ((n->value & GOVD_LOCAL) != 0
	      && omp_member_access_dummy_var (decl))
	    return false;
	  return (n->value & GOVD_SHARED) == 0;
	}
    }
  while (ctx->region_type == ORT_WORKSHARE
	 || ctx->region_type == ORT_SIMD
	 || ctx->region_type == ORT_ACC);
  return false;
}

/* Callback for walk_tree to find a DECL_EXPR for the given DECL.  */

static tree
find_decl_expr (tree *tp, int *walk_subtrees, void *data)
{
  tree t = *tp;

  /* If this node has been visited, unmark it and keep looking.  */
  if (TREE_CODE (t) == DECL_EXPR && DECL_EXPR_DECL (t) == (tree) data)
    return t;

  if (IS_TYPE_OR_DECL_P (t))
    *walk_subtrees = 0;
  return NULL_TREE;
}

/* Scan the OMP clauses in *LIST_P, installing mappings into a new
   and previous omp contexts.  */

static void
gimplify_scan_omp_clauses (tree *list_p, gimple_seq *pre_p,
			   enum omp_region_type region_type,
			   enum tree_code code)
{
  struct gimplify_omp_ctx *ctx, *outer_ctx;
  tree c;
  hash_map<tree, tree> *struct_map_to_clause = NULL;
  tree *prev_list_p = NULL;

  ctx = new_omp_context (region_type);
  ctx->clauses = *list_p;
  outer_ctx = ctx->outer_context;
  if (code == OMP_TARGET)
    {
      if (!lang_GNU_Fortran ())
	ctx->target_map_pointers_as_0len_arrays = true;
      ctx->target_map_scalars_firstprivate = true;
    }
  if (!lang_GNU_Fortran ())
    switch (code)
      {
      case OMP_TARGET:
      case OMP_TARGET_DATA:
      case OMP_TARGET_ENTER_DATA:
      case OMP_TARGET_EXIT_DATA:
	//case OACC_DATA:
      case OACC_DECLARE:
      case OACC_HOST_DATA:
	//case OACC_PARALLEL:
	//case OACC_KERNELS:
	ctx->target_firstprivatize_array_bases = true;
      default:
	break;
      }

  while ((c = *list_p) != NULL)
    {
      bool remove = false;
      bool notice_outer = true;
      const char *check_non_private = NULL;
      unsigned int flags;
      tree decl;

      switch (OMP_CLAUSE_CODE (c))
	{
	case OMP_CLAUSE_PRIVATE:
	  flags = GOVD_PRIVATE | GOVD_EXPLICIT;
	  if (lang_hooks.decls.omp_private_outer_ref (OMP_CLAUSE_DECL (c)))
	    {
	      flags |= GOVD_PRIVATE_OUTER_REF;
	      OMP_CLAUSE_PRIVATE_OUTER_REF (c) = 1;
	    }
	  else
	    notice_outer = false;
	  goto do_add;
	case OMP_CLAUSE_SHARED:
	  flags = GOVD_SHARED | GOVD_EXPLICIT;
	  goto do_add;
	case OMP_CLAUSE_FIRSTPRIVATE:
	  flags = GOVD_FIRSTPRIVATE | GOVD_EXPLICIT;
	  check_non_private = "firstprivate";
	  goto do_add;
	case OMP_CLAUSE_LASTPRIVATE:
	  flags = GOVD_LASTPRIVATE | GOVD_SEEN | GOVD_EXPLICIT;
	  check_non_private = "lastprivate";
	  decl = OMP_CLAUSE_DECL (c);
	  if (error_operand_p (decl))
	    goto do_add;
	  else if (outer_ctx
		   && (outer_ctx->region_type == ORT_COMBINED_PARALLEL
		       || outer_ctx->region_type == ORT_COMBINED_TEAMS)
		   && splay_tree_lookup (outer_ctx->variables,
					 (splay_tree_key) decl) == NULL)
	    {
	      omp_add_variable (outer_ctx, decl, GOVD_SHARED | GOVD_SEEN);
	      if (outer_ctx->outer_context)
		omp_notice_variable (outer_ctx->outer_context, decl, true);
	    }
	  else if (outer_ctx
		   && (outer_ctx->region_type & ORT_TASK) != 0
		   && outer_ctx->combined_loop
		   && splay_tree_lookup (outer_ctx->variables,
					 (splay_tree_key) decl) == NULL)
	    {
	      omp_add_variable (outer_ctx, decl, GOVD_LASTPRIVATE | GOVD_SEEN);
	      if (outer_ctx->outer_context)
		omp_notice_variable (outer_ctx->outer_context, decl, true);
	    }
	  else if (outer_ctx
		   && (outer_ctx->region_type == ORT_WORKSHARE
		       || outer_ctx->region_type == ORT_ACC)
		   && outer_ctx->combined_loop
		   && splay_tree_lookup (outer_ctx->variables,
					 (splay_tree_key) decl) == NULL
		   && !omp_check_private (outer_ctx, decl, false))
	    {
	      omp_add_variable (outer_ctx, decl, GOVD_LASTPRIVATE | GOVD_SEEN);
	      if (outer_ctx->outer_context
		  && (outer_ctx->outer_context->region_type
		      == ORT_COMBINED_PARALLEL)
		  && splay_tree_lookup (outer_ctx->outer_context->variables,
					(splay_tree_key) decl) == NULL)
		{
		  struct gimplify_omp_ctx *octx = outer_ctx->outer_context;
		  omp_add_variable (octx, decl, GOVD_SHARED | GOVD_SEEN);
		  if (octx->outer_context)
		    {
		      octx = octx->outer_context;
		      if (octx->region_type == ORT_WORKSHARE
			  && octx->combined_loop
			  && splay_tree_lookup (octx->variables,
						(splay_tree_key) decl) == NULL
			  && !omp_check_private (octx, decl, false))
			{
			  omp_add_variable (octx, decl,
					    GOVD_LASTPRIVATE | GOVD_SEEN);
			  octx = octx->outer_context;
			  if (octx
			      && octx->region_type == ORT_COMBINED_TEAMS
			      && (splay_tree_lookup (octx->variables,
						     (splay_tree_key) decl)
				  == NULL))
			    {
			      omp_add_variable (octx, decl,
						GOVD_SHARED | GOVD_SEEN);
			      octx = octx->outer_context;
			    }
			}
		      if (octx)
			omp_notice_variable (octx, decl, true);
		    }
		}
	      else if (outer_ctx->outer_context)
		omp_notice_variable (outer_ctx->outer_context, decl, true);
	    }
	  goto do_add;
	case OMP_CLAUSE_REDUCTION:
	  flags = GOVD_REDUCTION | GOVD_SEEN | GOVD_EXPLICIT;
	  /* OpenACC permits reductions on private variables.  */
	  if (!(region_type & ORT_ACC))
	    check_non_private = "reduction";
	  decl = OMP_CLAUSE_DECL (c);
	  if (TREE_CODE (decl) == MEM_REF)
	    {
	      tree type = TREE_TYPE (decl);
	      if (gimplify_expr (&TYPE_MAX_VALUE (TYPE_DOMAIN (type)), pre_p,
				 NULL, is_gimple_val, fb_rvalue, false)
		  == GS_ERROR)
		{
		  remove = true;
		  break;
		}
	      tree v = TYPE_MAX_VALUE (TYPE_DOMAIN (type));
	      if (DECL_P (v))
		{
		  omp_firstprivatize_variable (ctx, v);
		  omp_notice_variable (ctx, v, true);
		}
	      decl = TREE_OPERAND (decl, 0);
	      if (TREE_CODE (decl) == POINTER_PLUS_EXPR)
		{
		  if (gimplify_expr (&TREE_OPERAND (decl, 1), pre_p,
				     NULL, is_gimple_val, fb_rvalue, false)
		      == GS_ERROR)
		    {
		      remove = true;
		      break;
		    }
		  v = TREE_OPERAND (decl, 1);
		  if (DECL_P (v))
		    {
		      omp_firstprivatize_variable (ctx, v);
		      omp_notice_variable (ctx, v, true);
		    }
		  decl = TREE_OPERAND (decl, 0);
		}
	      if (TREE_CODE (decl) == ADDR_EXPR
		  || TREE_CODE (decl) == INDIRECT_REF)
		decl = TREE_OPERAND (decl, 0);
	    }
	  goto do_add_decl;
	case OMP_CLAUSE_LINEAR:
	  if (gimplify_expr (&OMP_CLAUSE_LINEAR_STEP (c), pre_p, NULL,
			     is_gimple_val, fb_rvalue) == GS_ERROR)
	    {
	      remove = true;
	      break;
	    }
	  else
	    {
	      if (code == OMP_SIMD
		  && !OMP_CLAUSE_LINEAR_NO_COPYIN (c))
		{
		  struct gimplify_omp_ctx *octx = outer_ctx;
		  if (octx
		      && octx->region_type == ORT_WORKSHARE
		      && octx->combined_loop
		      && !octx->distribute)
		    {
		      if (octx->outer_context
			  && (octx->outer_context->region_type
			      == ORT_COMBINED_PARALLEL))
			octx = octx->outer_context->outer_context;
		      else
			octx = octx->outer_context;
		    }
		  if (octx
		      && octx->region_type == ORT_WORKSHARE
		      && octx->combined_loop
		      && octx->distribute)
		    {
		      error_at (OMP_CLAUSE_LOCATION (c),
				"%<linear%> clause for variable other than "
				"loop iterator specified on construct "
				"combined with %<distribute%>");
		      remove = true;
		      break;
		    }
		}
	      /* For combined #pragma omp parallel for simd, need to put
		 lastprivate and perhaps firstprivate too on the
		 parallel.  Similarly for #pragma omp for simd.  */
	      struct gimplify_omp_ctx *octx = outer_ctx;
	      decl = NULL_TREE;
	      do
		{
		  if (OMP_CLAUSE_LINEAR_NO_COPYIN (c)
		      && OMP_CLAUSE_LINEAR_NO_COPYOUT (c))
		    break;
		  decl = OMP_CLAUSE_DECL (c);
		  if (error_operand_p (decl))
		    {
		      decl = NULL_TREE;
		      break;
		    }
		  flags = GOVD_SEEN;
		  if (!OMP_CLAUSE_LINEAR_NO_COPYIN (c))
		    flags |= GOVD_FIRSTPRIVATE;
		  if (!OMP_CLAUSE_LINEAR_NO_COPYOUT (c))
		    flags |= GOVD_LASTPRIVATE;
		  if (octx
		      && octx->region_type == ORT_WORKSHARE
		      && octx->combined_loop)
		    {
		      if (octx->outer_context
			  && (octx->outer_context->region_type
			      == ORT_COMBINED_PARALLEL))
			octx = octx->outer_context;
		      else if (omp_check_private (octx, decl, false))
			break;
		    }
		  else if (octx
			   && (octx->region_type & ORT_TASK) != 0
			   && octx->combined_loop)
		    ;
		  else if (octx
			   && octx->region_type == ORT_COMBINED_PARALLEL
			   && ctx->region_type == ORT_WORKSHARE
			   && octx == outer_ctx)
		    flags = GOVD_SEEN | GOVD_SHARED;
		  else if (octx
			   && octx->region_type == ORT_COMBINED_TEAMS)
		    flags = GOVD_SEEN | GOVD_SHARED;
		  else if (octx
			   && octx->region_type == ORT_COMBINED_TARGET)
		    {
		      flags &= ~GOVD_LASTPRIVATE;
		      if (flags == GOVD_SEEN)
			break;
		    }
		  else
		    break;
		  splay_tree_node on
		    = splay_tree_lookup (octx->variables,
					 (splay_tree_key) decl);
		  if (on && (on->value & GOVD_DATA_SHARE_CLASS) != 0)
		    {
		      octx = NULL;
		      break;
		    }
		  omp_add_variable (octx, decl, flags);
		  if (octx->outer_context == NULL)
		    break;
		  octx = octx->outer_context;
		}
	      while (1);
	      if (octx
		  && decl
		  && (!OMP_CLAUSE_LINEAR_NO_COPYIN (c)
		      || !OMP_CLAUSE_LINEAR_NO_COPYOUT (c)))
		omp_notice_variable (octx, decl, true);
	    }
	  flags = GOVD_LINEAR | GOVD_EXPLICIT;
	  if (OMP_CLAUSE_LINEAR_NO_COPYIN (c)
	      && OMP_CLAUSE_LINEAR_NO_COPYOUT (c))
	    {
	      notice_outer = false;
	      flags |= GOVD_LINEAR_LASTPRIVATE_NO_OUTER;
	    }
	  goto do_add;

	case OMP_CLAUSE_MAP:
	  decl = OMP_CLAUSE_DECL (c);
	  if (error_operand_p (decl))
	    remove = true;
	  switch (code)
	    {
	    case OMP_TARGET:
	      break;
	    case OACC_DATA:
	      if (TREE_CODE (TREE_TYPE (decl)) != ARRAY_TYPE)
		break;
	      /* FALLTHRU */
	    case OMP_TARGET_DATA:
	    case OMP_TARGET_ENTER_DATA:
	    case OMP_TARGET_EXIT_DATA:
	    case OACC_ENTER_DATA:
	    case OACC_EXIT_DATA:
	    case OACC_HOST_DATA:
	    case OACC_UPDATE:
	      if (OMP_CLAUSE_MAP_KIND (c) == GOMP_MAP_FIRSTPRIVATE_POINTER
		  || (OMP_CLAUSE_MAP_KIND (c)
		      == GOMP_MAP_FIRSTPRIVATE_REFERENCE))
		/* For target {,enter ,exit }data only the array slice is
		   mapped, but not the pointer to it.  */
		remove = true;
	      break;
	    default:
	      break;
	    }
	  if (remove)
	    break;
	  if (DECL_P (decl) && outer_ctx && (region_type & ORT_ACC))
	    {
	      struct gimplify_omp_ctx *octx;
	      for (octx = outer_ctx; octx; octx = octx->outer_context)
	        {
		  if (octx->region_type != ORT_ACC_HOST_DATA)
		    break;
		  splay_tree_node n2
		    = splay_tree_lookup (octx->variables,
					 (splay_tree_key) decl);
		  if (n2)
		    error_at (OMP_CLAUSE_LOCATION (c), "variable %qE "
			      "declared in enclosing %<host_data%> region",
			      DECL_NAME (decl));
		}
	    }
	  if (OMP_CLAUSE_SIZE (c) == NULL_TREE)
	    OMP_CLAUSE_SIZE (c) = DECL_P (decl) ? DECL_SIZE_UNIT (decl)
				  : TYPE_SIZE_UNIT (TREE_TYPE (decl));
	  if (gimplify_expr (&OMP_CLAUSE_SIZE (c), pre_p,
			     NULL, is_gimple_val, fb_rvalue) == GS_ERROR)
	    {
	      remove = true;
	      break;
	    }
	  else if ((OMP_CLAUSE_MAP_KIND (c) == GOMP_MAP_FIRSTPRIVATE_POINTER
		    || (OMP_CLAUSE_MAP_KIND (c)
			== GOMP_MAP_FIRSTPRIVATE_REFERENCE))
		   && TREE_CODE (OMP_CLAUSE_SIZE (c)) != INTEGER_CST)
	    {
	      OMP_CLAUSE_SIZE (c)
		= get_initialized_tmp_var (OMP_CLAUSE_SIZE (c), pre_p, NULL,
					   false);
	      omp_add_variable (ctx, OMP_CLAUSE_SIZE (c),
				GOVD_FIRSTPRIVATE | GOVD_SEEN);
	    }
	  if (!DECL_P (decl))
	    {
	      tree d = decl, *pd;
	      if (TREE_CODE (d) == ARRAY_REF)
		{
		  while (TREE_CODE (d) == ARRAY_REF)
		    d = TREE_OPERAND (d, 0);
		  if (TREE_CODE (d) == COMPONENT_REF
		      && TREE_CODE (TREE_TYPE (d)) == ARRAY_TYPE)
		    decl = d;
		}
	      pd = &OMP_CLAUSE_DECL (c);
	      if (d == decl
		  && TREE_CODE (decl) == INDIRECT_REF
		  && TREE_CODE (TREE_OPERAND (decl, 0)) == COMPONENT_REF
		  && (TREE_CODE (TREE_TYPE (TREE_OPERAND (decl, 0)))
		      == REFERENCE_TYPE))
		{
		  pd = &TREE_OPERAND (decl, 0);
		  decl = TREE_OPERAND (decl, 0);
		}
	      if (TREE_CODE (decl) == COMPONENT_REF)
		{
		  while (TREE_CODE (decl) == COMPONENT_REF)
		    decl = TREE_OPERAND (decl, 0);
		  if (TREE_CODE (decl) == INDIRECT_REF
		      && DECL_P (TREE_OPERAND (decl, 0))
		      && (TREE_CODE (TREE_TYPE (TREE_OPERAND (decl, 0)))
			  == REFERENCE_TYPE))
		    decl = TREE_OPERAND (decl, 0);
		}
	      if (gimplify_expr (pd, pre_p, NULL, is_gimple_lvalue, fb_lvalue)
		  == GS_ERROR)
		{
		  remove = true;
		  break;
		}
	      if (DECL_P (decl))
		{
		  if (error_operand_p (decl))
		    {
		      remove = true;
		      break;
		    }

		  tree stype = TREE_TYPE (decl);
		  if (TREE_CODE (stype) == REFERENCE_TYPE)
		    stype = TREE_TYPE (stype);
		  if (TYPE_SIZE_UNIT (stype) == NULL
		      || TREE_CODE (TYPE_SIZE_UNIT (stype)) != INTEGER_CST)
		    {
		      error_at (OMP_CLAUSE_LOCATION (c),
				"mapping field %qE of variable length "
				"structure", OMP_CLAUSE_DECL (c));
		      remove = true;
		      break;
		    }

		  if (OMP_CLAUSE_MAP_KIND (c) == GOMP_MAP_ALWAYS_POINTER)
		    {
		      /* Error recovery.  */
		      if (prev_list_p == NULL)
			{
			  remove = true;
			  break;
			}
		      if (OMP_CLAUSE_CHAIN (*prev_list_p) != c)
			{
			  tree ch = OMP_CLAUSE_CHAIN (*prev_list_p);
			  if (ch == NULL_TREE || OMP_CLAUSE_CHAIN (ch) != c)
			    {
			      remove = true;
			      break;
			    }
			}
		    }

		  tree offset;
		  HOST_WIDE_INT bitsize, bitpos;
		  machine_mode mode;
		  int unsignedp, reversep, volatilep = 0;
		  tree base = OMP_CLAUSE_DECL (c);
		  while (TREE_CODE (base) == ARRAY_REF)
		    base = TREE_OPERAND (base, 0);
		  if (TREE_CODE (base) == INDIRECT_REF)
		    base = TREE_OPERAND (base, 0);
		  base = get_inner_reference (base, &bitsize, &bitpos, &offset,
					      &mode, &unsignedp, &reversep,
					      &volatilep);
		  tree orig_base = base;
		  if ((TREE_CODE (base) == INDIRECT_REF
		       || (TREE_CODE (base) == MEM_REF
			   && integer_zerop (TREE_OPERAND (base, 1))))
		      && DECL_P (TREE_OPERAND (base, 0))
		      && (TREE_CODE (TREE_TYPE (TREE_OPERAND (base, 0)))
			  == REFERENCE_TYPE))
		    base = TREE_OPERAND (base, 0);
		  gcc_assert (base == decl
			      && (offset == NULL_TREE
				  || TREE_CODE (offset) == INTEGER_CST));

		  splay_tree_node n
		    = splay_tree_lookup (ctx->variables, (splay_tree_key)decl);
		  bool ptr = (OMP_CLAUSE_MAP_KIND (c)
			      == GOMP_MAP_ALWAYS_POINTER);
		  if (n == NULL || (n->value & GOVD_MAP) == 0)
		    {
		      tree l = build_omp_clause (OMP_CLAUSE_LOCATION (c),
						 OMP_CLAUSE_MAP);
		      OMP_CLAUSE_SET_MAP_KIND (l, GOMP_MAP_STRUCT);
		      if (orig_base != base)
			OMP_CLAUSE_DECL (l) = unshare_expr (orig_base);
		      else
			OMP_CLAUSE_DECL (l) = decl;
		      OMP_CLAUSE_SIZE (l) = size_int (1);
		      if (struct_map_to_clause == NULL)
			struct_map_to_clause = new hash_map<tree, tree>;
		      struct_map_to_clause->put (decl, l);
		      if (ptr)
			{
			  enum gomp_map_kind mkind
			    = code == OMP_TARGET_EXIT_DATA
			      ? GOMP_MAP_RELEASE : GOMP_MAP_ALLOC;
			  tree c2 = build_omp_clause (OMP_CLAUSE_LOCATION (c),
						      OMP_CLAUSE_MAP);
			  OMP_CLAUSE_SET_MAP_KIND (c2, mkind);
			  OMP_CLAUSE_DECL (c2)
			    = unshare_expr (OMP_CLAUSE_DECL (c));
			  OMP_CLAUSE_CHAIN (c2) = *prev_list_p;
			  OMP_CLAUSE_SIZE (c2)
			    = TYPE_SIZE_UNIT (ptr_type_node);
			  OMP_CLAUSE_CHAIN (l) = c2;
			  if (OMP_CLAUSE_CHAIN (*prev_list_p) != c)
			    {
			      tree c4 = OMP_CLAUSE_CHAIN (*prev_list_p);
			      tree c3
				= build_omp_clause (OMP_CLAUSE_LOCATION (c),
						    OMP_CLAUSE_MAP);
			      OMP_CLAUSE_SET_MAP_KIND (c3, mkind);
			      OMP_CLAUSE_DECL (c3)
				= unshare_expr (OMP_CLAUSE_DECL (c4));
			      OMP_CLAUSE_SIZE (c3)
				= TYPE_SIZE_UNIT (ptr_type_node);
			      OMP_CLAUSE_CHAIN (c3) = *prev_list_p;
			      OMP_CLAUSE_CHAIN (c2) = c3;
			    }
			  *prev_list_p = l;
			  prev_list_p = NULL;
			}
		      else
			{
			  OMP_CLAUSE_CHAIN (l) = c;
			  *list_p = l;
			  list_p = &OMP_CLAUSE_CHAIN (l);
			}
		      if (orig_base != base && code == OMP_TARGET)
			{
			  tree c2 = build_omp_clause (OMP_CLAUSE_LOCATION (c),
						      OMP_CLAUSE_MAP);
			  enum gomp_map_kind mkind
			    = GOMP_MAP_FIRSTPRIVATE_REFERENCE;
			  OMP_CLAUSE_SET_MAP_KIND (c2, mkind);
			  OMP_CLAUSE_DECL (c2) = decl;
			  OMP_CLAUSE_SIZE (c2) = size_zero_node;
			  OMP_CLAUSE_CHAIN (c2) = OMP_CLAUSE_CHAIN (l);
			  OMP_CLAUSE_CHAIN (l) = c2;
			}
		      flags = GOVD_MAP | GOVD_EXPLICIT;
		      if (GOMP_MAP_ALWAYS_P (OMP_CLAUSE_MAP_KIND (c)) || ptr)
			flags |= GOVD_SEEN;
		      goto do_add_decl;
		    }
		  else
		    {
		      tree *osc = struct_map_to_clause->get (decl);
		      tree *sc = NULL, *scp = NULL;
		      if (GOMP_MAP_ALWAYS_P (OMP_CLAUSE_MAP_KIND (c)) || ptr)
			n->value |= GOVD_SEEN;
		      offset_int o1, o2;
		      if (offset)
			o1 = wi::to_offset (offset);
		      else
			o1 = 0;
		      if (bitpos)
			o1 = o1 + bitpos / BITS_PER_UNIT;
		      sc = &OMP_CLAUSE_CHAIN (*osc);
		      if (*sc != c
			  && (OMP_CLAUSE_MAP_KIND (*sc)
			      == GOMP_MAP_FIRSTPRIVATE_REFERENCE)) 
			sc = &OMP_CLAUSE_CHAIN (*sc);
		      for (; *sc != c; sc = &OMP_CLAUSE_CHAIN (*sc))
			if (ptr && sc == prev_list_p)
			  break;
			else if (TREE_CODE (OMP_CLAUSE_DECL (*sc))
				 != COMPONENT_REF
				 && (TREE_CODE (OMP_CLAUSE_DECL (*sc))
				     != INDIRECT_REF)
				 && (TREE_CODE (OMP_CLAUSE_DECL (*sc))
				     != ARRAY_REF))
			  break;
			else
			  {
			    tree offset2;
			    HOST_WIDE_INT bitsize2, bitpos2;
			    base = OMP_CLAUSE_DECL (*sc);
			    if (TREE_CODE (base) == ARRAY_REF)
			      {
				while (TREE_CODE (base) == ARRAY_REF)
				  base = TREE_OPERAND (base, 0);
				if (TREE_CODE (base) != COMPONENT_REF
				    || (TREE_CODE (TREE_TYPE (base))
					!= ARRAY_TYPE))
				  break;
			      }
			    else if (TREE_CODE (base) == INDIRECT_REF
				     && (TREE_CODE (TREE_OPERAND (base, 0))
					 == COMPONENT_REF)
				     && (TREE_CODE (TREE_TYPE
						     (TREE_OPERAND (base, 0)))
					 == REFERENCE_TYPE))
			      base = TREE_OPERAND (base, 0);
			    base = get_inner_reference (base, &bitsize2,
							&bitpos2, &offset2,
							&mode, &unsignedp,
							&reversep, &volatilep);
			    if ((TREE_CODE (base) == INDIRECT_REF
				 || (TREE_CODE (base) == MEM_REF
				     && integer_zerop (TREE_OPERAND (base,
								     1))))
				&& DECL_P (TREE_OPERAND (base, 0))
				&& (TREE_CODE (TREE_TYPE (TREE_OPERAND (base,
									0)))
				    == REFERENCE_TYPE))
			      base = TREE_OPERAND (base, 0);
			    if (base != decl)
			      break;
			    if (scp)
			      continue;
			    gcc_assert (offset == NULL_TREE
					|| TREE_CODE (offset) == INTEGER_CST);
			    tree d1 = OMP_CLAUSE_DECL (*sc);
			    tree d2 = OMP_CLAUSE_DECL (c);
			    while (TREE_CODE (d1) == ARRAY_REF)
			      d1 = TREE_OPERAND (d1, 0);
			    while (TREE_CODE (d2) == ARRAY_REF)
			      d2 = TREE_OPERAND (d2, 0);
			    if (TREE_CODE (d1) == INDIRECT_REF)
			      d1 = TREE_OPERAND (d1, 0);
			    if (TREE_CODE (d2) == INDIRECT_REF)
			      d2 = TREE_OPERAND (d2, 0);
			    while (TREE_CODE (d1) == COMPONENT_REF)
			      if (TREE_CODE (d2) == COMPONENT_REF
				  && TREE_OPERAND (d1, 1)
				     == TREE_OPERAND (d2, 1))
				{
				  d1 = TREE_OPERAND (d1, 0);
				  d2 = TREE_OPERAND (d2, 0);
				}
			      else
				break;
			    if (d1 == d2)
			      {
				error_at (OMP_CLAUSE_LOCATION (c),
					  "%qE appears more than once in map "
					  "clauses", OMP_CLAUSE_DECL (c));
				remove = true;
				break;
			      }
			    if (offset2)
			      o2 = wi::to_offset (offset2);
			    else
			      o2 = 0;
			    if (bitpos2)
			      o2 = o2 + bitpos2 / BITS_PER_UNIT;
			    if (wi::ltu_p (o1, o2)
				|| (wi::eq_p (o1, o2) && bitpos < bitpos2))
			      {
				if (ptr)
				  scp = sc;
				else
				  break;
			      }
			  }
		      if (remove)
			break;
		      OMP_CLAUSE_SIZE (*osc)
			= size_binop (PLUS_EXPR, OMP_CLAUSE_SIZE (*osc),
				      size_one_node);
		      if (ptr)
			{
			  tree c2 = build_omp_clause (OMP_CLAUSE_LOCATION (c),
						      OMP_CLAUSE_MAP);
			  tree cl = NULL_TREE;
			  enum gomp_map_kind mkind
			    = code == OMP_TARGET_EXIT_DATA
			      ? GOMP_MAP_RELEASE : GOMP_MAP_ALLOC;
			  OMP_CLAUSE_SET_MAP_KIND (c2, mkind);
			  OMP_CLAUSE_DECL (c2)
			    = unshare_expr (OMP_CLAUSE_DECL (c));
			  OMP_CLAUSE_CHAIN (c2) = scp ? *scp : *prev_list_p;
			  OMP_CLAUSE_SIZE (c2)
			    = TYPE_SIZE_UNIT (ptr_type_node);
			  cl = scp ? *prev_list_p : c2;
			  if (OMP_CLAUSE_CHAIN (*prev_list_p) != c)
			    {
			      tree c4 = OMP_CLAUSE_CHAIN (*prev_list_p);
			      tree c3
				= build_omp_clause (OMP_CLAUSE_LOCATION (c),
						    OMP_CLAUSE_MAP);
			      OMP_CLAUSE_SET_MAP_KIND (c3, mkind);
			      OMP_CLAUSE_DECL (c3)
				= unshare_expr (OMP_CLAUSE_DECL (c4));
			      OMP_CLAUSE_SIZE (c3)
				= TYPE_SIZE_UNIT (ptr_type_node);
			      OMP_CLAUSE_CHAIN (c3) = *prev_list_p;
			      if (!scp)
				OMP_CLAUSE_CHAIN (c2) = c3;
			      else
				cl = c3;
			    }
			  if (scp)
			    *scp = c2;
			  if (sc == prev_list_p)
			    {
			      *sc = cl;
			      prev_list_p = NULL;
			    }
			  else
			    {
			      *prev_list_p = OMP_CLAUSE_CHAIN (c);
			      list_p = prev_list_p;
			      prev_list_p = NULL;
			      OMP_CLAUSE_CHAIN (c) = *sc;
			      *sc = cl;
			      continue;
			    }
			}
		      else if (*sc != c)
			{
			  *list_p = OMP_CLAUSE_CHAIN (c);
			  OMP_CLAUSE_CHAIN (c) = *sc;
			  *sc = c;
			  continue;
			}
		    }
		}
	      if (!remove
		  && OMP_CLAUSE_MAP_KIND (c) != GOMP_MAP_ALWAYS_POINTER
		  && OMP_CLAUSE_CHAIN (c)
		  && OMP_CLAUSE_CODE (OMP_CLAUSE_CHAIN (c)) == OMP_CLAUSE_MAP
		  && (OMP_CLAUSE_MAP_KIND (OMP_CLAUSE_CHAIN (c))
		      == GOMP_MAP_ALWAYS_POINTER))
		prev_list_p = list_p;
	      break;
	    }
	  flags = GOVD_MAP | GOVD_EXPLICIT;
	  if (OMP_CLAUSE_MAP_KIND (c) == GOMP_MAP_ALWAYS_TO
	      || OMP_CLAUSE_MAP_KIND (c) == GOMP_MAP_ALWAYS_TOFROM)
	    flags |= GOVD_MAP_ALWAYS_TO;
	  else if (OMP_CLAUSE_MAP_KIND (c) == GOMP_MAP_FORCE_DEVICEPTR)
	    flags |= GOVD_USE_DEVPTR;
	  goto do_add;

	case OMP_CLAUSE_DEPEND:
	  if (OMP_CLAUSE_DEPEND_KIND (c) == OMP_CLAUSE_DEPEND_SINK)
	    {
	      tree deps = OMP_CLAUSE_DECL (c);
	      while (deps && TREE_CODE (deps) == TREE_LIST)
		{
		  if (TREE_CODE (TREE_PURPOSE (deps)) == TRUNC_DIV_EXPR
		      && DECL_P (TREE_OPERAND (TREE_PURPOSE (deps), 1)))
		    gimplify_expr (&TREE_OPERAND (TREE_PURPOSE (deps), 1),
				   pre_p, NULL, is_gimple_val, fb_rvalue);
		  deps = TREE_CHAIN (deps);
		}
	      break;
	    }
	  else if (OMP_CLAUSE_DEPEND_KIND (c) == OMP_CLAUSE_DEPEND_SOURCE)
	    break;
	  if (TREE_CODE (OMP_CLAUSE_DECL (c)) == COMPOUND_EXPR)
	    {
	      gimplify_expr (&TREE_OPERAND (OMP_CLAUSE_DECL (c), 0), pre_p,
			     NULL, is_gimple_val, fb_rvalue);
	      OMP_CLAUSE_DECL (c) = TREE_OPERAND (OMP_CLAUSE_DECL (c), 1);
	    }
	  if (error_operand_p (OMP_CLAUSE_DECL (c)))
	    {
	      remove = true;
	      break;
	    }
	  OMP_CLAUSE_DECL (c) = build_fold_addr_expr (OMP_CLAUSE_DECL (c));
	  if (gimplify_expr (&OMP_CLAUSE_DECL (c), pre_p, NULL,
			     is_gimple_val, fb_rvalue) == GS_ERROR)
	    {
	      remove = true;
	      break;
	    }
	  break;

	case OMP_CLAUSE_TO:
	case OMP_CLAUSE_FROM:
	case OMP_CLAUSE__CACHE_:
	  decl = OMP_CLAUSE_DECL (c);
	  if (error_operand_p (decl))
	    {
	      remove = true;
	      break;
	    }
	  if (OMP_CLAUSE_SIZE (c) == NULL_TREE)
	    OMP_CLAUSE_SIZE (c) = DECL_P (decl) ? DECL_SIZE_UNIT (decl)
				  : TYPE_SIZE_UNIT (TREE_TYPE (decl));
	  if (gimplify_expr (&OMP_CLAUSE_SIZE (c), pre_p,
			     NULL, is_gimple_val, fb_rvalue) == GS_ERROR)
	    {
	      remove = true;
	      break;
	    }
	  if (!DECL_P (decl))
	    {
	      if (gimplify_expr (&OMP_CLAUSE_DECL (c), pre_p,
				 NULL, is_gimple_lvalue, fb_lvalue)
		  == GS_ERROR)
		{
		  remove = true;
		  break;
		}
	      break;
	    }
	  goto do_notice;

	case OMP_CLAUSE_USE_DEVICE_PTR:
	  flags = GOVD_FIRSTPRIVATE | GOVD_EXPLICIT;
	  goto do_add;
	case OMP_CLAUSE_IS_DEVICE_PTR:
	  flags = GOVD_FIRSTPRIVATE | GOVD_EXPLICIT;
	  goto do_add;

	do_add:
	  decl = OMP_CLAUSE_DECL (c);
	do_add_decl:
	  if (error_operand_p (decl))
	    {
	      remove = true;
	      break;
	    }
	  if (DECL_NAME (decl) == NULL_TREE && (flags & GOVD_SHARED) == 0)
	    {
	      tree t = omp_member_access_dummy_var (decl);
	      if (t)
		{
		  tree v = DECL_VALUE_EXPR (decl);
		  DECL_NAME (decl) = DECL_NAME (TREE_OPERAND (v, 1));
		  if (outer_ctx)
		    omp_notice_variable (outer_ctx, t, true);
		}
	    }
	  if (code == OACC_DATA
	      && OMP_CLAUSE_CODE (c) == OMP_CLAUSE_MAP
	      && OMP_CLAUSE_MAP_KIND (c) == GOMP_MAP_FIRSTPRIVATE_POINTER)
	    flags |= GOVD_MAP_0LEN_ARRAY;
	  omp_add_variable (ctx, decl, flags);
	  if (OMP_CLAUSE_CODE (c) == OMP_CLAUSE_REDUCTION
	      && OMP_CLAUSE_REDUCTION_PLACEHOLDER (c))
	    {
	      omp_add_variable (ctx, OMP_CLAUSE_REDUCTION_PLACEHOLDER (c),
				GOVD_LOCAL | GOVD_SEEN);
	      if (OMP_CLAUSE_REDUCTION_DECL_PLACEHOLDER (c)
		  && walk_tree (&OMP_CLAUSE_REDUCTION_INIT (c),
				find_decl_expr,
				OMP_CLAUSE_REDUCTION_DECL_PLACEHOLDER (c),
				NULL) == NULL_TREE)
		omp_add_variable (ctx,
				  OMP_CLAUSE_REDUCTION_DECL_PLACEHOLDER (c),
				  GOVD_LOCAL | GOVD_SEEN);
	      gimplify_omp_ctxp = ctx;
	      push_gimplify_context ();

	      OMP_CLAUSE_REDUCTION_GIMPLE_INIT (c) = NULL;
	      OMP_CLAUSE_REDUCTION_GIMPLE_MERGE (c) = NULL;

	      gimplify_and_add (OMP_CLAUSE_REDUCTION_INIT (c),
		  		&OMP_CLAUSE_REDUCTION_GIMPLE_INIT (c));
	      pop_gimplify_context
		(gimple_seq_first_stmt (OMP_CLAUSE_REDUCTION_GIMPLE_INIT (c)));
	      push_gimplify_context ();
	      gimplify_and_add (OMP_CLAUSE_REDUCTION_MERGE (c),
		  		&OMP_CLAUSE_REDUCTION_GIMPLE_MERGE (c));
	      pop_gimplify_context
		(gimple_seq_first_stmt (OMP_CLAUSE_REDUCTION_GIMPLE_MERGE (c)));
	      OMP_CLAUSE_REDUCTION_INIT (c) = NULL_TREE;
	      OMP_CLAUSE_REDUCTION_MERGE (c) = NULL_TREE;

	      gimplify_omp_ctxp = outer_ctx;
	    }
	  else if (OMP_CLAUSE_CODE (c) == OMP_CLAUSE_LASTPRIVATE
		   && OMP_CLAUSE_LASTPRIVATE_STMT (c))
	    {
	      gimplify_omp_ctxp = ctx;
	      push_gimplify_context ();
	      if (TREE_CODE (OMP_CLAUSE_LASTPRIVATE_STMT (c)) != BIND_EXPR)
		{
		  tree bind = build3 (BIND_EXPR, void_type_node, NULL,
				      NULL, NULL);
		  TREE_SIDE_EFFECTS (bind) = 1;
		  BIND_EXPR_BODY (bind) = OMP_CLAUSE_LASTPRIVATE_STMT (c);
		  OMP_CLAUSE_LASTPRIVATE_STMT (c) = bind;
		}
	      gimplify_and_add (OMP_CLAUSE_LASTPRIVATE_STMT (c),
				&OMP_CLAUSE_LASTPRIVATE_GIMPLE_SEQ (c));
	      pop_gimplify_context
		(gimple_seq_first_stmt (OMP_CLAUSE_LASTPRIVATE_GIMPLE_SEQ (c)));
	      OMP_CLAUSE_LASTPRIVATE_STMT (c) = NULL_TREE;

	      gimplify_omp_ctxp = outer_ctx;
	    }
	  else if (OMP_CLAUSE_CODE (c) == OMP_CLAUSE_LINEAR
		   && OMP_CLAUSE_LINEAR_STMT (c))
	    {
	      gimplify_omp_ctxp = ctx;
	      push_gimplify_context ();
	      if (TREE_CODE (OMP_CLAUSE_LINEAR_STMT (c)) != BIND_EXPR)
		{
		  tree bind = build3 (BIND_EXPR, void_type_node, NULL,
				      NULL, NULL);
		  TREE_SIDE_EFFECTS (bind) = 1;
		  BIND_EXPR_BODY (bind) = OMP_CLAUSE_LINEAR_STMT (c);
		  OMP_CLAUSE_LINEAR_STMT (c) = bind;
		}
	      gimplify_and_add (OMP_CLAUSE_LINEAR_STMT (c),
				&OMP_CLAUSE_LINEAR_GIMPLE_SEQ (c));
	      pop_gimplify_context
		(gimple_seq_first_stmt (OMP_CLAUSE_LINEAR_GIMPLE_SEQ (c)));
	      OMP_CLAUSE_LINEAR_STMT (c) = NULL_TREE;

	      gimplify_omp_ctxp = outer_ctx;
	    }
	  if (notice_outer)
	    goto do_notice;
	  break;

	case OMP_CLAUSE_COPYIN:
	case OMP_CLAUSE_COPYPRIVATE:
	  decl = OMP_CLAUSE_DECL (c);
	  if (error_operand_p (decl))
	    {
	      remove = true;
	      break;
	    }
	  if (OMP_CLAUSE_CODE (c) == OMP_CLAUSE_COPYPRIVATE
	      && !remove
	      && !omp_check_private (ctx, decl, true))
	    {
	      remove = true;
	      if (is_global_var (decl))
		{
		  if (DECL_THREAD_LOCAL_P (decl))
		    remove = false;
		  else if (DECL_HAS_VALUE_EXPR_P (decl))
		    {
		      tree value = get_base_address (DECL_VALUE_EXPR (decl));

		      if (value
			  && DECL_P (value)
			  && DECL_THREAD_LOCAL_P (value))
			remove = false;
		    }
		}
	      if (remove)
		error_at (OMP_CLAUSE_LOCATION (c),
			  "copyprivate variable %qE is not threadprivate"
			  " or private in outer context", DECL_NAME (decl));
	    }
	do_notice:
	  if (outer_ctx)
	    omp_notice_variable (outer_ctx, decl, true);
	  if (check_non_private
	      && region_type == ORT_WORKSHARE
	      && (OMP_CLAUSE_CODE (c) != OMP_CLAUSE_REDUCTION
		  || decl == OMP_CLAUSE_DECL (c)
		  || (TREE_CODE (OMP_CLAUSE_DECL (c)) == MEM_REF
		      && (TREE_CODE (TREE_OPERAND (OMP_CLAUSE_DECL (c), 0))
			  == ADDR_EXPR
			  || (TREE_CODE (TREE_OPERAND (OMP_CLAUSE_DECL (c), 0))
			      == POINTER_PLUS_EXPR
			      && (TREE_CODE (TREE_OPERAND (TREE_OPERAND
						(OMP_CLAUSE_DECL (c), 0), 0))
				  == ADDR_EXPR)))))
	      && omp_check_private (ctx, decl, false))
	    {
	      error ("%s variable %qE is private in outer context",
		     check_non_private, DECL_NAME (decl));
	      remove = true;
	    }
	  break;

	case OMP_CLAUSE_IF:
	  if (OMP_CLAUSE_IF_MODIFIER (c) != ERROR_MARK
	      && OMP_CLAUSE_IF_MODIFIER (c) != code)
	    {
	      const char *p[2];
	      for (int i = 0; i < 2; i++)
		switch (i ? OMP_CLAUSE_IF_MODIFIER (c) : code)
		  {
		  case OMP_PARALLEL: p[i] = "parallel"; break;
		  case OMP_TASK: p[i] = "task"; break;
		  case OMP_TASKLOOP: p[i] = "taskloop"; break;
		  case OMP_TARGET_DATA: p[i] = "target data"; break;
		  case OMP_TARGET: p[i] = "target"; break;
		  case OMP_TARGET_UPDATE: p[i] = "target update"; break;
		  case OMP_TARGET_ENTER_DATA:
		    p[i] = "target enter data"; break;
		  case OMP_TARGET_EXIT_DATA: p[i] = "target exit data"; break;
		  default: gcc_unreachable ();
		  }
	      error_at (OMP_CLAUSE_LOCATION (c),
			"expected %qs %<if%> clause modifier rather than %qs",
			p[0], p[1]);
	      remove = true;
	    }
	  /* Fall through.  */

	case OMP_CLAUSE_FINAL:
	  OMP_CLAUSE_OPERAND (c, 0)
	    = gimple_boolify (OMP_CLAUSE_OPERAND (c, 0));
	  /* Fall through.  */

	case OMP_CLAUSE_SCHEDULE:
	case OMP_CLAUSE_NUM_THREADS:
	case OMP_CLAUSE_NUM_TEAMS:
	case OMP_CLAUSE_THREAD_LIMIT:
	case OMP_CLAUSE_DIST_SCHEDULE:
	case OMP_CLAUSE_DEVICE:
	case OMP_CLAUSE_PRIORITY:
	case OMP_CLAUSE_GRAINSIZE:
	case OMP_CLAUSE_NUM_TASKS:
	case OMP_CLAUSE_HINT:
	case OMP_CLAUSE__CILK_FOR_COUNT_:
	case OMP_CLAUSE_ASYNC:
	case OMP_CLAUSE_WAIT:
	case OMP_CLAUSE_NUM_GANGS:
	case OMP_CLAUSE_NUM_WORKERS:
	case OMP_CLAUSE_VECTOR_LENGTH:
	case OMP_CLAUSE_WORKER:
	case OMP_CLAUSE_VECTOR:
	  if (gimplify_expr (&OMP_CLAUSE_OPERAND (c, 0), pre_p, NULL,
			     is_gimple_val, fb_rvalue) == GS_ERROR)
	    remove = true;
	  break;

	case OMP_CLAUSE_GANG:
	  if (gimplify_expr (&OMP_CLAUSE_OPERAND (c, 0), pre_p, NULL,
			     is_gimple_val, fb_rvalue) == GS_ERROR)
	    remove = true;
	  if (gimplify_expr (&OMP_CLAUSE_OPERAND (c, 1), pre_p, NULL,
			     is_gimple_val, fb_rvalue) == GS_ERROR)
	    remove = true;
	  break;

	case OMP_CLAUSE_NOWAIT:
	case OMP_CLAUSE_ORDERED:
	case OMP_CLAUSE_UNTIED:
	case OMP_CLAUSE_COLLAPSE:
	case OMP_CLAUSE_TILE:
	case OMP_CLAUSE_AUTO:
	case OMP_CLAUSE_SEQ:
	case OMP_CLAUSE_INDEPENDENT:
	case OMP_CLAUSE_MERGEABLE:
	case OMP_CLAUSE_PROC_BIND:
	case OMP_CLAUSE_SAFELEN:
	case OMP_CLAUSE_SIMDLEN:
	case OMP_CLAUSE_NOGROUP:
	case OMP_CLAUSE_THREADS:
	case OMP_CLAUSE_SIMD:
	case OMP_CLAUSE_DEVICE_TYPE:
	  break;

	case OMP_CLAUSE_DEFAULTMAP:
	  ctx->target_map_scalars_firstprivate = false;
	  break;

	case OMP_CLAUSE_ALIGNED:
	  decl = OMP_CLAUSE_DECL (c);
	  if (error_operand_p (decl))
	    {
	      remove = true;
	      break;
	    }
	  if (gimplify_expr (&OMP_CLAUSE_ALIGNED_ALIGNMENT (c), pre_p, NULL,
			     is_gimple_val, fb_rvalue) == GS_ERROR)
	    {
	      remove = true;
	      break;
	    }
	  if (!is_global_var (decl)
	      && TREE_CODE (TREE_TYPE (decl)) == POINTER_TYPE)
	    omp_add_variable (ctx, decl, GOVD_ALIGNED);
	  break;

	case OMP_CLAUSE_DEFAULT:
	  ctx->default_kind = OMP_CLAUSE_DEFAULT_KIND (c);
	  break;

	case OMP_CLAUSE_BIND:
	case OMP_CLAUSE_NOHOST:
	default:
	  gcc_unreachable ();
	}

      if (code == OACC_DATA
	  && OMP_CLAUSE_CODE (c) == OMP_CLAUSE_MAP
	  && (OMP_CLAUSE_MAP_KIND (c) == GOMP_MAP_FIRSTPRIVATE_POINTER
	      || OMP_CLAUSE_MAP_KIND (c) == GOMP_MAP_FIRSTPRIVATE_REFERENCE))
	remove = true;
      if (remove)
	*list_p = OMP_CLAUSE_CHAIN (c);
      else
	list_p = &OMP_CLAUSE_CHAIN (c);
    }

  gimplify_omp_ctxp = ctx;
  if (struct_map_to_clause)
    delete struct_map_to_clause;
}

/* Return true if DECL is a candidate for shared to firstprivate
   optimization.  We only consider non-addressable scalars, not
   too big, and not references.  */

static bool
omp_shared_to_firstprivate_optimizable_decl_p (tree decl)
{
  if (TREE_ADDRESSABLE (decl))
    return false;
  tree type = TREE_TYPE (decl);
  if (!is_gimple_reg_type (type)
      || TREE_CODE (type) == REFERENCE_TYPE
      || TREE_ADDRESSABLE (type))
    return false;
  /* Don't optimize too large decls, as each thread/task will have
     its own.  */
  HOST_WIDE_INT len = int_size_in_bytes (type);
  if (len == -1 || len > 4 * POINTER_SIZE / BITS_PER_UNIT)
    return false;
  if (lang_hooks.decls.omp_privatize_by_reference (decl))
    return false;
  return true;
}

/* Helper function of omp_find_stores_op and gimplify_adjust_omp_clauses*.
   For omp_shared_to_firstprivate_optimizable_decl_p decl mark it as
   GOVD_WRITTEN in outer contexts.  */

static void
omp_mark_stores (struct gimplify_omp_ctx *ctx, tree decl)
{
  for (; ctx; ctx = ctx->outer_context)
    {
      splay_tree_node n = splay_tree_lookup (ctx->variables,
					     (splay_tree_key) decl);
      if (n == NULL)
	continue;
      else if (n->value & GOVD_SHARED)
	{
	  n->value |= GOVD_WRITTEN;
	  return;
	}
      else if (n->value & GOVD_DATA_SHARE_CLASS)
	return;
    }
}

/* Helper callback for walk_gimple_seq to discover possible stores
   to omp_shared_to_firstprivate_optimizable_decl_p decls and set
   GOVD_WRITTEN if they are GOVD_SHARED in some outer context
   for those.  */

static tree
omp_find_stores_op (tree *tp, int *walk_subtrees, void *data)
{
  struct walk_stmt_info *wi = (struct walk_stmt_info *) data;

  *walk_subtrees = 0;
  if (!wi->is_lhs)
    return NULL_TREE;

  tree op = *tp;
  do
    {
      if (handled_component_p (op))
	op = TREE_OPERAND (op, 0);
      else if ((TREE_CODE (op) == MEM_REF || TREE_CODE (op) == TARGET_MEM_REF)
	       && TREE_CODE (TREE_OPERAND (op, 0)) == ADDR_EXPR)
	op = TREE_OPERAND (TREE_OPERAND (op, 0), 0);
      else
	break;
    }
  while (1);
  if (!DECL_P (op) || !omp_shared_to_firstprivate_optimizable_decl_p (op))
    return NULL_TREE;

  omp_mark_stores (gimplify_omp_ctxp, op);
  return NULL_TREE;
}

/* Helper callback for walk_gimple_seq to discover possible stores
   to omp_shared_to_firstprivate_optimizable_decl_p decls and set
   GOVD_WRITTEN if they are GOVD_SHARED in some outer context
   for those.  */

static tree
omp_find_stores_stmt (gimple_stmt_iterator *gsi_p,
		      bool *handled_ops_p,
		      struct walk_stmt_info *wi)
{
  gimple *stmt = gsi_stmt (*gsi_p);
  switch (gimple_code (stmt))
    {
    /* Don't recurse on OpenMP constructs for which
       gimplify_adjust_omp_clauses already handled the bodies,
       except handle gimple_omp_for_pre_body.  */
    case GIMPLE_OMP_FOR:
      *handled_ops_p = true;
      if (gimple_omp_for_pre_body (stmt))
	walk_gimple_seq (gimple_omp_for_pre_body (stmt),
			 omp_find_stores_stmt, omp_find_stores_op, wi);
      break;
    case GIMPLE_OMP_PARALLEL:
    case GIMPLE_OMP_TASK:
    case GIMPLE_OMP_SECTIONS:
    case GIMPLE_OMP_SINGLE:
    case GIMPLE_OMP_TARGET:
    case GIMPLE_OMP_TEAMS:
    case GIMPLE_OMP_CRITICAL:
      *handled_ops_p = true;
      break;
    default:
      break;
    }
  return NULL_TREE;
}

struct gimplify_adjust_omp_clauses_data
{
  tree *list_p;
  gimple_seq *pre_p;
};

/* Return true if clause contains an array_ref of DECL.  */

static bool
omp_clause_matching_array_ref (tree clause, tree decl)
{
  tree cdecl = OMP_CLAUSE_DECL (clause);

  if (TREE_CODE (cdecl) != ARRAY_REF)
    return false;

  return TREE_OPERAND (cdecl, 0) == decl;
}

/* Inside OpenACC parallel and kernels regions, the implicit data
   clauses for arrays must respect the explicit data clauses set by a
   containing acc data region.  Specifically, care must be taken
   pointers or if an subarray of a local array is specified in an acc
   data region, so that the referenced array inside the offloaded
   region has a present data clasue for that array with an
   approporiate subarray argument.  This function returns the tree
   node of the acc data clause that utilizes DECL as an argument.  */

static tree
gomp_needs_data_present (tree decl)
{
  gimplify_omp_ctx *ctx = NULL;
  bool found_match = false;
  tree c = NULL_TREE;

  if (TREE_CODE (TREE_TYPE (decl)) != ARRAY_TYPE)
    return NULL_TREE;

  if (gimplify_omp_ctxp->region_type != ORT_ACC_PARALLEL
      && gimplify_omp_ctxp->region_type != ORT_ACC_KERNELS)
    return NULL_TREE;

  for (ctx = gimplify_omp_ctxp->outer_context; !found_match && ctx;
       ctx = ctx->outer_context)
    {
      if (ctx->region_type != ORT_ACC_DATA)
	break;

      for (c = ctx->clauses; c; c = OMP_CLAUSE_CHAIN (c))
	if (OMP_CLAUSE_CODE (c) == OMP_CLAUSE_MAP
	    && (omp_clause_matching_array_ref (c, decl)
		|| OMP_CLAUSE_MAP_KIND (c) == GOMP_MAP_POINTER))
	  return c;
    }

  return NULL_TREE;
}

/* For all variables that were not actually used within the context,
   remove PRIVATE, SHARED, and FIRSTPRIVATE clauses.  */

static int
gimplify_adjust_omp_clauses_1 (splay_tree_node n, void *data)
{
  tree *list_p = ((struct gimplify_adjust_omp_clauses_data *) data)->list_p;
  gimple_seq *pre_p
    = ((struct gimplify_adjust_omp_clauses_data *) data)->pre_p;
  tree decl = (tree) n->key;
  unsigned flags = n->value;
  enum omp_clause_code code;
  tree clause;
  bool private_debug;

  if (flags & (GOVD_EXPLICIT | GOVD_LOCAL))
    return 0;
  if ((flags & GOVD_SEEN) == 0)
    return 0;
  if (flags & GOVD_DEBUG_PRIVATE)
    {
      gcc_assert ((flags & GOVD_DATA_SHARE_CLASS) == GOVD_PRIVATE);
      private_debug = true;
    }
  else if (flags & GOVD_MAP)
    private_debug = false;
  else
    private_debug
      = lang_hooks.decls.omp_private_debug_clause (decl,
						   !!(flags & GOVD_SHARED));
  if (private_debug)
    code = OMP_CLAUSE_PRIVATE;
  else if (flags & GOVD_MAP)
    {
      code = OMP_CLAUSE_MAP;
      if ((gimplify_omp_ctxp->region_type & ORT_ACC) == 0
	  && TYPE_ATOMIC (strip_array_types (TREE_TYPE (decl))))
	{
	  error ("%<_Atomic%> %qD in implicit %<map%> clause", decl);
	  return 0;
	}
    }
  else if (flags & GOVD_SHARED)
    {
      if (is_global_var (decl))
	{
	  struct gimplify_omp_ctx *ctx = gimplify_omp_ctxp->outer_context;
	  while (ctx != NULL)
	    {
	      splay_tree_node on
		= splay_tree_lookup (ctx->variables, (splay_tree_key) decl);
	      if (on && (on->value & (GOVD_FIRSTPRIVATE | GOVD_LASTPRIVATE
				      | GOVD_PRIVATE | GOVD_REDUCTION
				      | GOVD_LINEAR | GOVD_MAP)) != 0)
		break;
	      ctx = ctx->outer_context;
	    }
	  if (ctx == NULL)
	    return 0;
	}
      code = OMP_CLAUSE_SHARED;
    }
  else if (flags & GOVD_PRIVATE)
    code = OMP_CLAUSE_PRIVATE;
  else if (flags & GOVD_FIRSTPRIVATE)
    {
      code = OMP_CLAUSE_FIRSTPRIVATE;
      if ((gimplify_omp_ctxp->region_type & ORT_TARGET)
	  && (gimplify_omp_ctxp->region_type & ORT_ACC) == 0
	  && TYPE_ATOMIC (strip_array_types (TREE_TYPE (decl))))
	{
	  error ("%<_Atomic%> %qD in implicit %<firstprivate%> clause on "
		 "%<target%> construct", decl);
	  return 0;
	}
    }
  else if (flags & GOVD_LASTPRIVATE)
    code = OMP_CLAUSE_LASTPRIVATE;
  else if (flags & GOVD_ALIGNED)
    return 0;
  else
    gcc_unreachable ();

  if (((flags & GOVD_LASTPRIVATE)
       || (code == OMP_CLAUSE_SHARED && (flags & GOVD_WRITTEN)))
      && omp_shared_to_firstprivate_optimizable_decl_p (decl))
    omp_mark_stores (gimplify_omp_ctxp->outer_context, decl);

  tree chain = *list_p;
  clause = build_omp_clause (input_location, code);
  OMP_CLAUSE_DECL (clause) = decl;
  OMP_CLAUSE_CHAIN (clause) = chain;
  if (private_debug)
    OMP_CLAUSE_PRIVATE_DEBUG (clause) = 1;
  else if (code == OMP_CLAUSE_PRIVATE && (flags & GOVD_PRIVATE_OUTER_REF))
    OMP_CLAUSE_PRIVATE_OUTER_REF (clause) = 1;
  else if (code == OMP_CLAUSE_SHARED
	   && (flags & GOVD_WRITTEN) == 0
	   && omp_shared_to_firstprivate_optimizable_decl_p (decl))
    OMP_CLAUSE_SHARED_READONLY (clause) = 1;
  else if (code == OMP_CLAUSE_FIRSTPRIVATE && (flags & GOVD_EXPLICIT) == 0)
    OMP_CLAUSE_FIRSTPRIVATE_IMPLICIT (clause) = 1;
  else if (code == OMP_CLAUSE_MAP && (flags & GOVD_MAP_0LEN_ARRAY) != 0)
    {
      tree nc = build_omp_clause (input_location, OMP_CLAUSE_MAP);
      OMP_CLAUSE_DECL (nc) = decl;
      if (TREE_CODE (TREE_TYPE (decl)) == REFERENCE_TYPE
	  && TREE_CODE (TREE_TYPE (TREE_TYPE (decl))) == POINTER_TYPE)
	OMP_CLAUSE_DECL (clause)
	  = build_simple_mem_ref_loc (input_location, decl);
      OMP_CLAUSE_DECL (clause)
	= build2 (MEM_REF, char_type_node, OMP_CLAUSE_DECL (clause),
		  build_int_cst (build_pointer_type (char_type_node), 0));
      OMP_CLAUSE_SIZE (clause) = size_zero_node;
      OMP_CLAUSE_SIZE (nc) = size_zero_node;
      OMP_CLAUSE_SET_MAP_KIND (clause, GOMP_MAP_ALLOC);
      OMP_CLAUSE_MAP_MAYBE_ZERO_LENGTH_ARRAY_SECTION (clause) = 1;
      OMP_CLAUSE_SET_MAP_KIND (nc, GOMP_MAP_FIRSTPRIVATE_POINTER);
      OMP_CLAUSE_CHAIN (nc) = chain;
      OMP_CLAUSE_CHAIN (clause) = nc;
      struct gimplify_omp_ctx *ctx = gimplify_omp_ctxp;
      gimplify_omp_ctxp = ctx->outer_context;
      gimplify_expr (&TREE_OPERAND (OMP_CLAUSE_DECL (clause), 0),
		     pre_p, NULL, is_gimple_val, fb_rvalue);
      gimplify_omp_ctxp = ctx;
    }
  else if (code == OMP_CLAUSE_MAP)
    {
      int kind = (flags & GOVD_MAP_TO_ONLY
		  ? GOMP_MAP_TO
		  : GOMP_MAP_TOFROM);
      tree c2 = NULL_TREE;
      if (flags & GOVD_MAP_FORCE)
	kind |= GOMP_MAP_FLAG_FORCE;
      OMP_CLAUSE_SET_MAP_KIND (clause, kind);
      c2 = gomp_needs_data_present (decl);
      /* Handle OpenACC pointers that were declared inside acc data
	 regions.  */
      if (c2 != NULL && OMP_CLAUSE_MAP_KIND (c2) == GOMP_MAP_POINTER)
	{
	  OMP_CLAUSE_SET_MAP_KIND (clause, GOMP_MAP_POINTER);
	  OMP_CLAUSE_SIZE (clause) = unshare_expr (OMP_CLAUSE_SIZE (c2));
	}
      /* Handle OpenACC subarrays that were declared inside acc data
	 regions.  */
      else if (c2 != NULL)
	{
	  tree first = OMP_CLAUSE_DECL (c2);

	  /* Adjust the existing clause to make it a present data
	     clause with the proper subarray attributes.  */
	  OMP_CLAUSE_DECL (clause) = unshare_expr (first);
	  OMP_CLAUSE_SET_MAP_KIND (clause, GOMP_MAP_FORCE_PRESENT);
	  OMP_CLAUSE_SIZE (clause) = unshare_expr (OMP_CLAUSE_SIZE (c2));

	  /* Create a new data clause for the firstprivate pointer.  */
	  tree nc = build_omp_clause (OMP_CLAUSE_LOCATION (clause),
				      OMP_CLAUSE_MAP);
	  OMP_CLAUSE_DECL (nc) = decl;
	  OMP_CLAUSE_SET_MAP_KIND (nc, GOMP_MAP_FIRSTPRIVATE_POINTER);

	  tree t = build_fold_addr_expr (first);
	  t = fold_convert_loc (OMP_CLAUSE_LOCATION (clause),
				ptrdiff_type_node, t);
	  tree ptr = build_fold_addr_expr (decl);
	  t = fold_build2_loc (OMP_CLAUSE_LOCATION (clause), MINUS_EXPR,
			       ptrdiff_type_node, t,
			       fold_convert_loc (OMP_CLAUSE_LOCATION (clause),
						 ptrdiff_type_node, ptr));
	  OMP_CLAUSE_SIZE (nc) = t;

	  struct gimplify_omp_ctx *ctx = gimplify_omp_ctxp;
	  gimplify_omp_ctxp = ctx->outer_context;
	  gimplify_expr (&OMP_CLAUSE_SIZE (nc),
			 pre_p, NULL, is_gimple_val, fb_rvalue);
	  gimplify_omp_ctxp = ctx;
	  OMP_CLAUSE_CHAIN (nc) = OMP_CLAUSE_CHAIN (clause);
	  OMP_CLAUSE_CHAIN (clause) = nc;
	}
      else if (DECL_SIZE (decl)
	  && TREE_CODE (DECL_SIZE (decl)) != INTEGER_CST)
	{
	  tree decl2 = DECL_VALUE_EXPR (decl);
	  gcc_assert (TREE_CODE (decl2) == INDIRECT_REF);
	  decl2 = TREE_OPERAND (decl2, 0);
	  gcc_assert (DECL_P (decl2));
	  tree mem = build_simple_mem_ref (decl2);
	  OMP_CLAUSE_DECL (clause) = mem;
	  OMP_CLAUSE_SIZE (clause) = TYPE_SIZE_UNIT (TREE_TYPE (decl));
	  if (gimplify_omp_ctxp->outer_context)
	    {
	      struct gimplify_omp_ctx *ctx = gimplify_omp_ctxp->outer_context;
	      omp_notice_variable (ctx, decl2, true);
	      omp_notice_variable (ctx, OMP_CLAUSE_SIZE (clause), true);
	    }
	  tree nc = build_omp_clause (OMP_CLAUSE_LOCATION (clause),
				      OMP_CLAUSE_MAP);
	  OMP_CLAUSE_DECL (nc) = decl;
	  OMP_CLAUSE_SIZE (nc) = size_zero_node;
	  if (gimplify_omp_ctxp->target_firstprivatize_array_bases)
	    OMP_CLAUSE_SET_MAP_KIND (nc, GOMP_MAP_FIRSTPRIVATE_POINTER);
	  else
	    OMP_CLAUSE_SET_MAP_KIND (nc, GOMP_MAP_POINTER);
	  OMP_CLAUSE_CHAIN (nc) = OMP_CLAUSE_CHAIN (clause);
	  OMP_CLAUSE_CHAIN (clause) = nc;
	}
      else if ((((gimplify_omp_ctxp->region_type & ORT_ACC)
		 && lang_GNU_CXX ())
		|| gimplify_omp_ctxp->target_firstprivatize_array_bases)
	       && lang_hooks.decls.omp_privatize_by_reference (decl))
	{
	  OMP_CLAUSE_DECL (clause) = build_simple_mem_ref (decl);
	  OMP_CLAUSE_SIZE (clause)
	    = unshare_expr (TYPE_SIZE_UNIT (TREE_TYPE (TREE_TYPE (decl))));
	  struct gimplify_omp_ctx *ctx = gimplify_omp_ctxp;
	  gimplify_omp_ctxp = ctx->outer_context;
	  gimplify_expr (&OMP_CLAUSE_SIZE (clause),
			 pre_p, NULL, is_gimple_val, fb_rvalue);
	  gimplify_omp_ctxp = ctx;
	  tree nc = build_omp_clause (OMP_CLAUSE_LOCATION (clause),
				      OMP_CLAUSE_MAP);
	  OMP_CLAUSE_DECL (nc) = decl;
	  OMP_CLAUSE_SIZE (nc) = size_zero_node;
	  OMP_CLAUSE_SET_MAP_KIND (nc, GOMP_MAP_FIRSTPRIVATE_REFERENCE);
	  OMP_CLAUSE_CHAIN (nc) = OMP_CLAUSE_CHAIN (clause);
	  OMP_CLAUSE_CHAIN (clause) = nc;
	}
      else
	{
	  if (gimplify_omp_ctxp->outer_context)
	    {
	      struct gimplify_omp_ctx *ctx = gimplify_omp_ctxp->outer_context;
	      splay_tree_node on
		    = splay_tree_lookup (ctx->variables, (splay_tree_key) decl);
	      if (on && (on->value & GOVD_USE_DEVPTR))
	        OMP_CLAUSE_SET_MAP_KIND (clause, GOMP_MAP_FORCE_PRESENT);
	    }
	  OMP_CLAUSE_SIZE (clause) = DECL_SIZE_UNIT (decl);
	}
    }
  if (code == OMP_CLAUSE_FIRSTPRIVATE && (flags & GOVD_LASTPRIVATE) != 0)
    {
      tree nc = build_omp_clause (input_location, OMP_CLAUSE_LASTPRIVATE);
      OMP_CLAUSE_DECL (nc) = decl;
      OMP_CLAUSE_LASTPRIVATE_FIRSTPRIVATE (nc) = 1;
      OMP_CLAUSE_CHAIN (nc) = chain;
      OMP_CLAUSE_CHAIN (clause) = nc;
      struct gimplify_omp_ctx *ctx = gimplify_omp_ctxp;
      gimplify_omp_ctxp = ctx->outer_context;
      lang_hooks.decls.omp_finish_clause (nc, pre_p);
      gimplify_omp_ctxp = ctx;
    }
  *list_p = clause;
  struct gimplify_omp_ctx *ctx = gimplify_omp_ctxp;
  gimplify_omp_ctxp = ctx->outer_context;
  lang_hooks.decls.omp_finish_clause (clause, pre_p);
  if (gimplify_omp_ctxp)
    for (; clause != chain; clause = OMP_CLAUSE_CHAIN (clause))
      if (OMP_CLAUSE_CODE (clause) == OMP_CLAUSE_MAP
	  && DECL_P (OMP_CLAUSE_SIZE (clause)))
	omp_notice_variable (gimplify_omp_ctxp, OMP_CLAUSE_SIZE (clause),
			     true);
  gimplify_omp_ctxp = ctx;
  return 0;
}

static void
gimplify_adjust_omp_clauses (gimple_seq *pre_p, gimple_seq body, tree *list_p,
			     enum tree_code code)
{
  struct gimplify_omp_ctx *ctx = gimplify_omp_ctxp;
  tree c, decl;

  if (body)
    {
      struct gimplify_omp_ctx *octx;
      for (octx = ctx; octx; octx = octx->outer_context)
	if ((octx->region_type & (ORT_PARALLEL | ORT_TASK | ORT_TEAMS)) != 0)
	  break;
      if (octx)
	{
	  struct walk_stmt_info wi;
	  memset (&wi, 0, sizeof (wi));
	  walk_gimple_seq (body, omp_find_stores_stmt,
			   omp_find_stores_op, &wi);
	}
    }
  while ((c = *list_p) != NULL)
    {
      splay_tree_node n;
      bool remove = false;

      switch (OMP_CLAUSE_CODE (c))
	{
	case OMP_CLAUSE_FIRSTPRIVATE:
	  if ((ctx->region_type & ORT_TARGET)
	      && (ctx->region_type & ORT_ACC) == 0
	      && TYPE_ATOMIC (strip_array_types
					(TREE_TYPE (OMP_CLAUSE_DECL (c)))))
	    {
	      error_at (OMP_CLAUSE_LOCATION (c),
			"%<_Atomic%> %qD in %<firstprivate%> clause on "
			"%<target%> construct", OMP_CLAUSE_DECL (c));
	      remove = true;
	      break;
	    }
	  /* FALLTHRU */
	case OMP_CLAUSE_PRIVATE:
	case OMP_CLAUSE_SHARED:
	case OMP_CLAUSE_LINEAR:
	  decl = OMP_CLAUSE_DECL (c);
	  n = splay_tree_lookup (ctx->variables, (splay_tree_key) decl);
	  remove = !(n->value & GOVD_SEEN);
	  if (! remove)
	    {
	      bool shared = OMP_CLAUSE_CODE (c) == OMP_CLAUSE_SHARED;
	      if ((n->value & GOVD_DEBUG_PRIVATE)
		  || lang_hooks.decls.omp_private_debug_clause (decl, shared))
		{
		  gcc_assert ((n->value & GOVD_DEBUG_PRIVATE) == 0
			      || ((n->value & GOVD_DATA_SHARE_CLASS)
				  == GOVD_PRIVATE));
		  OMP_CLAUSE_SET_CODE (c, OMP_CLAUSE_PRIVATE);
		  OMP_CLAUSE_PRIVATE_DEBUG (c) = 1;
		}
	      if (OMP_CLAUSE_CODE (c) == OMP_CLAUSE_SHARED
		  && (n->value & GOVD_WRITTEN) == 0
		  && DECL_P (decl)
		  && omp_shared_to_firstprivate_optimizable_decl_p (decl))
		OMP_CLAUSE_SHARED_READONLY (c) = 1;
	      else if (DECL_P (decl)
		       && ((OMP_CLAUSE_CODE (c) == OMP_CLAUSE_SHARED
			    && (n->value & GOVD_WRITTEN) != 1)
			   || (OMP_CLAUSE_CODE (c) == OMP_CLAUSE_LINEAR
			       && !OMP_CLAUSE_LINEAR_NO_COPYOUT (c)))
		       && omp_shared_to_firstprivate_optimizable_decl_p (decl))
		omp_mark_stores (gimplify_omp_ctxp->outer_context, decl);
	    }
	  break;

	case OMP_CLAUSE_LASTPRIVATE:
	  /* Make sure OMP_CLAUSE_LASTPRIVATE_FIRSTPRIVATE is set to
	     accurately reflect the presence of a FIRSTPRIVATE clause.  */
	  decl = OMP_CLAUSE_DECL (c);
	  n = splay_tree_lookup (ctx->variables, (splay_tree_key) decl);
	  OMP_CLAUSE_LASTPRIVATE_FIRSTPRIVATE (c)
	    = (n->value & GOVD_FIRSTPRIVATE) != 0;
	  if (code == OMP_DISTRIBUTE
	      && OMP_CLAUSE_LASTPRIVATE_FIRSTPRIVATE (c))
	    {
	      remove = true;
	      error_at (OMP_CLAUSE_LOCATION (c),
			"same variable used in %<firstprivate%> and "
			"%<lastprivate%> clauses on %<distribute%> "
			"construct");
	    }
	  if (!remove
	      && OMP_CLAUSE_CODE (c) == OMP_CLAUSE_LASTPRIVATE
	      && DECL_P (decl)
	      && omp_shared_to_firstprivate_optimizable_decl_p (decl))
	    omp_mark_stores (gimplify_omp_ctxp->outer_context, decl);
	  break;

	case OMP_CLAUSE_ALIGNED:
	  decl = OMP_CLAUSE_DECL (c);
	  if (!is_global_var (decl))
	    {
	      n = splay_tree_lookup (ctx->variables, (splay_tree_key) decl);
	      remove = n == NULL || !(n->value & GOVD_SEEN);
	      if (!remove && TREE_CODE (TREE_TYPE (decl)) == POINTER_TYPE)
		{
		  struct gimplify_omp_ctx *octx;
		  if (n != NULL
		      && (n->value & (GOVD_DATA_SHARE_CLASS
				      & ~GOVD_FIRSTPRIVATE)))
		    remove = true;
		  else
		    for (octx = ctx->outer_context; octx;
			 octx = octx->outer_context)
		      {
			n = splay_tree_lookup (octx->variables,
					       (splay_tree_key) decl);
			if (n == NULL)
			  continue;
			if (n->value & GOVD_LOCAL)
			  break;
			/* We have to avoid assigning a shared variable
			   to itself when trying to add
			   __builtin_assume_aligned.  */
			if (n->value & GOVD_SHARED)
			  {
			    remove = true;
			    break;
			  }
		      }
		}
	    }
	  else if (TREE_CODE (TREE_TYPE (decl)) == ARRAY_TYPE)
	    {
	      n = splay_tree_lookup (ctx->variables, (splay_tree_key) decl);
	      if (n != NULL && (n->value & GOVD_DATA_SHARE_CLASS) != 0)
		remove = true;
	    }
	  break;

	case OMP_CLAUSE_MAP:
	  if (code == OMP_TARGET_EXIT_DATA
	      && OMP_CLAUSE_MAP_KIND (c) == GOMP_MAP_ALWAYS_POINTER)
	    {
	      remove = true;
	      break;
	    }
	  decl = OMP_CLAUSE_DECL (c);
	  /* Data clauses associated with acc parallel reductions must be
	     compatible with present_or_copy.  Warn and adjust the clause
	     if that is not the case.  */
	  if (ctx->region_type == ORT_ACC_PARALLEL)
	    {
	      tree t = DECL_P (decl) ? decl : TREE_OPERAND (decl, 0);
	      n = NULL;

	      if (DECL_P (t))
		n = splay_tree_lookup (ctx->variables, (splay_tree_key) t);

	      if (n && (n->value & GOVD_REDUCTION))
		{
		  enum gomp_map_kind kind = OMP_CLAUSE_MAP_KIND (c);

		  OMP_CLAUSE_MAP_IN_REDUCTION (c) = 1;
		  if ((kind & GOMP_MAP_TOFROM) != GOMP_MAP_TOFROM
		      && kind != GOMP_MAP_FORCE_PRESENT
		      && kind != GOMP_MAP_POINTER)
		    {
		      warning_at (OMP_CLAUSE_LOCATION (c), 0,
				  "incompatible data clause with reduction "
				  "on %qE; promoting to present_or_copy",
				  DECL_NAME (t));
		      OMP_CLAUSE_SET_MAP_KIND (c, GOMP_MAP_TOFROM);
		    }
		}
	    }
	  if (!DECL_P (decl))
	    {
	      if ((ctx->region_type & ORT_TARGET) != 0
		  && OMP_CLAUSE_MAP_KIND (c) == GOMP_MAP_FIRSTPRIVATE_POINTER)
		{
		  if (TREE_CODE (decl) == INDIRECT_REF
		      && TREE_CODE (TREE_OPERAND (decl, 0)) == COMPONENT_REF
		      && (TREE_CODE (TREE_TYPE (TREE_OPERAND (decl, 0)))
			  == REFERENCE_TYPE))
		    decl = TREE_OPERAND (decl, 0);
		  if (TREE_CODE (decl) == COMPONENT_REF)
		    {
		      while (TREE_CODE (decl) == COMPONENT_REF)
			decl = TREE_OPERAND (decl, 0);
		      if (DECL_P (decl))
			{
			  n = splay_tree_lookup (ctx->variables,
						 (splay_tree_key) decl);
			  if (!(n->value & GOVD_SEEN))
			    remove = true;
			}
		    }
		}
	      break;
	    }
	  n = splay_tree_lookup (ctx->variables, (splay_tree_key) decl);
	  if ((ctx->region_type & ORT_TARGET) != 0
	      && !(n->value & GOVD_SEEN)
	      && GOMP_MAP_ALWAYS_P (OMP_CLAUSE_MAP_KIND (c)) == 0
	      && !lookup_attribute ("omp declare target link",
				    DECL_ATTRIBUTES (decl)))
	    {
	      remove = true;
	      /* For struct element mapping, if struct is never referenced
		 in target block and none of the mapping has always modifier,
		 remove all the struct element mappings, which immediately
		 follow the GOMP_MAP_STRUCT map clause.  */
	      if (OMP_CLAUSE_MAP_KIND (c) == GOMP_MAP_STRUCT)
		{
		  HOST_WIDE_INT cnt = tree_to_shwi (OMP_CLAUSE_SIZE (c));
		  while (cnt--)
		    OMP_CLAUSE_CHAIN (c)
		      = OMP_CLAUSE_CHAIN (OMP_CLAUSE_CHAIN (c));
		}
	    }
	  else if (OMP_CLAUSE_MAP_KIND (c) == GOMP_MAP_STRUCT
		   && code == OMP_TARGET_EXIT_DATA)
	    remove = true;
	  else if (DECL_SIZE (decl)
		   && TREE_CODE (DECL_SIZE (decl)) != INTEGER_CST
		   && OMP_CLAUSE_MAP_KIND (c) != GOMP_MAP_POINTER
		   && OMP_CLAUSE_MAP_KIND (c) != GOMP_MAP_FIRSTPRIVATE_POINTER
		   && (OMP_CLAUSE_MAP_KIND (c)
		       != GOMP_MAP_FIRSTPRIVATE_REFERENCE))
	    {
	      /* For GOMP_MAP_FORCE_DEVICEPTR, we'll never enter here, because
		 for these, TREE_CODE (DECL_SIZE (decl)) will always be
		 INTEGER_CST.  */
	      gcc_assert (OMP_CLAUSE_MAP_KIND (c) != GOMP_MAP_FORCE_DEVICEPTR);

	      tree decl2 = DECL_VALUE_EXPR (decl);
	      gcc_assert (TREE_CODE (decl2) == INDIRECT_REF);
	      decl2 = TREE_OPERAND (decl2, 0);
	      gcc_assert (DECL_P (decl2));
	      tree mem = build_simple_mem_ref (decl2);
	      OMP_CLAUSE_DECL (c) = mem;
	      OMP_CLAUSE_SIZE (c) = TYPE_SIZE_UNIT (TREE_TYPE (decl));
	      if (ctx->outer_context)
		{
		  omp_notice_variable (ctx->outer_context, decl2, true);
		  omp_notice_variable (ctx->outer_context,
				       OMP_CLAUSE_SIZE (c), true);
		}
	      if (((ctx->region_type & ORT_TARGET) != 0
		   || !ctx->target_firstprivatize_array_bases)
		  && ((n->value & GOVD_SEEN) == 0
		      || (n->value & (GOVD_PRIVATE | GOVD_FIRSTPRIVATE)) == 0))
		{
		  tree nc = build_omp_clause (OMP_CLAUSE_LOCATION (c),
					      OMP_CLAUSE_MAP);
		  OMP_CLAUSE_DECL (nc) = decl;
		  OMP_CLAUSE_SIZE (nc) = size_zero_node;
		  if (ctx->target_firstprivatize_array_bases)
		    OMP_CLAUSE_SET_MAP_KIND (nc,
					     GOMP_MAP_FIRSTPRIVATE_POINTER);
		  else
		    OMP_CLAUSE_SET_MAP_KIND (nc, GOMP_MAP_POINTER);
		  OMP_CLAUSE_CHAIN (nc) = OMP_CLAUSE_CHAIN (c);
		  OMP_CLAUSE_CHAIN (c) = nc;
		  c = nc;
		}
	    }
	  else
	    {
	      if (OMP_CLAUSE_SIZE (c) == NULL_TREE)
		OMP_CLAUSE_SIZE (c) = DECL_SIZE_UNIT (decl);
	      gcc_assert ((n->value & GOVD_SEEN) == 0
			  || ((n->value & (GOVD_PRIVATE | GOVD_FIRSTPRIVATE))
			      == 0));
	    }
	  break;

	case OMP_CLAUSE_TO:
	case OMP_CLAUSE_FROM:
	case OMP_CLAUSE__CACHE_:
	  decl = OMP_CLAUSE_DECL (c);
	  if (!DECL_P (decl))
	    break;
	  if (DECL_SIZE (decl)
	      && TREE_CODE (DECL_SIZE (decl)) != INTEGER_CST)
	    {
	      tree decl2 = DECL_VALUE_EXPR (decl);
	      gcc_assert (TREE_CODE (decl2) == INDIRECT_REF);
	      decl2 = TREE_OPERAND (decl2, 0);
	      gcc_assert (DECL_P (decl2));
	      tree mem = build_simple_mem_ref (decl2);
	      OMP_CLAUSE_DECL (c) = mem;
	      OMP_CLAUSE_SIZE (c) = TYPE_SIZE_UNIT (TREE_TYPE (decl));
	      if (ctx->outer_context)
		{
		  omp_notice_variable (ctx->outer_context, decl2, true);
		  omp_notice_variable (ctx->outer_context,
				       OMP_CLAUSE_SIZE (c), true);
		}
	    }
	  else if (OMP_CLAUSE_SIZE (c) == NULL_TREE)
	    OMP_CLAUSE_SIZE (c) = DECL_SIZE_UNIT (decl);
	  break;

	case OMP_CLAUSE_REDUCTION:
	  decl = OMP_CLAUSE_DECL (c);
	  /* OpenACC reductions need a present_or_copy data clause.
	     Add one if necessary.  Emit error when the reduction is private.  */
	  if (ctx->region_type == ORT_ACC_PARALLEL)
	    {
	      n = splay_tree_lookup (ctx->variables, (splay_tree_key) decl);
	      if (n->value & (GOVD_PRIVATE | GOVD_FIRSTPRIVATE))
		{
		  remove = true;
		  error_at (OMP_CLAUSE_LOCATION (c), "invalid private "
			    "reduction on %qE", DECL_NAME (decl));
		}
	      else if ((n->value & GOVD_MAP) == 0)
		{
		  tree next = OMP_CLAUSE_CHAIN (c);
		  tree nc = build_omp_clause (UNKNOWN_LOCATION, OMP_CLAUSE_MAP);
		  OMP_CLAUSE_SET_MAP_KIND (nc, GOMP_MAP_TOFROM);
		  OMP_CLAUSE_DECL (nc) = decl;
		  OMP_CLAUSE_CHAIN (c) = nc;
		  lang_hooks.decls.omp_finish_clause (nc, pre_p);
		  while (1)
		    {
		      OMP_CLAUSE_MAP_IN_REDUCTION (nc) = 1;
		      if (OMP_CLAUSE_CHAIN (nc) == NULL)
			break;
		      nc = OMP_CLAUSE_CHAIN (nc);
		    }
		  OMP_CLAUSE_CHAIN (nc) = next;
		  n->value |= GOVD_MAP;
		}
	    }
	  if (DECL_P (decl)
	      && omp_shared_to_firstprivate_optimizable_decl_p (decl))
	    omp_mark_stores (gimplify_omp_ctxp->outer_context, decl);
	  break;
	case OMP_CLAUSE_COPYIN:
	case OMP_CLAUSE_COPYPRIVATE:
	case OMP_CLAUSE_IF:
	case OMP_CLAUSE_NUM_THREADS:
	case OMP_CLAUSE_NUM_TEAMS:
	case OMP_CLAUSE_THREAD_LIMIT:
	case OMP_CLAUSE_DIST_SCHEDULE:
	case OMP_CLAUSE_DEVICE:
	case OMP_CLAUSE_SCHEDULE:
	case OMP_CLAUSE_NOWAIT:
	case OMP_CLAUSE_ORDERED:
	case OMP_CLAUSE_DEFAULT:
	case OMP_CLAUSE_UNTIED:
	case OMP_CLAUSE_COLLAPSE:
	case OMP_CLAUSE_FINAL:
	case OMP_CLAUSE_MERGEABLE:
	case OMP_CLAUSE_PROC_BIND:
	case OMP_CLAUSE_SAFELEN:
	case OMP_CLAUSE_SIMDLEN:
	case OMP_CLAUSE_DEPEND:
	case OMP_CLAUSE_PRIORITY:
	case OMP_CLAUSE_GRAINSIZE:
	case OMP_CLAUSE_NUM_TASKS:
	case OMP_CLAUSE_NOGROUP:
	case OMP_CLAUSE_THREADS:
	case OMP_CLAUSE_SIMD:
	case OMP_CLAUSE_HINT:
	case OMP_CLAUSE_DEFAULTMAP:
	case OMP_CLAUSE_USE_DEVICE_PTR:
	case OMP_CLAUSE_IS_DEVICE_PTR:
	case OMP_CLAUSE__CILK_FOR_COUNT_:
	case OMP_CLAUSE_ASYNC:
	case OMP_CLAUSE_WAIT:
	case OMP_CLAUSE_INDEPENDENT:
	case OMP_CLAUSE_NUM_GANGS:
	case OMP_CLAUSE_NUM_WORKERS:
	case OMP_CLAUSE_VECTOR_LENGTH:
	case OMP_CLAUSE_GANG:
	case OMP_CLAUSE_WORKER:
	case OMP_CLAUSE_VECTOR:
	case OMP_CLAUSE_AUTO:
	case OMP_CLAUSE_SEQ:
	case OMP_CLAUSE_TILE:
<<<<<<< HEAD
	case OMP_CLAUSE_DEVICE_TYPE:
=======
>>>>>>> 719a7570
	  break;

	case OMP_CLAUSE_BIND:
	case OMP_CLAUSE_NOHOST:
	default:
	  gcc_unreachable ();
	}

      if (remove)
	*list_p = OMP_CLAUSE_CHAIN (c);
      else
	list_p = &OMP_CLAUSE_CHAIN (c);
    }

  /* Add in any implicit data sharing.  */
  struct gimplify_adjust_omp_clauses_data data;
  data.list_p = list_p;
  data.pre_p = pre_p;
  splay_tree_foreach (ctx->variables, gimplify_adjust_omp_clauses_1, &data);

  gimplify_omp_ctxp = ctx->outer_context;
  delete_omp_context (ctx);
}

/* Gimplify OACC_CACHE.  */

static void
gimplify_oacc_cache (tree *expr_p, gimple_seq *pre_p)
{
  tree expr = *expr_p;

  gimplify_scan_omp_clauses (&OACC_CACHE_CLAUSES (expr), pre_p, ORT_ACC,
			     OACC_CACHE);
  gimplify_adjust_omp_clauses (pre_p, NULL, &OACC_CACHE_CLAUSES (expr),
			       OACC_CACHE);

  /* TODO: Do something sensible with this information.  */

  *expr_p = NULL_TREE;
}

/* Helper function of gimplify_oacc_declare.  The helper's purpose is to,
   if required, translate 'kind' in CLAUSE into an 'entry' kind and 'exit'
   kind.  The entry kind will replace the one in CLAUSE, while the exit
   kind will be used in a new omp_clause and returned to the caller.  */

static tree
gimplify_oacc_declare_1 (tree clause)
{
  HOST_WIDE_INT kind, new_op;
  bool ret = false;
  tree c = NULL;

  kind = OMP_CLAUSE_MAP_KIND (clause);

  switch (kind)
    {
      case GOMP_MAP_ALLOC:
      case GOMP_MAP_FORCE_ALLOC:
      case GOMP_MAP_FORCE_TO:
	new_op = GOMP_MAP_DELETE;
	ret = true;
	break;

      case GOMP_MAP_FORCE_FROM:
	OMP_CLAUSE_SET_MAP_KIND (clause, GOMP_MAP_FORCE_ALLOC);
	new_op = GOMP_MAP_FORCE_FROM;
	ret = true;
	break;

      case GOMP_MAP_FORCE_TOFROM:
	OMP_CLAUSE_SET_MAP_KIND (clause, GOMP_MAP_FORCE_TO);
	new_op = GOMP_MAP_FORCE_FROM;
	ret = true;
	break;

      case GOMP_MAP_FROM:
	OMP_CLAUSE_SET_MAP_KIND (clause, GOMP_MAP_FORCE_ALLOC);
	new_op = GOMP_MAP_FROM;
	ret = true;
	break;

      case GOMP_MAP_TOFROM:
	OMP_CLAUSE_SET_MAP_KIND (clause, GOMP_MAP_TO);
	new_op = GOMP_MAP_FROM;
	ret = true;
	break;

      case GOMP_MAP_DEVICE_RESIDENT:
      case GOMP_MAP_FORCE_DEVICEPTR:
      case GOMP_MAP_FORCE_PRESENT:
      case GOMP_MAP_LINK:
      case GOMP_MAP_POINTER:
      case GOMP_MAP_TO:
	break;

      default:
	gcc_unreachable ();
	break;
    }

  if (ret)
    {
      c = build_omp_clause (OMP_CLAUSE_LOCATION (clause), OMP_CLAUSE_MAP);
      OMP_CLAUSE_SET_MAP_KIND (c, new_op);
      OMP_CLAUSE_DECL (c) = OMP_CLAUSE_DECL (clause);
    }

  return c;
}

/* Gimplify OACC_DECLARE.  */

static void
gimplify_oacc_declare (tree *expr_p, gimple_seq *pre_p)
{
  tree expr = *expr_p;
  gomp_target *stmt;
  tree clauses, t, decl;

  clauses = OACC_DECLARE_CLAUSES (expr);

  gimplify_scan_omp_clauses (&clauses, pre_p, ORT_TARGET_DATA, OACC_DECLARE);
  gimplify_adjust_omp_clauses (pre_p, NULL, &clauses, OACC_DECLARE);

  for (t = clauses; t; t = OMP_CLAUSE_CHAIN (t))
    {
      decl = OMP_CLAUSE_DECL (t);

      if (TREE_CODE (decl) == MEM_REF)
	decl = TREE_OPERAND (decl, 0);

      if (VAR_P (decl) && !is_oacc_declared (decl))
	{
	  tree attr = get_identifier ("oacc declare target");
	  DECL_ATTRIBUTES (decl) = tree_cons (attr, NULL_TREE,
					      DECL_ATTRIBUTES (decl));
	}

      if (VAR_P (decl)
	  && !is_global_var (decl)
	  && DECL_CONTEXT (decl) == current_function_decl)
	{
	  tree c = gimplify_oacc_declare_1 (t);
	  if (c)
	    {
	      if (oacc_declare_returns == NULL)
		oacc_declare_returns = new hash_map<tree, tree>;

	      oacc_declare_returns->put (decl, c);
	    }
	}

      if (gimplify_omp_ctxp)
	omp_add_variable (gimplify_omp_ctxp, decl, GOVD_SEEN);
    }

  stmt = gimple_build_omp_target (NULL, GF_OMP_TARGET_KIND_OACC_DECLARE,
				  clauses);

  gimplify_seq_add_stmt (pre_p, stmt);

  *expr_p = NULL_TREE;
}

/* Gimplify the contents of an OMP_PARALLEL statement.  This involves
   gimplification of the body, as well as scanning the body for used
   variables.  We need to do this scan now, because variable-sized
   decls will be decomposed during gimplification.  */

static void
gimplify_omp_parallel (tree *expr_p, gimple_seq *pre_p)
{
  tree expr = *expr_p;
  gimple *g;
  gimple_seq body = NULL;

  gimplify_scan_omp_clauses (&OMP_PARALLEL_CLAUSES (expr), pre_p,
			     OMP_PARALLEL_COMBINED (expr)
			     ? ORT_COMBINED_PARALLEL
			     : ORT_PARALLEL, OMP_PARALLEL);

  push_gimplify_context ();

  g = gimplify_and_return_first (OMP_PARALLEL_BODY (expr), &body);
  if (gimple_code (g) == GIMPLE_BIND)
    pop_gimplify_context (g);
  else
    pop_gimplify_context (NULL);

  gimplify_adjust_omp_clauses (pre_p, body, &OMP_PARALLEL_CLAUSES (expr),
			       OMP_PARALLEL);

  g = gimple_build_omp_parallel (body,
				 OMP_PARALLEL_CLAUSES (expr),
				 NULL_TREE, NULL_TREE);
  if (OMP_PARALLEL_COMBINED (expr))
    gimple_omp_set_subcode (g, GF_OMP_PARALLEL_COMBINED);
  gimplify_seq_add_stmt (pre_p, g);
  *expr_p = NULL_TREE;
}

/* Gimplify the contents of an OMP_TASK statement.  This involves
   gimplification of the body, as well as scanning the body for used
   variables.  We need to do this scan now, because variable-sized
   decls will be decomposed during gimplification.  */

static void
gimplify_omp_task (tree *expr_p, gimple_seq *pre_p)
{
  tree expr = *expr_p;
  gimple *g;
  gimple_seq body = NULL;

  gimplify_scan_omp_clauses (&OMP_TASK_CLAUSES (expr), pre_p,
			     omp_find_clause (OMP_TASK_CLAUSES (expr),
					      OMP_CLAUSE_UNTIED)
			     ? ORT_UNTIED_TASK : ORT_TASK, OMP_TASK);

  push_gimplify_context ();

  g = gimplify_and_return_first (OMP_TASK_BODY (expr), &body);
  if (gimple_code (g) == GIMPLE_BIND)
    pop_gimplify_context (g);
  else
    pop_gimplify_context (NULL);

  gimplify_adjust_omp_clauses (pre_p, body, &OMP_TASK_CLAUSES (expr),
			       OMP_TASK);

  g = gimple_build_omp_task (body,
			     OMP_TASK_CLAUSES (expr),
			     NULL_TREE, NULL_TREE,
			     NULL_TREE, NULL_TREE, NULL_TREE);
  gimplify_seq_add_stmt (pre_p, g);
  *expr_p = NULL_TREE;
}

/* Helper function of gimplify_omp_for, find OMP_FOR resp. OMP_SIMD
   with non-NULL OMP_FOR_INIT.  */

static tree
find_combined_omp_for (tree *tp, int *walk_subtrees, void *)
{
  *walk_subtrees = 0;
  switch (TREE_CODE (*tp))
    {
    case OMP_FOR:
      *walk_subtrees = 1;
      /* FALLTHRU */
    case OMP_SIMD:
      if (OMP_FOR_INIT (*tp) != NULL_TREE)
	return *tp;
      break;
    case BIND_EXPR:
    case STATEMENT_LIST:
    case OMP_PARALLEL:
      *walk_subtrees = 1;
      break;
    default:
      break;
    }
  return NULL_TREE;
}

/* Gimplify the gross structure of an OMP_FOR statement.  */

static enum gimplify_status
gimplify_omp_for (tree *expr_p, gimple_seq *pre_p)
{
  tree for_stmt, orig_for_stmt, inner_for_stmt = NULL_TREE, decl, var, t;
  enum gimplify_status ret = GS_ALL_DONE;
  enum gimplify_status tret;
  gomp_for *gfor;
  gimple_seq for_body, for_pre_body;
  int i;
  bitmap has_decl_expr = NULL;
  enum omp_region_type ort = ORT_WORKSHARE;

  orig_for_stmt = for_stmt = *expr_p;

  switch (TREE_CODE (for_stmt))
    {
    case OMP_FOR:
    case CILK_FOR:
    case OMP_DISTRIBUTE:
      break;
    case OACC_LOOP:
      ort = ORT_ACC;
      break;
    case OMP_TASKLOOP:
      if (omp_find_clause (OMP_FOR_CLAUSES (for_stmt), OMP_CLAUSE_UNTIED))
	ort = ORT_UNTIED_TASK;
      else
	ort = ORT_TASK;
      break;
    case OMP_SIMD:
    case CILK_SIMD:
      ort = ORT_SIMD;
      break;
    default:
      gcc_unreachable ();
    }

  /* Set OMP_CLAUSE_LINEAR_NO_COPYIN flag on explicit linear
     clause for the IV.  */
  if (ort == ORT_SIMD && TREE_VEC_LENGTH (OMP_FOR_INIT (for_stmt)) == 1)
    {
      t = TREE_VEC_ELT (OMP_FOR_INIT (for_stmt), 0);
      gcc_assert (TREE_CODE (t) == MODIFY_EXPR);
      decl = TREE_OPERAND (t, 0);
      for (tree c = OMP_FOR_CLAUSES (for_stmt); c; c = OMP_CLAUSE_CHAIN (c))
	if (OMP_CLAUSE_CODE (c) == OMP_CLAUSE_LINEAR
	    && OMP_CLAUSE_DECL (c) == decl)
	  {
	    OMP_CLAUSE_LINEAR_NO_COPYIN (c) = 1;
	    break;
	  }
    }

  if (OMP_FOR_INIT (for_stmt) == NULL_TREE)
    {
      gcc_assert (TREE_CODE (for_stmt) != OACC_LOOP);
      inner_for_stmt = walk_tree (&OMP_FOR_BODY (for_stmt),
				  find_combined_omp_for, NULL, NULL);
      if (inner_for_stmt == NULL_TREE)
	{
	  gcc_assert (seen_error ());
	  *expr_p = NULL_TREE;
	  return GS_ERROR;
	}
    }

  if (TREE_CODE (for_stmt) != OMP_TASKLOOP)
    gimplify_scan_omp_clauses (&OMP_FOR_CLAUSES (for_stmt), pre_p, ort,
			       TREE_CODE (for_stmt));

  if (TREE_CODE (for_stmt) == OMP_DISTRIBUTE)
    gimplify_omp_ctxp->distribute = true;

  /* Handle OMP_FOR_INIT.  */
  for_pre_body = NULL;
  if (ort == ORT_SIMD && OMP_FOR_PRE_BODY (for_stmt))
    {
      has_decl_expr = BITMAP_ALLOC (NULL);
      if (TREE_CODE (OMP_FOR_PRE_BODY (for_stmt)) == DECL_EXPR
	  && TREE_CODE (DECL_EXPR_DECL (OMP_FOR_PRE_BODY (for_stmt)))
	     == VAR_DECL)
	{
	  t = OMP_FOR_PRE_BODY (for_stmt);
	  bitmap_set_bit (has_decl_expr, DECL_UID (DECL_EXPR_DECL (t)));
	}
      else if (TREE_CODE (OMP_FOR_PRE_BODY (for_stmt)) == STATEMENT_LIST)
	{
	  tree_stmt_iterator si;
	  for (si = tsi_start (OMP_FOR_PRE_BODY (for_stmt)); !tsi_end_p (si);
	       tsi_next (&si))
	    {
	      t = tsi_stmt (si);
	      if (TREE_CODE (t) == DECL_EXPR
		  && TREE_CODE (DECL_EXPR_DECL (t)) == VAR_DECL)
		bitmap_set_bit (has_decl_expr, DECL_UID (DECL_EXPR_DECL (t)));
	    }
	}
    }
  if (OMP_FOR_PRE_BODY (for_stmt))
    {
      if (TREE_CODE (for_stmt) != OMP_TASKLOOP || gimplify_omp_ctxp)
	gimplify_and_add (OMP_FOR_PRE_BODY (for_stmt), &for_pre_body);
      else
	{
	  struct gimplify_omp_ctx ctx;
	  memset (&ctx, 0, sizeof (ctx));
	  ctx.region_type = ORT_NONE;
	  gimplify_omp_ctxp = &ctx;
	  gimplify_and_add (OMP_FOR_PRE_BODY (for_stmt), &for_pre_body);
	  gimplify_omp_ctxp = NULL;
	}
    }
  OMP_FOR_PRE_BODY (for_stmt) = NULL_TREE;

  if (OMP_FOR_INIT (for_stmt) == NULL_TREE)
    for_stmt = inner_for_stmt;

  /* For taskloop, need to gimplify the start, end and step before the
     taskloop, outside of the taskloop omp context.  */
  if (TREE_CODE (orig_for_stmt) == OMP_TASKLOOP)
    {
      for (i = 0; i < TREE_VEC_LENGTH (OMP_FOR_INIT (for_stmt)); i++)
	{
	  t = TREE_VEC_ELT (OMP_FOR_INIT (for_stmt), i);
	  if (!is_gimple_constant (TREE_OPERAND (t, 1)))
	    {
	      TREE_OPERAND (t, 1)
		= get_initialized_tmp_var (TREE_OPERAND (t, 1),
					   pre_p, NULL, false);
	      tree c = build_omp_clause (input_location,
					 OMP_CLAUSE_FIRSTPRIVATE);
	      OMP_CLAUSE_DECL (c) = TREE_OPERAND (t, 1);
	      OMP_CLAUSE_CHAIN (c) = OMP_FOR_CLAUSES (orig_for_stmt);
	      OMP_FOR_CLAUSES (orig_for_stmt) = c;
	    }

	  /* Handle OMP_FOR_COND.  */
	  t = TREE_VEC_ELT (OMP_FOR_COND (for_stmt), i);
	  if (!is_gimple_constant (TREE_OPERAND (t, 1)))
	    {
	      TREE_OPERAND (t, 1)
		= get_initialized_tmp_var (TREE_OPERAND (t, 1),
					   gimple_seq_empty_p (for_pre_body)
					   ? pre_p : &for_pre_body, NULL,
					   false);
	      tree c = build_omp_clause (input_location,
					 OMP_CLAUSE_FIRSTPRIVATE);
	      OMP_CLAUSE_DECL (c) = TREE_OPERAND (t, 1);
	      OMP_CLAUSE_CHAIN (c) = OMP_FOR_CLAUSES (orig_for_stmt);
	      OMP_FOR_CLAUSES (orig_for_stmt) = c;
	    }

	  /* Handle OMP_FOR_INCR.  */
	  t = TREE_VEC_ELT (OMP_FOR_INCR (for_stmt), i);
	  if (TREE_CODE (t) == MODIFY_EXPR)
	    {
	      decl = TREE_OPERAND (t, 0);
	      t = TREE_OPERAND (t, 1);
	      tree *tp = &TREE_OPERAND (t, 1);
	      if (TREE_CODE (t) == PLUS_EXPR && *tp == decl)
		tp = &TREE_OPERAND (t, 0);

	      if (!is_gimple_constant (*tp))
		{
		  gimple_seq *seq = gimple_seq_empty_p (for_pre_body)
				    ? pre_p : &for_pre_body;
		  *tp = get_initialized_tmp_var (*tp, seq, NULL, false);
		  tree c = build_omp_clause (input_location,
					     OMP_CLAUSE_FIRSTPRIVATE);
		  OMP_CLAUSE_DECL (c) = *tp;
		  OMP_CLAUSE_CHAIN (c) = OMP_FOR_CLAUSES (orig_for_stmt);
		  OMP_FOR_CLAUSES (orig_for_stmt) = c;
		}
	    }
	}

      gimplify_scan_omp_clauses (&OMP_FOR_CLAUSES (orig_for_stmt), pre_p, ort,
				 OMP_TASKLOOP);
    }

  if (orig_for_stmt != for_stmt)
    gimplify_omp_ctxp->combined_loop = true;

  for_body = NULL;
  gcc_assert (TREE_VEC_LENGTH (OMP_FOR_INIT (for_stmt))
	      == TREE_VEC_LENGTH (OMP_FOR_COND (for_stmt)));
  gcc_assert (TREE_VEC_LENGTH (OMP_FOR_INIT (for_stmt))
	      == TREE_VEC_LENGTH (OMP_FOR_INCR (for_stmt)));

  tree c = omp_find_clause (OMP_FOR_CLAUSES (for_stmt), OMP_CLAUSE_ORDERED);
  bool is_doacross = false;
  if (c && OMP_CLAUSE_ORDERED_EXPR (c))
    {
      is_doacross = true;
      gimplify_omp_ctxp->loop_iter_var.create (TREE_VEC_LENGTH
						 (OMP_FOR_INIT (for_stmt))
					       * 2);
    }
<<<<<<< HEAD
  int collapse = 0;
  /* Find the first of COLLAPSE or TILE.  */
  for (c = OMP_FOR_CLAUSES (for_stmt); c; c = TREE_CHAIN (c))
    if (OMP_CLAUSE_CODE (c) == OMP_CLAUSE_COLLAPSE)
      {
	collapse = tree_to_shwi (OMP_CLAUSE_COLLAPSE_EXPR (c));
	if (collapse == 1)
	  /* Not really collapsing.  */
	  collapse = 0;
	break;
      }
    else if (OMP_CLAUSE_CODE (c) == OMP_CLAUSE_TILE)
      {
	collapse = list_length (OMP_CLAUSE_TILE_LIST (c));
	break;
      }

=======
  int collapse = 1, tile = 0;
  c = omp_find_clause (OMP_FOR_CLAUSES (for_stmt), OMP_CLAUSE_COLLAPSE);
  if (c)
    collapse = tree_to_shwi (OMP_CLAUSE_COLLAPSE_EXPR (c));
  c = omp_find_clause (OMP_FOR_CLAUSES (for_stmt), OMP_CLAUSE_TILE);
  if (c)
    tile = list_length (OMP_CLAUSE_TILE_LIST (c));
>>>>>>> 719a7570
  for (i = 0; i < TREE_VEC_LENGTH (OMP_FOR_INIT (for_stmt)); i++)
    {
      t = TREE_VEC_ELT (OMP_FOR_INIT (for_stmt), i);
      gcc_assert (TREE_CODE (t) == MODIFY_EXPR);
      decl = TREE_OPERAND (t, 0);
      gcc_assert (DECL_P (decl));
      gcc_assert (INTEGRAL_TYPE_P (TREE_TYPE (decl))
		  || POINTER_TYPE_P (TREE_TYPE (decl)));
      if (is_doacross)
	{
	  if (TREE_CODE (for_stmt) == OMP_FOR && OMP_FOR_ORIG_DECLS (for_stmt))
	    gimplify_omp_ctxp->loop_iter_var.quick_push
	      (TREE_VEC_ELT (OMP_FOR_ORIG_DECLS (for_stmt), i));
	  else
	    gimplify_omp_ctxp->loop_iter_var.quick_push (decl);
	  gimplify_omp_ctxp->loop_iter_var.quick_push (decl);
	}

      /* Make sure the iteration variable is private.  */
      tree c = NULL_TREE;
      tree c2 = NULL_TREE;
      if (orig_for_stmt != for_stmt)
	/* Do this only on innermost construct for combined ones.  */;
      else if (ort == ORT_SIMD)
	{
	  splay_tree_node n = splay_tree_lookup (gimplify_omp_ctxp->variables,
						 (splay_tree_key) decl);
	  omp_is_private (gimplify_omp_ctxp, decl,
			  1 + (TREE_VEC_LENGTH (OMP_FOR_INIT (for_stmt))
			       != 1));
	  if (n != NULL && (n->value & GOVD_DATA_SHARE_CLASS) != 0)
	    omp_notice_variable (gimplify_omp_ctxp, decl, true);
	  else if (TREE_VEC_LENGTH (OMP_FOR_INIT (for_stmt)) == 1)
	    {
	      c = build_omp_clause (input_location, OMP_CLAUSE_LINEAR);
	      OMP_CLAUSE_LINEAR_NO_COPYIN (c) = 1;
	      unsigned int flags = GOVD_LINEAR | GOVD_EXPLICIT | GOVD_SEEN;
	      if (has_decl_expr
		  && bitmap_bit_p (has_decl_expr, DECL_UID (decl)))
		{
		  OMP_CLAUSE_LINEAR_NO_COPYOUT (c) = 1;
		  flags |= GOVD_LINEAR_LASTPRIVATE_NO_OUTER;
		}
	      struct gimplify_omp_ctx *outer
		= gimplify_omp_ctxp->outer_context;
	      if (outer && !OMP_CLAUSE_LINEAR_NO_COPYOUT (c))
		{
		  if (outer->region_type == ORT_WORKSHARE
		      && outer->combined_loop)
		    {
		      n = splay_tree_lookup (outer->variables,
					     (splay_tree_key)decl);
		      if (n != NULL && (n->value & GOVD_LOCAL) != 0)
			{
			  OMP_CLAUSE_LINEAR_NO_COPYOUT (c) = 1;
			  flags |= GOVD_LINEAR_LASTPRIVATE_NO_OUTER;
			}
		      else
			{
			  struct gimplify_omp_ctx *octx = outer->outer_context;
			  if (octx
			      && octx->region_type == ORT_COMBINED_PARALLEL
			      && octx->outer_context
			      && (octx->outer_context->region_type
				  == ORT_WORKSHARE)
			      && octx->outer_context->combined_loop)
			    {
			      octx = octx->outer_context;
			      n = splay_tree_lookup (octx->variables,
						     (splay_tree_key)decl);
			      if (n != NULL && (n->value & GOVD_LOCAL) != 0)
				{
				  OMP_CLAUSE_LINEAR_NO_COPYOUT (c) = 1;
				  flags |= GOVD_LINEAR_LASTPRIVATE_NO_OUTER;
				}
			    }
			}
		    }
		}

	      OMP_CLAUSE_DECL (c) = decl;
	      OMP_CLAUSE_CHAIN (c) = OMP_FOR_CLAUSES (for_stmt);
	      OMP_FOR_CLAUSES (for_stmt) = c;
	      omp_add_variable (gimplify_omp_ctxp, decl, flags);
	      if (outer && !OMP_CLAUSE_LINEAR_NO_COPYOUT (c))
		{
		  if (outer->region_type == ORT_WORKSHARE
		      && outer->combined_loop)
		    {
		      if (outer->outer_context
			  && (outer->outer_context->region_type
			      == ORT_COMBINED_PARALLEL))
			outer = outer->outer_context;
		      else if (omp_check_private (outer, decl, false))
			outer = NULL;
		    }
		  else if (((outer->region_type & ORT_TASK) != 0)
			   && outer->combined_loop
			   && !omp_check_private (gimplify_omp_ctxp,
						  decl, false))
		    ;
		  else if (outer->region_type != ORT_COMBINED_PARALLEL)
		    {
		      omp_notice_variable (outer, decl, true);
		      outer = NULL;
		    }
		  if (outer)
		    {
		      n = splay_tree_lookup (outer->variables,
					     (splay_tree_key)decl);
		      if (n == NULL || (n->value & GOVD_DATA_SHARE_CLASS) == 0)
			{
			  omp_add_variable (outer, decl,
					    GOVD_LASTPRIVATE | GOVD_SEEN);
			  if (outer->region_type == ORT_COMBINED_PARALLEL
			      && outer->outer_context
			      && (outer->outer_context->region_type
				  == ORT_WORKSHARE)
			      && outer->outer_context->combined_loop)
			    {
			      outer = outer->outer_context;
			      n = splay_tree_lookup (outer->variables,
						     (splay_tree_key)decl);
			      if (omp_check_private (outer, decl, false))
				outer = NULL;
			      else if (n == NULL
				       || ((n->value & GOVD_DATA_SHARE_CLASS)
					   == 0))
				omp_add_variable (outer, decl,
						  GOVD_LASTPRIVATE
						  | GOVD_SEEN);
			      else
				outer = NULL;
			    }
			  if (outer && outer->outer_context
			      && (outer->outer_context->region_type
				  == ORT_COMBINED_TEAMS))
			    {
			      outer = outer->outer_context;
			      n = splay_tree_lookup (outer->variables,
						     (splay_tree_key)decl);
			      if (n == NULL
				  || (n->value & GOVD_DATA_SHARE_CLASS) == 0)
				omp_add_variable (outer, decl,
						  GOVD_SHARED | GOVD_SEEN);
			      else
				outer = NULL;
			    }
			  if (outer && outer->outer_context)
			    omp_notice_variable (outer->outer_context, decl,
						 true);
			}
		    }
		}
	    }
	  else
	    {
	      bool lastprivate
		= (!has_decl_expr
		   || !bitmap_bit_p (has_decl_expr, DECL_UID (decl)));
	      struct gimplify_omp_ctx *outer
		= gimplify_omp_ctxp->outer_context;
	      if (outer && lastprivate)
		{
		  if (outer->region_type == ORT_WORKSHARE
		      && outer->combined_loop)
		    {
		      n = splay_tree_lookup (outer->variables,
					     (splay_tree_key)decl);
		      if (n != NULL && (n->value & GOVD_LOCAL) != 0)
			{
			  lastprivate = false;
			  outer = NULL;
			}
		      else if (outer->outer_context
			       && (outer->outer_context->region_type
				   == ORT_COMBINED_PARALLEL))
			outer = outer->outer_context;
		      else if (omp_check_private (outer, decl, false))
			outer = NULL;
		    }
		  else if (((outer->region_type & ORT_TASK) != 0)
			   && outer->combined_loop
			   && !omp_check_private (gimplify_omp_ctxp,
						  decl, false))
		    ;
		  else if (outer->region_type != ORT_COMBINED_PARALLEL)
		    {
		      omp_notice_variable (outer, decl, true);
		      outer = NULL;
		    }
		  if (outer)
		    {
		      n = splay_tree_lookup (outer->variables,
					     (splay_tree_key)decl);
		      if (n == NULL || (n->value & GOVD_DATA_SHARE_CLASS) == 0)
			{
			  omp_add_variable (outer, decl,
					    GOVD_LASTPRIVATE | GOVD_SEEN);
			  if (outer->region_type == ORT_COMBINED_PARALLEL
			      && outer->outer_context
			      && (outer->outer_context->region_type
				  == ORT_WORKSHARE)
			      && outer->outer_context->combined_loop)
			    {
			      outer = outer->outer_context;
			      n = splay_tree_lookup (outer->variables,
						     (splay_tree_key)decl);
			      if (omp_check_private (outer, decl, false))
				outer = NULL;
			      else if (n == NULL
				       || ((n->value & GOVD_DATA_SHARE_CLASS)
					   == 0))
				omp_add_variable (outer, decl,
						  GOVD_LASTPRIVATE
						  | GOVD_SEEN);
			      else
				outer = NULL;
			    }
			  if (outer && outer->outer_context
			      && (outer->outer_context->region_type
				  == ORT_COMBINED_TEAMS))
			    {
			      outer = outer->outer_context;
			      n = splay_tree_lookup (outer->variables,
						     (splay_tree_key)decl);
			      if (n == NULL
				  || (n->value & GOVD_DATA_SHARE_CLASS) == 0)
				omp_add_variable (outer, decl,
						  GOVD_SHARED | GOVD_SEEN);
			      else
				outer = NULL;
			    }
			  if (outer && outer->outer_context)
			    omp_notice_variable (outer->outer_context, decl,
						 true);
			}
		    }
		}

	      c = build_omp_clause (input_location,
				    lastprivate ? OMP_CLAUSE_LASTPRIVATE
						: OMP_CLAUSE_PRIVATE);
	      OMP_CLAUSE_DECL (c) = decl;
	      OMP_CLAUSE_CHAIN (c) = OMP_FOR_CLAUSES (for_stmt);
	      OMP_FOR_CLAUSES (for_stmt) = c;
	      omp_add_variable (gimplify_omp_ctxp, decl,
				(lastprivate ? GOVD_LASTPRIVATE : GOVD_PRIVATE)
				| GOVD_EXPLICIT | GOVD_SEEN);
	      c = NULL_TREE;
	    }
	}
      else if (omp_is_private (gimplify_omp_ctxp, decl, 0))
	omp_notice_variable (gimplify_omp_ctxp, decl, true);
      else
	omp_add_variable (gimplify_omp_ctxp, decl, GOVD_PRIVATE | GOVD_SEEN);

      /* If DECL is not a gimple register, create a temporary variable to act
	 as an iteration counter.  This is valid, since DECL cannot be
	 modified in the body of the loop.  Similarly for any iteration vars
	 in simd with collapse > 1 where the iterator vars must be
	 lastprivate.  */
      if (orig_for_stmt != for_stmt)
	var = decl;
      else if (!is_gimple_reg (decl)
	       || (ort == ORT_SIMD
		   && TREE_VEC_LENGTH (OMP_FOR_INIT (for_stmt)) > 1))
	{
	  struct gimplify_omp_ctx *ctx = gimplify_omp_ctxp;
	  /* Make sure omp_add_variable is not called on it prematurely.
	     We call it ourselves a few lines later.  */
	  gimplify_omp_ctxp = NULL;
	  var = create_tmp_var (TREE_TYPE (decl), get_name (decl));
	  gimplify_omp_ctxp = ctx;
	  TREE_OPERAND (t, 0) = var;

	  gimplify_seq_add_stmt (&for_body, gimple_build_assign (decl, var));

	  if (ort == ORT_SIMD
	      && TREE_VEC_LENGTH (OMP_FOR_INIT (for_stmt)) == 1)
	    {
	      c2 = build_omp_clause (input_location, OMP_CLAUSE_LINEAR);
	      OMP_CLAUSE_LINEAR_NO_COPYIN (c2) = 1;
	      OMP_CLAUSE_LINEAR_NO_COPYOUT (c2) = 1;
	      OMP_CLAUSE_DECL (c2) = var;
	      OMP_CLAUSE_CHAIN (c2) = OMP_FOR_CLAUSES (for_stmt);
	      OMP_FOR_CLAUSES (for_stmt) = c2;
	      omp_add_variable (gimplify_omp_ctxp, var,
				GOVD_LINEAR | GOVD_EXPLICIT | GOVD_SEEN);
	      if (c == NULL_TREE)
		{
		  c = c2;
		  c2 = NULL_TREE;
		}
	    }
	  else
	    omp_add_variable (gimplify_omp_ctxp, var,
			      GOVD_PRIVATE | GOVD_SEEN);
	}
      else
	var = decl;

      tret = gimplify_expr (&TREE_OPERAND (t, 1), &for_pre_body, NULL,
			    is_gimple_val, fb_rvalue, false);
      ret = MIN (ret, tret);
      if (ret == GS_ERROR)
	return ret;

      /* Handle OMP_FOR_COND.  */
      t = TREE_VEC_ELT (OMP_FOR_COND (for_stmt), i);
      gcc_assert (COMPARISON_CLASS_P (t));
      gcc_assert (TREE_OPERAND (t, 0) == decl);

      tret = gimplify_expr (&TREE_OPERAND (t, 1), &for_pre_body, NULL,
			    is_gimple_val, fb_rvalue, false);
      ret = MIN (ret, tret);

      /* Handle OMP_FOR_INCR.  */
      t = TREE_VEC_ELT (OMP_FOR_INCR (for_stmt), i);
      switch (TREE_CODE (t))
	{
	case PREINCREMENT_EXPR:
	case POSTINCREMENT_EXPR:
	  {
	    tree decl = TREE_OPERAND (t, 0);
	    /* c_omp_for_incr_canonicalize_ptr() should have been
	       called to massage things appropriately.  */
	    gcc_assert (!POINTER_TYPE_P (TREE_TYPE (decl)));

	    if (orig_for_stmt != for_stmt)
	      break;
	    t = build_int_cst (TREE_TYPE (decl), 1);
	    if (c)
	      OMP_CLAUSE_LINEAR_STEP (c) = t;
	    t = build2 (PLUS_EXPR, TREE_TYPE (decl), var, t);
	    t = build2 (MODIFY_EXPR, TREE_TYPE (var), var, t);
	    TREE_VEC_ELT (OMP_FOR_INCR (for_stmt), i) = t;
	    break;
	  }

	case PREDECREMENT_EXPR:
	case POSTDECREMENT_EXPR:
	  /* c_omp_for_incr_canonicalize_ptr() should have been
	     called to massage things appropriately.  */
	  gcc_assert (!POINTER_TYPE_P (TREE_TYPE (decl)));
	  if (orig_for_stmt != for_stmt)
	    break;
	  t = build_int_cst (TREE_TYPE (decl), -1);
	  if (c)
	    OMP_CLAUSE_LINEAR_STEP (c) = t;
	  t = build2 (PLUS_EXPR, TREE_TYPE (decl), var, t);
	  t = build2 (MODIFY_EXPR, TREE_TYPE (var), var, t);
	  TREE_VEC_ELT (OMP_FOR_INCR (for_stmt), i) = t;
	  break;

	case MODIFY_EXPR:
	  gcc_assert (TREE_OPERAND (t, 0) == decl);
	  TREE_OPERAND (t, 0) = var;

	  t = TREE_OPERAND (t, 1);
	  switch (TREE_CODE (t))
	    {
	    case PLUS_EXPR:
	      if (TREE_OPERAND (t, 1) == decl)
		{
		  TREE_OPERAND (t, 1) = TREE_OPERAND (t, 0);
		  TREE_OPERAND (t, 0) = var;
		  break;
		}

	      /* Fallthru.  */
	    case MINUS_EXPR:
	    case POINTER_PLUS_EXPR:
	      gcc_assert (TREE_OPERAND (t, 0) == decl);
	      TREE_OPERAND (t, 0) = var;
	      break;
	    default:
	      gcc_unreachable ();
	    }

	  tret = gimplify_expr (&TREE_OPERAND (t, 1), &for_pre_body, NULL,
				is_gimple_val, fb_rvalue, false);
	  ret = MIN (ret, tret);
	  if (c)
	    {
	      tree step = TREE_OPERAND (t, 1);
	      tree stept = TREE_TYPE (decl);
	      if (POINTER_TYPE_P (stept))
		stept = sizetype;
	      step = fold_convert (stept, step);
	      if (TREE_CODE (t) == MINUS_EXPR)
		step = fold_build1 (NEGATE_EXPR, stept, step);
	      OMP_CLAUSE_LINEAR_STEP (c) = step;
	      if (step != TREE_OPERAND (t, 1))
		{
		  tret = gimplify_expr (&OMP_CLAUSE_LINEAR_STEP (c),
					&for_pre_body, NULL,
					is_gimple_val, fb_rvalue, false);
		  ret = MIN (ret, tret);
		}
	    }
	  break;

	default:
	  gcc_unreachable ();
	}

      if (c2)
	{
	  gcc_assert (c);
	  OMP_CLAUSE_LINEAR_STEP (c2) = OMP_CLAUSE_LINEAR_STEP (c);
	}

<<<<<<< HEAD
      if ((var != decl || collapse) && orig_for_stmt == for_stmt)
=======
      if ((var != decl || collapse > 1 || tile) && orig_for_stmt == for_stmt)
>>>>>>> 719a7570
	{
	  for (c = OMP_FOR_CLAUSES (for_stmt); c ; c = OMP_CLAUSE_CHAIN (c))
	    if (((OMP_CLAUSE_CODE (c) == OMP_CLAUSE_LASTPRIVATE
		  && OMP_CLAUSE_LASTPRIVATE_GIMPLE_SEQ (c) == NULL)
		 || (OMP_CLAUSE_CODE (c) == OMP_CLAUSE_LINEAR
		     && !OMP_CLAUSE_LINEAR_NO_COPYOUT (c)
		     && OMP_CLAUSE_LINEAR_GIMPLE_SEQ (c) == NULL))
		&& OMP_CLAUSE_DECL (c) == decl)
	      {
		if (is_doacross && (!collapse || i >= collapse))
		  t = var;
		else
		  {
		    t = TREE_VEC_ELT (OMP_FOR_INCR (for_stmt), i);
		    gcc_assert (TREE_CODE (t) == MODIFY_EXPR);
		    gcc_assert (TREE_OPERAND (t, 0) == var);
		    t = TREE_OPERAND (t, 1);
		    gcc_assert (TREE_CODE (t) == PLUS_EXPR
				|| TREE_CODE (t) == MINUS_EXPR
				|| TREE_CODE (t) == POINTER_PLUS_EXPR);
		    gcc_assert (TREE_OPERAND (t, 0) == var);
		    t = build2 (TREE_CODE (t), TREE_TYPE (decl),
				is_doacross ? var : decl,
				TREE_OPERAND (t, 1));
		  }
		gimple_seq *seq;
		if (OMP_CLAUSE_CODE (c) == OMP_CLAUSE_LASTPRIVATE)
		  seq = &OMP_CLAUSE_LASTPRIVATE_GIMPLE_SEQ (c);
		else
		  seq = &OMP_CLAUSE_LINEAR_GIMPLE_SEQ (c);
		gimplify_assign (decl, t, seq);
	    }
	}
    }

  BITMAP_FREE (has_decl_expr);

  if (TREE_CODE (orig_for_stmt) == OMP_TASKLOOP)
    {
      push_gimplify_context ();
      if (TREE_CODE (OMP_FOR_BODY (orig_for_stmt)) != BIND_EXPR)
	{
	  OMP_FOR_BODY (orig_for_stmt)
	    = build3 (BIND_EXPR, void_type_node, NULL,
		      OMP_FOR_BODY (orig_for_stmt), NULL);
	  TREE_SIDE_EFFECTS (OMP_FOR_BODY (orig_for_stmt)) = 1;
	}
    }

  gimple *g = gimplify_and_return_first (OMP_FOR_BODY (orig_for_stmt),
					 &for_body);

  if (TREE_CODE (orig_for_stmt) == OMP_TASKLOOP)
    {
      if (gimple_code (g) == GIMPLE_BIND)
	pop_gimplify_context (g);
      else
	pop_gimplify_context (NULL);
    }

  if (orig_for_stmt != for_stmt)
    for (i = 0; i < TREE_VEC_LENGTH (OMP_FOR_INIT (for_stmt)); i++)
      {
	t = TREE_VEC_ELT (OMP_FOR_INIT (for_stmt), i);
	decl = TREE_OPERAND (t, 0);
	struct gimplify_omp_ctx *ctx = gimplify_omp_ctxp;
	if (TREE_CODE (orig_for_stmt) == OMP_TASKLOOP)
	  gimplify_omp_ctxp = ctx->outer_context;
	var = create_tmp_var (TREE_TYPE (decl), get_name (decl));
	gimplify_omp_ctxp = ctx;
	omp_add_variable (gimplify_omp_ctxp, var, GOVD_PRIVATE | GOVD_SEEN);
	TREE_OPERAND (t, 0) = var;
	t = TREE_VEC_ELT (OMP_FOR_INCR (for_stmt), i);
	TREE_OPERAND (t, 1) = copy_node (TREE_OPERAND (t, 1));
	TREE_OPERAND (TREE_OPERAND (t, 1), 0) = var;
      }

  gimplify_adjust_omp_clauses (pre_p, for_body,
			       &OMP_FOR_CLAUSES (orig_for_stmt),
			       TREE_CODE (orig_for_stmt));

  int kind;
  switch (TREE_CODE (orig_for_stmt))
    {
    case OMP_FOR: kind = GF_OMP_FOR_KIND_FOR; break;
    case OMP_SIMD: kind = GF_OMP_FOR_KIND_SIMD; break;
    case CILK_SIMD: kind = GF_OMP_FOR_KIND_CILKSIMD; break;
    case CILK_FOR: kind = GF_OMP_FOR_KIND_CILKFOR; break;
    case OMP_DISTRIBUTE: kind = GF_OMP_FOR_KIND_DISTRIBUTE; break;
    case OMP_TASKLOOP: kind = GF_OMP_FOR_KIND_TASKLOOP; break;
    case OACC_LOOP: kind = GF_OMP_FOR_KIND_OACC_LOOP; break;
    default:
      gcc_unreachable ();
    }
  gfor = gimple_build_omp_for (for_body, kind, OMP_FOR_CLAUSES (orig_for_stmt),
			       TREE_VEC_LENGTH (OMP_FOR_INIT (for_stmt)),
			       for_pre_body);
  if (orig_for_stmt != for_stmt)
    gimple_omp_for_set_combined_p (gfor, true);
  if (gimplify_omp_ctxp
      && (gimplify_omp_ctxp->combined_loop
	  || (gimplify_omp_ctxp->region_type == ORT_COMBINED_PARALLEL
	      && gimplify_omp_ctxp->outer_context
	      && gimplify_omp_ctxp->outer_context->combined_loop)))
    {
      gimple_omp_for_set_combined_into_p (gfor, true);
      if (gimplify_omp_ctxp->combined_loop)
	gcc_assert (TREE_CODE (orig_for_stmt) == OMP_SIMD);
      else
	gcc_assert (TREE_CODE (orig_for_stmt) == OMP_FOR);
    }

  for (i = 0; i < TREE_VEC_LENGTH (OMP_FOR_INIT (for_stmt)); i++)
    {
      t = TREE_VEC_ELT (OMP_FOR_INIT (for_stmt), i);
      gimple_omp_for_set_index (gfor, i, TREE_OPERAND (t, 0));
      gimple_omp_for_set_initial (gfor, i, TREE_OPERAND (t, 1));
      t = TREE_VEC_ELT (OMP_FOR_COND (for_stmt), i);
      gimple_omp_for_set_cond (gfor, i, TREE_CODE (t));
      gimple_omp_for_set_final (gfor, i, TREE_OPERAND (t, 1));
      t = TREE_VEC_ELT (OMP_FOR_INCR (for_stmt), i);
      gimple_omp_for_set_incr (gfor, i, TREE_OPERAND (t, 1));
    }

  /* OMP_TASKLOOP is gimplified as two GIMPLE_OMP_FOR taskloop
     constructs with GIMPLE_OMP_TASK sandwiched in between them.
     The outer taskloop stands for computing the number of iterations,
     counts for collapsed loops and holding taskloop specific clauses.
     The task construct stands for the effect of data sharing on the
     explicit task it creates and the inner taskloop stands for expansion
     of the static loop inside of the explicit task construct.  */
  if (TREE_CODE (orig_for_stmt) == OMP_TASKLOOP)
    {
      tree *gfor_clauses_ptr = gimple_omp_for_clauses_ptr (gfor);
      tree task_clauses = NULL_TREE;
      tree c = *gfor_clauses_ptr;
      tree *gtask_clauses_ptr = &task_clauses;
      tree outer_for_clauses = NULL_TREE;
      tree *gforo_clauses_ptr = &outer_for_clauses;
      for (; c; c = OMP_CLAUSE_CHAIN (c))
	switch (OMP_CLAUSE_CODE (c))
	  {
	  /* These clauses are allowed on task, move them there.  */
	  case OMP_CLAUSE_SHARED:
	  case OMP_CLAUSE_FIRSTPRIVATE:
	  case OMP_CLAUSE_DEFAULT:
	  case OMP_CLAUSE_IF:
	  case OMP_CLAUSE_UNTIED:
	  case OMP_CLAUSE_FINAL:
	  case OMP_CLAUSE_MERGEABLE:
	  case OMP_CLAUSE_PRIORITY:
	    *gtask_clauses_ptr = c;
	    gtask_clauses_ptr = &OMP_CLAUSE_CHAIN (c);
	    break;
	  case OMP_CLAUSE_PRIVATE:
	    if (OMP_CLAUSE_PRIVATE_TASKLOOP_IV (c))
	      {
		/* We want private on outer for and firstprivate
		   on task.  */
		*gtask_clauses_ptr
		  = build_omp_clause (OMP_CLAUSE_LOCATION (c),
				      OMP_CLAUSE_FIRSTPRIVATE);
		OMP_CLAUSE_DECL (*gtask_clauses_ptr) = OMP_CLAUSE_DECL (c);
		lang_hooks.decls.omp_finish_clause (*gtask_clauses_ptr, NULL);
		gtask_clauses_ptr = &OMP_CLAUSE_CHAIN (*gtask_clauses_ptr);
		*gforo_clauses_ptr = c;
		gforo_clauses_ptr = &OMP_CLAUSE_CHAIN (c);
	      }
	    else
	      {
		*gtask_clauses_ptr = c;
		gtask_clauses_ptr = &OMP_CLAUSE_CHAIN (c);
	      }
	    break;
	  /* These clauses go into outer taskloop clauses.  */
	  case OMP_CLAUSE_GRAINSIZE:
	  case OMP_CLAUSE_NUM_TASKS:
	  case OMP_CLAUSE_NOGROUP:
	    *gforo_clauses_ptr = c;
	    gforo_clauses_ptr = &OMP_CLAUSE_CHAIN (c);
	    break;
	  /* Taskloop clause we duplicate on both taskloops.  */
	  case OMP_CLAUSE_COLLAPSE:
	    *gfor_clauses_ptr = c;
	    gfor_clauses_ptr = &OMP_CLAUSE_CHAIN (c);
	    *gforo_clauses_ptr = copy_node (c);
	    gforo_clauses_ptr = &OMP_CLAUSE_CHAIN (*gforo_clauses_ptr);
	    break;
	  /* For lastprivate, keep the clause on inner taskloop, and add
	     a shared clause on task.  If the same decl is also firstprivate,
	     add also firstprivate clause on the inner taskloop.  */
	  case OMP_CLAUSE_LASTPRIVATE:
	    if (OMP_CLAUSE_LASTPRIVATE_TASKLOOP_IV (c))
	      {
		/* For taskloop C++ lastprivate IVs, we want:
		   1) private on outer taskloop
		   2) firstprivate and shared on task
		   3) lastprivate on inner taskloop  */
		*gtask_clauses_ptr
		  = build_omp_clause (OMP_CLAUSE_LOCATION (c),
				      OMP_CLAUSE_FIRSTPRIVATE);
		OMP_CLAUSE_DECL (*gtask_clauses_ptr) = OMP_CLAUSE_DECL (c);
		lang_hooks.decls.omp_finish_clause (*gtask_clauses_ptr, NULL);
		gtask_clauses_ptr = &OMP_CLAUSE_CHAIN (*gtask_clauses_ptr);
		OMP_CLAUSE_LASTPRIVATE_FIRSTPRIVATE (c) = 1;
		*gforo_clauses_ptr = build_omp_clause (OMP_CLAUSE_LOCATION (c),
						       OMP_CLAUSE_PRIVATE);
		OMP_CLAUSE_DECL (*gforo_clauses_ptr) = OMP_CLAUSE_DECL (c);
		OMP_CLAUSE_PRIVATE_TASKLOOP_IV (*gforo_clauses_ptr) = 1;
		TREE_TYPE (*gforo_clauses_ptr) = TREE_TYPE (c);
		gforo_clauses_ptr = &OMP_CLAUSE_CHAIN (*gforo_clauses_ptr);
	      }
	    *gfor_clauses_ptr = c;
	    gfor_clauses_ptr = &OMP_CLAUSE_CHAIN (c);
	    *gtask_clauses_ptr
	      = build_omp_clause (OMP_CLAUSE_LOCATION (c), OMP_CLAUSE_SHARED);
	    OMP_CLAUSE_DECL (*gtask_clauses_ptr) = OMP_CLAUSE_DECL (c);
	    if (OMP_CLAUSE_LASTPRIVATE_FIRSTPRIVATE (c))
	      OMP_CLAUSE_SHARED_FIRSTPRIVATE (*gtask_clauses_ptr) = 1;
	    gtask_clauses_ptr
	      = &OMP_CLAUSE_CHAIN (*gtask_clauses_ptr);
	    break;
	  default:
	    gcc_unreachable ();
	  }
      *gfor_clauses_ptr = NULL_TREE;
      *gtask_clauses_ptr = NULL_TREE;
      *gforo_clauses_ptr = NULL_TREE;
      g = gimple_build_bind (NULL_TREE, gfor, NULL_TREE);
      g = gimple_build_omp_task (g, task_clauses, NULL_TREE, NULL_TREE,
				 NULL_TREE, NULL_TREE, NULL_TREE);
      gimple_omp_task_set_taskloop_p (g, true);
      g = gimple_build_bind (NULL_TREE, g, NULL_TREE);
      gomp_for *gforo
	= gimple_build_omp_for (g, GF_OMP_FOR_KIND_TASKLOOP, outer_for_clauses,
				gimple_omp_for_collapse (gfor),
				gimple_omp_for_pre_body (gfor));
      gimple_omp_for_set_pre_body (gfor, NULL);
      gimple_omp_for_set_combined_p (gforo, true);
      gimple_omp_for_set_combined_into_p (gfor, true);
      for (i = 0; i < (int) gimple_omp_for_collapse (gfor); i++)
	{
	  t = unshare_expr (gimple_omp_for_index (gfor, i));
	  gimple_omp_for_set_index (gforo, i, t);
	  t = unshare_expr (gimple_omp_for_initial (gfor, i));
	  gimple_omp_for_set_initial (gforo, i, t);
	  gimple_omp_for_set_cond (gforo, i,
				   gimple_omp_for_cond (gfor, i));
	  t = unshare_expr (gimple_omp_for_final (gfor, i));
	  gimple_omp_for_set_final (gforo, i, t);
	  t = unshare_expr (gimple_omp_for_incr (gfor, i));
	  gimple_omp_for_set_incr (gforo, i, t);
	}
      gimplify_seq_add_stmt (pre_p, gforo);
    }
  else
    gimplify_seq_add_stmt (pre_p, gfor);
  if (ret != GS_ALL_DONE)
    return GS_ERROR;
  *expr_p = NULL_TREE;
  return GS_ALL_DONE;
}

/* Helper function of optimize_target_teams, find OMP_TEAMS inside
   of OMP_TARGET's body.  */

static tree
find_omp_teams (tree *tp, int *walk_subtrees, void *)
{
  *walk_subtrees = 0;
  switch (TREE_CODE (*tp))
    {
    case OMP_TEAMS:
      return *tp;
    case BIND_EXPR:
    case STATEMENT_LIST:
      *walk_subtrees = 1;
      break;
    default:
      break;
    }
  return NULL_TREE;
}

/* Helper function of optimize_target_teams, determine if the expression
   can be computed safely before the target construct on the host.  */

static tree
computable_teams_clause (tree *tp, int *walk_subtrees, void *)
{
  splay_tree_node n;

  if (TYPE_P (*tp))
    {
      *walk_subtrees = 0;
      return NULL_TREE;
    }
  switch (TREE_CODE (*tp))
    {
    case VAR_DECL:
    case PARM_DECL:
    case RESULT_DECL:
      *walk_subtrees = 0;
      if (error_operand_p (*tp)
	  || !INTEGRAL_TYPE_P (TREE_TYPE (*tp))
	  || DECL_HAS_VALUE_EXPR_P (*tp)
	  || DECL_THREAD_LOCAL_P (*tp)
	  || TREE_SIDE_EFFECTS (*tp)
	  || TREE_THIS_VOLATILE (*tp))
	return *tp;
      if (is_global_var (*tp)
	  && (lookup_attribute ("omp declare target", DECL_ATTRIBUTES (*tp))
	      || lookup_attribute ("omp declare target link",
				   DECL_ATTRIBUTES (*tp))))
	return *tp;
      if (VAR_P (*tp)
	  && !DECL_SEEN_IN_BIND_EXPR_P (*tp)
	  && !is_global_var (*tp)
	  && decl_function_context (*tp) == current_function_decl)
	return *tp;
      n = splay_tree_lookup (gimplify_omp_ctxp->variables,
			     (splay_tree_key) *tp);
      if (n == NULL)
	{
	  if (gimplify_omp_ctxp->target_map_scalars_firstprivate)
	    return NULL_TREE;
	  return *tp;
	}
      else if (n->value & GOVD_LOCAL)
	return *tp;
      else if (n->value & GOVD_FIRSTPRIVATE)
	return NULL_TREE;
      else if ((n->value & (GOVD_MAP | GOVD_MAP_ALWAYS_TO))
	       == (GOVD_MAP | GOVD_MAP_ALWAYS_TO))
	return NULL_TREE;
      return *tp;
    case INTEGER_CST:
      if (!INTEGRAL_TYPE_P (TREE_TYPE (*tp)))
	return *tp;
      return NULL_TREE;
    case TARGET_EXPR:
      if (TARGET_EXPR_INITIAL (*tp)
	  || TREE_CODE (TARGET_EXPR_SLOT (*tp)) != VAR_DECL)
	return *tp;
      return computable_teams_clause (&TARGET_EXPR_SLOT (*tp),
				      walk_subtrees, NULL);
    /* Allow some reasonable subset of integral arithmetics.  */
    case PLUS_EXPR:
    case MINUS_EXPR:
    case MULT_EXPR:
    case TRUNC_DIV_EXPR:
    case CEIL_DIV_EXPR:
    case FLOOR_DIV_EXPR:
    case ROUND_DIV_EXPR:
    case TRUNC_MOD_EXPR:
    case CEIL_MOD_EXPR:
    case FLOOR_MOD_EXPR:
    case ROUND_MOD_EXPR:
    case RDIV_EXPR:
    case EXACT_DIV_EXPR:
    case MIN_EXPR:
    case MAX_EXPR:
    case LSHIFT_EXPR:
    case RSHIFT_EXPR:
    case BIT_IOR_EXPR:
    case BIT_XOR_EXPR:
    case BIT_AND_EXPR:
    case NEGATE_EXPR:
    case ABS_EXPR:
    case BIT_NOT_EXPR:
    case NON_LVALUE_EXPR:
    CASE_CONVERT:
      if (!INTEGRAL_TYPE_P (TREE_TYPE (*tp)))
	return *tp;
      return NULL_TREE;
    /* And disallow anything else, except for comparisons.  */
    default:
      if (COMPARISON_CLASS_P (*tp))
	return NULL_TREE;
      return *tp;
    }
}

/* Try to determine if the num_teams and/or thread_limit expressions
   can have their values determined already before entering the
   target construct.
   INTEGER_CSTs trivially are,
   integral decls that are firstprivate (explicitly or implicitly)
   or explicitly map(always, to:) or map(always, tofrom:) on the target
   region too, and expressions involving simple arithmetics on those
   too, function calls are not ok, dereferencing something neither etc.
   Add NUM_TEAMS and THREAD_LIMIT clauses to the OMP_CLAUSES of
   EXPR based on what we find:
   0 stands for clause not specified at all, use implementation default
   -1 stands for value that can't be determined easily before entering
      the target construct.
   If teams construct is not present at all, use 1 for num_teams
   and 0 for thread_limit (only one team is involved, and the thread
   limit is implementation defined.  */

static void
optimize_target_teams (tree target, gimple_seq *pre_p)
{
  tree body = OMP_BODY (target);
  tree teams = walk_tree (&body, find_omp_teams, NULL, NULL);
  tree num_teams = integer_zero_node;
  tree thread_limit = integer_zero_node;
  location_t num_teams_loc = EXPR_LOCATION (target);
  location_t thread_limit_loc = EXPR_LOCATION (target);
  tree c, *p, expr;
  struct gimplify_omp_ctx *target_ctx = gimplify_omp_ctxp;

  if (teams == NULL_TREE)
    num_teams = integer_one_node;
  else
    for (c = OMP_TEAMS_CLAUSES (teams); c; c = OMP_CLAUSE_CHAIN (c))
      {
	if (OMP_CLAUSE_CODE (c) == OMP_CLAUSE_NUM_TEAMS)
	  {
	    p = &num_teams;
	    num_teams_loc = OMP_CLAUSE_LOCATION (c);
	  }
	else if (OMP_CLAUSE_CODE (c) == OMP_CLAUSE_THREAD_LIMIT)
	  {
	    p = &thread_limit;
	    thread_limit_loc = OMP_CLAUSE_LOCATION (c);
	  }
	else
	  continue;
	expr = OMP_CLAUSE_OPERAND (c, 0);
	if (TREE_CODE (expr) == INTEGER_CST)
	  {
	    *p = expr;
	    continue;
	  }
	if (walk_tree (&expr, computable_teams_clause, NULL, NULL))
	  {
	    *p = integer_minus_one_node;
	    continue;
	  }
	*p = expr;
	gimplify_omp_ctxp = gimplify_omp_ctxp->outer_context;
	if (gimplify_expr (p, pre_p, NULL, is_gimple_val, fb_rvalue, false)
	    == GS_ERROR)
	  {
	    gimplify_omp_ctxp = target_ctx;
	    *p = integer_minus_one_node;
	    continue;
	  }
	gimplify_omp_ctxp = target_ctx;
	if (!DECL_P (expr) && TREE_CODE (expr) != TARGET_EXPR)
	  OMP_CLAUSE_OPERAND (c, 0) = *p;
      }
  c = build_omp_clause (thread_limit_loc, OMP_CLAUSE_THREAD_LIMIT);
  OMP_CLAUSE_THREAD_LIMIT_EXPR (c) = thread_limit;
  OMP_CLAUSE_CHAIN (c) = OMP_TARGET_CLAUSES (target);
  OMP_TARGET_CLAUSES (target) = c;
  c = build_omp_clause (num_teams_loc, OMP_CLAUSE_NUM_TEAMS);
  OMP_CLAUSE_NUM_TEAMS_EXPR (c) = num_teams;
  OMP_CLAUSE_CHAIN (c) = OMP_TARGET_CLAUSES (target);
  OMP_TARGET_CLAUSES (target) = c;
}

/* Gimplify the gross structure of several OMP constructs.  */

static void
gimplify_omp_workshare (tree *expr_p, gimple_seq *pre_p)
{
  tree expr = *expr_p;
  gimple *stmt;
  gimple_seq body = NULL;
  enum omp_region_type ort;

  switch (TREE_CODE (expr))
    {
    case OMP_SECTIONS:
    case OMP_SINGLE:
      ort = ORT_WORKSHARE;
      break;
    case OMP_TARGET:
      ort = OMP_TARGET_COMBINED (expr) ? ORT_COMBINED_TARGET : ORT_TARGET;
      break;
    case OACC_KERNELS:
      ort = ORT_ACC_KERNELS;
      break;
    case OACC_PARALLEL:
      ort = ORT_ACC_PARALLEL;
      break;
    case OACC_DATA:
      ort = ORT_ACC_DATA;
      break;
    case OMP_TARGET_DATA:
      ort = ORT_TARGET_DATA;
      break;
    case OMP_TEAMS:
      ort = OMP_TEAMS_COMBINED (expr) ? ORT_COMBINED_TEAMS : ORT_TEAMS;
      break;
    case OACC_HOST_DATA:
      ort = ORT_ACC_HOST_DATA;
      break;
    default:
      gcc_unreachable ();
    }
  gimplify_scan_omp_clauses (&OMP_CLAUSES (expr), pre_p, ort,
			     TREE_CODE (expr));
  if (TREE_CODE (expr) == OMP_TARGET)
    optimize_target_teams (expr, pre_p);
  if ((ort & (ORT_TARGET | ORT_TARGET_DATA)) != 0)
    {
      push_gimplify_context ();
      gimple *g = gimplify_and_return_first (OMP_BODY (expr), &body);
      if (gimple_code (g) == GIMPLE_BIND)
	pop_gimplify_context (g);
      else
	pop_gimplify_context (NULL);
      if ((ort & ORT_TARGET_DATA) != 0)
	{
	  enum built_in_function end_ix;
	  switch (TREE_CODE (expr))
	    {
	    case OACC_DATA:
	    case OACC_HOST_DATA:
	      end_ix = BUILT_IN_GOACC_DATA_END;
	      break;
	    case OMP_TARGET_DATA:
	      end_ix = BUILT_IN_GOMP_TARGET_END_DATA;
	      break;
	    default:
	      gcc_unreachable ();
	    }
	  tree fn = builtin_decl_explicit (end_ix);
	  g = gimple_build_call (fn, 0);
	  gimple_seq cleanup = NULL;
	  gimple_seq_add_stmt (&cleanup, g);
	  g = gimple_build_try (body, cleanup, GIMPLE_TRY_FINALLY);
	  body = NULL;
	  gimple_seq_add_stmt (&body, g);
	}
    }
  else
    gimplify_and_add (OMP_BODY (expr), &body);
  gimplify_adjust_omp_clauses (pre_p, body, &OMP_CLAUSES (expr),
			       TREE_CODE (expr));

  switch (TREE_CODE (expr))
    {
    case OACC_DATA:
      stmt = gimple_build_omp_target (body, GF_OMP_TARGET_KIND_OACC_DATA,
				      OMP_CLAUSES (expr));
      break;
    case OACC_KERNELS:
      stmt = gimple_build_omp_target (body, GF_OMP_TARGET_KIND_OACC_KERNELS,
				      OMP_CLAUSES (expr));
      break;
    case OACC_HOST_DATA:
      stmt = gimple_build_omp_target (body, GF_OMP_TARGET_KIND_OACC_HOST_DATA,
				      OMP_CLAUSES (expr));
      break;
    case OACC_PARALLEL:
      stmt = gimple_build_omp_target (body, GF_OMP_TARGET_KIND_OACC_PARALLEL,
				      OMP_CLAUSES (expr));
      break;
    case OMP_SECTIONS:
      stmt = gimple_build_omp_sections (body, OMP_CLAUSES (expr));
      break;
    case OMP_SINGLE:
      stmt = gimple_build_omp_single (body, OMP_CLAUSES (expr));
      break;
    case OMP_TARGET:
      stmt = gimple_build_omp_target (body, GF_OMP_TARGET_KIND_REGION,
				      OMP_CLAUSES (expr));
      break;
    case OMP_TARGET_DATA:
      stmt = gimple_build_omp_target (body, GF_OMP_TARGET_KIND_DATA,
				      OMP_CLAUSES (expr));
      break;
    case OMP_TEAMS:
      stmt = gimple_build_omp_teams (body, OMP_CLAUSES (expr));
      break;
    default:
      gcc_unreachable ();
    }

  gimplify_seq_add_stmt (pre_p, stmt);
  *expr_p = NULL_TREE;
}

/* Gimplify the gross structure of OpenACC enter/exit data, update, and OpenMP
   target update constructs.  */

static void
gimplify_omp_target_update (tree *expr_p, gimple_seq *pre_p)
{
  tree expr = *expr_p;
  int kind;
  gomp_target *stmt;
  enum omp_region_type ort = ORT_WORKSHARE;

  switch (TREE_CODE (expr))
    {
    case OACC_ENTER_DATA:
    case OACC_EXIT_DATA:
      kind = GF_OMP_TARGET_KIND_OACC_ENTER_EXIT_DATA;
      ort = ORT_ACC;
      break;
    case OACC_UPDATE:
      kind = GF_OMP_TARGET_KIND_OACC_UPDATE;
      ort = ORT_ACC;
      break;
    case OMP_TARGET_UPDATE:
      kind = GF_OMP_TARGET_KIND_UPDATE;
      break;
    case OMP_TARGET_ENTER_DATA:
      kind = GF_OMP_TARGET_KIND_ENTER_DATA;
      break;
    case OMP_TARGET_EXIT_DATA:
      kind = GF_OMP_TARGET_KIND_EXIT_DATA;
      break;
    default:
      gcc_unreachable ();
    }
  gimplify_scan_omp_clauses (&OMP_STANDALONE_CLAUSES (expr), pre_p,
			     ort, TREE_CODE (expr));
  gimplify_adjust_omp_clauses (pre_p, NULL, &OMP_STANDALONE_CLAUSES (expr),
			       TREE_CODE (expr));
  stmt = gimple_build_omp_target (NULL, kind, OMP_STANDALONE_CLAUSES (expr));

  gimplify_seq_add_stmt (pre_p, stmt);
  *expr_p = NULL_TREE;
}

/* A subroutine of gimplify_omp_atomic.  The front end is supposed to have
   stabilized the lhs of the atomic operation as *ADDR.  Return true if
   EXPR is this stabilized form.  */

static bool
goa_lhs_expr_p (tree expr, tree addr)
{
  /* Also include casts to other type variants.  The C front end is fond
     of adding these for e.g. volatile variables.  This is like
     STRIP_TYPE_NOPS but includes the main variant lookup.  */
  STRIP_USELESS_TYPE_CONVERSION (expr);

  if (TREE_CODE (expr) == INDIRECT_REF)
    {
      expr = TREE_OPERAND (expr, 0);
      while (expr != addr
	     && (CONVERT_EXPR_P (expr)
		 || TREE_CODE (expr) == NON_LVALUE_EXPR)
	     && TREE_CODE (expr) == TREE_CODE (addr)
	     && types_compatible_p (TREE_TYPE (expr), TREE_TYPE (addr)))
	{
	  expr = TREE_OPERAND (expr, 0);
	  addr = TREE_OPERAND (addr, 0);
	}
      if (expr == addr)
	return true;
      return (TREE_CODE (addr) == ADDR_EXPR
	      && TREE_CODE (expr) == ADDR_EXPR
	      && TREE_OPERAND (addr, 0) == TREE_OPERAND (expr, 0));
    }
  if (TREE_CODE (addr) == ADDR_EXPR && expr == TREE_OPERAND (addr, 0))
    return true;
  return false;
}

/* Walk *EXPR_P and replace appearances of *LHS_ADDR with LHS_VAR.  If an
   expression does not involve the lhs, evaluate it into a temporary.
   Return 1 if the lhs appeared as a subexpression, 0 if it did not,
   or -1 if an error was encountered.  */

static int
goa_stabilize_expr (tree *expr_p, gimple_seq *pre_p, tree lhs_addr,
		    tree lhs_var)
{
  tree expr = *expr_p;
  int saw_lhs;

  if (goa_lhs_expr_p (expr, lhs_addr))
    {
      *expr_p = lhs_var;
      return 1;
    }
  if (is_gimple_val (expr))
    return 0;

  saw_lhs = 0;
  switch (TREE_CODE_CLASS (TREE_CODE (expr)))
    {
    case tcc_binary:
    case tcc_comparison:
      saw_lhs |= goa_stabilize_expr (&TREE_OPERAND (expr, 1), pre_p, lhs_addr,
				     lhs_var);
      /* FALLTHRU */
    case tcc_unary:
      saw_lhs |= goa_stabilize_expr (&TREE_OPERAND (expr, 0), pre_p, lhs_addr,
				     lhs_var);
      break;
    case tcc_expression:
      switch (TREE_CODE (expr))
	{
	case TRUTH_ANDIF_EXPR:
	case TRUTH_ORIF_EXPR:
	case TRUTH_AND_EXPR:
	case TRUTH_OR_EXPR:
	case TRUTH_XOR_EXPR:
	  saw_lhs |= goa_stabilize_expr (&TREE_OPERAND (expr, 1), pre_p,
					 lhs_addr, lhs_var);
	  /* FALLTHRU */
	case TRUTH_NOT_EXPR:
	  saw_lhs |= goa_stabilize_expr (&TREE_OPERAND (expr, 0), pre_p,
					 lhs_addr, lhs_var);
	  break;
	case COMPOUND_EXPR:
	  /* Break out any preevaluations from cp_build_modify_expr.  */
	  for (; TREE_CODE (expr) == COMPOUND_EXPR;
	       expr = TREE_OPERAND (expr, 1))
	    gimplify_stmt (&TREE_OPERAND (expr, 0), pre_p);
	  *expr_p = expr;
	  return goa_stabilize_expr (expr_p, pre_p, lhs_addr, lhs_var);
	default:
	  break;
	}
      break;
    default:
      break;
    }

  if (saw_lhs == 0)
    {
      enum gimplify_status gs;
      gs = gimplify_expr (expr_p, pre_p, NULL, is_gimple_val, fb_rvalue);
      if (gs != GS_ALL_DONE)
	saw_lhs = -1;
    }

  return saw_lhs;
}

/* Gimplify an OMP_ATOMIC statement.  */

static enum gimplify_status
gimplify_omp_atomic (tree *expr_p, gimple_seq *pre_p)
{
  tree addr = TREE_OPERAND (*expr_p, 0);
  tree rhs = TREE_CODE (*expr_p) == OMP_ATOMIC_READ
	     ? NULL : TREE_OPERAND (*expr_p, 1);
  tree type = TYPE_MAIN_VARIANT (TREE_TYPE (TREE_TYPE (addr)));
  tree tmp_load;
  gomp_atomic_load *loadstmt;
  gomp_atomic_store *storestmt;

  tmp_load = create_tmp_reg (type);
  if (rhs && goa_stabilize_expr (&rhs, pre_p, addr, tmp_load) < 0)
    return GS_ERROR;

  if (gimplify_expr (&addr, pre_p, NULL, is_gimple_val, fb_rvalue)
      != GS_ALL_DONE)
    return GS_ERROR;

  loadstmt = gimple_build_omp_atomic_load (tmp_load, addr);
  gimplify_seq_add_stmt (pre_p, loadstmt);
  if (rhs && gimplify_expr (&rhs, pre_p, NULL, is_gimple_val, fb_rvalue)
      != GS_ALL_DONE)
    return GS_ERROR;

  if (TREE_CODE (*expr_p) == OMP_ATOMIC_READ)
    rhs = tmp_load;
  storestmt = gimple_build_omp_atomic_store (rhs);
  gimplify_seq_add_stmt (pre_p, storestmt);
  if (OMP_ATOMIC_SEQ_CST (*expr_p))
    {
      gimple_omp_atomic_set_seq_cst (loadstmt);
      gimple_omp_atomic_set_seq_cst (storestmt);
    }
  switch (TREE_CODE (*expr_p))
    {
    case OMP_ATOMIC_READ:
    case OMP_ATOMIC_CAPTURE_OLD:
      *expr_p = tmp_load;
      gimple_omp_atomic_set_need_value (loadstmt);
      break;
    case OMP_ATOMIC_CAPTURE_NEW:
      *expr_p = rhs;
      gimple_omp_atomic_set_need_value (storestmt);
      break;
    default:
      *expr_p = NULL;
      break;
    }

  return GS_ALL_DONE;
}

/* Gimplify a TRANSACTION_EXPR.  This involves gimplification of the
   body, and adding some EH bits.  */

static enum gimplify_status
gimplify_transaction (tree *expr_p, gimple_seq *pre_p)
{
  tree expr = *expr_p, temp, tbody = TRANSACTION_EXPR_BODY (expr);
  gimple *body_stmt;
  gtransaction *trans_stmt;
  gimple_seq body = NULL;
  int subcode = 0;

  /* Wrap the transaction body in a BIND_EXPR so we have a context
     where to put decls for OMP.  */
  if (TREE_CODE (tbody) != BIND_EXPR)
    {
      tree bind = build3 (BIND_EXPR, void_type_node, NULL, tbody, NULL);
      TREE_SIDE_EFFECTS (bind) = 1;
      SET_EXPR_LOCATION (bind, EXPR_LOCATION (tbody));
      TRANSACTION_EXPR_BODY (expr) = bind;
    }

  push_gimplify_context ();
  temp = voidify_wrapper_expr (*expr_p, NULL);

  body_stmt = gimplify_and_return_first (TRANSACTION_EXPR_BODY (expr), &body);
  pop_gimplify_context (body_stmt);

  trans_stmt = gimple_build_transaction (body);
  if (TRANSACTION_EXPR_OUTER (expr))
    subcode = GTMA_IS_OUTER;
  else if (TRANSACTION_EXPR_RELAXED (expr))
    subcode = GTMA_IS_RELAXED;
  gimple_transaction_set_subcode (trans_stmt, subcode);

  gimplify_seq_add_stmt (pre_p, trans_stmt);

  if (temp)
    {
      *expr_p = temp;
      return GS_OK;
    }

  *expr_p = NULL_TREE;
  return GS_ALL_DONE;
}

/* Gimplify an OMP_ORDERED construct.  EXPR is the tree version.  BODY
   is the OMP_BODY of the original EXPR (which has already been
   gimplified so it's not present in the EXPR).

   Return the gimplified GIMPLE_OMP_ORDERED tuple.  */

static gimple *
gimplify_omp_ordered (tree expr, gimple_seq body)
{
  tree c, decls;
  int failures = 0;
  unsigned int i;
  tree source_c = NULL_TREE;
  tree sink_c = NULL_TREE;

  if (gimplify_omp_ctxp)
    {
      for (c = OMP_ORDERED_CLAUSES (expr); c; c = OMP_CLAUSE_CHAIN (c))
	if (OMP_CLAUSE_CODE (c) == OMP_CLAUSE_DEPEND
	    && gimplify_omp_ctxp->loop_iter_var.is_empty ()
	    && (OMP_CLAUSE_DEPEND_KIND (c) == OMP_CLAUSE_DEPEND_SINK
		|| OMP_CLAUSE_DEPEND_KIND (c) == OMP_CLAUSE_DEPEND_SOURCE))
	  {
	    error_at (OMP_CLAUSE_LOCATION (c),
		      "%<ordered%> construct with %<depend%> clause must be "
		      "closely nested inside a loop with %<ordered%> clause "
		      "with a parameter");
	    failures++;
	  }
	else if (OMP_CLAUSE_CODE (c) == OMP_CLAUSE_DEPEND
		 && OMP_CLAUSE_DEPEND_KIND (c) == OMP_CLAUSE_DEPEND_SINK)
	  {
	    bool fail = false;
	    for (decls = OMP_CLAUSE_DECL (c), i = 0;
		 decls && TREE_CODE (decls) == TREE_LIST;
		 decls = TREE_CHAIN (decls), ++i)
	      if (i >= gimplify_omp_ctxp->loop_iter_var.length () / 2)
		continue;
	      else if (TREE_VALUE (decls)
		       != gimplify_omp_ctxp->loop_iter_var[2 * i])
		{
		  error_at (OMP_CLAUSE_LOCATION (c),
			    "variable %qE is not an iteration "
			    "of outermost loop %d, expected %qE",
			    TREE_VALUE (decls), i + 1,
			    gimplify_omp_ctxp->loop_iter_var[2 * i]);
		  fail = true;
		  failures++;
		}
	      else
		TREE_VALUE (decls)
		  = gimplify_omp_ctxp->loop_iter_var[2 * i + 1];
	    if (!fail && i != gimplify_omp_ctxp->loop_iter_var.length () / 2)
	      {
		error_at (OMP_CLAUSE_LOCATION (c),
			  "number of variables in %<depend(sink)%> "
			  "clause does not match number of "
			  "iteration variables");
		failures++;
	      }
	    sink_c = c;
	  }
	else if (OMP_CLAUSE_CODE (c) == OMP_CLAUSE_DEPEND
		 && OMP_CLAUSE_DEPEND_KIND (c) == OMP_CLAUSE_DEPEND_SOURCE)
	  {
	    if (source_c)
	      {
		error_at (OMP_CLAUSE_LOCATION (c),
			  "more than one %<depend(source)%> clause on an "
			  "%<ordered%> construct");
		failures++;
	      }
	    else
	      source_c = c;
	  }
    }
  if (source_c && sink_c)
    {
      error_at (OMP_CLAUSE_LOCATION (source_c),
		"%<depend(source)%> clause specified together with "
		"%<depend(sink:)%> clauses on the same construct");
      failures++;
    }

  if (failures)
    return gimple_build_nop ();
  return gimple_build_omp_ordered (body, OMP_ORDERED_CLAUSES (expr));
}

/* Convert the GENERIC expression tree *EXPR_P to GIMPLE.  If the
   expression produces a value to be used as an operand inside a GIMPLE
   statement, the value will be stored back in *EXPR_P.  This value will
   be a tree of class tcc_declaration, tcc_constant, tcc_reference or
   an SSA_NAME.  The corresponding sequence of GIMPLE statements is
   emitted in PRE_P and POST_P.

   Additionally, this process may overwrite parts of the input
   expression during gimplification.  Ideally, it should be
   possible to do non-destructive gimplification.

   EXPR_P points to the GENERIC expression to convert to GIMPLE.  If
      the expression needs to evaluate to a value to be used as
      an operand in a GIMPLE statement, this value will be stored in
      *EXPR_P on exit.  This happens when the caller specifies one
      of fb_lvalue or fb_rvalue fallback flags.

   PRE_P will contain the sequence of GIMPLE statements corresponding
       to the evaluation of EXPR and all the side-effects that must
       be executed before the main expression.  On exit, the last
       statement of PRE_P is the core statement being gimplified.  For
       instance, when gimplifying 'if (++a)' the last statement in
       PRE_P will be 'if (t.1)' where t.1 is the result of
       pre-incrementing 'a'.

   POST_P will contain the sequence of GIMPLE statements corresponding
       to the evaluation of all the side-effects that must be executed
       after the main expression.  If this is NULL, the post
       side-effects are stored at the end of PRE_P.

       The reason why the output is split in two is to handle post
       side-effects explicitly.  In some cases, an expression may have
       inner and outer post side-effects which need to be emitted in
       an order different from the one given by the recursive
       traversal.  For instance, for the expression (*p--)++ the post
       side-effects of '--' must actually occur *after* the post
       side-effects of '++'.  However, gimplification will first visit
       the inner expression, so if a separate POST sequence was not
       used, the resulting sequence would be:

       	    1	t.1 = *p
       	    2	p = p - 1
       	    3	t.2 = t.1 + 1
       	    4	*p = t.2

       However, the post-decrement operation in line #2 must not be
       evaluated until after the store to *p at line #4, so the
       correct sequence should be:

       	    1	t.1 = *p
       	    2	t.2 = t.1 + 1
       	    3	*p = t.2
       	    4	p = p - 1

       So, by specifying a separate post queue, it is possible
       to emit the post side-effects in the correct order.
       If POST_P is NULL, an internal queue will be used.  Before
       returning to the caller, the sequence POST_P is appended to
       the main output sequence PRE_P.

   GIMPLE_TEST_F points to a function that takes a tree T and
       returns nonzero if T is in the GIMPLE form requested by the
       caller.  The GIMPLE predicates are in gimple.c.

   FALLBACK tells the function what sort of a temporary we want if
       gimplification cannot produce an expression that complies with
       GIMPLE_TEST_F.

       fb_none means that no temporary should be generated
       fb_rvalue means that an rvalue is OK to generate
       fb_lvalue means that an lvalue is OK to generate
       fb_either means that either is OK, but an lvalue is preferable.
       fb_mayfail means that gimplification may fail (in which case
       GS_ERROR will be returned)

   The return value is either GS_ERROR or GS_ALL_DONE, since this
   function iterates until EXPR is completely gimplified or an error
   occurs.  */

enum gimplify_status
gimplify_expr (tree *expr_p, gimple_seq *pre_p, gimple_seq *post_p,
	       bool (*gimple_test_f) (tree), fallback_t fallback)
{
  tree tmp;
  gimple_seq internal_pre = NULL;
  gimple_seq internal_post = NULL;
  tree save_expr;
  bool is_statement;
  location_t saved_location;
  enum gimplify_status ret;
  gimple_stmt_iterator pre_last_gsi, post_last_gsi;
  tree label;

  save_expr = *expr_p;
  if (save_expr == NULL_TREE)
    return GS_ALL_DONE;

  /* If we are gimplifying a top-level statement, PRE_P must be valid.  */
  is_statement = gimple_test_f == is_gimple_stmt;
  if (is_statement)
    gcc_assert (pre_p);

  /* Consistency checks.  */
  if (gimple_test_f == is_gimple_reg)
    gcc_assert (fallback & (fb_rvalue | fb_lvalue));
  else if (gimple_test_f == is_gimple_val
           || gimple_test_f == is_gimple_call_addr
           || gimple_test_f == is_gimple_condexpr
           || gimple_test_f == is_gimple_mem_rhs
           || gimple_test_f == is_gimple_mem_rhs_or_call
           || gimple_test_f == is_gimple_reg_rhs
           || gimple_test_f == is_gimple_reg_rhs_or_call
           || gimple_test_f == is_gimple_asm_val
	   || gimple_test_f == is_gimple_mem_ref_addr)
    gcc_assert (fallback & fb_rvalue);
  else if (gimple_test_f == is_gimple_min_lval
	   || gimple_test_f == is_gimple_lvalue)
    gcc_assert (fallback & fb_lvalue);
  else if (gimple_test_f == is_gimple_addressable)
    gcc_assert (fallback & fb_either);
  else if (gimple_test_f == is_gimple_stmt)
    gcc_assert (fallback == fb_none);
  else
    {
      /* We should have recognized the GIMPLE_TEST_F predicate to
	 know what kind of fallback to use in case a temporary is
	 needed to hold the value or address of *EXPR_P.  */
      gcc_unreachable ();
    }

  /* We used to check the predicate here and return immediately if it
     succeeds.  This is wrong; the design is for gimplification to be
     idempotent, and for the predicates to only test for valid forms, not
     whether they are fully simplified.  */
  if (pre_p == NULL)
    pre_p = &internal_pre;

  if (post_p == NULL)
    post_p = &internal_post;

  /* Remember the last statements added to PRE_P and POST_P.  Every
     new statement added by the gimplification helpers needs to be
     annotated with location information.  To centralize the
     responsibility, we remember the last statement that had been
     added to both queues before gimplifying *EXPR_P.  If
     gimplification produces new statements in PRE_P and POST_P, those
     statements will be annotated with the same location information
     as *EXPR_P.  */
  pre_last_gsi = gsi_last (*pre_p);
  post_last_gsi = gsi_last (*post_p);

  saved_location = input_location;
  if (save_expr != error_mark_node
      && EXPR_HAS_LOCATION (*expr_p))
    input_location = EXPR_LOCATION (*expr_p);

  /* Loop over the specific gimplifiers until the toplevel node
     remains the same.  */
  do
    {
      /* Strip away as many useless type conversions as possible
	 at the toplevel.  */
      STRIP_USELESS_TYPE_CONVERSION (*expr_p);

      /* Remember the expr.  */
      save_expr = *expr_p;

      /* Die, die, die, my darling.  */
      if (save_expr == error_mark_node
	  || (TREE_TYPE (save_expr)
	      && TREE_TYPE (save_expr) == error_mark_node))
	{
	  ret = GS_ERROR;
	  break;
	}

      /* Do any language-specific gimplification.  */
      ret = ((enum gimplify_status)
	     lang_hooks.gimplify_expr (expr_p, pre_p, post_p));
      if (ret == GS_OK)
	{
	  if (*expr_p == NULL_TREE)
	    break;
	  if (*expr_p != save_expr)
	    continue;
	}
      else if (ret != GS_UNHANDLED)
	break;

      /* Make sure that all the cases set 'ret' appropriately.  */
      ret = GS_UNHANDLED;
      switch (TREE_CODE (*expr_p))
	{
	  /* First deal with the special cases.  */

	case POSTINCREMENT_EXPR:
	case POSTDECREMENT_EXPR:
	case PREINCREMENT_EXPR:
	case PREDECREMENT_EXPR:
	  ret = gimplify_self_mod_expr (expr_p, pre_p, post_p,
					fallback != fb_none,
					TREE_TYPE (*expr_p));
	  break;

	case VIEW_CONVERT_EXPR:
	  if (is_gimple_reg_type (TREE_TYPE (*expr_p))
	      && is_gimple_reg_type (TREE_TYPE (TREE_OPERAND (*expr_p, 0))))
	    {
	      ret = gimplify_expr (&TREE_OPERAND (*expr_p, 0), pre_p,
				   post_p, is_gimple_val, fb_rvalue);
	      recalculate_side_effects (*expr_p);
	      break;
	    }
	  /* Fallthru.  */

	case ARRAY_REF:
	case ARRAY_RANGE_REF:
	case REALPART_EXPR:
	case IMAGPART_EXPR:
	case COMPONENT_REF:
	  ret = gimplify_compound_lval (expr_p, pre_p, post_p,
					fallback ? fallback : fb_rvalue);
	  break;

	case COND_EXPR:
	  ret = gimplify_cond_expr (expr_p, pre_p, fallback);

	  /* C99 code may assign to an array in a structure value of a
	     conditional expression, and this has undefined behavior
	     only on execution, so create a temporary if an lvalue is
	     required.  */
	  if (fallback == fb_lvalue)
	    {
	      *expr_p = get_initialized_tmp_var (*expr_p, pre_p, post_p, false);
	      mark_addressable (*expr_p);
	      ret = GS_OK;
	    }
	  break;

	case CALL_EXPR:
	  ret = gimplify_call_expr (expr_p, pre_p, fallback != fb_none);

	  /* C99 code may assign to an array in a structure returned
	     from a function, and this has undefined behavior only on
	     execution, so create a temporary if an lvalue is
	     required.  */
	  if (fallback == fb_lvalue)
	    {
	      *expr_p = get_initialized_tmp_var (*expr_p, pre_p, post_p, false);
	      mark_addressable (*expr_p);
	      ret = GS_OK;
	    }
	  break;

	case TREE_LIST:
	  gcc_unreachable ();

	case COMPOUND_EXPR:
	  ret = gimplify_compound_expr (expr_p, pre_p, fallback != fb_none);
	  break;

	case COMPOUND_LITERAL_EXPR:
	  ret = gimplify_compound_literal_expr (expr_p, pre_p,
						gimple_test_f, fallback);
	  break;

	case MODIFY_EXPR:
	case INIT_EXPR:
	  ret = gimplify_modify_expr (expr_p, pre_p, post_p,
				      fallback != fb_none);
	  break;

	case TRUTH_ANDIF_EXPR:
	case TRUTH_ORIF_EXPR:
	  {
	    /* Preserve the original type of the expression and the
	       source location of the outer expression.  */
	    tree org_type = TREE_TYPE (*expr_p);
	    *expr_p = gimple_boolify (*expr_p);
	    *expr_p = build3_loc (input_location, COND_EXPR,
				  org_type, *expr_p,
				  fold_convert_loc
				    (input_location,
				     org_type, boolean_true_node),
				  fold_convert_loc
				    (input_location,
				     org_type, boolean_false_node));
	    ret = GS_OK;
	    break;
	  }

	case TRUTH_NOT_EXPR:
	  {
	    tree type = TREE_TYPE (*expr_p);
	    /* The parsers are careful to generate TRUTH_NOT_EXPR
	       only with operands that are always zero or one.
	       We do not fold here but handle the only interesting case
	       manually, as fold may re-introduce the TRUTH_NOT_EXPR.  */
	    *expr_p = gimple_boolify (*expr_p);
	    if (TYPE_PRECISION (TREE_TYPE (*expr_p)) == 1)
	      *expr_p = build1_loc (input_location, BIT_NOT_EXPR,
				    TREE_TYPE (*expr_p),
				    TREE_OPERAND (*expr_p, 0));
	    else
	      *expr_p = build2_loc (input_location, BIT_XOR_EXPR,
				    TREE_TYPE (*expr_p),
				    TREE_OPERAND (*expr_p, 0),
				    build_int_cst (TREE_TYPE (*expr_p), 1));
	    if (!useless_type_conversion_p (type, TREE_TYPE (*expr_p)))
	      *expr_p = fold_convert_loc (input_location, type, *expr_p);
	    ret = GS_OK;
	    break;
	  }

	case ADDR_EXPR:
	  ret = gimplify_addr_expr (expr_p, pre_p, post_p);
	  break;

	case ANNOTATE_EXPR:
	  {
	    tree cond = TREE_OPERAND (*expr_p, 0);
	    tree kind = TREE_OPERAND (*expr_p, 1);
	    tree type = TREE_TYPE (cond);
	    if (!INTEGRAL_TYPE_P (type))
	      {
		*expr_p = cond;
		ret = GS_OK;
		break;
	      }
	    tree tmp = create_tmp_var (type);
	    gimplify_arg (&cond, pre_p, EXPR_LOCATION (*expr_p));
	    gcall *call
	      = gimple_build_call_internal (IFN_ANNOTATE, 2, cond, kind);
	    gimple_call_set_lhs (call, tmp);
	    gimplify_seq_add_stmt (pre_p, call);
	    *expr_p = tmp;
	    ret = GS_ALL_DONE;
	    break;
	  }

	case VA_ARG_EXPR:
	  ret = gimplify_va_arg_expr (expr_p, pre_p, post_p);
	  break;

	CASE_CONVERT:
	  if (IS_EMPTY_STMT (*expr_p))
	    {
	      ret = GS_ALL_DONE;
	      break;
	    }

	  if (VOID_TYPE_P (TREE_TYPE (*expr_p))
	      || fallback == fb_none)
	    {
	      /* Just strip a conversion to void (or in void context) and
		 try again.  */
	      *expr_p = TREE_OPERAND (*expr_p, 0);
	      ret = GS_OK;
	      break;
	    }

	  ret = gimplify_conversion (expr_p);
	  if (ret == GS_ERROR)
	    break;
	  if (*expr_p != save_expr)
	    break;
	  /* FALLTHRU */

	case FIX_TRUNC_EXPR:
	  /* unary_expr: ... | '(' cast ')' val | ...  */
	  ret = gimplify_expr (&TREE_OPERAND (*expr_p, 0), pre_p, post_p,
			       is_gimple_val, fb_rvalue);
	  recalculate_side_effects (*expr_p);
	  break;

	case INDIRECT_REF:
	  {
	    bool volatilep = TREE_THIS_VOLATILE (*expr_p);
	    bool notrap = TREE_THIS_NOTRAP (*expr_p);
	    tree saved_ptr_type = TREE_TYPE (TREE_OPERAND (*expr_p, 0));

	    *expr_p = fold_indirect_ref_loc (input_location, *expr_p);
	    if (*expr_p != save_expr)
	      {
		ret = GS_OK;
		break;
	      }

	    ret = gimplify_expr (&TREE_OPERAND (*expr_p, 0), pre_p, post_p,
				 is_gimple_reg, fb_rvalue);
	    if (ret == GS_ERROR)
	      break;

	    recalculate_side_effects (*expr_p);
	    *expr_p = fold_build2_loc (input_location, MEM_REF,
				       TREE_TYPE (*expr_p),
				       TREE_OPERAND (*expr_p, 0),
				       build_int_cst (saved_ptr_type, 0));
	    TREE_THIS_VOLATILE (*expr_p) = volatilep;
	    TREE_THIS_NOTRAP (*expr_p) = notrap;
	    ret = GS_OK;
	    break;
	  }

	/* We arrive here through the various re-gimplifcation paths.  */
	case MEM_REF:
	  /* First try re-folding the whole thing.  */
	  tmp = fold_binary (MEM_REF, TREE_TYPE (*expr_p),
			     TREE_OPERAND (*expr_p, 0),
			     TREE_OPERAND (*expr_p, 1));
	  if (tmp)
	    {
	      REF_REVERSE_STORAGE_ORDER (tmp)
	        = REF_REVERSE_STORAGE_ORDER (*expr_p);
	      *expr_p = tmp;
	      recalculate_side_effects (*expr_p);
	      ret = GS_OK;
	      break;
	    }
	  /* Avoid re-gimplifying the address operand if it is already
	     in suitable form.  Re-gimplifying would mark the address
	     operand addressable.  Always gimplify when not in SSA form
	     as we still may have to gimplify decls with value-exprs.  */
	  if (!gimplify_ctxp || !gimple_in_ssa_p (cfun)
	      || !is_gimple_mem_ref_addr (TREE_OPERAND (*expr_p, 0)))
	    {
	      ret = gimplify_expr (&TREE_OPERAND (*expr_p, 0), pre_p, post_p,
				   is_gimple_mem_ref_addr, fb_rvalue);
	      if (ret == GS_ERROR)
		break;
	    }
	  recalculate_side_effects (*expr_p);
	  ret = GS_ALL_DONE;
	  break;

	/* Constants need not be gimplified.  */
	case INTEGER_CST:
	case REAL_CST:
	case FIXED_CST:
	case STRING_CST:
	case COMPLEX_CST:
	case VECTOR_CST:
	  /* Drop the overflow flag on constants, we do not want
	     that in the GIMPLE IL.  */
	  if (TREE_OVERFLOW_P (*expr_p))
	    *expr_p = drop_tree_overflow (*expr_p);
	  ret = GS_ALL_DONE;
	  break;

	case CONST_DECL:
	  /* If we require an lvalue, such as for ADDR_EXPR, retain the
	     CONST_DECL node.  Otherwise the decl is replaceable by its
	     value.  */
	  /* ??? Should be == fb_lvalue, but ADDR_EXPR passes fb_either.  */
	  if (fallback & fb_lvalue)
	    ret = GS_ALL_DONE;
	  else
	    {
	      *expr_p = DECL_INITIAL (*expr_p);
	      ret = GS_OK;
	    }
	  break;

	case DECL_EXPR:
	  ret = gimplify_decl_expr (expr_p, pre_p);
	  break;

	case BIND_EXPR:
	  ret = gimplify_bind_expr (expr_p, pre_p);
	  break;

	case LOOP_EXPR:
	  ret = gimplify_loop_expr (expr_p, pre_p);
	  break;

	case SWITCH_EXPR:
	  ret = gimplify_switch_expr (expr_p, pre_p);
	  break;

	case EXIT_EXPR:
	  ret = gimplify_exit_expr (expr_p);
	  break;

	case GOTO_EXPR:
	  /* If the target is not LABEL, then it is a computed jump
	     and the target needs to be gimplified.  */
	  if (TREE_CODE (GOTO_DESTINATION (*expr_p)) != LABEL_DECL)
	    {
	      ret = gimplify_expr (&GOTO_DESTINATION (*expr_p), pre_p,
				   NULL, is_gimple_val, fb_rvalue);
	      if (ret == GS_ERROR)
		break;
	    }
	  gimplify_seq_add_stmt (pre_p,
			  gimple_build_goto (GOTO_DESTINATION (*expr_p)));
	  ret = GS_ALL_DONE;
	  break;

	case PREDICT_EXPR:
	  gimplify_seq_add_stmt (pre_p,
			gimple_build_predict (PREDICT_EXPR_PREDICTOR (*expr_p),
					      PREDICT_EXPR_OUTCOME (*expr_p)));
	  ret = GS_ALL_DONE;
	  break;

	case LABEL_EXPR:
	  ret = gimplify_label_expr (expr_p, pre_p);
	  label = LABEL_EXPR_LABEL (*expr_p);
	  gcc_assert (decl_function_context (label) == current_function_decl);

	  /* If the label is used in a goto statement, or address of the label
	     is taken, we need to unpoison all variables that were seen so far.
	     Doing so would prevent us from reporting a false positives.  */
	  if (asan_poisoned_variables
	      && asan_used_labels != NULL
	      && asan_used_labels->contains (label))
	    asan_poison_variables (asan_poisoned_variables, false, pre_p);
	  break;

	case CASE_LABEL_EXPR:
	  ret = gimplify_case_label_expr (expr_p, pre_p);

	  if (gimplify_ctxp->live_switch_vars)
	    asan_poison_variables (gimplify_ctxp->live_switch_vars, false,
				   pre_p);
	  break;

	case RETURN_EXPR:
	  ret = gimplify_return_expr (*expr_p, pre_p);
	  break;

	case CONSTRUCTOR:
	  /* Don't reduce this in place; let gimplify_init_constructor work its
	     magic.  Buf if we're just elaborating this for side effects, just
	     gimplify any element that has side-effects.  */
	  if (fallback == fb_none)
	    {
	      unsigned HOST_WIDE_INT ix;
	      tree val;
	      tree temp = NULL_TREE;
	      FOR_EACH_CONSTRUCTOR_VALUE (CONSTRUCTOR_ELTS (*expr_p), ix, val)
		if (TREE_SIDE_EFFECTS (val))
		  append_to_statement_list (val, &temp);

	      *expr_p = temp;
	      ret = temp ? GS_OK : GS_ALL_DONE;
	    }
	  /* C99 code may assign to an array in a constructed
	     structure or union, and this has undefined behavior only
	     on execution, so create a temporary if an lvalue is
	     required.  */
	  else if (fallback == fb_lvalue)
	    {
	      *expr_p = get_initialized_tmp_var (*expr_p, pre_p, post_p, false);
	      mark_addressable (*expr_p);
	      ret = GS_OK;
	    }
	  else
	    ret = GS_ALL_DONE;
	  break;

	  /* The following are special cases that are not handled by the
	     original GIMPLE grammar.  */

	  /* SAVE_EXPR nodes are converted into a GIMPLE identifier and
	     eliminated.  */
	case SAVE_EXPR:
	  ret = gimplify_save_expr (expr_p, pre_p, post_p);
	  break;

	case BIT_FIELD_REF:
	  ret = gimplify_expr (&TREE_OPERAND (*expr_p, 0), pre_p,
			       post_p, is_gimple_lvalue, fb_either);
	  recalculate_side_effects (*expr_p);
	  break;

	case TARGET_MEM_REF:
	  {
	    enum gimplify_status r0 = GS_ALL_DONE, r1 = GS_ALL_DONE;

	    if (TMR_BASE (*expr_p))
	      r0 = gimplify_expr (&TMR_BASE (*expr_p), pre_p,
				  post_p, is_gimple_mem_ref_addr, fb_either);
	    if (TMR_INDEX (*expr_p))
	      r1 = gimplify_expr (&TMR_INDEX (*expr_p), pre_p,
				  post_p, is_gimple_val, fb_rvalue);
	    if (TMR_INDEX2 (*expr_p))
	      r1 = gimplify_expr (&TMR_INDEX2 (*expr_p), pre_p,
				  post_p, is_gimple_val, fb_rvalue);
	    /* TMR_STEP and TMR_OFFSET are always integer constants.  */
	    ret = MIN (r0, r1);
	  }
	  break;

	case NON_LVALUE_EXPR:
	  /* This should have been stripped above.  */
	  gcc_unreachable ();

	case ASM_EXPR:
	  ret = gimplify_asm_expr (expr_p, pre_p, post_p);
	  break;

	case TRY_FINALLY_EXPR:
	case TRY_CATCH_EXPR:
	  {
	    gimple_seq eval, cleanup;
	    gtry *try_;

	    /* Calls to destructors are generated automatically in FINALLY/CATCH
	       block. They should have location as UNKNOWN_LOCATION. However,
	       gimplify_call_expr will reset these call stmts to input_location
	       if it finds stmt's location is unknown. To prevent resetting for
	       destructors, we set the input_location to unknown.
	       Note that this only affects the destructor calls in FINALLY/CATCH
	       block, and will automatically reset to its original value by the
	       end of gimplify_expr.  */
	    input_location = UNKNOWN_LOCATION;
	    eval = cleanup = NULL;
	    gimplify_and_add (TREE_OPERAND (*expr_p, 0), &eval);
	    gimplify_and_add (TREE_OPERAND (*expr_p, 1), &cleanup);
	    /* Don't create bogus GIMPLE_TRY with empty cleanup.  */
	    if (gimple_seq_empty_p (cleanup))
	      {
		gimple_seq_add_seq (pre_p, eval);
		ret = GS_ALL_DONE;
		break;
	      }
	    try_ = gimple_build_try (eval, cleanup,
				     TREE_CODE (*expr_p) == TRY_FINALLY_EXPR
				     ? GIMPLE_TRY_FINALLY
				     : GIMPLE_TRY_CATCH);
	    if (EXPR_HAS_LOCATION (save_expr))
	      gimple_set_location (try_, EXPR_LOCATION (save_expr));
	    else if (LOCATION_LOCUS (saved_location) != UNKNOWN_LOCATION)
	      gimple_set_location (try_, saved_location);
	    if (TREE_CODE (*expr_p) == TRY_CATCH_EXPR)
	      gimple_try_set_catch_is_cleanup (try_,
					       TRY_CATCH_IS_CLEANUP (*expr_p));
	    gimplify_seq_add_stmt (pre_p, try_);
	    ret = GS_ALL_DONE;
	    break;
	  }

	case CLEANUP_POINT_EXPR:
	  ret = gimplify_cleanup_point_expr (expr_p, pre_p);
	  break;

	case TARGET_EXPR:
	  ret = gimplify_target_expr (expr_p, pre_p, post_p);
	  break;

	case CATCH_EXPR:
	  {
	    gimple *c;
	    gimple_seq handler = NULL;
	    gimplify_and_add (CATCH_BODY (*expr_p), &handler);
	    c = gimple_build_catch (CATCH_TYPES (*expr_p), handler);
	    gimplify_seq_add_stmt (pre_p, c);
	    ret = GS_ALL_DONE;
	    break;
	  }

	case EH_FILTER_EXPR:
	  {
	    gimple *ehf;
	    gimple_seq failure = NULL;

	    gimplify_and_add (EH_FILTER_FAILURE (*expr_p), &failure);
	    ehf = gimple_build_eh_filter (EH_FILTER_TYPES (*expr_p), failure);
	    gimple_set_no_warning (ehf, TREE_NO_WARNING (*expr_p));
	    gimplify_seq_add_stmt (pre_p, ehf);
	    ret = GS_ALL_DONE;
	    break;
	  }

	case OBJ_TYPE_REF:
	  {
	    enum gimplify_status r0, r1;
	    r0 = gimplify_expr (&OBJ_TYPE_REF_OBJECT (*expr_p), pre_p,
				post_p, is_gimple_val, fb_rvalue);
	    r1 = gimplify_expr (&OBJ_TYPE_REF_EXPR (*expr_p), pre_p,
				post_p, is_gimple_val, fb_rvalue);
	    TREE_SIDE_EFFECTS (*expr_p) = 0;
	    ret = MIN (r0, r1);
	  }
	  break;

	case LABEL_DECL:
	  /* We get here when taking the address of a label.  We mark
	     the label as "forced"; meaning it can never be removed and
	     it is a potential target for any computed goto.  */
	  FORCED_LABEL (*expr_p) = 1;
	  ret = GS_ALL_DONE;
	  break;

	case STATEMENT_LIST:
	  ret = gimplify_statement_list (expr_p, pre_p);
	  break;

	case WITH_SIZE_EXPR:
	  {
	    gimplify_expr (&TREE_OPERAND (*expr_p, 0), pre_p,
			   post_p == &internal_post ? NULL : post_p,
			   gimple_test_f, fallback);
	    gimplify_expr (&TREE_OPERAND (*expr_p, 1), pre_p, post_p,
			   is_gimple_val, fb_rvalue);
	    ret = GS_ALL_DONE;
	  }
	  break;

	case VAR_DECL:
	case PARM_DECL:
	  ret = gimplify_var_or_parm_decl (expr_p);
	  break;

	case RESULT_DECL:
	  /* When within an OMP context, notice uses of variables.  */
	  if (gimplify_omp_ctxp)
	    omp_notice_variable (gimplify_omp_ctxp, *expr_p, true);
	  ret = GS_ALL_DONE;
	  break;

	case SSA_NAME:
	  /* Allow callbacks into the gimplifier during optimization.  */
	  ret = GS_ALL_DONE;
	  break;

	case OMP_PARALLEL:
	  gimplify_omp_parallel (expr_p, pre_p);
	  ret = GS_ALL_DONE;
	  break;

	case OMP_TASK:
	  gimplify_omp_task (expr_p, pre_p);
	  ret = GS_ALL_DONE;
	  break;

	case OMP_FOR:
	case OMP_SIMD:
	case CILK_SIMD:
	case CILK_FOR:
	case OMP_DISTRIBUTE:
	case OMP_TASKLOOP:
	case OACC_LOOP:
	  ret = gimplify_omp_for (expr_p, pre_p);
	  break;

	case OACC_CACHE:
	  gimplify_oacc_cache (expr_p, pre_p);
	  ret = GS_ALL_DONE;
	  break;

	case OACC_DECLARE:
	  gimplify_oacc_declare (expr_p, pre_p);
	  ret = GS_ALL_DONE;
	  break;

	case OACC_HOST_DATA:
	case OACC_DATA:
	case OACC_KERNELS:
	case OACC_PARALLEL:
	case OMP_SECTIONS:
	case OMP_SINGLE:
	case OMP_TARGET:
	case OMP_TARGET_DATA:
	case OMP_TEAMS:
	  gimplify_omp_workshare (expr_p, pre_p);
	  ret = GS_ALL_DONE;
	  break;

	case OACC_ENTER_DATA:
	case OACC_EXIT_DATA:
	case OACC_UPDATE:
	case OMP_TARGET_UPDATE:
	case OMP_TARGET_ENTER_DATA:
	case OMP_TARGET_EXIT_DATA:
	  gimplify_omp_target_update (expr_p, pre_p);
	  ret = GS_ALL_DONE;
	  break;

	case OMP_SECTION:
	case OMP_MASTER:
	case OMP_TASKGROUP:
	case OMP_ORDERED:
	case OMP_CRITICAL:
	  {
	    gimple_seq body = NULL;
	    gimple *g;

	    gimplify_and_add (OMP_BODY (*expr_p), &body);
	    switch (TREE_CODE (*expr_p))
	      {
	      case OMP_SECTION:
	        g = gimple_build_omp_section (body);
	        break;
	      case OMP_MASTER:
	        g = gimple_build_omp_master (body);
		break;
	      case OMP_TASKGROUP:
		{
		  gimple_seq cleanup = NULL;
		  tree fn
		    = builtin_decl_explicit (BUILT_IN_GOMP_TASKGROUP_END);
		  g = gimple_build_call (fn, 0);
		  gimple_seq_add_stmt (&cleanup, g);
		  g = gimple_build_try (body, cleanup, GIMPLE_TRY_FINALLY);
		  body = NULL;
		  gimple_seq_add_stmt (&body, g);
		  g = gimple_build_omp_taskgroup (body);
		}
		break;
	      case OMP_ORDERED:
		g = gimplify_omp_ordered (*expr_p, body);
		break;
	      case OMP_CRITICAL:
		gimplify_scan_omp_clauses (&OMP_CRITICAL_CLAUSES (*expr_p),
					   pre_p, ORT_WORKSHARE, OMP_CRITICAL);
		gimplify_adjust_omp_clauses (pre_p, body,
					     &OMP_CRITICAL_CLAUSES (*expr_p),
					     OMP_CRITICAL);
		g = gimple_build_omp_critical (body,
		    			       OMP_CRITICAL_NAME (*expr_p),
		    			       OMP_CRITICAL_CLAUSES (*expr_p));
		break;
	      default:
		gcc_unreachable ();
	      }
	    gimplify_seq_add_stmt (pre_p, g);
	    ret = GS_ALL_DONE;
	    break;
	  }

	case OMP_ATOMIC:
	case OMP_ATOMIC_READ:
	case OMP_ATOMIC_CAPTURE_OLD:
	case OMP_ATOMIC_CAPTURE_NEW:
	  ret = gimplify_omp_atomic (expr_p, pre_p);
	  break;

	case TRANSACTION_EXPR:
	  ret = gimplify_transaction (expr_p, pre_p);
	  break;

	case TRUTH_AND_EXPR:
	case TRUTH_OR_EXPR:
	case TRUTH_XOR_EXPR:
	  {
	    tree orig_type = TREE_TYPE (*expr_p);
	    tree new_type, xop0, xop1;
	    *expr_p = gimple_boolify (*expr_p);
	    new_type = TREE_TYPE (*expr_p);
	    if (!useless_type_conversion_p (orig_type, new_type))
	      {
		*expr_p = fold_convert_loc (input_location, orig_type, *expr_p);
		ret = GS_OK;
		break;
	      }

	  /* Boolified binary truth expressions are semantically equivalent
	     to bitwise binary expressions.  Canonicalize them to the
	     bitwise variant.  */
	    switch (TREE_CODE (*expr_p))
	      {
	      case TRUTH_AND_EXPR:
		TREE_SET_CODE (*expr_p, BIT_AND_EXPR);
		break;
	      case TRUTH_OR_EXPR:
		TREE_SET_CODE (*expr_p, BIT_IOR_EXPR);
		break;
	      case TRUTH_XOR_EXPR:
		TREE_SET_CODE (*expr_p, BIT_XOR_EXPR);
		break;
	      default:
		break;
	      }
	    /* Now make sure that operands have compatible type to
	       expression's new_type.  */
	    xop0 = TREE_OPERAND (*expr_p, 0);
	    xop1 = TREE_OPERAND (*expr_p, 1);
	    if (!useless_type_conversion_p (new_type, TREE_TYPE (xop0)))
	      TREE_OPERAND (*expr_p, 0) = fold_convert_loc (input_location,
							    new_type,
	      						    xop0);
	    if (!useless_type_conversion_p (new_type, TREE_TYPE (xop1)))
	      TREE_OPERAND (*expr_p, 1) = fold_convert_loc (input_location,
							    new_type,
	      						    xop1);
	    /* Continue classified as tcc_binary.  */
	    goto expr_2;
	  }

	case VEC_COND_EXPR:
	  {
	    enum gimplify_status r0, r1, r2;

	    r0 = gimplify_expr (&TREE_OPERAND (*expr_p, 0), pre_p,
				post_p, is_gimple_condexpr, fb_rvalue);
	    r1 = gimplify_expr (&TREE_OPERAND (*expr_p, 1), pre_p,
				post_p, is_gimple_val, fb_rvalue);
	    r2 = gimplify_expr (&TREE_OPERAND (*expr_p, 2), pre_p,
				post_p, is_gimple_val, fb_rvalue);

	    ret = MIN (MIN (r0, r1), r2);
	    recalculate_side_effects (*expr_p);
	  }
	  break;

	case FMA_EXPR:
	case VEC_PERM_EXPR:
	  /* Classified as tcc_expression.  */
	  goto expr_3;

	case BIT_INSERT_EXPR:
	  /* Argument 3 is a constant.  */
	  goto expr_2;

	case POINTER_PLUS_EXPR:
	  {
	    enum gimplify_status r0, r1;
	    r0 = gimplify_expr (&TREE_OPERAND (*expr_p, 0), pre_p,
				post_p, is_gimple_val, fb_rvalue);
	    r1 = gimplify_expr (&TREE_OPERAND (*expr_p, 1), pre_p,
				post_p, is_gimple_val, fb_rvalue);
	    recalculate_side_effects (*expr_p);
	    ret = MIN (r0, r1);
	    break;
	  }

	case CILK_SYNC_STMT:
	  {
	    if (!fn_contains_cilk_spawn_p (cfun))
	      {
		error_at (EXPR_LOCATION (*expr_p),
			  "expected %<_Cilk_spawn%> before %<_Cilk_sync%>");
		ret = GS_ERROR;
	      }
	    else
	      {
		gimplify_cilk_sync (expr_p, pre_p);
		ret = GS_ALL_DONE;
	      }
	    break;
	  }
	
	default:
	  switch (TREE_CODE_CLASS (TREE_CODE (*expr_p)))
	    {
	    case tcc_comparison:
	      /* Handle comparison of objects of non scalar mode aggregates
	     	 with a call to memcmp.  It would be nice to only have to do
	     	 this for variable-sized objects, but then we'd have to allow
	     	 the same nest of reference nodes we allow for MODIFY_EXPR and
	     	 that's too complex.

		 Compare scalar mode aggregates as scalar mode values.  Using
		 memcmp for them would be very inefficient at best, and is
		 plain wrong if bitfields are involved.  */
		{
		  tree type = TREE_TYPE (TREE_OPERAND (*expr_p, 1));

		  /* Vector comparisons need no boolification.  */
		  if (TREE_CODE (type) == VECTOR_TYPE)
		    goto expr_2;
		  else if (!AGGREGATE_TYPE_P (type))
		    {
		      tree org_type = TREE_TYPE (*expr_p);
		      *expr_p = gimple_boolify (*expr_p);
		      if (!useless_type_conversion_p (org_type,
						      TREE_TYPE (*expr_p)))
			{
			  *expr_p = fold_convert_loc (input_location,
						      org_type, *expr_p);
			  ret = GS_OK;
			}
		      else
			goto expr_2;
		    }
		  else if (TYPE_MODE (type) != BLKmode)
		    ret = gimplify_scalar_mode_aggregate_compare (expr_p);
		  else
		    ret = gimplify_variable_sized_compare (expr_p);

		  break;
		}

	    /* If *EXPR_P does not need to be special-cased, handle it
	       according to its class.  */
	    case tcc_unary:
	      ret = gimplify_expr (&TREE_OPERAND (*expr_p, 0), pre_p,
				   post_p, is_gimple_val, fb_rvalue);
	      break;

	    case tcc_binary:
	    expr_2:
	      {
		enum gimplify_status r0, r1;

		r0 = gimplify_expr (&TREE_OPERAND (*expr_p, 0), pre_p,
		                    post_p, is_gimple_val, fb_rvalue);
		r1 = gimplify_expr (&TREE_OPERAND (*expr_p, 1), pre_p,
				    post_p, is_gimple_val, fb_rvalue);

		ret = MIN (r0, r1);
		break;
	      }

	    expr_3:
	      {
		enum gimplify_status r0, r1, r2;

		r0 = gimplify_expr (&TREE_OPERAND (*expr_p, 0), pre_p,
		                    post_p, is_gimple_val, fb_rvalue);
		r1 = gimplify_expr (&TREE_OPERAND (*expr_p, 1), pre_p,
				    post_p, is_gimple_val, fb_rvalue);
		r2 = gimplify_expr (&TREE_OPERAND (*expr_p, 2), pre_p,
				    post_p, is_gimple_val, fb_rvalue);

		ret = MIN (MIN (r0, r1), r2);
		break;
	      }

	    case tcc_declaration:
	    case tcc_constant:
	      ret = GS_ALL_DONE;
	      goto dont_recalculate;

	    default:
	      gcc_unreachable ();
	    }

	  recalculate_side_effects (*expr_p);

	dont_recalculate:
	  break;
	}

      gcc_assert (*expr_p || ret != GS_OK);
    }
  while (ret == GS_OK);

  /* If we encountered an error_mark somewhere nested inside, either
     stub out the statement or propagate the error back out.  */
  if (ret == GS_ERROR)
    {
      if (is_statement)
	*expr_p = NULL;
      goto out;
    }

  /* This was only valid as a return value from the langhook, which
     we handled.  Make sure it doesn't escape from any other context.  */
  gcc_assert (ret != GS_UNHANDLED);

  if (fallback == fb_none && *expr_p && !is_gimple_stmt (*expr_p))
    {
      /* We aren't looking for a value, and we don't have a valid
	 statement.  If it doesn't have side-effects, throw it away.  */
      if (!TREE_SIDE_EFFECTS (*expr_p))
	*expr_p = NULL;
      else if (!TREE_THIS_VOLATILE (*expr_p))
	{
	  /* This is probably a _REF that contains something nested that
	     has side effects.  Recurse through the operands to find it.  */
	  enum tree_code code = TREE_CODE (*expr_p);

	  switch (code)
	    {
	    case COMPONENT_REF:
	    case REALPART_EXPR:
	    case IMAGPART_EXPR:
	    case VIEW_CONVERT_EXPR:
	      gimplify_expr (&TREE_OPERAND (*expr_p, 0), pre_p, post_p,
			     gimple_test_f, fallback);
	      break;

	    case ARRAY_REF:
	    case ARRAY_RANGE_REF:
	      gimplify_expr (&TREE_OPERAND (*expr_p, 0), pre_p, post_p,
			     gimple_test_f, fallback);
	      gimplify_expr (&TREE_OPERAND (*expr_p, 1), pre_p, post_p,
			     gimple_test_f, fallback);
	      break;

	    default:
	       /* Anything else with side-effects must be converted to
		  a valid statement before we get here.  */
	      gcc_unreachable ();
	    }

	  *expr_p = NULL;
	}
      else if (COMPLETE_TYPE_P (TREE_TYPE (*expr_p))
	       && TYPE_MODE (TREE_TYPE (*expr_p)) != BLKmode)
	{
	  /* Historically, the compiler has treated a bare reference
	     to a non-BLKmode volatile lvalue as forcing a load.  */
	  tree type = TYPE_MAIN_VARIANT (TREE_TYPE (*expr_p));

	  /* Normally, we do not want to create a temporary for a
	     TREE_ADDRESSABLE type because such a type should not be
	     copied by bitwise-assignment.  However, we make an
	     exception here, as all we are doing here is ensuring that
	     we read the bytes that make up the type.  We use
	     create_tmp_var_raw because create_tmp_var will abort when
	     given a TREE_ADDRESSABLE type.  */
	  tree tmp = create_tmp_var_raw (type, "vol");
	  gimple_add_tmp_var (tmp);
	  gimplify_assign (tmp, *expr_p, pre_p);
	  *expr_p = NULL;
	}
      else
	/* We can't do anything useful with a volatile reference to
	   an incomplete type, so just throw it away.  Likewise for
	   a BLKmode type, since any implicit inner load should
	   already have been turned into an explicit one by the
	   gimplification process.  */
	*expr_p = NULL;
    }

  /* If we are gimplifying at the statement level, we're done.  Tack
     everything together and return.  */
  if (fallback == fb_none || is_statement)
    {
      /* Since *EXPR_P has been converted into a GIMPLE tuple, clear
         it out for GC to reclaim it.  */
      *expr_p = NULL_TREE;

      if (!gimple_seq_empty_p (internal_pre)
	  || !gimple_seq_empty_p (internal_post))
	{
	  gimplify_seq_add_seq (&internal_pre, internal_post);
	  gimplify_seq_add_seq (pre_p, internal_pre);
	}

      /* The result of gimplifying *EXPR_P is going to be the last few
	 statements in *PRE_P and *POST_P.  Add location information
	 to all the statements that were added by the gimplification
	 helpers.  */
      if (!gimple_seq_empty_p (*pre_p))
	annotate_all_with_location_after (*pre_p, pre_last_gsi, input_location);

      if (!gimple_seq_empty_p (*post_p))
	annotate_all_with_location_after (*post_p, post_last_gsi,
					  input_location);

      goto out;
    }

#ifdef ENABLE_GIMPLE_CHECKING
  if (*expr_p)
    {
      enum tree_code code = TREE_CODE (*expr_p);
      /* These expressions should already be in gimple IR form.  */
      gcc_assert (code != MODIFY_EXPR
		  && code != ASM_EXPR
		  && code != BIND_EXPR
		  && code != CATCH_EXPR
		  && (code != COND_EXPR || gimplify_ctxp->allow_rhs_cond_expr)
		  && code != EH_FILTER_EXPR
		  && code != GOTO_EXPR
		  && code != LABEL_EXPR
		  && code != LOOP_EXPR
		  && code != SWITCH_EXPR
		  && code != TRY_FINALLY_EXPR
		  && code != OACC_PARALLEL
		  && code != OACC_KERNELS
		  && code != OACC_DATA
		  && code != OACC_HOST_DATA
		  && code != OACC_DECLARE
		  && code != OACC_UPDATE
		  && code != OACC_ENTER_DATA
		  && code != OACC_EXIT_DATA
		  && code != OACC_CACHE
		  && code != OMP_CRITICAL
		  && code != OMP_FOR
		  && code != OACC_LOOP
		  && code != OMP_MASTER
		  && code != OMP_TASKGROUP
		  && code != OMP_ORDERED
		  && code != OMP_PARALLEL
		  && code != OMP_SECTIONS
		  && code != OMP_SECTION
		  && code != OMP_SINGLE);
    }
#endif

  /* Otherwise we're gimplifying a subexpression, so the resulting
     value is interesting.  If it's a valid operand that matches
     GIMPLE_TEST_F, we're done. Unless we are handling some
     post-effects internally; if that's the case, we need to copy into
     a temporary before adding the post-effects to POST_P.  */
  if (gimple_seq_empty_p (internal_post) && (*gimple_test_f) (*expr_p))
    goto out;

  /* Otherwise, we need to create a new temporary for the gimplified
     expression.  */

  /* We can't return an lvalue if we have an internal postqueue.  The
     object the lvalue refers to would (probably) be modified by the
     postqueue; we need to copy the value out first, which means an
     rvalue.  */
  if ((fallback & fb_lvalue)
      && gimple_seq_empty_p (internal_post)
      && is_gimple_addressable (*expr_p))
    {
      /* An lvalue will do.  Take the address of the expression, store it
	 in a temporary, and replace the expression with an INDIRECT_REF of
	 that temporary.  */
      tmp = build_fold_addr_expr_loc (input_location, *expr_p);
      gimplify_expr (&tmp, pre_p, post_p, is_gimple_reg, fb_rvalue);
      *expr_p = build_simple_mem_ref (tmp);
    }
  else if ((fallback & fb_rvalue) && is_gimple_reg_rhs_or_call (*expr_p))
    {
      /* An rvalue will do.  Assign the gimplified expression into a
	 new temporary TMP and replace the original expression with
	 TMP.  First, make sure that the expression has a type so that
	 it can be assigned into a temporary.  */
      gcc_assert (!VOID_TYPE_P (TREE_TYPE (*expr_p)));
      *expr_p = get_formal_tmp_var (*expr_p, pre_p);
    }
  else
    {
#ifdef ENABLE_GIMPLE_CHECKING
      if (!(fallback & fb_mayfail))
	{
	  fprintf (stderr, "gimplification failed:\n");
	  print_generic_expr (stderr, *expr_p, 0);
	  debug_tree (*expr_p);
	  internal_error ("gimplification failed");
	}
#endif
      gcc_assert (fallback & fb_mayfail);

      /* If this is an asm statement, and the user asked for the
	 impossible, don't die.  Fail and let gimplify_asm_expr
	 issue an error.  */
      ret = GS_ERROR;
      goto out;
    }

  /* Make sure the temporary matches our predicate.  */
  gcc_assert ((*gimple_test_f) (*expr_p));

  if (!gimple_seq_empty_p (internal_post))
    {
      annotate_all_with_location (internal_post, input_location);
      gimplify_seq_add_seq (pre_p, internal_post);
    }

 out:
  input_location = saved_location;
  return ret;
}

/* Like gimplify_expr but make sure the gimplified result is not itself
   a SSA name (but a decl if it were).  Temporaries required by
   evaluating *EXPR_P may be still SSA names.  */

static enum gimplify_status
gimplify_expr (tree *expr_p, gimple_seq *pre_p, gimple_seq *post_p,
	       bool (*gimple_test_f) (tree), fallback_t fallback,
	       bool allow_ssa)
{
  bool was_ssa_name_p = TREE_CODE (*expr_p) == SSA_NAME;
  enum gimplify_status ret = gimplify_expr (expr_p, pre_p, post_p,
					    gimple_test_f, fallback);
  if (! allow_ssa
      && TREE_CODE (*expr_p) == SSA_NAME)
    {
      tree name = *expr_p;
      if (was_ssa_name_p)
	*expr_p = get_initialized_tmp_var (*expr_p, pre_p, NULL, false);
      else
	{
	  /* Avoid the extra copy if possible.  */
	  *expr_p = create_tmp_reg (TREE_TYPE (name));
	  gimple_set_lhs (SSA_NAME_DEF_STMT (name), *expr_p);
	  release_ssa_name (name);
	}
    }
  return ret;
}

/* Look through TYPE for variable-sized objects and gimplify each such
   size that we find.  Add to LIST_P any statements generated.  */

void
gimplify_type_sizes (tree type, gimple_seq *list_p)
{
  tree field, t;

  if (type == NULL || type == error_mark_node)
    return;

  /* We first do the main variant, then copy into any other variants.  */
  type = TYPE_MAIN_VARIANT (type);

  /* Avoid infinite recursion.  */
  if (TYPE_SIZES_GIMPLIFIED (type))
    return;

  TYPE_SIZES_GIMPLIFIED (type) = 1;

  switch (TREE_CODE (type))
    {
    case INTEGER_TYPE:
    case ENUMERAL_TYPE:
    case BOOLEAN_TYPE:
    case REAL_TYPE:
    case FIXED_POINT_TYPE:
      gimplify_one_sizepos (&TYPE_MIN_VALUE (type), list_p);
      gimplify_one_sizepos (&TYPE_MAX_VALUE (type), list_p);

      for (t = TYPE_NEXT_VARIANT (type); t; t = TYPE_NEXT_VARIANT (t))
	{
	  TYPE_MIN_VALUE (t) = TYPE_MIN_VALUE (type);
	  TYPE_MAX_VALUE (t) = TYPE_MAX_VALUE (type);
	}
      break;

    case ARRAY_TYPE:
      /* These types may not have declarations, so handle them here.  */
      gimplify_type_sizes (TREE_TYPE (type), list_p);
      gimplify_type_sizes (TYPE_DOMAIN (type), list_p);
      /* Ensure VLA bounds aren't removed, for -O0 they should be variables
	 with assigned stack slots, for -O1+ -g they should be tracked
	 by VTA.  */
      if (!(TYPE_NAME (type)
	    && TREE_CODE (TYPE_NAME (type)) == TYPE_DECL
	    && DECL_IGNORED_P (TYPE_NAME (type)))
	  && TYPE_DOMAIN (type)
	  && INTEGRAL_TYPE_P (TYPE_DOMAIN (type)))
	{
	  t = TYPE_MIN_VALUE (TYPE_DOMAIN (type));
	  if (t && VAR_P (t) && DECL_ARTIFICIAL (t))
	    DECL_IGNORED_P (t) = 0;
	  t = TYPE_MAX_VALUE (TYPE_DOMAIN (type));
	  if (t && VAR_P (t) && DECL_ARTIFICIAL (t))
	    DECL_IGNORED_P (t) = 0;
	}
      break;

    case RECORD_TYPE:
    case UNION_TYPE:
    case QUAL_UNION_TYPE:
      for (field = TYPE_FIELDS (type); field; field = DECL_CHAIN (field))
	if (TREE_CODE (field) == FIELD_DECL)
	  {
	    gimplify_one_sizepos (&DECL_FIELD_OFFSET (field), list_p);
	    gimplify_one_sizepos (&DECL_SIZE (field), list_p);
	    gimplify_one_sizepos (&DECL_SIZE_UNIT (field), list_p);
	    gimplify_type_sizes (TREE_TYPE (field), list_p);
	  }
      break;

    case POINTER_TYPE:
    case REFERENCE_TYPE:
	/* We used to recurse on the pointed-to type here, which turned out to
	   be incorrect because its definition might refer to variables not
	   yet initialized at this point if a forward declaration is involved.

	   It was actually useful for anonymous pointed-to types to ensure
	   that the sizes evaluation dominates every possible later use of the
	   values.  Restricting to such types here would be safe since there
	   is no possible forward declaration around, but would introduce an
	   undesirable middle-end semantic to anonymity.  We then defer to
	   front-ends the responsibility of ensuring that the sizes are
	   evaluated both early and late enough, e.g. by attaching artificial
	   type declarations to the tree.  */
      break;

    default:
      break;
    }

  gimplify_one_sizepos (&TYPE_SIZE (type), list_p);
  gimplify_one_sizepos (&TYPE_SIZE_UNIT (type), list_p);

  for (t = TYPE_NEXT_VARIANT (type); t; t = TYPE_NEXT_VARIANT (t))
    {
      TYPE_SIZE (t) = TYPE_SIZE (type);
      TYPE_SIZE_UNIT (t) = TYPE_SIZE_UNIT (type);
      TYPE_SIZES_GIMPLIFIED (t) = 1;
    }
}

/* A subroutine of gimplify_type_sizes to make sure that *EXPR_P,
   a size or position, has had all of its SAVE_EXPRs evaluated.
   We add any required statements to *STMT_P.  */

void
gimplify_one_sizepos (tree *expr_p, gimple_seq *stmt_p)
{
  tree expr = *expr_p;

  /* We don't do anything if the value isn't there, is constant, or contains
     A PLACEHOLDER_EXPR.  We also don't want to do anything if it's already
     a VAR_DECL.  If it's a VAR_DECL from another function, the gimplifier
     will want to replace it with a new variable, but that will cause problems
     if this type is from outside the function.  It's OK to have that here.  */
  if (is_gimple_sizepos (expr))
    return;

  *expr_p = unshare_expr (expr);

  /* SSA names in decl/type fields are a bad idea - they'll get reclaimed
     if the def vanishes.  */
  gimplify_expr (expr_p, stmt_p, NULL, is_gimple_val, fb_rvalue, false);
}

/* Gimplify the body of statements of FNDECL and return a GIMPLE_BIND node
   containing the sequence of corresponding GIMPLE statements.  If DO_PARMS
   is true, also gimplify the parameters.  */

gbind *
gimplify_body (tree fndecl, bool do_parms)
{
  location_t saved_location = input_location;
  gimple_seq parm_stmts, seq;
  gimple *outer_stmt;
  gbind *outer_bind;
  struct cgraph_node *cgn;

  timevar_push (TV_TREE_GIMPLIFY);

  init_tree_ssa (cfun);

  /* Initialize for optimize_insn_for_s{ize,peed}_p possibly called during
     gimplification.  */
  default_rtl_profile ();

  gcc_assert (gimplify_ctxp == NULL);
  push_gimplify_context (true);

  if (flag_openacc || flag_openmp)
    {
      gcc_assert (gimplify_omp_ctxp == NULL);
      if (lookup_attribute ("omp declare target", DECL_ATTRIBUTES (fndecl)))
	gimplify_omp_ctxp = new_omp_context (ORT_TARGET);
    }

  /* Unshare most shared trees in the body and in that of any nested functions.
     It would seem we don't have to do this for nested functions because
     they are supposed to be output and then the outer function gimplified
     first, but the g++ front end doesn't always do it that way.  */
  unshare_body (fndecl);
  unvisit_body (fndecl);

  cgn = cgraph_node::get (fndecl);
  if (cgn && cgn->origin)
    nonlocal_vlas = new hash_set<tree>;

  /* Make sure input_location isn't set to something weird.  */
  input_location = DECL_SOURCE_LOCATION (fndecl);

  /* Resolve callee-copies.  This has to be done before processing
     the body so that DECL_VALUE_EXPR gets processed correctly.  */
  parm_stmts = do_parms ? gimplify_parameters () : NULL;

  /* Gimplify the function's body.  */
  seq = NULL;
  gimplify_stmt (&DECL_SAVED_TREE (fndecl), &seq);
  outer_stmt = gimple_seq_first_stmt (seq);
  if (!outer_stmt)
    {
      outer_stmt = gimple_build_nop ();
      gimplify_seq_add_stmt (&seq, outer_stmt);
    }

  /* The body must contain exactly one statement, a GIMPLE_BIND.  If this is
     not the case, wrap everything in a GIMPLE_BIND to make it so.  */
  if (gimple_code (outer_stmt) == GIMPLE_BIND
      && gimple_seq_first (seq) == gimple_seq_last (seq))
    outer_bind = as_a <gbind *> (outer_stmt);
  else
    outer_bind = gimple_build_bind (NULL_TREE, seq, NULL);

  DECL_SAVED_TREE (fndecl) = NULL_TREE;

  /* If we had callee-copies statements, insert them at the beginning
     of the function and clear DECL_VALUE_EXPR_P on the parameters.  */
  if (!gimple_seq_empty_p (parm_stmts))
    {
      tree parm;

      gimplify_seq_add_seq (&parm_stmts, gimple_bind_body (outer_bind));
      gimple_bind_set_body (outer_bind, parm_stmts);

      for (parm = DECL_ARGUMENTS (current_function_decl);
	   parm; parm = DECL_CHAIN (parm))
	if (DECL_HAS_VALUE_EXPR_P (parm))
	  {
	    DECL_HAS_VALUE_EXPR_P (parm) = 0;
	    DECL_IGNORED_P (parm) = 0;
	  }
    }

  if (nonlocal_vlas)
    {
      if (nonlocal_vla_vars)
	{
	  /* tree-nested.c may later on call declare_vars (..., true);
	     which relies on BLOCK_VARS chain to be the tail of the
	     gimple_bind_vars chain.  Ensure we don't violate that
	     assumption.  */
	  if (gimple_bind_block (outer_bind)
	      == DECL_INITIAL (current_function_decl))
	    declare_vars (nonlocal_vla_vars, outer_bind, true);
	  else
	    BLOCK_VARS (DECL_INITIAL (current_function_decl))
	      = chainon (BLOCK_VARS (DECL_INITIAL (current_function_decl)),
			 nonlocal_vla_vars);
	  nonlocal_vla_vars = NULL_TREE;
	}
      delete nonlocal_vlas;
      nonlocal_vlas = NULL;
    }

  if ((flag_openacc || flag_openmp || flag_openmp_simd)
      && gimplify_omp_ctxp)
    {
      delete_omp_context (gimplify_omp_ctxp);
      gimplify_omp_ctxp = NULL;
    }

  pop_gimplify_context (outer_bind);
  gcc_assert (gimplify_ctxp == NULL);

  if (flag_checking && !seen_error ())
    verify_gimple_in_seq (gimple_bind_body (outer_bind));

  timevar_pop (TV_TREE_GIMPLIFY);
  input_location = saved_location;

  return outer_bind;
}

typedef char *char_p; /* For DEF_VEC_P.  */

/* Return whether we should exclude FNDECL from instrumentation.  */

static bool
flag_instrument_functions_exclude_p (tree fndecl)
{
  vec<char_p> *v;

  v = (vec<char_p> *) flag_instrument_functions_exclude_functions;
  if (v && v->length () > 0)
    {
      const char *name;
      int i;
      char *s;

      name = lang_hooks.decl_printable_name (fndecl, 0);
      FOR_EACH_VEC_ELT (*v, i, s)
	if (strstr (name, s) != NULL)
	  return true;
    }

  v = (vec<char_p> *) flag_instrument_functions_exclude_files;
  if (v && v->length () > 0)
    {
      const char *name;
      int i;
      char *s;

      name = DECL_SOURCE_FILE (fndecl);
      FOR_EACH_VEC_ELT (*v, i, s)
	if (strstr (name, s) != NULL)
	  return true;
    }

  return false;
}

/* Entry point to the gimplification pass.  FNDECL is the FUNCTION_DECL
   node for the function we want to gimplify.

   Return the sequence of GIMPLE statements corresponding to the body
   of FNDECL.  */

void
gimplify_function_tree (tree fndecl)
{
  tree parm, ret;
  gimple_seq seq;
  gbind *bind;

  gcc_assert (!gimple_body (fndecl));

  if (DECL_STRUCT_FUNCTION (fndecl))
    push_cfun (DECL_STRUCT_FUNCTION (fndecl));
  else
    push_struct_function (fndecl);

  /* Tentatively set PROP_gimple_lva here, and reset it in gimplify_va_arg_expr
     if necessary.  */
  cfun->curr_properties |= PROP_gimple_lva;

  for (parm = DECL_ARGUMENTS (fndecl); parm ; parm = DECL_CHAIN (parm))
    {
      /* Preliminarily mark non-addressed complex variables as eligible
         for promotion to gimple registers.  We'll transform their uses
         as we find them.  */
      if ((TREE_CODE (TREE_TYPE (parm)) == COMPLEX_TYPE
	   || TREE_CODE (TREE_TYPE (parm)) == VECTOR_TYPE)
          && !TREE_THIS_VOLATILE (parm)
          && !needs_to_live_in_memory (parm))
        DECL_GIMPLE_REG_P (parm) = 1;
    }

  ret = DECL_RESULT (fndecl);
  if ((TREE_CODE (TREE_TYPE (ret)) == COMPLEX_TYPE
       || TREE_CODE (TREE_TYPE (ret)) == VECTOR_TYPE)
      && !needs_to_live_in_memory (ret))
    DECL_GIMPLE_REG_P (ret) = 1;

  if (asan_sanitize_use_after_scope () && !asan_no_sanitize_address_p ())
    asan_poisoned_variables = new hash_set<tree> ();
  bind = gimplify_body (fndecl, true);
  if (asan_poisoned_variables)
    {
      delete asan_poisoned_variables;
      asan_poisoned_variables = NULL;
    }

  /* The tree body of the function is no longer needed, replace it
     with the new GIMPLE body.  */
  seq = NULL;
  gimple_seq_add_stmt (&seq, bind);
  gimple_set_body (fndecl, seq);

  /* If we're instrumenting function entry/exit, then prepend the call to
     the entry hook and wrap the whole function in a TRY_FINALLY_EXPR to
     catch the exit hook.  */
  /* ??? Add some way to ignore exceptions for this TFE.  */
  if (flag_instrument_function_entry_exit
      && !DECL_NO_INSTRUMENT_FUNCTION_ENTRY_EXIT (fndecl)
      /* Do not instrument extern inline functions.  */
      && !(DECL_DECLARED_INLINE_P (fndecl)
	   && DECL_EXTERNAL (fndecl)
	   && DECL_DISREGARD_INLINE_LIMITS (fndecl))
      && !flag_instrument_functions_exclude_p (fndecl))
    {
      tree x;
      gbind *new_bind;
      gimple *tf;
      gimple_seq cleanup = NULL, body = NULL;
      tree tmp_var;
      gcall *call;

      x = builtin_decl_implicit (BUILT_IN_RETURN_ADDRESS);
      call = gimple_build_call (x, 1, integer_zero_node);
      tmp_var = create_tmp_var (ptr_type_node, "return_addr");
      gimple_call_set_lhs (call, tmp_var);
      gimplify_seq_add_stmt (&cleanup, call);
      x = builtin_decl_implicit (BUILT_IN_PROFILE_FUNC_EXIT);
      call = gimple_build_call (x, 2,
				build_fold_addr_expr (current_function_decl),
				tmp_var);
      gimplify_seq_add_stmt (&cleanup, call);
      tf = gimple_build_try (seq, cleanup, GIMPLE_TRY_FINALLY);

      x = builtin_decl_implicit (BUILT_IN_RETURN_ADDRESS);
      call = gimple_build_call (x, 1, integer_zero_node);
      tmp_var = create_tmp_var (ptr_type_node, "return_addr");
      gimple_call_set_lhs (call, tmp_var);
      gimplify_seq_add_stmt (&body, call);
      x = builtin_decl_implicit (BUILT_IN_PROFILE_FUNC_ENTER);
      call = gimple_build_call (x, 2,
				build_fold_addr_expr (current_function_decl),
				tmp_var);
      gimplify_seq_add_stmt (&body, call);
      gimplify_seq_add_stmt (&body, tf);
      new_bind = gimple_build_bind (NULL, body, NULL);

      /* Replace the current function body with the body
         wrapped in the try/finally TF.  */
      seq = NULL;
      gimple_seq_add_stmt (&seq, new_bind);
      gimple_set_body (fndecl, seq);
      bind = new_bind;
    }

  if ((flag_sanitize & SANITIZE_THREAD) != 0
      && !lookup_attribute ("no_sanitize_thread", DECL_ATTRIBUTES (fndecl)))
    {
      gcall *call = gimple_build_call_internal (IFN_TSAN_FUNC_EXIT, 0);
      gimple *tf = gimple_build_try (seq, call, GIMPLE_TRY_FINALLY);
      gbind *new_bind = gimple_build_bind (NULL, tf, NULL);
      /* Replace the current function body with the body
	 wrapped in the try/finally TF.  */
      seq = NULL;
      gimple_seq_add_stmt (&seq, new_bind);
      gimple_set_body (fndecl, seq);
    }

  DECL_SAVED_TREE (fndecl) = NULL_TREE;
  cfun->curr_properties |= PROP_gimple_any;

  pop_cfun ();

  dump_function (TDI_generic, fndecl);
}

/* Return a dummy expression of type TYPE in order to keep going after an
   error.  */

static tree
dummy_object (tree type)
{
  tree t = build_int_cst (build_pointer_type (type), 0);
  return build2 (MEM_REF, type, t, t);
}

/* Gimplify __builtin_va_arg, aka VA_ARG_EXPR, which is not really a
   builtin function, but a very special sort of operator.  */

enum gimplify_status
gimplify_va_arg_expr (tree *expr_p, gimple_seq *pre_p,
		      gimple_seq *post_p ATTRIBUTE_UNUSED)
{
  tree promoted_type, have_va_type;
  tree valist = TREE_OPERAND (*expr_p, 0);
  tree type = TREE_TYPE (*expr_p);
  tree t, tag, aptag;
  location_t loc = EXPR_LOCATION (*expr_p);

  /* Verify that valist is of the proper type.  */
  have_va_type = TREE_TYPE (valist);
  if (have_va_type == error_mark_node)
    return GS_ERROR;
  have_va_type = targetm.canonical_va_list_type (have_va_type);
  if (have_va_type == NULL_TREE
      && POINTER_TYPE_P (TREE_TYPE (valist)))
    /* Handle 'Case 1: Not an array type' from c-common.c/build_va_arg.  */
    have_va_type
      = targetm.canonical_va_list_type (TREE_TYPE (TREE_TYPE (valist)));
  gcc_assert (have_va_type != NULL_TREE);

  /* Generate a diagnostic for requesting data of a type that cannot
     be passed through `...' due to type promotion at the call site.  */
  if ((promoted_type = lang_hooks.types.type_promotes_to (type))
	   != type)
    {
      static bool gave_help;
      bool warned;
      /* Use the expansion point to handle cases such as passing bool (defined
	 in a system header) through `...'.  */
      source_location xloc
	= expansion_point_location_if_in_system_header (loc);

      /* Unfortunately, this is merely undefined, rather than a constraint
	 violation, so we cannot make this an error.  If this call is never
	 executed, the program is still strictly conforming.  */
      warned = warning_at (xloc, 0,
			   "%qT is promoted to %qT when passed through %<...%>",
			   type, promoted_type);
      if (!gave_help && warned)
	{
	  gave_help = true;
	  inform (xloc, "(so you should pass %qT not %qT to %<va_arg%>)",
		  promoted_type, type);
	}

      /* We can, however, treat "undefined" any way we please.
	 Call abort to encourage the user to fix the program.  */
      if (warned)
	inform (xloc, "if this code is reached, the program will abort");
      /* Before the abort, allow the evaluation of the va_list
	 expression to exit or longjmp.  */
      gimplify_and_add (valist, pre_p);
      t = build_call_expr_loc (loc,
			       builtin_decl_implicit (BUILT_IN_TRAP), 0);
      gimplify_and_add (t, pre_p);

      /* This is dead code, but go ahead and finish so that the
	 mode of the result comes out right.  */
      *expr_p = dummy_object (type);
      return GS_ALL_DONE;
    }

  tag = build_int_cst (build_pointer_type (type), 0);
  aptag = build_int_cst (TREE_TYPE (valist), 0);

  *expr_p = build_call_expr_internal_loc (loc, IFN_VA_ARG, type, 3,
					  valist, tag, aptag);

  /* Clear the tentatively set PROP_gimple_lva, to indicate that IFN_VA_ARG
     needs to be expanded.  */
  cfun->curr_properties &= ~PROP_gimple_lva;

  return GS_OK;
}

/* Build a new GIMPLE_ASSIGN tuple and append it to the end of *SEQ_P.

   DST/SRC are the destination and source respectively.  You can pass
   ungimplified trees in DST or SRC, in which case they will be
   converted to a gimple operand if necessary.

   This function returns the newly created GIMPLE_ASSIGN tuple.  */

gimple *
gimplify_assign (tree dst, tree src, gimple_seq *seq_p)
{
  tree t = build2 (MODIFY_EXPR, TREE_TYPE (dst), dst, src);
  gimplify_and_add (t, seq_p);
  ggc_free (t);
  return gimple_seq_last_stmt (*seq_p);
}

inline hashval_t
gimplify_hasher::hash (const elt_t *p)
{
  tree t = p->val;
  return iterative_hash_expr (t, 0);
}

inline bool
gimplify_hasher::equal (const elt_t *p1, const elt_t *p2)
{
  tree t1 = p1->val;
  tree t2 = p2->val;
  enum tree_code code = TREE_CODE (t1);

  if (TREE_CODE (t2) != code
      || TREE_TYPE (t1) != TREE_TYPE (t2))
    return false;

  if (!operand_equal_p (t1, t2, 0))
    return false;

  /* Only allow them to compare equal if they also hash equal; otherwise
     results are nondeterminate, and we fail bootstrap comparison.  */
  gcc_checking_assert (hash (p1) == hash (p2));

  return true;
}<|MERGE_RESOLUTION|>--- conflicted
+++ resolved
@@ -9266,10 +9266,7 @@
 	case OMP_CLAUSE_AUTO:
 	case OMP_CLAUSE_SEQ:
 	case OMP_CLAUSE_TILE:
-<<<<<<< HEAD
 	case OMP_CLAUSE_DEVICE_TYPE:
-=======
->>>>>>> 719a7570
 	  break;
 
 	case OMP_CLAUSE_BIND:
@@ -9735,25 +9732,6 @@
 						 (OMP_FOR_INIT (for_stmt))
 					       * 2);
     }
-<<<<<<< HEAD
-  int collapse = 0;
-  /* Find the first of COLLAPSE or TILE.  */
-  for (c = OMP_FOR_CLAUSES (for_stmt); c; c = TREE_CHAIN (c))
-    if (OMP_CLAUSE_CODE (c) == OMP_CLAUSE_COLLAPSE)
-      {
-	collapse = tree_to_shwi (OMP_CLAUSE_COLLAPSE_EXPR (c));
-	if (collapse == 1)
-	  /* Not really collapsing.  */
-	  collapse = 0;
-	break;
-      }
-    else if (OMP_CLAUSE_CODE (c) == OMP_CLAUSE_TILE)
-      {
-	collapse = list_length (OMP_CLAUSE_TILE_LIST (c));
-	break;
-      }
-
-=======
   int collapse = 1, tile = 0;
   c = omp_find_clause (OMP_FOR_CLAUSES (for_stmt), OMP_CLAUSE_COLLAPSE);
   if (c)
@@ -9761,7 +9739,6 @@
   c = omp_find_clause (OMP_FOR_CLAUSES (for_stmt), OMP_CLAUSE_TILE);
   if (c)
     tile = list_length (OMP_CLAUSE_TILE_LIST (c));
->>>>>>> 719a7570
   for (i = 0; i < TREE_VEC_LENGTH (OMP_FOR_INIT (for_stmt)); i++)
     {
       t = TREE_VEC_ELT (OMP_FOR_INIT (for_stmt), i);
@@ -10175,11 +10152,7 @@
 	  OMP_CLAUSE_LINEAR_STEP (c2) = OMP_CLAUSE_LINEAR_STEP (c);
 	}
 
-<<<<<<< HEAD
-      if ((var != decl || collapse) && orig_for_stmt == for_stmt)
-=======
       if ((var != decl || collapse > 1 || tile) && orig_for_stmt == for_stmt)
->>>>>>> 719a7570
 	{
 	  for (c = OMP_FOR_CLAUSES (for_stmt); c ; c = OMP_CLAUSE_CHAIN (c))
 	    if (((OMP_CLAUSE_CODE (c) == OMP_CLAUSE_LASTPRIVATE
@@ -10189,7 +10162,7 @@
 		     && OMP_CLAUSE_LINEAR_GIMPLE_SEQ (c) == NULL))
 		&& OMP_CLAUSE_DECL (c) == decl)
 	      {
-		if (is_doacross && (!collapse || i >= collapse))
+		if (is_doacross && (collapse == 1 || i >= collapse))
 		  t = var;
 		else
 		  {
