/* Nested function decomposition for trees.
<<<<<<< HEAD
   Copyright (C) 2004, 2005 Free Software Foundation, Inc.
=======
   Copyright (C) 2004, 2005, 2006 Free Software Foundation, Inc.
>>>>>>> c355071f

   This file is part of GCC.

   GCC is free software; you can redistribute it and/or modify
   it under the terms of the GNU General Public License as published by
   the Free Software Foundation; either version 2, or (at your option)
   any later version.

   GCC is distributed in the hope that it will be useful,
   but WITHOUT ANY WARRANTY; without even the implied warranty of
   MERCHANTABILITY or FITNESS FOR A PARTICULAR PURPOSE.  See the
   GNU General Public License for more details.

   You should have received a copy of the GNU General Public License
   along with GCC; see the file COPYING.  If not, write to
   the Free Software Foundation, 51 Franklin Street, Fifth Floor,
   Boston, MA 02110-1301, USA.  */

#include "config.h"
#include "system.h"
#include "coretypes.h"
#include "tm.h"
#include "tree.h"
#include "rtl.h"
#include "tm_p.h"
#include "function.h"
#include "tree-dump.h"
#include "tree-inline.h"
#include "tree-gimple.h"
#include "tree-iterator.h"
#include "tree-flow.h"
#include "cgraph.h"
#include "expr.h"
#include "langhooks.h"
#include "ggc.h"


/* The object of this pass is to lower the representation of a set of nested
   functions in order to expose all of the gory details of the various
   nonlocal references.  We want to do this sooner rather than later, in
   order to give us more freedom in emitting all of the functions in question.

   Back in olden times, when gcc was young, we developed an insanely 
   complicated scheme whereby variables which were referenced nonlocally
   were forced to live in the stack of the declaring function, and then
   the nested functions magically discovered where these variables were
   placed.  In order for this scheme to function properly, it required
   that the outer function be partially expanded, then we switch to 
   compiling the inner function, and once done with those we switch back
   to compiling the outer function.  Such delicate ordering requirements
   makes it difficult to do whole translation unit optimizations 
   involving such functions.

   The implementation here is much more direct.  Everything that can be
   referenced by an inner function is a member of an explicitly created
   structure herein called the "nonlocal frame struct".  The incoming
   static chain for a nested function is a pointer to this struct in 
   the parent.  In this way, we settle on known offsets from a known
   base, and so are decoupled from the logic that places objects in the
   function's stack frame.  More importantly, we don't have to wait for
   that to happen -- since the compilation of the inner function is no
   longer tied to a real stack frame, the nonlocal frame struct can be
   allocated anywhere.  Which means that the outer function is now
   inlinable.

   Theory of operation here is very simple.  Iterate over all the 
   statements in all the functions (depth first) several times, 
   allocating structures and fields on demand.  In general we want to
   examine inner functions first, so that we can avoid making changes
   to outer functions which are unnecessary.

   The order of the passes matters a bit, in that later passes will be
   skipped if it is discovered that the functions don't actually interact
   at all.  That is, they're nested in the lexical sense but could have
   been written as independent functions without change.  */


struct var_map_elt GTY(())
{
  tree old;
  tree new;
};

struct nesting_info GTY ((chain_next ("%h.next")))
{
  struct nesting_info *outer;
  struct nesting_info *inner;
  struct nesting_info *next;
  
<<<<<<< HEAD
  htab_t GTY ((param_is (struct var_map_elt))) var_map;
=======
  htab_t GTY ((param_is (struct var_map_elt))) field_map;
  htab_t GTY ((param_is (struct var_map_elt))) var_map;
  bitmap suppress_expansion;

>>>>>>> c355071f
  tree context;
  tree new_local_var_chain;
  tree debug_var_chain;
  tree frame_type;
  tree frame_decl;
  tree chain_field;
  tree chain_decl;
  tree nl_goto_field;

  bool any_parm_remapped;
  bool any_tramp_created;
  char static_chain_added;
};


/* Hashing and equality functions for nesting_info->var_map.  */

static hashval_t
var_map_hash (const void *x)
{
  const struct var_map_elt *a = (const struct var_map_elt *) x;
  return htab_hash_pointer (a->old);
}

static int
var_map_eq (const void *x, const void *y)
{
  const struct var_map_elt *a = (const struct var_map_elt *) x;
  const struct var_map_elt *b = (const struct var_map_elt *) y;
  return a->old == b->old;
}

/* We're working in so many different function contexts simultaneously,
   that create_tmp_var is dangerous.  Prevent mishap.  */
#define create_tmp_var cant_use_create_tmp_var_here_dummy

/* Like create_tmp_var, except record the variable for registration at
   the given nesting level.  */

static tree
create_tmp_var_for (struct nesting_info *info, tree type, const char *prefix)
{
  tree tmp_var;

  /* If the type is of variable size or a type which must be created by the
     frontend, something is wrong.  Note that we explicitly allow
     incomplete types here, since we create them ourselves here.  */
  gcc_assert (!TREE_ADDRESSABLE (type));
  gcc_assert (!TYPE_SIZE_UNIT (type)
	      || TREE_CODE (TYPE_SIZE_UNIT (type)) == INTEGER_CST);

  tmp_var = create_tmp_var_raw (type, prefix);
  DECL_CONTEXT (tmp_var) = info->context;
  TREE_CHAIN (tmp_var) = info->new_local_var_chain;
  DECL_SEEN_IN_BIND_EXPR_P (tmp_var) = 1;
  if (TREE_CODE (type) == COMPLEX_TYPE
      || TREE_CODE (type) == VECTOR_TYPE)
    DECL_GIMPLE_REG_P (tmp_var) = 1;

  info->new_local_var_chain = tmp_var;

  return tmp_var;
}

/* Take the address of EXP to be used within function CONTEXT.
   Mark it for addressability as necessary.  */

tree
build_addr (tree exp, tree context)
{
  tree base = exp;
  tree save_context;
  tree retval;

  while (handled_component_p (base))
    base = TREE_OPERAND (base, 0);

  if (DECL_P (base))
    TREE_ADDRESSABLE (base) = 1;

  /* Building the ADDR_EXPR will compute a set of properties for
     that ADDR_EXPR.  Those properties are unfortunately context
     specific.  ie, they are dependent on CURRENT_FUNCTION_DECL.

     Temporarily set CURRENT_FUNCTION_DECL to the desired context,
     build the ADDR_EXPR, then restore CURRENT_FUNCTION_DECL.  That
     way the properties are for the ADDR_EXPR are computed properly.  */
  save_context = current_function_decl;
  current_function_decl = context;
  retval = build1 (ADDR_EXPR, build_pointer_type (TREE_TYPE (exp)), exp);
<<<<<<< HEAD
  current_function_decl = save_context;;
=======
  current_function_decl = save_context;
>>>>>>> c355071f
  return retval;
}

/* Insert FIELD into TYPE, sorted by alignment requirements.  */

void
insert_field_into_struct (tree type, tree field)
{
  tree *p;

  DECL_CONTEXT (field) = type;

  for (p = &TYPE_FIELDS (type); *p ; p = &TREE_CHAIN (*p))
    if (DECL_ALIGN (field) >= DECL_ALIGN (*p))
      break;

  TREE_CHAIN (field) = *p;
  *p = field;
}

/* Build or return the RECORD_TYPE that describes the frame state that is
   shared between INFO->CONTEXT and its nested functions.  This record will
   not be complete until finalize_nesting_tree; up until that point we'll
   be adding fields as necessary.

   We also build the DECL that represents this frame in the function.  */

static tree
get_frame_type (struct nesting_info *info)
{
  tree type = info->frame_type;
  if (!type)
    {
      char *name;

      type = make_node (RECORD_TYPE);

      name = concat ("FRAME.",
		     IDENTIFIER_POINTER (DECL_NAME (info->context)),
		     NULL);
      TYPE_NAME (type) = get_identifier (name);
      free (name);

      info->frame_type = type;
      info->frame_decl = create_tmp_var_for (info, type, "FRAME");

      /* ??? Always make it addressable for now, since it is meant to
	 be pointed to by the static chain pointer.  This pessimizes
	 when it turns out that no static chains are needed because
	 the nested functions referencing non-local variables are not
	 reachable, but the true pessimization is to create the non-
	 local frame structure in the first place.  */
      TREE_ADDRESSABLE (info->frame_decl) = 1;
    }
  return type;
}

/* Return true if DECL should be referenced by pointer in the non-local
   frame structure.  */

static bool
use_pointer_in_frame (tree decl)
{
  if (TREE_CODE (decl) == PARM_DECL)
    {
      /* It's illegal to copy TREE_ADDRESSABLE, impossible to copy variable
         sized decls, and inefficient to copy large aggregates.  Don't bother
         moving anything but scalar variables.  */
      return AGGREGATE_TYPE_P (TREE_TYPE (decl));
    }
  else
    {
      /* Variable sized types make things "interesting" in the frame.  */
      return DECL_SIZE (decl) == NULL || !TREE_CONSTANT (DECL_SIZE (decl));
    }
}

/* Given DECL, a non-locally accessed variable, find or create a field
   in the non-local frame structure for the given nesting context.  */

static tree
lookup_field_for_decl (struct nesting_info *info, tree decl,
		       enum insert_option insert)
{
  struct var_map_elt *elt, dummy;
  void **slot;
  tree field;

  dummy.old = decl;
  slot = htab_find_slot (info->field_map, &dummy, insert);
  if (!slot)
    {
      gcc_assert (insert != INSERT);
      return NULL;
    }
  elt = (struct var_map_elt *) *slot;

  if (!elt && insert == INSERT)
    {
      field = make_node (FIELD_DECL);
      DECL_NAME (field) = DECL_NAME (decl);

      if (use_pointer_in_frame (decl))
	{
	  TREE_TYPE (field) = build_pointer_type (TREE_TYPE (decl));
	  DECL_ALIGN (field) = TYPE_ALIGN (TREE_TYPE (field));
	  DECL_NONADDRESSABLE_P (field) = 1;
	}
      else
	{
          TREE_TYPE (field) = TREE_TYPE (decl);
          DECL_SOURCE_LOCATION (field) = DECL_SOURCE_LOCATION (decl);
          DECL_ALIGN (field) = DECL_ALIGN (decl);
          DECL_USER_ALIGN (field) = DECL_USER_ALIGN (decl);
          TREE_ADDRESSABLE (field) = TREE_ADDRESSABLE (decl);
          DECL_NONADDRESSABLE_P (field) = !TREE_ADDRESSABLE (decl);
          TREE_THIS_VOLATILE (field) = TREE_THIS_VOLATILE (decl);
	}

      insert_field_into_struct (get_frame_type (info), field);
  
<<<<<<< HEAD
      elt = ggc_alloc (sizeof (*elt));
=======
      elt = GGC_NEW (struct var_map_elt);
>>>>>>> c355071f
      elt->old = decl;
      elt->new = field;
      *slot = elt;

      if (TREE_CODE (decl) == PARM_DECL)
	info->any_parm_remapped = true;
    }
  else
    field = elt ? elt->new : NULL;

  return field;
}

/* Build or return the variable that holds the static chain within
   INFO->CONTEXT.  This variable may only be used within INFO->CONTEXT.  */

static tree
get_chain_decl (struct nesting_info *info)
{
  tree decl = info->chain_decl;
  if (!decl)
    {
      tree type;

      type = get_frame_type (info->outer);
      type = build_pointer_type (type);

      /* Note that this variable is *not* entered into any BIND_EXPR;
	 the construction of this variable is handled specially in
	 expand_function_start and initialize_inlined_parameters.
	 Note also that it's represented as a parameter.  This is more
	 close to the truth, since the initial value does come from 
	 the caller.  */
      decl = build_decl (PARM_DECL, create_tmp_var_name ("CHAIN"), type);
      DECL_ARTIFICIAL (decl) = 1;
      DECL_IGNORED_P (decl) = 1;
      TREE_USED (decl) = 1;
      DECL_CONTEXT (decl) = info->context;
      DECL_ARG_TYPE (decl) = type;

      /* Tell tree-inline.c that we never write to this variable, so
	 it can copy-prop the replacement value immediately.  */
      TREE_READONLY (decl) = 1;

      info->chain_decl = decl;
    }
  return decl;
}

/* Build or return the field within the non-local frame state that holds
   the static chain for INFO->CONTEXT.  This is the way to walk back up
   multiple nesting levels.  */

static tree
get_chain_field (struct nesting_info *info)
{
  tree field = info->chain_field;
  if (!field)
    {
      tree type = build_pointer_type (get_frame_type (info->outer));

      field = make_node (FIELD_DECL);
      DECL_NAME (field) = get_identifier ("__chain");
      TREE_TYPE (field) = type;
      DECL_ALIGN (field) = TYPE_ALIGN (type);
      DECL_NONADDRESSABLE_P (field) = 1;

      insert_field_into_struct (get_frame_type (info), field);

      info->chain_field = field;
    }
  return field;
}

/* Copy EXP into a temporary.  Allocate the temporary in the context of
   INFO and insert the initialization statement before TSI.  */

static tree
init_tmp_var (struct nesting_info *info, tree exp, tree_stmt_iterator *tsi)
{
  tree t, stmt;

  t = create_tmp_var_for (info, TREE_TYPE (exp), NULL);
<<<<<<< HEAD
  stmt = build2 (MODIFY_EXPR, TREE_TYPE (t), t, exp);
=======
  stmt = build2 (GIMPLE_MODIFY_STMT, TREE_TYPE (t), t, exp);
>>>>>>> c355071f
  SET_EXPR_LOCUS (stmt, EXPR_LOCUS (tsi_stmt (*tsi)));
  tsi_link_before (tsi, stmt, TSI_SAME_STMT);

  return t;
}

/* Similarly, but only do so to force EXP to satisfy is_gimple_val.  */

static tree
tsi_gimplify_val (struct nesting_info *info, tree exp, tree_stmt_iterator *tsi)
{
  if (is_gimple_val (exp))
    return exp;
  else
    return init_tmp_var (info, exp, tsi);
}

/* Similarly, but copy from the temporary and insert the statement
   after the iterator.  */

static tree
save_tmp_var (struct nesting_info *info, tree exp,
	      tree_stmt_iterator *tsi)
{
  tree t, stmt;

  t = create_tmp_var_for (info, TREE_TYPE (exp), NULL);
<<<<<<< HEAD
  stmt = build2 (MODIFY_EXPR, TREE_TYPE (t), exp, t);
=======
  stmt = build2 (GIMPLE_MODIFY_STMT, TREE_TYPE (t), exp, t);
>>>>>>> c355071f
  SET_EXPR_LOCUS (stmt, EXPR_LOCUS (tsi_stmt (*tsi)));
  tsi_link_after (tsi, stmt, TSI_SAME_STMT);

  return t;
}

/* Build or return the type used to represent a nested function trampoline.  */

static GTY(()) tree trampoline_type;

static tree
get_trampoline_type (void)
{
  tree record, t;
  unsigned align, size;

  if (trampoline_type)
    return trampoline_type;

  align = TRAMPOLINE_ALIGNMENT;
  size = TRAMPOLINE_SIZE;

  /* If we won't be able to guarantee alignment simply via TYPE_ALIGN,
     then allocate extra space so that we can do dynamic alignment.  */
  if (align > STACK_BOUNDARY)
    {
      size += ((align/BITS_PER_UNIT) - 1) & -(STACK_BOUNDARY/BITS_PER_UNIT);
      align = STACK_BOUNDARY;
    }

  t = build_index_type (build_int_cst (NULL_TREE, size - 1));
  t = build_array_type (char_type_node, t);
  t = build_decl (FIELD_DECL, get_identifier ("__data"), t);
  DECL_ALIGN (t) = align;
  DECL_USER_ALIGN (t) = 1;

  record = make_node (RECORD_TYPE);
  TYPE_NAME (record) = get_identifier ("__builtin_trampoline");
  TYPE_FIELDS (record) = t;
  layout_type (record);

  return record;
}

/* Given DECL, a nested function, find or create a field in the non-local
   frame structure for a trampoline for this function.  */

static tree
lookup_tramp_for_decl (struct nesting_info *info, tree decl,
		       enum insert_option insert)
{
  struct var_map_elt *elt, dummy;
  void **slot;
  tree field;

  dummy.old = decl;
  slot = htab_find_slot (info->var_map, &dummy, insert);
  if (!slot)
    {
      gcc_assert (insert != INSERT);
      return NULL;
    }
  elt = (struct var_map_elt *) *slot;

  if (!elt && insert == INSERT)
    {
      field = make_node (FIELD_DECL);
      DECL_NAME (field) = DECL_NAME (decl);
      TREE_TYPE (field) = get_trampoline_type ();
      TREE_ADDRESSABLE (field) = 1;

      insert_field_into_struct (get_frame_type (info), field);

<<<<<<< HEAD
      elt = ggc_alloc (sizeof (*elt));
=======
      elt = GGC_NEW (struct var_map_elt);
>>>>>>> c355071f
      elt->old = decl;
      elt->new = field;
      *slot = elt;

      info->any_tramp_created = true;
    }
  else
    field = elt ? elt->new : NULL;

  return field;
} 

/* Build or return the field within the non-local frame state that holds
   the non-local goto "jmp_buf".  The buffer itself is maintained by the
   rtl middle-end as dynamic stack space is allocated.  */

static tree
get_nl_goto_field (struct nesting_info *info)
{
  tree field = info->nl_goto_field;
  if (!field)
    {
      unsigned size;
      tree type;

      /* For __builtin_nonlocal_goto, we need N words.  The first is the
	 frame pointer, the rest is for the target's stack pointer save
	 area.  The number of words is controlled by STACK_SAVEAREA_MODE;
	 not the best interface, but it'll do for now.  */
      if (Pmode == ptr_mode)
	type = ptr_type_node;
      else
	type = lang_hooks.types.type_for_mode (Pmode, 1);

      size = GET_MODE_SIZE (STACK_SAVEAREA_MODE (SAVE_NONLOCAL));
      size = size / GET_MODE_SIZE (Pmode);
      size = size + 1;

      type = build_array_type
	(type, build_index_type (build_int_cst (NULL_TREE, size)));

      field = make_node (FIELD_DECL);
      DECL_NAME (field) = get_identifier ("__nl_goto_buf");
      TREE_TYPE (field) = type;
      DECL_ALIGN (field) = TYPE_ALIGN (type);
      TREE_ADDRESSABLE (field) = 1;

      insert_field_into_struct (get_frame_type (info), field);

      info->nl_goto_field = field;
    }

  return field;
}

/* Helper function for walk_stmts.  Walk output operands of an ASM_EXPR.  */

static void
walk_asm_expr (struct walk_stmt_info *wi, tree stmt)
{
<<<<<<< HEAD
  walk_tree_fn callback;
  tree_stmt_iterator tsi;
  struct nesting_info *info;
  bool val_only;
  bool is_lhs;
  bool changed;
};
=======
  int noutputs = list_length (ASM_OUTPUTS (stmt));
  const char **oconstraints
    = (const char **) alloca ((noutputs) * sizeof (const char *));
  int i;
  tree link;
  const char *constraint;
  bool allows_mem, allows_reg, is_inout;

  wi->is_lhs = true;
  for (i=0, link = ASM_OUTPUTS (stmt); link; ++i, link = TREE_CHAIN (link))
    {
      constraint = TREE_STRING_POINTER (TREE_VALUE (TREE_PURPOSE (link)));
      oconstraints[i] = constraint;
      parse_output_constraint (&constraint, i, 0, 0, &allows_mem,
			       &allows_reg, &is_inout);
>>>>>>> c355071f

      wi->val_only = (allows_reg || !allows_mem);
      walk_tree (&TREE_VALUE (link), wi->callback, wi, NULL);
    }

  for (link = ASM_INPUTS (stmt); link; link = TREE_CHAIN (link))
    {
      constraint = TREE_STRING_POINTER (TREE_VALUE (TREE_PURPOSE (link)));
      parse_input_constraint (&constraint, 0, 0, noutputs, 0,
			      oconstraints, &allows_mem, &allows_reg);

      wi->val_only = (allows_reg || !allows_mem);
      /* Although input "m" is not really a LHS, we need a lvalue.  */
      wi->is_lhs = !wi->val_only;
      walk_tree (&TREE_VALUE (link), wi->callback, wi, NULL);
    }

  wi->is_lhs = false;
  wi->val_only = true;
}

/* Iterate over all sub-statements of *TP calling walk_tree with
   WI->CALLBACK for every sub-expression in each statement found.  */

void
walk_stmts (struct walk_stmt_info *wi, tree *tp)
{
  tree t = *tp;
  int walk_subtrees;

  if (!t)
    return;

  if (wi->want_locations && EXPR_HAS_LOCATION (t))
    input_location = EXPR_LOCATION (t);

  switch (TREE_CODE (t))
    {
    case STATEMENT_LIST:
      {
	tree_stmt_iterator i;
	for (i = tsi_start (t); !tsi_end_p (i); tsi_next (&i))
	  {
	    wi->tsi = i;
	    walk_stmts (wi, tsi_stmt_ptr (i));
	  }
      }
      break;

    case COND_EXPR:
      walk_tree (&COND_EXPR_COND (t), wi->callback, wi, NULL);
      walk_stmts (wi, &COND_EXPR_THEN (t));
      walk_stmts (wi, &COND_EXPR_ELSE (t));
      break;
    case CATCH_EXPR:
      walk_stmts (wi, &CATCH_BODY (t));
      break;
    case EH_FILTER_EXPR:
      walk_stmts (wi, &EH_FILTER_FAILURE (t));
      break;
    case TRY_CATCH_EXPR:
    case TRY_FINALLY_EXPR:
      walk_stmts (wi, &TREE_OPERAND (t, 0));
      walk_stmts (wi, &TREE_OPERAND (t, 1));
      break;

    case BIND_EXPR:
      if (wi->want_bind_expr)
	{
	  walk_subtrees = 1;
	  wi->callback (tp, &walk_subtrees, wi);
	  if (!walk_subtrees)
	    break;
	}
      walk_stmts (wi, &BIND_EXPR_BODY (t));
      break;

    case RETURN_EXPR:
      if (wi->want_return_expr)
	{
	  walk_subtrees = 1;
	  wi->callback (tp, &walk_subtrees, wi);
	  if (!walk_subtrees)
	    break;
	}
      walk_stmts (wi, &TREE_OPERAND (t, 0));
      break;

<<<<<<< HEAD
    case MODIFY_EXPR:
      /* A formal temporary lhs may use a COMPONENT_REF rhs.  */
      wi->val_only = !is_gimple_formal_tmp_var (TREE_OPERAND (t, 0));
      walk_tree (&TREE_OPERAND (t, 1), wi->callback, wi, NULL);

      /* If the rhs is appropriate for a memory, we may use a
	 COMPONENT_REF on the lhs.  */
      wi->val_only = !is_gimple_mem_rhs (TREE_OPERAND (t, 1));
      wi->is_lhs = true;
      walk_tree (&TREE_OPERAND (t, 0), wi->callback, wi, NULL);

      wi->val_only = true;
      wi->is_lhs = false;
=======
    case GIMPLE_MODIFY_STMT:
      /* A formal temporary lhs may use a COMPONENT_REF rhs.  */
      wi->val_only = !is_gimple_formal_tmp_var (GIMPLE_STMT_OPERAND (t, 0));
      walk_tree (&GIMPLE_STMT_OPERAND (t, 1), wi->callback, wi, NULL);

      /* If the rhs is appropriate for a memory, we may use a
	 COMPONENT_REF on the lhs.  */
      wi->val_only = !is_gimple_mem_rhs (GIMPLE_STMT_OPERAND (t, 1));
      wi->is_lhs = true;
      walk_tree (&GIMPLE_STMT_OPERAND (t, 0), wi->callback, wi, NULL);

      wi->val_only = true;
      wi->is_lhs = false;
      break;

    case ASM_EXPR:
      walk_asm_expr (wi, *tp);
>>>>>>> c355071f
      break;

    default:
      wi->val_only = true;
      walk_tree (tp, wi->callback, wi, NULL);
      break;
    }
}

/* Invoke CALLBACK on all statements of *STMT_P.  */

static void
walk_body (walk_tree_fn callback, struct nesting_info *info, tree *stmt_p)
{
  struct walk_stmt_info wi;

  memset (&wi, 0, sizeof (wi));
  wi.callback = callback;
  wi.info = info;
  wi.val_only = true;

  walk_stmts (&wi, stmt_p);
}

/* Invoke CALLBACK on all statements of INFO->CONTEXT.  */

static inline void
walk_function (walk_tree_fn callback, struct nesting_info *info)
{
  walk_body (callback, info, &DECL_SAVED_TREE (info->context));
}

/* Similarly for ROOT and all functions nested underneath, depth first.  */
    
static void
walk_all_functions (walk_tree_fn callback, struct nesting_info *root)
{
  do
    {
      if (root->inner)
	walk_all_functions (callback, root->inner);
      walk_function (callback, root);
      root = root->next;
    }
  while (root);
}

/* We have to check for a fairly pathological case.  The operands of function
   nested function are to be interpreted in the context of the enclosing
   function.  So if any are variably-sized, they will get remapped when the
   enclosing function is inlined.  But that remapping would also have to be
   done in the types of the PARM_DECLs of the nested function, meaning the
   argument types of that function will disagree with the arguments in the
   calls to that function.  So we'd either have to make a copy of the nested
   function corresponding to each time the enclosing function was inlined or
   add a VIEW_CONVERT_EXPR to each such operand for each call to the nested
   function.  The former is not practical.  The latter would still require
   detecting this case to know when to add the conversions.  So, for now at
   least, we don't inline such an enclosing function.

   We have to do that check recursively, so here return indicating whether
   FNDECL has such a nested function.  ORIG_FN is the function we were
   trying to inline to use for checking whether any argument is variably
   modified by anything in it.

   It would be better to do this in tree-inline.c so that we could give
   the appropriate warning for why a function can't be inlined, but that's
   too late since the nesting structure has already been flattened and
   adding a flag just to record this fact seems a waste of a flag.  */

static bool
check_for_nested_with_variably_modified (tree fndecl, tree orig_fndecl)
{
  struct cgraph_node *cgn = cgraph_node (fndecl);
  tree arg;

  for (cgn = cgn->nested; cgn ; cgn = cgn->next_nested)
    {
      for (arg = DECL_ARGUMENTS (cgn->decl); arg; arg = TREE_CHAIN (arg))
	if (variably_modified_type_p (TREE_TYPE (arg), 0), orig_fndecl)
	  return true;

      if (check_for_nested_with_variably_modified (cgn->decl, orig_fndecl))
	return true;
    }

  return false;
}

/* Construct our local datastructure describing the function nesting
   tree rooted by CGN.  */

static struct nesting_info *
create_nesting_tree (struct cgraph_node *cgn)
{
<<<<<<< HEAD
  struct nesting_info *info = ggc_calloc (1, sizeof (*info));
  info->var_map = htab_create_ggc (7, var_map_hash, var_map_eq, ggc_free);
=======
  struct nesting_info *info = GGC_CNEW (struct nesting_info);
  info->field_map = htab_create_ggc (7, var_map_hash, var_map_eq, ggc_free);
  info->var_map = htab_create_ggc (7, var_map_hash, var_map_eq, ggc_free);
  info->suppress_expansion = BITMAP_GGC_ALLOC ();
>>>>>>> c355071f
  info->context = cgn->decl;

  for (cgn = cgn->nested; cgn ; cgn = cgn->next_nested)
    {
      struct nesting_info *sub = create_nesting_tree (cgn);
      sub->outer = info;
      sub->next = info->inner;
      info->inner = sub;
    }

  /* See discussion at check_for_nested_with_variably_modified for a
     discussion of why this has to be here.  */
  if (check_for_nested_with_variably_modified (info->context, info->context))
    DECL_UNINLINABLE (info->context) = true;

  return info;
}

/* Return an expression computing the static chain for TARGET_CONTEXT
   from INFO->CONTEXT.  Insert any necessary computations before TSI.  */

static tree
get_static_chain (struct nesting_info *info, tree target_context,
		  tree_stmt_iterator *tsi)
{
  struct nesting_info *i;
  tree x;

  if (info->context == target_context)
    {
      x = build_addr (info->frame_decl, target_context);
    }
  else
    {
      x = get_chain_decl (info);

      for (i = info->outer; i->context != target_context; i = i->outer)
	{
	  tree field = get_chain_field (i);

	  x = build1 (INDIRECT_REF, TREE_TYPE (TREE_TYPE (x)), x);
	  x = build3 (COMPONENT_REF, TREE_TYPE (field), x, field, NULL_TREE);
	  x = init_tmp_var (info, x, tsi);
	}
    }

  return x;
}

/* Return an expression referencing FIELD from TARGET_CONTEXT's non-local
   frame as seen from INFO->CONTEXT.  Insert any necessary computations
   before TSI.  */

static tree
get_frame_field (struct nesting_info *info, tree target_context,
		 tree field, tree_stmt_iterator *tsi)
{
  struct nesting_info *i;
  tree x;

  if (info->context == target_context)
    {
      /* Make sure frame_decl gets created.  */
      (void) get_frame_type (info);
      x = info->frame_decl;
    }
  else
    {
      x = get_chain_decl (info);

      for (i = info->outer; i->context != target_context; i = i->outer)
	{
	  tree field = get_chain_field (i);

	  x = build1 (INDIRECT_REF, TREE_TYPE (TREE_TYPE (x)), x);
	  x = build3 (COMPONENT_REF, TREE_TYPE (field), x, field, NULL_TREE);
	  x = init_tmp_var (info, x, tsi);
	}

      x = build1 (INDIRECT_REF, TREE_TYPE (TREE_TYPE (x)), x);
    }

  x = build3 (COMPONENT_REF, TREE_TYPE (field), x, field, NULL_TREE);
  return x;
}

/* A subroutine of convert_nonlocal_reference.  Create a local variable
   in the nested function with DECL_VALUE_EXPR set to reference the true
   variable in the parent function.  This is used both for debug info 
   and in OpenMP lowering.  */

static tree
get_nonlocal_debug_decl (struct nesting_info *info, tree decl)
{
  struct var_map_elt *elt, dummy;
  tree target_context;
  struct nesting_info *i;
  tree x, field, new_decl;
  void **slot;

  dummy.old = decl;
  slot = htab_find_slot (info->var_map, &dummy, INSERT);
  elt = *slot;

  if (elt)
    return elt->new;

  target_context = decl_function_context (decl);

  /* A copy of the code in get_frame_field, but without the temporaries.  */
  if (info->context == target_context)
    {
      /* Make sure frame_decl gets created.  */
      (void) get_frame_type (info);
      x = info->frame_decl;
      i = info;
    }
  else
    {
      x = get_chain_decl (info);
      for (i = info->outer; i->context != target_context; i = i->outer)
	{
	  field = get_chain_field (i);
	  x = build1 (INDIRECT_REF, TREE_TYPE (TREE_TYPE (x)), x);
	  x = build3 (COMPONENT_REF, TREE_TYPE (field), x, field, NULL_TREE);
	}
      x = build1 (INDIRECT_REF, TREE_TYPE (TREE_TYPE (x)), x);
    }

  field = lookup_field_for_decl (i, decl, INSERT);
  x = build3 (COMPONENT_REF, TREE_TYPE (field), x, field, NULL_TREE);
  if (use_pointer_in_frame (decl))
    x = build1 (INDIRECT_REF, TREE_TYPE (TREE_TYPE (x)), x);

  /* ??? We should be remapping types as well, surely.  */
  new_decl = build_decl (VAR_DECL, DECL_NAME (decl), TREE_TYPE (decl));
  DECL_CONTEXT (new_decl) = info->context;
  DECL_SOURCE_LOCATION (new_decl) = DECL_SOURCE_LOCATION (decl);
  DECL_ARTIFICIAL (new_decl) = DECL_ARTIFICIAL (decl);
  DECL_IGNORED_P (new_decl) = DECL_IGNORED_P (decl);
  TREE_THIS_VOLATILE (new_decl) = TREE_THIS_VOLATILE (decl);
  TREE_SIDE_EFFECTS (new_decl) = TREE_SIDE_EFFECTS (decl);
  TREE_READONLY (new_decl) = TREE_READONLY (decl);
  TREE_ADDRESSABLE (new_decl) = TREE_ADDRESSABLE (decl);
  DECL_SEEN_IN_BIND_EXPR_P (new_decl) = 1;

  SET_DECL_VALUE_EXPR (new_decl, x);
  DECL_HAS_VALUE_EXPR_P (new_decl) = 1;

  elt = ggc_alloc (sizeof (*elt));
  elt->old = decl;
  elt->new = new_decl;
  *slot = elt;

  TREE_CHAIN (new_decl) = info->debug_var_chain;
  info->debug_var_chain = new_decl;

  return new_decl;
}

/* Called via walk_function+walk_tree, rewrite all references to VAR
   and PARM_DECLs that belong to outer functions.

   The rewrite will involve some number of structure accesses back up
   the static chain.  E.g. for a variable FOO up one nesting level it'll
   be CHAIN->FOO.  For two levels it'll be CHAIN->__chain->FOO.  Further
   indirections apply to decls for which use_pointer_in_frame is true.  */

static bool convert_nonlocal_omp_clauses (tree *, struct walk_stmt_info *);

static tree
convert_nonlocal_reference (tree *tp, int *walk_subtrees, void *data)
{
  struct walk_stmt_info *wi = (struct walk_stmt_info *) data;
  struct nesting_info *info = wi->info;
  tree t = *tp;
  tree save_local_var_chain;
  bitmap save_suppress;

  *walk_subtrees = 0;
  switch (TREE_CODE (t))
    {
    case VAR_DECL:
      /* Non-automatic variables are never processed.  */
      if (TREE_STATIC (t) || DECL_EXTERNAL (t))
	break;
      /* FALLTHRU */

    case PARM_DECL:
      if (decl_function_context (t) != info->context)
	{
	  tree x;
	  wi->changed = true;

	  x = get_nonlocal_debug_decl (info, t);
	  if (!bitmap_bit_p (info->suppress_expansion, DECL_UID (t)))
	    {
	      tree target_context = decl_function_context (t);
	      struct nesting_info *i;
	      for (i = info->outer; i->context != target_context; i = i->outer)
		continue;
	      x = lookup_field_for_decl (i, t, INSERT);
	      x = get_frame_field (info, target_context, x, &wi->tsi);
	      if (use_pointer_in_frame (t))
		{
		  x = init_tmp_var (info, x, &wi->tsi);
		  x = build1 (INDIRECT_REF, TREE_TYPE (TREE_TYPE (x)), x);
		}
	    }

	  if (wi->val_only)
	    {
	      if (wi->is_lhs)
		x = save_tmp_var (info, x, &wi->tsi);
	      else
		x = init_tmp_var (info, x, &wi->tsi);
	    }

	  *tp = x;
	}
      break;

    case GOTO_EXPR:
      /* Don't walk non-local gotos for now.  */
      if (TREE_CODE (GOTO_DESTINATION (t)) != LABEL_DECL)
	{
	  *walk_subtrees = 1;
	  wi->val_only = true;
	  wi->is_lhs = false;
	}
      break;

    case LABEL_DECL:
      /* We're taking the address of a label from a parent function, but
	 this is not itself a non-local goto.  Mark the label such that it
	 will not be deleted, much as we would with a label address in
	 static storage.  */
      if (decl_function_context (t) != info->context)
        FORCED_LABEL (t) = 1;
      break;

    case ADDR_EXPR:
      {
	bool save_val_only = wi->val_only;

	wi->val_only = false;
	wi->is_lhs = false;
	wi->changed = false;
	walk_tree (&TREE_OPERAND (t, 0), convert_nonlocal_reference, wi, NULL);
	wi->val_only = true;

	if (wi->changed)
	  {
	    tree save_context;

	    /* If we changed anything, then TREE_INVARIANT is be wrong,
	       since we're no longer directly referencing a decl.  */
	    save_context = current_function_decl;
	    current_function_decl = info->context;
	    recompute_tree_invariant_for_addr_expr (t);
	    current_function_decl = save_context;

	    /* If the callback converted the address argument in a context
	       where we only accept variables (and min_invariant, presumably),
	       then compute the address into a temporary.  */
	    if (save_val_only)
	      *tp = tsi_gimplify_val (wi->info, t, &wi->tsi);
	  }
      }
      break;

    case REALPART_EXPR:
    case IMAGPART_EXPR:
    case COMPONENT_REF:
    case ARRAY_REF:
    case ARRAY_RANGE_REF:
    case BIT_FIELD_REF:
      /* Go down this entire nest and just look at the final prefix and
	 anything that describes the references.  Otherwise, we lose track
	 of whether a NOP_EXPR or VIEW_CONVERT_EXPR needs a simple value.  */
      wi->val_only = true;
      wi->is_lhs = false;
      for (; handled_component_p (t); tp = &TREE_OPERAND (t, 0), t = *tp)
	{
	  if (TREE_CODE (t) == COMPONENT_REF)
	    walk_tree (&TREE_OPERAND (t, 2), convert_nonlocal_reference, wi,
		       NULL);
	  else if (TREE_CODE (t) == ARRAY_REF
		   || TREE_CODE (t) == ARRAY_RANGE_REF)
	    {
	      walk_tree (&TREE_OPERAND (t, 1), convert_nonlocal_reference, wi,
			 NULL);
	      walk_tree (&TREE_OPERAND (t, 2), convert_nonlocal_reference, wi,
			 NULL);
	      walk_tree (&TREE_OPERAND (t, 3), convert_nonlocal_reference, wi,
			 NULL);
	    }
	  else if (TREE_CODE (t) == BIT_FIELD_REF)
	    {
	      walk_tree (&TREE_OPERAND (t, 1), convert_nonlocal_reference, wi,
			 NULL);
	      walk_tree (&TREE_OPERAND (t, 2), convert_nonlocal_reference, wi,
			 NULL);
	    }
	}
      wi->val_only = false;
      walk_tree (tp, convert_nonlocal_reference, wi, NULL);
      break;

    case OMP_PARALLEL:
      save_suppress = info->suppress_expansion;
      if (convert_nonlocal_omp_clauses (&OMP_PARALLEL_CLAUSES (t), wi))
	{
	  tree c, decl;
	  decl = get_chain_decl (info);
	  c = build_omp_clause (OMP_CLAUSE_FIRSTPRIVATE);
	  OMP_CLAUSE_DECL (c) = decl;
	  OMP_CLAUSE_CHAIN (c) = OMP_PARALLEL_CLAUSES (t);
	  OMP_PARALLEL_CLAUSES (t) = c;
	}

      save_local_var_chain = info->new_local_var_chain;
      info->new_local_var_chain = NULL;

      walk_body (convert_nonlocal_reference, info, &OMP_PARALLEL_BODY (t));

      if (info->new_local_var_chain)
	declare_vars (info->new_local_var_chain, OMP_PARALLEL_BODY (t), false);
      info->new_local_var_chain = save_local_var_chain;
      info->suppress_expansion = save_suppress;
      break;

    case OMP_FOR:
    case OMP_SECTIONS:
    case OMP_SINGLE:
      save_suppress = info->suppress_expansion;
      convert_nonlocal_omp_clauses (&OMP_CLAUSES (t), wi);
      walk_body (convert_nonlocal_reference, info, &OMP_BODY (t));
      info->suppress_expansion = save_suppress;
      break;

    case OMP_SECTION:
    case OMP_MASTER:
    case OMP_ORDERED:
      walk_body (convert_nonlocal_reference, info, &OMP_BODY (t));
      break;

    default:
      if (!IS_TYPE_OR_DECL_P (t))
	{
	  *walk_subtrees = 1;
          wi->val_only = true;
	  wi->is_lhs = false;
	}
      break;
    }

  return NULL_TREE;
}

static bool
convert_nonlocal_omp_clauses (tree *pclauses, struct walk_stmt_info *wi)
{
  struct nesting_info *info = wi->info;
  bool need_chain = false;
  tree clause, decl;
  int dummy;
  bitmap new_suppress;

  new_suppress = BITMAP_GGC_ALLOC ();
  bitmap_copy (new_suppress, info->suppress_expansion);

  for (clause = *pclauses; clause ; clause = OMP_CLAUSE_CHAIN (clause))
    {
      switch (OMP_CLAUSE_CODE (clause))
	{
	case OMP_CLAUSE_PRIVATE:
	case OMP_CLAUSE_FIRSTPRIVATE:
	case OMP_CLAUSE_LASTPRIVATE:
	case OMP_CLAUSE_REDUCTION:
	case OMP_CLAUSE_COPYPRIVATE:
	case OMP_CLAUSE_SHARED:
	  decl = OMP_CLAUSE_DECL (clause);
	  if (decl_function_context (decl) != info->context)
	    {
	      bitmap_set_bit (new_suppress, DECL_UID (decl));
	      OMP_CLAUSE_DECL (clause) = get_nonlocal_debug_decl (info, decl);
	      need_chain = true;
	    }
	  break;

	case OMP_CLAUSE_SCHEDULE:
	  if (OMP_CLAUSE_SCHEDULE_CHUNK_EXPR (clause) == NULL)
	    break;
	  /* FALLTHRU */
	case OMP_CLAUSE_IF:
	case OMP_CLAUSE_NUM_THREADS:
	  wi->val_only = true;
	  wi->is_lhs = false;
	  convert_nonlocal_reference (&OMP_CLAUSE_OPERAND (clause, 0), &dummy,
	                              wi);
	  break;

	case OMP_CLAUSE_NOWAIT:
	case OMP_CLAUSE_ORDERED:
	case OMP_CLAUSE_DEFAULT:
	case OMP_CLAUSE_COPYIN:
	  break;

	default:
	  gcc_unreachable ();
	}
    }

  info->suppress_expansion = new_suppress;

  return need_chain;
}

/* A subroutine of convert_local_reference.  Create a local variable
   in the parent function with DECL_VALUE_EXPR set to reference the
   field in FRAME.  This is used both for debug info and in OpenMP
   lowering.  */

static tree
get_local_debug_decl (struct nesting_info *info, tree decl, tree field)
{
  struct var_map_elt *elt, dummy;
  tree x, new_decl;
  void **slot;

  dummy.old = decl;
  slot = htab_find_slot (info->var_map, &dummy, INSERT);
  elt = *slot;

  if (elt)
    return elt->new;

  /* Make sure frame_decl gets created.  */
  (void) get_frame_type (info);
  x = info->frame_decl;
  x = build3 (COMPONENT_REF, TREE_TYPE (field), x, field, NULL_TREE);

  new_decl = build_decl (VAR_DECL, DECL_NAME (decl), TREE_TYPE (decl));
  DECL_CONTEXT (new_decl) = info->context;
  DECL_SOURCE_LOCATION (new_decl) = DECL_SOURCE_LOCATION (decl);
  DECL_ARTIFICIAL (new_decl) = DECL_ARTIFICIAL (decl);
  DECL_IGNORED_P (new_decl) = DECL_IGNORED_P (decl);
  TREE_THIS_VOLATILE (new_decl) = TREE_THIS_VOLATILE (decl);
  TREE_SIDE_EFFECTS (new_decl) = TREE_SIDE_EFFECTS (decl);
  TREE_READONLY (new_decl) = TREE_READONLY (decl);
  TREE_ADDRESSABLE (new_decl) = TREE_ADDRESSABLE (decl);
  DECL_SEEN_IN_BIND_EXPR_P (new_decl) = 1;

  SET_DECL_VALUE_EXPR (new_decl, x);
  DECL_HAS_VALUE_EXPR_P (new_decl) = 1;

  elt = ggc_alloc (sizeof (*elt));
  elt->old = decl;
  elt->new = new_decl;
  *slot = elt;

  TREE_CHAIN (new_decl) = info->debug_var_chain;
  info->debug_var_chain = new_decl;

  /* Do not emit debug info twice.  */
  DECL_IGNORED_P (decl) = 1;

  return new_decl;
}

/* Called via walk_function+walk_tree, rewrite all references to VAR
   and PARM_DECLs that were referenced by inner nested functions.
   The rewrite will be a structure reference to the local frame variable.  */

static bool convert_local_omp_clauses (tree *, struct walk_stmt_info *);

static tree
convert_local_reference (tree *tp, int *walk_subtrees, void *data)
{
  struct walk_stmt_info *wi = (struct walk_stmt_info *) data;
  struct nesting_info *info = wi->info;
  tree t = *tp, field, x;
  bool save_val_only;
<<<<<<< HEAD
=======
  tree save_local_var_chain;
  bitmap save_suppress;
>>>>>>> c355071f

  *walk_subtrees = 0;
  switch (TREE_CODE (t))
    {
    case VAR_DECL:
      /* Non-automatic variables are never processed.  */
      if (TREE_STATIC (t) || DECL_EXTERNAL (t))
	break;
      /* FALLTHRU */

    case PARM_DECL:
      if (decl_function_context (t) == info->context)
	{
	  /* If we copied a pointer to the frame, then the original decl
	     is used unchanged in the parent function.  */
	  if (use_pointer_in_frame (t))
	    break;

	  /* No need to transform anything if no child references the
	     variable.  */
	  field = lookup_field_for_decl (info, t, NO_INSERT);
	  if (!field)
	    break;
	  wi->changed = true;

<<<<<<< HEAD
	  x = get_frame_field (info, info->context, field, &wi->tsi);
=======
	  x = get_local_debug_decl (info, t, field);
	  if (!bitmap_bit_p (info->suppress_expansion, DECL_UID (t)))
	    x = get_frame_field (info, info->context, field, &wi->tsi);
>>>>>>> c355071f

	  if (wi->val_only)
	    {
	      if (wi->is_lhs)
		x = save_tmp_var (info, x, &wi->tsi);
	      else
		x = init_tmp_var (info, x, &wi->tsi);
	    }

	  *tp = x;
	}
      break;

    case ADDR_EXPR:
      save_val_only = wi->val_only;
      wi->val_only = false;
      wi->is_lhs = false;
      wi->changed = false;
      walk_tree (&TREE_OPERAND (t, 0), convert_local_reference, wi, NULL);
      wi->val_only = save_val_only;

      /* If we converted anything ... */
      if (wi->changed)
	{
	  tree save_context;

	  /* Then the frame decl is now addressable.  */
	  TREE_ADDRESSABLE (info->frame_decl) = 1;
	    
	  save_context = current_function_decl;
	  current_function_decl = info->context;
	  recompute_tree_invariant_for_addr_expr (t);
	  current_function_decl = save_context;

	  /* If we are in a context where we only accept values, then
	     compute the address into a temporary.  */
	  if (save_val_only)
	    *tp = tsi_gimplify_val (wi->info, t, &wi->tsi);
	}
      break;

    case REALPART_EXPR:
    case IMAGPART_EXPR:
    case COMPONENT_REF:
    case ARRAY_REF:
    case ARRAY_RANGE_REF:
    case BIT_FIELD_REF:
      /* Go down this entire nest and just look at the final prefix and
	 anything that describes the references.  Otherwise, we lose track
	 of whether a NOP_EXPR or VIEW_CONVERT_EXPR needs a simple value.  */
      save_val_only = wi->val_only;
      wi->val_only = true;
      wi->is_lhs = false;
      for (; handled_component_p (t); tp = &TREE_OPERAND (t, 0), t = *tp)
	{
	  if (TREE_CODE (t) == COMPONENT_REF)
	    walk_tree (&TREE_OPERAND (t, 2), convert_local_reference, wi,
		       NULL);
	  else if (TREE_CODE (t) == ARRAY_REF
		   || TREE_CODE (t) == ARRAY_RANGE_REF)
	    {
	      walk_tree (&TREE_OPERAND (t, 1), convert_local_reference, wi,
			 NULL);
	      walk_tree (&TREE_OPERAND (t, 2), convert_local_reference, wi,
			 NULL);
	      walk_tree (&TREE_OPERAND (t, 3), convert_local_reference, wi,
			 NULL);
	    }
	  else if (TREE_CODE (t) == BIT_FIELD_REF)
	    {
	      walk_tree (&TREE_OPERAND (t, 1), convert_local_reference, wi,
			 NULL);
	      walk_tree (&TREE_OPERAND (t, 2), convert_local_reference, wi,
			 NULL);
	    }
	}
      wi->val_only = false;
      walk_tree (tp, convert_local_reference, wi, NULL);
      wi->val_only = save_val_only;
<<<<<<< HEAD
=======
      break;

    case OMP_PARALLEL:
      save_suppress = info->suppress_expansion;
      if (convert_local_omp_clauses (&OMP_PARALLEL_CLAUSES (t), wi))
	{
	  tree c;
	  (void) get_frame_type (info);
	  c = build_omp_clause (OMP_CLAUSE_SHARED);
	  OMP_CLAUSE_DECL (c) = info->frame_decl;
	  OMP_CLAUSE_CHAIN (c) = OMP_PARALLEL_CLAUSES (t);
	  OMP_PARALLEL_CLAUSES (t) = c;
	}

      save_local_var_chain = info->new_local_var_chain;
      info->new_local_var_chain = NULL;

      walk_body (convert_local_reference, info, &OMP_PARALLEL_BODY (t));

      if (info->new_local_var_chain)
	declare_vars (info->new_local_var_chain, OMP_PARALLEL_BODY (t), false);
      info->new_local_var_chain = save_local_var_chain;
      info->suppress_expansion = save_suppress;
      break;

    case OMP_FOR:
    case OMP_SECTIONS:
    case OMP_SINGLE:
      save_suppress = info->suppress_expansion;
      convert_local_omp_clauses (&OMP_CLAUSES (t), wi);
      walk_body (convert_local_reference, info, &OMP_BODY (t));
      info->suppress_expansion = save_suppress;
      break;

    case OMP_SECTION:
    case OMP_MASTER:
    case OMP_ORDERED:
      walk_body (convert_local_reference, info, &OMP_BODY (t));
>>>>>>> c355071f
      break;

    default:
      if (!IS_TYPE_OR_DECL_P (t))
	{
	  *walk_subtrees = 1;
	  wi->val_only = true;
	  wi->is_lhs = false;
	}
      break;
    }

  return NULL_TREE;
}

static bool
convert_local_omp_clauses (tree *pclauses, struct walk_stmt_info *wi)
{
  struct nesting_info *info = wi->info;
  bool need_frame = false;
  tree clause, decl;
  int dummy;
  bitmap new_suppress;

  new_suppress = BITMAP_GGC_ALLOC ();
  bitmap_copy (new_suppress, info->suppress_expansion);

  for (clause = *pclauses; clause ; clause = OMP_CLAUSE_CHAIN (clause))
    {
      switch (OMP_CLAUSE_CODE (clause))
	{
	case OMP_CLAUSE_PRIVATE:
	case OMP_CLAUSE_FIRSTPRIVATE:
	case OMP_CLAUSE_LASTPRIVATE:
	case OMP_CLAUSE_REDUCTION:
	case OMP_CLAUSE_COPYPRIVATE:
	case OMP_CLAUSE_SHARED:
	  decl = OMP_CLAUSE_DECL (clause);
	  if (decl_function_context (decl) == info->context
	      && !use_pointer_in_frame (decl))
	    {
	      tree field = lookup_field_for_decl (info, decl, NO_INSERT);
	      if (field)
		{
		  bitmap_set_bit (new_suppress, DECL_UID (decl));
		  OMP_CLAUSE_DECL (clause)
		    = get_local_debug_decl (info, decl, field);
		  need_frame = true;
		}
	    }
	  break;

	case OMP_CLAUSE_SCHEDULE:
	  if (OMP_CLAUSE_SCHEDULE_CHUNK_EXPR (clause) == NULL)
	    break;
	  /* FALLTHRU */
	case OMP_CLAUSE_IF:
	case OMP_CLAUSE_NUM_THREADS:
	  wi->val_only = true;
	  wi->is_lhs = false;
	  convert_local_reference (&OMP_CLAUSE_OPERAND (clause, 0), &dummy, wi);
	  break;

	case OMP_CLAUSE_NOWAIT:
	case OMP_CLAUSE_ORDERED:
	case OMP_CLAUSE_DEFAULT:
	case OMP_CLAUSE_COPYIN:
	  break;

	default:
	  gcc_unreachable ();
	}
    }

  info->suppress_expansion = new_suppress;

  return need_frame;
}

/* Called via walk_function+walk_tree, rewrite all GOTO_EXPRs that 
   reference labels from outer functions.  The rewrite will be a 
   call to __builtin_nonlocal_goto.  */

static tree
convert_nl_goto_reference (tree *tp, int *walk_subtrees, void *data)
{
  struct walk_stmt_info *wi = (struct walk_stmt_info *) data;
  struct nesting_info *info = wi->info, *i;
  tree t = *tp, label, new_label, target_context, x, arg, field;
  struct var_map_elt *elt, dummy;
  void **slot;

  *walk_subtrees = 0;
  if (TREE_CODE (t) != GOTO_EXPR)
    return NULL_TREE;
  label = GOTO_DESTINATION (t);
  if (TREE_CODE (label) != LABEL_DECL)
    return NULL_TREE;
  target_context = decl_function_context (label);
  if (target_context == info->context)
    return NULL_TREE;

  for (i = info->outer; target_context != i->context; i = i->outer)
    continue;

  /* The original user label may also be use for a normal goto, therefore
     we must create a new label that will actually receive the abnormal
     control transfer.  This new label will be marked LABEL_NONLOCAL; this
     mark will trigger proper behavior in the cfg, as well as cause the
     (hairy target-specific) non-local goto receiver code to be generated
     when we expand rtl.  Enter this association into var_map so that we
     can insert the new label into the IL during a second pass.  */
  dummy.old = label;
  slot = htab_find_slot (i->var_map, &dummy, INSERT);
<<<<<<< HEAD
  elt = *slot;
=======
  elt = (struct var_map_elt *) *slot;
>>>>>>> c355071f
  if (elt == NULL)
    {
      new_label = create_artificial_label ();
      DECL_NONLOCAL (new_label) = 1;

<<<<<<< HEAD
      elt = ggc_alloc (sizeof (*elt));
=======
      elt = GGC_NEW (struct var_map_elt); 
>>>>>>> c355071f
      elt->old = label;
      elt->new = new_label;
      *slot = elt;
    }
  else
    new_label = elt->new;
  
  /* Build: __builtin_nl_goto(new_label, &chain->nl_goto_field).  */
  field = get_nl_goto_field (i);
  x = get_frame_field (info, target_context, field, &wi->tsi);
  x = build_addr (x, target_context);
  x = tsi_gimplify_val (info, x, &wi->tsi);
  arg = tree_cons (NULL, x, NULL);
  x = build_addr (new_label, target_context);
  arg = tree_cons (NULL, x, arg);
  x = implicit_built_in_decls[BUILT_IN_NONLOCAL_GOTO];
  x = build_function_call_expr (x, arg);

  SET_EXPR_LOCUS (x, EXPR_LOCUS (tsi_stmt (wi->tsi)));
  *tsi_stmt_ptr (wi->tsi) = x;

  return NULL_TREE;
}

/* Called via walk_function+walk_tree, rewrite all LABEL_EXPRs that 
   are referenced via nonlocal goto from a nested function.  The rewrite
   will involve installing a newly generated DECL_NONLOCAL label, and
   (potentially) a branch around the rtl gunk that is assumed to be 
   attached to such a label.  */

static tree
convert_nl_goto_receiver (tree *tp, int *walk_subtrees, void *data)
{
  struct walk_stmt_info *wi = (struct walk_stmt_info *) data;
  struct nesting_info *info = wi->info;
  tree t = *tp, label, new_label, x;
  struct var_map_elt *elt, dummy;
  tree_stmt_iterator tmp_tsi;

  *walk_subtrees = 0;
  if (TREE_CODE (t) != LABEL_EXPR)
    return NULL_TREE;
  label = LABEL_EXPR_LABEL (t);

  dummy.old = label;
  elt = (struct var_map_elt *) htab_find (info->var_map, &dummy);
  if (!elt)
    return NULL_TREE;
  new_label = elt->new;

  /* If there's any possibility that the previous statement falls through,
     then we must branch around the new non-local label.  */
  tmp_tsi = wi->tsi;
  tsi_prev (&tmp_tsi);
  if (tsi_end_p (tmp_tsi) || block_may_fallthru (tsi_stmt (tmp_tsi)))
    {
      x = build1 (GOTO_EXPR, void_type_node, label);
      tsi_link_before (&wi->tsi, x, TSI_SAME_STMT);
    }
  x = build1 (LABEL_EXPR, void_type_node, new_label);
  tsi_link_before (&wi->tsi, x, TSI_SAME_STMT);

  return NULL_TREE;
}

/* Called via walk_function+walk_tree, rewrite all references to addresses
   of nested functions that require the use of trampolines.  The rewrite
   will involve a reference a trampoline generated for the occasion.  */

static tree
convert_tramp_reference (tree *tp, int *walk_subtrees, void *data)
{
  struct walk_stmt_info *wi = (struct walk_stmt_info *) data;
  struct nesting_info *info = wi->info, *i;
  tree t = *tp, decl, target_context, x, arg;

  *walk_subtrees = 0;
  switch (TREE_CODE (t))
    {
    case ADDR_EXPR:
      /* Build
	   T.1 = &CHAIN->tramp;
	   T.2 = __builtin_adjust_trampoline (T.1);
	   T.3 = (func_type)T.2;
      */

      decl = TREE_OPERAND (t, 0);
      if (TREE_CODE (decl) != FUNCTION_DECL)
	break;

      /* Only need to process nested functions.  */
      target_context = decl_function_context (decl);
      if (!target_context)
	break;

      /* If the nested function doesn't use a static chain, then
	 it doesn't need a trampoline.  */
      if (DECL_NO_STATIC_CHAIN (decl))
	break;

      /* Lookup the immediate parent of the callee, as that's where
	 we need to insert the trampoline.  */
      for (i = info; i->context != target_context; i = i->outer)
	continue;
      x = lookup_tramp_for_decl (i, decl, INSERT);

      /* Compute the address of the field holding the trampoline.  */
      x = get_frame_field (info, target_context, x, &wi->tsi);
      x = build_addr (x, target_context);
      x = tsi_gimplify_val (info, x, &wi->tsi);
      arg = tree_cons (NULL, x, NULL);

      /* Do machine-specific ugliness.  Normally this will involve
	 computing extra alignment, but it can really be anything.  */
      x = implicit_built_in_decls[BUILT_IN_ADJUST_TRAMPOLINE];
      x = build_function_call_expr (x, arg);
      x = init_tmp_var (info, x, &wi->tsi);

      /* Cast back to the proper function type.  */
      x = build1 (NOP_EXPR, TREE_TYPE (t), x);
      x = init_tmp_var (info, x, &wi->tsi);

      *tp = x;
      break;

    case CALL_EXPR:
      /* Only walk call arguments, lest we generate trampolines for
	 direct calls.  */
      walk_tree (&TREE_OPERAND (t, 1), convert_tramp_reference, wi, NULL);
      break;

    default:
      if (!IS_TYPE_OR_DECL_P (t))
	*walk_subtrees = 1;
      break;
    }

  return NULL_TREE;
}

/* Called via walk_function+walk_tree, rewrite all CALL_EXPRs that 
   reference nested functions to make sure that the static chain is
   set up properly for the call.  */

static tree
convert_call_expr (tree *tp, int *walk_subtrees, void *data)
{
  struct walk_stmt_info *wi = (struct walk_stmt_info *) data;
  struct nesting_info *info = wi->info;
  tree t = *tp, decl, target_context;
  char save_static_chain_added;
  int i;

  *walk_subtrees = 0;
  switch (TREE_CODE (t))
    {
    case CALL_EXPR:
      decl = get_callee_fndecl (t);
      if (!decl)
	break;
      target_context = decl_function_context (decl);
      if (target_context && !DECL_NO_STATIC_CHAIN (decl))
	{
	  TREE_OPERAND (t, 2)
	    = get_static_chain (info, target_context, &wi->tsi);
	  info->static_chain_added
	    |= (1 << (info->context != target_context));
	}
      break;

    case RETURN_EXPR:
    case GIMPLE_MODIFY_STMT:
    case WITH_SIZE_EXPR:
      /* Only return modify and with_size_expr may contain calls.  */
      *walk_subtrees = 1;
      break;

    case OMP_PARALLEL:
      save_static_chain_added = info->static_chain_added;
      info->static_chain_added = 0;
      walk_body (convert_call_expr, info, &OMP_PARALLEL_BODY (t));
      for (i = 0; i < 2; i++)
	{
	  tree c, decl;
	  if ((info->static_chain_added & (1 << i)) == 0)
	    continue;
	  decl = i ? get_chain_decl (info) : info->frame_decl;
	  /* Don't add CHAIN.* or FRAME.* twice.  */
	  for (c = OMP_PARALLEL_CLAUSES (t); c; c = OMP_CLAUSE_CHAIN (c))
	    if ((OMP_CLAUSE_CODE (c) == OMP_CLAUSE_FIRSTPRIVATE
		 || OMP_CLAUSE_CODE (c) == OMP_CLAUSE_SHARED)
		&& OMP_CLAUSE_DECL (c) == decl)
	      break;
	  if (c == NULL)
	    {
	      c = build_omp_clause (OMP_CLAUSE_FIRSTPRIVATE);
	      OMP_CLAUSE_DECL (c) = decl;
	      OMP_CLAUSE_CHAIN (c) = OMP_PARALLEL_CLAUSES (t);
	      OMP_PARALLEL_CLAUSES (t) = c;
	    }
	}
      info->static_chain_added |= save_static_chain_added;
      break;

    case OMP_FOR:
    case OMP_SECTIONS:
    case OMP_SECTION:
    case OMP_SINGLE:
    case OMP_MASTER:
    case OMP_ORDERED:
    case OMP_CRITICAL:
      walk_body (convert_call_expr, info, &OMP_BODY (t));
      break;

    default:
      break;
    }

  return NULL_TREE;
}

/* Walk the nesting tree starting with ROOT, depth first.  Convert all
   trampolines and call expressions.  On the way back up, determine if
   a nested function actually uses its static chain; if not, remember that.  */

static void
convert_all_function_calls (struct nesting_info *root)
{
  do
    {
      if (root->inner)
	convert_all_function_calls (root->inner);

      walk_function (convert_tramp_reference, root);
      walk_function (convert_call_expr, root);

      /* If the function does not use a static chain, then remember that.  */
      if (root->outer && !root->chain_decl && !root->chain_field)
	DECL_NO_STATIC_CHAIN (root->context) = 1;
      else
	gcc_assert (!DECL_NO_STATIC_CHAIN (root->context));

      root = root->next;
    }
  while (root);
}

/* Do "everything else" to clean up or complete state collected by the
   various walking passes -- lay out the types and decls, generate code
   to initialize the frame decl, store critical expressions in the
   struct function for rtl to find.  */

static void
finalize_nesting_tree_1 (struct nesting_info *root)
{
  tree stmt_list = NULL;
  tree context = root->context;
  struct function *sf;

  /* If we created a non-local frame type or decl, we need to lay them
     out at this time.  */
  if (root->frame_type)
    {
      /* In some cases the frame type will trigger the -Wpadded warning.
	 This is not helpful; suppress it. */
      int save_warn_padded = warn_padded;
      warn_padded = 0;
      layout_type (root->frame_type);
      warn_padded = save_warn_padded;
      layout_decl (root->frame_decl, 0);
    }

  /* If any parameters were referenced non-locally, then we need to 
     insert a copy.  Likewise, if any variables were referenced by
     pointer, we need to initialize the address.  */
  if (root->any_parm_remapped)
    {
      tree p;
      for (p = DECL_ARGUMENTS (context); p ; p = TREE_CHAIN (p))
	{
	  tree field, x, y;

	  field = lookup_field_for_decl (root, p, NO_INSERT);
	  if (!field)
	    continue;

	  if (use_pointer_in_frame (p))
	    x = build_addr (p, context);
	  else
	    x = p;

	  y = build3 (COMPONENT_REF, TREE_TYPE (field),
		      root->frame_decl, field, NULL_TREE);
<<<<<<< HEAD
	  x = build2 (MODIFY_EXPR, TREE_TYPE (field), y, x);
=======
	  x = build2 (GIMPLE_MODIFY_STMT, TREE_TYPE (field), y, x);
>>>>>>> c355071f
	  append_to_statement_list (x, &stmt_list);
	}
    }

  /* If a chain_field was created, then it needs to be initialized
     from chain_decl.  */
  if (root->chain_field)
    {
      tree x = build3 (COMPONENT_REF, TREE_TYPE (root->chain_field),
		       root->frame_decl, root->chain_field, NULL_TREE);
<<<<<<< HEAD
      x = build2 (MODIFY_EXPR, TREE_TYPE (x), x, get_chain_decl (root));
=======
      x = build2 (GIMPLE_MODIFY_STMT, TREE_TYPE (x), x, get_chain_decl (root));
>>>>>>> c355071f
      append_to_statement_list (x, &stmt_list);
    }

  /* If trampolines were created, then we need to initialize them.  */
  if (root->any_tramp_created)
    {
      struct nesting_info *i;
      for (i = root->inner; i ; i = i->next)
	{
	  tree arg, x, field;

	  field = lookup_tramp_for_decl (root, i->context, NO_INSERT);
	  if (!field)
	    continue;

	  if (DECL_NO_STATIC_CHAIN (i->context))
	    x = null_pointer_node;
	  else
	    x = build_addr (root->frame_decl, context);
	  arg = tree_cons (NULL, x, NULL);

	  x = build_addr (i->context, context);
	  arg = tree_cons (NULL, x, arg);

	  x = build3 (COMPONENT_REF, TREE_TYPE (field),
		      root->frame_decl, field, NULL_TREE);
	  x = build_addr (x, context);
	  arg = tree_cons (NULL, x, arg);

	  x = implicit_built_in_decls[BUILT_IN_INIT_TRAMPOLINE];
	  x = build_function_call_expr (x, arg);

	  append_to_statement_list (x, &stmt_list);
	}
    }

  /* If we created initialization statements, insert them.  */
  if (stmt_list)
    {
      annotate_all_with_locus (&stmt_list,
			       DECL_SOURCE_LOCATION (context));
      append_to_statement_list (BIND_EXPR_BODY (DECL_SAVED_TREE (context)),
				&stmt_list);
      BIND_EXPR_BODY (DECL_SAVED_TREE (context)) = stmt_list;
    }

  /* If a chain_decl was created, then it needs to be registered with
     struct function so that it gets initialized from the static chain
     register at the beginning of the function.  */
  sf = DECL_STRUCT_FUNCTION (root->context);
  sf->static_chain_decl = root->chain_decl;

  /* Similarly for the non-local goto save area.  */
  if (root->nl_goto_field)
    {
      sf->nonlocal_goto_save_area
	= get_frame_field (root, context, root->nl_goto_field, NULL);
      sf->has_nonlocal_label = 1;
    }

  /* Make sure all new local variables get inserted into the
     proper BIND_EXPR.  */
  if (root->new_local_var_chain)
    declare_vars (root->new_local_var_chain, DECL_SAVED_TREE (root->context),
		  false);
  if (root->debug_var_chain)
    declare_vars (root->debug_var_chain, DECL_SAVED_TREE (root->context),
		  true);

  /* Dump the translated tree function.  */
  dump_function (TDI_nested, root->context);
}

static void
finalize_nesting_tree (struct nesting_info *root)
{
  do
    {
      if (root->inner)
	finalize_nesting_tree (root->inner);
      finalize_nesting_tree_1 (root);
      root = root->next;
    }
  while (root);
}

/* Unnest the nodes and pass them to cgraph.  */

static void
unnest_nesting_tree_1 (struct nesting_info *root)
{
  struct cgraph_node *node = cgraph_node (root->context);

  /* For nested functions update the cgraph to reflect unnesting.
     We also delay finalizing of these functions up to this point.  */
  if (node->origin)
    {
       cgraph_unnest_node (cgraph_node (root->context));
       cgraph_finalize_function (root->context, true);
    }
}

static void
unnest_nesting_tree (struct nesting_info *root)
{
  do
    {
      if (root->inner)
	unnest_nesting_tree (root->inner);
      unnest_nesting_tree_1 (root);
      root = root->next;
    }
  while (root);
}

/* Free the data structures allocated during this pass.  */

static void
free_nesting_tree (struct nesting_info *root)
{
  struct nesting_info *next;
  do
    {
      if (root->inner)
	free_nesting_tree (root->inner);
      htab_delete (root->var_map);
      next = root->next;
      ggc_free (root);
      root = next;
    }
  while (root);
}

static GTY(()) struct nesting_info *root;

/* Main entry point for this pass.  Process FNDECL and all of its nested
   subroutines and turn them into something less tightly bound.  */

void
lower_nested_functions (tree fndecl)
{
  struct cgraph_node *cgn;

  /* If there are no nested functions, there's nothing to do.  */
  cgn = cgraph_node (fndecl);
  if (!cgn->nested)
    return;

  root = create_nesting_tree (cgn);
  walk_all_functions (convert_nonlocal_reference, root);
  walk_all_functions (convert_local_reference, root);
  walk_all_functions (convert_nl_goto_reference, root);
  walk_all_functions (convert_nl_goto_receiver, root);
  convert_all_function_calls (root);
  finalize_nesting_tree (root);
  unnest_nesting_tree (root);
  free_nesting_tree (root);
  root = NULL;
}

#include "gt-tree-nested.h"<|MERGE_RESOLUTION|>--- conflicted
+++ resolved
@@ -1,9 +1,5 @@
 /* Nested function decomposition for trees.
-<<<<<<< HEAD
-   Copyright (C) 2004, 2005 Free Software Foundation, Inc.
-=======
    Copyright (C) 2004, 2005, 2006 Free Software Foundation, Inc.
->>>>>>> c355071f
 
    This file is part of GCC.
 
@@ -93,14 +89,10 @@
   struct nesting_info *inner;
   struct nesting_info *next;
   
-<<<<<<< HEAD
-  htab_t GTY ((param_is (struct var_map_elt))) var_map;
-=======
   htab_t GTY ((param_is (struct var_map_elt))) field_map;
   htab_t GTY ((param_is (struct var_map_elt))) var_map;
   bitmap suppress_expansion;
 
->>>>>>> c355071f
   tree context;
   tree new_local_var_chain;
   tree debug_var_chain;
@@ -191,11 +183,7 @@
   save_context = current_function_decl;
   current_function_decl = context;
   retval = build1 (ADDR_EXPR, build_pointer_type (TREE_TYPE (exp)), exp);
-<<<<<<< HEAD
-  current_function_decl = save_context;;
-=======
   current_function_decl = save_context;
->>>>>>> c355071f
   return retval;
 }
 
@@ -317,11 +305,7 @@
 
       insert_field_into_struct (get_frame_type (info), field);
   
-<<<<<<< HEAD
-      elt = ggc_alloc (sizeof (*elt));
-=======
       elt = GGC_NEW (struct var_map_elt);
->>>>>>> c355071f
       elt->old = decl;
       elt->new = field;
       *slot = elt;
@@ -405,11 +389,7 @@
   tree t, stmt;
 
   t = create_tmp_var_for (info, TREE_TYPE (exp), NULL);
-<<<<<<< HEAD
-  stmt = build2 (MODIFY_EXPR, TREE_TYPE (t), t, exp);
-=======
   stmt = build2 (GIMPLE_MODIFY_STMT, TREE_TYPE (t), t, exp);
->>>>>>> c355071f
   SET_EXPR_LOCUS (stmt, EXPR_LOCUS (tsi_stmt (*tsi)));
   tsi_link_before (tsi, stmt, TSI_SAME_STMT);
 
@@ -437,11 +417,7 @@
   tree t, stmt;
 
   t = create_tmp_var_for (info, TREE_TYPE (exp), NULL);
-<<<<<<< HEAD
-  stmt = build2 (MODIFY_EXPR, TREE_TYPE (t), exp, t);
-=======
   stmt = build2 (GIMPLE_MODIFY_STMT, TREE_TYPE (t), exp, t);
->>>>>>> c355071f
   SET_EXPR_LOCUS (stmt, EXPR_LOCUS (tsi_stmt (*tsi)));
   tsi_link_after (tsi, stmt, TSI_SAME_STMT);
 
@@ -515,11 +491,7 @@
 
       insert_field_into_struct (get_frame_type (info), field);
 
-<<<<<<< HEAD
-      elt = ggc_alloc (sizeof (*elt));
-=======
       elt = GGC_NEW (struct var_map_elt);
->>>>>>> c355071f
       elt->old = decl;
       elt->new = field;
       *slot = elt;
@@ -581,15 +553,6 @@
 static void
 walk_asm_expr (struct walk_stmt_info *wi, tree stmt)
 {
-<<<<<<< HEAD
-  walk_tree_fn callback;
-  tree_stmt_iterator tsi;
-  struct nesting_info *info;
-  bool val_only;
-  bool is_lhs;
-  bool changed;
-};
-=======
   int noutputs = list_length (ASM_OUTPUTS (stmt));
   const char **oconstraints
     = (const char **) alloca ((noutputs) * sizeof (const char *));
@@ -605,7 +568,6 @@
       oconstraints[i] = constraint;
       parse_output_constraint (&constraint, i, 0, 0, &allows_mem,
 			       &allows_reg, &is_inout);
->>>>>>> c355071f
 
       wi->val_only = (allows_reg || !allows_mem);
       walk_tree (&TREE_VALUE (link), wi->callback, wi, NULL);
@@ -694,21 +656,6 @@
       walk_stmts (wi, &TREE_OPERAND (t, 0));
       break;
 
-<<<<<<< HEAD
-    case MODIFY_EXPR:
-      /* A formal temporary lhs may use a COMPONENT_REF rhs.  */
-      wi->val_only = !is_gimple_formal_tmp_var (TREE_OPERAND (t, 0));
-      walk_tree (&TREE_OPERAND (t, 1), wi->callback, wi, NULL);
-
-      /* If the rhs is appropriate for a memory, we may use a
-	 COMPONENT_REF on the lhs.  */
-      wi->val_only = !is_gimple_mem_rhs (TREE_OPERAND (t, 1));
-      wi->is_lhs = true;
-      walk_tree (&TREE_OPERAND (t, 0), wi->callback, wi, NULL);
-
-      wi->val_only = true;
-      wi->is_lhs = false;
-=======
     case GIMPLE_MODIFY_STMT:
       /* A formal temporary lhs may use a COMPONENT_REF rhs.  */
       wi->val_only = !is_gimple_formal_tmp_var (GIMPLE_STMT_OPERAND (t, 0));
@@ -726,7 +673,6 @@
 
     case ASM_EXPR:
       walk_asm_expr (wi, *tp);
->>>>>>> c355071f
       break;
 
     default:
@@ -823,15 +769,10 @@
 static struct nesting_info *
 create_nesting_tree (struct cgraph_node *cgn)
 {
-<<<<<<< HEAD
-  struct nesting_info *info = ggc_calloc (1, sizeof (*info));
-  info->var_map = htab_create_ggc (7, var_map_hash, var_map_eq, ggc_free);
-=======
   struct nesting_info *info = GGC_CNEW (struct nesting_info);
   info->field_map = htab_create_ggc (7, var_map_hash, var_map_eq, ggc_free);
   info->var_map = htab_create_ggc (7, var_map_hash, var_map_eq, ggc_free);
   info->suppress_expansion = BITMAP_GGC_ALLOC ();
->>>>>>> c355071f
   info->context = cgn->decl;
 
   for (cgn = cgn->nested; cgn ; cgn = cgn->next_nested)
@@ -1316,11 +1257,8 @@
   struct nesting_info *info = wi->info;
   tree t = *tp, field, x;
   bool save_val_only;
-<<<<<<< HEAD
-=======
   tree save_local_var_chain;
   bitmap save_suppress;
->>>>>>> c355071f
 
   *walk_subtrees = 0;
   switch (TREE_CODE (t))
@@ -1346,13 +1284,9 @@
 	    break;
 	  wi->changed = true;
 
-<<<<<<< HEAD
-	  x = get_frame_field (info, info->context, field, &wi->tsi);
-=======
 	  x = get_local_debug_decl (info, t, field);
 	  if (!bitmap_bit_p (info->suppress_expansion, DECL_UID (t)))
 	    x = get_frame_field (info, info->context, field, &wi->tsi);
->>>>>>> c355071f
 
 	  if (wi->val_only)
 	    {
@@ -1432,8 +1366,6 @@
       wi->val_only = false;
       walk_tree (tp, convert_local_reference, wi, NULL);
       wi->val_only = save_val_only;
-<<<<<<< HEAD
-=======
       break;
 
     case OMP_PARALLEL:
@@ -1472,7 +1404,6 @@
     case OMP_MASTER:
     case OMP_ORDERED:
       walk_body (convert_local_reference, info, &OMP_BODY (t));
->>>>>>> c355071f
       break;
 
     default:
@@ -1587,21 +1518,13 @@
      can insert the new label into the IL during a second pass.  */
   dummy.old = label;
   slot = htab_find_slot (i->var_map, &dummy, INSERT);
-<<<<<<< HEAD
-  elt = *slot;
-=======
   elt = (struct var_map_elt *) *slot;
->>>>>>> c355071f
   if (elt == NULL)
     {
       new_label = create_artificial_label ();
       DECL_NONLOCAL (new_label) = 1;
 
-<<<<<<< HEAD
-      elt = ggc_alloc (sizeof (*elt));
-=======
       elt = GGC_NEW (struct var_map_elt); 
->>>>>>> c355071f
       elt->old = label;
       elt->new = new_label;
       *slot = elt;
@@ -1895,11 +1818,7 @@
 
 	  y = build3 (COMPONENT_REF, TREE_TYPE (field),
 		      root->frame_decl, field, NULL_TREE);
-<<<<<<< HEAD
-	  x = build2 (MODIFY_EXPR, TREE_TYPE (field), y, x);
-=======
 	  x = build2 (GIMPLE_MODIFY_STMT, TREE_TYPE (field), y, x);
->>>>>>> c355071f
 	  append_to_statement_list (x, &stmt_list);
 	}
     }
@@ -1910,11 +1829,7 @@
     {
       tree x = build3 (COMPONENT_REF, TREE_TYPE (root->chain_field),
 		       root->frame_decl, root->chain_field, NULL_TREE);
-<<<<<<< HEAD
-      x = build2 (MODIFY_EXPR, TREE_TYPE (x), x, get_chain_decl (root));
-=======
       x = build2 (GIMPLE_MODIFY_STMT, TREE_TYPE (x), x, get_chain_decl (root));
->>>>>>> c355071f
       append_to_statement_list (x, &stmt_list);
     }
 
