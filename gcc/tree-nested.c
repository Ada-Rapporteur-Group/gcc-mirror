/* Nested function decomposition for GIMPLE.
   Copyright (C) 2004-2013 Free Software Foundation, Inc.

   This file is part of GCC.

   GCC is free software; you can redistribute it and/or modify
   it under the terms of the GNU General Public License as published by
   the Free Software Foundation; either version 3, or (at your option)
   any later version.

   GCC is distributed in the hope that it will be useful,
   but WITHOUT ANY WARRANTY; without even the implied warranty of
   MERCHANTABILITY or FITNESS FOR A PARTICULAR PURPOSE.  See the
   GNU General Public License for more details.

   You should have received a copy of the GNU General Public License
   along with GCC; see the file COPYING3.  If not see
   <http://www.gnu.org/licenses/>.  */

#include "config.h"
#include "system.h"
#include "coretypes.h"
#include "tm.h"
#include "tree.h"
#include "stringpool.h"
#include "stor-layout.h"
#include "tm_p.h"
#include "function.h"
#include "tree-dump.h"
#include "tree-inline.h"
#include "pointer-set.h"
#include "basic-block.h"
#include "tree-ssa-alias.h"
#include "internal-fn.h"
#include "gimple-expr.h"
#include "is-a.h"
#include "gimple.h"
#include "gimplify.h"
#include "gimple-iterator.h"
#include "gimple-walk.h"
#include "tree-iterator.h"
<<<<<<< HEAD
#include "tree-ssa.h"
=======
#include "bitmap.h"
>>>>>>> fb4256c6
#include "cgraph.h"
#include "tree-cfg.h"
#include "expr.h"	/* FIXME: For STACK_SAVEAREA_MODE and SAVE_NONLOCAL.  */
#include "langhooks.h"
<<<<<<< HEAD
#include "pointer-set.h"
=======
>>>>>>> fb4256c6
#include "gimple-low.h"


/* The object of this pass is to lower the representation of a set of nested
   functions in order to expose all of the gory details of the various
   nonlocal references.  We want to do this sooner rather than later, in
   order to give us more freedom in emitting all of the functions in question.

   Back in olden times, when gcc was young, we developed an insanely
   complicated scheme whereby variables which were referenced nonlocally
   were forced to live in the stack of the declaring function, and then
   the nested functions magically discovered where these variables were
   placed.  In order for this scheme to function properly, it required
   that the outer function be partially expanded, then we switch to
   compiling the inner function, and once done with those we switch back
   to compiling the outer function.  Such delicate ordering requirements
   makes it difficult to do whole translation unit optimizations
   involving such functions.

   The implementation here is much more direct.  Everything that can be
   referenced by an inner function is a member of an explicitly created
   structure herein called the "nonlocal frame struct".  The incoming
   static chain for a nested function is a pointer to this struct in
   the parent.  In this way, we settle on known offsets from a known
   base, and so are decoupled from the logic that places objects in the
   function's stack frame.  More importantly, we don't have to wait for
   that to happen -- since the compilation of the inner function is no
   longer tied to a real stack frame, the nonlocal frame struct can be
   allocated anywhere.  Which means that the outer function is now
   inlinable.

   Theory of operation here is very simple.  Iterate over all the
   statements in all the functions (depth first) several times,
   allocating structures and fields on demand.  In general we want to
   examine inner functions first, so that we can avoid making changes
   to outer functions which are unnecessary.

   The order of the passes matters a bit, in that later passes will be
   skipped if it is discovered that the functions don't actually interact
   at all.  That is, they're nested in the lexical sense but could have
   been written as independent functions without change.  */


struct nesting_info
{
  struct nesting_info *outer;
  struct nesting_info *inner;
  struct nesting_info *next;

  struct pointer_map_t *field_map;
  struct pointer_map_t *var_map;
  struct pointer_set_t *mem_refs;
  bitmap suppress_expansion;

  tree context;
  tree new_local_var_chain;
  tree debug_var_chain;
  tree frame_type;
  tree frame_decl;
  tree chain_field;
  tree chain_decl;
  tree nl_goto_field;

  bool any_parm_remapped;
  bool any_tramp_created;
  char static_chain_added;
};


/* Iterate over the nesting tree, starting with ROOT, depth first.  */

static inline struct nesting_info *
iter_nestinfo_start (struct nesting_info *root)
{
  while (root->inner)
    root = root->inner;
  return root;
}

static inline struct nesting_info *
iter_nestinfo_next (struct nesting_info *node)
{
  if (node->next)
    return iter_nestinfo_start (node->next);
  return node->outer;
}

#define FOR_EACH_NEST_INFO(I, ROOT) \
  for ((I) = iter_nestinfo_start (ROOT); (I); (I) = iter_nestinfo_next (I))

/* Obstack used for the bitmaps in the struct above.  */
static struct bitmap_obstack nesting_info_bitmap_obstack;


/* We're working in so many different function contexts simultaneously,
   that create_tmp_var is dangerous.  Prevent mishap.  */
#define create_tmp_var cant_use_create_tmp_var_here_dummy

/* Like create_tmp_var, except record the variable for registration at
   the given nesting level.  */

static tree
create_tmp_var_for (struct nesting_info *info, tree type, const char *prefix)
{
  tree tmp_var;

  /* If the type is of variable size or a type which must be created by the
     frontend, something is wrong.  Note that we explicitly allow
     incomplete types here, since we create them ourselves here.  */
  gcc_assert (!TREE_ADDRESSABLE (type));
  gcc_assert (!TYPE_SIZE_UNIT (type)
	      || TREE_CODE (TYPE_SIZE_UNIT (type)) == INTEGER_CST);

  tmp_var = create_tmp_var_raw (type, prefix);
  DECL_CONTEXT (tmp_var) = info->context;
  DECL_CHAIN (tmp_var) = info->new_local_var_chain;
  DECL_SEEN_IN_BIND_EXPR_P (tmp_var) = 1;
  if (TREE_CODE (type) == COMPLEX_TYPE
      || TREE_CODE (type) == VECTOR_TYPE)
    DECL_GIMPLE_REG_P (tmp_var) = 1;

  info->new_local_var_chain = tmp_var;

  return tmp_var;
}

/* Take the address of EXP to be used within function CONTEXT.
   Mark it for addressability as necessary.  */

tree
build_addr (tree exp, tree context)
{
  tree base = exp;
  tree save_context;
  tree retval;

  while (handled_component_p (base))
    base = TREE_OPERAND (base, 0);

  if (DECL_P (base))
    TREE_ADDRESSABLE (base) = 1;

  /* Building the ADDR_EXPR will compute a set of properties for
     that ADDR_EXPR.  Those properties are unfortunately context
     specific, i.e., they are dependent on CURRENT_FUNCTION_DECL.

     Temporarily set CURRENT_FUNCTION_DECL to the desired context,
     build the ADDR_EXPR, then restore CURRENT_FUNCTION_DECL.  That
     way the properties are for the ADDR_EXPR are computed properly.  */
  save_context = current_function_decl;
  current_function_decl = context;
  retval = build_fold_addr_expr (exp);
  current_function_decl = save_context;
  return retval;
}

/* Insert FIELD into TYPE, sorted by alignment requirements.  */

void
insert_field_into_struct (tree type, tree field)
{
  tree *p;

  DECL_CONTEXT (field) = type;

  for (p = &TYPE_FIELDS (type); *p ; p = &DECL_CHAIN (*p))
    if (DECL_ALIGN (field) >= DECL_ALIGN (*p))
      break;

  DECL_CHAIN (field) = *p;
  *p = field;

  /* Set correct alignment for frame struct type.  */
  if (TYPE_ALIGN (type) < DECL_ALIGN (field))
    TYPE_ALIGN (type) = DECL_ALIGN (field);
}

/* Build or return the RECORD_TYPE that describes the frame state that is
   shared between INFO->CONTEXT and its nested functions.  This record will
   not be complete until finalize_nesting_tree; up until that point we'll
   be adding fields as necessary.

   We also build the DECL that represents this frame in the function.  */

static tree
get_frame_type (struct nesting_info *info)
{
  tree type = info->frame_type;
  if (!type)
    {
      char *name;

      type = make_node (RECORD_TYPE);

      name = concat ("FRAME.",
		     IDENTIFIER_POINTER (DECL_NAME (info->context)),
		     NULL);
      TYPE_NAME (type) = get_identifier (name);
      free (name);

      info->frame_type = type;
      info->frame_decl = create_tmp_var_for (info, type, "FRAME");
      DECL_NONLOCAL_FRAME (info->frame_decl) = 1;

      /* ??? Always make it addressable for now, since it is meant to
	 be pointed to by the static chain pointer.  This pessimizes
	 when it turns out that no static chains are needed because
	 the nested functions referencing non-local variables are not
	 reachable, but the true pessimization is to create the non-
	 local frame structure in the first place.  */
      TREE_ADDRESSABLE (info->frame_decl) = 1;
    }
  return type;
}

/* Return true if DECL should be referenced by pointer in the non-local
   frame structure.  */

static bool
use_pointer_in_frame (tree decl)
{
  if (TREE_CODE (decl) == PARM_DECL)
    {
      /* It's illegal to copy TREE_ADDRESSABLE, impossible to copy variable
         sized decls, and inefficient to copy large aggregates.  Don't bother
         moving anything but scalar variables.  */
      return AGGREGATE_TYPE_P (TREE_TYPE (decl));
    }
  else
    {
      /* Variable sized types make things "interesting" in the frame.  */
      return DECL_SIZE (decl) == NULL || !TREE_CONSTANT (DECL_SIZE (decl));
    }
}

/* Given DECL, a non-locally accessed variable, find or create a field
   in the non-local frame structure for the given nesting context.  */

static tree
lookup_field_for_decl (struct nesting_info *info, tree decl,
		       enum insert_option insert)
{
  void **slot;

  if (insert == NO_INSERT)
    {
      slot = pointer_map_contains (info->field_map, decl);
      return slot ? (tree) *slot : NULL_TREE;
    }

  slot = pointer_map_insert (info->field_map, decl);
  if (!*slot)
    {
      tree field = make_node (FIELD_DECL);
      DECL_NAME (field) = DECL_NAME (decl);

      if (use_pointer_in_frame (decl))
	{
	  TREE_TYPE (field) = build_pointer_type (TREE_TYPE (decl));
	  DECL_ALIGN (field) = TYPE_ALIGN (TREE_TYPE (field));
	  DECL_NONADDRESSABLE_P (field) = 1;
	}
      else
	{
          TREE_TYPE (field) = TREE_TYPE (decl);
          DECL_SOURCE_LOCATION (field) = DECL_SOURCE_LOCATION (decl);
          DECL_ALIGN (field) = DECL_ALIGN (decl);
          DECL_USER_ALIGN (field) = DECL_USER_ALIGN (decl);
          TREE_ADDRESSABLE (field) = TREE_ADDRESSABLE (decl);
          DECL_NONADDRESSABLE_P (field) = !TREE_ADDRESSABLE (decl);
          TREE_THIS_VOLATILE (field) = TREE_THIS_VOLATILE (decl);
	}

      insert_field_into_struct (get_frame_type (info), field);
      *slot = field;

      if (TREE_CODE (decl) == PARM_DECL)
	info->any_parm_remapped = true;
    }

  return (tree) *slot;
}

/* Build or return the variable that holds the static chain within
   INFO->CONTEXT.  This variable may only be used within INFO->CONTEXT.  */

static tree
get_chain_decl (struct nesting_info *info)
{
  tree decl = info->chain_decl;

  if (!decl)
    {
      tree type;

      type = get_frame_type (info->outer);
      type = build_pointer_type (type);

      /* Note that this variable is *not* entered into any BIND_EXPR;
	 the construction of this variable is handled specially in
	 expand_function_start and initialize_inlined_parameters.
	 Note also that it's represented as a parameter.  This is more
	 close to the truth, since the initial value does come from
	 the caller.  */
      decl = build_decl (DECL_SOURCE_LOCATION (info->context),
			 PARM_DECL, create_tmp_var_name ("CHAIN"), type);
      DECL_ARTIFICIAL (decl) = 1;
      DECL_IGNORED_P (decl) = 1;
      TREE_USED (decl) = 1;
      DECL_CONTEXT (decl) = info->context;
      DECL_ARG_TYPE (decl) = type;

      /* Tell tree-inline.c that we never write to this variable, so
	 it can copy-prop the replacement value immediately.  */
      TREE_READONLY (decl) = 1;

      info->chain_decl = decl;

      if (dump_file
          && (dump_flags & TDF_DETAILS)
	  && !DECL_STATIC_CHAIN (info->context))
	fprintf (dump_file, "Setting static-chain for %s\n",
		 lang_hooks.decl_printable_name (info->context, 2));

      DECL_STATIC_CHAIN (info->context) = 1;
    }
  return decl;
}

/* Build or return the field within the non-local frame state that holds
   the static chain for INFO->CONTEXT.  This is the way to walk back up
   multiple nesting levels.  */

static tree
get_chain_field (struct nesting_info *info)
{
  tree field = info->chain_field;

  if (!field)
    {
      tree type = build_pointer_type (get_frame_type (info->outer));

      field = make_node (FIELD_DECL);
      DECL_NAME (field) = get_identifier ("__chain");
      TREE_TYPE (field) = type;
      DECL_ALIGN (field) = TYPE_ALIGN (type);
      DECL_NONADDRESSABLE_P (field) = 1;

      insert_field_into_struct (get_frame_type (info), field);

      info->chain_field = field;

      if (dump_file
          && (dump_flags & TDF_DETAILS)
	  && !DECL_STATIC_CHAIN (info->context))
	fprintf (dump_file, "Setting static-chain for %s\n",
		 lang_hooks.decl_printable_name (info->context, 2));

      DECL_STATIC_CHAIN (info->context) = 1;
    }
  return field;
}

/* Initialize a new temporary with the GIMPLE_CALL STMT.  */

static tree
init_tmp_var_with_call (struct nesting_info *info, gimple_stmt_iterator *gsi,
		        gimple call)
{
  tree t;

  t = create_tmp_var_for (info, gimple_call_return_type (call), NULL);
  gimple_call_set_lhs (call, t);
  if (! gsi_end_p (*gsi))
    gimple_set_location (call, gimple_location (gsi_stmt (*gsi)));
  gsi_insert_before (gsi, call, GSI_SAME_STMT);

  return t;
}


/* Copy EXP into a temporary.  Allocate the temporary in the context of
   INFO and insert the initialization statement before GSI.  */

static tree
init_tmp_var (struct nesting_info *info, tree exp, gimple_stmt_iterator *gsi)
{
  tree t;
  gimple stmt;

  t = create_tmp_var_for (info, TREE_TYPE (exp), NULL);
  stmt = gimple_build_assign (t, exp);
  if (! gsi_end_p (*gsi))
    gimple_set_location (stmt, gimple_location (gsi_stmt (*gsi)));
  gsi_insert_before_without_update (gsi, stmt, GSI_SAME_STMT);

  return t;
}


/* Similarly, but only do so to force EXP to satisfy is_gimple_val.  */

static tree
gsi_gimplify_val (struct nesting_info *info, tree exp,
		  gimple_stmt_iterator *gsi)
{
  if (is_gimple_val (exp))
    return exp;
  else
    return init_tmp_var (info, exp, gsi);
}

/* Similarly, but copy from the temporary and insert the statement
   after the iterator.  */

static tree
save_tmp_var (struct nesting_info *info, tree exp, gimple_stmt_iterator *gsi)
{
  tree t;
  gimple stmt;

  t = create_tmp_var_for (info, TREE_TYPE (exp), NULL);
  stmt = gimple_build_assign (exp, t);
  if (! gsi_end_p (*gsi))
    gimple_set_location (stmt, gimple_location (gsi_stmt (*gsi)));
  gsi_insert_after_without_update (gsi, stmt, GSI_SAME_STMT);

  return t;
}

/* Build or return the type used to represent a nested function trampoline.  */

static GTY(()) tree trampoline_type;

static tree
get_trampoline_type (struct nesting_info *info)
{
  unsigned align, size;
  tree t;

  if (trampoline_type)
    return trampoline_type;

  align = TRAMPOLINE_ALIGNMENT;
  size = TRAMPOLINE_SIZE;

  /* If we won't be able to guarantee alignment simply via TYPE_ALIGN,
     then allocate extra space so that we can do dynamic alignment.  */
  if (align > STACK_BOUNDARY)
    {
      size += ((align/BITS_PER_UNIT) - 1) & -(STACK_BOUNDARY/BITS_PER_UNIT);
      align = STACK_BOUNDARY;
    }

  t = build_index_type (size_int (size - 1));
  t = build_array_type (char_type_node, t);
  t = build_decl (DECL_SOURCE_LOCATION (info->context),
		  FIELD_DECL, get_identifier ("__data"), t);
  DECL_ALIGN (t) = align;
  DECL_USER_ALIGN (t) = 1;

  trampoline_type = make_node (RECORD_TYPE);
  TYPE_NAME (trampoline_type) = get_identifier ("__builtin_trampoline");
  TYPE_FIELDS (trampoline_type) = t;
  layout_type (trampoline_type);
  DECL_CONTEXT (t) = trampoline_type;

  return trampoline_type;
}

/* Given DECL, a nested function, find or create a field in the non-local
   frame structure for a trampoline for this function.  */

static tree
lookup_tramp_for_decl (struct nesting_info *info, tree decl,
		       enum insert_option insert)
{
  void **slot;

  if (insert == NO_INSERT)
    {
      slot = pointer_map_contains (info->var_map, decl);
      return slot ? (tree) *slot : NULL_TREE;
    }

  slot = pointer_map_insert (info->var_map, decl);
  if (!*slot)
    {
      tree field = make_node (FIELD_DECL);
      DECL_NAME (field) = DECL_NAME (decl);
      TREE_TYPE (field) = get_trampoline_type (info);
      TREE_ADDRESSABLE (field) = 1;

      insert_field_into_struct (get_frame_type (info), field);
      *slot = field;

      info->any_tramp_created = true;
    }

  return (tree) *slot;
}

/* Build or return the field within the non-local frame state that holds
   the non-local goto "jmp_buf".  The buffer itself is maintained by the
   rtl middle-end as dynamic stack space is allocated.  */

static tree
get_nl_goto_field (struct nesting_info *info)
{
  tree field = info->nl_goto_field;
  if (!field)
    {
      unsigned size;
      tree type;

      /* For __builtin_nonlocal_goto, we need N words.  The first is the
	 frame pointer, the rest is for the target's stack pointer save
	 area.  The number of words is controlled by STACK_SAVEAREA_MODE;
	 not the best interface, but it'll do for now.  */
      if (Pmode == ptr_mode)
	type = ptr_type_node;
      else
	type = lang_hooks.types.type_for_mode (Pmode, 1);

      size = GET_MODE_SIZE (STACK_SAVEAREA_MODE (SAVE_NONLOCAL));
      size = size / GET_MODE_SIZE (Pmode);
      size = size + 1;

      type = build_array_type
	(type, build_index_type (size_int (size)));

      field = make_node (FIELD_DECL);
      DECL_NAME (field) = get_identifier ("__nl_goto_buf");
      TREE_TYPE (field) = type;
      DECL_ALIGN (field) = TYPE_ALIGN (type);
      TREE_ADDRESSABLE (field) = 1;

      insert_field_into_struct (get_frame_type (info), field);

      info->nl_goto_field = field;
    }

  return field;
}

/* Invoke CALLBACK on all statements of GIMPLE sequence *PSEQ.  */

static void
walk_body (walk_stmt_fn callback_stmt, walk_tree_fn callback_op,
	   struct nesting_info *info, gimple_seq *pseq)
{
  struct walk_stmt_info wi;

  memset (&wi, 0, sizeof (wi));
  wi.info = info;
  wi.val_only = true;
  walk_gimple_seq_mod (pseq, callback_stmt, callback_op, &wi);
}


/* Invoke CALLBACK_STMT/CALLBACK_OP on all statements of INFO->CONTEXT.  */

static inline void
walk_function (walk_stmt_fn callback_stmt, walk_tree_fn callback_op,
	       struct nesting_info *info)
{
  gimple_seq body = gimple_body (info->context);
  walk_body (callback_stmt, callback_op, info, &body);
  gimple_set_body (info->context, body);
}

/* Invoke CALLBACK on a GIMPLE_OMP_FOR's init, cond, incr and pre-body.  */

static void
walk_gimple_omp_for (gimple for_stmt,
    		     walk_stmt_fn callback_stmt, walk_tree_fn callback_op,
    		     struct nesting_info *info)
{
  struct walk_stmt_info wi;
  gimple_seq seq;
  tree t;
  size_t i;

  walk_body (callback_stmt, callback_op, info, gimple_omp_for_pre_body_ptr (for_stmt));

  seq = NULL;
  memset (&wi, 0, sizeof (wi));
  wi.info = info;
  wi.gsi = gsi_last (seq);

  for (i = 0; i < gimple_omp_for_collapse (for_stmt); i++)
    {
      wi.val_only = false;
      walk_tree (gimple_omp_for_index_ptr (for_stmt, i), callback_op,
		 &wi, NULL);
      wi.val_only = true;
      wi.is_lhs = false;
      walk_tree (gimple_omp_for_initial_ptr (for_stmt, i), callback_op,
		 &wi, NULL);

      wi.val_only = true;
      wi.is_lhs = false;
      walk_tree (gimple_omp_for_final_ptr (for_stmt, i), callback_op,
		 &wi, NULL);

      t = gimple_omp_for_incr (for_stmt, i);
      gcc_assert (BINARY_CLASS_P (t));
      wi.val_only = false;
      walk_tree (&TREE_OPERAND (t, 0), callback_op, &wi, NULL);
      wi.val_only = true;
      wi.is_lhs = false;
      walk_tree (&TREE_OPERAND (t, 1), callback_op, &wi, NULL);
    }

  seq = gsi_seq (wi.gsi);
  if (!gimple_seq_empty_p (seq))
    {
      gimple_seq pre_body = gimple_omp_for_pre_body (for_stmt);
      annotate_all_with_location (seq, gimple_location (for_stmt));
      gimple_seq_add_seq (&pre_body, seq);
      gimple_omp_for_set_pre_body (for_stmt, pre_body);
    }
}

/* Similarly for ROOT and all functions nested underneath, depth first.  */

static void
walk_all_functions (walk_stmt_fn callback_stmt, walk_tree_fn callback_op,
		    struct nesting_info *root)
{
  struct nesting_info *n;
  FOR_EACH_NEST_INFO (n, root)
    walk_function (callback_stmt, callback_op, n);
}


/* We have to check for a fairly pathological case.  The operands of function
   nested function are to be interpreted in the context of the enclosing
   function.  So if any are variably-sized, they will get remapped when the
   enclosing function is inlined.  But that remapping would also have to be
   done in the types of the PARM_DECLs of the nested function, meaning the
   argument types of that function will disagree with the arguments in the
   calls to that function.  So we'd either have to make a copy of the nested
   function corresponding to each time the enclosing function was inlined or
   add a VIEW_CONVERT_EXPR to each such operand for each call to the nested
   function.  The former is not practical.  The latter would still require
   detecting this case to know when to add the conversions.  So, for now at
   least, we don't inline such an enclosing function.

   We have to do that check recursively, so here return indicating whether
   FNDECL has such a nested function.  ORIG_FN is the function we were
   trying to inline to use for checking whether any argument is variably
   modified by anything in it.

   It would be better to do this in tree-inline.c so that we could give
   the appropriate warning for why a function can't be inlined, but that's
   too late since the nesting structure has already been flattened and
   adding a flag just to record this fact seems a waste of a flag.  */

static bool
check_for_nested_with_variably_modified (tree fndecl, tree orig_fndecl)
{
  struct cgraph_node *cgn = cgraph_get_node (fndecl);
  tree arg;

  for (cgn = cgn->nested; cgn ; cgn = cgn->next_nested)
    {
      for (arg = DECL_ARGUMENTS (cgn->decl); arg; arg = DECL_CHAIN (arg))
	if (variably_modified_type_p (TREE_TYPE (arg), orig_fndecl))
	  return true;

      if (check_for_nested_with_variably_modified (cgn->decl,
						   orig_fndecl))
	return true;
    }

  return false;
}

/* Construct our local datastructure describing the function nesting
   tree rooted by CGN.  */

static struct nesting_info *
create_nesting_tree (struct cgraph_node *cgn)
{
  struct nesting_info *info = XCNEW (struct nesting_info);
  info->field_map = pointer_map_create ();
  info->var_map = pointer_map_create ();
  info->mem_refs = pointer_set_create ();
  info->suppress_expansion = BITMAP_ALLOC (&nesting_info_bitmap_obstack);
  info->context = cgn->decl;

  for (cgn = cgn->nested; cgn ; cgn = cgn->next_nested)
    {
      struct nesting_info *sub = create_nesting_tree (cgn);
      sub->outer = info;
      sub->next = info->inner;
      info->inner = sub;
    }

  /* See discussion at check_for_nested_with_variably_modified for a
     discussion of why this has to be here.  */
  if (check_for_nested_with_variably_modified (info->context, info->context))
    DECL_UNINLINABLE (info->context) = true;

  return info;
}

/* Return an expression computing the static chain for TARGET_CONTEXT
   from INFO->CONTEXT.  Insert any necessary computations before TSI.  */

static tree
get_static_chain (struct nesting_info *info, tree target_context,
		  gimple_stmt_iterator *gsi)
{
  struct nesting_info *i;
  tree x;

  if (info->context == target_context)
    {
      x = build_addr (info->frame_decl, target_context);
    }
  else
    {
      x = get_chain_decl (info);

      for (i = info->outer; i->context != target_context; i = i->outer)
	{
	  tree field = get_chain_field (i);

	  x = build_simple_mem_ref (x);
	  x = build3 (COMPONENT_REF, TREE_TYPE (field), x, field, NULL_TREE);
	  x = init_tmp_var (info, x, gsi);
	}
    }

  return x;
}


/* Return an expression referencing FIELD from TARGET_CONTEXT's non-local
   frame as seen from INFO->CONTEXT.  Insert any necessary computations
   before GSI.  */

static tree
get_frame_field (struct nesting_info *info, tree target_context,
		 tree field, gimple_stmt_iterator *gsi)
{
  struct nesting_info *i;
  tree x;

  if (info->context == target_context)
    {
      /* Make sure frame_decl gets created.  */
      (void) get_frame_type (info);
      x = info->frame_decl;
    }
  else
    {
      x = get_chain_decl (info);

      for (i = info->outer; i->context != target_context; i = i->outer)
	{
	  tree field = get_chain_field (i);

	  x = build_simple_mem_ref (x);
	  x = build3 (COMPONENT_REF, TREE_TYPE (field), x, field, NULL_TREE);
	  x = init_tmp_var (info, x, gsi);
	}

      x = build_simple_mem_ref (x);
    }

  x = build3 (COMPONENT_REF, TREE_TYPE (field), x, field, NULL_TREE);
  return x;
}

static void note_nonlocal_vla_type (struct nesting_info *info, tree type);

/* A subroutine of convert_nonlocal_reference_op.  Create a local variable
   in the nested function with DECL_VALUE_EXPR set to reference the true
   variable in the parent function.  This is used both for debug info
   and in OpenMP lowering.  */

static tree
get_nonlocal_debug_decl (struct nesting_info *info, tree decl)
{
  tree target_context;
  struct nesting_info *i;
  tree x, field, new_decl;
  void **slot;

  slot = pointer_map_insert (info->var_map, decl);

  if (*slot)
    return (tree) *slot;

  target_context = decl_function_context (decl);

  /* A copy of the code in get_frame_field, but without the temporaries.  */
  if (info->context == target_context)
    {
      /* Make sure frame_decl gets created.  */
      (void) get_frame_type (info);
      x = info->frame_decl;
      i = info;
    }
  else
    {
      x = get_chain_decl (info);
      for (i = info->outer; i->context != target_context; i = i->outer)
	{
	  field = get_chain_field (i);
	  x = build_simple_mem_ref (x);
	  x = build3 (COMPONENT_REF, TREE_TYPE (field), x, field, NULL_TREE);
	}
      x = build_simple_mem_ref (x);
    }

  field = lookup_field_for_decl (i, decl, INSERT);
  x = build3 (COMPONENT_REF, TREE_TYPE (field), x, field, NULL_TREE);
  if (use_pointer_in_frame (decl))
    x = build_simple_mem_ref (x);

  /* ??? We should be remapping types as well, surely.  */
  new_decl = build_decl (DECL_SOURCE_LOCATION (decl),
			 VAR_DECL, DECL_NAME (decl), TREE_TYPE (decl));
  DECL_CONTEXT (new_decl) = info->context;
  DECL_ARTIFICIAL (new_decl) = DECL_ARTIFICIAL (decl);
  DECL_IGNORED_P (new_decl) = DECL_IGNORED_P (decl);
  TREE_THIS_VOLATILE (new_decl) = TREE_THIS_VOLATILE (decl);
  TREE_SIDE_EFFECTS (new_decl) = TREE_SIDE_EFFECTS (decl);
  TREE_READONLY (new_decl) = TREE_READONLY (decl);
  TREE_ADDRESSABLE (new_decl) = TREE_ADDRESSABLE (decl);
  DECL_SEEN_IN_BIND_EXPR_P (new_decl) = 1;
  if ((TREE_CODE (decl) == PARM_DECL
       || TREE_CODE (decl) == RESULT_DECL
       || TREE_CODE (decl) == VAR_DECL)
      && DECL_BY_REFERENCE (decl))
    DECL_BY_REFERENCE (new_decl) = 1;

  SET_DECL_VALUE_EXPR (new_decl, x);
  DECL_HAS_VALUE_EXPR_P (new_decl) = 1;

  *slot = new_decl;
  DECL_CHAIN (new_decl) = info->debug_var_chain;
  info->debug_var_chain = new_decl;

  if (!optimize
      && info->context != target_context
      && variably_modified_type_p (TREE_TYPE (decl), NULL))
    note_nonlocal_vla_type (info, TREE_TYPE (decl));

  return new_decl;
}


/* Callback for walk_gimple_stmt, rewrite all references to VAR
   and PARM_DECLs that belong to outer functions.

   The rewrite will involve some number of structure accesses back up
   the static chain.  E.g. for a variable FOO up one nesting level it'll
   be CHAIN->FOO.  For two levels it'll be CHAIN->__chain->FOO.  Further
   indirections apply to decls for which use_pointer_in_frame is true.  */

static tree
convert_nonlocal_reference_op (tree *tp, int *walk_subtrees, void *data)
{
  struct walk_stmt_info *wi = (struct walk_stmt_info *) data;
  struct nesting_info *const info = (struct nesting_info *) wi->info;
  tree t = *tp;

  *walk_subtrees = 0;
  switch (TREE_CODE (t))
    {
    case VAR_DECL:
      /* Non-automatic variables are never processed.  */
      if (TREE_STATIC (t) || DECL_EXTERNAL (t))
	break;
      /* FALLTHRU */

    case PARM_DECL:
      if (decl_function_context (t) != info->context)
	{
	  tree x;
	  wi->changed = true;

	  x = get_nonlocal_debug_decl (info, t);
	  if (!bitmap_bit_p (info->suppress_expansion, DECL_UID (t)))
	    {
	      tree target_context = decl_function_context (t);
	      struct nesting_info *i;
	      for (i = info->outer; i->context != target_context; i = i->outer)
		continue;
	      x = lookup_field_for_decl (i, t, INSERT);
	      x = get_frame_field (info, target_context, x, &wi->gsi);
	      if (use_pointer_in_frame (t))
		{
		  x = init_tmp_var (info, x, &wi->gsi);
		  x = build_simple_mem_ref (x);
		}
	    }

	  if (wi->val_only)
	    {
	      if (wi->is_lhs)
		x = save_tmp_var (info, x, &wi->gsi);
	      else
		x = init_tmp_var (info, x, &wi->gsi);
	    }

	  *tp = x;
	}
      break;

    case LABEL_DECL:
      /* We're taking the address of a label from a parent function, but
	 this is not itself a non-local goto.  Mark the label such that it
	 will not be deleted, much as we would with a label address in
	 static storage.  */
      if (decl_function_context (t) != info->context)
        FORCED_LABEL (t) = 1;
      break;

    case ADDR_EXPR:
      {
	bool save_val_only = wi->val_only;

	wi->val_only = false;
	wi->is_lhs = false;
	wi->changed = false;
	walk_tree (&TREE_OPERAND (t, 0), convert_nonlocal_reference_op, wi, 0);
	wi->val_only = true;

	if (wi->changed)
	  {
	    tree save_context;

	    /* If we changed anything, we might no longer be directly
	       referencing a decl.  */
	    save_context = current_function_decl;
	    current_function_decl = info->context;
	    recompute_tree_invariant_for_addr_expr (t);
	    current_function_decl = save_context;

	    /* If the callback converted the address argument in a context
	       where we only accept variables (and min_invariant, presumably),
	       then compute the address into a temporary.  */
	    if (save_val_only)
	      *tp = gsi_gimplify_val ((struct nesting_info *) wi->info,
				      t, &wi->gsi);
	  }
      }
      break;

    case REALPART_EXPR:
    case IMAGPART_EXPR:
    case COMPONENT_REF:
    case ARRAY_REF:
    case ARRAY_RANGE_REF:
    case BIT_FIELD_REF:
      /* Go down this entire nest and just look at the final prefix and
	 anything that describes the references.  Otherwise, we lose track
	 of whether a NOP_EXPR or VIEW_CONVERT_EXPR needs a simple value.  */
      wi->val_only = true;
      wi->is_lhs = false;
      for (; handled_component_p (t); tp = &TREE_OPERAND (t, 0), t = *tp)
	{
	  if (TREE_CODE (t) == COMPONENT_REF)
	    walk_tree (&TREE_OPERAND (t, 2), convert_nonlocal_reference_op, wi,
		       NULL);
	  else if (TREE_CODE (t) == ARRAY_REF
		   || TREE_CODE (t) == ARRAY_RANGE_REF)
	    {
	      walk_tree (&TREE_OPERAND (t, 1), convert_nonlocal_reference_op,
			 wi, NULL);
	      walk_tree (&TREE_OPERAND (t, 2), convert_nonlocal_reference_op,
			 wi, NULL);
	      walk_tree (&TREE_OPERAND (t, 3), convert_nonlocal_reference_op,
			 wi, NULL);
	    }
	}
      wi->val_only = false;
      walk_tree (tp, convert_nonlocal_reference_op, wi, NULL);
      break;

    case VIEW_CONVERT_EXPR:
      /* Just request to look at the subtrees, leaving val_only and lhs
	 untouched.  This might actually be for !val_only + lhs, in which
	 case we don't want to force a replacement by a temporary.  */
      *walk_subtrees = 1;
      break;

    default:
      if (!IS_TYPE_OR_DECL_P (t))
	{
	  *walk_subtrees = 1;
          wi->val_only = true;
	  wi->is_lhs = false;
	}
      break;
    }

  return NULL_TREE;
}

static tree convert_nonlocal_reference_stmt (gimple_stmt_iterator *, bool *,
					     struct walk_stmt_info *);

/* Helper for convert_nonlocal_references, rewrite all references to VAR
   and PARM_DECLs that belong to outer functions.  */

static bool
convert_nonlocal_omp_clauses (tree *pclauses, struct walk_stmt_info *wi)
{
  struct nesting_info *const info = (struct nesting_info *) wi->info;
  bool need_chain = false, need_stmts = false;
  tree clause, decl;
  int dummy;
  bitmap new_suppress;

  new_suppress = BITMAP_GGC_ALLOC ();
  bitmap_copy (new_suppress, info->suppress_expansion);

  for (clause = *pclauses; clause ; clause = OMP_CLAUSE_CHAIN (clause))
    {
      switch (OMP_CLAUSE_CODE (clause))
	{
	case OMP_CLAUSE_REDUCTION:
	  if (OMP_CLAUSE_REDUCTION_PLACEHOLDER (clause))
	    need_stmts = true;
	  goto do_decl_clause;

	case OMP_CLAUSE_LASTPRIVATE:
	  if (OMP_CLAUSE_LASTPRIVATE_GIMPLE_SEQ (clause))
	    need_stmts = true;
	  goto do_decl_clause;

	case OMP_CLAUSE_PRIVATE:
	case OMP_CLAUSE_FIRSTPRIVATE:
	case OMP_CLAUSE_COPYPRIVATE:
	case OMP_CLAUSE_SHARED:
	do_decl_clause:
	  decl = OMP_CLAUSE_DECL (clause);
	  if (TREE_CODE (decl) == VAR_DECL
	      && (TREE_STATIC (decl) || DECL_EXTERNAL (decl)))
	    break;
	  if (decl_function_context (decl) != info->context)
	    {
	      bitmap_set_bit (new_suppress, DECL_UID (decl));
	      OMP_CLAUSE_DECL (clause) = get_nonlocal_debug_decl (info, decl);
	      if (OMP_CLAUSE_CODE (clause) != OMP_CLAUSE_PRIVATE)
		need_chain = true;
	    }
	  break;

	case OMP_CLAUSE_SCHEDULE:
	  if (OMP_CLAUSE_SCHEDULE_CHUNK_EXPR (clause) == NULL)
	    break;
	  /* FALLTHRU */
	case OMP_CLAUSE_FINAL:
	case OMP_CLAUSE_IF:
	case OMP_CLAUSE_NUM_THREADS:
	  wi->val_only = true;
	  wi->is_lhs = false;
	  convert_nonlocal_reference_op (&OMP_CLAUSE_OPERAND (clause, 0),
	                                 &dummy, wi);
	  break;

	case OMP_CLAUSE_NOWAIT:
	case OMP_CLAUSE_ORDERED:
	case OMP_CLAUSE_DEFAULT:
	case OMP_CLAUSE_COPYIN:
	case OMP_CLAUSE_COLLAPSE:
	case OMP_CLAUSE_UNTIED:
	case OMP_CLAUSE_MERGEABLE:
	  break;

	default:
	  gcc_unreachable ();
	}
    }

  info->suppress_expansion = new_suppress;

  if (need_stmts)
    for (clause = *pclauses; clause ; clause = OMP_CLAUSE_CHAIN (clause))
      switch (OMP_CLAUSE_CODE (clause))
	{
	case OMP_CLAUSE_REDUCTION:
	  if (OMP_CLAUSE_REDUCTION_PLACEHOLDER (clause))
	    {
	      tree old_context
		= DECL_CONTEXT (OMP_CLAUSE_REDUCTION_PLACEHOLDER (clause));
	      DECL_CONTEXT (OMP_CLAUSE_REDUCTION_PLACEHOLDER (clause))
		= info->context;
	      walk_body (convert_nonlocal_reference_stmt,
			 convert_nonlocal_reference_op, info,
			 &OMP_CLAUSE_REDUCTION_GIMPLE_INIT (clause));
	      walk_body (convert_nonlocal_reference_stmt,
			 convert_nonlocal_reference_op, info,
			 &OMP_CLAUSE_REDUCTION_GIMPLE_MERGE (clause));
	      DECL_CONTEXT (OMP_CLAUSE_REDUCTION_PLACEHOLDER (clause))
		= old_context;
	    }
	  break;

	case OMP_CLAUSE_LASTPRIVATE:
	  walk_body (convert_nonlocal_reference_stmt,
		     convert_nonlocal_reference_op, info,
		     &OMP_CLAUSE_LASTPRIVATE_GIMPLE_SEQ (clause));
	  break;

	default:
	  break;
	}

  return need_chain;
}

/* Create nonlocal debug decls for nonlocal VLA array bounds.  */

static void
note_nonlocal_vla_type (struct nesting_info *info, tree type)
{
  while (POINTER_TYPE_P (type) && !TYPE_NAME (type))
    type = TREE_TYPE (type);

  if (TYPE_NAME (type)
      && TREE_CODE (TYPE_NAME (type)) == TYPE_DECL
      && DECL_ORIGINAL_TYPE (TYPE_NAME (type)))
    type = DECL_ORIGINAL_TYPE (TYPE_NAME (type));

  while (POINTER_TYPE_P (type)
	 || TREE_CODE (type) == VECTOR_TYPE
	 || TREE_CODE (type) == FUNCTION_TYPE
	 || TREE_CODE (type) == METHOD_TYPE)
    type = TREE_TYPE (type);

  if (TREE_CODE (type) == ARRAY_TYPE)
    {
      tree domain, t;

      note_nonlocal_vla_type (info, TREE_TYPE (type));
      domain = TYPE_DOMAIN (type);
      if (domain)
	{
	  t = TYPE_MIN_VALUE (domain);
	  if (t && (TREE_CODE (t) == VAR_DECL || TREE_CODE (t) == PARM_DECL)
	      && decl_function_context (t) != info->context)
	    get_nonlocal_debug_decl (info, t);
	  t = TYPE_MAX_VALUE (domain);
	  if (t && (TREE_CODE (t) == VAR_DECL || TREE_CODE (t) == PARM_DECL)
	      && decl_function_context (t) != info->context)
	    get_nonlocal_debug_decl (info, t);
	}
    }
}

/* Create nonlocal debug decls for nonlocal VLA array bounds for VLAs
   in BLOCK.  */

static void
note_nonlocal_block_vlas (struct nesting_info *info, tree block)
{
  tree var;

  for (var = BLOCK_VARS (block); var; var = DECL_CHAIN (var))
    if (TREE_CODE (var) == VAR_DECL
	&& variably_modified_type_p (TREE_TYPE (var), NULL)
	&& DECL_HAS_VALUE_EXPR_P (var)
	&& decl_function_context (var) != info->context)
      note_nonlocal_vla_type (info, TREE_TYPE (var));
}

/* Callback for walk_gimple_stmt.  Rewrite all references to VAR and
   PARM_DECLs that belong to outer functions.  This handles statements
   that are not handled via the standard recursion done in
   walk_gimple_stmt.  STMT is the statement to examine, DATA is as in
   convert_nonlocal_reference_op.  Set *HANDLED_OPS_P to true if all the
   operands of STMT have been handled by this function.  */

static tree
convert_nonlocal_reference_stmt (gimple_stmt_iterator *gsi, bool *handled_ops_p,
				 struct walk_stmt_info *wi)
{
  struct nesting_info *info = (struct nesting_info *) wi->info;
  tree save_local_var_chain;
  bitmap save_suppress;
  gimple stmt = gsi_stmt (*gsi);

  switch (gimple_code (stmt))
    {
    case GIMPLE_GOTO:
      /* Don't walk non-local gotos for now.  */
      if (TREE_CODE (gimple_goto_dest (stmt)) != LABEL_DECL)
	{
	  wi->val_only = true;
	  wi->is_lhs = false;
	  *handled_ops_p = true;
	  return NULL_TREE;
	}
      break;

    case GIMPLE_OMP_PARALLEL:
    case GIMPLE_OMP_TASK:
      save_suppress = info->suppress_expansion;
      if (convert_nonlocal_omp_clauses (gimple_omp_taskreg_clauses_ptr (stmt),
	                                wi))
	{
	  tree c, decl;
	  decl = get_chain_decl (info);
	  c = build_omp_clause (gimple_location (stmt),
				OMP_CLAUSE_FIRSTPRIVATE);
	  OMP_CLAUSE_DECL (c) = decl;
	  OMP_CLAUSE_CHAIN (c) = gimple_omp_taskreg_clauses (stmt);
	  gimple_omp_taskreg_set_clauses (stmt, c);
	}

      save_local_var_chain = info->new_local_var_chain;
      info->new_local_var_chain = NULL;

      walk_body (convert_nonlocal_reference_stmt, convert_nonlocal_reference_op,
	         info, gimple_omp_body_ptr (stmt));

      if (info->new_local_var_chain)
	declare_vars (info->new_local_var_chain,
	              gimple_seq_first_stmt (gimple_omp_body (stmt)),
		      false);
      info->new_local_var_chain = save_local_var_chain;
      info->suppress_expansion = save_suppress;
      break;

    case GIMPLE_OMP_FOR:
      save_suppress = info->suppress_expansion;
      convert_nonlocal_omp_clauses (gimple_omp_for_clauses_ptr (stmt), wi);
      walk_gimple_omp_for (stmt, convert_nonlocal_reference_stmt,
	  		   convert_nonlocal_reference_op, info);
      walk_body (convert_nonlocal_reference_stmt,
	  	 convert_nonlocal_reference_op, info, gimple_omp_body_ptr (stmt));
      info->suppress_expansion = save_suppress;
      break;

    case GIMPLE_OMP_SECTIONS:
      save_suppress = info->suppress_expansion;
      convert_nonlocal_omp_clauses (gimple_omp_sections_clauses_ptr (stmt), wi);
      walk_body (convert_nonlocal_reference_stmt, convert_nonlocal_reference_op,
	         info, gimple_omp_body_ptr (stmt));
      info->suppress_expansion = save_suppress;
      break;

    case GIMPLE_OMP_SINGLE:
      save_suppress = info->suppress_expansion;
      convert_nonlocal_omp_clauses (gimple_omp_single_clauses_ptr (stmt), wi);
      walk_body (convert_nonlocal_reference_stmt, convert_nonlocal_reference_op,
	         info, gimple_omp_body_ptr (stmt));
      info->suppress_expansion = save_suppress;
      break;

    case GIMPLE_OMP_TARGET:
      save_suppress = info->suppress_expansion;
      convert_nonlocal_omp_clauses (gimple_omp_target_clauses_ptr (stmt), wi);
      walk_body (convert_nonlocal_reference_stmt, convert_nonlocal_reference_op,
		 info, gimple_omp_body_ptr (stmt));
      info->suppress_expansion = save_suppress;
      break;

    case GIMPLE_OMP_TEAMS:
      save_suppress = info->suppress_expansion;
      convert_nonlocal_omp_clauses (gimple_omp_teams_clauses_ptr (stmt), wi);
      walk_body (convert_nonlocal_reference_stmt, convert_nonlocal_reference_op,
		 info, gimple_omp_body_ptr (stmt));
      info->suppress_expansion = save_suppress;
      break;

    case GIMPLE_OMP_SECTION:
    case GIMPLE_OMP_MASTER:
    case GIMPLE_OMP_TASKGROUP:
    case GIMPLE_OMP_ORDERED:
      walk_body (convert_nonlocal_reference_stmt, convert_nonlocal_reference_op,
	         info, gimple_omp_body_ptr (stmt));
      break;

    case GIMPLE_BIND:
      if (!optimize && gimple_bind_block (stmt))
	note_nonlocal_block_vlas (info, gimple_bind_block (stmt));

      *handled_ops_p = false;
      return NULL_TREE;

    case GIMPLE_COND:
      wi->val_only = true;
      wi->is_lhs = false;
      *handled_ops_p = false;
      return NULL_TREE;

    default:
      /* For every other statement that we are not interested in
	 handling here, let the walker traverse the operands.  */
      *handled_ops_p = false;
      return NULL_TREE;
    }

  /* We have handled all of STMT operands, no need to traverse the operands.  */
  *handled_ops_p = true;
  return NULL_TREE;
}


/* A subroutine of convert_local_reference.  Create a local variable
   in the parent function with DECL_VALUE_EXPR set to reference the
   field in FRAME.  This is used both for debug info and in OpenMP
   lowering.  */

static tree
get_local_debug_decl (struct nesting_info *info, tree decl, tree field)
{
  tree x, new_decl;
  void **slot;

  slot = pointer_map_insert (info->var_map, decl);
  if (*slot)
    return (tree) *slot;

  /* Make sure frame_decl gets created.  */
  (void) get_frame_type (info);
  x = info->frame_decl;
  x = build3 (COMPONENT_REF, TREE_TYPE (field), x, field, NULL_TREE);

  new_decl = build_decl (DECL_SOURCE_LOCATION (decl),
			 VAR_DECL, DECL_NAME (decl), TREE_TYPE (decl));
  DECL_CONTEXT (new_decl) = info->context;
  DECL_ARTIFICIAL (new_decl) = DECL_ARTIFICIAL (decl);
  DECL_IGNORED_P (new_decl) = DECL_IGNORED_P (decl);
  TREE_THIS_VOLATILE (new_decl) = TREE_THIS_VOLATILE (decl);
  TREE_SIDE_EFFECTS (new_decl) = TREE_SIDE_EFFECTS (decl);
  TREE_READONLY (new_decl) = TREE_READONLY (decl);
  TREE_ADDRESSABLE (new_decl) = TREE_ADDRESSABLE (decl);
  DECL_SEEN_IN_BIND_EXPR_P (new_decl) = 1;
  if ((TREE_CODE (decl) == PARM_DECL
       || TREE_CODE (decl) == RESULT_DECL
       || TREE_CODE (decl) == VAR_DECL)
      && DECL_BY_REFERENCE (decl))
    DECL_BY_REFERENCE (new_decl) = 1;

  SET_DECL_VALUE_EXPR (new_decl, x);
  DECL_HAS_VALUE_EXPR_P (new_decl) = 1;
  *slot = new_decl;

  DECL_CHAIN (new_decl) = info->debug_var_chain;
  info->debug_var_chain = new_decl;

  /* Do not emit debug info twice.  */
  DECL_IGNORED_P (decl) = 1;

  return new_decl;
}


/* Called via walk_function+walk_gimple_stmt, rewrite all references to VAR
   and PARM_DECLs that were referenced by inner nested functions.
   The rewrite will be a structure reference to the local frame variable.  */

static bool convert_local_omp_clauses (tree *, struct walk_stmt_info *);

static tree
convert_local_reference_op (tree *tp, int *walk_subtrees, void *data)
{
  struct walk_stmt_info *wi = (struct walk_stmt_info *) data;
  struct nesting_info *const info = (struct nesting_info *) wi->info;
  tree t = *tp, field, x;
  bool save_val_only;

  *walk_subtrees = 0;
  switch (TREE_CODE (t))
    {
    case VAR_DECL:
      /* Non-automatic variables are never processed.  */
      if (TREE_STATIC (t) || DECL_EXTERNAL (t))
	break;
      /* FALLTHRU */

    case PARM_DECL:
      if (decl_function_context (t) == info->context)
	{
	  /* If we copied a pointer to the frame, then the original decl
	     is used unchanged in the parent function.  */
	  if (use_pointer_in_frame (t))
	    break;

	  /* No need to transform anything if no child references the
	     variable.  */
	  field = lookup_field_for_decl (info, t, NO_INSERT);
	  if (!field)
	    break;
	  wi->changed = true;

	  x = get_local_debug_decl (info, t, field);
	  if (!bitmap_bit_p (info->suppress_expansion, DECL_UID (t)))
	    x = get_frame_field (info, info->context, field, &wi->gsi);

	  if (wi->val_only)
	    {
	      if (wi->is_lhs)
		x = save_tmp_var (info, x, &wi->gsi);
	      else
		x = init_tmp_var (info, x, &wi->gsi);
	    }

	  *tp = x;
	}
      break;

    case ADDR_EXPR:
      save_val_only = wi->val_only;
      wi->val_only = false;
      wi->is_lhs = false;
      wi->changed = false;
      walk_tree (&TREE_OPERAND (t, 0), convert_local_reference_op, wi, NULL);
      wi->val_only = save_val_only;

      /* If we converted anything ... */
      if (wi->changed)
	{
	  tree save_context;

	  /* Then the frame decl is now addressable.  */
	  TREE_ADDRESSABLE (info->frame_decl) = 1;

	  save_context = current_function_decl;
	  current_function_decl = info->context;
	  recompute_tree_invariant_for_addr_expr (t);
	  current_function_decl = save_context;

	  /* If we are in a context where we only accept values, then
	     compute the address into a temporary.  */
	  if (save_val_only)
	    *tp = gsi_gimplify_val ((struct nesting_info *) wi->info,
				    t, &wi->gsi);
	}
      break;

    case REALPART_EXPR:
    case IMAGPART_EXPR:
    case COMPONENT_REF:
    case ARRAY_REF:
    case ARRAY_RANGE_REF:
    case BIT_FIELD_REF:
      /* Go down this entire nest and just look at the final prefix and
	 anything that describes the references.  Otherwise, we lose track
	 of whether a NOP_EXPR or VIEW_CONVERT_EXPR needs a simple value.  */
      save_val_only = wi->val_only;
      wi->val_only = true;
      wi->is_lhs = false;
      for (; handled_component_p (t); tp = &TREE_OPERAND (t, 0), t = *tp)
	{
	  if (TREE_CODE (t) == COMPONENT_REF)
	    walk_tree (&TREE_OPERAND (t, 2), convert_local_reference_op, wi,
		       NULL);
	  else if (TREE_CODE (t) == ARRAY_REF
		   || TREE_CODE (t) == ARRAY_RANGE_REF)
	    {
	      walk_tree (&TREE_OPERAND (t, 1), convert_local_reference_op, wi,
			 NULL);
	      walk_tree (&TREE_OPERAND (t, 2), convert_local_reference_op, wi,
			 NULL);
	      walk_tree (&TREE_OPERAND (t, 3), convert_local_reference_op, wi,
			 NULL);
	    }
	}
      wi->val_only = false;
      walk_tree (tp, convert_local_reference_op, wi, NULL);
      wi->val_only = save_val_only;
      break;

    case MEM_REF:
      save_val_only = wi->val_only;
      wi->val_only = true;
      wi->is_lhs = false;
      walk_tree (&TREE_OPERAND (t, 0), convert_local_reference_op,
		 wi, NULL);
      /* We need to re-fold the MEM_REF as component references as
	 part of a ADDR_EXPR address are not allowed.  But we cannot
	 fold here, as the chain record type is not yet finalized.  */
      if (TREE_CODE (TREE_OPERAND (t, 0)) == ADDR_EXPR
	  && !DECL_P (TREE_OPERAND (TREE_OPERAND (t, 0), 0)))
	pointer_set_insert (info->mem_refs, tp);
      wi->val_only = save_val_only;
      break;

    case VIEW_CONVERT_EXPR:
      /* Just request to look at the subtrees, leaving val_only and lhs
	 untouched.  This might actually be for !val_only + lhs, in which
	 case we don't want to force a replacement by a temporary.  */
      *walk_subtrees = 1;
      break;

    default:
      if (!IS_TYPE_OR_DECL_P (t))
	{
	  *walk_subtrees = 1;
	  wi->val_only = true;
	  wi->is_lhs = false;
	}
      break;
    }

  return NULL_TREE;
}

static tree convert_local_reference_stmt (gimple_stmt_iterator *, bool *,
					  struct walk_stmt_info *);

/* Helper for convert_local_reference.  Convert all the references in
   the chain of clauses at *PCLAUSES.  WI is as in convert_local_reference.  */

static bool
convert_local_omp_clauses (tree *pclauses, struct walk_stmt_info *wi)
{
  struct nesting_info *const info = (struct nesting_info *) wi->info;
  bool need_frame = false, need_stmts = false;
  tree clause, decl;
  int dummy;
  bitmap new_suppress;

  new_suppress = BITMAP_GGC_ALLOC ();
  bitmap_copy (new_suppress, info->suppress_expansion);

  for (clause = *pclauses; clause ; clause = OMP_CLAUSE_CHAIN (clause))
    {
      switch (OMP_CLAUSE_CODE (clause))
	{
	case OMP_CLAUSE_REDUCTION:
	  if (OMP_CLAUSE_REDUCTION_PLACEHOLDER (clause))
	    need_stmts = true;
	  goto do_decl_clause;

	case OMP_CLAUSE_LASTPRIVATE:
	  if (OMP_CLAUSE_LASTPRIVATE_GIMPLE_SEQ (clause))
	    need_stmts = true;
	  goto do_decl_clause;

	case OMP_CLAUSE_PRIVATE:
	case OMP_CLAUSE_FIRSTPRIVATE:
	case OMP_CLAUSE_COPYPRIVATE:
	case OMP_CLAUSE_SHARED:
	do_decl_clause:
	  decl = OMP_CLAUSE_DECL (clause);
	  if (TREE_CODE (decl) == VAR_DECL
	      && (TREE_STATIC (decl) || DECL_EXTERNAL (decl)))
	    break;
	  if (decl_function_context (decl) == info->context
	      && !use_pointer_in_frame (decl))
	    {
	      tree field = lookup_field_for_decl (info, decl, NO_INSERT);
	      if (field)
		{
		  bitmap_set_bit (new_suppress, DECL_UID (decl));
		  OMP_CLAUSE_DECL (clause)
		    = get_local_debug_decl (info, decl, field);
		  need_frame = true;
		}
	    }
	  break;

	case OMP_CLAUSE_SCHEDULE:
	  if (OMP_CLAUSE_SCHEDULE_CHUNK_EXPR (clause) == NULL)
	    break;
	  /* FALLTHRU */
	case OMP_CLAUSE_FINAL:
	case OMP_CLAUSE_IF:
	case OMP_CLAUSE_NUM_THREADS:
	  wi->val_only = true;
	  wi->is_lhs = false;
	  convert_local_reference_op (&OMP_CLAUSE_OPERAND (clause, 0), &dummy,
				      wi);
	  break;

	case OMP_CLAUSE_NOWAIT:
	case OMP_CLAUSE_ORDERED:
	case OMP_CLAUSE_DEFAULT:
	case OMP_CLAUSE_COPYIN:
	case OMP_CLAUSE_COLLAPSE:
	case OMP_CLAUSE_UNTIED:
	case OMP_CLAUSE_MERGEABLE:
	  break;

	default:
	  gcc_unreachable ();
	}
    }

  info->suppress_expansion = new_suppress;

  if (need_stmts)
    for (clause = *pclauses; clause ; clause = OMP_CLAUSE_CHAIN (clause))
      switch (OMP_CLAUSE_CODE (clause))
	{
	case OMP_CLAUSE_REDUCTION:
	  if (OMP_CLAUSE_REDUCTION_PLACEHOLDER (clause))
	    {
	      tree old_context
		= DECL_CONTEXT (OMP_CLAUSE_REDUCTION_PLACEHOLDER (clause));
	      DECL_CONTEXT (OMP_CLAUSE_REDUCTION_PLACEHOLDER (clause))
		= info->context;
	      walk_body (convert_local_reference_stmt,
			 convert_local_reference_op, info,
			 &OMP_CLAUSE_REDUCTION_GIMPLE_INIT (clause));
	      walk_body (convert_local_reference_stmt,
			 convert_local_reference_op, info,
			 &OMP_CLAUSE_REDUCTION_GIMPLE_MERGE (clause));
	      DECL_CONTEXT (OMP_CLAUSE_REDUCTION_PLACEHOLDER (clause))
		= old_context;
	    }
	  break;

	case OMP_CLAUSE_LASTPRIVATE:
	  walk_body (convert_local_reference_stmt,
		     convert_local_reference_op, info,
		     &OMP_CLAUSE_LASTPRIVATE_GIMPLE_SEQ (clause));
	  break;

	default:
	  break;
	}

  return need_frame;
}


/* Called via walk_function+walk_gimple_stmt, rewrite all references to VAR
   and PARM_DECLs that were referenced by inner nested functions.
   The rewrite will be a structure reference to the local frame variable.  */

static tree
convert_local_reference_stmt (gimple_stmt_iterator *gsi, bool *handled_ops_p,
			      struct walk_stmt_info *wi)
{
  struct nesting_info *info = (struct nesting_info *) wi->info;
  tree save_local_var_chain;
  bitmap save_suppress;
  gimple stmt = gsi_stmt (*gsi);

  switch (gimple_code (stmt))
    {
    case GIMPLE_OMP_PARALLEL:
    case GIMPLE_OMP_TASK:
      save_suppress = info->suppress_expansion;
      if (convert_local_omp_clauses (gimple_omp_taskreg_clauses_ptr (stmt),
	                             wi))
	{
	  tree c;
	  (void) get_frame_type (info);
	  c = build_omp_clause (gimple_location (stmt),
				OMP_CLAUSE_SHARED);
	  OMP_CLAUSE_DECL (c) = info->frame_decl;
	  OMP_CLAUSE_CHAIN (c) = gimple_omp_taskreg_clauses (stmt);
	  gimple_omp_taskreg_set_clauses (stmt, c);
	}

      save_local_var_chain = info->new_local_var_chain;
      info->new_local_var_chain = NULL;

      walk_body (convert_local_reference_stmt, convert_local_reference_op, info,
	         gimple_omp_body_ptr (stmt));

      if (info->new_local_var_chain)
	declare_vars (info->new_local_var_chain,
		      gimple_seq_first_stmt (gimple_omp_body (stmt)), false);
      info->new_local_var_chain = save_local_var_chain;
      info->suppress_expansion = save_suppress;
      break;

    case GIMPLE_OMP_FOR:
      save_suppress = info->suppress_expansion;
      convert_local_omp_clauses (gimple_omp_for_clauses_ptr (stmt), wi);
      walk_gimple_omp_for (stmt, convert_local_reference_stmt,
			   convert_local_reference_op, info);
      walk_body (convert_local_reference_stmt, convert_local_reference_op,
		 info, gimple_omp_body_ptr (stmt));
      info->suppress_expansion = save_suppress;
      break;

    case GIMPLE_OMP_SECTIONS:
      save_suppress = info->suppress_expansion;
      convert_local_omp_clauses (gimple_omp_sections_clauses_ptr (stmt), wi);
      walk_body (convert_local_reference_stmt, convert_local_reference_op,
		 info, gimple_omp_body_ptr (stmt));
      info->suppress_expansion = save_suppress;
      break;

    case GIMPLE_OMP_SINGLE:
      save_suppress = info->suppress_expansion;
      convert_local_omp_clauses (gimple_omp_single_clauses_ptr (stmt), wi);
      walk_body (convert_local_reference_stmt, convert_local_reference_op,
		 info, gimple_omp_body_ptr (stmt));
      info->suppress_expansion = save_suppress;
      break;

    case GIMPLE_OMP_TARGET:
      save_suppress = info->suppress_expansion;
      convert_local_omp_clauses (gimple_omp_target_clauses_ptr (stmt), wi);
      walk_body (convert_local_reference_stmt, convert_local_reference_op,
		 info, gimple_omp_body_ptr (stmt));
      info->suppress_expansion = save_suppress;
      break;

    case GIMPLE_OMP_TEAMS:
      save_suppress = info->suppress_expansion;
      convert_local_omp_clauses (gimple_omp_teams_clauses_ptr (stmt), wi);
      walk_body (convert_local_reference_stmt, convert_local_reference_op,
		 info, gimple_omp_body_ptr (stmt));
      info->suppress_expansion = save_suppress;
      break;

    case GIMPLE_OMP_SECTION:
    case GIMPLE_OMP_MASTER:
    case GIMPLE_OMP_TASKGROUP:
    case GIMPLE_OMP_ORDERED:
      walk_body (convert_local_reference_stmt, convert_local_reference_op,
		 info, gimple_omp_body_ptr (stmt));
      break;

    case GIMPLE_COND:
      wi->val_only = true;
      wi->is_lhs = false;
      *handled_ops_p = false;
      return NULL_TREE;

    case GIMPLE_ASSIGN:
      if (gimple_clobber_p (stmt))
	{
	  tree lhs = gimple_assign_lhs (stmt);
	  if (!use_pointer_in_frame (lhs)
	      && lookup_field_for_decl (info, lhs, NO_INSERT))
	    {
	      gsi_replace (gsi, gimple_build_nop (), true);
	      break;
	    }
	}
      *handled_ops_p = false;
      return NULL_TREE;

    default:
      /* For every other statement that we are not interested in
	 handling here, let the walker traverse the operands.  */
      *handled_ops_p = false;
      return NULL_TREE;
    }

  /* Indicate that we have handled all the operands ourselves.  */
  *handled_ops_p = true;
  return NULL_TREE;
}


/* Called via walk_function+walk_gimple_stmt, rewrite all GIMPLE_GOTOs
   that reference labels from outer functions.  The rewrite will be a
   call to __builtin_nonlocal_goto.  */

static tree
convert_nl_goto_reference (gimple_stmt_iterator *gsi, bool *handled_ops_p,
			   struct walk_stmt_info *wi)
{
  struct nesting_info *const info = (struct nesting_info *) wi->info, *i;
  tree label, new_label, target_context, x, field;
  void **slot;
  gimple call;
  gimple stmt = gsi_stmt (*gsi);

  if (gimple_code (stmt) != GIMPLE_GOTO)
    {
      *handled_ops_p = false;
      return NULL_TREE;
    }

  label = gimple_goto_dest (stmt);
  if (TREE_CODE (label) != LABEL_DECL)
    {
      *handled_ops_p = false;
      return NULL_TREE;
    }

  target_context = decl_function_context (label);
  if (target_context == info->context)
    {
      *handled_ops_p = false;
      return NULL_TREE;
    }

  for (i = info->outer; target_context != i->context; i = i->outer)
    continue;

  /* The original user label may also be use for a normal goto, therefore
     we must create a new label that will actually receive the abnormal
     control transfer.  This new label will be marked LABEL_NONLOCAL; this
     mark will trigger proper behavior in the cfg, as well as cause the
     (hairy target-specific) non-local goto receiver code to be generated
     when we expand rtl.  Enter this association into var_map so that we
     can insert the new label into the IL during a second pass.  */
  slot = pointer_map_insert (i->var_map, label);
  if (*slot == NULL)
    {
      new_label = create_artificial_label (UNKNOWN_LOCATION);
      DECL_NONLOCAL (new_label) = 1;
      *slot = new_label;
    }
  else
    new_label = (tree) *slot;

  /* Build: __builtin_nl_goto(new_label, &chain->nl_goto_field).  */
  field = get_nl_goto_field (i);
  x = get_frame_field (info, target_context, field, gsi);
  x = build_addr (x, target_context);
  x = gsi_gimplify_val (info, x, gsi);
  call = gimple_build_call (builtin_decl_implicit (BUILT_IN_NONLOCAL_GOTO),
			    2, build_addr (new_label, target_context), x);
  gsi_replace (gsi, call, false);

  /* We have handled all of STMT's operands, no need to keep going.  */
  *handled_ops_p = true;
  return NULL_TREE;
}


/* Called via walk_function+walk_tree, rewrite all GIMPLE_LABELs whose labels
   are referenced via nonlocal goto from a nested function.  The rewrite
   will involve installing a newly generated DECL_NONLOCAL label, and
   (potentially) a branch around the rtl gunk that is assumed to be
   attached to such a label.  */

static tree
convert_nl_goto_receiver (gimple_stmt_iterator *gsi, bool *handled_ops_p,
			  struct walk_stmt_info *wi)
{
  struct nesting_info *const info = (struct nesting_info *) wi->info;
  tree label, new_label;
  gimple_stmt_iterator tmp_gsi;
  void **slot;
  gimple stmt = gsi_stmt (*gsi);

  if (gimple_code (stmt) != GIMPLE_LABEL)
    {
      *handled_ops_p = false;
      return NULL_TREE;
    }

  label = gimple_label_label (stmt);

  slot = pointer_map_contains (info->var_map, label);
  if (!slot)
    {
      *handled_ops_p = false;
      return NULL_TREE;
    }

  /* If there's any possibility that the previous statement falls through,
     then we must branch around the new non-local label.  */
  tmp_gsi = wi->gsi;
  gsi_prev (&tmp_gsi);
  if (gsi_end_p (tmp_gsi) || gimple_stmt_may_fallthru (gsi_stmt (tmp_gsi)))
    {
      gimple stmt = gimple_build_goto (label);
      gsi_insert_before (gsi, stmt, GSI_SAME_STMT);
    }

  new_label = (tree) *slot;
  stmt = gimple_build_label (new_label);
  gsi_insert_before (gsi, stmt, GSI_SAME_STMT);

  *handled_ops_p = true;
  return NULL_TREE;
}


/* Called via walk_function+walk_stmt, rewrite all references to addresses
   of nested functions that require the use of trampolines.  The rewrite
   will involve a reference a trampoline generated for the occasion.  */

static tree
convert_tramp_reference_op (tree *tp, int *walk_subtrees, void *data)
{
  struct walk_stmt_info *wi = (struct walk_stmt_info *) data;
  struct nesting_info *const info = (struct nesting_info *) wi->info, *i;
  tree t = *tp, decl, target_context, x, builtin;
  gimple call;

  *walk_subtrees = 0;
  switch (TREE_CODE (t))
    {
    case ADDR_EXPR:
      /* Build
	   T.1 = &CHAIN->tramp;
	   T.2 = __builtin_adjust_trampoline (T.1);
	   T.3 = (func_type)T.2;
      */

      decl = TREE_OPERAND (t, 0);
      if (TREE_CODE (decl) != FUNCTION_DECL)
	break;

      /* Only need to process nested functions.  */
      target_context = decl_function_context (decl);
      if (!target_context)
	break;

      /* If the nested function doesn't use a static chain, then
	 it doesn't need a trampoline.  */
      if (!DECL_STATIC_CHAIN (decl))
	break;

      /* If we don't want a trampoline, then don't build one.  */
      if (TREE_NO_TRAMPOLINE (t))
	break;

      /* Lookup the immediate parent of the callee, as that's where
	 we need to insert the trampoline.  */
      for (i = info; i->context != target_context; i = i->outer)
	continue;
      x = lookup_tramp_for_decl (i, decl, INSERT);

      /* Compute the address of the field holding the trampoline.  */
      x = get_frame_field (info, target_context, x, &wi->gsi);
      x = build_addr (x, target_context);
      x = gsi_gimplify_val (info, x, &wi->gsi);

      /* Do machine-specific ugliness.  Normally this will involve
	 computing extra alignment, but it can really be anything.  */
      builtin = builtin_decl_implicit (BUILT_IN_ADJUST_TRAMPOLINE);
      call = gimple_build_call (builtin, 1, x);
      x = init_tmp_var_with_call (info, &wi->gsi, call);

      /* Cast back to the proper function type.  */
      x = build1 (NOP_EXPR, TREE_TYPE (t), x);
      x = init_tmp_var (info, x, &wi->gsi);

      *tp = x;
      break;

    default:
      if (!IS_TYPE_OR_DECL_P (t))
	*walk_subtrees = 1;
      break;
    }

  return NULL_TREE;
}


/* Called via walk_function+walk_gimple_stmt, rewrite all references
   to addresses of nested functions that require the use of
   trampolines.  The rewrite will involve a reference a trampoline
   generated for the occasion.  */

static tree
convert_tramp_reference_stmt (gimple_stmt_iterator *gsi, bool *handled_ops_p,
			      struct walk_stmt_info *wi)
{
  struct nesting_info *info = (struct nesting_info *) wi->info;
  gimple stmt = gsi_stmt (*gsi);

  switch (gimple_code (stmt))
    {
    case GIMPLE_CALL:
      {
	/* Only walk call arguments, lest we generate trampolines for
	   direct calls.  */
	unsigned long i, nargs = gimple_call_num_args (stmt);
	for (i = 0; i < nargs; i++)
	  walk_tree (gimple_call_arg_ptr (stmt, i), convert_tramp_reference_op,
		     wi, NULL);
	break;
      }

    case GIMPLE_OMP_PARALLEL:
    case GIMPLE_OMP_TASK:
      {
	tree save_local_var_chain;
        walk_gimple_op (stmt, convert_tramp_reference_op, wi);
	save_local_var_chain = info->new_local_var_chain;
	info->new_local_var_chain = NULL;
        walk_body (convert_tramp_reference_stmt, convert_tramp_reference_op,
		   info, gimple_omp_body_ptr (stmt));
	if (info->new_local_var_chain)
	  declare_vars (info->new_local_var_chain,
			gimple_seq_first_stmt (gimple_omp_body (stmt)),
			false);
	info->new_local_var_chain = save_local_var_chain;
      }
      break;

    default:
      *handled_ops_p = false;
      return NULL_TREE;
      break;
    }

  *handled_ops_p = true;
  return NULL_TREE;
}



/* Called via walk_function+walk_gimple_stmt, rewrite all GIMPLE_CALLs
   that reference nested functions to make sure that the static chain
   is set up properly for the call.  */

static tree
convert_gimple_call (gimple_stmt_iterator *gsi, bool *handled_ops_p,
                     struct walk_stmt_info *wi)
{
  struct nesting_info *const info = (struct nesting_info *) wi->info;
  tree decl, target_context;
  char save_static_chain_added;
  int i;
  gimple stmt = gsi_stmt (*gsi);

  switch (gimple_code (stmt))
    {
    case GIMPLE_CALL:
      if (gimple_call_chain (stmt))
	break;
      decl = gimple_call_fndecl (stmt);
      if (!decl)
	break;
      target_context = decl_function_context (decl);
      if (target_context && DECL_STATIC_CHAIN (decl))
	{
	  gimple_call_set_chain (stmt, get_static_chain (info, target_context,
							 &wi->gsi));
	  info->static_chain_added |= (1 << (info->context != target_context));
	}
      break;

    case GIMPLE_OMP_PARALLEL:
    case GIMPLE_OMP_TASK:
      save_static_chain_added = info->static_chain_added;
      info->static_chain_added = 0;
      walk_body (convert_gimple_call, NULL, info, gimple_omp_body_ptr (stmt));
      for (i = 0; i < 2; i++)
	{
	  tree c, decl;
	  if ((info->static_chain_added & (1 << i)) == 0)
	    continue;
	  decl = i ? get_chain_decl (info) : info->frame_decl;
	  /* Don't add CHAIN.* or FRAME.* twice.  */
	  for (c = gimple_omp_taskreg_clauses (stmt);
	       c;
	       c = OMP_CLAUSE_CHAIN (c))
	    if ((OMP_CLAUSE_CODE (c) == OMP_CLAUSE_FIRSTPRIVATE
		 || OMP_CLAUSE_CODE (c) == OMP_CLAUSE_SHARED)
		&& OMP_CLAUSE_DECL (c) == decl)
	      break;
	  if (c == NULL)
	    {
	      c = build_omp_clause (gimple_location (stmt),
				    i ? OMP_CLAUSE_FIRSTPRIVATE
				    : OMP_CLAUSE_SHARED);
	      OMP_CLAUSE_DECL (c) = decl;
	      OMP_CLAUSE_CHAIN (c) = gimple_omp_taskreg_clauses (stmt);
	      gimple_omp_taskreg_set_clauses (stmt, c);
	    }
	}
      info->static_chain_added |= save_static_chain_added;
      break;

    case GIMPLE_OMP_FOR:
      walk_body (convert_gimple_call, NULL, info,
	  	 gimple_omp_for_pre_body_ptr (stmt));
      /* FALLTHRU */
    case GIMPLE_OMP_SECTIONS:
    case GIMPLE_OMP_SECTION:
    case GIMPLE_OMP_SINGLE:
    case GIMPLE_OMP_TARGET:
    case GIMPLE_OMP_TEAMS:
    case GIMPLE_OMP_MASTER:
    case GIMPLE_OMP_TASKGROUP:
    case GIMPLE_OMP_ORDERED:
    case GIMPLE_OMP_CRITICAL:
      walk_body (convert_gimple_call, NULL, info, gimple_omp_body_ptr (stmt));
      break;

    default:
      /* Keep looking for other operands.  */
      *handled_ops_p = false;
      return NULL_TREE;
    }

  *handled_ops_p = true;
  return NULL_TREE;
}

/* Walk the nesting tree starting with ROOT.  Convert all trampolines and
   call expressions.  At the same time, determine if a nested function
   actually uses its static chain; if not, remember that.  */

static void
convert_all_function_calls (struct nesting_info *root)
{
  unsigned int chain_count = 0, old_chain_count, iter_count;
  struct nesting_info *n;

  /* First, optimistically clear static_chain for all decls that haven't
     used the static chain already for variable access.  */
  FOR_EACH_NEST_INFO (n, root)
    {
      tree decl = n->context;
      if (!n->outer || (!n->chain_decl && !n->chain_field))
	{
	  DECL_STATIC_CHAIN (decl) = 0;
	  if (dump_file && (dump_flags & TDF_DETAILS))
	    fprintf (dump_file, "Guessing no static-chain for %s\n",
		     lang_hooks.decl_printable_name (decl, 2));
	}
      else
	DECL_STATIC_CHAIN (decl) = 1;
      chain_count += DECL_STATIC_CHAIN (decl);
    }

  /* Walk the functions and perform transformations.  Note that these
     transformations can induce new uses of the static chain, which in turn
     require re-examining all users of the decl.  */
  /* ??? It would make sense to try to use the call graph to speed this up,
     but the call graph hasn't really been built yet.  Even if it did, we
     would still need to iterate in this loop since address-of references
     wouldn't show up in the callgraph anyway.  */
  iter_count = 0;
  do
    {
      old_chain_count = chain_count;
      chain_count = 0;
      iter_count++;

      if (dump_file && (dump_flags & TDF_DETAILS))
	fputc ('\n', dump_file);

      FOR_EACH_NEST_INFO (n, root)
	{
	  tree decl = n->context;
	  walk_function (convert_tramp_reference_stmt,
			 convert_tramp_reference_op, n);
	  walk_function (convert_gimple_call, NULL, n);
	  chain_count += DECL_STATIC_CHAIN (decl);
	}
    }
  while (chain_count != old_chain_count);

  if (dump_file && (dump_flags & TDF_DETAILS))
    fprintf (dump_file, "convert_all_function_calls iterations: %u\n\n",
	     iter_count);
}

struct nesting_copy_body_data
{
  copy_body_data cb;
  struct nesting_info *root;
};

/* A helper subroutine for debug_var_chain type remapping.  */

static tree
nesting_copy_decl (tree decl, copy_body_data *id)
{
  struct nesting_copy_body_data *nid = (struct nesting_copy_body_data *) id;
  void **slot = pointer_map_contains (nid->root->var_map, decl);

  if (slot)
    return (tree) *slot;

  if (TREE_CODE (decl) == TYPE_DECL && DECL_ORIGINAL_TYPE (decl))
    {
      tree new_decl = copy_decl_no_change (decl, id);
      DECL_ORIGINAL_TYPE (new_decl)
	= remap_type (DECL_ORIGINAL_TYPE (decl), id);
      return new_decl;
    }

  if (TREE_CODE (decl) == VAR_DECL
      || TREE_CODE (decl) == PARM_DECL
      || TREE_CODE (decl) == RESULT_DECL)
    return decl;

  return copy_decl_no_change (decl, id);
}

/* A helper function for remap_vla_decls.  See if *TP contains
   some remapped variables.  */

static tree
contains_remapped_vars (tree *tp, int *walk_subtrees, void *data)
{
  struct nesting_info *root = (struct nesting_info *) data;
  tree t = *tp;
  void **slot;

  if (DECL_P (t))
    {
      *walk_subtrees = 0;
      slot = pointer_map_contains (root->var_map, t);

      if (slot)
	return (tree) *slot;
    }
  return NULL;
}

/* Remap VLA decls in BLOCK and subblocks if remapped variables are
   involved.  */

static void
remap_vla_decls (tree block, struct nesting_info *root)
{
  tree var, subblock, val, type;
  struct nesting_copy_body_data id;

  for (subblock = BLOCK_SUBBLOCKS (block);
       subblock;
       subblock = BLOCK_CHAIN (subblock))
    remap_vla_decls (subblock, root);

  for (var = BLOCK_VARS (block); var; var = DECL_CHAIN (var))
    if (TREE_CODE (var) == VAR_DECL && DECL_HAS_VALUE_EXPR_P (var))
      {
	val = DECL_VALUE_EXPR (var);
	type = TREE_TYPE (var);

	if (!(TREE_CODE (val) == INDIRECT_REF
	      && TREE_CODE (TREE_OPERAND (val, 0)) == VAR_DECL
	      && variably_modified_type_p (type, NULL)))
	  continue;

	if (pointer_map_contains (root->var_map, TREE_OPERAND (val, 0))
	    || walk_tree (&type, contains_remapped_vars, root, NULL))
	  break;
      }

  if (var == NULL_TREE)
    return;

  memset (&id, 0, sizeof (id));
  id.cb.copy_decl = nesting_copy_decl;
  id.cb.decl_map = pointer_map_create ();
  id.root = root;

  for (; var; var = DECL_CHAIN (var))
    if (TREE_CODE (var) == VAR_DECL && DECL_HAS_VALUE_EXPR_P (var))
      {
	struct nesting_info *i;
	tree newt, context;
	void **slot;

	val = DECL_VALUE_EXPR (var);
	type = TREE_TYPE (var);

	if (!(TREE_CODE (val) == INDIRECT_REF
	      && TREE_CODE (TREE_OPERAND (val, 0)) == VAR_DECL
	      && variably_modified_type_p (type, NULL)))
	  continue;

	slot = pointer_map_contains (root->var_map, TREE_OPERAND (val, 0));
	if (!slot && !walk_tree (&type, contains_remapped_vars, root, NULL))
	  continue;

	context = decl_function_context (var);
	for (i = root; i; i = i->outer)
	  if (i->context == context)
	    break;

	if (i == NULL)
	  continue;

	/* Fully expand value expressions.  This avoids having debug variables
	   only referenced from them and that can be swept during GC.  */
        if (slot)
	  {
	    tree t = (tree) *slot;
	    gcc_assert (DECL_P (t) && DECL_HAS_VALUE_EXPR_P (t));
	    val = build1 (INDIRECT_REF, TREE_TYPE (val), DECL_VALUE_EXPR (t));
	  }

	id.cb.src_fn = i->context;
	id.cb.dst_fn = i->context;
	id.cb.src_cfun = DECL_STRUCT_FUNCTION (root->context);

	TREE_TYPE (var) = newt = remap_type (type, &id.cb);
	while (POINTER_TYPE_P (newt) && !TYPE_NAME (newt))
	  {
	    newt = TREE_TYPE (newt);
	    type = TREE_TYPE (type);
	  }
	if (TYPE_NAME (newt)
	    && TREE_CODE (TYPE_NAME (newt)) == TYPE_DECL
	    && DECL_ORIGINAL_TYPE (TYPE_NAME (newt))
	    && newt != type
	    && TYPE_NAME (newt) == TYPE_NAME (type))
	  TYPE_NAME (newt) = remap_decl (TYPE_NAME (newt), &id.cb);

	walk_tree (&val, copy_tree_body_r, &id.cb, NULL);
	if (val != DECL_VALUE_EXPR (var))
	  SET_DECL_VALUE_EXPR (var, val);
      }

  pointer_map_destroy (id.cb.decl_map);
}

/* Fold the MEM_REF *E.  */
static bool
fold_mem_refs (const void *e, void *data ATTRIBUTE_UNUSED)
{
  tree *ref_p = CONST_CAST2 (tree *, const tree *, (const tree *)e);
  *ref_p = fold (*ref_p);
  return true;
}

/* Do "everything else" to clean up or complete state collected by the
   various walking passes -- lay out the types and decls, generate code
   to initialize the frame decl, store critical expressions in the
   struct function for rtl to find.  */

static void
finalize_nesting_tree_1 (struct nesting_info *root)
{
  gimple_seq stmt_list;
  gimple stmt;
  tree context = root->context;
  struct function *sf;

  stmt_list = NULL;

  /* If we created a non-local frame type or decl, we need to lay them
     out at this time.  */
  if (root->frame_type)
    {
      /* In some cases the frame type will trigger the -Wpadded warning.
	 This is not helpful; suppress it. */
      int save_warn_padded = warn_padded;
      tree *adjust;

      warn_padded = 0;
      layout_type (root->frame_type);
      warn_padded = save_warn_padded;
      layout_decl (root->frame_decl, 0);

      /* Remove root->frame_decl from root->new_local_var_chain, so
	 that we can declare it also in the lexical blocks, which
	 helps ensure virtual regs that end up appearing in its RTL
	 expression get substituted in instantiate_virtual_regs().  */
      for (adjust = &root->new_local_var_chain;
	   *adjust != root->frame_decl;
	   adjust = &DECL_CHAIN (*adjust))
	gcc_assert (DECL_CHAIN (*adjust));
      *adjust = DECL_CHAIN (*adjust);

      DECL_CHAIN (root->frame_decl) = NULL_TREE;
      declare_vars (root->frame_decl,
		    gimple_seq_first_stmt (gimple_body (context)), true);
    }

  /* If any parameters were referenced non-locally, then we need to
     insert a copy.  Likewise, if any variables were referenced by
     pointer, we need to initialize the address.  */
  if (root->any_parm_remapped)
    {
      tree p;
      for (p = DECL_ARGUMENTS (context); p ; p = DECL_CHAIN (p))
	{
	  tree field, x, y;

	  field = lookup_field_for_decl (root, p, NO_INSERT);
	  if (!field)
	    continue;

	  if (use_pointer_in_frame (p))
	    x = build_addr (p, context);
	  else
	    x = p;

	  y = build3 (COMPONENT_REF, TREE_TYPE (field),
		      root->frame_decl, field, NULL_TREE);
	  stmt = gimple_build_assign (y, x);
	  gimple_seq_add_stmt (&stmt_list, stmt);
	  /* If the assignment is from a non-register the stmt is
	     not valid gimple.  Make it so by using a temporary instead.  */
	  if (!is_gimple_reg (x)
	      && is_gimple_reg_type (TREE_TYPE (x)))
	    {
	      gimple_stmt_iterator gsi = gsi_last (stmt_list);
	      x = init_tmp_var (root, x, &gsi);
	      gimple_assign_set_rhs1 (stmt, x);
	    }
	}
    }

  /* If a chain_field was created, then it needs to be initialized
     from chain_decl.  */
  if (root->chain_field)
    {
      tree x = build3 (COMPONENT_REF, TREE_TYPE (root->chain_field),
		       root->frame_decl, root->chain_field, NULL_TREE);
      stmt = gimple_build_assign (x, get_chain_decl (root));
      gimple_seq_add_stmt (&stmt_list, stmt);
    }

  /* If trampolines were created, then we need to initialize them.  */
  if (root->any_tramp_created)
    {
      struct nesting_info *i;
      for (i = root->inner; i ; i = i->next)
	{
	  tree arg1, arg2, arg3, x, field;

	  field = lookup_tramp_for_decl (root, i->context, NO_INSERT);
	  if (!field)
	    continue;

	  gcc_assert (DECL_STATIC_CHAIN (i->context));
	  arg3 = build_addr (root->frame_decl, context);

	  arg2 = build_addr (i->context, context);

	  x = build3 (COMPONENT_REF, TREE_TYPE (field),
		      root->frame_decl, field, NULL_TREE);
	  arg1 = build_addr (x, context);

	  x = builtin_decl_implicit (BUILT_IN_INIT_TRAMPOLINE);
	  stmt = gimple_build_call (x, 3, arg1, arg2, arg3);
	  gimple_seq_add_stmt (&stmt_list, stmt);
	}
    }

  /* If we created initialization statements, insert them.  */
  if (stmt_list)
    {
      gimple bind;
      annotate_all_with_location (stmt_list, DECL_SOURCE_LOCATION (context));
      bind = gimple_seq_first_stmt (gimple_body (context));
      gimple_seq_add_seq (&stmt_list, gimple_bind_body (bind));
      gimple_bind_set_body (bind, stmt_list);
    }

  /* If a chain_decl was created, then it needs to be registered with
     struct function so that it gets initialized from the static chain
     register at the beginning of the function.  */
  sf = DECL_STRUCT_FUNCTION (root->context);
  sf->static_chain_decl = root->chain_decl;

  /* Similarly for the non-local goto save area.  */
  if (root->nl_goto_field)
    {
      sf->nonlocal_goto_save_area
	= get_frame_field (root, context, root->nl_goto_field, NULL);
      sf->has_nonlocal_label = 1;
    }

  /* Make sure all new local variables get inserted into the
     proper BIND_EXPR.  */
  if (root->new_local_var_chain)
    declare_vars (root->new_local_var_chain,
		  gimple_seq_first_stmt (gimple_body (root->context)),
		  false);

  if (root->debug_var_chain)
    {
      tree debug_var;
      gimple scope;

      remap_vla_decls (DECL_INITIAL (root->context), root);

      for (debug_var = root->debug_var_chain; debug_var;
	   debug_var = DECL_CHAIN (debug_var))
	if (variably_modified_type_p (TREE_TYPE (debug_var), NULL))
	  break;

      /* If there are any debug decls with variable length types,
	 remap those types using other debug_var_chain variables.  */
      if (debug_var)
	{
	  struct nesting_copy_body_data id;

	  memset (&id, 0, sizeof (id));
	  id.cb.copy_decl = nesting_copy_decl;
	  id.cb.decl_map = pointer_map_create ();
	  id.root = root;

	  for (; debug_var; debug_var = DECL_CHAIN (debug_var))
	    if (variably_modified_type_p (TREE_TYPE (debug_var), NULL))
	      {
		tree type = TREE_TYPE (debug_var);
		tree newt, t = type;
		struct nesting_info *i;

		for (i = root; i; i = i->outer)
		  if (variably_modified_type_p (type, i->context))
		    break;

		if (i == NULL)
		  continue;

		id.cb.src_fn = i->context;
		id.cb.dst_fn = i->context;
		id.cb.src_cfun = DECL_STRUCT_FUNCTION (root->context);

		TREE_TYPE (debug_var) = newt = remap_type (type, &id.cb);
		while (POINTER_TYPE_P (newt) && !TYPE_NAME (newt))
		  {
		    newt = TREE_TYPE (newt);
		    t = TREE_TYPE (t);
		  }
		if (TYPE_NAME (newt)
		    && TREE_CODE (TYPE_NAME (newt)) == TYPE_DECL
		    && DECL_ORIGINAL_TYPE (TYPE_NAME (newt))
		    && newt != t
		    && TYPE_NAME (newt) == TYPE_NAME (t))
		  TYPE_NAME (newt) = remap_decl (TYPE_NAME (newt), &id.cb);
	      }

	  pointer_map_destroy (id.cb.decl_map);
	}

      scope = gimple_seq_first_stmt (gimple_body (root->context));
      if (gimple_bind_block (scope))
	declare_vars (root->debug_var_chain, scope, true);
      else
	BLOCK_VARS (DECL_INITIAL (root->context))
	  = chainon (BLOCK_VARS (DECL_INITIAL (root->context)),
		     root->debug_var_chain);
    }

  /* Fold the rewritten MEM_REF trees.  */
  pointer_set_traverse (root->mem_refs, fold_mem_refs, NULL);

  /* Dump the translated tree function.  */
  if (dump_file)
    {
      fputs ("\n\n", dump_file);
      dump_function_to_file (root->context, dump_file, dump_flags);
    }
}

static void
finalize_nesting_tree (struct nesting_info *root)
{
  struct nesting_info *n;
  FOR_EACH_NEST_INFO (n, root)
    finalize_nesting_tree_1 (n);
}

/* Unnest the nodes and pass them to cgraph.  */

static void
unnest_nesting_tree_1 (struct nesting_info *root)
{
  struct cgraph_node *node = cgraph_get_node (root->context);

  /* For nested functions update the cgraph to reflect unnesting.
     We also delay finalizing of these functions up to this point.  */
  if (node->origin)
    {
       cgraph_unnest_node (node);
       cgraph_finalize_function (root->context, true);
    }
}

static void
unnest_nesting_tree (struct nesting_info *root)
{
  struct nesting_info *n;
  FOR_EACH_NEST_INFO (n, root)
    unnest_nesting_tree_1 (n);
}

/* Free the data structures allocated during this pass.  */

static void
free_nesting_tree (struct nesting_info *root)
{
  struct nesting_info *node, *next;

  node = iter_nestinfo_start (root);
  do
    {
      next = iter_nestinfo_next (node);
      pointer_map_destroy (node->var_map);
      pointer_map_destroy (node->field_map);
      pointer_set_destroy (node->mem_refs);
      free (node);
      node = next;
    }
  while (node);
}

/* Gimplify a function and all its nested functions.  */
static void
gimplify_all_functions (struct cgraph_node *root)
{
  struct cgraph_node *iter;
  if (!gimple_body (root->decl))
    gimplify_function_tree (root->decl);
  for (iter = root->nested; iter; iter = iter->next_nested)
    gimplify_all_functions (iter);
}

/* Main entry point for this pass.  Process FNDECL and all of its nested
   subroutines and turn them into something less tightly bound.  */

void
lower_nested_functions (tree fndecl)
{
  struct cgraph_node *cgn;
  struct nesting_info *root;

  /* If there are no nested functions, there's nothing to do.  */
  cgn = cgraph_get_node (fndecl);
  if (!cgn->nested)
    return;

  gimplify_all_functions (cgn);

  dump_file = dump_begin (TDI_nested, &dump_flags);
  if (dump_file)
    fprintf (dump_file, "\n;; Function %s\n\n",
	     lang_hooks.decl_printable_name (fndecl, 2));

  bitmap_obstack_initialize (&nesting_info_bitmap_obstack);
  root = create_nesting_tree (cgn);

  walk_all_functions (convert_nonlocal_reference_stmt,
                      convert_nonlocal_reference_op,
		      root);
  walk_all_functions (convert_local_reference_stmt,
                      convert_local_reference_op,
		      root);
  walk_all_functions (convert_nl_goto_reference, NULL, root);
  walk_all_functions (convert_nl_goto_receiver, NULL, root);

  convert_all_function_calls (root);
  finalize_nesting_tree (root);
  unnest_nesting_tree (root);

  free_nesting_tree (root);
  bitmap_obstack_release (&nesting_info_bitmap_obstack);

  if (dump_file)
    {
      dump_end (TDI_nested, dump_file);
      dump_file = NULL;
    }
}

#include "gt-tree-nested.h"<|MERGE_RESOLUTION|>--- conflicted
+++ resolved
@@ -39,19 +39,11 @@
 #include "gimple-iterator.h"
 #include "gimple-walk.h"
 #include "tree-iterator.h"
-<<<<<<< HEAD
-#include "tree-ssa.h"
-=======
 #include "bitmap.h"
->>>>>>> fb4256c6
 #include "cgraph.h"
 #include "tree-cfg.h"
 #include "expr.h"	/* FIXME: For STACK_SAVEAREA_MODE and SAVE_NONLOCAL.  */
 #include "langhooks.h"
-<<<<<<< HEAD
-#include "pointer-set.h"
-=======
->>>>>>> fb4256c6
 #include "gimple-low.h"
 
 
