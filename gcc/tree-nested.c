/* Nested function decomposition for GIMPLE.
   Copyright (C) 2004-2015 Free Software Foundation, Inc.

   This file is part of GCC.

   GCC is free software; you can redistribute it and/or modify
   it under the terms of the GNU General Public License as published by
   the Free Software Foundation; either version 3, or (at your option)
   any later version.

   GCC is distributed in the hope that it will be useful,
   but WITHOUT ANY WARRANTY; without even the implied warranty of
   MERCHANTABILITY or FITNESS FOR A PARTICULAR PURPOSE.  See the
   GNU General Public License for more details.

   You should have received a copy of the GNU General Public License
   along with GCC; see the file COPYING3.  If not see
   <http://www.gnu.org/licenses/>.  */

#include "config.h"
#include "system.h"
#include "coretypes.h"
#include "backend.h"
#include "tree.h"
#include "gimple.h"
#include "rtl.h"
#include "alias.h"
#include "fold-const.h"
#include "stringpool.h"
#include "stor-layout.h"
#include "tm_p.h"
#include "tree-dump.h"
#include "tree-inline.h"
#include "internal-fn.h"
#include "gimplify.h"
#include "gimple-iterator.h"
#include "gimple-walk.h"
#include "tree-iterator.h"
#include "cgraph.h"
#include "tree-cfg.h"
#include "flags.h"
#include "insn-config.h"
#include "expmed.h"
#include "dojump.h"
#include "explow.h"
#include "calls.h"
#include "emit-rtl.h"
#include "varasm.h"
#include "stmt.h"
#include "expr.h"	/* FIXME: For STACK_SAVEAREA_MODE and SAVE_NONLOCAL.  */
#include "langhooks.h"
#include "gimple-low.h"
#include "gomp-constants.h"


/* The object of this pass is to lower the representation of a set of nested
   functions in order to expose all of the gory details of the various
   nonlocal references.  We want to do this sooner rather than later, in
   order to give us more freedom in emitting all of the functions in question.

   Back in olden times, when gcc was young, we developed an insanely
   complicated scheme whereby variables which were referenced nonlocally
   were forced to live in the stack of the declaring function, and then
   the nested functions magically discovered where these variables were
   placed.  In order for this scheme to function properly, it required
   that the outer function be partially expanded, then we switch to
   compiling the inner function, and once done with those we switch back
   to compiling the outer function.  Such delicate ordering requirements
   makes it difficult to do whole translation unit optimizations
   involving such functions.

   The implementation here is much more direct.  Everything that can be
   referenced by an inner function is a member of an explicitly created
   structure herein called the "nonlocal frame struct".  The incoming
   static chain for a nested function is a pointer to this struct in
   the parent.  In this way, we settle on known offsets from a known
   base, and so are decoupled from the logic that places objects in the
   function's stack frame.  More importantly, we don't have to wait for
   that to happen -- since the compilation of the inner function is no
   longer tied to a real stack frame, the nonlocal frame struct can be
   allocated anywhere.  Which means that the outer function is now
   inlinable.

   Theory of operation here is very simple.  Iterate over all the
   statements in all the functions (depth first) several times,
   allocating structures and fields on demand.  In general we want to
   examine inner functions first, so that we can avoid making changes
   to outer functions which are unnecessary.

   The order of the passes matters a bit, in that later passes will be
   skipped if it is discovered that the functions don't actually interact
   at all.  That is, they're nested in the lexical sense but could have
   been written as independent functions without change.  */


struct nesting_info
{
  struct nesting_info *outer;
  struct nesting_info *inner;
  struct nesting_info *next;

  hash_map<tree, tree> *field_map;
  hash_map<tree, tree> *var_map;
  hash_set<tree *> *mem_refs;
  bitmap suppress_expansion;

  tree context;
  tree new_local_var_chain;
  tree debug_var_chain;
  tree frame_type;
  tree frame_decl;
  tree chain_field;
  tree chain_decl;
  tree nl_goto_field;

  bool any_parm_remapped;
  bool any_tramp_created;
  char static_chain_added;
};


/* Iterate over the nesting tree, starting with ROOT, depth first.  */

static inline struct nesting_info *
iter_nestinfo_start (struct nesting_info *root)
{
  while (root->inner)
    root = root->inner;
  return root;
}

static inline struct nesting_info *
iter_nestinfo_next (struct nesting_info *node)
{
  if (node->next)
    return iter_nestinfo_start (node->next);
  return node->outer;
}

#define FOR_EACH_NEST_INFO(I, ROOT) \
  for ((I) = iter_nestinfo_start (ROOT); (I); (I) = iter_nestinfo_next (I))

/* Obstack used for the bitmaps in the struct above.  */
static struct bitmap_obstack nesting_info_bitmap_obstack;


/* We're working in so many different function contexts simultaneously,
   that create_tmp_var is dangerous.  Prevent mishap.  */
#define create_tmp_var cant_use_create_tmp_var_here_dummy

/* Like create_tmp_var, except record the variable for registration at
   the given nesting level.  */

static tree
create_tmp_var_for (struct nesting_info *info, tree type, const char *prefix)
{
  tree tmp_var;

  /* If the type is of variable size or a type which must be created by the
     frontend, something is wrong.  Note that we explicitly allow
     incomplete types here, since we create them ourselves here.  */
  gcc_assert (!TREE_ADDRESSABLE (type));
  gcc_assert (!TYPE_SIZE_UNIT (type)
	      || TREE_CODE (TYPE_SIZE_UNIT (type)) == INTEGER_CST);

  tmp_var = create_tmp_var_raw (type, prefix);
  DECL_CONTEXT (tmp_var) = info->context;
  DECL_CHAIN (tmp_var) = info->new_local_var_chain;
  DECL_SEEN_IN_BIND_EXPR_P (tmp_var) = 1;
  if (TREE_CODE (type) == COMPLEX_TYPE
      || TREE_CODE (type) == VECTOR_TYPE)
    DECL_GIMPLE_REG_P (tmp_var) = 1;

  info->new_local_var_chain = tmp_var;

  return tmp_var;
}

/* Take the address of EXP to be used within function CONTEXT.
   Mark it for addressability as necessary.  */

tree
build_addr (tree exp, tree context)
{
  tree base = exp;
  tree save_context;
  tree retval;

  while (handled_component_p (base))
    base = TREE_OPERAND (base, 0);

  if (DECL_P (base))
    TREE_ADDRESSABLE (base) = 1;

  /* Building the ADDR_EXPR will compute a set of properties for
     that ADDR_EXPR.  Those properties are unfortunately context
     specific, i.e., they are dependent on CURRENT_FUNCTION_DECL.

     Temporarily set CURRENT_FUNCTION_DECL to the desired context,
     build the ADDR_EXPR, then restore CURRENT_FUNCTION_DECL.  That
     way the properties are for the ADDR_EXPR are computed properly.  */
  save_context = current_function_decl;
  current_function_decl = context;
  retval = build_fold_addr_expr (exp);
  current_function_decl = save_context;
  return retval;
}

/* Insert FIELD into TYPE, sorted by alignment requirements.  */

void
insert_field_into_struct (tree type, tree field)
{
  tree *p;

  DECL_CONTEXT (field) = type;

  for (p = &TYPE_FIELDS (type); *p ; p = &DECL_CHAIN (*p))
    if (DECL_ALIGN (field) >= DECL_ALIGN (*p))
      break;

  DECL_CHAIN (field) = *p;
  *p = field;

  /* Set correct alignment for frame struct type.  */
  if (TYPE_ALIGN (type) < DECL_ALIGN (field))
    TYPE_ALIGN (type) = DECL_ALIGN (field);
}

/* Build or return the RECORD_TYPE that describes the frame state that is
   shared between INFO->CONTEXT and its nested functions.  This record will
   not be complete until finalize_nesting_tree; up until that point we'll
   be adding fields as necessary.

   We also build the DECL that represents this frame in the function.  */

static tree
get_frame_type (struct nesting_info *info)
{
  tree type = info->frame_type;
  if (!type)
    {
      char *name;

      type = make_node (RECORD_TYPE);

      name = concat ("FRAME.",
		     IDENTIFIER_POINTER (DECL_NAME (info->context)),
		     NULL);
      TYPE_NAME (type) = get_identifier (name);
      free (name);

      info->frame_type = type;
      info->frame_decl = create_tmp_var_for (info, type, "FRAME");
      DECL_NONLOCAL_FRAME (info->frame_decl) = 1;

      /* ??? Always make it addressable for now, since it is meant to
	 be pointed to by the static chain pointer.  This pessimizes
	 when it turns out that no static chains are needed because
	 the nested functions referencing non-local variables are not
	 reachable, but the true pessimization is to create the non-
	 local frame structure in the first place.  */
      TREE_ADDRESSABLE (info->frame_decl) = 1;
    }
  return type;
}

/* Return true if DECL should be referenced by pointer in the non-local
   frame structure.  */

static bool
use_pointer_in_frame (tree decl)
{
  if (TREE_CODE (decl) == PARM_DECL)
    {
      /* It's illegal to copy TREE_ADDRESSABLE, impossible to copy variable
         sized decls, and inefficient to copy large aggregates.  Don't bother
         moving anything but scalar variables.  */
      return AGGREGATE_TYPE_P (TREE_TYPE (decl));
    }
  else
    {
      /* Variable sized types make things "interesting" in the frame.  */
      return DECL_SIZE (decl) == NULL || !TREE_CONSTANT (DECL_SIZE (decl));
    }
}

/* Given DECL, a non-locally accessed variable, find or create a field
   in the non-local frame structure for the given nesting context.  */

static tree
lookup_field_for_decl (struct nesting_info *info, tree decl,
		       enum insert_option insert)
{
  if (insert == NO_INSERT)
    {
      tree *slot = info->field_map->get (decl);
      return slot ? *slot : NULL_TREE;
    }

  tree *slot = &info->field_map->get_or_insert (decl);
  if (!*slot)
    {
      tree field = make_node (FIELD_DECL);
      DECL_NAME (field) = DECL_NAME (decl);

      if (use_pointer_in_frame (decl))
	{
	  TREE_TYPE (field) = build_pointer_type (TREE_TYPE (decl));
	  DECL_ALIGN (field) = TYPE_ALIGN (TREE_TYPE (field));
	  DECL_NONADDRESSABLE_P (field) = 1;
	}
      else
	{
          TREE_TYPE (field) = TREE_TYPE (decl);
          DECL_SOURCE_LOCATION (field) = DECL_SOURCE_LOCATION (decl);
          DECL_ALIGN (field) = DECL_ALIGN (decl);
          DECL_USER_ALIGN (field) = DECL_USER_ALIGN (decl);
          TREE_ADDRESSABLE (field) = TREE_ADDRESSABLE (decl);
          DECL_NONADDRESSABLE_P (field) = !TREE_ADDRESSABLE (decl);
          TREE_THIS_VOLATILE (field) = TREE_THIS_VOLATILE (decl);
	}

      insert_field_into_struct (get_frame_type (info), field);
      *slot = field;

      if (TREE_CODE (decl) == PARM_DECL)
	info->any_parm_remapped = true;
    }

  return *slot;
}

/* Build or return the variable that holds the static chain within
   INFO->CONTEXT.  This variable may only be used within INFO->CONTEXT.  */

static tree
get_chain_decl (struct nesting_info *info)
{
  tree decl = info->chain_decl;

  if (!decl)
    {
      tree type;

      type = get_frame_type (info->outer);
      type = build_pointer_type (type);

      /* Note that this variable is *not* entered into any BIND_EXPR;
	 the construction of this variable is handled specially in
	 expand_function_start and initialize_inlined_parameters.
	 Note also that it's represented as a parameter.  This is more
	 close to the truth, since the initial value does come from
	 the caller.  */
      decl = build_decl (DECL_SOURCE_LOCATION (info->context),
			 PARM_DECL, create_tmp_var_name ("CHAIN"), type);
      DECL_ARTIFICIAL (decl) = 1;
      DECL_IGNORED_P (decl) = 1;
      TREE_USED (decl) = 1;
      DECL_CONTEXT (decl) = info->context;
      DECL_ARG_TYPE (decl) = type;

      /* Tell tree-inline.c that we never write to this variable, so
	 it can copy-prop the replacement value immediately.  */
      TREE_READONLY (decl) = 1;

      info->chain_decl = decl;

      if (dump_file
          && (dump_flags & TDF_DETAILS)
	  && !DECL_STATIC_CHAIN (info->context))
	fprintf (dump_file, "Setting static-chain for %s\n",
		 lang_hooks.decl_printable_name (info->context, 2));

      DECL_STATIC_CHAIN (info->context) = 1;
    }
  return decl;
}

/* Build or return the field within the non-local frame state that holds
   the static chain for INFO->CONTEXT.  This is the way to walk back up
   multiple nesting levels.  */

static tree
get_chain_field (struct nesting_info *info)
{
  tree field = info->chain_field;

  if (!field)
    {
      tree type = build_pointer_type (get_frame_type (info->outer));

      field = make_node (FIELD_DECL);
      DECL_NAME (field) = get_identifier ("__chain");
      TREE_TYPE (field) = type;
      DECL_ALIGN (field) = TYPE_ALIGN (type);
      DECL_NONADDRESSABLE_P (field) = 1;

      insert_field_into_struct (get_frame_type (info), field);

      info->chain_field = field;

      if (dump_file
          && (dump_flags & TDF_DETAILS)
	  && !DECL_STATIC_CHAIN (info->context))
	fprintf (dump_file, "Setting static-chain for %s\n",
		 lang_hooks.decl_printable_name (info->context, 2));

      DECL_STATIC_CHAIN (info->context) = 1;
    }
  return field;
}

/* Initialize a new temporary with the GIMPLE_CALL STMT.  */

static tree
init_tmp_var_with_call (struct nesting_info *info, gimple_stmt_iterator *gsi,
		        gcall *call)
{
  tree t;

  t = create_tmp_var_for (info, gimple_call_return_type (call), NULL);
  gimple_call_set_lhs (call, t);
  if (! gsi_end_p (*gsi))
    gimple_set_location (call, gimple_location (gsi_stmt (*gsi)));
  gsi_insert_before (gsi, call, GSI_SAME_STMT);

  return t;
}


/* Copy EXP into a temporary.  Allocate the temporary in the context of
   INFO and insert the initialization statement before GSI.  */

static tree
init_tmp_var (struct nesting_info *info, tree exp, gimple_stmt_iterator *gsi)
{
  tree t;
  gimple *stmt;

  t = create_tmp_var_for (info, TREE_TYPE (exp), NULL);
  stmt = gimple_build_assign (t, exp);
  if (! gsi_end_p (*gsi))
    gimple_set_location (stmt, gimple_location (gsi_stmt (*gsi)));
  gsi_insert_before_without_update (gsi, stmt, GSI_SAME_STMT);

  return t;
}


/* Similarly, but only do so to force EXP to satisfy is_gimple_val.  */

static tree
gsi_gimplify_val (struct nesting_info *info, tree exp,
		  gimple_stmt_iterator *gsi)
{
  if (is_gimple_val (exp))
    return exp;
  else
    return init_tmp_var (info, exp, gsi);
}

/* Similarly, but copy from the temporary and insert the statement
   after the iterator.  */

static tree
save_tmp_var (struct nesting_info *info, tree exp, gimple_stmt_iterator *gsi)
{
  tree t;
  gimple *stmt;

  t = create_tmp_var_for (info, TREE_TYPE (exp), NULL);
  stmt = gimple_build_assign (exp, t);
  if (! gsi_end_p (*gsi))
    gimple_set_location (stmt, gimple_location (gsi_stmt (*gsi)));
  gsi_insert_after_without_update (gsi, stmt, GSI_SAME_STMT);

  return t;
}

/* Build or return the type used to represent a nested function trampoline.  */

static GTY(()) tree trampoline_type;

static tree
get_trampoline_type (struct nesting_info *info)
{
  unsigned align, size;
  tree t;

  if (trampoline_type)
    return trampoline_type;

  align = TRAMPOLINE_ALIGNMENT;
  size = TRAMPOLINE_SIZE;

  /* If we won't be able to guarantee alignment simply via TYPE_ALIGN,
     then allocate extra space so that we can do dynamic alignment.  */
  if (align > STACK_BOUNDARY)
    {
      size += ((align/BITS_PER_UNIT) - 1) & -(STACK_BOUNDARY/BITS_PER_UNIT);
      align = STACK_BOUNDARY;
    }

  t = build_index_type (size_int (size - 1));
  t = build_array_type (char_type_node, t);
  t = build_decl (DECL_SOURCE_LOCATION (info->context),
		  FIELD_DECL, get_identifier ("__data"), t);
  DECL_ALIGN (t) = align;
  DECL_USER_ALIGN (t) = 1;

  trampoline_type = make_node (RECORD_TYPE);
  TYPE_NAME (trampoline_type) = get_identifier ("__builtin_trampoline");
  TYPE_FIELDS (trampoline_type) = t;
  layout_type (trampoline_type);
  DECL_CONTEXT (t) = trampoline_type;

  return trampoline_type;
}

/* Given DECL, a nested function, find or create a field in the non-local
   frame structure for a trampoline for this function.  */

static tree
lookup_tramp_for_decl (struct nesting_info *info, tree decl,
		       enum insert_option insert)
{
  if (insert == NO_INSERT)
    {
      tree *slot = info->var_map->get (decl);
      return slot ? *slot : NULL_TREE;
    }

  tree *slot = &info->var_map->get_or_insert (decl);
  if (!*slot)
    {
      tree field = make_node (FIELD_DECL);
      DECL_NAME (field) = DECL_NAME (decl);
      TREE_TYPE (field) = get_trampoline_type (info);
      TREE_ADDRESSABLE (field) = 1;

      insert_field_into_struct (get_frame_type (info), field);
      *slot = field;

      info->any_tramp_created = true;
    }

  return *slot;
}

/* Build or return the field within the non-local frame state that holds
   the non-local goto "jmp_buf".  The buffer itself is maintained by the
   rtl middle-end as dynamic stack space is allocated.  */

static tree
get_nl_goto_field (struct nesting_info *info)
{
  tree field = info->nl_goto_field;
  if (!field)
    {
      unsigned size;
      tree type;

      /* For __builtin_nonlocal_goto, we need N words.  The first is the
	 frame pointer, the rest is for the target's stack pointer save
	 area.  The number of words is controlled by STACK_SAVEAREA_MODE;
	 not the best interface, but it'll do for now.  */
      if (Pmode == ptr_mode)
	type = ptr_type_node;
      else
	type = lang_hooks.types.type_for_mode (Pmode, 1);

      size = GET_MODE_SIZE (STACK_SAVEAREA_MODE (SAVE_NONLOCAL));
      size = size / GET_MODE_SIZE (Pmode);
      size = size + 1;

      type = build_array_type
	(type, build_index_type (size_int (size)));

      field = make_node (FIELD_DECL);
      DECL_NAME (field) = get_identifier ("__nl_goto_buf");
      TREE_TYPE (field) = type;
      DECL_ALIGN (field) = TYPE_ALIGN (type);
      TREE_ADDRESSABLE (field) = 1;

      insert_field_into_struct (get_frame_type (info), field);

      info->nl_goto_field = field;
    }

  return field;
}

/* Invoke CALLBACK on all statements of GIMPLE sequence *PSEQ.  */

static void
walk_body (walk_stmt_fn callback_stmt, walk_tree_fn callback_op,
	   struct nesting_info *info, gimple_seq *pseq)
{
  struct walk_stmt_info wi;

  memset (&wi, 0, sizeof (wi));
  wi.info = info;
  wi.val_only = true;
  walk_gimple_seq_mod (pseq, callback_stmt, callback_op, &wi);
}


/* Invoke CALLBACK_STMT/CALLBACK_OP on all statements of INFO->CONTEXT.  */

static inline void
walk_function (walk_stmt_fn callback_stmt, walk_tree_fn callback_op,
	       struct nesting_info *info)
{
  gimple_seq body = gimple_body (info->context);
  walk_body (callback_stmt, callback_op, info, &body);
  gimple_set_body (info->context, body);
}

/* Invoke CALLBACK on a GIMPLE_OMP_FOR's init, cond, incr and pre-body.  */

static void
walk_gimple_omp_for (gomp_for *for_stmt,
    		     walk_stmt_fn callback_stmt, walk_tree_fn callback_op,
    		     struct nesting_info *info)
{
  struct walk_stmt_info wi;
  gimple_seq seq;
  tree t;
  size_t i;

  walk_body (callback_stmt, callback_op, info, gimple_omp_for_pre_body_ptr (for_stmt));

  seq = NULL;
  memset (&wi, 0, sizeof (wi));
  wi.info = info;
  wi.gsi = gsi_last (seq);

  for (i = 0; i < gimple_omp_for_collapse (for_stmt); i++)
    {
      wi.val_only = false;
      walk_tree (gimple_omp_for_index_ptr (for_stmt, i), callback_op,
		 &wi, NULL);
      wi.val_only = true;
      wi.is_lhs = false;
      walk_tree (gimple_omp_for_initial_ptr (for_stmt, i), callback_op,
		 &wi, NULL);

      wi.val_only = true;
      wi.is_lhs = false;
      walk_tree (gimple_omp_for_final_ptr (for_stmt, i), callback_op,
		 &wi, NULL);

      t = gimple_omp_for_incr (for_stmt, i);
      gcc_assert (BINARY_CLASS_P (t));
      wi.val_only = false;
      walk_tree (&TREE_OPERAND (t, 0), callback_op, &wi, NULL);
      wi.val_only = true;
      wi.is_lhs = false;
      walk_tree (&TREE_OPERAND (t, 1), callback_op, &wi, NULL);
    }

  seq = gsi_seq (wi.gsi);
  if (!gimple_seq_empty_p (seq))
    {
      gimple_seq pre_body = gimple_omp_for_pre_body (for_stmt);
      annotate_all_with_location (seq, gimple_location (for_stmt));
      gimple_seq_add_seq (&pre_body, seq);
      gimple_omp_for_set_pre_body (for_stmt, pre_body);
    }
}

/* Similarly for ROOT and all functions nested underneath, depth first.  */

static void
walk_all_functions (walk_stmt_fn callback_stmt, walk_tree_fn callback_op,
		    struct nesting_info *root)
{
  struct nesting_info *n;
  FOR_EACH_NEST_INFO (n, root)
    walk_function (callback_stmt, callback_op, n);
}


/* We have to check for a fairly pathological case.  The operands of function
   nested function are to be interpreted in the context of the enclosing
   function.  So if any are variably-sized, they will get remapped when the
   enclosing function is inlined.  But that remapping would also have to be
   done in the types of the PARM_DECLs of the nested function, meaning the
   argument types of that function will disagree with the arguments in the
   calls to that function.  So we'd either have to make a copy of the nested
   function corresponding to each time the enclosing function was inlined or
   add a VIEW_CONVERT_EXPR to each such operand for each call to the nested
   function.  The former is not practical.  The latter would still require
   detecting this case to know when to add the conversions.  So, for now at
   least, we don't inline such an enclosing function.

   We have to do that check recursively, so here return indicating whether
   FNDECL has such a nested function.  ORIG_FN is the function we were
   trying to inline to use for checking whether any argument is variably
   modified by anything in it.

   It would be better to do this in tree-inline.c so that we could give
   the appropriate warning for why a function can't be inlined, but that's
   too late since the nesting structure has already been flattened and
   adding a flag just to record this fact seems a waste of a flag.  */

static bool
check_for_nested_with_variably_modified (tree fndecl, tree orig_fndecl)
{
  struct cgraph_node *cgn = cgraph_node::get (fndecl);
  tree arg;

  for (cgn = cgn->nested; cgn ; cgn = cgn->next_nested)
    {
      for (arg = DECL_ARGUMENTS (cgn->decl); arg; arg = DECL_CHAIN (arg))
	if (variably_modified_type_p (TREE_TYPE (arg), orig_fndecl))
	  return true;

      if (check_for_nested_with_variably_modified (cgn->decl,
						   orig_fndecl))
	return true;
    }

  return false;
}

/* Construct our local datastructure describing the function nesting
   tree rooted by CGN.  */

static struct nesting_info *
create_nesting_tree (struct cgraph_node *cgn)
{
  struct nesting_info *info = XCNEW (struct nesting_info);
  info->field_map = new hash_map<tree, tree>;
  info->var_map = new hash_map<tree, tree>;
  info->mem_refs = new hash_set<tree *>;
  info->suppress_expansion = BITMAP_ALLOC (&nesting_info_bitmap_obstack);
  info->context = cgn->decl;

  for (cgn = cgn->nested; cgn ; cgn = cgn->next_nested)
    {
      struct nesting_info *sub = create_nesting_tree (cgn);
      sub->outer = info;
      sub->next = info->inner;
      info->inner = sub;
    }

  /* See discussion at check_for_nested_with_variably_modified for a
     discussion of why this has to be here.  */
  if (check_for_nested_with_variably_modified (info->context, info->context))
    DECL_UNINLINABLE (info->context) = true;

  return info;
}

/* Return an expression computing the static chain for TARGET_CONTEXT
   from INFO->CONTEXT.  Insert any necessary computations before TSI.  */

static tree
get_static_chain (struct nesting_info *info, tree target_context,
		  gimple_stmt_iterator *gsi)
{
  struct nesting_info *i;
  tree x;

  if (info->context == target_context)
    {
      x = build_addr (info->frame_decl, target_context);
      info->static_chain_added |= 1;
    }
  else
    {
      x = get_chain_decl (info);
      info->static_chain_added |= 2;

      for (i = info->outer; i->context != target_context; i = i->outer)
	{
	  tree field = get_chain_field (i);

	  x = build_simple_mem_ref (x);
	  x = build3 (COMPONENT_REF, TREE_TYPE (field), x, field, NULL_TREE);
	  x = init_tmp_var (info, x, gsi);
	}
    }

  return x;
}


/* Return an expression referencing FIELD from TARGET_CONTEXT's non-local
   frame as seen from INFO->CONTEXT.  Insert any necessary computations
   before GSI.  */

static tree
get_frame_field (struct nesting_info *info, tree target_context,
		 tree field, gimple_stmt_iterator *gsi)
{
  struct nesting_info *i;
  tree x;

  if (info->context == target_context)
    {
      /* Make sure frame_decl gets created.  */
      (void) get_frame_type (info);
      x = info->frame_decl;
      info->static_chain_added |= 1;
    }
  else
    {
      x = get_chain_decl (info);
      info->static_chain_added |= 2;

      for (i = info->outer; i->context != target_context; i = i->outer)
	{
	  tree field = get_chain_field (i);

	  x = build_simple_mem_ref (x);
	  x = build3 (COMPONENT_REF, TREE_TYPE (field), x, field, NULL_TREE);
	  x = init_tmp_var (info, x, gsi);
	}

      x = build_simple_mem_ref (x);
    }

  x = build3 (COMPONENT_REF, TREE_TYPE (field), x, field, NULL_TREE);
  return x;
}

static void note_nonlocal_vla_type (struct nesting_info *info, tree type);

/* A subroutine of convert_nonlocal_reference_op.  Create a local variable
   in the nested function with DECL_VALUE_EXPR set to reference the true
   variable in the parent function.  This is used both for debug info
   and in OMP lowering.  */

static tree
get_nonlocal_debug_decl (struct nesting_info *info, tree decl)
{
  tree target_context;
  struct nesting_info *i;
  tree x, field, new_decl;

  tree *slot = &info->var_map->get_or_insert (decl);

  if (*slot)
    return *slot;

  target_context = decl_function_context (decl);

  /* A copy of the code in get_frame_field, but without the temporaries.  */
  if (info->context == target_context)
    {
      /* Make sure frame_decl gets created.  */
      (void) get_frame_type (info);
      x = info->frame_decl;
      i = info;
      info->static_chain_added |= 1;
    }
  else
    {
      x = get_chain_decl (info);
      info->static_chain_added |= 2;
      for (i = info->outer; i->context != target_context; i = i->outer)
	{
	  field = get_chain_field (i);
	  x = build_simple_mem_ref (x);
	  x = build3 (COMPONENT_REF, TREE_TYPE (field), x, field, NULL_TREE);
	}
      x = build_simple_mem_ref (x);
    }

  field = lookup_field_for_decl (i, decl, INSERT);
  x = build3 (COMPONENT_REF, TREE_TYPE (field), x, field, NULL_TREE);
  if (use_pointer_in_frame (decl))
    x = build_simple_mem_ref (x);

  /* ??? We should be remapping types as well, surely.  */
  new_decl = build_decl (DECL_SOURCE_LOCATION (decl),
			 VAR_DECL, DECL_NAME (decl), TREE_TYPE (decl));
  DECL_CONTEXT (new_decl) = info->context;
  DECL_ARTIFICIAL (new_decl) = DECL_ARTIFICIAL (decl);
  DECL_IGNORED_P (new_decl) = DECL_IGNORED_P (decl);
  TREE_THIS_VOLATILE (new_decl) = TREE_THIS_VOLATILE (decl);
  TREE_SIDE_EFFECTS (new_decl) = TREE_SIDE_EFFECTS (decl);
  TREE_READONLY (new_decl) = TREE_READONLY (decl);
  TREE_ADDRESSABLE (new_decl) = TREE_ADDRESSABLE (decl);
  DECL_SEEN_IN_BIND_EXPR_P (new_decl) = 1;
  if ((TREE_CODE (decl) == PARM_DECL
       || TREE_CODE (decl) == RESULT_DECL
       || TREE_CODE (decl) == VAR_DECL)
      && DECL_BY_REFERENCE (decl))
    DECL_BY_REFERENCE (new_decl) = 1;

  SET_DECL_VALUE_EXPR (new_decl, x);
  DECL_HAS_VALUE_EXPR_P (new_decl) = 1;

  *slot = new_decl;
  DECL_CHAIN (new_decl) = info->debug_var_chain;
  info->debug_var_chain = new_decl;

  if (!optimize
      && info->context != target_context
      && variably_modified_type_p (TREE_TYPE (decl), NULL))
    note_nonlocal_vla_type (info, TREE_TYPE (decl));

  return new_decl;
}


/* Callback for walk_gimple_stmt, rewrite all references to VAR
   and PARM_DECLs that belong to outer functions.

   The rewrite will involve some number of structure accesses back up
   the static chain.  E.g. for a variable FOO up one nesting level it'll
   be CHAIN->FOO.  For two levels it'll be CHAIN->__chain->FOO.  Further
   indirections apply to decls for which use_pointer_in_frame is true.  */

static tree
convert_nonlocal_reference_op (tree *tp, int *walk_subtrees, void *data)
{
  struct walk_stmt_info *wi = (struct walk_stmt_info *) data;
  struct nesting_info *const info = (struct nesting_info *) wi->info;
  tree t = *tp;

  *walk_subtrees = 0;
  switch (TREE_CODE (t))
    {
    case VAR_DECL:
      /* Non-automatic variables are never processed.  */
      if (TREE_STATIC (t) || DECL_EXTERNAL (t))
	break;
      /* FALLTHRU */

    case PARM_DECL:
      if (decl_function_context (t) != info->context)
	{
	  tree x;
	  wi->changed = true;

	  x = get_nonlocal_debug_decl (info, t);
	  if (!bitmap_bit_p (info->suppress_expansion, DECL_UID (t)))
	    {
	      tree target_context = decl_function_context (t);
	      struct nesting_info *i;
	      for (i = info->outer; i->context != target_context; i = i->outer)
		continue;
	      x = lookup_field_for_decl (i, t, INSERT);
	      x = get_frame_field (info, target_context, x, &wi->gsi);
	      if (use_pointer_in_frame (t))
		{
		  x = init_tmp_var (info, x, &wi->gsi);
		  x = build_simple_mem_ref (x);
		}
	    }

	  if (wi->val_only)
	    {
	      if (wi->is_lhs)
		x = save_tmp_var (info, x, &wi->gsi);
	      else
		x = init_tmp_var (info, x, &wi->gsi);
	    }

	  *tp = x;
	}
      break;

    case LABEL_DECL:
      /* We're taking the address of a label from a parent function, but
	 this is not itself a non-local goto.  Mark the label such that it
	 will not be deleted, much as we would with a label address in
	 static storage.  */
      if (decl_function_context (t) != info->context)
        FORCED_LABEL (t) = 1;
      break;

    case ADDR_EXPR:
      {
	bool save_val_only = wi->val_only;

	wi->val_only = false;
	wi->is_lhs = false;
	wi->changed = false;
	walk_tree (&TREE_OPERAND (t, 0), convert_nonlocal_reference_op, wi, 0);
	wi->val_only = true;

	if (wi->changed)
	  {
	    tree save_context;

	    /* If we changed anything, we might no longer be directly
	       referencing a decl.  */
	    save_context = current_function_decl;
	    current_function_decl = info->context;
	    recompute_tree_invariant_for_addr_expr (t);
	    current_function_decl = save_context;

	    /* If the callback converted the address argument in a context
	       where we only accept variables (and min_invariant, presumably),
	       then compute the address into a temporary.  */
	    if (save_val_only)
	      *tp = gsi_gimplify_val ((struct nesting_info *) wi->info,
				      t, &wi->gsi);
	  }
      }
      break;

    case REALPART_EXPR:
    case IMAGPART_EXPR:
    case COMPONENT_REF:
    case ARRAY_REF:
    case ARRAY_RANGE_REF:
    case BIT_FIELD_REF:
      /* Go down this entire nest and just look at the final prefix and
	 anything that describes the references.  Otherwise, we lose track
	 of whether a NOP_EXPR or VIEW_CONVERT_EXPR needs a simple value.  */
      wi->val_only = true;
      wi->is_lhs = false;
      for (; handled_component_p (t); tp = &TREE_OPERAND (t, 0), t = *tp)
	{
	  if (TREE_CODE (t) == COMPONENT_REF)
	    walk_tree (&TREE_OPERAND (t, 2), convert_nonlocal_reference_op, wi,
		       NULL);
	  else if (TREE_CODE (t) == ARRAY_REF
		   || TREE_CODE (t) == ARRAY_RANGE_REF)
	    {
	      walk_tree (&TREE_OPERAND (t, 1), convert_nonlocal_reference_op,
			 wi, NULL);
	      walk_tree (&TREE_OPERAND (t, 2), convert_nonlocal_reference_op,
			 wi, NULL);
	      walk_tree (&TREE_OPERAND (t, 3), convert_nonlocal_reference_op,
			 wi, NULL);
	    }
	}
      wi->val_only = false;
      walk_tree (tp, convert_nonlocal_reference_op, wi, NULL);
      break;

    case VIEW_CONVERT_EXPR:
      /* Just request to look at the subtrees, leaving val_only and lhs
	 untouched.  This might actually be for !val_only + lhs, in which
	 case we don't want to force a replacement by a temporary.  */
      *walk_subtrees = 1;
      break;

    default:
      if (!IS_TYPE_OR_DECL_P (t))
	{
	  *walk_subtrees = 1;
          wi->val_only = true;
	  wi->is_lhs = false;
	}
      break;
    }

  return NULL_TREE;
}

static tree convert_nonlocal_reference_stmt (gimple_stmt_iterator *, bool *,
					     struct walk_stmt_info *);

/* Helper for convert_nonlocal_references, rewrite all references to VAR
   and PARM_DECLs that belong to outer functions.  */

static bool
convert_nonlocal_omp_clauses (tree *pclauses, struct walk_stmt_info *wi)
{
  struct nesting_info *const info = (struct nesting_info *) wi->info;
  bool need_chain = false, need_stmts = false;
  tree clause, decl;
  int dummy;
  bitmap new_suppress;

  new_suppress = BITMAP_GGC_ALLOC ();
  bitmap_copy (new_suppress, info->suppress_expansion);

  for (clause = *pclauses; clause ; clause = OMP_CLAUSE_CHAIN (clause))
    {
      switch (OMP_CLAUSE_CODE (clause))
	{
	case OMP_CLAUSE_REDUCTION:
	  if (OMP_CLAUSE_REDUCTION_PLACEHOLDER (clause))
	    need_stmts = true;
	  goto do_decl_clause;

	case OMP_CLAUSE_LASTPRIVATE:
	  if (OMP_CLAUSE_LASTPRIVATE_GIMPLE_SEQ (clause))
	    need_stmts = true;
	  goto do_decl_clause;

	case OMP_CLAUSE_LINEAR:
	  if (OMP_CLAUSE_LINEAR_GIMPLE_SEQ (clause))
	    need_stmts = true;
	  wi->val_only = true;
	  wi->is_lhs = false;
	  convert_nonlocal_reference_op (&OMP_CLAUSE_LINEAR_STEP (clause),
					 &dummy, wi);
	  goto do_decl_clause;

	case OMP_CLAUSE_PRIVATE:
	case OMP_CLAUSE_FIRSTPRIVATE:
	case OMP_CLAUSE_COPYPRIVATE:
	case OMP_CLAUSE_SHARED:
	case OMP_CLAUSE_TO_DECLARE:
	case OMP_CLAUSE_LINK:
	case OMP_CLAUSE_USE_DEVICE_PTR:
	case OMP_CLAUSE_IS_DEVICE_PTR:
	do_decl_clause:
	  decl = OMP_CLAUSE_DECL (clause);
	  if (TREE_CODE (decl) == VAR_DECL
	      && (TREE_STATIC (decl) || DECL_EXTERNAL (decl)))
	    break;
	  if (decl_function_context (decl) != info->context)
	    {
	      bitmap_set_bit (new_suppress, DECL_UID (decl));
	      OMP_CLAUSE_DECL (clause) = get_nonlocal_debug_decl (info, decl);
	      if (OMP_CLAUSE_CODE (clause) != OMP_CLAUSE_PRIVATE)
		need_chain = true;
	    }
	  break;

	case OMP_CLAUSE_SCHEDULE:
	  if (OMP_CLAUSE_SCHEDULE_CHUNK_EXPR (clause) == NULL)
	    break;
	  /* FALLTHRU */
	case OMP_CLAUSE_FINAL:
	case OMP_CLAUSE_IF:
	case OMP_CLAUSE_NUM_THREADS:
	case OMP_CLAUSE_DEPEND:
	case OMP_CLAUSE_DEVICE:
	case OMP_CLAUSE_NUM_TEAMS:
	case OMP_CLAUSE_THREAD_LIMIT:
	case OMP_CLAUSE_SAFELEN:
	case OMP_CLAUSE_SIMDLEN:
	case OMP_CLAUSE_PRIORITY:
	case OMP_CLAUSE_GRAINSIZE:
	case OMP_CLAUSE_NUM_TASKS:
	case OMP_CLAUSE_HINT:
	case OMP_CLAUSE__CILK_FOR_COUNT_:
	case OMP_CLAUSE_NUM_GANGS:
	case OMP_CLAUSE_NUM_WORKERS:
	case OMP_CLAUSE_VECTOR_LENGTH:
	  wi->val_only = true;
	  wi->is_lhs = false;
	  convert_nonlocal_reference_op (&OMP_CLAUSE_OPERAND (clause, 0),
					 &dummy, wi);
	  break;

	case OMP_CLAUSE_DIST_SCHEDULE:
	  if (OMP_CLAUSE_DIST_SCHEDULE_CHUNK_EXPR (clause) != NULL)
	    {
	      wi->val_only = true;
	      wi->is_lhs = false;
	      convert_nonlocal_reference_op (&OMP_CLAUSE_OPERAND (clause, 0),
					     &dummy, wi);
	    }
	  break;

	case OMP_CLAUSE_MAP:
	case OMP_CLAUSE_TO:
	case OMP_CLAUSE_FROM:
	  if (OMP_CLAUSE_SIZE (clause))
	    {
	      wi->val_only = true;
	      wi->is_lhs = false;
	      convert_nonlocal_reference_op (&OMP_CLAUSE_SIZE (clause),
					     &dummy, wi);
	    }
	  if (DECL_P (OMP_CLAUSE_DECL (clause)))
	    goto do_decl_clause;
	  wi->val_only = true;
	  wi->is_lhs = false;
	  walk_tree (&OMP_CLAUSE_DECL (clause), convert_nonlocal_reference_op,
		     wi, NULL);
	  break;

	case OMP_CLAUSE_ALIGNED:
	  if (OMP_CLAUSE_ALIGNED_ALIGNMENT (clause))
	    {
	      wi->val_only = true;
	      wi->is_lhs = false;
	      convert_nonlocal_reference_op
		(&OMP_CLAUSE_ALIGNED_ALIGNMENT (clause), &dummy, wi);
	    }
	  /* Like do_decl_clause, but don't add any suppression.  */
	  decl = OMP_CLAUSE_DECL (clause);
	  if (TREE_CODE (decl) == VAR_DECL
	      && (TREE_STATIC (decl) || DECL_EXTERNAL (decl)))
	    break;
	  if (decl_function_context (decl) != info->context)
	    {
	      OMP_CLAUSE_DECL (clause) = get_nonlocal_debug_decl (info, decl);
	      if (OMP_CLAUSE_CODE (clause) != OMP_CLAUSE_PRIVATE)
		need_chain = true;
	    }
	  break;

	case OMP_CLAUSE_NOWAIT:
	case OMP_CLAUSE_ORDERED:
	case OMP_CLAUSE_DEFAULT:
	case OMP_CLAUSE_COPYIN:
	case OMP_CLAUSE_COLLAPSE:
	case OMP_CLAUSE_UNTIED:
	case OMP_CLAUSE_MERGEABLE:
	case OMP_CLAUSE_PROC_BIND:
	case OMP_CLAUSE_NOGROUP:
	case OMP_CLAUSE_THREADS:
	case OMP_CLAUSE_SIMD:
<<<<<<< HEAD
	case OMP_CLAUSE_GANG:
	case OMP_CLAUSE_WORKER:
	case OMP_CLAUSE_VECTOR:
	case OMP_CLAUSE_SEQ:
=======
	case OMP_CLAUSE_DEFAULTMAP:
>>>>>>> 2de2a2eb
	  break;

	default:
	  gcc_unreachable ();
	}
    }

  info->suppress_expansion = new_suppress;

  if (need_stmts)
    for (clause = *pclauses; clause ; clause = OMP_CLAUSE_CHAIN (clause))
      switch (OMP_CLAUSE_CODE (clause))
	{
	case OMP_CLAUSE_REDUCTION:
	  if (OMP_CLAUSE_REDUCTION_PLACEHOLDER (clause))
	    {
	      tree old_context
		= DECL_CONTEXT (OMP_CLAUSE_REDUCTION_PLACEHOLDER (clause));
	      DECL_CONTEXT (OMP_CLAUSE_REDUCTION_PLACEHOLDER (clause))
		= info->context;
	      if (OMP_CLAUSE_REDUCTION_DECL_PLACEHOLDER (clause))
		DECL_CONTEXT (OMP_CLAUSE_REDUCTION_DECL_PLACEHOLDER (clause))
		  = info->context;
	      walk_body (convert_nonlocal_reference_stmt,
			 convert_nonlocal_reference_op, info,
			 &OMP_CLAUSE_REDUCTION_GIMPLE_INIT (clause));
	      walk_body (convert_nonlocal_reference_stmt,
			 convert_nonlocal_reference_op, info,
			 &OMP_CLAUSE_REDUCTION_GIMPLE_MERGE (clause));
	      DECL_CONTEXT (OMP_CLAUSE_REDUCTION_PLACEHOLDER (clause))
		= old_context;
	      if (OMP_CLAUSE_REDUCTION_DECL_PLACEHOLDER (clause))
		DECL_CONTEXT (OMP_CLAUSE_REDUCTION_DECL_PLACEHOLDER (clause))
		  = old_context;
	    }
	  break;

	case OMP_CLAUSE_LASTPRIVATE:
	  walk_body (convert_nonlocal_reference_stmt,
		     convert_nonlocal_reference_op, info,
		     &OMP_CLAUSE_LASTPRIVATE_GIMPLE_SEQ (clause));
	  break;

	case OMP_CLAUSE_LINEAR:
	  walk_body (convert_nonlocal_reference_stmt,
		     convert_nonlocal_reference_op, info,
		     &OMP_CLAUSE_LINEAR_GIMPLE_SEQ (clause));
	  break;

	default:
	  break;
	}

  return need_chain;
}

/* Create nonlocal debug decls for nonlocal VLA array bounds.  */

static void
note_nonlocal_vla_type (struct nesting_info *info, tree type)
{
  while (POINTER_TYPE_P (type) && !TYPE_NAME (type))
    type = TREE_TYPE (type);

  if (TYPE_NAME (type)
      && TREE_CODE (TYPE_NAME (type)) == TYPE_DECL
      && DECL_ORIGINAL_TYPE (TYPE_NAME (type)))
    type = DECL_ORIGINAL_TYPE (TYPE_NAME (type));

  while (POINTER_TYPE_P (type)
	 || TREE_CODE (type) == VECTOR_TYPE
	 || TREE_CODE (type) == FUNCTION_TYPE
	 || TREE_CODE (type) == METHOD_TYPE)
    type = TREE_TYPE (type);

  if (TREE_CODE (type) == ARRAY_TYPE)
    {
      tree domain, t;

      note_nonlocal_vla_type (info, TREE_TYPE (type));
      domain = TYPE_DOMAIN (type);
      if (domain)
	{
	  t = TYPE_MIN_VALUE (domain);
	  if (t && (TREE_CODE (t) == VAR_DECL || TREE_CODE (t) == PARM_DECL)
	      && decl_function_context (t) != info->context)
	    get_nonlocal_debug_decl (info, t);
	  t = TYPE_MAX_VALUE (domain);
	  if (t && (TREE_CODE (t) == VAR_DECL || TREE_CODE (t) == PARM_DECL)
	      && decl_function_context (t) != info->context)
	    get_nonlocal_debug_decl (info, t);
	}
    }
}

/* Create nonlocal debug decls for nonlocal VLA array bounds for VLAs
   in BLOCK.  */

static void
note_nonlocal_block_vlas (struct nesting_info *info, tree block)
{
  tree var;

  for (var = BLOCK_VARS (block); var; var = DECL_CHAIN (var))
    if (TREE_CODE (var) == VAR_DECL
	&& variably_modified_type_p (TREE_TYPE (var), NULL)
	&& DECL_HAS_VALUE_EXPR_P (var)
	&& decl_function_context (var) != info->context)
      note_nonlocal_vla_type (info, TREE_TYPE (var));
}

/* Callback for walk_gimple_stmt.  Rewrite all references to VAR and
   PARM_DECLs that belong to outer functions.  This handles statements
   that are not handled via the standard recursion done in
   walk_gimple_stmt.  STMT is the statement to examine, DATA is as in
   convert_nonlocal_reference_op.  Set *HANDLED_OPS_P to true if all the
   operands of STMT have been handled by this function.  */

static tree
convert_nonlocal_reference_stmt (gimple_stmt_iterator *gsi, bool *handled_ops_p,
				 struct walk_stmt_info *wi)
{
  struct nesting_info *info = (struct nesting_info *) wi->info;
  tree save_local_var_chain;
  bitmap save_suppress;
  gimple *stmt = gsi_stmt (*gsi);

  switch (gimple_code (stmt))
    {
    case GIMPLE_GOTO:
      /* Don't walk non-local gotos for now.  */
      if (TREE_CODE (gimple_goto_dest (stmt)) != LABEL_DECL)
	{
	  wi->val_only = true;
	  wi->is_lhs = false;
	  *handled_ops_p = true;
	  return NULL_TREE;
	}
      break;

    case GIMPLE_OMP_PARALLEL:
    case GIMPLE_OMP_TASK:
      save_suppress = info->suppress_expansion;
      if (convert_nonlocal_omp_clauses (gimple_omp_taskreg_clauses_ptr (stmt),
	                                wi))
	{
	  tree c, decl;
	  decl = get_chain_decl (info);
	  c = build_omp_clause (gimple_location (stmt),
				OMP_CLAUSE_FIRSTPRIVATE);
	  OMP_CLAUSE_DECL (c) = decl;
	  OMP_CLAUSE_CHAIN (c) = gimple_omp_taskreg_clauses (stmt);
	  gimple_omp_taskreg_set_clauses (stmt, c);
	}

      save_local_var_chain = info->new_local_var_chain;
      info->new_local_var_chain = NULL;

      walk_body (convert_nonlocal_reference_stmt, convert_nonlocal_reference_op,
	         info, gimple_omp_body_ptr (stmt));

      if (info->new_local_var_chain)
	declare_vars (info->new_local_var_chain,
	              gimple_seq_first_stmt (gimple_omp_body (stmt)),
		      false);
      info->new_local_var_chain = save_local_var_chain;
      info->suppress_expansion = save_suppress;
      break;

    case GIMPLE_OMP_FOR:
      save_suppress = info->suppress_expansion;
      convert_nonlocal_omp_clauses (gimple_omp_for_clauses_ptr (stmt), wi);
      walk_gimple_omp_for (as_a <gomp_for *> (stmt),
			   convert_nonlocal_reference_stmt,
	  		   convert_nonlocal_reference_op, info);
      walk_body (convert_nonlocal_reference_stmt,
	  	 convert_nonlocal_reference_op, info, gimple_omp_body_ptr (stmt));
      info->suppress_expansion = save_suppress;
      break;

    case GIMPLE_OMP_SECTIONS:
      save_suppress = info->suppress_expansion;
      convert_nonlocal_omp_clauses (gimple_omp_sections_clauses_ptr (stmt), wi);
      walk_body (convert_nonlocal_reference_stmt, convert_nonlocal_reference_op,
	         info, gimple_omp_body_ptr (stmt));
      info->suppress_expansion = save_suppress;
      break;

    case GIMPLE_OMP_SINGLE:
      save_suppress = info->suppress_expansion;
      convert_nonlocal_omp_clauses (gimple_omp_single_clauses_ptr (stmt), wi);
      walk_body (convert_nonlocal_reference_stmt, convert_nonlocal_reference_op,
	         info, gimple_omp_body_ptr (stmt));
      info->suppress_expansion = save_suppress;
      break;

    case GIMPLE_OMP_TARGET:
      if (!is_gimple_omp_offloaded (stmt))
	{
	  save_suppress = info->suppress_expansion;
	  convert_nonlocal_omp_clauses (gimple_omp_target_clauses_ptr (stmt),
					wi);
	  info->suppress_expansion = save_suppress;
	  walk_body (convert_nonlocal_reference_stmt,
		     convert_nonlocal_reference_op, info,
		     gimple_omp_body_ptr (stmt));
	  break;
	}
      save_suppress = info->suppress_expansion;
      if (convert_nonlocal_omp_clauses (gimple_omp_target_clauses_ptr (stmt),
					wi))
	{
	  tree c, decl;
	  decl = get_chain_decl (info);
	  c = build_omp_clause (gimple_location (stmt), OMP_CLAUSE_MAP);
	  OMP_CLAUSE_DECL (c) = decl;
	  OMP_CLAUSE_SET_MAP_KIND (c, GOMP_MAP_TO);
	  OMP_CLAUSE_SIZE (c) = DECL_SIZE_UNIT (decl);
	  OMP_CLAUSE_CHAIN (c) = gimple_omp_target_clauses (stmt);
	  gimple_omp_target_set_clauses (as_a <gomp_target *> (stmt), c);
	}

      save_local_var_chain = info->new_local_var_chain;
      info->new_local_var_chain = NULL;

      walk_body (convert_nonlocal_reference_stmt, convert_nonlocal_reference_op,
		 info, gimple_omp_body_ptr (stmt));

      if (info->new_local_var_chain)
	declare_vars (info->new_local_var_chain,
		      gimple_seq_first_stmt (gimple_omp_body (stmt)),
		      false);
      info->new_local_var_chain = save_local_var_chain;
      info->suppress_expansion = save_suppress;
      break;

    case GIMPLE_OMP_TEAMS:
      save_suppress = info->suppress_expansion;
      convert_nonlocal_omp_clauses (gimple_omp_teams_clauses_ptr (stmt), wi);
      walk_body (convert_nonlocal_reference_stmt, convert_nonlocal_reference_op,
		 info, gimple_omp_body_ptr (stmt));
      info->suppress_expansion = save_suppress;
      break;

    case GIMPLE_OMP_SECTION:
    case GIMPLE_OMP_MASTER:
    case GIMPLE_OMP_TASKGROUP:
    case GIMPLE_OMP_ORDERED:
      walk_body (convert_nonlocal_reference_stmt, convert_nonlocal_reference_op,
	         info, gimple_omp_body_ptr (stmt));
      break;

    case GIMPLE_BIND:
      {
      gbind *bind_stmt = as_a <gbind *> (stmt);
      if (!optimize && gimple_bind_block (bind_stmt))
	note_nonlocal_block_vlas (info, gimple_bind_block (bind_stmt));

      for (tree var = gimple_bind_vars (bind_stmt); var; var = DECL_CHAIN (var))
	if (TREE_CODE (var) == NAMELIST_DECL)
	  {
	    /* Adjust decls mentioned in NAMELIST_DECL.  */
	    tree decls = NAMELIST_DECL_ASSOCIATED_DECL (var);
	    tree decl;
	    unsigned int i;

	    FOR_EACH_CONSTRUCTOR_VALUE (CONSTRUCTOR_ELTS (decls), i, decl)
	      {
		if (TREE_CODE (decl) == VAR_DECL
		    && (TREE_STATIC (decl) || DECL_EXTERNAL (decl)))
		  continue;
		if (decl_function_context (decl) != info->context)
		  CONSTRUCTOR_ELT (decls, i)->value
		    = get_nonlocal_debug_decl (info, decl);
	      }
	  }

      *handled_ops_p = false;
      return NULL_TREE;
      }
    case GIMPLE_COND:
      wi->val_only = true;
      wi->is_lhs = false;
      *handled_ops_p = false;
      return NULL_TREE;

    default:
      /* For every other statement that we are not interested in
	 handling here, let the walker traverse the operands.  */
      *handled_ops_p = false;
      return NULL_TREE;
    }

  /* We have handled all of STMT operands, no need to traverse the operands.  */
  *handled_ops_p = true;
  return NULL_TREE;
}


/* A subroutine of convert_local_reference.  Create a local variable
   in the parent function with DECL_VALUE_EXPR set to reference the
   field in FRAME.  This is used both for debug info and in OMP
   lowering.  */

static tree
get_local_debug_decl (struct nesting_info *info, tree decl, tree field)
{
  tree x, new_decl;

  tree *slot = &info->var_map->get_or_insert (decl);
  if (*slot)
    return *slot;

  /* Make sure frame_decl gets created.  */
  (void) get_frame_type (info);
  x = info->frame_decl;
  x = build3 (COMPONENT_REF, TREE_TYPE (field), x, field, NULL_TREE);

  new_decl = build_decl (DECL_SOURCE_LOCATION (decl),
			 VAR_DECL, DECL_NAME (decl), TREE_TYPE (decl));
  DECL_CONTEXT (new_decl) = info->context;
  DECL_ARTIFICIAL (new_decl) = DECL_ARTIFICIAL (decl);
  DECL_IGNORED_P (new_decl) = DECL_IGNORED_P (decl);
  TREE_THIS_VOLATILE (new_decl) = TREE_THIS_VOLATILE (decl);
  TREE_SIDE_EFFECTS (new_decl) = TREE_SIDE_EFFECTS (decl);
  TREE_READONLY (new_decl) = TREE_READONLY (decl);
  TREE_ADDRESSABLE (new_decl) = TREE_ADDRESSABLE (decl);
  DECL_SEEN_IN_BIND_EXPR_P (new_decl) = 1;
  if ((TREE_CODE (decl) == PARM_DECL
       || TREE_CODE (decl) == RESULT_DECL
       || TREE_CODE (decl) == VAR_DECL)
      && DECL_BY_REFERENCE (decl))
    DECL_BY_REFERENCE (new_decl) = 1;

  SET_DECL_VALUE_EXPR (new_decl, x);
  DECL_HAS_VALUE_EXPR_P (new_decl) = 1;
  *slot = new_decl;

  DECL_CHAIN (new_decl) = info->debug_var_chain;
  info->debug_var_chain = new_decl;

  /* Do not emit debug info twice.  */
  DECL_IGNORED_P (decl) = 1;

  return new_decl;
}


/* Called via walk_function+walk_gimple_stmt, rewrite all references to VAR
   and PARM_DECLs that were referenced by inner nested functions.
   The rewrite will be a structure reference to the local frame variable.  */

static bool convert_local_omp_clauses (tree *, struct walk_stmt_info *);

static tree
convert_local_reference_op (tree *tp, int *walk_subtrees, void *data)
{
  struct walk_stmt_info *wi = (struct walk_stmt_info *) data;
  struct nesting_info *const info = (struct nesting_info *) wi->info;
  tree t = *tp, field, x;
  bool save_val_only;

  *walk_subtrees = 0;
  switch (TREE_CODE (t))
    {
    case VAR_DECL:
      /* Non-automatic variables are never processed.  */
      if (TREE_STATIC (t) || DECL_EXTERNAL (t))
	break;
      /* FALLTHRU */

    case PARM_DECL:
      if (decl_function_context (t) == info->context)
	{
	  /* If we copied a pointer to the frame, then the original decl
	     is used unchanged in the parent function.  */
	  if (use_pointer_in_frame (t))
	    break;

	  /* No need to transform anything if no child references the
	     variable.  */
	  field = lookup_field_for_decl (info, t, NO_INSERT);
	  if (!field)
	    break;
	  wi->changed = true;

	  x = get_local_debug_decl (info, t, field);
	  if (!bitmap_bit_p (info->suppress_expansion, DECL_UID (t)))
	    x = get_frame_field (info, info->context, field, &wi->gsi);

	  if (wi->val_only)
	    {
	      if (wi->is_lhs)
		x = save_tmp_var (info, x, &wi->gsi);
	      else
		x = init_tmp_var (info, x, &wi->gsi);
	    }

	  *tp = x;
	}
      break;

    case ADDR_EXPR:
      save_val_only = wi->val_only;
      wi->val_only = false;
      wi->is_lhs = false;
      wi->changed = false;
      walk_tree (&TREE_OPERAND (t, 0), convert_local_reference_op, wi, NULL);
      wi->val_only = save_val_only;

      /* If we converted anything ... */
      if (wi->changed)
	{
	  tree save_context;

	  /* Then the frame decl is now addressable.  */
	  TREE_ADDRESSABLE (info->frame_decl) = 1;

	  save_context = current_function_decl;
	  current_function_decl = info->context;
	  recompute_tree_invariant_for_addr_expr (t);
	  current_function_decl = save_context;

	  /* If we are in a context where we only accept values, then
	     compute the address into a temporary.  */
	  if (save_val_only)
	    *tp = gsi_gimplify_val ((struct nesting_info *) wi->info,
				    t, &wi->gsi);
	}
      break;

    case REALPART_EXPR:
    case IMAGPART_EXPR:
    case COMPONENT_REF:
    case ARRAY_REF:
    case ARRAY_RANGE_REF:
    case BIT_FIELD_REF:
      /* Go down this entire nest and just look at the final prefix and
	 anything that describes the references.  Otherwise, we lose track
	 of whether a NOP_EXPR or VIEW_CONVERT_EXPR needs a simple value.  */
      save_val_only = wi->val_only;
      wi->val_only = true;
      wi->is_lhs = false;
      for (; handled_component_p (t); tp = &TREE_OPERAND (t, 0), t = *tp)
	{
	  if (TREE_CODE (t) == COMPONENT_REF)
	    walk_tree (&TREE_OPERAND (t, 2), convert_local_reference_op, wi,
		       NULL);
	  else if (TREE_CODE (t) == ARRAY_REF
		   || TREE_CODE (t) == ARRAY_RANGE_REF)
	    {
	      walk_tree (&TREE_OPERAND (t, 1), convert_local_reference_op, wi,
			 NULL);
	      walk_tree (&TREE_OPERAND (t, 2), convert_local_reference_op, wi,
			 NULL);
	      walk_tree (&TREE_OPERAND (t, 3), convert_local_reference_op, wi,
			 NULL);
	    }
	}
      wi->val_only = false;
      walk_tree (tp, convert_local_reference_op, wi, NULL);
      wi->val_only = save_val_only;
      break;

    case MEM_REF:
      save_val_only = wi->val_only;
      wi->val_only = true;
      wi->is_lhs = false;
      walk_tree (&TREE_OPERAND (t, 0), convert_local_reference_op,
		 wi, NULL);
      /* We need to re-fold the MEM_REF as component references as
	 part of a ADDR_EXPR address are not allowed.  But we cannot
	 fold here, as the chain record type is not yet finalized.  */
      if (TREE_CODE (TREE_OPERAND (t, 0)) == ADDR_EXPR
	  && !DECL_P (TREE_OPERAND (TREE_OPERAND (t, 0), 0)))
	info->mem_refs->add (tp);
      wi->val_only = save_val_only;
      break;

    case VIEW_CONVERT_EXPR:
      /* Just request to look at the subtrees, leaving val_only and lhs
	 untouched.  This might actually be for !val_only + lhs, in which
	 case we don't want to force a replacement by a temporary.  */
      *walk_subtrees = 1;
      break;

    default:
      if (!IS_TYPE_OR_DECL_P (t))
	{
	  *walk_subtrees = 1;
	  wi->val_only = true;
	  wi->is_lhs = false;
	}
      break;
    }

  return NULL_TREE;
}

static tree convert_local_reference_stmt (gimple_stmt_iterator *, bool *,
					  struct walk_stmt_info *);

/* Helper for convert_local_reference.  Convert all the references in
   the chain of clauses at *PCLAUSES.  WI is as in convert_local_reference.  */

static bool
convert_local_omp_clauses (tree *pclauses, struct walk_stmt_info *wi)
{
  struct nesting_info *const info = (struct nesting_info *) wi->info;
  bool need_frame = false, need_stmts = false;
  tree clause, decl;
  int dummy;
  bitmap new_suppress;

  new_suppress = BITMAP_GGC_ALLOC ();
  bitmap_copy (new_suppress, info->suppress_expansion);

  for (clause = *pclauses; clause ; clause = OMP_CLAUSE_CHAIN (clause))
    {
      switch (OMP_CLAUSE_CODE (clause))
	{
	case OMP_CLAUSE_REDUCTION:
	  if (OMP_CLAUSE_REDUCTION_PLACEHOLDER (clause))
	    need_stmts = true;
	  goto do_decl_clause;

	case OMP_CLAUSE_LASTPRIVATE:
	  if (OMP_CLAUSE_LASTPRIVATE_GIMPLE_SEQ (clause))
	    need_stmts = true;
	  goto do_decl_clause;

	case OMP_CLAUSE_LINEAR:
	  if (OMP_CLAUSE_LINEAR_GIMPLE_SEQ (clause))
	    need_stmts = true;
	  wi->val_only = true;
	  wi->is_lhs = false;
	  convert_local_reference_op (&OMP_CLAUSE_LINEAR_STEP (clause), &dummy,
				      wi);
	  goto do_decl_clause;

	case OMP_CLAUSE_PRIVATE:
	case OMP_CLAUSE_FIRSTPRIVATE:
	case OMP_CLAUSE_COPYPRIVATE:
	case OMP_CLAUSE_SHARED:
	case OMP_CLAUSE_TO_DECLARE:
	case OMP_CLAUSE_LINK:
	case OMP_CLAUSE_USE_DEVICE_PTR:
	case OMP_CLAUSE_IS_DEVICE_PTR:
	do_decl_clause:
	  decl = OMP_CLAUSE_DECL (clause);
	  if (TREE_CODE (decl) == VAR_DECL
	      && (TREE_STATIC (decl) || DECL_EXTERNAL (decl)))
	    break;
	  if (decl_function_context (decl) == info->context
	      && !use_pointer_in_frame (decl))
	    {
	      tree field = lookup_field_for_decl (info, decl, NO_INSERT);
	      if (field)
		{
		  bitmap_set_bit (new_suppress, DECL_UID (decl));
		  OMP_CLAUSE_DECL (clause)
		    = get_local_debug_decl (info, decl, field);
		  need_frame = true;
		}
	    }
	  break;

	case OMP_CLAUSE_SCHEDULE:
	  if (OMP_CLAUSE_SCHEDULE_CHUNK_EXPR (clause) == NULL)
	    break;
	  /* FALLTHRU */
	case OMP_CLAUSE_FINAL:
	case OMP_CLAUSE_IF:
	case OMP_CLAUSE_NUM_THREADS:
	case OMP_CLAUSE_DEPEND:
	case OMP_CLAUSE_DEVICE:
	case OMP_CLAUSE_NUM_TEAMS:
	case OMP_CLAUSE_THREAD_LIMIT:
	case OMP_CLAUSE_SAFELEN:
	case OMP_CLAUSE_SIMDLEN:
	case OMP_CLAUSE_PRIORITY:
	case OMP_CLAUSE_GRAINSIZE:
	case OMP_CLAUSE_NUM_TASKS:
	case OMP_CLAUSE_HINT:
	case OMP_CLAUSE__CILK_FOR_COUNT_:
	case OMP_CLAUSE_NUM_GANGS:
	case OMP_CLAUSE_NUM_WORKERS:
	case OMP_CLAUSE_VECTOR_LENGTH:
	  wi->val_only = true;
	  wi->is_lhs = false;
	  convert_local_reference_op (&OMP_CLAUSE_OPERAND (clause, 0), &dummy,
				      wi);
	  break;

	case OMP_CLAUSE_DIST_SCHEDULE:
	  if (OMP_CLAUSE_DIST_SCHEDULE_CHUNK_EXPR (clause) != NULL)
	    {
	      wi->val_only = true;
	      wi->is_lhs = false;
	      convert_local_reference_op (&OMP_CLAUSE_OPERAND (clause, 0),
					  &dummy, wi);
	    }
	  break;

	case OMP_CLAUSE_MAP:
	case OMP_CLAUSE_TO:
	case OMP_CLAUSE_FROM:
	  if (OMP_CLAUSE_SIZE (clause))
	    {
	      wi->val_only = true;
	      wi->is_lhs = false;
	      convert_local_reference_op (&OMP_CLAUSE_SIZE (clause),
					  &dummy, wi);
	    }
	  if (DECL_P (OMP_CLAUSE_DECL (clause)))
	    goto do_decl_clause;
	  wi->val_only = true;
	  wi->is_lhs = false;
	  walk_tree (&OMP_CLAUSE_DECL (clause), convert_local_reference_op,
		     wi, NULL);
	  break;

	case OMP_CLAUSE_ALIGNED:
	  if (OMP_CLAUSE_ALIGNED_ALIGNMENT (clause))
	    {
	      wi->val_only = true;
	      wi->is_lhs = false;
	      convert_local_reference_op
		(&OMP_CLAUSE_ALIGNED_ALIGNMENT (clause), &dummy, wi);
	    }
	  /* Like do_decl_clause, but don't add any suppression.  */
	  decl = OMP_CLAUSE_DECL (clause);
	  if (TREE_CODE (decl) == VAR_DECL
	      && (TREE_STATIC (decl) || DECL_EXTERNAL (decl)))
	    break;
	  if (decl_function_context (decl) == info->context
	      && !use_pointer_in_frame (decl))
	    {
	      tree field = lookup_field_for_decl (info, decl, NO_INSERT);
	      if (field)
		{
		  OMP_CLAUSE_DECL (clause)
		    = get_local_debug_decl (info, decl, field);
		  need_frame = true;
		}
	    }
	  break;

	case OMP_CLAUSE_NOWAIT:
	case OMP_CLAUSE_ORDERED:
	case OMP_CLAUSE_DEFAULT:
	case OMP_CLAUSE_COPYIN:
	case OMP_CLAUSE_COLLAPSE:
	case OMP_CLAUSE_UNTIED:
	case OMP_CLAUSE_MERGEABLE:
	case OMP_CLAUSE_PROC_BIND:
	case OMP_CLAUSE_NOGROUP:
	case OMP_CLAUSE_THREADS:
	case OMP_CLAUSE_SIMD:
<<<<<<< HEAD
	case OMP_CLAUSE_GANG:
	case OMP_CLAUSE_WORKER:
	case OMP_CLAUSE_VECTOR:
	case OMP_CLAUSE_SEQ:
=======
	case OMP_CLAUSE_DEFAULTMAP:
>>>>>>> 2de2a2eb
	  break;

	default:
	  gcc_unreachable ();
	}
    }

  info->suppress_expansion = new_suppress;

  if (need_stmts)
    for (clause = *pclauses; clause ; clause = OMP_CLAUSE_CHAIN (clause))
      switch (OMP_CLAUSE_CODE (clause))
	{
	case OMP_CLAUSE_REDUCTION:
	  if (OMP_CLAUSE_REDUCTION_PLACEHOLDER (clause))
	    {
	      tree old_context
		= DECL_CONTEXT (OMP_CLAUSE_REDUCTION_PLACEHOLDER (clause));
	      DECL_CONTEXT (OMP_CLAUSE_REDUCTION_PLACEHOLDER (clause))
		= info->context;
	      if (OMP_CLAUSE_REDUCTION_DECL_PLACEHOLDER (clause))
		DECL_CONTEXT (OMP_CLAUSE_REDUCTION_DECL_PLACEHOLDER (clause))
		  = info->context;
	      walk_body (convert_local_reference_stmt,
			 convert_local_reference_op, info,
			 &OMP_CLAUSE_REDUCTION_GIMPLE_INIT (clause));
	      walk_body (convert_local_reference_stmt,
			 convert_local_reference_op, info,
			 &OMP_CLAUSE_REDUCTION_GIMPLE_MERGE (clause));
	      DECL_CONTEXT (OMP_CLAUSE_REDUCTION_PLACEHOLDER (clause))
		= old_context;
	      if (OMP_CLAUSE_REDUCTION_DECL_PLACEHOLDER (clause))
		DECL_CONTEXT (OMP_CLAUSE_REDUCTION_DECL_PLACEHOLDER (clause))
		  = old_context;
	    }
	  break;

	case OMP_CLAUSE_LASTPRIVATE:
	  walk_body (convert_local_reference_stmt,
		     convert_local_reference_op, info,
		     &OMP_CLAUSE_LASTPRIVATE_GIMPLE_SEQ (clause));
	  break;

	case OMP_CLAUSE_LINEAR:
	  walk_body (convert_local_reference_stmt,
		     convert_local_reference_op, info,
		     &OMP_CLAUSE_LINEAR_GIMPLE_SEQ (clause));
	  break;

	default:
	  break;
	}

  return need_frame;
}


/* Called via walk_function+walk_gimple_stmt, rewrite all references to VAR
   and PARM_DECLs that were referenced by inner nested functions.
   The rewrite will be a structure reference to the local frame variable.  */

static tree
convert_local_reference_stmt (gimple_stmt_iterator *gsi, bool *handled_ops_p,
			      struct walk_stmt_info *wi)
{
  struct nesting_info *info = (struct nesting_info *) wi->info;
  tree save_local_var_chain;
  bitmap save_suppress;
  gimple *stmt = gsi_stmt (*gsi);

  switch (gimple_code (stmt))
    {
    case GIMPLE_OMP_PARALLEL:
    case GIMPLE_OMP_TASK:
      save_suppress = info->suppress_expansion;
      if (convert_local_omp_clauses (gimple_omp_taskreg_clauses_ptr (stmt),
	                             wi))
	{
	  tree c;
	  (void) get_frame_type (info);
	  c = build_omp_clause (gimple_location (stmt),
				OMP_CLAUSE_SHARED);
	  OMP_CLAUSE_DECL (c) = info->frame_decl;
	  OMP_CLAUSE_CHAIN (c) = gimple_omp_taskreg_clauses (stmt);
	  gimple_omp_taskreg_set_clauses (stmt, c);
	}

      save_local_var_chain = info->new_local_var_chain;
      info->new_local_var_chain = NULL;

      walk_body (convert_local_reference_stmt, convert_local_reference_op, info,
	         gimple_omp_body_ptr (stmt));

      if (info->new_local_var_chain)
	declare_vars (info->new_local_var_chain,
		      gimple_seq_first_stmt (gimple_omp_body (stmt)), false);
      info->new_local_var_chain = save_local_var_chain;
      info->suppress_expansion = save_suppress;
      break;

    case GIMPLE_OMP_FOR:
      save_suppress = info->suppress_expansion;
      convert_local_omp_clauses (gimple_omp_for_clauses_ptr (stmt), wi);
      walk_gimple_omp_for (as_a <gomp_for *> (stmt),
			   convert_local_reference_stmt,
			   convert_local_reference_op, info);
      walk_body (convert_local_reference_stmt, convert_local_reference_op,
		 info, gimple_omp_body_ptr (stmt));
      info->suppress_expansion = save_suppress;
      break;

    case GIMPLE_OMP_SECTIONS:
      save_suppress = info->suppress_expansion;
      convert_local_omp_clauses (gimple_omp_sections_clauses_ptr (stmt), wi);
      walk_body (convert_local_reference_stmt, convert_local_reference_op,
		 info, gimple_omp_body_ptr (stmt));
      info->suppress_expansion = save_suppress;
      break;

    case GIMPLE_OMP_SINGLE:
      save_suppress = info->suppress_expansion;
      convert_local_omp_clauses (gimple_omp_single_clauses_ptr (stmt), wi);
      walk_body (convert_local_reference_stmt, convert_local_reference_op,
		 info, gimple_omp_body_ptr (stmt));
      info->suppress_expansion = save_suppress;
      break;

    case GIMPLE_OMP_TARGET:
      if (!is_gimple_omp_offloaded (stmt))
	{
	  save_suppress = info->suppress_expansion;
	  convert_local_omp_clauses (gimple_omp_target_clauses_ptr (stmt), wi);
	  info->suppress_expansion = save_suppress;
	  walk_body (convert_local_reference_stmt, convert_local_reference_op,
		     info, gimple_omp_body_ptr (stmt));
	  break;
	}
      save_suppress = info->suppress_expansion;
      if (convert_local_omp_clauses (gimple_omp_target_clauses_ptr (stmt), wi))
	{
	  tree c;
	  (void) get_frame_type (info);
	  c = build_omp_clause (gimple_location (stmt), OMP_CLAUSE_MAP);
	  OMP_CLAUSE_DECL (c) = info->frame_decl;
	  OMP_CLAUSE_SET_MAP_KIND (c, GOMP_MAP_TOFROM);
	  OMP_CLAUSE_SIZE (c) = DECL_SIZE_UNIT (info->frame_decl);
	  OMP_CLAUSE_CHAIN (c) = gimple_omp_target_clauses (stmt);
	  gimple_omp_target_set_clauses (as_a <gomp_target *> (stmt), c);
	}

      save_local_var_chain = info->new_local_var_chain;
      info->new_local_var_chain = NULL;

      walk_body (convert_local_reference_stmt, convert_local_reference_op, info,
		 gimple_omp_body_ptr (stmt));

      if (info->new_local_var_chain)
	declare_vars (info->new_local_var_chain,
		      gimple_seq_first_stmt (gimple_omp_body (stmt)), false);
      info->new_local_var_chain = save_local_var_chain;
      info->suppress_expansion = save_suppress;
      break;

    case GIMPLE_OMP_TEAMS:
      save_suppress = info->suppress_expansion;
      convert_local_omp_clauses (gimple_omp_teams_clauses_ptr (stmt), wi);
      walk_body (convert_local_reference_stmt, convert_local_reference_op,
		 info, gimple_omp_body_ptr (stmt));
      info->suppress_expansion = save_suppress;
      break;

    case GIMPLE_OMP_SECTION:
    case GIMPLE_OMP_MASTER:
    case GIMPLE_OMP_TASKGROUP:
    case GIMPLE_OMP_ORDERED:
      walk_body (convert_local_reference_stmt, convert_local_reference_op,
		 info, gimple_omp_body_ptr (stmt));
      break;

    case GIMPLE_COND:
      wi->val_only = true;
      wi->is_lhs = false;
      *handled_ops_p = false;
      return NULL_TREE;

    case GIMPLE_ASSIGN:
      if (gimple_clobber_p (stmt))
	{
	  tree lhs = gimple_assign_lhs (stmt);
	  if (!use_pointer_in_frame (lhs)
	      && lookup_field_for_decl (info, lhs, NO_INSERT))
	    {
	      gsi_replace (gsi, gimple_build_nop (), true);
	      break;
	    }
	}
      *handled_ops_p = false;
      return NULL_TREE;

    case GIMPLE_BIND:
      for (tree var = gimple_bind_vars (as_a <gbind *> (stmt));
	   var;
	   var = DECL_CHAIN (var))
	if (TREE_CODE (var) == NAMELIST_DECL)
	  {
	    /* Adjust decls mentioned in NAMELIST_DECL.  */
	    tree decls = NAMELIST_DECL_ASSOCIATED_DECL (var);
	    tree decl;
	    unsigned int i;

	    FOR_EACH_CONSTRUCTOR_VALUE (CONSTRUCTOR_ELTS (decls), i, decl)
	      {
		if (TREE_CODE (decl) == VAR_DECL
		    && (TREE_STATIC (decl) || DECL_EXTERNAL (decl)))
		  continue;
		if (decl_function_context (decl) == info->context
		    && !use_pointer_in_frame (decl))
		  {
		    tree field = lookup_field_for_decl (info, decl, NO_INSERT);
		    if (field)
		      {
			CONSTRUCTOR_ELT (decls, i)->value
			  = get_local_debug_decl (info, decl, field);
		      }
		  }
	      }
	  }

      *handled_ops_p = false;
      return NULL_TREE;

    default:
      /* For every other statement that we are not interested in
	 handling here, let the walker traverse the operands.  */
      *handled_ops_p = false;
      return NULL_TREE;
    }

  /* Indicate that we have handled all the operands ourselves.  */
  *handled_ops_p = true;
  return NULL_TREE;
}


/* Called via walk_function+walk_gimple_stmt, rewrite all GIMPLE_GOTOs
   that reference labels from outer functions.  The rewrite will be a
   call to __builtin_nonlocal_goto.  */

static tree
convert_nl_goto_reference (gimple_stmt_iterator *gsi, bool *handled_ops_p,
			   struct walk_stmt_info *wi)
{
  struct nesting_info *const info = (struct nesting_info *) wi->info, *i;
  tree label, new_label, target_context, x, field;
  gcall *call;
  gimple *stmt = gsi_stmt (*gsi);

  if (gimple_code (stmt) != GIMPLE_GOTO)
    {
      *handled_ops_p = false;
      return NULL_TREE;
    }

  label = gimple_goto_dest (stmt);
  if (TREE_CODE (label) != LABEL_DECL)
    {
      *handled_ops_p = false;
      return NULL_TREE;
    }

  target_context = decl_function_context (label);
  if (target_context == info->context)
    {
      *handled_ops_p = false;
      return NULL_TREE;
    }

  for (i = info->outer; target_context != i->context; i = i->outer)
    continue;

  /* The original user label may also be use for a normal goto, therefore
     we must create a new label that will actually receive the abnormal
     control transfer.  This new label will be marked LABEL_NONLOCAL; this
     mark will trigger proper behavior in the cfg, as well as cause the
     (hairy target-specific) non-local goto receiver code to be generated
     when we expand rtl.  Enter this association into var_map so that we
     can insert the new label into the IL during a second pass.  */
  tree *slot = &i->var_map->get_or_insert (label);
  if (*slot == NULL)
    {
      new_label = create_artificial_label (UNKNOWN_LOCATION);
      DECL_NONLOCAL (new_label) = 1;
      *slot = new_label;
    }
  else
    new_label = *slot;

  /* Build: __builtin_nl_goto(new_label, &chain->nl_goto_field).  */
  field = get_nl_goto_field (i);
  x = get_frame_field (info, target_context, field, gsi);
  x = build_addr (x, target_context);
  x = gsi_gimplify_val (info, x, gsi);
  call = gimple_build_call (builtin_decl_implicit (BUILT_IN_NONLOCAL_GOTO),
			    2, build_addr (new_label, target_context), x);
  gsi_replace (gsi, call, false);

  /* We have handled all of STMT's operands, no need to keep going.  */
  *handled_ops_p = true;
  return NULL_TREE;
}


/* Called via walk_function+walk_tree, rewrite all GIMPLE_LABELs whose labels
   are referenced via nonlocal goto from a nested function.  The rewrite
   will involve installing a newly generated DECL_NONLOCAL label, and
   (potentially) a branch around the rtl gunk that is assumed to be
   attached to such a label.  */

static tree
convert_nl_goto_receiver (gimple_stmt_iterator *gsi, bool *handled_ops_p,
			  struct walk_stmt_info *wi)
{
  struct nesting_info *const info = (struct nesting_info *) wi->info;
  tree label, new_label;
  gimple_stmt_iterator tmp_gsi;
  glabel *stmt = dyn_cast <glabel *> (gsi_stmt (*gsi));

  if (!stmt)
    {
      *handled_ops_p = false;
      return NULL_TREE;
    }

  label = gimple_label_label (stmt);

  tree *slot = info->var_map->get (label);
  if (!slot)
    {
      *handled_ops_p = false;
      return NULL_TREE;
    }

  /* If there's any possibility that the previous statement falls through,
     then we must branch around the new non-local label.  */
  tmp_gsi = wi->gsi;
  gsi_prev (&tmp_gsi);
  if (gsi_end_p (tmp_gsi) || gimple_stmt_may_fallthru (gsi_stmt (tmp_gsi)))
    {
      gimple *stmt = gimple_build_goto (label);
      gsi_insert_before (gsi, stmt, GSI_SAME_STMT);
    }

  new_label = (tree) *slot;
  stmt = gimple_build_label (new_label);
  gsi_insert_before (gsi, stmt, GSI_SAME_STMT);

  *handled_ops_p = true;
  return NULL_TREE;
}


/* Called via walk_function+walk_stmt, rewrite all references to addresses
   of nested functions that require the use of trampolines.  The rewrite
   will involve a reference a trampoline generated for the occasion.  */

static tree
convert_tramp_reference_op (tree *tp, int *walk_subtrees, void *data)
{
  struct walk_stmt_info *wi = (struct walk_stmt_info *) data;
  struct nesting_info *const info = (struct nesting_info *) wi->info, *i;
  tree t = *tp, decl, target_context, x, builtin;
  gcall *call;

  *walk_subtrees = 0;
  switch (TREE_CODE (t))
    {
    case ADDR_EXPR:
      /* Build
	   T.1 = &CHAIN->tramp;
	   T.2 = __builtin_adjust_trampoline (T.1);
	   T.3 = (func_type)T.2;
      */

      decl = TREE_OPERAND (t, 0);
      if (TREE_CODE (decl) != FUNCTION_DECL)
	break;

      /* Only need to process nested functions.  */
      target_context = decl_function_context (decl);
      if (!target_context)
	break;

      /* If the nested function doesn't use a static chain, then
	 it doesn't need a trampoline.  */
      if (!DECL_STATIC_CHAIN (decl))
	break;

      /* If we don't want a trampoline, then don't build one.  */
      if (TREE_NO_TRAMPOLINE (t))
	break;

      /* Lookup the immediate parent of the callee, as that's where
	 we need to insert the trampoline.  */
      for (i = info; i->context != target_context; i = i->outer)
	continue;
      x = lookup_tramp_for_decl (i, decl, INSERT);

      /* Compute the address of the field holding the trampoline.  */
      x = get_frame_field (info, target_context, x, &wi->gsi);
      x = build_addr (x, target_context);
      x = gsi_gimplify_val (info, x, &wi->gsi);

      /* Do machine-specific ugliness.  Normally this will involve
	 computing extra alignment, but it can really be anything.  */
      builtin = builtin_decl_implicit (BUILT_IN_ADJUST_TRAMPOLINE);
      call = gimple_build_call (builtin, 1, x);
      x = init_tmp_var_with_call (info, &wi->gsi, call);

      /* Cast back to the proper function type.  */
      x = build1 (NOP_EXPR, TREE_TYPE (t), x);
      x = init_tmp_var (info, x, &wi->gsi);

      *tp = x;
      break;

    default:
      if (!IS_TYPE_OR_DECL_P (t))
	*walk_subtrees = 1;
      break;
    }

  return NULL_TREE;
}


/* Called via walk_function+walk_gimple_stmt, rewrite all references
   to addresses of nested functions that require the use of
   trampolines.  The rewrite will involve a reference a trampoline
   generated for the occasion.  */

static tree
convert_tramp_reference_stmt (gimple_stmt_iterator *gsi, bool *handled_ops_p,
			      struct walk_stmt_info *wi)
{
  struct nesting_info *info = (struct nesting_info *) wi->info;
  gimple *stmt = gsi_stmt (*gsi);

  switch (gimple_code (stmt))
    {
    case GIMPLE_CALL:
      {
	/* Only walk call arguments, lest we generate trampolines for
	   direct calls.  */
	unsigned long i, nargs = gimple_call_num_args (stmt);
	for (i = 0; i < nargs; i++)
	  walk_tree (gimple_call_arg_ptr (stmt, i), convert_tramp_reference_op,
		     wi, NULL);
	break;
      }

    case GIMPLE_OMP_TARGET:
      if (!is_gimple_omp_offloaded (stmt))
	{
	  *handled_ops_p = false;
	  return NULL_TREE;
	}
      /* FALLTHRU */
    case GIMPLE_OMP_PARALLEL:
    case GIMPLE_OMP_TASK:
      {
	tree save_local_var_chain = info->new_local_var_chain;
        walk_gimple_op (stmt, convert_tramp_reference_op, wi);
	info->new_local_var_chain = NULL;
	char save_static_chain_added = info->static_chain_added;
	info->static_chain_added = 0;
        walk_body (convert_tramp_reference_stmt, convert_tramp_reference_op,
		   info, gimple_omp_body_ptr (stmt));
	if (info->new_local_var_chain)
	  declare_vars (info->new_local_var_chain,
			gimple_seq_first_stmt (gimple_omp_body (stmt)),
			false);
	for (int i = 0; i < 2; i++)
	  {
	    tree c, decl;
	    if ((info->static_chain_added & (1 << i)) == 0)
	      continue;
	    decl = i ? get_chain_decl (info) : info->frame_decl;
	    /* Don't add CHAIN.* or FRAME.* twice.  */
	    for (c = gimple_omp_taskreg_clauses (stmt);
		 c;
		 c = OMP_CLAUSE_CHAIN (c))
	      if ((OMP_CLAUSE_CODE (c) == OMP_CLAUSE_FIRSTPRIVATE
		   || OMP_CLAUSE_CODE (c) == OMP_CLAUSE_SHARED)
		  && OMP_CLAUSE_DECL (c) == decl)
		break;
	      if (c == NULL && gimple_code (stmt) != GIMPLE_OMP_TARGET)
		{
		  c = build_omp_clause (gimple_location (stmt),
					i ? OMP_CLAUSE_FIRSTPRIVATE
					  : OMP_CLAUSE_SHARED);
		  OMP_CLAUSE_DECL (c) = decl;
		  OMP_CLAUSE_CHAIN (c) = gimple_omp_taskreg_clauses (stmt);
		  gimple_omp_taskreg_set_clauses (stmt, c);
		}
	      else if (c == NULL)
		{
		  c = build_omp_clause (gimple_location (stmt),
					OMP_CLAUSE_MAP);
		  OMP_CLAUSE_DECL (c) = decl;
		  OMP_CLAUSE_SET_MAP_KIND (c,
					   i ? GOMP_MAP_TO : GOMP_MAP_TOFROM);
		  OMP_CLAUSE_SIZE (c) = DECL_SIZE_UNIT (decl);
		  OMP_CLAUSE_CHAIN (c) = gimple_omp_target_clauses (stmt);
		  gimple_omp_target_set_clauses (as_a <gomp_target *> (stmt),
						 c);
		}
	  }
	info->new_local_var_chain = save_local_var_chain;
	info->static_chain_added |= save_static_chain_added;
      }
      break;

    default:
      *handled_ops_p = false;
      return NULL_TREE;
    }

  *handled_ops_p = true;
  return NULL_TREE;
}



/* Called via walk_function+walk_gimple_stmt, rewrite all GIMPLE_CALLs
   that reference nested functions to make sure that the static chain
   is set up properly for the call.  */

static tree
convert_gimple_call (gimple_stmt_iterator *gsi, bool *handled_ops_p,
                     struct walk_stmt_info *wi)
{
  struct nesting_info *const info = (struct nesting_info *) wi->info;
  tree decl, target_context;
  char save_static_chain_added;
  int i;
  gimple *stmt = gsi_stmt (*gsi);

  switch (gimple_code (stmt))
    {
    case GIMPLE_CALL:
      if (gimple_call_chain (stmt))
	break;
      decl = gimple_call_fndecl (stmt);
      if (!decl)
	break;
      target_context = decl_function_context (decl);
      if (target_context && DECL_STATIC_CHAIN (decl))
	{
	  gimple_call_set_chain (as_a <gcall *> (stmt),
				 get_static_chain (info, target_context,
						   &wi->gsi));
	  info->static_chain_added |= (1 << (info->context != target_context));
	}
      break;

    case GIMPLE_OMP_PARALLEL:
    case GIMPLE_OMP_TASK:
      save_static_chain_added = info->static_chain_added;
      info->static_chain_added = 0;
      walk_body (convert_gimple_call, NULL, info, gimple_omp_body_ptr (stmt));
      for (i = 0; i < 2; i++)
	{
	  tree c, decl;
	  if ((info->static_chain_added & (1 << i)) == 0)
	    continue;
	  decl = i ? get_chain_decl (info) : info->frame_decl;
	  /* Don't add CHAIN.* or FRAME.* twice.  */
	  for (c = gimple_omp_taskreg_clauses (stmt);
	       c;
	       c = OMP_CLAUSE_CHAIN (c))
	    if ((OMP_CLAUSE_CODE (c) == OMP_CLAUSE_FIRSTPRIVATE
		 || OMP_CLAUSE_CODE (c) == OMP_CLAUSE_SHARED)
		&& OMP_CLAUSE_DECL (c) == decl)
	      break;
	  if (c == NULL)
	    {
	      c = build_omp_clause (gimple_location (stmt),
				    i ? OMP_CLAUSE_FIRSTPRIVATE
				    : OMP_CLAUSE_SHARED);
	      OMP_CLAUSE_DECL (c) = decl;
	      OMP_CLAUSE_CHAIN (c) = gimple_omp_taskreg_clauses (stmt);
	      gimple_omp_taskreg_set_clauses (stmt, c);
	    }
	}
      info->static_chain_added |= save_static_chain_added;
      break;

    case GIMPLE_OMP_TARGET:
      if (!is_gimple_omp_offloaded (stmt))
	{
	  walk_body (convert_gimple_call, NULL, info, gimple_omp_body_ptr (stmt));
	  break;
	}
      save_static_chain_added = info->static_chain_added;
      info->static_chain_added = 0;
      walk_body (convert_gimple_call, NULL, info, gimple_omp_body_ptr (stmt));
      for (i = 0; i < 2; i++)
	{
	  tree c, decl;
	  if ((info->static_chain_added & (1 << i)) == 0)
	    continue;
	  decl = i ? get_chain_decl (info) : info->frame_decl;
	  /* Don't add CHAIN.* or FRAME.* twice.  */
	  for (c = gimple_omp_target_clauses (stmt);
	       c;
	       c = OMP_CLAUSE_CHAIN (c))
	    if (OMP_CLAUSE_CODE (c) == OMP_CLAUSE_MAP
		&& OMP_CLAUSE_DECL (c) == decl)
	      break;
	  if (c == NULL)
	    {
	      c = build_omp_clause (gimple_location (stmt), OMP_CLAUSE_MAP);
	      OMP_CLAUSE_DECL (c) = decl;
	      OMP_CLAUSE_SET_MAP_KIND (c, i ? GOMP_MAP_TO : GOMP_MAP_TOFROM);
	      OMP_CLAUSE_SIZE (c) = DECL_SIZE_UNIT (decl);
	      OMP_CLAUSE_CHAIN (c) = gimple_omp_target_clauses (stmt);
	      gimple_omp_target_set_clauses (as_a <gomp_target *> (stmt),
					     c);
	    }
	}
      info->static_chain_added |= save_static_chain_added;
      break;

    case GIMPLE_OMP_FOR:
      walk_body (convert_gimple_call, NULL, info,
	  	 gimple_omp_for_pre_body_ptr (stmt));
      /* FALLTHRU */
    case GIMPLE_OMP_SECTIONS:
    case GIMPLE_OMP_SECTION:
    case GIMPLE_OMP_SINGLE:
    case GIMPLE_OMP_TEAMS:
    case GIMPLE_OMP_MASTER:
    case GIMPLE_OMP_TASKGROUP:
    case GIMPLE_OMP_ORDERED:
    case GIMPLE_OMP_CRITICAL:
      walk_body (convert_gimple_call, NULL, info, gimple_omp_body_ptr (stmt));
      break;

    default:
      /* Keep looking for other operands.  */
      *handled_ops_p = false;
      return NULL_TREE;
    }

  *handled_ops_p = true;
  return NULL_TREE;
}

/* Walk the nesting tree starting with ROOT.  Convert all trampolines and
   call expressions.  At the same time, determine if a nested function
   actually uses its static chain; if not, remember that.  */

static void
convert_all_function_calls (struct nesting_info *root)
{
  unsigned int chain_count = 0, old_chain_count, iter_count;
  struct nesting_info *n;

  /* First, optimistically clear static_chain for all decls that haven't
     used the static chain already for variable access.  But always create
     it if not optimizing.  This makes it possible to reconstruct the static
     nesting tree at run time and thus to resolve up-level references from
     within the debugger.  */
  FOR_EACH_NEST_INFO (n, root)
    {
      tree decl = n->context;
      if (!optimize)
	{
	  if (n->inner)
	    (void) get_frame_type (n);
	  if (n->outer)
	    (void) get_chain_decl (n);
	}
      else if (!n->outer || (!n->chain_decl && !n->chain_field))
	{
	  DECL_STATIC_CHAIN (decl) = 0;
	  if (dump_file && (dump_flags & TDF_DETAILS))
	    fprintf (dump_file, "Guessing no static-chain for %s\n",
		     lang_hooks.decl_printable_name (decl, 2));
	}
      else
	DECL_STATIC_CHAIN (decl) = 1;
      chain_count += DECL_STATIC_CHAIN (decl);
    }

  /* Walk the functions and perform transformations.  Note that these
     transformations can induce new uses of the static chain, which in turn
     require re-examining all users of the decl.  */
  /* ??? It would make sense to try to use the call graph to speed this up,
     but the call graph hasn't really been built yet.  Even if it did, we
     would still need to iterate in this loop since address-of references
     wouldn't show up in the callgraph anyway.  */
  iter_count = 0;
  do
    {
      old_chain_count = chain_count;
      chain_count = 0;
      iter_count++;

      if (dump_file && (dump_flags & TDF_DETAILS))
	fputc ('\n', dump_file);

      FOR_EACH_NEST_INFO (n, root)
	{
	  tree decl = n->context;
	  walk_function (convert_tramp_reference_stmt,
			 convert_tramp_reference_op, n);
	  walk_function (convert_gimple_call, NULL, n);
	  chain_count += DECL_STATIC_CHAIN (decl);
	}
    }
  while (chain_count != old_chain_count);

  if (dump_file && (dump_flags & TDF_DETAILS))
    fprintf (dump_file, "convert_all_function_calls iterations: %u\n\n",
	     iter_count);
}

struct nesting_copy_body_data
{
  copy_body_data cb;
  struct nesting_info *root;
};

/* A helper subroutine for debug_var_chain type remapping.  */

static tree
nesting_copy_decl (tree decl, copy_body_data *id)
{
  struct nesting_copy_body_data *nid = (struct nesting_copy_body_data *) id;
  tree *slot = nid->root->var_map->get (decl);

  if (slot)
    return (tree) *slot;

  if (TREE_CODE (decl) == TYPE_DECL && DECL_ORIGINAL_TYPE (decl))
    {
      tree new_decl = copy_decl_no_change (decl, id);
      DECL_ORIGINAL_TYPE (new_decl)
	= remap_type (DECL_ORIGINAL_TYPE (decl), id);
      return new_decl;
    }

  if (TREE_CODE (decl) == VAR_DECL
      || TREE_CODE (decl) == PARM_DECL
      || TREE_CODE (decl) == RESULT_DECL)
    return decl;

  return copy_decl_no_change (decl, id);
}

/* A helper function for remap_vla_decls.  See if *TP contains
   some remapped variables.  */

static tree
contains_remapped_vars (tree *tp, int *walk_subtrees, void *data)
{
  struct nesting_info *root = (struct nesting_info *) data;
  tree t = *tp;

  if (DECL_P (t))
    {
      *walk_subtrees = 0;
      tree *slot = root->var_map->get (t);

      if (slot)
	return *slot;
    }
  return NULL;
}

/* Remap VLA decls in BLOCK and subblocks if remapped variables are
   involved.  */

static void
remap_vla_decls (tree block, struct nesting_info *root)
{
  tree var, subblock, val, type;
  struct nesting_copy_body_data id;

  for (subblock = BLOCK_SUBBLOCKS (block);
       subblock;
       subblock = BLOCK_CHAIN (subblock))
    remap_vla_decls (subblock, root);

  for (var = BLOCK_VARS (block); var; var = DECL_CHAIN (var))
    if (TREE_CODE (var) == VAR_DECL && DECL_HAS_VALUE_EXPR_P (var))
      {
	val = DECL_VALUE_EXPR (var);
	type = TREE_TYPE (var);

	if (!(TREE_CODE (val) == INDIRECT_REF
	      && TREE_CODE (TREE_OPERAND (val, 0)) == VAR_DECL
	      && variably_modified_type_p (type, NULL)))
	  continue;

	if (root->var_map->get (TREE_OPERAND (val, 0))
	    || walk_tree (&type, contains_remapped_vars, root, NULL))
	  break;
      }

  if (var == NULL_TREE)
    return;

  memset (&id, 0, sizeof (id));
  id.cb.copy_decl = nesting_copy_decl;
  id.cb.decl_map = new hash_map<tree, tree>;
  id.root = root;

  for (; var; var = DECL_CHAIN (var))
    if (TREE_CODE (var) == VAR_DECL && DECL_HAS_VALUE_EXPR_P (var))
      {
	struct nesting_info *i;
	tree newt, context;

	val = DECL_VALUE_EXPR (var);
	type = TREE_TYPE (var);

	if (!(TREE_CODE (val) == INDIRECT_REF
	      && TREE_CODE (TREE_OPERAND (val, 0)) == VAR_DECL
	      && variably_modified_type_p (type, NULL)))
	  continue;

	tree *slot = root->var_map->get (TREE_OPERAND (val, 0));
	if (!slot && !walk_tree (&type, contains_remapped_vars, root, NULL))
	  continue;

	context = decl_function_context (var);
	for (i = root; i; i = i->outer)
	  if (i->context == context)
	    break;

	if (i == NULL)
	  continue;

	/* Fully expand value expressions.  This avoids having debug variables
	   only referenced from them and that can be swept during GC.  */
        if (slot)
	  {
	    tree t = (tree) *slot;
	    gcc_assert (DECL_P (t) && DECL_HAS_VALUE_EXPR_P (t));
	    val = build1 (INDIRECT_REF, TREE_TYPE (val), DECL_VALUE_EXPR (t));
	  }

	id.cb.src_fn = i->context;
	id.cb.dst_fn = i->context;
	id.cb.src_cfun = DECL_STRUCT_FUNCTION (root->context);

	TREE_TYPE (var) = newt = remap_type (type, &id.cb);
	while (POINTER_TYPE_P (newt) && !TYPE_NAME (newt))
	  {
	    newt = TREE_TYPE (newt);
	    type = TREE_TYPE (type);
	  }
	if (TYPE_NAME (newt)
	    && TREE_CODE (TYPE_NAME (newt)) == TYPE_DECL
	    && DECL_ORIGINAL_TYPE (TYPE_NAME (newt))
	    && newt != type
	    && TYPE_NAME (newt) == TYPE_NAME (type))
	  TYPE_NAME (newt) = remap_decl (TYPE_NAME (newt), &id.cb);

	walk_tree (&val, copy_tree_body_r, &id.cb, NULL);
	if (val != DECL_VALUE_EXPR (var))
	  SET_DECL_VALUE_EXPR (var, val);
      }

  delete id.cb.decl_map;
}

/* Fold the MEM_REF *E.  */
bool
fold_mem_refs (tree *const &e, void *data ATTRIBUTE_UNUSED)
{
  tree *ref_p = CONST_CAST2 (tree *, const tree *, (const tree *)e);
  *ref_p = fold (*ref_p);
  return true;
}

/* Do "everything else" to clean up or complete state collected by the
   various walking passes -- lay out the types and decls, generate code
   to initialize the frame decl, store critical expressions in the
   struct function for rtl to find.  */

static void
finalize_nesting_tree_1 (struct nesting_info *root)
{
  gimple_seq stmt_list;
  gimple *stmt;
  tree context = root->context;
  struct function *sf;

  stmt_list = NULL;

  /* If we created a non-local frame type or decl, we need to lay them
     out at this time.  */
  if (root->frame_type)
    {
      /* In some cases the frame type will trigger the -Wpadded warning.
	 This is not helpful; suppress it. */
      int save_warn_padded = warn_padded;
      tree *adjust;

      warn_padded = 0;
      layout_type (root->frame_type);
      warn_padded = save_warn_padded;
      layout_decl (root->frame_decl, 0);

      /* Remove root->frame_decl from root->new_local_var_chain, so
	 that we can declare it also in the lexical blocks, which
	 helps ensure virtual regs that end up appearing in its RTL
	 expression get substituted in instantiate_virtual_regs().  */
      for (adjust = &root->new_local_var_chain;
	   *adjust != root->frame_decl;
	   adjust = &DECL_CHAIN (*adjust))
	gcc_assert (DECL_CHAIN (*adjust));
      *adjust = DECL_CHAIN (*adjust);

      DECL_CHAIN (root->frame_decl) = NULL_TREE;
      declare_vars (root->frame_decl,
		    gimple_seq_first_stmt (gimple_body (context)), true);
    }

  /* If any parameters were referenced non-locally, then we need to
     insert a copy.  Likewise, if any variables were referenced by
     pointer, we need to initialize the address.  */
  if (root->any_parm_remapped)
    {
      tree p;
      for (p = DECL_ARGUMENTS (context); p ; p = DECL_CHAIN (p))
	{
	  tree field, x, y;

	  field = lookup_field_for_decl (root, p, NO_INSERT);
	  if (!field)
	    continue;

	  if (use_pointer_in_frame (p))
	    x = build_addr (p, context);
	  else
	    x = p;

	  /* If the assignment is from a non-register the stmt is
	     not valid gimple.  Make it so by using a temporary instead.  */
	  if (!is_gimple_reg (x)
	      && is_gimple_reg_type (TREE_TYPE (x)))
	    {
	      gimple_stmt_iterator gsi = gsi_last (stmt_list);
	      x = init_tmp_var (root, x, &gsi);
	    }

	  y = build3 (COMPONENT_REF, TREE_TYPE (field),
		      root->frame_decl, field, NULL_TREE);
	  stmt = gimple_build_assign (y, x);
	  gimple_seq_add_stmt (&stmt_list, stmt);
	}
    }

  /* If a chain_field was created, then it needs to be initialized
     from chain_decl.  */
  if (root->chain_field)
    {
      tree x = build3 (COMPONENT_REF, TREE_TYPE (root->chain_field),
		       root->frame_decl, root->chain_field, NULL_TREE);
      stmt = gimple_build_assign (x, get_chain_decl (root));
      gimple_seq_add_stmt (&stmt_list, stmt);
    }

  /* If trampolines were created, then we need to initialize them.  */
  if (root->any_tramp_created)
    {
      struct nesting_info *i;
      for (i = root->inner; i ; i = i->next)
	{
	  tree arg1, arg2, arg3, x, field;

	  field = lookup_tramp_for_decl (root, i->context, NO_INSERT);
	  if (!field)
	    continue;

	  gcc_assert (DECL_STATIC_CHAIN (i->context));
	  arg3 = build_addr (root->frame_decl, context);

	  arg2 = build_addr (i->context, context);

	  x = build3 (COMPONENT_REF, TREE_TYPE (field),
		      root->frame_decl, field, NULL_TREE);
	  arg1 = build_addr (x, context);

	  x = builtin_decl_implicit (BUILT_IN_INIT_TRAMPOLINE);
	  stmt = gimple_build_call (x, 3, arg1, arg2, arg3);
	  gimple_seq_add_stmt (&stmt_list, stmt);
	}
    }

  /* If we created initialization statements, insert them.  */
  if (stmt_list)
    {
      gbind *bind;
      annotate_all_with_location (stmt_list, DECL_SOURCE_LOCATION (context));
      bind = gimple_seq_first_stmt_as_a_bind (gimple_body (context));
      gimple_seq_add_seq (&stmt_list, gimple_bind_body (bind));
      gimple_bind_set_body (bind, stmt_list);
    }

  /* If a chain_decl was created, then it needs to be registered with
     struct function so that it gets initialized from the static chain
     register at the beginning of the function.  */
  sf = DECL_STRUCT_FUNCTION (root->context);
  sf->static_chain_decl = root->chain_decl;

  /* Similarly for the non-local goto save area.  */
  if (root->nl_goto_field)
    {
      sf->nonlocal_goto_save_area
	= get_frame_field (root, context, root->nl_goto_field, NULL);
      sf->has_nonlocal_label = 1;
    }

  /* Make sure all new local variables get inserted into the
     proper BIND_EXPR.  */
  if (root->new_local_var_chain)
    declare_vars (root->new_local_var_chain,
		  gimple_seq_first_stmt (gimple_body (root->context)),
		  false);

  if (root->debug_var_chain)
    {
      tree debug_var;
      gbind *scope;

      remap_vla_decls (DECL_INITIAL (root->context), root);

      for (debug_var = root->debug_var_chain; debug_var;
	   debug_var = DECL_CHAIN (debug_var))
	if (variably_modified_type_p (TREE_TYPE (debug_var), NULL))
	  break;

      /* If there are any debug decls with variable length types,
	 remap those types using other debug_var_chain variables.  */
      if (debug_var)
	{
	  struct nesting_copy_body_data id;

	  memset (&id, 0, sizeof (id));
	  id.cb.copy_decl = nesting_copy_decl;
	  id.cb.decl_map = new hash_map<tree, tree>;
	  id.root = root;

	  for (; debug_var; debug_var = DECL_CHAIN (debug_var))
	    if (variably_modified_type_p (TREE_TYPE (debug_var), NULL))
	      {
		tree type = TREE_TYPE (debug_var);
		tree newt, t = type;
		struct nesting_info *i;

		for (i = root; i; i = i->outer)
		  if (variably_modified_type_p (type, i->context))
		    break;

		if (i == NULL)
		  continue;

		id.cb.src_fn = i->context;
		id.cb.dst_fn = i->context;
		id.cb.src_cfun = DECL_STRUCT_FUNCTION (root->context);

		TREE_TYPE (debug_var) = newt = remap_type (type, &id.cb);
		while (POINTER_TYPE_P (newt) && !TYPE_NAME (newt))
		  {
		    newt = TREE_TYPE (newt);
		    t = TREE_TYPE (t);
		  }
		if (TYPE_NAME (newt)
		    && TREE_CODE (TYPE_NAME (newt)) == TYPE_DECL
		    && DECL_ORIGINAL_TYPE (TYPE_NAME (newt))
		    && newt != t
		    && TYPE_NAME (newt) == TYPE_NAME (t))
		  TYPE_NAME (newt) = remap_decl (TYPE_NAME (newt), &id.cb);
	      }

	  delete id.cb.decl_map;
	}

      scope = gimple_seq_first_stmt_as_a_bind (gimple_body (root->context));
      if (gimple_bind_block (scope))
	declare_vars (root->debug_var_chain, scope, true);
      else
	BLOCK_VARS (DECL_INITIAL (root->context))
	  = chainon (BLOCK_VARS (DECL_INITIAL (root->context)),
		     root->debug_var_chain);
    }

  /* Fold the rewritten MEM_REF trees.  */
  root->mem_refs->traverse<void *, fold_mem_refs> (NULL);

  /* Dump the translated tree function.  */
  if (dump_file)
    {
      fputs ("\n\n", dump_file);
      dump_function_to_file (root->context, dump_file, dump_flags);
    }
}

static void
finalize_nesting_tree (struct nesting_info *root)
{
  struct nesting_info *n;
  FOR_EACH_NEST_INFO (n, root)
    finalize_nesting_tree_1 (n);
}

/* Unnest the nodes and pass them to cgraph.  */

static void
unnest_nesting_tree_1 (struct nesting_info *root)
{
  struct cgraph_node *node = cgraph_node::get (root->context);

  /* For nested functions update the cgraph to reflect unnesting.
     We also delay finalizing of these functions up to this point.  */
  if (node->origin)
    {
       node->unnest ();
       cgraph_node::finalize_function (root->context, true);
    }
}

static void
unnest_nesting_tree (struct nesting_info *root)
{
  struct nesting_info *n;
  FOR_EACH_NEST_INFO (n, root)
    unnest_nesting_tree_1 (n);
}

/* Free the data structures allocated during this pass.  */

static void
free_nesting_tree (struct nesting_info *root)
{
  struct nesting_info *node, *next;

  node = iter_nestinfo_start (root);
  do
    {
      next = iter_nestinfo_next (node);
      delete node->var_map;
      delete node->field_map;
      delete node->mem_refs;
      free (node);
      node = next;
    }
  while (node);
}

/* Gimplify a function and all its nested functions.  */
static void
gimplify_all_functions (struct cgraph_node *root)
{
  struct cgraph_node *iter;
  if (!gimple_body (root->decl))
    gimplify_function_tree (root->decl);
  for (iter = root->nested; iter; iter = iter->next_nested)
    gimplify_all_functions (iter);
}

/* Main entry point for this pass.  Process FNDECL and all of its nested
   subroutines and turn them into something less tightly bound.  */

void
lower_nested_functions (tree fndecl)
{
  struct cgraph_node *cgn;
  struct nesting_info *root;

  /* If there are no nested functions, there's nothing to do.  */
  cgn = cgraph_node::get (fndecl);
  if (!cgn->nested)
    return;

  gimplify_all_functions (cgn);

  dump_file = dump_begin (TDI_nested, &dump_flags);
  if (dump_file)
    fprintf (dump_file, "\n;; Function %s\n\n",
	     lang_hooks.decl_printable_name (fndecl, 2));

  bitmap_obstack_initialize (&nesting_info_bitmap_obstack);
  root = create_nesting_tree (cgn);

  walk_all_functions (convert_nonlocal_reference_stmt,
                      convert_nonlocal_reference_op,
		      root);
  walk_all_functions (convert_local_reference_stmt,
                      convert_local_reference_op,
		      root);
  walk_all_functions (convert_nl_goto_reference, NULL, root);
  walk_all_functions (convert_nl_goto_receiver, NULL, root);

  convert_all_function_calls (root);
  finalize_nesting_tree (root);
  unnest_nesting_tree (root);

  free_nesting_tree (root);
  bitmap_obstack_release (&nesting_info_bitmap_obstack);

  if (dump_file)
    {
      dump_end (TDI_nested, dump_file);
      dump_file = NULL;
    }
}

#include "gt-tree-nested.h"<|MERGE_RESOLUTION|>--- conflicted
+++ resolved
@@ -1207,14 +1207,11 @@
 	case OMP_CLAUSE_NOGROUP:
 	case OMP_CLAUSE_THREADS:
 	case OMP_CLAUSE_SIMD:
-<<<<<<< HEAD
+	case OMP_CLAUSE_DEFAULTMAP:
 	case OMP_CLAUSE_GANG:
 	case OMP_CLAUSE_WORKER:
 	case OMP_CLAUSE_VECTOR:
 	case OMP_CLAUSE_SEQ:
-=======
-	case OMP_CLAUSE_DEFAULTMAP:
->>>>>>> 2de2a2eb
 	  break;
 
 	default:
@@ -1874,14 +1871,11 @@
 	case OMP_CLAUSE_NOGROUP:
 	case OMP_CLAUSE_THREADS:
 	case OMP_CLAUSE_SIMD:
-<<<<<<< HEAD
+	case OMP_CLAUSE_DEFAULTMAP:
 	case OMP_CLAUSE_GANG:
 	case OMP_CLAUSE_WORKER:
 	case OMP_CLAUSE_VECTOR:
 	case OMP_CLAUSE_SEQ:
-=======
-	case OMP_CLAUSE_DEFAULTMAP:
->>>>>>> 2de2a2eb
 	  break;
 
 	default:
