/* Nested function decomposition for trees.
   Copyright (C) 2004, 2005, 2006, 2007 Free Software Foundation, Inc.

   This file is part of GCC.

   GCC is free software; you can redistribute it and/or modify
   it under the terms of the GNU General Public License as published by
   the Free Software Foundation; either version 2, or (at your option)
   any later version.

   GCC is distributed in the hope that it will be useful,
   but WITHOUT ANY WARRANTY; without even the implied warranty of
   MERCHANTABILITY or FITNESS FOR A PARTICULAR PURPOSE.  See the
   GNU General Public License for more details.

   You should have received a copy of the GNU General Public License
   along with GCC; see the file COPYING.  If not, write to
   the Free Software Foundation, 51 Franklin Street, Fifth Floor,
   Boston, MA 02110-1301, USA.  */

#include "config.h"
#include "system.h"
#include "coretypes.h"
#include "tm.h"
#include "tree.h"
#include "rtl.h"
#include "tm_p.h"
#include "function.h"
#include "tree-dump.h"
#include "tree-inline.h"
#include "tree-gimple.h"
#include "tree-iterator.h"
#include "tree-flow.h"
#include "cgraph.h"
#include "expr.h"
#include "langhooks.h"
#include "pointer-set.h"
#include "ggc.h"


/* The object of this pass is to lower the representation of a set of nested
   functions in order to expose all of the gory details of the various
   nonlocal references.  We want to do this sooner rather than later, in
   order to give us more freedom in emitting all of the functions in question.

   Back in olden times, when gcc was young, we developed an insanely 
   complicated scheme whereby variables which were referenced nonlocally
   were forced to live in the stack of the declaring function, and then
   the nested functions magically discovered where these variables were
   placed.  In order for this scheme to function properly, it required
   that the outer function be partially expanded, then we switch to 
   compiling the inner function, and once done with those we switch back
   to compiling the outer function.  Such delicate ordering requirements
   makes it difficult to do whole translation unit optimizations 
   involving such functions.

   The implementation here is much more direct.  Everything that can be
   referenced by an inner function is a member of an explicitly created
   structure herein called the "nonlocal frame struct".  The incoming
   static chain for a nested function is a pointer to this struct in 
   the parent.  In this way, we settle on known offsets from a known
   base, and so are decoupled from the logic that places objects in the
   function's stack frame.  More importantly, we don't have to wait for
   that to happen -- since the compilation of the inner function is no
   longer tied to a real stack frame, the nonlocal frame struct can be
   allocated anywhere.  Which means that the outer function is now
   inlinable.

   Theory of operation here is very simple.  Iterate over all the 
   statements in all the functions (depth first) several times, 
   allocating structures and fields on demand.  In general we want to
   examine inner functions first, so that we can avoid making changes
   to outer functions which are unnecessary.

   The order of the passes matters a bit, in that later passes will be
   skipped if it is discovered that the functions don't actually interact
   at all.  That is, they're nested in the lexical sense but could have
   been written as independent functions without change.  */


struct nesting_info
{
  struct nesting_info *outer;
  struct nesting_info *inner;
  struct nesting_info *next;
  
  struct pointer_map_t *field_map;
  struct pointer_map_t *var_map;
  bitmap suppress_expansion;

  tree context;
  tree new_local_var_chain;
  tree debug_var_chain;
  tree frame_type;
  tree frame_decl;
  tree chain_field;
  tree chain_decl;
  tree nl_goto_field;

  bool any_parm_remapped;
  bool any_tramp_created;
  char static_chain_added;
};


/* Obstack used for the bitmaps in the struct above.  */
static struct bitmap_obstack nesting_info_bitmap_obstack;


/* We're working in so many different function contexts simultaneously,
   that create_tmp_var is dangerous.  Prevent mishap.  */
#define create_tmp_var cant_use_create_tmp_var_here_dummy

/* Like create_tmp_var, except record the variable for registration at
   the given nesting level.  */

static tree
create_tmp_var_for (struct nesting_info *info, tree type, const char *prefix)
{
  tree tmp_var;

  /* If the type is of variable size or a type which must be created by the
     frontend, something is wrong.  Note that we explicitly allow
     incomplete types here, since we create them ourselves here.  */
  gcc_assert (!TREE_ADDRESSABLE (type));
  gcc_assert (!TYPE_SIZE_UNIT (type)
	      || TREE_CODE (TYPE_SIZE_UNIT (type)) == INTEGER_CST);

  tmp_var = create_tmp_var_raw (type, prefix);
  DECL_CONTEXT (tmp_var) = info->context;
  TREE_CHAIN (tmp_var) = info->new_local_var_chain;
  DECL_SEEN_IN_BIND_EXPR_P (tmp_var) = 1;
  if (TREE_CODE (type) == COMPLEX_TYPE
      || TREE_CODE (type) == VECTOR_TYPE)
    DECL_GIMPLE_REG_P (tmp_var) = 1;

  info->new_local_var_chain = tmp_var;

  return tmp_var;
}

/* Take the address of EXP to be used within function CONTEXT.
   Mark it for addressability as necessary.  */

tree
build_addr (tree exp, tree context)
{
  tree base = exp;
  tree save_context;
  tree retval;

  while (handled_component_p (base))
    base = TREE_OPERAND (base, 0);

  if (DECL_P (base))
    TREE_ADDRESSABLE (base) = 1;

  /* Building the ADDR_EXPR will compute a set of properties for
     that ADDR_EXPR.  Those properties are unfortunately context
     specific.  ie, they are dependent on CURRENT_FUNCTION_DECL.

     Temporarily set CURRENT_FUNCTION_DECL to the desired context,
     build the ADDR_EXPR, then restore CURRENT_FUNCTION_DECL.  That
     way the properties are for the ADDR_EXPR are computed properly.  */
  save_context = current_function_decl;
  current_function_decl = context;
  retval = build1 (ADDR_EXPR, build_pointer_type (TREE_TYPE (exp)), exp);
  current_function_decl = save_context;
  return retval;
}

/* Insert FIELD into TYPE, sorted by alignment requirements.  */

void
insert_field_into_struct (tree type, tree field)
{
  tree *p;

  DECL_CONTEXT (field) = type;

  for (p = &TYPE_FIELDS (type); *p ; p = &TREE_CHAIN (*p))
    if (DECL_ALIGN (field) >= DECL_ALIGN (*p))
      break;

  TREE_CHAIN (field) = *p;
  *p = field;
}

/* Build or return the RECORD_TYPE that describes the frame state that is
   shared between INFO->CONTEXT and its nested functions.  This record will
   not be complete until finalize_nesting_tree; up until that point we'll
   be adding fields as necessary.

   We also build the DECL that represents this frame in the function.  */

static tree
get_frame_type (struct nesting_info *info)
{
  tree type = info->frame_type;
  if (!type)
    {
      char *name;

      type = make_node (RECORD_TYPE);

      name = concat ("FRAME.",
		     IDENTIFIER_POINTER (DECL_NAME (info->context)),
		     NULL);
      TYPE_NAME (type) = get_identifier (name);
      free (name);

      info->frame_type = type;
      info->frame_decl = create_tmp_var_for (info, type, "FRAME");

      /* ??? Always make it addressable for now, since it is meant to
	 be pointed to by the static chain pointer.  This pessimizes
	 when it turns out that no static chains are needed because
	 the nested functions referencing non-local variables are not
	 reachable, but the true pessimization is to create the non-
	 local frame structure in the first place.  */
      TREE_ADDRESSABLE (info->frame_decl) = 1;
    }
  return type;
}

/* Return true if DECL should be referenced by pointer in the non-local
   frame structure.  */

static bool
use_pointer_in_frame (tree decl)
{
  if (TREE_CODE (decl) == PARM_DECL)
    {
      /* It's illegal to copy TREE_ADDRESSABLE, impossible to copy variable
         sized decls, and inefficient to copy large aggregates.  Don't bother
         moving anything but scalar variables.  */
      return AGGREGATE_TYPE_P (TREE_TYPE (decl));
    }
  else
    {
      /* Variable sized types make things "interesting" in the frame.  */
      return DECL_SIZE (decl) == NULL || !TREE_CONSTANT (DECL_SIZE (decl));
    }
}

/* Given DECL, a non-locally accessed variable, find or create a field
   in the non-local frame structure for the given nesting context.  */

static tree
lookup_field_for_decl (struct nesting_info *info, tree decl,
		       enum insert_option insert)
{
  void **slot;

  if (insert == NO_INSERT)
    {
      slot = pointer_map_contains (info->field_map, decl);
      return slot ? *slot : NULL;
    }

  slot = pointer_map_insert (info->field_map, decl);
  if (!*slot)
    {
      tree field = make_node (FIELD_DECL);
      DECL_NAME (field) = DECL_NAME (decl);

      if (use_pointer_in_frame (decl))
	{
	  TREE_TYPE (field) = build_pointer_type (TREE_TYPE (decl));
	  DECL_ALIGN (field) = TYPE_ALIGN (TREE_TYPE (field));
	  DECL_NONADDRESSABLE_P (field) = 1;
	}
      else
	{
          TREE_TYPE (field) = TREE_TYPE (decl);
          DECL_SOURCE_LOCATION (field) = DECL_SOURCE_LOCATION (decl);
          DECL_ALIGN (field) = DECL_ALIGN (decl);
          DECL_USER_ALIGN (field) = DECL_USER_ALIGN (decl);
          TREE_ADDRESSABLE (field) = TREE_ADDRESSABLE (decl);
          DECL_NONADDRESSABLE_P (field) = !TREE_ADDRESSABLE (decl);
          TREE_THIS_VOLATILE (field) = TREE_THIS_VOLATILE (decl);
	}

      insert_field_into_struct (get_frame_type (info), field);
      *slot = field;

      if (TREE_CODE (decl) == PARM_DECL)
	info->any_parm_remapped = true;
    }

  return *slot;
}

/* Build or return the variable that holds the static chain within
   INFO->CONTEXT.  This variable may only be used within INFO->CONTEXT.  */

static tree
get_chain_decl (struct nesting_info *info)
{
  tree decl = info->chain_decl;
  if (!decl)
    {
      tree type;

      type = get_frame_type (info->outer);
      type = build_pointer_type (type);

      /* Note that this variable is *not* entered into any BIND_EXPR;
	 the construction of this variable is handled specially in
	 expand_function_start and initialize_inlined_parameters.
	 Note also that it's represented as a parameter.  This is more
	 close to the truth, since the initial value does come from 
	 the caller.  */
      decl = build_decl (PARM_DECL, create_tmp_var_name ("CHAIN"), type);
      DECL_ARTIFICIAL (decl) = 1;
      DECL_IGNORED_P (decl) = 1;
      TREE_USED (decl) = 1;
      DECL_CONTEXT (decl) = info->context;
      DECL_ARG_TYPE (decl) = type;

      /* Tell tree-inline.c that we never write to this variable, so
	 it can copy-prop the replacement value immediately.  */
      TREE_READONLY (decl) = 1;

      info->chain_decl = decl;
    }
  return decl;
}

/* Build or return the field within the non-local frame state that holds
   the static chain for INFO->CONTEXT.  This is the way to walk back up
   multiple nesting levels.  */

static tree
get_chain_field (struct nesting_info *info)
{
  tree field = info->chain_field;
  if (!field)
    {
      tree type = build_pointer_type (get_frame_type (info->outer));

      field = make_node (FIELD_DECL);
      DECL_NAME (field) = get_identifier ("__chain");
      TREE_TYPE (field) = type;
      DECL_ALIGN (field) = TYPE_ALIGN (type);
      DECL_NONADDRESSABLE_P (field) = 1;

      insert_field_into_struct (get_frame_type (info), field);

      info->chain_field = field;
    }
  return field;
}

/* Copy EXP into a temporary.  Allocate the temporary in the context of
   INFO and insert the initialization statement before TSI.  */

static tree
init_tmp_var (struct nesting_info *info, tree exp, tree_stmt_iterator *tsi)
{
  tree t, stmt;

  t = create_tmp_var_for (info, TREE_TYPE (exp), NULL);
  stmt = build_gimple_modify_stmt (t, exp);
  SET_EXPR_LOCUS (stmt, EXPR_LOCUS (tsi_stmt (*tsi)));
  tsi_link_before (tsi, stmt, TSI_SAME_STMT);

  return t;
}

/* Similarly, but only do so to force EXP to satisfy is_gimple_val.  */

static tree
tsi_gimplify_val (struct nesting_info *info, tree exp, tree_stmt_iterator *tsi)
{
  if (is_gimple_val (exp))
    return exp;
  else
    return init_tmp_var (info, exp, tsi);
}

/* Similarly, but copy from the temporary and insert the statement
   after the iterator.  */

static tree
save_tmp_var (struct nesting_info *info, tree exp,
	      tree_stmt_iterator *tsi)
{
  tree t, stmt;

  t = create_tmp_var_for (info, TREE_TYPE (exp), NULL);
  stmt = build_gimple_modify_stmt (exp, t);
  SET_EXPR_LOCUS (stmt, EXPR_LOCUS (tsi_stmt (*tsi)));
  tsi_link_after (tsi, stmt, TSI_SAME_STMT);

  return t;
}

/* Build or return the type used to represent a nested function trampoline.  */

static GTY(()) tree trampoline_type;

static tree
get_trampoline_type (void)
{
  tree record, t;
  unsigned align, size;

  if (trampoline_type)
    return trampoline_type;

  align = TRAMPOLINE_ALIGNMENT;
  size = TRAMPOLINE_SIZE;

  /* If we won't be able to guarantee alignment simply via TYPE_ALIGN,
     then allocate extra space so that we can do dynamic alignment.  */
  if (align > STACK_BOUNDARY)
    {
      size += ((align/BITS_PER_UNIT) - 1) & -(STACK_BOUNDARY/BITS_PER_UNIT);
      align = STACK_BOUNDARY;
    }

  t = build_index_type (build_int_cst (NULL_TREE, size - 1));
  t = build_array_type (char_type_node, t);
  t = build_decl (FIELD_DECL, get_identifier ("__data"), t);
  DECL_ALIGN (t) = align;
  DECL_USER_ALIGN (t) = 1;

  record = make_node (RECORD_TYPE);
  TYPE_NAME (record) = get_identifier ("__builtin_trampoline");
  TYPE_FIELDS (record) = t;
  layout_type (record);

  return record;
}

/* Given DECL, a nested function, find or create a field in the non-local
   frame structure for a trampoline for this function.  */

static tree
lookup_tramp_for_decl (struct nesting_info *info, tree decl,
		       enum insert_option insert)
{
  void **slot;

  if (insert == NO_INSERT)
    {
      slot = pointer_map_contains (info->var_map, decl);
      return slot ? *slot : NULL;
    }

  slot = pointer_map_insert (info->var_map, decl);
  if (!*slot)
    {
      tree field = make_node (FIELD_DECL);
      DECL_NAME (field) = DECL_NAME (decl);
      TREE_TYPE (field) = get_trampoline_type ();
      TREE_ADDRESSABLE (field) = 1;

      insert_field_into_struct (get_frame_type (info), field);
      *slot = field;

      info->any_tramp_created = true;
    }

  return *slot;
} 

/* Build or return the field within the non-local frame state that holds
   the non-local goto "jmp_buf".  The buffer itself is maintained by the
   rtl middle-end as dynamic stack space is allocated.  */

static tree
get_nl_goto_field (struct nesting_info *info)
{
  tree field = info->nl_goto_field;
  if (!field)
    {
      unsigned size;
      tree type;

      /* For __builtin_nonlocal_goto, we need N words.  The first is the
	 frame pointer, the rest is for the target's stack pointer save
	 area.  The number of words is controlled by STACK_SAVEAREA_MODE;
	 not the best interface, but it'll do for now.  */
      if (Pmode == ptr_mode)
	type = ptr_type_node;
      else
	type = lang_hooks.types.type_for_mode (Pmode, 1);

      size = GET_MODE_SIZE (STACK_SAVEAREA_MODE (SAVE_NONLOCAL));
      size = size / GET_MODE_SIZE (Pmode);
      size = size + 1;

      type = build_array_type
	(type, build_index_type (build_int_cst (NULL_TREE, size)));

      field = make_node (FIELD_DECL);
      DECL_NAME (field) = get_identifier ("__nl_goto_buf");
      TREE_TYPE (field) = type;
      DECL_ALIGN (field) = TYPE_ALIGN (type);
      TREE_ADDRESSABLE (field) = 1;

      insert_field_into_struct (get_frame_type (info), field);

      info->nl_goto_field = field;
    }

  return field;
}

/* Helper function for walk_stmts.  Walk output operands of an ASM_EXPR.  */

static void
walk_asm_expr (struct walk_stmt_info *wi, tree stmt)
{
  int noutputs = list_length (ASM_OUTPUTS (stmt));
  const char **oconstraints
    = (const char **) alloca ((noutputs) * sizeof (const char *));
  int i;
  tree link;
  const char *constraint;
  bool allows_mem, allows_reg, is_inout;

  wi->is_lhs = true;
  for (i=0, link = ASM_OUTPUTS (stmt); link; ++i, link = TREE_CHAIN (link))
    {
      constraint = TREE_STRING_POINTER (TREE_VALUE (TREE_PURPOSE (link)));
      oconstraints[i] = constraint;
      parse_output_constraint (&constraint, i, 0, 0, &allows_mem,
			       &allows_reg, &is_inout);

      wi->val_only = (allows_reg || !allows_mem);
      walk_tree (&TREE_VALUE (link), wi->callback, wi, NULL);
    }

  for (link = ASM_INPUTS (stmt); link; link = TREE_CHAIN (link))
    {
      constraint = TREE_STRING_POINTER (TREE_VALUE (TREE_PURPOSE (link)));
      parse_input_constraint (&constraint, 0, 0, noutputs, 0,
			      oconstraints, &allows_mem, &allows_reg);

      wi->val_only = (allows_reg || !allows_mem);
      /* Although input "m" is not really a LHS, we need a lvalue.  */
      wi->is_lhs = !wi->val_only;
      walk_tree (&TREE_VALUE (link), wi->callback, wi, NULL);
    }

  wi->is_lhs = false;
  wi->val_only = true;
}

/* Iterate over all sub-statements of *TP calling walk_tree with
   WI->CALLBACK for every sub-expression in each statement found.  */

void
walk_stmts (struct walk_stmt_info *wi, tree *tp)
{
  tree t = *tp;
  int walk_subtrees;

  if (!t)
    return;

  if (wi->want_locations && EXPR_HAS_LOCATION (t))
    input_location = EXPR_LOCATION (t);

  switch (TREE_CODE (t))
    {
    case STATEMENT_LIST:
      {
	tree_stmt_iterator i;
	for (i = tsi_start (t); !tsi_end_p (i); tsi_next (&i))
	  {
	    wi->tsi = i;
	    walk_stmts (wi, tsi_stmt_ptr (i));
	  }
      }
      break;

    case COND_EXPR:
      walk_tree (&COND_EXPR_COND (t), wi->callback, wi, NULL);
      walk_stmts (wi, &COND_EXPR_THEN (t));
      walk_stmts (wi, &COND_EXPR_ELSE (t));
      break;
    case CATCH_EXPR:
      walk_stmts (wi, &CATCH_BODY (t));
      break;
    case EH_FILTER_EXPR:
      walk_stmts (wi, &EH_FILTER_FAILURE (t));
      break;
    case TRY_CATCH_EXPR:
    case TRY_FINALLY_EXPR:
      walk_stmts (wi, &TREE_OPERAND (t, 0));
      walk_stmts (wi, &TREE_OPERAND (t, 1));
      break;

    case BIND_EXPR:
      if (wi->want_bind_expr)
	{
	  walk_subtrees = 1;
	  wi->callback (tp, &walk_subtrees, wi);
	  if (!walk_subtrees)
	    break;
	}
      walk_stmts (wi, &BIND_EXPR_BODY (t));
      break;

    case RETURN_EXPR:
      if (wi->want_return_expr)
	{
	  walk_subtrees = 1;
	  wi->callback (tp, &walk_subtrees, wi);
	  if (!walk_subtrees)
	    break;
	}
      walk_stmts (wi, &TREE_OPERAND (t, 0));
      break;

    case GIMPLE_MODIFY_STMT:
      /* A formal temporary lhs may use a COMPONENT_REF rhs.  */
      wi->val_only = !is_gimple_formal_tmp_var (GIMPLE_STMT_OPERAND (t, 0));
      walk_tree (&GIMPLE_STMT_OPERAND (t, 1), wi->callback, wi, NULL);

      /* If the rhs is appropriate for a memory, we may use a
	 COMPONENT_REF on the lhs.  */
      wi->val_only = !is_gimple_mem_rhs (GIMPLE_STMT_OPERAND (t, 1));
      wi->is_lhs = true;
      walk_tree (&GIMPLE_STMT_OPERAND (t, 0), wi->callback, wi, NULL);

      wi->val_only = true;
      wi->is_lhs = false;
      break;

    case ASM_EXPR:
      walk_asm_expr (wi, *tp);
      break;

    default:
      wi->val_only = true;
      walk_tree (tp, wi->callback, wi, NULL);
      break;
    }
}

/* Invoke CALLBACK on all statements of *STMT_P.  */

static void
walk_body (walk_tree_fn callback, struct nesting_info *info, tree *stmt_p)
{
  struct walk_stmt_info wi;

  memset (&wi, 0, sizeof (wi));
  wi.callback = callback;
  wi.info = info;
  wi.val_only = true;

  walk_stmts (&wi, stmt_p);
}

/* Invoke CALLBACK on all statements of INFO->CONTEXT.  */

static inline void
walk_function (walk_tree_fn callback, struct nesting_info *info)
{
  walk_body (callback, info, &DECL_SAVED_TREE (info->context));
}

/* Similarly for ROOT and all functions nested underneath, depth first.  */
    
static void
walk_all_functions (walk_tree_fn callback, struct nesting_info *root)
{
  do
    {
      if (root->inner)
	walk_all_functions (callback, root->inner);
      walk_function (callback, root);
      root = root->next;
    }
  while (root);
}

/* We have to check for a fairly pathological case.  The operands of function
   nested function are to be interpreted in the context of the enclosing
   function.  So if any are variably-sized, they will get remapped when the
   enclosing function is inlined.  But that remapping would also have to be
   done in the types of the PARM_DECLs of the nested function, meaning the
   argument types of that function will disagree with the arguments in the
   calls to that function.  So we'd either have to make a copy of the nested
   function corresponding to each time the enclosing function was inlined or
   add a VIEW_CONVERT_EXPR to each such operand for each call to the nested
   function.  The former is not practical.  The latter would still require
   detecting this case to know when to add the conversions.  So, for now at
   least, we don't inline such an enclosing function.

   We have to do that check recursively, so here return indicating whether
   FNDECL has such a nested function.  ORIG_FN is the function we were
   trying to inline to use for checking whether any argument is variably
   modified by anything in it.

   It would be better to do this in tree-inline.c so that we could give
   the appropriate warning for why a function can't be inlined, but that's
   too late since the nesting structure has already been flattened and
   adding a flag just to record this fact seems a waste of a flag.  */

static bool
check_for_nested_with_variably_modified (tree fndecl, tree orig_fndecl)
{
  struct cgraph_node *cgn = cgraph_node (fndecl);
  tree arg;

  for (cgn = cgn->nested; cgn ; cgn = cgn->next_nested)
    {
      for (arg = DECL_ARGUMENTS (cgn->decl); arg; arg = TREE_CHAIN (arg))
	if (variably_modified_type_p (TREE_TYPE (arg), 0), orig_fndecl)
	  return true;

      if (check_for_nested_with_variably_modified (cgn->decl, orig_fndecl))
	return true;
    }

  return false;
}

/* Construct our local datastructure describing the function nesting
   tree rooted by CGN.  */

static struct nesting_info *
create_nesting_tree (struct cgraph_node *cgn)
{
  struct nesting_info *info = XCNEW (struct nesting_info);
  info->field_map = pointer_map_create ();
  info->var_map = pointer_map_create ();
  info->suppress_expansion = BITMAP_ALLOC (&nesting_info_bitmap_obstack);
  info->context = cgn->decl;

  for (cgn = cgn->nested; cgn ; cgn = cgn->next_nested)
    {
      struct nesting_info *sub = create_nesting_tree (cgn);
      sub->outer = info;
      sub->next = info->inner;
      info->inner = sub;
    }

  /* See discussion at check_for_nested_with_variably_modified for a
     discussion of why this has to be here.  */
  if (check_for_nested_with_variably_modified (info->context, info->context))
    DECL_UNINLINABLE (info->context) = true;

  return info;
}

/* Return an expression computing the static chain for TARGET_CONTEXT
   from INFO->CONTEXT.  Insert any necessary computations before TSI.  */

static tree
get_static_chain (struct nesting_info *info, tree target_context,
		  tree_stmt_iterator *tsi)
{
  struct nesting_info *i;
  tree x;

  if (info->context == target_context)
    {
      x = build_addr (info->frame_decl, target_context);
    }
  else
    {
      x = get_chain_decl (info);

      for (i = info->outer; i->context != target_context; i = i->outer)
	{
	  tree field = get_chain_field (i);

	  x = build1 (INDIRECT_REF, TREE_TYPE (TREE_TYPE (x)), x);
	  x = build3 (COMPONENT_REF, TREE_TYPE (field), x, field, NULL_TREE);
	  x = init_tmp_var (info, x, tsi);
	}
    }

  return x;
}

/* Return an expression referencing FIELD from TARGET_CONTEXT's non-local
   frame as seen from INFO->CONTEXT.  Insert any necessary computations
   before TSI.  */

static tree
get_frame_field (struct nesting_info *info, tree target_context,
		 tree field, tree_stmt_iterator *tsi)
{
  struct nesting_info *i;
  tree x;

  if (info->context == target_context)
    {
      /* Make sure frame_decl gets created.  */
      (void) get_frame_type (info);
      x = info->frame_decl;
    }
  else
    {
      x = get_chain_decl (info);

      for (i = info->outer; i->context != target_context; i = i->outer)
	{
	  tree field = get_chain_field (i);

	  x = build1 (INDIRECT_REF, TREE_TYPE (TREE_TYPE (x)), x);
	  x = build3 (COMPONENT_REF, TREE_TYPE (field), x, field, NULL_TREE);
	  x = init_tmp_var (info, x, tsi);
	}

      x = build1 (INDIRECT_REF, TREE_TYPE (TREE_TYPE (x)), x);
    }

  x = build3 (COMPONENT_REF, TREE_TYPE (field), x, field, NULL_TREE);
  return x;
}

/* A subroutine of convert_nonlocal_reference.  Create a local variable
   in the nested function with DECL_VALUE_EXPR set to reference the true
   variable in the parent function.  This is used both for debug info 
   and in OpenMP lowering.  */

static tree
get_nonlocal_debug_decl (struct nesting_info *info, tree decl)
{
  tree target_context;
  struct nesting_info *i;
  tree x, field, new_decl;
  void **slot;

  slot = pointer_map_insert (info->var_map, decl);

  if (*slot)
    return *slot;

  target_context = decl_function_context (decl);

  /* A copy of the code in get_frame_field, but without the temporaries.  */
  if (info->context == target_context)
    {
      /* Make sure frame_decl gets created.  */
      (void) get_frame_type (info);
      x = info->frame_decl;
      i = info;
    }
  else
    {
      x = get_chain_decl (info);
      for (i = info->outer; i->context != target_context; i = i->outer)
	{
	  field = get_chain_field (i);
	  x = build1 (INDIRECT_REF, TREE_TYPE (TREE_TYPE (x)), x);
	  x = build3 (COMPONENT_REF, TREE_TYPE (field), x, field, NULL_TREE);
	}
      x = build1 (INDIRECT_REF, TREE_TYPE (TREE_TYPE (x)), x);
    }

  field = lookup_field_for_decl (i, decl, INSERT);
  x = build3 (COMPONENT_REF, TREE_TYPE (field), x, field, NULL_TREE);
  if (use_pointer_in_frame (decl))
    x = build1 (INDIRECT_REF, TREE_TYPE (TREE_TYPE (x)), x);

  /* ??? We should be remapping types as well, surely.  */
  new_decl = build_decl (VAR_DECL, DECL_NAME (decl), TREE_TYPE (decl));
  DECL_CONTEXT (new_decl) = info->context;
  DECL_SOURCE_LOCATION (new_decl) = DECL_SOURCE_LOCATION (decl);
  DECL_ARTIFICIAL (new_decl) = DECL_ARTIFICIAL (decl);
  DECL_IGNORED_P (new_decl) = DECL_IGNORED_P (decl);
  TREE_THIS_VOLATILE (new_decl) = TREE_THIS_VOLATILE (decl);
  TREE_SIDE_EFFECTS (new_decl) = TREE_SIDE_EFFECTS (decl);
  TREE_READONLY (new_decl) = TREE_READONLY (decl);
  TREE_ADDRESSABLE (new_decl) = TREE_ADDRESSABLE (decl);
  DECL_SEEN_IN_BIND_EXPR_P (new_decl) = 1;

  SET_DECL_VALUE_EXPR (new_decl, x);
  DECL_HAS_VALUE_EXPR_P (new_decl) = 1;

  *slot = new_decl;
  TREE_CHAIN (new_decl) = info->debug_var_chain;
  info->debug_var_chain = new_decl;

  return new_decl;
}

/* Called via walk_function+walk_tree, rewrite all references to VAR
   and PARM_DECLs that belong to outer functions.

   The rewrite will involve some number of structure accesses back up
   the static chain.  E.g. for a variable FOO up one nesting level it'll
   be CHAIN->FOO.  For two levels it'll be CHAIN->__chain->FOO.  Further
   indirections apply to decls for which use_pointer_in_frame is true.  */

static bool convert_nonlocal_omp_clauses (tree *, struct walk_stmt_info *);

static tree
convert_nonlocal_reference (tree *tp, int *walk_subtrees, void *data)
{
  struct walk_stmt_info *wi = (struct walk_stmt_info *) data;
  struct nesting_info *info = wi->info;
  tree t = *tp;
  tree save_local_var_chain;
  bitmap save_suppress;

  *walk_subtrees = 0;
  switch (TREE_CODE (t))
    {
    case VAR_DECL:
      /* Non-automatic variables are never processed.  */
      if (TREE_STATIC (t) || DECL_EXTERNAL (t))
	break;
      /* FALLTHRU */

    case PARM_DECL:
      if (decl_function_context (t) != info->context)
	{
	  tree x;
	  wi->changed = true;

	  x = get_nonlocal_debug_decl (info, t);
	  if (!bitmap_bit_p (info->suppress_expansion, DECL_UID (t)))
	    {
	      tree target_context = decl_function_context (t);
	      struct nesting_info *i;
	      for (i = info->outer; i->context != target_context; i = i->outer)
		continue;
	      x = lookup_field_for_decl (i, t, INSERT);
	      x = get_frame_field (info, target_context, x, &wi->tsi);
	      if (use_pointer_in_frame (t))
		{
		  x = init_tmp_var (info, x, &wi->tsi);
		  x = build1 (INDIRECT_REF, TREE_TYPE (TREE_TYPE (x)), x);
		}
	    }

	  if (wi->val_only)
	    {
	      if (wi->is_lhs)
		x = save_tmp_var (info, x, &wi->tsi);
	      else
		x = init_tmp_var (info, x, &wi->tsi);
	    }

	  *tp = x;
	}
      break;

    case GOTO_EXPR:
      /* Don't walk non-local gotos for now.  */
      if (TREE_CODE (GOTO_DESTINATION (t)) != LABEL_DECL)
	{
	  *walk_subtrees = 1;
	  wi->val_only = true;
	  wi->is_lhs = false;
	}
      break;

    case LABEL_DECL:
      /* We're taking the address of a label from a parent function, but
	 this is not itself a non-local goto.  Mark the label such that it
	 will not be deleted, much as we would with a label address in
	 static storage.  */
      if (decl_function_context (t) != info->context)
        FORCED_LABEL (t) = 1;
      break;

    case ADDR_EXPR:
      {
	bool save_val_only = wi->val_only;

	wi->val_only = false;
	wi->is_lhs = false;
	wi->changed = false;
	walk_tree (&TREE_OPERAND (t, 0), convert_nonlocal_reference, wi, NULL);
	wi->val_only = true;

	if (wi->changed)
	  {
	    tree save_context;

	    /* If we changed anything, then TREE_INVARIANT is be wrong,
	       since we're no longer directly referencing a decl.  */
	    save_context = current_function_decl;
	    current_function_decl = info->context;
	    recompute_tree_invariant_for_addr_expr (t);
	    current_function_decl = save_context;

	    /* If the callback converted the address argument in a context
	       where we only accept variables (and min_invariant, presumably),
	       then compute the address into a temporary.  */
	    if (save_val_only)
	      *tp = tsi_gimplify_val (wi->info, t, &wi->tsi);
	  }
      }
      break;

    case REALPART_EXPR:
    case IMAGPART_EXPR:
    case COMPONENT_REF:
    case ARRAY_REF:
    case ARRAY_RANGE_REF:
    case BIT_FIELD_REF:
      /* Go down this entire nest and just look at the final prefix and
	 anything that describes the references.  Otherwise, we lose track
	 of whether a NOP_EXPR or VIEW_CONVERT_EXPR needs a simple value.  */
      wi->val_only = true;
      wi->is_lhs = false;
      for (; handled_component_p (t); tp = &TREE_OPERAND (t, 0), t = *tp)
	{
	  if (TREE_CODE (t) == COMPONENT_REF)
	    walk_tree (&TREE_OPERAND (t, 2), convert_nonlocal_reference, wi,
		       NULL);
	  else if (TREE_CODE (t) == ARRAY_REF
		   || TREE_CODE (t) == ARRAY_RANGE_REF)
	    {
	      walk_tree (&TREE_OPERAND (t, 1), convert_nonlocal_reference, wi,
			 NULL);
	      walk_tree (&TREE_OPERAND (t, 2), convert_nonlocal_reference, wi,
			 NULL);
	      walk_tree (&TREE_OPERAND (t, 3), convert_nonlocal_reference, wi,
			 NULL);
	    }
	  else if (TREE_CODE (t) == BIT_FIELD_REF)
	    {
	      walk_tree (&TREE_OPERAND (t, 1), convert_nonlocal_reference, wi,
			 NULL);
	      walk_tree (&TREE_OPERAND (t, 2), convert_nonlocal_reference, wi,
			 NULL);
	    }
	}
      wi->val_only = false;
      walk_tree (tp, convert_nonlocal_reference, wi, NULL);
      break;

    case OMP_PARALLEL:
      save_suppress = info->suppress_expansion;
      if (convert_nonlocal_omp_clauses (&OMP_PARALLEL_CLAUSES (t), wi))
	{
	  tree c, decl;
	  decl = get_chain_decl (info);
	  c = build_omp_clause (OMP_CLAUSE_FIRSTPRIVATE);
	  OMP_CLAUSE_DECL (c) = decl;
	  OMP_CLAUSE_CHAIN (c) = OMP_PARALLEL_CLAUSES (t);
	  OMP_PARALLEL_CLAUSES (t) = c;
	}

      save_local_var_chain = info->new_local_var_chain;
      info->new_local_var_chain = NULL;

      walk_body (convert_nonlocal_reference, info, &OMP_PARALLEL_BODY (t));

      if (info->new_local_var_chain)
	declare_vars (info->new_local_var_chain, OMP_PARALLEL_BODY (t), false);
      info->new_local_var_chain = save_local_var_chain;
      info->suppress_expansion = save_suppress;
      break;

    case OMP_FOR:
    case OMP_SECTIONS:
    case OMP_SINGLE:
      save_suppress = info->suppress_expansion;
      convert_nonlocal_omp_clauses (&OMP_CLAUSES (t), wi);
      walk_body (convert_nonlocal_reference, info, &OMP_BODY (t));
      info->suppress_expansion = save_suppress;
      break;

    case OMP_SECTION:
    case OMP_MASTER:
    case OMP_ORDERED:
      walk_body (convert_nonlocal_reference, info, &OMP_BODY (t));
      break;

    default:
      if (!IS_TYPE_OR_DECL_P (t))
	{
	  *walk_subtrees = 1;
          wi->val_only = true;
	  wi->is_lhs = false;
	}
      break;
    }

  return NULL_TREE;
}

static bool
convert_nonlocal_omp_clauses (tree *pclauses, struct walk_stmt_info *wi)
{
  struct nesting_info *info = wi->info;
  bool need_chain = false;
  tree clause, decl;
  int dummy;
  bitmap new_suppress;

  new_suppress = BITMAP_GGC_ALLOC ();
  bitmap_copy (new_suppress, info->suppress_expansion);

  for (clause = *pclauses; clause ; clause = OMP_CLAUSE_CHAIN (clause))
    {
      switch (OMP_CLAUSE_CODE (clause))
	{
	case OMP_CLAUSE_PRIVATE:
	case OMP_CLAUSE_FIRSTPRIVATE:
	case OMP_CLAUSE_LASTPRIVATE:
	case OMP_CLAUSE_REDUCTION:
	case OMP_CLAUSE_COPYPRIVATE:
	case OMP_CLAUSE_SHARED:
	  decl = OMP_CLAUSE_DECL (clause);
	  if (decl_function_context (decl) != info->context)
	    {
	      bitmap_set_bit (new_suppress, DECL_UID (decl));
	      OMP_CLAUSE_DECL (clause) = get_nonlocal_debug_decl (info, decl);
	      need_chain = true;
	    }
	  break;

	case OMP_CLAUSE_SCHEDULE:
	  if (OMP_CLAUSE_SCHEDULE_CHUNK_EXPR (clause) == NULL)
	    break;
	  /* FALLTHRU */
	case OMP_CLAUSE_IF:
	case OMP_CLAUSE_NUM_THREADS:
	  wi->val_only = true;
	  wi->is_lhs = false;
	  convert_nonlocal_reference (&OMP_CLAUSE_OPERAND (clause, 0), &dummy,
	                              wi);
	  break;

	case OMP_CLAUSE_NOWAIT:
	case OMP_CLAUSE_ORDERED:
	case OMP_CLAUSE_DEFAULT:
	case OMP_CLAUSE_COPYIN:
	  break;

	default:
	  gcc_unreachable ();
	}
    }

  info->suppress_expansion = new_suppress;

  return need_chain;
}

/* A subroutine of convert_local_reference.  Create a local variable
   in the parent function with DECL_VALUE_EXPR set to reference the
   field in FRAME.  This is used both for debug info and in OpenMP
   lowering.  */

static tree
get_local_debug_decl (struct nesting_info *info, tree decl, tree field)
{
  tree x, new_decl;
  void **slot;

  slot = pointer_map_insert (info->var_map, decl);
  if (*slot)
    return *slot;

  /* Make sure frame_decl gets created.  */
  (void) get_frame_type (info);
  x = info->frame_decl;
  x = build3 (COMPONENT_REF, TREE_TYPE (field), x, field, NULL_TREE);

  new_decl = build_decl (VAR_DECL, DECL_NAME (decl), TREE_TYPE (decl));
  DECL_CONTEXT (new_decl) = info->context;
  DECL_SOURCE_LOCATION (new_decl) = DECL_SOURCE_LOCATION (decl);
  DECL_ARTIFICIAL (new_decl) = DECL_ARTIFICIAL (decl);
  DECL_IGNORED_P (new_decl) = DECL_IGNORED_P (decl);
  TREE_THIS_VOLATILE (new_decl) = TREE_THIS_VOLATILE (decl);
  TREE_SIDE_EFFECTS (new_decl) = TREE_SIDE_EFFECTS (decl);
  TREE_READONLY (new_decl) = TREE_READONLY (decl);
  TREE_ADDRESSABLE (new_decl) = TREE_ADDRESSABLE (decl);
  DECL_SEEN_IN_BIND_EXPR_P (new_decl) = 1;

  SET_DECL_VALUE_EXPR (new_decl, x);
  DECL_HAS_VALUE_EXPR_P (new_decl) = 1;
  *slot = new_decl;

  TREE_CHAIN (new_decl) = info->debug_var_chain;
  info->debug_var_chain = new_decl;

  /* Do not emit debug info twice.  */
  DECL_IGNORED_P (decl) = 1;

  return new_decl;
}

/* Called via walk_function+walk_tree, rewrite all references to VAR
   and PARM_DECLs that were referenced by inner nested functions.
   The rewrite will be a structure reference to the local frame variable.  */

static bool convert_local_omp_clauses (tree *, struct walk_stmt_info *);

static tree
convert_local_reference (tree *tp, int *walk_subtrees, void *data)
{
  struct walk_stmt_info *wi = (struct walk_stmt_info *) data;
  struct nesting_info *info = wi->info;
  tree t = *tp, field, x;
  bool save_val_only;
  tree save_local_var_chain;
  bitmap save_suppress;

  *walk_subtrees = 0;
  switch (TREE_CODE (t))
    {
    case VAR_DECL:
      /* Non-automatic variables are never processed.  */
      if (TREE_STATIC (t) || DECL_EXTERNAL (t))
	break;
      /* FALLTHRU */

    case PARM_DECL:
      if (decl_function_context (t) == info->context)
	{
	  /* If we copied a pointer to the frame, then the original decl
	     is used unchanged in the parent function.  */
	  if (use_pointer_in_frame (t))
	    break;

	  /* No need to transform anything if no child references the
	     variable.  */
	  field = lookup_field_for_decl (info, t, NO_INSERT);
	  if (!field)
	    break;
	  wi->changed = true;

	  x = get_local_debug_decl (info, t, field);
	  if (!bitmap_bit_p (info->suppress_expansion, DECL_UID (t)))
	    x = get_frame_field (info, info->context, field, &wi->tsi);

	  if (wi->val_only)
	    {
	      if (wi->is_lhs)
		x = save_tmp_var (info, x, &wi->tsi);
	      else
		x = init_tmp_var (info, x, &wi->tsi);
	    }

	  *tp = x;
	}
      break;

    case ADDR_EXPR:
      save_val_only = wi->val_only;
      wi->val_only = false;
      wi->is_lhs = false;
      wi->changed = false;
      walk_tree (&TREE_OPERAND (t, 0), convert_local_reference, wi, NULL);
      wi->val_only = save_val_only;

      /* If we converted anything ... */
      if (wi->changed)
	{
	  tree save_context;

	  /* Then the frame decl is now addressable.  */
	  TREE_ADDRESSABLE (info->frame_decl) = 1;
	    
	  save_context = current_function_decl;
	  current_function_decl = info->context;
	  recompute_tree_invariant_for_addr_expr (t);
	  current_function_decl = save_context;

	  /* If we are in a context where we only accept values, then
	     compute the address into a temporary.  */
	  if (save_val_only)
	    *tp = tsi_gimplify_val (wi->info, t, &wi->tsi);
	}
      break;

    case REALPART_EXPR:
    case IMAGPART_EXPR:
    case COMPONENT_REF:
    case ARRAY_REF:
    case ARRAY_RANGE_REF:
    case BIT_FIELD_REF:
      /* Go down this entire nest and just look at the final prefix and
	 anything that describes the references.  Otherwise, we lose track
	 of whether a NOP_EXPR or VIEW_CONVERT_EXPR needs a simple value.  */
      save_val_only = wi->val_only;
      wi->val_only = true;
      wi->is_lhs = false;
      for (; handled_component_p (t); tp = &TREE_OPERAND (t, 0), t = *tp)
	{
	  if (TREE_CODE (t) == COMPONENT_REF)
	    walk_tree (&TREE_OPERAND (t, 2), convert_local_reference, wi,
		       NULL);
	  else if (TREE_CODE (t) == ARRAY_REF
		   || TREE_CODE (t) == ARRAY_RANGE_REF)
	    {
	      walk_tree (&TREE_OPERAND (t, 1), convert_local_reference, wi,
			 NULL);
	      walk_tree (&TREE_OPERAND (t, 2), convert_local_reference, wi,
			 NULL);
	      walk_tree (&TREE_OPERAND (t, 3), convert_local_reference, wi,
			 NULL);
	    }
	  else if (TREE_CODE (t) == BIT_FIELD_REF)
	    {
	      walk_tree (&TREE_OPERAND (t, 1), convert_local_reference, wi,
			 NULL);
	      walk_tree (&TREE_OPERAND (t, 2), convert_local_reference, wi,
			 NULL);
	    }
	}
      wi->val_only = false;
      walk_tree (tp, convert_local_reference, wi, NULL);
      wi->val_only = save_val_only;
      break;

    case OMP_PARALLEL:
      save_suppress = info->suppress_expansion;
      if (convert_local_omp_clauses (&OMP_PARALLEL_CLAUSES (t), wi))
	{
	  tree c;
	  (void) get_frame_type (info);
	  c = build_omp_clause (OMP_CLAUSE_SHARED);
	  OMP_CLAUSE_DECL (c) = info->frame_decl;
	  OMP_CLAUSE_CHAIN (c) = OMP_PARALLEL_CLAUSES (t);
	  OMP_PARALLEL_CLAUSES (t) = c;
	}

      save_local_var_chain = info->new_local_var_chain;
      info->new_local_var_chain = NULL;

      walk_body (convert_local_reference, info, &OMP_PARALLEL_BODY (t));

      if (info->new_local_var_chain)
	declare_vars (info->new_local_var_chain, OMP_PARALLEL_BODY (t), false);
      info->new_local_var_chain = save_local_var_chain;
      info->suppress_expansion = save_suppress;
      break;

    case OMP_FOR:
    case OMP_SECTIONS:
    case OMP_SINGLE:
      save_suppress = info->suppress_expansion;
      convert_local_omp_clauses (&OMP_CLAUSES (t), wi);
      walk_body (convert_local_reference, info, &OMP_BODY (t));
      info->suppress_expansion = save_suppress;
      break;

    case OMP_SECTION:
    case OMP_MASTER:
    case OMP_ORDERED:
      walk_body (convert_local_reference, info, &OMP_BODY (t));
      break;

    default:
      if (!IS_TYPE_OR_DECL_P (t))
	{
	  *walk_subtrees = 1;
	  wi->val_only = true;
	  wi->is_lhs = false;
	}
      break;
    }

  return NULL_TREE;
}

static bool
convert_local_omp_clauses (tree *pclauses, struct walk_stmt_info *wi)
{
  struct nesting_info *info = wi->info;
  bool need_frame = false;
  tree clause, decl;
  int dummy;
  bitmap new_suppress;

  new_suppress = BITMAP_GGC_ALLOC ();
  bitmap_copy (new_suppress, info->suppress_expansion);

  for (clause = *pclauses; clause ; clause = OMP_CLAUSE_CHAIN (clause))
    {
      switch (OMP_CLAUSE_CODE (clause))
	{
	case OMP_CLAUSE_PRIVATE:
	case OMP_CLAUSE_FIRSTPRIVATE:
	case OMP_CLAUSE_LASTPRIVATE:
	case OMP_CLAUSE_REDUCTION:
	case OMP_CLAUSE_COPYPRIVATE:
	case OMP_CLAUSE_SHARED:
	  decl = OMP_CLAUSE_DECL (clause);
	  if (decl_function_context (decl) == info->context
	      && !use_pointer_in_frame (decl))
	    {
	      tree field = lookup_field_for_decl (info, decl, NO_INSERT);
	      if (field)
		{
		  bitmap_set_bit (new_suppress, DECL_UID (decl));
		  OMP_CLAUSE_DECL (clause)
		    = get_local_debug_decl (info, decl, field);
		  need_frame = true;
		}
	    }
	  break;

	case OMP_CLAUSE_SCHEDULE:
	  if (OMP_CLAUSE_SCHEDULE_CHUNK_EXPR (clause) == NULL)
	    break;
	  /* FALLTHRU */
	case OMP_CLAUSE_IF:
	case OMP_CLAUSE_NUM_THREADS:
	  wi->val_only = true;
	  wi->is_lhs = false;
	  convert_local_reference (&OMP_CLAUSE_OPERAND (clause, 0), &dummy, wi);
	  break;

	case OMP_CLAUSE_NOWAIT:
	case OMP_CLAUSE_ORDERED:
	case OMP_CLAUSE_DEFAULT:
	case OMP_CLAUSE_COPYIN:
	  break;

	default:
	  gcc_unreachable ();
	}
    }

  info->suppress_expansion = new_suppress;

  return need_frame;
}

/* Called via walk_function+walk_tree, rewrite all GOTO_EXPRs that 
   reference labels from outer functions.  The rewrite will be a 
   call to __builtin_nonlocal_goto.  */

static tree
convert_nl_goto_reference (tree *tp, int *walk_subtrees, void *data)
{
  struct walk_stmt_info *wi = (struct walk_stmt_info *) data;
  struct nesting_info *info = wi->info, *i;
  tree t = *tp, label, new_label, target_context, x, field;
<<<<<<< HEAD
  struct var_map_elt *elt, dummy;
=======
>>>>>>> 867c03eb
  void **slot;

  *walk_subtrees = 0;
  if (TREE_CODE (t) != GOTO_EXPR)
    return NULL_TREE;
  label = GOTO_DESTINATION (t);
  if (TREE_CODE (label) != LABEL_DECL)
    return NULL_TREE;
  target_context = decl_function_context (label);
  if (target_context == info->context)
    return NULL_TREE;

  for (i = info->outer; target_context != i->context; i = i->outer)
    continue;

  /* The original user label may also be use for a normal goto, therefore
     we must create a new label that will actually receive the abnormal
     control transfer.  This new label will be marked LABEL_NONLOCAL; this
     mark will trigger proper behavior in the cfg, as well as cause the
     (hairy target-specific) non-local goto receiver code to be generated
     when we expand rtl.  Enter this association into var_map so that we
     can insert the new label into the IL during a second pass.  */
  slot = pointer_map_insert (i->var_map, label);
  if (*slot == NULL)
    {
      new_label = create_artificial_label ();
      DECL_NONLOCAL (new_label) = 1;
      *slot = new_label;
    }
  else
    new_label = *slot;
  
  /* Build: __builtin_nl_goto(new_label, &chain->nl_goto_field).  */
  field = get_nl_goto_field (i);
  x = get_frame_field (info, target_context, field, &wi->tsi);
  x = build_addr (x, target_context);
  x = tsi_gimplify_val (info, x, &wi->tsi);
  x = build_call_expr (implicit_built_in_decls[BUILT_IN_NONLOCAL_GOTO], 2,
		       build_addr (new_label, target_context), x);

  SET_EXPR_LOCUS (x, EXPR_LOCUS (tsi_stmt (wi->tsi)));
  *tsi_stmt_ptr (wi->tsi) = x;

  return NULL_TREE;
}

/* Called via walk_function+walk_tree, rewrite all LABEL_EXPRs that 
   are referenced via nonlocal goto from a nested function.  The rewrite
   will involve installing a newly generated DECL_NONLOCAL label, and
   (potentially) a branch around the rtl gunk that is assumed to be 
   attached to such a label.  */

static tree
convert_nl_goto_receiver (tree *tp, int *walk_subtrees, void *data)
{
  struct walk_stmt_info *wi = (struct walk_stmt_info *) data;
  struct nesting_info *info = wi->info;
  tree t = *tp, label, new_label, x;
  tree_stmt_iterator tmp_tsi;
  void **slot;

  *walk_subtrees = 0;
  if (TREE_CODE (t) != LABEL_EXPR)
    return NULL_TREE;
  label = LABEL_EXPR_LABEL (t);

  slot = pointer_map_contains (info->var_map, label);
  if (!slot)
    return NULL_TREE;

  /* If there's any possibility that the previous statement falls through,
     then we must branch around the new non-local label.  */
  tmp_tsi = wi->tsi;
  tsi_prev (&tmp_tsi);
  if (tsi_end_p (tmp_tsi) || block_may_fallthru (tsi_stmt (tmp_tsi)))
    {
      x = build1 (GOTO_EXPR, void_type_node, label);
      tsi_link_before (&wi->tsi, x, TSI_SAME_STMT);
    }

  new_label = (tree) *slot;
  x = build1 (LABEL_EXPR, void_type_node, new_label);
  tsi_link_before (&wi->tsi, x, TSI_SAME_STMT);

  return NULL_TREE;
}

/* Called via walk_function+walk_tree, rewrite all references to addresses
   of nested functions that require the use of trampolines.  The rewrite
   will involve a reference a trampoline generated for the occasion.  */

static tree
convert_tramp_reference (tree *tp, int *walk_subtrees, void *data)
{
  struct walk_stmt_info *wi = (struct walk_stmt_info *) data;
  struct nesting_info *info = wi->info, *i;
  tree t = *tp, decl, target_context, x;

  *walk_subtrees = 0;
  switch (TREE_CODE (t))
    {
    case ADDR_EXPR:
      /* Build
	   T.1 = &CHAIN->tramp;
	   T.2 = __builtin_adjust_trampoline (T.1);
	   T.3 = (func_type)T.2;
      */

      decl = TREE_OPERAND (t, 0);
      if (TREE_CODE (decl) != FUNCTION_DECL)
	break;

      /* Only need to process nested functions.  */
      target_context = decl_function_context (decl);
      if (!target_context)
	break;

      /* If the nested function doesn't use a static chain, then
	 it doesn't need a trampoline.  */
      if (DECL_NO_STATIC_CHAIN (decl))
	break;

      /* Lookup the immediate parent of the callee, as that's where
	 we need to insert the trampoline.  */
      for (i = info; i->context != target_context; i = i->outer)
	continue;
      x = lookup_tramp_for_decl (i, decl, INSERT);

      /* Compute the address of the field holding the trampoline.  */
      x = get_frame_field (info, target_context, x, &wi->tsi);
      x = build_addr (x, target_context);
      x = tsi_gimplify_val (info, x, &wi->tsi);

      /* Do machine-specific ugliness.  Normally this will involve
	 computing extra alignment, but it can really be anything.  */
      x = build_call_expr (implicit_built_in_decls[BUILT_IN_ADJUST_TRAMPOLINE],
			   1, x);
      x = init_tmp_var (info, x, &wi->tsi);

      /* Cast back to the proper function type.  */
      x = build1 (NOP_EXPR, TREE_TYPE (t), x);
      x = init_tmp_var (info, x, &wi->tsi);

      *tp = x;
      break;

    case CALL_EXPR:
      /* Only walk call arguments, lest we generate trampolines for
	 direct calls.  */
      {
	int nargs = call_expr_nargs (t);
	int i;
	for (i = 0; i < nargs; i++)
	  walk_tree (&CALL_EXPR_ARG (t, i), convert_tramp_reference, wi, NULL);
      }
      break;

    default:
      if (!IS_TYPE_OR_DECL_P (t))
	*walk_subtrees = 1;
      break;
    }

  return NULL_TREE;
}

/* Called via walk_function+walk_tree, rewrite all CALL_EXPRs that 
   reference nested functions to make sure that the static chain is
   set up properly for the call.  */

static tree
convert_call_expr (tree *tp, int *walk_subtrees, void *data)
{
  struct walk_stmt_info *wi = (struct walk_stmt_info *) data;
  struct nesting_info *info = wi->info;
  tree t = *tp, decl, target_context;
  char save_static_chain_added;
  int i;

  *walk_subtrees = 0;
  switch (TREE_CODE (t))
    {
    case CALL_EXPR:
      decl = get_callee_fndecl (t);
      if (!decl)
	break;
      target_context = decl_function_context (decl);
      if (target_context && !DECL_NO_STATIC_CHAIN (decl))
<<<<<<< HEAD
	CALL_EXPR_STATIC_CHAIN (t)
	  = get_static_chain (info, target_context, &wi->tsi);
=======
	{
	  CALL_EXPR_STATIC_CHAIN (t)
	    = get_static_chain (info, target_context, &wi->tsi);
	  info->static_chain_added
	    |= (1 << (info->context != target_context));
	}
>>>>>>> 867c03eb
      break;

    case RETURN_EXPR:
    case GIMPLE_MODIFY_STMT:
    case WITH_SIZE_EXPR:
      /* Only return modify and with_size_expr may contain calls.  */
      *walk_subtrees = 1;
      break;

    case OMP_PARALLEL:
      save_static_chain_added = info->static_chain_added;
      info->static_chain_added = 0;
      walk_body (convert_call_expr, info, &OMP_PARALLEL_BODY (t));
      for (i = 0; i < 2; i++)
	{
	  tree c, decl;
	  if ((info->static_chain_added & (1 << i)) == 0)
	    continue;
	  decl = i ? get_chain_decl (info) : info->frame_decl;
	  /* Don't add CHAIN.* or FRAME.* twice.  */
	  for (c = OMP_PARALLEL_CLAUSES (t); c; c = OMP_CLAUSE_CHAIN (c))
	    if ((OMP_CLAUSE_CODE (c) == OMP_CLAUSE_FIRSTPRIVATE
		 || OMP_CLAUSE_CODE (c) == OMP_CLAUSE_SHARED)
		&& OMP_CLAUSE_DECL (c) == decl)
	      break;
	  if (c == NULL)
	    {
	      c = build_omp_clause (OMP_CLAUSE_FIRSTPRIVATE);
	      OMP_CLAUSE_DECL (c) = decl;
	      OMP_CLAUSE_CHAIN (c) = OMP_PARALLEL_CLAUSES (t);
	      OMP_PARALLEL_CLAUSES (t) = c;
	    }
	}
      info->static_chain_added |= save_static_chain_added;
      break;

    case OMP_FOR:
    case OMP_SECTIONS:
    case OMP_SECTION:
    case OMP_SINGLE:
    case OMP_MASTER:
    case OMP_ORDERED:
    case OMP_CRITICAL:
      walk_body (convert_call_expr, info, &OMP_BODY (t));
      break;

    default:
      break;
    }

  return NULL_TREE;
}

/* Walk the nesting tree starting with ROOT, depth first.  Convert all
   trampolines and call expressions.  On the way back up, determine if
   a nested function actually uses its static chain; if not, remember that.  */

static void
convert_all_function_calls (struct nesting_info *root)
{
  do
    {
      if (root->inner)
	convert_all_function_calls (root->inner);

      walk_function (convert_tramp_reference, root);
      walk_function (convert_call_expr, root);

      /* If the function does not use a static chain, then remember that.  */
      if (root->outer && !root->chain_decl && !root->chain_field)
	DECL_NO_STATIC_CHAIN (root->context) = 1;
      else
	gcc_assert (!DECL_NO_STATIC_CHAIN (root->context));

      root = root->next;
    }
  while (root);
}

/* Do "everything else" to clean up or complete state collected by the
   various walking passes -- lay out the types and decls, generate code
   to initialize the frame decl, store critical expressions in the
   struct function for rtl to find.  */

static void
finalize_nesting_tree_1 (struct nesting_info *root)
{
  tree stmt_list = NULL;
  tree context = root->context;
  struct function *sf;

  /* If we created a non-local frame type or decl, we need to lay them
     out at this time.  */
  if (root->frame_type)
    {
      /* In some cases the frame type will trigger the -Wpadded warning.
	 This is not helpful; suppress it. */
      int save_warn_padded = warn_padded;
      warn_padded = 0;
      layout_type (root->frame_type);
      warn_padded = save_warn_padded;
      layout_decl (root->frame_decl, 0);
    }

  /* If any parameters were referenced non-locally, then we need to 
     insert a copy.  Likewise, if any variables were referenced by
     pointer, we need to initialize the address.  */
  if (root->any_parm_remapped)
    {
      tree p;
      for (p = DECL_ARGUMENTS (context); p ; p = TREE_CHAIN (p))
	{
	  tree field, x, y;

	  field = lookup_field_for_decl (root, p, NO_INSERT);
	  if (!field)
	    continue;

	  if (use_pointer_in_frame (p))
	    x = build_addr (p, context);
	  else
	    x = p;

	  y = build3 (COMPONENT_REF, TREE_TYPE (field),
		      root->frame_decl, field, NULL_TREE);
	  x = build_gimple_modify_stmt (y, x);
	  append_to_statement_list (x, &stmt_list);
	}
    }

  /* If a chain_field was created, then it needs to be initialized
     from chain_decl.  */
  if (root->chain_field)
    {
      tree x = build3 (COMPONENT_REF, TREE_TYPE (root->chain_field),
		       root->frame_decl, root->chain_field, NULL_TREE);
      x = build_gimple_modify_stmt (x, get_chain_decl (root));
      append_to_statement_list (x, &stmt_list);
    }

  /* If trampolines were created, then we need to initialize them.  */
  if (root->any_tramp_created)
    {
      struct nesting_info *i;
      for (i = root->inner; i ; i = i->next)
	{
	  tree arg1, arg2, arg3, x, field;

	  field = lookup_tramp_for_decl (root, i->context, NO_INSERT);
	  if (!field)
	    continue;

	  if (DECL_NO_STATIC_CHAIN (i->context))
	    arg3 = null_pointer_node;
	  else
	    arg3 = build_addr (root->frame_decl, context);

	  arg2 = build_addr (i->context, context);

	  x = build3 (COMPONENT_REF, TREE_TYPE (field),
		      root->frame_decl, field, NULL_TREE);
	  arg1 = build_addr (x, context);

	  x = implicit_built_in_decls[BUILT_IN_INIT_TRAMPOLINE];
	  x = build_call_expr (x, 3, arg1, arg2, arg3);
	  append_to_statement_list (x, &stmt_list);
	}
    }

  /* If we created initialization statements, insert them.  */
  if (stmt_list)
    {
      annotate_all_with_locus (&stmt_list,
			       DECL_SOURCE_LOCATION (context));
      append_to_statement_list (BIND_EXPR_BODY (DECL_SAVED_TREE (context)),
				&stmt_list);
      BIND_EXPR_BODY (DECL_SAVED_TREE (context)) = stmt_list;
    }

  /* If a chain_decl was created, then it needs to be registered with
     struct function so that it gets initialized from the static chain
     register at the beginning of the function.  */
  sf = DECL_STRUCT_FUNCTION (root->context);
  sf->static_chain_decl = root->chain_decl;

  /* Similarly for the non-local goto save area.  */
  if (root->nl_goto_field)
    {
      sf->nonlocal_goto_save_area
	= get_frame_field (root, context, root->nl_goto_field, NULL);
      sf->has_nonlocal_label = 1;
    }

  /* Make sure all new local variables get inserted into the
     proper BIND_EXPR.  */
  if (root->new_local_var_chain)
    declare_vars (root->new_local_var_chain, DECL_SAVED_TREE (root->context),
		  false);
  if (root->debug_var_chain)
    declare_vars (root->debug_var_chain, DECL_SAVED_TREE (root->context),
		  true);

  /* Dump the translated tree function.  */
  dump_function (TDI_nested, root->context);
}

static void
finalize_nesting_tree (struct nesting_info *root)
{
  do
    {
      if (root->inner)
	finalize_nesting_tree (root->inner);
      finalize_nesting_tree_1 (root);
      root = root->next;
    }
  while (root);
}

/* Unnest the nodes and pass them to cgraph.  */

static void
unnest_nesting_tree_1 (struct nesting_info *root)
{
  struct cgraph_node *node = cgraph_node (root->context);

  /* For nested functions update the cgraph to reflect unnesting.
     We also delay finalizing of these functions up to this point.  */
  if (node->origin)
    {
       cgraph_unnest_node (cgraph_node (root->context));
       cgraph_finalize_function (root->context, true);
    }
}

static void
unnest_nesting_tree (struct nesting_info *root)
{
  do
    {
      if (root->inner)
	unnest_nesting_tree (root->inner);
      unnest_nesting_tree_1 (root);
      root = root->next;
    }
  while (root);
}

/* Free the data structures allocated during this pass.  */

static void
free_nesting_tree (struct nesting_info *root)
{
  struct nesting_info *next;
  do
    {
      if (root->inner)
	free_nesting_tree (root->inner);
      pointer_map_destroy (root->var_map);
      pointer_map_destroy (root->field_map);
      next = root->next;
      free (root);
      root = next;
    }
  while (root);
}

/* Main entry point for this pass.  Process FNDECL and all of its nested
   subroutines and turn them into something less tightly bound.  */

void
lower_nested_functions (tree fndecl)
{
  struct cgraph_node *cgn;
  struct nesting_info *root;

  /* If there are no nested functions, there's nothing to do.  */
  cgn = cgraph_node (fndecl);
  if (!cgn->nested)
    return;

  bitmap_obstack_initialize (&nesting_info_bitmap_obstack);
  root = create_nesting_tree (cgn);
  walk_all_functions (convert_nonlocal_reference, root);
  walk_all_functions (convert_local_reference, root);
  walk_all_functions (convert_nl_goto_reference, root);
  walk_all_functions (convert_nl_goto_receiver, root);
  convert_all_function_calls (root);
  finalize_nesting_tree (root);
  unnest_nesting_tree (root);
  free_nesting_tree (root);
  bitmap_obstack_release (&nesting_info_bitmap_obstack);
}

#include "gt-tree-nested.h"<|MERGE_RESOLUTION|>--- conflicted
+++ resolved
@@ -1440,10 +1440,6 @@
   struct walk_stmt_info *wi = (struct walk_stmt_info *) data;
   struct nesting_info *info = wi->info, *i;
   tree t = *tp, label, new_label, target_context, x, field;
-<<<<<<< HEAD
-  struct var_map_elt *elt, dummy;
-=======
->>>>>>> 867c03eb
   void **slot;
 
   *walk_subtrees = 0;
@@ -1632,17 +1628,12 @@
 	break;
       target_context = decl_function_context (decl);
       if (target_context && !DECL_NO_STATIC_CHAIN (decl))
-<<<<<<< HEAD
-	CALL_EXPR_STATIC_CHAIN (t)
-	  = get_static_chain (info, target_context, &wi->tsi);
-=======
 	{
 	  CALL_EXPR_STATIC_CHAIN (t)
 	    = get_static_chain (info, target_context, &wi->tsi);
 	  info->static_chain_added
 	    |= (1 << (info->context != target_context));
 	}
->>>>>>> 867c03eb
       break;
 
     case RETURN_EXPR:
