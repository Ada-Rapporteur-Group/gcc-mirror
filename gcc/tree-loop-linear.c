/* Linear Loop transforms
   Copyright (C) 2003, 2004, 2005 Free Software Foundation, Inc.
   Contributed by Daniel Berlin <dberlin@dberlin.org>.

This file is part of GCC.

GCC is free software; you can redistribute it and/or modify it under
the terms of the GNU General Public License as published by the Free
Software Foundation; either version 2, or (at your option) any later
version.

GCC is distributed in the hope that it will be useful, but WITHOUT ANY
WARRANTY; without even the implied warranty of MERCHANTABILITY or
FITNESS FOR A PARTICULAR PURPOSE.  See the GNU General Public License
for more details.

You should have received a copy of the GNU General Public License
along with GCC; see the file COPYING.  If not, write to the Free
Software Foundation, 51 Franklin Street, Fifth Floor, Boston, MA
02110-1301, USA.  */


#include "config.h"
#include "system.h"
#include "coretypes.h"
#include "tm.h"
#include "ggc.h"
#include "tree.h"
#include "target.h"

#include "rtl.h"
#include "basic-block.h"
#include "diagnostic.h"
#include "tree-flow.h"
#include "tree-dump.h"
#include "timevar.h"
#include "cfgloop.h"
#include "expr.h"
#include "optabs.h"
#include "tree-chrec.h"
#include "tree-data-ref.h"
#include "tree-scalar-evolution.h"
#include "tree-pass.h"
#include "lambda.h"

/* Linear loop transforms include any composition of interchange,
   scaling, skewing, and reversal.  They are used to change the
   iteration order of loop nests in order to optimize data locality of
   traversals, or remove dependences that prevent
   parallelization/vectorization/etc.  

   TODO: Determine reuse vectors/matrix and use it to determine optimal
   transform matrix for locality purposes.
   TODO: Completion of partial transforms.  */

/* Gather statistics for loop interchange.  LOOP is the loop being
   considered. The first loop in the considered loop nest is
   FIRST_LOOP, and consequently, the index of the considered loop is
   obtained by LOOP->DEPTH - FIRST_LOOP->DEPTH
   
   Initializes:
   - DEPENDENCE_STEPS the sum of all the data dependence distances
   carried by loop LOOP,

   - NB_DEPS_NOT_CARRIED_BY_LOOP the number of dependence relations
   for which the loop LOOP is not carrying any dependence,

   - ACCESS_STRIDES the sum of all the strides in LOOP.

   Example: for the following loop,

   | loop_1 runs 1335 times
   |   loop_2 runs 1335 times
   |     A[{{0, +, 1}_1, +, 1335}_2]
   |     B[{{0, +, 1}_1, +, 1335}_2]
   |   endloop_2
   |   A[{0, +, 1336}_1]
   | endloop_1

   gather_interchange_stats (in loop_1) will return 
   DEPENDENCE_STEPS = 3002
   NB_DEPS_NOT_CARRIED_BY_LOOP = 5
   ACCESS_STRIDES = 10694

   gather_interchange_stats (in loop_2) will return 
   DEPENDENCE_STEPS = 3000
   NB_DEPS_NOT_CARRIED_BY_LOOP = 7
   ACCESS_STRIDES = 8010
*/

static void
<<<<<<< HEAD
gather_interchange_stats (varray_type dependence_relations, 
			  varray_type datarefs,
=======
gather_interchange_stats (VEC (ddr_p, heap) *dependence_relations,
			  VEC (data_reference_p, heap) *datarefs,
>>>>>>> c355071f
			  struct loop *loop,
			  struct loop *first_loop,
			  unsigned int *dependence_steps, 
			  unsigned int *nb_deps_not_carried_by_loop, 
			  unsigned int *access_strides)
{
  unsigned int i, j;
<<<<<<< HEAD
=======
  struct data_dependence_relation *ddr;
  struct data_reference *dr;
>>>>>>> c355071f

  *dependence_steps = 0;
  *nb_deps_not_carried_by_loop = 0;
  *access_strides = 0;

  for (i = 0; VEC_iterate (ddr_p, dependence_relations, i, ddr); i++)
    {
<<<<<<< HEAD
      struct data_dependence_relation *ddr = 
	(struct data_dependence_relation *) 
	VARRAY_GENERIC_PTR (dependence_relations, i);

=======
>>>>>>> c355071f
      /* If we don't know anything about this dependence, or the distance
	 vector is NULL, or there is no dependence, then there is no reuse of
	 data.  */
      if (DDR_ARE_DEPENDENT (ddr) == chrec_dont_know
	  || DDR_ARE_DEPENDENT (ddr) == chrec_known
	  || DDR_NUM_DIST_VECTS (ddr) == 0)
	continue;

      for (j = 0; j < DDR_NUM_DIST_VECTS (ddr); j++)
	{
	  int dist = DDR_DIST_VECT (ddr, j)[loop->depth - first_loop->depth];

	  if (dist == 0)
	    (*nb_deps_not_carried_by_loop) += 1;

	  else if (dist < 0)
	    (*dependence_steps) += -dist;

	  else
	    (*dependence_steps) += dist;
	}
    }

  /* Compute the access strides.  */
  for (i = 0; VEC_iterate (data_reference_p, datarefs, i, dr); i++)
    {
      unsigned int it;
      tree stmt = DR_STMT (dr);
      struct loop *stmt_loop = loop_containing_stmt (stmt);
      struct loop *inner_loop = first_loop->inner;
      
      if (inner_loop != stmt_loop 
	  && !flow_loop_nested_p (inner_loop, stmt_loop))
	continue;
      for (it = 0; it < DR_NUM_DIMENSIONS (dr); it++)
	{
	  tree chrec = DR_ACCESS_FN (dr, it);
	  tree tstride = evolution_part_in_loop_num 
	    (chrec, loop->num);
	  
	  if (tstride == NULL_TREE
	      || TREE_CODE (tstride) != INTEGER_CST)
	    continue;
	  
	  (*access_strides) += int_cst_value (tstride);
	}
    }
}

/* Attempt to apply interchange transformations to TRANS to maximize the
   spatial and temporal locality of the loop.  
   Returns the new transform matrix.  The smaller the reuse vector
   distances in the inner loops, the fewer the cache misses.
   FIRST_LOOP is the loop->num of the first loop in the analyzed loop
   nest.  */


static lambda_trans_matrix
try_interchange_loops (lambda_trans_matrix trans, 
		       unsigned int depth,		       
<<<<<<< HEAD
		       varray_type dependence_relations,
		       varray_type datarefs, 
=======
		       VEC (ddr_p, heap) *dependence_relations,
		       VEC (data_reference_p, heap) *datarefs,
>>>>>>> c355071f
		       struct loop *first_loop)
{
  struct loop *loop_i;
  struct loop *loop_j;
  unsigned int dependence_steps_i, dependence_steps_j;
  unsigned int access_strides_i, access_strides_j;
  unsigned int nb_deps_not_carried_by_i, nb_deps_not_carried_by_j;
  struct data_dependence_relation *ddr;

  if (VEC_length (ddr_p, dependence_relations) == 0)
    return trans;

  /* When there is an unknown relation in the dependence_relations, we
     know that it is no worth looking at this loop nest: give up.  */
  ddr = VEC_index (ddr_p, dependence_relations, 0);
  if (ddr == NULL || DDR_ARE_DEPENDENT (ddr) == chrec_dont_know)
    return trans;
  
  /* LOOP_I is always the outer loop.  */
  for (loop_j = first_loop->inner; 
       loop_j; 
       loop_j = loop_j->inner)
    for (loop_i = first_loop; 
	 loop_i->depth < loop_j->depth; 
	 loop_i = loop_i->inner)
      {
	gather_interchange_stats (dependence_relations, datarefs,
				  loop_i, first_loop,
				  &dependence_steps_i, 
				  &nb_deps_not_carried_by_i,
				  &access_strides_i);
	gather_interchange_stats (dependence_relations, datarefs,
				  loop_j, first_loop,
				  &dependence_steps_j, 
				  &nb_deps_not_carried_by_j, 
				  &access_strides_j);
	
	/* Heuristics for loop interchange profitability:

	   1. (spatial locality) Inner loops should have smallest
              dependence steps.

	   2. (spatial locality) Inner loops should contain more
	   dependence relations not carried by the loop.

	   3. (temporal locality) Inner loops should have smallest 
	      array access strides.
	*/
	if (dependence_steps_i < dependence_steps_j 
	    || nb_deps_not_carried_by_i > nb_deps_not_carried_by_j
	    || access_strides_i < access_strides_j)
	  {
	    lambda_matrix_row_exchange (LTM_MATRIX (trans),
					loop_i->depth - first_loop->depth,
					loop_j->depth - first_loop->depth);
	    /* Validate the resulting matrix.  When the transformation
	       is not valid, reverse to the previous transformation.  */
	    if (!lambda_transform_legal_p (trans, depth, dependence_relations))
	      lambda_matrix_row_exchange (LTM_MATRIX (trans), 
					  loop_i->depth - first_loop->depth, 
					  loop_j->depth - first_loop->depth);
	  }
      }

  return trans;
}

/* Perform a set of linear transforms on loops.  */

void
linear_transform_loops (void)
{
<<<<<<< HEAD
  unsigned int i;
  VEC(tree,heap) *oldivs = NULL;
  VEC(tree,heap) *invariants = NULL;
  
  for (i = 1; i < loops->num; i++)
    {
      unsigned int depth;
      varray_type datarefs;
      varray_type dependence_relations;
      struct loop *loop_nest = loops->parray[i];
=======
  bool modified = false;
  loop_iterator li;
  VEC(tree,heap) *oldivs = NULL;
  VEC(tree,heap) *invariants = NULL;
  struct loop *loop_nest;
  
  FOR_EACH_LOOP (li, loop_nest, 0)
    {
      unsigned int depth = 0;
      VEC (ddr_p, heap) *dependence_relations;
      VEC (data_reference_p, heap) *datarefs;
>>>>>>> c355071f
      struct loop *temp;
      lambda_loopnest before, after;
      lambda_trans_matrix trans;
      bool problem = false;
      /* If it's not a loop nest, we don't want it.
         We also don't handle sibling loops properly, 
         which are loops of the following form:
         for (i = 0; i < 50; i++)
           {
             for (j = 0; j < 50; j++)
               {
	        ...
               }
             for (j = 0; j < 50; j++)
               {
                ...
               }
           } */
<<<<<<< HEAD
      if (!loop_nest || !loop_nest->inner)
=======
      if (!loop_nest->inner || !single_exit (loop_nest))
>>>>>>> c355071f
	continue;
      VEC_truncate (tree, oldivs, 0);
      VEC_truncate (tree, invariants, 0);
      depth = 1;
      for (temp = loop_nest->inner; temp; temp = temp->inner)
<<<<<<< HEAD
	/* If we have a sibling loop or multiple exit edges, jump ship.  */
	if (temp->next || !temp->single_exit)
	  {
	    problem = true;
	    break;
	  }
=======
	{
	  /* If we have a sibling loop or multiple exit edges, jump ship.  */
	  if (temp->next || !single_exit (temp))
	    {
	      problem = true;
	      break;
	    }
	  depth ++;
	}
>>>>>>> c355071f
      if (problem)
	continue;

      /* Analyze data references and dependence relations using scev.  */      
 
<<<<<<< HEAD
      VARRAY_GENERIC_PTR_INIT (datarefs, 10, "datarefs");
      VARRAY_GENERIC_PTR_INIT (dependence_relations, 10,
			       "dependence_relations");
      
      compute_data_dependences_for_loop (loop_nest, true,
					 &datarefs, &dependence_relations);
      if (dump_file && (dump_flags & TDF_DETAILS))
	{
	  unsigned int j;
	  for (j = 0; j < VARRAY_ACTIVE_SIZE (dependence_relations); j++)
	    {
	      struct data_dependence_relation *ddr = 
		(struct data_dependence_relation *) 
		VARRAY_GENERIC_PTR (dependence_relations, j);

	      if (DDR_ARE_DEPENDENT (ddr) == NULL_TREE)
		dump_data_dependence_relation (dump_file, ddr);
	    }
	  fprintf (dump_file, "\n\n");
	}
=======
      datarefs = VEC_alloc (data_reference_p, heap, 10);
      dependence_relations = VEC_alloc (ddr_p, heap, 10 * 10);
      compute_data_dependences_for_loop (loop_nest, true, &datarefs,
					 &dependence_relations);

      if (dump_file && (dump_flags & TDF_DETAILS))
	dump_ddrs (dump_file, dependence_relations);

>>>>>>> c355071f
      /* Build the transformation matrix.  */
      depth = loop_nest->level;
      trans = lambda_trans_matrix_new (depth, depth);
      lambda_matrix_id (LTM_MATRIX (trans), depth);
      trans = try_interchange_loops (trans, depth, dependence_relations,
				     datarefs, loop_nest);

      if (lambda_trans_matrix_id_p (trans))
	{
	  if (dump_file)
	   fprintf (dump_file, "Won't transform loop. Optimal transform is the identity transform\n");
	  goto free_and_continue;
	}

      /* Check whether the transformation is legal.  */
      if (!lambda_transform_legal_p (trans, depth, dependence_relations))
	{
	  if (dump_file)
	    fprintf (dump_file, "Can't transform loop, transform is illegal:\n");
	  goto free_and_continue;
	}

      before = gcc_loopnest_to_lambda_loopnest (loop_nest, &oldivs,
						&invariants);

      if (!before)
	goto free_and_continue;

      if (dump_file)
	{
	  fprintf (dump_file, "Before:\n");
	  print_lambda_loopnest (dump_file, before, 'i');
	}
  
      after = lambda_loopnest_transform (before, trans);

      if (dump_file)
	{
	  fprintf (dump_file, "After:\n");
	  print_lambda_loopnest (dump_file, after, 'u');
	}

      lambda_loopnest_to_gcc_loopnest (loop_nest, oldivs, invariants,
				       after, trans);
      modified = true;

      if (dump_file)
	fprintf (dump_file, "Successfully transformed loop.\n");
<<<<<<< HEAD
      free_dependence_relations (dependence_relations);
      free_data_refs (datarefs);
    }
  VEC_free (tree, heap, oldivs);
  VEC_free (tree, heap, invariants);
  scev_reset ();
  rewrite_into_loop_closed_ssa (NULL, TODO_update_ssa_full_phi);
=======

    free_and_continue:
      free_dependence_relations (dependence_relations);
      free_data_refs (datarefs);
    }

  VEC_free (tree, heap, oldivs);
  VEC_free (tree, heap, invariants);
  scev_reset ();

  if (modified)
    rewrite_into_loop_closed_ssa (NULL, TODO_update_ssa_full_phi);
>>>>>>> c355071f
}<|MERGE_RESOLUTION|>--- conflicted
+++ resolved
@@ -89,13 +89,8 @@
 */
 
 static void
-<<<<<<< HEAD
-gather_interchange_stats (varray_type dependence_relations, 
-			  varray_type datarefs,
-=======
 gather_interchange_stats (VEC (ddr_p, heap) *dependence_relations,
 			  VEC (data_reference_p, heap) *datarefs,
->>>>>>> c355071f
 			  struct loop *loop,
 			  struct loop *first_loop,
 			  unsigned int *dependence_steps, 
@@ -103,11 +98,8 @@
 			  unsigned int *access_strides)
 {
   unsigned int i, j;
-<<<<<<< HEAD
-=======
   struct data_dependence_relation *ddr;
   struct data_reference *dr;
->>>>>>> c355071f
 
   *dependence_steps = 0;
   *nb_deps_not_carried_by_loop = 0;
@@ -115,13 +107,6 @@
 
   for (i = 0; VEC_iterate (ddr_p, dependence_relations, i, ddr); i++)
     {
-<<<<<<< HEAD
-      struct data_dependence_relation *ddr = 
-	(struct data_dependence_relation *) 
-	VARRAY_GENERIC_PTR (dependence_relations, i);
-
-=======
->>>>>>> c355071f
       /* If we don't know anything about this dependence, or the distance
 	 vector is NULL, or there is no dependence, then there is no reuse of
 	 data.  */
@@ -182,13 +167,8 @@
 static lambda_trans_matrix
 try_interchange_loops (lambda_trans_matrix trans, 
 		       unsigned int depth,		       
-<<<<<<< HEAD
-		       varray_type dependence_relations,
-		       varray_type datarefs, 
-=======
 		       VEC (ddr_p, heap) *dependence_relations,
 		       VEC (data_reference_p, heap) *datarefs,
->>>>>>> c355071f
 		       struct loop *first_loop)
 {
   struct loop *loop_i;
@@ -261,18 +241,6 @@
 void
 linear_transform_loops (void)
 {
-<<<<<<< HEAD
-  unsigned int i;
-  VEC(tree,heap) *oldivs = NULL;
-  VEC(tree,heap) *invariants = NULL;
-  
-  for (i = 1; i < loops->num; i++)
-    {
-      unsigned int depth;
-      varray_type datarefs;
-      varray_type dependence_relations;
-      struct loop *loop_nest = loops->parray[i];
-=======
   bool modified = false;
   loop_iterator li;
   VEC(tree,heap) *oldivs = NULL;
@@ -284,7 +252,6 @@
       unsigned int depth = 0;
       VEC (ddr_p, heap) *dependence_relations;
       VEC (data_reference_p, heap) *datarefs;
->>>>>>> c355071f
       struct loop *temp;
       lambda_loopnest before, after;
       lambda_trans_matrix trans;
@@ -303,24 +270,12 @@
                 ...
                }
            } */
-<<<<<<< HEAD
-      if (!loop_nest || !loop_nest->inner)
-=======
       if (!loop_nest->inner || !single_exit (loop_nest))
->>>>>>> c355071f
 	continue;
       VEC_truncate (tree, oldivs, 0);
       VEC_truncate (tree, invariants, 0);
       depth = 1;
       for (temp = loop_nest->inner; temp; temp = temp->inner)
-<<<<<<< HEAD
-	/* If we have a sibling loop or multiple exit edges, jump ship.  */
-	if (temp->next || !temp->single_exit)
-	  {
-	    problem = true;
-	    break;
-	  }
-=======
 	{
 	  /* If we have a sibling loop or multiple exit edges, jump ship.  */
 	  if (temp->next || !single_exit (temp))
@@ -330,34 +285,11 @@
 	    }
 	  depth ++;
 	}
->>>>>>> c355071f
       if (problem)
 	continue;
 
       /* Analyze data references and dependence relations using scev.  */      
  
-<<<<<<< HEAD
-      VARRAY_GENERIC_PTR_INIT (datarefs, 10, "datarefs");
-      VARRAY_GENERIC_PTR_INIT (dependence_relations, 10,
-			       "dependence_relations");
-      
-      compute_data_dependences_for_loop (loop_nest, true,
-					 &datarefs, &dependence_relations);
-      if (dump_file && (dump_flags & TDF_DETAILS))
-	{
-	  unsigned int j;
-	  for (j = 0; j < VARRAY_ACTIVE_SIZE (dependence_relations); j++)
-	    {
-	      struct data_dependence_relation *ddr = 
-		(struct data_dependence_relation *) 
-		VARRAY_GENERIC_PTR (dependence_relations, j);
-
-	      if (DDR_ARE_DEPENDENT (ddr) == NULL_TREE)
-		dump_data_dependence_relation (dump_file, ddr);
-	    }
-	  fprintf (dump_file, "\n\n");
-	}
-=======
       datarefs = VEC_alloc (data_reference_p, heap, 10);
       dependence_relations = VEC_alloc (ddr_p, heap, 10 * 10);
       compute_data_dependences_for_loop (loop_nest, true, &datarefs,
@@ -366,9 +298,7 @@
       if (dump_file && (dump_flags & TDF_DETAILS))
 	dump_ddrs (dump_file, dependence_relations);
 
->>>>>>> c355071f
       /* Build the transformation matrix.  */
-      depth = loop_nest->level;
       trans = lambda_trans_matrix_new (depth, depth);
       lambda_matrix_id (LTM_MATRIX (trans), depth);
       trans = try_interchange_loops (trans, depth, dependence_relations,
@@ -415,15 +345,6 @@
 
       if (dump_file)
 	fprintf (dump_file, "Successfully transformed loop.\n");
-<<<<<<< HEAD
-      free_dependence_relations (dependence_relations);
-      free_data_refs (datarefs);
-    }
-  VEC_free (tree, heap, oldivs);
-  VEC_free (tree, heap, invariants);
-  scev_reset ();
-  rewrite_into_loop_closed_ssa (NULL, TODO_update_ssa_full_phi);
-=======
 
     free_and_continue:
       free_dependence_relations (dependence_relations);
@@ -436,5 +357,4 @@
 
   if (modified)
     rewrite_into_loop_closed_ssa (NULL, TODO_update_ssa_full_phi);
->>>>>>> c355071f
 }