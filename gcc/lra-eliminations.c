/* Code for RTL register eliminations.
   Copyright (C) 2010-2018 Free Software Foundation, Inc.
   Contributed by Vladimir Makarov <vmakarov@redhat.com>.

This file is part of GCC.

GCC is free software; you can redistribute it and/or modify it under
the terms of the GNU General Public License as published by the Free
Software Foundation; either version 3, or (at your option) any later
version.

GCC is distributed in the hope that it will be useful, but WITHOUT ANY
WARRANTY; without even the implied warranty of MERCHANTABILITY or
FITNESS FOR A PARTICULAR PURPOSE.  See the GNU General Public License
for more details.

You should have received a copy of the GNU General Public License
along with GCC; see the file COPYING3.	If not see
<http://www.gnu.org/licenses/>.	 */

/* Eliminable registers (like a soft argument or frame pointer) are
   widely used in RTL.  These eliminable registers should be replaced
   by real hard registers (like the stack pointer or hard frame
   pointer) plus some offset.  The offsets usually change whenever the
   stack is expanded.  We know the final offsets only at the very end
   of LRA.

   Within LRA, we usually keep the RTL in such a state that the
   eliminable registers can be replaced by just the corresponding hard
   register (without any offset).  To achieve this we should add the
   initial elimination offset at the beginning of LRA and update the
   offsets whenever the stack is expanded.  We need to do this before
   every constraint pass because the choice of offset often affects
   whether a particular address or memory constraint is satisfied.

   We keep RTL code at most time in such state that the virtual
   registers can be changed by just the corresponding hard registers
   (with zero offsets) and we have the right RTL code.	To achieve this
   we should add initial offset at the beginning of LRA work and update
   offsets after each stack expanding.	But actually we update virtual
   registers to the same virtual registers + corresponding offsets
   before every constraint pass because it affects constraint
   satisfaction (e.g. an address displacement became too big for some
   target).

   The final change of eliminable registers to the corresponding hard
   registers are done at the very end of LRA when there were no change
   in offsets anymore:

		     fp + 42	 =>	sp + 42

*/

#include "config.h"
#include "system.h"
#include "coretypes.h"
#include "backend.h"
#include "target.h"
#include "rtl.h"
#include "tree.h"
#include "df.h"
#include "memmodel.h"
#include "tm_p.h"
#include "optabs.h"
#include "regs.h"
#include "ira.h"
#include "recog.h"
#include "output.h"
#include "rtl-error.h"
#include "lra-int.h"

/* This structure is used to record information about hard register
   eliminations.  */
struct lra_elim_table
{
  /* Hard register number to be eliminated.  */
  int from;
  /* Hard register number used as replacement.	*/
  int to;
  /* Difference between values of the two hard registers above on
     previous iteration.  */
  poly_int64 previous_offset;
  /* Difference between the values on the current iteration.  */
  poly_int64 offset;
  /* Nonzero if this elimination can be done.  */
  bool can_eliminate;
  /* CAN_ELIMINATE since the last check.  */
  bool prev_can_eliminate;
  /* REG rtx for the register to be eliminated.	 We cannot simply
     compare the number since we might then spuriously replace a hard
     register corresponding to a pseudo assigned to the reg to be
     eliminated.  */
  rtx from_rtx;
  /* REG rtx for the replacement.  */
  rtx to_rtx;
};

/* The elimination table.  Each array entry describes one possible way
   of eliminating a register in favor of another.  If there is more
   than one way of eliminating a particular register, the most
   preferred should be specified first.	 */
static struct lra_elim_table *reg_eliminate = 0;

/* This is an intermediate structure to initialize the table.  It has
   exactly the members provided by ELIMINABLE_REGS.  */
static const struct elim_table_1
{
  const int from;
  const int to;
} reg_eliminate_1[] =

  ELIMINABLE_REGS;

#define NUM_ELIMINABLE_REGS ARRAY_SIZE (reg_eliminate_1)

/* Print info about elimination table to file F.  */
static void
print_elim_table (FILE *f)
{
  struct lra_elim_table *ep;

  for (ep = reg_eliminate; ep < &reg_eliminate[NUM_ELIMINABLE_REGS]; ep++)
    {
      fprintf (f, "%s eliminate %d to %d (offset=",
	       ep->can_eliminate ? "Can" : "Can't", ep->from, ep->to);
      print_dec (ep->offset, f);
      fprintf (f, ", prev_offset=");
      print_dec (ep->previous_offset, f);
      fprintf (f, ")\n");
    }
}

/* Print info about elimination table to stderr.  */
void
lra_debug_elim_table (void)
{
  print_elim_table (stderr);
}

/* Setup possibility of elimination in elimination table element EP to
   VALUE.  Setup FRAME_POINTER_NEEDED if elimination from frame
   pointer to stack pointer is not possible anymore.  */
static void
setup_can_eliminate (struct lra_elim_table *ep, bool value)
{
  ep->can_eliminate = ep->prev_can_eliminate = value;
  if (! value
      && ep->from == FRAME_POINTER_REGNUM && ep->to == STACK_POINTER_REGNUM)
    frame_pointer_needed = 1;
  if (!frame_pointer_needed)
    REGNO_POINTER_ALIGN (HARD_FRAME_POINTER_REGNUM) = 0;
}

/* Map: eliminable "from" register -> its current elimination,
   or NULL if none.  The elimination table may contain more than
   one elimination for the same hard register, but this map specifies
   the one that we are currently using.  */
static struct lra_elim_table *elimination_map[FIRST_PSEUDO_REGISTER];

/* When an eliminable hard register becomes not eliminable, we use the
   following special structure to restore original offsets for the
   register.  */
static struct lra_elim_table self_elim_table;

/* Offsets should be used to restore original offsets for eliminable
   hard register which just became not eliminable.  Zero,
   otherwise.  */
static poly_int64_pod self_elim_offsets[FIRST_PSEUDO_REGISTER];

/* Map: hard regno -> RTL presentation.	 RTL presentations of all
   potentially eliminable hard registers are stored in the map.	 */
static rtx eliminable_reg_rtx[FIRST_PSEUDO_REGISTER];

/* Set up ELIMINATION_MAP of the currently used eliminations.  */
static void
setup_elimination_map (void)
{
  int i;
  struct lra_elim_table *ep;

  for (i = 0; i < FIRST_PSEUDO_REGISTER; i++)
    elimination_map[i] = NULL;
  for (ep = reg_eliminate; ep < &reg_eliminate[NUM_ELIMINABLE_REGS]; ep++)
    if (ep->can_eliminate && elimination_map[ep->from] == NULL)
      elimination_map[ep->from] = ep;
}



/* Compute the sum of X and Y, making canonicalizations assumed in an
   address, namely: sum constant integers, surround the sum of two
   constants with a CONST, put the constant as the second operand, and
   group the constant on the outermost sum.

   This routine assumes both inputs are already in canonical form.  */
static rtx
form_sum (rtx x, rtx y)
{
  machine_mode mode = GET_MODE (x);
  poly_int64 offset;

  if (mode == VOIDmode)
    mode = GET_MODE (y);

  if (mode == VOIDmode)
    mode = Pmode;

  if (poly_int_rtx_p (x, &offset))
    return plus_constant (mode, y, offset);
  else if (poly_int_rtx_p (y, &offset))
    return plus_constant (mode, x, offset);
  else if (CONSTANT_P (x))
    std::swap (x, y);

  if (GET_CODE (x) == PLUS && CONSTANT_P (XEXP (x, 1)))
    return form_sum (XEXP (x, 0), form_sum (XEXP (x, 1), y));

  /* Note that if the operands of Y are specified in the opposite
     order in the recursive calls below, infinite recursion will
     occur.  */
  if (GET_CODE (y) == PLUS && CONSTANT_P (XEXP (y, 1)))
    return form_sum (form_sum (x, XEXP (y, 0)), XEXP (y, 1));

  /* If both constant, encapsulate sum.	 Otherwise, just form sum.  A
     constant will have been placed second.  */
  if (CONSTANT_P (x) && CONSTANT_P (y))
    {
      if (GET_CODE (x) == CONST)
	x = XEXP (x, 0);
      if (GET_CODE (y) == CONST)
	y = XEXP (y, 0);

      return gen_rtx_CONST (VOIDmode, gen_rtx_PLUS (mode, x, y));
    }

  return gen_rtx_PLUS (mode, x, y);
}

/* Return the current substitution hard register of the elimination of
   HARD_REGNO.	If HARD_REGNO is not eliminable, return itself.	 */
int
lra_get_elimination_hard_regno (int hard_regno)
{
  struct lra_elim_table *ep;

  if (hard_regno < 0 || hard_regno >= FIRST_PSEUDO_REGISTER)
    return hard_regno;
  if ((ep = elimination_map[hard_regno]) == NULL)
    return hard_regno;
  return ep->to;
}

/* Return elimination which will be used for hard reg REG, NULL
   otherwise.  */
static struct lra_elim_table *
get_elimination (rtx reg)
{
  int hard_regno;
  struct lra_elim_table *ep;

  lra_assert (REG_P (reg));
  if ((hard_regno = REGNO (reg)) < 0 || hard_regno >= FIRST_PSEUDO_REGISTER)
    return NULL;
  if ((ep = elimination_map[hard_regno]) != NULL)
    return ep->from_rtx != reg ? NULL : ep;
  poly_int64 offset = self_elim_offsets[hard_regno];
<<<<<<< HEAD
  if (must_eq (offset, 0))
=======
  if (known_eq (offset, 0))
>>>>>>> 70783a86
    return NULL;
  /* This is an iteration to restore offsets just after HARD_REGNO
     stopped to be eliminable.	*/
  self_elim_table.from = self_elim_table.to = hard_regno;
  self_elim_table.from_rtx
    = self_elim_table.to_rtx
    = eliminable_reg_rtx[hard_regno];
  lra_assert (self_elim_table.from_rtx != NULL);
  self_elim_table.offset = offset;
  return &self_elim_table;
}

/* Transform (subreg (plus reg const)) to (plus (subreg reg) const)
   when it is possible.  Return X or the transformation result if the
   transformation is done.  */
static rtx
move_plus_up (rtx x)
{
  rtx subreg_reg;
  machine_mode x_mode, subreg_reg_mode;
  
  if (GET_CODE (x) != SUBREG || !subreg_lowpart_p (x))
    return x;
  subreg_reg = SUBREG_REG (x);
  x_mode = GET_MODE (x);
  subreg_reg_mode = GET_MODE (subreg_reg);
  if (!paradoxical_subreg_p (x)
      && GET_CODE (subreg_reg) == PLUS
      && CONSTANT_P (XEXP (subreg_reg, 1))
      && GET_MODE_CLASS (x_mode) == MODE_INT
      && GET_MODE_CLASS (subreg_reg_mode) == MODE_INT)
    {
      rtx cst = simplify_subreg (x_mode, XEXP (subreg_reg, 1), subreg_reg_mode,
				 subreg_lowpart_offset (x_mode,
							subreg_reg_mode));
      if (cst && CONSTANT_P (cst))
	return gen_rtx_PLUS (x_mode, lowpart_subreg (x_mode,
						     XEXP (subreg_reg, 0),
						     subreg_reg_mode), cst);
    }
  return x;
}

/* Scan X and replace any eliminable registers (such as fp) with a
   replacement (such as sp) if SUBST_P, plus an offset.  The offset is
   a change in the offset between the eliminable register and its
   substitution if UPDATE_P, or the full offset if FULL_P, or
   otherwise zero.  If FULL_P, we also use the SP offsets for
   elimination to SP.  If UPDATE_P, use UPDATE_SP_OFFSET for updating
   offsets of register elimnable to SP.  If UPDATE_SP_OFFSET is
   non-zero, don't use difference of the offset and the previous
   offset.

   MEM_MODE is the mode of an enclosing MEM.  We need this to know how
   much to adjust a register for, e.g., PRE_DEC.  Also, if we are
   inside a MEM, we are allowed to replace a sum of a hard register
   and the constant zero with the hard register, which we cannot do
   outside a MEM.  In addition, we need to record the fact that a
   hard register is referenced outside a MEM.

   If we make full substitution to SP for non-null INSN, add the insn
   sp offset.  */
rtx
lra_eliminate_regs_1 (rtx_insn *insn, rtx x, machine_mode mem_mode,
		      bool subst_p, bool update_p,
		      poly_int64 update_sp_offset, bool full_p)
{
  enum rtx_code code = GET_CODE (x);
  struct lra_elim_table *ep;
  rtx new_rtx;
  int i, j;
  const char *fmt;
  int copied = 0;

  lra_assert (!update_p || !full_p);
<<<<<<< HEAD
  lra_assert (must_eq (update_sp_offset, 0)
=======
  lra_assert (known_eq (update_sp_offset, 0)
>>>>>>> 70783a86
	      || (!subst_p && update_p && !full_p));
  if (! current_function_decl)
    return x;

  switch (code)
    {
    CASE_CONST_ANY:
    case CONST:
    case SYMBOL_REF:
    case CODE_LABEL:
    case PC:
    case CC0:
    case ASM_INPUT:
    case ADDR_VEC:
    case ADDR_DIFF_VEC:
    case RETURN:
      return x;

    case REG:
      /* First handle the case where we encounter a bare hard register
	 that is eliminable.  Replace it with a PLUS.  */
      if ((ep = get_elimination (x)) != NULL)
	{
	  rtx to = subst_p ? ep->to_rtx : ep->from_rtx;

<<<<<<< HEAD
	  if (may_ne (update_sp_offset, 0))
=======
	  if (maybe_ne (update_sp_offset, 0))
>>>>>>> 70783a86
	    {
	      if (ep->to_rtx == stack_pointer_rtx)
		return plus_constant (Pmode, to, update_sp_offset);
	      return to;
	    }
	  else if (update_p)
	    return plus_constant (Pmode, to, ep->offset - ep->previous_offset);
	  else if (full_p)
	    return plus_constant (Pmode, to,
				  ep->offset
				  - (insn != NULL_RTX
				     && ep->to_rtx == stack_pointer_rtx
				     ? lra_get_insn_recog_data (insn)->sp_offset
				     : 0));
	  else
	    return to;
	}
      return x;

    case PLUS:
      /* If this is the sum of an eliminable register and a constant, rework
	 the sum.  */
      if (REG_P (XEXP (x, 0)) && CONSTANT_P (XEXP (x, 1)))
	{
	  if ((ep = get_elimination (XEXP (x, 0))) != NULL)
	    {
	      poly_int64 offset, curr_offset;
	      rtx to = subst_p ? ep->to_rtx : ep->from_rtx;

	      if (! update_p && ! full_p)
		return gen_rtx_PLUS (Pmode, to, XEXP (x, 1));
	      
<<<<<<< HEAD
	      if (may_ne (update_sp_offset, 0))
=======
	      if (maybe_ne (update_sp_offset, 0))
>>>>>>> 70783a86
		offset = ep->to_rtx == stack_pointer_rtx ? update_sp_offset : 0;
	      else
		offset = (update_p
			  ? ep->offset - ep->previous_offset : ep->offset);
	      if (full_p && insn != NULL_RTX && ep->to_rtx == stack_pointer_rtx)
		offset -= lra_get_insn_recog_data (insn)->sp_offset;
	      if (poly_int_rtx_p (XEXP (x, 1), &curr_offset)
<<<<<<< HEAD
		  && must_eq (curr_offset, -offset))
=======
		  && known_eq (curr_offset, -offset))
>>>>>>> 70783a86
		return to;
	      else
		return gen_rtx_PLUS (Pmode, to,
				     plus_constant (Pmode,
						    XEXP (x, 1), offset));
	    }

	  /* If the hard register is not eliminable, we are done since
	     the other operand is a constant.  */
	  return x;
	}

      /* If this is part of an address, we want to bring any constant
	 to the outermost PLUS.  We will do this by doing hard
	 register replacement in our operands and seeing if a constant
	 shows up in one of them.

	 Note that there is no risk of modifying the structure of the
	 insn, since we only get called for its operands, thus we are
	 either modifying the address inside a MEM, or something like
	 an address operand of a load-address insn.  */

      {
	rtx new0 = lra_eliminate_regs_1 (insn, XEXP (x, 0), mem_mode,
					 subst_p, update_p,
					 update_sp_offset, full_p);
	rtx new1 = lra_eliminate_regs_1 (insn, XEXP (x, 1), mem_mode,
					 subst_p, update_p,
					 update_sp_offset, full_p);

	new0 = move_plus_up (new0);
	new1 = move_plus_up (new1);
	if (new0 != XEXP (x, 0) || new1 != XEXP (x, 1))
	  return form_sum (new0, new1);
      }
      return x;

    case MULT:
      /* If this is the product of an eliminable hard register and a
	 constant, apply the distribute law and move the constant out
	 so that we have (plus (mult ..) ..).  This is needed in order
	 to keep load-address insns valid.  This case is pathological.
	 We ignore the possibility of overflow here.  */
      if (REG_P (XEXP (x, 0)) && CONST_INT_P (XEXP (x, 1))
	  && (ep = get_elimination (XEXP (x, 0))) != NULL)
	{
	  rtx to = subst_p ? ep->to_rtx : ep->from_rtx;

<<<<<<< HEAD
	  if (may_ne (update_sp_offset, 0))
=======
	  if (maybe_ne (update_sp_offset, 0))
>>>>>>> 70783a86
	    {
	      if (ep->to_rtx == stack_pointer_rtx)
		return plus_constant (Pmode,
				      gen_rtx_MULT (Pmode, to, XEXP (x, 1)),
				      update_sp_offset * INTVAL (XEXP (x, 1)));
	      return gen_rtx_MULT (Pmode, to, XEXP (x, 1));
	    }
	  else if (update_p)
	    return plus_constant (Pmode,
				  gen_rtx_MULT (Pmode, to, XEXP (x, 1)),
				  (ep->offset - ep->previous_offset)
				  * INTVAL (XEXP (x, 1)));
	  else if (full_p)
	    {
	      poly_int64 offset = ep->offset;

	      if (insn != NULL_RTX && ep->to_rtx == stack_pointer_rtx)
		offset -= lra_get_insn_recog_data (insn)->sp_offset;
	      return
		plus_constant (Pmode,
			       gen_rtx_MULT (Pmode, to, XEXP (x, 1)),
			       offset * INTVAL (XEXP (x, 1)));
	    }
	  else
	    return gen_rtx_MULT (Pmode, to, XEXP (x, 1));
	}

      /* fall through */

    case CALL:
    case COMPARE:
    /* See comments before PLUS about handling MINUS.  */
    case MINUS:
    case DIV:	   case UDIV:
    case MOD:	   case UMOD:
    case AND:	   case IOR:	  case XOR:
    case ROTATERT: case ROTATE:
    case ASHIFTRT: case LSHIFTRT: case ASHIFT:
    case NE:	   case EQ:
    case GE:	   case GT:	  case GEU:    case GTU:
    case LE:	   case LT:	  case LEU:    case LTU:
      {
	rtx new0 = lra_eliminate_regs_1 (insn, XEXP (x, 0), mem_mode,
					 subst_p, update_p, 
					 update_sp_offset, full_p);
	rtx new1 = XEXP (x, 1)
		   ? lra_eliminate_regs_1 (insn, XEXP (x, 1), mem_mode,
					   subst_p, update_p,
					   update_sp_offset, full_p) : 0;

	if (new0 != XEXP (x, 0) || new1 != XEXP (x, 1))
	  return gen_rtx_fmt_ee (code, GET_MODE (x), new0, new1);
      }
      return x;

    case EXPR_LIST:
      /* If we have something in XEXP (x, 0), the usual case,
	 eliminate it.	*/
      if (XEXP (x, 0))
	{
	  new_rtx = lra_eliminate_regs_1 (insn, XEXP (x, 0), mem_mode,
					  subst_p, update_p,
					  update_sp_offset, full_p);
	  if (new_rtx != XEXP (x, 0))
	    {
	      /* If this is a REG_DEAD note, it is not valid anymore.
		 Using the eliminated version could result in creating a
		 REG_DEAD note for the stack or frame pointer.	*/
	      if (REG_NOTE_KIND (x) == REG_DEAD)
		return (XEXP (x, 1)
			? lra_eliminate_regs_1 (insn, XEXP (x, 1), mem_mode,
						subst_p, update_p,
						update_sp_offset, full_p)
			: NULL_RTX);

	      x = alloc_reg_note (REG_NOTE_KIND (x), new_rtx, XEXP (x, 1));
	    }
	}

      /* fall through */

    case INSN_LIST:
    case INT_LIST:
      /* Now do eliminations in the rest of the chain.	If this was
	 an EXPR_LIST, this might result in allocating more memory than is
	 strictly needed, but it simplifies the code.  */
      if (XEXP (x, 1))
	{
	  new_rtx = lra_eliminate_regs_1 (insn, XEXP (x, 1), mem_mode,
					  subst_p, update_p,
					  update_sp_offset, full_p);
	  if (new_rtx != XEXP (x, 1))
	    return
	      gen_rtx_fmt_ee (GET_CODE (x), GET_MODE (x),
			      XEXP (x, 0), new_rtx);
	}
      return x;

    case PRE_INC:
    case POST_INC:
    case PRE_DEC:
    case POST_DEC:
      /* We do not support elimination of a register that is modified.
	 elimination_effects has already make sure that this does not
	 happen.  */
      return x;

    case PRE_MODIFY:
    case POST_MODIFY:
      /* We do not support elimination of a hard register that is
	 modified.  LRA has already make sure that this does not
	 happen. The only remaining case we need to consider here is
	 that the increment value may be an eliminable register.  */
      if (GET_CODE (XEXP (x, 1)) == PLUS
	  && XEXP (XEXP (x, 1), 0) == XEXP (x, 0))
	{
	  rtx new_rtx = lra_eliminate_regs_1 (insn, XEXP (XEXP (x, 1), 1),
					      mem_mode, subst_p, update_p,
					      update_sp_offset, full_p);

	  if (new_rtx != XEXP (XEXP (x, 1), 1))
	    return gen_rtx_fmt_ee (code, GET_MODE (x), XEXP (x, 0),
				   gen_rtx_PLUS (GET_MODE (x),
						 XEXP (x, 0), new_rtx));
	}
      return x;

    case STRICT_LOW_PART:
    case NEG:	       case NOT:
    case SIGN_EXTEND:  case ZERO_EXTEND:
    case TRUNCATE:     case FLOAT_EXTEND: case FLOAT_TRUNCATE:
    case FLOAT:	       case FIX:
    case UNSIGNED_FIX: case UNSIGNED_FLOAT:
    case ABS:
    case SQRT:
    case FFS:
    case CLZ:
    case CTZ:
    case POPCOUNT:
    case PARITY:
    case BSWAP:
      new_rtx = lra_eliminate_regs_1 (insn, XEXP (x, 0), mem_mode,
				      subst_p, update_p,
				      update_sp_offset, full_p);
      if (new_rtx != XEXP (x, 0))
	return gen_rtx_fmt_e (code, GET_MODE (x), new_rtx);
      return x;

    case SUBREG:
      new_rtx = lra_eliminate_regs_1 (insn, SUBREG_REG (x), mem_mode,
				      subst_p, update_p,
				      update_sp_offset, full_p);

      if (new_rtx != SUBREG_REG (x))
	{
	  if (MEM_P (new_rtx) && !paradoxical_subreg_p (x))
	    {
	      SUBREG_REG (x) = new_rtx;
	      alter_subreg (&x, false);
	      return x;
	    }
	  else if (! subst_p)
	    {
	      /* LRA can transform subregs itself.  So don't call
		 simplify_gen_subreg until LRA transformations are
		 finished.  Function simplify_gen_subreg can do
		 non-trivial transformations (like truncation) which
		 might make LRA work to fail.  */
	      SUBREG_REG (x) = new_rtx;
	      return x;
	    }
	  else
	    return simplify_gen_subreg (GET_MODE (x), new_rtx,
					GET_MODE (new_rtx), SUBREG_BYTE (x));
	}

      return x;

    case MEM:
      /* Our only special processing is to pass the mode of the MEM to our
	 recursive call and copy the flags.  While we are here, handle this
	 case more efficiently.	 */
      return
	replace_equiv_address_nv
	(x,
	 lra_eliminate_regs_1 (insn, XEXP (x, 0), GET_MODE (x),
			       subst_p, update_p, update_sp_offset, full_p));

    case USE:
      /* Handle insn_list USE that a call to a pure function may generate.  */
      new_rtx = lra_eliminate_regs_1 (insn, XEXP (x, 0), VOIDmode,
				      subst_p, update_p, update_sp_offset, full_p);
      if (new_rtx != XEXP (x, 0))
	return gen_rtx_USE (GET_MODE (x), new_rtx);
      return x;

    case CLOBBER:
    case SET:
      gcc_unreachable ();

    default:
      break;
    }

  /* Process each of our operands recursively.	If any have changed, make a
     copy of the rtx.  */
  fmt = GET_RTX_FORMAT (code);
  for (i = 0; i < GET_RTX_LENGTH (code); i++, fmt++)
    {
      if (*fmt == 'e')
	{
	  new_rtx = lra_eliminate_regs_1 (insn, XEXP (x, i), mem_mode,
					  subst_p, update_p,
					  update_sp_offset, full_p);
	  if (new_rtx != XEXP (x, i) && ! copied)
	    {
	      x = shallow_copy_rtx (x);
	      copied = 1;
	    }
	  XEXP (x, i) = new_rtx;
	}
      else if (*fmt == 'E')
	{
	  int copied_vec = 0;
	  for (j = 0; j < XVECLEN (x, i); j++)
	    {
	      new_rtx = lra_eliminate_regs_1 (insn, XVECEXP (x, i, j), mem_mode,
					      subst_p, update_p,
					      update_sp_offset, full_p);
	      if (new_rtx != XVECEXP (x, i, j) && ! copied_vec)
		{
		  rtvec new_v = gen_rtvec_v (XVECLEN (x, i),
					     XVEC (x, i)->elem);
		  if (! copied)
		    {
		      x = shallow_copy_rtx (x);
		      copied = 1;
		    }
		  XVEC (x, i) = new_v;
		  copied_vec = 1;
		}
	      XVECEXP (x, i, j) = new_rtx;
	    }
	}
    }

  return x;
}

/* This function is used externally in subsequent passes of GCC.  It
   always does a full elimination of X.	 */
rtx
lra_eliminate_regs (rtx x, machine_mode mem_mode,
		    rtx insn ATTRIBUTE_UNUSED)
{
  return lra_eliminate_regs_1 (NULL, x, mem_mode, true, false, 0, true);
}

/* Stack pointer offset before the current insn relative to one at the
   func start.  RTL insns can change SP explicitly.  We keep the
   changes from one insn to another through this variable.  */
static poly_int64 curr_sp_change;

/* Scan rtx X for references to elimination source or target registers
   in contexts that would prevent the elimination from happening.
   Update the table of eliminables to reflect the changed state.
   MEM_MODE is the mode of an enclosing MEM rtx, or VOIDmode if not
   within a MEM.  */
static void
mark_not_eliminable (rtx x, machine_mode mem_mode)
{
  enum rtx_code code = GET_CODE (x);
  struct lra_elim_table *ep;
  int i, j;
  const char *fmt;
  poly_int64 offset = 0;

  switch (code)
    {
    case PRE_INC:
    case POST_INC:
    case PRE_DEC:
    case POST_DEC:
    case POST_MODIFY:
    case PRE_MODIFY:
      if (XEXP (x, 0) == stack_pointer_rtx
	  && ((code != PRE_MODIFY && code != POST_MODIFY)
	      || (GET_CODE (XEXP (x, 1)) == PLUS
		  && XEXP (x, 0) == XEXP (XEXP (x, 1), 0)
		  && poly_int_rtx_p (XEXP (XEXP (x, 1), 1), &offset))))
	{
	  poly_int64 size = GET_MODE_SIZE (mem_mode);
	  
#ifdef PUSH_ROUNDING
	  /* If more bytes than MEM_MODE are pushed, account for
	     them.  */
	  size = PUSH_ROUNDING (size);
#endif
	  if (code == PRE_DEC || code == POST_DEC)
	    curr_sp_change -= size;
	  else if (code == PRE_INC || code == POST_INC)
	    curr_sp_change += size;
	  else if (code == PRE_MODIFY || code == POST_MODIFY)
	    curr_sp_change += offset;
	}
      else if (REG_P (XEXP (x, 0))
	       && REGNO (XEXP (x, 0)) >= FIRST_PSEUDO_REGISTER)
	{
	  /* If we modify the source of an elimination rule, disable
	     it.  Do the same if it is the destination and not the
	     hard frame register.  */
	  for (ep = reg_eliminate;
	       ep < &reg_eliminate[NUM_ELIMINABLE_REGS];
	       ep++)
	    if (ep->from_rtx == XEXP (x, 0)
		|| (ep->to_rtx == XEXP (x, 0)
		    && ep->to_rtx != hard_frame_pointer_rtx))
	      setup_can_eliminate (ep, false);
	}
      return;

    case USE:
      if (REG_P (XEXP (x, 0)) && REGNO (XEXP (x, 0)) < FIRST_PSEUDO_REGISTER)
	/* If using a hard register that is the source of an eliminate
	   we still think can be performed, note it cannot be
	   performed since we don't know how this hard register is
	   used.  */
	for (ep = reg_eliminate;
	     ep < &reg_eliminate[NUM_ELIMINABLE_REGS];
	     ep++)
	  if (ep->from_rtx == XEXP (x, 0)
	      && ep->to_rtx != hard_frame_pointer_rtx)
	    setup_can_eliminate (ep, false);
      return;

    case CLOBBER:
      if (REG_P (XEXP (x, 0)) && REGNO (XEXP (x, 0)) < FIRST_PSEUDO_REGISTER)
	/* If clobbering a hard register that is the replacement
	   register for an elimination we still think can be
	   performed, note that it cannot be performed.	 Otherwise, we
	   need not be concerned about it.  */
	for (ep = reg_eliminate;
	     ep < &reg_eliminate[NUM_ELIMINABLE_REGS];
	     ep++)
	  if (ep->to_rtx == XEXP (x, 0)
	      && ep->to_rtx != hard_frame_pointer_rtx)
	    setup_can_eliminate (ep, false);
      return;

    case SET:
      if (SET_DEST (x) == stack_pointer_rtx
	  && GET_CODE (SET_SRC (x)) == PLUS
	  && XEXP (SET_SRC (x), 0) == SET_DEST (x)
	  && poly_int_rtx_p (XEXP (SET_SRC (x), 1), &offset))
	{
	  curr_sp_change += offset;
	  return;
	}
      if (! REG_P (SET_DEST (x))
	  || REGNO (SET_DEST (x)) >= FIRST_PSEUDO_REGISTER)
	mark_not_eliminable (SET_DEST (x), mem_mode);
      else
	{
	  /* See if this is setting the replacement hard register for
	     an elimination.
	     
	     If DEST is the hard frame pointer, we do nothing because
	     we assume that all assignments to the frame pointer are
	     for non-local gotos and are being done at a time when
	     they are valid and do not disturb anything else.  Some
	     machines want to eliminate a fake argument pointer (or
	     even a fake frame pointer) with either the real frame
	     pointer or the stack pointer.  Assignments to the hard
	     frame pointer must not prevent this elimination.  */
	  for (ep = reg_eliminate;
	       ep < &reg_eliminate[NUM_ELIMINABLE_REGS];
	       ep++)
	    if (ep->to_rtx == SET_DEST (x)
		&& SET_DEST (x) != hard_frame_pointer_rtx)
	      setup_can_eliminate (ep, false);
	}
      
      mark_not_eliminable (SET_SRC (x), mem_mode);
      return;

    case MEM:
      /* Our only special processing is to pass the mode of the MEM to
	 our recursive call.  */
      mark_not_eliminable (XEXP (x, 0), GET_MODE (x));
      return;

    default:
      break;
    }

  fmt = GET_RTX_FORMAT (code);
  for (i = 0; i < GET_RTX_LENGTH (code); i++, fmt++)
    {
      if (*fmt == 'e')
	mark_not_eliminable (XEXP (x, i), mem_mode);
      else if (*fmt == 'E')
	for (j = 0; j < XVECLEN (x, i); j++)
	  mark_not_eliminable (XVECEXP (x, i, j), mem_mode);
    }
}



#ifdef HARD_FRAME_POINTER_REGNUM

/* Search INSN's reg notes to see whether the destination is equal to
   WHAT + C for some constant C.  Return true if so, storing C in
   *OFFSET_OUT and removing the reg note.  */
static bool
remove_reg_equal_offset_note (rtx_insn *insn, rtx what, poly_int64 *offset_out)
{
  rtx link, *link_loc;

  for (link_loc = &REG_NOTES (insn);
       (link = *link_loc) != NULL_RTX;
       link_loc = &XEXP (link, 1))
    if (REG_NOTE_KIND (link) == REG_EQUAL
	&& GET_CODE (XEXP (link, 0)) == PLUS
	&& XEXP (XEXP (link, 0), 0) == what
	&& poly_int_rtx_p (XEXP (XEXP (link, 0), 1), offset_out))
      {
	*link_loc = XEXP (link, 1);
	return true;
      }
  return false;
}

#endif

/* Scan INSN and eliminate all eliminable hard registers in it.

   If REPLACE_P is true, do the replacement destructively.  Also
   delete the insn as dead it if it is setting an eliminable register.

   If REPLACE_P is false, just update the offsets while keeping the
   base register the same.  If FIRST_P, use the sp offset for
   elimination to sp.  Otherwise, use UPDATE_SP_OFFSET for this.  If
   UPDATE_SP_OFFSET is non-zero, don't use difference of the offset
   and the previous offset.  Attach the note about used elimination
   for insns setting frame pointer to update elimination easy (without
   parsing already generated elimination insns to find offset
   previously used) in future.  */

void
eliminate_regs_in_insn (rtx_insn *insn, bool replace_p, bool first_p,
			poly_int64 update_sp_offset)
{
  int icode = recog_memoized (insn);
  rtx old_set = single_set (insn);
  bool validate_p;
  int i;
  rtx substed_operand[MAX_RECOG_OPERANDS];
  rtx orig_operand[MAX_RECOG_OPERANDS];
  struct lra_elim_table *ep;
  rtx plus_src, plus_cst_src;
  lra_insn_recog_data_t id;
  struct lra_static_insn_data *static_id;

  if (icode < 0 && asm_noperands (PATTERN (insn)) < 0 && ! DEBUG_INSN_P (insn))
    {
      lra_assert (GET_CODE (PATTERN (insn)) == USE
		  || GET_CODE (PATTERN (insn)) == CLOBBER
		  || GET_CODE (PATTERN (insn)) == ASM_INPUT);
      return;
    }

  /* Check for setting an eliminable register.	*/
  if (old_set != 0 && REG_P (SET_DEST (old_set))
      && (ep = get_elimination (SET_DEST (old_set))) != NULL)
    {
      for (ep = reg_eliminate; ep < &reg_eliminate[NUM_ELIMINABLE_REGS]; ep++)
	if (ep->from_rtx == SET_DEST (old_set) && ep->can_eliminate)
	  {
	    bool delete_p = replace_p;
	    
#ifdef HARD_FRAME_POINTER_REGNUM
	    if (ep->from == FRAME_POINTER_REGNUM
		&& ep->to == HARD_FRAME_POINTER_REGNUM)
	      /* If this is setting the frame pointer register to the
		 hardware frame pointer register and this is an
		 elimination that will be done (tested above), this
		 insn is really adjusting the frame pointer downward
		 to compensate for the adjustment done before a
		 nonlocal goto.  */
	      {
		rtx src = SET_SRC (old_set);
		poly_int64 offset = 0;

		/* We should never process such insn with non-zero
		   UPDATE_SP_OFFSET.  */
<<<<<<< HEAD
		lra_assert (must_eq (update_sp_offset, 0));
=======
		lra_assert (known_eq (update_sp_offset, 0));
>>>>>>> 70783a86
		
		if (remove_reg_equal_offset_note (insn, ep->to_rtx, &offset)
		    || strip_offset (src, &offset) == ep->to_rtx)
		  {
		    if (replace_p)
		      {
			SET_DEST (old_set) = ep->to_rtx;
			lra_update_insn_recog_data (insn);
			return;
		      }
		    offset -= (ep->offset - ep->previous_offset);
		    src = plus_constant (Pmode, ep->to_rtx, offset);
		    
		    /* First see if this insn remains valid when we
		       make the change.  If not, keep the INSN_CODE
		       the same and let the constraint pass fit it
		       up.  */
		    validate_change (insn, &SET_SRC (old_set), src, 1);
		    validate_change (insn, &SET_DEST (old_set),
				     ep->from_rtx, 1);
		    if (! apply_change_group ())
		      {
			SET_SRC (old_set) = src;
			SET_DEST (old_set) = ep->from_rtx;
		      }
		    lra_update_insn_recog_data (insn);
		    /* Add offset note for future updates.  */
		    add_reg_note (insn, REG_EQUAL, copy_rtx (src));
		    return;
		  }
	      }
#endif
	    
	    /* This insn isn't serving a useful purpose.  We delete it
	       when REPLACE is set.  */
	    if (delete_p)
	      lra_delete_dead_insn (insn);
	    return;
	  }
    }

  /* We allow one special case which happens to work on all machines we
     currently support: a single set with the source or a REG_EQUAL
     note being a PLUS of an eliminable register and a constant.  */
  plus_src = plus_cst_src = 0;
  poly_int64 offset = 0;
  if (old_set && REG_P (SET_DEST (old_set)))
    {
      if (GET_CODE (SET_SRC (old_set)) == PLUS)
	plus_src = SET_SRC (old_set);
      /* First see if the source is of the form (plus (...) CST).  */
      if (plus_src && poly_int_rtx_p (XEXP (plus_src, 1), &offset))
	plus_cst_src = plus_src;
      /* Check that the first operand of the PLUS is a hard reg or
	 the lowpart subreg of one.  */
      if (plus_cst_src)
	{
	  rtx reg = XEXP (plus_cst_src, 0);

	  if (GET_CODE (reg) == SUBREG && subreg_lowpart_p (reg))
	    reg = SUBREG_REG (reg);

	  if (!REG_P (reg) || REGNO (reg) >= FIRST_PSEUDO_REGISTER)
	    plus_cst_src = 0;
	}
    }
  if (plus_cst_src)
    {
      rtx reg = XEXP (plus_cst_src, 0);

      if (GET_CODE (reg) == SUBREG)
	reg = SUBREG_REG (reg);

      if (REG_P (reg) && (ep = get_elimination (reg)) != NULL)
	{
	  rtx to_rtx = replace_p ? ep->to_rtx : ep->from_rtx;

	  if (! replace_p)
	    {
<<<<<<< HEAD
	      if (must_eq (update_sp_offset, 0))
=======
	      if (known_eq (update_sp_offset, 0))
>>>>>>> 70783a86
		offset += (ep->offset - ep->previous_offset);
	      if (ep->to_rtx == stack_pointer_rtx)
		{
		  if (first_p)
		    offset -= lra_get_insn_recog_data (insn)->sp_offset;
		  else
		    offset += update_sp_offset;
		}
	      offset = trunc_int_for_mode (offset, GET_MODE (plus_cst_src));
	    }

	  if (GET_CODE (XEXP (plus_cst_src, 0)) == SUBREG)
	    to_rtx = gen_lowpart (GET_MODE (XEXP (plus_cst_src, 0)), to_rtx);
	  /* If we have a nonzero offset, and the source is already a
	     simple REG, the following transformation would increase
	     the cost of the insn by replacing a simple REG with (plus
	     (reg sp) CST).  So try only when we already had a PLUS
	     before.  */
<<<<<<< HEAD
	  if (must_eq (offset, 0) || plus_src)
=======
	  if (known_eq (offset, 0) || plus_src)
>>>>>>> 70783a86
	    {
	      rtx new_src = plus_constant (GET_MODE (to_rtx), to_rtx, offset);

	      old_set = single_set (insn);

	      /* First see if this insn remains valid when we make the
		 change.  If not, try to replace the whole pattern
		 with a simple set (this may help if the original insn
		 was a PARALLEL that was only recognized as single_set
		 due to REG_UNUSED notes).  If this isn't valid
		 either, keep the INSN_CODE the same and let the
		 constraint pass fix it up.  */
	      if (! validate_change (insn, &SET_SRC (old_set), new_src, 0))
		{
		  rtx new_pat = gen_rtx_SET (SET_DEST (old_set), new_src);

		  if (! validate_change (insn, &PATTERN (insn), new_pat, 0))
		    SET_SRC (old_set) = new_src;
		}
	      lra_update_insn_recog_data (insn);
	      /* This can't have an effect on elimination offsets, so skip
		 right to the end.  */
	      return;
	    }
	}
    }

  /* Eliminate all eliminable registers occurring in operands that
     can be handled by the constraint pass.  */
  id = lra_get_insn_recog_data (insn);
  static_id = id->insn_static_data;
  validate_p = false;
  for (i = 0; i < static_id->n_operands; i++)
    {
      orig_operand[i] = *id->operand_loc[i];
      substed_operand[i] = *id->operand_loc[i];

      /* For an asm statement, every operand is eliminable.  */
      if (icode < 0 || insn_data[icode].operand[i].eliminable)
	{
	  /* Check for setting a hard register that we know about.  */
	  if (static_id->operand[i].type != OP_IN
	      && REG_P (orig_operand[i]))
	    {
	      /* If we are assigning to a hard register that can be
		 eliminated, it must be as part of a PARALLEL, since
		 the code above handles single SETs.  This reg can not
		 be longer eliminated -- it is forced by
		 mark_not_eliminable.  */
	      for (ep = reg_eliminate;
		   ep < &reg_eliminate[NUM_ELIMINABLE_REGS];
		   ep++)
		lra_assert (ep->from_rtx != orig_operand[i]
			    || ! ep->can_eliminate);
	    }

	  /* Companion to the above plus substitution, we can allow
	     invariants as the source of a plain move.	*/
	  substed_operand[i]
	    = lra_eliminate_regs_1 (insn, *id->operand_loc[i], VOIDmode,
				    replace_p, ! replace_p && ! first_p,
				    update_sp_offset, first_p);
	  if (substed_operand[i] != orig_operand[i])
	    validate_p = true;
	}
    }

  if (! validate_p)
    return;

  /* Substitute the operands; the new values are in the substed_operand
     array.  */
  for (i = 0; i < static_id->n_operands; i++)
    *id->operand_loc[i] = substed_operand[i];
  for (i = 0; i < static_id->n_dups; i++)
    *id->dup_loc[i] = substed_operand[(int) static_id->dup_num[i]];

  /* If we had a move insn but now we don't, re-recognize it.
     This will cause spurious re-recognition if the old move had a
     PARALLEL since the new one still will, but we can't call
     single_set without having put new body into the insn and the
     re-recognition won't hurt in this rare case.  */
  id = lra_update_insn_recog_data (insn);
  static_id = id->insn_static_data;
}

/* Spill pseudos which are assigned to hard registers in SET.  Add
   affected insns for processing in the subsequent constraint
   pass.  */
static void
spill_pseudos (HARD_REG_SET set)
{
  int i;
  bitmap_head to_process;
  rtx_insn *insn;

  if (hard_reg_set_empty_p (set))
    return;
  if (lra_dump_file != NULL)
    {
      fprintf (lra_dump_file, "	   Spilling non-eliminable hard regs:");
      for (i = 0; i < FIRST_PSEUDO_REGISTER; i++)
	if (TEST_HARD_REG_BIT (set, i))
	  fprintf (lra_dump_file, " %d", i);
      fprintf (lra_dump_file, "\n");
    }
  bitmap_initialize (&to_process, &reg_obstack);
  for (i = FIRST_PSEUDO_REGISTER; i < max_reg_num (); i++)
    if (lra_reg_info[i].nrefs != 0 && reg_renumber[i] >= 0
	&& overlaps_hard_reg_set_p (set,
				    PSEUDO_REGNO_MODE (i), reg_renumber[i]))
      {
	if (lra_dump_file != NULL)
	  fprintf (lra_dump_file, "	 Spilling r%d(%d)\n",
		   i, reg_renumber[i]);
	reg_renumber[i] = -1;
	bitmap_ior_into (&to_process, &lra_reg_info[i].insn_bitmap);
      }
  IOR_HARD_REG_SET (lra_no_alloc_regs, set);
  for (insn = get_insns (); insn != NULL_RTX; insn = NEXT_INSN (insn))
    if (bitmap_bit_p (&to_process, INSN_UID (insn)))
      {
	lra_push_insn (insn);
	lra_set_used_insn_alternative (insn, LRA_UNKNOWN_ALT);
      }
  bitmap_clear (&to_process);
}

/* Update all offsets and possibility for elimination on eliminable
   registers.  Spill pseudos assigned to registers which are
   uneliminable, update LRA_NO_ALLOC_REGS and ELIMINABLE_REG_SET.  Add
   insns to INSNS_WITH_CHANGED_OFFSETS containing eliminable hard
   registers whose offsets should be changed.  Return true if any
   elimination offset changed.  */
static bool
update_reg_eliminate (bitmap insns_with_changed_offsets)
{
  bool prev, result;
  struct lra_elim_table *ep, *ep1;
  HARD_REG_SET temp_hard_reg_set;

  targetm.compute_frame_layout ();

  /* Clear self elimination offsets.  */
  for (ep = reg_eliminate; ep < &reg_eliminate[NUM_ELIMINABLE_REGS]; ep++)
    self_elim_offsets[ep->from] = 0;
  for (ep = reg_eliminate; ep < &reg_eliminate[NUM_ELIMINABLE_REGS]; ep++)
    {
      /* If it is a currently used elimination: update the previous
	 offset.  */
      if (elimination_map[ep->from] == ep)
	ep->previous_offset = ep->offset;

      prev = ep->prev_can_eliminate;
      setup_can_eliminate (ep, targetm.can_eliminate (ep->from, ep->to));
      if (ep->can_eliminate && ! prev)
	{
	  /* It is possible that not eliminable register becomes
	     eliminable because we took other reasons into account to
	     set up eliminable regs in the initial set up.  Just
	     ignore new eliminable registers.  */
	  setup_can_eliminate (ep, false);
	  continue;
	}
      if (ep->can_eliminate != prev && elimination_map[ep->from] == ep)
	{
	  /* We cannot use this elimination anymore -- find another
	     one.  */
	  if (lra_dump_file != NULL)
	    fprintf (lra_dump_file,
		     "	Elimination %d to %d is not possible anymore\n",
		     ep->from, ep->to);
	  /* If after processing RTL we decides that SP can be used as
	     a result of elimination, it can not be changed.  */
	  gcc_assert ((ep->to_rtx != stack_pointer_rtx)
		      || (ep->from < FIRST_PSEUDO_REGISTER
			  && fixed_regs [ep->from]));
	  /* Mark that is not eliminable anymore.  */
	  elimination_map[ep->from] = NULL;
	  for (ep1 = ep + 1; ep1 < &reg_eliminate[NUM_ELIMINABLE_REGS]; ep1++)
	    if (ep1->can_eliminate && ep1->from == ep->from)
	      break;
	  if (ep1 < &reg_eliminate[NUM_ELIMINABLE_REGS])
	    {
	      if (lra_dump_file != NULL)
		fprintf (lra_dump_file, "    Using elimination %d to %d now\n",
			 ep1->from, ep1->to);
<<<<<<< HEAD
	      lra_assert (must_eq (ep1->previous_offset, 0));
=======
	      lra_assert (known_eq (ep1->previous_offset, 0));
>>>>>>> 70783a86
	      ep1->previous_offset = ep->offset;
	    }
	  else
	    {
	      /* There is no elimination anymore just use the hard
		 register `from' itself.  Setup self elimination
		 offset to restore the original offset values.	*/
	      if (lra_dump_file != NULL)
		fprintf (lra_dump_file, "    %d is not eliminable at all\n",
			 ep->from);
	      self_elim_offsets[ep->from] = -ep->offset;
<<<<<<< HEAD
	      if (may_ne (ep->offset, 0))
=======
	      if (maybe_ne (ep->offset, 0))
>>>>>>> 70783a86
		bitmap_ior_into (insns_with_changed_offsets,
				 &lra_reg_info[ep->from].insn_bitmap);
	    }
	}

      INITIAL_ELIMINATION_OFFSET (ep->from, ep->to, ep->offset);
    }
  setup_elimination_map ();
  result = false;
  CLEAR_HARD_REG_SET (temp_hard_reg_set);
  for (ep = reg_eliminate; ep < &reg_eliminate[NUM_ELIMINABLE_REGS]; ep++)
    if (elimination_map[ep->from] == NULL)
      SET_HARD_REG_BIT (temp_hard_reg_set, ep->from);
    else if (elimination_map[ep->from] == ep)
      {
	/* Prevent the hard register into which we eliminate from
	   the usage for pseudos.  */
        if (ep->from != ep->to)
	  SET_HARD_REG_BIT (temp_hard_reg_set, ep->to);
<<<<<<< HEAD
	if (may_ne (ep->previous_offset, ep->offset))
=======
	if (maybe_ne (ep->previous_offset, ep->offset))
>>>>>>> 70783a86
	  {
	    bitmap_ior_into (insns_with_changed_offsets,
			     &lra_reg_info[ep->from].insn_bitmap);

	    /* Update offset when the eliminate offset have been
	       changed.  */
	    lra_update_reg_val_offset (lra_reg_info[ep->from].val,
				       ep->offset - ep->previous_offset);
	    result = true;
	  }
      }
  IOR_HARD_REG_SET (lra_no_alloc_regs, temp_hard_reg_set);
  AND_COMPL_HARD_REG_SET (eliminable_regset, temp_hard_reg_set);
  spill_pseudos (temp_hard_reg_set);
  return result;
}

/* Initialize the table of hard registers to eliminate.
   Pre-condition: global flag frame_pointer_needed has been set before
   calling this function.  */
static void
init_elim_table (void)
{
  struct lra_elim_table *ep;
  bool value_p;
  const struct elim_table_1 *ep1;

  if (!reg_eliminate)
    reg_eliminate = XCNEWVEC (struct lra_elim_table, NUM_ELIMINABLE_REGS);

  memset (self_elim_offsets, 0, sizeof (self_elim_offsets));
  /* Initiate member values which will be never changed.  */
  self_elim_table.can_eliminate = self_elim_table.prev_can_eliminate = true;
  self_elim_table.previous_offset = 0;

  for (ep = reg_eliminate, ep1 = reg_eliminate_1;
       ep < &reg_eliminate[NUM_ELIMINABLE_REGS]; ep++, ep1++)
    {
      ep->offset = ep->previous_offset = 0;
      ep->from = ep1->from;
      ep->to = ep1->to;
      value_p = (targetm.can_eliminate (ep->from, ep->to)
		 && ! (ep->to == STACK_POINTER_REGNUM
		       && frame_pointer_needed
		       && (! SUPPORTS_STACK_ALIGNMENT
			   || ! stack_realign_fp)));
      setup_can_eliminate (ep, value_p);
    }

  /* Build the FROM and TO REG rtx's.  Note that code in gen_rtx_REG
     will cause, e.g., gen_rtx_REG (Pmode, STACK_POINTER_REGNUM) to
     equal stack_pointer_rtx.  We depend on this. Threfore we switch
     off that we are in LRA temporarily.  */
  lra_in_progress = 0;
  for (ep = reg_eliminate; ep < &reg_eliminate[NUM_ELIMINABLE_REGS]; ep++)
    {
      ep->from_rtx = gen_rtx_REG (Pmode, ep->from);
      ep->to_rtx = gen_rtx_REG (Pmode, ep->to);
      eliminable_reg_rtx[ep->from] = ep->from_rtx;
    }
  lra_in_progress = 1;
}

/* Function for initialization of elimination once per function.  It
   sets up sp offset for each insn.  */
static void
init_elimination (void)
{
  bool stop_to_sp_elimination_p;
  basic_block bb;
  rtx_insn *insn;
  struct lra_elim_table *ep;

  init_elim_table ();
  FOR_EACH_BB_FN (bb, cfun)
    {
      curr_sp_change = 0;
      stop_to_sp_elimination_p = false;
      FOR_BB_INSNS (bb, insn)
	if (INSN_P (insn))
	  {
	    lra_get_insn_recog_data (insn)->sp_offset = curr_sp_change;
	    if (NONDEBUG_INSN_P (insn))
	      {
		mark_not_eliminable (PATTERN (insn), VOIDmode);
<<<<<<< HEAD
		if (may_ne (curr_sp_change, 0)
=======
		if (maybe_ne (curr_sp_change, 0)
>>>>>>> 70783a86
		    && find_reg_note (insn, REG_LABEL_OPERAND, NULL_RTX))
		  stop_to_sp_elimination_p = true;
	      }
	  }
      if (! frame_pointer_needed
<<<<<<< HEAD
	  && (may_ne (curr_sp_change, 0) || stop_to_sp_elimination_p)
=======
	  && (maybe_ne (curr_sp_change, 0) || stop_to_sp_elimination_p)
>>>>>>> 70783a86
	  && bb->succs && bb->succs->length () != 0)
	for (ep = reg_eliminate; ep < &reg_eliminate[NUM_ELIMINABLE_REGS]; ep++)
	  if (ep->to == STACK_POINTER_REGNUM)
	    setup_can_eliminate (ep, false);
    }
  setup_elimination_map ();
}

/* Eliminate hard reg given by its location LOC.  */
void
lra_eliminate_reg_if_possible (rtx *loc)
{
  int regno;
  struct lra_elim_table *ep;

  lra_assert (REG_P (*loc));
  if ((regno = REGNO (*loc)) >= FIRST_PSEUDO_REGISTER
      || ! TEST_HARD_REG_BIT (lra_no_alloc_regs, regno))
    return;
  if ((ep = get_elimination (*loc)) != NULL)
    *loc = ep->to_rtx;
}

/* Do (final if FINAL_P or first if FIRST_P) elimination in INSN.  Add
   the insn for subsequent processing in the constraint pass, update
   the insn info.  */
static void
process_insn_for_elimination (rtx_insn *insn, bool final_p, bool first_p)
{
  eliminate_regs_in_insn (insn, final_p, first_p, 0);
  if (! final_p)
    {
      /* Check that insn changed its code.  This is a case when a move
	 insn becomes an add insn and we do not want to process the
	 insn as a move anymore.  */
      int icode = recog (PATTERN (insn), insn, 0);

      if (icode >= 0 && icode != INSN_CODE (insn))
	{
	  INSN_CODE (insn) = icode;
	  lra_update_insn_recog_data (insn);
	}
      lra_update_insn_regno_info (insn);
      lra_push_insn (insn);
      lra_set_used_insn_alternative (insn, LRA_UNKNOWN_ALT);
    }
}

/* Entry function to do final elimination if FINAL_P or to update
   elimination register offsets (FIRST_P if we are doing it the first
   time).  */
void
lra_eliminate (bool final_p, bool first_p)
{
  unsigned int uid;
  bitmap_head insns_with_changed_offsets;
  bitmap_iterator bi;
  struct lra_elim_table *ep;

  gcc_assert (! final_p || ! first_p);

  timevar_push (TV_LRA_ELIMINATE);

  if (first_p)
    init_elimination ();

  bitmap_initialize (&insns_with_changed_offsets, &reg_obstack);
  if (final_p)
    {
      if (flag_checking)
	{
	  update_reg_eliminate (&insns_with_changed_offsets);
	  gcc_assert (bitmap_empty_p (&insns_with_changed_offsets));
	}
      /* We change eliminable hard registers in insns so we should do
	 this for all insns containing any eliminable hard
	 register.  */
      for (ep = reg_eliminate; ep < &reg_eliminate[NUM_ELIMINABLE_REGS]; ep++)
	if (elimination_map[ep->from] != NULL)
	  bitmap_ior_into (&insns_with_changed_offsets,
			   &lra_reg_info[ep->from].insn_bitmap);
    }
  else if (! update_reg_eliminate (&insns_with_changed_offsets))
    goto lra_eliminate_done;
  if (lra_dump_file != NULL)
    {
      fprintf (lra_dump_file, "New elimination table:\n");
      print_elim_table (lra_dump_file);
    }
  EXECUTE_IF_SET_IN_BITMAP (&insns_with_changed_offsets, 0, uid, bi)
    /* A dead insn can be deleted in process_insn_for_elimination.  */
    if (lra_insn_recog_data[uid] != NULL)
      process_insn_for_elimination (lra_insn_recog_data[uid]->insn,
				    final_p, first_p);
  bitmap_clear (&insns_with_changed_offsets);

lra_eliminate_done:
  timevar_pop (TV_LRA_ELIMINATE);
}<|MERGE_RESOLUTION|>--- conflicted
+++ resolved
@@ -265,11 +265,7 @@
   if ((ep = elimination_map[hard_regno]) != NULL)
     return ep->from_rtx != reg ? NULL : ep;
   poly_int64 offset = self_elim_offsets[hard_regno];
-<<<<<<< HEAD
-  if (must_eq (offset, 0))
-=======
   if (known_eq (offset, 0))
->>>>>>> 70783a86
     return NULL;
   /* This is an iteration to restore offsets just after HARD_REGNO
      stopped to be eliminable.	*/
@@ -345,11 +341,7 @@
   int copied = 0;
 
   lra_assert (!update_p || !full_p);
-<<<<<<< HEAD
-  lra_assert (must_eq (update_sp_offset, 0)
-=======
   lra_assert (known_eq (update_sp_offset, 0)
->>>>>>> 70783a86
 	      || (!subst_p && update_p && !full_p));
   if (! current_function_decl)
     return x;
@@ -375,11 +367,7 @@
 	{
 	  rtx to = subst_p ? ep->to_rtx : ep->from_rtx;
 
-<<<<<<< HEAD
-	  if (may_ne (update_sp_offset, 0))
-=======
 	  if (maybe_ne (update_sp_offset, 0))
->>>>>>> 70783a86
 	    {
 	      if (ep->to_rtx == stack_pointer_rtx)
 		return plus_constant (Pmode, to, update_sp_offset);
@@ -412,11 +400,7 @@
 	      if (! update_p && ! full_p)
 		return gen_rtx_PLUS (Pmode, to, XEXP (x, 1));
 	      
-<<<<<<< HEAD
-	      if (may_ne (update_sp_offset, 0))
-=======
 	      if (maybe_ne (update_sp_offset, 0))
->>>>>>> 70783a86
 		offset = ep->to_rtx == stack_pointer_rtx ? update_sp_offset : 0;
 	      else
 		offset = (update_p
@@ -424,11 +408,7 @@
 	      if (full_p && insn != NULL_RTX && ep->to_rtx == stack_pointer_rtx)
 		offset -= lra_get_insn_recog_data (insn)->sp_offset;
 	      if (poly_int_rtx_p (XEXP (x, 1), &curr_offset)
-<<<<<<< HEAD
-		  && must_eq (curr_offset, -offset))
-=======
 		  && known_eq (curr_offset, -offset))
->>>>>>> 70783a86
 		return to;
 	      else
 		return gen_rtx_PLUS (Pmode, to,
@@ -477,11 +457,7 @@
 	{
 	  rtx to = subst_p ? ep->to_rtx : ep->from_rtx;
 
-<<<<<<< HEAD
-	  if (may_ne (update_sp_offset, 0))
-=======
 	  if (maybe_ne (update_sp_offset, 0))
->>>>>>> 70783a86
 	    {
 	      if (ep->to_rtx == stack_pointer_rtx)
 		return plus_constant (Pmode,
@@ -978,11 +954,7 @@
 
 		/* We should never process such insn with non-zero
 		   UPDATE_SP_OFFSET.  */
-<<<<<<< HEAD
-		lra_assert (must_eq (update_sp_offset, 0));
-=======
 		lra_assert (known_eq (update_sp_offset, 0));
->>>>>>> 70783a86
 		
 		if (remove_reg_equal_offset_note (insn, ep->to_rtx, &offset)
 		    || strip_offset (src, &offset) == ep->to_rtx)
@@ -1062,11 +1034,7 @@
 
 	  if (! replace_p)
 	    {
-<<<<<<< HEAD
-	      if (must_eq (update_sp_offset, 0))
-=======
 	      if (known_eq (update_sp_offset, 0))
->>>>>>> 70783a86
 		offset += (ep->offset - ep->previous_offset);
 	      if (ep->to_rtx == stack_pointer_rtx)
 		{
@@ -1085,11 +1053,7 @@
 	     the cost of the insn by replacing a simple REG with (plus
 	     (reg sp) CST).  So try only when we already had a PLUS
 	     before.  */
-<<<<<<< HEAD
-	  if (must_eq (offset, 0) || plus_src)
-=======
 	  if (known_eq (offset, 0) || plus_src)
->>>>>>> 70783a86
 	    {
 	      rtx new_src = plus_constant (GET_MODE (to_rtx), to_rtx, offset);
 
@@ -1277,11 +1241,7 @@
 	      if (lra_dump_file != NULL)
 		fprintf (lra_dump_file, "    Using elimination %d to %d now\n",
 			 ep1->from, ep1->to);
-<<<<<<< HEAD
-	      lra_assert (must_eq (ep1->previous_offset, 0));
-=======
 	      lra_assert (known_eq (ep1->previous_offset, 0));
->>>>>>> 70783a86
 	      ep1->previous_offset = ep->offset;
 	    }
 	  else
@@ -1293,11 +1253,7 @@
 		fprintf (lra_dump_file, "    %d is not eliminable at all\n",
 			 ep->from);
 	      self_elim_offsets[ep->from] = -ep->offset;
-<<<<<<< HEAD
-	      if (may_ne (ep->offset, 0))
-=======
 	      if (maybe_ne (ep->offset, 0))
->>>>>>> 70783a86
 		bitmap_ior_into (insns_with_changed_offsets,
 				 &lra_reg_info[ep->from].insn_bitmap);
 	    }
@@ -1317,11 +1273,7 @@
 	   the usage for pseudos.  */
         if (ep->from != ep->to)
 	  SET_HARD_REG_BIT (temp_hard_reg_set, ep->to);
-<<<<<<< HEAD
-	if (may_ne (ep->previous_offset, ep->offset))
-=======
 	if (maybe_ne (ep->previous_offset, ep->offset))
->>>>>>> 70783a86
 	  {
 	    bitmap_ior_into (insns_with_changed_offsets,
 			     &lra_reg_info[ep->from].insn_bitmap);
@@ -1407,21 +1359,13 @@
 	    if (NONDEBUG_INSN_P (insn))
 	      {
 		mark_not_eliminable (PATTERN (insn), VOIDmode);
-<<<<<<< HEAD
-		if (may_ne (curr_sp_change, 0)
-=======
 		if (maybe_ne (curr_sp_change, 0)
->>>>>>> 70783a86
 		    && find_reg_note (insn, REG_LABEL_OPERAND, NULL_RTX))
 		  stop_to_sp_elimination_p = true;
 	      }
 	  }
       if (! frame_pointer_needed
-<<<<<<< HEAD
-	  && (may_ne (curr_sp_change, 0) || stop_to_sp_elimination_p)
-=======
 	  && (maybe_ne (curr_sp_change, 0) || stop_to_sp_elimination_p)
->>>>>>> 70783a86
 	  && bb->succs && bb->succs->length () != 0)
 	for (ep = reg_eliminate; ep < &reg_eliminate[NUM_ELIMINABLE_REGS]; ep++)
 	  if (ep->to == STACK_POINTER_REGNUM)
