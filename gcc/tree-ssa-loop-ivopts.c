/* Induction variable optimizations.
   Copyright (C) 2003-2014 Free Software Foundation, Inc.

This file is part of GCC.

GCC is free software; you can redistribute it and/or modify it
under the terms of the GNU General Public License as published by the
Free Software Foundation; either version 3, or (at your option) any
later version.

GCC is distributed in the hope that it will be useful, but WITHOUT
ANY WARRANTY; without even the implied warranty of MERCHANTABILITY or
FITNESS FOR A PARTICULAR PURPOSE.  See the GNU General Public License
for more details.

You should have received a copy of the GNU General Public License
along with GCC; see the file COPYING3.  If not see
<http://www.gnu.org/licenses/>.  */

/* This pass tries to find the optimal set of induction variables for the loop.
   It optimizes just the basic linear induction variables (although adding
   support for other types should not be too hard).  It includes the
   optimizations commonly known as strength reduction, induction variable
   coalescing and induction variable elimination.  It does it in the
   following steps:

   1) The interesting uses of induction variables are found.  This includes

      -- uses of induction variables in non-linear expressions
      -- addresses of arrays
      -- comparisons of induction variables

   2) Candidates for the induction variables are found.  This includes

      -- old induction variables
      -- the variables defined by expressions derived from the "interesting
	 uses" above

   3) The optimal (w.r. to a cost function) set of variables is chosen.  The
      cost function assigns a cost to sets of induction variables and consists
      of three parts:

      -- The use costs.  Each of the interesting uses chooses the best induction
	 variable in the set and adds its cost to the sum.  The cost reflects
	 the time spent on modifying the induction variables value to be usable
	 for the given purpose (adding base and offset for arrays, etc.).
      -- The variable costs.  Each of the variables has a cost assigned that
	 reflects the costs associated with incrementing the value of the
	 variable.  The original variables are somewhat preferred.
      -- The set cost.  Depending on the size of the set, extra cost may be
	 added to reflect register pressure.

      All the costs are defined in a machine-specific way, using the target
      hooks and machine descriptions to determine them.

   4) The trees are transformed to use the new variables, the dead code is
      removed.

   All of this is done loop by loop.  Doing it globally is theoretically
   possible, it might give a better performance and it might enable us
   to decide costs more precisely, but getting all the interactions right
   would be complicated.  */

#include "config.h"
#include "system.h"
#include "coretypes.h"
#include "tm.h"
#include "tree.h"
#include "stor-layout.h"
#include "tm_p.h"
#include "predict.h"
#include "vec.h"
#include "hashtab.h"
#include "hash-set.h"
#include "machmode.h"
#include "hard-reg-set.h"
#include "input.h"
#include "function.h"
#include "dominance.h"
#include "cfg.h"
#include "basic-block.h"
#include "gimple-pretty-print.h"
#include "hash-map.h"
#include "hash-table.h"
#include "tree-ssa-alias.h"
#include "internal-fn.h"
#include "tree-eh.h"
#include "gimple-expr.h"
#include "is-a.h"
#include "gimple.h"
#include "gimplify.h"
#include "gimple-iterator.h"
#include "gimplify-me.h"
#include "gimple-ssa.h"
#include "plugin-api.h"
#include "ipa-ref.h"
#include "cgraph.h"
#include "tree-cfg.h"
#include "tree-phinodes.h"
#include "ssa-iterators.h"
#include "stringpool.h"
#include "tree-ssanames.h"
#include "tree-ssa-loop-ivopts.h"
#include "tree-ssa-loop-manip.h"
#include "tree-ssa-loop-niter.h"
#include "tree-ssa-loop.h"
#include "expr.h"
#include "tree-dfa.h"
#include "tree-ssa.h"
#include "cfgloop.h"
#include "tree-pass.h"
#include "insn-config.h"
#include "tree-chrec.h"
#include "tree-scalar-evolution.h"
#include "cfgloop.h"
#include "params.h"
#include "langhooks.h"
#include "tree-affine.h"
#include "target.h"
#include "tree-inline.h"
#include "tree-ssa-propagate.h"
#include "expmed.h"
#include "tree-ssa-address.h"
#include "builtins.h"

/* FIXME: Expressions are expanded to RTL in this pass to determine the
   cost of different addressing modes.  This should be moved to a TBD
   interface between the GIMPLE and RTL worlds.  */
#include "expr.h"
#include "recog.h"

/* The infinite cost.  */
#define INFTY 10000000

#define AVG_LOOP_NITER(LOOP) 5

/* Returns the expected number of loop iterations for LOOP.
   The average trip count is computed from profile data if it
   exists. */

static inline HOST_WIDE_INT
avg_loop_niter (struct loop *loop)
{
  HOST_WIDE_INT niter = estimated_stmt_executions_int (loop);
  if (niter == -1)
    return AVG_LOOP_NITER (loop);

  return niter;
}

/* Representation of the induction variable.  */
struct iv
{
  tree base;		/* Initial value of the iv.  */
  tree base_object;	/* A memory object to that the induction variable points.  */
  tree step;		/* Step of the iv (constant only).  */
  tree ssa_name;	/* The ssa name with the value.  */
  bool biv_p;		/* Is it a biv?  */
  bool have_use_for;	/* Do we already have a use for it?  */
  unsigned use_id;	/* The identifier in the use if it is the case.  */
};

/* Per-ssa version information (induction variable descriptions, etc.).  */
struct version_info
{
  tree name;		/* The ssa name.  */
  struct iv *iv;	/* Induction variable description.  */
  bool has_nonlin_use;	/* For a loop-level invariant, whether it is used in
			   an expression that is not an induction variable.  */
  bool preserve_biv;	/* For the original biv, whether to preserve it.  */
  unsigned inv_id;	/* Id of an invariant.  */
};

/* Types of uses.  */
enum use_type
{
  USE_NONLINEAR_EXPR,	/* Use in a nonlinear expression.  */
  USE_ADDRESS,		/* Use in an address.  */
  USE_COMPARE		/* Use is a compare.  */
};

/* Cost of a computation.  */
typedef struct
{
  int cost;		/* The runtime cost.  */
  unsigned complexity;	/* The estimate of the complexity of the code for
			   the computation (in no concrete units --
			   complexity field should be larger for more
			   complex expressions and addressing modes).  */
} comp_cost;

static const comp_cost no_cost = {0, 0};
static const comp_cost infinite_cost = {INFTY, INFTY};

/* The candidate - cost pair.  */
struct cost_pair
{
  struct iv_cand *cand;	/* The candidate.  */
  comp_cost cost;	/* The cost.  */
  bitmap depends_on;	/* The list of invariants that have to be
			   preserved.  */
  tree value;		/* For final value elimination, the expression for
			   the final value of the iv.  For iv elimination,
			   the new bound to compare with.  */
  enum tree_code comp;	/* For iv elimination, the comparison.  */
  int inv_expr_id;      /* Loop invariant expression id.  */
};

/* Use.  */
struct iv_use
{
  unsigned id;		/* The id of the use.  */
  enum use_type type;	/* Type of the use.  */
  struct iv *iv;	/* The induction variable it is based on.  */
  gimple stmt;		/* Statement in that it occurs.  */
  tree *op_p;		/* The place where it occurs.  */
  bitmap related_cands;	/* The set of "related" iv candidates, plus the common
			   important ones.  */

  unsigned n_map_members; /* Number of candidates in the cost_map list.  */
  struct cost_pair *cost_map;
			/* The costs wrto the iv candidates.  */

  struct iv_cand *selected;
			/* The selected candidate.  */
};

/* The position where the iv is computed.  */
enum iv_position
{
  IP_NORMAL,		/* At the end, just before the exit condition.  */
  IP_END,		/* At the end of the latch block.  */
  IP_BEFORE_USE,	/* Immediately before a specific use.  */
  IP_AFTER_USE,		/* Immediately after a specific use.  */
  IP_ORIGINAL		/* The original biv.  */
};

/* The induction variable candidate.  */
struct iv_cand
{
  unsigned id;		/* The number of the candidate.  */
  bool important;	/* Whether this is an "important" candidate, i.e. such
			   that it should be considered by all uses.  */
  ENUM_BITFIELD(iv_position) pos : 8;	/* Where it is computed.  */
  gimple incremented_at;/* For original biv, the statement where it is
			   incremented.  */
  tree var_before;	/* The variable used for it before increment.  */
  tree var_after;	/* The variable used for it after increment.  */
  struct iv *iv;	/* The value of the candidate.  NULL for
			   "pseudocandidate" used to indicate the possibility
			   to replace the final value of an iv by direct
			   computation of the value.  */
  unsigned cost;	/* Cost of the candidate.  */
  unsigned cost_step;	/* Cost of the candidate's increment operation.  */
  struct iv_use *ainc_use; /* For IP_{BEFORE,AFTER}_USE candidates, the place
			      where it is incremented.  */
  bitmap depends_on;	/* The list of invariants that are used in step of the
			   biv.  */
};

/* Loop invariant expression hashtable entry.  */
struct iv_inv_expr_ent
{
  tree expr;
  int id;
  hashval_t hash;
};

/* The data used by the induction variable optimizations.  */

typedef struct iv_use *iv_use_p;

typedef struct iv_cand *iv_cand_p;

/* Hashtable helpers.  */

struct iv_inv_expr_hasher : typed_free_remove <iv_inv_expr_ent>
{
  typedef iv_inv_expr_ent value_type;
  typedef iv_inv_expr_ent compare_type;
  static inline hashval_t hash (const value_type *);
  static inline bool equal (const value_type *, const compare_type *);
};

/* Hash function for loop invariant expressions.  */

inline hashval_t
iv_inv_expr_hasher::hash (const value_type *expr)
{
  return expr->hash;
}

/* Hash table equality function for expressions.  */

inline bool
iv_inv_expr_hasher::equal (const value_type *expr1, const compare_type *expr2)
{
  return expr1->hash == expr2->hash
	 && operand_equal_p (expr1->expr, expr2->expr, 0);
}

struct ivopts_data
{
  /* The currently optimized loop.  */
  struct loop *current_loop;

  /* Numbers of iterations for all exits of the current loop.  */
  hash_map<edge, tree_niter_desc *> *niters;

  /* Number of registers used in it.  */
  unsigned regs_used;

  /* The size of version_info array allocated.  */
  unsigned version_info_size;

  /* The array of information for the ssa names.  */
  struct version_info *version_info;

  /* The hashtable of loop invariant expressions created
     by ivopt.  */
  hash_table<iv_inv_expr_hasher> *inv_expr_tab;

  /* Loop invariant expression id.  */
  int inv_expr_id;

  /* The bitmap of indices in version_info whose value was changed.  */
  bitmap relevant;

  /* The uses of induction variables.  */
  vec<iv_use_p> iv_uses;

  /* The candidates.  */
  vec<iv_cand_p> iv_candidates;

  /* A bitmap of important candidates.  */
  bitmap important_candidates;

  /* Cache used by tree_to_aff_combination_expand.  */
  hash_map<tree, name_expansion *> *name_expansion_cache;

  /* The maximum invariant id.  */
  unsigned max_inv_id;

  /* Whether to consider just related and important candidates when replacing a
     use.  */
  bool consider_all_candidates;

  /* Are we optimizing for speed?  */
  bool speed;

  /* Whether the loop body includes any function calls.  */
  bool body_includes_call;

  /* Whether the loop body can only be exited via single exit.  */
  bool loop_single_exit_p;
};

/* An assignment of iv candidates to uses.  */

struct iv_ca
{
  /* The number of uses covered by the assignment.  */
  unsigned upto;

  /* Number of uses that cannot be expressed by the candidates in the set.  */
  unsigned bad_uses;

  /* Candidate assigned to a use, together with the related costs.  */
  struct cost_pair **cand_for_use;

  /* Number of times each candidate is used.  */
  unsigned *n_cand_uses;

  /* The candidates used.  */
  bitmap cands;

  /* The number of candidates in the set.  */
  unsigned n_cands;

  /* Total number of registers needed.  */
  unsigned n_regs;

  /* Total cost of expressing uses.  */
  comp_cost cand_use_cost;

  /* Total cost of candidates.  */
  unsigned cand_cost;

  /* Number of times each invariant is used.  */
  unsigned *n_invariant_uses;

  /* The array holding the number of uses of each loop
     invariant expressions created by ivopt.  */
  unsigned *used_inv_expr;

  /* The number of created loop invariants.  */
  unsigned num_used_inv_expr;

  /* Total cost of the assignment.  */
  comp_cost cost;
};

/* Difference of two iv candidate assignments.  */

struct iv_ca_delta
{
  /* Changed use.  */
  struct iv_use *use;

  /* An old assignment (for rollback purposes).  */
  struct cost_pair *old_cp;

  /* A new assignment.  */
  struct cost_pair *new_cp;

  /* Next change in the list.  */
  struct iv_ca_delta *next_change;
};

/* Bound on number of candidates below that all candidates are considered.  */

#define CONSIDER_ALL_CANDIDATES_BOUND \
  ((unsigned) PARAM_VALUE (PARAM_IV_CONSIDER_ALL_CANDIDATES_BOUND))

/* If there are more iv occurrences, we just give up (it is quite unlikely that
   optimizing such a loop would help, and it would take ages).  */

#define MAX_CONSIDERED_USES \
  ((unsigned) PARAM_VALUE (PARAM_IV_MAX_CONSIDERED_USES))

/* If there are at most this number of ivs in the set, try removing unnecessary
   ivs from the set always.  */

#define ALWAYS_PRUNE_CAND_SET_BOUND \
  ((unsigned) PARAM_VALUE (PARAM_IV_ALWAYS_PRUNE_CAND_SET_BOUND))

/* The list of trees for that the decl_rtl field must be reset is stored
   here.  */

static vec<tree> decl_rtl_to_reset;

static comp_cost force_expr_to_var_cost (tree, bool);

/* Number of uses recorded in DATA.  */

static inline unsigned
n_iv_uses (struct ivopts_data *data)
{
  return data->iv_uses.length ();
}

/* Ith use recorded in DATA.  */

static inline struct iv_use *
iv_use (struct ivopts_data *data, unsigned i)
{
  return data->iv_uses[i];
}

/* Number of candidates recorded in DATA.  */

static inline unsigned
n_iv_cands (struct ivopts_data *data)
{
  return data->iv_candidates.length ();
}

/* Ith candidate recorded in DATA.  */

static inline struct iv_cand *
iv_cand (struct ivopts_data *data, unsigned i)
{
  return data->iv_candidates[i];
}

/* The single loop exit if it dominates the latch, NULL otherwise.  */

edge
single_dom_exit (struct loop *loop)
{
  edge exit = single_exit (loop);

  if (!exit)
    return NULL;

  if (!just_once_each_iteration_p (loop, exit->src))
    return NULL;

  return exit;
}

/* Dumps information about the induction variable IV to FILE.  */

void
dump_iv (FILE *file, struct iv *iv)
{
  if (iv->ssa_name)
    {
      fprintf (file, "ssa name ");
      print_generic_expr (file, iv->ssa_name, TDF_SLIM);
      fprintf (file, "\n");
    }

  fprintf (file, "  type ");
  print_generic_expr (file, TREE_TYPE (iv->base), TDF_SLIM);
  fprintf (file, "\n");

  if (iv->step)
    {
      fprintf (file, "  base ");
      print_generic_expr (file, iv->base, TDF_SLIM);
      fprintf (file, "\n");

      fprintf (file, "  step ");
      print_generic_expr (file, iv->step, TDF_SLIM);
      fprintf (file, "\n");
    }
  else
    {
      fprintf (file, "  invariant ");
      print_generic_expr (file, iv->base, TDF_SLIM);
      fprintf (file, "\n");
    }

  if (iv->base_object)
    {
      fprintf (file, "  base object ");
      print_generic_expr (file, iv->base_object, TDF_SLIM);
      fprintf (file, "\n");
    }

  if (iv->biv_p)
    fprintf (file, "  is a biv\n");
}

/* Dumps information about the USE to FILE.  */

void
dump_use (FILE *file, struct iv_use *use)
{
  fprintf (file, "use %d\n", use->id);

  switch (use->type)
    {
    case USE_NONLINEAR_EXPR:
      fprintf (file, "  generic\n");
      break;

    case USE_ADDRESS:
      fprintf (file, "  address\n");
      break;

    case USE_COMPARE:
      fprintf (file, "  compare\n");
      break;

    default:
      gcc_unreachable ();
    }

  fprintf (file, "  in statement ");
  print_gimple_stmt (file, use->stmt, 0, 0);
  fprintf (file, "\n");

  fprintf (file, "  at position ");
  if (use->op_p)
    print_generic_expr (file, *use->op_p, TDF_SLIM);
  fprintf (file, "\n");

  dump_iv (file, use->iv);

  if (use->related_cands)
    {
      fprintf (file, "  related candidates ");
      dump_bitmap (file, use->related_cands);
    }
}

/* Dumps information about the uses to FILE.  */

void
dump_uses (FILE *file, struct ivopts_data *data)
{
  unsigned i;
  struct iv_use *use;

  for (i = 0; i < n_iv_uses (data); i++)
    {
      use = iv_use (data, i);

      dump_use (file, use);
      fprintf (file, "\n");
    }
}

/* Dumps information about induction variable candidate CAND to FILE.  */

void
dump_cand (FILE *file, struct iv_cand *cand)
{
  struct iv *iv = cand->iv;

  fprintf (file, "candidate %d%s\n",
	   cand->id, cand->important ? " (important)" : "");

  if (cand->depends_on)
    {
      fprintf (file, "  depends on ");
      dump_bitmap (file, cand->depends_on);
    }

  if (!iv)
    {
      fprintf (file, "  final value replacement\n");
      return;
    }

  if (cand->var_before)
    {
      fprintf (file, "  var_before ");
      print_generic_expr (file, cand->var_before, TDF_SLIM);
      fprintf (file, "\n");
    }
  if (cand->var_after)
    {
      fprintf (file, "  var_after ");
      print_generic_expr (file, cand->var_after, TDF_SLIM);
      fprintf (file, "\n");
    }

  switch (cand->pos)
    {
    case IP_NORMAL:
      fprintf (file, "  incremented before exit test\n");
      break;

    case IP_BEFORE_USE:
      fprintf (file, "  incremented before use %d\n", cand->ainc_use->id);
      break;

    case IP_AFTER_USE:
      fprintf (file, "  incremented after use %d\n", cand->ainc_use->id);
      break;

    case IP_END:
      fprintf (file, "  incremented at end\n");
      break;

    case IP_ORIGINAL:
      fprintf (file, "  original biv\n");
      break;
    }

  dump_iv (file, iv);
}

/* Returns the info for ssa version VER.  */

static inline struct version_info *
ver_info (struct ivopts_data *data, unsigned ver)
{
  return data->version_info + ver;
}

/* Returns the info for ssa name NAME.  */

static inline struct version_info *
name_info (struct ivopts_data *data, tree name)
{
  return ver_info (data, SSA_NAME_VERSION (name));
}

/* Returns true if STMT is after the place where the IP_NORMAL ivs will be
   emitted in LOOP.  */

static bool
stmt_after_ip_normal_pos (struct loop *loop, gimple stmt)
{
  basic_block bb = ip_normal_pos (loop), sbb = gimple_bb (stmt);

  gcc_assert (bb);

  if (sbb == loop->latch)
    return true;

  if (sbb != bb)
    return false;

  return stmt == last_stmt (bb);
}

/* Returns true if STMT if after the place where the original induction
   variable CAND is incremented.  If TRUE_IF_EQUAL is set, we return true
   if the positions are identical.  */

static bool
stmt_after_inc_pos (struct iv_cand *cand, gimple stmt, bool true_if_equal)
{
  basic_block cand_bb = gimple_bb (cand->incremented_at);
  basic_block stmt_bb = gimple_bb (stmt);

  if (!dominated_by_p (CDI_DOMINATORS, stmt_bb, cand_bb))
    return false;

  if (stmt_bb != cand_bb)
    return true;

  if (true_if_equal
      && gimple_uid (stmt) == gimple_uid (cand->incremented_at))
    return true;
  return gimple_uid (stmt) > gimple_uid (cand->incremented_at);
}

/* Returns true if STMT if after the place where the induction variable
   CAND is incremented in LOOP.  */

static bool
stmt_after_increment (struct loop *loop, struct iv_cand *cand, gimple stmt)
{
  switch (cand->pos)
    {
    case IP_END:
      return false;

    case IP_NORMAL:
      return stmt_after_ip_normal_pos (loop, stmt);

    case IP_ORIGINAL:
    case IP_AFTER_USE:
      return stmt_after_inc_pos (cand, stmt, false);

    case IP_BEFORE_USE:
      return stmt_after_inc_pos (cand, stmt, true);

    default:
      gcc_unreachable ();
    }
}

/* Returns true if EXP is a ssa name that occurs in an abnormal phi node.  */

static bool
abnormal_ssa_name_p (tree exp)
{
  if (!exp)
    return false;

  if (TREE_CODE (exp) != SSA_NAME)
    return false;

  return SSA_NAME_OCCURS_IN_ABNORMAL_PHI (exp) != 0;
}

/* Returns false if BASE or INDEX contains a ssa name that occurs in an
   abnormal phi node.  Callback for for_each_index.  */

static bool
idx_contains_abnormal_ssa_name_p (tree base, tree *index,
				  void *data ATTRIBUTE_UNUSED)
{
  if (TREE_CODE (base) == ARRAY_REF || TREE_CODE (base) == ARRAY_RANGE_REF)
    {
      if (abnormal_ssa_name_p (TREE_OPERAND (base, 2)))
	return false;
      if (abnormal_ssa_name_p (TREE_OPERAND (base, 3)))
	return false;
    }

  return !abnormal_ssa_name_p (*index);
}

/* Returns true if EXPR contains a ssa name that occurs in an
   abnormal phi node.  */

bool
contains_abnormal_ssa_name_p (tree expr)
{
  enum tree_code code;
  enum tree_code_class codeclass;

  if (!expr)
    return false;

  code = TREE_CODE (expr);
  codeclass = TREE_CODE_CLASS (code);

  if (code == SSA_NAME)
    return SSA_NAME_OCCURS_IN_ABNORMAL_PHI (expr) != 0;

  if (code == INTEGER_CST
      || is_gimple_min_invariant (expr))
    return false;

  if (code == ADDR_EXPR)
    return !for_each_index (&TREE_OPERAND (expr, 0),
			    idx_contains_abnormal_ssa_name_p,
			    NULL);

  if (code == COND_EXPR)
    return contains_abnormal_ssa_name_p (TREE_OPERAND (expr, 0))
      || contains_abnormal_ssa_name_p (TREE_OPERAND (expr, 1))
      || contains_abnormal_ssa_name_p (TREE_OPERAND (expr, 2));

  switch (codeclass)
    {
    case tcc_binary:
    case tcc_comparison:
      if (contains_abnormal_ssa_name_p (TREE_OPERAND (expr, 1)))
	return true;

      /* Fallthru.  */
    case tcc_unary:
      if (contains_abnormal_ssa_name_p (TREE_OPERAND (expr, 0)))
	return true;

      break;

    default:
      gcc_unreachable ();
    }

  return false;
}

/*  Returns the structure describing number of iterations determined from
    EXIT of DATA->current_loop, or NULL if something goes wrong.  */

static struct tree_niter_desc *
niter_for_exit (struct ivopts_data *data, edge exit)
{
  struct tree_niter_desc *desc;
  tree_niter_desc **slot;

  if (!data->niters)
    {
      data->niters = new hash_map<edge, tree_niter_desc *>;
      slot = NULL;
    }
  else
    slot = data->niters->get (exit);

  if (!slot)
    {
      /* Try to determine number of iterations.  We cannot safely work with ssa
         names that appear in phi nodes on abnormal edges, so that we do not
         create overlapping life ranges for them (PR 27283).  */
      desc = XNEW (struct tree_niter_desc);
      if (!number_of_iterations_exit (data->current_loop,
				      exit, desc, true)
     	  || contains_abnormal_ssa_name_p (desc->niter))
	{
	  XDELETE (desc);
	  desc = NULL;
	}
      data->niters->put (exit, desc);
    }
  else
    desc = *slot;

  return desc;
}

/* Returns the structure describing number of iterations determined from
   single dominating exit of DATA->current_loop, or NULL if something
   goes wrong.  */

static struct tree_niter_desc *
niter_for_single_dom_exit (struct ivopts_data *data)
{
  edge exit = single_dom_exit (data->current_loop);

  if (!exit)
    return NULL;

  return niter_for_exit (data, exit);
}

/* Initializes data structures used by the iv optimization pass, stored
   in DATA.  */

static void
tree_ssa_iv_optimize_init (struct ivopts_data *data)
{
  data->version_info_size = 2 * num_ssa_names;
  data->version_info = XCNEWVEC (struct version_info, data->version_info_size);
  data->relevant = BITMAP_ALLOC (NULL);
  data->important_candidates = BITMAP_ALLOC (NULL);
  data->max_inv_id = 0;
  data->niters = NULL;
  data->iv_uses.create (20);
  data->iv_candidates.create (20);
  data->inv_expr_tab = new hash_table<iv_inv_expr_hasher> (10);
  data->inv_expr_id = 0;
  data->name_expansion_cache = NULL;
  decl_rtl_to_reset.create (20);
}

/* Returns a memory object to that EXPR points.  In case we are able to
   determine that it does not point to any such object, NULL is returned.  */

static tree
determine_base_object (tree expr)
{
  enum tree_code code = TREE_CODE (expr);
  tree base, obj;

  /* If this is a pointer casted to any type, we need to determine
     the base object for the pointer; so handle conversions before
     throwing away non-pointer expressions.  */
  if (CONVERT_EXPR_P (expr))
    return determine_base_object (TREE_OPERAND (expr, 0));

  if (!POINTER_TYPE_P (TREE_TYPE (expr)))
    return NULL_TREE;

  switch (code)
    {
    case INTEGER_CST:
      return NULL_TREE;

    case ADDR_EXPR:
      obj = TREE_OPERAND (expr, 0);
      base = get_base_address (obj);

      if (!base)
	return expr;

      if (TREE_CODE (base) == MEM_REF)
	return determine_base_object (TREE_OPERAND (base, 0));

      return fold_convert (ptr_type_node,
		           build_fold_addr_expr (base));

    case POINTER_PLUS_EXPR:
      return determine_base_object (TREE_OPERAND (expr, 0));

    case PLUS_EXPR:
    case MINUS_EXPR:
      /* Pointer addition is done solely using POINTER_PLUS_EXPR.  */
      gcc_unreachable ();

    default:
      return fold_convert (ptr_type_node, expr);
    }
}

/* Return true if address expression with non-DECL_P operand appears
   in EXPR.  */

static bool
contain_complex_addr_expr (tree expr)
{
  bool res = false;

  STRIP_NOPS (expr);
  switch (TREE_CODE (expr))
    {
    case POINTER_PLUS_EXPR:
    case PLUS_EXPR:
    case MINUS_EXPR:
      res |= contain_complex_addr_expr (TREE_OPERAND (expr, 0));
      res |= contain_complex_addr_expr (TREE_OPERAND (expr, 1));
      break;

    case ADDR_EXPR:
      return (!DECL_P (TREE_OPERAND (expr, 0)));

    default:
      return false;
    }

  return res;
}

/* Allocates an induction variable with given initial value BASE and step STEP
   for loop LOOP.  */

static struct iv *
alloc_iv (tree base, tree step)
{
  tree expr = base;
  struct iv *iv = XCNEW (struct iv);
  gcc_assert (step != NULL_TREE);

  /* Lower address expression in base except ones with DECL_P as operand.
     By doing this:
       1) More accurate cost can be computed for address expressions;
       2) Duplicate candidates won't be created for bases in different
          forms, like &a[0] and &a.  */
  STRIP_NOPS (expr);
  if ((TREE_CODE (expr) == ADDR_EXPR && !DECL_P (TREE_OPERAND (expr, 0)))
      || contain_complex_addr_expr (expr))
    {
      aff_tree comb;
      tree_to_aff_combination (expr, TREE_TYPE (base), &comb);
      base = fold_convert (TREE_TYPE (base), aff_combination_to_tree (&comb));
    }

  iv->base = base;
  iv->base_object = determine_base_object (base);
  iv->step = step;
  iv->biv_p = false;
  iv->have_use_for = false;
  iv->use_id = 0;
  iv->ssa_name = NULL_TREE;

  return iv;
}

/* Sets STEP and BASE for induction variable IV.  */

static void
set_iv (struct ivopts_data *data, tree iv, tree base, tree step)
{
  struct version_info *info = name_info (data, iv);

  gcc_assert (!info->iv);

  bitmap_set_bit (data->relevant, SSA_NAME_VERSION (iv));
  info->iv = alloc_iv (base, step);
  info->iv->ssa_name = iv;
}

/* Finds induction variable declaration for VAR.  */

static struct iv *
get_iv (struct ivopts_data *data, tree var)
{
  basic_block bb;
  tree type = TREE_TYPE (var);

  if (!POINTER_TYPE_P (type)
      && !INTEGRAL_TYPE_P (type))
    return NULL;

  if (!name_info (data, var)->iv)
    {
      bb = gimple_bb (SSA_NAME_DEF_STMT (var));

      if (!bb
	  || !flow_bb_inside_loop_p (data->current_loop, bb))
	set_iv (data, var, var, build_int_cst (type, 0));
    }

  return name_info (data, var)->iv;
}

/* Determines the step of a biv defined in PHI.  Returns NULL if PHI does
   not define a simple affine biv with nonzero step.  */

static tree
determine_biv_step (gimple phi)
{
  struct loop *loop = gimple_bb (phi)->loop_father;
  tree name = PHI_RESULT (phi);
  affine_iv iv;

  if (virtual_operand_p (name))
    return NULL_TREE;

  if (!simple_iv (loop, loop, name, &iv, true))
    return NULL_TREE;

  return integer_zerop (iv.step) ? NULL_TREE : iv.step;
}

/* Finds basic ivs.  */

static bool
find_bivs (struct ivopts_data *data)
{
  gimple phi;
  tree step, type, base;
  bool found = false;
  struct loop *loop = data->current_loop;
  gimple_stmt_iterator psi;

  for (psi = gsi_start_phis (loop->header); !gsi_end_p (psi); gsi_next (&psi))
    {
      phi = gsi_stmt (psi);

      if (SSA_NAME_OCCURS_IN_ABNORMAL_PHI (PHI_RESULT (phi)))
	continue;

      step = determine_biv_step (phi);
      if (!step)
	continue;

      base = PHI_ARG_DEF_FROM_EDGE (phi, loop_preheader_edge (loop));
      base = expand_simple_operations (base);
      if (contains_abnormal_ssa_name_p (base)
	  || contains_abnormal_ssa_name_p (step))
	continue;

      type = TREE_TYPE (PHI_RESULT (phi));
      base = fold_convert (type, base);
      if (step)
	{
	  if (POINTER_TYPE_P (type))
	    step = convert_to_ptrofftype (step);
	  else
	    step = fold_convert (type, step);
	}

      set_iv (data, PHI_RESULT (phi), base, step);
      found = true;
    }

  return found;
}

/* Marks basic ivs.  */

static void
mark_bivs (struct ivopts_data *data)
{
  gimple phi, def;
  tree var;
  struct iv *iv, *incr_iv;
  struct loop *loop = data->current_loop;
  basic_block incr_bb;
  gimple_stmt_iterator psi;

  for (psi = gsi_start_phis (loop->header); !gsi_end_p (psi); gsi_next (&psi))
    {
      phi = gsi_stmt (psi);

      iv = get_iv (data, PHI_RESULT (phi));
      if (!iv)
	continue;

      var = PHI_ARG_DEF_FROM_EDGE (phi, loop_latch_edge (loop));
      def = SSA_NAME_DEF_STMT (var);
      /* Don't mark iv peeled from other one as biv.  */
      if (def
	  && gimple_code (def) == GIMPLE_PHI
	  && gimple_bb (def) == loop->header)
	continue;

      incr_iv = get_iv (data, var);
      if (!incr_iv)
	continue;

      /* If the increment is in the subloop, ignore it.  */
      incr_bb = gimple_bb (SSA_NAME_DEF_STMT (var));
      if (incr_bb->loop_father != data->current_loop
	  || (incr_bb->flags & BB_IRREDUCIBLE_LOOP))
	continue;

      iv->biv_p = true;
      incr_iv->biv_p = true;
    }
}

/* Checks whether STMT defines a linear induction variable and stores its
   parameters to IV.  */

static bool
find_givs_in_stmt_scev (struct ivopts_data *data, gimple stmt, affine_iv *iv)
{
  tree lhs;
  struct loop *loop = data->current_loop;

  iv->base = NULL_TREE;
  iv->step = NULL_TREE;

  if (gimple_code (stmt) != GIMPLE_ASSIGN)
    return false;

  lhs = gimple_assign_lhs (stmt);
  if (TREE_CODE (lhs) != SSA_NAME)
    return false;

  if (!simple_iv (loop, loop_containing_stmt (stmt), lhs, iv, true))
    return false;
  iv->base = expand_simple_operations (iv->base);

  if (contains_abnormal_ssa_name_p (iv->base)
      || contains_abnormal_ssa_name_p (iv->step))
    return false;

  /* If STMT could throw, then do not consider STMT as defining a GIV.  
     While this will suppress optimizations, we can not safely delete this
     GIV and associated statements, even if it appears it is not used.  */
  if (stmt_could_throw_p (stmt))
    return false;

  return true;
}

/* Finds general ivs in statement STMT.  */

static void
find_givs_in_stmt (struct ivopts_data *data, gimple stmt)
{
  affine_iv iv;

  if (!find_givs_in_stmt_scev (data, stmt, &iv))
    return;

  set_iv (data, gimple_assign_lhs (stmt), iv.base, iv.step);
}

/* Finds general ivs in basic block BB.  */

static void
find_givs_in_bb (struct ivopts_data *data, basic_block bb)
{
  gimple_stmt_iterator bsi;

  for (bsi = gsi_start_bb (bb); !gsi_end_p (bsi); gsi_next (&bsi))
    find_givs_in_stmt (data, gsi_stmt (bsi));
}

/* Finds general ivs.  */

static void
find_givs (struct ivopts_data *data)
{
  struct loop *loop = data->current_loop;
  basic_block *body = get_loop_body_in_dom_order (loop);
  unsigned i;

  for (i = 0; i < loop->num_nodes; i++)
    find_givs_in_bb (data, body[i]);
  free (body);
}

/* For each ssa name defined in LOOP determines whether it is an induction
   variable and if so, its initial value and step.  */

static bool
find_induction_variables (struct ivopts_data *data)
{
  unsigned i;
  bitmap_iterator bi;

  if (!find_bivs (data))
    return false;

  find_givs (data);
  mark_bivs (data);

  if (dump_file && (dump_flags & TDF_DETAILS))
    {
      struct tree_niter_desc *niter = niter_for_single_dom_exit (data);

      if (niter)
	{
	  fprintf (dump_file, "  number of iterations ");
	  print_generic_expr (dump_file, niter->niter, TDF_SLIM);
	  if (!integer_zerop (niter->may_be_zero))
	    {
	      fprintf (dump_file, "; zero if ");
	      print_generic_expr (dump_file, niter->may_be_zero, TDF_SLIM);
	    }
	  fprintf (dump_file, "\n\n");
    	};

      fprintf (dump_file, "Induction variables:\n\n");

      EXECUTE_IF_SET_IN_BITMAP (data->relevant, 0, i, bi)
	{
	  if (ver_info (data, i)->iv)
	    dump_iv (dump_file, ver_info (data, i)->iv);
	}
    }

  return true;
}

/* Records a use of type USE_TYPE at *USE_P in STMT whose value is IV.  */

static struct iv_use *
record_use (struct ivopts_data *data, tree *use_p, struct iv *iv,
	    gimple stmt, enum use_type use_type)
{
  struct iv_use *use = XCNEW (struct iv_use);

  use->id = n_iv_uses (data);
  use->type = use_type;
  use->iv = iv;
  use->stmt = stmt;
  use->op_p = use_p;
  use->related_cands = BITMAP_ALLOC (NULL);

  /* To avoid showing ssa name in the dumps, if it was not reset by the
     caller.  */
  iv->ssa_name = NULL_TREE;

  if (dump_file && (dump_flags & TDF_DETAILS))
    dump_use (dump_file, use);

  data->iv_uses.safe_push (use);

  return use;
}

/* Checks whether OP is a loop-level invariant and if so, records it.
   NONLINEAR_USE is true if the invariant is used in a way we do not
   handle specially.  */

static void
record_invariant (struct ivopts_data *data, tree op, bool nonlinear_use)
{
  basic_block bb;
  struct version_info *info;

  if (TREE_CODE (op) != SSA_NAME
      || virtual_operand_p (op))
    return;

  bb = gimple_bb (SSA_NAME_DEF_STMT (op));
  if (bb
      && flow_bb_inside_loop_p (data->current_loop, bb))
    return;

  info = name_info (data, op);
  info->name = op;
  info->has_nonlin_use |= nonlinear_use;
  if (!info->inv_id)
    info->inv_id = ++data->max_inv_id;
  bitmap_set_bit (data->relevant, SSA_NAME_VERSION (op));
}

/* Checks whether the use OP is interesting and if so, records it.  */

static struct iv_use *
find_interesting_uses_op (struct ivopts_data *data, tree op)
{
  struct iv *iv;
  struct iv *civ;
  gimple stmt;
  struct iv_use *use;

  if (TREE_CODE (op) != SSA_NAME)
    return NULL;

  iv = get_iv (data, op);
  if (!iv)
    return NULL;

  if (iv->have_use_for)
    {
      use = iv_use (data, iv->use_id);

      gcc_assert (use->type == USE_NONLINEAR_EXPR);
      return use;
    }

  if (integer_zerop (iv->step))
    {
      record_invariant (data, op, true);
      return NULL;
    }
  iv->have_use_for = true;

  civ = XNEW (struct iv);
  *civ = *iv;

  stmt = SSA_NAME_DEF_STMT (op);
  gcc_assert (gimple_code (stmt) == GIMPLE_PHI
	      || is_gimple_assign (stmt));

  use = record_use (data, NULL, civ, stmt, USE_NONLINEAR_EXPR);
  iv->use_id = use->id;

  return use;
}

/* Given a condition in statement STMT, checks whether it is a compare
   of an induction variable and an invariant.  If this is the case,
   CONTROL_VAR is set to location of the iv, BOUND to the location of
   the invariant, IV_VAR and IV_BOUND are set to the corresponding
   induction variable descriptions, and true is returned.  If this is not
   the case, CONTROL_VAR and BOUND are set to the arguments of the
   condition and false is returned.  */

static bool
extract_cond_operands (struct ivopts_data *data, gimple stmt,
		       tree **control_var, tree **bound,
		       struct iv **iv_var, struct iv **iv_bound)
{
  /* The objects returned when COND has constant operands.  */
  static struct iv const_iv;
  static tree zero;
  tree *op0 = &zero, *op1 = &zero, *tmp_op;
  struct iv *iv0 = &const_iv, *iv1 = &const_iv, *tmp_iv;
  bool ret = false;

  if (gimple_code (stmt) == GIMPLE_COND)
    {
      op0 = gimple_cond_lhs_ptr (stmt);
      op1 = gimple_cond_rhs_ptr (stmt);
    }
  else
    {
      op0 = gimple_assign_rhs1_ptr (stmt);
      op1 = gimple_assign_rhs2_ptr (stmt);
    }

  zero = integer_zero_node;
  const_iv.step = integer_zero_node;

  if (TREE_CODE (*op0) == SSA_NAME)
    iv0 = get_iv (data, *op0);
  if (TREE_CODE (*op1) == SSA_NAME)
    iv1 = get_iv (data, *op1);

  /* Exactly one of the compared values must be an iv, and the other one must
     be an invariant.  */
  if (!iv0 || !iv1)
    goto end;

  if (integer_zerop (iv0->step))
    {
      /* Control variable may be on the other side.  */
      tmp_op = op0; op0 = op1; op1 = tmp_op;
      tmp_iv = iv0; iv0 = iv1; iv1 = tmp_iv;
    }
  ret = !integer_zerop (iv0->step) && integer_zerop (iv1->step);

end:
  if (control_var)
    *control_var = op0;;
  if (iv_var)
    *iv_var = iv0;;
  if (bound)
    *bound = op1;
  if (iv_bound)
    *iv_bound = iv1;

  return ret;
}

/* Checks whether the condition in STMT is interesting and if so,
   records it.  */

static void
find_interesting_uses_cond (struct ivopts_data *data, gimple stmt)
{
  tree *var_p, *bound_p;
  struct iv *var_iv, *civ;

  if (!extract_cond_operands (data, stmt, &var_p, &bound_p, &var_iv, NULL))
    {
      find_interesting_uses_op (data, *var_p);
      find_interesting_uses_op (data, *bound_p);
      return;
    }

  civ = XNEW (struct iv);
  *civ = *var_iv;
  record_use (data, NULL, civ, stmt, USE_COMPARE);
}

/* Returns the outermost loop EXPR is obviously invariant in
   relative to the loop LOOP, i.e. if all its operands are defined
   outside of the returned loop.  Returns NULL if EXPR is not
   even obviously invariant in LOOP.  */

struct loop *
outermost_invariant_loop_for_expr (struct loop *loop, tree expr)
{
  basic_block def_bb;
  unsigned i, len;

  if (is_gimple_min_invariant (expr))
    return current_loops->tree_root;

  if (TREE_CODE (expr) == SSA_NAME)
    {
      def_bb = gimple_bb (SSA_NAME_DEF_STMT (expr));
      if (def_bb)
	{
	  if (flow_bb_inside_loop_p (loop, def_bb))
	    return NULL;
	  return superloop_at_depth (loop,
				     loop_depth (def_bb->loop_father) + 1);
	}

      return current_loops->tree_root;
    }

  if (!EXPR_P (expr))
    return NULL;

  unsigned maxdepth = 0;
  len = TREE_OPERAND_LENGTH (expr);
  for (i = 0; i < len; i++)
    {
      struct loop *ivloop;
      if (!TREE_OPERAND (expr, i))
	continue;

      ivloop = outermost_invariant_loop_for_expr (loop, TREE_OPERAND (expr, i));
      if (!ivloop)
	return NULL;
      maxdepth = MAX (maxdepth, loop_depth (ivloop));
    }

  return superloop_at_depth (loop, maxdepth);
}

/* Returns true if expression EXPR is obviously invariant in LOOP,
   i.e. if all its operands are defined outside of the LOOP.  LOOP
   should not be the function body.  */

bool
expr_invariant_in_loop_p (struct loop *loop, tree expr)
{
  basic_block def_bb;
  unsigned i, len;

  gcc_assert (loop_depth (loop) > 0);

  if (is_gimple_min_invariant (expr))
    return true;

  if (TREE_CODE (expr) == SSA_NAME)
    {
      def_bb = gimple_bb (SSA_NAME_DEF_STMT (expr));
      if (def_bb
	  && flow_bb_inside_loop_p (loop, def_bb))
	return false;

      return true;
    }

  if (!EXPR_P (expr))
    return false;

  len = TREE_OPERAND_LENGTH (expr);
  for (i = 0; i < len; i++)
    if (TREE_OPERAND (expr, i)
	&& !expr_invariant_in_loop_p (loop, TREE_OPERAND (expr, i)))
      return false;

  return true;
}

/* Cumulates the steps of indices into DATA and replaces their values with the
   initial ones.  Returns false when the value of the index cannot be determined.
   Callback for for_each_index.  */

struct ifs_ivopts_data
{
  struct ivopts_data *ivopts_data;
  gimple stmt;
  tree step;
};

static bool
idx_find_step (tree base, tree *idx, void *data)
{
  struct ifs_ivopts_data *dta = (struct ifs_ivopts_data *) data;
  struct iv *iv;
  tree step, iv_base, iv_step, lbound, off;
  struct loop *loop = dta->ivopts_data->current_loop;

  /* If base is a component ref, require that the offset of the reference
     be invariant.  */
  if (TREE_CODE (base) == COMPONENT_REF)
    {
      off = component_ref_field_offset (base);
      return expr_invariant_in_loop_p (loop, off);
    }

  /* If base is array, first check whether we will be able to move the
     reference out of the loop (in order to take its address in strength
     reduction).  In order for this to work we need both lower bound
     and step to be loop invariants.  */
  if (TREE_CODE (base) == ARRAY_REF || TREE_CODE (base) == ARRAY_RANGE_REF)
    {
      /* Moreover, for a range, the size needs to be invariant as well.  */
      if (TREE_CODE (base) == ARRAY_RANGE_REF
	  && !expr_invariant_in_loop_p (loop, TYPE_SIZE (TREE_TYPE (base))))
	return false;

      step = array_ref_element_size (base);
      lbound = array_ref_low_bound (base);

      if (!expr_invariant_in_loop_p (loop, step)
	  || !expr_invariant_in_loop_p (loop, lbound))
	return false;
    }

  if (TREE_CODE (*idx) != SSA_NAME)
    return true;

  iv = get_iv (dta->ivopts_data, *idx);
  if (!iv)
    return false;

  /* XXX  We produce for a base of *D42 with iv->base being &x[0]
	  *&x[0], which is not folded and does not trigger the
	  ARRAY_REF path below.  */
  *idx = iv->base;

  if (integer_zerop (iv->step))
    return true;

  if (TREE_CODE (base) == ARRAY_REF || TREE_CODE (base) == ARRAY_RANGE_REF)
    {
      step = array_ref_element_size (base);

      /* We only handle addresses whose step is an integer constant.  */
      if (TREE_CODE (step) != INTEGER_CST)
	return false;
    }
  else
    /* The step for pointer arithmetics already is 1 byte.  */
    step = size_one_node;

  iv_base = iv->base;
  iv_step = iv->step;
  if (!convert_affine_scev (dta->ivopts_data->current_loop,
			    sizetype, &iv_base, &iv_step, dta->stmt,
			    false))
    {
      /* The index might wrap.  */
      return false;
    }

  step = fold_build2 (MULT_EXPR, sizetype, step, iv_step);
  dta->step = fold_build2 (PLUS_EXPR, sizetype, dta->step, step);

  return true;
}

/* Records use in index IDX.  Callback for for_each_index.  Ivopts data
   object is passed to it in DATA.  */

static bool
idx_record_use (tree base, tree *idx,
		void *vdata)
{
  struct ivopts_data *data = (struct ivopts_data *) vdata;
  find_interesting_uses_op (data, *idx);
  if (TREE_CODE (base) == ARRAY_REF || TREE_CODE (base) == ARRAY_RANGE_REF)
    {
      find_interesting_uses_op (data, array_ref_element_size (base));
      find_interesting_uses_op (data, array_ref_low_bound (base));
    }
  return true;
}

/* If we can prove that TOP = cst * BOT for some constant cst,
   store cst to MUL and return true.  Otherwise return false.
   The returned value is always sign-extended, regardless of the
   signedness of TOP and BOT.  */

static bool
constant_multiple_of (tree top, tree bot, widest_int *mul)
{
  tree mby;
  enum tree_code code;
  unsigned precision = TYPE_PRECISION (TREE_TYPE (top));
  widest_int res, p0, p1;

  STRIP_NOPS (top);
  STRIP_NOPS (bot);

  if (operand_equal_p (top, bot, 0))
    {
      *mul = 1;
      return true;
    }

  code = TREE_CODE (top);
  switch (code)
    {
    case MULT_EXPR:
      mby = TREE_OPERAND (top, 1);
      if (TREE_CODE (mby) != INTEGER_CST)
	return false;

      if (!constant_multiple_of (TREE_OPERAND (top, 0), bot, &res))
	return false;

      *mul = wi::sext (res * wi::to_widest (mby), precision);
      return true;

    case PLUS_EXPR:
    case MINUS_EXPR:
      if (!constant_multiple_of (TREE_OPERAND (top, 0), bot, &p0)
	  || !constant_multiple_of (TREE_OPERAND (top, 1), bot, &p1))
	return false;

      if (code == MINUS_EXPR)
	p1 = -p1;
      *mul = wi::sext (p0 + p1, precision);
      return true;

    case INTEGER_CST:
      if (TREE_CODE (bot) != INTEGER_CST)
	return false;

      p0 = widest_int::from (top, SIGNED);
      p1 = widest_int::from (bot, SIGNED);
      if (p1 == 0)
	return false;
      *mul = wi::sext (wi::divmod_trunc (p0, p1, SIGNED, &res), precision);
      return res == 0;

    default:
      return false;
    }
}

/* Return true if memory reference REF with step STEP may be unaligned.  */

static bool
may_be_unaligned_p (tree ref, tree step)
{
  /* TARGET_MEM_REFs are translated directly to valid MEMs on the target,
     thus they are not misaligned.  */
  if (TREE_CODE (ref) == TARGET_MEM_REF)
    return false;

  unsigned int align = TYPE_ALIGN (TREE_TYPE (ref));
  if (GET_MODE_ALIGNMENT (TYPE_MODE (TREE_TYPE (ref))) > align)
    align = GET_MODE_ALIGNMENT (TYPE_MODE (TREE_TYPE (ref)));

  unsigned HOST_WIDE_INT bitpos;
  unsigned int ref_align;
  get_object_alignment_1 (ref, &ref_align, &bitpos);
  if (ref_align < align
      || (bitpos % align) != 0
      || (bitpos % BITS_PER_UNIT) != 0)
    return true;

  unsigned int trailing_zeros = tree_ctz (step);
  if (trailing_zeros < HOST_BITS_PER_INT
      && (1U << trailing_zeros) * BITS_PER_UNIT < align)
    return true;

  return false;
}

/* Return true if EXPR may be non-addressable.   */

bool
may_be_nonaddressable_p (tree expr)
{
  switch (TREE_CODE (expr))
    {
    case TARGET_MEM_REF:
      /* TARGET_MEM_REFs are translated directly to valid MEMs on the
	 target, thus they are always addressable.  */
      return false;

    case MEM_REF:
      /* Likewise for MEM_REFs, modulo the storage order.  */
      return REF_REVERSE_STORAGE_ORDER (expr);

    case BIT_FIELD_REF:
      if (REF_REVERSE_STORAGE_ORDER (expr))
	return true;
      return may_be_nonaddressable_p (TREE_OPERAND (expr, 0));

    case COMPONENT_REF:
      if (TYPE_REVERSE_STORAGE_ORDER (TREE_TYPE (TREE_OPERAND (expr, 0))))
	return true;
      return DECL_NONADDRESSABLE_P (TREE_OPERAND (expr, 1))
	     || may_be_nonaddressable_p (TREE_OPERAND (expr, 0));

    case ARRAY_REF:
    case ARRAY_RANGE_REF:
      if (TYPE_REVERSE_STORAGE_ORDER (TREE_TYPE (TREE_OPERAND (expr, 0))))
	return true;
      return may_be_nonaddressable_p (TREE_OPERAND (expr, 0));

    case VIEW_CONVERT_EXPR:
      /* This kind of view-conversions may wrap non-addressable objects
	 and make them look addressable.  After some processing the
	 non-addressability may be uncovered again, causing ADDR_EXPRs
	 of inappropriate objects to be built.  */
      if (is_gimple_reg (TREE_OPERAND (expr, 0))
	  || !is_gimple_addressable (TREE_OPERAND (expr, 0)))
	return true;
      return may_be_nonaddressable_p (TREE_OPERAND (expr, 0));

    CASE_CONVERT:
      return true;

    default:
      break;
    }

  return false;
}

/* Finds addresses in *OP_P inside STMT.  */

static void
find_interesting_uses_address (struct ivopts_data *data, gimple stmt, tree *op_p)
{
  tree base = *op_p, step = size_zero_node;
  struct iv *civ;
  struct ifs_ivopts_data ifs_ivopts_data;

  /* Do not play with volatile memory references.  A bit too conservative,
     perhaps, but safe.  */
  if (gimple_has_volatile_ops (stmt))
    goto fail;

  /* Ignore bitfields for now.  Not really something terribly complicated
     to handle.  TODO.  */
  if (TREE_CODE (base) == BIT_FIELD_REF)
    goto fail;

  base = unshare_expr (base);

  if (TREE_CODE (base) == TARGET_MEM_REF)
    {
      tree type = build_pointer_type (TREE_TYPE (base));
      tree astep;

      if (TMR_BASE (base)
	  && TREE_CODE (TMR_BASE (base)) == SSA_NAME)
	{
	  civ = get_iv (data, TMR_BASE (base));
	  if (!civ)
	    goto fail;

	  TMR_BASE (base) = civ->base;
	  step = civ->step;
	}
      if (TMR_INDEX2 (base)
	  && TREE_CODE (TMR_INDEX2 (base)) == SSA_NAME)
	{
	  civ = get_iv (data, TMR_INDEX2 (base));
	  if (!civ)
	    goto fail;

	  TMR_INDEX2 (base) = civ->base;
	  step = civ->step;
	}
      if (TMR_INDEX (base)
	  && TREE_CODE (TMR_INDEX (base)) == SSA_NAME)
	{
	  civ = get_iv (data, TMR_INDEX (base));
	  if (!civ)
	    goto fail;

	  TMR_INDEX (base) = civ->base;
	  astep = civ->step;

	  if (astep)
	    {
	      if (TMR_STEP (base))
		astep = fold_build2 (MULT_EXPR, type, TMR_STEP (base), astep);

	      step = fold_build2 (PLUS_EXPR, type, step, astep);
	    }
	}

      if (integer_zerop (step))
	goto fail;
      base = tree_mem_ref_addr (type, base);
    }
  else
    {
      ifs_ivopts_data.ivopts_data = data;
      ifs_ivopts_data.stmt = stmt;
      ifs_ivopts_data.step = size_zero_node;
      if (!for_each_index (&base, idx_find_step, &ifs_ivopts_data)
	  || integer_zerop (ifs_ivopts_data.step))
	goto fail;
      step = ifs_ivopts_data.step;

      /* Check that the base expression is addressable.  This needs
	 to be done after substituting bases of IVs into it.  */
      if (may_be_nonaddressable_p (base))
	goto fail;

      /* Moreover, on strict alignment platforms, check that it is
	 sufficiently aligned.  */
      if (STRICT_ALIGNMENT && may_be_unaligned_p (base, step))
	goto fail;

      base = build_fold_addr_expr (base);

      /* Substituting bases of IVs into the base expression might
	 have caused folding opportunities.  */
      if (TREE_CODE (base) == ADDR_EXPR)
	{
	  tree *ref = &TREE_OPERAND (base, 0);
	  while (handled_component_p (*ref))
	    ref = &TREE_OPERAND (*ref, 0);
	  if (TREE_CODE (*ref) == MEM_REF)
	    {
	      tree tem = fold_binary (MEM_REF, TREE_TYPE (*ref),
				      TREE_OPERAND (*ref, 0),
				      TREE_OPERAND (*ref, 1));
	      if (tem)
		*ref = tem;
	    }
	}
    }

  civ = alloc_iv (base, step);
  record_use (data, op_p, civ, stmt, USE_ADDRESS);
  return;

fail:
  for_each_index (op_p, idx_record_use, data);
}

/* Finds and records invariants used in STMT.  */

static void
find_invariants_stmt (struct ivopts_data *data, gimple stmt)
{
  ssa_op_iter iter;
  use_operand_p use_p;
  tree op;

  FOR_EACH_PHI_OR_STMT_USE (use_p, stmt, iter, SSA_OP_USE)
    {
      op = USE_FROM_PTR (use_p);
      record_invariant (data, op, false);
    }
}

/* Finds interesting uses of induction variables in the statement STMT.  */

static void
find_interesting_uses_stmt (struct ivopts_data *data, gimple stmt)
{
  struct iv *iv;
  tree op, *lhs, *rhs;
  ssa_op_iter iter;
  use_operand_p use_p;
  enum tree_code code;

  find_invariants_stmt (data, stmt);

  if (gimple_code (stmt) == GIMPLE_COND)
    {
      find_interesting_uses_cond (data, stmt);
      return;
    }

  if (is_gimple_assign (stmt))
    {
      lhs = gimple_assign_lhs_ptr (stmt);
      rhs = gimple_assign_rhs1_ptr (stmt);

      if (TREE_CODE (*lhs) == SSA_NAME)
	{
	  /* If the statement defines an induction variable, the uses are not
	     interesting by themselves.  */

	  iv = get_iv (data, *lhs);

	  if (iv && !integer_zerop (iv->step))
	    return;
	}

      code = gimple_assign_rhs_code (stmt);
      if (get_gimple_rhs_class (code) == GIMPLE_SINGLE_RHS
	  && (REFERENCE_CLASS_P (*rhs)
	      || is_gimple_val (*rhs)))
	{
	  if (REFERENCE_CLASS_P (*rhs))
	    find_interesting_uses_address (data, stmt, rhs);
	  else
	    find_interesting_uses_op (data, *rhs);

	  if (REFERENCE_CLASS_P (*lhs))
	    find_interesting_uses_address (data, stmt, lhs);
	  return;
	}
      else if (TREE_CODE_CLASS (code) == tcc_comparison)
	{
	  find_interesting_uses_cond (data, stmt);
	  return;
	}

      /* TODO -- we should also handle address uses of type

	 memory = call (whatever);

	 and

	 call (memory).  */
    }

  if (gimple_code (stmt) == GIMPLE_PHI
      && gimple_bb (stmt) == data->current_loop->header)
    {
      iv = get_iv (data, PHI_RESULT (stmt));

      if (iv && !integer_zerop (iv->step))
	return;
    }

  FOR_EACH_PHI_OR_STMT_USE (use_p, stmt, iter, SSA_OP_USE)
    {
      op = USE_FROM_PTR (use_p);

      if (TREE_CODE (op) != SSA_NAME)
	continue;

      iv = get_iv (data, op);
      if (!iv)
	continue;

      find_interesting_uses_op (data, op);
    }
}

/* Finds interesting uses of induction variables outside of loops
   on loop exit edge EXIT.  */

static void
find_interesting_uses_outside (struct ivopts_data *data, edge exit)
{
  gimple phi;
  gimple_stmt_iterator psi;
  tree def;

  for (psi = gsi_start_phis (exit->dest); !gsi_end_p (psi); gsi_next (&psi))
    {
      phi = gsi_stmt (psi);
      def = PHI_ARG_DEF_FROM_EDGE (phi, exit);
      if (!virtual_operand_p (def))
        find_interesting_uses_op (data, def);
    }
}

/* Finds uses of the induction variables that are interesting.  */

static void
find_interesting_uses (struct ivopts_data *data)
{
  basic_block bb;
  gimple_stmt_iterator bsi;
  basic_block *body = get_loop_body (data->current_loop);
  unsigned i;
  struct version_info *info;
  edge e;

  if (dump_file && (dump_flags & TDF_DETAILS))
    fprintf (dump_file, "Uses:\n\n");

  for (i = 0; i < data->current_loop->num_nodes; i++)
    {
      edge_iterator ei;
      bb = body[i];

      FOR_EACH_EDGE (e, ei, bb->succs)
	if (e->dest != EXIT_BLOCK_PTR_FOR_FN (cfun)
	    && !flow_bb_inside_loop_p (data->current_loop, e->dest))
	  find_interesting_uses_outside (data, e);

      for (bsi = gsi_start_phis (bb); !gsi_end_p (bsi); gsi_next (&bsi))
	find_interesting_uses_stmt (data, gsi_stmt (bsi));
      for (bsi = gsi_start_bb (bb); !gsi_end_p (bsi); gsi_next (&bsi))
	if (!is_gimple_debug (gsi_stmt (bsi)))
	  find_interesting_uses_stmt (data, gsi_stmt (bsi));
    }

  if (dump_file && (dump_flags & TDF_DETAILS))
    {
      bitmap_iterator bi;

      fprintf (dump_file, "\n");

      EXECUTE_IF_SET_IN_BITMAP (data->relevant, 0, i, bi)
	{
	  info = ver_info (data, i);
	  if (info->inv_id)
	    {
	      fprintf (dump_file, "  ");
	      print_generic_expr (dump_file, info->name, TDF_SLIM);
	      fprintf (dump_file, " is invariant (%d)%s\n",
		       info->inv_id, info->has_nonlin_use ? "" : ", eliminable");
	    }
	}

      fprintf (dump_file, "\n");
    }

  free (body);
}

/* Strips constant offsets from EXPR and stores them to OFFSET.  If INSIDE_ADDR
   is true, assume we are inside an address.  If TOP_COMPREF is true, assume
   we are at the top-level of the processed address.  */

static tree
strip_offset_1 (tree expr, bool inside_addr, bool top_compref,
		HOST_WIDE_INT *offset)
{
  tree op0 = NULL_TREE, op1 = NULL_TREE, tmp, step;
  enum tree_code code;
  tree type, orig_type = TREE_TYPE (expr);
  HOST_WIDE_INT off0, off1, st;
  tree orig_expr = expr;

  STRIP_NOPS (expr);

  type = TREE_TYPE (expr);
  code = TREE_CODE (expr);
  *offset = 0;

  switch (code)
    {
    case INTEGER_CST:
      if (!cst_and_fits_in_hwi (expr)
	  || integer_zerop (expr))
	return orig_expr;

      *offset = int_cst_value (expr);
      return build_int_cst (orig_type, 0);

    case POINTER_PLUS_EXPR:
    case PLUS_EXPR:
    case MINUS_EXPR:
      op0 = TREE_OPERAND (expr, 0);
      op1 = TREE_OPERAND (expr, 1);

      op0 = strip_offset_1 (op0, false, false, &off0);
      op1 = strip_offset_1 (op1, false, false, &off1);

      *offset = (code == MINUS_EXPR ? off0 - off1 : off0 + off1);
      if (op0 == TREE_OPERAND (expr, 0)
	  && op1 == TREE_OPERAND (expr, 1))
	return orig_expr;

      if (integer_zerop (op1))
	expr = op0;
      else if (integer_zerop (op0))
	{
	  if (code == MINUS_EXPR)
	    expr = fold_build1 (NEGATE_EXPR, type, op1);
	  else
	    expr = op1;
	}
      else
	expr = fold_build2 (code, type, op0, op1);

      return fold_convert (orig_type, expr);

    case MULT_EXPR:
      op1 = TREE_OPERAND (expr, 1);
      if (!cst_and_fits_in_hwi (op1))
	return orig_expr;

      op0 = TREE_OPERAND (expr, 0);
      op0 = strip_offset_1 (op0, false, false, &off0);
      if (op0 == TREE_OPERAND (expr, 0))
	return orig_expr;

      *offset = off0 * int_cst_value (op1);
      if (integer_zerop (op0))
	expr = op0;
      else
	expr = fold_build2 (MULT_EXPR, type, op0, op1);

      return fold_convert (orig_type, expr);

    case ARRAY_REF:
    case ARRAY_RANGE_REF:
      if (!inside_addr)
	return orig_expr;

      step = array_ref_element_size (expr);
      if (!cst_and_fits_in_hwi (step))
	break;

      st = int_cst_value (step);
      op1 = TREE_OPERAND (expr, 1);
      op1 = strip_offset_1 (op1, false, false, &off1);
      *offset = off1 * st;

      if (top_compref
	  && integer_zerop (op1))
	{
	  /* Strip the component reference completely.  */
	  op0 = TREE_OPERAND (expr, 0);
	  op0 = strip_offset_1 (op0, inside_addr, top_compref, &off0);
	  *offset += off0;
	  return op0;
	}
      break;

    case COMPONENT_REF:
      {
	tree field;

	if (!inside_addr)
	  return orig_expr;

	tmp = component_ref_field_offset (expr);
	field = TREE_OPERAND (expr, 1);
	if (top_compref
	    && cst_and_fits_in_hwi (tmp)
	    && cst_and_fits_in_hwi (DECL_FIELD_BIT_OFFSET (field)))
	  {
	    HOST_WIDE_INT boffset, abs_off;

	    /* Strip the component reference completely.  */
	    op0 = TREE_OPERAND (expr, 0);
	    op0 = strip_offset_1 (op0, inside_addr, top_compref, &off0);
	    boffset = int_cst_value (DECL_FIELD_BIT_OFFSET (field));
	    abs_off = abs_hwi (boffset) / BITS_PER_UNIT;
	    if (boffset < 0)
	      abs_off = -abs_off;

	    *offset = off0 + int_cst_value (tmp) + abs_off;
	    return op0;
	  }
      }
      break;

    case ADDR_EXPR:
      op0 = TREE_OPERAND (expr, 0);
      op0 = strip_offset_1 (op0, true, true, &off0);
      *offset += off0;

      if (op0 == TREE_OPERAND (expr, 0))
	return orig_expr;

      expr = build_fold_addr_expr (op0);
      return fold_convert (orig_type, expr);

    case MEM_REF:
      /* ???  Offset operand?  */
      inside_addr = false;
      break;

    default:
      return orig_expr;
    }

  /* Default handling of expressions for that we want to recurse into
     the first operand.  */
  op0 = TREE_OPERAND (expr, 0);
  op0 = strip_offset_1 (op0, inside_addr, false, &off0);
  *offset += off0;

  if (op0 == TREE_OPERAND (expr, 0)
      && (!op1 || op1 == TREE_OPERAND (expr, 1)))
    return orig_expr;

  expr = copy_node (expr);
  TREE_OPERAND (expr, 0) = op0;
  if (op1)
    TREE_OPERAND (expr, 1) = op1;

  /* Inside address, we might strip the top level component references,
     thus changing type of the expression.  Handling of ADDR_EXPR
     will fix that.  */
  expr = fold_convert (orig_type, expr);

  return expr;
}

/* Strips constant offsets from EXPR and stores them to OFFSET.  */

static tree
strip_offset (tree expr, unsigned HOST_WIDE_INT *offset)
{
  HOST_WIDE_INT off;
  tree core = strip_offset_1 (expr, false, false, &off);
  *offset = off;
  return core;
}

/* Returns variant of TYPE that can be used as base for different uses.
   We return unsigned type with the same precision, which avoids problems
   with overflows.  */

static tree
generic_type_for (tree type)
{
  if (POINTER_TYPE_P (type))
    return unsigned_type_for (type);

  if (TYPE_UNSIGNED (type))
    return type;

  return unsigned_type_for (type);
}

/* Records invariants in *EXPR_P.  Callback for walk_tree.  DATA contains
   the bitmap to that we should store it.  */

static struct ivopts_data *fd_ivopts_data;
static tree
find_depends (tree *expr_p, int *ws ATTRIBUTE_UNUSED, void *data)
{
  bitmap *depends_on = (bitmap *) data;
  struct version_info *info;

  if (TREE_CODE (*expr_p) != SSA_NAME)
    return NULL_TREE;
  info = name_info (fd_ivopts_data, *expr_p);

  if (!info->inv_id || info->has_nonlin_use)
    return NULL_TREE;

  if (!*depends_on)
    *depends_on = BITMAP_ALLOC (NULL);
  bitmap_set_bit (*depends_on, info->inv_id);

  return NULL_TREE;
}

/* Adds a candidate BASE + STEP * i.  Important field is set to IMPORTANT and
   position to POS.  If USE is not NULL, the candidate is set as related to
   it.  If both BASE and STEP are NULL, we add a pseudocandidate for the
   replacement of the final value of the iv by a direct computation.  */

static struct iv_cand *
add_candidate_1 (struct ivopts_data *data,
		 tree base, tree step, bool important, enum iv_position pos,
		 struct iv_use *use, gimple incremented_at)
{
  unsigned i;
  struct iv_cand *cand = NULL;
  tree type, orig_type;

  /* For non-original variables, make sure their values are computed in a type
     that does not invoke undefined behavior on overflows (since in general,
     we cannot prove that these induction variables are non-wrapping).  */
  if (pos != IP_ORIGINAL)
    {
      orig_type = TREE_TYPE (base);
      type = generic_type_for (orig_type);
      if (type != orig_type)
	{
	  base = fold_convert (type, base);
	  step = fold_convert (type, step);
	}
    }

  for (i = 0; i < n_iv_cands (data); i++)
    {
      cand = iv_cand (data, i);

      if (cand->pos != pos)
	continue;

      if (cand->incremented_at != incremented_at
	  || ((pos == IP_AFTER_USE || pos == IP_BEFORE_USE)
	      && cand->ainc_use != use))
	continue;

      if (!cand->iv)
	{
	  if (!base && !step)
	    break;

	  continue;
	}

      if (!base && !step)
	continue;

      if (operand_equal_p (base, cand->iv->base, 0)
	  && operand_equal_p (step, cand->iv->step, 0)
          && (TYPE_PRECISION (TREE_TYPE (base))
              == TYPE_PRECISION (TREE_TYPE (cand->iv->base))))
	break;
    }

  if (i == n_iv_cands (data))
    {
      cand = XCNEW (struct iv_cand);
      cand->id = i;

      if (!base && !step)
	cand->iv = NULL;
      else
	cand->iv = alloc_iv (base, step);

      cand->pos = pos;
      if (pos != IP_ORIGINAL && cand->iv)
	{
	  cand->var_before = create_tmp_var_raw (TREE_TYPE (base), "ivtmp");
	  cand->var_after = cand->var_before;
	}
      cand->important = important;
      cand->incremented_at = incremented_at;
      data->iv_candidates.safe_push (cand);

      if (step
	  && TREE_CODE (step) != INTEGER_CST)
	{
	  fd_ivopts_data = data;
	  walk_tree (&step, find_depends, &cand->depends_on, NULL);
	}

      if (pos == IP_AFTER_USE || pos == IP_BEFORE_USE)
	cand->ainc_use = use;
      else
	cand->ainc_use = NULL;

      if (dump_file && (dump_flags & TDF_DETAILS))
	dump_cand (dump_file, cand);
    }

  if (important && !cand->important)
    {
      cand->important = true;
      if (dump_file && (dump_flags & TDF_DETAILS))
	fprintf (dump_file, "Candidate %d is important\n", cand->id);
    }

  if (use)
    {
      bitmap_set_bit (use->related_cands, i);
      if (dump_file && (dump_flags & TDF_DETAILS))
	fprintf (dump_file, "Candidate %d is related to use %d\n",
		 cand->id, use->id);
    }

  return cand;
}

/* Returns true if incrementing the induction variable at the end of the LOOP
   is allowed.

   The purpose is to avoid splitting latch edge with a biv increment, thus
   creating a jump, possibly confusing other optimization passes and leaving
   less freedom to scheduler.  So we allow IP_END_POS only if IP_NORMAL_POS
   is not available (so we do not have a better alternative), or if the latch
   edge is already nonempty.  */

static bool
allow_ip_end_pos_p (struct loop *loop)
{
  if (!ip_normal_pos (loop))
    return true;

  if (!empty_block_p (ip_end_pos (loop)))
    return true;

  return false;
}

/* If possible, adds autoincrement candidates BASE + STEP * i based on use USE.
   Important field is set to IMPORTANT.  */

static void
add_autoinc_candidates (struct ivopts_data *data, tree base, tree step,
			bool important, struct iv_use *use)
{
  basic_block use_bb = gimple_bb (use->stmt);
  machine_mode mem_mode;
  unsigned HOST_WIDE_INT cstepi;

  /* If we insert the increment in any position other than the standard
     ones, we must ensure that it is incremented once per iteration.
     It must not be in an inner nested loop, or one side of an if
     statement.  */
  if (use_bb->loop_father != data->current_loop
      || !dominated_by_p (CDI_DOMINATORS, data->current_loop->latch, use_bb)
      || stmt_could_throw_p (use->stmt)
      || !cst_and_fits_in_hwi (step))
    return;

  cstepi = int_cst_value (step);

  mem_mode = TYPE_MODE (TREE_TYPE (*use->op_p));
  if (((USE_LOAD_PRE_INCREMENT (mem_mode)
	|| USE_STORE_PRE_INCREMENT (mem_mode))
       && GET_MODE_SIZE (mem_mode) == cstepi)
      || ((USE_LOAD_PRE_DECREMENT (mem_mode)
	   || USE_STORE_PRE_DECREMENT (mem_mode))
	  && GET_MODE_SIZE (mem_mode) == -cstepi))
    {
      enum tree_code code = MINUS_EXPR;
      tree new_base;
      tree new_step = step;

      if (POINTER_TYPE_P (TREE_TYPE (base)))
	{
	  new_step = fold_build1 (NEGATE_EXPR, TREE_TYPE (step), step);
	  code = POINTER_PLUS_EXPR;
	}
      else
	new_step = fold_convert (TREE_TYPE (base), new_step);
      new_base = fold_build2 (code, TREE_TYPE (base), base, new_step);
      add_candidate_1 (data, new_base, step, important, IP_BEFORE_USE, use,
		       use->stmt);
    }
  if (((USE_LOAD_POST_INCREMENT (mem_mode)
	|| USE_STORE_POST_INCREMENT (mem_mode))
       && GET_MODE_SIZE (mem_mode) == cstepi)
      || ((USE_LOAD_POST_DECREMENT (mem_mode)
	   || USE_STORE_POST_DECREMENT (mem_mode))
	  && GET_MODE_SIZE (mem_mode) == -cstepi))
    {
      add_candidate_1 (data, base, step, important, IP_AFTER_USE, use,
		       use->stmt);
    }
}

/* Adds a candidate BASE + STEP * i.  Important field is set to IMPORTANT and
   position to POS.  If USE is not NULL, the candidate is set as related to
   it.  The candidate computation is scheduled on all available positions.  */

static void
add_candidate (struct ivopts_data *data,
	       tree base, tree step, bool important, struct iv_use *use)
{
  if (ip_normal_pos (data->current_loop))
    add_candidate_1 (data, base, step, important, IP_NORMAL, use, NULL);
  if (ip_end_pos (data->current_loop)
      && allow_ip_end_pos_p (data->current_loop))
    add_candidate_1 (data, base, step, important, IP_END, use, NULL);

  if (use != NULL && use->type == USE_ADDRESS)
    add_autoinc_candidates (data, base, step, important, use);
}

/* Adds standard iv candidates.  */

static void
add_standard_iv_candidates (struct ivopts_data *data)
{
  add_candidate (data, integer_zero_node, integer_one_node, true, NULL);

  /* The same for a double-integer type if it is still fast enough.  */
  if (TYPE_PRECISION
        (long_integer_type_node) > TYPE_PRECISION (integer_type_node)
      && TYPE_PRECISION (long_integer_type_node) <= BITS_PER_WORD)
    add_candidate (data, build_int_cst (long_integer_type_node, 0),
		   build_int_cst (long_integer_type_node, 1), true, NULL);

  /* The same for a double-integer type if it is still fast enough.  */
  if (TYPE_PRECISION
        (long_long_integer_type_node) > TYPE_PRECISION (long_integer_type_node)
      && TYPE_PRECISION (long_long_integer_type_node) <= BITS_PER_WORD)
    add_candidate (data, build_int_cst (long_long_integer_type_node, 0),
		   build_int_cst (long_long_integer_type_node, 1), true, NULL);
}


/* Adds candidates bases on the old induction variable IV.  */

static void
add_old_iv_candidates (struct ivopts_data *data, struct iv *iv)
{
  gimple phi;
  tree def;
  struct iv_cand *cand;

  add_candidate (data, iv->base, iv->step, true, NULL);

  /* The same, but with initial value zero.  */
  if (POINTER_TYPE_P (TREE_TYPE (iv->base)))
    add_candidate (data, size_int (0), iv->step, true, NULL);
  else
    add_candidate (data, build_int_cst (TREE_TYPE (iv->base), 0),
		   iv->step, true, NULL);

  phi = SSA_NAME_DEF_STMT (iv->ssa_name);
  if (gimple_code (phi) == GIMPLE_PHI)
    {
      /* Additionally record the possibility of leaving the original iv
	 untouched.  */
      def = PHI_ARG_DEF_FROM_EDGE (phi, loop_latch_edge (data->current_loop));
      /* Don't add candidate if it's from another PHI node because
	 it's an affine iv appearing in the form of PEELED_CHREC.  */
      phi = SSA_NAME_DEF_STMT (def);
      if (gimple_code (phi) != GIMPLE_PHI)
	{
	  cand = add_candidate_1 (data,
				  iv->base, iv->step, true, IP_ORIGINAL, NULL,
				  SSA_NAME_DEF_STMT (def));
	  cand->var_before = iv->ssa_name;
	  cand->var_after = def;
	}
      else
	gcc_assert (gimple_bb (phi) == data->current_loop->header);
    }
}

/* Adds candidates based on the old induction variables.  */

static void
add_old_ivs_candidates (struct ivopts_data *data)
{
  unsigned i;
  struct iv *iv;
  bitmap_iterator bi;

  EXECUTE_IF_SET_IN_BITMAP (data->relevant, 0, i, bi)
    {
      iv = ver_info (data, i)->iv;
      if (iv && iv->biv_p && !integer_zerop (iv->step))
	add_old_iv_candidates (data, iv);
    }
}

/* Adds candidates based on the value of the induction variable IV and USE.  */

static void
add_iv_value_candidates (struct ivopts_data *data,
			 struct iv *iv, struct iv_use *use)
{
  unsigned HOST_WIDE_INT offset;
  tree base;
  tree basetype;

  add_candidate (data, iv->base, iv->step, false, use);

  /* The same, but with initial value zero.  Make such variable important,
     since it is generic enough so that possibly many uses may be based
     on it.  */
  basetype = TREE_TYPE (iv->base);
  if (POINTER_TYPE_P (basetype))
    basetype = sizetype;
  add_candidate (data, build_int_cst (basetype, 0),
		 iv->step, true, use);

  /* Third, try removing the constant offset.  Make sure to even
     add a candidate for &a[0] vs. (T *)&a.  */
  base = strip_offset (iv->base, &offset);
  if (offset
      || base != iv->base)
    add_candidate (data, base, iv->step, false, use);
}

/* Adds candidates based on the uses.  */

static void
add_derived_ivs_candidates (struct ivopts_data *data)
{
  unsigned i;

  for (i = 0; i < n_iv_uses (data); i++)
    {
      struct iv_use *use = iv_use (data, i);

      if (!use)
	continue;

      switch (use->type)
	{
	case USE_NONLINEAR_EXPR:
	case USE_COMPARE:
	case USE_ADDRESS:
	  /* Just add the ivs based on the value of the iv used here.  */
	  add_iv_value_candidates (data, use->iv, use);
	  break;

	default:
	  gcc_unreachable ();
	}
    }
}

/* Record important candidates and add them to related_cands bitmaps
   if needed.  */

static void
record_important_candidates (struct ivopts_data *data)
{
  unsigned i;
  struct iv_use *use;

  for (i = 0; i < n_iv_cands (data); i++)
    {
      struct iv_cand *cand = iv_cand (data, i);

      if (cand->important)
	bitmap_set_bit (data->important_candidates, i);
    }

  data->consider_all_candidates = (n_iv_cands (data)
				   <= CONSIDER_ALL_CANDIDATES_BOUND);

  if (data->consider_all_candidates)
    {
      /* We will not need "related_cands" bitmaps in this case,
	 so release them to decrease peak memory consumption.  */
      for (i = 0; i < n_iv_uses (data); i++)
	{
	  use = iv_use (data, i);
	  BITMAP_FREE (use->related_cands);
	}
    }
  else
    {
      /* Add important candidates to the related_cands bitmaps.  */
      for (i = 0; i < n_iv_uses (data); i++)
	bitmap_ior_into (iv_use (data, i)->related_cands,
			 data->important_candidates);
    }
}

/* Allocates the data structure mapping the (use, candidate) pairs to costs.
   If consider_all_candidates is true, we use a two-dimensional array, otherwise
   we allocate a simple list to every use.  */

static void
alloc_use_cost_map (struct ivopts_data *data)
{
  unsigned i, size, s;

  for (i = 0; i < n_iv_uses (data); i++)
    {
      struct iv_use *use = iv_use (data, i);

      if (data->consider_all_candidates)
	size = n_iv_cands (data);
      else
	{
	  s = bitmap_count_bits (use->related_cands);

	  /* Round up to the power of two, so that moduling by it is fast.  */
	  size = s ? (1 << ceil_log2 (s)) : 1;
	}

      use->n_map_members = size;
      use->cost_map = XCNEWVEC (struct cost_pair, size);
    }
}

/* Returns description of computation cost of expression whose runtime
   cost is RUNTIME and complexity corresponds to COMPLEXITY.  */

static comp_cost
new_cost (unsigned runtime, unsigned complexity)
{
  comp_cost cost;

  cost.cost = runtime;
  cost.complexity = complexity;

  return cost;
}

/* Adds costs COST1 and COST2.  */

static comp_cost
add_costs (comp_cost cost1, comp_cost cost2)
{
  cost1.cost += cost2.cost;
  cost1.complexity += cost2.complexity;

  return cost1;
}
/* Subtracts costs COST1 and COST2.  */

static comp_cost
sub_costs (comp_cost cost1, comp_cost cost2)
{
  cost1.cost -= cost2.cost;
  cost1.complexity -= cost2.complexity;

  return cost1;
}

/* Returns a negative number if COST1 < COST2, a positive number if
   COST1 > COST2, and 0 if COST1 = COST2.  */

static int
compare_costs (comp_cost cost1, comp_cost cost2)
{
  if (cost1.cost == cost2.cost)
    return cost1.complexity - cost2.complexity;

  return cost1.cost - cost2.cost;
}

/* Returns true if COST is infinite.  */

static bool
infinite_cost_p (comp_cost cost)
{
  return cost.cost == INFTY;
}

/* Sets cost of (USE, CANDIDATE) pair to COST and record that it depends
   on invariants DEPENDS_ON and that the value used in expressing it
   is VALUE, and in case of iv elimination the comparison operator is COMP.  */

static void
set_use_iv_cost (struct ivopts_data *data,
		 struct iv_use *use, struct iv_cand *cand,
		 comp_cost cost, bitmap depends_on, tree value,
		 enum tree_code comp, int inv_expr_id)
{
  unsigned i, s;

  if (infinite_cost_p (cost))
    {
      BITMAP_FREE (depends_on);
      return;
    }

  if (data->consider_all_candidates)
    {
      use->cost_map[cand->id].cand = cand;
      use->cost_map[cand->id].cost = cost;
      use->cost_map[cand->id].depends_on = depends_on;
      use->cost_map[cand->id].value = value;
      use->cost_map[cand->id].comp = comp;
      use->cost_map[cand->id].inv_expr_id = inv_expr_id;
      return;
    }

  /* n_map_members is a power of two, so this computes modulo.  */
  s = cand->id & (use->n_map_members - 1);
  for (i = s; i < use->n_map_members; i++)
    if (!use->cost_map[i].cand)
      goto found;
  for (i = 0; i < s; i++)
    if (!use->cost_map[i].cand)
      goto found;

  gcc_unreachable ();

found:
  use->cost_map[i].cand = cand;
  use->cost_map[i].cost = cost;
  use->cost_map[i].depends_on = depends_on;
  use->cost_map[i].value = value;
  use->cost_map[i].comp = comp;
  use->cost_map[i].inv_expr_id = inv_expr_id;
}

/* Gets cost of (USE, CANDIDATE) pair.  */

static struct cost_pair *
get_use_iv_cost (struct ivopts_data *data, struct iv_use *use,
		 struct iv_cand *cand)
{
  unsigned i, s;
  struct cost_pair *ret;

  if (!cand)
    return NULL;

  if (data->consider_all_candidates)
    {
      ret = use->cost_map + cand->id;
      if (!ret->cand)
	return NULL;

      return ret;
    }

  /* n_map_members is a power of two, so this computes modulo.  */
  s = cand->id & (use->n_map_members - 1);
  for (i = s; i < use->n_map_members; i++)
    if (use->cost_map[i].cand == cand)
      return use->cost_map + i;
    else if (use->cost_map[i].cand == NULL)
      return NULL;
  for (i = 0; i < s; i++)
    if (use->cost_map[i].cand == cand)
      return use->cost_map + i;
    else if (use->cost_map[i].cand == NULL)
      return NULL;

  return NULL;
}

/* Produce DECL_RTL for object obj so it looks like it is stored in memory.  */
static rtx
produce_memory_decl_rtl (tree obj, int *regno)
{
  addr_space_t as = TYPE_ADDR_SPACE (TREE_TYPE (obj));
  machine_mode address_mode = targetm.addr_space.address_mode (as);
  rtx x;

  gcc_assert (obj);
  if (TREE_STATIC (obj) || DECL_EXTERNAL (obj))
    {
      const char *name = IDENTIFIER_POINTER (DECL_ASSEMBLER_NAME (obj));
      x = gen_rtx_SYMBOL_REF (address_mode, name);
      SET_SYMBOL_REF_DECL (x, obj);
      x = gen_rtx_MEM (DECL_MODE (obj), x);
      set_mem_addr_space (x, as);
      targetm.encode_section_info (obj, x, true);
    }
  else
    {
      x = gen_raw_REG (address_mode, (*regno)++);
      x = gen_rtx_MEM (DECL_MODE (obj), x);
      set_mem_addr_space (x, as);
    }

  return x;
}

/* Prepares decl_rtl for variables referred in *EXPR_P.  Callback for
   walk_tree.  DATA contains the actual fake register number.  */

static tree
prepare_decl_rtl (tree *expr_p, int *ws, void *data)
{
  tree obj = NULL_TREE;
  rtx x = NULL_RTX;
  int *regno = (int *) data;

  switch (TREE_CODE (*expr_p))
    {
    case ADDR_EXPR:
      for (expr_p = &TREE_OPERAND (*expr_p, 0);
	   handled_component_p (*expr_p);
	   expr_p = &TREE_OPERAND (*expr_p, 0))
	continue;
      obj = *expr_p;
      if (DECL_P (obj) && HAS_RTL_P (obj) && !DECL_RTL_SET_P (obj))
        x = produce_memory_decl_rtl (obj, regno);
      break;

    case SSA_NAME:
      *ws = 0;
      obj = SSA_NAME_VAR (*expr_p);
      /* Defer handling of anonymous SSA_NAMEs to the expander.  */
      if (!obj)
	return NULL_TREE;
      if (!DECL_RTL_SET_P (obj))
	x = gen_raw_REG (DECL_MODE (obj), (*regno)++);
      break;

    case VAR_DECL:
    case PARM_DECL:
    case RESULT_DECL:
      *ws = 0;
      obj = *expr_p;

      if (DECL_RTL_SET_P (obj))
	break;

      if (DECL_MODE (obj) == BLKmode)
	x = produce_memory_decl_rtl (obj, regno);
      else
	x = gen_raw_REG (DECL_MODE (obj), (*regno)++);

      break;

    default:
      break;
    }

  if (x)
    {
      decl_rtl_to_reset.safe_push (obj);
      SET_DECL_RTL (obj, x);
    }

  return NULL_TREE;
}

/* Determines cost of the computation of EXPR.  */

static unsigned
computation_cost (tree expr, bool speed)
{
  rtx_insn *seq;
  rtx rslt;
  tree type = TREE_TYPE (expr);
  unsigned cost;
  /* Avoid using hard regs in ways which may be unsupported.  */
  int regno = LAST_VIRTUAL_REGISTER + 1;
  struct cgraph_node *node = cgraph_node::get (current_function_decl);
  enum node_frequency real_frequency = node->frequency;

  node->frequency = NODE_FREQUENCY_NORMAL;
  crtl->maybe_hot_insn_p = speed;
  walk_tree (&expr, prepare_decl_rtl, &regno, NULL);
  start_sequence ();
  rslt = expand_expr (expr, NULL_RTX, TYPE_MODE (type), EXPAND_NORMAL);
  seq = get_insns ();
  end_sequence ();
  default_rtl_profile ();
  node->frequency = real_frequency;

  cost = seq_cost (seq, speed);
  if (MEM_P (rslt))
    cost += address_cost (XEXP (rslt, 0), TYPE_MODE (type),
			  TYPE_ADDR_SPACE (type), speed);
  else if (!REG_P (rslt))
    cost += set_src_cost (rslt, speed);

  return cost;
}

/* Returns variable containing the value of candidate CAND at statement AT.  */

static tree
var_at_stmt (struct loop *loop, struct iv_cand *cand, gimple stmt)
{
  if (stmt_after_increment (loop, cand, stmt))
    return cand->var_after;
  else
    return cand->var_before;
}

/* If A is (TYPE) BA and B is (TYPE) BB, and the types of BA and BB have the
   same precision that is at least as wide as the precision of TYPE, stores
   BA to A and BB to B, and returns the type of BA.  Otherwise, returns the
   type of A and B.  */

static tree
determine_common_wider_type (tree *a, tree *b)
{
  tree wider_type = NULL;
  tree suba, subb;
  tree atype = TREE_TYPE (*a);

  if (CONVERT_EXPR_P (*a))
    {
      suba = TREE_OPERAND (*a, 0);
      wider_type = TREE_TYPE (suba);
      if (TYPE_PRECISION (wider_type) < TYPE_PRECISION (atype))
	return atype;
    }
  else
    return atype;

  if (CONVERT_EXPR_P (*b))
    {
      subb = TREE_OPERAND (*b, 0);
      if (TYPE_PRECISION (wider_type) != TYPE_PRECISION (TREE_TYPE (subb)))
	return atype;
    }
  else
    return atype;

  *a = suba;
  *b = subb;
  return wider_type;
}

/* Determines the expression by that USE is expressed from induction variable
   CAND at statement AT in LOOP.  The expression is stored in a decomposed
   form into AFF.  Returns false if USE cannot be expressed using CAND.  */

static bool
get_computation_aff (struct loop *loop,
		     struct iv_use *use, struct iv_cand *cand, gimple at,
		     struct aff_tree *aff)
{
  tree ubase = use->iv->base;
  tree ustep = use->iv->step;
  tree cbase = cand->iv->base;
  tree cstep = cand->iv->step, cstep_common;
  tree utype = TREE_TYPE (ubase), ctype = TREE_TYPE (cbase);
  tree common_type, var;
  tree uutype;
  aff_tree cbase_aff, var_aff;
  widest_int rat;

  if (TYPE_PRECISION (utype) > TYPE_PRECISION (ctype))
    {
      /* We do not have a precision to express the values of use.  */
      return false;
    }

  var = var_at_stmt (loop, cand, at);
  uutype = unsigned_type_for (utype);

  /* If the conversion is not noop, perform it.  */
  if (TYPE_PRECISION (utype) < TYPE_PRECISION (ctype))
    {
      cstep = fold_convert (uutype, cstep);
      cbase = fold_convert (uutype, cbase);
      var = fold_convert (uutype, var);
    }

  if (!constant_multiple_of (ustep, cstep, &rat))
    return false;

  /* In case both UBASE and CBASE are shortened to UUTYPE from some common
     type, we achieve better folding by computing their difference in this
     wider type, and cast the result to UUTYPE.  We do not need to worry about
     overflows, as all the arithmetics will in the end be performed in UUTYPE
     anyway.  */
  common_type = determine_common_wider_type (&ubase, &cbase);

  /* use = ubase - ratio * cbase + ratio * var.  */
  tree_to_aff_combination (ubase, common_type, aff);
  tree_to_aff_combination (cbase, common_type, &cbase_aff);
  tree_to_aff_combination (var, uutype, &var_aff);

  /* We need to shift the value if we are after the increment.  */
  if (stmt_after_increment (loop, cand, at))
    {
      aff_tree cstep_aff;

      if (common_type != uutype)
	cstep_common = fold_convert (common_type, cstep);
      else
	cstep_common = cstep;

      tree_to_aff_combination (cstep_common, common_type, &cstep_aff);
      aff_combination_add (&cbase_aff, &cstep_aff);
    }

  aff_combination_scale (&cbase_aff, -rat);
  aff_combination_add (aff, &cbase_aff);
  if (common_type != uutype)
    aff_combination_convert (aff, uutype);

  aff_combination_scale (&var_aff, rat);
  aff_combination_add (aff, &var_aff);

  return true;
}

/* Return the type of USE.  */

static tree
get_use_type (struct iv_use *use)
{
  tree base_type = TREE_TYPE (use->iv->base);
  tree type;

  if (use->type == USE_ADDRESS)
    {
      /* The base_type may be a void pointer.  Create a pointer type based on
	 the mem_ref instead.  */
      type = build_pointer_type (TREE_TYPE (*use->op_p));
      gcc_assert (TYPE_ADDR_SPACE (TREE_TYPE (type))
		  == TYPE_ADDR_SPACE (TREE_TYPE (base_type)));
    }
  else
    type = base_type;

  return type;
}

/* Determines the expression by that USE is expressed from induction variable
   CAND at statement AT in LOOP.  The computation is unshared.  */

static tree
get_computation_at (struct loop *loop,
		    struct iv_use *use, struct iv_cand *cand, gimple at)
{
  aff_tree aff;
  tree type = get_use_type (use);

  if (!get_computation_aff (loop, use, cand, at, &aff))
    return NULL_TREE;
  unshare_aff_combination (&aff);
  return fold_convert (type, aff_combination_to_tree (&aff));
}

/* Determines the expression by that USE is expressed from induction variable
   CAND in LOOP.  The computation is unshared.  */

static tree
get_computation (struct loop *loop, struct iv_use *use, struct iv_cand *cand)
{
  return get_computation_at (loop, use, cand, use->stmt);
}

/* Adjust the cost COST for being in loop setup rather than loop body.
   If we're optimizing for space, the loop setup overhead is constant;
   if we're optimizing for speed, amortize it over the per-iteration cost.  */
static unsigned
adjust_setup_cost (struct ivopts_data *data, unsigned cost)
{
  if (cost == INFTY)
    return cost;
  else if (optimize_loop_for_speed_p (data->current_loop))
    return cost / avg_loop_niter (data->current_loop);
  else
    return cost;
}

/* Returns true if multiplying by RATIO is allowed in an address.  Test the
   validity for a memory reference accessing memory of mode MODE in
   address space AS.  */


bool
multiplier_allowed_in_address_p (HOST_WIDE_INT ratio, machine_mode mode,
				 addr_space_t as)
{
#define MAX_RATIO 128
  unsigned int data_index = (int) as * MAX_MACHINE_MODE + (int) mode;
  static vec<sbitmap> valid_mult_list;
  sbitmap valid_mult;

  if (data_index >= valid_mult_list.length ())
    valid_mult_list.safe_grow_cleared (data_index + 1);

  valid_mult = valid_mult_list[data_index];
  if (!valid_mult)
    {
      machine_mode address_mode = targetm.addr_space.address_mode (as);
      rtx reg1 = gen_raw_REG (address_mode, LAST_VIRTUAL_REGISTER + 1);
      rtx reg2 = gen_raw_REG (address_mode, LAST_VIRTUAL_REGISTER + 2);
      rtx addr, scaled;
      HOST_WIDE_INT i;

      valid_mult = sbitmap_alloc (2 * MAX_RATIO + 1);
      bitmap_clear (valid_mult);
      scaled = gen_rtx_fmt_ee (MULT, address_mode, reg1, NULL_RTX);
      addr = gen_rtx_fmt_ee (PLUS, address_mode, scaled, reg2);
      for (i = -MAX_RATIO; i <= MAX_RATIO; i++)
	{
	  XEXP (scaled, 1) = gen_int_mode (i, address_mode);
	  if (memory_address_addr_space_p (mode, addr, as)
	      || memory_address_addr_space_p (mode, scaled, as))
	    bitmap_set_bit (valid_mult, i + MAX_RATIO);
	}

      if (dump_file && (dump_flags & TDF_DETAILS))
	{
	  fprintf (dump_file, "  allowed multipliers:");
	  for (i = -MAX_RATIO; i <= MAX_RATIO; i++)
	    if (bitmap_bit_p (valid_mult, i + MAX_RATIO))
	      fprintf (dump_file, " %d", (int) i);
	  fprintf (dump_file, "\n");
	  fprintf (dump_file, "\n");
	}

      valid_mult_list[data_index] = valid_mult;
    }

  if (ratio > MAX_RATIO || ratio < -MAX_RATIO)
    return false;

  return bitmap_bit_p (valid_mult, ratio + MAX_RATIO);
}

/* Returns cost of address in shape symbol + var + OFFSET + RATIO * index.
   If SYMBOL_PRESENT is false, symbol is omitted.  If VAR_PRESENT is false,
   variable is omitted.  Compute the cost for a memory reference that accesses
   a memory location of mode MEM_MODE in address space AS.

   MAY_AUTOINC is set to true if the autoincrement (increasing index by
   size of MEM_MODE / RATIO) is available.  To make this determination, we
   look at the size of the increment to be made, which is given in CSTEP.
   CSTEP may be zero if the step is unknown.
   STMT_AFTER_INC is true iff the statement we're looking at is after the
   increment of the original biv.

   TODO -- there must be some better way.  This all is quite crude.  */

enum ainc_type
{
  AINC_PRE_INC,		/* Pre increment.  */
  AINC_PRE_DEC,		/* Pre decrement.  */
  AINC_POST_INC,	/* Post increment.  */
  AINC_POST_DEC,	/* Post decrement.  */
  AINC_NONE		/* Also the number of auto increment types.  */
};

typedef struct address_cost_data_s
{
  HOST_WIDE_INT min_offset, max_offset;
  unsigned costs[2][2][2][2];
  unsigned ainc_costs[AINC_NONE];
} *address_cost_data;


static comp_cost
get_address_cost (bool symbol_present, bool var_present,
		  unsigned HOST_WIDE_INT offset, HOST_WIDE_INT ratio,
		  HOST_WIDE_INT cstep, machine_mode mem_mode,
		  addr_space_t as, bool speed,
		  bool stmt_after_inc, bool *may_autoinc)
{
  machine_mode address_mode = targetm.addr_space.address_mode (as);
  static vec<address_cost_data> address_cost_data_list;
  unsigned int data_index = (int) as * MAX_MACHINE_MODE + (int) mem_mode;
  address_cost_data data;
  static bool has_preinc[MAX_MACHINE_MODE], has_postinc[MAX_MACHINE_MODE];
  static bool has_predec[MAX_MACHINE_MODE], has_postdec[MAX_MACHINE_MODE];
  unsigned cost, acost, complexity;
  enum ainc_type autoinc_type;
  bool offset_p, ratio_p, autoinc;
  HOST_WIDE_INT s_offset, autoinc_offset, msize;
  unsigned HOST_WIDE_INT mask;
  unsigned bits;

  if (data_index >= address_cost_data_list.length ())
    address_cost_data_list.safe_grow_cleared (data_index + 1);

  data = address_cost_data_list[data_index];
  if (!data)
    {
      HOST_WIDE_INT i;
      HOST_WIDE_INT rat, off = 0;
      int old_cse_not_expected, width;
      unsigned sym_p, var_p, off_p, rat_p, add_c;
      rtx_insn *seq;
      rtx addr, base;
      rtx reg0, reg1;

      data = (address_cost_data) xcalloc (1, sizeof (*data));

      reg1 = gen_raw_REG (address_mode, LAST_VIRTUAL_REGISTER + 1);

      width = GET_MODE_BITSIZE (address_mode) - 1;
      if (width > (HOST_BITS_PER_WIDE_INT - 1))
	width = HOST_BITS_PER_WIDE_INT - 1;
      addr = gen_rtx_fmt_ee (PLUS, address_mode, reg1, NULL_RTX);

      for (i = width; i >= 0; i--)
	{
	  off = -((unsigned HOST_WIDE_INT) 1 << i);
	  XEXP (addr, 1) = gen_int_mode (off, address_mode);
	  if (memory_address_addr_space_p (mem_mode, addr, as))
	    break;
	}
      data->min_offset = (i == -1? 0 : off);

      for (i = width; i >= 0; i--)
	{
	  off = ((unsigned HOST_WIDE_INT) 1 << i) - 1;
	  XEXP (addr, 1) = gen_int_mode (off, address_mode);
	  if (memory_address_addr_space_p (mem_mode, addr, as))
	    break;
	  /* For some TARGET, like ARM THUMB1, the offset should be nature
	     aligned.  Try an aligned offset if address_mode is not QImode.  */
	  off = (address_mode == QImode)
		? 0
		: ((unsigned HOST_WIDE_INT) 1 << i)
		    - GET_MODE_SIZE (address_mode);
	  if (off > 0)
	    {
	      XEXP (addr, 1) = gen_int_mode (off, address_mode);
	      if (memory_address_addr_space_p (mem_mode, addr, as))
		break;
	    }
	}
      if (i == -1)
        off = 0;
      data->max_offset = off;

      if (dump_file && (dump_flags & TDF_DETAILS))
	{
	  fprintf (dump_file, "get_address_cost:\n");
	  fprintf (dump_file, "  min offset %s " HOST_WIDE_INT_PRINT_DEC "\n",
		   GET_MODE_NAME (mem_mode),
		   data->min_offset);
	  fprintf (dump_file, "  max offset %s " HOST_WIDE_INT_PRINT_DEC "\n",
		   GET_MODE_NAME (mem_mode),
		   data->max_offset);
	}

      rat = 1;
      for (i = 2; i <= MAX_RATIO; i++)
	if (multiplier_allowed_in_address_p (i, mem_mode, as))
	  {
	    rat = i;
	    break;
	  }

      /* Compute the cost of various addressing modes.  */
      acost = 0;
      reg0 = gen_raw_REG (address_mode, LAST_VIRTUAL_REGISTER + 1);
      reg1 = gen_raw_REG (address_mode, LAST_VIRTUAL_REGISTER + 2);

      if (USE_LOAD_PRE_DECREMENT (mem_mode)
	  || USE_STORE_PRE_DECREMENT (mem_mode))
	{
	  addr = gen_rtx_PRE_DEC (address_mode, reg0);
	  has_predec[mem_mode]
	    = memory_address_addr_space_p (mem_mode, addr, as);

	  if (has_predec[mem_mode])
	    data->ainc_costs[AINC_PRE_DEC]
	      = address_cost (addr, mem_mode, as, speed);
	}
      if (USE_LOAD_POST_DECREMENT (mem_mode)
	  || USE_STORE_POST_DECREMENT (mem_mode))
	{
	  addr = gen_rtx_POST_DEC (address_mode, reg0);
	  has_postdec[mem_mode]
	    = memory_address_addr_space_p (mem_mode, addr, as);

	  if (has_postdec[mem_mode])
	    data->ainc_costs[AINC_POST_DEC]
	      = address_cost (addr, mem_mode, as, speed);
	}
      if (USE_LOAD_PRE_INCREMENT (mem_mode)
	  || USE_STORE_PRE_DECREMENT (mem_mode))
	{
	  addr = gen_rtx_PRE_INC (address_mode, reg0);
	  has_preinc[mem_mode]
	    = memory_address_addr_space_p (mem_mode, addr, as);

	  if (has_preinc[mem_mode])
	    data->ainc_costs[AINC_PRE_INC]
	      = address_cost (addr, mem_mode, as, speed);
	}
      if (USE_LOAD_POST_INCREMENT (mem_mode)
	  || USE_STORE_POST_INCREMENT (mem_mode))
	{
	  addr = gen_rtx_POST_INC (address_mode, reg0);
	  has_postinc[mem_mode]
	    = memory_address_addr_space_p (mem_mode, addr, as);

	  if (has_postinc[mem_mode])
	    data->ainc_costs[AINC_POST_INC]
	      = address_cost (addr, mem_mode, as, speed);
	}
      for (i = 0; i < 16; i++)
	{
	  sym_p = i & 1;
	  var_p = (i >> 1) & 1;
	  off_p = (i >> 2) & 1;
	  rat_p = (i >> 3) & 1;

	  addr = reg0;
	  if (rat_p)
	    addr = gen_rtx_fmt_ee (MULT, address_mode, addr,
				   gen_int_mode (rat, address_mode));

	  if (var_p)
	    addr = gen_rtx_fmt_ee (PLUS, address_mode, addr, reg1);

	  if (sym_p)
	    {
	      base = gen_rtx_SYMBOL_REF (address_mode, ggc_strdup (""));
	      /* ??? We can run into trouble with some backends by presenting
		 it with symbols which haven't been properly passed through
		 targetm.encode_section_info.  By setting the local bit, we
		 enhance the probability of things working.  */
	      SYMBOL_REF_FLAGS (base) = SYMBOL_FLAG_LOCAL;

	      if (off_p)
		base = gen_rtx_fmt_e (CONST, address_mode,
				      gen_rtx_fmt_ee
					(PLUS, address_mode, base,
					 gen_int_mode (off, address_mode)));
	    }
	  else if (off_p)
	    base = gen_int_mode (off, address_mode);
	  else
	    base = NULL_RTX;

	  if (base)
	    addr = gen_rtx_fmt_ee (PLUS, address_mode, addr, base);

	  start_sequence ();
	  /* To avoid splitting addressing modes, pretend that no cse will
	     follow.  */
	  old_cse_not_expected = cse_not_expected;
	  cse_not_expected = true;
	  addr = memory_address_addr_space (mem_mode, addr, as);
	  cse_not_expected = old_cse_not_expected;
	  seq = get_insns ();
	  end_sequence ();

	  acost = seq_cost (seq, speed);
	  acost += address_cost (addr, mem_mode, as, speed);

	  if (!acost)
	    acost = 1;
	  data->costs[sym_p][var_p][off_p][rat_p] = acost;
	}

      /* On some targets, it is quite expensive to load symbol to a register,
	 which makes addresses that contain symbols look much more expensive.
	 However, the symbol will have to be loaded in any case before the
	 loop (and quite likely we have it in register already), so it does not
	 make much sense to penalize them too heavily.  So make some final
         tweaks for the SYMBOL_PRESENT modes:

         If VAR_PRESENT is false, and the mode obtained by changing symbol to
	 var is cheaper, use this mode with small penalty.
	 If VAR_PRESENT is true, try whether the mode with
	 SYMBOL_PRESENT = false is cheaper even with cost of addition, and
	 if this is the case, use it.  */
      add_c = add_cost (speed, address_mode);
      for (i = 0; i < 8; i++)
	{
	  var_p = i & 1;
	  off_p = (i >> 1) & 1;
	  rat_p = (i >> 2) & 1;

	  acost = data->costs[0][1][off_p][rat_p] + 1;
	  if (var_p)
	    acost += add_c;

	  if (acost < data->costs[1][var_p][off_p][rat_p])
	    data->costs[1][var_p][off_p][rat_p] = acost;
	}

      if (dump_file && (dump_flags & TDF_DETAILS))
	{
	  fprintf (dump_file, "Address costs:\n");

	  for (i = 0; i < 16; i++)
	    {
	      sym_p = i & 1;
	      var_p = (i >> 1) & 1;
	      off_p = (i >> 2) & 1;
	      rat_p = (i >> 3) & 1;

	      fprintf (dump_file, "  ");
	      if (sym_p)
		fprintf (dump_file, "sym + ");
	      if (var_p)
		fprintf (dump_file, "var + ");
	      if (off_p)
		fprintf (dump_file, "cst + ");
	      if (rat_p)
		fprintf (dump_file, "rat * ");

	      acost = data->costs[sym_p][var_p][off_p][rat_p];
	      fprintf (dump_file, "index costs %d\n", acost);
	    }
	  if (has_predec[mem_mode] || has_postdec[mem_mode]
	      || has_preinc[mem_mode] || has_postinc[mem_mode])
	    fprintf (dump_file, "  May include autoinc/dec\n");
	  fprintf (dump_file, "\n");
	}

      address_cost_data_list[data_index] = data;
    }

  bits = GET_MODE_BITSIZE (address_mode);
  mask = ~(~(unsigned HOST_WIDE_INT) 0 << (bits - 1) << 1);
  offset &= mask;
  if ((offset >> (bits - 1) & 1))
    offset |= ~mask;
  s_offset = offset;

  autoinc = false;
  autoinc_type = AINC_NONE;
  msize = GET_MODE_SIZE (mem_mode);
  autoinc_offset = offset;
  if (stmt_after_inc)
    autoinc_offset += ratio * cstep;
  if (symbol_present || var_present || ratio != 1)
    autoinc = false;
  else
    {
      if (has_postinc[mem_mode] && autoinc_offset == 0
	  && msize == cstep)
	autoinc_type = AINC_POST_INC;
      else if (has_postdec[mem_mode] && autoinc_offset == 0
	       && msize == -cstep)
	autoinc_type = AINC_POST_DEC;
      else if (has_preinc[mem_mode] && autoinc_offset == msize
	       && msize == cstep)
	autoinc_type = AINC_PRE_INC;
      else if (has_predec[mem_mode] && autoinc_offset == -msize
	       && msize == -cstep)
	autoinc_type = AINC_PRE_DEC;

      if (autoinc_type != AINC_NONE)
	autoinc = true;
    }

  cost = 0;
  offset_p = (s_offset != 0
	      && data->min_offset <= s_offset
	      && s_offset <= data->max_offset);
  ratio_p = (ratio != 1
	     && multiplier_allowed_in_address_p (ratio, mem_mode, as));

  if (ratio != 1 && !ratio_p)
    cost += mult_by_coeff_cost (ratio, address_mode, speed);

  if (s_offset && !offset_p && !symbol_present)
    cost += add_cost (speed, address_mode);

  if (may_autoinc)
    *may_autoinc = autoinc;
  if (autoinc)
    acost = data->ainc_costs[autoinc_type];
  else
    acost = data->costs[symbol_present][var_present][offset_p][ratio_p];
  complexity = (symbol_present != 0) + (var_present != 0) + offset_p + ratio_p;
  return new_cost (cost + acost, complexity);
}

 /* Calculate the SPEED or size cost of shiftadd EXPR in MODE.  MULT is the
    the EXPR operand holding the shift.  COST0 and COST1 are the costs for
    calculating the operands of EXPR.  Returns true if successful, and returns
    the cost in COST.  */

static bool
get_shiftadd_cost (tree expr, machine_mode mode, comp_cost cost0,
                   comp_cost cost1, tree mult, bool speed, comp_cost *cost)
{
  comp_cost res;
  tree op1 = TREE_OPERAND (expr, 1);
  tree cst = TREE_OPERAND (mult, 1);
  tree multop = TREE_OPERAND (mult, 0);
  int m = exact_log2 (int_cst_value (cst));
  int maxm = MIN (BITS_PER_WORD, GET_MODE_BITSIZE (mode));
  int sa_cost;
  bool equal_p = false;

  if (!(m >= 0 && m < maxm))
    return false;

  if (operand_equal_p (op1, mult, 0))
    equal_p = true;

  sa_cost = (TREE_CODE (expr) != MINUS_EXPR
             ? shiftadd_cost (speed, mode, m)
             : (equal_p
                ? shiftsub1_cost (speed, mode, m)
                : shiftsub0_cost (speed, mode, m)));
  res = new_cost (sa_cost, 0);
  res = add_costs (res, equal_p ? cost0 : cost1);

  STRIP_NOPS (multop);
  if (!is_gimple_val (multop))
    res = add_costs (res, force_expr_to_var_cost (multop, speed));

  *cost = res;
  return true;
}

/* Estimates cost of forcing expression EXPR into a variable.  */

static comp_cost
force_expr_to_var_cost (tree expr, bool speed)
{
  static bool costs_initialized = false;
  static unsigned integer_cost [2];
  static unsigned symbol_cost [2];
  static unsigned address_cost [2];
  tree op0, op1;
  comp_cost cost0, cost1, cost;
  machine_mode mode;

  if (!costs_initialized)
    {
      tree type = build_pointer_type (integer_type_node);
      tree var, addr;
      rtx x;
      int i;

      var = create_tmp_var_raw (integer_type_node, "test_var");
      TREE_STATIC (var) = 1;
      x = produce_memory_decl_rtl (var, NULL);
      SET_DECL_RTL (var, x);

      addr = build1 (ADDR_EXPR, type, var);


      for (i = 0; i < 2; i++)
	{
	  integer_cost[i] = computation_cost (build_int_cst (integer_type_node,
							     2000), i);

	  symbol_cost[i] = computation_cost (addr, i) + 1;

	  address_cost[i]
	    = computation_cost (fold_build_pointer_plus_hwi (addr, 2000), i) + 1;
	  if (dump_file && (dump_flags & TDF_DETAILS))
	    {
	      fprintf (dump_file, "force_expr_to_var_cost %s costs:\n", i ? "speed" : "size");
	      fprintf (dump_file, "  integer %d\n", (int) integer_cost[i]);
	      fprintf (dump_file, "  symbol %d\n", (int) symbol_cost[i]);
	      fprintf (dump_file, "  address %d\n", (int) address_cost[i]);
	      fprintf (dump_file, "  other %d\n", (int) target_spill_cost[i]);
	      fprintf (dump_file, "\n");
	    }
	}

      costs_initialized = true;
    }

  STRIP_NOPS (expr);

  if (SSA_VAR_P (expr))
    return no_cost;

  if (is_gimple_min_invariant (expr))
    {
      if (TREE_CODE (expr) == INTEGER_CST)
	return new_cost (integer_cost [speed], 0);

      if (TREE_CODE (expr) == ADDR_EXPR)
	{
	  tree obj = TREE_OPERAND (expr, 0);

	  if (TREE_CODE (obj) == VAR_DECL
	      || TREE_CODE (obj) == PARM_DECL
	      || TREE_CODE (obj) == RESULT_DECL)
	    return new_cost (symbol_cost [speed], 0);
	}

      return new_cost (address_cost [speed], 0);
    }

  switch (TREE_CODE (expr))
    {
    case POINTER_PLUS_EXPR:
    case PLUS_EXPR:
    case MINUS_EXPR:
    case MULT_EXPR:
      op0 = TREE_OPERAND (expr, 0);
      op1 = TREE_OPERAND (expr, 1);
      STRIP_NOPS (op0);
      STRIP_NOPS (op1);
      break;

    CASE_CONVERT:
    case NEGATE_EXPR:
      op0 = TREE_OPERAND (expr, 0);
      STRIP_NOPS (op0);
      op1 = NULL_TREE;
      break;

    default:
      /* Just an arbitrary value, FIXME.  */
      return new_cost (target_spill_cost[speed], 0);
    }

  if (op0 == NULL_TREE
      || TREE_CODE (op0) == SSA_NAME || CONSTANT_CLASS_P (op0))
    cost0 = no_cost;
  else
    cost0 = force_expr_to_var_cost (op0, speed);

  if (op1 == NULL_TREE
      || TREE_CODE (op1) == SSA_NAME || CONSTANT_CLASS_P (op1))
    cost1 = no_cost;
  else
    cost1 = force_expr_to_var_cost (op1, speed);

  mode = TYPE_MODE (TREE_TYPE (expr));
  switch (TREE_CODE (expr))
    {
    case POINTER_PLUS_EXPR:
    case PLUS_EXPR:
    case MINUS_EXPR:
    case NEGATE_EXPR:
      cost = new_cost (add_cost (speed, mode), 0);
      if (TREE_CODE (expr) != NEGATE_EXPR)
        {
          tree mult = NULL_TREE;
          comp_cost sa_cost;
          if (TREE_CODE (op1) == MULT_EXPR)
            mult = op1;
          else if (TREE_CODE (op0) == MULT_EXPR)
            mult = op0;

          if (mult != NULL_TREE
              && cst_and_fits_in_hwi (TREE_OPERAND (mult, 1))
              && get_shiftadd_cost (expr, mode, cost0, cost1, mult,
                                    speed, &sa_cost))
            return sa_cost;
        }
      break;

    CASE_CONVERT:
      {
	tree inner_mode, outer_mode;
	outer_mode = TREE_TYPE (expr);
	inner_mode = TREE_TYPE (op0);
	cost = new_cost (convert_cost (TYPE_MODE (outer_mode),
				       TYPE_MODE (inner_mode), speed), 0);
      }
      break;

    case MULT_EXPR:
      if (cst_and_fits_in_hwi (op0))
	cost = new_cost (mult_by_coeff_cost (int_cst_value (op0),
					     mode, speed), 0);
      else if (cst_and_fits_in_hwi (op1))
	cost = new_cost (mult_by_coeff_cost (int_cst_value (op1),
					     mode, speed), 0);
      else
	return new_cost (target_spill_cost [speed], 0);
      break;

    default:
      gcc_unreachable ();
    }

  cost = add_costs (cost, cost0);
  cost = add_costs (cost, cost1);

  /* Bound the cost by target_spill_cost.  The parts of complicated
     computations often are either loop invariant or at least can
     be shared between several iv uses, so letting this grow without
     limits would not give reasonable results.  */
  if (cost.cost > (int) target_spill_cost [speed])
    cost.cost = target_spill_cost [speed];

  return cost;
}

/* Estimates cost of forcing EXPR into a variable.  DEPENDS_ON is a set of the
   invariants the computation depends on.  */

static comp_cost
force_var_cost (struct ivopts_data *data,
		tree expr, bitmap *depends_on)
{
  if (depends_on)
    {
      fd_ivopts_data = data;
      walk_tree (&expr, find_depends, depends_on, NULL);
    }

  return force_expr_to_var_cost (expr, data->speed);
}

/* Estimates cost of expressing address ADDR  as var + symbol + offset.  The
   value of offset is added to OFFSET, SYMBOL_PRESENT and VAR_PRESENT are set
   to false if the corresponding part is missing.  DEPENDS_ON is a set of the
   invariants the computation depends on.  */

static comp_cost
split_address_cost (struct ivopts_data *data,
		    tree addr, bool *symbol_present, bool *var_present,
		    unsigned HOST_WIDE_INT *offset, bitmap *depends_on)
{
  tree core;
  HOST_WIDE_INT bitsize;
  HOST_WIDE_INT bitpos;
  tree toffset;
<<<<<<< HEAD
  enum machine_mode mode;
  int unsignedp, reversep, volatilep;
=======
  machine_mode mode;
  int unsignedp, volatilep;
>>>>>>> 701cade1

  core = get_inner_reference (addr, &bitsize, &bitpos, &toffset, &mode,
			      &unsignedp, &reversep, &volatilep, false);

  if (toffset != 0
      || bitpos % BITS_PER_UNIT != 0
      || reversep
      || TREE_CODE (core) != VAR_DECL)
    {
      *symbol_present = false;
      *var_present = true;
      fd_ivopts_data = data;
      walk_tree (&addr, find_depends, depends_on, NULL);
      return new_cost (target_spill_cost[data->speed], 0);
    }

  *offset += bitpos / BITS_PER_UNIT;
  if (TREE_STATIC (core)
      || DECL_EXTERNAL (core))
    {
      *symbol_present = true;
      *var_present = false;
      return no_cost;
    }

  *symbol_present = false;
  *var_present = true;
  return no_cost;
}

/* Estimates cost of expressing difference of addresses E1 - E2 as
   var + symbol + offset.  The value of offset is added to OFFSET,
   SYMBOL_PRESENT and VAR_PRESENT are set to false if the corresponding
   part is missing.  DEPENDS_ON is a set of the invariants the computation
   depends on.  */

static comp_cost
ptr_difference_cost (struct ivopts_data *data,
		     tree e1, tree e2, bool *symbol_present, bool *var_present,
		     unsigned HOST_WIDE_INT *offset, bitmap *depends_on)
{
  HOST_WIDE_INT diff = 0;
  aff_tree aff_e1, aff_e2;
  tree type;

  gcc_assert (TREE_CODE (e1) == ADDR_EXPR);

  if (ptr_difference_const (e1, e2, &diff))
    {
      *offset += diff;
      *symbol_present = false;
      *var_present = false;
      return no_cost;
    }

  if (integer_zerop (e2))
    return split_address_cost (data, TREE_OPERAND (e1, 0),
			       symbol_present, var_present, offset, depends_on);

  *symbol_present = false;
  *var_present = true;

  type = signed_type_for (TREE_TYPE (e1));
  tree_to_aff_combination (e1, type, &aff_e1);
  tree_to_aff_combination (e2, type, &aff_e2);
  aff_combination_scale (&aff_e2, -1);
  aff_combination_add (&aff_e1, &aff_e2);

  return force_var_cost (data, aff_combination_to_tree (&aff_e1), depends_on);
}

/* Estimates cost of expressing difference E1 - E2 as
   var + symbol + offset.  The value of offset is added to OFFSET,
   SYMBOL_PRESENT and VAR_PRESENT are set to false if the corresponding
   part is missing.  DEPENDS_ON is a set of the invariants the computation
   depends on.  */

static comp_cost
difference_cost (struct ivopts_data *data,
		 tree e1, tree e2, bool *symbol_present, bool *var_present,
		 unsigned HOST_WIDE_INT *offset, bitmap *depends_on)
{
  machine_mode mode = TYPE_MODE (TREE_TYPE (e1));
  unsigned HOST_WIDE_INT off1, off2;
  aff_tree aff_e1, aff_e2;
  tree type;

  e1 = strip_offset (e1, &off1);
  e2 = strip_offset (e2, &off2);
  *offset += off1 - off2;

  STRIP_NOPS (e1);
  STRIP_NOPS (e2);

  if (TREE_CODE (e1) == ADDR_EXPR)
    return ptr_difference_cost (data, e1, e2, symbol_present, var_present,
				offset, depends_on);
  *symbol_present = false;

  if (operand_equal_p (e1, e2, 0))
    {
      *var_present = false;
      return no_cost;
    }

  *var_present = true;

  if (integer_zerop (e2))
    return force_var_cost (data, e1, depends_on);

  if (integer_zerop (e1))
    {
      comp_cost cost = force_var_cost (data, e2, depends_on);
      cost.cost += mult_by_coeff_cost (-1, mode, data->speed);
      return cost;
    }

  type = signed_type_for (TREE_TYPE (e1));
  tree_to_aff_combination (e1, type, &aff_e1);
  tree_to_aff_combination (e2, type, &aff_e2);
  aff_combination_scale (&aff_e2, -1);
  aff_combination_add (&aff_e1, &aff_e2);

  return force_var_cost (data, aff_combination_to_tree (&aff_e1), depends_on);
}

/* Returns true if AFF1 and AFF2 are identical.  */

static bool
compare_aff_trees (aff_tree *aff1, aff_tree *aff2)
{
  unsigned i;

  if (aff1->n != aff2->n)
    return false;

  for (i = 0; i < aff1->n; i++)
    {
      if (aff1->elts[i].coef != aff2->elts[i].coef)
        return false;

      if (!operand_equal_p (aff1->elts[i].val, aff2->elts[i].val, 0))
        return false;
    }
  return true;
}

/* Stores EXPR in DATA->inv_expr_tab, and assigns it an inv_expr_id.  */

static int
get_expr_id (struct ivopts_data *data, tree expr)
{
  struct iv_inv_expr_ent ent;
  struct iv_inv_expr_ent **slot;

  ent.expr = expr;
  ent.hash = iterative_hash_expr (expr, 0);
  slot = data->inv_expr_tab->find_slot (&ent, INSERT);
  if (*slot)
    return (*slot)->id;

  *slot = XNEW (struct iv_inv_expr_ent);
  (*slot)->expr = expr;
  (*slot)->hash = ent.hash;
  (*slot)->id = data->inv_expr_id++;
  return (*slot)->id;
}

/* Returns the pseudo expr id if expression UBASE - RATIO * CBASE
   requires a new compiler generated temporary.  Returns -1 otherwise.
   ADDRESS_P is a flag indicating if the expression is for address
   computation.  */

static int
get_loop_invariant_expr_id (struct ivopts_data *data, tree ubase,
                            tree cbase, HOST_WIDE_INT ratio,
                            bool address_p)
{
  aff_tree ubase_aff, cbase_aff;
  tree expr, ub, cb;

  STRIP_NOPS (ubase);
  STRIP_NOPS (cbase);
  ub = ubase;
  cb = cbase;

  if ((TREE_CODE (ubase) == INTEGER_CST)
      && (TREE_CODE (cbase) == INTEGER_CST))
    return -1;

  /* Strips the constant part. */
  if (TREE_CODE (ubase) == PLUS_EXPR
      || TREE_CODE (ubase) == MINUS_EXPR
      || TREE_CODE (ubase) == POINTER_PLUS_EXPR)
    {
      if (TREE_CODE (TREE_OPERAND (ubase, 1)) == INTEGER_CST)
        ubase = TREE_OPERAND (ubase, 0);
    }

  /* Strips the constant part. */
  if (TREE_CODE (cbase) == PLUS_EXPR
      || TREE_CODE (cbase) == MINUS_EXPR
      || TREE_CODE (cbase) == POINTER_PLUS_EXPR)
    {
      if (TREE_CODE (TREE_OPERAND (cbase, 1)) == INTEGER_CST)
        cbase = TREE_OPERAND (cbase, 0);
    }

  if (address_p)
    {
      if (((TREE_CODE (ubase) == SSA_NAME)
           || (TREE_CODE (ubase) == ADDR_EXPR
               && is_gimple_min_invariant (ubase)))
          && (TREE_CODE (cbase) == INTEGER_CST))
        return -1;

      if (((TREE_CODE (cbase) == SSA_NAME)
           || (TREE_CODE (cbase) == ADDR_EXPR
               && is_gimple_min_invariant (cbase)))
          && (TREE_CODE (ubase) == INTEGER_CST))
        return -1;
    }

  if (ratio == 1)
    {
      if (operand_equal_p (ubase, cbase, 0))
        return -1;

      if (TREE_CODE (ubase) == ADDR_EXPR
          && TREE_CODE (cbase) == ADDR_EXPR)
        {
          tree usym, csym;

          usym = TREE_OPERAND (ubase, 0);
          csym = TREE_OPERAND (cbase, 0);
          if (TREE_CODE (usym) == ARRAY_REF)
            {
              tree ind = TREE_OPERAND (usym, 1);
              if (TREE_CODE (ind) == INTEGER_CST
                  && tree_fits_shwi_p (ind)
                  && tree_to_shwi (ind) == 0)
                usym = TREE_OPERAND (usym, 0);
            }
          if (TREE_CODE (csym) == ARRAY_REF)
            {
              tree ind = TREE_OPERAND (csym, 1);
              if (TREE_CODE (ind) == INTEGER_CST
                  && tree_fits_shwi_p (ind)
                  && tree_to_shwi (ind) == 0)
                csym = TREE_OPERAND (csym, 0);
            }
          if (operand_equal_p (usym, csym, 0))
            return -1;
        }
      /* Now do more complex comparison  */
      tree_to_aff_combination (ubase, TREE_TYPE (ubase), &ubase_aff);
      tree_to_aff_combination (cbase, TREE_TYPE (cbase), &cbase_aff);
      if (compare_aff_trees (&ubase_aff, &cbase_aff))
        return -1;
    }

  tree_to_aff_combination (ub, TREE_TYPE (ub), &ubase_aff);
  tree_to_aff_combination (cb, TREE_TYPE (cb), &cbase_aff);

  aff_combination_scale (&cbase_aff, -1 * ratio);
  aff_combination_add (&ubase_aff, &cbase_aff);
  expr = aff_combination_to_tree (&ubase_aff);
  return get_expr_id (data, expr);
}



/* Determines the cost of the computation by that USE is expressed
   from induction variable CAND.  If ADDRESS_P is true, we just need
   to create an address from it, otherwise we want to get it into
   register.  A set of invariants we depend on is stored in
   DEPENDS_ON.  AT is the statement at that the value is computed.
   If CAN_AUTOINC is nonnull, use it to record whether autoinc
   addressing is likely.  */

static comp_cost
get_computation_cost_at (struct ivopts_data *data,
			 struct iv_use *use, struct iv_cand *cand,
			 bool address_p, bitmap *depends_on, gimple at,
			 bool *can_autoinc,
                         int *inv_expr_id)
{
  tree ubase = use->iv->base, ustep = use->iv->step;
  tree cbase, cstep;
  tree utype = TREE_TYPE (ubase), ctype;
  unsigned HOST_WIDE_INT cstepi, offset = 0;
  HOST_WIDE_INT ratio, aratio;
  bool var_present, symbol_present, stmt_is_after_inc;
  comp_cost cost;
  widest_int rat;
  bool speed = optimize_bb_for_speed_p (gimple_bb (at));
  machine_mode mem_mode = (address_p
				? TYPE_MODE (TREE_TYPE (*use->op_p))
				: VOIDmode);

  *depends_on = NULL;

  /* Only consider real candidates.  */
  if (!cand->iv)
    return infinite_cost;

  cbase = cand->iv->base;
  cstep = cand->iv->step;
  ctype = TREE_TYPE (cbase);

  if (TYPE_PRECISION (utype) > TYPE_PRECISION (ctype))
    {
      /* We do not have a precision to express the values of use.  */
      return infinite_cost;
    }

  if (address_p
      || (use->iv->base_object
	  && cand->iv->base_object
	  && POINTER_TYPE_P (TREE_TYPE (use->iv->base_object))
	  && POINTER_TYPE_P (TREE_TYPE (cand->iv->base_object))))
    {
      /* Do not try to express address of an object with computation based
	 on address of a different object.  This may cause problems in rtl
	 level alias analysis (that does not expect this to be happening,
	 as this is illegal in C), and would be unlikely to be useful
	 anyway.  */
      if (use->iv->base_object
	  && cand->iv->base_object
	  && !operand_equal_p (use->iv->base_object, cand->iv->base_object, 0))
	return infinite_cost;
    }

  if (TYPE_PRECISION (utype) < TYPE_PRECISION (ctype))
    {
      /* TODO -- add direct handling of this case.  */
      goto fallback;
    }

  /* CSTEPI is removed from the offset in case statement is after the
     increment.  If the step is not constant, we use zero instead.
     This is a bit imprecise (there is the extra addition), but
     redundancy elimination is likely to transform the code so that
     it uses value of the variable before increment anyway,
     so it is not that much unrealistic.  */
  if (cst_and_fits_in_hwi (cstep))
    cstepi = int_cst_value (cstep);
  else
    cstepi = 0;

  if (!constant_multiple_of (ustep, cstep, &rat))
    return infinite_cost;

  if (wi::fits_shwi_p (rat))
    ratio = rat.to_shwi ();
  else
    return infinite_cost;

  STRIP_NOPS (cbase);
  ctype = TREE_TYPE (cbase);

  stmt_is_after_inc = stmt_after_increment (data->current_loop, cand, at);

  /* use = ubase + ratio * (var - cbase).  If either cbase is a constant
     or ratio == 1, it is better to handle this like

     ubase - ratio * cbase + ratio * var

     (also holds in the case ratio == -1, TODO.  */

  if (cst_and_fits_in_hwi (cbase))
    {
      offset = - ratio * int_cst_value (cbase);
      cost = difference_cost (data,
			      ubase, build_int_cst (utype, 0),
			      &symbol_present, &var_present, &offset,
			      depends_on);
      cost.cost /= avg_loop_niter (data->current_loop);
    }
  else if (ratio == 1)
    {
      tree real_cbase = cbase;

      /* Check to see if any adjustment is needed.  */
      if (cstepi == 0 && stmt_is_after_inc)
        {
          aff_tree real_cbase_aff;
          aff_tree cstep_aff;

          tree_to_aff_combination (cbase, TREE_TYPE (real_cbase),
                                   &real_cbase_aff);
          tree_to_aff_combination (cstep, TREE_TYPE (cstep), &cstep_aff);

          aff_combination_add (&real_cbase_aff, &cstep_aff);
          real_cbase = aff_combination_to_tree (&real_cbase_aff);
        }

      cost = difference_cost (data,
			      ubase, real_cbase,
			      &symbol_present, &var_present, &offset,
			      depends_on);
      cost.cost /= avg_loop_niter (data->current_loop);
    }
  else if (address_p
	   && !POINTER_TYPE_P (ctype)
	   && multiplier_allowed_in_address_p
		(ratio, mem_mode,
			TYPE_ADDR_SPACE (TREE_TYPE (utype))))
    {
      cbase
	= fold_build2 (MULT_EXPR, ctype, cbase, build_int_cst (ctype, ratio));
      cost = difference_cost (data,
			      ubase, cbase,
			      &symbol_present, &var_present, &offset,
			      depends_on);
      cost.cost /= avg_loop_niter (data->current_loop);
    }
  else
    {
      cost = force_var_cost (data, cbase, depends_on);
      cost = add_costs (cost,
			difference_cost (data,
					 ubase, build_int_cst (utype, 0),
					 &symbol_present, &var_present,
					 &offset, depends_on));
      cost.cost /= avg_loop_niter (data->current_loop);
      cost.cost += add_cost (data->speed, TYPE_MODE (ctype));
    }

  if (inv_expr_id)
    {
      *inv_expr_id =
          get_loop_invariant_expr_id (data, ubase, cbase, ratio, address_p);
      /* Clear depends on.  */
      if (*inv_expr_id != -1 && depends_on && *depends_on)
        bitmap_clear (*depends_on);
    }

  /* If we are after the increment, the value of the candidate is higher by
     one iteration.  */
  if (stmt_is_after_inc)
    offset -= ratio * cstepi;

  /* Now the computation is in shape symbol + var1 + const + ratio * var2.
     (symbol/var1/const parts may be omitted).  If we are looking for an
     address, find the cost of addressing this.  */
  if (address_p)
    return add_costs (cost,
		      get_address_cost (symbol_present, var_present,
					offset, ratio, cstepi,
					mem_mode,
					TYPE_ADDR_SPACE (TREE_TYPE (utype)),
					speed, stmt_is_after_inc,
					can_autoinc));

  /* Otherwise estimate the costs for computing the expression.  */
  if (!symbol_present && !var_present && !offset)
    {
      if (ratio != 1)
	cost.cost += mult_by_coeff_cost (ratio, TYPE_MODE (ctype), speed);
      return cost;
    }

  /* Symbol + offset should be compile-time computable so consider that they
      are added once to the variable, if present.  */
  if (var_present && (symbol_present || offset))
    cost.cost += adjust_setup_cost (data,
				    add_cost (speed, TYPE_MODE (ctype)));

  /* Having offset does not affect runtime cost in case it is added to
     symbol, but it increases complexity.  */
  if (offset)
    cost.complexity++;

  cost.cost += add_cost (speed, TYPE_MODE (ctype));

  aratio = ratio > 0 ? ratio : -ratio;
  if (aratio != 1)
    cost.cost += mult_by_coeff_cost (aratio, TYPE_MODE (ctype), speed);
  return cost;

fallback:
  if (can_autoinc)
    *can_autoinc = false;

  {
    /* Just get the expression, expand it and measure the cost.  */
    tree comp = get_computation_at (data->current_loop, use, cand, at);

    if (!comp)
      return infinite_cost;

    if (address_p)
      comp = build_simple_mem_ref (comp);

    return new_cost (computation_cost (comp, speed), 0);
  }
}

/* Determines the cost of the computation by that USE is expressed
   from induction variable CAND.  If ADDRESS_P is true, we just need
   to create an address from it, otherwise we want to get it into
   register.  A set of invariants we depend on is stored in
   DEPENDS_ON.  If CAN_AUTOINC is nonnull, use it to record whether
   autoinc addressing is likely.  */

static comp_cost
get_computation_cost (struct ivopts_data *data,
		      struct iv_use *use, struct iv_cand *cand,
		      bool address_p, bitmap *depends_on,
                      bool *can_autoinc, int *inv_expr_id)
{
  return get_computation_cost_at (data,
				  use, cand, address_p, depends_on, use->stmt,
				  can_autoinc, inv_expr_id);
}

/* Determines cost of basing replacement of USE on CAND in a generic
   expression.  */

static bool
determine_use_iv_cost_generic (struct ivopts_data *data,
			       struct iv_use *use, struct iv_cand *cand)
{
  bitmap depends_on;
  comp_cost cost;
  int inv_expr_id = -1;

  /* The simple case first -- if we need to express value of the preserved
     original biv, the cost is 0.  This also prevents us from counting the
     cost of increment twice -- once at this use and once in the cost of
     the candidate.  */
  if (cand->pos == IP_ORIGINAL
      && cand->incremented_at == use->stmt)
    {
      set_use_iv_cost (data, use, cand, no_cost, NULL, NULL_TREE,
                       ERROR_MARK, -1);
      return true;
    }

  cost = get_computation_cost (data, use, cand, false, &depends_on,
                               NULL, &inv_expr_id);

  set_use_iv_cost (data, use, cand, cost, depends_on, NULL_TREE, ERROR_MARK,
                   inv_expr_id);

  return !infinite_cost_p (cost);
}

/* Determines cost of basing replacement of USE on CAND in an address.  */

static bool
determine_use_iv_cost_address (struct ivopts_data *data,
			       struct iv_use *use, struct iv_cand *cand)
{
  bitmap depends_on;
  bool can_autoinc;
  int inv_expr_id = -1;
  comp_cost cost = get_computation_cost (data, use, cand, true, &depends_on,
					 &can_autoinc, &inv_expr_id);

  if (cand->ainc_use == use)
    {
      if (can_autoinc)
	cost.cost -= cand->cost_step;
      /* If we generated the candidate solely for exploiting autoincrement
	 opportunities, and it turns out it can't be used, set the cost to
	 infinity to make sure we ignore it.  */
      else if (cand->pos == IP_AFTER_USE || cand->pos == IP_BEFORE_USE)
	cost = infinite_cost;
    }
  set_use_iv_cost (data, use, cand, cost, depends_on, NULL_TREE, ERROR_MARK,
                   inv_expr_id);

  return !infinite_cost_p (cost);
}

/* Computes value of candidate CAND at position AT in iteration NITER, and
   stores it to VAL.  */

static void
cand_value_at (struct loop *loop, struct iv_cand *cand, gimple at, tree niter,
	       aff_tree *val)
{
  aff_tree step, delta, nit;
  struct iv *iv = cand->iv;
  tree type = TREE_TYPE (iv->base);
  tree steptype = type;
  if (POINTER_TYPE_P (type))
    steptype = sizetype;
  steptype = unsigned_type_for (type);

  tree_to_aff_combination (iv->step, TREE_TYPE (iv->step), &step);
  aff_combination_convert (&step, steptype);
  tree_to_aff_combination (niter, TREE_TYPE (niter), &nit);
  aff_combination_convert (&nit, steptype);
  aff_combination_mult (&nit, &step, &delta);
  if (stmt_after_increment (loop, cand, at))
    aff_combination_add (&delta, &step);

  tree_to_aff_combination (iv->base, type, val);
  if (!POINTER_TYPE_P (type))
    aff_combination_convert (val, steptype);
  aff_combination_add (val, &delta);
}

/* Returns period of induction variable iv.  */

static tree
iv_period (struct iv *iv)
{
  tree step = iv->step, period, type;
  tree pow2div;

  gcc_assert (step && TREE_CODE (step) == INTEGER_CST);

  type = unsigned_type_for (TREE_TYPE (step));
  /* Period of the iv is lcm (step, type_range)/step -1,
     i.e., N*type_range/step - 1. Since type range is power
     of two, N == (step >> num_of_ending_zeros_binary (step),
     so the final result is

       (type_range >> num_of_ending_zeros_binary (step)) - 1

  */
  pow2div = num_ending_zeros (step);

  period = build_low_bits_mask (type,
                                (TYPE_PRECISION (type)
                                 - tree_to_uhwi (pow2div)));

  return period;
}

/* Returns the comparison operator used when eliminating the iv USE.  */

static enum tree_code
iv_elimination_compare (struct ivopts_data *data, struct iv_use *use)
{
  struct loop *loop = data->current_loop;
  basic_block ex_bb;
  edge exit;

  ex_bb = gimple_bb (use->stmt);
  exit = EDGE_SUCC (ex_bb, 0);
  if (flow_bb_inside_loop_p (loop, exit->dest))
    exit = EDGE_SUCC (ex_bb, 1);

  return (exit->flags & EDGE_TRUE_VALUE ? EQ_EXPR : NE_EXPR);
}

/* Returns true if we can prove that BASE - OFFSET does not overflow.  For now,
   we only detect the situation that BASE = SOMETHING + OFFSET, where the
   calculation is performed in non-wrapping type.

   TODO: More generally, we could test for the situation that
	 BASE = SOMETHING + OFFSET' and OFFSET is between OFFSET' and zero.
	 This would require knowing the sign of OFFSET.  */

static bool
difference_cannot_overflow_p (struct ivopts_data *data, tree base, tree offset)
{
  enum tree_code code;
  tree e1, e2;
  aff_tree aff_e1, aff_e2, aff_offset;

  if (!nowrap_type_p (TREE_TYPE (base)))
    return false;

  base = expand_simple_operations (base);

  if (TREE_CODE (base) == SSA_NAME)
    {
      gimple stmt = SSA_NAME_DEF_STMT (base);

      if (gimple_code (stmt) != GIMPLE_ASSIGN)
	return false;

      code = gimple_assign_rhs_code (stmt);
      if (get_gimple_rhs_class (code) != GIMPLE_BINARY_RHS)
	return false;

      e1 = gimple_assign_rhs1 (stmt);
      e2 = gimple_assign_rhs2 (stmt);
    }
  else
    {
      code = TREE_CODE (base);
      if (get_gimple_rhs_class (code) != GIMPLE_BINARY_RHS)
	return false;
      e1 = TREE_OPERAND (base, 0);
      e2 = TREE_OPERAND (base, 1);
    }

  /* Use affine expansion as deeper inspection to prove the equality.  */
  tree_to_aff_combination_expand (e2, TREE_TYPE (e2),
				  &aff_e2, &data->name_expansion_cache);
  tree_to_aff_combination_expand (offset, TREE_TYPE (offset),
				  &aff_offset, &data->name_expansion_cache);
  aff_combination_scale (&aff_offset, -1);
  switch (code)
    {
    case PLUS_EXPR:
      aff_combination_add (&aff_e2, &aff_offset);
      if (aff_combination_zero_p (&aff_e2))
	return true;

      tree_to_aff_combination_expand (e1, TREE_TYPE (e1),
				      &aff_e1, &data->name_expansion_cache);
      aff_combination_add (&aff_e1, &aff_offset);
      return aff_combination_zero_p (&aff_e1);

    case POINTER_PLUS_EXPR:
      aff_combination_add (&aff_e2, &aff_offset);
      return aff_combination_zero_p (&aff_e2);

    default:
      return false;
    }
}

/* Tries to replace loop exit by one formulated in terms of a LT_EXPR
   comparison with CAND.  NITER describes the number of iterations of
   the loops.  If successful, the comparison in COMP_P is altered accordingly.

   We aim to handle the following situation:

   sometype *base, *p;
   int a, b, i;

   i = a;
   p = p_0 = base + a;

   do
     {
       bla (*p);
       p++;
       i++;
     }
   while (i < b);

   Here, the number of iterations of the loop is (a + 1 > b) ? 0 : b - a - 1.
   We aim to optimize this to

   p = p_0 = base + a;
   do
     {
       bla (*p);
       p++;
     }
   while (p < p_0 - a + b);

   This preserves the correctness, since the pointer arithmetics does not
   overflow.  More precisely:

   1) if a + 1 <= b, then p_0 - a + b is the final value of p, hence there is no
      overflow in computing it or the values of p.
   2) if a + 1 > b, then we need to verify that the expression p_0 - a does not
      overflow.  To prove this, we use the fact that p_0 = base + a.  */

static bool
iv_elimination_compare_lt (struct ivopts_data *data,
                           struct iv_cand *cand, enum tree_code *comp_p,
			   struct tree_niter_desc *niter)
{
  tree cand_type, a, b, mbz, nit_type = TREE_TYPE (niter->niter), offset;
  struct aff_tree nit, tmpa, tmpb;
  enum tree_code comp;
  HOST_WIDE_INT step;

  /* We need to know that the candidate induction variable does not overflow.
     While more complex analysis may be used to prove this, for now just
     check that the variable appears in the original program and that it
     is computed in a type that guarantees no overflows.  */
  cand_type = TREE_TYPE (cand->iv->base);
  if (cand->pos != IP_ORIGINAL || !nowrap_type_p (cand_type))
    return false;

  /* Make sure that the loop iterates till the loop bound is hit, as otherwise
     the calculation of the BOUND could overflow, making the comparison
     invalid.  */
  if (!data->loop_single_exit_p)
    return false;

  /* We need to be able to decide whether candidate is increasing or decreasing
     in order to choose the right comparison operator.  */
  if (!cst_and_fits_in_hwi (cand->iv->step))
    return false;
  step = int_cst_value (cand->iv->step);

  /* Check that the number of iterations matches the expected pattern:
     a + 1 > b ? 0 : b - a - 1.  */
  mbz = niter->may_be_zero;
  if (TREE_CODE (mbz) == GT_EXPR)
    {
      /* Handle a + 1 > b.  */
      tree op0 = TREE_OPERAND (mbz, 0);
      if (TREE_CODE (op0) == PLUS_EXPR && integer_onep (TREE_OPERAND (op0, 1)))
	{
	  a = TREE_OPERAND (op0, 0);
	  b = TREE_OPERAND (mbz, 1);
	}
      else
	return false;
    }
  else if (TREE_CODE (mbz) == LT_EXPR)
    {
      tree op1 = TREE_OPERAND (mbz, 1);

      /* Handle b < a + 1.  */
      if (TREE_CODE (op1) == PLUS_EXPR && integer_onep (TREE_OPERAND (op1, 1)))
        {
          a = TREE_OPERAND (op1, 0);
          b = TREE_OPERAND (mbz, 0);
        }
      else
	return false;
    }
  else
    return false;

  /* Expected number of iterations is B - A - 1.  Check that it matches
     the actual number, i.e., that B - A - NITER = 1.  */
  tree_to_aff_combination (niter->niter, nit_type, &nit);
  tree_to_aff_combination (fold_convert (nit_type, a), nit_type, &tmpa);
  tree_to_aff_combination (fold_convert (nit_type, b), nit_type, &tmpb);
  aff_combination_scale (&nit, -1);
  aff_combination_scale (&tmpa, -1);
  aff_combination_add (&tmpb, &tmpa);
  aff_combination_add (&tmpb, &nit);
  if (tmpb.n != 0 || tmpb.offset != 1)
    return false;

  /* Finally, check that CAND->IV->BASE - CAND->IV->STEP * A does not
     overflow.  */
  offset = fold_build2 (MULT_EXPR, TREE_TYPE (cand->iv->step),
			cand->iv->step,
			fold_convert (TREE_TYPE (cand->iv->step), a));
  if (!difference_cannot_overflow_p (data, cand->iv->base, offset))
    return false;

  /* Determine the new comparison operator.  */
  comp = step < 0 ? GT_EXPR : LT_EXPR;
  if (*comp_p == NE_EXPR)
    *comp_p = comp;
  else if (*comp_p == EQ_EXPR)
    *comp_p = invert_tree_comparison (comp, false);
  else
    gcc_unreachable ();

  return true;
}

/* Check whether it is possible to express the condition in USE by comparison
   of candidate CAND.  If so, store the value compared with to BOUND, and the
   comparison operator to COMP.  */

static bool
may_eliminate_iv (struct ivopts_data *data,
		  struct iv_use *use, struct iv_cand *cand, tree *bound,
		  enum tree_code *comp)
{
  basic_block ex_bb;
  edge exit;
  tree period;
  struct loop *loop = data->current_loop;
  aff_tree bnd;
  struct tree_niter_desc *desc = NULL;

  if (TREE_CODE (cand->iv->step) != INTEGER_CST)
    return false;

  /* For now works only for exits that dominate the loop latch.
     TODO: extend to other conditions inside loop body.  */
  ex_bb = gimple_bb (use->stmt);
  if (use->stmt != last_stmt (ex_bb)
      || gimple_code (use->stmt) != GIMPLE_COND
      || !dominated_by_p (CDI_DOMINATORS, loop->latch, ex_bb))
    return false;

  exit = EDGE_SUCC (ex_bb, 0);
  if (flow_bb_inside_loop_p (loop, exit->dest))
    exit = EDGE_SUCC (ex_bb, 1);
  if (flow_bb_inside_loop_p (loop, exit->dest))
    return false;

  desc = niter_for_exit (data, exit);
  if (!desc)
    return false;

  /* Determine whether we can use the variable to test the exit condition.
     This is the case iff the period of the induction variable is greater
     than the number of iterations for which the exit condition is true.  */
  period = iv_period (cand->iv);

  /* If the number of iterations is constant, compare against it directly.  */
  if (TREE_CODE (desc->niter) == INTEGER_CST)
    {
      /* See cand_value_at.  */
      if (stmt_after_increment (loop, cand, use->stmt))
        {
          if (!tree_int_cst_lt (desc->niter, period))
            return false;
        }
      else
        {
          if (tree_int_cst_lt (period, desc->niter))
            return false;
        }
    }

  /* If not, and if this is the only possible exit of the loop, see whether
     we can get a conservative estimate on the number of iterations of the
     entire loop and compare against that instead.  */
  else
    {
      widest_int period_value, max_niter;

      max_niter = desc->max;
      if (stmt_after_increment (loop, cand, use->stmt))
        max_niter += 1;
      period_value = wi::to_widest (period);
      if (wi::gtu_p (max_niter, period_value))
        {
          /* See if we can take advantage of inferred loop bound information.  */
          if (data->loop_single_exit_p)
            {
              if (!max_loop_iterations (loop, &max_niter))
                return false;
              /* The loop bound is already adjusted by adding 1.  */
              if (wi::gtu_p (max_niter, period_value))
                return false;
            }
          else
            return false;
        }
    }

  cand_value_at (loop, cand, use->stmt, desc->niter, &bnd);

  *bound = fold_convert (TREE_TYPE (cand->iv->base),
			 aff_combination_to_tree (&bnd));
  *comp = iv_elimination_compare (data, use);

  /* It is unlikely that computing the number of iterations using division
     would be more profitable than keeping the original induction variable.  */
  if (expression_expensive_p (*bound))
    return false;

  /* Sometimes, it is possible to handle the situation that the number of
     iterations may be zero unless additional assumtions by using <
     instead of != in the exit condition.

     TODO: we could also calculate the value MAY_BE_ZERO ? 0 : NITER and
	   base the exit condition on it.  However, that is often too
	   expensive.  */
  if (!integer_zerop (desc->may_be_zero))
    return iv_elimination_compare_lt (data, cand, comp, desc);

  return true;
}

 /* Calculates the cost of BOUND, if it is a PARM_DECL.  A PARM_DECL must
    be copied, if is is used in the loop body and DATA->body_includes_call.  */

static int
parm_decl_cost (struct ivopts_data *data, tree bound)
{
  tree sbound = bound;
  STRIP_NOPS (sbound);

  if (TREE_CODE (sbound) == SSA_NAME
      && SSA_NAME_IS_DEFAULT_DEF (sbound)
      && TREE_CODE (SSA_NAME_VAR (sbound)) == PARM_DECL
      && data->body_includes_call)
    return COSTS_N_INSNS (1);

  return 0;
}

/* Determines cost of basing replacement of USE on CAND in a condition.  */

static bool
determine_use_iv_cost_condition (struct ivopts_data *data,
				 struct iv_use *use, struct iv_cand *cand)
{
  tree bound = NULL_TREE;
  struct iv *cmp_iv;
  bitmap depends_on_elim = NULL, depends_on_express = NULL, depends_on;
  comp_cost elim_cost, express_cost, cost, bound_cost;
  bool ok;
  int elim_inv_expr_id = -1, express_inv_expr_id = -1, inv_expr_id;
  tree *control_var, *bound_cst;
  enum tree_code comp = ERROR_MARK;

  /* Only consider real candidates.  */
  if (!cand->iv)
    {
      set_use_iv_cost (data, use, cand, infinite_cost, NULL, NULL_TREE,
		       ERROR_MARK, -1);
      return false;
    }

  /* Try iv elimination.  */
  if (may_eliminate_iv (data, use, cand, &bound, &comp))
    {
      elim_cost = force_var_cost (data, bound, &depends_on_elim);
      if (elim_cost.cost == 0)
        elim_cost.cost = parm_decl_cost (data, bound);
      else if (TREE_CODE (bound) == INTEGER_CST)
        elim_cost.cost = 0;
      /* If we replace a loop condition 'i < n' with 'p < base + n',
	 depends_on_elim will have 'base' and 'n' set, which implies
	 that both 'base' and 'n' will be live during the loop.	 More likely,
	 'base + n' will be loop invariant, resulting in only one live value
	 during the loop.  So in that case we clear depends_on_elim and set
        elim_inv_expr_id instead.  */
      if (depends_on_elim && bitmap_count_bits (depends_on_elim) > 1)
	{
	  elim_inv_expr_id = get_expr_id (data, bound);
	  bitmap_clear (depends_on_elim);
	}
      /* The bound is a loop invariant, so it will be only computed
	 once.  */
      elim_cost.cost = adjust_setup_cost (data, elim_cost.cost);
    }
  else
    elim_cost = infinite_cost;

  /* Try expressing the original giv.  If it is compared with an invariant,
     note that we cannot get rid of it.  */
  ok = extract_cond_operands (data, use->stmt, &control_var, &bound_cst,
			      NULL, &cmp_iv);
  gcc_assert (ok);

  /* When the condition is a comparison of the candidate IV against
     zero, prefer this IV.

     TODO: The constant that we're subtracting from the cost should
     be target-dependent.  This information should be added to the
     target costs for each backend.  */
  if (!infinite_cost_p (elim_cost) /* Do not try to decrease infinite! */
      && integer_zerop (*bound_cst)
      && (operand_equal_p (*control_var, cand->var_after, 0)
	  || operand_equal_p (*control_var, cand->var_before, 0)))
    elim_cost.cost -= 1;

  express_cost = get_computation_cost (data, use, cand, false,
				       &depends_on_express, NULL,
                                       &express_inv_expr_id);
  fd_ivopts_data = data;
  walk_tree (&cmp_iv->base, find_depends, &depends_on_express, NULL);

  /* Count the cost of the original bound as well.  */
  bound_cost = force_var_cost (data, *bound_cst, NULL);
  if (bound_cost.cost == 0)
    bound_cost.cost = parm_decl_cost (data, *bound_cst);
  else if (TREE_CODE (*bound_cst) == INTEGER_CST)
    bound_cost.cost = 0;
  express_cost.cost += bound_cost.cost;

  /* Choose the better approach, preferring the eliminated IV. */
  if (compare_costs (elim_cost, express_cost) <= 0)
    {
      cost = elim_cost;
      depends_on = depends_on_elim;
      depends_on_elim = NULL;
      inv_expr_id = elim_inv_expr_id;
    }
  else
    {
      cost = express_cost;
      depends_on = depends_on_express;
      depends_on_express = NULL;
      bound = NULL_TREE;
      comp = ERROR_MARK;
      inv_expr_id = express_inv_expr_id;
    }

  set_use_iv_cost (data, use, cand, cost, depends_on, bound, comp, inv_expr_id);

  if (depends_on_elim)
    BITMAP_FREE (depends_on_elim);
  if (depends_on_express)
    BITMAP_FREE (depends_on_express);

  return !infinite_cost_p (cost);
}

/* Determines cost of basing replacement of USE on CAND.  Returns false
   if USE cannot be based on CAND.  */

static bool
determine_use_iv_cost (struct ivopts_data *data,
		       struct iv_use *use, struct iv_cand *cand)
{
  switch (use->type)
    {
    case USE_NONLINEAR_EXPR:
      return determine_use_iv_cost_generic (data, use, cand);

    case USE_ADDRESS:
      return determine_use_iv_cost_address (data, use, cand);

    case USE_COMPARE:
      return determine_use_iv_cost_condition (data, use, cand);

    default:
      gcc_unreachable ();
    }
}

/* Return true if get_computation_cost indicates that autoincrement is
   a possibility for the pair of USE and CAND, false otherwise.  */

static bool
autoinc_possible_for_pair (struct ivopts_data *data, struct iv_use *use,
			   struct iv_cand *cand)
{
  bitmap depends_on;
  bool can_autoinc;
  comp_cost cost;

  if (use->type != USE_ADDRESS)
    return false;

  cost = get_computation_cost (data, use, cand, true, &depends_on,
			       &can_autoinc, NULL);

  BITMAP_FREE (depends_on);

  return !infinite_cost_p (cost) && can_autoinc;
}

/* Examine IP_ORIGINAL candidates to see if they are incremented next to a
   use that allows autoincrement, and set their AINC_USE if possible.  */

static void
set_autoinc_for_original_candidates (struct ivopts_data *data)
{
  unsigned i, j;

  for (i = 0; i < n_iv_cands (data); i++)
    {
      struct iv_cand *cand = iv_cand (data, i);
      struct iv_use *closest_before = NULL;
      struct iv_use *closest_after = NULL;
      if (cand->pos != IP_ORIGINAL)
	continue;

      for (j = 0; j < n_iv_uses (data); j++)
	{
	  struct iv_use *use = iv_use (data, j);
	  unsigned uid = gimple_uid (use->stmt);

	  if (gimple_bb (use->stmt) != gimple_bb (cand->incremented_at))
	    continue;

	  if (uid < gimple_uid (cand->incremented_at)
	      && (closest_before == NULL
		  || uid > gimple_uid (closest_before->stmt)))
	    closest_before = use;

	  if (uid > gimple_uid (cand->incremented_at)
	      && (closest_after == NULL
		  || uid < gimple_uid (closest_after->stmt)))
	    closest_after = use;
	}

      if (closest_before != NULL
	  && autoinc_possible_for_pair (data, closest_before, cand))
	cand->ainc_use = closest_before;
      else if (closest_after != NULL
	       && autoinc_possible_for_pair (data, closest_after, cand))
	cand->ainc_use = closest_after;
    }
}

/* Finds the candidates for the induction variables.  */

static void
find_iv_candidates (struct ivopts_data *data)
{
  /* Add commonly used ivs.  */
  add_standard_iv_candidates (data);

  /* Add old induction variables.  */
  add_old_ivs_candidates (data);

  /* Add induction variables derived from uses.  */
  add_derived_ivs_candidates (data);

  set_autoinc_for_original_candidates (data);

  /* Record the important candidates.  */
  record_important_candidates (data);
}

/* Determines costs of basing the use of the iv on an iv candidate.  */

static void
determine_use_iv_costs (struct ivopts_data *data)
{
  unsigned i, j;
  struct iv_use *use;
  struct iv_cand *cand;
  bitmap to_clear = BITMAP_ALLOC (NULL);

  alloc_use_cost_map (data);

  for (i = 0; i < n_iv_uses (data); i++)
    {
      use = iv_use (data, i);

      if (data->consider_all_candidates)
	{
	  for (j = 0; j < n_iv_cands (data); j++)
	    {
	      cand = iv_cand (data, j);
	      determine_use_iv_cost (data, use, cand);
	    }
	}
      else
	{
	  bitmap_iterator bi;

	  EXECUTE_IF_SET_IN_BITMAP (use->related_cands, 0, j, bi)
	    {
	      cand = iv_cand (data, j);
	      if (!determine_use_iv_cost (data, use, cand))
		bitmap_set_bit (to_clear, j);
	    }

	  /* Remove the candidates for that the cost is infinite from
	     the list of related candidates.  */
	  bitmap_and_compl_into (use->related_cands, to_clear);
	  bitmap_clear (to_clear);
	}
    }

  BITMAP_FREE (to_clear);

  if (dump_file && (dump_flags & TDF_DETAILS))
    {
      fprintf (dump_file, "Use-candidate costs:\n");

      for (i = 0; i < n_iv_uses (data); i++)
	{
	  use = iv_use (data, i);

	  fprintf (dump_file, "Use %d:\n", i);
	  fprintf (dump_file, "  cand\tcost\tcompl.\tdepends on\n");
	  for (j = 0; j < use->n_map_members; j++)
	    {
	      if (!use->cost_map[j].cand
		  || infinite_cost_p (use->cost_map[j].cost))
		continue;

	      fprintf (dump_file, "  %d\t%d\t%d\t",
		       use->cost_map[j].cand->id,
		       use->cost_map[j].cost.cost,
		       use->cost_map[j].cost.complexity);
	      if (use->cost_map[j].depends_on)
		bitmap_print (dump_file,
			      use->cost_map[j].depends_on, "","");
              if (use->cost_map[j].inv_expr_id != -1)
                fprintf (dump_file, " inv_expr:%d", use->cost_map[j].inv_expr_id);
	      fprintf (dump_file, "\n");
	    }

	  fprintf (dump_file, "\n");
	}
      fprintf (dump_file, "\n");
    }
}

/* Determines cost of the candidate CAND.  */

static void
determine_iv_cost (struct ivopts_data *data, struct iv_cand *cand)
{
  comp_cost cost_base;
  unsigned cost, cost_step;
  tree base;

  if (!cand->iv)
    {
      cand->cost = 0;
      return;
    }

  /* There are two costs associated with the candidate -- its increment
     and its initialization.  The second is almost negligible for any loop
     that rolls enough, so we take it just very little into account.  */

  base = cand->iv->base;
  cost_base = force_var_cost (data, base, NULL);
  /* It will be exceptional that the iv register happens to be initialized with
     the proper value at no cost.  In general, there will at least be a regcopy
     or a const set.  */
  if (cost_base.cost == 0)
    cost_base.cost = COSTS_N_INSNS (1);
  cost_step = add_cost (data->speed, TYPE_MODE (TREE_TYPE (base)));

  cost = cost_step + adjust_setup_cost (data, cost_base.cost);

  /* Prefer the original ivs unless we may gain something by replacing it.
     The reason is to make debugging simpler; so this is not relevant for
     artificial ivs created by other optimization passes.  */
  if (cand->pos != IP_ORIGINAL
      || !SSA_NAME_VAR (cand->var_before)
      || DECL_ARTIFICIAL (SSA_NAME_VAR (cand->var_before)))
    cost++;

  /* Prefer not to insert statements into latch unless there are some
     already (so that we do not create unnecessary jumps).  */
  if (cand->pos == IP_END
      && empty_block_p (ip_end_pos (data->current_loop)))
    cost++;

  cand->cost = cost;
  cand->cost_step = cost_step;
}

/* Determines costs of computation of the candidates.  */

static void
determine_iv_costs (struct ivopts_data *data)
{
  unsigned i;

  if (dump_file && (dump_flags & TDF_DETAILS))
    {
      fprintf (dump_file, "Candidate costs:\n");
      fprintf (dump_file, "  cand\tcost\n");
    }

  for (i = 0; i < n_iv_cands (data); i++)
    {
      struct iv_cand *cand = iv_cand (data, i);

      determine_iv_cost (data, cand);

      if (dump_file && (dump_flags & TDF_DETAILS))
	fprintf (dump_file, "  %d\t%d\n", i, cand->cost);
    }

  if (dump_file && (dump_flags & TDF_DETAILS))
    fprintf (dump_file, "\n");
}

/* Calculates cost for having SIZE induction variables.  */

static unsigned
ivopts_global_cost_for_size (struct ivopts_data *data, unsigned size)
{
  /* We add size to the cost, so that we prefer eliminating ivs
     if possible.  */
  return size + estimate_reg_pressure_cost (size, data->regs_used, data->speed,
					    data->body_includes_call);
}

/* For each size of the induction variable set determine the penalty.  */

static void
determine_set_costs (struct ivopts_data *data)
{
  unsigned j, n;
  gimple phi;
  gimple_stmt_iterator psi;
  tree op;
  struct loop *loop = data->current_loop;
  bitmap_iterator bi;

  if (dump_file && (dump_flags & TDF_DETAILS))
    {
      fprintf (dump_file, "Global costs:\n");
      fprintf (dump_file, "  target_avail_regs %d\n", target_avail_regs);
      fprintf (dump_file, "  target_clobbered_regs %d\n", target_clobbered_regs);
      fprintf (dump_file, "  target_reg_cost %d\n", target_reg_cost[data->speed]);
      fprintf (dump_file, "  target_spill_cost %d\n", target_spill_cost[data->speed]);
    }

  n = 0;
  for (psi = gsi_start_phis (loop->header); !gsi_end_p (psi); gsi_next (&psi))
    {
      phi = gsi_stmt (psi);
      op = PHI_RESULT (phi);

      if (virtual_operand_p (op))
	continue;

      if (get_iv (data, op))
	continue;

      n++;
    }

  EXECUTE_IF_SET_IN_BITMAP (data->relevant, 0, j, bi)
    {
      struct version_info *info = ver_info (data, j);

      if (info->inv_id && info->has_nonlin_use)
	n++;
    }

  data->regs_used = n;
  if (dump_file && (dump_flags & TDF_DETAILS))
    fprintf (dump_file, "  regs_used %d\n", n);

  if (dump_file && (dump_flags & TDF_DETAILS))
    {
      fprintf (dump_file, "  cost for size:\n");
      fprintf (dump_file, "  ivs\tcost\n");
      for (j = 0; j <= 2 * target_avail_regs; j++)
	fprintf (dump_file, "  %d\t%d\n", j,
		 ivopts_global_cost_for_size (data, j));
      fprintf (dump_file, "\n");
    }
}

/* Returns true if A is a cheaper cost pair than B.  */

static bool
cheaper_cost_pair (struct cost_pair *a, struct cost_pair *b)
{
  int cmp;

  if (!a)
    return false;

  if (!b)
    return true;

  cmp = compare_costs (a->cost, b->cost);
  if (cmp < 0)
    return true;

  if (cmp > 0)
    return false;

  /* In case the costs are the same, prefer the cheaper candidate.  */
  if (a->cand->cost < b->cand->cost)
    return true;

  return false;
}


/* Returns candidate by that USE is expressed in IVS.  */

static struct cost_pair *
iv_ca_cand_for_use (struct iv_ca *ivs, struct iv_use *use)
{
  return ivs->cand_for_use[use->id];
}

/* Computes the cost field of IVS structure.  */

static void
iv_ca_recount_cost (struct ivopts_data *data, struct iv_ca *ivs)
{
  comp_cost cost = ivs->cand_use_cost;

  cost.cost += ivs->cand_cost;

  cost.cost += ivopts_global_cost_for_size (data,
                                            ivs->n_regs + ivs->num_used_inv_expr);

  ivs->cost = cost;
}

/* Remove invariants in set INVS to set IVS.  */

static void
iv_ca_set_remove_invariants (struct iv_ca *ivs, bitmap invs)
{
  bitmap_iterator bi;
  unsigned iid;

  if (!invs)
    return;

  EXECUTE_IF_SET_IN_BITMAP (invs, 0, iid, bi)
    {
      ivs->n_invariant_uses[iid]--;
      if (ivs->n_invariant_uses[iid] == 0)
        ivs->n_regs--;
    }
}

/* Set USE not to be expressed by any candidate in IVS.  */

static void
iv_ca_set_no_cp (struct ivopts_data *data, struct iv_ca *ivs,
		 struct iv_use *use)
{
  unsigned uid = use->id, cid;
  struct cost_pair *cp;

  cp = ivs->cand_for_use[uid];
  if (!cp)
    return;
  cid = cp->cand->id;

  ivs->bad_uses++;
  ivs->cand_for_use[uid] = NULL;
  ivs->n_cand_uses[cid]--;

  if (ivs->n_cand_uses[cid] == 0)
    {
      bitmap_clear_bit (ivs->cands, cid);
      /* Do not count the pseudocandidates.  */
      if (cp->cand->iv)
	ivs->n_regs--;
      ivs->n_cands--;
      ivs->cand_cost -= cp->cand->cost;

      iv_ca_set_remove_invariants (ivs, cp->cand->depends_on);
    }

  ivs->cand_use_cost = sub_costs (ivs->cand_use_cost, cp->cost);

  iv_ca_set_remove_invariants (ivs, cp->depends_on);

  if (cp->inv_expr_id != -1)
    {
      ivs->used_inv_expr[cp->inv_expr_id]--;
      if (ivs->used_inv_expr[cp->inv_expr_id] == 0)
        ivs->num_used_inv_expr--;
    }
  iv_ca_recount_cost (data, ivs);
}

/* Add invariants in set INVS to set IVS.  */

static void
iv_ca_set_add_invariants (struct iv_ca *ivs, bitmap invs)
{
  bitmap_iterator bi;
  unsigned iid;

  if (!invs)
    return;

  EXECUTE_IF_SET_IN_BITMAP (invs, 0, iid, bi)
    {
      ivs->n_invariant_uses[iid]++;
      if (ivs->n_invariant_uses[iid] == 1)
        ivs->n_regs++;
    }
}

/* Set cost pair for USE in set IVS to CP.  */

static void
iv_ca_set_cp (struct ivopts_data *data, struct iv_ca *ivs,
	      struct iv_use *use, struct cost_pair *cp)
{
  unsigned uid = use->id, cid;

  if (ivs->cand_for_use[uid] == cp)
    return;

  if (ivs->cand_for_use[uid])
    iv_ca_set_no_cp (data, ivs, use);

  if (cp)
    {
      cid = cp->cand->id;

      ivs->bad_uses--;
      ivs->cand_for_use[uid] = cp;
      ivs->n_cand_uses[cid]++;
      if (ivs->n_cand_uses[cid] == 1)
	{
	  bitmap_set_bit (ivs->cands, cid);
	  /* Do not count the pseudocandidates.  */
	  if (cp->cand->iv)
	    ivs->n_regs++;
	  ivs->n_cands++;
	  ivs->cand_cost += cp->cand->cost;

	  iv_ca_set_add_invariants (ivs, cp->cand->depends_on);
	}

      ivs->cand_use_cost = add_costs (ivs->cand_use_cost, cp->cost);
      iv_ca_set_add_invariants (ivs, cp->depends_on);

      if (cp->inv_expr_id != -1)
        {
          ivs->used_inv_expr[cp->inv_expr_id]++;
          if (ivs->used_inv_expr[cp->inv_expr_id] == 1)
            ivs->num_used_inv_expr++;
        }
      iv_ca_recount_cost (data, ivs);
    }
}

/* Extend set IVS by expressing USE by some of the candidates in it
   if possible.  Consider all important candidates if candidates in
   set IVS don't give any result.  */

static void
iv_ca_add_use (struct ivopts_data *data, struct iv_ca *ivs,
	       struct iv_use *use)
{
  struct cost_pair *best_cp = NULL, *cp;
  bitmap_iterator bi;
  unsigned i;
  struct iv_cand *cand;

  gcc_assert (ivs->upto >= use->id);
  ivs->upto++;
  ivs->bad_uses++;

  EXECUTE_IF_SET_IN_BITMAP (ivs->cands, 0, i, bi)
    {
      cand = iv_cand (data, i);
      cp = get_use_iv_cost (data, use, cand);
      if (cheaper_cost_pair (cp, best_cp))
	best_cp = cp;
    }
   
  if (best_cp == NULL)
    {
      EXECUTE_IF_SET_IN_BITMAP (data->important_candidates, 0, i, bi)
	{
	  cand = iv_cand (data, i);
	  cp = get_use_iv_cost (data, use, cand);
	  if (cheaper_cost_pair (cp, best_cp))
	    best_cp = cp;
	}
    }

  iv_ca_set_cp (data, ivs, use, best_cp);
}

/* Get cost for assignment IVS.  */

static comp_cost
iv_ca_cost (struct iv_ca *ivs)
{
  /* This was a conditional expression but it triggered a bug in
     Sun C 5.5.  */
  if (ivs->bad_uses)
    return infinite_cost;
  else
    return ivs->cost;
}

/* Returns true if all dependences of CP are among invariants in IVS.  */

static bool
iv_ca_has_deps (struct iv_ca *ivs, struct cost_pair *cp)
{
  unsigned i;
  bitmap_iterator bi;

  if (!cp->depends_on)
    return true;

  EXECUTE_IF_SET_IN_BITMAP (cp->depends_on, 0, i, bi)
    {
      if (ivs->n_invariant_uses[i] == 0)
	return false;
    }

  return true;
}

/* Creates change of expressing USE by NEW_CP instead of OLD_CP and chains
   it before NEXT_CHANGE.  */

static struct iv_ca_delta *
iv_ca_delta_add (struct iv_use *use, struct cost_pair *old_cp,
		 struct cost_pair *new_cp, struct iv_ca_delta *next_change)
{
  struct iv_ca_delta *change = XNEW (struct iv_ca_delta);

  change->use = use;
  change->old_cp = old_cp;
  change->new_cp = new_cp;
  change->next_change = next_change;

  return change;
}

/* Joins two lists of changes L1 and L2.  Destructive -- old lists
   are rewritten.  */

static struct iv_ca_delta *
iv_ca_delta_join (struct iv_ca_delta *l1, struct iv_ca_delta *l2)
{
  struct iv_ca_delta *last;

  if (!l2)
    return l1;

  if (!l1)
    return l2;

  for (last = l1; last->next_change; last = last->next_change)
    continue;
  last->next_change = l2;

  return l1;
}

/* Reverse the list of changes DELTA, forming the inverse to it.  */

static struct iv_ca_delta *
iv_ca_delta_reverse (struct iv_ca_delta *delta)
{
  struct iv_ca_delta *act, *next, *prev = NULL;
  struct cost_pair *tmp;

  for (act = delta; act; act = next)
    {
      next = act->next_change;
      act->next_change = prev;
      prev = act;

      tmp = act->old_cp;
      act->old_cp = act->new_cp;
      act->new_cp = tmp;
    }

  return prev;
}

/* Commit changes in DELTA to IVS.  If FORWARD is false, the changes are
   reverted instead.  */

static void
iv_ca_delta_commit (struct ivopts_data *data, struct iv_ca *ivs,
		    struct iv_ca_delta *delta, bool forward)
{
  struct cost_pair *from, *to;
  struct iv_ca_delta *act;

  if (!forward)
    delta = iv_ca_delta_reverse (delta);

  for (act = delta; act; act = act->next_change)
    {
      from = act->old_cp;
      to = act->new_cp;
      gcc_assert (iv_ca_cand_for_use (ivs, act->use) == from);
      iv_ca_set_cp (data, ivs, act->use, to);
    }

  if (!forward)
    iv_ca_delta_reverse (delta);
}

/* Returns true if CAND is used in IVS.  */

static bool
iv_ca_cand_used_p (struct iv_ca *ivs, struct iv_cand *cand)
{
  return ivs->n_cand_uses[cand->id] > 0;
}

/* Returns number of induction variable candidates in the set IVS.  */

static unsigned
iv_ca_n_cands (struct iv_ca *ivs)
{
  return ivs->n_cands;
}

/* Free the list of changes DELTA.  */

static void
iv_ca_delta_free (struct iv_ca_delta **delta)
{
  struct iv_ca_delta *act, *next;

  for (act = *delta; act; act = next)
    {
      next = act->next_change;
      free (act);
    }

  *delta = NULL;
}

/* Allocates new iv candidates assignment.  */

static struct iv_ca *
iv_ca_new (struct ivopts_data *data)
{
  struct iv_ca *nw = XNEW (struct iv_ca);

  nw->upto = 0;
  nw->bad_uses = 0;
  nw->cand_for_use = XCNEWVEC (struct cost_pair *, n_iv_uses (data));
  nw->n_cand_uses = XCNEWVEC (unsigned, n_iv_cands (data));
  nw->cands = BITMAP_ALLOC (NULL);
  nw->n_cands = 0;
  nw->n_regs = 0;
  nw->cand_use_cost = no_cost;
  nw->cand_cost = 0;
  nw->n_invariant_uses = XCNEWVEC (unsigned, data->max_inv_id + 1);
  nw->cost = no_cost;
  nw->used_inv_expr = XCNEWVEC (unsigned, data->inv_expr_id + 1);
  nw->num_used_inv_expr = 0;

  return nw;
}

/* Free memory occupied by the set IVS.  */

static void
iv_ca_free (struct iv_ca **ivs)
{
  free ((*ivs)->cand_for_use);
  free ((*ivs)->n_cand_uses);
  BITMAP_FREE ((*ivs)->cands);
  free ((*ivs)->n_invariant_uses);
  free ((*ivs)->used_inv_expr);
  free (*ivs);
  *ivs = NULL;
}

/* Dumps IVS to FILE.  */

static void
iv_ca_dump (struct ivopts_data *data, FILE *file, struct iv_ca *ivs)
{
  const char *pref = "  invariants ";
  unsigned i;
  comp_cost cost = iv_ca_cost (ivs);

  fprintf (file, "  cost: %d (complexity %d)\n", cost.cost, cost.complexity);
  fprintf (file, "  cand_cost: %d\n  cand_use_cost: %d (complexity %d)\n",
           ivs->cand_cost, ivs->cand_use_cost.cost, ivs->cand_use_cost.complexity);
  bitmap_print (file, ivs->cands, "  candidates: ","\n");

   for (i = 0; i < ivs->upto; i++)
    {
      struct iv_use *use = iv_use (data, i);
      struct cost_pair *cp = iv_ca_cand_for_use (ivs, use);
      if (cp)
        fprintf (file, "   use:%d --> iv_cand:%d, cost=(%d,%d)\n",
                 use->id, cp->cand->id, cp->cost.cost, cp->cost.complexity);
      else
        fprintf (file, "   use:%d --> ??\n", use->id);
    }

  for (i = 1; i <= data->max_inv_id; i++)
    if (ivs->n_invariant_uses[i])
      {
	fprintf (file, "%s%d", pref, i);
	pref = ", ";
      }
  fprintf (file, "\n\n");
}

/* Try changing candidate in IVS to CAND for each use.  Return cost of the
   new set, and store differences in DELTA.  Number of induction variables
   in the new set is stored to N_IVS. MIN_NCAND is a flag. When it is true
   the function will try to find a solution with mimimal iv candidates.  */

static comp_cost
iv_ca_extend (struct ivopts_data *data, struct iv_ca *ivs,
	      struct iv_cand *cand, struct iv_ca_delta **delta,
	      unsigned *n_ivs, bool min_ncand)
{
  unsigned i;
  comp_cost cost;
  struct iv_use *use;
  struct cost_pair *old_cp, *new_cp;

  *delta = NULL;
  for (i = 0; i < ivs->upto; i++)
    {
      use = iv_use (data, i);
      old_cp = iv_ca_cand_for_use (ivs, use);

      if (old_cp
	  && old_cp->cand == cand)
	continue;

      new_cp = get_use_iv_cost (data, use, cand);
      if (!new_cp)
	continue;

      if (!min_ncand && !iv_ca_has_deps (ivs, new_cp))
	continue;

      if (!min_ncand && !cheaper_cost_pair (new_cp, old_cp))
        continue;

      *delta = iv_ca_delta_add (use, old_cp, new_cp, *delta);
    }

  iv_ca_delta_commit (data, ivs, *delta, true);
  cost = iv_ca_cost (ivs);
  if (n_ivs)
    *n_ivs = iv_ca_n_cands (ivs);
  iv_ca_delta_commit (data, ivs, *delta, false);

  return cost;
}

/* Try narrowing set IVS by removing CAND.  Return the cost of
   the new set and store the differences in DELTA.  START is
   the candidate with which we start narrowing.  */

static comp_cost
iv_ca_narrow (struct ivopts_data *data, struct iv_ca *ivs,
	      struct iv_cand *cand, struct iv_cand *start,
	      struct iv_ca_delta **delta)
{
  unsigned i, ci;
  struct iv_use *use;
  struct cost_pair *old_cp, *new_cp, *cp;
  bitmap_iterator bi;
  struct iv_cand *cnd;
  comp_cost cost, best_cost, acost;

  *delta = NULL;
  for (i = 0; i < n_iv_uses (data); i++)
    {
      use = iv_use (data, i);

      old_cp = iv_ca_cand_for_use (ivs, use);
      if (old_cp->cand != cand)
	continue;

      best_cost = iv_ca_cost (ivs);
      /* Start narrowing with START.  */
      new_cp = get_use_iv_cost (data, use, start);

      if (data->consider_all_candidates)
	{
	  EXECUTE_IF_SET_IN_BITMAP (ivs->cands, 0, ci, bi)
	    {
	      if (ci == cand->id || (start && ci == start->id))
		continue;

	      cnd = iv_cand (data, ci);

	      cp = get_use_iv_cost (data, use, cnd);
	      if (!cp)
		continue;

	      iv_ca_set_cp (data, ivs, use, cp);
	      acost = iv_ca_cost (ivs);

	      if (compare_costs (acost, best_cost) < 0)
		{
		  best_cost = acost;
		  new_cp = cp;
		}
	    }
	}
      else
	{
	  EXECUTE_IF_AND_IN_BITMAP (use->related_cands, ivs->cands, 0, ci, bi)
	    {
	      if (ci == cand->id || (start && ci == start->id))
		continue;

	      cnd = iv_cand (data, ci);

	      cp = get_use_iv_cost (data, use, cnd);
	      if (!cp)
		continue;

	      iv_ca_set_cp (data, ivs, use, cp);
	      acost = iv_ca_cost (ivs);

	      if (compare_costs (acost, best_cost) < 0)
		{
		  best_cost = acost;
		  new_cp = cp;
		}
	    }
	}
      /* Restore to old cp for use.  */
      iv_ca_set_cp (data, ivs, use, old_cp);

      if (!new_cp)
	{
	  iv_ca_delta_free (delta);
	  return infinite_cost;
	}

      *delta = iv_ca_delta_add (use, old_cp, new_cp, *delta);
    }

  iv_ca_delta_commit (data, ivs, *delta, true);
  cost = iv_ca_cost (ivs);
  iv_ca_delta_commit (data, ivs, *delta, false);

  return cost;
}

/* Try optimizing the set of candidates IVS by removing candidates different
   from to EXCEPT_CAND from it.  Return cost of the new set, and store
   differences in DELTA.  */

static comp_cost
iv_ca_prune (struct ivopts_data *data, struct iv_ca *ivs,
	     struct iv_cand *except_cand, struct iv_ca_delta **delta)
{
  bitmap_iterator bi;
  struct iv_ca_delta *act_delta, *best_delta;
  unsigned i;
  comp_cost best_cost, acost;
  struct iv_cand *cand;

  best_delta = NULL;
  best_cost = iv_ca_cost (ivs);

  EXECUTE_IF_SET_IN_BITMAP (ivs->cands, 0, i, bi)
    {
      cand = iv_cand (data, i);

      if (cand == except_cand)
	continue;

      acost = iv_ca_narrow (data, ivs, cand, except_cand, &act_delta);

      if (compare_costs (acost, best_cost) < 0)
	{
	  best_cost = acost;
	  iv_ca_delta_free (&best_delta);
	  best_delta = act_delta;
	}
      else
	iv_ca_delta_free (&act_delta);
    }

  if (!best_delta)
    {
      *delta = NULL;
      return best_cost;
    }

  /* Recurse to possibly remove other unnecessary ivs.  */
  iv_ca_delta_commit (data, ivs, best_delta, true);
  best_cost = iv_ca_prune (data, ivs, except_cand, delta);
  iv_ca_delta_commit (data, ivs, best_delta, false);
  *delta = iv_ca_delta_join (best_delta, *delta);
  return best_cost;
}

/* Tries to extend the sets IVS in the best possible way in order
   to express the USE.  If ORIGINALP is true, prefer candidates from
   the original set of IVs, otherwise favor important candidates not
   based on any memory object.  */

static bool
try_add_cand_for (struct ivopts_data *data, struct iv_ca *ivs,
		  struct iv_use *use, bool originalp)
{
  comp_cost best_cost, act_cost;
  unsigned i;
  bitmap_iterator bi;
  struct iv_cand *cand;
  struct iv_ca_delta *best_delta = NULL, *act_delta;
  struct cost_pair *cp;

  iv_ca_add_use (data, ivs, use);
  best_cost = iv_ca_cost (ivs);
  cp = iv_ca_cand_for_use (ivs, use);
  if (cp)
    {
      best_delta = iv_ca_delta_add (use, NULL, cp, NULL);
      iv_ca_set_no_cp (data, ivs, use);
    }

  /* If ORIGINALP is true, try to find the original IV for the use.  Otherwise
     first try important candidates not based on any memory object.  Only if
     this fails, try the specific ones.  Rationale -- in loops with many
     variables the best choice often is to use just one generic biv.  If we
     added here many ivs specific to the uses, the optimization algorithm later
     would be likely to get stuck in a local minimum, thus causing us to create
     too many ivs.  The approach from few ivs to more seems more likely to be
     successful -- starting from few ivs, replacing an expensive use by a
     specific iv should always be a win.  */
  EXECUTE_IF_SET_IN_BITMAP (data->important_candidates, 0, i, bi)
    {
      cand = iv_cand (data, i);

      if (originalp && cand->pos !=IP_ORIGINAL)
	continue;

      if (!originalp && cand->iv->base_object != NULL_TREE)
	continue;

      if (iv_ca_cand_used_p (ivs, cand))
        continue;

      cp = get_use_iv_cost (data, use, cand);
      if (!cp)
	continue;

      iv_ca_set_cp (data, ivs, use, cp);
      act_cost = iv_ca_extend (data, ivs, cand, &act_delta, NULL,
                               true);
      iv_ca_set_no_cp (data, ivs, use);
      act_delta = iv_ca_delta_add (use, NULL, cp, act_delta);

      if (compare_costs (act_cost, best_cost) < 0)
	{
	  best_cost = act_cost;

	  iv_ca_delta_free (&best_delta);
	  best_delta = act_delta;
	}
      else
	iv_ca_delta_free (&act_delta);
    }

  if (infinite_cost_p (best_cost))
    {
      for (i = 0; i < use->n_map_members; i++)
	{
	  cp = use->cost_map + i;
	  cand = cp->cand;
	  if (!cand)
	    continue;

	  /* Already tried this.  */
	  if (cand->important)
	    {
	      if (originalp && cand->pos == IP_ORIGINAL)
		continue;
	      if (!originalp && cand->iv->base_object == NULL_TREE)
		continue;
	    }

	  if (iv_ca_cand_used_p (ivs, cand))
	    continue;

	  act_delta = NULL;
	  iv_ca_set_cp (data, ivs, use, cp);
	  act_cost = iv_ca_extend (data, ivs, cand, &act_delta, NULL, true);
	  iv_ca_set_no_cp (data, ivs, use);
	  act_delta = iv_ca_delta_add (use, iv_ca_cand_for_use (ivs, use),
				       cp, act_delta);

	  if (compare_costs (act_cost, best_cost) < 0)
	    {
	      best_cost = act_cost;

	      if (best_delta)
		iv_ca_delta_free (&best_delta);
	      best_delta = act_delta;
	    }
	  else
	    iv_ca_delta_free (&act_delta);
	}
    }

  iv_ca_delta_commit (data, ivs, best_delta, true);
  iv_ca_delta_free (&best_delta);

  return !infinite_cost_p (best_cost);
}

/* Finds an initial assignment of candidates to uses.  */

static struct iv_ca *
get_initial_solution (struct ivopts_data *data, bool originalp)
{
  struct iv_ca *ivs = iv_ca_new (data);
  unsigned i;

  for (i = 0; i < n_iv_uses (data); i++)
    if (!try_add_cand_for (data, ivs, iv_use (data, i), originalp))
      {
	iv_ca_free (&ivs);
	return NULL;
      }

  return ivs;
}

/* Tries to improve set of induction variables IVS.  */

static bool
try_improve_iv_set (struct ivopts_data *data, struct iv_ca *ivs)
{
  unsigned i, n_ivs;
  comp_cost acost, best_cost = iv_ca_cost (ivs);
  struct iv_ca_delta *best_delta = NULL, *act_delta, *tmp_delta;
  struct iv_cand *cand;

  /* Try extending the set of induction variables by one.  */
  for (i = 0; i < n_iv_cands (data); i++)
    {
      cand = iv_cand (data, i);

      if (iv_ca_cand_used_p (ivs, cand))
	continue;

      acost = iv_ca_extend (data, ivs, cand, &act_delta, &n_ivs, false);
      if (!act_delta)
	continue;

      /* If we successfully added the candidate and the set is small enough,
	 try optimizing it by removing other candidates.  */
      if (n_ivs <= ALWAYS_PRUNE_CAND_SET_BOUND)
      	{
	  iv_ca_delta_commit (data, ivs, act_delta, true);
	  acost = iv_ca_prune (data, ivs, cand, &tmp_delta);
	  iv_ca_delta_commit (data, ivs, act_delta, false);
	  act_delta = iv_ca_delta_join (act_delta, tmp_delta);
	}

      if (compare_costs (acost, best_cost) < 0)
	{
	  best_cost = acost;
	  iv_ca_delta_free (&best_delta);
	  best_delta = act_delta;
	}
      else
	iv_ca_delta_free (&act_delta);
    }

  if (!best_delta)
    {
      /* Try removing the candidates from the set instead.  */
      best_cost = iv_ca_prune (data, ivs, NULL, &best_delta);

      /* Nothing more we can do.  */
      if (!best_delta)
	return false;
    }

  iv_ca_delta_commit (data, ivs, best_delta, true);
  gcc_assert (compare_costs (best_cost, iv_ca_cost (ivs)) == 0);
  iv_ca_delta_free (&best_delta);
  return true;
}

/* Attempts to find the optimal set of induction variables.  We do simple
   greedy heuristic -- we try to replace at most one candidate in the selected
   solution and remove the unused ivs while this improves the cost.  */

static struct iv_ca *
find_optimal_iv_set_1 (struct ivopts_data *data, bool originalp)
{
  struct iv_ca *set;

  /* Get the initial solution.  */
  set = get_initial_solution (data, originalp);
  if (!set)
    {
      if (dump_file && (dump_flags & TDF_DETAILS))
	fprintf (dump_file, "Unable to substitute for ivs, failed.\n");
      return NULL;
    }

  if (dump_file && (dump_flags & TDF_DETAILS))
    {
      fprintf (dump_file, "Initial set of candidates:\n");
      iv_ca_dump (data, dump_file, set);
    }

  while (try_improve_iv_set (data, set))
    {
      if (dump_file && (dump_flags & TDF_DETAILS))
	{
	  fprintf (dump_file, "Improved to:\n");
	  iv_ca_dump (data, dump_file, set);
	}
    }

  return set;
}

static struct iv_ca *
find_optimal_iv_set (struct ivopts_data *data)
{
  unsigned i;
  struct iv_ca *set, *origset;
  struct iv_use *use;
  comp_cost cost, origcost;

  /* Determine the cost based on a strategy that starts with original IVs,
     and try again using a strategy that prefers candidates not based
     on any IVs.  */
  origset = find_optimal_iv_set_1 (data, true);
  set = find_optimal_iv_set_1 (data, false);

  if (!origset && !set)
    return NULL;

  origcost = origset ? iv_ca_cost (origset) : infinite_cost;
  cost = set ? iv_ca_cost (set) : infinite_cost;

  if (dump_file && (dump_flags & TDF_DETAILS))
    {
      fprintf (dump_file, "Original cost %d (complexity %d)\n\n",
	       origcost.cost, origcost.complexity);
      fprintf (dump_file, "Final cost %d (complexity %d)\n\n",
	       cost.cost, cost.complexity);
    }

  /* Choose the one with the best cost.  */
  if (compare_costs (origcost, cost) <= 0)
    {
      if (set)
	iv_ca_free (&set);
      set = origset;
    }
  else if (origset)
    iv_ca_free (&origset);

  for (i = 0; i < n_iv_uses (data); i++)
    {
      use = iv_use (data, i);
      use->selected = iv_ca_cand_for_use (set, use)->cand;
    }

  return set;
}

/* Creates a new induction variable corresponding to CAND.  */

static void
create_new_iv (struct ivopts_data *data, struct iv_cand *cand)
{
  gimple_stmt_iterator incr_pos;
  tree base;
  bool after = false;

  if (!cand->iv)
    return;

  switch (cand->pos)
    {
    case IP_NORMAL:
      incr_pos = gsi_last_bb (ip_normal_pos (data->current_loop));
      break;

    case IP_END:
      incr_pos = gsi_last_bb (ip_end_pos (data->current_loop));
      after = true;
      break;

    case IP_AFTER_USE:
      after = true;
      /* fall through */
    case IP_BEFORE_USE:
      incr_pos = gsi_for_stmt (cand->incremented_at);
      break;

    case IP_ORIGINAL:
      /* Mark that the iv is preserved.  */
      name_info (data, cand->var_before)->preserve_biv = true;
      name_info (data, cand->var_after)->preserve_biv = true;

      /* Rewrite the increment so that it uses var_before directly.  */
      find_interesting_uses_op (data, cand->var_after)->selected = cand;
      return;
    }

  gimple_add_tmp_var (cand->var_before);

  base = unshare_expr (cand->iv->base);

  create_iv (base, unshare_expr (cand->iv->step),
	     cand->var_before, data->current_loop,
	     &incr_pos, after, &cand->var_before, &cand->var_after);
}

/* Creates new induction variables described in SET.  */

static void
create_new_ivs (struct ivopts_data *data, struct iv_ca *set)
{
  unsigned i;
  struct iv_cand *cand;
  bitmap_iterator bi;

  EXECUTE_IF_SET_IN_BITMAP (set->cands, 0, i, bi)
    {
      cand = iv_cand (data, i);
      create_new_iv (data, cand);
    }

  if (dump_file && (dump_flags & TDF_DETAILS))
    {
      fprintf (dump_file, "\nSelected IV set: \n");
      EXECUTE_IF_SET_IN_BITMAP (set->cands, 0, i, bi)
        {
          cand = iv_cand (data, i);
          dump_cand (dump_file, cand);
        }
      fprintf (dump_file, "\n");
    }
}

/* Rewrites USE (definition of iv used in a nonlinear expression)
   using candidate CAND.  */

static void
rewrite_use_nonlinear_expr (struct ivopts_data *data,
			    struct iv_use *use, struct iv_cand *cand)
{
  tree comp;
  tree op, tgt;
  gimple ass;
  gimple_stmt_iterator bsi;

  /* An important special case -- if we are asked to express value of
     the original iv by itself, just exit; there is no need to
     introduce a new computation (that might also need casting the
     variable to unsigned and back).  */
  if (cand->pos == IP_ORIGINAL
      && cand->incremented_at == use->stmt)
    {
      enum tree_code stmt_code;

      gcc_assert (is_gimple_assign (use->stmt));
      gcc_assert (gimple_assign_lhs (use->stmt) == cand->var_after);

      /* Check whether we may leave the computation unchanged.
	 This is the case only if it does not rely on other
	 computations in the loop -- otherwise, the computation
	 we rely upon may be removed in remove_unused_ivs,
	 thus leading to ICE.  */
      stmt_code = gimple_assign_rhs_code (use->stmt);
      if (stmt_code == PLUS_EXPR
	  || stmt_code == MINUS_EXPR
	  || stmt_code == POINTER_PLUS_EXPR)
	{
	  if (gimple_assign_rhs1 (use->stmt) == cand->var_before)
	    op = gimple_assign_rhs2 (use->stmt);
	  else if (gimple_assign_rhs2 (use->stmt) == cand->var_before)
	    op = gimple_assign_rhs1 (use->stmt);
	  else
	    op = NULL_TREE;
	}
      else
	op = NULL_TREE;

      if (op && expr_invariant_in_loop_p (data->current_loop, op))
	return;
    }

  comp = get_computation (data->current_loop, use, cand);
  gcc_assert (comp != NULL_TREE);

  switch (gimple_code (use->stmt))
    {
    case GIMPLE_PHI:
      tgt = PHI_RESULT (use->stmt);

      /* If we should keep the biv, do not replace it.  */
      if (name_info (data, tgt)->preserve_biv)
	return;

      bsi = gsi_after_labels (gimple_bb (use->stmt));
      break;

    case GIMPLE_ASSIGN:
      tgt = gimple_assign_lhs (use->stmt);
      bsi = gsi_for_stmt (use->stmt);
      break;

    default:
      gcc_unreachable ();
    }

  if (!valid_gimple_rhs_p (comp)
      || (gimple_code (use->stmt) != GIMPLE_PHI
	  /* We can't allow re-allocating the stmt as it might be pointed
	     to still.  */
	  && (get_gimple_rhs_num_ops (TREE_CODE (comp))
	      >= gimple_num_ops (gsi_stmt (bsi)))))
    {
      comp = force_gimple_operand_gsi (&bsi, comp, true, NULL_TREE,
				       true, GSI_SAME_STMT);
      if (POINTER_TYPE_P (TREE_TYPE (tgt)))
	{
	  duplicate_ssa_name_ptr_info (comp, SSA_NAME_PTR_INFO (tgt));
	  /* As this isn't a plain copy we have to reset alignment
	     information.  */
	  if (SSA_NAME_PTR_INFO (comp))
	    mark_ptr_info_alignment_unknown (SSA_NAME_PTR_INFO (comp));
	}
    }

  if (gimple_code (use->stmt) == GIMPLE_PHI)
    {
      ass = gimple_build_assign (tgt, comp);
      gsi_insert_before (&bsi, ass, GSI_SAME_STMT);

      bsi = gsi_for_stmt (use->stmt);
      remove_phi_node (&bsi, false);
    }
  else
    {
      gimple_assign_set_rhs_from_tree (&bsi, comp);
      use->stmt = gsi_stmt (bsi);
    }
}

/* Performs a peephole optimization to reorder the iv update statement with
   a mem ref to enable instruction combining in later phases. The mem ref uses
   the iv value before the update, so the reordering transformation requires
   adjustment of the offset. CAND is the selected IV_CAND.

   Example:

   t = MEM_REF (base, iv1, 8, 16);  // base, index, stride, offset
   iv2 = iv1 + 1;

   if (t < val)      (1)
     goto L;
   goto Head;


   directly propagating t over to (1) will introduce overlapping live range
   thus increase register pressure. This peephole transform it into:


   iv2 = iv1 + 1;
   t = MEM_REF (base, iv2, 8, 8);
   if (t < val)
     goto L;
   goto Head;
*/

static void
adjust_iv_update_pos (struct iv_cand *cand, struct iv_use *use)
{
  tree var_after;
  gimple iv_update, stmt;
  basic_block bb;
  gimple_stmt_iterator gsi, gsi_iv;

  if (cand->pos != IP_NORMAL)
    return;

  var_after = cand->var_after;
  iv_update = SSA_NAME_DEF_STMT (var_after);

  bb = gimple_bb (iv_update);
  gsi = gsi_last_nondebug_bb (bb);
  stmt = gsi_stmt (gsi);

  /* Only handle conditional statement for now.  */
  if (gimple_code (stmt) != GIMPLE_COND)
    return;

  gsi_prev_nondebug (&gsi);
  stmt = gsi_stmt (gsi);
  if (stmt != iv_update)
    return;

  gsi_prev_nondebug (&gsi);
  if (gsi_end_p (gsi))
    return;

  stmt = gsi_stmt (gsi);
  if (gimple_code (stmt) != GIMPLE_ASSIGN)
    return;

  if (stmt != use->stmt)
    return;

  if (TREE_CODE (gimple_assign_lhs (stmt)) != SSA_NAME)
    return;

  if (dump_file && (dump_flags & TDF_DETAILS))
    {
      fprintf (dump_file, "Reordering \n");
      print_gimple_stmt (dump_file, iv_update, 0, 0);
      print_gimple_stmt (dump_file, use->stmt, 0, 0);
      fprintf (dump_file, "\n");
    }

  gsi = gsi_for_stmt (use->stmt);
  gsi_iv = gsi_for_stmt (iv_update);
  gsi_move_before (&gsi_iv, &gsi);

  cand->pos = IP_BEFORE_USE;
  cand->incremented_at = use->stmt;
}

/* Rewrites USE (address that is an iv) using candidate CAND.  */

static void
rewrite_use_address (struct ivopts_data *data,
		     struct iv_use *use, struct iv_cand *cand)
{
  aff_tree aff;
  gimple_stmt_iterator bsi = gsi_for_stmt (use->stmt);
  tree base_hint = NULL_TREE;
  tree ref, iv;
  bool ok;

  adjust_iv_update_pos (cand, use);
  ok = get_computation_aff (data->current_loop, use, cand, use->stmt, &aff);
  gcc_assert (ok);
  unshare_aff_combination (&aff);

  /* To avoid undefined overflow problems, all IV candidates use unsigned
     integer types.  The drawback is that this makes it impossible for
     create_mem_ref to distinguish an IV that is based on a memory object
     from one that represents simply an offset.

     To work around this problem, we pass a hint to create_mem_ref that
     indicates which variable (if any) in aff is an IV based on a memory
     object.  Note that we only consider the candidate.  If this is not
     based on an object, the base of the reference is in some subexpression
     of the use -- but these will use pointer types, so they are recognized
     by the create_mem_ref heuristics anyway.  */
  if (cand->iv->base_object)
    base_hint = var_at_stmt (data->current_loop, cand, use->stmt);

  iv = var_at_stmt (data->current_loop, cand, use->stmt);
  ref = create_mem_ref (&bsi, TREE_TYPE (*use->op_p), &aff,
			reference_alias_ptr_type (*use->op_p),
			iv, base_hint, data->speed);
  copy_ref_info (ref, *use->op_p);
  *use->op_p = ref;
}

/* Rewrites USE (the condition such that one of the arguments is an iv) using
   candidate CAND.  */

static void
rewrite_use_compare (struct ivopts_data *data,
		     struct iv_use *use, struct iv_cand *cand)
{
  tree comp, *var_p, op, bound;
  gimple_stmt_iterator bsi = gsi_for_stmt (use->stmt);
  enum tree_code compare;
  struct cost_pair *cp = get_use_iv_cost (data, use, cand);
  bool ok;

  bound = cp->value;
  if (bound)
    {
      tree var = var_at_stmt (data->current_loop, cand, use->stmt);
      tree var_type = TREE_TYPE (var);
      gimple_seq stmts;

      if (dump_file && (dump_flags & TDF_DETAILS))
        {
          fprintf (dump_file, "Replacing exit test: ");
          print_gimple_stmt (dump_file, use->stmt, 0, TDF_SLIM);
        }
      compare = cp->comp;
      bound = unshare_expr (fold_convert (var_type, bound));
      op = force_gimple_operand (bound, &stmts, true, NULL_TREE);
      if (stmts)
	gsi_insert_seq_on_edge_immediate (
		loop_preheader_edge (data->current_loop),
		stmts);

      gimple_cond_set_lhs (use->stmt, var);
      gimple_cond_set_code (use->stmt, compare);
      gimple_cond_set_rhs (use->stmt, op);
      return;
    }

  /* The induction variable elimination failed; just express the original
     giv.  */
  comp = get_computation (data->current_loop, use, cand);
  gcc_assert (comp != NULL_TREE);

  ok = extract_cond_operands (data, use->stmt, &var_p, NULL, NULL, NULL);
  gcc_assert (ok);

  *var_p = force_gimple_operand_gsi (&bsi, comp, true, SSA_NAME_VAR (*var_p),
				     true, GSI_SAME_STMT);
}

/* Rewrites USE using candidate CAND.  */

static void
rewrite_use (struct ivopts_data *data, struct iv_use *use, struct iv_cand *cand)
{
  switch (use->type)
    {
      case USE_NONLINEAR_EXPR:
	rewrite_use_nonlinear_expr (data, use, cand);
	break;

      case USE_ADDRESS:
	rewrite_use_address (data, use, cand);
	break;

      case USE_COMPARE:
	rewrite_use_compare (data, use, cand);
	break;

      default:
	gcc_unreachable ();
    }

  update_stmt (use->stmt);
}

/* Rewrite the uses using the selected induction variables.  */

static void
rewrite_uses (struct ivopts_data *data)
{
  unsigned i;
  struct iv_cand *cand;
  struct iv_use *use;

  for (i = 0; i < n_iv_uses (data); i++)
    {
      use = iv_use (data, i);
      cand = use->selected;
      gcc_assert (cand);

      rewrite_use (data, use, cand);
    }
}

/* Removes the ivs that are not used after rewriting.  */

static void
remove_unused_ivs (struct ivopts_data *data)
{
  unsigned j;
  bitmap_iterator bi;
  bitmap toremove = BITMAP_ALLOC (NULL);

  /* Figure out an order in which to release SSA DEFs so that we don't
     release something that we'd have to propagate into a debug stmt
     afterwards.  */
  EXECUTE_IF_SET_IN_BITMAP (data->relevant, 0, j, bi)
    {
      struct version_info *info;

      info = ver_info (data, j);
      if (info->iv
	  && !integer_zerop (info->iv->step)
	  && !info->inv_id
	  && !info->iv->have_use_for
	  && !info->preserve_biv)
	{
	  bitmap_set_bit (toremove, SSA_NAME_VERSION (info->iv->ssa_name));
	  
	  tree def = info->iv->ssa_name;

	  if (MAY_HAVE_DEBUG_STMTS && SSA_NAME_DEF_STMT (def))
	    {
	      imm_use_iterator imm_iter;
	      use_operand_p use_p;
	      gimple stmt;
	      int count = 0;

	      FOR_EACH_IMM_USE_STMT (stmt, imm_iter, def)
		{
		  if (!gimple_debug_bind_p (stmt))
		    continue;

		  /* We just want to determine whether to do nothing
		     (count == 0), to substitute the computed
		     expression into a single use of the SSA DEF by
		     itself (count == 1), or to use a debug temp
		     because the SSA DEF is used multiple times or as
		     part of a larger expression (count > 1). */
		  count++;
		  if (gimple_debug_bind_get_value (stmt) != def)
		    count++;

		  if (count > 1)
		    BREAK_FROM_IMM_USE_STMT (imm_iter);
		}

	      if (!count)
		continue;

	      struct iv_use dummy_use;
	      struct iv_cand *best_cand = NULL, *cand;
	      unsigned i, best_pref = 0, cand_pref;

	      memset (&dummy_use, 0, sizeof (dummy_use));
	      dummy_use.iv = info->iv;
	      for (i = 0; i < n_iv_uses (data) && i < 64; i++)
		{
		  cand = iv_use (data, i)->selected;
		  if (cand == best_cand)
		    continue;
		  cand_pref = operand_equal_p (cand->iv->step,
					       info->iv->step, 0)
		    ? 4 : 0;
		  cand_pref
		    += TYPE_MODE (TREE_TYPE (cand->iv->base))
		    == TYPE_MODE (TREE_TYPE (info->iv->base))
		    ? 2 : 0;
		  cand_pref
		    += TREE_CODE (cand->iv->base) == INTEGER_CST
		    ? 1 : 0;
		  if (best_cand == NULL || best_pref < cand_pref)
		    {
		      best_cand = cand;
		      best_pref = cand_pref;
		    }
		}

	      if (!best_cand)
		continue;

	      tree comp = get_computation_at (data->current_loop,
					      &dummy_use, best_cand,
					      SSA_NAME_DEF_STMT (def));
	      if (!comp)
		continue;

	      if (count > 1)
		{
		  tree vexpr = make_node (DEBUG_EXPR_DECL);
		  DECL_ARTIFICIAL (vexpr) = 1;
		  TREE_TYPE (vexpr) = TREE_TYPE (comp);
		  if (SSA_NAME_VAR (def))
		    DECL_MODE (vexpr) = DECL_MODE (SSA_NAME_VAR (def));
		  else
		    DECL_MODE (vexpr) = TYPE_MODE (TREE_TYPE (vexpr));
		  gimple def_temp = gimple_build_debug_bind (vexpr, comp, NULL);
		  gimple_stmt_iterator gsi;

		  if (gimple_code (SSA_NAME_DEF_STMT (def)) == GIMPLE_PHI)
		    gsi = gsi_after_labels (gimple_bb
					    (SSA_NAME_DEF_STMT (def)));
		  else
		    gsi = gsi_for_stmt (SSA_NAME_DEF_STMT (def));

		  gsi_insert_before (&gsi, def_temp, GSI_SAME_STMT);
		  comp = vexpr;
		}

	      FOR_EACH_IMM_USE_STMT (stmt, imm_iter, def)
		{
		  if (!gimple_debug_bind_p (stmt))
		    continue;

		  FOR_EACH_IMM_USE_ON_STMT (use_p, imm_iter)
		    SET_USE (use_p, comp);

		  update_stmt (stmt);
		}
	    }
	}
    }

  release_defs_bitset (toremove);

  BITMAP_FREE (toremove);
}

/* Frees memory occupied by struct tree_niter_desc in *VALUE. Callback
   for hash_map::traverse.  */

bool
free_tree_niter_desc (edge const &, tree_niter_desc *const &value, void *)
{
  free (value);
  return true;
}

/* Frees data allocated by the optimization of a single loop.  */

static void
free_loop_data (struct ivopts_data *data)
{
  unsigned i, j;
  bitmap_iterator bi;
  tree obj;

  if (data->niters)
    {
      data->niters->traverse<void *, free_tree_niter_desc> (NULL);
      delete data->niters;
      data->niters = NULL;
    }

  EXECUTE_IF_SET_IN_BITMAP (data->relevant, 0, i, bi)
    {
      struct version_info *info;

      info = ver_info (data, i);
      free (info->iv);
      info->iv = NULL;
      info->has_nonlin_use = false;
      info->preserve_biv = false;
      info->inv_id = 0;
    }
  bitmap_clear (data->relevant);
  bitmap_clear (data->important_candidates);

  for (i = 0; i < n_iv_uses (data); i++)
    {
      struct iv_use *use = iv_use (data, i);

      free (use->iv);
      BITMAP_FREE (use->related_cands);
      for (j = 0; j < use->n_map_members; j++)
	if (use->cost_map[j].depends_on)
	  BITMAP_FREE (use->cost_map[j].depends_on);
      free (use->cost_map);
      free (use);
    }
  data->iv_uses.truncate (0);

  for (i = 0; i < n_iv_cands (data); i++)
    {
      struct iv_cand *cand = iv_cand (data, i);

      free (cand->iv);
      if (cand->depends_on)
	BITMAP_FREE (cand->depends_on);
      free (cand);
    }
  data->iv_candidates.truncate (0);

  if (data->version_info_size < num_ssa_names)
    {
      data->version_info_size = 2 * num_ssa_names;
      free (data->version_info);
      data->version_info = XCNEWVEC (struct version_info, data->version_info_size);
    }

  data->max_inv_id = 0;

  FOR_EACH_VEC_ELT (decl_rtl_to_reset, i, obj)
    SET_DECL_RTL (obj, NULL_RTX);

  decl_rtl_to_reset.truncate (0);

  data->inv_expr_tab->empty ();
  data->inv_expr_id = 0;
}

/* Finalizes data structures used by the iv optimization pass.  LOOPS is the
   loop tree.  */

static void
tree_ssa_iv_optimize_finalize (struct ivopts_data *data)
{
  free_loop_data (data);
  free (data->version_info);
  BITMAP_FREE (data->relevant);
  BITMAP_FREE (data->important_candidates);

  decl_rtl_to_reset.release ();
  data->iv_uses.release ();
  data->iv_candidates.release ();
  delete data->inv_expr_tab;
  data->inv_expr_tab = NULL;
  free_affine_expand_cache (&data->name_expansion_cache);
}

/* Returns true if the loop body BODY includes any function calls.  */

static bool
loop_body_includes_call (basic_block *body, unsigned num_nodes)
{
  gimple_stmt_iterator gsi;
  unsigned i;

  for (i = 0; i < num_nodes; i++)
    for (gsi = gsi_start_bb (body[i]); !gsi_end_p (gsi); gsi_next (&gsi))
      {
	gimple stmt = gsi_stmt (gsi);
	if (is_gimple_call (stmt)
	    && !is_inexpensive_builtin (gimple_call_fndecl (stmt)))
	  return true;
      }
  return false;
}

/* Optimizes the LOOP.  Returns true if anything changed.  */

static bool
tree_ssa_iv_optimize_loop (struct ivopts_data *data, struct loop *loop)
{
  bool changed = false;
  struct iv_ca *iv_ca;
  edge exit = single_dom_exit (loop);
  basic_block *body;

  gcc_assert (!data->niters);
  data->current_loop = loop;
  data->speed = optimize_loop_for_speed_p (loop);

  if (dump_file && (dump_flags & TDF_DETAILS))
    {
      fprintf (dump_file, "Processing loop %d\n", loop->num);

      if (exit)
	{
	  fprintf (dump_file, "  single exit %d -> %d, exit condition ",
		   exit->src->index, exit->dest->index);
	  print_gimple_stmt (dump_file, last_stmt (exit->src), 0, TDF_SLIM);
	  fprintf (dump_file, "\n");
	}

      fprintf (dump_file, "\n");
    }

  body = get_loop_body (loop);
  data->body_includes_call = loop_body_includes_call (body, loop->num_nodes);
  renumber_gimple_stmt_uids_in_blocks (body, loop->num_nodes);
  free (body);

  data->loop_single_exit_p = exit != NULL && loop_only_exit_p (loop, exit);

  /* For each ssa name determines whether it behaves as an induction variable
     in some loop.  */
  if (!find_induction_variables (data))
    goto finish;

  /* Finds interesting uses (item 1).  */
  find_interesting_uses (data);
  if (n_iv_uses (data) > MAX_CONSIDERED_USES)
    goto finish;

  /* Finds candidates for the induction variables (item 2).  */
  find_iv_candidates (data);

  /* Calculates the costs (item 3, part 1).  */
  determine_iv_costs (data);
  determine_use_iv_costs (data);
  determine_set_costs (data);

  /* Find the optimal set of induction variables (item 3, part 2).  */
  iv_ca = find_optimal_iv_set (data);
  if (!iv_ca)
    goto finish;
  changed = true;

  /* Create the new induction variables (item 4, part 1).  */
  create_new_ivs (data, iv_ca);
  iv_ca_free (&iv_ca);

  /* Rewrite the uses (item 4, part 2).  */
  rewrite_uses (data);

  /* Remove the ivs that are unused after rewriting.  */
  remove_unused_ivs (data);

  /* We have changed the structure of induction variables; it might happen
     that definitions in the scev database refer to some of them that were
     eliminated.  */
  scev_reset ();

finish:
  free_loop_data (data);

  return changed;
}

/* Main entry point.  Optimizes induction variables in loops.  */

void
tree_ssa_iv_optimize (void)
{
  struct loop *loop;
  struct ivopts_data data;

  tree_ssa_iv_optimize_init (&data);

  /* Optimize the loops starting with the innermost ones.  */
  FOR_EACH_LOOP (loop, LI_FROM_INNERMOST)
    {
      if (dump_file && (dump_flags & TDF_DETAILS))
	flow_loop_dump (loop, dump_file, NULL, 1);

      tree_ssa_iv_optimize_loop (&data, loop);
    }

  tree_ssa_iv_optimize_finalize (&data);
}<|MERGE_RESOLUTION|>--- conflicted
+++ resolved
@@ -3820,13 +3820,8 @@
   HOST_WIDE_INT bitsize;
   HOST_WIDE_INT bitpos;
   tree toffset;
-<<<<<<< HEAD
-  enum machine_mode mode;
+  machine_mode mode;
   int unsignedp, reversep, volatilep;
-=======
-  machine_mode mode;
-  int unsignedp, volatilep;
->>>>>>> 701cade1
 
   core = get_inner_reference (addr, &bitsize, &bitpos, &toffset, &mode,
 			      &unsignedp, &reversep, &volatilep, false);
