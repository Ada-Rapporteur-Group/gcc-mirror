/* Induction variable optimizations.
   Copyright (C) 2003-2017 Free Software Foundation, Inc.

This file is part of GCC.

GCC is free software; you can redistribute it and/or modify it
under the terms of the GNU General Public License as published by the
Free Software Foundation; either version 3, or (at your option) any
later version.

GCC is distributed in the hope that it will be useful, but WITHOUT
ANY WARRANTY; without even the implied warranty of MERCHANTABILITY or
FITNESS FOR A PARTICULAR PURPOSE.  See the GNU General Public License
for more details.

You should have received a copy of the GNU General Public License
along with GCC; see the file COPYING3.  If not see
<http://www.gnu.org/licenses/>.  */

/* This pass tries to find the optimal set of induction variables for the loop.
   It optimizes just the basic linear induction variables (although adding
   support for other types should not be too hard).  It includes the
   optimizations commonly known as strength reduction, induction variable
   coalescing and induction variable elimination.  It does it in the
   following steps:

   1) The interesting uses of induction variables are found.  This includes

      -- uses of induction variables in non-linear expressions
      -- addresses of arrays
      -- comparisons of induction variables

      Note the interesting uses are categorized and handled in group.
      Generally, address type uses are grouped together if their iv bases
      are different in constant offset.

   2) Candidates for the induction variables are found.  This includes

      -- old induction variables
      -- the variables defined by expressions derived from the "interesting
	 groups/uses" above

   3) The optimal (w.r. to a cost function) set of variables is chosen.  The
      cost function assigns a cost to sets of induction variables and consists
      of three parts:

      -- The group/use costs.  Each of the interesting groups/uses chooses
	 the best induction variable in the set and adds its cost to the sum.
	 The cost reflects the time spent on modifying the induction variables
	 value to be usable for the given purpose (adding base and offset for
	 arrays, etc.).
      -- The variable costs.  Each of the variables has a cost assigned that
	 reflects the costs associated with incrementing the value of the
	 variable.  The original variables are somewhat preferred.
      -- The set cost.  Depending on the size of the set, extra cost may be
	 added to reflect register pressure.

      All the costs are defined in a machine-specific way, using the target
      hooks and machine descriptions to determine them.

   4) The trees are transformed to use the new variables, the dead code is
      removed.

   All of this is done loop by loop.  Doing it globally is theoretically
   possible, it might give a better performance and it might enable us
   to decide costs more precisely, but getting all the interactions right
   would be complicated.  */

#include "config.h"
#include "system.h"
#include "coretypes.h"
#include "backend.h"
#include "rtl.h"
#include "tree.h"
#include "gimple.h"
#include "cfghooks.h"
#include "tree-pass.h"
#include "memmodel.h"
#include "tm_p.h"
#include "ssa.h"
#include "expmed.h"
#include "insn-config.h"
#include "emit-rtl.h"
#include "recog.h"
#include "cgraph.h"
#include "gimple-pretty-print.h"
#include "alias.h"
#include "fold-const.h"
#include "stor-layout.h"
#include "tree-eh.h"
#include "gimplify.h"
#include "gimple-iterator.h"
#include "gimplify-me.h"
#include "tree-cfg.h"
#include "tree-ssa-loop-ivopts.h"
#include "tree-ssa-loop-manip.h"
#include "tree-ssa-loop-niter.h"
#include "tree-ssa-loop.h"
#include "explow.h"
#include "expr.h"
#include "tree-dfa.h"
#include "tree-ssa.h"
#include "cfgloop.h"
#include "tree-scalar-evolution.h"
#include "params.h"
#include "tree-affine.h"
#include "tree-ssa-propagate.h"
#include "tree-ssa-address.h"
#include "builtins.h"
#include "tree-vectorizer.h"

/* FIXME: Expressions are expanded to RTL in this pass to determine the
   cost of different addressing modes.  This should be moved to a TBD
   interface between the GIMPLE and RTL worlds.  */

/* The infinite cost.  */
#define INFTY 10000000

/* Returns the expected number of loop iterations for LOOP.
   The average trip count is computed from profile data if it
   exists. */

static inline HOST_WIDE_INT
avg_loop_niter (struct loop *loop)
{
  HOST_WIDE_INT niter = estimated_stmt_executions_int (loop);
  if (niter == -1)
    {
      niter = likely_max_stmt_executions_int (loop);

      if (niter == -1 || niter > PARAM_VALUE (PARAM_AVG_LOOP_NITER))
	return PARAM_VALUE (PARAM_AVG_LOOP_NITER);
    }

  return niter;
}

struct iv_use;

/* Representation of the induction variable.  */
struct iv
{
  tree base;		/* Initial value of the iv.  */
  tree base_object;	/* A memory object to that the induction variable points.  */
  tree step;		/* Step of the iv (constant only).  */
  tree ssa_name;	/* The ssa name with the value.  */
  struct iv_use *nonlin_use;	/* The identifier in the use if it is the case.  */
  bool biv_p;		/* Is it a biv?  */
  bool no_overflow;	/* True if the iv doesn't overflow.  */
  bool have_address_use;/* For biv, indicate if it's used in any address
			   type use.  */
};

/* Per-ssa version information (induction variable descriptions, etc.).  */
struct version_info
{
  tree name;		/* The ssa name.  */
  struct iv *iv;	/* Induction variable description.  */
  bool has_nonlin_use;	/* For a loop-level invariant, whether it is used in
			   an expression that is not an induction variable.  */
  bool preserve_biv;	/* For the original biv, whether to preserve it.  */
  unsigned inv_id;	/* Id of an invariant.  */
};

/* Types of uses.  */
enum use_type
{
  USE_NONLINEAR_EXPR,	/* Use in a nonlinear expression.  */
  USE_REF_ADDRESS,	/* Use is an address for an explicit memory
			   reference.  */
  USE_PTR_ADDRESS,	/* Use is a pointer argument to a function in
			   cases where the expansion of the function
			   will turn the argument into a normal address.  */
  USE_COMPARE		/* Use is a compare.  */
};

/* Cost of a computation.  */
struct comp_cost
{
  comp_cost (): cost (0), complexity (0), scratch (0)
  {}

  comp_cost (int cost, unsigned complexity, int scratch = 0)
    : cost (cost), complexity (complexity), scratch (scratch)
  {}

  /* Returns true if COST is infinite.  */
  bool infinite_cost_p ();

  /* Adds costs COST1 and COST2.  */
  friend comp_cost operator+ (comp_cost cost1, comp_cost cost2);

  /* Adds COST to the comp_cost.  */
  comp_cost operator+= (comp_cost cost);

  /* Adds constant C to this comp_cost.  */
  comp_cost operator+= (HOST_WIDE_INT c);

  /* Subtracts constant C to this comp_cost.  */
  comp_cost operator-= (HOST_WIDE_INT c);

  /* Divide the comp_cost by constant C.  */
  comp_cost operator/= (HOST_WIDE_INT c);

  /* Multiply the comp_cost by constant C.  */
  comp_cost operator*= (HOST_WIDE_INT c);

  /* Subtracts costs COST1 and COST2.  */
  friend comp_cost operator- (comp_cost cost1, comp_cost cost2);

  /* Subtracts COST from this comp_cost.  */
  comp_cost operator-= (comp_cost cost);

  /* Returns true if COST1 is smaller than COST2.  */
  friend bool operator< (comp_cost cost1, comp_cost cost2);

  /* Returns true if COST1 and COST2 are equal.  */
  friend bool operator== (comp_cost cost1, comp_cost cost2);

  /* Returns true if COST1 is smaller or equal than COST2.  */
  friend bool operator<= (comp_cost cost1, comp_cost cost2);

  int cost;		/* The runtime cost.  */
  unsigned complexity;  /* The estimate of the complexity of the code for
			   the computation (in no concrete units --
			   complexity field should be larger for more
			   complex expressions and addressing modes).  */
  int scratch;		/* Scratch used during cost computation.  */
};

static const comp_cost no_cost;
static const comp_cost infinite_cost (INFTY, INFTY, INFTY);

bool
comp_cost::infinite_cost_p ()
{
  return cost == INFTY;
}

comp_cost
operator+ (comp_cost cost1, comp_cost cost2)
{
  if (cost1.infinite_cost_p () || cost2.infinite_cost_p ())
    return infinite_cost;

  cost1.cost += cost2.cost;
  cost1.complexity += cost2.complexity;

  return cost1;
}

comp_cost
operator- (comp_cost cost1, comp_cost cost2)
{
  if (cost1.infinite_cost_p ())
    return infinite_cost;

  gcc_assert (!cost2.infinite_cost_p ());

  cost1.cost -= cost2.cost;
  cost1.complexity -= cost2.complexity;

  return cost1;
}

comp_cost
comp_cost::operator+= (comp_cost cost)
{
  *this = *this + cost;
  return *this;
}

comp_cost
comp_cost::operator+= (HOST_WIDE_INT c)
{
  if (infinite_cost_p ())
    return *this;

  this->cost += c;

  return *this;
}

comp_cost
comp_cost::operator-= (HOST_WIDE_INT c)
{
  if (infinite_cost_p ())
    return *this;

  this->cost -= c;

  return *this;
}

comp_cost
comp_cost::operator/= (HOST_WIDE_INT c)
{
  if (infinite_cost_p ())
    return *this;

  this->cost /= c;

  return *this;
}

comp_cost
comp_cost::operator*= (HOST_WIDE_INT c)
{
  if (infinite_cost_p ())
    return *this;

  this->cost *= c;

  return *this;
}

comp_cost
comp_cost::operator-= (comp_cost cost)
{
  *this = *this - cost;
  return *this;
}

bool
operator< (comp_cost cost1, comp_cost cost2)
{
  if (cost1.cost == cost2.cost)
    return cost1.complexity < cost2.complexity;

  return cost1.cost < cost2.cost;
}

bool
operator== (comp_cost cost1, comp_cost cost2)
{
  return cost1.cost == cost2.cost
    && cost1.complexity == cost2.complexity;
}

bool
operator<= (comp_cost cost1, comp_cost cost2)
{
  return cost1 < cost2 || cost1 == cost2;
}

struct iv_inv_expr_ent;

/* The candidate - cost pair.  */
struct cost_pair
{
  struct iv_cand *cand;	/* The candidate.  */
  comp_cost cost;	/* The cost.  */
  enum tree_code comp;	/* For iv elimination, the comparison.  */
  bitmap inv_vars;	/* The list of invariant ssa_vars that have to be
			   preserved when representing iv_use with iv_cand.  */
  bitmap inv_exprs;	/* The list of newly created invariant expressions
			   when representing iv_use with iv_cand.  */
  tree value;		/* For final value elimination, the expression for
			   the final value of the iv.  For iv elimination,
			   the new bound to compare with.  */
};

/* Use.  */
struct iv_use
{
  unsigned id;		/* The id of the use.  */
  unsigned group_id;	/* The group id the use belongs to.  */
  enum use_type type;	/* Type of the use.  */
  tree mem_type;	/* The memory type to use when testing whether an
			   address is legitimate, and what the address's
			   cost is.  */
  struct iv *iv;	/* The induction variable it is based on.  */
  gimple *stmt;		/* Statement in that it occurs.  */
  tree *op_p;		/* The place where it occurs.  */

  tree addr_base;	/* Base address with const offset stripped.  */
  poly_uint64 addr_offset;
			/* Const offset stripped from base address.  */
};

/* Group of uses.  */
struct iv_group
{
  /* The id of the group.  */
  unsigned id;
  /* Uses of the group are of the same type.  */
  enum use_type type;
  /* The set of "related" IV candidates, plus the important ones.  */
  bitmap related_cands;
  /* Number of IV candidates in the cost_map.  */
  unsigned n_map_members;
  /* The costs wrto the iv candidates.  */
  struct cost_pair *cost_map;
  /* The selected candidate for the group.  */
  struct iv_cand *selected;
  /* Uses in the group.  */
  vec<struct iv_use *> vuses;
};

/* The position where the iv is computed.  */
enum iv_position
{
  IP_NORMAL,		/* At the end, just before the exit condition.  */
  IP_END,		/* At the end of the latch block.  */
  IP_BEFORE_USE,	/* Immediately before a specific use.  */
  IP_AFTER_USE,		/* Immediately after a specific use.  */
  IP_ORIGINAL		/* The original biv.  */
};

/* The induction variable candidate.  */
struct iv_cand
{
  unsigned id;		/* The number of the candidate.  */
  bool important;	/* Whether this is an "important" candidate, i.e. such
			   that it should be considered by all uses.  */
  ENUM_BITFIELD(iv_position) pos : 8;	/* Where it is computed.  */
  gimple *incremented_at;/* For original biv, the statement where it is
			   incremented.  */
  tree var_before;	/* The variable used for it before increment.  */
  tree var_after;	/* The variable used for it after increment.  */
  struct iv *iv;	/* The value of the candidate.  NULL for
			   "pseudocandidate" used to indicate the possibility
			   to replace the final value of an iv by direct
			   computation of the value.  */
  unsigned cost;	/* Cost of the candidate.  */
  unsigned cost_step;	/* Cost of the candidate's increment operation.  */
  struct iv_use *ainc_use; /* For IP_{BEFORE,AFTER}_USE candidates, the place
			      where it is incremented.  */
  bitmap inv_vars;	/* The list of invariant ssa_vars used in step of the
			   iv_cand.  */
  bitmap inv_exprs;	/* If step is more complicated than a single ssa_var,
			   hanlde it as a new invariant expression which will
			   be hoisted out of loop.  */
  struct iv *orig_iv;	/* The original iv if this cand is added from biv with
			   smaller type.  */
};

/* Hashtable entry for common candidate derived from iv uses.  */
struct iv_common_cand
{
  tree base;
  tree step;
  /* IV uses from which this common candidate is derived.  */
  auto_vec<struct iv_use *> uses;
  hashval_t hash;
};

/* Hashtable helpers.  */

struct iv_common_cand_hasher : delete_ptr_hash <iv_common_cand>
{
  static inline hashval_t hash (const iv_common_cand *);
  static inline bool equal (const iv_common_cand *, const iv_common_cand *);
};

/* Hash function for possible common candidates.  */

inline hashval_t
iv_common_cand_hasher::hash (const iv_common_cand *ccand)
{
  return ccand->hash;
}

/* Hash table equality function for common candidates.  */

inline bool
iv_common_cand_hasher::equal (const iv_common_cand *ccand1,
			      const iv_common_cand *ccand2)
{
  return (ccand1->hash == ccand2->hash
	  && operand_equal_p (ccand1->base, ccand2->base, 0)
	  && operand_equal_p (ccand1->step, ccand2->step, 0)
	  && (TYPE_PRECISION (TREE_TYPE (ccand1->base))
	      == TYPE_PRECISION (TREE_TYPE (ccand2->base))));
}

/* Loop invariant expression hashtable entry.  */

struct iv_inv_expr_ent
{
  /* Tree expression of the entry.  */
  tree expr;
  /* Unique indentifier.  */
  int id;
  /* Hash value.  */
  hashval_t hash;
};

/* Sort iv_inv_expr_ent pair A and B by id field.  */

static int
sort_iv_inv_expr_ent (const void *a, const void *b)
{
  const iv_inv_expr_ent * const *e1 = (const iv_inv_expr_ent * const *) (a);
  const iv_inv_expr_ent * const *e2 = (const iv_inv_expr_ent * const *) (b);

  unsigned id1 = (*e1)->id;
  unsigned id2 = (*e2)->id;

  if (id1 < id2)
    return -1;
  else if (id1 > id2)
    return 1;
  else
    return 0;
}

/* Hashtable helpers.  */

struct iv_inv_expr_hasher : free_ptr_hash <iv_inv_expr_ent>
{
  static inline hashval_t hash (const iv_inv_expr_ent *);
  static inline bool equal (const iv_inv_expr_ent *, const iv_inv_expr_ent *);
};

/* Return true if uses of type TYPE represent some form of address.  */

inline bool
address_p (use_type type)
{
  return type == USE_REF_ADDRESS || type == USE_PTR_ADDRESS;
}

/* Hash function for loop invariant expressions.  */

inline hashval_t
iv_inv_expr_hasher::hash (const iv_inv_expr_ent *expr)
{
  return expr->hash;
}

/* Hash table equality function for expressions.  */

inline bool
iv_inv_expr_hasher::equal (const iv_inv_expr_ent *expr1,
			   const iv_inv_expr_ent *expr2)
{
  return expr1->hash == expr2->hash
	 && operand_equal_p (expr1->expr, expr2->expr, 0);
}

struct ivopts_data
{
  /* The currently optimized loop.  */
  struct loop *current_loop;
  source_location loop_loc;

  /* Numbers of iterations for all exits of the current loop.  */
  hash_map<edge, tree_niter_desc *> *niters;

  /* Number of registers used in it.  */
  unsigned regs_used;

  /* The size of version_info array allocated.  */
  unsigned version_info_size;

  /* The array of information for the ssa names.  */
  struct version_info *version_info;

  /* The hashtable of loop invariant expressions created
     by ivopt.  */
  hash_table<iv_inv_expr_hasher> *inv_expr_tab;

  /* The bitmap of indices in version_info whose value was changed.  */
  bitmap relevant;

  /* The uses of induction variables.  */
  vec<iv_group *> vgroups;

  /* The candidates.  */
  vec<iv_cand *> vcands;

  /* A bitmap of important candidates.  */
  bitmap important_candidates;

  /* Cache used by tree_to_aff_combination_expand.  */
  hash_map<tree, name_expansion *> *name_expansion_cache;

  /* The hashtable of common candidates derived from iv uses.  */
  hash_table<iv_common_cand_hasher> *iv_common_cand_tab;

  /* The common candidates.  */
  vec<iv_common_cand *> iv_common_cands;

  /* The maximum invariant variable id.  */
  unsigned max_inv_var_id;

  /* The maximum invariant expression id.  */
  unsigned max_inv_expr_id;

  /* Number of no_overflow BIVs which are not used in memory address.  */
  unsigned bivs_not_used_in_addr;

  /* Obstack for iv structure.  */
  struct obstack iv_obstack;

  /* Whether to consider just related and important candidates when replacing a
     use.  */
  bool consider_all_candidates;

  /* Are we optimizing for speed?  */
  bool speed;

  /* Whether the loop body includes any function calls.  */
  bool body_includes_call;

  /* Whether the loop body can only be exited via single exit.  */
  bool loop_single_exit_p;
};

/* An assignment of iv candidates to uses.  */

struct iv_ca
{
  /* The number of uses covered by the assignment.  */
  unsigned upto;

  /* Number of uses that cannot be expressed by the candidates in the set.  */
  unsigned bad_groups;

  /* Candidate assigned to a use, together with the related costs.  */
  struct cost_pair **cand_for_group;

  /* Number of times each candidate is used.  */
  unsigned *n_cand_uses;

  /* The candidates used.  */
  bitmap cands;

  /* The number of candidates in the set.  */
  unsigned n_cands;

  /* The number of invariants needed, including both invariant variants and
     invariant expressions.  */
  unsigned n_invs;

  /* Total cost of expressing uses.  */
  comp_cost cand_use_cost;

  /* Total cost of candidates.  */
  unsigned cand_cost;

  /* Number of times each invariant variable is used.  */
  unsigned *n_inv_var_uses;

  /* Number of times each invariant expression is used.  */
  unsigned *n_inv_expr_uses;

  /* Total cost of the assignment.  */
  comp_cost cost;
};

/* Difference of two iv candidate assignments.  */

struct iv_ca_delta
{
  /* Changed group.  */
  struct iv_group *group;

  /* An old assignment (for rollback purposes).  */
  struct cost_pair *old_cp;

  /* A new assignment.  */
  struct cost_pair *new_cp;

  /* Next change in the list.  */
  struct iv_ca_delta *next;
};

/* Bound on number of candidates below that all candidates are considered.  */

#define CONSIDER_ALL_CANDIDATES_BOUND \
  ((unsigned) PARAM_VALUE (PARAM_IV_CONSIDER_ALL_CANDIDATES_BOUND))

/* If there are more iv occurrences, we just give up (it is quite unlikely that
   optimizing such a loop would help, and it would take ages).  */

#define MAX_CONSIDERED_GROUPS \
  ((unsigned) PARAM_VALUE (PARAM_IV_MAX_CONSIDERED_USES))

/* If there are at most this number of ivs in the set, try removing unnecessary
   ivs from the set always.  */

#define ALWAYS_PRUNE_CAND_SET_BOUND \
  ((unsigned) PARAM_VALUE (PARAM_IV_ALWAYS_PRUNE_CAND_SET_BOUND))

/* The list of trees for that the decl_rtl field must be reset is stored
   here.  */

static vec<tree> decl_rtl_to_reset;

static comp_cost force_expr_to_var_cost (tree, bool);

/* The single loop exit if it dominates the latch, NULL otherwise.  */

edge
single_dom_exit (struct loop *loop)
{
  edge exit = single_exit (loop);

  if (!exit)
    return NULL;

  if (!just_once_each_iteration_p (loop, exit->src))
    return NULL;

  return exit;
}

/* Dumps information about the induction variable IV to FILE.  Don't dump
   variable's name if DUMP_NAME is FALSE.  The information is dumped with
   preceding spaces indicated by INDENT_LEVEL.  */

void
dump_iv (FILE *file, struct iv *iv, bool dump_name, unsigned indent_level)
{
  const char *p;
  const char spaces[9] = {' ', ' ', ' ', ' ', ' ', ' ', ' ', ' ', '\0'};

  if (indent_level > 4)
    indent_level = 4;
  p = spaces + 8 - (indent_level << 1);

  fprintf (file, "%sIV struct:\n", p);
  if (iv->ssa_name && dump_name)
    {
      fprintf (file, "%s  SSA_NAME:\t", p);
      print_generic_expr (file, iv->ssa_name, TDF_SLIM);
      fprintf (file, "\n");
    }

  fprintf (file, "%s  Type:\t", p);
  print_generic_expr (file, TREE_TYPE (iv->base), TDF_SLIM);
  fprintf (file, "\n");

  fprintf (file, "%s  Base:\t", p);
  print_generic_expr (file, iv->base, TDF_SLIM);
  fprintf (file, "\n");

  fprintf (file, "%s  Step:\t", p);
  print_generic_expr (file, iv->step, TDF_SLIM);
  fprintf (file, "\n");

  if (iv->base_object)
    {
      fprintf (file, "%s  Object:\t", p);
      print_generic_expr (file, iv->base_object, TDF_SLIM);
      fprintf (file, "\n");
    }

  fprintf (file, "%s  Biv:\t%c\n", p, iv->biv_p ? 'Y' : 'N');

  fprintf (file, "%s  Overflowness wrto loop niter:\t%s\n",
	   p, iv->no_overflow ? "No-overflow" : "Overflow");
}

/* Dumps information about the USE to FILE.  */

void
dump_use (FILE *file, struct iv_use *use)
{
  fprintf (file, "  Use %d.%d:\n", use->group_id, use->id);
  fprintf (file, "    At stmt:\t");
  print_gimple_stmt (file, use->stmt, 0);
  fprintf (file, "    At pos:\t");
  if (use->op_p)
    print_generic_expr (file, *use->op_p, TDF_SLIM);
  fprintf (file, "\n");
  dump_iv (file, use->iv, false, 2);
}

/* Dumps information about the uses to FILE.  */

void
dump_groups (FILE *file, struct ivopts_data *data)
{
  unsigned i, j;
  struct iv_group *group;

  for (i = 0; i < data->vgroups.length (); i++)
    {
      group = data->vgroups[i];
      fprintf (file, "Group %d:\n", group->id);
      if (group->type == USE_NONLINEAR_EXPR)
	fprintf (file, "  Type:\tGENERIC\n");
      else if (group->type == USE_REF_ADDRESS)
	fprintf (file, "  Type:\tREFERENCE ADDRESS\n");
      else if (group->type == USE_PTR_ADDRESS)
	fprintf (file, "  Type:\tPOINTER ARGUMENT ADDRESS\n");
      else
	{
	  gcc_assert (group->type == USE_COMPARE);
	  fprintf (file, "  Type:\tCOMPARE\n");
	}
      for (j = 0; j < group->vuses.length (); j++)
	dump_use (file, group->vuses[j]);
    }
}

/* Dumps information about induction variable candidate CAND to FILE.  */

void
dump_cand (FILE *file, struct iv_cand *cand)
{
  struct iv *iv = cand->iv;

  fprintf (file, "Candidate %d:\n", cand->id);
  if (cand->inv_vars)
    {
      fprintf (file, "  Depend on inv.vars: ");
      dump_bitmap (file, cand->inv_vars);
    }
  if (cand->inv_exprs)
    {
      fprintf (file, "  Depend on inv.exprs: ");
      dump_bitmap (file, cand->inv_exprs);
    }

  if (cand->var_before)
    {
      fprintf (file, "  Var befor: ");
      print_generic_expr (file, cand->var_before, TDF_SLIM);
      fprintf (file, "\n");
    }
  if (cand->var_after)
    {
      fprintf (file, "  Var after: ");
      print_generic_expr (file, cand->var_after, TDF_SLIM);
      fprintf (file, "\n");
    }

  switch (cand->pos)
    {
    case IP_NORMAL:
      fprintf (file, "  Incr POS: before exit test\n");
      break;

    case IP_BEFORE_USE:
      fprintf (file, "  Incr POS: before use %d\n", cand->ainc_use->id);
      break;

    case IP_AFTER_USE:
      fprintf (file, "  Incr POS: after use %d\n", cand->ainc_use->id);
      break;

    case IP_END:
      fprintf (file, "  Incr POS: at end\n");
      break;

    case IP_ORIGINAL:
      fprintf (file, "  Incr POS: orig biv\n");
      break;
    }

  dump_iv (file, iv, false, 1);
}

/* Returns the info for ssa version VER.  */

static inline struct version_info *
ver_info (struct ivopts_data *data, unsigned ver)
{
  return data->version_info + ver;
}

/* Returns the info for ssa name NAME.  */

static inline struct version_info *
name_info (struct ivopts_data *data, tree name)
{
  return ver_info (data, SSA_NAME_VERSION (name));
}

/* Returns true if STMT is after the place where the IP_NORMAL ivs will be
   emitted in LOOP.  */

static bool
stmt_after_ip_normal_pos (struct loop *loop, gimple *stmt)
{
  basic_block bb = ip_normal_pos (loop), sbb = gimple_bb (stmt);

  gcc_assert (bb);

  if (sbb == loop->latch)
    return true;

  if (sbb != bb)
    return false;

  return stmt == last_stmt (bb);
}

/* Returns true if STMT if after the place where the original induction
   variable CAND is incremented.  If TRUE_IF_EQUAL is set, we return true
   if the positions are identical.  */

static bool
stmt_after_inc_pos (struct iv_cand *cand, gimple *stmt, bool true_if_equal)
{
  basic_block cand_bb = gimple_bb (cand->incremented_at);
  basic_block stmt_bb = gimple_bb (stmt);

  if (!dominated_by_p (CDI_DOMINATORS, stmt_bb, cand_bb))
    return false;

  if (stmt_bb != cand_bb)
    return true;

  if (true_if_equal
      && gimple_uid (stmt) == gimple_uid (cand->incremented_at))
    return true;
  return gimple_uid (stmt) > gimple_uid (cand->incremented_at);
}

/* Returns true if STMT if after the place where the induction variable
   CAND is incremented in LOOP.  */

static bool
stmt_after_increment (struct loop *loop, struct iv_cand *cand, gimple *stmt)
{
  switch (cand->pos)
    {
    case IP_END:
      return false;

    case IP_NORMAL:
      return stmt_after_ip_normal_pos (loop, stmt);

    case IP_ORIGINAL:
    case IP_AFTER_USE:
      return stmt_after_inc_pos (cand, stmt, false);

    case IP_BEFORE_USE:
      return stmt_after_inc_pos (cand, stmt, true);

    default:
      gcc_unreachable ();
    }
}

/* Returns true if EXP is a ssa name that occurs in an abnormal phi node.  */

static bool
abnormal_ssa_name_p (tree exp)
{
  if (!exp)
    return false;

  if (TREE_CODE (exp) != SSA_NAME)
    return false;

  return SSA_NAME_OCCURS_IN_ABNORMAL_PHI (exp) != 0;
}

/* Returns false if BASE or INDEX contains a ssa name that occurs in an
   abnormal phi node.  Callback for for_each_index.  */

static bool
idx_contains_abnormal_ssa_name_p (tree base, tree *index,
				  void *data ATTRIBUTE_UNUSED)
{
  if (TREE_CODE (base) == ARRAY_REF || TREE_CODE (base) == ARRAY_RANGE_REF)
    {
      if (abnormal_ssa_name_p (TREE_OPERAND (base, 2)))
	return false;
      if (abnormal_ssa_name_p (TREE_OPERAND (base, 3)))
	return false;
    }

  return !abnormal_ssa_name_p (*index);
}

/* Returns true if EXPR contains a ssa name that occurs in an
   abnormal phi node.  */

bool
contains_abnormal_ssa_name_p (tree expr)
{
  enum tree_code code;
  enum tree_code_class codeclass;

  if (!expr)
    return false;

  code = TREE_CODE (expr);
  codeclass = TREE_CODE_CLASS (code);

  if (code == SSA_NAME)
    return SSA_NAME_OCCURS_IN_ABNORMAL_PHI (expr) != 0;

  if (code == INTEGER_CST
      || is_gimple_min_invariant (expr))
    return false;

  if (code == ADDR_EXPR)
    return !for_each_index (&TREE_OPERAND (expr, 0),
			    idx_contains_abnormal_ssa_name_p,
			    NULL);

  if (code == COND_EXPR)
    return contains_abnormal_ssa_name_p (TREE_OPERAND (expr, 0))
      || contains_abnormal_ssa_name_p (TREE_OPERAND (expr, 1))
      || contains_abnormal_ssa_name_p (TREE_OPERAND (expr, 2));

  switch (codeclass)
    {
    case tcc_binary:
    case tcc_comparison:
      if (contains_abnormal_ssa_name_p (TREE_OPERAND (expr, 1)))
	return true;

      /* Fallthru.  */
    case tcc_unary:
      if (contains_abnormal_ssa_name_p (TREE_OPERAND (expr, 0)))
	return true;

      break;

    default:
      gcc_unreachable ();
    }

  return false;
}

/*  Returns the structure describing number of iterations determined from
    EXIT of DATA->current_loop, or NULL if something goes wrong.  */

static struct tree_niter_desc *
niter_for_exit (struct ivopts_data *data, edge exit)
{
  struct tree_niter_desc *desc;
  tree_niter_desc **slot;

  if (!data->niters)
    {
      data->niters = new hash_map<edge, tree_niter_desc *>;
      slot = NULL;
    }
  else
    slot = data->niters->get (exit);

  if (!slot)
    {
      /* Try to determine number of iterations.  We cannot safely work with ssa
	 names that appear in phi nodes on abnormal edges, so that we do not
	 create overlapping life ranges for them (PR 27283).  */
      desc = XNEW (struct tree_niter_desc);
      if (!number_of_iterations_exit (data->current_loop,
				      exit, desc, true)
     	  || contains_abnormal_ssa_name_p (desc->niter))
	{
	  XDELETE (desc);
	  desc = NULL;
	}
      data->niters->put (exit, desc);
    }
  else
    desc = *slot;

  return desc;
}

/* Returns the structure describing number of iterations determined from
   single dominating exit of DATA->current_loop, or NULL if something
   goes wrong.  */

static struct tree_niter_desc *
niter_for_single_dom_exit (struct ivopts_data *data)
{
  edge exit = single_dom_exit (data->current_loop);

  if (!exit)
    return NULL;

  return niter_for_exit (data, exit);
}

/* Initializes data structures used by the iv optimization pass, stored
   in DATA.  */

static void
tree_ssa_iv_optimize_init (struct ivopts_data *data)
{
  data->version_info_size = 2 * num_ssa_names;
  data->version_info = XCNEWVEC (struct version_info, data->version_info_size);
  data->relevant = BITMAP_ALLOC (NULL);
  data->important_candidates = BITMAP_ALLOC (NULL);
  data->max_inv_var_id = 0;
  data->max_inv_expr_id = 0;
  data->niters = NULL;
  data->vgroups.create (20);
  data->vcands.create (20);
  data->inv_expr_tab = new hash_table<iv_inv_expr_hasher> (10);
  data->name_expansion_cache = NULL;
  data->iv_common_cand_tab = new hash_table<iv_common_cand_hasher> (10);
  data->iv_common_cands.create (20);
  decl_rtl_to_reset.create (20);
  gcc_obstack_init (&data->iv_obstack);
}

/* Returns a memory object to that EXPR points.  In case we are able to
   determine that it does not point to any such object, NULL is returned.  */

static tree
determine_base_object (tree expr)
{
  enum tree_code code = TREE_CODE (expr);
  tree base, obj;

  /* If this is a pointer casted to any type, we need to determine
     the base object for the pointer; so handle conversions before
     throwing away non-pointer expressions.  */
  if (CONVERT_EXPR_P (expr))
    return determine_base_object (TREE_OPERAND (expr, 0));

  if (!POINTER_TYPE_P (TREE_TYPE (expr)))
    return NULL_TREE;

  switch (code)
    {
    case INTEGER_CST:
      return NULL_TREE;

    case ADDR_EXPR:
      obj = TREE_OPERAND (expr, 0);
      base = get_base_address (obj);

      if (!base)
	return expr;

      if (TREE_CODE (base) == MEM_REF)
	return determine_base_object (TREE_OPERAND (base, 0));

      return fold_convert (ptr_type_node,
			   build_fold_addr_expr (base));

    case POINTER_PLUS_EXPR:
      return determine_base_object (TREE_OPERAND (expr, 0));

    case PLUS_EXPR:
    case MINUS_EXPR:
      /* Pointer addition is done solely using POINTER_PLUS_EXPR.  */
      gcc_unreachable ();

    default:
      return fold_convert (ptr_type_node, expr);
    }
}

/* Return true if address expression with non-DECL_P operand appears
   in EXPR.  */

static bool
contain_complex_addr_expr (tree expr)
{
  bool res = false;

  STRIP_NOPS (expr);
  switch (TREE_CODE (expr))
    {
    case POINTER_PLUS_EXPR:
    case PLUS_EXPR:
    case MINUS_EXPR:
      res |= contain_complex_addr_expr (TREE_OPERAND (expr, 0));
      res |= contain_complex_addr_expr (TREE_OPERAND (expr, 1));
      break;

    case ADDR_EXPR:
      return (!DECL_P (TREE_OPERAND (expr, 0)));

    default:
      return false;
    }

  return res;
}

/* Allocates an induction variable with given initial value BASE and step STEP
   for loop LOOP.  NO_OVERFLOW implies the iv doesn't overflow.  */

static struct iv *
alloc_iv (struct ivopts_data *data, tree base, tree step,
	  bool no_overflow = false)
{
  tree expr = base;
  struct iv *iv = (struct iv*) obstack_alloc (&data->iv_obstack,
					      sizeof (struct iv));
  gcc_assert (step != NULL_TREE);

  /* Lower address expression in base except ones with DECL_P as operand.
     By doing this:
       1) More accurate cost can be computed for address expressions;
       2) Duplicate candidates won't be created for bases in different
	  forms, like &a[0] and &a.  */
  STRIP_NOPS (expr);
  if ((TREE_CODE (expr) == ADDR_EXPR && !DECL_P (TREE_OPERAND (expr, 0)))
      || contain_complex_addr_expr (expr))
    {
      aff_tree comb;
      tree_to_aff_combination (expr, TREE_TYPE (expr), &comb);
      base = fold_convert (TREE_TYPE (base), aff_combination_to_tree (&comb));
    }

  iv->base = base;
  iv->base_object = determine_base_object (base);
  iv->step = step;
  iv->biv_p = false;
  iv->nonlin_use = NULL;
  iv->ssa_name = NULL_TREE;
  if (!no_overflow
       && !iv_can_overflow_p (data->current_loop, TREE_TYPE (base),
			      base, step))
    no_overflow = true;
  iv->no_overflow = no_overflow;
  iv->have_address_use = false;

  return iv;
}

/* Sets STEP and BASE for induction variable IV.  NO_OVERFLOW implies the IV
   doesn't overflow.  */

static void
set_iv (struct ivopts_data *data, tree iv, tree base, tree step,
	bool no_overflow)
{
  struct version_info *info = name_info (data, iv);

  gcc_assert (!info->iv);

  bitmap_set_bit (data->relevant, SSA_NAME_VERSION (iv));
  info->iv = alloc_iv (data, base, step, no_overflow);
  info->iv->ssa_name = iv;
}

/* Finds induction variable declaration for VAR.  */

static struct iv *
get_iv (struct ivopts_data *data, tree var)
{
  basic_block bb;
  tree type = TREE_TYPE (var);

  if (!POINTER_TYPE_P (type)
      && !INTEGRAL_TYPE_P (type))
    return NULL;

  if (!name_info (data, var)->iv)
    {
      bb = gimple_bb (SSA_NAME_DEF_STMT (var));

      if (!bb
	  || !flow_bb_inside_loop_p (data->current_loop, bb))
	set_iv (data, var, var, build_int_cst (type, 0), true);
    }

  return name_info (data, var)->iv;
}

/* Return the first non-invariant ssa var found in EXPR.  */

static tree
extract_single_var_from_expr (tree expr)
{
  int i, n;
  tree tmp;
  enum tree_code code;

  if (!expr || is_gimple_min_invariant (expr))
    return NULL;

  code = TREE_CODE (expr);
  if (IS_EXPR_CODE_CLASS (TREE_CODE_CLASS (code)))
    {
      n = TREE_OPERAND_LENGTH (expr);
      for (i = 0; i < n; i++)
	{
	  tmp = extract_single_var_from_expr (TREE_OPERAND (expr, i));

	  if (tmp)
	    return tmp;
	}
    }
  return (TREE_CODE (expr) == SSA_NAME) ? expr : NULL;
}

/* Finds basic ivs.  */

static bool
find_bivs (struct ivopts_data *data)
{
  gphi *phi;
  affine_iv iv;
  tree step, type, base, stop;
  bool found = false;
  struct loop *loop = data->current_loop;
  gphi_iterator psi;

  for (psi = gsi_start_phis (loop->header); !gsi_end_p (psi); gsi_next (&psi))
    {
      phi = psi.phi ();

      if (SSA_NAME_OCCURS_IN_ABNORMAL_PHI (PHI_RESULT (phi)))
	continue;

      if (virtual_operand_p (PHI_RESULT (phi)))
	continue;

      if (!simple_iv (loop, loop, PHI_RESULT (phi), &iv, true))
	continue;

      if (integer_zerop (iv.step))
	continue;

      step = iv.step;
      base = PHI_ARG_DEF_FROM_EDGE (phi, loop_preheader_edge (loop));
      /* Stop expanding iv base at the first ssa var referred by iv step.
	 Ideally we should stop at any ssa var, because that's expensive
	 and unusual to happen, we just do it on the first one.

	 See PR64705 for the rationale.  */
      stop = extract_single_var_from_expr (step);
      base = expand_simple_operations (base, stop);
      if (contains_abnormal_ssa_name_p (base)
	  || contains_abnormal_ssa_name_p (step))
	continue;

      type = TREE_TYPE (PHI_RESULT (phi));
      base = fold_convert (type, base);
      if (step)
	{
	  if (POINTER_TYPE_P (type))
	    step = convert_to_ptrofftype (step);
	  else
	    step = fold_convert (type, step);
	}

      set_iv (data, PHI_RESULT (phi), base, step, iv.no_overflow);
      found = true;
    }

  return found;
}

/* Marks basic ivs.  */

static void
mark_bivs (struct ivopts_data *data)
{
  gphi *phi;
  gimple *def;
  tree var;
  struct iv *iv, *incr_iv;
  struct loop *loop = data->current_loop;
  basic_block incr_bb;
  gphi_iterator psi;

  data->bivs_not_used_in_addr = 0;
  for (psi = gsi_start_phis (loop->header); !gsi_end_p (psi); gsi_next (&psi))
    {
      phi = psi.phi ();

      iv = get_iv (data, PHI_RESULT (phi));
      if (!iv)
	continue;

      var = PHI_ARG_DEF_FROM_EDGE (phi, loop_latch_edge (loop));
      def = SSA_NAME_DEF_STMT (var);
      /* Don't mark iv peeled from other one as biv.  */
      if (def
	  && gimple_code (def) == GIMPLE_PHI
	  && gimple_bb (def) == loop->header)
	continue;

      incr_iv = get_iv (data, var);
      if (!incr_iv)
	continue;

      /* If the increment is in the subloop, ignore it.  */
      incr_bb = gimple_bb (SSA_NAME_DEF_STMT (var));
      if (incr_bb->loop_father != data->current_loop
	  || (incr_bb->flags & BB_IRREDUCIBLE_LOOP))
	continue;

      iv->biv_p = true;
      incr_iv->biv_p = true;
      if (iv->no_overflow)
	data->bivs_not_used_in_addr++;
      if (incr_iv->no_overflow)
	data->bivs_not_used_in_addr++;
    }
}

/* Checks whether STMT defines a linear induction variable and stores its
   parameters to IV.  */

static bool
find_givs_in_stmt_scev (struct ivopts_data *data, gimple *stmt, affine_iv *iv)
{
  tree lhs, stop;
  struct loop *loop = data->current_loop;

  iv->base = NULL_TREE;
  iv->step = NULL_TREE;

  if (gimple_code (stmt) != GIMPLE_ASSIGN)
    return false;

  lhs = gimple_assign_lhs (stmt);
  if (TREE_CODE (lhs) != SSA_NAME)
    return false;

  if (!simple_iv (loop, loop_containing_stmt (stmt), lhs, iv, true))
    return false;

  /* Stop expanding iv base at the first ssa var referred by iv step.
     Ideally we should stop at any ssa var, because that's expensive
     and unusual to happen, we just do it on the first one.

     See PR64705 for the rationale.  */
  stop = extract_single_var_from_expr (iv->step);
  iv->base = expand_simple_operations (iv->base, stop);
  if (contains_abnormal_ssa_name_p (iv->base)
      || contains_abnormal_ssa_name_p (iv->step))
    return false;

  /* If STMT could throw, then do not consider STMT as defining a GIV.
     While this will suppress optimizations, we can not safely delete this
     GIV and associated statements, even if it appears it is not used.  */
  if (stmt_could_throw_p (stmt))
    return false;

  return true;
}

/* Finds general ivs in statement STMT.  */

static void
find_givs_in_stmt (struct ivopts_data *data, gimple *stmt)
{
  affine_iv iv;

  if (!find_givs_in_stmt_scev (data, stmt, &iv))
    return;

  set_iv (data, gimple_assign_lhs (stmt), iv.base, iv.step, iv.no_overflow);
}

/* Finds general ivs in basic block BB.  */

static void
find_givs_in_bb (struct ivopts_data *data, basic_block bb)
{
  gimple_stmt_iterator bsi;

  for (bsi = gsi_start_bb (bb); !gsi_end_p (bsi); gsi_next (&bsi))
    find_givs_in_stmt (data, gsi_stmt (bsi));
}

/* Finds general ivs.  */

static void
find_givs (struct ivopts_data *data)
{
  struct loop *loop = data->current_loop;
  basic_block *body = get_loop_body_in_dom_order (loop);
  unsigned i;

  for (i = 0; i < loop->num_nodes; i++)
    find_givs_in_bb (data, body[i]);
  free (body);
}

/* For each ssa name defined in LOOP determines whether it is an induction
   variable and if so, its initial value and step.  */

static bool
find_induction_variables (struct ivopts_data *data)
{
  unsigned i;
  bitmap_iterator bi;

  if (!find_bivs (data))
    return false;

  find_givs (data);
  mark_bivs (data);

  if (dump_file && (dump_flags & TDF_DETAILS))
    {
      struct tree_niter_desc *niter = niter_for_single_dom_exit (data);

      if (niter)
	{
	  fprintf (dump_file, "  number of iterations ");
	  print_generic_expr (dump_file, niter->niter, TDF_SLIM);
	  if (!integer_zerop (niter->may_be_zero))
	    {
	      fprintf (dump_file, "; zero if ");
	      print_generic_expr (dump_file, niter->may_be_zero, TDF_SLIM);
	    }
	  fprintf (dump_file, "\n");
	};

      fprintf (dump_file, "\n<Induction Vars>:\n");
      EXECUTE_IF_SET_IN_BITMAP (data->relevant, 0, i, bi)
	{
	  struct version_info *info = ver_info (data, i);
	  if (info->iv && info->iv->step && !integer_zerop (info->iv->step))
	    dump_iv (dump_file, ver_info (data, i)->iv, true, 0);
	}
    }

  return true;
}

/* Records a use of TYPE at *USE_P in STMT whose value is IV in GROUP.
   For address type use, ADDR_BASE is the stripped IV base, ADDR_OFFSET
   is the const offset stripped from IV base and MEM_TYPE is the type
   of the memory being addressed.  For uses of other types, ADDR_BASE
   and ADDR_OFFSET are zero by default and MEM_TYPE is NULL_TREE.  */

static struct iv_use *
record_use (struct iv_group *group, tree *use_p, struct iv *iv,
	    gimple *stmt, enum use_type use_type, tree mem_type,
	    tree addr_base, poly_uint64 addr_offset)
{
  struct iv_use *use = XCNEW (struct iv_use);

  use->id = group->vuses.length ();
  use->group_id = group->id;
  use->type = use_type;
  use->mem_type = mem_type;
  use->iv = iv;
  use->stmt = stmt;
  use->op_p = use_p;
  use->addr_base = addr_base;
  use->addr_offset = addr_offset;

  group->vuses.safe_push (use);
  return use;
}

/* Checks whether OP is a loop-level invariant and if so, records it.
   NONLINEAR_USE is true if the invariant is used in a way we do not
   handle specially.  */

static void
record_invariant (struct ivopts_data *data, tree op, bool nonlinear_use)
{
  basic_block bb;
  struct version_info *info;

  if (TREE_CODE (op) != SSA_NAME
      || virtual_operand_p (op))
    return;

  bb = gimple_bb (SSA_NAME_DEF_STMT (op));
  if (bb
      && flow_bb_inside_loop_p (data->current_loop, bb))
    return;

  info = name_info (data, op);
  info->name = op;
  info->has_nonlin_use |= nonlinear_use;
  if (!info->inv_id)
    info->inv_id = ++data->max_inv_var_id;
  bitmap_set_bit (data->relevant, SSA_NAME_VERSION (op));
}

static tree
strip_offset (tree expr, poly_uint64 *offset);

/* Record a group of TYPE.  */

static struct iv_group *
record_group (struct ivopts_data *data, enum use_type type)
{
  struct iv_group *group = XCNEW (struct iv_group);

  group->id = data->vgroups.length ();
  group->type = type;
  group->related_cands = BITMAP_ALLOC (NULL);
  group->vuses.create (1);

  data->vgroups.safe_push (group);
  return group;
}

/* Record a use of TYPE at *USE_P in STMT whose value is IV in a group.
   New group will be created if there is no existing group for the use.  */

static struct iv_use *
record_group_use (struct ivopts_data *data, tree *use_p,
		  struct iv *iv, gimple *stmt, enum use_type use_type,
		  tree mem_type)
{
  tree addr_base = NULL;
  struct iv_group *group = NULL;
  poly_uint64 addr_offset = 0;

  /* Record non address type use in a new group.  */
  if (address_p (use_type) && iv->base_object)
    {
      unsigned int i;

      addr_base = strip_offset (iv->base, &addr_offset);
      for (i = 0; i < data->vgroups.length (); i++)
	{
	  struct iv_use *use;

	  group = data->vgroups[i];
	  use = group->vuses[0];
	  if (!address_p (use->type) || !use->iv->base_object)
	    continue;

	  /* Check if it has the same stripped base and step.  */
	  if (operand_equal_p (iv->base_object, use->iv->base_object, 0)
	      && operand_equal_p (iv->step, use->iv->step, 0)
	      && operand_equal_p (addr_base, use->addr_base, 0))
	    break;
	}
      if (i == data->vgroups.length ())
	group = NULL;
    }

  if (!group)
    group = record_group (data, use_type);

  return record_use (group, use_p, iv, stmt, use_type, mem_type,
		     addr_base, addr_offset);
}

/* Checks whether the use OP is interesting and if so, records it.  */

static struct iv_use *
find_interesting_uses_op (struct ivopts_data *data, tree op)
{
  struct iv *iv;
  gimple *stmt;
  struct iv_use *use;

  if (TREE_CODE (op) != SSA_NAME)
    return NULL;

  iv = get_iv (data, op);
  if (!iv)
    return NULL;

  if (iv->nonlin_use)
    {
      gcc_assert (iv->nonlin_use->type == USE_NONLINEAR_EXPR);
      return iv->nonlin_use;
    }

  if (integer_zerop (iv->step))
    {
      record_invariant (data, op, true);
      return NULL;
    }

  stmt = SSA_NAME_DEF_STMT (op);
  gcc_assert (gimple_code (stmt) == GIMPLE_PHI || is_gimple_assign (stmt));

  use = record_group_use (data, NULL, iv, stmt, USE_NONLINEAR_EXPR, NULL_TREE);
  iv->nonlin_use = use;
  return use;
}

/* Indicate how compare type iv_use can be handled.  */
enum comp_iv_rewrite
{
  COMP_IV_NA,
  /* We may rewrite compare type iv_use by expressing value of the iv_use.  */
  COMP_IV_EXPR,
  /* We may rewrite compare type iv_uses on both sides of comparison by
     expressing value of each iv_use.  */
  COMP_IV_EXPR_2,
  /* We may rewrite compare type iv_use by expressing value of the iv_use
     or by eliminating it with other iv_cand.  */
  COMP_IV_ELIM
};

/* Given a condition in statement STMT, checks whether it is a compare
   of an induction variable and an invariant.  If this is the case,
   CONTROL_VAR is set to location of the iv, BOUND to the location of
   the invariant, IV_VAR and IV_BOUND are set to the corresponding
   induction variable descriptions, and true is returned.  If this is not
   the case, CONTROL_VAR and BOUND are set to the arguments of the
   condition and false is returned.  */

static enum comp_iv_rewrite
extract_cond_operands (struct ivopts_data *data, gimple *stmt,
		       tree **control_var, tree **bound,
		       struct iv **iv_var, struct iv **iv_bound)
{
  /* The objects returned when COND has constant operands.  */
  static struct iv const_iv;
  static tree zero;
  tree *op0 = &zero, *op1 = &zero;
  struct iv *iv0 = &const_iv, *iv1 = &const_iv;
  enum comp_iv_rewrite rewrite_type = COMP_IV_NA;

  if (gimple_code (stmt) == GIMPLE_COND)
    {
      gcond *cond_stmt = as_a <gcond *> (stmt);
      op0 = gimple_cond_lhs_ptr (cond_stmt);
      op1 = gimple_cond_rhs_ptr (cond_stmt);
    }
  else
    {
      op0 = gimple_assign_rhs1_ptr (stmt);
      op1 = gimple_assign_rhs2_ptr (stmt);
    }

  zero = integer_zero_node;
  const_iv.step = integer_zero_node;

  if (TREE_CODE (*op0) == SSA_NAME)
    iv0 = get_iv (data, *op0);
  if (TREE_CODE (*op1) == SSA_NAME)
    iv1 = get_iv (data, *op1);

  /* If both sides of comparison are IVs.  We can express ivs on both end.  */
  if (iv0 && iv1 && !integer_zerop (iv0->step) && !integer_zerop (iv1->step))
    {
      rewrite_type = COMP_IV_EXPR_2;
      goto end;
    }

  /* If none side of comparison is IV.  */
  if ((!iv0 || integer_zerop (iv0->step))
      && (!iv1 || integer_zerop (iv1->step)))
    goto end;

  /* Control variable may be on the other side.  */
  if (!iv0 || integer_zerop (iv0->step))
    {
      std::swap (op0, op1);
      std::swap (iv0, iv1);
    }
  /* If one side is IV and the other side isn't loop invariant.  */
  if (!iv1)
    rewrite_type = COMP_IV_EXPR;
  /* If one side is IV and the other side is loop invariant.  */
  else if (!integer_zerop (iv0->step) && integer_zerop (iv1->step))
    rewrite_type = COMP_IV_ELIM;

end:
  if (control_var)
    *control_var = op0;
  if (iv_var)
    *iv_var = iv0;
  if (bound)
    *bound = op1;
  if (iv_bound)
    *iv_bound = iv1;

  return rewrite_type;
}

/* Checks whether the condition in STMT is interesting and if so,
   records it.  */

static void
find_interesting_uses_cond (struct ivopts_data *data, gimple *stmt)
{
  tree *var_p, *bound_p;
  struct iv *var_iv, *bound_iv;
  enum comp_iv_rewrite ret;

  ret = extract_cond_operands (data, stmt,
			       &var_p, &bound_p, &var_iv, &bound_iv);
  if (ret == COMP_IV_NA)
    {
      find_interesting_uses_op (data, *var_p);
      find_interesting_uses_op (data, *bound_p);
      return;
    }

<<<<<<< HEAD
  record_group_use (data, NULL, var_iv, stmt, USE_COMPARE, NULL_TREE);
=======
  record_group_use (data, var_p, var_iv, stmt, USE_COMPARE);
  /* Record compare type iv_use for iv on the other side of comparison.  */
  if (ret == COMP_IV_EXPR_2)
    record_group_use (data, bound_p, bound_iv, stmt, USE_COMPARE);
>>>>>>> 243c2883
}

/* Returns the outermost loop EXPR is obviously invariant in
   relative to the loop LOOP, i.e. if all its operands are defined
   outside of the returned loop.  Returns NULL if EXPR is not
   even obviously invariant in LOOP.  */

struct loop *
outermost_invariant_loop_for_expr (struct loop *loop, tree expr)
{
  basic_block def_bb;
  unsigned i, len;

  if (is_gimple_min_invariant (expr))
    return current_loops->tree_root;

  if (TREE_CODE (expr) == SSA_NAME)
    {
      def_bb = gimple_bb (SSA_NAME_DEF_STMT (expr));
      if (def_bb)
	{
	  if (flow_bb_inside_loop_p (loop, def_bb))
	    return NULL;
	  return superloop_at_depth (loop,
				     loop_depth (def_bb->loop_father) + 1);
	}

      return current_loops->tree_root;
    }

  if (!EXPR_P (expr))
    return NULL;

  unsigned maxdepth = 0;
  len = TREE_OPERAND_LENGTH (expr);
  for (i = 0; i < len; i++)
    {
      struct loop *ivloop;
      if (!TREE_OPERAND (expr, i))
	continue;

      ivloop = outermost_invariant_loop_for_expr (loop, TREE_OPERAND (expr, i));
      if (!ivloop)
	return NULL;
      maxdepth = MAX (maxdepth, loop_depth (ivloop));
    }

  return superloop_at_depth (loop, maxdepth);
}

/* Returns true if expression EXPR is obviously invariant in LOOP,
   i.e. if all its operands are defined outside of the LOOP.  LOOP
   should not be the function body.  */

bool
expr_invariant_in_loop_p (struct loop *loop, tree expr)
{
  basic_block def_bb;
  unsigned i, len;

  gcc_assert (loop_depth (loop) > 0);

  if (is_gimple_min_invariant (expr))
    return true;

  if (TREE_CODE (expr) == SSA_NAME)
    {
      def_bb = gimple_bb (SSA_NAME_DEF_STMT (expr));
      if (def_bb
	  && flow_bb_inside_loop_p (loop, def_bb))
	return false;

      return true;
    }

  if (!EXPR_P (expr))
    return false;

  len = TREE_OPERAND_LENGTH (expr);
  for (i = 0; i < len; i++)
    if (TREE_OPERAND (expr, i)
	&& !expr_invariant_in_loop_p (loop, TREE_OPERAND (expr, i)))
      return false;

  return true;
}

/* Given expression EXPR which computes inductive values with respect
   to loop recorded in DATA, this function returns biv from which EXPR
   is derived by tracing definition chains of ssa variables in EXPR.  */

static struct iv*
find_deriving_biv_for_expr (struct ivopts_data *data, tree expr)
{
  struct iv *iv;
  unsigned i, n;
  tree e2, e1;
  enum tree_code code;
  gimple *stmt;

  if (expr == NULL_TREE)
    return NULL;

  if (is_gimple_min_invariant (expr))
    return NULL;

  code = TREE_CODE (expr);
  if (IS_EXPR_CODE_CLASS (TREE_CODE_CLASS (code)))
    {
      n = TREE_OPERAND_LENGTH (expr);
      for (i = 0; i < n; i++)
	{
	  iv = find_deriving_biv_for_expr (data, TREE_OPERAND (expr, i));
	  if (iv)
	    return iv;
	}
    }

  /* Stop if it's not ssa name.  */
  if (code != SSA_NAME)
    return NULL;

  iv = get_iv (data, expr);
  if (!iv || integer_zerop (iv->step))
    return NULL;
  else if (iv->biv_p)
    return iv;

  stmt = SSA_NAME_DEF_STMT (expr);
  if (gphi *phi = dyn_cast <gphi *> (stmt))
    {
      ssa_op_iter iter;
      use_operand_p use_p;
      basic_block phi_bb = gimple_bb (phi);

      /* Skip loop header PHI that doesn't define biv.  */
      if (phi_bb->loop_father == data->current_loop)
	return NULL;

      if (virtual_operand_p (gimple_phi_result (phi)))
	return NULL;

      FOR_EACH_PHI_ARG (use_p, phi, iter, SSA_OP_USE)
	{
	  tree use = USE_FROM_PTR (use_p);
	  iv = find_deriving_biv_for_expr (data, use);
	  if (iv)
	    return iv;
	}
      return NULL;
    }
  if (gimple_code (stmt) != GIMPLE_ASSIGN)
    return NULL;

  e1 = gimple_assign_rhs1 (stmt);
  code = gimple_assign_rhs_code (stmt);
  if (get_gimple_rhs_class (code) == GIMPLE_SINGLE_RHS)
    return find_deriving_biv_for_expr (data, e1);

  switch (code)
    {
    case MULT_EXPR:
    case PLUS_EXPR:
    case MINUS_EXPR:
    case POINTER_PLUS_EXPR:
      /* Increments, decrements and multiplications by a constant
	 are simple.  */
      e2 = gimple_assign_rhs2 (stmt);
      iv = find_deriving_biv_for_expr (data, e2);
      if (iv)
	return iv;
      gcc_fallthrough ();

    CASE_CONVERT:
      /* Casts are simple.  */
      return find_deriving_biv_for_expr (data, e1);

    default:
      break;
    }

  return NULL;
}

/* Record BIV, its predecessor and successor that they are used in
   address type uses.  */

static void
record_biv_for_address_use (struct ivopts_data *data, struct iv *biv)
{
  unsigned i;
  tree type, base_1, base_2;
  bitmap_iterator bi;

  if (!biv || !biv->biv_p || integer_zerop (biv->step)
      || biv->have_address_use || !biv->no_overflow)
    return;

  type = TREE_TYPE (biv->base);
  if (!INTEGRAL_TYPE_P (type))
    return;

  biv->have_address_use = true;
  data->bivs_not_used_in_addr--;
  base_1 = fold_build2 (PLUS_EXPR, type, biv->base, biv->step);
  EXECUTE_IF_SET_IN_BITMAP (data->relevant, 0, i, bi)
    {
      struct iv *iv = ver_info (data, i)->iv;

      if (!iv || !iv->biv_p || integer_zerop (iv->step)
	  || iv->have_address_use || !iv->no_overflow)
	continue;

      if (type != TREE_TYPE (iv->base)
	  || !INTEGRAL_TYPE_P (TREE_TYPE (iv->base)))
	continue;

      if (!operand_equal_p (biv->step, iv->step, 0))
	continue;

      base_2 = fold_build2 (PLUS_EXPR, type, iv->base, iv->step);
      if (operand_equal_p (base_1, iv->base, 0)
	  || operand_equal_p (base_2, biv->base, 0))
	{
	  iv->have_address_use = true;
	  data->bivs_not_used_in_addr--;
	}
    }
}

/* Cumulates the steps of indices into DATA and replaces their values with the
   initial ones.  Returns false when the value of the index cannot be determined.
   Callback for for_each_index.  */

struct ifs_ivopts_data
{
  struct ivopts_data *ivopts_data;
  gimple *stmt;
  tree step;
};

static bool
idx_find_step (tree base, tree *idx, void *data)
{
  struct ifs_ivopts_data *dta = (struct ifs_ivopts_data *) data;
  struct iv *iv;
  bool use_overflow_semantics = false;
  tree step, iv_base, iv_step, lbound, off;
  struct loop *loop = dta->ivopts_data->current_loop;

  /* If base is a component ref, require that the offset of the reference
     be invariant.  */
  if (TREE_CODE (base) == COMPONENT_REF)
    {
      off = component_ref_field_offset (base);
      return expr_invariant_in_loop_p (loop, off);
    }

  /* If base is array, first check whether we will be able to move the
     reference out of the loop (in order to take its address in strength
     reduction).  In order for this to work we need both lower bound
     and step to be loop invariants.  */
  if (TREE_CODE (base) == ARRAY_REF || TREE_CODE (base) == ARRAY_RANGE_REF)
    {
      /* Moreover, for a range, the size needs to be invariant as well.  */
      if (TREE_CODE (base) == ARRAY_RANGE_REF
	  && !expr_invariant_in_loop_p (loop, TYPE_SIZE (TREE_TYPE (base))))
	return false;

      step = array_ref_element_size (base);
      lbound = array_ref_low_bound (base);

      if (!expr_invariant_in_loop_p (loop, step)
	  || !expr_invariant_in_loop_p (loop, lbound))
	return false;
    }

  if (TREE_CODE (*idx) != SSA_NAME)
    return true;

  iv = get_iv (dta->ivopts_data, *idx);
  if (!iv)
    return false;

  /* XXX  We produce for a base of *D42 with iv->base being &x[0]
	  *&x[0], which is not folded and does not trigger the
	  ARRAY_REF path below.  */
  *idx = iv->base;

  if (integer_zerop (iv->step))
    return true;

  if (TREE_CODE (base) == ARRAY_REF || TREE_CODE (base) == ARRAY_RANGE_REF)
    {
      step = array_ref_element_size (base);

      /* We only handle addresses whose step is an integer constant.  */
      if (TREE_CODE (step) != INTEGER_CST)
	return false;
    }
  else
    /* The step for pointer arithmetics already is 1 byte.  */
    step = size_one_node;

  iv_base = iv->base;
  iv_step = iv->step;
  if (iv->no_overflow && nowrap_type_p (TREE_TYPE (iv_step)))
    use_overflow_semantics = true;

  if (!convert_affine_scev (dta->ivopts_data->current_loop,
			    sizetype, &iv_base, &iv_step, dta->stmt,
			    use_overflow_semantics))
    {
      /* The index might wrap.  */
      return false;
    }

  step = fold_build2 (MULT_EXPR, sizetype, step, iv_step);
  dta->step = fold_build2 (PLUS_EXPR, sizetype, dta->step, step);

  if (dta->ivopts_data->bivs_not_used_in_addr)
    {
      if (!iv->biv_p)
	iv = find_deriving_biv_for_expr (dta->ivopts_data, iv->ssa_name);

      record_biv_for_address_use (dta->ivopts_data, iv);
    }
  return true;
}

/* Records use in index IDX.  Callback for for_each_index.  Ivopts data
   object is passed to it in DATA.  */

static bool
idx_record_use (tree base, tree *idx,
		void *vdata)
{
  struct ivopts_data *data = (struct ivopts_data *) vdata;
  find_interesting_uses_op (data, *idx);
  if (TREE_CODE (base) == ARRAY_REF || TREE_CODE (base) == ARRAY_RANGE_REF)
    {
      find_interesting_uses_op (data, array_ref_element_size (base));
      find_interesting_uses_op (data, array_ref_low_bound (base));
    }
  return true;
}

/* If we can prove that TOP = cst * BOT for some constant cst,
   store cst to MUL and return true.  Otherwise return false.
   The returned value is always sign-extended, regardless of the
   signedness of TOP and BOT.  */

static bool
constant_multiple_of (tree top, tree bot, widest_int *mul)
{
  tree mby;
  enum tree_code code;
  unsigned precision = TYPE_PRECISION (TREE_TYPE (top));
  widest_int res, p0, p1;
  gassign *assign;

  STRIP_NOPS (top);
  STRIP_NOPS (bot);

  if (operand_equal_p (top, bot, 0))
    {
      *mul = 1;
      return true;
    }

  code = TREE_CODE (top);
  switch (code)
    {
    case MULT_EXPR:
      mby = TREE_OPERAND (top, 1);
      if (TREE_CODE (mby) != INTEGER_CST && TREE_CODE (mby) != POLY_CST)
	return false;

      if (!constant_multiple_of (TREE_OPERAND (top, 0), bot, &res))
	return false;

      *mul = wi::sext (res * wi::to_widest (mby), precision);
      return true;

    case PLUS_EXPR:
    case MINUS_EXPR:
      if (!constant_multiple_of (TREE_OPERAND (top, 0), bot, &p0)
	  || !constant_multiple_of (TREE_OPERAND (top, 1), bot, &p1))
	return false;

      if (code == MINUS_EXPR)
	p1 = -p1;
      *mul = wi::sext (p0 + p1, precision);
      return true;

    case INTEGER_CST:
      if (TREE_CODE (bot) != INTEGER_CST)
	return false;

      p0 = widest_int::from (top, SIGNED);
      p1 = widest_int::from (bot, SIGNED);
      if (p1 == 0)
	return false;
      *mul = wi::sext (wi::divmod_trunc (p0, p1, SIGNED, &res), precision);
      return res == 0;

    case POLY_CST:
      return (TREE_CODE (bot) == POLY_CST
	      && constant_multiple_p (tree_to_poly_widest_int (top),
				      tree_to_poly_widest_int (bot), mul));

    case SSA_NAME:
      /* Handle one important special case: TOP is an SSA_NAME defined
	 to be BOT * CST.  This triggers in vector loops with variable
	 vectorization factors.  */
      assign = dyn_cast <gassign *> (SSA_NAME_DEF_STMT (top));
      if (assign && gimple_assign_rhs_code (assign) == MULT_EXPR)
	{
	  tree new_top = gimple_assign_rhs1 (assign);
	  mby = gimple_assign_rhs2 (assign);
	  if (TREE_CODE (mby) == INTEGER_CST
	      && constant_multiple_of (new_top, bot, &res))
	    {
	      *mul = wi::sext (res * wi::to_widest (mby), precision);
	      return true;
	    }
	}
      return false;

    default:
      return false;
    }
}

/* Return true if memory reference REF with step STEP may be unaligned.  */

static bool
may_be_unaligned_p (tree ref, tree step)
{
  /* TARGET_MEM_REFs are translated directly to valid MEMs on the target,
     thus they are not misaligned.  */
  if (TREE_CODE (ref) == TARGET_MEM_REF)
    return false;

  unsigned int align = TYPE_ALIGN (TREE_TYPE (ref));
  if (GET_MODE_ALIGNMENT (TYPE_MODE (TREE_TYPE (ref))) > align)
    align = GET_MODE_ALIGNMENT (TYPE_MODE (TREE_TYPE (ref)));

  unsigned HOST_WIDE_INT bitpos;
  unsigned int ref_align;
  get_object_alignment_1 (ref, &ref_align, &bitpos);
  if (ref_align < align
      || (bitpos % align) != 0
      || (bitpos % BITS_PER_UNIT) != 0)
    return true;

  unsigned int trailing_zeros = tree_ctz (step);
  if (trailing_zeros < HOST_BITS_PER_INT
      && (1U << trailing_zeros) * BITS_PER_UNIT < align)
    return true;

  return false;
}

/* Return true if EXPR may be non-addressable.   */

bool
may_be_nonaddressable_p (tree expr)
{
  switch (TREE_CODE (expr))
    {
    case TARGET_MEM_REF:
      /* TARGET_MEM_REFs are translated directly to valid MEMs on the
	 target, thus they are always addressable.  */
      return false;

    case MEM_REF:
      /* Likewise for MEM_REFs, modulo the storage order.  */
      return REF_REVERSE_STORAGE_ORDER (expr);

    case BIT_FIELD_REF:
      if (REF_REVERSE_STORAGE_ORDER (expr))
	return true;
      return may_be_nonaddressable_p (TREE_OPERAND (expr, 0));

    case COMPONENT_REF:
      if (TYPE_REVERSE_STORAGE_ORDER (TREE_TYPE (TREE_OPERAND (expr, 0))))
	return true;
      return DECL_NONADDRESSABLE_P (TREE_OPERAND (expr, 1))
	     || may_be_nonaddressable_p (TREE_OPERAND (expr, 0));

    case ARRAY_REF:
    case ARRAY_RANGE_REF:
      if (TYPE_REVERSE_STORAGE_ORDER (TREE_TYPE (TREE_OPERAND (expr, 0))))
	return true;
      return may_be_nonaddressable_p (TREE_OPERAND (expr, 0));

    case VIEW_CONVERT_EXPR:
      /* This kind of view-conversions may wrap non-addressable objects
	 and make them look addressable.  After some processing the
	 non-addressability may be uncovered again, causing ADDR_EXPRs
	 of inappropriate objects to be built.  */
      if (is_gimple_reg (TREE_OPERAND (expr, 0))
	  || !is_gimple_addressable (TREE_OPERAND (expr, 0)))
	return true;
      return may_be_nonaddressable_p (TREE_OPERAND (expr, 0));

    CASE_CONVERT:
      return true;

    default:
      break;
    }

  return false;
}

/* Finds addresses in *OP_P inside STMT.  */

static void
find_interesting_uses_address (struct ivopts_data *data, gimple *stmt,
			       tree *op_p)
{
  tree base = *op_p, step = size_zero_node;
  struct iv *civ;
  struct ifs_ivopts_data ifs_ivopts_data;

  /* Do not play with volatile memory references.  A bit too conservative,
     perhaps, but safe.  */
  if (gimple_has_volatile_ops (stmt))
    goto fail;

  /* Ignore bitfields for now.  Not really something terribly complicated
     to handle.  TODO.  */
  if (TREE_CODE (base) == BIT_FIELD_REF)
    goto fail;

  base = unshare_expr (base);

  if (TREE_CODE (base) == TARGET_MEM_REF)
    {
      tree type = build_pointer_type (TREE_TYPE (base));
      tree astep;

      if (TMR_BASE (base)
	  && TREE_CODE (TMR_BASE (base)) == SSA_NAME)
	{
	  civ = get_iv (data, TMR_BASE (base));
	  if (!civ)
	    goto fail;

	  TMR_BASE (base) = civ->base;
	  step = civ->step;
	}
      if (TMR_INDEX2 (base)
	  && TREE_CODE (TMR_INDEX2 (base)) == SSA_NAME)
	{
	  civ = get_iv (data, TMR_INDEX2 (base));
	  if (!civ)
	    goto fail;

	  TMR_INDEX2 (base) = civ->base;
	  step = civ->step;
	}
      if (TMR_INDEX (base)
	  && TREE_CODE (TMR_INDEX (base)) == SSA_NAME)
	{
	  civ = get_iv (data, TMR_INDEX (base));
	  if (!civ)
	    goto fail;

	  TMR_INDEX (base) = civ->base;
	  astep = civ->step;

	  if (astep)
	    {
	      if (TMR_STEP (base))
		astep = fold_build2 (MULT_EXPR, type, TMR_STEP (base), astep);

	      step = fold_build2 (PLUS_EXPR, type, step, astep);
	    }
	}

      if (integer_zerop (step))
	goto fail;
      base = tree_mem_ref_addr (type, base);
    }
  else
    {
      ifs_ivopts_data.ivopts_data = data;
      ifs_ivopts_data.stmt = stmt;
      ifs_ivopts_data.step = size_zero_node;
      if (!for_each_index (&base, idx_find_step, &ifs_ivopts_data)
	  || integer_zerop (ifs_ivopts_data.step))
	goto fail;
      step = ifs_ivopts_data.step;

      /* Check that the base expression is addressable.  This needs
	 to be done after substituting bases of IVs into it.  */
      if (may_be_nonaddressable_p (base))
	goto fail;

      /* Moreover, on strict alignment platforms, check that it is
	 sufficiently aligned.  */
      if (STRICT_ALIGNMENT && may_be_unaligned_p (base, step))
	goto fail;

      base = build_fold_addr_expr (base);

      /* Substituting bases of IVs into the base expression might
	 have caused folding opportunities.  */
      if (TREE_CODE (base) == ADDR_EXPR)
	{
	  tree *ref = &TREE_OPERAND (base, 0);
	  while (handled_component_p (*ref))
	    ref = &TREE_OPERAND (*ref, 0);
	  if (TREE_CODE (*ref) == MEM_REF)
	    {
	      tree tem = fold_binary (MEM_REF, TREE_TYPE (*ref),
				      TREE_OPERAND (*ref, 0),
				      TREE_OPERAND (*ref, 1));
	      if (tem)
		*ref = tem;
	    }
	}
    }

  civ = alloc_iv (data, base, step);
  /* Fail if base object of this memory reference is unknown.  */
  if (civ->base_object == NULL_TREE)
    goto fail;

  record_group_use (data, op_p, civ, stmt, USE_REF_ADDRESS, TREE_TYPE (*op_p));
  return;

fail:
  for_each_index (op_p, idx_record_use, data);
}

/* Finds and records invariants used in STMT.  */

static void
find_invariants_stmt (struct ivopts_data *data, gimple *stmt)
{
  ssa_op_iter iter;
  use_operand_p use_p;
  tree op;

  FOR_EACH_PHI_OR_STMT_USE (use_p, stmt, iter, SSA_OP_USE)
    {
      op = USE_FROM_PTR (use_p);
      record_invariant (data, op, false);
    }
}

/* CALL calls an internal function.  If operand *OP_P will become an
   address when the call is expanded, return the type of the memory
   being addressed, otherwise return null.  */

static tree
get_mem_type_for_internal_fn (gcall *call, tree *op_p)
{
  switch (gimple_call_internal_fn (call))
    {
    case IFN_MASK_LOAD:
      if (op_p == gimple_call_arg_ptr (call, 0))
	return TREE_TYPE (gimple_call_lhs (call));
      return NULL_TREE;

    case IFN_MASK_STORE:
      if (op_p == gimple_call_arg_ptr (call, 0))
	return TREE_TYPE (gimple_call_arg (call, 3));
      return NULL_TREE;

    default:
      return NULL_TREE;
    }
}

/* IV is a (non-address) iv that describes operand *OP_P of STMT.
   Return true if the operand will become an address when STMT
   is expanded and record the associated address use if so.  */

static bool
find_address_like_use (struct ivopts_data *data, gimple *stmt, tree *op_p,
		       struct iv *iv)
{
  tree mem_type = NULL_TREE;
  if (gcall *call = dyn_cast <gcall *> (stmt))
    if (gimple_call_internal_p (call))
      mem_type = get_mem_type_for_internal_fn (call, op_p);
  if (mem_type)
    {
      iv = alloc_iv (data, iv->base, iv->step);
      record_group_use (data, op_p, iv, stmt, USE_PTR_ADDRESS, mem_type);
      return true;
    }
  return false;
}

/* Finds interesting uses of induction variables in the statement STMT.  */

static void
find_interesting_uses_stmt (struct ivopts_data *data, gimple *stmt)
{
  struct iv *iv;
  tree op, *lhs, *rhs;
  ssa_op_iter iter;
  use_operand_p use_p;
  enum tree_code code;

  find_invariants_stmt (data, stmt);

  if (gimple_code (stmt) == GIMPLE_COND)
    {
      find_interesting_uses_cond (data, stmt);
      return;
    }

  if (is_gimple_assign (stmt))
    {
      lhs = gimple_assign_lhs_ptr (stmt);
      rhs = gimple_assign_rhs1_ptr (stmt);

      if (TREE_CODE (*lhs) == SSA_NAME)
	{
	  /* If the statement defines an induction variable, the uses are not
	     interesting by themselves.  */

	  iv = get_iv (data, *lhs);

	  if (iv && !integer_zerop (iv->step))
	    return;
	}

      code = gimple_assign_rhs_code (stmt);
      if (get_gimple_rhs_class (code) == GIMPLE_SINGLE_RHS
	  && (REFERENCE_CLASS_P (*rhs)
	      || is_gimple_val (*rhs)))
	{
	  if (REFERENCE_CLASS_P (*rhs))
	    find_interesting_uses_address (data, stmt, rhs);
	  else
	    find_interesting_uses_op (data, *rhs);

	  if (REFERENCE_CLASS_P (*lhs))
	    find_interesting_uses_address (data, stmt, lhs);
	  return;
	}
      else if (TREE_CODE_CLASS (code) == tcc_comparison)
	{
	  find_interesting_uses_cond (data, stmt);
	  return;
	}

      /* TODO -- we should also handle address uses of type

	 memory = call (whatever);

	 and

	 call (memory).  */
    }

  if (gimple_code (stmt) == GIMPLE_PHI
      && gimple_bb (stmt) == data->current_loop->header)
    {
      iv = get_iv (data, PHI_RESULT (stmt));

      if (iv && !integer_zerop (iv->step))
	return;
    }

  FOR_EACH_PHI_OR_STMT_USE (use_p, stmt, iter, SSA_OP_USE)
    {
      op = USE_FROM_PTR (use_p);

      if (TREE_CODE (op) != SSA_NAME)
	continue;

      iv = get_iv (data, op);
      if (!iv)
	continue;

      if (!find_address_like_use (data, stmt, use_p->use, iv))
	find_interesting_uses_op (data, op);
    }
}

/* Finds interesting uses of induction variables outside of loops
   on loop exit edge EXIT.  */

static void
find_interesting_uses_outside (struct ivopts_data *data, edge exit)
{
  gphi *phi;
  gphi_iterator psi;
  tree def;

  for (psi = gsi_start_phis (exit->dest); !gsi_end_p (psi); gsi_next (&psi))
    {
      phi = psi.phi ();
      def = PHI_ARG_DEF_FROM_EDGE (phi, exit);
      if (!virtual_operand_p (def))
	find_interesting_uses_op (data, def);
    }
}

<<<<<<< HEAD
/* Compute the range of acceptable offsets for a memory of mode MEM_MODE
   in address space AS.  Store the required byte multiple in *MULTIPLE_OUT
   and the maximum offset in *MAX_OFFSET_OUT.  If MIN_OFFSET_OUT is
   nonnull, also store the minimum offset there.  ADDR is a PLUS of an
   address register and a dummy rtx, suitable for checking whether an
   address is valid.  ADDR_MODE is the mode of this rtx.  */

static void
compute_offset_range (machine_mode mem_mode, addr_space_t as,
		      scalar_int_mode addr_mode, rtx addr,
		      poly_int64 *min_offset_out, poly_int64 *max_offset_out,
		      poly_int64 *multiple_out)
{
  poly_int64 off;
  int i;

  /* Assume at first that the offset needs to be a multiple of the
     mode size, then try to prove that smaller multiples are OK.  */
  poly_int64 multiple = GET_MODE_SIZE (mem_mode);
  HOST_WIDE_INT min_mode_size
    = constant_lower_bound (GET_MODE_SIZE (mem_mode));
  HOST_WIDE_INT const_multiple = 1;
  while (const_multiple <= min_mode_size)
    {
      XEXP (addr, 1) = gen_int_mode (const_multiple, addr_mode);
      if (memory_address_addr_space_p (mem_mode, addr, as))
	{
	  multiple = const_multiple;
	  break;
	}
      const_multiple *= 2;
    }

  /* Pick the largest value of WIDTH such that -(1 << WIDTH) * MULTIPLE
     is still representable.  */
  int width = GET_MODE_BITSIZE (addr_mode) - 1;
  if (width > (HOST_BITS_PER_WIDE_INT - 1))
    width = HOST_BITS_PER_WIDE_INT - 1;
  width -= ceil_log2 (constant_lower_bound (multiple));

  /* Look for the largest supported offset.  */
  for (i = width; i >= 0; i--)
    {
      off = ((HOST_WIDE_INT_1U << i) - 1) * multiple;
      XEXP (addr, 1) = gen_int_mode (off, addr_mode);
      if (memory_address_addr_space_p (mem_mode, addr, as))
	break;
      /* Cope with targets that allow a small unscaled range and a larger
	 scaled range.  In this case it's generally better to pick the
	 scaled range.  */
      if (must_eq (multiple, 1)
	  && multiple_p (off + 1, GET_MODE_SIZE (mem_mode) * 2))
	{
	  off -= GET_MODE_SIZE (mem_mode) - 1;
	  XEXP (addr, 1) = gen_int_mode (off, addr_mode);
	  if (memory_address_addr_space_p (mem_mode, addr, as))
	    {
	      multiple = GET_MODE_SIZE (mem_mode);
	      width = i;
	      break;
	    }
	}
    }

  *multiple_out = multiple;
  *max_offset_out = (i < 0 ? 0 : off);
  if (min_offset_out)
    {
      for (i = width; i >= 0; i--)
	{
	  off = -(HOST_WIDE_INT_1U << i) * multiple;
	  XEXP (addr, 1) = gen_int_mode (off, addr_mode);
	  if (memory_address_addr_space_p (mem_mode, addr, as))
	    break;
	}
      *min_offset_out = (i < 0 ? 0 : off);
    }
}

/* Compute maximum offset of [base + offset] addressing mode
   for memory reference represented by USE.  */

static poly_int64
compute_max_addr_offset (struct iv_use *use)
{
  rtx reg, addr;
  poly_int64 multiple, off;
  unsigned list_index, num;
  addr_space_t as;
  machine_mode mem_mode;
  scalar_int_mode addr_mode;
  static vec<poly_int64_pod> max_offset_list;

  as = TYPE_ADDR_SPACE (TREE_TYPE (use->iv->base));
  mem_mode = TYPE_MODE (use->mem_type);
=======
/* Return TRUE if OFFSET is within the range of [base + offset] addressing
   mode for memory reference represented by USE.  */

static GTY (()) vec<rtx, va_gc> *addr_list;

static bool
addr_offset_valid_p (struct iv_use *use, HOST_WIDE_INT offset)
{
  rtx reg, addr;
  unsigned list_index;
  addr_space_t as = TYPE_ADDR_SPACE (TREE_TYPE (use->iv->base));
  machine_mode addr_mode, mem_mode = TYPE_MODE (TREE_TYPE (*use->op_p));
>>>>>>> 243c2883

  list_index = (unsigned) as * MAX_MACHINE_MODE + (unsigned) mem_mode;
<<<<<<< HEAD
  if (list_index >= num)
    {
      max_offset_list.safe_grow (list_index + MAX_MACHINE_MODE);
      for (; num < max_offset_list.length (); num++)
	max_offset_list[num] = -1;
    }

  off = max_offset_list[list_index];
  if (may_ne (off, -1))
    return off;

  addr_mode = targetm.addr_space.address_mode (as);
  reg = gen_raw_REG (addr_mode, LAST_VIRTUAL_REGISTER + 1);
  addr = gen_rtx_fmt_ee (PLUS, addr_mode, reg, NULL_RTX);
  compute_offset_range (mem_mode, as, addr_mode, addr, 0, &off, &multiple);
  max_offset_list[list_index] = off;
  return off;
=======
  if (list_index >= vec_safe_length (addr_list))
    vec_safe_grow_cleared (addr_list, list_index + MAX_MACHINE_MODE);

  addr = (*addr_list)[list_index];
  if (!addr)
    {
      addr_mode = targetm.addr_space.address_mode (as);
      reg = gen_raw_REG (addr_mode, LAST_VIRTUAL_REGISTER + 1);
      addr = gen_rtx_fmt_ee (PLUS, addr_mode, reg, NULL_RTX);
      (*addr_list)[list_index] = addr;
    }
  else
    addr_mode = GET_MODE (addr);

  XEXP (addr, 1) = gen_int_mode (offset, addr_mode);
  return (memory_address_addr_space_p (mem_mode, addr, as));
>>>>>>> 243c2883
}

/* Comparison function to sort group in ascending order of addr_offset.  */

static int
group_compare_offset (const void *a, const void *b)
{
  const struct iv_use *const *u1 = (const struct iv_use *const *) a;
  const struct iv_use *const *u2 = (const struct iv_use *const *) b;

  return compare_sizes_for_sort ((*u1)->addr_offset, (*u2)->addr_offset);
}

/* Check if small groups should be split.  Return true if no group
   contains more than two uses with distinct addr_offsets.  Return
   false otherwise.  We want to split such groups because:

     1) Small groups don't have much benefit and may interfer with
	general candidate selection.
     2) Size for problem with only small groups is usually small and
	general algorithm can handle it well.

   TODO -- Above claim may not hold when we want to merge memory
   accesses with conseuctive addresses.  */

static bool
split_small_address_groups_p (struct ivopts_data *data)
{
  unsigned int i, j, distinct = 1;
  struct iv_use *pre;
  struct iv_group *group;

  for (i = 0; i < data->vgroups.length (); i++)
    {
      group = data->vgroups[i];
      if (group->vuses.length () == 1)
	continue;

      gcc_assert (address_p (group->type));
      if (group->vuses.length () == 2)
	{
	  if (compare_sizes_for_sort (group->vuses[0]->addr_offset,
				      group->vuses[1]->addr_offset) > 0)
	    std::swap (group->vuses[0], group->vuses[1]);
	}
      else
	group->vuses.qsort (group_compare_offset);

      if (distinct > 2)
	continue;

      distinct = 1;
      for (pre = group->vuses[0], j = 1; j < group->vuses.length (); j++)
	{
	  if (may_ne (group->vuses[j]->addr_offset, pre->addr_offset))
	    {
	      pre = group->vuses[j];
	      distinct++;
	    }

	  if (distinct > 2)
	    break;
	}
    }

  return (distinct <= 2);
}

/* For each group of address type uses, this function further groups
   these uses according to the maximum offset supported by target's
   [base + offset] addressing mode.  */

static void
split_address_groups (struct ivopts_data *data)
{
  unsigned int i, j;
<<<<<<< HEAD
  poly_int64 max_offset = -1;

  /* Reset max offset to split all small groups.  */
  if (split_small_address_groups_p (data))
    max_offset = 0;
=======
  /* Always split group.  */
  bool split_p = split_small_address_groups_p (data);
>>>>>>> 243c2883

  for (i = 0; i < data->vgroups.length (); i++)
    {
      struct iv_group *new_group = NULL;
      struct iv_group *group = data->vgroups[i];
      struct iv_use *use = group->vuses[0];

      use->id = 0;
      use->group_id = group->id;
      if (group->vuses.length () == 1)
	continue;

<<<<<<< HEAD
      gcc_assert (address_p (use->type));
      if (may_ne (max_offset, 0))
	max_offset = compute_max_addr_offset (use);
=======
      gcc_assert (group->type == USE_ADDRESS);
>>>>>>> 243c2883

      for (j = 1; j < group->vuses.length ();)
	{
	  struct iv_use *next = group->vuses[j];
	  HOST_WIDE_INT offset = next->addr_offset - use->addr_offset;

<<<<<<< HEAD
	  /* Only uses with offset that can fit in offset part against
	     the first use can be grouped together.  */
	  if (may_gt (next->addr_offset - use->addr_offset,
		      poly_uint64 (max_offset)))
	    break;
=======
	  /* Split group if aksed to, or the offset against the first
	     use can't fit in offset part of addressing mode.  IV uses
	     having the same offset are still kept in one group.  */
	  if (offset != 0 &&
	      (split_p || !addr_offset_valid_p (use, offset)))
	    {
	      if (!new_group)
		new_group = record_group (data, group->type);
	      group->vuses.ordered_remove (j);
	      new_group->vuses.safe_push (next);
	      continue;
	    }
>>>>>>> 243c2883

	  next->id = j;
	  next->group_id = group->id;
	  j++;
	}
    }
}

/* Finds uses of the induction variables that are interesting.  */

static void
find_interesting_uses (struct ivopts_data *data)
{
  basic_block bb;
  gimple_stmt_iterator bsi;
  basic_block *body = get_loop_body (data->current_loop);
  unsigned i;
  edge e;

  for (i = 0; i < data->current_loop->num_nodes; i++)
    {
      edge_iterator ei;
      bb = body[i];

      FOR_EACH_EDGE (e, ei, bb->succs)
	if (e->dest != EXIT_BLOCK_PTR_FOR_FN (cfun)
	    && !flow_bb_inside_loop_p (data->current_loop, e->dest))
	  find_interesting_uses_outside (data, e);

      for (bsi = gsi_start_phis (bb); !gsi_end_p (bsi); gsi_next (&bsi))
	find_interesting_uses_stmt (data, gsi_stmt (bsi));
      for (bsi = gsi_start_bb (bb); !gsi_end_p (bsi); gsi_next (&bsi))
	if (!is_gimple_debug (gsi_stmt (bsi)))
	  find_interesting_uses_stmt (data, gsi_stmt (bsi));
    }
  free (body);

  split_address_groups (data);

  if (dump_file && (dump_flags & TDF_DETAILS))
    {
      fprintf (dump_file, "\n<IV Groups>:\n");
      dump_groups (dump_file, data);
      fprintf (dump_file, "\n");
    }
}

/* Strips constant offsets from EXPR and stores them to OFFSET.  If INSIDE_ADDR
   is true, assume we are inside an address.  If TOP_COMPREF is true, assume
   we are at the top-level of the processed address.  */

static tree
strip_offset_1 (tree expr, bool inside_addr, bool top_compref,
		poly_int64 *offset)
{
  tree op0 = NULL_TREE, op1 = NULL_TREE, tmp, step;
  enum tree_code code;
  tree type, orig_type = TREE_TYPE (expr);
  poly_int64 off0, off1;
  HOST_WIDE_INT st;
  tree orig_expr = expr;

  STRIP_NOPS (expr);

  type = TREE_TYPE (expr);
  code = TREE_CODE (expr);
  *offset = 0;

  switch (code)
    {
    case POINTER_PLUS_EXPR:
    case PLUS_EXPR:
    case MINUS_EXPR:
      op0 = TREE_OPERAND (expr, 0);
      op1 = TREE_OPERAND (expr, 1);

      op0 = strip_offset_1 (op0, false, false, &off0);
      op1 = strip_offset_1 (op1, false, false, &off1);

      *offset = (code == MINUS_EXPR ? off0 - off1 : off0 + off1);
      if (op0 == TREE_OPERAND (expr, 0)
	  && op1 == TREE_OPERAND (expr, 1))
	return orig_expr;

      if (integer_zerop (op1))
	expr = op0;
      else if (integer_zerop (op0))
	{
	  if (code == MINUS_EXPR)
	    expr = fold_build1 (NEGATE_EXPR, type, op1);
	  else
	    expr = op1;
	}
      else
	expr = fold_build2 (code, type, op0, op1);

      return fold_convert (orig_type, expr);

    case MULT_EXPR:
      op1 = TREE_OPERAND (expr, 1);
      if (!cst_and_fits_in_hwi (op1))
	return orig_expr;

      op0 = TREE_OPERAND (expr, 0);
      op0 = strip_offset_1 (op0, false, false, &off0);
      if (op0 == TREE_OPERAND (expr, 0))
	return orig_expr;

      *offset = off0 * int_cst_value (op1);
      if (integer_zerop (op0))
	expr = op0;
      else
	expr = fold_build2 (MULT_EXPR, type, op0, op1);

      return fold_convert (orig_type, expr);

    case ARRAY_REF:
    case ARRAY_RANGE_REF:
      if (!inside_addr)
	return orig_expr;

      step = array_ref_element_size (expr);
      if (!cst_and_fits_in_hwi (step))
	break;

      st = int_cst_value (step);
      op1 = TREE_OPERAND (expr, 1);
      op1 = strip_offset_1 (op1, false, false, &off1);
      *offset = off1 * st;

      if (top_compref
	  && integer_zerop (op1))
	{
	  /* Strip the component reference completely.  */
	  op0 = TREE_OPERAND (expr, 0);
	  op0 = strip_offset_1 (op0, inside_addr, top_compref, &off0);
	  *offset += off0;
	  return op0;
	}
      break;

    case COMPONENT_REF:
      {
	tree field;

	if (!inside_addr)
	  return orig_expr;

	tmp = component_ref_field_offset (expr);
	field = TREE_OPERAND (expr, 1);
	if (top_compref
	    && cst_and_fits_in_hwi (tmp)
	    && cst_and_fits_in_hwi (DECL_FIELD_BIT_OFFSET (field)))
	  {
	    HOST_WIDE_INT boffset, abs_off;

	    /* Strip the component reference completely.  */
	    op0 = TREE_OPERAND (expr, 0);
	    op0 = strip_offset_1 (op0, inside_addr, top_compref, &off0);
	    boffset = int_cst_value (DECL_FIELD_BIT_OFFSET (field));
	    abs_off = abs_hwi (boffset) / BITS_PER_UNIT;
	    if (boffset < 0)
	      abs_off = -abs_off;

	    *offset = off0 + int_cst_value (tmp) + abs_off;
	    return op0;
	  }
      }
      break;

    case ADDR_EXPR:
      op0 = TREE_OPERAND (expr, 0);
      op0 = strip_offset_1 (op0, true, true, &off0);
      *offset += off0;

      if (op0 == TREE_OPERAND (expr, 0))
	return orig_expr;

      expr = build_fold_addr_expr (op0);
      return fold_convert (orig_type, expr);

    case MEM_REF:
      /* ???  Offset operand?  */
      inside_addr = false;
      break;

    default:
      if (ptrdiff_tree_p (expr, offset) && may_ne (*offset, 0))
	return build_int_cst (orig_type, 0);
      return orig_expr;
    }

  /* Default handling of expressions for that we want to recurse into
     the first operand.  */
  op0 = TREE_OPERAND (expr, 0);
  op0 = strip_offset_1 (op0, inside_addr, false, &off0);
  *offset += off0;

  if (op0 == TREE_OPERAND (expr, 0)
      && (!op1 || op1 == TREE_OPERAND (expr, 1)))
    return orig_expr;

  expr = copy_node (expr);
  TREE_OPERAND (expr, 0) = op0;
  if (op1)
    TREE_OPERAND (expr, 1) = op1;

  /* Inside address, we might strip the top level component references,
     thus changing type of the expression.  Handling of ADDR_EXPR
     will fix that.  */
  expr = fold_convert (orig_type, expr);

  return expr;
}

/* Strips constant offsets from EXPR and stores them to OFFSET.  */

static tree
strip_offset (tree expr, poly_uint64 *offset)
{
  poly_int64 off;
  tree core = strip_offset_1 (expr, false, false, &off);
  *offset = off;
  return core;
}

/* Returns variant of TYPE that can be used as base for different uses.
   We return unsigned type with the same precision, which avoids problems
   with overflows.  */

static tree
generic_type_for (tree type)
{
  if (POINTER_TYPE_P (type))
    return unsigned_type_for (type);

  if (TYPE_UNSIGNED (type))
    return type;

  return unsigned_type_for (type);
}

/* Private data for walk_tree.  */

struct walk_tree_data
{
  bitmap *inv_vars;
  struct ivopts_data *idata;
};

/* Callback function for walk_tree, it records invariants and symbol
   reference in *EXPR_P.  DATA is the structure storing result info.  */

static tree
find_inv_vars_cb (tree *expr_p, int *ws ATTRIBUTE_UNUSED, void *data)
{
  tree op = *expr_p;
  struct version_info *info;
  struct walk_tree_data *wdata = (struct walk_tree_data*) data;

  if (TREE_CODE (op) != SSA_NAME)
    return NULL_TREE;

  info = name_info (wdata->idata, op);
  /* Because we expand simple operations when finding IVs, loop invariant
     variable that isn't referred by the original loop could be used now.
     Record such invariant variables here.  */
  if (!info->iv)
    {
      struct ivopts_data *idata = wdata->idata;
      basic_block bb = gimple_bb (SSA_NAME_DEF_STMT (op));

      if (!bb || !flow_bb_inside_loop_p (idata->current_loop, bb))
	{
	  set_iv (idata, op, op, build_int_cst (TREE_TYPE (op), 0), true);
	  record_invariant (idata, op, false);
	}
    }
  if (!info->inv_id || info->has_nonlin_use)
    return NULL_TREE;

  if (!*wdata->inv_vars)
    *wdata->inv_vars = BITMAP_ALLOC (NULL);
  bitmap_set_bit (*wdata->inv_vars, info->inv_id);

  return NULL_TREE;
}

/* Records invariants in *EXPR_P.  INV_VARS is the bitmap to that we should
   store it.  */

static inline void
find_inv_vars (struct ivopts_data *data, tree *expr_p, bitmap *inv_vars)
{
  struct walk_tree_data wdata;

  if (!inv_vars)
    return;

  wdata.idata = data;
  wdata.inv_vars = inv_vars;
  walk_tree (expr_p, find_inv_vars_cb, &wdata, NULL);
}

/* Get entry from invariant expr hash table for INV_EXPR.  New entry
   will be recorded if it doesn't exist yet.  Given below two exprs:
     inv_expr + cst1, inv_expr + cst2
   It's hard to make decision whether constant part should be stripped
   or not.  We choose to not strip based on below facts:
     1) We need to count ADD cost for constant part if it's stripped,
	which is't always trivial where this functions is called.
     2) Stripping constant away may be conflict with following loop
	invariant hoisting pass.
     3) Not stripping constant away results in more invariant exprs,
	which usually leads to decision preferring lower reg pressure.  */

static iv_inv_expr_ent *
get_loop_invariant_expr (struct ivopts_data *data, tree inv_expr)
{
  STRIP_NOPS (inv_expr);

  if (TREE_CODE (inv_expr) == INTEGER_CST || TREE_CODE (inv_expr) == SSA_NAME)
    return NULL;

  /* Don't strip constant part away as we used to.  */

  /* Stores EXPR in DATA->inv_expr_tab, return pointer to iv_inv_expr_ent.  */
  struct iv_inv_expr_ent ent;
  ent.expr = inv_expr;
  ent.hash = iterative_hash_expr (inv_expr, 0);
  struct iv_inv_expr_ent **slot = data->inv_expr_tab->find_slot (&ent, INSERT);

  if (!*slot)
    {
      *slot = XNEW (struct iv_inv_expr_ent);
      (*slot)->expr = inv_expr;
      (*slot)->hash = ent.hash;
      (*slot)->id = ++data->max_inv_expr_id;
    }

  return *slot;
}

/* Adds a candidate BASE + STEP * i.  Important field is set to IMPORTANT and
   position to POS.  If USE is not NULL, the candidate is set as related to
   it.  If both BASE and STEP are NULL, we add a pseudocandidate for the
   replacement of the final value of the iv by a direct computation.  */

static struct iv_cand *
add_candidate_1 (struct ivopts_data *data,
		 tree base, tree step, bool important, enum iv_position pos,
		 struct iv_use *use, gimple *incremented_at,
		 struct iv *orig_iv = NULL)
{
  unsigned i;
  struct iv_cand *cand = NULL;
  tree type, orig_type;

  gcc_assert (base && step);

  /* -fkeep-gc-roots-live means that we have to keep a real pointer
     live, but the ivopts code may replace a real pointer with one
     pointing before or after the memory block that is then adjusted
     into the memory block during the loop.  FIXME: It would likely be
     better to actually force the pointer live and still use ivopts;
     for example, it would be enough to write the pointer into memory
     and keep it there until after the loop.  */
  if (flag_keep_gc_roots_live && POINTER_TYPE_P (TREE_TYPE (base)))
    return NULL;

  /* For non-original variables, make sure their values are computed in a type
     that does not invoke undefined behavior on overflows (since in general,
     we cannot prove that these induction variables are non-wrapping).  */
  if (pos != IP_ORIGINAL)
    {
      orig_type = TREE_TYPE (base);
      type = generic_type_for (orig_type);
      if (type != orig_type)
	{
	  base = fold_convert (type, base);
	  step = fold_convert (type, step);
	}
    }

  for (i = 0; i < data->vcands.length (); i++)
    {
      cand = data->vcands[i];

      if (cand->pos != pos)
	continue;

      if (cand->incremented_at != incremented_at
	  || ((pos == IP_AFTER_USE || pos == IP_BEFORE_USE)
	      && cand->ainc_use != use))
	continue;

      if (operand_equal_p (base, cand->iv->base, 0)
	  && operand_equal_p (step, cand->iv->step, 0)
	  && (TYPE_PRECISION (TREE_TYPE (base))
	      == TYPE_PRECISION (TREE_TYPE (cand->iv->base))))
	break;
    }

  if (i == data->vcands.length ())
    {
      cand = XCNEW (struct iv_cand);
      cand->id = i;
      cand->iv = alloc_iv (data, base, step);
      cand->pos = pos;
      if (pos != IP_ORIGINAL)
	{
	  cand->var_before = create_tmp_var_raw (TREE_TYPE (base), "ivtmp");
	  cand->var_after = cand->var_before;
	}
      cand->important = important;
      cand->incremented_at = incremented_at;
      data->vcands.safe_push (cand);

      if (TREE_CODE (step) != INTEGER_CST)
	{
	  find_inv_vars (data, &step, &cand->inv_vars);

	  iv_inv_expr_ent *inv_expr = get_loop_invariant_expr (data, step);
	  /* Share bitmap between inv_vars and inv_exprs for cand.  */
	  if (inv_expr != NULL)
	    {
	      cand->inv_exprs = cand->inv_vars;
	      cand->inv_vars = NULL;
	      if (cand->inv_exprs)
		bitmap_clear (cand->inv_exprs);
	      else
		cand->inv_exprs = BITMAP_ALLOC (NULL);

	      bitmap_set_bit (cand->inv_exprs, inv_expr->id);
	    }
	}

      if (pos == IP_AFTER_USE || pos == IP_BEFORE_USE)
	cand->ainc_use = use;
      else
	cand->ainc_use = NULL;

      cand->orig_iv = orig_iv;
      if (dump_file && (dump_flags & TDF_DETAILS))
	dump_cand (dump_file, cand);
    }

  cand->important |= important;

  /* Relate candidate to the group for which it is added.  */
  if (use)
    bitmap_set_bit (data->vgroups[use->group_id]->related_cands, i);

  return cand;
}

/* Returns true if incrementing the induction variable at the end of the LOOP
   is allowed.

   The purpose is to avoid splitting latch edge with a biv increment, thus
   creating a jump, possibly confusing other optimization passes and leaving
   less freedom to scheduler.  So we allow IP_END only if IP_NORMAL is not
   available (so we do not have a better alternative), or if the latch edge
   is already nonempty.  */

static bool
allow_ip_end_pos_p (struct loop *loop)
{
  if (!ip_normal_pos (loop))
    return true;

  if (!empty_block_p (ip_end_pos (loop)))
    return true;

  return false;
}

/* If possible, adds autoincrement candidates BASE + STEP * i based on use USE.
   Important field is set to IMPORTANT.  */

static void
add_autoinc_candidates (struct ivopts_data *data, tree base, tree step,
			bool important, struct iv_use *use)
{
  basic_block use_bb = gimple_bb (use->stmt);
  machine_mode mem_mode;
  unsigned HOST_WIDE_INT cstepi;

  /* If we insert the increment in any position other than the standard
     ones, we must ensure that it is incremented once per iteration.
     It must not be in an inner nested loop, or one side of an if
     statement.  */
  if (use_bb->loop_father != data->current_loop
      || !dominated_by_p (CDI_DOMINATORS, data->current_loop->latch, use_bb)
      || stmt_could_throw_p (use->stmt)
      || !cst_and_fits_in_hwi (step))
    return;

  cstepi = int_cst_value (step);

  mem_mode = TYPE_MODE (use->mem_type);
  if (((USE_LOAD_PRE_INCREMENT (mem_mode)
	|| USE_STORE_PRE_INCREMENT (mem_mode))
       && must_eq (GET_MODE_SIZE (mem_mode), cstepi))
      || ((USE_LOAD_PRE_DECREMENT (mem_mode)
	   || USE_STORE_PRE_DECREMENT (mem_mode))
	  && must_eq (GET_MODE_SIZE (mem_mode), -cstepi)))
    {
      enum tree_code code = MINUS_EXPR;
      tree new_base;
      tree new_step = step;

      if (POINTER_TYPE_P (TREE_TYPE (base)))
	{
	  new_step = fold_build1 (NEGATE_EXPR, TREE_TYPE (step), step);
	  code = POINTER_PLUS_EXPR;
	}
      else
	new_step = fold_convert (TREE_TYPE (base), new_step);
      new_base = fold_build2 (code, TREE_TYPE (base), base, new_step);
      add_candidate_1 (data, new_base, step, important, IP_BEFORE_USE, use,
		       use->stmt);
    }
  if (((USE_LOAD_POST_INCREMENT (mem_mode)
	|| USE_STORE_POST_INCREMENT (mem_mode))
       && must_eq (GET_MODE_SIZE (mem_mode), cstepi))
      || ((USE_LOAD_POST_DECREMENT (mem_mode)
	   || USE_STORE_POST_DECREMENT (mem_mode))
	  && must_eq (GET_MODE_SIZE (mem_mode), -cstepi)))
    {
      add_candidate_1 (data, base, step, important, IP_AFTER_USE, use,
		       use->stmt);
    }
}

/* Adds a candidate BASE + STEP * i.  Important field is set to IMPORTANT and
   position to POS.  If USE is not NULL, the candidate is set as related to
   it.  The candidate computation is scheduled before exit condition and at
   the end of loop.  */

static void
add_candidate (struct ivopts_data *data,
	       tree base, tree step, bool important, struct iv_use *use,
	       struct iv *orig_iv = NULL)
{
  if (ip_normal_pos (data->current_loop))
    add_candidate_1 (data, base, step, important,
		     IP_NORMAL, use, NULL, orig_iv);
  if (ip_end_pos (data->current_loop)
      && allow_ip_end_pos_p (data->current_loop))
    add_candidate_1 (data, base, step, important, IP_END, use, NULL, orig_iv);
}

/* Adds standard iv candidates.  */

static void
add_standard_iv_candidates (struct ivopts_data *data)
{
  add_candidate (data, integer_zero_node, integer_one_node, true, NULL);

  /* The same for a double-integer type if it is still fast enough.  */
  if (TYPE_PRECISION
	(long_integer_type_node) > TYPE_PRECISION (integer_type_node)
      && TYPE_PRECISION (long_integer_type_node) <= BITS_PER_WORD)
    add_candidate (data, build_int_cst (long_integer_type_node, 0),
		   build_int_cst (long_integer_type_node, 1), true, NULL);

  /* The same for a double-integer type if it is still fast enough.  */
  if (TYPE_PRECISION
	(long_long_integer_type_node) > TYPE_PRECISION (long_integer_type_node)
      && TYPE_PRECISION (long_long_integer_type_node) <= BITS_PER_WORD)
    add_candidate (data, build_int_cst (long_long_integer_type_node, 0),
		   build_int_cst (long_long_integer_type_node, 1), true, NULL);
}


#define MAX_STEP_ITERATE 5

/* Adds candidates bases on the old induction variable IV.  */

static void
add_iv_candidate_for_biv (struct ivopts_data *data, struct iv *iv)
{
  gimple *phi;
  tree def;
  struct iv_cand *cand;

  /* Check if this biv is used in address type use.  */
  if (iv->no_overflow  && iv->have_address_use
      && INTEGRAL_TYPE_P (TREE_TYPE (iv->base))
      && TYPE_PRECISION (TREE_TYPE (iv->base)) < TYPE_PRECISION (sizetype))
    {
      tree base = fold_convert (sizetype, iv->base);
      tree step = fold_convert (sizetype, iv->step);

      /* Add iv cand of same precision as index part in TARGET_MEM_REF.  */
      add_candidate (data, base, step, true, NULL, iv);
      /* Add iv cand of the original type only if it has nonlinear use.  */
      if (iv->nonlin_use)
	add_candidate (data, iv->base, iv->step, true, NULL);
    }
  else
    add_candidate (data, iv->base, iv->step, true, NULL);

  /* The same, but with initial value zero.  */
  if (POINTER_TYPE_P (TREE_TYPE (iv->base)))
    add_candidate (data, size_int (0), iv->step, true, NULL);
  else
    add_candidate (data, build_int_cst (TREE_TYPE (iv->base), 0),
		   iv->step, true, NULL);

  phi = SSA_NAME_DEF_STMT (iv->ssa_name);
  if (gimple_code (phi) == GIMPLE_PHI)
    {
      /* Additionally record the possibility of leaving the original iv
	 untouched.  */
      def = PHI_ARG_DEF_FROM_EDGE (phi, loop_latch_edge (data->current_loop));
      /* Don't add candidate if it's from another PHI node because
	 it's an affine iv appearing in the form of PEELED_CHREC.  */
      phi = SSA_NAME_DEF_STMT (def);
      if (gimple_code (phi) != GIMPLE_PHI)
	{
	  cand = add_candidate_1 (data,
				  iv->base, iv->step, true, IP_ORIGINAL, NULL,
				  SSA_NAME_DEF_STMT (def));
	  if (cand)
	    {
	      cand->var_before = iv->ssa_name;
	      cand->var_after = def;
	    }
	}
      else
	gcc_assert (gimple_bb (phi) == data->current_loop->header);
    }
}

/* Adds candidates based on the old induction variables.  */

static void
add_iv_candidate_for_bivs (struct ivopts_data *data)
{
  unsigned i;
  struct iv *iv;
  bitmap_iterator bi;

  EXECUTE_IF_SET_IN_BITMAP (data->relevant, 0, i, bi)
    {
      iv = ver_info (data, i)->iv;
      if (iv && iv->biv_p && !integer_zerop (iv->step))
	add_iv_candidate_for_biv (data, iv);
    }
}

/* Record common candidate {BASE, STEP} derived from USE in hashtable.  */

static void
record_common_cand (struct ivopts_data *data, tree base,
		    tree step, struct iv_use *use)
{
  struct iv_common_cand ent;
  struct iv_common_cand **slot;

  ent.base = base;
  ent.step = step;
  ent.hash = iterative_hash_expr (base, 0);
  ent.hash = iterative_hash_expr (step, ent.hash);

  slot = data->iv_common_cand_tab->find_slot (&ent, INSERT);
  if (*slot == NULL)
    {
      *slot = new iv_common_cand ();
      (*slot)->base = base;
      (*slot)->step = step;
      (*slot)->uses.create (8);
      (*slot)->hash = ent.hash;
      data->iv_common_cands.safe_push ((*slot));
    }

  gcc_assert (use != NULL);
  (*slot)->uses.safe_push (use);
  return;
}

/* Comparison function used to sort common candidates.  */

static int
common_cand_cmp (const void *p1, const void *p2)
{
  unsigned n1, n2;
  const struct iv_common_cand *const *const ccand1
    = (const struct iv_common_cand *const *)p1;
  const struct iv_common_cand *const *const ccand2
    = (const struct iv_common_cand *const *)p2;

  n1 = (*ccand1)->uses.length ();
  n2 = (*ccand2)->uses.length ();
  return n2 - n1;
}

/* Adds IV candidates based on common candidated recorded.  */

static void
add_iv_candidate_derived_from_uses (struct ivopts_data *data)
{
  unsigned i, j;
  struct iv_cand *cand_1, *cand_2;

  data->iv_common_cands.qsort (common_cand_cmp);
  for (i = 0; i < data->iv_common_cands.length (); i++)
    {
      struct iv_common_cand *ptr = data->iv_common_cands[i];

      /* Only add IV candidate if it's derived from multiple uses.  */
      if (ptr->uses.length () <= 1)
	break;

      cand_1 = NULL;
      cand_2 = NULL;
      if (ip_normal_pos (data->current_loop))
	cand_1 = add_candidate_1 (data, ptr->base, ptr->step,
				  false, IP_NORMAL, NULL, NULL);

      if (ip_end_pos (data->current_loop)
	  && allow_ip_end_pos_p (data->current_loop))
	cand_2 = add_candidate_1 (data, ptr->base, ptr->step,
				  false, IP_END, NULL, NULL);

      /* Bind deriving uses and the new candidates.  */
      for (j = 0; j < ptr->uses.length (); j++)
	{
	  struct iv_group *group = data->vgroups[ptr->uses[j]->group_id];
	  if (cand_1)
	    bitmap_set_bit (group->related_cands, cand_1->id);
	  if (cand_2)
	    bitmap_set_bit (group->related_cands, cand_2->id);
	}
    }

  /* Release data since it is useless from this point.  */
  data->iv_common_cand_tab->empty ();
  data->iv_common_cands.truncate (0);
}

/* Adds candidates based on the value of USE's iv.  */

static void
add_iv_candidate_for_use (struct ivopts_data *data, struct iv_use *use)
{
  struct iv *iv = use->iv;
  poly_uint64 offset;
  tree base;
  tree basetype = TREE_TYPE (iv->base);

  add_candidate (data, iv->base, iv->step, false, use);

  /* The same, but with all the different allowed step values.  */
  if (address_p (use->type)
      && POINTER_TYPE_P (basetype)
      && TREE_CODE (iv->step) == INTEGER_CST)
    for (int i = 0; i < MAX_STEP_ITERATE; i++)
      {
	HOST_WIDE_INT stepvalue = 1 << i;

	if (!wi::multiple_of_p (iv->step, stepvalue, SIGNED))
	  break;
	if (multiplier_allowed_in_address_p (stepvalue,
					     TYPE_MODE (use->mem_type),
					     TYPE_ADDR_SPACE (basetype)))
	  {
	    tree ctype = TREE_TYPE (iv->step);
	    tree newstep = wide_int_to_tree
	      (ctype, wi::div_trunc (iv->step, stepvalue, SIGNED));

	    add_candidate (data, build_int_cst (ctype, 0), newstep,
			   true, use);
	  }
      }

  /* Record common candidate for use in case it can be shared by others.  */
  record_common_cand (data, iv->base, iv->step, use);

  /* Record common candidate with initial value zero.  */
  basetype = TREE_TYPE (iv->base);
  if (POINTER_TYPE_P (basetype))
    basetype = sizetype;
  record_common_cand (data, build_int_cst (basetype, 0), iv->step, use);

  /* Record common candidate with constant offset stripped in base.
     Like the use itself, we also add candidate directly for it.  */
  base = strip_offset (iv->base, &offset);
  if (may_ne (offset, 0U) || base != iv->base)
    {
      record_common_cand (data, base, iv->step, use);
      add_candidate (data, base, iv->step, false, use);
    }

  /* Record common candidate with base_object removed in base.  */
  base = iv->base;
  STRIP_NOPS (base);
  if (iv->base_object != NULL && TREE_CODE (base) == POINTER_PLUS_EXPR)
    {
      tree step = iv->step;

      STRIP_NOPS (step);
      base = TREE_OPERAND (base, 1);
      step = fold_convert (sizetype, step);
      record_common_cand (data, base, step, use);
      /* Also record common candidate with offset stripped.  */
      base = strip_offset (base, &offset);
      if (may_ne (offset, 0U))
	record_common_cand (data, base, step, use);
    }

  /* At last, add auto-incremental candidates.  Make such variables
     important since other iv uses with same base object may be based
     on it.  */
  if (use != NULL && address_p (use->type))
    add_autoinc_candidates (data, iv->base, iv->step, true, use);
}

/* Adds candidates based on the uses.  */

static void
add_iv_candidate_for_groups (struct ivopts_data *data)
{
  unsigned i;

  /* Only add candidate for the first use in group.  */
  for (i = 0; i < data->vgroups.length (); i++)
    {
      struct iv_group *group = data->vgroups[i];

      gcc_assert (group->vuses[0] != NULL);
      add_iv_candidate_for_use (data, group->vuses[0]);
    }
  add_iv_candidate_derived_from_uses (data);
}

/* Record important candidates and add them to related_cands bitmaps.  */

static void
record_important_candidates (struct ivopts_data *data)
{
  unsigned i;
  struct iv_group *group;

  for (i = 0; i < data->vcands.length (); i++)
    {
      struct iv_cand *cand = data->vcands[i];

      if (cand->important)
	bitmap_set_bit (data->important_candidates, i);
    }

  data->consider_all_candidates = (data->vcands.length ()
				   <= CONSIDER_ALL_CANDIDATES_BOUND);

  /* Add important candidates to groups' related_cands bitmaps.  */
  for (i = 0; i < data->vgroups.length (); i++)
    {
      group = data->vgroups[i];
      bitmap_ior_into (group->related_cands, data->important_candidates);
    }
}

/* Allocates the data structure mapping the (use, candidate) pairs to costs.
   If consider_all_candidates is true, we use a two-dimensional array, otherwise
   we allocate a simple list to every use.  */

static void
alloc_use_cost_map (struct ivopts_data *data)
{
  unsigned i, size, s;

  for (i = 0; i < data->vgroups.length (); i++)
    {
      struct iv_group *group = data->vgroups[i];

      if (data->consider_all_candidates)
	size = data->vcands.length ();
      else
	{
	  s = bitmap_count_bits (group->related_cands);

	  /* Round up to the power of two, so that moduling by it is fast.  */
	  size = s ? (1 << ceil_log2 (s)) : 1;
	}

      group->n_map_members = size;
      group->cost_map = XCNEWVEC (struct cost_pair, size);
    }
}

/* Sets cost of (GROUP, CAND) pair to COST and record that it depends
   on invariants INV_VARS and that the value used in expressing it is
   VALUE, and in case of iv elimination the comparison operator is COMP.  */

static void
set_group_iv_cost (struct ivopts_data *data,
		   struct iv_group *group, struct iv_cand *cand,
		   comp_cost cost, bitmap inv_vars, tree value,
		   enum tree_code comp, bitmap inv_exprs)
{
  unsigned i, s;

  if (cost.infinite_cost_p ())
    {
      BITMAP_FREE (inv_vars);
      BITMAP_FREE (inv_exprs);
      return;
    }

  if (data->consider_all_candidates)
    {
      group->cost_map[cand->id].cand = cand;
      group->cost_map[cand->id].cost = cost;
      group->cost_map[cand->id].inv_vars = inv_vars;
      group->cost_map[cand->id].inv_exprs = inv_exprs;
      group->cost_map[cand->id].value = value;
      group->cost_map[cand->id].comp = comp;
      return;
    }

  /* n_map_members is a power of two, so this computes modulo.  */
  s = cand->id & (group->n_map_members - 1);
  for (i = s; i < group->n_map_members; i++)
    if (!group->cost_map[i].cand)
      goto found;
  for (i = 0; i < s; i++)
    if (!group->cost_map[i].cand)
      goto found;

  gcc_unreachable ();

found:
  group->cost_map[i].cand = cand;
  group->cost_map[i].cost = cost;
  group->cost_map[i].inv_vars = inv_vars;
  group->cost_map[i].inv_exprs = inv_exprs;
  group->cost_map[i].value = value;
  group->cost_map[i].comp = comp;
}

/* Gets cost of (GROUP, CAND) pair.  */

static struct cost_pair *
get_group_iv_cost (struct ivopts_data *data, struct iv_group *group,
		   struct iv_cand *cand)
{
  unsigned i, s;
  struct cost_pair *ret;

  if (!cand)
    return NULL;

  if (data->consider_all_candidates)
    {
      ret = group->cost_map + cand->id;
      if (!ret->cand)
	return NULL;

      return ret;
    }

  /* n_map_members is a power of two, so this computes modulo.  */
  s = cand->id & (group->n_map_members - 1);
  for (i = s; i < group->n_map_members; i++)
    if (group->cost_map[i].cand == cand)
      return group->cost_map + i;
    else if (group->cost_map[i].cand == NULL)
      return NULL;
  for (i = 0; i < s; i++)
    if (group->cost_map[i].cand == cand)
      return group->cost_map + i;
    else if (group->cost_map[i].cand == NULL)
      return NULL;

  return NULL;
}

/* Produce DECL_RTL for object obj so it looks like it is stored in memory.  */
static rtx
produce_memory_decl_rtl (tree obj, int *regno)
{
  addr_space_t as = TYPE_ADDR_SPACE (TREE_TYPE (obj));
  machine_mode address_mode = targetm.addr_space.address_mode (as);
  rtx x;

  gcc_assert (obj);
  if (TREE_STATIC (obj) || DECL_EXTERNAL (obj))
    {
      const char *name = IDENTIFIER_POINTER (DECL_ASSEMBLER_NAME (obj));
      x = gen_rtx_SYMBOL_REF (address_mode, name);
      SET_SYMBOL_REF_DECL (x, obj);
      x = gen_rtx_MEM (DECL_MODE (obj), x);
      set_mem_addr_space (x, as);
      targetm.encode_section_info (obj, x, true);
    }
  else
    {
      x = gen_raw_REG (address_mode, (*regno)++);
      x = gen_rtx_MEM (DECL_MODE (obj), x);
      set_mem_addr_space (x, as);
    }

  return x;
}

/* Prepares decl_rtl for variables referred in *EXPR_P.  Callback for
   walk_tree.  DATA contains the actual fake register number.  */

static tree
prepare_decl_rtl (tree *expr_p, int *ws, void *data)
{
  tree obj = NULL_TREE;
  rtx x = NULL_RTX;
  int *regno = (int *) data;

  switch (TREE_CODE (*expr_p))
    {
    case ADDR_EXPR:
      for (expr_p = &TREE_OPERAND (*expr_p, 0);
	   handled_component_p (*expr_p);
	   expr_p = &TREE_OPERAND (*expr_p, 0))
	continue;
      obj = *expr_p;
      if (DECL_P (obj) && HAS_RTL_P (obj) && !DECL_RTL_SET_P (obj))
	x = produce_memory_decl_rtl (obj, regno);
      break;

    case SSA_NAME:
      *ws = 0;
      obj = SSA_NAME_VAR (*expr_p);
      /* Defer handling of anonymous SSA_NAMEs to the expander.  */
      if (!obj)
	return NULL_TREE;
      if (!DECL_RTL_SET_P (obj))
	x = gen_raw_REG (DECL_MODE (obj), (*regno)++);
      break;

    case VAR_DECL:
    case PARM_DECL:
    case RESULT_DECL:
      *ws = 0;
      obj = *expr_p;

      if (DECL_RTL_SET_P (obj))
	break;

      if (DECL_MODE (obj) == BLKmode)
	x = produce_memory_decl_rtl (obj, regno);
      else
	x = gen_raw_REG (DECL_MODE (obj), (*regno)++);

      break;

    default:
      break;
    }

  if (x)
    {
      decl_rtl_to_reset.safe_push (obj);
      SET_DECL_RTL (obj, x);
    }

  return NULL_TREE;
}

/* Determines cost of the computation of EXPR.  */

static unsigned
computation_cost (tree expr, bool speed)
{
  rtx_insn *seq;
  rtx rslt;
  tree type = TREE_TYPE (expr);
  unsigned cost;
  /* Avoid using hard regs in ways which may be unsupported.  */
  int regno = LAST_VIRTUAL_REGISTER + 1;
  struct cgraph_node *node = cgraph_node::get (current_function_decl);
  enum node_frequency real_frequency = node->frequency;

  node->frequency = NODE_FREQUENCY_NORMAL;
  crtl->maybe_hot_insn_p = speed;
  walk_tree (&expr, prepare_decl_rtl, &regno, NULL);
  start_sequence ();
  rslt = expand_expr (expr, NULL_RTX, TYPE_MODE (type), EXPAND_NORMAL);
  seq = get_insns ();
  end_sequence ();
  default_rtl_profile ();
  node->frequency = real_frequency;

  cost = seq_cost (seq, speed);
  if (MEM_P (rslt))
    cost += address_cost (XEXP (rslt, 0), TYPE_MODE (type),
			  TYPE_ADDR_SPACE (type), speed);
  else if (!REG_P (rslt))
    cost += set_src_cost (rslt, TYPE_MODE (type), speed);

  return cost;
}

/* Returns variable containing the value of candidate CAND at statement AT.  */

static tree
var_at_stmt (struct loop *loop, struct iv_cand *cand, gimple *stmt)
{
  if (stmt_after_increment (loop, cand, stmt))
    return cand->var_after;
  else
    return cand->var_before;
}

/* If A is (TYPE) BA and B is (TYPE) BB, and the types of BA and BB have the
   same precision that is at least as wide as the precision of TYPE, stores
   BA to A and BB to B, and returns the type of BA.  Otherwise, returns the
   type of A and B.  */

static tree
determine_common_wider_type (tree *a, tree *b)
{
  tree wider_type = NULL;
  tree suba, subb;
  tree atype = TREE_TYPE (*a);

  if (CONVERT_EXPR_P (*a))
    {
      suba = TREE_OPERAND (*a, 0);
      wider_type = TREE_TYPE (suba);
      if (TYPE_PRECISION (wider_type) < TYPE_PRECISION (atype))
	return atype;
    }
  else
    return atype;

  if (CONVERT_EXPR_P (*b))
    {
      subb = TREE_OPERAND (*b, 0);
      if (TYPE_PRECISION (wider_type) != TYPE_PRECISION (TREE_TYPE (subb)))
	return atype;
    }
  else
    return atype;

  *a = suba;
  *b = subb;
  return wider_type;
}

/* Determines the expression by that USE is expressed from induction variable
   CAND at statement AT in LOOP.  The expression is stored in two parts in a
   decomposed form.  The invariant part is stored in AFF_INV; while variant
   part in AFF_VAR.  Store ratio of CAND.step over USE.step in PRAT if it's
   non-null.  Returns false if USE cannot be expressed using CAND.  */

static bool
get_computation_aff_1 (struct loop *loop, gimple *at, struct iv_use *use,
		       struct iv_cand *cand, struct aff_tree *aff_inv,
		       struct aff_tree *aff_var, widest_int *prat = NULL)
{
  tree ubase = use->iv->base, ustep = use->iv->step;
  tree cbase = cand->iv->base, cstep = cand->iv->step;
  tree common_type, uutype, var, cstep_common;
  tree utype = TREE_TYPE (ubase), ctype = TREE_TYPE (cbase);
  aff_tree aff_cbase;
  widest_int rat;

  /* We must have a precision to express the values of use.  */
  if (TYPE_PRECISION (utype) > TYPE_PRECISION (ctype))
    return false;

  var = var_at_stmt (loop, cand, at);
  uutype = unsigned_type_for (utype);

  /* If the conversion is not noop, perform it.  */
  if (TYPE_PRECISION (utype) < TYPE_PRECISION (ctype))
    {
      if (cand->orig_iv != NULL && CONVERT_EXPR_P (cbase)
	  && (CONVERT_EXPR_P (cstep) || TREE_CODE (cstep) == INTEGER_CST))
	{
	  tree inner_base, inner_step, inner_type;
	  inner_base = TREE_OPERAND (cbase, 0);
	  if (CONVERT_EXPR_P (cstep))
	    inner_step = TREE_OPERAND (cstep, 0);
	  else
	    inner_step = cstep;

	  inner_type = TREE_TYPE (inner_base);
	  /* If candidate is added from a biv whose type is smaller than
	     ctype, we know both candidate and the biv won't overflow.
	     In this case, it's safe to skip the convertion in candidate.
	     As an example, (unsigned short)((unsigned long)A) equals to
	     (unsigned short)A, if A has a type no larger than short.  */
	  if (TYPE_PRECISION (inner_type) <= TYPE_PRECISION (uutype))
	    {
	      cbase = inner_base;
	      cstep = inner_step;
	    }
	}
      cbase = fold_convert (uutype, cbase);
      cstep = fold_convert (uutype, cstep);
      var = fold_convert (uutype, var);
    }

  /* Ratio is 1 when computing the value of biv cand by itself.
     We can't rely on constant_multiple_of in this case because the
     use is created after the original biv is selected.  The call
     could fail because of inconsistent fold behavior.  See PR68021
     for more information.  */
  if (cand->pos == IP_ORIGINAL && cand->incremented_at == use->stmt)
    {
      gcc_assert (is_gimple_assign (use->stmt));
      gcc_assert (use->iv->ssa_name == cand->var_after);
      gcc_assert (gimple_assign_lhs (use->stmt) == cand->var_after);
      rat = 1;
    }
  else if (!constant_multiple_of (ustep, cstep, &rat))
    return false;

  if (prat)
    *prat = rat;

  /* In case both UBASE and CBASE are shortened to UUTYPE from some common
     type, we achieve better folding by computing their difference in this
     wider type, and cast the result to UUTYPE.  We do not need to worry about
     overflows, as all the arithmetics will in the end be performed in UUTYPE
     anyway.  */
  common_type = determine_common_wider_type (&ubase, &cbase);

  /* use = ubase - ratio * cbase + ratio * var.  */
  tree_to_aff_combination (ubase, common_type, aff_inv);
  tree_to_aff_combination (cbase, common_type, &aff_cbase);
  tree_to_aff_combination (var, uutype, aff_var);

  /* We need to shift the value if we are after the increment.  */
  if (stmt_after_increment (loop, cand, at))
    {
      aff_tree cstep_aff;

      if (common_type != uutype)
	cstep_common = fold_convert (common_type, cstep);
      else
	cstep_common = cstep;

      tree_to_aff_combination (cstep_common, common_type, &cstep_aff);
      aff_combination_add (&aff_cbase, &cstep_aff);
    }

  aff_combination_scale (&aff_cbase, -rat);
  aff_combination_add (aff_inv, &aff_cbase);
  if (common_type != uutype)
    aff_combination_convert (aff_inv, uutype);

  aff_combination_scale (aff_var, rat);
  return true;
}

/* Determines the expression by that USE is expressed from induction variable
   CAND at statement AT in LOOP.  The expression is stored in a decomposed
   form into AFF.  Returns false if USE cannot be expressed using CAND.  */

static bool
get_computation_aff (struct loop *loop, gimple *at, struct iv_use *use,
		     struct iv_cand *cand, struct aff_tree *aff)
{
  aff_tree aff_var;

  if (!get_computation_aff_1 (loop, at, use, cand, aff, &aff_var))
    return false;

  aff_combination_add (aff, &aff_var);
  return true;
}

/* Return the type of USE.  */

static tree
get_use_type (struct iv_use *use)
{
  tree base_type = TREE_TYPE (use->iv->base);
  tree type;

  if (use->type == USE_REF_ADDRESS)
    {
      /* The base_type may be a void pointer.  Create a pointer type based on
	 the mem_ref instead.  */
      type = build_pointer_type (TREE_TYPE (*use->op_p));
      gcc_assert (TYPE_ADDR_SPACE (TREE_TYPE (type))
		  == TYPE_ADDR_SPACE (TREE_TYPE (base_type)));
    }
  else
    type = base_type;

  return type;
}

/* Determines the expression by that USE is expressed from induction variable
   CAND at statement AT in LOOP.  The computation is unshared.  */

static tree
get_computation_at (struct loop *loop, gimple *at,
		    struct iv_use *use, struct iv_cand *cand)
{
  aff_tree aff;
  tree type = get_use_type (use);

  if (!get_computation_aff (loop, at, use, cand, &aff))
    return NULL_TREE;
  unshare_aff_combination (&aff);
  return fold_convert (type, aff_combination_to_tree (&aff));
}

/* Adjust the cost COST for being in loop setup rather than loop body.
   If we're optimizing for space, the loop setup overhead is constant;
   if we're optimizing for speed, amortize it over the per-iteration cost.
   If ROUND_UP_P is true, the result is round up rather than to zero when
   optimizing for speed.  */
static unsigned
adjust_setup_cost (struct ivopts_data *data, unsigned cost,
		   bool round_up_p = false)
{
  if (cost == INFTY)
    return cost;
  else if (optimize_loop_for_speed_p (data->current_loop))
<<<<<<< HEAD
    return cost / avg_loop_niter (data->current_loop);
  else
    return cost;
}

/* Returns true if multiplying by RATIO is allowed in an address.  Test the
   validity for a memory reference accessing memory of mode MODE in
   address space AS.  */


bool
multiplier_allowed_in_address_p (HOST_WIDE_INT ratio, machine_mode mode,
				 addr_space_t as)
{
#define MAX_RATIO 128
  unsigned int data_index = (int) as * MAX_MACHINE_MODE + (int) mode;
  static vec<sbitmap> valid_mult_list;
  sbitmap valid_mult;

  if (data_index >= valid_mult_list.length ())
    valid_mult_list.safe_grow_cleared (data_index + 1);

  valid_mult = valid_mult_list[data_index];
  if (!valid_mult)
    {
      machine_mode address_mode = targetm.addr_space.address_mode (as);
      rtx reg1 = gen_raw_REG (address_mode, LAST_VIRTUAL_REGISTER + 1);
      rtx reg2 = gen_raw_REG (address_mode, LAST_VIRTUAL_REGISTER + 2);
      rtx addr, scaled;
      HOST_WIDE_INT i;

      valid_mult = sbitmap_alloc (2 * MAX_RATIO + 1);
      bitmap_clear (valid_mult);
      scaled = gen_rtx_fmt_ee (MULT, address_mode, reg1, NULL_RTX);
      addr = gen_rtx_fmt_ee (PLUS, address_mode, scaled, reg2);
      for (i = -MAX_RATIO; i <= MAX_RATIO; i++)
	{
	  XEXP (scaled, 1) = gen_int_mode (i, address_mode);
	  if (memory_address_addr_space_p (mode, addr, as)
	      || memory_address_addr_space_p (mode, scaled, as))
	    bitmap_set_bit (valid_mult, i + MAX_RATIO);
	}

      if (dump_file && (dump_flags & TDF_DETAILS))
	{
	  fprintf (dump_file, "  allowed multipliers:");
	  for (i = -MAX_RATIO; i <= MAX_RATIO; i++)
	    if (bitmap_bit_p (valid_mult, i + MAX_RATIO))
	      fprintf (dump_file, " %d", (int) i);
	  fprintf (dump_file, "\n");
	  fprintf (dump_file, "\n");
	}

      valid_mult_list[data_index] = valid_mult;
    }

  if (ratio > MAX_RATIO || ratio < -MAX_RATIO)
    return false;

  return bitmap_bit_p (valid_mult, ratio + MAX_RATIO);
}

/* Returns cost of address in shape symbol + var + OFFSET + RATIO * index.
   If SYMBOL_PRESENT is false, symbol is omitted.  If VAR_PRESENT is false,
   variable is omitted.  Compute the cost for a memory reference that accesses
   a memory location of mode MEM_MODE in address space AS.

   MAY_AUTOINC is set to true if the autoincrement (increasing index by
   size of MEM_MODE / RATIO) is available.  To make this determination, we
   look at the size of the increment to be made, which is given in CSTEP.
   CSTEP may be zero if the step is unknown.
   STMT_AFTER_INC is true iff the statement we're looking at is after the
   increment of the original biv.

   TODO -- there must be some better way.  This all is quite crude.  */

enum ainc_type
{
  AINC_PRE_INC,		/* Pre increment.  */
  AINC_PRE_DEC,		/* Pre decrement.  */
  AINC_POST_INC,	/* Post increment.  */
  AINC_POST_DEC,	/* Post decrement.  */
  AINC_NONE		/* Also the number of auto increment types.  */
};

struct address_cost_data
{
  poly_int64_pod min_offset, max_offset, offset_multiple;
  unsigned costs[2][2][2][2];
  unsigned ainc_costs[AINC_NONE];
};


static comp_cost
get_address_cost (bool symbol_present, bool var_present,
		  poly_uint64 offset, HOST_WIDE_INT ratio,
		  HOST_WIDE_INT cstep, machine_mode mem_mode,
		  addr_space_t as, bool speed,
		  bool stmt_after_inc, bool *may_autoinc)
{
  scalar_int_mode address_mode = targetm.addr_space.address_mode (as);
  static vec<address_cost_data *> address_cost_data_list;
  unsigned int data_index = (int) as * MAX_MACHINE_MODE + (int) mem_mode;
  address_cost_data *data;
  static bool has_preinc[MAX_MACHINE_MODE], has_postinc[MAX_MACHINE_MODE];
  static bool has_predec[MAX_MACHINE_MODE], has_postdec[MAX_MACHINE_MODE];
  unsigned cost, acost, complexity;
  enum ainc_type autoinc_type;
  bool offset_p, ratio_p, autoinc;
  poly_int64 s_offset, autoinc_offset;

  if (data_index >= address_cost_data_list.length ())
    address_cost_data_list.safe_grow_cleared (data_index + 1);

  data = address_cost_data_list[data_index];
  if (!data)
    {
      HOST_WIDE_INT i;
      HOST_WIDE_INT rat;
      poly_int64 min_offset, max_offset, offset_multiple;
      int old_cse_not_expected;
      unsigned sym_p, var_p, off_p, rat_p, add_c;
      rtx_insn *seq;
      rtx addr, base;
      rtx reg0, reg1;

      data = (address_cost_data *) xcalloc (1, sizeof (*data));

      reg1 = gen_raw_REG (address_mode, LAST_VIRTUAL_REGISTER + 1);
      addr = gen_rtx_fmt_ee (PLUS, address_mode, reg1, NULL_RTX);

      compute_offset_range (mem_mode, as, address_mode, addr,
			    &min_offset, &max_offset, &offset_multiple);
      data->min_offset = min_offset;
      data->max_offset = max_offset;
      data->offset_multiple = offset_multiple;

      if (dump_file && (dump_flags & TDF_DETAILS))
	{
	  fprintf (dump_file, "get_address_cost:\n");
	  fprintf (dump_file, "  min offset %s ", GET_MODE_NAME (mem_mode));
	  print_dec (data->min_offset, dump_file, SIGNED);
	  fprintf (dump_file, "\n  max offset %s ", GET_MODE_NAME (mem_mode));
	  print_dec (data->max_offset, dump_file, SIGNED);
	  fprintf (dump_file, "\n  offset mulitple %s ",
		   GET_MODE_NAME (mem_mode));
	  print_dec (data->offset_multiple, dump_file, SIGNED);
	  fprintf (dump_file, "\n");
	}

      rat = 1;
      for (i = 2; i <= MAX_RATIO; i++)
	if (multiplier_allowed_in_address_p (i, mem_mode, as))
	  {
	    rat = i;
	    break;
	  }

      /* Compute the cost of various addressing modes.  */
      acost = 0;
      reg0 = gen_raw_REG (address_mode, LAST_VIRTUAL_REGISTER + 1);
      reg1 = gen_raw_REG (address_mode, LAST_VIRTUAL_REGISTER + 2);

      if (USE_LOAD_PRE_DECREMENT (mem_mode)
	  || USE_STORE_PRE_DECREMENT (mem_mode))
	{
	  addr = gen_rtx_PRE_DEC (address_mode, reg0);
	  has_predec[mem_mode]
	    = memory_address_addr_space_p (mem_mode, addr, as);

	  if (has_predec[mem_mode])
	    data->ainc_costs[AINC_PRE_DEC]
	      = address_cost (addr, mem_mode, as, speed);
	}
      if (USE_LOAD_POST_DECREMENT (mem_mode)
	  || USE_STORE_POST_DECREMENT (mem_mode))
	{
	  addr = gen_rtx_POST_DEC (address_mode, reg0);
	  has_postdec[mem_mode]
	    = memory_address_addr_space_p (mem_mode, addr, as);

	  if (has_postdec[mem_mode])
	    data->ainc_costs[AINC_POST_DEC]
	      = address_cost (addr, mem_mode, as, speed);
	}
      if (USE_LOAD_PRE_INCREMENT (mem_mode)
	  || USE_STORE_PRE_DECREMENT (mem_mode))
	{
	  addr = gen_rtx_PRE_INC (address_mode, reg0);
	  has_preinc[mem_mode]
	    = memory_address_addr_space_p (mem_mode, addr, as);

	  if (has_preinc[mem_mode])
	    data->ainc_costs[AINC_PRE_INC]
	      = address_cost (addr, mem_mode, as, speed);
	}
      if (USE_LOAD_POST_INCREMENT (mem_mode)
	  || USE_STORE_POST_INCREMENT (mem_mode))
	{
	  addr = gen_rtx_POST_INC (address_mode, reg0);
	  has_postinc[mem_mode]
	    = memory_address_addr_space_p (mem_mode, addr, as);

	  if (has_postinc[mem_mode])
	    data->ainc_costs[AINC_POST_INC]
	      = address_cost (addr, mem_mode, as, speed);
	}
      for (i = 0; i < 16; i++)
	{
	  sym_p = i & 1;
	  var_p = (i >> 1) & 1;
	  off_p = (i >> 2) & 1;
	  rat_p = (i >> 3) & 1;

	  addr = reg0;
	  if (rat_p)
	    addr = gen_rtx_fmt_ee (MULT, address_mode, addr,
				   gen_int_mode (rat, address_mode));

	  if (var_p)
	    addr = gen_rtx_fmt_ee (PLUS, address_mode, addr, reg1);

	  if (sym_p)
	    {
	      base = gen_rtx_SYMBOL_REF (address_mode, ggc_strdup (""));
	      /* ??? We can run into trouble with some backends by presenting
		 it with symbols which haven't been properly passed through
		 targetm.encode_section_info.  By setting the local bit, we
		 enhance the probability of things working.  */
	      SYMBOL_REF_FLAGS (base) = SYMBOL_FLAG_LOCAL;

	      if (off_p)
		base = gen_rtx_fmt_e (CONST, address_mode,
				      gen_rtx_fmt_ee
					(PLUS, address_mode, base,
					 gen_int_mode (max_offset,
						       address_mode)));
	    }
	  else if (off_p)
	    base = gen_int_mode (max_offset, address_mode);
	  else
	    base = NULL_RTX;

	  if (base)
	    addr = gen_rtx_fmt_ee (PLUS, address_mode, addr, base);

	  start_sequence ();
	  /* To avoid splitting addressing modes, pretend that no cse will
	     follow.  */
	  old_cse_not_expected = cse_not_expected;
	  cse_not_expected = true;
	  addr = memory_address_addr_space (mem_mode, addr, as);
	  cse_not_expected = old_cse_not_expected;
	  seq = get_insns ();
	  end_sequence ();

	  acost = address_cost (addr, mem_mode, as, speed);
	  if (!acost)
	    acost = 1;
	  acost += seq_cost (seq, speed);
	  data->costs[sym_p][var_p][off_p][rat_p] = acost;
	}

      /* On some targets, it is quite expensive to load symbol to a register,
	 which makes addresses that contain symbols look much more expensive.
	 However, the symbol will have to be loaded in any case before the
	 loop (and quite likely we have it in register already), so it does not
	 make much sense to penalize them too heavily.  So make some final
	 tweaks for the SYMBOL_PRESENT modes:

	 If VAR_PRESENT is false, and the mode obtained by changing symbol to
	 var is cheaper, use this mode with small penalty.
	 If VAR_PRESENT is true, try whether the mode with
	 SYMBOL_PRESENT = false is cheaper even with cost of addition, and
	 if this is the case, use it.  */
      add_c = add_cost (speed, address_mode);
      for (i = 0; i < 8; i++)
	{
	  var_p = i & 1;
	  off_p = (i >> 1) & 1;
	  rat_p = (i >> 2) & 1;

	  acost = data->costs[0][1][off_p][rat_p] + 1;
	  if (var_p)
	    acost += add_c;

	  if (acost < data->costs[1][var_p][off_p][rat_p])
	    data->costs[1][var_p][off_p][rat_p] = acost;
	}

      if (dump_file && (dump_flags & TDF_DETAILS))
	{
	  fprintf (dump_file, "Address costs for mode %s with ratio "
		   HOST_WIDE_INT_PRINT_DEC ":\n",
		   GET_MODE_NAME (mem_mode), rat);

	  for (i = 0; i < 16; i++)
	    {
	      sym_p = i & 1;
	      var_p = (i >> 1) & 1;
	      off_p = (i >> 2) & 1;
	      rat_p = (i >> 3) & 1;

	      fprintf (dump_file, "  ");
	      if (sym_p)
		fprintf (dump_file, "sym + ");
	      if (var_p)
		fprintf (dump_file, "var + ");
	      if (off_p)
		fprintf (dump_file, "cst + ");
	      if (rat_p)
		fprintf (dump_file, "rat * ");

	      acost = data->costs[sym_p][var_p][off_p][rat_p];
	      fprintf (dump_file, "index costs %d\n", acost);
	    }
	  if (has_predec[mem_mode] || has_postdec[mem_mode]
	      || has_preinc[mem_mode] || has_postinc[mem_mode])
	    fprintf (dump_file, "  May include autoinc/dec\n");
	  fprintf (dump_file, "\n");
	}

      address_cost_data_list[data_index] = data;
    }

  offset = trunc_int_for_mode (offset, address_mode);
  s_offset = offset;

  autoinc = false;
  autoinc_type = AINC_NONE;
  autoinc_offset = offset;
  if (stmt_after_inc)
    autoinc_offset += ratio * cstep;
  if (symbol_present || var_present || ratio != 1)
    autoinc = false;
  else
    {
      poly_int64 msize = GET_MODE_SIZE (mem_mode);
      if (has_postinc[mem_mode]
	  && must_eq (autoinc_offset, 0)
	  && must_eq (msize, cstep))
	autoinc_type = AINC_POST_INC;
      else if (has_postdec[mem_mode]
	       && must_eq (autoinc_offset, 0)
	       && must_eq (msize, -cstep))
	autoinc_type = AINC_POST_DEC;
      else if (has_preinc[mem_mode]
	       && must_eq (autoinc_offset, msize)
	       && must_eq (msize, cstep))
	autoinc_type = AINC_PRE_INC;
      else if (has_predec[mem_mode]
	       && must_eq (autoinc_offset, -msize)
	       && must_eq (msize, -cstep))
	autoinc_type = AINC_PRE_DEC;

      if (autoinc_type != AINC_NONE)
	autoinc = true;
    }

  cost = 0;
  offset_p = (may_ne (s_offset, 0)
	      && must_le (data->min_offset, s_offset)
	      && must_le (s_offset, data->max_offset)
	      && multiple_p (s_offset, data->offset_multiple));
  ratio_p = (ratio != 1
	     && multiplier_allowed_in_address_p (ratio, mem_mode, as));

  if (ratio != 1 && !ratio_p)
    cost += mult_by_coeff_cost (ratio, address_mode, speed);

  if (may_ne (s_offset, 0) && !offset_p && !symbol_present)
    cost += add_cost (speed, address_mode);

  if (may_autoinc)
    *may_autoinc = autoinc;
  if (autoinc)
    acost = data->ainc_costs[autoinc_type];
=======
    {
      HOST_WIDE_INT niters = avg_loop_niter (data->current_loop);
      return ((HOST_WIDE_INT) cost + (round_up_p ? niters - 1 : 0)) / niters;
    }
>>>>>>> 243c2883
  else
    return cost;
}

/* Calculate the SPEED or size cost of shiftadd EXPR in MODE.  MULT is the
   EXPR operand holding the shift.  COST0 and COST1 are the costs for
   calculating the operands of EXPR.  Returns true if successful, and returns
   the cost in COST.  */

static bool
get_shiftadd_cost (tree expr, scalar_int_mode mode, comp_cost cost0,
		   comp_cost cost1, tree mult, bool speed, comp_cost *cost)
{
  comp_cost res;
  tree op1 = TREE_OPERAND (expr, 1);
  tree cst = TREE_OPERAND (mult, 1);
  tree multop = TREE_OPERAND (mult, 0);
  int m = exact_log2 (int_cst_value (cst));
  int maxm = MIN (BITS_PER_WORD, GET_MODE_BITSIZE (mode));
  int as_cost, sa_cost;
  bool mult_in_op1;

  if (!(m >= 0 && m < maxm))
    return false;

  STRIP_NOPS (op1);
  mult_in_op1 = operand_equal_p (op1, mult, 0);

  as_cost = add_cost (speed, mode) + shift_cost (speed, mode, m);

  /* If the target has a cheap shift-and-add or shift-and-sub instruction,
     use that in preference to a shift insn followed by an add insn.  */
  sa_cost = (TREE_CODE (expr) != MINUS_EXPR
	     ? shiftadd_cost (speed, mode, m)
	     : (mult_in_op1
		? shiftsub1_cost (speed, mode, m)
		: shiftsub0_cost (speed, mode, m)));

  res = comp_cost (MIN (as_cost, sa_cost), 0);
  res += (mult_in_op1 ? cost0 : cost1);

  STRIP_NOPS (multop);
  if (!is_gimple_val (multop))
    res += force_expr_to_var_cost (multop, speed);

  *cost = res;
  return true;
}

/* Estimates cost of forcing expression EXPR into a variable.  */

static comp_cost
force_expr_to_var_cost (tree expr, bool speed)
{
  static bool costs_initialized = false;
  static unsigned integer_cost [2];
  static unsigned symbol_cost [2];
  static unsigned address_cost [2];
  tree op0, op1;
  comp_cost cost0, cost1, cost;
  machine_mode mode;
  scalar_int_mode int_mode;

  if (!costs_initialized)
    {
      tree type = build_pointer_type (integer_type_node);
      tree var, addr;
      rtx x;
      int i;

      var = create_tmp_var_raw (integer_type_node, "test_var");
      TREE_STATIC (var) = 1;
      x = produce_memory_decl_rtl (var, NULL);
      SET_DECL_RTL (var, x);

      addr = build1 (ADDR_EXPR, type, var);


      for (i = 0; i < 2; i++)
	{
	  integer_cost[i] = computation_cost (build_int_cst (integer_type_node,
							     2000), i);

	  symbol_cost[i] = computation_cost (addr, i) + 1;

	  address_cost[i]
	    = computation_cost (fold_build_pointer_plus_hwi (addr, 2000), i) + 1;
	  if (dump_file && (dump_flags & TDF_DETAILS))
	    {
	      fprintf (dump_file, "force_expr_to_var_cost %s costs:\n", i ? "speed" : "size");
	      fprintf (dump_file, "  integer %d\n", (int) integer_cost[i]);
	      fprintf (dump_file, "  symbol %d\n", (int) symbol_cost[i]);
	      fprintf (dump_file, "  address %d\n", (int) address_cost[i]);
	      fprintf (dump_file, "  other %d\n", (int) target_spill_cost[i]);
	      fprintf (dump_file, "\n");
	    }
	}

      costs_initialized = true;
    }

  STRIP_NOPS (expr);

  if (SSA_VAR_P (expr))
    return no_cost;

  if (is_gimple_min_invariant (expr))
    {
      if (TREE_CODE (expr) == INTEGER_CST)
	return comp_cost (integer_cost [speed], 0);

      if (TREE_CODE (expr) == ADDR_EXPR)
	{
	  tree obj = TREE_OPERAND (expr, 0);

	  if (VAR_P (obj)
	      || TREE_CODE (obj) == PARM_DECL
	      || TREE_CODE (obj) == RESULT_DECL)
	    return comp_cost (symbol_cost [speed], 0);
	}

      return comp_cost (address_cost [speed], 0);
    }

  switch (TREE_CODE (expr))
    {
    case POINTER_PLUS_EXPR:
    case PLUS_EXPR:
    case MINUS_EXPR:
    case MULT_EXPR:
    case TRUNC_DIV_EXPR:
    case BIT_AND_EXPR:
    case BIT_IOR_EXPR:
    case LSHIFT_EXPR:
    case RSHIFT_EXPR:
      op0 = TREE_OPERAND (expr, 0);
      op1 = TREE_OPERAND (expr, 1);
      STRIP_NOPS (op0);
      STRIP_NOPS (op1);
      break;

    CASE_CONVERT:
    case NEGATE_EXPR:
    case BIT_NOT_EXPR:
      op0 = TREE_OPERAND (expr, 0);
      STRIP_NOPS (op0);
      op1 = NULL_TREE;
      break;

    default:
      /* Just an arbitrary value, FIXME.  */
      return comp_cost (target_spill_cost[speed], 0);
    }

  if (op0 == NULL_TREE
      || TREE_CODE (op0) == SSA_NAME || constant_tree_p (op0))
    cost0 = no_cost;
  else
    cost0 = force_expr_to_var_cost (op0, speed);

  if (op1 == NULL_TREE
      || TREE_CODE (op1) == SSA_NAME || constant_tree_p (op1))
    cost1 = no_cost;
  else
    cost1 = force_expr_to_var_cost (op1, speed);

  mode = TYPE_MODE (TREE_TYPE (expr));
  switch (TREE_CODE (expr))
    {
    case POINTER_PLUS_EXPR:
    case PLUS_EXPR:
    case MINUS_EXPR:
    case NEGATE_EXPR:
      cost = comp_cost (add_cost (speed, mode), 0);
      if (TREE_CODE (expr) != NEGATE_EXPR)
	{
	  tree mult = NULL_TREE;
	  comp_cost sa_cost;
	  if (TREE_CODE (op1) == MULT_EXPR)
	    mult = op1;
	  else if (TREE_CODE (op0) == MULT_EXPR)
	    mult = op0;

	  if (mult != NULL_TREE
	      && is_a <scalar_int_mode> (mode, &int_mode)
	      && cst_and_fits_in_hwi (TREE_OPERAND (mult, 1))
	      && get_shiftadd_cost (expr, int_mode, cost0, cost1, mult,
				    speed, &sa_cost))
	    return sa_cost;
	}
      break;

    CASE_CONVERT:
      {
	tree inner_mode, outer_mode;
	outer_mode = TREE_TYPE (expr);
	inner_mode = TREE_TYPE (op0);
	cost = comp_cost (convert_cost (TYPE_MODE (outer_mode),
					TYPE_MODE (inner_mode),
					TYPE_SIGN (inner_mode), speed), 0);
      }
      break;

    case MULT_EXPR:
      if (cst_and_fits_in_hwi (op0))
	cost = comp_cost (mult_by_coeff_cost (int_cst_value (op0),
					     mode, speed), 0);
      else if (cst_and_fits_in_hwi (op1))
	cost = comp_cost (mult_by_coeff_cost (int_cst_value (op1),
					     mode, speed), 0);
      else
	return comp_cost (target_spill_cost [speed], 0);
      break;

    case TRUNC_DIV_EXPR:
      /* Division by power of two is usually cheap, so we allow it.  Forbid
	 anything else.  */
      if (integer_pow2p (TREE_OPERAND (expr, 1)))
	cost = comp_cost (add_cost (speed, mode), 0);
      else
	cost = comp_cost (target_spill_cost[speed], 0);
      break;

    case BIT_AND_EXPR:
    case BIT_IOR_EXPR:
    case BIT_NOT_EXPR:
    case LSHIFT_EXPR:
    case RSHIFT_EXPR:
      cost = comp_cost (add_cost (speed, mode), 0);
      break;

    default:
      gcc_unreachable ();
    }

  cost += cost0;
  cost += cost1;
  return cost;
}

/* Estimates cost of forcing EXPR into a variable.  INV_VARS is a set of the
   invariants the computation depends on.  */

static comp_cost
force_var_cost (struct ivopts_data *data, tree expr, bitmap *inv_vars)
{
  if (!expr)
    return no_cost;

  find_inv_vars (data, &expr, inv_vars);
  return force_expr_to_var_cost (expr, data->speed);
}

<<<<<<< HEAD
/* Estimates cost of expressing address ADDR  as var + symbol + offset.  The
   value of offset is added to OFFSET, SYMBOL_PRESENT and VAR_PRESENT are set
   to false if the corresponding part is missing.  DEPENDS_ON is a set of the
   invariants the computation depends on.  */

static comp_cost
split_address_cost (struct ivopts_data *data,
		    tree addr, bool *symbol_present, bool *var_present,
		    poly_uint64 *offset, bitmap *depends_on)
{
  tree core;
  poly_int64 bitsize, bitpos, bytepos;
  tree toffset;
  machine_mode mode;
  int unsignedp, reversep, volatilep;

  core = get_inner_reference (addr, &bitsize, &bitpos, &toffset, &mode,
			      &unsignedp, &reversep, &volatilep);

  if (toffset != 0
      || !multiple_p (bitpos, BITS_PER_UNIT, &bytepos)
      || reversep
      || !VAR_P (core))
    {
      *symbol_present = false;
      *var_present = true;
      fd_ivopts_data = data;
      if (depends_on)
	walk_tree (&addr, find_depends, depends_on, NULL);

      return comp_cost (target_spill_cost[data->speed], 0);
    }

  *offset += bytepos;
  if (TREE_STATIC (core)
      || DECL_EXTERNAL (core))
    {
      *symbol_present = true;
      *var_present = false;
      return no_cost;
    }

  *symbol_present = false;
  *var_present = true;
  return no_cost;
}

/* Estimates cost of expressing difference of addresses E1 - E2 as
   var + symbol + offset.  The value of offset is added to OFFSET,
   SYMBOL_PRESENT and VAR_PRESENT are set to false if the corresponding
   part is missing.  DEPENDS_ON is a set of the invariants the computation
   depends on.  */

static comp_cost
ptr_difference_cost (struct ivopts_data *data,
		     tree e1, tree e2, bool *symbol_present, bool *var_present,
		     poly_uint64 *offset, bitmap *depends_on)
{
  poly_int64 diff = 0;
  aff_tree aff_e1, aff_e2;
  tree type;

  gcc_assert (TREE_CODE (e1) == ADDR_EXPR);

  if (ptr_difference_const (e1, e2, &diff))
    {
      *offset += diff;
      *symbol_present = false;
      *var_present = false;
      return no_cost;
    }

  if (integer_zerop (e2))
    return split_address_cost (data, TREE_OPERAND (e1, 0),
			       symbol_present, var_present, offset, depends_on);

  *symbol_present = false;
  *var_present = true;

  type = signed_type_for (TREE_TYPE (e1));
  tree_to_aff_combination (e1, type, &aff_e1);
  tree_to_aff_combination (e2, type, &aff_e2);
  aff_combination_scale (&aff_e2, -1);
  aff_combination_add (&aff_e1, &aff_e2);

  return force_var_cost (data, aff_combination_to_tree (&aff_e1), depends_on);
}

/* Estimates cost of expressing difference E1 - E2 as
   var + symbol + offset.  The value of offset is added to OFFSET,
   SYMBOL_PRESENT and VAR_PRESENT are set to false if the corresponding
   part is missing.  DEPENDS_ON is a set of the invariants the computation
   depends on.  */

static comp_cost
difference_cost (struct ivopts_data *data,
		 tree e1, tree e2, bool *symbol_present, bool *var_present,
		 poly_uint64 *offset, bitmap *depends_on)
{
  machine_mode mode = TYPE_MODE (TREE_TYPE (e1));
  poly_uint64 off1, off2;
  aff_tree aff_e1, aff_e2;
  tree type;

  e1 = strip_offset (e1, &off1);
  e2 = strip_offset (e2, &off2);
  *offset += off1 - off2;

  STRIP_NOPS (e1);
  STRIP_NOPS (e2);
=======
/* Returns cost of auto-modifying address expression in shape base + offset.
   AINC_STEP is step size of the address IV.  AINC_OFFSET is offset of the
   address expression.  The address expression has ADDR_MODE in addr space
   AS.  The memory access has MEM_MODE.  SPEED means we are optimizing for
   speed or size.  */

enum ainc_type
{
  AINC_PRE_INC,		/* Pre increment.  */
  AINC_PRE_DEC,		/* Pre decrement.  */
  AINC_POST_INC,	/* Post increment.  */
  AINC_POST_DEC,	/* Post decrement.  */
  AINC_NONE		/* Also the number of auto increment types.  */
};

struct ainc_cost_data
{
  unsigned costs[AINC_NONE];
};
>>>>>>> 243c2883

static comp_cost
get_address_cost_ainc (HOST_WIDE_INT ainc_step, HOST_WIDE_INT ainc_offset,
		       machine_mode addr_mode, machine_mode mem_mode,
		       addr_space_t as, bool speed)
{
  if (!USE_LOAD_PRE_DECREMENT (mem_mode)
      && !USE_STORE_PRE_DECREMENT (mem_mode)
      && !USE_LOAD_POST_DECREMENT (mem_mode)
      && !USE_STORE_POST_DECREMENT (mem_mode)
      && !USE_LOAD_PRE_INCREMENT (mem_mode)
      && !USE_STORE_PRE_INCREMENT (mem_mode)
      && !USE_LOAD_POST_INCREMENT (mem_mode)
      && !USE_STORE_POST_INCREMENT (mem_mode))
    return infinite_cost;

  static vec<ainc_cost_data *> ainc_cost_data_list;
  unsigned idx = (unsigned) as * MAX_MACHINE_MODE + (unsigned) mem_mode;
  if (idx >= ainc_cost_data_list.length ())
    {
      unsigned nsize = ((unsigned) as + 1) *MAX_MACHINE_MODE;

      gcc_assert (nsize > idx);
      ainc_cost_data_list.safe_grow_cleared (nsize);
    }

  ainc_cost_data *data = ainc_cost_data_list[idx];
  if (data == NULL)
    {
      rtx reg = gen_raw_REG (addr_mode, LAST_VIRTUAL_REGISTER + 1);

      data = (ainc_cost_data *) xcalloc (1, sizeof (*data));
      data->costs[AINC_PRE_DEC] = INFTY;
      data->costs[AINC_POST_DEC] = INFTY;
      data->costs[AINC_PRE_INC] = INFTY;
      data->costs[AINC_POST_INC] = INFTY;
      if (USE_LOAD_PRE_DECREMENT (mem_mode)
	  || USE_STORE_PRE_DECREMENT (mem_mode))
	{
	  rtx addr = gen_rtx_PRE_DEC (addr_mode, reg);

	  if (memory_address_addr_space_p (mem_mode, addr, as))
	    data->costs[AINC_PRE_DEC]
	      = address_cost (addr, mem_mode, as, speed);
	}
      if (USE_LOAD_POST_DECREMENT (mem_mode)
	  || USE_STORE_POST_DECREMENT (mem_mode))
	{
	  rtx addr = gen_rtx_POST_DEC (addr_mode, reg);

	  if (memory_address_addr_space_p (mem_mode, addr, as))
	    data->costs[AINC_POST_DEC]
	      = address_cost (addr, mem_mode, as, speed);
	}
      if (USE_LOAD_PRE_INCREMENT (mem_mode)
	  || USE_STORE_PRE_INCREMENT (mem_mode))
	{
	  rtx addr = gen_rtx_PRE_INC (addr_mode, reg);

	  if (memory_address_addr_space_p (mem_mode, addr, as))
	    data->costs[AINC_PRE_INC]
	      = address_cost (addr, mem_mode, as, speed);
	}
      if (USE_LOAD_POST_INCREMENT (mem_mode)
	  || USE_STORE_POST_INCREMENT (mem_mode))
	{
	  rtx addr = gen_rtx_POST_INC (addr_mode, reg);

	  if (memory_address_addr_space_p (mem_mode, addr, as))
	    data->costs[AINC_POST_INC]
	      = address_cost (addr, mem_mode, as, speed);
	}
      ainc_cost_data_list[idx] = data;
    }

  HOST_WIDE_INT msize = GET_MODE_SIZE (mem_mode);
  if (ainc_offset == 0 && msize == ainc_step)
    return comp_cost (data->costs[AINC_POST_INC], 0);
  if (ainc_offset == 0 && msize == -ainc_step)
    return comp_cost (data->costs[AINC_POST_DEC], 0);
  if (ainc_offset == msize && msize == ainc_step)
    return comp_cost (data->costs[AINC_PRE_INC], 0);
  if (ainc_offset == -msize && msize == -ainc_step)
    return comp_cost (data->costs[AINC_PRE_DEC], 0);

  return infinite_cost;
}

/* Return cost of computing USE's address expression by using CAND.
   AFF_INV and AFF_VAR represent invariant and variant parts of the
   address expression, respectively.  If AFF_INV is simple, store
   the loop invariant variables which are depended by it in INV_VARS;
   if AFF_INV is complicated, handle it as a new invariant expression
   and record it in INV_EXPR.  RATIO indicates multiple times between
   steps of USE and CAND.  If CAN_AUTOINC is nonNULL, store boolean
   value to it indicating if this is an auto-increment address.  */

static comp_cost
get_address_cost (struct ivopts_data *data, struct iv_use *use,
		  struct iv_cand *cand, aff_tree *aff_inv,
		  aff_tree *aff_var, HOST_WIDE_INT ratio,
		  bitmap *inv_vars, iv_inv_expr_ent **inv_expr,
		  bool *can_autoinc, bool speed)
{
  rtx addr;
  bool simple_inv = true;
  tree comp_inv = NULL_TREE, type = aff_var->type;
  comp_cost var_cost = no_cost, cost = no_cost;
  struct mem_address parts = {NULL_TREE, integer_one_node,
			      NULL_TREE, NULL_TREE, NULL_TREE};
  machine_mode addr_mode = TYPE_MODE (type);
  machine_mode mem_mode = TYPE_MODE (TREE_TYPE (*use->op_p));
  addr_space_t as = TYPE_ADDR_SPACE (TREE_TYPE (use->iv->base));

  if (!aff_combination_const_p (aff_inv))
    {
      parts.index = integer_one_node;
      /* Addressing mode "base + index".  */
      if (valid_mem_ref_p (mem_mode, as, &parts))
	{
	  parts.step = wide_int_to_tree (type, ratio);
	  /* Addressing mode "base + index << scale".  */
	  if (ratio != 1 && !valid_mem_ref_p (mem_mode, as, &parts))
	    parts.step = NULL_TREE;

	  if (aff_inv->offset != 0)
	    {
	      parts.offset = wide_int_to_tree (sizetype, aff_inv->offset);
	      /* Addressing mode "base + index [<< scale] + offset".  */
	      if (!valid_mem_ref_p (mem_mode, as, &parts))
		parts.offset = NULL_TREE;
	      else
		aff_inv->offset = 0;
	    }

	  move_fixed_address_to_symbol (&parts, aff_inv);
	  /* Base is fixed address and is moved to symbol part.  */
	  if (parts.symbol != NULL_TREE && aff_combination_zero_p (aff_inv))
	    parts.base = NULL_TREE;

	  /* Addressing mode "symbol + base + index [<< scale] [+ offset]".  */
	  if (parts.symbol != NULL_TREE
	      && !valid_mem_ref_p (mem_mode, as, &parts))
	    {
	      aff_combination_add_elt (aff_inv, parts.symbol, 1);
	      parts.symbol = NULL_TREE;
	      /* Reset SIMPLE_INV since symbol address needs to be computed
		 outside of address expression in this case.  */
	      simple_inv = false;
	      /* Symbol part is moved back to base part, it can't be NULL.  */
	      parts.base = integer_one_node;
	    }
	}
      else
	parts.index = NULL_TREE;
    }
  else
    {
      if (can_autoinc && ratio == 1 && cst_and_fits_in_hwi (cand->iv->step))
	{
	  HOST_WIDE_INT ainc_step = int_cst_value (cand->iv->step);
	  HOST_WIDE_INT ainc_offset = (aff_inv->offset).to_shwi ();

	  if (stmt_after_increment (data->current_loop, cand, use->stmt))
	    ainc_offset += ainc_step;
	  cost = get_address_cost_ainc (ainc_step, ainc_offset,
					addr_mode, mem_mode, as, speed);
	  if (!cost.infinite_cost_p ())
	    {
	      *can_autoinc = true;
	      return cost;
	    }
	  cost = no_cost;
	}
      if (!aff_combination_zero_p (aff_inv))
	{
	  parts.offset = wide_int_to_tree (sizetype, aff_inv->offset);
	  /* Addressing mode "base + offset".  */
	  if (!valid_mem_ref_p (mem_mode, as, &parts))
	    parts.offset = NULL_TREE;
	  else
	    aff_inv->offset = 0;
	}
    }

  if (simple_inv)
    simple_inv = (aff_inv == NULL
		  || aff_combination_const_p (aff_inv)
		  || aff_combination_singleton_var_p (aff_inv));
  if (!aff_combination_zero_p (aff_inv))
    comp_inv = aff_combination_to_tree (aff_inv);
  if (comp_inv != NULL_TREE)
    cost = force_var_cost (data, comp_inv, inv_vars);
  if (ratio != 1 && parts.step == NULL_TREE)
    var_cost += mult_by_coeff_cost (ratio, addr_mode, speed);
  if (comp_inv != NULL_TREE && parts.index == NULL_TREE)
    var_cost += add_cost (speed, addr_mode);

  if (comp_inv && inv_expr && !simple_inv)
    {
      *inv_expr = get_loop_invariant_expr (data, comp_inv);
      /* Clear depends on.  */
      if (*inv_expr != NULL && inv_vars && *inv_vars)
	bitmap_clear (*inv_vars);

      /* Cost of small invariant expression adjusted against loop niters
	 is usually zero, which makes it difficult to be differentiated
	 from candidate based on loop invariant variables.  Secondly, the
	 generated invariant expression may not be hoisted out of loop by
	 following pass.  We penalize the cost by rounding up in order to
	 neutralize such effects.  */
      cost.cost = adjust_setup_cost (data, cost.cost, true);
      cost.scratch = cost.cost;
    }

  cost += var_cost;
  addr = addr_for_mem_ref (&parts, as, false);
  gcc_assert (memory_address_addr_space_p (mem_mode, addr, as));
  cost += address_cost (addr, mem_mode, as, speed);

  if (parts.symbol != NULL_TREE)
    cost.complexity += 1;
  if (parts.step != NULL_TREE && !integer_onep (parts.step))
    cost.complexity += 1;
  if (parts.base != NULL_TREE && parts.index != NULL_TREE)
    cost.complexity += 1;
  if (parts.offset != NULL_TREE && !integer_zerop (parts.offset))
    cost.complexity += 1;

  return cost;
}

/* Scale (multiply) the computed COST (except scratch part that should be
   hoisted out a loop) by header->frequency / AT->frequency, which makes
   expected cost more accurate.  */

static comp_cost
get_scaled_computation_cost_at (ivopts_data *data, gimple *at, comp_cost cost)
{
   int loop_freq = data->current_loop->header->frequency;
   int bb_freq = gimple_bb (at)->frequency;
   if (loop_freq != 0)
     {
       gcc_assert (cost.scratch <= cost.cost);
       int scaled_cost
	 = cost.scratch + (cost.cost - cost.scratch) * bb_freq / loop_freq;

       if (dump_file && (dump_flags & TDF_DETAILS))
	 fprintf (dump_file, "Scaling cost based on bb prob "
		  "by %2.2f: %d (scratch: %d) -> %d (%d/%d)\n",
		  1.0f * bb_freq / loop_freq, cost.cost,
		  cost.scratch, scaled_cost, bb_freq, loop_freq);

       cost.cost = scaled_cost;
     }

  return cost;
}

/* Determines the cost of the computation by that USE is expressed
   from induction variable CAND.  If ADDRESS_P is true, we just need
   to create an address from it, otherwise we want to get it into
   register.  A set of invariants we depend on is stored in INV_VARS.
   If CAN_AUTOINC is nonnull, use it to record whether autoinc
   addressing is likely.  If INV_EXPR is nonnull, record invariant
   expr entry in it.  */

static comp_cost
get_computation_cost (struct ivopts_data *data, struct iv_use *use,
		      struct iv_cand *cand, bool address_p, bitmap *inv_vars,
		      bool *can_autoinc, iv_inv_expr_ent **inv_expr)
{
<<<<<<< HEAD
  tree ubase = use->iv->base, ustep = use->iv->step;
  tree cbase, cstep;
  tree utype = TREE_TYPE (ubase), ctype;
  unsigned HOST_WIDE_INT cstepi;
  poly_uint64 offset = 0;
=======
  gimple *at = use->stmt;
  tree ubase = use->iv->base, cbase = cand->iv->base;
  tree utype = TREE_TYPE (ubase), ctype = TREE_TYPE (cbase);
  tree comp_inv = NULL_TREE;
>>>>>>> 243c2883
  HOST_WIDE_INT ratio, aratio;
  comp_cost cost;
  widest_int rat;
  aff_tree aff_inv, aff_var;
  bool speed = optimize_bb_for_speed_p (gimple_bb (at));
<<<<<<< HEAD

  if (depends_on)
    *depends_on = NULL;

  /* Only consider real candidates.  */
  if (!cand->iv)
    return infinite_cost;
=======
>>>>>>> 243c2883

  if (inv_vars)
    *inv_vars = NULL;
  if (can_autoinc)
    *can_autoinc = false;
  if (inv_expr)
    *inv_expr = NULL;

  /* Check if we have enough precision to express the values of use.  */
  if (TYPE_PRECISION (utype) > TYPE_PRECISION (ctype))
    return infinite_cost;

  if (address_p
      || (use->iv->base_object
	  && cand->iv->base_object
	  && POINTER_TYPE_P (TREE_TYPE (use->iv->base_object))
	  && POINTER_TYPE_P (TREE_TYPE (cand->iv->base_object))))
    {
      /* Do not try to express address of an object with computation based
	 on address of a different object.  This may cause problems in rtl
	 level alias analysis (that does not expect this to be happening,
	 as this is illegal in C), and would be unlikely to be useful
	 anyway.  */
      if (use->iv->base_object
	  && cand->iv->base_object
	  && !operand_equal_p (use->iv->base_object, cand->iv->base_object, 0))
	return infinite_cost;
    }

  if (!get_computation_aff_1 (data->current_loop, at, use,
			      cand, &aff_inv, &aff_var, &rat)
      || !wi::fits_shwi_p (rat))
    return infinite_cost;

<<<<<<< HEAD
  if (wi::fits_shwi_p (rat))
    ratio = rat.to_shwi ();
  else
    return infinite_cost;

  STRIP_NOPS (cbase);
  ctype = TREE_TYPE (cbase);

  stmt_is_after_inc = stmt_after_increment (data->current_loop, cand, at);

  /* use = ubase + ratio * (var - cbase).  If either cbase is a constant
     or ratio == 1, it is better to handle this like

     ubase - ratio * cbase + ratio * var

     (also holds in the case ratio == -1, TODO.  */

  if (cst_and_fits_in_hwi (cbase))
    {
      offset = - ratio * (unsigned HOST_WIDE_INT) int_cst_value (cbase);
      cost = difference_cost (data,
			      ubase, build_int_cst (utype, 0),
			      &symbol_present, &var_present, &offset,
			      depends_on);
      cost /= avg_loop_niter (data->current_loop);
    }
  else if (ratio == 1)
    {
      tree real_cbase = cbase;

      /* Check to see if any adjustment is needed.  */
      if (cstepi == 0 && stmt_is_after_inc)
	{
	  aff_tree real_cbase_aff;
	  aff_tree cstep_aff;

	  tree_to_aff_combination (cbase, TREE_TYPE (real_cbase),
				   &real_cbase_aff);
	  tree_to_aff_combination (cstep, TREE_TYPE (cstep), &cstep_aff);

	  aff_combination_add (&real_cbase_aff, &cstep_aff);
	  real_cbase = aff_combination_to_tree (&real_cbase_aff);
	}

      cost = difference_cost (data,
			      ubase, real_cbase,
			      &symbol_present, &var_present, &offset,
			      depends_on);
      cost /= avg_loop_niter (data->current_loop);
    }
  else if (address_p
	   && !POINTER_TYPE_P (ctype)
	   && (multiplier_allowed_in_address_p
	       (ratio, TYPE_MODE (use->mem_type),
		TYPE_ADDR_SPACE (TREE_TYPE (utype)))))
    {
      tree real_cbase = cbase;

      if (cstepi == 0 && stmt_is_after_inc)
	{
	  if (POINTER_TYPE_P (ctype))
	    real_cbase = fold_build2 (POINTER_PLUS_EXPR, ctype, cbase, cstep);
	  else
	    real_cbase = fold_build2 (PLUS_EXPR, ctype, cbase, cstep);
	}
      real_cbase = fold_build2 (MULT_EXPR, ctype, real_cbase,
				build_int_cst (ctype, ratio));
      cost = difference_cost (data,
			      ubase, real_cbase,
			      &symbol_present, &var_present, &offset,
			      depends_on);
      cost /= avg_loop_niter (data->current_loop);
    }
  else
=======
  ratio = rat.to_shwi ();
  if (address_p)
>>>>>>> 243c2883
    {
      cost = get_address_cost (data, use, cand, &aff_inv, &aff_var, ratio,
			       inv_vars, inv_expr, can_autoinc, speed);
      return get_scaled_computation_cost_at (data, at, cost);
    }

  bool simple_inv = (aff_combination_const_p (&aff_inv)
		     || aff_combination_singleton_var_p (&aff_inv));
  tree signed_type = signed_type_for (aff_combination_type (&aff_inv));
  aff_combination_convert (&aff_inv, signed_type);
  if (!aff_combination_zero_p (&aff_inv))
    comp_inv = aff_combination_to_tree (&aff_inv);

  cost = force_var_cost (data, comp_inv, inv_vars);
  if (comp_inv && inv_expr && !simple_inv)
    {
      *inv_expr = get_loop_invariant_expr (data, comp_inv);
      /* Clear depends on.  */
      if (*inv_expr != NULL && inv_vars && *inv_vars)
	bitmap_clear (*inv_vars);

<<<<<<< HEAD
  /* Now the computation is in shape symbol + var1 + const + ratio * var2.
     (symbol/var1/const parts may be omitted).  If we are looking for an
     address, find the cost of addressing this.  */
  if (address_p)
    {
      cost += get_address_cost (symbol_present, var_present,
				offset, ratio, cstepi,
				TYPE_MODE (use->mem_type),
				TYPE_ADDR_SPACE (TREE_TYPE (utype)),
				speed, stmt_is_after_inc, can_autoinc);
      return get_scaled_computation_cost_at (data, at, cand, cost);
=======
      cost.cost = adjust_setup_cost (data, cost.cost);
      /* Record setup cost in scratch field.  */
      cost.scratch = cost.cost;
>>>>>>> 243c2883
    }
  /* Cost of constant integer can be covered when adding invariant part to
     variant part.  */
  else if (comp_inv && CONSTANT_CLASS_P (comp_inv))
    cost = no_cost;

<<<<<<< HEAD
  /* Otherwise estimate the costs for computing the expression.  */
  if (!symbol_present && !var_present && must_eq (offset, 0U))
=======
  /* Need type narrowing to represent use with cand.  */
  if (TYPE_PRECISION (utype) < TYPE_PRECISION (ctype))
>>>>>>> 243c2883
    {
      machine_mode outer_mode = TYPE_MODE (utype);
      machine_mode inner_mode = TYPE_MODE (ctype);
      cost += comp_cost (convert_cost (outer_mode, inner_mode, speed), 0);
    }

<<<<<<< HEAD
  /* Symbol + offset should be compile-time computable so consider that they
      are added once to the variable, if present.  */
  if (var_present && (symbol_present || may_ne (offset, 0U)))
    cost += adjust_setup_cost (data,
				    add_cost (speed, TYPE_MODE (ctype)));

  /* Having offset does not affect runtime cost in case it is added to
     symbol, but it increases complexity.  */
  if (may_ne (offset, 0U))
    cost.complexity++;

  cost += add_cost (speed, TYPE_MODE (ctype));

  aratio = ratio > 0 ? ratio : -ratio;
  if (aratio != 1)
    cost += mult_by_coeff_cost (aratio, TYPE_MODE (ctype), speed);

  return get_scaled_computation_cost_at (data, at, cand, cost);

fallback:
  if (can_autoinc)
    *can_autoinc = false;

  /* Just get the expression, expand it and measure the cost.  */
  tree comp = get_computation_at (data->current_loop, use, cand, at);

  if (!comp)
    return infinite_cost;

  if (address_p)
    comp = build_simple_mem_ref (comp);
=======
  /* Turn a + i * (-c) into a - i * c.  */
  if (ratio < 0 && comp_inv && !integer_zerop (comp_inv))
    aratio = -ratio;
  else
    aratio = ratio;
>>>>>>> 243c2883

  if (ratio != 1)
    cost += mult_by_coeff_cost (aratio, TYPE_MODE (utype), speed);

  /* TODO: We may also need to check if we can compute  a + i * 4 in one
     instruction.  */
  /* Need to add up the invariant and variant parts.  */
  if (comp_inv && !integer_zerop (comp_inv))
    cost += add_cost (speed, TYPE_MODE (utype));

  return get_scaled_computation_cost_at (data, at, cost);
}

/* Determines cost of computing the use in GROUP with CAND in a generic
   expression.  */

static bool
determine_group_iv_cost_generic (struct ivopts_data *data,
				 struct iv_group *group, struct iv_cand *cand)
{
  comp_cost cost;
  iv_inv_expr_ent *inv_expr = NULL;
  bitmap inv_vars = NULL, inv_exprs = NULL;
  struct iv_use *use = group->vuses[0];

  /* The simple case first -- if we need to express value of the preserved
     original biv, the cost is 0.  This also prevents us from counting the
     cost of increment twice -- once at this use and once in the cost of
     the candidate.  */
  if (cand->pos == IP_ORIGINAL && cand->incremented_at == use->stmt)
    cost = no_cost;
  else
    cost = get_computation_cost (data, use, cand, false,
				 &inv_vars, NULL, &inv_expr);

  if (inv_expr)
    {
      inv_exprs = BITMAP_ALLOC (NULL);
      bitmap_set_bit (inv_exprs, inv_expr->id);
    }
  set_group_iv_cost (data, group, cand, cost, inv_vars,
		     NULL_TREE, ERROR_MARK, inv_exprs);
  return !cost.infinite_cost_p ();
}

/* Determines cost of computing uses in GROUP with CAND in addresses.  */

static bool
determine_group_iv_cost_address (struct ivopts_data *data,
				 struct iv_group *group, struct iv_cand *cand)
{
  unsigned i;
  bitmap inv_vars = NULL, inv_exprs = NULL;
  bool can_autoinc;
  iv_inv_expr_ent *inv_expr = NULL;
  struct iv_use *use = group->vuses[0];
  comp_cost sum_cost = no_cost, cost;

  cost = get_computation_cost (data, use, cand, true,
			       &inv_vars, &can_autoinc, &inv_expr);

  if (inv_expr)
    {
      inv_exprs = BITMAP_ALLOC (NULL);
      bitmap_set_bit (inv_exprs, inv_expr->id);
    }
  sum_cost = cost;
  if (!sum_cost.infinite_cost_p () && cand->ainc_use == use)
    {
      if (can_autoinc)
	sum_cost -= cand->cost_step;
      /* If we generated the candidate solely for exploiting autoincrement
	 opportunities, and it turns out it can't be used, set the cost to
	 infinity to make sure we ignore it.  */
      else if (cand->pos == IP_AFTER_USE || cand->pos == IP_BEFORE_USE)
	sum_cost = infinite_cost;
    }

  /* Uses in a group can share setup code, so only add setup cost once.  */
  cost -= cost.scratch;
  /* Compute and add costs for rest uses of this group.  */
  for (i = 1; i < group->vuses.length () && !sum_cost.infinite_cost_p (); i++)
    {
      struct iv_use *next = group->vuses[i];

      /* TODO: We could skip computing cost for sub iv_use when it has the
	 same cost as the first iv_use, but the cost really depends on the
	 offset and where the iv_use is.  */
	cost = get_computation_cost (data, next, cand, true,
				     NULL, &can_autoinc, &inv_expr);
	if (inv_expr)
	  {
	    if (!inv_exprs)
	      inv_exprs = BITMAP_ALLOC (NULL);

	    bitmap_set_bit (inv_exprs, inv_expr->id);
	  }
      sum_cost += cost;
    }
  set_group_iv_cost (data, group, cand, sum_cost, inv_vars,
		     NULL_TREE, ERROR_MARK, inv_exprs);

  return !sum_cost.infinite_cost_p ();
}

/* Computes value of candidate CAND at position AT in iteration NITER, and
   stores it to VAL.  */

static void
cand_value_at (struct loop *loop, struct iv_cand *cand, gimple *at, tree niter,
	       aff_tree *val)
{
  aff_tree step, delta, nit;
  struct iv *iv = cand->iv;
  tree type = TREE_TYPE (iv->base);
  tree steptype;
  if (POINTER_TYPE_P (type))
    steptype = sizetype;
  else
    steptype = unsigned_type_for (type);

  tree_to_aff_combination (iv->step, TREE_TYPE (iv->step), &step);
  aff_combination_convert (&step, steptype);
  tree_to_aff_combination (niter, TREE_TYPE (niter), &nit);
  aff_combination_convert (&nit, steptype);
  aff_combination_mult (&nit, &step, &delta);
  if (stmt_after_increment (loop, cand, at))
    aff_combination_add (&delta, &step);

  tree_to_aff_combination (iv->base, type, val);
  if (!POINTER_TYPE_P (type))
    aff_combination_convert (val, steptype);
  aff_combination_add (val, &delta);
}

/* Returns period of induction variable iv.  */

static tree
iv_period (struct iv *iv)
{
  tree step = iv->step, period, type;
  tree pow2div;

  gcc_assert (step && TREE_CODE (step) == INTEGER_CST);

  type = unsigned_type_for (TREE_TYPE (step));
  /* Period of the iv is lcm (step, type_range)/step -1,
     i.e., N*type_range/step - 1. Since type range is power
     of two, N == (step >> num_of_ending_zeros_binary (step),
     so the final result is

       (type_range >> num_of_ending_zeros_binary (step)) - 1

  */
  pow2div = num_ending_zeros (step);

  period = build_low_bits_mask (type,
				(TYPE_PRECISION (type)
				 - tree_to_uhwi (pow2div)));

  return period;
}

/* Returns the comparison operator used when eliminating the iv USE.  */

static enum tree_code
iv_elimination_compare (struct ivopts_data *data, struct iv_use *use)
{
  struct loop *loop = data->current_loop;
  basic_block ex_bb;
  edge exit;

  ex_bb = gimple_bb (use->stmt);
  exit = EDGE_SUCC (ex_bb, 0);
  if (flow_bb_inside_loop_p (loop, exit->dest))
    exit = EDGE_SUCC (ex_bb, 1);

  return (exit->flags & EDGE_TRUE_VALUE ? EQ_EXPR : NE_EXPR);
}

/* Returns true if we can prove that BASE - OFFSET does not overflow.  For now,
   we only detect the situation that BASE = SOMETHING + OFFSET, where the
   calculation is performed in non-wrapping type.

   TODO: More generally, we could test for the situation that
	 BASE = SOMETHING + OFFSET' and OFFSET is between OFFSET' and zero.
	 This would require knowing the sign of OFFSET.  */

static bool
difference_cannot_overflow_p (struct ivopts_data *data, tree base, tree offset)
{
  enum tree_code code;
  tree e1, e2;
  aff_tree aff_e1, aff_e2, aff_offset;

  if (!nowrap_type_p (TREE_TYPE (base)))
    return false;

  base = expand_simple_operations (base);

  if (TREE_CODE (base) == SSA_NAME)
    {
      gimple *stmt = SSA_NAME_DEF_STMT (base);

      if (gimple_code (stmt) != GIMPLE_ASSIGN)
	return false;

      code = gimple_assign_rhs_code (stmt);
      if (get_gimple_rhs_class (code) != GIMPLE_BINARY_RHS)
	return false;

      e1 = gimple_assign_rhs1 (stmt);
      e2 = gimple_assign_rhs2 (stmt);
    }
  else
    {
      code = TREE_CODE (base);
      if (get_gimple_rhs_class (code) != GIMPLE_BINARY_RHS)
	return false;
      e1 = TREE_OPERAND (base, 0);
      e2 = TREE_OPERAND (base, 1);
    }

  /* Use affine expansion as deeper inspection to prove the equality.  */
  tree_to_aff_combination_expand (e2, TREE_TYPE (e2),
				  &aff_e2, &data->name_expansion_cache);
  tree_to_aff_combination_expand (offset, TREE_TYPE (offset),
				  &aff_offset, &data->name_expansion_cache);
  aff_combination_scale (&aff_offset, -1);
  switch (code)
    {
    case PLUS_EXPR:
      aff_combination_add (&aff_e2, &aff_offset);
      if (aff_combination_zero_p (&aff_e2))
	return true;

      tree_to_aff_combination_expand (e1, TREE_TYPE (e1),
				      &aff_e1, &data->name_expansion_cache);
      aff_combination_add (&aff_e1, &aff_offset);
      return aff_combination_zero_p (&aff_e1);

    case POINTER_PLUS_EXPR:
      aff_combination_add (&aff_e2, &aff_offset);
      return aff_combination_zero_p (&aff_e2);

    default:
      return false;
    }
}

/* Tries to replace loop exit by one formulated in terms of a LT_EXPR
   comparison with CAND.  NITER describes the number of iterations of
   the loops.  If successful, the comparison in COMP_P is altered accordingly.

   We aim to handle the following situation:

   sometype *base, *p;
   int a, b, i;

   i = a;
   p = p_0 = base + a;

   do
     {
       bla (*p);
       p++;
       i++;
     }
   while (i < b);

   Here, the number of iterations of the loop is (a + 1 > b) ? 0 : b - a - 1.
   We aim to optimize this to

   p = p_0 = base + a;
   do
     {
       bla (*p);
       p++;
     }
   while (p < p_0 - a + b);

   This preserves the correctness, since the pointer arithmetics does not
   overflow.  More precisely:

   1) if a + 1 <= b, then p_0 - a + b is the final value of p, hence there is no
      overflow in computing it or the values of p.
   2) if a + 1 > b, then we need to verify that the expression p_0 - a does not
      overflow.  To prove this, we use the fact that p_0 = base + a.  */

static bool
iv_elimination_compare_lt (struct ivopts_data *data,
			   struct iv_cand *cand, enum tree_code *comp_p,
			   struct tree_niter_desc *niter)
{
  tree cand_type, a, b, mbz, nit_type = TREE_TYPE (niter->niter), offset;
  struct aff_tree nit, tmpa, tmpb;
  enum tree_code comp;
  HOST_WIDE_INT step;

  /* We need to know that the candidate induction variable does not overflow.
     While more complex analysis may be used to prove this, for now just
     check that the variable appears in the original program and that it
     is computed in a type that guarantees no overflows.  */
  cand_type = TREE_TYPE (cand->iv->base);
  if (cand->pos != IP_ORIGINAL || !nowrap_type_p (cand_type))
    return false;

  /* Make sure that the loop iterates till the loop bound is hit, as otherwise
     the calculation of the BOUND could overflow, making the comparison
     invalid.  */
  if (!data->loop_single_exit_p)
    return false;

  /* We need to be able to decide whether candidate is increasing or decreasing
     in order to choose the right comparison operator.  */
  if (!cst_and_fits_in_hwi (cand->iv->step))
    return false;
  step = int_cst_value (cand->iv->step);

  /* Check that the number of iterations matches the expected pattern:
     a + 1 > b ? 0 : b - a - 1.  */
  mbz = niter->may_be_zero;
  if (TREE_CODE (mbz) == GT_EXPR)
    {
      /* Handle a + 1 > b.  */
      tree op0 = TREE_OPERAND (mbz, 0);
      if (TREE_CODE (op0) == PLUS_EXPR && integer_onep (TREE_OPERAND (op0, 1)))
	{
	  a = TREE_OPERAND (op0, 0);
	  b = TREE_OPERAND (mbz, 1);
	}
      else
	return false;
    }
  else if (TREE_CODE (mbz) == LT_EXPR)
    {
      tree op1 = TREE_OPERAND (mbz, 1);

      /* Handle b < a + 1.  */
      if (TREE_CODE (op1) == PLUS_EXPR && integer_onep (TREE_OPERAND (op1, 1)))
	{
	  a = TREE_OPERAND (op1, 0);
	  b = TREE_OPERAND (mbz, 0);
	}
      else
	return false;
    }
  else
    return false;

  /* Expected number of iterations is B - A - 1.  Check that it matches
     the actual number, i.e., that B - A - NITER = 1.  */
  tree_to_aff_combination (niter->niter, nit_type, &nit);
  tree_to_aff_combination (fold_convert (nit_type, a), nit_type, &tmpa);
  tree_to_aff_combination (fold_convert (nit_type, b), nit_type, &tmpb);
  aff_combination_scale (&nit, -1);
  aff_combination_scale (&tmpa, -1);
  aff_combination_add (&tmpb, &tmpa);
  aff_combination_add (&tmpb, &nit);
  if (tmpb.n != 0 || may_ne (tmpb.offset, 1))
    return false;

  /* Finally, check that CAND->IV->BASE - CAND->IV->STEP * A does not
     overflow.  */
  offset = fold_build2 (MULT_EXPR, TREE_TYPE (cand->iv->step),
			cand->iv->step,
			fold_convert (TREE_TYPE (cand->iv->step), a));
  if (!difference_cannot_overflow_p (data, cand->iv->base, offset))
    return false;

  /* Determine the new comparison operator.  */
  comp = step < 0 ? GT_EXPR : LT_EXPR;
  if (*comp_p == NE_EXPR)
    *comp_p = comp;
  else if (*comp_p == EQ_EXPR)
    *comp_p = invert_tree_comparison (comp, false);
  else
    gcc_unreachable ();

  return true;
}

/* Check whether it is possible to express the condition in USE by comparison
   of candidate CAND.  If so, store the value compared with to BOUND, and the
   comparison operator to COMP.  */

static bool
may_eliminate_iv (struct ivopts_data *data,
		  struct iv_use *use, struct iv_cand *cand, tree *bound,
		  enum tree_code *comp)
{
  basic_block ex_bb;
  edge exit;
  tree period;
  struct loop *loop = data->current_loop;
  aff_tree bnd;
  struct tree_niter_desc *desc = NULL;

  if (TREE_CODE (cand->iv->step) != INTEGER_CST)
    return false;

  /* For now works only for exits that dominate the loop latch.
     TODO: extend to other conditions inside loop body.  */
  ex_bb = gimple_bb (use->stmt);
  if (use->stmt != last_stmt (ex_bb)
      || gimple_code (use->stmt) != GIMPLE_COND
      || !dominated_by_p (CDI_DOMINATORS, loop->latch, ex_bb))
    return false;

  exit = EDGE_SUCC (ex_bb, 0);
  if (flow_bb_inside_loop_p (loop, exit->dest))
    exit = EDGE_SUCC (ex_bb, 1);
  if (flow_bb_inside_loop_p (loop, exit->dest))
    return false;

  desc = niter_for_exit (data, exit);
  if (!desc)
    return false;

  /* Determine whether we can use the variable to test the exit condition.
     This is the case iff the period of the induction variable is greater
     than the number of iterations for which the exit condition is true.  */
  period = iv_period (cand->iv);

  /* If the number of iterations is constant, compare against it directly.  */
  if (TREE_CODE (desc->niter) == INTEGER_CST)
    {
      /* See cand_value_at.  */
      if (stmt_after_increment (loop, cand, use->stmt))
	{
	  if (!tree_int_cst_lt (desc->niter, period))
	    return false;
	}
      else
	{
	  if (tree_int_cst_lt (period, desc->niter))
	    return false;
	}
    }

  /* If not, and if this is the only possible exit of the loop, see whether
     we can get a conservative estimate on the number of iterations of the
     entire loop and compare against that instead.  */
  else
    {
      widest_int period_value, max_niter;

      max_niter = desc->max;
      if (stmt_after_increment (loop, cand, use->stmt))
	max_niter += 1;
      period_value = wi::to_widest (period);
      if (wi::gtu_p (max_niter, period_value))
	{
	  /* See if we can take advantage of inferred loop bound
	     information.  */
	  if (data->loop_single_exit_p)
	    {
	      if (!max_loop_iterations (loop, &max_niter))
		return false;
	      /* The loop bound is already adjusted by adding 1.  */
	      if (wi::gtu_p (max_niter, period_value))
		return false;
	    }
	  else
	    return false;
	}
    }

  cand_value_at (loop, cand, use->stmt, desc->niter, &bnd);

  *bound = fold_convert (TREE_TYPE (cand->iv->base),
			 aff_combination_to_tree (&bnd));
  *comp = iv_elimination_compare (data, use);

  /* It is unlikely that computing the number of iterations using division
     would be more profitable than keeping the original induction variable.  */
  if (expression_expensive_p (*bound))
    return false;

  /* Sometimes, it is possible to handle the situation that the number of
     iterations may be zero unless additional assumptions by using <
     instead of != in the exit condition.

     TODO: we could also calculate the value MAY_BE_ZERO ? 0 : NITER and
	   base the exit condition on it.  However, that is often too
	   expensive.  */
  if (!integer_zerop (desc->may_be_zero))
    return iv_elimination_compare_lt (data, cand, comp, desc);

  return true;
}

 /* Calculates the cost of BOUND, if it is a PARM_DECL.  A PARM_DECL must
    be copied, if it is used in the loop body and DATA->body_includes_call.  */

static int
parm_decl_cost (struct ivopts_data *data, tree bound)
{
  tree sbound = bound;
  STRIP_NOPS (sbound);

  if (TREE_CODE (sbound) == SSA_NAME
      && SSA_NAME_IS_DEFAULT_DEF (sbound)
      && TREE_CODE (SSA_NAME_VAR (sbound)) == PARM_DECL
      && data->body_includes_call)
    return COSTS_N_INSNS (1);

  return 0;
}

/* Determines cost of computing the use in GROUP with CAND in a condition.  */

static bool
determine_group_iv_cost_cond (struct ivopts_data *data,
			      struct iv_group *group, struct iv_cand *cand)
{
  tree bound = NULL_TREE;
  struct iv *cmp_iv;
  bitmap inv_exprs = NULL;
  bitmap inv_vars_elim = NULL, inv_vars_express = NULL, inv_vars;
  comp_cost elim_cost = infinite_cost, express_cost, cost, bound_cost;
  enum comp_iv_rewrite rewrite_type;
  iv_inv_expr_ent *inv_expr_elim = NULL, *inv_expr_express = NULL, *inv_expr;
  tree *control_var, *bound_cst;
  enum tree_code comp = ERROR_MARK;
  struct iv_use *use = group->vuses[0];

  /* Extract condition operands.  */
  rewrite_type = extract_cond_operands (data, use->stmt, &control_var,
					&bound_cst, NULL, &cmp_iv);
  gcc_assert (rewrite_type != COMP_IV_NA);

  /* Try iv elimination.  */
  if (rewrite_type == COMP_IV_ELIM
      && may_eliminate_iv (data, use, cand, &bound, &comp))
    {
      elim_cost = force_var_cost (data, bound, &inv_vars_elim);
      if (elim_cost.cost == 0)
	elim_cost.cost = parm_decl_cost (data, bound);
      else if (TREE_CODE (bound) == INTEGER_CST)
	elim_cost.cost = 0;
      /* If we replace a loop condition 'i < n' with 'p < base + n',
	 inv_vars_elim will have 'base' and 'n' set, which implies that both
	 'base' and 'n' will be live during the loop.	 More likely,
	 'base + n' will be loop invariant, resulting in only one live value
	 during the loop.  So in that case we clear inv_vars_elim and set
	 inv_expr_elim instead.  */
      if (inv_vars_elim && bitmap_count_bits (inv_vars_elim) > 1)
	{
	  inv_expr_elim = get_loop_invariant_expr (data, bound);
	  bitmap_clear (inv_vars_elim);
	}
      /* The bound is a loop invariant, so it will be only computed
	 once.  */
      elim_cost.cost = adjust_setup_cost (data, elim_cost.cost);
    }

  /* When the condition is a comparison of the candidate IV against
     zero, prefer this IV.

     TODO: The constant that we're subtracting from the cost should
     be target-dependent.  This information should be added to the
     target costs for each backend.  */
  if (!elim_cost.infinite_cost_p () /* Do not try to decrease infinite! */
      && integer_zerop (*bound_cst)
      && (operand_equal_p (*control_var, cand->var_after, 0)
	  || operand_equal_p (*control_var, cand->var_before, 0)))
    elim_cost -= 1;

  express_cost = get_computation_cost (data, use, cand, false,
				       &inv_vars_express, NULL,
				       &inv_expr_express);
  if (cmp_iv != NULL)
    find_inv_vars (data, &cmp_iv->base, &inv_vars_express);

  /* Count the cost of the original bound as well.  */
  bound_cost = force_var_cost (data, *bound_cst, NULL);
  if (bound_cost.cost == 0)
    bound_cost.cost = parm_decl_cost (data, *bound_cst);
  else if (TREE_CODE (*bound_cst) == INTEGER_CST)
    bound_cost.cost = 0;
  express_cost += bound_cost;

  /* Choose the better approach, preferring the eliminated IV. */
  if (elim_cost <= express_cost)
    {
      cost = elim_cost;
      inv_vars = inv_vars_elim;
      inv_vars_elim = NULL;
      inv_expr = inv_expr_elim;
    }
  else
    {
      cost = express_cost;
      inv_vars = inv_vars_express;
      inv_vars_express = NULL;
      bound = NULL_TREE;
      comp = ERROR_MARK;
      inv_expr = inv_expr_express;
    }

  if (inv_expr)
    {
      inv_exprs = BITMAP_ALLOC (NULL);
      bitmap_set_bit (inv_exprs, inv_expr->id);
    }
  set_group_iv_cost (data, group, cand, cost,
		     inv_vars, bound, comp, inv_exprs);

  if (inv_vars_elim)
    BITMAP_FREE (inv_vars_elim);
  if (inv_vars_express)
    BITMAP_FREE (inv_vars_express);

  return !cost.infinite_cost_p ();
}

/* Determines cost of computing uses in GROUP with CAND.  Returns false
   if USE cannot be represented with CAND.  */

static bool
determine_group_iv_cost (struct ivopts_data *data,
			 struct iv_group *group, struct iv_cand *cand)
{
  switch (group->type)
    {
    case USE_NONLINEAR_EXPR:
      return determine_group_iv_cost_generic (data, group, cand);

    case USE_REF_ADDRESS:
    case USE_PTR_ADDRESS:
      return determine_group_iv_cost_address (data, group, cand);

    case USE_COMPARE:
      return determine_group_iv_cost_cond (data, group, cand);

    default:
      gcc_unreachable ();
    }
}

/* Return true if get_computation_cost indicates that autoincrement is
   a possibility for the pair of USE and CAND, false otherwise.  */

static bool
autoinc_possible_for_pair (struct ivopts_data *data, struct iv_use *use,
			   struct iv_cand *cand)
{
<<<<<<< HEAD
  bitmap depends_on;
  bool can_autoinc;
  comp_cost cost;

  if (!address_p (use->type))
=======
  if (use->type != USE_ADDRESS)
>>>>>>> 243c2883
    return false;

  bool can_autoinc = false;
  get_computation_cost (data, use, cand, true, NULL, &can_autoinc, NULL);
  return can_autoinc;
}

/* Examine IP_ORIGINAL candidates to see if they are incremented next to a
   use that allows autoincrement, and set their AINC_USE if possible.  */

static void
set_autoinc_for_original_candidates (struct ivopts_data *data)
{
  unsigned i, j;

  for (i = 0; i < data->vcands.length (); i++)
    {
      struct iv_cand *cand = data->vcands[i];
      struct iv_use *closest_before = NULL;
      struct iv_use *closest_after = NULL;
      if (cand->pos != IP_ORIGINAL)
	continue;

      for (j = 0; j < data->vgroups.length (); j++)
	{
	  struct iv_group *group = data->vgroups[j];
	  struct iv_use *use = group->vuses[0];
	  unsigned uid = gimple_uid (use->stmt);

	  if (gimple_bb (use->stmt) != gimple_bb (cand->incremented_at))
	    continue;

	  if (uid < gimple_uid (cand->incremented_at)
	      && (closest_before == NULL
		  || uid > gimple_uid (closest_before->stmt)))
	    closest_before = use;

	  if (uid > gimple_uid (cand->incremented_at)
	      && (closest_after == NULL
		  || uid < gimple_uid (closest_after->stmt)))
	    closest_after = use;
	}

      if (closest_before != NULL
	  && autoinc_possible_for_pair (data, closest_before, cand))
	cand->ainc_use = closest_before;
      else if (closest_after != NULL
	       && autoinc_possible_for_pair (data, closest_after, cand))
	cand->ainc_use = closest_after;
    }
}

/* Relate compare use with all candidates.  */

static void
relate_compare_use_with_all_cands (struct ivopts_data *data)
{
  unsigned i, max_id = data->vcands.length () - 1;
  for (i = 0; i < data->vgroups.length (); i++)
    {
      struct iv_group *group = data->vgroups[i];

      if (group->type == USE_COMPARE)
	bitmap_set_range (group->related_cands, 0, max_id);
    }
}

/* Finds the candidates for the induction variables.  */

static void
find_iv_candidates (struct ivopts_data *data)
{
  /* Add commonly used ivs.  */
  add_standard_iv_candidates (data);

  /* Add old induction variables.  */
  add_iv_candidate_for_bivs (data);

  /* Add induction variables derived from uses.  */
  add_iv_candidate_for_groups (data);

  set_autoinc_for_original_candidates (data);

  /* Record the important candidates.  */
  record_important_candidates (data);

  /* Relate compare iv_use with all candidates.  */
  if (!data->consider_all_candidates)
    relate_compare_use_with_all_cands (data);

  if (dump_file && (dump_flags & TDF_DETAILS))
    {
      unsigned i;

      fprintf (dump_file, "\n<Important Candidates>:\t");
      for (i = 0; i < data->vcands.length (); i++)
	if (data->vcands[i]->important)
	  fprintf (dump_file, " %d,", data->vcands[i]->id);
      fprintf (dump_file, "\n");

      fprintf (dump_file, "\n<Group, Cand> Related:\n");
      for (i = 0; i < data->vgroups.length (); i++)
	{
	  struct iv_group *group = data->vgroups[i];

	  if (group->related_cands)
	    {
	      fprintf (dump_file, "  Group %d:\t", group->id);
	      dump_bitmap (dump_file, group->related_cands);
	    }
	}
      fprintf (dump_file, "\n");
    }
}

/* Determines costs of computing use of iv with an iv candidate.  */

static void
determine_group_iv_costs (struct ivopts_data *data)
{
  unsigned i, j;
  struct iv_cand *cand;
  struct iv_group *group;
  bitmap to_clear = BITMAP_ALLOC (NULL);

  alloc_use_cost_map (data);

  for (i = 0; i < data->vgroups.length (); i++)
    {
      group = data->vgroups[i];

      if (data->consider_all_candidates)
	{
	  for (j = 0; j < data->vcands.length (); j++)
	    {
	      cand = data->vcands[j];
	      determine_group_iv_cost (data, group, cand);
	    }
	}
      else
	{
	  bitmap_iterator bi;

	  EXECUTE_IF_SET_IN_BITMAP (group->related_cands, 0, j, bi)
	    {
	      cand = data->vcands[j];
	      if (!determine_group_iv_cost (data, group, cand))
		bitmap_set_bit (to_clear, j);
	    }

	  /* Remove the candidates for that the cost is infinite from
	     the list of related candidates.  */
	  bitmap_and_compl_into (group->related_cands, to_clear);
	  bitmap_clear (to_clear);
	}
    }

  BITMAP_FREE (to_clear);

  if (dump_file && (dump_flags & TDF_DETAILS))
    {
      bitmap_iterator bi;

      /* Dump invariant variables.  */
      fprintf (dump_file, "\n<Invariant Vars>:\n");
      EXECUTE_IF_SET_IN_BITMAP (data->relevant, 0, i, bi)
	{
	  struct version_info *info = ver_info (data, i);
	  if (info->inv_id)
	    {
	      fprintf (dump_file, "Inv %d:\t", info->inv_id);
	      print_generic_expr (dump_file, info->name, TDF_SLIM);
	      fprintf (dump_file, "%s\n",
		       info->has_nonlin_use ? "" : "\t(eliminable)");
	    }
	}

      /* Dump invariant expressions.  */
      fprintf (dump_file, "\n<Invariant Expressions>:\n");
      auto_vec <iv_inv_expr_ent *> list (data->inv_expr_tab->elements ());

      for (hash_table<iv_inv_expr_hasher>::iterator it
	   = data->inv_expr_tab->begin (); it != data->inv_expr_tab->end ();
	   ++it)
	list.safe_push (*it);

      list.qsort (sort_iv_inv_expr_ent);

      for (i = 0; i < list.length (); ++i)
	{
	  fprintf (dump_file, "inv_expr %d: \t", list[i]->id);
	  print_generic_expr (dump_file, list[i]->expr, TDF_SLIM);
	  fprintf (dump_file, "\n");
	}

      fprintf (dump_file, "\n<Group-candidate Costs>:\n");

      for (i = 0; i < data->vgroups.length (); i++)
	{
	  group = data->vgroups[i];

	  fprintf (dump_file, "Group %d:\n", i);
	  fprintf (dump_file, "  cand\tcost\tcompl.\tinv.expr.\tinv.vars\n");
	  for (j = 0; j < group->n_map_members; j++)
	    {
	      if (!group->cost_map[j].cand
		  || group->cost_map[j].cost.infinite_cost_p ())
		continue;

	      fprintf (dump_file, "  %d\t%d\t%d\t",
		       group->cost_map[j].cand->id,
		       group->cost_map[j].cost.cost,
		       group->cost_map[j].cost.complexity);
	      if (!group->cost_map[j].inv_exprs
		  || bitmap_empty_p (group->cost_map[j].inv_exprs))
		fprintf (dump_file, "NIL;\t");
	      else
		bitmap_print (dump_file,
			      group->cost_map[j].inv_exprs, "", ";\t");
	      if (!group->cost_map[j].inv_vars
		  || bitmap_empty_p (group->cost_map[j].inv_vars))
		fprintf (dump_file, "NIL;\n");
	      else
		bitmap_print (dump_file,
			      group->cost_map[j].inv_vars, "", "\n");
	    }

	  fprintf (dump_file, "\n");
	}
      fprintf (dump_file, "\n");
    }
}

/* Determines cost of the candidate CAND.  */

static void
determine_iv_cost (struct ivopts_data *data, struct iv_cand *cand)
{
  comp_cost cost_base;
  unsigned cost, cost_step;
  tree base;

  gcc_assert (cand->iv != NULL);

  /* There are two costs associated with the candidate -- its increment
     and its initialization.  The second is almost negligible for any loop
     that rolls enough, so we take it just very little into account.  */

  base = cand->iv->base;
  cost_base = force_var_cost (data, base, NULL);
  /* It will be exceptional that the iv register happens to be initialized with
     the proper value at no cost.  In general, there will at least be a regcopy
     or a const set.  */
  if (cost_base.cost == 0)
    cost_base.cost = COSTS_N_INSNS (1);
  cost_step = add_cost (data->speed, TYPE_MODE (TREE_TYPE (base)));

  cost = cost_step + adjust_setup_cost (data, cost_base.cost);

  /* Prefer the original ivs unless we may gain something by replacing it.
     The reason is to make debugging simpler; so this is not relevant for
     artificial ivs created by other optimization passes.  */
  if (cand->pos != IP_ORIGINAL
      || !SSA_NAME_VAR (cand->var_before)
      || DECL_ARTIFICIAL (SSA_NAME_VAR (cand->var_before)))
    cost++;

  /* Prefer not to insert statements into latch unless there are some
     already (so that we do not create unnecessary jumps).  */
  if (cand->pos == IP_END
      && empty_block_p (ip_end_pos (data->current_loop)))
    cost++;

  cand->cost = cost;
  cand->cost_step = cost_step;
}

/* Determines costs of computation of the candidates.  */

static void
determine_iv_costs (struct ivopts_data *data)
{
  unsigned i;

  if (dump_file && (dump_flags & TDF_DETAILS))
    {
      fprintf (dump_file, "<Candidate Costs>:\n");
      fprintf (dump_file, "  cand\tcost\n");
    }

  for (i = 0; i < data->vcands.length (); i++)
    {
      struct iv_cand *cand = data->vcands[i];

      determine_iv_cost (data, cand);

      if (dump_file && (dump_flags & TDF_DETAILS))
	fprintf (dump_file, "  %d\t%d\n", i, cand->cost);
    }

  if (dump_file && (dump_flags & TDF_DETAILS))
    fprintf (dump_file, "\n");
}

/* Calculates cost for having N_REGS registers.  This number includes
   induction variables, invariant variables and invariant expressions.  */

static unsigned
ivopts_global_cost_for_size (struct ivopts_data *data, unsigned n_regs)
{
  unsigned cost = estimate_reg_pressure_cost (n_regs,
					      data->regs_used, data->speed,
					      data->body_includes_call);
  /* Add n_regs to the cost, so that we prefer eliminating ivs if possible.  */
  return n_regs + cost;
}

/* For each size of the induction variable set determine the penalty.  */

static void
determine_set_costs (struct ivopts_data *data)
{
  unsigned j, n;
  gphi *phi;
  gphi_iterator psi;
  tree op;
  struct loop *loop = data->current_loop;
  bitmap_iterator bi;

  if (dump_file && (dump_flags & TDF_DETAILS))
    {
      fprintf (dump_file, "<Global Costs>:\n");
      fprintf (dump_file, "  target_avail_regs %d\n", target_avail_regs);
      fprintf (dump_file, "  target_clobbered_regs %d\n", target_clobbered_regs);
      fprintf (dump_file, "  target_reg_cost %d\n", target_reg_cost[data->speed]);
      fprintf (dump_file, "  target_spill_cost %d\n", target_spill_cost[data->speed]);
    }

  n = 0;
  for (psi = gsi_start_phis (loop->header); !gsi_end_p (psi); gsi_next (&psi))
    {
      phi = psi.phi ();
      op = PHI_RESULT (phi);

      if (virtual_operand_p (op))
	continue;

      if (get_iv (data, op))
	continue;

      if (!POINTER_TYPE_P (TREE_TYPE (op))
	  && !INTEGRAL_TYPE_P (TREE_TYPE (op)))
	continue;

      n++;
    }

  EXECUTE_IF_SET_IN_BITMAP (data->relevant, 0, j, bi)
    {
      struct version_info *info = ver_info (data, j);

      if (info->inv_id && info->has_nonlin_use)
	n++;
    }

  data->regs_used = n;
  if (dump_file && (dump_flags & TDF_DETAILS))
    fprintf (dump_file, "  regs_used %d\n", n);

  if (dump_file && (dump_flags & TDF_DETAILS))
    {
      fprintf (dump_file, "  cost for size:\n");
      fprintf (dump_file, "  ivs\tcost\n");
      for (j = 0; j <= 2 * target_avail_regs; j++)
	fprintf (dump_file, "  %d\t%d\n", j,
		 ivopts_global_cost_for_size (data, j));
      fprintf (dump_file, "\n");
    }
}

/* Returns true if A is a cheaper cost pair than B.  */

static bool
cheaper_cost_pair (struct cost_pair *a, struct cost_pair *b)
{
  if (!a)
    return false;

  if (!b)
    return true;

  if (a->cost < b->cost)
    return true;

  if (b->cost < a->cost)
    return false;

  /* In case the costs are the same, prefer the cheaper candidate.  */
  if (a->cand->cost < b->cand->cost)
    return true;

  return false;
}

/* Compare if A is a more expensive cost pair than B.  Return 1, 0 and -1
   for more expensive, equal and cheaper respectively.  */

static int
compare_cost_pair (struct cost_pair *a, struct cost_pair *b)
{
  if (cheaper_cost_pair (a, b))
    return -1;
  if (cheaper_cost_pair (b, a))
    return 1;

  return 0;
}

/* Returns candidate by that USE is expressed in IVS.  */

static struct cost_pair *
iv_ca_cand_for_group (struct iv_ca *ivs, struct iv_group *group)
{
  return ivs->cand_for_group[group->id];
}

/* Computes the cost field of IVS structure.  */

static void
iv_ca_recount_cost (struct ivopts_data *data, struct iv_ca *ivs)
{
  comp_cost cost = ivs->cand_use_cost;

  cost += ivs->cand_cost;
  cost += ivopts_global_cost_for_size (data, ivs->n_invs + ivs->n_cands);
  ivs->cost = cost;
}

/* Remove use of invariants in set INVS by decreasing counter in N_INV_USES
   and IVS.  */

static void
iv_ca_set_remove_invs (struct iv_ca *ivs, bitmap invs, unsigned *n_inv_uses)
{
  bitmap_iterator bi;
  unsigned iid;

  if (!invs)
    return;

  gcc_assert (n_inv_uses != NULL);
  EXECUTE_IF_SET_IN_BITMAP (invs, 0, iid, bi)
    {
      n_inv_uses[iid]--;
      if (n_inv_uses[iid] == 0)
	ivs->n_invs--;
    }
}

/* Set USE not to be expressed by any candidate in IVS.  */

static void
iv_ca_set_no_cp (struct ivopts_data *data, struct iv_ca *ivs,
		 struct iv_group *group)
{
  unsigned gid = group->id, cid;
  struct cost_pair *cp;

  cp = ivs->cand_for_group[gid];
  if (!cp)
    return;
  cid = cp->cand->id;

  ivs->bad_groups++;
  ivs->cand_for_group[gid] = NULL;
  ivs->n_cand_uses[cid]--;

  if (ivs->n_cand_uses[cid] == 0)
    {
      bitmap_clear_bit (ivs->cands, cid);
      ivs->n_cands--;
      ivs->cand_cost -= cp->cand->cost;
      iv_ca_set_remove_invs (ivs, cp->cand->inv_vars, ivs->n_inv_var_uses);
      iv_ca_set_remove_invs (ivs, cp->cand->inv_exprs, ivs->n_inv_expr_uses);
    }

  ivs->cand_use_cost -= cp->cost;
  iv_ca_set_remove_invs (ivs, cp->inv_vars, ivs->n_inv_var_uses);
  iv_ca_set_remove_invs (ivs, cp->inv_exprs, ivs->n_inv_expr_uses);
  iv_ca_recount_cost (data, ivs);
}

/* Add use of invariants in set INVS by increasing counter in N_INV_USES and
   IVS.  */

static void
iv_ca_set_add_invs (struct iv_ca *ivs, bitmap invs, unsigned *n_inv_uses)
{
  bitmap_iterator bi;
  unsigned iid;

  if (!invs)
    return;

  gcc_assert (n_inv_uses != NULL);
  EXECUTE_IF_SET_IN_BITMAP (invs, 0, iid, bi)
    {
      n_inv_uses[iid]++;
      if (n_inv_uses[iid] == 1)
	ivs->n_invs++;
    }
}

/* Set cost pair for GROUP in set IVS to CP.  */

static void
iv_ca_set_cp (struct ivopts_data *data, struct iv_ca *ivs,
	      struct iv_group *group, struct cost_pair *cp)
{
  unsigned gid = group->id, cid;

  if (ivs->cand_for_group[gid] == cp)
    return;

  if (ivs->cand_for_group[gid])
    iv_ca_set_no_cp (data, ivs, group);

  if (cp)
    {
      cid = cp->cand->id;

      ivs->bad_groups--;
      ivs->cand_for_group[gid] = cp;
      ivs->n_cand_uses[cid]++;
      if (ivs->n_cand_uses[cid] == 1)
	{
	  bitmap_set_bit (ivs->cands, cid);
	  ivs->n_cands++;
	  ivs->cand_cost += cp->cand->cost;
	  iv_ca_set_add_invs (ivs, cp->cand->inv_vars, ivs->n_inv_var_uses);
	  iv_ca_set_add_invs (ivs, cp->cand->inv_exprs, ivs->n_inv_expr_uses);
	}

      ivs->cand_use_cost += cp->cost;
      iv_ca_set_add_invs (ivs, cp->inv_vars, ivs->n_inv_var_uses);
      iv_ca_set_add_invs (ivs, cp->inv_exprs, ivs->n_inv_expr_uses);
      iv_ca_recount_cost (data, ivs);
    }
}

/* Extend set IVS by expressing USE by some of the candidates in it
   if possible.  Consider all important candidates if candidates in
   set IVS don't give any result.  */

static void
iv_ca_add_group (struct ivopts_data *data, struct iv_ca *ivs,
	       struct iv_group *group)
{
  struct cost_pair *best_cp = NULL, *cp;
  bitmap_iterator bi;
  unsigned i;
  struct iv_cand *cand;

  gcc_assert (ivs->upto >= group->id);
  ivs->upto++;
  ivs->bad_groups++;

  EXECUTE_IF_SET_IN_BITMAP (ivs->cands, 0, i, bi)
    {
      cand = data->vcands[i];
      cp = get_group_iv_cost (data, group, cand);
      if (cheaper_cost_pair (cp, best_cp))
	best_cp = cp;
    }

  if (best_cp == NULL)
    {
      EXECUTE_IF_SET_IN_BITMAP (data->important_candidates, 0, i, bi)
	{
	  cand = data->vcands[i];
	  cp = get_group_iv_cost (data, group, cand);
	  if (cheaper_cost_pair (cp, best_cp))
	    best_cp = cp;
	}
    }

  iv_ca_set_cp (data, ivs, group, best_cp);
}

/* Get cost for assignment IVS.  */

static comp_cost
iv_ca_cost (struct iv_ca *ivs)
{
  /* This was a conditional expression but it triggered a bug in
     Sun C 5.5.  */
  if (ivs->bad_groups)
    return infinite_cost;
  else
    return ivs->cost;
}

/* Compare if applying NEW_CP to GROUP for IVS introduces more invariants
   than OLD_CP.  Return 1, 0 and -1 for more, equal and fewer invariants
   respectively.  */

static int
iv_ca_compare_deps (struct ivopts_data *data, struct iv_ca *ivs,
		    struct iv_group *group, struct cost_pair *old_cp,
		    struct cost_pair *new_cp)
{
  gcc_assert (old_cp && new_cp && old_cp != new_cp);
  unsigned old_n_invs = ivs->n_invs;
  iv_ca_set_cp (data, ivs, group, new_cp);
  unsigned new_n_invs = ivs->n_invs;
  iv_ca_set_cp (data, ivs, group, old_cp);

  return new_n_invs > old_n_invs ? 1 : (new_n_invs < old_n_invs ? -1 : 0);
}

/* Creates change of expressing GROUP by NEW_CP instead of OLD_CP and chains
   it before NEXT.  */

static struct iv_ca_delta *
iv_ca_delta_add (struct iv_group *group, struct cost_pair *old_cp,
		 struct cost_pair *new_cp, struct iv_ca_delta *next)
{
  struct iv_ca_delta *change = XNEW (struct iv_ca_delta);

  change->group = group;
  change->old_cp = old_cp;
  change->new_cp = new_cp;
  change->next = next;

  return change;
}

/* Joins two lists of changes L1 and L2.  Destructive -- old lists
   are rewritten.  */

static struct iv_ca_delta *
iv_ca_delta_join (struct iv_ca_delta *l1, struct iv_ca_delta *l2)
{
  struct iv_ca_delta *last;

  if (!l2)
    return l1;

  if (!l1)
    return l2;

  for (last = l1; last->next; last = last->next)
    continue;
  last->next = l2;

  return l1;
}

/* Reverse the list of changes DELTA, forming the inverse to it.  */

static struct iv_ca_delta *
iv_ca_delta_reverse (struct iv_ca_delta *delta)
{
  struct iv_ca_delta *act, *next, *prev = NULL;

  for (act = delta; act; act = next)
    {
      next = act->next;
      act->next = prev;
      prev = act;

      std::swap (act->old_cp, act->new_cp);
    }

  return prev;
}

/* Commit changes in DELTA to IVS.  If FORWARD is false, the changes are
   reverted instead.  */

static void
iv_ca_delta_commit (struct ivopts_data *data, struct iv_ca *ivs,
		    struct iv_ca_delta *delta, bool forward)
{
  struct cost_pair *from, *to;
  struct iv_ca_delta *act;

  if (!forward)
    delta = iv_ca_delta_reverse (delta);

  for (act = delta; act; act = act->next)
    {
      from = act->old_cp;
      to = act->new_cp;
      gcc_assert (iv_ca_cand_for_group (ivs, act->group) == from);
      iv_ca_set_cp (data, ivs, act->group, to);
    }

  if (!forward)
    iv_ca_delta_reverse (delta);
}

/* Returns true if CAND is used in IVS.  */

static bool
iv_ca_cand_used_p (struct iv_ca *ivs, struct iv_cand *cand)
{
  return ivs->n_cand_uses[cand->id] > 0;
}

/* Returns number of induction variable candidates in the set IVS.  */

static unsigned
iv_ca_n_cands (struct iv_ca *ivs)
{
  return ivs->n_cands;
}

/* Free the list of changes DELTA.  */

static void
iv_ca_delta_free (struct iv_ca_delta **delta)
{
  struct iv_ca_delta *act, *next;

  for (act = *delta; act; act = next)
    {
      next = act->next;
      free (act);
    }

  *delta = NULL;
}

/* Allocates new iv candidates assignment.  */

static struct iv_ca *
iv_ca_new (struct ivopts_data *data)
{
  struct iv_ca *nw = XNEW (struct iv_ca);

  nw->upto = 0;
  nw->bad_groups = 0;
  nw->cand_for_group = XCNEWVEC (struct cost_pair *,
				 data->vgroups.length ());
  nw->n_cand_uses = XCNEWVEC (unsigned, data->vcands.length ());
  nw->cands = BITMAP_ALLOC (NULL);
  nw->n_cands = 0;
  nw->n_invs = 0;
  nw->cand_use_cost = no_cost;
  nw->cand_cost = 0;
  nw->n_inv_var_uses = XCNEWVEC (unsigned, data->max_inv_var_id + 1);
  nw->n_inv_expr_uses = XCNEWVEC (unsigned, data->max_inv_expr_id + 1);
  nw->cost = no_cost;

  return nw;
}

/* Free memory occupied by the set IVS.  */

static void
iv_ca_free (struct iv_ca **ivs)
{
  free ((*ivs)->cand_for_group);
  free ((*ivs)->n_cand_uses);
  BITMAP_FREE ((*ivs)->cands);
  free ((*ivs)->n_inv_var_uses);
  free ((*ivs)->n_inv_expr_uses);
  free (*ivs);
  *ivs = NULL;
}

/* Dumps IVS to FILE.  */

static void
iv_ca_dump (struct ivopts_data *data, FILE *file, struct iv_ca *ivs)
{
  unsigned i;
  comp_cost cost = iv_ca_cost (ivs);

  fprintf (file, "  cost: %d (complexity %d)\n", cost.cost,
	   cost.complexity);
  fprintf (file, "  cand_cost: %d\n  cand_group_cost: %d (complexity %d)\n",
	   ivs->cand_cost, ivs->cand_use_cost.cost,
	   ivs->cand_use_cost.complexity);
  bitmap_print (file, ivs->cands, "  candidates: ","\n");

  for (i = 0; i < ivs->upto; i++)
    {
      struct iv_group *group = data->vgroups[i];
      struct cost_pair *cp = iv_ca_cand_for_group (ivs, group);
      if (cp)
        fprintf (file, "   group:%d --> iv_cand:%d, cost=(%d,%d)\n",
		 group->id, cp->cand->id, cp->cost.cost,
		 cp->cost.complexity);
      else
	fprintf (file, "   group:%d --> ??\n", group->id);
    }

  const char *pref = "";
  fprintf (file, "  invariant variables: ");
  for (i = 1; i <= data->max_inv_var_id; i++)
    if (ivs->n_inv_var_uses[i])
      {
	fprintf (file, "%s%d", pref, i);
	pref = ", ";
      }

  pref = "";
  fprintf (file, "\n  invariant expressions: ");
  for (i = 1; i <= data->max_inv_expr_id; i++)
    if (ivs->n_inv_expr_uses[i])
      {
	fprintf (file, "%s%d", pref, i);
	pref = ", ";
      }

  fprintf (file, "\n\n");
}

/* Try changing candidate in IVS to CAND for each use.  Return cost of the
   new set, and store differences in DELTA.  Number of induction variables
   in the new set is stored to N_IVS. MIN_NCAND is a flag. When it is true
   the function will try to find a solution with mimimal iv candidates.  */

static comp_cost
iv_ca_extend (struct ivopts_data *data, struct iv_ca *ivs,
	      struct iv_cand *cand, struct iv_ca_delta **delta,
	      unsigned *n_ivs, bool min_ncand)
{
  unsigned i;
  comp_cost cost;
  struct iv_group *group;
  struct cost_pair *old_cp, *new_cp;

  *delta = NULL;
  for (i = 0; i < ivs->upto; i++)
    {
      group = data->vgroups[i];
      old_cp = iv_ca_cand_for_group (ivs, group);

      if (old_cp
	  && old_cp->cand == cand)
	continue;

      new_cp = get_group_iv_cost (data, group, cand);
      if (!new_cp)
	continue;

      if (!min_ncand)
	{
	  int cmp_invs = iv_ca_compare_deps (data, ivs, group, old_cp, new_cp);
	  /* Skip if new_cp depends on more invariants.  */
	  if (cmp_invs > 0)
	    continue;

	  int cmp_cost = compare_cost_pair (new_cp, old_cp);
	  /* Skip if new_cp is not cheaper.  */
	  if (cmp_cost > 0 || (cmp_cost == 0 && cmp_invs == 0))
	    continue;
	}

      *delta = iv_ca_delta_add (group, old_cp, new_cp, *delta);
    }

  iv_ca_delta_commit (data, ivs, *delta, true);
  cost = iv_ca_cost (ivs);
  if (n_ivs)
    *n_ivs = iv_ca_n_cands (ivs);
  iv_ca_delta_commit (data, ivs, *delta, false);

  return cost;
}

/* Try narrowing set IVS by removing CAND.  Return the cost of
   the new set and store the differences in DELTA.  START is
   the candidate with which we start narrowing.  */

static comp_cost
iv_ca_narrow (struct ivopts_data *data, struct iv_ca *ivs,
	      struct iv_cand *cand, struct iv_cand *start,
	      struct iv_ca_delta **delta)
{
  unsigned i, ci;
  struct iv_group *group;
  struct cost_pair *old_cp, *new_cp, *cp;
  bitmap_iterator bi;
  struct iv_cand *cnd;
  comp_cost cost, best_cost, acost;

  *delta = NULL;
  for (i = 0; i < data->vgroups.length (); i++)
    {
      group = data->vgroups[i];

      old_cp = iv_ca_cand_for_group (ivs, group);
      if (old_cp->cand != cand)
	continue;

      best_cost = iv_ca_cost (ivs);
      /* Start narrowing with START.  */
      new_cp = get_group_iv_cost (data, group, start);

      if (data->consider_all_candidates)
	{
	  EXECUTE_IF_SET_IN_BITMAP (ivs->cands, 0, ci, bi)
	    {
	      if (ci == cand->id || (start && ci == start->id))
		continue;

	      cnd = data->vcands[ci];

	      cp = get_group_iv_cost (data, group, cnd);
	      if (!cp)
		continue;

	      iv_ca_set_cp (data, ivs, group, cp);
	      acost = iv_ca_cost (ivs);

	      if (acost < best_cost)
		{
		  best_cost = acost;
		  new_cp = cp;
		}
	    }
	}
      else
	{
	  EXECUTE_IF_AND_IN_BITMAP (group->related_cands, ivs->cands, 0, ci, bi)
	    {
	      if (ci == cand->id || (start && ci == start->id))
		continue;

	      cnd = data->vcands[ci];

	      cp = get_group_iv_cost (data, group, cnd);
	      if (!cp)
		continue;

	      iv_ca_set_cp (data, ivs, group, cp);
	      acost = iv_ca_cost (ivs);

	      if (acost < best_cost)
		{
		  best_cost = acost;
		  new_cp = cp;
		}
	    }
	}
      /* Restore to old cp for use.  */
      iv_ca_set_cp (data, ivs, group, old_cp);

      if (!new_cp)
	{
	  iv_ca_delta_free (delta);
	  return infinite_cost;
	}

      *delta = iv_ca_delta_add (group, old_cp, new_cp, *delta);
    }

  iv_ca_delta_commit (data, ivs, *delta, true);
  cost = iv_ca_cost (ivs);
  iv_ca_delta_commit (data, ivs, *delta, false);

  return cost;
}

/* Try optimizing the set of candidates IVS by removing candidates different
   from to EXCEPT_CAND from it.  Return cost of the new set, and store
   differences in DELTA.  */

static comp_cost
iv_ca_prune (struct ivopts_data *data, struct iv_ca *ivs,
	     struct iv_cand *except_cand, struct iv_ca_delta **delta)
{
  bitmap_iterator bi;
  struct iv_ca_delta *act_delta, *best_delta;
  unsigned i;
  comp_cost best_cost, acost;
  struct iv_cand *cand;

  best_delta = NULL;
  best_cost = iv_ca_cost (ivs);

  EXECUTE_IF_SET_IN_BITMAP (ivs->cands, 0, i, bi)
    {
      cand = data->vcands[i];

      if (cand == except_cand)
	continue;

      acost = iv_ca_narrow (data, ivs, cand, except_cand, &act_delta);

      if (acost < best_cost)
	{
	  best_cost = acost;
	  iv_ca_delta_free (&best_delta);
	  best_delta = act_delta;
	}
      else
	iv_ca_delta_free (&act_delta);
    }

  if (!best_delta)
    {
      *delta = NULL;
      return best_cost;
    }

  /* Recurse to possibly remove other unnecessary ivs.  */
  iv_ca_delta_commit (data, ivs, best_delta, true);
  best_cost = iv_ca_prune (data, ivs, except_cand, delta);
  iv_ca_delta_commit (data, ivs, best_delta, false);
  *delta = iv_ca_delta_join (best_delta, *delta);
  return best_cost;
}

/* Check if CAND_IDX is a candidate other than OLD_CAND and has
   cheaper local cost for GROUP than BEST_CP.  Return pointer to
   the corresponding cost_pair, otherwise just return BEST_CP.  */

static struct cost_pair*
cheaper_cost_with_cand (struct ivopts_data *data, struct iv_group *group,
			unsigned int cand_idx, struct iv_cand *old_cand,
			struct cost_pair *best_cp)
{
  struct iv_cand *cand;
  struct cost_pair *cp;

  gcc_assert (old_cand != NULL && best_cp != NULL);
  if (cand_idx == old_cand->id)
    return best_cp;

  cand = data->vcands[cand_idx];
  cp = get_group_iv_cost (data, group, cand);
  if (cp != NULL && cheaper_cost_pair (cp, best_cp))
    return cp;

  return best_cp;
}

/* Try breaking local optimal fixed-point for IVS by replacing candidates
   which are used by more than one iv uses.  For each of those candidates,
   this function tries to represent iv uses under that candidate using
   other ones with lower local cost, then tries to prune the new set.
   If the new set has lower cost, It returns the new cost after recording
   candidate replacement in list DELTA.  */

static comp_cost
iv_ca_replace (struct ivopts_data *data, struct iv_ca *ivs,
	       struct iv_ca_delta **delta)
{
  bitmap_iterator bi, bj;
  unsigned int i, j, k;
  struct iv_cand *cand;
  comp_cost orig_cost, acost;
  struct iv_ca_delta *act_delta, *tmp_delta;
  struct cost_pair *old_cp, *best_cp = NULL;

  *delta = NULL;
  orig_cost = iv_ca_cost (ivs);

  EXECUTE_IF_SET_IN_BITMAP (ivs->cands, 0, i, bi)
    {
      if (ivs->n_cand_uses[i] == 1
	  || ivs->n_cand_uses[i] > ALWAYS_PRUNE_CAND_SET_BOUND)
	continue;

      cand = data->vcands[i];

      act_delta = NULL;
      /*  Represent uses under current candidate using other ones with
	  lower local cost.  */
      for (j = 0; j < ivs->upto; j++)
	{
	  struct iv_group *group = data->vgroups[j];
	  old_cp = iv_ca_cand_for_group (ivs, group);

	  if (old_cp->cand != cand)
	    continue;

	  best_cp = old_cp;
	  if (data->consider_all_candidates)
	    for (k = 0; k < data->vcands.length (); k++)
	      best_cp = cheaper_cost_with_cand (data, group, k,
						old_cp->cand, best_cp);
	  else
	    EXECUTE_IF_SET_IN_BITMAP (group->related_cands, 0, k, bj)
	      best_cp = cheaper_cost_with_cand (data, group, k,
						old_cp->cand, best_cp);

	  if (best_cp == old_cp)
	    continue;

	  act_delta = iv_ca_delta_add (group, old_cp, best_cp, act_delta);
	}
      /* No need for further prune.  */
      if (!act_delta)
	continue;

      /* Prune the new candidate set.  */
      iv_ca_delta_commit (data, ivs, act_delta, true);
      acost = iv_ca_prune (data, ivs, NULL, &tmp_delta);
      iv_ca_delta_commit (data, ivs, act_delta, false);
      act_delta = iv_ca_delta_join (act_delta, tmp_delta);

      if (acost < orig_cost)
	{
	  *delta = act_delta;
	  return acost;
	}
      else
	iv_ca_delta_free (&act_delta);
    }

  return orig_cost;
}

/* Tries to extend the sets IVS in the best possible way in order to
   express the GROUP.  If ORIGINALP is true, prefer candidates from
   the original set of IVs, otherwise favor important candidates not
   based on any memory object.  */

static bool
try_add_cand_for (struct ivopts_data *data, struct iv_ca *ivs,
		  struct iv_group *group, bool originalp)
{
  comp_cost best_cost, act_cost;
  unsigned i;
  bitmap_iterator bi;
  struct iv_cand *cand;
  struct iv_ca_delta *best_delta = NULL, *act_delta;
  struct cost_pair *cp;

  iv_ca_add_group (data, ivs, group);
  best_cost = iv_ca_cost (ivs);
  cp = iv_ca_cand_for_group (ivs, group);
  if (cp)
    {
      best_delta = iv_ca_delta_add (group, NULL, cp, NULL);
      iv_ca_set_no_cp (data, ivs, group);
    }

  /* If ORIGINALP is true, try to find the original IV for the use.  Otherwise
     first try important candidates not based on any memory object.  Only if
     this fails, try the specific ones.  Rationale -- in loops with many
     variables the best choice often is to use just one generic biv.  If we
     added here many ivs specific to the uses, the optimization algorithm later
     would be likely to get stuck in a local minimum, thus causing us to create
     too many ivs.  The approach from few ivs to more seems more likely to be
     successful -- starting from few ivs, replacing an expensive use by a
     specific iv should always be a win.  */
  EXECUTE_IF_SET_IN_BITMAP (group->related_cands, 0, i, bi)
    {
      cand = data->vcands[i];

      if (originalp && cand->pos !=IP_ORIGINAL)
	continue;

      if (!originalp && cand->iv->base_object != NULL_TREE)
	continue;

      if (iv_ca_cand_used_p (ivs, cand))
	continue;

      cp = get_group_iv_cost (data, group, cand);
      if (!cp)
	continue;

      iv_ca_set_cp (data, ivs, group, cp);
      act_cost = iv_ca_extend (data, ivs, cand, &act_delta, NULL,
			       true);
      iv_ca_set_no_cp (data, ivs, group);
      act_delta = iv_ca_delta_add (group, NULL, cp, act_delta);

      if (act_cost < best_cost)
	{
	  best_cost = act_cost;

	  iv_ca_delta_free (&best_delta);
	  best_delta = act_delta;
	}
      else
	iv_ca_delta_free (&act_delta);
    }

  if (best_cost.infinite_cost_p ())
    {
      for (i = 0; i < group->n_map_members; i++)
	{
	  cp = group->cost_map + i;
	  cand = cp->cand;
	  if (!cand)
	    continue;

	  /* Already tried this.  */
	  if (cand->important)
	    {
	      if (originalp && cand->pos == IP_ORIGINAL)
		continue;
	      if (!originalp && cand->iv->base_object == NULL_TREE)
		continue;
	    }

	  if (iv_ca_cand_used_p (ivs, cand))
	    continue;

	  act_delta = NULL;
	  iv_ca_set_cp (data, ivs, group, cp);
	  act_cost = iv_ca_extend (data, ivs, cand, &act_delta, NULL, true);
	  iv_ca_set_no_cp (data, ivs, group);
	  act_delta = iv_ca_delta_add (group,
				       iv_ca_cand_for_group (ivs, group),
				       cp, act_delta);

	  if (act_cost < best_cost)
	    {
	      best_cost = act_cost;

	      if (best_delta)
		iv_ca_delta_free (&best_delta);
	      best_delta = act_delta;
	    }
	  else
	    iv_ca_delta_free (&act_delta);
	}
    }

  iv_ca_delta_commit (data, ivs, best_delta, true);
  iv_ca_delta_free (&best_delta);

  return !best_cost.infinite_cost_p ();
}

/* Finds an initial assignment of candidates to uses.  */

static struct iv_ca *
get_initial_solution (struct ivopts_data *data, bool originalp)
{
  unsigned i;
  struct iv_ca *ivs = iv_ca_new (data);

  for (i = 0; i < data->vgroups.length (); i++)
    if (!try_add_cand_for (data, ivs, data->vgroups[i], originalp))
      {
	iv_ca_free (&ivs);
	return NULL;
      }

  return ivs;
}

/* Tries to improve set of induction variables IVS.  TRY_REPLACE_P
   points to a bool variable, this function tries to break local
   optimal fixed-point by replacing candidates in IVS if it's true.  */

static bool
try_improve_iv_set (struct ivopts_data *data,
		    struct iv_ca *ivs, bool *try_replace_p)
{
  unsigned i, n_ivs;
  comp_cost acost, best_cost = iv_ca_cost (ivs);
  struct iv_ca_delta *best_delta = NULL, *act_delta, *tmp_delta;
  struct iv_cand *cand;

  /* Try extending the set of induction variables by one.  */
  for (i = 0; i < data->vcands.length (); i++)
    {
      cand = data->vcands[i];

      if (iv_ca_cand_used_p (ivs, cand))
	continue;

      acost = iv_ca_extend (data, ivs, cand, &act_delta, &n_ivs, false);
      if (!act_delta)
	continue;

      /* If we successfully added the candidate and the set is small enough,
	 try optimizing it by removing other candidates.  */
      if (n_ivs <= ALWAYS_PRUNE_CAND_SET_BOUND)
      	{
	  iv_ca_delta_commit (data, ivs, act_delta, true);
	  acost = iv_ca_prune (data, ivs, cand, &tmp_delta);
	  iv_ca_delta_commit (data, ivs, act_delta, false);
	  act_delta = iv_ca_delta_join (act_delta, tmp_delta);
	}

      if (acost < best_cost)
	{
	  best_cost = acost;
	  iv_ca_delta_free (&best_delta);
	  best_delta = act_delta;
	}
      else
	iv_ca_delta_free (&act_delta);
    }

  if (!best_delta)
    {
      /* Try removing the candidates from the set instead.  */
      best_cost = iv_ca_prune (data, ivs, NULL, &best_delta);

      if (!best_delta && *try_replace_p)
	{
	  *try_replace_p = false;
	  /* So far candidate selecting algorithm tends to choose fewer IVs
	     so that it can handle cases in which loops have many variables
	     but the best choice is often to use only one general biv.  One
	     weakness is it can't handle opposite cases, in which different
	     candidates should be chosen with respect to each use.  To solve
	     the problem, we replace candidates in a manner described by the
	     comments of iv_ca_replace, thus give general algorithm a chance
	     to break local optimal fixed-point in these cases.  */
	  best_cost = iv_ca_replace (data, ivs, &best_delta);
	}

      if (!best_delta)
	return false;
    }

  iv_ca_delta_commit (data, ivs, best_delta, true);
  gcc_assert (best_cost == iv_ca_cost (ivs));
  iv_ca_delta_free (&best_delta);
  return true;
}

/* Attempts to find the optimal set of induction variables.  We do simple
   greedy heuristic -- we try to replace at most one candidate in the selected
   solution and remove the unused ivs while this improves the cost.  */

static struct iv_ca *
find_optimal_iv_set_1 (struct ivopts_data *data, bool originalp)
{
  struct iv_ca *set;
  bool try_replace_p = true;

  /* Get the initial solution.  */
  set = get_initial_solution (data, originalp);
  if (!set)
    {
      if (dump_file && (dump_flags & TDF_DETAILS))
	fprintf (dump_file, "Unable to substitute for ivs, failed.\n");
      return NULL;
    }

  if (dump_file && (dump_flags & TDF_DETAILS))
    {
      fprintf (dump_file, "Initial set of candidates:\n");
      iv_ca_dump (data, dump_file, set);
    }

  while (try_improve_iv_set (data, set, &try_replace_p))
    {
      if (dump_file && (dump_flags & TDF_DETAILS))
	{
	  fprintf (dump_file, "Improved to:\n");
	  iv_ca_dump (data, dump_file, set);
	}
    }

  return set;
}

static struct iv_ca *
find_optimal_iv_set (struct ivopts_data *data)
{
  unsigned i;
  comp_cost cost, origcost;
  struct iv_ca *set, *origset;

  /* Determine the cost based on a strategy that starts with original IVs,
     and try again using a strategy that prefers candidates not based
     on any IVs.  */
  origset = find_optimal_iv_set_1 (data, true);
  set = find_optimal_iv_set_1 (data, false);

  if (!origset && !set)
    return NULL;

  origcost = origset ? iv_ca_cost (origset) : infinite_cost;
  cost = set ? iv_ca_cost (set) : infinite_cost;

  if (dump_file && (dump_flags & TDF_DETAILS))
    {
      fprintf (dump_file, "Original cost %d (complexity %d)\n\n",
	       origcost.cost, origcost.complexity);
      fprintf (dump_file, "Final cost %d (complexity %d)\n\n",
	       cost.cost, cost.complexity);
    }

  /* Choose the one with the best cost.  */
  if (origcost <= cost)
    {
      if (set)
	iv_ca_free (&set);
      set = origset;
    }
  else if (origset)
    iv_ca_free (&origset);

  for (i = 0; i < data->vgroups.length (); i++)
    {
      struct iv_group *group = data->vgroups[i];
      group->selected = iv_ca_cand_for_group (set, group)->cand;
    }

  return set;
}

/* Creates a new induction variable corresponding to CAND.  */

static void
create_new_iv (struct ivopts_data *data, struct iv_cand *cand)
{
  gimple_stmt_iterator incr_pos;
  tree base;
  struct iv_use *use;
  struct iv_group *group;
  bool after = false;

  gcc_assert (cand->iv != NULL);

  switch (cand->pos)
    {
    case IP_NORMAL:
      incr_pos = gsi_last_bb (ip_normal_pos (data->current_loop));
      break;

    case IP_END:
      incr_pos = gsi_last_bb (ip_end_pos (data->current_loop));
      after = true;
      break;

    case IP_AFTER_USE:
      after = true;
      /* fall through */
    case IP_BEFORE_USE:
      incr_pos = gsi_for_stmt (cand->incremented_at);
      break;

    case IP_ORIGINAL:
      /* Mark that the iv is preserved.  */
      name_info (data, cand->var_before)->preserve_biv = true;
      name_info (data, cand->var_after)->preserve_biv = true;

      /* Rewrite the increment so that it uses var_before directly.  */
      use = find_interesting_uses_op (data, cand->var_after);
      group = data->vgroups[use->group_id];
      group->selected = cand;
      return;
    }

  gimple_add_tmp_var (cand->var_before);

  base = unshare_expr (cand->iv->base);

  create_iv (base, unshare_expr (cand->iv->step),
	     cand->var_before, data->current_loop,
	     &incr_pos, after, &cand->var_before, &cand->var_after);
}

/* Creates new induction variables described in SET.  */

static void
create_new_ivs (struct ivopts_data *data, struct iv_ca *set)
{
  unsigned i;
  struct iv_cand *cand;
  bitmap_iterator bi;

  EXECUTE_IF_SET_IN_BITMAP (set->cands, 0, i, bi)
    {
      cand = data->vcands[i];
      create_new_iv (data, cand);
    }

  if (dump_file && (dump_flags & TDF_DETAILS))
    {
      fprintf (dump_file, "Selected IV set for loop %d",
	       data->current_loop->num);
      if (data->loop_loc != UNKNOWN_LOCATION)
	fprintf (dump_file, " at %s:%d", LOCATION_FILE (data->loop_loc),
		 LOCATION_LINE (data->loop_loc));
      fprintf (dump_file, ", " HOST_WIDE_INT_PRINT_DEC " avg niters",
	       avg_loop_niter (data->current_loop));
      fprintf (dump_file, ", %lu IVs:\n", bitmap_count_bits (set->cands));
      EXECUTE_IF_SET_IN_BITMAP (set->cands, 0, i, bi)
	{
	  cand = data->vcands[i];
	  dump_cand (dump_file, cand);
	}
      fprintf (dump_file, "\n");
    }
}

/* Rewrites USE (definition of iv used in a nonlinear expression)
   using candidate CAND.  */

static void
rewrite_use_nonlinear_expr (struct ivopts_data *data,
			    struct iv_use *use, struct iv_cand *cand)
{
  gassign *ass;
  gimple_stmt_iterator bsi;
  tree comp, type = get_use_type (use), tgt;

  /* An important special case -- if we are asked to express value of
     the original iv by itself, just exit; there is no need to
     introduce a new computation (that might also need casting the
     variable to unsigned and back).  */
  if (cand->pos == IP_ORIGINAL
      && cand->incremented_at == use->stmt)
    {
      tree op = NULL_TREE;
      enum tree_code stmt_code;

      gcc_assert (is_gimple_assign (use->stmt));
      gcc_assert (gimple_assign_lhs (use->stmt) == cand->var_after);

      /* Check whether we may leave the computation unchanged.
	 This is the case only if it does not rely on other
	 computations in the loop -- otherwise, the computation
	 we rely upon may be removed in remove_unused_ivs,
	 thus leading to ICE.  */
      stmt_code = gimple_assign_rhs_code (use->stmt);
      if (stmt_code == PLUS_EXPR
	  || stmt_code == MINUS_EXPR
	  || stmt_code == POINTER_PLUS_EXPR)
	{
	  if (gimple_assign_rhs1 (use->stmt) == cand->var_before)
	    op = gimple_assign_rhs2 (use->stmt);
	  else if (gimple_assign_rhs2 (use->stmt) == cand->var_before)
	    op = gimple_assign_rhs1 (use->stmt);
	}

      if (op != NULL_TREE)
	{
	  if (expr_invariant_in_loop_p (data->current_loop, op))
	    return;
	  if (TREE_CODE (op) == SSA_NAME)
	    {
	      struct iv *iv = get_iv (data, op);
	      if (iv != NULL && integer_zerop (iv->step))
		return;
	    }
	}
    }

  switch (gimple_code (use->stmt))
    {
    case GIMPLE_PHI:
      tgt = PHI_RESULT (use->stmt);

      /* If we should keep the biv, do not replace it.  */
      if (name_info (data, tgt)->preserve_biv)
	return;

      bsi = gsi_after_labels (gimple_bb (use->stmt));
      break;

    case GIMPLE_ASSIGN:
      tgt = gimple_assign_lhs (use->stmt);
      bsi = gsi_for_stmt (use->stmt);
      break;

    default:
      gcc_unreachable ();
    }

  aff_tree aff_inv, aff_var;
  if (!get_computation_aff_1 (data->current_loop, use->stmt,
			      use, cand, &aff_inv, &aff_var))
    gcc_unreachable ();

  unshare_aff_combination (&aff_inv);
  unshare_aff_combination (&aff_var);
  /* Prefer CSE opportunity than loop invariant by adding offset at last
     so that iv_uses have different offsets can be CSEed.  */
  widest_int offset = aff_inv.offset;
  aff_inv.offset = 0;

  gimple_seq stmt_list = NULL, seq = NULL;
  tree comp_op1 = aff_combination_to_tree (&aff_inv);
  tree comp_op2 = aff_combination_to_tree (&aff_var);
  gcc_assert (comp_op1 && comp_op2);

  comp_op1 = force_gimple_operand (comp_op1, &seq, true, NULL);
  gimple_seq_add_seq (&stmt_list, seq);
  comp_op2 = force_gimple_operand (comp_op2, &seq, true, NULL);
  gimple_seq_add_seq (&stmt_list, seq);

  if (POINTER_TYPE_P (TREE_TYPE (comp_op2)))
    std::swap (comp_op1, comp_op2);

  if (POINTER_TYPE_P (TREE_TYPE (comp_op1)))
    {
      comp = fold_build_pointer_plus (comp_op1,
				      fold_convert (sizetype, comp_op2));
      comp = fold_build_pointer_plus (comp,
				      wide_int_to_tree (sizetype, offset));
    }
  else
    {
      comp = fold_build2 (PLUS_EXPR, TREE_TYPE (comp_op1), comp_op1,
			  fold_convert (TREE_TYPE (comp_op1), comp_op2));
      comp = fold_build2 (PLUS_EXPR, TREE_TYPE (comp_op1), comp,
			  wide_int_to_tree (TREE_TYPE (comp_op1), offset));
    }

  comp = fold_convert (type, comp);
  if (!valid_gimple_rhs_p (comp)
      || (gimple_code (use->stmt) != GIMPLE_PHI
	  /* We can't allow re-allocating the stmt as it might be pointed
	     to still.  */
	  && (get_gimple_rhs_num_ops (TREE_CODE (comp))
	      >= gimple_num_ops (gsi_stmt (bsi)))))
    {
      comp = force_gimple_operand (comp, &seq, true, NULL);
      gimple_seq_add_seq (&stmt_list, seq);
      if (POINTER_TYPE_P (TREE_TYPE (tgt)))
	{
	  duplicate_ssa_name_ptr_info (comp, SSA_NAME_PTR_INFO (tgt));
	  /* As this isn't a plain copy we have to reset alignment
	     information.  */
	  if (SSA_NAME_PTR_INFO (comp))
	    mark_ptr_info_alignment_unknown (SSA_NAME_PTR_INFO (comp));
	}
    }

  gsi_insert_seq_before (&bsi, stmt_list, GSI_SAME_STMT);
  if (gimple_code (use->stmt) == GIMPLE_PHI)
    {
      ass = gimple_build_assign (tgt, comp);
      gsi_insert_before (&bsi, ass, GSI_SAME_STMT);

      bsi = gsi_for_stmt (use->stmt);
      remove_phi_node (&bsi, false);
    }
  else
    {
      gimple_assign_set_rhs_from_tree (&bsi, comp);
      use->stmt = gsi_stmt (bsi);
    }
}

/* Performs a peephole optimization to reorder the iv update statement with
   a mem ref to enable instruction combining in later phases. The mem ref uses
   the iv value before the update, so the reordering transformation requires
   adjustment of the offset. CAND is the selected IV_CAND.

   Example:

   t = MEM_REF (base, iv1, 8, 16);  // base, index, stride, offset
   iv2 = iv1 + 1;

   if (t < val)      (1)
     goto L;
   goto Head;


   directly propagating t over to (1) will introduce overlapping live range
   thus increase register pressure. This peephole transform it into:


   iv2 = iv1 + 1;
   t = MEM_REF (base, iv2, 8, 8);
   if (t < val)
     goto L;
   goto Head;
*/

static void
adjust_iv_update_pos (struct iv_cand *cand, struct iv_use *use)
{
  tree var_after;
  gimple *iv_update, *stmt;
  basic_block bb;
  gimple_stmt_iterator gsi, gsi_iv;

  if (cand->pos != IP_NORMAL)
    return;

  var_after = cand->var_after;
  iv_update = SSA_NAME_DEF_STMT (var_after);

  bb = gimple_bb (iv_update);
  gsi = gsi_last_nondebug_bb (bb);
  stmt = gsi_stmt (gsi);

  /* Only handle conditional statement for now.  */
  if (gimple_code (stmt) != GIMPLE_COND)
    return;

  gsi_prev_nondebug (&gsi);
  stmt = gsi_stmt (gsi);
  if (stmt != iv_update)
    return;

  gsi_prev_nondebug (&gsi);
  if (gsi_end_p (gsi))
    return;

  stmt = gsi_stmt (gsi);
  if (gimple_code (stmt) != GIMPLE_ASSIGN)
    return;

  if (stmt != use->stmt)
    return;

  if (TREE_CODE (gimple_assign_lhs (stmt)) != SSA_NAME)
    return;

  if (dump_file && (dump_flags & TDF_DETAILS))
    {
      fprintf (dump_file, "Reordering \n");
      print_gimple_stmt (dump_file, iv_update, 0);
      print_gimple_stmt (dump_file, use->stmt, 0);
      fprintf (dump_file, "\n");
    }

  gsi = gsi_for_stmt (use->stmt);
  gsi_iv = gsi_for_stmt (iv_update);
  gsi_move_before (&gsi_iv, &gsi);

  cand->pos = IP_BEFORE_USE;
  cand->incremented_at = use->stmt;
}

/* Return the alias pointer type that should be used for a MEM_REF
   associated with USE, which has type USE_PTR_ADDRESS.  */

static tree
get_alias_ptr_type_for_ptr_address (iv_use *use)
{
  gcall *call = as_a <gcall *> (use->stmt);
  switch (gimple_call_internal_fn (call))
    {
    case IFN_MASK_LOAD:
    case IFN_MASK_STORE:
      /* The second argument contains the correct alias type.  */
      gcc_assert (use->op_p = gimple_call_arg_ptr (call, 0));
      return TREE_TYPE (gimple_call_arg (call, 1));

    default:
      gcc_unreachable ();
    }
}


/* Rewrites USE (address that is an iv) using candidate CAND.  */

static void
rewrite_use_address (struct ivopts_data *data,
		     struct iv_use *use, struct iv_cand *cand)
{
  aff_tree aff;
<<<<<<< HEAD
  gimple_stmt_iterator bsi = gsi_for_stmt (use->stmt);
  tree base_hint = NULL_TREE;
  tree ref, iv, alias_ptr_type;
  bool ok;

  adjust_iv_update_pos (cand, use);
  gcc_assert (address_p (use->type));

  ok = get_computation_aff (data->current_loop, use, cand, use->stmt, &aff);
=======
  bool ok;

  adjust_iv_update_pos (cand, use);
  ok = get_computation_aff (data->current_loop, use->stmt, use, cand, &aff);
>>>>>>> 243c2883
  gcc_assert (ok);
  unshare_aff_combination (&aff);

  /* To avoid undefined overflow problems, all IV candidates use unsigned
     integer types.  The drawback is that this makes it impossible for
     create_mem_ref to distinguish an IV that is based on a memory object
     from one that represents simply an offset.

     To work around this problem, we pass a hint to create_mem_ref that
     indicates which variable (if any) in aff is an IV based on a memory
     object.  Note that we only consider the candidate.  If this is not
     based on an object, the base of the reference is in some subexpression
     of the use -- but these will use pointer types, so they are recognized
     by the create_mem_ref heuristics anyway.  */
<<<<<<< HEAD
  if (cand->iv->base_object)
    base_hint = var_at_stmt (data->current_loop, cand, use->stmt);

  iv = var_at_stmt (data->current_loop, cand, use->stmt);
  tree type = use->mem_type;
  if (use->type == USE_PTR_ADDRESS)
    alias_ptr_type = get_alias_ptr_type_for_ptr_address (use);
  else
    {
      gcc_assert (type == TREE_TYPE (*use->op_p));
      unsigned int align = get_object_alignment (*use->op_p);
      if (align != TYPE_ALIGN (type))
	type = build_aligned_type (type, align);
      alias_ptr_type = reference_alias_ptr_type (*use->op_p);
    }
  ref = create_mem_ref (&bsi, type, &aff, alias_ptr_type,
			iv, base_hint, data->speed);
  if (use->type == USE_PTR_ADDRESS)
    {
      ref = fold_build1 (ADDR_EXPR, build_pointer_type (use->mem_type), ref);
      ref = fold_convert (get_use_type (use), ref);
      ref = force_gimple_operand_gsi (&bsi, ref, true, NULL_TREE,
				      true, GSI_SAME_STMT);
    }
  else
    copy_ref_info (ref, *use->op_p);

=======
  tree iv = var_at_stmt (data->current_loop, cand, use->stmt);
  tree base_hint = (cand->iv->base_object) ? iv : NULL_TREE;
  gimple_stmt_iterator bsi = gsi_for_stmt (use->stmt);
  tree type = TREE_TYPE (*use->op_p);
  unsigned int align = get_object_alignment (*use->op_p);
  if (align != TYPE_ALIGN (type))
    type = build_aligned_type (type, align);

  tree ref = create_mem_ref (&bsi, type, &aff,
			     reference_alias_ptr_type (*use->op_p),
			     iv, base_hint, data->speed);

  copy_ref_info (ref, *use->op_p);
>>>>>>> 243c2883
  *use->op_p = ref;
}

/* Rewrites USE (the condition such that one of the arguments is an iv) using
   candidate CAND.  */

static void
rewrite_use_compare (struct ivopts_data *data,
		     struct iv_use *use, struct iv_cand *cand)
{
  tree comp, op, bound;
  gimple_stmt_iterator bsi = gsi_for_stmt (use->stmt);
  enum tree_code compare;
  struct iv_group *group = data->vgroups[use->group_id];
  struct cost_pair *cp = get_group_iv_cost (data, group, cand);

  bound = cp->value;
  if (bound)
    {
      tree var = var_at_stmt (data->current_loop, cand, use->stmt);
      tree var_type = TREE_TYPE (var);
      gimple_seq stmts;

      if (dump_file && (dump_flags & TDF_DETAILS))
	{
	  fprintf (dump_file, "Replacing exit test: ");
	  print_gimple_stmt (dump_file, use->stmt, 0, TDF_SLIM);
	}
      compare = cp->comp;
      bound = unshare_expr (fold_convert (var_type, bound));
      op = force_gimple_operand (bound, &stmts, true, NULL_TREE);
      if (stmts)
	gsi_insert_seq_on_edge_immediate (
		loop_preheader_edge (data->current_loop),
		stmts);

      gcond *cond_stmt = as_a <gcond *> (use->stmt);
      gimple_cond_set_lhs (cond_stmt, var);
      gimple_cond_set_code (cond_stmt, compare);
      gimple_cond_set_rhs (cond_stmt, op);
      return;
    }

  /* The induction variable elimination failed; just express the original
     giv.  */
  comp = get_computation_at (data->current_loop, use->stmt, use, cand);
  gcc_assert (comp != NULL_TREE);
  gcc_assert (use->op_p != NULL);
  *use->op_p = force_gimple_operand_gsi (&bsi, comp, true,
					 SSA_NAME_VAR (*use->op_p),
					 true, GSI_SAME_STMT);
}

/* Rewrite the groups using the selected induction variables.  */

static void
rewrite_groups (struct ivopts_data *data)
{
  unsigned i, j;

  for (i = 0; i < data->vgroups.length (); i++)
    {
      struct iv_group *group = data->vgroups[i];
      struct iv_cand *cand = group->selected;

      gcc_assert (cand);

      if (group->type == USE_NONLINEAR_EXPR)
	{
	  for (j = 0; j < group->vuses.length (); j++)
	    {
	      rewrite_use_nonlinear_expr (data, group->vuses[j], cand);
	      update_stmt (group->vuses[j]->stmt);
	    }
	}
      else if (address_p (group->type))
	{
	  for (j = 0; j < group->vuses.length (); j++)
	    {
	      rewrite_use_address (data, group->vuses[j], cand);
	      update_stmt (group->vuses[j]->stmt);
	    }
	}
      else
	{
	  gcc_assert (group->type == USE_COMPARE);

	  for (j = 0; j < group->vuses.length (); j++)
	    {
	      rewrite_use_compare (data, group->vuses[j], cand);
	      update_stmt (group->vuses[j]->stmt);
	    }
	}
    }
}

/* Removes the ivs that are not used after rewriting.  */

static void
remove_unused_ivs (struct ivopts_data *data)
{
  unsigned j;
  bitmap_iterator bi;
  bitmap toremove = BITMAP_ALLOC (NULL);

  /* Figure out an order in which to release SSA DEFs so that we don't
     release something that we'd have to propagate into a debug stmt
     afterwards.  */
  EXECUTE_IF_SET_IN_BITMAP (data->relevant, 0, j, bi)
    {
      struct version_info *info;

      info = ver_info (data, j);
      if (info->iv
	  && !integer_zerop (info->iv->step)
	  && !info->inv_id
	  && !info->iv->nonlin_use
	  && !info->preserve_biv)
	{
	  bitmap_set_bit (toremove, SSA_NAME_VERSION (info->iv->ssa_name));

	  tree def = info->iv->ssa_name;

	  if (MAY_HAVE_DEBUG_STMTS && SSA_NAME_DEF_STMT (def))
	    {
	      imm_use_iterator imm_iter;
	      use_operand_p use_p;
	      gimple *stmt;
	      int count = 0;

	      FOR_EACH_IMM_USE_STMT (stmt, imm_iter, def)
		{
		  if (!gimple_debug_bind_p (stmt))
		    continue;

		  /* We just want to determine whether to do nothing
		     (count == 0), to substitute the computed
		     expression into a single use of the SSA DEF by
		     itself (count == 1), or to use a debug temp
		     because the SSA DEF is used multiple times or as
		     part of a larger expression (count > 1). */
		  count++;
		  if (gimple_debug_bind_get_value (stmt) != def)
		    count++;

		  if (count > 1)
		    BREAK_FROM_IMM_USE_STMT (imm_iter);
		}

	      if (!count)
		continue;

	      struct iv_use dummy_use;
	      struct iv_cand *best_cand = NULL, *cand;
	      unsigned i, best_pref = 0, cand_pref;

	      memset (&dummy_use, 0, sizeof (dummy_use));
	      dummy_use.iv = info->iv;
	      for (i = 0; i < data->vgroups.length () && i < 64; i++)
		{
		  cand = data->vgroups[i]->selected;
		  if (cand == best_cand)
		    continue;
		  cand_pref = operand_equal_p (cand->iv->step,
					       info->iv->step, 0)
		    ? 4 : 0;
		  cand_pref
		    += TYPE_MODE (TREE_TYPE (cand->iv->base))
		    == TYPE_MODE (TREE_TYPE (info->iv->base))
		    ? 2 : 0;
		  cand_pref
		    += TREE_CODE (cand->iv->base) == INTEGER_CST
		    ? 1 : 0;
		  if (best_cand == NULL || best_pref < cand_pref)
		    {
		      best_cand = cand;
		      best_pref = cand_pref;
		    }
		}

	      if (!best_cand)
		continue;

	      tree comp = get_computation_at (data->current_loop,
					      SSA_NAME_DEF_STMT (def),
					      &dummy_use, best_cand);
	      if (!comp)
		continue;

	      if (count > 1)
		{
		  tree vexpr = make_node (DEBUG_EXPR_DECL);
		  DECL_ARTIFICIAL (vexpr) = 1;
		  TREE_TYPE (vexpr) = TREE_TYPE (comp);
		  if (SSA_NAME_VAR (def))
		    SET_DECL_MODE (vexpr, DECL_MODE (SSA_NAME_VAR (def)));
		  else
		    SET_DECL_MODE (vexpr, TYPE_MODE (TREE_TYPE (vexpr)));
		  gdebug *def_temp
		    = gimple_build_debug_bind (vexpr, comp, NULL);
		  gimple_stmt_iterator gsi;

		  if (gimple_code (SSA_NAME_DEF_STMT (def)) == GIMPLE_PHI)
		    gsi = gsi_after_labels (gimple_bb
					    (SSA_NAME_DEF_STMT (def)));
		  else
		    gsi = gsi_for_stmt (SSA_NAME_DEF_STMT (def));

		  gsi_insert_before (&gsi, def_temp, GSI_SAME_STMT);
		  comp = vexpr;
		}

	      FOR_EACH_IMM_USE_STMT (stmt, imm_iter, def)
		{
		  if (!gimple_debug_bind_p (stmt))
		    continue;

		  FOR_EACH_IMM_USE_ON_STMT (use_p, imm_iter)
		    SET_USE (use_p, comp);

		  update_stmt (stmt);
		}
	    }
	}
    }

  release_defs_bitset (toremove);

  BITMAP_FREE (toremove);
}

/* Frees memory occupied by struct tree_niter_desc in *VALUE. Callback
   for hash_map::traverse.  */

bool
free_tree_niter_desc (edge const &, tree_niter_desc *const &value, void *)
{
  free (value);
  return true;
}

/* Frees data allocated by the optimization of a single loop.  */

static void
free_loop_data (struct ivopts_data *data)
{
  unsigned i, j;
  bitmap_iterator bi;
  tree obj;

  if (data->niters)
    {
      data->niters->traverse<void *, free_tree_niter_desc> (NULL);
      delete data->niters;
      data->niters = NULL;
    }

  EXECUTE_IF_SET_IN_BITMAP (data->relevant, 0, i, bi)
    {
      struct version_info *info;

      info = ver_info (data, i);
      info->iv = NULL;
      info->has_nonlin_use = false;
      info->preserve_biv = false;
      info->inv_id = 0;
    }
  bitmap_clear (data->relevant);
  bitmap_clear (data->important_candidates);

  for (i = 0; i < data->vgroups.length (); i++)
    {
      struct iv_group *group = data->vgroups[i];

      for (j = 0; j < group->vuses.length (); j++)
	free (group->vuses[j]);
      group->vuses.release ();

      BITMAP_FREE (group->related_cands);
      for (j = 0; j < group->n_map_members; j++)
	{
	  if (group->cost_map[j].inv_vars)
	    BITMAP_FREE (group->cost_map[j].inv_vars);
	  if (group->cost_map[j].inv_exprs)
	    BITMAP_FREE (group->cost_map[j].inv_exprs);
	}

      free (group->cost_map);
      free (group);
    }
  data->vgroups.truncate (0);

  for (i = 0; i < data->vcands.length (); i++)
    {
      struct iv_cand *cand = data->vcands[i];

      if (cand->inv_vars)
	BITMAP_FREE (cand->inv_vars);
      if (cand->inv_exprs)
	BITMAP_FREE (cand->inv_exprs);
      free (cand);
    }
  data->vcands.truncate (0);

  if (data->version_info_size < num_ssa_names)
    {
      data->version_info_size = 2 * num_ssa_names;
      free (data->version_info);
      data->version_info = XCNEWVEC (struct version_info, data->version_info_size);
    }

  data->max_inv_var_id = 0;
  data->max_inv_expr_id = 0;

  FOR_EACH_VEC_ELT (decl_rtl_to_reset, i, obj)
    SET_DECL_RTL (obj, NULL_RTX);

  decl_rtl_to_reset.truncate (0);

  data->inv_expr_tab->empty ();

  data->iv_common_cand_tab->empty ();
  data->iv_common_cands.truncate (0);
}

/* Finalizes data structures used by the iv optimization pass.  LOOPS is the
   loop tree.  */

static void
tree_ssa_iv_optimize_finalize (struct ivopts_data *data)
{
  free_loop_data (data);
  free (data->version_info);
  BITMAP_FREE (data->relevant);
  BITMAP_FREE (data->important_candidates);

  decl_rtl_to_reset.release ();
  data->vgroups.release ();
  data->vcands.release ();
  delete data->inv_expr_tab;
  data->inv_expr_tab = NULL;
  free_affine_expand_cache (&data->name_expansion_cache);
  delete data->iv_common_cand_tab;
  data->iv_common_cand_tab = NULL;
  data->iv_common_cands.release ();
  obstack_free (&data->iv_obstack, NULL);
}

/* Returns true if the loop body BODY includes any function calls.  */

static bool
loop_body_includes_call (basic_block *body, unsigned num_nodes)
{
  gimple_stmt_iterator gsi;
  unsigned i;

  for (i = 0; i < num_nodes; i++)
    for (gsi = gsi_start_bb (body[i]); !gsi_end_p (gsi); gsi_next (&gsi))
      {
	gimple *stmt = gsi_stmt (gsi);
	if (is_gimple_call (stmt)
	    && !gimple_call_internal_p (stmt)
	    && !is_inexpensive_builtin (gimple_call_fndecl (stmt)))
	  return true;
      }
  return false;
}

/* Optimizes the LOOP.  Returns true if anything changed.  */

static bool
tree_ssa_iv_optimize_loop (struct ivopts_data *data, struct loop *loop)
{
  bool changed = false;
  struct iv_ca *iv_ca;
  edge exit = single_dom_exit (loop);
  basic_block *body;

  gcc_assert (!data->niters);
  data->current_loop = loop;
  data->loop_loc = find_loop_location (loop);
  data->speed = optimize_loop_for_speed_p (loop);

  if (dump_file && (dump_flags & TDF_DETAILS))
    {
      fprintf (dump_file, "Processing loop %d", loop->num);
      if (data->loop_loc != UNKNOWN_LOCATION)
	fprintf (dump_file, " at %s:%d", LOCATION_FILE (data->loop_loc),
		 LOCATION_LINE (data->loop_loc));
      fprintf (dump_file, "\n");

      if (exit)
	{
	  fprintf (dump_file, "  single exit %d -> %d, exit condition ",
		   exit->src->index, exit->dest->index);
	  print_gimple_stmt (dump_file, last_stmt (exit->src), 0, TDF_SLIM);
	  fprintf (dump_file, "\n");
	}

      fprintf (dump_file, "\n");
    }

  body = get_loop_body (loop);
  data->body_includes_call = loop_body_includes_call (body, loop->num_nodes);
  renumber_gimple_stmt_uids_in_blocks (body, loop->num_nodes);
  free (body);

  data->loop_single_exit_p = exit != NULL && loop_only_exit_p (loop, exit);

  /* For each ssa name determines whether it behaves as an induction variable
     in some loop.  */
  if (!find_induction_variables (data))
    goto finish;

  /* Finds interesting uses (item 1).  */
  find_interesting_uses (data);
  if (data->vgroups.length () > MAX_CONSIDERED_GROUPS)
    goto finish;

  /* Finds candidates for the induction variables (item 2).  */
  find_iv_candidates (data);

  /* Calculates the costs (item 3, part 1).  */
  determine_iv_costs (data);
  determine_group_iv_costs (data);
  determine_set_costs (data);

  /* Find the optimal set of induction variables (item 3, part 2).  */
  iv_ca = find_optimal_iv_set (data);
  if (!iv_ca)
    goto finish;
  changed = true;

  /* Create the new induction variables (item 4, part 1).  */
  create_new_ivs (data, iv_ca);
  iv_ca_free (&iv_ca);

  /* Rewrite the uses (item 4, part 2).  */
  rewrite_groups (data);

  /* Remove the ivs that are unused after rewriting.  */
  remove_unused_ivs (data);

  /* We have changed the structure of induction variables; it might happen
     that definitions in the scev database refer to some of them that were
     eliminated.  */
  scev_reset ();

finish:
  free_loop_data (data);

  return changed;
}

/* Main entry point.  Optimizes induction variables in loops.  */

void
tree_ssa_iv_optimize (void)
{
  struct loop *loop;
  struct ivopts_data data;

  tree_ssa_iv_optimize_init (&data);

  /* Optimize the loops starting with the innermost ones.  */
  FOR_EACH_LOOP (loop, LI_FROM_INNERMOST)
    {
      if (dump_file && (dump_flags & TDF_DETAILS))
	flow_loop_dump (loop, dump_file, NULL, 1);

      tree_ssa_iv_optimize_loop (&data, loop);
    }

  tree_ssa_iv_optimize_finalize (&data);
}

#include "gt-tree-ssa-loop-ivopts.h"<|MERGE_RESOLUTION|>--- conflicted
+++ resolved
@@ -1779,14 +1779,10 @@
       return;
     }
 
-<<<<<<< HEAD
-  record_group_use (data, NULL, var_iv, stmt, USE_COMPARE, NULL_TREE);
-=======
-  record_group_use (data, var_p, var_iv, stmt, USE_COMPARE);
+  record_group_use (data, var_p, var_iv, stmt, USE_COMPARE, NULL_TREE);
   /* Record compare type iv_use for iv on the other side of comparison.  */
   if (ret == COMP_IV_EXPR_2)
-    record_group_use (data, bound_p, bound_iv, stmt, USE_COMPARE);
->>>>>>> 243c2883
+    record_group_use (data, bound_p, bound_iv, stmt, USE_COMPARE, NULL_TREE);
 }
 
 /* Returns the outermost loop EXPR is obviously invariant in
@@ -2595,137 +2591,20 @@
     }
 }
 
-<<<<<<< HEAD
-/* Compute the range of acceptable offsets for a memory of mode MEM_MODE
-   in address space AS.  Store the required byte multiple in *MULTIPLE_OUT
-   and the maximum offset in *MAX_OFFSET_OUT.  If MIN_OFFSET_OUT is
-   nonnull, also store the minimum offset there.  ADDR is a PLUS of an
-   address register and a dummy rtx, suitable for checking whether an
-   address is valid.  ADDR_MODE is the mode of this rtx.  */
-
-static void
-compute_offset_range (machine_mode mem_mode, addr_space_t as,
-		      scalar_int_mode addr_mode, rtx addr,
-		      poly_int64 *min_offset_out, poly_int64 *max_offset_out,
-		      poly_int64 *multiple_out)
-{
-  poly_int64 off;
-  int i;
-
-  /* Assume at first that the offset needs to be a multiple of the
-     mode size, then try to prove that smaller multiples are OK.  */
-  poly_int64 multiple = GET_MODE_SIZE (mem_mode);
-  HOST_WIDE_INT min_mode_size
-    = constant_lower_bound (GET_MODE_SIZE (mem_mode));
-  HOST_WIDE_INT const_multiple = 1;
-  while (const_multiple <= min_mode_size)
-    {
-      XEXP (addr, 1) = gen_int_mode (const_multiple, addr_mode);
-      if (memory_address_addr_space_p (mem_mode, addr, as))
-	{
-	  multiple = const_multiple;
-	  break;
-	}
-      const_multiple *= 2;
-    }
-
-  /* Pick the largest value of WIDTH such that -(1 << WIDTH) * MULTIPLE
-     is still representable.  */
-  int width = GET_MODE_BITSIZE (addr_mode) - 1;
-  if (width > (HOST_BITS_PER_WIDE_INT - 1))
-    width = HOST_BITS_PER_WIDE_INT - 1;
-  width -= ceil_log2 (constant_lower_bound (multiple));
-
-  /* Look for the largest supported offset.  */
-  for (i = width; i >= 0; i--)
-    {
-      off = ((HOST_WIDE_INT_1U << i) - 1) * multiple;
-      XEXP (addr, 1) = gen_int_mode (off, addr_mode);
-      if (memory_address_addr_space_p (mem_mode, addr, as))
-	break;
-      /* Cope with targets that allow a small unscaled range and a larger
-	 scaled range.  In this case it's generally better to pick the
-	 scaled range.  */
-      if (must_eq (multiple, 1)
-	  && multiple_p (off + 1, GET_MODE_SIZE (mem_mode) * 2))
-	{
-	  off -= GET_MODE_SIZE (mem_mode) - 1;
-	  XEXP (addr, 1) = gen_int_mode (off, addr_mode);
-	  if (memory_address_addr_space_p (mem_mode, addr, as))
-	    {
-	      multiple = GET_MODE_SIZE (mem_mode);
-	      width = i;
-	      break;
-	    }
-	}
-    }
-
-  *multiple_out = multiple;
-  *max_offset_out = (i < 0 ? 0 : off);
-  if (min_offset_out)
-    {
-      for (i = width; i >= 0; i--)
-	{
-	  off = -(HOST_WIDE_INT_1U << i) * multiple;
-	  XEXP (addr, 1) = gen_int_mode (off, addr_mode);
-	  if (memory_address_addr_space_p (mem_mode, addr, as))
-	    break;
-	}
-      *min_offset_out = (i < 0 ? 0 : off);
-    }
-}
-
-/* Compute maximum offset of [base + offset] addressing mode
-   for memory reference represented by USE.  */
-
-static poly_int64
-compute_max_addr_offset (struct iv_use *use)
-{
-  rtx reg, addr;
-  poly_int64 multiple, off;
-  unsigned list_index, num;
-  addr_space_t as;
-  machine_mode mem_mode;
-  scalar_int_mode addr_mode;
-  static vec<poly_int64_pod> max_offset_list;
-
-  as = TYPE_ADDR_SPACE (TREE_TYPE (use->iv->base));
-  mem_mode = TYPE_MODE (use->mem_type);
-=======
 /* Return TRUE if OFFSET is within the range of [base + offset] addressing
    mode for memory reference represented by USE.  */
 
 static GTY (()) vec<rtx, va_gc> *addr_list;
 
 static bool
-addr_offset_valid_p (struct iv_use *use, HOST_WIDE_INT offset)
+addr_offset_valid_p (struct iv_use *use, poly_int64 offset)
 {
   rtx reg, addr;
   unsigned list_index;
   addr_space_t as = TYPE_ADDR_SPACE (TREE_TYPE (use->iv->base));
-  machine_mode addr_mode, mem_mode = TYPE_MODE (TREE_TYPE (*use->op_p));
->>>>>>> 243c2883
+  machine_mode addr_mode, mem_mode = TYPE_MODE (use->mem_type);
 
   list_index = (unsigned) as * MAX_MACHINE_MODE + (unsigned) mem_mode;
-<<<<<<< HEAD
-  if (list_index >= num)
-    {
-      max_offset_list.safe_grow (list_index + MAX_MACHINE_MODE);
-      for (; num < max_offset_list.length (); num++)
-	max_offset_list[num] = -1;
-    }
-
-  off = max_offset_list[list_index];
-  if (may_ne (off, -1))
-    return off;
-
-  addr_mode = targetm.addr_space.address_mode (as);
-  reg = gen_raw_REG (addr_mode, LAST_VIRTUAL_REGISTER + 1);
-  addr = gen_rtx_fmt_ee (PLUS, addr_mode, reg, NULL_RTX);
-  compute_offset_range (mem_mode, as, addr_mode, addr, 0, &off, &multiple);
-  max_offset_list[list_index] = off;
-  return off;
-=======
   if (list_index >= vec_safe_length (addr_list))
     vec_safe_grow_cleared (addr_list, list_index + MAX_MACHINE_MODE);
 
@@ -2742,7 +2621,6 @@
 
   XEXP (addr, 1) = gen_int_mode (offset, addr_mode);
   return (memory_address_addr_space_p (mem_mode, addr, as));
->>>>>>> 243c2883
 }
 
 /* Comparison function to sort group in ascending order of addr_offset.  */
@@ -2819,16 +2697,8 @@
 split_address_groups (struct ivopts_data *data)
 {
   unsigned int i, j;
-<<<<<<< HEAD
-  poly_int64 max_offset = -1;
-
-  /* Reset max offset to split all small groups.  */
-  if (split_small_address_groups_p (data))
-    max_offset = 0;
-=======
   /* Always split group.  */
   bool split_p = split_small_address_groups_p (data);
->>>>>>> 243c2883
 
   for (i = 0; i < data->vgroups.length (); i++)
     {
@@ -2841,31 +2711,18 @@
       if (group->vuses.length () == 1)
 	continue;
 
-<<<<<<< HEAD
       gcc_assert (address_p (use->type));
-      if (may_ne (max_offset, 0))
-	max_offset = compute_max_addr_offset (use);
-=======
-      gcc_assert (group->type == USE_ADDRESS);
->>>>>>> 243c2883
 
       for (j = 1; j < group->vuses.length ();)
 	{
 	  struct iv_use *next = group->vuses[j];
-	  HOST_WIDE_INT offset = next->addr_offset - use->addr_offset;
-
-<<<<<<< HEAD
-	  /* Only uses with offset that can fit in offset part against
-	     the first use can be grouped together.  */
-	  if (may_gt (next->addr_offset - use->addr_offset,
-		      poly_uint64 (max_offset)))
-	    break;
-=======
+	  poly_int64 offset = next->addr_offset - use->addr_offset;
+
 	  /* Split group if aksed to, or the offset against the first
 	     use can't fit in offset part of addressing mode.  IV uses
 	     having the same offset are still kept in one group.  */
-	  if (offset != 0 &&
-	      (split_p || !addr_offset_valid_p (use, offset)))
+	  if (may_ne (offset, 0)
+	      && (split_p || !addr_offset_valid_p (use, offset)))
 	    {
 	      if (!new_group)
 		new_group = record_group (data, group->type);
@@ -2873,7 +2730,6 @@
 	      new_group->vuses.safe_push (next);
 	      continue;
 	    }
->>>>>>> 243c2883
 
 	  next->id = j;
 	  next->group_id = group->id;
@@ -3450,8 +3306,6 @@
 }
 
 
-#define MAX_STEP_ITERATE 5
-
 /* Adds candidates bases on the old induction variable IV.  */
 
 static void
@@ -3628,29 +3482,6 @@
   tree basetype = TREE_TYPE (iv->base);
 
   add_candidate (data, iv->base, iv->step, false, use);
-
-  /* The same, but with all the different allowed step values.  */
-  if (address_p (use->type)
-      && POINTER_TYPE_P (basetype)
-      && TREE_CODE (iv->step) == INTEGER_CST)
-    for (int i = 0; i < MAX_STEP_ITERATE; i++)
-      {
-	HOST_WIDE_INT stepvalue = 1 << i;
-
-	if (!wi::multiple_of_p (iv->step, stepvalue, SIGNED))
-	  break;
-	if (multiplier_allowed_in_address_p (stepvalue,
-					     TYPE_MODE (use->mem_type),
-					     TYPE_ADDR_SPACE (basetype)))
-	  {
-	    tree ctype = TREE_TYPE (iv->step);
-	    tree newstep = wide_int_to_tree
-	      (ctype, wi::div_trunc (iv->step, stepvalue, SIGNED));
-
-	    add_candidate (data, build_int_cst (ctype, 0), newstep,
-			   true, use);
-	  }
-      }
 
   /* Record common candidate for use in case it can be shared by others.  */
   record_common_cand (data, iv->base, iv->step, use);
@@ -4199,390 +4030,10 @@
   if (cost == INFTY)
     return cost;
   else if (optimize_loop_for_speed_p (data->current_loop))
-<<<<<<< HEAD
-    return cost / avg_loop_niter (data->current_loop);
-  else
-    return cost;
-}
-
-/* Returns true if multiplying by RATIO is allowed in an address.  Test the
-   validity for a memory reference accessing memory of mode MODE in
-   address space AS.  */
-
-
-bool
-multiplier_allowed_in_address_p (HOST_WIDE_INT ratio, machine_mode mode,
-				 addr_space_t as)
-{
-#define MAX_RATIO 128
-  unsigned int data_index = (int) as * MAX_MACHINE_MODE + (int) mode;
-  static vec<sbitmap> valid_mult_list;
-  sbitmap valid_mult;
-
-  if (data_index >= valid_mult_list.length ())
-    valid_mult_list.safe_grow_cleared (data_index + 1);
-
-  valid_mult = valid_mult_list[data_index];
-  if (!valid_mult)
-    {
-      machine_mode address_mode = targetm.addr_space.address_mode (as);
-      rtx reg1 = gen_raw_REG (address_mode, LAST_VIRTUAL_REGISTER + 1);
-      rtx reg2 = gen_raw_REG (address_mode, LAST_VIRTUAL_REGISTER + 2);
-      rtx addr, scaled;
-      HOST_WIDE_INT i;
-
-      valid_mult = sbitmap_alloc (2 * MAX_RATIO + 1);
-      bitmap_clear (valid_mult);
-      scaled = gen_rtx_fmt_ee (MULT, address_mode, reg1, NULL_RTX);
-      addr = gen_rtx_fmt_ee (PLUS, address_mode, scaled, reg2);
-      for (i = -MAX_RATIO; i <= MAX_RATIO; i++)
-	{
-	  XEXP (scaled, 1) = gen_int_mode (i, address_mode);
-	  if (memory_address_addr_space_p (mode, addr, as)
-	      || memory_address_addr_space_p (mode, scaled, as))
-	    bitmap_set_bit (valid_mult, i + MAX_RATIO);
-	}
-
-      if (dump_file && (dump_flags & TDF_DETAILS))
-	{
-	  fprintf (dump_file, "  allowed multipliers:");
-	  for (i = -MAX_RATIO; i <= MAX_RATIO; i++)
-	    if (bitmap_bit_p (valid_mult, i + MAX_RATIO))
-	      fprintf (dump_file, " %d", (int) i);
-	  fprintf (dump_file, "\n");
-	  fprintf (dump_file, "\n");
-	}
-
-      valid_mult_list[data_index] = valid_mult;
-    }
-
-  if (ratio > MAX_RATIO || ratio < -MAX_RATIO)
-    return false;
-
-  return bitmap_bit_p (valid_mult, ratio + MAX_RATIO);
-}
-
-/* Returns cost of address in shape symbol + var + OFFSET + RATIO * index.
-   If SYMBOL_PRESENT is false, symbol is omitted.  If VAR_PRESENT is false,
-   variable is omitted.  Compute the cost for a memory reference that accesses
-   a memory location of mode MEM_MODE in address space AS.
-
-   MAY_AUTOINC is set to true if the autoincrement (increasing index by
-   size of MEM_MODE / RATIO) is available.  To make this determination, we
-   look at the size of the increment to be made, which is given in CSTEP.
-   CSTEP may be zero if the step is unknown.
-   STMT_AFTER_INC is true iff the statement we're looking at is after the
-   increment of the original biv.
-
-   TODO -- there must be some better way.  This all is quite crude.  */
-
-enum ainc_type
-{
-  AINC_PRE_INC,		/* Pre increment.  */
-  AINC_PRE_DEC,		/* Pre decrement.  */
-  AINC_POST_INC,	/* Post increment.  */
-  AINC_POST_DEC,	/* Post decrement.  */
-  AINC_NONE		/* Also the number of auto increment types.  */
-};
-
-struct address_cost_data
-{
-  poly_int64_pod min_offset, max_offset, offset_multiple;
-  unsigned costs[2][2][2][2];
-  unsigned ainc_costs[AINC_NONE];
-};
-
-
-static comp_cost
-get_address_cost (bool symbol_present, bool var_present,
-		  poly_uint64 offset, HOST_WIDE_INT ratio,
-		  HOST_WIDE_INT cstep, machine_mode mem_mode,
-		  addr_space_t as, bool speed,
-		  bool stmt_after_inc, bool *may_autoinc)
-{
-  scalar_int_mode address_mode = targetm.addr_space.address_mode (as);
-  static vec<address_cost_data *> address_cost_data_list;
-  unsigned int data_index = (int) as * MAX_MACHINE_MODE + (int) mem_mode;
-  address_cost_data *data;
-  static bool has_preinc[MAX_MACHINE_MODE], has_postinc[MAX_MACHINE_MODE];
-  static bool has_predec[MAX_MACHINE_MODE], has_postdec[MAX_MACHINE_MODE];
-  unsigned cost, acost, complexity;
-  enum ainc_type autoinc_type;
-  bool offset_p, ratio_p, autoinc;
-  poly_int64 s_offset, autoinc_offset;
-
-  if (data_index >= address_cost_data_list.length ())
-    address_cost_data_list.safe_grow_cleared (data_index + 1);
-
-  data = address_cost_data_list[data_index];
-  if (!data)
-    {
-      HOST_WIDE_INT i;
-      HOST_WIDE_INT rat;
-      poly_int64 min_offset, max_offset, offset_multiple;
-      int old_cse_not_expected;
-      unsigned sym_p, var_p, off_p, rat_p, add_c;
-      rtx_insn *seq;
-      rtx addr, base;
-      rtx reg0, reg1;
-
-      data = (address_cost_data *) xcalloc (1, sizeof (*data));
-
-      reg1 = gen_raw_REG (address_mode, LAST_VIRTUAL_REGISTER + 1);
-      addr = gen_rtx_fmt_ee (PLUS, address_mode, reg1, NULL_RTX);
-
-      compute_offset_range (mem_mode, as, address_mode, addr,
-			    &min_offset, &max_offset, &offset_multiple);
-      data->min_offset = min_offset;
-      data->max_offset = max_offset;
-      data->offset_multiple = offset_multiple;
-
-      if (dump_file && (dump_flags & TDF_DETAILS))
-	{
-	  fprintf (dump_file, "get_address_cost:\n");
-	  fprintf (dump_file, "  min offset %s ", GET_MODE_NAME (mem_mode));
-	  print_dec (data->min_offset, dump_file, SIGNED);
-	  fprintf (dump_file, "\n  max offset %s ", GET_MODE_NAME (mem_mode));
-	  print_dec (data->max_offset, dump_file, SIGNED);
-	  fprintf (dump_file, "\n  offset mulitple %s ",
-		   GET_MODE_NAME (mem_mode));
-	  print_dec (data->offset_multiple, dump_file, SIGNED);
-	  fprintf (dump_file, "\n");
-	}
-
-      rat = 1;
-      for (i = 2; i <= MAX_RATIO; i++)
-	if (multiplier_allowed_in_address_p (i, mem_mode, as))
-	  {
-	    rat = i;
-	    break;
-	  }
-
-      /* Compute the cost of various addressing modes.  */
-      acost = 0;
-      reg0 = gen_raw_REG (address_mode, LAST_VIRTUAL_REGISTER + 1);
-      reg1 = gen_raw_REG (address_mode, LAST_VIRTUAL_REGISTER + 2);
-
-      if (USE_LOAD_PRE_DECREMENT (mem_mode)
-	  || USE_STORE_PRE_DECREMENT (mem_mode))
-	{
-	  addr = gen_rtx_PRE_DEC (address_mode, reg0);
-	  has_predec[mem_mode]
-	    = memory_address_addr_space_p (mem_mode, addr, as);
-
-	  if (has_predec[mem_mode])
-	    data->ainc_costs[AINC_PRE_DEC]
-	      = address_cost (addr, mem_mode, as, speed);
-	}
-      if (USE_LOAD_POST_DECREMENT (mem_mode)
-	  || USE_STORE_POST_DECREMENT (mem_mode))
-	{
-	  addr = gen_rtx_POST_DEC (address_mode, reg0);
-	  has_postdec[mem_mode]
-	    = memory_address_addr_space_p (mem_mode, addr, as);
-
-	  if (has_postdec[mem_mode])
-	    data->ainc_costs[AINC_POST_DEC]
-	      = address_cost (addr, mem_mode, as, speed);
-	}
-      if (USE_LOAD_PRE_INCREMENT (mem_mode)
-	  || USE_STORE_PRE_DECREMENT (mem_mode))
-	{
-	  addr = gen_rtx_PRE_INC (address_mode, reg0);
-	  has_preinc[mem_mode]
-	    = memory_address_addr_space_p (mem_mode, addr, as);
-
-	  if (has_preinc[mem_mode])
-	    data->ainc_costs[AINC_PRE_INC]
-	      = address_cost (addr, mem_mode, as, speed);
-	}
-      if (USE_LOAD_POST_INCREMENT (mem_mode)
-	  || USE_STORE_POST_INCREMENT (mem_mode))
-	{
-	  addr = gen_rtx_POST_INC (address_mode, reg0);
-	  has_postinc[mem_mode]
-	    = memory_address_addr_space_p (mem_mode, addr, as);
-
-	  if (has_postinc[mem_mode])
-	    data->ainc_costs[AINC_POST_INC]
-	      = address_cost (addr, mem_mode, as, speed);
-	}
-      for (i = 0; i < 16; i++)
-	{
-	  sym_p = i & 1;
-	  var_p = (i >> 1) & 1;
-	  off_p = (i >> 2) & 1;
-	  rat_p = (i >> 3) & 1;
-
-	  addr = reg0;
-	  if (rat_p)
-	    addr = gen_rtx_fmt_ee (MULT, address_mode, addr,
-				   gen_int_mode (rat, address_mode));
-
-	  if (var_p)
-	    addr = gen_rtx_fmt_ee (PLUS, address_mode, addr, reg1);
-
-	  if (sym_p)
-	    {
-	      base = gen_rtx_SYMBOL_REF (address_mode, ggc_strdup (""));
-	      /* ??? We can run into trouble with some backends by presenting
-		 it with symbols which haven't been properly passed through
-		 targetm.encode_section_info.  By setting the local bit, we
-		 enhance the probability of things working.  */
-	      SYMBOL_REF_FLAGS (base) = SYMBOL_FLAG_LOCAL;
-
-	      if (off_p)
-		base = gen_rtx_fmt_e (CONST, address_mode,
-				      gen_rtx_fmt_ee
-					(PLUS, address_mode, base,
-					 gen_int_mode (max_offset,
-						       address_mode)));
-	    }
-	  else if (off_p)
-	    base = gen_int_mode (max_offset, address_mode);
-	  else
-	    base = NULL_RTX;
-
-	  if (base)
-	    addr = gen_rtx_fmt_ee (PLUS, address_mode, addr, base);
-
-	  start_sequence ();
-	  /* To avoid splitting addressing modes, pretend that no cse will
-	     follow.  */
-	  old_cse_not_expected = cse_not_expected;
-	  cse_not_expected = true;
-	  addr = memory_address_addr_space (mem_mode, addr, as);
-	  cse_not_expected = old_cse_not_expected;
-	  seq = get_insns ();
-	  end_sequence ();
-
-	  acost = address_cost (addr, mem_mode, as, speed);
-	  if (!acost)
-	    acost = 1;
-	  acost += seq_cost (seq, speed);
-	  data->costs[sym_p][var_p][off_p][rat_p] = acost;
-	}
-
-      /* On some targets, it is quite expensive to load symbol to a register,
-	 which makes addresses that contain symbols look much more expensive.
-	 However, the symbol will have to be loaded in any case before the
-	 loop (and quite likely we have it in register already), so it does not
-	 make much sense to penalize them too heavily.  So make some final
-	 tweaks for the SYMBOL_PRESENT modes:
-
-	 If VAR_PRESENT is false, and the mode obtained by changing symbol to
-	 var is cheaper, use this mode with small penalty.
-	 If VAR_PRESENT is true, try whether the mode with
-	 SYMBOL_PRESENT = false is cheaper even with cost of addition, and
-	 if this is the case, use it.  */
-      add_c = add_cost (speed, address_mode);
-      for (i = 0; i < 8; i++)
-	{
-	  var_p = i & 1;
-	  off_p = (i >> 1) & 1;
-	  rat_p = (i >> 2) & 1;
-
-	  acost = data->costs[0][1][off_p][rat_p] + 1;
-	  if (var_p)
-	    acost += add_c;
-
-	  if (acost < data->costs[1][var_p][off_p][rat_p])
-	    data->costs[1][var_p][off_p][rat_p] = acost;
-	}
-
-      if (dump_file && (dump_flags & TDF_DETAILS))
-	{
-	  fprintf (dump_file, "Address costs for mode %s with ratio "
-		   HOST_WIDE_INT_PRINT_DEC ":\n",
-		   GET_MODE_NAME (mem_mode), rat);
-
-	  for (i = 0; i < 16; i++)
-	    {
-	      sym_p = i & 1;
-	      var_p = (i >> 1) & 1;
-	      off_p = (i >> 2) & 1;
-	      rat_p = (i >> 3) & 1;
-
-	      fprintf (dump_file, "  ");
-	      if (sym_p)
-		fprintf (dump_file, "sym + ");
-	      if (var_p)
-		fprintf (dump_file, "var + ");
-	      if (off_p)
-		fprintf (dump_file, "cst + ");
-	      if (rat_p)
-		fprintf (dump_file, "rat * ");
-
-	      acost = data->costs[sym_p][var_p][off_p][rat_p];
-	      fprintf (dump_file, "index costs %d\n", acost);
-	    }
-	  if (has_predec[mem_mode] || has_postdec[mem_mode]
-	      || has_preinc[mem_mode] || has_postinc[mem_mode])
-	    fprintf (dump_file, "  May include autoinc/dec\n");
-	  fprintf (dump_file, "\n");
-	}
-
-      address_cost_data_list[data_index] = data;
-    }
-
-  offset = trunc_int_for_mode (offset, address_mode);
-  s_offset = offset;
-
-  autoinc = false;
-  autoinc_type = AINC_NONE;
-  autoinc_offset = offset;
-  if (stmt_after_inc)
-    autoinc_offset += ratio * cstep;
-  if (symbol_present || var_present || ratio != 1)
-    autoinc = false;
-  else
-    {
-      poly_int64 msize = GET_MODE_SIZE (mem_mode);
-      if (has_postinc[mem_mode]
-	  && must_eq (autoinc_offset, 0)
-	  && must_eq (msize, cstep))
-	autoinc_type = AINC_POST_INC;
-      else if (has_postdec[mem_mode]
-	       && must_eq (autoinc_offset, 0)
-	       && must_eq (msize, -cstep))
-	autoinc_type = AINC_POST_DEC;
-      else if (has_preinc[mem_mode]
-	       && must_eq (autoinc_offset, msize)
-	       && must_eq (msize, cstep))
-	autoinc_type = AINC_PRE_INC;
-      else if (has_predec[mem_mode]
-	       && must_eq (autoinc_offset, -msize)
-	       && must_eq (msize, -cstep))
-	autoinc_type = AINC_PRE_DEC;
-
-      if (autoinc_type != AINC_NONE)
-	autoinc = true;
-    }
-
-  cost = 0;
-  offset_p = (may_ne (s_offset, 0)
-	      && must_le (data->min_offset, s_offset)
-	      && must_le (s_offset, data->max_offset)
-	      && multiple_p (s_offset, data->offset_multiple));
-  ratio_p = (ratio != 1
-	     && multiplier_allowed_in_address_p (ratio, mem_mode, as));
-
-  if (ratio != 1 && !ratio_p)
-    cost += mult_by_coeff_cost (ratio, address_mode, speed);
-
-  if (may_ne (s_offset, 0) && !offset_p && !symbol_present)
-    cost += add_cost (speed, address_mode);
-
-  if (may_autoinc)
-    *may_autoinc = autoinc;
-  if (autoinc)
-    acost = data->ainc_costs[autoinc_type];
-=======
     {
       HOST_WIDE_INT niters = avg_loop_niter (data->current_loop);
       return ((HOST_WIDE_INT) cost + (round_up_p ? niters - 1 : 0)) / niters;
     }
->>>>>>> 243c2883
   else
     return cost;
 }
@@ -4836,118 +4287,6 @@
   return force_expr_to_var_cost (expr, data->speed);
 }
 
-<<<<<<< HEAD
-/* Estimates cost of expressing address ADDR  as var + symbol + offset.  The
-   value of offset is added to OFFSET, SYMBOL_PRESENT and VAR_PRESENT are set
-   to false if the corresponding part is missing.  DEPENDS_ON is a set of the
-   invariants the computation depends on.  */
-
-static comp_cost
-split_address_cost (struct ivopts_data *data,
-		    tree addr, bool *symbol_present, bool *var_present,
-		    poly_uint64 *offset, bitmap *depends_on)
-{
-  tree core;
-  poly_int64 bitsize, bitpos, bytepos;
-  tree toffset;
-  machine_mode mode;
-  int unsignedp, reversep, volatilep;
-
-  core = get_inner_reference (addr, &bitsize, &bitpos, &toffset, &mode,
-			      &unsignedp, &reversep, &volatilep);
-
-  if (toffset != 0
-      || !multiple_p (bitpos, BITS_PER_UNIT, &bytepos)
-      || reversep
-      || !VAR_P (core))
-    {
-      *symbol_present = false;
-      *var_present = true;
-      fd_ivopts_data = data;
-      if (depends_on)
-	walk_tree (&addr, find_depends, depends_on, NULL);
-
-      return comp_cost (target_spill_cost[data->speed], 0);
-    }
-
-  *offset += bytepos;
-  if (TREE_STATIC (core)
-      || DECL_EXTERNAL (core))
-    {
-      *symbol_present = true;
-      *var_present = false;
-      return no_cost;
-    }
-
-  *symbol_present = false;
-  *var_present = true;
-  return no_cost;
-}
-
-/* Estimates cost of expressing difference of addresses E1 - E2 as
-   var + symbol + offset.  The value of offset is added to OFFSET,
-   SYMBOL_PRESENT and VAR_PRESENT are set to false if the corresponding
-   part is missing.  DEPENDS_ON is a set of the invariants the computation
-   depends on.  */
-
-static comp_cost
-ptr_difference_cost (struct ivopts_data *data,
-		     tree e1, tree e2, bool *symbol_present, bool *var_present,
-		     poly_uint64 *offset, bitmap *depends_on)
-{
-  poly_int64 diff = 0;
-  aff_tree aff_e1, aff_e2;
-  tree type;
-
-  gcc_assert (TREE_CODE (e1) == ADDR_EXPR);
-
-  if (ptr_difference_const (e1, e2, &diff))
-    {
-      *offset += diff;
-      *symbol_present = false;
-      *var_present = false;
-      return no_cost;
-    }
-
-  if (integer_zerop (e2))
-    return split_address_cost (data, TREE_OPERAND (e1, 0),
-			       symbol_present, var_present, offset, depends_on);
-
-  *symbol_present = false;
-  *var_present = true;
-
-  type = signed_type_for (TREE_TYPE (e1));
-  tree_to_aff_combination (e1, type, &aff_e1);
-  tree_to_aff_combination (e2, type, &aff_e2);
-  aff_combination_scale (&aff_e2, -1);
-  aff_combination_add (&aff_e1, &aff_e2);
-
-  return force_var_cost (data, aff_combination_to_tree (&aff_e1), depends_on);
-}
-
-/* Estimates cost of expressing difference E1 - E2 as
-   var + symbol + offset.  The value of offset is added to OFFSET,
-   SYMBOL_PRESENT and VAR_PRESENT are set to false if the corresponding
-   part is missing.  DEPENDS_ON is a set of the invariants the computation
-   depends on.  */
-
-static comp_cost
-difference_cost (struct ivopts_data *data,
-		 tree e1, tree e2, bool *symbol_present, bool *var_present,
-		 poly_uint64 *offset, bitmap *depends_on)
-{
-  machine_mode mode = TYPE_MODE (TREE_TYPE (e1));
-  poly_uint64 off1, off2;
-  aff_tree aff_e1, aff_e2;
-  tree type;
-
-  e1 = strip_offset (e1, &off1);
-  e2 = strip_offset (e2, &off2);
-  *offset += off1 - off2;
-
-  STRIP_NOPS (e1);
-  STRIP_NOPS (e2);
-=======
 /* Returns cost of auto-modifying address expression in shape base + offset.
    AINC_STEP is step size of the address IV.  AINC_OFFSET is offset of the
    address expression.  The address expression has ADDR_MODE in addr space
@@ -4967,10 +4306,9 @@
 {
   unsigned costs[AINC_NONE];
 };
->>>>>>> 243c2883
 
 static comp_cost
-get_address_cost_ainc (HOST_WIDE_INT ainc_step, HOST_WIDE_INT ainc_offset,
+get_address_cost_ainc (poly_int64 ainc_step, poly_int64 ainc_offset,
 		       machine_mode addr_mode, machine_mode mem_mode,
 		       addr_space_t as, bool speed)
 {
@@ -5043,14 +4381,14 @@
       ainc_cost_data_list[idx] = data;
     }
 
-  HOST_WIDE_INT msize = GET_MODE_SIZE (mem_mode);
-  if (ainc_offset == 0 && msize == ainc_step)
+  poly_int64 msize = GET_MODE_SIZE (mem_mode);
+  if (must_eq (ainc_offset, 0) && must_eq (msize, ainc_step))
     return comp_cost (data->costs[AINC_POST_INC], 0);
-  if (ainc_offset == 0 && msize == -ainc_step)
+  if (must_eq (ainc_offset, 0) && must_eq (msize, -ainc_step))
     return comp_cost (data->costs[AINC_POST_DEC], 0);
-  if (ainc_offset == msize && msize == ainc_step)
+  if (must_eq (ainc_offset, msize) && must_eq (msize, ainc_step))
     return comp_cost (data->costs[AINC_PRE_INC], 0);
-  if (ainc_offset == -msize && msize == -ainc_step)
+  if (must_eq (ainc_offset, -msize) && must_eq (msize, -ainc_step))
     return comp_cost (data->costs[AINC_PRE_DEC], 0);
 
   return infinite_cost;
@@ -5079,23 +4417,31 @@
   struct mem_address parts = {NULL_TREE, integer_one_node,
 			      NULL_TREE, NULL_TREE, NULL_TREE};
   machine_mode addr_mode = TYPE_MODE (type);
-  machine_mode mem_mode = TYPE_MODE (TREE_TYPE (*use->op_p));
+  machine_mode mem_mode = TYPE_MODE (use->mem_type);
   addr_space_t as = TYPE_ADDR_SPACE (TREE_TYPE (use->iv->base));
+  /* Only true if ratio != 1.  */
+  bool ok_with_ratio_p = false;
+  bool ok_without_ratio_p = false;
 
   if (!aff_combination_const_p (aff_inv))
     {
       parts.index = integer_one_node;
-      /* Addressing mode "base + index".  */
-      if (valid_mem_ref_p (mem_mode, as, &parts))
+      /* Addressing mode "base + index [<< scale]".  */
+      parts.step = NULL_TREE;
+      ok_without_ratio_p = valid_mem_ref_p (mem_mode, as, &parts);
+      if (ratio != 1)
 	{
 	  parts.step = wide_int_to_tree (type, ratio);
-	  /* Addressing mode "base + index << scale".  */
-	  if (ratio != 1 && !valid_mem_ref_p (mem_mode, as, &parts))
+	  ok_with_ratio_p = valid_mem_ref_p (mem_mode, as, &parts);
+	  if (!ok_with_ratio_p)
 	    parts.step = NULL_TREE;
-
-	  if (aff_inv->offset != 0)
+	}
+      if (ok_with_ratio_p || ok_without_ratio_p)
+	{
+	  if (may_ne (aff_inv->offset, 0))
 	    {
-	      parts.offset = wide_int_to_tree (sizetype, aff_inv->offset);
+	      parts.offset = poly_widest_int_to_tree (sizetype,
+						      aff_inv->offset);
 	      /* Addressing mode "base + index [<< scale] + offset".  */
 	      if (!valid_mem_ref_p (mem_mode, as, &parts))
 		parts.offset = NULL_TREE;
@@ -5126,10 +4472,12 @@
     }
   else
     {
-      if (can_autoinc && ratio == 1 && cst_and_fits_in_hwi (cand->iv->step))
-	{
-	  HOST_WIDE_INT ainc_step = int_cst_value (cand->iv->step);
-	  HOST_WIDE_INT ainc_offset = (aff_inv->offset).to_shwi ();
+      poly_int64 ainc_step;
+      if (can_autoinc
+	  && ratio == 1
+	  && poly_tree_p (cand->iv->step, &ainc_step))
+	{
+	  poly_int64 ainc_offset = (aff_inv->offset).force_shwi ();
 
 	  if (stmt_after_increment (data->current_loop, cand, use->stmt))
 	    ainc_offset += ainc_step;
@@ -5144,7 +4492,7 @@
 	}
       if (!aff_combination_zero_p (aff_inv))
 	{
-	  parts.offset = wide_int_to_tree (sizetype, aff_inv->offset);
+	  parts.offset = poly_widest_int_to_tree (sizetype, aff_inv->offset);
 	  /* Addressing mode "base + offset".  */
 	  if (!valid_mem_ref_p (mem_mode, as, &parts))
 	    parts.offset = NULL_TREE;
@@ -5190,7 +4538,9 @@
 
   if (parts.symbol != NULL_TREE)
     cost.complexity += 1;
-  if (parts.step != NULL_TREE && !integer_onep (parts.step))
+  /* Don't increase the complexity of adding a scaled index if it's
+     the only kind of index that the target allows.  */
+  if (ok_with_ratio_p && ok_without_ratio_p)
     cost.complexity += 1;
   if (parts.base != NULL_TREE && parts.index != NULL_TREE)
     cost.complexity += 1;
@@ -5240,33 +4590,15 @@
 		      struct iv_cand *cand, bool address_p, bitmap *inv_vars,
 		      bool *can_autoinc, iv_inv_expr_ent **inv_expr)
 {
-<<<<<<< HEAD
-  tree ubase = use->iv->base, ustep = use->iv->step;
-  tree cbase, cstep;
-  tree utype = TREE_TYPE (ubase), ctype;
-  unsigned HOST_WIDE_INT cstepi;
-  poly_uint64 offset = 0;
-=======
   gimple *at = use->stmt;
   tree ubase = use->iv->base, cbase = cand->iv->base;
   tree utype = TREE_TYPE (ubase), ctype = TREE_TYPE (cbase);
   tree comp_inv = NULL_TREE;
->>>>>>> 243c2883
   HOST_WIDE_INT ratio, aratio;
   comp_cost cost;
   widest_int rat;
   aff_tree aff_inv, aff_var;
   bool speed = optimize_bb_for_speed_p (gimple_bb (at));
-<<<<<<< HEAD
-
-  if (depends_on)
-    *depends_on = NULL;
-
-  /* Only consider real candidates.  */
-  if (!cand->iv)
-    return infinite_cost;
-=======
->>>>>>> 243c2883
 
   if (inv_vars)
     *inv_vars = NULL;
@@ -5301,85 +4633,8 @@
       || !wi::fits_shwi_p (rat))
     return infinite_cost;
 
-<<<<<<< HEAD
-  if (wi::fits_shwi_p (rat))
-    ratio = rat.to_shwi ();
-  else
-    return infinite_cost;
-
-  STRIP_NOPS (cbase);
-  ctype = TREE_TYPE (cbase);
-
-  stmt_is_after_inc = stmt_after_increment (data->current_loop, cand, at);
-
-  /* use = ubase + ratio * (var - cbase).  If either cbase is a constant
-     or ratio == 1, it is better to handle this like
-
-     ubase - ratio * cbase + ratio * var
-
-     (also holds in the case ratio == -1, TODO.  */
-
-  if (cst_and_fits_in_hwi (cbase))
-    {
-      offset = - ratio * (unsigned HOST_WIDE_INT) int_cst_value (cbase);
-      cost = difference_cost (data,
-			      ubase, build_int_cst (utype, 0),
-			      &symbol_present, &var_present, &offset,
-			      depends_on);
-      cost /= avg_loop_niter (data->current_loop);
-    }
-  else if (ratio == 1)
-    {
-      tree real_cbase = cbase;
-
-      /* Check to see if any adjustment is needed.  */
-      if (cstepi == 0 && stmt_is_after_inc)
-	{
-	  aff_tree real_cbase_aff;
-	  aff_tree cstep_aff;
-
-	  tree_to_aff_combination (cbase, TREE_TYPE (real_cbase),
-				   &real_cbase_aff);
-	  tree_to_aff_combination (cstep, TREE_TYPE (cstep), &cstep_aff);
-
-	  aff_combination_add (&real_cbase_aff, &cstep_aff);
-	  real_cbase = aff_combination_to_tree (&real_cbase_aff);
-	}
-
-      cost = difference_cost (data,
-			      ubase, real_cbase,
-			      &symbol_present, &var_present, &offset,
-			      depends_on);
-      cost /= avg_loop_niter (data->current_loop);
-    }
-  else if (address_p
-	   && !POINTER_TYPE_P (ctype)
-	   && (multiplier_allowed_in_address_p
-	       (ratio, TYPE_MODE (use->mem_type),
-		TYPE_ADDR_SPACE (TREE_TYPE (utype)))))
-    {
-      tree real_cbase = cbase;
-
-      if (cstepi == 0 && stmt_is_after_inc)
-	{
-	  if (POINTER_TYPE_P (ctype))
-	    real_cbase = fold_build2 (POINTER_PLUS_EXPR, ctype, cbase, cstep);
-	  else
-	    real_cbase = fold_build2 (PLUS_EXPR, ctype, cbase, cstep);
-	}
-      real_cbase = fold_build2 (MULT_EXPR, ctype, real_cbase,
-				build_int_cst (ctype, ratio));
-      cost = difference_cost (data,
-			      ubase, real_cbase,
-			      &symbol_present, &var_present, &offset,
-			      depends_on);
-      cost /= avg_loop_niter (data->current_loop);
-    }
-  else
-=======
   ratio = rat.to_shwi ();
   if (address_p)
->>>>>>> 243c2883
     {
       cost = get_address_cost (data, use, cand, &aff_inv, &aff_var, ratio,
 			       inv_vars, inv_expr, can_autoinc, speed);
@@ -5401,81 +4656,29 @@
       if (*inv_expr != NULL && inv_vars && *inv_vars)
 	bitmap_clear (*inv_vars);
 
-<<<<<<< HEAD
-  /* Now the computation is in shape symbol + var1 + const + ratio * var2.
-     (symbol/var1/const parts may be omitted).  If we are looking for an
-     address, find the cost of addressing this.  */
-  if (address_p)
-    {
-      cost += get_address_cost (symbol_present, var_present,
-				offset, ratio, cstepi,
-				TYPE_MODE (use->mem_type),
-				TYPE_ADDR_SPACE (TREE_TYPE (utype)),
-				speed, stmt_is_after_inc, can_autoinc);
-      return get_scaled_computation_cost_at (data, at, cand, cost);
-=======
       cost.cost = adjust_setup_cost (data, cost.cost);
       /* Record setup cost in scratch field.  */
       cost.scratch = cost.cost;
->>>>>>> 243c2883
     }
   /* Cost of constant integer can be covered when adding invariant part to
      variant part.  */
   else if (comp_inv && CONSTANT_CLASS_P (comp_inv))
     cost = no_cost;
 
-<<<<<<< HEAD
-  /* Otherwise estimate the costs for computing the expression.  */
-  if (!symbol_present && !var_present && must_eq (offset, 0U))
-=======
   /* Need type narrowing to represent use with cand.  */
   if (TYPE_PRECISION (utype) < TYPE_PRECISION (ctype))
->>>>>>> 243c2883
     {
       machine_mode outer_mode = TYPE_MODE (utype);
       machine_mode inner_mode = TYPE_MODE (ctype);
-      cost += comp_cost (convert_cost (outer_mode, inner_mode, speed), 0);
-    }
-
-<<<<<<< HEAD
-  /* Symbol + offset should be compile-time computable so consider that they
-      are added once to the variable, if present.  */
-  if (var_present && (symbol_present || may_ne (offset, 0U)))
-    cost += adjust_setup_cost (data,
-				    add_cost (speed, TYPE_MODE (ctype)));
-
-  /* Having offset does not affect runtime cost in case it is added to
-     symbol, but it increases complexity.  */
-  if (may_ne (offset, 0U))
-    cost.complexity++;
-
-  cost += add_cost (speed, TYPE_MODE (ctype));
-
-  aratio = ratio > 0 ? ratio : -ratio;
-  if (aratio != 1)
-    cost += mult_by_coeff_cost (aratio, TYPE_MODE (ctype), speed);
-
-  return get_scaled_computation_cost_at (data, at, cand, cost);
-
-fallback:
-  if (can_autoinc)
-    *can_autoinc = false;
-
-  /* Just get the expression, expand it and measure the cost.  */
-  tree comp = get_computation_at (data->current_loop, use, cand, at);
-
-  if (!comp)
-    return infinite_cost;
-
-  if (address_p)
-    comp = build_simple_mem_ref (comp);
-=======
+      cost += comp_cost (convert_cost (outer_mode, inner_mode,
+				       TYPE_SIGN (ctype), speed), 0);
+    }
+
   /* Turn a + i * (-c) into a - i * c.  */
   if (ratio < 0 && comp_inv && !integer_zerop (comp_inv))
     aratio = -ratio;
   else
     aratio = ratio;
->>>>>>> 243c2883
 
   if (ratio != 1)
     cost += mult_by_coeff_cost (aratio, TYPE_MODE (utype), speed);
@@ -6124,15 +5327,7 @@
 autoinc_possible_for_pair (struct ivopts_data *data, struct iv_use *use,
 			   struct iv_cand *cand)
 {
-<<<<<<< HEAD
-  bitmap depends_on;
-  bool can_autoinc;
-  comp_cost cost;
-
   if (!address_p (use->type))
-=======
-  if (use->type != USE_ADDRESS)
->>>>>>> 243c2883
     return false;
 
   bool can_autoinc = false;
@@ -7712,7 +6907,7 @@
   unshare_aff_combination (&aff_var);
   /* Prefer CSE opportunity than loop invariant by adding offset at last
      so that iv_uses have different offsets can be CSEed.  */
-  widest_int offset = aff_inv.offset;
+  poly_widest_int offset = aff_inv.offset;
   aff_inv.offset = 0;
 
   gimple_seq stmt_list = NULL, seq = NULL;
@@ -7733,14 +6928,16 @@
       comp = fold_build_pointer_plus (comp_op1,
 				      fold_convert (sizetype, comp_op2));
       comp = fold_build_pointer_plus (comp,
-				      wide_int_to_tree (sizetype, offset));
+				      poly_widest_int_to_tree (sizetype,
+							       offset));
     }
   else
     {
       comp = fold_build2 (PLUS_EXPR, TREE_TYPE (comp_op1), comp_op1,
 			  fold_convert (TREE_TYPE (comp_op1), comp_op2));
       comp = fold_build2 (PLUS_EXPR, TREE_TYPE (comp_op1), comp,
-			  wide_int_to_tree (TREE_TYPE (comp_op1), offset));
+			  poly_widest_int_to_tree (TREE_TYPE (comp_op1),
+						   offset));
     }
 
   comp = fold_convert (type, comp);
@@ -7890,22 +7087,10 @@
 		     struct iv_use *use, struct iv_cand *cand)
 {
   aff_tree aff;
-<<<<<<< HEAD
-  gimple_stmt_iterator bsi = gsi_for_stmt (use->stmt);
-  tree base_hint = NULL_TREE;
-  tree ref, iv, alias_ptr_type;
-  bool ok;
-
-  adjust_iv_update_pos (cand, use);
-  gcc_assert (address_p (use->type));
-
-  ok = get_computation_aff (data->current_loop, use, cand, use->stmt, &aff);
-=======
   bool ok;
 
   adjust_iv_update_pos (cand, use);
   ok = get_computation_aff (data->current_loop, use->stmt, use, cand, &aff);
->>>>>>> 243c2883
   gcc_assert (ok);
   unshare_aff_combination (&aff);
 
@@ -7920,12 +7105,11 @@
      based on an object, the base of the reference is in some subexpression
      of the use -- but these will use pointer types, so they are recognized
      by the create_mem_ref heuristics anyway.  */
-<<<<<<< HEAD
-  if (cand->iv->base_object)
-    base_hint = var_at_stmt (data->current_loop, cand, use->stmt);
-
-  iv = var_at_stmt (data->current_loop, cand, use->stmt);
+  tree iv = var_at_stmt (data->current_loop, cand, use->stmt);
+  tree base_hint = (cand->iv->base_object) ? iv : NULL_TREE;
+  gimple_stmt_iterator bsi = gsi_for_stmt (use->stmt);
   tree type = use->mem_type;
+  tree alias_ptr_type;
   if (use->type == USE_PTR_ADDRESS)
     alias_ptr_type = get_alias_ptr_type_for_ptr_address (use);
   else
@@ -7936,8 +7120,9 @@
 	type = build_aligned_type (type, align);
       alias_ptr_type = reference_alias_ptr_type (*use->op_p);
     }
-  ref = create_mem_ref (&bsi, type, &aff, alias_ptr_type,
-			iv, base_hint, data->speed);
+  tree ref = create_mem_ref (&bsi, type, &aff, alias_ptr_type,
+			     iv, base_hint, data->speed);
+
   if (use->type == USE_PTR_ADDRESS)
     {
       ref = fold_build1 (ADDR_EXPR, build_pointer_type (use->mem_type), ref);
@@ -7948,21 +7133,6 @@
   else
     copy_ref_info (ref, *use->op_p);
 
-=======
-  tree iv = var_at_stmt (data->current_loop, cand, use->stmt);
-  tree base_hint = (cand->iv->base_object) ? iv : NULL_TREE;
-  gimple_stmt_iterator bsi = gsi_for_stmt (use->stmt);
-  tree type = TREE_TYPE (*use->op_p);
-  unsigned int align = get_object_alignment (*use->op_p);
-  if (align != TYPE_ALIGN (type))
-    type = build_aligned_type (type, align);
-
-  tree ref = create_mem_ref (&bsi, type, &aff,
-			     reference_alias_ptr_type (*use->op_p),
-			     iv, base_hint, data->speed);
-
-  copy_ref_info (ref, *use->op_p);
->>>>>>> 243c2883
   *use->op_p = ref;
 }
 
