--- conflicted
+++ resolved
@@ -1673,35 +1673,12 @@
 static bool
 may_be_unaligned_p (tree ref, tree step)
 {
-<<<<<<< HEAD
-  tree base;
-  tree base_type;
-  HOST_WIDE_INT bitsize;
-  HOST_WIDE_INT bitpos;
-  tree toffset;
-  enum machine_mode mode;
-  int unsignedp, reversep, volatilep;
-  unsigned base_align;
-
-=======
->>>>>>> c2db721a
   /* TARGET_MEM_REFs are translated directly to valid MEMs on the target,
      thus they are not misaligned.  */
   if (TREE_CODE (ref) == TARGET_MEM_REF)
     return false;
 
-<<<<<<< HEAD
-  /* The test below is basically copy of what expr.c:normal_inner_ref
-     does to check whether the object must be loaded by parts when
-     STRICT_ALIGNMENT is true.  */
-  base = get_inner_reference (ref, &bitsize, &bitpos, &toffset, &mode,
-			      &unsignedp, &reversep, &volatilep, true);
-  base_type = TREE_TYPE (base);
-  base_align = get_object_alignment (base);
-  base_align = MAX (base_align, TYPE_ALIGN (base_type));
-=======
   unsigned int align = TYPE_ALIGN (TREE_TYPE (ref));
->>>>>>> c2db721a
 
   unsigned HOST_WIDE_INT bitpos;
   unsigned int ref_align;
