--- conflicted
+++ resolved
@@ -3769,15 +3769,9 @@
   if (TREE_CODE (cand->iv->step) != INTEGER_CST)
     return false;
 
-<<<<<<< HEAD
-  /* For now works only for exits that dominate the loop latch.  TODO -- extend
-     for other conditions inside loop body.  */
-  ex_bb = gimple_bb (use->stmt);
-=======
   /* For now works only for exits that dominate the loop latch.
      TODO: extend to other conditions inside loop body.  */
-  ex_bb = bb_for_stmt (use->stmt);
->>>>>>> 4c44c315
+  ex_bb = gimple_bb (use->stmt);
   if (use->stmt != last_stmt (ex_bb)
       || gimple_code (use->stmt) != GIMPLE_COND
       || !dominated_by_p (CDI_DOMINATORS, loop->latch, ex_bb))
