/* Induction variable optimizations.
   Copyright (C) 2003, 2004, 2005, 2006, 2007, 2008, 2009, 2010
   Free Software Foundation, Inc.

This file is part of GCC.

GCC is free software; you can redistribute it and/or modify it
under the terms of the GNU General Public License as published by the
Free Software Foundation; either version 3, or (at your option) any
later version.

GCC is distributed in the hope that it will be useful, but WITHOUT
ANY WARRANTY; without even the implied warranty of MERCHANTABILITY or
FITNESS FOR A PARTICULAR PURPOSE.  See the GNU General Public License
for more details.

You should have received a copy of the GNU General Public License
along with GCC; see the file COPYING3.  If not see
<http://www.gnu.org/licenses/>.  */

/* This pass tries to find the optimal set of induction variables for the loop.
   It optimizes just the basic linear induction variables (although adding
   support for other types should not be too hard).  It includes the
   optimizations commonly known as strength reduction, induction variable
   coalescing and induction variable elimination.  It does it in the
   following steps:

   1) The interesting uses of induction variables are found.  This includes

      -- uses of induction variables in non-linear expressions
      -- addresses of arrays
      -- comparisons of induction variables

   2) Candidates for the induction variables are found.  This includes

      -- old induction variables
      -- the variables defined by expressions derived from the "interesting
	 uses" above

   3) The optimal (w.r. to a cost function) set of variables is chosen.  The
      cost function assigns a cost to sets of induction variables and consists
      of three parts:

      -- The use costs.  Each of the interesting uses chooses the best induction
	 variable in the set and adds its cost to the sum.  The cost reflects
	 the time spent on modifying the induction variables value to be usable
	 for the given purpose (adding base and offset for arrays, etc.).
      -- The variable costs.  Each of the variables has a cost assigned that
	 reflects the costs associated with incrementing the value of the
	 variable.  The original variables are somewhat preferred.
      -- The set cost.  Depending on the size of the set, extra cost may be
	 added to reflect register pressure.

      All the costs are defined in a machine-specific way, using the target
      hooks and machine descriptions to determine them.

   4) The trees are transformed to use the new variables, the dead code is
      removed.

   All of this is done loop by loop.  Doing it globally is theoretically
   possible, it might give a better performance and it might enable us
   to decide costs more precisely, but getting all the interactions right
   would be complicated.  */

#include "config.h"
#include "system.h"
#include "coretypes.h"
#include "tm.h"
#include "tree.h"
#include "tm_p.h"
#include "basic-block.h"
#include "output.h"
#include "tree-pretty-print.h"
#include "gimple-pretty-print.h"
#include "tree-flow.h"
#include "tree-dump.h"
#include "timevar.h"
#include "cfgloop.h"
#include "tree-pass.h"
#include "ggc.h"
#include "insn-config.h"
#include "recog.h"
#include "pointer-set.h"
#include "hashtab.h"
#include "tree-chrec.h"
#include "tree-scalar-evolution.h"
#include "cfgloop.h"
#include "params.h"
#include "langhooks.h"
#include "tree-affine.h"
#include "target.h"
#include "tree-inline.h"
#include "tree-ssa-propagate.h"

/* FIXME: Expressions are expanded to RTL in this pass to determine the
   cost of different addressing modes.  This should be moved to a TBD
   interface between the GIMPLE and RTL worlds.  */
#include "expr.h"

/* The infinite cost.  */
#define INFTY 10000000

#define AVG_LOOP_NITER(LOOP) 5

/* Returns the expected number of loop iterations for LOOP.
   The average trip count is computed from profile data if it
   exists. */

static inline HOST_WIDE_INT
avg_loop_niter (struct loop *loop)
{
  HOST_WIDE_INT niter = estimated_loop_iterations_int (loop, false);
  if (niter == -1)
    return AVG_LOOP_NITER (loop);

  return niter;
}

/* Representation of the induction variable.  */
struct iv
{
  tree base;		/* Initial value of the iv.  */
  tree base_object;	/* A memory object to that the induction variable points.  */
  tree step;		/* Step of the iv (constant only).  */
  tree ssa_name;	/* The ssa name with the value.  */
  bool biv_p;		/* Is it a biv?  */
  bool have_use_for;	/* Do we already have a use for it?  */
  unsigned use_id;	/* The identifier in the use if it is the case.  */
};

/* Per-ssa version information (induction variable descriptions, etc.).  */
struct version_info
{
  tree name;		/* The ssa name.  */
  struct iv *iv;	/* Induction variable description.  */
  bool has_nonlin_use;	/* For a loop-level invariant, whether it is used in
			   an expression that is not an induction variable.  */
  bool preserve_biv;	/* For the original biv, whether to preserve it.  */
  unsigned inv_id;	/* Id of an invariant.  */
};

/* Types of uses.  */
enum use_type
{
  USE_NONLINEAR_EXPR,	/* Use in a nonlinear expression.  */
  USE_ADDRESS,		/* Use in an address.  */
  USE_COMPARE		/* Use is a compare.  */
};

/* Cost of a computation.  */
typedef struct
{
  int cost;		/* The runtime cost.  */
  unsigned complexity;	/* The estimate of the complexity of the code for
			   the computation (in no concrete units --
			   complexity field should be larger for more
			   complex expressions and addressing modes).  */
} comp_cost;

static const comp_cost zero_cost = {0, 0};
static const comp_cost infinite_cost = {INFTY, INFTY};

/* The candidate - cost pair.  */
struct cost_pair
{
  struct iv_cand *cand;	/* The candidate.  */
  comp_cost cost;	/* The cost.  */
  bitmap depends_on;	/* The list of invariants that have to be
			   preserved.  */
  tree value;		/* For final value elimination, the expression for
			   the final value of the iv.  For iv elimination,
			   the new bound to compare with.  */
  int inv_expr_id;      /* Loop invariant expression id.  */
};

/* Use.  */
struct iv_use
{
  unsigned id;		/* The id of the use.  */
  enum use_type type;	/* Type of the use.  */
  struct iv *iv;	/* The induction variable it is based on.  */
  gimple stmt;		/* Statement in that it occurs.  */
  tree *op_p;		/* The place where it occurs.  */
  bitmap related_cands;	/* The set of "related" iv candidates, plus the common
			   important ones.  */

  unsigned n_map_members; /* Number of candidates in the cost_map list.  */
  struct cost_pair *cost_map;
			/* The costs wrto the iv candidates.  */

  struct iv_cand *selected;
			/* The selected candidate.  */
};

/* The position where the iv is computed.  */
enum iv_position
{
  IP_NORMAL,		/* At the end, just before the exit condition.  */
  IP_END,		/* At the end of the latch block.  */
  IP_BEFORE_USE,	/* Immediately before a specific use.  */
  IP_AFTER_USE,		/* Immediately after a specific use.  */
  IP_ORIGINAL		/* The original biv.  */
};

/* The induction variable candidate.  */
struct iv_cand
{
  unsigned id;		/* The number of the candidate.  */
  bool important;	/* Whether this is an "important" candidate, i.e. such
			   that it should be considered by all uses.  */
  ENUM_BITFIELD(iv_position) pos : 8;	/* Where it is computed.  */
  gimple incremented_at;/* For original biv, the statement where it is
			   incremented.  */
  tree var_before;	/* The variable used for it before increment.  */
  tree var_after;	/* The variable used for it after increment.  */
  struct iv *iv;	/* The value of the candidate.  NULL for
			   "pseudocandidate" used to indicate the possibility
			   to replace the final value of an iv by direct
			   computation of the value.  */
  unsigned cost;	/* Cost of the candidate.  */
  unsigned cost_step;	/* Cost of the candidate's increment operation.  */
  struct iv_use *ainc_use; /* For IP_{BEFORE,AFTER}_USE candidates, the place
			      where it is incremented.  */
  bitmap depends_on;	/* The list of invariants that are used in step of the
			   biv.  */
};

/* Loop invariant expression hashtable entry.  */
struct iv_inv_expr_ent
{
  tree expr;
  int id;
  hashval_t hash;
};

/* The data used by the induction variable optimizations.  */

typedef struct iv_use *iv_use_p;
DEF_VEC_P(iv_use_p);
DEF_VEC_ALLOC_P(iv_use_p,heap);

typedef struct iv_cand *iv_cand_p;
DEF_VEC_P(iv_cand_p);
DEF_VEC_ALLOC_P(iv_cand_p,heap);

struct ivopts_data
{
  /* The currently optimized loop.  */
  struct loop *current_loop;

  /* Numbers of iterations for all exits of the current loop.  */
  struct pointer_map_t *niters;

  /* Number of registers used in it.  */
  unsigned regs_used;

  /* The size of version_info array allocated.  */
  unsigned version_info_size;

  /* The array of information for the ssa names.  */
  struct version_info *version_info;

  /* The hashtable of loop invariant expressions created
     by ivopt.  */
  htab_t inv_expr_tab;

  /* Loop invariant expression id.  */
  int inv_expr_id;

  /* The bitmap of indices in version_info whose value was changed.  */
  bitmap relevant;

  /* The uses of induction variables.  */
  VEC(iv_use_p,heap) *iv_uses;

  /* The candidates.  */
  VEC(iv_cand_p,heap) *iv_candidates;

  /* A bitmap of important candidates.  */
  bitmap important_candidates;

  /* The maximum invariant id.  */
  unsigned max_inv_id;

  /* Whether to consider just related and important candidates when replacing a
     use.  */
  bool consider_all_candidates;

  /* Are we optimizing for speed?  */
  bool speed;

  /* Whether the loop body includes any function calls.  */
  bool body_includes_call;
};

/* An assignment of iv candidates to uses.  */

struct iv_ca
{
  /* The number of uses covered by the assignment.  */
  unsigned upto;

  /* Number of uses that cannot be expressed by the candidates in the set.  */
  unsigned bad_uses;

  /* Candidate assigned to a use, together with the related costs.  */
  struct cost_pair **cand_for_use;

  /* Number of times each candidate is used.  */
  unsigned *n_cand_uses;

  /* The candidates used.  */
  bitmap cands;

  /* The number of candidates in the set.  */
  unsigned n_cands;

  /* Total number of registers needed.  */
  unsigned n_regs;

  /* Total cost of expressing uses.  */
  comp_cost cand_use_cost;

  /* Total cost of candidates.  */
  unsigned cand_cost;

  /* Number of times each invariant is used.  */
  unsigned *n_invariant_uses;

  /* The array holding the number of uses of each loop
     invariant expressions created by ivopt.  */
  unsigned *used_inv_expr;

  /* The number of created loop invariants.  */
  unsigned num_used_inv_expr;

  /* Total cost of the assignment.  */
  comp_cost cost;
};

/* Difference of two iv candidate assignments.  */

struct iv_ca_delta
{
  /* Changed use.  */
  struct iv_use *use;

  /* An old assignment (for rollback purposes).  */
  struct cost_pair *old_cp;

  /* A new assignment.  */
  struct cost_pair *new_cp;

  /* Next change in the list.  */
  struct iv_ca_delta *next_change;
};

/* Bound on number of candidates below that all candidates are considered.  */

#define CONSIDER_ALL_CANDIDATES_BOUND \
  ((unsigned) PARAM_VALUE (PARAM_IV_CONSIDER_ALL_CANDIDATES_BOUND))

/* If there are more iv occurrences, we just give up (it is quite unlikely that
   optimizing such a loop would help, and it would take ages).  */

#define MAX_CONSIDERED_USES \
  ((unsigned) PARAM_VALUE (PARAM_IV_MAX_CONSIDERED_USES))

/* If there are at most this number of ivs in the set, try removing unnecessary
   ivs from the set always.  */

#define ALWAYS_PRUNE_CAND_SET_BOUND \
  ((unsigned) PARAM_VALUE (PARAM_IV_ALWAYS_PRUNE_CAND_SET_BOUND))

/* The list of trees for that the decl_rtl field must be reset is stored
   here.  */

static VEC(tree,heap) *decl_rtl_to_reset;

/* Number of uses recorded in DATA.  */

static inline unsigned
n_iv_uses (struct ivopts_data *data)
{
  return VEC_length (iv_use_p, data->iv_uses);
}

/* Ith use recorded in DATA.  */

static inline struct iv_use *
iv_use (struct ivopts_data *data, unsigned i)
{
  return VEC_index (iv_use_p, data->iv_uses, i);
}

/* Number of candidates recorded in DATA.  */

static inline unsigned
n_iv_cands (struct ivopts_data *data)
{
  return VEC_length (iv_cand_p, data->iv_candidates);
}

/* Ith candidate recorded in DATA.  */

static inline struct iv_cand *
iv_cand (struct ivopts_data *data, unsigned i)
{
  return VEC_index (iv_cand_p, data->iv_candidates, i);
}

/* The single loop exit if it dominates the latch, NULL otherwise.  */

edge
single_dom_exit (struct loop *loop)
{
  edge exit = single_exit (loop);

  if (!exit)
    return NULL;

  if (!just_once_each_iteration_p (loop, exit->src))
    return NULL;

  return exit;
}

/* Dumps information about the induction variable IV to FILE.  */

extern void dump_iv (FILE *, struct iv *);
void
dump_iv (FILE *file, struct iv *iv)
{
  if (iv->ssa_name)
    {
      fprintf (file, "ssa name ");
      print_generic_expr (file, iv->ssa_name, TDF_SLIM);
      fprintf (file, "\n");
    }

  fprintf (file, "  type ");
  print_generic_expr (file, TREE_TYPE (iv->base), TDF_SLIM);
  fprintf (file, "\n");

  if (iv->step)
    {
      fprintf (file, "  base ");
      print_generic_expr (file, iv->base, TDF_SLIM);
      fprintf (file, "\n");

      fprintf (file, "  step ");
      print_generic_expr (file, iv->step, TDF_SLIM);
      fprintf (file, "\n");
    }
  else
    {
      fprintf (file, "  invariant ");
      print_generic_expr (file, iv->base, TDF_SLIM);
      fprintf (file, "\n");
    }

  if (iv->base_object)
    {
      fprintf (file, "  base object ");
      print_generic_expr (file, iv->base_object, TDF_SLIM);
      fprintf (file, "\n");
    }

  if (iv->biv_p)
    fprintf (file, "  is a biv\n");
}

/* Dumps information about the USE to FILE.  */

extern void dump_use (FILE *, struct iv_use *);
void
dump_use (FILE *file, struct iv_use *use)
{
  fprintf (file, "use %d\n", use->id);

  switch (use->type)
    {
    case USE_NONLINEAR_EXPR:
      fprintf (file, "  generic\n");
      break;

    case USE_ADDRESS:
      fprintf (file, "  address\n");
      break;

    case USE_COMPARE:
      fprintf (file, "  compare\n");
      break;

    default:
      gcc_unreachable ();
    }

  fprintf (file, "  in statement ");
  print_gimple_stmt (file, use->stmt, 0, 0);
  fprintf (file, "\n");

  fprintf (file, "  at position ");
  if (use->op_p)
    print_generic_expr (file, *use->op_p, TDF_SLIM);
  fprintf (file, "\n");

  dump_iv (file, use->iv);

  if (use->related_cands)
    {
      fprintf (file, "  related candidates ");
      dump_bitmap (file, use->related_cands);
    }
}

/* Dumps information about the uses to FILE.  */

extern void dump_uses (FILE *, struct ivopts_data *);
void
dump_uses (FILE *file, struct ivopts_data *data)
{
  unsigned i;
  struct iv_use *use;

  for (i = 0; i < n_iv_uses (data); i++)
    {
      use = iv_use (data, i);

      dump_use (file, use);
      fprintf (file, "\n");
    }
}

/* Dumps information about induction variable candidate CAND to FILE.  */

extern void dump_cand (FILE *, struct iv_cand *);
void
dump_cand (FILE *file, struct iv_cand *cand)
{
  struct iv *iv = cand->iv;

  fprintf (file, "candidate %d%s\n",
	   cand->id, cand->important ? " (important)" : "");

  if (cand->depends_on)
    {
      fprintf (file, "  depends on ");
      dump_bitmap (file, cand->depends_on);
    }

  if (!iv)
    {
      fprintf (file, "  final value replacement\n");
      return;
    }

  if (cand->var_before)
    {
      fprintf (file, "  var_before ");
      print_generic_expr (file, cand->var_before, TDF_SLIM);
      fprintf (file, "\n");
    }
  if (cand->var_after)
    {
      fprintf (file, "  var_after ");
      print_generic_expr (file, cand->var_after, TDF_SLIM);
      fprintf (file, "\n");
    }

  switch (cand->pos)
    {
    case IP_NORMAL:
      fprintf (file, "  incremented before exit test\n");
      break;

    case IP_BEFORE_USE:
      fprintf (file, "  incremented before use %d\n", cand->ainc_use->id);
      break;

    case IP_AFTER_USE:
      fprintf (file, "  incremented after use %d\n", cand->ainc_use->id);
      break;

    case IP_END:
      fprintf (file, "  incremented at end\n");
      break;

    case IP_ORIGINAL:
      fprintf (file, "  original biv\n");
      break;
    }

  dump_iv (file, iv);
}

/* Returns the info for ssa version VER.  */

static inline struct version_info *
ver_info (struct ivopts_data *data, unsigned ver)
{
  return data->version_info + ver;
}

/* Returns the info for ssa name NAME.  */

static inline struct version_info *
name_info (struct ivopts_data *data, tree name)
{
  return ver_info (data, SSA_NAME_VERSION (name));
}

/* Returns true if STMT is after the place where the IP_NORMAL ivs will be
   emitted in LOOP.  */

static bool
stmt_after_ip_normal_pos (struct loop *loop, gimple stmt)
{
  basic_block bb = ip_normal_pos (loop), sbb = gimple_bb (stmt);

  gcc_assert (bb);

  if (sbb == loop->latch)
    return true;

  if (sbb != bb)
    return false;

  return stmt == last_stmt (bb);
}

/* Returns true if STMT if after the place where the original induction
   variable CAND is incremented.  If TRUE_IF_EQUAL is set, we return true
   if the positions are identical.  */

static bool
stmt_after_inc_pos (struct iv_cand *cand, gimple stmt, bool true_if_equal)
{
  basic_block cand_bb = gimple_bb (cand->incremented_at);
  basic_block stmt_bb = gimple_bb (stmt);

  if (!dominated_by_p (CDI_DOMINATORS, stmt_bb, cand_bb))
    return false;

  if (stmt_bb != cand_bb)
    return true;

  if (true_if_equal
      && gimple_uid (stmt) == gimple_uid (cand->incremented_at))
    return true;
  return gimple_uid (stmt) > gimple_uid (cand->incremented_at);
}

/* Returns true if STMT if after the place where the induction variable
   CAND is incremented in LOOP.  */

static bool
stmt_after_increment (struct loop *loop, struct iv_cand *cand, gimple stmt)
{
  switch (cand->pos)
    {
    case IP_END:
      return false;

    case IP_NORMAL:
      return stmt_after_ip_normal_pos (loop, stmt);

    case IP_ORIGINAL:
    case IP_AFTER_USE:
      return stmt_after_inc_pos (cand, stmt, false);

    case IP_BEFORE_USE:
      return stmt_after_inc_pos (cand, stmt, true);

    default:
      gcc_unreachable ();
    }
}

/* Returns true if EXP is a ssa name that occurs in an abnormal phi node.  */

static bool
abnormal_ssa_name_p (tree exp)
{
  if (!exp)
    return false;

  if (TREE_CODE (exp) != SSA_NAME)
    return false;

  return SSA_NAME_OCCURS_IN_ABNORMAL_PHI (exp) != 0;
}

/* Returns false if BASE or INDEX contains a ssa name that occurs in an
   abnormal phi node.  Callback for for_each_index.  */

static bool
idx_contains_abnormal_ssa_name_p (tree base, tree *index,
				  void *data ATTRIBUTE_UNUSED)
{
  if (TREE_CODE (base) == ARRAY_REF || TREE_CODE (base) == ARRAY_RANGE_REF)
    {
      if (abnormal_ssa_name_p (TREE_OPERAND (base, 2)))
	return false;
      if (abnormal_ssa_name_p (TREE_OPERAND (base, 3)))
	return false;
    }

  return !abnormal_ssa_name_p (*index);
}

/* Returns true if EXPR contains a ssa name that occurs in an
   abnormal phi node.  */

bool
contains_abnormal_ssa_name_p (tree expr)
{
  enum tree_code code;
  enum tree_code_class codeclass;

  if (!expr)
    return false;

  code = TREE_CODE (expr);
  codeclass = TREE_CODE_CLASS (code);

  if (code == SSA_NAME)
    return SSA_NAME_OCCURS_IN_ABNORMAL_PHI (expr) != 0;

  if (code == INTEGER_CST
      || is_gimple_min_invariant (expr))
    return false;

  if (code == ADDR_EXPR)
    return !for_each_index (&TREE_OPERAND (expr, 0),
			    idx_contains_abnormal_ssa_name_p,
			    NULL);

  if (code == COND_EXPR)
    return contains_abnormal_ssa_name_p (TREE_OPERAND (expr, 0))
      || contains_abnormal_ssa_name_p (TREE_OPERAND (expr, 1))
      || contains_abnormal_ssa_name_p (TREE_OPERAND (expr, 2));

  switch (codeclass)
    {
    case tcc_binary:
    case tcc_comparison:
      if (contains_abnormal_ssa_name_p (TREE_OPERAND (expr, 1)))
	return true;

      /* Fallthru.  */
    case tcc_unary:
      if (contains_abnormal_ssa_name_p (TREE_OPERAND (expr, 0)))
	return true;

      break;

    default:
      gcc_unreachable ();
    }

  return false;
}

/*  Returns tree describing number of iterations determined from
    EXIT of DATA->current_loop, or NULL if something goes wrong.  */

static tree
niter_for_exit (struct ivopts_data *data, edge exit,
                struct tree_niter_desc **desc_p)
{
  struct tree_niter_desc* desc = NULL;
  tree niter;
  void **slot;

  if (!data->niters)
    {
      data->niters = pointer_map_create ();
      slot = NULL;
    }
  else
    slot = pointer_map_contains (data->niters, exit);

  if (!slot)
    {
      /* Try to determine number of iterations.  We must know it
	 unconditionally (i.e., without possibility of # of iterations
	 being zero).  Also, we cannot safely work with ssa names that
	 appear in phi nodes on abnormal edges, so that we do not create
	 overlapping life ranges for them (PR 27283).  */
      desc = XNEW (struct tree_niter_desc);
      if (number_of_iterations_exit (data->current_loop,
				     exit, desc, true)
	  && integer_zerop (desc->may_be_zero)
     	  && !contains_abnormal_ssa_name_p (desc->niter))
	niter = desc->niter;
      else
	niter = NULL_TREE;

      desc->niter = niter;
      slot = pointer_map_insert (data->niters, exit);
      *slot = desc;
    }
  else
    niter = ((struct tree_niter_desc *) *slot)->niter;

  if (desc_p)
    *desc_p = (struct tree_niter_desc *) *slot;
  return niter;
}

/* Returns tree describing number of iterations determined from
   single dominating exit of DATA->current_loop, or NULL if something
   goes wrong.  */

static tree
niter_for_single_dom_exit (struct ivopts_data *data)
{
  edge exit = single_dom_exit (data->current_loop);

  if (!exit)
    return NULL;

  return niter_for_exit (data, exit, NULL);
}

/* Hash table equality function for expressions.  */

static int
htab_inv_expr_eq (const void *ent1, const void *ent2)
{
  const struct iv_inv_expr_ent *expr1 =
      (const struct iv_inv_expr_ent *)ent1;
  const struct iv_inv_expr_ent *expr2 =
      (const struct iv_inv_expr_ent *)ent2;

  return operand_equal_p (expr1->expr, expr2->expr, 0);
}

/* Hash function for loop invariant expressions.  */

static hashval_t
htab_inv_expr_hash (const void *ent)
{
  const struct iv_inv_expr_ent *expr =
      (const struct iv_inv_expr_ent *)ent;
  return expr->hash;
}

/* Initializes data structures used by the iv optimization pass, stored
   in DATA.  */

static void
tree_ssa_iv_optimize_init (struct ivopts_data *data)
{
  data->version_info_size = 2 * num_ssa_names;
  data->version_info = XCNEWVEC (struct version_info, data->version_info_size);
  data->relevant = BITMAP_ALLOC (NULL);
  data->important_candidates = BITMAP_ALLOC (NULL);
  data->max_inv_id = 0;
  data->niters = NULL;
  data->iv_uses = VEC_alloc (iv_use_p, heap, 20);
  data->iv_candidates = VEC_alloc (iv_cand_p, heap, 20);
  data->inv_expr_tab = htab_create (10, htab_inv_expr_hash,
                                    htab_inv_expr_eq, free);
  data->inv_expr_id = 0;
  decl_rtl_to_reset = VEC_alloc (tree, heap, 20);
}

/* Returns a memory object to that EXPR points.  In case we are able to
   determine that it does not point to any such object, NULL is returned.  */

static tree
determine_base_object (tree expr)
{
  enum tree_code code = TREE_CODE (expr);
  tree base, obj;

  /* If this is a pointer casted to any type, we need to determine
     the base object for the pointer; so handle conversions before
     throwing away non-pointer expressions.  */
  if (CONVERT_EXPR_P (expr))
    return determine_base_object (TREE_OPERAND (expr, 0));

  if (!POINTER_TYPE_P (TREE_TYPE (expr)))
    return NULL_TREE;

  switch (code)
    {
    case INTEGER_CST:
      return NULL_TREE;

    case ADDR_EXPR:
      obj = TREE_OPERAND (expr, 0);
      base = get_base_address (obj);

      if (!base)
	return expr;

      if (TREE_CODE (base) == MEM_REF)
	return determine_base_object (TREE_OPERAND (base, 0));

      return fold_convert (ptr_type_node,
		           build_fold_addr_expr (base));

    case POINTER_PLUS_EXPR:
      return determine_base_object (TREE_OPERAND (expr, 0));

    case PLUS_EXPR:
    case MINUS_EXPR:
      /* Pointer addition is done solely using POINTER_PLUS_EXPR.  */
      gcc_unreachable ();

    default:
      return fold_convert (ptr_type_node, expr);
    }
}

/* Allocates an induction variable with given initial value BASE and step STEP
   for loop LOOP.  */

static struct iv *
alloc_iv (tree base, tree step)
{
  struct iv *iv = XCNEW (struct iv);
  gcc_assert (step != NULL_TREE);

  iv->base = base;
  iv->base_object = determine_base_object (base);
  iv->step = step;
  iv->biv_p = false;
  iv->have_use_for = false;
  iv->use_id = 0;
  iv->ssa_name = NULL_TREE;

  return iv;
}

/* Sets STEP and BASE for induction variable IV.  */

static void
set_iv (struct ivopts_data *data, tree iv, tree base, tree step)
{
  struct version_info *info = name_info (data, iv);

  gcc_assert (!info->iv);

  bitmap_set_bit (data->relevant, SSA_NAME_VERSION (iv));
  info->iv = alloc_iv (base, step);
  info->iv->ssa_name = iv;
}

/* Finds induction variable declaration for VAR.  */

static struct iv *
get_iv (struct ivopts_data *data, tree var)
{
  basic_block bb;
  tree type = TREE_TYPE (var);

  if (!POINTER_TYPE_P (type)
      && !INTEGRAL_TYPE_P (type))
    return NULL;

  if (!name_info (data, var)->iv)
    {
      bb = gimple_bb (SSA_NAME_DEF_STMT (var));

      if (!bb
	  || !flow_bb_inside_loop_p (data->current_loop, bb))
	set_iv (data, var, var, build_int_cst (type, 0));
    }

  return name_info (data, var)->iv;
}

/* Determines the step of a biv defined in PHI.  Returns NULL if PHI does
   not define a simple affine biv with nonzero step.  */

static tree
determine_biv_step (gimple phi)
{
  struct loop *loop = gimple_bb (phi)->loop_father;
  tree name = PHI_RESULT (phi);
  affine_iv iv;

  if (!is_gimple_reg (name))
    return NULL_TREE;

  if (!simple_iv (loop, loop, name, &iv, true))
    return NULL_TREE;

  return integer_zerop (iv.step) ? NULL_TREE : iv.step;
}

/* Finds basic ivs.  */

static bool
find_bivs (struct ivopts_data *data)
{
  gimple phi;
  tree step, type, base;
  bool found = false;
  struct loop *loop = data->current_loop;
  gimple_stmt_iterator psi;

  for (psi = gsi_start_phis (loop->header); !gsi_end_p (psi); gsi_next (&psi))
    {
      phi = gsi_stmt (psi);

      if (SSA_NAME_OCCURS_IN_ABNORMAL_PHI (PHI_RESULT (phi)))
	continue;

      step = determine_biv_step (phi);
      if (!step)
	continue;

      base = PHI_ARG_DEF_FROM_EDGE (phi, loop_preheader_edge (loop));
      base = expand_simple_operations (base);
      if (contains_abnormal_ssa_name_p (base)
	  || contains_abnormal_ssa_name_p (step))
	continue;

      type = TREE_TYPE (PHI_RESULT (phi));
      base = fold_convert (type, base);
      if (step)
	{
	  if (POINTER_TYPE_P (type))
	    step = fold_convert (sizetype, step);
	  else
	    step = fold_convert (type, step);
	}

      set_iv (data, PHI_RESULT (phi), base, step);
      found = true;
    }

  return found;
}

/* Marks basic ivs.  */

static void
mark_bivs (struct ivopts_data *data)
{
  gimple phi;
  tree var;
  struct iv *iv, *incr_iv;
  struct loop *loop = data->current_loop;
  basic_block incr_bb;
  gimple_stmt_iterator psi;

  for (psi = gsi_start_phis (loop->header); !gsi_end_p (psi); gsi_next (&psi))
    {
      phi = gsi_stmt (psi);

      iv = get_iv (data, PHI_RESULT (phi));
      if (!iv)
	continue;

      var = PHI_ARG_DEF_FROM_EDGE (phi, loop_latch_edge (loop));
      incr_iv = get_iv (data, var);
      if (!incr_iv)
	continue;

      /* If the increment is in the subloop, ignore it.  */
      incr_bb = gimple_bb (SSA_NAME_DEF_STMT (var));
      if (incr_bb->loop_father != data->current_loop
	  || (incr_bb->flags & BB_IRREDUCIBLE_LOOP))
	continue;

      iv->biv_p = true;
      incr_iv->biv_p = true;
    }
}

/* Checks whether STMT defines a linear induction variable and stores its
   parameters to IV.  */

static bool
find_givs_in_stmt_scev (struct ivopts_data *data, gimple stmt, affine_iv *iv)
{
  tree lhs;
  struct loop *loop = data->current_loop;

  iv->base = NULL_TREE;
  iv->step = NULL_TREE;

  if (gimple_code (stmt) != GIMPLE_ASSIGN)
    return false;

  lhs = gimple_assign_lhs (stmt);
  if (TREE_CODE (lhs) != SSA_NAME)
    return false;

  if (!simple_iv (loop, loop_containing_stmt (stmt), lhs, iv, true))
    return false;
  iv->base = expand_simple_operations (iv->base);

  if (contains_abnormal_ssa_name_p (iv->base)
      || contains_abnormal_ssa_name_p (iv->step))
    return false;

  return true;
}

/* Finds general ivs in statement STMT.  */

static void
find_givs_in_stmt (struct ivopts_data *data, gimple stmt)
{
  affine_iv iv;

  if (!find_givs_in_stmt_scev (data, stmt, &iv))
    return;

  set_iv (data, gimple_assign_lhs (stmt), iv.base, iv.step);
}

/* Finds general ivs in basic block BB.  */

static void
find_givs_in_bb (struct ivopts_data *data, basic_block bb)
{
  gimple_stmt_iterator bsi;

  for (bsi = gsi_start_bb (bb); !gsi_end_p (bsi); gsi_next (&bsi))
    find_givs_in_stmt (data, gsi_stmt (bsi));
}

/* Finds general ivs.  */

static void
find_givs (struct ivopts_data *data)
{
  struct loop *loop = data->current_loop;
  basic_block *body = get_loop_body_in_dom_order (loop);
  unsigned i;

  for (i = 0; i < loop->num_nodes; i++)
    find_givs_in_bb (data, body[i]);
  free (body);
}

/* For each ssa name defined in LOOP determines whether it is an induction
   variable and if so, its initial value and step.  */

static bool
find_induction_variables (struct ivopts_data *data)
{
  unsigned i;
  bitmap_iterator bi;

  if (!find_bivs (data))
    return false;

  find_givs (data);
  mark_bivs (data);

  if (dump_file && (dump_flags & TDF_DETAILS))
    {
      tree niter = niter_for_single_dom_exit (data);

      if (niter)
	{
	  fprintf (dump_file, "  number of iterations ");
	  print_generic_expr (dump_file, niter, TDF_SLIM);
	  fprintf (dump_file, "\n\n");
    	};

      fprintf (dump_file, "Induction variables:\n\n");

      EXECUTE_IF_SET_IN_BITMAP (data->relevant, 0, i, bi)
	{
	  if (ver_info (data, i)->iv)
	    dump_iv (dump_file, ver_info (data, i)->iv);
	}
    }

  return true;
}

/* Records a use of type USE_TYPE at *USE_P in STMT whose value is IV.  */

static struct iv_use *
record_use (struct ivopts_data *data, tree *use_p, struct iv *iv,
	    gimple stmt, enum use_type use_type)
{
  struct iv_use *use = XCNEW (struct iv_use);

  use->id = n_iv_uses (data);
  use->type = use_type;
  use->iv = iv;
  use->stmt = stmt;
  use->op_p = use_p;
  use->related_cands = BITMAP_ALLOC (NULL);

  /* To avoid showing ssa name in the dumps, if it was not reset by the
     caller.  */
  iv->ssa_name = NULL_TREE;

  if (dump_file && (dump_flags & TDF_DETAILS))
    dump_use (dump_file, use);

  VEC_safe_push (iv_use_p, heap, data->iv_uses, use);

  return use;
}

/* Checks whether OP is a loop-level invariant and if so, records it.
   NONLINEAR_USE is true if the invariant is used in a way we do not
   handle specially.  */

static void
record_invariant (struct ivopts_data *data, tree op, bool nonlinear_use)
{
  basic_block bb;
  struct version_info *info;

  if (TREE_CODE (op) != SSA_NAME
      || !is_gimple_reg (op))
    return;

  bb = gimple_bb (SSA_NAME_DEF_STMT (op));
  if (bb
      && flow_bb_inside_loop_p (data->current_loop, bb))
    return;

  info = name_info (data, op);
  info->name = op;
  info->has_nonlin_use |= nonlinear_use;
  if (!info->inv_id)
    info->inv_id = ++data->max_inv_id;
  bitmap_set_bit (data->relevant, SSA_NAME_VERSION (op));
}

/* Checks whether the use OP is interesting and if so, records it.  */

static struct iv_use *
find_interesting_uses_op (struct ivopts_data *data, tree op)
{
  struct iv *iv;
  struct iv *civ;
  gimple stmt;
  struct iv_use *use;

  if (TREE_CODE (op) != SSA_NAME)
    return NULL;

  iv = get_iv (data, op);
  if (!iv)
    return NULL;

  if (iv->have_use_for)
    {
      use = iv_use (data, iv->use_id);

      gcc_assert (use->type == USE_NONLINEAR_EXPR);
      return use;
    }

  if (integer_zerop (iv->step))
    {
      record_invariant (data, op, true);
      return NULL;
    }
  iv->have_use_for = true;

  civ = XNEW (struct iv);
  *civ = *iv;

  stmt = SSA_NAME_DEF_STMT (op);
  gcc_assert (gimple_code (stmt) == GIMPLE_PHI
	      || is_gimple_assign (stmt));

  use = record_use (data, NULL, civ, stmt, USE_NONLINEAR_EXPR);
  iv->use_id = use->id;

  return use;
}

/* Given a condition in statement STMT, checks whether it is a compare
   of an induction variable and an invariant.  If this is the case,
   CONTROL_VAR is set to location of the iv, BOUND to the location of
   the invariant, IV_VAR and IV_BOUND are set to the corresponding
   induction variable descriptions, and true is returned.  If this is not
   the case, CONTROL_VAR and BOUND are set to the arguments of the
   condition and false is returned.  */

static bool
extract_cond_operands (struct ivopts_data *data, gimple stmt,
		       tree **control_var, tree **bound,
		       struct iv **iv_var, struct iv **iv_bound)
{
  /* The objects returned when COND has constant operands.  */
  static struct iv const_iv;
  static tree zero;
  tree *op0 = &zero, *op1 = &zero, *tmp_op;
  struct iv *iv0 = &const_iv, *iv1 = &const_iv, *tmp_iv;
  bool ret = false;

  if (gimple_code (stmt) == GIMPLE_COND)
    {
      op0 = gimple_cond_lhs_ptr (stmt);
      op1 = gimple_cond_rhs_ptr (stmt);
    }
  else
    {
      op0 = gimple_assign_rhs1_ptr (stmt);
      op1 = gimple_assign_rhs2_ptr (stmt);
    }

  zero = integer_zero_node;
  const_iv.step = integer_zero_node;

  if (TREE_CODE (*op0) == SSA_NAME)
    iv0 = get_iv (data, *op0);
  if (TREE_CODE (*op1) == SSA_NAME)
    iv1 = get_iv (data, *op1);

  /* Exactly one of the compared values must be an iv, and the other one must
     be an invariant.  */
  if (!iv0 || !iv1)
    goto end;

  if (integer_zerop (iv0->step))
    {
      /* Control variable may be on the other side.  */
      tmp_op = op0; op0 = op1; op1 = tmp_op;
      tmp_iv = iv0; iv0 = iv1; iv1 = tmp_iv;
    }
  ret = !integer_zerop (iv0->step) && integer_zerop (iv1->step);

end:
  if (control_var)
    *control_var = op0;;
  if (iv_var)
    *iv_var = iv0;;
  if (bound)
    *bound = op1;
  if (iv_bound)
    *iv_bound = iv1;

  return ret;
}

/* Checks whether the condition in STMT is interesting and if so,
   records it.  */

static void
find_interesting_uses_cond (struct ivopts_data *data, gimple stmt)
{
  tree *var_p, *bound_p;
  struct iv *var_iv, *civ;

  if (!extract_cond_operands (data, stmt, &var_p, &bound_p, &var_iv, NULL))
    {
      find_interesting_uses_op (data, *var_p);
      find_interesting_uses_op (data, *bound_p);
      return;
    }

  civ = XNEW (struct iv);
  *civ = *var_iv;
  record_use (data, NULL, civ, stmt, USE_COMPARE);
}

/* Returns true if expression EXPR is obviously invariant in LOOP,
   i.e. if all its operands are defined outside of the LOOP.  LOOP
   should not be the function body.  */

bool
expr_invariant_in_loop_p (struct loop *loop, tree expr)
{
  basic_block def_bb;
  unsigned i, len;

  gcc_assert (loop_depth (loop) > 0);

  if (is_gimple_min_invariant (expr))
    return true;

  if (TREE_CODE (expr) == SSA_NAME)
    {
      def_bb = gimple_bb (SSA_NAME_DEF_STMT (expr));
      if (def_bb
	  && flow_bb_inside_loop_p (loop, def_bb))
	return false;

      return true;
    }

  if (!EXPR_P (expr))
    return false;

  len = TREE_OPERAND_LENGTH (expr);
  for (i = 0; i < len; i++)
    if (!expr_invariant_in_loop_p (loop, TREE_OPERAND (expr, i)))
      return false;

  return true;
}

/* Returns true if statement STMT is obviously invariant in LOOP,
   i.e. if all its operands on the RHS are defined outside of the LOOP.
   LOOP should not be the function body.  */

bool
stmt_invariant_in_loop_p (struct loop *loop, gimple stmt)
{
  unsigned i;
  tree lhs;

  gcc_assert (loop_depth (loop) > 0);

  lhs = gimple_get_lhs (stmt);
  for (i = 0; i < gimple_num_ops (stmt); i++)
    {
      tree op = gimple_op (stmt, i);
      if (op != lhs && !expr_invariant_in_loop_p (loop, op))
	return false;
    }

  return true;
}

/* Cumulates the steps of indices into DATA and replaces their values with the
   initial ones.  Returns false when the value of the index cannot be determined.
   Callback for for_each_index.  */

struct ifs_ivopts_data
{
  struct ivopts_data *ivopts_data;
  gimple stmt;
  tree step;
};

static bool
idx_find_step (tree base, tree *idx, void *data)
{
  struct ifs_ivopts_data *dta = (struct ifs_ivopts_data *) data;
  struct iv *iv;
  tree step, iv_base, iv_step, lbound, off;
  struct loop *loop = dta->ivopts_data->current_loop;

  /* If base is a component ref, require that the offset of the reference
     be invariant.  */
  if (TREE_CODE (base) == COMPONENT_REF)
    {
      off = component_ref_field_offset (base);
      return expr_invariant_in_loop_p (loop, off);
    }

  /* If base is array, first check whether we will be able to move the
     reference out of the loop (in order to take its address in strength
     reduction).  In order for this to work we need both lower bound
     and step to be loop invariants.  */
  if (TREE_CODE (base) == ARRAY_REF || TREE_CODE (base) == ARRAY_RANGE_REF)
    {
      /* Moreover, for a range, the size needs to be invariant as well.  */
      if (TREE_CODE (base) == ARRAY_RANGE_REF
	  && !expr_invariant_in_loop_p (loop, TYPE_SIZE (TREE_TYPE (base))))
	return false;

      step = array_ref_element_size (base);
      lbound = array_ref_low_bound (base);

      if (!expr_invariant_in_loop_p (loop, step)
	  || !expr_invariant_in_loop_p (loop, lbound))
	return false;
    }

  if (TREE_CODE (*idx) != SSA_NAME)
    return true;

  iv = get_iv (dta->ivopts_data, *idx);
  if (!iv)
    return false;

  /* XXX  We produce for a base of *D42 with iv->base being &x[0]
	  *&x[0], which is not folded and does not trigger the
	  ARRAY_REF path below.  */
  *idx = iv->base;

  if (integer_zerop (iv->step))
    return true;

  if (TREE_CODE (base) == ARRAY_REF || TREE_CODE (base) == ARRAY_RANGE_REF)
    {
      step = array_ref_element_size (base);

      /* We only handle addresses whose step is an integer constant.  */
      if (TREE_CODE (step) != INTEGER_CST)
	return false;
    }
  else
    /* The step for pointer arithmetics already is 1 byte.  */
    step = size_one_node;

  iv_base = iv->base;
  iv_step = iv->step;
  if (!convert_affine_scev (dta->ivopts_data->current_loop,
			    sizetype, &iv_base, &iv_step, dta->stmt,
			    false))
    {
      /* The index might wrap.  */
      return false;
    }

  step = fold_build2 (MULT_EXPR, sizetype, step, iv_step);
  dta->step = fold_build2 (PLUS_EXPR, sizetype, dta->step, step);

  return true;
}

/* Records use in index IDX.  Callback for for_each_index.  Ivopts data
   object is passed to it in DATA.  */

static bool
idx_record_use (tree base, tree *idx,
		void *vdata)
{
  struct ivopts_data *data = (struct ivopts_data *) vdata;
  find_interesting_uses_op (data, *idx);
  if (TREE_CODE (base) == ARRAY_REF || TREE_CODE (base) == ARRAY_RANGE_REF)
    {
      find_interesting_uses_op (data, array_ref_element_size (base));
      find_interesting_uses_op (data, array_ref_low_bound (base));
    }
  return true;
}

/* If we can prove that TOP = cst * BOT for some constant cst,
   store cst to MUL and return true.  Otherwise return false.
   The returned value is always sign-extended, regardless of the
   signedness of TOP and BOT.  */

static bool
constant_multiple_of (tree top, tree bot, double_int *mul)
{
  tree mby;
  enum tree_code code;
  double_int res, p0, p1;
  unsigned precision = TYPE_PRECISION (TREE_TYPE (top));

  STRIP_NOPS (top);
  STRIP_NOPS (bot);

  if (operand_equal_p (top, bot, 0))
    {
      *mul = double_int_one;
      return true;
    }

  code = TREE_CODE (top);
  switch (code)
    {
    case MULT_EXPR:
      mby = TREE_OPERAND (top, 1);
      if (TREE_CODE (mby) != INTEGER_CST)
	return false;

      if (!constant_multiple_of (TREE_OPERAND (top, 0), bot, &res))
	return false;

      *mul = double_int_sext (double_int_mul (res, tree_to_double_int (mby)),
			      precision);
      return true;

    case PLUS_EXPR:
    case MINUS_EXPR:
      if (!constant_multiple_of (TREE_OPERAND (top, 0), bot, &p0)
	  || !constant_multiple_of (TREE_OPERAND (top, 1), bot, &p1))
	return false;

      if (code == MINUS_EXPR)
	p1 = double_int_neg (p1);
      *mul = double_int_sext (double_int_add (p0, p1), precision);
      return true;

    case INTEGER_CST:
      if (TREE_CODE (bot) != INTEGER_CST)
	return false;

      p0 = double_int_sext (tree_to_double_int (top), precision);
      p1 = double_int_sext (tree_to_double_int (bot), precision);
      if (double_int_zero_p (p1))
	return false;
      *mul = double_int_sext (double_int_sdivmod (p0, p1, FLOOR_DIV_EXPR, &res),
			      precision);
      return double_int_zero_p (res);

    default:
      return false;
    }
}

/* Returns true if memory reference REF with step STEP may be unaligned.  */

static bool
may_be_unaligned_p (tree ref, tree step)
{
  tree base;
  tree base_type;
  HOST_WIDE_INT bitsize;
  HOST_WIDE_INT bitpos;
  tree toffset;
  enum machine_mode mode;
  int unsignedp, volatilep;
  unsigned base_align;

  /* TARGET_MEM_REFs are translated directly to valid MEMs on the target,
     thus they are not misaligned.  */
  if (TREE_CODE (ref) == TARGET_MEM_REF)
    return false;

  /* The test below is basically copy of what expr.c:normal_inner_ref
     does to check whether the object must be loaded by parts when
     STRICT_ALIGNMENT is true.  */
  base = get_inner_reference (ref, &bitsize, &bitpos, &toffset, &mode,
			      &unsignedp, &volatilep, true);
  base_type = TREE_TYPE (base);
  base_align = TYPE_ALIGN (base_type);

  if (mode != BLKmode)
    {
      unsigned mode_align = GET_MODE_ALIGNMENT (mode);

      if (base_align < mode_align
	  || (bitpos % mode_align) != 0
	  || (bitpos % BITS_PER_UNIT) != 0)
	return true;

      if (toffset
	  && (highest_pow2_factor (toffset) * BITS_PER_UNIT) < mode_align)
	return true;

      if ((highest_pow2_factor (step) * BITS_PER_UNIT) < mode_align)
	return true;
    }

  return false;
}

/* Return true if EXPR may be non-addressable.   */

bool
may_be_nonaddressable_p (tree expr)
{
  switch (TREE_CODE (expr))
    {
    case TARGET_MEM_REF:
      /* TARGET_MEM_REFs are translated directly to valid MEMs on the
	 target, thus they are always addressable.  */
      return false;

    case COMPONENT_REF:
      return DECL_NONADDRESSABLE_P (TREE_OPERAND (expr, 1))
	     || may_be_nonaddressable_p (TREE_OPERAND (expr, 0));

    case VIEW_CONVERT_EXPR:
      /* This kind of view-conversions may wrap non-addressable objects
	 and make them look addressable.  After some processing the
	 non-addressability may be uncovered again, causing ADDR_EXPRs
	 of inappropriate objects to be built.  */
      if (is_gimple_reg (TREE_OPERAND (expr, 0))
	  || !is_gimple_addressable (TREE_OPERAND (expr, 0)))
	return true;

      /* ... fall through ... */

    case ARRAY_REF:
    case ARRAY_RANGE_REF:
      return may_be_nonaddressable_p (TREE_OPERAND (expr, 0));

    CASE_CONVERT:
      return true;

    default:
      break;
    }

  return false;
}

/* Finds addresses in *OP_P inside STMT.  */

static void
find_interesting_uses_address (struct ivopts_data *data, gimple stmt, tree *op_p)
{
  tree base = *op_p, step = size_zero_node;
  struct iv *civ;
  struct ifs_ivopts_data ifs_ivopts_data;

  /* Do not play with volatile memory references.  A bit too conservative,
     perhaps, but safe.  */
  if (gimple_has_volatile_ops (stmt))
    goto fail;

  /* Ignore bitfields for now.  Not really something terribly complicated
     to handle.  TODO.  */
  if (TREE_CODE (base) == BIT_FIELD_REF)
    goto fail;

  base = unshare_expr (base);

  if (TREE_CODE (base) == TARGET_MEM_REF)
    {
      tree type = build_pointer_type (TREE_TYPE (base));
      tree astep;

      if (TMR_BASE (base)
	  && TREE_CODE (TMR_BASE (base)) == SSA_NAME)
	{
	  civ = get_iv (data, TMR_BASE (base));
	  if (!civ)
	    goto fail;

	  TMR_BASE (base) = civ->base;
	  step = civ->step;
	}
      if (TMR_INDEX2 (base)
	  && TREE_CODE (TMR_INDEX2 (base)) == SSA_NAME)
	{
	  civ = get_iv (data, TMR_INDEX2 (base));
	  if (!civ)
	    goto fail;

	  TMR_INDEX2 (base) = civ->base;
	  step = civ->step;
	}
      if (TMR_INDEX (base)
	  && TREE_CODE (TMR_INDEX (base)) == SSA_NAME)
	{
	  civ = get_iv (data, TMR_INDEX (base));
	  if (!civ)
	    goto fail;

	  TMR_INDEX (base) = civ->base;
	  astep = civ->step;

	  if (astep)
	    {
	      if (TMR_STEP (base))
		astep = fold_build2 (MULT_EXPR, type, TMR_STEP (base), astep);

	      step = fold_build2 (PLUS_EXPR, type, step, astep);
	    }
	}

      if (integer_zerop (step))
	goto fail;
      base = tree_mem_ref_addr (type, base);
    }
  else
    {
      ifs_ivopts_data.ivopts_data = data;
      ifs_ivopts_data.stmt = stmt;
      ifs_ivopts_data.step = size_zero_node;
      if (!for_each_index (&base, idx_find_step, &ifs_ivopts_data)
	  || integer_zerop (ifs_ivopts_data.step))
	goto fail;
      step = ifs_ivopts_data.step;

      /* Check that the base expression is addressable.  This needs
	 to be done after substituting bases of IVs into it.  */
      if (may_be_nonaddressable_p (base))
	goto fail;

      /* Moreover, on strict alignment platforms, check that it is
	 sufficiently aligned.  */
      if (STRICT_ALIGNMENT && may_be_unaligned_p (base, step))
	goto fail;

      base = build_fold_addr_expr (base);

      /* Substituting bases of IVs into the base expression might
	 have caused folding opportunities.  */
      if (TREE_CODE (base) == ADDR_EXPR)
	{
	  tree *ref = &TREE_OPERAND (base, 0);
	  while (handled_component_p (*ref))
	    ref = &TREE_OPERAND (*ref, 0);
<<<<<<< HEAD
	  if (TREE_CODE (*ref) == INDIRECT_REF)
	    {
	      tree tem = gimple_fold_indirect_ref (TREE_OPERAND (*ref, 0));
=======
	  if (TREE_CODE (*ref) == MEM_REF)
	    {
	      tree tem = fold_binary (MEM_REF, TREE_TYPE (*ref),
				      TREE_OPERAND (*ref, 0),
				      TREE_OPERAND (*ref, 1));
>>>>>>> 6e7f08ad
	      if (tem)
		*ref = tem;
	    }
	}
    }

  civ = alloc_iv (base, step);
  record_use (data, op_p, civ, stmt, USE_ADDRESS);
  return;

fail:
  for_each_index (op_p, idx_record_use, data);
}

/* Finds and records invariants used in STMT.  */

static void
find_invariants_stmt (struct ivopts_data *data, gimple stmt)
{
  ssa_op_iter iter;
  use_operand_p use_p;
  tree op;

  FOR_EACH_PHI_OR_STMT_USE (use_p, stmt, iter, SSA_OP_USE)
    {
      op = USE_FROM_PTR (use_p);
      record_invariant (data, op, false);
    }
}

/* Finds interesting uses of induction variables in the statement STMT.  */

static void
find_interesting_uses_stmt (struct ivopts_data *data, gimple stmt)
{
  struct iv *iv;
  tree op, *lhs, *rhs;
  ssa_op_iter iter;
  use_operand_p use_p;
  enum tree_code code;

  find_invariants_stmt (data, stmt);

  if (gimple_code (stmt) == GIMPLE_COND)
    {
      find_interesting_uses_cond (data, stmt);
      return;
    }

  if (is_gimple_assign (stmt))
    {
      lhs = gimple_assign_lhs_ptr (stmt);
      rhs = gimple_assign_rhs1_ptr (stmt);

      if (TREE_CODE (*lhs) == SSA_NAME)
	{
	  /* If the statement defines an induction variable, the uses are not
	     interesting by themselves.  */

	  iv = get_iv (data, *lhs);

	  if (iv && !integer_zerop (iv->step))
	    return;
	}

      code = gimple_assign_rhs_code (stmt);
      if (get_gimple_rhs_class (code) == GIMPLE_SINGLE_RHS
	  && (REFERENCE_CLASS_P (*rhs)
	      || is_gimple_val (*rhs)))
	{
	  if (REFERENCE_CLASS_P (*rhs))
	    find_interesting_uses_address (data, stmt, rhs);
	  else
	    find_interesting_uses_op (data, *rhs);

	  if (REFERENCE_CLASS_P (*lhs))
	    find_interesting_uses_address (data, stmt, lhs);
	  return;
	}
      else if (TREE_CODE_CLASS (code) == tcc_comparison)
	{
	  find_interesting_uses_cond (data, stmt);
	  return;
	}

      /* TODO -- we should also handle address uses of type

	 memory = call (whatever);

	 and

	 call (memory).  */
    }

  if (gimple_code (stmt) == GIMPLE_PHI
      && gimple_bb (stmt) == data->current_loop->header)
    {
      iv = get_iv (data, PHI_RESULT (stmt));

      if (iv && !integer_zerop (iv->step))
	return;
    }

  FOR_EACH_PHI_OR_STMT_USE (use_p, stmt, iter, SSA_OP_USE)
    {
      op = USE_FROM_PTR (use_p);

      if (TREE_CODE (op) != SSA_NAME)
	continue;

      iv = get_iv (data, op);
      if (!iv)
	continue;

      find_interesting_uses_op (data, op);
    }
}

/* Finds interesting uses of induction variables outside of loops
   on loop exit edge EXIT.  */

static void
find_interesting_uses_outside (struct ivopts_data *data, edge exit)
{
  gimple phi;
  gimple_stmt_iterator psi;
  tree def;

  for (psi = gsi_start_phis (exit->dest); !gsi_end_p (psi); gsi_next (&psi))
    {
      phi = gsi_stmt (psi);
      def = PHI_ARG_DEF_FROM_EDGE (phi, exit);
      if (is_gimple_reg (def))
        find_interesting_uses_op (data, def);
    }
}

/* Finds uses of the induction variables that are interesting.  */

static void
find_interesting_uses (struct ivopts_data *data)
{
  basic_block bb;
  gimple_stmt_iterator bsi;
  basic_block *body = get_loop_body (data->current_loop);
  unsigned i;
  struct version_info *info;
  edge e;

  if (dump_file && (dump_flags & TDF_DETAILS))
    fprintf (dump_file, "Uses:\n\n");

  for (i = 0; i < data->current_loop->num_nodes; i++)
    {
      edge_iterator ei;
      bb = body[i];

      FOR_EACH_EDGE (e, ei, bb->succs)
	if (e->dest != EXIT_BLOCK_PTR
	    && !flow_bb_inside_loop_p (data->current_loop, e->dest))
	  find_interesting_uses_outside (data, e);

      for (bsi = gsi_start_phis (bb); !gsi_end_p (bsi); gsi_next (&bsi))
	find_interesting_uses_stmt (data, gsi_stmt (bsi));
      for (bsi = gsi_start_bb (bb); !gsi_end_p (bsi); gsi_next (&bsi))
	if (!is_gimple_debug (gsi_stmt (bsi)))
	  find_interesting_uses_stmt (data, gsi_stmt (bsi));
    }

  if (dump_file && (dump_flags & TDF_DETAILS))
    {
      bitmap_iterator bi;

      fprintf (dump_file, "\n");

      EXECUTE_IF_SET_IN_BITMAP (data->relevant, 0, i, bi)
	{
	  info = ver_info (data, i);
	  if (info->inv_id)
	    {
	      fprintf (dump_file, "  ");
	      print_generic_expr (dump_file, info->name, TDF_SLIM);
	      fprintf (dump_file, " is invariant (%d)%s\n",
		       info->inv_id, info->has_nonlin_use ? "" : ", eliminable");
	    }
	}

      fprintf (dump_file, "\n");
    }

  free (body);
}

/* Strips constant offsets from EXPR and stores them to OFFSET.  If INSIDE_ADDR
   is true, assume we are inside an address.  If TOP_COMPREF is true, assume
   we are at the top-level of the processed address.  */

static tree
strip_offset_1 (tree expr, bool inside_addr, bool top_compref,
		unsigned HOST_WIDE_INT *offset)
{
  tree op0 = NULL_TREE, op1 = NULL_TREE, tmp, step;
  enum tree_code code;
  tree type, orig_type = TREE_TYPE (expr);
  unsigned HOST_WIDE_INT off0, off1, st;
  tree orig_expr = expr;

  STRIP_NOPS (expr);

  type = TREE_TYPE (expr);
  code = TREE_CODE (expr);
  *offset = 0;

  switch (code)
    {
    case INTEGER_CST:
      if (!cst_and_fits_in_hwi (expr)
	  || integer_zerop (expr))
	return orig_expr;

      *offset = int_cst_value (expr);
      return build_int_cst (orig_type, 0);

    case POINTER_PLUS_EXPR:
    case PLUS_EXPR:
    case MINUS_EXPR:
      op0 = TREE_OPERAND (expr, 0);
      op1 = TREE_OPERAND (expr, 1);

      op0 = strip_offset_1 (op0, false, false, &off0);
      op1 = strip_offset_1 (op1, false, false, &off1);

      *offset = (code == MINUS_EXPR ? off0 - off1 : off0 + off1);
      if (op0 == TREE_OPERAND (expr, 0)
	  && op1 == TREE_OPERAND (expr, 1))
	return orig_expr;

      if (integer_zerop (op1))
	expr = op0;
      else if (integer_zerop (op0))
	{
	  if (code == MINUS_EXPR)
	    expr = fold_build1 (NEGATE_EXPR, type, op1);
	  else
	    expr = op1;
	}
      else
	expr = fold_build2 (code, type, op0, op1);

      return fold_convert (orig_type, expr);

    case MULT_EXPR:
      op1 = TREE_OPERAND (expr, 1);
      if (!cst_and_fits_in_hwi (op1))
	return orig_expr;

      op0 = TREE_OPERAND (expr, 0);
      op0 = strip_offset_1 (op0, false, false, &off0);
      if (op0 == TREE_OPERAND (expr, 0))
	return orig_expr;

      *offset = off0 * int_cst_value (op1);
      if (integer_zerop (op0))
	expr = op0;
      else
	expr = fold_build2 (MULT_EXPR, type, op0, op1);

      return fold_convert (orig_type, expr);

    case ARRAY_REF:
    case ARRAY_RANGE_REF:
      if (!inside_addr)
	return orig_expr;

      step = array_ref_element_size (expr);
      if (!cst_and_fits_in_hwi (step))
	break;

      st = int_cst_value (step);
      op1 = TREE_OPERAND (expr, 1);
      op1 = strip_offset_1 (op1, false, false, &off1);
      *offset = off1 * st;

      if (top_compref
	  && integer_zerop (op1))
	{
	  /* Strip the component reference completely.  */
	  op0 = TREE_OPERAND (expr, 0);
	  op0 = strip_offset_1 (op0, inside_addr, top_compref, &off0);
	  *offset += off0;
	  return op0;
	}
      break;

    case COMPONENT_REF:
      if (!inside_addr)
	return orig_expr;

      tmp = component_ref_field_offset (expr);
      if (top_compref
	  && cst_and_fits_in_hwi (tmp))
	{
	  /* Strip the component reference completely.  */
	  op0 = TREE_OPERAND (expr, 0);
	  op0 = strip_offset_1 (op0, inside_addr, top_compref, &off0);
	  *offset = off0 + int_cst_value (tmp);
	  return op0;
	}
      break;

    case ADDR_EXPR:
      op0 = TREE_OPERAND (expr, 0);
      op0 = strip_offset_1 (op0, true, true, &off0);
      *offset += off0;

      if (op0 == TREE_OPERAND (expr, 0))
	return orig_expr;

      expr = build_fold_addr_expr (op0);
      return fold_convert (orig_type, expr);

    case MEM_REF:
      /* ???  Offset operand?  */
      inside_addr = false;
      break;

    default:
      return orig_expr;
    }

  /* Default handling of expressions for that we want to recurse into
     the first operand.  */
  op0 = TREE_OPERAND (expr, 0);
  op0 = strip_offset_1 (op0, inside_addr, false, &off0);
  *offset += off0;

  if (op0 == TREE_OPERAND (expr, 0)
      && (!op1 || op1 == TREE_OPERAND (expr, 1)))
    return orig_expr;

  expr = copy_node (expr);
  TREE_OPERAND (expr, 0) = op0;
  if (op1)
    TREE_OPERAND (expr, 1) = op1;

  /* Inside address, we might strip the top level component references,
     thus changing type of the expression.  Handling of ADDR_EXPR
     will fix that.  */
  expr = fold_convert (orig_type, expr);

  return expr;
}

/* Strips constant offsets from EXPR and stores them to OFFSET.  */

static tree
strip_offset (tree expr, unsigned HOST_WIDE_INT *offset)
{
  return strip_offset_1 (expr, false, false, offset);
}

/* Returns variant of TYPE that can be used as base for different uses.
   We return unsigned type with the same precision, which avoids problems
   with overflows.  */

static tree
generic_type_for (tree type)
{
  if (POINTER_TYPE_P (type))
    return unsigned_type_for (type);

  if (TYPE_UNSIGNED (type))
    return type;

  return unsigned_type_for (type);
}

/* Records invariants in *EXPR_P.  Callback for walk_tree.  DATA contains
   the bitmap to that we should store it.  */

static struct ivopts_data *fd_ivopts_data;
static tree
find_depends (tree *expr_p, int *ws ATTRIBUTE_UNUSED, void *data)
{
  bitmap *depends_on = (bitmap *) data;
  struct version_info *info;

  if (TREE_CODE (*expr_p) != SSA_NAME)
    return NULL_TREE;
  info = name_info (fd_ivopts_data, *expr_p);

  if (!info->inv_id || info->has_nonlin_use)
    return NULL_TREE;

  if (!*depends_on)
    *depends_on = BITMAP_ALLOC (NULL);
  bitmap_set_bit (*depends_on, info->inv_id);

  return NULL_TREE;
}

/* Adds a candidate BASE + STEP * i.  Important field is set to IMPORTANT and
   position to POS.  If USE is not NULL, the candidate is set as related to
   it.  If both BASE and STEP are NULL, we add a pseudocandidate for the
   replacement of the final value of the iv by a direct computation.  */

static struct iv_cand *
add_candidate_1 (struct ivopts_data *data,
		 tree base, tree step, bool important, enum iv_position pos,
		 struct iv_use *use, gimple incremented_at)
{
  unsigned i;
  struct iv_cand *cand = NULL;
  tree type, orig_type;

  if (base)
    {
      orig_type = TREE_TYPE (base);
      type = generic_type_for (orig_type);
      if (type != orig_type)
	{
	  base = fold_convert (type, base);
	  step = fold_convert (type, step);
	}
    }

  for (i = 0; i < n_iv_cands (data); i++)
    {
      cand = iv_cand (data, i);

      if (cand->pos != pos)
	continue;

      if (cand->incremented_at != incremented_at
	  || ((pos == IP_AFTER_USE || pos == IP_BEFORE_USE)
	      && cand->ainc_use != use))
	continue;

      if (!cand->iv)
	{
	  if (!base && !step)
	    break;

	  continue;
	}

      if (!base && !step)
	continue;

      if (operand_equal_p (base, cand->iv->base, 0)
	  && operand_equal_p (step, cand->iv->step, 0)
          && (TYPE_PRECISION (TREE_TYPE (base))
              == TYPE_PRECISION (TREE_TYPE (cand->iv->base))))
	break;
    }

  if (i == n_iv_cands (data))
    {
      cand = XCNEW (struct iv_cand);
      cand->id = i;

      if (!base && !step)
	cand->iv = NULL;
      else
	cand->iv = alloc_iv (base, step);

      cand->pos = pos;
      if (pos != IP_ORIGINAL && cand->iv)
	{
	  cand->var_before = create_tmp_var_raw (TREE_TYPE (base), "ivtmp");
	  cand->var_after = cand->var_before;
	}
      cand->important = important;
      cand->incremented_at = incremented_at;
      VEC_safe_push (iv_cand_p, heap, data->iv_candidates, cand);

      if (step
	  && TREE_CODE (step) != INTEGER_CST)
	{
	  fd_ivopts_data = data;
	  walk_tree (&step, find_depends, &cand->depends_on, NULL);
	}

      if (pos == IP_AFTER_USE || pos == IP_BEFORE_USE)
	cand->ainc_use = use;
      else
	cand->ainc_use = NULL;

      if (dump_file && (dump_flags & TDF_DETAILS))
	dump_cand (dump_file, cand);
    }

  if (important && !cand->important)
    {
      cand->important = true;
      if (dump_file && (dump_flags & TDF_DETAILS))
	fprintf (dump_file, "Candidate %d is important\n", cand->id);
    }

  if (use)
    {
      bitmap_set_bit (use->related_cands, i);
      if (dump_file && (dump_flags & TDF_DETAILS))
	fprintf (dump_file, "Candidate %d is related to use %d\n",
		 cand->id, use->id);
    }

  return cand;
}

/* Returns true if incrementing the induction variable at the end of the LOOP
   is allowed.

   The purpose is to avoid splitting latch edge with a biv increment, thus
   creating a jump, possibly confusing other optimization passes and leaving
   less freedom to scheduler.  So we allow IP_END_POS only if IP_NORMAL_POS
   is not available (so we do not have a better alternative), or if the latch
   edge is already nonempty.  */

static bool
allow_ip_end_pos_p (struct loop *loop)
{
  if (!ip_normal_pos (loop))
    return true;

  if (!empty_block_p (ip_end_pos (loop)))
    return true;

  return false;
}

/* If possible, adds autoincrement candidates BASE + STEP * i based on use USE.
   Important field is set to IMPORTANT.  */

static void
add_autoinc_candidates (struct ivopts_data *data, tree base, tree step,
			bool important, struct iv_use *use)
{
  basic_block use_bb = gimple_bb (use->stmt);
  enum machine_mode mem_mode;
  unsigned HOST_WIDE_INT cstepi;

  /* If we insert the increment in any position other than the standard
     ones, we must ensure that it is incremented once per iteration.
     It must not be in an inner nested loop, or one side of an if
     statement.  */
  if (use_bb->loop_father != data->current_loop
      || !dominated_by_p (CDI_DOMINATORS, data->current_loop->latch, use_bb)
      || stmt_could_throw_p (use->stmt)
      || !cst_and_fits_in_hwi (step))
    return;

  cstepi = int_cst_value (step);

  mem_mode = TYPE_MODE (TREE_TYPE (*use->op_p));
  if ((HAVE_PRE_INCREMENT && GET_MODE_SIZE (mem_mode) == cstepi)
      || (HAVE_PRE_DECREMENT && GET_MODE_SIZE (mem_mode) == -cstepi))
    {
      enum tree_code code = MINUS_EXPR;
      tree new_base;
      tree new_step = step;

      if (POINTER_TYPE_P (TREE_TYPE (base)))
	{
	  new_step = fold_build1 (NEGATE_EXPR, TREE_TYPE (step), step);
	  code = POINTER_PLUS_EXPR;
	}
      else
	new_step = fold_convert (TREE_TYPE (base), new_step);
      new_base = fold_build2 (code, TREE_TYPE (base), base, new_step);
      add_candidate_1 (data, new_base, step, important, IP_BEFORE_USE, use,
		       use->stmt);
    }
  if ((HAVE_POST_INCREMENT && GET_MODE_SIZE (mem_mode) == cstepi)
      || (HAVE_POST_DECREMENT && GET_MODE_SIZE (mem_mode) == -cstepi))
    {
      add_candidate_1 (data, base, step, important, IP_AFTER_USE, use,
		       use->stmt);
    }
}

/* Adds a candidate BASE + STEP * i.  Important field is set to IMPORTANT and
   position to POS.  If USE is not NULL, the candidate is set as related to
   it.  The candidate computation is scheduled on all available positions.  */

static void
add_candidate (struct ivopts_data *data,
	       tree base, tree step, bool important, struct iv_use *use)
{
  if (ip_normal_pos (data->current_loop))
    add_candidate_1 (data, base, step, important, IP_NORMAL, use, NULL);
  if (ip_end_pos (data->current_loop)
      && allow_ip_end_pos_p (data->current_loop))
    add_candidate_1 (data, base, step, important, IP_END, use, NULL);

  if (use != NULL && use->type == USE_ADDRESS)
    add_autoinc_candidates (data, base, step, important, use);
}

/* Add a standard "0 + 1 * iteration" iv candidate for a
   type with SIZE bits.  */

static void
add_standard_iv_candidates_for_size (struct ivopts_data *data,
				     unsigned int size)
{
  tree type = lang_hooks.types.type_for_size (size, true);
  add_candidate (data, build_int_cst (type, 0), build_int_cst (type, 1),
		 true, NULL);
}

/* Adds standard iv candidates.  */

static void
add_standard_iv_candidates (struct ivopts_data *data)
{
  add_standard_iv_candidates_for_size (data, INT_TYPE_SIZE);

  /* The same for a double-integer type if it is still fast enough.  */
  if (BITS_PER_WORD >= INT_TYPE_SIZE * 2)
    add_standard_iv_candidates_for_size (data, INT_TYPE_SIZE * 2);
}


/* Adds candidates bases on the old induction variable IV.  */

static void
add_old_iv_candidates (struct ivopts_data *data, struct iv *iv)
{
  gimple phi;
  tree def;
  struct iv_cand *cand;

  add_candidate (data, iv->base, iv->step, true, NULL);

  /* The same, but with initial value zero.  */
  if (POINTER_TYPE_P (TREE_TYPE (iv->base)))
    add_candidate (data, size_int (0), iv->step, true, NULL);
  else
    add_candidate (data, build_int_cst (TREE_TYPE (iv->base), 0),
		   iv->step, true, NULL);

  phi = SSA_NAME_DEF_STMT (iv->ssa_name);
  if (gimple_code (phi) == GIMPLE_PHI)
    {
      /* Additionally record the possibility of leaving the original iv
	 untouched.  */
      def = PHI_ARG_DEF_FROM_EDGE (phi, loop_latch_edge (data->current_loop));
      cand = add_candidate_1 (data,
			      iv->base, iv->step, true, IP_ORIGINAL, NULL,
			      SSA_NAME_DEF_STMT (def));
      cand->var_before = iv->ssa_name;
      cand->var_after = def;
    }
}

/* Adds candidates based on the old induction variables.  */

static void
add_old_ivs_candidates (struct ivopts_data *data)
{
  unsigned i;
  struct iv *iv;
  bitmap_iterator bi;

  EXECUTE_IF_SET_IN_BITMAP (data->relevant, 0, i, bi)
    {
      iv = ver_info (data, i)->iv;
      if (iv && iv->biv_p && !integer_zerop (iv->step))
	add_old_iv_candidates (data, iv);
    }
}

/* Adds candidates based on the value of the induction variable IV and USE.  */

static void
add_iv_value_candidates (struct ivopts_data *data,
			 struct iv *iv, struct iv_use *use)
{
  unsigned HOST_WIDE_INT offset;
  tree base;
  tree basetype;

  add_candidate (data, iv->base, iv->step, false, use);

  /* The same, but with initial value zero.  Make such variable important,
     since it is generic enough so that possibly many uses may be based
     on it.  */
  basetype = TREE_TYPE (iv->base);
  if (POINTER_TYPE_P (basetype))
    basetype = sizetype;
  add_candidate (data, build_int_cst (basetype, 0),
		 iv->step, true, use);

  /* Third, try removing the constant offset.  Make sure to even
     add a candidate for &a[0] vs. (T *)&a.  */
  base = strip_offset (iv->base, &offset);
  if (offset
      || base != iv->base)
    add_candidate (data, base, iv->step, false, use);
}

/* Adds candidates based on the uses.  */

static void
add_derived_ivs_candidates (struct ivopts_data *data)
{
  unsigned i;

  for (i = 0; i < n_iv_uses (data); i++)
    {
      struct iv_use *use = iv_use (data, i);

      if (!use)
	continue;

      switch (use->type)
	{
	case USE_NONLINEAR_EXPR:
	case USE_COMPARE:
	case USE_ADDRESS:
	  /* Just add the ivs based on the value of the iv used here.  */
	  add_iv_value_candidates (data, use->iv, use);
	  break;

	default:
	  gcc_unreachable ();
	}
    }
}

/* Record important candidates and add them to related_cands bitmaps
   if needed.  */

static void
record_important_candidates (struct ivopts_data *data)
{
  unsigned i;
  struct iv_use *use;

  for (i = 0; i < n_iv_cands (data); i++)
    {
      struct iv_cand *cand = iv_cand (data, i);

      if (cand->important)
	bitmap_set_bit (data->important_candidates, i);
    }

  data->consider_all_candidates = (n_iv_cands (data)
				   <= CONSIDER_ALL_CANDIDATES_BOUND);

  if (data->consider_all_candidates)
    {
      /* We will not need "related_cands" bitmaps in this case,
	 so release them to decrease peak memory consumption.  */
      for (i = 0; i < n_iv_uses (data); i++)
	{
	  use = iv_use (data, i);
	  BITMAP_FREE (use->related_cands);
	}
    }
  else
    {
      /* Add important candidates to the related_cands bitmaps.  */
      for (i = 0; i < n_iv_uses (data); i++)
	bitmap_ior_into (iv_use (data, i)->related_cands,
			 data->important_candidates);
    }
}

/* Allocates the data structure mapping the (use, candidate) pairs to costs.
   If consider_all_candidates is true, we use a two-dimensional array, otherwise
   we allocate a simple list to every use.  */

static void
alloc_use_cost_map (struct ivopts_data *data)
{
  unsigned i, size, s, j;

  for (i = 0; i < n_iv_uses (data); i++)
    {
      struct iv_use *use = iv_use (data, i);
      bitmap_iterator bi;

      if (data->consider_all_candidates)
	size = n_iv_cands (data);
      else
	{
	  s = 0;
	  EXECUTE_IF_SET_IN_BITMAP (use->related_cands, 0, j, bi)
	    {
	      s++;
	    }

	  /* Round up to the power of two, so that moduling by it is fast.  */
	  for (size = 1; size < s; size <<= 1)
	    continue;
	}

      use->n_map_members = size;
      use->cost_map = XCNEWVEC (struct cost_pair, size);
    }
}

/* Returns description of computation cost of expression whose runtime
   cost is RUNTIME and complexity corresponds to COMPLEXITY.  */

static comp_cost
new_cost (unsigned runtime, unsigned complexity)
{
  comp_cost cost;

  cost.cost = runtime;
  cost.complexity = complexity;

  return cost;
}

/* Adds costs COST1 and COST2.  */

static comp_cost
add_costs (comp_cost cost1, comp_cost cost2)
{
  cost1.cost += cost2.cost;
  cost1.complexity += cost2.complexity;

  return cost1;
}
/* Subtracts costs COST1 and COST2.  */

static comp_cost
sub_costs (comp_cost cost1, comp_cost cost2)
{
  cost1.cost -= cost2.cost;
  cost1.complexity -= cost2.complexity;

  return cost1;
}

/* Returns a negative number if COST1 < COST2, a positive number if
   COST1 > COST2, and 0 if COST1 = COST2.  */

static int
compare_costs (comp_cost cost1, comp_cost cost2)
{
  if (cost1.cost == cost2.cost)
    return cost1.complexity - cost2.complexity;

  return cost1.cost - cost2.cost;
}

/* Returns true if COST is infinite.  */

static bool
infinite_cost_p (comp_cost cost)
{
  return cost.cost == INFTY;
}

/* Sets cost of (USE, CANDIDATE) pair to COST and record that it depends
   on invariants DEPENDS_ON and that the value used in expressing it
   is VALUE.  */

static void
set_use_iv_cost (struct ivopts_data *data,
		 struct iv_use *use, struct iv_cand *cand,
		 comp_cost cost, bitmap depends_on, tree value,
                 int inv_expr_id)
{
  unsigned i, s;

  if (infinite_cost_p (cost))
    {
      BITMAP_FREE (depends_on);
      return;
    }

  if (data->consider_all_candidates)
    {
      use->cost_map[cand->id].cand = cand;
      use->cost_map[cand->id].cost = cost;
      use->cost_map[cand->id].depends_on = depends_on;
      use->cost_map[cand->id].value = value;
      use->cost_map[cand->id].inv_expr_id = inv_expr_id;
      return;
    }

  /* n_map_members is a power of two, so this computes modulo.  */
  s = cand->id & (use->n_map_members - 1);
  for (i = s; i < use->n_map_members; i++)
    if (!use->cost_map[i].cand)
      goto found;
  for (i = 0; i < s; i++)
    if (!use->cost_map[i].cand)
      goto found;

  gcc_unreachable ();

found:
  use->cost_map[i].cand = cand;
  use->cost_map[i].cost = cost;
  use->cost_map[i].depends_on = depends_on;
  use->cost_map[i].value = value;
  use->cost_map[i].inv_expr_id = inv_expr_id;
}

/* Gets cost of (USE, CANDIDATE) pair.  */

static struct cost_pair *
get_use_iv_cost (struct ivopts_data *data, struct iv_use *use,
		 struct iv_cand *cand)
{
  unsigned i, s;
  struct cost_pair *ret;

  if (!cand)
    return NULL;

  if (data->consider_all_candidates)
    {
      ret = use->cost_map + cand->id;
      if (!ret->cand)
	return NULL;

      return ret;
    }

  /* n_map_members is a power of two, so this computes modulo.  */
  s = cand->id & (use->n_map_members - 1);
  for (i = s; i < use->n_map_members; i++)
    if (use->cost_map[i].cand == cand)
      return use->cost_map + i;

  for (i = 0; i < s; i++)
    if (use->cost_map[i].cand == cand)
      return use->cost_map + i;

  return NULL;
}

/* Returns estimate on cost of computing SEQ.  */

static unsigned
seq_cost (rtx seq, bool speed)
{
  unsigned cost = 0;
  rtx set;

  for (; seq; seq = NEXT_INSN (seq))
    {
      set = single_set (seq);
      if (set)
	cost += rtx_cost (set, SET,speed);
      else
	cost++;
    }

  return cost;
}

/* Produce DECL_RTL for object obj so it looks like it is stored in memory.  */
static rtx
produce_memory_decl_rtl (tree obj, int *regno)
{
  addr_space_t as = TYPE_ADDR_SPACE (TREE_TYPE (obj));
  enum machine_mode address_mode = targetm.addr_space.address_mode (as);
  rtx x;

  gcc_assert (obj);
  if (TREE_STATIC (obj) || DECL_EXTERNAL (obj))
    {
      const char *name = IDENTIFIER_POINTER (DECL_ASSEMBLER_NAME (obj));
      x = gen_rtx_SYMBOL_REF (address_mode, name);
      SET_SYMBOL_REF_DECL (x, obj);
      x = gen_rtx_MEM (DECL_MODE (obj), x);
      set_mem_addr_space (x, as);
      targetm.encode_section_info (obj, x, true);
    }
  else
    {
      x = gen_raw_REG (address_mode, (*regno)++);
      x = gen_rtx_MEM (DECL_MODE (obj), x);
      set_mem_addr_space (x, as);
    }

  return x;
}

/* Prepares decl_rtl for variables referred in *EXPR_P.  Callback for
   walk_tree.  DATA contains the actual fake register number.  */

static tree
prepare_decl_rtl (tree *expr_p, int *ws, void *data)
{
  tree obj = NULL_TREE;
  rtx x = NULL_RTX;
  int *regno = (int *) data;

  switch (TREE_CODE (*expr_p))
    {
    case ADDR_EXPR:
      for (expr_p = &TREE_OPERAND (*expr_p, 0);
	   handled_component_p (*expr_p);
	   expr_p = &TREE_OPERAND (*expr_p, 0))
	continue;
      obj = *expr_p;
      if (DECL_P (obj) && !DECL_RTL_SET_P (obj))
        x = produce_memory_decl_rtl (obj, regno);
      break;

    case SSA_NAME:
      *ws = 0;
      obj = SSA_NAME_VAR (*expr_p);
      if (!DECL_RTL_SET_P (obj))
	x = gen_raw_REG (DECL_MODE (obj), (*regno)++);
      break;

    case VAR_DECL:
    case PARM_DECL:
    case RESULT_DECL:
      *ws = 0;
      obj = *expr_p;

      if (DECL_RTL_SET_P (obj))
	break;

      if (DECL_MODE (obj) == BLKmode)
	x = produce_memory_decl_rtl (obj, regno);
      else
	x = gen_raw_REG (DECL_MODE (obj), (*regno)++);

      break;

    default:
      break;
    }

  if (x)
    {
      VEC_safe_push (tree, heap, decl_rtl_to_reset, obj);
      SET_DECL_RTL (obj, x);
    }

  return NULL_TREE;
}

/* Determines cost of the computation of EXPR.  */

static unsigned
computation_cost (tree expr, bool speed)
{
  rtx seq, rslt;
  tree type = TREE_TYPE (expr);
  unsigned cost;
  /* Avoid using hard regs in ways which may be unsupported.  */
  int regno = LAST_VIRTUAL_REGISTER + 1;
  struct cgraph_node *node = cgraph_node (current_function_decl);
  enum node_frequency real_frequency = node->frequency;

  node->frequency = NODE_FREQUENCY_NORMAL;
  crtl->maybe_hot_insn_p = speed;
  walk_tree (&expr, prepare_decl_rtl, &regno, NULL);
  start_sequence ();
  rslt = expand_expr (expr, NULL_RTX, TYPE_MODE (type), EXPAND_NORMAL);
  seq = get_insns ();
  end_sequence ();
  default_rtl_profile ();
  node->frequency = real_frequency;

  cost = seq_cost (seq, speed);
  if (MEM_P (rslt))
    cost += address_cost (XEXP (rslt, 0), TYPE_MODE (type),
			  TYPE_ADDR_SPACE (type), speed);

  return cost;
}

/* Returns variable containing the value of candidate CAND at statement AT.  */

static tree
var_at_stmt (struct loop *loop, struct iv_cand *cand, gimple stmt)
{
  if (stmt_after_increment (loop, cand, stmt))
    return cand->var_after;
  else
    return cand->var_before;
}

/* Return the most significant (sign) bit of T.  Similar to tree_int_cst_msb,
   but the bit is determined from TYPE_PRECISION, not MODE_BITSIZE.  */

int
tree_int_cst_sign_bit (const_tree t)
{
  unsigned bitno = TYPE_PRECISION (TREE_TYPE (t)) - 1;
  unsigned HOST_WIDE_INT w;

  if (bitno < HOST_BITS_PER_WIDE_INT)
    w = TREE_INT_CST_LOW (t);
  else
    {
      w = TREE_INT_CST_HIGH (t);
      bitno -= HOST_BITS_PER_WIDE_INT;
    }

  return (w >> bitno) & 1;
}

/* If A is (TYPE) BA and B is (TYPE) BB, and the types of BA and BB have the
   same precision that is at least as wide as the precision of TYPE, stores
   BA to A and BB to B, and returns the type of BA.  Otherwise, returns the
   type of A and B.  */

static tree
determine_common_wider_type (tree *a, tree *b)
{
  tree wider_type = NULL;
  tree suba, subb;
  tree atype = TREE_TYPE (*a);

  if (CONVERT_EXPR_P (*a))
    {
      suba = TREE_OPERAND (*a, 0);
      wider_type = TREE_TYPE (suba);
      if (TYPE_PRECISION (wider_type) < TYPE_PRECISION (atype))
	return atype;
    }
  else
    return atype;

  if (CONVERT_EXPR_P (*b))
    {
      subb = TREE_OPERAND (*b, 0);
      if (TYPE_PRECISION (wider_type) != TYPE_PRECISION (TREE_TYPE (subb)))
	return atype;
    }
  else
    return atype;

  *a = suba;
  *b = subb;
  return wider_type;
}

/* Determines the expression by that USE is expressed from induction variable
   CAND at statement AT in LOOP.  The expression is stored in a decomposed
   form into AFF.  Returns false if USE cannot be expressed using CAND.  */

static bool
get_computation_aff (struct loop *loop,
		     struct iv_use *use, struct iv_cand *cand, gimple at,
		     struct affine_tree_combination *aff)
{
  tree ubase = use->iv->base;
  tree ustep = use->iv->step;
  tree cbase = cand->iv->base;
  tree cstep = cand->iv->step, cstep_common;
  tree utype = TREE_TYPE (ubase), ctype = TREE_TYPE (cbase);
  tree common_type, var;
  tree uutype;
  aff_tree cbase_aff, var_aff;
  double_int rat;

  if (TYPE_PRECISION (utype) > TYPE_PRECISION (ctype))
    {
      /* We do not have a precision to express the values of use.  */
      return false;
    }

  var = var_at_stmt (loop, cand, at);
  uutype = unsigned_type_for (utype);

  /* If the conversion is not noop, perform it.  */
  if (TYPE_PRECISION (utype) < TYPE_PRECISION (ctype))
    {
      cstep = fold_convert (uutype, cstep);
      cbase = fold_convert (uutype, cbase);
      var = fold_convert (uutype, var);
    }

  if (!constant_multiple_of (ustep, cstep, &rat))
    return false;

  /* In case both UBASE and CBASE are shortened to UUTYPE from some common
     type, we achieve better folding by computing their difference in this
     wider type, and cast the result to UUTYPE.  We do not need to worry about
     overflows, as all the arithmetics will in the end be performed in UUTYPE
     anyway.  */
  common_type = determine_common_wider_type (&ubase, &cbase);

  /* use = ubase - ratio * cbase + ratio * var.  */
  tree_to_aff_combination (ubase, common_type, aff);
  tree_to_aff_combination (cbase, common_type, &cbase_aff);
  tree_to_aff_combination (var, uutype, &var_aff);

  /* We need to shift the value if we are after the increment.  */
  if (stmt_after_increment (loop, cand, at))
    {
      aff_tree cstep_aff;

      if (common_type != uutype)
	cstep_common = fold_convert (common_type, cstep);
      else
	cstep_common = cstep;

      tree_to_aff_combination (cstep_common, common_type, &cstep_aff);
      aff_combination_add (&cbase_aff, &cstep_aff);
    }

  aff_combination_scale (&cbase_aff, double_int_neg (rat));
  aff_combination_add (aff, &cbase_aff);
  if (common_type != uutype)
    aff_combination_convert (aff, uutype);

  aff_combination_scale (&var_aff, rat);
  aff_combination_add (aff, &var_aff);

  return true;
}

/* Determines the expression by that USE is expressed from induction variable
   CAND at statement AT in LOOP.  The computation is unshared.  */

static tree
get_computation_at (struct loop *loop,
		    struct iv_use *use, struct iv_cand *cand, gimple at)
{
  aff_tree aff;
  tree type = TREE_TYPE (use->iv->base);

  if (!get_computation_aff (loop, use, cand, at, &aff))
    return NULL_TREE;
  unshare_aff_combination (&aff);
  return fold_convert (type, aff_combination_to_tree (&aff));
}

/* Determines the expression by that USE is expressed from induction variable
   CAND in LOOP.  The computation is unshared.  */

static tree
get_computation (struct loop *loop, struct iv_use *use, struct iv_cand *cand)
{
  return get_computation_at (loop, use, cand, use->stmt);
}

/* Adjust the cost COST for being in loop setup rather than loop body.
   If we're optimizing for space, the loop setup overhead is constant;
   if we're optimizing for speed, amortize it over the per-iteration cost.  */
static unsigned
adjust_setup_cost (struct ivopts_data *data, unsigned cost)
{
  if (cost == INFTY)
    return cost;
  else if (optimize_loop_for_speed_p (data->current_loop))
    return cost / avg_loop_niter (data->current_loop);
  else
    return cost;
}

/* Returns cost of addition in MODE.  */

static unsigned
add_cost (enum machine_mode mode, bool speed)
{
  static unsigned costs[NUM_MACHINE_MODES];
  rtx seq;
  unsigned cost;

  if (costs[mode])
    return costs[mode];

  start_sequence ();
  force_operand (gen_rtx_fmt_ee (PLUS, mode,
				 gen_raw_REG (mode, LAST_VIRTUAL_REGISTER + 1),
				 gen_raw_REG (mode, LAST_VIRTUAL_REGISTER + 2)),
		 NULL_RTX);
  seq = get_insns ();
  end_sequence ();

  cost = seq_cost (seq, speed);
  if (!cost)
    cost = 1;

  costs[mode] = cost;

  if (dump_file && (dump_flags & TDF_DETAILS))
    fprintf (dump_file, "Addition in %s costs %d\n",
	     GET_MODE_NAME (mode), cost);
  return cost;
}

/* Entry in a hashtable of already known costs for multiplication.  */
struct mbc_entry
{
  HOST_WIDE_INT cst;		/* The constant to multiply by.  */
  enum machine_mode mode;	/* In mode.  */
  unsigned cost;		/* The cost.  */
};

/* Counts hash value for the ENTRY.  */

static hashval_t
mbc_entry_hash (const void *entry)
{
  const struct mbc_entry *e = (const struct mbc_entry *) entry;

  return 57 * (hashval_t) e->mode + (hashval_t) (e->cst % 877);
}

/* Compares the hash table entries ENTRY1 and ENTRY2.  */

static int
mbc_entry_eq (const void *entry1, const void *entry2)
{
  const struct mbc_entry *e1 = (const struct mbc_entry *) entry1;
  const struct mbc_entry *e2 = (const struct mbc_entry *) entry2;

  return (e1->mode == e2->mode
	  && e1->cst == e2->cst);
}

/* Returns cost of multiplication by constant CST in MODE.  */

unsigned
multiply_by_cost (HOST_WIDE_INT cst, enum machine_mode mode, bool speed)
{
  static htab_t costs;
  struct mbc_entry **cached, act;
  rtx seq;
  unsigned cost;

  if (!costs)
    costs = htab_create (100, mbc_entry_hash, mbc_entry_eq, free);

  act.mode = mode;
  act.cst = cst;
  cached = (struct mbc_entry **) htab_find_slot (costs, &act, INSERT);
  if (*cached)
    return (*cached)->cost;

  *cached = XNEW (struct mbc_entry);
  (*cached)->mode = mode;
  (*cached)->cst = cst;

  start_sequence ();
  expand_mult (mode, gen_raw_REG (mode, LAST_VIRTUAL_REGISTER + 1),
	       gen_int_mode (cst, mode), NULL_RTX, 0);
  seq = get_insns ();
  end_sequence ();

  cost = seq_cost (seq, speed);

  if (dump_file && (dump_flags & TDF_DETAILS))
    fprintf (dump_file, "Multiplication by %d in %s costs %d\n",
	     (int) cst, GET_MODE_NAME (mode), cost);

  (*cached)->cost = cost;

  return cost;
}

/* Returns true if multiplying by RATIO is allowed in an address.  Test the
   validity for a memory reference accessing memory of mode MODE in
   address space AS.  */

DEF_VEC_P (sbitmap);
DEF_VEC_ALLOC_P (sbitmap, heap);

bool
multiplier_allowed_in_address_p (HOST_WIDE_INT ratio, enum machine_mode mode,
				 addr_space_t as)
{
#define MAX_RATIO 128
  unsigned int data_index = (int) as * MAX_MACHINE_MODE + (int) mode;
  static VEC (sbitmap, heap) *valid_mult_list;
  sbitmap valid_mult;

  if (data_index >= VEC_length (sbitmap, valid_mult_list))
    VEC_safe_grow_cleared (sbitmap, heap, valid_mult_list, data_index + 1);

  valid_mult = VEC_index (sbitmap, valid_mult_list, data_index);
  if (!valid_mult)
    {
      enum machine_mode address_mode = targetm.addr_space.address_mode (as);
      rtx reg1 = gen_raw_REG (address_mode, LAST_VIRTUAL_REGISTER + 1);
      rtx addr;
      HOST_WIDE_INT i;

      valid_mult = sbitmap_alloc (2 * MAX_RATIO + 1);
      sbitmap_zero (valid_mult);
      addr = gen_rtx_fmt_ee (MULT, address_mode, reg1, NULL_RTX);
      for (i = -MAX_RATIO; i <= MAX_RATIO; i++)
	{
	  XEXP (addr, 1) = gen_int_mode (i, address_mode);
	  if (memory_address_addr_space_p (mode, addr, as))
	    SET_BIT (valid_mult, i + MAX_RATIO);
	}

      if (dump_file && (dump_flags & TDF_DETAILS))
	{
	  fprintf (dump_file, "  allowed multipliers:");
	  for (i = -MAX_RATIO; i <= MAX_RATIO; i++)
	    if (TEST_BIT (valid_mult, i + MAX_RATIO))
	      fprintf (dump_file, " %d", (int) i);
	  fprintf (dump_file, "\n");
	  fprintf (dump_file, "\n");
	}

      VEC_replace (sbitmap, valid_mult_list, data_index, valid_mult);
    }

  if (ratio > MAX_RATIO || ratio < -MAX_RATIO)
    return false;

  return TEST_BIT (valid_mult, ratio + MAX_RATIO);
}

/* Returns cost of address in shape symbol + var + OFFSET + RATIO * index.
   If SYMBOL_PRESENT is false, symbol is omitted.  If VAR_PRESENT is false,
   variable is omitted.  Compute the cost for a memory reference that accesses
   a memory location of mode MEM_MODE in address space AS.

   MAY_AUTOINC is set to true if the autoincrement (increasing index by
   size of MEM_MODE / RATIO) is available.  To make this determination, we
   look at the size of the increment to be made, which is given in CSTEP.
   CSTEP may be zero if the step is unknown.
   STMT_AFTER_INC is true iff the statement we're looking at is after the
   increment of the original biv.

   TODO -- there must be some better way.  This all is quite crude.  */

typedef struct
{
  HOST_WIDE_INT min_offset, max_offset;
  unsigned costs[2][2][2][2];
} *address_cost_data;

DEF_VEC_P (address_cost_data);
DEF_VEC_ALLOC_P (address_cost_data, heap);

static comp_cost
get_address_cost (bool symbol_present, bool var_present,
		  unsigned HOST_WIDE_INT offset, HOST_WIDE_INT ratio,
		  HOST_WIDE_INT cstep, enum machine_mode mem_mode,
		  addr_space_t as, bool speed,
		  bool stmt_after_inc, bool *may_autoinc)
{
  enum machine_mode address_mode = targetm.addr_space.address_mode (as);
  static VEC(address_cost_data, heap) *address_cost_data_list;
  unsigned int data_index = (int) as * MAX_MACHINE_MODE + (int) mem_mode;
  address_cost_data data;
  static bool has_preinc[MAX_MACHINE_MODE], has_postinc[MAX_MACHINE_MODE];
  static bool has_predec[MAX_MACHINE_MODE], has_postdec[MAX_MACHINE_MODE];
  unsigned cost, acost, complexity;
  bool offset_p, ratio_p, autoinc;
  HOST_WIDE_INT s_offset, autoinc_offset, msize;
  unsigned HOST_WIDE_INT mask;
  unsigned bits;

  if (data_index >= VEC_length (address_cost_data, address_cost_data_list))
    VEC_safe_grow_cleared (address_cost_data, heap, address_cost_data_list,
			   data_index + 1);

  data = VEC_index (address_cost_data, address_cost_data_list, data_index);
  if (!data)
    {
      HOST_WIDE_INT i;
      HOST_WIDE_INT rat, off = 0;
      int old_cse_not_expected, width;
      unsigned sym_p, var_p, off_p, rat_p, add_c;
      rtx seq, addr, base;
      rtx reg0, reg1;

      data = (address_cost_data) xcalloc (1, sizeof (*data));

      reg1 = gen_raw_REG (address_mode, LAST_VIRTUAL_REGISTER + 1);

      width = GET_MODE_BITSIZE (address_mode) - 1;
      if (width > (HOST_BITS_PER_WIDE_INT - 1))
	width = HOST_BITS_PER_WIDE_INT - 1;
      addr = gen_rtx_fmt_ee (PLUS, address_mode, reg1, NULL_RTX);

      for (i = width; i >= 0; i--)
	{
	  off = -((HOST_WIDE_INT) 1 << i);
	  XEXP (addr, 1) = gen_int_mode (off, address_mode);
	  if (memory_address_addr_space_p (mem_mode, addr, as))
	    break;
	}
      data->min_offset = (i == -1? 0 : off);

      for (i = width; i >= 0; i--)
	{
	  off = ((HOST_WIDE_INT) 1 << i) - 1;
	  XEXP (addr, 1) = gen_int_mode (off, address_mode);
	  if (memory_address_addr_space_p (mem_mode, addr, as))
	    break;
	}
      if (i == -1)
        off = 0;
      data->max_offset = off;

      if (dump_file && (dump_flags & TDF_DETAILS))
	{
	  fprintf (dump_file, "get_address_cost:\n");
	  fprintf (dump_file, "  min offset %s " HOST_WIDE_INT_PRINT_DEC "\n",
		   GET_MODE_NAME (mem_mode),
		   data->min_offset);
	  fprintf (dump_file, "  max offset %s " HOST_WIDE_INT_PRINT_DEC "\n",
		   GET_MODE_NAME (mem_mode),
		   data->max_offset);
	}

      rat = 1;
      for (i = 2; i <= MAX_RATIO; i++)
	if (multiplier_allowed_in_address_p (i, mem_mode, as))
	  {
	    rat = i;
	    break;
	  }

      /* Compute the cost of various addressing modes.  */
      acost = 0;
      reg0 = gen_raw_REG (address_mode, LAST_VIRTUAL_REGISTER + 1);
      reg1 = gen_raw_REG (address_mode, LAST_VIRTUAL_REGISTER + 2);

      if (HAVE_PRE_DECREMENT)
	{
	  addr = gen_rtx_PRE_DEC (address_mode, reg0);
	  has_predec[mem_mode]
	    = memory_address_addr_space_p (mem_mode, addr, as);
	}
      if (HAVE_POST_DECREMENT)
	{
	  addr = gen_rtx_POST_DEC (address_mode, reg0);
	  has_postdec[mem_mode]
	    = memory_address_addr_space_p (mem_mode, addr, as);
	}
      if (HAVE_PRE_INCREMENT)
	{
	  addr = gen_rtx_PRE_INC (address_mode, reg0);
	  has_preinc[mem_mode]
	    = memory_address_addr_space_p (mem_mode, addr, as);
	}
      if (HAVE_POST_INCREMENT)
	{
	  addr = gen_rtx_POST_INC (address_mode, reg0);
	  has_postinc[mem_mode]
	    = memory_address_addr_space_p (mem_mode, addr, as);
	}
      for (i = 0; i < 16; i++)
	{
	  sym_p = i & 1;
	  var_p = (i >> 1) & 1;
	  off_p = (i >> 2) & 1;
	  rat_p = (i >> 3) & 1;

	  addr = reg0;
	  if (rat_p)
	    addr = gen_rtx_fmt_ee (MULT, address_mode, addr,
				   gen_int_mode (rat, address_mode));

	  if (var_p)
	    addr = gen_rtx_fmt_ee (PLUS, address_mode, addr, reg1);

	  if (sym_p)
	    {
	      base = gen_rtx_SYMBOL_REF (address_mode, ggc_strdup (""));
	      /* ??? We can run into trouble with some backends by presenting
		 it with symbols which haven't been properly passed through
		 targetm.encode_section_info.  By setting the local bit, we
		 enhance the probability of things working.  */
	      SYMBOL_REF_FLAGS (base) = SYMBOL_FLAG_LOCAL;

	      if (off_p)
		base = gen_rtx_fmt_e (CONST, address_mode,
				      gen_rtx_fmt_ee
					(PLUS, address_mode, base,
					 gen_int_mode (off, address_mode)));
	    }
	  else if (off_p)
	    base = gen_int_mode (off, address_mode);
	  else
	    base = NULL_RTX;

	  if (base)
	    addr = gen_rtx_fmt_ee (PLUS, address_mode, addr, base);

	  start_sequence ();
	  /* To avoid splitting addressing modes, pretend that no cse will
	     follow.  */
	  old_cse_not_expected = cse_not_expected;
	  cse_not_expected = true;
	  addr = memory_address_addr_space (mem_mode, addr, as);
	  cse_not_expected = old_cse_not_expected;
	  seq = get_insns ();
	  end_sequence ();

	  acost = seq_cost (seq, speed);
	  acost += address_cost (addr, mem_mode, as, speed);

	  if (!acost)
	    acost = 1;
	  data->costs[sym_p][var_p][off_p][rat_p] = acost;
	}

      /* On some targets, it is quite expensive to load symbol to a register,
	 which makes addresses that contain symbols look much more expensive.
	 However, the symbol will have to be loaded in any case before the
	 loop (and quite likely we have it in register already), so it does not
	 make much sense to penalize them too heavily.  So make some final
         tweaks for the SYMBOL_PRESENT modes:

         If VAR_PRESENT is false, and the mode obtained by changing symbol to
	 var is cheaper, use this mode with small penalty.
	 If VAR_PRESENT is true, try whether the mode with
	 SYMBOL_PRESENT = false is cheaper even with cost of addition, and
	 if this is the case, use it.  */
      add_c = add_cost (address_mode, speed);
      for (i = 0; i < 8; i++)
	{
	  var_p = i & 1;
	  off_p = (i >> 1) & 1;
	  rat_p = (i >> 2) & 1;

	  acost = data->costs[0][1][off_p][rat_p] + 1;
	  if (var_p)
	    acost += add_c;

	  if (acost < data->costs[1][var_p][off_p][rat_p])
	    data->costs[1][var_p][off_p][rat_p] = acost;
	}

      if (dump_file && (dump_flags & TDF_DETAILS))
	{
	  fprintf (dump_file, "Address costs:\n");

	  for (i = 0; i < 16; i++)
	    {
	      sym_p = i & 1;
	      var_p = (i >> 1) & 1;
	      off_p = (i >> 2) & 1;
	      rat_p = (i >> 3) & 1;

	      fprintf (dump_file, "  ");
	      if (sym_p)
		fprintf (dump_file, "sym + ");
	      if (var_p)
		fprintf (dump_file, "var + ");
	      if (off_p)
		fprintf (dump_file, "cst + ");
	      if (rat_p)
		fprintf (dump_file, "rat * ");

	      acost = data->costs[sym_p][var_p][off_p][rat_p];
	      fprintf (dump_file, "index costs %d\n", acost);
	    }
	  if (has_predec[mem_mode] || has_postdec[mem_mode]
	      || has_preinc[mem_mode] || has_postinc[mem_mode])
	    fprintf (dump_file, "  May include autoinc/dec\n");
	  fprintf (dump_file, "\n");
	}

      VEC_replace (address_cost_data, address_cost_data_list,
		   data_index, data);
    }

  bits = GET_MODE_BITSIZE (address_mode);
  mask = ~(~(unsigned HOST_WIDE_INT) 0 << (bits - 1) << 1);
  offset &= mask;
  if ((offset >> (bits - 1) & 1))
    offset |= ~mask;
  s_offset = offset;

  autoinc = false;
  msize = GET_MODE_SIZE (mem_mode);
  autoinc_offset = offset;
  if (stmt_after_inc)
    autoinc_offset += ratio * cstep;
  if (symbol_present || var_present || ratio != 1)
    autoinc = false;
  else if ((has_postinc[mem_mode] && autoinc_offset == 0
	       && msize == cstep)
	   || (has_postdec[mem_mode] && autoinc_offset == 0
	       && msize == -cstep)
	   || (has_preinc[mem_mode] && autoinc_offset == msize
	       && msize == cstep)
	   || (has_predec[mem_mode] && autoinc_offset == -msize
	       && msize == -cstep))
    autoinc = true;

  cost = 0;
  offset_p = (s_offset != 0
	      && data->min_offset <= s_offset
	      && s_offset <= data->max_offset);
  ratio_p = (ratio != 1
	     && multiplier_allowed_in_address_p (ratio, mem_mode, as));

  if (ratio != 1 && !ratio_p)
    cost += multiply_by_cost (ratio, address_mode, speed);

  if (s_offset && !offset_p && !symbol_present)
    cost += add_cost (address_mode, speed);

  if (may_autoinc)
    *may_autoinc = autoinc;
  acost = data->costs[symbol_present][var_present][offset_p][ratio_p];
  complexity = (symbol_present != 0) + (var_present != 0) + offset_p + ratio_p;
  return new_cost (cost + acost, complexity);
}

/* Estimates cost of forcing expression EXPR into a variable.  */

static comp_cost
force_expr_to_var_cost (tree expr, bool speed)
{
  static bool costs_initialized = false;
  static unsigned integer_cost [2];
  static unsigned symbol_cost [2];
  static unsigned address_cost [2];
  tree op0, op1;
  comp_cost cost0, cost1, cost;
  enum machine_mode mode;

  if (!costs_initialized)
    {
      tree type = build_pointer_type (integer_type_node);
      tree var, addr;
      rtx x;
      int i;

      var = create_tmp_var_raw (integer_type_node, "test_var");
      TREE_STATIC (var) = 1;
      x = produce_memory_decl_rtl (var, NULL);
      SET_DECL_RTL (var, x);

      addr = build1 (ADDR_EXPR, type, var);


      for (i = 0; i < 2; i++)
	{
	  integer_cost[i] = computation_cost (build_int_cst (integer_type_node,
							     2000), i);

	  symbol_cost[i] = computation_cost (addr, i) + 1;

	  address_cost[i]
	    = computation_cost (build2 (POINTER_PLUS_EXPR, type,
					addr,
					build_int_cst (sizetype, 2000)), i) + 1;
	  if (dump_file && (dump_flags & TDF_DETAILS))
	    {
	      fprintf (dump_file, "force_expr_to_var_cost %s costs:\n", i ? "speed" : "size");
	      fprintf (dump_file, "  integer %d\n", (int) integer_cost[i]);
	      fprintf (dump_file, "  symbol %d\n", (int) symbol_cost[i]);
	      fprintf (dump_file, "  address %d\n", (int) address_cost[i]);
	      fprintf (dump_file, "  other %d\n", (int) target_spill_cost[i]);
	      fprintf (dump_file, "\n");
	    }
	}

      costs_initialized = true;
    }

  STRIP_NOPS (expr);

  if (SSA_VAR_P (expr))
    return zero_cost;

  if (is_gimple_min_invariant (expr))
    {
      if (TREE_CODE (expr) == INTEGER_CST)
	return new_cost (integer_cost [speed], 0);

      if (TREE_CODE (expr) == ADDR_EXPR)
	{
	  tree obj = TREE_OPERAND (expr, 0);

	  if (TREE_CODE (obj) == VAR_DECL
	      || TREE_CODE (obj) == PARM_DECL
	      || TREE_CODE (obj) == RESULT_DECL)
	    return new_cost (symbol_cost [speed], 0);
	}

      return new_cost (address_cost [speed], 0);
    }

  switch (TREE_CODE (expr))
    {
    case POINTER_PLUS_EXPR:
    case PLUS_EXPR:
    case MINUS_EXPR:
    case MULT_EXPR:
      op0 = TREE_OPERAND (expr, 0);
      op1 = TREE_OPERAND (expr, 1);
      STRIP_NOPS (op0);
      STRIP_NOPS (op1);

      if (is_gimple_val (op0))
	cost0 = zero_cost;
      else
	cost0 = force_expr_to_var_cost (op0, speed);

      if (is_gimple_val (op1))
	cost1 = zero_cost;
      else
	cost1 = force_expr_to_var_cost (op1, speed);

      break;

    case NEGATE_EXPR:
      op0 = TREE_OPERAND (expr, 0);
      STRIP_NOPS (op0);
      op1 = NULL_TREE;

      if (is_gimple_val (op0))
	cost0 = zero_cost;
      else
	cost0 = force_expr_to_var_cost (op0, speed);

      cost1 = zero_cost;
      break;

    default:
      /* Just an arbitrary value, FIXME.  */
      return new_cost (target_spill_cost[speed], 0);
    }

  mode = TYPE_MODE (TREE_TYPE (expr));
  switch (TREE_CODE (expr))
    {
    case POINTER_PLUS_EXPR:
    case PLUS_EXPR:
    case MINUS_EXPR:
    case NEGATE_EXPR:
      cost = new_cost (add_cost (mode, speed), 0);
      break;

    case MULT_EXPR:
      if (cst_and_fits_in_hwi (op0))
	cost = new_cost (multiply_by_cost (int_cst_value (op0), mode, speed), 0);
      else if (cst_and_fits_in_hwi (op1))
	cost = new_cost (multiply_by_cost (int_cst_value (op1), mode, speed), 0);
      else
	return new_cost (target_spill_cost [speed], 0);
      break;

    default:
      gcc_unreachable ();
    }

  cost = add_costs (cost, cost0);
  cost = add_costs (cost, cost1);

  /* Bound the cost by target_spill_cost.  The parts of complicated
     computations often are either loop invariant or at least can
     be shared between several iv uses, so letting this grow without
     limits would not give reasonable results.  */
  if (cost.cost > (int) target_spill_cost [speed])
    cost.cost = target_spill_cost [speed];

  return cost;
}

/* Estimates cost of forcing EXPR into a variable.  DEPENDS_ON is a set of the
   invariants the computation depends on.  */

static comp_cost
force_var_cost (struct ivopts_data *data,
		tree expr, bitmap *depends_on)
{
  if (depends_on)
    {
      fd_ivopts_data = data;
      walk_tree (&expr, find_depends, depends_on, NULL);
    }

  return force_expr_to_var_cost (expr, data->speed);
}

/* Estimates cost of expressing address ADDR  as var + symbol + offset.  The
   value of offset is added to OFFSET, SYMBOL_PRESENT and VAR_PRESENT are set
   to false if the corresponding part is missing.  DEPENDS_ON is a set of the
   invariants the computation depends on.  */

static comp_cost
split_address_cost (struct ivopts_data *data,
		    tree addr, bool *symbol_present, bool *var_present,
		    unsigned HOST_WIDE_INT *offset, bitmap *depends_on)
{
  tree core;
  HOST_WIDE_INT bitsize;
  HOST_WIDE_INT bitpos;
  tree toffset;
  enum machine_mode mode;
  int unsignedp, volatilep;

  core = get_inner_reference (addr, &bitsize, &bitpos, &toffset, &mode,
			      &unsignedp, &volatilep, false);

  if (toffset != 0
      || bitpos % BITS_PER_UNIT != 0
      || TREE_CODE (core) != VAR_DECL)
    {
      *symbol_present = false;
      *var_present = true;
      fd_ivopts_data = data;
      walk_tree (&addr, find_depends, depends_on, NULL);
      return new_cost (target_spill_cost[data->speed], 0);
    }

  *offset += bitpos / BITS_PER_UNIT;
  if (TREE_STATIC (core)
      || DECL_EXTERNAL (core))
    {
      *symbol_present = true;
      *var_present = false;
      return zero_cost;
    }

  *symbol_present = false;
  *var_present = true;
  return zero_cost;
}

/* Estimates cost of expressing difference of addresses E1 - E2 as
   var + symbol + offset.  The value of offset is added to OFFSET,
   SYMBOL_PRESENT and VAR_PRESENT are set to false if the corresponding
   part is missing.  DEPENDS_ON is a set of the invariants the computation
   depends on.  */

static comp_cost
ptr_difference_cost (struct ivopts_data *data,
		     tree e1, tree e2, bool *symbol_present, bool *var_present,
		     unsigned HOST_WIDE_INT *offset, bitmap *depends_on)
{
  HOST_WIDE_INT diff = 0;
  aff_tree aff_e1, aff_e2;
  tree type;

  gcc_assert (TREE_CODE (e1) == ADDR_EXPR);

  if (ptr_difference_const (e1, e2, &diff))
    {
      *offset += diff;
      *symbol_present = false;
      *var_present = false;
      return zero_cost;
    }

  if (integer_zerop (e2))
    return split_address_cost (data, TREE_OPERAND (e1, 0),
			       symbol_present, var_present, offset, depends_on);

  *symbol_present = false;
  *var_present = true;

  type = signed_type_for (TREE_TYPE (e1));
  tree_to_aff_combination (e1, type, &aff_e1);
  tree_to_aff_combination (e2, type, &aff_e2);
  aff_combination_scale (&aff_e2, double_int_minus_one);
  aff_combination_add (&aff_e1, &aff_e2);

  return force_var_cost (data, aff_combination_to_tree (&aff_e1), depends_on);
}

/* Estimates cost of expressing difference E1 - E2 as
   var + symbol + offset.  The value of offset is added to OFFSET,
   SYMBOL_PRESENT and VAR_PRESENT are set to false if the corresponding
   part is missing.  DEPENDS_ON is a set of the invariants the computation
   depends on.  */

static comp_cost
difference_cost (struct ivopts_data *data,
		 tree e1, tree e2, bool *symbol_present, bool *var_present,
		 unsigned HOST_WIDE_INT *offset, bitmap *depends_on)
{
  enum machine_mode mode = TYPE_MODE (TREE_TYPE (e1));
  unsigned HOST_WIDE_INT off1, off2;
  aff_tree aff_e1, aff_e2;
  tree type;

  e1 = strip_offset (e1, &off1);
  e2 = strip_offset (e2, &off2);
  *offset += off1 - off2;

  STRIP_NOPS (e1);
  STRIP_NOPS (e2);

  if (TREE_CODE (e1) == ADDR_EXPR)
    return ptr_difference_cost (data, e1, e2, symbol_present, var_present,
				offset, depends_on);
  *symbol_present = false;

  if (operand_equal_p (e1, e2, 0))
    {
      *var_present = false;
      return zero_cost;
    }

  *var_present = true;

  if (integer_zerop (e2))
    return force_var_cost (data, e1, depends_on);

  if (integer_zerop (e1))
    {
      comp_cost cost = force_var_cost (data, e2, depends_on);
      cost.cost += multiply_by_cost (-1, mode, data->speed);
      return cost;
    }

  type = signed_type_for (TREE_TYPE (e1));
  tree_to_aff_combination (e1, type, &aff_e1);
  tree_to_aff_combination (e2, type, &aff_e2);
  aff_combination_scale (&aff_e2, double_int_minus_one);
  aff_combination_add (&aff_e1, &aff_e2);

  return force_var_cost (data, aff_combination_to_tree (&aff_e1), depends_on);
}

/* Returns true if AFF1 and AFF2 are identical.  */

static bool
compare_aff_trees (aff_tree *aff1, aff_tree *aff2)
{
  unsigned i;

  if (aff1->n != aff2->n)
    return false;

  for (i = 0; i < aff1->n; i++)
    {
      if (double_int_cmp (aff1->elts[i].coef, aff2->elts[i].coef, 0) != 0)
        return false;

      if (!operand_equal_p (aff1->elts[i].val, aff2->elts[i].val, 0))
        return false;
    }
  return true;
}

/* Returns the pseudo expr id if expression UBASE - RATIO * CBASE
   requires a new compiler generated temporary.  Returns -1 otherwise.
   ADDRESS_P is a flag indicating if the expression is for address
   computation.  */

static int
get_loop_invariant_expr_id (struct ivopts_data *data, tree ubase,
                            tree cbase, HOST_WIDE_INT ratio,
                            bool address_p)
{
  aff_tree ubase_aff, cbase_aff;
  tree expr, ub, cb;
  struct iv_inv_expr_ent ent;
  struct iv_inv_expr_ent **slot;

  STRIP_NOPS (ubase);
  STRIP_NOPS (cbase);
  ub = ubase;
  cb = cbase;

  if ((TREE_CODE (ubase) == INTEGER_CST)
      && (TREE_CODE (cbase) == INTEGER_CST))
    return -1;

  /* Strips the constant part. */
  if (TREE_CODE (ubase) == PLUS_EXPR
      || TREE_CODE (ubase) == MINUS_EXPR
      || TREE_CODE (ubase) == POINTER_PLUS_EXPR)
    {
      if (TREE_CODE (TREE_OPERAND (ubase, 1)) == INTEGER_CST)
        ubase = TREE_OPERAND (ubase, 0);
    }

  /* Strips the constant part. */
  if (TREE_CODE (cbase) == PLUS_EXPR
      || TREE_CODE (cbase) == MINUS_EXPR
      || TREE_CODE (cbase) == POINTER_PLUS_EXPR)
    {
      if (TREE_CODE (TREE_OPERAND (cbase, 1)) == INTEGER_CST)
        cbase = TREE_OPERAND (cbase, 0);
    }

  if (address_p)
    {
      if (((TREE_CODE (ubase) == SSA_NAME)
           || (TREE_CODE (ubase) == ADDR_EXPR
               && is_gimple_min_invariant (ubase)))
          && (TREE_CODE (cbase) == INTEGER_CST))
        return -1;

      if (((TREE_CODE (cbase) == SSA_NAME)
           || (TREE_CODE (cbase) == ADDR_EXPR
               && is_gimple_min_invariant (cbase)))
          && (TREE_CODE (ubase) == INTEGER_CST))
        return -1;
    }

  if (ratio == 1)
    {
      if(operand_equal_p (ubase, cbase, 0))
        return -1;

      if (TREE_CODE (ubase) == ADDR_EXPR
          && TREE_CODE (cbase) == ADDR_EXPR)
        {
          tree usym, csym;

          usym = TREE_OPERAND (ubase, 0);
          csym = TREE_OPERAND (cbase, 0);
          if (TREE_CODE (usym) == ARRAY_REF)
            {
              tree ind = TREE_OPERAND (usym, 1);
              if (TREE_CODE (ind) == INTEGER_CST
                  && host_integerp (ind, 0)
                  && TREE_INT_CST_LOW (ind) == 0)
                usym = TREE_OPERAND (usym, 0);
            }
          if (TREE_CODE (csym) == ARRAY_REF)
            {
              tree ind = TREE_OPERAND (csym, 1);
              if (TREE_CODE (ind) == INTEGER_CST
                  && host_integerp (ind, 0)
                  && TREE_INT_CST_LOW (ind) == 0)
                csym = TREE_OPERAND (csym, 0);
            }
          if (operand_equal_p (usym, csym, 0))
            return -1;
        }
      /* Now do more complex comparison  */
      tree_to_aff_combination (ubase, TREE_TYPE (ubase), &ubase_aff);
      tree_to_aff_combination (cbase, TREE_TYPE (cbase), &cbase_aff);
      if (compare_aff_trees (&ubase_aff, &cbase_aff))
        return -1;
    }

  tree_to_aff_combination (ub, TREE_TYPE (ub), &ubase_aff);
  tree_to_aff_combination (cb, TREE_TYPE (cb), &cbase_aff);

  aff_combination_scale (&cbase_aff, shwi_to_double_int (-1 * ratio));
  aff_combination_add (&ubase_aff, &cbase_aff);
  expr = aff_combination_to_tree (&ubase_aff);
  ent.expr = expr;
  ent.hash = iterative_hash_expr (expr, 0);
  slot = (struct iv_inv_expr_ent **) htab_find_slot (data->inv_expr_tab,
                                                     &ent, INSERT);
  if (*slot)
    return (*slot)->id;

  *slot = XNEW (struct iv_inv_expr_ent);
  (*slot)->expr = expr;
  (*slot)->hash = ent.hash;
  (*slot)->id = data->inv_expr_id++;
  return  (*slot)->id;
}



/* Determines the cost of the computation by that USE is expressed
   from induction variable CAND.  If ADDRESS_P is true, we just need
   to create an address from it, otherwise we want to get it into
   register.  A set of invariants we depend on is stored in
   DEPENDS_ON.  AT is the statement at that the value is computed.
   If CAN_AUTOINC is nonnull, use it to record whether autoinc
   addressing is likely.  */

static comp_cost
get_computation_cost_at (struct ivopts_data *data,
			 struct iv_use *use, struct iv_cand *cand,
			 bool address_p, bitmap *depends_on, gimple at,
			 bool *can_autoinc,
                         int *inv_expr_id)
{
  tree ubase = use->iv->base, ustep = use->iv->step;
  tree cbase, cstep;
  tree utype = TREE_TYPE (ubase), ctype;
  unsigned HOST_WIDE_INT cstepi, offset = 0;
  HOST_WIDE_INT ratio, aratio;
  bool var_present, symbol_present, stmt_is_after_inc;
  comp_cost cost;
  double_int rat;
  bool speed = optimize_bb_for_speed_p (gimple_bb (at));

  *depends_on = NULL;

  /* Only consider real candidates.  */
  if (!cand->iv)
    return infinite_cost;

  cbase = cand->iv->base;
  cstep = cand->iv->step;
  ctype = TREE_TYPE (cbase);

  if (TYPE_PRECISION (utype) > TYPE_PRECISION (ctype))
    {
      /* We do not have a precision to express the values of use.  */
      return infinite_cost;
    }

  if (address_p)
    {
      /* Do not try to express address of an object with computation based
	 on address of a different object.  This may cause problems in rtl
	 level alias analysis (that does not expect this to be happening,
	 as this is illegal in C), and would be unlikely to be useful
	 anyway.  */
      if (use->iv->base_object
	  && cand->iv->base_object
	  && !operand_equal_p (use->iv->base_object, cand->iv->base_object, 0))
	return infinite_cost;
    }

  if (TYPE_PRECISION (utype) < TYPE_PRECISION (ctype))
    {
      /* TODO -- add direct handling of this case.  */
      goto fallback;
    }

  /* CSTEPI is removed from the offset in case statement is after the
     increment.  If the step is not constant, we use zero instead.
     This is a bit imprecise (there is the extra addition), but
     redundancy elimination is likely to transform the code so that
     it uses value of the variable before increment anyway,
     so it is not that much unrealistic.  */
  if (cst_and_fits_in_hwi (cstep))
    cstepi = int_cst_value (cstep);
  else
    cstepi = 0;

  if (!constant_multiple_of (ustep, cstep, &rat))
    return infinite_cost;

  if (double_int_fits_in_shwi_p (rat))
    ratio = double_int_to_shwi (rat);
  else
    return infinite_cost;

  STRIP_NOPS (cbase);
  ctype = TREE_TYPE (cbase);

  /* use = ubase + ratio * (var - cbase).  If either cbase is a constant
     or ratio == 1, it is better to handle this like

     ubase - ratio * cbase + ratio * var

     (also holds in the case ratio == -1, TODO.  */

  if (cst_and_fits_in_hwi (cbase))
    {
      offset = - ratio * int_cst_value (cbase);
      cost = difference_cost (data,
			      ubase, build_int_cst (utype, 0),
			      &symbol_present, &var_present, &offset,
			      depends_on);
      cost.cost /= avg_loop_niter (data->current_loop);
    }
  else if (ratio == 1)
    {
      cost = difference_cost (data,
			      ubase, cbase,
			      &symbol_present, &var_present, &offset,
			      depends_on);
      cost.cost /= avg_loop_niter (data->current_loop);
    }
  else if (address_p
	   && !POINTER_TYPE_P (ctype)
	   && multiplier_allowed_in_address_p
		(ratio, TYPE_MODE (TREE_TYPE (utype)),
			TYPE_ADDR_SPACE (TREE_TYPE (utype))))
    {
      cbase
	= fold_build2 (MULT_EXPR, ctype, cbase, build_int_cst (ctype, ratio));
      cost = difference_cost (data,
			      ubase, cbase,
			      &symbol_present, &var_present, &offset,
			      depends_on);
      cost.cost /= avg_loop_niter (data->current_loop);
    }
  else
    {
      cost = force_var_cost (data, cbase, depends_on);
      cost = add_costs (cost,
			difference_cost (data,
					 ubase, build_int_cst (utype, 0),
					 &symbol_present, &var_present,
					 &offset, depends_on));
      cost.cost /= avg_loop_niter (data->current_loop);
      cost.cost += add_cost (TYPE_MODE (ctype), data->speed);
    }

  if (inv_expr_id)
    {
      *inv_expr_id =
          get_loop_invariant_expr_id (data, ubase, cbase, ratio, address_p);
      /* Clear depends on.  */
      if (*inv_expr_id != -1 && depends_on && *depends_on)
        bitmap_clear (*depends_on);
    }

  /* If we are after the increment, the value of the candidate is higher by
     one iteration.  */
  stmt_is_after_inc = stmt_after_increment (data->current_loop, cand, at);
  if (stmt_is_after_inc)
    offset -= ratio * cstepi;

  /* Now the computation is in shape symbol + var1 + const + ratio * var2.
     (symbol/var1/const parts may be omitted).  If we are looking for an
     address, find the cost of addressing this.  */
  if (address_p)
    return add_costs (cost,
		      get_address_cost (symbol_present, var_present,
					offset, ratio, cstepi,
					TYPE_MODE (TREE_TYPE (utype)),
					TYPE_ADDR_SPACE (TREE_TYPE (utype)),
					speed, stmt_is_after_inc,
					can_autoinc));

  /* Otherwise estimate the costs for computing the expression.  */
  if (!symbol_present && !var_present && !offset)
    {
      if (ratio != 1)
	cost.cost += multiply_by_cost (ratio, TYPE_MODE (ctype), speed);
      return cost;
    }

  /* Symbol + offset should be compile-time computable so consider that they
      are added once to the variable, if present.  */
  if (var_present && (symbol_present || offset))
    cost.cost += adjust_setup_cost (data,
				    add_cost (TYPE_MODE (ctype), speed));

  /* Having offset does not affect runtime cost in case it is added to
     symbol, but it increases complexity.  */
  if (offset)
    cost.complexity++;

  cost.cost += add_cost (TYPE_MODE (ctype), speed);

  aratio = ratio > 0 ? ratio : -ratio;
  if (aratio != 1)
    cost.cost += multiply_by_cost (aratio, TYPE_MODE (ctype), speed);
  return cost;

fallback:
  if (can_autoinc)
    *can_autoinc = false;

  {
    /* Just get the expression, expand it and measure the cost.  */
    tree comp = get_computation_at (data->current_loop, use, cand, at);

    if (!comp)
      return infinite_cost;

    if (address_p)
      comp = build_simple_mem_ref (comp);

    return new_cost (computation_cost (comp, speed), 0);
  }
}

/* Determines the cost of the computation by that USE is expressed
   from induction variable CAND.  If ADDRESS_P is true, we just need
   to create an address from it, otherwise we want to get it into
   register.  A set of invariants we depend on is stored in
   DEPENDS_ON.  If CAN_AUTOINC is nonnull, use it to record whether
   autoinc addressing is likely.  */

static comp_cost
get_computation_cost (struct ivopts_data *data,
		      struct iv_use *use, struct iv_cand *cand,
		      bool address_p, bitmap *depends_on,
                      bool *can_autoinc, int *inv_expr_id)
{
  return get_computation_cost_at (data,
				  use, cand, address_p, depends_on, use->stmt,
				  can_autoinc, inv_expr_id);
}

/* Determines cost of basing replacement of USE on CAND in a generic
   expression.  */

static bool
determine_use_iv_cost_generic (struct ivopts_data *data,
			       struct iv_use *use, struct iv_cand *cand)
{
  bitmap depends_on;
  comp_cost cost;
  int inv_expr_id = -1;

  /* The simple case first -- if we need to express value of the preserved
     original biv, the cost is 0.  This also prevents us from counting the
     cost of increment twice -- once at this use and once in the cost of
     the candidate.  */
  if (cand->pos == IP_ORIGINAL
      && cand->incremented_at == use->stmt)
    {
      set_use_iv_cost (data, use, cand, zero_cost, NULL, NULL_TREE, -1);
      return true;
    }

  cost = get_computation_cost (data, use, cand, false, &depends_on,
                               NULL, &inv_expr_id);

  set_use_iv_cost (data, use, cand, cost, depends_on, NULL_TREE,
                   inv_expr_id);

  return !infinite_cost_p (cost);
}

/* Determines cost of basing replacement of USE on CAND in an address.  */

static bool
determine_use_iv_cost_address (struct ivopts_data *data,
			       struct iv_use *use, struct iv_cand *cand)
{
  bitmap depends_on;
  bool can_autoinc;
  int inv_expr_id = -1;
  comp_cost cost = get_computation_cost (data, use, cand, true, &depends_on,
					 &can_autoinc, &inv_expr_id);

  if (cand->ainc_use == use)
    {
      if (can_autoinc)
	cost.cost -= cand->cost_step;
      /* If we generated the candidate solely for exploiting autoincrement
	 opportunities, and it turns out it can't be used, set the cost to
	 infinity to make sure we ignore it.  */
      else if (cand->pos == IP_AFTER_USE || cand->pos == IP_BEFORE_USE)
	cost = infinite_cost;
    }
  set_use_iv_cost (data, use, cand, cost, depends_on, NULL_TREE,
                   inv_expr_id);

  return !infinite_cost_p (cost);
}

/* Computes value of candidate CAND at position AT in iteration NITER, and
   stores it to VAL.  */

static void
cand_value_at (struct loop *loop, struct iv_cand *cand, gimple at, tree niter,
	       aff_tree *val)
{
  aff_tree step, delta, nit;
  struct iv *iv = cand->iv;
  tree type = TREE_TYPE (iv->base);
  tree steptype = type;
  if (POINTER_TYPE_P (type))
    steptype = sizetype;

  tree_to_aff_combination (iv->step, steptype, &step);
  tree_to_aff_combination (niter, TREE_TYPE (niter), &nit);
  aff_combination_convert (&nit, steptype);
  aff_combination_mult (&nit, &step, &delta);
  if (stmt_after_increment (loop, cand, at))
    aff_combination_add (&delta, &step);

  tree_to_aff_combination (iv->base, type, val);
  aff_combination_add (val, &delta);
}

/* Returns period of induction variable iv.  */

static tree
iv_period (struct iv *iv)
{
  tree step = iv->step, period, type;
  tree pow2div;

  gcc_assert (step && TREE_CODE (step) == INTEGER_CST);

  type = unsigned_type_for (TREE_TYPE (step));
  /* Period of the iv is lcm (step, type_range)/step -1,
     i.e., N*type_range/step - 1. Since type range is power
     of two, N == (step >> num_of_ending_zeros_binary (step),
     so the final result is

       (type_range >> num_of_ending_zeros_binary (step)) - 1

  */
  pow2div = num_ending_zeros (step);

  period = build_low_bits_mask (type,
                                (TYPE_PRECISION (type)
                                 - tree_low_cst (pow2div, 1)));

  return period;
}

/* Returns the comparison operator used when eliminating the iv USE.  */

static enum tree_code
iv_elimination_compare (struct ivopts_data *data, struct iv_use *use)
{
  struct loop *loop = data->current_loop;
  basic_block ex_bb;
  edge exit;

  ex_bb = gimple_bb (use->stmt);
  exit = EDGE_SUCC (ex_bb, 0);
  if (flow_bb_inside_loop_p (loop, exit->dest))
    exit = EDGE_SUCC (ex_bb, 1);

  return (exit->flags & EDGE_TRUE_VALUE ? EQ_EXPR : NE_EXPR);
}

/* Check whether it is possible to express the condition in USE by comparison
   of candidate CAND.  If so, store the value compared with to BOUND.  */

static bool
may_eliminate_iv (struct ivopts_data *data,
		  struct iv_use *use, struct iv_cand *cand, tree *bound)
{
  basic_block ex_bb;
  edge exit;
  tree nit, period;
  struct loop *loop = data->current_loop;
  aff_tree bnd;
  struct tree_niter_desc *desc = NULL;

  if (TREE_CODE (cand->iv->step) != INTEGER_CST)
    return false;

  /* For now works only for exits that dominate the loop latch.
     TODO: extend to other conditions inside loop body.  */
  ex_bb = gimple_bb (use->stmt);
  if (use->stmt != last_stmt (ex_bb)
      || gimple_code (use->stmt) != GIMPLE_COND
      || !dominated_by_p (CDI_DOMINATORS, loop->latch, ex_bb))
    return false;

  exit = EDGE_SUCC (ex_bb, 0);
  if (flow_bb_inside_loop_p (loop, exit->dest))
    exit = EDGE_SUCC (ex_bb, 1);
  if (flow_bb_inside_loop_p (loop, exit->dest))
    return false;

  nit = niter_for_exit (data, exit, &desc);
  if (!nit)
    return false;

  /* Determine whether we can use the variable to test the exit condition.
     This is the case iff the period of the induction variable is greater
     than the number of iterations for which the exit condition is true.  */
  period = iv_period (cand->iv);

  /* If the number of iterations is constant, compare against it directly.  */
  if (TREE_CODE (nit) == INTEGER_CST)
    {
      /* See cand_value_at.  */
      if (stmt_after_increment (loop, cand, use->stmt))
        {
          if (!tree_int_cst_lt (nit, period))
            return false;
        }
      else
        {
          if (tree_int_cst_lt (period, nit))
            return false;
        }
    }

  /* If not, and if this is the only possible exit of the loop, see whether
     we can get a conservative estimate on the number of iterations of the
     entire loop and compare against that instead.  */
  else
    {
      double_int period_value, max_niter;

      max_niter = desc->max;
      if (stmt_after_increment (loop, cand, use->stmt))
        max_niter = double_int_add (max_niter, double_int_one);
      period_value = tree_to_double_int (period);
      if (double_int_ucmp (max_niter, period_value) > 0)
        {
          /* See if we can take advantage of infered loop bound information.  */
          if (loop_only_exit_p (loop, exit))
            {
              if (!estimated_loop_iterations (loop, true, &max_niter))
                return false;
              /* The loop bound is already adjusted by adding 1.  */
              if (double_int_ucmp (max_niter, period_value) > 0)
                return false;
            }
          else
            return false;
        }
    }

  cand_value_at (loop, cand, use->stmt, nit, &bnd);

  *bound = aff_combination_to_tree (&bnd);
  /* It is unlikely that computing the number of iterations using division
     would be more profitable than keeping the original induction variable.  */
  if (expression_expensive_p (*bound))
    return false;
  return true;
}


/* Determines cost of basing replacement of USE on CAND in a condition.  */

static bool
determine_use_iv_cost_condition (struct ivopts_data *data,
				 struct iv_use *use, struct iv_cand *cand)
{
  tree bound = NULL_TREE;
  struct iv *cmp_iv;
  bitmap depends_on_elim = NULL, depends_on_express = NULL, depends_on;
  comp_cost elim_cost, express_cost, cost;
  bool ok;
<<<<<<< HEAD
=======
  int inv_expr_id = -1;
>>>>>>> 6e7f08ad
  tree *control_var, *bound_cst;

  /* Only consider real candidates.  */
  if (!cand->iv)
    {
      set_use_iv_cost (data, use, cand, infinite_cost, NULL, NULL_TREE, -1);
      return false;
    }

  /* Try iv elimination.  */
  if (may_eliminate_iv (data, use, cand, &bound))
    {
      elim_cost = force_var_cost (data, bound, &depends_on_elim);
      /* The bound is a loop invariant, so it will be only computed
	 once.  */
      elim_cost.cost = adjust_setup_cost (data, elim_cost.cost);
    }
  else
    elim_cost = infinite_cost;

  /* Try expressing the original giv.  If it is compared with an invariant,
     note that we cannot get rid of it.  */
  ok = extract_cond_operands (data, use->stmt, &control_var, &bound_cst,
			      NULL, &cmp_iv);
  gcc_assert (ok);

  /* When the condition is a comparison of the candidate IV against
     zero, prefer this IV.

     TODO: The constant that we're substracting from the cost should
     be target-dependent.  This information should be added to the
     target costs for each backend.  */
  if (!infinite_cost_p (elim_cost) /* Do not try to decrease infinite! */
      && integer_zerop (*bound_cst)
      && (operand_equal_p (*control_var, cand->var_after, 0)
	  || operand_equal_p (*control_var, cand->var_before, 0)))
    elim_cost.cost -= 1;

  express_cost = get_computation_cost (data, use, cand, false,
				       &depends_on_express, NULL,
                                       &inv_expr_id);
  fd_ivopts_data = data;
  walk_tree (&cmp_iv->base, find_depends, &depends_on_express, NULL);

  /* Choose the better approach, preferring the eliminated IV. */
  if (compare_costs (elim_cost, express_cost) <= 0)
    {
      cost = elim_cost;
      depends_on = depends_on_elim;
      depends_on_elim = NULL;
    }
  else
    {
      cost = express_cost;
      depends_on = depends_on_express;
      depends_on_express = NULL;
      bound = NULL_TREE;
    }

  set_use_iv_cost (data, use, cand, cost, depends_on, bound, inv_expr_id);

  if (depends_on_elim)
    BITMAP_FREE (depends_on_elim);
  if (depends_on_express)
    BITMAP_FREE (depends_on_express);

  return !infinite_cost_p (cost);
}

/* Determines cost of basing replacement of USE on CAND.  Returns false
   if USE cannot be based on CAND.  */

static bool
determine_use_iv_cost (struct ivopts_data *data,
		       struct iv_use *use, struct iv_cand *cand)
{
  switch (use->type)
    {
    case USE_NONLINEAR_EXPR:
      return determine_use_iv_cost_generic (data, use, cand);

    case USE_ADDRESS:
      return determine_use_iv_cost_address (data, use, cand);

    case USE_COMPARE:
      return determine_use_iv_cost_condition (data, use, cand);

    default:
      gcc_unreachable ();
    }
}

/* Return true if get_computation_cost indicates that autoincrement is
   a possibility for the pair of USE and CAND, false otherwise.  */

static bool
autoinc_possible_for_pair (struct ivopts_data *data, struct iv_use *use,
			   struct iv_cand *cand)
{
  bitmap depends_on;
  bool can_autoinc;
  comp_cost cost;

  if (use->type != USE_ADDRESS)
    return false;

  cost = get_computation_cost (data, use, cand, true, &depends_on,
			       &can_autoinc, NULL);

  BITMAP_FREE (depends_on);

  return !infinite_cost_p (cost) && can_autoinc;
}

/* Examine IP_ORIGINAL candidates to see if they are incremented next to a
   use that allows autoincrement, and set their AINC_USE if possible.  */

static void
set_autoinc_for_original_candidates (struct ivopts_data *data)
{
  unsigned i, j;

  for (i = 0; i < n_iv_cands (data); i++)
    {
      struct iv_cand *cand = iv_cand (data, i);
      struct iv_use *closest = NULL;
      if (cand->pos != IP_ORIGINAL)
	continue;
      for (j = 0; j < n_iv_uses (data); j++)
	{
	  struct iv_use *use = iv_use (data, j);
	  unsigned uid = gimple_uid (use->stmt);
	  if (gimple_bb (use->stmt) != gimple_bb (cand->incremented_at)
	      || uid > gimple_uid (cand->incremented_at))
	    continue;
	  if (closest == NULL || uid > gimple_uid (closest->stmt))
	    closest = use;
	}
      if (closest == NULL || !autoinc_possible_for_pair (data, closest, cand))
	continue;
      cand->ainc_use = closest;
    }
}

/* Finds the candidates for the induction variables.  */

static void
find_iv_candidates (struct ivopts_data *data)
{
  /* Add commonly used ivs.  */
  add_standard_iv_candidates (data);

  /* Add old induction variables.  */
  add_old_ivs_candidates (data);

  /* Add induction variables derived from uses.  */
  add_derived_ivs_candidates (data);

  set_autoinc_for_original_candidates (data);

  /* Record the important candidates.  */
  record_important_candidates (data);
}

/* Determines costs of basing the use of the iv on an iv candidate.  */

static void
determine_use_iv_costs (struct ivopts_data *data)
{
  unsigned i, j;
  struct iv_use *use;
  struct iv_cand *cand;
  bitmap to_clear = BITMAP_ALLOC (NULL);

  alloc_use_cost_map (data);

  for (i = 0; i < n_iv_uses (data); i++)
    {
      use = iv_use (data, i);

      if (data->consider_all_candidates)
	{
	  for (j = 0; j < n_iv_cands (data); j++)
	    {
	      cand = iv_cand (data, j);
	      determine_use_iv_cost (data, use, cand);
	    }
	}
      else
	{
	  bitmap_iterator bi;

	  EXECUTE_IF_SET_IN_BITMAP (use->related_cands, 0, j, bi)
	    {
	      cand = iv_cand (data, j);
	      if (!determine_use_iv_cost (data, use, cand))
		bitmap_set_bit (to_clear, j);
	    }

	  /* Remove the candidates for that the cost is infinite from
	     the list of related candidates.  */
	  bitmap_and_compl_into (use->related_cands, to_clear);
	  bitmap_clear (to_clear);
	}
    }

  BITMAP_FREE (to_clear);

  if (dump_file && (dump_flags & TDF_DETAILS))
    {
      fprintf (dump_file, "Use-candidate costs:\n");

      for (i = 0; i < n_iv_uses (data); i++)
	{
	  use = iv_use (data, i);

	  fprintf (dump_file, "Use %d:\n", i);
	  fprintf (dump_file, "  cand\tcost\tcompl.\tdepends on\n");
	  for (j = 0; j < use->n_map_members; j++)
	    {
	      if (!use->cost_map[j].cand
		  || infinite_cost_p (use->cost_map[j].cost))
		continue;

	      fprintf (dump_file, "  %d\t%d\t%d\t",
		       use->cost_map[j].cand->id,
		       use->cost_map[j].cost.cost,
		       use->cost_map[j].cost.complexity);
	      if (use->cost_map[j].depends_on)
		bitmap_print (dump_file,
			      use->cost_map[j].depends_on, "","");
              if (use->cost_map[j].inv_expr_id != -1)
                fprintf (dump_file, " inv_expr:%d", use->cost_map[j].inv_expr_id);
	      fprintf (dump_file, "\n");
	    }

	  fprintf (dump_file, "\n");
	}
      fprintf (dump_file, "\n");
    }
}

/* Determines cost of the candidate CAND.  */

static void
determine_iv_cost (struct ivopts_data *data, struct iv_cand *cand)
{
  comp_cost cost_base;
  unsigned cost, cost_step;
  tree base;

  if (!cand->iv)
    {
      cand->cost = 0;
      return;
    }

  /* There are two costs associated with the candidate -- its increment
     and its initialization.  The second is almost negligible for any loop
     that rolls enough, so we take it just very little into account.  */

  base = cand->iv->base;
  cost_base = force_var_cost (data, base, NULL);
  cost_step = add_cost (TYPE_MODE (TREE_TYPE (base)), data->speed);

  cost = cost_step + adjust_setup_cost (data, cost_base.cost);

  /* Prefer the original ivs unless we may gain something by replacing it.
     The reason is to make debugging simpler; so this is not relevant for
     artificial ivs created by other optimization passes.  */
  if (cand->pos != IP_ORIGINAL
      || DECL_ARTIFICIAL (SSA_NAME_VAR (cand->var_before)))
    cost++;

  /* Prefer not to insert statements into latch unless there are some
     already (so that we do not create unnecessary jumps).  */
  if (cand->pos == IP_END
      && empty_block_p (ip_end_pos (data->current_loop)))
    cost++;

  cand->cost = cost;
  cand->cost_step = cost_step;
}

/* Determines costs of computation of the candidates.  */

static void
determine_iv_costs (struct ivopts_data *data)
{
  unsigned i;

  if (dump_file && (dump_flags & TDF_DETAILS))
    {
      fprintf (dump_file, "Candidate costs:\n");
      fprintf (dump_file, "  cand\tcost\n");
    }

  for (i = 0; i < n_iv_cands (data); i++)
    {
      struct iv_cand *cand = iv_cand (data, i);

      determine_iv_cost (data, cand);

      if (dump_file && (dump_flags & TDF_DETAILS))
	fprintf (dump_file, "  %d\t%d\n", i, cand->cost);
    }

  if (dump_file && (dump_flags & TDF_DETAILS))
    fprintf (dump_file, "\n");
}

/* Calculates cost for having SIZE induction variables.  */

static unsigned
ivopts_global_cost_for_size (struct ivopts_data *data, unsigned size)
{
  /* We add size to the cost, so that we prefer eliminating ivs
     if possible.  */
  return size + estimate_reg_pressure_cost (size, data->regs_used, data->speed,
					    data->body_includes_call);
}

/* For each size of the induction variable set determine the penalty.  */

static void
determine_set_costs (struct ivopts_data *data)
{
  unsigned j, n;
  gimple phi;
  gimple_stmt_iterator psi;
  tree op;
  struct loop *loop = data->current_loop;
  bitmap_iterator bi;

  if (dump_file && (dump_flags & TDF_DETAILS))
    {
      fprintf (dump_file, "Global costs:\n");
      fprintf (dump_file, "  target_avail_regs %d\n", target_avail_regs);
      fprintf (dump_file, "  target_clobbered_regs %d\n", target_clobbered_regs);
      fprintf (dump_file, "  target_reg_cost %d\n", target_reg_cost[data->speed]);
      fprintf (dump_file, "  target_spill_cost %d\n", target_spill_cost[data->speed]);
    }

  n = 0;
  for (psi = gsi_start_phis (loop->header); !gsi_end_p (psi); gsi_next (&psi))
    {
      phi = gsi_stmt (psi);
      op = PHI_RESULT (phi);

      if (!is_gimple_reg (op))
	continue;

      if (get_iv (data, op))
	continue;

      n++;
    }

  EXECUTE_IF_SET_IN_BITMAP (data->relevant, 0, j, bi)
    {
      struct version_info *info = ver_info (data, j);

      if (info->inv_id && info->has_nonlin_use)
	n++;
    }

  data->regs_used = n;
  if (dump_file && (dump_flags & TDF_DETAILS))
    fprintf (dump_file, "  regs_used %d\n", n);

  if (dump_file && (dump_flags & TDF_DETAILS))
    {
      fprintf (dump_file, "  cost for size:\n");
      fprintf (dump_file, "  ivs\tcost\n");
      for (j = 0; j <= 2 * target_avail_regs; j++)
	fprintf (dump_file, "  %d\t%d\n", j,
		 ivopts_global_cost_for_size (data, j));
      fprintf (dump_file, "\n");
    }
}

/* Returns true if A is a cheaper cost pair than B.  */

static bool
cheaper_cost_pair (struct cost_pair *a, struct cost_pair *b)
{
  int cmp;

  if (!a)
    return false;

  if (!b)
    return true;

  cmp = compare_costs (a->cost, b->cost);
  if (cmp < 0)
    return true;

  if (cmp > 0)
    return false;

  /* In case the costs are the same, prefer the cheaper candidate.  */
  if (a->cand->cost < b->cand->cost)
    return true;

  return false;
}


/* Returns candidate by that USE is expressed in IVS.  */

static struct cost_pair *
iv_ca_cand_for_use (struct iv_ca *ivs, struct iv_use *use)
{
  return ivs->cand_for_use[use->id];
}

/* Computes the cost field of IVS structure.  */

static void
iv_ca_recount_cost (struct ivopts_data *data, struct iv_ca *ivs)
{
  comp_cost cost = ivs->cand_use_cost;

  cost.cost += ivs->cand_cost;

  cost.cost += ivopts_global_cost_for_size (data,
                                            ivs->n_regs + ivs->num_used_inv_expr);

  ivs->cost = cost;
}

/* Remove invariants in set INVS to set IVS.  */

static void
iv_ca_set_remove_invariants (struct iv_ca *ivs, bitmap invs)
{
  bitmap_iterator bi;
  unsigned iid;

  if (!invs)
    return;

  EXECUTE_IF_SET_IN_BITMAP (invs, 0, iid, bi)
    {
      ivs->n_invariant_uses[iid]--;
      if (ivs->n_invariant_uses[iid] == 0)
        ivs->n_regs--;
    }
}

/* Set USE not to be expressed by any candidate in IVS.  */

static void
iv_ca_set_no_cp (struct ivopts_data *data, struct iv_ca *ivs,
		 struct iv_use *use)
{
  unsigned uid = use->id, cid;
  struct cost_pair *cp;

  cp = ivs->cand_for_use[uid];
  if (!cp)
    return;
  cid = cp->cand->id;

  ivs->bad_uses++;
  ivs->cand_for_use[uid] = NULL;
  ivs->n_cand_uses[cid]--;

  if (ivs->n_cand_uses[cid] == 0)
    {
      bitmap_clear_bit (ivs->cands, cid);
      /* Do not count the pseudocandidates.  */
      if (cp->cand->iv)
	ivs->n_regs--;
      ivs->n_cands--;
      ivs->cand_cost -= cp->cand->cost;

      iv_ca_set_remove_invariants (ivs, cp->cand->depends_on);
    }

  ivs->cand_use_cost = sub_costs (ivs->cand_use_cost, cp->cost);

  iv_ca_set_remove_invariants (ivs, cp->depends_on);

  if (cp->inv_expr_id != -1)
    {
      ivs->used_inv_expr[cp->inv_expr_id]--;
      if (ivs->used_inv_expr[cp->inv_expr_id] == 0)
        ivs->num_used_inv_expr--;
    }
  iv_ca_recount_cost (data, ivs);
}

/* Add invariants in set INVS to set IVS.  */

static void
iv_ca_set_add_invariants (struct iv_ca *ivs, bitmap invs)
{
  bitmap_iterator bi;
  unsigned iid;

  if (!invs)
    return;

  EXECUTE_IF_SET_IN_BITMAP (invs, 0, iid, bi)
    {
      ivs->n_invariant_uses[iid]++;
      if (ivs->n_invariant_uses[iid] == 1)
        ivs->n_regs++;
    }
}

/* Set cost pair for USE in set IVS to CP.  */

static void
iv_ca_set_cp (struct ivopts_data *data, struct iv_ca *ivs,
	      struct iv_use *use, struct cost_pair *cp)
{
  unsigned uid = use->id, cid;

  if (ivs->cand_for_use[uid] == cp)
    return;

  if (ivs->cand_for_use[uid])
    iv_ca_set_no_cp (data, ivs, use);

  if (cp)
    {
      cid = cp->cand->id;

      ivs->bad_uses--;
      ivs->cand_for_use[uid] = cp;
      ivs->n_cand_uses[cid]++;
      if (ivs->n_cand_uses[cid] == 1)
	{
	  bitmap_set_bit (ivs->cands, cid);
	  /* Do not count the pseudocandidates.  */
	  if (cp->cand->iv)
	    ivs->n_regs++;
	  ivs->n_cands++;
	  ivs->cand_cost += cp->cand->cost;

	  iv_ca_set_add_invariants (ivs, cp->cand->depends_on);
	}

      ivs->cand_use_cost = add_costs (ivs->cand_use_cost, cp->cost);
      iv_ca_set_add_invariants (ivs, cp->depends_on);

      if (cp->inv_expr_id != -1)
        {
          ivs->used_inv_expr[cp->inv_expr_id]++;
          if (ivs->used_inv_expr[cp->inv_expr_id] == 1)
            ivs->num_used_inv_expr++;
        }
      iv_ca_recount_cost (data, ivs);
    }
}

/* Extend set IVS by expressing USE by some of the candidates in it
   if possible. All important candidates will be considered
   if IMPORTANT_CANDIDATES is true.  */

static void
iv_ca_add_use (struct ivopts_data *data, struct iv_ca *ivs,
	       struct iv_use *use, bool important_candidates)
{
  struct cost_pair *best_cp = NULL, *cp;
  bitmap_iterator bi;
  bitmap cands;
  unsigned i;

  gcc_assert (ivs->upto >= use->id);

  if (ivs->upto == use->id)
    {
      ivs->upto++;
      ivs->bad_uses++;
    }

  cands = (important_candidates ? data->important_candidates : ivs->cands);
  EXECUTE_IF_SET_IN_BITMAP (cands, 0, i, bi)
    {
      struct iv_cand *cand = iv_cand (data, i);

      cp = get_use_iv_cost (data, use, cand);

      if (cheaper_cost_pair (cp, best_cp))
	best_cp = cp;
    }

  iv_ca_set_cp (data, ivs, use, best_cp);
}

/* Get cost for assignment IVS.  */

static comp_cost
iv_ca_cost (struct iv_ca *ivs)
{
  /* This was a conditional expression but it triggered a bug in
     Sun C 5.5.  */
  if (ivs->bad_uses)
    return infinite_cost;
  else
    return ivs->cost;
}

/* Returns true if all dependences of CP are among invariants in IVS.  */

static bool
iv_ca_has_deps (struct iv_ca *ivs, struct cost_pair *cp)
{
  unsigned i;
  bitmap_iterator bi;

  if (!cp->depends_on)
    return true;

  EXECUTE_IF_SET_IN_BITMAP (cp->depends_on, 0, i, bi)
    {
      if (ivs->n_invariant_uses[i] == 0)
	return false;
    }

  return true;
}

/* Creates change of expressing USE by NEW_CP instead of OLD_CP and chains
   it before NEXT_CHANGE.  */

static struct iv_ca_delta *
iv_ca_delta_add (struct iv_use *use, struct cost_pair *old_cp,
		 struct cost_pair *new_cp, struct iv_ca_delta *next_change)
{
  struct iv_ca_delta *change = XNEW (struct iv_ca_delta);

  change->use = use;
  change->old_cp = old_cp;
  change->new_cp = new_cp;
  change->next_change = next_change;

  return change;
}

/* Joins two lists of changes L1 and L2.  Destructive -- old lists
   are rewritten.  */

static struct iv_ca_delta *
iv_ca_delta_join (struct iv_ca_delta *l1, struct iv_ca_delta *l2)
{
  struct iv_ca_delta *last;

  if (!l2)
    return l1;

  if (!l1)
    return l2;

  for (last = l1; last->next_change; last = last->next_change)
    continue;
  last->next_change = l2;

  return l1;
}

/* Reverse the list of changes DELTA, forming the inverse to it.  */

static struct iv_ca_delta *
iv_ca_delta_reverse (struct iv_ca_delta *delta)
{
  struct iv_ca_delta *act, *next, *prev = NULL;
  struct cost_pair *tmp;

  for (act = delta; act; act = next)
    {
      next = act->next_change;
      act->next_change = prev;
      prev = act;

      tmp = act->old_cp;
      act->old_cp = act->new_cp;
      act->new_cp = tmp;
    }

  return prev;
}

/* Commit changes in DELTA to IVS.  If FORWARD is false, the changes are
   reverted instead.  */

static void
iv_ca_delta_commit (struct ivopts_data *data, struct iv_ca *ivs,
		    struct iv_ca_delta *delta, bool forward)
{
  struct cost_pair *from, *to;
  struct iv_ca_delta *act;

  if (!forward)
    delta = iv_ca_delta_reverse (delta);

  for (act = delta; act; act = act->next_change)
    {
      from = act->old_cp;
      to = act->new_cp;
      gcc_assert (iv_ca_cand_for_use (ivs, act->use) == from);
      iv_ca_set_cp (data, ivs, act->use, to);
    }

  if (!forward)
    iv_ca_delta_reverse (delta);
}

/* Returns true if CAND is used in IVS.  */

static bool
iv_ca_cand_used_p (struct iv_ca *ivs, struct iv_cand *cand)
{
  return ivs->n_cand_uses[cand->id] > 0;
}

/* Returns number of induction variable candidates in the set IVS.  */

static unsigned
iv_ca_n_cands (struct iv_ca *ivs)
{
  return ivs->n_cands;
}

/* Free the list of changes DELTA.  */

static void
iv_ca_delta_free (struct iv_ca_delta **delta)
{
  struct iv_ca_delta *act, *next;

  for (act = *delta; act; act = next)
    {
      next = act->next_change;
      free (act);
    }

  *delta = NULL;
}

/* Allocates new iv candidates assignment.  */

static struct iv_ca *
iv_ca_new (struct ivopts_data *data)
{
  struct iv_ca *nw = XNEW (struct iv_ca);

  nw->upto = 0;
  nw->bad_uses = 0;
  nw->cand_for_use = XCNEWVEC (struct cost_pair *, n_iv_uses (data));
  nw->n_cand_uses = XCNEWVEC (unsigned, n_iv_cands (data));
  nw->cands = BITMAP_ALLOC (NULL);
  nw->n_cands = 0;
  nw->n_regs = 0;
  nw->cand_use_cost = zero_cost;
  nw->cand_cost = 0;
  nw->n_invariant_uses = XCNEWVEC (unsigned, data->max_inv_id + 1);
  nw->cost = zero_cost;
  nw->used_inv_expr = XCNEWVEC (unsigned, data->inv_expr_id + 1);
  nw->num_used_inv_expr = 0;

  return nw;
}

/* Free memory occupied by the set IVS.  */

static void
iv_ca_free (struct iv_ca **ivs)
{
  free ((*ivs)->cand_for_use);
  free ((*ivs)->n_cand_uses);
  BITMAP_FREE ((*ivs)->cands);
  free ((*ivs)->n_invariant_uses);
  free ((*ivs)->used_inv_expr);
  free (*ivs);
  *ivs = NULL;
}

/* Dumps IVS to FILE.  */

static void
iv_ca_dump (struct ivopts_data *data, FILE *file, struct iv_ca *ivs)
{
  const char *pref = "  invariants ";
  unsigned i;
  comp_cost cost = iv_ca_cost (ivs);

  fprintf (file, "  cost: %d (complexity %d)\n", cost.cost, cost.complexity);
  fprintf (file, "  cand_cost: %d\n  cand_use_cost: %d (complexity %d)\n",
           ivs->cand_cost, ivs->cand_use_cost.cost, ivs->cand_use_cost.complexity);
  bitmap_print (file, ivs->cands, "  candidates: ","\n");

   for (i = 0; i < ivs->upto; i++)
    {
      struct iv_use *use = iv_use (data, i);
      struct cost_pair *cp = iv_ca_cand_for_use (ivs, use);
      if (cp)
        fprintf (file, "   use:%d --> iv_cand:%d, cost=(%d,%d)\n",
                 use->id, cp->cand->id, cp->cost.cost, cp->cost.complexity);
      else
        fprintf (file, "   use:%d --> ??\n", use->id);
    }

  for (i = 1; i <= data->max_inv_id; i++)
    if (ivs->n_invariant_uses[i])
      {
	fprintf (file, "%s%d", pref, i);
	pref = ", ";
      }
  fprintf (file, "\n\n");
}

/* Try changing candidate in IVS to CAND for each use.  Return cost of the
   new set, and store differences in DELTA.  Number of induction variables
   in the new set is stored to N_IVS. MIN_NCAND is a flag. When it is true
   the function will try to find a solution with mimimal iv candidates.  */

static comp_cost
iv_ca_extend (struct ivopts_data *data, struct iv_ca *ivs,
	      struct iv_cand *cand, struct iv_ca_delta **delta,
	      unsigned *n_ivs, bool min_ncand)
{
  unsigned i;
  comp_cost cost;
  struct iv_use *use;
  struct cost_pair *old_cp, *new_cp;

  *delta = NULL;
  for (i = 0; i < ivs->upto; i++)
    {
      use = iv_use (data, i);
      old_cp = iv_ca_cand_for_use (ivs, use);

      if (old_cp
	  && old_cp->cand == cand)
	continue;

      new_cp = get_use_iv_cost (data, use, cand);
      if (!new_cp)
	continue;

      if (!min_ncand && !iv_ca_has_deps (ivs, new_cp))
	continue;

      if (!min_ncand && !cheaper_cost_pair (new_cp, old_cp))
        continue;

      *delta = iv_ca_delta_add (use, old_cp, new_cp, *delta);
    }

  iv_ca_delta_commit (data, ivs, *delta, true);
  cost = iv_ca_cost (ivs);
  if (n_ivs)
    *n_ivs = iv_ca_n_cands (ivs);
  iv_ca_delta_commit (data, ivs, *delta, false);

  return cost;
}

/* Try narrowing set IVS by removing CAND.  Return the cost of
   the new set and store the differences in DELTA.  */

static comp_cost
iv_ca_narrow (struct ivopts_data *data, struct iv_ca *ivs,
	      struct iv_cand *cand, struct iv_ca_delta **delta)
{
  unsigned i, ci;
  struct iv_use *use;
  struct cost_pair *old_cp, *new_cp, *cp;
  bitmap_iterator bi;
  struct iv_cand *cnd;
  comp_cost cost;

  *delta = NULL;
  for (i = 0; i < n_iv_uses (data); i++)
    {
      use = iv_use (data, i);

      old_cp = iv_ca_cand_for_use (ivs, use);
      if (old_cp->cand != cand)
	continue;

      new_cp = NULL;

      if (data->consider_all_candidates)
	{
	  EXECUTE_IF_SET_IN_BITMAP (ivs->cands, 0, ci, bi)
	    {
	      if (ci == cand->id)
		continue;

	      cnd = iv_cand (data, ci);

	      cp = get_use_iv_cost (data, use, cnd);
	      if (!cp)
		continue;

	      if (!iv_ca_has_deps (ivs, cp))
                continue; 

	      if (!cheaper_cost_pair (cp, new_cp))
		continue;

	      new_cp = cp;
	    }
	}
      else
	{
	  EXECUTE_IF_AND_IN_BITMAP (use->related_cands, ivs->cands, 0, ci, bi)
	    {
	      if (ci == cand->id)
		continue;

	      cnd = iv_cand (data, ci);

	      cp = get_use_iv_cost (data, use, cnd);
	      if (!cp)
		continue;
	      if (!iv_ca_has_deps (ivs, cp))
		continue;

	      if (!cheaper_cost_pair (cp, new_cp))
		continue;

	      new_cp = cp;
	    }
	}

      if (!new_cp)
	{
	  iv_ca_delta_free (delta);
	  return infinite_cost;
	}

      *delta = iv_ca_delta_add (use, old_cp, new_cp, *delta);
    }

  iv_ca_delta_commit (data, ivs, *delta, true);
  cost = iv_ca_cost (ivs);
  iv_ca_delta_commit (data, ivs, *delta, false);

  return cost;
}

/* Try optimizing the set of candidates IVS by removing candidates different
   from to EXCEPT_CAND from it.  Return cost of the new set, and store
   differences in DELTA.  */

static comp_cost
iv_ca_prune (struct ivopts_data *data, struct iv_ca *ivs,
	     struct iv_cand *except_cand, struct iv_ca_delta **delta)
{
  bitmap_iterator bi;
  struct iv_ca_delta *act_delta, *best_delta;
  unsigned i;
  comp_cost best_cost, acost;
  struct iv_cand *cand;

  best_delta = NULL;
  best_cost = iv_ca_cost (ivs);

  EXECUTE_IF_SET_IN_BITMAP (ivs->cands, 0, i, bi)
    {
      cand = iv_cand (data, i);

      if (cand == except_cand)
	continue;

      acost = iv_ca_narrow (data, ivs, cand, &act_delta);

      if (compare_costs (acost, best_cost) < 0)
	{
	  best_cost = acost;
	  iv_ca_delta_free (&best_delta);
	  best_delta = act_delta;
	}
      else
	iv_ca_delta_free (&act_delta);
    }

  if (!best_delta)
    {
      *delta = NULL;
      return best_cost;
    }

  /* Recurse to possibly remove other unnecessary ivs.  */
  iv_ca_delta_commit (data, ivs, best_delta, true);
  best_cost = iv_ca_prune (data, ivs, except_cand, delta);
  iv_ca_delta_commit (data, ivs, best_delta, false);
  *delta = iv_ca_delta_join (best_delta, *delta);
  return best_cost;
}

/* Tries to extend the sets IVS in the best possible way in order
   to express the USE.  If ORIGINALP is true, prefer candidates from
   the original set of IVs, otherwise favor important candidates not
   based on any memory object.  */

static bool
try_add_cand_for (struct ivopts_data *data, struct iv_ca *ivs,
		  struct iv_use *use, bool originalp)
{
  comp_cost best_cost, act_cost;
  unsigned i;
  bitmap_iterator bi;
  struct iv_cand *cand;
  struct iv_ca_delta *best_delta = NULL, *act_delta;
  struct cost_pair *cp;

  iv_ca_add_use (data, ivs, use, false);
  best_cost = iv_ca_cost (ivs);

  cp = iv_ca_cand_for_use (ivs, use);
  if (!cp)
    {
      ivs->upto--;
      ivs->bad_uses--;
      iv_ca_add_use (data, ivs, use, true);
      best_cost = iv_ca_cost (ivs);
      cp = iv_ca_cand_for_use (ivs, use);
    }
  if (cp)
    {
      best_delta = iv_ca_delta_add (use, NULL, cp, NULL);
      iv_ca_set_no_cp (data, ivs, use);
    }

  /* If ORIGINALP is true, try to find the original IV for the use.  Otherwise
     first try important candidates not based on any memory object.  Only if
     this fails, try the specific ones.  Rationale -- in loops with many
     variables the best choice often is to use just one generic biv.  If we
     added here many ivs specific to the uses, the optimization algorithm later
     would be likely to get stuck in a local minimum, thus causing us to create
     too many ivs.  The approach from few ivs to more seems more likely to be
     successful -- starting from few ivs, replacing an expensive use by a
     specific iv should always be a win.  */
  EXECUTE_IF_SET_IN_BITMAP (data->important_candidates, 0, i, bi)
    {
      cand = iv_cand (data, i);

      if (originalp && cand->pos !=IP_ORIGINAL)
	continue;

      if (!originalp && cand->iv->base_object != NULL_TREE)
	continue;

      if (iv_ca_cand_used_p (ivs, cand))
        continue;

      cp = get_use_iv_cost (data, use, cand);
      if (!cp)
	continue;

      iv_ca_set_cp (data, ivs, use, cp);
      act_cost = iv_ca_extend (data, ivs, cand, &act_delta, NULL,
                               true);
      iv_ca_set_no_cp (data, ivs, use);
      act_delta = iv_ca_delta_add (use, NULL, cp, act_delta);

      if (compare_costs (act_cost, best_cost) < 0)
	{
	  best_cost = act_cost;

	  iv_ca_delta_free (&best_delta);
	  best_delta = act_delta;
	}
      else
	iv_ca_delta_free (&act_delta);
    }

  if (infinite_cost_p (best_cost))
    {
      for (i = 0; i < use->n_map_members; i++)
	{
	  cp = use->cost_map + i;
	  cand = cp->cand;
	  if (!cand)
	    continue;

	  /* Already tried this.  */
	  if (cand->important)
	    {
	      if (originalp && cand->pos == IP_ORIGINAL)
		continue;
	      if (!originalp && cand->iv->base_object == NULL_TREE)
		continue;
	    }

	  if (iv_ca_cand_used_p (ivs, cand))
	    continue;

	  act_delta = NULL;
	  iv_ca_set_cp (data, ivs, use, cp);
	  act_cost = iv_ca_extend (data, ivs, cand, &act_delta, NULL, true);
	  iv_ca_set_no_cp (data, ivs, use);
	  act_delta = iv_ca_delta_add (use, iv_ca_cand_for_use (ivs, use),
				       cp, act_delta);

	  if (compare_costs (act_cost, best_cost) < 0)
	    {
	      best_cost = act_cost;

	      if (best_delta)
		iv_ca_delta_free (&best_delta);
	      best_delta = act_delta;
	    }
	  else
	    iv_ca_delta_free (&act_delta);
	}
    }

  iv_ca_delta_commit (data, ivs, best_delta, true);
  iv_ca_delta_free (&best_delta);

  return !infinite_cost_p (best_cost);
}

/* Finds an initial assignment of candidates to uses.  */

static struct iv_ca *
get_initial_solution (struct ivopts_data *data, bool originalp)
{
  struct iv_ca *ivs = iv_ca_new (data);
  unsigned i;

  for (i = 0; i < n_iv_uses (data); i++)
    if (!try_add_cand_for (data, ivs, iv_use (data, i), originalp))
      {
	iv_ca_free (&ivs);
	return NULL;
      }

  return ivs;
}

/* Tries to improve set of induction variables IVS.  */

static bool
try_improve_iv_set (struct ivopts_data *data, struct iv_ca *ivs)
{
  unsigned i, n_ivs;
  comp_cost acost, best_cost = iv_ca_cost (ivs);
  struct iv_ca_delta *best_delta = NULL, *act_delta, *tmp_delta;
  struct iv_cand *cand;

  /* Try extending the set of induction variables by one.  */
  for (i = 0; i < n_iv_cands (data); i++)
    {
      cand = iv_cand (data, i);

      if (iv_ca_cand_used_p (ivs, cand))
	continue;

      acost = iv_ca_extend (data, ivs, cand, &act_delta, &n_ivs, false);
      if (!act_delta)
	continue;

      /* If we successfully added the candidate and the set is small enough,
	 try optimizing it by removing other candidates.  */
      if (n_ivs <= ALWAYS_PRUNE_CAND_SET_BOUND)
      	{
	  iv_ca_delta_commit (data, ivs, act_delta, true);
	  acost = iv_ca_prune (data, ivs, cand, &tmp_delta);
	  iv_ca_delta_commit (data, ivs, act_delta, false);
	  act_delta = iv_ca_delta_join (act_delta, tmp_delta);
	}

      if (compare_costs (acost, best_cost) < 0)
	{
	  best_cost = acost;
	  iv_ca_delta_free (&best_delta);
	  best_delta = act_delta;
	}
      else
	iv_ca_delta_free (&act_delta);
    }

  if (!best_delta)
    {
      /* Try removing the candidates from the set instead.  */
      best_cost = iv_ca_prune (data, ivs, NULL, &best_delta);

      /* Nothing more we can do.  */
      if (!best_delta)
	return false;
    }

  iv_ca_delta_commit (data, ivs, best_delta, true);
  gcc_assert (compare_costs (best_cost, iv_ca_cost (ivs)) == 0);
  iv_ca_delta_free (&best_delta);
  return true;
}

/* Attempts to find the optimal set of induction variables.  We do simple
   greedy heuristic -- we try to replace at most one candidate in the selected
   solution and remove the unused ivs while this improves the cost.  */

static struct iv_ca *
find_optimal_iv_set_1 (struct ivopts_data *data, bool originalp)
{
  struct iv_ca *set;

  /* Get the initial solution.  */
  set = get_initial_solution (data, originalp);
  if (!set)
    {
      if (dump_file && (dump_flags & TDF_DETAILS))
	fprintf (dump_file, "Unable to substitute for ivs, failed.\n");
      return NULL;
    }

  if (dump_file && (dump_flags & TDF_DETAILS))
    {
      fprintf (dump_file, "Initial set of candidates:\n");
      iv_ca_dump (data, dump_file, set);
    }

  while (try_improve_iv_set (data, set))
    {
      if (dump_file && (dump_flags & TDF_DETAILS))
	{
	  fprintf (dump_file, "Improved to:\n");
	  iv_ca_dump (data, dump_file, set);
	}
    }

  return set;
}

static struct iv_ca *
find_optimal_iv_set (struct ivopts_data *data)
{
  unsigned i;
  struct iv_ca *set, *origset;
  struct iv_use *use;
  comp_cost cost, origcost;

  /* Determine the cost based on a strategy that starts with original IVs,
     and try again using a strategy that prefers candidates not based
     on any IVs.  */
  origset = find_optimal_iv_set_1 (data, true);
  set = find_optimal_iv_set_1 (data, false);

  if (!origset && !set)
    return NULL;

  origcost = origset ? iv_ca_cost (origset) : infinite_cost;
  cost = set ? iv_ca_cost (set) : infinite_cost;

  if (dump_file && (dump_flags & TDF_DETAILS))
    {
      fprintf (dump_file, "Original cost %d (complexity %d)\n\n",
	       origcost.cost, origcost.complexity);
      fprintf (dump_file, "Final cost %d (complexity %d)\n\n",
	       cost.cost, cost.complexity);
    }

  /* Choose the one with the best cost.  */
  if (compare_costs (origcost, cost) <= 0)
    {
      if (set)
	iv_ca_free (&set);
      set = origset;
    }
  else if (origset)
    iv_ca_free (&origset);

  for (i = 0; i < n_iv_uses (data); i++)
    {
      use = iv_use (data, i);
      use->selected = iv_ca_cand_for_use (set, use)->cand;
    }

  return set;
}

/* Creates a new induction variable corresponding to CAND.  */

static void
create_new_iv (struct ivopts_data *data, struct iv_cand *cand)
{
  gimple_stmt_iterator incr_pos;
  tree base;
  bool after = false;

  if (!cand->iv)
    return;

  switch (cand->pos)
    {
    case IP_NORMAL:
      incr_pos = gsi_last_bb (ip_normal_pos (data->current_loop));
      break;

    case IP_END:
      incr_pos = gsi_last_bb (ip_end_pos (data->current_loop));
      after = true;
      break;

    case IP_AFTER_USE:
      after = true;
      /* fall through */
    case IP_BEFORE_USE:
      incr_pos = gsi_for_stmt (cand->incremented_at);
      break;

    case IP_ORIGINAL:
      /* Mark that the iv is preserved.  */
      name_info (data, cand->var_before)->preserve_biv = true;
      name_info (data, cand->var_after)->preserve_biv = true;

      /* Rewrite the increment so that it uses var_before directly.  */
      find_interesting_uses_op (data, cand->var_after)->selected = cand;
      return;
    }

  gimple_add_tmp_var (cand->var_before);
  add_referenced_var (cand->var_before);

  base = unshare_expr (cand->iv->base);

  create_iv (base, unshare_expr (cand->iv->step),
	     cand->var_before, data->current_loop,
	     &incr_pos, after, &cand->var_before, &cand->var_after);
}

/* Creates new induction variables described in SET.  */

static void
create_new_ivs (struct ivopts_data *data, struct iv_ca *set)
{
  unsigned i;
  struct iv_cand *cand;
  bitmap_iterator bi;

  EXECUTE_IF_SET_IN_BITMAP (set->cands, 0, i, bi)
    {
      cand = iv_cand (data, i);
      create_new_iv (data, cand);
    }

  if (dump_file && (dump_flags & TDF_DETAILS))
    {
      fprintf (dump_file, "\nSelected IV set: \n");
      EXECUTE_IF_SET_IN_BITMAP (set->cands, 0, i, bi)
        {
          cand = iv_cand (data, i);
          dump_cand (dump_file, cand);
        }
      fprintf (dump_file, "\n");
    }
}

/* Rewrites USE (definition of iv used in a nonlinear expression)
   using candidate CAND.  */

static void
rewrite_use_nonlinear_expr (struct ivopts_data *data,
			    struct iv_use *use, struct iv_cand *cand)
{
  tree comp;
  tree op, tgt;
  gimple ass;
  gimple_stmt_iterator bsi;

  /* An important special case -- if we are asked to express value of
     the original iv by itself, just exit; there is no need to
     introduce a new computation (that might also need casting the
     variable to unsigned and back).  */
  if (cand->pos == IP_ORIGINAL
      && cand->incremented_at == use->stmt)
    {
      tree step, ctype, utype;
      enum tree_code incr_code = PLUS_EXPR, old_code;

      gcc_assert (is_gimple_assign (use->stmt));
      gcc_assert (gimple_assign_lhs (use->stmt) == cand->var_after);

      step = cand->iv->step;
      ctype = TREE_TYPE (step);
      utype = TREE_TYPE (cand->var_after);
      if (TREE_CODE (step) == NEGATE_EXPR)
	{
	  incr_code = MINUS_EXPR;
	  step = TREE_OPERAND (step, 0);
	}

      /* Check whether we may leave the computation unchanged.
	 This is the case only if it does not rely on other
	 computations in the loop -- otherwise, the computation
	 we rely upon may be removed in remove_unused_ivs,
	 thus leading to ICE.  */
      old_code = gimple_assign_rhs_code (use->stmt);
      if (old_code == PLUS_EXPR
	  || old_code == MINUS_EXPR
	  || old_code == POINTER_PLUS_EXPR)
	{
	  if (gimple_assign_rhs1 (use->stmt) == cand->var_before)
	    op = gimple_assign_rhs2 (use->stmt);
	  else if (old_code != MINUS_EXPR
		   && gimple_assign_rhs2 (use->stmt) == cand->var_before)
	    op = gimple_assign_rhs1 (use->stmt);
	  else
	    op = NULL_TREE;
	}
      else
	op = NULL_TREE;

      if (op
	  && (TREE_CODE (op) == INTEGER_CST
	      || operand_equal_p (op, step, 0)))
	return;

      /* Otherwise, add the necessary computations to express
	 the iv.  */
      op = fold_convert (ctype, cand->var_before);
      comp = fold_convert (utype,
			   build2 (incr_code, ctype, op,
				   unshare_expr (step)));
    }
  else
    {
      comp = get_computation (data->current_loop, use, cand);
      gcc_assert (comp != NULL_TREE);
    }

  switch (gimple_code (use->stmt))
    {
    case GIMPLE_PHI:
      tgt = PHI_RESULT (use->stmt);

      /* If we should keep the biv, do not replace it.  */
      if (name_info (data, tgt)->preserve_biv)
	return;

      bsi = gsi_after_labels (gimple_bb (use->stmt));
      break;

    case GIMPLE_ASSIGN:
      tgt = gimple_assign_lhs (use->stmt);
      bsi = gsi_for_stmt (use->stmt);
      break;

    default:
      gcc_unreachable ();
    }

  if (!valid_gimple_rhs_p (comp)
      || (gimple_code (use->stmt) != GIMPLE_PHI
	  /* We can't allow re-allocating the stmt as it might be pointed
	     to still.  */
	  && (get_gimple_rhs_num_ops (TREE_CODE (comp))
	      >= gimple_num_ops (gsi_stmt (bsi)))))
    {
      comp = force_gimple_operand_gsi (&bsi, comp, true, NULL_TREE,
				       true, GSI_SAME_STMT);
      if (POINTER_TYPE_P (TREE_TYPE (tgt)))
	{
	  duplicate_ssa_name_ptr_info (comp, SSA_NAME_PTR_INFO (tgt));
	  /* As this isn't a plain copy we have to reset alignment
	     information.  */
	  if (SSA_NAME_PTR_INFO (comp))
	    {
	      SSA_NAME_PTR_INFO (comp)->align = 1;
	      SSA_NAME_PTR_INFO (comp)->misalign = 0;
	    }
	}
    }

  if (gimple_code (use->stmt) == GIMPLE_PHI)
    {
      ass = gimple_build_assign (tgt, comp);
      gsi_insert_before (&bsi, ass, GSI_SAME_STMT);

      bsi = gsi_for_stmt (use->stmt);
      remove_phi_node (&bsi, false);
    }
  else
    {
      gimple_assign_set_rhs_from_tree (&bsi, comp);
      use->stmt = gsi_stmt (bsi);
    }
}

/* Copies the reference information from OLD_REF to NEW_REF.  */

static void
copy_ref_info (tree new_ref, tree old_ref)
{
  tree new_ptr_base = NULL_TREE;

  TREE_SIDE_EFFECTS (new_ref) = TREE_SIDE_EFFECTS (old_ref);
  TREE_THIS_VOLATILE (new_ref) = TREE_THIS_VOLATILE (old_ref);

  new_ptr_base = TREE_OPERAND (new_ref, 0);

  /* We can transfer points-to information from an old pointer
     or decl base to the new one.  */
  if (new_ptr_base
      && TREE_CODE (new_ptr_base) == SSA_NAME
      && !SSA_NAME_PTR_INFO (new_ptr_base))
    {
      tree base = get_base_address (old_ref);
      if (!base)
	;
      else if ((TREE_CODE (base) == MEM_REF
		|| TREE_CODE (base) == TARGET_MEM_REF)
	       && TREE_CODE (TREE_OPERAND (base, 0)) == SSA_NAME
	       && SSA_NAME_PTR_INFO (TREE_OPERAND (base, 0)))
	{
	  struct ptr_info_def *new_pi;
	  duplicate_ssa_name_ptr_info
	    (new_ptr_base, SSA_NAME_PTR_INFO (TREE_OPERAND (base, 0)));
	  new_pi = SSA_NAME_PTR_INFO (new_ptr_base);
	  /* We have to be careful about transfering alignment information.  */
	  if (TREE_CODE (old_ref) == MEM_REF
	      && !(TREE_CODE (new_ref) == TARGET_MEM_REF
		   && (TMR_INDEX2 (new_ref)
		       || (TMR_STEP (new_ref)
			   && (TREE_INT_CST_LOW (TMR_STEP (new_ref))
			       < new_pi->align)))))
	    {
	      new_pi->misalign += double_int_sub (mem_ref_offset (old_ref),
						  mem_ref_offset (new_ref)).low;
	      new_pi->misalign &= (new_pi->align - 1);
	    }
	  else
	    {
	      new_pi->align = 1;
	      new_pi->misalign = 0;
	    }
	}
      else if (TREE_CODE (base) == VAR_DECL
	       || TREE_CODE (base) == PARM_DECL
	       || TREE_CODE (base) == RESULT_DECL)
	{
	  struct ptr_info_def *pi = get_ptr_info (new_ptr_base);
	  pt_solution_set_var (&pi->pt, base);
	}
    }
}

/* Performs a peephole optimization to reorder the iv update statement with
   a mem ref to enable instruction combining in later phases. The mem ref uses
   the iv value before the update, so the reordering transformation requires
   adjustment of the offset. CAND is the selected IV_CAND.

   Example:

   t = MEM_REF (base, iv1, 8, 16);  // base, index, stride, offset
   iv2 = iv1 + 1;

   if (t < val)      (1)
     goto L;
   goto Head;


   directly propagating t over to (1) will introduce overlapping live range
   thus increase register pressure. This peephole transform it into:


   iv2 = iv1 + 1;
   t = MEM_REF (base, iv2, 8, 8);
   if (t < val)
     goto L;
   goto Head;
*/

static void
adjust_iv_update_pos (struct iv_cand *cand, struct iv_use *use)
{
<<<<<<< HEAD
  if (TREE_CODE (old_ref) == TARGET_MEM_REF)
    copy_mem_ref_info (new_ref, old_ref);
  else
    {
      TMR_ORIGINAL (new_ref) = unshare_and_remove_ssa_names (old_ref);
      TREE_SIDE_EFFECTS (new_ref) = TREE_SIDE_EFFECTS (old_ref);
      TREE_THIS_VOLATILE (new_ref) = TREE_THIS_VOLATILE (old_ref);
    }
=======
  tree var_after;
  gimple iv_update, stmt;
  basic_block bb;
  gimple_stmt_iterator gsi, gsi_iv;

  if (cand->pos != IP_NORMAL)
    return;

  var_after = cand->var_after;
  iv_update = SSA_NAME_DEF_STMT (var_after);

  bb = gimple_bb (iv_update);
  gsi = gsi_last_nondebug_bb (bb);
  stmt = gsi_stmt (gsi);

  /* Only handle conditional statement for now.  */
  if (gimple_code (stmt) != GIMPLE_COND)
    return;

  gsi_prev_nondebug (&gsi);
  stmt = gsi_stmt (gsi);
  if (stmt != iv_update)
    return;

  gsi_prev_nondebug (&gsi);
  if (gsi_end_p (gsi))
    return;

  stmt = gsi_stmt (gsi);
  if (gimple_code (stmt) != GIMPLE_ASSIGN)
    return;

  if (stmt != use->stmt)
    return;

  if (TREE_CODE (gimple_assign_lhs (stmt)) != SSA_NAME)
    return;

  if (dump_file && (dump_flags & TDF_DETAILS))
    {
      fprintf (dump_file, "Reordering \n");
      print_gimple_stmt (dump_file, iv_update, 0, 0);
      print_gimple_stmt (dump_file, use->stmt, 0, 0);
      fprintf (dump_file, "\n");
    }

  gsi = gsi_for_stmt (use->stmt);
  gsi_iv = gsi_for_stmt (iv_update);
  gsi_move_before (&gsi_iv, &gsi);

  cand->pos = IP_BEFORE_USE;
  cand->incremented_at = use->stmt;
>>>>>>> 6e7f08ad
}

/* Rewrites USE (address that is an iv) using candidate CAND.  */

static void
rewrite_use_address (struct ivopts_data *data,
		     struct iv_use *use, struct iv_cand *cand)
{
  aff_tree aff;
  gimple_stmt_iterator bsi = gsi_for_stmt (use->stmt);
  tree base_hint = NULL_TREE;
  tree ref, iv;
  bool ok;

  adjust_iv_update_pos (cand, use);
  ok = get_computation_aff (data->current_loop, use, cand, use->stmt, &aff);
  gcc_assert (ok);
  unshare_aff_combination (&aff);

  /* To avoid undefined overflow problems, all IV candidates use unsigned
     integer types.  The drawback is that this makes it impossible for
     create_mem_ref to distinguish an IV that is based on a memory object
     from one that represents simply an offset.

     To work around this problem, we pass a hint to create_mem_ref that
     indicates which variable (if any) in aff is an IV based on a memory
     object.  Note that we only consider the candidate.  If this is not
     based on an object, the base of the reference is in some subexpression
     of the use -- but these will use pointer types, so they are recognized
     by the create_mem_ref heuristics anyway.  */
  if (cand->iv->base_object)
    base_hint = var_at_stmt (data->current_loop, cand, use->stmt);

  iv = var_at_stmt (data->current_loop, cand, use->stmt);
  ref = create_mem_ref (&bsi, TREE_TYPE (*use->op_p), &aff,
			reference_alias_ptr_type (*use->op_p),
			iv, base_hint, data->speed);
  copy_ref_info (ref, *use->op_p);
  *use->op_p = ref;
}

/* Rewrites USE (the condition such that one of the arguments is an iv) using
   candidate CAND.  */

static void
rewrite_use_compare (struct ivopts_data *data,
		     struct iv_use *use, struct iv_cand *cand)
{
  tree comp, *var_p, op, bound;
  gimple_stmt_iterator bsi = gsi_for_stmt (use->stmt);
  enum tree_code compare;
  struct cost_pair *cp = get_use_iv_cost (data, use, cand);
  bool ok;

  bound = cp->value;
  if (bound)
    {
      tree var = var_at_stmt (data->current_loop, cand, use->stmt);
      tree var_type = TREE_TYPE (var);
      gimple_seq stmts;

      if (dump_file && (dump_flags & TDF_DETAILS))
        {
          fprintf (dump_file, "Replacing exit test: ");
          print_gimple_stmt (dump_file, use->stmt, 0, TDF_SLIM);
        }
      compare = iv_elimination_compare (data, use);
      bound = unshare_expr (fold_convert (var_type, bound));
      op = force_gimple_operand (bound, &stmts, true, NULL_TREE);
      if (stmts)
	gsi_insert_seq_on_edge_immediate (
		loop_preheader_edge (data->current_loop),
		stmts);

      gimple_cond_set_lhs (use->stmt, var);
      gimple_cond_set_code (use->stmt, compare);
      gimple_cond_set_rhs (use->stmt, op);
      return;
    }

  /* The induction variable elimination failed; just express the original
     giv.  */
  comp = get_computation (data->current_loop, use, cand);
  gcc_assert (comp != NULL_TREE);

  ok = extract_cond_operands (data, use->stmt, &var_p, NULL, NULL, NULL);
  gcc_assert (ok);

  *var_p = force_gimple_operand_gsi (&bsi, comp, true, SSA_NAME_VAR (*var_p),
				     true, GSI_SAME_STMT);
}

/* Rewrites USE using candidate CAND.  */

static void
rewrite_use (struct ivopts_data *data, struct iv_use *use, struct iv_cand *cand)
{
  switch (use->type)
    {
      case USE_NONLINEAR_EXPR:
	rewrite_use_nonlinear_expr (data, use, cand);
	break;

      case USE_ADDRESS:
	rewrite_use_address (data, use, cand);
	break;

      case USE_COMPARE:
	rewrite_use_compare (data, use, cand);
	break;

      default:
	gcc_unreachable ();
    }

  update_stmt (use->stmt);
}

/* Rewrite the uses using the selected induction variables.  */

static void
rewrite_uses (struct ivopts_data *data)
{
  unsigned i;
  struct iv_cand *cand;
  struct iv_use *use;

  for (i = 0; i < n_iv_uses (data); i++)
    {
      use = iv_use (data, i);
      cand = use->selected;
      gcc_assert (cand);

      rewrite_use (data, use, cand);
    }
}

/* Removes the ivs that are not used after rewriting.  */

static void
remove_unused_ivs (struct ivopts_data *data)
{
  unsigned j;
  bitmap_iterator bi;
  bitmap toremove = BITMAP_ALLOC (NULL);

  /* Figure out an order in which to release SSA DEFs so that we don't
     release something that we'd have to propagate into a debug stmt
     afterwards.  */
  EXECUTE_IF_SET_IN_BITMAP (data->relevant, 0, j, bi)
    {
      struct version_info *info;

      info = ver_info (data, j);
      if (info->iv
	  && !integer_zerop (info->iv->step)
	  && !info->inv_id
	  && !info->iv->have_use_for
	  && !info->preserve_biv)
	bitmap_set_bit (toremove, SSA_NAME_VERSION (info->iv->ssa_name));
    }

  release_defs_bitset (toremove);

  BITMAP_FREE (toremove);
}

/* Frees memory occupied by struct tree_niter_desc in *VALUE. Callback
   for pointer_map_traverse.  */

static bool
free_tree_niter_desc (const void *key ATTRIBUTE_UNUSED, void **value,
                      void *data ATTRIBUTE_UNUSED)
{
  struct tree_niter_desc *const niter = (struct tree_niter_desc *) *value;

  free (niter);
  return true;
}

/* Frees data allocated by the optimization of a single loop.  */

static void
free_loop_data (struct ivopts_data *data)
{
  unsigned i, j;
  bitmap_iterator bi;
  tree obj;

  if (data->niters)
    {
      pointer_map_traverse (data->niters, free_tree_niter_desc, NULL);
      pointer_map_destroy (data->niters);
      data->niters = NULL;
    }

  EXECUTE_IF_SET_IN_BITMAP (data->relevant, 0, i, bi)
    {
      struct version_info *info;

      info = ver_info (data, i);
      if (info->iv)
	free (info->iv);
      info->iv = NULL;
      info->has_nonlin_use = false;
      info->preserve_biv = false;
      info->inv_id = 0;
    }
  bitmap_clear (data->relevant);
  bitmap_clear (data->important_candidates);

  for (i = 0; i < n_iv_uses (data); i++)
    {
      struct iv_use *use = iv_use (data, i);

      free (use->iv);
      BITMAP_FREE (use->related_cands);
      for (j = 0; j < use->n_map_members; j++)
	if (use->cost_map[j].depends_on)
	  BITMAP_FREE (use->cost_map[j].depends_on);
      free (use->cost_map);
      free (use);
    }
  VEC_truncate (iv_use_p, data->iv_uses, 0);

  for (i = 0; i < n_iv_cands (data); i++)
    {
      struct iv_cand *cand = iv_cand (data, i);

      if (cand->iv)
	free (cand->iv);
      if (cand->depends_on)
	BITMAP_FREE (cand->depends_on);
      free (cand);
    }
  VEC_truncate (iv_cand_p, data->iv_candidates, 0);

  if (data->version_info_size < num_ssa_names)
    {
      data->version_info_size = 2 * num_ssa_names;
      free (data->version_info);
      data->version_info = XCNEWVEC (struct version_info, data->version_info_size);
    }

  data->max_inv_id = 0;

  FOR_EACH_VEC_ELT (tree, decl_rtl_to_reset, i, obj)
    SET_DECL_RTL (obj, NULL_RTX);

  VEC_truncate (tree, decl_rtl_to_reset, 0);

  htab_empty (data->inv_expr_tab);
  data->inv_expr_id = 0;
}

/* Finalizes data structures used by the iv optimization pass.  LOOPS is the
   loop tree.  */

static void
tree_ssa_iv_optimize_finalize (struct ivopts_data *data)
{
  free_loop_data (data);
  free (data->version_info);
  BITMAP_FREE (data->relevant);
  BITMAP_FREE (data->important_candidates);

  VEC_free (tree, heap, decl_rtl_to_reset);
  VEC_free (iv_use_p, heap, data->iv_uses);
  VEC_free (iv_cand_p, heap, data->iv_candidates);
  htab_delete (data->inv_expr_tab);
}

/* Returns true if the loop body BODY includes any function calls.  */

static bool
loop_body_includes_call (basic_block *body, unsigned num_nodes)
{
  gimple_stmt_iterator gsi;
  unsigned i;

  for (i = 0; i < num_nodes; i++)
    for (gsi = gsi_start_bb (body[i]); !gsi_end_p (gsi); gsi_next (&gsi))
      {
	gimple stmt = gsi_stmt (gsi);
	if (is_gimple_call (stmt)
	    && !is_inexpensive_builtin (gimple_call_fndecl (stmt)))
	  return true;
      }
  return false;
}

/* Optimizes the LOOP.  Returns true if anything changed.  */

static bool
tree_ssa_iv_optimize_loop (struct ivopts_data *data, struct loop *loop)
{
  bool changed = false;
  struct iv_ca *iv_ca;
  edge exit;
  basic_block *body;

  gcc_assert (!data->niters);
  data->current_loop = loop;
  data->speed = optimize_loop_for_speed_p (loop);

  if (dump_file && (dump_flags & TDF_DETAILS))
    {
      fprintf (dump_file, "Processing loop %d\n", loop->num);

      exit = single_dom_exit (loop);
      if (exit)
	{
	  fprintf (dump_file, "  single exit %d -> %d, exit condition ",
		   exit->src->index, exit->dest->index);
	  print_gimple_stmt (dump_file, last_stmt (exit->src), 0, TDF_SLIM);
	  fprintf (dump_file, "\n");
	}

      fprintf (dump_file, "\n");
    }

  body = get_loop_body (loop);
  data->body_includes_call = loop_body_includes_call (body, loop->num_nodes);
  renumber_gimple_stmt_uids_in_blocks (body, loop->num_nodes);
  free (body);

  /* For each ssa name determines whether it behaves as an induction variable
     in some loop.  */
  if (!find_induction_variables (data))
    goto finish;

  /* Finds interesting uses (item 1).  */
  find_interesting_uses (data);
  if (n_iv_uses (data) > MAX_CONSIDERED_USES)
    goto finish;

  /* Finds candidates for the induction variables (item 2).  */
  find_iv_candidates (data);

  /* Calculates the costs (item 3, part 1).  */
  determine_iv_costs (data);
  determine_use_iv_costs (data);
  determine_set_costs (data);

  /* Find the optimal set of induction variables (item 3, part 2).  */
  iv_ca = find_optimal_iv_set (data);
  if (!iv_ca)
    goto finish;
  changed = true;

  /* Create the new induction variables (item 4, part 1).  */
  create_new_ivs (data, iv_ca);
  iv_ca_free (&iv_ca);

  /* Rewrite the uses (item 4, part 2).  */
  rewrite_uses (data);

  /* Remove the ivs that are unused after rewriting.  */
  remove_unused_ivs (data);

  /* We have changed the structure of induction variables; it might happen
     that definitions in the scev database refer to some of them that were
     eliminated.  */
  scev_reset ();

finish:
  free_loop_data (data);

  return changed;
}

/* Main entry point.  Optimizes induction variables in loops.  */

void
tree_ssa_iv_optimize (void)
{
  struct loop *loop;
  struct ivopts_data data;
  loop_iterator li;

  tree_ssa_iv_optimize_init (&data);

  /* Optimize the loops starting with the innermost ones.  */
  FOR_EACH_LOOP (li, loop, LI_FROM_INNERMOST)
    {
      if (dump_file && (dump_flags & TDF_DETAILS))
	flow_loop_dump (loop, dump_file, NULL, 1);

      tree_ssa_iv_optimize_loop (&data, loop);
    }

  tree_ssa_iv_optimize_finalize (&data);
}<|MERGE_RESOLUTION|>--- conflicted
+++ resolved
@@ -1781,17 +1781,11 @@
 	  tree *ref = &TREE_OPERAND (base, 0);
 	  while (handled_component_p (*ref))
 	    ref = &TREE_OPERAND (*ref, 0);
-<<<<<<< HEAD
-	  if (TREE_CODE (*ref) == INDIRECT_REF)
-	    {
-	      tree tem = gimple_fold_indirect_ref (TREE_OPERAND (*ref, 0));
-=======
 	  if (TREE_CODE (*ref) == MEM_REF)
 	    {
 	      tree tem = fold_binary (MEM_REF, TREE_TYPE (*ref),
 				      TREE_OPERAND (*ref, 0),
 				      TREE_OPERAND (*ref, 1));
->>>>>>> 6e7f08ad
 	      if (tem)
 		*ref = tem;
 	    }
@@ -4406,10 +4400,7 @@
   bitmap depends_on_elim = NULL, depends_on_express = NULL, depends_on;
   comp_cost elim_cost, express_cost, cost;
   bool ok;
-<<<<<<< HEAD
-=======
   int inv_expr_id = -1;
->>>>>>> 6e7f08ad
   tree *control_var, *bound_cst;
 
   /* Only consider real candidates.  */
@@ -5986,16 +5977,6 @@
 static void
 adjust_iv_update_pos (struct iv_cand *cand, struct iv_use *use)
 {
-<<<<<<< HEAD
-  if (TREE_CODE (old_ref) == TARGET_MEM_REF)
-    copy_mem_ref_info (new_ref, old_ref);
-  else
-    {
-      TMR_ORIGINAL (new_ref) = unshare_and_remove_ssa_names (old_ref);
-      TREE_SIDE_EFFECTS (new_ref) = TREE_SIDE_EFFECTS (old_ref);
-      TREE_THIS_VOLATILE (new_ref) = TREE_THIS_VOLATILE (old_ref);
-    }
-=======
   tree var_after;
   gimple iv_update, stmt;
   basic_block bb;
@@ -6048,7 +6029,6 @@
 
   cand->pos = IP_BEFORE_USE;
   cand->incremented_at = use->stmt;
->>>>>>> 6e7f08ad
 }
 
 /* Rewrites USE (address that is an iv) using candidate CAND.  */
