--- conflicted
+++ resolved
@@ -97,11 +97,6 @@
    interface between the GIMPLE and RTL worlds.  */
 #include "expr.h"
 
-/* FIXME: Expressions are expanded to RTL in this pass to determine the
-   cost of different addressing modes.  This should be moved to a TBD
-   interface between the GIMPLE and RTL worlds.  */
-#include "expr.h"
-
 /* The infinite cost.  */
 #define INFTY 10000000
 
@@ -1631,7 +1626,6 @@
   if (mode != BLKmode)
     {
       unsigned mode_align = GET_MODE_ALIGNMENT (mode);
-<<<<<<< HEAD
 
       if (base_align < mode_align
 	  || (bitpos % mode_align) != 0
@@ -1642,18 +1636,6 @@
 	  && (highest_pow2_factor (toffset) * BITS_PER_UNIT) < mode_align)
 	return true;
 
-=======
-
-      if (base_align < mode_align
-	  || (bitpos % mode_align) != 0
-	  || (bitpos % BITS_PER_UNIT) != 0)
-	return true;
-
-      if (toffset
-	  && (highest_pow2_factor (toffset) * BITS_PER_UNIT) < mode_align)
-	return true;
-
->>>>>>> 155d23aa
       if ((highest_pow2_factor (step) * BITS_PER_UNIT) < mode_align)
 	return true;
     }
@@ -3059,11 +3041,7 @@
   if (cost == INFTY)
     return cost;
   else if (optimize_loop_for_speed_p (data->current_loop))
-<<<<<<< HEAD
-    return cost / AVG_LOOP_NITER (data->current_loop);
-=======
     return cost / avg_loop_niter (data->current_loop);
->>>>>>> 155d23aa
   else
     return cost;
 }
@@ -6017,16 +5995,6 @@
 static void
 adjust_iv_update_pos (struct iv_cand *cand, struct iv_use *use)
 {
-<<<<<<< HEAD
-  if (TREE_CODE (old_ref) == TARGET_MEM_REF)
-    copy_mem_ref_info (new_ref, old_ref);
-  else
-    {
-      TMR_ORIGINAL (new_ref) = unshare_and_remove_ssa_names (old_ref);
-      TREE_SIDE_EFFECTS (new_ref) = TREE_SIDE_EFFECTS (old_ref);
-      TREE_THIS_VOLATILE (new_ref) = TREE_THIS_VOLATILE (old_ref);
-    }
-=======
   tree var_after;
   gimple iv_update, stmt;
   basic_block bb;
@@ -6079,7 +6047,6 @@
 
   cand->pos = IP_BEFORE_USE;
   cand->incremented_at = use->stmt;
->>>>>>> 155d23aa
 }
 
 /* Rewrites USE (address that is an iv) using candidate CAND.  */
