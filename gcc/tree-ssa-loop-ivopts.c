--- conflicted
+++ resolved
@@ -1123,19 +1123,11 @@
 	continue;
 
       if (virtual_operand_p (PHI_RESULT (phi)))
-<<<<<<< HEAD
 	continue;
 
       if (!simple_iv (loop, loop, PHI_RESULT (phi), &iv, true))
 	continue;
 
-=======
-	continue;
-
-      if (!simple_iv (loop, loop, PHI_RESULT (phi), &iv, true))
-	continue;
-
->>>>>>> 7d5059b2
       if (integer_zerop (iv.step))
 	continue;
 
@@ -1358,67 +1350,9 @@
   use->next = NULL;
   use->addr_base = addr_base;
   use->addr_offset = addr_offset;
-<<<<<<< HEAD
-=======
 
   data->iv_uses.safe_push (use);
 
-  return use;
-}
-
-/* Records a sub use of type USE_TYPE at *USE_P in STMT whose value is IV.
-   The sub use is recorded under the one whose use id is ID_GROUP.  */
-
-static struct iv_use *
-record_sub_use (struct ivopts_data *data, tree *use_p,
-		    struct iv *iv, gimple stmt, enum use_type use_type,
-		    tree addr_base, unsigned HOST_WIDE_INT addr_offset,
-		    unsigned int id_group)
-{
-  struct iv_use *use = XCNEW (struct iv_use);
-  struct iv_use *group = iv_use (data, id_group);
-
-  use->id = group->id;
-  use->sub_id = 0;
-  use->type = use_type;
-  use->iv = iv;
-  use->stmt = stmt;
-  use->op_p = use_p;
-  use->related_cands = NULL;
-  use->addr_base = addr_base;
-  use->addr_offset = addr_offset;
-
-  /* Sub use list is maintained in offset ascending order.  */
-  if (addr_offset <= group->addr_offset)
-    {
-      use->related_cands = group->related_cands;
-      group->related_cands = NULL;
-      use->next = group;
-      data->iv_uses[id_group] = use;
-    }
-  else
-    {
-      struct iv_use *pre;
-      do
-	{
-	  pre = group;
-	  group = group->next;
-	}
-      while (group && addr_offset > group->addr_offset);
-      use->next = pre->next;
-      pre->next = use;
-    }
->>>>>>> 7d5059b2
-
-  /* To avoid showing ssa name in the dumps, if it was not reset by the
-     caller.  */
-  iv->ssa_name = NULL_TREE;
-
-<<<<<<< HEAD
-  data->iv_uses.safe_push (use);
-
-=======
->>>>>>> 7d5059b2
   return use;
 }
 
