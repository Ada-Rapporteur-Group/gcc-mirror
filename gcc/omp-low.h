/* Header file for openMP lowering directives.
   Copyright (C) 2013-2016 Free Software Foundation, Inc.

This file is part of GCC.

GCC is free software; you can redistribute it and/or modify it under
the terms of the GNU General Public License as published by the Free
Software Foundation; either version 3, or (at your option) any later
version.

GCC is distributed in the hope that it will be useful, but WITHOUT ANY
WARRANTY; without even the implied warranty of MERCHANTABILITY or
FITNESS FOR A PARTICULAR PURPOSE.  See the GNU General Public License
 for more details.

You should have received a copy of the GNU General Public License
along with GCC; see the file COPYING3.  If not see
<http://www.gnu.org/licenses/>.  */

#ifndef GCC_OMP_LOW_H
#define GCC_OMP_LOW_H

struct omp_region;

extern tree find_omp_clause (tree, enum omp_clause_code);
extern void omp_expand_local (basic_block);
extern void free_omp_regions (void);
extern tree omp_reduction_init_op (location_t, enum tree_code, tree);
extern tree omp_reduction_init (tree, tree);
extern bool make_gimple_omp_edges (basic_block, struct omp_region **, int *);
extern void omp_finish_file (void);
extern tree omp_member_access_dummy_var (tree);
extern void replace_oacc_fn_attrib (tree, tree);
extern tree build_oacc_routine_dims (tree);
extern tree get_oacc_fn_attrib (tree);
<<<<<<< HEAD
extern bool oacc_fn_attrib_kernels_p (tree);
extern void set_oacc_fn_attrib (tree, tree, bool, vec<tree> *);
=======
extern void set_oacc_fn_attrib (tree, tree, bool, vec<tree> *);
extern bool oacc_fn_attrib_kernels_p (tree);
>>>>>>> b547a9b8
extern int get_oacc_ifn_dim_arg (const gimple *);
extern int get_oacc_fn_dim_size (tree, int);

extern GTY(()) vec<tree, va_gc> *offload_funcs;
extern GTY(()) vec<tree, va_gc> *offload_vars;

#endif /* GCC_OMP_LOW_H */<|MERGE_RESOLUTION|>--- conflicted
+++ resolved
@@ -33,13 +33,8 @@
 extern void replace_oacc_fn_attrib (tree, tree);
 extern tree build_oacc_routine_dims (tree);
 extern tree get_oacc_fn_attrib (tree);
-<<<<<<< HEAD
-extern bool oacc_fn_attrib_kernels_p (tree);
-extern void set_oacc_fn_attrib (tree, tree, bool, vec<tree> *);
-=======
 extern void set_oacc_fn_attrib (tree, tree, bool, vec<tree> *);
 extern bool oacc_fn_attrib_kernels_p (tree);
->>>>>>> b547a9b8
 extern int get_oacc_ifn_dim_arg (const gimple *);
 extern int get_oacc_fn_dim_size (tree, int);
 
