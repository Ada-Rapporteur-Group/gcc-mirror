/* RTL-level loop invariant motion.
   Copyright (C) 2004-2018 Free Software Foundation, Inc.

This file is part of GCC.

GCC is free software; you can redistribute it and/or modify it
under the terms of the GNU General Public License as published by the
Free Software Foundation; either version 3, or (at your option) any
later version.

GCC is distributed in the hope that it will be useful, but WITHOUT
ANY WARRANTY; without even the implied warranty of MERCHANTABILITY or
FITNESS FOR A PARTICULAR PURPOSE.  See the GNU General Public License
for more details.

You should have received a copy of the GNU General Public License
along with GCC; see the file COPYING3.  If not see
<http://www.gnu.org/licenses/>.  */

/* This implements the loop invariant motion pass.  It is very simple
   (no calls, no loads/stores, etc.).  This should be sufficient to cleanup
   things like address arithmetics -- other more complicated invariants should
   be eliminated on GIMPLE either in tree-ssa-loop-im.c or in tree-ssa-pre.c.

   We proceed loop by loop -- it is simpler than trying to handle things
   globally and should not lose much.  First we inspect all sets inside loop
   and create a dependency graph on insns (saying "to move this insn, you must
   also move the following insns").

   We then need to determine what to move.  We estimate the number of registers
   used and move as many invariants as possible while we still have enough free
   registers.  We prefer the expensive invariants.

   Then we move the selected invariants out of the loop, creating a new
   temporaries for them if necessary.  */

#include "config.h"
#include "system.h"
#include "coretypes.h"
#include "backend.h"
#include "target.h"
#include "rtl.h"
#include "tree.h"
#include "cfghooks.h"
#include "df.h"
#include "memmodel.h"
#include "tm_p.h"
#include "insn-config.h"
#include "regs.h"
#include "ira.h"
#include "recog.h"
#include "cfgrtl.h"
#include "cfgloop.h"
#include "expr.h"
#include "params.h"
#include "rtl-iter.h"
#include "dumpfile.h"

/* The data stored for the loop.  */

struct loop_data
{
  struct loop *outermost_exit;	/* The outermost exit of the loop.  */
  bool has_call;		/* True if the loop contains a call.  */
  /* Maximal register pressure inside loop for given register class
     (defined only for the pressure classes).  */
  int max_reg_pressure[N_REG_CLASSES];
  /* Loop regs referenced and live pseudo-registers.  */
  bitmap_head regs_ref;
  bitmap_head regs_live;
};

#define LOOP_DATA(LOOP) ((struct loop_data *) (LOOP)->aux)

/* The description of an use.  */

struct use
{
  rtx *pos;			/* Position of the use.  */
  rtx_insn *insn;		/* The insn in that the use occurs.  */
  unsigned addr_use_p;		/* Whether the use occurs in an address.  */
  struct use *next;		/* Next use in the list.  */
};

/* The description of a def.  */

struct def
{
  struct use *uses;		/* The list of uses that are uniquely reached
				   by it.  */
  unsigned n_uses;		/* Number of such uses.  */
  unsigned n_addr_uses;		/* Number of uses in addresses.  */
  unsigned invno;		/* The corresponding invariant.  */
  bool can_prop_to_addr_uses;	/* True if the corresponding inv can be
				   propagated into its address uses.  */
};

/* The data stored for each invariant.  */

struct invariant
{
  /* The number of the invariant.  */
  unsigned invno;

  /* The number of the invariant with the same value.  */
  unsigned eqto;

  /* The number of invariants which eqto this.  */
  unsigned eqno;

  /* If we moved the invariant out of the loop, the original regno
     that contained its value.  */
  int orig_regno;

  /* If we moved the invariant out of the loop, the register that contains its
     value.  */
  rtx reg;

  /* The definition of the invariant.  */
  struct def *def;

  /* The insn in that it is defined.  */
  rtx_insn *insn;

  /* Whether it is always executed.  */
  bool always_executed;

  /* Whether to move the invariant.  */
  bool move;

  /* Whether the invariant is cheap when used as an address.  */
  bool cheap_address;

  /* Cost of the invariant.  */
  unsigned cost;

  /* Used for detecting already visited invariants during determining
     costs of movements.  */
  unsigned stamp;

  /* The invariants it depends on.  */
  bitmap depends_on;
};

/* Currently processed loop.  */
static struct loop *curr_loop;

/* Table of invariants indexed by the df_ref uid field.  */

static unsigned int invariant_table_size = 0;
static struct invariant ** invariant_table;

/* Entry for hash table of invariant expressions.  */

struct invariant_expr_entry
{
  /* The invariant.  */
  struct invariant *inv;

  /* Its value.  */
  rtx expr;

  /* Its mode.  */
  machine_mode mode;

  /* Its hash.  */
  hashval_t hash;
};

/* The actual stamp for marking already visited invariants during determining
   costs of movements.  */

static unsigned actual_stamp;

typedef struct invariant *invariant_p;


/* The invariants.  */

static vec<invariant_p> invariants;

/* Check the size of the invariant table and realloc if necessary.  */

static void
check_invariant_table_size (void)
{
  if (invariant_table_size < DF_DEFS_TABLE_SIZE ())
    {
      unsigned int new_size = DF_DEFS_TABLE_SIZE () + (DF_DEFS_TABLE_SIZE () / 4);
      invariant_table = XRESIZEVEC (struct invariant *, invariant_table, new_size);
      memset (&invariant_table[invariant_table_size], 0,
	      (new_size - invariant_table_size) * sizeof (struct invariant *));
      invariant_table_size = new_size;
    }
}

/* Test for possibility of invariantness of X.  */

static bool
check_maybe_invariant (rtx x)
{
  enum rtx_code code = GET_CODE (x);
  int i, j;
  const char *fmt;

  switch (code)
    {
    CASE_CONST_ANY:
    case SYMBOL_REF:
    case CONST:
    case LABEL_REF:
      return true;

    case PC:
    case CC0:
    case UNSPEC_VOLATILE:
    case CALL:
      return false;

    case REG:
      return true;

    case MEM:
      /* Load/store motion is done elsewhere.  ??? Perhaps also add it here?
	 It should not be hard, and might be faster than "elsewhere".  */

      /* Just handle the most trivial case where we load from an unchanging
	 location (most importantly, pic tables).  */
      if (MEM_READONLY_P (x) && !MEM_VOLATILE_P (x))
	break;

      return false;

    case ASM_OPERANDS:
      /* Don't mess with insns declared volatile.  */
      if (MEM_VOLATILE_P (x))
	return false;
      break;

    default:
      break;
    }

  fmt = GET_RTX_FORMAT (code);
  for (i = GET_RTX_LENGTH (code) - 1; i >= 0; i--)
    {
      if (fmt[i] == 'e')
	{
	  if (!check_maybe_invariant (XEXP (x, i)))
	    return false;
	}
      else if (fmt[i] == 'E')
	{
	  for (j = 0; j < XVECLEN (x, i); j++)
	    if (!check_maybe_invariant (XVECEXP (x, i, j)))
	      return false;
	}
    }

  return true;
}

/* Returns the invariant definition for USE, or NULL if USE is not
   invariant.  */

static struct invariant *
invariant_for_use (df_ref use)
{
  struct df_link *defs;
  df_ref def;
  basic_block bb = DF_REF_BB (use), def_bb;

  if (DF_REF_FLAGS (use) & DF_REF_READ_WRITE)
    return NULL;

  defs = DF_REF_CHAIN (use);
  if (!defs || defs->next)
    return NULL;
  def = defs->ref;
  check_invariant_table_size ();
  if (!invariant_table[DF_REF_ID (def)])
    return NULL;

  def_bb = DF_REF_BB (def);
  if (!dominated_by_p (CDI_DOMINATORS, bb, def_bb))
    return NULL;
  return invariant_table[DF_REF_ID (def)];
}

/* Computes hash value for invariant expression X in INSN.  */

static hashval_t
hash_invariant_expr_1 (rtx_insn *insn, rtx x)
{
  enum rtx_code code = GET_CODE (x);
  int i, j;
  const char *fmt;
  hashval_t val = code;
  int do_not_record_p;
  df_ref use;
  struct invariant *inv;

  switch (code)
    {
    CASE_CONST_ANY:
    case SYMBOL_REF:
    case CONST:
    case LABEL_REF:
      return hash_rtx (x, GET_MODE (x), &do_not_record_p, NULL, false);

    case REG:
      use = df_find_use (insn, x);
      if (!use)
	return hash_rtx (x, GET_MODE (x), &do_not_record_p, NULL, false);
      inv = invariant_for_use (use);
      if (!inv)
	return hash_rtx (x, GET_MODE (x), &do_not_record_p, NULL, false);

      gcc_assert (inv->eqto != ~0u);
      return inv->eqto;

    default:
      break;
    }

  fmt = GET_RTX_FORMAT (code);
  for (i = GET_RTX_LENGTH (code) - 1; i >= 0; i--)
    {
      if (fmt[i] == 'e')
	val ^= hash_invariant_expr_1 (insn, XEXP (x, i));
      else if (fmt[i] == 'E')
	{
	  for (j = 0; j < XVECLEN (x, i); j++)
	    val ^= hash_invariant_expr_1 (insn, XVECEXP (x, i, j));
	}
      else if (fmt[i] == 'i' || fmt[i] == 'n')
	val ^= XINT (x, i);
      else if (fmt[i] == 'p')
	val ^= constant_lower_bound (SUBREG_BYTE (x));
    }

  return val;
}

/* Returns true if the invariant expressions E1 and E2 used in insns INSN1
   and INSN2 have always the same value.  */

static bool
invariant_expr_equal_p (rtx_insn *insn1, rtx e1, rtx_insn *insn2, rtx e2)
{
  enum rtx_code code = GET_CODE (e1);
  int i, j;
  const char *fmt;
  df_ref use1, use2;
  struct invariant *inv1 = NULL, *inv2 = NULL;
  rtx sub1, sub2;

  /* If mode of only one of the operands is VOIDmode, it is not equivalent to
     the other one.  If both are VOIDmode, we rely on the caller of this
     function to verify that their modes are the same.  */
  if (code != GET_CODE (e2) || GET_MODE (e1) != GET_MODE (e2))
    return false;

  switch (code)
    {
    CASE_CONST_ANY:
    case SYMBOL_REF:
    case CONST:
    case LABEL_REF:
      return rtx_equal_p (e1, e2);

    case REG:
      use1 = df_find_use (insn1, e1);
      use2 = df_find_use (insn2, e2);
      if (use1)
	inv1 = invariant_for_use (use1);
      if (use2)
	inv2 = invariant_for_use (use2);

      if (!inv1 && !inv2)
	return rtx_equal_p (e1, e2);

      if (!inv1 || !inv2)
	return false;

      gcc_assert (inv1->eqto != ~0u);
      gcc_assert (inv2->eqto != ~0u);
      return inv1->eqto == inv2->eqto;

    default:
      break;
    }

  fmt = GET_RTX_FORMAT (code);
  for (i = GET_RTX_LENGTH (code) - 1; i >= 0; i--)
    {
      if (fmt[i] == 'e')
	{
	  sub1 = XEXP (e1, i);
	  sub2 = XEXP (e2, i);

	  if (!invariant_expr_equal_p (insn1, sub1, insn2, sub2))
	    return false;
	}

      else if (fmt[i] == 'E')
	{
	  if (XVECLEN (e1, i) != XVECLEN (e2, i))
	    return false;

	  for (j = 0; j < XVECLEN (e1, i); j++)
	    {
	      sub1 = XVECEXP (e1, i, j);
	      sub2 = XVECEXP (e2, i, j);

	      if (!invariant_expr_equal_p (insn1, sub1, insn2, sub2))
		return false;
	    }
	}
      else if (fmt[i] == 'i' || fmt[i] == 'n')
	{
	  if (XINT (e1, i) != XINT (e2, i))
	    return false;
	}
      else if (fmt[i] == 'p')
	{
<<<<<<< HEAD
	  if (may_ne (SUBREG_BYTE (e1), SUBREG_BYTE (e2)))
=======
	  if (maybe_ne (SUBREG_BYTE (e1), SUBREG_BYTE (e2)))
>>>>>>> 70783a86
	    return false;
	}
      /* Unhandled type of subexpression, we fail conservatively.  */
      else
	return false;
    }

  return true;
}

struct invariant_expr_hasher : free_ptr_hash <invariant_expr_entry>
{
  static inline hashval_t hash (const invariant_expr_entry *);
  static inline bool equal (const invariant_expr_entry *,
			    const invariant_expr_entry *);
};

/* Returns hash value for invariant expression entry ENTRY.  */

inline hashval_t
invariant_expr_hasher::hash (const invariant_expr_entry *entry)
{
  return entry->hash;
}

/* Compares invariant expression entries ENTRY1 and ENTRY2.  */

inline bool
invariant_expr_hasher::equal (const invariant_expr_entry *entry1,
			      const invariant_expr_entry *entry2)
{
  if (entry1->mode != entry2->mode)
    return 0;

  return invariant_expr_equal_p (entry1->inv->insn, entry1->expr,
				 entry2->inv->insn, entry2->expr);
}

typedef hash_table<invariant_expr_hasher> invariant_htab_type;

/* Checks whether invariant with value EXPR in machine mode MODE is
   recorded in EQ.  If this is the case, return the invariant.  Otherwise
   insert INV to the table for this expression and return INV.  */

static struct invariant *
find_or_insert_inv (invariant_htab_type *eq, rtx expr, machine_mode mode,
		    struct invariant *inv)
{
  hashval_t hash = hash_invariant_expr_1 (inv->insn, expr);
  struct invariant_expr_entry *entry;
  struct invariant_expr_entry pentry;
  invariant_expr_entry **slot;

  pentry.expr = expr;
  pentry.inv = inv;
  pentry.mode = mode;
  slot = eq->find_slot_with_hash (&pentry, hash, INSERT);
  entry = *slot;

  if (entry)
    return entry->inv;

  entry = XNEW (struct invariant_expr_entry);
  entry->inv = inv;
  entry->expr = expr;
  entry->mode = mode;
  entry->hash = hash;
  *slot = entry;

  return inv;
}

/* Finds invariants identical to INV and records the equivalence.  EQ is the
   hash table of the invariants.  */

static void
find_identical_invariants (invariant_htab_type *eq, struct invariant *inv)
{
  unsigned depno;
  bitmap_iterator bi;
  struct invariant *dep;
  rtx expr, set;
  machine_mode mode;
  struct invariant *tmp;

  if (inv->eqto != ~0u)
    return;

  EXECUTE_IF_SET_IN_BITMAP (inv->depends_on, 0, depno, bi)
    {
      dep = invariants[depno];
      find_identical_invariants (eq, dep);
    }

  set = single_set (inv->insn);
  expr = SET_SRC (set);
  mode = GET_MODE (expr);
  if (mode == VOIDmode)
    mode = GET_MODE (SET_DEST (set));

  tmp = find_or_insert_inv (eq, expr, mode, inv);
  inv->eqto = tmp->invno;

  if (tmp->invno != inv->invno && inv->always_executed)
    tmp->eqno++;

  if (dump_file && inv->eqto != inv->invno)
    fprintf (dump_file,
	     "Invariant %d is equivalent to invariant %d.\n",
	     inv->invno, inv->eqto);
}

/* Find invariants with the same value and record the equivalences.  */

static void
merge_identical_invariants (void)
{
  unsigned i;
  struct invariant *inv;
  invariant_htab_type eq (invariants.length ());

  FOR_EACH_VEC_ELT (invariants, i, inv)
    find_identical_invariants (&eq, inv);
}

/* Determines the basic blocks inside LOOP that are always executed and
   stores their bitmap to ALWAYS_REACHED.  MAY_EXIT is a bitmap of
   basic blocks that may either exit the loop, or contain the call that
   does not have to return.  BODY is body of the loop obtained by
   get_loop_body_in_dom_order.  */

static void
compute_always_reached (struct loop *loop, basic_block *body,
			bitmap may_exit, bitmap always_reached)
{
  unsigned i;

  for (i = 0; i < loop->num_nodes; i++)
    {
      if (dominated_by_p (CDI_DOMINATORS, loop->latch, body[i]))
	bitmap_set_bit (always_reached, i);

      if (bitmap_bit_p (may_exit, i))
	return;
    }
}

/* Finds exits out of the LOOP with body BODY.  Marks blocks in that we may
   exit the loop by cfg edge to HAS_EXIT and MAY_EXIT.  In MAY_EXIT
   additionally mark blocks that may exit due to a call.  */

static void
find_exits (struct loop *loop, basic_block *body,
	    bitmap may_exit, bitmap has_exit)
{
  unsigned i;
  edge_iterator ei;
  edge e;
  struct loop *outermost_exit = loop, *aexit;
  bool has_call = false;
  rtx_insn *insn;

  for (i = 0; i < loop->num_nodes; i++)
    {
      if (body[i]->loop_father == loop)
	{
	  FOR_BB_INSNS (body[i], insn)
	    {
	      if (CALL_P (insn)
		  && (RTL_LOOPING_CONST_OR_PURE_CALL_P (insn)
		      || !RTL_CONST_OR_PURE_CALL_P (insn)))
		{
		  has_call = true;
		  bitmap_set_bit (may_exit, i);
		  break;
		}
	    }

	  FOR_EACH_EDGE (e, ei, body[i]->succs)
	    {
	      if (! flow_bb_inside_loop_p (loop, e->dest))
		{
		  bitmap_set_bit (may_exit, i);
		  bitmap_set_bit (has_exit, i);
		  outermost_exit = find_common_loop (outermost_exit,
						     e->dest->loop_father);
		}
	      /* If we enter a subloop that might never terminate treat
	         it like a possible exit.  */
	      if (flow_loop_nested_p (loop, e->dest->loop_father))
		bitmap_set_bit (may_exit, i);
	    }
	  continue;
	}

      /* Use the data stored for the subloop to decide whether we may exit
	 through it.  It is sufficient to do this for header of the loop,
	 as other basic blocks inside it must be dominated by it.  */
      if (body[i]->loop_father->header != body[i])
	continue;

      if (LOOP_DATA (body[i]->loop_father)->has_call)
	{
	  has_call = true;
	  bitmap_set_bit (may_exit, i);
	}
      aexit = LOOP_DATA (body[i]->loop_father)->outermost_exit;
      if (aexit != loop)
	{
	  bitmap_set_bit (may_exit, i);
	  bitmap_set_bit (has_exit, i);

	  if (flow_loop_nested_p (aexit, outermost_exit))
	    outermost_exit = aexit;
	}
    }

  if (loop->aux == NULL)
    {
      loop->aux = xcalloc (1, sizeof (struct loop_data));
      bitmap_initialize (&LOOP_DATA (loop)->regs_ref, &reg_obstack);
      bitmap_initialize (&LOOP_DATA (loop)->regs_live, &reg_obstack);
    }
  LOOP_DATA (loop)->outermost_exit = outermost_exit;
  LOOP_DATA (loop)->has_call = has_call;
}

/* Check whether we may assign a value to X from a register.  */

static bool
may_assign_reg_p (rtx x)
{
  return (GET_MODE (x) != VOIDmode
	  && GET_MODE (x) != BLKmode
	  && can_copy_p (GET_MODE (x))
	  /* Do not mess with the frame pointer adjustments that can
	     be generated e.g. by expand_builtin_setjmp_receiver.  */
	  && x != frame_pointer_rtx
	  && (!REG_P (x)
	      || !HARD_REGISTER_P (x)
	      || REGNO_REG_CLASS (REGNO (x)) != NO_REGS));
}

/* Finds definitions that may correspond to invariants in LOOP with body
   BODY.  */

static void
find_defs (struct loop *loop)
{
  if (dump_file)
    {
      fprintf (dump_file,
	       "*****starting processing of loop %d ******\n",
	       loop->num);
    }

  df_remove_problem (df_chain);
  df_process_deferred_rescans ();
  df_chain_add_problem (DF_UD_CHAIN);
  df_live_add_problem ();
  df_live_set_all_dirty ();
  df_set_flags (DF_RD_PRUNE_DEAD_DEFS);
  df_analyze_loop (loop);
  check_invariant_table_size ();

  if (dump_file)
    {
      df_dump_region (dump_file);
      fprintf (dump_file,
	       "*****ending processing of loop %d ******\n",
	       loop->num);
    }
}

/* Creates a new invariant for definition DEF in INSN, depending on invariants
   in DEPENDS_ON.  ALWAYS_EXECUTED is true if the insn is always executed,
   unless the program ends due to a function call.  The newly created invariant
   is returned.  */

static struct invariant *
create_new_invariant (struct def *def, rtx_insn *insn, bitmap depends_on,
		      bool always_executed)
{
  struct invariant *inv = XNEW (struct invariant);
  rtx set = single_set (insn);
  bool speed = optimize_bb_for_speed_p (BLOCK_FOR_INSN (insn));

  inv->def = def;
  inv->always_executed = always_executed;
  inv->depends_on = depends_on;

  /* If the set is simple, usually by moving it we move the whole store out of
     the loop.  Otherwise we save only cost of the computation.  */
  if (def)
    {
      inv->cost = set_rtx_cost (set, speed);
      /* ??? Try to determine cheapness of address computation.  Unfortunately
         the address cost is only a relative measure, we can't really compare
	 it with any absolute number, but only with other address costs.
	 But here we don't have any other addresses, so compare with a magic
	 number anyway.  It has to be large enough to not regress PR33928
	 (by avoiding to move reg+8,reg+16,reg+24 invariants), but small
	 enough to not regress 410.bwaves either (by still moving reg+reg
	 invariants).
	 See http://gcc.gnu.org/ml/gcc-patches/2009-10/msg01210.html .  */
      if (SCALAR_INT_MODE_P (GET_MODE (SET_DEST (set))))
	inv->cheap_address = address_cost (SET_SRC (set), word_mode,
					   ADDR_SPACE_GENERIC, speed) < 3;
      else
	inv->cheap_address = false;
    }
  else
    {
      inv->cost = set_src_cost (SET_SRC (set), GET_MODE (SET_DEST (set)),
				speed);
      inv->cheap_address = false;
    }

  inv->move = false;
  inv->reg = NULL_RTX;
  inv->orig_regno = -1;
  inv->stamp = 0;
  inv->insn = insn;

  inv->invno = invariants.length ();
  inv->eqto = ~0u;

  /* Itself.  */
  inv->eqno = 1;

  if (def)
    def->invno = inv->invno;
  invariants.safe_push (inv);

  if (dump_file)
    {
      fprintf (dump_file,
	       "Set in insn %d is invariant (%d), cost %d, depends on ",
	       INSN_UID (insn), inv->invno, inv->cost);
      dump_bitmap (dump_file, inv->depends_on);
    }

  return inv;
}

/* Return a canonical version of X for the address, from the point of view,
   that all multiplications are represented as MULT instead of the multiply
   by a power of 2 being represented as ASHIFT.

   Callers should prepare a copy of X because this function may modify it
   in place.  */

static void
canonicalize_address_mult (rtx x)
{
  subrtx_var_iterator::array_type array;
  FOR_EACH_SUBRTX_VAR (iter, array, x, NONCONST)
    {
      rtx sub = *iter;
      scalar_int_mode sub_mode;
      if (is_a <scalar_int_mode> (GET_MODE (sub), &sub_mode)
	  && GET_CODE (sub) == ASHIFT
	  && CONST_INT_P (XEXP (sub, 1))
	  && INTVAL (XEXP (sub, 1)) < GET_MODE_BITSIZE (sub_mode)
	  && INTVAL (XEXP (sub, 1)) >= 0)
	{
	  HOST_WIDE_INT shift = INTVAL (XEXP (sub, 1));
	  PUT_CODE (sub, MULT);
	  XEXP (sub, 1) = gen_int_mode (HOST_WIDE_INT_1 << shift, sub_mode);
	  iter.skip_subrtxes ();
	}
    }
}

/* Maximum number of sub expressions in address.  We set it to
   a small integer since it's unlikely to have a complicated
   address expression.  */

#define MAX_CANON_ADDR_PARTS (5)

/* Collect sub expressions in address X with PLUS as the seperator.
   Sub expressions are stored in vector ADDR_PARTS.  */

static void
collect_address_parts (rtx x, vec<rtx> *addr_parts)
{
  subrtx_var_iterator::array_type array;
  FOR_EACH_SUBRTX_VAR (iter, array, x, NONCONST)
    {
      rtx sub = *iter;

      if (GET_CODE (sub) != PLUS)
	{
	  addr_parts->safe_push (sub);
	  iter.skip_subrtxes ();
	}
    }
}

/* Compare function for sorting sub expressions X and Y based on
   precedence defined for communitive operations.  */

static int
compare_address_parts (const void *x, const void *y)
{
  const rtx *rx = (const rtx *)x;
  const rtx *ry = (const rtx *)y;
  int px = commutative_operand_precedence (*rx);
  int py = commutative_operand_precedence (*ry);

  return (py - px);
}

/* Return a canonical version address for X by following steps:
     1) Rewrite ASHIFT into MULT recursively.
     2) Divide address into sub expressions with PLUS as the
	separator.
     3) Sort sub expressions according to precedence defined
	for communative operations.
     4) Simplify CONST_INT_P sub expressions.
     5) Create new canonicalized address and return.
   Callers should prepare a copy of X because this function may
   modify it in place.  */

static rtx
canonicalize_address (rtx x)
{
  rtx res;
  unsigned int i, j;
  machine_mode mode = GET_MODE (x);
  auto_vec<rtx, MAX_CANON_ADDR_PARTS> addr_parts;

  /* Rewrite ASHIFT into MULT.  */
  canonicalize_address_mult (x);
  /* Divide address into sub expressions.  */
  collect_address_parts (x, &addr_parts);
  /* Unlikely to have very complicated address.  */
  if (addr_parts.length () < 2
      || addr_parts.length () > MAX_CANON_ADDR_PARTS)
    return x;

  /* Sort sub expressions according to canonicalization precedence.  */
  addr_parts.qsort (compare_address_parts);

  /* Simplify all constant int summary if possible.  */
  for (i = 0; i < addr_parts.length (); i++)
    if (CONST_INT_P (addr_parts[i]))
      break;

  for (j = i + 1; j < addr_parts.length (); j++)
    {
      gcc_assert (CONST_INT_P (addr_parts[j]));
      addr_parts[i] = simplify_gen_binary (PLUS, mode,
					   addr_parts[i],
					   addr_parts[j]);
    }

  /* Chain PLUS operators to the left for !CONST_INT_P sub expressions.  */
  res = addr_parts[0];
  for (j = 1; j < i; j++)
    res = simplify_gen_binary (PLUS, mode, res, addr_parts[j]);

  /* Pickup the last CONST_INT_P sub expression.  */
  if (i < addr_parts.length ())
    res = simplify_gen_binary (PLUS, mode, res, addr_parts[i]);

  return res;
}

/* Given invariant DEF and its address USE, check if the corresponding
   invariant expr can be propagated into the use or not.  */

static bool
inv_can_prop_to_addr_use (struct def *def, df_ref use)
{
  struct invariant *inv;
  rtx *pos = DF_REF_REAL_LOC (use), def_set, use_set;
  rtx_insn *use_insn = DF_REF_INSN (use);
  rtx_insn *def_insn;
  bool ok;

  inv = invariants[def->invno];
  /* No need to check if address expression is expensive.  */
  if (!inv->cheap_address)
    return false;

  def_insn = inv->insn;
  def_set = single_set (def_insn);
  if (!def_set)
    return false;

  validate_unshare_change (use_insn, pos, SET_SRC (def_set), true);
  ok = verify_changes (0);
  /* Try harder with canonicalization in address expression.  */
  if (!ok && (use_set = single_set (use_insn)) != NULL_RTX)
    {
      rtx src, dest, mem = NULL_RTX;

      src = SET_SRC (use_set);
      dest = SET_DEST (use_set);
      if (MEM_P (src))
	mem = src;
      else if (MEM_P (dest))
	mem = dest;

      if (mem != NULL_RTX
	  && !memory_address_addr_space_p (GET_MODE (mem),
					   XEXP (mem, 0),
					   MEM_ADDR_SPACE (mem)))
	{
	  rtx addr = canonicalize_address (copy_rtx (XEXP (mem, 0)));
	  if (memory_address_addr_space_p (GET_MODE (mem),
					   addr, MEM_ADDR_SPACE (mem)))
	    ok = true;
	}
    }
  cancel_changes (0);
  return ok;
}

/* Record USE at DEF.  */

static void
record_use (struct def *def, df_ref use)
{
  struct use *u = XNEW (struct use);

  u->pos = DF_REF_REAL_LOC (use);
  u->insn = DF_REF_INSN (use);
  u->addr_use_p = (DF_REF_TYPE (use) == DF_REF_REG_MEM_LOAD
		   || DF_REF_TYPE (use) == DF_REF_REG_MEM_STORE);
  u->next = def->uses;
  def->uses = u;
  def->n_uses++;
  if (u->addr_use_p)
    {
      /* Initialize propagation information if this is the first addr
	 use of the inv def.  */
      if (def->n_addr_uses == 0)
	def->can_prop_to_addr_uses = true;

      def->n_addr_uses++;
      if (def->can_prop_to_addr_uses && !inv_can_prop_to_addr_use (def, use))
	def->can_prop_to_addr_uses = false;
    }
}

/* Finds the invariants USE depends on and store them to the DEPENDS_ON
   bitmap.  Returns true if all dependencies of USE are known to be
   loop invariants, false otherwise.  */

static bool
check_dependency (basic_block bb, df_ref use, bitmap depends_on)
{
  df_ref def;
  basic_block def_bb;
  struct df_link *defs;
  struct def *def_data;
  struct invariant *inv;

  if (DF_REF_FLAGS (use) & DF_REF_READ_WRITE)
    return false;

  defs = DF_REF_CHAIN (use);
  if (!defs)
    {
      unsigned int regno = DF_REF_REGNO (use);

      /* If this is the use of an uninitialized argument register that is
	 likely to be spilled, do not move it lest this might extend its
	 lifetime and cause reload to die.  This can occur for a call to
	 a function taking complex number arguments and moving the insns
	 preparing the arguments without moving the call itself wouldn't
	 gain much in practice.  */
      if ((DF_REF_FLAGS (use) & DF_HARD_REG_LIVE)
	  && FUNCTION_ARG_REGNO_P (regno)
	  && targetm.class_likely_spilled_p (REGNO_REG_CLASS (regno)))
	return false;

      return true;
    }

  if (defs->next)
    return false;

  def = defs->ref;
  check_invariant_table_size ();
  inv = invariant_table[DF_REF_ID (def)];
  if (!inv)
    return false;

  def_data = inv->def;
  gcc_assert (def_data != NULL);

  def_bb = DF_REF_BB (def);
  /* Note that in case bb == def_bb, we know that the definition
     dominates insn, because def has invariant_table[DF_REF_ID(def)]
     defined and we process the insns in the basic block bb
     sequentially.  */
  if (!dominated_by_p (CDI_DOMINATORS, bb, def_bb))
    return false;

  bitmap_set_bit (depends_on, def_data->invno);
  return true;
}


/* Finds the invariants INSN depends on and store them to the DEPENDS_ON
   bitmap.  Returns true if all dependencies of INSN are known to be
   loop invariants, false otherwise.  */

static bool
check_dependencies (rtx_insn *insn, bitmap depends_on)
{
  struct df_insn_info *insn_info = DF_INSN_INFO_GET (insn);
  df_ref use;
  basic_block bb = BLOCK_FOR_INSN (insn);

  FOR_EACH_INSN_INFO_USE (use, insn_info)
    if (!check_dependency (bb, use, depends_on))
      return false;
  FOR_EACH_INSN_INFO_EQ_USE (use, insn_info)
    if (!check_dependency (bb, use, depends_on))
      return false;

  return true;
}

/* Pre-check candidate DEST to skip the one which can not make a valid insn
   during move_invariant_reg.  SIMPLE is to skip HARD_REGISTER.  */
static bool
pre_check_invariant_p (bool simple, rtx dest)
{
  if (simple && REG_P (dest) && DF_REG_DEF_COUNT (REGNO (dest)) > 1)
    {
      df_ref use;
      unsigned int i = REGNO (dest);
      struct df_insn_info *insn_info;
      df_ref def_rec;

      for (use = DF_REG_USE_CHAIN (i); use; use = DF_REF_NEXT_REG (use))
	{
	  rtx_insn *ref = DF_REF_INSN (use);
	  insn_info = DF_INSN_INFO_GET (ref);

	  FOR_EACH_INSN_INFO_DEF (def_rec, insn_info)
	    if (DF_REF_REGNO (def_rec) == i)
	      {
		/* Multi definitions at this stage, most likely are due to
		   instruction constraints, which requires both read and write
		   on the same register.  Since move_invariant_reg is not
		   powerful enough to handle such cases, just ignore the INV
		   and leave the chance to others.  */
		return false;
	      }
	}
    }
  return true;
}

/* Finds invariant in INSN.  ALWAYS_REACHED is true if the insn is always
   executed.  ALWAYS_EXECUTED is true if the insn is always executed,
   unless the program ends due to a function call.  */

static void
find_invariant_insn (rtx_insn *insn, bool always_reached, bool always_executed)
{
  df_ref ref;
  struct def *def;
  bitmap depends_on;
  rtx set, dest;
  bool simple = true;
  struct invariant *inv;

  /* We can't move a CC0 setter without the user.  */
  if (HAVE_cc0 && sets_cc0_p (insn))
    return;

  set = single_set (insn);
  if (!set)
    return;
  dest = SET_DEST (set);

  if (!REG_P (dest)
      || HARD_REGISTER_P (dest))
    simple = false;

  if (!may_assign_reg_p (dest)
      || !pre_check_invariant_p (simple, dest)
      || !check_maybe_invariant (SET_SRC (set)))
    return;

  /* If the insn can throw exception, we cannot move it at all without changing
     cfg.  */
  if (can_throw_internal (insn))
    return;

  /* We cannot make trapping insn executed, unless it was executed before.  */
  if (may_trap_or_fault_p (PATTERN (insn)) && !always_reached)
    return;

  depends_on = BITMAP_ALLOC (NULL);
  if (!check_dependencies (insn, depends_on))
    {
      BITMAP_FREE (depends_on);
      return;
    }

  if (simple)
    def = XCNEW (struct def);
  else
    def = NULL;

  inv = create_new_invariant (def, insn, depends_on, always_executed);

  if (simple)
    {
      ref = df_find_def (insn, dest);
      check_invariant_table_size ();
      invariant_table[DF_REF_ID (ref)] = inv;
    }
}

/* Record registers used in INSN that have a unique invariant definition.  */

static void
record_uses (rtx_insn *insn)
{
  struct df_insn_info *insn_info = DF_INSN_INFO_GET (insn);
  df_ref use;
  struct invariant *inv;

  FOR_EACH_INSN_INFO_USE (use, insn_info)
    {
      inv = invariant_for_use (use);
      if (inv)
	record_use (inv->def, use);
    }
  FOR_EACH_INSN_INFO_EQ_USE (use, insn_info)
    {
      inv = invariant_for_use (use);
      if (inv)
	record_use (inv->def, use);
    }
}

/* Finds invariants in INSN.  ALWAYS_REACHED is true if the insn is always
   executed.  ALWAYS_EXECUTED is true if the insn is always executed,
   unless the program ends due to a function call.  */

static void
find_invariants_insn (rtx_insn *insn, bool always_reached, bool always_executed)
{
  find_invariant_insn (insn, always_reached, always_executed);
  record_uses (insn);
}

/* Finds invariants in basic block BB.  ALWAYS_REACHED is true if the
   basic block is always executed.  ALWAYS_EXECUTED is true if the basic
   block is always executed, unless the program ends due to a function
   call.  */

static void
find_invariants_bb (basic_block bb, bool always_reached, bool always_executed)
{
  rtx_insn *insn;

  FOR_BB_INSNS (bb, insn)
    {
      if (!NONDEBUG_INSN_P (insn))
	continue;

      find_invariants_insn (insn, always_reached, always_executed);

      if (always_reached
	  && CALL_P (insn)
	  && (RTL_LOOPING_CONST_OR_PURE_CALL_P (insn)
	      || ! RTL_CONST_OR_PURE_CALL_P (insn)))
	always_reached = false;
    }
}

/* Finds invariants in LOOP with body BODY.  ALWAYS_REACHED is the bitmap of
   basic blocks in BODY that are always executed.  ALWAYS_EXECUTED is the
   bitmap of basic blocks in BODY that are always executed unless the program
   ends due to a function call.  */

static void
find_invariants_body (struct loop *loop, basic_block *body,
		      bitmap always_reached, bitmap always_executed)
{
  unsigned i;

  for (i = 0; i < loop->num_nodes; i++)
    find_invariants_bb (body[i],
			bitmap_bit_p (always_reached, i),
			bitmap_bit_p (always_executed, i));
}

/* Finds invariants in LOOP.  */

static void
find_invariants (struct loop *loop)
{
  auto_bitmap may_exit;
  auto_bitmap always_reached;
  auto_bitmap has_exit;
  auto_bitmap always_executed;
  basic_block *body = get_loop_body_in_dom_order (loop);

  find_exits (loop, body, may_exit, has_exit);
  compute_always_reached (loop, body, may_exit, always_reached);
  compute_always_reached (loop, body, has_exit, always_executed);

  find_defs (loop);
  find_invariants_body (loop, body, always_reached, always_executed);
  merge_identical_invariants ();

  free (body);
}

/* Frees a list of uses USE.  */

static void
free_use_list (struct use *use)
{
  struct use *next;

  for (; use; use = next)
    {
      next = use->next;
      free (use);
    }
}

/* Return pressure class and number of hard registers (through *NREGS)
   for destination of INSN. */
static enum reg_class
get_pressure_class_and_nregs (rtx_insn *insn, int *nregs)
{
  rtx reg;
  enum reg_class pressure_class;
  rtx set = single_set (insn);

  /* Considered invariant insns have only one set.  */
  gcc_assert (set != NULL_RTX);
  reg = SET_DEST (set);
  if (GET_CODE (reg) == SUBREG)
    reg = SUBREG_REG (reg);
  if (MEM_P (reg))
    {
      *nregs = 0;
      pressure_class = NO_REGS;
    }
  else
    {
      if (! REG_P (reg))
	reg = NULL_RTX;
      if (reg == NULL_RTX)
	pressure_class = GENERAL_REGS;
      else
	{
	  pressure_class = reg_allocno_class (REGNO (reg));
	  pressure_class = ira_pressure_class_translate[pressure_class];
	}
      *nregs
	= ira_reg_class_max_nregs[pressure_class][GET_MODE (SET_SRC (set))];
    }
  return pressure_class;
}

/* Calculates cost and number of registers needed for moving invariant INV
   out of the loop and stores them to *COST and *REGS_NEEDED.  *CL will be
   the REG_CLASS of INV.  Return
     -1: if INV is invalid.
      0: if INV and its depends_on have same reg_class
      1: if INV and its depends_on have different reg_classes.  */

static int
get_inv_cost (struct invariant *inv, int *comp_cost, unsigned *regs_needed,
	      enum reg_class *cl)
{
  int i, acomp_cost;
  unsigned aregs_needed[N_REG_CLASSES];
  unsigned depno;
  struct invariant *dep;
  bitmap_iterator bi;
  int ret = 1;

  /* Find the representative of the class of the equivalent invariants.  */
  inv = invariants[inv->eqto];

  *comp_cost = 0;
  if (! flag_ira_loop_pressure)
    regs_needed[0] = 0;
  else
    {
      for (i = 0; i < ira_pressure_classes_num; i++)
	regs_needed[ira_pressure_classes[i]] = 0;
    }

  if (inv->move
      || inv->stamp == actual_stamp)
    return -1;
  inv->stamp = actual_stamp;

  if (! flag_ira_loop_pressure)
    regs_needed[0]++;
  else
    {
      int nregs;
      enum reg_class pressure_class;

      pressure_class = get_pressure_class_and_nregs (inv->insn, &nregs);
      regs_needed[pressure_class] += nregs;
      *cl = pressure_class;
      ret = 0;
    }

  if (!inv->cheap_address
      || inv->def->n_uses == 0
      || inv->def->n_addr_uses < inv->def->n_uses
      /* Count cost if the inv can't be propagated into address uses.  */
      || !inv->def->can_prop_to_addr_uses)
    (*comp_cost) += inv->cost * inv->eqno;

#ifdef STACK_REGS
  {
    /* Hoisting constant pool constants into stack regs may cost more than
       just single register.  On x87, the balance is affected both by the
       small number of FP registers, and by its register stack organization,
       that forces us to add compensation code in and around the loop to
       shuffle the operands to the top of stack before use, and pop them
       from the stack after the loop finishes.

       To model this effect, we increase the number of registers needed for
       stack registers by two: one register push, and one register pop.
       This usually has the effect that FP constant loads from the constant
       pool are not moved out of the loop.

       Note that this also means that dependent invariants can not be moved.
       However, the primary purpose of this pass is to move loop invariant
       address arithmetic out of loops, and address arithmetic that depends
       on floating point constants is unlikely to ever occur.  */
    rtx set = single_set (inv->insn);
    if (set
	&& IS_STACK_MODE (GET_MODE (SET_SRC (set)))
	&& constant_pool_constant_p (SET_SRC (set)))
      {
	if (flag_ira_loop_pressure)
	  regs_needed[ira_stack_reg_pressure_class] += 2;
	else
	  regs_needed[0] += 2;
      }
  }
#endif

  EXECUTE_IF_SET_IN_BITMAP (inv->depends_on, 0, depno, bi)
    {
      bool check_p;
      enum reg_class dep_cl = ALL_REGS;
      int dep_ret;

      dep = invariants[depno];

      /* If DEP is moved out of the loop, it is not a depends_on any more.  */
      if (dep->move)
	continue;

      dep_ret = get_inv_cost (dep, &acomp_cost, aregs_needed, &dep_cl);

      if (! flag_ira_loop_pressure)
	check_p = aregs_needed[0] != 0;
      else
	{
	  for (i = 0; i < ira_pressure_classes_num; i++)
	    if (aregs_needed[ira_pressure_classes[i]] != 0)
	      break;
	  check_p = i < ira_pressure_classes_num;

	  if ((dep_ret == 1) || ((dep_ret == 0) && (*cl != dep_cl)))
	    {
	      *cl = ALL_REGS;
	      ret = 1;
	    }
	}
      if (check_p
	  /* We need to check always_executed, since if the original value of
	     the invariant may be preserved, we may need to keep it in a
	     separate register.  TODO check whether the register has an
	     use outside of the loop.  */
	  && dep->always_executed
	  && !dep->def->uses->next)
	{
	  /* If this is a single use, after moving the dependency we will not
	     need a new register.  */
	  if (! flag_ira_loop_pressure)
	    aregs_needed[0]--;
	  else
	    {
	      int nregs;
	      enum reg_class pressure_class;

	      pressure_class = get_pressure_class_and_nregs (inv->insn, &nregs);
	      aregs_needed[pressure_class] -= nregs;
	    }
	}

      if (! flag_ira_loop_pressure)
	regs_needed[0] += aregs_needed[0];
      else
	{
	  for (i = 0; i < ira_pressure_classes_num; i++)
	    regs_needed[ira_pressure_classes[i]]
	      += aregs_needed[ira_pressure_classes[i]];
	}
      (*comp_cost) += acomp_cost;
    }
  return ret;
}

/* Calculates gain for eliminating invariant INV.  REGS_USED is the number
   of registers used in the loop, NEW_REGS is the number of new variables
   already added due to the invariant motion.  The number of registers needed
   for it is stored in *REGS_NEEDED.  SPEED and CALL_P are flags passed
   through to estimate_reg_pressure_cost. */

static int
gain_for_invariant (struct invariant *inv, unsigned *regs_needed,
		    unsigned *new_regs, unsigned regs_used,
		    bool speed, bool call_p)
{
  int comp_cost, size_cost;
  /* Workaround -Wmaybe-uninitialized false positive during
     profiledbootstrap by initializing it.  */
  enum reg_class cl = NO_REGS;
  int ret;

  actual_stamp++;

  ret = get_inv_cost (inv, &comp_cost, regs_needed, &cl);

  if (! flag_ira_loop_pressure)
    {
      size_cost = (estimate_reg_pressure_cost (new_regs[0] + regs_needed[0],
					       regs_used, speed, call_p)
		   - estimate_reg_pressure_cost (new_regs[0],
						 regs_used, speed, call_p));
    }
  else if (ret < 0)
    return -1;
  else if ((ret == 0) && (cl == NO_REGS))
    /* Hoist it anyway since it does not impact register pressure.  */
    return 1;
  else
    {
      int i;
      enum reg_class pressure_class;

      for (i = 0; i < ira_pressure_classes_num; i++)
	{
	  pressure_class = ira_pressure_classes[i];

	  if (!reg_classes_intersect_p (pressure_class, cl))
	    continue;

	  if ((int) new_regs[pressure_class]
	      + (int) regs_needed[pressure_class]
	      + LOOP_DATA (curr_loop)->max_reg_pressure[pressure_class]
	      + IRA_LOOP_RESERVED_REGS
	      > ira_class_hard_regs_num[pressure_class])
	    break;
	}
      if (i < ira_pressure_classes_num)
	/* There will be register pressure excess and we want not to
	   make this loop invariant motion.  All loop invariants with
	   non-positive gains will be rejected in function
	   find_invariants_to_move.  Therefore we return the negative
	   number here.

	   One could think that this rejects also expensive loop
	   invariant motions and this will hurt code performance.
	   However numerous experiments with different heuristics
	   taking invariant cost into account did not confirm this
	   assumption.  There are possible explanations for this
	   result:
           o probably all expensive invariants were already moved out
             of the loop by PRE and gimple invariant motion pass.
           o expensive invariant execution will be hidden by insn
             scheduling or OOO processor hardware because usually such
             invariants have a lot of freedom to be executed
             out-of-order.
	   Another reason for ignoring invariant cost vs spilling cost
	   heuristics is also in difficulties to evaluate accurately
	   spill cost at this stage.  */
	return -1;
      else
	size_cost = 0;
    }

  return comp_cost - size_cost;
}

/* Finds invariant with best gain for moving.  Returns the gain, stores
   the invariant in *BEST and number of registers needed for it to
   *REGS_NEEDED.  REGS_USED is the number of registers used in the loop.
   NEW_REGS is the number of new variables already added due to invariant
   motion.  */

static int
best_gain_for_invariant (struct invariant **best, unsigned *regs_needed,
			 unsigned *new_regs, unsigned regs_used,
			 bool speed, bool call_p)
{
  struct invariant *inv;
  int i, gain = 0, again;
  unsigned aregs_needed[N_REG_CLASSES], invno;

  FOR_EACH_VEC_ELT (invariants, invno, inv)
    {
      if (inv->move)
	continue;

      /* Only consider the "representatives" of equivalent invariants.  */
      if (inv->eqto != inv->invno)
	continue;

      again = gain_for_invariant (inv, aregs_needed, new_regs, regs_used,
      				  speed, call_p);
      if (again > gain)
	{
	  gain = again;
	  *best = inv;
	  if (! flag_ira_loop_pressure)
	    regs_needed[0] = aregs_needed[0];
	  else
	    {
	      for (i = 0; i < ira_pressure_classes_num; i++)
		regs_needed[ira_pressure_classes[i]]
		  = aregs_needed[ira_pressure_classes[i]];
	    }
	}
    }

  return gain;
}

/* Marks invariant INVNO and all its dependencies for moving.  */

static void
set_move_mark (unsigned invno, int gain)
{
  struct invariant *inv = invariants[invno];
  bitmap_iterator bi;

  /* Find the representative of the class of the equivalent invariants.  */
  inv = invariants[inv->eqto];

  if (inv->move)
    return;
  inv->move = true;

  if (dump_file)
    {
      if (gain >= 0)
	fprintf (dump_file, "Decided to move invariant %d -- gain %d\n",
		 invno, gain);
      else
	fprintf (dump_file, "Decided to move dependent invariant %d\n",
		 invno);
    };

  EXECUTE_IF_SET_IN_BITMAP (inv->depends_on, 0, invno, bi)
    {
      set_move_mark (invno, -1);
    }
}

/* Determines which invariants to move.  */

static void
find_invariants_to_move (bool speed, bool call_p)
{
  int gain;
  unsigned i, regs_used, regs_needed[N_REG_CLASSES], new_regs[N_REG_CLASSES];
  struct invariant *inv = NULL;

  if (!invariants.length ())
    return;

  if (flag_ira_loop_pressure)
    /* REGS_USED is actually never used when the flag is on.  */
    regs_used = 0;
  else
    /* We do not really do a good job in estimating number of
       registers used; we put some initial bound here to stand for
       induction variables etc.  that we do not detect.  */
    {
      unsigned int n_regs = DF_REG_SIZE (df);

      regs_used = 2;

      for (i = 0; i < n_regs; i++)
	{
	  if (!DF_REGNO_FIRST_DEF (i) && DF_REGNO_LAST_USE (i))
	    {
	      /* This is a value that is used but not changed inside loop.  */
	      regs_used++;
	    }
	}
    }

  if (! flag_ira_loop_pressure)
    new_regs[0] = regs_needed[0] = 0;
  else
    {
      for (i = 0; (int) i < ira_pressure_classes_num; i++)
	new_regs[ira_pressure_classes[i]] = 0;
    }
  while ((gain = best_gain_for_invariant (&inv, regs_needed,
					  new_regs, regs_used,
					  speed, call_p)) > 0)
    {
      set_move_mark (inv->invno, gain);
      if (! flag_ira_loop_pressure)
	new_regs[0] += regs_needed[0];
      else
	{
	  for (i = 0; (int) i < ira_pressure_classes_num; i++)
	    new_regs[ira_pressure_classes[i]]
	      += regs_needed[ira_pressure_classes[i]];
	}
    }
}

/* Replace the uses, reached by the definition of invariant INV, by REG.

   IN_GROUP is nonzero if this is part of a group of changes that must be
   performed as a group.  In that case, the changes will be stored.  The
   function `apply_change_group' will validate and apply the changes.  */

static int
replace_uses (struct invariant *inv, rtx reg, bool in_group)
{
  /* Replace the uses we know to be dominated.  It saves work for copy
     propagation, and also it is necessary so that dependent invariants
     are computed right.  */
  if (inv->def)
    {
      struct use *use;
      for (use = inv->def->uses; use; use = use->next)
	validate_change (use->insn, use->pos, reg, true);

      /* If we aren't part of a larger group, apply the changes now.  */
      if (!in_group)
	return apply_change_group ();
    }

  return 1;
}

/* Whether invariant INV setting REG can be moved out of LOOP, at the end of
   the block preceding its header.  */

static bool
can_move_invariant_reg (struct loop *loop, struct invariant *inv, rtx reg)
{
  df_ref def, use;
  unsigned int dest_regno, defs_in_loop_count = 0;
  rtx_insn *insn = inv->insn;
  basic_block bb = BLOCK_FOR_INSN (inv->insn);

  /* We ignore hard register and memory access for cost and complexity reasons.
     Hard register are few at this stage and expensive to consider as they
     require building a separate data flow.  Memory access would require using
     df_simulate_* and can_move_insns_across functions and is more complex.  */
  if (!REG_P (reg) || HARD_REGISTER_P (reg))
    return false;

  /* Check whether the set is always executed.  We could omit this condition if
     we know that the register is unused outside of the loop, but it does not
     seem worth finding out.  */
  if (!inv->always_executed)
    return false;

  /* Check that all uses that would be dominated by def are already dominated
     by it.  */
  dest_regno = REGNO (reg);
  for (use = DF_REG_USE_CHAIN (dest_regno); use; use = DF_REF_NEXT_REG (use))
    {
      rtx_insn *use_insn;
      basic_block use_bb;

      use_insn = DF_REF_INSN (use);
      use_bb = BLOCK_FOR_INSN (use_insn);

      /* Ignore instruction considered for moving.  */
      if (use_insn == insn)
	continue;

      /* Don't consider uses outside loop.  */
      if (!flow_bb_inside_loop_p (loop, use_bb))
	continue;

      /* Don't move if a use is not dominated by def in insn.  */
      if (use_bb == bb && DF_INSN_LUID (insn) >= DF_INSN_LUID (use_insn))
	return false;
      if (!dominated_by_p (CDI_DOMINATORS, use_bb, bb))
	return false;
    }

  /* Check for other defs.  Any other def in the loop might reach a use
     currently reached by the def in insn.  */
  for (def = DF_REG_DEF_CHAIN (dest_regno); def; def = DF_REF_NEXT_REG (def))
    {
      basic_block def_bb = DF_REF_BB (def);

      /* Defs in exit block cannot reach a use they weren't already.  */
      if (single_succ_p (def_bb))
	{
	  basic_block def_bb_succ;

	  def_bb_succ = single_succ (def_bb);
	  if (!flow_bb_inside_loop_p (loop, def_bb_succ))
	    continue;
	}

      if (++defs_in_loop_count > 1)
	return false;
    }

  return true;
}

/* Move invariant INVNO out of the LOOP.  Returns true if this succeeds, false
   otherwise.  */

static bool
move_invariant_reg (struct loop *loop, unsigned invno)
{
  struct invariant *inv = invariants[invno];
  struct invariant *repr = invariants[inv->eqto];
  unsigned i;
  basic_block preheader = loop_preheader_edge (loop)->src;
  rtx reg, set, dest, note;
  bitmap_iterator bi;
  int regno = -1;

  if (inv->reg)
    return true;
  if (!repr->move)
    return false;

  /* If this is a representative of the class of equivalent invariants,
     really move the invariant.  Otherwise just replace its use with
     the register used for the representative.  */
  if (inv == repr)
    {
      if (inv->depends_on)
	{
	  EXECUTE_IF_SET_IN_BITMAP (inv->depends_on, 0, i, bi)
	    {
	      if (!move_invariant_reg (loop, i))
		goto fail;
	    }
	}

      /* If possible, just move the set out of the loop.  Otherwise, we
	 need to create a temporary register.  */
      set = single_set (inv->insn);
      reg = dest = SET_DEST (set);
      if (GET_CODE (reg) == SUBREG)
	reg = SUBREG_REG (reg);
      if (REG_P (reg))
	regno = REGNO (reg);

      if (!can_move_invariant_reg (loop, inv, dest))
	{
	  reg = gen_reg_rtx_and_attrs (dest);

	  /* Try replacing the destination by a new pseudoregister.  */
	  validate_change (inv->insn, &SET_DEST (set), reg, true);

	  /* As well as all the dominated uses.  */
	  replace_uses (inv, reg, true);

	  /* And validate all the changes.  */
	  if (!apply_change_group ())
	    goto fail;

	  emit_insn_after (gen_move_insn (dest, reg), inv->insn);
	}
      else if (dump_file)
	fprintf (dump_file, "Invariant %d moved without introducing a new "
			    "temporary register\n", invno);
      reorder_insns (inv->insn, inv->insn, BB_END (preheader));
      df_recompute_luids (preheader);

      /* If there is a REG_EQUAL note on the insn we just moved, and the
	 insn is in a basic block that is not always executed or the note
	 contains something for which we don't know the invariant status,
	 the note may no longer be valid after we move the insn.  Note that
	 uses in REG_EQUAL notes are taken into account in the computation
	 of invariants, so it is safe to retain the note even if it contains
	 register references for which we know the invariant status.  */
      if ((note = find_reg_note (inv->insn, REG_EQUAL, NULL_RTX))
	  && (!inv->always_executed
	      || !check_maybe_invariant (XEXP (note, 0))))
	remove_note (inv->insn, note);
    }
  else
    {
      if (!move_invariant_reg (loop, repr->invno))
	goto fail;
      reg = repr->reg;
      regno = repr->orig_regno;
      if (!replace_uses (inv, reg, false))
	goto fail;
      set = single_set (inv->insn);
      emit_insn_after (gen_move_insn (SET_DEST (set), reg), inv->insn);
      delete_insn (inv->insn);
    }

  inv->reg = reg;
  inv->orig_regno = regno;

  return true;

fail:
  /* If we failed, clear move flag, so that we do not try to move inv
     again.  */
  if (dump_file)
    fprintf (dump_file, "Failed to move invariant %d\n", invno);
  inv->move = false;
  inv->reg = NULL_RTX;
  inv->orig_regno = -1;

  return false;
}

/* Move selected invariant out of the LOOP.  Newly created regs are marked
   in TEMPORARY_REGS.  */

static void
move_invariants (struct loop *loop)
{
  struct invariant *inv;
  unsigned i;

  FOR_EACH_VEC_ELT (invariants, i, inv)
    move_invariant_reg (loop, i);
  if (flag_ira_loop_pressure && resize_reg_info ())
    {
      FOR_EACH_VEC_ELT (invariants, i, inv)
	if (inv->reg != NULL_RTX)
	  {
	    if (inv->orig_regno >= 0)
	      setup_reg_classes (REGNO (inv->reg),
				 reg_preferred_class (inv->orig_regno),
				 reg_alternate_class (inv->orig_regno),
				 reg_allocno_class (inv->orig_regno));
	    else
	      setup_reg_classes (REGNO (inv->reg),
				 GENERAL_REGS, NO_REGS, GENERAL_REGS);
	  }
    }
}

/* Initializes invariant motion data.  */

static void
init_inv_motion_data (void)
{
  actual_stamp = 1;

  invariants.create (100);
}

/* Frees the data allocated by invariant motion.  */

static void
free_inv_motion_data (void)
{
  unsigned i;
  struct def *def;
  struct invariant *inv;

  check_invariant_table_size ();
  for (i = 0; i < DF_DEFS_TABLE_SIZE (); i++)
    {
      inv = invariant_table[i];
      if (inv)
	{
	  def = inv->def;
	  gcc_assert (def != NULL);

	  free_use_list (def->uses);
	  free (def);
	  invariant_table[i] = NULL;
	}
    }

  FOR_EACH_VEC_ELT (invariants, i, inv)
    {
      BITMAP_FREE (inv->depends_on);
      free (inv);
    }
  invariants.release ();
}

/* Move the invariants out of the LOOP.  */

static void
move_single_loop_invariants (struct loop *loop)
{
  init_inv_motion_data ();

  find_invariants (loop);
  find_invariants_to_move (optimize_loop_for_speed_p (loop),
			   LOOP_DATA (loop)->has_call);
  move_invariants (loop);

  free_inv_motion_data ();
}

/* Releases the auxiliary data for LOOP.  */

static void
free_loop_data (struct loop *loop)
{
  struct loop_data *data = LOOP_DATA (loop);
  if (!data)
    return;

  bitmap_clear (&LOOP_DATA (loop)->regs_ref);
  bitmap_clear (&LOOP_DATA (loop)->regs_live);
  free (data);
  loop->aux = NULL;
}



/* Registers currently living.  */
static bitmap_head curr_regs_live;

/* Current reg pressure for each pressure class.  */
static int curr_reg_pressure[N_REG_CLASSES];

/* Record all regs that are set in any one insn.  Communication from
   mark_reg_{store,clobber} and global_conflicts.  Asm can refer to
   all hard-registers.  */
static rtx regs_set[(FIRST_PSEUDO_REGISTER > MAX_RECOG_OPERANDS
		     ? FIRST_PSEUDO_REGISTER : MAX_RECOG_OPERANDS) * 2];
/* Number of regs stored in the previous array.  */
static int n_regs_set;

/* Return pressure class and number of needed hard registers (through
   *NREGS) of register REGNO.  */
static enum reg_class
get_regno_pressure_class (int regno, int *nregs)
{
  if (regno >= FIRST_PSEUDO_REGISTER)
    {
      enum reg_class pressure_class;

      pressure_class = reg_allocno_class (regno);
      pressure_class = ira_pressure_class_translate[pressure_class];
      *nregs
	= ira_reg_class_max_nregs[pressure_class][PSEUDO_REGNO_MODE (regno)];
      return pressure_class;
    }
  else if (! TEST_HARD_REG_BIT (ira_no_alloc_regs, regno)
	   && ! TEST_HARD_REG_BIT (eliminable_regset, regno))
    {
      *nregs = 1;
      return ira_pressure_class_translate[REGNO_REG_CLASS (regno)];
    }
  else
    {
      *nregs = 0;
      return NO_REGS;
    }
}

/* Increase (if INCR_P) or decrease current register pressure for
   register REGNO.  */
static void
change_pressure (int regno, bool incr_p)
{
  int nregs;
  enum reg_class pressure_class;

  pressure_class = get_regno_pressure_class (regno, &nregs);
  if (! incr_p)
    curr_reg_pressure[pressure_class] -= nregs;
  else
    {
      curr_reg_pressure[pressure_class] += nregs;
      if (LOOP_DATA (curr_loop)->max_reg_pressure[pressure_class]
	  < curr_reg_pressure[pressure_class])
	LOOP_DATA (curr_loop)->max_reg_pressure[pressure_class]
	  = curr_reg_pressure[pressure_class];
    }
}

/* Mark REGNO birth.  */
static void
mark_regno_live (int regno)
{
  struct loop *loop;

  for (loop = curr_loop;
       loop != current_loops->tree_root;
       loop = loop_outer (loop))
    bitmap_set_bit (&LOOP_DATA (loop)->regs_live, regno);
  if (!bitmap_set_bit (&curr_regs_live, regno))
    return;
  change_pressure (regno, true);
}

/* Mark REGNO death.  */
static void
mark_regno_death (int regno)
{
  if (! bitmap_clear_bit (&curr_regs_live, regno))
    return;
  change_pressure (regno, false);
}

/* Mark setting register REG.  */
static void
mark_reg_store (rtx reg, const_rtx setter ATTRIBUTE_UNUSED,
		void *data ATTRIBUTE_UNUSED)
{
  if (GET_CODE (reg) == SUBREG)
    reg = SUBREG_REG (reg);

  if (! REG_P (reg))
    return;

  regs_set[n_regs_set++] = reg;

  unsigned int end_regno = END_REGNO (reg);
  for (unsigned int regno = REGNO (reg); regno < end_regno; ++regno)
    mark_regno_live (regno);
}

/* Mark clobbering register REG.  */
static void
mark_reg_clobber (rtx reg, const_rtx setter, void *data)
{
  if (GET_CODE (setter) == CLOBBER)
    mark_reg_store (reg, setter, data);
}

/* Mark register REG death.  */
static void
mark_reg_death (rtx reg)
{
  unsigned int end_regno = END_REGNO (reg);
  for (unsigned int regno = REGNO (reg); regno < end_regno; ++regno)
    mark_regno_death (regno);
}

/* Mark occurrence of registers in X for the current loop.  */
static void
mark_ref_regs (rtx x)
{
  RTX_CODE code;
  int i;
  const char *fmt;

  if (!x)
    return;

  code = GET_CODE (x);
  if (code == REG)
    {
      struct loop *loop;

      for (loop = curr_loop;
	   loop != current_loops->tree_root;
	   loop = loop_outer (loop))
	bitmap_set_bit (&LOOP_DATA (loop)->regs_ref, REGNO (x));
      return;
    }

  fmt = GET_RTX_FORMAT (code);
  for (i = GET_RTX_LENGTH (code) - 1; i >= 0; i--)
    if (fmt[i] == 'e')
      mark_ref_regs (XEXP (x, i));
    else if (fmt[i] == 'E')
      {
	int j;

	for (j = 0; j < XVECLEN (x, i); j++)
	  mark_ref_regs (XVECEXP (x, i, j));
      }
}

/* Calculate register pressure in the loops.  */
static void
calculate_loop_reg_pressure (void)
{
  int i;
  unsigned int j;
  bitmap_iterator bi;
  basic_block bb;
  rtx_insn *insn;
  rtx link;
  struct loop *loop, *parent;

  FOR_EACH_LOOP (loop, 0)
    if (loop->aux == NULL)
      {
	loop->aux = xcalloc (1, sizeof (struct loop_data));
	bitmap_initialize (&LOOP_DATA (loop)->regs_ref, &reg_obstack);
	bitmap_initialize (&LOOP_DATA (loop)->regs_live, &reg_obstack);
      }
  ira_setup_eliminable_regset ();
  bitmap_initialize (&curr_regs_live, &reg_obstack);
  FOR_EACH_BB_FN (bb, cfun)
    {
      curr_loop = bb->loop_father;
      if (curr_loop == current_loops->tree_root)
	continue;

      for (loop = curr_loop;
	   loop != current_loops->tree_root;
	   loop = loop_outer (loop))
	bitmap_ior_into (&LOOP_DATA (loop)->regs_live, DF_LR_IN (bb));

      bitmap_copy (&curr_regs_live, DF_LR_IN (bb));
      for (i = 0; i < ira_pressure_classes_num; i++)
	curr_reg_pressure[ira_pressure_classes[i]] = 0;
      EXECUTE_IF_SET_IN_BITMAP (&curr_regs_live, 0, j, bi)
	change_pressure (j, true);

      FOR_BB_INSNS (bb, insn)
	{
	  if (! NONDEBUG_INSN_P (insn))
	    continue;

	  mark_ref_regs (PATTERN (insn));
	  n_regs_set = 0;
	  note_stores (PATTERN (insn), mark_reg_clobber, NULL);

	  /* Mark any registers dead after INSN as dead now.  */

	  for (link = REG_NOTES (insn); link; link = XEXP (link, 1))
	    if (REG_NOTE_KIND (link) == REG_DEAD)
	      mark_reg_death (XEXP (link, 0));

	  /* Mark any registers set in INSN as live,
	     and mark them as conflicting with all other live regs.
	     Clobbers are processed again, so they conflict with
	     the registers that are set.  */

	  note_stores (PATTERN (insn), mark_reg_store, NULL);

	  if (AUTO_INC_DEC)
	    for (link = REG_NOTES (insn); link; link = XEXP (link, 1))
	      if (REG_NOTE_KIND (link) == REG_INC)
		mark_reg_store (XEXP (link, 0), NULL_RTX, NULL);

	  while (n_regs_set-- > 0)
	    {
	      rtx note = find_regno_note (insn, REG_UNUSED,
					  REGNO (regs_set[n_regs_set]));
	      if (! note)
		continue;

	      mark_reg_death (XEXP (note, 0));
	    }
	}
    }
  bitmap_clear (&curr_regs_live);
  if (flag_ira_region == IRA_REGION_MIXED
      || flag_ira_region == IRA_REGION_ALL)
    FOR_EACH_LOOP (loop, 0)
      {
	EXECUTE_IF_SET_IN_BITMAP (&LOOP_DATA (loop)->regs_live, 0, j, bi)
	  if (! bitmap_bit_p (&LOOP_DATA (loop)->regs_ref, j))
	    {
	      enum reg_class pressure_class;
	      int nregs;

	      pressure_class = get_regno_pressure_class (j, &nregs);
	      LOOP_DATA (loop)->max_reg_pressure[pressure_class] -= nregs;
	    }
      }
  if (dump_file == NULL)
    return;
  FOR_EACH_LOOP (loop, 0)
    {
      parent = loop_outer (loop);
      fprintf (dump_file, "\n  Loop %d (parent %d, header bb%d, depth %d)\n",
	       loop->num, (parent == NULL ? -1 : parent->num),
	       loop->header->index, loop_depth (loop));
      fprintf (dump_file, "\n    ref. regnos:");
      EXECUTE_IF_SET_IN_BITMAP (&LOOP_DATA (loop)->regs_ref, 0, j, bi)
	fprintf (dump_file, " %d", j);
      fprintf (dump_file, "\n    live regnos:");
      EXECUTE_IF_SET_IN_BITMAP (&LOOP_DATA (loop)->regs_live, 0, j, bi)
	fprintf (dump_file, " %d", j);
      fprintf (dump_file, "\n    Pressure:");
      for (i = 0; (int) i < ira_pressure_classes_num; i++)
	{
	  enum reg_class pressure_class;

	  pressure_class = ira_pressure_classes[i];
	  if (LOOP_DATA (loop)->max_reg_pressure[pressure_class] == 0)
	    continue;
	  fprintf (dump_file, " %s=%d", reg_class_names[pressure_class],
		   LOOP_DATA (loop)->max_reg_pressure[pressure_class]);
	}
      fprintf (dump_file, "\n");
    }
}



/* Move the invariants out of the loops.  */

void
move_loop_invariants (void)
{
  struct loop *loop;

  if (flag_ira_loop_pressure)
    {
      df_analyze ();
      regstat_init_n_sets_and_refs ();
      ira_set_pseudo_classes (true, dump_file);
      calculate_loop_reg_pressure ();
      regstat_free_n_sets_and_refs ();
    }
  df_set_flags (DF_EQ_NOTES + DF_DEFER_INSN_RESCAN);
  /* Process the loops, innermost first.  */
  FOR_EACH_LOOP (loop, LI_FROM_INNERMOST)
    {
      curr_loop = loop;
      /* move_single_loop_invariants for very large loops
	 is time consuming and might need a lot of memory.  */
      if (loop->num_nodes <= (unsigned) LOOP_INVARIANT_MAX_BBS_IN_LOOP)
	move_single_loop_invariants (loop);
    }

  FOR_EACH_LOOP (loop, 0)
    {
      free_loop_data (loop);
    }

  if (flag_ira_loop_pressure)
    /* There is no sense to keep this info because it was most
       probably outdated by subsequent passes.  */
    free_reg_info ();
  free (invariant_table);
  invariant_table = NULL;
  invariant_table_size = 0;

  checking_verify_flow_info ();
}<|MERGE_RESOLUTION|>--- conflicted
+++ resolved
@@ -424,11 +424,7 @@
 	}
       else if (fmt[i] == 'p')
 	{
-<<<<<<< HEAD
-	  if (may_ne (SUBREG_BYTE (e1), SUBREG_BYTE (e2)))
-=======
 	  if (maybe_ne (SUBREG_BYTE (e1), SUBREG_BYTE (e2)))
->>>>>>> 70783a86
 	    return false;
 	}
       /* Unhandled type of subexpression, we fail conservatively.  */
