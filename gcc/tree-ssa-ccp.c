/* Conditional constant propagation pass for the GNU compiler.
   Copyright (C) 2000, 2001, 2002, 2003, 2004, 2005, 2006, 2007, 2008
   Free Software Foundation, Inc.
   Adapted from original RTL SSA-CCP by Daniel Berlin <dberlin@dberlin.org>
   Adapted to GIMPLE trees by Diego Novillo <dnovillo@redhat.com>

This file is part of GCC.
   
GCC is free software; you can redistribute it and/or modify it
under the terms of the GNU General Public License as published by the
Free Software Foundation; either version 3, or (at your option) any
later version.
   
GCC is distributed in the hope that it will be useful, but WITHOUT
ANY WARRANTY; without even the implied warranty of MERCHANTABILITY or
FITNESS FOR A PARTICULAR PURPOSE.  See the GNU General Public License
for more details.
   
You should have received a copy of the GNU General Public License
along with GCC; see the file COPYING3.  If not see
<http://www.gnu.org/licenses/>.  */

/* Conditional constant propagation (CCP) is based on the SSA
   propagation engine (tree-ssa-propagate.c).  Constant assignments of
   the form VAR = CST are propagated from the assignments into uses of
   VAR, which in turn may generate new constants.  The simulation uses
   a four level lattice to keep track of constant values associated
   with SSA names.  Given an SSA name V_i, it may take one of the
   following values:

	UNINITIALIZED   ->  the initial state of the value.  This value
			    is replaced with a correct initial value
			    the first time the value is used, so the
			    rest of the pass does not need to care about
			    it.  Using this value simplifies initialization
			    of the pass, and prevents us from needlessly
			    scanning statements that are never reached.

	UNDEFINED	->  V_i is a local variable whose definition
			    has not been processed yet.  Therefore we
			    don't yet know if its value is a constant
			    or not.

	CONSTANT	->  V_i has been found to hold a constant
			    value C.

	VARYING		->  V_i cannot take a constant value, or if it
			    does, it is not possible to determine it
			    at compile time.

   The core of SSA-CCP is in ccp_visit_stmt and ccp_visit_phi_node:

   1- In ccp_visit_stmt, we are interested in assignments whose RHS
      evaluates into a constant and conditional jumps whose predicate
      evaluates into a boolean true or false.  When an assignment of
      the form V_i = CONST is found, V_i's lattice value is set to
      CONSTANT and CONST is associated with it.  This causes the
      propagation engine to add all the SSA edges coming out the
      assignment into the worklists, so that statements that use V_i
      can be visited.

      If the statement is a conditional with a constant predicate, we
      mark the outgoing edges as executable or not executable
      depending on the predicate's value.  This is then used when
      visiting PHI nodes to know when a PHI argument can be ignored.
      

   2- In ccp_visit_phi_node, if all the PHI arguments evaluate to the
      same constant C, then the LHS of the PHI is set to C.  This
      evaluation is known as the "meet operation".  Since one of the
      goals of this evaluation is to optimistically return constant
      values as often as possible, it uses two main short cuts:

      - If an argument is flowing in through a non-executable edge, it
	is ignored.  This is useful in cases like this:

			if (PRED)
			  a_9 = 3;
			else
			  a_10 = 100;
			a_11 = PHI (a_9, a_10)

	If PRED is known to always evaluate to false, then we can
	assume that a_11 will always take its value from a_10, meaning
	that instead of consider it VARYING (a_9 and a_10 have
	different values), we can consider it CONSTANT 100.

      - If an argument has an UNDEFINED value, then it does not affect
	the outcome of the meet operation.  If a variable V_i has an
	UNDEFINED value, it means that either its defining statement
	hasn't been visited yet or V_i has no defining statement, in
	which case the original symbol 'V' is being used
	uninitialized.  Since 'V' is a local variable, the compiler
	may assume any initial value for it.


   After propagation, every variable V_i that ends up with a lattice
   value of CONSTANT will have the associated constant value in the
   array CONST_VAL[i].VALUE.  That is fed into substitute_and_fold for
   final substitution and folding.


   Constant propagation in stores and loads (STORE-CCP)
   ----------------------------------------------------

   While CCP has all the logic to propagate constants in GIMPLE
   registers, it is missing the ability to associate constants with
   stores and loads (i.e., pointer dereferences, structures and
   global/aliased variables).  We don't keep loads and stores in
   SSA, but we do build a factored use-def web for them (in the
   virtual operands).

   For instance, consider the following code fragment:

	  struct A a;
	  const int B = 42;

	  void foo (int i)
	  {
	    if (i > 10)
	      a.a = 42;
	    else
	      {
		a.b = 21;
		a.a = a.b + 21;
	      }

	    if (a.a != B)
	      never_executed ();
	  }

   We should be able to deduce that the predicate 'a.a != B' is always
   false.  To achieve this, we associate constant values to the SSA
   names in the VDEF operands for each store.  Additionally,
   since we also glob partial loads/stores with the base symbol, we
   also keep track of the memory reference where the constant value
   was stored (in the MEM_REF field of PROP_VALUE_T).  For instance,

        # a_5 = VDEF <a_4>
        a.a = 2;

        # VUSE <a_5>
        x_3 = a.b;

   In the example above, CCP will associate value '2' with 'a_5', but
   it would be wrong to replace the load from 'a.b' with '2', because
   '2' had been stored into a.a.

   Note that the initial value of virtual operands is VARYING, not
   UNDEFINED.  Consider, for instance global variables:

   	int A;

   	foo (int i)
  	{
	  if (i_3 > 10)
	    A_4 = 3;
          # A_5 = PHI (A_4, A_2);

	  # VUSE <A_5>
	  A.0_6 = A;

	  return A.0_6;
	}

   The value of A_2 cannot be assumed to be UNDEFINED, as it may have
   been defined outside of foo.  If we were to assume it UNDEFINED, we
   would erroneously optimize the above into 'return 3;'.

   Though STORE-CCP is not too expensive, it does have to do more work
   than regular CCP, so it is only enabled at -O2.  Both regular CCP
   and STORE-CCP use the exact same algorithm.  The only distinction
   is that when doing STORE-CCP, the boolean variable DO_STORE_CCP is
   set to true.  This affects the evaluation of statements and PHI
   nodes.

   References:

     Constant propagation with conditional branches,
     Wegman and Zadeck, ACM TOPLAS 13(2):181-210.

     Building an Optimizing Compiler,
     Robert Morgan, Butterworth-Heinemann, 1998, Section 8.9.

     Advanced Compiler Design and Implementation,
     Steven Muchnick, Morgan Kaufmann, 1997, Section 12.6  */

#include "config.h"
#include "system.h"
#include "coretypes.h"
#include "tm.h"
#include "tree.h"
#include "flags.h"
#include "rtl.h"
#include "tm_p.h"
#include "ggc.h"
#include "basic-block.h"
#include "output.h"
#include "expr.h"
#include "function.h"
#include "diagnostic.h"
#include "timevar.h"
#include "tree-dump.h"
#include "tree-flow.h"
#include "tree-pass.h"
#include "tree-ssa-propagate.h"
#include "value-prof.h"
#include "langhooks.h"
#include "target.h"
#include "toplev.h"


/* Possible lattice values.  */
typedef enum
{
  UNINITIALIZED,
  UNDEFINED,
  CONSTANT,
  VARYING
} ccp_lattice_t;

/* Array of propagated constant values.  After propagation,
   CONST_VAL[I].VALUE holds the constant value for SSA_NAME(I).  If
   the constant is held in an SSA name representing a memory store
   (i.e., a VDEF), CONST_VAL[I].MEM_REF will contain the actual
   memory reference used to store (i.e., the LHS of the assignment
   doing the store).  */
static prop_value_t *const_val;

/* True if we are also propagating constants in stores and loads.  */
static bool do_store_ccp;

/* Dump constant propagation value VAL to file OUTF prefixed by PREFIX.  */

static void
dump_lattice_value (FILE *outf, const char *prefix, prop_value_t val)
{
  switch (val.lattice_val)
    {
    case UNINITIALIZED:
      fprintf (outf, "%sUNINITIALIZED", prefix);
      break;
    case UNDEFINED:
      fprintf (outf, "%sUNDEFINED", prefix);
      break;
    case VARYING:
      fprintf (outf, "%sVARYING", prefix);
      break;
    case CONSTANT:
      fprintf (outf, "%sCONSTANT ", prefix);
      print_generic_expr (outf, val.value, dump_flags);
      break;
    default:
      gcc_unreachable ();
    }
}


/* Print lattice value VAL to stderr.  */

void debug_lattice_value (prop_value_t val);

void
debug_lattice_value (prop_value_t val)
{
  dump_lattice_value (stderr, "", val);
  fprintf (stderr, "\n");
}



/* If SYM is a constant variable with known value, return the value.
   NULL_TREE is returned otherwise.  */

tree
get_symbol_constant_value (tree sym)
{
  if (TREE_STATIC (sym)
      && TREE_READONLY (sym)
      && !MTAG_P (sym))
    {
      tree val = DECL_INITIAL (sym);
      if (val)
	{
	  STRIP_USELESS_TYPE_CONVERSION (val);
	  if (is_gimple_min_invariant (val))
	    return val;
	}
      /* Variables declared 'const' without an initializer
	 have zero as the initializer if they may not be
	 overridden at link or run time.  */
      if (!val
	  && targetm.binds_local_p (sym)
          && (INTEGRAL_TYPE_P (TREE_TYPE (sym))
	       || SCALAR_FLOAT_TYPE_P (TREE_TYPE (sym))))
        return fold_convert (TREE_TYPE (sym), integer_zero_node);
    }

  return NULL_TREE;
}

/* Compute a default value for variable VAR and store it in the
   CONST_VAL array.  The following rules are used to get default
   values:

   1- Global and static variables that are declared constant are
      considered CONSTANT.

   2- Any other value is considered UNDEFINED.  This is useful when
      considering PHI nodes.  PHI arguments that are undefined do not
      change the constant value of the PHI node, which allows for more
      constants to be propagated.

   3- If SSA_NAME_VALUE is set and it is a constant, its value is
      used.

   4- Variables defined by statements other than assignments and PHI
      nodes are considered VARYING.

   5- Initial values of variables that are not GIMPLE registers are
      considered VARYING.  */

static prop_value_t
get_default_value (tree var)
{
  tree sym = SSA_NAME_VAR (var);
  prop_value_t val = { UNINITIALIZED, NULL_TREE, NULL_TREE };
  tree cst_val;
  
  if (!do_store_ccp && !is_gimple_reg (var))
    {
      /* Short circuit for regular CCP.  We are not interested in any
	 non-register when DO_STORE_CCP is false.  */
      val.lattice_val = VARYING;
    }
  else if (SSA_NAME_VALUE (var)
	   && is_gimple_min_invariant (SSA_NAME_VALUE (var)))
    {
      val.lattice_val = CONSTANT;
      val.value = SSA_NAME_VALUE (var);
    }
  else if ((cst_val = get_symbol_constant_value (sym)) != NULL_TREE)
    {
      /* Globals and static variables declared 'const' take their
	 initial value.  */
      val.lattice_val = CONSTANT;
      val.value = cst_val;
      val.mem_ref = sym;
    }
  else
    {
      gimple stmt = SSA_NAME_DEF_STMT (var);

      if (gimple_nop_p (stmt))
	{
	  /* Variables defined by an empty statement are those used
	     before being initialized.  If VAR is a local variable, we
	     can assume initially that it is UNDEFINED, otherwise we must
	     consider it VARYING.  */
	  if (is_gimple_reg (sym) && TREE_CODE (sym) != PARM_DECL)
	    val.lattice_val = UNDEFINED;
	  else
	    val.lattice_val = VARYING;
	}
      else if (gimple_code (stmt) == GIMPLE_ASSIGN
               /* Value-returning GIMPLE_CALL statements assign to
                  a variable, and are treated similarly to GIMPLE_ASSIGN.  */
               || (gimple_code (stmt) == GIMPLE_CALL
                   && gimple_call_lhs (stmt) != NULL_TREE)
	       || gimple_code (stmt) == GIMPLE_PHI)
        {
	  /* Any other variable defined by an assignment or a PHI node
	     is considered UNDEFINED.  */
	  val.lattice_val = UNDEFINED;
	}
      else
	{
	  /* Otherwise, VAR will never take on a constant value.  */
	  val.lattice_val = VARYING;
	}
    }

  return val;
}


/* Get the constant value associated with variable VAR.  */

static inline prop_value_t *
get_value (tree var)
{
  prop_value_t *val;

  if (const_val == NULL)
    return NULL;

  val = &const_val[SSA_NAME_VERSION (var)];
  if (val->lattice_val == UNINITIALIZED)
    *val = get_default_value (var);

  return val;
}

/* Sets the value associated with VAR to VARYING.  */

static inline void
set_value_varying (tree var)
{
  prop_value_t *val = &const_val[SSA_NAME_VERSION (var)];

  val->lattice_val = VARYING;
  val->value = NULL_TREE;
  val->mem_ref = NULL_TREE;
}

/* For float types, modify the value of VAL to make ccp work correctly
   for non-standard values (-0, NaN):

   If HONOR_SIGNED_ZEROS is false, and VAL = -0, we canonicalize it to 0.
   If HONOR_NANS is false, and VAL is NaN, we canonicalize it to UNDEFINED.
     This is to fix the following problem (see PR 29921): Suppose we have

     x = 0.0 * y

     and we set value of y to NaN.  This causes value of x to be set to NaN.
     When we later determine that y is in fact VARYING, fold uses the fact
     that HONOR_NANS is false, and we try to change the value of x to 0,
     causing an ICE.  With HONOR_NANS being false, the real appearance of
     NaN would cause undefined behavior, though, so claiming that y (and x)
     are UNDEFINED initially is correct.  */

static void
canonicalize_float_value (prop_value_t *val)
{
  enum machine_mode mode;
  tree type;
  REAL_VALUE_TYPE d;

  if (val->lattice_val != CONSTANT
      || TREE_CODE (val->value) != REAL_CST)
    return;

  d = TREE_REAL_CST (val->value);
  type = TREE_TYPE (val->value);
  mode = TYPE_MODE (type);

  if (!HONOR_SIGNED_ZEROS (mode)
      && REAL_VALUE_MINUS_ZERO (d))
    {
      val->value = build_real (type, dconst0);
      return;
    }

  if (!HONOR_NANS (mode)
      && REAL_VALUE_ISNAN (d))
    {
      val->lattice_val = UNDEFINED;
      val->value = NULL;
      val->mem_ref = NULL;
      return;
    }
}

/* Set the value for variable VAR to NEW_VAL.  Return true if the new
   value is different from VAR's previous value.  */

static bool
set_lattice_value (tree var, prop_value_t new_val)
{
  prop_value_t *old_val = get_value (var);

  canonicalize_float_value (&new_val);

  /* Lattice transitions must always be monotonically increasing in
     value.  If *OLD_VAL and NEW_VAL are the same, return false to
     inform the caller that this was a non-transition.  */

  gcc_assert (old_val->lattice_val < new_val.lattice_val
              || (old_val->lattice_val == new_val.lattice_val
		  && ((!old_val->value && !new_val.value)
		      || operand_equal_p (old_val->value, new_val.value, 0))
		  && old_val->mem_ref == new_val.mem_ref));

  if (old_val->lattice_val != new_val.lattice_val)
    {
      if (dump_file && (dump_flags & TDF_DETAILS))
	{
	  dump_lattice_value (dump_file, "Lattice value changed to ", new_val);
	  fprintf (dump_file, ".  Adding SSA edges to worklist.\n");
	}

      *old_val = new_val;

      gcc_assert (new_val.lattice_val != UNDEFINED);
      return true;
    }

  return false;
}


/* Return the likely CCP lattice value for STMT.

   If STMT has no operands, then return CONSTANT.

   Else if undefinedness of operands of STMT cause its value to be
   undefined, then return UNDEFINED.

   Else if any operands of STMT are constants, then return CONSTANT.

   Else return VARYING.  */

static ccp_lattice_t
likely_value (gimple stmt)
{
  bool has_constant_operand, has_undefined_operand, all_undefined_operands;
  tree use;
  ssa_op_iter iter;

  enum tree_code code = gimple_code (stmt);

  /* This function appears to be called only for assignments, calls,
     conditionals, and switches, due to the logic in visit_stmt.  */
  gcc_assert (code == GIMPLE_ASSIGN
              || code == GIMPLE_CALL
              || code == GIMPLE_COND
              || code == GIMPLE_SWITCH);

  /* If the statement has volatile operands, it won't fold to a
     constant value.  */
  if (gimple_has_volatile_ops (stmt))
    return VARYING;

  /* If we are not doing store-ccp, statements with loads
     and/or stores will never fold into a constant.  */
  if (!do_store_ccp
      && !ZERO_SSA_OPERANDS (stmt, SSA_OP_ALL_VIRTUALS))
    return VARYING;

  /* A GIMPLE_CALL is assumed to be varying.  NOTE: This may be overly
     conservative, in the presence of const and pure calls.  */
  if (code == GIMPLE_CALL)
    return VARYING;

  /* Note that only a GIMPLE_SINGLE_RHS assignment can satisfy
     is_gimple_min_invariant, so we do not consider calls or
     other forms of assignment.  */
  if (code == GIMPLE_ASSIGN
      && (get_gimple_rhs_class (gimple_assign_rhs_code (stmt))
          == GIMPLE_SINGLE_RHS)
      && is_gimple_min_invariant (gimple_assign_rhs1 (stmt)))
    return CONSTANT;

  if (code == GIMPLE_COND
      && is_gimple_min_invariant (gimple_cond_lhs (stmt))
      && is_gimple_min_invariant (gimple_cond_rhs (stmt)))
    return CONSTANT;

  if (code == GIMPLE_SWITCH
      && is_gimple_min_invariant (gimple_switch_index (stmt)))
    return CONSTANT;

  /* Arrive here for more complex cases.  */

  has_constant_operand = false;
  has_undefined_operand = false;
  all_undefined_operands = true;
  FOR_EACH_SSA_TREE_OPERAND (use, stmt, iter, SSA_OP_USE | SSA_OP_VUSE)
    {
      prop_value_t *val = get_value (use);

      if (val->lattice_val == UNDEFINED)
	has_undefined_operand = true;
      else
	all_undefined_operands = false;

      if (val->lattice_val == CONSTANT)
	has_constant_operand = true;
    }

  /* If the operation combines operands like COMPLEX_EXPR make sure to
     not mark the result UNDEFINED if only one part of the result is
     undefined.  */
  if (has_undefined_operand && all_undefined_operands)
    return UNDEFINED;
  else if (code == GIMPLE_ASSIGN && has_undefined_operand)
    {
      switch (gimple_assign_rhs_code (stmt))
	{
	/* Unary operators are handled with all_undefined_operands.  */
	case PLUS_EXPR:
	case MINUS_EXPR:
	case POINTER_PLUS_EXPR:
	  /* Not MIN_EXPR, MAX_EXPR.  One VARYING operand may be selected.
	     Not bitwise operators, one VARYING operand may specify the
	     result completely.  Not logical operators for the same reason.
	     Not COMPLEX_EXPR as one VARYING operand makes the result partly
	     not UNDEFINED.  Not *DIV_EXPR, comparisons and shifts because
	     the undefined operand may be promoted.  */
	  return UNDEFINED;

	default:
	  ;
	}
    }
  /* If there was an UNDEFINED operand but the result may be not UNDEFINED
     fall back to VARYING even if there were CONSTANT operands.  */
  if (has_undefined_operand)
    return VARYING;

  if (has_constant_operand
      /* We do not consider virtual operands here -- load from read-only
	 memory may have only VARYING virtual operands, but still be
	 constant.  */
      || ZERO_SSA_OPERANDS (stmt, SSA_OP_USE))
    return CONSTANT;

  return VARYING;
}

/* Returns true if STMT cannot be constant.  */

static bool
surely_varying_stmt_p (gimple stmt)
{
  /* If the statement has operands that we cannot handle, it cannot be
     constant.  */
  if (gimple_has_volatile_ops (stmt))
    return true;

  if (!ZERO_SSA_OPERANDS (stmt, SSA_OP_ALL_VIRTUALS))
    {
      if (!do_store_ccp)
	return true;

      /* We can only handle simple loads and stores.  */
      if (!stmt_makes_single_load (stmt)
	  && !stmt_makes_single_store (stmt))
	return true;
    }

  /* If it contains a call, it is varying.  */
  if (gimple_code (stmt) == GIMPLE_CALL)
    return true;

  /* Anything other than assignments and conditional jumps are not
     interesting for CCP.  */
  if (gimple_code (stmt) != GIMPLE_ASSIGN
      && (gimple_code (stmt) != GIMPLE_COND)
      && (gimple_code (stmt) != GIMPLE_SWITCH))
    return true;

  return false;
}

/* Initialize local data structures for CCP.  */

static void
ccp_initialize (void)
{
  basic_block bb;

  const_val = XCNEWVEC (prop_value_t, num_ssa_names);

  /* Initialize simulation flags for PHI nodes and statements.  */
  FOR_EACH_BB (bb)
    {
      gimple_stmt_iterator i;

      for (i = gsi_start_bb (bb); !gsi_end_p (i); gsi_next (&i))
        {
	  gimple stmt = gsi_stmt (i);
	  bool is_varying = surely_varying_stmt_p (stmt);

	  if (is_varying)
	    {
	      tree def;
	      ssa_op_iter iter;

	      /* If the statement will not produce a constant, mark
		 all its outputs VARYING.  */
	      FOR_EACH_SSA_TREE_OPERAND (def, stmt, iter, SSA_OP_ALL_DEFS)
		{
		  if (is_varying)
		    set_value_varying (def);
		}
	    }
          prop_set_simulate_again (stmt, !is_varying);
	}
    }

  /* Now process PHI nodes.  We never clear the simulate_again flag on
     phi nodes, since we do not know which edges are executable yet,
     except for phi nodes for virtual operands when we do not do store ccp.  */
  FOR_EACH_BB (bb)
    {
      gimple_stmt_iterator i;

      for (i = gsi_start_phis (bb); !gsi_end_p (i); gsi_next (&i))
        {
          gimple phi = gsi_stmt (i);

	  if (!do_store_ccp && !is_gimple_reg (gimple_phi_result (phi)))
            prop_set_simulate_again (phi, false);
	  else
            prop_set_simulate_again (phi, true);
	}
    }
}


/* Do final substitution of propagated values, cleanup the flowgraph and
   free allocated storage.  

   Return TRUE when something was optimized.  */

static bool
ccp_finalize (void)
{
  /* Perform substitutions based on the known constant values.  */
  bool something_changed = substitute_and_fold (const_val, false);

  free (const_val);
  const_val = NULL;
  return something_changed;;
}


/* Compute the meet operator between *VAL1 and *VAL2.  Store the result
   in VAL1.

   		any  M UNDEFINED   = any
		any  M VARYING     = VARYING
		Ci   M Cj	   = Ci		if (i == j)
		Ci   M Cj	   = VARYING	if (i != j)
   */

static void
ccp_lattice_meet (prop_value_t *val1, prop_value_t *val2)
{
  if (val1->lattice_val == UNDEFINED)
    {
      /* UNDEFINED M any = any   */
      *val1 = *val2;
    }
  else if (val2->lattice_val == UNDEFINED)
    {
      /* any M UNDEFINED = any
         Nothing to do.  VAL1 already contains the value we want.  */
      ;
    }
  else if (val1->lattice_val == VARYING
           || val2->lattice_val == VARYING)
    {
      /* any M VARYING = VARYING.  */
      val1->lattice_val = VARYING;
      val1->value = NULL_TREE;
      val1->mem_ref = NULL_TREE;
    }
  else if (val1->lattice_val == CONSTANT
	   && val2->lattice_val == CONSTANT
	   && simple_cst_equal (val1->value, val2->value) == 1
	   && (!do_store_ccp
	       || (val1->mem_ref && val2->mem_ref
		   && operand_equal_p (val1->mem_ref, val2->mem_ref, 0))))
    {
      /* Ci M Cj = Ci		if (i == j)
	 Ci M Cj = VARYING	if (i != j)

         If these two values come from memory stores, make sure that
	 they come from the same memory reference.  */
      val1->lattice_val = CONSTANT;
      val1->value = val1->value;
      val1->mem_ref = val1->mem_ref;
    }
  else
    {
      /* Any other combination is VARYING.  */
      val1->lattice_val = VARYING;
      val1->value = NULL_TREE;
      val1->mem_ref = NULL_TREE;
    }
}


/* Loop through the PHI_NODE's parameters for BLOCK and compare their
   lattice values to determine PHI_NODE's lattice value.  The value of a
   PHI node is determined calling ccp_lattice_meet with all the arguments
   of the PHI node that are incoming via executable edges.  */

static enum ssa_prop_result
ccp_visit_phi_node (gimple phi)
{
  unsigned i;
  prop_value_t *old_val, new_val;

  if (dump_file && (dump_flags & TDF_DETAILS))
    {
      fprintf (dump_file, "\nVisiting PHI node: ");
      print_gimple_stmt (dump_file, phi, 0, dump_flags);
    }

  old_val = get_value (gimple_phi_result (phi));
  switch (old_val->lattice_val)
    {
    case VARYING:
      return SSA_PROP_VARYING;

    case CONSTANT:
      new_val = *old_val;
      break;

    case UNDEFINED:
      new_val.lattice_val = UNDEFINED;
      new_val.value = NULL_TREE;
      new_val.mem_ref = NULL_TREE;
      break;

    default:
      gcc_unreachable ();
    }

  for (i = 0; i < gimple_phi_num_args (phi); i++)
    {
      /* Compute the meet operator over all the PHI arguments flowing
	 through executable edges.  */
      edge e = gimple_phi_arg_edge (phi, i);

      if (dump_file && (dump_flags & TDF_DETAILS))
	{
	  fprintf (dump_file,
	      "\n    Argument #%d (%d -> %d %sexecutable)\n",
	      i, e->src->index, e->dest->index,
	      (e->flags & EDGE_EXECUTABLE) ? "" : "not ");
	}

      /* If the incoming edge is executable, Compute the meet operator for
	 the existing value of the PHI node and the current PHI argument.  */
      if (e->flags & EDGE_EXECUTABLE)
	{
	  tree arg = gimple_phi_arg (phi, i)->def;
	  prop_value_t arg_val;

	  if (is_gimple_min_invariant (arg))
	    {
	      arg_val.lattice_val = CONSTANT;
	      arg_val.value = arg;
	      arg_val.mem_ref = NULL_TREE;
	    }
	  else
	    arg_val = *(get_value (arg));

	  ccp_lattice_meet (&new_val, &arg_val);

	  if (dump_file && (dump_flags & TDF_DETAILS))
	    {
	      fprintf (dump_file, "\t");
	      print_generic_expr (dump_file, arg, dump_flags);
	      dump_lattice_value (dump_file, "\tValue: ", arg_val);
	      fprintf (dump_file, "\n");
	    }

	  if (new_val.lattice_val == VARYING)
	    break;
	}
    }

  if (dump_file && (dump_flags & TDF_DETAILS))
    {
      dump_lattice_value (dump_file, "\n    PHI node value: ", new_val);
      fprintf (dump_file, "\n\n");
    }

  /* Make the transition to the new value.  */
  if (set_lattice_value (gimple_phi_result (phi), new_val))
    {
      if (new_val.lattice_val == VARYING)
	return SSA_PROP_VARYING;
      else
	return SSA_PROP_INTERESTING;
    }
  else
    return SSA_PROP_NOT_INTERESTING;
}


/* CCP specific front-end to the non-destructive constant folding
   routines.

   Attempt to simplify the RHS of STMT knowing that one or more
   operands are constants.

   If simplification is possible, return the simplified RHS,
   otherwise return the original RHS or NULL_TREE.  */

static tree
ccp_fold (gimple stmt)
{
  switch (gimple_code (stmt))
    {
    case GIMPLE_ASSIGN:
      {
        enum tree_code subcode = gimple_assign_rhs_code (stmt);

        switch (get_gimple_rhs_class (subcode))
          {
          case GIMPLE_SINGLE_RHS:
            {
              tree rhs = gimple_assign_rhs1 (stmt);
              enum tree_code_class kind = TREE_CODE_CLASS (subcode);

              if (TREE_CODE (rhs) == SSA_NAME)
                {
                  /* If the RHS is an SSA_NAME, return its known constant value,
                     if any.  */
                  return get_value (rhs)->value;
                }
              else if (do_store_ccp && stmt_makes_single_load (stmt))
                {
                  /* If the RHS is a memory load, see if the VUSEs associated with
                     it are a valid constant for that memory load.  */
                  prop_value_t *val = get_value_loaded_by (stmt, const_val);
                  if (val && val->mem_ref)
                    {
                      if (operand_equal_p (val->mem_ref, rhs, 0))
                        return val->value;

                      /* If RHS is extracting REALPART_EXPR or IMAGPART_EXPR of a
                         complex type with a known constant value, return it.  */
                      if ((TREE_CODE (rhs) == REALPART_EXPR
                           || TREE_CODE (rhs) == IMAGPART_EXPR)
                          && operand_equal_p (val->mem_ref, TREE_OPERAND (rhs, 0), 0))
                        return fold_build1 (TREE_CODE (rhs), TREE_TYPE (rhs), val->value);
                    }
                }

              if (kind == tcc_reference)
                return fold_const_aggregate_ref (rhs);
              else if (kind == tcc_declaration)
                return get_symbol_constant_value (rhs);
              return rhs;
            }
            
          case GIMPLE_UNARY_RHS:
            {
              /* Handle unary operators that can appear in GIMPLE form.
                 Note that we know the single operand must be a constant,
                 so this should almost always return a simplified RHS.  */
              tree lhs = gimple_assign_lhs (stmt);
              tree op0 = gimple_assign_rhs1 (stmt);

              /* Simplify the operand down to a constant.  */
              if (TREE_CODE (op0) == SSA_NAME)
                {
                  prop_value_t *val = get_value (op0);
                  if (val->lattice_val == CONSTANT)
                    op0 = get_value (op0)->value;
                }

	      /* Handle propagating invariant addresses into address operations.
		 The folding we do here matches that in tree-ssa-forwprop.c.  */
	      else if (subcode == ADDR_EXPR)
		{
		  tree rhs = op0;
		  tree *base;
		  base = &TREE_OPERAND (rhs, 0);
		  while (handled_component_p (*base))
		    base = &TREE_OPERAND (*base, 0);
		  if (TREE_CODE (*base) == INDIRECT_REF
		      && TREE_CODE (TREE_OPERAND (*base, 0)) == SSA_NAME)
		    {
		      prop_value_t *val = get_value (TREE_OPERAND (*base, 0));
		      if (val->lattice_val == CONSTANT
			  && TREE_CODE (val->value) == ADDR_EXPR
			  && useless_type_conversion_p
			  (TREE_TYPE (TREE_OPERAND (*base, 0)),
			   TREE_TYPE (val->value))
			  && useless_type_conversion_p
			  (TREE_TYPE (*base),
			   TREE_TYPE (TREE_OPERAND (val->value, 0))))
			{
			  /* We need to return a new tree, not modify the IL
			     or share parts of it.  So play some tricks to
			     avoid manually building it.  */
			  tree ret, save = *base;
			  *base = TREE_OPERAND (val->value, 0);
			  ret = unshare_expr (rhs);
			  recompute_tree_invariant_for_addr_expr (ret);
			  *base = save;
			  return ret;
			}
		    }
		}

	      /* Conversions are useless for CCP purposes if they are
		 value-preserving.  Thus the restrictions that
		 useless_type_conversion_p places for pointer type conversions
		 do not apply here.  Substitution later will only substitute to
		 allowed places.  */
              if ((subcode == NOP_EXPR || subcode == CONVERT_EXPR)
		  && ((POINTER_TYPE_P (TREE_TYPE (lhs))
		       && POINTER_TYPE_P (TREE_TYPE (op0)))
		      || useless_type_conversion_p (TREE_TYPE (lhs),
						    TREE_TYPE (op0))))
                return op0;

              return fold_unary (subcode, TREE_TYPE (lhs), op0);
            }  

          case GIMPLE_BINARY_RHS:
            {
              /* Handle binary operators that can appear in GIMPLE form.  */
              tree lhs = gimple_assign_lhs (stmt);
              tree op0 = gimple_assign_rhs1 (stmt);
              tree op1 = gimple_assign_rhs2 (stmt);

              /* Simplify the operands down to constants when appropriate.  */
              if (TREE_CODE (op0) == SSA_NAME)
                {
                  prop_value_t *val = get_value (op0);
                  if (val->lattice_val == CONSTANT)
                    op0 = val->value;
                }

              if (TREE_CODE (op1) == SSA_NAME)
                {
                  prop_value_t *val = get_value (op1);
                  if (val->lattice_val == CONSTANT)
                    op1 = val->value;
                }

              return fold_binary (subcode, TREE_TYPE (lhs), op0, op1);
            }

          default:
            gcc_unreachable ();
          }
      }
      break;

    case GIMPLE_CALL:
      /* It may be possible to fold away calls to builtin functions if
         their arguments are constants.  At present, such folding will not
         be attempted, as likely_value classifies all calls as VARYING.  */
      gcc_unreachable ();
      break;

    case GIMPLE_COND:
      {
        /* Handle comparison operators that can appear in GIMPLE form.  */
        tree op0 = gimple_cond_lhs (stmt);
        tree op1 = gimple_cond_rhs (stmt);
        enum tree_code code = gimple_cond_code (stmt);

        /* Simplify the operands down to constants when appropriate.  */
        if (TREE_CODE (op0) == SSA_NAME)
          {
            prop_value_t *val = get_value (op0);
            if (val->lattice_val == CONSTANT)
              op0 = val->value;
          }

        if (TREE_CODE (op1) == SSA_NAME)
          {
            prop_value_t *val = get_value (op1);
            if (val->lattice_val == CONSTANT)
              op1 = val->value;
          }

        return fold_binary (code, boolean_type_node, op0, op1);
      }

    case GIMPLE_SWITCH:
      {
        tree rhs = gimple_switch_index (stmt);

        if (TREE_CODE (rhs) == SSA_NAME)
          {
            /* If the RHS is an SSA_NAME, return its known constant value,
               if any.  */
            return get_value (rhs)->value;
          }

        return rhs;
      }

    default:
      gcc_unreachable ();
    }
}


/* Return the tree representing the element referenced by T if T is an
   ARRAY_REF or COMPONENT_REF into constant aggregates.  Return
   NULL_TREE otherwise.  */

tree
fold_const_aggregate_ref (tree t)
{
  prop_value_t *value;
  tree base, ctor, idx, field;
  unsigned HOST_WIDE_INT cnt;
  tree cfield, cval;

  switch (TREE_CODE (t))
    {
    case ARRAY_REF:
      /* Get a CONSTRUCTOR.  If BASE is a VAR_DECL, get its
	 DECL_INITIAL.  If BASE is a nested reference into another
	 ARRAY_REF or COMPONENT_REF, make a recursive call to resolve
	 the inner reference.  */
      base = TREE_OPERAND (t, 0);
      switch (TREE_CODE (base))
	{
	case VAR_DECL:
	  if (!TREE_READONLY (base)
	      || TREE_CODE (TREE_TYPE (base)) != ARRAY_TYPE
	      || !targetm.binds_local_p (base))
	    return NULL_TREE;

	  ctor = DECL_INITIAL (base);
	  break;

	case ARRAY_REF:
	case COMPONENT_REF:
	  ctor = fold_const_aggregate_ref (base);
	  break;

	case STRING_CST:
	case CONSTRUCTOR:
	  ctor = base;
	  break;

	default:
	  return NULL_TREE;
	}

      if (ctor == NULL_TREE
	  || (TREE_CODE (ctor) != CONSTRUCTOR
	      && TREE_CODE (ctor) != STRING_CST)
	  || !TREE_STATIC (ctor))
	return NULL_TREE;

      /* Get the index.  If we have an SSA_NAME, try to resolve it
	 with the current lattice value for the SSA_NAME.  */
      idx = TREE_OPERAND (t, 1);
      switch (TREE_CODE (idx))
	{
	case SSA_NAME:
	  if ((value = get_value (idx))
	      && value->lattice_val == CONSTANT
	      && TREE_CODE (value->value) == INTEGER_CST)
	    idx = value->value;
	  else
	    return NULL_TREE;
	  break;

	case INTEGER_CST:
	  break;

	default:
	  return NULL_TREE;
	}

      /* Fold read from constant string.  */
      if (TREE_CODE (ctor) == STRING_CST)
	{
	  if ((TYPE_MODE (TREE_TYPE (t))
	       == TYPE_MODE (TREE_TYPE (TREE_TYPE (ctor))))
	      && (GET_MODE_CLASS (TYPE_MODE (TREE_TYPE (TREE_TYPE (ctor))))
	          == MODE_INT)
	      && GET_MODE_SIZE (TYPE_MODE (TREE_TYPE (TREE_TYPE (ctor)))) == 1
	      && compare_tree_int (idx, TREE_STRING_LENGTH (ctor)) < 0)
	    return build_int_cst_type (TREE_TYPE (t),
				       (TREE_STRING_POINTER (ctor)
					[TREE_INT_CST_LOW (idx)]));
	  return NULL_TREE;
	}

      /* Whoo-hoo!  I'll fold ya baby.  Yeah!  */
      FOR_EACH_CONSTRUCTOR_ELT (CONSTRUCTOR_ELTS (ctor), cnt, cfield, cval)
	if (tree_int_cst_equal (cfield, idx))
	  {
	    STRIP_USELESS_TYPE_CONVERSION (cval);
	    return cval;
	  }
      break;

    case COMPONENT_REF:
      /* Get a CONSTRUCTOR.  If BASE is a VAR_DECL, get its
	 DECL_INITIAL.  If BASE is a nested reference into another
	 ARRAY_REF or COMPONENT_REF, make a recursive call to resolve
	 the inner reference.  */
      base = TREE_OPERAND (t, 0);
      switch (TREE_CODE (base))
	{
	case VAR_DECL:
	  if (!TREE_READONLY (base)
	      || TREE_CODE (TREE_TYPE (base)) != RECORD_TYPE
	      || !targetm.binds_local_p (base))
	    return NULL_TREE;

	  ctor = DECL_INITIAL (base);
	  break;

	case ARRAY_REF:
	case COMPONENT_REF:
	  ctor = fold_const_aggregate_ref (base);
	  break;

	default:
	  return NULL_TREE;
	}

      if (ctor == NULL_TREE
	  || TREE_CODE (ctor) != CONSTRUCTOR
	  || !TREE_STATIC (ctor))
	return NULL_TREE;

      field = TREE_OPERAND (t, 1);

      FOR_EACH_CONSTRUCTOR_ELT (CONSTRUCTOR_ELTS (ctor), cnt, cfield, cval)
	if (cfield == field
	    /* FIXME: Handle bit-fields.  */
	    && ! DECL_BIT_FIELD (cfield))
	  {
	    STRIP_USELESS_TYPE_CONVERSION (cval);
	    return cval;
	  }
      break;

    case REALPART_EXPR:
    case IMAGPART_EXPR:
      {
	tree c = fold_const_aggregate_ref (TREE_OPERAND (t, 0));
	if (c && TREE_CODE (c) == COMPLEX_CST)
	  return fold_build1 (TREE_CODE (t), TREE_TYPE (t), c);
	break;
      }

    case INDIRECT_REF:
      {
	tree base = TREE_OPERAND (t, 0);
	if (TREE_CODE (base) == SSA_NAME
	    && (value = get_value (base))
	    && value->lattice_val == CONSTANT
	    && TREE_CODE (value->value) == ADDR_EXPR)
	  return fold_const_aggregate_ref (TREE_OPERAND (value->value, 0));
	break;
      }

    default:
      break;
    }

  return NULL_TREE;
}

/* Evaluate statement STMT.
   Valid only for assignments, calls, conditionals, and switches. */

static prop_value_t
evaluate_stmt (gimple stmt)
{
  prop_value_t val;
  tree simplified = NULL_TREE;
  ccp_lattice_t likelyvalue = likely_value (stmt);
  bool is_constant;

  val.mem_ref = NULL_TREE;

  fold_defer_overflow_warnings ();

  /* If the statement is likely to have a CONSTANT result, then try
     to fold the statement to determine the constant value.  */
  /* FIXME.  This is the only place that we call ccp_fold.
     Since likely_value never returns CONSTANT for calls, we will
     not attempt to fold them, including builtins that may profit.  */
  if (likelyvalue == CONSTANT)
    simplified = ccp_fold (stmt);
  /* If the statement is likely to have a VARYING result, then do not
     bother folding the statement.  */
  else if (likelyvalue == VARYING)
    {
      enum tree_code code = gimple_code (stmt);
      if (code == GIMPLE_ASSIGN)
        {
          enum tree_code subcode = gimple_assign_rhs_code (stmt);
          
          /* Other cases cannot satisfy is_gimple_min_invariant
             without folding.  */
          /* FIXME tuples.  This penalizes conditionals on a boolean
             variable, which did not require a comparison operator
             to be folded in the pre-tuples code.  */
          if (get_gimple_rhs_class (subcode) == GIMPLE_SINGLE_RHS)
            simplified = gimple_assign_rhs1 (stmt);
        }
      else if (code == GIMPLE_SWITCH)
        simplified = gimple_switch_index (stmt);
      else
        /* These cannot satisfy is_gimple_min_invariant without folding.  */
        gcc_assert (code == GIMPLE_CALL || code == GIMPLE_COND);
    }

  is_constant = simplified && is_gimple_min_invariant (simplified);

  fold_undefer_overflow_warnings (is_constant, stmt, 0);

  if (dump_file && (dump_flags & TDF_DETAILS))
    {
      fprintf (dump_file, "which is likely ");
      switch (likelyvalue)
	{
	case CONSTANT:
	  fprintf (dump_file, "CONSTANT");
	  break;
	case UNDEFINED:
	  fprintf (dump_file, "UNDEFINED");
	  break;
	case VARYING:
	  fprintf (dump_file, "VARYING");
	  break;
	default:;
	}
      fprintf (dump_file, "\n");
    }

  if (is_constant)
    {
      /* The statement produced a constant value.  */
      val.lattice_val = CONSTANT;
      val.value = simplified;
    }
  else
    {
      /* The statement produced a nonconstant value.  If the statement
	 had UNDEFINED operands, then the result of the statement
	 should be UNDEFINED.  Otherwise, the statement is VARYING.  */
      if (likelyvalue == UNDEFINED)
	val.lattice_val = likelyvalue;
      else
	val.lattice_val = VARYING;

      val.value = NULL_TREE;
    }

  return val;
}

/* Visit the assignment statement STMT.  Set the value of its LHS to the
   value computed by the RHS and store LHS in *OUTPUT_P.  If STMT
   creates virtual definitions, set the value of each new name to that
   of the RHS (if we can derive a constant out of the RHS).
   Value-returning call statements also perform an assignment, and
   are handled here.  */

static enum ssa_prop_result
visit_assignment (gimple stmt, tree *output_p)
{
  prop_value_t val;
  enum ssa_prop_result retval;

  tree lhs = gimple_get_lhs (stmt);

  gcc_assert (gimple_code (stmt) != GIMPLE_CALL
              || gimple_call_lhs (stmt) != NULL_TREE);

  if (gimple_assign_copy_p (stmt))
    {
      tree rhs = gimple_assign_rhs1 (stmt);

      if  (TREE_CODE (rhs) == SSA_NAME)
        {
          /* For a simple copy operation, we copy the lattice values.  */
          prop_value_t *nval = get_value (rhs);
          val = *nval;
        }
      else if (do_store_ccp && stmt_makes_single_load (stmt))
        {
          /* Same as above, but the RHS is not a gimple register and yet
             has a known VUSE.  If STMT is loading from the same memory
             location that created the SSA_NAMEs for the virtual operands,
             we can propagate the value on the RHS.  */
          prop_value_t *nval = get_value_loaded_by (stmt, const_val);

          if (nval
              && nval->mem_ref
              && operand_equal_p (nval->mem_ref, rhs, 0))
            val = *nval;
          else
            val = evaluate_stmt (stmt);
        }
      else
        val = evaluate_stmt (stmt);
    }
  else
    /* Evaluate the statement, which could be
       either a GIMPLE_ASSIGN or a GIMPLE_CALL.  */
    val = evaluate_stmt (stmt);

  retval = SSA_PROP_NOT_INTERESTING;

  /* Set the lattice value of the statement's output.  */
  if (TREE_CODE (lhs) == SSA_NAME)
    {
      /* If STMT is an assignment to an SSA_NAME, we only have one
	 value to set.  */
      if (set_lattice_value (lhs, val))
	{
	  *output_p = lhs;
	  if (val.lattice_val == VARYING)
	    retval = SSA_PROP_VARYING;
	  else
	    retval = SSA_PROP_INTERESTING;
	}
    }
  else if (do_store_ccp && stmt_makes_single_store (stmt))
    {
      /* Otherwise, set the names in VDEF operands to the new
	 constant value and mark the LHS as the memory reference
	 associated with VAL.  */
      ssa_op_iter i;
      tree vdef;
      bool changed;

      /* Mark VAL as stored in the LHS of this assignment.  */
      if (val.lattice_val == CONSTANT)
	val.mem_ref = lhs;

      /* Set the value of every VDEF to VAL.  */
      changed = false;
      FOR_EACH_SSA_TREE_OPERAND (vdef, stmt, i, SSA_OP_VIRTUAL_DEFS)
	{
	  /* See PR 29801.  We may have VDEFs for read-only variables
	     (see the handling of unmodifiable variables in
	     add_virtual_operand); do not attempt to change their value.  */
	  if (get_symbol_constant_value (SSA_NAME_VAR (vdef)) != NULL_TREE)
	    continue;

	  changed |= set_lattice_value (vdef, val);
	}
      
      /* Note that for propagation purposes, we are only interested in
	 visiting statements that load the exact same memory reference
	 stored here.  Those statements will have the exact same list
	 of virtual uses, so it is enough to set the output of this
	 statement to be its first virtual definition.  */
      *output_p = first_vdef (stmt);
      if (changed)
	{
	  if (val.lattice_val == VARYING)
	    retval = SSA_PROP_VARYING;
	  else 
	    retval = SSA_PROP_INTERESTING;
	}
    }

  return retval;
}


/* Visit the conditional statement STMT.  Return SSA_PROP_INTERESTING
   if it can determine which edge will be taken.  Otherwise, return
   SSA_PROP_VARYING.  */

static enum ssa_prop_result
visit_cond_stmt (gimple stmt, edge *taken_edge_p)
{
  prop_value_t val;
  basic_block block;

  block = gimple_bb (stmt);
  val = evaluate_stmt (stmt);

  /* Find which edge out of the conditional block will be taken and add it
     to the worklist.  If no single edge can be determined statically,
     return SSA_PROP_VARYING to feed all the outgoing edges to the
     propagation engine.  */
  *taken_edge_p = val.value ? find_taken_edge (block, val.value) : 0;
  if (*taken_edge_p)
    return SSA_PROP_INTERESTING;
  else
    return SSA_PROP_VARYING;
}


/* Evaluate statement STMT.  If the statement produces an output value and
   its evaluation changes the lattice value of its output, return
   SSA_PROP_INTERESTING and set *OUTPUT_P to the SSA_NAME holding the
   output value.
   
   If STMT is a conditional branch and we can determine its truth
   value, set *TAKEN_EDGE_P accordingly.  If STMT produces a varying
   value, return SSA_PROP_VARYING.  */

static enum ssa_prop_result
ccp_visit_stmt (gimple stmt, edge *taken_edge_p, tree *output_p)
{
  tree def;
  ssa_op_iter iter;

  if (dump_file && (dump_flags & TDF_DETAILS))
    {
      fprintf (dump_file, "\nVisiting statement:\n");
      print_gimple_stmt (dump_file, stmt, 0, dump_flags);
    }

  switch (gimple_code (stmt))
    {
      case GIMPLE_ASSIGN:
        /* If the statement is an assignment that produces a single
           output value, evaluate its RHS to see if the lattice value of
           its output has changed.  */
        return visit_assignment (stmt, output_p);

      case GIMPLE_CALL:
        /* A value-returning call also performs an assignment.  */
        if (gimple_call_lhs (stmt) != NULL_TREE)
          return visit_assignment (stmt, output_p);
        break;

      case GIMPLE_COND:
      case GIMPLE_SWITCH:
        /* If STMT is a conditional branch, see if we can determine
           which branch will be taken.   */
        /* FIXME.  It appears that we should be able to optimize
           computed GOTOs here as well.  */
        return visit_cond_stmt (stmt, taken_edge_p);

      default:
        break;
    }

  /* Any other kind of statement is not interesting for constant
     propagation and, therefore, not worth simulating.  */
  if (dump_file && (dump_flags & TDF_DETAILS))
    fprintf (dump_file, "No interesting values produced.  Marked VARYING.\n");

  /* Definitions made by statements other than assignments to
     SSA_NAMEs represent unknown modifications to their outputs.
     Mark them VARYING.  */
  FOR_EACH_SSA_TREE_OPERAND (def, stmt, iter, SSA_OP_ALL_DEFS)
    {
      prop_value_t v = { VARYING, NULL_TREE, NULL_TREE };
      set_lattice_value (def, v);
    }

  return SSA_PROP_VARYING;
}


/* Main entry point for SSA Conditional Constant Propagation.  */

static unsigned int
execute_ssa_ccp (bool store_ccp)
{
  do_store_ccp = store_ccp;
  ccp_initialize ();
  ssa_propagate (ccp_visit_stmt, ccp_visit_phi_node);
  if (ccp_finalize ())
    return (TODO_cleanup_cfg | TODO_update_ssa | TODO_remove_unused_locals);
  else
    return 0;
}


static unsigned int
do_ssa_ccp (void)
{
  return execute_ssa_ccp (false);
}


static bool
gate_ccp (void)
{
  return flag_tree_ccp != 0;
}


struct gimple_opt_pass pass_ccp = 
{
 {
  GIMPLE_PASS,
  "ccp",				/* name */
  gate_ccp,				/* gate */
  do_ssa_ccp,				/* execute */
  NULL,					/* sub */
  NULL,					/* next */
  0,					/* static_pass_number */
  TV_TREE_CCP,				/* tv_id */
  PROP_cfg | PROP_ssa,			/* properties_required */
  0,					/* properties_provided */
  0,					/* properties_destroyed */
  0,					/* todo_flags_start */
  TODO_dump_func | TODO_verify_ssa
  | TODO_verify_stmts | TODO_ggc_collect/* todo_flags_finish */
 }
};


static unsigned int
do_ssa_store_ccp (void)
{
  /* If STORE-CCP is not enabled, we just run regular CCP.  */
  return execute_ssa_ccp (flag_tree_store_ccp != 0);
}

static bool
gate_store_ccp (void)
{
  /* STORE-CCP is enabled only with -ftree-store-ccp, but when
     -fno-tree-store-ccp is specified, we should run regular CCP.
     That's why the pass is enabled with either flag.  */
  return flag_tree_store_ccp != 0 || flag_tree_ccp != 0;
}


struct gimple_opt_pass pass_store_ccp = 
{
 {
  GIMPLE_PASS,
  "store_ccp",				/* name */
  gate_store_ccp,			/* gate */
  do_ssa_store_ccp,			/* execute */
  NULL,					/* sub */
  NULL,					/* next */
  0,					/* static_pass_number */
  TV_TREE_STORE_CCP,			/* tv_id */
  PROP_cfg | PROP_ssa | PROP_alias,	/* properties_required */
  0,					/* properties_provided */
  0,					/* properties_destroyed */
  0,					/* todo_flags_start */
  TODO_dump_func | TODO_verify_ssa
  | TODO_verify_stmts | TODO_ggc_collect/* todo_flags_finish */
 }
};

/* A subroutine of fold_stmt_r.  Attempts to fold *(A+O) to A[X].
   BASE is an array type.  OFFSET is a byte displacement.  ORIG_TYPE
   is the desired result type.  */

static tree
maybe_fold_offset_to_array_ref (tree base, tree offset, tree orig_type,
				bool allow_negative_idx)
{
  tree min_idx, idx, idx_type, elt_offset = integer_zero_node;
  tree array_type, elt_type, elt_size;
  tree domain_type;

  /* If BASE is an ARRAY_REF, we can pick up another offset (this time
     measured in units of the size of elements type) from that ARRAY_REF).
     We can't do anything if either is variable.

     The case we handle here is *(&A[N]+O).  */
  if (TREE_CODE (base) == ARRAY_REF)
    {
      tree low_bound = array_ref_low_bound (base);

      elt_offset = TREE_OPERAND (base, 1);
      if (TREE_CODE (low_bound) != INTEGER_CST
	  || TREE_CODE (elt_offset) != INTEGER_CST)
	return NULL_TREE;

      elt_offset = int_const_binop (MINUS_EXPR, elt_offset, low_bound, 0);
      base = TREE_OPERAND (base, 0);
    }

  /* Ignore stupid user tricks of indexing non-array variables.  */
  array_type = TREE_TYPE (base);
  if (TREE_CODE (array_type) != ARRAY_TYPE)
    return NULL_TREE;
  elt_type = TREE_TYPE (array_type);
  if (!useless_type_conversion_p (orig_type, elt_type))
    return NULL_TREE;

  /* Use signed size type for intermediate computation on the index.  */
  idx_type = signed_type_for (size_type_node);

  /* If OFFSET and ELT_OFFSET are zero, we don't care about the size of the
     element type (so we can use the alignment if it's not constant).
     Otherwise, compute the offset as an index by using a division.  If the
     division isn't exact, then don't do anything.  */
  elt_size = TYPE_SIZE_UNIT (elt_type);
  if (!elt_size)
    return NULL;
  if (integer_zerop (offset))
    {
      if (TREE_CODE (elt_size) != INTEGER_CST)
	elt_size = size_int (TYPE_ALIGN (elt_type));

      idx = build_int_cst (idx_type, 0);
    }
  else
    {
      unsigned HOST_WIDE_INT lquo, lrem;
      HOST_WIDE_INT hquo, hrem;
      double_int soffset;

      /* The final array offset should be signed, so we need
	 to sign-extend the (possibly pointer) offset here
	 and use signed division.  */
      soffset = double_int_sext (tree_to_double_int (offset),
				 TYPE_PRECISION (TREE_TYPE (offset)));
      if (TREE_CODE (elt_size) != INTEGER_CST
	  || div_and_round_double (TRUNC_DIV_EXPR, 0,
				   soffset.low, soffset.high,
				   TREE_INT_CST_LOW (elt_size),
				   TREE_INT_CST_HIGH (elt_size),
				   &lquo, &hquo, &lrem, &hrem)
	  || lrem || hrem)
	return NULL_TREE;

      idx = build_int_cst_wide (idx_type, lquo, hquo);
    }

  /* Assume the low bound is zero.  If there is a domain type, get the
     low bound, if any, convert the index into that type, and add the
     low bound.  */
  min_idx = build_int_cst (idx_type, 0);
  domain_type = TYPE_DOMAIN (array_type);
  if (domain_type)
    {
      idx_type = domain_type;
      if (TYPE_MIN_VALUE (idx_type))
	min_idx = TYPE_MIN_VALUE (idx_type);
      else
	min_idx = fold_convert (idx_type, min_idx);

      if (TREE_CODE (min_idx) != INTEGER_CST)
	return NULL_TREE;

      elt_offset = fold_convert (idx_type, elt_offset);
    }

  if (!integer_zerop (min_idx))
    idx = int_const_binop (PLUS_EXPR, idx, min_idx, 0);
  if (!integer_zerop (elt_offset))
    idx = int_const_binop (PLUS_EXPR, idx, elt_offset, 0);

  /* Make sure to possibly truncate late after offsetting.  */
  idx = fold_convert (idx_type, idx);

  /* We don't want to construct access past array bounds. For example
       char *(c[4]);
       c[3][2];
     should not be simplified into (*c)[14] or tree-vrp will
     give false warnings.  The same is true for
       struct A { long x; char d[0]; } *a;
       (char *)a - 4;
     which should be not folded to &a->d[-8].  */
  if (domain_type
      && TYPE_MAX_VALUE (domain_type) 
      && TREE_CODE (TYPE_MAX_VALUE (domain_type)) == INTEGER_CST)
    {
      tree up_bound = TYPE_MAX_VALUE (domain_type);

      if (tree_int_cst_lt (up_bound, idx)
	  /* Accesses after the end of arrays of size 0 (gcc
	     extension) and 1 are likely intentional ("struct
	     hack").  */
	  && compare_tree_int (up_bound, 1) > 0)
	return NULL_TREE;
    }
  if (domain_type
      && TYPE_MIN_VALUE (domain_type))
    {
      if (!allow_negative_idx
	  && TREE_CODE (TYPE_MIN_VALUE (domain_type)) == INTEGER_CST
	  && tree_int_cst_lt (idx, TYPE_MIN_VALUE (domain_type)))
	return NULL_TREE;
    }
  else if (!allow_negative_idx
	   && compare_tree_int (idx, 0) < 0)
    return NULL_TREE;

  return build4 (ARRAY_REF, elt_type, base, idx, NULL_TREE, NULL_TREE);
}


/* Attempt to fold *(S+O) to S.X.
   BASE is a record type.  OFFSET is a byte displacement.  ORIG_TYPE
   is the desired result type.  */

static tree
maybe_fold_offset_to_component_ref (tree record_type, tree base, tree offset,
				    tree orig_type, bool base_is_ptr)
{
  tree f, t, field_type, tail_array_field, field_offset;
  tree ret;
  tree new_base;

  if (TREE_CODE (record_type) != RECORD_TYPE
      && TREE_CODE (record_type) != UNION_TYPE
      && TREE_CODE (record_type) != QUAL_UNION_TYPE)
    return NULL_TREE;

  /* Short-circuit silly cases.  */
  if (useless_type_conversion_p (record_type, orig_type))
    return NULL_TREE;

  tail_array_field = NULL_TREE;
  for (f = TYPE_FIELDS (record_type); f ; f = TREE_CHAIN (f))
    {
      int cmp;

      if (TREE_CODE (f) != FIELD_DECL)
	continue;
      if (DECL_BIT_FIELD (f))
	continue;

      if (!DECL_FIELD_OFFSET (f))
	continue;
      field_offset = byte_position (f);
      if (TREE_CODE (field_offset) != INTEGER_CST)
	continue;

      /* ??? Java creates "interesting" fields for representing base classes.
	 They have no name, and have no context.  With no context, we get into
	 trouble with nonoverlapping_component_refs_p.  Skip them.  */
      if (!DECL_FIELD_CONTEXT (f))
	continue;

      /* The previous array field isn't at the end.  */
      tail_array_field = NULL_TREE;

      /* Check to see if this offset overlaps with the field.  */
      cmp = tree_int_cst_compare (field_offset, offset);
      if (cmp > 0)
	continue;

      field_type = TREE_TYPE (f);

      /* Here we exactly match the offset being checked.  If the types match,
	 then we can return that field.  */
      if (cmp == 0
	  && useless_type_conversion_p (orig_type, field_type))
	{
	  if (base_is_ptr)
	    base = build1 (INDIRECT_REF, record_type, base);
	  t = build3 (COMPONENT_REF, field_type, base, f, NULL_TREE);
	  return t;
	}
      
      /* Don't care about offsets into the middle of scalars.  */
      if (!AGGREGATE_TYPE_P (field_type))
	continue;

      /* Check for array at the end of the struct.  This is often
	 used as for flexible array members.  We should be able to
	 turn this into an array access anyway.  */
      if (TREE_CODE (field_type) == ARRAY_TYPE)
	tail_array_field = f;

      /* Check the end of the field against the offset.  */
      if (!DECL_SIZE_UNIT (f)
	  || TREE_CODE (DECL_SIZE_UNIT (f)) != INTEGER_CST)
	continue;
      t = int_const_binop (MINUS_EXPR, offset, field_offset, 1);
      if (!tree_int_cst_lt (t, DECL_SIZE_UNIT (f)))
	continue;

      /* If we matched, then set offset to the displacement into
	 this field.  */
      if (base_is_ptr)
	new_base = build1 (INDIRECT_REF, record_type, base);
      else
	new_base = base;
      new_base = build3 (COMPONENT_REF, field_type, new_base, f, NULL_TREE);

      /* Recurse to possibly find the match.  */
      ret = maybe_fold_offset_to_array_ref (new_base, t, orig_type,
					    f == TYPE_FIELDS (record_type));
      if (ret)
	return ret;
      ret = maybe_fold_offset_to_component_ref (field_type, new_base, t,
						orig_type, false);
      if (ret)
	return ret;
    }

  if (!tail_array_field)
    return NULL_TREE;

  f = tail_array_field;
  field_type = TREE_TYPE (f);
  offset = int_const_binop (MINUS_EXPR, offset, byte_position (f), 1);

  /* If we get here, we've got an aggregate field, and a possibly 
     nonzero offset into them.  Recurse and hope for a valid match.  */
  if (base_is_ptr)
    base = build1 (INDIRECT_REF, record_type, base);
  base = build3 (COMPONENT_REF, field_type, base, f, NULL_TREE);

  t = maybe_fold_offset_to_array_ref (base, offset, orig_type,
				      f == TYPE_FIELDS (record_type));
  if (t)
    return t;
  return maybe_fold_offset_to_component_ref (field_type, base, offset,
					     orig_type, false);
}

/* Attempt to express (ORIG_TYPE)BASE+OFFSET as BASE->field_of_orig_type
   or BASE[index] or by combination of those. 

   Before attempting the conversion strip off existing ADDR_EXPRs and
   handled component refs.  */

tree
maybe_fold_offset_to_reference (tree base, tree offset, tree orig_type)
{
  tree ret;
  tree type;
  bool base_is_ptr = true;

  STRIP_NOPS (base);
  if (TREE_CODE (base) == ADDR_EXPR)
    {
      base_is_ptr = false;

      base = TREE_OPERAND (base, 0);

      /* Handle case where existing COMPONENT_REF pick e.g. wrong field of union,
	 so it needs to be removed and new COMPONENT_REF constructed.
	 The wrong COMPONENT_REF are often constructed by folding the
	 (type *)&object within the expression (type *)&object+offset  */
      if (handled_component_p (base) && 0)
	{
          HOST_WIDE_INT sub_offset, size, maxsize;
	  tree newbase;
	  newbase = get_ref_base_and_extent (base, &sub_offset,
					     &size, &maxsize);
	  gcc_assert (newbase);
	  gcc_assert (!(sub_offset & (BITS_PER_UNIT - 1)));
	  if (size == maxsize)
	    {
	      base = newbase;
	      if (sub_offset)
		offset = int_const_binop (PLUS_EXPR, offset,
					  build_int_cst (TREE_TYPE (offset),
					  sub_offset / BITS_PER_UNIT), 1);
	    }
	}
      if (useless_type_conversion_p (orig_type, TREE_TYPE (base))
	  && integer_zerop (offset))
	return base;
      type = TREE_TYPE (base);
    }
  else
    {
      base_is_ptr = true;
      if (!POINTER_TYPE_P (TREE_TYPE (base)))
	return NULL_TREE;
      type = TREE_TYPE (TREE_TYPE (base));
    }
  ret = maybe_fold_offset_to_component_ref (type, base, offset,
					    orig_type, base_is_ptr);
  if (!ret)
    {
      if (base_is_ptr)
	base = build1 (INDIRECT_REF, type, base);
      ret = maybe_fold_offset_to_array_ref (base, offset, orig_type, true);
    }
  return ret;
}

/* A subroutine of fold_stmt_r.  Attempt to simplify *(BASE+OFFSET).
   Return the simplified expression, or NULL if nothing could be done.  */

static tree
maybe_fold_stmt_indirect (tree expr, tree base, tree offset)
{
  tree t;
  bool volatile_p = TREE_THIS_VOLATILE (expr);

  /* We may well have constructed a double-nested PLUS_EXPR via multiple
     substitutions.  Fold that down to one.  Remove NON_LVALUE_EXPRs that
     are sometimes added.  */
  base = fold (base);
  STRIP_TYPE_NOPS (base);
  TREE_OPERAND (expr, 0) = base;

  /* One possibility is that the address reduces to a string constant.  */
  t = fold_read_from_constant_string (expr);
  if (t)
    return t;

  /* Add in any offset from a POINTER_PLUS_EXPR.  */
  if (TREE_CODE (base) == POINTER_PLUS_EXPR)
    {
      tree offset2;

      offset2 = TREE_OPERAND (base, 1);
      if (TREE_CODE (offset2) != INTEGER_CST)
	return NULL_TREE;
      base = TREE_OPERAND (base, 0);

      offset = fold_convert (sizetype,
			     int_const_binop (PLUS_EXPR, offset, offset2, 1));
    }

  if (TREE_CODE (base) == ADDR_EXPR)
    {
      tree base_addr = base;

      /* Strip the ADDR_EXPR.  */
      base = TREE_OPERAND (base, 0);

      /* Fold away CONST_DECL to its value, if the type is scalar.  */
      if (TREE_CODE (base) == CONST_DECL
	  && is_gimple_min_invariant (DECL_INITIAL (base)))
	return DECL_INITIAL (base);

      /* Try folding *(&B+O) to B.X.  */
      t = maybe_fold_offset_to_reference (base_addr, offset,
					  TREE_TYPE (expr));
      if (t)
	{
	  TREE_THIS_VOLATILE (t) = volatile_p;
	  return t;
	}
    }
  else
    {
      /* We can get here for out-of-range string constant accesses, 
	 such as "_"[3].  Bail out of the entire substitution search
	 and arrange for the entire statement to be replaced by a
	 call to __builtin_trap.  In all likelihood this will all be
	 constant-folded away, but in the meantime we can't leave with
	 something that get_expr_operands can't understand.  */

      t = base;
      STRIP_NOPS (t);
      if (TREE_CODE (t) == ADDR_EXPR
	  && TREE_CODE (TREE_OPERAND (t, 0)) == STRING_CST)
	{
	  /* FIXME: Except that this causes problems elsewhere with dead
	     code not being deleted, and we die in the rtl expanders 
	     because we failed to remove some ssa_name.  In the meantime,
	     just return zero.  */
	  /* FIXME2: This condition should be signaled by
	     fold_read_from_constant_string directly, rather than 
	     re-checking for it here.  */
	  return integer_zero_node;
	}

      /* Try folding *(B+O) to B->X.  Still an improvement.  */
      if (POINTER_TYPE_P (TREE_TYPE (base)))
	{
          t = maybe_fold_offset_to_reference (base, offset,
				              TREE_TYPE (expr));
	  if (t)
	    return t;
	}
    }

  /* Otherwise we had an offset that we could not simplify.  */
  return NULL_TREE;
}


/* A quaint feature extant in our address arithmetic is that there
   can be hidden type changes here.  The type of the result need
   not be the same as the type of the input pointer.

   What we're after here is an expression of the form
	(T *)(&array + const)
   where array is OP0, const is OP1, RES_TYPE is T and
   the cast doesn't actually exist, but is implicit in the
   type of the POINTER_PLUS_EXPR.  We'd like to turn this into
	&array[x]
   which may be able to propagate further.  */

static tree
maybe_fold_stmt_addition (tree res_type, tree op0, tree op1)
{
  tree ptd_type;
  tree t;

  /* It had better be a constant.  */
  if (TREE_CODE (op1) != INTEGER_CST)
    return NULL_TREE;
  /* The first operand should be an ADDR_EXPR.  */
  if (TREE_CODE (op0) != ADDR_EXPR)
    return NULL_TREE;
  op0 = TREE_OPERAND (op0, 0);

  /* If the first operand is an ARRAY_REF, expand it so that we can fold
     the offset into it.  */
  while (TREE_CODE (op0) == ARRAY_REF)
    {
      tree array_obj = TREE_OPERAND (op0, 0);
      tree array_idx = TREE_OPERAND (op0, 1);
      tree elt_type = TREE_TYPE (op0);
      tree elt_size = TYPE_SIZE_UNIT (elt_type);
      tree min_idx;

      if (TREE_CODE (array_idx) != INTEGER_CST)
	break;
      if (TREE_CODE (elt_size) != INTEGER_CST)
	break;

      /* Un-bias the index by the min index of the array type.  */
      min_idx = TYPE_DOMAIN (TREE_TYPE (array_obj));
      if (min_idx)
	{
	  min_idx = TYPE_MIN_VALUE (min_idx);
	  if (min_idx)
	    {
	      if (TREE_CODE (min_idx) != INTEGER_CST)
		break;

	      array_idx = fold_convert (TREE_TYPE (min_idx), array_idx);
	      if (!integer_zerop (min_idx))
		array_idx = int_const_binop (MINUS_EXPR, array_idx,
					     min_idx, 0);
	    }
	}

      /* Convert the index to a byte offset.  */
      array_idx = fold_convert (sizetype, array_idx);
      array_idx = int_const_binop (MULT_EXPR, array_idx, elt_size, 0);

      /* Update the operands for the next round, or for folding.  */
      op1 = int_const_binop (PLUS_EXPR,
			     array_idx, op1, 0);
      op0 = array_obj;
    }

  ptd_type = TREE_TYPE (res_type);
  /* If we want a pointer to void, reconstruct the reference from the
     array element type.  A pointer to that can be trivially converted
     to void *.  This happens as we fold (void *)(ptr p+ off).  */
  if (VOID_TYPE_P (ptd_type)
      && TREE_CODE (TREE_TYPE (op0)) == ARRAY_TYPE)
    ptd_type = TREE_TYPE (TREE_TYPE (op0));

  /* At which point we can try some of the same things as for indirects.  */
  t = maybe_fold_offset_to_array_ref (op0, op1, ptd_type, true);
  if (!t)
    t = maybe_fold_offset_to_component_ref (TREE_TYPE (op0), op0, op1,
					    ptd_type, false);
  if (t)
    t = build1 (ADDR_EXPR, res_type, t);

  return t;
}

/* For passing state through walk_tree into fold_stmt_r and its
   children.  */

struct fold_stmt_r_data
{
  gimple stmt;
  bool *changed_p;
  bool *inside_addr_expr_p;
};

/* Subroutine of fold_stmt called via walk_tree.  We perform several
   simplifications of EXPR_P, mostly having to do with pointer arithmetic.  */

static tree
fold_stmt_r (tree *expr_p, int *walk_subtrees, void *data)
{
  struct walk_stmt_info *wi = (struct walk_stmt_info *) data;
  struct fold_stmt_r_data *fold_stmt_r_data;
  bool *inside_addr_expr_p;
  bool *changed_p;
  tree expr = *expr_p, t;
  bool volatile_p = TREE_THIS_VOLATILE (expr);

  fold_stmt_r_data = (struct fold_stmt_r_data *) wi->info;
  inside_addr_expr_p = fold_stmt_r_data->inside_addr_expr_p;
  changed_p = fold_stmt_r_data->changed_p;

  /* ??? It'd be nice if walk_tree had a pre-order option.  */
  switch (TREE_CODE (expr))
    {
    case INDIRECT_REF:
      t = walk_tree (&TREE_OPERAND (expr, 0), fold_stmt_r, data, NULL);
      if (t)
	return t;
      *walk_subtrees = 0;

      t = maybe_fold_stmt_indirect (expr, TREE_OPERAND (expr, 0),
				    integer_zero_node);
      if (!t
	  && TREE_CODE (TREE_OPERAND (expr, 0)) == ADDR_EXPR)
	/* If we had a good reason for propagating the address here,
	   make sure we end up with valid gimple.  See PR34989.  */
	t = TREE_OPERAND (TREE_OPERAND (expr, 0), 0);
      break;

    case NOP_EXPR:
      t = walk_tree (&TREE_OPERAND (expr, 0), fold_stmt_r, data, NULL);
      if (t)
	return t;
      *walk_subtrees = 0;

      if (POINTER_TYPE_P (TREE_TYPE (expr))
	  && POINTER_TYPE_P (TREE_TYPE (TREE_OPERAND (expr, 0)))
	  && (t = maybe_fold_offset_to_reference
		      (TREE_OPERAND (expr, 0),
		       integer_zero_node,
		       TREE_TYPE (TREE_TYPE (expr)))))
	{
	  tree ptr_type = build_pointer_type (TREE_TYPE (t));
	  if (!useless_type_conversion_p (TREE_TYPE (expr), ptr_type))
	    return NULL_TREE;
          t = build_fold_addr_expr_with_type (t, ptr_type);
	}
      break;

      /* ??? Could handle more ARRAY_REFs here, as a variant of INDIRECT_REF.
	 We'd only want to bother decomposing an existing ARRAY_REF if
	 the base array is found to have another offset contained within.
	 Otherwise we'd be wasting time.  */
    case ARRAY_REF:
      /* If we are not processing expressions found within an
	 ADDR_EXPR, then we can fold constant array references.  */
      if (!*inside_addr_expr_p)
	t = fold_read_from_constant_string (expr);
      else
	t = NULL;
      break;

    case ADDR_EXPR:
      *inside_addr_expr_p = true;
      t = walk_tree (&TREE_OPERAND (expr, 0), fold_stmt_r, data, NULL);
      *inside_addr_expr_p = false;
      if (t)
	return t;
      *walk_subtrees = 0;

      /* Make sure the value is properly considered constant, and so gets
	 propagated as expected.  */
      if (*changed_p)
        recompute_tree_invariant_for_addr_expr (expr);
      return NULL_TREE;

    case COMPONENT_REF:
      t = walk_tree (&TREE_OPERAND (expr, 0), fold_stmt_r, data, NULL);
      if (t)
        return t;
      *walk_subtrees = 0;

      /* Make sure the FIELD_DECL is actually a field in the type on the lhs.
	 We've already checked that the records are compatible, so we should
	 come up with a set of compatible fields.  */
      {
	tree expr_record = TREE_TYPE (TREE_OPERAND (expr, 0));
	tree expr_field = TREE_OPERAND (expr, 1);

        if (DECL_FIELD_CONTEXT (expr_field) != TYPE_MAIN_VARIANT (expr_record))
	  {
	    expr_field = find_compatible_field (expr_record, expr_field);
	    TREE_OPERAND (expr, 1) = expr_field;
	  }
      }
      break;

    case TARGET_MEM_REF:
      t = maybe_fold_tmr (expr);
      break;

    case POINTER_PLUS_EXPR:
      t = walk_tree (&TREE_OPERAND (expr, 0), fold_stmt_r, data, NULL);
      if (t)
        return t;
      t = walk_tree (&TREE_OPERAND (expr, 1), fold_stmt_r, data, NULL);
      if (t)
        return t;
      *walk_subtrees = 0;

      t = maybe_fold_stmt_addition (TREE_TYPE (expr),
                                    TREE_OPERAND (expr, 0),
                                    TREE_OPERAND (expr, 1));
      break;

    case COND_EXPR:
      gcc_unreachable ();
      if (COMPARISON_CLASS_P (TREE_OPERAND (expr, 0)))
        {
	  tree op0 = TREE_OPERAND (expr, 0);
          tree tem;
	  bool set;

	  fold_defer_overflow_warnings ();
	  tem = fold_binary (TREE_CODE (op0), TREE_TYPE (op0),
			     TREE_OPERAND (op0, 0),
			     TREE_OPERAND (op0, 1));
          /* This is actually a conditional expression, not a GIMPLE
             conditional statement, however, the valid_gimple_rhs_p
             test still applies.  */
	  set = tem && is_gimple_condexpr (tem) && valid_gimple_rhs_p (tem);
	  fold_undefer_overflow_warnings (set, fold_stmt_r_data->stmt, 0);
	  if (set)
	    {
              COND_EXPR_COND (expr) = tem;
	      t = expr;
	      break;
	    }
        }
      return NULL_TREE;

    default:
      return NULL_TREE;
    }

  if (t)
    {
      /* Preserve volatileness of the original expression.  */
      TREE_THIS_VOLATILE (t) = volatile_p;
      *expr_p = t;
      *changed_p = true;
    }

  return NULL_TREE;
}

/* Return the string length, maximum string length or maximum value of
   ARG in LENGTH.
   If ARG is an SSA name variable, follow its use-def chains.  If LENGTH
   is not NULL and, for TYPE == 0, its value is not equal to the length
   we determine or if we are unable to determine the length or value,
   return false.  VISITED is a bitmap of visited variables.
   TYPE is 0 if string length should be returned, 1 for maximum string
   length and 2 for maximum value ARG can have.  */

static bool
get_maxval_strlen (tree arg, tree *length, bitmap visited, int type)
{
  tree var, val;
  gimple def_stmt;
  
  if (TREE_CODE (arg) != SSA_NAME)
    {
      if (TREE_CODE (arg) == COND_EXPR)
        return get_maxval_strlen (COND_EXPR_THEN (arg), length, visited, type)
               && get_maxval_strlen (COND_EXPR_ELSE (arg), length, visited, type);
      /* We can end up with &(*iftmp_1)[0] here as well, so handle it.  */
      else if (TREE_CODE (arg) == ADDR_EXPR
	       && TREE_CODE (TREE_OPERAND (arg, 0)) == ARRAY_REF
	       && integer_zerop (TREE_OPERAND (TREE_OPERAND (arg, 0), 1)))
	{
	  tree aop0 = TREE_OPERAND (TREE_OPERAND (arg, 0), 0);
	  if (TREE_CODE (aop0) == INDIRECT_REF
	      && TREE_CODE (TREE_OPERAND (aop0, 0)) == SSA_NAME)
	    return get_maxval_strlen (TREE_OPERAND (aop0, 0),
				      length, visited, type);
	}

      if (type == 2)
	{
	  val = arg;
	  if (TREE_CODE (val) != INTEGER_CST
	      || tree_int_cst_sgn (val) < 0)
	    return false;
	}
      else
	val = c_strlen (arg, 1);
      if (!val)
	return false;

      if (*length)
	{
	  if (type > 0)
	    {
	      if (TREE_CODE (*length) != INTEGER_CST
		  || TREE_CODE (val) != INTEGER_CST)
		return false;

	      if (tree_int_cst_lt (*length, val))
		*length = val;
	      return true;
	    }
	  else if (simple_cst_equal (val, *length) != 1)
	    return false;
	}

      *length = val;
      return true;
    }

  /* If we were already here, break the infinite cycle.  */
  if (bitmap_bit_p (visited, SSA_NAME_VERSION (arg)))
    return true;
  bitmap_set_bit (visited, SSA_NAME_VERSION (arg));

  var = arg;
  def_stmt = SSA_NAME_DEF_STMT (var);

  switch (gimple_code (def_stmt))
    {
      case GIMPLE_ASSIGN:
        /* The RHS of the statement defining VAR must either have a
           constant length or come from another SSA_NAME with a constant
           length.  */
        if (gimple_assign_single_p (def_stmt)
            || gimple_assign_unary_nop_p (def_stmt))
          {
            tree rhs = gimple_assign_rhs1 (def_stmt);
            return get_maxval_strlen (rhs, length, visited, type);
          }
        return false;

      case GIMPLE_PHI:
	{
	  /* All the arguments of the PHI node must have the same constant
	     length.  */
	  unsigned i;

	  for (i = 0; i < gimple_phi_num_args (def_stmt); i++)
          {
            tree arg = gimple_phi_arg (def_stmt, i)->def;

            /* If this PHI has itself as an argument, we cannot
               determine the string length of this argument.  However,
               if we can find a constant string length for the other
               PHI args then we can still be sure that this is a
               constant string length.  So be optimistic and just
               continue with the next argument.  */
            if (arg == gimple_phi_result (def_stmt))
              continue;

            if (!get_maxval_strlen (arg, length, visited, type))
              return false;
          }
        }
        return true;        

      default:
        return false;
    }
}


/* Fold builtin call in statement STMT.  Returns a simplified tree.
   We may return a non-constant expression, including another call
   to a different function and with different arguments, e.g.,
   substituting memcpy for strcpy when the string length is known.
   Note that some builtins expand into inline code that may not
   be valid in GIMPLE.  Callers must take care.  */

static tree
ccp_fold_builtin (gimple stmt)
{
  tree result, val[3];
  tree callee, a;
  int arg_mask, i, type;
  bitmap visited;
  bool ignore;
  int nargs;

  gcc_assert (gimple_code (stmt) == GIMPLE_CALL);

  ignore = (gimple_call_lhs (stmt) == NULL);

  /* First try the generic builtin folder.  If that succeeds, return the
     result directly.  */
  result = fold_call_stmt (stmt, ignore);
  if (result)
    {
      if (ignore)
	STRIP_NOPS (result);
      return result;
    }

  /* Ignore MD builtins.  */
  callee = gimple_call_fndecl (stmt);
  if (DECL_BUILT_IN_CLASS (callee) == BUILT_IN_MD)
    return NULL_TREE;

  /* If the builtin could not be folded, and it has no argument list,
     we're done.  */
  nargs = gimple_call_num_args (stmt);
  if (nargs == 0)
    return NULL_TREE;

  /* Limit the work only for builtins we know how to simplify.  */
  switch (DECL_FUNCTION_CODE (callee))
    {
    case BUILT_IN_STRLEN:
    case BUILT_IN_FPUTS:
    case BUILT_IN_FPUTS_UNLOCKED:
      arg_mask = 1;
      type = 0;
      break;
    case BUILT_IN_STRCPY:
    case BUILT_IN_STRNCPY:
      arg_mask = 2;
      type = 0;
      break;
    case BUILT_IN_MEMCPY_CHK:
    case BUILT_IN_MEMPCPY_CHK:
    case BUILT_IN_MEMMOVE_CHK:
    case BUILT_IN_MEMSET_CHK:
    case BUILT_IN_STRNCPY_CHK:
      arg_mask = 4;
      type = 2;
      break;
    case BUILT_IN_STRCPY_CHK:
    case BUILT_IN_STPCPY_CHK:
      arg_mask = 2;
      type = 1;
      break;
    case BUILT_IN_SNPRINTF_CHK:
    case BUILT_IN_VSNPRINTF_CHK:
      arg_mask = 2;
      type = 2;
      break;
    default:
      return NULL_TREE;
    }

  /* Try to use the dataflow information gathered by the CCP process.  */
  visited = BITMAP_ALLOC (NULL);

  memset (val, 0, sizeof (val));
  for (i = 0; i < nargs; i++)
    {
      if ((arg_mask >> i) & 1)
        {
          a = gimple_call_arg (stmt, i);
          bitmap_clear (visited);
          if (!get_maxval_strlen (a, &val[i], visited, type))
            val[i] = NULL_TREE;
        }
    }

  BITMAP_FREE (visited);

  result = NULL_TREE;
  switch (DECL_FUNCTION_CODE (callee))
    {
    case BUILT_IN_STRLEN:
      if (val[0])
	{
	  tree new_val =
              fold_convert (TREE_TYPE (gimple_call_lhs (stmt)), val[0]);

	  /* If the result is not a valid gimple value, or not a cast
	     of a valid gimple value, then we can not use the result.  */
	  if (is_gimple_val (new_val)
	      || (is_gimple_cast (new_val)
		  && is_gimple_val (TREE_OPERAND (new_val, 0))))
	    return new_val;
	}
      break;

    case BUILT_IN_STRCPY:
      if (val[1] && is_gimple_val (val[1]) && nargs == 2)
	result = fold_builtin_strcpy (callee,
                                      gimple_call_arg (stmt, 0),
                                      gimple_call_arg (stmt, 1),
				      val[1]);
      break;

    case BUILT_IN_STRNCPY:
      if (val[1] && is_gimple_val (val[1]) && nargs == 3)
	result = fold_builtin_strncpy (callee,
                                       gimple_call_arg (stmt, 0),
                                       gimple_call_arg (stmt, 1),
                                       gimple_call_arg (stmt, 2),
				       val[1]);
      break;

    case BUILT_IN_FPUTS:
      result = fold_builtin_fputs (gimple_call_arg (stmt, 0),
                                   gimple_call_arg (stmt, 1),
				   ignore, false, val[0]);
      break;

    case BUILT_IN_FPUTS_UNLOCKED:
      result = fold_builtin_fputs (gimple_call_arg (stmt, 0),
				   gimple_call_arg (stmt, 1),
                                   ignore, true, val[0]);
      break;

    case BUILT_IN_MEMCPY_CHK:
    case BUILT_IN_MEMPCPY_CHK:
    case BUILT_IN_MEMMOVE_CHK:
    case BUILT_IN_MEMSET_CHK:
      if (val[2] && is_gimple_val (val[2]))
	result = fold_builtin_memory_chk (callee,
                                          gimple_call_arg (stmt, 0),
                                          gimple_call_arg (stmt, 1),
                                          gimple_call_arg (stmt, 2),
                                          gimple_call_arg (stmt, 3),
					  val[2], ignore,
					  DECL_FUNCTION_CODE (callee));
      break;

    case BUILT_IN_STRCPY_CHK:
    case BUILT_IN_STPCPY_CHK:
      if (val[1] && is_gimple_val (val[1]))
	result = fold_builtin_stxcpy_chk (callee,
                                          gimple_call_arg (stmt, 0),
                                          gimple_call_arg (stmt, 1),
                                          gimple_call_arg (stmt, 2),
					  val[1], ignore,
					  DECL_FUNCTION_CODE (callee));
      break;

    case BUILT_IN_STRNCPY_CHK:
      if (val[2] && is_gimple_val (val[2]))
	result = fold_builtin_strncpy_chk (gimple_call_arg (stmt, 0),
                                           gimple_call_arg (stmt, 1),
                                           gimple_call_arg (stmt, 2),
                                           gimple_call_arg (stmt, 3),
					   val[2]);
      break;

    case BUILT_IN_SNPRINTF_CHK:
    case BUILT_IN_VSNPRINTF_CHK:
      if (val[1] && is_gimple_val (val[1]))
	result = gimple_fold_builtin_snprintf_chk (stmt, val[1],
                                                   DECL_FUNCTION_CODE (callee));
      break;

    default:
      gcc_unreachable ();
    }

  if (result && ignore)
    result = fold_ignored_result (result);
  return result;
}

/* Attempt to fold an assignment statement pointed-to by SI.  Return true if
   any changes were made.  The statement is modified in place, but its RHS
   class may change. It is assumed that the operands have been previously
   folded.  */

static bool
fold_gimple_assign (gimple_stmt_iterator *si)
{
  gimple stmt = gsi_stmt (*si);
  enum tree_code subcode = gimple_assign_rhs_code (stmt);

  tree result = NULL;

  switch (get_gimple_rhs_class (subcode))
    {
    case GIMPLE_SINGLE_RHS:
      {
        tree rhs = gimple_assign_rhs1 (stmt);
        
        /* Try to fold a conditional expression.  */
        if (TREE_CODE (rhs) == COND_EXPR)
          {
            tree temp = fold (COND_EXPR_COND (rhs));
            if (temp != COND_EXPR_COND (rhs))
              result = fold_build3 (COND_EXPR, TREE_TYPE (rhs), temp,
                                    COND_EXPR_THEN (rhs), COND_EXPR_ELSE (rhs));
          }

        /* If we couldn't fold the RHS, hand over to the generic
           fold routines.  */
        if (result == NULL_TREE)
          result = fold (rhs);

        /* Strip away useless type conversions.  Both the NON_LVALUE_EXPR
           that may have been added by fold, and "useless" type 
           conversions that might now be apparent due to propagation.  */
        STRIP_USELESS_TYPE_CONVERSION (result);

        if (result != rhs && valid_gimple_rhs_p (result))
          {
            gimple_assign_set_rhs_from_tree (si, result);
            return true;
          }
        else
          /* It is possible that fold_stmt_r simplified the RHS.
             Make sure that the subcode of this statement still
             reflects the principal operator of the rhs operand. */
          gimple_assign_set_rhs_from_tree (si, rhs);
      }
      break;

    case GIMPLE_UNARY_RHS:
      result = fold_unary (subcode,
                           TREE_TYPE (gimple_assign_lhs (stmt)),
                           gimple_assign_rhs1 (stmt));

      if (result)
        {
          STRIP_USELESS_TYPE_CONVERSION (result);
          if (valid_gimple_rhs_p (result))
            {
              gimple_assign_set_rhs_from_tree (si, result);
              return true;
            }
        }
      break;

    case GIMPLE_BINARY_RHS:
      /* Try to fold pointer addition.  */
      if (gimple_assign_rhs_code (stmt) == POINTER_PLUS_EXPR)
        result = maybe_fold_stmt_addition (
                   TREE_TYPE (gimple_assign_lhs (stmt)),
                   gimple_assign_rhs1 (stmt),
                   gimple_assign_rhs2 (stmt));

      if (!result)
        result = fold_binary (subcode,
                              TREE_TYPE (gimple_assign_lhs (stmt)),
                              gimple_assign_rhs1 (stmt),
                              gimple_assign_rhs2 (stmt));

      if (result)
        {
          STRIP_USELESS_TYPE_CONVERSION (result);
          if (valid_gimple_rhs_p (result))
            {
              gimple_assign_set_rhs_from_tree (si, result);
              return true;
            }
        }
      break;

    case GIMPLE_INVALID_RHS:
      gcc_unreachable ();
    }

  return false;
}

/* Attempt to fold a conditional statement. Return true if any changes were
   made. We only attempt to fold the condition expression, and do not perform
   any transformation that would require alteration of the cfg.  It is
   assumed that the operands have been previously folded.  */

static bool
fold_gimple_cond (gimple stmt)
{
  tree result = fold_binary (gimple_cond_code (stmt),
                             boolean_type_node,
                             gimple_cond_lhs (stmt),
                             gimple_cond_rhs (stmt));

  if (result)
    {
      STRIP_USELESS_TYPE_CONVERSION (result);
      if (is_gimple_condexpr (result) && valid_gimple_rhs_p (result))
        {
          gimple_cond_set_condition_from_tree (stmt, result);
          return true;
        }
    }

  return false;
}


/* Attempt to fold a call statement referenced by the statement iterator GSI.
   The statement may be replaced by another statement, e.g., if the call
   simplifies to a constant value. Return true if any changes were made.
   It is assumed that the operands have been previously folded.  */

static bool
fold_gimple_call (gimple_stmt_iterator *gsi)
{
  gimple stmt = gsi_stmt (*gsi);

  tree callee = gimple_call_fndecl (stmt);

  /* Check for builtins that CCP can handle using information not
     available in the generic fold routines.  */
  if (callee && DECL_BUILT_IN (callee))
    {
      tree result = ccp_fold_builtin (stmt);

      if (result)
        return update_call_from_tree (gsi, result);
    }
  else
    {
      /* Check for resolvable OBJ_TYPE_REF.  The only sorts we can resolve
         here are when we've propagated the address of a decl into the
         object slot.  */
      /* ??? Should perhaps do this in fold proper.  However, doing it
         there requires that we create a new CALL_EXPR, and that requires
         copying EH region info to the new node.  Easier to just do it
         here where we can just smash the call operand.  */
      /* ??? Is there a good reason not to do this in fold_stmt_inplace?  */
      callee = gimple_call_fn (stmt);
      if (TREE_CODE (callee) == OBJ_TYPE_REF
          && lang_hooks.fold_obj_type_ref
          && TREE_CODE (OBJ_TYPE_REF_OBJECT (callee)) == ADDR_EXPR
          && DECL_P (TREE_OPERAND
                     (OBJ_TYPE_REF_OBJECT (callee), 0)))
        {
          tree t;

          /* ??? Caution: Broken ADDR_EXPR semantics means that
             looking at the type of the operand of the addr_expr
             can yield an array type.  See silly exception in
             check_pointer_types_r.  */
          t = TREE_TYPE (TREE_TYPE (OBJ_TYPE_REF_OBJECT (callee)));
          t = lang_hooks.fold_obj_type_ref (callee, t);
          if (t)
            {
              gimple_call_set_fn (stmt, t);
              return true;
            }
        }
    }

  return false;
}

/* Fold the statement pointed to by GSI.  In some cases, this function may
   replace the whole statement with a new one.  Returns true iff folding
   makes any changes.  */

bool
fold_stmt (gimple_stmt_iterator *gsi)
{
  tree res;
  struct fold_stmt_r_data fold_stmt_r_data;
  struct walk_stmt_info wi;

  bool changed = false;
  bool inside_addr_expr = false;

  gimple stmt = gsi_stmt (*gsi);

  fold_stmt_r_data.stmt = stmt;
  fold_stmt_r_data.changed_p = &changed;
  fold_stmt_r_data.inside_addr_expr_p = &inside_addr_expr;

  memset (&wi, 0, sizeof (wi));
  wi.info = &fold_stmt_r_data;

  /* Fold the individual operands.
     For example, fold instances of *&VAR into VAR, etc.  */
  res = walk_gimple_op (stmt, fold_stmt_r, &wi);
  gcc_assert (!res);

  /* Fold the main computation performed by the statement.  */
  switch (gimple_code (stmt))
    {
    case GIMPLE_ASSIGN:
      changed |= fold_gimple_assign (gsi);
      stmt = gsi_stmt (*gsi);
      break;
    case GIMPLE_COND:
      changed |= fold_gimple_cond (stmt);
      break;
    case GIMPLE_CALL:
      /* The entire statement may be replaced in this case.  */
      changed |= fold_gimple_call (gsi);
      break;

    default:
      return changed;
      break;
    }

  return changed;
}

/* Perform the minimal folding on statement STMT.  Only operations like
   *&x created by constant propagation are handled.  The statement cannot
   be replaced with a new one.  Return true if the statement was
   changed, false otherwise.  */

bool
fold_stmt_inplace (gimple stmt)
{
  tree res;
  struct fold_stmt_r_data fold_stmt_r_data;
  struct walk_stmt_info wi;
  gimple_stmt_iterator si;

  bool changed = false;
  bool inside_addr_expr = false;

  fold_stmt_r_data.stmt = stmt;
  fold_stmt_r_data.changed_p = &changed;
  fold_stmt_r_data.inside_addr_expr_p = &inside_addr_expr;

  memset (&wi, 0, sizeof (wi));
  wi.info = &fold_stmt_r_data;

  /* Fold the individual operands.
     For example, fold instances of *&VAR into VAR, etc.

     It appears that, at one time, maybe_fold_stmt_indirect
     would cause the walk to return non-null in order to
     signal that the entire statement should be replaced with
     a call to _builtin_trap.  This functionality is currently
     disabled, as noted in a FIXME, and cannot be supported here.  */
  res = walk_gimple_op (stmt, fold_stmt_r, &wi);
  gcc_assert (!res);

  /* Fold the main computation performed by the statement.  */
  switch (gimple_code (stmt))
    {
    case GIMPLE_ASSIGN:
      si = gsi_for_stmt (stmt);
      changed |= fold_gimple_assign (&si);
      gcc_assert (gsi_stmt (si) == stmt);
      break;
    case GIMPLE_COND:
      changed |= fold_gimple_cond (stmt);
      break;

    default:
      break;
    }

  return changed;
}

/* Try to optimize out __builtin_stack_restore.  Optimize it out
   if there is another __builtin_stack_restore in the same basic
   block and no calls or ASM_EXPRs are in between, or if this block's
   only outgoing edge is to EXIT_BLOCK and there are no calls or
   ASM_EXPRs after this __builtin_stack_restore.  */

static tree
optimize_stack_restore (gimple_stmt_iterator i)
{
  tree callee, rhs;
  gimple stmt, stack_save;
  gimple_stmt_iterator stack_save_gsi;

  basic_block bb = gsi_bb (i);
  gimple call = gsi_stmt (i);

  if (gimple_code (call) != GIMPLE_CALL
      || gimple_call_num_args (call) != 1
      || TREE_CODE (gimple_call_arg (call, 0)) != SSA_NAME
      || !POINTER_TYPE_P (TREE_TYPE (gimple_call_arg (call, 0))))
    return NULL_TREE;

  for (gsi_next (&i); !gsi_end_p (i); gsi_next (&i))
    {
      stmt = gsi_stmt (i);
      if (gimple_code (stmt) == GIMPLE_ASM)
	return NULL_TREE;
      if (gimple_code (stmt) != GIMPLE_CALL)
	continue;

      callee = gimple_call_fndecl (stmt);
      if (!callee || DECL_BUILT_IN_CLASS (callee) != BUILT_IN_NORMAL)
	return NULL_TREE;

      if (DECL_FUNCTION_CODE (callee) == BUILT_IN_STACK_RESTORE)
	break;
    }

  if (gsi_end_p (i)
      && (! single_succ_p (bb)
	  || single_succ_edge (bb)->dest != EXIT_BLOCK_PTR))
    return NULL_TREE;

  stack_save = SSA_NAME_DEF_STMT (gimple_call_arg (call, 0));
  if (gimple_code (stack_save) != GIMPLE_CALL
      || gimple_call_lhs (stack_save) != gimple_call_arg (call, 0)
      || stmt_could_throw_p (stack_save)
      || !has_single_use (gimple_call_arg (call, 0)))
    return NULL_TREE;

  callee = gimple_call_fndecl (stack_save);
  if (!callee
      || DECL_BUILT_IN_CLASS (callee) != BUILT_IN_NORMAL
      || DECL_FUNCTION_CODE (callee) != BUILT_IN_STACK_SAVE
      || gimple_call_num_args (stack_save) != 0)
    return NULL_TREE;

  stack_save_gsi = gsi_for_stmt (stack_save);
  push_stmt_changes (gsi_stmt_ptr (&stack_save_gsi));
  rhs = build_int_cst (TREE_TYPE (gimple_call_arg (call, 0)), 0);
  if (!update_call_from_tree (&stack_save_gsi, rhs))
    {
      discard_stmt_changes (gsi_stmt_ptr (&stack_save_gsi));
      return NULL_TREE;
    }
  pop_stmt_changes (gsi_stmt_ptr (&stack_save_gsi));

  /* No effect, so the statement will be deleted.  */
  return integer_zero_node;
}

/* If va_list type is a simple pointer and nothing special is needed,
   optimize __builtin_va_start (&ap, 0) into ap = __builtin_next_arg (0),
   __builtin_va_end (&ap) out as NOP and __builtin_va_copy into a simple
   pointer assignment.  */

static tree
optimize_stdarg_builtin (gimple call)
{
  tree callee, lhs, rhs, cfun_va_list;
  bool va_list_simple_ptr;

  if (gimple_code (call) != GIMPLE_CALL)
    return NULL_TREE;

<<<<<<< HEAD
  va_list_simple_ptr = POINTER_TYPE_P (va_list_type_node)
		       && (TREE_TYPE (va_list_type_node) == void_type_node
			   || TREE_TYPE (va_list_type_node) == char_type_node);

  callee = gimple_call_fndecl (call);
=======
  callee = get_callee_fndecl (call);

  cfun_va_list = targetm.fn_abi_va_list (callee);
  va_list_simple_ptr = POINTER_TYPE_P (cfun_va_list)
		       && (TREE_TYPE (cfun_va_list) == void_type_node
			   || TREE_TYPE (cfun_va_list) == char_type_node);

>>>>>>> 4c44c315
  switch (DECL_FUNCTION_CODE (callee))
    {
    case BUILT_IN_VA_START:
      if (!va_list_simple_ptr
	  || targetm.expand_builtin_va_start != NULL
          || built_in_decls[BUILT_IN_NEXT_ARG] == NULL)
	return NULL_TREE;

      if (gimple_call_num_args (call) != 2)
	return NULL_TREE;

      lhs = gimple_call_arg (call, 0);
      if (!POINTER_TYPE_P (TREE_TYPE (lhs))
	  || TYPE_MAIN_VARIANT (TREE_TYPE (TREE_TYPE (lhs)))
	     != TYPE_MAIN_VARIANT (cfun_va_list))
	return NULL_TREE;
      
      lhs = build_fold_indirect_ref (lhs);
      rhs = build_call_expr (built_in_decls[BUILT_IN_NEXT_ARG],
                             1, integer_zero_node);
      rhs = fold_convert (TREE_TYPE (lhs), rhs);
      return build2 (MODIFY_EXPR, TREE_TYPE (lhs), lhs, rhs);

    case BUILT_IN_VA_COPY:
      if (!va_list_simple_ptr)
	return NULL_TREE;

      if (gimple_call_num_args (call) != 2)
	return NULL_TREE;

      lhs = gimple_call_arg (call, 0);
      if (!POINTER_TYPE_P (TREE_TYPE (lhs))
	  || TYPE_MAIN_VARIANT (TREE_TYPE (TREE_TYPE (lhs)))
	     != TYPE_MAIN_VARIANT (cfun_va_list))
	return NULL_TREE;

      lhs = build_fold_indirect_ref (lhs);
      rhs = gimple_call_arg (call, 1);
      if (TYPE_MAIN_VARIANT (TREE_TYPE (rhs))
	  != TYPE_MAIN_VARIANT (cfun_va_list))
	return NULL_TREE;

      rhs = fold_convert (TREE_TYPE (lhs), rhs);
      return build2 (MODIFY_EXPR, TREE_TYPE (lhs), lhs, rhs);

    case BUILT_IN_VA_END:
      /* No effect, so the statement will be deleted.  */
      return integer_zero_node;

    default:
      gcc_unreachable ();
    }
}

/* Convert EXPR into a GIMPLE value suitable for substitution on the
   RHS of an assignment.  Insert the necessary statements before
   iterator *SI_P.  The statement at *SI_P, which must be a GIMPLE_CALL
   is replaced.  If the call is expected to produces a result, then it
   is replaced by an assignment of the new RHS to the result variable.
   If the result is to be ignored, then the call is replaced by a
   GIMPLE_NOP.  */

static void
gimplify_and_update_call_from_tree (gimple_stmt_iterator *si_p, tree expr)
{
  tree lhs;
  tree tmp = NULL_TREE;  /* Silence warning.  */
  gimple stmt, new_stmt;
  gimple_stmt_iterator i;
  gimple_seq stmts = gimple_seq_alloc();

  stmt = gsi_stmt (*si_p);

  gcc_assert (gimple_code (stmt) == GIMPLE_CALL);

  lhs = gimple_call_lhs (stmt);

  push_gimplify_context ();

  if (lhs == NULL_TREE)
    gimplify_and_add (expr, &stmts);
  else 
    tmp = get_initialized_tmp_var (expr, &stmts, NULL);

  pop_gimplify_context (NULL);

  if (gimple_has_location (stmt))
    annotate_all_with_location (stmts, gimple_location (stmt));

  /* The replacement can expose previously unreferenced variables.  */
  for (i = gsi_start (stmts); !gsi_end_p (i); gsi_next (&i))
  {
    new_stmt = gsi_stmt (i);
    find_new_referenced_vars (new_stmt);
    gsi_insert_before (si_p, new_stmt, GSI_NEW_STMT);
    mark_symbols_for_renaming (new_stmt);
    gsi_next (si_p);
  }

  if (lhs == NULL_TREE)
    new_stmt = gimple_build_nop ();
  else
    {
      new_stmt = gimple_build_assign (lhs, tmp);
      copy_virtual_operands (new_stmt, stmt);
      move_ssa_defining_stmt_for_defs (new_stmt, stmt);
    }

  gimple_set_location (new_stmt, gimple_location (stmt));
  gsi_replace (si_p, new_stmt, false);
}

/* A simple pass that attempts to fold all builtin functions.  This pass
   is run after we've propagated as many constants as we can.  */

static unsigned int
execute_fold_all_builtins (void)
{
  bool cfg_changed = false;
  basic_block bb;
  unsigned int todoflags = 0;
  
  FOR_EACH_BB (bb)
    {
      gimple_stmt_iterator i;
      for (i = gsi_start_bb (bb); !gsi_end_p (i); )
	{
          gimple stmt, old_stmt;
	  tree callee, result;
	  enum built_in_function fcode;

	  stmt = gsi_stmt (i);

          if (gimple_code (stmt) != GIMPLE_CALL)
	    {
	      gsi_next (&i);
	      continue;
	    }
	  callee = gimple_call_fndecl (stmt);
	  if (!callee || DECL_BUILT_IN_CLASS (callee) != BUILT_IN_NORMAL)
	    {
	      gsi_next (&i);
	      continue;
	    }
	  fcode = DECL_FUNCTION_CODE (callee);

	  result = ccp_fold_builtin (stmt);

	  if (result)
	    gimple_remove_stmt_histograms (cfun, stmt);

	  if (!result)
	    switch (DECL_FUNCTION_CODE (callee))
	      {
	      case BUILT_IN_CONSTANT_P:
		/* Resolve __builtin_constant_p.  If it hasn't been
		   folded to integer_one_node by now, it's fairly
		   certain that the value simply isn't constant.  */
                result = integer_zero_node;
		break;

	      case BUILT_IN_STACK_RESTORE:
		result = optimize_stack_restore (i);
		if (result)
		  break;
		gsi_next (&i);
		continue;

	      case BUILT_IN_VA_START:
	      case BUILT_IN_VA_END:
	      case BUILT_IN_VA_COPY:
		/* These shouldn't be folded before pass_stdarg.  */
		result = optimize_stdarg_builtin (stmt);
		if (result)
		  break;
		/* FALLTHRU */

	      default:
		gsi_next (&i);
		continue;
	      }

	  if (dump_file && (dump_flags & TDF_DETAILS))
	    {
	      fprintf (dump_file, "Simplified\n  ");
	      print_gimple_stmt (dump_file, stmt, 0, dump_flags);
	    }

          old_stmt = stmt;
	  push_stmt_changes (gsi_stmt_ptr (&i));

          if (!update_call_from_tree (&i, result))
            {
              gimplify_and_update_call_from_tree (&i, result);
              todoflags |= TODO_rebuild_alias;
            }

	  stmt = gsi_stmt (i);
	  pop_stmt_changes (gsi_stmt_ptr (&i));

	  if (maybe_clean_or_replace_eh_stmt (old_stmt, stmt)
	      && gimple_purge_dead_eh_edges (bb))
	    cfg_changed = true;

	  if (dump_file && (dump_flags & TDF_DETAILS))
	    {
	      fprintf (dump_file, "to\n  ");
	      print_gimple_stmt (dump_file, stmt, 0, dump_flags);
	      fprintf (dump_file, "\n");
	    }

	  /* Retry the same statement if it changed into another
	     builtin, there might be new opportunities now.  */
          if (gimple_code (stmt) != GIMPLE_CALL)
	    {
	      gsi_next (&i);
	      continue;
	    }
	  callee = gimple_call_fndecl (stmt);
	  if (!callee
              || DECL_BUILT_IN_CLASS (callee) != BUILT_IN_NORMAL
	      || DECL_FUNCTION_CODE (callee) == fcode)
	    gsi_next (&i);
	}
    }
  
  /* Delete unreachable blocks.  */
  if (cfg_changed)
    todoflags |= TODO_cleanup_cfg;
  
  return todoflags;
}


struct gimple_opt_pass pass_fold_builtins = 
{
 {
  GIMPLE_PASS,
  "fab",				/* name */
  NULL,					/* gate */
  execute_fold_all_builtins,		/* execute */
  NULL,					/* sub */
  NULL,					/* next */
  0,					/* static_pass_number */
  0,					/* tv_id */
  PROP_cfg | PROP_ssa,			/* properties_required */
  0,					/* properties_provided */
  0,					/* properties_destroyed */
  0,					/* todo_flags_start */
  TODO_dump_func
    | TODO_verify_ssa
    | TODO_update_ssa			/* todo_flags_finish */
 }
};<|MERGE_RESOLUTION|>--- conflicted
+++ resolved
@@ -2999,21 +2999,13 @@
   if (gimple_code (call) != GIMPLE_CALL)
     return NULL_TREE;
 
-<<<<<<< HEAD
-  va_list_simple_ptr = POINTER_TYPE_P (va_list_type_node)
-		       && (TREE_TYPE (va_list_type_node) == void_type_node
-			   || TREE_TYPE (va_list_type_node) == char_type_node);
-
   callee = gimple_call_fndecl (call);
-=======
-  callee = get_callee_fndecl (call);
 
   cfun_va_list = targetm.fn_abi_va_list (callee);
   va_list_simple_ptr = POINTER_TYPE_P (cfun_va_list)
 		       && (TREE_TYPE (cfun_va_list) == void_type_node
 			   || TREE_TYPE (cfun_va_list) == char_type_node);
 
->>>>>>> 4c44c315
   switch (DECL_FUNCTION_CODE (callee))
     {
     case BUILT_IN_VA_START:
