--- conflicted
+++ resolved
@@ -267,35 +267,7 @@
 }
 
 
-<<<<<<< HEAD
-/* The regular is_gimple_min_invariant does a shallow test of the object.
-   It assumes that full gimplification has happened, or will happen on the
-   object.  For a value coming from DECL_INITIAL, this is not true, so we
-   have to be more strict ourselves.  */
-
-static bool
-ccp_decl_initial_min_invariant (tree t)
-{
-  if (!is_gimple_min_invariant (t))
-    return false;
-  if (TREE_CODE (t) == ADDR_EXPR)
-    {
-      /* Inline and unroll is_gimple_addressable.  */
-      while (1)
-	{
-	  t = TREE_OPERAND (t, 0);
-	  if (is_gimple_id (t))
-	    return true;
-	  if (!handled_component_p (t))
-	    return false;
-	}
-    }
-  return true;
-}
-
-
-=======
->>>>>>> 1b738915
+
 /* If SYM is a constant variable with known value, return the value.
    NULL_TREE is returned otherwise.  */
 
