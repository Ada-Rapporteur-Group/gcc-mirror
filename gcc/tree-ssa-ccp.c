/* Conditional constant propagation pass for the GNU compiler.
   Copyright (C) 2000, 2001, 2002, 2003, 2004, 2005, 2006, 2007
   Free Software Foundation, Inc.
   Adapted from original RTL SSA-CCP by Daniel Berlin <dberlin@dberlin.org>
   Adapted to GIMPLE trees by Diego Novillo <dnovillo@redhat.com>

This file is part of GCC.
   
GCC is free software; you can redistribute it and/or modify it
under the terms of the GNU General Public License as published by the
Free Software Foundation; either version 2, or (at your option) any
later version.
   
GCC is distributed in the hope that it will be useful, but WITHOUT
ANY WARRANTY; without even the implied warranty of MERCHANTABILITY or
FITNESS FOR A PARTICULAR PURPOSE.  See the GNU General Public License
for more details.
   
You should have received a copy of the GNU General Public License
along with GCC; see the file COPYING.  If not, write to the Free
Software Foundation, 51 Franklin Street, Fifth Floor, Boston, MA
02110-1301, USA.  */

/* Conditional constant propagation (CCP) is based on the SSA
   propagation engine (tree-ssa-propagate.c).  Constant assignments of
   the form VAR = CST are propagated from the assignments into uses of
   VAR, which in turn may generate new constants.  The simulation uses
   a four level lattice to keep track of constant values associated
   with SSA names.  Given an SSA name V_i, it may take one of the
   following values:

	UNINITIALIZED   ->  the initial state of the value.  This value
			    is replaced with a correct initial value
			    the first time the value is used, so the
			    rest of the pass does not need to care about
			    it.  Using this value simplifies initialization
			    of the pass, and prevents us from needlessly
			    scanning statements that are never reached.

	UNDEFINED	->  V_i is a local variable whose definition
			    has not been processed yet.  Therefore we
			    don't yet know if its value is a constant
			    or not.

	CONSTANT	->  V_i has been found to hold a constant
			    value C.

	VARYING		->  V_i cannot take a constant value, or if it
			    does, it is not possible to determine it
			    at compile time.

   The core of SSA-CCP is in ccp_visit_stmt and ccp_visit_phi_node:

   1- In ccp_visit_stmt, we are interested in assignments whose RHS
      evaluates into a constant and conditional jumps whose predicate
      evaluates into a boolean true or false.  When an assignment of
      the form V_i = CONST is found, V_i's lattice value is set to
      CONSTANT and CONST is associated with it.  This causes the
      propagation engine to add all the SSA edges coming out the
      assignment into the worklists, so that statements that use V_i
      can be visited.

      If the statement is a conditional with a constant predicate, we
      mark the outgoing edges as executable or not executable
      depending on the predicate's value.  This is then used when
      visiting PHI nodes to know when a PHI argument can be ignored.
      

   2- In ccp_visit_phi_node, if all the PHI arguments evaluate to the
      same constant C, then the LHS of the PHI is set to C.  This
      evaluation is known as the "meet operation".  Since one of the
      goals of this evaluation is to optimistically return constant
      values as often as possible, it uses two main short cuts:

      - If an argument is flowing in through a non-executable edge, it
	is ignored.  This is useful in cases like this:

			if (PRED)
			  a_9 = 3;
			else
			  a_10 = 100;
			a_11 = PHI (a_9, a_10)

	If PRED is known to always evaluate to false, then we can
	assume that a_11 will always take its value from a_10, meaning
	that instead of consider it VARYING (a_9 and a_10 have
	different values), we can consider it CONSTANT 100.

      - If an argument has an UNDEFINED value, then it does not affect
	the outcome of the meet operation.  If a variable V_i has an
	UNDEFINED value, it means that either its defining statement
	hasn't been visited yet or V_i has no defining statement, in
	which case the original symbol 'V' is being used
	uninitialized.  Since 'V' is a local variable, the compiler
	may assume any initial value for it.


   After propagation, every variable V_i that ends up with a lattice
   value of CONSTANT will have the associated constant value in the
   array CONST_VAL[i].VALUE.  That is fed into substitute_and_fold for
   final substitution and folding.


   Constant propagation in stores and loads (STORE-CCP)
   ----------------------------------------------------

   While CCP has all the logic to propagate constants in GIMPLE
   registers, it is missing the ability to associate constants with
   stores and loads (i.e., pointer dereferences, structures and
   global/aliased variables).  We don't keep loads and stores in
   SSA, but we do build a factored use-def web for them (in the
   virtual operands).

   For instance, consider the following code fragment:

	  struct A a;
	  const int B = 42;

	  void foo (int i)
	  {
	    if (i > 10)
	      a.a = 42;
	    else
	      {
		a.b = 21;
		a.a = a.b + 21;
	      }

	    if (a.a != B)
	      never_executed ();
	  }

   We should be able to deduce that the predicate 'a.a != B' is always
   false.  To achieve this, we associate constant values to the SSA
   names in the VDEF operands for each store.  Additionally,
   since we also glob partial loads/stores with the base symbol, we
   also keep track of the memory reference where the constant value
   was stored (in the MEM_REF field of PROP_VALUE_T).  For instance,

        # a_5 = VDEF <a_4>
        a.a = 2;

        # VUSE <a_5>
        x_3 = a.b;

   In the example above, CCP will associate value '2' with 'a_5', but
   it would be wrong to replace the load from 'a.b' with '2', because
   '2' had been stored into a.a.

   Note that the initial value of virtual operands is VARYING, not
   UNDEFINED.  Consider, for instance global variables:

   	int A;

   	foo (int i)
  	{
	  if (i_3 > 10)
	    A_4 = 3;
          # A_5 = PHI (A_4, A_2);

	  # VUSE <A_5>
	  A.0_6 = A;

	  return A.0_6;
	}

   The value of A_2 cannot be assumed to be UNDEFINED, as it may have
   been defined outside of foo.  If we were to assume it UNDEFINED, we
   would erroneously optimize the above into 'return 3;'.

   Though STORE-CCP is not too expensive, it does have to do more work
   than regular CCP, so it is only enabled at -O2.  Both regular CCP
   and STORE-CCP use the exact same algorithm.  The only distinction
   is that when doing STORE-CCP, the boolean variable DO_STORE_CCP is
   set to true.  This affects the evaluation of statements and PHI
   nodes.

   References:

     Constant propagation with conditional branches,
     Wegman and Zadeck, ACM TOPLAS 13(2):181-210.

     Building an Optimizing Compiler,
     Robert Morgan, Butterworth-Heinemann, 1998, Section 8.9.

     Advanced Compiler Design and Implementation,
     Steven Muchnick, Morgan Kaufmann, 1997, Section 12.6  */

#include "config.h"
#include "system.h"
#include "coretypes.h"
#include "tm.h"
#include "tree.h"
#include "flags.h"
#include "rtl.h"
#include "tm_p.h"
#include "ggc.h"
#include "basic-block.h"
#include "output.h"
#include "expr.h"
#include "function.h"
#include "diagnostic.h"
#include "timevar.h"
#include "tree-dump.h"
#include "tree-flow.h"
#include "tree-pass.h"
#include "tree-ssa-propagate.h"
#include "langhooks.h"
#include "target.h"
#include "toplev.h"


/* Possible lattice values.  */
typedef enum
{
  UNINITIALIZED,
  UNDEFINED,
  CONSTANT,
  VARYING
} ccp_lattice_t;

/* Array of propagated constant values.  After propagation,
   CONST_VAL[I].VALUE holds the constant value for SSA_NAME(I).  If
   the constant is held in an SSA name representing a memory store
   (i.e., a VDEF), CONST_VAL[I].MEM_REF will contain the actual
   memory reference used to store (i.e., the LHS of the assignment
   doing the store).  */
static prop_value_t *const_val;

/* True if we are also propagating constants in stores and loads.  */
static bool do_store_ccp;

/* Dump constant propagation value VAL to file OUTF prefixed by PREFIX.  */

static void
dump_lattice_value (FILE *outf, const char *prefix, prop_value_t val)
{
  switch (val.lattice_val)
    {
    case UNINITIALIZED:
      fprintf (outf, "%sUNINITIALIZED", prefix);
      break;
    case UNDEFINED:
      fprintf (outf, "%sUNDEFINED", prefix);
      break;
    case VARYING:
      fprintf (outf, "%sVARYING", prefix);
      break;
    case CONSTANT:
      fprintf (outf, "%sCONSTANT ", prefix);
      print_generic_expr (outf, val.value, dump_flags);
      break;
    default:
      gcc_unreachable ();
    }
}


/* Print lattice value VAL to stderr.  */

void debug_lattice_value (prop_value_t val);

void
debug_lattice_value (prop_value_t val)
{
  dump_lattice_value (stderr, "", val);
  fprintf (stderr, "\n");
}


/* The regular is_gimple_min_invariant does a shallow test of the object.
   It assumes that full gimplification has happened, or will happen on the
   object.  For a value coming from DECL_INITIAL, this is not true, so we
   have to be more strict ourselves.  */

static bool
ccp_decl_initial_min_invariant (tree t)
{
  if (!is_gimple_min_invariant (t))
    return false;
  if (TREE_CODE (t) == ADDR_EXPR)
    {
      /* Inline and unroll is_gimple_addressable.  */
      while (1)
	{
	  t = TREE_OPERAND (t, 0);
	  if (is_gimple_id (t))
	    return true;
	  if (!handled_component_p (t))
	    return false;
	}
    }
  return true;
}

/* If SYM is a constant variable with known value, return the value.
   NULL_TREE is returned otherwise.  */

static tree
get_symbol_constant_value (tree sym)
{
  if (TREE_STATIC (sym)
      && TREE_READONLY (sym)
      && !MTAG_P (sym))
    {
      tree val = DECL_INITIAL (sym);
      if (val
	  && ccp_decl_initial_min_invariant (val))
	return val;
    }

  return NULL_TREE;
}

/* Compute a default value for variable VAR and store it in the
   CONST_VAL array.  The following rules are used to get default
   values:

   1- Global and static variables that are declared constant are
      considered CONSTANT.

   2- Any other value is considered UNDEFINED.  This is useful when
      considering PHI nodes.  PHI arguments that are undefined do not
      change the constant value of the PHI node, which allows for more
      constants to be propagated.

   3- If SSA_NAME_VALUE is set and it is a constant, its value is
      used.

   4- Variables defined by statements other than assignments and PHI
      nodes are considered VARYING.

   5- Initial values of variables that are not GIMPLE registers are
      considered VARYING.  */

static prop_value_t
get_default_value (tree var)
{
  tree sym = SSA_NAME_VAR (var);
  prop_value_t val = { UNINITIALIZED, NULL_TREE, NULL_TREE };
  tree cst_val;
  
  if (!do_store_ccp && !is_gimple_reg (var))
    {
      /* Short circuit for regular CCP.  We are not interested in any
	 non-register when DO_STORE_CCP is false.  */
      val.lattice_val = VARYING;
    }
  else if (SSA_NAME_VALUE (var)
	   && is_gimple_min_invariant (SSA_NAME_VALUE (var)))
    {
      val.lattice_val = CONSTANT;
      val.value = SSA_NAME_VALUE (var);
    }
  else if ((cst_val = get_symbol_constant_value (sym)) != NULL_TREE)
    {
      /* Globals and static variables declared 'const' take their
	 initial value.  */
      val.lattice_val = CONSTANT;
      val.value = cst_val;
      val.mem_ref = sym;
    }
  else
    {
      tree stmt = SSA_NAME_DEF_STMT (var);

      if (IS_EMPTY_STMT (stmt))
	{
	  /* Variables defined by an empty statement are those used
	     before being initialized.  If VAR is a local variable, we
	     can assume initially that it is UNDEFINED, otherwise we must
	     consider it VARYING.  */
	  if (is_gimple_reg (sym) && TREE_CODE (sym) != PARM_DECL)
	    val.lattice_val = UNDEFINED;
	  else
	    val.lattice_val = VARYING;
	}
      else if (TREE_CODE (stmt) == GIMPLE_MODIFY_STMT
	       || TREE_CODE (stmt) == PHI_NODE)
	{
	  /* Any other variable defined by an assignment or a PHI node
	     is considered UNDEFINED.  */
	  val.lattice_val = UNDEFINED;
	}
      else
	{
	  /* Otherwise, VAR will never take on a constant value.  */
	  val.lattice_val = VARYING;
	}
    }

  return val;
}


/* Get the constant value associated with variable VAR.  */

static inline prop_value_t *
get_value (tree var)
{
  prop_value_t *val = &const_val[SSA_NAME_VERSION (var)];

  if (val->lattice_val == UNINITIALIZED)
    *val = get_default_value (var);

  return val;
}

/* Sets the value associated with VAR to VARYING.  */

static inline void
set_value_varying (tree var)
{
  prop_value_t *val = &const_val[SSA_NAME_VERSION (var)];

  val->lattice_val = VARYING;
  val->value = NULL_TREE;
  val->mem_ref = NULL_TREE;
}

/* For float types, modify the value of VAL to make ccp work correctly
   for non-standard values (-0, NaN):

   If HONOR_SIGNED_ZEROS is false, and VAL = -0, we canonicalize it to 0.
   If HONOR_NANS is false, and VAL is NaN, we canonicalize it to UNDEFINED.
     This is to fix the following problem (see PR 29921): Suppose we have

     x = 0.0 * y

     and we set value of y to NaN.  This causes value of x to be set to NaN.
     When we later determine that y is in fact VARYING, fold uses the fact
     that HONOR_NANS is false, and we try to change the value of x to 0,
     causing an ICE.  With HONOR_NANS being false, the real appearance of
     NaN would cause undefined behavior, though, so claiming that y (and x)
     are UNDEFINED initially is correct.  */

static void
canonicalize_float_value (prop_value_t *val)
{
  enum machine_mode mode;
  tree type;
  REAL_VALUE_TYPE d;

  if (val->lattice_val != CONSTANT
      || TREE_CODE (val->value) != REAL_CST)
    return;

  d = TREE_REAL_CST (val->value);
  type = TREE_TYPE (val->value);
  mode = TYPE_MODE (type);

  if (!HONOR_SIGNED_ZEROS (mode)
      && REAL_VALUE_MINUS_ZERO (d))
    {
      val->value = build_real (type, dconst0);
      return;
    }

  if (!HONOR_NANS (mode)
      && REAL_VALUE_ISNAN (d))
    {
      val->lattice_val = UNDEFINED;
      val->value = NULL;
      val->mem_ref = NULL;
      return;
    }
}

/* Set the value for variable VAR to NEW_VAL.  Return true if the new
   value is different from VAR's previous value.  */

static bool
set_lattice_value (tree var, prop_value_t new_val)
{
  prop_value_t *old_val = get_value (var);

  canonicalize_float_value (&new_val);

  /* Lattice transitions must always be monotonically increasing in
     value.  If *OLD_VAL and NEW_VAL are the same, return false to
     inform the caller that this was a non-transition.  */

  gcc_assert (old_val->lattice_val < new_val.lattice_val
              || (old_val->lattice_val == new_val.lattice_val
		  && ((!old_val->value && !new_val.value)
		      || operand_equal_p (old_val->value, new_val.value, 0))
		  && old_val->mem_ref == new_val.mem_ref));

  if (old_val->lattice_val != new_val.lattice_val)
    {
      if (dump_file && (dump_flags & TDF_DETAILS))
	{
	  dump_lattice_value (dump_file, "Lattice value changed to ", new_val);
	  fprintf (dump_file, ".  Adding SSA edges to worklist.\n");
	}

      *old_val = new_val;

      gcc_assert (new_val.lattice_val != UNDEFINED);
      return true;
    }

  return false;
}


/* Return the likely CCP lattice value for STMT.

   If STMT has no operands, then return CONSTANT.

   Else if any operands of STMT are undefined, then return UNDEFINED.

   Else if any operands of STMT are constants, then return CONSTANT.

   Else return VARYING.  */

static ccp_lattice_t
likely_value (tree stmt)
{
  bool has_constant_operand;
  stmt_ann_t ann;
  tree use;
  ssa_op_iter iter;

  ann = stmt_ann (stmt);

  /* If the statement has volatile operands, it won't fold to a
     constant value.  */
  if (ann->has_volatile_ops)
    return VARYING;

  /* If we are not doing store-ccp, statements with loads
     and/or stores will never fold into a constant.  */
  if (!do_store_ccp
      && !ZERO_SSA_OPERANDS (stmt, SSA_OP_ALL_VIRTUALS))
    return VARYING;


  /* A CALL_EXPR is assumed to be varying.  NOTE: This may be overly
     conservative, in the presence of const and pure calls.  */
  if (get_call_expr_in (stmt) != NULL_TREE)
    return VARYING;

  /* Anything other than assignments and conditional jumps are not
     interesting for CCP.  */
  if (TREE_CODE (stmt) != GIMPLE_MODIFY_STMT
      && !(TREE_CODE (stmt) == RETURN_EXPR && get_rhs (stmt) != NULL_TREE)
      && TREE_CODE (stmt) != COND_EXPR
      && TREE_CODE (stmt) != SWITCH_EXPR)
    return VARYING;

  if (is_gimple_min_invariant (get_rhs (stmt)))
    return CONSTANT;

  has_constant_operand = false;
  FOR_EACH_SSA_TREE_OPERAND (use, stmt, iter, SSA_OP_USE | SSA_OP_VUSE)
    {
      prop_value_t *val = get_value (use);

      if (val->lattice_val == UNDEFINED)
	return UNDEFINED;

      if (val->lattice_val == CONSTANT)
	has_constant_operand = true;
    }

  if (has_constant_operand
      /* We do not consider virtual operands here -- load from read-only
	 memory may have only VARYING virtual operands, but still be
	 constant.  */
      || ZERO_SSA_OPERANDS (stmt, SSA_OP_USE))
    return CONSTANT;

  return VARYING;
}

/* Returns true if STMT cannot be constant.  */

static bool
surely_varying_stmt_p (tree stmt)
{
  /* If the statement has operands that we cannot handle, it cannot be
     constant.  */
  if (stmt_ann (stmt)->has_volatile_ops)
    return true;

  if (!ZERO_SSA_OPERANDS (stmt, SSA_OP_ALL_VIRTUALS))
    {
      if (!do_store_ccp)
	return true;

      /* We can only handle simple loads and stores.  */
      if (!stmt_makes_single_load (stmt)
	  && !stmt_makes_single_store (stmt))
	return true;
    }

  /* If it contains a call, it is varying.  */
  if (get_call_expr_in (stmt) != NULL_TREE)
    return true;

  /* Anything other than assignments and conditional jumps are not
     interesting for CCP.  */
  if (TREE_CODE (stmt) != GIMPLE_MODIFY_STMT
      && !(TREE_CODE (stmt) == RETURN_EXPR && get_rhs (stmt) != NULL_TREE)
      && TREE_CODE (stmt) != COND_EXPR
      && TREE_CODE (stmt) != SWITCH_EXPR)
    return true;

  return false;
}

/* Initialize local data structures for CCP.  */

static void
ccp_initialize (void)
{
  basic_block bb;

  const_val = XCNEWVEC (prop_value_t, num_ssa_names);

  /* Initialize simulation flags for PHI nodes and statements.  */
  FOR_EACH_BB (bb)
    {
      block_stmt_iterator i;

      for (i = bsi_start (bb); !bsi_end_p (i); bsi_next (&i))
        {
	  tree stmt = bsi_stmt (i);
	  bool is_varying = surely_varying_stmt_p (stmt);

	  if (is_varying)
	    {
	      tree def;
	      ssa_op_iter iter;

	      /* If the statement will not produce a constant, mark
		 all its outputs VARYING.  */
	      FOR_EACH_SSA_TREE_OPERAND (def, stmt, iter, SSA_OP_ALL_DEFS)
		{
		  if (is_varying)
		    set_value_varying (def);
		}
	    }

	  DONT_SIMULATE_AGAIN (stmt) = is_varying;
	}
    }

  /* Now process PHI nodes.  We never set DONT_SIMULATE_AGAIN on phi node,
     since we do not know which edges are executable yet, except for
     phi nodes for virtual operands when we do not do store ccp.  */
  FOR_EACH_BB (bb)
    {
      tree phi;

      for (phi = phi_nodes (bb); phi; phi = PHI_CHAIN (phi))
	{
	  if (!do_store_ccp && !is_gimple_reg (PHI_RESULT (phi)))
	    DONT_SIMULATE_AGAIN (phi) = true;
	  else
	    DONT_SIMULATE_AGAIN (phi) = false;
	}
    }
}


/* Do final substitution of propagated values, cleanup the flowgraph and
   free allocated storage.  

   Return TRUE when something was optimized.  */

static bool
ccp_finalize (void)
{
  /* Perform substitutions based on the known constant values.  */
  bool something_changed = substitute_and_fold (const_val, false);

  free (const_val);
  return something_changed;;
}


/* Compute the meet operator between *VAL1 and *VAL2.  Store the result
   in VAL1.

   		any  M UNDEFINED   = any
		any  M VARYING     = VARYING
		Ci   M Cj	   = Ci		if (i == j)
		Ci   M Cj	   = VARYING	if (i != j)
   */

static void
ccp_lattice_meet (prop_value_t *val1, prop_value_t *val2)
{
  if (val1->lattice_val == UNDEFINED)
    {
      /* UNDEFINED M any = any   */
      *val1 = *val2;
    }
  else if (val2->lattice_val == UNDEFINED)
    {
      /* any M UNDEFINED = any
         Nothing to do.  VAL1 already contains the value we want.  */
      ;
    }
  else if (val1->lattice_val == VARYING
           || val2->lattice_val == VARYING)
    {
      /* any M VARYING = VARYING.  */
      val1->lattice_val = VARYING;
      val1->value = NULL_TREE;
      val1->mem_ref = NULL_TREE;
    }
  else if (val1->lattice_val == CONSTANT
	   && val2->lattice_val == CONSTANT
	   && simple_cst_equal (val1->value, val2->value) == 1
	   && (!do_store_ccp
	       || (val1->mem_ref && val2->mem_ref
		   && operand_equal_p (val1->mem_ref, val2->mem_ref, 0))))
    {
      /* Ci M Cj = Ci		if (i == j)
	 Ci M Cj = VARYING	if (i != j)

         If these two values come from memory stores, make sure that
	 they come from the same memory reference.  */
      val1->lattice_val = CONSTANT;
      val1->value = val1->value;
      val1->mem_ref = val1->mem_ref;
    }
  else
    {
      /* Any other combination is VARYING.  */
      val1->lattice_val = VARYING;
      val1->value = NULL_TREE;
      val1->mem_ref = NULL_TREE;
    }
}


/* Loop through the PHI_NODE's parameters for BLOCK and compare their
   lattice values to determine PHI_NODE's lattice value.  The value of a
   PHI node is determined calling ccp_lattice_meet with all the arguments
   of the PHI node that are incoming via executable edges.  */

static enum ssa_prop_result
ccp_visit_phi_node (tree phi)
{
  int i;
  prop_value_t *old_val, new_val;

  if (dump_file && (dump_flags & TDF_DETAILS))
    {
      fprintf (dump_file, "\nVisiting PHI node: ");
      print_generic_expr (dump_file, phi, dump_flags);
    }

  old_val = get_value (PHI_RESULT (phi));
  switch (old_val->lattice_val)
    {
    case VARYING:
      return SSA_PROP_VARYING;

    case CONSTANT:
      new_val = *old_val;
      break;

    case UNDEFINED:
      new_val.lattice_val = UNDEFINED;
      new_val.value = NULL_TREE;
      new_val.mem_ref = NULL_TREE;
      break;

    default:
      gcc_unreachable ();
    }

  for (i = 0; i < PHI_NUM_ARGS (phi); i++)
    {
      /* Compute the meet operator over all the PHI arguments flowing
	 through executable edges.  */
      edge e = PHI_ARG_EDGE (phi, i);

      if (dump_file && (dump_flags & TDF_DETAILS))
	{
	  fprintf (dump_file,
	      "\n    Argument #%d (%d -> %d %sexecutable)\n",
	      i, e->src->index, e->dest->index,
	      (e->flags & EDGE_EXECUTABLE) ? "" : "not ");
	}

      /* If the incoming edge is executable, Compute the meet operator for
	 the existing value of the PHI node and the current PHI argument.  */
      if (e->flags & EDGE_EXECUTABLE)
	{
	  tree arg = PHI_ARG_DEF (phi, i);
	  prop_value_t arg_val;

	  if (is_gimple_min_invariant (arg))
	    {
	      arg_val.lattice_val = CONSTANT;
	      arg_val.value = arg;
	      arg_val.mem_ref = NULL_TREE;
	    }
	  else
	    arg_val = *(get_value (arg));

	  ccp_lattice_meet (&new_val, &arg_val);

	  if (dump_file && (dump_flags & TDF_DETAILS))
	    {
	      fprintf (dump_file, "\t");
	      print_generic_expr (dump_file, arg, dump_flags);
	      dump_lattice_value (dump_file, "\tValue: ", arg_val);
	      fprintf (dump_file, "\n");
	    }

	  if (new_val.lattice_val == VARYING)
	    break;
	}
    }

  if (dump_file && (dump_flags & TDF_DETAILS))
    {
      dump_lattice_value (dump_file, "\n    PHI node value: ", new_val);
      fprintf (dump_file, "\n\n");
    }

  /* Make the transition to the new value.  */
  if (set_lattice_value (PHI_RESULT (phi), new_val))
    {
      if (new_val.lattice_val == VARYING)
	return SSA_PROP_VARYING;
      else
	return SSA_PROP_INTERESTING;
    }
  else
    return SSA_PROP_NOT_INTERESTING;
}


/* CCP specific front-end to the non-destructive constant folding
   routines.

   Attempt to simplify the RHS of STMT knowing that one or more
   operands are constants.

   If simplification is possible, return the simplified RHS,
   otherwise return the original RHS.  */

static tree
ccp_fold (tree stmt)
{
  tree rhs = get_rhs (stmt);
  enum tree_code code = TREE_CODE (rhs);
  enum tree_code_class kind = TREE_CODE_CLASS (code);
  tree retval = NULL_TREE;

  if (TREE_CODE (rhs) == SSA_NAME)
    {
      /* If the RHS is an SSA_NAME, return its known constant value,
	 if any.  */
      return get_value (rhs)->value;
    }
  else if (do_store_ccp && stmt_makes_single_load (stmt))
    {
      /* If the RHS is a memory load, see if the VUSEs associated with
	 it are a valid constant for that memory load.  */
      prop_value_t *val = get_value_loaded_by (stmt, const_val);
      if (val && val->mem_ref)
	{
	  if (operand_equal_p (val->mem_ref, rhs, 0))
	    return val->value;

	  /* If RHS is extracting REALPART_EXPR or IMAGPART_EXPR of a
	     complex type with a known constant value, return it.  */
	  if ((TREE_CODE (rhs) == REALPART_EXPR
	       || TREE_CODE (rhs) == IMAGPART_EXPR)
	      && operand_equal_p (val->mem_ref, TREE_OPERAND (rhs, 0), 0))
	    return fold_build1 (TREE_CODE (rhs), TREE_TYPE (rhs), val->value);
	}
      return NULL_TREE;
    }

  /* Unary operators.  Note that we know the single operand must
     be a constant.  So this should almost always return a
     simplified RHS.  */
  if (kind == tcc_unary)
    {
      /* Handle unary operators which can appear in GIMPLE form.  */
      tree op0 = TREE_OPERAND (rhs, 0);

      /* Simplify the operand down to a constant.  */
      if (TREE_CODE (op0) == SSA_NAME)
	{
	  prop_value_t *val = get_value (op0);
	  if (val->lattice_val == CONSTANT)
	    op0 = get_value (op0)->value;
	}

      if ((code == NOP_EXPR || code == CONVERT_EXPR)
	  && tree_ssa_useless_type_conversion_1 (TREE_TYPE (rhs),
		  				 TREE_TYPE (op0)))
	return op0;
      return fold_unary (code, TREE_TYPE (rhs), op0);
    }

  /* Binary and comparison operators.  We know one or both of the
     operands are constants.  */
  else if (kind == tcc_binary
           || kind == tcc_comparison
           || code == TRUTH_AND_EXPR
           || code == TRUTH_OR_EXPR
           || code == TRUTH_XOR_EXPR)
    {
      /* Handle binary and comparison operators that can appear in
         GIMPLE form.  */
      tree op0 = TREE_OPERAND (rhs, 0);
      tree op1 = TREE_OPERAND (rhs, 1);

      /* Simplify the operands down to constants when appropriate.  */
      if (TREE_CODE (op0) == SSA_NAME)
	{
	  prop_value_t *val = get_value (op0);
	  if (val->lattice_val == CONSTANT)
	    op0 = val->value;
	}

      if (TREE_CODE (op1) == SSA_NAME)
	{
	  prop_value_t *val = get_value (op1);
	  if (val->lattice_val == CONSTANT)
	    op1 = val->value;
	}

      return fold_binary (code, TREE_TYPE (rhs), op0, op1);
    }

  /* We may be able to fold away calls to builtin functions if their
     arguments are constants.  */
  else if (code == CALL_EXPR
	   && TREE_CODE (CALL_EXPR_FN (rhs)) == ADDR_EXPR
 	   && TREE_CODE (TREE_OPERAND (CALL_EXPR_FN (rhs), 0)) == FUNCTION_DECL
 	   && DECL_BUILT_IN (TREE_OPERAND (CALL_EXPR_FN (rhs), 0)))
    {
      if (!ZERO_SSA_OPERANDS (stmt, SSA_OP_USE))
	{
	  tree *orig, var;
	  size_t i = 0;
	  ssa_op_iter iter;
	  use_operand_p var_p;

	  /* Preserve the original values of every operand.  */
	  orig = XNEWVEC (tree,  NUM_SSA_OPERANDS (stmt, SSA_OP_USE));
	  FOR_EACH_SSA_TREE_OPERAND (var, stmt, iter, SSA_OP_USE)
	    orig[i++] = var;

	  /* Substitute operands with their values and try to fold.  */
	  replace_uses_in (stmt, NULL, const_val);
	  retval = fold_call_expr (rhs, false);

	  /* Restore operands to their original form.  */
	  i = 0;
	  FOR_EACH_SSA_USE_OPERAND (var_p, stmt, iter, SSA_OP_USE)
	    SET_USE (var_p, orig[i++]);
	  free (orig);
	}
    }
  else
    return rhs;

  /* If we got a simplified form, see if we need to convert its type.  */
  if (retval)
    return fold_convert (TREE_TYPE (rhs), retval);

  /* No simplification was possible.  */
  return rhs;
}


/* Return the tree representing the element referenced by T if T is an
   ARRAY_REF or COMPONENT_REF into constant aggregates.  Return
   NULL_TREE otherwise.  */

static tree
fold_const_aggregate_ref (tree t)
{
  prop_value_t *value;
  tree base, ctor, idx, field;
  unsigned HOST_WIDE_INT cnt;
  tree cfield, cval;

  switch (TREE_CODE (t))
    {
    case ARRAY_REF:
      /* Get a CONSTRUCTOR.  If BASE is a VAR_DECL, get its
	 DECL_INITIAL.  If BASE is a nested reference into another
	 ARRAY_REF or COMPONENT_REF, make a recursive call to resolve
	 the inner reference.  */
      base = TREE_OPERAND (t, 0);
      switch (TREE_CODE (base))
	{
	case VAR_DECL:
	  if (!TREE_READONLY (base)
	      || TREE_CODE (TREE_TYPE (base)) != ARRAY_TYPE
	      || !targetm.binds_local_p (base))
	    return NULL_TREE;

	  ctor = DECL_INITIAL (base);
	  break;

	case ARRAY_REF:
	case COMPONENT_REF:
	  ctor = fold_const_aggregate_ref (base);
	  break;

	default:
	  return NULL_TREE;
	}

      if (ctor == NULL_TREE
	  || (TREE_CODE (ctor) != CONSTRUCTOR
	      && TREE_CODE (ctor) != STRING_CST)
	  || !TREE_STATIC (ctor))
	return NULL_TREE;

      /* Get the index.  If we have an SSA_NAME, try to resolve it
	 with the current lattice value for the SSA_NAME.  */
      idx = TREE_OPERAND (t, 1);
      switch (TREE_CODE (idx))
	{
	case SSA_NAME:
	  if ((value = get_value (idx))
	      && value->lattice_val == CONSTANT
	      && TREE_CODE (value->value) == INTEGER_CST)
	    idx = value->value;
	  else
	    return NULL_TREE;
	  break;

	case INTEGER_CST:
	  break;

	default:
	  return NULL_TREE;
	}

      /* Fold read from constant string.  */
      if (TREE_CODE (ctor) == STRING_CST)
	{
	  if ((TYPE_MODE (TREE_TYPE (t))
	       == TYPE_MODE (TREE_TYPE (TREE_TYPE (ctor))))
	      && (GET_MODE_CLASS (TYPE_MODE (TREE_TYPE (TREE_TYPE (ctor))))
	          == MODE_INT)
	      && GET_MODE_SIZE (TYPE_MODE (TREE_TYPE (TREE_TYPE (ctor)))) == 1
	      && compare_tree_int (idx, TREE_STRING_LENGTH (ctor)) < 0)
	    return build_int_cst (TREE_TYPE (t), (TREE_STRING_POINTER (ctor)
					          [TREE_INT_CST_LOW (idx)]));
	  return NULL_TREE;
	}

      /* Whoo-hoo!  I'll fold ya baby.  Yeah!  */
      FOR_EACH_CONSTRUCTOR_ELT (CONSTRUCTOR_ELTS (ctor), cnt, cfield, cval)
	if (tree_int_cst_equal (cfield, idx))
	  return cval;
      break;

    case COMPONENT_REF:
      /* Get a CONSTRUCTOR.  If BASE is a VAR_DECL, get its
	 DECL_INITIAL.  If BASE is a nested reference into another
	 ARRAY_REF or COMPONENT_REF, make a recursive call to resolve
	 the inner reference.  */
      base = TREE_OPERAND (t, 0);
      switch (TREE_CODE (base))
	{
	case VAR_DECL:
	  if (!TREE_READONLY (base)
	      || TREE_CODE (TREE_TYPE (base)) != RECORD_TYPE
	      || !targetm.binds_local_p (base))
	    return NULL_TREE;

	  ctor = DECL_INITIAL (base);
	  break;

	case ARRAY_REF:
	case COMPONENT_REF:
	  ctor = fold_const_aggregate_ref (base);
	  break;

	default:
	  return NULL_TREE;
	}

      if (ctor == NULL_TREE
	  || TREE_CODE (ctor) != CONSTRUCTOR
	  || !TREE_STATIC (ctor))
	return NULL_TREE;

      field = TREE_OPERAND (t, 1);

      FOR_EACH_CONSTRUCTOR_ELT (CONSTRUCTOR_ELTS (ctor), cnt, cfield, cval)
	if (cfield == field
	    /* FIXME: Handle bit-fields.  */
	    && ! DECL_BIT_FIELD (cfield))
	  return cval;
      break;

    case REALPART_EXPR:
    case IMAGPART_EXPR:
      {
	tree c = fold_const_aggregate_ref (TREE_OPERAND (t, 0));
	if (c && TREE_CODE (c) == COMPLEX_CST)
	  return fold_build1 (TREE_CODE (t), TREE_TYPE (t), c);
	break;
      }
    
    default:
      break;
    }

  return NULL_TREE;
}
  
/* Evaluate statement STMT.  */

static prop_value_t
evaluate_stmt (tree stmt)
{
  prop_value_t val;
  tree simplified = NULL_TREE;
  ccp_lattice_t likelyvalue = likely_value (stmt);
  bool is_constant;

  val.mem_ref = NULL_TREE;

  fold_defer_overflow_warnings ();

  /* If the statement is likely to have a CONSTANT result, then try
     to fold the statement to determine the constant value.  */
  if (likelyvalue == CONSTANT)
    simplified = ccp_fold (stmt);
  /* If the statement is likely to have a VARYING result, then do not
     bother folding the statement.  */
  if (likelyvalue == VARYING)
    simplified = get_rhs (stmt);
  /* If the statement is an ARRAY_REF or COMPONENT_REF into constant
     aggregates, extract the referenced constant.  Otherwise the
     statement is likely to have an UNDEFINED value, and there will be
     nothing to do.  Note that fold_const_aggregate_ref returns
     NULL_TREE if the first case does not match.  */
  else if (!simplified)
    simplified = fold_const_aggregate_ref (get_rhs (stmt));

  is_constant = simplified && is_gimple_min_invariant (simplified);

  fold_undefer_overflow_warnings (is_constant, stmt, 0);

  if (is_constant)
    {
      /* The statement produced a constant value.  */
      val.lattice_val = CONSTANT;
      val.value = simplified;
    }
  else
    {
      /* The statement produced a nonconstant value.  If the statement
	 had UNDEFINED operands, then the result of the statement
	 should be UNDEFINED.  Otherwise, the statement is VARYING.  */
      if (likelyvalue == UNDEFINED)
	val.lattice_val = likelyvalue;
      else
	val.lattice_val = VARYING;

      val.value = NULL_TREE;
    }

  return val;
}


/* Visit the assignment statement STMT.  Set the value of its LHS to the
   value computed by the RHS and store LHS in *OUTPUT_P.  If STMT
   creates virtual definitions, set the value of each new name to that
   of the RHS (if we can derive a constant out of the RHS).  */

static enum ssa_prop_result
visit_assignment (tree stmt, tree *output_p)
{
  prop_value_t val;
  tree lhs, rhs;
  enum ssa_prop_result retval;

  lhs = GIMPLE_STMT_OPERAND (stmt, 0);
  rhs = GIMPLE_STMT_OPERAND (stmt, 1);

  if (TREE_CODE (rhs) == SSA_NAME)
    {
      /* For a simple copy operation, we copy the lattice values.  */
      prop_value_t *nval = get_value (rhs);
      val = *nval;
    }
  else if (do_store_ccp && stmt_makes_single_load (stmt))
    {
      /* Same as above, but the RHS is not a gimple register and yet
	 has a known VUSE.  If STMT is loading from the same memory
	 location that created the SSA_NAMEs for the virtual operands,
	 we can propagate the value on the RHS.  */
      prop_value_t *nval = get_value_loaded_by (stmt, const_val);

      if (nval
	  && nval->mem_ref
	  && operand_equal_p (nval->mem_ref, rhs, 0))
	val = *nval;
      else
	val = evaluate_stmt (stmt);
    }
  else
    /* Evaluate the statement.  */
      val = evaluate_stmt (stmt);

  /* If the original LHS was a VIEW_CONVERT_EXPR, modify the constant
     value to be a VIEW_CONVERT_EXPR of the old constant value.

     ??? Also, if this was a definition of a bitfield, we need to widen
     the constant value into the type of the destination variable.  This
     should not be necessary if GCC represented bitfields properly.  */
  {
    tree orig_lhs = GIMPLE_STMT_OPERAND (stmt, 0);

    if (TREE_CODE (orig_lhs) == VIEW_CONVERT_EXPR
	&& val.lattice_val == CONSTANT)
      {
	tree w = fold_unary (VIEW_CONVERT_EXPR,
			     TREE_TYPE (TREE_OPERAND (orig_lhs, 0)),
			     val.value);

	orig_lhs = TREE_OPERAND (orig_lhs, 0);
	if (w && is_gimple_min_invariant (w))
	  val.value = w;
	else
	  {
	    val.lattice_val = VARYING;
	    val.value = NULL;
	  }
      }

    if (val.lattice_val == CONSTANT
	&& TREE_CODE (orig_lhs) == COMPONENT_REF
	&& DECL_BIT_FIELD (TREE_OPERAND (orig_lhs, 1)))
      {
	tree w = widen_bitfield (val.value, TREE_OPERAND (orig_lhs, 1),
				 orig_lhs);

	if (w && is_gimple_min_invariant (w))
	  val.value = w;
	else
	  {
	    val.lattice_val = VARYING;
	    val.value = NULL_TREE;
	    val.mem_ref = NULL_TREE;
	  }
      }
  }

  retval = SSA_PROP_NOT_INTERESTING;

  /* Set the lattice value of the statement's output.  */
  if (TREE_CODE (lhs) == SSA_NAME)
    {
      /* If STMT is an assignment to an SSA_NAME, we only have one
	 value to set.  */
      if (set_lattice_value (lhs, val))
	{
	  *output_p = lhs;
	  if (val.lattice_val == VARYING)
	    retval = SSA_PROP_VARYING;
	  else
	    retval = SSA_PROP_INTERESTING;
	}
    }
  else if (do_store_ccp && stmt_makes_single_store (stmt))
    {
      /* Otherwise, set the names in VDEF operands to the new
	 constant value and mark the LHS as the memory reference
	 associated with VAL.  */
      ssa_op_iter i;
      tree vdef;
      bool changed;

      /* Mark VAL as stored in the LHS of this assignment.  */
      if (val.lattice_val == CONSTANT)
	val.mem_ref = lhs;

      /* Set the value of every VDEF to VAL.  */
      changed = false;
      FOR_EACH_SSA_TREE_OPERAND (vdef, stmt, i, SSA_OP_VIRTUAL_DEFS)
	{
	  /* See PR 29801.  We may have VDEFs for read-only variables
	     (see the handling of unmodifiable variables in
	     add_virtual_operand); do not attempt to change their value.  */
	  if (get_symbol_constant_value (SSA_NAME_VAR (vdef)) != NULL_TREE)
	    continue;

	  changed |= set_lattice_value (vdef, val);
	}
      
      /* Note that for propagation purposes, we are only interested in
	 visiting statements that load the exact same memory reference
	 stored here.  Those statements will have the exact same list
	 of virtual uses, so it is enough to set the output of this
	 statement to be its first virtual definition.  */
      *output_p = first_vdef (stmt);
      if (changed)
	{
	  if (val.lattice_val == VARYING)
	    retval = SSA_PROP_VARYING;
	  else 
	    retval = SSA_PROP_INTERESTING;
	}
    }

  return retval;
}


/* Visit the conditional statement STMT.  Return SSA_PROP_INTERESTING
   if it can determine which edge will be taken.  Otherwise, return
   SSA_PROP_VARYING.  */

static enum ssa_prop_result
visit_cond_stmt (tree stmt, edge *taken_edge_p)
{
  prop_value_t val;
  basic_block block;

  block = bb_for_stmt (stmt);
  val = evaluate_stmt (stmt);

  /* Find which edge out of the conditional block will be taken and add it
     to the worklist.  If no single edge can be determined statically,
     return SSA_PROP_VARYING to feed all the outgoing edges to the
     propagation engine.  */
  *taken_edge_p = val.value ? find_taken_edge (block, val.value) : 0;
  if (*taken_edge_p)
    return SSA_PROP_INTERESTING;
  else
    return SSA_PROP_VARYING;
}


/* Evaluate statement STMT.  If the statement produces an output value and
   its evaluation changes the lattice value of its output, return
   SSA_PROP_INTERESTING and set *OUTPUT_P to the SSA_NAME holding the
   output value.
   
   If STMT is a conditional branch and we can determine its truth
   value, set *TAKEN_EDGE_P accordingly.  If STMT produces a varying
   value, return SSA_PROP_VARYING.  */

static enum ssa_prop_result
ccp_visit_stmt (tree stmt, edge *taken_edge_p, tree *output_p)
{
  tree def;
  ssa_op_iter iter;

  if (dump_file && (dump_flags & TDF_DETAILS))
    {
      fprintf (dump_file, "\nVisiting statement:\n");
      print_generic_stmt (dump_file, stmt, dump_flags);
      fprintf (dump_file, "\n");
    }

  if (TREE_CODE (stmt) == GIMPLE_MODIFY_STMT)
    {
      /* If the statement is an assignment that produces a single
	 output value, evaluate its RHS to see if the lattice value of
	 its output has changed.  */
      return visit_assignment (stmt, output_p);
    }
  else if (TREE_CODE (stmt) == COND_EXPR || TREE_CODE (stmt) == SWITCH_EXPR)
    {
      /* If STMT is a conditional branch, see if we can determine
	 which branch will be taken.  */
      return visit_cond_stmt (stmt, taken_edge_p);
    }

  /* Any other kind of statement is not interesting for constant
     propagation and, therefore, not worth simulating.  */
  if (dump_file && (dump_flags & TDF_DETAILS))
    fprintf (dump_file, "No interesting values produced.  Marked VARYING.\n");

  /* Definitions made by statements other than assignments to
     SSA_NAMEs represent unknown modifications to their outputs.
     Mark them VARYING.  */
  FOR_EACH_SSA_TREE_OPERAND (def, stmt, iter, SSA_OP_ALL_DEFS)
    {
      prop_value_t v = { VARYING, NULL_TREE, NULL_TREE };
      set_lattice_value (def, v);
    }

  return SSA_PROP_VARYING;
}


/* Main entry point for SSA Conditional Constant Propagation.  */

static unsigned int
execute_ssa_ccp (bool store_ccp)
{
  do_store_ccp = store_ccp;
  ccp_initialize ();
  ssa_propagate (ccp_visit_stmt, ccp_visit_phi_node);
  if (ccp_finalize ())
    return (TODO_cleanup_cfg | TODO_update_ssa | TODO_remove_unused_locals);
  else
    return 0;
}


static unsigned int
do_ssa_ccp (void)
{
  return execute_ssa_ccp (false);
}


static bool
gate_ccp (void)
{
  return flag_tree_ccp != 0;
}


struct tree_opt_pass pass_ccp = 
{
  "ccp",				/* name */
  gate_ccp,				/* gate */
  do_ssa_ccp,				/* execute */
  NULL,					/* sub */
  NULL,					/* next */
  0,					/* static_pass_number */
  TV_TREE_CCP,				/* tv_id */
  PROP_cfg | PROP_ssa,			/* properties_required */
  0,					/* properties_provided */
  0,					/* properties_destroyed */
  0,					/* todo_flags_start */
  TODO_dump_func | TODO_verify_ssa
  | TODO_verify_stmts | TODO_ggc_collect,/* todo_flags_finish */
  0					/* letter */
};


static unsigned int
do_ssa_store_ccp (void)
{
  /* If STORE-CCP is not enabled, we just run regular CCP.  */
  return execute_ssa_ccp (flag_tree_store_ccp != 0);
}

static bool
gate_store_ccp (void)
{
  /* STORE-CCP is enabled only with -ftree-store-ccp, but when
     -fno-tree-store-ccp is specified, we should run regular CCP.
     That's why the pass is enabled with either flag.  */
  return flag_tree_store_ccp != 0 || flag_tree_ccp != 0;
}


struct tree_opt_pass pass_store_ccp = 
{
  "store_ccp",				/* name */
  gate_store_ccp,			/* gate */
  do_ssa_store_ccp,			/* execute */
  NULL,					/* sub */
  NULL,					/* next */
  0,					/* static_pass_number */
  TV_TREE_STORE_CCP,			/* tv_id */
  PROP_cfg | PROP_ssa | PROP_alias,	/* properties_required */
  0,					/* properties_provided */
  0,					/* properties_destroyed */
  0,					/* todo_flags_start */
  TODO_dump_func | TODO_verify_ssa
  | TODO_verify_stmts | TODO_ggc_collect,/* todo_flags_finish */
  0					/* letter */
};

/* Given a constant value VAL for bitfield FIELD, and a destination
   variable VAR, return VAL appropriately widened to fit into VAR.  If
   FIELD is wider than HOST_WIDE_INT, NULL is returned.  */

tree
widen_bitfield (tree val, tree field, tree var)
{
  unsigned HOST_WIDE_INT var_size, field_size;
  tree wide_val;
  unsigned HOST_WIDE_INT mask;
  unsigned int i;

  /* We can only do this if the size of the type and field and VAL are
     all constants representable in HOST_WIDE_INT.  */
  if (!host_integerp (TYPE_SIZE (TREE_TYPE (var)), 1)
      || !host_integerp (DECL_SIZE (field), 1)
      || !host_integerp (val, 0))
    return NULL_TREE;

  var_size = tree_low_cst (TYPE_SIZE (TREE_TYPE (var)), 1);
  field_size = tree_low_cst (DECL_SIZE (field), 1);

  /* Give up if either the bitfield or the variable are too wide.  */
  if (field_size > HOST_BITS_PER_WIDE_INT || var_size > HOST_BITS_PER_WIDE_INT)
    return NULL_TREE;

  gcc_assert (var_size >= field_size);

  /* If the sign bit of the value is not set or the field's type is unsigned,
     just mask off the high order bits of the value.  */
  if (DECL_UNSIGNED (field)
      || !(tree_low_cst (val, 0) & (((HOST_WIDE_INT)1) << (field_size - 1))))
    {
      /* Zero extension.  Build a mask with the lower 'field_size' bits
	 set and a BIT_AND_EXPR node to clear the high order bits of
	 the value.  */
      for (i = 0, mask = 0; i < field_size; i++)
	mask |= ((HOST_WIDE_INT) 1) << i;

      wide_val = fold_build2 (BIT_AND_EXPR, TREE_TYPE (var), val, 
			      build_int_cst (TREE_TYPE (var), mask));
    }
  else
    {
      /* Sign extension.  Create a mask with the upper 'field_size'
	 bits set and a BIT_IOR_EXPR to set the high order bits of the
	 value.  */
      for (i = 0, mask = 0; i < (var_size - field_size); i++)
	mask |= ((HOST_WIDE_INT) 1) << (var_size - i - 1);

      wide_val = fold_build2 (BIT_IOR_EXPR, TREE_TYPE (var), val,
			      build_int_cst (TREE_TYPE (var), mask));
    }

  return wide_val;
}


/* A subroutine of fold_stmt_r.  Attempts to fold *(A+O) to A[X].
   BASE is an array type.  OFFSET is a byte displacement.  ORIG_TYPE
   is the desired result type.  */

static tree
maybe_fold_offset_to_array_ref (tree base, tree offset, tree orig_type)
{
  tree min_idx, idx, elt_offset = integer_zero_node;
  tree array_type, elt_type, elt_size;

  /* If BASE is an ARRAY_REF, we can pick up another offset (this time
     measured in units of the size of elements type) from that ARRAY_REF).
     We can't do anything if either is variable.

     The case we handle here is *(&A[N]+O).  */
  if (TREE_CODE (base) == ARRAY_REF)
    {
      tree low_bound = array_ref_low_bound (base);

      elt_offset = TREE_OPERAND (base, 1);
      if (TREE_CODE (low_bound) != INTEGER_CST
	  || TREE_CODE (elt_offset) != INTEGER_CST)
	return NULL_TREE;

      elt_offset = int_const_binop (MINUS_EXPR, elt_offset, low_bound, 0);
      base = TREE_OPERAND (base, 0);
    }

  /* Ignore stupid user tricks of indexing non-array variables.  */
  array_type = TREE_TYPE (base);
  if (TREE_CODE (array_type) != ARRAY_TYPE)
    return NULL_TREE;
  elt_type = TREE_TYPE (array_type);
  if (!lang_hooks.types_compatible_p (orig_type, elt_type))
    return NULL_TREE;
	
  /* If OFFSET and ELT_OFFSET are zero, we don't care about the size of the
     element type (so we can use the alignment if it's not constant).
     Otherwise, compute the offset as an index by using a division.  If the
     division isn't exact, then don't do anything.  */
  elt_size = TYPE_SIZE_UNIT (elt_type);
  if (integer_zerop (offset))
    {
      if (TREE_CODE (elt_size) != INTEGER_CST)
	elt_size = size_int (TYPE_ALIGN (elt_type));

      idx = integer_zero_node;
    }
  else
    {
      unsigned HOST_WIDE_INT lquo, lrem;
      HOST_WIDE_INT hquo, hrem;

      if (TREE_CODE (elt_size) != INTEGER_CST
	  || div_and_round_double (TRUNC_DIV_EXPR, 1,
				   TREE_INT_CST_LOW (offset),
				   TREE_INT_CST_HIGH (offset),
				   TREE_INT_CST_LOW (elt_size),
				   TREE_INT_CST_HIGH (elt_size),
				   &lquo, &hquo, &lrem, &hrem)
	  || lrem || hrem)
	return NULL_TREE;

      idx = build_int_cst_wide (TREE_TYPE (offset), lquo, hquo);
    }

  /* Assume the low bound is zero.  If there is a domain type, get the
     low bound, if any, convert the index into that type, and add the
     low bound.  */
  min_idx = integer_zero_node;
  if (TYPE_DOMAIN (array_type))
    {
      if (TYPE_MIN_VALUE (TYPE_DOMAIN (array_type)))
	min_idx = TYPE_MIN_VALUE (TYPE_DOMAIN (array_type));
      else
	min_idx = fold_convert (TYPE_DOMAIN (array_type), min_idx);

      if (TREE_CODE (min_idx) != INTEGER_CST)
	return NULL_TREE;

      idx = fold_convert (TYPE_DOMAIN (array_type), idx);
      elt_offset = fold_convert (TYPE_DOMAIN (array_type), elt_offset);
    }

  if (!integer_zerop (min_idx))
    idx = int_const_binop (PLUS_EXPR, idx, min_idx, 0);
  if (!integer_zerop (elt_offset))
    idx = int_const_binop (PLUS_EXPR, idx, elt_offset, 0);

  return build4 (ARRAY_REF, orig_type, base, idx, NULL_TREE, NULL_TREE);
}


/* A subroutine of fold_stmt_r.  Attempts to fold *(S+O) to S.X.
   BASE is a record type.  OFFSET is a byte displacement.  ORIG_TYPE
   is the desired result type.  */
/* ??? This doesn't handle class inheritance.  */

tree
maybe_fold_offset_to_component_ref (tree record_type, tree base, tree offset,
				    tree orig_type, bool base_is_ptr)
{
  tree f, t, field_type, tail_array_field, field_offset;
  tree ret;
  tree new_base;

  if (TREE_CODE (record_type) != RECORD_TYPE
      && TREE_CODE (record_type) != UNION_TYPE
      && TREE_CODE (record_type) != QUAL_UNION_TYPE)
    return NULL_TREE;

  /* Short-circuit silly cases.  */
  if (lang_hooks.types_compatible_p (record_type, orig_type))
    return NULL_TREE;

  tail_array_field = NULL_TREE;
  for (f = TYPE_FIELDS (record_type); f ; f = TREE_CHAIN (f))
    {
      int cmp;

      if (TREE_CODE (f) != FIELD_DECL)
	continue;
      if (DECL_BIT_FIELD (f))
	continue;

      field_offset = byte_position (f);
      if (TREE_CODE (field_offset) != INTEGER_CST)
	continue;

      /* ??? Java creates "interesting" fields for representing base classes.
	 They have no name, and have no context.  With no context, we get into
	 trouble with nonoverlapping_component_refs_p.  Skip them.  */
      if (!DECL_FIELD_CONTEXT (f))
	continue;

      /* The previous array field isn't at the end.  */
      tail_array_field = NULL_TREE;

      /* Check to see if this offset overlaps with the field.  */
      cmp = tree_int_cst_compare (field_offset, offset);
      if (cmp > 0)
	continue;

      field_type = TREE_TYPE (f);

      /* Here we exactly match the offset being checked.  If the types match,
	 then we can return that field.  */
      if (cmp == 0
	  && lang_hooks.types_compatible_p (orig_type, field_type))
	{
	  if (base_is_ptr)
	    base = build1 (INDIRECT_REF, record_type, base);
	  t = build3 (COMPONENT_REF, field_type, base, f, NULL_TREE);
	  return t;
	}
      
      /* Don't care about offsets into the middle of scalars.  */
      if (!AGGREGATE_TYPE_P (field_type))
	continue;

      /* Check for array at the end of the struct.  This is often
	 used as for flexible array members.  We should be able to
	 turn this into an array access anyway.  */
      if (TREE_CODE (field_type) == ARRAY_TYPE)
	tail_array_field = f;

      /* Check the end of the field against the offset.  */
      if (!DECL_SIZE_UNIT (f)
	  || TREE_CODE (DECL_SIZE_UNIT (f)) != INTEGER_CST)
	continue;
      t = int_const_binop (MINUS_EXPR, offset, field_offset, 1);
      if (!tree_int_cst_lt (t, DECL_SIZE_UNIT (f)))
	continue;

      /* If we matched, then set offset to the displacement into
	 this field.  */
      if (base_is_ptr)
	new_base = build1 (INDIRECT_REF, record_type, base);
      else
	new_base = base;
      new_base = build3 (COMPONENT_REF, field_type, new_base, f, NULL_TREE);

      /* Recurse to possibly find the match.  */
      ret = maybe_fold_offset_to_array_ref (new_base, t, orig_type);
      if (ret)
	return ret;
      ret = maybe_fold_offset_to_component_ref (field_type, new_base, t,
						orig_type, false);
      if (ret)
	return ret;
    }

  if (!tail_array_field)
    return NULL_TREE;

  f = tail_array_field;
  field_type = TREE_TYPE (f);
  offset = int_const_binop (MINUS_EXPR, offset, byte_position (f), 1);

  /* If we get here, we've got an aggregate field, and a possibly 
     nonzero offset into them.  Recurse and hope for a valid match.  */
  if (base_is_ptr)
    base = build1 (INDIRECT_REF, record_type, base);
  base = build3 (COMPONENT_REF, field_type, base, f, NULL_TREE);

  t = maybe_fold_offset_to_array_ref (base, offset, orig_type);
  if (t)
    return t;
  return maybe_fold_offset_to_component_ref (field_type, base, offset,
					     orig_type, false);
}


/* A subroutine of fold_stmt_r.  Attempt to simplify *(BASE+OFFSET).
   Return the simplified expression, or NULL if nothing could be done.  */

static tree
maybe_fold_stmt_indirect (tree expr, tree base, tree offset)
{
  tree t;

  /* We may well have constructed a double-nested PLUS_EXPR via multiple
     substitutions.  Fold that down to one.  Remove NON_LVALUE_EXPRs that
     are sometimes added.  */
  base = fold (base);
  STRIP_TYPE_NOPS (base);
  TREE_OPERAND (expr, 0) = base;

  /* One possibility is that the address reduces to a string constant.  */
  t = fold_read_from_constant_string (expr);
  if (t)
    return t;

  /* Add in any offset from a PLUS_EXPR.  */
  if (TREE_CODE (base) == PLUS_EXPR)
    {
      tree offset2;

      offset2 = TREE_OPERAND (base, 1);
      if (TREE_CODE (offset2) != INTEGER_CST)
	return NULL_TREE;
      base = TREE_OPERAND (base, 0);

      offset = int_const_binop (PLUS_EXPR, offset, offset2, 1);
    }

  if (TREE_CODE (base) == ADDR_EXPR)
    {
      /* Strip the ADDR_EXPR.  */
      base = TREE_OPERAND (base, 0);

      /* Fold away CONST_DECL to its value, if the type is scalar.  */
      if (TREE_CODE (base) == CONST_DECL
	  && ccp_decl_initial_min_invariant (DECL_INITIAL (base)))
	return DECL_INITIAL (base);

      /* Try folding *(&B+O) to B[X].  */
      t = maybe_fold_offset_to_array_ref (base, offset, TREE_TYPE (expr));
      if (t)
	return t;

      /* Try folding *(&B+O) to B.X.  */
      t = maybe_fold_offset_to_component_ref (TREE_TYPE (base), base, offset,
					      TREE_TYPE (expr), false);
      if (t)
	return t;

      /* Fold *&B to B.  We can only do this if EXPR is the same type
	 as BASE.  We can't do this if EXPR is the element type of an array
	 and BASE is the array.  */
      if (integer_zerop (offset)
	  && lang_hooks.types_compatible_p (TREE_TYPE (base),
					    TREE_TYPE (expr)))
	return base;
    }
  else
    {
      /* We can get here for out-of-range string constant accesses, 
	 such as "_"[3].  Bail out of the entire substitution search
	 and arrange for the entire statement to be replaced by a
	 call to __builtin_trap.  In all likelihood this will all be
	 constant-folded away, but in the meantime we can't leave with
	 something that get_expr_operands can't understand.  */

      t = base;
      STRIP_NOPS (t);
      if (TREE_CODE (t) == ADDR_EXPR
	  && TREE_CODE (TREE_OPERAND (t, 0)) == STRING_CST)
	{
	  /* FIXME: Except that this causes problems elsewhere with dead
	     code not being deleted, and we die in the rtl expanders 
	     because we failed to remove some ssa_name.  In the meantime,
	     just return zero.  */
	  /* FIXME2: This condition should be signaled by
	     fold_read_from_constant_string directly, rather than 
	     re-checking for it here.  */
	  return integer_zero_node;
	}

      /* Try folding *(B+O) to B->X.  Still an improvement.  */
      if (POINTER_TYPE_P (TREE_TYPE (base)))
	{
          t = maybe_fold_offset_to_component_ref (TREE_TYPE (TREE_TYPE (base)),
						  base, offset,
						  TREE_TYPE (expr), true);
	  if (t)
	    return t;
	}
    }

  /* Otherwise we had an offset that we could not simplify.  */
  return NULL_TREE;
}


/* A subroutine of fold_stmt_r.  EXPR is a PLUS_EXPR.

   A quaint feature extant in our address arithmetic is that there
   can be hidden type changes here.  The type of the result need
   not be the same as the type of the input pointer.

   What we're after here is an expression of the form
	(T *)(&array + const)
   where the cast doesn't actually exist, but is implicit in the
   type of the PLUS_EXPR.  We'd like to turn this into
	&array[x]
   which may be able to propagate further.  */

static tree
maybe_fold_stmt_addition (tree expr)
{
  tree op0 = TREE_OPERAND (expr, 0);
  tree op1 = TREE_OPERAND (expr, 1);
  tree ptr_type = TREE_TYPE (expr);
  tree ptd_type;
  tree t;
  bool subtract = (TREE_CODE (expr) == MINUS_EXPR);

  /* We're only interested in pointer arithmetic.  */
  if (!POINTER_TYPE_P (ptr_type))
    return NULL_TREE;
  /* Canonicalize the integral operand to op1.  */
  if (INTEGRAL_TYPE_P (TREE_TYPE (op0)))
    {
      if (subtract)
	return NULL_TREE;
      t = op0, op0 = op1, op1 = t;
    }
  /* It had better be a constant.  */
  if (TREE_CODE (op1) != INTEGER_CST)
    return NULL_TREE;
  /* The first operand should be an ADDR_EXPR.  */
  if (TREE_CODE (op0) != ADDR_EXPR)
    return NULL_TREE;
  op0 = TREE_OPERAND (op0, 0);

  /* If the first operand is an ARRAY_REF, expand it so that we can fold
     the offset into it.  */
  while (TREE_CODE (op0) == ARRAY_REF)
    {
      tree array_obj = TREE_OPERAND (op0, 0);
      tree array_idx = TREE_OPERAND (op0, 1);
      tree elt_type = TREE_TYPE (op0);
      tree elt_size = TYPE_SIZE_UNIT (elt_type);
      tree min_idx;

      if (TREE_CODE (array_idx) != INTEGER_CST)
	break;
      if (TREE_CODE (elt_size) != INTEGER_CST)
	break;

      /* Un-bias the index by the min index of the array type.  */
      min_idx = TYPE_DOMAIN (TREE_TYPE (array_obj));
      if (min_idx)
	{
	  min_idx = TYPE_MIN_VALUE (min_idx);
	  if (min_idx)
	    {
	      if (TREE_CODE (min_idx) != INTEGER_CST)
		break;

	      array_idx = fold_convert (TREE_TYPE (min_idx), array_idx);
	      if (!integer_zerop (min_idx))
		array_idx = int_const_binop (MINUS_EXPR, array_idx,
					     min_idx, 0);
	    }
	}

      /* Convert the index to a byte offset.  */
      array_idx = fold_convert (sizetype, array_idx);
      array_idx = int_const_binop (MULT_EXPR, array_idx, elt_size, 0);

      /* Update the operands for the next round, or for folding.  */
      /* If we're manipulating unsigned types, then folding into negative
	 values can produce incorrect results.  Particularly if the type
	 is smaller than the width of the pointer.  */
      if (subtract
	  && TYPE_UNSIGNED (TREE_TYPE (op1))
	  && tree_int_cst_lt (array_idx, op1))
	return NULL;
      op1 = int_const_binop (subtract ? MINUS_EXPR : PLUS_EXPR,
			     array_idx, op1, 0);
      subtract = false;
      op0 = array_obj;
    }

  /* If we weren't able to fold the subtraction into another array reference,
     canonicalize the integer for passing to the array and component ref
     simplification functions.  */
  if (subtract)
    {
      if (TYPE_UNSIGNED (TREE_TYPE (op1)))
	return NULL;
      op1 = fold_unary (NEGATE_EXPR, TREE_TYPE (op1), op1);
      /* ??? In theory fold should always produce another integer.  */
      if (op1 == NULL || TREE_CODE (op1) != INTEGER_CST)
	return NULL;
    }

  ptd_type = TREE_TYPE (ptr_type);

  /* At which point we can try some of the same things as for indirects.  */
  t = maybe_fold_offset_to_array_ref (op0, op1, ptd_type);
  if (!t)
    t = maybe_fold_offset_to_component_ref (TREE_TYPE (op0), op0, op1,
					    ptd_type, false);
  if (t)
    t = build1 (ADDR_EXPR, ptr_type, t);

  return t;
}

/* For passing state through walk_tree into fold_stmt_r and its
   children.  */

struct fold_stmt_r_data
{
  tree stmt;
  bool *changed_p;
  bool *inside_addr_expr_p;
};

/* Subroutine of fold_stmt called via walk_tree.  We perform several
   simplifications of EXPR_P, mostly having to do with pointer arithmetic.  */

static tree
fold_stmt_r (tree *expr_p, int *walk_subtrees, void *data)
{
  struct fold_stmt_r_data *fold_stmt_r_data = (struct fold_stmt_r_data *) data;
  bool *inside_addr_expr_p = fold_stmt_r_data->inside_addr_expr_p;
  bool *changed_p = fold_stmt_r_data->changed_p;
  tree expr = *expr_p, t;

  /* ??? It'd be nice if walk_tree had a pre-order option.  */
  switch (TREE_CODE (expr))
    {
    case INDIRECT_REF:
      t = walk_tree (&TREE_OPERAND (expr, 0), fold_stmt_r, data, NULL);
      if (t)
	return t;
      *walk_subtrees = 0;

      t = maybe_fold_stmt_indirect (expr, TREE_OPERAND (expr, 0),
				    integer_zero_node);
      break;

      /* ??? Could handle more ARRAY_REFs here, as a variant of INDIRECT_REF.
	 We'd only want to bother decomposing an existing ARRAY_REF if
	 the base array is found to have another offset contained within.
	 Otherwise we'd be wasting time.  */
    case ARRAY_REF:
      /* If we are not processing expressions found within an
	 ADDR_EXPR, then we can fold constant array references.  */
      if (!*inside_addr_expr_p)
	t = fold_read_from_constant_string (expr);
      else
	t = NULL;
      break;

    case ADDR_EXPR:
      *inside_addr_expr_p = true;
      t = walk_tree (&TREE_OPERAND (expr, 0), fold_stmt_r, data, NULL);
      *inside_addr_expr_p = false;
      if (t)
	return t;
      *walk_subtrees = 0;

      /* Set TREE_INVARIANT properly so that the value is properly
	 considered constant, and so gets propagated as expected.  */
      if (*changed_p)
        recompute_tree_invariant_for_addr_expr (expr);
      return NULL_TREE;

    case PLUS_EXPR:
    case MINUS_EXPR:
      t = walk_tree (&TREE_OPERAND (expr, 0), fold_stmt_r, data, NULL);
      if (t)
	return t;
      t = walk_tree (&TREE_OPERAND (expr, 1), fold_stmt_r, data, NULL);
      if (t)
	return t;
      *walk_subtrees = 0;

      t = maybe_fold_stmt_addition (expr);
      break;

    case COMPONENT_REF:
      t = walk_tree (&TREE_OPERAND (expr, 0), fold_stmt_r, data, NULL);
      if (t)
        return t;
      *walk_subtrees = 0;

      /* Make sure the FIELD_DECL is actually a field in the type on the lhs.
	 We've already checked that the records are compatible, so we should
	 come up with a set of compatible fields.  */
      {
	tree expr_record = TREE_TYPE (TREE_OPERAND (expr, 0));
	tree expr_field = TREE_OPERAND (expr, 1);

        if (DECL_FIELD_CONTEXT (expr_field) != TYPE_MAIN_VARIANT (expr_record))
	  {
	    expr_field = find_compatible_field (expr_record, expr_field);
	    TREE_OPERAND (expr, 1) = expr_field;
	  }
      }
      break;

    case TARGET_MEM_REF:
      t = maybe_fold_tmr (expr);
      break;

    case COND_EXPR:
      if (COMPARISON_CLASS_P (TREE_OPERAND (expr, 0)))
        {
	  tree op0 = TREE_OPERAND (expr, 0);
<<<<<<< HEAD
          tree tem = fold_binary (TREE_CODE (op0), TREE_TYPE (op0),
				  TREE_OPERAND (op0, 0),
				  TREE_OPERAND (op0, 1));
	  if (tem && set_rhs (expr_p, tem))
=======
          tree tem;
	  bool set;

	  fold_defer_overflow_warnings ();
	  tem = fold_binary (TREE_CODE (op0), TREE_TYPE (op0),
			     TREE_OPERAND (op0, 0),
			     TREE_OPERAND (op0, 1));
	  set = tem && set_rhs (expr_p, tem);
	  fold_undefer_overflow_warnings (set, fold_stmt_r_data->stmt, 0);
	  if (set)
>>>>>>> 1177f497
	    {
	      t = *expr_p;
	      break;
	    }
        }
      return NULL_TREE;

    default:
      return NULL_TREE;
    }

  if (t)
    {
      *expr_p = t;
      *changed_p = true;
    }

  return NULL_TREE;
}


/* Return the string length, maximum string length or maximum value of
   ARG in LENGTH.
   If ARG is an SSA name variable, follow its use-def chains.  If LENGTH
   is not NULL and, for TYPE == 0, its value is not equal to the length
   we determine or if we are unable to determine the length or value,
   return false.  VISITED is a bitmap of visited variables.
   TYPE is 0 if string length should be returned, 1 for maximum string
   length and 2 for maximum value ARG can have.  */

static bool
get_maxval_strlen (tree arg, tree *length, bitmap visited, int type)
{
  tree var, def_stmt, val;
  
  if (TREE_CODE (arg) != SSA_NAME)
    {
      if (TREE_CODE (arg) == COND_EXPR)
        return get_maxval_strlen (COND_EXPR_THEN (arg), length, visited, type)
               && get_maxval_strlen (COND_EXPR_ELSE (arg), length, visited, type);

      if (type == 2)
	{
	  val = arg;
	  if (TREE_CODE (val) != INTEGER_CST
	      || tree_int_cst_sgn (val) < 0)
	    return false;
	}
      else
	val = c_strlen (arg, 1);
      if (!val)
	return false;

      if (*length)
	{
	  if (type > 0)
	    {
	      if (TREE_CODE (*length) != INTEGER_CST
		  || TREE_CODE (val) != INTEGER_CST)
		return false;

	      if (tree_int_cst_lt (*length, val))
		*length = val;
	      return true;
	    }
	  else if (simple_cst_equal (val, *length) != 1)
	    return false;
	}

      *length = val;
      return true;
    }

  /* If we were already here, break the infinite cycle.  */
  if (bitmap_bit_p (visited, SSA_NAME_VERSION (arg)))
    return true;
  bitmap_set_bit (visited, SSA_NAME_VERSION (arg));

  var = arg;
  def_stmt = SSA_NAME_DEF_STMT (var);

  switch (TREE_CODE (def_stmt))
    {
      case GIMPLE_MODIFY_STMT:
	{
	  tree rhs;

	  /* The RHS of the statement defining VAR must either have a
	     constant length or come from another SSA_NAME with a constant
	     length.  */
	  rhs = GIMPLE_STMT_OPERAND (def_stmt, 1);
	  STRIP_NOPS (rhs);
	  return get_maxval_strlen (rhs, length, visited, type);
	}

      case PHI_NODE:
	{
	  /* All the arguments of the PHI node must have the same constant
	     length.  */
	  int i;

	  for (i = 0; i < PHI_NUM_ARGS (def_stmt); i++)
	    {
	      tree arg = PHI_ARG_DEF (def_stmt, i);

	      /* If this PHI has itself as an argument, we cannot
		 determine the string length of this argument.  However,
		 if we can find a constant string length for the other
		 PHI args then we can still be sure that this is a
		 constant string length.  So be optimistic and just
		 continue with the next argument.  */
	      if (arg == PHI_RESULT (def_stmt))
		continue;

	      if (!get_maxval_strlen (arg, length, visited, type))
		return false;
	    }

	  return true;
	}

      default:
	break;
    }


  return false;
}


/* Fold builtin call FN in statement STMT.  If it cannot be folded into a
   constant, return NULL_TREE.  Otherwise, return its constant value.  */

static tree
ccp_fold_builtin (tree stmt, tree fn)
{
  tree result, val[3];
  tree callee, a;
  int arg_mask, i, type;
  bitmap visited;
  bool ignore;
  call_expr_arg_iterator iter;
  int nargs;

  ignore = TREE_CODE (stmt) != GIMPLE_MODIFY_STMT;

  /* First try the generic builtin folder.  If that succeeds, return the
     result directly.  */
  result = fold_call_expr (fn, ignore);
  if (result)
    {
      if (ignore)
	STRIP_NOPS (result);
      return result;
    }

  /* Ignore MD builtins.  */
  callee = get_callee_fndecl (fn);
  if (DECL_BUILT_IN_CLASS (callee) == BUILT_IN_MD)
    return NULL_TREE;

  /* If the builtin could not be folded, and it has no argument list,
     we're done.  */
  nargs = call_expr_nargs (fn);
  if (nargs == 0)
    return NULL_TREE;

  /* Limit the work only for builtins we know how to simplify.  */
  switch (DECL_FUNCTION_CODE (callee))
    {
    case BUILT_IN_STRLEN:
    case BUILT_IN_FPUTS:
    case BUILT_IN_FPUTS_UNLOCKED:
      arg_mask = 1;
      type = 0;
      break;
    case BUILT_IN_STRCPY:
    case BUILT_IN_STRNCPY:
      arg_mask = 2;
      type = 0;
      break;
    case BUILT_IN_MEMCPY_CHK:
    case BUILT_IN_MEMPCPY_CHK:
    case BUILT_IN_MEMMOVE_CHK:
    case BUILT_IN_MEMSET_CHK:
    case BUILT_IN_STRNCPY_CHK:
      arg_mask = 4;
      type = 2;
      break;
    case BUILT_IN_STRCPY_CHK:
    case BUILT_IN_STPCPY_CHK:
      arg_mask = 2;
      type = 1;
      break;
    case BUILT_IN_SNPRINTF_CHK:
    case BUILT_IN_VSNPRINTF_CHK:
      arg_mask = 2;
      type = 2;
      break;
    default:
      return NULL_TREE;
    }

  /* Try to use the dataflow information gathered by the CCP process.  */
  visited = BITMAP_ALLOC (NULL);

  memset (val, 0, sizeof (val));
  init_call_expr_arg_iterator (fn, &iter);
  for (i = 0; arg_mask; i++, arg_mask >>= 1)
    {
      a = next_call_expr_arg (&iter);
      if (arg_mask & 1)
	{
	  bitmap_clear (visited);
	  if (!get_maxval_strlen (a, &val[i], visited, type))
	    val[i] = NULL_TREE;
	}
    }

  BITMAP_FREE (visited);

  result = NULL_TREE;
  switch (DECL_FUNCTION_CODE (callee))
    {
    case BUILT_IN_STRLEN:
      if (val[0])
	{
	  tree new = fold_convert (TREE_TYPE (fn), val[0]);

	  /* If the result is not a valid gimple value, or not a cast
	     of a valid gimple value, then we can not use the result.  */
	  if (is_gimple_val (new)
	      || (is_gimple_cast (new)
		  && is_gimple_val (TREE_OPERAND (new, 0))))
	    return new;
	}
      break;

    case BUILT_IN_STRCPY:
      if (val[1] && is_gimple_val (val[1]) && nargs == 2)
	result = fold_builtin_strcpy (callee,
				      CALL_EXPR_ARG (fn, 0),
				      CALL_EXPR_ARG (fn, 1),
				      val[1]);
      break;

    case BUILT_IN_STRNCPY:
      if (val[1] && is_gimple_val (val[1]) && nargs == 3)
	result = fold_builtin_strncpy (callee,
				       CALL_EXPR_ARG (fn, 0),
				       CALL_EXPR_ARG (fn, 1),
				       CALL_EXPR_ARG (fn, 2),
				       val[1]);
      break;

    case BUILT_IN_FPUTS:
<<<<<<< HEAD
      result = fold_builtin_fputs (arglist,
=======
      result = fold_builtin_fputs (CALL_EXPR_ARG (fn, 0),
				   CALL_EXPR_ARG (fn, 1),
>>>>>>> 1177f497
				   TREE_CODE (stmt) != GIMPLE_MODIFY_STMT, 0,
				   val[0]);
      break;

    case BUILT_IN_FPUTS_UNLOCKED:
<<<<<<< HEAD
      result = fold_builtin_fputs (arglist,
=======
      result = fold_builtin_fputs (CALL_EXPR_ARG (fn, 0),
				   CALL_EXPR_ARG (fn, 1),
>>>>>>> 1177f497
				   TREE_CODE (stmt) != GIMPLE_MODIFY_STMT, 1,
				   val[0]);
      break;

    case BUILT_IN_MEMCPY_CHK:
    case BUILT_IN_MEMPCPY_CHK:
    case BUILT_IN_MEMMOVE_CHK:
    case BUILT_IN_MEMSET_CHK:
      if (val[2] && is_gimple_val (val[2]))
	result = fold_builtin_memory_chk (callee,
					  CALL_EXPR_ARG (fn, 0),
					  CALL_EXPR_ARG (fn, 1),
					  CALL_EXPR_ARG (fn, 2),
					  CALL_EXPR_ARG (fn, 3),
					  val[2], ignore,
					  DECL_FUNCTION_CODE (callee));
      break;

    case BUILT_IN_STRCPY_CHK:
    case BUILT_IN_STPCPY_CHK:
      if (val[1] && is_gimple_val (val[1]))
	result = fold_builtin_stxcpy_chk (callee,
					  CALL_EXPR_ARG (fn, 0),
					  CALL_EXPR_ARG (fn, 1),
					  CALL_EXPR_ARG (fn, 2),
					  val[1], ignore,
					  DECL_FUNCTION_CODE (callee));
      break;

    case BUILT_IN_STRNCPY_CHK:
      if (val[2] && is_gimple_val (val[2]))
	result = fold_builtin_strncpy_chk (CALL_EXPR_ARG (fn, 0),
					   CALL_EXPR_ARG (fn, 1),
					   CALL_EXPR_ARG (fn, 2),
					   CALL_EXPR_ARG (fn, 3),
					   val[2]);
      break;

    case BUILT_IN_SNPRINTF_CHK:
    case BUILT_IN_VSNPRINTF_CHK:
      if (val[1] && is_gimple_val (val[1]))
	result = fold_builtin_snprintf_chk (fn, val[1],
					    DECL_FUNCTION_CODE (callee));
      break;

    default:
      gcc_unreachable ();
    }

  if (result && ignore)
    result = fold_ignored_result (result);
  return result;
}


/* Fold the statement pointed to by STMT_P.  In some cases, this function may
   replace the whole statement with a new one.  Returns true iff folding
   makes any changes.  */

bool
fold_stmt (tree *stmt_p)
{
  tree rhs, result, stmt;
  struct fold_stmt_r_data fold_stmt_r_data;
  bool changed = false;
  bool inside_addr_expr = false;

  stmt = *stmt_p;

  fold_stmt_r_data.stmt = stmt;
  fold_stmt_r_data.changed_p = &changed;
  fold_stmt_r_data.inside_addr_expr_p = &inside_addr_expr;

  /* If we replaced constants and the statement makes pointer dereferences,
     then we may need to fold instances of *&VAR into VAR, etc.  */
  if (walk_tree (stmt_p, fold_stmt_r, &fold_stmt_r_data, NULL))
    {
      *stmt_p = build_call_expr (implicit_built_in_decls[BUILT_IN_TRAP], 0);
      return true;
    }

  rhs = get_rhs (stmt);
  if (!rhs)
    return changed;
  result = NULL_TREE;

  if (TREE_CODE (rhs) == CALL_EXPR)
    {
      tree callee;

      /* Check for builtins that CCP can handle using information not
	 available in the generic fold routines.  */
      callee = get_callee_fndecl (rhs);
      if (callee && DECL_BUILT_IN (callee))
	result = ccp_fold_builtin (stmt, rhs);
      else
	{
	  /* Check for resolvable OBJ_TYPE_REF.  The only sorts we can resolve
	     here are when we've propagated the address of a decl into the
	     object slot.  */
	  /* ??? Should perhaps do this in fold proper.  However, doing it
	     there requires that we create a new CALL_EXPR, and that requires
	     copying EH region info to the new node.  Easier to just do it
	     here where we can just smash the call operand. Also
	     CALL_EXPR_RETURN_SLOT_OPT needs to be handled correctly and
	     copied, fold_call_expr does not have not information. */
	  callee = CALL_EXPR_FN (rhs);
	  if (TREE_CODE (callee) == OBJ_TYPE_REF
	      && lang_hooks.fold_obj_type_ref
	      && TREE_CODE (OBJ_TYPE_REF_OBJECT (callee)) == ADDR_EXPR
	      && DECL_P (TREE_OPERAND
			 (OBJ_TYPE_REF_OBJECT (callee), 0)))
	    {
	      tree t;

	      /* ??? Caution: Broken ADDR_EXPR semantics means that
		 looking at the type of the operand of the addr_expr
		 can yield an array type.  See silly exception in
		 check_pointer_types_r.  */

	      t = TREE_TYPE (TREE_TYPE (OBJ_TYPE_REF_OBJECT (callee)));
	      t = lang_hooks.fold_obj_type_ref (callee, t);
	      if (t)
		{
		  CALL_EXPR_FN (rhs) = t;
		  changed = true;
		}
	    }
	}
    }
  else if (TREE_CODE (rhs) == COND_EXPR)
    {
      tree temp = fold (COND_EXPR_COND (rhs));
      if (temp != COND_EXPR_COND (rhs))
        result = fold_build3 (COND_EXPR, TREE_TYPE (rhs), temp,
                              COND_EXPR_THEN (rhs), COND_EXPR_ELSE (rhs));
    }

  /* If we couldn't fold the RHS, hand over to the generic fold routines.  */
  if (result == NULL_TREE)
    result = fold (rhs);

  /* Strip away useless type conversions.  Both the NON_LVALUE_EXPR that
     may have been added by fold, and "useless" type conversions that might
     now be apparent due to propagation.  */
  STRIP_USELESS_TYPE_CONVERSION (result);

  if (result != rhs)
    changed |= set_rhs (stmt_p, result);

  return changed;
}

/* Perform the minimal folding on statement STMT.  Only operations like
   *&x created by constant propagation are handled.  The statement cannot
   be replaced with a new one.  */

bool
fold_stmt_inplace (tree stmt)
{
  tree old_stmt = stmt, rhs, new_rhs;
  struct fold_stmt_r_data fold_stmt_r_data;
  bool changed = false;
  bool inside_addr_expr = false;

  fold_stmt_r_data.stmt = stmt;
  fold_stmt_r_data.changed_p = &changed;
  fold_stmt_r_data.inside_addr_expr_p = &inside_addr_expr;

  walk_tree (&stmt, fold_stmt_r, &fold_stmt_r_data, NULL);
  gcc_assert (stmt == old_stmt);

  rhs = get_rhs (stmt);
  if (!rhs || rhs == stmt)
    return changed;

  new_rhs = fold (rhs);
  STRIP_USELESS_TYPE_CONVERSION (new_rhs);
  if (new_rhs == rhs)
    return changed;

  changed |= set_rhs (&stmt, new_rhs);
  gcc_assert (stmt == old_stmt);

  return changed;
}

/* Convert EXPR into a GIMPLE value suitable for substitution on the
   RHS of an assignment.  Insert the necessary statements before
   iterator *SI_P. 
   When IGNORE is set, don't worry about the return value.  */

static tree
convert_to_gimple_builtin (block_stmt_iterator *si_p, tree expr, bool ignore)
{
  tree_stmt_iterator ti;
  tree stmt = bsi_stmt (*si_p);
  tree tmp, stmts = NULL;

  push_gimplify_context ();
  if (ignore)
    {
      tmp = build_empty_stmt ();
      gimplify_and_add (expr, &stmts);
    }
  else
    tmp = get_initialized_tmp_var (expr, &stmts, NULL);
  pop_gimplify_context (NULL);

  if (EXPR_HAS_LOCATION (stmt))
    annotate_all_with_locus (&stmts, EXPR_LOCATION (stmt));

  /* The replacement can expose previously unreferenced variables.  */
  for (ti = tsi_start (stmts); !tsi_end_p (ti); tsi_next (&ti))
    {
      tree new_stmt = tsi_stmt (ti);
      find_new_referenced_vars (tsi_stmt_ptr (ti));
      bsi_insert_before (si_p, new_stmt, BSI_NEW_STMT);
      mark_symbols_for_renaming (new_stmt);
      bsi_next (si_p);
    }

  return tmp;
}


/* A simple pass that attempts to fold all builtin functions.  This pass
   is run after we've propagated as many constants as we can.  */

static unsigned int
execute_fold_all_builtins (void)
{
  bool cfg_changed = false;
  basic_block bb;
  FOR_EACH_BB (bb)
    {
      block_stmt_iterator i;
      for (i = bsi_start (bb); !bsi_end_p (i); )
	{
	  tree *stmtp = bsi_stmt_ptr (i);
	  tree old_stmt = *stmtp;
	  tree call = get_rhs (*stmtp);
	  tree callee, result;
	  enum built_in_function fcode;

	  if (!call || TREE_CODE (call) != CALL_EXPR)
	    {
	      bsi_next (&i);
	      continue;
	    }
	  callee = get_callee_fndecl (call);
	  if (!callee || DECL_BUILT_IN_CLASS (callee) != BUILT_IN_NORMAL)
	    {
	      bsi_next (&i);
	      continue;
	    }
	  fcode = DECL_FUNCTION_CODE (callee);

	  result = ccp_fold_builtin (*stmtp, call);
	  if (!result)
	    switch (DECL_FUNCTION_CODE (callee))
	      {
	      case BUILT_IN_CONSTANT_P:
		/* Resolve __builtin_constant_p.  If it hasn't been
		   folded to integer_one_node by now, it's fairly
		   certain that the value simply isn't constant.  */
		result = integer_zero_node;
		break;

	      default:
		bsi_next (&i);
		continue;
	      }

	  if (dump_file && (dump_flags & TDF_DETAILS))
	    {
	      fprintf (dump_file, "Simplified\n  ");
	      print_generic_stmt (dump_file, *stmtp, dump_flags);
	    }

	  push_stmt_changes (stmtp);

	  if (!set_rhs (stmtp, result))
	    {
	      result = convert_to_gimple_builtin (&i, result,
			      			  TREE_CODE (old_stmt)
						  != GIMPLE_MODIFY_STMT);
	      if (result)
		{
		  bool ok = set_rhs (stmtp, result);
		  gcc_assert (ok);
		}
	    }

	  pop_stmt_changes (stmtp);

	  if (maybe_clean_or_replace_eh_stmt (old_stmt, *stmtp)
	      && tree_purge_dead_eh_edges (bb))
	    cfg_changed = true;

	  if (dump_file && (dump_flags & TDF_DETAILS))
	    {
	      fprintf (dump_file, "to\n  ");
	      print_generic_stmt (dump_file, *stmtp, dump_flags);
	      fprintf (dump_file, "\n");
	    }

	  /* Retry the same statement if it changed into another
	     builtin, there might be new opportunities now.  */
	  call = get_rhs (*stmtp);
	  if (!call || TREE_CODE (call) != CALL_EXPR)
	    {
	      bsi_next (&i);
	      continue;
	    }
	  callee = get_callee_fndecl (call);
	  if (!callee
	      || DECL_BUILT_IN_CLASS (callee) != BUILT_IN_NORMAL
	      || DECL_FUNCTION_CODE (callee) == fcode)
	    bsi_next (&i);
	}
    }

  /* Delete unreachable blocks.  */
  return cfg_changed ? TODO_cleanup_cfg : 0;
}


struct tree_opt_pass pass_fold_builtins = 
{
  "fab",				/* name */
  NULL,					/* gate */
  execute_fold_all_builtins,		/* execute */
  NULL,					/* sub */
  NULL,					/* next */
  0,					/* static_pass_number */
  0,					/* tv_id */
  PROP_cfg | PROP_ssa,			/* properties_required */
  0,					/* properties_provided */
  0,					/* properties_destroyed */
  0,					/* todo_flags_start */
  TODO_dump_func
    | TODO_verify_ssa
    | TODO_update_ssa,			/* todo_flags_finish */
  0					/* letter */
};<|MERGE_RESOLUTION|>--- conflicted
+++ resolved
@@ -2078,12 +2078,6 @@
       if (COMPARISON_CLASS_P (TREE_OPERAND (expr, 0)))
         {
 	  tree op0 = TREE_OPERAND (expr, 0);
-<<<<<<< HEAD
-          tree tem = fold_binary (TREE_CODE (op0), TREE_TYPE (op0),
-				  TREE_OPERAND (op0, 0),
-				  TREE_OPERAND (op0, 1));
-	  if (tem && set_rhs (expr_p, tem))
-=======
           tree tem;
 	  bool set;
 
@@ -2094,7 +2088,6 @@
 	  set = tem && set_rhs (expr_p, tem);
 	  fold_undefer_overflow_warnings (set, fold_stmt_r_data->stmt, 0);
 	  if (set)
->>>>>>> 1177f497
 	    {
 	      t = *expr_p;
 	      break;
@@ -2351,23 +2344,15 @@
       break;
 
     case BUILT_IN_FPUTS:
-<<<<<<< HEAD
-      result = fold_builtin_fputs (arglist,
-=======
       result = fold_builtin_fputs (CALL_EXPR_ARG (fn, 0),
 				   CALL_EXPR_ARG (fn, 1),
->>>>>>> 1177f497
 				   TREE_CODE (stmt) != GIMPLE_MODIFY_STMT, 0,
 				   val[0]);
       break;
 
     case BUILT_IN_FPUTS_UNLOCKED:
-<<<<<<< HEAD
-      result = fold_builtin_fputs (arglist,
-=======
       result = fold_builtin_fputs (CALL_EXPR_ARG (fn, 0),
 				   CALL_EXPR_ARG (fn, 1),
->>>>>>> 1177f497
 				   TREE_CODE (stmt) != GIMPLE_MODIFY_STMT, 1,
 				   val[0]);
       break;
