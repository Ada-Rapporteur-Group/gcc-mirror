/* Conditional constant propagation pass for the GNU compiler.
   Copyright (C) 2000-2013 Free Software Foundation, Inc.
   Adapted from original RTL SSA-CCP by Daniel Berlin <dberlin@dberlin.org>
   Adapted to GIMPLE trees by Diego Novillo <dnovillo@redhat.com>

This file is part of GCC.

GCC is free software; you can redistribute it and/or modify it
under the terms of the GNU General Public License as published by the
Free Software Foundation; either version 3, or (at your option) any
later version.

GCC is distributed in the hope that it will be useful, but WITHOUT
ANY WARRANTY; without even the implied warranty of MERCHANTABILITY or
FITNESS FOR A PARTICULAR PURPOSE.  See the GNU General Public License
for more details.

You should have received a copy of the GNU General Public License
along with GCC; see the file COPYING3.  If not see
<http://www.gnu.org/licenses/>.  */

/* Conditional constant propagation (CCP) is based on the SSA
   propagation engine (tree-ssa-propagate.c).  Constant assignments of
   the form VAR = CST are propagated from the assignments into uses of
   VAR, which in turn may generate new constants.  The simulation uses
   a four level lattice to keep track of constant values associated
   with SSA names.  Given an SSA name V_i, it may take one of the
   following values:

	UNINITIALIZED   ->  the initial state of the value.  This value
			    is replaced with a correct initial value
			    the first time the value is used, so the
			    rest of the pass does not need to care about
			    it.  Using this value simplifies initialization
			    of the pass, and prevents us from needlessly
			    scanning statements that are never reached.

	UNDEFINED	->  V_i is a local variable whose definition
			    has not been processed yet.  Therefore we
			    don't yet know if its value is a constant
			    or not.

	CONSTANT	->  V_i has been found to hold a constant
			    value C.

	VARYING		->  V_i cannot take a constant value, or if it
			    does, it is not possible to determine it
			    at compile time.

   The core of SSA-CCP is in ccp_visit_stmt and ccp_visit_phi_node:

   1- In ccp_visit_stmt, we are interested in assignments whose RHS
      evaluates into a constant and conditional jumps whose predicate
      evaluates into a boolean true or false.  When an assignment of
      the form V_i = CONST is found, V_i's lattice value is set to
      CONSTANT and CONST is associated with it.  This causes the
      propagation engine to add all the SSA edges coming out the
      assignment into the worklists, so that statements that use V_i
      can be visited.

      If the statement is a conditional with a constant predicate, we
      mark the outgoing edges as executable or not executable
      depending on the predicate's value.  This is then used when
      visiting PHI nodes to know when a PHI argument can be ignored.


   2- In ccp_visit_phi_node, if all the PHI arguments evaluate to the
      same constant C, then the LHS of the PHI is set to C.  This
      evaluation is known as the "meet operation".  Since one of the
      goals of this evaluation is to optimistically return constant
      values as often as possible, it uses two main short cuts:

      - If an argument is flowing in through a non-executable edge, it
	is ignored.  This is useful in cases like this:

			if (PRED)
			  a_9 = 3;
			else
			  a_10 = 100;
			a_11 = PHI (a_9, a_10)

	If PRED is known to always evaluate to false, then we can
	assume that a_11 will always take its value from a_10, meaning
	that instead of consider it VARYING (a_9 and a_10 have
	different values), we can consider it CONSTANT 100.

      - If an argument has an UNDEFINED value, then it does not affect
	the outcome of the meet operation.  If a variable V_i has an
	UNDEFINED value, it means that either its defining statement
	hasn't been visited yet or V_i has no defining statement, in
	which case the original symbol 'V' is being used
	uninitialized.  Since 'V' is a local variable, the compiler
	may assume any initial value for it.


   After propagation, every variable V_i that ends up with a lattice
   value of CONSTANT will have the associated constant value in the
   array CONST_VAL[i].VALUE.  That is fed into substitute_and_fold for
   final substitution and folding.

   This algorithm uses wide-ints at the max precision of the target.
   This means that, with one uninteresting exception, variables with
   UNSIGNED types never go to VARYING because the bits above the
   precision of the type of the variable are always zero.  The
   uninteresting case is a variable of UNSIGNED type that has the
   maximum precision of the target.  Such variables can go to VARYING,
   but this causes no loss of infomation since these variables will
   never be extended.

   References:

     Constant propagation with conditional branches,
     Wegman and Zadeck, ACM TOPLAS 13(2):181-210.

     Building an Optimizing Compiler,
     Robert Morgan, Butterworth-Heinemann, 1998, Section 8.9.

     Advanced Compiler Design and Implementation,
     Steven Muchnick, Morgan Kaufmann, 1997, Section 12.6  */

#include "config.h"
#include "system.h"
#include "coretypes.h"
#include "tm.h"
#include "tree.h"
#include "stor-layout.h"
#include "flags.h"
#include "tm_p.h"
#include "basic-block.h"
#include "function.h"
#include "gimple-pretty-print.h"
#include "hash-table.h"
#include "tree-ssa-alias.h"
#include "internal-fn.h"
#include "gimple-fold.h"
#include "tree-eh.h"
#include "gimple-expr.h"
#include "is-a.h"
#include "gimple.h"
#include "gimplify.h"
#include "gimple-iterator.h"
#include "gimple-ssa.h"
#include "tree-cfg.h"
#include "tree-phinodes.h"
#include "ssa-iterators.h"
#include "stringpool.h"
#include "tree-ssanames.h"
#include "tree-pass.h"
#include "tree-ssa-propagate.h"
#include "value-prof.h"
#include "langhooks.h"
#include "target.h"
#include "diagnostic-core.h"
#include "dbgcnt.h"
#include "params.h"
<<<<<<< HEAD
#include "hash-table.h"
#include "wide-int-print.h"
=======
>>>>>>> 81927967


/* Possible lattice values.  */
typedef enum
{
  UNINITIALIZED,
  UNDEFINED,
  CONSTANT,
  VARYING
} ccp_lattice_t;

struct prop_value_d {
    /* Lattice value.  */
    ccp_lattice_t lattice_val;

    /* Propagated value.  */
    tree value;

    /* Mask that applies to the propagated value during CCP.  For X
       with a CONSTANT lattice value X & ~mask == value & ~mask.  The
       zero bits in the mask cover constant values.  The ones mean no
       information.  */
    widest_int mask;
};

typedef struct prop_value_d prop_value_t;

/* Array of propagated constant values.  After propagation,
   CONST_VAL[I].VALUE holds the constant value for SSA_NAME(I).  If
   the constant is held in an SSA name representing a memory store
   (i.e., a VDEF), CONST_VAL[I].MEM_REF will contain the actual
   memory reference used to store (i.e., the LHS of the assignment
   doing the store).  */
static prop_value_t *const_val;
static unsigned n_const_val;

static void canonicalize_value (prop_value_t *);
static bool ccp_fold_stmt (gimple_stmt_iterator *);

/* Dump constant propagation value VAL to file OUTF prefixed by PREFIX.  */

static void
dump_lattice_value (FILE *outf, const char *prefix, prop_value_t val)
{
  switch (val.lattice_val)
    {
    case UNINITIALIZED:
      fprintf (outf, "%sUNINITIALIZED", prefix);
      break;
    case UNDEFINED:
      fprintf (outf, "%sUNDEFINED", prefix);
      break;
    case VARYING:
      fprintf (outf, "%sVARYING", prefix);
      break;
    case CONSTANT:
      if (TREE_CODE (val.value) != INTEGER_CST
	  || val.mask == 0)
	{
	  fprintf (outf, "%sCONSTANT ", prefix);
	  print_generic_expr (outf, val.value, dump_flags);
	}
      else
	{
	  wide_int cval = wi::bit_and_not (wi::to_widest (val.value), val.mask);
	  fprintf (outf, "%sCONSTANT ", prefix);
	  print_hex (cval, outf);
	  fprintf (outf, " (");
	  print_hex (val.mask, outf);
	  fprintf (outf, ")");
	}
      break;
    default:
      gcc_unreachable ();
    }
}


/* Print lattice value VAL to stderr.  */

void debug_lattice_value (prop_value_t val);

DEBUG_FUNCTION void
debug_lattice_value (prop_value_t val)
{
  dump_lattice_value (stderr, "", val);
  fprintf (stderr, "\n");
}

/* Extend NONZERO_BITS to a full mask, with the upper bits being set.  */

static widest_int
extend_mask (const wide_int &nonzero_bits)
{
  return (wi::mask <widest_int> (wi::get_precision (nonzero_bits), true)
	  | widest_int::from (nonzero_bits, UNSIGNED));
}

/* Compute a default value for variable VAR and store it in the
   CONST_VAL array.  The following rules are used to get default
   values:

   1- Global and static variables that are declared constant are
      considered CONSTANT.

   2- Any other value is considered UNDEFINED.  This is useful when
      considering PHI nodes.  PHI arguments that are undefined do not
      change the constant value of the PHI node, which allows for more
      constants to be propagated.

   3- Variables defined by statements other than assignments and PHI
      nodes are considered VARYING.

   4- Initial values of variables that are not GIMPLE registers are
      considered VARYING.  */

static prop_value_t
get_default_value (tree var)
{
  prop_value_t val = { UNINITIALIZED, NULL_TREE, 0 };
  gimple stmt;

  stmt = SSA_NAME_DEF_STMT (var);

  if (gimple_nop_p (stmt))
    {
      /* Variables defined by an empty statement are those used
	 before being initialized.  If VAR is a local variable, we
	 can assume initially that it is UNDEFINED, otherwise we must
	 consider it VARYING.  */
      if (!virtual_operand_p (var)
	  && TREE_CODE (SSA_NAME_VAR (var)) == VAR_DECL)
	val.lattice_val = UNDEFINED;
      else
	{
	  val.lattice_val = VARYING;
	  val.mask = -1;
	  if (flag_tree_bit_ccp)
	    {
	      wide_int nonzero_bits = get_nonzero_bits (var);
	      if (nonzero_bits != -1)
		{
		  val.lattice_val = CONSTANT;
		  val.value = build_zero_cst (TREE_TYPE (var));
		  val.mask = extend_mask (nonzero_bits);
		}
	    }
	}
    }
  else if (is_gimple_assign (stmt))
    {
      tree cst;
      if (gimple_assign_single_p (stmt)
	  && DECL_P (gimple_assign_rhs1 (stmt))
	  && (cst = get_symbol_constant_value (gimple_assign_rhs1 (stmt))))
	{
	  val.lattice_val = CONSTANT;
	  val.value = cst;
	}
      else
	{
	  /* Any other variable defined by an assignment is considered
	     UNDEFINED.  */
	  val.lattice_val = UNDEFINED;
	}
    }
  else if ((is_gimple_call (stmt)
	    && gimple_call_lhs (stmt) != NULL_TREE)
	   || gimple_code (stmt) == GIMPLE_PHI)
    {
      /* A variable defined by a call or a PHI node is considered
	 UNDEFINED.  */
      val.lattice_val = UNDEFINED;
    }
  else
    {
      /* Otherwise, VAR will never take on a constant value.  */
      val.lattice_val = VARYING;
      val.mask = -1;
    }

  return val;
}


/* Get the constant value associated with variable VAR.  */

static inline prop_value_t *
get_value (tree var)
{
  prop_value_t *val;

  if (const_val == NULL
      || SSA_NAME_VERSION (var) >= n_const_val)
    return NULL;

  val = &const_val[SSA_NAME_VERSION (var)];
  if (val->lattice_val == UNINITIALIZED)
    *val = get_default_value (var);

  canonicalize_value (val);

  return val;
}

/* Return the constant tree value associated with VAR.  */

static inline tree
get_constant_value (tree var)
{
  prop_value_t *val;
  if (TREE_CODE (var) != SSA_NAME)
    {
      if (is_gimple_min_invariant (var))
        return var;
      return NULL_TREE;
    }
  val = get_value (var);
  if (val
      && val->lattice_val == CONSTANT
      && (TREE_CODE (val->value) != INTEGER_CST
	  || val->mask == 0))
    return val->value;
  return NULL_TREE;
}

/* Sets the value associated with VAR to VARYING.  */

static inline void
set_value_varying (tree var)
{
  prop_value_t *val = &const_val[SSA_NAME_VERSION (var)];

  val->lattice_val = VARYING;
  val->value = NULL_TREE;
  val->mask = -1;
}

/* For float types, modify the value of VAL to make ccp work correctly
   for non-standard values (-0, NaN):

   If HONOR_SIGNED_ZEROS is false, and VAL = -0, we canonicalize it to 0.
   If HONOR_NANS is false, and VAL is NaN, we canonicalize it to UNDEFINED.
     This is to fix the following problem (see PR 29921): Suppose we have

     x = 0.0 * y

     and we set value of y to NaN.  This causes value of x to be set to NaN.
     When we later determine that y is in fact VARYING, fold uses the fact
     that HONOR_NANS is false, and we try to change the value of x to 0,
     causing an ICE.  With HONOR_NANS being false, the real appearance of
     NaN would cause undefined behavior, though, so claiming that y (and x)
     are UNDEFINED initially is correct.

  For other constants, make sure to drop TREE_OVERFLOW.  */

static void
canonicalize_value (prop_value_t *val)
{
  enum machine_mode mode;
  tree type;
  REAL_VALUE_TYPE d;

  if (val->lattice_val != CONSTANT)
    return;

  if (TREE_OVERFLOW_P (val->value))
    val->value = drop_tree_overflow (val->value);

  if (TREE_CODE (val->value) != REAL_CST)
    return;

  d = TREE_REAL_CST (val->value);
  type = TREE_TYPE (val->value);
  mode = TYPE_MODE (type);

  if (!HONOR_SIGNED_ZEROS (mode)
      && REAL_VALUE_MINUS_ZERO (d))
    {
      val->value = build_real (type, dconst0);
      return;
    }

  if (!HONOR_NANS (mode)
      && REAL_VALUE_ISNAN (d))
    {
      val->lattice_val = UNDEFINED;
      val->value = NULL;
      return;
    }
}

/* Return whether the lattice transition is valid.  */

static bool
valid_lattice_transition (prop_value_t old_val, prop_value_t new_val)
{
  /* Lattice transitions must always be monotonically increasing in
     value.  */
  if (old_val.lattice_val < new_val.lattice_val)
    return true;

  if (old_val.lattice_val != new_val.lattice_val)
    return false;

  if (!old_val.value && !new_val.value)
    return true;

  /* Now both lattice values are CONSTANT.  */

  /* Allow transitioning from PHI <&x, not executable> == &x
     to PHI <&x, &y> == common alignment.  */
  if (TREE_CODE (old_val.value) != INTEGER_CST
      && TREE_CODE (new_val.value) == INTEGER_CST)
    return true;

  /* Bit-lattices have to agree in the still valid bits.  */
  if (TREE_CODE (old_val.value) == INTEGER_CST
      && TREE_CODE (new_val.value) == INTEGER_CST)
    return (wi::bit_and_not (wi::to_widest (old_val.value), new_val.mask)
	    == wi::bit_and_not (wi::to_widest (new_val.value), new_val.mask));

  /* Otherwise constant values have to agree.  */
  return operand_equal_p (old_val.value, new_val.value, 0);
}

/* Set the value for variable VAR to NEW_VAL.  Return true if the new
   value is different from VAR's previous value.  */

static bool
set_lattice_value (tree var, prop_value_t new_val)
{
  /* We can deal with old UNINITIALIZED values just fine here.  */
  prop_value_t *old_val = &const_val[SSA_NAME_VERSION (var)];

  canonicalize_value (&new_val);

  /* We have to be careful to not go up the bitwise lattice
     represented by the mask.
     ???  This doesn't seem to be the best place to enforce this.  */
  if (new_val.lattice_val == CONSTANT
      && old_val->lattice_val == CONSTANT
      && TREE_CODE (new_val.value) == INTEGER_CST
      && TREE_CODE (old_val->value) == INTEGER_CST)
    {
      widest_int diff = (wi::to_widest (new_val.value)
			 ^ wi::to_widest (old_val->value));
      new_val.mask = new_val.mask | old_val->mask | diff;
    }

  gcc_assert (valid_lattice_transition (*old_val, new_val));

  /* If *OLD_VAL and NEW_VAL are the same, return false to inform the
     caller that this was a non-transition.  */
  if (old_val->lattice_val != new_val.lattice_val
      || (new_val.lattice_val == CONSTANT
	  && TREE_CODE (new_val.value) == INTEGER_CST
	  && (TREE_CODE (old_val->value) != INTEGER_CST
	      || new_val.mask != old_val->mask)))
    {
      /* ???  We would like to delay creation of INTEGER_CSTs from
	 partially constants here.  */

      if (dump_file && (dump_flags & TDF_DETAILS))
	{
	  dump_lattice_value (dump_file, "Lattice value changed to ", new_val);
	  fprintf (dump_file, ".  Adding SSA edges to worklist.\n");
	}

      *old_val = new_val;

      gcc_assert (new_val.lattice_val != UNINITIALIZED);
      return true;
    }

  return false;
}

static prop_value_t get_value_for_expr (tree, bool);
static prop_value_t bit_value_binop (enum tree_code, tree, tree, tree);
static void bit_value_binop_1 (enum tree_code, tree, widest_int *, widest_int *,
			       tree, const widest_int &, const widest_int &,
			       tree, const widest_int &, const widest_int &);

/* Return a widest_int that can be used for bitwise simplifications
   from VAL.  */

static widest_int
value_to_wide_int (prop_value_t val)
{
  if (val.value
      && TREE_CODE (val.value) == INTEGER_CST)
    return wi::to_widest (val.value);

  return 0;
}

/* Return the value for the address expression EXPR based on alignment
   information.  */

static prop_value_t
get_value_from_alignment (tree expr)
{
  tree type = TREE_TYPE (expr);
  prop_value_t val;
  unsigned HOST_WIDE_INT bitpos;
  unsigned int align;

  gcc_assert (TREE_CODE (expr) == ADDR_EXPR);

  get_pointer_alignment_1 (expr, &align, &bitpos);
  val.mask = (POINTER_TYPE_P (type) || TYPE_UNSIGNED (type)
	      ? wi::mask <widest_int> (TYPE_PRECISION (type), false)
	      : -1).and_not (align / BITS_PER_UNIT - 1);
  val.lattice_val = val.mask == -1 ? VARYING : CONSTANT;
  if (val.lattice_val == CONSTANT)
    val.value = build_int_cstu (type, bitpos / BITS_PER_UNIT);
  else
    val.value = NULL_TREE;

  return val;
}

/* Return the value for the tree operand EXPR.  If FOR_BITS_P is true
   return constant bits extracted from alignment information for
   invariant addresses.  */

static prop_value_t
get_value_for_expr (tree expr, bool for_bits_p)
{
  prop_value_t val;

  if (TREE_CODE (expr) == SSA_NAME)
    {
      val = *get_value (expr);
      if (for_bits_p
	  && val.lattice_val == CONSTANT
	  && TREE_CODE (val.value) == ADDR_EXPR)
	val = get_value_from_alignment (val.value);
    }
  else if (is_gimple_min_invariant (expr)
	   && (!for_bits_p || TREE_CODE (expr) != ADDR_EXPR))
    {
      val.lattice_val = CONSTANT;
      val.value = expr;
      val.mask = 0;
      canonicalize_value (&val);
    }
  else if (TREE_CODE (expr) == ADDR_EXPR)
    val = get_value_from_alignment (expr);
  else
    {
      val.lattice_val = VARYING;
      val.mask = 1;
      val.value = NULL_TREE;
    }
  return val;
}

/* Return the likely CCP lattice value for STMT.

   If STMT has no operands, then return CONSTANT.

   Else if undefinedness of operands of STMT cause its value to be
   undefined, then return UNDEFINED.

   Else if any operands of STMT are constants, then return CONSTANT.

   Else return VARYING.  */

static ccp_lattice_t
likely_value (gimple stmt)
{
  bool has_constant_operand, has_undefined_operand, all_undefined_operands;
  tree use;
  ssa_op_iter iter;
  unsigned i;

  enum gimple_code code = gimple_code (stmt);

  /* This function appears to be called only for assignments, calls,
     conditionals, and switches, due to the logic in visit_stmt.  */
  gcc_assert (code == GIMPLE_ASSIGN
              || code == GIMPLE_CALL
              || code == GIMPLE_COND
              || code == GIMPLE_SWITCH);

  /* If the statement has volatile operands, it won't fold to a
     constant value.  */
  if (gimple_has_volatile_ops (stmt))
    return VARYING;

  /* Arrive here for more complex cases.  */
  has_constant_operand = false;
  has_undefined_operand = false;
  all_undefined_operands = true;
  FOR_EACH_SSA_TREE_OPERAND (use, stmt, iter, SSA_OP_USE)
    {
      prop_value_t *val = get_value (use);

      if (val->lattice_val == UNDEFINED)
	has_undefined_operand = true;
      else
	all_undefined_operands = false;

      if (val->lattice_val == CONSTANT)
	has_constant_operand = true;
    }

  /* There may be constants in regular rhs operands.  For calls we
     have to ignore lhs, fndecl and static chain, otherwise only
     the lhs.  */
  for (i = (is_gimple_call (stmt) ? 2 : 0) + gimple_has_lhs (stmt);
       i < gimple_num_ops (stmt); ++i)
    {
      tree op = gimple_op (stmt, i);
      if (!op || TREE_CODE (op) == SSA_NAME)
	continue;
      if (is_gimple_min_invariant (op))
	has_constant_operand = true;
    }

  if (has_constant_operand)
    all_undefined_operands = false;

  if (has_undefined_operand
      && code == GIMPLE_CALL
      && gimple_call_internal_p (stmt))
    switch (gimple_call_internal_fn (stmt))
      {
	/* These 3 builtins use the first argument just as a magic
	   way how to find out a decl uid.  */
      case IFN_GOMP_SIMD_LANE:
      case IFN_GOMP_SIMD_VF:
      case IFN_GOMP_SIMD_LAST_LANE:
	has_undefined_operand = false;
	break;
      default:
	break;
      }

  /* If the operation combines operands like COMPLEX_EXPR make sure to
     not mark the result UNDEFINED if only one part of the result is
     undefined.  */
  if (has_undefined_operand && all_undefined_operands)
    return UNDEFINED;
  else if (code == GIMPLE_ASSIGN && has_undefined_operand)
    {
      switch (gimple_assign_rhs_code (stmt))
	{
	/* Unary operators are handled with all_undefined_operands.  */
	case PLUS_EXPR:
	case MINUS_EXPR:
	case POINTER_PLUS_EXPR:
	  /* Not MIN_EXPR, MAX_EXPR.  One VARYING operand may be selected.
	     Not bitwise operators, one VARYING operand may specify the
	     result completely.  Not logical operators for the same reason.
	     Not COMPLEX_EXPR as one VARYING operand makes the result partly
	     not UNDEFINED.  Not *DIV_EXPR, comparisons and shifts because
	     the undefined operand may be promoted.  */
	  return UNDEFINED;

	case ADDR_EXPR:
	  /* If any part of an address is UNDEFINED, like the index
	     of an ARRAY_EXPR, then treat the result as UNDEFINED.  */
	  return UNDEFINED;

	default:
	  ;
	}
    }
  /* If there was an UNDEFINED operand but the result may be not UNDEFINED
     fall back to CONSTANT.  During iteration UNDEFINED may still drop
     to CONSTANT.  */
  if (has_undefined_operand)
    return CONSTANT;

  /* We do not consider virtual operands here -- load from read-only
     memory may have only VARYING virtual operands, but still be
     constant.  */
  if (has_constant_operand
      || gimple_references_memory_p (stmt))
    return CONSTANT;

  return VARYING;
}

/* Returns true if STMT cannot be constant.  */

static bool
surely_varying_stmt_p (gimple stmt)
{
  /* If the statement has operands that we cannot handle, it cannot be
     constant.  */
  if (gimple_has_volatile_ops (stmt))
    return true;

  /* If it is a call and does not return a value or is not a
     builtin and not an indirect call, it is varying.  */
  if (is_gimple_call (stmt))
    {
      tree fndecl;
      if (!gimple_call_lhs (stmt)
	  || ((fndecl = gimple_call_fndecl (stmt)) != NULL_TREE
	      && !DECL_BUILT_IN (fndecl)))
	return true;
    }

  /* Any other store operation is not interesting.  */
  else if (gimple_vdef (stmt))
    return true;

  /* Anything other than assignments and conditional jumps are not
     interesting for CCP.  */
  if (gimple_code (stmt) != GIMPLE_ASSIGN
      && gimple_code (stmt) != GIMPLE_COND
      && gimple_code (stmt) != GIMPLE_SWITCH
      && gimple_code (stmt) != GIMPLE_CALL)
    return true;

  return false;
}

/* Initialize local data structures for CCP.  */

static void
ccp_initialize (void)
{
  basic_block bb;

  n_const_val = num_ssa_names;
  const_val = XCNEWVEC (prop_value_t, n_const_val);

  /* Initialize simulation flags for PHI nodes and statements.  */
  FOR_EACH_BB (bb)
    {
      gimple_stmt_iterator i;

      for (i = gsi_start_bb (bb); !gsi_end_p (i); gsi_next (&i))
        {
	  gimple stmt = gsi_stmt (i);
	  bool is_varying;

	  /* If the statement is a control insn, then we do not
	     want to avoid simulating the statement once.  Failure
	     to do so means that those edges will never get added.  */
	  if (stmt_ends_bb_p (stmt))
	    is_varying = false;
	  else
	    is_varying = surely_varying_stmt_p (stmt);

	  if (is_varying)
	    {
	      tree def;
	      ssa_op_iter iter;

	      /* If the statement will not produce a constant, mark
		 all its outputs VARYING.  */
	      FOR_EACH_SSA_TREE_OPERAND (def, stmt, iter, SSA_OP_ALL_DEFS)
		set_value_varying (def);
	    }
          prop_set_simulate_again (stmt, !is_varying);
	}
    }

  /* Now process PHI nodes.  We never clear the simulate_again flag on
     phi nodes, since we do not know which edges are executable yet,
     except for phi nodes for virtual operands when we do not do store ccp.  */
  FOR_EACH_BB (bb)
    {
      gimple_stmt_iterator i;

      for (i = gsi_start_phis (bb); !gsi_end_p (i); gsi_next (&i))
        {
          gimple phi = gsi_stmt (i);

	  if (virtual_operand_p (gimple_phi_result (phi)))
            prop_set_simulate_again (phi, false);
	  else
            prop_set_simulate_again (phi, true);
	}
    }
}

/* Debug count support. Reset the values of ssa names
   VARYING when the total number ssa names analyzed is
   beyond the debug count specified.  */

static void
do_dbg_cnt (void)
{
  unsigned i;
  for (i = 0; i < num_ssa_names; i++)
    {
      if (!dbg_cnt (ccp))
        {
          const_val[i].lattice_val = VARYING;
	  const_val[i].mask = -1;
          const_val[i].value = NULL_TREE;
        }
    }
}


/* Do final substitution of propagated values, cleanup the flowgraph and
   free allocated storage.

   Return TRUE when something was optimized.  */

static bool
ccp_finalize (void)
{
  bool something_changed;
  unsigned i;

  do_dbg_cnt ();

  /* Derive alignment and misalignment information from partially
     constant pointers in the lattice or nonzero bits from partially
     constant integers.  */
  for (i = 1; i < num_ssa_names; ++i)
    {
      tree name = ssa_name (i);
      prop_value_t *val;
      unsigned int tem, align;

      if (!name
	  || (!POINTER_TYPE_P (TREE_TYPE (name))
	      && (!INTEGRAL_TYPE_P (TREE_TYPE (name))
		  /* Don't record nonzero bits before IPA to avoid
		     using too much memory.  */
		  || first_pass_instance)))
	continue;

      val = get_value (name);
      if (val->lattice_val != CONSTANT
	  || TREE_CODE (val->value) != INTEGER_CST)
	continue;

      if (POINTER_TYPE_P (TREE_TYPE (name)))
	{
	  /* Trailing mask bits specify the alignment, trailing value
	     bits the misalignment.  */
	  tem = val->mask.to_uhwi ();
	  align = (tem & -tem);
	  if (align > 1)
	    set_ptr_info_alignment (get_ptr_info (name), align,
				    (TREE_INT_CST_LOW (val->value)
				     & (align - 1)));
	}
      else
	{
	  unsigned int precision = TYPE_PRECISION (TREE_TYPE (val->value));
	  wide_int nonzero_bits = wide_int::from (val->mask, precision,
						  UNSIGNED) | val->value;
	  nonzero_bits &= get_nonzero_bits (name);
	  set_nonzero_bits (name, nonzero_bits);
	}
    }

  /* Perform substitutions based on the known constant values.  */
  something_changed = substitute_and_fold (get_constant_value,
					   ccp_fold_stmt, true);

  free (const_val);
  const_val = NULL;
  return something_changed;;
}


/* Compute the meet operator between *VAL1 and *VAL2.  Store the result
   in VAL1.

   		any  M UNDEFINED   = any
		any  M VARYING     = VARYING
		Ci   M Cj	   = Ci		if (i == j)
		Ci   M Cj	   = VARYING	if (i != j)
   */

static void
ccp_lattice_meet (prop_value_t *val1, prop_value_t *val2)
{
  if (val1->lattice_val == UNDEFINED)
    {
      /* UNDEFINED M any = any   */
      *val1 = *val2;
    }
  else if (val2->lattice_val == UNDEFINED)
    {
      /* any M UNDEFINED = any
         Nothing to do.  VAL1 already contains the value we want.  */
      ;
    }
  else if (val1->lattice_val == VARYING
           || val2->lattice_val == VARYING)
    {
      /* any M VARYING = VARYING.  */
      val1->lattice_val = VARYING;
      val1->mask = -1;
      val1->value = NULL_TREE;
    }
  else if (val1->lattice_val == CONSTANT
	   && val2->lattice_val == CONSTANT
	   && TREE_CODE (val1->value) == INTEGER_CST
	   && TREE_CODE (val2->value) == INTEGER_CST)
    {
      /* Ci M Cj = Ci		if (i == j)
	 Ci M Cj = VARYING	if (i != j)

         For INTEGER_CSTs mask unequal bits.  If no equal bits remain,
	 drop to varying.  */
      val1->mask = (val1->mask | val2->mask
		    | (wi::to_widest (val1->value)
		       ^ wi::to_widest (val2->value)));
      if (val1->mask == -1)
	{
	  val1->lattice_val = VARYING;
	  val1->value = NULL_TREE;
	}
    }
  else if (val1->lattice_val == CONSTANT
	   && val2->lattice_val == CONSTANT
	   && simple_cst_equal (val1->value, val2->value) == 1)
    {
      /* Ci M Cj = Ci		if (i == j)
	 Ci M Cj = VARYING	if (i != j)

         VAL1 already contains the value we want for equivalent values.  */
    }
  else if (val1->lattice_val == CONSTANT
	   && val2->lattice_val == CONSTANT
	   && (TREE_CODE (val1->value) == ADDR_EXPR
	       || TREE_CODE (val2->value) == ADDR_EXPR))
    {
      /* When not equal addresses are involved try meeting for
	 alignment.  */
      prop_value_t tem = *val2;
      if (TREE_CODE (val1->value) == ADDR_EXPR)
	*val1 = get_value_for_expr (val1->value, true);
      if (TREE_CODE (val2->value) == ADDR_EXPR)
	tem = get_value_for_expr (val2->value, true);
      ccp_lattice_meet (val1, &tem);
    }
  else
    {
      /* Any other combination is VARYING.  */
      val1->lattice_val = VARYING;
      val1->mask = -1;
      val1->value = NULL_TREE;
    }
}


/* Loop through the PHI_NODE's parameters for BLOCK and compare their
   lattice values to determine PHI_NODE's lattice value.  The value of a
   PHI node is determined calling ccp_lattice_meet with all the arguments
   of the PHI node that are incoming via executable edges.  */

static enum ssa_prop_result
ccp_visit_phi_node (gimple phi)
{
  unsigned i;
  prop_value_t *old_val, new_val;

  if (dump_file && (dump_flags & TDF_DETAILS))
    {
      fprintf (dump_file, "\nVisiting PHI node: ");
      print_gimple_stmt (dump_file, phi, 0, dump_flags);
    }

  old_val = get_value (gimple_phi_result (phi));
  switch (old_val->lattice_val)
    {
    case VARYING:
      return SSA_PROP_VARYING;

    case CONSTANT:
      new_val = *old_val;
      break;

    case UNDEFINED:
      new_val.lattice_val = UNDEFINED;
      new_val.value = NULL_TREE;
      break;

    default:
      gcc_unreachable ();
    }

  for (i = 0; i < gimple_phi_num_args (phi); i++)
    {
      /* Compute the meet operator over all the PHI arguments flowing
	 through executable edges.  */
      edge e = gimple_phi_arg_edge (phi, i);

      if (dump_file && (dump_flags & TDF_DETAILS))
	{
	  fprintf (dump_file,
	      "\n    Argument #%d (%d -> %d %sexecutable)\n",
	      i, e->src->index, e->dest->index,
	      (e->flags & EDGE_EXECUTABLE) ? "" : "not ");
	}

      /* If the incoming edge is executable, Compute the meet operator for
	 the existing value of the PHI node and the current PHI argument.  */
      if (e->flags & EDGE_EXECUTABLE)
	{
	  tree arg = gimple_phi_arg (phi, i)->def;
	  prop_value_t arg_val = get_value_for_expr (arg, false);

	  ccp_lattice_meet (&new_val, &arg_val);

	  if (dump_file && (dump_flags & TDF_DETAILS))
	    {
	      fprintf (dump_file, "\t");
	      print_generic_expr (dump_file, arg, dump_flags);
	      dump_lattice_value (dump_file, "\tValue: ", arg_val);
	      fprintf (dump_file, "\n");
	    }

	  if (new_val.lattice_val == VARYING)
	    break;
	}
    }

  if (dump_file && (dump_flags & TDF_DETAILS))
    {
      dump_lattice_value (dump_file, "\n    PHI node value: ", new_val);
      fprintf (dump_file, "\n\n");
    }

  /* Make the transition to the new value.  */
  if (set_lattice_value (gimple_phi_result (phi), new_val))
    {
      if (new_val.lattice_val == VARYING)
	return SSA_PROP_VARYING;
      else
	return SSA_PROP_INTERESTING;
    }
  else
    return SSA_PROP_NOT_INTERESTING;
}

/* Return the constant value for OP or OP otherwise.  */

static tree
valueize_op (tree op)
{
  if (TREE_CODE (op) == SSA_NAME)
    {
      tree tem = get_constant_value (op);
      if (tem)
	return tem;
    }
  return op;
}

/* CCP specific front-end to the non-destructive constant folding
   routines.

   Attempt to simplify the RHS of STMT knowing that one or more
   operands are constants.

   If simplification is possible, return the simplified RHS,
   otherwise return the original RHS or NULL_TREE.  */

static tree
ccp_fold (gimple stmt)
{
  location_t loc = gimple_location (stmt);
  switch (gimple_code (stmt))
    {
    case GIMPLE_COND:
      {
        /* Handle comparison operators that can appear in GIMPLE form.  */
        tree op0 = valueize_op (gimple_cond_lhs (stmt));
        tree op1 = valueize_op (gimple_cond_rhs (stmt));
        enum tree_code code = gimple_cond_code (stmt);
        return fold_binary_loc (loc, code, boolean_type_node, op0, op1);
      }

    case GIMPLE_SWITCH:
      {
	/* Return the constant switch index.  */
        return valueize_op (gimple_switch_index (stmt));
      }

    case GIMPLE_ASSIGN:
    case GIMPLE_CALL:
      return gimple_fold_stmt_to_constant_1 (stmt, valueize_op);

    default:
      gcc_unreachable ();
    }
}

/* Apply the operation CODE in type TYPE to the value, mask pair
   RVAL and RMASK representing a value of type RTYPE and set
   the value, mask pair *VAL and *MASK to the result.  */

static void
bit_value_unop_1 (enum tree_code code, tree type,
		  widest_int *val, widest_int *mask,
		  tree rtype, const widest_int &rval, const widest_int &rmask)
{
  switch (code)
    {
    case BIT_NOT_EXPR:
      *mask = rmask;
      *val = ~rval;
      break;

    case NEGATE_EXPR:
      {
	widest_int temv, temm;
	/* Return ~rval + 1.  */
	bit_value_unop_1 (BIT_NOT_EXPR, type, &temv, &temm, type, rval, rmask);
	bit_value_binop_1 (PLUS_EXPR, type, val, mask,
			   type, temv, temm, type, 1, 0);
	break;
      }

    CASE_CONVERT:
      {
	signop sgn;

	/* First extend mask and value according to the original type.  */
	sgn = TYPE_SIGN (rtype);
	*mask = wi::ext (rmask, TYPE_PRECISION (rtype), sgn);
	*val = wi::ext (rval, TYPE_PRECISION (rtype), sgn);

	/* Then extend mask and value according to the target type.  */
	sgn = TYPE_SIGN (type);
	*mask = wi::ext (*mask, TYPE_PRECISION (type), sgn);
	*val = wi::ext (*val, TYPE_PRECISION (type), sgn);
	break;
      }

    default:
      *mask = -1;
      break;
    }
}

/* Apply the operation CODE in type TYPE to the value, mask pairs
   R1VAL, R1MASK and R2VAL, R2MASK representing a values of type R1TYPE
   and R2TYPE and set the value, mask pair *VAL and *MASK to the result.  */

static void
bit_value_binop_1 (enum tree_code code, tree type,
		   widest_int *val, widest_int *mask,
		   tree r1type, const widest_int &r1val,
		   const widest_int &r1mask, tree r2type,
		   const widest_int &r2val, const widest_int &r2mask)
{
  signop sgn = TYPE_SIGN (type);
  int width = TYPE_PRECISION (type);
  bool swap_p = false;

  /* Assume we'll get a constant result.  Use an initial non varying
     value, we fall back to varying in the end if necessary.  */
  *mask = -1;

  switch (code)
    {
    case BIT_AND_EXPR:
      /* The mask is constant where there is a known not
	 set bit, (m1 | m2) & ((v1 | m1) & (v2 | m2)) */
      *mask = (r1mask | r2mask) & (r1val | r1mask) & (r2val | r2mask);
      *val = r1val & r2val;
      break;

    case BIT_IOR_EXPR:
      /* The mask is constant where there is a known
	 set bit, (m1 | m2) & ~((v1 & ~m1) | (v2 & ~m2)).  */
      *mask = (r1mask | r2mask)
	      .and_not (r1val.and_not (r1mask) | r2val.and_not (r2mask));
      *val = r1val | r2val;
      break;

    case BIT_XOR_EXPR:
      /* m1 | m2  */
      *mask = r1mask | r2mask;
      *val = r1val ^ r2val;
      break;

    case LROTATE_EXPR:
    case RROTATE_EXPR:
      if (r2mask == 0)
	{
	  wide_int shift = r2val;
	  if (shift == 0)
	    {
	      *mask = r1mask;
	      *val = r1val;
	    }
	  else
	    {
	      if (wi::neg_p (shift))
		{
		  shift = -shift;
		  if (code == RROTATE_EXPR)
		    code = LROTATE_EXPR;
		  else
		    code = RROTATE_EXPR;
		}
	      if (code == RROTATE_EXPR)
		{
		  *mask = wi::rrotate (r1mask, shift, width);
		  *val = wi::rrotate (r1val, shift, width);
		}
	      else
		{
		  *mask = wi::lrotate (r1mask, shift, width);
		  *val = wi::lrotate (r1val, shift, width);
		}
	    }
	}
      break;

    case LSHIFT_EXPR:
    case RSHIFT_EXPR:
      /* ???  We can handle partially known shift counts if we know
	 its sign.  That way we can tell that (x << (y | 8)) & 255
	 is zero.  */
      if (r2mask == 0)
	{
	  wide_int shift = r2val;
	  if (shift == 0)
	    {
	      *mask = r1mask;
	      *val = r1val;
	    }
	  else
	    {
	      if (wi::neg_p (shift))
		{
		  shift = -shift;
		  if (code == RSHIFT_EXPR)
		    code = LSHIFT_EXPR;
		  else
		    code = RSHIFT_EXPR;
		}
	      if (code == RSHIFT_EXPR)
		{
		  *mask = wi::rshift (wi::ext (r1mask, width, sgn), shift, sgn);
		  *val = wi::rshift (wi::ext (r1val, width, sgn), shift, sgn);
		}
	      else
		{
		  *mask = wi::ext (wi::lshift (r1mask, shift), width, sgn);
		  *val = wi::ext (wi::lshift (r1val, shift), width, sgn);
		}
	    }
	}
      break;

    case PLUS_EXPR:
    case POINTER_PLUS_EXPR:
      {
	/* Do the addition with unknown bits set to zero, to give carry-ins of
	   zero wherever possible.  */
	widest_int lo = r1val.and_not (r1mask) + r2val.and_not (r2mask);
	lo = wi::ext (lo, width, sgn);
	/* Do the addition with unknown bits set to one, to give carry-ins of
	   one wherever possible.  */
	widest_int hi = (r1val | r1mask) + (r2val | r2mask);
	hi = wi::ext (hi, width, sgn);
	/* Each bit in the result is known if (a) the corresponding bits in
	   both inputs are known, and (b) the carry-in to that bit position
	   is known.  We can check condition (b) by seeing if we got the same
	   result with minimised carries as with maximised carries.  */
	*mask = r1mask | r2mask | (lo ^ hi);
	*mask = wi::ext (*mask, width, sgn);
	/* It shouldn't matter whether we choose lo or hi here.  */
	*val = lo;
	break;
      }

    case MINUS_EXPR:
      {
	widest_int temv, temm;
	bit_value_unop_1 (NEGATE_EXPR, r2type, &temv, &temm,
			  r2type, r2val, r2mask);
	bit_value_binop_1 (PLUS_EXPR, type, val, mask,
			   r1type, r1val, r1mask,
			   r2type, temv, temm);
	break;
      }

    case MULT_EXPR:
      {
	/* Just track trailing zeros in both operands and transfer
	   them to the other.  */
	int r1tz = wi::ctz (r1val | r1mask);
	int r2tz = wi::ctz (r2val | r2mask);
	if (r1tz + r2tz >= width)
	  {
	    *mask = 0;
	    *val = 0;
	  }
	else if (r1tz + r2tz > 0)
	  {
	    *mask = wi::ext (wi::mask <widest_int> (r1tz + r2tz, true),
			     width, sgn);
	    *val = 0;
	  }
	break;
      }

    case EQ_EXPR:
    case NE_EXPR:
      {
	widest_int m = r1mask | r2mask;
	if (r1val.and_not (m) != r2val.and_not (m))
	  {
	    *mask = 0;
	    *val = ((code == EQ_EXPR) ? 0 : 1);
	  }
	else
	  {
	    /* We know the result of a comparison is always one or zero.  */
	    *mask = 1;
	    *val = 0;
	  }
	break;
      }

    case GE_EXPR:
    case GT_EXPR:
      swap_p = true;
      code = swap_tree_comparison (code);
      /* Fall through.  */
    case LT_EXPR:
    case LE_EXPR:
      {
	int minmax, maxmin;

	const widest_int &o1val = swap_p ? r2val : r1val;
	const widest_int &o1mask = swap_p ? r2mask : r1mask;
	const widest_int &o2val = swap_p ? r1val : r2val;
	const widest_int &o2mask = swap_p ? r1mask : r2mask;

	/* If the most significant bits are not known we know nothing.  */
	if (wi::neg_p (o1mask) || wi::neg_p (o2mask))
	  break;

	/* For comparisons the signedness is in the comparison operands.  */
	sgn = TYPE_SIGN (r1type);

	/* If we know the most significant bits we know the values
	   value ranges by means of treating varying bits as zero
	   or one.  Do a cross comparison of the max/min pairs.  */
	maxmin = wi::cmp (o1val | o1mask, o2val.and_not (o2mask), sgn);
	minmax = wi::cmp (o1val.and_not (o1mask), o2val | o2mask, sgn);
	if (maxmin < 0)  /* o1 is less than o2.  */
	  {
	    *mask = 0;
	    *val = 1;
	  }
	else if (minmax > 0)  /* o1 is not less or equal to o2.  */
	  {
	    *mask = 0;
	    *val = 0;
	  }
	else if (maxmin == minmax)  /* o1 and o2 are equal.  */
	  {
	    /* This probably should never happen as we'd have
	       folded the thing during fully constant value folding.  */
	    *mask = 0;
	    *val = (code == LE_EXPR ? 1 : 0);
	  }
	else
	  {
	    /* We know the result of a comparison is always one or zero.  */
	    *mask = 1;
	    *val = 0;
	  }
	break;
      }

    default:;
    }
}

/* Return the propagation value when applying the operation CODE to
   the value RHS yielding type TYPE.  */

static prop_value_t
bit_value_unop (enum tree_code code, tree type, tree rhs)
{
  prop_value_t rval = get_value_for_expr (rhs, true);
  widest_int value, mask;
  prop_value_t val;

  if (rval.lattice_val == UNDEFINED)
    return rval;

  gcc_assert ((rval.lattice_val == CONSTANT
	       && TREE_CODE (rval.value) == INTEGER_CST)
	      || rval.mask == -1);
  bit_value_unop_1 (code, type, &value, &mask,
		    TREE_TYPE (rhs), value_to_wide_int (rval), rval.mask);
  if (mask != -1)
    {
      val.lattice_val = CONSTANT;
      val.mask = mask;
      /* ???  Delay building trees here.  */
      val.value = wide_int_to_tree (type, value);
    }
  else
    {
      val.lattice_val = VARYING;
      val.value = NULL_TREE;
      val.mask = -1;
    }
  return val;
}

/* Return the propagation value when applying the operation CODE to
   the values RHS1 and RHS2 yielding type TYPE.  */

static prop_value_t
bit_value_binop (enum tree_code code, tree type, tree rhs1, tree rhs2)
{
  prop_value_t r1val = get_value_for_expr (rhs1, true);
  prop_value_t r2val = get_value_for_expr (rhs2, true);
  widest_int value, mask;
  prop_value_t val;

  if (r1val.lattice_val == UNDEFINED
      || r2val.lattice_val == UNDEFINED)
    {
      val.lattice_val = VARYING;
      val.value = NULL_TREE;
      val.mask = -1;
      return val;
    }

  gcc_assert ((r1val.lattice_val == CONSTANT
	       && TREE_CODE (r1val.value) == INTEGER_CST)
	      || r1val.mask == -1);
  gcc_assert ((r2val.lattice_val == CONSTANT
	       && TREE_CODE (r2val.value) == INTEGER_CST)
	      || r2val.mask == -1);
  bit_value_binop_1 (code, type, &value, &mask,
		     TREE_TYPE (rhs1), value_to_wide_int (r1val), r1val.mask,
		     TREE_TYPE (rhs2), value_to_wide_int (r2val), r2val.mask);
  if (mask != -1)
    {
      val.lattice_val = CONSTANT;
      val.mask = mask;
      /* ???  Delay building trees here.  */
      val.value = wide_int_to_tree (type, value);
    }
  else
    {
      val.lattice_val = VARYING;
      val.value = NULL_TREE;
      val.mask = -1;
    }
  return val;
}

/* Return the propagation value when applying __builtin_assume_aligned to
   its arguments.  */

static prop_value_t
bit_value_assume_aligned (gimple stmt)
{
  tree ptr = gimple_call_arg (stmt, 0), align, misalign = NULL_TREE;
  tree type = TREE_TYPE (ptr);
  unsigned HOST_WIDE_INT aligni, misaligni = 0;
  prop_value_t ptrval = get_value_for_expr (ptr, true);
  prop_value_t alignval;
  widest_int value, mask;
  prop_value_t val;

  if (ptrval.lattice_val == UNDEFINED)
    return ptrval;
  gcc_assert ((ptrval.lattice_val == CONSTANT
	       && TREE_CODE (ptrval.value) == INTEGER_CST)
	      || ptrval.mask == -1);
  align = gimple_call_arg (stmt, 1);
  if (!tree_fits_uhwi_p (align))
    return ptrval;
  aligni = tree_to_uhwi (align);
  if (aligni <= 1
      || (aligni & (aligni - 1)) != 0)
    return ptrval;
  if (gimple_call_num_args (stmt) > 2)
    {
      misalign = gimple_call_arg (stmt, 2);
      if (!tree_fits_uhwi_p (misalign))
	return ptrval;
      misaligni = tree_to_uhwi (misalign);
      if (misaligni >= aligni)
	return ptrval;
    }
  align = build_int_cst_type (type, -aligni);
  alignval = get_value_for_expr (align, true);
  bit_value_binop_1 (BIT_AND_EXPR, type, &value, &mask,
		     type, value_to_wide_int (ptrval), ptrval.mask,
		     type, value_to_wide_int (alignval), alignval.mask);
  if (mask != -1)
    {
      val.lattice_val = CONSTANT;
      val.mask = mask;
      gcc_assert ((mask.to_uhwi () & (aligni - 1)) == 0);
      gcc_assert ((value.to_uhwi () & (aligni - 1)) == 0);
      value |= misaligni;
      /* ???  Delay building trees here.  */
      val.value = wide_int_to_tree (type, value);
    }
  else
    {
      val.lattice_val = VARYING;
      val.value = NULL_TREE;
      val.mask = -1;
    }
  return val;
}

/* Evaluate statement STMT.
   Valid only for assignments, calls, conditionals, and switches. */

static prop_value_t
evaluate_stmt (gimple stmt)
{
  prop_value_t val;
  tree simplified = NULL_TREE;
  ccp_lattice_t likelyvalue = likely_value (stmt);
  bool is_constant = false;
  unsigned int align;

  if (dump_file && (dump_flags & TDF_DETAILS))
    {
      fprintf (dump_file, "which is likely ");
      switch (likelyvalue)
	{
	case CONSTANT:
	  fprintf (dump_file, "CONSTANT");
	  break;
	case UNDEFINED:
	  fprintf (dump_file, "UNDEFINED");
	  break;
	case VARYING:
	  fprintf (dump_file, "VARYING");
	  break;
	default:;
	}
      fprintf (dump_file, "\n");
    }

  /* If the statement is likely to have a CONSTANT result, then try
     to fold the statement to determine the constant value.  */
  /* FIXME.  This is the only place that we call ccp_fold.
     Since likely_value never returns CONSTANT for calls, we will
     not attempt to fold them, including builtins that may profit.  */
  if (likelyvalue == CONSTANT)
    {
      fold_defer_overflow_warnings ();
      simplified = ccp_fold (stmt);
      is_constant = simplified && is_gimple_min_invariant (simplified);
      fold_undefer_overflow_warnings (is_constant, stmt, 0);
      if (is_constant)
	{
	  /* The statement produced a constant value.  */
	  val.lattice_val = CONSTANT;
	  val.value = simplified;
	  val.mask = 0;
	}
    }
  /* If the statement is likely to have a VARYING result, then do not
     bother folding the statement.  */
  else if (likelyvalue == VARYING)
    {
      enum gimple_code code = gimple_code (stmt);
      if (code == GIMPLE_ASSIGN)
        {
          enum tree_code subcode = gimple_assign_rhs_code (stmt);

          /* Other cases cannot satisfy is_gimple_min_invariant
             without folding.  */
          if (get_gimple_rhs_class (subcode) == GIMPLE_SINGLE_RHS)
            simplified = gimple_assign_rhs1 (stmt);
        }
      else if (code == GIMPLE_SWITCH)
        simplified = gimple_switch_index (stmt);
      else
	/* These cannot satisfy is_gimple_min_invariant without folding.  */
	gcc_assert (code == GIMPLE_CALL || code == GIMPLE_COND);
      is_constant = simplified && is_gimple_min_invariant (simplified);
      if (is_constant)
	{
	  /* The statement produced a constant value.  */
	  val.lattice_val = CONSTANT;
	  val.value = simplified;
	  val.mask = 0;
	}
    }

  /* Resort to simplification for bitwise tracking.  */
  if (flag_tree_bit_ccp
      && (likelyvalue == CONSTANT || is_gimple_call (stmt))
      && !is_constant)
    {
      enum gimple_code code = gimple_code (stmt);
      val.lattice_val = VARYING;
      val.value = NULL_TREE;
      val.mask = -1;
      if (code == GIMPLE_ASSIGN)
	{
	  enum tree_code subcode = gimple_assign_rhs_code (stmt);
	  tree rhs1 = gimple_assign_rhs1 (stmt);
	  switch (get_gimple_rhs_class (subcode))
	    {
	    case GIMPLE_SINGLE_RHS:
	      if (INTEGRAL_TYPE_P (TREE_TYPE (rhs1))
		  || POINTER_TYPE_P (TREE_TYPE (rhs1)))
		val = get_value_for_expr (rhs1, true);
	      break;

	    case GIMPLE_UNARY_RHS:
	      if ((INTEGRAL_TYPE_P (TREE_TYPE (rhs1))
		   || POINTER_TYPE_P (TREE_TYPE (rhs1)))
		  && (INTEGRAL_TYPE_P (gimple_expr_type (stmt))
		      || POINTER_TYPE_P (gimple_expr_type (stmt))))
		val = bit_value_unop (subcode, gimple_expr_type (stmt), rhs1);
	      break;

	    case GIMPLE_BINARY_RHS:
	      if (INTEGRAL_TYPE_P (TREE_TYPE (rhs1))
		  || POINTER_TYPE_P (TREE_TYPE (rhs1)))
		{
		  tree lhs = gimple_assign_lhs (stmt);
		  tree rhs2 = gimple_assign_rhs2 (stmt);
		  val = bit_value_binop (subcode,
					 TREE_TYPE (lhs), rhs1, rhs2);
		}
	      break;

	    default:;
	    }
	}
      else if (code == GIMPLE_COND)
	{
	  enum tree_code code = gimple_cond_code (stmt);
	  tree rhs1 = gimple_cond_lhs (stmt);
	  tree rhs2 = gimple_cond_rhs (stmt);
	  if (INTEGRAL_TYPE_P (TREE_TYPE (rhs1))
	      || POINTER_TYPE_P (TREE_TYPE (rhs1)))
	    val = bit_value_binop (code, TREE_TYPE (rhs1), rhs1, rhs2);
	}
      else if (gimple_call_builtin_p (stmt, BUILT_IN_NORMAL))
	{
	  tree fndecl = gimple_call_fndecl (stmt);
	  switch (DECL_FUNCTION_CODE (fndecl))
	    {
	    case BUILT_IN_MALLOC:
	    case BUILT_IN_REALLOC:
	    case BUILT_IN_CALLOC:
	    case BUILT_IN_STRDUP:
	    case BUILT_IN_STRNDUP:
	      val.lattice_val = CONSTANT;
	      val.value = build_int_cst (TREE_TYPE (gimple_get_lhs (stmt)), 0);
	      val.mask = ~((HOST_WIDE_INT) MALLOC_ABI_ALIGNMENT
			   / BITS_PER_UNIT - 1);
	      break;

	    case BUILT_IN_ALLOCA:
	    case BUILT_IN_ALLOCA_WITH_ALIGN:
	      align = (DECL_FUNCTION_CODE (fndecl) == BUILT_IN_ALLOCA_WITH_ALIGN
		       ? TREE_INT_CST_LOW (gimple_call_arg (stmt, 1))
		       : BIGGEST_ALIGNMENT);
	      val.lattice_val = CONSTANT;
	      val.value = build_int_cst (TREE_TYPE (gimple_get_lhs (stmt)), 0);
	      val.mask = ~((HOST_WIDE_INT) align / BITS_PER_UNIT - 1);
	      break;

	    /* These builtins return their first argument, unmodified.  */
	    case BUILT_IN_MEMCPY:
	    case BUILT_IN_MEMMOVE:
	    case BUILT_IN_MEMSET:
	    case BUILT_IN_STRCPY:
	    case BUILT_IN_STRNCPY:
	    case BUILT_IN_MEMCPY_CHK:
	    case BUILT_IN_MEMMOVE_CHK:
	    case BUILT_IN_MEMSET_CHK:
	    case BUILT_IN_STRCPY_CHK:
	    case BUILT_IN_STRNCPY_CHK:
	      val = get_value_for_expr (gimple_call_arg (stmt, 0), true);
	      break;

	    case BUILT_IN_ASSUME_ALIGNED:
	      val = bit_value_assume_aligned (stmt);
	      break;

	    default:;
	    }
	}
      is_constant = (val.lattice_val == CONSTANT);
    }

  if (flag_tree_bit_ccp
      && ((is_constant && TREE_CODE (val.value) == INTEGER_CST)
	  || (!is_constant && likelyvalue != UNDEFINED))
      && gimple_get_lhs (stmt)
      && TREE_CODE (gimple_get_lhs (stmt)) == SSA_NAME)
    {
      tree lhs = gimple_get_lhs (stmt);
      wide_int nonzero_bits = get_nonzero_bits (lhs);
      if (nonzero_bits != -1)
	{
	  if (!is_constant)
	    {
	      val.lattice_val = CONSTANT;
	      val.value = build_zero_cst (TREE_TYPE (lhs));
	      val.mask = extend_mask (nonzero_bits);
	      is_constant = true;
	    }
	  else
	    {
	      if (wi::bit_and_not (val.value, nonzero_bits) != 0)
		val.value = wide_int_to_tree (TREE_TYPE (lhs),
					      nonzero_bits & val.value);
	      if (nonzero_bits == 0)
		val.mask = 0;
	      else
		val.mask = extend_mask (nonzero_bits);
	    }
	}
    }

  if (!is_constant)
    {
      /* The statement produced a nonconstant value.  If the statement
	 had UNDEFINED operands, then the result of the statement
	 should be UNDEFINED.  Otherwise, the statement is VARYING.  */
      if (likelyvalue == UNDEFINED)
	{
	  val.lattice_val = likelyvalue;
	  val.mask = 0;
	}
      else
	{
	  val.lattice_val = VARYING;
	  val.mask = -1;
	}

      val.value = NULL_TREE;
    }

  return val;
}

typedef hash_table <pointer_hash <gimple_statement_base> > gimple_htab;

/* Given a BUILT_IN_STACK_SAVE value SAVED_VAL, insert a clobber of VAR before
   each matching BUILT_IN_STACK_RESTORE.  Mark visited phis in VISITED.  */

static void
insert_clobber_before_stack_restore (tree saved_val, tree var,
				     gimple_htab *visited)
{
  gimple stmt, clobber_stmt;
  tree clobber;
  imm_use_iterator iter;
  gimple_stmt_iterator i;
  gimple *slot;

  FOR_EACH_IMM_USE_STMT (stmt, iter, saved_val)
    if (gimple_call_builtin_p (stmt, BUILT_IN_STACK_RESTORE))
      {
	clobber = build_constructor (TREE_TYPE (var),
				     NULL);
	TREE_THIS_VOLATILE (clobber) = 1;
	clobber_stmt = gimple_build_assign (var, clobber);

	i = gsi_for_stmt (stmt);
	gsi_insert_before (&i, clobber_stmt, GSI_SAME_STMT);
      }
    else if (gimple_code (stmt) == GIMPLE_PHI)
      {
	if (!visited->is_created ())
	  visited->create (10);

	slot = visited->find_slot (stmt, INSERT);
	if (*slot != NULL)
	  continue;

	*slot = stmt;
	insert_clobber_before_stack_restore (gimple_phi_result (stmt), var,
					     visited);
      }
    else if (gimple_assign_ssa_name_copy_p (stmt))
      insert_clobber_before_stack_restore (gimple_assign_lhs (stmt), var,
					   visited);
    else
      gcc_assert (is_gimple_debug (stmt));
}

/* Advance the iterator to the previous non-debug gimple statement in the same
   or dominating basic block.  */

static inline void
gsi_prev_dom_bb_nondebug (gimple_stmt_iterator *i)
{
  basic_block dom;

  gsi_prev_nondebug (i);
  while (gsi_end_p (*i))
    {
      dom = get_immediate_dominator (CDI_DOMINATORS, i->bb);
      if (dom == NULL || dom == ENTRY_BLOCK_PTR_FOR_FN (cfun))
	return;

      *i = gsi_last_bb (dom);
    }
}

/* Find a BUILT_IN_STACK_SAVE dominating gsi_stmt (I), and insert
   a clobber of VAR before each matching BUILT_IN_STACK_RESTORE.

   It is possible that BUILT_IN_STACK_SAVE cannot be find in a dominator when a
   previous pass (such as DOM) duplicated it along multiple paths to a BB.  In
   that case the function gives up without inserting the clobbers.  */

static void
insert_clobbers_for_var (gimple_stmt_iterator i, tree var)
{
  gimple stmt;
  tree saved_val;
  gimple_htab visited;

  for (; !gsi_end_p (i); gsi_prev_dom_bb_nondebug (&i))
    {
      stmt = gsi_stmt (i);

      if (!gimple_call_builtin_p (stmt, BUILT_IN_STACK_SAVE))
	continue;

      saved_val = gimple_call_lhs (stmt);
      if (saved_val == NULL_TREE)
	continue;

      insert_clobber_before_stack_restore (saved_val, var, &visited);
      break;
    }

  if (visited.is_created ())
    visited.dispose ();
}

/* Detects a __builtin_alloca_with_align with constant size argument.  Declares
   fixed-size array and returns the address, if found, otherwise returns
   NULL_TREE.  */

static tree
fold_builtin_alloca_with_align (gimple stmt)
{
  unsigned HOST_WIDE_INT size, threshold, n_elem;
  tree lhs, arg, block, var, elem_type, array_type;

  /* Get lhs.  */
  lhs = gimple_call_lhs (stmt);
  if (lhs == NULL_TREE)
    return NULL_TREE;

  /* Detect constant argument.  */
  arg = get_constant_value (gimple_call_arg (stmt, 0));
  if (arg == NULL_TREE
      || TREE_CODE (arg) != INTEGER_CST
      || !tree_fits_uhwi_p (arg))
    return NULL_TREE;

  size = tree_to_uhwi (arg);

  /* Heuristic: don't fold large allocas.  */
  threshold = (unsigned HOST_WIDE_INT)PARAM_VALUE (PARAM_LARGE_STACK_FRAME);
  /* In case the alloca is located at function entry, it has the same lifetime
     as a declared array, so we allow a larger size.  */
  block = gimple_block (stmt);
  if (!(cfun->after_inlining
        && TREE_CODE (BLOCK_SUPERCONTEXT (block)) == FUNCTION_DECL))
    threshold /= 10;
  if (size > threshold)
    return NULL_TREE;

  /* Declare array.  */
  elem_type = build_nonstandard_integer_type (BITS_PER_UNIT, 1);
  n_elem = size * 8 / BITS_PER_UNIT;
  array_type = build_array_type_nelts (elem_type, n_elem);
  var = create_tmp_var (array_type, NULL);
  DECL_ALIGN (var) = TREE_INT_CST_LOW (gimple_call_arg (stmt, 1));
  {
    struct ptr_info_def *pi = SSA_NAME_PTR_INFO (lhs);
    if (pi != NULL && !pi->pt.anything)
      {
	bool singleton_p;
	unsigned uid;
	singleton_p = pt_solution_singleton_p (&pi->pt, &uid);
	gcc_assert (singleton_p);
	SET_DECL_PT_UID (var, uid);
      }
  }

  /* Fold alloca to the address of the array.  */
  return fold_convert (TREE_TYPE (lhs), build_fold_addr_expr (var));
}

/* Fold the stmt at *GSI with CCP specific information that propagating
   and regular folding does not catch.  */

static bool
ccp_fold_stmt (gimple_stmt_iterator *gsi)
{
  gimple stmt = gsi_stmt (*gsi);

  switch (gimple_code (stmt))
    {
    case GIMPLE_COND:
      {
	prop_value_t val;
	/* Statement evaluation will handle type mismatches in constants
	   more gracefully than the final propagation.  This allows us to
	   fold more conditionals here.  */
	val = evaluate_stmt (stmt);
	if (val.lattice_val != CONSTANT
	    || val.mask != 0)
	  return false;

	if (dump_file)
	  {
	    fprintf (dump_file, "Folding predicate ");
	    print_gimple_expr (dump_file, stmt, 0, 0);
	    fprintf (dump_file, " to ");
	    print_generic_expr (dump_file, val.value, 0);
	    fprintf (dump_file, "\n");
	  }

	if (integer_zerop (val.value))
	  gimple_cond_make_false (stmt);
	else
	  gimple_cond_make_true (stmt);

	return true;
      }

    case GIMPLE_CALL:
      {
	tree lhs = gimple_call_lhs (stmt);
	int flags = gimple_call_flags (stmt);
	tree val;
	tree argt;
	bool changed = false;
	unsigned i;

	/* If the call was folded into a constant make sure it goes
	   away even if we cannot propagate into all uses because of
	   type issues.  */
	if (lhs
	    && TREE_CODE (lhs) == SSA_NAME
	    && (val = get_constant_value (lhs))
	    /* Don't optimize away calls that have side-effects.  */
	    && (flags & (ECF_CONST|ECF_PURE)) != 0
	    && (flags & ECF_LOOPING_CONST_OR_PURE) == 0)
	  {
	    tree new_rhs = unshare_expr (val);
	    bool res;
	    if (!useless_type_conversion_p (TREE_TYPE (lhs),
					    TREE_TYPE (new_rhs)))
	      new_rhs = fold_convert (TREE_TYPE (lhs), new_rhs);
	    res = update_call_from_tree (gsi, new_rhs);
	    gcc_assert (res);
	    return true;
	  }

	/* Internal calls provide no argument types, so the extra laxity
	   for normal calls does not apply.  */
	if (gimple_call_internal_p (stmt))
	  return false;

        /* The heuristic of fold_builtin_alloca_with_align differs before and
	   after inlining, so we don't require the arg to be changed into a
	   constant for folding, but just to be constant.  */
        if (gimple_call_builtin_p (stmt, BUILT_IN_ALLOCA_WITH_ALIGN))
          {
            tree new_rhs = fold_builtin_alloca_with_align (stmt);
            if (new_rhs)
	      {
		bool res = update_call_from_tree (gsi, new_rhs);
		tree var = TREE_OPERAND (TREE_OPERAND (new_rhs, 0),0);
		gcc_assert (res);
		insert_clobbers_for_var (*gsi, var);
		return true;
	      }
          }

	/* Propagate into the call arguments.  Compared to replace_uses_in
	   this can use the argument slot types for type verification
	   instead of the current argument type.  We also can safely
	   drop qualifiers here as we are dealing with constants anyway.  */
	argt = TYPE_ARG_TYPES (gimple_call_fntype (stmt));
	for (i = 0; i < gimple_call_num_args (stmt) && argt;
	     ++i, argt = TREE_CHAIN (argt))
	  {
	    tree arg = gimple_call_arg (stmt, i);
	    if (TREE_CODE (arg) == SSA_NAME
		&& (val = get_constant_value (arg))
		&& useless_type_conversion_p
		     (TYPE_MAIN_VARIANT (TREE_VALUE (argt)),
		      TYPE_MAIN_VARIANT (TREE_TYPE (val))))
	      {
		gimple_call_set_arg (stmt, i, unshare_expr (val));
		changed = true;
	      }
	  }

	return changed;
      }

    case GIMPLE_ASSIGN:
      {
	tree lhs = gimple_assign_lhs (stmt);
	tree val;

	/* If we have a load that turned out to be constant replace it
	   as we cannot propagate into all uses in all cases.  */
	if (gimple_assign_single_p (stmt)
	    && TREE_CODE (lhs) == SSA_NAME
	    && (val = get_constant_value (lhs)))
	  {
	    tree rhs = unshare_expr (val);
	    if (!useless_type_conversion_p (TREE_TYPE (lhs), TREE_TYPE (rhs)))
	      rhs = fold_build1 (VIEW_CONVERT_EXPR, TREE_TYPE (lhs), rhs);
	    gimple_assign_set_rhs_from_tree (gsi, rhs);
	    return true;
	  }

	return false;
      }

    default:
      return false;
    }
}

/* Visit the assignment statement STMT.  Set the value of its LHS to the
   value computed by the RHS and store LHS in *OUTPUT_P.  If STMT
   creates virtual definitions, set the value of each new name to that
   of the RHS (if we can derive a constant out of the RHS).
   Value-returning call statements also perform an assignment, and
   are handled here.  */

static enum ssa_prop_result
visit_assignment (gimple stmt, tree *output_p)
{
  prop_value_t val;
  enum ssa_prop_result retval;

  tree lhs = gimple_get_lhs (stmt);

  gcc_assert (gimple_code (stmt) != GIMPLE_CALL
              || gimple_call_lhs (stmt) != NULL_TREE);

  if (gimple_assign_single_p (stmt)
      && gimple_assign_rhs_code (stmt) == SSA_NAME)
    /* For a simple copy operation, we copy the lattice values.  */
    val = *get_value (gimple_assign_rhs1 (stmt));
  else
    /* Evaluate the statement, which could be
       either a GIMPLE_ASSIGN or a GIMPLE_CALL.  */
    val = evaluate_stmt (stmt);

  retval = SSA_PROP_NOT_INTERESTING;

  /* Set the lattice value of the statement's output.  */
  if (TREE_CODE (lhs) == SSA_NAME)
    {
      /* If STMT is an assignment to an SSA_NAME, we only have one
	 value to set.  */
      if (set_lattice_value (lhs, val))
	{
	  *output_p = lhs;
	  if (val.lattice_val == VARYING)
	    retval = SSA_PROP_VARYING;
	  else
	    retval = SSA_PROP_INTERESTING;
	}
    }

  return retval;
}


/* Visit the conditional statement STMT.  Return SSA_PROP_INTERESTING
   if it can determine which edge will be taken.  Otherwise, return
   SSA_PROP_VARYING.  */

static enum ssa_prop_result
visit_cond_stmt (gimple stmt, edge *taken_edge_p)
{
  prop_value_t val;
  basic_block block;

  block = gimple_bb (stmt);
  val = evaluate_stmt (stmt);
  if (val.lattice_val != CONSTANT
      || val.mask != 0)
    return SSA_PROP_VARYING;

  /* Find which edge out of the conditional block will be taken and add it
     to the worklist.  If no single edge can be determined statically,
     return SSA_PROP_VARYING to feed all the outgoing edges to the
     propagation engine.  */
  *taken_edge_p = find_taken_edge (block, val.value);
  if (*taken_edge_p)
    return SSA_PROP_INTERESTING;
  else
    return SSA_PROP_VARYING;
}


/* Evaluate statement STMT.  If the statement produces an output value and
   its evaluation changes the lattice value of its output, return
   SSA_PROP_INTERESTING and set *OUTPUT_P to the SSA_NAME holding the
   output value.

   If STMT is a conditional branch and we can determine its truth
   value, set *TAKEN_EDGE_P accordingly.  If STMT produces a varying
   value, return SSA_PROP_VARYING.  */

static enum ssa_prop_result
ccp_visit_stmt (gimple stmt, edge *taken_edge_p, tree *output_p)
{
  tree def;
  ssa_op_iter iter;

  if (dump_file && (dump_flags & TDF_DETAILS))
    {
      fprintf (dump_file, "\nVisiting statement:\n");
      print_gimple_stmt (dump_file, stmt, 0, dump_flags);
    }

  switch (gimple_code (stmt))
    {
      case GIMPLE_ASSIGN:
        /* If the statement is an assignment that produces a single
           output value, evaluate its RHS to see if the lattice value of
           its output has changed.  */
        return visit_assignment (stmt, output_p);

      case GIMPLE_CALL:
        /* A value-returning call also performs an assignment.  */
        if (gimple_call_lhs (stmt) != NULL_TREE)
          return visit_assignment (stmt, output_p);
        break;

      case GIMPLE_COND:
      case GIMPLE_SWITCH:
        /* If STMT is a conditional branch, see if we can determine
           which branch will be taken.   */
        /* FIXME.  It appears that we should be able to optimize
           computed GOTOs here as well.  */
        return visit_cond_stmt (stmt, taken_edge_p);

      default:
        break;
    }

  /* Any other kind of statement is not interesting for constant
     propagation and, therefore, not worth simulating.  */
  if (dump_file && (dump_flags & TDF_DETAILS))
    fprintf (dump_file, "No interesting values produced.  Marked VARYING.\n");

  /* Definitions made by statements other than assignments to
     SSA_NAMEs represent unknown modifications to their outputs.
     Mark them VARYING.  */
  FOR_EACH_SSA_TREE_OPERAND (def, stmt, iter, SSA_OP_ALL_DEFS)
    {
      prop_value_t v = { VARYING, NULL_TREE, -1 };
      set_lattice_value (def, v);
    }

  return SSA_PROP_VARYING;
}


/* Main entry point for SSA Conditional Constant Propagation.  */

static unsigned int
do_ssa_ccp (void)
{
  unsigned int todo = 0;
  calculate_dominance_info (CDI_DOMINATORS);
  ccp_initialize ();
  ssa_propagate (ccp_visit_stmt, ccp_visit_phi_node);
  if (ccp_finalize ())
    todo = (TODO_cleanup_cfg | TODO_update_ssa);
  free_dominance_info (CDI_DOMINATORS);
  return todo;
}


static bool
gate_ccp (void)
{
  return flag_tree_ccp != 0;
}


namespace {

const pass_data pass_data_ccp =
{
  GIMPLE_PASS, /* type */
  "ccp", /* name */
  OPTGROUP_NONE, /* optinfo_flags */
  true, /* has_gate */
  true, /* has_execute */
  TV_TREE_CCP, /* tv_id */
  ( PROP_cfg | PROP_ssa ), /* properties_required */
  0, /* properties_provided */
  0, /* properties_destroyed */
  0, /* todo_flags_start */
  ( TODO_verify_ssa | TODO_update_address_taken
    | TODO_verify_stmts ), /* todo_flags_finish */
};

class pass_ccp : public gimple_opt_pass
{
public:
  pass_ccp (gcc::context *ctxt)
    : gimple_opt_pass (pass_data_ccp, ctxt)
  {}

  /* opt_pass methods: */
  opt_pass * clone () { return new pass_ccp (m_ctxt); }
  bool gate () { return gate_ccp (); }
  unsigned int execute () { return do_ssa_ccp (); }

}; // class pass_ccp

} // anon namespace

gimple_opt_pass *
make_pass_ccp (gcc::context *ctxt)
{
  return new pass_ccp (ctxt);
}



/* Try to optimize out __builtin_stack_restore.  Optimize it out
   if there is another __builtin_stack_restore in the same basic
   block and no calls or ASM_EXPRs are in between, or if this block's
   only outgoing edge is to EXIT_BLOCK and there are no calls or
   ASM_EXPRs after this __builtin_stack_restore.  */

static tree
optimize_stack_restore (gimple_stmt_iterator i)
{
  tree callee;
  gimple stmt;

  basic_block bb = gsi_bb (i);
  gimple call = gsi_stmt (i);

  if (gimple_code (call) != GIMPLE_CALL
      || gimple_call_num_args (call) != 1
      || TREE_CODE (gimple_call_arg (call, 0)) != SSA_NAME
      || !POINTER_TYPE_P (TREE_TYPE (gimple_call_arg (call, 0))))
    return NULL_TREE;

  for (gsi_next (&i); !gsi_end_p (i); gsi_next (&i))
    {
      stmt = gsi_stmt (i);
      if (gimple_code (stmt) == GIMPLE_ASM)
	return NULL_TREE;
      if (gimple_code (stmt) != GIMPLE_CALL)
	continue;

      callee = gimple_call_fndecl (stmt);
      if (!callee
	  || DECL_BUILT_IN_CLASS (callee) != BUILT_IN_NORMAL
	  /* All regular builtins are ok, just obviously not alloca.  */
	  || DECL_FUNCTION_CODE (callee) == BUILT_IN_ALLOCA
	  || DECL_FUNCTION_CODE (callee) == BUILT_IN_ALLOCA_WITH_ALIGN)
	return NULL_TREE;

      if (DECL_FUNCTION_CODE (callee) == BUILT_IN_STACK_RESTORE)
	goto second_stack_restore;
    }

  if (!gsi_end_p (i))
    return NULL_TREE;

  /* Allow one successor of the exit block, or zero successors.  */
  switch (EDGE_COUNT (bb->succs))
    {
    case 0:
      break;
    case 1:
      if (single_succ_edge (bb)->dest != EXIT_BLOCK_PTR_FOR_FN (cfun))
	return NULL_TREE;
      break;
    default:
      return NULL_TREE;
    }
 second_stack_restore:

  /* If there's exactly one use, then zap the call to __builtin_stack_save.
     If there are multiple uses, then the last one should remove the call.
     In any case, whether the call to __builtin_stack_save can be removed
     or not is irrelevant to removing the call to __builtin_stack_restore.  */
  if (has_single_use (gimple_call_arg (call, 0)))
    {
      gimple stack_save = SSA_NAME_DEF_STMT (gimple_call_arg (call, 0));
      if (is_gimple_call (stack_save))
	{
	  callee = gimple_call_fndecl (stack_save);
	  if (callee
	      && DECL_BUILT_IN_CLASS (callee) == BUILT_IN_NORMAL
	      && DECL_FUNCTION_CODE (callee) == BUILT_IN_STACK_SAVE)
	    {
	      gimple_stmt_iterator stack_save_gsi;
	      tree rhs;

	      stack_save_gsi = gsi_for_stmt (stack_save);
	      rhs = build_int_cst (TREE_TYPE (gimple_call_arg (call, 0)), 0);
	      update_call_from_tree (&stack_save_gsi, rhs);
	    }
	}
    }

  /* No effect, so the statement will be deleted.  */
  return integer_zero_node;
}

/* If va_list type is a simple pointer and nothing special is needed,
   optimize __builtin_va_start (&ap, 0) into ap = __builtin_next_arg (0),
   __builtin_va_end (&ap) out as NOP and __builtin_va_copy into a simple
   pointer assignment.  */

static tree
optimize_stdarg_builtin (gimple call)
{
  tree callee, lhs, rhs, cfun_va_list;
  bool va_list_simple_ptr;
  location_t loc = gimple_location (call);

  if (gimple_code (call) != GIMPLE_CALL)
    return NULL_TREE;

  callee = gimple_call_fndecl (call);

  cfun_va_list = targetm.fn_abi_va_list (callee);
  va_list_simple_ptr = POINTER_TYPE_P (cfun_va_list)
		       && (TREE_TYPE (cfun_va_list) == void_type_node
			   || TREE_TYPE (cfun_va_list) == char_type_node);

  switch (DECL_FUNCTION_CODE (callee))
    {
    case BUILT_IN_VA_START:
      if (!va_list_simple_ptr
	  || targetm.expand_builtin_va_start != NULL
	  || !builtin_decl_explicit_p (BUILT_IN_NEXT_ARG))
	return NULL_TREE;

      if (gimple_call_num_args (call) != 2)
	return NULL_TREE;

      lhs = gimple_call_arg (call, 0);
      if (!POINTER_TYPE_P (TREE_TYPE (lhs))
	  || TYPE_MAIN_VARIANT (TREE_TYPE (TREE_TYPE (lhs)))
	     != TYPE_MAIN_VARIANT (cfun_va_list))
	return NULL_TREE;

      lhs = build_fold_indirect_ref_loc (loc, lhs);
      rhs = build_call_expr_loc (loc, builtin_decl_explicit (BUILT_IN_NEXT_ARG),
                             1, integer_zero_node);
      rhs = fold_convert_loc (loc, TREE_TYPE (lhs), rhs);
      return build2 (MODIFY_EXPR, TREE_TYPE (lhs), lhs, rhs);

    case BUILT_IN_VA_COPY:
      if (!va_list_simple_ptr)
	return NULL_TREE;

      if (gimple_call_num_args (call) != 2)
	return NULL_TREE;

      lhs = gimple_call_arg (call, 0);
      if (!POINTER_TYPE_P (TREE_TYPE (lhs))
	  || TYPE_MAIN_VARIANT (TREE_TYPE (TREE_TYPE (lhs)))
	     != TYPE_MAIN_VARIANT (cfun_va_list))
	return NULL_TREE;

      lhs = build_fold_indirect_ref_loc (loc, lhs);
      rhs = gimple_call_arg (call, 1);
      if (TYPE_MAIN_VARIANT (TREE_TYPE (rhs))
	  != TYPE_MAIN_VARIANT (cfun_va_list))
	return NULL_TREE;

      rhs = fold_convert_loc (loc, TREE_TYPE (lhs), rhs);
      return build2 (MODIFY_EXPR, TREE_TYPE (lhs), lhs, rhs);

    case BUILT_IN_VA_END:
      /* No effect, so the statement will be deleted.  */
      return integer_zero_node;

    default:
      gcc_unreachable ();
    }
}

/* Attemp to make the block of __builtin_unreachable I unreachable by changing
   the incoming jumps.  Return true if at least one jump was changed.  */

static bool
optimize_unreachable (gimple_stmt_iterator i)
{
  basic_block bb = gsi_bb (i);
  gimple_stmt_iterator gsi;
  gimple stmt;
  edge_iterator ei;
  edge e;
  bool ret;

  for (gsi = gsi_start_bb (bb); !gsi_end_p (gsi); gsi_next (&gsi))
    {
      stmt = gsi_stmt (gsi);

      if (is_gimple_debug (stmt))
       continue;

      if (gimple_code (stmt) == GIMPLE_LABEL)
	{
	  /* Verify we do not need to preserve the label.  */
	  if (FORCED_LABEL (gimple_label_label (stmt)))
	    return false;

	  continue;
	}

      /* Only handle the case that __builtin_unreachable is the first statement
	 in the block.  We rely on DCE to remove stmts without side-effects
	 before __builtin_unreachable.  */
      if (gsi_stmt (gsi) != gsi_stmt (i))
        return false;
    }

  ret = false;
  FOR_EACH_EDGE (e, ei, bb->preds)
    {
      gsi = gsi_last_bb (e->src);
      if (gsi_end_p (gsi))
	continue;

      stmt = gsi_stmt (gsi);
      if (gimple_code (stmt) == GIMPLE_COND)
	{
	  if (e->flags & EDGE_TRUE_VALUE)
	    gimple_cond_make_false (stmt);
	  else if (e->flags & EDGE_FALSE_VALUE)
	    gimple_cond_make_true (stmt);
	  else
	    gcc_unreachable ();
	  update_stmt (stmt);
	}
      else
	{
	  /* Todo: handle other cases, f.i. switch statement.  */
	  continue;
	}

      ret = true;
    }

  return ret;
}

/* A simple pass that attempts to fold all builtin functions.  This pass
   is run after we've propagated as many constants as we can.  */

static unsigned int
execute_fold_all_builtins (void)
{
  bool cfg_changed = false;
  basic_block bb;
  unsigned int todoflags = 0;

  FOR_EACH_BB (bb)
    {
      gimple_stmt_iterator i;
      for (i = gsi_start_bb (bb); !gsi_end_p (i); )
	{
          gimple stmt, old_stmt;
	  tree callee, result;
	  enum built_in_function fcode;

	  stmt = gsi_stmt (i);

          if (gimple_code (stmt) != GIMPLE_CALL)
	    {
	      /* Remove all *ssaname_N ={v} {CLOBBER}; stmts,
		 after the last GIMPLE DSE they aren't needed and might
		 unnecessarily keep the SSA_NAMEs live.  */
	      if (gimple_clobber_p (stmt))
		{
		  tree lhs = gimple_assign_lhs (stmt);
		  if (TREE_CODE (lhs) == MEM_REF
		      && TREE_CODE (TREE_OPERAND (lhs, 0)) == SSA_NAME)
		    {
		      unlink_stmt_vdef (stmt);
		      gsi_remove (&i, true);
		      release_defs (stmt);
		      continue;
		    }
		}
	      gsi_next (&i);
	      continue;
	    }
	  callee = gimple_call_fndecl (stmt);
	  if (!callee || DECL_BUILT_IN_CLASS (callee) != BUILT_IN_NORMAL)
	    {
	      gsi_next (&i);
	      continue;
	    }
	  fcode = DECL_FUNCTION_CODE (callee);

	  result = gimple_fold_builtin (stmt);

	  if (result)
	    gimple_remove_stmt_histograms (cfun, stmt);

	  if (!result)
	    switch (DECL_FUNCTION_CODE (callee))
	      {
	      case BUILT_IN_CONSTANT_P:
		/* Resolve __builtin_constant_p.  If it hasn't been
		   folded to integer_one_node by now, it's fairly
		   certain that the value simply isn't constant.  */
                result = integer_zero_node;
		break;

	      case BUILT_IN_ASSUME_ALIGNED:
		/* Remove __builtin_assume_aligned.  */
		result = gimple_call_arg (stmt, 0);
		break;

	      case BUILT_IN_STACK_RESTORE:
		result = optimize_stack_restore (i);
		if (result)
		  break;
		gsi_next (&i);
		continue;

	      case BUILT_IN_UNREACHABLE:
		if (optimize_unreachable (i))
		  cfg_changed = true;
		break;

	      case BUILT_IN_VA_START:
	      case BUILT_IN_VA_END:
	      case BUILT_IN_VA_COPY:
		/* These shouldn't be folded before pass_stdarg.  */
		result = optimize_stdarg_builtin (stmt);
		if (result)
		  break;
		/* FALLTHRU */

	      default:
		gsi_next (&i);
		continue;
	      }

	  if (result == NULL_TREE)
	    break;

	  if (dump_file && (dump_flags & TDF_DETAILS))
	    {
	      fprintf (dump_file, "Simplified\n  ");
	      print_gimple_stmt (dump_file, stmt, 0, dump_flags);
	    }

          old_stmt = stmt;
          if (!update_call_from_tree (&i, result))
	    {
	      gimplify_and_update_call_from_tree (&i, result);
	      todoflags |= TODO_update_address_taken;
	    }

	  stmt = gsi_stmt (i);
	  update_stmt (stmt);

	  if (maybe_clean_or_replace_eh_stmt (old_stmt, stmt)
	      && gimple_purge_dead_eh_edges (bb))
	    cfg_changed = true;

	  if (dump_file && (dump_flags & TDF_DETAILS))
	    {
	      fprintf (dump_file, "to\n  ");
	      print_gimple_stmt (dump_file, stmt, 0, dump_flags);
	      fprintf (dump_file, "\n");
	    }

	  /* Retry the same statement if it changed into another
	     builtin, there might be new opportunities now.  */
          if (gimple_code (stmt) != GIMPLE_CALL)
	    {
	      gsi_next (&i);
	      continue;
	    }
	  callee = gimple_call_fndecl (stmt);
	  if (!callee
              || DECL_BUILT_IN_CLASS (callee) != BUILT_IN_NORMAL
	      || DECL_FUNCTION_CODE (callee) == fcode)
	    gsi_next (&i);
	}
    }

  /* Delete unreachable blocks.  */
  if (cfg_changed)
    todoflags |= TODO_cleanup_cfg;

  return todoflags;
}


namespace {

const pass_data pass_data_fold_builtins =
{
  GIMPLE_PASS, /* type */
  "fab", /* name */
  OPTGROUP_NONE, /* optinfo_flags */
  false, /* has_gate */
  true, /* has_execute */
  TV_NONE, /* tv_id */
  ( PROP_cfg | PROP_ssa ), /* properties_required */
  0, /* properties_provided */
  0, /* properties_destroyed */
  0, /* todo_flags_start */
  ( TODO_verify_ssa | TODO_update_ssa ), /* todo_flags_finish */
};

class pass_fold_builtins : public gimple_opt_pass
{
public:
  pass_fold_builtins (gcc::context *ctxt)
    : gimple_opt_pass (pass_data_fold_builtins, ctxt)
  {}

  /* opt_pass methods: */
  opt_pass * clone () { return new pass_fold_builtins (m_ctxt); }
  unsigned int execute () { return execute_fold_all_builtins (); }

}; // class pass_fold_builtins

} // anon namespace

gimple_opt_pass *
make_pass_fold_builtins (gcc::context *ctxt)
{
  return new pass_fold_builtins (ctxt);
}<|MERGE_RESOLUTION|>--- conflicted
+++ resolved
@@ -153,11 +153,7 @@
 #include "diagnostic-core.h"
 #include "dbgcnt.h"
 #include "params.h"
-<<<<<<< HEAD
-#include "hash-table.h"
 #include "wide-int-print.h"
-=======
->>>>>>> 81927967
 
 
 /* Possible lattice values.  */
