--- conflicted
+++ resolved
@@ -221,53 +221,6 @@
 }
 
 
-<<<<<<< HEAD
-
-/* If SYM is a constant variable with known value, return the value.
-   NULL_TREE is returned otherwise.  */
-
-tree
-get_symbol_constant_value (tree sym)
-{
-  if (TREE_STATIC (sym)
-      && (TREE_READONLY (sym)
-	  || TREE_CODE (sym) == CONST_DECL))
-    {
-      tree val = DECL_INITIAL (sym);
-      if (val)
-	{
-	  STRIP_NOPS (val);
-	  if (is_gimple_min_invariant (val))
-	    {
-	      if (TREE_CODE (val) == ADDR_EXPR)
-		{
-		  tree base = get_base_address (TREE_OPERAND (val, 0));
-		  if (base && TREE_CODE (base) == VAR_DECL)
-		    {
-		      TREE_ADDRESSABLE (base) = 1;
-		      if (gimple_referenced_vars (cfun))
-			add_referenced_var (base);
-		    }
-		}
-	      return val;
-	    }
-	}
-      /* Variables declared 'const' without an initializer
-	 have zero as the initializer if they may not be
-	 overridden at link or run time.  */
-      if (!val
-	  && !DECL_EXTERNAL (sym)
-	  && targetm.binds_local_p (sym)
-          && (INTEGRAL_TYPE_P (TREE_TYPE (sym))
-	       || SCALAR_FLOAT_TYPE_P (TREE_TYPE (sym))))
-	return fold_convert (TREE_TYPE (sym), integer_zero_node);
-    }
-
-  return NULL_TREE;
-}
-
-=======
->>>>>>> 6e7f08ad
 /* Compute a default value for variable VAR and store it in the
    CONST_VAL array.  The following rules are used to get default
    values:
@@ -1498,25 +1451,8 @@
 				  elt_size, TRUNC_DIV_EXPR);
   access_index = double_int_add (access_index, low_bound);
 
-<<<<<<< HEAD
-      /* Whoo-hoo!  I'll fold ya baby.  Yeah!  */
-      FOR_EACH_CONSTRUCTOR_ELT (CONSTRUCTOR_ELTS (ctor), cnt, cfield, cval)
-	if (tree_int_cst_equal (cfield, idx))
-	  {
-	    STRIP_NOPS (cval);
-	    if (TREE_CODE (cval) == ADDR_EXPR)
-	      {
-		tree base = get_base_address (TREE_OPERAND (cval, 0));
-		if (base && TREE_CODE (base) == VAR_DECL)
-		  add_referenced_var (base);
-	      }
-	    return cval;
-	  }
-      break;
-=======
   /* And offset within the access.  */
   inner_offset = offset % (double_int_to_uhwi (elt_size) * BITS_PER_UNIT);
->>>>>>> 6e7f08ad
 
   /* See if the array field is large enough to span whole access.  We do not
      care to fold accesses spanning multiple array indexes.  */
@@ -1747,25 +1683,7 @@
       if (offset < 0)
 	return NULL_TREE;
 
-<<<<<<< HEAD
-      FOR_EACH_CONSTRUCTOR_ELT (CONSTRUCTOR_ELTS (ctor), cnt, cfield, cval)
-	if (cfield == field
-	    /* FIXME: Handle bit-fields.  */
-	    && ! DECL_BIT_FIELD (cfield))
-	  {
-	    STRIP_NOPS (cval);
-	    if (TREE_CODE (cval) == ADDR_EXPR)
-	      {
-		tree base = get_base_address (TREE_OPERAND (cval, 0));
-		if (base && TREE_CODE (base) == VAR_DECL)
-		  add_referenced_var (base);
-	      }
-	    return cval;
-	  }
-      break;
-=======
       return fold_ctor_reference (TREE_TYPE (t), ctor, offset, size);
->>>>>>> 6e7f08ad
 
     case REALPART_EXPR:
     case IMAGPART_EXPR:
@@ -2309,1349 +2227,6 @@
 
 /* Fold the stmt at *GSI with CCP specific information that propagating
    and regular folding does not catch.  */
-<<<<<<< HEAD
-
-static bool
-ccp_fold_stmt (gimple_stmt_iterator *gsi)
-{
-  gimple stmt = gsi_stmt (*gsi);
-
-  switch (gimple_code (stmt))
-    {
-    case GIMPLE_COND:
-      {
-	prop_value_t val;
-	/* Statement evaluation will handle type mismatches in constants
-	   more gracefully than the final propagation.  This allows us to
-	   fold more conditionals here.  */
-	val = evaluate_stmt (stmt);
-	if (val.lattice_val != CONSTANT
-	    || TREE_CODE (val.value) != INTEGER_CST)
-	  return false;
-
-	if (integer_zerop (val.value))
-	  gimple_cond_make_false (stmt);
-	else
-	  gimple_cond_make_true (stmt);
-
-	return true;
-      }
-
-    case GIMPLE_CALL:
-      {
-	tree lhs = gimple_call_lhs (stmt);
-	prop_value_t *val;
-	tree argt;
-	bool changed = false;
-	unsigned i;
-
-	/* If the call was folded into a constant make sure it goes
-	   away even if we cannot propagate into all uses because of
-	   type issues.  */
-	if (lhs
-	    && TREE_CODE (lhs) == SSA_NAME
-	    && (val = get_value (lhs))
-	    && val->lattice_val == CONSTANT)
-	  {
-	    tree new_rhs = unshare_expr (val->value);
-	    bool res;
-	    if (!useless_type_conversion_p (TREE_TYPE (lhs),
-					    TREE_TYPE (new_rhs)))
-	      new_rhs = fold_convert (TREE_TYPE (lhs), new_rhs);
-	    res = update_call_from_tree (gsi, new_rhs);
-	    gcc_assert (res);
-	    return true;
-	  }
-
-	/* Propagate into the call arguments.  Compared to replace_uses_in
-	   this can use the argument slot types for type verification
-	   instead of the current argument type.  We also can safely
-	   drop qualifiers here as we are dealing with constants anyway.  */
-	argt = TYPE_ARG_TYPES (TREE_TYPE (TREE_TYPE (gimple_call_fn (stmt))));
-	for (i = 0; i < gimple_call_num_args (stmt) && argt;
-	     ++i, argt = TREE_CHAIN (argt))
-	  {
-	    tree arg = gimple_call_arg (stmt, i);
-	    if (TREE_CODE (arg) == SSA_NAME
-		&& (val = get_value (arg))
-		&& val->lattice_val == CONSTANT
-		&& useless_type_conversion_p
-		     (TYPE_MAIN_VARIANT (TREE_VALUE (argt)),
-		      TYPE_MAIN_VARIANT (TREE_TYPE (val->value))))
-	      {
-		gimple_call_set_arg (stmt, i, unshare_expr (val->value));
-		changed = true;
-	      }
-	  }
-
-	return changed;
-      }
-
-    case GIMPLE_ASSIGN:
-      {
-	tree lhs = gimple_assign_lhs (stmt);
-	prop_value_t *val;
-
-	/* If we have a load that turned out to be constant replace it
-	   as we cannot propagate into all uses in all cases.  */
-	if (gimple_assign_single_p (stmt)
-	    && TREE_CODE (lhs) == SSA_NAME
-	    && (val = get_value (lhs))
-	    && val->lattice_val == CONSTANT)
-	  {
-	    tree rhs = unshare_expr (val->value);
-	    if (!useless_type_conversion_p (TREE_TYPE (lhs), TREE_TYPE (rhs)))
-	      rhs = fold_convert (TREE_TYPE (lhs), rhs);
-	    gimple_assign_set_rhs_from_tree (gsi, rhs);
-	    return true;
-	  }
-
-	return false;
-      }
-
-    default:
-      return false;
-    }
-}
-
-/* Visit the assignment statement STMT.  Set the value of its LHS to the
-   value computed by the RHS and store LHS in *OUTPUT_P.  If STMT
-   creates virtual definitions, set the value of each new name to that
-   of the RHS (if we can derive a constant out of the RHS).
-   Value-returning call statements also perform an assignment, and
-   are handled here.  */
-
-static enum ssa_prop_result
-visit_assignment (gimple stmt, tree *output_p)
-{
-  prop_value_t val;
-  enum ssa_prop_result retval;
-
-  tree lhs = gimple_get_lhs (stmt);
-
-  gcc_assert (gimple_code (stmt) != GIMPLE_CALL
-              || gimple_call_lhs (stmt) != NULL_TREE);
-
-  if (gimple_assign_copy_p (stmt))
-    {
-      tree rhs = gimple_assign_rhs1 (stmt);
-
-      if  (TREE_CODE (rhs) == SSA_NAME)
-        {
-          /* For a simple copy operation, we copy the lattice values.  */
-          prop_value_t *nval = get_value (rhs);
-          val = *nval;
-        }
-      else
-        val = evaluate_stmt (stmt);
-    }
-  else
-    /* Evaluate the statement, which could be
-       either a GIMPLE_ASSIGN or a GIMPLE_CALL.  */
-    val = evaluate_stmt (stmt);
-
-  retval = SSA_PROP_NOT_INTERESTING;
-
-  /* Set the lattice value of the statement's output.  */
-  if (TREE_CODE (lhs) == SSA_NAME)
-    {
-      /* If STMT is an assignment to an SSA_NAME, we only have one
-	 value to set.  */
-      if (set_lattice_value (lhs, val))
-	{
-	  *output_p = lhs;
-	  if (val.lattice_val == VARYING)
-	    retval = SSA_PROP_VARYING;
-	  else
-	    retval = SSA_PROP_INTERESTING;
-	}
-    }
-
-  return retval;
-}
-
-
-/* Visit the conditional statement STMT.  Return SSA_PROP_INTERESTING
-   if it can determine which edge will be taken.  Otherwise, return
-   SSA_PROP_VARYING.  */
-
-static enum ssa_prop_result
-visit_cond_stmt (gimple stmt, edge *taken_edge_p)
-{
-  prop_value_t val;
-  basic_block block;
-
-  block = gimple_bb (stmt);
-  val = evaluate_stmt (stmt);
-
-  /* Find which edge out of the conditional block will be taken and add it
-     to the worklist.  If no single edge can be determined statically,
-     return SSA_PROP_VARYING to feed all the outgoing edges to the
-     propagation engine.  */
-  *taken_edge_p = val.value ? find_taken_edge (block, val.value) : 0;
-  if (*taken_edge_p)
-    return SSA_PROP_INTERESTING;
-  else
-    return SSA_PROP_VARYING;
-}
-
-
-/* Evaluate statement STMT.  If the statement produces an output value and
-   its evaluation changes the lattice value of its output, return
-   SSA_PROP_INTERESTING and set *OUTPUT_P to the SSA_NAME holding the
-   output value.
-
-   If STMT is a conditional branch and we can determine its truth
-   value, set *TAKEN_EDGE_P accordingly.  If STMT produces a varying
-   value, return SSA_PROP_VARYING.  */
-
-static enum ssa_prop_result
-ccp_visit_stmt (gimple stmt, edge *taken_edge_p, tree *output_p)
-{
-  tree def;
-  ssa_op_iter iter;
-
-  if (dump_file && (dump_flags & TDF_DETAILS))
-    {
-      fprintf (dump_file, "\nVisiting statement:\n");
-      print_gimple_stmt (dump_file, stmt, 0, dump_flags);
-    }
-
-  switch (gimple_code (stmt))
-    {
-      case GIMPLE_ASSIGN:
-        /* If the statement is an assignment that produces a single
-           output value, evaluate its RHS to see if the lattice value of
-           its output has changed.  */
-        return visit_assignment (stmt, output_p);
-
-      case GIMPLE_CALL:
-        /* A value-returning call also performs an assignment.  */
-        if (gimple_call_lhs (stmt) != NULL_TREE)
-          return visit_assignment (stmt, output_p);
-        break;
-
-      case GIMPLE_COND:
-      case GIMPLE_SWITCH:
-        /* If STMT is a conditional branch, see if we can determine
-           which branch will be taken.   */
-        /* FIXME.  It appears that we should be able to optimize
-           computed GOTOs here as well.  */
-        return visit_cond_stmt (stmt, taken_edge_p);
-
-      default:
-        break;
-    }
-
-  /* Any other kind of statement is not interesting for constant
-     propagation and, therefore, not worth simulating.  */
-  if (dump_file && (dump_flags & TDF_DETAILS))
-    fprintf (dump_file, "No interesting values produced.  Marked VARYING.\n");
-
-  /* Definitions made by statements other than assignments to
-     SSA_NAMEs represent unknown modifications to their outputs.
-     Mark them VARYING.  */
-  FOR_EACH_SSA_TREE_OPERAND (def, stmt, iter, SSA_OP_ALL_DEFS)
-    {
-      prop_value_t v = { VARYING, NULL_TREE };
-      set_lattice_value (def, v);
-    }
-
-  return SSA_PROP_VARYING;
-}
-
-
-/* Main entry point for SSA Conditional Constant Propagation.  */
-
-static unsigned int
-do_ssa_ccp (void)
-{
-  ccp_initialize ();
-  ssa_propagate (ccp_visit_stmt, ccp_visit_phi_node);
-  if (ccp_finalize ())
-    return (TODO_cleanup_cfg | TODO_update_ssa | TODO_remove_unused_locals);
-  else
-    return 0;
-}
-
-
-static bool
-gate_ccp (void)
-{
-  return flag_tree_ccp != 0;
-}
-
-
-struct gimple_opt_pass pass_ccp =
-{
- {
-  GIMPLE_PASS,
-  "ccp",				/* name */
-  gate_ccp,				/* gate */
-  do_ssa_ccp,				/* execute */
-  NULL,					/* sub */
-  NULL,					/* next */
-  0,					/* static_pass_number */
-  TV_TREE_CCP,				/* tv_id */
-  PROP_cfg | PROP_ssa,			/* properties_required */
-  0,					/* properties_provided */
-  0,					/* properties_destroyed */
-  0,					/* todo_flags_start */
-  TODO_dump_func | TODO_verify_ssa
-  | TODO_verify_stmts | TODO_ggc_collect/* todo_flags_finish */
- }
-};
-
-
-/* A subroutine of fold_stmt.  Attempts to fold *(A+O) to A[X].
-   BASE is an array type.  OFFSET is a byte displacement.  ORIG_TYPE
-   is the desired result type.
-
-   LOC is the location of the original expression.  */
-
-static tree
-maybe_fold_offset_to_array_ref (location_t loc, tree base, tree offset,
-				tree orig_type,
-				bool allow_negative_idx)
-{
-  tree min_idx, idx, idx_type, elt_offset = integer_zero_node;
-  tree array_type, elt_type, elt_size;
-  tree domain_type;
-
-  /* If BASE is an ARRAY_REF, we can pick up another offset (this time
-     measured in units of the size of elements type) from that ARRAY_REF).
-     We can't do anything if either is variable.
-
-     The case we handle here is *(&A[N]+O).  */
-  if (TREE_CODE (base) == ARRAY_REF)
-    {
-      tree low_bound = array_ref_low_bound (base);
-
-      elt_offset = TREE_OPERAND (base, 1);
-      if (TREE_CODE (low_bound) != INTEGER_CST
-	  || TREE_CODE (elt_offset) != INTEGER_CST)
-	return NULL_TREE;
-
-      elt_offset = int_const_binop (MINUS_EXPR, elt_offset, low_bound, 0);
-      base = TREE_OPERAND (base, 0);
-    }
-
-  /* Ignore stupid user tricks of indexing non-array variables.  */
-  array_type = TREE_TYPE (base);
-  if (TREE_CODE (array_type) != ARRAY_TYPE)
-    return NULL_TREE;
-  elt_type = TREE_TYPE (array_type);
-  if (!useless_type_conversion_p (orig_type, elt_type))
-    return NULL_TREE;
-
-  /* Use signed size type for intermediate computation on the index.  */
-  idx_type = signed_type_for (size_type_node);
-
-  /* If OFFSET and ELT_OFFSET are zero, we don't care about the size of the
-     element type (so we can use the alignment if it's not constant).
-     Otherwise, compute the offset as an index by using a division.  If the
-     division isn't exact, then don't do anything.  */
-  elt_size = TYPE_SIZE_UNIT (elt_type);
-  if (!elt_size)
-    return NULL;
-  if (integer_zerop (offset))
-    {
-      if (TREE_CODE (elt_size) != INTEGER_CST)
-	elt_size = size_int (TYPE_ALIGN (elt_type));
-
-      idx = build_int_cst (idx_type, 0);
-    }
-  else
-    {
-      unsigned HOST_WIDE_INT lquo, lrem;
-      HOST_WIDE_INT hquo, hrem;
-      double_int soffset;
-
-      /* The final array offset should be signed, so we need
-	 to sign-extend the (possibly pointer) offset here
-	 and use signed division.  */
-      soffset = double_int_sext (tree_to_double_int (offset),
-				 TYPE_PRECISION (TREE_TYPE (offset)));
-      if (TREE_CODE (elt_size) != INTEGER_CST
-	  || div_and_round_double (TRUNC_DIV_EXPR, 0,
-				   soffset.low, soffset.high,
-				   TREE_INT_CST_LOW (elt_size),
-				   TREE_INT_CST_HIGH (elt_size),
-				   &lquo, &hquo, &lrem, &hrem)
-	  || lrem || hrem)
-	return NULL_TREE;
-
-      idx = build_int_cst_wide (idx_type, lquo, hquo);
-    }
-
-  /* Assume the low bound is zero.  If there is a domain type, get the
-     low bound, if any, convert the index into that type, and add the
-     low bound.  */
-  min_idx = build_int_cst (idx_type, 0);
-  domain_type = TYPE_DOMAIN (array_type);
-  if (domain_type)
-    {
-      idx_type = domain_type;
-      if (TYPE_MIN_VALUE (idx_type))
-	min_idx = TYPE_MIN_VALUE (idx_type);
-      else
-	min_idx = fold_convert (idx_type, min_idx);
-
-      if (TREE_CODE (min_idx) != INTEGER_CST)
-	return NULL_TREE;
-
-      elt_offset = fold_convert (idx_type, elt_offset);
-    }
-
-  if (!integer_zerop (min_idx))
-    idx = int_const_binop (PLUS_EXPR, idx, min_idx, 0);
-  if (!integer_zerop (elt_offset))
-    idx = int_const_binop (PLUS_EXPR, idx, elt_offset, 0);
-
-  /* Make sure to possibly truncate late after offsetting.  */
-  idx = fold_convert (idx_type, idx);
-
-  /* We don't want to construct access past array bounds. For example
-       char *(c[4]);
-       c[3][2];
-     should not be simplified into (*c)[14] or tree-vrp will
-     give false warnings.  The same is true for
-       struct A { long x; char d[0]; } *a;
-       (char *)a - 4;
-     which should be not folded to &a->d[-8].  */
-  if (domain_type
-      && TYPE_MAX_VALUE (domain_type)
-      && TREE_CODE (TYPE_MAX_VALUE (domain_type)) == INTEGER_CST)
-    {
-      tree up_bound = TYPE_MAX_VALUE (domain_type);
-
-      if (tree_int_cst_lt (up_bound, idx)
-	  /* Accesses after the end of arrays of size 0 (gcc
-	     extension) and 1 are likely intentional ("struct
-	     hack").  */
-	  && compare_tree_int (up_bound, 1) > 0)
-	return NULL_TREE;
-    }
-  if (domain_type
-      && TYPE_MIN_VALUE (domain_type))
-    {
-      if (!allow_negative_idx
-	  && TREE_CODE (TYPE_MIN_VALUE (domain_type)) == INTEGER_CST
-	  && tree_int_cst_lt (idx, TYPE_MIN_VALUE (domain_type)))
-	return NULL_TREE;
-    }
-  else if (!allow_negative_idx
-	   && compare_tree_int (idx, 0) < 0)
-    return NULL_TREE;
-
-  {
-    tree t = build4 (ARRAY_REF, elt_type, base, idx, NULL_TREE, NULL_TREE);
-    SET_EXPR_LOCATION (t, loc);
-    return t;
-  }
-}
-
-
-/* Attempt to fold *(S+O) to S.X.
-   BASE is a record type.  OFFSET is a byte displacement.  ORIG_TYPE
-   is the desired result type.
-
-   LOC is the location of the original expression.  */
-
-static tree
-maybe_fold_offset_to_component_ref (location_t loc, tree record_type,
-				    tree base, tree offset, tree orig_type)
-{
-  tree f, t, field_type, tail_array_field, field_offset;
-  tree ret;
-  tree new_base;
-
-  if (TREE_CODE (record_type) != RECORD_TYPE
-      && TREE_CODE (record_type) != UNION_TYPE
-      && TREE_CODE (record_type) != QUAL_UNION_TYPE)
-    return NULL_TREE;
-
-  /* Short-circuit silly cases.  */
-  if (useless_type_conversion_p (record_type, orig_type))
-    return NULL_TREE;
-
-  tail_array_field = NULL_TREE;
-  for (f = TYPE_FIELDS (record_type); f ; f = TREE_CHAIN (f))
-    {
-      int cmp;
-
-      if (TREE_CODE (f) != FIELD_DECL)
-	continue;
-      if (DECL_BIT_FIELD (f))
-	continue;
-
-      if (!DECL_FIELD_OFFSET (f))
-	continue;
-      field_offset = byte_position (f);
-      if (TREE_CODE (field_offset) != INTEGER_CST)
-	continue;
-
-      /* ??? Java creates "interesting" fields for representing base classes.
-	 They have no name, and have no context.  With no context, we get into
-	 trouble with nonoverlapping_component_refs_p.  Skip them.  */
-      if (!DECL_FIELD_CONTEXT (f))
-	continue;
-
-      /* The previous array field isn't at the end.  */
-      tail_array_field = NULL_TREE;
-
-      /* Check to see if this offset overlaps with the field.  */
-      cmp = tree_int_cst_compare (field_offset, offset);
-      if (cmp > 0)
-	continue;
-
-      field_type = TREE_TYPE (f);
-
-      /* Here we exactly match the offset being checked.  If the types match,
-	 then we can return that field.  */
-      if (cmp == 0
-	  && useless_type_conversion_p (orig_type, field_type))
-	{
-	  t = build3 (COMPONENT_REF, field_type, base, f, NULL_TREE);
-	  return t;
-	}
-
-      /* Don't care about offsets into the middle of scalars.  */
-      if (!AGGREGATE_TYPE_P (field_type))
-	continue;
-
-      /* Check for array at the end of the struct.  This is often
-	 used as for flexible array members.  We should be able to
-	 turn this into an array access anyway.  */
-      if (TREE_CODE (field_type) == ARRAY_TYPE)
-	tail_array_field = f;
-
-      /* Check the end of the field against the offset.  */
-      if (!DECL_SIZE_UNIT (f)
-	  || TREE_CODE (DECL_SIZE_UNIT (f)) != INTEGER_CST)
-	continue;
-      t = int_const_binop (MINUS_EXPR, offset, field_offset, 1);
-      if (!tree_int_cst_lt (t, DECL_SIZE_UNIT (f)))
-	continue;
-
-      /* If we matched, then set offset to the displacement into
-	 this field.  */
-      new_base = build3 (COMPONENT_REF, field_type, base, f, NULL_TREE);
-      SET_EXPR_LOCATION (new_base, loc);
-
-      /* Recurse to possibly find the match.  */
-      ret = maybe_fold_offset_to_array_ref (loc, new_base, t, orig_type,
-					    f == TYPE_FIELDS (record_type));
-      if (ret)
-	return ret;
-      ret = maybe_fold_offset_to_component_ref (loc, field_type, new_base, t,
-						orig_type);
-      if (ret)
-	return ret;
-    }
-
-  if (!tail_array_field)
-    return NULL_TREE;
-
-  f = tail_array_field;
-  field_type = TREE_TYPE (f);
-  offset = int_const_binop (MINUS_EXPR, offset, byte_position (f), 1);
-
-  /* If we get here, we've got an aggregate field, and a possibly
-     nonzero offset into them.  Recurse and hope for a valid match.  */
-  base = build3 (COMPONENT_REF, field_type, base, f, NULL_TREE);
-  SET_EXPR_LOCATION (base, loc);
-
-  t = maybe_fold_offset_to_array_ref (loc, base, offset, orig_type,
-				      f == TYPE_FIELDS (record_type));
-  if (t)
-    return t;
-  return maybe_fold_offset_to_component_ref (loc, field_type, base, offset,
-					     orig_type);
-}
-
-/* Attempt to express (ORIG_TYPE)BASE+OFFSET as BASE->field_of_orig_type
-   or BASE[index] or by combination of those.
-
-   LOC is the location of original expression.
-
-   Before attempting the conversion strip off existing ADDR_EXPRs and
-   handled component refs.  */
-
-tree
-maybe_fold_offset_to_reference (location_t loc, tree base, tree offset,
-				tree orig_type)
-{
-  tree ret;
-  tree type;
-
-  STRIP_NOPS (base);
-  if (TREE_CODE (base) != ADDR_EXPR)
-    return NULL_TREE;
-
-  base = TREE_OPERAND (base, 0);
-
-  /* Handle case where existing COMPONENT_REF pick e.g. wrong field of union,
-     so it needs to be removed and new COMPONENT_REF constructed.
-     The wrong COMPONENT_REF are often constructed by folding the
-     (type *)&object within the expression (type *)&object+offset  */
-  if (handled_component_p (base))
-    {
-      HOST_WIDE_INT sub_offset, size, maxsize;
-      tree newbase;
-      newbase = get_ref_base_and_extent (base, &sub_offset,
-					 &size, &maxsize);
-      gcc_assert (newbase);
-      if (size == maxsize
-	  && size != -1
-	  && !(sub_offset & (BITS_PER_UNIT - 1)))
-	{
-	  base = newbase;
-	  if (sub_offset)
-	    offset = int_const_binop (PLUS_EXPR, offset,
-				      build_int_cst (TREE_TYPE (offset),
-						     sub_offset / BITS_PER_UNIT), 1);
-	}
-    }
-  if (useless_type_conversion_p (orig_type, TREE_TYPE (base))
-      && integer_zerop (offset))
-    return base;
-  type = TREE_TYPE (base);
-
-  ret = maybe_fold_offset_to_component_ref (loc, type, base, offset, orig_type);
-  if (!ret)
-    ret = maybe_fold_offset_to_array_ref (loc, base, offset, orig_type, true);
-
-  return ret;
-}
-
-/* Attempt to express (ORIG_TYPE)&BASE+OFFSET as &BASE->field_of_orig_type
-   or &BASE[index] or by combination of those.
-
-   LOC is the location of the original expression.
-
-   Before attempting the conversion strip off existing component refs.  */
-
-tree
-maybe_fold_offset_to_address (location_t loc, tree addr, tree offset,
-			      tree orig_type)
-{
-  tree t;
-
-  gcc_assert (POINTER_TYPE_P (TREE_TYPE (addr))
-	      && POINTER_TYPE_P (orig_type));
-
-  t = maybe_fold_offset_to_reference (loc, addr, offset,
-				      TREE_TYPE (orig_type));
-  if (t != NULL_TREE)
-    {
-      tree orig = addr;
-      tree ptr_type;
-
-      /* For __builtin_object_size to function correctly we need to
-         make sure not to fold address arithmetic so that we change
-	 reference from one array to another.  This would happen for
-	 example for
-
-	   struct X { char s1[10]; char s2[10] } s;
-	   char *foo (void) { return &s.s2[-4]; }
-
-	 where we need to avoid generating &s.s1[6].  As the C and
-	 C++ frontends create different initial trees
-	 (char *) &s.s1 + -4  vs.  &s.s1[-4]  we have to do some
-	 sophisticated comparisons here.  Note that checking for the
-	 condition after the fact is easier than trying to avoid doing
-	 the folding.  */
-      STRIP_NOPS (orig);
-      if (TREE_CODE (orig) == ADDR_EXPR)
-	orig = TREE_OPERAND (orig, 0);
-      if ((TREE_CODE (orig) == ARRAY_REF
-	   || (TREE_CODE (orig) == COMPONENT_REF
-	       && TREE_CODE (TREE_TYPE (TREE_OPERAND (orig, 1))) == ARRAY_TYPE))
-	  && (TREE_CODE (t) == ARRAY_REF
-	      || TREE_CODE (t) == COMPONENT_REF)
-	  && !operand_equal_p (TREE_CODE (orig) == ARRAY_REF
-			       ? TREE_OPERAND (orig, 0) : orig,
-			       TREE_CODE (t) == ARRAY_REF
-			       ? TREE_OPERAND (t, 0) : t, 0))
-	return NULL_TREE;
-
-      ptr_type = build_pointer_type (TREE_TYPE (t));
-      if (!useless_type_conversion_p (orig_type, ptr_type))
-	return NULL_TREE;
-      return build_fold_addr_expr_with_type_loc (loc, t, ptr_type);
-    }
-
-  return NULL_TREE;
-}
-
-/* A subroutine of fold_stmt.  Attempt to simplify *(BASE+OFFSET).
-   Return the simplified expression, or NULL if nothing could be done.  */
-
-static tree
-maybe_fold_stmt_indirect (tree expr, tree base, tree offset)
-{
-  tree t;
-  bool volatile_p = TREE_THIS_VOLATILE (expr);
-  location_t loc = EXPR_LOCATION (expr);
-
-  /* We may well have constructed a double-nested PLUS_EXPR via multiple
-     substitutions.  Fold that down to one.  Remove NON_LVALUE_EXPRs that
-     are sometimes added.  */
-  base = fold (base);
-  STRIP_TYPE_NOPS (base);
-  TREE_OPERAND (expr, 0) = base;
-
-  /* One possibility is that the address reduces to a string constant.  */
-  t = fold_read_from_constant_string (expr);
-  if (t)
-    return t;
-
-  /* Add in any offset from a POINTER_PLUS_EXPR.  */
-  if (TREE_CODE (base) == POINTER_PLUS_EXPR)
-    {
-      tree offset2;
-
-      offset2 = TREE_OPERAND (base, 1);
-      if (TREE_CODE (offset2) != INTEGER_CST)
-	return NULL_TREE;
-      base = TREE_OPERAND (base, 0);
-
-      offset = fold_convert (sizetype,
-			     int_const_binop (PLUS_EXPR, offset, offset2, 1));
-    }
-
-  if (TREE_CODE (base) == ADDR_EXPR)
-    {
-      tree base_addr = base;
-
-      /* Strip the ADDR_EXPR.  */
-      base = TREE_OPERAND (base, 0);
-
-      /* Fold away CONST_DECL to its value, if the type is scalar.  */
-      if (TREE_CODE (base) == CONST_DECL
-	  && is_gimple_min_invariant (DECL_INITIAL (base)))
-	return DECL_INITIAL (base);
-
-      /* If there is no offset involved simply return the folded base.  */
-      if (integer_zerop (offset))
-	return base;
-
-      /* Try folding *(&B+O) to B.X.  */
-      t = maybe_fold_offset_to_reference (loc, base_addr, offset,
-					  TREE_TYPE (expr));
-      if (t)
-	{
-	  /* Preserve volatileness of the original expression.
-	     We can end up with a plain decl here which is shared
-	     and we shouldn't mess with its flags.  */
-	  if (!SSA_VAR_P (t))
-	    TREE_THIS_VOLATILE (t) = volatile_p;
-	  return t;
-	}
-    }
-  else
-    {
-      /* We can get here for out-of-range string constant accesses,
-	 such as "_"[3].  Bail out of the entire substitution search
-	 and arrange for the entire statement to be replaced by a
-	 call to __builtin_trap.  In all likelihood this will all be
-	 constant-folded away, but in the meantime we can't leave with
-	 something that get_expr_operands can't understand.  */
-
-      t = base;
-      STRIP_NOPS (t);
-      if (TREE_CODE (t) == ADDR_EXPR
-	  && TREE_CODE (TREE_OPERAND (t, 0)) == STRING_CST)
-	{
-	  /* FIXME: Except that this causes problems elsewhere with dead
-	     code not being deleted, and we die in the rtl expanders
-	     because we failed to remove some ssa_name.  In the meantime,
-	     just return zero.  */
-	  /* FIXME2: This condition should be signaled by
-	     fold_read_from_constant_string directly, rather than
-	     re-checking for it here.  */
-	  return integer_zero_node;
-	}
-
-      /* Try folding *(B+O) to B->X.  Still an improvement.  */
-      if (POINTER_TYPE_P (TREE_TYPE (base)))
-	{
-          t = maybe_fold_offset_to_reference (loc, base, offset,
-				              TREE_TYPE (expr));
-	  if (t)
-	    return t;
-	}
-    }
-
-  /* Otherwise we had an offset that we could not simplify.  */
-  return NULL_TREE;
-}
-
-
-/* A quaint feature extant in our address arithmetic is that there
-   can be hidden type changes here.  The type of the result need
-   not be the same as the type of the input pointer.
-
-   What we're after here is an expression of the form
-	(T *)(&array + const)
-   where array is OP0, const is OP1, RES_TYPE is T and
-   the cast doesn't actually exist, but is implicit in the
-   type of the POINTER_PLUS_EXPR.  We'd like to turn this into
-	&array[x]
-   which may be able to propagate further.  */
-
-tree
-maybe_fold_stmt_addition (location_t loc, tree res_type, tree op0, tree op1)
-{
-  tree ptd_type;
-  tree t;
-
-  /* The first operand should be an ADDR_EXPR.  */
-  if (TREE_CODE (op0) != ADDR_EXPR)
-    return NULL_TREE;
-  op0 = TREE_OPERAND (op0, 0);
-
-  /* It had better be a constant.  */
-  if (TREE_CODE (op1) != INTEGER_CST)
-    {
-      /* Or op0 should now be A[0] and the non-constant offset defined
-	 via a multiplication by the array element size.  */
-      if (TREE_CODE (op0) == ARRAY_REF
-	  && integer_zerop (TREE_OPERAND (op0, 1))
-	  && TREE_CODE (op1) == SSA_NAME
-	  && host_integerp (TYPE_SIZE_UNIT (TREE_TYPE (op0)), 1))
-	{
-	  gimple offset_def = SSA_NAME_DEF_STMT (op1);
-	  if (!is_gimple_assign (offset_def))
-	    return NULL_TREE;
-
-	  if (gimple_assign_rhs_code (offset_def) == MULT_EXPR
-	      && TREE_CODE (gimple_assign_rhs2 (offset_def)) == INTEGER_CST
-	      && tree_int_cst_equal (gimple_assign_rhs2 (offset_def),
-				     TYPE_SIZE_UNIT (TREE_TYPE (op0))))
-	    return build_fold_addr_expr
-			  (build4 (ARRAY_REF, TREE_TYPE (op0),
-				   TREE_OPERAND (op0, 0),
-				   gimple_assign_rhs1 (offset_def),
-				   TREE_OPERAND (op0, 2),
-				   TREE_OPERAND (op0, 3)));
-	  else if (integer_onep (TYPE_SIZE_UNIT (TREE_TYPE (op0)))
-		   && gimple_assign_rhs_code (offset_def) != MULT_EXPR)
-	    return build_fold_addr_expr
-			  (build4 (ARRAY_REF, TREE_TYPE (op0),
-				   TREE_OPERAND (op0, 0),
-				   op1,
-				   TREE_OPERAND (op0, 2),
-				   TREE_OPERAND (op0, 3)));
-	}
-      return NULL_TREE;
-    }
-
-  /* If the first operand is an ARRAY_REF, expand it so that we can fold
-     the offset into it.  */
-  while (TREE_CODE (op0) == ARRAY_REF)
-    {
-      tree array_obj = TREE_OPERAND (op0, 0);
-      tree array_idx = TREE_OPERAND (op0, 1);
-      tree elt_type = TREE_TYPE (op0);
-      tree elt_size = TYPE_SIZE_UNIT (elt_type);
-      tree min_idx;
-
-      if (TREE_CODE (array_idx) != INTEGER_CST)
-	break;
-      if (TREE_CODE (elt_size) != INTEGER_CST)
-	break;
-
-      /* Un-bias the index by the min index of the array type.  */
-      min_idx = TYPE_DOMAIN (TREE_TYPE (array_obj));
-      if (min_idx)
-	{
-	  min_idx = TYPE_MIN_VALUE (min_idx);
-	  if (min_idx)
-	    {
-	      if (TREE_CODE (min_idx) != INTEGER_CST)
-		break;
-
-	      array_idx = fold_convert (TREE_TYPE (min_idx), array_idx);
-	      if (!integer_zerop (min_idx))
-		array_idx = int_const_binop (MINUS_EXPR, array_idx,
-					     min_idx, 0);
-	    }
-	}
-
-      /* Convert the index to a byte offset.  */
-      array_idx = fold_convert (sizetype, array_idx);
-      array_idx = int_const_binop (MULT_EXPR, array_idx, elt_size, 0);
-
-      /* Update the operands for the next round, or for folding.  */
-      op1 = int_const_binop (PLUS_EXPR,
-			     array_idx, op1, 0);
-      op0 = array_obj;
-    }
-
-  ptd_type = TREE_TYPE (res_type);
-  /* If we want a pointer to void, reconstruct the reference from the
-     array element type.  A pointer to that can be trivially converted
-     to void *.  This happens as we fold (void *)(ptr p+ off).  */
-  if (VOID_TYPE_P (ptd_type)
-      && TREE_CODE (TREE_TYPE (op0)) == ARRAY_TYPE)
-    ptd_type = TREE_TYPE (TREE_TYPE (op0));
-
-  /* At which point we can try some of the same things as for indirects.  */
-  t = maybe_fold_offset_to_array_ref (loc, op0, op1, ptd_type, true);
-  if (!t)
-    t = maybe_fold_offset_to_component_ref (loc, TREE_TYPE (op0), op0, op1,
-					    ptd_type);
-  if (t)
-    {
-      t = build1 (ADDR_EXPR, res_type, t);
-      SET_EXPR_LOCATION (t, loc);
-    }
-
-  return t;
-}
-
-/* Subroutine of fold_stmt.  We perform several simplifications of the
-   memory reference tree EXPR and make sure to re-gimplify them properly
-   after propagation of constant addresses.  IS_LHS is true if the
-   reference is supposed to be an lvalue.  */
-
-static tree
-maybe_fold_reference (tree expr, bool is_lhs)
-{
-  tree *t = &expr;
-
-  if (TREE_CODE (expr) == ARRAY_REF
-      && !is_lhs)
-    {
-      tree tem = fold_read_from_constant_string (expr);
-      if (tem)
-	return tem;
-    }
-
-  /* ???  We might want to open-code the relevant remaining cases
-     to avoid using the generic fold.  */
-  if (handled_component_p (*t)
-      && CONSTANT_CLASS_P (TREE_OPERAND (*t, 0)))
-    {
-      tree tem = fold (*t);
-      if (tem != *t)
-	return tem;
-    }
-
-  while (handled_component_p (*t))
-    t = &TREE_OPERAND (*t, 0);
-
-  if (TREE_CODE (*t) == INDIRECT_REF)
-    {
-      tree tem = maybe_fold_stmt_indirect (*t, TREE_OPERAND (*t, 0),
-					   integer_zero_node);
-      /* Avoid folding *"abc" = 5 into 'a' = 5.  */
-      if (is_lhs && tem && CONSTANT_CLASS_P (tem))
-	tem = NULL_TREE;
-      if (!tem
-	  && TREE_CODE (TREE_OPERAND (*t, 0)) == ADDR_EXPR)
-	/* If we had a good reason for propagating the address here,
-	   make sure we end up with valid gimple.  See PR34989.  */
-	tem = TREE_OPERAND (TREE_OPERAND (*t, 0), 0);
-
-      if (tem)
-	{
-	  *t = tem;
-	  tem = maybe_fold_reference (expr, is_lhs);
-	  if (tem)
-	    return tem;
-	  return expr;
-	}
-    }
-  else if (!is_lhs
-	   && DECL_P (*t))
-    {
-      tree tem = get_symbol_constant_value (*t);
-      if (tem
-	  && useless_type_conversion_p (TREE_TYPE (*t), TREE_TYPE (tem)))
-	{
-	  *t = unshare_expr (tem);
-	  tem = maybe_fold_reference (expr, is_lhs);
-	  if (tem)
-	    return tem;
-	  return expr;
-	}
-    }
-
-  return NULL_TREE;
-}
-
-
-/* Return the string length, maximum string length or maximum value of
-   ARG in LENGTH.
-   If ARG is an SSA name variable, follow its use-def chains.  If LENGTH
-   is not NULL and, for TYPE == 0, its value is not equal to the length
-   we determine or if we are unable to determine the length or value,
-   return false.  VISITED is a bitmap of visited variables.
-   TYPE is 0 if string length should be returned, 1 for maximum string
-   length and 2 for maximum value ARG can have.  */
-
-static bool
-get_maxval_strlen (tree arg, tree *length, bitmap visited, int type)
-{
-  tree var, val;
-  gimple def_stmt;
-
-  if (TREE_CODE (arg) != SSA_NAME)
-    {
-      if (TREE_CODE (arg) == COND_EXPR)
-        return get_maxval_strlen (COND_EXPR_THEN (arg), length, visited, type)
-               && get_maxval_strlen (COND_EXPR_ELSE (arg), length, visited, type);
-      /* We can end up with &(*iftmp_1)[0] here as well, so handle it.  */
-      else if (TREE_CODE (arg) == ADDR_EXPR
-	       && TREE_CODE (TREE_OPERAND (arg, 0)) == ARRAY_REF
-	       && integer_zerop (TREE_OPERAND (TREE_OPERAND (arg, 0), 1)))
-	{
-	  tree aop0 = TREE_OPERAND (TREE_OPERAND (arg, 0), 0);
-	  if (TREE_CODE (aop0) == INDIRECT_REF
-	      && TREE_CODE (TREE_OPERAND (aop0, 0)) == SSA_NAME)
-	    return get_maxval_strlen (TREE_OPERAND (aop0, 0),
-				      length, visited, type);
-	}
-
-      if (type == 2)
-	{
-	  val = arg;
-	  if (TREE_CODE (val) != INTEGER_CST
-	      || tree_int_cst_sgn (val) < 0)
-	    return false;
-	}
-      else
-	val = c_strlen (arg, 1);
-      if (!val)
-	return false;
-
-      if (*length)
-	{
-	  if (type > 0)
-	    {
-	      if (TREE_CODE (*length) != INTEGER_CST
-		  || TREE_CODE (val) != INTEGER_CST)
-		return false;
-
-	      if (tree_int_cst_lt (*length, val))
-		*length = val;
-	      return true;
-	    }
-	  else if (simple_cst_equal (val, *length) != 1)
-	    return false;
-	}
-
-      *length = val;
-      return true;
-    }
-
-  /* If we were already here, break the infinite cycle.  */
-  if (bitmap_bit_p (visited, SSA_NAME_VERSION (arg)))
-    return true;
-  bitmap_set_bit (visited, SSA_NAME_VERSION (arg));
-
-  var = arg;
-  def_stmt = SSA_NAME_DEF_STMT (var);
-
-  switch (gimple_code (def_stmt))
-    {
-      case GIMPLE_ASSIGN:
-        /* The RHS of the statement defining VAR must either have a
-           constant length or come from another SSA_NAME with a constant
-           length.  */
-        if (gimple_assign_single_p (def_stmt)
-            || gimple_assign_unary_nop_p (def_stmt))
-          {
-            tree rhs = gimple_assign_rhs1 (def_stmt);
-            return get_maxval_strlen (rhs, length, visited, type);
-          }
-        return false;
-
-      case GIMPLE_PHI:
-	{
-	  /* All the arguments of the PHI node must have the same constant
-	     length.  */
-	  unsigned i;
-
-	  for (i = 0; i < gimple_phi_num_args (def_stmt); i++)
-          {
-            tree arg = gimple_phi_arg (def_stmt, i)->def;
-
-            /* If this PHI has itself as an argument, we cannot
-               determine the string length of this argument.  However,
-               if we can find a constant string length for the other
-               PHI args then we can still be sure that this is a
-               constant string length.  So be optimistic and just
-               continue with the next argument.  */
-            if (arg == gimple_phi_result (def_stmt))
-              continue;
-
-            if (!get_maxval_strlen (arg, length, visited, type))
-              return false;
-          }
-        }
-        return true;
-
-      default:
-        return false;
-    }
-}
-
-
-/* Fold builtin call in statement STMT.  Returns a simplified tree.
-   We may return a non-constant expression, including another call
-   to a different function and with different arguments, e.g.,
-   substituting memcpy for strcpy when the string length is known.
-   Note that some builtins expand into inline code that may not
-   be valid in GIMPLE.  Callers must take care.  */
-
-static tree
-ccp_fold_builtin (gimple stmt)
-{
-  tree result, val[3];
-  tree callee, a;
-  int arg_idx, type;
-  bitmap visited;
-  bool ignore;
-  int nargs;
-  location_t loc = gimple_location (stmt);
-
-  gcc_assert (is_gimple_call (stmt));
-
-  ignore = (gimple_call_lhs (stmt) == NULL);
-
-  /* First try the generic builtin folder.  If that succeeds, return the
-     result directly.  */
-  result = fold_call_stmt (stmt, ignore);
-  if (result)
-    {
-      if (ignore)
-	STRIP_NOPS (result);
-      return result;
-    }
-
-  /* Ignore MD builtins.  */
-  callee = gimple_call_fndecl (stmt);
-  if (DECL_BUILT_IN_CLASS (callee) == BUILT_IN_MD)
-    return NULL_TREE;
-
-  /* If the builtin could not be folded, and it has no argument list,
-     we're done.  */
-  nargs = gimple_call_num_args (stmt);
-  if (nargs == 0)
-    return NULL_TREE;
-
-  /* Limit the work only for builtins we know how to simplify.  */
-  switch (DECL_FUNCTION_CODE (callee))
-    {
-    case BUILT_IN_STRLEN:
-    case BUILT_IN_FPUTS:
-    case BUILT_IN_FPUTS_UNLOCKED:
-      arg_idx = 0;
-      type = 0;
-      break;
-    case BUILT_IN_STRCPY:
-    case BUILT_IN_STRNCPY:
-      arg_idx = 1;
-      type = 0;
-      break;
-    case BUILT_IN_MEMCPY_CHK:
-    case BUILT_IN_MEMPCPY_CHK:
-    case BUILT_IN_MEMMOVE_CHK:
-    case BUILT_IN_MEMSET_CHK:
-    case BUILT_IN_STRNCPY_CHK:
-      arg_idx = 2;
-      type = 2;
-      break;
-    case BUILT_IN_STRCPY_CHK:
-    case BUILT_IN_STPCPY_CHK:
-      arg_idx = 1;
-      type = 1;
-      break;
-    case BUILT_IN_SNPRINTF_CHK:
-    case BUILT_IN_VSNPRINTF_CHK:
-      arg_idx = 1;
-      type = 2;
-      break;
-    default:
-      return NULL_TREE;
-    }
-
-  if (arg_idx >= nargs)
-    return NULL_TREE;
-
-  /* Try to use the dataflow information gathered by the CCP process.  */
-  visited = BITMAP_ALLOC (NULL);
-  bitmap_clear (visited);
-
-  memset (val, 0, sizeof (val));
-  a = gimple_call_arg (stmt, arg_idx);
-  if (!get_maxval_strlen (a, &val[arg_idx], visited, type))
-    val[arg_idx] = NULL_TREE;
-
-  BITMAP_FREE (visited);
-
-  result = NULL_TREE;
-  switch (DECL_FUNCTION_CODE (callee))
-    {
-    case BUILT_IN_STRLEN:
-      if (val[0] && nargs == 1)
-	{
-	  tree new_val =
-              fold_convert (TREE_TYPE (gimple_call_lhs (stmt)), val[0]);
-
-	  /* If the result is not a valid gimple value, or not a cast
-	     of a valid gimple value, then we can not use the result.  */
-	  if (is_gimple_val (new_val)
-	      || (is_gimple_cast (new_val)
-		  && is_gimple_val (TREE_OPERAND (new_val, 0))))
-	    return new_val;
-	}
-      break;
-
-    case BUILT_IN_STRCPY:
-      if (val[1] && is_gimple_val (val[1]) && nargs == 2)
-	result = fold_builtin_strcpy (loc, callee,
-                                      gimple_call_arg (stmt, 0),
-                                      gimple_call_arg (stmt, 1),
-				      val[1]);
-      break;
-
-    case BUILT_IN_STRNCPY:
-      if (val[1] && is_gimple_val (val[1]) && nargs == 3)
-	result = fold_builtin_strncpy (loc, callee,
-                                       gimple_call_arg (stmt, 0),
-                                       gimple_call_arg (stmt, 1),
-                                       gimple_call_arg (stmt, 2),
-				       val[1]);
-      break;
-
-    case BUILT_IN_FPUTS:
-      if (nargs == 2)
-	result = fold_builtin_fputs (loc, gimple_call_arg (stmt, 0),
-				     gimple_call_arg (stmt, 1),
-				     ignore, false, val[0]);
-      break;
-
-    case BUILT_IN_FPUTS_UNLOCKED:
-      if (nargs == 2)
-	result = fold_builtin_fputs (loc, gimple_call_arg (stmt, 0),
-				     gimple_call_arg (stmt, 1),
-				     ignore, true, val[0]);
-      break;
-
-    case BUILT_IN_MEMCPY_CHK:
-    case BUILT_IN_MEMPCPY_CHK:
-    case BUILT_IN_MEMMOVE_CHK:
-    case BUILT_IN_MEMSET_CHK:
-      if (val[2] && is_gimple_val (val[2]) && nargs == 4)
-	result = fold_builtin_memory_chk (loc, callee,
-                                          gimple_call_arg (stmt, 0),
-                                          gimple_call_arg (stmt, 1),
-                                          gimple_call_arg (stmt, 2),
-                                          gimple_call_arg (stmt, 3),
-					  val[2], ignore,
-					  DECL_FUNCTION_CODE (callee));
-      break;
-
-    case BUILT_IN_STRCPY_CHK:
-    case BUILT_IN_STPCPY_CHK:
-      if (val[1] && is_gimple_val (val[1]) && nargs == 3)
-	result = fold_builtin_stxcpy_chk (loc, callee,
-                                          gimple_call_arg (stmt, 0),
-                                          gimple_call_arg (stmt, 1),
-                                          gimple_call_arg (stmt, 2),
-					  val[1], ignore,
-					  DECL_FUNCTION_CODE (callee));
-      break;
-
-    case BUILT_IN_STRNCPY_CHK:
-      if (val[2] && is_gimple_val (val[2]) && nargs == 4)
-	result = fold_builtin_strncpy_chk (loc, gimple_call_arg (stmt, 0),
-                                           gimple_call_arg (stmt, 1),
-                                           gimple_call_arg (stmt, 2),
-                                           gimple_call_arg (stmt, 3),
-					   val[2]);
-      break;
-
-    case BUILT_IN_SNPRINTF_CHK:
-    case BUILT_IN_VSNPRINTF_CHK:
-      if (val[1] && is_gimple_val (val[1]))
-	result = gimple_fold_builtin_snprintf_chk (stmt, val[1],
-                                                   DECL_FUNCTION_CODE (callee));
-      break;
-
-    default:
-      gcc_unreachable ();
-    }
-
-  if (result && ignore)
-    result = fold_ignored_result (result);
-  return result;
-}
-
-/* Attempt to fold an assignment statement pointed-to by SI.  Returns a
-   replacement rhs for the statement or NULL_TREE if no simplification
-   could be made.  It is assumed that the operands have been previously
-   folded.  */
-
-static tree
-fold_gimple_assign (gimple_stmt_iterator *si)
-{
-  gimple stmt = gsi_stmt (*si);
-  enum tree_code subcode = gimple_assign_rhs_code (stmt);
-  location_t loc = gimple_location (stmt);
-
-  tree result = NULL_TREE;
-
-  switch (get_gimple_rhs_class (subcode))
-    {
-    case GIMPLE_SINGLE_RHS:
-      {
-        tree rhs = gimple_assign_rhs1 (stmt);
-
-        /* Try to fold a conditional expression.  */
-        if (TREE_CODE (rhs) == COND_EXPR)
-          {
-	    tree op0 = COND_EXPR_COND (rhs);
-	    tree tem;
-	    bool set = false;
-	    location_t cond_loc = EXPR_LOCATION (rhs);
-
-	    if (COMPARISON_CLASS_P (op0))
-	      {
-		fold_defer_overflow_warnings ();
-		tem = fold_binary_loc (cond_loc,
-				   TREE_CODE (op0), TREE_TYPE (op0),
-				   TREE_OPERAND (op0, 0),
-				   TREE_OPERAND (op0, 1));
-		/* This is actually a conditional expression, not a GIMPLE
-		   conditional statement, however, the valid_gimple_rhs_p
-		   test still applies.  */
-		set = (tem && is_gimple_condexpr (tem)
-		       && valid_gimple_rhs_p (tem));
-		fold_undefer_overflow_warnings (set, stmt, 0);
-	      }
-	    else if (is_gimple_min_invariant (op0))
-	      {
-		tem = op0;
-		set = true;
-	      }
-	    else
-	      return NULL_TREE;
-
-	    if (set)
-	      result = fold_build3_loc (cond_loc, COND_EXPR, TREE_TYPE (rhs), tem,
-				    COND_EXPR_THEN (rhs), COND_EXPR_ELSE (rhs));
-          }
-
-	else if (TREE_CODE (rhs) == TARGET_MEM_REF)
-	  return maybe_fold_tmr (rhs);
-=======
->>>>>>> 6e7f08ad
 
 static bool
 ccp_fold_stmt (gimple_stmt_iterator *gsi)
@@ -3713,23 +2288,6 @@
 	    return true;
 	  }
 
-<<<<<<< HEAD
-	else if (DECL_P (rhs))
-	  return unshare_expr (get_symbol_constant_value (rhs));
-
-        /* If we couldn't fold the RHS, hand over to the generic
-           fold routines.  */
-        if (result == NULL_TREE)
-          result = fold (rhs);
-
-        /* Strip away useless type conversions.  Both the NON_LVALUE_EXPR
-           that may have been added by fold, and "useless" type
-           conversions that might now be apparent due to propagation.  */
-        STRIP_USELESS_TYPE_CONVERSION (result);
-
-        if (result != rhs && valid_gimple_rhs_p (result))
-	  return result;
-=======
 	/* Propagate into the call arguments.  Compared to replace_uses_in
 	   this can use the argument slot types for type verification
 	   instead of the current argument type.  We also can safely
@@ -3749,7 +2307,6 @@
 		changed = true;
 	      }
 	  }
->>>>>>> 6e7f08ad
 
 	return changed;
       }
@@ -3873,30 +2430,9 @@
 
   if (dump_file && (dump_flags & TDF_DETAILS))
     {
-<<<<<<< HEAD
-    case GIMPLE_ASSIGN:
-      {
-	unsigned old_num_ops = gimple_num_ops (stmt);
-	tree new_rhs = fold_gimple_assign (gsi);
-	tree lhs = gimple_assign_lhs (stmt);
-	if (new_rhs
-	    && !useless_type_conversion_p (TREE_TYPE (lhs),
-					   TREE_TYPE (new_rhs)))
-	  new_rhs = fold_convert (TREE_TYPE (lhs), new_rhs);
-	if (new_rhs
-	    && (!inplace
-		|| get_gimple_rhs_num_ops (TREE_CODE (new_rhs)) < old_num_ops))
-	  {
-	    gimple_assign_set_rhs_from_tree (gsi, new_rhs);
-	    changed = true;
-	  }
-	break;
-      }
-=======
       fprintf (dump_file, "\nVisiting statement:\n");
       print_gimple_stmt (dump_file, stmt, 0, dump_flags);
     }
->>>>>>> 6e7f08ad
 
   switch (gimple_code (stmt))
     {
@@ -4146,83 +2682,6 @@
     }
 }
 
-<<<<<<< HEAD
-/* Convert EXPR into a GIMPLE value suitable for substitution on the
-   RHS of an assignment.  Insert the necessary statements before
-   iterator *SI_P.  The statement at *SI_P, which must be a GIMPLE_CALL
-   is replaced.  If the call is expected to produces a result, then it
-   is replaced by an assignment of the new RHS to the result variable.
-   If the result is to be ignored, then the call is replaced by a
-   GIMPLE_NOP.  */
-
-static void
-gimplify_and_update_call_from_tree (gimple_stmt_iterator *si_p, tree expr)
-{
-  tree lhs;
-  tree tmp = NULL_TREE;  /* Silence warning.  */
-  gimple stmt, new_stmt;
-  gimple_stmt_iterator i;
-  gimple_seq stmts = gimple_seq_alloc();
-  struct gimplify_ctx gctx;
-  gimple last = NULL;
-
-  stmt = gsi_stmt (*si_p);
-
-  gcc_assert (is_gimple_call (stmt));
-
-  lhs = gimple_call_lhs (stmt);
-
-  push_gimplify_context (&gctx);
-
-  if (lhs == NULL_TREE)
-    gimplify_and_add (expr, &stmts);
-  else
-    tmp = get_initialized_tmp_var (expr, &stmts, NULL);
-
-  pop_gimplify_context (NULL);
-
-  if (gimple_has_location (stmt))
-    annotate_all_with_location (stmts, gimple_location (stmt));
-
-  /* The replacement can expose previously unreferenced variables.  */
-  for (i = gsi_start (stmts); !gsi_end_p (i); gsi_next (&i))
-    {
-      if (last)
-	{
-	  gsi_insert_before (si_p, last, GSI_NEW_STMT);
-	  gsi_next (si_p);
-	}
-      new_stmt = gsi_stmt (i);
-      find_new_referenced_vars (new_stmt);
-      mark_symbols_for_renaming (new_stmt);
-      last = new_stmt;
-    }
-
-  if (lhs == NULL_TREE)
-    {
-      unlink_stmt_vdef (stmt);
-      release_defs (stmt);
-      new_stmt = last;
-    }
-  else
-    {
-      if (last)
-	{
-	  gsi_insert_before (si_p, last, GSI_NEW_STMT);
-	  gsi_next (si_p);
-	}
-      new_stmt = gimple_build_assign (lhs, tmp);
-      gimple_set_vuse (new_stmt, gimple_vuse (stmt));
-      gimple_set_vdef (new_stmt, gimple_vdef (stmt));
-      move_ssa_defining_stmt_for_defs (new_stmt, stmt);
-    }
-
-  gimple_set_location (new_stmt, gimple_location (stmt));
-  gsi_replace (si_p, new_stmt, false);
-}
-
-=======
->>>>>>> 6e7f08ad
 /* A simple pass that attempts to fold all builtin functions.  This pass
    is run after we've propagated as many constants as we can.  */
 
