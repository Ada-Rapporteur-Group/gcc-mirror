--- conflicted
+++ resolved
@@ -151,7 +151,6 @@
 #include "symbol-summary.h"
 #include "ipa-utils.h"
 #include "ipa-prop.h"
-#include "value-query.h"
 
 /* Possible lattice values.  */
 typedef enum
@@ -942,27 +941,15 @@
     }
 }
 
+
 /* We want to provide our own GET_VALUE and FOLD_STMT virtual methods.  */
 class ccp_folder : public substitute_and_fold_engine
 {
-<<<<<<< HEAD
-public:
-=======
  public:
   tree value_of_expr (tree, gimple *) FINAL OVERRIDE;
->>>>>>> 968ec08e
   bool fold_stmt (gimple_stmt_iterator *) FINAL OVERRIDE;
-  /* This method just wraps GET_CONSTANT_VALUE for now.  Over time
-     naked calls to GET_CONSTANT_VALUE should be eliminated in favor
-     of calling member functions.  */
-  tree value_of_expr (tree name, gimple *) FINAL OVERRIDE
-  {
-    return get_constant_value (name);
-  }
 };
 
-<<<<<<< HEAD
-=======
 /* This method just wraps GET_CONSTANT_VALUE for now.  Over time
    naked calls to GET_CONSTANT_VALUE should be eliminated in favor
    of calling member functions.  */
@@ -973,7 +960,6 @@
   return get_constant_value (op);
 }
 
->>>>>>> 968ec08e
 /* Do final substitution of propagated values, cleanup the flowgraph and
    free allocated storage.  If NONZERO_P, record nonzero bits.
 
