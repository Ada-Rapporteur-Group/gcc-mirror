/* Conditional constant propagation pass for the GNU compiler.
<<<<<<< HEAD
   Copyright (C) 2000, 2001, 2002, 2003, 2004, 2005, 2006
=======
   Copyright (C) 2000, 2001, 2002, 2003, 2004, 2005, 2006, 2007
>>>>>>> 29c07800
   Free Software Foundation, Inc.
   Adapted from original RTL SSA-CCP by Daniel Berlin <dberlin@dberlin.org>
   Adapted to GIMPLE trees by Diego Novillo <dnovillo@redhat.com>

This file is part of GCC.
   
GCC is free software; you can redistribute it and/or modify it
under the terms of the GNU General Public License as published by the
Free Software Foundation; either version 2, or (at your option) any
later version.
   
GCC is distributed in the hope that it will be useful, but WITHOUT
ANY WARRANTY; without even the implied warranty of MERCHANTABILITY or
FITNESS FOR A PARTICULAR PURPOSE.  See the GNU General Public License
for more details.
   
You should have received a copy of the GNU General Public License
along with GCC; see the file COPYING.  If not, write to the Free
Software Foundation, 51 Franklin Street, Fifth Floor, Boston, MA
02110-1301, USA.  */

/* Conditional constant propagation (CCP) is based on the SSA
   propagation engine (tree-ssa-propagate.c).  Constant assignments of
   the form VAR = CST are propagated from the assignments into uses of
   VAR, which in turn may generate new constants.  The simulation uses
   a four level lattice to keep track of constant values associated
   with SSA names.  Given an SSA name V_i, it may take one of the
   following values:

	UNINITIALIZED   ->  the initial state of the value.  This value
			    is replaced with a correct initial value
			    the first time the value is used, so the
			    rest of the pass does not need to care about
			    it.  Using this value simplifies initialization
			    of the pass, and prevents us from needlessly
			    scanning statements that are never reached.

	UNDEFINED	->  V_i is a local variable whose definition
			    has not been processed yet.  Therefore we
			    don't yet know if its value is a constant
			    or not.

	CONSTANT	->  V_i has been found to hold a constant
			    value C.

	VARYING		->  V_i cannot take a constant value, or if it
			    does, it is not possible to determine it
			    at compile time.

   The core of SSA-CCP is in ccp_visit_stmt and ccp_visit_phi_node:

   1- In ccp_visit_stmt, we are interested in assignments whose RHS
      evaluates into a constant and conditional jumps whose predicate
      evaluates into a boolean true or false.  When an assignment of
      the form V_i = CONST is found, V_i's lattice value is set to
      CONSTANT and CONST is associated with it.  This causes the
      propagation engine to add all the SSA edges coming out the
      assignment into the worklists, so that statements that use V_i
      can be visited.

      If the statement is a conditional with a constant predicate, we
      mark the outgoing edges as executable or not executable
      depending on the predicate's value.  This is then used when
      visiting PHI nodes to know when a PHI argument can be ignored.
      

   2- In ccp_visit_phi_node, if all the PHI arguments evaluate to the
      same constant C, then the LHS of the PHI is set to C.  This
      evaluation is known as the "meet operation".  Since one of the
      goals of this evaluation is to optimistically return constant
      values as often as possible, it uses two main short cuts:

      - If an argument is flowing in through a non-executable edge, it
	is ignored.  This is useful in cases like this:

			if (PRED)
			  a_9 = 3;
			else
			  a_10 = 100;
			a_11 = PHI (a_9, a_10)

	If PRED is known to always evaluate to false, then we can
	assume that a_11 will always take its value from a_10, meaning
	that instead of consider it VARYING (a_9 and a_10 have
	different values), we can consider it CONSTANT 100.

      - If an argument has an UNDEFINED value, then it does not affect
	the outcome of the meet operation.  If a variable V_i has an
	UNDEFINED value, it means that either its defining statement
	hasn't been visited yet or V_i has no defining statement, in
	which case the original symbol 'V' is being used
	uninitialized.  Since 'V' is a local variable, the compiler
	may assume any initial value for it.


   After propagation, every variable V_i that ends up with a lattice
   value of CONSTANT will have the associated constant value in the
   array CONST_VAL[i].VALUE.  That is fed into substitute_and_fold for
   final substitution and folding.


   Constant propagation in stores and loads (STORE-CCP)
   ----------------------------------------------------

   While CCP has all the logic to propagate constants in GIMPLE
   registers, it is missing the ability to associate constants with
   stores and loads (i.e., pointer dereferences, structures and
   global/aliased variables).  We don't keep loads and stores in
   SSA, but we do build a factored use-def web for them (in the
   virtual operands).

   For instance, consider the following code fragment:

	  struct A a;
	  const int B = 42;

	  void foo (int i)
	  {
	    if (i > 10)
	      a.a = 42;
	    else
	      {
		a.b = 21;
		a.a = a.b + 21;
	      }

	    if (a.a != B)
	      never_executed ();
	  }

   We should be able to deduce that the predicate 'a.a != B' is always
   false.  To achieve this, we associate constant values to the SSA
   names in the VDEF operands for each store.  Additionally,
   since we also glob partial loads/stores with the base symbol, we
   also keep track of the memory reference where the constant value
   was stored (in the MEM_REF field of PROP_VALUE_T).  For instance,

        # a_5 = VDEF <a_4>
        a.a = 2;

        # VUSE <a_5>
        x_3 = a.b;

   In the example above, CCP will associate value '2' with 'a_5', but
   it would be wrong to replace the load from 'a.b' with '2', because
   '2' had been stored into a.a.

   Note that the initial value of virtual operands is VARYING, not
   UNDEFINED.  Consider, for instance global variables:

   	int A;

   	foo (int i)
  	{
	  if (i_3 > 10)
	    A_4 = 3;
          # A_5 = PHI (A_4, A_2);

	  # VUSE <A_5>
	  A.0_6 = A;

	  return A.0_6;
	}

   The value of A_2 cannot be assumed to be UNDEFINED, as it may have
   been defined outside of foo.  If we were to assume it UNDEFINED, we
   would erroneously optimize the above into 'return 3;'.

   Though STORE-CCP is not too expensive, it does have to do more work
   than regular CCP, so it is only enabled at -O2.  Both regular CCP
   and STORE-CCP use the exact same algorithm.  The only distinction
   is that when doing STORE-CCP, the boolean variable DO_STORE_CCP is
   set to true.  This affects the evaluation of statements and PHI
   nodes.

   References:

     Constant propagation with conditional branches,
     Wegman and Zadeck, ACM TOPLAS 13(2):181-210.

     Building an Optimizing Compiler,
     Robert Morgan, Butterworth-Heinemann, 1998, Section 8.9.

     Advanced Compiler Design and Implementation,
     Steven Muchnick, Morgan Kaufmann, 1997, Section 12.6  */

#include "config.h"
#include "system.h"
#include "coretypes.h"
#include "tm.h"
#include "tree.h"
#include "flags.h"
#include "rtl.h"
#include "tm_p.h"
#include "ggc.h"
#include "basic-block.h"
#include "output.h"
#include "expr.h"
#include "function.h"
#include "diagnostic.h"
#include "timevar.h"
#include "tree-dump.h"
#include "tree-flow.h"
#include "tree-pass.h"
#include "tree-ssa-propagate.h"
#include "langhooks.h"
#include "target.h"
#include "toplev.h"


/* Possible lattice values.  */
typedef enum
{
  UNINITIALIZED,
  UNDEFINED,
  CONSTANT,
  VARYING
} ccp_lattice_t;

/* Array of propagated constant values.  After propagation,
   CONST_VAL[I].VALUE holds the constant value for SSA_NAME(I).  If
   the constant is held in an SSA name representing a memory store
   (i.e., a VDEF), CONST_VAL[I].MEM_REF will contain the actual
   memory reference used to store (i.e., the LHS of the assignment
   doing the store).  */
static prop_value_t *const_val;

/* True if we are also propagating constants in stores and loads.  */
static bool do_store_ccp;

/* Dump constant propagation value VAL to file OUTF prefixed by PREFIX.  */

static void
dump_lattice_value (FILE *outf, const char *prefix, prop_value_t val)
{
  switch (val.lattice_val)
    {
    case UNINITIALIZED:
      fprintf (outf, "%sUNINITIALIZED", prefix);
      break;
    case UNDEFINED:
      fprintf (outf, "%sUNDEFINED", prefix);
      break;
    case VARYING:
      fprintf (outf, "%sVARYING", prefix);
      break;
    case CONSTANT:
      fprintf (outf, "%sCONSTANT ", prefix);
      print_generic_expr (outf, val.value, dump_flags);
      break;
    default:
      gcc_unreachable ();
    }
}


/* Print lattice value VAL to stderr.  */

void debug_lattice_value (prop_value_t val);

void
debug_lattice_value (prop_value_t val)
{
  dump_lattice_value (stderr, "", val);
  fprintf (stderr, "\n");
}


/* The regular is_gimple_min_invariant does a shallow test of the object.
   It assumes that full gimplification has happened, or will happen on the
   object.  For a value coming from DECL_INITIAL, this is not true, so we
   have to be more strict ourselves.  */

static bool
ccp_decl_initial_min_invariant (tree t)
{
  if (!is_gimple_min_invariant (t))
    return false;
  if (TREE_CODE (t) == ADDR_EXPR)
    {
      /* Inline and unroll is_gimple_addressable.  */
      while (1)
	{
	  t = TREE_OPERAND (t, 0);
	  if (is_gimple_id (t))
	    return true;
	  if (!handled_component_p (t))
	    return false;
	}
    }
  return true;
}

/* If SYM is a constant variable with known value, return the value.
   NULL_TREE is returned otherwise.  */

static tree
get_symbol_constant_value (tree sym)
{
  if (TREE_STATIC (sym)
      && TREE_READONLY (sym)
      && !MTAG_P (sym))
    {
      tree val = DECL_INITIAL (sym);
      if (val
	  && ccp_decl_initial_min_invariant (val))
	return val;
    }

  return NULL_TREE;
}

/* Compute a default value for variable VAR and store it in the
   CONST_VAL array.  The following rules are used to get default
   values:

   1- Global and static variables that are declared constant are
      considered CONSTANT.

   2- Any other value is considered UNDEFINED.  This is useful when
      considering PHI nodes.  PHI arguments that are undefined do not
      change the constant value of the PHI node, which allows for more
      constants to be propagated.

   3- If SSA_NAME_VALUE is set and it is a constant, its value is
      used.

   4- Variables defined by statements other than assignments and PHI
      nodes are considered VARYING.

   5- Initial values of variables that are not GIMPLE registers are
      considered VARYING.  */

static prop_value_t
get_default_value (tree var)
{
  tree sym = SSA_NAME_VAR (var);
  prop_value_t val = { UNINITIALIZED, NULL_TREE, NULL_TREE };
  tree cst_val;
  
  if (!do_store_ccp && !is_gimple_reg (var))
    {
      /* Short circuit for regular CCP.  We are not interested in any
	 non-register when DO_STORE_CCP is false.  */
      val.lattice_val = VARYING;
    }
  else if (SSA_NAME_VALUE (var)
	   && is_gimple_min_invariant (SSA_NAME_VALUE (var)))
    {
      val.lattice_val = CONSTANT;
      val.value = SSA_NAME_VALUE (var);
    }
  else if ((cst_val = get_symbol_constant_value (sym)) != NULL_TREE)
    {
      /* Globals and static variables declared 'const' take their
	 initial value.  */
      val.lattice_val = CONSTANT;
      val.value = cst_val;
      val.mem_ref = sym;
    }
  else
    {
      tree stmt = SSA_NAME_DEF_STMT (var);

      if (IS_EMPTY_STMT (stmt))
	{
	  /* Variables defined by an empty statement are those used
	     before being initialized.  If VAR is a local variable, we
	     can assume initially that it is UNDEFINED, otherwise we must
	     consider it VARYING.  */
	  if (is_gimple_reg (sym) && TREE_CODE (sym) != PARM_DECL)
	    val.lattice_val = UNDEFINED;
	  else
	    val.lattice_val = VARYING;
	}
      else if (TREE_CODE (stmt) == GIMPLE_MODIFY_STMT
	       || TREE_CODE (stmt) == PHI_NODE)
	{
	  /* Any other variable defined by an assignment or a PHI node
	     is considered UNDEFINED.  */
	  val.lattice_val = UNDEFINED;
	}
      else
	{
	  /* Otherwise, VAR will never take on a constant value.  */
	  val.lattice_val = VARYING;
	}
    }

  return val;
}


/* Get the constant value associated with variable VAR.  */

static inline prop_value_t *
get_value (tree var)
{
  prop_value_t *val = &const_val[SSA_NAME_VERSION (var)];

  if (val->lattice_val == UNINITIALIZED)
    *val = get_default_value (var);

  return val;
}

/* Sets the value associated with VAR to VARYING.  */

static inline void
set_value_varying (tree var)
{
  prop_value_t *val = &const_val[SSA_NAME_VERSION (var)];

  val->lattice_val = VARYING;
  val->value = NULL_TREE;
  val->mem_ref = NULL_TREE;
}

/* For float types, modify the value of VAL to make ccp work correctly
   for non-standard values (-0, NaN):

   If HONOR_SIGNED_ZEROS is false, and VAL = -0, we canonicalize it to 0.
   If HONOR_NANS is false, and VAL is NaN, we canonicalize it to UNDEFINED.
     This is to fix the following problem (see PR 29921): Suppose we have

     x = 0.0 * y

     and we set value of y to NaN.  This causes value of x to be set to NaN.
     When we later determine that y is in fact VARYING, fold uses the fact
     that HONOR_NANS is false, and we try to change the value of x to 0,
     causing an ICE.  With HONOR_NANS being false, the real appearance of
     NaN would cause undefined behavior, though, so claiming that y (and x)
     are UNDEFINED initially is correct.  */

static void
canonicalize_float_value (prop_value_t *val)
{
  enum machine_mode mode;
  tree type;
  REAL_VALUE_TYPE d;

  if (val->lattice_val != CONSTANT
      || TREE_CODE (val->value) != REAL_CST)
    return;

  d = TREE_REAL_CST (val->value);
  type = TREE_TYPE (val->value);
  mode = TYPE_MODE (type);

  if (!HONOR_SIGNED_ZEROS (mode)
      && REAL_VALUE_MINUS_ZERO (d))
    {
      val->value = build_real (type, dconst0);
      return;
    }

  if (!HONOR_NANS (mode)
      && REAL_VALUE_ISNAN (d))
    {
      val->lattice_val = UNDEFINED;
      val->value = NULL;
      val->mem_ref = NULL;
      return;
    }
}

/* Set the value for variable VAR to NEW_VAL.  Return true if the new
   value is different from VAR's previous value.  */

static bool
set_lattice_value (tree var, prop_value_t new_val)
{
  prop_value_t *old_val = get_value (var);

  canonicalize_float_value (&new_val);

  /* Lattice transitions must always be monotonically increasing in
     value.  If *OLD_VAL and NEW_VAL are the same, return false to
     inform the caller that this was a non-transition.  */

  gcc_assert (old_val->lattice_val < new_val.lattice_val
              || (old_val->lattice_val == new_val.lattice_val
		  && ((!old_val->value && !new_val.value)
		      || operand_equal_p (old_val->value, new_val.value, 0))
		  && old_val->mem_ref == new_val.mem_ref));

  if (old_val->lattice_val != new_val.lattice_val)
    {
      if (dump_file && (dump_flags & TDF_DETAILS))
	{
	  dump_lattice_value (dump_file, "Lattice value changed to ", new_val);
	  fprintf (dump_file, ".  Adding SSA edges to worklist.\n");
	}

      *old_val = new_val;

      gcc_assert (new_val.lattice_val != UNDEFINED);
      return true;
    }

  return false;
}


/* Return the likely CCP lattice value for STMT.

   If STMT has no operands, then return CONSTANT.

   Else if any operands of STMT are undefined, then return UNDEFINED.

   Else if any operands of STMT are constants, then return CONSTANT.

   Else return VARYING.  */

static ccp_lattice_t
likely_value (tree stmt)
{
  bool has_constant_operand;
  stmt_ann_t ann;
  tree use;
  ssa_op_iter iter;

  ann = stmt_ann (stmt);

  /* If the statement has volatile operands, it won't fold to a
     constant value.  */
  if (ann->has_volatile_ops)
    return VARYING;

  /* If we are not doing store-ccp, statements with loads
     and/or stores will never fold into a constant.  */
  if (!do_store_ccp
      && !ZERO_SSA_OPERANDS (stmt, SSA_OP_ALL_VIRTUALS))
    return VARYING;


  /* A CALL_EXPR is assumed to be varying.  NOTE: This may be overly
     conservative, in the presence of const and pure calls.  */
  if (get_call_expr_in (stmt) != NULL_TREE)
    return VARYING;

  /* Anything other than assignments and conditional jumps are not
     interesting for CCP.  */
  if (TREE_CODE (stmt) != GIMPLE_MODIFY_STMT
      && !(TREE_CODE (stmt) == RETURN_EXPR && get_rhs (stmt) != NULL_TREE)
      && TREE_CODE (stmt) != COND_EXPR
      && TREE_CODE (stmt) != SWITCH_EXPR)
    return VARYING;

  if (is_gimple_min_invariant (get_rhs (stmt)))
    return CONSTANT;

  has_constant_operand = false;
  FOR_EACH_SSA_TREE_OPERAND (use, stmt, iter, SSA_OP_USE | SSA_OP_VUSE)
    {
      prop_value_t *val = get_value (use);

      if (val->lattice_val == UNDEFINED)
	return UNDEFINED;

      if (val->lattice_val == CONSTANT)
	has_constant_operand = true;
    }

  if (has_constant_operand
      /* We do not consider virtual operands here -- load from read-only
	 memory may have only VARYING virtual operands, but still be
	 constant.  */
      || ZERO_SSA_OPERANDS (stmt, SSA_OP_USE))
    return CONSTANT;

  return VARYING;
}

/* Returns true if STMT cannot be constant.  */

static bool
surely_varying_stmt_p (tree stmt)
{
  /* If the statement has operands that we cannot handle, it cannot be
     constant.  */
  if (stmt_ann (stmt)->has_volatile_ops)
    return true;

  if (!ZERO_SSA_OPERANDS (stmt, SSA_OP_ALL_VIRTUALS))
    {
      if (!do_store_ccp)
	return true;

      /* We can only handle simple loads and stores.  */
      if (!stmt_makes_single_load (stmt)
	  && !stmt_makes_single_store (stmt))
	return true;
    }

  /* If it contains a call, it is varying.  */
  if (get_call_expr_in (stmt) != NULL_TREE)
    return true;

  /* Anything other than assignments and conditional jumps are not
     interesting for CCP.  */
  if (TREE_CODE (stmt) != GIMPLE_MODIFY_STMT
      && !(TREE_CODE (stmt) == RETURN_EXPR && get_rhs (stmt) != NULL_TREE)
      && TREE_CODE (stmt) != COND_EXPR
      && TREE_CODE (stmt) != SWITCH_EXPR)
    return true;

  return false;
}

/* Initialize local data structures for CCP.  */

static void
ccp_initialize (void)
{
  basic_block bb;

  const_val = XCNEWVEC (prop_value_t, num_ssa_names);

  /* Initialize simulation flags for PHI nodes and statements.  */
  FOR_EACH_BB (bb)
    {
      block_stmt_iterator i;

      for (i = bsi_start (bb); !bsi_end_p (i); bsi_next (&i))
        {
	  tree stmt = bsi_stmt (i);
	  bool is_varying = surely_varying_stmt_p (stmt);

	  if (is_varying)
	    {
	      tree def;
	      ssa_op_iter iter;

	      /* If the statement will not produce a constant, mark
		 all its outputs VARYING.  */
	      FOR_EACH_SSA_TREE_OPERAND (def, stmt, iter, SSA_OP_ALL_DEFS)
		{
		  if (is_varying)
		    set_value_varying (def);
		}
	    }

	  DONT_SIMULATE_AGAIN (stmt) = is_varying;
	}
    }

  /* Now process PHI nodes.  We never set DONT_SIMULATE_AGAIN on phi node,
     since we do not know which edges are executable yet, except for
     phi nodes for virtual operands when we do not do store ccp.  */
  FOR_EACH_BB (bb)
    {
      tree phi;

      for (phi = phi_nodes (bb); phi; phi = PHI_CHAIN (phi))
	{
	  if (!do_store_ccp && !is_gimple_reg (PHI_RESULT (phi)))
	    DONT_SIMULATE_AGAIN (phi) = true;
	  else
	    DONT_SIMULATE_AGAIN (phi) = false;
	}
    }
}


/* Do final substitution of propagated values, cleanup the flowgraph and
   free allocated storage.  

   Return TRUE when something was optimized.  */

static bool
ccp_finalize (void)
{
  /* Perform substitutions based on the known constant values.  */
  bool something_changed = substitute_and_fold (const_val, false);

  free (const_val);
  return something_changed;;
}


/* Compute the meet operator between *VAL1 and *VAL2.  Store the result
   in VAL1.

   		any  M UNDEFINED   = any
		any  M VARYING     = VARYING
		Ci   M Cj	   = Ci		if (i == j)
		Ci   M Cj	   = VARYING	if (i != j)
   */

static void
ccp_lattice_meet (prop_value_t *val1, prop_value_t *val2)
{
  if (val1->lattice_val == UNDEFINED)
    {
      /* UNDEFINED M any = any   */
      *val1 = *val2;
    }
  else if (val2->lattice_val == UNDEFINED)
    {
      /* any M UNDEFINED = any
         Nothing to do.  VAL1 already contains the value we want.  */
      ;
    }
  else if (val1->lattice_val == VARYING
           || val2->lattice_val == VARYING)
    {
      /* any M VARYING = VARYING.  */
      val1->lattice_val = VARYING;
      val1->value = NULL_TREE;
      val1->mem_ref = NULL_TREE;
    }
  else if (val1->lattice_val == CONSTANT
	   && val2->lattice_val == CONSTANT
	   && simple_cst_equal (val1->value, val2->value) == 1
	   && (!do_store_ccp
	       || (val1->mem_ref && val2->mem_ref
		   && operand_equal_p (val1->mem_ref, val2->mem_ref, 0))))
    {
      /* Ci M Cj = Ci		if (i == j)
	 Ci M Cj = VARYING	if (i != j)

         If these two values come from memory stores, make sure that
	 they come from the same memory reference.  */
      val1->lattice_val = CONSTANT;
      val1->value = val1->value;
      val1->mem_ref = val1->mem_ref;
    }
  else
    {
      /* Any other combination is VARYING.  */
      val1->lattice_val = VARYING;
      val1->value = NULL_TREE;
      val1->mem_ref = NULL_TREE;
    }
}


/* Loop through the PHI_NODE's parameters for BLOCK and compare their
   lattice values to determine PHI_NODE's lattice value.  The value of a
   PHI node is determined calling ccp_lattice_meet with all the arguments
   of the PHI node that are incoming via executable edges.  */

static enum ssa_prop_result
ccp_visit_phi_node (tree phi)
{
  int i;
  prop_value_t *old_val, new_val;

  if (dump_file && (dump_flags & TDF_DETAILS))
    {
      fprintf (dump_file, "\nVisiting PHI node: ");
      print_generic_expr (dump_file, phi, dump_flags);
    }

  old_val = get_value (PHI_RESULT (phi));
  switch (old_val->lattice_val)
    {
    case VARYING:
      return SSA_PROP_VARYING;

    case CONSTANT:
      new_val = *old_val;
      break;

    case UNDEFINED:
      new_val.lattice_val = UNDEFINED;
      new_val.value = NULL_TREE;
      new_val.mem_ref = NULL_TREE;
      break;

    default:
      gcc_unreachable ();
    }

  for (i = 0; i < PHI_NUM_ARGS (phi); i++)
    {
      /* Compute the meet operator over all the PHI arguments flowing
	 through executable edges.  */
      edge e = PHI_ARG_EDGE (phi, i);

      if (dump_file && (dump_flags & TDF_DETAILS))
	{
	  fprintf (dump_file,
	      "\n    Argument #%d (%d -> %d %sexecutable)\n",
	      i, e->src->index, e->dest->index,
	      (e->flags & EDGE_EXECUTABLE) ? "" : "not ");
	}

      /* If the incoming edge is executable, Compute the meet operator for
	 the existing value of the PHI node and the current PHI argument.  */
      if (e->flags & EDGE_EXECUTABLE)
	{
	  tree arg = PHI_ARG_DEF (phi, i);
	  prop_value_t arg_val;

	  if (is_gimple_min_invariant (arg))
	    {
	      arg_val.lattice_val = CONSTANT;
	      arg_val.value = arg;
	      arg_val.mem_ref = NULL_TREE;
	    }
	  else
	    arg_val = *(get_value (arg));

	  ccp_lattice_meet (&new_val, &arg_val);

	  if (dump_file && (dump_flags & TDF_DETAILS))
	    {
	      fprintf (dump_file, "\t");
	      print_generic_expr (dump_file, arg, dump_flags);
	      dump_lattice_value (dump_file, "\tValue: ", arg_val);
	      fprintf (dump_file, "\n");
	    }

	  if (new_val.lattice_val == VARYING)
	    break;
	}
    }

  if (dump_file && (dump_flags & TDF_DETAILS))
    {
      dump_lattice_value (dump_file, "\n    PHI node value: ", new_val);
      fprintf (dump_file, "\n\n");
    }

  /* Make the transition to the new value.  */
  if (set_lattice_value (PHI_RESULT (phi), new_val))
    {
      if (new_val.lattice_val == VARYING)
	return SSA_PROP_VARYING;
      else
	return SSA_PROP_INTERESTING;
    }
  else
    return SSA_PROP_NOT_INTERESTING;
}


/* CCP specific front-end to the non-destructive constant folding
   routines.

   Attempt to simplify the RHS of STMT knowing that one or more
   operands are constants.

   If simplification is possible, return the simplified RHS,
   otherwise return the original RHS.  */

static tree
ccp_fold (tree stmt)
{
  tree rhs = get_rhs (stmt);
  enum tree_code code = TREE_CODE (rhs);
  enum tree_code_class kind = TREE_CODE_CLASS (code);
  tree retval = NULL_TREE;

  if (TREE_CODE (rhs) == SSA_NAME)
    {
      /* If the RHS is an SSA_NAME, return its known constant value,
	 if any.  */
      return get_value (rhs)->value;
    }
  else if (do_store_ccp && stmt_makes_single_load (stmt))
    {
      /* If the RHS is a memory load, see if the VUSEs associated with
	 it are a valid constant for that memory load.  */
      prop_value_t *val = get_value_loaded_by (stmt, const_val);
      if (val && val->mem_ref)
	{
	  if (operand_equal_p (val->mem_ref, rhs, 0))
	    return val->value;

	  /* If RHS is extracting REALPART_EXPR or IMAGPART_EXPR of a
	     complex type with a known constant value, return it.  */
	  if ((TREE_CODE (rhs) == REALPART_EXPR
	       || TREE_CODE (rhs) == IMAGPART_EXPR)
	      && operand_equal_p (val->mem_ref, TREE_OPERAND (rhs, 0), 0))
	    return fold_build1 (TREE_CODE (rhs), TREE_TYPE (rhs), val->value);
	}
      return NULL_TREE;
    }

  /* Unary operators.  Note that we know the single operand must
     be a constant.  So this should almost always return a
     simplified RHS.  */
  if (kind == tcc_unary)
    {
      /* Handle unary operators which can appear in GIMPLE form.  */
      tree op0 = TREE_OPERAND (rhs, 0);

      /* Simplify the operand down to a constant.  */
      if (TREE_CODE (op0) == SSA_NAME)
	{
	  prop_value_t *val = get_value (op0);
	  if (val->lattice_val == CONSTANT)
	    op0 = get_value (op0)->value;
	}

      if ((code == NOP_EXPR || code == CONVERT_EXPR)
	  && tree_ssa_useless_type_conversion_1 (TREE_TYPE (rhs),
		  				 TREE_TYPE (op0)))
	return op0;
      return fold_unary (code, TREE_TYPE (rhs), op0);
    }

  /* Binary and comparison operators.  We know one or both of the
     operands are constants.  */
  else if (kind == tcc_binary
           || kind == tcc_comparison
           || code == TRUTH_AND_EXPR
           || code == TRUTH_OR_EXPR
           || code == TRUTH_XOR_EXPR)
    {
      /* Handle binary and comparison operators that can appear in
         GIMPLE form.  */
      tree op0 = TREE_OPERAND (rhs, 0);
      tree op1 = TREE_OPERAND (rhs, 1);

      /* Simplify the operands down to constants when appropriate.  */
      if (TREE_CODE (op0) == SSA_NAME)
	{
	  prop_value_t *val = get_value (op0);
	  if (val->lattice_val == CONSTANT)
	    op0 = val->value;
	}

      if (TREE_CODE (op1) == SSA_NAME)
	{
	  prop_value_t *val = get_value (op1);
	  if (val->lattice_val == CONSTANT)
	    op1 = val->value;
	}

      return fold_binary (code, TREE_TYPE (rhs), op0, op1);
    }

  /* We may be able to fold away calls to builtin functions if their
     arguments are constants.  */
  else if (code == CALL_EXPR
	   && TREE_CODE (CALL_EXPR_FN (rhs)) == ADDR_EXPR
 	   && TREE_CODE (TREE_OPERAND (CALL_EXPR_FN (rhs), 0)) == FUNCTION_DECL
 	   && DECL_BUILT_IN (TREE_OPERAND (CALL_EXPR_FN (rhs), 0)))
    {
      if (!ZERO_SSA_OPERANDS (stmt, SSA_OP_USE))
	{
	  tree *orig, var;
	  size_t i = 0;
	  ssa_op_iter iter;
	  use_operand_p var_p;

	  /* Preserve the original values of every operand.  */
	  orig = XNEWVEC (tree,  NUM_SSA_OPERANDS (stmt, SSA_OP_USE));
	  FOR_EACH_SSA_TREE_OPERAND (var, stmt, iter, SSA_OP_USE)
	    orig[i++] = var;

	  /* Substitute operands with their values and try to fold.  */
	  replace_uses_in (stmt, NULL, const_val);
	  retval = fold_call_expr (rhs, false);

	  /* Restore operands to their original form.  */
	  i = 0;
	  FOR_EACH_SSA_USE_OPERAND (var_p, stmt, iter, SSA_OP_USE)
	    SET_USE (var_p, orig[i++]);
	  free (orig);
	}
    }
  else
    return rhs;

  /* If we got a simplified form, see if we need to convert its type.  */
  if (retval)
    return fold_convert (TREE_TYPE (rhs), retval);

  /* No simplification was possible.  */
  return rhs;
}


/* Return the tree representing the element referenced by T if T is an
   ARRAY_REF or COMPONENT_REF into constant aggregates.  Return
   NULL_TREE otherwise.  */

static tree
fold_const_aggregate_ref (tree t)
{
  prop_value_t *value;
  tree base, ctor, idx, field;
  unsigned HOST_WIDE_INT cnt;
  tree cfield, cval;

  switch (TREE_CODE (t))
    {
    case ARRAY_REF:
      /* Get a CONSTRUCTOR.  If BASE is a VAR_DECL, get its
	 DECL_INITIAL.  If BASE is a nested reference into another
	 ARRAY_REF or COMPONENT_REF, make a recursive call to resolve
	 the inner reference.  */
      base = TREE_OPERAND (t, 0);
      switch (TREE_CODE (base))
	{
	case VAR_DECL:
	  if (!TREE_READONLY (base)
	      || TREE_CODE (TREE_TYPE (base)) != ARRAY_TYPE
	      || !targetm.binds_local_p (base))
	    return NULL_TREE;

	  ctor = DECL_INITIAL (base);
	  break;

	case ARRAY_REF:
	case COMPONENT_REF:
	  ctor = fold_const_aggregate_ref (base);
	  break;

	default:
	  return NULL_TREE;
	}

      if (ctor == NULL_TREE
	  || (TREE_CODE (ctor) != CONSTRUCTOR
	      && TREE_CODE (ctor) != STRING_CST)
	  || !TREE_STATIC (ctor))
	return NULL_TREE;

      /* Get the index.  If we have an SSA_NAME, try to resolve it
	 with the current lattice value for the SSA_NAME.  */
      idx = TREE_OPERAND (t, 1);
      switch (TREE_CODE (idx))
	{
	case SSA_NAME:
	  if ((value = get_value (idx))
	      && value->lattice_val == CONSTANT
	      && TREE_CODE (value->value) == INTEGER_CST)
	    idx = value->value;
	  else
	    return NULL_TREE;
	  break;

	case INTEGER_CST:
	  break;

	default:
	  return NULL_TREE;
	}

      /* Fold read from constant string.  */
      if (TREE_CODE (ctor) == STRING_CST)
	{
	  if ((TYPE_MODE (TREE_TYPE (t))
	       == TYPE_MODE (TREE_TYPE (TREE_TYPE (ctor))))
	      && (GET_MODE_CLASS (TYPE_MODE (TREE_TYPE (TREE_TYPE (ctor))))
	          == MODE_INT)
	      && GET_MODE_SIZE (TYPE_MODE (TREE_TYPE (TREE_TYPE (ctor)))) == 1
	      && compare_tree_int (idx, TREE_STRING_LENGTH (ctor)) < 0)
	    return build_int_cst (TREE_TYPE (t), (TREE_STRING_POINTER (ctor)
					          [TREE_INT_CST_LOW (idx)]));
	  return NULL_TREE;
	}

      /* Whoo-hoo!  I'll fold ya baby.  Yeah!  */
      FOR_EACH_CONSTRUCTOR_ELT (CONSTRUCTOR_ELTS (ctor), cnt, cfield, cval)
	if (tree_int_cst_equal (cfield, idx))
	  return cval;
      break;

    case COMPONENT_REF:
      /* Get a CONSTRUCTOR.  If BASE is a VAR_DECL, get its
	 DECL_INITIAL.  If BASE is a nested reference into another
	 ARRAY_REF or COMPONENT_REF, make a recursive call to resolve
	 the inner reference.  */
      base = TREE_OPERAND (t, 0);
      switch (TREE_CODE (base))
	{
	case VAR_DECL:
	  if (!TREE_READONLY (base)
	      || TREE_CODE (TREE_TYPE (base)) != RECORD_TYPE
	      || !targetm.binds_local_p (base))
	    return NULL_TREE;

	  ctor = DECL_INITIAL (base);
	  break;

	case ARRAY_REF:
	case COMPONENT_REF:
	  ctor = fold_const_aggregate_ref (base);
	  break;

	default:
	  return NULL_TREE;
	}

      if (ctor == NULL_TREE
	  || TREE_CODE (ctor) != CONSTRUCTOR
	  || !TREE_STATIC (ctor))
	return NULL_TREE;

      field = TREE_OPERAND (t, 1);

      FOR_EACH_CONSTRUCTOR_ELT (CONSTRUCTOR_ELTS (ctor), cnt, cfield, cval)
	if (cfield == field
	    /* FIXME: Handle bit-fields.  */
	    && ! DECL_BIT_FIELD (cfield))
	  return cval;
      break;

    case REALPART_EXPR:
    case IMAGPART_EXPR:
      {
	tree c = fold_const_aggregate_ref (TREE_OPERAND (t, 0));
	if (c && TREE_CODE (c) == COMPLEX_CST)
	  return fold_build1 (TREE_CODE (t), TREE_TYPE (t), c);
	break;
      }
    
    default:
      break;
    }

  return NULL_TREE;
}
  
/* Evaluate statement STMT.  */

static prop_value_t
evaluate_stmt (tree stmt)
{
  prop_value_t val;
  tree simplified = NULL_TREE;
  ccp_lattice_t likelyvalue = likely_value (stmt);
  bool is_constant;

  val.mem_ref = NULL_TREE;

  fold_defer_overflow_warnings ();

  /* If the statement is likely to have a CONSTANT result, then try
     to fold the statement to determine the constant value.  */
  if (likelyvalue == CONSTANT)
    simplified = ccp_fold (stmt);
  /* If the statement is likely to have a VARYING result, then do not
     bother folding the statement.  */
  if (likelyvalue == VARYING)
    simplified = get_rhs (stmt);
  /* If the statement is an ARRAY_REF or COMPONENT_REF into constant
     aggregates, extract the referenced constant.  Otherwise the
     statement is likely to have an UNDEFINED value, and there will be
     nothing to do.  Note that fold_const_aggregate_ref returns
     NULL_TREE if the first case does not match.  */
  else if (!simplified)
    simplified = fold_const_aggregate_ref (get_rhs (stmt));

  is_constant = simplified && is_gimple_min_invariant (simplified);

  fold_undefer_overflow_warnings (is_constant, stmt, 0);

  if (is_constant)
    {
      /* The statement produced a constant value.  */
      val.lattice_val = CONSTANT;
      val.value = simplified;
    }
  else
    {
      /* The statement produced a nonconstant value.  If the statement
	 had UNDEFINED operands, then the result of the statement
	 should be UNDEFINED.  Otherwise, the statement is VARYING.  */
      if (likelyvalue == UNDEFINED)
	val.lattice_val = likelyvalue;
      else
	val.lattice_val = VARYING;

      val.value = NULL_TREE;
    }

  return val;
}


/* Visit the assignment statement STMT.  Set the value of its LHS to the
   value computed by the RHS and store LHS in *OUTPUT_P.  If STMT
   creates virtual definitions, set the value of each new name to that
   of the RHS (if we can derive a constant out of the RHS).  */

static enum ssa_prop_result
visit_assignment (tree stmt, tree *output_p)
{
  prop_value_t val;
  tree lhs, rhs;
  enum ssa_prop_result retval;

  lhs = GIMPLE_STMT_OPERAND (stmt, 0);
  rhs = GIMPLE_STMT_OPERAND (stmt, 1);

  if (TREE_CODE (rhs) == SSA_NAME)
    {
      /* For a simple copy operation, we copy the lattice values.  */
      prop_value_t *nval = get_value (rhs);
      val = *nval;
    }
  else if (do_store_ccp && stmt_makes_single_load (stmt))
    {
      /* Same as above, but the RHS is not a gimple register and yet
	 has a known VUSE.  If STMT is loading from the same memory
	 location that created the SSA_NAMEs for the virtual operands,
	 we can propagate the value on the RHS.  */
      prop_value_t *nval = get_value_loaded_by (stmt, const_val);

      if (nval
	  && nval->mem_ref
	  && operand_equal_p (nval->mem_ref, rhs, 0))
	val = *nval;
      else
	val = evaluate_stmt (stmt);
    }
  else
    /* Evaluate the statement.  */
      val = evaluate_stmt (stmt);

  /* If the original LHS was a VIEW_CONVERT_EXPR, modify the constant
     value to be a VIEW_CONVERT_EXPR of the old constant value.

     ??? Also, if this was a definition of a bitfield, we need to widen
     the constant value into the type of the destination variable.  This
     should not be necessary if GCC represented bitfields properly.  */
  {
    tree orig_lhs = GIMPLE_STMT_OPERAND (stmt, 0);

    if (TREE_CODE (orig_lhs) == VIEW_CONVERT_EXPR
	&& val.lattice_val == CONSTANT)
      {
	tree w = fold_unary (VIEW_CONVERT_EXPR,
			     TREE_TYPE (TREE_OPERAND (orig_lhs, 0)),
			     val.value);

	orig_lhs = TREE_OPERAND (orig_lhs, 0);
	if (w && is_gimple_min_invariant (w))
	  val.value = w;
	else
	  {
	    val.lattice_val = VARYING;
	    val.value = NULL;
	  }
      }

    if (val.lattice_val == CONSTANT
	&& TREE_CODE (orig_lhs) == COMPONENT_REF
	&& DECL_BIT_FIELD (TREE_OPERAND (orig_lhs, 1)))
      {
	tree w = widen_bitfield (val.value, TREE_OPERAND (orig_lhs, 1),
				 orig_lhs);

	if (w && is_gimple_min_invariant (w))
	  val.value = w;
	else
	  {
	    val.lattice_val = VARYING;
	    val.value = NULL_TREE;
	    val.mem_ref = NULL_TREE;
	  }
      }
  }

  retval = SSA_PROP_NOT_INTERESTING;

  /* Set the lattice value of the statement's output.  */
  if (TREE_CODE (lhs) == SSA_NAME)
    {
      /* If STMT is an assignment to an SSA_NAME, we only have one
	 value to set.  */
      if (set_lattice_value (lhs, val))
	{
	  *output_p = lhs;
	  if (val.lattice_val == VARYING)
	    retval = SSA_PROP_VARYING;
	  else
	    retval = SSA_PROP_INTERESTING;
	}
    }
  else if (do_store_ccp && stmt_makes_single_store (stmt))
    {
      /* Otherwise, set the names in VDEF operands to the new
	 constant value and mark the LHS as the memory reference
	 associated with VAL.  */
      ssa_op_iter i;
      tree vdef;
      bool changed;

      /* Mark VAL as stored in the LHS of this assignment.  */
      if (val.lattice_val == CONSTANT)
	val.mem_ref = lhs;

      /* Set the value of every VDEF to VAL.  */
      changed = false;
      FOR_EACH_SSA_TREE_OPERAND (vdef, stmt, i, SSA_OP_VIRTUAL_DEFS)
	{
	  /* See PR 29801.  We may have VDEFs for read-only variables
	     (see the handling of unmodifiable variables in
	     add_virtual_operand); do not attempt to change their value.  */
	  if (get_symbol_constant_value (SSA_NAME_VAR (vdef)) != NULL_TREE)
	    continue;

	  changed |= set_lattice_value (vdef, val);
	}
      
      /* Note that for propagation purposes, we are only interested in
	 visiting statements that load the exact same memory reference
	 stored here.  Those statements will have the exact same list
	 of virtual uses, so it is enough to set the output of this
	 statement to be its first virtual definition.  */
      *output_p = first_vdef (stmt);
      if (changed)
	{
	  if (val.lattice_val == VARYING)
	    retval = SSA_PROP_VARYING;
	  else 
	    retval = SSA_PROP_INTERESTING;
	}
    }

  return retval;
}


/* Visit the conditional statement STMT.  Return SSA_PROP_INTERESTING
   if it can determine which edge will be taken.  Otherwise, return
   SSA_PROP_VARYING.  */

static enum ssa_prop_result
visit_cond_stmt (tree stmt, edge *taken_edge_p)
{
  prop_value_t val;
  basic_block block;

  block = bb_for_stmt (stmt);
  val = evaluate_stmt (stmt);

  /* Find which edge out of the conditional block will be taken and add it
     to the worklist.  If no single edge can be determined statically,
     return SSA_PROP_VARYING to feed all the outgoing edges to the
     propagation engine.  */
  *taken_edge_p = val.value ? find_taken_edge (block, val.value) : 0;
  if (*taken_edge_p)
    return SSA_PROP_INTERESTING;
  else
    return SSA_PROP_VARYING;
}


/* Evaluate statement STMT.  If the statement produces an output value and
   its evaluation changes the lattice value of its output, return
   SSA_PROP_INTERESTING and set *OUTPUT_P to the SSA_NAME holding the
   output value.
   
   If STMT is a conditional branch and we can determine its truth
   value, set *TAKEN_EDGE_P accordingly.  If STMT produces a varying
   value, return SSA_PROP_VARYING.  */

static enum ssa_prop_result
ccp_visit_stmt (tree stmt, edge *taken_edge_p, tree *output_p)
{
  tree def;
  ssa_op_iter iter;

  if (dump_file && (dump_flags & TDF_DETAILS))
    {
      fprintf (dump_file, "\nVisiting statement:\n");
      print_generic_stmt (dump_file, stmt, dump_flags);
      fprintf (dump_file, "\n");
    }

  if (TREE_CODE (stmt) == GIMPLE_MODIFY_STMT)
    {
      /* If the statement is an assignment that produces a single
	 output value, evaluate its RHS to see if the lattice value of
	 its output has changed.  */
      return visit_assignment (stmt, output_p);
    }
  else if (TREE_CODE (stmt) == COND_EXPR || TREE_CODE (stmt) == SWITCH_EXPR)
    {
      /* If STMT is a conditional branch, see if we can determine
	 which branch will be taken.  */
      return visit_cond_stmt (stmt, taken_edge_p);
    }

  /* Any other kind of statement is not interesting for constant
     propagation and, therefore, not worth simulating.  */
  if (dump_file && (dump_flags & TDF_DETAILS))
    fprintf (dump_file, "No interesting values produced.  Marked VARYING.\n");

  /* Definitions made by statements other than assignments to
     SSA_NAMEs represent unknown modifications to their outputs.
     Mark them VARYING.  */
  FOR_EACH_SSA_TREE_OPERAND (def, stmt, iter, SSA_OP_ALL_DEFS)
    {
      prop_value_t v = { VARYING, NULL_TREE, NULL_TREE };
      set_lattice_value (def, v);
    }

  return SSA_PROP_VARYING;
}


/* Main entry point for SSA Conditional Constant Propagation.  */

static unsigned int
execute_ssa_ccp (bool store_ccp)
{
  do_store_ccp = store_ccp;
  ccp_initialize ();
  ssa_propagate (ccp_visit_stmt, ccp_visit_phi_node);
  if (ccp_finalize ())
    return (TODO_cleanup_cfg | TODO_update_ssa | TODO_update_smt_usage
	    | TODO_remove_unused_locals);
  else
    return 0;
}


static unsigned int
do_ssa_ccp (void)
{
  return execute_ssa_ccp (false);
}


static bool
gate_ccp (void)
{
  return flag_tree_ccp != 0;
}


struct tree_opt_pass pass_ccp = 
{
  "ccp",				/* name */
  gate_ccp,				/* gate */
  do_ssa_ccp,				/* execute */
  NULL,					/* sub */
  NULL,					/* next */
  0,					/* static_pass_number */
  TV_TREE_CCP,				/* tv_id */
  PROP_cfg | PROP_ssa,			/* properties_required */
  0,					/* properties_provided */
  0,					/* properties_destroyed */
  0,					/* todo_flags_start */
  TODO_dump_func | TODO_verify_ssa
  | TODO_verify_stmts | TODO_ggc_collect,/* todo_flags_finish */
  0					/* letter */
};


static unsigned int
do_ssa_store_ccp (void)
{
  /* If STORE-CCP is not enabled, we just run regular CCP.  */
  return execute_ssa_ccp (flag_tree_store_ccp != 0);
}

static bool
gate_store_ccp (void)
{
  /* STORE-CCP is enabled only with -ftree-store-ccp, but when
     -fno-tree-store-ccp is specified, we should run regular CCP.
     That's why the pass is enabled with either flag.  */
  return flag_tree_store_ccp != 0 || flag_tree_ccp != 0;
}


struct tree_opt_pass pass_store_ccp = 
{
  "store_ccp",				/* name */
  gate_store_ccp,			/* gate */
  do_ssa_store_ccp,			/* execute */
  NULL,					/* sub */
  NULL,					/* next */
  0,					/* static_pass_number */
  TV_TREE_STORE_CCP,			/* tv_id */
  PROP_cfg | PROP_ssa | PROP_alias,	/* properties_required */
  0,					/* properties_provided */
  0,					/* properties_destroyed */
  0,					/* todo_flags_start */
  TODO_dump_func | TODO_verify_ssa
  | TODO_verify_stmts | TODO_ggc_collect,/* todo_flags_finish */
  0					/* letter */
};

/* Given a constant value VAL for bitfield FIELD, and a destination
   variable VAR, return VAL appropriately widened to fit into VAR.  If
   FIELD is wider than HOST_WIDE_INT, NULL is returned.  */

tree
widen_bitfield (tree val, tree field, tree var)
{
  unsigned HOST_WIDE_INT var_size, field_size;
  tree wide_val;
  unsigned HOST_WIDE_INT mask;
  unsigned int i;

  /* We can only do this if the size of the type and field and VAL are
     all constants representable in HOST_WIDE_INT.  */
  if (!host_integerp (TYPE_SIZE (TREE_TYPE (var)), 1)
      || !host_integerp (DECL_SIZE (field), 1)
      || !host_integerp (val, 0))
    return NULL_TREE;

  var_size = tree_low_cst (TYPE_SIZE (TREE_TYPE (var)), 1);
  field_size = tree_low_cst (DECL_SIZE (field), 1);

  /* Give up if either the bitfield or the variable are too wide.  */
  if (field_size > HOST_BITS_PER_WIDE_INT || var_size > HOST_BITS_PER_WIDE_INT)
    return NULL_TREE;

  gcc_assert (var_size >= field_size);

  /* If the sign bit of the value is not set or the field's type is unsigned,
     just mask off the high order bits of the value.  */
  if (DECL_UNSIGNED (field)
      || !(tree_low_cst (val, 0) & (((HOST_WIDE_INT)1) << (field_size - 1))))
    {
      /* Zero extension.  Build a mask with the lower 'field_size' bits
	 set and a BIT_AND_EXPR node to clear the high order bits of
	 the value.  */
      for (i = 0, mask = 0; i < field_size; i++)
	mask |= ((HOST_WIDE_INT) 1) << i;

      wide_val = fold_build2 (BIT_AND_EXPR, TREE_TYPE (var), val, 
			      build_int_cst (TREE_TYPE (var), mask));
    }
  else
    {
      /* Sign extension.  Create a mask with the upper 'field_size'
	 bits set and a BIT_IOR_EXPR to set the high order bits of the
	 value.  */
      for (i = 0, mask = 0; i < (var_size - field_size); i++)
	mask |= ((HOST_WIDE_INT) 1) << (var_size - i - 1);

      wide_val = fold_build2 (BIT_IOR_EXPR, TREE_TYPE (var), val,
			      build_int_cst (TREE_TYPE (var), mask));
    }

  return wide_val;
}


/* A subroutine of fold_stmt_r.  Attempts to fold *(A+O) to A[X].
   BASE is an array type.  OFFSET is a byte displacement.  ORIG_TYPE
   is the desired result type.  */

static tree
maybe_fold_offset_to_array_ref (tree base, tree offset, tree orig_type)
{
  tree min_idx, idx, elt_offset = integer_zero_node;
  tree array_type, elt_type, elt_size;

  /* If BASE is an ARRAY_REF, we can pick up another offset (this time
     measured in units of the size of elements type) from that ARRAY_REF).
     We can't do anything if either is variable.

     The case we handle here is *(&A[N]+O).  */
  if (TREE_CODE (base) == ARRAY_REF)
    {
      tree low_bound = array_ref_low_bound (base);

      elt_offset = TREE_OPERAND (base, 1);
      if (TREE_CODE (low_bound) != INTEGER_CST
	  || TREE_CODE (elt_offset) != INTEGER_CST)
	return NULL_TREE;

      elt_offset = int_const_binop (MINUS_EXPR, elt_offset, low_bound, 0);
      base = TREE_OPERAND (base, 0);
    }

  /* Ignore stupid user tricks of indexing non-array variables.  */
  array_type = TREE_TYPE (base);
  if (TREE_CODE (array_type) != ARRAY_TYPE)
    return NULL_TREE;
  elt_type = TREE_TYPE (array_type);
  if (!lang_hooks.types_compatible_p (orig_type, elt_type))
    return NULL_TREE;
	
  /* If OFFSET and ELT_OFFSET are zero, we don't care about the size of the
     element type (so we can use the alignment if it's not constant).
     Otherwise, compute the offset as an index by using a division.  If the
     division isn't exact, then don't do anything.  */
  elt_size = TYPE_SIZE_UNIT (elt_type);
  if (integer_zerop (offset))
    {
      if (TREE_CODE (elt_size) != INTEGER_CST)
	elt_size = size_int (TYPE_ALIGN (elt_type));

      idx = integer_zero_node;
    }
  else
    {
      unsigned HOST_WIDE_INT lquo, lrem;
      HOST_WIDE_INT hquo, hrem;

      if (TREE_CODE (elt_size) != INTEGER_CST
	  || div_and_round_double (TRUNC_DIV_EXPR, 1,
				   TREE_INT_CST_LOW (offset),
				   TREE_INT_CST_HIGH (offset),
				   TREE_INT_CST_LOW (elt_size),
				   TREE_INT_CST_HIGH (elt_size),
				   &lquo, &hquo, &lrem, &hrem)
	  || lrem || hrem)
	return NULL_TREE;

      idx = build_int_cst_wide (TREE_TYPE (offset), lquo, hquo);
    }

  /* Assume the low bound is zero.  If there is a domain type, get the
     low bound, if any, convert the index into that type, and add the
     low bound.  */
  min_idx = integer_zero_node;
  if (TYPE_DOMAIN (array_type))
    {
      if (TYPE_MIN_VALUE (TYPE_DOMAIN (array_type)))
	min_idx = TYPE_MIN_VALUE (TYPE_DOMAIN (array_type));
      else
	min_idx = fold_convert (TYPE_DOMAIN (array_type), min_idx);

      if (TREE_CODE (min_idx) != INTEGER_CST)
	return NULL_TREE;

      idx = fold_convert (TYPE_DOMAIN (array_type), idx);
      elt_offset = fold_convert (TYPE_DOMAIN (array_type), elt_offset);
    }

  if (!integer_zerop (min_idx))
    idx = int_const_binop (PLUS_EXPR, idx, min_idx, 0);
  if (!integer_zerop (elt_offset))
    idx = int_const_binop (PLUS_EXPR, idx, elt_offset, 0);

  return build4 (ARRAY_REF, orig_type, base, idx, min_idx,
		 size_int (tree_low_cst (elt_size, 1)
			   / (TYPE_ALIGN_UNIT (elt_type))));
}


/* A subroutine of fold_stmt_r.  Attempts to fold *(S+O) to S.X.
   BASE is a record type.  OFFSET is a byte displacement.  ORIG_TYPE
   is the desired result type.  */
/* ??? This doesn't handle class inheritance.  */

static tree
maybe_fold_offset_to_component_ref (tree record_type, tree base, tree offset,
				    tree orig_type, bool base_is_ptr)
{
  tree f, t, field_type, tail_array_field, field_offset;

  if (TREE_CODE (record_type) != RECORD_TYPE
      && TREE_CODE (record_type) != UNION_TYPE
      && TREE_CODE (record_type) != QUAL_UNION_TYPE)
    return NULL_TREE;

  /* Short-circuit silly cases.  */
  if (lang_hooks.types_compatible_p (record_type, orig_type))
    return NULL_TREE;

  tail_array_field = NULL_TREE;
  for (f = TYPE_FIELDS (record_type); f ; f = TREE_CHAIN (f))
    {
      int cmp;

      if (TREE_CODE (f) != FIELD_DECL)
	continue;
      if (DECL_BIT_FIELD (f))
	continue;

      field_offset = byte_position (f);
      if (TREE_CODE (field_offset) != INTEGER_CST)
	continue;

      /* ??? Java creates "interesting" fields for representing base classes.
	 They have no name, and have no context.  With no context, we get into
	 trouble with nonoverlapping_component_refs_p.  Skip them.  */
      if (!DECL_FIELD_CONTEXT (f))
	continue;

      /* The previous array field isn't at the end.  */
      tail_array_field = NULL_TREE;

      /* Check to see if this offset overlaps with the field.  */
      cmp = tree_int_cst_compare (field_offset, offset);
      if (cmp > 0)
	continue;

      field_type = TREE_TYPE (f);

      /* Here we exactly match the offset being checked.  If the types match,
	 then we can return that field.  */
      if (cmp == 0
	  && lang_hooks.types_compatible_p (orig_type, field_type))
	{
	  if (base_is_ptr)
	    base = build1 (INDIRECT_REF, record_type, base);
	  t = build3 (COMPONENT_REF, field_type, base, f, NULL_TREE);
	  return t;
	}
      
      /* Don't care about offsets into the middle of scalars.  */
      if (!AGGREGATE_TYPE_P (field_type))
	continue;

      /* Check for array at the end of the struct.  This is often
	 used as for flexible array members.  We should be able to
	 turn this into an array access anyway.  */
      if (TREE_CODE (field_type) == ARRAY_TYPE)
	tail_array_field = f;

      /* Check the end of the field against the offset.  */
      if (!DECL_SIZE_UNIT (f)
	  || TREE_CODE (DECL_SIZE_UNIT (f)) != INTEGER_CST)
	continue;
      t = int_const_binop (MINUS_EXPR, offset, field_offset, 1);
      if (!tree_int_cst_lt (t, DECL_SIZE_UNIT (f)))
	continue;

      /* If we matched, then set offset to the displacement into
	 this field.  */
      offset = t;
      goto found;
    }

  if (!tail_array_field)
    return NULL_TREE;

  f = tail_array_field;
  field_type = TREE_TYPE (f);
  offset = int_const_binop (MINUS_EXPR, offset, byte_position (f), 1);

 found:
  /* If we get here, we've got an aggregate field, and a possibly 
     nonzero offset into them.  Recurse and hope for a valid match.  */
  if (base_is_ptr)
    base = build1 (INDIRECT_REF, record_type, base);
  base = build3 (COMPONENT_REF, field_type, base, f, NULL_TREE);

  t = maybe_fold_offset_to_array_ref (base, offset, orig_type);
  if (t)
    return t;
  return maybe_fold_offset_to_component_ref (field_type, base, offset,
					     orig_type, false);
}


/* A subroutine of fold_stmt_r.  Attempt to simplify *(BASE+OFFSET).
   Return the simplified expression, or NULL if nothing could be done.  */

static tree
maybe_fold_stmt_indirect (tree expr, tree base, tree offset)
{
  tree t;

  /* We may well have constructed a double-nested PLUS_EXPR via multiple
     substitutions.  Fold that down to one.  Remove NON_LVALUE_EXPRs that
     are sometimes added.  */
  base = fold (base);
  STRIP_TYPE_NOPS (base);
  TREE_OPERAND (expr, 0) = base;

  /* One possibility is that the address reduces to a string constant.  */
  t = fold_read_from_constant_string (expr);
  if (t)
    return t;

  /* Add in any offset from a PLUS_EXPR.  */
  if (TREE_CODE (base) == PLUS_EXPR)
    {
      tree offset2;

      offset2 = TREE_OPERAND (base, 1);
      if (TREE_CODE (offset2) != INTEGER_CST)
	return NULL_TREE;
      base = TREE_OPERAND (base, 0);

      offset = int_const_binop (PLUS_EXPR, offset, offset2, 1);
    }

  if (TREE_CODE (base) == ADDR_EXPR)
    {
      /* Strip the ADDR_EXPR.  */
      base = TREE_OPERAND (base, 0);

      /* Fold away CONST_DECL to its value, if the type is scalar.  */
      if (TREE_CODE (base) == CONST_DECL
	  && ccp_decl_initial_min_invariant (DECL_INITIAL (base)))
	return DECL_INITIAL (base);

      /* Try folding *(&B+O) to B[X].  */
      t = maybe_fold_offset_to_array_ref (base, offset, TREE_TYPE (expr));
      if (t)
	return t;

      /* Try folding *(&B+O) to B.X.  */
      t = maybe_fold_offset_to_component_ref (TREE_TYPE (base), base, offset,
					      TREE_TYPE (expr), false);
      if (t)
	return t;

      /* Fold *&B to B.  We can only do this if EXPR is the same type
	 as BASE.  We can't do this if EXPR is the element type of an array
	 and BASE is the array.  */
      if (integer_zerop (offset)
	  && lang_hooks.types_compatible_p (TREE_TYPE (base),
					    TREE_TYPE (expr)))
	return base;
    }
  else
    {
      /* We can get here for out-of-range string constant accesses, 
	 such as "_"[3].  Bail out of the entire substitution search
	 and arrange for the entire statement to be replaced by a
	 call to __builtin_trap.  In all likelihood this will all be
	 constant-folded away, but in the meantime we can't leave with
	 something that get_expr_operands can't understand.  */

      t = base;
      STRIP_NOPS (t);
      if (TREE_CODE (t) == ADDR_EXPR
	  && TREE_CODE (TREE_OPERAND (t, 0)) == STRING_CST)
	{
	  /* FIXME: Except that this causes problems elsewhere with dead
	     code not being deleted, and we die in the rtl expanders 
	     because we failed to remove some ssa_name.  In the meantime,
	     just return zero.  */
	  /* FIXME2: This condition should be signaled by
	     fold_read_from_constant_string directly, rather than 
	     re-checking for it here.  */
	  return integer_zero_node;
	}

      /* Try folding *(B+O) to B->X.  Still an improvement.  */
      if (POINTER_TYPE_P (TREE_TYPE (base)))
	{
          t = maybe_fold_offset_to_component_ref (TREE_TYPE (TREE_TYPE (base)),
						  base, offset,
						  TREE_TYPE (expr), true);
	  if (t)
	    return t;
	}
    }

  /* Otherwise we had an offset that we could not simplify.  */
  return NULL_TREE;
}


/* A subroutine of fold_stmt_r.  EXPR is a PLUS_EXPR.

   A quaint feature extant in our address arithmetic is that there
   can be hidden type changes here.  The type of the result need
   not be the same as the type of the input pointer.

   What we're after here is an expression of the form
	(T *)(&array + const)
   where the cast doesn't actually exist, but is implicit in the
   type of the PLUS_EXPR.  We'd like to turn this into
	&array[x]
   which may be able to propagate further.  */

static tree
maybe_fold_stmt_addition (tree expr)
{
  tree op0 = TREE_OPERAND (expr, 0);
  tree op1 = TREE_OPERAND (expr, 1);
  tree ptr_type = TREE_TYPE (expr);
  tree ptd_type;
  tree t;
  bool subtract = (TREE_CODE (expr) == MINUS_EXPR);

  /* We're only interested in pointer arithmetic.  */
  if (!POINTER_TYPE_P (ptr_type))
    return NULL_TREE;
  /* Canonicalize the integral operand to op1.  */
  if (INTEGRAL_TYPE_P (TREE_TYPE (op0)))
    {
      if (subtract)
	return NULL_TREE;
      t = op0, op0 = op1, op1 = t;
    }
  /* It had better be a constant.  */
  if (TREE_CODE (op1) != INTEGER_CST)
    return NULL_TREE;
  /* The first operand should be an ADDR_EXPR.  */
  if (TREE_CODE (op0) != ADDR_EXPR)
    return NULL_TREE;
  op0 = TREE_OPERAND (op0, 0);

  /* If the first operand is an ARRAY_REF, expand it so that we can fold
     the offset into it.  */
  while (TREE_CODE (op0) == ARRAY_REF)
    {
      tree array_obj = TREE_OPERAND (op0, 0);
      tree array_idx = TREE_OPERAND (op0, 1);
      tree elt_type = TREE_TYPE (op0);
      tree elt_size = TYPE_SIZE_UNIT (elt_type);
      tree min_idx;

      if (TREE_CODE (array_idx) != INTEGER_CST)
	break;
      if (TREE_CODE (elt_size) != INTEGER_CST)
	break;

      /* Un-bias the index by the min index of the array type.  */
      min_idx = TYPE_DOMAIN (TREE_TYPE (array_obj));
      if (min_idx)
	{
	  min_idx = TYPE_MIN_VALUE (min_idx);
	  if (min_idx)
	    {
	      if (TREE_CODE (min_idx) != INTEGER_CST)
		break;

	      array_idx = fold_convert (TREE_TYPE (min_idx), array_idx);
	      if (!integer_zerop (min_idx))
		array_idx = int_const_binop (MINUS_EXPR, array_idx,
					     min_idx, 0);
	    }
	}

      /* Convert the index to a byte offset.  */
      array_idx = fold_convert (sizetype, array_idx);
      array_idx = int_const_binop (MULT_EXPR, array_idx, elt_size, 0);

      /* Update the operands for the next round, or for folding.  */
      /* If we're manipulating unsigned types, then folding into negative
	 values can produce incorrect results.  Particularly if the type
	 is smaller than the width of the pointer.  */
      if (subtract
	  && TYPE_UNSIGNED (TREE_TYPE (op1))
	  && tree_int_cst_lt (array_idx, op1))
	return NULL;
      op1 = int_const_binop (subtract ? MINUS_EXPR : PLUS_EXPR,
			     array_idx, op1, 0);
      subtract = false;
      op0 = array_obj;
    }

  /* If we weren't able to fold the subtraction into another array reference,
     canonicalize the integer for passing to the array and component ref
     simplification functions.  */
  if (subtract)
    {
      if (TYPE_UNSIGNED (TREE_TYPE (op1)))
	return NULL;
      op1 = fold_unary (NEGATE_EXPR, TREE_TYPE (op1), op1);
      /* ??? In theory fold should always produce another integer.  */
      if (op1 == NULL || TREE_CODE (op1) != INTEGER_CST)
	return NULL;
    }

  ptd_type = TREE_TYPE (ptr_type);

  /* At which point we can try some of the same things as for indirects.  */
  t = maybe_fold_offset_to_array_ref (op0, op1, ptd_type);
  if (!t)
    t = maybe_fold_offset_to_component_ref (TREE_TYPE (op0), op0, op1,
					    ptd_type, false);
  if (t)
    t = build1 (ADDR_EXPR, ptr_type, t);

  return t;
}

/* For passing state through walk_tree into fold_stmt_r and its
   children.  */

struct fold_stmt_r_data
{
  tree stmt;
  bool *changed_p;
  bool *inside_addr_expr_p;
};

/* Subroutine of fold_stmt called via walk_tree.  We perform several
   simplifications of EXPR_P, mostly having to do with pointer arithmetic.  */

static tree
fold_stmt_r (tree *expr_p, int *walk_subtrees, void *data)
{
  struct fold_stmt_r_data *fold_stmt_r_data = (struct fold_stmt_r_data *) data;
  bool *inside_addr_expr_p = fold_stmt_r_data->inside_addr_expr_p;
  bool *changed_p = fold_stmt_r_data->changed_p;
  tree expr = *expr_p, t;

  /* ??? It'd be nice if walk_tree had a pre-order option.  */
  switch (TREE_CODE (expr))
    {
    case INDIRECT_REF:
      t = walk_tree (&TREE_OPERAND (expr, 0), fold_stmt_r, data, NULL);
      if (t)
	return t;
      *walk_subtrees = 0;

      t = maybe_fold_stmt_indirect (expr, TREE_OPERAND (expr, 0),
				    integer_zero_node);
      break;

      /* ??? Could handle more ARRAY_REFs here, as a variant of INDIRECT_REF.
	 We'd only want to bother decomposing an existing ARRAY_REF if
	 the base array is found to have another offset contained within.
	 Otherwise we'd be wasting time.  */
    case ARRAY_REF:
      /* If we are not processing expressions found within an
	 ADDR_EXPR, then we can fold constant array references.  */
      if (!*inside_addr_expr_p)
	t = fold_read_from_constant_string (expr);
      else
	t = NULL;
      break;

    case ADDR_EXPR:
      *inside_addr_expr_p = true;
      t = walk_tree (&TREE_OPERAND (expr, 0), fold_stmt_r, data, NULL);
      *inside_addr_expr_p = false;
      if (t)
	return t;
      *walk_subtrees = 0;

      /* Set TREE_INVARIANT properly so that the value is properly
	 considered constant, and so gets propagated as expected.  */
      if (*changed_p)
        recompute_tree_invariant_for_addr_expr (expr);
      return NULL_TREE;

    case PLUS_EXPR:
    case MINUS_EXPR:
      t = walk_tree (&TREE_OPERAND (expr, 0), fold_stmt_r, data, NULL);
      if (t)
	return t;
      t = walk_tree (&TREE_OPERAND (expr, 1), fold_stmt_r, data, NULL);
      if (t)
	return t;
      *walk_subtrees = 0;

      t = maybe_fold_stmt_addition (expr);
      break;

    case COMPONENT_REF:
      t = walk_tree (&TREE_OPERAND (expr, 0), fold_stmt_r, data, NULL);
      if (t)
        return t;
      *walk_subtrees = 0;

      /* Make sure the FIELD_DECL is actually a field in the type on the lhs.
	 We've already checked that the records are compatible, so we should
	 come up with a set of compatible fields.  */
      {
	tree expr_record = TREE_TYPE (TREE_OPERAND (expr, 0));
	tree expr_field = TREE_OPERAND (expr, 1);

        if (DECL_FIELD_CONTEXT (expr_field) != TYPE_MAIN_VARIANT (expr_record))
	  {
	    expr_field = find_compatible_field (expr_record, expr_field);
	    TREE_OPERAND (expr, 1) = expr_field;
	  }
      }
      break;

    case TARGET_MEM_REF:
      t = maybe_fold_tmr (expr);
      break;

    case COND_EXPR:
      if (COMPARISON_CLASS_P (TREE_OPERAND (expr, 0)))
        {
	  tree op0 = TREE_OPERAND (expr, 0);
<<<<<<< HEAD
          tree tem = fold_binary (TREE_CODE (op0), TREE_TYPE (op0),
				  TREE_OPERAND (op0, 0),
				  TREE_OPERAND (op0, 1));
	  if (tem && set_rhs (expr_p, tem))
=======
          tree tem;
	  bool set;

	  fold_defer_overflow_warnings ();
	  tem = fold_binary (TREE_CODE (op0), TREE_TYPE (op0),
			     TREE_OPERAND (op0, 0),
			     TREE_OPERAND (op0, 1));
	  set = tem && set_rhs (expr_p, tem);
	  fold_undefer_overflow_warnings (set, fold_stmt_r_data->stmt, 0);
	  if (set)
>>>>>>> 29c07800
	    {
	      t = *expr_p;
	      break;
	    }
        }
      return NULL_TREE;

    default:
      return NULL_TREE;
    }

  if (t)
    {
      *expr_p = t;
      *changed_p = true;
    }

  return NULL_TREE;
}


/* Return the string length, maximum string length or maximum value of
   ARG in LENGTH.
   If ARG is an SSA name variable, follow its use-def chains.  If LENGTH
   is not NULL and, for TYPE == 0, its value is not equal to the length
   we determine or if we are unable to determine the length or value,
   return false.  VISITED is a bitmap of visited variables.
   TYPE is 0 if string length should be returned, 1 for maximum string
   length and 2 for maximum value ARG can have.  */

static bool
get_maxval_strlen (tree arg, tree *length, bitmap visited, int type)
{
  tree var, def_stmt, val;
  
  if (TREE_CODE (arg) != SSA_NAME)
    {
      if (TREE_CODE (arg) == COND_EXPR)
        return get_maxval_strlen (COND_EXPR_THEN (arg), length, visited, type)
               && get_maxval_strlen (COND_EXPR_ELSE (arg), length, visited, type);

      if (type == 2)
	{
	  val = arg;
	  if (TREE_CODE (val) != INTEGER_CST
	      || tree_int_cst_sgn (val) < 0)
	    return false;
	}
      else
	val = c_strlen (arg, 1);
      if (!val)
	return false;

      if (*length)
	{
	  if (type > 0)
	    {
	      if (TREE_CODE (*length) != INTEGER_CST
		  || TREE_CODE (val) != INTEGER_CST)
		return false;

	      if (tree_int_cst_lt (*length, val))
		*length = val;
	      return true;
	    }
	  else if (simple_cst_equal (val, *length) != 1)
	    return false;
	}

      *length = val;
      return true;
    }

  /* If we were already here, break the infinite cycle.  */
  if (bitmap_bit_p (visited, SSA_NAME_VERSION (arg)))
    return true;
  bitmap_set_bit (visited, SSA_NAME_VERSION (arg));

  var = arg;
  def_stmt = SSA_NAME_DEF_STMT (var);

  switch (TREE_CODE (def_stmt))
    {
      case GIMPLE_MODIFY_STMT:
	{
	  tree rhs;

	  /* The RHS of the statement defining VAR must either have a
	     constant length or come from another SSA_NAME with a constant
	     length.  */
	  rhs = GIMPLE_STMT_OPERAND (def_stmt, 1);
	  STRIP_NOPS (rhs);
	  return get_maxval_strlen (rhs, length, visited, type);
	}

      case PHI_NODE:
	{
	  /* All the arguments of the PHI node must have the same constant
	     length.  */
	  int i;

	  for (i = 0; i < PHI_NUM_ARGS (def_stmt); i++)
	    {
	      tree arg = PHI_ARG_DEF (def_stmt, i);

	      /* If this PHI has itself as an argument, we cannot
		 determine the string length of this argument.  However,
		 if we can find a constant string length for the other
		 PHI args then we can still be sure that this is a
		 constant string length.  So be optimistic and just
		 continue with the next argument.  */
	      if (arg == PHI_RESULT (def_stmt))
		continue;

	      if (!get_maxval_strlen (arg, length, visited, type))
		return false;
	    }

	  return true;
	}

      default:
	break;
    }


  return false;
}


/* Fold builtin call FN in statement STMT.  If it cannot be folded into a
   constant, return NULL_TREE.  Otherwise, return its constant value.  */

static tree
ccp_fold_builtin (tree stmt, tree fn)
{
  tree result, val[3];
  tree callee, a;
  int arg_mask, i, type;
  bitmap visited;
  bool ignore;
  call_expr_arg_iterator iter;
  int nargs;

  ignore = TREE_CODE (stmt) != GIMPLE_MODIFY_STMT;

  /* First try the generic builtin folder.  If that succeeds, return the
     result directly.  */
  result = fold_call_expr (fn, ignore);
  if (result)
    {
      if (ignore)
	STRIP_NOPS (result);
      return result;
    }

  /* Ignore MD builtins.  */
  callee = get_callee_fndecl (fn);
  if (DECL_BUILT_IN_CLASS (callee) == BUILT_IN_MD)
    return NULL_TREE;

  /* If the builtin could not be folded, and it has no argument list,
     we're done.  */
  nargs = call_expr_nargs (fn);
  if (nargs == 0)
    return NULL_TREE;

  /* Limit the work only for builtins we know how to simplify.  */
  switch (DECL_FUNCTION_CODE (callee))
    {
    case BUILT_IN_STRLEN:
    case BUILT_IN_FPUTS:
    case BUILT_IN_FPUTS_UNLOCKED:
      arg_mask = 1;
      type = 0;
      break;
    case BUILT_IN_STRCPY:
    case BUILT_IN_STRNCPY:
      arg_mask = 2;
      type = 0;
      break;
    case BUILT_IN_MEMCPY_CHK:
    case BUILT_IN_MEMPCPY_CHK:
    case BUILT_IN_MEMMOVE_CHK:
    case BUILT_IN_MEMSET_CHK:
    case BUILT_IN_STRNCPY_CHK:
      arg_mask = 4;
      type = 2;
      break;
    case BUILT_IN_STRCPY_CHK:
    case BUILT_IN_STPCPY_CHK:
      arg_mask = 2;
      type = 1;
      break;
    case BUILT_IN_SNPRINTF_CHK:
    case BUILT_IN_VSNPRINTF_CHK:
      arg_mask = 2;
      type = 2;
      break;
    default:
      return NULL_TREE;
    }

  /* Try to use the dataflow information gathered by the CCP process.  */
  visited = BITMAP_ALLOC (NULL);

  memset (val, 0, sizeof (val));
  init_call_expr_arg_iterator (fn, &iter);
  for (i = 0; arg_mask; i++, arg_mask >>= 1)
    {
      a = next_call_expr_arg (&iter);
      if (arg_mask & 1)
	{
	  bitmap_clear (visited);
	  if (!get_maxval_strlen (a, &val[i], visited, type))
	    val[i] = NULL_TREE;
	}
    }

  BITMAP_FREE (visited);

  result = NULL_TREE;
  switch (DECL_FUNCTION_CODE (callee))
    {
    case BUILT_IN_STRLEN:
      if (val[0])
	{
	  tree new = fold_convert (TREE_TYPE (fn), val[0]);

	  /* If the result is not a valid gimple value, or not a cast
	     of a valid gimple value, then we can not use the result.  */
	  if (is_gimple_val (new)
	      || (is_gimple_cast (new)
		  && is_gimple_val (TREE_OPERAND (new, 0))))
	    return new;
	}
      break;

    case BUILT_IN_STRCPY:
      if (val[1] && is_gimple_val (val[1]) && nargs == 2)
	result = fold_builtin_strcpy (callee,
				      CALL_EXPR_ARG (fn, 0),
				      CALL_EXPR_ARG (fn, 1),
				      val[1]);
      break;

    case BUILT_IN_STRNCPY:
      if (val[1] && is_gimple_val (val[1]) && nargs == 3)
	result = fold_builtin_strncpy (callee,
				       CALL_EXPR_ARG (fn, 0),
				       CALL_EXPR_ARG (fn, 1),
				       CALL_EXPR_ARG (fn, 2),
				       val[1]);
      break;

    case BUILT_IN_FPUTS:
<<<<<<< HEAD
      result = fold_builtin_fputs (arglist,
=======
      result = fold_builtin_fputs (CALL_EXPR_ARG (fn, 0),
				   CALL_EXPR_ARG (fn, 1),
>>>>>>> 29c07800
				   TREE_CODE (stmt) != GIMPLE_MODIFY_STMT, 0,
				   val[0]);
      break;

    case BUILT_IN_FPUTS_UNLOCKED:
<<<<<<< HEAD
      result = fold_builtin_fputs (arglist,
=======
      result = fold_builtin_fputs (CALL_EXPR_ARG (fn, 0),
				   CALL_EXPR_ARG (fn, 1),
>>>>>>> 29c07800
				   TREE_CODE (stmt) != GIMPLE_MODIFY_STMT, 1,
				   val[0]);
      break;

    case BUILT_IN_MEMCPY_CHK:
    case BUILT_IN_MEMPCPY_CHK:
    case BUILT_IN_MEMMOVE_CHK:
    case BUILT_IN_MEMSET_CHK:
      if (val[2] && is_gimple_val (val[2]))
	result = fold_builtin_memory_chk (callee,
					  CALL_EXPR_ARG (fn, 0),
					  CALL_EXPR_ARG (fn, 1),
					  CALL_EXPR_ARG (fn, 2),
					  CALL_EXPR_ARG (fn, 3),
					  val[2], ignore,
					  DECL_FUNCTION_CODE (callee));
      break;

    case BUILT_IN_STRCPY_CHK:
    case BUILT_IN_STPCPY_CHK:
      if (val[1] && is_gimple_val (val[1]))
	result = fold_builtin_stxcpy_chk (callee,
					  CALL_EXPR_ARG (fn, 0),
					  CALL_EXPR_ARG (fn, 1),
					  CALL_EXPR_ARG (fn, 2),
					  val[1], ignore,
					  DECL_FUNCTION_CODE (callee));
      break;

    case BUILT_IN_STRNCPY_CHK:
      if (val[2] && is_gimple_val (val[2]))
	result = fold_builtin_strncpy_chk (CALL_EXPR_ARG (fn, 0),
					   CALL_EXPR_ARG (fn, 1),
					   CALL_EXPR_ARG (fn, 2),
					   CALL_EXPR_ARG (fn, 3),
					   val[2]);
      break;

    case BUILT_IN_SNPRINTF_CHK:
    case BUILT_IN_VSNPRINTF_CHK:
      if (val[1] && is_gimple_val (val[1]))
	result = fold_builtin_snprintf_chk (fn, val[1],
					    DECL_FUNCTION_CODE (callee));
      break;

    default:
      gcc_unreachable ();
    }

  if (result && ignore)
    result = fold_ignored_result (result);
  return result;
}


/* Fold the statement pointed to by STMT_P.  In some cases, this function may
   replace the whole statement with a new one.  Returns true iff folding
   makes any changes.  */

bool
fold_stmt (tree *stmt_p)
{
  tree rhs, result, stmt;
  struct fold_stmt_r_data fold_stmt_r_data;
  bool changed = false;
  bool inside_addr_expr = false;

  stmt = *stmt_p;

  fold_stmt_r_data.stmt = stmt;
  fold_stmt_r_data.changed_p = &changed;
  fold_stmt_r_data.inside_addr_expr_p = &inside_addr_expr;

  /* If we replaced constants and the statement makes pointer dereferences,
     then we may need to fold instances of *&VAR into VAR, etc.  */
  if (walk_tree (stmt_p, fold_stmt_r, &fold_stmt_r_data, NULL))
    {
      *stmt_p = build_call_expr (implicit_built_in_decls[BUILT_IN_TRAP], 0);
      return true;
    }

  rhs = get_rhs (stmt);
  if (!rhs)
    return changed;
  result = NULL_TREE;

  if (TREE_CODE (rhs) == CALL_EXPR)
    {
      tree callee;

      /* Check for builtins that CCP can handle using information not
	 available in the generic fold routines.  */
      callee = get_callee_fndecl (rhs);
      if (callee && DECL_BUILT_IN (callee))
	result = ccp_fold_builtin (stmt, rhs);
      else
	{
	  /* Check for resolvable OBJ_TYPE_REF.  The only sorts we can resolve
	     here are when we've propagated the address of a decl into the
	     object slot.  */
	  /* ??? Should perhaps do this in fold proper.  However, doing it
	     there requires that we create a new CALL_EXPR, and that requires
	     copying EH region info to the new node.  Easier to just do it
	     here where we can just smash the call operand. Also
	     CALL_EXPR_RETURN_SLOT_OPT needs to be handled correctly and
<<<<<<< HEAD
	     copied, fold_ternary does not have not information. */
	  callee = TREE_OPERAND (rhs, 0);
=======
	     copied, fold_call_expr does not have not information. */
	  callee = CALL_EXPR_FN (rhs);
>>>>>>> 29c07800
	  if (TREE_CODE (callee) == OBJ_TYPE_REF
	      && lang_hooks.fold_obj_type_ref
	      && TREE_CODE (OBJ_TYPE_REF_OBJECT (callee)) == ADDR_EXPR
	      && DECL_P (TREE_OPERAND
			 (OBJ_TYPE_REF_OBJECT (callee), 0)))
	    {
	      tree t;

	      /* ??? Caution: Broken ADDR_EXPR semantics means that
		 looking at the type of the operand of the addr_expr
		 can yield an array type.  See silly exception in
		 check_pointer_types_r.  */

	      t = TREE_TYPE (TREE_TYPE (OBJ_TYPE_REF_OBJECT (callee)));
	      t = lang_hooks.fold_obj_type_ref (callee, t);
	      if (t)
		{
<<<<<<< HEAD
		  TREE_OPERAND (rhs, 0) = t;
=======
		  CALL_EXPR_FN (rhs) = t;
>>>>>>> 29c07800
		  changed = true;
		}
	    }
	}
    }
  else if (TREE_CODE (rhs) == COND_EXPR)
    {
      tree temp = fold (COND_EXPR_COND (rhs));
      if (temp != COND_EXPR_COND (rhs))
        result = fold_build3 (COND_EXPR, TREE_TYPE (rhs), temp,
                              COND_EXPR_THEN (rhs), COND_EXPR_ELSE (rhs));
    }

  /* If we couldn't fold the RHS, hand over to the generic fold routines.  */
  if (result == NULL_TREE)
    result = fold (rhs);

  /* Strip away useless type conversions.  Both the NON_LVALUE_EXPR that
     may have been added by fold, and "useless" type conversions that might
     now be apparent due to propagation.  */
  STRIP_USELESS_TYPE_CONVERSION (result);

  if (result != rhs)
    changed |= set_rhs (stmt_p, result);

  return changed;
}

/* Perform the minimal folding on statement STMT.  Only operations like
   *&x created by constant propagation are handled.  The statement cannot
   be replaced with a new one.  */

bool
fold_stmt_inplace (tree stmt)
{
  tree old_stmt = stmt, rhs, new_rhs;
  struct fold_stmt_r_data fold_stmt_r_data;
  bool changed = false;
  bool inside_addr_expr = false;

  fold_stmt_r_data.stmt = stmt;
  fold_stmt_r_data.changed_p = &changed;
  fold_stmt_r_data.inside_addr_expr_p = &inside_addr_expr;

  walk_tree (&stmt, fold_stmt_r, &fold_stmt_r_data, NULL);
  gcc_assert (stmt == old_stmt);

  rhs = get_rhs (stmt);
  if (!rhs || rhs == stmt)
    return changed;

  new_rhs = fold (rhs);
  STRIP_USELESS_TYPE_CONVERSION (new_rhs);
  if (new_rhs == rhs)
    return changed;

  changed |= set_rhs (&stmt, new_rhs);
  gcc_assert (stmt == old_stmt);

  return changed;
}

/* Convert EXPR into a GIMPLE value suitable for substitution on the
   RHS of an assignment.  Insert the necessary statements before
   iterator *SI_P. 
   When IGNORE is set, don't worry about the return value.  */

static tree
convert_to_gimple_builtin (block_stmt_iterator *si_p, tree expr, bool ignore)
{
  tree_stmt_iterator ti;
  tree stmt = bsi_stmt (*si_p);
  tree tmp, stmts = NULL;

  push_gimplify_context ();
  if (ignore)
    {
      tmp = build_empty_stmt ();
      gimplify_and_add (expr, &stmts);
    }
  else
    tmp = get_initialized_tmp_var (expr, &stmts, NULL);
  pop_gimplify_context (NULL);

  if (EXPR_HAS_LOCATION (stmt))
    annotate_all_with_locus (&stmts, EXPR_LOCATION (stmt));

  /* The replacement can expose previously unreferenced variables.  */
  for (ti = tsi_start (stmts); !tsi_end_p (ti); tsi_next (&ti))
    {
      tree new_stmt = tsi_stmt (ti);
      find_new_referenced_vars (tsi_stmt_ptr (ti));
      bsi_insert_before (si_p, new_stmt, BSI_NEW_STMT);
      mark_symbols_for_renaming (new_stmt);
      bsi_next (si_p);
    }

  return tmp;
}


/* A simple pass that attempts to fold all builtin functions.  This pass
   is run after we've propagated as many constants as we can.  */

static unsigned int
execute_fold_all_builtins (void)
{
  bool cfg_changed = false;
  basic_block bb;
  FOR_EACH_BB (bb)
    {
      block_stmt_iterator i;
      for (i = bsi_start (bb); !bsi_end_p (i); )
	{
	  tree *stmtp = bsi_stmt_ptr (i);
	  tree old_stmt = *stmtp;
	  tree call = get_rhs (*stmtp);
	  tree callee, result;
	  enum built_in_function fcode;

	  if (!call || TREE_CODE (call) != CALL_EXPR)
	    {
	      bsi_next (&i);
	      continue;
	    }
	  callee = get_callee_fndecl (call);
	  if (!callee || DECL_BUILT_IN_CLASS (callee) != BUILT_IN_NORMAL)
	    {
	      bsi_next (&i);
	      continue;
	    }
	  fcode = DECL_FUNCTION_CODE (callee);

	  result = ccp_fold_builtin (*stmtp, call);
	  if (!result)
	    switch (DECL_FUNCTION_CODE (callee))
	      {
	      case BUILT_IN_CONSTANT_P:
		/* Resolve __builtin_constant_p.  If it hasn't been
		   folded to integer_one_node by now, it's fairly
		   certain that the value simply isn't constant.  */
		result = integer_zero_node;
		break;

	      default:
		bsi_next (&i);
		continue;
	      }

	  if (dump_file && (dump_flags & TDF_DETAILS))
	    {
	      fprintf (dump_file, "Simplified\n  ");
	      print_generic_stmt (dump_file, *stmtp, dump_flags);
	    }

	  push_stmt_changes (stmtp);

	  if (!set_rhs (stmtp, result))
	    {
	      result = convert_to_gimple_builtin (&i, result,
			      			  TREE_CODE (old_stmt)
						  != GIMPLE_MODIFY_STMT);
	      if (result)
		{
		  bool ok = set_rhs (stmtp, result);
		  gcc_assert (ok);
		}
	    }

	  pop_stmt_changes (stmtp);

	  if (maybe_clean_or_replace_eh_stmt (old_stmt, *stmtp)
	      && tree_purge_dead_eh_edges (bb))
	    cfg_changed = true;

	  if (dump_file && (dump_flags & TDF_DETAILS))
	    {
	      fprintf (dump_file, "to\n  ");
	      print_generic_stmt (dump_file, *stmtp, dump_flags);
	      fprintf (dump_file, "\n");
	    }

	  /* Retry the same statement if it changed into another
	     builtin, there might be new opportunities now.  */
	  call = get_rhs (*stmtp);
	  if (!call || TREE_CODE (call) != CALL_EXPR)
	    {
	      bsi_next (&i);
	      continue;
	    }
	  callee = get_callee_fndecl (call);
	  if (!callee
	      || DECL_BUILT_IN_CLASS (callee) != BUILT_IN_NORMAL
	      || DECL_FUNCTION_CODE (callee) == fcode)
	    bsi_next (&i);
	}
    }

  /* Delete unreachable blocks.  */
  return cfg_changed ? TODO_cleanup_cfg : 0;
}


struct tree_opt_pass pass_fold_builtins = 
{
  "fab",				/* name */
  NULL,					/* gate */
  execute_fold_all_builtins,		/* execute */
  NULL,					/* sub */
  NULL,					/* next */
  0,					/* static_pass_number */
  0,					/* tv_id */
  PROP_cfg | PROP_ssa,			/* properties_required */
  0,					/* properties_provided */
  0,					/* properties_destroyed */
  0,					/* todo_flags_start */
  TODO_dump_func
    | TODO_verify_ssa
    | TODO_update_ssa,			/* todo_flags_finish */
  0					/* letter */
};<|MERGE_RESOLUTION|>--- conflicted
+++ resolved
@@ -1,9 +1,5 @@
 /* Conditional constant propagation pass for the GNU compiler.
-<<<<<<< HEAD
-   Copyright (C) 2000, 2001, 2002, 2003, 2004, 2005, 2006
-=======
    Copyright (C) 2000, 2001, 2002, 2003, 2004, 2005, 2006, 2007
->>>>>>> 29c07800
    Free Software Foundation, Inc.
    Adapted from original RTL SSA-CCP by Daniel Berlin <dberlin@dberlin.org>
    Adapted to GIMPLE trees by Diego Novillo <dnovillo@redhat.com>
@@ -2072,12 +2068,6 @@
       if (COMPARISON_CLASS_P (TREE_OPERAND (expr, 0)))
         {
 	  tree op0 = TREE_OPERAND (expr, 0);
-<<<<<<< HEAD
-          tree tem = fold_binary (TREE_CODE (op0), TREE_TYPE (op0),
-				  TREE_OPERAND (op0, 0),
-				  TREE_OPERAND (op0, 1));
-	  if (tem && set_rhs (expr_p, tem))
-=======
           tree tem;
 	  bool set;
 
@@ -2088,7 +2078,6 @@
 	  set = tem && set_rhs (expr_p, tem);
 	  fold_undefer_overflow_warnings (set, fold_stmt_r_data->stmt, 0);
 	  if (set)
->>>>>>> 29c07800
 	    {
 	      t = *expr_p;
 	      break;
@@ -2345,23 +2334,15 @@
       break;
 
     case BUILT_IN_FPUTS:
-<<<<<<< HEAD
-      result = fold_builtin_fputs (arglist,
-=======
       result = fold_builtin_fputs (CALL_EXPR_ARG (fn, 0),
 				   CALL_EXPR_ARG (fn, 1),
->>>>>>> 29c07800
 				   TREE_CODE (stmt) != GIMPLE_MODIFY_STMT, 0,
 				   val[0]);
       break;
 
     case BUILT_IN_FPUTS_UNLOCKED:
-<<<<<<< HEAD
-      result = fold_builtin_fputs (arglist,
-=======
       result = fold_builtin_fputs (CALL_EXPR_ARG (fn, 0),
 				   CALL_EXPR_ARG (fn, 1),
->>>>>>> 29c07800
 				   TREE_CODE (stmt) != GIMPLE_MODIFY_STMT, 1,
 				   val[0]);
       break;
@@ -2467,13 +2448,8 @@
 	     copying EH region info to the new node.  Easier to just do it
 	     here where we can just smash the call operand. Also
 	     CALL_EXPR_RETURN_SLOT_OPT needs to be handled correctly and
-<<<<<<< HEAD
-	     copied, fold_ternary does not have not information. */
-	  callee = TREE_OPERAND (rhs, 0);
-=======
 	     copied, fold_call_expr does not have not information. */
 	  callee = CALL_EXPR_FN (rhs);
->>>>>>> 29c07800
 	  if (TREE_CODE (callee) == OBJ_TYPE_REF
 	      && lang_hooks.fold_obj_type_ref
 	      && TREE_CODE (OBJ_TYPE_REF_OBJECT (callee)) == ADDR_EXPR
@@ -2491,11 +2467,7 @@
 	      t = lang_hooks.fold_obj_type_ref (callee, t);
 	      if (t)
 		{
-<<<<<<< HEAD
-		  TREE_OPERAND (rhs, 0) = t;
-=======
 		  CALL_EXPR_FN (rhs) = t;
->>>>>>> 29c07800
 		  changed = true;
 		}
 	    }
