--- conflicted
+++ resolved
@@ -1540,8 +1540,6 @@
   widest_int value, mask;
   prop_value_t val;
 
-<<<<<<< HEAD
-=======
   if (attr == NULL_TREE)
     {
       tree ptr = gimple_call_arg (stmt, 0);
@@ -1554,25 +1552,12 @@
       type = TREE_TYPE (lhs);
     }
 
->>>>>>> a596d940
   if (ptrval.lattice_val == UNDEFINED)
     return ptrval;
   gcc_assert ((ptrval.lattice_val == CONSTANT
 	       && TREE_CODE (ptrval.value) == INTEGER_CST)
-<<<<<<< HEAD
 	      || ptrval.mask == -1);
-  align = gimple_call_arg (stmt, 1);
-  if (!tree_fits_uhwi_p (align))
-    return ptrval;
-  aligni = tree_to_uhwi (align);
-  if (aligni <= 1
-      || (aligni & (aligni - 1)) != 0)
-    return ptrval;
-  if (gimple_call_num_args (stmt) > 2)
-=======
-	      || ptrval.mask.is_minus_one ());
   if (attr == NULL_TREE)
->>>>>>> a596d940
     {
       /* Get aligni and misaligni from __builtin_assume_aligned.  */
       align = gimple_call_arg (stmt, 1);
