/* A pass for lowering trees to RTL.
   Copyright (C) 2004-2017 Free Software Foundation, Inc.

This file is part of GCC.

GCC is free software; you can redistribute it and/or modify
it under the terms of the GNU General Public License as published by
the Free Software Foundation; either version 3, or (at your option)
any later version.

GCC is distributed in the hope that it will be useful,
but WITHOUT ANY WARRANTY; without even the implied warranty of
MERCHANTABILITY or FITNESS FOR A PARTICULAR PURPOSE.  See the
GNU General Public License for more details.

You should have received a copy of the GNU General Public License
along with GCC; see the file COPYING3.  If not see
<http://www.gnu.org/licenses/>.  */

#include "config.h"
#include "system.h"
#include "coretypes.h"
#include "backend.h"
#include "target.h"
#include "rtl.h"
#include "tree.h"
#include "gimple.h"
#include "cfghooks.h"
#include "tree-pass.h"
#include "memmodel.h"
#include "tm_p.h"
#include "ssa.h"
#include "optabs.h"
#include "regs.h" /* For reg_renumber.  */
#include "emit-rtl.h"
#include "recog.h"
#include "cgraph.h"
#include "diagnostic.h"
#include "fold-const.h"
#include "varasm.h"
#include "stor-layout.h"
#include "stmt.h"
#include "print-tree.h"
#include "cfgrtl.h"
#include "cfganal.h"
#include "cfgbuild.h"
#include "cfgcleanup.h"
#include "dojump.h"
#include "explow.h"
#include "calls.h"
#include "expr.h"
#include "internal-fn.h"
#include "tree-eh.h"
#include "gimple-iterator.h"
#include "gimple-expr.h"
#include "gimple-walk.h"
#include "tree-cfg.h"
#include "tree-dfa.h"
#include "tree-ssa.h"
#include "except.h"
#include "gimple-pretty-print.h"
#include "toplev.h"
#include "debug.h"
#include "params.h"
#include "tree-inline.h"
#include "value-prof.h"
#include "tree-ssa-live.h"
#include "tree-outof-ssa.h"
#include "cfgloop.h"
#include "insn-attr.h" /* For INSN_SCHEDULING.  */
#include "asan.h"
#include "tree-ssa-address.h"
#include "output.h"
#include "builtins.h"
#include "tree-chkp.h"
#include "rtl-chkp.h"

/* Some systems use __main in a way incompatible with its use in gcc, in these
   cases use the macros NAME__MAIN to give a quoted symbol and SYMBOL__MAIN to
   give the same symbol without quotes for an alternative entry point.  You
   must define both, or neither.  */
#ifndef NAME__MAIN
#define NAME__MAIN "__main"
#endif

/* This variable holds information helping the rewriting of SSA trees
   into RTL.  */
struct ssaexpand SA;

/* This variable holds the currently expanded gimple statement for purposes
   of comminucating the profile info to the builtin expanders.  */
gimple *currently_expanding_gimple_stmt;

static rtx expand_debug_expr (tree);

static bool defer_stack_allocation (tree, bool);

static void record_alignment_for_reg_var (unsigned int);

/* Return an expression tree corresponding to the RHS of GIMPLE
   statement STMT.  */

tree
gimple_assign_rhs_to_tree (gimple *stmt)
{
  tree t;
  enum gimple_rhs_class grhs_class;

  grhs_class = get_gimple_rhs_class (gimple_expr_code (stmt));

  if (grhs_class == GIMPLE_TERNARY_RHS)
    t = build3 (gimple_assign_rhs_code (stmt),
		TREE_TYPE (gimple_assign_lhs (stmt)),
		gimple_assign_rhs1 (stmt),
		gimple_assign_rhs2 (stmt),
		gimple_assign_rhs3 (stmt));
  else if (grhs_class == GIMPLE_BINARY_RHS)
    t = build2 (gimple_assign_rhs_code (stmt),
		TREE_TYPE (gimple_assign_lhs (stmt)),
		gimple_assign_rhs1 (stmt),
		gimple_assign_rhs2 (stmt));
  else if (grhs_class == GIMPLE_UNARY_RHS)
    t = build1 (gimple_assign_rhs_code (stmt),
		TREE_TYPE (gimple_assign_lhs (stmt)),
		gimple_assign_rhs1 (stmt));
  else if (grhs_class == GIMPLE_SINGLE_RHS)
    {
      t = gimple_assign_rhs1 (stmt);
      /* Avoid modifying this tree in place below.  */
      if ((gimple_has_location (stmt) && CAN_HAVE_LOCATION_P (t)
	   && gimple_location (stmt) != EXPR_LOCATION (t))
	  || (gimple_block (stmt)
	      && currently_expanding_to_rtl
	      && EXPR_P (t)))
	t = copy_node (t);
    }
  else
    gcc_unreachable ();

  if (gimple_has_location (stmt) && CAN_HAVE_LOCATION_P (t))
    SET_EXPR_LOCATION (t, gimple_location (stmt));

  return t;
}


#ifndef STACK_ALIGNMENT_NEEDED
#define STACK_ALIGNMENT_NEEDED 1
#endif

#define SSAVAR(x) (TREE_CODE (x) == SSA_NAME ? SSA_NAME_VAR (x) : x)

/* Choose either CUR or NEXT as the leader DECL for a partition.
   Prefer ignored decls, to simplify debug dumps and reduce ambiguity
   out of the same user variable being in multiple partitions (this is
   less likely for compiler-introduced temps).  */

static tree
leader_merge (tree cur, tree next)
{
  if (cur == NULL || cur == next)
    return next;

  if (DECL_P (cur) && DECL_IGNORED_P (cur))
    return cur;

  if (DECL_P (next) && DECL_IGNORED_P (next))
    return next;

  return cur;
}

/* Associate declaration T with storage space X.  If T is no
   SSA name this is exactly SET_DECL_RTL, otherwise make the
   partition of T associated with X.  */
static inline void
set_rtl (tree t, rtx x)
{
  gcc_checking_assert (!x
		       || !(TREE_CODE (t) == SSA_NAME || is_gimple_reg (t))
		       || (use_register_for_decl (t)
			   ? (REG_P (x)
			      || (GET_CODE (x) == CONCAT
				  && (REG_P (XEXP (x, 0))
				      || SUBREG_P (XEXP (x, 0)))
				  && (REG_P (XEXP (x, 1))
				      || SUBREG_P (XEXP (x, 1))))
			      /* We need to accept PARALLELs for RESUT_DECLs
				 because of vector types with BLKmode returned
				 in multiple registers, but they are supposed
				 to be uncoalesced.  */
			      || (GET_CODE (x) == PARALLEL
				  && SSAVAR (t)
				  && TREE_CODE (SSAVAR (t)) == RESULT_DECL
				  && (GET_MODE (x) == BLKmode
				      || !flag_tree_coalesce_vars)))
			   : (MEM_P (x) || x == pc_rtx
			      || (GET_CODE (x) == CONCAT
				  && MEM_P (XEXP (x, 0))
				  && MEM_P (XEXP (x, 1))))));
  /* Check that the RTL for SSA_NAMEs and gimple-reg PARM_DECLs and
     RESULT_DECLs has the expected mode.  For memory, we accept
     unpromoted modes, since that's what we're likely to get.  For
     PARM_DECLs and RESULT_DECLs, we'll have been called by
     set_parm_rtl, which will give us the default def, so we don't
     have to compute it ourselves.  For RESULT_DECLs, we accept mode
     mismatches too, as long as we have BLKmode or are not coalescing
     across variables, so that we don't reject BLKmode PARALLELs or
     unpromoted REGs.  */
  gcc_checking_assert (!x || x == pc_rtx || TREE_CODE (t) != SSA_NAME
		       || (SSAVAR (t)
			   && TREE_CODE (SSAVAR (t)) == RESULT_DECL
			   && (promote_ssa_mode (t, NULL) == BLKmode
			       || !flag_tree_coalesce_vars))
		       || !use_register_for_decl (t)
		       || GET_MODE (x) == promote_ssa_mode (t, NULL));

  if (x)
    {
      bool skip = false;
      tree cur = NULL_TREE;
      rtx xm = x;

    retry:
      if (MEM_P (xm))
	cur = MEM_EXPR (xm);
      else if (REG_P (xm))
	cur = REG_EXPR (xm);
      else if (SUBREG_P (xm))
	{
	  gcc_assert (subreg_lowpart_p (xm));
	  xm = SUBREG_REG (xm);
	  goto retry;
	}
      else if (GET_CODE (xm) == CONCAT)
	{
	  xm = XEXP (xm, 0);
	  goto retry;
	}
      else if (GET_CODE (xm) == PARALLEL)
	{
	  xm = XVECEXP (xm, 0, 0);
	  gcc_assert (GET_CODE (xm) == EXPR_LIST);
	  xm = XEXP (xm, 0);
	  goto retry;
	}
      else if (xm == pc_rtx)
	skip = true;
      else
	gcc_unreachable ();

      tree next = skip ? cur : leader_merge (cur, SSAVAR (t) ? SSAVAR (t) : t);

      if (cur != next)
	{
	  if (MEM_P (x))
	    set_mem_attributes (x,
				next && TREE_CODE (next) == SSA_NAME
				? TREE_TYPE (next)
				: next, true);
	  else
	    set_reg_attrs_for_decl_rtl (next, x);
	}
    }

  if (TREE_CODE (t) == SSA_NAME)
    {
      int part = var_to_partition (SA.map, t);
      if (part != NO_PARTITION)
	{
	  if (SA.partition_to_pseudo[part])
	    gcc_assert (SA.partition_to_pseudo[part] == x);
	  else if (x != pc_rtx)
	    SA.partition_to_pseudo[part] = x;
	}
      /* For the benefit of debug information at -O0 (where
         vartracking doesn't run) record the place also in the base
         DECL.  For PARMs and RESULTs, do so only when setting the
         default def.  */
      if (x && x != pc_rtx && SSA_NAME_VAR (t)
	  && (VAR_P (SSA_NAME_VAR (t))
	      || SSA_NAME_IS_DEFAULT_DEF (t)))
	{
	  tree var = SSA_NAME_VAR (t);
	  /* If we don't yet have something recorded, just record it now.  */
	  if (!DECL_RTL_SET_P (var))
	    SET_DECL_RTL (var, x);
	  /* If we have it set already to "multiple places" don't
	     change this.  */
	  else if (DECL_RTL (var) == pc_rtx)
	    ;
	  /* If we have something recorded and it's not the same place
	     as we want to record now, we have multiple partitions for the
	     same base variable, with different places.  We can't just
	     randomly chose one, hence we have to say that we don't know.
	     This only happens with optimization, and there var-tracking
	     will figure out the right thing.  */
	  else if (DECL_RTL (var) != x)
	    SET_DECL_RTL (var, pc_rtx);
	}
    }
  else
    SET_DECL_RTL (t, x);
}

/* This structure holds data relevant to one variable that will be
   placed in a stack slot.  */
struct stack_var
{
  /* The Variable.  */
  tree decl;

  /* Initially, the size of the variable.  Later, the size of the partition,
     if this variable becomes it's partition's representative.  */
  poly_uint64 size;

  /* The *byte* alignment required for this variable.  Or as, with the
     size, the alignment for this partition.  */
  unsigned int alignb;

  /* The partition representative.  */
  size_t representative;

  /* The next stack variable in the partition, or EOC.  */
  size_t next;

  /* The numbers of conflicting stack variables.  */
  bitmap conflicts;
};

#define EOC  ((size_t)-1)

/* We have an array of such objects while deciding allocation.  */
static struct stack_var *stack_vars;
static size_t stack_vars_alloc;
static size_t stack_vars_num;
static hash_map<tree, size_t> *decl_to_stack_part;

/* Conflict bitmaps go on this obstack.  This allows us to destroy
   all of them in one big sweep.  */
static bitmap_obstack stack_var_bitmap_obstack;

/* An array of indices such that stack_vars[stack_vars_sorted[i]].size
   is non-decreasing.  */
static size_t *stack_vars_sorted;

/* The phase of the stack frame.  This is the known misalignment of
   virtual_stack_vars_rtx from PREFERRED_STACK_BOUNDARY.  That is,
   (frame_offset+frame_phase) % PREFERRED_STACK_BOUNDARY == 0.  */
static int frame_phase;

/* Used during expand_used_vars to remember if we saw any decls for
   which we'd like to enable stack smashing protection.  */
static bool has_protected_decls;

/* Used during expand_used_vars.  Remember if we say a character buffer
   smaller than our cutoff threshold.  Used for -Wstack-protector.  */
static bool has_short_buffer;

/* Compute the byte alignment to use for DECL.  Ignore alignment
   we can't do with expected alignment of the stack boundary.  */

static unsigned int
align_local_variable (tree decl)
{
  unsigned int align;

  if (TREE_CODE (decl) == SSA_NAME)
    align = TYPE_ALIGN (TREE_TYPE (decl));
  else
    {
      align = LOCAL_DECL_ALIGNMENT (decl);
      SET_DECL_ALIGN (decl, align);
    }
  return align / BITS_PER_UNIT;
}

/* Align given offset BASE with ALIGN.  Truncate up if ALIGN_UP is true,
   down otherwise.  Return truncated BASE value.  */

static inline unsigned HOST_WIDE_INT
align_base (HOST_WIDE_INT base, unsigned HOST_WIDE_INT align, bool align_up)
{
  return align_up ? (base + align - 1) & -align : base & -align;
}

/* Allocate SIZE bytes at byte alignment ALIGN from the stack frame.
   Return the frame offset.  */

static poly_int64
alloc_stack_frame_space (poly_int64 size, unsigned HOST_WIDE_INT align)
{
  poly_int64 offset, new_frame_offset;

  if (FRAME_GROWS_DOWNWARD)
    {
      new_frame_offset
	= aligned_lower_bound (frame_offset - frame_phase - size,
			       align) + frame_phase;
      offset = new_frame_offset;
    }
  else
    {
      new_frame_offset
	= aligned_upper_bound (frame_offset - frame_phase,
			       align) + frame_phase;
      offset = new_frame_offset;
      new_frame_offset += size;
    }
  frame_offset = new_frame_offset;

  if (frame_offset_overflow (frame_offset, cfun->decl))
    frame_offset = offset = 0;

  return offset;
}

/* Accumulate DECL into STACK_VARS.  */

static void
add_stack_var (tree decl)
{
  struct stack_var *v;

  if (stack_vars_num >= stack_vars_alloc)
    {
      if (stack_vars_alloc)
	stack_vars_alloc = stack_vars_alloc * 3 / 2;
      else
	stack_vars_alloc = 32;
      stack_vars
	= XRESIZEVEC (struct stack_var, stack_vars, stack_vars_alloc);
    }
  if (!decl_to_stack_part)
    decl_to_stack_part = new hash_map<tree, size_t>;

  v = &stack_vars[stack_vars_num];
  decl_to_stack_part->put (decl, stack_vars_num);

  v->decl = decl;
  tree size = TREE_CODE (decl) == SSA_NAME
    ? TYPE_SIZE_UNIT (TREE_TYPE (decl))
    : DECL_SIZE_UNIT (decl);
  v->size = tree_to_poly_uint64 (size);
  /* Ensure that all variables have size, so that &a != &b for any two
     variables that are simultaneously live.  */
  if (must_eq (v->size, 0U))
    v->size = 1;
  v->alignb = align_local_variable (decl);
  /* An alignment of zero can mightily confuse us later.  */
  gcc_assert (v->alignb != 0);

  /* All variables are initially in their own partition.  */
  v->representative = stack_vars_num;
  v->next = EOC;

  /* All variables initially conflict with no other.  */
  v->conflicts = NULL;

  /* Ensure that this decl doesn't get put onto the list twice.  */
  set_rtl (decl, pc_rtx);

  stack_vars_num++;
}

/* Make the decls associated with luid's X and Y conflict.  */

static void
add_stack_var_conflict (size_t x, size_t y)
{
  struct stack_var *a = &stack_vars[x];
  struct stack_var *b = &stack_vars[y];
  if (!a->conflicts)
    a->conflicts = BITMAP_ALLOC (&stack_var_bitmap_obstack);
  if (!b->conflicts)
    b->conflicts = BITMAP_ALLOC (&stack_var_bitmap_obstack);
  bitmap_set_bit (a->conflicts, y);
  bitmap_set_bit (b->conflicts, x);
}

/* Check whether the decls associated with luid's X and Y conflict.  */

static bool
stack_var_conflict_p (size_t x, size_t y)
{
  struct stack_var *a = &stack_vars[x];
  struct stack_var *b = &stack_vars[y];
  if (x == y)
    return false;
  /* Partitions containing an SSA name result from gimple registers
     with things like unsupported modes.  They are top-level and
     hence conflict with everything else.  */
  if (TREE_CODE (a->decl) == SSA_NAME || TREE_CODE (b->decl) == SSA_NAME)
    return true;

  if (!a->conflicts || !b->conflicts)
    return false;
  return bitmap_bit_p (a->conflicts, y);
}

/* Callback for walk_stmt_ops.  If OP is a decl touched by add_stack_var
   enter its partition number into bitmap DATA.  */

static bool
visit_op (gimple *, tree op, tree, void *data)
{
  bitmap active = (bitmap)data;
  op = get_base_address (op);
  if (op
      && DECL_P (op)
      && DECL_RTL_IF_SET (op) == pc_rtx)
    {
      size_t *v = decl_to_stack_part->get (op);
      if (v)
	bitmap_set_bit (active, *v);
    }
  return false;
}

/* Callback for walk_stmt_ops.  If OP is a decl touched by add_stack_var
   record conflicts between it and all currently active other partitions
   from bitmap DATA.  */

static bool
visit_conflict (gimple *, tree op, tree, void *data)
{
  bitmap active = (bitmap)data;
  op = get_base_address (op);
  if (op
      && DECL_P (op)
      && DECL_RTL_IF_SET (op) == pc_rtx)
    {
      size_t *v = decl_to_stack_part->get (op);
      if (v && bitmap_set_bit (active, *v))
	{
	  size_t num = *v;
	  bitmap_iterator bi;
	  unsigned i;
	  gcc_assert (num < stack_vars_num);
	  EXECUTE_IF_SET_IN_BITMAP (active, 0, i, bi)
	    add_stack_var_conflict (num, i);
	}
    }
  return false;
}

/* Helper routine for add_scope_conflicts, calculating the active partitions
   at the end of BB, leaving the result in WORK.  We're called to generate
   conflicts when FOR_CONFLICT is true, otherwise we're just tracking
   liveness.  */

static void
add_scope_conflicts_1 (basic_block bb, bitmap work, bool for_conflict)
{
  edge e;
  edge_iterator ei;
  gimple_stmt_iterator gsi;
  walk_stmt_load_store_addr_fn visit;

  bitmap_clear (work);
  FOR_EACH_EDGE (e, ei, bb->preds)
    bitmap_ior_into (work, (bitmap)e->src->aux);

  visit = visit_op;

  for (gsi = gsi_start_phis (bb); !gsi_end_p (gsi); gsi_next (&gsi))
    {
      gimple *stmt = gsi_stmt (gsi);
      walk_stmt_load_store_addr_ops (stmt, work, NULL, NULL, visit);
    }
  for (gsi = gsi_after_labels (bb); !gsi_end_p (gsi); gsi_next (&gsi))
    {
      gimple *stmt = gsi_stmt (gsi);

      if (gimple_clobber_p (stmt))
	{
	  tree lhs = gimple_assign_lhs (stmt);
	  size_t *v;
	  /* Nested function lowering might introduce LHSs
	     that are COMPONENT_REFs.  */
	  if (!VAR_P (lhs))
	    continue;
	  if (DECL_RTL_IF_SET (lhs) == pc_rtx
	      && (v = decl_to_stack_part->get (lhs)))
	    bitmap_clear_bit (work, *v);
	}
      else if (!is_gimple_debug (stmt))
	{
	  if (for_conflict
	      && visit == visit_op)
	    {
	      /* If this is the first real instruction in this BB we need
	         to add conflicts for everything live at this point now.
		 Unlike classical liveness for named objects we can't
		 rely on seeing a def/use of the names we're interested in.
		 There might merely be indirect loads/stores.  We'd not add any
		 conflicts for such partitions.  */
	      bitmap_iterator bi;
	      unsigned i;
	      EXECUTE_IF_SET_IN_BITMAP (work, 0, i, bi)
		{
		  struct stack_var *a = &stack_vars[i];
		  if (!a->conflicts)
		    a->conflicts = BITMAP_ALLOC (&stack_var_bitmap_obstack);
		  bitmap_ior_into (a->conflicts, work);
		}
	      visit = visit_conflict;
	    }
	  walk_stmt_load_store_addr_ops (stmt, work, visit, visit, visit);
	}
    }
}

/* Generate stack partition conflicts between all partitions that are
   simultaneously live.  */

static void
add_scope_conflicts (void)
{
  basic_block bb;
  bool changed;
  bitmap work = BITMAP_ALLOC (NULL);
  int *rpo;
  int n_bbs;

  /* We approximate the live range of a stack variable by taking the first
     mention of its name as starting point(s), and by the end-of-scope
     death clobber added by gimplify as ending point(s) of the range.
     This overapproximates in the case we for instance moved an address-taken
     operation upward, without also moving a dereference to it upwards.
     But it's conservatively correct as a variable never can hold values
     before its name is mentioned at least once.

     We then do a mostly classical bitmap liveness algorithm.  */

  FOR_ALL_BB_FN (bb, cfun)
    bb->aux = BITMAP_ALLOC (&stack_var_bitmap_obstack);

  rpo = XNEWVEC (int, last_basic_block_for_fn (cfun));
  n_bbs = pre_and_rev_post_order_compute (NULL, rpo, false);

  changed = true;
  while (changed)
    {
      int i;
      changed = false;
      for (i = 0; i < n_bbs; i++)
	{
	  bitmap active;
	  bb = BASIC_BLOCK_FOR_FN (cfun, rpo[i]);
	  active = (bitmap)bb->aux;
	  add_scope_conflicts_1 (bb, work, false);
	  if (bitmap_ior_into (active, work))
	    changed = true;
	}
    }

  FOR_EACH_BB_FN (bb, cfun)
    add_scope_conflicts_1 (bb, work, true);

  free (rpo);
  BITMAP_FREE (work);
  FOR_ALL_BB_FN (bb, cfun)
    BITMAP_FREE (bb->aux);
}

/* A subroutine of partition_stack_vars.  A comparison function for qsort,
   sorting an array of indices by the properties of the object.  */

static int
stack_var_cmp (const void *a, const void *b)
{
  size_t ia = *(const size_t *)a;
  size_t ib = *(const size_t *)b;
  unsigned int aligna = stack_vars[ia].alignb;
  unsigned int alignb = stack_vars[ib].alignb;
  poly_int64 sizea = stack_vars[ia].size;
  poly_int64 sizeb = stack_vars[ib].size;
  tree decla = stack_vars[ia].decl;
  tree declb = stack_vars[ib].decl;
  bool largea, largeb;
  unsigned int uida, uidb;

  /* Primary compare on "large" alignment.  Large comes first.  */
  largea = (aligna * BITS_PER_UNIT > MAX_SUPPORTED_STACK_ALIGNMENT);
  largeb = (alignb * BITS_PER_UNIT > MAX_SUPPORTED_STACK_ALIGNMENT);
  if (largea != largeb)
    return (int)largeb - (int)largea;

  /* Secondary compare on size, decreasing  */
  int diff = compare_sizes_for_sort (sizeb, sizea);
  if (diff != 0)
    return diff;

  /* Tertiary compare on true alignment, decreasing.  */
  if (aligna < alignb)
    return -1;
  if (aligna > alignb)
    return 1;

  /* Final compare on ID for sort stability, increasing.
     Two SSA names are compared by their version, SSA names come before
     non-SSA names, and two normal decls are compared by their DECL_UID.  */
  if (TREE_CODE (decla) == SSA_NAME)
    {
      if (TREE_CODE (declb) == SSA_NAME)
	uida = SSA_NAME_VERSION (decla), uidb = SSA_NAME_VERSION (declb);
      else
	return -1;
    }
  else if (TREE_CODE (declb) == SSA_NAME)
    return 1;
  else
    uida = DECL_UID (decla), uidb = DECL_UID (declb);
  if (uida < uidb)
    return 1;
  if (uida > uidb)
    return -1;
  return 0;
}

struct part_traits : unbounded_int_hashmap_traits <size_t, bitmap> {};
typedef hash_map<size_t, bitmap, part_traits> part_hashmap;

/* If the points-to solution *PI points to variables that are in a partition
   together with other variables add all partition members to the pointed-to
   variables bitmap.  */

static void
add_partitioned_vars_to_ptset (struct pt_solution *pt,
			       part_hashmap *decls_to_partitions,
			       hash_set<bitmap> *visited, bitmap temp)
{
  bitmap_iterator bi;
  unsigned i;
  bitmap *part;

  if (pt->anything
      || pt->vars == NULL
      /* The pointed-to vars bitmap is shared, it is enough to
	 visit it once.  */
      || visited->add (pt->vars))
    return;

  bitmap_clear (temp);

  /* By using a temporary bitmap to store all members of the partitions
     we have to add we make sure to visit each of the partitions only
     once.  */
  EXECUTE_IF_SET_IN_BITMAP (pt->vars, 0, i, bi)
    if ((!temp
	 || !bitmap_bit_p (temp, i))
	&& (part = decls_to_partitions->get (i)))
      bitmap_ior_into (temp, *part);
  if (!bitmap_empty_p (temp))
    bitmap_ior_into (pt->vars, temp);
}

/* Update points-to sets based on partition info, so we can use them on RTL.
   The bitmaps representing stack partitions will be saved until expand,
   where partitioned decls used as bases in memory expressions will be
   rewritten.  */

static void
update_alias_info_with_stack_vars (void)
{
  part_hashmap *decls_to_partitions = NULL;
  size_t i, j;
  tree var = NULL_TREE;

  for (i = 0; i < stack_vars_num; i++)
    {
      bitmap part = NULL;
      tree name;
      struct ptr_info_def *pi;

      /* Not interested in partitions with single variable.  */
      if (stack_vars[i].representative != i
          || stack_vars[i].next == EOC)
        continue;

      if (!decls_to_partitions)
	{
	  decls_to_partitions = new part_hashmap;
	  cfun->gimple_df->decls_to_pointers = new hash_map<tree, tree>;
	}

      /* Create an SSA_NAME that points to the partition for use
         as base during alias-oracle queries on RTL for bases that
	 have been partitioned.  */
      if (var == NULL_TREE)
	var = create_tmp_var (ptr_type_node);
      name = make_ssa_name (var);

      /* Create bitmaps representing partitions.  They will be used for
         points-to sets later, so use GGC alloc.  */
      part = BITMAP_GGC_ALLOC ();
      for (j = i; j != EOC; j = stack_vars[j].next)
	{
	  tree decl = stack_vars[j].decl;
	  unsigned int uid = DECL_PT_UID (decl);
	  bitmap_set_bit (part, uid);
	  decls_to_partitions->put (uid, part);
	  cfun->gimple_df->decls_to_pointers->put (decl, name);
	  if (TREE_ADDRESSABLE (decl))
	    TREE_ADDRESSABLE (name) = 1;
	}

      /* Make the SSA name point to all partition members.  */
      pi = get_ptr_info (name);
      pt_solution_set (&pi->pt, part, false);
    }

  /* Make all points-to sets that contain one member of a partition
     contain all members of the partition.  */
  if (decls_to_partitions)
    {
      unsigned i;
      tree name;
      hash_set<bitmap> visited;
      bitmap temp = BITMAP_ALLOC (&stack_var_bitmap_obstack);

      FOR_EACH_SSA_NAME (i, name, cfun)
	{
	  struct ptr_info_def *pi;

	  if (POINTER_TYPE_P (TREE_TYPE (name))
	      && ((pi = SSA_NAME_PTR_INFO (name)) != NULL))
	    add_partitioned_vars_to_ptset (&pi->pt, decls_to_partitions,
					   &visited, temp);
	}

      add_partitioned_vars_to_ptset (&cfun->gimple_df->escaped,
				     decls_to_partitions, &visited, temp);

      delete decls_to_partitions;
      BITMAP_FREE (temp);
    }
}

/* A subroutine of partition_stack_vars.  The UNION portion of a UNION/FIND
   partitioning algorithm.  Partitions A and B are known to be non-conflicting.
   Merge them into a single partition A.  */

static void
union_stack_vars (size_t a, size_t b)
{
  struct stack_var *vb = &stack_vars[b];
  bitmap_iterator bi;
  unsigned u;

  gcc_assert (stack_vars[b].next == EOC);
   /* Add B to A's partition.  */
  stack_vars[b].next = stack_vars[a].next;
  stack_vars[b].representative = a;
  stack_vars[a].next = b;

  /* Update the required alignment of partition A to account for B.  */
  if (stack_vars[a].alignb < stack_vars[b].alignb)
    stack_vars[a].alignb = stack_vars[b].alignb;

  /* Update the interference graph and merge the conflicts.  */
  if (vb->conflicts)
    {
      EXECUTE_IF_SET_IN_BITMAP (vb->conflicts, 0, u, bi)
	add_stack_var_conflict (a, stack_vars[u].representative);
      BITMAP_FREE (vb->conflicts);
    }
}

/* A subroutine of expand_used_vars.  Binpack the variables into
   partitions constrained by the interference graph.  The overall
   algorithm used is as follows:

	Sort the objects by size in descending order.
	For each object A {
	  S = size(A)
	  O = 0
	  loop {
	    Look for the largest non-conflicting object B with size <= S.
	    UNION (A, B)
	  }
	}
*/

static void
partition_stack_vars (void)
{
  size_t si, sj, n = stack_vars_num;

  stack_vars_sorted = XNEWVEC (size_t, stack_vars_num);
  for (si = 0; si < n; ++si)
    stack_vars_sorted[si] = si;

  if (n == 1)
    return;

  qsort (stack_vars_sorted, n, sizeof (size_t), stack_var_cmp);

  for (si = 0; si < n; ++si)
    {
      size_t i = stack_vars_sorted[si];
      unsigned int ialign = stack_vars[i].alignb;
      poly_int64 isize = stack_vars[i].size;

      /* Ignore objects that aren't partition representatives. If we
         see a var that is not a partition representative, it must
         have been merged earlier.  */
      if (stack_vars[i].representative != i)
        continue;

      for (sj = si + 1; sj < n; ++sj)
	{
	  size_t j = stack_vars_sorted[sj];
	  unsigned int jalign = stack_vars[j].alignb;
	  poly_int64 jsize = stack_vars[j].size;

	  /* Ignore objects that aren't partition representatives.  */
	  if (stack_vars[j].representative != j)
	    continue;

	  /* Do not mix objects of "small" (supported) alignment
	     and "large" (unsupported) alignment.  */
	  if ((ialign * BITS_PER_UNIT <= MAX_SUPPORTED_STACK_ALIGNMENT)
	      != (jalign * BITS_PER_UNIT <= MAX_SUPPORTED_STACK_ALIGNMENT))
	    break;

	  /* For Address Sanitizer do not mix objects with different
	     sizes, as the shorter vars wouldn't be adequately protected.
	     Don't do that for "large" (unsupported) alignment objects,
	     those aren't protected anyway.  */
<<<<<<< HEAD
	  if (asan_sanitize_stack_p ()
	      && may_ne (isize, jsize)
=======
	  if ((asan_sanitize_stack_p ())
	      && isize != jsize
>>>>>>> 68b948d3
	      && ialign * BITS_PER_UNIT <= MAX_SUPPORTED_STACK_ALIGNMENT)
	    break;

	  /* Ignore conflicting objects.  */
	  if (stack_var_conflict_p (i, j))
	    continue;

	  /* UNION the objects, placing J at OFFSET.  */
	  union_stack_vars (i, j);
	}
    }

  update_alias_info_with_stack_vars ();
}

/* A debugging aid for expand_used_vars.  Dump the generated partitions.  */

static void
dump_stack_var_partition (void)
{
  size_t si, i, j, n = stack_vars_num;

  for (si = 0; si < n; ++si)
    {
      i = stack_vars_sorted[si];

      /* Skip variables that aren't partition representatives, for now.  */
      if (stack_vars[i].representative != i)
	continue;

      fprintf (dump_file, "Partition %lu: size ", (unsigned long) i);
      print_dec (stack_vars[i].size, dump_file, SIGNED);
      fprintf (dump_file, " align %u\n", stack_vars[i].alignb);

      for (j = i; j != EOC; j = stack_vars[j].next)
	{
	  fputc ('\t', dump_file);
	  print_generic_expr (dump_file, stack_vars[j].decl, dump_flags);
	}
      fputc ('\n', dump_file);
    }
}

/* Assign rtl to DECL at BASE + OFFSET.  */

static void
expand_one_stack_var_at (tree decl, rtx base, unsigned base_align,
			 poly_int64 offset)
{
  unsigned align;
  rtx x;

  /* If this fails, we've overflowed the stack frame.  Error nicely?  */
  gcc_assert (must_eq (offset, trunc_int_for_mode (offset, Pmode)));

  x = plus_constant (Pmode, base, offset);
  x = gen_rtx_MEM (TREE_CODE (decl) == SSA_NAME
		   ? TYPE_MODE (TREE_TYPE (decl))
		   : DECL_MODE (SSAVAR (decl)), x);

  if (TREE_CODE (decl) != SSA_NAME)
    {
      /* Set alignment we actually gave this decl if it isn't an SSA name.
         If it is we generate stack slots only accidentally so it isn't as
	 important, we'll simply use the alignment that is already set.  */
      if (base == virtual_stack_vars_rtx)
	offset -= frame_phase;
      align = known_alignment (offset);
      align *= BITS_PER_UNIT;
      if (align == 0 || align > base_align)
	align = base_align;

      /* One would think that we could assert that we're not decreasing
	 alignment here, but (at least) the i386 port does exactly this
	 via the MINIMUM_ALIGNMENT hook.  */

      SET_DECL_ALIGN (decl, align);
      DECL_USER_ALIGN (decl) = 0;
    }

  set_rtl (decl, x);
}

struct stack_vars_data
{
  /* Vector of offset pairs, always end of some padding followed
     by start of the padding that needs Address Sanitizer protection.
     The vector is in reversed, highest offset pairs come first.  */
  auto_vec<HOST_WIDE_INT> asan_vec;

  /* Vector of partition representative decls in between the paddings.  */
  auto_vec<tree> asan_decl_vec;

  /* Base pseudo register for Address Sanitizer protected automatic vars.  */
  rtx asan_base;

  /* Alignment needed for the Address Sanitizer protected automatic vars.  */
  unsigned int asan_alignb;
};

/* A subroutine of expand_used_vars.  Give each partition representative
   a unique location within the stack frame.  Update each partition member
   with that location.  */

static void
expand_stack_vars (bool (*pred) (size_t), struct stack_vars_data *data)
{
  size_t si, i, j, n = stack_vars_num;
  poly_uint64 large_size = 0, large_alloc = 0;
  rtx large_base = NULL;
  unsigned large_align = 0;
  bool large_allocation_done = false;
  tree decl;

  /* Determine if there are any variables requiring "large" alignment.
     Since these are dynamically allocated, we only process these if
     no predicate involved.  */
  large_align = stack_vars[stack_vars_sorted[0]].alignb * BITS_PER_UNIT;
  if (pred == NULL && large_align > MAX_SUPPORTED_STACK_ALIGNMENT)
    {
      /* Find the total size of these variables.  */
      for (si = 0; si < n; ++si)
	{
	  unsigned alignb;

	  i = stack_vars_sorted[si];
	  alignb = stack_vars[i].alignb;

	  /* All "large" alignment decls come before all "small" alignment
	     decls, but "large" alignment decls are not sorted based on
	     their alignment.  Increase large_align to track the largest
	     required alignment.  */
	  if ((alignb * BITS_PER_UNIT) > large_align)
	    large_align = alignb * BITS_PER_UNIT;

	  /* Stop when we get to the first decl with "small" alignment.  */
	  if (alignb * BITS_PER_UNIT <= MAX_SUPPORTED_STACK_ALIGNMENT)
	    break;

	  /* Skip variables that aren't partition representatives.  */
	  if (stack_vars[i].representative != i)
	    continue;

	  /* Skip variables that have already had rtl assigned.  See also
	     add_stack_var where we perpetrate this pc_rtx hack.  */
	  decl = stack_vars[i].decl;
	  if (TREE_CODE (decl) == SSA_NAME
	      ? SA.partition_to_pseudo[var_to_partition (SA.map, decl)] != NULL_RTX
	      : DECL_RTL (decl) != pc_rtx)
	    continue;

	  large_size = aligned_upper_bound (large_size, alignb);
	  large_size += stack_vars[i].size;
	}
    }

  for (si = 0; si < n; ++si)
    {
      rtx base;
      unsigned base_align, alignb;
      poly_int64 offset;

      i = stack_vars_sorted[si];

      /* Skip variables that aren't partition representatives, for now.  */
      if (stack_vars[i].representative != i)
	continue;

      /* Skip variables that have already had rtl assigned.  See also
	 add_stack_var where we perpetrate this pc_rtx hack.  */
      decl = stack_vars[i].decl;
      if (TREE_CODE (decl) == SSA_NAME
	  ? SA.partition_to_pseudo[var_to_partition (SA.map, decl)] != NULL_RTX
	  : DECL_RTL (decl) != pc_rtx)
	continue;

      /* Check the predicate to see whether this variable should be
	 allocated in this pass.  */
      if (pred && !pred (i))
	continue;

      alignb = stack_vars[i].alignb;
      if (alignb * BITS_PER_UNIT <= MAX_SUPPORTED_STACK_ALIGNMENT)
	{
	  base = virtual_stack_vars_rtx;
<<<<<<< HEAD
	  /* ASAN description strings don't yet have a syntax for expressing
	     polynomial offsets.  */
	  HOST_WIDE_INT prev_offset;
	  if (asan_sanitize_stack_p ()
	      && pred
	      && frame_offset.is_constant (&prev_offset)
	      && stack_vars[i].size.is_constant ())
=======
	  if ((asan_sanitize_stack_p ())
	      && pred)
>>>>>>> 68b948d3
	    {
	      prev_offset = align_base (prev_offset,
					MAX (alignb, ASAN_RED_ZONE_SIZE),
					!FRAME_GROWS_DOWNWARD);
	      tree repr_decl = NULL_TREE;
	      offset
		= alloc_stack_frame_space (stack_vars[i].size
					   + ASAN_RED_ZONE_SIZE,
					   MAX (alignb, ASAN_RED_ZONE_SIZE));
	      data->asan_vec.safe_push (prev_offset);
	      /* Allocating a constant amount of space from a constant
		 starting offset must give a constant result.  */
	      data->asan_vec.safe_push ((offset + stack_vars[i].size)
					.to_constant ());
	      /* Find best representative of the partition.
		 Prefer those with DECL_NAME, even better
		 satisfying asan_protect_stack_decl predicate.  */
	      for (j = i; j != EOC; j = stack_vars[j].next)
		if (asan_protect_stack_decl (stack_vars[j].decl)
		    && DECL_NAME (stack_vars[j].decl))
		  {
		    repr_decl = stack_vars[j].decl;
		    break;
		  }
		else if (repr_decl == NULL_TREE
			 && DECL_P (stack_vars[j].decl)
			 && DECL_NAME (stack_vars[j].decl))
		  repr_decl = stack_vars[j].decl;
	      if (repr_decl == NULL_TREE)
		repr_decl = stack_vars[i].decl;
	      data->asan_decl_vec.safe_push (repr_decl);
	      data->asan_alignb = MAX (data->asan_alignb, alignb);
	      if (data->asan_base == NULL)
		data->asan_base = gen_reg_rtx (Pmode);
	      base = data->asan_base;

	      if (!STRICT_ALIGNMENT)
		base_align = crtl->max_used_stack_slot_alignment;
	      else
		base_align = MAX (crtl->max_used_stack_slot_alignment,
				  GET_MODE_ALIGNMENT (SImode)
				  << ASAN_SHADOW_SHIFT);
	    }
	  else
	    {
	      offset = alloc_stack_frame_space (stack_vars[i].size, alignb);
	      base_align = crtl->max_used_stack_slot_alignment;
	    }
	}
      else
	{
	  /* Large alignment is only processed in the last pass.  */
	  if (pred)
	    continue;

	  /* If there were any variables requiring "large" alignment, allocate
	     space.  */
	  if (may_ne (large_size, 0U) && ! large_allocation_done)
	    {
	      poly_int64 loffset;
	      rtx large_allocsize;

	      large_allocsize = gen_int_mode (large_size, Pmode);
	      get_dynamic_stack_size (&large_allocsize, 0, large_align, NULL);
	      loffset = alloc_stack_frame_space
		(rtx_to_poly_int64 (large_allocsize),
		 PREFERRED_STACK_BOUNDARY / BITS_PER_UNIT);
	      large_base = get_dynamic_stack_base (loffset, large_align);
	      large_allocation_done = true;
	    }
	  gcc_assert (large_base != NULL);

	  large_alloc = aligned_upper_bound (large_alloc, alignb);
	  offset = large_alloc;
	  large_alloc += stack_vars[i].size;

	  base = large_base;
	  base_align = large_align;
	}

      /* Create rtl for each variable based on their location within the
	 partition.  */
      for (j = i; j != EOC; j = stack_vars[j].next)
	{
	  expand_one_stack_var_at (stack_vars[j].decl,
				   base, base_align,
				   offset);
	}
    }

  gcc_assert (must_eq (large_alloc, large_size));
}

/* Take into account all sizes of partitions and reset DECL_RTLs.  */
static poly_uint64
account_stack_vars (void)
{
  size_t si, j, i, n = stack_vars_num;
  poly_uint64 size = 0;

  for (si = 0; si < n; ++si)
    {
      i = stack_vars_sorted[si];

      /* Skip variables that aren't partition representatives, for now.  */
      if (stack_vars[i].representative != i)
	continue;

      size += stack_vars[i].size;
      for (j = i; j != EOC; j = stack_vars[j].next)
	set_rtl (stack_vars[j].decl, NULL);
    }
  return size;
}

/* Record the RTL assignment X for the default def of PARM.  */

extern void
set_parm_rtl (tree parm, rtx x)
{
  gcc_assert (TREE_CODE (parm) == PARM_DECL
	      || TREE_CODE (parm) == RESULT_DECL);

  if (x && !MEM_P (x))
    {
      unsigned int align = MINIMUM_ALIGNMENT (TREE_TYPE (parm),
					      TYPE_MODE (TREE_TYPE (parm)),
					      TYPE_ALIGN (TREE_TYPE (parm)));

      /* If the variable alignment is very large we'll dynamicaly
	 allocate it, which means that in-frame portion is just a
	 pointer.  ??? We've got a pseudo for sure here, do we
	 actually dynamically allocate its spilling area if needed?
	 ??? Isn't it a problem when POINTER_SIZE also exceeds
	 MAX_SUPPORTED_STACK_ALIGNMENT, as on cris and lm32?  */
      if (align > MAX_SUPPORTED_STACK_ALIGNMENT)
	align = POINTER_SIZE;

      record_alignment_for_reg_var (align);
    }

  tree ssa = ssa_default_def (cfun, parm);
  if (!ssa)
    return set_rtl (parm, x);

  int part = var_to_partition (SA.map, ssa);
  gcc_assert (part != NO_PARTITION);

  bool changed = bitmap_bit_p (SA.partitions_for_parm_default_defs, part);
  gcc_assert (changed);

  set_rtl (ssa, x);
  gcc_assert (DECL_RTL (parm) == x);
}

/* A subroutine of expand_one_var.  Called to immediately assign rtl
   to a variable to be allocated in the stack frame.  */

static void
expand_one_stack_var_1 (tree var)
{
  poly_uint64 size;
  poly_int64 offset;
  unsigned byte_align;

  if (TREE_CODE (var) == SSA_NAME)
    {
      tree type = TREE_TYPE (var);
      size = tree_to_poly_uint64 (TYPE_SIZE_UNIT (type));
      byte_align = TYPE_ALIGN_UNIT (type);
    }
  else
    {
      size = tree_to_poly_uint64 (DECL_SIZE_UNIT (var));
      byte_align = align_local_variable (var);
    }

  /* We handle highly aligned variables in expand_stack_vars.  */
  gcc_assert (byte_align * BITS_PER_UNIT <= MAX_SUPPORTED_STACK_ALIGNMENT);

  offset = alloc_stack_frame_space (size, byte_align);

  expand_one_stack_var_at (var, virtual_stack_vars_rtx,
			   crtl->max_used_stack_slot_alignment, offset);
}

/* Wrapper for expand_one_stack_var_1 that checks SSA_NAMEs are
   already assigned some MEM.  */

static void
expand_one_stack_var (tree var)
{
  if (TREE_CODE (var) == SSA_NAME)
    {
      int part = var_to_partition (SA.map, var);
      if (part != NO_PARTITION)
	{
	  rtx x = SA.partition_to_pseudo[part];
	  gcc_assert (x);
	  gcc_assert (MEM_P (x));
	  return;
	}
    }

  return expand_one_stack_var_1 (var);
}

/* A subroutine of expand_one_var.  Called to assign rtl to a VAR_DECL
   that will reside in a hard register.  */

static void
expand_one_hard_reg_var (tree var)
{
  rest_of_decl_compilation (var, 0, 0);
}

/* Record the alignment requirements of some variable assigned to a
   pseudo.  */

static void
record_alignment_for_reg_var (unsigned int align)
{
  if (SUPPORTS_STACK_ALIGNMENT
      && crtl->stack_alignment_estimated < align)
    {
      /* stack_alignment_estimated shouldn't change after stack
         realign decision made */
      gcc_assert (!crtl->stack_realign_processed);
      crtl->stack_alignment_estimated = align;
    }

  /* stack_alignment_needed > PREFERRED_STACK_BOUNDARY is permitted.
     So here we only make sure stack_alignment_needed >= align.  */
  if (crtl->stack_alignment_needed < align)
    crtl->stack_alignment_needed = align;
  if (crtl->max_used_stack_slot_alignment < align)
    crtl->max_used_stack_slot_alignment = align;
}

/* Create RTL for an SSA partition.  */

static void
expand_one_ssa_partition (tree var)
{
  int part = var_to_partition (SA.map, var);
  gcc_assert (part != NO_PARTITION);

  if (SA.partition_to_pseudo[part])
    return;

  unsigned int align = MINIMUM_ALIGNMENT (TREE_TYPE (var),
					  TYPE_MODE (TREE_TYPE (var)),
					  TYPE_ALIGN (TREE_TYPE (var)));

  /* If the variable alignment is very large we'll dynamicaly allocate
     it, which means that in-frame portion is just a pointer.  */
  if (align > MAX_SUPPORTED_STACK_ALIGNMENT)
    align = POINTER_SIZE;

  record_alignment_for_reg_var (align);

  if (!use_register_for_decl (var))
    {
      if (defer_stack_allocation (var, true))
	add_stack_var (var);
      else
	expand_one_stack_var_1 (var);
      return;
    }

  machine_mode reg_mode = promote_ssa_mode (var, NULL);

  rtx x = gen_reg_rtx (reg_mode);

  set_rtl (var, x);
}

/* Record the association between the RTL generated for partition PART
   and the underlying variable of the SSA_NAME VAR.  */

static void
adjust_one_expanded_partition_var (tree var)
{
  if (!var)
    return;

  tree decl = SSA_NAME_VAR (var);

  int part = var_to_partition (SA.map, var);
  if (part == NO_PARTITION)
    return;

  rtx x = SA.partition_to_pseudo[part];

  gcc_assert (x);

  set_rtl (var, x);

  if (!REG_P (x))
    return;

  /* Note if the object is a user variable.  */
  if (decl && !DECL_ARTIFICIAL (decl))
    mark_user_reg (x);

  if (POINTER_TYPE_P (decl ? TREE_TYPE (decl) : TREE_TYPE (var)))
    mark_reg_pointer (x, get_pointer_alignment (var));
}

/* A subroutine of expand_one_var.  Called to assign rtl to a VAR_DECL
   that will reside in a pseudo register.  */

static void
expand_one_register_var (tree var)
{
  if (TREE_CODE (var) == SSA_NAME)
    {
      int part = var_to_partition (SA.map, var);
      if (part != NO_PARTITION)
	{
	  rtx x = SA.partition_to_pseudo[part];
	  gcc_assert (x);
	  gcc_assert (REG_P (x));
	  return;
	}
      gcc_unreachable ();
    }

  tree decl = var;
  tree type = TREE_TYPE (decl);
  machine_mode reg_mode = promote_decl_mode (decl, NULL);
  rtx x = gen_reg_rtx (reg_mode);

  set_rtl (var, x);

  /* Note if the object is a user variable.  */
  if (!DECL_ARTIFICIAL (decl))
    mark_user_reg (x);

  if (POINTER_TYPE_P (type))
    mark_reg_pointer (x, get_pointer_alignment (var));
}

/* A subroutine of expand_one_var.  Called to assign rtl to a VAR_DECL that
   has some associated error, e.g. its type is error-mark.  We just need
   to pick something that won't crash the rest of the compiler.  */

static void
expand_one_error_var (tree var)
{
  machine_mode mode = DECL_MODE (var);
  rtx x;

  if (mode == BLKmode)
    x = gen_rtx_MEM (BLKmode, const0_rtx);
  else if (mode == VOIDmode)
    x = const0_rtx;
  else
    x = gen_reg_rtx (mode);

  SET_DECL_RTL (var, x);
}

/* A subroutine of expand_one_var.  VAR is a variable that will be
   allocated to the local stack frame.  Return true if we wish to
   add VAR to STACK_VARS so that it will be coalesced with other
   variables.  Return false to allocate VAR immediately.

   This function is used to reduce the number of variables considered
   for coalescing, which reduces the size of the quadratic problem.  */

static bool
defer_stack_allocation (tree var, bool toplevel)
{
  tree size_unit = TREE_CODE (var) == SSA_NAME
    ? TYPE_SIZE_UNIT (TREE_TYPE (var))
    : DECL_SIZE_UNIT (var);
  poly_uint64 size;

  /* Whether the variable is small enough for immediate allocation not to be
     a problem with regard to the frame size.  */
  bool smallish
    = (poly_tree_p (size_unit, &size)
       && (estimated_poly_value (size)
	   < PARAM_VALUE (PARAM_MIN_SIZE_FOR_STACK_SHARING)));

  /* If stack protection is enabled, *all* stack variables must be deferred,
     so that we can re-order the strings to the top of the frame.
     Similarly for Address Sanitizer.  */
  if (flag_stack_protect || asan_sanitize_stack_p ())
    return true;

  unsigned int align = TREE_CODE (var) == SSA_NAME
    ? TYPE_ALIGN (TREE_TYPE (var))
    : DECL_ALIGN (var);

  /* We handle "large" alignment via dynamic allocation.  We want to handle
     this extra complication in only one place, so defer them.  */
  if (align > MAX_SUPPORTED_STACK_ALIGNMENT)
    return true;

  bool ignored = TREE_CODE (var) == SSA_NAME
    ? !SSAVAR (var) || DECL_IGNORED_P (SSA_NAME_VAR (var))
    : DECL_IGNORED_P (var);

  /* When optimization is enabled, DECL_IGNORED_P variables originally scoped
     might be detached from their block and appear at toplevel when we reach
     here.  We want to coalesce them with variables from other blocks when
     the immediate contribution to the frame size would be noticeable.  */
  if (toplevel && optimize > 0 && ignored && !smallish)
    return true;

  /* Variables declared in the outermost scope automatically conflict
     with every other variable.  The only reason to want to defer them
     at all is that, after sorting, we can more efficiently pack
     small variables in the stack frame.  Continue to defer at -O2.  */
  if (toplevel && optimize < 2)
    return false;

  /* Without optimization, *most* variables are allocated from the
     stack, which makes the quadratic problem large exactly when we
     want compilation to proceed as quickly as possible.  On the
     other hand, we don't want the function's stack frame size to
     get completely out of hand.  So we avoid adding scalars and
     "small" aggregates to the list at all.  */
  if (optimize == 0 && smallish)
    return false;

  return true;
}

/* A subroutine of expand_used_vars.  Expand one variable according to
   its flavor.  Variables to be placed on the stack are not actually
   expanded yet, merely recorded.
   When REALLY_EXPAND is false, only add stack values to be allocated.
   Return stack usage this variable is supposed to take.
*/

static poly_uint64
expand_one_var (tree var, bool toplevel, bool really_expand)
{
  unsigned int align = BITS_PER_UNIT;
  tree origvar = var;

  var = SSAVAR (var);

  if (TREE_TYPE (var) != error_mark_node && VAR_P (var))
    {
      if (is_global_var (var))
	return 0;

      /* Because we don't know if VAR will be in register or on stack,
	 we conservatively assume it will be on stack even if VAR is
	 eventually put into register after RA pass.  For non-automatic
	 variables, which won't be on stack, we collect alignment of
	 type and ignore user specified alignment.  Similarly for
	 SSA_NAMEs for which use_register_for_decl returns true.  */
      if (TREE_STATIC (var)
	  || DECL_EXTERNAL (var)
	  || (TREE_CODE (origvar) == SSA_NAME && use_register_for_decl (var)))
	align = MINIMUM_ALIGNMENT (TREE_TYPE (var),
				   TYPE_MODE (TREE_TYPE (var)),
				   TYPE_ALIGN (TREE_TYPE (var)));
      else if (DECL_HAS_VALUE_EXPR_P (var)
	       || (DECL_RTL_SET_P (var) && MEM_P (DECL_RTL (var))))
	/* Don't consider debug only variables with DECL_HAS_VALUE_EXPR_P set
	   or variables which were assigned a stack slot already by
	   expand_one_stack_var_at - in the latter case DECL_ALIGN has been
	   changed from the offset chosen to it.  */
	align = crtl->stack_alignment_estimated;
      else
	align = MINIMUM_ALIGNMENT (var, DECL_MODE (var), DECL_ALIGN (var));

      /* If the variable alignment is very large we'll dynamicaly allocate
	 it, which means that in-frame portion is just a pointer.  */
      if (align > MAX_SUPPORTED_STACK_ALIGNMENT)
	align = POINTER_SIZE;
    }

  record_alignment_for_reg_var (align);

  poly_uint64 size;
  if (TREE_CODE (origvar) == SSA_NAME)
    {
      gcc_assert (!VAR_P (var)
		  || (!DECL_EXTERNAL (var)
		      && !DECL_HAS_VALUE_EXPR_P (var)
		      && !TREE_STATIC (var)
		      && TREE_TYPE (var) != error_mark_node
		      && !DECL_HARD_REGISTER (var)
		      && really_expand));
    }
  if (!VAR_P (var) && TREE_CODE (origvar) != SSA_NAME)
    ;
  else if (DECL_EXTERNAL (var))
    ;
  else if (DECL_HAS_VALUE_EXPR_P (var))
    ;
  else if (TREE_STATIC (var))
    ;
  else if (TREE_CODE (origvar) != SSA_NAME && DECL_RTL_SET_P (var))
    ;
  else if (TREE_TYPE (var) == error_mark_node)
    {
      if (really_expand)
        expand_one_error_var (var);
    }
  else if (VAR_P (var) && DECL_HARD_REGISTER (var))
    {
      if (really_expand)
	{
	  expand_one_hard_reg_var (var);
	  if (!DECL_HARD_REGISTER (var))
	    /* Invalid register specification.  */
	    expand_one_error_var (var);
	}
    }
  else if (use_register_for_decl (var))
    {
      if (really_expand)
        expand_one_register_var (origvar);
    }
  else if (!poly_tree_p (DECL_SIZE_UNIT (var), &size)
	   || !valid_constant_size_p (DECL_SIZE_UNIT (var)))
    {
      /* Reject variables which cover more than half of the address-space.  */
      if (really_expand)
	{
	  error ("size of variable %q+D is too large", var);
	  expand_one_error_var (var);
	}
    }
  else if (defer_stack_allocation (var, toplevel))
    add_stack_var (origvar);
  else
    {
      if (really_expand)
        {
          if (lookup_attribute ("naked",
                                DECL_ATTRIBUTES (current_function_decl)))
            error ("cannot allocate stack for variable %q+D, naked function.",
                   var);

          expand_one_stack_var (origvar);
        }
      return size;
    }
  return 0;
}

/* A subroutine of expand_used_vars.  Walk down through the BLOCK tree
   expanding variables.  Those variables that can be put into registers
   are allocated pseudos; those that can't are put on the stack.

   TOPLEVEL is true if this is the outermost BLOCK.  */

static void
expand_used_vars_for_block (tree block, bool toplevel)
{
  tree t;

  /* Expand all variables at this level.  */
  for (t = BLOCK_VARS (block); t ; t = DECL_CHAIN (t))
    if (TREE_USED (t)
        && ((!VAR_P (t) && TREE_CODE (t) != RESULT_DECL)
	    || !DECL_NONSHAREABLE (t)))
      expand_one_var (t, toplevel, true);

  /* Expand all variables at containing levels.  */
  for (t = BLOCK_SUBBLOCKS (block); t ; t = BLOCK_CHAIN (t))
    expand_used_vars_for_block (t, false);
}

/* A subroutine of expand_used_vars.  Walk down through the BLOCK tree
   and clear TREE_USED on all local variables.  */

static void
clear_tree_used (tree block)
{
  tree t;

  for (t = BLOCK_VARS (block); t ; t = DECL_CHAIN (t))
    /* if (!TREE_STATIC (t) && !DECL_EXTERNAL (t)) */
    if ((!VAR_P (t) && TREE_CODE (t) != RESULT_DECL)
	|| !DECL_NONSHAREABLE (t))
      TREE_USED (t) = 0;

  for (t = BLOCK_SUBBLOCKS (block); t ; t = BLOCK_CHAIN (t))
    clear_tree_used (t);
}

enum {
  SPCT_FLAG_DEFAULT = 1,
  SPCT_FLAG_ALL = 2,
  SPCT_FLAG_STRONG = 3,
  SPCT_FLAG_EXPLICIT = 4
};

/* Examine TYPE and determine a bit mask of the following features.  */

#define SPCT_HAS_LARGE_CHAR_ARRAY	1
#define SPCT_HAS_SMALL_CHAR_ARRAY	2
#define SPCT_HAS_ARRAY			4
#define SPCT_HAS_AGGREGATE		8

static unsigned int
stack_protect_classify_type (tree type)
{
  unsigned int ret = 0;
  tree t;

  switch (TREE_CODE (type))
    {
    case ARRAY_TYPE:
      t = TYPE_MAIN_VARIANT (TREE_TYPE (type));
      if (t == char_type_node
	  || t == signed_char_type_node
	  || t == unsigned_char_type_node)
	{
	  unsigned HOST_WIDE_INT max = PARAM_VALUE (PARAM_SSP_BUFFER_SIZE);
	  unsigned HOST_WIDE_INT len;

	  if (!TYPE_SIZE_UNIT (type)
	      || !tree_fits_uhwi_p (TYPE_SIZE_UNIT (type)))
	    len = max;
	  else
	    len = tree_to_uhwi (TYPE_SIZE_UNIT (type));

	  if (len < max)
	    ret = SPCT_HAS_SMALL_CHAR_ARRAY | SPCT_HAS_ARRAY;
	  else
	    ret = SPCT_HAS_LARGE_CHAR_ARRAY | SPCT_HAS_ARRAY;
	}
      else
	ret = SPCT_HAS_ARRAY;
      break;

    case UNION_TYPE:
    case QUAL_UNION_TYPE:
    case RECORD_TYPE:
      ret = SPCT_HAS_AGGREGATE;
      for (t = TYPE_FIELDS (type); t ; t = TREE_CHAIN (t))
	if (TREE_CODE (t) == FIELD_DECL)
	  ret |= stack_protect_classify_type (TREE_TYPE (t));
      break;

    default:
      break;
    }

  return ret;
}

/* Return nonzero if DECL should be segregated into the "vulnerable" upper
   part of the local stack frame.  Remember if we ever return nonzero for
   any variable in this function.  The return value is the phase number in
   which the variable should be allocated.  */

static int
stack_protect_decl_phase (tree decl)
{
  unsigned int bits = stack_protect_classify_type (TREE_TYPE (decl));
  int ret = 0;

  if (bits & SPCT_HAS_SMALL_CHAR_ARRAY)
    has_short_buffer = true;

  if (flag_stack_protect == SPCT_FLAG_ALL
      || flag_stack_protect == SPCT_FLAG_STRONG
      || (flag_stack_protect == SPCT_FLAG_EXPLICIT
	  && lookup_attribute ("stack_protect",
			       DECL_ATTRIBUTES (current_function_decl))))
    {
      if ((bits & (SPCT_HAS_SMALL_CHAR_ARRAY | SPCT_HAS_LARGE_CHAR_ARRAY))
	  && !(bits & SPCT_HAS_AGGREGATE))
	ret = 1;
      else if (bits & SPCT_HAS_ARRAY)
	ret = 2;
    }
  else
    ret = (bits & SPCT_HAS_LARGE_CHAR_ARRAY) != 0;

  if (ret)
    has_protected_decls = true;

  return ret;
}

/* Two helper routines that check for phase 1 and phase 2.  These are used
   as callbacks for expand_stack_vars.  */

static bool
stack_protect_decl_phase_1 (size_t i)
{
  return stack_protect_decl_phase (stack_vars[i].decl) == 1;
}

static bool
stack_protect_decl_phase_2 (size_t i)
{
  return stack_protect_decl_phase (stack_vars[i].decl) == 2;
}

/* And helper function that checks for asan phase (with stack protector
   it is phase 3).  This is used as callback for expand_stack_vars.
   Returns true if any of the vars in the partition need to be protected.  */

static bool
asan_decl_phase_3 (size_t i)
{
  while (i != EOC)
    {
      if (asan_protect_stack_decl (stack_vars[i].decl))
	return true;
      i = stack_vars[i].next;
    }
  return false;
}

/* Ensure that variables in different stack protection phases conflict
   so that they are not merged and share the same stack slot.  */

static void
add_stack_protection_conflicts (void)
{
  size_t i, j, n = stack_vars_num;
  unsigned char *phase;

  phase = XNEWVEC (unsigned char, n);
  for (i = 0; i < n; ++i)
    phase[i] = stack_protect_decl_phase (stack_vars[i].decl);

  for (i = 0; i < n; ++i)
    {
      unsigned char ph_i = phase[i];
      for (j = i + 1; j < n; ++j)
	if (ph_i != phase[j])
	  add_stack_var_conflict (i, j);
    }

  XDELETEVEC (phase);
}

/* Create a decl for the guard at the top of the stack frame.  */

static void
create_stack_guard (void)
{
  tree guard = build_decl (DECL_SOURCE_LOCATION (current_function_decl),
			   VAR_DECL, NULL, ptr_type_node);
  TREE_THIS_VOLATILE (guard) = 1;
  TREE_USED (guard) = 1;
  expand_one_stack_var (guard);
  crtl->stack_protect_guard = guard;
}

/* Prepare for expanding variables.  */
static void
init_vars_expansion (void)
{
  /* Conflict bitmaps, and a few related temporary bitmaps, go here.  */
  bitmap_obstack_initialize (&stack_var_bitmap_obstack);

  /* A map from decl to stack partition.  */
  decl_to_stack_part = new hash_map<tree, size_t>;

  /* Initialize local stack smashing state.  */
  has_protected_decls = false;
  has_short_buffer = false;
}

/* Free up stack variable graph data.  */
static void
fini_vars_expansion (void)
{
  bitmap_obstack_release (&stack_var_bitmap_obstack);
  if (stack_vars)
    XDELETEVEC (stack_vars);
  if (stack_vars_sorted)
    XDELETEVEC (stack_vars_sorted);
  stack_vars = NULL;
  stack_vars_sorted = NULL;
  stack_vars_alloc = stack_vars_num = 0;
  delete decl_to_stack_part;
  decl_to_stack_part = NULL;
}

/* Make a fair guess for the size of the stack frame of the function
   in NODE.  This doesn't have to be exact, the result is only used in
   the inline heuristics.  So we don't want to run the full stack var
   packing algorithm (which is quadratic in the number of stack vars).
   Instead, we calculate the total size of all stack vars.  This turns
   out to be a pretty fair estimate -- packing of stack vars doesn't
   happen very often.  */

HOST_WIDE_INT
estimated_stack_frame_size (struct cgraph_node *node)
{
  poly_int64 size = 0;
  size_t i;
  tree var;
  struct function *fn = DECL_STRUCT_FUNCTION (node->decl);

  push_cfun (fn);

  init_vars_expansion ();

  FOR_EACH_LOCAL_DECL (fn, i, var)
    if (auto_var_in_fn_p (var, fn->decl))
      size += expand_one_var (var, true, false);

  if (stack_vars_num > 0)
    {
      /* Fake sorting the stack vars for account_stack_vars ().  */
      stack_vars_sorted = XNEWVEC (size_t, stack_vars_num);
      for (i = 0; i < stack_vars_num; ++i)
	stack_vars_sorted[i] = i;
      size += account_stack_vars ();
    }

  fini_vars_expansion ();
  pop_cfun ();
  return estimated_poly_value (size);
}

/* Helper routine to check if a record or union contains an array field. */

static int
record_or_union_type_has_array_p (const_tree tree_type)
{
  tree fields = TYPE_FIELDS (tree_type);
  tree f;

  for (f = fields; f; f = DECL_CHAIN (f))
    if (TREE_CODE (f) == FIELD_DECL)
      {
	tree field_type = TREE_TYPE (f);
	if (RECORD_OR_UNION_TYPE_P (field_type)
	    && record_or_union_type_has_array_p (field_type))
	  return 1;
	if (TREE_CODE (field_type) == ARRAY_TYPE)
	  return 1;
      }
  return 0;
}

/* Check if the current function has local referenced variables that
   have their addresses taken, contain an array, or are arrays.  */

static bool
stack_protect_decl_p ()
{
  unsigned i;
  tree var;

  FOR_EACH_LOCAL_DECL (cfun, i, var)
    if (!is_global_var (var))
      {
	tree var_type = TREE_TYPE (var);
	if (VAR_P (var)
	    && (TREE_CODE (var_type) == ARRAY_TYPE
		|| TREE_ADDRESSABLE (var)
		|| (RECORD_OR_UNION_TYPE_P (var_type)
		    && record_or_union_type_has_array_p (var_type))))
	  return true;
      }
  return false;
}

/* Check if the current function has calls that use a return slot.  */

static bool
stack_protect_return_slot_p ()
{
  basic_block bb;
  
  FOR_ALL_BB_FN (bb, cfun)
    for (gimple_stmt_iterator gsi = gsi_start_bb (bb);
	 !gsi_end_p (gsi); gsi_next (&gsi))
      {
	gimple *stmt = gsi_stmt (gsi);
	/* This assumes that calls to internal-only functions never
	   use a return slot.  */
	if (is_gimple_call (stmt)
	    && !gimple_call_internal_p (stmt)
	    && aggregate_value_p (TREE_TYPE (gimple_call_fntype (stmt)),
				  gimple_call_fndecl (stmt)))
	  return true;
      }
  return false;
}

/* Expand all variables used in the function.  */

static rtx_insn *
expand_used_vars (void)
{
  tree var, outer_block = DECL_INITIAL (current_function_decl);
  auto_vec<tree> maybe_local_decls;
  rtx_insn *var_end_seq = NULL;
  unsigned i;
  unsigned len;
  bool gen_stack_protect_signal = false;

  /* Compute the phase of the stack frame for this function.  */
  {
    int align = PREFERRED_STACK_BOUNDARY / BITS_PER_UNIT;
    /* At present we only support frame layouts in which the misalignment
       of STARTING_FRAME_OFFSET is known at compile time.  */
    int off = force_get_misalignment (poly_int64 (STARTING_FRAME_OFFSET),
				      align);
    frame_phase = off ? align - off : 0;
  }

  /* Set TREE_USED on all variables in the local_decls.  */
  FOR_EACH_LOCAL_DECL (cfun, i, var)
    TREE_USED (var) = 1;
  /* Clear TREE_USED on all variables associated with a block scope.  */
  clear_tree_used (DECL_INITIAL (current_function_decl));

  init_vars_expansion ();

  if (targetm.use_pseudo_pic_reg ())
    pic_offset_table_rtx = gen_reg_rtx (Pmode);

  for (i = 0; i < SA.map->num_partitions; i++)
    {
      if (bitmap_bit_p (SA.partitions_for_parm_default_defs, i))
	continue;

      tree var = partition_to_var (SA.map, i);

      gcc_assert (!virtual_operand_p (var));

      expand_one_ssa_partition (var);
    }

  if (flag_stack_protect == SPCT_FLAG_STRONG)
      gen_stack_protect_signal
	= stack_protect_decl_p () || stack_protect_return_slot_p ();

  /* At this point all variables on the local_decls with TREE_USED
     set are not associated with any block scope.  Lay them out.  */

  len = vec_safe_length (cfun->local_decls);
  FOR_EACH_LOCAL_DECL (cfun, i, var)
    {
      bool expand_now = false;

      /* Expanded above already.  */
      if (is_gimple_reg (var))
	{
	  TREE_USED (var) = 0;
	  goto next;
	}
      /* We didn't set a block for static or extern because it's hard
	 to tell the difference between a global variable (re)declared
	 in a local scope, and one that's really declared there to
	 begin with.  And it doesn't really matter much, since we're
	 not giving them stack space.  Expand them now.  */
      else if (TREE_STATIC (var) || DECL_EXTERNAL (var))
	expand_now = true;

      /* Expand variables not associated with any block now.  Those created by
	 the optimizers could be live anywhere in the function.  Those that
	 could possibly have been scoped originally and detached from their
	 block will have their allocation deferred so we coalesce them with
	 others when optimization is enabled.  */
      else if (TREE_USED (var))
	expand_now = true;

      /* Finally, mark all variables on the list as used.  We'll use
	 this in a moment when we expand those associated with scopes.  */
      TREE_USED (var) = 1;

      if (expand_now)
	expand_one_var (var, true, true);

    next:
      if (DECL_ARTIFICIAL (var) && !DECL_IGNORED_P (var))
	{
	  rtx rtl = DECL_RTL_IF_SET (var);

	  /* Keep artificial non-ignored vars in cfun->local_decls
	     chain until instantiate_decls.  */
	  if (rtl && (MEM_P (rtl) || GET_CODE (rtl) == CONCAT))
	    add_local_decl (cfun, var);
	  else if (rtl == NULL_RTX)
	    /* If rtl isn't set yet, which can happen e.g. with
	       -fstack-protector, retry before returning from this
	       function.  */
	    maybe_local_decls.safe_push (var);
	}
    }

  /* We duplicated some of the decls in CFUN->LOCAL_DECLS.

     +-----------------+-----------------+
     | ...processed... | ...duplicates...|
     +-----------------+-----------------+
                       ^
		       +-- LEN points here.

     We just want the duplicates, as those are the artificial
     non-ignored vars that we want to keep until instantiate_decls.
     Move them down and truncate the array.  */
  if (!vec_safe_is_empty (cfun->local_decls))
    cfun->local_decls->block_remove (0, len);

  /* At this point, all variables within the block tree with TREE_USED
     set are actually used by the optimized function.  Lay them out.  */
  expand_used_vars_for_block (outer_block, true);

  if (stack_vars_num > 0)
    {
      add_scope_conflicts ();

      /* If stack protection is enabled, we don't share space between
	 vulnerable data and non-vulnerable data.  */
      if (flag_stack_protect != 0
	  && (flag_stack_protect != SPCT_FLAG_EXPLICIT
	      || (flag_stack_protect == SPCT_FLAG_EXPLICIT
		  && lookup_attribute ("stack_protect",
				       DECL_ATTRIBUTES (current_function_decl)))))
	add_stack_protection_conflicts ();

      /* Now that we have collected all stack variables, and have computed a
	 minimal interference graph, attempt to save some stack space.  */
      partition_stack_vars ();
      if (dump_file)
	dump_stack_var_partition ();
    }

  switch (flag_stack_protect)
    {
    case SPCT_FLAG_ALL:
      create_stack_guard ();
      break;

    case SPCT_FLAG_STRONG:
      if (gen_stack_protect_signal
	  || cfun->calls_alloca || has_protected_decls
	  || lookup_attribute ("stack_protect",
			       DECL_ATTRIBUTES (current_function_decl)))
	create_stack_guard ();
      break;

    case SPCT_FLAG_DEFAULT:
      if (cfun->calls_alloca || has_protected_decls
	  || lookup_attribute ("stack_protect",
			       DECL_ATTRIBUTES (current_function_decl)))
	create_stack_guard ();
      break;

    case SPCT_FLAG_EXPLICIT:
      if (lookup_attribute ("stack_protect",
			    DECL_ATTRIBUTES (current_function_decl)))
	create_stack_guard ();
      break;
    default:
      ;
    }

  /* Assign rtl to each variable based on these partitions.  */
  if (stack_vars_num > 0)
    {
      struct stack_vars_data data;

      data.asan_base = NULL_RTX;
      data.asan_alignb = 0;

      /* Reorder decls to be protected by iterating over the variables
	 array multiple times, and allocating out of each phase in turn.  */
      /* ??? We could probably integrate this into the qsort we did
	 earlier, such that we naturally see these variables first,
	 and thus naturally allocate things in the right order.  */
      if (has_protected_decls)
	{
	  /* Phase 1 contains only character arrays.  */
	  expand_stack_vars (stack_protect_decl_phase_1, &data);

	  /* Phase 2 contains other kinds of arrays.  */
	  if (flag_stack_protect == SPCT_FLAG_ALL
	      || flag_stack_protect == SPCT_FLAG_STRONG
	      || (flag_stack_protect == SPCT_FLAG_EXPLICIT
		  && lookup_attribute ("stack_protect",
				       DECL_ATTRIBUTES (current_function_decl))))
	    expand_stack_vars (stack_protect_decl_phase_2, &data);
	}

      if (asan_sanitize_stack_p ())
	/* Phase 3, any partitions that need asan protection
	   in addition to phase 1 and 2.  */
	expand_stack_vars (asan_decl_phase_3, &data);

      /* ASAN description strings don't yet have a syntax for expressing
	 polynomial offsets.  */
      HOST_WIDE_INT prev_offset;
      if (!data.asan_vec.is_empty ()
	  && frame_offset.is_constant (&prev_offset))
	{
	  HOST_WIDE_INT offset, sz, redzonesz;
	  redzonesz = ASAN_RED_ZONE_SIZE;
	  sz = data.asan_vec[0] - prev_offset;
	  if (data.asan_alignb > ASAN_RED_ZONE_SIZE
	      && data.asan_alignb <= 4096
	      && sz + ASAN_RED_ZONE_SIZE >= (int) data.asan_alignb)
	    redzonesz = ((sz + ASAN_RED_ZONE_SIZE + data.asan_alignb - 1)
			 & ~(data.asan_alignb - HOST_WIDE_INT_1)) - sz;
	  /* Allocating a constant amount of space from a constant
	     starting offset must give a constant result.  */
	  offset = (alloc_stack_frame_space (redzonesz, ASAN_RED_ZONE_SIZE)
		    .to_constant ());
	  data.asan_vec.safe_push (prev_offset);
	  data.asan_vec.safe_push (offset);
	  /* Leave space for alignment if STRICT_ALIGNMENT.  */
	  if (STRICT_ALIGNMENT)
	    alloc_stack_frame_space ((GET_MODE_ALIGNMENT (SImode)
				      << ASAN_SHADOW_SHIFT)
				     / BITS_PER_UNIT, 1);

	  var_end_seq
	    = asan_emit_stack_protection (virtual_stack_vars_rtx,
					  data.asan_base,
					  data.asan_alignb,
					  data.asan_vec.address (),
					  data.asan_decl_vec.address (),
					  data.asan_vec.length ());
	}

      expand_stack_vars (NULL, &data);
    }

  fini_vars_expansion ();

  /* If there were any artificial non-ignored vars without rtl
     found earlier, see if deferred stack allocation hasn't assigned
     rtl to them.  */
  FOR_EACH_VEC_ELT_REVERSE (maybe_local_decls, i, var)
    {
      rtx rtl = DECL_RTL_IF_SET (var);

      /* Keep artificial non-ignored vars in cfun->local_decls
	 chain until instantiate_decls.  */
      if (rtl && (MEM_P (rtl) || GET_CODE (rtl) == CONCAT))
	add_local_decl (cfun, var);
    }

  /* If the target requires that FRAME_OFFSET be aligned, do it.  */
  if (STACK_ALIGNMENT_NEEDED)
    {
      HOST_WIDE_INT align = PREFERRED_STACK_BOUNDARY / BITS_PER_UNIT;
      if (FRAME_GROWS_DOWNWARD)
	frame_offset = aligned_lower_bound (frame_offset, align);
      else
	frame_offset = aligned_upper_bound (frame_offset, align);
    }

  return var_end_seq;
}


/* If we need to produce a detailed dump, print the tree representation
   for STMT to the dump file.  SINCE is the last RTX after which the RTL
   generated for STMT should have been appended.  */

static void
maybe_dump_rtl_for_gimple_stmt (gimple *stmt, rtx_insn *since)
{
  if (dump_file && (dump_flags & TDF_DETAILS))
    {
      fprintf (dump_file, "\n;; ");
      print_gimple_stmt (dump_file, stmt, 0,
			 TDF_SLIM | (dump_flags & TDF_LINENO));
      fprintf (dump_file, "\n");

      print_rtl (dump_file, since ? NEXT_INSN (since) : since);
    }
}

/* Maps the blocks that do not contain tree labels to rtx labels.  */

static hash_map<basic_block, rtx_code_label *> *lab_rtx_for_bb;

/* Returns the label_rtx expression for a label starting basic block BB.  */

static rtx_code_label *
label_rtx_for_bb (basic_block bb ATTRIBUTE_UNUSED)
{
  gimple_stmt_iterator gsi;
  tree lab;

  if (bb->flags & BB_RTL)
    return block_label (bb);

  rtx_code_label **elt = lab_rtx_for_bb->get (bb);
  if (elt)
    return *elt;

  /* Find the tree label if it is present.  */

  for (gsi = gsi_start_bb (bb); !gsi_end_p (gsi); gsi_next (&gsi))
    {
      glabel *lab_stmt;

      lab_stmt = dyn_cast <glabel *> (gsi_stmt (gsi));
      if (!lab_stmt)
	break;

      lab = gimple_label_label (lab_stmt);
      if (DECL_NONLOCAL (lab))
	break;

      return jump_target_rtx (lab);
    }

  rtx_code_label *l = gen_label_rtx ();
  lab_rtx_for_bb->put (bb, l);
  return l;
}


/* A subroutine of expand_gimple_cond.  Given E, a fallthrough edge
   of a basic block where we just expanded the conditional at the end,
   possibly clean up the CFG and instruction sequence.  LAST is the
   last instruction before the just emitted jump sequence.  */

static void
maybe_cleanup_end_of_block (edge e, rtx_insn *last)
{
  /* Special case: when jumpif decides that the condition is
     trivial it emits an unconditional jump (and the necessary
     barrier).  But we still have two edges, the fallthru one is
     wrong.  purge_dead_edges would clean this up later.  Unfortunately
     we have to insert insns (and split edges) before
     find_many_sub_basic_blocks and hence before purge_dead_edges.
     But splitting edges might create new blocks which depend on the
     fact that if there are two edges there's no barrier.  So the
     barrier would get lost and verify_flow_info would ICE.  Instead
     of auditing all edge splitters to care for the barrier (which
     normally isn't there in a cleaned CFG), fix it here.  */
  if (BARRIER_P (get_last_insn ()))
    {
      rtx_insn *insn;
      remove_edge (e);
      /* Now, we have a single successor block, if we have insns to
	 insert on the remaining edge we potentially will insert
	 it at the end of this block (if the dest block isn't feasible)
	 in order to avoid splitting the edge.  This insertion will take
	 place in front of the last jump.  But we might have emitted
	 multiple jumps (conditional and one unconditional) to the
	 same destination.  Inserting in front of the last one then
	 is a problem.  See PR 40021.  We fix this by deleting all
	 jumps except the last unconditional one.  */
      insn = PREV_INSN (get_last_insn ());
      /* Make sure we have an unconditional jump.  Otherwise we're
	 confused.  */
      gcc_assert (JUMP_P (insn) && !any_condjump_p (insn));
      for (insn = PREV_INSN (insn); insn != last;)
	{
	  insn = PREV_INSN (insn);
	  if (JUMP_P (NEXT_INSN (insn)))
	    {
	      if (!any_condjump_p (NEXT_INSN (insn)))
		{
		  gcc_assert (BARRIER_P (NEXT_INSN (NEXT_INSN (insn))));
		  delete_insn (NEXT_INSN (NEXT_INSN (insn)));
		}
	      delete_insn (NEXT_INSN (insn));
	    }
	}
    }
}

/* A subroutine of expand_gimple_basic_block.  Expand one GIMPLE_COND.
   Returns a new basic block if we've terminated the current basic
   block and created a new one.  */

static basic_block
expand_gimple_cond (basic_block bb, gcond *stmt)
{
  basic_block new_bb, dest;
  edge new_edge;
  edge true_edge;
  edge false_edge;
  rtx_insn *last2, *last;
  enum tree_code code;
  tree op0, op1;

  code = gimple_cond_code (stmt);
  op0 = gimple_cond_lhs (stmt);
  op1 = gimple_cond_rhs (stmt);
  /* We're sometimes presented with such code:
       D.123_1 = x < y;
       if (D.123_1 != 0)
         ...
     This would expand to two comparisons which then later might
     be cleaned up by combine.  But some pattern matchers like if-conversion
     work better when there's only one compare, so make up for this
     here as special exception if TER would have made the same change.  */
  if (SA.values
      && TREE_CODE (op0) == SSA_NAME
      && TREE_CODE (TREE_TYPE (op0)) == BOOLEAN_TYPE
      && TREE_CODE (op1) == INTEGER_CST
      && ((gimple_cond_code (stmt) == NE_EXPR
	   && integer_zerop (op1))
	  || (gimple_cond_code (stmt) == EQ_EXPR
	      && integer_onep (op1)))
      && bitmap_bit_p (SA.values, SSA_NAME_VERSION (op0)))
    {
      gimple *second = SSA_NAME_DEF_STMT (op0);
      if (gimple_code (second) == GIMPLE_ASSIGN)
	{
	  enum tree_code code2 = gimple_assign_rhs_code (second);
	  if (TREE_CODE_CLASS (code2) == tcc_comparison)
	    {
	      code = code2;
	      op0 = gimple_assign_rhs1 (second);
	      op1 = gimple_assign_rhs2 (second);
	    }
	  /* If jumps are cheap and the target does not support conditional
	     compare, turn some more codes into jumpy sequences.  */
	  else if (BRANCH_COST (optimize_insn_for_speed_p (), false) < 4
		   && targetm.gen_ccmp_first == NULL)
	    {
	      if ((code2 == BIT_AND_EXPR
		   && TYPE_PRECISION (TREE_TYPE (op0)) == 1
		   && TREE_CODE (gimple_assign_rhs2 (second)) != INTEGER_CST)
		  || code2 == TRUTH_AND_EXPR)
		{
		  code = TRUTH_ANDIF_EXPR;
		  op0 = gimple_assign_rhs1 (second);
		  op1 = gimple_assign_rhs2 (second);
		}
	      else if (code2 == BIT_IOR_EXPR || code2 == TRUTH_OR_EXPR)
		{
		  code = TRUTH_ORIF_EXPR;
		  op0 = gimple_assign_rhs1 (second);
		  op1 = gimple_assign_rhs2 (second);
		}
	    }
	}
    }

  last2 = last = get_last_insn ();

  extract_true_false_edges_from_block (bb, &true_edge, &false_edge);
  set_curr_insn_location (gimple_location (stmt));

  /* These flags have no purpose in RTL land.  */
  true_edge->flags &= ~EDGE_TRUE_VALUE;
  false_edge->flags &= ~EDGE_FALSE_VALUE;

  /* We can either have a pure conditional jump with one fallthru edge or
     two-way jump that needs to be decomposed into two basic blocks.  */
  if (false_edge->dest == bb->next_bb)
    {
      jumpif_1 (code, op0, op1, label_rtx_for_bb (true_edge->dest),
		true_edge->probability);
      maybe_dump_rtl_for_gimple_stmt (stmt, last);
      if (true_edge->goto_locus != UNKNOWN_LOCATION)
	set_curr_insn_location (true_edge->goto_locus);
      false_edge->flags |= EDGE_FALLTHRU;
      maybe_cleanup_end_of_block (false_edge, last);
      return NULL;
    }
  if (true_edge->dest == bb->next_bb)
    {
      jumpifnot_1 (code, op0, op1, label_rtx_for_bb (false_edge->dest),
		   false_edge->probability);
      maybe_dump_rtl_for_gimple_stmt (stmt, last);
      if (false_edge->goto_locus != UNKNOWN_LOCATION)
	set_curr_insn_location (false_edge->goto_locus);
      true_edge->flags |= EDGE_FALLTHRU;
      maybe_cleanup_end_of_block (true_edge, last);
      return NULL;
    }

  jumpif_1 (code, op0, op1, label_rtx_for_bb (true_edge->dest),
	    true_edge->probability);
  last = get_last_insn ();
  if (false_edge->goto_locus != UNKNOWN_LOCATION)
    set_curr_insn_location (false_edge->goto_locus);
  emit_jump (label_rtx_for_bb (false_edge->dest));

  BB_END (bb) = last;
  if (BARRIER_P (BB_END (bb)))
    BB_END (bb) = PREV_INSN (BB_END (bb));
  update_bb_for_insn (bb);

  new_bb = create_basic_block (NEXT_INSN (last), get_last_insn (), bb);
  dest = false_edge->dest;
  redirect_edge_succ (false_edge, new_bb);
  false_edge->flags |= EDGE_FALLTHRU;
  new_bb->count = false_edge->count;
  new_bb->frequency = EDGE_FREQUENCY (false_edge);
  add_bb_to_loop (new_bb, bb->loop_father);
  new_edge = make_edge (new_bb, dest, 0);
  new_edge->probability = REG_BR_PROB_BASE;
  new_edge->count = new_bb->count;
  if (BARRIER_P (BB_END (new_bb)))
    BB_END (new_bb) = PREV_INSN (BB_END (new_bb));
  update_bb_for_insn (new_bb);

  maybe_dump_rtl_for_gimple_stmt (stmt, last2);

  if (true_edge->goto_locus != UNKNOWN_LOCATION)
    {
      set_curr_insn_location (true_edge->goto_locus);
      true_edge->goto_locus = curr_insn_location ();
    }

  return new_bb;
}

/* Mark all calls that can have a transaction restart.  */

static void
mark_transaction_restart_calls (gimple *stmt)
{
  struct tm_restart_node dummy;
  tm_restart_node **slot;

  if (!cfun->gimple_df->tm_restart)
    return;

  dummy.stmt = stmt;
  slot = cfun->gimple_df->tm_restart->find_slot (&dummy, NO_INSERT);
  if (slot)
    {
      struct tm_restart_node *n = *slot;
      tree list = n->label_or_list;
      rtx_insn *insn;

      for (insn = next_real_insn (get_last_insn ());
	   !CALL_P (insn);
	   insn = next_real_insn (insn))
	continue;

      if (TREE_CODE (list) == LABEL_DECL)
	add_reg_note (insn, REG_TM, label_rtx (list));
      else
	for (; list ; list = TREE_CHAIN (list))
	  add_reg_note (insn, REG_TM, label_rtx (TREE_VALUE (list)));
    }
}

/* A subroutine of expand_gimple_stmt_1, expanding one GIMPLE_CALL
   statement STMT.  */

static void
expand_call_stmt (gcall *stmt)
{
  tree exp, decl, lhs;
  bool builtin_p;
  size_t i;

  if (gimple_call_internal_p (stmt))
    {
      expand_internal_call (stmt);
      return;
    }

  /* If this is a call to a built-in function and it has no effect other
     than setting the lhs, try to implement it using an internal function
     instead.  */
  decl = gimple_call_fndecl (stmt);
  if (gimple_call_lhs (stmt)
      && !gimple_has_side_effects (stmt)
      && (optimize || (decl && called_as_built_in (decl))))
    {
      internal_fn ifn = replacement_internal_fn (stmt);
      if (ifn != IFN_LAST)
	{
	  expand_internal_call (ifn, stmt);
	  return;
	}
    }

  exp = build_vl_exp (CALL_EXPR, gimple_call_num_args (stmt) + 3);

  CALL_EXPR_FN (exp) = gimple_call_fn (stmt);
  builtin_p = decl && DECL_BUILT_IN (decl);

  /* If this is not a builtin function, the function type through which the
     call is made may be different from the type of the function.  */
  if (!builtin_p)
    CALL_EXPR_FN (exp)
      = fold_convert (build_pointer_type (gimple_call_fntype (stmt)),
		      CALL_EXPR_FN (exp));

  TREE_TYPE (exp) = gimple_call_return_type (stmt);
  CALL_EXPR_STATIC_CHAIN (exp) = gimple_call_chain (stmt);

  for (i = 0; i < gimple_call_num_args (stmt); i++)
    {
      tree arg = gimple_call_arg (stmt, i);
      gimple *def;
      /* TER addresses into arguments of builtin functions so we have a
	 chance to infer more correct alignment information.  See PR39954.  */
      if (builtin_p
	  && TREE_CODE (arg) == SSA_NAME
	  && (def = get_gimple_for_ssa_name (arg))
	  && gimple_assign_rhs_code (def) == ADDR_EXPR)
	arg = gimple_assign_rhs1 (def);
      CALL_EXPR_ARG (exp, i) = arg;
    }

  if (gimple_has_side_effects (stmt))
    TREE_SIDE_EFFECTS (exp) = 1;

  if (gimple_call_nothrow_p (stmt))
    TREE_NOTHROW (exp) = 1;

  CALL_EXPR_TAILCALL (exp) = gimple_call_tail_p (stmt);
  CALL_EXPR_MUST_TAIL_CALL (exp) = gimple_call_must_tail_p (stmt);
  CALL_EXPR_RETURN_SLOT_OPT (exp) = gimple_call_return_slot_opt_p (stmt);
  if (decl
      && DECL_BUILT_IN_CLASS (decl) == BUILT_IN_NORMAL
      && (DECL_FUNCTION_CODE (decl) == BUILT_IN_ALLOCA
	  || DECL_FUNCTION_CODE (decl) == BUILT_IN_ALLOCA_WITH_ALIGN))
    CALL_ALLOCA_FOR_VAR_P (exp) = gimple_call_alloca_for_var_p (stmt);
  else
    CALL_FROM_THUNK_P (exp) = gimple_call_from_thunk_p (stmt);
  CALL_EXPR_VA_ARG_PACK (exp) = gimple_call_va_arg_pack_p (stmt);
  CALL_EXPR_BY_DESCRIPTOR (exp) = gimple_call_by_descriptor_p (stmt);
  SET_EXPR_LOCATION (exp, gimple_location (stmt));
  CALL_WITH_BOUNDS_P (exp) = gimple_call_with_bounds_p (stmt);

  /* Ensure RTL is created for debug args.  */
  if (decl && DECL_HAS_DEBUG_ARGS_P (decl))
    {
      vec<tree, va_gc> **debug_args = decl_debug_args_lookup (decl);
      unsigned int ix;
      tree dtemp;

      if (debug_args)
	for (ix = 1; (*debug_args)->iterate (ix, &dtemp); ix += 2)
	  {
	    gcc_assert (TREE_CODE (dtemp) == DEBUG_EXPR_DECL);
	    expand_debug_expr (dtemp);
	  }
    }

  lhs = gimple_call_lhs (stmt);
  if (lhs)
    expand_assignment (lhs, exp, false);
  else
    expand_expr (exp, const0_rtx, VOIDmode, EXPAND_NORMAL);

  mark_transaction_restart_calls (stmt);
}


/* Generate RTL for an asm statement (explicit assembler code).
   STRING is a STRING_CST node containing the assembler code text,
   or an ADDR_EXPR containing a STRING_CST.  VOL nonzero means the
   insn is volatile; don't optimize it.  */

static void
expand_asm_loc (tree string, int vol, location_t locus)
{
  rtx body;

  body = gen_rtx_ASM_INPUT_loc (VOIDmode,
				ggc_strdup (TREE_STRING_POINTER (string)),
				locus);

  MEM_VOLATILE_P (body) = vol;

  /* Non-empty basic ASM implicitly clobbers memory.  */
  if (TREE_STRING_LENGTH (string) != 0)
    {
      rtx asm_op, clob;
      unsigned i, nclobbers;
      auto_vec<rtx> input_rvec, output_rvec;
      auto_vec<const char *> constraints;
      auto_vec<rtx> clobber_rvec;
      HARD_REG_SET clobbered_regs;
      CLEAR_HARD_REG_SET (clobbered_regs);

      clob = gen_rtx_MEM (BLKmode, gen_rtx_SCRATCH (VOIDmode));
      clobber_rvec.safe_push (clob);

      if (targetm.md_asm_adjust)
	targetm.md_asm_adjust (output_rvec, input_rvec,
			       constraints, clobber_rvec,
			       clobbered_regs);

      asm_op = body;
      nclobbers = clobber_rvec.length ();
      body = gen_rtx_PARALLEL (VOIDmode, rtvec_alloc (1 + nclobbers));

      XVECEXP (body, 0, 0) = asm_op;
      for (i = 0; i < nclobbers; i++)
	XVECEXP (body, 0, i + 1) = gen_rtx_CLOBBER (VOIDmode, clobber_rvec[i]);
    }

  emit_insn (body);
}

/* Return the number of times character C occurs in string S.  */
static int
n_occurrences (int c, const char *s)
{
  int n = 0;
  while (*s)
    n += (*s++ == c);
  return n;
}

/* A subroutine of expand_asm_operands.  Check that all operands have
   the same number of alternatives.  Return true if so.  */

static bool
check_operand_nalternatives (const vec<const char *> &constraints)
{
  unsigned len = constraints.length();
  if (len > 0)
    {
      int nalternatives = n_occurrences (',', constraints[0]);

      if (nalternatives + 1 > MAX_RECOG_ALTERNATIVES)
	{
	  error ("too many alternatives in %<asm%>");
	  return false;
	}

      for (unsigned i = 1; i < len; ++i)
	if (n_occurrences (',', constraints[i]) != nalternatives)
	  {
	    error ("operand constraints for %<asm%> differ "
		   "in number of alternatives");
	    return false;
	  }
    }
  return true;
}

/* Check for overlap between registers marked in CLOBBERED_REGS and
   anything inappropriate in T.  Emit error and return the register
   variable definition for error, NULL_TREE for ok.  */

static bool
tree_conflicts_with_clobbers_p (tree t, HARD_REG_SET *clobbered_regs)
{
  /* Conflicts between asm-declared register variables and the clobber
     list are not allowed.  */
  tree overlap = tree_overlaps_hard_reg_set (t, clobbered_regs);

  if (overlap)
    {
      error ("asm-specifier for variable %qE conflicts with asm clobber list",
	     DECL_NAME (overlap));

      /* Reset registerness to stop multiple errors emitted for a single
	 variable.  */
      DECL_REGISTER (overlap) = 0;
      return true;
    }

  return false;
}

/* Generate RTL for an asm statement with arguments.
   STRING is the instruction template.
   OUTPUTS is a list of output arguments (lvalues); INPUTS a list of inputs.
   Each output or input has an expression in the TREE_VALUE and
   a tree list in TREE_PURPOSE which in turn contains a constraint
   name in TREE_VALUE (or NULL_TREE) and a constraint string
   in TREE_PURPOSE.
   CLOBBERS is a list of STRING_CST nodes each naming a hard register
   that is clobbered by this insn.

   LABELS is a list of labels, and if LABELS is non-NULL, FALLTHRU_BB
   should be the fallthru basic block of the asm goto.

   Not all kinds of lvalue that may appear in OUTPUTS can be stored directly.
   Some elements of OUTPUTS may be replaced with trees representing temporary
   values.  The caller should copy those temporary values to the originally
   specified lvalues.

   VOL nonzero means the insn is volatile; don't optimize it.  */

static void
expand_asm_stmt (gasm *stmt)
{
  class save_input_location
  {
    location_t old;

  public:
    explicit save_input_location(location_t where)
    {
      old = input_location;
      input_location = where;
    }

    ~save_input_location()
    {
      input_location = old;
    }
  };

  location_t locus = gimple_location (stmt);

  if (gimple_asm_input_p (stmt))
    {
      const char *s = gimple_asm_string (stmt);
      tree string = build_string (strlen (s), s);
      expand_asm_loc (string, gimple_asm_volatile_p (stmt), locus);
      return;
    }

  /* There are some legacy diagnostics in here, and also avoids a
     sixth parameger to targetm.md_asm_adjust.  */
  save_input_location s_i_l(locus);

  unsigned noutputs = gimple_asm_noutputs (stmt);
  unsigned ninputs = gimple_asm_ninputs (stmt);
  unsigned nlabels = gimple_asm_nlabels (stmt);
  unsigned i;

  /* ??? Diagnose during gimplification?  */
  if (ninputs + noutputs + nlabels > MAX_RECOG_OPERANDS)
    {
      error ("more than %d operands in %<asm%>", MAX_RECOG_OPERANDS);
      return;
    }

  auto_vec<tree, MAX_RECOG_OPERANDS> output_tvec;
  auto_vec<tree, MAX_RECOG_OPERANDS> input_tvec;
  auto_vec<const char *, MAX_RECOG_OPERANDS> constraints;

  /* Copy the gimple vectors into new vectors that we can manipulate.  */

  output_tvec.safe_grow (noutputs);
  input_tvec.safe_grow (ninputs);
  constraints.safe_grow (noutputs + ninputs);

  for (i = 0; i < noutputs; ++i)
    {
      tree t = gimple_asm_output_op (stmt, i);
      output_tvec[i] = TREE_VALUE (t);
      constraints[i] = TREE_STRING_POINTER (TREE_VALUE (TREE_PURPOSE (t)));
    }
  for (i = 0; i < ninputs; i++)
    {
      tree t = gimple_asm_input_op (stmt, i);
      input_tvec[i] = TREE_VALUE (t);
      constraints[i + noutputs]
	= TREE_STRING_POINTER (TREE_VALUE (TREE_PURPOSE (t)));
    }

  /* ??? Diagnose during gimplification?  */
  if (! check_operand_nalternatives (constraints))
    return;

  /* Count the number of meaningful clobbered registers, ignoring what
     we would ignore later.  */
  auto_vec<rtx> clobber_rvec;
  HARD_REG_SET clobbered_regs;
  CLEAR_HARD_REG_SET (clobbered_regs);

  if (unsigned n = gimple_asm_nclobbers (stmt))
    {
      clobber_rvec.reserve (n);
      for (i = 0; i < n; i++)
	{
	  tree t = gimple_asm_clobber_op (stmt, i);
          const char *regname = TREE_STRING_POINTER (TREE_VALUE (t));
	  int nregs, j;

	  j = decode_reg_name_and_count (regname, &nregs);
	  if (j < 0)
	    {
	      if (j == -2)
		{
		  /* ??? Diagnose during gimplification?  */
		  error ("unknown register name %qs in %<asm%>", regname);
		}
	      else if (j == -4)
		{
		  rtx x = gen_rtx_MEM (BLKmode, gen_rtx_SCRATCH (VOIDmode));
		  clobber_rvec.safe_push (x);
		}
	      else
		{
		  /* Otherwise we should have -1 == empty string
		     or -3 == cc, which is not a register.  */
		  gcc_assert (j == -1 || j == -3);
		}
	    }
	  else
	    for (int reg = j; reg < j + nregs; reg++)
	      {
		/* Clobbering the PIC register is an error.  */
		if (reg == (int) PIC_OFFSET_TABLE_REGNUM)
		  {
		    /* ??? Diagnose during gimplification?  */
		    error ("PIC register clobbered by %qs in %<asm%>",
			   regname);
		    return;
		  }

	        SET_HARD_REG_BIT (clobbered_regs, reg);
	        rtx x = gen_rtx_REG (reg_raw_mode[reg], reg);
		clobber_rvec.safe_push (x);
	      }
	}
    }
  unsigned nclobbers = clobber_rvec.length();

  /* First pass over inputs and outputs checks validity and sets
     mark_addressable if needed.  */
  /* ??? Diagnose during gimplification?  */

  for (i = 0; i < noutputs; ++i)
    {
      tree val = output_tvec[i];
      tree type = TREE_TYPE (val);
      const char *constraint;
      bool is_inout;
      bool allows_reg;
      bool allows_mem;

      /* Try to parse the output constraint.  If that fails, there's
	 no point in going further.  */
      constraint = constraints[i];
      if (!parse_output_constraint (&constraint, i, ninputs, noutputs,
				    &allows_mem, &allows_reg, &is_inout))
	return;

      if (! allows_reg
	  && (allows_mem
	      || is_inout
	      || (DECL_P (val)
		  && REG_P (DECL_RTL (val))
		  && GET_MODE (DECL_RTL (val)) != TYPE_MODE (type))))
	mark_addressable (val);
    }

  for (i = 0; i < ninputs; ++i)
    {
      bool allows_reg, allows_mem;
      const char *constraint;

      constraint = constraints[i + noutputs];
      if (! parse_input_constraint (&constraint, i, ninputs, noutputs, 0,
				    constraints.address (),
				    &allows_mem, &allows_reg))
	return;

      if (! allows_reg && allows_mem)
	mark_addressable (input_tvec[i]);
    }

  /* Second pass evaluates arguments.  */

  /* Make sure stack is consistent for asm goto.  */
  if (nlabels > 0)
    do_pending_stack_adjust ();
  int old_generating_concat_p = generating_concat_p;

  /* Vector of RTX's of evaluated output operands.  */
  auto_vec<rtx, MAX_RECOG_OPERANDS> output_rvec;
  auto_vec<int, MAX_RECOG_OPERANDS> inout_opnum;
  rtx_insn *after_rtl_seq = NULL, *after_rtl_end = NULL;

  output_rvec.safe_grow (noutputs);

  for (i = 0; i < noutputs; ++i)
    {
      tree val = output_tvec[i];
      tree type = TREE_TYPE (val);
      bool is_inout, allows_reg, allows_mem, ok;
      rtx op;

      ok = parse_output_constraint (&constraints[i], i, ninputs,
				    noutputs, &allows_mem, &allows_reg,
				    &is_inout);
      gcc_assert (ok);

      /* If an output operand is not a decl or indirect ref and our constraint
	 allows a register, make a temporary to act as an intermediate.
	 Make the asm insn write into that, then we will copy it to
	 the real output operand.  Likewise for promoted variables.  */

      generating_concat_p = 0;

      if ((TREE_CODE (val) == INDIRECT_REF
	   && allows_mem)
	  || (DECL_P (val)
	      && (allows_mem || REG_P (DECL_RTL (val)))
	      && ! (REG_P (DECL_RTL (val))
		    && GET_MODE (DECL_RTL (val)) != TYPE_MODE (type)))
	  || ! allows_reg
	  || is_inout)
	{
	  op = expand_expr (val, NULL_RTX, VOIDmode,
			    !allows_reg ? EXPAND_MEMORY : EXPAND_WRITE);
	  if (MEM_P (op))
	    op = validize_mem (op);

	  if (! allows_reg && !MEM_P (op))
	    error ("output number %d not directly addressable", i);
	  if ((! allows_mem && MEM_P (op))
	      || GET_CODE (op) == CONCAT)
	    {
	      rtx old_op = op;
	      op = gen_reg_rtx (GET_MODE (op));

	      generating_concat_p = old_generating_concat_p;

	      if (is_inout)
		emit_move_insn (op, old_op);

	      push_to_sequence2 (after_rtl_seq, after_rtl_end);
	      emit_move_insn (old_op, op);
	      after_rtl_seq = get_insns ();
	      after_rtl_end = get_last_insn ();
	      end_sequence ();
	    }
	}
      else
	{
	  op = assign_temp (type, 0, 1);
	  op = validize_mem (op);
	  if (!MEM_P (op) && TREE_CODE (val) == SSA_NAME)
	    set_reg_attrs_for_decl_rtl (SSA_NAME_VAR (val), op);

	  generating_concat_p = old_generating_concat_p;

	  push_to_sequence2 (after_rtl_seq, after_rtl_end);
	  expand_assignment (val, make_tree (type, op), false);
	  after_rtl_seq = get_insns ();
	  after_rtl_end = get_last_insn ();
	  end_sequence ();
	}
      output_rvec[i] = op;

      if (is_inout)
	inout_opnum.safe_push (i);
    }

  auto_vec<rtx, MAX_RECOG_OPERANDS> input_rvec;
  auto_vec<machine_mode, MAX_RECOG_OPERANDS> input_mode;

  input_rvec.safe_grow (ninputs);
  input_mode.safe_grow (ninputs);

  generating_concat_p = 0;

  for (i = 0; i < ninputs; ++i)
    {
      tree val = input_tvec[i];
      tree type = TREE_TYPE (val);
      bool allows_reg, allows_mem, ok;
      const char *constraint;
      rtx op;

      constraint = constraints[i + noutputs];
      ok = parse_input_constraint (&constraint, i, ninputs, noutputs, 0,
				   constraints.address (),
				   &allows_mem, &allows_reg);
      gcc_assert (ok);

      /* EXPAND_INITIALIZER will not generate code for valid initializer
	 constants, but will still generate code for other types of operand.
	 This is the behavior we want for constant constraints.  */
      op = expand_expr (val, NULL_RTX, VOIDmode,
			allows_reg ? EXPAND_NORMAL
			: allows_mem ? EXPAND_MEMORY
			: EXPAND_INITIALIZER);

      /* Never pass a CONCAT to an ASM.  */
      if (GET_CODE (op) == CONCAT)
	op = force_reg (GET_MODE (op), op);
      else if (MEM_P (op))
	op = validize_mem (op);

      if (asm_operand_ok (op, constraint, NULL) <= 0)
	{
	  if (allows_reg && TYPE_MODE (type) != BLKmode)
	    op = force_reg (TYPE_MODE (type), op);
	  else if (!allows_mem)
	    warning (0, "asm operand %d probably doesn%'t match constraints",
		     i + noutputs);
	  else if (MEM_P (op))
	    {
	      /* We won't recognize either volatile memory or memory
		 with a queued address as available a memory_operand
		 at this point.  Ignore it: clearly this *is* a memory.  */
	    }
	  else
	    gcc_unreachable ();
	}
      input_rvec[i] = op;
      input_mode[i] = TYPE_MODE (type);
    }

  /* For in-out operands, copy output rtx to input rtx.  */
  unsigned ninout = inout_opnum.length();
  for (i = 0; i < ninout; i++)
    {
      int j = inout_opnum[i];
      rtx o = output_rvec[j];

      input_rvec.safe_push (o);
      input_mode.safe_push (GET_MODE (o));

      char buffer[16];
      sprintf (buffer, "%d", j);
      constraints.safe_push (ggc_strdup (buffer));
    }
  ninputs += ninout;

  /* Sometimes we wish to automatically clobber registers across an asm.
     Case in point is when the i386 backend moved from cc0 to a hard reg --
     maintaining source-level compatibility means automatically clobbering
     the flags register.  */
  rtx_insn *after_md_seq = NULL;
  if (targetm.md_asm_adjust)
    after_md_seq = targetm.md_asm_adjust (output_rvec, input_rvec,
					  constraints, clobber_rvec,
					  clobbered_regs);

  /* Do not allow the hook to change the output and input count,
     lest it mess up the operand numbering.  */
  gcc_assert (output_rvec.length() == noutputs);
  gcc_assert (input_rvec.length() == ninputs);
  gcc_assert (constraints.length() == noutputs + ninputs);

  /* But it certainly can adjust the clobbers.  */
  nclobbers = clobber_rvec.length();

  /* Third pass checks for easy conflicts.  */
  /* ??? Why are we doing this on trees instead of rtx.  */

  bool clobber_conflict_found = 0;
  for (i = 0; i < noutputs; ++i)
    if (tree_conflicts_with_clobbers_p (output_tvec[i], &clobbered_regs))
	clobber_conflict_found = 1;
  for (i = 0; i < ninputs - ninout; ++i)
    if (tree_conflicts_with_clobbers_p (input_tvec[i], &clobbered_regs))
	clobber_conflict_found = 1;

  /* Make vectors for the expression-rtx, constraint strings,
     and named operands.  */

  rtvec argvec = rtvec_alloc (ninputs);
  rtvec constraintvec = rtvec_alloc (ninputs);
  rtvec labelvec = rtvec_alloc (nlabels);

  rtx body = gen_rtx_ASM_OPERANDS ((noutputs == 0 ? VOIDmode
				    : GET_MODE (output_rvec[0])),
				   ggc_strdup (gimple_asm_string (stmt)),
				   empty_string, 0, argvec, constraintvec,
				   labelvec, locus);
  MEM_VOLATILE_P (body) = gimple_asm_volatile_p (stmt);

  for (i = 0; i < ninputs; ++i)
    {
      ASM_OPERANDS_INPUT (body, i) = input_rvec[i];
      ASM_OPERANDS_INPUT_CONSTRAINT_EXP (body, i)
	= gen_rtx_ASM_INPUT_loc (input_mode[i],
				 constraints[i + noutputs],
				 locus);
    }

  /* Copy labels to the vector.  */
  rtx_code_label *fallthru_label = NULL;
  if (nlabels > 0)
    {
      basic_block fallthru_bb = NULL;
      edge fallthru = find_fallthru_edge (gimple_bb (stmt)->succs);
      if (fallthru)
	fallthru_bb = fallthru->dest;

      for (i = 0; i < nlabels; ++i)
	{
	  tree label = TREE_VALUE (gimple_asm_label_op (stmt, i));
	  rtx_insn *r;
	  /* If asm goto has any labels in the fallthru basic block, use
	     a label that we emit immediately after the asm goto.  Expansion
	     may insert further instructions into the same basic block after
	     asm goto and if we don't do this, insertion of instructions on
	     the fallthru edge might misbehave.  See PR58670.  */
	  if (fallthru_bb && label_to_block_fn (cfun, label) == fallthru_bb)
	    {
	      if (fallthru_label == NULL_RTX)
	        fallthru_label = gen_label_rtx ();
	      r = fallthru_label;
	    }
	  else
	    r = label_rtx (label);
	  ASM_OPERANDS_LABEL (body, i) = gen_rtx_LABEL_REF (Pmode, r);
	}
    }

  /* Now, for each output, construct an rtx
     (set OUTPUT (asm_operands INSN OUTPUTCONSTRAINT OUTPUTNUMBER
			       ARGVEC CONSTRAINTS OPNAMES))
     If there is more than one, put them inside a PARALLEL.  */

  if (nlabels > 0 && nclobbers == 0)
    {
      gcc_assert (noutputs == 0);
      emit_jump_insn (body);
    }
  else if (noutputs == 0 && nclobbers == 0)
    {
      /* No output operands: put in a raw ASM_OPERANDS rtx.  */
      emit_insn (body);
    }
  else if (noutputs == 1 && nclobbers == 0)
    {
      ASM_OPERANDS_OUTPUT_CONSTRAINT (body) = constraints[0];
      emit_insn (gen_rtx_SET (output_rvec[0], body));
    }
  else
    {
      rtx obody = body;
      int num = noutputs;

      if (num == 0)
	num = 1;

      body = gen_rtx_PARALLEL (VOIDmode, rtvec_alloc (num + nclobbers));

      /* For each output operand, store a SET.  */
      for (i = 0; i < noutputs; ++i)
	{
	  rtx src, o = output_rvec[i];
	  if (i == 0)
	    {
	      ASM_OPERANDS_OUTPUT_CONSTRAINT (obody) = constraints[0];
	      src = obody;
	    }
	  else
	    {
	      src = gen_rtx_ASM_OPERANDS (GET_MODE (o),
					  ASM_OPERANDS_TEMPLATE (obody),
					  constraints[i], i, argvec,
					  constraintvec, labelvec, locus);
	      MEM_VOLATILE_P (src) = gimple_asm_volatile_p (stmt);
	    }
	  XVECEXP (body, 0, i) = gen_rtx_SET (o, src);
	}

      /* If there are no outputs (but there are some clobbers)
	 store the bare ASM_OPERANDS into the PARALLEL.  */
      if (i == 0)
	XVECEXP (body, 0, i++) = obody;

      /* Store (clobber REG) for each clobbered register specified.  */
      for (unsigned j = 0; j < nclobbers; ++j)
	{
	  rtx clobbered_reg = clobber_rvec[j];

	  /* Do sanity check for overlap between clobbers and respectively
	     input and outputs that hasn't been handled.  Such overlap
	     should have been detected and reported above.  */
	  if (!clobber_conflict_found && REG_P (clobbered_reg))
	    {
	      /* We test the old body (obody) contents to avoid
		 tripping over the under-construction body.  */
	      for (unsigned k = 0; k < noutputs; ++k)
		if (reg_overlap_mentioned_p (clobbered_reg, output_rvec[k]))
		  internal_error ("asm clobber conflict with output operand");

	      for (unsigned k = 0; k < ninputs - ninout; ++k)
		if (reg_overlap_mentioned_p (clobbered_reg, input_rvec[k]))
		  internal_error ("asm clobber conflict with input operand");
	    }

	  XVECEXP (body, 0, i++) = gen_rtx_CLOBBER (VOIDmode, clobbered_reg);
	}

      if (nlabels > 0)
	emit_jump_insn (body);
      else
	emit_insn (body);
    }

  generating_concat_p = old_generating_concat_p;

  if (fallthru_label)
    emit_label (fallthru_label);

  if (after_md_seq)
    emit_insn (after_md_seq);
  if (after_rtl_seq)
    emit_insn (after_rtl_seq);

  free_temp_slots ();
  crtl->has_asm_statement = 1;
}

/* Emit code to jump to the address
   specified by the pointer expression EXP.  */

static void
expand_computed_goto (tree exp)
{
  rtx x = expand_normal (exp);

  do_pending_stack_adjust ();
  emit_indirect_jump (x);
}

/* Generate RTL code for a `goto' statement with target label LABEL.
   LABEL should be a LABEL_DECL tree node that was or will later be
   defined with `expand_label'.  */

static void
expand_goto (tree label)
{
  if (flag_checking)
    {
      /* Check for a nonlocal goto to a containing function.  Should have
	 gotten translated to __builtin_nonlocal_goto.  */
      tree context = decl_function_context (label);
      gcc_assert (!context || context == current_function_decl);
    }

  emit_jump (jump_target_rtx (label));
}

/* Output a return with no value.  */

static void
expand_null_return_1 (void)
{
  clear_pending_stack_adjust ();
  do_pending_stack_adjust ();
  emit_jump (return_label);
}

/* Generate RTL to return from the current function, with no value.
   (That is, we do not do anything about returning any value.)  */

void
expand_null_return (void)
{
  /* If this function was declared to return a value, but we
     didn't, clobber the return registers so that they are not
     propagated live to the rest of the function.  */
  clobber_return_register ();

  expand_null_return_1 ();
}

/* Generate RTL to return from the current function, with value VAL.  */

static void
expand_value_return (rtx val)
{
  /* Copy the value to the return location unless it's already there.  */

  tree decl = DECL_RESULT (current_function_decl);
  rtx return_reg = DECL_RTL (decl);
  if (return_reg != val)
    {
      tree funtype = TREE_TYPE (current_function_decl);
      tree type = TREE_TYPE (decl);
      int unsignedp = TYPE_UNSIGNED (type);
      machine_mode old_mode = DECL_MODE (decl);
      machine_mode mode;
      if (DECL_BY_REFERENCE (decl))
        mode = promote_function_mode (type, old_mode, &unsignedp, funtype, 2);
      else
        mode = promote_function_mode (type, old_mode, &unsignedp, funtype, 1);

      if (mode != old_mode)
	val = convert_modes (mode, old_mode, val, unsignedp);

      if (GET_CODE (return_reg) == PARALLEL)
	emit_group_load (return_reg, val, type, int_size_in_bytes (type));
      else
	emit_move_insn (return_reg, val);
    }

  expand_null_return_1 ();
}

/* Generate RTL to evaluate the expression RETVAL and return it
   from the current function.  */

static void
expand_return (tree retval, tree bounds)
{
  rtx result_rtl;
  rtx val = 0;
  tree retval_rhs;
  rtx bounds_rtl;

  /* If function wants no value, give it none.  */
  if (TREE_CODE (TREE_TYPE (TREE_TYPE (current_function_decl))) == VOID_TYPE)
    {
      expand_normal (retval);
      expand_null_return ();
      return;
    }

  if (retval == error_mark_node)
    {
      /* Treat this like a return of no value from a function that
	 returns a value.  */
      expand_null_return ();
      return;
    }
  else if ((TREE_CODE (retval) == MODIFY_EXPR
	    || TREE_CODE (retval) == INIT_EXPR)
	   && TREE_CODE (TREE_OPERAND (retval, 0)) == RESULT_DECL)
    retval_rhs = TREE_OPERAND (retval, 1);
  else
    retval_rhs = retval;

  result_rtl = DECL_RTL (DECL_RESULT (current_function_decl));

  /* Put returned bounds to the right place.  */
  bounds_rtl = DECL_BOUNDS_RTL (DECL_RESULT (current_function_decl));
  if (bounds_rtl)
    {
      rtx addr = NULL;
      rtx bnd = NULL;

      if (bounds && bounds != error_mark_node)
	{
	  bnd = expand_normal (bounds);
	  targetm.calls.store_returned_bounds (bounds_rtl, bnd);
	}
      else if (REG_P (bounds_rtl))
	{
	  if (bounds)
	    bnd = chkp_expand_zero_bounds ();
	  else
	    {
	      addr = expand_normal (build_fold_addr_expr (retval_rhs));
	      addr = gen_rtx_MEM (Pmode, addr);
	      bnd = targetm.calls.load_bounds_for_arg (addr, NULL, NULL);
	    }

	  targetm.calls.store_returned_bounds (bounds_rtl, bnd);
	}
      else
	{
	  int n;

	  gcc_assert (GET_CODE (bounds_rtl) == PARALLEL);

	  if (bounds)
	    bnd = chkp_expand_zero_bounds ();
	  else
	    {
	      addr = expand_normal (build_fold_addr_expr (retval_rhs));
	      addr = gen_rtx_MEM (Pmode, addr);
	    }

	  for (n = 0; n < XVECLEN (bounds_rtl, 0); n++)
	    {
	      rtx slot = XEXP (XVECEXP (bounds_rtl, 0, n), 0);
	      if (!bounds)
		{
		  rtx offs = XEXP (XVECEXP (bounds_rtl, 0, n), 1);
		  rtx from = adjust_address (addr, Pmode, INTVAL (offs));
		  bnd = targetm.calls.load_bounds_for_arg (from, NULL, NULL);
		}
	      targetm.calls.store_returned_bounds (slot, bnd);
	    }
	}
    }
  else if (chkp_function_instrumented_p (current_function_decl)
	   && !BOUNDED_P (retval_rhs)
	   && chkp_type_has_pointer (TREE_TYPE (retval_rhs))
	   && TREE_CODE (retval_rhs) != RESULT_DECL)
    {
      rtx addr = expand_normal (build_fold_addr_expr (retval_rhs));
      addr = gen_rtx_MEM (Pmode, addr);

      gcc_assert (MEM_P (result_rtl));

      chkp_copy_bounds_for_stack_parm (result_rtl, addr, TREE_TYPE (retval_rhs));
    }

  /* If we are returning the RESULT_DECL, then the value has already
     been stored into it, so we don't have to do anything special.  */
  if (TREE_CODE (retval_rhs) == RESULT_DECL)
    expand_value_return (result_rtl);

  /* If the result is an aggregate that is being returned in one (or more)
     registers, load the registers here.  */

  else if (retval_rhs != 0
	   && TYPE_MODE (TREE_TYPE (retval_rhs)) == BLKmode
	   && REG_P (result_rtl))
    {
      val = copy_blkmode_to_reg (GET_MODE (result_rtl), retval_rhs);
      if (val)
	{
	  /* Use the mode of the result value on the return register.  */
	  PUT_MODE (result_rtl, GET_MODE (val));
	  expand_value_return (val);
	}
      else
	expand_null_return ();
    }
  else if (retval_rhs != 0
	   && !VOID_TYPE_P (TREE_TYPE (retval_rhs))
	   && (REG_P (result_rtl)
	       || (GET_CODE (result_rtl) == PARALLEL)))
    {
      /* Compute the return value into a temporary (usually a pseudo reg).  */
      val
	= assign_temp (TREE_TYPE (DECL_RESULT (current_function_decl)), 0, 1);
      val = expand_expr (retval_rhs, val, GET_MODE (val), EXPAND_NORMAL);
      val = force_not_mem (val);
      expand_value_return (val);
    }
  else
    {
      /* No hard reg used; calculate value into hard return reg.  */
      expand_expr (retval, const0_rtx, VOIDmode, EXPAND_NORMAL);
      expand_value_return (result_rtl);
    }
}

/* A subroutine of expand_gimple_stmt, expanding one gimple statement
   STMT that doesn't require special handling for outgoing edges.  That
   is no tailcalls and no GIMPLE_COND.  */

static void
expand_gimple_stmt_1 (gimple *stmt)
{
  tree op0;

  set_curr_insn_location (gimple_location (stmt));

  switch (gimple_code (stmt))
    {
    case GIMPLE_GOTO:
      op0 = gimple_goto_dest (stmt);
      if (TREE_CODE (op0) == LABEL_DECL)
	expand_goto (op0);
      else
	expand_computed_goto (op0);
      break;
    case GIMPLE_LABEL:
      expand_label (gimple_label_label (as_a <glabel *> (stmt)));
      break;
    case GIMPLE_NOP:
    case GIMPLE_PREDICT:
      break;
    case GIMPLE_SWITCH:
      expand_case (as_a <gswitch *> (stmt));
      break;
    case GIMPLE_ASM:
      expand_asm_stmt (as_a <gasm *> (stmt));
      break;
    case GIMPLE_CALL:
      expand_call_stmt (as_a <gcall *> (stmt));
      break;

    case GIMPLE_RETURN:
      {
	tree bnd = gimple_return_retbnd (as_a <greturn *> (stmt));
	op0 = gimple_return_retval (as_a <greturn *> (stmt));

	if (op0 && op0 != error_mark_node)
	  {
	    tree result = DECL_RESULT (current_function_decl);

	    /* Mark we have return statement with missing bounds.  */
	    if (!bnd
		&& chkp_function_instrumented_p (cfun->decl)
		&& !DECL_P (op0))
	      bnd = error_mark_node;

	    /* If we are not returning the current function's RESULT_DECL,
	       build an assignment to it.  */
	    if (op0 != result)
	      {
		/* I believe that a function's RESULT_DECL is unique.  */
		gcc_assert (TREE_CODE (op0) != RESULT_DECL);

		/* ??? We'd like to use simply expand_assignment here,
		   but this fails if the value is of BLKmode but the return
		   decl is a register.  expand_return has special handling
		   for this combination, which eventually should move
		   to common code.  See comments there.  Until then, let's
		   build a modify expression :-/  */
		op0 = build2 (MODIFY_EXPR, TREE_TYPE (result),
			      result, op0);
	      }
	  }

	if (!op0)
	  expand_null_return ();
	else
	  expand_return (op0, bnd);
      }
      break;

    case GIMPLE_ASSIGN:
      {
	gassign *assign_stmt = as_a <gassign *> (stmt);
	tree lhs = gimple_assign_lhs (assign_stmt);

	/* Tree expand used to fiddle with |= and &= of two bitfield
	   COMPONENT_REFs here.  This can't happen with gimple, the LHS
	   of binary assigns must be a gimple reg.  */

	if (TREE_CODE (lhs) != SSA_NAME
	    || get_gimple_rhs_class (gimple_expr_code (stmt))
	       == GIMPLE_SINGLE_RHS)
	  {
	    tree rhs = gimple_assign_rhs1 (assign_stmt);
	    gcc_assert (get_gimple_rhs_class (gimple_expr_code (stmt))
			== GIMPLE_SINGLE_RHS);
	    if (gimple_has_location (stmt) && CAN_HAVE_LOCATION_P (rhs)
		/* Do not put locations on possibly shared trees.  */
		&& !is_gimple_min_invariant (rhs))
	      SET_EXPR_LOCATION (rhs, gimple_location (stmt));
	    if (TREE_CLOBBER_P (rhs))
	      /* This is a clobber to mark the going out of scope for
		 this LHS.  */
	      ;
	    else
	      expand_assignment (lhs, rhs,
				 gimple_assign_nontemporal_move_p (
				   assign_stmt));
	  }
	else
	  {
	    rtx target, temp;
	    bool nontemporal = gimple_assign_nontemporal_move_p (assign_stmt);
	    struct separate_ops ops;
	    bool promoted = false;

	    target = expand_expr (lhs, NULL_RTX, VOIDmode, EXPAND_WRITE);
	    if (GET_CODE (target) == SUBREG && SUBREG_PROMOTED_VAR_P (target))
	      promoted = true;

	    ops.code = gimple_assign_rhs_code (assign_stmt);
	    ops.type = TREE_TYPE (lhs);
	    switch (get_gimple_rhs_class (ops.code))
	      {
		case GIMPLE_TERNARY_RHS:
		  ops.op2 = gimple_assign_rhs3 (assign_stmt);
		  /* Fallthru */
		case GIMPLE_BINARY_RHS:
		  ops.op1 = gimple_assign_rhs2 (assign_stmt);
		  /* Fallthru */
		case GIMPLE_UNARY_RHS:
		  ops.op0 = gimple_assign_rhs1 (assign_stmt);
		  break;
		default:
		  gcc_unreachable ();
	      }
	    ops.location = gimple_location (stmt);

	    /* If we want to use a nontemporal store, force the value to
	       register first.  If we store into a promoted register,
	       don't directly expand to target.  */
	    temp = nontemporal || promoted ? NULL_RTX : target;
	    temp = expand_expr_real_2 (&ops, temp, GET_MODE (target),
				       EXPAND_NORMAL);

	    if (temp == target)
	      ;
	    else if (promoted)
	      {
		int unsignedp = SUBREG_PROMOTED_SIGN (target);
		/* If TEMP is a VOIDmode constant, use convert_modes to make
		   sure that we properly convert it.  */
		if (CONSTANT_P (temp) && GET_MODE (temp) == VOIDmode)
		  {
		    temp = convert_modes (GET_MODE (target),
					  TYPE_MODE (ops.type),
					  temp, unsignedp);
		    temp = convert_modes (GET_MODE (SUBREG_REG (target)),
					  GET_MODE (target), temp, unsignedp);
		  }

		convert_move (SUBREG_REG (target), temp, unsignedp);
	      }
	    else if (nontemporal && emit_storent_insn (target, temp))
	      ;
	    else
	      {
		temp = force_operand (temp, target);
		if (temp != target)
		  emit_move_insn (target, temp);
	      }
	  }
      }
      break;

    default:
      gcc_unreachable ();
    }
}

/* Expand one gimple statement STMT and return the last RTL instruction
   before any of the newly generated ones.

   In addition to generating the necessary RTL instructions this also
   sets REG_EH_REGION notes if necessary and sets the current source
   location for diagnostics.  */

static rtx_insn *
expand_gimple_stmt (gimple *stmt)
{
  location_t saved_location = input_location;
  rtx_insn *last = get_last_insn ();
  int lp_nr;

  gcc_assert (cfun);

  /* We need to save and restore the current source location so that errors
     discovered during expansion are emitted with the right location.  But
     it would be better if the diagnostic routines used the source location
     embedded in the tree nodes rather than globals.  */
  if (gimple_has_location (stmt))
    input_location = gimple_location (stmt);

  expand_gimple_stmt_1 (stmt);

  /* Free any temporaries used to evaluate this statement.  */
  free_temp_slots ();

  input_location = saved_location;

  /* Mark all insns that may trap.  */
  lp_nr = lookup_stmt_eh_lp (stmt);
  if (lp_nr)
    {
      rtx_insn *insn;
      for (insn = next_real_insn (last); insn;
	   insn = next_real_insn (insn))
	{
	  if (! find_reg_note (insn, REG_EH_REGION, NULL_RTX)
	      /* If we want exceptions for non-call insns, any
		 may_trap_p instruction may throw.  */
	      && GET_CODE (PATTERN (insn)) != CLOBBER
	      && GET_CODE (PATTERN (insn)) != USE
	      && insn_could_throw_p (insn))
	    make_reg_eh_region_note (insn, 0, lp_nr);
	}
    }

  return last;
}

/* A subroutine of expand_gimple_basic_block.  Expand one GIMPLE_CALL
   that has CALL_EXPR_TAILCALL set.  Returns non-null if we actually
   generated a tail call (something that might be denied by the ABI
   rules governing the call; see calls.c).

   Sets CAN_FALLTHRU if we generated a *conditional* tail call, and
   can still reach the rest of BB.  The case here is __builtin_sqrt,
   where the NaN result goes through the external function (with a
   tailcall) and the normal result happens via a sqrt instruction.  */

static basic_block
expand_gimple_tailcall (basic_block bb, gcall *stmt, bool *can_fallthru)
{
  rtx_insn *last2, *last;
  edge e;
  edge_iterator ei;
  int probability;
  gcov_type count;

  last2 = last = expand_gimple_stmt (stmt);

  for (last = NEXT_INSN (last); last; last = NEXT_INSN (last))
    if (CALL_P (last) && SIBLING_CALL_P (last))
      goto found;

  maybe_dump_rtl_for_gimple_stmt (stmt, last2);

  *can_fallthru = true;
  return NULL;

 found:
  /* ??? Wouldn't it be better to just reset any pending stack adjust?
     Any instructions emitted here are about to be deleted.  */
  do_pending_stack_adjust ();

  /* Remove any non-eh, non-abnormal edges that don't go to exit.  */
  /* ??? I.e. the fallthrough edge.  HOWEVER!  If there were to be
     EH or abnormal edges, we shouldn't have created a tail call in
     the first place.  So it seems to me we should just be removing
     all edges here, or redirecting the existing fallthru edge to
     the exit block.  */

  probability = 0;
  count = 0;

  for (ei = ei_start (bb->succs); (e = ei_safe_edge (ei)); )
    {
      if (!(e->flags & (EDGE_ABNORMAL | EDGE_EH)))
	{
	  if (e->dest != EXIT_BLOCK_PTR_FOR_FN (cfun))
	    {
	      e->dest->count -= e->count;
	      e->dest->frequency -= EDGE_FREQUENCY (e);
	      if (e->dest->count < 0)
		e->dest->count = 0;
	      if (e->dest->frequency < 0)
		e->dest->frequency = 0;
	    }
	  count += e->count;
	  probability += e->probability;
	  remove_edge (e);
	}
      else
	ei_next (&ei);
    }

  /* This is somewhat ugly: the call_expr expander often emits instructions
     after the sibcall (to perform the function return).  These confuse the
     find_many_sub_basic_blocks code, so we need to get rid of these.  */
  last = NEXT_INSN (last);
  gcc_assert (BARRIER_P (last));

  *can_fallthru = false;
  while (NEXT_INSN (last))
    {
      /* For instance an sqrt builtin expander expands if with
	 sibcall in the then and label for `else`.  */
      if (LABEL_P (NEXT_INSN (last)))
	{
	  *can_fallthru = true;
	  break;
	}
      delete_insn (NEXT_INSN (last));
    }

  e = make_edge (bb, EXIT_BLOCK_PTR_FOR_FN (cfun), EDGE_ABNORMAL
		 | EDGE_SIBCALL);
  e->probability += probability;
  e->count += count;
  BB_END (bb) = last;
  update_bb_for_insn (bb);

  if (NEXT_INSN (last))
    {
      bb = create_basic_block (NEXT_INSN (last), get_last_insn (), bb);

      last = BB_END (bb);
      if (BARRIER_P (last))
	BB_END (bb) = PREV_INSN (last);
    }

  maybe_dump_rtl_for_gimple_stmt (stmt, last2);

  return bb;
}

/* Return the difference between the floor and the truncated result of
   a signed division by OP1 with remainder MOD.  */
static rtx
floor_sdiv_adjust (machine_mode mode, rtx mod, rtx op1)
{
  /* (mod != 0 ? (op1 / mod < 0 ? -1 : 0) : 0) */
  return gen_rtx_IF_THEN_ELSE
    (mode, gen_rtx_NE (BImode, mod, const0_rtx),
     gen_rtx_IF_THEN_ELSE
     (mode, gen_rtx_LT (BImode,
			gen_rtx_DIV (mode, op1, mod),
			const0_rtx),
      constm1_rtx, const0_rtx),
     const0_rtx);
}

/* Return the difference between the ceil and the truncated result of
   a signed division by OP1 with remainder MOD.  */
static rtx
ceil_sdiv_adjust (machine_mode mode, rtx mod, rtx op1)
{
  /* (mod != 0 ? (op1 / mod > 0 ? 1 : 0) : 0) */
  return gen_rtx_IF_THEN_ELSE
    (mode, gen_rtx_NE (BImode, mod, const0_rtx),
     gen_rtx_IF_THEN_ELSE
     (mode, gen_rtx_GT (BImode,
			gen_rtx_DIV (mode, op1, mod),
			const0_rtx),
      const1_rtx, const0_rtx),
     const0_rtx);
}

/* Return the difference between the ceil and the truncated result of
   an unsigned division by OP1 with remainder MOD.  */
static rtx
ceil_udiv_adjust (machine_mode mode, rtx mod, rtx op1 ATTRIBUTE_UNUSED)
{
  /* (mod != 0 ? 1 : 0) */
  return gen_rtx_IF_THEN_ELSE
    (mode, gen_rtx_NE (BImode, mod, const0_rtx),
     const1_rtx, const0_rtx);
}

/* Return the difference between the rounded and the truncated result
   of a signed division by OP1 with remainder MOD.  Halfway cases are
   rounded away from zero, rather than to the nearest even number.  */
static rtx
round_sdiv_adjust (machine_mode mode, rtx mod, rtx op1)
{
  /* (abs (mod) >= abs (op1) - abs (mod)
      ? (op1 / mod > 0 ? 1 : -1)
      : 0) */
  return gen_rtx_IF_THEN_ELSE
    (mode, gen_rtx_GE (BImode, gen_rtx_ABS (mode, mod),
		       gen_rtx_MINUS (mode,
				      gen_rtx_ABS (mode, op1),
				      gen_rtx_ABS (mode, mod))),
     gen_rtx_IF_THEN_ELSE
     (mode, gen_rtx_GT (BImode,
			gen_rtx_DIV (mode, op1, mod),
			const0_rtx),
      const1_rtx, constm1_rtx),
     const0_rtx);
}

/* Return the difference between the rounded and the truncated result
   of a unsigned division by OP1 with remainder MOD.  Halfway cases
   are rounded away from zero, rather than to the nearest even
   number.  */
static rtx
round_udiv_adjust (machine_mode mode, rtx mod, rtx op1)
{
  /* (mod >= op1 - mod ? 1 : 0) */
  return gen_rtx_IF_THEN_ELSE
    (mode, gen_rtx_GE (BImode, mod,
		       gen_rtx_MINUS (mode, op1, mod)),
     const1_rtx, const0_rtx);
}

/* Convert X to MODE, that must be Pmode or ptr_mode, without emitting
   any rtl.  */

static rtx
convert_debug_memory_address (scalar_int_mode mode, rtx x,
			      addr_space_t as)
{
#ifndef POINTERS_EXTEND_UNSIGNED
  gcc_assert (mode == Pmode
	      || mode == targetm.addr_space.address_mode (as));
  gcc_assert (GET_MODE (x) == mode || GET_MODE (x) == VOIDmode);
#else
  rtx temp;

  gcc_assert (targetm.addr_space.valid_pointer_mode (mode, as));

  if (GET_MODE (x) == mode || GET_MODE (x) == VOIDmode)
    return x;

  /* X must have some form of address mode already.  */
  scalar_int_mode xmode = as_a <scalar_int_mode> (GET_MODE (x));
  if (GET_MODE_PRECISION (mode) < GET_MODE_PRECISION (xmode))
    x = lowpart_subreg (mode, x, xmode);
  else if (POINTERS_EXTEND_UNSIGNED > 0)
    x = gen_rtx_ZERO_EXTEND (mode, x);
  else if (!POINTERS_EXTEND_UNSIGNED)
    x = gen_rtx_SIGN_EXTEND (mode, x);
  else
    {
      switch (GET_CODE (x))
	{
	case SUBREG:
	  if ((SUBREG_PROMOTED_VAR_P (x)
	       || (REG_P (SUBREG_REG (x)) && REG_POINTER (SUBREG_REG (x)))
	       || (GET_CODE (SUBREG_REG (x)) == PLUS
		   && REG_P (XEXP (SUBREG_REG (x), 0))
		   && REG_POINTER (XEXP (SUBREG_REG (x), 0))
		   && CONST_INT_P (XEXP (SUBREG_REG (x), 1))))
	      && GET_MODE (SUBREG_REG (x)) == mode)
	    return SUBREG_REG (x);
	  break;
	case LABEL_REF:
	  temp = gen_rtx_LABEL_REF (mode, label_ref_label (x));
	  LABEL_REF_NONLOCAL_P (temp) = LABEL_REF_NONLOCAL_P (x);
	  return temp;
	case SYMBOL_REF:
	  temp = shallow_copy_rtx (x);
	  PUT_MODE (temp, mode);
	  return temp;
	case CONST:
	  temp = convert_debug_memory_address (mode, XEXP (x, 0), as);
	  if (temp)
	    temp = gen_rtx_CONST (mode, temp);
	  return temp;
	case PLUS:
	case MINUS:
	  if (CONST_INT_P (XEXP (x, 1)))
	    {
	      temp = convert_debug_memory_address (mode, XEXP (x, 0), as);
	      if (temp)
		return gen_rtx_fmt_ee (GET_CODE (x), mode, temp, XEXP (x, 1));
	    }
	  break;
	default:
	  break;
	}
      /* Don't know how to express ptr_extend as operation in debug info.  */
      return NULL;
    }
#endif /* POINTERS_EXTEND_UNSIGNED */

  return x;
}

/* Map from SSA_NAMEs to corresponding DEBUG_EXPR_DECLs created
   by avoid_deep_ter_for_debug.  */

static hash_map<tree, tree> *deep_ter_debug_map;

/* Split too deep TER chains for debug stmts using debug temporaries.  */

static void
avoid_deep_ter_for_debug (gimple *stmt, int depth)
{
  use_operand_p use_p;
  ssa_op_iter iter;
  FOR_EACH_SSA_USE_OPERAND (use_p, stmt, iter, SSA_OP_USE)
    {
      tree use = USE_FROM_PTR (use_p);
      if (TREE_CODE (use) != SSA_NAME || SSA_NAME_IS_DEFAULT_DEF (use))
	continue;
      gimple *g = get_gimple_for_ssa_name (use);
      if (g == NULL)
	continue;
      if (depth > 6 && !stmt_ends_bb_p (g))
	{
	  if (deep_ter_debug_map == NULL)
	    deep_ter_debug_map = new hash_map<tree, tree>;

	  tree &vexpr = deep_ter_debug_map->get_or_insert (use);
	  if (vexpr != NULL)
	    continue;
	  vexpr = make_node (DEBUG_EXPR_DECL);
	  gimple *def_temp = gimple_build_debug_bind (vexpr, use, g);
	  DECL_ARTIFICIAL (vexpr) = 1;
	  TREE_TYPE (vexpr) = TREE_TYPE (use);
	  SET_DECL_MODE (vexpr, TYPE_MODE (TREE_TYPE (use)));
	  gimple_stmt_iterator gsi = gsi_for_stmt (g);
	  gsi_insert_after (&gsi, def_temp, GSI_NEW_STMT);
	  avoid_deep_ter_for_debug (def_temp, 0);
	}
      else
	avoid_deep_ter_for_debug (g, depth + 1);
    }
}

/* Return an RTX equivalent to the value of the parameter DECL.  */

static rtx
expand_debug_parm_decl (tree decl)
{
  rtx incoming = DECL_INCOMING_RTL (decl);

  if (incoming
      && GET_MODE (incoming) != BLKmode
      && ((REG_P (incoming) && HARD_REGISTER_P (incoming))
	  || (MEM_P (incoming)
	      && REG_P (XEXP (incoming, 0))
	      && HARD_REGISTER_P (XEXP (incoming, 0)))))
    {
      rtx rtl = gen_rtx_ENTRY_VALUE (GET_MODE (incoming));

#ifdef HAVE_window_save
      /* DECL_INCOMING_RTL uses the INCOMING_REGNO of parameter registers.
	 If the target machine has an explicit window save instruction, the
	 actual entry value is the corresponding OUTGOING_REGNO instead.  */
      if (REG_P (incoming)
	  && OUTGOING_REGNO (REGNO (incoming)) != REGNO (incoming))
	incoming
	  = gen_rtx_REG_offset (incoming, GET_MODE (incoming),
				OUTGOING_REGNO (REGNO (incoming)), 0);
      else if (MEM_P (incoming))
	{
	  rtx reg = XEXP (incoming, 0);
	  if (OUTGOING_REGNO (REGNO (reg)) != REGNO (reg))
	    {
	      reg = gen_raw_REG (GET_MODE (reg), OUTGOING_REGNO (REGNO (reg)));
	      incoming = replace_equiv_address_nv (incoming, reg);
	    }
	  else
	    incoming = copy_rtx (incoming);
	}
#endif

      ENTRY_VALUE_EXP (rtl) = incoming;
      return rtl;
    }

  if (incoming
      && GET_MODE (incoming) != BLKmode
      && !TREE_ADDRESSABLE (decl)
      && MEM_P (incoming)
      && (XEXP (incoming, 0) == virtual_incoming_args_rtx
	  || (GET_CODE (XEXP (incoming, 0)) == PLUS
	      && XEXP (XEXP (incoming, 0), 0) == virtual_incoming_args_rtx
	      && CONST_INT_P (XEXP (XEXP (incoming, 0), 1)))))
    return copy_rtx (incoming);

  return NULL_RTX;
}

/* Return an RTX equivalent to the value of the tree expression EXP.  */

static rtx
expand_debug_expr (tree exp)
{
  rtx op0 = NULL_RTX, op1 = NULL_RTX, op2 = NULL_RTX;
  machine_mode mode = TYPE_MODE (TREE_TYPE (exp));
  machine_mode inner_mode = VOIDmode;
  int unsignedp = TYPE_UNSIGNED (TREE_TYPE (exp));
  addr_space_t as;
  scalar_int_mode op0_mode, op1_mode, addr_mode;

  switch (TREE_CODE_CLASS (TREE_CODE (exp)))
    {
    case tcc_expression:
      switch (TREE_CODE (exp))
	{
	case COND_EXPR:
	case DOT_PROD_EXPR:
	case SAD_EXPR:
	case WIDEN_MULT_PLUS_EXPR:
	case WIDEN_MULT_MINUS_EXPR:
	case FMA_EXPR:
	  goto ternary;

	case TRUTH_ANDIF_EXPR:
	case TRUTH_ORIF_EXPR:
	case TRUTH_AND_EXPR:
	case TRUTH_OR_EXPR:
	case TRUTH_XOR_EXPR:
	  goto binary;

	case TRUTH_NOT_EXPR:
	  goto unary;

	default:
	  break;
	}
      break;

    ternary:
      op2 = expand_debug_expr (TREE_OPERAND (exp, 2));
      if (!op2)
	return NULL_RTX;
      /* Fall through.  */

    binary:
    case tcc_binary:
      op1 = expand_debug_expr (TREE_OPERAND (exp, 1));
      if (!op1)
	return NULL_RTX;
      switch (TREE_CODE (exp))
	{
	case LSHIFT_EXPR:
	case RSHIFT_EXPR:
	case LROTATE_EXPR:
	case RROTATE_EXPR:
	case WIDEN_LSHIFT_EXPR:
	  /* Ensure second operand isn't wider than the first one.  */
	  inner_mode = TYPE_MODE (TREE_TYPE (TREE_OPERAND (exp, 1)));
	  if (is_a <scalar_int_mode> (inner_mode, &op1_mode)
	      && (GET_MODE_UNIT_PRECISION (mode)
		  < GET_MODE_PRECISION (op1_mode)))
	    op1 = lowpart_subreg (GET_MODE_INNER (mode), op1, op1_mode);
	  break;
	default:
	  break;
	}
      /* Fall through.  */

    unary:
    case tcc_unary:
      inner_mode = TYPE_MODE (TREE_TYPE (TREE_OPERAND (exp, 0)));
      op0 = expand_debug_expr (TREE_OPERAND (exp, 0));
      if (!op0)
	return NULL_RTX;
      break;

    case tcc_comparison:
      unsignedp = TYPE_UNSIGNED (TREE_TYPE (TREE_OPERAND (exp, 0)));
      goto binary;

    case tcc_type:
    case tcc_statement:
      gcc_unreachable ();

    case tcc_constant:
    case tcc_exceptional:
    case tcc_declaration:
    case tcc_reference:
    case tcc_vl_exp:
      break;
    }

  switch (TREE_CODE (exp))
    {
    case STRING_CST:
      if (!lookup_constant_def (exp))
	{
	  if (strlen (TREE_STRING_POINTER (exp)) + 1
	      != (size_t) TREE_STRING_LENGTH (exp))
	    return NULL_RTX;
	  op0 = gen_rtx_CONST_STRING (Pmode, TREE_STRING_POINTER (exp));
	  op0 = gen_rtx_MEM (BLKmode, op0);
	  set_mem_attributes (op0, exp, 0);
	  return op0;
	}
      /* Fall through.  */

    case INTEGER_CST:
    case REAL_CST:
    case FIXED_CST:
      op0 = expand_expr (exp, NULL_RTX, mode, EXPAND_INITIALIZER);
      return op0;

    case COMPLEX_CST:
      gcc_assert (COMPLEX_MODE_P (mode));
      op0 = expand_debug_expr (TREE_REALPART (exp));
      op1 = expand_debug_expr (TREE_IMAGPART (exp));
      return gen_rtx_CONCAT (mode, op0, op1);

    case POLY_CST:
      return immed_poly_int_const (tree_to_poly_wide_int (exp), mode);

    case DEBUG_EXPR_DECL:
      op0 = DECL_RTL_IF_SET (exp);

      if (op0)
	return op0;

      op0 = gen_rtx_DEBUG_EXPR (mode);
      DEBUG_EXPR_TREE_DECL (op0) = exp;
      SET_DECL_RTL (exp, op0);

      return op0;

    case VAR_DECL:
    case PARM_DECL:
    case FUNCTION_DECL:
    case LABEL_DECL:
    case CONST_DECL:
    case RESULT_DECL:
      op0 = DECL_RTL_IF_SET (exp);

      /* This decl was probably optimized away.  */
      if (!op0)
	{
	  if (!VAR_P (exp)
	      || DECL_EXTERNAL (exp)
	      || !TREE_STATIC (exp)
	      || !DECL_NAME (exp)
	      || DECL_HARD_REGISTER (exp)
	      || DECL_IN_CONSTANT_POOL (exp)
	      || mode == VOIDmode)
	    return NULL;

	  op0 = make_decl_rtl_for_debug (exp);
	  if (!MEM_P (op0)
	      || GET_CODE (XEXP (op0, 0)) != SYMBOL_REF
	      || SYMBOL_REF_DECL (XEXP (op0, 0)) != exp)
	    return NULL;
	}
      else
	op0 = copy_rtx (op0);

      if (GET_MODE (op0) == BLKmode
	  /* If op0 is not BLKmode, but mode is, adjust_mode
	     below would ICE.  While it is likely a FE bug,
	     try to be robust here.  See PR43166.  */
	  || mode == BLKmode
	  || (mode == VOIDmode && GET_MODE (op0) != VOIDmode))
	{
	  gcc_assert (MEM_P (op0));
	  op0 = adjust_address_nv (op0, mode, 0);
	  return op0;
	}

      /* Fall through.  */

    adjust_mode:
    case PAREN_EXPR:
    CASE_CONVERT:
      {
	inner_mode = GET_MODE (op0);

	if (mode == inner_mode)
	  return op0;

	if (inner_mode == VOIDmode)
	  {
	    if (TREE_CODE (exp) == SSA_NAME)
	      inner_mode = TYPE_MODE (TREE_TYPE (exp));
	    else
	      inner_mode = TYPE_MODE (TREE_TYPE (TREE_OPERAND (exp, 0)));
	    if (mode == inner_mode)
	      return op0;
	  }

	if (FLOAT_MODE_P (mode) && FLOAT_MODE_P (inner_mode))
	  {
	    if (GET_MODE_UNIT_BITSIZE (mode)
		== GET_MODE_UNIT_BITSIZE (inner_mode))
	      op0 = simplify_gen_subreg (mode, op0, inner_mode, 0);
	    else if (GET_MODE_UNIT_BITSIZE (mode)
		     < GET_MODE_UNIT_BITSIZE (inner_mode))
	      op0 = simplify_gen_unary (FLOAT_TRUNCATE, mode, op0, inner_mode);
	    else
	      op0 = simplify_gen_unary (FLOAT_EXTEND, mode, op0, inner_mode);
	  }
	else if (FLOAT_MODE_P (mode))
	  {
	    gcc_assert (TREE_CODE (exp) != SSA_NAME);
	    if (TYPE_UNSIGNED (TREE_TYPE (TREE_OPERAND (exp, 0))))
	      op0 = simplify_gen_unary (UNSIGNED_FLOAT, mode, op0, inner_mode);
	    else
	      op0 = simplify_gen_unary (FLOAT, mode, op0, inner_mode);
	  }
	else if (FLOAT_MODE_P (inner_mode))
	  {
	    if (unsignedp)
	      op0 = simplify_gen_unary (UNSIGNED_FIX, mode, op0, inner_mode);
	    else
	      op0 = simplify_gen_unary (FIX, mode, op0, inner_mode);
	  }
	else if (GET_MODE_UNIT_PRECISION (mode)
		 == GET_MODE_UNIT_PRECISION (inner_mode))
	  op0 = lowpart_subreg (mode, op0, inner_mode);
	else if (GET_MODE_UNIT_PRECISION (mode)
		 < GET_MODE_UNIT_PRECISION (inner_mode))
	  op0 = simplify_gen_unary (TRUNCATE, mode, op0, inner_mode);
	else if (UNARY_CLASS_P (exp)
		 ? TYPE_UNSIGNED (TREE_TYPE (TREE_OPERAND (exp, 0)))
		 : unsignedp)
	  op0 = simplify_gen_unary (ZERO_EXTEND, mode, op0, inner_mode);
	else
	  op0 = simplify_gen_unary (SIGN_EXTEND, mode, op0, inner_mode);

	return op0;
      }

    case MEM_REF:
      if (!is_gimple_mem_ref_addr (TREE_OPERAND (exp, 0)))
	{
	  tree newexp = fold_binary (MEM_REF, TREE_TYPE (exp),
				     TREE_OPERAND (exp, 0),
				     TREE_OPERAND (exp, 1));
	  if (newexp)
	    return expand_debug_expr (newexp);
	}
      /* FALLTHROUGH */
    case INDIRECT_REF:
      inner_mode = TYPE_MODE (TREE_TYPE (TREE_OPERAND (exp, 0)));
      op0 = expand_debug_expr (TREE_OPERAND (exp, 0));
      if (!op0)
	return NULL;

      if (TREE_CODE (exp) == MEM_REF)
	{
	  if (GET_CODE (op0) == DEBUG_IMPLICIT_PTR
	      || (GET_CODE (op0) == PLUS
		  && GET_CODE (XEXP (op0, 0)) == DEBUG_IMPLICIT_PTR))
	    /* (mem (debug_implicit_ptr)) might confuse aliasing.
	       Instead just use get_inner_reference.  */
	    goto component_ref;

	  op1 = expand_debug_expr (TREE_OPERAND (exp, 1));
	  poly_int64 offset;
	  if (!op1 || !poly_int_const_p (op1, &offset))
	    return NULL;

	  op0 = plus_constant (inner_mode, op0, offset);
	}

      as = TYPE_ADDR_SPACE (TREE_TYPE (TREE_TYPE (TREE_OPERAND (exp, 0))));

      op0 = convert_debug_memory_address (targetm.addr_space.address_mode (as),
					  op0, as);
      if (op0 == NULL_RTX)
	return NULL;

      op0 = gen_rtx_MEM (mode, op0);
      set_mem_attributes (op0, exp, 0);
      if (TREE_CODE (exp) == MEM_REF
	  && !is_gimple_mem_ref_addr (TREE_OPERAND (exp, 0)))
	set_mem_expr (op0, NULL_TREE);
      set_mem_addr_space (op0, as);

      return op0;

    case TARGET_MEM_REF:
      if (TREE_CODE (TMR_BASE (exp)) == ADDR_EXPR
	  && !DECL_RTL_SET_P (TREE_OPERAND (TMR_BASE (exp), 0)))
	return NULL;

      op0 = expand_debug_expr
	    (tree_mem_ref_addr (build_pointer_type (TREE_TYPE (exp)), exp));
      if (!op0)
	return NULL;

      as = TYPE_ADDR_SPACE (TREE_TYPE (TREE_TYPE (TREE_OPERAND (exp, 0))));
      op0 = convert_debug_memory_address (targetm.addr_space.address_mode (as),
					  op0, as);
      if (op0 == NULL_RTX)
	return NULL;

      op0 = gen_rtx_MEM (mode, op0);

      set_mem_attributes (op0, exp, 0);
      set_mem_addr_space (op0, as);

      return op0;

    component_ref:
    case ARRAY_REF:
    case ARRAY_RANGE_REF:
    case COMPONENT_REF:
    case BIT_FIELD_REF:
    case REALPART_EXPR:
    case IMAGPART_EXPR:
    case VIEW_CONVERT_EXPR:
      {
	machine_mode mode1;
	poly_int64 bitsize, bitpos;
	tree offset;
	int reversep, volatilep = 0;
	tree tem
	  = get_inner_reference (exp, &bitsize, &bitpos, &offset, &mode1,
				 &unsignedp, &reversep, &volatilep);
	rtx orig_op0;

	if (must_eq (bitsize, 0))
	  return NULL;

	orig_op0 = op0 = expand_debug_expr (tem);

	if (!op0)
	  return NULL;

	if (offset)
	  {
	    machine_mode addrmode, offmode;

	    if (!MEM_P (op0))
	      return NULL;

	    op0 = XEXP (op0, 0);
	    addrmode = GET_MODE (op0);
	    if (addrmode == VOIDmode)
	      addrmode = Pmode;

	    op1 = expand_debug_expr (offset);
	    if (!op1)
	      return NULL;

	    offmode = GET_MODE (op1);
	    if (offmode == VOIDmode)
	      offmode = TYPE_MODE (TREE_TYPE (offset));

	    if (addrmode != offmode)
	      op1 = lowpart_subreg (addrmode, op1, offmode);

	    /* Don't use offset_address here, we don't need a
	       recognizable address, and we don't want to generate
	       code.  */
	    op0 = gen_rtx_MEM (mode, simplify_gen_binary (PLUS, addrmode,
							  op0, op1));
	  }

	if (MEM_P (op0))
	  {
	    if (mode1 == VOIDmode)
	      /* Bitfield.  */
	      mode1 = smallest_int_mode_for_size (bitsize);
	    poly_int64 bytepos = bits_to_bytes_round_down (bitpos);
	    if (may_ne (bytepos, 0))
	      {
		op0 = adjust_address_nv (op0, mode1, bytepos);
		bitpos = num_trailing_bits (bitpos);
	      }
	    else if (must_eq (bitpos, 0)
		     && must_eq (bitsize, GET_MODE_BITSIZE (mode)))
	      op0 = adjust_address_nv (op0, mode, 0);
	    else if (GET_MODE (op0) != mode1)
	      op0 = adjust_address_nv (op0, mode1, 0);
	    else
	      op0 = copy_rtx (op0);
	    if (op0 == orig_op0)
	      op0 = shallow_copy_rtx (op0);
	    set_mem_attributes (op0, exp, 0);
	  }

	if (must_eq (bitpos, 0) && mode == GET_MODE (op0))
	  return op0;

	if (may_lt (bitpos, 0))
          return NULL;

	if (GET_MODE (op0) == BLKmode)
	  return NULL;

	poly_int64 bytepos;
	if (multiple_p (bitpos, BITS_PER_UNIT, &bytepos)
	    && must_eq (bitsize, GET_MODE_BITSIZE (mode1)))
	  {
	    machine_mode opmode = GET_MODE (op0);

	    if (opmode == VOIDmode)
	      opmode = TYPE_MODE (TREE_TYPE (tem));

	    /* This condition may hold if we're expanding the address
	       right past the end of an array that turned out not to
	       be addressable (i.e., the address was only computed in
	       debug stmts).  The gen_subreg below would rightfully
	       crash, and the address doesn't really exist, so just
	       drop it.  */
	    if (must_ge (bitpos, GET_MODE_BITSIZE (opmode)))
	      return NULL;

	    if (multiple_p (bitpos, GET_MODE_BITSIZE (mode)))
	      return simplify_gen_subreg (mode, op0, opmode, bytepos);
	  }

	return simplify_gen_ternary (SCALAR_INT_MODE_P (GET_MODE (op0))
				     && TYPE_UNSIGNED (TREE_TYPE (exp))
				     ? SIGN_EXTRACT
				     : ZERO_EXTRACT, mode,
				     GET_MODE (op0) != VOIDmode
				     ? GET_MODE (op0)
				     : TYPE_MODE (TREE_TYPE (tem)),
				     op0, gen_int_mode (bitsize, word_mode),
				     gen_int_mode (bitpos, word_mode));
      }

    case ABS_EXPR:
      return simplify_gen_unary (ABS, mode, op0, mode);

    case NEGATE_EXPR:
      return simplify_gen_unary (NEG, mode, op0, mode);

    case BIT_NOT_EXPR:
      return simplify_gen_unary (NOT, mode, op0, mode);

    case FLOAT_EXPR:
      return simplify_gen_unary (TYPE_UNSIGNED (TREE_TYPE (TREE_OPERAND (exp,
									 0)))
				 ? UNSIGNED_FLOAT : FLOAT, mode, op0,
				 inner_mode);

    case FIX_TRUNC_EXPR:
      return simplify_gen_unary (unsignedp ? UNSIGNED_FIX : FIX, mode, op0,
				 inner_mode);

    case POINTER_PLUS_EXPR:
      /* For the rare target where pointers are not the same size as
	 size_t, we need to check for mis-matched modes and correct
	 the addend.  */
      if (op0 && op1
	  && is_a <scalar_int_mode> (GET_MODE (op0), &op0_mode)
	  && is_a <scalar_int_mode> (GET_MODE (op1), &op1_mode)
	  && op0_mode != op1_mode)
	{
	  if (GET_MODE_BITSIZE (op0_mode) < GET_MODE_BITSIZE (op1_mode)
	      /* If OP0 is a partial mode, then we must truncate, even
		 if it has the same bitsize as OP1 as GCC's
		 representation of partial modes is opaque.  */
	      || (GET_MODE_CLASS (op0_mode) == MODE_PARTIAL_INT
		  && (GET_MODE_BITSIZE (op0_mode)
		      == GET_MODE_BITSIZE (op1_mode))))
	    op1 = simplify_gen_unary (TRUNCATE, op0_mode, op1, op1_mode);
	  else
	    /* We always sign-extend, regardless of the signedness of
	       the operand, because the operand is always unsigned
	       here even if the original C expression is signed.  */
	    op1 = simplify_gen_unary (SIGN_EXTEND, op0_mode, op1, op1_mode);
	}
      /* Fall through.  */
    case PLUS_EXPR:
      return simplify_gen_binary (PLUS, mode, op0, op1);

    case MINUS_EXPR:
      return simplify_gen_binary (MINUS, mode, op0, op1);

    case MULT_EXPR:
      return simplify_gen_binary (MULT, mode, op0, op1);

    case RDIV_EXPR:
    case TRUNC_DIV_EXPR:
    case EXACT_DIV_EXPR:
      if (unsignedp)
	return simplify_gen_binary (UDIV, mode, op0, op1);
      else
	return simplify_gen_binary (DIV, mode, op0, op1);

    case TRUNC_MOD_EXPR:
      return simplify_gen_binary (unsignedp ? UMOD : MOD, mode, op0, op1);

    case FLOOR_DIV_EXPR:
      if (unsignedp)
	return simplify_gen_binary (UDIV, mode, op0, op1);
      else
	{
	  rtx div = simplify_gen_binary (DIV, mode, op0, op1);
	  rtx mod = simplify_gen_binary (MOD, mode, op0, op1);
	  rtx adj = floor_sdiv_adjust (mode, mod, op1);
	  return simplify_gen_binary (PLUS, mode, div, adj);
	}

    case FLOOR_MOD_EXPR:
      if (unsignedp)
	return simplify_gen_binary (UMOD, mode, op0, op1);
      else
	{
	  rtx mod = simplify_gen_binary (MOD, mode, op0, op1);
	  rtx adj = floor_sdiv_adjust (mode, mod, op1);
	  adj = simplify_gen_unary (NEG, mode,
				    simplify_gen_binary (MULT, mode, adj, op1),
				    mode);
	  return simplify_gen_binary (PLUS, mode, mod, adj);
	}

    case CEIL_DIV_EXPR:
      if (unsignedp)
	{
	  rtx div = simplify_gen_binary (UDIV, mode, op0, op1);
	  rtx mod = simplify_gen_binary (UMOD, mode, op0, op1);
	  rtx adj = ceil_udiv_adjust (mode, mod, op1);
	  return simplify_gen_binary (PLUS, mode, div, adj);
	}
      else
	{
	  rtx div = simplify_gen_binary (DIV, mode, op0, op1);
	  rtx mod = simplify_gen_binary (MOD, mode, op0, op1);
	  rtx adj = ceil_sdiv_adjust (mode, mod, op1);
	  return simplify_gen_binary (PLUS, mode, div, adj);
	}

    case CEIL_MOD_EXPR:
      if (unsignedp)
	{
	  rtx mod = simplify_gen_binary (UMOD, mode, op0, op1);
	  rtx adj = ceil_udiv_adjust (mode, mod, op1);
	  adj = simplify_gen_unary (NEG, mode,
				    simplify_gen_binary (MULT, mode, adj, op1),
				    mode);
	  return simplify_gen_binary (PLUS, mode, mod, adj);
	}
      else
	{
	  rtx mod = simplify_gen_binary (MOD, mode, op0, op1);
	  rtx adj = ceil_sdiv_adjust (mode, mod, op1);
	  adj = simplify_gen_unary (NEG, mode,
				    simplify_gen_binary (MULT, mode, adj, op1),
				    mode);
	  return simplify_gen_binary (PLUS, mode, mod, adj);
	}

    case ROUND_DIV_EXPR:
      if (unsignedp)
	{
	  rtx div = simplify_gen_binary (UDIV, mode, op0, op1);
	  rtx mod = simplify_gen_binary (UMOD, mode, op0, op1);
	  rtx adj = round_udiv_adjust (mode, mod, op1);
	  return simplify_gen_binary (PLUS, mode, div, adj);
	}
      else
	{
	  rtx div = simplify_gen_binary (DIV, mode, op0, op1);
	  rtx mod = simplify_gen_binary (MOD, mode, op0, op1);
	  rtx adj = round_sdiv_adjust (mode, mod, op1);
	  return simplify_gen_binary (PLUS, mode, div, adj);
	}

    case ROUND_MOD_EXPR:
      if (unsignedp)
	{
	  rtx mod = simplify_gen_binary (UMOD, mode, op0, op1);
	  rtx adj = round_udiv_adjust (mode, mod, op1);
	  adj = simplify_gen_unary (NEG, mode,
				    simplify_gen_binary (MULT, mode, adj, op1),
				    mode);
	  return simplify_gen_binary (PLUS, mode, mod, adj);
	}
      else
	{
	  rtx mod = simplify_gen_binary (MOD, mode, op0, op1);
	  rtx adj = round_sdiv_adjust (mode, mod, op1);
	  adj = simplify_gen_unary (NEG, mode,
				    simplify_gen_binary (MULT, mode, adj, op1),
				    mode);
	  return simplify_gen_binary (PLUS, mode, mod, adj);
	}

    case LSHIFT_EXPR:
      return simplify_gen_binary (ASHIFT, mode, op0, op1);

    case RSHIFT_EXPR:
      if (unsignedp)
	return simplify_gen_binary (LSHIFTRT, mode, op0, op1);
      else
	return simplify_gen_binary (ASHIFTRT, mode, op0, op1);

    case LROTATE_EXPR:
      return simplify_gen_binary (ROTATE, mode, op0, op1);

    case RROTATE_EXPR:
      return simplify_gen_binary (ROTATERT, mode, op0, op1);

    case MIN_EXPR:
      return simplify_gen_binary (unsignedp ? UMIN : SMIN, mode, op0, op1);

    case MAX_EXPR:
      return simplify_gen_binary (unsignedp ? UMAX : SMAX, mode, op0, op1);

    case BIT_AND_EXPR:
    case TRUTH_AND_EXPR:
      return simplify_gen_binary (AND, mode, op0, op1);

    case BIT_IOR_EXPR:
    case TRUTH_OR_EXPR:
      return simplify_gen_binary (IOR, mode, op0, op1);

    case BIT_XOR_EXPR:
    case TRUTH_XOR_EXPR:
      return simplify_gen_binary (XOR, mode, op0, op1);

    case TRUTH_ANDIF_EXPR:
      return gen_rtx_IF_THEN_ELSE (mode, op0, op1, const0_rtx);

    case TRUTH_ORIF_EXPR:
      return gen_rtx_IF_THEN_ELSE (mode, op0, const_true_rtx, op1);

    case TRUTH_NOT_EXPR:
      return simplify_gen_relational (EQ, mode, inner_mode, op0, const0_rtx);

    case LT_EXPR:
      return simplify_gen_relational (unsignedp ? LTU : LT, mode, inner_mode,
				      op0, op1);

    case LE_EXPR:
      return simplify_gen_relational (unsignedp ? LEU : LE, mode, inner_mode,
				      op0, op1);

    case GT_EXPR:
      return simplify_gen_relational (unsignedp ? GTU : GT, mode, inner_mode,
				      op0, op1);

    case GE_EXPR:
      return simplify_gen_relational (unsignedp ? GEU : GE, mode, inner_mode,
				      op0, op1);

    case EQ_EXPR:
      return simplify_gen_relational (EQ, mode, inner_mode, op0, op1);

    case NE_EXPR:
      return simplify_gen_relational (NE, mode, inner_mode, op0, op1);

    case UNORDERED_EXPR:
      return simplify_gen_relational (UNORDERED, mode, inner_mode, op0, op1);

    case ORDERED_EXPR:
      return simplify_gen_relational (ORDERED, mode, inner_mode, op0, op1);

    case UNLT_EXPR:
      return simplify_gen_relational (UNLT, mode, inner_mode, op0, op1);

    case UNLE_EXPR:
      return simplify_gen_relational (UNLE, mode, inner_mode, op0, op1);

    case UNGT_EXPR:
      return simplify_gen_relational (UNGT, mode, inner_mode, op0, op1);

    case UNGE_EXPR:
      return simplify_gen_relational (UNGE, mode, inner_mode, op0, op1);

    case UNEQ_EXPR:
      return simplify_gen_relational (UNEQ, mode, inner_mode, op0, op1);

    case LTGT_EXPR:
      return simplify_gen_relational (LTGT, mode, inner_mode, op0, op1);

    case COND_EXPR:
      return gen_rtx_IF_THEN_ELSE (mode, op0, op1, op2);

    case COMPLEX_EXPR:
      gcc_assert (COMPLEX_MODE_P (mode));
      if (GET_MODE (op0) == VOIDmode)
	op0 = gen_rtx_CONST (GET_MODE_INNER (mode), op0);
      if (GET_MODE (op1) == VOIDmode)
	op1 = gen_rtx_CONST (GET_MODE_INNER (mode), op1);
      return gen_rtx_CONCAT (mode, op0, op1);

    case CONJ_EXPR:
      if (GET_CODE (op0) == CONCAT)
	return gen_rtx_CONCAT (mode, XEXP (op0, 0),
			       simplify_gen_unary (NEG, GET_MODE_INNER (mode),
						   XEXP (op0, 1),
						   GET_MODE_INNER (mode)));
      else
	{
	  scalar_mode imode = GET_MODE_INNER (mode);
	  rtx re, im;

	  if (MEM_P (op0))
	    {
	      re = adjust_address_nv (op0, imode, 0);
	      im = adjust_address_nv (op0, imode, GET_MODE_SIZE (imode));
	    }
	  else
	    {
	      scalar_int_mode ifmode;
	      scalar_int_mode ihmode;
	      rtx halfsize;
	      if (!int_mode_for_mode (mode).exists (&ifmode)
		  || !int_mode_for_mode (imode).exists (&ihmode))
		return NULL;
	      halfsize = GEN_INT (GET_MODE_BITSIZE (ihmode));
	      re = op0;
	      if (mode != ifmode)
		re = gen_rtx_SUBREG (ifmode, re, 0);
	      re = gen_rtx_ZERO_EXTRACT (ihmode, re, halfsize, const0_rtx);
	      if (imode != ihmode)
		re = gen_rtx_SUBREG (imode, re, 0);
	      im = copy_rtx (op0);
	      if (mode != ifmode)
		im = gen_rtx_SUBREG (ifmode, im, 0);
	      im = gen_rtx_ZERO_EXTRACT (ihmode, im, halfsize, halfsize);
	      if (imode != ihmode)
		im = gen_rtx_SUBREG (imode, im, 0);
	    }
	  im = gen_rtx_NEG (imode, im);
	  return gen_rtx_CONCAT (mode, re, im);
	}

    case ADDR_EXPR:
      op0 = expand_debug_expr (TREE_OPERAND (exp, 0));
      if (!op0 || !MEM_P (op0))
	{
	  if ((TREE_CODE (TREE_OPERAND (exp, 0)) == VAR_DECL
	       || TREE_CODE (TREE_OPERAND (exp, 0)) == PARM_DECL
	       || TREE_CODE (TREE_OPERAND (exp, 0)) == RESULT_DECL)
	      && (!TREE_ADDRESSABLE (TREE_OPERAND (exp, 0))
		  || target_for_debug_bind (TREE_OPERAND (exp, 0))))
	    return gen_rtx_DEBUG_IMPLICIT_PTR (mode, TREE_OPERAND (exp, 0));

	  if (handled_component_p (TREE_OPERAND (exp, 0)))
	    {
	      poly_int64 bitoffset, bitsize, maxsize, byteoffset;
	      bool reverse;
	      tree decl
		= get_ref_base_and_extent (TREE_OPERAND (exp, 0), &bitoffset,
					   &bitsize, &maxsize, &reverse);
	      if ((VAR_P (decl)
		   || TREE_CODE (decl) == PARM_DECL
		   || TREE_CODE (decl) == RESULT_DECL)
		  && (!TREE_ADDRESSABLE (decl)
		      || target_for_debug_bind (decl))
		  && multiple_p (bitoffset, BITS_PER_UNIT, &byteoffset)
		  && must_gt (bitsize, 0)
		  && must_eq (bitsize, maxsize))
		{
		  rtx base = gen_rtx_DEBUG_IMPLICIT_PTR (mode, decl);
		  return plus_constant (mode, base, byteoffset);
		}
	    }

	  if (TREE_CODE (TREE_OPERAND (exp, 0)) == MEM_REF
	      && TREE_CODE (TREE_OPERAND (TREE_OPERAND (exp, 0), 0))
		 == ADDR_EXPR)
	    {
	      op0 = expand_debug_expr (TREE_OPERAND (TREE_OPERAND (exp, 0),
						     0));
	      if (op0 != NULL
		  && (GET_CODE (op0) == DEBUG_IMPLICIT_PTR
		      || (GET_CODE (op0) == PLUS
			  && GET_CODE (XEXP (op0, 0)) == DEBUG_IMPLICIT_PTR
			  && CONST_INT_P (XEXP (op0, 1)))))
		{
		  op1 = expand_debug_expr (TREE_OPERAND (TREE_OPERAND (exp, 0),
							 1));
		  poly_int64 offset;
		  if (!op1 || !poly_int_const_p (op1, &offset))
		    return NULL;

		  return plus_constant (mode, op0, offset);
		}
	    }

	  return NULL;
	}

      as = TYPE_ADDR_SPACE (TREE_TYPE (TREE_TYPE (exp)));
      addr_mode = SCALAR_INT_TYPE_MODE (TREE_TYPE (exp));
      op0 = convert_debug_memory_address (addr_mode, XEXP (op0, 0), as);

      return op0;

    case VECTOR_CST:
      {
	unsigned i, nelts;

	nelts = VECTOR_CST_NELTS (exp);
	gcc_assert (must_eq (nelts, TYPE_VECTOR_SUBPARTS (TREE_TYPE (exp))));
	op0 = gen_rtx_CONCATN (mode, rtvec_alloc (nelts));

	for (i = 0; i < nelts; ++i)
	  {
	    op1 = expand_debug_expr (VECTOR_CST_ELT (exp, i));
	    if (!op1)
	      return NULL;
	    XVECEXP (op0, 0, i) = op1;
	  }

	return op0;
      }

    case CONSTRUCTOR:
      if (TREE_CLOBBER_P (exp))
	return NULL;
      else if (TREE_CODE (TREE_TYPE (exp)) == VECTOR_TYPE)
	{
	  unsigned i;
	  unsigned HOST_WIDE_INT nelts;
	  tree val;

	  if (!TYPE_VECTOR_SUBPARTS (TREE_TYPE (exp)).is_constant (&nelts))
	    goto flag_unsupported;

	  op0 = gen_rtx_CONCATN (mode, rtvec_alloc (nelts));

	  FOR_EACH_CONSTRUCTOR_VALUE (CONSTRUCTOR_ELTS (exp), i, val)
	    {
	      op1 = expand_debug_expr (val);
	      if (!op1)
		return NULL;
	      XVECEXP (op0, 0, i) = op1;
	    }

	  if (i < nelts)
	    {
	      op1 = expand_debug_expr
		(build_zero_cst (TREE_TYPE (TREE_TYPE (exp))));

	      if (!op1)
		return NULL;

	      for (; i < nelts; i++)
		XVECEXP (op0, 0, i) = op1;
	    }

	  return op0;
	}
      else
	goto flag_unsupported;

    case CALL_EXPR:
      /* ??? Maybe handle some builtins?  */
      return NULL;

    case SSA_NAME:
      {
	gimple *g = get_gimple_for_ssa_name (exp);
	if (g)
	  {
	    tree t = NULL_TREE;
	    if (deep_ter_debug_map)
	      {
		tree *slot = deep_ter_debug_map->get (exp);
		if (slot)
		  t = *slot;
	      }
	    if (t == NULL_TREE)
	      t = gimple_assign_rhs_to_tree (g);
	    op0 = expand_debug_expr (t);
	    if (!op0)
	      return NULL;
	  }
	else
	  {
	    /* If this is a reference to an incoming value of
	       parameter that is never used in the code or where the
	       incoming value is never used in the code, use
	       PARM_DECL's DECL_RTL if set.  */
	    if (SSA_NAME_IS_DEFAULT_DEF (exp)
		&& SSA_NAME_VAR (exp)
		&& TREE_CODE (SSA_NAME_VAR (exp)) == PARM_DECL
		&& has_zero_uses (exp))
	      {
		op0 = expand_debug_parm_decl (SSA_NAME_VAR (exp));
		if (op0)
		  goto adjust_mode;
		op0 = expand_debug_expr (SSA_NAME_VAR (exp));
		if (op0)
		  goto adjust_mode;
	      }

	    int part = var_to_partition (SA.map, exp);

	    if (part == NO_PARTITION)
	      return NULL;

	    gcc_assert (part >= 0 && (unsigned)part < SA.map->num_partitions);

	    op0 = copy_rtx (SA.partition_to_pseudo[part]);
	  }
	goto adjust_mode;
      }

    case ERROR_MARK:
      return NULL;

    /* Vector stuff.  For most of the codes we don't have rtl codes.  */
    case REALIGN_LOAD_EXPR:
    case REDUC_MAX_EXPR:
    case REDUC_MIN_EXPR:
    case REDUC_PLUS_EXPR:
    case REDUC_AND_EXPR:
    case REDUC_IOR_EXPR:
    case REDUC_XOR_EXPR:
    case STRICT_REDUC_PLUS_EXPR:
    case VEC_COND_EXPR:
    case VEC_PACK_FIX_TRUNC_EXPR:
    case VEC_PACK_SAT_EXPR:
    case VEC_PACK_TRUNC_EXPR:
    case VEC_UNPACK_FLOAT_HI_EXPR:
    case VEC_UNPACK_FLOAT_LO_EXPR:
    case VEC_UNPACK_HI_EXPR:
    case VEC_UNPACK_LO_EXPR:
    case VEC_WIDEN_MULT_HI_EXPR:
    case VEC_WIDEN_MULT_LO_EXPR:
    case VEC_WIDEN_MULT_EVEN_EXPR:
    case VEC_WIDEN_MULT_ODD_EXPR:
    case VEC_WIDEN_LSHIFT_HI_EXPR:
    case VEC_WIDEN_LSHIFT_LO_EXPR:
    case VEC_PERM_EXPR:
    case VEC_DUPLICATE_EXPR:
      return NULL;

    /* Misc codes.  */
    case ADDR_SPACE_CONVERT_EXPR:
    case FIXED_CONVERT_EXPR:
    case OBJ_TYPE_REF:
    case WITH_SIZE_EXPR:
    case BIT_INSERT_EXPR:
      return NULL;

    case DOT_PROD_EXPR:
      if (SCALAR_INT_MODE_P (GET_MODE (op0))
	  && SCALAR_INT_MODE_P (mode))
	{
	  op0
	    = simplify_gen_unary (TYPE_UNSIGNED (TREE_TYPE (TREE_OPERAND (exp,
									  0)))
				  ? ZERO_EXTEND : SIGN_EXTEND, mode, op0,
				  inner_mode);
	  op1
	    = simplify_gen_unary (TYPE_UNSIGNED (TREE_TYPE (TREE_OPERAND (exp,
									  1)))
				  ? ZERO_EXTEND : SIGN_EXTEND, mode, op1,
				  inner_mode);
	  op0 = simplify_gen_binary (MULT, mode, op0, op1);
	  return simplify_gen_binary (PLUS, mode, op0, op2);
	}
      return NULL;

    case WIDEN_MULT_EXPR:
    case WIDEN_MULT_PLUS_EXPR:
    case WIDEN_MULT_MINUS_EXPR:
      if (SCALAR_INT_MODE_P (GET_MODE (op0))
	  && SCALAR_INT_MODE_P (mode))
	{
	  inner_mode = GET_MODE (op0);
	  if (TYPE_UNSIGNED (TREE_TYPE (TREE_OPERAND (exp, 0))))
	    op0 = simplify_gen_unary (ZERO_EXTEND, mode, op0, inner_mode);
	  else
	    op0 = simplify_gen_unary (SIGN_EXTEND, mode, op0, inner_mode);
	  if (TYPE_UNSIGNED (TREE_TYPE (TREE_OPERAND (exp, 1))))
	    op1 = simplify_gen_unary (ZERO_EXTEND, mode, op1, inner_mode);
	  else
	    op1 = simplify_gen_unary (SIGN_EXTEND, mode, op1, inner_mode);
	  op0 = simplify_gen_binary (MULT, mode, op0, op1);
	  if (TREE_CODE (exp) == WIDEN_MULT_EXPR)
	    return op0;
	  else if (TREE_CODE (exp) == WIDEN_MULT_PLUS_EXPR)
	    return simplify_gen_binary (PLUS, mode, op0, op2);
	  else
	    return simplify_gen_binary (MINUS, mode, op2, op0);
	}
      return NULL;

    case MULT_HIGHPART_EXPR:
      /* ??? Similar to the above.  */
      return NULL;

    case WIDEN_SUM_EXPR:
    case WIDEN_LSHIFT_EXPR:
      if (SCALAR_INT_MODE_P (GET_MODE (op0))
	  && SCALAR_INT_MODE_P (mode))
	{
	  op0
	    = simplify_gen_unary (TYPE_UNSIGNED (TREE_TYPE (TREE_OPERAND (exp,
									  0)))
				  ? ZERO_EXTEND : SIGN_EXTEND, mode, op0,
				  inner_mode);
	  return simplify_gen_binary (TREE_CODE (exp) == WIDEN_LSHIFT_EXPR
				      ? ASHIFT : PLUS, mode, op0, op1);
	}
      return NULL;

    case FMA_EXPR:
      return simplify_gen_ternary (FMA, mode, inner_mode, op0, op1, op2);

    default:
    flag_unsupported:
      if (flag_checking)
	{
	  debug_tree (exp);
	  gcc_unreachable ();
	}
      return NULL;
    }
}

/* Return an RTX equivalent to the source bind value of the tree expression
   EXP.  */

static rtx
expand_debug_source_expr (tree exp)
{
  rtx op0 = NULL_RTX;
  machine_mode mode = VOIDmode, inner_mode;

  switch (TREE_CODE (exp))
    {
    case PARM_DECL:
      {
	mode = DECL_MODE (exp);
	op0 = expand_debug_parm_decl (exp);
	if (op0)
	   break;
	/* See if this isn't an argument that has been completely
	   optimized out.  */
	if (!DECL_RTL_SET_P (exp)
	    && !DECL_INCOMING_RTL (exp)
	    && DECL_ABSTRACT_ORIGIN (current_function_decl))
	  {
	    tree aexp = DECL_ORIGIN (exp);
	    if (DECL_CONTEXT (aexp)
		== DECL_ABSTRACT_ORIGIN (current_function_decl))
	      {
		vec<tree, va_gc> **debug_args;
		unsigned int ix;
		tree ddecl;
		debug_args = decl_debug_args_lookup (current_function_decl);
		if (debug_args != NULL)
		  {
		    for (ix = 0; vec_safe_iterate (*debug_args, ix, &ddecl);
			 ix += 2)
		      if (ddecl == aexp)
			return gen_rtx_DEBUG_PARAMETER_REF (mode, aexp);
		  }
	      }
	  }
	break;
      }
    default:
      break;
    }

  if (op0 == NULL_RTX)
    return NULL_RTX;

  inner_mode = GET_MODE (op0);
  if (mode == inner_mode)
    return op0;

  if (FLOAT_MODE_P (mode) && FLOAT_MODE_P (inner_mode))
    {
      if (GET_MODE_UNIT_BITSIZE (mode)
	  == GET_MODE_UNIT_BITSIZE (inner_mode))
	op0 = simplify_gen_subreg (mode, op0, inner_mode, 0);
      else if (GET_MODE_UNIT_BITSIZE (mode)
	       < GET_MODE_UNIT_BITSIZE (inner_mode))
	op0 = simplify_gen_unary (FLOAT_TRUNCATE, mode, op0, inner_mode);
      else
	op0 = simplify_gen_unary (FLOAT_EXTEND, mode, op0, inner_mode);
    }
  else if (FLOAT_MODE_P (mode))
    gcc_unreachable ();
  else if (FLOAT_MODE_P (inner_mode))
    {
      if (TYPE_UNSIGNED (TREE_TYPE (exp)))
	op0 = simplify_gen_unary (UNSIGNED_FIX, mode, op0, inner_mode);
      else
	op0 = simplify_gen_unary (FIX, mode, op0, inner_mode);
    }
  else if (GET_MODE_UNIT_PRECISION (mode)
	   == GET_MODE_UNIT_PRECISION (inner_mode))
    op0 = lowpart_subreg (mode, op0, inner_mode);
  else if (GET_MODE_UNIT_PRECISION (mode)
	   < GET_MODE_UNIT_PRECISION (inner_mode))
    op0 = simplify_gen_unary (TRUNCATE, mode, op0, inner_mode);
  else if (TYPE_UNSIGNED (TREE_TYPE (exp)))
    op0 = simplify_gen_unary (ZERO_EXTEND, mode, op0, inner_mode);
  else
    op0 = simplify_gen_unary (SIGN_EXTEND, mode, op0, inner_mode);

  return op0;
}

/* Ensure INSN_VAR_LOCATION_LOC (insn) doesn't have unbound complexity.
   Allow 4 levels of rtl nesting for most rtl codes, and if we see anything
   deeper than that, create DEBUG_EXPRs and emit DEBUG_INSNs before INSN.  */

static void
avoid_complex_debug_insns (rtx_insn *insn, rtx *exp_p, int depth)
{
  rtx exp = *exp_p;

  if (exp == NULL_RTX)
    return;

  if ((OBJECT_P (exp) && !MEM_P (exp)) || GET_CODE (exp) == CLOBBER)
    return;

  if (depth == 4)
    {
      /* Create DEBUG_EXPR (and DEBUG_EXPR_DECL).  */
      rtx dval = make_debug_expr_from_rtl (exp);

      /* Emit a debug bind insn before INSN.  */
      rtx bind = gen_rtx_VAR_LOCATION (GET_MODE (exp),
				       DEBUG_EXPR_TREE_DECL (dval), exp,
				       VAR_INIT_STATUS_INITIALIZED);

      emit_debug_insn_before (bind, insn);
      *exp_p = dval;
      return;
    }

  const char *format_ptr = GET_RTX_FORMAT (GET_CODE (exp));
  int i, j;
  for (i = 0; i < GET_RTX_LENGTH (GET_CODE (exp)); i++)
    switch (*format_ptr++)
      {
      case 'e':
	avoid_complex_debug_insns (insn, &XEXP (exp, i), depth + 1);
	break;

      case 'E':
      case 'V':
	for (j = 0; j < XVECLEN (exp, i); j++)
	  avoid_complex_debug_insns (insn, &XVECEXP (exp, i, j), depth + 1);
	break;

      default:
	break;
      }
}

/* Expand the _LOCs in debug insns.  We run this after expanding all
   regular insns, so that any variables referenced in the function
   will have their DECL_RTLs set.  */

static void
expand_debug_locations (void)
{
  rtx_insn *insn;
  rtx_insn *last = get_last_insn ();
  int save_strict_alias = flag_strict_aliasing;

  /* New alias sets while setting up memory attributes cause
     -fcompare-debug failures, even though it doesn't bring about any
     codegen changes.  */
  flag_strict_aliasing = 0;

  for (insn = get_insns (); insn; insn = NEXT_INSN (insn))
    if (DEBUG_INSN_P (insn))
      {
	tree value = (tree)INSN_VAR_LOCATION_LOC (insn);
	rtx val;
	rtx_insn *prev_insn, *insn2;
	machine_mode mode;

	if (value == NULL_TREE)
	  val = NULL_RTX;
	else
	  {
	    if (INSN_VAR_LOCATION_STATUS (insn)
		== VAR_INIT_STATUS_UNINITIALIZED)
	      val = expand_debug_source_expr (value);
	    /* The avoid_deep_ter_for_debug function inserts
	       debug bind stmts after SSA_NAME definition, with the
	       SSA_NAME as the whole bind location.  Disable temporarily
	       expansion of that SSA_NAME into the DEBUG_EXPR_DECL
	       being defined in this DEBUG_INSN.  */
	    else if (deep_ter_debug_map && TREE_CODE (value) == SSA_NAME)
	      {
		tree *slot = deep_ter_debug_map->get (value);
		if (slot)
		  {
		    if (*slot == INSN_VAR_LOCATION_DECL (insn))
		      *slot = NULL_TREE;
		    else
		      slot = NULL;
		  }
		val = expand_debug_expr (value);
		if (slot)
		  *slot = INSN_VAR_LOCATION_DECL (insn);
	      }
	    else
	      val = expand_debug_expr (value);
	    gcc_assert (last == get_last_insn ());
	  }

	if (!val)
	  val = gen_rtx_UNKNOWN_VAR_LOC ();
	else
	  {
	    mode = GET_MODE (INSN_VAR_LOCATION (insn));

	    gcc_assert (mode == GET_MODE (val)
			|| (GET_MODE (val) == VOIDmode
			    && (CONST_SCALAR_INT_P (val)
				|| GET_CODE (val) == CONST_FIXED
				|| GET_CODE (val) == LABEL_REF)));
	  }

	INSN_VAR_LOCATION_LOC (insn) = val;
	prev_insn = PREV_INSN (insn);
	for (insn2 = insn; insn2 != prev_insn; insn2 = PREV_INSN (insn2))
	  avoid_complex_debug_insns (insn2, &INSN_VAR_LOCATION_LOC (insn2), 0);
      }

  flag_strict_aliasing = save_strict_alias;
}

/* Performs swapping operands of commutative operations to expand
   the expensive one first.  */

static void
reorder_operands (basic_block bb)
{
  unsigned int *lattice;  /* Hold cost of each statement.  */
  unsigned int i = 0, n = 0;
  gimple_stmt_iterator gsi;
  gimple_seq stmts;
  gimple *stmt;
  bool swap;
  tree op0, op1;
  ssa_op_iter iter;
  use_operand_p use_p;
  gimple *def0, *def1;

  /* Compute cost of each statement using estimate_num_insns.  */
  stmts = bb_seq (bb);
  for (gsi = gsi_start (stmts); !gsi_end_p (gsi); gsi_next (&gsi))
    {
      stmt = gsi_stmt (gsi);
      if (!is_gimple_debug (stmt))
        gimple_set_uid (stmt, n++);
    }
  lattice = XNEWVEC (unsigned int, n);
  for (gsi = gsi_start (stmts); !gsi_end_p (gsi); gsi_next (&gsi))
    {
      unsigned cost;
      stmt = gsi_stmt (gsi);
      if (is_gimple_debug (stmt))
	continue;
      cost = estimate_num_insns (stmt, &eni_size_weights);
      lattice[i] = cost;
      FOR_EACH_SSA_USE_OPERAND (use_p, stmt, iter, SSA_OP_USE)
	{
	  tree use = USE_FROM_PTR (use_p);
	  gimple *def_stmt;
	  if (TREE_CODE (use) != SSA_NAME)
	    continue;
	  def_stmt = get_gimple_for_ssa_name (use);
	  if (!def_stmt)
	    continue;
	  lattice[i] += lattice[gimple_uid (def_stmt)];
	}
      i++;
      if (!is_gimple_assign (stmt)
	  || !commutative_tree_code (gimple_assign_rhs_code (stmt)))
	continue;
      op0 = gimple_op (stmt, 1);
      op1 = gimple_op (stmt, 2);
      if (TREE_CODE (op0) != SSA_NAME
	  || TREE_CODE (op1) != SSA_NAME)
	continue;
      /* Swap operands if the second one is more expensive.  */
      def0 = get_gimple_for_ssa_name (op0);
      def1 = get_gimple_for_ssa_name (op1);
      if (!def1)
	continue;
      swap = false;
      if (!def0 || lattice[gimple_uid (def1)] > lattice[gimple_uid (def0)])
	swap = true;
      if (swap)
	{
	  if (dump_file && (dump_flags & TDF_DETAILS))
	    {
	      fprintf (dump_file, "Swap operands in stmt:\n");
	      print_gimple_stmt (dump_file, stmt, 0, TDF_SLIM);
	      fprintf (dump_file, "Cost left opnd=%d, right opnd=%d\n",
		       def0 ? lattice[gimple_uid (def0)] : 0,
		       lattice[gimple_uid (def1)]);
	    }
	  swap_ssa_operands (stmt, gimple_assign_rhs1_ptr (stmt),
			     gimple_assign_rhs2_ptr (stmt));
	}
    }
  XDELETE (lattice);
}

/* Expand basic block BB from GIMPLE trees to RTL.  */

static basic_block
expand_gimple_basic_block (basic_block bb, bool disable_tail_calls)
{
  gimple_stmt_iterator gsi;
  gimple_seq stmts;
  gimple *stmt = NULL;
  rtx_note *note;
  rtx_insn *last;
  edge e;
  edge_iterator ei;

  if (dump_file)
    fprintf (dump_file, "\n;; Generating RTL for gimple basic block %d\n",
	     bb->index);

  /* Note that since we are now transitioning from GIMPLE to RTL, we
     cannot use the gsi_*_bb() routines because they expect the basic
     block to be in GIMPLE, instead of RTL.  Therefore, we need to
     access the BB sequence directly.  */
  if (optimize)
    reorder_operands (bb);
  stmts = bb_seq (bb);
  bb->il.gimple.seq = NULL;
  bb->il.gimple.phi_nodes = NULL;
  rtl_profile_for_bb (bb);
  init_rtl_bb_info (bb);
  bb->flags |= BB_RTL;

  /* Remove the RETURN_EXPR if we may fall though to the exit
     instead.  */
  gsi = gsi_last (stmts);
  if (!gsi_end_p (gsi)
      && gimple_code (gsi_stmt (gsi)) == GIMPLE_RETURN)
    {
      greturn *ret_stmt = as_a <greturn *> (gsi_stmt (gsi));

      gcc_assert (single_succ_p (bb));
      gcc_assert (single_succ (bb) == EXIT_BLOCK_PTR_FOR_FN (cfun));

      if (bb->next_bb == EXIT_BLOCK_PTR_FOR_FN (cfun)
	  && !gimple_return_retval (ret_stmt))
	{
	  gsi_remove (&gsi, false);
	  single_succ_edge (bb)->flags |= EDGE_FALLTHRU;
	}
    }

  gsi = gsi_start (stmts);
  if (!gsi_end_p (gsi))
    {
      stmt = gsi_stmt (gsi);
      if (gimple_code (stmt) != GIMPLE_LABEL)
	stmt = NULL;
    }

  rtx_code_label **elt = lab_rtx_for_bb->get (bb);

  if (stmt || elt)
    {
      last = get_last_insn ();

      if (stmt)
	{
	  expand_gimple_stmt (stmt);
	  gsi_next (&gsi);
	}

      if (elt)
	emit_label (*elt);

      /* Java emits line number notes in the top of labels.
	 ??? Make this go away once line number notes are obsoleted.  */
      BB_HEAD (bb) = NEXT_INSN (last);
      if (NOTE_P (BB_HEAD (bb)))
	BB_HEAD (bb) = NEXT_INSN (BB_HEAD (bb));
      note = emit_note_after (NOTE_INSN_BASIC_BLOCK, BB_HEAD (bb));

      maybe_dump_rtl_for_gimple_stmt (stmt, last);
    }
  else
    BB_HEAD (bb) = note = emit_note (NOTE_INSN_BASIC_BLOCK);

  NOTE_BASIC_BLOCK (note) = bb;

  for (; !gsi_end_p (gsi); gsi_next (&gsi))
    {
      basic_block new_bb;

      stmt = gsi_stmt (gsi);

      /* If this statement is a non-debug one, and we generate debug
	 insns, then this one might be the last real use of a TERed
	 SSA_NAME, but where there are still some debug uses further
	 down.  Expanding the current SSA name in such further debug
	 uses by their RHS might lead to wrong debug info, as coalescing
	 might make the operands of such RHS be placed into the same
	 pseudo as something else.  Like so:
	   a_1 = a_0 + 1;   // Assume a_1 is TERed and a_0 is dead
	   use(a_1);
	   a_2 = ...
           #DEBUG ... => a_1
	 As a_0 and a_2 don't overlap in lifetime, assume they are coalesced.
	 If we now would expand a_1 by it's RHS (a_0 + 1) in the debug use,
	 the write to a_2 would actually have clobbered the place which
	 formerly held a_0.

	 So, instead of that, we recognize the situation, and generate
	 debug temporaries at the last real use of TERed SSA names:
	   a_1 = a_0 + 1;
           #DEBUG #D1 => a_1
	   use(a_1);
	   a_2 = ...
           #DEBUG ... => #D1
	 */
      if (MAY_HAVE_DEBUG_INSNS
	  && SA.values
	  && !is_gimple_debug (stmt))
	{
	  ssa_op_iter iter;
	  tree op;
	  gimple *def;

	  location_t sloc = curr_insn_location ();

	  /* Look for SSA names that have their last use here (TERed
	     names always have only one real use).  */
	  FOR_EACH_SSA_TREE_OPERAND (op, stmt, iter, SSA_OP_USE)
	    if ((def = get_gimple_for_ssa_name (op)))
	      {
		imm_use_iterator imm_iter;
		use_operand_p use_p;
		bool have_debug_uses = false;

		FOR_EACH_IMM_USE_FAST (use_p, imm_iter, op)
		  {
		    if (gimple_debug_bind_p (USE_STMT (use_p)))
		      {
			have_debug_uses = true;
			break;
		      }
		  }

		if (have_debug_uses)
		  {
		    /* OP is a TERed SSA name, with DEF its defining
		       statement, and where OP is used in further debug
		       instructions.  Generate a debug temporary, and
		       replace all uses of OP in debug insns with that
		       temporary.  */
		    gimple *debugstmt;
		    tree value = gimple_assign_rhs_to_tree (def);
		    tree vexpr = make_node (DEBUG_EXPR_DECL);
		    rtx val;
		    machine_mode mode;

		    set_curr_insn_location (gimple_location (def));

		    DECL_ARTIFICIAL (vexpr) = 1;
		    TREE_TYPE (vexpr) = TREE_TYPE (value);
		    if (DECL_P (value))
		      mode = DECL_MODE (value);
		    else
		      mode = TYPE_MODE (TREE_TYPE (value));
		    SET_DECL_MODE (vexpr, mode);

		    val = gen_rtx_VAR_LOCATION
			(mode, vexpr, (rtx)value, VAR_INIT_STATUS_INITIALIZED);

		    emit_debug_insn (val);

		    FOR_EACH_IMM_USE_STMT (debugstmt, imm_iter, op)
		      {
			if (!gimple_debug_bind_p (debugstmt))
			  continue;

			FOR_EACH_IMM_USE_ON_STMT (use_p, imm_iter)
			  SET_USE (use_p, vexpr);

			update_stmt (debugstmt);
		      }
		  }
	      }
	  set_curr_insn_location (sloc);
	}

      currently_expanding_gimple_stmt = stmt;

      /* Expand this statement, then evaluate the resulting RTL and
	 fixup the CFG accordingly.  */
      if (gimple_code (stmt) == GIMPLE_COND)
	{
	  new_bb = expand_gimple_cond (bb, as_a <gcond *> (stmt));
	  if (new_bb)
	    return new_bb;
	}
      else if (gimple_debug_bind_p (stmt))
	{
	  location_t sloc = curr_insn_location ();
	  gimple_stmt_iterator nsi = gsi;

	  for (;;)
	    {
	      tree var = gimple_debug_bind_get_var (stmt);
	      tree value;
	      rtx val;
	      machine_mode mode;

	      if (TREE_CODE (var) != DEBUG_EXPR_DECL
		  && TREE_CODE (var) != LABEL_DECL
		  && !target_for_debug_bind (var))
		goto delink_debug_stmt;

	      if (gimple_debug_bind_has_value_p (stmt))
		value = gimple_debug_bind_get_value (stmt);
	      else
		value = NULL_TREE;

	      last = get_last_insn ();

	      set_curr_insn_location (gimple_location (stmt));

	      if (DECL_P (var))
		mode = DECL_MODE (var);
	      else
		mode = TYPE_MODE (TREE_TYPE (var));

	      val = gen_rtx_VAR_LOCATION
		(mode, var, (rtx)value, VAR_INIT_STATUS_INITIALIZED);

	      emit_debug_insn (val);

	      if (dump_file && (dump_flags & TDF_DETAILS))
		{
		  /* We can't dump the insn with a TREE where an RTX
		     is expected.  */
		  PAT_VAR_LOCATION_LOC (val) = const0_rtx;
		  maybe_dump_rtl_for_gimple_stmt (stmt, last);
		  PAT_VAR_LOCATION_LOC (val) = (rtx)value;
		}

	    delink_debug_stmt:
	      /* In order not to generate too many debug temporaries,
	         we delink all uses of debug statements we already expanded.
		 Therefore debug statements between definition and real
		 use of TERed SSA names will continue to use the SSA name,
		 and not be replaced with debug temps.  */
	      delink_stmt_imm_use (stmt);

	      gsi = nsi;
	      gsi_next (&nsi);
	      if (gsi_end_p (nsi))
		break;
	      stmt = gsi_stmt (nsi);
	      if (!gimple_debug_bind_p (stmt))
		break;
	    }

	  set_curr_insn_location (sloc);
	}
      else if (gimple_debug_source_bind_p (stmt))
	{
	  location_t sloc = curr_insn_location ();
	  tree var = gimple_debug_source_bind_get_var (stmt);
	  tree value = gimple_debug_source_bind_get_value (stmt);
	  rtx val;
	  machine_mode mode;

	  last = get_last_insn ();

	  set_curr_insn_location (gimple_location (stmt));

	  mode = DECL_MODE (var);

	  val = gen_rtx_VAR_LOCATION (mode, var, (rtx)value,
				      VAR_INIT_STATUS_UNINITIALIZED);

	  emit_debug_insn (val);

	  if (dump_file && (dump_flags & TDF_DETAILS))
	    {
	      /* We can't dump the insn with a TREE where an RTX
		 is expected.  */
	      PAT_VAR_LOCATION_LOC (val) = const0_rtx;
	      maybe_dump_rtl_for_gimple_stmt (stmt, last);
	      PAT_VAR_LOCATION_LOC (val) = (rtx)value;
	    }

	  set_curr_insn_location (sloc);
	}
      else
	{
	  gcall *call_stmt = dyn_cast <gcall *> (stmt);
	  if (call_stmt
	      && gimple_call_tail_p (call_stmt)
	      && disable_tail_calls)
	    gimple_call_set_tail (call_stmt, false);

	  if (call_stmt && gimple_call_tail_p (call_stmt))
	    {
	      bool can_fallthru;
	      new_bb = expand_gimple_tailcall (bb, call_stmt, &can_fallthru);
	      if (new_bb)
		{
		  if (can_fallthru)
		    bb = new_bb;
		  else
		    return new_bb;
		}
	    }
	  else
	    {
	      def_operand_p def_p;
	      def_p = SINGLE_SSA_DEF_OPERAND (stmt, SSA_OP_DEF);

	      if (def_p != NULL)
		{
		  /* Ignore this stmt if it is in the list of
		     replaceable expressions.  */
		  if (SA.values
		      && bitmap_bit_p (SA.values,
				       SSA_NAME_VERSION (DEF_FROM_PTR (def_p))))
		    continue;
		}
	      last = expand_gimple_stmt (stmt);
	      maybe_dump_rtl_for_gimple_stmt (stmt, last);
	    }
	}
    }

  currently_expanding_gimple_stmt = NULL;

  /* Expand implicit goto and convert goto_locus.  */
  FOR_EACH_EDGE (e, ei, bb->succs)
    {
      if (e->goto_locus != UNKNOWN_LOCATION)
	set_curr_insn_location (e->goto_locus);
      if ((e->flags & EDGE_FALLTHRU) && e->dest != bb->next_bb)
	{
	  emit_jump (label_rtx_for_bb (e->dest));
	  e->flags &= ~EDGE_FALLTHRU;
	}
    }

  /* Expanded RTL can create a jump in the last instruction of block.
     This later might be assumed to be a jump to successor and break edge insertion.
     We need to insert dummy move to prevent this. PR41440. */
  if (single_succ_p (bb)
      && (single_succ_edge (bb)->flags & EDGE_FALLTHRU)
      && (last = get_last_insn ())
      && (JUMP_P (last)
	  || (DEBUG_INSN_P (last)
	      && JUMP_P (prev_nondebug_insn (last)))))
    {
      rtx dummy = gen_reg_rtx (SImode);
      emit_insn_after_noloc (gen_move_insn (dummy, dummy), last, NULL);
    }

  do_pending_stack_adjust ();

  /* Find the block tail.  The last insn in the block is the insn
     before a barrier and/or table jump insn.  */
  last = get_last_insn ();
  if (BARRIER_P (last))
    last = PREV_INSN (last);
  if (JUMP_TABLE_DATA_P (last))
    last = PREV_INSN (PREV_INSN (last));
  BB_END (bb) = last;

  update_bb_for_insn (bb);

  return bb;
}


/* Create a basic block for initialization code.  */

static basic_block
construct_init_block (void)
{
  basic_block init_block, first_block;
  edge e = NULL;
  int flags;

  /* Multiple entry points not supported yet.  */
  gcc_assert (EDGE_COUNT (ENTRY_BLOCK_PTR_FOR_FN (cfun)->succs) == 1);
  init_rtl_bb_info (ENTRY_BLOCK_PTR_FOR_FN (cfun));
  init_rtl_bb_info (EXIT_BLOCK_PTR_FOR_FN (cfun));
  ENTRY_BLOCK_PTR_FOR_FN (cfun)->flags |= BB_RTL;
  EXIT_BLOCK_PTR_FOR_FN (cfun)->flags |= BB_RTL;

  e = EDGE_SUCC (ENTRY_BLOCK_PTR_FOR_FN (cfun), 0);

  /* When entry edge points to first basic block, we don't need jump,
     otherwise we have to jump into proper target.  */
  if (e && e->dest != ENTRY_BLOCK_PTR_FOR_FN (cfun)->next_bb)
    {
      tree label = gimple_block_label (e->dest);

      emit_jump (jump_target_rtx (label));
      flags = 0;
    }
  else
    flags = EDGE_FALLTHRU;

  init_block = create_basic_block (NEXT_INSN (get_insns ()),
				   get_last_insn (),
				   ENTRY_BLOCK_PTR_FOR_FN (cfun));
  init_block->frequency = ENTRY_BLOCK_PTR_FOR_FN (cfun)->frequency;
  init_block->count = ENTRY_BLOCK_PTR_FOR_FN (cfun)->count;
  add_bb_to_loop (init_block, ENTRY_BLOCK_PTR_FOR_FN (cfun)->loop_father);
  if (e)
    {
      first_block = e->dest;
      redirect_edge_succ (e, init_block);
      e = make_edge (init_block, first_block, flags);
    }
  else
    e = make_edge (init_block, EXIT_BLOCK_PTR_FOR_FN (cfun), EDGE_FALLTHRU);
  e->probability = REG_BR_PROB_BASE;
  e->count = ENTRY_BLOCK_PTR_FOR_FN (cfun)->count;

  update_bb_for_insn (init_block);
  return init_block;
}

/* For each lexical block, set BLOCK_NUMBER to the depth at which it is
   found in the block tree.  */

static void
set_block_levels (tree block, int level)
{
  while (block)
    {
      BLOCK_NUMBER (block) = level;
      set_block_levels (BLOCK_SUBBLOCKS (block), level + 1);
      block = BLOCK_CHAIN (block);
    }
}

/* Create a block containing landing pads and similar stuff.  */

static void
construct_exit_block (void)
{
  rtx_insn *head = get_last_insn ();
  rtx_insn *end;
  basic_block exit_block;
  edge e, e2;
  unsigned ix;
  edge_iterator ei;
  basic_block prev_bb = EXIT_BLOCK_PTR_FOR_FN (cfun)->prev_bb;
  rtx_insn *orig_end = BB_END (prev_bb);

  rtl_profile_for_bb (EXIT_BLOCK_PTR_FOR_FN (cfun));

  /* Make sure the locus is set to the end of the function, so that
     epilogue line numbers and warnings are set properly.  */
  if (LOCATION_LOCUS (cfun->function_end_locus) != UNKNOWN_LOCATION)
    input_location = cfun->function_end_locus;

  /* Generate rtl for function exit.  */
  expand_function_end ();

  end = get_last_insn ();
  if (head == end)
    return;
  /* While emitting the function end we could move end of the last basic
     block.  */
  BB_END (prev_bb) = orig_end;
  while (NEXT_INSN (head) && NOTE_P (NEXT_INSN (head)))
    head = NEXT_INSN (head);
  /* But make sure exit_block starts with RETURN_LABEL, otherwise the
     bb frequency counting will be confused.  Any instructions before that
     label are emitted for the case where PREV_BB falls through into the
     exit block, so append those instructions to prev_bb in that case.  */
  if (NEXT_INSN (head) != return_label)
    {
      while (NEXT_INSN (head) != return_label)
	{
	  if (!NOTE_P (NEXT_INSN (head)))
	    BB_END (prev_bb) = NEXT_INSN (head);
	  head = NEXT_INSN (head);
	}
    }
  exit_block = create_basic_block (NEXT_INSN (head), end, prev_bb);
  exit_block->frequency = EXIT_BLOCK_PTR_FOR_FN (cfun)->frequency;
  exit_block->count = EXIT_BLOCK_PTR_FOR_FN (cfun)->count;
  add_bb_to_loop (exit_block, EXIT_BLOCK_PTR_FOR_FN (cfun)->loop_father);

  ix = 0;
  while (ix < EDGE_COUNT (EXIT_BLOCK_PTR_FOR_FN (cfun)->preds))
    {
      e = EDGE_PRED (EXIT_BLOCK_PTR_FOR_FN (cfun), ix);
      if (!(e->flags & EDGE_ABNORMAL))
	redirect_edge_succ (e, exit_block);
      else
	ix++;
    }

  e = make_edge (exit_block, EXIT_BLOCK_PTR_FOR_FN (cfun), EDGE_FALLTHRU);
  e->probability = REG_BR_PROB_BASE;
  e->count = EXIT_BLOCK_PTR_FOR_FN (cfun)->count;
  FOR_EACH_EDGE (e2, ei, EXIT_BLOCK_PTR_FOR_FN (cfun)->preds)
    if (e2 != e)
      {
	e->count -= e2->count;
	exit_block->count -= e2->count;
	exit_block->frequency -= EDGE_FREQUENCY (e2);
      }
  if (e->count < 0)
    e->count = 0;
  if (exit_block->count < 0)
    exit_block->count = 0;
  if (exit_block->frequency < 0)
    exit_block->frequency = 0;
  update_bb_for_insn (exit_block);
}

/* Helper function for discover_nonconstant_array_refs.
   Look for ARRAY_REF nodes with non-constant indexes and mark them
   addressable.  */

static tree
discover_nonconstant_array_refs_r (tree * tp, int *walk_subtrees,
				   void *data ATTRIBUTE_UNUSED)
{
  tree t = *tp;

  if (IS_TYPE_OR_DECL_P (t))
    *walk_subtrees = 0;
  else if (TREE_CODE (t) == ARRAY_REF || TREE_CODE (t) == ARRAY_RANGE_REF)
    {
      while (((TREE_CODE (t) == ARRAY_REF || TREE_CODE (t) == ARRAY_RANGE_REF)
	      && is_gimple_min_invariant (TREE_OPERAND (t, 1))
	      && (!TREE_OPERAND (t, 2)
		  || is_gimple_min_invariant (TREE_OPERAND (t, 2))))
	     || (TREE_CODE (t) == COMPONENT_REF
		 && (!TREE_OPERAND (t,2)
		     || is_gimple_min_invariant (TREE_OPERAND (t, 2))))
	     || TREE_CODE (t) == BIT_FIELD_REF
	     || TREE_CODE (t) == REALPART_EXPR
	     || TREE_CODE (t) == IMAGPART_EXPR
	     || TREE_CODE (t) == VIEW_CONVERT_EXPR
	     || CONVERT_EXPR_P (t))
	t = TREE_OPERAND (t, 0);

      if (TREE_CODE (t) == ARRAY_REF || TREE_CODE (t) == ARRAY_RANGE_REF)
	{
	  t = get_base_address (t);
	  if (t && DECL_P (t)
              && DECL_MODE (t) != BLKmode)
	    TREE_ADDRESSABLE (t) = 1;
	}

      *walk_subtrees = 0;
    }

  return NULL_TREE;
}

/* RTL expansion is not able to compile array references with variable
   offsets for arrays stored in single register.  Discover such
   expressions and mark variables as addressable to avoid this
   scenario.  */

static void
discover_nonconstant_array_refs (void)
{
  basic_block bb;
  gimple_stmt_iterator gsi;

  FOR_EACH_BB_FN (bb, cfun)
    for (gsi = gsi_start_bb (bb); !gsi_end_p (gsi); gsi_next (&gsi))
      {
	gimple *stmt = gsi_stmt (gsi);
	if (!is_gimple_debug (stmt))
	  walk_gimple_op (stmt, discover_nonconstant_array_refs_r, NULL);
      }
}

/* This function sets crtl->args.internal_arg_pointer to a virtual
   register if DRAP is needed.  Local register allocator will replace
   virtual_incoming_args_rtx with the virtual register.  */

static void
expand_stack_alignment (void)
{
  rtx drap_rtx;
  unsigned int preferred_stack_boundary;

  if (! SUPPORTS_STACK_ALIGNMENT)
    return;

  if (cfun->calls_alloca
      || cfun->has_nonlocal_label
      || crtl->has_nonlocal_goto)
    crtl->need_drap = true;

  /* Call update_stack_boundary here again to update incoming stack
     boundary.  It may set incoming stack alignment to a different
     value after RTL expansion.  TARGET_FUNCTION_OK_FOR_SIBCALL may
     use the minimum incoming stack alignment to check if it is OK
     to perform sibcall optimization since sibcall optimization will
     only align the outgoing stack to incoming stack boundary.  */
  if (targetm.calls.update_stack_boundary)
    targetm.calls.update_stack_boundary ();

  /* The incoming stack frame has to be aligned at least at
     parm_stack_boundary.  */
  gcc_assert (crtl->parm_stack_boundary <= INCOMING_STACK_BOUNDARY);

  /* Update crtl->stack_alignment_estimated and use it later to align
     stack.  We check PREFERRED_STACK_BOUNDARY if there may be non-call
     exceptions since callgraph doesn't collect incoming stack alignment
     in this case.  */
  if (cfun->can_throw_non_call_exceptions
      && PREFERRED_STACK_BOUNDARY > crtl->preferred_stack_boundary)
    preferred_stack_boundary = PREFERRED_STACK_BOUNDARY;
  else
    preferred_stack_boundary = crtl->preferred_stack_boundary;
  if (preferred_stack_boundary > crtl->stack_alignment_estimated)
    crtl->stack_alignment_estimated = preferred_stack_boundary;
  if (preferred_stack_boundary > crtl->stack_alignment_needed)
    crtl->stack_alignment_needed = preferred_stack_boundary;

  gcc_assert (crtl->stack_alignment_needed
	      <= crtl->stack_alignment_estimated);

  crtl->stack_realign_needed
    = INCOMING_STACK_BOUNDARY < crtl->stack_alignment_estimated;
  crtl->stack_realign_tried = crtl->stack_realign_needed;

  crtl->stack_realign_processed = true;

  /* Target has to redefine TARGET_GET_DRAP_RTX to support stack
     alignment.  */
  gcc_assert (targetm.calls.get_drap_rtx != NULL);
  drap_rtx = targetm.calls.get_drap_rtx ();

  /* stack_realign_drap and drap_rtx must match.  */
  gcc_assert ((stack_realign_drap != 0) == (drap_rtx != NULL));

  /* Do nothing if NULL is returned, which means DRAP is not needed.  */
  if (NULL != drap_rtx)
    {
      crtl->args.internal_arg_pointer = drap_rtx;

      /* Call fixup_tail_calls to clean up REG_EQUIV note if DRAP is
         needed. */
      fixup_tail_calls ();
    }
}


static void
expand_main_function (void)
{
#if (defined(INVOKE__main)				\
     || (!defined(HAS_INIT_SECTION)			\
	 && !defined(INIT_SECTION_ASM_OP)		\
	 && !defined(INIT_ARRAY_SECTION_ASM_OP)))
  emit_library_call (init_one_libfunc (NAME__MAIN), LCT_NORMAL, VOIDmode, 0);
#endif
}


/* Expand code to initialize the stack_protect_guard.  This is invoked at
   the beginning of a function to be protected.  */

static void
stack_protect_prologue (void)
{
  tree guard_decl = targetm.stack_protect_guard ();
  rtx x, y;

  x = expand_normal (crtl->stack_protect_guard);
  if (guard_decl)
    y = expand_normal (guard_decl);
  else
    y = const0_rtx;

  /* Allow the target to copy from Y to X without leaking Y into a
     register.  */
  if (targetm.have_stack_protect_set ())
    if (rtx_insn *insn = targetm.gen_stack_protect_set (x, y))
      {
	emit_insn (insn);
	return;
      }

  /* Otherwise do a straight move.  */
  emit_move_insn (x, y);
}

/* Translate the intermediate representation contained in the CFG
   from GIMPLE trees to RTL.

   We do conversion per basic block and preserve/update the tree CFG.
   This implies we have to do some magic as the CFG can simultaneously
   consist of basic blocks containing RTL and GIMPLE trees.  This can
   confuse the CFG hooks, so be careful to not manipulate CFG during
   the expansion.  */

namespace {

const pass_data pass_data_expand =
{
  RTL_PASS, /* type */
  "expand", /* name */
  OPTGROUP_NONE, /* optinfo_flags */
  TV_EXPAND, /* tv_id */
  ( PROP_ssa | PROP_gimple_leh | PROP_cfg
    | PROP_gimple_lcx
    | PROP_gimple_lvec
    | PROP_gimple_lva), /* properties_required */
  PROP_rtl, /* properties_provided */
  ( PROP_ssa | PROP_trees ), /* properties_destroyed */
  0, /* todo_flags_start */
  0, /* todo_flags_finish */
};

class pass_expand : public rtl_opt_pass
{
public:
  pass_expand (gcc::context *ctxt)
    : rtl_opt_pass (pass_data_expand, ctxt)
  {}

  /* opt_pass methods: */
  virtual unsigned int execute (function *);

}; // class pass_expand

unsigned int
pass_expand::execute (function *fun)
{
  basic_block bb, init_block;
  edge_iterator ei;
  edge e;
  rtx_insn *var_seq, *var_ret_seq;
  unsigned i;

  timevar_push (TV_OUT_OF_SSA);
  rewrite_out_of_ssa (&SA);
  timevar_pop (TV_OUT_OF_SSA);
  SA.partition_to_pseudo = XCNEWVEC (rtx, SA.map->num_partitions);

  if (MAY_HAVE_DEBUG_STMTS && flag_tree_ter)
    {
      gimple_stmt_iterator gsi;
      FOR_EACH_BB_FN (bb, cfun)
	for (gsi = gsi_start_bb (bb); !gsi_end_p (gsi); gsi_next (&gsi))
	  if (gimple_debug_bind_p (gsi_stmt (gsi)))
	    avoid_deep_ter_for_debug (gsi_stmt (gsi), 0);
    }

  /* Make sure all values used by the optimization passes have sane
     defaults.  */
  reg_renumber = 0;

  /* Some backends want to know that we are expanding to RTL.  */
  currently_expanding_to_rtl = 1;
  /* Dominators are not kept up-to-date as we may create new basic-blocks.  */
  free_dominance_info (CDI_DOMINATORS);

  rtl_profile_for_bb (ENTRY_BLOCK_PTR_FOR_FN (fun));

  if (chkp_function_instrumented_p (current_function_decl))
    chkp_reset_rtl_bounds ();

  insn_locations_init ();
  if (!DECL_IS_BUILTIN (current_function_decl))
    {
      /* Eventually, all FEs should explicitly set function_start_locus.  */
      if (LOCATION_LOCUS (fun->function_start_locus) == UNKNOWN_LOCATION)
	set_curr_insn_location
	  (DECL_SOURCE_LOCATION (current_function_decl));
      else
	set_curr_insn_location (fun->function_start_locus);
    }
  else
    set_curr_insn_location (UNKNOWN_LOCATION);
  prologue_location = curr_insn_location ();

#ifdef INSN_SCHEDULING
  init_sched_attrs ();
#endif

  /* Make sure first insn is a note even if we don't want linenums.
     This makes sure the first insn will never be deleted.
     Also, final expects a note to appear there.  */
  emit_note (NOTE_INSN_DELETED);

  /* Mark arrays indexed with non-constant indices with TREE_ADDRESSABLE.  */
  discover_nonconstant_array_refs ();

  targetm.expand_to_rtl_hook ();
  crtl->init_stack_alignment ();
  fun->cfg->max_jumptable_ents = 0;

  /* Resovle the function section.  Some targets, like ARM EABI rely on knowledge
     of the function section at exapnsion time to predict distance of calls.  */
  resolve_unique_section (current_function_decl, 0, flag_function_sections);

  /* Expand the variables recorded during gimple lowering.  */
  timevar_push (TV_VAR_EXPAND);
  start_sequence ();

  var_ret_seq = expand_used_vars ();

  var_seq = get_insns ();
  end_sequence ();
  timevar_pop (TV_VAR_EXPAND);

  /* Honor stack protection warnings.  */
  if (warn_stack_protect)
    {
      if (fun->calls_alloca)
	warning (OPT_Wstack_protector,
		 "stack protector not protecting local variables: "
		 "variable length buffer");
      if (has_short_buffer && !crtl->stack_protect_guard)
	warning (OPT_Wstack_protector,
		 "stack protector not protecting function: "
		 "all local arrays are less than %d bytes long",
		 (int) PARAM_VALUE (PARAM_SSP_BUFFER_SIZE));
    }

  /* Set up parameters and prepare for return, for the function.  */
  expand_function_start (current_function_decl);

  /* If we emitted any instructions for setting up the variables,
     emit them before the FUNCTION_START note.  */
  if (var_seq)
    {
      emit_insn_before (var_seq, parm_birth_insn);

      /* In expand_function_end we'll insert the alloca save/restore
	 before parm_birth_insn.  We've just insertted an alloca call.
	 Adjust the pointer to match.  */
      parm_birth_insn = var_seq;
    }

  /* Now propagate the RTL assignment of each partition to the
     underlying var of each SSA_NAME.  */
  tree name;

  FOR_EACH_SSA_NAME (i, name, cfun)
    {
      /* We might have generated new SSA names in
	 update_alias_info_with_stack_vars.  They will have a NULL
	 defining statements, and won't be part of the partitioning,
	 so ignore those.  */
      if (!SSA_NAME_DEF_STMT (name))
	continue;

      adjust_one_expanded_partition_var (name);
    }

  /* Clean up RTL of variables that straddle across multiple
     partitions, and check that the rtl of any PARM_DECLs that are not
     cleaned up is that of their default defs.  */
  FOR_EACH_SSA_NAME (i, name, cfun)
    {
      int part;

      /* We might have generated new SSA names in
	 update_alias_info_with_stack_vars.  They will have a NULL
	 defining statements, and won't be part of the partitioning,
	 so ignore those.  */
      if (!SSA_NAME_DEF_STMT (name))
	continue;
      part = var_to_partition (SA.map, name);
      if (part == NO_PARTITION)
	continue;

      /* If this decl was marked as living in multiple places, reset
	 this now to NULL.  */
      tree var = SSA_NAME_VAR (name);
      if (var && DECL_RTL_IF_SET (var) == pc_rtx)
	SET_DECL_RTL (var, NULL);
      /* Check that the pseudos chosen by assign_parms are those of
	 the corresponding default defs.  */
      else if (SSA_NAME_IS_DEFAULT_DEF (name)
	       && (TREE_CODE (var) == PARM_DECL
		   || TREE_CODE (var) == RESULT_DECL))
	{
	  rtx in = DECL_RTL_IF_SET (var);
	  gcc_assert (in);
	  rtx out = SA.partition_to_pseudo[part];
	  gcc_assert (in == out);

	  /* Now reset VAR's RTL to IN, so that the _EXPR attrs match
	     those expected by debug backends for each parm and for
	     the result.  This is particularly important for stabs,
	     whose register elimination from parm's DECL_RTL may cause
	     -fcompare-debug differences as SET_DECL_RTL changes reg's
	     attrs.  So, make sure the RTL already has the parm as the
	     EXPR, so that it won't change.  */
	  SET_DECL_RTL (var, NULL_RTX);
	  if (MEM_P (in))
	    set_mem_attributes (in, var, true);
	  SET_DECL_RTL (var, in);
	}
    }

  /* If this function is `main', emit a call to `__main'
     to run global initializers, etc.  */
  if (DECL_NAME (current_function_decl)
      && MAIN_NAME_P (DECL_NAME (current_function_decl))
      && DECL_FILE_SCOPE_P (current_function_decl))
    expand_main_function ();

  /* Initialize the stack_protect_guard field.  This must happen after the
     call to __main (if any) so that the external decl is initialized.  */
  if (crtl->stack_protect_guard && targetm.stack_protect_runtime_enabled_p ())
    stack_protect_prologue ();

  expand_phi_nodes (&SA);

  /* Release any stale SSA redirection data.  */
  redirect_edge_var_map_empty ();

  /* Register rtl specific functions for cfg.  */
  rtl_register_cfg_hooks ();

  init_block = construct_init_block ();

  /* Clear EDGE_EXECUTABLE on the entry edge(s).  It is cleaned from the
     remaining edges later.  */
  FOR_EACH_EDGE (e, ei, ENTRY_BLOCK_PTR_FOR_FN (fun)->succs)
    e->flags &= ~EDGE_EXECUTABLE;

  lab_rtx_for_bb = new hash_map<basic_block, rtx_code_label *>;
  FOR_BB_BETWEEN (bb, init_block->next_bb, EXIT_BLOCK_PTR_FOR_FN (fun),
		  next_bb)
    bb = expand_gimple_basic_block (bb, var_ret_seq != NULL_RTX);

  if (MAY_HAVE_DEBUG_INSNS)
    expand_debug_locations ();

  if (deep_ter_debug_map)
    {
      delete deep_ter_debug_map;
      deep_ter_debug_map = NULL;
    }

  /* Free stuff we no longer need after GIMPLE optimizations.  */
  free_dominance_info (CDI_DOMINATORS);
  free_dominance_info (CDI_POST_DOMINATORS);
  delete_tree_cfg_annotations (fun);

  timevar_push (TV_OUT_OF_SSA);
  finish_out_of_ssa (&SA);
  timevar_pop (TV_OUT_OF_SSA);

  timevar_push (TV_POST_EXPAND);
  /* We are no longer in SSA form.  */
  fun->gimple_df->in_ssa_p = false;
  loops_state_clear (LOOP_CLOSED_SSA);

  /* Expansion is used by optimization passes too, set maybe_hot_insn_p
     conservatively to true until they are all profile aware.  */
  delete lab_rtx_for_bb;
  free_histograms (fun);

  construct_exit_block ();
  insn_locations_finalize ();

  if (var_ret_seq)
    {
      rtx_insn *after = return_label;
      rtx_insn *next = NEXT_INSN (after);
      if (next && NOTE_INSN_BASIC_BLOCK_P (next))
	after = next;
      emit_insn_after (var_ret_seq, after);
    }

  /* Zap the tree EH table.  */
  set_eh_throw_stmt_table (fun, NULL);

  /* We need JUMP_LABEL be set in order to redirect jumps, and hence
     split edges which edge insertions might do.  */
  rebuild_jump_labels (get_insns ());

  FOR_BB_BETWEEN (bb, ENTRY_BLOCK_PTR_FOR_FN (fun),
		  EXIT_BLOCK_PTR_FOR_FN (fun), next_bb)
    {
      edge e;
      edge_iterator ei;
      for (ei = ei_start (bb->succs); (e = ei_safe_edge (ei)); )
	{
	  if (e->insns.r)
	    {
	      rebuild_jump_labels_chain (e->insns.r);
	      /* Put insns after parm birth, but before
		 NOTE_INSNS_FUNCTION_BEG.  */
	      if (e->src == ENTRY_BLOCK_PTR_FOR_FN (fun)
		  && single_succ_p (ENTRY_BLOCK_PTR_FOR_FN (fun)))
		{
		  rtx_insn *insns = e->insns.r;
		  e->insns.r = NULL;
		  if (NOTE_P (parm_birth_insn)
		      && NOTE_KIND (parm_birth_insn) == NOTE_INSN_FUNCTION_BEG)
		    emit_insn_before_noloc (insns, parm_birth_insn, e->dest);
		  else
		    emit_insn_after_noloc (insns, parm_birth_insn, e->dest);
		}
	      else
		commit_one_edge_insertion (e);
	    }
	  else
	    ei_next (&ei);
	}
    }

  /* We're done expanding trees to RTL.  */
  currently_expanding_to_rtl = 0;

  flush_mark_addressable_queue ();

  FOR_BB_BETWEEN (bb, ENTRY_BLOCK_PTR_FOR_FN (fun)->next_bb,
		  EXIT_BLOCK_PTR_FOR_FN (fun), next_bb)
    {
      edge e;
      edge_iterator ei;
      for (ei = ei_start (bb->succs); (e = ei_safe_edge (ei)); )
	{
	  /* Clear EDGE_EXECUTABLE.  This flag is never used in the backend.  */
	  e->flags &= ~EDGE_EXECUTABLE;

	  /* At the moment not all abnormal edges match the RTL
	     representation.  It is safe to remove them here as
	     find_many_sub_basic_blocks will rediscover them.
	     In the future we should get this fixed properly.  */
	  if ((e->flags & EDGE_ABNORMAL)
	      && !(e->flags & EDGE_SIBCALL))
	    remove_edge (e);
	  else
	    ei_next (&ei);
	}
    }

  auto_sbitmap blocks (last_basic_block_for_fn (fun));
  bitmap_ones (blocks);
  find_many_sub_basic_blocks (blocks);
  purge_all_dead_edges ();

  expand_stack_alignment ();

  /* Fixup REG_EQUIV notes in the prologue if there are tailcalls in this
     function.  */
  if (crtl->tail_call_emit)
    fixup_tail_calls ();

  /* After initial rtl generation, call back to finish generating
     exception support code.  We need to do this before cleaning up
     the CFG as the code does not expect dead landing pads.  */
  if (fun->eh->region_tree != NULL)
    finish_eh_generation ();

  /* Remove unreachable blocks, otherwise we cannot compute dominators
     which are needed for loop state verification.  As a side-effect
     this also compacts blocks.
     ???  We cannot remove trivially dead insns here as for example
     the DRAP reg on i?86 is not magically live at this point.
     gcc.c-torture/execute/ipa-sra-2.c execution, -Os -m32 fails otherwise.  */
  cleanup_cfg (CLEANUP_NO_INSN_DEL);

  checking_verify_flow_info ();

  /* Initialize pseudos allocated for hard registers.  */
  emit_initial_value_sets ();

  /* And finally unshare all RTL.  */
  unshare_all_rtl ();

  /* There's no need to defer outputting this function any more; we
     know we want to output it.  */
  DECL_DEFER_OUTPUT (current_function_decl) = 0;

  /* Now that we're done expanding trees to RTL, we shouldn't have any
     more CONCATs anywhere.  */
  generating_concat_p = 0;

  if (dump_file)
    {
      fprintf (dump_file,
	       "\n\n;;\n;; Full RTL generated for this function:\n;;\n");
      /* And the pass manager will dump RTL for us.  */
    }

  /* If we're emitting a nested function, make sure its parent gets
     emitted as well.  Doing otherwise confuses debug info.  */
    {
      tree parent;
      for (parent = DECL_CONTEXT (current_function_decl);
	   parent != NULL_TREE;
	   parent = get_containing_scope (parent))
	if (TREE_CODE (parent) == FUNCTION_DECL)
	  TREE_SYMBOL_REFERENCED (DECL_ASSEMBLER_NAME (parent)) = 1;
    }

  /* We are now committed to emitting code for this function.  Do any
     preparation, such as emitting abstract debug info for the inline
     before it gets mangled by optimization.  */
  if (cgraph_function_possibly_inlined_p (current_function_decl))
    (*debug_hooks->outlining_inline_function) (current_function_decl);

  TREE_ASM_WRITTEN (current_function_decl) = 1;

  /* After expanding, the return labels are no longer needed. */
  return_label = NULL;
  naked_return_label = NULL;

  /* After expanding, the tm_restart map is no longer needed.  */
  if (fun->gimple_df->tm_restart)
    fun->gimple_df->tm_restart = NULL;

  /* Tag the blocks with a depth number so that change_scope can find
     the common parent easily.  */
  set_block_levels (DECL_INITIAL (fun->decl), 0);
  default_rtl_profile ();

  timevar_pop (TV_POST_EXPAND);

  return 0;
}

} // anon namespace

rtl_opt_pass *
make_pass_expand (gcc::context *ctxt)
{
  return new pass_expand (ctxt);
}<|MERGE_RESOLUTION|>--- conflicted
+++ resolved
@@ -929,13 +929,8 @@
 	     sizes, as the shorter vars wouldn't be adequately protected.
 	     Don't do that for "large" (unsupported) alignment objects,
 	     those aren't protected anyway.  */
-<<<<<<< HEAD
 	  if (asan_sanitize_stack_p ()
 	      && may_ne (isize, jsize)
-=======
-	  if ((asan_sanitize_stack_p ())
-	      && isize != jsize
->>>>>>> 68b948d3
 	      && ialign * BITS_PER_UNIT <= MAX_SUPPORTED_STACK_ALIGNMENT)
 	    break;
 
@@ -1121,7 +1116,6 @@
       if (alignb * BITS_PER_UNIT <= MAX_SUPPORTED_STACK_ALIGNMENT)
 	{
 	  base = virtual_stack_vars_rtx;
-<<<<<<< HEAD
 	  /* ASAN description strings don't yet have a syntax for expressing
 	     polynomial offsets.  */
 	  HOST_WIDE_INT prev_offset;
@@ -1129,10 +1123,6 @@
 	      && pred
 	      && frame_offset.is_constant (&prev_offset)
 	      && stack_vars[i].size.is_constant ())
-=======
-	  if ((asan_sanitize_stack_p ())
-	      && pred)
->>>>>>> 68b948d3
 	    {
 	      prev_offset = align_base (prev_offset,
 					MAX (alignb, ASAN_RED_ZONE_SIZE),
