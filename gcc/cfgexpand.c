/* A pass for lowering trees to RTL.
   Copyright (C) 2004, 2005, 2006, 2007 Free Software Foundation, Inc.

This file is part of GCC.

GCC is free software; you can redistribute it and/or modify
it under the terms of the GNU General Public License as published by
the Free Software Foundation; either version 2, or (at your option)
any later version.

GCC is distributed in the hope that it will be useful,
but WITHOUT ANY WARRANTY; without even the implied warranty of
MERCHANTABILITY or FITNESS FOR A PARTICULAR PURPOSE.  See the
GNU General Public License for more details.

You should have received a copy of the GNU General Public License
along with GCC; see the file COPYING.  If not, write to
the Free Software Foundation, 51 Franklin Street, Fifth Floor,
Boston, MA 02110-1301, USA.  */

#include "config.h"
#include "system.h"
#include "coretypes.h"
#include "tm.h"
#include "tree.h"
#include "rtl.h"
#include "tm_p.h"
#include "basic-block.h"
#include "function.h"
#include "expr.h"
#include "langhooks.h"
#include "tree-flow.h"
#include "timevar.h"
#include "tree-dump.h"
#include "tree-pass.h"
#include "except.h"
#include "flags.h"
#include "diagnostic.h"
#include "toplev.h"
#include "debug.h"
#include "params.h"
#include "tree-inline.h"
#include "value-prof.h"

/* Verify that there is exactly single jump instruction since last and attach
   REG_BR_PROB note specifying probability.
   ??? We really ought to pass the probability down to RTL expanders and let it
   re-distribute it when the conditional expands into multiple conditionals.
   This is however difficult to do.  */
void
add_reg_br_prob_note (rtx last, int probability)
{
  if (profile_status == PROFILE_ABSENT)
    return;
  for (last = NEXT_INSN (last); last && NEXT_INSN (last); last = NEXT_INSN (last))
    if (JUMP_P (last))
      {
	/* It is common to emit condjump-around-jump sequence when we don't know
	   how to reverse the conditional.  Special case this.  */
	if (!any_condjump_p (last)
	    || !JUMP_P (NEXT_INSN (last))
	    || !simplejump_p (NEXT_INSN (last))
	    || !NEXT_INSN (NEXT_INSN (last))
	    || !BARRIER_P (NEXT_INSN (NEXT_INSN (last)))
	    || !NEXT_INSN (NEXT_INSN (NEXT_INSN (last)))
	    || !LABEL_P (NEXT_INSN (NEXT_INSN (NEXT_INSN (last))))
	    || NEXT_INSN (NEXT_INSN (NEXT_INSN (NEXT_INSN (last)))))
	  goto failed;
	gcc_assert (!find_reg_note (last, REG_BR_PROB, 0));
	REG_NOTES (last)
	  = gen_rtx_EXPR_LIST (REG_BR_PROB,
			       GEN_INT (REG_BR_PROB_BASE - probability),
			       REG_NOTES (last));
	return;
      }
  if (!last || !JUMP_P (last) || !any_condjump_p (last))
    goto failed;
  gcc_assert (!find_reg_note (last, REG_BR_PROB, 0));
  REG_NOTES (last)
    = gen_rtx_EXPR_LIST (REG_BR_PROB,
			 GEN_INT (probability), REG_NOTES (last));
  return;
failed:
  if (dump_file)
    fprintf (dump_file, "Failed to add probability note\n");
}


#ifndef LOCAL_ALIGNMENT
#define LOCAL_ALIGNMENT(TYPE, ALIGNMENT) ALIGNMENT
#endif

#ifndef STACK_ALIGNMENT_NEEDED
#define STACK_ALIGNMENT_NEEDED 1
#endif


/* This structure holds data relevant to one variable that will be
   placed in a stack slot.  */
struct stack_var
{
  /* The Variable.  */
  tree decl;

  /* The offset of the variable.  During partitioning, this is the
     offset relative to the partition.  After partitioning, this
     is relative to the stack frame.  */
  HOST_WIDE_INT offset;

  /* Initially, the size of the variable.  Later, the size of the partition,
     if this variable becomes it's partition's representative.  */
  HOST_WIDE_INT size;

  /* The *byte* alignment required for this variable.  Or as, with the
     size, the alignment for this partition.  */
  unsigned int alignb;

  /* The partition representative.  */
  size_t representative;

  /* The next stack variable in the partition, or EOC.  */
  size_t next;
};

#define EOC  ((size_t)-1)

/* We have an array of such objects while deciding allocation.  */
static struct stack_var *stack_vars;
static size_t stack_vars_alloc;
static size_t stack_vars_num;

/* An array of indicies such that stack_vars[stack_vars_sorted[i]].size
   is non-decreasing.  */
static size_t *stack_vars_sorted;

/* We have an interference graph between such objects.  This graph
   is lower triangular.  */
static bool *stack_vars_conflict;
static size_t stack_vars_conflict_alloc;

/* The phase of the stack frame.  This is the known misalignment of
   virtual_stack_vars_rtx from PREFERRED_STACK_BOUNDARY.  That is,
   (frame_offset+frame_phase) % PREFERRED_STACK_BOUNDARY == 0.  */
static int frame_phase;

/* Used during expand_used_vars to remember if we saw any decls for
   which we'd like to enable stack smashing protection.  */
static bool has_protected_decls;

/* Used during expand_used_vars.  Remember if we say a character buffer
   smaller than our cutoff threshold.  Used for -Wstack-protector.  */
static bool has_short_buffer;

/* Discover the byte alignment to use for DECL.  Ignore alignment
   we can't do with expected alignment of the stack boundary.  */

static unsigned int
get_decl_align_unit (tree decl)
{
  unsigned int align;

  align = DECL_ALIGN (decl);
  align = LOCAL_ALIGNMENT (TREE_TYPE (decl), align);
  if (align > PREFERRED_STACK_BOUNDARY)
    align = PREFERRED_STACK_BOUNDARY;
  if (cfun->stack_alignment_needed < align)
    cfun->stack_alignment_needed = align;

  return align / BITS_PER_UNIT;
}

/* Allocate SIZE bytes at byte alignment ALIGN from the stack frame.
   Return the frame offset.  */

static HOST_WIDE_INT
alloc_stack_frame_space (HOST_WIDE_INT size, HOST_WIDE_INT align)
{
  HOST_WIDE_INT offset, new_frame_offset;

  new_frame_offset = frame_offset;
  if (FRAME_GROWS_DOWNWARD)
    {
      new_frame_offset -= size + frame_phase;
      new_frame_offset &= -align;
      new_frame_offset += frame_phase;
      offset = new_frame_offset;
    }
  else
    {
      new_frame_offset -= frame_phase;
      new_frame_offset += align - 1;
      new_frame_offset &= -align;
      new_frame_offset += frame_phase;
      offset = new_frame_offset;
      new_frame_offset += size;
    }
  frame_offset = new_frame_offset;

  if (frame_offset_overflow (frame_offset, cfun->decl))
    frame_offset = offset = 0;

  return offset;
}

/* Accumulate DECL into STACK_VARS.  */

static void
add_stack_var (tree decl)
{
  if (stack_vars_num >= stack_vars_alloc)
    {
      if (stack_vars_alloc)
	stack_vars_alloc = stack_vars_alloc * 3 / 2;
      else
	stack_vars_alloc = 32;
      stack_vars
	= XRESIZEVEC (struct stack_var, stack_vars, stack_vars_alloc);
    }
  stack_vars[stack_vars_num].decl = decl;
  stack_vars[stack_vars_num].offset = 0;
  stack_vars[stack_vars_num].size = tree_low_cst (DECL_SIZE_UNIT (decl), 1);
  stack_vars[stack_vars_num].alignb = get_decl_align_unit (decl);

  /* All variables are initially in their own partition.  */
  stack_vars[stack_vars_num].representative = stack_vars_num;
  stack_vars[stack_vars_num].next = EOC;

  /* Ensure that this decl doesn't get put onto the list twice.  */
  SET_DECL_RTL (decl, pc_rtx);

  stack_vars_num++;
}

/* Compute the linear index of a lower-triangular coordinate (I, J).  */

static size_t
triangular_index (size_t i, size_t j)
{
  if (i < j)
    {
      size_t t;
      t = i, i = j, j = t;
    }
  return (i * (i + 1)) / 2 + j;
}

/* Ensure that STACK_VARS_CONFLICT is large enough for N objects.  */

static void
resize_stack_vars_conflict (size_t n)
{
  size_t size = triangular_index (n-1, n-1) + 1;

  if (size <= stack_vars_conflict_alloc)
    return;

  stack_vars_conflict = XRESIZEVEC (bool, stack_vars_conflict, size);
  memset (stack_vars_conflict + stack_vars_conflict_alloc, 0,
	  (size - stack_vars_conflict_alloc) * sizeof (bool));
  stack_vars_conflict_alloc = size;
}

/* Make the decls associated with luid's X and Y conflict.  */

static void
add_stack_var_conflict (size_t x, size_t y)
{
  size_t index = triangular_index (x, y);
  gcc_assert (index < stack_vars_conflict_alloc);
  stack_vars_conflict[index] = true;
}

/* Check whether the decls associated with luid's X and Y conflict.  */

static bool
stack_var_conflict_p (size_t x, size_t y)
{
  size_t index = triangular_index (x, y);
  gcc_assert (index < stack_vars_conflict_alloc);
  return stack_vars_conflict[index];
}
 
/* Returns true if TYPE is or contains a union type.  */

static bool
aggregate_contains_union_type (tree type)
{
  tree field;

  if (TREE_CODE (type) == UNION_TYPE
      || TREE_CODE (type) == QUAL_UNION_TYPE)
    return true;
  if (TREE_CODE (type) == ARRAY_TYPE)
    return aggregate_contains_union_type (TREE_TYPE (type));
  if (TREE_CODE (type) != RECORD_TYPE)
    return false;

  for (field = TYPE_FIELDS (type); field; field = TREE_CHAIN (field))
    if (TREE_CODE (field) == FIELD_DECL)
      if (aggregate_contains_union_type (TREE_TYPE (field)))
	return true;

  return false;
}

/* A subroutine of expand_used_vars.  If two variables X and Y have alias
   sets that do not conflict, then do add a conflict for these variables
   in the interference graph.  We also need to make sure to add conflicts
   for union containing structures.  Else RTL alias analysis comes along
   and due to type based aliasing rules decides that for two overlapping
   union temporaries { short s; int i; } accesses to the same mem through
   different types may not alias and happily reorders stores across
   life-time boundaries of the temporaries (See PR25654).
   We also have to mind MEM_IN_STRUCT_P and MEM_SCALAR_P.  */

static void
add_alias_set_conflicts (void)
{
  size_t i, j, n = stack_vars_num;

  for (i = 0; i < n; ++i)
    {
      tree type_i = TREE_TYPE (stack_vars[i].decl);
      bool aggr_i = AGGREGATE_TYPE_P (type_i);
      bool contains_union;

      contains_union = aggregate_contains_union_type (type_i);
      for (j = 0; j < i; ++j)
	{
	  tree type_j = TREE_TYPE (stack_vars[j].decl);
	  bool aggr_j = AGGREGATE_TYPE_P (type_j);
	  if (aggr_i != aggr_j
	      /* Either the objects conflict by means of type based
		 aliasing rules, or we need to add a conflict.  */
	      || !objects_must_conflict_p (type_i, type_j)
	      /* In case the types do not conflict ensure that access
		 to elements will conflict.  In case of unions we have
		 to be careful as type based aliasing rules may say
		 access to the same memory does not conflict.  So play
		 safe and add a conflict in this case.  */
	      || contains_union)
	    add_stack_var_conflict (i, j);
	}
    }
}

/* A subroutine of partition_stack_vars.  A comparison function for qsort,
   sorting an array of indicies by the size of the object.  */

static int
stack_var_size_cmp (const void *a, const void *b)
{
  HOST_WIDE_INT sa = stack_vars[*(const size_t *)a].size;
  HOST_WIDE_INT sb = stack_vars[*(const size_t *)b].size;
  unsigned int uida = DECL_UID (stack_vars[*(const size_t *)a].decl);
  unsigned int uidb = DECL_UID (stack_vars[*(const size_t *)b].decl);

  if (sa < sb)
    return -1;
  if (sa > sb)
    return 1;
  /* For stack variables of the same size use the uid of the decl
     to make the sort stable.  */
  if (uida < uidb)
    return -1;
  if (uida > uidb)
    return 1;
  return 0;
}

/* A subroutine of partition_stack_vars.  The UNION portion of a UNION/FIND
   partitioning algorithm.  Partitions A and B are known to be non-conflicting.
   Merge them into a single partition A.

   At the same time, add OFFSET to all variables in partition B.  At the end
   of the partitioning process we've have a nice block easy to lay out within
   the stack frame.  */

static void
union_stack_vars (size_t a, size_t b, HOST_WIDE_INT offset)
{
  size_t i, last;

  /* Update each element of partition B with the given offset,
     and merge them into partition A.  */
  for (last = i = b; i != EOC; last = i, i = stack_vars[i].next)
    {
      stack_vars[i].offset += offset;
      stack_vars[i].representative = a;
    }
  stack_vars[last].next = stack_vars[a].next;
  stack_vars[a].next = b;

  /* Update the required alignment of partition A to account for B.  */
  if (stack_vars[a].alignb < stack_vars[b].alignb)
    stack_vars[a].alignb = stack_vars[b].alignb;

  /* Update the interference graph and merge the conflicts.  */
  for (last = stack_vars_num, i = 0; i < last; ++i)
    if (stack_var_conflict_p (b, i))
      add_stack_var_conflict (a, i);
}

/* A subroutine of expand_used_vars.  Binpack the variables into
   partitions constrained by the interference graph.  The overall
   algorithm used is as follows:

	Sort the objects by size.
	For each object A {
	  S = size(A)
	  O = 0
	  loop {
	    Look for the largest non-conflicting object B with size <= S.
	    UNION (A, B)
	    offset(B) = O
	    O += size(B)
	    S -= size(B)
	  }
	}
*/

static void
partition_stack_vars (void)
{
  size_t si, sj, n = stack_vars_num;

  stack_vars_sorted = XNEWVEC (size_t, stack_vars_num);
  for (si = 0; si < n; ++si)
    stack_vars_sorted[si] = si;

  if (n == 1)
    return;

  qsort (stack_vars_sorted, n, sizeof (size_t), stack_var_size_cmp);

  /* Special case: detect when all variables conflict, and thus we can't
     do anything during the partitioning loop.  It isn't uncommon (with
     C code at least) to declare all variables at the top of the function,
     and if we're not inlining, then all variables will be in the same scope.
     Take advantage of very fast libc routines for this scan.  */
  gcc_assert (sizeof(bool) == sizeof(char));
  if (memchr (stack_vars_conflict, false, stack_vars_conflict_alloc) == NULL)
    return;

  for (si = 0; si < n; ++si)
    {
      size_t i = stack_vars_sorted[si];
      HOST_WIDE_INT isize = stack_vars[i].size;
      HOST_WIDE_INT offset = 0;

      for (sj = si; sj-- > 0; )
	{
	  size_t j = stack_vars_sorted[sj];
	  HOST_WIDE_INT jsize = stack_vars[j].size;
	  unsigned int jalign = stack_vars[j].alignb;

	  /* Ignore objects that aren't partition representatives.  */
	  if (stack_vars[j].representative != j)
	    continue;

	  /* Ignore objects too large for the remaining space.  */
	  if (isize < jsize)
	    continue;

	  /* Ignore conflicting objects.  */
	  if (stack_var_conflict_p (i, j))
	    continue;

	  /* Refine the remaining space check to include alignment.  */
	  if (offset & (jalign - 1))
	    {
	      HOST_WIDE_INT toff = offset;
	      toff += jalign - 1;
	      toff &= -(HOST_WIDE_INT)jalign;
	      if (isize - (toff - offset) < jsize)
		continue;

	      isize -= toff - offset;
	      offset = toff;
	    }

	  /* UNION the objects, placing J at OFFSET.  */
	  union_stack_vars (i, j, offset);

	  isize -= jsize;
	  if (isize == 0)
	    break;
	}
    }
}

/* A debugging aid for expand_used_vars.  Dump the generated partitions.  */

static void
dump_stack_var_partition (void)
{
  size_t si, i, j, n = stack_vars_num;

  for (si = 0; si < n; ++si)
    {
      i = stack_vars_sorted[si];

      /* Skip variables that aren't partition representatives, for now.  */
      if (stack_vars[i].representative != i)
	continue;

      fprintf (dump_file, "Partition %lu: size " HOST_WIDE_INT_PRINT_DEC
	       " align %u\n", (unsigned long) i, stack_vars[i].size,
	       stack_vars[i].alignb);

      for (j = i; j != EOC; j = stack_vars[j].next)
	{
	  fputc ('\t', dump_file);
	  print_generic_expr (dump_file, stack_vars[j].decl, dump_flags);
	  fprintf (dump_file, ", offset " HOST_WIDE_INT_PRINT_DEC "\n",
		   stack_vars[i].offset);
	}
    }
}

/* Assign rtl to DECL at frame offset OFFSET.  */

static void
expand_one_stack_var_at (tree decl, HOST_WIDE_INT offset)
{
  HOST_WIDE_INT align;
  rtx x;

  /* If this fails, we've overflowed the stack frame.  Error nicely?  */
  gcc_assert (offset == trunc_int_for_mode (offset, Pmode));

  x = plus_constant (virtual_stack_vars_rtx, offset);
  x = gen_rtx_MEM (DECL_MODE (decl), x);

  /* Set alignment we actually gave this decl.  */
  offset -= frame_phase;
  align = offset & -offset;
  align *= BITS_PER_UNIT;
  if (align > STACK_BOUNDARY || align == 0)
    align = STACK_BOUNDARY;
  DECL_ALIGN (decl) = align;
  DECL_USER_ALIGN (decl) = 0;

  set_mem_attributes (x, decl, true);
  SET_DECL_RTL (decl, x);
}

/* A subroutine of expand_used_vars.  Give each partition representative
   a unique location within the stack frame.  Update each partition member
   with that location.  */

static void
expand_stack_vars (bool (*pred) (tree))
{
  size_t si, i, j, n = stack_vars_num;

  for (si = 0; si < n; ++si)
    {
      HOST_WIDE_INT offset;

      i = stack_vars_sorted[si];

      /* Skip variables that aren't partition representatives, for now.  */
      if (stack_vars[i].representative != i)
	continue;

      /* Skip variables that have already had rtl assigned.  See also
	 add_stack_var where we perpetrate this pc_rtx hack.  */
      if (DECL_RTL (stack_vars[i].decl) != pc_rtx)
	continue;

      /* Check the predicate to see whether this variable should be
	 allocated in this pass.  */
      if (pred && !pred (stack_vars[i].decl))
	continue;

      offset = alloc_stack_frame_space (stack_vars[i].size,
					stack_vars[i].alignb);

      /* Create rtl for each variable based on their location within the
	 partition.  */
      for (j = i; j != EOC; j = stack_vars[j].next)
	expand_one_stack_var_at (stack_vars[j].decl,
				 stack_vars[j].offset + offset);
    }
}

/* Take into account all sizes of partitions and reset DECL_RTLs.  */
static HOST_WIDE_INT
account_stack_vars (void)
{
  size_t si, j, i, n = stack_vars_num;
  HOST_WIDE_INT size = 0;

  for (si = 0; si < n; ++si)
    {
      i = stack_vars_sorted[si];

      /* Skip variables that aren't partition representatives, for now.  */
      if (stack_vars[i].representative != i)
	continue;

      size += stack_vars[i].size;
      for (j = i; j != EOC; j = stack_vars[j].next)
	SET_DECL_RTL (stack_vars[j].decl, NULL);
    }
  return size;
}

/* A subroutine of expand_one_var.  Called to immediately assign rtl
   to a variable to be allocated in the stack frame.  */

static void
expand_one_stack_var (tree var)
{
  HOST_WIDE_INT size, offset, align;

  size = tree_low_cst (DECL_SIZE_UNIT (var), 1);
  align = get_decl_align_unit (var);
  offset = alloc_stack_frame_space (size, align);

  expand_one_stack_var_at (var, offset);
}

/* A subroutine of expand_one_var.  Called to assign rtl
   to a TREE_STATIC VAR_DECL.  */

static void
expand_one_static_var (tree var)
{
  /* In unit-at-a-time all the static variables are expanded at the end
     of compilation process.  */
  if (flag_unit_at_a_time)
    return;
  /* If this is an inlined copy of a static local variable,
     look up the original.  */
  var = DECL_ORIGIN (var);

  /* If we've already processed this variable because of that, do nothing.  */
  if (TREE_ASM_WRITTEN (var))
    return;

  /* Give the front end a chance to do whatever.  In practice, this is
     resolving duplicate names for IMA in C.  */
  if (lang_hooks.expand_decl (var))
    return;

  /* Otherwise, just emit the variable.  */
  rest_of_decl_compilation (var, 0, 0);
}

/* A subroutine of expand_one_var.  Called to assign rtl to a VAR_DECL
   that will reside in a hard register.  */

static void
expand_one_hard_reg_var (tree var)
{
  rest_of_decl_compilation (var, 0, 0);
}

/* A subroutine of expand_one_var.  Called to assign rtl to a VAR_DECL
   that will reside in a pseudo register.  */

static void
expand_one_register_var (tree var)
{
  tree type = TREE_TYPE (var);
  int unsignedp = TYPE_UNSIGNED (type);
  enum machine_mode reg_mode
    = promote_mode (type, DECL_MODE (var), &unsignedp, 0);
  rtx x = gen_reg_rtx (reg_mode);

  SET_DECL_RTL (var, x);

  /* Note if the object is a user variable.  */
  if (!DECL_ARTIFICIAL (var))
    {
      mark_user_reg (x);

      /* Trust user variables which have a pointer type to really
	 be pointers.  Do not trust compiler generated temporaries
	 as our type system is totally busted as it relates to
	 pointer arithmetic which translates into lots of compiler
	 generated objects with pointer types, but which are not really
	 pointers.  */
      if (POINTER_TYPE_P (type))
	mark_reg_pointer (x, TYPE_ALIGN (TREE_TYPE (TREE_TYPE (var))));
    }
}

/* A subroutine of expand_one_var.  Called to assign rtl to a VAR_DECL that
   has some associated error, e.g. its type is error-mark.  We just need
   to pick something that won't crash the rest of the compiler.  */

static void
expand_one_error_var (tree var)
{
  enum machine_mode mode = DECL_MODE (var);
  rtx x;

  if (mode == BLKmode)
    x = gen_rtx_MEM (BLKmode, const0_rtx);
  else if (mode == VOIDmode)
    x = const0_rtx;
  else
    x = gen_reg_rtx (mode);

  SET_DECL_RTL (var, x);
}

/* A subroutine of expand_one_var.  VAR is a variable that will be
   allocated to the local stack frame.  Return true if we wish to
   add VAR to STACK_VARS so that it will be coalesced with other
   variables.  Return false to allocate VAR immediately.

   This function is used to reduce the number of variables considered
   for coalescing, which reduces the size of the quadratic problem.  */

static bool
defer_stack_allocation (tree var, bool toplevel)
{
  /* If stack protection is enabled, *all* stack variables must be deferred,
     so that we can re-order the strings to the top of the frame.  */
  if (flag_stack_protect)
    return true;

  /* Variables in the outermost scope automatically conflict with
     every other variable.  The only reason to want to defer them
     at all is that, after sorting, we can more efficiently pack
     small variables in the stack frame.  Continue to defer at -O2.  */
  if (toplevel && optimize < 2)
    return false;

  /* Without optimization, *most* variables are allocated from the
     stack, which makes the quadratic problem large exactly when we
     want compilation to proceed as quickly as possible.  On the
     other hand, we don't want the function's stack frame size to
     get completely out of hand.  So we avoid adding scalars and
     "small" aggregates to the list at all.  */
  if (optimize == 0 && tree_low_cst (DECL_SIZE_UNIT (var), 1) < 32)
    return false;

  return true;
}

/* A subroutine of expand_used_vars.  Expand one variable according to
   its flavor.  Variables to be placed on the stack are not actually
   expanded yet, merely recorded.  
   When REALLY_EXPAND is false, only add stack values to be allocated.
   Return stack usage this variable is supposed to take.
*/

static HOST_WIDE_INT
expand_one_var (tree var, bool toplevel, bool really_expand)
{
  if (TREE_CODE (var) != VAR_DECL)
    {
      if (really_expand)
        lang_hooks.expand_decl (var);
    }
  else if (DECL_EXTERNAL (var))
    ;
  else if (DECL_HAS_VALUE_EXPR_P (var))
    ;
  else if (TREE_STATIC (var))
    {
      if (really_expand)
        expand_one_static_var (var);
    }
  else if (DECL_RTL_SET_P (var))
    ;
  else if (TREE_TYPE (var) == error_mark_node)
    {
      if (really_expand)
        expand_one_error_var (var);
    }
  else if (DECL_HARD_REGISTER (var))
    {
      if (really_expand)
        expand_one_hard_reg_var (var);
    }
  else if (use_register_for_decl (var))
    {
      if (really_expand)
        expand_one_register_var (var);
    }
  else if (defer_stack_allocation (var, toplevel))
    add_stack_var (var);
  else
    {
      if (really_expand)
        expand_one_stack_var (var);
      return tree_low_cst (DECL_SIZE_UNIT (var), 1);
    }
  return 0;
}

/* A subroutine of expand_used_vars.  Walk down through the BLOCK tree
   expanding variables.  Those variables that can be put into registers
   are allocated pseudos; those that can't are put on the stack.

   TOPLEVEL is true if this is the outermost BLOCK.  */

static void
expand_used_vars_for_block (tree block, bool toplevel)
{
  size_t i, j, old_sv_num, this_sv_num, new_sv_num;
  tree t;

  old_sv_num = toplevel ? 0 : stack_vars_num;

  /* Expand all variables at this level.  */
  for (t = BLOCK_VARS (block); t ; t = TREE_CHAIN (t))
    if (TREE_USED (t)
	/* Force local static variables to be output when marked by
	   used attribute.  For unit-at-a-time, cgraph code already takes
	   care of this.  */
	|| (!flag_unit_at_a_time && TREE_STATIC (t)
	    && DECL_PRESERVE_P (t)))
      expand_one_var (t, toplevel, true);

  this_sv_num = stack_vars_num;

  /* Expand all variables at containing levels.  */
  for (t = BLOCK_SUBBLOCKS (block); t ; t = BLOCK_CHAIN (t))
    expand_used_vars_for_block (t, false);

  /* Since we do not track exact variable lifetimes (which is not even
     possible for variables whose address escapes), we mirror the block
     tree in the interference graph.  Here we cause all variables at this
     level, and all sublevels, to conflict.  Do make certain that a
     variable conflicts with itself.  */
  if (old_sv_num < this_sv_num)
    {
      new_sv_num = stack_vars_num;
      resize_stack_vars_conflict (new_sv_num);

      for (i = old_sv_num; i < new_sv_num; ++i)
	for (j = i < this_sv_num ? i+1 : this_sv_num; j-- > old_sv_num ;)
	  add_stack_var_conflict (i, j);
    }
}

/* A subroutine of expand_used_vars.  Walk down through the BLOCK tree
   and clear TREE_USED on all local variables.  */

static void
clear_tree_used (tree block)
{
  tree t;

  for (t = BLOCK_VARS (block); t ; t = TREE_CHAIN (t))
    /* if (!TREE_STATIC (t) && !DECL_EXTERNAL (t)) */
      TREE_USED (t) = 0;

  for (t = BLOCK_SUBBLOCKS (block); t ; t = BLOCK_CHAIN (t))
    clear_tree_used (t);
}

/* Examine TYPE and determine a bit mask of the following features.  */

#define SPCT_HAS_LARGE_CHAR_ARRAY	1
#define SPCT_HAS_SMALL_CHAR_ARRAY	2
#define SPCT_HAS_ARRAY			4
#define SPCT_HAS_AGGREGATE		8

static unsigned int
stack_protect_classify_type (tree type)
{
  unsigned int ret = 0;
  tree t;

  switch (TREE_CODE (type))
    {
    case ARRAY_TYPE:
      t = TYPE_MAIN_VARIANT (TREE_TYPE (type));
      if (t == char_type_node
	  || t == signed_char_type_node
	  || t == unsigned_char_type_node)
	{
	  unsigned HOST_WIDE_INT max = PARAM_VALUE (PARAM_SSP_BUFFER_SIZE);
	  unsigned HOST_WIDE_INT len;

	  if (!TYPE_SIZE_UNIT (type)
	      || !host_integerp (TYPE_SIZE_UNIT (type), 1))
	    len = max;
	  else
	    len = tree_low_cst (TYPE_SIZE_UNIT (type), 1);

	  if (len < max)
	    ret = SPCT_HAS_SMALL_CHAR_ARRAY | SPCT_HAS_ARRAY;
	  else
	    ret = SPCT_HAS_LARGE_CHAR_ARRAY | SPCT_HAS_ARRAY;
	}
      else
	ret = SPCT_HAS_ARRAY;
      break;

    case UNION_TYPE:
    case QUAL_UNION_TYPE:
    case RECORD_TYPE:
      ret = SPCT_HAS_AGGREGATE;
      for (t = TYPE_FIELDS (type); t ; t = TREE_CHAIN (t))
	if (TREE_CODE (t) == FIELD_DECL)
	  ret |= stack_protect_classify_type (TREE_TYPE (t));
      break;

    default:
      break;
    }

  return ret;
}

/* Return nonzero if DECL should be segregated into the "vulnerable" upper
   part of the local stack frame.  Remember if we ever return nonzero for
   any variable in this function.  The return value is the phase number in
   which the variable should be allocated.  */

static int
stack_protect_decl_phase (tree decl)
{
  unsigned int bits = stack_protect_classify_type (TREE_TYPE (decl));
  int ret = 0;

  if (bits & SPCT_HAS_SMALL_CHAR_ARRAY)
    has_short_buffer = true;

  if (flag_stack_protect == 2)
    {
      if ((bits & (SPCT_HAS_SMALL_CHAR_ARRAY | SPCT_HAS_LARGE_CHAR_ARRAY))
	  && !(bits & SPCT_HAS_AGGREGATE))
	ret = 1;
      else if (bits & SPCT_HAS_ARRAY)
	ret = 2;
    }
  else
    ret = (bits & SPCT_HAS_LARGE_CHAR_ARRAY) != 0;

  if (ret)
    has_protected_decls = true;

  return ret;
}

/* Two helper routines that check for phase 1 and phase 2.  These are used
   as callbacks for expand_stack_vars.  */

static bool
stack_protect_decl_phase_1 (tree decl)
{
  return stack_protect_decl_phase (decl) == 1;
}

static bool
stack_protect_decl_phase_2 (tree decl)
{
  return stack_protect_decl_phase (decl) == 2;
}

/* Ensure that variables in different stack protection phases conflict
   so that they are not merged and share the same stack slot.  */

static void
add_stack_protection_conflicts (void)
{
  size_t i, j, n = stack_vars_num;
  unsigned char *phase;

  phase = XNEWVEC (unsigned char, n);
  for (i = 0; i < n; ++i)
    phase[i] = stack_protect_decl_phase (stack_vars[i].decl);

  for (i = 0; i < n; ++i)
    {
      unsigned char ph_i = phase[i];
      for (j = 0; j < i; ++j)
	if (ph_i != phase[j])
	  add_stack_var_conflict (i, j);
    }

  XDELETEVEC (phase);
}

/* Create a decl for the guard at the top of the stack frame.  */

static void
create_stack_guard (void)
{
  tree guard = build_decl (VAR_DECL, NULL, ptr_type_node);
  TREE_THIS_VOLATILE (guard) = 1;
  TREE_USED (guard) = 1;
  expand_one_stack_var (guard);
  cfun->stack_protect_guard = guard;
}

/* A subroutine of expand_used_vars.  Walk down through the BLOCK tree
   expanding variables.  Those variables that can be put into registers
   are allocated pseudos; those that can't are put on the stack.

   TOPLEVEL is true if this is the outermost BLOCK.  */

static HOST_WIDE_INT
account_used_vars_for_block (tree block, bool toplevel)
{
  size_t i, j, old_sv_num, this_sv_num, new_sv_num;
  tree t;
  HOST_WIDE_INT size = 0;

  old_sv_num = toplevel ? 0 : stack_vars_num;

  /* Expand all variables at this level.  */
  for (t = BLOCK_VARS (block); t ; t = TREE_CHAIN (t))
    if (TREE_USED (t))
      size += expand_one_var (t, toplevel, false);

  this_sv_num = stack_vars_num;

  /* Expand all variables at containing levels.  */
  for (t = BLOCK_SUBBLOCKS (block); t ; t = BLOCK_CHAIN (t))
    size += account_used_vars_for_block (t, false);

  /* Since we do not track exact variable lifetimes (which is not even
     possible for variables whose address escapes), we mirror the block
     tree in the interference graph.  Here we cause all variables at this
     level, and all sublevels, to conflict.  Do make certain that a
     variable conflicts with itself.  */
  if (old_sv_num < this_sv_num)
    {
      new_sv_num = stack_vars_num;
      resize_stack_vars_conflict (new_sv_num);

      for (i = old_sv_num; i < new_sv_num; ++i)
	for (j = i < this_sv_num ? i+1 : this_sv_num; j-- > old_sv_num ;)
	  add_stack_var_conflict (i, j);
    }
  return size;
}

/* Prepare for expanding variables.  */
static void 
init_vars_expansion (void)
{
  tree t;
  /* Set TREE_USED on all variables in the unexpanded_var_list.  */
  for (t = cfun->unexpanded_var_list; t; t = TREE_CHAIN (t))
    TREE_USED (TREE_VALUE (t)) = 1;

  /* Clear TREE_USED on all variables associated with a block scope.  */
  clear_tree_used (DECL_INITIAL (current_function_decl));

  /* Initialize local stack smashing state.  */
  has_protected_decls = false;
  has_short_buffer = false;
}

/* Free up stack variable graph data.  */
static void
fini_vars_expansion (void)
{
  XDELETEVEC (stack_vars);
  XDELETEVEC (stack_vars_sorted);
  XDELETEVEC (stack_vars_conflict);
  stack_vars = NULL;
  stack_vars_alloc = stack_vars_num = 0;
  stack_vars_conflict = NULL;
  stack_vars_conflict_alloc = 0;
}

HOST_WIDE_INT
estimated_stack_frame_size (void)
{
  HOST_WIDE_INT size = 0;
  tree t, outer_block = DECL_INITIAL (current_function_decl);

  init_vars_expansion ();

  /* At this point all variables on the unexpanded_var_list with TREE_USED
     set are not associated with any block scope.  Lay them out.  */
  for (t = cfun->unexpanded_var_list; t; t = TREE_CHAIN (t))
    {
      tree var = TREE_VALUE (t);

      if (TREE_USED (var))
        size += expand_one_var (var, true, false);
      TREE_USED (var) = 1;
    }
  size += account_used_vars_for_block (outer_block, true);
  if (stack_vars_num > 0)
    {
      /* Due to the way alias sets work, no variables with non-conflicting
	 alias sets may be assigned the same address.  Add conflicts to
	 reflect this.  */
      add_alias_set_conflicts ();

      /* If stack protection is enabled, we don't share space between
	 vulnerable data and non-vulnerable data.  */
      if (flag_stack_protect)
	add_stack_protection_conflicts ();

      /* Now that we have collected all stack variables, and have computed a
	 minimal interference graph, attempt to save some stack space.  */
      partition_stack_vars ();
      if (dump_file)
	dump_stack_var_partition ();

      size += account_stack_vars ();
      fini_vars_expansion ();
    }
  return size;
}

/* Expand all variables used in the function.  */

static void
expand_used_vars (void)
{
  tree t, outer_block = DECL_INITIAL (current_function_decl);

  /* Compute the phase of the stack frame for this function.  */
  {
    int align = PREFERRED_STACK_BOUNDARY / BITS_PER_UNIT;
    int off = STARTING_FRAME_OFFSET % align;
    frame_phase = off ? align - off : 0;
  }

  init_vars_expansion ();

  /* At this point all variables on the unexpanded_var_list with TREE_USED
     set are not associated with any block scope.  Lay them out.  */
  for (t = cfun->unexpanded_var_list; t; t = TREE_CHAIN (t))
    {
      tree var = TREE_VALUE (t);
      bool expand_now = false;

      /* We didn't set a block for static or extern because it's hard
	 to tell the difference between a global variable (re)declared
	 in a local scope, and one that's really declared there to
	 begin with.  And it doesn't really matter much, since we're
	 not giving them stack space.  Expand them now.  */
      if (TREE_STATIC (var) || DECL_EXTERNAL (var))
	expand_now = true;

      /* Any variable that could have been hoisted into an SSA_NAME
	 will have been propagated anywhere the optimizers chose,
	 i.e. not confined to their original block.  Allocate them
	 as if they were defined in the outermost scope.  */
      else if (is_gimple_reg (var))
	expand_now = true;

      /* If the variable is not associated with any block, then it
	 was created by the optimizers, and could be live anywhere
	 in the function.  */
      else if (TREE_USED (var))
	expand_now = true;

      /* Finally, mark all variables on the list as used.  We'll use
	 this in a moment when we expand those associated with scopes.  */
      TREE_USED (var) = 1;

      if (expand_now)
	expand_one_var (var, true, true);
    }
  cfun->unexpanded_var_list = NULL_TREE;

  /* At this point, all variables within the block tree with TREE_USED
     set are actually used by the optimized function.  Lay them out.  */
  expand_used_vars_for_block (outer_block, true);

  if (stack_vars_num > 0)
    {
      /* Due to the way alias sets work, no variables with non-conflicting
	 alias sets may be assigned the same address.  Add conflicts to
	 reflect this.  */
      add_alias_set_conflicts ();

      /* If stack protection is enabled, we don't share space between
	 vulnerable data and non-vulnerable data.  */
      if (flag_stack_protect)
	add_stack_protection_conflicts ();

      /* Now that we have collected all stack variables, and have computed a
	 minimal interference graph, attempt to save some stack space.  */
      partition_stack_vars ();
      if (dump_file)
	dump_stack_var_partition ();
    }

  /* There are several conditions under which we should create a
     stack guard: protect-all, alloca used, protected decls present.  */
  if (flag_stack_protect == 2
      || (flag_stack_protect
	  && (current_function_calls_alloca || has_protected_decls)))
    create_stack_guard ();

  /* Assign rtl to each variable based on these partitions.  */
  if (stack_vars_num > 0)
    {
      /* Reorder decls to be protected by iterating over the variables
	 array multiple times, and allocating out of each phase in turn.  */
      /* ??? We could probably integrate this into the qsort we did
	 earlier, such that we naturally see these variables first,
	 and thus naturally allocate things in the right order.  */
      if (has_protected_decls)
	{
	  /* Phase 1 contains only character arrays.  */
	  expand_stack_vars (stack_protect_decl_phase_1);

	  /* Phase 2 contains other kinds of arrays.  */
	  if (flag_stack_protect == 2)
	    expand_stack_vars (stack_protect_decl_phase_2);
	}

      expand_stack_vars (NULL);

      fini_vars_expansion ();
    }

  /* If the target requires that FRAME_OFFSET be aligned, do it.  */
  if (STACK_ALIGNMENT_NEEDED)
    {
      HOST_WIDE_INT align = PREFERRED_STACK_BOUNDARY / BITS_PER_UNIT;
      if (!FRAME_GROWS_DOWNWARD)
	frame_offset += align - 1;
      frame_offset &= -align;
    }
}


/* If we need to produce a detailed dump, print the tree representation
   for STMT to the dump file.  SINCE is the last RTX after which the RTL
   generated for STMT should have been appended.  */

static void
maybe_dump_rtl_for_tree_stmt (tree stmt, rtx since)
{
  if (dump_file && (dump_flags & TDF_DETAILS))
    {
      fprintf (dump_file, "\n;; ");
      print_generic_expr (dump_file, stmt, TDF_SLIM);
      fprintf (dump_file, "\n");

      print_rtl (dump_file, since ? NEXT_INSN (since) : since);
    }
}

/* Maps the blocks that do not contain tree labels to rtx labels.  */

static struct pointer_map_t *lab_rtx_for_bb;

/* Returns the label_rtx expression for a label starting basic block BB.  */

static rtx
label_rtx_for_bb (basic_block bb)
{
  tree_stmt_iterator tsi;
  tree lab, lab_stmt;
  void **elt;

  if (bb->flags & BB_RTL)
    return block_label (bb);

  elt = pointer_map_contains (lab_rtx_for_bb, bb);
  if (elt)
<<<<<<< HEAD
    return *elt;
=======
    return (rtx) *elt;
>>>>>>> 99c9c69a

  /* Find the tree label if it is present.  */
     
  for (tsi = tsi_start (bb_stmt_list (bb)); !tsi_end_p (tsi); tsi_next (&tsi))
    {
      lab_stmt = tsi_stmt (tsi);
      if (TREE_CODE (lab_stmt) != LABEL_EXPR)
	break;

      lab = LABEL_EXPR_LABEL (lab_stmt);
      if (DECL_NONLOCAL (lab))
	break;

      return label_rtx (lab);
    }

  elt = pointer_map_insert (lab_rtx_for_bb, bb);
  *elt = gen_label_rtx ();
<<<<<<< HEAD
  return *elt;
=======
  return (rtx) *elt;
>>>>>>> 99c9c69a
}

/* A subroutine of expand_gimple_basic_block.  Expand one COND_EXPR.
   Returns a new basic block if we've terminated the current basic
   block and created a new one.  */

static basic_block
expand_gimple_cond_expr (basic_block bb, tree stmt)
{
  basic_block new_bb, dest;
  edge new_edge;
  edge true_edge;
  edge false_edge;
  tree pred = COND_EXPR_COND (stmt);
  rtx last2, last;

  gcc_assert (COND_EXPR_THEN (stmt) == NULL_TREE);
  gcc_assert (COND_EXPR_ELSE (stmt) == NULL_TREE);
  last2 = last = get_last_insn ();

  extract_true_false_edges_from_block (bb, &true_edge, &false_edge);
  if (EXPR_LOCUS (stmt))
    {
      set_curr_insn_source_location (*(EXPR_LOCUS (stmt)));
      set_curr_insn_block (TREE_BLOCK (stmt));
    }

  /* These flags have no purpose in RTL land.  */
  true_edge->flags &= ~EDGE_TRUE_VALUE;
  false_edge->flags &= ~EDGE_FALSE_VALUE;

  /* We can either have a pure conditional jump with one fallthru edge or
     two-way jump that needs to be decomposed into two basic blocks.  */
  if (false_edge->dest == bb->next_bb)
    {
      jumpif (pred, label_rtx_for_bb (true_edge->dest));
      add_reg_br_prob_note (last, true_edge->probability);
      maybe_dump_rtl_for_tree_stmt (stmt, last);
      if (true_edge->goto_locus)
  	set_curr_insn_source_location (*true_edge->goto_locus);
      false_edge->flags |= EDGE_FALLTHRU;
      return NULL;
    }
  if (true_edge->dest == bb->next_bb)
    {
      jumpifnot (pred, label_rtx_for_bb (false_edge->dest));
      add_reg_br_prob_note (last, false_edge->probability);
      maybe_dump_rtl_for_tree_stmt (stmt, last);
      if (false_edge->goto_locus)
  	set_curr_insn_source_location (*false_edge->goto_locus);
      true_edge->flags |= EDGE_FALLTHRU;
      return NULL;
    }

  jumpif (pred, label_rtx_for_bb (true_edge->dest));
  add_reg_br_prob_note (last, true_edge->probability);
  last = get_last_insn ();
  emit_jump (label_rtx_for_bb (false_edge->dest));

  BB_END (bb) = last;
  if (BARRIER_P (BB_END (bb)))
    BB_END (bb) = PREV_INSN (BB_END (bb));
  update_bb_for_insn (bb);

  new_bb = create_basic_block (NEXT_INSN (last), get_last_insn (), bb);
  dest = false_edge->dest;
  redirect_edge_succ (false_edge, new_bb);
  false_edge->flags |= EDGE_FALLTHRU;
  new_bb->count = false_edge->count;
  new_bb->frequency = EDGE_FREQUENCY (false_edge);
  new_edge = make_edge (new_bb, dest, 0);
  new_edge->probability = REG_BR_PROB_BASE;
  new_edge->count = new_bb->count;
  if (BARRIER_P (BB_END (new_bb)))
    BB_END (new_bb) = PREV_INSN (BB_END (new_bb));
  update_bb_for_insn (new_bb);

  maybe_dump_rtl_for_tree_stmt (stmt, last2);

  if (false_edge->goto_locus)
    set_curr_insn_source_location (*false_edge->goto_locus);

  return new_bb;
}

/* A subroutine of expand_gimple_basic_block.  Expand one CALL_EXPR
   that has CALL_EXPR_TAILCALL set.  Returns non-null if we actually
   generated a tail call (something that might be denied by the ABI
   rules governing the call; see calls.c).

   Sets CAN_FALLTHRU if we generated a *conditional* tail call, and
   can still reach the rest of BB.  The case here is __builtin_sqrt,
   where the NaN result goes through the external function (with a
   tailcall) and the normal result happens via a sqrt instruction.  */

static basic_block
expand_gimple_tailcall (basic_block bb, tree stmt, bool *can_fallthru)
{
  rtx last2, last;
  edge e;
  edge_iterator ei;
  int probability;
  gcov_type count;

  last2 = last = get_last_insn ();

  expand_expr_stmt (stmt);

  for (last = NEXT_INSN (last); last; last = NEXT_INSN (last))
    if (CALL_P (last) && SIBLING_CALL_P (last))
      goto found;

  maybe_dump_rtl_for_tree_stmt (stmt, last2);

  *can_fallthru = true;
  return NULL;

 found:
  /* ??? Wouldn't it be better to just reset any pending stack adjust?
     Any instructions emitted here are about to be deleted.  */
  do_pending_stack_adjust ();

  /* Remove any non-eh, non-abnormal edges that don't go to exit.  */
  /* ??? I.e. the fallthrough edge.  HOWEVER!  If there were to be
     EH or abnormal edges, we shouldn't have created a tail call in
     the first place.  So it seems to me we should just be removing
     all edges here, or redirecting the existing fallthru edge to
     the exit block.  */

  probability = 0;
  count = 0;

  for (ei = ei_start (bb->succs); (e = ei_safe_edge (ei)); )
    {
      if (!(e->flags & (EDGE_ABNORMAL | EDGE_EH)))
	{
	  if (e->dest != EXIT_BLOCK_PTR)
	    {
	      e->dest->count -= e->count;
	      e->dest->frequency -= EDGE_FREQUENCY (e);
	      if (e->dest->count < 0)
		e->dest->count = 0;
	      if (e->dest->frequency < 0)
		e->dest->frequency = 0;
	    }
	  count += e->count;
	  probability += e->probability;
	  remove_edge (e);
	}
      else
	ei_next (&ei);
    }

  /* This is somewhat ugly: the call_expr expander often emits instructions
     after the sibcall (to perform the function return).  These confuse the
     find_many_sub_basic_blocks code, so we need to get rid of these.  */
  last = NEXT_INSN (last);
  gcc_assert (BARRIER_P (last));

  *can_fallthru = false;
  while (NEXT_INSN (last))
    {
      /* For instance an sqrt builtin expander expands if with
	 sibcall in the then and label for `else`.  */
      if (LABEL_P (NEXT_INSN (last)))
	{
	  *can_fallthru = true;
	  break;
	}
      delete_insn (NEXT_INSN (last));
    }

  e = make_edge (bb, EXIT_BLOCK_PTR, EDGE_ABNORMAL | EDGE_SIBCALL);
  e->probability += probability;
  e->count += count;
  BB_END (bb) = last;
  update_bb_for_insn (bb);

  if (NEXT_INSN (last))
    {
      bb = create_basic_block (NEXT_INSN (last), get_last_insn (), bb);

      last = BB_END (bb);
      if (BARRIER_P (last))
	BB_END (bb) = PREV_INSN (last);
    }

  maybe_dump_rtl_for_tree_stmt (stmt, last2);

  return bb;
}

/* Expand basic block BB from GIMPLE trees to RTL.  */

static basic_block
expand_gimple_basic_block (basic_block bb)
{
  tree_stmt_iterator tsi;
  tree stmts = bb_stmt_list (bb);
  tree stmt = NULL;
  rtx note, last;
  edge e;
  edge_iterator ei;
  void **elt;

  if (dump_file)
    {
      fprintf (dump_file,
	       "\n;; Generating RTL for tree basic block %d\n",
	       bb->index);
    }

  bb->il.tree = NULL;
  init_rtl_bb_info (bb);
  bb->flags |= BB_RTL;

  /* Remove the RETURN_EXPR if we may fall though to the exit
     instead.  */
  tsi = tsi_last (stmts);
  if (!tsi_end_p (tsi)
      && TREE_CODE (tsi_stmt (tsi)) == RETURN_EXPR)
    {
      tree ret_stmt = tsi_stmt (tsi);

      gcc_assert (single_succ_p (bb));
      gcc_assert (single_succ (bb) == EXIT_BLOCK_PTR);

      if (bb->next_bb == EXIT_BLOCK_PTR
	  && !TREE_OPERAND (ret_stmt, 0))
	{
	  tsi_delink (&tsi);
	  single_succ_edge (bb)->flags |= EDGE_FALLTHRU;
	}
    }

  tsi = tsi_start (stmts);
  if (!tsi_end_p (tsi))
    {
      stmt = tsi_stmt (tsi);
      if (TREE_CODE (stmt) != LABEL_EXPR)
	stmt = NULL_TREE;
    }

  elt = pointer_map_contains (lab_rtx_for_bb, bb);

  if (stmt || elt)
    {
      last = get_last_insn ();

      if (stmt)
	{
	  expand_expr_stmt (stmt);
	  tsi_next (&tsi);
	}

      if (elt)
<<<<<<< HEAD
	emit_label (*elt);
=======
	emit_label ((rtx) *elt);
>>>>>>> 99c9c69a

      /* Java emits line number notes in the top of labels.
	 ??? Make this go away once line number notes are obsoleted.  */
      BB_HEAD (bb) = NEXT_INSN (last);
      if (NOTE_P (BB_HEAD (bb)))
	BB_HEAD (bb) = NEXT_INSN (BB_HEAD (bb));
      note = emit_note_after (NOTE_INSN_BASIC_BLOCK, BB_HEAD (bb));

      maybe_dump_rtl_for_tree_stmt (stmt, last);
    }
  else
    note = BB_HEAD (bb) = emit_note (NOTE_INSN_BASIC_BLOCK);

  NOTE_BASIC_BLOCK (note) = bb;

  for (ei = ei_start (bb->succs); (e = ei_safe_edge (ei)); )
    {
      /* Clear EDGE_EXECUTABLE.  This flag is never used in the backend.  */
      e->flags &= ~EDGE_EXECUTABLE;

      /* At the moment not all abnormal edges match the RTL representation.
	 It is safe to remove them here as find_many_sub_basic_blocks will
	 rediscover them.  In the future we should get this fixed properly.  */
      if (e->flags & EDGE_ABNORMAL)
	remove_edge (e);
      else
	ei_next (&ei);
    }

  for (; !tsi_end_p (tsi); tsi_next (&tsi))
    {
      tree stmt = tsi_stmt (tsi);
      basic_block new_bb;

      if (!stmt)
	continue;

      /* Expand this statement, then evaluate the resulting RTL and
	 fixup the CFG accordingly.  */
      if (TREE_CODE (stmt) == COND_EXPR)
	{
	  new_bb = expand_gimple_cond_expr (bb, stmt);
	  if (new_bb)
	    return new_bb;
	}
      else
	{
	  tree call = get_call_expr_in (stmt);
	  int region;
	  /* For the benefit of calls.c, converting all this to rtl,
	     we need to record the call expression, not just the outer
	     modify statement.  */
	  if (call && call != stmt)
	    {
	      if ((region = lookup_stmt_eh_region (stmt)) > 0)
	        add_stmt_to_eh_region (call, region);
	      gimple_duplicate_stmt_histograms (cfun, call, cfun, stmt);
	    }
	  if (call && CALL_EXPR_TAILCALL (call))
	    {
	      bool can_fallthru;
	      new_bb = expand_gimple_tailcall (bb, stmt, &can_fallthru);
	      if (new_bb)
		{
		  if (can_fallthru)
		    bb = new_bb;
		  else
		    return new_bb;
		}
	    }
	  else
	    {
	      last = get_last_insn ();
	      expand_expr_stmt (stmt);
	      maybe_dump_rtl_for_tree_stmt (stmt, last);
	    }
	}
    }

  /* Expand implicit goto.  */
  FOR_EACH_EDGE (e, ei, bb->succs)
    {
      if (e->flags & EDGE_FALLTHRU)
	break;
    }

  if (e && e->dest != bb->next_bb)
    {
      emit_jump (label_rtx_for_bb (e->dest));
      if (e->goto_locus)
        set_curr_insn_source_location (*e->goto_locus);
      e->flags &= ~EDGE_FALLTHRU;
    }

  do_pending_stack_adjust ();

  /* Find the block tail.  The last insn in the block is the insn
     before a barrier and/or table jump insn.  */
  last = get_last_insn ();
  if (BARRIER_P (last))
    last = PREV_INSN (last);
  if (JUMP_TABLE_DATA_P (last))
    last = PREV_INSN (PREV_INSN (last));
  BB_END (bb) = last;

  update_bb_for_insn (bb);

  return bb;
}


/* Create a basic block for initialization code.  */

static basic_block
construct_init_block (void)
{
  basic_block init_block, first_block;
  edge e = NULL;
  int flags;

  /* Multiple entry points not supported yet.  */
  gcc_assert (EDGE_COUNT (ENTRY_BLOCK_PTR->succs) == 1);
  init_rtl_bb_info (ENTRY_BLOCK_PTR);
  init_rtl_bb_info (EXIT_BLOCK_PTR);
  ENTRY_BLOCK_PTR->flags |= BB_RTL;
  EXIT_BLOCK_PTR->flags |= BB_RTL;

  e = EDGE_SUCC (ENTRY_BLOCK_PTR, 0);

  /* When entry edge points to first basic block, we don't need jump,
     otherwise we have to jump into proper target.  */
  if (e && e->dest != ENTRY_BLOCK_PTR->next_bb)
    {
      tree label = tree_block_label (e->dest);

      emit_jump (label_rtx (label));
      flags = 0;
    }
  else
    flags = EDGE_FALLTHRU;

  init_block = create_basic_block (NEXT_INSN (get_insns ()),
				   get_last_insn (),
				   ENTRY_BLOCK_PTR);
  init_block->frequency = ENTRY_BLOCK_PTR->frequency;
  init_block->count = ENTRY_BLOCK_PTR->count;
  if (e)
    {
      first_block = e->dest;
      redirect_edge_succ (e, init_block);
      e = make_edge (init_block, first_block, flags);
    }
  else
    e = make_edge (init_block, EXIT_BLOCK_PTR, EDGE_FALLTHRU);
  e->probability = REG_BR_PROB_BASE;
  e->count = ENTRY_BLOCK_PTR->count;

  update_bb_for_insn (init_block);
  return init_block;
}

/* For each lexical block, set BLOCK_NUMBER to the depth at which it is
   found in the block tree.  */

static void
set_block_levels (tree block, int level)
{
  while (block)
    {
      BLOCK_NUMBER (block) = level;
      set_block_levels (BLOCK_SUBBLOCKS (block), level + 1);
      block = BLOCK_CHAIN (block);
    }
}

/* Create a block containing landing pads and similar stuff.  */

static void
construct_exit_block (void)
{
  rtx head = get_last_insn ();
  rtx end;
  basic_block exit_block;
  edge e, e2;
  unsigned ix;
  edge_iterator ei;
  rtx orig_end = BB_END (EXIT_BLOCK_PTR->prev_bb);

  /* Make sure the locus is set to the end of the function, so that
     epilogue line numbers and warnings are set properly.  */
#ifdef USE_MAPPED_LOCATION
  if (cfun->function_end_locus != UNKNOWN_LOCATION)
#else
  if (cfun->function_end_locus.file)
#endif
    input_location = cfun->function_end_locus;

  /* The following insns belong to the top scope.  */
  set_curr_insn_block (DECL_INITIAL (current_function_decl));

  /* Generate rtl for function exit.  */
  expand_function_end ();

  end = get_last_insn ();
  if (head == end)
    return;
  /* While emitting the function end we could move end of the last basic block.
   */
  BB_END (EXIT_BLOCK_PTR->prev_bb) = orig_end;
  while (NEXT_INSN (head) && NOTE_P (NEXT_INSN (head)))
    head = NEXT_INSN (head);
  exit_block = create_basic_block (NEXT_INSN (head), end,
				   EXIT_BLOCK_PTR->prev_bb);
  exit_block->frequency = EXIT_BLOCK_PTR->frequency;
  exit_block->count = EXIT_BLOCK_PTR->count;

  ix = 0;
  while (ix < EDGE_COUNT (EXIT_BLOCK_PTR->preds))
    {
      e = EDGE_PRED (EXIT_BLOCK_PTR, ix);
      if (!(e->flags & EDGE_ABNORMAL))
	redirect_edge_succ (e, exit_block);
      else
	ix++;
    }

  e = make_edge (exit_block, EXIT_BLOCK_PTR, EDGE_FALLTHRU);
  e->probability = REG_BR_PROB_BASE;
  e->count = EXIT_BLOCK_PTR->count;
  FOR_EACH_EDGE (e2, ei, EXIT_BLOCK_PTR->preds)
    if (e2 != e)
      {
	e->count -= e2->count;
	exit_block->count -= e2->count;
	exit_block->frequency -= EDGE_FREQUENCY (e2);
      }
  if (e->count < 0)
    e->count = 0;
  if (exit_block->count < 0)
    exit_block->count = 0;
  if (exit_block->frequency < 0)
    exit_block->frequency = 0;
  update_bb_for_insn (exit_block);
}

/* Helper function for discover_nonconstant_array_refs.
   Look for ARRAY_REF nodes with non-constant indexes and mark them
   addressable.  */

static tree
discover_nonconstant_array_refs_r (tree * tp, int *walk_subtrees,
				   void *data ATTRIBUTE_UNUSED)
{
  tree t = *tp;

  if (IS_TYPE_OR_DECL_P (t))
    *walk_subtrees = 0;
  else if (TREE_CODE (t) == ARRAY_REF || TREE_CODE (t) == ARRAY_RANGE_REF)
    {
      while (((TREE_CODE (t) == ARRAY_REF || TREE_CODE (t) == ARRAY_RANGE_REF)
	      && is_gimple_min_invariant (TREE_OPERAND (t, 1))
	      && (!TREE_OPERAND (t, 2)
		  || is_gimple_min_invariant (TREE_OPERAND (t, 2))))
	     || (TREE_CODE (t) == COMPONENT_REF
		 && (!TREE_OPERAND (t,2)
		     || is_gimple_min_invariant (TREE_OPERAND (t, 2))))
	     || TREE_CODE (t) == BIT_FIELD_REF
	     || TREE_CODE (t) == REALPART_EXPR
	     || TREE_CODE (t) == IMAGPART_EXPR
	     || TREE_CODE (t) == VIEW_CONVERT_EXPR
	     || TREE_CODE (t) == NOP_EXPR
	     || TREE_CODE (t) == CONVERT_EXPR)
	t = TREE_OPERAND (t, 0);

      if (TREE_CODE (t) == ARRAY_REF || TREE_CODE (t) == ARRAY_RANGE_REF)
	{
	  t = get_base_address (t);
	  if (t && DECL_P (t))
	    TREE_ADDRESSABLE (t) = 1;
	}

      *walk_subtrees = 0;
    }

  return NULL_TREE;
}

/* RTL expansion is not able to compile array references with variable
   offsets for arrays stored in single register.  Discover such
   expressions and mark variables as addressable to avoid this
   scenario.  */

static void
discover_nonconstant_array_refs (void)
{
  basic_block bb;
  block_stmt_iterator bsi;

  FOR_EACH_BB (bb)
    {
      for (bsi = bsi_start (bb); !bsi_end_p (bsi); bsi_next (&bsi))
	walk_tree (bsi_stmt_ptr (bsi), discover_nonconstant_array_refs_r,
		   NULL , NULL);
    }
}

/* Translate the intermediate representation contained in the CFG
   from GIMPLE trees to RTL.

   We do conversion per basic block and preserve/update the tree CFG.
   This implies we have to do some magic as the CFG can simultaneously
   consist of basic blocks containing RTL and GIMPLE trees.  This can
   confuse the CFG hooks, so be careful to not manipulate CFG during
   the expansion.  */

static unsigned int
tree_expand_cfg (void)
{
  basic_block bb, init_block;
  sbitmap blocks;
  edge_iterator ei;
  edge e;

  /* Some backends want to know that we are expanding to RTL.  */
  currently_expanding_to_rtl = 1;

  insn_locators_alloc ();
  if (!DECL_BUILT_IN (current_function_decl))
    set_curr_insn_source_location (DECL_SOURCE_LOCATION (current_function_decl));
  set_curr_insn_block (DECL_INITIAL (current_function_decl));
  prologue_locator = curr_insn_locator ();

  /* Make sure first insn is a note even if we don't want linenums.
     This makes sure the first insn will never be deleted.
     Also, final expects a note to appear there.  */
  emit_note (NOTE_INSN_DELETED);

  /* Mark arrays indexed with non-constant indices with TREE_ADDRESSABLE.  */
  discover_nonconstant_array_refs ();

  /* Expand the variables recorded during gimple lowering.  */
  expand_used_vars ();

  /* Honor stack protection warnings.  */
  if (warn_stack_protect)
    {
      if (current_function_calls_alloca)
	warning (0, "not protecting local variables: variable length buffer");
      if (has_short_buffer && !cfun->stack_protect_guard)
	warning (0, "not protecting function: no buffer at least %d bytes long",
		 (int) PARAM_VALUE (PARAM_SSP_BUFFER_SIZE));
    }

  /* Set up parameters and prepare for return, for the function.  */
  expand_function_start (current_function_decl);

  /* If this function is `main', emit a call to `__main'
     to run global initializers, etc.  */
  if (DECL_NAME (current_function_decl)
      && MAIN_NAME_P (DECL_NAME (current_function_decl))
      && DECL_FILE_SCOPE_P (current_function_decl))
    expand_main_function ();

  /* Initialize the stack_protect_guard field.  This must happen after the
     call to __main (if any) so that the external decl is initialized.  */
  if (cfun->stack_protect_guard)
    stack_protect_prologue ();

  /* Register rtl specific functions for cfg.  */
  rtl_register_cfg_hooks ();

  init_block = construct_init_block ();

  /* Clear EDGE_EXECUTABLE on the entry edge(s).  It is cleaned from the
     remaining edges in expand_gimple_basic_block.  */
  FOR_EACH_EDGE (e, ei, ENTRY_BLOCK_PTR->succs)
    e->flags &= ~EDGE_EXECUTABLE;

  lab_rtx_for_bb = pointer_map_create ();
  FOR_BB_BETWEEN (bb, init_block->next_bb, EXIT_BLOCK_PTR, next_bb)
    bb = expand_gimple_basic_block (bb);
  pointer_map_destroy (lab_rtx_for_bb);

  construct_exit_block ();
  set_curr_insn_block (DECL_INITIAL (current_function_decl));
  insn_locators_finalize ();

  /* We're done expanding trees to RTL.  */
  currently_expanding_to_rtl = 0;

  /* Convert tree EH labels to RTL EH labels, and clean out any unreachable
     EH regions.  */
  convert_from_eh_region_ranges ();

  rebuild_jump_labels (get_insns ());
  find_exception_handler_labels ();

  blocks = sbitmap_alloc (last_basic_block);
  sbitmap_ones (blocks);
  find_many_sub_basic_blocks (blocks);
  purge_all_dead_edges ();
  sbitmap_free (blocks);

  compact_blocks ();
#ifdef ENABLE_CHECKING
  verify_flow_info ();
#endif

  /* There's no need to defer outputting this function any more; we
     know we want to output it.  */
  DECL_DEFER_OUTPUT (current_function_decl) = 0;

  /* Now that we're done expanding trees to RTL, we shouldn't have any
     more CONCATs anywhere.  */
  generating_concat_p = 0;

  if (dump_file)
    {
      fprintf (dump_file,
	       "\n\n;;\n;; Full RTL generated for this function:\n;;\n");
      /* And the pass manager will dump RTL for us.  */
    }

  /* If we're emitting a nested function, make sure its parent gets
     emitted as well.  Doing otherwise confuses debug info.  */
  {
    tree parent;
    for (parent = DECL_CONTEXT (current_function_decl);
	 parent != NULL_TREE;
	 parent = get_containing_scope (parent))
      if (TREE_CODE (parent) == FUNCTION_DECL)
	TREE_SYMBOL_REFERENCED (DECL_ASSEMBLER_NAME (parent)) = 1;
  }

  /* We are now committed to emitting code for this function.  Do any
     preparation, such as emitting abstract debug info for the inline
     before it gets mangled by optimization.  */
  if (cgraph_function_possibly_inlined_p (current_function_decl))
    (*debug_hooks->outlining_inline_function) (current_function_decl);

  TREE_ASM_WRITTEN (current_function_decl) = 1;

  /* After expanding, the return labels are no longer needed. */
  return_label = NULL;
  naked_return_label = NULL;
  free_histograms ();
  /* Tag the blocks with a depth number so that change_scope can find
     the common parent easily.  */
  set_block_levels (DECL_INITIAL (cfun->decl), 0);
  return 0;
}

struct tree_opt_pass pass_expand =
{
  "expand",				/* name */
  NULL,                                 /* gate */
  tree_expand_cfg,			/* execute */
  NULL,                                 /* sub */
  NULL,                                 /* next */
  0,                                    /* static_pass_number */
  TV_EXPAND,				/* tv_id */
  /* ??? If TER is enabled, we actually receive GENERIC.  */
  PROP_gimple_leh | PROP_cfg,           /* properties_required */
  PROP_rtl,                             /* properties_provided */
  PROP_trees,				/* properties_destroyed */
  0,                                    /* todo_flags_start */
  TODO_dump_func,                       /* todo_flags_finish */
  'r'					/* letter */
};<|MERGE_RESOLUTION|>--- conflicted
+++ resolved
@@ -1262,11 +1262,7 @@
 
   elt = pointer_map_contains (lab_rtx_for_bb, bb);
   if (elt)
-<<<<<<< HEAD
-    return *elt;
-=======
     return (rtx) *elt;
->>>>>>> 99c9c69a
 
   /* Find the tree label if it is present.  */
      
@@ -1285,11 +1281,7 @@
 
   elt = pointer_map_insert (lab_rtx_for_bb, bb);
   *elt = gen_label_rtx ();
-<<<<<<< HEAD
-  return *elt;
-=======
   return (rtx) *elt;
->>>>>>> 99c9c69a
 }
 
 /* A subroutine of expand_gimple_basic_block.  Expand one COND_EXPR.
@@ -1546,11 +1538,7 @@
 	}
 
       if (elt)
-<<<<<<< HEAD
-	emit_label (*elt);
-=======
 	emit_label ((rtx) *elt);
->>>>>>> 99c9c69a
 
       /* Java emits line number notes in the top of labels.
 	 ??? Make this go away once line number notes are obsoleted.  */
