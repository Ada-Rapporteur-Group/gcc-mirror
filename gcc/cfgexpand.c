--- conflicted
+++ resolved
@@ -1,10 +1,6 @@
 /* A pass for lowering trees to RTL.
-<<<<<<< HEAD
-   Copyright (C) 2004, 2005, 2006, 2007, 2008 Free Software Foundation, Inc.
-=======
    Copyright (C) 2004, 2005, 2006, 2007, 2008, 2009
    Free Software Foundation, Inc.
->>>>>>> a0daa400
 
 This file is part of GCC.
 
@@ -1414,11 +1410,6 @@
 
   init_vars_expansion ();
 
-<<<<<<< HEAD
-  /* At this point all variables on the local_decls with TREE_USED
-     set are not associated with any block scope.  Lay them out.  */
-=======
->>>>>>> a0daa400
   for (t = cfun->local_decls; t; t = TREE_CHAIN (t))
     {
       tree var = TREE_VALUE (t);
@@ -1589,12 +1580,8 @@
   if (dump_file && (dump_flags & TDF_DETAILS))
     {
       fprintf (dump_file, "\n;; ");
-<<<<<<< HEAD
       print_gimple_stmt (dump_file, stmt, 0,
 			 TDF_SLIM | (dump_flags & TDF_LINENO));
-=======
-      print_gimple_stmt (dump_file, stmt, 0, TDF_SLIM);
->>>>>>> a0daa400
       fprintf (dump_file, "\n");
 
       print_rtl (dump_file, since ? NEXT_INSN (since) : since);
@@ -2722,16 +2709,10 @@
 
   for (; !gsi_end_p (gsi); gsi_next (&gsi))
     {
-<<<<<<< HEAD
       basic_block new_bb;
 
       stmt = gsi_stmt (gsi);
 
-=======
-      gimple stmt = gsi_stmt (gsi);
-      basic_block new_bb;
-
->>>>>>> a0daa400
       /* Expand this statement, then evaluate the resulting RTL and
 	 fixup the CFG accordingly.  */
       if (gimple_code (stmt) == GIMPLE_COND)
@@ -2742,7 +2723,6 @@
 	}
       else if (IS_DEBUG_STMT (stmt))
 	{
-<<<<<<< HEAD
 	  location_t sloc = get_curr_insn_source_location ();
 	  tree sblock = get_curr_insn_block ();
 	  gimple_stmt_iterator nsi = gsi;
@@ -2806,8 +2786,6 @@
 	}
       else
 	{
-=======
->>>>>>> a0daa400
 	  if (is_gimple_call (stmt) && gimple_call_tail_p (stmt))
 	    {
 	      bool can_fallthru;
@@ -3065,11 +3043,7 @@
 expand_stack_alignment (void)
 {
   rtx drap_rtx;
-<<<<<<< HEAD
-  unsigned int preferred_stack_boundary, incoming_stack_boundary;
-=======
   unsigned int preferred_stack_boundary;
->>>>>>> a0daa400
 
   if (! SUPPORTS_STACK_ALIGNMENT)
     return;
@@ -3082,13 +3056,6 @@
   gcc_assert (crtl->stack_alignment_needed
 	      <= crtl->stack_alignment_estimated);
 
-<<<<<<< HEAD
-  /* Update stack boundary if needed.  */
-  if (targetm.calls.update_stack_boundary)
-    targetm.calls.update_stack_boundary (); 
-
-=======
->>>>>>> a0daa400
   /* Update crtl->stack_alignment_estimated and use it later to align
      stack.  We check PREFERRED_STACK_BOUNDARY if there may be non-call
      exceptions since callgraph doesn't collect incoming stack alignment
@@ -3103,20 +3070,8 @@
   if (preferred_stack_boundary > crtl->stack_alignment_needed)
     crtl->stack_alignment_needed = preferred_stack_boundary;
 
-<<<<<<< HEAD
-  /* The incoming stack frame has to be aligned at least at
-     parm_stack_boundary.  */
-  if (crtl->parm_stack_boundary > INCOMING_STACK_BOUNDARY)
-    incoming_stack_boundary = crtl->parm_stack_boundary;
-  else
-    incoming_stack_boundary = INCOMING_STACK_BOUNDARY;
-
-  crtl->stack_realign_needed
-    = incoming_stack_boundary < crtl->stack_alignment_estimated;
-=======
   crtl->stack_realign_needed
     = INCOMING_STACK_BOUNDARY < crtl->stack_alignment_estimated;
->>>>>>> a0daa400
   crtl->stack_realign_tried = crtl->stack_realign_needed;
 
   crtl->stack_realign_processed = true;
@@ -3163,11 +3118,7 @@
   rtl_profile_for_bb (ENTRY_BLOCK_PTR);
 
   insn_locators_alloc ();
-<<<<<<< HEAD
   if (!DECL_IS_BUILTIN (current_function_decl))
-=======
-  if (!DECL_BUILT_IN (current_function_decl))
->>>>>>> a0daa400
     {
       /* Eventually, all FEs should explicitly set function_start_locus.  */
       if (cfun->function_start_locus == UNKNOWN_LOCATION)
@@ -3260,11 +3211,8 @@
      conservatively to true until they are all profile aware.  */
   pointer_map_destroy (lab_rtx_for_bb);
   free_histograms ();
-<<<<<<< HEAD
 
   adjust_debug_string_constants ();
-=======
->>>>>>> a0daa400
 
   construct_exit_block ();
   set_curr_insn_block (DECL_INITIAL (current_function_decl));
