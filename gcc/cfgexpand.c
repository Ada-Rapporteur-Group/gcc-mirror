/* A pass for lowering trees to RTL.
   Copyright (C) 2004, 2005, 2006, 2007, 2008, 2009
   Free Software Foundation, Inc.

This file is part of GCC.

GCC is free software; you can redistribute it and/or modify
it under the terms of the GNU General Public License as published by
the Free Software Foundation; either version 3, or (at your option)
any later version.

GCC is distributed in the hope that it will be useful,
but WITHOUT ANY WARRANTY; without even the implied warranty of
MERCHANTABILITY or FITNESS FOR A PARTICULAR PURPOSE.  See the
GNU General Public License for more details.

You should have received a copy of the GNU General Public License
along with GCC; see the file COPYING3.  If not see
<http://www.gnu.org/licenses/>.  */

#include "config.h"
#include "system.h"
#include "coretypes.h"
#include "tm.h"
#include "tree.h"
#include "rtl.h"
#include "tm_p.h"
#include "basic-block.h"
#include "function.h"
#include "expr.h"
#include "langhooks.h"
#include "tree-flow.h"
#include "timevar.h"
#include "tree-dump.h"
#include "tree-pass.h"
#include "except.h"
#include "flags.h"
#include "diagnostic.h"
#include "toplev.h"
#include "debug.h"
#include "params.h"
#include "tree-inline.h"
#include "value-prof.h"
#include "target.h"
#include "ssaexpand.h"


/* This variable holds information helping the rewriting of SSA trees
   into RTL.  */
struct ssaexpand SA;

/* Return an expression tree corresponding to the RHS of GIMPLE
   statement STMT.  */

tree
gimple_assign_rhs_to_tree (gimple stmt)
{
  tree t;
  enum gimple_rhs_class grhs_class;
    
  grhs_class = get_gimple_rhs_class (gimple_expr_code (stmt));

  if (grhs_class == GIMPLE_BINARY_RHS)
    t = build2 (gimple_assign_rhs_code (stmt),
		TREE_TYPE (gimple_assign_lhs (stmt)),
		gimple_assign_rhs1 (stmt),
		gimple_assign_rhs2 (stmt));
  else if (grhs_class == GIMPLE_UNARY_RHS)
    t = build1 (gimple_assign_rhs_code (stmt),
		TREE_TYPE (gimple_assign_lhs (stmt)),
		gimple_assign_rhs1 (stmt));
  else if (grhs_class == GIMPLE_SINGLE_RHS)
    t = gimple_assign_rhs1 (stmt);
  else
    gcc_unreachable ();

  if (gimple_has_location (stmt) && CAN_HAVE_LOCATION_P (t))
    SET_EXPR_LOCATION (t, gimple_location (stmt));

  return t;
}

/* Return an expression tree corresponding to the PREDICATE of GIMPLE_COND
   statement STMT.  */

static tree
gimple_cond_pred_to_tree (gimple stmt)
{
  /* We're sometimes presented with such code:
       D.123_1 = x < y;
       if (D.123_1 != 0)
         ...
     This would expand to two comparisons which then later might
     be cleaned up by combine.  But some pattern matchers like if-conversion
     work better when there's only one compare, so make up for this
     here as special exception if TER would have made the same change.  */
  tree lhs = gimple_cond_lhs (stmt);
  if (SA.values
      && TREE_CODE (lhs) == SSA_NAME
      && bitmap_bit_p (SA.values, SSA_NAME_VERSION (lhs)))
    lhs = gimple_assign_rhs_to_tree (SSA_NAME_DEF_STMT (lhs));

  return build2 (gimple_cond_code (stmt), boolean_type_node,
		 lhs, gimple_cond_rhs (stmt));
}

/* Helper for gimple_to_tree.  Set EXPR_LOCATION for every expression
   inside *TP.  DATA is the location to set.  */

static tree
set_expr_location_r (tree *tp, int *ws ATTRIBUTE_UNUSED, void *data)
{
  location_t *loc = (location_t *) data;
  if (EXPR_P (*tp))
    SET_EXPR_LOCATION (*tp, *loc);

  return NULL_TREE;
}


/* RTL expansion has traditionally been done on trees, so the
   transition to doing it on GIMPLE tuples is very invasive to the RTL
   expander.  To facilitate the transition, this function takes a
   GIMPLE tuple STMT and returns the same statement in the form of a
   tree.  */

static tree
gimple_to_tree (gimple stmt)
{
  tree t;
  int rn;
  tree_ann_common_t ann;
  location_t loc;

  switch (gimple_code (stmt))
    {
    case GIMPLE_ASSIGN:
      {
	tree lhs = gimple_assign_lhs (stmt);

	t = gimple_assign_rhs_to_tree (stmt);
	t = build2 (MODIFY_EXPR, TREE_TYPE (lhs), lhs, t);
	if (gimple_assign_nontemporal_move_p (stmt))
	  MOVE_NONTEMPORAL (t) = true;
      }
      break;
	                                 
    case GIMPLE_COND:
      t = gimple_cond_pred_to_tree (stmt);
      t = build3 (COND_EXPR, void_type_node, t, NULL_TREE, NULL_TREE);
      break;

    case GIMPLE_GOTO:
      t = build1 (GOTO_EXPR, void_type_node, gimple_goto_dest (stmt));
      break;

    case GIMPLE_LABEL:
      t = build1 (LABEL_EXPR, void_type_node, gimple_label_label (stmt));
      break;

    case GIMPLE_RETURN:
      {
	tree retval = gimple_return_retval (stmt);

	if (retval && retval != error_mark_node)
	  {
	    tree result = DECL_RESULT (current_function_decl);

	    /* If we are not returning the current function's RESULT_DECL,
	       build an assignment to it.  */
	    if (retval != result)
	      {
		/* I believe that a function's RESULT_DECL is unique.  */
		gcc_assert (TREE_CODE (retval) != RESULT_DECL);

		retval = build2 (MODIFY_EXPR, TREE_TYPE (result),
				 result, retval);
	      }
	  }
	t = build1 (RETURN_EXPR, void_type_node, retval);
      }
      break;

    case GIMPLE_ASM:
      {
	size_t i, n;
	tree out, in, cl;
	const char *s;

	out = NULL_TREE;
	n = gimple_asm_noutputs (stmt);
	if (n > 0)
	  {
	    t = out = gimple_asm_output_op (stmt, 0);
	    for (i = 1; i < n; i++)
	      {
		TREE_CHAIN (t) = gimple_asm_output_op (stmt, i);
		t = gimple_asm_output_op (stmt, i);
	      }
	  }

	in = NULL_TREE;
	n = gimple_asm_ninputs (stmt);
	if (n > 0)
	  {
	    t = in = gimple_asm_input_op (stmt, 0);
	    for (i = 1; i < n; i++)
	      {
		TREE_CHAIN (t) = gimple_asm_input_op (stmt, i);
		t = gimple_asm_input_op (stmt, i);
	      }
	  }

	cl = NULL_TREE;
	n = gimple_asm_nclobbers (stmt);
	if (n > 0)
	  {
	    t = cl = gimple_asm_clobber_op (stmt, 0);
	    for (i = 1; i < n; i++)
	      {
		TREE_CHAIN (t) = gimple_asm_clobber_op (stmt, i);
		t = gimple_asm_clobber_op (stmt, i);
	      }
	  }

	s = gimple_asm_string (stmt);
	t = build4 (ASM_EXPR, void_type_node, build_string (strlen (s), s),
	            out, in, cl);
        ASM_VOLATILE_P (t) = gimple_asm_volatile_p (stmt);
        ASM_INPUT_P (t) = gimple_asm_input_p (stmt);
      }
    break;

    case GIMPLE_CALL:
      {
	size_t i;
        tree fn;
	tree_ann_common_t ann;
        
	t = build_vl_exp (CALL_EXPR, gimple_call_num_args (stmt) + 3);

        CALL_EXPR_FN (t) = gimple_call_fn (stmt);
        TREE_TYPE (t) = gimple_call_return_type (stmt);
	CALL_EXPR_STATIC_CHAIN (t) = gimple_call_chain (stmt);

	for (i = 0; i < gimple_call_num_args (stmt); i++)
	  CALL_EXPR_ARG (t, i) = gimple_call_arg (stmt, i);

	if (!(gimple_call_flags (stmt) & (ECF_CONST | ECF_PURE)))
	  TREE_SIDE_EFFECTS (t) = 1;

	if (gimple_call_flags (stmt) & ECF_NOTHROW)
	  TREE_NOTHROW (t) = 1;

        CALL_EXPR_TAILCALL (t) = gimple_call_tail_p (stmt);
        CALL_EXPR_RETURN_SLOT_OPT (t) = gimple_call_return_slot_opt_p (stmt);
        CALL_FROM_THUNK_P (t) = gimple_call_from_thunk_p (stmt);
        CALL_CANNOT_INLINE_P (t) = gimple_call_cannot_inline_p (stmt);
        CALL_EXPR_VA_ARG_PACK (t) = gimple_call_va_arg_pack_p (stmt);

        /* If the call has a LHS then create a MODIFY_EXPR to hold it.  */
	{
	  tree lhs = gimple_call_lhs (stmt);

	  if (lhs)
	    t = build2 (MODIFY_EXPR, TREE_TYPE (lhs), lhs, t);
	}

        /* Record the original call statement, as it may be used
           to retrieve profile information during expansion.  */

	if ((fn = gimple_call_fndecl (stmt)) != NULL_TREE
	    && DECL_BUILT_IN (fn))
	  {
	    ann = get_tree_common_ann (t);
	    ann->stmt = stmt;
	  }
      }
    break;

    case GIMPLE_SWITCH:
      {
	tree label_vec;
	size_t i;
	tree elt = gimple_switch_label (stmt, 0);

	label_vec = make_tree_vec (gimple_switch_num_labels (stmt));

	if (!CASE_LOW (elt) && !CASE_HIGH (elt))
	  {
	    for (i = 1; i < gimple_switch_num_labels (stmt); i++)
	      TREE_VEC_ELT (label_vec, i - 1) = gimple_switch_label (stmt, i);

	    /* The default case in a SWITCH_EXPR must be at the end of
	       the label vector.  */
	    TREE_VEC_ELT (label_vec, i - 1) = gimple_switch_label (stmt, 0);
	  }
	else
	  {
	    for (i = 0; i < gimple_switch_num_labels (stmt); i++)
	      TREE_VEC_ELT (label_vec, i) = gimple_switch_label (stmt, i);
	  }

	t = build3 (SWITCH_EXPR, void_type_node, gimple_switch_index (stmt),
		    NULL, label_vec);
      }
    break;

    case GIMPLE_NOP:
    case GIMPLE_PREDICT:
      t = build1 (NOP_EXPR, void_type_node, size_zero_node);
      break;

    case GIMPLE_RESX:
      t = build_resx (gimple_resx_region (stmt));
      break;
	
    default:
      if (errorcount == 0)
	{
	  error ("Unrecognized GIMPLE statement during RTL expansion");
	  print_gimple_stmt (stderr, stmt, 4, 0);
	  gcc_unreachable ();
	}
      else
	{
	  /* Ignore any bad gimple codes if we're going to die anyhow,
	     so we can at least set TREE_ASM_WRITTEN and have the rest
	     of compilation advance without sudden ICE death.  */
	  t = build1 (NOP_EXPR, void_type_node, size_zero_node);
	  break;
	}
    }

  /* If STMT is inside an exception region, record it in the generated
     expression.  */
  rn = lookup_stmt_eh_region (stmt);
  if (rn >= 0)
    {
      tree call = get_call_expr_in (t);

      ann = get_tree_common_ann (t);
      ann->rn = rn;
      
      /* For a CALL_EXPR on the RHS of an assignment, calls.c looks up
 	 the CALL_EXPR not the assignment statment for EH region number. */
      if (call && call != t)
	{
	  ann = get_tree_common_ann (call);
	  ann->rn = rn;
	}
    }

  /* Set EXPR_LOCATION in all the embedded expressions.  */
  loc = gimple_location (stmt);
  walk_tree (&t, set_expr_location_r, (void *) &loc, NULL);

  TREE_BLOCK (t) = gimple_block (stmt);

  return t;
}


/* Release back to GC memory allocated by gimple_to_tree.  */

static void
release_stmt_tree (gimple stmt, tree stmt_tree)
{
  tree_ann_common_t ann;

  switch (gimple_code (stmt))
    {
    case GIMPLE_ASSIGN:
      if (get_gimple_rhs_class (gimple_expr_code (stmt)) != GIMPLE_SINGLE_RHS)
	ggc_free (TREE_OPERAND (stmt_tree, 1));
      break;
    case GIMPLE_COND:
      ggc_free (COND_EXPR_COND (stmt_tree));
      break;
    case GIMPLE_RETURN:
      if (TREE_OPERAND (stmt_tree, 0)
	  && TREE_CODE (TREE_OPERAND (stmt_tree, 0)) == MODIFY_EXPR)
	ggc_free (TREE_OPERAND (stmt_tree, 0));
      break;
    case GIMPLE_CALL:
      if (gimple_call_lhs (stmt))
	{
	  ann = tree_common_ann (TREE_OPERAND (stmt_tree, 1));
	  if (ann)
	    ggc_free (ann);
	  ggc_free (TREE_OPERAND (stmt_tree, 1));
	}
      break;
    default:
      break;
    }
  ann = tree_common_ann (stmt_tree);
  if (ann)
    ggc_free (ann);
  ggc_free (stmt_tree);
}


/* Verify that there is exactly single jump instruction since last and attach
   REG_BR_PROB note specifying probability.
   ??? We really ought to pass the probability down to RTL expanders and let it
   re-distribute it when the conditional expands into multiple conditionals.
   This is however difficult to do.  */
void
add_reg_br_prob_note (rtx last, int probability)
{
  if (profile_status == PROFILE_ABSENT)
    return;
  for (last = NEXT_INSN (last); last && NEXT_INSN (last); last = NEXT_INSN (last))
    if (JUMP_P (last))
      {
	/* It is common to emit condjump-around-jump sequence when we don't know
	   how to reverse the conditional.  Special case this.  */
	if (!any_condjump_p (last)
	    || !JUMP_P (NEXT_INSN (last))
	    || !simplejump_p (NEXT_INSN (last))
	    || !NEXT_INSN (NEXT_INSN (last))
	    || !BARRIER_P (NEXT_INSN (NEXT_INSN (last)))
	    || !NEXT_INSN (NEXT_INSN (NEXT_INSN (last)))
	    || !LABEL_P (NEXT_INSN (NEXT_INSN (NEXT_INSN (last))))
	    || NEXT_INSN (NEXT_INSN (NEXT_INSN (NEXT_INSN (last)))))
	  goto failed;
	gcc_assert (!find_reg_note (last, REG_BR_PROB, 0));
	add_reg_note (last, REG_BR_PROB,
		      GEN_INT (REG_BR_PROB_BASE - probability));
	return;
      }
  if (!last || !JUMP_P (last) || !any_condjump_p (last))
    goto failed;
  gcc_assert (!find_reg_note (last, REG_BR_PROB, 0));
  add_reg_note (last, REG_BR_PROB, GEN_INT (probability));
  return;
failed:
  if (dump_file)
    fprintf (dump_file, "Failed to add probability note\n");
}


#ifndef STACK_ALIGNMENT_NEEDED
#define STACK_ALIGNMENT_NEEDED 1
#endif

#define SSAVAR(x) (TREE_CODE (x) == SSA_NAME ? SSA_NAME_VAR (x) : x)

/* Associate declaration T with storage space X.  If T is no
   SSA name this is exactly SET_DECL_RTL, otherwise make the
   partition of T associated with X.  */
static inline void
set_rtl (tree t, rtx x)
{
  if (TREE_CODE (t) == SSA_NAME)
    {
      SA.partition_to_pseudo[var_to_partition (SA.map, t)] = x;
      if (x && !MEM_P (x))
	set_reg_attrs_for_decl_rtl (SSA_NAME_VAR (t), x);
      /* For the benefit of debug information at -O0 (where vartracking
         doesn't run) record the place also in the base DECL if it's
	 a normal variable (not a parameter).  */
      if (x && x != pc_rtx && TREE_CODE (SSA_NAME_VAR (t)) == VAR_DECL)
	{
	  tree var = SSA_NAME_VAR (t);
	  /* If we don't yet have something recorded, just record it now.  */
	  if (!DECL_RTL_SET_P (var))
	    SET_DECL_RTL (var, x);
	  /* If we have it set alrady to "multiple places" don't
	     change this.  */
	  else if (DECL_RTL (var) == pc_rtx)
	    ;
	  /* If we have something recorded and it's not the same place
	     as we want to record now, we have multiple partitions for the
	     same base variable, with different places.  We can't just
	     randomly chose one, hence we have to say that we don't know.
	     This only happens with optimization, and there var-tracking
	     will figure out the right thing.  */
	  else if (DECL_RTL (var) != x)
	    SET_DECL_RTL (var, pc_rtx);
	}
    }
  else
    SET_DECL_RTL (t, x);
}

/* This structure holds data relevant to one variable that will be
   placed in a stack slot.  */
struct stack_var
{
  /* The Variable.  */
  tree decl;

  /* The offset of the variable.  During partitioning, this is the
     offset relative to the partition.  After partitioning, this
     is relative to the stack frame.  */
  HOST_WIDE_INT offset;

  /* Initially, the size of the variable.  Later, the size of the partition,
     if this variable becomes it's partition's representative.  */
  HOST_WIDE_INT size;

  /* The *byte* alignment required for this variable.  Or as, with the
     size, the alignment for this partition.  */
  unsigned int alignb;

  /* The partition representative.  */
  size_t representative;

  /* The next stack variable in the partition, or EOC.  */
  size_t next;
};

#define EOC  ((size_t)-1)

/* We have an array of such objects while deciding allocation.  */
static struct stack_var *stack_vars;
static size_t stack_vars_alloc;
static size_t stack_vars_num;

/* An array of indices such that stack_vars[stack_vars_sorted[i]].size
   is non-decreasing.  */
static size_t *stack_vars_sorted;

/* We have an interference graph between such objects.  This graph
   is lower triangular.  */
static bool *stack_vars_conflict;
static size_t stack_vars_conflict_alloc;

/* The phase of the stack frame.  This is the known misalignment of
   virtual_stack_vars_rtx from PREFERRED_STACK_BOUNDARY.  That is,
   (frame_offset+frame_phase) % PREFERRED_STACK_BOUNDARY == 0.  */
static int frame_phase;

/* Used during expand_used_vars to remember if we saw any decls for
   which we'd like to enable stack smashing protection.  */
static bool has_protected_decls;

/* Used during expand_used_vars.  Remember if we say a character buffer
   smaller than our cutoff threshold.  Used for -Wstack-protector.  */
static bool has_short_buffer;

/* Discover the byte alignment to use for DECL.  Ignore alignment
   we can't do with expected alignment of the stack boundary.  */

static unsigned int
get_decl_align_unit (tree decl)
{
  unsigned int align;

  align = LOCAL_DECL_ALIGNMENT (decl);

  if (align > MAX_SUPPORTED_STACK_ALIGNMENT)
    align = MAX_SUPPORTED_STACK_ALIGNMENT;

  if (SUPPORTS_STACK_ALIGNMENT)
    {
      if (crtl->stack_alignment_estimated < align)
	{
	  gcc_assert(!crtl->stack_realign_processed);
          crtl->stack_alignment_estimated = align;
	}
    }

  /* stack_alignment_needed > PREFERRED_STACK_BOUNDARY is permitted.
     So here we only make sure stack_alignment_needed >= align.  */
  if (crtl->stack_alignment_needed < align)
    crtl->stack_alignment_needed = align;
  if (crtl->max_used_stack_slot_alignment < align)
    crtl->max_used_stack_slot_alignment = align;

  return align / BITS_PER_UNIT;
}

/* Allocate SIZE bytes at byte alignment ALIGN from the stack frame.
   Return the frame offset.  */

static HOST_WIDE_INT
alloc_stack_frame_space (HOST_WIDE_INT size, HOST_WIDE_INT align)
{
  HOST_WIDE_INT offset, new_frame_offset;

  new_frame_offset = frame_offset;
  if (FRAME_GROWS_DOWNWARD)
    {
      new_frame_offset -= size + frame_phase;
      new_frame_offset &= -align;
      new_frame_offset += frame_phase;
      offset = new_frame_offset;
    }
  else
    {
      new_frame_offset -= frame_phase;
      new_frame_offset += align - 1;
      new_frame_offset &= -align;
      new_frame_offset += frame_phase;
      offset = new_frame_offset;
      new_frame_offset += size;
    }
  frame_offset = new_frame_offset;

  if (frame_offset_overflow (frame_offset, cfun->decl))
    frame_offset = offset = 0;

  return offset;
}

/* Accumulate DECL into STACK_VARS.  */

static void
add_stack_var (tree decl)
{
  if (stack_vars_num >= stack_vars_alloc)
    {
      if (stack_vars_alloc)
	stack_vars_alloc = stack_vars_alloc * 3 / 2;
      else
	stack_vars_alloc = 32;
      stack_vars
	= XRESIZEVEC (struct stack_var, stack_vars, stack_vars_alloc);
    }
  stack_vars[stack_vars_num].decl = decl;
  stack_vars[stack_vars_num].offset = 0;
  stack_vars[stack_vars_num].size = tree_low_cst (DECL_SIZE_UNIT (SSAVAR (decl)), 1);
  stack_vars[stack_vars_num].alignb = get_decl_align_unit (SSAVAR (decl));

  /* All variables are initially in their own partition.  */
  stack_vars[stack_vars_num].representative = stack_vars_num;
  stack_vars[stack_vars_num].next = EOC;

  /* Ensure that this decl doesn't get put onto the list twice.  */
  set_rtl (decl, pc_rtx);

  stack_vars_num++;
}

/* Compute the linear index of a lower-triangular coordinate (I, J).  */

static size_t
triangular_index (size_t i, size_t j)
{
  if (i < j)
    {
      size_t t;
      t = i, i = j, j = t;
    }
  return (i * (i + 1)) / 2 + j;
}

/* Ensure that STACK_VARS_CONFLICT is large enough for N objects.  */

static void
resize_stack_vars_conflict (size_t n)
{
  size_t size = triangular_index (n-1, n-1) + 1;

  if (size <= stack_vars_conflict_alloc)
    return;

  stack_vars_conflict = XRESIZEVEC (bool, stack_vars_conflict, size);
  memset (stack_vars_conflict + stack_vars_conflict_alloc, 0,
	  (size - stack_vars_conflict_alloc) * sizeof (bool));
  stack_vars_conflict_alloc = size;
}

/* Make the decls associated with luid's X and Y conflict.  */

static void
add_stack_var_conflict (size_t x, size_t y)
{
  size_t index = triangular_index (x, y);
  gcc_assert (index < stack_vars_conflict_alloc);
  stack_vars_conflict[index] = true;
}

/* Check whether the decls associated with luid's X and Y conflict.  */

static bool
stack_var_conflict_p (size_t x, size_t y)
{
  size_t index = triangular_index (x, y);
  gcc_assert (index < stack_vars_conflict_alloc);
  return stack_vars_conflict[index];
}
 
/* Returns true if TYPE is or contains a union type.  */

static bool
aggregate_contains_union_type (tree type)
{
  tree field;

  if (TREE_CODE (type) == UNION_TYPE
      || TREE_CODE (type) == QUAL_UNION_TYPE)
    return true;
  if (TREE_CODE (type) == ARRAY_TYPE)
    return aggregate_contains_union_type (TREE_TYPE (type));
  if (TREE_CODE (type) != RECORD_TYPE)
    return false;

  for (field = TYPE_FIELDS (type); field; field = TREE_CHAIN (field))
    if (TREE_CODE (field) == FIELD_DECL)
      if (aggregate_contains_union_type (TREE_TYPE (field)))
	return true;

  return false;
}

/* A subroutine of expand_used_vars.  If two variables X and Y have alias
   sets that do not conflict, then do add a conflict for these variables
   in the interference graph.  We also need to make sure to add conflicts
   for union containing structures.  Else RTL alias analysis comes along
   and due to type based aliasing rules decides that for two overlapping
   union temporaries { short s; int i; } accesses to the same mem through
   different types may not alias and happily reorders stores across
   life-time boundaries of the temporaries (See PR25654).
   We also have to mind MEM_IN_STRUCT_P and MEM_SCALAR_P.  */

static void
add_alias_set_conflicts (void)
{
  size_t i, j, n = stack_vars_num;

  for (i = 0; i < n; ++i)
    {
      tree type_i = TREE_TYPE (stack_vars[i].decl);
      bool aggr_i = AGGREGATE_TYPE_P (type_i);
      bool contains_union;

      contains_union = aggregate_contains_union_type (type_i);
      for (j = 0; j < i; ++j)
	{
	  tree type_j = TREE_TYPE (stack_vars[j].decl);
	  bool aggr_j = AGGREGATE_TYPE_P (type_j);
	  if (aggr_i != aggr_j
	      /* Either the objects conflict by means of type based
		 aliasing rules, or we need to add a conflict.  */
	      || !objects_must_conflict_p (type_i, type_j)
	      /* In case the types do not conflict ensure that access
		 to elements will conflict.  In case of unions we have
		 to be careful as type based aliasing rules may say
		 access to the same memory does not conflict.  So play
		 safe and add a conflict in this case.  */
	      || contains_union)
	    add_stack_var_conflict (i, j);
	}
    }
}

/* A subroutine of partition_stack_vars.  A comparison function for qsort,
   sorting an array of indices by the size and type of the object.  */

static int
stack_var_size_cmp (const void *a, const void *b)
{
  HOST_WIDE_INT sa = stack_vars[*(const size_t *)a].size;
  HOST_WIDE_INT sb = stack_vars[*(const size_t *)b].size;
  tree decla, declb;
  unsigned int uida, uidb;

  if (sa < sb)
    return -1;
  if (sa > sb)
    return 1;
  decla = stack_vars[*(const size_t *)a].decl;
  declb = stack_vars[*(const size_t *)b].decl;
  /* For stack variables of the same size use and id of the decls
     to make the sort stable.  Two SSA names are compared by their
     version, SSA names come before non-SSA names, and two normal
     decls are compared by their DECL_UID.  */
  if (TREE_CODE (decla) == SSA_NAME)
    {
      if (TREE_CODE (declb) == SSA_NAME)
	uida = SSA_NAME_VERSION (decla), uidb = SSA_NAME_VERSION (declb);
      else
	return -1;
    }
  else if (TREE_CODE (declb) == SSA_NAME)
    return 1;
  else
    uida = DECL_UID (decla), uidb = DECL_UID (declb);
  if (uida < uidb)
    return -1;
  if (uida > uidb)
    return 1;
  return 0;
}


/* If the points-to solution *PI points to variables that are in a partition
   together with other variables add all partition members to the pointed-to
   variables bitmap.  */

static void
add_partitioned_vars_to_ptset (struct pt_solution *pt,
			       struct pointer_map_t *decls_to_partitions,
			       struct pointer_set_t *visited, bitmap temp)
{
  bitmap_iterator bi;
  unsigned i;
  bitmap *part;

  if (pt->anything
      || pt->vars == NULL
      /* The pointed-to vars bitmap is shared, it is enough to
	 visit it once.  */
      || pointer_set_insert(visited, pt->vars))
    return;

  bitmap_clear (temp);

  /* By using a temporary bitmap to store all members of the partitions
     we have to add we make sure to visit each of the partitions only
     once.  */
  EXECUTE_IF_SET_IN_BITMAP (pt->vars, 0, i, bi)
    if ((!temp
	 || !bitmap_bit_p (temp, i))
	&& (part = (bitmap *) pointer_map_contains (decls_to_partitions,
						    (void *)(size_t) i)))
      bitmap_ior_into (temp, *part);
  if (!bitmap_empty_p (temp))
    bitmap_ior_into (pt->vars, temp);
}

/* Update points-to sets based on partition info, so we can use them on RTL.
   The bitmaps representing stack partitions will be saved until expand,
   where partitioned decls used as bases in memory expressions will be
   rewritten.  */

static void
update_alias_info_with_stack_vars (void)
{
  struct pointer_map_t *decls_to_partitions = NULL;
  size_t i, j;
  tree var = NULL_TREE;

  for (i = 0; i < stack_vars_num; i++)
    {
      bitmap part = NULL;
      tree name;
      struct ptr_info_def *pi;

      /* Not interested in partitions with single variable.  */
      if (stack_vars[i].representative != i
          || stack_vars[i].next == EOC)
        continue;

      if (!decls_to_partitions)
	{
	  decls_to_partitions = pointer_map_create ();
	  cfun->gimple_df->decls_to_pointers = pointer_map_create ();
	}

      /* Create an SSA_NAME that points to the partition for use
         as base during alias-oracle queries on RTL for bases that
	 have been partitioned.  */
      if (var == NULL_TREE)
	var = create_tmp_var (ptr_type_node, NULL);
      name = make_ssa_name (var, NULL);

      /* Create bitmaps representing partitions.  They will be used for
         points-to sets later, so use GGC alloc.  */
      part = BITMAP_GGC_ALLOC ();
      for (j = i; j != EOC; j = stack_vars[j].next)
	{
	  tree decl = stack_vars[j].decl;
	  unsigned int uid = DECL_UID (decl);
	  /* We should never end up partitioning SSA names (though they
	     may end up on the stack).  Neither should we allocate stack
	     space to something that is unused and thus unreferenced.  */
	  gcc_assert (DECL_P (decl)
		      && referenced_var_lookup (uid));
	  bitmap_set_bit (part, uid);
	  *((bitmap *) pointer_map_insert (decls_to_partitions,
					   (void *)(size_t) uid)) = part;
	  *((tree *) pointer_map_insert (cfun->gimple_df->decls_to_pointers,
					 decl)) = name;
	}

      /* Make the SSA name point to all partition members.  */
      pi = get_ptr_info (name);
      pt_solution_set (&pi->pt, part);
    }

  /* Make all points-to sets that contain one member of a partition
     contain all members of the partition.  */
  if (decls_to_partitions)
    {
      unsigned i;
      struct pointer_set_t *visited = pointer_set_create ();
      bitmap temp = BITMAP_ALLOC (NULL);

      for (i = 1; i < num_ssa_names; i++)
	{
	  tree name = ssa_name (i);
	  struct ptr_info_def *pi;

	  if (name
	      && POINTER_TYPE_P (TREE_TYPE (name))
	      && ((pi = SSA_NAME_PTR_INFO (name)) != NULL))
	    add_partitioned_vars_to_ptset (&pi->pt, decls_to_partitions,
					   visited, temp);
	}

      add_partitioned_vars_to_ptset (&cfun->gimple_df->escaped,
				     decls_to_partitions, visited, temp);
      add_partitioned_vars_to_ptset (&cfun->gimple_df->callused,
				     decls_to_partitions, visited, temp);

      pointer_set_destroy (visited);
      pointer_map_destroy (decls_to_partitions);
      BITMAP_FREE (temp);
    }
}

/* A subroutine of partition_stack_vars.  The UNION portion of a UNION/FIND
   partitioning algorithm.  Partitions A and B are known to be non-conflicting.
   Merge them into a single partition A.

   At the same time, add OFFSET to all variables in partition B.  At the end
   of the partitioning process we've have a nice block easy to lay out within
   the stack frame.  */

static void
union_stack_vars (size_t a, size_t b, HOST_WIDE_INT offset)
{
  size_t i, last;

  /* Update each element of partition B with the given offset,
     and merge them into partition A.  */
  for (last = i = b; i != EOC; last = i, i = stack_vars[i].next)
    {
      stack_vars[i].offset += offset;
      stack_vars[i].representative = a;
    }
  stack_vars[last].next = stack_vars[a].next;
  stack_vars[a].next = b;

  /* Update the required alignment of partition A to account for B.  */
  if (stack_vars[a].alignb < stack_vars[b].alignb)
    stack_vars[a].alignb = stack_vars[b].alignb;

  /* Update the interference graph and merge the conflicts.  */
  for (last = stack_vars_num, i = 0; i < last; ++i)
    if (stack_var_conflict_p (b, i))
      add_stack_var_conflict (a, i);
}

/* A subroutine of expand_used_vars.  Binpack the variables into
   partitions constrained by the interference graph.  The overall
   algorithm used is as follows:

	Sort the objects by size.
	For each object A {
	  S = size(A)
	  O = 0
	  loop {
	    Look for the largest non-conflicting object B with size <= S.
	    UNION (A, B)
	    offset(B) = O
	    O += size(B)
	    S -= size(B)
	  }
	}
*/

static void
partition_stack_vars (void)
{
  size_t si, sj, n = stack_vars_num;

  stack_vars_sorted = XNEWVEC (size_t, stack_vars_num);
  for (si = 0; si < n; ++si)
    stack_vars_sorted[si] = si;

  if (n == 1)
    return;

  qsort (stack_vars_sorted, n, sizeof (size_t), stack_var_size_cmp);

  /* Special case: detect when all variables conflict, and thus we can't
     do anything during the partitioning loop.  It isn't uncommon (with
     C code at least) to declare all variables at the top of the function,
     and if we're not inlining, then all variables will be in the same scope.
     Take advantage of very fast libc routines for this scan.  */
  gcc_assert (sizeof(bool) == sizeof(char));
  if (memchr (stack_vars_conflict, false, stack_vars_conflict_alloc) == NULL)
    return;

  for (si = 0; si < n; ++si)
    {
      size_t i = stack_vars_sorted[si];
      HOST_WIDE_INT isize = stack_vars[i].size;
      HOST_WIDE_INT offset = 0;

      for (sj = si; sj-- > 0; )
	{
	  size_t j = stack_vars_sorted[sj];
	  HOST_WIDE_INT jsize = stack_vars[j].size;
	  unsigned int jalign = stack_vars[j].alignb;

	  /* Ignore objects that aren't partition representatives.  */
	  if (stack_vars[j].representative != j)
	    continue;

	  /* Ignore objects too large for the remaining space.  */
	  if (isize < jsize)
	    continue;

	  /* Ignore conflicting objects.  */
	  if (stack_var_conflict_p (i, j))
	    continue;

	  /* Refine the remaining space check to include alignment.  */
	  if (offset & (jalign - 1))
	    {
	      HOST_WIDE_INT toff = offset;
	      toff += jalign - 1;
	      toff &= -(HOST_WIDE_INT)jalign;
	      if (isize - (toff - offset) < jsize)
		continue;

	      isize -= toff - offset;
	      offset = toff;
	    }

	  /* UNION the objects, placing J at OFFSET.  */
	  union_stack_vars (i, j, offset);

	  isize -= jsize;
	  if (isize == 0)
	    break;
	}
    }

  if (optimize)
    update_alias_info_with_stack_vars ();
}

/* A debugging aid for expand_used_vars.  Dump the generated partitions.  */

static void
dump_stack_var_partition (void)
{
  size_t si, i, j, n = stack_vars_num;

  for (si = 0; si < n; ++si)
    {
      i = stack_vars_sorted[si];

      /* Skip variables that aren't partition representatives, for now.  */
      if (stack_vars[i].representative != i)
	continue;

      fprintf (dump_file, "Partition %lu: size " HOST_WIDE_INT_PRINT_DEC
	       " align %u\n", (unsigned long) i, stack_vars[i].size,
	       stack_vars[i].alignb);

      for (j = i; j != EOC; j = stack_vars[j].next)
	{
	  fputc ('\t', dump_file);
	  print_generic_expr (dump_file, stack_vars[j].decl, dump_flags);
	  fprintf (dump_file, ", offset " HOST_WIDE_INT_PRINT_DEC "\n",
		   stack_vars[j].offset);
	}
    }
}

/* Assign rtl to DECL at frame offset OFFSET.  */

static void
expand_one_stack_var_at (tree decl, HOST_WIDE_INT offset)
{
  /* Alignment is unsigned.   */
  unsigned HOST_WIDE_INT align;
  rtx x;

  /* If this fails, we've overflowed the stack frame.  Error nicely?  */
  gcc_assert (offset == trunc_int_for_mode (offset, Pmode));

  x = plus_constant (virtual_stack_vars_rtx, offset);
<<<<<<< HEAD
  x = gen_rtx_MEM (DECL_MODE (decl), x);

  /* Set alignment we actually gave this decl.  */
  offset -= frame_phase;
  align = offset & -offset;
  align *= BITS_PER_UNIT;
  if (align == 0)
    align = STACK_BOUNDARY;
  else if (align > MAX_SUPPORTED_STACK_ALIGNMENT)
    align = MAX_SUPPORTED_STACK_ALIGNMENT;
  DECL_ALIGN (decl) = align;
  DECL_USER_ALIGN (decl) = 0;

  set_mem_attributes (x, decl, true);
  SET_DECL_RTL (decl, x);
=======
  x = gen_rtx_MEM (DECL_MODE (SSAVAR (decl)), x);

  if (TREE_CODE (decl) != SSA_NAME)
    {
      /* Set alignment we actually gave this decl if it isn't an SSA name.
         If it is we generate stack slots only accidentally so it isn't as
	 important, we'll simply use the alignment that is already set.  */
      offset -= frame_phase;
      align = offset & -offset;
      align *= BITS_PER_UNIT;
      if (align == 0)
	align = STACK_BOUNDARY;
      else if (align > MAX_SUPPORTED_STACK_ALIGNMENT)
	align = MAX_SUPPORTED_STACK_ALIGNMENT;

      DECL_ALIGN (decl) = align;
      DECL_USER_ALIGN (decl) = 0;
    }

  set_mem_attributes (x, SSAVAR (decl), true);
  set_rtl (decl, x);
>>>>>>> 42a9ba1d
}

/* A subroutine of expand_used_vars.  Give each partition representative
   a unique location within the stack frame.  Update each partition member
   with that location.  */

static void
expand_stack_vars (bool (*pred) (tree))
{
  size_t si, i, j, n = stack_vars_num;

  for (si = 0; si < n; ++si)
    {
      HOST_WIDE_INT offset;

      i = stack_vars_sorted[si];

      /* Skip variables that aren't partition representatives, for now.  */
      if (stack_vars[i].representative != i)
	continue;

      /* Skip variables that have already had rtl assigned.  See also
	 add_stack_var where we perpetrate this pc_rtx hack.  */
      if ((TREE_CODE (stack_vars[i].decl) == SSA_NAME
	   ? SA.partition_to_pseudo[var_to_partition (SA.map, stack_vars[i].decl)]
	   : DECL_RTL (stack_vars[i].decl)) != pc_rtx)
	continue;

      /* Check the predicate to see whether this variable should be
	 allocated in this pass.  */
      if (pred && !pred (stack_vars[i].decl))
	continue;

      offset = alloc_stack_frame_space (stack_vars[i].size,
					stack_vars[i].alignb);

      /* Create rtl for each variable based on their location within the
	 partition.  */
      for (j = i; j != EOC; j = stack_vars[j].next)
	{
	  gcc_assert (stack_vars[j].offset <= stack_vars[i].size);
	  expand_one_stack_var_at (stack_vars[j].decl,
				   stack_vars[j].offset + offset);
	}
    }
}

/* Take into account all sizes of partitions and reset DECL_RTLs.  */
static HOST_WIDE_INT
account_stack_vars (void)
{
  size_t si, j, i, n = stack_vars_num;
  HOST_WIDE_INT size = 0;

  for (si = 0; si < n; ++si)
    {
      i = stack_vars_sorted[si];

      /* Skip variables that aren't partition representatives, for now.  */
      if (stack_vars[i].representative != i)
	continue;

      size += stack_vars[i].size;
      for (j = i; j != EOC; j = stack_vars[j].next)
	set_rtl (stack_vars[j].decl, NULL);
    }
  return size;
}

/* A subroutine of expand_one_var.  Called to immediately assign rtl
   to a variable to be allocated in the stack frame.  */

static void
expand_one_stack_var (tree var)
{
  HOST_WIDE_INT size, offset, align;

  size = tree_low_cst (DECL_SIZE_UNIT (SSAVAR (var)), 1);
  align = get_decl_align_unit (SSAVAR (var));
  offset = alloc_stack_frame_space (size, align);

  expand_one_stack_var_at (var, offset);
}

/* A subroutine of expand_one_var.  Called to assign rtl to a VAR_DECL
   that will reside in a hard register.  */

static void
expand_one_hard_reg_var (tree var)
{
  rest_of_decl_compilation (var, 0, 0);
}

/* A subroutine of expand_one_var.  Called to assign rtl to a VAR_DECL
   that will reside in a pseudo register.  */

static void
expand_one_register_var (tree var)
{
  tree decl = SSAVAR (var);
  tree type = TREE_TYPE (decl);
  enum machine_mode reg_mode = promote_decl_mode (decl, NULL);
  rtx x = gen_reg_rtx (reg_mode);

  set_rtl (var, x);

  /* Note if the object is a user variable.  */
  if (!DECL_ARTIFICIAL (decl))
    mark_user_reg (x);

  if (POINTER_TYPE_P (type))
    mark_reg_pointer (x, TYPE_ALIGN (TREE_TYPE (type)));
}

/* A subroutine of expand_one_var.  Called to assign rtl to a VAR_DECL that
   has some associated error, e.g. its type is error-mark.  We just need
   to pick something that won't crash the rest of the compiler.  */

static void
expand_one_error_var (tree var)
{
  enum machine_mode mode = DECL_MODE (var);
  rtx x;

  if (mode == BLKmode)
    x = gen_rtx_MEM (BLKmode, const0_rtx);
  else if (mode == VOIDmode)
    x = const0_rtx;
  else
    x = gen_reg_rtx (mode);

  SET_DECL_RTL (var, x);
}

/* A subroutine of expand_one_var.  VAR is a variable that will be
   allocated to the local stack frame.  Return true if we wish to
   add VAR to STACK_VARS so that it will be coalesced with other
   variables.  Return false to allocate VAR immediately.

   This function is used to reduce the number of variables considered
   for coalescing, which reduces the size of the quadratic problem.  */

static bool
defer_stack_allocation (tree var, bool toplevel)
{
  /* If stack protection is enabled, *all* stack variables must be deferred,
     so that we can re-order the strings to the top of the frame.  */
  if (flag_stack_protect)
    return true;

  /* Variables in the outermost scope automatically conflict with
     every other variable.  The only reason to want to defer them
     at all is that, after sorting, we can more efficiently pack
     small variables in the stack frame.  Continue to defer at -O2.  */
  if (toplevel && optimize < 2)
    return false;

  /* Without optimization, *most* variables are allocated from the
     stack, which makes the quadratic problem large exactly when we
     want compilation to proceed as quickly as possible.  On the
     other hand, we don't want the function's stack frame size to
     get completely out of hand.  So we avoid adding scalars and
     "small" aggregates to the list at all.  */
  if (optimize == 0 && tree_low_cst (DECL_SIZE_UNIT (var), 1) < 32)
    return false;

  return true;
}

/* A subroutine of expand_used_vars.  Expand one variable according to
   its flavor.  Variables to be placed on the stack are not actually
   expanded yet, merely recorded.  
   When REALLY_EXPAND is false, only add stack values to be allocated.
   Return stack usage this variable is supposed to take.
*/

static HOST_WIDE_INT
expand_one_var (tree var, bool toplevel, bool really_expand)
{
  tree origvar = var;
  var = SSAVAR (var);

  if (SUPPORTS_STACK_ALIGNMENT
      && TREE_TYPE (var) != error_mark_node
      && TREE_CODE (var) == VAR_DECL)
    {
      unsigned int align;

      /* Because we don't know if VAR will be in register or on stack,
	 we conservatively assume it will be on stack even if VAR is
	 eventually put into register after RA pass.  For non-automatic
	 variables, which won't be on stack, we collect alignment of
	 type and ignore user specified alignment.  */
      if (TREE_STATIC (var) || DECL_EXTERNAL (var))
	align = MINIMUM_ALIGNMENT (TREE_TYPE (var),
				   TYPE_MODE (TREE_TYPE (var)),
				   TYPE_ALIGN (TREE_TYPE (var)));
      else
	align = MINIMUM_ALIGNMENT (var, DECL_MODE (var), DECL_ALIGN (var));

      if (crtl->stack_alignment_estimated < align)
        {
          /* stack_alignment_estimated shouldn't change after stack
             realign decision made */
          gcc_assert(!crtl->stack_realign_processed);
	  crtl->stack_alignment_estimated = align;
	}
    }

  if (TREE_CODE (origvar) == SSA_NAME)
    {
      gcc_assert (TREE_CODE (var) != VAR_DECL
		  || (!DECL_EXTERNAL (var)
		      && !DECL_HAS_VALUE_EXPR_P (var)
		      && !TREE_STATIC (var)
		      && TREE_TYPE (var) != error_mark_node
		      && !DECL_HARD_REGISTER (var)
		      && really_expand));
    }
  if (TREE_CODE (var) != VAR_DECL && TREE_CODE (origvar) != SSA_NAME)
    ;
  else if (DECL_EXTERNAL (var))
    ;
  else if (DECL_HAS_VALUE_EXPR_P (var))
    ;
  else if (TREE_STATIC (var))
    ;
  else if (TREE_CODE (origvar) != SSA_NAME && DECL_RTL_SET_P (var))
    ;
  else if (TREE_TYPE (var) == error_mark_node)
    {
      if (really_expand)
        expand_one_error_var (var);
    }
  else if (TREE_CODE (var) == VAR_DECL && DECL_HARD_REGISTER (var))
    {
      if (really_expand)
        expand_one_hard_reg_var (var);
    }
  else if (use_register_for_decl (var))
    {
      if (really_expand)
        expand_one_register_var (origvar);
    }
  else if (defer_stack_allocation (var, toplevel))
    add_stack_var (origvar);
  else
    {
      if (really_expand)
        expand_one_stack_var (origvar);
      return tree_low_cst (DECL_SIZE_UNIT (var), 1);
    }
  return 0;
}

/* A subroutine of expand_used_vars.  Walk down through the BLOCK tree
   expanding variables.  Those variables that can be put into registers
   are allocated pseudos; those that can't are put on the stack.

   TOPLEVEL is true if this is the outermost BLOCK.  */

static void
expand_used_vars_for_block (tree block, bool toplevel)
{
  size_t i, j, old_sv_num, this_sv_num, new_sv_num;
  tree t;

  old_sv_num = toplevel ? 0 : stack_vars_num;

  /* Expand all variables at this level.  */
  for (t = BLOCK_VARS (block); t ; t = TREE_CHAIN (t))
    if (TREE_USED (t))
      expand_one_var (t, toplevel, true);

  this_sv_num = stack_vars_num;

  /* Expand all variables at containing levels.  */
  for (t = BLOCK_SUBBLOCKS (block); t ; t = BLOCK_CHAIN (t))
    expand_used_vars_for_block (t, false);

  /* Since we do not track exact variable lifetimes (which is not even
     possible for variables whose address escapes), we mirror the block
     tree in the interference graph.  Here we cause all variables at this
     level, and all sublevels, to conflict.  Do make certain that a
     variable conflicts with itself.  */
  if (old_sv_num < this_sv_num)
    {
      new_sv_num = stack_vars_num;
      resize_stack_vars_conflict (new_sv_num);

      for (i = old_sv_num; i < new_sv_num; ++i)
	for (j = i < this_sv_num ? i+1 : this_sv_num; j-- > old_sv_num ;)
	  add_stack_var_conflict (i, j);
    }
}

/* A subroutine of expand_used_vars.  Walk down through the BLOCK tree
   and clear TREE_USED on all local variables.  */

static void
clear_tree_used (tree block)
{
  tree t;

  for (t = BLOCK_VARS (block); t ; t = TREE_CHAIN (t))
    /* if (!TREE_STATIC (t) && !DECL_EXTERNAL (t)) */
      TREE_USED (t) = 0;

  for (t = BLOCK_SUBBLOCKS (block); t ; t = BLOCK_CHAIN (t))
    clear_tree_used (t);
}

/* Examine TYPE and determine a bit mask of the following features.  */

#define SPCT_HAS_LARGE_CHAR_ARRAY	1
#define SPCT_HAS_SMALL_CHAR_ARRAY	2
#define SPCT_HAS_ARRAY			4
#define SPCT_HAS_AGGREGATE		8

static unsigned int
stack_protect_classify_type (tree type)
{
  unsigned int ret = 0;
  tree t;

  switch (TREE_CODE (type))
    {
    case ARRAY_TYPE:
      t = TYPE_MAIN_VARIANT (TREE_TYPE (type));
      if (t == char_type_node
	  || t == signed_char_type_node
	  || t == unsigned_char_type_node)
	{
	  unsigned HOST_WIDE_INT max = PARAM_VALUE (PARAM_SSP_BUFFER_SIZE);
	  unsigned HOST_WIDE_INT len;

	  if (!TYPE_SIZE_UNIT (type)
	      || !host_integerp (TYPE_SIZE_UNIT (type), 1))
	    len = max;
	  else
	    len = tree_low_cst (TYPE_SIZE_UNIT (type), 1);

	  if (len < max)
	    ret = SPCT_HAS_SMALL_CHAR_ARRAY | SPCT_HAS_ARRAY;
	  else
	    ret = SPCT_HAS_LARGE_CHAR_ARRAY | SPCT_HAS_ARRAY;
	}
      else
	ret = SPCT_HAS_ARRAY;
      break;

    case UNION_TYPE:
    case QUAL_UNION_TYPE:
    case RECORD_TYPE:
      ret = SPCT_HAS_AGGREGATE;
      for (t = TYPE_FIELDS (type); t ; t = TREE_CHAIN (t))
	if (TREE_CODE (t) == FIELD_DECL)
	  ret |= stack_protect_classify_type (TREE_TYPE (t));
      break;

    default:
      break;
    }

  return ret;
}

/* Return nonzero if DECL should be segregated into the "vulnerable" upper
   part of the local stack frame.  Remember if we ever return nonzero for
   any variable in this function.  The return value is the phase number in
   which the variable should be allocated.  */

static int
stack_protect_decl_phase (tree decl)
{
  unsigned int bits = stack_protect_classify_type (TREE_TYPE (decl));
  int ret = 0;

  if (bits & SPCT_HAS_SMALL_CHAR_ARRAY)
    has_short_buffer = true;

  if (flag_stack_protect == 2)
    {
      if ((bits & (SPCT_HAS_SMALL_CHAR_ARRAY | SPCT_HAS_LARGE_CHAR_ARRAY))
	  && !(bits & SPCT_HAS_AGGREGATE))
	ret = 1;
      else if (bits & SPCT_HAS_ARRAY)
	ret = 2;
    }
  else
    ret = (bits & SPCT_HAS_LARGE_CHAR_ARRAY) != 0;

  if (ret)
    has_protected_decls = true;

  return ret;
}

/* Two helper routines that check for phase 1 and phase 2.  These are used
   as callbacks for expand_stack_vars.  */

static bool
stack_protect_decl_phase_1 (tree decl)
{
  return stack_protect_decl_phase (decl) == 1;
}

static bool
stack_protect_decl_phase_2 (tree decl)
{
  return stack_protect_decl_phase (decl) == 2;
}

/* Ensure that variables in different stack protection phases conflict
   so that they are not merged and share the same stack slot.  */

static void
add_stack_protection_conflicts (void)
{
  size_t i, j, n = stack_vars_num;
  unsigned char *phase;

  phase = XNEWVEC (unsigned char, n);
  for (i = 0; i < n; ++i)
    phase[i] = stack_protect_decl_phase (stack_vars[i].decl);

  for (i = 0; i < n; ++i)
    {
      unsigned char ph_i = phase[i];
      for (j = 0; j < i; ++j)
	if (ph_i != phase[j])
	  add_stack_var_conflict (i, j);
    }

  XDELETEVEC (phase);
}

/* Create a decl for the guard at the top of the stack frame.  */

static void
create_stack_guard (void)
{
  tree guard = build_decl (DECL_SOURCE_LOCATION (current_function_decl),
			   VAR_DECL, NULL, ptr_type_node);
  TREE_THIS_VOLATILE (guard) = 1;
  TREE_USED (guard) = 1;
  expand_one_stack_var (guard);
  crtl->stack_protect_guard = guard;
}

/* A subroutine of expand_used_vars.  Walk down through the BLOCK tree
   expanding variables.  Those variables that can be put into registers
   are allocated pseudos; those that can't are put on the stack.

   TOPLEVEL is true if this is the outermost BLOCK.  */

static HOST_WIDE_INT
account_used_vars_for_block (tree block, bool toplevel)
{
  size_t i, j, old_sv_num, this_sv_num, new_sv_num;
  tree t;
  HOST_WIDE_INT size = 0;

  old_sv_num = toplevel ? 0 : stack_vars_num;

  /* Expand all variables at this level.  */
  for (t = BLOCK_VARS (block); t ; t = TREE_CHAIN (t))
    if (TREE_USED (t))
      size += expand_one_var (t, toplevel, false);

  this_sv_num = stack_vars_num;

  /* Expand all variables at containing levels.  */
  for (t = BLOCK_SUBBLOCKS (block); t ; t = BLOCK_CHAIN (t))
    size += account_used_vars_for_block (t, false);

  /* Since we do not track exact variable lifetimes (which is not even
     possible for variables whose address escapes), we mirror the block
     tree in the interference graph.  Here we cause all variables at this
     level, and all sublevels, to conflict.  Do make certain that a
     variable conflicts with itself.  */
  if (old_sv_num < this_sv_num)
    {
      new_sv_num = stack_vars_num;
      resize_stack_vars_conflict (new_sv_num);

      for (i = old_sv_num; i < new_sv_num; ++i)
	for (j = i < this_sv_num ? i+1 : this_sv_num; j-- > old_sv_num ;)
	  add_stack_var_conflict (i, j);
    }
  return size;
}

/* Prepare for expanding variables.  */
static void 
init_vars_expansion (void)
{
  tree t;
  /* Set TREE_USED on all variables in the local_decls.  */
  for (t = cfun->local_decls; t; t = TREE_CHAIN (t))
    TREE_USED (TREE_VALUE (t)) = 1;

  /* Clear TREE_USED on all variables associated with a block scope.  */
  clear_tree_used (DECL_INITIAL (current_function_decl));

  /* Initialize local stack smashing state.  */
  has_protected_decls = false;
  has_short_buffer = false;
}

/* Free up stack variable graph data.  */
static void
fini_vars_expansion (void)
{
  XDELETEVEC (stack_vars);
  XDELETEVEC (stack_vars_sorted);
  XDELETEVEC (stack_vars_conflict);
  stack_vars = NULL;
  stack_vars_alloc = stack_vars_num = 0;
  stack_vars_conflict = NULL;
  stack_vars_conflict_alloc = 0;
}

/* Make a fair guess for the size of the stack frame of the current
   function.  This doesn't have to be exact, the result is only used
   in the inline heuristics.  So we don't want to run the full stack
   var packing algorithm (which is quadratic in the number of stack
   vars).  Instead, we calculate the total size of all stack vars.
   This turns out to be a pretty fair estimate -- packing of stack
   vars doesn't happen very often.  */

HOST_WIDE_INT
estimated_stack_frame_size (void)
{
  HOST_WIDE_INT size = 0;
  size_t i;
  tree t, outer_block = DECL_INITIAL (current_function_decl);

  init_vars_expansion ();

  for (t = cfun->local_decls; t; t = TREE_CHAIN (t))
    {
      tree var = TREE_VALUE (t);

      if (TREE_USED (var))
        size += expand_one_var (var, true, false);
      TREE_USED (var) = 1;
    }
  size += account_used_vars_for_block (outer_block, true);

  if (stack_vars_num > 0)
    {
      /* Fake sorting the stack vars for account_stack_vars ().  */
      stack_vars_sorted = XNEWVEC (size_t, stack_vars_num);
      for (i = 0; i < stack_vars_num; ++i)
	stack_vars_sorted[i] = i;
      size += account_stack_vars ();
      fini_vars_expansion ();
    }

  return size;
}

/* Expand all variables used in the function.  */

static void
expand_used_vars (void)
{
  tree t, next, outer_block = DECL_INITIAL (current_function_decl);
  unsigned i;

  /* Compute the phase of the stack frame for this function.  */
  {
    int align = PREFERRED_STACK_BOUNDARY / BITS_PER_UNIT;
    int off = STARTING_FRAME_OFFSET % align;
    frame_phase = off ? align - off : 0;
  }

  init_vars_expansion ();

  for (i = 0; i < SA.map->num_partitions; i++)
    {
      tree var = partition_to_var (SA.map, i);

      gcc_assert (is_gimple_reg (var));
      if (TREE_CODE (SSA_NAME_VAR (var)) == VAR_DECL)
	expand_one_var (var, true, true);
      else
	{
	  /* This is a PARM_DECL or RESULT_DECL.  For those partitions that
	     contain the default def (representing the parm or result itself)
	     we don't do anything here.  But those which don't contain the
	     default def (representing a temporary based on the parm/result)
	     we need to allocate space just like for normal VAR_DECLs.  */
	  if (!bitmap_bit_p (SA.partition_has_default_def, i))
	    {
	      expand_one_var (var, true, true);
	      gcc_assert (SA.partition_to_pseudo[i]);
	    }
	}
    }

  /* At this point all variables on the local_decls with TREE_USED
     set are not associated with any block scope.  Lay them out.  */
  t = cfun->local_decls;
  cfun->local_decls = NULL_TREE;
  for (; t; t = next)
    {
      tree var = TREE_VALUE (t);
      bool expand_now = false;

      next = TREE_CHAIN (t);

      /* Expanded above already.  */
      if (is_gimple_reg (var))
	{
	  TREE_USED (var) = 0;
	  ggc_free (t);
	  continue;
	}
      /* We didn't set a block for static or extern because it's hard
	 to tell the difference between a global variable (re)declared
	 in a local scope, and one that's really declared there to
	 begin with.  And it doesn't really matter much, since we're
	 not giving them stack space.  Expand them now.  */
      else if (TREE_STATIC (var) || DECL_EXTERNAL (var))
	expand_now = true;

      /* If the variable is not associated with any block, then it
	 was created by the optimizers, and could be live anywhere
	 in the function.  */
      else if (TREE_USED (var))
	expand_now = true;

      /* Finally, mark all variables on the list as used.  We'll use
	 this in a moment when we expand those associated with scopes.  */
      TREE_USED (var) = 1;

      if (expand_now)
	{
	  expand_one_var (var, true, true);
	  if (DECL_ARTIFICIAL (var) && !DECL_IGNORED_P (var))
	    {
	      rtx rtl = DECL_RTL_IF_SET (var);

	      /* Keep artificial non-ignored vars in cfun->local_decls
		 chain until instantiate_decls.  */
	      if (rtl && (MEM_P (rtl) || GET_CODE (rtl) == CONCAT))
		{
		  TREE_CHAIN (t) = cfun->local_decls;
		  cfun->local_decls = t;
		  continue;
		}
	    }
	}

      ggc_free (t);
    }

  /* At this point, all variables within the block tree with TREE_USED
     set are actually used by the optimized function.  Lay them out.  */
  expand_used_vars_for_block (outer_block, true);

  if (stack_vars_num > 0)
    {
      /* Due to the way alias sets work, no variables with non-conflicting
	 alias sets may be assigned the same address.  Add conflicts to
	 reflect this.  */
      add_alias_set_conflicts ();

      /* If stack protection is enabled, we don't share space between
	 vulnerable data and non-vulnerable data.  */
      if (flag_stack_protect)
	add_stack_protection_conflicts ();

      /* Now that we have collected all stack variables, and have computed a
	 minimal interference graph, attempt to save some stack space.  */
      partition_stack_vars ();
      if (dump_file)
	dump_stack_var_partition ();
    }

  /* There are several conditions under which we should create a
     stack guard: protect-all, alloca used, protected decls present.  */
  if (flag_stack_protect == 2
      || (flag_stack_protect
	  && (cfun->calls_alloca || has_protected_decls)))
    create_stack_guard ();

  /* Assign rtl to each variable based on these partitions.  */
  if (stack_vars_num > 0)
    {
      /* Reorder decls to be protected by iterating over the variables
	 array multiple times, and allocating out of each phase in turn.  */
      /* ??? We could probably integrate this into the qsort we did
	 earlier, such that we naturally see these variables first,
	 and thus naturally allocate things in the right order.  */
      if (has_protected_decls)
	{
	  /* Phase 1 contains only character arrays.  */
	  expand_stack_vars (stack_protect_decl_phase_1);

	  /* Phase 2 contains other kinds of arrays.  */
	  if (flag_stack_protect == 2)
	    expand_stack_vars (stack_protect_decl_phase_2);
	}

      expand_stack_vars (NULL);

      fini_vars_expansion ();
    }

  /* If the target requires that FRAME_OFFSET be aligned, do it.  */
  if (STACK_ALIGNMENT_NEEDED)
    {
      HOST_WIDE_INT align = PREFERRED_STACK_BOUNDARY / BITS_PER_UNIT;
      if (!FRAME_GROWS_DOWNWARD)
	frame_offset += align - 1;
      frame_offset &= -align;
    }
}


/* If we need to produce a detailed dump, print the tree representation
   for STMT to the dump file.  SINCE is the last RTX after which the RTL
   generated for STMT should have been appended.  */

static void
maybe_dump_rtl_for_gimple_stmt (gimple stmt, rtx since)
{
  if (dump_file && (dump_flags & TDF_DETAILS))
    {
      fprintf (dump_file, "\n;; ");
      print_gimple_stmt (dump_file, stmt, 0, TDF_SLIM);
      fprintf (dump_file, "\n");

      print_rtl (dump_file, since ? NEXT_INSN (since) : since);
    }
}

/* Maps the blocks that do not contain tree labels to rtx labels.  */

static struct pointer_map_t *lab_rtx_for_bb;

/* Returns the label_rtx expression for a label starting basic block BB.  */

static rtx
label_rtx_for_bb (basic_block bb ATTRIBUTE_UNUSED)
{
  gimple_stmt_iterator gsi;
  tree lab;
  gimple lab_stmt;
  void **elt;

  if (bb->flags & BB_RTL)
    return block_label (bb);

  elt = pointer_map_contains (lab_rtx_for_bb, bb);
  if (elt)
    return (rtx) *elt;

  /* Find the tree label if it is present.  */
     
  for (gsi = gsi_start_bb (bb); !gsi_end_p (gsi); gsi_next (&gsi))
    {
      lab_stmt = gsi_stmt (gsi);
      if (gimple_code (lab_stmt) != GIMPLE_LABEL)
	break;

      lab = gimple_label_label (lab_stmt);
      if (DECL_NONLOCAL (lab))
	break;

      return label_rtx (lab);
    }

  elt = pointer_map_insert (lab_rtx_for_bb, bb);
  *elt = gen_label_rtx ();
  return (rtx) *elt;
}


/* A subroutine of expand_gimple_cond.  Given E, a fallthrough edge
   of a basic block where we just expanded the conditional at the end,
   possibly clean up the CFG and instruction sequence.  */

static void
maybe_cleanup_end_of_block (edge e)
{
  /* Special case: when jumpif decides that the condition is
     trivial it emits an unconditional jump (and the necessary
     barrier).  But we still have two edges, the fallthru one is
     wrong.  purge_dead_edges would clean this up later.  Unfortunately
     we have to insert insns (and split edges) before
     find_many_sub_basic_blocks and hence before purge_dead_edges.
     But splitting edges might create new blocks which depend on the
     fact that if there are two edges there's no barrier.  So the
     barrier would get lost and verify_flow_info would ICE.  Instead
     of auditing all edge splitters to care for the barrier (which
     normally isn't there in a cleaned CFG), fix it here.  */
  if (BARRIER_P (get_last_insn ()))
    {
      basic_block bb = e->src;
      rtx insn;
      remove_edge (e);
      /* Now, we have a single successor block, if we have insns to
	 insert on the remaining edge we potentially will insert
	 it at the end of this block (if the dest block isn't feasible)
	 in order to avoid splitting the edge.  This insertion will take
	 place in front of the last jump.  But we might have emitted
	 multiple jumps (conditional and one unconditional) to the
	 same destination.  Inserting in front of the last one then
	 is a problem.  See PR 40021.  We fix this by deleting all
	 jumps except the last unconditional one.  */
      insn = PREV_INSN (get_last_insn ());
      /* Make sure we have an unconditional jump.  Otherwise we're
	 confused.  */
      gcc_assert (JUMP_P (insn) && !any_condjump_p (insn));
      for (insn = PREV_INSN (insn); insn != BB_HEAD (bb);)
	{
	  insn = PREV_INSN (insn);
	  if (JUMP_P (NEXT_INSN (insn)))
	    delete_insn (NEXT_INSN (insn));
	}
    }
}


/* A subroutine of expand_gimple_basic_block.  Expand one GIMPLE_COND.
   Returns a new basic block if we've terminated the current basic
   block and created a new one.  */

static basic_block
expand_gimple_cond (basic_block bb, gimple stmt)
{
  basic_block new_bb, dest;
  edge new_edge;
  edge true_edge;
  edge false_edge;
  tree pred = gimple_cond_pred_to_tree (stmt);
  rtx last2, last;

  last2 = last = get_last_insn ();

  extract_true_false_edges_from_block (bb, &true_edge, &false_edge);
  if (gimple_has_location (stmt))
    {
      set_curr_insn_source_location (gimple_location (stmt));
      set_curr_insn_block (gimple_block (stmt));
    }

  /* These flags have no purpose in RTL land.  */
  true_edge->flags &= ~EDGE_TRUE_VALUE;
  false_edge->flags &= ~EDGE_FALSE_VALUE;

  /* We can either have a pure conditional jump with one fallthru edge or
     two-way jump that needs to be decomposed into two basic blocks.  */
  if (false_edge->dest == bb->next_bb)
    {
      jumpif (pred, label_rtx_for_bb (true_edge->dest));
      add_reg_br_prob_note (last, true_edge->probability);
      maybe_dump_rtl_for_gimple_stmt (stmt, last);
      if (true_edge->goto_locus)
	{
	  set_curr_insn_source_location (true_edge->goto_locus);
	  set_curr_insn_block (true_edge->goto_block);
	  true_edge->goto_locus = curr_insn_locator ();
	}
      true_edge->goto_block = NULL;
      false_edge->flags |= EDGE_FALLTHRU;
      ggc_free (pred);
      maybe_cleanup_end_of_block (false_edge);
      return NULL;
    }
  if (true_edge->dest == bb->next_bb)
    {
      jumpifnot (pred, label_rtx_for_bb (false_edge->dest));
      add_reg_br_prob_note (last, false_edge->probability);
      maybe_dump_rtl_for_gimple_stmt (stmt, last);
      if (false_edge->goto_locus)
	{
	  set_curr_insn_source_location (false_edge->goto_locus);
	  set_curr_insn_block (false_edge->goto_block);
	  false_edge->goto_locus = curr_insn_locator ();
	}
      false_edge->goto_block = NULL;
      true_edge->flags |= EDGE_FALLTHRU;
      ggc_free (pred);
      maybe_cleanup_end_of_block (true_edge);
      return NULL;
    }

  jumpif (pred, label_rtx_for_bb (true_edge->dest));
  add_reg_br_prob_note (last, true_edge->probability);
  last = get_last_insn ();
  if (false_edge->goto_locus)
    {
      set_curr_insn_source_location (false_edge->goto_locus);
      set_curr_insn_block (false_edge->goto_block);
      false_edge->goto_locus = curr_insn_locator ();
    }
  false_edge->goto_block = NULL;
  emit_jump (label_rtx_for_bb (false_edge->dest));

  BB_END (bb) = last;
  if (BARRIER_P (BB_END (bb)))
    BB_END (bb) = PREV_INSN (BB_END (bb));
  update_bb_for_insn (bb);

  new_bb = create_basic_block (NEXT_INSN (last), get_last_insn (), bb);
  dest = false_edge->dest;
  redirect_edge_succ (false_edge, new_bb);
  false_edge->flags |= EDGE_FALLTHRU;
  new_bb->count = false_edge->count;
  new_bb->frequency = EDGE_FREQUENCY (false_edge);
  new_edge = make_edge (new_bb, dest, 0);
  new_edge->probability = REG_BR_PROB_BASE;
  new_edge->count = new_bb->count;
  if (BARRIER_P (BB_END (new_bb)))
    BB_END (new_bb) = PREV_INSN (BB_END (new_bb));
  update_bb_for_insn (new_bb);

  maybe_dump_rtl_for_gimple_stmt (stmt, last2);

  if (true_edge->goto_locus)
    {
      set_curr_insn_source_location (true_edge->goto_locus);
      set_curr_insn_block (true_edge->goto_block);
      true_edge->goto_locus = curr_insn_locator ();
    }
  true_edge->goto_block = NULL;

  ggc_free (pred);
  return new_bb;
}

/* A subroutine of expand_gimple_basic_block.  Expand one GIMPLE_CALL
   that has CALL_EXPR_TAILCALL set.  Returns non-null if we actually
   generated a tail call (something that might be denied by the ABI
   rules governing the call; see calls.c).

   Sets CAN_FALLTHRU if we generated a *conditional* tail call, and
   can still reach the rest of BB.  The case here is __builtin_sqrt,
   where the NaN result goes through the external function (with a
   tailcall) and the normal result happens via a sqrt instruction.  */

static basic_block
expand_gimple_tailcall (basic_block bb, gimple stmt, bool *can_fallthru)
{
  rtx last2, last;
  edge e;
  edge_iterator ei;
  int probability;
  gcov_type count;
  tree stmt_tree = gimple_to_tree (stmt);

  last2 = last = get_last_insn ();

  expand_expr_stmt (stmt_tree);

  release_stmt_tree (stmt, stmt_tree);

  for (last = NEXT_INSN (last); last; last = NEXT_INSN (last))
    if (CALL_P (last) && SIBLING_CALL_P (last))
      goto found;

  maybe_dump_rtl_for_gimple_stmt (stmt, last2);

  *can_fallthru = true;
  return NULL;

 found:
  /* ??? Wouldn't it be better to just reset any pending stack adjust?
     Any instructions emitted here are about to be deleted.  */
  do_pending_stack_adjust ();

  /* Remove any non-eh, non-abnormal edges that don't go to exit.  */
  /* ??? I.e. the fallthrough edge.  HOWEVER!  If there were to be
     EH or abnormal edges, we shouldn't have created a tail call in
     the first place.  So it seems to me we should just be removing
     all edges here, or redirecting the existing fallthru edge to
     the exit block.  */

  probability = 0;
  count = 0;

  for (ei = ei_start (bb->succs); (e = ei_safe_edge (ei)); )
    {
      if (!(e->flags & (EDGE_ABNORMAL | EDGE_EH)))
	{
	  if (e->dest != EXIT_BLOCK_PTR)
	    {
	      e->dest->count -= e->count;
	      e->dest->frequency -= EDGE_FREQUENCY (e);
	      if (e->dest->count < 0)
		e->dest->count = 0;
	      if (e->dest->frequency < 0)
		e->dest->frequency = 0;
	    }
	  count += e->count;
	  probability += e->probability;
	  remove_edge (e);
	}
      else
	ei_next (&ei);
    }

  /* This is somewhat ugly: the call_expr expander often emits instructions
     after the sibcall (to perform the function return).  These confuse the
     find_many_sub_basic_blocks code, so we need to get rid of these.  */
  last = NEXT_INSN (last);
  gcc_assert (BARRIER_P (last));

  *can_fallthru = false;
  while (NEXT_INSN (last))
    {
      /* For instance an sqrt builtin expander expands if with
	 sibcall in the then and label for `else`.  */
      if (LABEL_P (NEXT_INSN (last)))
	{
	  *can_fallthru = true;
	  break;
	}
      delete_insn (NEXT_INSN (last));
    }

  e = make_edge (bb, EXIT_BLOCK_PTR, EDGE_ABNORMAL | EDGE_SIBCALL);
  e->probability += probability;
  e->count += count;
  BB_END (bb) = last;
  update_bb_for_insn (bb);

  if (NEXT_INSN (last))
    {
      bb = create_basic_block (NEXT_INSN (last), get_last_insn (), bb);

      last = BB_END (bb);
      if (BARRIER_P (last))
	BB_END (bb) = PREV_INSN (last);
    }

  maybe_dump_rtl_for_gimple_stmt (stmt, last2);

  return bb;
}

/* Expand basic block BB from GIMPLE trees to RTL.  */

static basic_block
expand_gimple_basic_block (basic_block bb)
{
  gimple_stmt_iterator gsi;
  gimple_seq stmts;
  gimple stmt = NULL;
  rtx note, last;
  edge e;
  edge_iterator ei;
  void **elt;

  if (dump_file)
    fprintf (dump_file, "\n;; Generating RTL for gimple basic block %d\n",
	     bb->index);

  /* Note that since we are now transitioning from GIMPLE to RTL, we
     cannot use the gsi_*_bb() routines because they expect the basic
     block to be in GIMPLE, instead of RTL.  Therefore, we need to
     access the BB sequence directly.  */
  stmts = bb_seq (bb);
  bb->il.gimple = NULL;
  rtl_profile_for_bb (bb);
  init_rtl_bb_info (bb);
  bb->flags |= BB_RTL;

  /* Remove the RETURN_EXPR if we may fall though to the exit
     instead.  */
  gsi = gsi_last (stmts);
  if (!gsi_end_p (gsi)
      && gimple_code (gsi_stmt (gsi)) == GIMPLE_RETURN)
    {
      gimple ret_stmt = gsi_stmt (gsi);

      gcc_assert (single_succ_p (bb));
      gcc_assert (single_succ (bb) == EXIT_BLOCK_PTR);

      if (bb->next_bb == EXIT_BLOCK_PTR
	  && !gimple_return_retval (ret_stmt))
	{
	  gsi_remove (&gsi, false);
	  single_succ_edge (bb)->flags |= EDGE_FALLTHRU;
	}
    }

  gsi = gsi_start (stmts);
  if (!gsi_end_p (gsi))
    {
      stmt = gsi_stmt (gsi);
      if (gimple_code (stmt) != GIMPLE_LABEL)
	stmt = NULL;
    }

  elt = pointer_map_contains (lab_rtx_for_bb, bb);

  if (stmt || elt)
    {
      last = get_last_insn ();

      if (stmt)
	{
	  tree stmt_tree = gimple_to_tree (stmt);
	  expand_expr_stmt (stmt_tree);
	  release_stmt_tree (stmt, stmt_tree);
	  gsi_next (&gsi);
	}

      if (elt)
	emit_label ((rtx) *elt);

      /* Java emits line number notes in the top of labels.
	 ??? Make this go away once line number notes are obsoleted.  */
      BB_HEAD (bb) = NEXT_INSN (last);
      if (NOTE_P (BB_HEAD (bb)))
	BB_HEAD (bb) = NEXT_INSN (BB_HEAD (bb));
      note = emit_note_after (NOTE_INSN_BASIC_BLOCK, BB_HEAD (bb));

      maybe_dump_rtl_for_gimple_stmt (stmt, last);
    }
  else
    note = BB_HEAD (bb) = emit_note (NOTE_INSN_BASIC_BLOCK);

  NOTE_BASIC_BLOCK (note) = bb;

  for (; !gsi_end_p (gsi); gsi_next (&gsi))
    {
      gimple stmt = gsi_stmt (gsi);
      basic_block new_bb;

      /* Expand this statement, then evaluate the resulting RTL and
	 fixup the CFG accordingly.  */
      if (gimple_code (stmt) == GIMPLE_COND)
	{
	  new_bb = expand_gimple_cond (bb, stmt);
	  if (new_bb)
	    return new_bb;
	}
      else
	{
	  if (is_gimple_call (stmt) && gimple_call_tail_p (stmt))
	    {
	      bool can_fallthru;
	      new_bb = expand_gimple_tailcall (bb, stmt, &can_fallthru);
	      if (new_bb)
		{
		  if (can_fallthru)
		    bb = new_bb;
		  else
		    return new_bb;
		}
	    }
	  else if (gimple_code (stmt) != GIMPLE_CHANGE_DYNAMIC_TYPE)
	    {
	      def_operand_p def_p;
	      tree stmt_tree;
	      def_p = SINGLE_SSA_DEF_OPERAND (stmt, SSA_OP_DEF);

	      if (def_p != NULL)
		{
		  /* Ignore this stmt if it is in the list of
		     replaceable expressions.  */
		  if (SA.values
		      && bitmap_bit_p (SA.values, 
				       SSA_NAME_VERSION (DEF_FROM_PTR (def_p))))
		    continue;
		}
	      stmt_tree = gimple_to_tree (stmt);
	      last = get_last_insn ();
	      expand_expr_stmt (stmt_tree);
	      maybe_dump_rtl_for_gimple_stmt (stmt, last);
	      release_stmt_tree (stmt, stmt_tree);
	    }
	}
    }

  /* Expand implicit goto and convert goto_locus.  */
  FOR_EACH_EDGE (e, ei, bb->succs)
    {
      if (e->goto_locus && e->goto_block)
	{
	  set_curr_insn_source_location (e->goto_locus);
	  set_curr_insn_block (e->goto_block);
	  e->goto_locus = curr_insn_locator ();
	}
      e->goto_block = NULL;
      if ((e->flags & EDGE_FALLTHRU) && e->dest != bb->next_bb)
	{
	  emit_jump (label_rtx_for_bb (e->dest));
	  e->flags &= ~EDGE_FALLTHRU;
	}
    }

  do_pending_stack_adjust ();

  /* Find the block tail.  The last insn in the block is the insn
     before a barrier and/or table jump insn.  */
  last = get_last_insn ();
  if (BARRIER_P (last))
    last = PREV_INSN (last);
  if (JUMP_TABLE_DATA_P (last))
    last = PREV_INSN (PREV_INSN (last));
  BB_END (bb) = last;

  update_bb_for_insn (bb);

  return bb;
}


/* Create a basic block for initialization code.  */

static basic_block
construct_init_block (void)
{
  basic_block init_block, first_block;
  edge e = NULL;
  int flags;

  /* Multiple entry points not supported yet.  */
  gcc_assert (EDGE_COUNT (ENTRY_BLOCK_PTR->succs) == 1);
  init_rtl_bb_info (ENTRY_BLOCK_PTR);
  init_rtl_bb_info (EXIT_BLOCK_PTR);
  ENTRY_BLOCK_PTR->flags |= BB_RTL;
  EXIT_BLOCK_PTR->flags |= BB_RTL;

  e = EDGE_SUCC (ENTRY_BLOCK_PTR, 0);

  /* When entry edge points to first basic block, we don't need jump,
     otherwise we have to jump into proper target.  */
  if (e && e->dest != ENTRY_BLOCK_PTR->next_bb)
    {
      tree label = gimple_block_label (e->dest);

      emit_jump (label_rtx (label));
      flags = 0;
    }
  else
    flags = EDGE_FALLTHRU;

  init_block = create_basic_block (NEXT_INSN (get_insns ()),
				   get_last_insn (),
				   ENTRY_BLOCK_PTR);
  init_block->frequency = ENTRY_BLOCK_PTR->frequency;
  init_block->count = ENTRY_BLOCK_PTR->count;
  if (e)
    {
      first_block = e->dest;
      redirect_edge_succ (e, init_block);
      e = make_edge (init_block, first_block, flags);
    }
  else
    e = make_edge (init_block, EXIT_BLOCK_PTR, EDGE_FALLTHRU);
  e->probability = REG_BR_PROB_BASE;
  e->count = ENTRY_BLOCK_PTR->count;

  update_bb_for_insn (init_block);
  return init_block;
}

/* For each lexical block, set BLOCK_NUMBER to the depth at which it is
   found in the block tree.  */

static void
set_block_levels (tree block, int level)
{
  while (block)
    {
      BLOCK_NUMBER (block) = level;
      set_block_levels (BLOCK_SUBBLOCKS (block), level + 1);
      block = BLOCK_CHAIN (block);
    }
}

/* Create a block containing landing pads and similar stuff.  */

static void
construct_exit_block (void)
{
  rtx head = get_last_insn ();
  rtx end;
  basic_block exit_block;
  edge e, e2;
  unsigned ix;
  edge_iterator ei;
  rtx orig_end = BB_END (EXIT_BLOCK_PTR->prev_bb);

  rtl_profile_for_bb (EXIT_BLOCK_PTR);

  /* Make sure the locus is set to the end of the function, so that
     epilogue line numbers and warnings are set properly.  */
  if (cfun->function_end_locus != UNKNOWN_LOCATION)
    input_location = cfun->function_end_locus;

  /* The following insns belong to the top scope.  */
  set_curr_insn_block (DECL_INITIAL (current_function_decl));

  /* Generate rtl for function exit.  */
  expand_function_end ();

  end = get_last_insn ();
  if (head == end)
    return;
  /* While emitting the function end we could move end of the last basic block.
   */
  BB_END (EXIT_BLOCK_PTR->prev_bb) = orig_end;
  while (NEXT_INSN (head) && NOTE_P (NEXT_INSN (head)))
    head = NEXT_INSN (head);
  exit_block = create_basic_block (NEXT_INSN (head), end,
				   EXIT_BLOCK_PTR->prev_bb);
  exit_block->frequency = EXIT_BLOCK_PTR->frequency;
  exit_block->count = EXIT_BLOCK_PTR->count;

  ix = 0;
  while (ix < EDGE_COUNT (EXIT_BLOCK_PTR->preds))
    {
      e = EDGE_PRED (EXIT_BLOCK_PTR, ix);
      if (!(e->flags & EDGE_ABNORMAL))
	redirect_edge_succ (e, exit_block);
      else
	ix++;
    }

  e = make_edge (exit_block, EXIT_BLOCK_PTR, EDGE_FALLTHRU);
  e->probability = REG_BR_PROB_BASE;
  e->count = EXIT_BLOCK_PTR->count;
  FOR_EACH_EDGE (e2, ei, EXIT_BLOCK_PTR->preds)
    if (e2 != e)
      {
	e->count -= e2->count;
	exit_block->count -= e2->count;
	exit_block->frequency -= EDGE_FREQUENCY (e2);
      }
  if (e->count < 0)
    e->count = 0;
  if (exit_block->count < 0)
    exit_block->count = 0;
  if (exit_block->frequency < 0)
    exit_block->frequency = 0;
  update_bb_for_insn (exit_block);
}

/* Helper function for discover_nonconstant_array_refs.
   Look for ARRAY_REF nodes with non-constant indexes and mark them
   addressable.  */

static tree
discover_nonconstant_array_refs_r (tree * tp, int *walk_subtrees,
				   void *data ATTRIBUTE_UNUSED)
{
  tree t = *tp;

  if (IS_TYPE_OR_DECL_P (t))
    *walk_subtrees = 0;
  else if (TREE_CODE (t) == ARRAY_REF || TREE_CODE (t) == ARRAY_RANGE_REF)
    {
      while (((TREE_CODE (t) == ARRAY_REF || TREE_CODE (t) == ARRAY_RANGE_REF)
	      && is_gimple_min_invariant (TREE_OPERAND (t, 1))
	      && (!TREE_OPERAND (t, 2)
		  || is_gimple_min_invariant (TREE_OPERAND (t, 2))))
	     || (TREE_CODE (t) == COMPONENT_REF
		 && (!TREE_OPERAND (t,2)
		     || is_gimple_min_invariant (TREE_OPERAND (t, 2))))
	     || TREE_CODE (t) == BIT_FIELD_REF
	     || TREE_CODE (t) == REALPART_EXPR
	     || TREE_CODE (t) == IMAGPART_EXPR
	     || TREE_CODE (t) == VIEW_CONVERT_EXPR
	     || CONVERT_EXPR_P (t))
	t = TREE_OPERAND (t, 0);

      if (TREE_CODE (t) == ARRAY_REF || TREE_CODE (t) == ARRAY_RANGE_REF)
	{
	  t = get_base_address (t);
	  if (t && DECL_P (t)
              && DECL_MODE (t) != BLKmode)
	    TREE_ADDRESSABLE (t) = 1;
	}

      *walk_subtrees = 0;
    }

  return NULL_TREE;
}

/* RTL expansion is not able to compile array references with variable
   offsets for arrays stored in single register.  Discover such
   expressions and mark variables as addressable to avoid this
   scenario.  */

static void
discover_nonconstant_array_refs (void)
{
  basic_block bb;
  gimple_stmt_iterator gsi;

  FOR_EACH_BB (bb)
    for (gsi = gsi_start_bb (bb); !gsi_end_p (gsi); gsi_next (&gsi))
      {
	gimple stmt = gsi_stmt (gsi);
	walk_gimple_op (stmt, discover_nonconstant_array_refs_r, NULL);
      }
}

/* This function sets crtl->args.internal_arg_pointer to a virtual
   register if DRAP is needed.  Local register allocator will replace
   virtual_incoming_args_rtx with the virtual register.  */

static void
expand_stack_alignment (void)
{
  rtx drap_rtx;
  unsigned int preferred_stack_boundary;

  if (! SUPPORTS_STACK_ALIGNMENT)
    return;
  
  if (cfun->calls_alloca
      || cfun->has_nonlocal_label
      || crtl->has_nonlocal_goto)
    crtl->need_drap = true;

  gcc_assert (crtl->stack_alignment_needed
	      <= crtl->stack_alignment_estimated);

  /* Update crtl->stack_alignment_estimated and use it later to align
     stack.  We check PREFERRED_STACK_BOUNDARY if there may be non-call
     exceptions since callgraph doesn't collect incoming stack alignment
     in this case.  */
  if (flag_non_call_exceptions
      && PREFERRED_STACK_BOUNDARY > crtl->preferred_stack_boundary)
    preferred_stack_boundary = PREFERRED_STACK_BOUNDARY;
  else
    preferred_stack_boundary = crtl->preferred_stack_boundary;
  if (preferred_stack_boundary > crtl->stack_alignment_estimated)
    crtl->stack_alignment_estimated = preferred_stack_boundary;
  if (preferred_stack_boundary > crtl->stack_alignment_needed)
    crtl->stack_alignment_needed = preferred_stack_boundary;

  crtl->stack_realign_needed
    = INCOMING_STACK_BOUNDARY < crtl->stack_alignment_estimated;
  crtl->stack_realign_tried = crtl->stack_realign_needed;

  crtl->stack_realign_processed = true;

  /* Target has to redefine TARGET_GET_DRAP_RTX to support stack
     alignment.  */
  gcc_assert (targetm.calls.get_drap_rtx != NULL);
  drap_rtx = targetm.calls.get_drap_rtx (); 

  /* stack_realign_drap and drap_rtx must match.  */
  gcc_assert ((stack_realign_drap != 0) == (drap_rtx != NULL));

  /* Do nothing if NULL is returned, which means DRAP is not needed.  */
  if (NULL != drap_rtx)
    {
      crtl->args.internal_arg_pointer = drap_rtx;

      /* Call fixup_tail_calls to clean up REG_EQUIV note if DRAP is
         needed. */
      fixup_tail_calls ();
    }
}

/* Translate the intermediate representation contained in the CFG
   from GIMPLE trees to RTL.

   We do conversion per basic block and preserve/update the tree CFG.
   This implies we have to do some magic as the CFG can simultaneously
   consist of basic blocks containing RTL and GIMPLE trees.  This can
   confuse the CFG hooks, so be careful to not manipulate CFG during
   the expansion.  */

static unsigned int
gimple_expand_cfg (void)
{
  basic_block bb, init_block;
  sbitmap blocks;
  edge_iterator ei;
  edge e;
  unsigned i;

  rewrite_out_of_ssa (&SA);
  SA.partition_to_pseudo = (rtx *)xcalloc (SA.map->num_partitions,
					   sizeof (rtx));

  /* Some backends want to know that we are expanding to RTL.  */
  currently_expanding_to_rtl = 1;

  rtl_profile_for_bb (ENTRY_BLOCK_PTR);

  insn_locators_alloc ();
  if (!DECL_IS_BUILTIN (current_function_decl))
    {
      /* Eventually, all FEs should explicitly set function_start_locus.  */
      if (cfun->function_start_locus == UNKNOWN_LOCATION)
       set_curr_insn_source_location
         (DECL_SOURCE_LOCATION (current_function_decl));
      else
       set_curr_insn_source_location (cfun->function_start_locus);
    }
  set_curr_insn_block (DECL_INITIAL (current_function_decl));
  prologue_locator = curr_insn_locator ();

  /* Make sure first insn is a note even if we don't want linenums.
     This makes sure the first insn will never be deleted.
     Also, final expects a note to appear there.  */
  emit_note (NOTE_INSN_DELETED);

  /* Mark arrays indexed with non-constant indices with TREE_ADDRESSABLE.  */
  discover_nonconstant_array_refs ();

  targetm.expand_to_rtl_hook ();
  crtl->stack_alignment_needed = STACK_BOUNDARY;
  crtl->max_used_stack_slot_alignment = STACK_BOUNDARY;
  crtl->stack_alignment_estimated = STACK_BOUNDARY;
  crtl->preferred_stack_boundary = STACK_BOUNDARY;
  cfun->cfg->max_jumptable_ents = 0;


  /* Expand the variables recorded during gimple lowering.  */
  expand_used_vars ();

  /* Honor stack protection warnings.  */
  if (warn_stack_protect)
    {
      if (cfun->calls_alloca)
	warning (OPT_Wstack_protector, 
		 "not protecting local variables: variable length buffer");
      if (has_short_buffer && !crtl->stack_protect_guard)
	warning (OPT_Wstack_protector, 
		 "not protecting function: no buffer at least %d bytes long",
		 (int) PARAM_VALUE (PARAM_SSP_BUFFER_SIZE));
    }

  /* Set up parameters and prepare for return, for the function.  */
  expand_function_start (current_function_decl);

  /* Now that we also have the parameter RTXs, copy them over to our
     partitions.  */
  for (i = 0; i < SA.map->num_partitions; i++)
    {
      tree var = SSA_NAME_VAR (partition_to_var (SA.map, i));

      if (TREE_CODE (var) != VAR_DECL
	  && !SA.partition_to_pseudo[i])
	SA.partition_to_pseudo[i] = DECL_RTL_IF_SET (var);
      gcc_assert (SA.partition_to_pseudo[i]);

      /* If this decl was marked as living in multiple places, reset
         this now to NULL.  */
      if (DECL_RTL_IF_SET (var) == pc_rtx)
	SET_DECL_RTL (var, NULL);

      /* Some RTL parts really want to look at DECL_RTL(x) when x
         was a decl marked in REG_ATTR or MEM_ATTR.  We could use
	 SET_DECL_RTL here making this available, but that would mean
	 to select one of the potentially many RTLs for one DECL.  Instead
	 of doing that we simply reset the MEM_EXPR of the RTL in question,
	 then nobody can get at it and hence nobody can call DECL_RTL on it.  */
      if (!DECL_RTL_SET_P (var))
	{
	  if (MEM_P (SA.partition_to_pseudo[i]))
	    set_mem_expr (SA.partition_to_pseudo[i], NULL);
	}
    }

  /* If this function is `main', emit a call to `__main'
     to run global initializers, etc.  */
  if (DECL_NAME (current_function_decl)
      && MAIN_NAME_P (DECL_NAME (current_function_decl))
      && DECL_FILE_SCOPE_P (current_function_decl))
    expand_main_function ();

  /* Initialize the stack_protect_guard field.  This must happen after the
     call to __main (if any) so that the external decl is initialized.  */
  if (crtl->stack_protect_guard)
    stack_protect_prologue ();

  /* Update stack boundary if needed.  */
  if (SUPPORTS_STACK_ALIGNMENT)
    {
      /* Call update_stack_boundary here to update incoming stack
	 boundary before TARGET_FUNCTION_OK_FOR_SIBCALL is called.
	 TARGET_FUNCTION_OK_FOR_SIBCALL needs to know the accurate
	 incoming stack alignment to check if it is OK to perform
	 sibcall optimization since sibcall optimization will only
	 align the outgoing stack to incoming stack boundary.  */
      if (targetm.calls.update_stack_boundary)
	targetm.calls.update_stack_boundary ();
      
      /* The incoming stack frame has to be aligned at least at
	 parm_stack_boundary.  */
      gcc_assert (crtl->parm_stack_boundary <= INCOMING_STACK_BOUNDARY);
    }

<<<<<<< HEAD
=======
  expand_phi_nodes (&SA);

>>>>>>> 42a9ba1d
  /* Register rtl specific functions for cfg.  */
  rtl_register_cfg_hooks ();

  init_block = construct_init_block ();

  /* Clear EDGE_EXECUTABLE on the entry edge(s).  It is cleaned from the
     remaining edges later.  */
  FOR_EACH_EDGE (e, ei, ENTRY_BLOCK_PTR->succs)
    e->flags &= ~EDGE_EXECUTABLE;

  lab_rtx_for_bb = pointer_map_create ();
  FOR_BB_BETWEEN (bb, init_block->next_bb, EXIT_BLOCK_PTR, next_bb)
    bb = expand_gimple_basic_block (bb);

  execute_free_datastructures ();
  finish_out_of_ssa (&SA);

  /* Expansion is used by optimization passes too, set maybe_hot_insn_p
     conservatively to true until they are all profile aware.  */
  pointer_map_destroy (lab_rtx_for_bb);
  free_histograms ();

  construct_exit_block ();
  set_curr_insn_block (DECL_INITIAL (current_function_decl));
  insn_locators_finalize ();

  /* Convert tree EH labels to RTL EH labels and zap the tree EH table.  */
  convert_from_eh_region_ranges ();
  set_eh_throw_stmt_table (cfun, NULL);

  rebuild_jump_labels (get_insns ());
  find_exception_handler_labels ();

  FOR_BB_BETWEEN (bb, ENTRY_BLOCK_PTR, EXIT_BLOCK_PTR, next_bb)
    {
      edge e;
      edge_iterator ei;
      for (ei = ei_start (bb->succs); (e = ei_safe_edge (ei)); )
	{
	  if (e->insns.r)
	    commit_one_edge_insertion (e);
	  else
	    ei_next (&ei);
	}
    }

  /* We're done expanding trees to RTL.  */
  currently_expanding_to_rtl = 0;

  FOR_BB_BETWEEN (bb, ENTRY_BLOCK_PTR->next_bb, EXIT_BLOCK_PTR, next_bb)
    {
      edge e;
      edge_iterator ei;
      for (ei = ei_start (bb->succs); (e = ei_safe_edge (ei)); )
	{
	  /* Clear EDGE_EXECUTABLE.  This flag is never used in the backend.  */
	  e->flags &= ~EDGE_EXECUTABLE;

	  /* At the moment not all abnormal edges match the RTL
	     representation.  It is safe to remove them here as
	     find_many_sub_basic_blocks will rediscover them.
	     In the future we should get this fixed properly.  */
	  if ((e->flags & EDGE_ABNORMAL)
	      && !(e->flags & EDGE_SIBCALL))
	    remove_edge (e);
	  else
	    ei_next (&ei);
	}
    }

  blocks = sbitmap_alloc (last_basic_block);
  sbitmap_ones (blocks);
  find_many_sub_basic_blocks (blocks);
  sbitmap_free (blocks);
  purge_all_dead_edges ();

  compact_blocks ();

  expand_stack_alignment ();

#ifdef ENABLE_CHECKING
  verify_flow_info ();
#endif

  /* There's no need to defer outputting this function any more; we
     know we want to output it.  */
  DECL_DEFER_OUTPUT (current_function_decl) = 0;

  /* Now that we're done expanding trees to RTL, we shouldn't have any
     more CONCATs anywhere.  */
  generating_concat_p = 0;

  if (dump_file)
    {
      fprintf (dump_file,
	       "\n\n;;\n;; Full RTL generated for this function:\n;;\n");
      /* And the pass manager will dump RTL for us.  */
    }

  /* If we're emitting a nested function, make sure its parent gets
     emitted as well.  Doing otherwise confuses debug info.  */
  {
    tree parent;
    for (parent = DECL_CONTEXT (current_function_decl);
	 parent != NULL_TREE;
	 parent = get_containing_scope (parent))
      if (TREE_CODE (parent) == FUNCTION_DECL)
	TREE_SYMBOL_REFERENCED (DECL_ASSEMBLER_NAME (parent)) = 1;
  }

  /* We are now committed to emitting code for this function.  Do any
     preparation, such as emitting abstract debug info for the inline
     before it gets mangled by optimization.  */
  if (cgraph_function_possibly_inlined_p (current_function_decl))
    (*debug_hooks->outlining_inline_function) (current_function_decl);

  TREE_ASM_WRITTEN (current_function_decl) = 1;

  /* After expanding, the return labels are no longer needed. */
  return_label = NULL;
  naked_return_label = NULL;
  /* Tag the blocks with a depth number so that change_scope can find
     the common parent easily.  */
  set_block_levels (DECL_INITIAL (cfun->decl), 0);
  default_rtl_profile ();
  return 0;
}

struct rtl_opt_pass pass_expand =
{
 {
  RTL_PASS,
  "expand",				/* name */
  NULL,                                 /* gate */
  gimple_expand_cfg,			/* execute */
  NULL,                                 /* sub */
  NULL,                                 /* next */
  0,                                    /* static_pass_number */
  TV_EXPAND,				/* tv_id */
  PROP_ssa | PROP_gimple_leh | PROP_cfg,/* properties_required */
  PROP_rtl,                             /* properties_provided */
  PROP_ssa | PROP_trees,		/* properties_destroyed */
  TODO_verify_ssa | TODO_verify_flow
    | TODO_verify_stmts,		/* todo_flags_start */
  TODO_dump_func
  | TODO_ggc_collect			/* todo_flags_finish */
 }
};<|MERGE_RESOLUTION|>--- conflicted
+++ resolved
@@ -1080,23 +1080,6 @@
   gcc_assert (offset == trunc_int_for_mode (offset, Pmode));
 
   x = plus_constant (virtual_stack_vars_rtx, offset);
-<<<<<<< HEAD
-  x = gen_rtx_MEM (DECL_MODE (decl), x);
-
-  /* Set alignment we actually gave this decl.  */
-  offset -= frame_phase;
-  align = offset & -offset;
-  align *= BITS_PER_UNIT;
-  if (align == 0)
-    align = STACK_BOUNDARY;
-  else if (align > MAX_SUPPORTED_STACK_ALIGNMENT)
-    align = MAX_SUPPORTED_STACK_ALIGNMENT;
-  DECL_ALIGN (decl) = align;
-  DECL_USER_ALIGN (decl) = 0;
-
-  set_mem_attributes (x, decl, true);
-  SET_DECL_RTL (decl, x);
-=======
   x = gen_rtx_MEM (DECL_MODE (SSAVAR (decl)), x);
 
   if (TREE_CODE (decl) != SSA_NAME)
@@ -1118,7 +1101,6 @@
 
   set_mem_attributes (x, SSAVAR (decl), true);
   set_rtl (decl, x);
->>>>>>> 42a9ba1d
 }
 
 /* A subroutine of expand_used_vars.  Give each partition representative
@@ -2277,7 +2259,7 @@
 		    return new_bb;
 		}
 	    }
-	  else if (gimple_code (stmt) != GIMPLE_CHANGE_DYNAMIC_TYPE)
+	  else
 	    {
 	      def_operand_p def_p;
 	      tree stmt_tree;
@@ -2720,11 +2702,8 @@
       gcc_assert (crtl->parm_stack_boundary <= INCOMING_STACK_BOUNDARY);
     }
 
-<<<<<<< HEAD
-=======
   expand_phi_nodes (&SA);
 
->>>>>>> 42a9ba1d
   /* Register rtl specific functions for cfg.  */
   rtl_register_cfg_hooks ();
 
