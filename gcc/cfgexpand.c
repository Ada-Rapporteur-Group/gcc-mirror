--- conflicted
+++ resolved
@@ -446,11 +446,7 @@
   v->size = tree_to_poly_uint64 (size);
   /* Ensure that all variables have size, so that &a != &b for any two
      variables that are simultaneously live.  */
-<<<<<<< HEAD
-  if (must_eq (v->size, 0U))
-=======
   if (known_eq (v->size, 0U))
->>>>>>> 70783a86
     v->size = 1;
   v->alignb = align_local_variable (decl);
   /* An alignment of zero can mightily confuse us later.  */
@@ -936,11 +932,7 @@
 	     Don't do that for "large" (unsupported) alignment objects,
 	     those aren't protected anyway.  */
 	  if (asan_sanitize_stack_p ()
-<<<<<<< HEAD
-	      && may_ne (isize, jsize)
-=======
 	      && maybe_ne (isize, jsize)
->>>>>>> 70783a86
 	      && ialign * BITS_PER_UNIT <= MAX_SUPPORTED_STACK_ALIGNMENT)
 	    break;
 
@@ -994,11 +986,7 @@
   rtx x;
 
   /* If this fails, we've overflowed the stack frame.  Error nicely?  */
-<<<<<<< HEAD
-  gcc_assert (must_eq (offset, trunc_int_for_mode (offset, Pmode)));
-=======
   gcc_assert (known_eq (offset, trunc_int_for_mode (offset, Pmode)));
->>>>>>> 70783a86
 
   x = plus_constant (Pmode, base, offset);
   x = gen_rtx_MEM (TREE_CODE (decl) == SSA_NAME
@@ -1195,11 +1183,7 @@
 
 	  /* If there were any variables requiring "large" alignment, allocate
 	     space.  */
-<<<<<<< HEAD
-	  if (may_ne (large_size, 0U) && ! large_allocation_done)
-=======
 	  if (maybe_ne (large_size, 0U) && ! large_allocation_done)
->>>>>>> 70783a86
 	    {
 	      poly_int64 loffset;
 	      rtx large_allocsize;
@@ -1232,11 +1216,7 @@
 	}
     }
 
-<<<<<<< HEAD
-  gcc_assert (must_eq (large_alloc, large_size));
-=======
   gcc_assert (known_eq (large_alloc, large_size));
->>>>>>> 70783a86
 }
 
 /* Take into account all sizes of partitions and reset DECL_RTLs.  */
@@ -4533,11 +4513,7 @@
 				 &unsignedp, &reversep, &volatilep);
 	rtx orig_op0;
 
-<<<<<<< HEAD
-	if (must_eq (bitsize, 0))
-=======
 	if (known_eq (bitsize, 0))
->>>>>>> 70783a86
 	  return NULL;
 
 	orig_op0 = op0 = expand_debug_expr (tem);
@@ -4578,12 +4554,6 @@
 	if (MEM_P (op0))
 	  {
 	    if (mode1 == VOIDmode)
-<<<<<<< HEAD
-	      /* Bitfield.  */
-	      mode1 = smallest_int_mode_for_size (bitsize);
-	    poly_int64 bytepos = bits_to_bytes_round_down (bitpos);
-	    if (may_ne (bytepos, 0))
-=======
 	      {
 		if (maybe_gt (bitsize, MAX_BITSIZE_MODE_ANY_INT))
 		  return NULL;
@@ -4592,18 +4562,12 @@
 	      }
 	    poly_int64 bytepos = bits_to_bytes_round_down (bitpos);
 	    if (maybe_ne (bytepos, 0))
->>>>>>> 70783a86
 	      {
 		op0 = adjust_address_nv (op0, mode1, bytepos);
 		bitpos = num_trailing_bits (bitpos);
 	      }
-<<<<<<< HEAD
-	    else if (must_eq (bitpos, 0)
-		     && must_eq (bitsize, GET_MODE_BITSIZE (mode)))
-=======
 	    else if (known_eq (bitpos, 0)
 		     && known_eq (bitsize, GET_MODE_BITSIZE (mode)))
->>>>>>> 70783a86
 	      op0 = adjust_address_nv (op0, mode, 0);
 	    else if (GET_MODE (op0) != mode1)
 	      op0 = adjust_address_nv (op0, mode1, 0);
@@ -4614,17 +4578,10 @@
 	    set_mem_attributes (op0, exp, 0);
 	  }
 
-<<<<<<< HEAD
-	if (must_eq (bitpos, 0) && mode == GET_MODE (op0))
-	  return op0;
-
-	if (may_lt (bitpos, 0))
-=======
 	if (known_eq (bitpos, 0) && mode == GET_MODE (op0))
 	  return op0;
 
 	if (maybe_lt (bitpos, 0))
->>>>>>> 70783a86
           return NULL;
 
 	if (GET_MODE (op0) == BLKmode || mode == BLKmode)
@@ -4632,11 +4589,7 @@
 
 	poly_int64 bytepos;
 	if (multiple_p (bitpos, BITS_PER_UNIT, &bytepos)
-<<<<<<< HEAD
-	    && must_eq (bitsize, GET_MODE_BITSIZE (mode1)))
-=======
 	    && known_eq (bitsize, GET_MODE_BITSIZE (mode1)))
->>>>>>> 70783a86
 	  {
 	    machine_mode opmode = GET_MODE (op0);
 
@@ -4649,11 +4602,7 @@
 	       debug stmts).  The gen_subreg below would rightfully
 	       crash, and the address doesn't really exist, so just
 	       drop it.  */
-<<<<<<< HEAD
-	    if (must_ge (bitpos, GET_MODE_BITSIZE (opmode)))
-=======
 	    if (known_ge (bitpos, GET_MODE_BITSIZE (opmode)))
->>>>>>> 70783a86
 	      return NULL;
 
 	    if (multiple_p (bitpos, GET_MODE_BITSIZE (mode)))
@@ -4996,13 +4945,8 @@
 		  && (!TREE_ADDRESSABLE (decl)
 		      || target_for_debug_bind (decl))
 		  && multiple_p (bitoffset, BITS_PER_UNIT, &byteoffset)
-<<<<<<< HEAD
-		  && must_gt (bitsize, 0)
-		  && must_eq (bitsize, maxsize))
-=======
 		  && known_gt (bitsize, 0)
 		  && known_eq (bitsize, maxsize))
->>>>>>> 70783a86
 		{
 		  rtx base = gen_rtx_DEBUG_IMPLICIT_PTR (mode, decl);
 		  return plus_constant (mode, base, byteoffset);
@@ -5157,16 +5101,6 @@
 
     /* Vector stuff.  For most of the codes we don't have rtl codes.  */
     case REALIGN_LOAD_EXPR:
-<<<<<<< HEAD
-    case REDUC_MAX_EXPR:
-    case REDUC_MIN_EXPR:
-    case REDUC_PLUS_EXPR:
-    case REDUC_AND_EXPR:
-    case REDUC_IOR_EXPR:
-    case REDUC_XOR_EXPR:
-    case FOLD_LEFT_PLUS_EXPR:
-=======
->>>>>>> 70783a86
     case VEC_COND_EXPR:
     case VEC_PACK_FIX_TRUNC_EXPR:
     case VEC_PACK_SAT_EXPR:
@@ -5182,13 +5116,7 @@
     case VEC_WIDEN_LSHIFT_HI_EXPR:
     case VEC_WIDEN_LSHIFT_LO_EXPR:
     case VEC_PERM_EXPR:
-<<<<<<< HEAD
-    case VEC_DUPLICATE_CST:
     case VEC_DUPLICATE_EXPR:
-    case VEC_SERIES_CST:
-=======
-    case VEC_DUPLICATE_EXPR:
->>>>>>> 70783a86
     case VEC_SERIES_EXPR:
       return NULL;
 
