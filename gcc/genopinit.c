/* Generate code to initialize optabs from machine description.
   Copyright (C) 1993-2019 Free Software Foundation, Inc.

This file is part of GCC.

GCC is free software; you can redistribute it and/or modify it under
the terms of the GNU General Public License as published by the Free
Software Foundation; either version 3, or (at your option) any later
version.

GCC is distributed in the hope that it will be useful, but WITHOUT ANY
WARRANTY; without even the implied warranty of MERCHANTABILITY or
FITNESS FOR A PARTICULAR PURPOSE.  See the GNU General Public License
for more details.

You should have received a copy of the GNU General Public License
along with GCC; see the file COPYING3.  If not see
<http://www.gnu.org/licenses/>.  */


#include "bconfig.h"
#include "system.h"
#include "coretypes.h"
#include "tm.h"
#include "rtl.h"
#include "errors.h"
#include "gensupport.h"


#define DEF_RTL_EXPR(V, N, X, C) #V,

static const char * const rtx_upname[] = {
#include "rtl.def"
};

#undef DEF_RTL_EXPR

/* Vector in which to collect insns that match.  */
static vec<optab_pattern> patterns;

static void
gen_insn (md_rtx_info *info)
{
  optab_pattern p;
  if (find_optab (&p, XSTR (info->def, 0)))
    patterns.safe_push (p);
}

static int
pattern_cmp (const void *va, const void *vb)
{
  const optab_pattern *a = (const optab_pattern *)va;
  const optab_pattern *b = (const optab_pattern *)vb;
  return a->sort_num - b->sort_num;
}

static int
optab_kind_cmp (const void *va, const void *vb)
{
  const optab_def *a = (const optab_def *)va;
  const optab_def *b = (const optab_def *)vb;
  int diff = a->kind - b->kind;
  if (diff == 0)
    diff = a->op - b->op;
  return diff;
}

static int
optab_rcode_cmp (const void *va, const void *vb)
{
  const optab_def *a = (const optab_def *)va;
  const optab_def *b = (const optab_def *)vb;
  return a->rcode - b->rcode;
}

static const char *header_file_name = "init-opinit.h";
static const char *source_file_name = "init-opinit.c";

static bool
handle_arg (const char *arg)
{
  switch (arg[1])
    {
    case 'h':
      header_file_name = &arg[2];
      return true;
    case 'c':
      source_file_name = &arg[2];
      return true;
    default:
      return false;
    }
}

static FILE *
open_outfile (const char *file_name)
{
  FILE *f = fopen (file_name, "w");
  if (!f)
    fatal ("cannot open file %s: %s", file_name, xstrerror (errno));
  fprintf (f,
	   "/* Generated automatically by the program `genopinit'\n"
	   "   from the machine description file `md'.  */\n\n");
  return f;
}

/* Declare the maybe_code_for_* function for ONAME, and provide
   an inline definition of the assserting code_for_* wrapper.  */

static void
handle_overloaded_code_for (FILE *file, overloaded_name *oname)
{
  fprintf (file, "\nextern insn_code maybe_code_for_%s (", oname->name);
  for (unsigned int i = 0; i < oname->arg_types.length (); ++i)
    fprintf (file, "%s%s", i == 0 ? "" : ", ", oname->arg_types[i]);
  fprintf (file, ");\n");

  fprintf (file, "inline insn_code\ncode_for_%s (", oname->name);
  for (unsigned int i = 0; i < oname->arg_types.length (); ++i)
    fprintf (file, "%s%s arg%d", i == 0 ? "" : ", ", oname->arg_types[i], i);
  fprintf (file, ")\n{\n  insn_code code = maybe_code_for_%s (", oname->name);
  for (unsigned int i = 0; i < oname->arg_types.length (); ++i)
    fprintf (file, "%sarg%d", i == 0 ? "" : ", ", i);
  fprintf (file,
	   ");\n"
	   "  gcc_assert (code != CODE_FOR_nothing);\n"
	   "  return code;\n"
	   "}\n");
}

/* Declare the maybe_gen_* function for ONAME, and provide
   an inline definition of the assserting gen_* wrapper.  */

static void
handle_overloaded_gen (FILE *file, overloaded_name *oname)
{
<<<<<<< HEAD
  unsigned HOST_WIDE_INT seen = 0;
  for (overloaded_instance *instance = oname->first_instance->next;
       instance; instance = instance->next)
    {
      pattern_stats stats;
      get_pattern_stats (&stats, XVEC (instance->insn, 1));
      unsigned HOST_WIDE_INT mask
	= HOST_WIDE_INT_1U << stats.num_generator_args;
      if (seen & mask)
	continue;

      seen |= mask;

      fprintf (file, "\nextern rtx maybe_gen_%s (", oname->name);
      for (unsigned int i = 0; i < oname->arg_types.length (); ++i)
	fprintf (file, "%s%s", i == 0 ? "" : ", ", oname->arg_types[i]);
      for (int i = 0; i < stats.num_generator_args; ++i)
	fprintf (file, ", rtx");
      fprintf (file, ");\n");

      fprintf (file, "inline rtx\ngen_%s (", oname->name);
      for (unsigned int i = 0; i < oname->arg_types.length (); ++i)
	fprintf (file, "%s%s arg%d", i == 0 ? "" : ", ",
		 oname->arg_types[i], i);
      for (int i = 0; i < stats.num_generator_args; ++i)
	fprintf (file, ", rtx x%d", i);
      fprintf (file, ")\n{\n  rtx res = maybe_gen_%s (", oname->name);
      for (unsigned int i = 0; i < oname->arg_types.length (); ++i)
	fprintf (file, "%sarg%d", i == 0 ? "" : ", ", i);
      for (int i = 0; i < stats.num_generator_args; ++i)
	fprintf (file, ", x%d", i);
      fprintf (file,
	       ");\n"
	       "  gcc_assert (res);\n"
	       "  return res;\n"
	       "}\n");
    }
=======
  pattern_stats stats;
  get_pattern_stats (&stats, XVEC (oname->first_instance->insn, 1));

  fprintf (file, "\nextern rtx maybe_gen_%s (", oname->name);
  for (unsigned int i = 0; i < oname->arg_types.length (); ++i)
    fprintf (file, "%s%s", i == 0 ? "" : ", ", oname->arg_types[i]);
  for (int i = 0; i < stats.num_generator_args; ++i)
    fprintf (file, ", rtx");
  fprintf (file, ");\n");

  fprintf (file, "inline rtx\ngen_%s (", oname->name);
  for (unsigned int i = 0; i < oname->arg_types.length (); ++i)
    fprintf (file, "%s%s arg%d", i == 0 ? "" : ", ", oname->arg_types[i], i);
  for (int i = 0; i < stats.num_generator_args; ++i)
    fprintf (file, ", rtx x%d", i);
  fprintf (file, ")\n{\n  rtx res = maybe_gen_%s (", oname->name);
  for (unsigned int i = 0; i < oname->arg_types.length (); ++i)
    fprintf (file, "%sarg%d", i == 0 ? "" : ", ", i);
  for (int i = 0; i < stats.num_generator_args; ++i)
    fprintf (file, ", x%d", i);
  fprintf (file,
	   ");\n"
	   "  gcc_assert (res);\n"
	   "  return res;\n"
	   "}\n");
>>>>>>> f3d42468
}

int
main (int argc, const char **argv)
{
  FILE *h_file, *s_file;
  unsigned int i, j, n, last_kind[5];
  optab_pattern *p;

  progname = "genopinit";

  if (NUM_OPTABS > 0xffff || MAX_MACHINE_MODE >= 0xff)
    fatal ("genopinit range assumptions invalid");

  if (!init_rtx_reader_args_cb (argc, argv, handle_arg))
    return (FATAL_EXIT_CODE);

  h_file = open_outfile (header_file_name);
  s_file = open_outfile (source_file_name);

  /* Read the machine description.  */
  md_rtx_info info;
  while (read_md_rtx (&info))
    switch (GET_CODE (info.def))
      {
      case DEFINE_INSN:
      case DEFINE_EXPAND:
	gen_insn (&info);
	break;

      default:
	break;
      }

  /* Sort the collected patterns.  */
  patterns.qsort (pattern_cmp);

  /* Now that we've handled the "extra" patterns, eliminate them from
     the optabs array.  That way they don't get in the way below.  */
  n = num_optabs;
  for (i = 0; i < n; )
    if (optabs[i].base == NULL)
      optabs[i] = optabs[--n];
    else
      ++i;

  /* Sort the (real) optabs.  Better than forcing the optabs.def file to
     remain sorted by kind.  We also scrogged any real ordering with the
     purging of the X patterns above.  */
  qsort (optabs, n, sizeof (optab_def), optab_kind_cmp);

  fprintf (h_file, "#ifndef GCC_INSN_OPINIT_H\n");
  fprintf (h_file, "#define GCC_INSN_OPINIT_H 1\n");

  /* Emit the optab enumeration for the header file.  */
  fprintf (h_file, "enum optab_tag {\n");
  for (i = j = 0; i < n; ++i)
    {
      optabs[i].op = i;
      fprintf (h_file, "  %s,\n", optabs[i].name);
      if (optabs[i].kind != j)
	last_kind[j++] = i - 1;
    }
  fprintf (h_file, "  FIRST_CONV_OPTAB = %s,\n", optabs[last_kind[0]+1].name);
  fprintf (h_file, "  LAST_CONVLIB_OPTAB = %s,\n", optabs[last_kind[1]].name);
  fprintf (h_file, "  LAST_CONV_OPTAB = %s,\n", optabs[last_kind[2]].name);
  fprintf (h_file, "  FIRST_NORM_OPTAB = %s,\n", optabs[last_kind[2]+1].name);
  fprintf (h_file, "  LAST_NORMLIB_OPTAB = %s,\n", optabs[last_kind[3]].name);
  fprintf (h_file, "  LAST_NORM_OPTAB = %s\n", optabs[i-1].name);
  fprintf (h_file, "};\n\n");

  fprintf (h_file, "#define NUM_OPTABS          %u\n", n);
  fprintf (h_file, "#define NUM_CONVLIB_OPTABS  %u\n",
	   last_kind[1] - last_kind[0]);
  fprintf (h_file, "#define NUM_NORMLIB_OPTABS  %u\n",
	   last_kind[3] - last_kind[2]);
  fprintf (h_file, "#define NUM_OPTAB_PATTERNS  %u\n",
	   (unsigned) patterns.length ());

  fprintf (h_file, 
	   "typedef enum optab_tag optab;\n"
	   "typedef enum optab_tag convert_optab;\n"
	   "typedef enum optab_tag direct_optab;\n"
	   "\n"
	   "struct optab_libcall_d\n"
	   "{\n"
	   "  char libcall_suffix;\n"
	   "  const char *libcall_basename;\n"
	   "  void (*libcall_gen) (optab, const char *name,\n"
	   "		       char suffix, machine_mode);\n"
	   "};\n"
	   "\n"
	   "struct convert_optab_libcall_d\n"
	   "{\n"
	   "  const char *libcall_basename;\n"
	   "  void (*libcall_gen) (convert_optab, const char *name,\n"
	   "		       machine_mode, machine_mode);\n"
	   "};\n"
	   "\n"
	   "/* Given an enum insn_code, access the function to construct\n"
	   "   the body of that kind of insn.  */\n"
	   "#define GEN_FCN(CODE) (insn_data[CODE].genfun)\n"
	   "\n"
	   "#ifdef NUM_RTX_CODE\n"
	   "/* Contains the optab used for each rtx code, and vice-versa.  */\n"
	   "extern const optab code_to_optab_[NUM_RTX_CODE];\n"
	   "extern const enum rtx_code optab_to_code_[NUM_OPTABS];\n"
	   "\n"
	   "static inline optab\n"
	   "code_to_optab (enum rtx_code code)\n"
	   "{\n"
	   "  return code_to_optab_[code];\n"
	   "}\n"
	   "\n"
	   "static inline enum rtx_code\n"
	   "optab_to_code (optab op)\n"
	   "{\n"
	   "  return optab_to_code_[op];\n"
	   "}\n");

  for (overloaded_name *oname = rtx_reader_ptr->get_overloads ();
       oname; oname = oname->next)
    {
      handle_overloaded_code_for (h_file, oname);
      handle_overloaded_gen (h_file, oname);
    }

  fprintf (h_file,
	   "#endif\n"
	   "\n"
	   "extern const struct convert_optab_libcall_d convlib_def[NUM_CONVLIB_OPTABS];\n"
	   "extern const struct optab_libcall_d normlib_def[NUM_NORMLIB_OPTABS];\n"
	   "\n"
	   "/* Returns the active icode for the given (encoded) optab.  */\n"
	   "extern enum insn_code raw_optab_handler (unsigned);\n"
	   "extern bool swap_optab_enable (optab, machine_mode, bool);\n"
	   "\n"
	   "/* Target-dependent globals.  */\n"
	   "struct target_optabs {\n"
	   "  /* Patterns that are used by optabs that are enabled for this target.  */\n"
	   "  bool pat_enable[NUM_OPTAB_PATTERNS];\n"
	   "\n"
	   "  /* Cache if the target supports vec_gather_load for at least one vector\n"
	   "     mode.  */\n"
	   "  bool supports_vec_gather_load;\n"
	   "  bool supports_vec_gather_load_cached;\n"
	   "  bool supports_vec_scatter_store;\n"
	   "  bool supports_vec_scatter_store_cached;\n"
	   "};\n"
	   "extern void init_all_optabs (struct target_optabs *);\n"
	   "\n"
	   "extern struct target_optabs default_target_optabs;\n"
	   "extern struct target_optabs *this_fn_optabs;\n"
	   "#if SWITCHABLE_TARGET\n"
	   "extern struct target_optabs *this_target_optabs;\n"
	   "#else\n"
	   "#define this_target_optabs (&default_target_optabs)\n"
	   "#endif\n");

  fprintf (s_file,
	   "#define IN_TARGET_CODE 1\n"
	   "#include \"config.h\"\n"
	   "#include \"system.h\"\n"
	   "#include \"coretypes.h\"\n"
	   "#include \"backend.h\"\n"
	   "#include \"predict.h\"\n"
	   "#include \"tree.h\"\n"
	   "#include \"rtl.h\"\n"
	   "#include \"alias.h\"\n"
	   "#include \"varasm.h\"\n"
	   "#include \"stor-layout.h\"\n"
	   "#include \"calls.h\"\n"
	   "#include \"memmodel.h\"\n"
	   "#include \"tm_p.h\"\n"
	   "#include \"flags.h\"\n"
	   "#include \"insn-config.h\"\n"
	   "#include \"expmed.h\"\n"
	   "#include \"dojump.h\"\n"
	   "#include \"explow.h\"\n"
	   "#include \"emit-rtl.h\"\n"
	   "#include \"stmt.h\"\n"
	   "#include \"expr.h\"\n"
	   "#include \"insn-codes.h\"\n"
	   "#include \"optabs.h\"\n"
	   "\n"
	   "struct optab_pat {\n"
	   "  unsigned scode;\n"
	   "  enum insn_code icode;\n"
	   "};\n\n");

  fprintf (s_file,
	   "static const struct optab_pat pats[NUM_OPTAB_PATTERNS] = {\n");
  for (i = 0; patterns.iterate (i, &p); ++i)
    fprintf (s_file, "  { %#08x, CODE_FOR_%s },\n", p->sort_num, p->name);
  fprintf (s_file, "};\n\n");

  fprintf (s_file, "void\ninit_all_optabs (struct target_optabs *optabs)\n{\n");
  fprintf (s_file, "  bool *ena = optabs->pat_enable;\n");
  for (i = 0; patterns.iterate (i, &p); ++i)
    fprintf (s_file, "  ena[%u] = HAVE_%s;\n", i, p->name);
  fprintf (s_file, "}\n\n");

  /* Perform a binary search on a pre-encoded optab+mode*2.  */
  /* ??? Perhaps even better to generate a minimal perfect hash.
     Using gperf directly is awkward since it's so geared to working
     with strings.  Plus we have no visibility into the ordering of
     the hash entries, which complicates the pat_enable array.  */
  fprintf (s_file,
	   "static int\n"
	   "lookup_handler (unsigned scode)\n"
	   "{\n"
	   "  int l = 0, h = ARRAY_SIZE (pats), m;\n"
	   "  while (h > l)\n"
	   "    {\n"
	   "      m = (h + l) / 2;\n"
	   "      if (scode == pats[m].scode)\n"
	   "        return m;\n"
	   "      else if (scode < pats[m].scode)\n"
	   "        h = m;\n"
	   "      else\n"
	   "        l = m + 1;\n"
	   "    }\n"
	   "  return -1;\n"
	   "}\n\n");

  fprintf (s_file,
	   "enum insn_code\n"
	   "raw_optab_handler (unsigned scode)\n"
	   "{\n"
	   "  int i = lookup_handler (scode);\n"
	   "  return (i >= 0 && this_fn_optabs->pat_enable[i]\n"
	   "          ? pats[i].icode : CODE_FOR_nothing);\n"
	   "}\n\n");

  fprintf (s_file,
	   "bool\n"
	   "swap_optab_enable (optab op, machine_mode m, bool set)\n"
	   "{\n"
	   "  unsigned scode = (op << 16) | m;\n"
	   "  int i = lookup_handler (scode);\n"
	   "  if (i >= 0)\n"
	   "    {\n"
	   "      bool ret = this_fn_optabs->pat_enable[i];\n"
	   "      this_fn_optabs->pat_enable[i] = set;\n"
	   "      return ret;\n"
	   "    }\n"
	   "  else\n"
	   "    {\n"
	   "      gcc_assert (!set);\n"
	   "      return false;\n"
	   "    }\n"
	   "}\n\n");

  /* C++ (even G++) does not support (non-trivial) designated initializers.
     To work around that, generate these arrays programatically rather than
     by our traditional multiple inclusion of def files.  */

  fprintf (s_file,
	   "const struct convert_optab_libcall_d "
	   "convlib_def[NUM_CONVLIB_OPTABS] = {\n");
  for (i = last_kind[0] + 1; i <= last_kind[1]; ++i)
    fprintf (s_file, "  { %s, %s },\n", optabs[i].base, optabs[i].libcall);
  fprintf (s_file, "};\n\n");

  fprintf (s_file,
	   "const struct optab_libcall_d "
	   "normlib_def[NUM_NORMLIB_OPTABS] = {\n");
  for (i = last_kind[2] + 1; i <= last_kind[3]; ++i)
    fprintf (s_file, "  { %s, %s, %s },\n",
	     optabs[i].suffix, optabs[i].base, optabs[i].libcall);
  fprintf (s_file, "};\n\n");

  fprintf (s_file, "enum rtx_code const optab_to_code_[NUM_OPTABS] = {\n");
  for (i = 0; i < n; ++i)
    fprintf (s_file, "  %s,\n", rtx_upname[optabs[i].fcode]);
  fprintf (s_file, "};\n\n");

  qsort (optabs, n, sizeof (optab_def), optab_rcode_cmp);

  fprintf (s_file, "const optab code_to_optab_[NUM_RTX_CODE] = {\n");
  for (j = 0; optabs[j].rcode == UNKNOWN; ++j)
    continue;
  for (i = 0; i < NON_GENERATOR_NUM_RTX_CODE; ++i)
    {
      if (j < n && optabs[j].rcode == i)
	fprintf (s_file, "  %s,\n", optabs[j++].name);
      else
	fprintf (s_file, "  unknown_optab,\n");
    }
  fprintf (s_file, "};\n\n");

  fprintf (h_file, "#endif\n");
  return (fclose (h_file) == 0 && fclose (s_file) == 0
	  ? SUCCESS_EXIT_CODE : FATAL_EXIT_CODE);
}<|MERGE_RESOLUTION|>--- conflicted
+++ resolved
@@ -134,7 +134,6 @@
 static void
 handle_overloaded_gen (FILE *file, overloaded_name *oname)
 {
-<<<<<<< HEAD
   unsigned HOST_WIDE_INT seen = 0;
   for (overloaded_instance *instance = oname->first_instance->next;
        instance; instance = instance->next)
@@ -172,33 +171,6 @@
 	       "  return res;\n"
 	       "}\n");
     }
-=======
-  pattern_stats stats;
-  get_pattern_stats (&stats, XVEC (oname->first_instance->insn, 1));
-
-  fprintf (file, "\nextern rtx maybe_gen_%s (", oname->name);
-  for (unsigned int i = 0; i < oname->arg_types.length (); ++i)
-    fprintf (file, "%s%s", i == 0 ? "" : ", ", oname->arg_types[i]);
-  for (int i = 0; i < stats.num_generator_args; ++i)
-    fprintf (file, ", rtx");
-  fprintf (file, ");\n");
-
-  fprintf (file, "inline rtx\ngen_%s (", oname->name);
-  for (unsigned int i = 0; i < oname->arg_types.length (); ++i)
-    fprintf (file, "%s%s arg%d", i == 0 ? "" : ", ", oname->arg_types[i], i);
-  for (int i = 0; i < stats.num_generator_args; ++i)
-    fprintf (file, ", rtx x%d", i);
-  fprintf (file, ")\n{\n  rtx res = maybe_gen_%s (", oname->name);
-  for (unsigned int i = 0; i < oname->arg_types.length (); ++i)
-    fprintf (file, "%sarg%d", i == 0 ? "" : ", ", i);
-  for (int i = 0; i < stats.num_generator_args; ++i)
-    fprintf (file, ", x%d", i);
-  fprintf (file,
-	   ");\n"
-	   "  gcc_assert (res);\n"
-	   "  return res;\n"
-	   "}\n");
->>>>>>> f3d42468
 }
 
 int
