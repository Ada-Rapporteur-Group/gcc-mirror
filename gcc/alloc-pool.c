--- conflicted
+++ resolved
@@ -26,53 +26,7 @@
 #include "hash-map.h"
 
 ALLOC_POOL_ID_TYPE last_id;
-<<<<<<< HEAD
-
-/* Hashtable mapping alloc_pool names to descriptors.  */
-hash_map<const char *, alloc_pool_descriptor> *alloc_pool_hash;
-
-struct alloc_pool_descriptor *
-allocate_pool_descriptor (const char *name)
-{
-  if (!alloc_pool_hash)
-    alloc_pool_hash = new hash_map<const char *, alloc_pool_descriptor> (10,
-									 false,
-									 false);
-
-  return &alloc_pool_hash->get_or_insert (name);
-}
-
-/* Output per-alloc_pool statistics.  */
-
-/* Used to accumulate statistics about alloc_pool sizes.  */
-struct pool_output_info
-{
-  unsigned long total_created;
-  unsigned long total_allocated;
-};
-
-/* Called via hash_map.traverse.  Output alloc_pool descriptor pointed out by
-   SLOT and update statistics.  */
-bool
-print_alloc_pool_statistics (const char *const &name,
-			     const alloc_pool_descriptor &d,
-			     struct pool_output_info *i)
-{
-  if (d.allocated)
-    {
-      fprintf (stderr,
-	       "%-22s %6d %10lu %10lu(%10lu) %10lu(%10lu) %10lu(%10lu)\n",
-	       name, d.elt_size, d.created, d.allocated,
-	       d.allocated / d.elt_size, d.peak, d.peak / d.elt_size,
-	       d.current, d.current / d.elt_size);
-      i->total_allocated += d.allocated;
-      i->total_created += d.created;
-    }
-  return 1;
-}
-=======
 mem_alloc_description<pool_usage> pool_allocator_usage;
->>>>>>> ad42dbbe
 
 /* Output per-alloc_pool memory usage statistics.  */
 void
