/* Global common subexpression elimination/Partial redundancy elimination
   and global constant/copy propagation for GNU compiler.
<<<<<<< HEAD
   Copyright (C) 1997, 1998, 1999, 2000, 2001, 2002, 2003, 2004, 2005, 2007
   Free Software Foundation, Inc.
=======
   Copyright (C) 1997, 1998, 1999, 2000, 2001, 2002, 2003, 2004, 2005,
   2006, 2007, 2008 Free Software Foundation, Inc.
>>>>>>> 42bae686

This file is part of GCC.

GCC is free software; you can redistribute it and/or modify it under
the terms of the GNU General Public License as published by the Free
Software Foundation; either version 3, or (at your option) any later
version.

GCC is distributed in the hope that it will be useful, but WITHOUT ANY
WARRANTY; without even the implied warranty of MERCHANTABILITY or
FITNESS FOR A PARTICULAR PURPOSE.  See the GNU General Public License
for more details.

You should have received a copy of the GNU General Public License
along with GCC; see the file COPYING3.  If not see
<http://www.gnu.org/licenses/>.  */

/* TODO
   - reordering of memory allocation and freeing to be more space efficient
   - do rough calc of how many regs are needed in each block, and a rough
     calc of how many regs are available in each class and use that to
     throttle back the code in cases where RTX_COST is minimal.
   - a store to the same address as a load does not kill the load if the
     source of the store is also the destination of the load.  Handling this
     allows more load motion, particularly out of loops.
   - ability to realloc sbitmap vectors would allow one initial computation
     of reg_set_in_block with only subsequent additions, rather than
     recomputing it for each pass

*/

/* References searched while implementing this.

   Compilers Principles, Techniques and Tools
   Aho, Sethi, Ullman
   Addison-Wesley, 1988

   Global Optimization by Suppression of Partial Redundancies
   E. Morel, C. Renvoise
   communications of the acm, Vol. 22, Num. 2, Feb. 1979

   A Portable Machine-Independent Global Optimizer - Design and Measurements
   Frederick Chow
   Stanford Ph.D. thesis, Dec. 1983

   A Fast Algorithm for Code Movement Optimization
   D.M. Dhamdhere
   SIGPLAN Notices, Vol. 23, Num. 10, Oct. 1988

   A Solution to a Problem with Morel and Renvoise's
   Global Optimization by Suppression of Partial Redundancies
   K-H Drechsler, M.P. Stadel
   ACM TOPLAS, Vol. 10, Num. 4, Oct. 1988

   Practical Adaptation of the Global Optimization
   Algorithm of Morel and Renvoise
   D.M. Dhamdhere
   ACM TOPLAS, Vol. 13, Num. 2. Apr. 1991

   Efficiently Computing Static Single Assignment Form and the Control
   Dependence Graph
   R. Cytron, J. Ferrante, B.K. Rosen, M.N. Wegman, and F.K. Zadeck
   ACM TOPLAS, Vol. 13, Num. 4, Oct. 1991

   Lazy Code Motion
   J. Knoop, O. Ruthing, B. Steffen
   ACM SIGPLAN Notices Vol. 27, Num. 7, Jul. 1992, '92 Conference on PLDI

   What's In a Region?  Or Computing Control Dependence Regions in Near-Linear
   Time for Reducible Flow Control
   Thomas Ball
   ACM Letters on Programming Languages and Systems,
   Vol. 2, Num. 1-4, Mar-Dec 1993

   An Efficient Representation for Sparse Sets
   Preston Briggs, Linda Torczon
   ACM Letters on Programming Languages and Systems,
   Vol. 2, Num. 1-4, Mar-Dec 1993

   A Variation of Knoop, Ruthing, and Steffen's Lazy Code Motion
   K-H Drechsler, M.P. Stadel
   ACM SIGPLAN Notices, Vol. 28, Num. 5, May 1993

   Partial Dead Code Elimination
   J. Knoop, O. Ruthing, B. Steffen
   ACM SIGPLAN Notices, Vol. 29, Num. 6, Jun. 1994

   Effective Partial Redundancy Elimination
   P. Briggs, K.D. Cooper
   ACM SIGPLAN Notices, Vol. 29, Num. 6, Jun. 1994

   The Program Structure Tree: Computing Control Regions in Linear Time
   R. Johnson, D. Pearson, K. Pingali
   ACM SIGPLAN Notices, Vol. 29, Num. 6, Jun. 1994

   Optimal Code Motion: Theory and Practice
   J. Knoop, O. Ruthing, B. Steffen
   ACM TOPLAS, Vol. 16, Num. 4, Jul. 1994

   The power of assignment motion
   J. Knoop, O. Ruthing, B. Steffen
   ACM SIGPLAN Notices Vol. 30, Num. 6, Jun. 1995, '95 Conference on PLDI

   Global code motion / global value numbering
   C. Click
   ACM SIGPLAN Notices Vol. 30, Num. 6, Jun. 1995, '95 Conference on PLDI

   Value Driven Redundancy Elimination
   L.T. Simpson
   Rice University Ph.D. thesis, Apr. 1996

   Value Numbering
   L.T. Simpson
   Massively Scalar Compiler Project, Rice University, Sep. 1996

   High Performance Compilers for Parallel Computing
   Michael Wolfe
   Addison-Wesley, 1996

   Advanced Compiler Design and Implementation
   Steven Muchnick
   Morgan Kaufmann, 1997

   Building an Optimizing Compiler
   Robert Morgan
   Digital Press, 1998

   People wishing to speed up the code here should read:
     Elimination Algorithms for Data Flow Analysis
     B.G. Ryder, M.C. Paull
     ACM Computing Surveys, Vol. 18, Num. 3, Sep. 1986

     How to Analyze Large Programs Efficiently and Informatively
     D.M. Dhamdhere, B.K. Rosen, F.K. Zadeck
     ACM SIGPLAN Notices Vol. 27, Num. 7, Jul. 1992, '92 Conference on PLDI

   People wishing to do something different can find various possibilities
   in the above papers and elsewhere.
*/

#include "config.h"
#include "system.h"
#include "coretypes.h"
#include "tm.h"
#include "toplev.h"

#include "rtl.h"
#include "tree.h"
#include "tm_p.h"
#include "regs.h"
#include "hard-reg-set.h"
#include "flags.h"
#include "real.h"
#include "insn-config.h"
#include "recog.h"
#include "basic-block.h"
#include "output.h"
#include "function.h"
#include "expr.h"
#include "except.h"
#include "ggc.h"
#include "params.h"
#include "cselib.h"
#include "intl.h"
#include "obstack.h"
#include "timevar.h"
#include "tree-pass.h"
#include "hashtab.h"
#include "df.h"
#include "dbgcnt.h"

/* Propagate flow information through back edges and thus enable PRE's
   moving loop invariant calculations out of loops.

   Originally this tended to create worse overall code, but several
   improvements during the development of PRE seem to have made following
   back edges generally a win.

   Note much of the loop invariant code motion done here would normally
   be done by loop.c, which has more heuristics for when to move invariants
   out of loops.  At some point we might need to move some of those
   heuristics into gcse.c.  */

/* We support GCSE via Partial Redundancy Elimination.  PRE optimizations
   are a superset of those done by GCSE.

   We perform the following steps:

   1) Compute basic block information.

   2) Compute table of places where registers are set.

   3) Perform copy/constant propagation.

   4) Perform global cse using lazy code motion if not optimizing
      for size, or code hoisting if we are.

   5) Perform another pass of copy/constant propagation.

   Two passes of copy/constant propagation are done because the first one
   enables more GCSE and the second one helps to clean up the copies that
   GCSE creates.  This is needed more for PRE than for Classic because Classic
   GCSE will try to use an existing register containing the common
   subexpression rather than create a new one.  This is harder to do for PRE
   because of the code motion (which Classic GCSE doesn't do).

   Expressions we are interested in GCSE-ing are of the form
   (set (pseudo-reg) (expression)).
   Function want_to_gcse_p says what these are.

   PRE handles moving invariant expressions out of loops (by treating them as
   partially redundant).

   Eventually it would be nice to replace cse.c/gcse.c with SSA (static single
   assignment) based GVN (global value numbering).  L. T. Simpson's paper
   (Rice University) on value numbering is a useful reference for this.

   **********************

   We used to support multiple passes but there are diminishing returns in
   doing so.  The first pass usually makes 90% of the changes that are doable.
   A second pass can make a few more changes made possible by the first pass.
   Experiments show any further passes don't make enough changes to justify
   the expense.

   A study of spec92 using an unlimited number of passes:
   [1 pass] = 1208 substitutions, [2] = 577, [3] = 202, [4] = 192, [5] = 83,
   [6] = 34, [7] = 17, [8] = 9, [9] = 4, [10] = 4, [11] = 2,
   [12] = 2, [13] = 1, [15] = 1, [16] = 2, [41] = 1

   It was found doing copy propagation between each pass enables further
   substitutions.

   PRE is quite expensive in complicated functions because the DFA can take
   a while to converge.  Hence we only perform one pass.  The parameter
   max-gcse-passes can be modified if one wants to experiment.

   **********************

   The steps for PRE are:

   1) Build the hash table of expressions we wish to GCSE (expr_hash_table).

   2) Perform the data flow analysis for PRE.

   3) Delete the redundant instructions

   4) Insert the required copies [if any] that make the partially
      redundant instructions fully redundant.

   5) For other reaching expressions, insert an instruction to copy the value
      to a newly created pseudo that will reach the redundant instruction.

   The deletion is done first so that when we do insertions we
   know which pseudo reg to use.

   Various papers have argued that PRE DFA is expensive (O(n^2)) and others
   argue it is not.  The number of iterations for the algorithm to converge
   is typically 2-4 so I don't view it as that expensive (relatively speaking).

   PRE GCSE depends heavily on the second CSE pass to clean up the copies
   we create.  To make an expression reach the place where it's redundant,
   the result of the expression is copied to a new register, and the redundant
   expression is deleted by replacing it with this new register.  Classic GCSE
   doesn't have this problem as much as it computes the reaching defs of
   each register in each block and thus can try to use an existing
   register.  */

/* GCSE global vars.  */

/* Note whether or not we should run jump optimization after gcse.  We
   want to do this for two cases.

    * If we changed any jumps via cprop.

    * If we added any labels via edge splitting.  */
static int run_jump_opt_after_gcse;

/* An obstack for our working variables.  */
static struct obstack gcse_obstack;

struct reg_use {rtx reg_rtx; };

/* Hash table of expressions.  */

struct expr
{
  /* The expression (SET_SRC for expressions, PATTERN for assignments).  */
  rtx expr;
  /* Index in the available expression bitmaps.  */
  int bitmap_index;
  /* Next entry with the same hash.  */
  struct expr *next_same_hash;
  /* List of anticipatable occurrences in basic blocks in the function.
     An "anticipatable occurrence" is one that is the first occurrence in the
     basic block, the operands are not modified in the basic block prior
     to the occurrence and the output is not used between the start of
     the block and the occurrence.  */
  struct occr *antic_occr;
  /* List of available occurrence in basic blocks in the function.
     An "available occurrence" is one that is the last occurrence in the
     basic block and the operands are not modified by following statements in
     the basic block [including this insn].  */
  struct occr *avail_occr;
  /* Non-null if the computation is PRE redundant.
     The value is the newly created pseudo-reg to record a copy of the
     expression in all the places that reach the redundant copy.  */
  rtx reaching_reg;
};

/* Occurrence of an expression.
   There is one per basic block.  If a pattern appears more than once the
   last appearance is used [or first for anticipatable expressions].  */

struct occr
{
  /* Next occurrence of this expression.  */
  struct occr *next;
  /* The insn that computes the expression.  */
  rtx insn;
  /* Nonzero if this [anticipatable] occurrence has been deleted.  */
  char deleted_p;
  /* Nonzero if this [available] occurrence has been copied to
     reaching_reg.  */
  /* ??? This is mutually exclusive with deleted_p, so they could share
     the same byte.  */
  char copied_p;
};

/* Expression and copy propagation hash tables.
   Each hash table is an array of buckets.
   ??? It is known that if it were an array of entries, structure elements
   `next_same_hash' and `bitmap_index' wouldn't be necessary.  However, it is
   not clear whether in the final analysis a sufficient amount of memory would
   be saved as the size of the available expression bitmaps would be larger
   [one could build a mapping table without holes afterwards though].
   Someday I'll perform the computation and figure it out.  */

struct hash_table
{
  /* The table itself.
     This is an array of `expr_hash_table_size' elements.  */
  struct expr **table;

  /* Size of the hash table, in elements.  */
  unsigned int size;

  /* Number of hash table elements.  */
  unsigned int n_elems;

  /* Whether the table is expression of copy propagation one.  */
  int set_p;
};

/* Expression hash table.  */
static struct hash_table expr_hash_table;

/* Copy propagation hash table.  */
static struct hash_table set_hash_table;

/* Mapping of uids to cuids.
   Only real insns get cuids.  */
static int *uid_cuid;

/* Highest UID in UID_CUID.  */
static int max_uid;

/* Get the cuid of an insn.  */
#ifdef ENABLE_CHECKING
#define INSN_CUID(INSN) \
  (gcc_assert (INSN_UID (INSN) <= max_uid), uid_cuid[INSN_UID (INSN)])
#else
#define INSN_CUID(INSN) (uid_cuid[INSN_UID (INSN)])
#endif

/* Number of cuids.  */
static int max_cuid;

/* Maximum register number in function prior to doing gcse + 1.
   Registers created during this pass have regno >= max_gcse_regno.
   This is named with "gcse" to not collide with global of same name.  */
static unsigned int max_gcse_regno;

/* Table of registers that are modified.

   For each register, each element is a list of places where the pseudo-reg
   is set.

   For simplicity, GCSE is done on sets of pseudo-regs only.  PRE GCSE only
   requires knowledge of which blocks kill which regs [and thus could use
   a bitmap instead of the lists `reg_set_table' uses].

   `reg_set_table' and could be turned into an array of bitmaps (num-bbs x
   num-regs) [however perhaps it may be useful to keep the data as is].  One
   advantage of recording things this way is that `reg_set_table' is fairly
   sparse with respect to pseudo regs but for hard regs could be fairly dense
   [relatively speaking].  And recording sets of pseudo-regs in lists speeds
   up functions like compute_transp since in the case of pseudo-regs we only
   need to iterate over the number of times a pseudo-reg is set, not over the
   number of basic blocks [clearly there is a bit of a slow down in the cases
   where a pseudo is set more than once in a block, however it is believed
   that the net effect is to speed things up].  This isn't done for hard-regs
   because recording call-clobbered hard-regs in `reg_set_table' at each
   function call can consume a fair bit of memory, and iterating over
   hard-regs stored this way in compute_transp will be more expensive.  */

typedef struct reg_set
{
  /* The next setting of this register.  */
  struct reg_set *next;
  /* The index of the block where it was set.  */
  int bb_index;
} reg_set;

static reg_set **reg_set_table;

/* Size of `reg_set_table'.
   The table starts out at max_gcse_regno + slop, and is enlarged as
   necessary.  */
static int reg_set_table_size;

/* Amount to grow `reg_set_table' by when it's full.  */
#define REG_SET_TABLE_SLOP 100

/* This is a list of expressions which are MEMs and will be used by load
   or store motion.
   Load motion tracks MEMs which aren't killed by
   anything except itself. (i.e., loads and stores to a single location).
   We can then allow movement of these MEM refs with a little special
   allowance. (all stores copy the same value to the reaching reg used
   for the loads).  This means all values used to store into memory must have
   no side effects so we can re-issue the setter value.
   Store Motion uses this structure as an expression table to track stores
   which look interesting, and might be moveable towards the exit block.  */

struct ls_expr
{
  struct expr * expr;		/* Gcse expression reference for LM.  */
  rtx pattern;			/* Pattern of this mem.  */
  rtx pattern_regs;		/* List of registers mentioned by the mem.  */
  rtx loads;			/* INSN list of loads seen.  */
  rtx stores;			/* INSN list of stores seen.  */
  struct ls_expr * next;	/* Next in the list.  */
  int invalid;			/* Invalid for some reason.  */
  int index;			/* If it maps to a bitmap index.  */
  unsigned int hash_index;	/* Index when in a hash table.  */
  rtx reaching_reg;		/* Register to use when re-writing.  */
};

/* Array of implicit set patterns indexed by basic block index.  */
static rtx *implicit_sets;

/* Head of the list of load/store memory refs.  */
static struct ls_expr * pre_ldst_mems = NULL;

/* Hashtable for the load/store memory refs.  */
static htab_t pre_ldst_table = NULL;

/* Bitmap containing one bit for each register in the program.
   Used when performing GCSE to track which registers have been set since
   the start of the basic block.  */
static regset reg_set_bitmap;

/* For each block, a bitmap of registers set in the block.
   This is used by compute_transp.
   It is computed during hash table computation and not by compute_sets
   as it includes registers added since the last pass (or between cprop and
   gcse) and it's currently not easy to realloc sbitmap vectors.  */
static sbitmap *reg_set_in_block;

/* Array, indexed by basic block number for a list of insns which modify
   memory within that block.  */
static rtx * modify_mem_list;
static bitmap modify_mem_list_set;

/* This array parallels modify_mem_list, but is kept canonicalized.  */
static rtx * canon_modify_mem_list;

/* Bitmap indexed by block numbers to record which blocks contain
   function calls.  */
static bitmap blocks_with_calls;

/* Various variables for statistics gathering.  */

/* Memory used in a pass.
   This isn't intended to be absolutely precise.  Its intent is only
   to keep an eye on memory usage.  */
static int bytes_used;

/* GCSE substitutions made.  */
static int gcse_subst_count;
/* Number of copy instructions created.  */
static int gcse_create_count;
/* Number of local constants propagated.  */
static int local_const_prop_count;
/* Number of local copies propagated.  */
static int local_copy_prop_count;
/* Number of global constants propagated.  */
static int global_const_prop_count;
/* Number of global copies propagated.  */
static int global_copy_prop_count;

/* For available exprs */
static sbitmap *ae_kill, *ae_gen;

static void compute_can_copy (void);
static void *gmalloc (size_t) ATTRIBUTE_MALLOC;
static void *gcalloc (size_t, size_t) ATTRIBUTE_MALLOC;
static void *grealloc (void *, size_t);
static void *gcse_alloc (unsigned long);
static void alloc_gcse_mem (void);
static void free_gcse_mem (void);
static void alloc_reg_set_mem (int);
static void free_reg_set_mem (void);
static void record_one_set (int, rtx);
static void record_set_info (rtx, const_rtx, void *);
static void compute_sets (void);
static void hash_scan_insn (rtx, struct hash_table *);
static void hash_scan_set (rtx, rtx, struct hash_table *);
static void hash_scan_clobber (rtx, rtx, struct hash_table *);
static void hash_scan_call (rtx, rtx, struct hash_table *);
static int want_to_gcse_p (rtx);
static bool can_assign_to_reg_p (rtx);
static bool gcse_constant_p (const_rtx);
static int oprs_unchanged_p (const_rtx, const_rtx, int);
static int oprs_anticipatable_p (const_rtx, const_rtx);
static int oprs_available_p (const_rtx, const_rtx);
static void insert_expr_in_table (rtx, enum machine_mode, rtx, int, int,
				  struct hash_table *);
static void insert_set_in_table (rtx, rtx, struct hash_table *);
static unsigned int hash_expr (const_rtx, enum machine_mode, int *, int);
static unsigned int hash_set (int, int);
static int expr_equiv_p (const_rtx, const_rtx);
static void record_last_reg_set_info (rtx, int);
static void record_last_mem_set_info (rtx);
static void record_last_set_info (rtx, const_rtx, void *);
static void compute_hash_table (struct hash_table *);
static void alloc_hash_table (int, struct hash_table *, int);
static void free_hash_table (struct hash_table *);
static void compute_hash_table_work (struct hash_table *);
static void dump_hash_table (FILE *, const char *, struct hash_table *);
static struct expr *lookup_set (unsigned int, struct hash_table *);
static struct expr *next_set (unsigned int, struct expr *);
static void reset_opr_set_tables (void);
static int oprs_not_set_p (const_rtx, const_rtx);
static void mark_call (rtx);
static void mark_set (rtx, rtx);
static void mark_clobber (rtx, rtx);
static void mark_oprs_set (rtx);
static void alloc_cprop_mem (int, int);
static void free_cprop_mem (void);
static void compute_transp (const_rtx, int, sbitmap *, int);
static void compute_transpout (void);
static void compute_local_properties (sbitmap *, sbitmap *, sbitmap *,
				      struct hash_table *);
static void compute_cprop_data (void);
static void find_used_regs (rtx *, void *);
static int try_replace_reg (rtx, rtx, rtx);
static struct expr *find_avail_set (int, rtx);
static int cprop_jump (basic_block, rtx, rtx, rtx, rtx);
static void mems_conflict_for_gcse_p (rtx, const_rtx, void *);
static int load_killed_in_block_p (const_basic_block, int, const_rtx, int);
static void canon_list_insert (rtx, const_rtx, void *);
static int cprop_insn (rtx, int);
static int cprop (int);
static void find_implicit_sets (void);
static int one_cprop_pass (int, bool, bool);
static bool constprop_register (rtx, rtx, rtx, bool);
static struct expr *find_bypass_set (int, int);
static bool reg_killed_on_edge (const_rtx, const_edge);
static int bypass_block (basic_block, rtx, rtx);
static int bypass_conditional_jumps (void);
static void alloc_pre_mem (int, int);
static void free_pre_mem (void);
static void compute_pre_data (void);
static int pre_expr_reaches_here_p (basic_block, struct expr *,
				    basic_block);
static void insert_insn_end_basic_block (struct expr *, basic_block, int);
static void pre_insert_copy_insn (struct expr *, rtx);
static void pre_insert_copies (void);
static int pre_delete (void);
static int pre_gcse (void);
static int one_pre_gcse_pass (int);
static void add_label_notes (rtx, rtx);
static void alloc_code_hoist_mem (int, int);
static void free_code_hoist_mem (void);
static void compute_code_hoist_vbeinout (void);
static void compute_code_hoist_data (void);
static int hoist_expr_reaches_here_p (basic_block, int, basic_block, char *);
static void hoist_code (void);
static int one_code_hoisting_pass (void);
static rtx process_insert_insn (struct expr *);
static int pre_edge_insert (struct edge_list *, struct expr **);
static int pre_expr_reaches_here_p_work (basic_block, struct expr *,
					 basic_block, char *);
static struct ls_expr * ldst_entry (rtx);
static void free_ldst_entry (struct ls_expr *);
static void free_ldst_mems (void);
static void print_ldst_list (FILE *);
static struct ls_expr * find_rtx_in_ldst (rtx);
static int enumerate_ldsts (void);
static inline struct ls_expr * first_ls_expr (void);
static inline struct ls_expr * next_ls_expr (struct ls_expr *);
static int simple_mem (const_rtx);
static void invalidate_any_buried_refs (rtx);
static void compute_ld_motion_mems (void);
static void trim_ld_motion_mems (void);
static void update_ld_motion_stores (struct expr *);
static void reg_set_info (rtx, const_rtx, void *);
static void reg_clear_last_set (rtx, const_rtx, void *);
static bool store_ops_ok (const_rtx, int *);
static rtx extract_mentioned_regs (rtx);
static rtx extract_mentioned_regs_helper (rtx, rtx);
static void find_moveable_store (rtx, int *, int *);
static int compute_store_table (void);
static bool load_kills_store (const_rtx, const_rtx, int);
static bool find_loads (const_rtx, const_rtx, int);
static bool store_killed_in_insn (const_rtx, const_rtx, const_rtx, int);
static bool store_killed_after (const_rtx, const_rtx, const_rtx, const_basic_block, int *, rtx *);
static bool store_killed_before (const_rtx, const_rtx, const_rtx, const_basic_block, int *);
static void build_store_vectors (void);
static void insert_insn_start_basic_block (rtx, basic_block);
static int insert_store (struct ls_expr *, edge);
static void remove_reachable_equiv_notes (basic_block, struct ls_expr *);
static void replace_store_insn (rtx, rtx, basic_block, struct ls_expr *);
static void delete_store (struct ls_expr *, basic_block);
static void free_store_memory (void);
static void store_motion (void);
static void free_insn_expr_list_list (rtx *);
static void clear_modify_mem_tables (void);
static void free_modify_mem_tables (void);
static rtx gcse_emit_move_after (rtx, rtx, rtx);
static void local_cprop_find_used_regs (rtx *, void *);
static bool do_local_cprop (rtx, rtx, bool);
static void local_cprop_pass (bool);
static bool is_too_expensive (const char *);

#define GNEW(T)			((T *) gmalloc (sizeof (T)))
#define GCNEW(T)		((T *) gcalloc (1, sizeof (T)))

#define GNEWVEC(T, N)		((T *) gmalloc (sizeof (T) * (N)))
#define GCNEWVEC(T, N)		((T *) gcalloc ((N), sizeof (T)))
#define GRESIZEVEC(T, P, N)	((T *) grealloc ((void *) (P), sizeof (T) * (N)))

#define GNEWVAR(T, S)		((T *) gmalloc ((S)))
#define GCNEWVAR(T, S)		((T *) gcalloc (1, (S)))
#define GRESIZEVAR(T, P, S)	((T *) grealloc ((P), (S)))

#define GOBNEW(T)		((T *) gcse_alloc (sizeof (T)))
#define GOBNEWVAR(T, S)		((T *) gcse_alloc ((S)))


/* Entry point for global common subexpression elimination.
   F is the first instruction in the function.  Return nonzero if a
   change is mode.  */

static int
gcse_main (rtx f ATTRIBUTE_UNUSED)
{
  int changed, pass;
  /* Bytes used at start of pass.  */
  int initial_bytes_used;
  /* Maximum number of bytes used by a pass.  */
  int max_pass_bytes;
  /* Point to release obstack data from for each pass.  */
  char *gcse_obstack_bottom;

  /* We do not construct an accurate cfg in functions which call
     setjmp, so just punt to be safe.  */
  if (cfun->calls_setjmp)
    return 0;

  /* Assume that we do not need to run jump optimizations after gcse.  */
  run_jump_opt_after_gcse = 0;

  /* Identify the basic block information for this function, including
     successors and predecessors.  */
  max_gcse_regno = max_reg_num ();

  df_note_add_problem ();
  df_analyze ();

  if (dump_file)
    dump_flow_info (dump_file, dump_flags);

  /* Return if there's nothing to do, or it is too expensive.  */
  if (n_basic_blocks <= NUM_FIXED_BLOCKS + 1
      || is_too_expensive (_("GCSE disabled")))
    return 0;

  gcc_obstack_init (&gcse_obstack);
  bytes_used = 0;

  /* We need alias.  */
  init_alias_analysis ();
  /* Record where pseudo-registers are set.  This data is kept accurate
     during each pass.  ??? We could also record hard-reg information here
     [since it's unchanging], however it is currently done during hash table
     computation.

     It may be tempting to compute MEM set information here too, but MEM sets
     will be subject to code motion one day and thus we need to compute
     information about memory sets when we build the hash tables.  */

  alloc_reg_set_mem (max_gcse_regno);
  compute_sets ();

  pass = 0;
  initial_bytes_used = bytes_used;
  max_pass_bytes = 0;
  gcse_obstack_bottom = GOBNEWVAR (char, 1);
  changed = 1;
  while (changed && pass < MAX_GCSE_PASSES)
    {
      changed = 0;
      if (dump_file)
	fprintf (dump_file, "GCSE pass %d\n\n", pass + 1);

      /* Initialize bytes_used to the space for the pred/succ lists,
	 and the reg_set_table data.  */
      bytes_used = initial_bytes_used;

      /* Each pass may create new registers, so recalculate each time.  */
      max_gcse_regno = max_reg_num ();

      alloc_gcse_mem ();

      /* Don't allow constant propagation to modify jumps
	 during this pass.  */
      if (dbg_cnt (cprop1))
	{
	  timevar_push (TV_CPROP1);
	  changed = one_cprop_pass (pass + 1, false, false);
	  timevar_pop (TV_CPROP1);
	}

      if (optimize_function_for_speed_p (cfun))
	{
	  timevar_push (TV_PRE);
	  changed |= one_pre_gcse_pass (pass + 1);
	  /* We may have just created new basic blocks.  Release and
	     recompute various things which are sized on the number of
	     basic blocks.  */
	  if (changed)
	    {
	      free_modify_mem_tables ();
	      modify_mem_list = GCNEWVEC (rtx, last_basic_block);
	      canon_modify_mem_list = GCNEWVEC (rtx, last_basic_block);
	    }
	  free_reg_set_mem ();
	  alloc_reg_set_mem (max_reg_num ());
	  compute_sets ();
	  run_jump_opt_after_gcse = 1;
	  timevar_pop (TV_PRE);
	}

      if (max_pass_bytes < bytes_used)
	max_pass_bytes = bytes_used;

      /* Free up memory, then reallocate for code hoisting.  We can
	 not re-use the existing allocated memory because the tables
	 will not have info for the insns or registers created by
	 partial redundancy elimination.  */
      free_gcse_mem ();

      /* It does not make sense to run code hoisting unless we are optimizing
	 for code size -- it rarely makes programs faster, and can make
	 them bigger if we did partial redundancy elimination (when optimizing
	 for space, we don't run the partial redundancy algorithms).  */
      if (optimize_function_for_size_p (cfun))
	{
	  timevar_push (TV_HOIST);
	  max_gcse_regno = max_reg_num ();
	  alloc_gcse_mem ();
	  changed |= one_code_hoisting_pass ();
	  free_gcse_mem ();

	  if (max_pass_bytes < bytes_used)
	    max_pass_bytes = bytes_used;
	  timevar_pop (TV_HOIST);
	}

      if (dump_file)
	{
	  fprintf (dump_file, "\n");
	  fflush (dump_file);
	}

      obstack_free (&gcse_obstack, gcse_obstack_bottom);
      pass++;
    }

  /* Do one last pass of copy propagation, including cprop into
     conditional jumps.  */

  if (dbg_cnt (cprop2))
    {
      max_gcse_regno = max_reg_num ();
      alloc_gcse_mem ();

      /* This time, go ahead and allow cprop to alter jumps.  */
      timevar_push (TV_CPROP2);
      one_cprop_pass (pass + 1, true, true);
      timevar_pop (TV_CPROP2);
      free_gcse_mem ();
    }

  if (dump_file)
    {
      fprintf (dump_file, "GCSE of %s: %d basic blocks, ",
	       current_function_name (), n_basic_blocks);
      fprintf (dump_file, "%d pass%s, %d bytes\n\n",
	       pass, pass > 1 ? "es" : "", max_pass_bytes);
    }

  obstack_free (&gcse_obstack, NULL);
  free_reg_set_mem ();

  /* We are finished with alias.  */
  end_alias_analysis ();

  if (optimize_function_for_speed_p (cfun) && flag_gcse_sm)
    {
      timevar_push (TV_LSM);
      store_motion ();
      timevar_pop (TV_LSM);
    }

  /* Record where pseudo-registers are set.  */
  return run_jump_opt_after_gcse;
}

/* Misc. utilities.  */

/* Nonzero for each mode that supports (set (reg) (reg)).
   This is trivially true for integer and floating point values.
   It may or may not be true for condition codes.  */
static char can_copy[(int) NUM_MACHINE_MODES];

/* Compute which modes support reg/reg copy operations.  */

static void
compute_can_copy (void)
{
  int i;
#ifndef AVOID_CCMODE_COPIES
  rtx reg, insn;
#endif
  memset (can_copy, 0, NUM_MACHINE_MODES);

  start_sequence ();
  for (i = 0; i < NUM_MACHINE_MODES; i++)
    if (GET_MODE_CLASS (i) == MODE_CC)
      {
#ifdef AVOID_CCMODE_COPIES
	can_copy[i] = 0;
#else
	reg = gen_rtx_REG ((enum machine_mode) i, LAST_VIRTUAL_REGISTER + 1);
	insn = emit_insn (gen_rtx_SET (VOIDmode, reg, reg));
	if (recog (PATTERN (insn), insn, NULL) >= 0)
	  can_copy[i] = 1;
#endif
      }
    else
      can_copy[i] = 1;

  end_sequence ();
}

/* Returns whether the mode supports reg/reg copy operations.  */

bool
can_copy_p (enum machine_mode mode)
{
  static bool can_copy_init_p = false;

  if (! can_copy_init_p)
    {
      compute_can_copy ();
      can_copy_init_p = true;
    }

  return can_copy[mode] != 0;
}

/* Cover function to xmalloc to record bytes allocated.  */

static void *
gmalloc (size_t size)
{
  bytes_used += size;
  return xmalloc (size);
}

/* Cover function to xcalloc to record bytes allocated.  */

static void *
gcalloc (size_t nelem, size_t elsize)
{
  bytes_used += nelem * elsize;
  return xcalloc (nelem, elsize);
}

/* Cover function to xrealloc.
   We don't record the additional size since we don't know it.
   It won't affect memory usage stats much anyway.  */

static void *
grealloc (void *ptr, size_t size)
{
  return xrealloc (ptr, size);
}

/* Cover function to obstack_alloc.  */

static void *
gcse_alloc (unsigned long size)
{
  bytes_used += size;
  return obstack_alloc (&gcse_obstack, size);
}

/* Allocate memory for the cuid mapping array,
   and reg/memory set tracking tables.

   This is called at the start of each pass.  */

static void
alloc_gcse_mem (void)
{
  int i;
  basic_block bb;
  rtx insn;

  /* Find the largest UID and create a mapping from UIDs to CUIDs.
     CUIDs are like UIDs except they increase monotonically, have no gaps,
     and only apply to real insns.
     (Actually, there are gaps, for insn that are not inside a basic block.
     but we should never see those anyway, so this is OK.)  */

  max_uid = get_max_uid ();
  uid_cuid = GCNEWVEC (int, max_uid + 1);
  i = 0;
  FOR_EACH_BB (bb)
    FOR_BB_INSNS (bb, insn)
      {
	if (INSN_P (insn))
	  uid_cuid[INSN_UID (insn)] = i++;
	else
	  uid_cuid[INSN_UID (insn)] = i;
      }

  max_cuid = i;

  /* Allocate vars to track sets of regs.  */
  reg_set_bitmap = BITMAP_ALLOC (NULL);

  /* Allocate vars to track sets of regs, memory per block.  */
  reg_set_in_block = sbitmap_vector_alloc (last_basic_block, max_gcse_regno);
  /* Allocate array to keep a list of insns which modify memory in each
     basic block.  */
  modify_mem_list = GCNEWVEC (rtx, last_basic_block);
  canon_modify_mem_list = GCNEWVEC (rtx, last_basic_block);
  modify_mem_list_set = BITMAP_ALLOC (NULL);
  blocks_with_calls = BITMAP_ALLOC (NULL);
}

/* Free memory allocated by alloc_gcse_mem.  */

static void
free_gcse_mem (void)
{
  free (uid_cuid);

  BITMAP_FREE (reg_set_bitmap);

  sbitmap_vector_free (reg_set_in_block);
  free_modify_mem_tables ();
  BITMAP_FREE (modify_mem_list_set);
  BITMAP_FREE (blocks_with_calls);
}

/* Compute the local properties of each recorded expression.

   Local properties are those that are defined by the block, irrespective of
   other blocks.

   An expression is transparent in a block if its operands are not modified
   in the block.

   An expression is computed (locally available) in a block if it is computed
   at least once and expression would contain the same value if the
   computation was moved to the end of the block.

   An expression is locally anticipatable in a block if it is computed at
   least once and expression would contain the same value if the computation
   was moved to the beginning of the block.

   We call this routine for cprop, pre and code hoisting.  They all compute
   basically the same information and thus can easily share this code.

   TRANSP, COMP, and ANTLOC are destination sbitmaps for recording local
   properties.  If NULL, then it is not necessary to compute or record that
   particular property.

   TABLE controls which hash table to look at.  If it is  set hash table,
   additionally, TRANSP is computed as ~TRANSP, since this is really cprop's
   ABSALTERED.  */

static void
compute_local_properties (sbitmap *transp, sbitmap *comp, sbitmap *antloc,
			  struct hash_table *table)
{
  unsigned int i;

  /* Initialize any bitmaps that were passed in.  */
  if (transp)
    {
      if (table->set_p)
	sbitmap_vector_zero (transp, last_basic_block);
      else
	sbitmap_vector_ones (transp, last_basic_block);
    }

  if (comp)
    sbitmap_vector_zero (comp, last_basic_block);
  if (antloc)
    sbitmap_vector_zero (antloc, last_basic_block);

  for (i = 0; i < table->size; i++)
    {
      struct expr *expr;

      for (expr = table->table[i]; expr != NULL; expr = expr->next_same_hash)
	{
	  int indx = expr->bitmap_index;
	  struct occr *occr;

	  /* The expression is transparent in this block if it is not killed.
	     We start by assuming all are transparent [none are killed], and
	     then reset the bits for those that are.  */
	  if (transp)
	    compute_transp (expr->expr, indx, transp, table->set_p);

	  /* The occurrences recorded in antic_occr are exactly those that
	     we want to set to nonzero in ANTLOC.  */
	  if (antloc)
	    for (occr = expr->antic_occr; occr != NULL; occr = occr->next)
	      {
		SET_BIT (antloc[BLOCK_NUM (occr->insn)], indx);

		/* While we're scanning the table, this is a good place to
		   initialize this.  */
		occr->deleted_p = 0;
	      }

	  /* The occurrences recorded in avail_occr are exactly those that
	     we want to set to nonzero in COMP.  */
	  if (comp)
	    for (occr = expr->avail_occr; occr != NULL; occr = occr->next)
	      {
		SET_BIT (comp[BLOCK_NUM (occr->insn)], indx);

		/* While we're scanning the table, this is a good place to
		   initialize this.  */
		occr->copied_p = 0;
	      }

	  /* While we're scanning the table, this is a good place to
	     initialize this.  */
	  expr->reaching_reg = 0;
	}
    }
}

/* Register set information.

   `reg_set_table' records where each register is set or otherwise
   modified.  */

static struct obstack reg_set_obstack;

static void
alloc_reg_set_mem (int n_regs)
{
  reg_set_table_size = n_regs + REG_SET_TABLE_SLOP;
  reg_set_table = GCNEWVEC (struct reg_set *, reg_set_table_size);

  gcc_obstack_init (&reg_set_obstack);
}

static void
free_reg_set_mem (void)
{
  free (reg_set_table);
  obstack_free (&reg_set_obstack, NULL);
}

/* Record REGNO in the reg_set table.  */

static void
record_one_set (int regno, rtx insn)
{
  /* Allocate a new reg_set element and link it onto the list.  */
  struct reg_set *new_reg_info;

  /* If the table isn't big enough, enlarge it.  */
  if (regno >= reg_set_table_size)
    {
      int new_size = regno + REG_SET_TABLE_SLOP;

      reg_set_table = GRESIZEVEC (struct reg_set *, reg_set_table, new_size);
      memset (reg_set_table + reg_set_table_size, 0,
	      (new_size - reg_set_table_size) * sizeof (struct reg_set *));
      reg_set_table_size = new_size;
    }

  new_reg_info = XOBNEW (&reg_set_obstack, struct reg_set);
  bytes_used += sizeof (struct reg_set);
  new_reg_info->bb_index = BLOCK_NUM (insn);
  new_reg_info->next = reg_set_table[regno];
  reg_set_table[regno] = new_reg_info;
}

/* Called from compute_sets via note_stores to handle one SET or CLOBBER in
   an insn.  The DATA is really the instruction in which the SET is
   occurring.  */

static void
record_set_info (rtx dest, const_rtx setter ATTRIBUTE_UNUSED, void *data)
{
  rtx record_set_insn = (rtx) data;

  if (REG_P (dest) && REGNO (dest) >= FIRST_PSEUDO_REGISTER)
    record_one_set (REGNO (dest), record_set_insn);
}

/* Scan the function and record each set of each pseudo-register.

   This is called once, at the start of the gcse pass.  See the comments for
   `reg_set_table' for further documentation.  */

static void
compute_sets (void)
{
  basic_block bb;
  rtx insn;

  FOR_EACH_BB (bb)
    FOR_BB_INSNS (bb, insn)
      if (INSN_P (insn))
	note_stores (PATTERN (insn), record_set_info, insn);
}

/* Hash table support.  */

struct reg_avail_info
{
  basic_block last_bb;
  int first_set;
  int last_set;
};

static struct reg_avail_info *reg_avail_info;
static basic_block current_bb;


/* See whether X, the source of a set, is something we want to consider for
   GCSE.  */

static int
want_to_gcse_p (rtx x)
{
#ifdef STACK_REGS
  /* On register stack architectures, don't GCSE constants from the
     constant pool, as the benefits are often swamped by the overhead
     of shuffling the register stack between basic blocks.  */
  if (IS_STACK_MODE (GET_MODE (x)))
    x = avoid_constant_pool_reference (x);
#endif

  switch (GET_CODE (x))
    {
    case REG:
    case SUBREG:
    case CONST_INT:
    case CONST_DOUBLE:
    case CONST_FIXED:
    case CONST_VECTOR:
    case CALL:
      return 0;

    default:
      return can_assign_to_reg_p (x);
    }
}

/* Used internally by can_assign_to_reg_p.  */

static GTY(()) rtx test_insn;

/* Return true if we can assign X to a pseudo register.  */

static bool
can_assign_to_reg_p (rtx x)
{
  int num_clobbers = 0;
  int icode;

  /* If this is a valid operand, we are OK.  If it's VOIDmode, we aren't.  */
  if (general_operand (x, GET_MODE (x)))
    return 1;
  else if (GET_MODE (x) == VOIDmode)
    return 0;

  /* Otherwise, check if we can make a valid insn from it.  First initialize
     our test insn if we haven't already.  */
  if (test_insn == 0)
    {
      test_insn
	= make_insn_raw (gen_rtx_SET (VOIDmode,
				      gen_rtx_REG (word_mode,
						   FIRST_PSEUDO_REGISTER * 2),
				      const0_rtx));
      NEXT_INSN (test_insn) = PREV_INSN (test_insn) = 0;
    }

  /* Now make an insn like the one we would make when GCSE'ing and see if
     valid.  */
  PUT_MODE (SET_DEST (PATTERN (test_insn)), GET_MODE (x));
  SET_SRC (PATTERN (test_insn)) = x;
  return ((icode = recog (PATTERN (test_insn), test_insn, &num_clobbers)) >= 0
	  && (num_clobbers == 0 || ! added_clobbers_hard_reg_p (icode)));
}

/* Return nonzero if the operands of expression X are unchanged from the
   start of INSN's basic block up to but not including INSN (if AVAIL_P == 0),
   or from INSN to the end of INSN's basic block (if AVAIL_P != 0).  */

static int
oprs_unchanged_p (const_rtx x, const_rtx insn, int avail_p)
{
  int i, j;
  enum rtx_code code;
  const char *fmt;

  if (x == 0)
    return 1;

  code = GET_CODE (x);
  switch (code)
    {
    case REG:
      {
	struct reg_avail_info *info = &reg_avail_info[REGNO (x)];

	if (info->last_bb != current_bb)
	  return 1;
	if (avail_p)
	  return info->last_set < INSN_CUID (insn);
	else
	  return info->first_set >= INSN_CUID (insn);
      }

    case MEM:
      if (load_killed_in_block_p (current_bb, INSN_CUID (insn),
				  x, avail_p))
	return 0;
      else
	return oprs_unchanged_p (XEXP (x, 0), insn, avail_p);

    case PRE_DEC:
    case PRE_INC:
    case POST_DEC:
    case POST_INC:
    case PRE_MODIFY:
    case POST_MODIFY:
      return 0;

    case PC:
    case CC0: /*FIXME*/
    case CONST:
    case CONST_INT:
    case CONST_DOUBLE:
    case CONST_FIXED:
    case CONST_VECTOR:
    case SYMBOL_REF:
    case LABEL_REF:
    case ADDR_VEC:
    case ADDR_DIFF_VEC:
      return 1;

    default:
      break;
    }

  for (i = GET_RTX_LENGTH (code) - 1, fmt = GET_RTX_FORMAT (code); i >= 0; i--)
    {
      if (fmt[i] == 'e')
	{
	  /* If we are about to do the last recursive call needed at this
	     level, change it into iteration.  This function is called enough
	     to be worth it.  */
	  if (i == 0)
	    return oprs_unchanged_p (XEXP (x, i), insn, avail_p);

	  else if (! oprs_unchanged_p (XEXP (x, i), insn, avail_p))
	    return 0;
	}
      else if (fmt[i] == 'E')
	for (j = 0; j < XVECLEN (x, i); j++)
	  if (! oprs_unchanged_p (XVECEXP (x, i, j), insn, avail_p))
	    return 0;
    }

  return 1;
}

/* Used for communication between mems_conflict_for_gcse_p and
   load_killed_in_block_p.  Nonzero if mems_conflict_for_gcse_p finds a
   conflict between two memory references.  */
static int gcse_mems_conflict_p;

/* Used for communication between mems_conflict_for_gcse_p and
   load_killed_in_block_p.  A memory reference for a load instruction,
   mems_conflict_for_gcse_p will see if a memory store conflicts with
   this memory load.  */
static const_rtx gcse_mem_operand;

/* DEST is the output of an instruction.  If it is a memory reference, and
   possibly conflicts with the load found in gcse_mem_operand, then set
   gcse_mems_conflict_p to a nonzero value.  */

static void
mems_conflict_for_gcse_p (rtx dest, const_rtx setter ATTRIBUTE_UNUSED,
			  void *data ATTRIBUTE_UNUSED)
{
  while (GET_CODE (dest) == SUBREG
	 || GET_CODE (dest) == ZERO_EXTRACT
	 || GET_CODE (dest) == STRICT_LOW_PART)
    dest = XEXP (dest, 0);

  /* If DEST is not a MEM, then it will not conflict with the load.  Note
     that function calls are assumed to clobber memory, but are handled
     elsewhere.  */
  if (! MEM_P (dest))
    return;

  /* If we are setting a MEM in our list of specially recognized MEMs,
     don't mark as killed this time.  */

  if (expr_equiv_p (dest, gcse_mem_operand) && pre_ldst_mems != NULL)
    {
      if (!find_rtx_in_ldst (dest))
	gcse_mems_conflict_p = 1;
      return;
    }

  if (true_dependence (dest, GET_MODE (dest), gcse_mem_operand,
		       rtx_addr_varies_p))
    gcse_mems_conflict_p = 1;
}

/* Return nonzero if the expression in X (a memory reference) is killed
   in block BB before or after the insn with the CUID in UID_LIMIT.
   AVAIL_P is nonzero for kills after UID_LIMIT, and zero for kills
   before UID_LIMIT.

   To check the entire block, set UID_LIMIT to max_uid + 1 and
   AVAIL_P to 0.  */

static int
load_killed_in_block_p (const_basic_block bb, int uid_limit, const_rtx x, int avail_p)
{
  rtx list_entry = modify_mem_list[bb->index];

  /* If this is a readonly then we aren't going to be changing it.  */
  if (MEM_READONLY_P (x))
    return 0;

  while (list_entry)
    {
      rtx setter;
      /* Ignore entries in the list that do not apply.  */
      if ((avail_p
	   && INSN_CUID (XEXP (list_entry, 0)) < uid_limit)
	  || (! avail_p
	      && INSN_CUID (XEXP (list_entry, 0)) > uid_limit))
	{
	  list_entry = XEXP (list_entry, 1);
	  continue;
	}

      setter = XEXP (list_entry, 0);

      /* If SETTER is a call everything is clobbered.  Note that calls
	 to pure functions are never put on the list, so we need not
	 worry about them.  */
      if (CALL_P (setter))
	return 1;

      /* SETTER must be an INSN of some kind that sets memory.  Call
	 note_stores to examine each hunk of memory that is modified.

	 The note_stores interface is pretty limited, so we have to
	 communicate via global variables.  Yuk.  */
      gcse_mem_operand = x;
      gcse_mems_conflict_p = 0;
      note_stores (PATTERN (setter), mems_conflict_for_gcse_p, NULL);
      if (gcse_mems_conflict_p)
	return 1;
      list_entry = XEXP (list_entry, 1);
    }
  return 0;
}

/* Return nonzero if the operands of expression X are unchanged from
   the start of INSN's basic block up to but not including INSN.  */

static int
oprs_anticipatable_p (const_rtx x, const_rtx insn)
{
  return oprs_unchanged_p (x, insn, 0);
}

/* Return nonzero if the operands of expression X are unchanged from
   INSN to the end of INSN's basic block.  */

static int
oprs_available_p (const_rtx x, const_rtx insn)
{
  return oprs_unchanged_p (x, insn, 1);
}

/* Hash expression X.

   MODE is only used if X is a CONST_INT.  DO_NOT_RECORD_P is a boolean
   indicating if a volatile operand is found or if the expression contains
   something we don't want to insert in the table.  HASH_TABLE_SIZE is
   the current size of the hash table to be probed.  */

static unsigned int
hash_expr (const_rtx x, enum machine_mode mode, int *do_not_record_p,
	   int hash_table_size)
{
  unsigned int hash;

  *do_not_record_p = 0;

  hash = hash_rtx (x, mode, do_not_record_p,
		   NULL,  /*have_reg_qty=*/false);
  return hash % hash_table_size;
}

/* Hash a set of register REGNO.

   Sets are hashed on the register that is set.  This simplifies the PRE copy
   propagation code.

   ??? May need to make things more elaborate.  Later, as necessary.  */

static unsigned int
hash_set (int regno, int hash_table_size)
{
  unsigned int hash;

  hash = regno;
  return hash % hash_table_size;
}

/* Return nonzero if exp1 is equivalent to exp2.  */

static int
expr_equiv_p (const_rtx x, const_rtx y)
{
  return exp_equiv_p (x, y, 0, true);
}

/* Insert expression X in INSN in the hash TABLE.
   If it is already present, record it as the last occurrence in INSN's
   basic block.

   MODE is the mode of the value X is being stored into.
   It is only used if X is a CONST_INT.

   ANTIC_P is nonzero if X is an anticipatable expression.
   AVAIL_P is nonzero if X is an available expression.  */

static void
insert_expr_in_table (rtx x, enum machine_mode mode, rtx insn, int antic_p,
		      int avail_p, struct hash_table *table)
{
  int found, do_not_record_p;
  unsigned int hash;
  struct expr *cur_expr, *last_expr = NULL;
  struct occr *antic_occr, *avail_occr;

  hash = hash_expr (x, mode, &do_not_record_p, table->size);

  /* Do not insert expression in table if it contains volatile operands,
     or if hash_expr determines the expression is something we don't want
     to or can't handle.  */
  if (do_not_record_p)
    return;

  cur_expr = table->table[hash];
  found = 0;

  while (cur_expr && 0 == (found = expr_equiv_p (cur_expr->expr, x)))
    {
      /* If the expression isn't found, save a pointer to the end of
	 the list.  */
      last_expr = cur_expr;
      cur_expr = cur_expr->next_same_hash;
    }

  if (! found)
    {
      cur_expr = GOBNEW (struct expr);
      bytes_used += sizeof (struct expr);
      if (table->table[hash] == NULL)
	/* This is the first pattern that hashed to this index.  */
	table->table[hash] = cur_expr;
      else
	/* Add EXPR to end of this hash chain.  */
	last_expr->next_same_hash = cur_expr;

      /* Set the fields of the expr element.  */
      cur_expr->expr = x;
      cur_expr->bitmap_index = table->n_elems++;
      cur_expr->next_same_hash = NULL;
      cur_expr->antic_occr = NULL;
      cur_expr->avail_occr = NULL;
    }

  /* Now record the occurrence(s).  */
  if (antic_p)
    {
      antic_occr = cur_expr->antic_occr;

      if (antic_occr && BLOCK_NUM (antic_occr->insn) != BLOCK_NUM (insn))
	antic_occr = NULL;

      if (antic_occr)
	/* Found another instance of the expression in the same basic block.
	   Prefer the currently recorded one.  We want the first one in the
	   block and the block is scanned from start to end.  */
	; /* nothing to do */
      else
	{
	  /* First occurrence of this expression in this basic block.  */
	  antic_occr = GOBNEW (struct occr);
	  bytes_used += sizeof (struct occr);
	  antic_occr->insn = insn;
	  antic_occr->next = cur_expr->antic_occr;
	  antic_occr->deleted_p = 0;
	  cur_expr->antic_occr = antic_occr;
	}
    }

  if (avail_p)
    {
      avail_occr = cur_expr->avail_occr;

      if (avail_occr && BLOCK_NUM (avail_occr->insn) == BLOCK_NUM (insn))
	{
	  /* Found another instance of the expression in the same basic block.
	     Prefer this occurrence to the currently recorded one.  We want
	     the last one in the block and the block is scanned from start
	     to end.  */
	  avail_occr->insn = insn;
	}
      else
	{
	  /* First occurrence of this expression in this basic block.  */
	  avail_occr = GOBNEW (struct occr);
	  bytes_used += sizeof (struct occr);
	  avail_occr->insn = insn;
	  avail_occr->next = cur_expr->avail_occr;
	  avail_occr->deleted_p = 0;
	  cur_expr->avail_occr = avail_occr;
	}
    }
}

/* Insert pattern X in INSN in the hash table.
   X is a SET of a reg to either another reg or a constant.
   If it is already present, record it as the last occurrence in INSN's
   basic block.  */

static void
insert_set_in_table (rtx x, rtx insn, struct hash_table *table)
{
  int found;
  unsigned int hash;
  struct expr *cur_expr, *last_expr = NULL;
  struct occr *cur_occr;

  gcc_assert (GET_CODE (x) == SET && REG_P (SET_DEST (x)));

  hash = hash_set (REGNO (SET_DEST (x)), table->size);

  cur_expr = table->table[hash];
  found = 0;

  while (cur_expr && 0 == (found = expr_equiv_p (cur_expr->expr, x)))
    {
      /* If the expression isn't found, save a pointer to the end of
	 the list.  */
      last_expr = cur_expr;
      cur_expr = cur_expr->next_same_hash;
    }

  if (! found)
    {
      cur_expr = GOBNEW (struct expr);
      bytes_used += sizeof (struct expr);
      if (table->table[hash] == NULL)
	/* This is the first pattern that hashed to this index.  */
	table->table[hash] = cur_expr;
      else
	/* Add EXPR to end of this hash chain.  */
	last_expr->next_same_hash = cur_expr;

      /* Set the fields of the expr element.
	 We must copy X because it can be modified when copy propagation is
	 performed on its operands.  */
      cur_expr->expr = copy_rtx (x);
      cur_expr->bitmap_index = table->n_elems++;
      cur_expr->next_same_hash = NULL;
      cur_expr->antic_occr = NULL;
      cur_expr->avail_occr = NULL;
    }

  /* Now record the occurrence.  */
  cur_occr = cur_expr->avail_occr;

  if (cur_occr && BLOCK_NUM (cur_occr->insn) == BLOCK_NUM (insn))
    {
      /* Found another instance of the expression in the same basic block.
	 Prefer this occurrence to the currently recorded one.  We want
	 the last one in the block and the block is scanned from start
	 to end.  */
      cur_occr->insn = insn;
    }
  else
    {
      /* First occurrence of this expression in this basic block.  */
      cur_occr = GOBNEW (struct occr);
      bytes_used += sizeof (struct occr);

	  cur_occr->insn = insn;
	  cur_occr->next = cur_expr->avail_occr;
	  cur_occr->deleted_p = 0;
	  cur_expr->avail_occr = cur_occr;
    }
}

/* Determine whether the rtx X should be treated as a constant for
   the purposes of GCSE's constant propagation.  */

static bool
gcse_constant_p (const_rtx x)
{
  /* Consider a COMPARE of two integers constant.  */
  if (GET_CODE (x) == COMPARE
      && GET_CODE (XEXP (x, 0)) == CONST_INT
      && GET_CODE (XEXP (x, 1)) == CONST_INT)
    return true;

  /* Consider a COMPARE of the same registers is a constant
     if they are not floating point registers.  */
  if (GET_CODE(x) == COMPARE
      && REG_P (XEXP (x, 0)) && REG_P (XEXP (x, 1))
      && REGNO (XEXP (x, 0)) == REGNO (XEXP (x, 1))
      && ! FLOAT_MODE_P (GET_MODE (XEXP (x, 0)))
      && ! FLOAT_MODE_P (GET_MODE (XEXP (x, 1))))
    return true;

  return CONSTANT_P (x);
}

/* Scan pattern PAT of INSN and add an entry to the hash TABLE (set or
   expression one).  */

static void
hash_scan_set (rtx pat, rtx insn, struct hash_table *table)
{
  rtx src = SET_SRC (pat);
  rtx dest = SET_DEST (pat);
  rtx note;

  if (GET_CODE (src) == CALL)
    hash_scan_call (src, insn, table);

  else if (REG_P (dest))
    {
      unsigned int regno = REGNO (dest);
      rtx tmp;

      /* See if a REG_EQUAL note shows this equivalent to a simpler expression.

	 This allows us to do a single GCSE pass and still eliminate
	 redundant constants, addresses or other expressions that are
	 constructed with multiple instructions.

	 However, keep the original SRC if INSN is a simple reg-reg move.  In
	 In this case, there will almost always be a REG_EQUAL note on the
	 insn that sets SRC.  By recording the REG_EQUAL value here as SRC
	 for INSN, we miss copy propagation opportunities and we perform the
	 same PRE GCSE operation repeatedly on the same REG_EQUAL value if we
	 do more than one PRE GCSE pass.

	 Note that this does not impede profitable constant propagations.  We
	 "look through" reg-reg sets in lookup_avail_set.  */
      note = find_reg_equal_equiv_note (insn);
      if (note != 0
	  && REG_NOTE_KIND (note) == REG_EQUAL
	  && !REG_P (src)
	  && (table->set_p
	      ? gcse_constant_p (XEXP (note, 0))
	      : want_to_gcse_p (XEXP (note, 0))))
	src = XEXP (note, 0), pat = gen_rtx_SET (VOIDmode, dest, src);

      /* Only record sets of pseudo-regs in the hash table.  */
      if (! table->set_p
	  && regno >= FIRST_PSEUDO_REGISTER
	  /* Don't GCSE something if we can't do a reg/reg copy.  */
	  && can_copy_p (GET_MODE (dest))
	  /* GCSE commonly inserts instruction after the insn.  We can't
	     do that easily for EH_REGION notes so disable GCSE on these
	     for now.  */
	  && !find_reg_note (insn, REG_EH_REGION, NULL_RTX)
	  /* Is SET_SRC something we want to gcse?  */
	  && want_to_gcse_p (src)
	  /* Don't CSE a nop.  */
	  && ! set_noop_p (pat)
	  /* Don't GCSE if it has attached REG_EQUIV note.
	     At this point this only function parameters should have
	     REG_EQUIV notes and if the argument slot is used somewhere
	     explicitly, it means address of parameter has been taken,
	     so we should not extend the lifetime of the pseudo.  */
	  && (note == NULL_RTX || ! MEM_P (XEXP (note, 0))))
	{
	  /* An expression is not anticipatable if its operands are
	     modified before this insn or if this is not the only SET in
	     this insn.  The latter condition does not have to mean that
	     SRC itself is not anticipatable, but we just will not be
	     able to handle code motion of insns with multiple sets.  */
	  int antic_p = oprs_anticipatable_p (src, insn)
			&& !multiple_sets (insn);
	  /* An expression is not available if its operands are
	     subsequently modified, including this insn.  It's also not
	     available if this is a branch, because we can't insert
	     a set after the branch.  */
	  int avail_p = (oprs_available_p (src, insn)
			 && ! JUMP_P (insn));

	  insert_expr_in_table (src, GET_MODE (dest), insn, antic_p, avail_p, table);
	}

      /* Record sets for constant/copy propagation.  */
      else if (table->set_p
	       && regno >= FIRST_PSEUDO_REGISTER
	       && ((REG_P (src)
		    && REGNO (src) >= FIRST_PSEUDO_REGISTER
		    && can_copy_p (GET_MODE (dest))
		    && REGNO (src) != regno)
		   || gcse_constant_p (src))
	       /* A copy is not available if its src or dest is subsequently
		  modified.  Here we want to search from INSN+1 on, but
		  oprs_available_p searches from INSN on.  */
	       && (insn == BB_END (BLOCK_FOR_INSN (insn))
		   || (tmp = next_nonnote_insn (insn)) == NULL_RTX
		   || BLOCK_FOR_INSN (tmp) != BLOCK_FOR_INSN (insn)
		   || oprs_available_p (pat, tmp)))
	insert_set_in_table (pat, insn, table);
    }
  /* In case of store we want to consider the memory value as available in
     the REG stored in that memory. This makes it possible to remove
     redundant loads from due to stores to the same location.  */
  else if (flag_gcse_las && REG_P (src) && MEM_P (dest))
      {
        unsigned int regno = REGNO (src);

        /* Do not do this for constant/copy propagation.  */
        if (! table->set_p
            /* Only record sets of pseudo-regs in the hash table.  */
	    && regno >= FIRST_PSEUDO_REGISTER
	   /* Don't GCSE something if we can't do a reg/reg copy.  */
	   && can_copy_p (GET_MODE (src))
	   /* GCSE commonly inserts instruction after the insn.  We can't
	      do that easily for EH_REGION notes so disable GCSE on these
	      for now.  */
	   && ! find_reg_note (insn, REG_EH_REGION, NULL_RTX)
	   /* Is SET_DEST something we want to gcse?  */
	   && want_to_gcse_p (dest)
	   /* Don't CSE a nop.  */
	   && ! set_noop_p (pat)
	   /* Don't GCSE if it has attached REG_EQUIV note.
	      At this point this only function parameters should have
	      REG_EQUIV notes and if the argument slot is used somewhere
	      explicitly, it means address of parameter has been taken,
	      so we should not extend the lifetime of the pseudo.  */
	   && ((note = find_reg_note (insn, REG_EQUIV, NULL_RTX)) == 0
	       || ! MEM_P (XEXP (note, 0))))
             {
               /* Stores are never anticipatable.  */
               int antic_p = 0;
	       /* An expression is not available if its operands are
	          subsequently modified, including this insn.  It's also not
	          available if this is a branch, because we can't insert
	          a set after the branch.  */
               int avail_p = oprs_available_p (dest, insn)
			     && ! JUMP_P (insn);

	       /* Record the memory expression (DEST) in the hash table.  */
	       insert_expr_in_table (dest, GET_MODE (dest), insn,
				     antic_p, avail_p, table);
             }
      }
}

static void
hash_scan_clobber (rtx x ATTRIBUTE_UNUSED, rtx insn ATTRIBUTE_UNUSED,
		   struct hash_table *table ATTRIBUTE_UNUSED)
{
  /* Currently nothing to do.  */
}

static void
hash_scan_call (rtx x ATTRIBUTE_UNUSED, rtx insn ATTRIBUTE_UNUSED,
		struct hash_table *table ATTRIBUTE_UNUSED)
{
  /* Currently nothing to do.  */
}

/* Process INSN and add hash table entries as appropriate.

   Only available expressions that set a single pseudo-reg are recorded.

   Single sets in a PARALLEL could be handled, but it's an extra complication
   that isn't dealt with right now.  The trick is handling the CLOBBERs that
   are also in the PARALLEL.  Later.

   If SET_P is nonzero, this is for the assignment hash table,
   otherwise it is for the expression hash table.  */

static void
hash_scan_insn (rtx insn, struct hash_table *table)
{
  rtx pat = PATTERN (insn);
  int i;

  /* Pick out the sets of INSN and for other forms of instructions record
     what's been modified.  */

  if (GET_CODE (pat) == SET)
    hash_scan_set (pat, insn, table);
  else if (GET_CODE (pat) == PARALLEL)
    for (i = 0; i < XVECLEN (pat, 0); i++)
      {
	rtx x = XVECEXP (pat, 0, i);

	if (GET_CODE (x) == SET)
	  hash_scan_set (x, insn, table);
	else if (GET_CODE (x) == CLOBBER)
	  hash_scan_clobber (x, insn, table);
	else if (GET_CODE (x) == CALL)
	  hash_scan_call (x, insn, table);
      }

  else if (GET_CODE (pat) == CLOBBER)
    hash_scan_clobber (pat, insn, table);
  else if (GET_CODE (pat) == CALL)
    hash_scan_call (pat, insn, table);
}

static void
dump_hash_table (FILE *file, const char *name, struct hash_table *table)
{
  int i;
  /* Flattened out table, so it's printed in proper order.  */
  struct expr **flat_table;
  unsigned int *hash_val;
  struct expr *expr;

  flat_table = XCNEWVEC (struct expr *, table->n_elems);
  hash_val = XNEWVEC (unsigned int, table->n_elems);

  for (i = 0; i < (int) table->size; i++)
    for (expr = table->table[i]; expr != NULL; expr = expr->next_same_hash)
      {
	flat_table[expr->bitmap_index] = expr;
	hash_val[expr->bitmap_index] = i;
      }

  fprintf (file, "%s hash table (%d buckets, %d entries)\n",
	   name, table->size, table->n_elems);

  for (i = 0; i < (int) table->n_elems; i++)
    if (flat_table[i] != 0)
      {
	expr = flat_table[i];
	fprintf (file, "Index %d (hash value %d)\n  ",
		 expr->bitmap_index, hash_val[i]);
	print_rtl (file, expr->expr);
	fprintf (file, "\n");
      }

  fprintf (file, "\n");

  free (flat_table);
  free (hash_val);
}

/* Record register first/last/block set information for REGNO in INSN.

   first_set records the first place in the block where the register
   is set and is used to compute "anticipatability".

   last_set records the last place in the block where the register
   is set and is used to compute "availability".

   last_bb records the block for which first_set and last_set are
   valid, as a quick test to invalidate them.

   reg_set_in_block records whether the register is set in the block
   and is used to compute "transparency".  */

static void
record_last_reg_set_info (rtx insn, int regno)
{
  struct reg_avail_info *info = &reg_avail_info[regno];
  int cuid = INSN_CUID (insn);

  info->last_set = cuid;
  if (info->last_bb != current_bb)
    {
      info->last_bb = current_bb;
      info->first_set = cuid;
      SET_BIT (reg_set_in_block[current_bb->index], regno);
    }
}


/* Record all of the canonicalized MEMs of record_last_mem_set_info's insn.
   Note we store a pair of elements in the list, so they have to be
   taken off pairwise.  */

static void
canon_list_insert (rtx dest ATTRIBUTE_UNUSED, const_rtx unused1 ATTRIBUTE_UNUSED,
		   void * v_insn)
{
  rtx dest_addr, insn;
  int bb;

  while (GET_CODE (dest) == SUBREG
      || GET_CODE (dest) == ZERO_EXTRACT
      || GET_CODE (dest) == STRICT_LOW_PART)
    dest = XEXP (dest, 0);

  /* If DEST is not a MEM, then it will not conflict with a load.  Note
     that function calls are assumed to clobber memory, but are handled
     elsewhere.  */

  if (! MEM_P (dest))
    return;

  dest_addr = get_addr (XEXP (dest, 0));
  dest_addr = canon_rtx (dest_addr);
  insn = (rtx) v_insn;
  bb = BLOCK_NUM (insn);

  canon_modify_mem_list[bb] =
    alloc_EXPR_LIST (VOIDmode, dest_addr, canon_modify_mem_list[bb]);
  canon_modify_mem_list[bb] =
    alloc_EXPR_LIST (VOIDmode, dest, canon_modify_mem_list[bb]);
}

/* Record memory modification information for INSN.  We do not actually care
   about the memory location(s) that are set, or even how they are set (consider
   a CALL_INSN).  We merely need to record which insns modify memory.  */

static void
record_last_mem_set_info (rtx insn)
{
  int bb = BLOCK_NUM (insn);

  /* load_killed_in_block_p will handle the case of calls clobbering
     everything.  */
  modify_mem_list[bb] = alloc_INSN_LIST (insn, modify_mem_list[bb]);
  bitmap_set_bit (modify_mem_list_set, bb);

  if (CALL_P (insn))
    {
      /* Note that traversals of this loop (other than for free-ing)
	 will break after encountering a CALL_INSN.  So, there's no
	 need to insert a pair of items, as canon_list_insert does.  */
      canon_modify_mem_list[bb] =
	alloc_INSN_LIST (insn, canon_modify_mem_list[bb]);
      bitmap_set_bit (blocks_with_calls, bb);
    }
  else
    note_stores (PATTERN (insn), canon_list_insert, (void*) insn);
}

/* Called from compute_hash_table via note_stores to handle one
   SET or CLOBBER in an insn.  DATA is really the instruction in which
   the SET is taking place.  */

static void
record_last_set_info (rtx dest, const_rtx setter ATTRIBUTE_UNUSED, void *data)
{
  rtx last_set_insn = (rtx) data;

  if (GET_CODE (dest) == SUBREG)
    dest = SUBREG_REG (dest);

  if (REG_P (dest))
    record_last_reg_set_info (last_set_insn, REGNO (dest));
  else if (MEM_P (dest)
	   /* Ignore pushes, they clobber nothing.  */
	   && ! push_operand (dest, GET_MODE (dest)))
    record_last_mem_set_info (last_set_insn);
}

/* Top level function to create an expression or assignment hash table.

   Expression entries are placed in the hash table if
   - they are of the form (set (pseudo-reg) src),
   - src is something we want to perform GCSE on,
   - none of the operands are subsequently modified in the block

   Assignment entries are placed in the hash table if
   - they are of the form (set (pseudo-reg) src),
   - src is something we want to perform const/copy propagation on,
   - none of the operands or target are subsequently modified in the block

   Currently src must be a pseudo-reg or a const_int.

   TABLE is the table computed.  */

static void
compute_hash_table_work (struct hash_table *table)
{
  unsigned int i;

  /* While we compute the hash table we also compute a bit array of which
     registers are set in which blocks.
     ??? This isn't needed during const/copy propagation, but it's cheap to
     compute.  Later.  */
  sbitmap_vector_zero (reg_set_in_block, last_basic_block);

  /* re-Cache any INSN_LIST nodes we have allocated.  */
  clear_modify_mem_tables ();
  /* Some working arrays used to track first and last set in each block.  */
  reg_avail_info = GNEWVEC (struct reg_avail_info, max_gcse_regno);

  for (i = 0; i < max_gcse_regno; ++i)
    reg_avail_info[i].last_bb = NULL;

  FOR_EACH_BB (current_bb)
    {
      rtx insn;
      unsigned int regno;

      /* First pass over the instructions records information used to
	 determine when registers and memory are first and last set.
	 ??? hard-reg reg_set_in_block computation
	 could be moved to compute_sets since they currently don't change.  */

      FOR_BB_INSNS (current_bb, insn)
	{
	  if (! INSN_P (insn))
	    continue;

	  if (CALL_P (insn))
	    {
	      for (regno = 0; regno < FIRST_PSEUDO_REGISTER; regno++)
		if (TEST_HARD_REG_BIT (regs_invalidated_by_call, regno))
		  record_last_reg_set_info (insn, regno);

	      mark_call (insn);
	    }

	  note_stores (PATTERN (insn), record_last_set_info, insn);
	}

      /* Insert implicit sets in the hash table.  */
      if (table->set_p
	  && implicit_sets[current_bb->index] != NULL_RTX)
	hash_scan_set (implicit_sets[current_bb->index],
		       BB_HEAD (current_bb), table);

      /* The next pass builds the hash table.  */
      FOR_BB_INSNS (current_bb, insn)
	if (INSN_P (insn))
	  hash_scan_insn (insn, table);
    }

  free (reg_avail_info);
  reg_avail_info = NULL;
}

/* Allocate space for the set/expr hash TABLE.
   N_INSNS is the number of instructions in the function.
   It is used to determine the number of buckets to use.
   SET_P determines whether set or expression table will
   be created.  */

static void
alloc_hash_table (int n_insns, struct hash_table *table, int set_p)
{
  int n;

  table->size = n_insns / 4;
  if (table->size < 11)
    table->size = 11;

  /* Attempt to maintain efficient use of hash table.
     Making it an odd number is simplest for now.
     ??? Later take some measurements.  */
  table->size |= 1;
  n = table->size * sizeof (struct expr *);
  table->table = GNEWVAR (struct expr *, n);
  table->set_p = set_p;
}

/* Free things allocated by alloc_hash_table.  */

static void
free_hash_table (struct hash_table *table)
{
  free (table->table);
}

/* Compute the hash TABLE for doing copy/const propagation or
   expression hash table.  */

static void
compute_hash_table (struct hash_table *table)
{
  /* Initialize count of number of entries in hash table.  */
  table->n_elems = 0;
  memset (table->table, 0, table->size * sizeof (struct expr *));

  compute_hash_table_work (table);
}

/* Expression tracking support.  */

/* Lookup REGNO in the set TABLE.  The result is a pointer to the
   table entry, or NULL if not found.  */

static struct expr *
lookup_set (unsigned int regno, struct hash_table *table)
{
  unsigned int hash = hash_set (regno, table->size);
  struct expr *expr;

  expr = table->table[hash];

  while (expr && REGNO (SET_DEST (expr->expr)) != regno)
    expr = expr->next_same_hash;

  return expr;
}

/* Return the next entry for REGNO in list EXPR.  */

static struct expr *
next_set (unsigned int regno, struct expr *expr)
{
  do
    expr = expr->next_same_hash;
  while (expr && REGNO (SET_DEST (expr->expr)) != regno);

  return expr;
}

/* Like free_INSN_LIST_list or free_EXPR_LIST_list, except that the node
   types may be mixed.  */

static void
free_insn_expr_list_list (rtx *listp)
{
  rtx list, next;

  for (list = *listp; list ; list = next)
    {
      next = XEXP (list, 1);
      if (GET_CODE (list) == EXPR_LIST)
	free_EXPR_LIST_node (list);
      else
	free_INSN_LIST_node (list);
    }

  *listp = NULL;
}

/* Clear canon_modify_mem_list and modify_mem_list tables.  */
static void
clear_modify_mem_tables (void)
{
  unsigned i;
  bitmap_iterator bi;

  EXECUTE_IF_SET_IN_BITMAP (modify_mem_list_set, 0, i, bi)
    {
      free_INSN_LIST_list (modify_mem_list + i);
      free_insn_expr_list_list (canon_modify_mem_list + i);
    }
  bitmap_clear (modify_mem_list_set);
  bitmap_clear (blocks_with_calls);
}

/* Release memory used by modify_mem_list_set.  */

static void
free_modify_mem_tables (void)
{
  clear_modify_mem_tables ();
  free (modify_mem_list);
  free (canon_modify_mem_list);
  modify_mem_list = 0;
  canon_modify_mem_list = 0;
}

/* Reset tables used to keep track of what's still available [since the
   start of the block].  */

static void
reset_opr_set_tables (void)
{
  /* Maintain a bitmap of which regs have been set since beginning of
     the block.  */
  CLEAR_REG_SET (reg_set_bitmap);

  /* Also keep a record of the last instruction to modify memory.
     For now this is very trivial, we only record whether any memory
     location has been modified.  */
  clear_modify_mem_tables ();
}

/* Return nonzero if the operands of X are not set before INSN in
   INSN's basic block.  */

static int
oprs_not_set_p (const_rtx x, const_rtx insn)
{
  int i, j;
  enum rtx_code code;
  const char *fmt;

  if (x == 0)
    return 1;

  code = GET_CODE (x);
  switch (code)
    {
    case PC:
    case CC0:
    case CONST:
    case CONST_INT:
    case CONST_DOUBLE:
    case CONST_FIXED:
    case CONST_VECTOR:
    case SYMBOL_REF:
    case LABEL_REF:
    case ADDR_VEC:
    case ADDR_DIFF_VEC:
      return 1;

    case MEM:
      if (load_killed_in_block_p (BLOCK_FOR_INSN (insn),
				  INSN_CUID (insn), x, 0))
	return 0;
      else
	return oprs_not_set_p (XEXP (x, 0), insn);

    case REG:
      return ! REGNO_REG_SET_P (reg_set_bitmap, REGNO (x));

    default:
      break;
    }

  for (i = GET_RTX_LENGTH (code) - 1, fmt = GET_RTX_FORMAT (code); i >= 0; i--)
    {
      if (fmt[i] == 'e')
	{
	  /* If we are about to do the last recursive call
	     needed at this level, change it into iteration.
	     This function is called enough to be worth it.  */
	  if (i == 0)
	    return oprs_not_set_p (XEXP (x, i), insn);

	  if (! oprs_not_set_p (XEXP (x, i), insn))
	    return 0;
	}
      else if (fmt[i] == 'E')
	for (j = 0; j < XVECLEN (x, i); j++)
	  if (! oprs_not_set_p (XVECEXP (x, i, j), insn))
	    return 0;
    }

  return 1;
}

/* Mark things set by a CALL.  */

static void
mark_call (rtx insn)
{
  if (! RTL_CONST_OR_PURE_CALL_P (insn))
    record_last_mem_set_info (insn);
}

/* Mark things set by a SET.  */

static void
mark_set (rtx pat, rtx insn)
{
  rtx dest = SET_DEST (pat);

  while (GET_CODE (dest) == SUBREG
	 || GET_CODE (dest) == ZERO_EXTRACT
	 || GET_CODE (dest) == STRICT_LOW_PART)
    dest = XEXP (dest, 0);

  if (REG_P (dest))
    SET_REGNO_REG_SET (reg_set_bitmap, REGNO (dest));
  else if (MEM_P (dest))
    record_last_mem_set_info (insn);

  if (GET_CODE (SET_SRC (pat)) == CALL)
    mark_call (insn);
}

/* Record things set by a CLOBBER.  */

static void
mark_clobber (rtx pat, rtx insn)
{
  rtx clob = XEXP (pat, 0);

  while (GET_CODE (clob) == SUBREG || GET_CODE (clob) == STRICT_LOW_PART)
    clob = XEXP (clob, 0);

  if (REG_P (clob))
    SET_REGNO_REG_SET (reg_set_bitmap, REGNO (clob));
  else
    record_last_mem_set_info (insn);
}

/* Record things set by INSN.
   This data is used by oprs_not_set_p.  */

static void
mark_oprs_set (rtx insn)
{
  rtx pat = PATTERN (insn);
  int i;

  if (GET_CODE (pat) == SET)
    mark_set (pat, insn);
  else if (GET_CODE (pat) == PARALLEL)
    for (i = 0; i < XVECLEN (pat, 0); i++)
      {
	rtx x = XVECEXP (pat, 0, i);

	if (GET_CODE (x) == SET)
	  mark_set (x, insn);
	else if (GET_CODE (x) == CLOBBER)
	  mark_clobber (x, insn);
	else if (GET_CODE (x) == CALL)
	  mark_call (insn);
      }

  else if (GET_CODE (pat) == CLOBBER)
    mark_clobber (pat, insn);
  else if (GET_CODE (pat) == CALL)
    mark_call (insn);
}


/* Compute copy/constant propagation working variables.  */

/* Local properties of assignments.  */
static sbitmap *cprop_pavloc;
static sbitmap *cprop_absaltered;

/* Global properties of assignments (computed from the local properties).  */
static sbitmap *cprop_avin;
static sbitmap *cprop_avout;

/* Allocate vars used for copy/const propagation.  N_BLOCKS is the number of
   basic blocks.  N_SETS is the number of sets.  */

static void
alloc_cprop_mem (int n_blocks, int n_sets)
{
  cprop_pavloc = sbitmap_vector_alloc (n_blocks, n_sets);
  cprop_absaltered = sbitmap_vector_alloc (n_blocks, n_sets);

  cprop_avin = sbitmap_vector_alloc (n_blocks, n_sets);
  cprop_avout = sbitmap_vector_alloc (n_blocks, n_sets);
}

/* Free vars used by copy/const propagation.  */

static void
free_cprop_mem (void)
{
  sbitmap_vector_free (cprop_pavloc);
  sbitmap_vector_free (cprop_absaltered);
  sbitmap_vector_free (cprop_avin);
  sbitmap_vector_free (cprop_avout);
}

/* For each block, compute whether X is transparent.  X is either an
   expression or an assignment [though we don't care which, for this context
   an assignment is treated as an expression].  For each block where an
   element of X is modified, set (SET_P == 1) or reset (SET_P == 0) the INDX
   bit in BMAP.  */

static void
compute_transp (const_rtx x, int indx, sbitmap *bmap, int set_p)
{
  int i, j;
  basic_block bb;
  enum rtx_code code;
  reg_set *r;
  const char *fmt;

  /* repeat is used to turn tail-recursion into iteration since GCC
     can't do it when there's no return value.  */
 repeat:

  if (x == 0)
    return;

  code = GET_CODE (x);
  switch (code)
    {
    case REG:
      if (set_p)
	{
	  if (REGNO (x) < FIRST_PSEUDO_REGISTER)
	    {
	      FOR_EACH_BB (bb)
		if (TEST_BIT (reg_set_in_block[bb->index], REGNO (x)))
		  SET_BIT (bmap[bb->index], indx);
	    }
	  else
	    {
	      for (r = reg_set_table[REGNO (x)]; r != NULL; r = r->next)
		SET_BIT (bmap[r->bb_index], indx);
	    }
	}
      else
	{
	  if (REGNO (x) < FIRST_PSEUDO_REGISTER)
	    {
	      FOR_EACH_BB (bb)
		if (TEST_BIT (reg_set_in_block[bb->index], REGNO (x)))
		  RESET_BIT (bmap[bb->index], indx);
	    }
	  else
	    {
	      for (r = reg_set_table[REGNO (x)]; r != NULL; r = r->next)
		RESET_BIT (bmap[r->bb_index], indx);
	    }
	}

      return;

    case MEM:
      if (! MEM_READONLY_P (x))
	{
	  bitmap_iterator bi;
	  unsigned bb_index;

	  /* First handle all the blocks with calls.  We don't need to
	     do any list walking for them.  */
	  EXECUTE_IF_SET_IN_BITMAP (blocks_with_calls, 0, bb_index, bi)
	    {
	      if (set_p)
		SET_BIT (bmap[bb_index], indx);
	      else
		RESET_BIT (bmap[bb_index], indx);
	    }

	    /* Now iterate over the blocks which have memory modifications
	       but which do not have any calls.  */
	    EXECUTE_IF_AND_COMPL_IN_BITMAP (modify_mem_list_set, 
					    blocks_with_calls,
					    0, bb_index, bi)
	      {
		rtx list_entry = canon_modify_mem_list[bb_index];

		while (list_entry)
		  {
		    rtx dest, dest_addr;

		    /* LIST_ENTRY must be an INSN of some kind that sets memory.
		       Examine each hunk of memory that is modified.  */

		    dest = XEXP (list_entry, 0);
		    list_entry = XEXP (list_entry, 1);
		    dest_addr = XEXP (list_entry, 0);

		    if (canon_true_dependence (dest, GET_MODE (dest), dest_addr,
					       x, rtx_addr_varies_p))
		      {
			if (set_p)
			  SET_BIT (bmap[bb_index], indx);
			else
			  RESET_BIT (bmap[bb_index], indx);
			break;
		      }
		    list_entry = XEXP (list_entry, 1);
	          }
	      }
	}

      x = XEXP (x, 0);
      goto repeat;

    case PC:
    case CC0: /*FIXME*/
    case CONST:
    case CONST_INT:
    case CONST_DOUBLE:
    case CONST_FIXED:
    case CONST_VECTOR:
    case SYMBOL_REF:
    case LABEL_REF:
    case ADDR_VEC:
    case ADDR_DIFF_VEC:
      return;

    default:
      break;
    }

  for (i = GET_RTX_LENGTH (code) - 1, fmt = GET_RTX_FORMAT (code); i >= 0; i--)
    {
      if (fmt[i] == 'e')
	{
	  /* If we are about to do the last recursive call
	     needed at this level, change it into iteration.
	     This function is called enough to be worth it.  */
	  if (i == 0)
	    {
	      x = XEXP (x, i);
	      goto repeat;
	    }

	  compute_transp (XEXP (x, i), indx, bmap, set_p);
	}
      else if (fmt[i] == 'E')
	for (j = 0; j < XVECLEN (x, i); j++)
	  compute_transp (XVECEXP (x, i, j), indx, bmap, set_p);
    }
}

/* Top level routine to do the dataflow analysis needed by copy/const
   propagation.  */

static void
compute_cprop_data (void)
{
  compute_local_properties (cprop_absaltered, cprop_pavloc, NULL, &set_hash_table);
  compute_available (cprop_pavloc, cprop_absaltered,
		     cprop_avout, cprop_avin);
}

/* Copy/constant propagation.  */

/* Maximum number of register uses in an insn that we handle.  */
#define MAX_USES 8

/* Table of uses found in an insn.
   Allocated statically to avoid alloc/free complexity and overhead.  */
static struct reg_use reg_use_table[MAX_USES];

/* Index into `reg_use_table' while building it.  */
static int reg_use_count;

/* Set up a list of register numbers used in INSN.  The found uses are stored
   in `reg_use_table'.  `reg_use_count' is initialized to zero before entry,
   and contains the number of uses in the table upon exit.

   ??? If a register appears multiple times we will record it multiple times.
   This doesn't hurt anything but it will slow things down.  */

static void
find_used_regs (rtx *xptr, void *data ATTRIBUTE_UNUSED)
{
  int i, j;
  enum rtx_code code;
  const char *fmt;
  rtx x = *xptr;

  /* repeat is used to turn tail-recursion into iteration since GCC
     can't do it when there's no return value.  */
 repeat:
  if (x == 0)
    return;

  code = GET_CODE (x);
  if (REG_P (x))
    {
      if (reg_use_count == MAX_USES)
	return;

      reg_use_table[reg_use_count].reg_rtx = x;
      reg_use_count++;
    }

  /* Recursively scan the operands of this expression.  */

  for (i = GET_RTX_LENGTH (code) - 1, fmt = GET_RTX_FORMAT (code); i >= 0; i--)
    {
      if (fmt[i] == 'e')
	{
	  /* If we are about to do the last recursive call
	     needed at this level, change it into iteration.
	     This function is called enough to be worth it.  */
	  if (i == 0)
	    {
	      x = XEXP (x, 0);
	      goto repeat;
	    }

	  find_used_regs (&XEXP (x, i), data);
	}
      else if (fmt[i] == 'E')
	for (j = 0; j < XVECLEN (x, i); j++)
	  find_used_regs (&XVECEXP (x, i, j), data);
    }
}

/* Try to replace all non-SET_DEST occurrences of FROM in INSN with TO.
   Returns nonzero is successful.  */

static int
try_replace_reg (rtx from, rtx to, rtx insn)
{
  rtx note = find_reg_equal_equiv_note (insn);
  rtx src = 0;
  int success = 0;
  rtx set = single_set (insn);

  /* Usually we substitute easy stuff, so we won't copy everything.
     We however need to take care to not duplicate non-trivial CONST
     expressions.  */
  to = copy_rtx (to);

  validate_replace_src_group (from, to, insn);
  if (num_changes_pending () && apply_change_group ())
    success = 1;

  /* Try to simplify SET_SRC if we have substituted a constant.  */
  if (success && set && CONSTANT_P (to))
    {
      src = simplify_rtx (SET_SRC (set));

      if (src)
	validate_change (insn, &SET_SRC (set), src, 0);
    }

  /* If there is already a REG_EQUAL note, update the expression in it
     with our replacement.  */
  if (note != 0 && REG_NOTE_KIND (note) == REG_EQUAL)
    set_unique_reg_note (insn, REG_EQUAL,
			 simplify_replace_rtx (XEXP (note, 0), from,
			 copy_rtx (to)));
  if (!success && set && reg_mentioned_p (from, SET_SRC (set)))
    {
      /* If above failed and this is a single set, try to simplify the source of
	 the set given our substitution.  We could perhaps try this for multiple
	 SETs, but it probably won't buy us anything.  */
      src = simplify_replace_rtx (SET_SRC (set), from, to);

      if (!rtx_equal_p (src, SET_SRC (set))
	  && validate_change (insn, &SET_SRC (set), src, 0))
	success = 1;

      /* If we've failed to do replacement, have a single SET, don't already
	 have a note, and have no special SET, add a REG_EQUAL note to not
	 lose information.  */
      if (!success && note == 0 && set != 0
	  && GET_CODE (SET_DEST (set)) != ZERO_EXTRACT
	  && GET_CODE (SET_DEST (set)) != STRICT_LOW_PART)
	note = set_unique_reg_note (insn, REG_EQUAL, copy_rtx (src));
    }

  /* REG_EQUAL may get simplified into register.
     We don't allow that. Remove that note. This code ought
     not to happen, because previous code ought to synthesize
     reg-reg move, but be on the safe side.  */
  if (note && REG_NOTE_KIND (note) == REG_EQUAL && REG_P (XEXP (note, 0)))
    remove_note (insn, note);

  return success;
}

/* Find a set of REGNOs that are available on entry to INSN's block.  Returns
   NULL no such set is found.  */

static struct expr *
find_avail_set (int regno, rtx insn)
{
  /* SET1 contains the last set found that can be returned to the caller for
     use in a substitution.  */
  struct expr *set1 = 0;

  /* Loops are not possible here.  To get a loop we would need two sets
     available at the start of the block containing INSN.  i.e. we would
     need two sets like this available at the start of the block:

       (set (reg X) (reg Y))
       (set (reg Y) (reg X))

     This can not happen since the set of (reg Y) would have killed the
     set of (reg X) making it unavailable at the start of this block.  */
  while (1)
    {
      rtx src;
      struct expr *set = lookup_set (regno, &set_hash_table);

      /* Find a set that is available at the start of the block
	 which contains INSN.  */
      while (set)
	{
	  if (TEST_BIT (cprop_avin[BLOCK_NUM (insn)], set->bitmap_index))
	    break;
	  set = next_set (regno, set);
	}

      /* If no available set was found we've reached the end of the
	 (possibly empty) copy chain.  */
      if (set == 0)
	break;

      gcc_assert (GET_CODE (set->expr) == SET);

      src = SET_SRC (set->expr);

      /* We know the set is available.
	 Now check that SRC is ANTLOC (i.e. none of the source operands
	 have changed since the start of the block).

         If the source operand changed, we may still use it for the next
         iteration of this loop, but we may not use it for substitutions.  */

      if (gcse_constant_p (src) || oprs_not_set_p (src, insn))
	set1 = set;

      /* If the source of the set is anything except a register, then
	 we have reached the end of the copy chain.  */
      if (! REG_P (src))
	break;

      /* Follow the copy chain, i.e. start another iteration of the loop
	 and see if we have an available copy into SRC.  */
      regno = REGNO (src);
    }

  /* SET1 holds the last set that was available and anticipatable at
     INSN.  */
  return set1;
}

/* Subroutine of cprop_insn that tries to propagate constants into
   JUMP_INSNS.  JUMP must be a conditional jump.  If SETCC is non-NULL
   it is the instruction that immediately precedes JUMP, and must be a
   single SET of a register.  FROM is what we will try to replace,
   SRC is the constant we will try to substitute for it.  Returns nonzero
   if a change was made.  */

static int
cprop_jump (basic_block bb, rtx setcc, rtx jump, rtx from, rtx src)
{
  rtx new_rtx, set_src, note_src;
  rtx set = pc_set (jump);
  rtx note = find_reg_equal_equiv_note (jump);

  if (note)
    {
      note_src = XEXP (note, 0);
      if (GET_CODE (note_src) == EXPR_LIST)
	note_src = NULL_RTX;
    }
  else note_src = NULL_RTX;

  /* Prefer REG_EQUAL notes except those containing EXPR_LISTs.  */
  set_src = note_src ? note_src : SET_SRC (set);

  /* First substitute the SETCC condition into the JUMP instruction,
     then substitute that given values into this expanded JUMP.  */
  if (setcc != NULL_RTX
      && !modified_between_p (from, setcc, jump)
      && !modified_between_p (src, setcc, jump))
    {
      rtx setcc_src;
      rtx setcc_set = single_set (setcc);
      rtx setcc_note = find_reg_equal_equiv_note (setcc);
      setcc_src = (setcc_note && GET_CODE (XEXP (setcc_note, 0)) != EXPR_LIST)
		? XEXP (setcc_note, 0) : SET_SRC (setcc_set);
      set_src = simplify_replace_rtx (set_src, SET_DEST (setcc_set),
				      setcc_src);
    }
  else
    setcc = NULL_RTX;

  new_rtx = simplify_replace_rtx (set_src, from, src);

  /* If no simplification can be made, then try the next register.  */
  if (rtx_equal_p (new_rtx, SET_SRC (set)))
    return 0;

  /* If this is now a no-op delete it, otherwise this must be a valid insn.  */
  if (new_rtx == pc_rtx)
    delete_insn (jump);
  else
    {
      /* Ensure the value computed inside the jump insn to be equivalent
         to one computed by setcc.  */
      if (setcc && modified_in_p (new_rtx, setcc))
	return 0;
      if (! validate_unshare_change (jump, &SET_SRC (set), new_rtx, 0))
	{
	  /* When (some) constants are not valid in a comparison, and there
	     are two registers to be replaced by constants before the entire
	     comparison can be folded into a constant, we need to keep
	     intermediate information in REG_EQUAL notes.  For targets with
	     separate compare insns, such notes are added by try_replace_reg.
	     When we have a combined compare-and-branch instruction, however,
	     we need to attach a note to the branch itself to make this
	     optimization work.  */

	  if (!rtx_equal_p (new_rtx, note_src))
	    set_unique_reg_note (jump, REG_EQUAL, copy_rtx (new_rtx));
	  return 0;
	}

      /* Remove REG_EQUAL note after simplification.  */
      if (note_src)
	remove_note (jump, note);
     }

#ifdef HAVE_cc0
  /* Delete the cc0 setter.  */
  if (setcc != NULL && CC0_P (SET_DEST (single_set (setcc))))
    delete_insn (setcc);
#endif

  run_jump_opt_after_gcse = 1;

  global_const_prop_count++;
  if (dump_file != NULL)
    {
      fprintf (dump_file,
	       "GLOBAL CONST-PROP: Replacing reg %d in jump_insn %d with constant ",
	       REGNO (from), INSN_UID (jump));
      print_rtl (dump_file, src);
      fprintf (dump_file, "\n");
    }
  purge_dead_edges (bb);

  /* If a conditional jump has been changed into unconditional jump, remove
     the jump and make the edge fallthru - this is always called in
     cfglayout mode.  */
  if (new_rtx != pc_rtx && simplejump_p (jump))
    {
      edge e;
      edge_iterator ei;

      for (ei = ei_start (bb->succs); (e = ei_safe_edge (ei)); ei_next (&ei))
	if (e->dest != EXIT_BLOCK_PTR
	    && BB_HEAD (e->dest) == JUMP_LABEL (jump))
	  {
	    e->flags |= EDGE_FALLTHRU;
	    break;
	  }
      delete_insn (jump);
    }

  return 1;
}

static bool
constprop_register (rtx insn, rtx from, rtx to, bool alter_jumps)
{
  rtx sset;

  /* Check for reg or cc0 setting instructions followed by
     conditional branch instructions first.  */
  if (alter_jumps
      && (sset = single_set (insn)) != NULL
      && NEXT_INSN (insn)
      && any_condjump_p (NEXT_INSN (insn)) && onlyjump_p (NEXT_INSN (insn)))
    {
      rtx dest = SET_DEST (sset);
      if ((REG_P (dest) || CC0_P (dest))
	  && cprop_jump (BLOCK_FOR_INSN (insn), insn, NEXT_INSN (insn), from, to))
	return 1;
    }

  /* Handle normal insns next.  */
  if (NONJUMP_INSN_P (insn)
      && try_replace_reg (from, to, insn))
    return 1;

  /* Try to propagate a CONST_INT into a conditional jump.
     We're pretty specific about what we will handle in this
     code, we can extend this as necessary over time.

     Right now the insn in question must look like
     (set (pc) (if_then_else ...))  */
  else if (alter_jumps && any_condjump_p (insn) && onlyjump_p (insn))
    return cprop_jump (BLOCK_FOR_INSN (insn), NULL, insn, from, to);
  return 0;
}

/* Perform constant and copy propagation on INSN.
   The result is nonzero if a change was made.  */

static int
cprop_insn (rtx insn, int alter_jumps)
{
  struct reg_use *reg_used;
  int changed = 0;
  rtx note;

  if (!INSN_P (insn))
    return 0;

  reg_use_count = 0;
  note_uses (&PATTERN (insn), find_used_regs, NULL);

  note = find_reg_equal_equiv_note (insn);

  /* We may win even when propagating constants into notes.  */
  if (note)
    find_used_regs (&XEXP (note, 0), NULL);

  for (reg_used = &reg_use_table[0]; reg_use_count > 0;
       reg_used++, reg_use_count--)
    {
      unsigned int regno = REGNO (reg_used->reg_rtx);
      rtx pat, src;
      struct expr *set;

      /* Ignore registers created by GCSE.
	 We do this because ...  */
      if (regno >= max_gcse_regno)
	continue;

      /* If the register has already been set in this block, there's
	 nothing we can do.  */
      if (! oprs_not_set_p (reg_used->reg_rtx, insn))
	continue;

      /* Find an assignment that sets reg_used and is available
	 at the start of the block.  */
      set = find_avail_set (regno, insn);
      if (! set)
	continue;

      pat = set->expr;
      /* ??? We might be able to handle PARALLELs.  Later.  */
      gcc_assert (GET_CODE (pat) == SET);

      src = SET_SRC (pat);

      /* Constant propagation.  */
      if (gcse_constant_p (src))
	{
          if (constprop_register (insn, reg_used->reg_rtx, src, alter_jumps))
	    {
	      changed = 1;
	      global_const_prop_count++;
	      if (dump_file != NULL)
		{
		  fprintf (dump_file, "GLOBAL CONST-PROP: Replacing reg %d in ", regno);
		  fprintf (dump_file, "insn %d with constant ", INSN_UID (insn));
		  print_rtl (dump_file, src);
		  fprintf (dump_file, "\n");
		}
	      if (INSN_DELETED_P (insn))
		return 1;
	    }
	}
      else if (REG_P (src)
	       && REGNO (src) >= FIRST_PSEUDO_REGISTER
	       && REGNO (src) != regno)
	{
	  if (try_replace_reg (reg_used->reg_rtx, src, insn))
	    {
	      changed = 1;
	      global_copy_prop_count++;
	      if (dump_file != NULL)
		{
		  fprintf (dump_file, "GLOBAL COPY-PROP: Replacing reg %d in insn %d",
			   regno, INSN_UID (insn));
		  fprintf (dump_file, " with reg %d\n", REGNO (src));
		}

	      /* The original insn setting reg_used may or may not now be
		 deletable.  We leave the deletion to flow.  */
	      /* FIXME: If it turns out that the insn isn't deletable,
		 then we may have unnecessarily extended register lifetimes
		 and made things worse.  */
	    }
	}
    }

  return changed;
}

/* Like find_used_regs, but avoid recording uses that appear in
   input-output contexts such as zero_extract or pre_dec.  This
   restricts the cases we consider to those for which local cprop
   can legitimately make replacements.  */

static void
local_cprop_find_used_regs (rtx *xptr, void *data)
{
  rtx x = *xptr;

  if (x == 0)
    return;

  switch (GET_CODE (x))
    {
    case ZERO_EXTRACT:
    case SIGN_EXTRACT:
    case STRICT_LOW_PART:
      return;

    case PRE_DEC:
    case PRE_INC:
    case POST_DEC:
    case POST_INC:
    case PRE_MODIFY:
    case POST_MODIFY:
      /* Can only legitimately appear this early in the context of
	 stack pushes for function arguments, but handle all of the
	 codes nonetheless.  */
      return;

    case SUBREG:
      /* Setting a subreg of a register larger than word_mode leaves
	 the non-written words unchanged.  */
      if (GET_MODE_BITSIZE (GET_MODE (SUBREG_REG (x))) > BITS_PER_WORD)
	return;
      break;

    default:
      break;
    }

  find_used_regs (xptr, data);
}

/* Try to perform local const/copy propagation on X in INSN.
   If ALTER_JUMPS is false, changing jump insns is not allowed.  */

static bool
do_local_cprop (rtx x, rtx insn, bool alter_jumps)
{
  rtx newreg = NULL, newcnst = NULL;

  /* Rule out USE instructions and ASM statements as we don't want to
     change the hard registers mentioned.  */
  if (REG_P (x)
      && (REGNO (x) >= FIRST_PSEUDO_REGISTER
          || (GET_CODE (PATTERN (insn)) != USE
	      && asm_noperands (PATTERN (insn)) < 0)))
    {
      cselib_val *val = cselib_lookup (x, GET_MODE (x), 0);
      struct elt_loc_list *l;

      if (!val)
	return false;
      for (l = val->locs; l; l = l->next)
	{
	  rtx this_rtx = l->loc;
	  rtx note;

	  if (gcse_constant_p (this_rtx))
	    newcnst = this_rtx;
	  if (REG_P (this_rtx) && REGNO (this_rtx) >= FIRST_PSEUDO_REGISTER
	      /* Don't copy propagate if it has attached REG_EQUIV note.
		 At this point this only function parameters should have
		 REG_EQUIV notes and if the argument slot is used somewhere
		 explicitly, it means address of parameter has been taken,
		 so we should not extend the lifetime of the pseudo.  */
	      && (!(note = find_reg_note (l->setting_insn, REG_EQUIV, NULL_RTX))
		  || ! MEM_P (XEXP (note, 0))))
	    newreg = this_rtx;
	}
      if (newcnst && constprop_register (insn, x, newcnst, alter_jumps))
	{
	  if (dump_file != NULL)
	    {
	      fprintf (dump_file, "LOCAL CONST-PROP: Replacing reg %d in ",
		       REGNO (x));
	      fprintf (dump_file, "insn %d with constant ",
		       INSN_UID (insn));
	      print_rtl (dump_file, newcnst);
	      fprintf (dump_file, "\n");
	    }
	  local_const_prop_count++;
	  return true;
	}
      else if (newreg && newreg != x && try_replace_reg (x, newreg, insn))
	{
	  if (dump_file != NULL)
	    {
	      fprintf (dump_file,
		       "LOCAL COPY-PROP: Replacing reg %d in insn %d",
		       REGNO (x), INSN_UID (insn));
	      fprintf (dump_file, " with reg %d\n", REGNO (newreg));
	    }
	  local_copy_prop_count++;
	  return true;
	}
    }
  return false;
}

/* Do local const/copy propagation (i.e. within each basic block).
   If ALTER_JUMPS is true, allow propagating into jump insns, which
   could modify the CFG.  */

static void
local_cprop_pass (bool alter_jumps)
{
  basic_block bb;
  rtx insn;
  struct reg_use *reg_used;
  bool changed = false;

  cselib_init (false);
  FOR_EACH_BB (bb)
    {
      FOR_BB_INSNS (bb, insn)
	{
	  if (INSN_P (insn))
	    {
	      rtx note = find_reg_equal_equiv_note (insn);
	      do
		{
		  reg_use_count = 0;
		  note_uses (&PATTERN (insn), local_cprop_find_used_regs,
			     NULL);
		  if (note)
		    local_cprop_find_used_regs (&XEXP (note, 0), NULL);

		  for (reg_used = &reg_use_table[0]; reg_use_count > 0;
		       reg_used++, reg_use_count--)
		    {
		      if (do_local_cprop (reg_used->reg_rtx, insn, alter_jumps))
			{
			  changed = true;
			  break;
			}
		    }
		  if (INSN_DELETED_P (insn))
		    break;
		}
	      while (reg_use_count);
	    }
	  cselib_process_insn (insn);
	}

      /* Forget everything at the end of a basic block.  */
      cselib_clear_table ();
    }

  cselib_finish ();

  /* Global analysis may get into infinite loops for unreachable blocks.  */
  if (changed && alter_jumps)
    {
      delete_unreachable_blocks ();
      free_reg_set_mem ();
      alloc_reg_set_mem (max_reg_num ());
      compute_sets ();
    }
}

/* Forward propagate copies.  This includes copies and constants.  Return
   nonzero if a change was made.  */

static int
cprop (int alter_jumps)
{
  int changed;
  basic_block bb;
  rtx insn;

  /* Note we start at block 1.  */
  if (ENTRY_BLOCK_PTR->next_bb == EXIT_BLOCK_PTR)
    {
      if (dump_file != NULL)
	fprintf (dump_file, "\n");
      return 0;
    }

  changed = 0;
  FOR_BB_BETWEEN (bb, ENTRY_BLOCK_PTR->next_bb->next_bb, EXIT_BLOCK_PTR, next_bb)
    {
      /* Reset tables used to keep track of what's still valid [since the
	 start of the block].  */
      reset_opr_set_tables ();

      FOR_BB_INSNS (bb, insn)
	if (INSN_P (insn))
	  {
	    changed |= cprop_insn (insn, alter_jumps);

	    /* Keep track of everything modified by this insn.  */
	    /* ??? Need to be careful w.r.t. mods done to INSN.  Don't
	       call mark_oprs_set if we turned the insn into a NOTE.  */
	    if (! NOTE_P (insn))
	      mark_oprs_set (insn);
	  }
    }

  if (dump_file != NULL)
    fprintf (dump_file, "\n");

  return changed;
}

/* Similar to get_condition, only the resulting condition must be
   valid at JUMP, instead of at EARLIEST.

   This differs from noce_get_condition in ifcvt.c in that we prefer not to
   settle for the condition variable in the jump instruction being integral.
   We prefer to be able to record the value of a user variable, rather than
   the value of a temporary used in a condition.  This could be solved by
   recording the value of *every* register scanned by canonicalize_condition,
   but this would require some code reorganization.  */

rtx
fis_get_condition (rtx jump)
{
  return get_condition (jump, NULL, false, true);
}

/* Check the comparison COND to see if we can safely form an implicit set from
   it.  COND is either an EQ or NE comparison.  */

static bool
implicit_set_cond_p (const_rtx cond)
{
  const enum machine_mode mode = GET_MODE (XEXP (cond, 0));
  const_rtx cst = XEXP (cond, 1);

  /* We can't perform this optimization if either operand might be or might
     contain a signed zero.  */
  if (HONOR_SIGNED_ZEROS (mode))
    {
      /* It is sufficient to check if CST is or contains a zero.  We must
	 handle float, complex, and vector.  If any subpart is a zero, then
	 the optimization can't be performed.  */
      /* ??? The complex and vector checks are not implemented yet.  We just
	 always return zero for them.  */
      if (GET_CODE (cst) == CONST_DOUBLE)
	{
	  REAL_VALUE_TYPE d;
	  REAL_VALUE_FROM_CONST_DOUBLE (d, cst);
	  if (REAL_VALUES_EQUAL (d, dconst0))
	    return 0;
	}
      else
	return 0;
    }

  return gcse_constant_p (cst);
}

/* Find the implicit sets of a function.  An "implicit set" is a constraint
   on the value of a variable, implied by a conditional jump.  For example,
   following "if (x == 2)", the then branch may be optimized as though the
   conditional performed an "explicit set", in this example, "x = 2".  This
   function records the set patterns that are implicit at the start of each
   basic block.  */

static void
find_implicit_sets (void)
{
  basic_block bb, dest;
  unsigned int count;
  rtx cond, new_rtx;

  count = 0;
  FOR_EACH_BB (bb)
    /* Check for more than one successor.  */
    if (EDGE_COUNT (bb->succs) > 1)
      {
	cond = fis_get_condition (BB_END (bb));

	if (cond
	    && (GET_CODE (cond) == EQ || GET_CODE (cond) == NE)
	    && REG_P (XEXP (cond, 0))
	    && REGNO (XEXP (cond, 0)) >= FIRST_PSEUDO_REGISTER
	    && implicit_set_cond_p (cond))
	  {
	    dest = GET_CODE (cond) == EQ ? BRANCH_EDGE (bb)->dest
					 : FALLTHRU_EDGE (bb)->dest;

	    if (dest && single_pred_p (dest)
		&& dest != EXIT_BLOCK_PTR)
	      {
		new_rtx = gen_rtx_SET (VOIDmode, XEXP (cond, 0),
					     XEXP (cond, 1));
		implicit_sets[dest->index] = new_rtx;
		if (dump_file)
		  {
		    fprintf(dump_file, "Implicit set of reg %d in ",
			    REGNO (XEXP (cond, 0)));
		    fprintf(dump_file, "basic block %d\n", dest->index);
		  }
		count++;
	      }
	  }
      }

  if (dump_file)
    fprintf (dump_file, "Found %d implicit sets\n", count);
}

/* Perform one copy/constant propagation pass.
   PASS is the pass count.  If CPROP_JUMPS is true, perform constant
   propagation into conditional jumps.  If BYPASS_JUMPS is true,
   perform conditional jump bypassing optimizations.  */

static int
one_cprop_pass (int pass, bool cprop_jumps, bool bypass_jumps)
{
  int changed = 0;

  global_const_prop_count = local_const_prop_count = 0;
  global_copy_prop_count = local_copy_prop_count = 0;

  if (cprop_jumps)
    local_cprop_pass (cprop_jumps);

  /* Determine implicit sets.  */
  implicit_sets = XCNEWVEC (rtx, last_basic_block);
  find_implicit_sets ();

  alloc_hash_table (max_cuid, &set_hash_table, 1);
  compute_hash_table (&set_hash_table);

  /* Free implicit_sets before peak usage.  */
  free (implicit_sets);
  implicit_sets = NULL;

  if (dump_file)
    dump_hash_table (dump_file, "SET", &set_hash_table);
  if (set_hash_table.n_elems > 0)
    {
      alloc_cprop_mem (last_basic_block, set_hash_table.n_elems);
      compute_cprop_data ();
      changed = cprop (cprop_jumps);
      if (bypass_jumps)
	changed |= bypass_conditional_jumps ();
      free_cprop_mem ();
    }

  free_hash_table (&set_hash_table);

  if (dump_file)
    {
      fprintf (dump_file, "CPROP of %s, pass %d: %d bytes needed, ",
	       current_function_name (), pass, bytes_used);
      fprintf (dump_file, "%d local const props, %d local copy props, ",
	       local_const_prop_count, local_copy_prop_count);
      fprintf (dump_file, "%d global const props, %d global copy props\n\n",
	       global_const_prop_count, global_copy_prop_count);
    }
  /* Global analysis may get into infinite loops for unreachable blocks.  */
  if (changed && cprop_jumps)
    delete_unreachable_blocks ();

  return changed;
}

/* Bypass conditional jumps.  */

/* The value of last_basic_block at the beginning of the jump_bypass
   pass.  The use of redirect_edge_and_branch_force may introduce new
   basic blocks, but the data flow analysis is only valid for basic
   block indices less than bypass_last_basic_block.  */

static int bypass_last_basic_block;

/* Find a set of REGNO to a constant that is available at the end of basic
   block BB.  Returns NULL if no such set is found.  Based heavily upon
   find_avail_set.  */

static struct expr *
find_bypass_set (int regno, int bb)
{
  struct expr *result = 0;

  for (;;)
    {
      rtx src;
      struct expr *set = lookup_set (regno, &set_hash_table);

      while (set)
	{
	  if (TEST_BIT (cprop_avout[bb], set->bitmap_index))
	    break;
	  set = next_set (regno, set);
	}

      if (set == 0)
	break;

      gcc_assert (GET_CODE (set->expr) == SET);

      src = SET_SRC (set->expr);
      if (gcse_constant_p (src))
	result = set;

      if (! REG_P (src))
	break;

      regno = REGNO (src);
    }
  return result;
}


/* Subroutine of bypass_block that checks whether a pseudo is killed by
   any of the instructions inserted on an edge.  Jump bypassing places
   condition code setters on CFG edges using insert_insn_on_edge.  This
   function is required to check that our data flow analysis is still
   valid prior to commit_edge_insertions.  */

static bool
reg_killed_on_edge (const_rtx reg, const_edge e)
{
  rtx insn;

  for (insn = e->insns.r; insn; insn = NEXT_INSN (insn))
    if (INSN_P (insn) && reg_set_p (reg, insn))
      return true;

  return false;
}

/* Subroutine of bypass_conditional_jumps that attempts to bypass the given
   basic block BB which has more than one predecessor.  If not NULL, SETCC
   is the first instruction of BB, which is immediately followed by JUMP_INSN
   JUMP.  Otherwise, SETCC is NULL, and JUMP is the first insn of BB.
   Returns nonzero if a change was made.

   During the jump bypassing pass, we may place copies of SETCC instructions
   on CFG edges.  The following routine must be careful to pay attention to
   these inserted insns when performing its transformations.  */

static int
bypass_block (basic_block bb, rtx setcc, rtx jump)
{
  rtx insn, note;
  edge e, edest;
  int i, change;
  int may_be_loop_header;
  unsigned removed_p;
  edge_iterator ei;

  insn = (setcc != NULL) ? setcc : jump;

  /* Determine set of register uses in INSN.  */
  reg_use_count = 0;
  note_uses (&PATTERN (insn), find_used_regs, NULL);
  note = find_reg_equal_equiv_note (insn);
  if (note)
    find_used_regs (&XEXP (note, 0), NULL);

  may_be_loop_header = false;
  FOR_EACH_EDGE (e, ei, bb->preds)
    if (e->flags & EDGE_DFS_BACK)
      {
	may_be_loop_header = true;
	break;
      }

  change = 0;
  for (ei = ei_start (bb->preds); (e = ei_safe_edge (ei)); )
    {
      removed_p = 0;
	  
      if (e->flags & EDGE_COMPLEX)
	{
	  ei_next (&ei);
	  continue;
	}

      /* We can't redirect edges from new basic blocks.  */
      if (e->src->index >= bypass_last_basic_block)
	{
	  ei_next (&ei);
	  continue;
	}

      /* The irreducible loops created by redirecting of edges entering the
	 loop from outside would decrease effectiveness of some of the following
	 optimizations, so prevent this.  */
      if (may_be_loop_header
	  && !(e->flags & EDGE_DFS_BACK))
	{
	  ei_next (&ei);
	  continue;
	}

      for (i = 0; i < reg_use_count; i++)
	{
	  struct reg_use *reg_used = &reg_use_table[i];
	  unsigned int regno = REGNO (reg_used->reg_rtx);
	  basic_block dest, old_dest;
	  struct expr *set;
	  rtx src, new_rtx;

	  if (regno >= max_gcse_regno)
	    continue;

	  set = find_bypass_set (regno, e->src->index);

	  if (! set)
	    continue;

	  /* Check the data flow is valid after edge insertions.  */
	  if (e->insns.r && reg_killed_on_edge (reg_used->reg_rtx, e))
	    continue;

	  src = SET_SRC (pc_set (jump));

	  if (setcc != NULL)
	      src = simplify_replace_rtx (src,
					  SET_DEST (PATTERN (setcc)),
					  SET_SRC (PATTERN (setcc)));

	  new_rtx = simplify_replace_rtx (src, reg_used->reg_rtx,
				      SET_SRC (set->expr));

	  /* Jump bypassing may have already placed instructions on
	     edges of the CFG.  We can't bypass an outgoing edge that
	     has instructions associated with it, as these insns won't
	     get executed if the incoming edge is redirected.  */

	  if (new_rtx == pc_rtx)
	    {
	      edest = FALLTHRU_EDGE (bb);
	      dest = edest->insns.r ? NULL : edest->dest;
	    }
	  else if (GET_CODE (new_rtx) == LABEL_REF)
	    {
	      dest = BLOCK_FOR_INSN (XEXP (new_rtx, 0));
	      /* Don't bypass edges containing instructions.  */
	      edest = find_edge (bb, dest);
	      if (edest && edest->insns.r)
		dest = NULL;
	    }
	  else
	    dest = NULL;

	  /* Avoid unification of the edge with other edges from original
	     branch.  We would end up emitting the instruction on "both"
	     edges.  */

	  if (dest && setcc && !CC0_P (SET_DEST (PATTERN (setcc)))
	      && find_edge (e->src, dest))
	    dest = NULL;

	  old_dest = e->dest;
	  if (dest != NULL
	      && dest != old_dest
	      && dest != EXIT_BLOCK_PTR)
            {
	      redirect_edge_and_branch_force (e, dest);

	      /* Copy the register setter to the redirected edge.
		 Don't copy CC0 setters, as CC0 is dead after jump.  */
	      if (setcc)
		{
		  rtx pat = PATTERN (setcc);
		  if (!CC0_P (SET_DEST (pat)))
		    insert_insn_on_edge (copy_insn (pat), e);
		}

	      if (dump_file != NULL)
		{
		  fprintf (dump_file, "JUMP-BYPASS: Proved reg %d "
				      "in jump_insn %d equals constant ",
			   regno, INSN_UID (jump));
		  print_rtl (dump_file, SET_SRC (set->expr));
		  fprintf (dump_file, "\nBypass edge from %d->%d to %d\n",
			   e->src->index, old_dest->index, dest->index);
		}
	      change = 1;
	      removed_p = 1;
	      break;
	    }
	}
      if (!removed_p)
	ei_next (&ei);
    }
  return change;
}

/* Find basic blocks with more than one predecessor that only contain a
   single conditional jump.  If the result of the comparison is known at
   compile-time from any incoming edge, redirect that edge to the
   appropriate target.  Returns nonzero if a change was made.

   This function is now mis-named, because we also handle indirect jumps.  */

static int
bypass_conditional_jumps (void)
{
  basic_block bb;
  int changed;
  rtx setcc;
  rtx insn;
  rtx dest;

  /* Note we start at block 1.  */
  if (ENTRY_BLOCK_PTR->next_bb == EXIT_BLOCK_PTR)
    return 0;

  bypass_last_basic_block = last_basic_block;
  mark_dfs_back_edges ();

  changed = 0;
  FOR_BB_BETWEEN (bb, ENTRY_BLOCK_PTR->next_bb->next_bb,
		  EXIT_BLOCK_PTR, next_bb)
    {
      /* Check for more than one predecessor.  */
      if (!single_pred_p (bb))
	{
	  setcc = NULL_RTX;
	  FOR_BB_INSNS (bb, insn)
	    if (NONJUMP_INSN_P (insn))
	      {
		if (setcc)
		  break;
		if (GET_CODE (PATTERN (insn)) != SET)
		  break;

		dest = SET_DEST (PATTERN (insn));
		if (REG_P (dest) || CC0_P (dest))
		  setcc = insn;
		else
		  break;
	      }
	    else if (JUMP_P (insn))
	      {
		if ((any_condjump_p (insn) || computed_jump_p (insn))
		    && onlyjump_p (insn))
		  changed |= bypass_block (bb, setcc, insn);
		break;
	      }
	    else if (INSN_P (insn))
	      break;
	}
    }

  /* If we bypassed any register setting insns, we inserted a
     copy on the redirected edge.  These need to be committed.  */
  if (changed)
    commit_edge_insertions ();

  return changed;
}

/* Compute PRE+LCM working variables.  */

/* Local properties of expressions.  */
/* Nonzero for expressions that are transparent in the block.  */
static sbitmap *transp;

/* Nonzero for expressions that are transparent at the end of the block.
   This is only zero for expressions killed by abnormal critical edge
   created by a calls.  */
static sbitmap *transpout;

/* Nonzero for expressions that are computed (available) in the block.  */
static sbitmap *comp;

/* Nonzero for expressions that are locally anticipatable in the block.  */
static sbitmap *antloc;

/* Nonzero for expressions where this block is an optimal computation
   point.  */
static sbitmap *pre_optimal;

/* Nonzero for expressions which are redundant in a particular block.  */
static sbitmap *pre_redundant;

/* Nonzero for expressions which should be inserted on a specific edge.  */
static sbitmap *pre_insert_map;

/* Nonzero for expressions which should be deleted in a specific block.  */
static sbitmap *pre_delete_map;

/* Contains the edge_list returned by pre_edge_lcm.  */
static struct edge_list *edge_list;

/* Redundant insns.  */
static sbitmap pre_redundant_insns;

/* Allocate vars used for PRE analysis.  */

static void
alloc_pre_mem (int n_blocks, int n_exprs)
{
  transp = sbitmap_vector_alloc (n_blocks, n_exprs);
  comp = sbitmap_vector_alloc (n_blocks, n_exprs);
  antloc = sbitmap_vector_alloc (n_blocks, n_exprs);

  pre_optimal = NULL;
  pre_redundant = NULL;
  pre_insert_map = NULL;
  pre_delete_map = NULL;
  ae_kill = sbitmap_vector_alloc (n_blocks, n_exprs);

  /* pre_insert and pre_delete are allocated later.  */
}

/* Free vars used for PRE analysis.  */

static void
free_pre_mem (void)
{
  sbitmap_vector_free (transp);
  sbitmap_vector_free (comp);

  /* ANTLOC and AE_KILL are freed just after pre_lcm finishes.  */

  if (pre_optimal)
    sbitmap_vector_free (pre_optimal);
  if (pre_redundant)
    sbitmap_vector_free (pre_redundant);
  if (pre_insert_map)
    sbitmap_vector_free (pre_insert_map);
  if (pre_delete_map)
    sbitmap_vector_free (pre_delete_map);

  transp = comp = NULL;
  pre_optimal = pre_redundant = pre_insert_map = pre_delete_map = NULL;
}

/* Top level routine to do the dataflow analysis needed by PRE.  */

static void
compute_pre_data (void)
{
  sbitmap trapping_expr;
  basic_block bb;
  unsigned int ui;

  compute_local_properties (transp, comp, antloc, &expr_hash_table);
  sbitmap_vector_zero (ae_kill, last_basic_block);

  /* Collect expressions which might trap.  */
  trapping_expr = sbitmap_alloc (expr_hash_table.n_elems);
  sbitmap_zero (trapping_expr);
  for (ui = 0; ui < expr_hash_table.size; ui++)
    {
      struct expr *e;
      for (e = expr_hash_table.table[ui]; e != NULL; e = e->next_same_hash)
	if (may_trap_p (e->expr))
	  SET_BIT (trapping_expr, e->bitmap_index);
    }

  /* Compute ae_kill for each basic block using:

     ~(TRANSP | COMP)
  */

  FOR_EACH_BB (bb)
    {
      edge e;
      edge_iterator ei;

      /* If the current block is the destination of an abnormal edge, we
	 kill all trapping expressions because we won't be able to properly
	 place the instruction on the edge.  So make them neither
	 anticipatable nor transparent.  This is fairly conservative.  */
      FOR_EACH_EDGE (e, ei, bb->preds)
	if (e->flags & EDGE_ABNORMAL)
	  {
	    sbitmap_difference (antloc[bb->index], antloc[bb->index], trapping_expr);
	    sbitmap_difference (transp[bb->index], transp[bb->index], trapping_expr);
	    break;
	  }

      sbitmap_a_or_b (ae_kill[bb->index], transp[bb->index], comp[bb->index]);
      sbitmap_not (ae_kill[bb->index], ae_kill[bb->index]);
    }

  edge_list = pre_edge_lcm (expr_hash_table.n_elems, transp, comp, antloc,
			    ae_kill, &pre_insert_map, &pre_delete_map);
  sbitmap_vector_free (antloc);
  antloc = NULL;
  sbitmap_vector_free (ae_kill);
  ae_kill = NULL;
  sbitmap_free (trapping_expr);
}

/* PRE utilities */

/* Return nonzero if an occurrence of expression EXPR in OCCR_BB would reach
   block BB.

   VISITED is a pointer to a working buffer for tracking which BB's have
   been visited.  It is NULL for the top-level call.

   We treat reaching expressions that go through blocks containing the same
   reaching expression as "not reaching".  E.g. if EXPR is generated in blocks
   2 and 3, INSN is in block 4, and 2->3->4, we treat the expression in block
   2 as not reaching.  The intent is to improve the probability of finding
   only one reaching expression and to reduce register lifetimes by picking
   the closest such expression.  */

static int
pre_expr_reaches_here_p_work (basic_block occr_bb, struct expr *expr, basic_block bb, char *visited)
{
  edge pred;
  edge_iterator ei;
  
  FOR_EACH_EDGE (pred, ei, bb->preds)
    {
      basic_block pred_bb = pred->src;

      if (pred->src == ENTRY_BLOCK_PTR
	  /* Has predecessor has already been visited?  */
	  || visited[pred_bb->index])
	;/* Nothing to do.  */

      /* Does this predecessor generate this expression?  */
      else if (TEST_BIT (comp[pred_bb->index], expr->bitmap_index))
	{
	  /* Is this the occurrence we're looking for?
	     Note that there's only one generating occurrence per block
	     so we just need to check the block number.  */
	  if (occr_bb == pred_bb)
	    return 1;

	  visited[pred_bb->index] = 1;
	}
      /* Ignore this predecessor if it kills the expression.  */
      else if (! TEST_BIT (transp[pred_bb->index], expr->bitmap_index))
	visited[pred_bb->index] = 1;

      /* Neither gen nor kill.  */
      else
	{
	  visited[pred_bb->index] = 1;
	  if (pre_expr_reaches_here_p_work (occr_bb, expr, pred_bb, visited))
	    return 1;
	}
    }

  /* All paths have been checked.  */
  return 0;
}

/* The wrapper for pre_expr_reaches_here_work that ensures that any
   memory allocated for that function is returned.  */

static int
pre_expr_reaches_here_p (basic_block occr_bb, struct expr *expr, basic_block bb)
{
  int rval;
  char *visited = XCNEWVEC (char, last_basic_block);

  rval = pre_expr_reaches_here_p_work (occr_bb, expr, bb, visited);

  free (visited);
  return rval;
}


/* Given an expr, generate RTL which we can insert at the end of a BB,
   or on an edge.  Set the block number of any insns generated to
   the value of BB.  */

static rtx
process_insert_insn (struct expr *expr)
{
  rtx reg = expr->reaching_reg;
  rtx exp = copy_rtx (expr->expr);
  rtx pat;

  start_sequence ();

  /* If the expression is something that's an operand, like a constant,
     just copy it to a register.  */
  if (general_operand (exp, GET_MODE (reg)))
    emit_move_insn (reg, exp);

  /* Otherwise, make a new insn to compute this expression and make sure the
     insn will be recognized (this also adds any needed CLOBBERs).  Copy the
     expression to make sure we don't have any sharing issues.  */
  else
    {
      rtx insn = emit_insn (gen_rtx_SET (VOIDmode, reg, exp));

      if (insn_invalid_p (insn))
	gcc_unreachable ();
    }
  

  pat = get_insns ();
  end_sequence ();

  return pat;
}

/* Add EXPR to the end of basic block BB.

   This is used by both the PRE and code hoisting.

   For PRE, we want to verify that the expr is either transparent
   or locally anticipatable in the target block.  This check makes
   no sense for code hoisting.  */

static void
insert_insn_end_basic_block (struct expr *expr, basic_block bb, int pre)
{
  rtx insn = BB_END (bb);
  rtx new_insn;
  rtx reg = expr->reaching_reg;
  int regno = REGNO (reg);
  rtx pat, pat_end;

  pat = process_insert_insn (expr);
  gcc_assert (pat && INSN_P (pat));

  pat_end = pat;
  while (NEXT_INSN (pat_end) != NULL_RTX)
    pat_end = NEXT_INSN (pat_end);

  /* If the last insn is a jump, insert EXPR in front [taking care to
     handle cc0, etc. properly].  Similarly we need to care trapping
     instructions in presence of non-call exceptions.  */

  if (JUMP_P (insn)
      || (NONJUMP_INSN_P (insn)
	  && (!single_succ_p (bb)
	      || single_succ_edge (bb)->flags & EDGE_ABNORMAL)))
    {
#ifdef HAVE_cc0
      rtx note;
#endif
      /* It should always be the case that we can put these instructions
	 anywhere in the basic block with performing PRE optimizations.
	 Check this.  */
      gcc_assert (!NONJUMP_INSN_P (insn) || !pre
		  || TEST_BIT (antloc[bb->index], expr->bitmap_index)
		  || TEST_BIT (transp[bb->index], expr->bitmap_index));

      /* If this is a jump table, then we can't insert stuff here.  Since
	 we know the previous real insn must be the tablejump, we insert
	 the new instruction just before the tablejump.  */
      if (GET_CODE (PATTERN (insn)) == ADDR_VEC
	  || GET_CODE (PATTERN (insn)) == ADDR_DIFF_VEC)
	insn = prev_real_insn (insn);

#ifdef HAVE_cc0
      /* FIXME: 'twould be nice to call prev_cc0_setter here but it aborts
	 if cc0 isn't set.  */
      note = find_reg_note (insn, REG_CC_SETTER, NULL_RTX);
      if (note)
	insn = XEXP (note, 0);
      else
	{
	  rtx maybe_cc0_setter = prev_nonnote_insn (insn);
	  if (maybe_cc0_setter
	      && INSN_P (maybe_cc0_setter)
	      && sets_cc0_p (PATTERN (maybe_cc0_setter)))
	    insn = maybe_cc0_setter;
	}
#endif
      /* FIXME: What if something in cc0/jump uses value set in new insn?  */
      new_insn = emit_insn_before_noloc (pat, insn, bb);
    }

  /* Likewise if the last insn is a call, as will happen in the presence
     of exception handling.  */
  else if (CALL_P (insn)
	   && (!single_succ_p (bb)
	       || single_succ_edge (bb)->flags & EDGE_ABNORMAL))
    {
      /* Keeping in mind SMALL_REGISTER_CLASSES and parameters in registers,
	 we search backward and place the instructions before the first
	 parameter is loaded.  Do this for everyone for consistency and a
	 presumption that we'll get better code elsewhere as well.

	 It should always be the case that we can put these instructions
	 anywhere in the basic block with performing PRE optimizations.
	 Check this.  */

      gcc_assert (!pre
		  || TEST_BIT (antloc[bb->index], expr->bitmap_index)
		  || TEST_BIT (transp[bb->index], expr->bitmap_index));

      /* Since different machines initialize their parameter registers
	 in different orders, assume nothing.  Collect the set of all
	 parameter registers.  */
      insn = find_first_parameter_load (insn, BB_HEAD (bb));

      /* If we found all the parameter loads, then we want to insert
	 before the first parameter load.

	 If we did not find all the parameter loads, then we might have
	 stopped on the head of the block, which could be a CODE_LABEL.
	 If we inserted before the CODE_LABEL, then we would be putting
	 the insn in the wrong basic block.  In that case, put the insn
	 after the CODE_LABEL.  Also, respect NOTE_INSN_BASIC_BLOCK.  */
      while (LABEL_P (insn)
	     || NOTE_INSN_BASIC_BLOCK_P (insn))
	insn = NEXT_INSN (insn);

      new_insn = emit_insn_before_noloc (pat, insn, bb);
    }
  else
    new_insn = emit_insn_after_noloc (pat, insn, bb);

  while (1)
    {
      if (INSN_P (pat))
	{
	  add_label_notes (PATTERN (pat), new_insn);
	  note_stores (PATTERN (pat), record_set_info, pat);
	}
      if (pat == pat_end)
	break;
      pat = NEXT_INSN (pat);
    }

  gcse_create_count++;

  if (dump_file)
    {
      fprintf (dump_file, "PRE/HOIST: end of bb %d, insn %d, ",
	       bb->index, INSN_UID (new_insn));
      fprintf (dump_file, "copying expression %d to reg %d\n",
	       expr->bitmap_index, regno);
    }
}

/* Insert partially redundant expressions on edges in the CFG to make
   the expressions fully redundant.  */

static int
pre_edge_insert (struct edge_list *edge_list, struct expr **index_map)
{
  int e, i, j, num_edges, set_size, did_insert = 0;
  sbitmap *inserted;

  /* Where PRE_INSERT_MAP is nonzero, we add the expression on that edge
     if it reaches any of the deleted expressions.  */

  set_size = pre_insert_map[0]->size;
  num_edges = NUM_EDGES (edge_list);
  inserted = sbitmap_vector_alloc (num_edges, expr_hash_table.n_elems);
  sbitmap_vector_zero (inserted, num_edges);

  for (e = 0; e < num_edges; e++)
    {
      int indx;
      basic_block bb = INDEX_EDGE_PRED_BB (edge_list, e);

      for (i = indx = 0; i < set_size; i++, indx += SBITMAP_ELT_BITS)
	{
	  SBITMAP_ELT_TYPE insert = pre_insert_map[e]->elms[i];

	  for (j = indx; insert && j < (int) expr_hash_table.n_elems; j++, insert >>= 1)
	    if ((insert & 1) != 0 && index_map[j]->reaching_reg != NULL_RTX)
	      {
		struct expr *expr = index_map[j];
		struct occr *occr;

		/* Now look at each deleted occurrence of this expression.  */
		for (occr = expr->antic_occr; occr != NULL; occr = occr->next)
		  {
		    if (! occr->deleted_p)
		      continue;

		    /* Insert this expression on this edge if it would
		       reach the deleted occurrence in BB.  */
		    if (!TEST_BIT (inserted[e], j))
		      {
			rtx insn;
			edge eg = INDEX_EDGE (edge_list, e);

			/* We can't insert anything on an abnormal and
			   critical edge, so we insert the insn at the end of
			   the previous block. There are several alternatives
			   detailed in Morgans book P277 (sec 10.5) for
			   handling this situation.  This one is easiest for
			   now.  */

			if (eg->flags & EDGE_ABNORMAL)
			  insert_insn_end_basic_block (index_map[j], bb, 0);
			else
			  {
			    insn = process_insert_insn (index_map[j]);
			    insert_insn_on_edge (insn, eg);
			  }

			if (dump_file)
			  {
			    fprintf (dump_file, "PRE/HOIST: edge (%d,%d), ",
				     bb->index,
				     INDEX_EDGE_SUCC_BB (edge_list, e)->index);
			    fprintf (dump_file, "copy expression %d\n",
				     expr->bitmap_index);
			  }

			update_ld_motion_stores (expr);
			SET_BIT (inserted[e], j);
			did_insert = 1;
			gcse_create_count++;
		      }
		  }
	      }
	}
    }

  sbitmap_vector_free (inserted);
  return did_insert;
}

/* Copy the result of EXPR->EXPR generated by INSN to EXPR->REACHING_REG.
   Given "old_reg <- expr" (INSN), instead of adding after it
     reaching_reg <- old_reg
   it's better to do the following:
     reaching_reg <- expr
     old_reg      <- reaching_reg
   because this way copy propagation can discover additional PRE
   opportunities.  But if this fails, we try the old way.
   When "expr" is a store, i.e.
   given "MEM <- old_reg", instead of adding after it
     reaching_reg <- old_reg
   it's better to add it before as follows:
     reaching_reg <- old_reg
     MEM          <- reaching_reg.  */

static void
pre_insert_copy_insn (struct expr *expr, rtx insn)
{
  rtx reg = expr->reaching_reg;
  int regno = REGNO (reg);
  int indx = expr->bitmap_index;
  rtx pat = PATTERN (insn);
  rtx set, first_set, new_insn;
  rtx old_reg;
  int i;

  /* This block matches the logic in hash_scan_insn.  */
  switch (GET_CODE (pat))
    {
    case SET:
      set = pat;
      break;

    case PARALLEL:
      /* Search through the parallel looking for the set whose
	 source was the expression that we're interested in.  */
      first_set = NULL_RTX;
      set = NULL_RTX;
      for (i = 0; i < XVECLEN (pat, 0); i++)
	{
	  rtx x = XVECEXP (pat, 0, i);
	  if (GET_CODE (x) == SET)
	    {
	      /* If the source was a REG_EQUAL or REG_EQUIV note, we
		 may not find an equivalent expression, but in this
		 case the PARALLEL will have a single set.  */
	      if (first_set == NULL_RTX)
		first_set = x;
	      if (expr_equiv_p (SET_SRC (x), expr->expr))
	        {
	          set = x;
	          break;
	        }
	    }
	}

      gcc_assert (first_set);
      if (set == NULL_RTX)
        set = first_set;
      break;

    default:
      gcc_unreachable ();
    }

  if (REG_P (SET_DEST (set)))
    {
      old_reg = SET_DEST (set);
      /* Check if we can modify the set destination in the original insn.  */
      if (validate_change (insn, &SET_DEST (set), reg, 0))
        {
          new_insn = gen_move_insn (old_reg, reg);
          new_insn = emit_insn_after (new_insn, insn);

          /* Keep register set table up to date.  */
          record_one_set (regno, insn);
        }
      else
        {
          new_insn = gen_move_insn (reg, old_reg);
          new_insn = emit_insn_after (new_insn, insn);

          /* Keep register set table up to date.  */
          record_one_set (regno, new_insn);
        }
    }
  else /* This is possible only in case of a store to memory.  */
    {
      old_reg = SET_SRC (set);
      new_insn = gen_move_insn (reg, old_reg);

      /* Check if we can modify the set source in the original insn.  */
      if (validate_change (insn, &SET_SRC (set), reg, 0))
        new_insn = emit_insn_before (new_insn, insn);
      else
        new_insn = emit_insn_after (new_insn, insn);

      /* Keep register set table up to date.  */
      record_one_set (regno, new_insn);
    }

  gcse_create_count++;

  if (dump_file)
    fprintf (dump_file,
	     "PRE: bb %d, insn %d, copy expression %d in insn %d to reg %d\n",
	      BLOCK_NUM (insn), INSN_UID (new_insn), indx,
	      INSN_UID (insn), regno);
}

/* Copy available expressions that reach the redundant expression
   to `reaching_reg'.  */

static void
pre_insert_copies (void)
{
  unsigned int i, added_copy;
  struct expr *expr;
  struct occr *occr;
  struct occr *avail;

  /* For each available expression in the table, copy the result to
     `reaching_reg' if the expression reaches a deleted one.

     ??? The current algorithm is rather brute force.
     Need to do some profiling.  */

  for (i = 0; i < expr_hash_table.size; i++)
    for (expr = expr_hash_table.table[i]; expr != NULL; expr = expr->next_same_hash)
      {
	/* If the basic block isn't reachable, PPOUT will be TRUE.  However,
	   we don't want to insert a copy here because the expression may not
	   really be redundant.  So only insert an insn if the expression was
	   deleted.  This test also avoids further processing if the
	   expression wasn't deleted anywhere.  */
	if (expr->reaching_reg == NULL)
	  continue;

	/* Set when we add a copy for that expression.  */
	added_copy = 0;

	for (occr = expr->antic_occr; occr != NULL; occr = occr->next)
	  {
	    if (! occr->deleted_p)
	      continue;

	    for (avail = expr->avail_occr; avail != NULL; avail = avail->next)
	      {
		rtx insn = avail->insn;

		/* No need to handle this one if handled already.  */
		if (avail->copied_p)
		  continue;

		/* Don't handle this one if it's a redundant one.  */
		if (TEST_BIT (pre_redundant_insns, INSN_CUID (insn)))
		  continue;

		/* Or if the expression doesn't reach the deleted one.  */
		if (! pre_expr_reaches_here_p (BLOCK_FOR_INSN (avail->insn),
					       expr,
					       BLOCK_FOR_INSN (occr->insn)))
		  continue;

                added_copy = 1;

		/* Copy the result of avail to reaching_reg.  */
		pre_insert_copy_insn (expr, insn);
		avail->copied_p = 1;
	      }
	  }

	  if (added_copy)
            update_ld_motion_stores (expr);
      }
}

/* Emit move from SRC to DEST noting the equivalence with expression computed
   in INSN.  */
static rtx
gcse_emit_move_after (rtx src, rtx dest, rtx insn)
{
  rtx new_rtx;
  rtx set = single_set (insn), set2;
  rtx note;
  rtx eqv;

  /* This should never fail since we're creating a reg->reg copy
     we've verified to be valid.  */

  new_rtx = emit_insn_after (gen_move_insn (dest, src), insn);

  /* Note the equivalence for local CSE pass.  */
  set2 = single_set (new_rtx);
  if (!set2 || !rtx_equal_p (SET_DEST (set2), dest))
    return new_rtx;
  if ((note = find_reg_equal_equiv_note (insn)))
    eqv = XEXP (note, 0);
  else
    eqv = SET_SRC (set);

  set_unique_reg_note (new_rtx, REG_EQUAL, copy_insn_1 (eqv));

  return new_rtx;
}

/* Delete redundant computations.
   Deletion is done by changing the insn to copy the `reaching_reg' of
   the expression into the result of the SET.  It is left to later passes
   (cprop, cse2, flow, combine, regmove) to propagate the copy or eliminate it.

   Returns nonzero if a change is made.  */

static int
pre_delete (void)
{
  unsigned int i;
  int changed;
  struct expr *expr;
  struct occr *occr;

  changed = 0;
  for (i = 0; i < expr_hash_table.size; i++)
    for (expr = expr_hash_table.table[i];
	 expr != NULL;
	 expr = expr->next_same_hash)
      {
	int indx = expr->bitmap_index;

	/* We only need to search antic_occr since we require
	   ANTLOC != 0.  */

	for (occr = expr->antic_occr; occr != NULL; occr = occr->next)
	  {
	    rtx insn = occr->insn;
	    rtx set;
	    basic_block bb = BLOCK_FOR_INSN (insn);

	    /* We only delete insns that have a single_set.  */
	    if (TEST_BIT (pre_delete_map[bb->index], indx)
		&& (set = single_set (insn)) != 0
                && dbg_cnt (pre_insn))
	      {
		/* Create a pseudo-reg to store the result of reaching
		   expressions into.  Get the mode for the new pseudo from
		   the mode of the original destination pseudo.  */
		if (expr->reaching_reg == NULL)
		  expr->reaching_reg = gen_reg_rtx_and_attrs (SET_DEST (set));

		gcse_emit_move_after (expr->reaching_reg, SET_DEST (set), insn);
		delete_insn (insn);
		occr->deleted_p = 1;
		SET_BIT (pre_redundant_insns, INSN_CUID (insn));
		changed = 1;
		gcse_subst_count++;

		if (dump_file)
		  {
		    fprintf (dump_file,
			     "PRE: redundant insn %d (expression %d) in ",
			       INSN_UID (insn), indx);
		    fprintf (dump_file, "bb %d, reaching reg is %d\n",
			     bb->index, REGNO (expr->reaching_reg));
		  }
	      }
	  }
      }

  return changed;
}

/* Perform GCSE optimizations using PRE.
   This is called by one_pre_gcse_pass after all the dataflow analysis
   has been done.

   This is based on the original Morel-Renvoise paper Fred Chow's thesis, and
   lazy code motion from Knoop, Ruthing and Steffen as described in Advanced
   Compiler Design and Implementation.

   ??? A new pseudo reg is created to hold the reaching expression.  The nice
   thing about the classical approach is that it would try to use an existing
   reg.  If the register can't be adequately optimized [i.e. we introduce
   reload problems], one could add a pass here to propagate the new register
   through the block.

   ??? We don't handle single sets in PARALLELs because we're [currently] not
   able to copy the rest of the parallel when we insert copies to create full
   redundancies from partial redundancies.  However, there's no reason why we
   can't handle PARALLELs in the cases where there are no partial
   redundancies.  */

static int
pre_gcse (void)
{
  unsigned int i;
  int did_insert, changed;
  struct expr **index_map;
  struct expr *expr;

  /* Compute a mapping from expression number (`bitmap_index') to
     hash table entry.  */

  index_map = XCNEWVEC (struct expr *, expr_hash_table.n_elems);
  for (i = 0; i < expr_hash_table.size; i++)
    for (expr = expr_hash_table.table[i]; expr != NULL; expr = expr->next_same_hash)
      index_map[expr->bitmap_index] = expr;

  /* Reset bitmap used to track which insns are redundant.  */
  pre_redundant_insns = sbitmap_alloc (max_cuid);
  sbitmap_zero (pre_redundant_insns);

  /* Delete the redundant insns first so that
     - we know what register to use for the new insns and for the other
       ones with reaching expressions
     - we know which insns are redundant when we go to create copies  */

  changed = pre_delete ();
  did_insert = pre_edge_insert (edge_list, index_map);

  /* In other places with reaching expressions, copy the expression to the
     specially allocated pseudo-reg that reaches the redundant expr.  */
  pre_insert_copies ();
  if (did_insert)
    {
      commit_edge_insertions ();
      changed = 1;
    }

  free (index_map);
  sbitmap_free (pre_redundant_insns);
  return changed;
}

/* Top level routine to perform one PRE GCSE pass.

   Return nonzero if a change was made.  */

static int
one_pre_gcse_pass (int pass)
{
  int changed = 0;

  gcse_subst_count = 0;
  gcse_create_count = 0;

  alloc_hash_table (max_cuid, &expr_hash_table, 0);
  add_noreturn_fake_exit_edges ();
  if (flag_gcse_lm)
    compute_ld_motion_mems ();

  compute_hash_table (&expr_hash_table);
  trim_ld_motion_mems ();
  if (dump_file)
    dump_hash_table (dump_file, "Expression", &expr_hash_table);

  if (expr_hash_table.n_elems > 0)
    {
      alloc_pre_mem (last_basic_block, expr_hash_table.n_elems);
      compute_pre_data ();
      changed |= pre_gcse ();
      free_edge_list (edge_list);
      free_pre_mem ();
    }

  free_ldst_mems ();
  remove_fake_exit_edges ();
  free_hash_table (&expr_hash_table);

  if (dump_file)
    {
      fprintf (dump_file, "\nPRE GCSE of %s, pass %d: %d bytes needed, ",
	       current_function_name (), pass, bytes_used);
      fprintf (dump_file, "%d substs, %d insns created\n",
	       gcse_subst_count, gcse_create_count);
    }

  return changed;
}

/* If X contains any LABEL_REF's, add REG_LABEL_OPERAND notes for them
   to INSN.  If such notes are added to an insn which references a
   CODE_LABEL, the LABEL_NUSES count is incremented.  We have to add
   that note, because the following loop optimization pass requires
   them.  */

/* ??? If there was a jump optimization pass after gcse and before loop,
   then we would not need to do this here, because jump would add the
   necessary REG_LABEL_OPERAND and REG_LABEL_TARGET notes.  */

static void
add_label_notes (rtx x, rtx insn)
{
  enum rtx_code code = GET_CODE (x);
  int i, j;
  const char *fmt;

  if (code == LABEL_REF && !LABEL_REF_NONLOCAL_P (x))
    {
      /* This code used to ignore labels that referred to dispatch tables to
	 avoid flow generating (slightly) worse code.

	 We no longer ignore such label references (see LABEL_REF handling in
	 mark_jump_label for additional information).  */

      /* There's no reason for current users to emit jump-insns with
	 such a LABEL_REF, so we don't have to handle REG_LABEL_TARGET
	 notes.  */
      gcc_assert (!JUMP_P (insn));
      add_reg_note (insn, REG_LABEL_OPERAND, XEXP (x, 0));

      if (LABEL_P (XEXP (x, 0)))
	LABEL_NUSES (XEXP (x, 0))++;

      return;
    }

  for (i = GET_RTX_LENGTH (code) - 1, fmt = GET_RTX_FORMAT (code); i >= 0; i--)
    {
      if (fmt[i] == 'e')
	add_label_notes (XEXP (x, i), insn);
      else if (fmt[i] == 'E')
	for (j = XVECLEN (x, i) - 1; j >= 0; j--)
	  add_label_notes (XVECEXP (x, i, j), insn);
    }
}

/* Compute transparent outgoing information for each block.

   An expression is transparent to an edge unless it is killed by
   the edge itself.  This can only happen with abnormal control flow,
   when the edge is traversed through a call.  This happens with
   non-local labels and exceptions.

   This would not be necessary if we split the edge.  While this is
   normally impossible for abnormal critical edges, with some effort
   it should be possible with exception handling, since we still have
   control over which handler should be invoked.  But due to increased
   EH table sizes, this may not be worthwhile.  */

static void
compute_transpout (void)
{
  basic_block bb;
  unsigned int i;
  struct expr *expr;

  sbitmap_vector_ones (transpout, last_basic_block);

  FOR_EACH_BB (bb)
    {
      /* Note that flow inserted a nop at the end of basic blocks that
	 end in call instructions for reasons other than abnormal
	 control flow.  */
      if (! CALL_P (BB_END (bb)))
	continue;

      for (i = 0; i < expr_hash_table.size; i++)
	for (expr = expr_hash_table.table[i]; expr ; expr = expr->next_same_hash)
	  if (MEM_P (expr->expr))
	    {
	      if (GET_CODE (XEXP (expr->expr, 0)) == SYMBOL_REF
		  && CONSTANT_POOL_ADDRESS_P (XEXP (expr->expr, 0)))
		continue;

	      /* ??? Optimally, we would use interprocedural alias
		 analysis to determine if this mem is actually killed
		 by this call.  */
	      RESET_BIT (transpout[bb->index], expr->bitmap_index);
	    }
    }
}

/* Code Hoisting variables and subroutines.  */

/* Very busy expressions.  */
static sbitmap *hoist_vbein;
static sbitmap *hoist_vbeout;

/* Hoistable expressions.  */
static sbitmap *hoist_exprs;

/* ??? We could compute post dominators and run this algorithm in
   reverse to perform tail merging, doing so would probably be
   more effective than the tail merging code in jump.c.

   It's unclear if tail merging could be run in parallel with
   code hoisting.  It would be nice.  */

/* Allocate vars used for code hoisting analysis.  */

static void
alloc_code_hoist_mem (int n_blocks, int n_exprs)
{
  antloc = sbitmap_vector_alloc (n_blocks, n_exprs);
  transp = sbitmap_vector_alloc (n_blocks, n_exprs);
  comp = sbitmap_vector_alloc (n_blocks, n_exprs);

  hoist_vbein = sbitmap_vector_alloc (n_blocks, n_exprs);
  hoist_vbeout = sbitmap_vector_alloc (n_blocks, n_exprs);
  hoist_exprs = sbitmap_vector_alloc (n_blocks, n_exprs);
  transpout = sbitmap_vector_alloc (n_blocks, n_exprs);
}

/* Free vars used for code hoisting analysis.  */

static void
free_code_hoist_mem (void)
{
  sbitmap_vector_free (antloc);
  sbitmap_vector_free (transp);
  sbitmap_vector_free (comp);

  sbitmap_vector_free (hoist_vbein);
  sbitmap_vector_free (hoist_vbeout);
  sbitmap_vector_free (hoist_exprs);
  sbitmap_vector_free (transpout);

  free_dominance_info (CDI_DOMINATORS);
}

/* Compute the very busy expressions at entry/exit from each block.

   An expression is very busy if all paths from a given point
   compute the expression.  */

static void
compute_code_hoist_vbeinout (void)
{
  int changed, passes;
  basic_block bb;

  sbitmap_vector_zero (hoist_vbeout, last_basic_block);
  sbitmap_vector_zero (hoist_vbein, last_basic_block);

  passes = 0;
  changed = 1;

  while (changed)
    {
      changed = 0;

      /* We scan the blocks in the reverse order to speed up
	 the convergence.  */
      FOR_EACH_BB_REVERSE (bb)
	{
	  if (bb->next_bb != EXIT_BLOCK_PTR)
	    sbitmap_intersection_of_succs (hoist_vbeout[bb->index],
					   hoist_vbein, bb->index);

	  changed |= sbitmap_a_or_b_and_c_cg (hoist_vbein[bb->index],
					      antloc[bb->index],
					      hoist_vbeout[bb->index],
					      transp[bb->index]);
	}

      passes++;
    }

  if (dump_file)
    fprintf (dump_file, "hoisting vbeinout computation: %d passes\n", passes);
}

/* Top level routine to do the dataflow analysis needed by code hoisting.  */

static void
compute_code_hoist_data (void)
{
  compute_local_properties (transp, comp, antloc, &expr_hash_table);
  compute_transpout ();
  compute_code_hoist_vbeinout ();
  calculate_dominance_info (CDI_DOMINATORS);
  if (dump_file)
    fprintf (dump_file, "\n");
}

/* Determine if the expression identified by EXPR_INDEX would
   reach BB unimpared if it was placed at the end of EXPR_BB.

   It's unclear exactly what Muchnick meant by "unimpared".  It seems
   to me that the expression must either be computed or transparent in
   *every* block in the path(s) from EXPR_BB to BB.  Any other definition
   would allow the expression to be hoisted out of loops, even if
   the expression wasn't a loop invariant.

   Contrast this to reachability for PRE where an expression is
   considered reachable if *any* path reaches instead of *all*
   paths.  */

static int
hoist_expr_reaches_here_p (basic_block expr_bb, int expr_index, basic_block bb, char *visited)
{
  edge pred;
  edge_iterator ei;
  int visited_allocated_locally = 0;


  if (visited == NULL)
    {
      visited_allocated_locally = 1;
      visited = XCNEWVEC (char, last_basic_block);
    }

  FOR_EACH_EDGE (pred, ei, bb->preds)
    {
      basic_block pred_bb = pred->src;

      if (pred->src == ENTRY_BLOCK_PTR)
	break;
      else if (pred_bb == expr_bb)
	continue;
      else if (visited[pred_bb->index])
	continue;

      /* Does this predecessor generate this expression?  */
      else if (TEST_BIT (comp[pred_bb->index], expr_index))
	break;
      else if (! TEST_BIT (transp[pred_bb->index], expr_index))
	break;

      /* Not killed.  */
      else
	{
	  visited[pred_bb->index] = 1;
	  if (! hoist_expr_reaches_here_p (expr_bb, expr_index,
					   pred_bb, visited))
	    break;
	}
    }
  if (visited_allocated_locally)
    free (visited);

  return (pred == NULL);
}

/* Actually perform code hoisting.  */

static void
hoist_code (void)
{
  basic_block bb, dominated;
  VEC (basic_block, heap) *domby;
  unsigned int i,j;
  struct expr **index_map;
  struct expr *expr;

  sbitmap_vector_zero (hoist_exprs, last_basic_block);

  /* Compute a mapping from expression number (`bitmap_index') to
     hash table entry.  */

  index_map = XCNEWVEC (struct expr *, expr_hash_table.n_elems);
  for (i = 0; i < expr_hash_table.size; i++)
    for (expr = expr_hash_table.table[i]; expr != NULL; expr = expr->next_same_hash)
      index_map[expr->bitmap_index] = expr;

  /* Walk over each basic block looking for potentially hoistable
     expressions, nothing gets hoisted from the entry block.  */
  FOR_EACH_BB (bb)
    {
      int found = 0;
      int insn_inserted_p;

      domby = get_dominated_by (CDI_DOMINATORS, bb);
      /* Examine each expression that is very busy at the exit of this
	 block.  These are the potentially hoistable expressions.  */
      for (i = 0; i < hoist_vbeout[bb->index]->n_bits; i++)
	{
	  int hoistable = 0;

	  if (TEST_BIT (hoist_vbeout[bb->index], i)
	      && TEST_BIT (transpout[bb->index], i))
	    {
	      /* We've found a potentially hoistable expression, now
		 we look at every block BB dominates to see if it
		 computes the expression.  */
	      for (j = 0; VEC_iterate (basic_block, domby, j, dominated); j++)
		{
		  /* Ignore self dominance.  */
		  if (bb == dominated)
		    continue;
		  /* We've found a dominated block, now see if it computes
		     the busy expression and whether or not moving that
		     expression to the "beginning" of that block is safe.  */
		  if (!TEST_BIT (antloc[dominated->index], i))
		    continue;

		  /* Note if the expression would reach the dominated block
		     unimpared if it was placed at the end of BB.

		     Keep track of how many times this expression is hoistable
		     from a dominated block into BB.  */
		  if (hoist_expr_reaches_here_p (bb, i, dominated, NULL))
		    hoistable++;
		}

	      /* If we found more than one hoistable occurrence of this
		 expression, then note it in the bitmap of expressions to
		 hoist.  It makes no sense to hoist things which are computed
		 in only one BB, and doing so tends to pessimize register
		 allocation.  One could increase this value to try harder
		 to avoid any possible code expansion due to register
		 allocation issues; however experiments have shown that
		 the vast majority of hoistable expressions are only movable
		 from two successors, so raising this threshold is likely
		 to nullify any benefit we get from code hoisting.  */
	      if (hoistable > 1)
		{
		  SET_BIT (hoist_exprs[bb->index], i);
		  found = 1;
		}
	    }
	}
      /* If we found nothing to hoist, then quit now.  */
      if (! found)
        {
	  VEC_free (basic_block, heap, domby);
	  continue;
	}

      /* Loop over all the hoistable expressions.  */
      for (i = 0; i < hoist_exprs[bb->index]->n_bits; i++)
	{
	  /* We want to insert the expression into BB only once, so
	     note when we've inserted it.  */
	  insn_inserted_p = 0;

	  /* These tests should be the same as the tests above.  */
	  if (TEST_BIT (hoist_exprs[bb->index], i))
	    {
	      /* We've found a potentially hoistable expression, now
		 we look at every block BB dominates to see if it
		 computes the expression.  */
	      for (j = 0; VEC_iterate (basic_block, domby, j, dominated); j++)
		{
		  /* Ignore self dominance.  */
		  if (bb == dominated)
		    continue;

		  /* We've found a dominated block, now see if it computes
		     the busy expression and whether or not moving that
		     expression to the "beginning" of that block is safe.  */
		  if (!TEST_BIT (antloc[dominated->index], i))
		    continue;

		  /* The expression is computed in the dominated block and
		     it would be safe to compute it at the start of the
		     dominated block.  Now we have to determine if the
		     expression would reach the dominated block if it was
		     placed at the end of BB.  */
		  if (hoist_expr_reaches_here_p (bb, i, dominated, NULL))
		    {
		      struct expr *expr = index_map[i];
		      struct occr *occr = expr->antic_occr;
		      rtx insn;
		      rtx set;

		      /* Find the right occurrence of this expression.  */
		      while (BLOCK_FOR_INSN (occr->insn) != dominated && occr)
			occr = occr->next;

		      gcc_assert (occr);
		      insn = occr->insn;
		      set = single_set (insn);
		      gcc_assert (set);

		      /* Create a pseudo-reg to store the result of reaching
			 expressions into.  Get the mode for the new pseudo
			 from the mode of the original destination pseudo.  */
		      if (expr->reaching_reg == NULL)
			expr->reaching_reg
			  = gen_reg_rtx_and_attrs (SET_DEST (set));

		      gcse_emit_move_after (expr->reaching_reg, SET_DEST (set), insn);
		      delete_insn (insn);
		      occr->deleted_p = 1;
		      if (!insn_inserted_p)
			{
			  insert_insn_end_basic_block (index_map[i], bb, 0);
			  insn_inserted_p = 1;
			}
		    }
		}
	    }
	}
      VEC_free (basic_block, heap, domby);
    }

  free (index_map);
}

/* Top level routine to perform one code hoisting (aka unification) pass

   Return nonzero if a change was made.  */

static int
one_code_hoisting_pass (void)
{
  int changed = 0;

  alloc_hash_table (max_cuid, &expr_hash_table, 0);
  compute_hash_table (&expr_hash_table);
  if (dump_file)
    dump_hash_table (dump_file, "Code Hosting Expressions", &expr_hash_table);

  if (expr_hash_table.n_elems > 0)
    {
      alloc_code_hoist_mem (last_basic_block, expr_hash_table.n_elems);
      compute_code_hoist_data ();
      hoist_code ();
      free_code_hoist_mem ();
    }

  free_hash_table (&expr_hash_table);

  return changed;
}

/*  Here we provide the things required to do store motion towards
    the exit. In order for this to be effective, gcse also needed to
    be taught how to move a load when it is kill only by a store to itself.

	    int i;
	    float a[10];

	    void foo(float scale)
	    {
	      for (i=0; i<10; i++)
		a[i] *= scale;
	    }

    'i' is both loaded and stored to in the loop. Normally, gcse cannot move
    the load out since its live around the loop, and stored at the bottom
    of the loop.

      The 'Load Motion' referred to and implemented in this file is
    an enhancement to gcse which when using edge based lcm, recognizes
    this situation and allows gcse to move the load out of the loop.

      Once gcse has hoisted the load, store motion can then push this
    load towards the exit, and we end up with no loads or stores of 'i'
    in the loop.  */

static hashval_t
pre_ldst_expr_hash (const void *p)
{
  int do_not_record_p = 0;
  const struct ls_expr *const x = (const struct ls_expr *) p;
  return hash_rtx (x->pattern, GET_MODE (x->pattern), &do_not_record_p, NULL, false);
}

static int
pre_ldst_expr_eq (const void *p1, const void *p2)
{
  const struct ls_expr *const ptr1 = (const struct ls_expr *) p1,
    *const ptr2 = (const struct ls_expr *) p2;
  return expr_equiv_p (ptr1->pattern, ptr2->pattern);
}

/* This will search the ldst list for a matching expression. If it
   doesn't find one, we create one and initialize it.  */

static struct ls_expr *
ldst_entry (rtx x)
{
  int do_not_record_p = 0;
  struct ls_expr * ptr;
  unsigned int hash;
  void **slot;
  struct ls_expr e;

  hash = hash_rtx (x, GET_MODE (x), &do_not_record_p,
		   NULL,  /*have_reg_qty=*/false);

  e.pattern = x;
  slot = htab_find_slot_with_hash (pre_ldst_table, &e, hash, INSERT);
  if (*slot)
    return (struct ls_expr *)*slot;

  ptr = XNEW (struct ls_expr);

  ptr->next         = pre_ldst_mems;
  ptr->expr         = NULL;
  ptr->pattern      = x;
  ptr->pattern_regs = NULL_RTX;
  ptr->loads        = NULL_RTX;
  ptr->stores       = NULL_RTX;
  ptr->reaching_reg = NULL_RTX;
  ptr->invalid      = 0;
  ptr->index        = 0;
  ptr->hash_index   = hash;
  pre_ldst_mems     = ptr;
  *slot = ptr;

  return ptr;
}

/* Free up an individual ldst entry.  */

static void
free_ldst_entry (struct ls_expr * ptr)
{
  free_INSN_LIST_list (& ptr->loads);
  free_INSN_LIST_list (& ptr->stores);

  free (ptr);
}

/* Free up all memory associated with the ldst list.  */

static void
free_ldst_mems (void)
{
  if (pre_ldst_table)
    htab_delete (pre_ldst_table);
  pre_ldst_table = NULL;

  while (pre_ldst_mems)
    {
      struct ls_expr * tmp = pre_ldst_mems;

      pre_ldst_mems = pre_ldst_mems->next;

      free_ldst_entry (tmp);
    }

  pre_ldst_mems = NULL;
}

/* Dump debugging info about the ldst list.  */

static void
print_ldst_list (FILE * file)
{
  struct ls_expr * ptr;

  fprintf (file, "LDST list: \n");

  for (ptr = first_ls_expr (); ptr != NULL; ptr = next_ls_expr (ptr))
    {
      fprintf (file, "  Pattern (%3d): ", ptr->index);

      print_rtl (file, ptr->pattern);

      fprintf (file, "\n	 Loads : ");

      if (ptr->loads)
	print_rtl (file, ptr->loads);
      else
	fprintf (file, "(nil)");

      fprintf (file, "\n	Stores : ");

      if (ptr->stores)
	print_rtl (file, ptr->stores);
      else
	fprintf (file, "(nil)");

      fprintf (file, "\n\n");
    }

  fprintf (file, "\n");
}

/* Returns 1 if X is in the list of ldst only expressions.  */

static struct ls_expr *
find_rtx_in_ldst (rtx x)
{
  struct ls_expr e;
  void **slot;
  if (!pre_ldst_table)
    return NULL;
  e.pattern = x;
  slot = htab_find_slot (pre_ldst_table, &e, NO_INSERT);
  if (!slot || ((struct ls_expr *)*slot)->invalid)
    return NULL;
  return (struct ls_expr *) *slot;
}

/* Assign each element of the list of mems a monotonically increasing value.  */

static int
enumerate_ldsts (void)
{
  struct ls_expr * ptr;
  int n = 0;

  for (ptr = pre_ldst_mems; ptr != NULL; ptr = ptr->next)
    ptr->index = n++;

  return n;
}

/* Return first item in the list.  */

static inline struct ls_expr *
first_ls_expr (void)
{
  return pre_ldst_mems;
}

/* Return the next item in the list after the specified one.  */

static inline struct ls_expr *
next_ls_expr (struct ls_expr * ptr)
{
  return ptr->next;
}

/* Load Motion for loads which only kill themselves.  */

/* Return true if x is a simple MEM operation, with no registers or
   side effects. These are the types of loads we consider for the
   ld_motion list, otherwise we let the usual aliasing take care of it.  */

static int
simple_mem (const_rtx x)
{
  if (! MEM_P (x))
    return 0;

  if (MEM_VOLATILE_P (x))
    return 0;

  if (GET_MODE (x) == BLKmode)
    return 0;

  /* If we are handling exceptions, we must be careful with memory references
     that may trap. If we are not, the behavior is undefined, so we may just
     continue.  */
  if (flag_non_call_exceptions && may_trap_p (x))
    return 0;

  if (side_effects_p (x))
    return 0;

  /* Do not consider function arguments passed on stack.  */
  if (reg_mentioned_p (stack_pointer_rtx, x))
    return 0;

  if (flag_float_store && FLOAT_MODE_P (GET_MODE (x)))
    return 0;

  return 1;
}

/* Make sure there isn't a buried reference in this pattern anywhere.
   If there is, invalidate the entry for it since we're not capable
   of fixing it up just yet.. We have to be sure we know about ALL
   loads since the aliasing code will allow all entries in the
   ld_motion list to not-alias itself.  If we miss a load, we will get
   the wrong value since gcse might common it and we won't know to
   fix it up.  */

static void
invalidate_any_buried_refs (rtx x)
{
  const char * fmt;
  int i, j;
  struct ls_expr * ptr;

  /* Invalidate it in the list.  */
  if (MEM_P (x) && simple_mem (x))
    {
      ptr = ldst_entry (x);
      ptr->invalid = 1;
    }

  /* Recursively process the insn.  */
  fmt = GET_RTX_FORMAT (GET_CODE (x));

  for (i = GET_RTX_LENGTH (GET_CODE (x)) - 1; i >= 0; i--)
    {
      if (fmt[i] == 'e')
	invalidate_any_buried_refs (XEXP (x, i));
      else if (fmt[i] == 'E')
	for (j = XVECLEN (x, i) - 1; j >= 0; j--)
	  invalidate_any_buried_refs (XVECEXP (x, i, j));
    }
}

/* Find all the 'simple' MEMs which are used in LOADs and STORES.  Simple
   being defined as MEM loads and stores to symbols, with no side effects
   and no registers in the expression.  For a MEM destination, we also
   check that the insn is still valid if we replace the destination with a
   REG, as is done in update_ld_motion_stores.  If there are any uses/defs
   which don't match this criteria, they are invalidated and trimmed out
   later.  */

static void
compute_ld_motion_mems (void)
{
  struct ls_expr * ptr;
  basic_block bb;
  rtx insn;

  pre_ldst_mems = NULL;
  pre_ldst_table = htab_create (13, pre_ldst_expr_hash,
				pre_ldst_expr_eq, NULL);

  FOR_EACH_BB (bb)
    {
      FOR_BB_INSNS (bb, insn)
	{
	  if (INSN_P (insn))
	    {
	      if (GET_CODE (PATTERN (insn)) == SET)
		{
		  rtx src = SET_SRC (PATTERN (insn));
		  rtx dest = SET_DEST (PATTERN (insn));

		  /* Check for a simple LOAD...  */
		  if (MEM_P (src) && simple_mem (src))
		    {
		      ptr = ldst_entry (src);
		      if (REG_P (dest))
			ptr->loads = alloc_INSN_LIST (insn, ptr->loads);
		      else
			ptr->invalid = 1;
		    }
		  else
		    {
		      /* Make sure there isn't a buried load somewhere.  */
		      invalidate_any_buried_refs (src);
		    }

		  /* Check for stores. Don't worry about aliased ones, they
		     will block any movement we might do later. We only care
		     about this exact pattern since those are the only
		     circumstance that we will ignore the aliasing info.  */
		  if (MEM_P (dest) && simple_mem (dest))
		    {
		      ptr = ldst_entry (dest);

		      if (! MEM_P (src)
			  && GET_CODE (src) != ASM_OPERANDS
			  /* Check for REG manually since want_to_gcse_p
			     returns 0 for all REGs.  */
			  && can_assign_to_reg_p (src))
			ptr->stores = alloc_INSN_LIST (insn, ptr->stores);
		      else
			ptr->invalid = 1;
		    }
		}
	      else
		invalidate_any_buried_refs (PATTERN (insn));
	    }
	}
    }
}

/* Remove any references that have been either invalidated or are not in the
   expression list for pre gcse.  */

static void
trim_ld_motion_mems (void)
{
  struct ls_expr * * last = & pre_ldst_mems;
  struct ls_expr * ptr = pre_ldst_mems;

  while (ptr != NULL)
    {
      struct expr * expr;

      /* Delete if entry has been made invalid.  */
      if (! ptr->invalid)
	{
	  /* Delete if we cannot find this mem in the expression list.  */
	  unsigned int hash = ptr->hash_index % expr_hash_table.size;

	  for (expr = expr_hash_table.table[hash];
	       expr != NULL;
	       expr = expr->next_same_hash)
	    if (expr_equiv_p (expr->expr, ptr->pattern))
	      break;
	}
      else
	expr = (struct expr *) 0;

      if (expr)
	{
	  /* Set the expression field if we are keeping it.  */
	  ptr->expr = expr;
	  last = & ptr->next;
	  ptr = ptr->next;
	}
      else
	{
	  *last = ptr->next;
	  htab_remove_elt_with_hash (pre_ldst_table, ptr, ptr->hash_index);
	  free_ldst_entry (ptr);
	  ptr = * last;
	}
    }

  /* Show the world what we've found.  */
  if (dump_file && pre_ldst_mems != NULL)
    print_ldst_list (dump_file);
}

/* This routine will take an expression which we are replacing with
   a reaching register, and update any stores that are needed if
   that expression is in the ld_motion list.  Stores are updated by
   copying their SRC to the reaching register, and then storing
   the reaching register into the store location. These keeps the
   correct value in the reaching register for the loads.  */

static void
update_ld_motion_stores (struct expr * expr)
{
  struct ls_expr * mem_ptr;

  if ((mem_ptr = find_rtx_in_ldst (expr->expr)))
    {
      /* We can try to find just the REACHED stores, but is shouldn't
	 matter to set the reaching reg everywhere...  some might be
	 dead and should be eliminated later.  */

      /* We replace (set mem expr) with (set reg expr) (set mem reg)
	 where reg is the reaching reg used in the load.  We checked in
	 compute_ld_motion_mems that we can replace (set mem expr) with
	 (set reg expr) in that insn.  */
      rtx list = mem_ptr->stores;

      for ( ; list != NULL_RTX; list = XEXP (list, 1))
	{
	  rtx insn = XEXP (list, 0);
	  rtx pat = PATTERN (insn);
	  rtx src = SET_SRC (pat);
	  rtx reg = expr->reaching_reg;
	  rtx copy, new_rtx;

	  /* If we've already copied it, continue.  */
	  if (expr->reaching_reg == src)
	    continue;

	  if (dump_file)
	    {
	      fprintf (dump_file, "PRE:  store updated with reaching reg ");
	      print_rtl (dump_file, expr->reaching_reg);
	      fprintf (dump_file, ":\n	");
	      print_inline_rtx (dump_file, insn, 8);
	      fprintf (dump_file, "\n");
	    }

	  copy = gen_move_insn ( reg, copy_rtx (SET_SRC (pat)));
	  new_rtx = emit_insn_before (copy, insn);
	  record_one_set (REGNO (reg), new_rtx);
	  SET_SRC (pat) = reg;
	  df_insn_rescan (insn);

	  /* un-recognize this pattern since it's probably different now.  */
	  INSN_CODE (insn) = -1;
	  gcse_create_count++;
	}
    }
}

/* Store motion code.  */

#define ANTIC_STORE_LIST(x)		((x)->loads)
#define AVAIL_STORE_LIST(x)		((x)->stores)
#define LAST_AVAIL_CHECK_FAILURE(x)	((x)->reaching_reg)

/* This is used to communicate the target bitvector we want to use in the
   reg_set_info routine when called via the note_stores mechanism.  */
static int * regvec;

/* And current insn, for the same routine.  */
static rtx compute_store_table_current_insn;

/* Used in computing the reverse edge graph bit vectors.  */
static sbitmap * st_antloc;

/* Global holding the number of store expressions we are dealing with.  */
static int num_stores;

/* Checks to set if we need to mark a register set.  Called from
   note_stores.  */

static void
reg_set_info (rtx dest, const_rtx setter ATTRIBUTE_UNUSED,
	      void *data)
{
  sbitmap bb_reg = (sbitmap) data;

  if (GET_CODE (dest) == SUBREG)
    dest = SUBREG_REG (dest);

  if (REG_P (dest))
    {
      regvec[REGNO (dest)] = INSN_UID (compute_store_table_current_insn);
      if (bb_reg)
	SET_BIT (bb_reg, REGNO (dest));
    }
}

/* Clear any mark that says that this insn sets dest.  Called from
   note_stores.  */

static void
reg_clear_last_set (rtx dest, const_rtx setter ATTRIBUTE_UNUSED,
	      void *data)
{
  int *dead_vec = (int *) data;

  if (GET_CODE (dest) == SUBREG)
    dest = SUBREG_REG (dest);

  if (REG_P (dest) &&
      dead_vec[REGNO (dest)] == INSN_UID (compute_store_table_current_insn))
    dead_vec[REGNO (dest)] = 0;
}

/* Return zero if some of the registers in list X are killed
   due to set of registers in bitmap REGS_SET.  */

static bool
store_ops_ok (const_rtx x, int *regs_set)
{
  const_rtx reg;

  for (; x; x = XEXP (x, 1))
    {
      reg = XEXP (x, 0);
      if (regs_set[REGNO(reg)])
	return false;
    }

  return true;
}

/* Returns a list of registers mentioned in X.  */
static rtx
extract_mentioned_regs (rtx x)
{
  return extract_mentioned_regs_helper (x, NULL_RTX);
}

/* Helper for extract_mentioned_regs; ACCUM is used to accumulate used
   registers.  */
static rtx
extract_mentioned_regs_helper (rtx x, rtx accum)
{
  int i;
  enum rtx_code code;
  const char * fmt;

  /* Repeat is used to turn tail-recursion into iteration.  */
 repeat:

  if (x == 0)
    return accum;

  code = GET_CODE (x);
  switch (code)
    {
    case REG:
      return alloc_EXPR_LIST (0, x, accum);

    case MEM:
      x = XEXP (x, 0);
      goto repeat;

    case PRE_DEC:
    case PRE_INC:
    case PRE_MODIFY:
    case POST_DEC:
    case POST_INC:
    case POST_MODIFY:
      /* We do not run this function with arguments having side effects.  */
      gcc_unreachable ();

    case PC:
    case CC0: /*FIXME*/
    case CONST:
    case CONST_INT:
    case CONST_DOUBLE:
    case CONST_FIXED:
    case CONST_VECTOR:
    case SYMBOL_REF:
    case LABEL_REF:
    case ADDR_VEC:
    case ADDR_DIFF_VEC:
      return accum;

    default:
      break;
    }

  i = GET_RTX_LENGTH (code) - 1;
  fmt = GET_RTX_FORMAT (code);

  for (; i >= 0; i--)
    {
      if (fmt[i] == 'e')
	{
	  rtx tem = XEXP (x, i);

	  /* If we are about to do the last recursive call
	     needed at this level, change it into iteration.  */
	  if (i == 0)
	    {
	      x = tem;
	      goto repeat;
	    }

	  accum = extract_mentioned_regs_helper (tem, accum);
	}
      else if (fmt[i] == 'E')
	{
	  int j;

	  for (j = 0; j < XVECLEN (x, i); j++)
	    accum = extract_mentioned_regs_helper (XVECEXP (x, i, j), accum);
	}
    }

  return accum;
}

/* Determine whether INSN is MEM store pattern that we will consider moving.
   REGS_SET_BEFORE is bitmap of registers set before (and including) the
   current insn, REGS_SET_AFTER is bitmap of registers set after (and
   including) the insn in this basic block.  We must be passing through BB from
   head to end, as we are using this fact to speed things up.

   The results are stored this way:

   -- the first anticipatable expression is added into ANTIC_STORE_LIST
   -- if the processed expression is not anticipatable, NULL_RTX is added
      there instead, so that we can use it as indicator that no further
      expression of this type may be anticipatable
   -- if the expression is available, it is added as head of AVAIL_STORE_LIST;
      consequently, all of them but this head are dead and may be deleted.
   -- if the expression is not available, the insn due to that it fails to be
      available is stored in reaching_reg.

   The things are complicated a bit by fact that there already may be stores
   to the same MEM from other blocks; also caller must take care of the
   necessary cleanup of the temporary markers after end of the basic block.
   */

static void
find_moveable_store (rtx insn, int *regs_set_before, int *regs_set_after)
{
  struct ls_expr * ptr;
  rtx dest, set, tmp;
  int check_anticipatable, check_available;
  basic_block bb = BLOCK_FOR_INSN (insn);

  set = single_set (insn);
  if (!set)
    return;

  dest = SET_DEST (set);

  if (! MEM_P (dest) || MEM_VOLATILE_P (dest)
      || GET_MODE (dest) == BLKmode)
    return;

  if (side_effects_p (dest))
    return;

  /* If we are handling exceptions, we must be careful with memory references
     that may trap. If we are not, the behavior is undefined, so we may just
     continue.  */
  if (flag_non_call_exceptions && may_trap_p (dest))
    return;

  /* Even if the destination cannot trap, the source may.  In this case we'd
     need to handle updating the REG_EH_REGION note.  */
  if (find_reg_note (insn, REG_EH_REGION, NULL_RTX))
    return;

  /* Make sure that the SET_SRC of this store insns can be assigned to
     a register, or we will fail later on in replace_store_insn, which
     assumes that we can do this.  But sometimes the target machine has
     oddities like MEM read-modify-write instruction.  See for example
     PR24257.  */
  if (!can_assign_to_reg_p (SET_SRC (set)))
    return;

  ptr = ldst_entry (dest);
  if (!ptr->pattern_regs)
    ptr->pattern_regs = extract_mentioned_regs (dest);

  /* Do not check for anticipatability if we either found one anticipatable
     store already, or tested for one and found out that it was killed.  */
  check_anticipatable = 0;
  if (!ANTIC_STORE_LIST (ptr))
    check_anticipatable = 1;
  else
    {
      tmp = XEXP (ANTIC_STORE_LIST (ptr), 0);
      if (tmp != NULL_RTX
	  && BLOCK_FOR_INSN (tmp) != bb)
	check_anticipatable = 1;
    }
  if (check_anticipatable)
    {
      if (store_killed_before (dest, ptr->pattern_regs, insn, bb, regs_set_before))
	tmp = NULL_RTX;
      else
	tmp = insn;
      ANTIC_STORE_LIST (ptr) = alloc_INSN_LIST (tmp,
						ANTIC_STORE_LIST (ptr));
    }

  /* It is not necessary to check whether store is available if we did
     it successfully before; if we failed before, do not bother to check
     until we reach the insn that caused us to fail.  */
  check_available = 0;
  if (!AVAIL_STORE_LIST (ptr))
    check_available = 1;
  else
    {
      tmp = XEXP (AVAIL_STORE_LIST (ptr), 0);
      if (BLOCK_FOR_INSN (tmp) != bb)
	check_available = 1;
    }
  if (check_available)
    {
      /* Check that we have already reached the insn at that the check
	 failed last time.  */
      if (LAST_AVAIL_CHECK_FAILURE (ptr))
	{
	  for (tmp = BB_END (bb);
	       tmp != insn && tmp != LAST_AVAIL_CHECK_FAILURE (ptr);
	       tmp = PREV_INSN (tmp))
	    continue;
	  if (tmp == insn)
	    check_available = 0;
	}
      else
	check_available = store_killed_after (dest, ptr->pattern_regs, insn,
					      bb, regs_set_after,
					      &LAST_AVAIL_CHECK_FAILURE (ptr));
    }
  if (!check_available)
    AVAIL_STORE_LIST (ptr) = alloc_INSN_LIST (insn, AVAIL_STORE_LIST (ptr));
}

/* Find available and anticipatable stores.  */

static int
compute_store_table (void)
{
  int ret;
  basic_block bb;
  unsigned regno;
  rtx insn, pat, tmp;
  int *last_set_in, *already_set;
  struct ls_expr * ptr, **prev_next_ptr_ptr;

  max_gcse_regno = max_reg_num ();

  reg_set_in_block = sbitmap_vector_alloc (last_basic_block,
						       max_gcse_regno);
  sbitmap_vector_zero (reg_set_in_block, last_basic_block);
  pre_ldst_mems = 0;
  pre_ldst_table = htab_create (13, pre_ldst_expr_hash,
				pre_ldst_expr_eq, NULL);
  last_set_in = XCNEWVEC (int, max_gcse_regno);
  already_set = XNEWVEC (int, max_gcse_regno);

  /* Find all the stores we care about.  */
  FOR_EACH_BB (bb)
    {
      /* First compute the registers set in this block.  */
      regvec = last_set_in;

      FOR_BB_INSNS (bb, insn)
	{
	  if (! INSN_P (insn))
	    continue;

	  if (CALL_P (insn))
	    {
	      for (regno = 0; regno < FIRST_PSEUDO_REGISTER; regno++)
		if (TEST_HARD_REG_BIT (regs_invalidated_by_call, regno))
		  {
		    last_set_in[regno] = INSN_UID (insn);
		    SET_BIT (reg_set_in_block[bb->index], regno);
		  }
	    }

	  pat = PATTERN (insn);
	  compute_store_table_current_insn = insn;
	  note_stores (pat, reg_set_info, reg_set_in_block[bb->index]);
	}

      /* Now find the stores.  */
      memset (already_set, 0, sizeof (int) * max_gcse_regno);
      regvec = already_set;
      FOR_BB_INSNS (bb, insn)
	{
	  if (! INSN_P (insn))
	    continue;

	  if (CALL_P (insn))
	    {
	      for (regno = 0; regno < FIRST_PSEUDO_REGISTER; regno++)
		if (TEST_HARD_REG_BIT (regs_invalidated_by_call, regno))
		  already_set[regno] = 1;
	    }

	  pat = PATTERN (insn);
	  note_stores (pat, reg_set_info, NULL);

	  /* Now that we've marked regs, look for stores.  */
	  find_moveable_store (insn, already_set, last_set_in);

	  /* Unmark regs that are no longer set.  */
	  compute_store_table_current_insn = insn;
	  note_stores (pat, reg_clear_last_set, last_set_in);
	  if (CALL_P (insn))
	    {
	      for (regno = 0; regno < FIRST_PSEUDO_REGISTER; regno++)
		if (TEST_HARD_REG_BIT (regs_invalidated_by_call, regno)
		    && last_set_in[regno] == INSN_UID (insn))
		  last_set_in[regno] = 0;
	    }
	}

#ifdef ENABLE_CHECKING
      /* last_set_in should now be all-zero.  */
      for (regno = 0; regno < max_gcse_regno; regno++)
	gcc_assert (!last_set_in[regno]);
#endif

      /* Clear temporary marks.  */
      for (ptr = first_ls_expr (); ptr != NULL; ptr = next_ls_expr (ptr))
	{
	  LAST_AVAIL_CHECK_FAILURE(ptr) = NULL_RTX;
	  if (ANTIC_STORE_LIST (ptr)
	      && (tmp = XEXP (ANTIC_STORE_LIST (ptr), 0)) == NULL_RTX)
	    ANTIC_STORE_LIST (ptr) = XEXP (ANTIC_STORE_LIST (ptr), 1);
	}
    }

  /* Remove the stores that are not available anywhere, as there will
     be no opportunity to optimize them.  */
  for (ptr = pre_ldst_mems, prev_next_ptr_ptr = &pre_ldst_mems;
       ptr != NULL;
       ptr = *prev_next_ptr_ptr)
    {
      if (!AVAIL_STORE_LIST (ptr))
	{
	  *prev_next_ptr_ptr = ptr->next;
	  htab_remove_elt_with_hash (pre_ldst_table, ptr, ptr->hash_index);
	  free_ldst_entry (ptr);
	}
      else
	prev_next_ptr_ptr = &ptr->next;
    }

  ret = enumerate_ldsts ();

  if (dump_file)
    {
      fprintf (dump_file, "ST_avail and ST_antic (shown under loads..)\n");
      print_ldst_list (dump_file);
    }

  free (last_set_in);
  free (already_set);
  return ret;
}

/* Check to see if the load X is aliased with STORE_PATTERN.
   AFTER is true if we are checking the case when STORE_PATTERN occurs
   after the X.  */

static bool
load_kills_store (const_rtx x, const_rtx store_pattern, int after)
{
  if (after)
    return anti_dependence (x, store_pattern);
  else
    return true_dependence (store_pattern, GET_MODE (store_pattern), x,
			    rtx_addr_varies_p);
}

/* Go through the entire insn X, looking for any loads which might alias
   STORE_PATTERN.  Return true if found.
   AFTER is true if we are checking the case when STORE_PATTERN occurs
   after the insn X.  */

static bool
find_loads (const_rtx x, const_rtx store_pattern, int after)
{
  const char * fmt;
  int i, j;
  int ret = false;

  if (!x)
    return false;

  if (GET_CODE (x) == SET)
    x = SET_SRC (x);

  if (MEM_P (x))
    {
      if (load_kills_store (x, store_pattern, after))
	return true;
    }

  /* Recursively process the insn.  */
  fmt = GET_RTX_FORMAT (GET_CODE (x));

  for (i = GET_RTX_LENGTH (GET_CODE (x)) - 1; i >= 0 && !ret; i--)
    {
      if (fmt[i] == 'e')
	ret |= find_loads (XEXP (x, i), store_pattern, after);
      else if (fmt[i] == 'E')
	for (j = XVECLEN (x, i) - 1; j >= 0; j--)
	  ret |= find_loads (XVECEXP (x, i, j), store_pattern, after);
    }
  return ret;
}

static inline bool
store_killed_in_pat (const_rtx x, const_rtx pat, int after)
{
  if (GET_CODE (pat) == SET)
    {
      rtx dest = SET_DEST (pat);

      if (GET_CODE (dest) == ZERO_EXTRACT)
	dest = XEXP (dest, 0);

      /* Check for memory stores to aliased objects.  */
      if (MEM_P (dest)
	  && !expr_equiv_p (dest, x))
	{
	  if (after)
	    {
	      if (output_dependence (dest, x))
		return true;
	    }
	  else
	    {
	      if (output_dependence (x, dest))
		return true;
	    }
	}
    }

  if (find_loads (pat, x, after))
    return true;

  return false;
}

/* Check if INSN kills the store pattern X (is aliased with it).
   AFTER is true if we are checking the case when store X occurs
   after the insn.  Return true if it does.  */

static bool
store_killed_in_insn (const_rtx x, const_rtx x_regs, const_rtx insn, int after)
{
  const_rtx reg, base, note, pat;

  if (!INSN_P (insn))
    return false;

  if (CALL_P (insn))
    {
      /* A normal or pure call might read from pattern,
	 but a const call will not.  */
      if (!RTL_CONST_CALL_P (insn))
	return true;

      /* But even a const call reads its parameters.  Check whether the
	 base of some of registers used in mem is stack pointer.  */
      for (reg = x_regs; reg; reg = XEXP (reg, 1))
	{
	  base = find_base_term (XEXP (reg, 0));
	  if (!base
	      || (GET_CODE (base) == ADDRESS
		  && GET_MODE (base) == Pmode
		  && XEXP (base, 0) == stack_pointer_rtx))
	    return true;
	}

      return false;
    }

  pat = PATTERN (insn);
  if (GET_CODE (pat) == SET)
    {
      if (store_killed_in_pat (x, pat, after))
	return true;
    }
  else if (GET_CODE (pat) == PARALLEL)
    {
      int i;

      for (i = 0; i < XVECLEN (pat, 0); i++)
	if (store_killed_in_pat (x, XVECEXP (pat, 0, i), after))
	  return true;
    }
  else if (find_loads (PATTERN (insn), x, after))
    return true;

  /* If this insn has a REG_EQUAL or REG_EQUIV note referencing a memory
     location aliased with X, then this insn kills X.  */
  note = find_reg_equal_equiv_note (insn);
  if (! note)
    return false;
  note = XEXP (note, 0);

  /* However, if the note represents a must alias rather than a may
     alias relationship, then it does not kill X.  */
  if (expr_equiv_p (note, x))
    return false;

  /* See if there are any aliased loads in the note.  */
  return find_loads (note, x, after);
}

/* Returns true if the expression X is loaded or clobbered on or after INSN
   within basic block BB.  REGS_SET_AFTER is bitmap of registers set in
   or after the insn.  X_REGS is list of registers mentioned in X. If the store
   is killed, return the last insn in that it occurs in FAIL_INSN.  */

static bool
store_killed_after (const_rtx x, const_rtx x_regs, const_rtx insn, const_basic_block bb,
		    int *regs_set_after, rtx *fail_insn)
{
  rtx last = BB_END (bb), act;

  if (!store_ops_ok (x_regs, regs_set_after))
    {
      /* We do not know where it will happen.  */
      if (fail_insn)
	*fail_insn = NULL_RTX;
      return true;
    }

  /* Scan from the end, so that fail_insn is determined correctly.  */
  for (act = last; act != PREV_INSN (insn); act = PREV_INSN (act))
    if (store_killed_in_insn (x, x_regs, act, false))
      {
	if (fail_insn)
	  *fail_insn = act;
	return true;
      }

  return false;
}

/* Returns true if the expression X is loaded or clobbered on or before INSN
   within basic block BB. X_REGS is list of registers mentioned in X.
   REGS_SET_BEFORE is bitmap of registers set before or in this insn.  */
static bool
store_killed_before (const_rtx x, const_rtx x_regs, const_rtx insn, const_basic_block bb,
		     int *regs_set_before)
{
  rtx first = BB_HEAD (bb);

  if (!store_ops_ok (x_regs, regs_set_before))
    return true;

  for ( ; insn != PREV_INSN (first); insn = PREV_INSN (insn))
    if (store_killed_in_insn (x, x_regs, insn, true))
      return true;

  return false;
}

/* Fill in available, anticipatable, transparent and kill vectors in
   STORE_DATA, based on lists of available and anticipatable stores.  */
static void
build_store_vectors (void)
{
  basic_block bb;
  int *regs_set_in_block;
  rtx insn, st;
  struct ls_expr * ptr;
  unsigned regno;

  /* Build the gen_vector. This is any store in the table which is not killed
     by aliasing later in its block.  */
  ae_gen = sbitmap_vector_alloc (last_basic_block, num_stores);
  sbitmap_vector_zero (ae_gen, last_basic_block);

  st_antloc = sbitmap_vector_alloc (last_basic_block, num_stores);
  sbitmap_vector_zero (st_antloc, last_basic_block);

  for (ptr = first_ls_expr (); ptr != NULL; ptr = next_ls_expr (ptr))
    {
      for (st = AVAIL_STORE_LIST (ptr); st != NULL; st = XEXP (st, 1))
	{
	  insn = XEXP (st, 0);
	  bb = BLOCK_FOR_INSN (insn);

	  /* If we've already seen an available expression in this block,
	     we can delete this one (It occurs earlier in the block). We'll
	     copy the SRC expression to an unused register in case there
	     are any side effects.  */
	  if (TEST_BIT (ae_gen[bb->index], ptr->index))
	    {
	      rtx r = gen_reg_rtx_and_attrs (ptr->pattern);
	      if (dump_file)
		fprintf (dump_file, "Removing redundant store:\n");
	      replace_store_insn (r, XEXP (st, 0), bb, ptr);
	      continue;
	    }
	  SET_BIT (ae_gen[bb->index], ptr->index);
	}

      for (st = ANTIC_STORE_LIST (ptr); st != NULL; st = XEXP (st, 1))
	{
	  insn = XEXP (st, 0);
	  bb = BLOCK_FOR_INSN (insn);
	  SET_BIT (st_antloc[bb->index], ptr->index);
	}
    }

  ae_kill = sbitmap_vector_alloc (last_basic_block, num_stores);
  sbitmap_vector_zero (ae_kill, last_basic_block);

  transp = sbitmap_vector_alloc (last_basic_block, num_stores);
  sbitmap_vector_zero (transp, last_basic_block);
  regs_set_in_block = XNEWVEC (int, max_gcse_regno);

  FOR_EACH_BB (bb)
    {
      for (regno = 0; regno < max_gcse_regno; regno++)
	regs_set_in_block[regno] = TEST_BIT (reg_set_in_block[bb->index], regno);

      for (ptr = first_ls_expr (); ptr != NULL; ptr = next_ls_expr (ptr))
	{
	  if (store_killed_after (ptr->pattern, ptr->pattern_regs, BB_HEAD (bb),
				  bb, regs_set_in_block, NULL))
	    {
	      /* It should not be necessary to consider the expression
		 killed if it is both anticipatable and available.  */
	      if (!TEST_BIT (st_antloc[bb->index], ptr->index)
		  || !TEST_BIT (ae_gen[bb->index], ptr->index))
		SET_BIT (ae_kill[bb->index], ptr->index);
	    }
	  else
	    SET_BIT (transp[bb->index], ptr->index);
	}
    }

  free (regs_set_in_block);

  if (dump_file)
    {
      dump_sbitmap_vector (dump_file, "st_antloc", "", st_antloc, last_basic_block);
      dump_sbitmap_vector (dump_file, "st_kill", "", ae_kill, last_basic_block);
      dump_sbitmap_vector (dump_file, "Transpt", "", transp, last_basic_block);
      dump_sbitmap_vector (dump_file, "st_avloc", "", ae_gen, last_basic_block);
    }
}

/* Insert an instruction at the beginning of a basic block, and update
   the BB_HEAD if needed.  */

static void
insert_insn_start_basic_block (rtx insn, basic_block bb)
{
  /* Insert at start of successor block.  */
  rtx prev = PREV_INSN (BB_HEAD (bb));
  rtx before = BB_HEAD (bb);
  while (before != 0)
    {
      if (! LABEL_P (before)
	  && !NOTE_INSN_BASIC_BLOCK_P (before))
	break;
      prev = before;
      if (prev == BB_END (bb))
	break;
      before = NEXT_INSN (before);
    }

  insn = emit_insn_after_noloc (insn, prev, bb);

  if (dump_file)
    {
      fprintf (dump_file, "STORE_MOTION  insert store at start of BB %d:\n",
	       bb->index);
      print_inline_rtx (dump_file, insn, 6);
      fprintf (dump_file, "\n");
    }
}

/* This routine will insert a store on an edge. EXPR is the ldst entry for
   the memory reference, and E is the edge to insert it on.  Returns nonzero
   if an edge insertion was performed.  */

static int
insert_store (struct ls_expr * expr, edge e)
{
  rtx reg, insn;
  basic_block bb;
  edge tmp;
  edge_iterator ei;

  /* We did all the deleted before this insert, so if we didn't delete a
     store, then we haven't set the reaching reg yet either.  */
  if (expr->reaching_reg == NULL_RTX)
    return 0;

  if (e->flags & EDGE_FAKE)
    return 0;

  reg = expr->reaching_reg;
  insn = gen_move_insn (copy_rtx (expr->pattern), reg);

  /* If we are inserting this expression on ALL predecessor edges of a BB,
     insert it at the start of the BB, and reset the insert bits on the other
     edges so we don't try to insert it on the other edges.  */
  bb = e->dest;
  FOR_EACH_EDGE (tmp, ei, e->dest->preds)
    if (!(tmp->flags & EDGE_FAKE))
      {
	int index = EDGE_INDEX (edge_list, tmp->src, tmp->dest);
	
	gcc_assert (index != EDGE_INDEX_NO_EDGE);
	if (! TEST_BIT (pre_insert_map[index], expr->index))
	  break;
      }

  /* If tmp is NULL, we found an insertion on every edge, blank the
     insertion vector for these edges, and insert at the start of the BB.  */
  if (!tmp && bb != EXIT_BLOCK_PTR)
    {
      FOR_EACH_EDGE (tmp, ei, e->dest->preds)
	{
	  int index = EDGE_INDEX (edge_list, tmp->src, tmp->dest);
	  RESET_BIT (pre_insert_map[index], expr->index);
	}
      insert_insn_start_basic_block (insn, bb);
      return 0;
    }

  /* We can't put stores in the front of blocks pointed to by abnormal
     edges since that may put a store where one didn't used to be.  */
  gcc_assert (!(e->flags & EDGE_ABNORMAL));

  insert_insn_on_edge (insn, e);

  if (dump_file)
    {
      fprintf (dump_file, "STORE_MOTION  insert insn on edge (%d, %d):\n",
	       e->src->index, e->dest->index);
      print_inline_rtx (dump_file, insn, 6);
      fprintf (dump_file, "\n");
    }

  return 1;
}

/* Remove any REG_EQUAL or REG_EQUIV notes containing a reference to the
   memory location in SMEXPR set in basic block BB.

   This could be rather expensive.  */

static void
remove_reachable_equiv_notes (basic_block bb, struct ls_expr *smexpr)
{
  edge_iterator *stack, ei;
  int sp;
  edge act;
  sbitmap visited = sbitmap_alloc (last_basic_block);
  rtx last, insn, note;
  rtx mem = smexpr->pattern;

  stack = XNEWVEC (edge_iterator, n_basic_blocks);
  sp = 0;
  ei = ei_start (bb->succs);

  sbitmap_zero (visited);

  act = (EDGE_COUNT (ei_container (ei)) > 0 ? EDGE_I (ei_container (ei), 0) : NULL);
  while (1)
    {
      if (!act)
	{
	  if (!sp)
	    {
	      free (stack);
	      sbitmap_free (visited);
	      return;
	    }
	  act = ei_edge (stack[--sp]);
	}
      bb = act->dest;

      if (bb == EXIT_BLOCK_PTR
	  || TEST_BIT (visited, bb->index))
	{
	  if (!ei_end_p (ei))
	      ei_next (&ei);
	  act = (! ei_end_p (ei)) ? ei_edge (ei) : NULL;
	  continue;
	}
      SET_BIT (visited, bb->index);

      if (TEST_BIT (st_antloc[bb->index], smexpr->index))
	{
	  for (last = ANTIC_STORE_LIST (smexpr);
	       BLOCK_FOR_INSN (XEXP (last, 0)) != bb;
	       last = XEXP (last, 1))
	    continue;
	  last = XEXP (last, 0);
	}
      else
	last = NEXT_INSN (BB_END (bb));

      for (insn = BB_HEAD (bb); insn != last; insn = NEXT_INSN (insn))
	if (INSN_P (insn))
	  {
	    note = find_reg_equal_equiv_note (insn);
	    if (!note || !expr_equiv_p (XEXP (note, 0), mem))
	      continue;

	    if (dump_file)
	      fprintf (dump_file, "STORE_MOTION  drop REG_EQUAL note at insn %d:\n",
		       INSN_UID (insn));
	    remove_note (insn, note);
	  }

      if (!ei_end_p (ei))
	ei_next (&ei);
      act = (! ei_end_p (ei)) ? ei_edge (ei) : NULL;

      if (EDGE_COUNT (bb->succs) > 0)
	{
	  if (act)
	    stack[sp++] = ei;
	  ei = ei_start (bb->succs);
	  act = (EDGE_COUNT (ei_container (ei)) > 0 ? EDGE_I (ei_container (ei), 0) : NULL);
	}
    }
}

/* This routine will replace a store with a SET to a specified register.  */

static void
replace_store_insn (rtx reg, rtx del, basic_block bb, struct ls_expr *smexpr)
{
  rtx insn, mem, note, set, ptr;

  mem = smexpr->pattern;
  insn = gen_move_insn (reg, SET_SRC (single_set (del)));

  for (ptr = ANTIC_STORE_LIST (smexpr); ptr; ptr = XEXP (ptr, 1))
    if (XEXP (ptr, 0) == del)
      {
	XEXP (ptr, 0) = insn;
	break;
      }

  /* Move the notes from the deleted insn to its replacement.  */
  REG_NOTES (insn) = REG_NOTES (del);

  /* Emit the insn AFTER all the notes are transferred.
     This is cheaper since we avoid df rescanning for the note change.  */
  insn = emit_insn_after (insn, del);

  if (dump_file)
    {
      fprintf (dump_file,
	       "STORE_MOTION  delete insn in BB %d:\n      ", bb->index);
      print_inline_rtx (dump_file, del, 6);
      fprintf (dump_file, "\nSTORE MOTION  replaced with insn:\n      ");
      print_inline_rtx (dump_file, insn, 6);
      fprintf (dump_file, "\n");
    }

  delete_insn (del);

  /* Now we must handle REG_EQUAL notes whose contents is equal to the mem;
     they are no longer accurate provided that they are reached by this
     definition, so drop them.  */
  for (; insn != NEXT_INSN (BB_END (bb)); insn = NEXT_INSN (insn))
    if (INSN_P (insn))
      {
	set = single_set (insn);
	if (!set)
	  continue;
	if (expr_equiv_p (SET_DEST (set), mem))
	  return;
	note = find_reg_equal_equiv_note (insn);
	if (!note || !expr_equiv_p (XEXP (note, 0), mem))
	  continue;

	if (dump_file)
	  fprintf (dump_file, "STORE_MOTION  drop REG_EQUAL note at insn %d:\n",
		   INSN_UID (insn));
	remove_note (insn, note);
      }
  remove_reachable_equiv_notes (bb, smexpr);
}


/* Delete a store, but copy the value that would have been stored into
   the reaching_reg for later storing.  */

static void
delete_store (struct ls_expr * expr, basic_block bb)
{
  rtx reg, i, del;

  if (expr->reaching_reg == NULL_RTX)
    expr->reaching_reg = gen_reg_rtx_and_attrs (expr->pattern);

  reg = expr->reaching_reg;

  for (i = AVAIL_STORE_LIST (expr); i; i = XEXP (i, 1))
    {
      del = XEXP (i, 0);
      if (BLOCK_FOR_INSN (del) == bb)
	{
	  /* We know there is only one since we deleted redundant
	     ones during the available computation.  */
	  replace_store_insn (reg, del, bb, expr);
	  break;
	}
    }
}

/* Free memory used by store motion.  */

static void
free_store_memory (void)
{
  free_ldst_mems ();

  if (ae_gen)
    sbitmap_vector_free (ae_gen);
  if (ae_kill)
    sbitmap_vector_free (ae_kill);
  if (transp)
    sbitmap_vector_free (transp);
  if (st_antloc)
    sbitmap_vector_free (st_antloc);
  if (pre_insert_map)
    sbitmap_vector_free (pre_insert_map);
  if (pre_delete_map)
    sbitmap_vector_free (pre_delete_map);
  if (reg_set_in_block)
    sbitmap_vector_free (reg_set_in_block);

  ae_gen = ae_kill = transp = st_antloc = NULL;
  pre_insert_map = pre_delete_map = reg_set_in_block = NULL;
}

/* Perform store motion. Much like gcse, except we move expressions the
   other way by looking at the flowgraph in reverse.  */

static void
store_motion (void)
{
  basic_block bb;
  int x;
  struct ls_expr * ptr;
  int update_flow = 0;

  if (dump_file)
    {
      fprintf (dump_file, "before store motion\n");
      print_rtl (dump_file, get_insns ());
    }

  init_alias_analysis ();

  /* Find all the available and anticipatable stores.  */
  num_stores = compute_store_table ();
  if (num_stores == 0)
    {
      htab_delete (pre_ldst_table);
      pre_ldst_table = NULL;
      sbitmap_vector_free (reg_set_in_block);
      end_alias_analysis ();
      return;
    }

  /* Now compute kill & transp vectors.  */
  build_store_vectors ();
  add_noreturn_fake_exit_edges ();
  connect_infinite_loops_to_exit ();

  edge_list = pre_edge_rev_lcm (num_stores, transp, ae_gen,
				st_antloc, ae_kill, &pre_insert_map,
				&pre_delete_map);

  /* Now we want to insert the new stores which are going to be needed.  */
  for (ptr = first_ls_expr (); ptr != NULL; ptr = next_ls_expr (ptr))
    {
      /* If any of the edges we have above are abnormal, we can't move this
	 store.  */
      for (x = NUM_EDGES (edge_list) - 1; x >= 0; x--)
	if (TEST_BIT (pre_insert_map[x], ptr->index)
	    && (INDEX_EDGE (edge_list, x)->flags & EDGE_ABNORMAL))
	  break;

      if (x >= 0)
	{
	  if (dump_file != NULL)
	    fprintf (dump_file,
		     "Can't replace store %d: abnormal edge from %d to %d\n",
		     ptr->index, INDEX_EDGE (edge_list, x)->src->index,
		     INDEX_EDGE (edge_list, x)->dest->index);
	  continue;
	}
		      
      /* Now we want to insert the new stores which are going to be needed.  */

      FOR_EACH_BB (bb)
	if (TEST_BIT (pre_delete_map[bb->index], ptr->index))
	  delete_store (ptr, bb);

      for (x = 0; x < NUM_EDGES (edge_list); x++)
	if (TEST_BIT (pre_insert_map[x], ptr->index))
	  update_flow |= insert_store (ptr, INDEX_EDGE (edge_list, x));
    }

  if (update_flow)
    commit_edge_insertions ();

  free_store_memory ();
  free_edge_list (edge_list);
  remove_fake_exit_edges ();
  end_alias_analysis ();
}


/* Entry point for jump bypassing optimization pass.  */

static int
bypass_jumps (void)
{
  int changed;

  /* We do not construct an accurate cfg in functions which call
     setjmp, so just punt to be safe.  */
  if (cfun->calls_setjmp)
    return 0;

  /* Identify the basic block information for this function, including
     successors and predecessors.  */
  max_gcse_regno = max_reg_num ();

  if (dump_file)
    dump_flow_info (dump_file, dump_flags);

  /* Return if there's nothing to do, or it is too expensive.  */
  if (n_basic_blocks <= NUM_FIXED_BLOCKS + 1
      || is_too_expensive (_ ("jump bypassing disabled")))
    return 0;

  gcc_obstack_init (&gcse_obstack);
  bytes_used = 0;

  /* We need alias.  */
  init_alias_analysis ();

  /* Record where pseudo-registers are set.  This data is kept accurate
     during each pass.  ??? We could also record hard-reg information here
     [since it's unchanging], however it is currently done during hash table
     computation.

     It may be tempting to compute MEM set information here too, but MEM sets
     will be subject to code motion one day and thus we need to compute
     information about memory sets when we build the hash tables.  */

  alloc_reg_set_mem (max_gcse_regno);
  compute_sets ();

  max_gcse_regno = max_reg_num ();
  alloc_gcse_mem ();
  changed = one_cprop_pass (MAX_GCSE_PASSES + 2, true, true);
  free_gcse_mem ();

  if (dump_file)
    {
      fprintf (dump_file, "BYPASS of %s: %d basic blocks, ",
	       current_function_name (), n_basic_blocks);
      fprintf (dump_file, "%d bytes\n\n", bytes_used);
    }

  obstack_free (&gcse_obstack, NULL);
  free_reg_set_mem ();

  /* We are finished with alias.  */
  end_alias_analysis ();

  return changed;
}

/* Return true if the graph is too expensive to optimize. PASS is the
   optimization about to be performed.  */

static bool
is_too_expensive (const char *pass)
{
  /* Trying to perform global optimizations on flow graphs which have
     a high connectivity will take a long time and is unlikely to be
     particularly useful.

     In normal circumstances a cfg should have about twice as many
     edges as blocks.  But we do not want to punish small functions
     which have a couple switch statements.  Rather than simply
     threshold the number of blocks, uses something with a more
     graceful degradation.  */
  if (n_edges > 20000 + n_basic_blocks * 4)
    {
      warning (OPT_Wdisabled_optimization,
	       "%s: %d basic blocks and %d edges/basic block",
	       pass, n_basic_blocks, n_edges / n_basic_blocks);

      return true;
    }

  /* If allocating memory for the cprop bitmap would take up too much
     storage it's better just to disable the optimization.  */
  if ((n_basic_blocks
       * SBITMAP_SET_SIZE (max_reg_num ())
       * sizeof (SBITMAP_ELT_TYPE)) > MAX_GCSE_MEMORY)
    {
      warning (OPT_Wdisabled_optimization,
	       "%s: %d basic blocks and %d registers",
	       pass, n_basic_blocks, max_reg_num ());

      return true;
    }

  return false;
}

static bool
gate_handle_jump_bypass (void)
{
  return optimize > 0 && flag_gcse
    && dbg_cnt (jump_bypass);
}

/* Perform jump bypassing and control flow optimizations.  */
static unsigned int
rest_of_handle_jump_bypass (void)
{
  delete_unreachable_blocks ();
  if (bypass_jumps ())
    {
      delete_trivially_dead_insns (get_insns (), max_reg_num ());
      rebuild_jump_labels (get_insns ());
      cleanup_cfg (0);
    }
  return 0;
}

struct rtl_opt_pass pass_jump_bypass =
{
 {
  RTL_PASS,
  "bypass",                             /* name */
  gate_handle_jump_bypass,              /* gate */   
  rest_of_handle_jump_bypass,           /* execute */       
  NULL,                                 /* sub */
  NULL,                                 /* next */
  0,                                    /* static_pass_number */
  TV_BYPASS,                            /* tv_id */
  0,                                    /* properties_required */
  0,                                    /* properties_provided */
  0,                                    /* properties_destroyed */
  0,                                    /* todo_flags_start */
  TODO_dump_func |
  TODO_ggc_collect | TODO_verify_flow   /* todo_flags_finish */
 }
};


static bool
gate_handle_gcse (void)
{
  return optimize > 0 && flag_gcse
    && dbg_cnt (gcse);
}


static unsigned int
rest_of_handle_gcse (void)
{
  int save_csb, save_cfj;
  int tem2 = 0, tem;
  tem = gcse_main (get_insns ());
  delete_trivially_dead_insns (get_insns (), max_reg_num ());
  rebuild_jump_labels (get_insns ());
  save_csb = flag_cse_skip_blocks;
  save_cfj = flag_cse_follow_jumps;
  flag_cse_skip_blocks = flag_cse_follow_jumps = 0;

  /* If -fexpensive-optimizations, re-run CSE to clean up things done
     by gcse.  */
  if (flag_expensive_optimizations)
    {
      timevar_push (TV_CSE);
      tem2 = cse_main (get_insns (), max_reg_num ());
      df_finish_pass (false);
      purge_all_dead_edges ();
      delete_trivially_dead_insns (get_insns (), max_reg_num ());
      timevar_pop (TV_CSE);
      cse_not_expected = !flag_rerun_cse_after_loop;
    }

  /* If gcse or cse altered any jumps, rerun jump optimizations to clean
     things up.  */
  if (tem || tem2 == 2)
    {
      timevar_push (TV_JUMP);
      rebuild_jump_labels (get_insns ());
      cleanup_cfg (0);
      timevar_pop (TV_JUMP);
    }
  else if (tem2 == 1)
    cleanup_cfg (0);

  flag_cse_skip_blocks = save_csb;
  flag_cse_follow_jumps = save_cfj;
  return 0;
}

struct rtl_opt_pass pass_gcse =
{
 {
  RTL_PASS,
  "gcse1",                              /* name */
  gate_handle_gcse,                     /* gate */   
  rest_of_handle_gcse,			/* execute */       
  NULL,                                 /* sub */
  NULL,                                 /* next */
  0,                                    /* static_pass_number */
  TV_GCSE,                              /* tv_id */
  0,                                    /* properties_required */
  0,                                    /* properties_provided */
  0,                                    /* properties_destroyed */
  0,                                    /* todo_flags_start */
  TODO_df_finish | TODO_verify_rtl_sharing |
  TODO_dump_func |
  TODO_verify_flow | TODO_ggc_collect   /* todo_flags_finish */
 }
};


#include "gt-gcse.h"<|MERGE_RESOLUTION|>--- conflicted
+++ resolved
@@ -1,12 +1,7 @@
 /* Global common subexpression elimination/Partial redundancy elimination
    and global constant/copy propagation for GNU compiler.
-<<<<<<< HEAD
-   Copyright (C) 1997, 1998, 1999, 2000, 2001, 2002, 2003, 2004, 2005, 2007
-   Free Software Foundation, Inc.
-=======
    Copyright (C) 1997, 1998, 1999, 2000, 2001, 2002, 2003, 2004, 2005,
    2006, 2007, 2008 Free Software Foundation, Inc.
->>>>>>> 42bae686
 
 This file is part of GCC.
 
