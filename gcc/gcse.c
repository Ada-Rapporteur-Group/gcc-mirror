--- conflicted
+++ resolved
@@ -559,176 +559,6 @@
 #define GOBNEWVAR(T, S)		((T *) gcse_alloc ((S)))
  
-<<<<<<< HEAD
-
-/* Entry point for global common subexpression elimination.
-   F is the first instruction in the function.  Return nonzero if a
-   change is mode.  */
-
-static int
-gcse_main (rtx f ATTRIBUTE_UNUSED)
-{
-  int changed;
-  /* Point to release obstack data from for each pass.  */
-  char *gcse_obstack_bottom;
-
-  /* We do not construct an accurate cfg in functions which call
-     setjmp, so just punt to be safe.  */
-  if (cfun->calls_setjmp)
-    return 0;
-
-  /* Assume that we do not need to run jump optimizations after gcse.  */
-  run_jump_opt_after_gcse = 0;
-
-  /* Identify the basic block information for this function, including
-     successors and predecessors.  */
-  max_gcse_regno = max_reg_num ();
-
-  df_note_add_problem ();
-  df_analyze ();
-
-  if (dump_file)
-    dump_flow_info (dump_file, dump_flags);
-
-  /* Return if there's nothing to do, or it is too expensive.  */
-  if (n_basic_blocks <= NUM_FIXED_BLOCKS + 1
-      || is_too_expensive (_("GCSE disabled")))
-    return 0;
-
-  gcc_obstack_init (&gcse_obstack);
-  bytes_used = 0;
-
-  /* We need alias.  */
-  init_alias_analysis ();
-
-  /* Record where pseudo-registers are set.  This data is kept accurate
-     during each pass.  ??? We could also record hard-reg information here
-     [since it's unchanging], however it is currently done during hash table
-     computation.
-
-     It may be tempting to compute MEM set information here too, but MEM sets
-     will be subject to code motion one day and thus we need to compute
-     information about memory sets when we build the hash tables.
-     
-     ??? Actually, we already know the information that compute_sets computes
-     because it is available from DF.  FIXME.  */
-
-  alloc_reg_set_mem (max_gcse_regno);
-  compute_sets ();
-
-  gcse_obstack_bottom = GOBNEWVAR (char, 1);
-  changed = 0;
- 
-  if (dump_file)
-    fprintf (dump_file, "GCSE pass\n\n");
-
-  max_gcse_regno = max_reg_num ();
-
-  alloc_gcse_mem ();
-
-  /* Don't allow constant propagation to modify jumps
-     during this pass.  */
-  if (dbg_cnt (cprop1))
-    {
-      timevar_push (TV_CPROP1);
-      changed = one_cprop_pass (1, false, false);
-      timevar_pop (TV_CPROP1);
-    }
-
-  if (optimize_function_for_speed_p (cfun))
-    {
-      timevar_push (TV_PRE);
-      changed |= one_pre_gcse_pass (1);
-      /* We may have just created new basic blocks.  Release and
-	 recompute various things which are sized on the number of
-	 basic blocks.
-	 ??? There would be no need for this if we used a block
-	 based Lazy Code Motion variant, with all (or selected)
-	 edges split before running the pass.  That would also
-	 help find_implicit_sets for cprop.  FIXME.  */
-      if (changed)
-	{
-	  free_modify_mem_tables ();
-	  modify_mem_list = GCNEWVEC (rtx, last_basic_block);
-	  canon_modify_mem_list = GCNEWVEC (rtx, last_basic_block);
-	}
-
-      /* ??? When we allocate this at the start of the function,
-	 the comment says that "this data is kept accurate during
-	 each pass".  Apparently this is not so?  FIXME.  */
-      free_reg_set_mem ();
-      alloc_reg_set_mem (max_reg_num ());
-      compute_sets ();
-      run_jump_opt_after_gcse = 1;
-      timevar_pop (TV_PRE);
-    }
-  else
-    {
-      /* This function is being optimized for code size.
-	 It does not make sense to run code hoisting unless we are optimizing
-	 for code size -- it rarely makes programs faster, and can make
-	 them bigger if we did partial redundancy elimination (when optimizing
-	 for space, we don't run the partial redundancy algorithms).  */
-      timevar_push (TV_HOIST);
-      max_gcse_regno = max_reg_num ();
-      alloc_gcse_mem ();
-      one_code_hoisting_pass ();
-      timevar_pop (TV_HOIST);
-    }
-
-  free_gcse_mem ();
-
-  if (dump_file)
-    {
-      fprintf (dump_file, "\n");
-      fflush (dump_file);
-    }
-
-  obstack_free (&gcse_obstack, gcse_obstack_bottom);
-
-  /* Do the second const/copy propagation pass, including cprop into
-     conditional jumps.  */
-  if (dbg_cnt (cprop2))
-    {
-      max_gcse_regno = max_reg_num ();
-      alloc_gcse_mem ();
-
-      /* This time, go ahead and allow cprop to alter jumps.  */
-      timevar_push (TV_CPROP2);
-      one_cprop_pass (2, true, true);
-      timevar_pop (TV_CPROP2);
-      free_gcse_mem ();
-    }
-
-  if (dump_file)
-    {
-      fprintf (dump_file, "GCSE of %s: %d basic blocks, ",
-	       current_function_name (), n_basic_blocks);
-      fprintf (dump_file, "pass 1, %d bytes\n\n", bytes_used);
-    }
-
-  obstack_free (&gcse_obstack, NULL);
-  free_reg_set_mem ();
-
-  /* We are finished with alias.
-     ??? Actually we recompute alias in store_motion.  */
-  end_alias_analysis ();
-
-  /* Run store motion.  */
-  if (optimize_function_for_speed_p (cfun) && flag_gcse_sm)
-    {
-      timevar_push (TV_LSM);
-      store_motion ();
-      timevar_pop (TV_LSM);
-    }
-
-  /* Record where pseudo-registers are set.  */
-  return run_jump_opt_after_gcse;
-}
--
-=======
->>>>>>> 42a9ba1d
 /* Misc. utilities.  */
 
 /* Nonzero for each mode that supports (set (reg) (reg)).
@@ -5306,984 +5136,7 @@
   return 0;
 }
 
-<<<<<<< HEAD
-  /* Do not check for anticipatability if we either found one anticipatable
-     store already, or tested for one and found out that it was killed.  */
-  check_anticipatable = 0;
-  if (!ANTIC_STORE_LIST (ptr))
-    check_anticipatable = 1;
-  else
-    {
-      tmp = XEXP (ANTIC_STORE_LIST (ptr), 0);
-      if (tmp != NULL_RTX
-	  && BLOCK_FOR_INSN (tmp) != bb)
-	check_anticipatable = 1;
-    }
-  if (check_anticipatable)
-    {
-      if (store_killed_before (dest, ptr->pattern_regs, insn, bb, regs_set_before))
-	tmp = NULL_RTX;
-      else
-	tmp = insn;
-      ANTIC_STORE_LIST (ptr) = alloc_INSN_LIST (tmp,
-						ANTIC_STORE_LIST (ptr));
-    }
-
-  /* It is not necessary to check whether store is available if we did
-     it successfully before; if we failed before, do not bother to check
-     until we reach the insn that caused us to fail.  */
-  check_available = 0;
-  if (!AVAIL_STORE_LIST (ptr))
-    check_available = 1;
-  else
-    {
-      tmp = XEXP (AVAIL_STORE_LIST (ptr), 0);
-      if (BLOCK_FOR_INSN (tmp) != bb)
-	check_available = 1;
-    }
-  if (check_available)
-    {
-      /* Check that we have already reached the insn at that the check
-	 failed last time.  */
-      if (LAST_AVAIL_CHECK_FAILURE (ptr))
-	{
-	  for (tmp = BB_END (bb);
-	       tmp != insn && tmp != LAST_AVAIL_CHECK_FAILURE (ptr);
-	       tmp = PREV_INSN (tmp))
-	    continue;
-	  if (tmp == insn)
-	    check_available = 0;
-	}
-      else
-	check_available = store_killed_after (dest, ptr->pattern_regs, insn,
-					      bb, regs_set_after,
-					      &LAST_AVAIL_CHECK_FAILURE (ptr));
-    }
-  if (!check_available)
-    AVAIL_STORE_LIST (ptr) = alloc_INSN_LIST (insn, AVAIL_STORE_LIST (ptr));
-}
-
-/* Find available and anticipatable stores.  */
-
-static int
-compute_store_table (void)
-{
-  int ret;
-  basic_block bb;
-  unsigned regno;
-  rtx insn, pat, tmp;
-  int *last_set_in, *already_set;
-  struct ls_expr * ptr, **prev_next_ptr_ptr;
-
-  max_gcse_regno = max_reg_num ();
-
-  reg_set_in_block = sbitmap_vector_alloc (last_basic_block,
-						       max_gcse_regno);
-  sbitmap_vector_zero (reg_set_in_block, last_basic_block);
-  pre_ldst_mems = 0;
-  pre_ldst_table = htab_create (13, pre_ldst_expr_hash,
-				pre_ldst_expr_eq, NULL);
-  last_set_in = XCNEWVEC (int, max_gcse_regno);
-  already_set = XNEWVEC (int, max_gcse_regno);
-
-  /* Find all the stores we care about.  */
-  FOR_EACH_BB (bb)
-    {
-      /* First compute the registers set in this block.  */
-      regvec = last_set_in;
-
-      FOR_BB_INSNS (bb, insn)
-	{
-	  if (! INSN_P (insn))
-	    continue;
-
-	  if (CALL_P (insn))
-	    {
-	      for (regno = 0; regno < FIRST_PSEUDO_REGISTER; regno++)
-		if (TEST_HARD_REG_BIT (regs_invalidated_by_call, regno))
-		  {
-		    last_set_in[regno] = INSN_UID (insn);
-		    SET_BIT (reg_set_in_block[bb->index], regno);
-		  }
-	    }
-
-	  pat = PATTERN (insn);
-	  compute_store_table_current_insn = insn;
-	  note_stores (pat, reg_set_info, reg_set_in_block[bb->index]);
-	}
-
-      /* Now find the stores.  */
-      memset (already_set, 0, sizeof (int) * max_gcse_regno);
-      regvec = already_set;
-      FOR_BB_INSNS (bb, insn)
-	{
-	  if (! INSN_P (insn))
-	    continue;
-
-	  if (CALL_P (insn))
-	    {
-	      for (regno = 0; regno < FIRST_PSEUDO_REGISTER; regno++)
-		if (TEST_HARD_REG_BIT (regs_invalidated_by_call, regno))
-		  already_set[regno] = 1;
-	    }
-
-	  pat = PATTERN (insn);
-	  note_stores (pat, reg_set_info, NULL);
-
-	  /* Now that we've marked regs, look for stores.  */
-	  find_moveable_store (insn, already_set, last_set_in);
-
-	  /* Unmark regs that are no longer set.  */
-	  compute_store_table_current_insn = insn;
-	  note_stores (pat, reg_clear_last_set, last_set_in);
-	  if (CALL_P (insn))
-	    {
-	      for (regno = 0; regno < FIRST_PSEUDO_REGISTER; regno++)
-		if (TEST_HARD_REG_BIT (regs_invalidated_by_call, regno)
-		    && last_set_in[regno] == INSN_UID (insn))
-		  last_set_in[regno] = 0;
-	    }
-	}
-
-#ifdef ENABLE_CHECKING
-      /* last_set_in should now be all-zero.  */
-      for (regno = 0; regno < max_gcse_regno; regno++)
-	gcc_assert (!last_set_in[regno]);
-#endif
-
-      /* Clear temporary marks.  */
-      for (ptr = first_ls_expr (); ptr != NULL; ptr = next_ls_expr (ptr))
-	{
-	  LAST_AVAIL_CHECK_FAILURE(ptr) = NULL_RTX;
-	  if (ANTIC_STORE_LIST (ptr)
-	      && (tmp = XEXP (ANTIC_STORE_LIST (ptr), 0)) == NULL_RTX)
-	    ANTIC_STORE_LIST (ptr) = XEXP (ANTIC_STORE_LIST (ptr), 1);
-	}
-    }
-
-  /* Remove the stores that are not available anywhere, as there will
-     be no opportunity to optimize them.  */
-  for (ptr = pre_ldst_mems, prev_next_ptr_ptr = &pre_ldst_mems;
-       ptr != NULL;
-       ptr = *prev_next_ptr_ptr)
-    {
-      if (!AVAIL_STORE_LIST (ptr))
-	{
-	  *prev_next_ptr_ptr = ptr->next;
-	  htab_remove_elt_with_hash (pre_ldst_table, ptr, ptr->hash_index);
-	  free_ldst_entry (ptr);
-	}
-      else
-	prev_next_ptr_ptr = &ptr->next;
-    }
-
-  ret = enumerate_ldsts ();
-
-  if (dump_file)
-    {
-      fprintf (dump_file, "ST_avail and ST_antic (shown under loads..)\n");
-      print_ldst_list (dump_file);
-    }
-
-  free (last_set_in);
-  free (already_set);
-  return ret;
-}
-
-/* Check to see if the load X is aliased with STORE_PATTERN.
-   AFTER is true if we are checking the case when STORE_PATTERN occurs
-   after the X.  */
-
-static bool
-load_kills_store (const_rtx x, const_rtx store_pattern, int after)
-{
-  if (after)
-    return anti_dependence (x, store_pattern);
-  else
-    return true_dependence (store_pattern, GET_MODE (store_pattern), x,
-			    rtx_addr_varies_p);
-}
-
-/* Go through the entire insn X, looking for any loads which might alias
-   STORE_PATTERN.  Return true if found.
-   AFTER is true if we are checking the case when STORE_PATTERN occurs
-   after the insn X.  */
-
-static bool
-find_loads (const_rtx x, const_rtx store_pattern, int after)
-{
-  const char * fmt;
-  int i, j;
-  int ret = false;
-
-  if (!x)
-    return false;
-
-  if (GET_CODE (x) == SET)
-    x = SET_SRC (x);
-
-  if (MEM_P (x))
-    {
-      if (load_kills_store (x, store_pattern, after))
-	return true;
-    }
-
-  /* Recursively process the insn.  */
-  fmt = GET_RTX_FORMAT (GET_CODE (x));
-
-  for (i = GET_RTX_LENGTH (GET_CODE (x)) - 1; i >= 0 && !ret; i--)
-    {
-      if (fmt[i] == 'e')
-	ret |= find_loads (XEXP (x, i), store_pattern, after);
-      else if (fmt[i] == 'E')
-	for (j = XVECLEN (x, i) - 1; j >= 0; j--)
-	  ret |= find_loads (XVECEXP (x, i, j), store_pattern, after);
-    }
-  return ret;
-}
-
-static inline bool
-store_killed_in_pat (const_rtx x, const_rtx pat, int after)
-{
-  if (GET_CODE (pat) == SET)
-    {
-      rtx dest = SET_DEST (pat);
-
-      if (GET_CODE (dest) == ZERO_EXTRACT)
-	dest = XEXP (dest, 0);
-
-      /* Check for memory stores to aliased objects.  */
-      if (MEM_P (dest)
-	  && !expr_equiv_p (dest, x))
-	{
-	  if (after)
-	    {
-	      if (output_dependence (dest, x))
-		return true;
-	    }
-	  else
-	    {
-	      if (output_dependence (x, dest))
-		return true;
-	    }
-	}
-    }
-
-  if (find_loads (pat, x, after))
-    return true;
-
-  return false;
-}
-
-/* Check if INSN kills the store pattern X (is aliased with it).
-   AFTER is true if we are checking the case when store X occurs
-   after the insn.  Return true if it does.  */
-
-static bool
-store_killed_in_insn (const_rtx x, const_rtx x_regs, const_rtx insn, int after)
-{
-  const_rtx reg, base, note, pat;
-
-  if (!INSN_P (insn))
-    return false;
-
-  if (CALL_P (insn))
-    {
-      /* A normal or pure call might read from pattern,
-	 but a const call will not.  */
-      if (!RTL_CONST_CALL_P (insn))
-	return true;
-
-      /* But even a const call reads its parameters.  Check whether the
-	 base of some of registers used in mem is stack pointer.  */
-      for (reg = x_regs; reg; reg = XEXP (reg, 1))
-	{
-	  base = find_base_term (XEXP (reg, 0));
-	  if (!base
-	      || (GET_CODE (base) == ADDRESS
-		  && GET_MODE (base) == Pmode
-		  && XEXP (base, 0) == stack_pointer_rtx))
-	    return true;
-	}
-
-      return false;
-    }
-
-  pat = PATTERN (insn);
-  if (GET_CODE (pat) == SET)
-    {
-      if (store_killed_in_pat (x, pat, after))
-	return true;
-    }
-  else if (GET_CODE (pat) == PARALLEL)
-    {
-      int i;
-
-      for (i = 0; i < XVECLEN (pat, 0); i++)
-	if (store_killed_in_pat (x, XVECEXP (pat, 0, i), after))
-	  return true;
-    }
-  else if (find_loads (PATTERN (insn), x, after))
-    return true;
-
-  /* If this insn has a REG_EQUAL or REG_EQUIV note referencing a memory
-     location aliased with X, then this insn kills X.  */
-  note = find_reg_equal_equiv_note (insn);
-  if (! note)
-    return false;
-  note = XEXP (note, 0);
-
-  /* However, if the note represents a must alias rather than a may
-     alias relationship, then it does not kill X.  */
-  if (expr_equiv_p (note, x))
-    return false;
-
-  /* See if there are any aliased loads in the note.  */
-  return find_loads (note, x, after);
-}
-
-/* Returns true if the expression X is loaded or clobbered on or after INSN
-   within basic block BB.  REGS_SET_AFTER is bitmap of registers set in
-   or after the insn.  X_REGS is list of registers mentioned in X. If the store
-   is killed, return the last insn in that it occurs in FAIL_INSN.  */
-
-static bool
-store_killed_after (const_rtx x, const_rtx x_regs, const_rtx insn, const_basic_block bb,
-		    int *regs_set_after, rtx *fail_insn)
-{
-  rtx last = BB_END (bb), act;
-
-  if (!store_ops_ok (x_regs, regs_set_after))
-    {
-      /* We do not know where it will happen.  */
-      if (fail_insn)
-	*fail_insn = NULL_RTX;
-      return true;
-    }
-
-  /* Scan from the end, so that fail_insn is determined correctly.  */
-  for (act = last; act != PREV_INSN (insn); act = PREV_INSN (act))
-    if (store_killed_in_insn (x, x_regs, act, false))
-      {
-	if (fail_insn)
-	  *fail_insn = act;
-	return true;
-      }
-
-  return false;
-}
-
-/* Returns true if the expression X is loaded or clobbered on or before INSN
-   within basic block BB. X_REGS is list of registers mentioned in X.
-   REGS_SET_BEFORE is bitmap of registers set before or in this insn.  */
-static bool
-store_killed_before (const_rtx x, const_rtx x_regs, const_rtx insn, const_basic_block bb,
-		     int *regs_set_before)
-{
-  rtx first = BB_HEAD (bb);
-
-  if (!store_ops_ok (x_regs, regs_set_before))
-    return true;
-
-  for ( ; insn != PREV_INSN (first); insn = PREV_INSN (insn))
-    if (store_killed_in_insn (x, x_regs, insn, true))
-      return true;
-
-  return false;
-}
-
-/* Fill in available, anticipatable, transparent and kill vectors in
-   STORE_DATA, based on lists of available and anticipatable stores.  */
-static void
-build_store_vectors (void)
-{
-  basic_block bb;
-  int *regs_set_in_block;
-  rtx insn, st;
-  struct ls_expr * ptr;
-  unsigned regno;
-
-  /* Build the gen_vector. This is any store in the table which is not killed
-     by aliasing later in its block.  */
-  ae_gen = sbitmap_vector_alloc (last_basic_block, num_stores);
-  sbitmap_vector_zero (ae_gen, last_basic_block);
-
-  st_antloc = sbitmap_vector_alloc (last_basic_block, num_stores);
-  sbitmap_vector_zero (st_antloc, last_basic_block);
-
-  for (ptr = first_ls_expr (); ptr != NULL; ptr = next_ls_expr (ptr))
-    {
-      for (st = AVAIL_STORE_LIST (ptr); st != NULL; st = XEXP (st, 1))
-	{
-	  insn = XEXP (st, 0);
-	  bb = BLOCK_FOR_INSN (insn);
-
-	  /* If we've already seen an available expression in this block,
-	     we can delete this one (It occurs earlier in the block). We'll
-	     copy the SRC expression to an unused register in case there
-	     are any side effects.  */
-	  if (TEST_BIT (ae_gen[bb->index], ptr->index))
-	    {
-	      rtx r = gen_reg_rtx_and_attrs (ptr->pattern);
-	      if (dump_file)
-		fprintf (dump_file, "Removing redundant store:\n");
-	      replace_store_insn (r, XEXP (st, 0), bb, ptr);
-	      continue;
-	    }
-	  SET_BIT (ae_gen[bb->index], ptr->index);
-	}
-
-      for (st = ANTIC_STORE_LIST (ptr); st != NULL; st = XEXP (st, 1))
-	{
-	  insn = XEXP (st, 0);
-	  bb = BLOCK_FOR_INSN (insn);
-	  SET_BIT (st_antloc[bb->index], ptr->index);
-	}
-    }
-
-  ae_kill = sbitmap_vector_alloc (last_basic_block, num_stores);
-  sbitmap_vector_zero (ae_kill, last_basic_block);
-
-  transp = sbitmap_vector_alloc (last_basic_block, num_stores);
-  sbitmap_vector_zero (transp, last_basic_block);
-  regs_set_in_block = XNEWVEC (int, max_gcse_regno);
-
-  FOR_EACH_BB (bb)
-    {
-      for (regno = 0; regno < max_gcse_regno; regno++)
-	regs_set_in_block[regno] = TEST_BIT (reg_set_in_block[bb->index], regno);
-
-      for (ptr = first_ls_expr (); ptr != NULL; ptr = next_ls_expr (ptr))
-	{
-	  if (store_killed_after (ptr->pattern, ptr->pattern_regs, BB_HEAD (bb),
-				  bb, regs_set_in_block, NULL))
-	    {
-	      /* It should not be necessary to consider the expression
-		 killed if it is both anticipatable and available.  */
-	      if (!TEST_BIT (st_antloc[bb->index], ptr->index)
-		  || !TEST_BIT (ae_gen[bb->index], ptr->index))
-		SET_BIT (ae_kill[bb->index], ptr->index);
-	    }
-	  else
-	    SET_BIT (transp[bb->index], ptr->index);
-	}
-    }
-
-  free (regs_set_in_block);
-
-  if (dump_file)
-    {
-      dump_sbitmap_vector (dump_file, "st_antloc", "", st_antloc, last_basic_block);
-      dump_sbitmap_vector (dump_file, "st_kill", "", ae_kill, last_basic_block);
-      dump_sbitmap_vector (dump_file, "Transpt", "", transp, last_basic_block);
-      dump_sbitmap_vector (dump_file, "st_avloc", "", ae_gen, last_basic_block);
-    }
-}
-
-/* Insert an instruction at the beginning of a basic block, and update
-   the BB_HEAD if needed.  */
-
-static void
-insert_insn_start_basic_block (rtx insn, basic_block bb)
-{
-  /* Insert at start of successor block.  */
-  rtx prev = PREV_INSN (BB_HEAD (bb));
-  rtx before = BB_HEAD (bb);
-  while (before != 0)
-    {
-      if (! LABEL_P (before)
-	  && !NOTE_INSN_BASIC_BLOCK_P (before))
-	break;
-      prev = before;
-      if (prev == BB_END (bb))
-	break;
-      before = NEXT_INSN (before);
-    }
-
-  insn = emit_insn_after_noloc (insn, prev, bb);
-
-  if (dump_file)
-    {
-      fprintf (dump_file, "STORE_MOTION  insert store at start of BB %d:\n",
-	       bb->index);
-      print_inline_rtx (dump_file, insn, 6);
-      fprintf (dump_file, "\n");
-    }
-}
-
-/* This routine will insert a store on an edge. EXPR is the ldst entry for
-   the memory reference, and E is the edge to insert it on.  Returns nonzero
-   if an edge insertion was performed.  */
-
-static int
-insert_store (struct ls_expr * expr, edge e)
-{
-  rtx reg, insn;
-  basic_block bb;
-  edge tmp;
-  edge_iterator ei;
-
-  /* We did all the deleted before this insert, so if we didn't delete a
-     store, then we haven't set the reaching reg yet either.  */
-  if (expr->reaching_reg == NULL_RTX)
-    return 0;
-
-  if (e->flags & EDGE_FAKE)
-    return 0;
-
-  reg = expr->reaching_reg;
-  insn = gen_move_insn (copy_rtx (expr->pattern), reg);
-
-  /* If we are inserting this expression on ALL predecessor edges of a BB,
-     insert it at the start of the BB, and reset the insert bits on the other
-     edges so we don't try to insert it on the other edges.  */
-  bb = e->dest;
-  FOR_EACH_EDGE (tmp, ei, e->dest->preds)
-    if (!(tmp->flags & EDGE_FAKE))
-      {
-	int index = EDGE_INDEX (edge_list, tmp->src, tmp->dest);
-	
-	gcc_assert (index != EDGE_INDEX_NO_EDGE);
-	if (! TEST_BIT (pre_insert_map[index], expr->index))
-	  break;
-      }
-
-  /* If tmp is NULL, we found an insertion on every edge, blank the
-     insertion vector for these edges, and insert at the start of the BB.  */
-  if (!tmp && bb != EXIT_BLOCK_PTR)
-    {
-      FOR_EACH_EDGE (tmp, ei, e->dest->preds)
-	{
-	  int index = EDGE_INDEX (edge_list, tmp->src, tmp->dest);
-	  RESET_BIT (pre_insert_map[index], expr->index);
-	}
-      insert_insn_start_basic_block (insn, bb);
-      return 0;
-    }
-
-  /* We can't put stores in the front of blocks pointed to by abnormal
-     edges since that may put a store where one didn't used to be.  */
-  gcc_assert (!(e->flags & EDGE_ABNORMAL));
-
-  insert_insn_on_edge (insn, e);
-
-  if (dump_file)
-    {
-      fprintf (dump_file, "STORE_MOTION  insert insn on edge (%d, %d):\n",
-	       e->src->index, e->dest->index);
-      print_inline_rtx (dump_file, insn, 6);
-      fprintf (dump_file, "\n");
-    }
-
-  return 1;
-}
-
-/* Remove any REG_EQUAL or REG_EQUIV notes containing a reference to the
-   memory location in SMEXPR set in basic block BB.
-
-   This could be rather expensive.  */
-
-static void
-remove_reachable_equiv_notes (basic_block bb, struct ls_expr *smexpr)
-{
-  edge_iterator *stack, ei;
-  int sp;
-  edge act;
-  sbitmap visited = sbitmap_alloc (last_basic_block);
-  rtx last, insn, note;
-  rtx mem = smexpr->pattern;
-
-  stack = XNEWVEC (edge_iterator, n_basic_blocks);
-  sp = 0;
-  ei = ei_start (bb->succs);
-
-  sbitmap_zero (visited);
-
-  act = (EDGE_COUNT (ei_container (ei)) > 0 ? EDGE_I (ei_container (ei), 0) : NULL);
-  while (1)
-    {
-      if (!act)
-	{
-	  if (!sp)
-	    {
-	      free (stack);
-	      sbitmap_free (visited);
-	      return;
-	    }
-	  act = ei_edge (stack[--sp]);
-	}
-      bb = act->dest;
-
-      if (bb == EXIT_BLOCK_PTR
-	  || TEST_BIT (visited, bb->index))
-	{
-	  if (!ei_end_p (ei))
-	      ei_next (&ei);
-	  act = (! ei_end_p (ei)) ? ei_edge (ei) : NULL;
-	  continue;
-	}
-      SET_BIT (visited, bb->index);
-
-      if (TEST_BIT (st_antloc[bb->index], smexpr->index))
-	{
-	  for (last = ANTIC_STORE_LIST (smexpr);
-	       BLOCK_FOR_INSN (XEXP (last, 0)) != bb;
-	       last = XEXP (last, 1))
-	    continue;
-	  last = XEXP (last, 0);
-	}
-      else
-	last = NEXT_INSN (BB_END (bb));
-
-      for (insn = BB_HEAD (bb); insn != last; insn = NEXT_INSN (insn))
-	if (INSN_P (insn))
-	  {
-	    note = find_reg_equal_equiv_note (insn);
-	    if (!note || !expr_equiv_p (XEXP (note, 0), mem))
-	      continue;
-
-	    if (dump_file)
-	      fprintf (dump_file, "STORE_MOTION  drop REG_EQUAL note at insn %d:\n",
-		       INSN_UID (insn));
-	    remove_note (insn, note);
-	  }
-
-      if (!ei_end_p (ei))
-	ei_next (&ei);
-      act = (! ei_end_p (ei)) ? ei_edge (ei) : NULL;
-
-      if (EDGE_COUNT (bb->succs) > 0)
-	{
-	  if (act)
-	    stack[sp++] = ei;
-	  ei = ei_start (bb->succs);
-	  act = (EDGE_COUNT (ei_container (ei)) > 0 ? EDGE_I (ei_container (ei), 0) : NULL);
-	}
-    }
-}
-
-/* This routine will replace a store with a SET to a specified register.  */
-
-static void
-replace_store_insn (rtx reg, rtx del, basic_block bb, struct ls_expr *smexpr)
-{
-  rtx insn, mem, note, set, ptr;
-
-  mem = smexpr->pattern;
-  insn = gen_move_insn (reg, SET_SRC (single_set (del)));
-
-  for (ptr = ANTIC_STORE_LIST (smexpr); ptr; ptr = XEXP (ptr, 1))
-    if (XEXP (ptr, 0) == del)
-      {
-	XEXP (ptr, 0) = insn;
-	break;
-      }
-
-  /* Move the notes from the deleted insn to its replacement.  */
-  REG_NOTES (insn) = REG_NOTES (del);
-
-  /* Emit the insn AFTER all the notes are transferred.
-     This is cheaper since we avoid df rescanning for the note change.  */
-  insn = emit_insn_after (insn, del);
-
-  if (dump_file)
-    {
-      fprintf (dump_file,
-	       "STORE_MOTION  delete insn in BB %d:\n      ", bb->index);
-      print_inline_rtx (dump_file, del, 6);
-      fprintf (dump_file, "\nSTORE MOTION  replaced with insn:\n      ");
-      print_inline_rtx (dump_file, insn, 6);
-      fprintf (dump_file, "\n");
-    }
-
-  delete_insn (del);
-
-  /* Now we must handle REG_EQUAL notes whose contents is equal to the mem;
-     they are no longer accurate provided that they are reached by this
-     definition, so drop them.  */
-  for (; insn != NEXT_INSN (BB_END (bb)); insn = NEXT_INSN (insn))
-    if (INSN_P (insn))
-      {
-	set = single_set (insn);
-	if (!set)
-	  continue;
-	if (expr_equiv_p (SET_DEST (set), mem))
-	  return;
-	note = find_reg_equal_equiv_note (insn);
-	if (!note || !expr_equiv_p (XEXP (note, 0), mem))
-	  continue;
-
-	if (dump_file)
-	  fprintf (dump_file, "STORE_MOTION  drop REG_EQUAL note at insn %d:\n",
-		   INSN_UID (insn));
-	remove_note (insn, note);
-      }
-  remove_reachable_equiv_notes (bb, smexpr);
-}
-
-
-/* Delete a store, but copy the value that would have been stored into
-   the reaching_reg for later storing.  */
-
-static void
-delete_store (struct ls_expr * expr, basic_block bb)
-{
-  rtx reg, i, del;
-
-  if (expr->reaching_reg == NULL_RTX)
-    expr->reaching_reg = gen_reg_rtx_and_attrs (expr->pattern);
-
-  reg = expr->reaching_reg;
-
-  for (i = AVAIL_STORE_LIST (expr); i; i = XEXP (i, 1))
-    {
-      del = XEXP (i, 0);
-      if (BLOCK_FOR_INSN (del) == bb)
-	{
-	  /* We know there is only one since we deleted redundant
-	     ones during the available computation.  */
-	  replace_store_insn (reg, del, bb, expr);
-	  break;
-	}
-    }
-}
-
-/* Free memory used by store motion.  */
-
-static void
-free_store_memory (void)
-{
-  free_ldst_mems ();
-
-  if (ae_gen)
-    sbitmap_vector_free (ae_gen);
-  if (ae_kill)
-    sbitmap_vector_free (ae_kill);
-  if (transp)
-    sbitmap_vector_free (transp);
-  if (st_antloc)
-    sbitmap_vector_free (st_antloc);
-  if (pre_insert_map)
-    sbitmap_vector_free (pre_insert_map);
-  if (pre_delete_map)
-    sbitmap_vector_free (pre_delete_map);
-  if (reg_set_in_block)
-    sbitmap_vector_free (reg_set_in_block);
-
-  ae_gen = ae_kill = transp = st_antloc = NULL;
-  pre_insert_map = pre_delete_map = reg_set_in_block = NULL;
-}
-
-/* Perform store motion. Much like gcse, except we move expressions the
-   other way by looking at the flowgraph in reverse.  */
-
-static void
-store_motion (void)
-{
-  basic_block bb;
-  int x;
-  struct ls_expr * ptr;
-  int update_flow = 0;
-
-  if (dump_file)
-    {
-      fprintf (dump_file, "before store motion\n");
-      print_rtl (dump_file, get_insns ());
-    }
-
-  init_alias_analysis ();
-
-  /* Find all the available and anticipatable stores.  */
-  num_stores = compute_store_table ();
-  if (num_stores == 0)
-    {
-      htab_delete (pre_ldst_table);
-      pre_ldst_table = NULL;
-      sbitmap_vector_free (reg_set_in_block);
-      end_alias_analysis ();
-      return;
-    }
-
-  /* Now compute kill & transp vectors.  */
-  build_store_vectors ();
-  add_noreturn_fake_exit_edges ();
-  connect_infinite_loops_to_exit ();
-
-  edge_list = pre_edge_rev_lcm (num_stores, transp, ae_gen,
-				st_antloc, ae_kill, &pre_insert_map,
-				&pre_delete_map);
-
-  /* Now we want to insert the new stores which are going to be needed.  */
-  for (ptr = first_ls_expr (); ptr != NULL; ptr = next_ls_expr (ptr))
-    {
-      /* If any of the edges we have above are abnormal, we can't move this
-	 store.  */
-      for (x = NUM_EDGES (edge_list) - 1; x >= 0; x--)
-	if (TEST_BIT (pre_insert_map[x], ptr->index)
-	    && (INDEX_EDGE (edge_list, x)->flags & EDGE_ABNORMAL))
-	  break;
-
-      if (x >= 0)
-	{
-	  if (dump_file != NULL)
-	    fprintf (dump_file,
-		     "Can't replace store %d: abnormal edge from %d to %d\n",
-		     ptr->index, INDEX_EDGE (edge_list, x)->src->index,
-		     INDEX_EDGE (edge_list, x)->dest->index);
-	  continue;
-	}
-		      
-      /* Now we want to insert the new stores which are going to be needed.  */
-
-      FOR_EACH_BB (bb)
-	if (TEST_BIT (pre_delete_map[bb->index], ptr->index))
-	  delete_store (ptr, bb);
-
-      for (x = 0; x < NUM_EDGES (edge_list); x++)
-	if (TEST_BIT (pre_insert_map[x], ptr->index))
-	  update_flow |= insert_store (ptr, INDEX_EDGE (edge_list, x));
-    }
-
-  if (update_flow)
-    commit_edge_insertions ();
-
-  free_store_memory ();
-  free_edge_list (edge_list);
-  remove_fake_exit_edges ();
-  end_alias_analysis ();
-}
-
--
-/* Entry point for jump bypassing optimization pass.  */
-
-static int
-bypass_jumps (void)
-{
-  int changed;
-
-  /* We do not construct an accurate cfg in functions which call
-     setjmp, so just punt to be safe.  */
-  if (cfun->calls_setjmp)
-    return 0;
-
-  /* Identify the basic block information for this function, including
-     successors and predecessors.  */
-  max_gcse_regno = max_reg_num ();
-
-  if (dump_file)
-    dump_flow_info (dump_file, dump_flags);
-
-  /* Return if there's nothing to do, or it is too expensive.  */
-  if (n_basic_blocks <= NUM_FIXED_BLOCKS + 1
-      || is_too_expensive (_ ("jump bypassing disabled")))
-    return 0;
-
-  gcc_obstack_init (&gcse_obstack);
-  bytes_used = 0;
-
-  /* We need alias.  */
-  init_alias_analysis ();
-
-  /* Record where pseudo-registers are set.  This data is kept accurate
-     during each pass.  ??? We could also record hard-reg information here
-     [since it's unchanging], however it is currently done during hash table
-     computation.
-
-     It may be tempting to compute MEM set information here too, but MEM sets
-     will be subject to code motion one day and thus we need to compute
-     information about memory sets when we build the hash tables.  */
-
-  alloc_reg_set_mem (max_gcse_regno);
-  compute_sets ();
-
-  max_gcse_regno = max_reg_num ();
-  alloc_gcse_mem ();
-  changed = one_cprop_pass (3, true, true);
-  free_gcse_mem ();
-
-  if (dump_file)
-    {
-      fprintf (dump_file, "BYPASS of %s: %d basic blocks, ",
-	       current_function_name (), n_basic_blocks);
-      fprintf (dump_file, "%d bytes\n\n", bytes_used);
-    }
-
-  obstack_free (&gcse_obstack, NULL);
-  free_reg_set_mem ();
-
-  /* We are finished with alias.  */
-  end_alias_analysis ();
-
-  return changed;
-}
-
-/* Return true if the graph is too expensive to optimize. PASS is the
-   optimization about to be performed.  */
-
-static bool
-is_too_expensive (const char *pass)
-{
-  /* Trying to perform global optimizations on flow graphs which have
-     a high connectivity will take a long time and is unlikely to be
-     particularly useful.
-
-     In normal circumstances a cfg should have about twice as many
-     edges as blocks.  But we do not want to punish small functions
-     which have a couple switch statements.  Rather than simply
-     threshold the number of blocks, uses something with a more
-     graceful degradation.  */
-  if (n_edges > 20000 + n_basic_blocks * 4)
-    {
-      warning (OPT_Wdisabled_optimization,
-	       "%s: %d basic blocks and %d edges/basic block",
-	       pass, n_basic_blocks, n_edges / n_basic_blocks);
-
-      return true;
-    }
-
-  /* If allocating memory for the cprop bitmap would take up too much
-     storage it's better just to disable the optimization.  */
-  if ((n_basic_blocks
-       * SBITMAP_SET_SIZE (max_reg_num ())
-       * sizeof (SBITMAP_ELT_TYPE)) > MAX_GCSE_MEMORY)
-    {
-      warning (OPT_Wdisabled_optimization,
-	       "%s: %d basic blocks and %d registers",
-	       pass, n_basic_blocks, max_reg_num ());
-
-      return true;
-    }
-
-  return false;
-}
--
-static bool
-gate_handle_jump_bypass (void)
-{
-  return optimize > 0 && flag_gcse
-    && dbg_cnt (jump_bypass);
-}
-
-/* Perform jump bypassing and control flow optimizations.  */
-static unsigned int
-rest_of_handle_jump_bypass (void)
-{
-  delete_unreachable_blocks ();
-  if (bypass_jumps ())
-    {
-      delete_trivially_dead_insns (get_insns (), max_reg_num ());
-      rebuild_jump_labels (get_insns ());
-      cleanup_cfg (0);
-    }
-  return 0;
-}
-
-struct rtl_opt_pass pass_jump_bypass =
-=======
 struct rtl_opt_pass pass_rtl_cprop =
->>>>>>> 42a9ba1d
 {
  {
   RTL_PASS,
@@ -6293,11 +5146,7 @@
   NULL,                                 /* sub */
   NULL,                                 /* next */
   0,                                    /* static_pass_number */
-<<<<<<< HEAD
-  TV_BYPASS,                            /* tv_id */
-=======
   TV_CPROP,                             /* tv_id */
->>>>>>> 42a9ba1d
   PROP_cfglayout,                       /* properties_required */
   0,                                    /* properties_provided */
   0,                                    /* properties_destroyed */
@@ -6339,11 +5188,7 @@
   NULL,                                 /* sub */
   NULL,                                 /* next */
   0,                                    /* static_pass_number */
-<<<<<<< HEAD
-  TV_GCSE,                              /* tv_id */
-=======
   TV_HOIST,                             /* tv_id */
->>>>>>> 42a9ba1d
   PROP_cfglayout,                       /* properties_required */
   0,                                    /* properties_provided */
   0,                                    /* properties_destroyed */
