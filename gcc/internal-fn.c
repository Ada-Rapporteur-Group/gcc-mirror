--- conflicted
+++ resolved
@@ -176,11 +176,15 @@
 /* This should get expanded in the sanopt pass.  */
 
 static void
-<<<<<<< HEAD
 expand_UBSAN_BOUNDS (gimple stmt ATTRIBUTE_UNUSED)
-=======
+{
+  gcc_unreachable ();
+}
+
+/* This should get expanded in the sanopt pass.  */
+
+static void
 expand_ASAN_CHECK (gimple stmt ATTRIBUTE_UNUSED)
->>>>>>> 70493abd
 {
   gcc_unreachable ();
 }
