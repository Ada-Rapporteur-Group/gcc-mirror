/* Internal functions.
   Copyright (C) 2011-2017 Free Software Foundation, Inc.

This file is part of GCC.

GCC is free software; you can redistribute it and/or modify it under
the terms of the GNU General Public License as published by the Free
Software Foundation; either version 3, or (at your option) any later
version.

GCC is distributed in the hope that it will be useful, but WITHOUT ANY
WARRANTY; without even the implied warranty of MERCHANTABILITY or
FITNESS FOR A PARTICULAR PURPOSE.  See the GNU General Public License
for more details.

You should have received a copy of the GNU General Public License
along with GCC; see the file COPYING3.  If not see
<http://www.gnu.org/licenses/>.  */

#include "config.h"
#include "system.h"
#include "coretypes.h"
#include "backend.h"
#include "target.h"
#include "rtl.h"
#include "tree.h"
#include "gimple.h"
#include "predict.h"
#include "stringpool.h"
#include "tree-vrp.h"
#include "tree-ssanames.h"
#include "expmed.h"
#include "memmodel.h"
#include "optabs.h"
#include "emit-rtl.h"
#include "diagnostic-core.h"
#include "fold-const.h"
#include "internal-fn.h"
#include "stor-layout.h"
#include "dojump.h"
#include "expr.h"
#include "ubsan.h"
#include "recog.h"
#include "builtins.h"
#include "optabs-tree.h"

/* The names of each internal function, indexed by function number.  */
const char *const internal_fn_name_array[] = {
#define DEF_INTERNAL_FN(CODE, FLAGS, FNSPEC) #CODE,
#include "internal-fn.def"
  "<invalid-fn>"
};

/* The ECF_* flags of each internal function, indexed by function number.  */
const int internal_fn_flags_array[] = {
#define DEF_INTERNAL_FN(CODE, FLAGS, FNSPEC) FLAGS,
#include "internal-fn.def"
  0
};

/* Fnspec of each internal function, indexed by function number.  */
const_tree internal_fn_fnspec_array[IFN_LAST + 1];

void
init_internal_fns ()
{
#define DEF_INTERNAL_FN(CODE, FLAGS, FNSPEC) \
  if (FNSPEC) internal_fn_fnspec_array[IFN_##CODE] = \
    build_string ((int) sizeof (FNSPEC), FNSPEC ? FNSPEC : "");
#include "internal-fn.def"
  internal_fn_fnspec_array[IFN_LAST] = 0;
}

/* Create static initializers for the information returned by
   direct_internal_fn.  */
#define not_direct { -2, -2, false }
#define mask_load_direct { -1, 2, false }
#define load_lanes_direct { -1, -1, false }
#define mask_load_lanes_direct { -1, -1, false }
#define gather_load_direct { -1, -1, false }
#define mask_store_direct { 3, 2, false }
#define store_lanes_direct { 0, 0, false }
#define mask_store_lanes_direct { 0, 0, false }
#define scatter_store_direct { 3, 3, false }
#define unary_direct { 0, 0, true }
#define binary_direct { 0, 0, true }
#define cond_binary_direct { 1, 1, true }
#define while_direct { 0, 2, false }
#define clastb_direct { 2, 2, false }
#define firstfault_load_direct { -1, -1, false }
#define read_nf_direct { -1, -1, false }
#define write_nf_direct { 1, 1, false }

const direct_internal_fn_info direct_internal_fn_array[IFN_LAST + 1] = {
#define DEF_INTERNAL_FN(CODE, FLAGS, FNSPEC) not_direct,
#define DEF_INTERNAL_OPTAB_FN(CODE, FLAGS, OPTAB, TYPE) TYPE##_direct,
#include "internal-fn.def"
  not_direct
};

/* ARRAY_TYPE is an array of vector modes.  Return the associated insn
   for load-lanes-style optab OPTAB, or CODE_FOR_nothing if none.  */

static enum insn_code
get_multi_vector_move (tree array_type, convert_optab optab)
{
  machine_mode imode;
  machine_mode vmode;

  gcc_assert (TREE_CODE (array_type) == ARRAY_TYPE);
  imode = TYPE_MODE (array_type);
  vmode = TYPE_MODE (TREE_TYPE (array_type));

  return convert_optab_handler (optab, imode, vmode);
}

/* Expand LOAD_LANES call STMT using optab OPTAB.  */

static void
expand_load_lanes_optab_fn (internal_fn, gcall *stmt, convert_optab optab)
{
  struct expand_operand ops[2];
  tree type, lhs, rhs;
  rtx target, mem;

  lhs = gimple_call_lhs (stmt);
  rhs = gimple_call_arg (stmt, 0);
  type = TREE_TYPE (lhs);

  target = expand_expr (lhs, NULL_RTX, VOIDmode, EXPAND_WRITE);
  mem = expand_normal (rhs);

  gcc_assert (MEM_P (mem));
  PUT_MODE (mem, TYPE_MODE (type));

  create_output_operand (&ops[0], target, TYPE_MODE (type));
  create_fixed_operand (&ops[1], mem);
  expand_insn (get_multi_vector_move (type, optab), 2, ops);
}

/* Expand STORE_LANES call STMT using optab OPTAB.  */

static void
expand_store_lanes_optab_fn (internal_fn, gcall *stmt, convert_optab optab)
{
  struct expand_operand ops[2];
  tree type, lhs, rhs;
  rtx target, reg;

  lhs = gimple_call_lhs (stmt);
  rhs = gimple_call_arg (stmt, 0);
  type = TREE_TYPE (rhs);

  target = expand_expr (lhs, NULL_RTX, VOIDmode, EXPAND_WRITE);
  reg = expand_normal (rhs);

  gcc_assert (MEM_P (target));
  PUT_MODE (target, TYPE_MODE (type));

  create_fixed_operand (&ops[0], target);
  create_input_operand (&ops[1], reg, TYPE_MODE (type));
  expand_insn (get_multi_vector_move (type, optab), 2, ops);
}

static void
expand_ANNOTATE (internal_fn, gcall *)
{
  gcc_unreachable ();
}

/* This should get expanded in omp_device_lower pass.  */

static void
expand_GOMP_USE_SIMT (internal_fn, gcall *)
{
  gcc_unreachable ();
}

/* Lane index on SIMT targets: thread index in the warp on NVPTX.  On targets
   without SIMT execution this should be expanded in omp_device_lower pass.  */

static void
expand_GOMP_SIMT_LANE (internal_fn, gcall *stmt)
{
  tree lhs = gimple_call_lhs (stmt);
  if (!lhs)
    return;

  rtx target = expand_expr (lhs, NULL_RTX, VOIDmode, EXPAND_WRITE);
  gcc_assert (targetm.have_omp_simt_lane ());
  emit_insn (targetm.gen_omp_simt_lane (target));
}

/* This should get expanded in omp_device_lower pass.  */

static void
expand_GOMP_SIMT_VF (internal_fn, gcall *)
{
  gcc_unreachable ();
}

/* Lane index of the first SIMT lane that supplies a non-zero argument.
   This is a SIMT counterpart to GOMP_SIMD_LAST_LANE, used to represent the
   lane that executed the last iteration for handling OpenMP lastprivate.  */

static void
expand_GOMP_SIMT_LAST_LANE (internal_fn, gcall *stmt)
{
  tree lhs = gimple_call_lhs (stmt);
  if (!lhs)
    return;

  rtx target = expand_expr (lhs, NULL_RTX, VOIDmode, EXPAND_WRITE);
  rtx cond = expand_normal (gimple_call_arg (stmt, 0));
  machine_mode mode = TYPE_MODE (TREE_TYPE (lhs));
  struct expand_operand ops[2];
  create_output_operand (&ops[0], target, mode);
  create_input_operand (&ops[1], cond, mode);
  gcc_assert (targetm.have_omp_simt_last_lane ());
  expand_insn (targetm.code_for_omp_simt_last_lane, 2, ops);
}

/* Non-transparent predicate used in SIMT lowering of OpenMP "ordered".  */

static void
expand_GOMP_SIMT_ORDERED_PRED (internal_fn, gcall *stmt)
{
  tree lhs = gimple_call_lhs (stmt);
  if (!lhs)
    return;

  rtx target = expand_expr (lhs, NULL_RTX, VOIDmode, EXPAND_WRITE);
  rtx ctr = expand_normal (gimple_call_arg (stmt, 0));
  machine_mode mode = TYPE_MODE (TREE_TYPE (lhs));
  struct expand_operand ops[2];
  create_output_operand (&ops[0], target, mode);
  create_input_operand (&ops[1], ctr, mode);
  gcc_assert (targetm.have_omp_simt_ordered ());
  expand_insn (targetm.code_for_omp_simt_ordered, 2, ops);
}

/* "Or" boolean reduction across SIMT lanes: return non-zero in all lanes if
   any lane supplies a non-zero argument.  */

static void
expand_GOMP_SIMT_VOTE_ANY (internal_fn, gcall *stmt)
{
  tree lhs = gimple_call_lhs (stmt);
  if (!lhs)
    return;

  rtx target = expand_expr (lhs, NULL_RTX, VOIDmode, EXPAND_WRITE);
  rtx cond = expand_normal (gimple_call_arg (stmt, 0));
  machine_mode mode = TYPE_MODE (TREE_TYPE (lhs));
  struct expand_operand ops[2];
  create_output_operand (&ops[0], target, mode);
  create_input_operand (&ops[1], cond, mode);
  gcc_assert (targetm.have_omp_simt_vote_any ());
  expand_insn (targetm.code_for_omp_simt_vote_any, 2, ops);
}

/* Exchange between SIMT lanes with a "butterfly" pattern: source lane index
   is destination lane index XOR given offset.  */

static void
expand_GOMP_SIMT_XCHG_BFLY (internal_fn, gcall *stmt)
{
  tree lhs = gimple_call_lhs (stmt);
  if (!lhs)
    return;

  rtx target = expand_expr (lhs, NULL_RTX, VOIDmode, EXPAND_WRITE);
  rtx src = expand_normal (gimple_call_arg (stmt, 0));
  rtx idx = expand_normal (gimple_call_arg (stmt, 1));
  machine_mode mode = TYPE_MODE (TREE_TYPE (lhs));
  struct expand_operand ops[3];
  create_output_operand (&ops[0], target, mode);
  create_input_operand (&ops[1], src, mode);
  create_input_operand (&ops[2], idx, SImode);
  gcc_assert (targetm.have_omp_simt_xchg_bfly ());
  expand_insn (targetm.code_for_omp_simt_xchg_bfly, 3, ops);
}

/* Exchange between SIMT lanes according to given source lane index.  */

static void
expand_GOMP_SIMT_XCHG_IDX (internal_fn, gcall *stmt)
{
  tree lhs = gimple_call_lhs (stmt);
  if (!lhs)
    return;

  rtx target = expand_expr (lhs, NULL_RTX, VOIDmode, EXPAND_WRITE);
  rtx src = expand_normal (gimple_call_arg (stmt, 0));
  rtx idx = expand_normal (gimple_call_arg (stmt, 1));
  machine_mode mode = TYPE_MODE (TREE_TYPE (lhs));
  struct expand_operand ops[3];
  create_output_operand (&ops[0], target, mode);
  create_input_operand (&ops[1], src, mode);
  create_input_operand (&ops[2], idx, SImode);
  gcc_assert (targetm.have_omp_simt_xchg_idx ());
  expand_insn (targetm.code_for_omp_simt_xchg_idx, 3, ops);
}

/* This should get expanded in adjust_simduid_builtins.  */

static void
expand_GOMP_SIMD_LANE (internal_fn, gcall *)
{
  gcc_unreachable ();
}

/* This should get expanded in adjust_simduid_builtins.  */

static void
expand_GOMP_SIMD_VF (internal_fn, gcall *)
{
  gcc_unreachable ();
}

/* This should get expanded in adjust_simduid_builtins.  */

static void
expand_GOMP_SIMD_LAST_LANE (internal_fn, gcall *)
{
  gcc_unreachable ();
}

/* This should get expanded in adjust_simduid_builtins.  */

static void
expand_GOMP_SIMD_ORDERED_START (internal_fn, gcall *)
{
  gcc_unreachable ();
}

/* This should get expanded in adjust_simduid_builtins.  */

static void
expand_GOMP_SIMD_ORDERED_END (internal_fn, gcall *)
{
  gcc_unreachable ();
}

/* This should get expanded in the sanopt pass.  */

static void
expand_UBSAN_NULL (internal_fn, gcall *)
{
  gcc_unreachable ();
}

/* This should get expanded in the sanopt pass.  */

static void
expand_UBSAN_BOUNDS (internal_fn, gcall *)
{
  gcc_unreachable ();
}

/* This should get expanded in the sanopt pass.  */

static void
expand_UBSAN_VPTR (internal_fn, gcall *)
{
  gcc_unreachable ();
}

/* This should get expanded in the sanopt pass.  */

static void
expand_UBSAN_OBJECT_SIZE (internal_fn, gcall *)
{
  gcc_unreachable ();
}

/* This should get expanded in the sanopt pass.  */

static void
expand_ASAN_CHECK (internal_fn, gcall *)
{
  gcc_unreachable ();
}

/* This should get expanded in the sanopt pass.  */

static void
expand_ASAN_MARK (internal_fn, gcall *)
{
  gcc_unreachable ();
}

/* This should get expanded in the sanopt pass.  */

static void
expand_ASAN_POISON (internal_fn, gcall *)
{
  gcc_unreachable ();
}

/* This should get expanded in the sanopt pass.  */

static void
expand_ASAN_POISON_USE (internal_fn, gcall *)
{
  gcc_unreachable ();
}

/* This should get expanded in the tsan pass.  */

static void
expand_TSAN_FUNC_EXIT (internal_fn, gcall *)
{
  gcc_unreachable ();
}

/* This should get expanded in the lower pass.  */

static void
expand_FALLTHROUGH (internal_fn, gcall *call)
{
  error_at (gimple_location (call),
	    "invalid use of attribute %<fallthrough%>");
}

/* Return minimum precision needed to represent all values
   of ARG in SIGNed integral type.  */

static int
get_min_precision (tree arg, signop sign)
{
  int prec = TYPE_PRECISION (TREE_TYPE (arg));
  int cnt = 0;
  signop orig_sign = sign;
  if (TREE_CODE (arg) == INTEGER_CST)
    {
      int p;
      if (TYPE_SIGN (TREE_TYPE (arg)) != sign)
	{
	  widest_int w = wi::to_widest (arg);
	  w = wi::ext (w, prec, sign);
	  p = wi::min_precision (w, sign);
	}
      else
	p = wi::min_precision (arg, sign);
      return MIN (p, prec);
    }
  while (CONVERT_EXPR_P (arg)
	 && INTEGRAL_TYPE_P (TREE_TYPE (TREE_OPERAND (arg, 0)))
	 && TYPE_PRECISION (TREE_TYPE (TREE_OPERAND (arg, 0))) <= prec)
    {
      arg = TREE_OPERAND (arg, 0);
      if (TYPE_PRECISION (TREE_TYPE (arg)) < prec)
	{
	  if (TYPE_UNSIGNED (TREE_TYPE (arg)))
	    sign = UNSIGNED;
	  else if (sign == UNSIGNED && get_range_pos_neg (arg) != 1)
	    return prec + (orig_sign != sign);
	  prec = TYPE_PRECISION (TREE_TYPE (arg));
	}
      if (++cnt > 30)
	return prec + (orig_sign != sign);
    }
  if (TREE_CODE (arg) != SSA_NAME)
    return prec + (orig_sign != sign);
  wide_int arg_min, arg_max;
  while (get_range_info (arg, &arg_min, &arg_max) != VR_RANGE)
    {
      gimple *g = SSA_NAME_DEF_STMT (arg);
      if (is_gimple_assign (g)
	  && CONVERT_EXPR_CODE_P (gimple_assign_rhs_code (g)))
	{
	  tree t = gimple_assign_rhs1 (g);
	  if (INTEGRAL_TYPE_P (TREE_TYPE (t))
	      && TYPE_PRECISION (TREE_TYPE (t)) <= prec)
	    {
	      arg = t;
	      if (TYPE_PRECISION (TREE_TYPE (arg)) < prec)
		{
		  if (TYPE_UNSIGNED (TREE_TYPE (arg)))
		    sign = UNSIGNED;
		  else if (sign == UNSIGNED && get_range_pos_neg (arg) != 1)
		    return prec + (orig_sign != sign);
		  prec = TYPE_PRECISION (TREE_TYPE (arg));
		}
	      if (++cnt > 30)
		return prec + (orig_sign != sign);
	      continue;
	    }
	}
      return prec + (orig_sign != sign);
    }
  if (sign == TYPE_SIGN (TREE_TYPE (arg)))
    {
      int p1 = wi::min_precision (arg_min, sign);
      int p2 = wi::min_precision (arg_max, sign);
      p1 = MAX (p1, p2);
      prec = MIN (prec, p1);
    }
  else if (sign == UNSIGNED && !wi::neg_p (arg_min, SIGNED))
    {
      int p = wi::min_precision (arg_max, UNSIGNED);
      prec = MIN (prec, p);
    }
  return prec + (orig_sign != sign);
}

/* Helper for expand_*_overflow.  Set the __imag__ part to true
   (1 except for signed:1 type, in which case store -1).  */

static void
expand_arith_set_overflow (tree lhs, rtx target)
{
  if (TYPE_PRECISION (TREE_TYPE (TREE_TYPE (lhs))) == 1
      && !TYPE_UNSIGNED (TREE_TYPE (TREE_TYPE (lhs))))
    write_complex_part (target, constm1_rtx, true);
  else
    write_complex_part (target, const1_rtx, true);
}

/* Helper for expand_*_overflow.  Store RES into the __real__ part
   of TARGET.  If RES has larger MODE than __real__ part of TARGET,
   set the __imag__ part to 1 if RES doesn't fit into it.  Similarly
   if LHS has smaller precision than its mode.  */

static void
expand_arith_overflow_result_store (tree lhs, rtx target,
				    scalar_int_mode mode, rtx res)
{
  scalar_int_mode tgtmode
    = as_a <scalar_int_mode> (GET_MODE_INNER (GET_MODE (target)));
  rtx lres = res;
  if (tgtmode != mode)
    {
      rtx_code_label *done_label = gen_label_rtx ();
      int uns = TYPE_UNSIGNED (TREE_TYPE (TREE_TYPE (lhs)));
      lres = convert_modes (tgtmode, mode, res, uns);
      gcc_assert (GET_MODE_PRECISION (tgtmode) < GET_MODE_PRECISION (mode));
      do_compare_rtx_and_jump (res, convert_modes (mode, tgtmode, lres, uns),
			       EQ, true, mode, NULL_RTX, NULL, done_label,
			       PROB_VERY_LIKELY);
      expand_arith_set_overflow (lhs, target);
      emit_label (done_label);
    }
  int prec = TYPE_PRECISION (TREE_TYPE (TREE_TYPE (lhs)));
  int tgtprec = GET_MODE_PRECISION (tgtmode);
  if (prec < tgtprec)
    {
      rtx_code_label *done_label = gen_label_rtx ();
      int uns = TYPE_UNSIGNED (TREE_TYPE (TREE_TYPE (lhs)));
      res = lres;
      if (uns)
	{
	  rtx mask
	    = immed_wide_int_const (wi::shifted_mask (0, prec, false, tgtprec),
				    tgtmode);
	  lres = expand_simple_binop (tgtmode, AND, res, mask, NULL_RTX,
				      true, OPTAB_LIB_WIDEN);
	}
      else
	{
	  lres = expand_shift (LSHIFT_EXPR, tgtmode, res, tgtprec - prec,
			       NULL_RTX, 1);
	  lres = expand_shift (RSHIFT_EXPR, tgtmode, lres, tgtprec - prec,
			       NULL_RTX, 0);
	}
      do_compare_rtx_and_jump (res, lres,
			       EQ, true, tgtmode, NULL_RTX, NULL, done_label,
			       PROB_VERY_LIKELY);
      expand_arith_set_overflow (lhs, target);
      emit_label (done_label);
    }
  write_complex_part (target, lres, false);
}

/* Helper for expand_*_overflow.  Store RES into TARGET.  */

static void
expand_ubsan_result_store (rtx target, rtx res)
{
  if (GET_CODE (target) == SUBREG && SUBREG_PROMOTED_VAR_P (target))
    /* If this is a scalar in a register that is stored in a wider mode   
       than the declared mode, compute the result into its declared mode
       and then convert to the wider mode.  Our value is the computed
       expression.  */
    convert_move (SUBREG_REG (target), res, SUBREG_PROMOTED_SIGN (target));
  else
    emit_move_insn (target, res);
}

/* Add sub/add overflow checking to the statement STMT.
   CODE says whether the operation is +, or -.  */

static void
expand_addsub_overflow (location_t loc, tree_code code, tree lhs,
			tree arg0, tree arg1, bool unsr_p, bool uns0_p,
			bool uns1_p, bool is_ubsan, tree *datap)
{
  rtx res, target = NULL_RTX;
  tree fn;
  rtx_code_label *done_label = gen_label_rtx ();
  rtx_code_label *do_error = gen_label_rtx ();
  do_pending_stack_adjust ();
  rtx op0 = expand_normal (arg0);
  rtx op1 = expand_normal (arg1);
  scalar_int_mode mode = SCALAR_INT_TYPE_MODE (TREE_TYPE (arg0));
  int prec = GET_MODE_PRECISION (mode);
  rtx sgn = immed_wide_int_const (wi::min_value (prec, SIGNED), mode);
  bool do_xor = false;

  if (is_ubsan)
    gcc_assert (!unsr_p && !uns0_p && !uns1_p);

  if (lhs)
    {
      target = expand_expr (lhs, NULL_RTX, VOIDmode, EXPAND_WRITE);
      if (!is_ubsan)
	write_complex_part (target, const0_rtx, true);
    }

  /* We assume both operands and result have the same precision
     here (GET_MODE_BITSIZE (mode)), S stands for signed type
     with that precision, U for unsigned type with that precision,
     sgn for unsigned most significant bit in that precision.
     s1 is signed first operand, u1 is unsigned first operand,
     s2 is signed second operand, u2 is unsigned second operand,
     sr is signed result, ur is unsigned result and the following
     rules say how to compute result (which is always result of
     the operands as if both were unsigned, cast to the right
     signedness) and how to compute whether operation overflowed.

     s1 + s2 -> sr
	res = (S) ((U) s1 + (U) s2)
	ovf = s2 < 0 ? res > s1 : res < s1 (or jump on overflow)
     s1 - s2 -> sr
	res = (S) ((U) s1 - (U) s2)
	ovf = s2 < 0 ? res < s1 : res > s2 (or jump on overflow)
     u1 + u2 -> ur
	res = u1 + u2
	ovf = res < u1 (or jump on carry, but RTL opts will handle it)
     u1 - u2 -> ur
	res = u1 - u2
	ovf = res > u1 (or jump on carry, but RTL opts will handle it)
     s1 + u2 -> sr
	res = (S) ((U) s1 + u2)
	ovf = ((U) res ^ sgn) < u2
     s1 + u2 -> ur
	t1 = (S) (u2 ^ sgn)
	t2 = s1 + t1
	res = (U) t2 ^ sgn
	ovf = t1 < 0 ? t2 > s1 : t2 < s1 (or jump on overflow)
     s1 - u2 -> sr
	res = (S) ((U) s1 - u2)
	ovf = u2 > ((U) s1 ^ sgn)
     s1 - u2 -> ur
	res = (U) s1 - u2
	ovf = s1 < 0 || u2 > (U) s1
     u1 - s2 -> sr
	res = u1 - (U) s2
 	ovf = u1 >= ((U) s2 ^ sgn)
     u1 - s2 -> ur
	t1 = u1 ^ sgn
	t2 = t1 - (U) s2
	res = t2 ^ sgn
	ovf = s2 < 0 ? (S) t2 < (S) t1 : (S) t2 > (S) t1 (or jump on overflow)
     s1 + s2 -> ur
	res = (U) s1 + (U) s2
	ovf = s2 < 0 ? (s1 | (S) res) < 0) : (s1 & (S) res) < 0)
     u1 + u2 -> sr
	res = (S) (u1 + u2)
	ovf = (U) res < u2 || res < 0
     u1 - u2 -> sr
	res = (S) (u1 - u2)
	ovf = u1 >= u2 ? res < 0 : res >= 0
     s1 - s2 -> ur
	res = (U) s1 - (U) s2
	ovf = s2 >= 0 ? ((s1 | (S) res) < 0) : ((s1 & (S) res) < 0)  */

  if (code == PLUS_EXPR && uns0_p && !uns1_p)
    {
      /* PLUS_EXPR is commutative, if operand signedness differs,
	 canonicalize to the first operand being signed and second
	 unsigned to simplify following code.  */
      std::swap (op0, op1);
      std::swap (arg0, arg1);
      uns0_p = false;
      uns1_p = true;
    }

  /* u1 +- u2 -> ur  */
  if (uns0_p && uns1_p && unsr_p)
    {
      insn_code icode = optab_handler (code == PLUS_EXPR ? uaddv4_optab
                                       : usubv4_optab, mode);
      if (icode != CODE_FOR_nothing)
	{
	  struct expand_operand ops[4];
	  rtx_insn *last = get_last_insn ();

	  res = gen_reg_rtx (mode);
	  create_output_operand (&ops[0], res, mode);
	  create_input_operand (&ops[1], op0, mode);
	  create_input_operand (&ops[2], op1, mode);
	  create_fixed_operand (&ops[3], do_error);
	  if (maybe_expand_insn (icode, 4, ops))
	    {
	      last = get_last_insn ();
	      if (profile_status_for_fn (cfun) != PROFILE_ABSENT
		  && JUMP_P (last)
		  && any_condjump_p (last)
		  && !find_reg_note (last, REG_BR_PROB, 0))
		add_int_reg_note (last, REG_BR_PROB, PROB_VERY_UNLIKELY);
	      emit_jump (done_label);
	      goto do_error_label;
	    }

	  delete_insns_since (last);
	}

      /* Compute the operation.  On RTL level, the addition is always
	 unsigned.  */
      res = expand_binop (mode, code == PLUS_EXPR ? add_optab : sub_optab,
			  op0, op1, NULL_RTX, false, OPTAB_LIB_WIDEN);
      rtx tem = op0;
      /* For PLUS_EXPR, the operation is commutative, so we can pick
	 operand to compare against.  For prec <= BITS_PER_WORD, I think
	 preferring REG operand is better over CONST_INT, because
	 the CONST_INT might enlarge the instruction or CSE would need
	 to figure out we'd already loaded it into a register before.
	 For prec > BITS_PER_WORD, I think CONST_INT might be more beneficial,
	 as then the multi-word comparison can be perhaps simplified.  */
      if (code == PLUS_EXPR
	  && (prec <= BITS_PER_WORD
	      ? (CONST_SCALAR_INT_P (op0) && REG_P (op1))
	      : CONST_SCALAR_INT_P (op1)))
	tem = op1;
      do_compare_rtx_and_jump (res, tem, code == PLUS_EXPR ? GEU : LEU,
			       true, mode, NULL_RTX, NULL, done_label,
			       PROB_VERY_LIKELY);
      goto do_error_label;
    }

  /* s1 +- u2 -> sr  */
  if (!uns0_p && uns1_p && !unsr_p)
    {
      /* Compute the operation.  On RTL level, the addition is always
	 unsigned.  */
      res = expand_binop (mode, code == PLUS_EXPR ? add_optab : sub_optab,
			  op0, op1, NULL_RTX, false, OPTAB_LIB_WIDEN);
      rtx tem = expand_binop (mode, add_optab,
			      code == PLUS_EXPR ? res : op0, sgn,
			      NULL_RTX, false, OPTAB_LIB_WIDEN);
      do_compare_rtx_and_jump (tem, op1, GEU, true, mode, NULL_RTX, NULL,
			       done_label, PROB_VERY_LIKELY);
      goto do_error_label;
    }

  /* s1 + u2 -> ur  */
  if (code == PLUS_EXPR && !uns0_p && uns1_p && unsr_p)
    {
      op1 = expand_binop (mode, add_optab, op1, sgn, NULL_RTX, false,
			  OPTAB_LIB_WIDEN);
      /* As we've changed op1, we have to avoid using the value range
	 for the original argument.  */
      arg1 = error_mark_node;
      do_xor = true;
      goto do_signed;
    }

  /* u1 - s2 -> ur  */
  if (code == MINUS_EXPR && uns0_p && !uns1_p && unsr_p)
    {
      op0 = expand_binop (mode, add_optab, op0, sgn, NULL_RTX, false,
			  OPTAB_LIB_WIDEN);
      /* As we've changed op0, we have to avoid using the value range
	 for the original argument.  */
      arg0 = error_mark_node;
      do_xor = true;
      goto do_signed;
    }

  /* s1 - u2 -> ur  */
  if (code == MINUS_EXPR && !uns0_p && uns1_p && unsr_p)
    {
      /* Compute the operation.  On RTL level, the addition is always
	 unsigned.  */
      res = expand_binop (mode, sub_optab, op0, op1, NULL_RTX, false,
			  OPTAB_LIB_WIDEN);
      int pos_neg = get_range_pos_neg (arg0);
      if (pos_neg == 2)
	/* If ARG0 is known to be always negative, this is always overflow.  */
	emit_jump (do_error);
      else if (pos_neg == 3)
	/* If ARG0 is not known to be always positive, check at runtime.  */
	do_compare_rtx_and_jump (op0, const0_rtx, LT, false, mode, NULL_RTX,
				 NULL, do_error, PROB_VERY_UNLIKELY);
      do_compare_rtx_and_jump (op1, op0, LEU, true, mode, NULL_RTX, NULL,
			       done_label, PROB_VERY_LIKELY);
      goto do_error_label;
    }

  /* u1 - s2 -> sr  */
  if (code == MINUS_EXPR && uns0_p && !uns1_p && !unsr_p)
    {
      /* Compute the operation.  On RTL level, the addition is always
	 unsigned.  */
      res = expand_binop (mode, sub_optab, op0, op1, NULL_RTX, false,
			  OPTAB_LIB_WIDEN);
      rtx tem = expand_binop (mode, add_optab, op1, sgn, NULL_RTX, false,
			      OPTAB_LIB_WIDEN);
      do_compare_rtx_and_jump (op0, tem, LTU, true, mode, NULL_RTX, NULL,
			       done_label, PROB_VERY_LIKELY);
      goto do_error_label;
    }

  /* u1 + u2 -> sr  */
  if (code == PLUS_EXPR && uns0_p && uns1_p && !unsr_p)
    {
      /* Compute the operation.  On RTL level, the addition is always
	 unsigned.  */
      res = expand_binop (mode, add_optab, op0, op1, NULL_RTX, false,
			  OPTAB_LIB_WIDEN);
      do_compare_rtx_and_jump (res, const0_rtx, LT, false, mode, NULL_RTX,
			       NULL, do_error, PROB_VERY_UNLIKELY);
      rtx tem = op1;
      /* The operation is commutative, so we can pick operand to compare
	 against.  For prec <= BITS_PER_WORD, I think preferring REG operand
	 is better over CONST_INT, because the CONST_INT might enlarge the
	 instruction or CSE would need to figure out we'd already loaded it
	 into a register before.  For prec > BITS_PER_WORD, I think CONST_INT
	 might be more beneficial, as then the multi-word comparison can be
	 perhaps simplified.  */
      if (prec <= BITS_PER_WORD
	  ? (CONST_SCALAR_INT_P (op1) && REG_P (op0))
	  : CONST_SCALAR_INT_P (op0))
	tem = op0;
      do_compare_rtx_and_jump (res, tem, GEU, true, mode, NULL_RTX, NULL,
			       done_label, PROB_VERY_LIKELY);
      goto do_error_label;
    }

  /* s1 +- s2 -> ur  */
  if (!uns0_p && !uns1_p && unsr_p)
    {
      /* Compute the operation.  On RTL level, the addition is always
	 unsigned.  */
      res = expand_binop (mode, code == PLUS_EXPR ? add_optab : sub_optab,
			  op0, op1, NULL_RTX, false, OPTAB_LIB_WIDEN);
      int pos_neg = get_range_pos_neg (arg1);
      if (code == PLUS_EXPR)
	{
	  int pos_neg0 = get_range_pos_neg (arg0);
	  if (pos_neg0 != 3 && pos_neg == 3)
	    {
	      std::swap (op0, op1);
	      pos_neg = pos_neg0;
	    }
	}
      rtx tem;
      if (pos_neg != 3)
	{
	  tem = expand_binop (mode, ((pos_neg == 1) ^ (code == MINUS_EXPR))
				    ? and_optab : ior_optab,
			      op0, res, NULL_RTX, false, OPTAB_LIB_WIDEN);
	  do_compare_rtx_and_jump (tem, const0_rtx, GE, false, mode, NULL,
				   NULL, done_label, PROB_VERY_LIKELY);
	}
      else
	{
	  rtx_code_label *do_ior_label = gen_label_rtx ();
	  do_compare_rtx_and_jump (op1, const0_rtx,
				   code == MINUS_EXPR ? GE : LT, false, mode,
				   NULL_RTX, NULL, do_ior_label,
				   PROB_EVEN);
	  tem = expand_binop (mode, and_optab, op0, res, NULL_RTX, false,
			      OPTAB_LIB_WIDEN);
	  do_compare_rtx_and_jump (tem, const0_rtx, GE, false, mode, NULL_RTX,
				   NULL, done_label, PROB_VERY_LIKELY);
	  emit_jump (do_error);
	  emit_label (do_ior_label);
	  tem = expand_binop (mode, ior_optab, op0, res, NULL_RTX, false,
			      OPTAB_LIB_WIDEN);
	  do_compare_rtx_and_jump (tem, const0_rtx, GE, false, mode, NULL_RTX,
				   NULL, done_label, PROB_VERY_LIKELY);
	}
      goto do_error_label;
    }

  /* u1 - u2 -> sr  */
  if (code == MINUS_EXPR && uns0_p && uns1_p && !unsr_p)
    {
      /* Compute the operation.  On RTL level, the addition is always
	 unsigned.  */
      res = expand_binop (mode, sub_optab, op0, op1, NULL_RTX, false,
			  OPTAB_LIB_WIDEN);
      rtx_code_label *op0_geu_op1 = gen_label_rtx ();
      do_compare_rtx_and_jump (op0, op1, GEU, true, mode, NULL_RTX, NULL,
			       op0_geu_op1, PROB_EVEN);
      do_compare_rtx_and_jump (res, const0_rtx, LT, false, mode, NULL_RTX,
			       NULL, done_label, PROB_VERY_LIKELY);
      emit_jump (do_error);
      emit_label (op0_geu_op1);
      do_compare_rtx_and_jump (res, const0_rtx, GE, false, mode, NULL_RTX,
			       NULL, done_label, PROB_VERY_LIKELY);
      goto do_error_label;
    }

  gcc_assert (!uns0_p && !uns1_p && !unsr_p);

  /* s1 +- s2 -> sr  */
 do_signed:
  {
    insn_code icode = optab_handler (code == PLUS_EXPR ? addv4_optab
				     : subv4_optab, mode);
    if (icode != CODE_FOR_nothing)
      {
	struct expand_operand ops[4];
	rtx_insn *last = get_last_insn ();

	res = gen_reg_rtx (mode);
	create_output_operand (&ops[0], res, mode);
	create_input_operand (&ops[1], op0, mode);
	create_input_operand (&ops[2], op1, mode);
	create_fixed_operand (&ops[3], do_error);
	if (maybe_expand_insn (icode, 4, ops))
	  {
	    last = get_last_insn ();
	    if (profile_status_for_fn (cfun) != PROFILE_ABSENT
		&& JUMP_P (last)
		&& any_condjump_p (last)
		&& !find_reg_note (last, REG_BR_PROB, 0))
	      add_int_reg_note (last, REG_BR_PROB, PROB_VERY_UNLIKELY);
	    emit_jump (done_label);
	    goto do_error_label;
	  }

	delete_insns_since (last);
      }

    /* Compute the operation.  On RTL level, the addition is always
       unsigned.  */
    res = expand_binop (mode, code == PLUS_EXPR ? add_optab : sub_optab,
			op0, op1, NULL_RTX, false, OPTAB_LIB_WIDEN);

    /* If we can prove that one of the arguments (for MINUS_EXPR only
       the second operand, as subtraction is not commutative) is always
       non-negative or always negative, we can do just one comparison
       and conditional jump.  */
    int pos_neg = get_range_pos_neg (arg1);
    if (code == PLUS_EXPR)
      {
	int pos_neg0 = get_range_pos_neg (arg0);
	if (pos_neg0 != 3 && pos_neg == 3)
	  {
	    std::swap (op0, op1);
	    pos_neg = pos_neg0;
	  }
      }

    /* Addition overflows if and only if the two operands have the same sign,
       and the result has the opposite sign.  Subtraction overflows if and
       only if the two operands have opposite sign, and the subtrahend has
       the same sign as the result.  Here 0 is counted as positive.  */
    if (pos_neg == 3)
      {
	/* Compute op0 ^ op1 (operands have opposite sign).  */
        rtx op_xor = expand_binop (mode, xor_optab, op0, op1, NULL_RTX, false,
				   OPTAB_LIB_WIDEN);

	/* Compute res ^ op1 (result and 2nd operand have opposite sign).  */
	rtx res_xor = expand_binop (mode, xor_optab, res, op1, NULL_RTX, false,
				    OPTAB_LIB_WIDEN);

	rtx tem;
	if (code == PLUS_EXPR)
	  {
	    /* Compute (res ^ op1) & ~(op0 ^ op1).  */
	    tem = expand_unop (mode, one_cmpl_optab, op_xor, NULL_RTX, false);
	    tem = expand_binop (mode, and_optab, res_xor, tem, NULL_RTX, false,
				OPTAB_LIB_WIDEN);
	  }
	else
	  {
	    /* Compute (op0 ^ op1) & ~(res ^ op1).  */
	    tem = expand_unop (mode, one_cmpl_optab, res_xor, NULL_RTX, false);
	    tem = expand_binop (mode, and_optab, op_xor, tem, NULL_RTX, false,
				OPTAB_LIB_WIDEN);
	  }

	/* No overflow if the result has bit sign cleared.  */
	do_compare_rtx_and_jump (tem, const0_rtx, GE, false, mode, NULL_RTX,
				 NULL, done_label, PROB_VERY_LIKELY);
      }

    /* Compare the result of the operation with the first operand.
       No overflow for addition if second operand is positive and result
       is larger or second operand is negative and result is smaller.
       Likewise for subtraction with sign of second operand flipped.  */
    else
      do_compare_rtx_and_jump (res, op0,
			       (pos_neg == 1) ^ (code == MINUS_EXPR) ? GE : LE,
			       false, mode, NULL_RTX, NULL, done_label,
			       PROB_VERY_LIKELY);
  }

 do_error_label:
  emit_label (do_error);
  if (is_ubsan)
    {
      /* Expand the ubsan builtin call.  */
      push_temp_slots ();
      fn = ubsan_build_overflow_builtin (code, loc, TREE_TYPE (arg0),
					 arg0, arg1, datap);
      expand_normal (fn);
      pop_temp_slots ();
      do_pending_stack_adjust ();
    }
  else if (lhs)
    expand_arith_set_overflow (lhs, target);

  /* We're done.  */
  emit_label (done_label);

  if (lhs)
    {
      if (is_ubsan)
	expand_ubsan_result_store (target, res);
      else
	{
	  if (do_xor)
	    res = expand_binop (mode, add_optab, res, sgn, NULL_RTX, false,
				OPTAB_LIB_WIDEN);

	  expand_arith_overflow_result_store (lhs, target, mode, res);
	}
    }
}

/* Add negate overflow checking to the statement STMT.  */

static void
expand_neg_overflow (location_t loc, tree lhs, tree arg1, bool is_ubsan,
		     tree *datap)
{
  rtx res, op1;
  tree fn;
  rtx_code_label *done_label, *do_error;
  rtx target = NULL_RTX;

  done_label = gen_label_rtx ();
  do_error = gen_label_rtx ();

  do_pending_stack_adjust ();
  op1 = expand_normal (arg1);

  scalar_int_mode mode = SCALAR_INT_TYPE_MODE (TREE_TYPE (arg1));
  if (lhs)
    {
      target = expand_expr (lhs, NULL_RTX, VOIDmode, EXPAND_WRITE);
      if (!is_ubsan)
	write_complex_part (target, const0_rtx, true);
    }

  enum insn_code icode = optab_handler (negv3_optab, mode);
  if (icode != CODE_FOR_nothing)
    {
      struct expand_operand ops[3];
      rtx_insn *last = get_last_insn ();

      res = gen_reg_rtx (mode);
      create_output_operand (&ops[0], res, mode);
      create_input_operand (&ops[1], op1, mode);
      create_fixed_operand (&ops[2], do_error);
      if (maybe_expand_insn (icode, 3, ops))
	{
	  last = get_last_insn ();
	  if (profile_status_for_fn (cfun) != PROFILE_ABSENT
	      && JUMP_P (last)
	      && any_condjump_p (last)
	      && !find_reg_note (last, REG_BR_PROB, 0))
	    add_int_reg_note (last, REG_BR_PROB, PROB_VERY_UNLIKELY);
	  emit_jump (done_label);
        }
      else
	{
	  delete_insns_since (last);
	  icode = CODE_FOR_nothing;
	}
    }

  if (icode == CODE_FOR_nothing)
    {
      /* Compute the operation.  On RTL level, the addition is always
	 unsigned.  */
      res = expand_unop (mode, neg_optab, op1, NULL_RTX, false);

      /* Compare the operand with the most negative value.  */
      rtx minv = expand_normal (TYPE_MIN_VALUE (TREE_TYPE (arg1)));
      do_compare_rtx_and_jump (op1, minv, NE, true, mode, NULL_RTX, NULL,
			       done_label, PROB_VERY_LIKELY);
    }

  emit_label (do_error);
  if (is_ubsan)
    {
      /* Expand the ubsan builtin call.  */
      push_temp_slots ();
      fn = ubsan_build_overflow_builtin (NEGATE_EXPR, loc, TREE_TYPE (arg1),
					 arg1, NULL_TREE, datap);
      expand_normal (fn);
      pop_temp_slots ();
      do_pending_stack_adjust ();
    }
  else if (lhs)
    expand_arith_set_overflow (lhs, target);

  /* We're done.  */
  emit_label (done_label);

  if (lhs)
    {
      if (is_ubsan)
	expand_ubsan_result_store (target, res);
      else
	expand_arith_overflow_result_store (lhs, target, mode, res);
    }
}

/* Add mul overflow checking to the statement STMT.  */

static void
expand_mul_overflow (location_t loc, tree lhs, tree arg0, tree arg1,
		     bool unsr_p, bool uns0_p, bool uns1_p, bool is_ubsan,
		     tree *datap)
{
  rtx res, op0, op1;
  tree fn, type;
  rtx_code_label *done_label, *do_error;
  rtx target = NULL_RTX;
  signop sign;
  enum insn_code icode;

  done_label = gen_label_rtx ();
  do_error = gen_label_rtx ();

  do_pending_stack_adjust ();
  op0 = expand_normal (arg0);
  op1 = expand_normal (arg1);

  scalar_int_mode mode = SCALAR_INT_TYPE_MODE (TREE_TYPE (arg0));
  bool uns = unsr_p;
  if (lhs)
    {
      target = expand_expr (lhs, NULL_RTX, VOIDmode, EXPAND_WRITE);
      if (!is_ubsan)
	write_complex_part (target, const0_rtx, true);
    }

  if (is_ubsan)
    gcc_assert (!unsr_p && !uns0_p && !uns1_p);

  /* We assume both operands and result have the same precision
     here (GET_MODE_BITSIZE (mode)), S stands for signed type
     with that precision, U for unsigned type with that precision,
     sgn for unsigned most significant bit in that precision.
     s1 is signed first operand, u1 is unsigned first operand,
     s2 is signed second operand, u2 is unsigned second operand,
     sr is signed result, ur is unsigned result and the following
     rules say how to compute result (which is always result of
     the operands as if both were unsigned, cast to the right
     signedness) and how to compute whether operation overflowed.
     main_ovf (false) stands for jump on signed multiplication
     overflow or the main algorithm with uns == false.
     main_ovf (true) stands for jump on unsigned multiplication
     overflow or the main algorithm with uns == true.

     s1 * s2 -> sr
	res = (S) ((U) s1 * (U) s2)
	ovf = main_ovf (false)
     u1 * u2 -> ur
	res = u1 * u2
	ovf = main_ovf (true)
     s1 * u2 -> ur
	res = (U) s1 * u2
	ovf = (s1 < 0 && u2) || main_ovf (true)
     u1 * u2 -> sr
	res = (S) (u1 * u2)
	ovf = res < 0 || main_ovf (true)
     s1 * u2 -> sr
	res = (S) ((U) s1 * u2)
	ovf = (S) u2 >= 0 ? main_ovf (false)
			  : (s1 != 0 && (s1 != -1 || u2 != (U) res))
     s1 * s2 -> ur
	t1 = (s1 & s2) < 0 ? (-(U) s1) : ((U) s1)
	t2 = (s1 & s2) < 0 ? (-(U) s2) : ((U) s2)
	res = t1 * t2
	ovf = (s1 ^ s2) < 0 ? (s1 && s2) : main_ovf (true)  */

  if (uns0_p && !uns1_p)
    {
      /* Multiplication is commutative, if operand signedness differs,
	 canonicalize to the first operand being signed and second
	 unsigned to simplify following code.  */
      std::swap (op0, op1);
      std::swap (arg0, arg1);
      uns0_p = false;
      uns1_p = true;
    }

  int pos_neg0 = get_range_pos_neg (arg0);
  int pos_neg1 = get_range_pos_neg (arg1);

  /* s1 * u2 -> ur  */
  if (!uns0_p && uns1_p && unsr_p)
    {
      switch (pos_neg0)
	{
	case 1:
	  /* If s1 is non-negative, just perform normal u1 * u2 -> ur.  */
	  goto do_main;
	case 2:
	  /* If s1 is negative, avoid the main code, just multiply and
	     signal overflow if op1 is not 0.  */
	  struct separate_ops ops;
	  ops.code = MULT_EXPR;
	  ops.type = TREE_TYPE (arg1);
	  ops.op0 = make_tree (ops.type, op0);
	  ops.op1 = make_tree (ops.type, op1);
	  ops.op2 = NULL_TREE;
	  ops.location = loc;
	  res = expand_expr_real_2 (&ops, NULL_RTX, mode, EXPAND_NORMAL);
	  do_compare_rtx_and_jump (op1, const0_rtx, EQ, true, mode, NULL_RTX,
				   NULL, done_label, PROB_VERY_LIKELY);
	  goto do_error_label;
	case 3:
	  rtx_code_label *do_main_label;
	  do_main_label = gen_label_rtx ();
	  do_compare_rtx_and_jump (op0, const0_rtx, GE, false, mode, NULL_RTX,
				   NULL, do_main_label, PROB_VERY_LIKELY);
	  do_compare_rtx_and_jump (op1, const0_rtx, EQ, true, mode, NULL_RTX,
				   NULL, do_main_label, PROB_VERY_LIKELY);
	  expand_arith_set_overflow (lhs, target);
	  emit_label (do_main_label);
	  goto do_main;
	default:
	  gcc_unreachable ();
	}
    }

  /* u1 * u2 -> sr  */
  if (uns0_p && uns1_p && !unsr_p)
    {
      uns = true;
      /* Rest of handling of this case after res is computed.  */
      goto do_main;
    }

  /* s1 * u2 -> sr  */
  if (!uns0_p && uns1_p && !unsr_p)
    {
      switch (pos_neg1)
	{
	case 1:
	  goto do_main;
	case 2:
	  /* If (S) u2 is negative (i.e. u2 is larger than maximum of S,
	     avoid the main code, just multiply and signal overflow
	     unless 0 * u2 or -1 * ((U) Smin).  */
	  struct separate_ops ops;
	  ops.code = MULT_EXPR;
	  ops.type = TREE_TYPE (arg1);
	  ops.op0 = make_tree (ops.type, op0);
	  ops.op1 = make_tree (ops.type, op1);
	  ops.op2 = NULL_TREE;
	  ops.location = loc;
	  res = expand_expr_real_2 (&ops, NULL_RTX, mode, EXPAND_NORMAL);
	  do_compare_rtx_and_jump (op0, const0_rtx, EQ, true, mode, NULL_RTX,
				   NULL, done_label, PROB_VERY_LIKELY);
	  do_compare_rtx_and_jump (op0, constm1_rtx, NE, true, mode, NULL_RTX,
				   NULL, do_error, PROB_VERY_UNLIKELY);
	  int prec;
	  prec = GET_MODE_PRECISION (mode);
	  rtx sgn;
	  sgn = immed_wide_int_const (wi::min_value (prec, SIGNED), mode);
	  do_compare_rtx_and_jump (op1, sgn, EQ, true, mode, NULL_RTX,
				   NULL, done_label, PROB_VERY_LIKELY);
	  goto do_error_label;
	case 3:
	  /* Rest of handling of this case after res is computed.  */
	  goto do_main;
	default:
	  gcc_unreachable ();
	}
    }

  /* s1 * s2 -> ur  */
  if (!uns0_p && !uns1_p && unsr_p)
    {
      rtx tem, tem2;
      switch (pos_neg0 | pos_neg1)
	{
	case 1: /* Both operands known to be non-negative.  */
	  goto do_main;
	case 2: /* Both operands known to be negative.  */
	  op0 = expand_unop (mode, neg_optab, op0, NULL_RTX, false);
	  op1 = expand_unop (mode, neg_optab, op1, NULL_RTX, false);
	  /* Avoid looking at arg0/arg1 ranges, as we've changed
	     the arguments.  */
	  arg0 = error_mark_node;
	  arg1 = error_mark_node;
	  goto do_main;
	case 3:
	  if ((pos_neg0 ^ pos_neg1) == 3)
	    {
	      /* If one operand is known to be negative and the other
		 non-negative, this overflows always, unless the non-negative
		 one is 0.  Just do normal multiply and set overflow
		 unless one of the operands is 0.  */
	      struct separate_ops ops;
	      ops.code = MULT_EXPR;
	      ops.type
		= build_nonstandard_integer_type (GET_MODE_PRECISION (mode),
						  1);
	      ops.op0 = make_tree (ops.type, op0);
	      ops.op1 = make_tree (ops.type, op1);
	      ops.op2 = NULL_TREE;
	      ops.location = loc;
	      res = expand_expr_real_2 (&ops, NULL_RTX, mode, EXPAND_NORMAL);
	      tem = expand_binop (mode, and_optab, op0, op1, NULL_RTX, false,
				  OPTAB_LIB_WIDEN);
	      do_compare_rtx_and_jump (tem, const0_rtx, EQ, true, mode,
				       NULL_RTX, NULL, done_label,
				       PROB_VERY_LIKELY);
	      goto do_error_label;
	    }
	  /* The general case, do all the needed comparisons at runtime.  */
	  rtx_code_label *do_main_label, *after_negate_label;
	  rtx rop0, rop1;
	  rop0 = gen_reg_rtx (mode);
	  rop1 = gen_reg_rtx (mode);
	  emit_move_insn (rop0, op0);
	  emit_move_insn (rop1, op1);
	  op0 = rop0;
	  op1 = rop1;
	  do_main_label = gen_label_rtx ();
	  after_negate_label = gen_label_rtx ();
	  tem = expand_binop (mode, and_optab, op0, op1, NULL_RTX, false,
			      OPTAB_LIB_WIDEN);
	  do_compare_rtx_and_jump (tem, const0_rtx, GE, false, mode, NULL_RTX,
				   NULL, after_negate_label, PROB_VERY_LIKELY);
	  /* Both arguments negative here, negate them and continue with
	     normal unsigned overflow checking multiplication.  */
	  emit_move_insn (op0, expand_unop (mode, neg_optab, op0,
					    NULL_RTX, false));
	  emit_move_insn (op1, expand_unop (mode, neg_optab, op1,
					    NULL_RTX, false));
	  /* Avoid looking at arg0/arg1 ranges, as we might have changed
	     the arguments.  */
	  arg0 = error_mark_node;
	  arg1 = error_mark_node;
	  emit_jump (do_main_label);
	  emit_label (after_negate_label);
	  tem2 = expand_binop (mode, xor_optab, op0, op1, NULL_RTX, false,
			       OPTAB_LIB_WIDEN);
	  do_compare_rtx_and_jump (tem2, const0_rtx, GE, false, mode, NULL_RTX,
				   NULL, do_main_label, PROB_VERY_LIKELY);
	  /* One argument is negative here, the other positive.  This
	     overflows always, unless one of the arguments is 0.  But
	     if e.g. s2 is 0, (U) s1 * 0 doesn't overflow, whatever s1
	     is, thus we can keep do_main code oring in overflow as is.  */
	  do_compare_rtx_and_jump (tem, const0_rtx, EQ, true, mode, NULL_RTX,
				   NULL, do_main_label, PROB_VERY_LIKELY);
	  expand_arith_set_overflow (lhs, target);
	  emit_label (do_main_label);
	  goto do_main;
	default:
	  gcc_unreachable ();
	}
    }

 do_main:
  type = build_nonstandard_integer_type (GET_MODE_PRECISION (mode), uns);
  sign = uns ? UNSIGNED : SIGNED;
  icode = optab_handler (uns ? umulv4_optab : mulv4_optab, mode);
  if (icode != CODE_FOR_nothing)
    {
      struct expand_operand ops[4];
      rtx_insn *last = get_last_insn ();

      res = gen_reg_rtx (mode);
      create_output_operand (&ops[0], res, mode);
      create_input_operand (&ops[1], op0, mode);
      create_input_operand (&ops[2], op1, mode);
      create_fixed_operand (&ops[3], do_error);
      if (maybe_expand_insn (icode, 4, ops))
	{
	  last = get_last_insn ();
	  if (profile_status_for_fn (cfun) != PROFILE_ABSENT
	      && JUMP_P (last)
	      && any_condjump_p (last)
	      && !find_reg_note (last, REG_BR_PROB, 0))
	    add_int_reg_note (last, REG_BR_PROB, PROB_VERY_UNLIKELY);
	  emit_jump (done_label);
        }
      else
	{
	  delete_insns_since (last);
	  icode = CODE_FOR_nothing;
	}
    }

  if (icode == CODE_FOR_nothing)
    {
      struct separate_ops ops;
      int prec = GET_MODE_PRECISION (mode);
      scalar_int_mode hmode, wmode;
      ops.op0 = make_tree (type, op0);
      ops.op1 = make_tree (type, op1);
      ops.op2 = NULL_TREE;
      ops.location = loc;
      if (GET_MODE_2XWIDER_MODE (mode).exists (&wmode)
	  && targetm.scalar_mode_supported_p (wmode))
	{
	  ops.code = WIDEN_MULT_EXPR;
	  ops.type
	    = build_nonstandard_integer_type (GET_MODE_PRECISION (wmode), uns);

	  res = expand_expr_real_2 (&ops, NULL_RTX, wmode, EXPAND_NORMAL);
	  rtx hipart = expand_shift (RSHIFT_EXPR, wmode, res, prec,
				     NULL_RTX, uns);
	  hipart = convert_modes (mode, wmode, hipart, uns);
	  res = convert_modes (mode, wmode, res, uns);
	  if (uns)
	    /* For the unsigned multiplication, there was overflow if
	       HIPART is non-zero.  */
	    do_compare_rtx_and_jump (hipart, const0_rtx, EQ, true, mode,
				     NULL_RTX, NULL, done_label,
				     PROB_VERY_LIKELY);
	  else
	    {
	      rtx signbit = expand_shift (RSHIFT_EXPR, mode, res, prec - 1,
					  NULL_RTX, 0);
	      /* RES is low half of the double width result, HIPART
		 the high half.  There was overflow if
		 HIPART is different from RES < 0 ? -1 : 0.  */
	      do_compare_rtx_and_jump (signbit, hipart, EQ, true, mode,
				       NULL_RTX, NULL, done_label,
				       PROB_VERY_LIKELY);
	    }
	}
      else if (int_mode_for_size (prec / 2, 1).exists (&hmode)
	       && 2 * GET_MODE_PRECISION (hmode) == prec)
	{
	  rtx_code_label *large_op0 = gen_label_rtx ();
	  rtx_code_label *small_op0_large_op1 = gen_label_rtx ();
	  rtx_code_label *one_small_one_large = gen_label_rtx ();
	  rtx_code_label *both_ops_large = gen_label_rtx ();
	  rtx_code_label *after_hipart_neg = uns ? NULL : gen_label_rtx ();
	  rtx_code_label *after_lopart_neg = uns ? NULL : gen_label_rtx ();
	  rtx_code_label *do_overflow = gen_label_rtx ();
	  rtx_code_label *hipart_different = uns ? NULL : gen_label_rtx ();

	  unsigned int hprec = GET_MODE_PRECISION (hmode);
	  rtx hipart0 = expand_shift (RSHIFT_EXPR, mode, op0, hprec,
				      NULL_RTX, uns);
	  hipart0 = convert_modes (hmode, mode, hipart0, uns);
	  rtx lopart0 = convert_modes (hmode, mode, op0, uns);
	  rtx signbit0 = const0_rtx;
	  if (!uns)
	    signbit0 = expand_shift (RSHIFT_EXPR, hmode, lopart0, hprec - 1,
				     NULL_RTX, 0);
	  rtx hipart1 = expand_shift (RSHIFT_EXPR, mode, op1, hprec,
				      NULL_RTX, uns);
	  hipart1 = convert_modes (hmode, mode, hipart1, uns);
	  rtx lopart1 = convert_modes (hmode, mode, op1, uns);
	  rtx signbit1 = const0_rtx;
	  if (!uns)
	    signbit1 = expand_shift (RSHIFT_EXPR, hmode, lopart1, hprec - 1,
				     NULL_RTX, 0);

	  res = gen_reg_rtx (mode);

	  /* True if op0 resp. op1 are known to be in the range of
	     halfstype.  */
	  bool op0_small_p = false;
	  bool op1_small_p = false;
	  /* True if op0 resp. op1 are known to have all zeros or all ones
	     in the upper half of bits, but are not known to be
	     op{0,1}_small_p.  */
	  bool op0_medium_p = false;
	  bool op1_medium_p = false;
	  /* -1 if op{0,1} is known to be negative, 0 if it is known to be
	     nonnegative, 1 if unknown.  */
	  int op0_sign = 1;
	  int op1_sign = 1;

	  if (pos_neg0 == 1)
	    op0_sign = 0;
	  else if (pos_neg0 == 2)
	    op0_sign = -1;
	  if (pos_neg1 == 1)
	    op1_sign = 0;
	  else if (pos_neg1 == 2)
	    op1_sign = -1;

	  unsigned int mprec0 = prec;
	  if (arg0 != error_mark_node)
	    mprec0 = get_min_precision (arg0, sign);
	  if (mprec0 <= hprec)
	    op0_small_p = true;
	  else if (!uns && mprec0 <= hprec + 1)
	    op0_medium_p = true;
	  unsigned int mprec1 = prec;
	  if (arg1 != error_mark_node)
	    mprec1 = get_min_precision (arg1, sign);
	  if (mprec1 <= hprec)
	    op1_small_p = true;
	  else if (!uns && mprec1 <= hprec + 1)
	    op1_medium_p = true;

	  int smaller_sign = 1;
	  int larger_sign = 1;
	  if (op0_small_p)
	    {
	      smaller_sign = op0_sign;
	      larger_sign = op1_sign;
	    }
	  else if (op1_small_p)
	    {
	      smaller_sign = op1_sign;
	      larger_sign = op0_sign;
	    }
	  else if (op0_sign == op1_sign)
	    {
	      smaller_sign = op0_sign;
	      larger_sign = op0_sign;
	    }

	  if (!op0_small_p)
	    do_compare_rtx_and_jump (signbit0, hipart0, NE, true, hmode,
				     NULL_RTX, NULL, large_op0,
				     PROB_UNLIKELY);

	  if (!op1_small_p)
	    do_compare_rtx_and_jump (signbit1, hipart1, NE, true, hmode,
				     NULL_RTX, NULL, small_op0_large_op1,
				     PROB_UNLIKELY);

	  /* If both op0 and op1 are sign (!uns) or zero (uns) extended from
	     hmode to mode, the multiplication will never overflow.  We can
	     do just one hmode x hmode => mode widening multiplication.  */
	  rtx lopart0s = lopart0, lopart1s = lopart1;
	  if (GET_CODE (lopart0) == SUBREG)
	    {
	      lopart0s = shallow_copy_rtx (lopart0);
	      SUBREG_PROMOTED_VAR_P (lopart0s) = 1;
	      SUBREG_PROMOTED_SET (lopart0s, uns ? SRP_UNSIGNED : SRP_SIGNED);
	    }
	  if (GET_CODE (lopart1) == SUBREG)
	    {
	      lopart1s = shallow_copy_rtx (lopart1);
	      SUBREG_PROMOTED_VAR_P (lopart1s) = 1;
	      SUBREG_PROMOTED_SET (lopart1s, uns ? SRP_UNSIGNED : SRP_SIGNED);
	    }
	  tree halfstype = build_nonstandard_integer_type (hprec, uns);
	  ops.op0 = make_tree (halfstype, lopart0s);
	  ops.op1 = make_tree (halfstype, lopart1s);
	  ops.code = WIDEN_MULT_EXPR;
	  ops.type = type;
	  rtx thisres
	    = expand_expr_real_2 (&ops, NULL_RTX, mode, EXPAND_NORMAL);
	  emit_move_insn (res, thisres);
	  emit_jump (done_label);

	  emit_label (small_op0_large_op1);

	  /* If op0 is sign (!uns) or zero (uns) extended from hmode to mode,
	     but op1 is not, just swap the arguments and handle it as op1
	     sign/zero extended, op0 not.  */
	  rtx larger = gen_reg_rtx (mode);
	  rtx hipart = gen_reg_rtx (hmode);
	  rtx lopart = gen_reg_rtx (hmode);
	  emit_move_insn (larger, op1);
	  emit_move_insn (hipart, hipart1);
	  emit_move_insn (lopart, lopart0);
	  emit_jump (one_small_one_large);

	  emit_label (large_op0);

	  if (!op1_small_p)
	    do_compare_rtx_and_jump (signbit1, hipart1, NE, true, hmode,
				     NULL_RTX, NULL, both_ops_large,
				     PROB_UNLIKELY);

	  /* If op1 is sign (!uns) or zero (uns) extended from hmode to mode,
	     but op0 is not, prepare larger, hipart and lopart pseudos and
	     handle it together with small_op0_large_op1.  */
	  emit_move_insn (larger, op0);
	  emit_move_insn (hipart, hipart0);
	  emit_move_insn (lopart, lopart1);

	  emit_label (one_small_one_large);

	  /* lopart is the low part of the operand that is sign extended
	     to mode, larger is the other operand, hipart is the
	     high part of larger and lopart0 and lopart1 are the low parts
	     of both operands.
	     We perform lopart0 * lopart1 and lopart * hipart widening
	     multiplications.  */
	  tree halfutype = build_nonstandard_integer_type (hprec, 1);
	  ops.op0 = make_tree (halfutype, lopart0);
	  ops.op1 = make_tree (halfutype, lopart1);
	  rtx lo0xlo1
	    = expand_expr_real_2 (&ops, NULL_RTX, mode, EXPAND_NORMAL);

	  ops.op0 = make_tree (halfutype, lopart);
	  ops.op1 = make_tree (halfutype, hipart);
	  rtx loxhi = gen_reg_rtx (mode);
	  rtx tem = expand_expr_real_2 (&ops, NULL_RTX, mode, EXPAND_NORMAL);
	  emit_move_insn (loxhi, tem);

	  if (!uns)
	    {
	      /* if (hipart < 0) loxhi -= lopart << (bitsize / 2);  */
	      if (larger_sign == 0)
		emit_jump (after_hipart_neg);
	      else if (larger_sign != -1)
		do_compare_rtx_and_jump (hipart, const0_rtx, GE, false, hmode,
					 NULL_RTX, NULL, after_hipart_neg,
					 PROB_EVEN);

	      tem = convert_modes (mode, hmode, lopart, 1);
	      tem = expand_shift (LSHIFT_EXPR, mode, tem, hprec, NULL_RTX, 1);
	      tem = expand_simple_binop (mode, MINUS, loxhi, tem, NULL_RTX,
					 1, OPTAB_DIRECT);
	      emit_move_insn (loxhi, tem);

	      emit_label (after_hipart_neg);

	      /* if (lopart < 0) loxhi -= larger;  */
	      if (smaller_sign == 0)
		emit_jump (after_lopart_neg);
	      else if (smaller_sign != -1)
		do_compare_rtx_and_jump (lopart, const0_rtx, GE, false, hmode,
					 NULL_RTX, NULL, after_lopart_neg,
					 PROB_EVEN);

	      tem = expand_simple_binop (mode, MINUS, loxhi, larger, NULL_RTX,
					 1, OPTAB_DIRECT);
	      emit_move_insn (loxhi, tem);

	      emit_label (after_lopart_neg);
	    }

	  /* loxhi += (uns) lo0xlo1 >> (bitsize / 2);  */
	  tem = expand_shift (RSHIFT_EXPR, mode, lo0xlo1, hprec, NULL_RTX, 1);
	  tem = expand_simple_binop (mode, PLUS, loxhi, tem, NULL_RTX,
				     1, OPTAB_DIRECT);
	  emit_move_insn (loxhi, tem);

	  /* if (loxhi >> (bitsize / 2)
		 == (hmode) loxhi >> (bitsize / 2 - 1))  (if !uns)
	     if (loxhi >> (bitsize / 2) == 0		 (if uns).  */
	  rtx hipartloxhi = expand_shift (RSHIFT_EXPR, mode, loxhi, hprec,
					  NULL_RTX, 0);
	  hipartloxhi = convert_modes (hmode, mode, hipartloxhi, 0);
	  rtx signbitloxhi = const0_rtx;
	  if (!uns)
	    signbitloxhi = expand_shift (RSHIFT_EXPR, hmode,
					 convert_modes (hmode, mode,
							loxhi, 0),
					 hprec - 1, NULL_RTX, 0);

	  do_compare_rtx_and_jump (signbitloxhi, hipartloxhi, NE, true, hmode,
				   NULL_RTX, NULL, do_overflow,
				   PROB_VERY_UNLIKELY);

	  /* res = (loxhi << (bitsize / 2)) | (hmode) lo0xlo1;  */
	  rtx loxhishifted = expand_shift (LSHIFT_EXPR, mode, loxhi, hprec,
					   NULL_RTX, 1);
	  tem = convert_modes (mode, hmode,
			       convert_modes (hmode, mode, lo0xlo1, 1), 1);

	  tem = expand_simple_binop (mode, IOR, loxhishifted, tem, res,
				     1, OPTAB_DIRECT);
	  if (tem != res)
	    emit_move_insn (res, tem);
	  emit_jump (done_label);

	  emit_label (both_ops_large);

	  /* If both operands are large (not sign (!uns) or zero (uns)
	     extended from hmode), then perform the full multiplication
	     which will be the result of the operation.
	     The only cases which don't overflow are for signed multiplication
	     some cases where both hipart0 and highpart1 are 0 or -1.
	     For unsigned multiplication when high parts are both non-zero
	     this overflows always.  */
	  ops.code = MULT_EXPR;
	  ops.op0 = make_tree (type, op0);
	  ops.op1 = make_tree (type, op1);
	  tem = expand_expr_real_2 (&ops, NULL_RTX, mode, EXPAND_NORMAL);
	  emit_move_insn (res, tem);

	  if (!uns)
	    {
	      if (!op0_medium_p)
		{
		  tem = expand_simple_binop (hmode, PLUS, hipart0, const1_rtx,
					     NULL_RTX, 1, OPTAB_DIRECT);
		  do_compare_rtx_and_jump (tem, const1_rtx, GTU, true, hmode,
					   NULL_RTX, NULL, do_error,
					   PROB_VERY_UNLIKELY);
		}

	      if (!op1_medium_p)
		{
		  tem = expand_simple_binop (hmode, PLUS, hipart1, const1_rtx,
					     NULL_RTX, 1, OPTAB_DIRECT);
		  do_compare_rtx_and_jump (tem, const1_rtx, GTU, true, hmode,
					   NULL_RTX, NULL, do_error,
					   PROB_VERY_UNLIKELY);
		}

	      /* At this point hipart{0,1} are both in [-1, 0].  If they are
		 the same, overflow happened if res is negative, if they are
		 different, overflow happened if res is positive.  */
	      if (op0_sign != 1 && op1_sign != 1 && op0_sign != op1_sign)
		emit_jump (hipart_different);
	      else if (op0_sign == 1 || op1_sign == 1)
		do_compare_rtx_and_jump (hipart0, hipart1, NE, true, hmode,
					 NULL_RTX, NULL, hipart_different,
					 PROB_EVEN);

	      do_compare_rtx_and_jump (res, const0_rtx, LT, false, mode,
				       NULL_RTX, NULL, do_error,
				       PROB_VERY_UNLIKELY);
	      emit_jump (done_label);

	      emit_label (hipart_different);

	      do_compare_rtx_and_jump (res, const0_rtx, GE, false, mode,
				       NULL_RTX, NULL, do_error,
				       PROB_VERY_UNLIKELY);
	      emit_jump (done_label);
	    }

	  emit_label (do_overflow);

	  /* Overflow, do full multiplication and fallthru into do_error.  */
	  ops.op0 = make_tree (type, op0);
	  ops.op1 = make_tree (type, op1);
	  tem = expand_expr_real_2 (&ops, NULL_RTX, mode, EXPAND_NORMAL);
	  emit_move_insn (res, tem);
	}
      else
	{
	  gcc_assert (!is_ubsan);
	  ops.code = MULT_EXPR;
	  ops.type = type;
	  res = expand_expr_real_2 (&ops, NULL_RTX, mode, EXPAND_NORMAL);
	  emit_jump (done_label);
	}
    }

 do_error_label:
  emit_label (do_error);
  if (is_ubsan)
    {
      /* Expand the ubsan builtin call.  */
      push_temp_slots ();
      fn = ubsan_build_overflow_builtin (MULT_EXPR, loc, TREE_TYPE (arg0),
					 arg0, arg1, datap);
      expand_normal (fn);
      pop_temp_slots ();
      do_pending_stack_adjust ();
    }
  else if (lhs)
    expand_arith_set_overflow (lhs, target);

  /* We're done.  */
  emit_label (done_label);

  /* u1 * u2 -> sr  */
  if (uns0_p && uns1_p && !unsr_p)
    {
      rtx_code_label *all_done_label = gen_label_rtx ();
      do_compare_rtx_and_jump (res, const0_rtx, GE, false, mode, NULL_RTX,
			       NULL, all_done_label, PROB_VERY_LIKELY);
      expand_arith_set_overflow (lhs, target);
      emit_label (all_done_label);
    }

  /* s1 * u2 -> sr  */
  if (!uns0_p && uns1_p && !unsr_p && pos_neg1 == 3)
    {
      rtx_code_label *all_done_label = gen_label_rtx ();
      rtx_code_label *set_noovf = gen_label_rtx ();
      do_compare_rtx_and_jump (op1, const0_rtx, GE, false, mode, NULL_RTX,
			       NULL, all_done_label, PROB_VERY_LIKELY);
      expand_arith_set_overflow (lhs, target);
      do_compare_rtx_and_jump (op0, const0_rtx, EQ, true, mode, NULL_RTX,
			       NULL, set_noovf, PROB_VERY_LIKELY);
      do_compare_rtx_and_jump (op0, constm1_rtx, NE, true, mode, NULL_RTX,
			       NULL, all_done_label, PROB_VERY_UNLIKELY);
      do_compare_rtx_and_jump (op1, res, NE, true, mode, NULL_RTX, NULL,
			       all_done_label, PROB_VERY_UNLIKELY);
      emit_label (set_noovf);
      write_complex_part (target, const0_rtx, true);
      emit_label (all_done_label);
    }

  if (lhs)
    {
      if (is_ubsan)
	expand_ubsan_result_store (target, res);
      else
	expand_arith_overflow_result_store (lhs, target, mode, res);
    }
}

/* Expand UBSAN_CHECK_* internal function if it has vector operands.  */

static void
expand_vector_ubsan_overflow (location_t loc, enum tree_code code, tree lhs,
			      tree arg0, tree arg1)
{
  int cnt = TYPE_VECTOR_SUBPARTS (TREE_TYPE (arg0));
  rtx_code_label *loop_lab = NULL;
  rtx cntvar = NULL_RTX;
  tree cntv = NULL_TREE;
  tree eltype = TREE_TYPE (TREE_TYPE (arg0));
  tree sz = TYPE_SIZE (eltype);
  tree data = NULL_TREE;
  tree resv = NULL_TREE;
  rtx lhsr = NULL_RTX;
  rtx resvr = NULL_RTX;

  if (lhs)
    {
      optab op;
      lhsr = expand_expr (lhs, NULL_RTX, VOIDmode, EXPAND_WRITE);
      if (!VECTOR_MODE_P (GET_MODE (lhsr))
	  || (op = optab_for_tree_code (code, TREE_TYPE (arg0),
					optab_default)) == unknown_optab
	  || (optab_handler (op, TYPE_MODE (TREE_TYPE (arg0)))
	      == CODE_FOR_nothing))
	{
	  if (MEM_P (lhsr))
	    resv = make_tree (TREE_TYPE (lhs), lhsr);
	  else
	    {
	      resvr = assign_temp (TREE_TYPE (lhs), 1, 1);
	      resv = make_tree (TREE_TYPE (lhs), resvr);
	    }
	}
    }
  if (cnt > 4)
    {
      do_pending_stack_adjust ();
      loop_lab = gen_label_rtx ();
      cntvar = gen_reg_rtx (TYPE_MODE (sizetype));
      cntv = make_tree (sizetype, cntvar);
      emit_move_insn (cntvar, const0_rtx);
      emit_label (loop_lab);
    }
  if (TREE_CODE (arg0) != VECTOR_CST)
    {
      rtx arg0r = expand_normal (arg0);
      arg0 = make_tree (TREE_TYPE (arg0), arg0r);
    }
  if (TREE_CODE (arg1) != VECTOR_CST)
    {
      rtx arg1r = expand_normal (arg1);
      arg1 = make_tree (TREE_TYPE (arg1), arg1r);
    }
  for (int i = 0; i < (cnt > 4 ? 1 : cnt); i++)
    {
      tree op0, op1, res = NULL_TREE;
      if (cnt > 4)
	{
	  tree atype = build_array_type_nelts (eltype, cnt);
	  op0 = fold_build1_loc (loc, VIEW_CONVERT_EXPR, atype, arg0);
	  op0 = build4_loc (loc, ARRAY_REF, eltype, op0, cntv,
			    NULL_TREE, NULL_TREE);
	  op1 = fold_build1_loc (loc, VIEW_CONVERT_EXPR, atype, arg1);
	  op1 = build4_loc (loc, ARRAY_REF, eltype, op1, cntv,
			    NULL_TREE, NULL_TREE);
	  if (resv)
	    {
	      res = fold_build1_loc (loc, VIEW_CONVERT_EXPR, atype, resv);
	      res = build4_loc (loc, ARRAY_REF, eltype, res, cntv,
				NULL_TREE, NULL_TREE);
	    }
	}
      else
	{
	  tree bitpos = bitsize_int (tree_to_uhwi (sz) * i);
	  op0 = fold_build3_loc (loc, BIT_FIELD_REF, eltype, arg0, sz, bitpos);
	  op1 = fold_build3_loc (loc, BIT_FIELD_REF, eltype, arg1, sz, bitpos);
	  if (resv)
	    res = fold_build3_loc (loc, BIT_FIELD_REF, eltype, resv, sz,
				   bitpos);
	}
      switch (code)
	{
	case PLUS_EXPR:
	  expand_addsub_overflow (loc, PLUS_EXPR, res, op0, op1,
				  false, false, false, true, &data);
	  break;
	case MINUS_EXPR:
	  if (cnt > 4 ? integer_zerop (arg0) : integer_zerop (op0))
	    expand_neg_overflow (loc, res, op1, true, &data);
	  else
	    expand_addsub_overflow (loc, MINUS_EXPR, res, op0, op1,
				    false, false, false, true, &data);
	  break;
	case MULT_EXPR:
	  expand_mul_overflow (loc, res, op0, op1, false, false, false,
			       true, &data);
	  break;
	default:
	  gcc_unreachable ();
	}
    }
  if (cnt > 4)
    {
      struct separate_ops ops;
      ops.code = PLUS_EXPR;
      ops.type = TREE_TYPE (cntv);
      ops.op0 = cntv;
      ops.op1 = build_int_cst (TREE_TYPE (cntv), 1);
      ops.op2 = NULL_TREE;
      ops.location = loc;
      rtx ret = expand_expr_real_2 (&ops, cntvar, TYPE_MODE (sizetype),
				    EXPAND_NORMAL);
      if (ret != cntvar)
	emit_move_insn (cntvar, ret);
      do_compare_rtx_and_jump (cntvar, GEN_INT (cnt), NE, false,
			       TYPE_MODE (sizetype), NULL_RTX, NULL, loop_lab,
			       PROB_VERY_LIKELY);
    }
  if (lhs && resv == NULL_TREE)
    {
      struct separate_ops ops;
      ops.code = code;
      ops.type = TREE_TYPE (arg0);
      ops.op0 = arg0;
      ops.op1 = arg1;
      ops.op2 = NULL_TREE;
      ops.location = loc;
      rtx ret = expand_expr_real_2 (&ops, lhsr, TYPE_MODE (TREE_TYPE (arg0)),
				    EXPAND_NORMAL);
      if (ret != lhsr)
	emit_move_insn (lhsr, ret);
    }
  else if (resvr)
    emit_move_insn (lhsr, resvr);
}

/* Expand UBSAN_CHECK_ADD call STMT.  */

static void
expand_UBSAN_CHECK_ADD (internal_fn, gcall *stmt)
{
  location_t loc = gimple_location (stmt);
  tree lhs = gimple_call_lhs (stmt);
  tree arg0 = gimple_call_arg (stmt, 0);
  tree arg1 = gimple_call_arg (stmt, 1);
  if (VECTOR_TYPE_P (TREE_TYPE (arg0)))
    expand_vector_ubsan_overflow (loc, PLUS_EXPR, lhs, arg0, arg1);
  else
    expand_addsub_overflow (loc, PLUS_EXPR, lhs, arg0, arg1,
			    false, false, false, true, NULL);
}

/* Expand UBSAN_CHECK_SUB call STMT.  */

static void
expand_UBSAN_CHECK_SUB (internal_fn, gcall *stmt)
{
  location_t loc = gimple_location (stmt);
  tree lhs = gimple_call_lhs (stmt);
  tree arg0 = gimple_call_arg (stmt, 0);
  tree arg1 = gimple_call_arg (stmt, 1);
  if (VECTOR_TYPE_P (TREE_TYPE (arg0)))
    expand_vector_ubsan_overflow (loc, MINUS_EXPR, lhs, arg0, arg1);
  else if (integer_zerop (arg0))
    expand_neg_overflow (loc, lhs, arg1, true, NULL);
  else
    expand_addsub_overflow (loc, MINUS_EXPR, lhs, arg0, arg1,
			    false, false, false, true, NULL);
}

/* Expand UBSAN_CHECK_MUL call STMT.  */

static void
expand_UBSAN_CHECK_MUL (internal_fn, gcall *stmt)
{
  location_t loc = gimple_location (stmt);
  tree lhs = gimple_call_lhs (stmt);
  tree arg0 = gimple_call_arg (stmt, 0);
  tree arg1 = gimple_call_arg (stmt, 1);
  if (VECTOR_TYPE_P (TREE_TYPE (arg0)))
    expand_vector_ubsan_overflow (loc, MULT_EXPR, lhs, arg0, arg1);
  else
    expand_mul_overflow (loc, lhs, arg0, arg1, false, false, false, true,
			 NULL);
}

/* Helper function for {ADD,SUB,MUL}_OVERFLOW call stmt expansion.  */

static void
expand_arith_overflow (enum tree_code code, gimple *stmt)
{
  tree lhs = gimple_call_lhs (stmt);
  if (lhs == NULL_TREE)
    return;
  tree arg0 = gimple_call_arg (stmt, 0);
  tree arg1 = gimple_call_arg (stmt, 1);
  tree type = TREE_TYPE (TREE_TYPE (lhs));
  int uns0_p = TYPE_UNSIGNED (TREE_TYPE (arg0));
  int uns1_p = TYPE_UNSIGNED (TREE_TYPE (arg1));
  int unsr_p = TYPE_UNSIGNED (type);
  int prec0 = TYPE_PRECISION (TREE_TYPE (arg0));
  int prec1 = TYPE_PRECISION (TREE_TYPE (arg1));
  int precres = TYPE_PRECISION (type);
  location_t loc = gimple_location (stmt);
  if (!uns0_p && get_range_pos_neg (arg0) == 1)
    uns0_p = true;
  if (!uns1_p && get_range_pos_neg (arg1) == 1)
    uns1_p = true;
  int pr = get_min_precision (arg0, uns0_p ? UNSIGNED : SIGNED);
  prec0 = MIN (prec0, pr);
  pr = get_min_precision (arg1, uns1_p ? UNSIGNED : SIGNED);
  prec1 = MIN (prec1, pr);

  /* If uns0_p && uns1_p, precop is minimum needed precision
     of unsigned type to hold the exact result, otherwise
     precop is minimum needed precision of signed type to
     hold the exact result.  */
  int precop;
  if (code == MULT_EXPR)
    precop = prec0 + prec1 + (uns0_p != uns1_p);
  else
    {
      if (uns0_p == uns1_p)
	precop = MAX (prec0, prec1) + 1;
      else if (uns0_p)
	precop = MAX (prec0 + 1, prec1) + 1;
      else
	precop = MAX (prec0, prec1 + 1) + 1;
    }
  int orig_precres = precres;

  do
    {
      if ((uns0_p && uns1_p)
	  ? ((precop + !unsr_p) <= precres
	     /* u1 - u2 -> ur can overflow, no matter what precision
		the result has.  */
	     && (code != MINUS_EXPR || !unsr_p))
	  : (!unsr_p && precop <= precres))
	{
	  /* The infinity precision result will always fit into result.  */
	  rtx target = expand_expr (lhs, NULL_RTX, VOIDmode, EXPAND_WRITE);
	  write_complex_part (target, const0_rtx, true);
	  scalar_int_mode mode = SCALAR_INT_TYPE_MODE (type);
	  struct separate_ops ops;
	  ops.code = code;
	  ops.type = type;
	  ops.op0 = fold_convert_loc (loc, type, arg0);
	  ops.op1 = fold_convert_loc (loc, type, arg1);
	  ops.op2 = NULL_TREE;
	  ops.location = loc;
	  rtx tem = expand_expr_real_2 (&ops, NULL_RTX, mode, EXPAND_NORMAL);
	  expand_arith_overflow_result_store (lhs, target, mode, tem);
	  return;
	}

      /* For operations with low precision, if target doesn't have them, start
	 with precres widening right away, otherwise do it only if the most
	 simple cases can't be used.  */
      const int min_precision = targetm.min_arithmetic_precision ();
      if (orig_precres == precres && precres < min_precision)
	;
      else if ((uns0_p && uns1_p && unsr_p && prec0 <= precres
		&& prec1 <= precres)
	  || ((!uns0_p || !uns1_p) && !unsr_p
	      && prec0 + uns0_p <= precres
	      && prec1 + uns1_p <= precres))
	{
	  arg0 = fold_convert_loc (loc, type, arg0);
	  arg1 = fold_convert_loc (loc, type, arg1);
	  switch (code)
	    {
	    case MINUS_EXPR:
	      if (integer_zerop (arg0) && !unsr_p)
		{
		  expand_neg_overflow (loc, lhs, arg1, false, NULL);
		  return;
		}
	      /* FALLTHRU */
	    case PLUS_EXPR:
	      expand_addsub_overflow (loc, code, lhs, arg0, arg1, unsr_p,
				      unsr_p, unsr_p, false, NULL);
	      return;
	    case MULT_EXPR:
	      expand_mul_overflow (loc, lhs, arg0, arg1, unsr_p,
				   unsr_p, unsr_p, false, NULL);
	      return;
	    default:
	      gcc_unreachable ();
	    }
	}

      /* For sub-word operations, retry with a wider type first.  */
      if (orig_precres == precres && precop <= BITS_PER_WORD)
	{
<<<<<<< HEAD
	  int p = WORD_REGISTER_OPERATIONS ? BITS_PER_WORD : precop;
	  scalar_int_mode m = smallest_int_mode_for_size (p);
=======
	  int p = MAX (min_precision, precop);
	  enum machine_mode m = smallest_mode_for_size (p, MODE_INT);
>>>>>>> 68b948d3
	  tree optype = build_nonstandard_integer_type (GET_MODE_PRECISION (m),
							uns0_p && uns1_p
							&& unsr_p);
	  p = TYPE_PRECISION (optype);
	  if (p > precres)
	    {
	      precres = p;
	      unsr_p = TYPE_UNSIGNED (optype);
	      type = optype;
	      continue;
	    }
	}

      if (prec0 <= precres && prec1 <= precres)
	{
	  tree types[2];
	  if (unsr_p)
	    {
	      types[0] = build_nonstandard_integer_type (precres, 0);
	      types[1] = type;
	    }
	  else
	    {
	      types[0] = type;
	      types[1] = build_nonstandard_integer_type (precres, 1);
	    }
	  arg0 = fold_convert_loc (loc, types[uns0_p], arg0);
	  arg1 = fold_convert_loc (loc, types[uns1_p], arg1);
	  if (code != MULT_EXPR)
	    expand_addsub_overflow (loc, code, lhs, arg0, arg1, unsr_p,
				    uns0_p, uns1_p, false, NULL);
	  else
	    expand_mul_overflow (loc, lhs, arg0, arg1, unsr_p,
				 uns0_p, uns1_p, false, NULL);
	  return;
	}

      /* Retry with a wider type.  */
      if (orig_precres == precres)
	{
	  int p = MAX (prec0, prec1);
	  scalar_int_mode m = smallest_int_mode_for_size (p);
	  tree optype = build_nonstandard_integer_type (GET_MODE_PRECISION (m),
							uns0_p && uns1_p
							&& unsr_p);
	  p = TYPE_PRECISION (optype);
	  if (p > precres)
	    {
	      precres = p;
	      unsr_p = TYPE_UNSIGNED (optype);
	      type = optype;
	      continue;
	    }
	}

      gcc_unreachable ();
    }
  while (1);
}

/* Expand ADD_OVERFLOW STMT.  */

static void
expand_ADD_OVERFLOW (internal_fn, gcall *stmt)
{
  expand_arith_overflow (PLUS_EXPR, stmt);
}

/* Expand SUB_OVERFLOW STMT.  */

static void
expand_SUB_OVERFLOW (internal_fn, gcall *stmt)
{
  expand_arith_overflow (MINUS_EXPR, stmt);
}

/* Expand MUL_OVERFLOW STMT.  */

static void
expand_MUL_OVERFLOW (internal_fn, gcall *stmt)
{
  expand_arith_overflow (MULT_EXPR, stmt);
}

/* This should get folded in tree-vectorizer.c.  */

static void
expand_LOOP_VECTORIZED (internal_fn, gcall *)
{
  gcc_unreachable ();
}

/* Return a memory reference of type TYPE for argument INDEX of STMT.
   If we need to create a new MEM_REF, use argument INDEX + 1 to derive
   the second (TBAA) operand.  */

static tree
expand_call_mem_ref (tree type, gcall *stmt, int index)
{
  tree addr = gimple_call_arg (stmt, index);
  tree ptr = build_int_cst (TREE_TYPE (gimple_call_arg (stmt, index + 1)), 0);
  unsigned int align = tree_to_shwi (gimple_call_arg (stmt, index + 1));
  if (TYPE_ALIGN (type) != align)
    type = build_aligned_type (type, align);

  tree tmp = addr;
  if (TREE_CODE (tmp) == SSA_NAME)
    {
      gimple *def = SSA_NAME_DEF_STMT (tmp);
      if (gimple_assign_single_p (def))
	tmp = gimple_assign_rhs1 (def);
    }

  if (TREE_CODE (tmp) == ADDR_EXPR)
    {
      tree mem = TREE_OPERAND (tmp, 0);
      if (TREE_CODE (mem) == TARGET_MEM_REF
	  && types_compatible_p (TREE_TYPE (mem), type)
	  && operand_equal_p (TMR_OFFSET (mem), ptr, 0))
	return mem;
    }

  return fold_build2 (MEM_REF, type, addr, ptr);
}

/* Expand MASK_LOAD{,_LANES} call STMT using optab OPTAB.  */

static void
expand_mask_load_optab_fn (internal_fn, gcall *stmt, convert_optab optab)
{
  struct expand_operand ops[3];
  tree type, lhs, rhs, maskt;
  rtx mem, target, mask;
  insn_code icode;

  maskt = gimple_call_arg (stmt, 2);
  lhs = gimple_call_lhs (stmt);
  if (lhs == NULL_TREE)
    return;
  type = TREE_TYPE (lhs);
  rhs = expand_call_mem_ref (type, stmt, 0);

  if (optab == vec_mask_load_lanes_optab)
    icode = get_multi_vector_move (type, optab);
  else
    icode = convert_optab_handler (optab, TYPE_MODE (type),
				   TYPE_MODE (TREE_TYPE (maskt)));

  mem = expand_expr (rhs, NULL_RTX, VOIDmode, EXPAND_WRITE);
  gcc_assert (MEM_P (mem));
  mask = expand_normal (maskt);
  target = expand_expr (lhs, NULL_RTX, VOIDmode, EXPAND_WRITE);
  create_output_operand (&ops[0], target, TYPE_MODE (type));
  create_fixed_operand (&ops[1], mem);
  create_input_operand (&ops[2], mask, TYPE_MODE (TREE_TYPE (maskt)));
  expand_insn (icode, 3, ops);
}

#define expand_mask_load_lanes_optab_fn expand_mask_load_optab_fn

static void
expand_firstfault_load_optab_fn (internal_fn, gcall *stmt, direct_optab optab)
{
  struct expand_operand ops[2];
  tree type, lhs, rhs;
  rtx mem, target;

  lhs = gimple_call_lhs (stmt);
  type = TREE_TYPE (lhs);
  rhs = expand_call_mem_ref (type, stmt, 0);

  mem = expand_expr (rhs, NULL_RTX, VOIDmode, EXPAND_WRITE);
  gcc_assert (MEM_P (mem));
  target = expand_expr (lhs, NULL_RTX, VOIDmode, EXPAND_WRITE);
  create_output_operand (&ops[0], target, TYPE_MODE (type));
  create_fixed_operand (&ops[1], mem);
  expand_insn (direct_optab_handler (optab, TYPE_MODE (type)), 2, ops);
  if (!rtx_equal_p (target, ops[0].value))
    emit_move_insn (target, ops[0].value);
}

static void
expand_read_nf_optab_fn (internal_fn, gcall *stmt, direct_optab optab)
{
  struct expand_operand ops[1];

  tree lhs = gimple_call_lhs (stmt);
  if (lhs == NULL_TREE)
    return;
  tree lhs_type = TREE_TYPE (lhs);
  rtx lhs_rtx = expand_expr (lhs, NULL_RTX, VOIDmode, EXPAND_WRITE);
  create_output_operand (&ops[0], lhs_rtx, TYPE_MODE (lhs_type));

  insn_code icode = direct_optab_handler (optab, TYPE_MODE (lhs_type));
  expand_insn (icode, 1, ops);
  if (!rtx_equal_p (lhs_rtx, ops[0].value))
    emit_move_insn (lhs_rtx, ops[0].value);
}

static void
expand_write_nf_optab_fn (internal_fn, gcall *stmt, direct_optab optab)
{
  struct expand_operand ops[1];

  tree rhs = gimple_call_arg (stmt, 0);
  tree rhs_type = TREE_TYPE (rhs);
  rtx rhs_rtx = expand_normal (rhs);
  create_input_operand (&ops[0], rhs_rtx, TYPE_MODE (rhs_type));

  insn_code icode = direct_optab_handler (optab, TYPE_MODE (rhs_type));
  expand_insn (icode, 1, ops);
}

/* Expand MASK_STORE{,_LANES} call STMT using optab OPTAB.  */

static void
expand_mask_store_optab_fn (internal_fn, gcall *stmt, convert_optab optab)
{
  struct expand_operand ops[3];
  tree type, lhs, rhs, maskt;
  rtx mem, reg, mask;
  insn_code icode;

  maskt = gimple_call_arg (stmt, 2);
  rhs = gimple_call_arg (stmt, 3);
  type = TREE_TYPE (rhs);
  lhs = expand_call_mem_ref (type, stmt, 0);

  if (optab == vec_mask_store_lanes_optab)
    icode = get_multi_vector_move (type, optab);
  else
    icode = convert_optab_handler (optab, TYPE_MODE (type),
				   TYPE_MODE (TREE_TYPE (maskt)));

  mem = expand_expr (lhs, NULL_RTX, VOIDmode, EXPAND_WRITE);
  gcc_assert (MEM_P (mem));
  mask = expand_normal (maskt);
  reg = expand_normal (rhs);
  create_fixed_operand (&ops[0], mem);
  create_input_operand (&ops[1], reg, TYPE_MODE (type));
  create_input_operand (&ops[2], mask, TYPE_MODE (TREE_TYPE (maskt)));
  expand_insn (icode, 3, ops);
}

#define expand_mask_store_lanes_optab_fn expand_mask_store_optab_fn

static void
expand_ABNORMAL_DISPATCHER (internal_fn, gcall *)
{
}

static void
expand_BUILTIN_EXPECT (internal_fn, gcall *stmt)
{
  /* When guessing was done, the hints should be already stripped away.  */
  gcc_assert (!flag_guess_branch_prob || optimize == 0 || seen_error ());

  rtx target;
  tree lhs = gimple_call_lhs (stmt);
  if (lhs)
    target = expand_expr (lhs, NULL_RTX, VOIDmode, EXPAND_WRITE);
  else
    target = const0_rtx;
  rtx val = expand_expr (gimple_call_arg (stmt, 0), target, VOIDmode, EXPAND_NORMAL);
  if (lhs && val != target)
    emit_move_insn (target, val);
}

/* IFN_VA_ARG is supposed to be expanded at pass_stdarg.  So this dummy function
   should never be called.  */

static void
expand_VA_ARG (internal_fn, gcall *)
{
  gcc_unreachable ();
}

/* Expand the IFN_UNIQUE function according to its first argument.  */

static void
expand_UNIQUE (internal_fn, gcall *stmt)
{
  rtx pattern = NULL_RTX;
  enum ifn_unique_kind kind
    = (enum ifn_unique_kind) TREE_INT_CST_LOW (gimple_call_arg (stmt, 0));

  switch (kind)
    {
    default:
      gcc_unreachable ();

    case IFN_UNIQUE_UNSPEC:
      if (targetm.have_unique ())
	pattern = targetm.gen_unique ();
      break;

    case IFN_UNIQUE_OACC_FORK:
    case IFN_UNIQUE_OACC_JOIN:
      if (targetm.have_oacc_fork () && targetm.have_oacc_join ())
	{
	  tree lhs = gimple_call_lhs (stmt);
	  rtx target = const0_rtx;

	  if (lhs)
	    target = expand_expr (lhs, NULL_RTX, VOIDmode, EXPAND_WRITE);

	  rtx data_dep = expand_normal (gimple_call_arg (stmt, 1));
	  rtx axis = expand_normal (gimple_call_arg (stmt, 2));

	  if (kind == IFN_UNIQUE_OACC_FORK)
	    pattern = targetm.gen_oacc_fork (target, data_dep, axis);
	  else
	    pattern = targetm.gen_oacc_join (target, data_dep, axis);
	}
      else
	gcc_unreachable ();
      break;
    }

  if (pattern)
    emit_insn (pattern);
}

/* The size of an OpenACC compute dimension.  */

static void
expand_GOACC_DIM_SIZE (internal_fn, gcall *stmt)
{
  tree lhs = gimple_call_lhs (stmt);

  if (!lhs)
    return;

  rtx target = expand_expr (lhs, NULL_RTX, VOIDmode, EXPAND_WRITE);
  if (targetm.have_oacc_dim_size ())
    {
      rtx dim = expand_expr (gimple_call_arg (stmt, 0), NULL_RTX,
			     VOIDmode, EXPAND_NORMAL);
      emit_insn (targetm.gen_oacc_dim_size (target, dim));
    }
  else
    emit_move_insn (target, GEN_INT (1));
}

/* The position of an OpenACC execution engine along one compute axis.  */

static void
expand_GOACC_DIM_POS (internal_fn, gcall *stmt)
{
  tree lhs = gimple_call_lhs (stmt);

  if (!lhs)
    return;

  rtx target = expand_expr (lhs, NULL_RTX, VOIDmode, EXPAND_WRITE);
  if (targetm.have_oacc_dim_pos ())
    {
      rtx dim = expand_expr (gimple_call_arg (stmt, 0), NULL_RTX,
			     VOIDmode, EXPAND_NORMAL);
      emit_insn (targetm.gen_oacc_dim_pos (target, dim));
    }
  else
    emit_move_insn (target, const0_rtx);
}

/* This is expanded by oacc_device_lower pass.  */

static void
expand_GOACC_LOOP (internal_fn, gcall *)
{
  gcc_unreachable ();
}

/* This is expanded by oacc_device_lower pass.  */

static void
expand_GOACC_REDUCTION (internal_fn, gcall *)
{
  gcc_unreachable ();
}

/* This is expanded by oacc_device_lower pass.  */

static void
expand_GOACC_TILE (internal_fn, gcall *)
{
  gcc_unreachable ();
}

/* Set errno to EDOM.  */

static void
expand_SET_EDOM (internal_fn, gcall *)
{
#ifdef TARGET_EDOM
#ifdef GEN_ERRNO_RTX
  rtx errno_rtx = GEN_ERRNO_RTX;
#else
  rtx errno_rtx = gen_rtx_MEM (word_mode, gen_rtx_SYMBOL_REF (Pmode, "errno"));
#endif
  emit_move_insn (errno_rtx,
		  gen_int_mode (TARGET_EDOM, GET_MODE (errno_rtx)));
#else
  gcc_unreachable ();
#endif
}

/* Expand atomic bit test and set.  */

static void
expand_ATOMIC_BIT_TEST_AND_SET (internal_fn, gcall *call)
{
  expand_ifn_atomic_bit_test_and (call);
}

/* Expand atomic bit test and complement.  */

static void
expand_ATOMIC_BIT_TEST_AND_COMPLEMENT (internal_fn, gcall *call)
{
  expand_ifn_atomic_bit_test_and (call);
}

/* Expand atomic bit test and reset.  */

static void
expand_ATOMIC_BIT_TEST_AND_RESET (internal_fn, gcall *call)
{
  expand_ifn_atomic_bit_test_and (call);
}

/* Expand atomic bit test and set.  */

static void
expand_ATOMIC_COMPARE_EXCHANGE (internal_fn, gcall *call)
{
  expand_ifn_atomic_compare_exchange (call);
}

/* Expand LAUNDER to assignment, lhs = arg0.  */

static void
expand_LAUNDER (internal_fn, gcall *call)
{
  tree lhs = gimple_call_lhs (call);

  if (!lhs)
    return;

  expand_assignment (lhs, gimple_call_arg (call, 0), false);
}

<<<<<<< HEAD
/* Expand {MASK_,}SCATTER_STORE{S,U} call CALL using optab OPTAB.  */

static void
expand_scatter_store_optab_fn (internal_fn, gcall *stmt, direct_optab optab)
{
  struct expand_operand ops[5];
  tree idxtype, rhs[4];
  rtx addr, indexes;
  enum insn_code icode;

  rhs[0] = gimple_call_arg (stmt, 0);
  rhs[1] = gimple_call_arg (stmt, 1);
  rhs[2] = gimple_call_arg (stmt, 2);
  rhs[3] = gimple_call_arg (stmt, 3);

  addr = expand_normal (rhs[0]);

  idxtype = TREE_TYPE (rhs[1]);
  indexes = expand_normal (rhs[1]);

  gcc_assert (TREE_CODE (rhs[2]) == INTEGER_CST);

  int i = 0;
  create_address_operand (&ops[i++], addr);
  create_input_operand (&ops[i++], indexes, TYPE_MODE (idxtype));
  create_integer_operand (&ops[i++], TREE_INT_CST_LOW (rhs[2]));

  machine_mode mode = TYPE_MODE (TREE_TYPE (rhs[3]));
  rtx src = expand_normal (rhs[3]);
  create_input_operand (&ops[i++], src, mode);

  if (optab == vec_mask_scatter_stores_optab
      || optab == vec_mask_scatter_storeu_optab)
    {
      tree mask_tree = gimple_call_arg (stmt, 4);
      rtx mask_rtx = expand_normal (mask_tree);
      create_input_operand (&ops[i++], mask_rtx,
			    TYPE_MODE (TREE_TYPE (mask_tree)));
    }

  icode = direct_optab_handler (optab, mode);
  expand_insn (icode, i, ops);
}

/* Expand {MASK_,}GATHER_LOAD{S,U} call CALL using optab OPTAB.  */

static void
expand_gather_load_optab_fn (internal_fn, gcall *stmt, direct_optab optab)
{
  struct expand_operand ops[5];
  tree type, idxtype, lhs, rhs[3];
  rtx target, addr, indexes;
  enum insn_code icode;

  lhs = gimple_call_lhs (stmt);
  rhs[0] = gimple_call_arg (stmt, 0);
  rhs[1] = gimple_call_arg (stmt, 1);
  rhs[2] = gimple_call_arg (stmt, 2);

  type = TREE_TYPE (lhs);
  target = expand_expr (lhs, NULL_RTX, VOIDmode, EXPAND_WRITE);

  addr = expand_normal (rhs[0]);

  idxtype = TREE_TYPE (rhs[1]);
  indexes = expand_normal (rhs[1]);

  gcc_assert (TREE_CODE (rhs[2]) == INTEGER_CST);

  int i = 0;
  create_output_operand (&ops[i++], target, TYPE_MODE (type));
  create_address_operand (&ops[i++], addr);
  create_input_operand (&ops[i++], indexes, TYPE_MODE (idxtype));
  create_integer_operand (&ops[i++], TREE_INT_CST_LOW (rhs[2]));
  if (optab == vec_mask_gather_loads_optab
      || optab == vec_mask_gather_loadu_optab)
    {
      tree mask_tree = gimple_call_arg (stmt, 3);
      rtx mask_rtx = expand_normal (mask_tree);
      create_input_operand (&ops[i++], mask_rtx,
			    TYPE_MODE (TREE_TYPE (mask_tree)));
    }
  icode = direct_optab_handler (optab, TYPE_MODE (type));
  expand_insn (icode, i, ops);
=======
/* Expand DIVMOD() using:
 a) optab handler for udivmod/sdivmod if it is available.
 b) If optab_handler doesn't exist, generate call to
    target-specific divmod libfunc.  */

static void
expand_DIVMOD (internal_fn, gcall *call_stmt)
{
  tree lhs = gimple_call_lhs (call_stmt);
  tree arg0 = gimple_call_arg (call_stmt, 0);
  tree arg1 = gimple_call_arg (call_stmt, 1);

  gcc_assert (TREE_CODE (TREE_TYPE (lhs)) == COMPLEX_TYPE);
  tree type = TREE_TYPE (TREE_TYPE (lhs));
  machine_mode mode = TYPE_MODE (type);
  bool unsignedp = TYPE_UNSIGNED (type);
  optab tab = (unsignedp) ? udivmod_optab : sdivmod_optab;

  rtx op0 = expand_normal (arg0);
  rtx op1 = expand_normal (arg1);
  rtx target = expand_expr (lhs, NULL_RTX, VOIDmode, EXPAND_WRITE);

  rtx quotient, remainder, libfunc;

  /* Check if optab_handler exists for divmod_optab for given mode.  */
  if (optab_handler (tab, mode) != CODE_FOR_nothing)
    {
      quotient = gen_reg_rtx (mode);
      remainder = gen_reg_rtx (mode);
      expand_twoval_binop (tab, op0, op1, quotient, remainder, unsignedp);
    }

  /* Generate call to divmod libfunc if it exists.  */
  else if ((libfunc = optab_libfunc (tab, mode)) != NULL_RTX)
    targetm.expand_divmod_libfunc (libfunc, mode, op0, op1,
				   &quotient, &remainder);

  else
    gcc_unreachable ();

  /* Wrap the return value (quotient, remainder) within COMPLEX_EXPR.  */
  expand_expr (build2 (COMPLEX_EXPR, TREE_TYPE (lhs),
		       make_tree (TREE_TYPE (arg0), quotient),
		       make_tree (TREE_TYPE (arg1), remainder)),
	      target, VOIDmode, EXPAND_NORMAL);
>>>>>>> 68b948d3
}

/* Expand a call to FN using the operands in STMT.  FN has a single
   output operand and NARGS input operands.  */

static void
expand_direct_optab_fn (internal_fn fn, gcall *stmt, direct_optab optab,
			unsigned int nargs)
{
  expand_operand *ops = XALLOCAVEC (expand_operand, nargs + 1);

  tree_pair types = direct_internal_fn_types (fn, stmt);
  insn_code icode = direct_optab_handler (optab, TYPE_MODE (types.first));
  gcc_assert (icode != CODE_FOR_nothing);

  tree lhs = gimple_call_lhs (stmt);
  tree lhs_type = TREE_TYPE (lhs);
  rtx lhs_rtx = expand_expr (lhs, NULL_RTX, VOIDmode, EXPAND_WRITE);

  rtx dest = lhs_rtx;
  if (GET_CODE (dest) == SUBREG && SUBREG_PROMOTED_VAR_P (dest))
    dest = gen_reg_rtx (GET_MODE (dest));

  create_output_operand (&ops[0], dest, insn_data[icode].operand[0].mode);

  for (unsigned int i = 0; i < nargs; ++i)
    {
      tree rhs = gimple_call_arg (stmt, i);
      tree rhs_type = TREE_TYPE (rhs);
      rtx rhs_rtx = expand_normal (rhs);
      if (INTEGRAL_TYPE_P (rhs_type))
	create_convert_operand_from (&ops[i + 1], rhs_rtx,
				     TYPE_MODE (rhs_type),
				     TYPE_UNSIGNED (rhs_type));
      else
	create_input_operand (&ops[i + 1], rhs_rtx, TYPE_MODE (rhs_type));
    }

  expand_insn (icode, nargs + 1, ops);
  if (!rtx_equal_p (lhs_rtx, ops[0].value))
    {
      /* If the return value has an integral type, convert the instruction
	 result to that type.  This is useful for things that return an
	 int regardless of the size of the input.  If the instruction result
	 is smaller than required, assume that it is signed.

	 If the return value has a nonintegral type, its mode must match
	 the instruction result.  */
      if (GET_CODE (lhs_rtx) == SUBREG && SUBREG_PROMOTED_VAR_P (lhs_rtx))
	{
	  /* If this is a scalar in a register that is stored in a wider
	     mode than the declared mode, compute the result into its
	     declared mode and then convert to the wider mode.  */
	  gcc_checking_assert (INTEGRAL_TYPE_P (lhs_type));
	  rtx tmp = convert_to_mode (GET_MODE (lhs_rtx), ops[0].value, 0);
	  convert_move (SUBREG_REG (lhs_rtx), tmp,
			SUBREG_PROMOTED_SIGN (lhs_rtx));
	}
      else if (GET_MODE (lhs_rtx) == GET_MODE (ops[0].value))
	emit_move_insn (lhs_rtx, ops[0].value);
      else
	{
	  gcc_checking_assert (INTEGRAL_TYPE_P (lhs_type));
	  convert_move (lhs_rtx, ops[0].value, 0);
	}
    }
}

/* Expand WHILE_ULT call STMT using optab OPTAB.  */

static void
expand_while_optab_fn (internal_fn, gcall *stmt, convert_optab optab)
{
  expand_operand ops[3];
  tree rhs_type[2];

  tree lhs = gimple_call_lhs (stmt);
  tree lhs_type = TREE_TYPE (lhs);
  rtx lhs_rtx = expand_expr (lhs, NULL_RTX, VOIDmode, EXPAND_WRITE);
  create_output_operand (&ops[0], lhs_rtx, TYPE_MODE (lhs_type));

  for (unsigned int i = 0; i < 2; ++i)
    {
      tree rhs = gimple_call_arg (stmt, i);
      rhs_type[i] = TREE_TYPE (rhs);
      rtx rhs_rtx = expand_normal (rhs);
      create_input_operand (&ops[i + 1], rhs_rtx, TYPE_MODE (rhs_type[i]));
    }

  insn_code icode = convert_optab_handler (optab, TYPE_MODE (rhs_type[0]),
					   TYPE_MODE (lhs_type));

  expand_insn (icode, 3, ops);
  if (!rtx_equal_p (lhs_rtx, ops[0].value))
    emit_move_insn (lhs_rtx, ops[0].value);
}

/* Expanders for optabs that can use expand_direct_optab_fn.  */

#define expand_unary_optab_fn(FN, STMT, OPTAB) \
  expand_direct_optab_fn (FN, STMT, OPTAB, 1)

#define expand_binary_optab_fn(FN, STMT, OPTAB) \
  expand_direct_optab_fn (FN, STMT, OPTAB, 2)

#define expand_cond_binary_optab_fn(FN, STMT, OPTAB) \
  expand_direct_optab_fn (FN, STMT, OPTAB, 3)

#define expand_clastb_optab_fn(FN, STMT, OPTAB) \
  expand_direct_optab_fn (FN, STMT, OPTAB, 3)

/* RETURN_TYPE and ARGS are a return type and argument list that are
   in principle compatible with FN (which satisfies direct_internal_fn_p).
   Return the types that should be used to determine whether the
   target supports FN.  */

tree_pair
direct_internal_fn_types (internal_fn fn, tree return_type, tree *args)
{
  const direct_internal_fn_info &info = direct_internal_fn (fn);
  tree type0 = (info.type0 < 0 ? return_type : TREE_TYPE (args[info.type0]));
  tree type1 = (info.type1 < 0 ? return_type : TREE_TYPE (args[info.type1]));
  return tree_pair (type0, type1);
}

/* CALL is a call whose return type and arguments are in principle
   compatible with FN (which satisfies direct_internal_fn_p).  Return the
   types that should be used to determine whether the target supports FN.  */

tree_pair
direct_internal_fn_types (internal_fn fn, gcall *call)
{
  const direct_internal_fn_info &info = direct_internal_fn (fn);
  tree op0 = (info.type0 < 0
	      ? gimple_call_lhs (call)
	      : gimple_call_arg (call, info.type0));
  tree op1 = (info.type1 < 0
	      ? gimple_call_lhs (call)
	      : gimple_call_arg (call, info.type1));
  return tree_pair (TREE_TYPE (op0), TREE_TYPE (op1));
}

/* Return true if OPTAB is supported for TYPES (whose modes should be
   the same) when the optimization type is OPT_TYPE.  Used for simple
   direct optabs.  */

static bool
direct_optab_supported_p (direct_optab optab, tree_pair types,
			  optimization_type opt_type)
{
  machine_mode mode = TYPE_MODE (types.first);
  gcc_checking_assert (mode == TYPE_MODE (types.second));
  return direct_optab_handler (optab, mode, opt_type) != CODE_FOR_nothing;
}

/* Return true if OPTAB is supported for TYPES, where the first type
   is the destination and the second type is the source.  Used for
   convert optabs.  */

static bool
convert_optab_supported_p (convert_optab optab, tree_pair types,
			   optimization_type opt_type)
{
  return (convert_optab_handler (optab, TYPE_MODE (types.first),
				TYPE_MODE (types.second), opt_type)
	  != CODE_FOR_nothing);
}

/* Return true if load/store lanes optab OPTAB is supported for
   array type TYPES.first when the optimization type is OPT_TYPE.  */

static bool
multi_vector_optab_supported_p (convert_optab optab, tree_pair types,
				optimization_type opt_type)
{
  gcc_assert (TREE_CODE (types.first) == ARRAY_TYPE);
  machine_mode imode = TYPE_MODE (types.first);
  machine_mode vmode = TYPE_MODE (TREE_TYPE (types.first));
  return (convert_optab_handler (optab, imode, vmode, opt_type)
	  != CODE_FOR_nothing);
}

#define direct_unary_optab_supported_p direct_optab_supported_p
#define direct_binary_optab_supported_p direct_optab_supported_p
#define direct_cond_binary_optab_supported_p direct_optab_supported_p
#define direct_mask_load_optab_supported_p direct_optab_supported_p
#define direct_load_lanes_optab_supported_p multi_vector_optab_supported_p
#define direct_mask_load_lanes_optab_supported_p multi_vector_optab_supported_p
#define direct_gather_load_optab_supported_p direct_optab_supported_p
#define direct_mask_store_optab_supported_p direct_optab_supported_p
#define direct_store_lanes_optab_supported_p multi_vector_optab_supported_p
#define direct_mask_store_lanes_optab_supported_p multi_vector_optab_supported_p
#define direct_scatter_store_optab_supported_p direct_optab_supported_p
#define direct_while_optab_supported_p convert_optab_supported_p
#define direct_clastb_optab_supported_p direct_optab_supported_p
#define direct_firstfault_load_optab_supported_p direct_optab_supported_p
#define direct_read_nf_optab_supported_p direct_optab_supported_p
#define direct_write_nf_optab_supported_p direct_optab_supported_p

/* Return true if FN is supported for the types in TYPES when the
   optimization type is OPT_TYPE.  The types are those associated with
   the "type0" and "type1" fields of FN's direct_internal_fn_info
   structure.  */

bool
direct_internal_fn_supported_p (internal_fn fn, tree_pair types,
				optimization_type opt_type)
{
  switch (fn)
    {
#define DEF_INTERNAL_FN(CODE, FLAGS, FNSPEC) \
    case IFN_##CODE: break;
#define DEF_INTERNAL_OPTAB_FN(CODE, FLAGS, OPTAB, TYPE) \
    case IFN_##CODE: \
      return direct_##TYPE##_optab_supported_p (OPTAB##_optab, types, \
						opt_type);
#include "internal-fn.def"

    case IFN_LAST:
      break;
    }
  gcc_unreachable ();
}

/* Return true if FN is supported for type TYPE when the optimization
   type is OPT_TYPE.  The caller knows that the "type0" and "type1"
   fields of FN's direct_internal_fn_info structure are the same.  */

bool
direct_internal_fn_supported_p (internal_fn fn, tree type,
				optimization_type opt_type)
{
  const direct_internal_fn_info &info = direct_internal_fn (fn);
  gcc_checking_assert (info.type0 == info.type1);
  return direct_internal_fn_supported_p (fn, tree_pair (type, type), opt_type);
}

/* Return true if IFN_SET_EDOM is supported.  */

bool
set_edom_supported_p (void)
{
#ifdef TARGET_EDOM
  return true;
#else
  return false;
#endif
}

#define DEF_INTERNAL_OPTAB_FN(CODE, FLAGS, OPTAB, TYPE) \
  static void						\
  expand_##CODE (internal_fn fn, gcall *stmt)		\
  {							\
    expand_##TYPE##_optab_fn (fn, stmt, OPTAB##_optab);	\
  }
#include "internal-fn.def"

/* Routines to expand each internal function, indexed by function number.
   Each routine has the prototype:

       expand_<NAME> (gcall *stmt)

   where STMT is the statement that performs the call. */
static void (*const internal_fn_expanders[]) (internal_fn, gcall *) = {
#define DEF_INTERNAL_FN(CODE, FLAGS, FNSPEC) expand_##CODE,
#include "internal-fn.def"
  0
};

/* Return a function that performs the conditional form of CODE, i.e.:

     LHS = RHS1 ? RHS2 CODE RHS3 : RHS2

   (operating elementwise if the operands are vectors).  Return IFN_LAST
   if no such function exists.  */

internal_fn
get_conditional_internal_fn (tree_code code, tree type)
{
  switch (code)
    {
    case PLUS_EXPR:
      return IFN_COND_ADD;
    case MIN_EXPR:
      return TYPE_UNSIGNED (type) ? IFN_COND_UMIN : IFN_COND_SMIN;
    case MAX_EXPR:
      return TYPE_UNSIGNED (type) ? IFN_COND_UMAX : IFN_COND_SMAX;
    case BIT_AND_EXPR:
      return IFN_COND_AND;
    case BIT_IOR_EXPR:
      return IFN_COND_IOR;
    case BIT_XOR_EXPR:
      return IFN_COND_XOR;
    default:
      return IFN_LAST;
    }
}

/* Expand STMT as though it were a call to internal function FN.  */

void
expand_internal_call (internal_fn fn, gcall *stmt)
{
  internal_fn_expanders[fn] (fn, stmt);
}

/* Expand STMT, which is a call to internal function FN.  */

void
expand_internal_call (gcall *stmt)
{
  expand_internal_call (gimple_call_internal_fn (stmt), stmt);
}

<<<<<<< HEAD
/* Determine whether the target can perform a gather load (if GATHER_P)
   or scatter store (if !GATHER_P) in cases where:
   - the data being loaded or stored has type TYPE
   - the individual offsets have type OFFSET_TYPE and
   - individual operations are conditional if HAS_MASK_P
   Return the function to use if so, otherwise return IFN_LAST.  */

internal_fn
get_gather_scatter_internal_fn (bool gather_p, tree type, tree offset_type,
				bool has_mask_p)
{
  internal_fn ifn;
  addr_space_t as = TYPE_ADDR_SPACE (TREE_TYPE (type));
  machine_mode address_mode = targetm.addr_space.address_mode (as);
  scalar_int_mode offset_mode = SCALAR_INT_TYPE_MODE (offset_type);
  bool offset_unsigned = TYPE_UNSIGNED (offset_type);

  /* Always used signed when the offset does not need extending.  */
  if (GET_MODE_BITSIZE (offset_mode) >= GET_MODE_UNIT_BITSIZE (address_mode))
    offset_unsigned = false;

  if (gather_p)
    {
      if (offset_unsigned)
	ifn = has_mask_p ? IFN_MASK_GATHER_LOADU : IFN_GATHER_LOADU;
      else
	ifn = has_mask_p ? IFN_MASK_GATHER_LOADS : IFN_GATHER_LOADS;
    }
  else
    {
      if (offset_unsigned)
	ifn = has_mask_p ? IFN_MASK_SCATTER_STOREU : IFN_SCATTER_STOREU;
      else
	ifn = has_mask_p ? IFN_MASK_SCATTER_STORES : IFN_SCATTER_STORES;
    }

  if (!direct_internal_fn_supported_p (ifn, type, OPTIMIZE_FOR_SPEED))
    return IFN_LAST;

  return ifn;
=======
void
expand_PHI (internal_fn, gcall *)
{
    gcc_unreachable ();
>>>>>>> 68b948d3
}<|MERGE_RESOLUTION|>--- conflicted
+++ resolved
@@ -1825,7 +1825,7 @@
 expand_vector_ubsan_overflow (location_t loc, enum tree_code code, tree lhs,
 			      tree arg0, tree arg1)
 {
-  int cnt = TYPE_VECTOR_SUBPARTS (TREE_TYPE (arg0));
+  poly_uint64 cnt = TYPE_VECTOR_SUBPARTS (TREE_TYPE (arg0));
   rtx_code_label *loop_lab = NULL;
   rtx cntvar = NULL_RTX;
   tree cntv = NULL_TREE;
@@ -1835,6 +1835,8 @@
   tree resv = NULL_TREE;
   rtx lhsr = NULL_RTX;
   rtx resvr = NULL_RTX;
+  unsigned HOST_WIDE_INT const_cnt = 0;
+  bool use_loop_p = (!cnt.is_constant (&const_cnt) || const_cnt > 4);
 
   if (lhs)
     {
@@ -1855,7 +1857,7 @@
 	    }
 	}
     }
-  if (cnt > 4)
+  if (use_loop_p)
     {
       do_pending_stack_adjust ();
       loop_lab = gen_label_rtx ();
@@ -1874,10 +1876,10 @@
       rtx arg1r = expand_normal (arg1);
       arg1 = make_tree (TREE_TYPE (arg1), arg1r);
     }
-  for (int i = 0; i < (cnt > 4 ? 1 : cnt); i++)
+  for (unsigned int i = 0; i < (use_loop_p ? 1 : const_cnt); i++)
     {
       tree op0, op1, res = NULL_TREE;
-      if (cnt > 4)
+      if (use_loop_p)
 	{
 	  tree atype = build_array_type_nelts (eltype, cnt);
 	  op0 = fold_build1_loc (loc, VIEW_CONVERT_EXPR, atype, arg0);
@@ -1909,7 +1911,7 @@
 				  false, false, false, true, &data);
 	  break;
 	case MINUS_EXPR:
-	  if (cnt > 4 ? integer_zerop (arg0) : integer_zerop (op0))
+	  if (use_loop_p ? integer_zerop (arg0) : integer_zerop (op0))
 	    expand_neg_overflow (loc, res, op1, true, &data);
 	  else
 	    expand_addsub_overflow (loc, MINUS_EXPR, res, op0, op1,
@@ -1923,7 +1925,7 @@
 	  gcc_unreachable ();
 	}
     }
-  if (cnt > 4)
+  if (use_loop_p)
     {
       struct separate_ops ops;
       ops.code = PLUS_EXPR;
@@ -1936,7 +1938,8 @@
 				    EXPAND_NORMAL);
       if (ret != cntvar)
 	emit_move_insn (cntvar, ret);
-      do_compare_rtx_and_jump (cntvar, GEN_INT (cnt), NE, false,
+      rtx cntrtx = gen_int_mode (cnt, TYPE_MODE (sizetype));
+      do_compare_rtx_and_jump (cntvar, cntrtx, NE, false,
 			       TYPE_MODE (sizetype), NULL_RTX, NULL, loop_lab,
 			       PROB_VERY_LIKELY);
     }
@@ -2117,13 +2120,8 @@
       /* For sub-word operations, retry with a wider type first.  */
       if (orig_precres == precres && precop <= BITS_PER_WORD)
 	{
-<<<<<<< HEAD
-	  int p = WORD_REGISTER_OPERATIONS ? BITS_PER_WORD : precop;
+	  int p = MAX (min_precision, precop);
 	  scalar_int_mode m = smallest_int_mode_for_size (p);
-=======
-	  int p = MAX (min_precision, precop);
-	  enum machine_mode m = smallest_mode_for_size (p, MODE_INT);
->>>>>>> 68b948d3
 	  tree optype = build_nonstandard_integer_type (GET_MODE_PRECISION (m),
 							uns0_p && uns1_p
 							&& unsr_p);
@@ -2576,7 +2574,6 @@
   expand_assignment (lhs, gimple_call_arg (call, 0), false);
 }
 
-<<<<<<< HEAD
 /* Expand {MASK_,}SCATTER_STORE{S,U} call CALL using optab OPTAB.  */
 
 static void
@@ -2661,7 +2658,8 @@
     }
   icode = direct_optab_handler (optab, TYPE_MODE (type));
   expand_insn (icode, i, ops);
-=======
+}
+
 /* Expand DIVMOD() using:
  a) optab handler for udivmod/sdivmod if it is available.
  b) If optab_handler doesn't exist, generate call to
@@ -2707,7 +2705,6 @@
 		       make_tree (TREE_TYPE (arg0), quotient),
 		       make_tree (TREE_TYPE (arg1), remainder)),
 	      target, VOIDmode, EXPAND_NORMAL);
->>>>>>> 68b948d3
 }
 
 /* Expand a call to FN using the operands in STMT.  FN has a single
@@ -3022,7 +3019,6 @@
   expand_internal_call (gimple_call_internal_fn (stmt), stmt);
 }
 
-<<<<<<< HEAD
 /* Determine whether the target can perform a gather load (if GATHER_P)
    or scatter store (if !GATHER_P) in cases where:
    - the data being loaded or stored has type TYPE
@@ -3063,10 +3059,10 @@
     return IFN_LAST;
 
   return ifn;
-=======
+}
+
 void
 expand_PHI (internal_fn, gcall *)
 {
     gcc_unreachable ();
->>>>>>> 68b948d3
 }