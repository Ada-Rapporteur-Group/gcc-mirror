/* Declarations for variables relating to reading the source file.
   Used by parsers, lexical analyzers, and error message routines.
<<<<<<< HEAD
   Copyright (C) 1993, 1997, 1998, 2000, 2003, 2004, 2007, 2008, 2009
=======
   Copyright (C) 1993, 1997, 1998, 2000, 2003, 2004, 2007, 2008, 2009, 2010
>>>>>>> 779871ac
   Free Software Foundation, Inc.

This file is part of GCC.

GCC is free software; you can redistribute it and/or modify it under
the terms of the GNU General Public License as published by the Free
Software Foundation; either version 3, or (at your option) any later
version.

GCC is distributed in the hope that it will be useful, but WITHOUT ANY
WARRANTY; without even the implied warranty of MERCHANTABILITY or
FITNESS FOR A PARTICULAR PURPOSE.  See the GNU General Public License
for more details.

You should have received a copy of the GNU General Public License
along with GCC; see the file COPYING3.  If not see
<http://www.gnu.org/licenses/>.  */

#ifndef GCC_INPUT_H
#define GCC_INPUT_H

#include "line-map.h"

extern GTY(()) struct line_maps *line_table;

/* A value which will never be used to represent a real location.  */
#define UNKNOWN_LOCATION ((source_location) 0)

/* The location for declarations in "<built-in>" */
#define BUILTINS_LOCATION ((source_location) 1)

/* line-map.c reserves RESERVED_LOCATION_COUNT to the user.  Ensure
   both UNKNOWN_LOCATION and BUILTINS_LOCATION fit into that.  */
extern char builtins_location_check[(BUILTINS_LOCATION
				     < RESERVED_LOCATION_COUNT) ? 1 : -1];

typedef struct GTY (())
{
  /* The name of the source file involved.  */
  const char *file;

  /* The line-location in the source file.  */
  int line;

  int column;

  /* In a system header?. */
  bool sysp;
} expanded_location;

extern expanded_location expand_location (source_location);

/* Historically GCC used location_t, while cpp used source_location.
   This could be removed but it hardly seems worth the effort.  */
typedef source_location location_t;

extern location_t input_location;

#define LOCATION_FILE(LOC) ((expand_location (LOC)).file)
#define LOCATION_LINE(LOC) ((expand_location (LOC)).line)

#define input_line LOCATION_LINE (input_location)
#define input_filename LOCATION_FILE (input_location)
#define in_system_header_at(LOC) ((expand_location (LOC)).sysp != 0)
#define in_system_header (in_system_header_at (input_location))

#endif<|MERGE_RESOLUTION|>--- conflicted
+++ resolved
@@ -1,10 +1,6 @@
 /* Declarations for variables relating to reading the source file.
    Used by parsers, lexical analyzers, and error message routines.
-<<<<<<< HEAD
-   Copyright (C) 1993, 1997, 1998, 2000, 2003, 2004, 2007, 2008, 2009
-=======
    Copyright (C) 1993, 1997, 1998, 2000, 2003, 2004, 2007, 2008, 2009, 2010
->>>>>>> 779871ac
    Free Software Foundation, Inc.
 
 This file is part of GCC.
