--- conflicted
+++ resolved
@@ -1705,13 +1705,8 @@
 			     "%qE is used uninitialized in this function",
 			     stmt);
 	      else if (warn_possibly_uninitialized)
-<<<<<<< HEAD
-		warn_uninit (OPT_Wmaybe_uninitialized, use, gimple_assign_rhs1 (stmt),
-			     base,
-=======
 		warn_uninit (OPT_Wmaybe_uninitialized, use,
 			     gimple_assign_rhs1 (stmt), base,
->>>>>>> 40acbb11
 			     "%qE may be used uninitialized in this function",
 			     stmt);
 	    }
