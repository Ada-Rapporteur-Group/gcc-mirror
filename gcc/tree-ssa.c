--- conflicted
+++ resolved
@@ -43,11 +43,8 @@
 #include "tree-dump.h"
 #include "tree-pass.h"
 #include "diagnostic-core.h"
-<<<<<<< HEAD
 #include "l-ipo.h"
-=======
 #include "cfgloop.h"
->>>>>>> f4474fd3
 
 /* Pointer map of variable mappings, keyed by edge.  */
 static struct pointer_map_t *edge_var_maps;
