/* Miscellaneous SSA utility functions.
   Copyright (C) 2001, 2002, 2003, 2004, 2005, 2007, 2008, 2009, 2010
   Free Software Foundation, Inc.

This file is part of GCC.

GCC is free software; you can redistribute it and/or modify
it under the terms of the GNU General Public License as published by
the Free Software Foundation; either version 3, or (at your option)
any later version.

GCC is distributed in the hope that it will be useful,
but WITHOUT ANY WARRANTY; without even the implied warranty of
MERCHANTABILITY or FITNESS FOR A PARTICULAR PURPOSE.  See the
GNU General Public License for more details.

You should have received a copy of the GNU General Public License
along with GCC; see the file COPYING3.  If not see
<http://www.gnu.org/licenses/>.  */

#include "config.h"
#include "system.h"
#include "coretypes.h"
#include "tm.h"
#include "tree.h"
#include "flags.h"
#include "tm_p.h"
#include "target.h"
#include "ggc.h"
#include "langhooks.h"
#include "basic-block.h"
#include "output.h"
#include "function.h"
#include "tree-pretty-print.h"
#include "gimple-pretty-print.h"
#include "bitmap.h"
#include "pointer-set.h"
#include "tree-flow.h"
#include "gimple.h"
#include "tree-inline.h"
#include "timevar.h"
#include "hashtab.h"
#include "tree-dump.h"
#include "tree-pass.h"
#include "diagnostic-core.h"

/* Pointer map of variable mappings, keyed by edge.  */
static struct pointer_map_t *edge_var_maps;


/* Add a mapping with PHI RESULT and PHI DEF associated with edge E.  */

void
redirect_edge_var_map_add (edge e, tree result, tree def, source_location locus)
{
  void **slot;
  edge_var_map_vector old_head, head;
  edge_var_map new_node;

  if (edge_var_maps == NULL)
    edge_var_maps = pointer_map_create ();

  slot = pointer_map_insert (edge_var_maps, e);
  old_head = head = (edge_var_map_vector) *slot;
  if (!head)
    {
      head = VEC_alloc (edge_var_map, heap, 5);
      *slot = head;
    }
  new_node.def = def;
  new_node.result = result;
  new_node.locus = locus;

  VEC_safe_push (edge_var_map, heap, head, &new_node);
  if (old_head != head)
    {
      /* The push did some reallocation.  Update the pointer map.  */
      *slot = head;
    }
}


/* Clear the var mappings in edge E.  */

void
redirect_edge_var_map_clear (edge e)
{
  void **slot;
  edge_var_map_vector head;

  if (!edge_var_maps)
    return;

  slot = pointer_map_contains (edge_var_maps, e);

  if (slot)
    {
      head = (edge_var_map_vector) *slot;
      VEC_free (edge_var_map, heap, head);
      *slot = NULL;
    }
}


/* Duplicate the redirected var mappings in OLDE in NEWE.

   Since we can't remove a mapping, let's just duplicate it.  This assumes a
   pointer_map can have multiple edges mapping to the same var_map (many to
   one mapping), since we don't remove the previous mappings.  */

void
redirect_edge_var_map_dup (edge newe, edge olde)
{
  void **new_slot, **old_slot;
  edge_var_map_vector head;

  if (!edge_var_maps)
    return;

  new_slot = pointer_map_insert (edge_var_maps, newe);
  old_slot = pointer_map_contains (edge_var_maps, olde);
  if (!old_slot)
    return;
  head = (edge_var_map_vector) *old_slot;

  if (head)
    *new_slot = VEC_copy (edge_var_map, heap, head);
  else
    *new_slot = VEC_alloc (edge_var_map, heap, 5);
}


/* Return the variable mappings for a given edge.  If there is none, return
   NULL.  */

edge_var_map_vector
redirect_edge_var_map_vector (edge e)
{
  void **slot;

  /* Hey, what kind of idiot would... you'd be surprised.  */
  if (!edge_var_maps)
    return NULL;

  slot = pointer_map_contains (edge_var_maps, e);
  if (!slot)
    return NULL;

  return (edge_var_map_vector) *slot;
}

/* Used by redirect_edge_var_map_destroy to free all memory.  */

static bool
free_var_map_entry (const void *key ATTRIBUTE_UNUSED,
		    void **value,
		    void *data ATTRIBUTE_UNUSED)
{
  edge_var_map_vector head = (edge_var_map_vector) *value;
  VEC_free (edge_var_map, heap, head);
  return true;
}

/* Clear the edge variable mappings.  */

void
redirect_edge_var_map_destroy (void)
{
  if (edge_var_maps)
    {
      pointer_map_traverse (edge_var_maps, free_var_map_entry, NULL);
      pointer_map_destroy (edge_var_maps);
      edge_var_maps = NULL;
    }
}


/* Remove the corresponding arguments from the PHI nodes in E's
   destination block and redirect it to DEST.  Return redirected edge.
   The list of removed arguments is stored in a vector accessed
   through edge_var_maps.  */

edge
ssa_redirect_edge (edge e, basic_block dest)
{
  gimple_stmt_iterator gsi;
  gimple phi;

  redirect_edge_var_map_clear (e);

  /* Remove the appropriate PHI arguments in E's destination block.  */
  for (gsi = gsi_start_phis (e->dest); !gsi_end_p (gsi); gsi_next (&gsi))
    {
      tree def;
      source_location locus ;

      phi = gsi_stmt (gsi);
      def = gimple_phi_arg_def (phi, e->dest_idx);
      locus = gimple_phi_arg_location (phi, e->dest_idx);

      if (def == NULL_TREE)
	continue;

      redirect_edge_var_map_add (e, gimple_phi_result (phi), def, locus);
    }

  e = redirect_edge_succ_nodup (e, dest);

  return e;
}


/* Add PHI arguments queued in PENDING_STMT list on edge E to edge
   E->dest.  */

void
flush_pending_stmts (edge e)
{
  gimple phi;
  edge_var_map_vector v;
  edge_var_map *vm;
  int i;
  gimple_stmt_iterator gsi;

  v = redirect_edge_var_map_vector (e);
  if (!v)
    return;

  for (gsi = gsi_start_phis (e->dest), i = 0;
       !gsi_end_p (gsi) && VEC_iterate (edge_var_map, v, i, vm);
       gsi_next (&gsi), i++)
    {
      tree def;

      phi = gsi_stmt (gsi);
      def = redirect_edge_var_map_def (vm);
      add_phi_arg (phi, def, e, redirect_edge_var_map_location (vm));
    }

  redirect_edge_var_map_clear (e);
}

/* Given a tree for an expression for which we might want to emit
   locations or values in debug information (generally a variable, but
   we might deal with other kinds of trees in the future), return the
   tree that should be used as the variable of a DEBUG_BIND STMT or
   VAR_LOCATION INSN or NOTE.  Return NULL if VAR is not to be tracked.  */

tree
target_for_debug_bind (tree var)
{
  if (!MAY_HAVE_DEBUG_STMTS)
    return NULL_TREE;

  if (TREE_CODE (var) != VAR_DECL
      && TREE_CODE (var) != PARM_DECL)
    return NULL_TREE;

  if (DECL_HAS_VALUE_EXPR_P (var))
    return target_for_debug_bind (DECL_VALUE_EXPR (var));

  if (DECL_IGNORED_P (var))
    return NULL_TREE;

  if (!is_gimple_reg (var))
    return NULL_TREE;

  return var;
}

/* Called via walk_tree, look for SSA_NAMEs that have already been
   released.  */

static tree
find_released_ssa_name (tree *tp, int *walk_subtrees, void *data_)
{
  struct walk_stmt_info *wi = (struct walk_stmt_info *) data_;

  if (wi && wi->is_lhs)
    return NULL_TREE;

  if (TREE_CODE (*tp) == SSA_NAME)
    {
      if (SSA_NAME_IN_FREE_LIST (*tp))
	return *tp;

      *walk_subtrees = 0;
    }
  else if (IS_TYPE_OR_DECL_P (*tp))
    *walk_subtrees = 0;

  return NULL_TREE;
}

/* Insert a DEBUG BIND stmt before the DEF of VAR if VAR is referenced
   by other DEBUG stmts, and replace uses of the DEF with the
   newly-created debug temp.  */

void
insert_debug_temp_for_var_def (gimple_stmt_iterator *gsi, tree var)
{
  imm_use_iterator imm_iter;
  use_operand_p use_p;
  gimple stmt;
  gimple def_stmt = NULL;
  int usecount = 0;
  tree value = NULL;

  if (!MAY_HAVE_DEBUG_STMTS)
    return;

  /* If this name has already been registered for replacement, do nothing
     as anything that uses this name isn't in SSA form.  */
  if (name_registered_for_update_p (var))
    return;

  /* Check whether there are debug stmts that reference this variable and,
     if there are, decide whether we should use a debug temp.  */
  FOR_EACH_IMM_USE_FAST (use_p, imm_iter, var)
    {
      stmt = USE_STMT (use_p);

      if (!gimple_debug_bind_p (stmt))
	continue;

      if (usecount++)
	break;

      if (gimple_debug_bind_get_value (stmt) != var)
	{
	  /* Count this as an additional use, so as to make sure we
	     use a temp unless VAR's definition has a SINGLE_RHS that
	     can be shared.  */
	  usecount++;
	  break;
	}
    }

  if (!usecount)
    return;

  if (gsi)
    def_stmt = gsi_stmt (*gsi);
  else
    def_stmt = SSA_NAME_DEF_STMT (var);

  /* If we didn't get an insertion point, and the stmt has already
     been removed, we won't be able to insert the debug bind stmt, so
     we'll have to drop debug information.  */
  if (gimple_code (def_stmt) == GIMPLE_PHI)
    {
      value = degenerate_phi_result (def_stmt);
      if (value && walk_tree (&value, find_released_ssa_name, NULL, NULL))
	value = NULL;
    }
  else if (is_gimple_assign (def_stmt))
    {
      bool no_value = false;

      if (!dom_info_available_p (CDI_DOMINATORS))
	{
	  struct walk_stmt_info wi;

	  memset (&wi, 0, sizeof (wi));

	  /* When removing blocks without following reverse dominance
	     order, we may sometimes encounter SSA_NAMEs that have
	     already been released, referenced in other SSA_DEFs that
	     we're about to release.  Consider:

	     <bb X>:
	     v_1 = foo;

	     <bb Y>:
	     w_2 = v_1 + bar;
	     # DEBUG w => w_2

	     If we deleted BB X first, propagating the value of w_2
	     won't do us any good.  It's too late to recover their
	     original definition of v_1: when it was deleted, it was
	     only referenced in other DEFs, it couldn't possibly know
	     it should have been retained, and propagating every
	     single DEF just in case it might have to be propagated
	     into a DEBUG STMT would probably be too wasteful.

	     When dominator information is not readily available, we
	     check for and accept some loss of debug information.  But
	     if it is available, there's no excuse for us to remove
	     blocks in the wrong order, so we don't even check for
	     dead SSA NAMEs.  SSA verification shall catch any
	     errors.  */
	  if ((!gsi && !gimple_bb (def_stmt))
	      || walk_gimple_op (def_stmt, find_released_ssa_name, &wi))
	    no_value = true;
	}

      if (!no_value)
	value = gimple_assign_rhs_to_tree (def_stmt);
    }

  if (value)
    {
      /* If there's a single use of VAR, and VAR is the entire debug
	 expression (usecount would have been incremented again
	 otherwise), and the definition involves only constants and
	 SSA names, then we can propagate VALUE into this single use,
	 avoiding the temp.

	 We can also avoid using a temp if VALUE can be shared and
	 propagated into all uses, without generating expressions that
	 wouldn't be valid gimple RHSs.

	 Other cases that would require unsharing or non-gimple RHSs
	 are deferred to a debug temp, although we could avoid temps
	 at the expense of duplication of expressions.  */

      if (CONSTANT_CLASS_P (value)
	  || gimple_code (def_stmt) == GIMPLE_PHI
	  || (usecount == 1
	      && (!gimple_assign_single_p (def_stmt)
		  || is_gimple_min_invariant (value)))
	  || is_gimple_reg (value))
	value = unshare_expr (value);
      else
	{
	  gimple def_temp;
	  tree vexpr = make_node (DEBUG_EXPR_DECL);

	  def_temp = gimple_build_debug_bind (vexpr,
					      unshare_expr (value),
					      def_stmt);

	  DECL_ARTIFICIAL (vexpr) = 1;
	  TREE_TYPE (vexpr) = TREE_TYPE (value);
	  if (DECL_P (value))
	    DECL_MODE (vexpr) = DECL_MODE (value);
	  else
	    DECL_MODE (vexpr) = TYPE_MODE (TREE_TYPE (value));

	  if (gsi)
	    gsi_insert_before (gsi, def_temp, GSI_SAME_STMT);
	  else
	    {
	      gimple_stmt_iterator ngsi = gsi_for_stmt (def_stmt);
	      gsi_insert_before (&ngsi, def_temp, GSI_SAME_STMT);
	    }

	  value = vexpr;
	}
    }

  FOR_EACH_IMM_USE_STMT (stmt, imm_iter, var)
    {
      if (!gimple_debug_bind_p (stmt))
	continue;

      if (value)
	FOR_EACH_IMM_USE_ON_STMT (use_p, imm_iter)
	  /* unshare_expr is not needed here.  vexpr is either a
	     SINGLE_RHS, that can be safely shared, some other RHS
	     that was unshared when we found it had a single debug
	     use, or a DEBUG_EXPR_DECL, that can be safely
	     shared.  */
	  SET_USE (use_p, value);
      else
	gimple_debug_bind_reset_value (stmt);

      update_stmt (stmt);
    }
}


/* Insert a DEBUG BIND stmt before STMT for each DEF referenced by
   other DEBUG stmts, and replace uses of the DEF with the
   newly-created debug temp.  */

void
insert_debug_temps_for_defs (gimple_stmt_iterator *gsi)
{
  gimple stmt;
  ssa_op_iter op_iter;
  def_operand_p def_p;

  if (!MAY_HAVE_DEBUG_STMTS)
    return;

  stmt = gsi_stmt (*gsi);

  FOR_EACH_PHI_OR_STMT_DEF (def_p, stmt, op_iter, SSA_OP_DEF)
    {
      tree var = DEF_FROM_PTR (def_p);

      if (TREE_CODE (var) != SSA_NAME)
	continue;

      insert_debug_temp_for_var_def (gsi, var);
    }
}

/* Delete SSA DEFs for SSA versions in the TOREMOVE bitmap, removing
   dominated stmts before their dominators, so that release_ssa_defs
   stands a chance of propagating DEFs into debug bind stmts.  */

void
release_defs_bitset (bitmap toremove)
{
  unsigned j;
  bitmap_iterator bi;

  /* Performing a topological sort is probably overkill, this will
     most likely run in slightly superlinear time, rather than the
     pathological quadratic worst case.  */
  while (!bitmap_empty_p (toremove))
    EXECUTE_IF_SET_IN_BITMAP (toremove, 0, j, bi)
      {
	bool remove_now = true;
	tree var = ssa_name (j);
	gimple stmt;
	imm_use_iterator uit;

	FOR_EACH_IMM_USE_STMT (stmt, uit, var)
	  {
	    ssa_op_iter dit;
	    def_operand_p def_p;

	    /* We can't propagate PHI nodes into debug stmts.  */
	    if (gimple_code (stmt) == GIMPLE_PHI
		|| is_gimple_debug (stmt))
	      continue;

	    /* If we find another definition to remove that uses
	       the one we're looking at, defer the removal of this
	       one, so that it can be propagated into debug stmts
	       after the other is.  */
	    FOR_EACH_SSA_DEF_OPERAND (def_p, stmt, dit, SSA_OP_DEF)
	      {
		tree odef = DEF_FROM_PTR (def_p);

		if (bitmap_bit_p (toremove, SSA_NAME_VERSION (odef)))
		  {
		    remove_now = false;
		    break;
		  }
	      }

	    if (!remove_now)
	      BREAK_FROM_IMM_USE_STMT (uit);
	  }

	if (remove_now)
	  {
	    gimple def = SSA_NAME_DEF_STMT (var);
	    gimple_stmt_iterator gsi = gsi_for_stmt (def);

	    if (gimple_code (def) == GIMPLE_PHI)
	      remove_phi_node (&gsi, true);
	    else
	      {
		gsi_remove (&gsi, true);
		release_defs (def);
	      }

	    bitmap_clear_bit (toremove, j);
	  }
      }
}

/* Return true if SSA_NAME is malformed and mark it visited.

   IS_VIRTUAL is true if this SSA_NAME was found inside a virtual
      operand.  */

static bool
verify_ssa_name (tree ssa_name, bool is_virtual)
{
  if (TREE_CODE (ssa_name) != SSA_NAME)
    {
      error ("expected an SSA_NAME object");
      return true;
    }

  if (TREE_TYPE (ssa_name) != TREE_TYPE (SSA_NAME_VAR (ssa_name)))
    {
      error ("type mismatch between an SSA_NAME and its symbol");
      return true;
    }

  if (SSA_NAME_IN_FREE_LIST (ssa_name))
    {
      error ("found an SSA_NAME that had been released into the free pool");
      return true;
    }

  if (is_virtual && is_gimple_reg (ssa_name))
    {
      error ("found a virtual definition for a GIMPLE register");
      return true;
    }

  if (is_virtual && SSA_NAME_VAR (ssa_name) != gimple_vop (cfun))
    {
      error ("virtual SSA name for non-VOP decl");
      return true;
    }

  if (!is_virtual && !is_gimple_reg (ssa_name))
    {
      error ("found a real definition for a non-register");
      return true;
    }

  if (SSA_NAME_IS_DEFAULT_DEF (ssa_name)
      && !gimple_nop_p (SSA_NAME_DEF_STMT (ssa_name)))
    {
      error ("found a default name with a non-empty defining statement");
      return true;
    }

  return false;
}


/* Return true if the definition of SSA_NAME at block BB is malformed.

   STMT is the statement where SSA_NAME is created.

   DEFINITION_BLOCK is an array of basic blocks indexed by SSA_NAME
      version numbers.  If DEFINITION_BLOCK[SSA_NAME_VERSION] is set,
      it means that the block in that array slot contains the
      definition of SSA_NAME.

   IS_VIRTUAL is true if SSA_NAME is created by a VDEF.  */

static bool
verify_def (basic_block bb, basic_block *definition_block, tree ssa_name,
	    gimple stmt, bool is_virtual)
{
  if (verify_ssa_name (ssa_name, is_virtual))
    goto err;

  if (TREE_CODE (SSA_NAME_VAR (ssa_name)) == RESULT_DECL
      && DECL_BY_REFERENCE (SSA_NAME_VAR (ssa_name)))
    {
      error ("RESULT_DECL should be read only when DECL_BY_REFERENCE is set");
      goto err;
    }

  if (definition_block[SSA_NAME_VERSION (ssa_name)])
    {
      error ("SSA_NAME created in two different blocks %i and %i",
	     definition_block[SSA_NAME_VERSION (ssa_name)]->index, bb->index);
      goto err;
    }

  definition_block[SSA_NAME_VERSION (ssa_name)] = bb;

  if (SSA_NAME_DEF_STMT (ssa_name) != stmt)
    {
      error ("SSA_NAME_DEF_STMT is wrong");
      fprintf (stderr, "Expected definition statement:\n");
      print_gimple_stmt (stderr, SSA_NAME_DEF_STMT (ssa_name), 4, TDF_VOPS);
      fprintf (stderr, "\nActual definition statement:\n");
      print_gimple_stmt (stderr, stmt, 4, TDF_VOPS);
      goto err;
    }

  return false;

err:
  fprintf (stderr, "while verifying SSA_NAME ");
  print_generic_expr (stderr, ssa_name, 0);
  fprintf (stderr, " in statement\n");
  print_gimple_stmt (stderr, stmt, 4, TDF_VOPS);

  return true;
}


/* Return true if the use of SSA_NAME at statement STMT in block BB is
   malformed.

   DEF_BB is the block where SSA_NAME was found to be created.

   IDOM contains immediate dominator information for the flowgraph.

   CHECK_ABNORMAL is true if the caller wants to check whether this use
      is flowing through an abnormal edge (only used when checking PHI
      arguments).

   If NAMES_DEFINED_IN_BB is not NULL, it contains a bitmap of ssa names
     that are defined before STMT in basic block BB.  */

static bool
verify_use (basic_block bb, basic_block def_bb, use_operand_p use_p,
	    gimple stmt, bool check_abnormal, bitmap names_defined_in_bb)
{
  bool err = false;
  tree ssa_name = USE_FROM_PTR (use_p);

  if (!TREE_VISITED (ssa_name))
    if (verify_imm_links (stderr, ssa_name))
      err = true;

  TREE_VISITED (ssa_name) = 1;

  if (gimple_nop_p (SSA_NAME_DEF_STMT (ssa_name))
      && SSA_NAME_IS_DEFAULT_DEF (ssa_name))
    ; /* Default definitions have empty statements.  Nothing to do.  */
  else if (!def_bb)
    {
      error ("missing definition");
      err = true;
    }
  else if (bb != def_bb
	   && !dominated_by_p (CDI_DOMINATORS, bb, def_bb))
    {
      error ("definition in block %i does not dominate use in block %i",
	     def_bb->index, bb->index);
      err = true;
    }
  else if (bb == def_bb
	   && names_defined_in_bb != NULL
	   && !bitmap_bit_p (names_defined_in_bb, SSA_NAME_VERSION (ssa_name)))
    {
      error ("definition in block %i follows the use", def_bb->index);
      err = true;
    }

  if (check_abnormal
      && !SSA_NAME_OCCURS_IN_ABNORMAL_PHI (ssa_name))
    {
      error ("SSA_NAME_OCCURS_IN_ABNORMAL_PHI should be set");
      err = true;
    }

  /* Make sure the use is in an appropriate list by checking the previous
     element to make sure it's the same.  */
  if (use_p->prev == NULL)
    {
      error ("no immediate_use list");
      err = true;
    }
  else
    {
      tree listvar;
      if (use_p->prev->use == NULL)
	listvar = use_p->prev->loc.ssa_name;
      else
	listvar = USE_FROM_PTR (use_p->prev);
      if (listvar != ssa_name)
        {
	  error ("wrong immediate use list");
	  err = true;
	}
    }

  if (err)
    {
      fprintf (stderr, "for SSA_NAME: ");
      print_generic_expr (stderr, ssa_name, TDF_VOPS);
      fprintf (stderr, " in statement:\n");
      print_gimple_stmt (stderr, stmt, 0, TDF_VOPS);
    }

  return err;
}


/* Return true if any of the arguments for PHI node PHI at block BB is
   malformed.

   DEFINITION_BLOCK is an array of basic blocks indexed by SSA_NAME
      version numbers.  If DEFINITION_BLOCK[SSA_NAME_VERSION] is set,
      it means that the block in that array slot contains the
      definition of SSA_NAME.  */

static bool
verify_phi_args (gimple phi, basic_block bb, basic_block *definition_block)
{
  edge e;
  bool err = false;
  size_t i, phi_num_args = gimple_phi_num_args (phi);

  if (EDGE_COUNT (bb->preds) != phi_num_args)
    {
      error ("incoming edge count does not match number of PHI arguments");
      err = true;
      goto error;
    }

  for (i = 0; i < phi_num_args; i++)
    {
      use_operand_p op_p = gimple_phi_arg_imm_use_ptr (phi, i);
      tree op = USE_FROM_PTR (op_p);

      e = EDGE_PRED (bb, i);

      if (op == NULL_TREE)
	{
	  error ("PHI argument is missing for edge %d->%d",
	         e->src->index,
		 e->dest->index);
	  err = true;
	  goto error;
	}

      if (TREE_CODE (op) != SSA_NAME && !is_gimple_min_invariant (op))
	{
	  error ("PHI argument is not SSA_NAME, or invariant");
	  err = true;
	}

      if (TREE_CODE (op) == SSA_NAME)
	{
	  err = verify_ssa_name (op, !is_gimple_reg (gimple_phi_result (phi)));
	  err |= verify_use (e->src, definition_block[SSA_NAME_VERSION (op)],
			     op_p, phi, e->flags & EDGE_ABNORMAL, NULL);
	}

      if (TREE_CODE (op) == ADDR_EXPR)
	{
	  tree base = TREE_OPERAND (op, 0);
	  while (handled_component_p (base))
	    base = TREE_OPERAND (base, 0);
	  if ((TREE_CODE (base) == VAR_DECL
	       || TREE_CODE (base) == PARM_DECL
	       || TREE_CODE (base) == RESULT_DECL)
	      && !TREE_ADDRESSABLE (base))
	    {
	      error ("address taken, but ADDRESSABLE bit not set");
	      err = true;
	    }
	}

      if (e->dest != bb)
	{
	  error ("wrong edge %d->%d for PHI argument",
	         e->src->index, e->dest->index);
	  err = true;
	}

      if (err)
	{
	  fprintf (stderr, "PHI argument\n");
	  print_generic_stmt (stderr, op, TDF_VOPS);
	  goto error;
	}
    }

error:
  if (err)
    {
      fprintf (stderr, "for PHI node\n");
      print_gimple_stmt (stderr, phi, 0, TDF_VOPS|TDF_MEMSYMS);
    }


  return err;
}


/* Verify common invariants in the SSA web.
   TODO: verify the variable annotations.  */

DEBUG_FUNCTION void
verify_ssa (bool check_modified_stmt)
{
  size_t i;
  basic_block bb;
  basic_block *definition_block = XCNEWVEC (basic_block, num_ssa_names);
  ssa_op_iter iter;
  tree op;
  enum dom_state orig_dom_state = dom_info_state (CDI_DOMINATORS);
  bitmap names_defined_in_bb = BITMAP_ALLOC (NULL);

  gcc_assert (!need_ssa_update_p (cfun));

  verify_stmts ();

  timevar_push (TV_TREE_SSA_VERIFY);

  /* Keep track of SSA names present in the IL.  */
  for (i = 1; i < num_ssa_names; i++)
    {
      tree name = ssa_name (i);
      if (name)
	{
	  gimple stmt;
	  TREE_VISITED (name) = 0;

	  stmt = SSA_NAME_DEF_STMT (name);
	  if (!gimple_nop_p (stmt))
	    {
	      basic_block bb = gimple_bb (stmt);
	      verify_def (bb, definition_block,
			  name, stmt, !is_gimple_reg (name));

	    }
	}
    }

  calculate_dominance_info (CDI_DOMINATORS);

  /* Now verify all the uses and make sure they agree with the definitions
     found in the previous pass.  */
  FOR_EACH_BB (bb)
    {
      edge e;
      gimple phi;
      edge_iterator ei;
      gimple_stmt_iterator gsi;

      /* Make sure that all edges have a clear 'aux' field.  */
      FOR_EACH_EDGE (e, ei, bb->preds)
	{
	  if (e->aux)
	    {
	      error ("AUX pointer initialized for edge %d->%d", e->src->index,
		      e->dest->index);
	      goto err;
	    }
	}

      /* Verify the arguments for every PHI node in the block.  */
      for (gsi = gsi_start_phis (bb); !gsi_end_p (gsi); gsi_next (&gsi))
	{
	  phi = gsi_stmt (gsi);
	  if (verify_phi_args (phi, bb, definition_block))
	    goto err;

	  bitmap_set_bit (names_defined_in_bb,
			  SSA_NAME_VERSION (gimple_phi_result (phi)));
	}

      /* Now verify all the uses and vuses in every statement of the block.  */
      for (gsi = gsi_start_bb (bb); !gsi_end_p (gsi); gsi_next (&gsi))
	{
	  gimple stmt = gsi_stmt (gsi);
	  use_operand_p use_p;
	  bool has_err;
	  int count;
	  unsigned i;

	  if (check_modified_stmt && gimple_modified_p (stmt))
	    {
	      error ("stmt (%p) marked modified after optimization pass: ",
		     (void *)stmt);
	      print_gimple_stmt (stderr, stmt, 0, TDF_VOPS);
	      goto err;
	    }

	  if (is_gimple_assign (stmt)
	      && TREE_CODE (gimple_assign_lhs (stmt)) != SSA_NAME)
	    {
	      tree lhs, base_address;

	      lhs = gimple_assign_lhs (stmt);
	      base_address = get_base_address (lhs);

	      if (base_address
		  && SSA_VAR_P (base_address)
		  && !gimple_vdef (stmt)
		  && optimize > 0)
		{
		  error ("statement makes a memory store, but has no VDEFS");
		  print_gimple_stmt (stderr, stmt, 0, TDF_VOPS);
		  goto err;
		}
	    }
	  else if (gimple_debug_bind_p (stmt)
		   && !gimple_debug_bind_has_value_p (stmt))
	    continue;

	  /* Verify the single virtual operand and its constraints.  */
	  has_err = false;
	  if (gimple_vdef (stmt))
	    {
	      if (gimple_vdef_op (stmt) == NULL_DEF_OPERAND_P)
		{
		  error ("statement has VDEF operand not in defs list");
		  has_err = true;
		}
	      if (!gimple_vuse (stmt))
		{
		  error ("statement has VDEF but no VUSE operand");
		  has_err = true;
		}
	      else if (SSA_NAME_VAR (gimple_vdef (stmt))
		       != SSA_NAME_VAR (gimple_vuse (stmt)))
		{
		  error ("VDEF and VUSE do not use the same symbol");
		  has_err = true;
		}
	      has_err |= verify_ssa_name (gimple_vdef (stmt), true);
	    }
	  if (gimple_vuse (stmt))
	    {
	      if  (gimple_vuse_op (stmt) == NULL_USE_OPERAND_P)
		{
		  error ("statement has VUSE operand not in uses list");
		  has_err = true;
		}
	      has_err |= verify_ssa_name (gimple_vuse (stmt), true);
	    }
	  if (has_err)
	    {
	      error ("in statement");
	      print_gimple_stmt (stderr, stmt, 0, TDF_VOPS|TDF_MEMSYMS);
	      goto err;
	    }

	  count = 0;
	  FOR_EACH_SSA_TREE_OPERAND (op, stmt, iter, SSA_OP_USE|SSA_OP_DEF)
	    {
	      if (verify_ssa_name (op, false))
		{
		  error ("in statement");
		  print_gimple_stmt (stderr, stmt, 0, TDF_VOPS|TDF_MEMSYMS);
		  goto err;
		}
	      count++;
	    }

	  for (i = 0; i < gimple_num_ops (stmt); i++)
	    {
	      op = gimple_op (stmt, i);
	      if (op && TREE_CODE (op) == SSA_NAME && --count < 0)
		{
		  error ("number of operands and imm-links don%'t agree"
			 " in statement");
		  print_gimple_stmt (stderr, stmt, 0, TDF_VOPS|TDF_MEMSYMS);
		  goto err;
		}
	    }

	  FOR_EACH_SSA_USE_OPERAND (use_p, stmt, iter, SSA_OP_USE|SSA_OP_VUSE)
	    {
	      op = USE_FROM_PTR (use_p);
	      if (verify_use (bb, definition_block[SSA_NAME_VERSION (op)],
			      use_p, stmt, false, names_defined_in_bb))
		goto err;
	    }

	  FOR_EACH_SSA_TREE_OPERAND (op, stmt, iter, SSA_OP_ALL_DEFS)
	    {
	      if (SSA_NAME_DEF_STMT (op) != stmt)
		{
		  error ("SSA_NAME_DEF_STMT is wrong");
		  fprintf (stderr, "Expected definition statement:\n");
		  print_gimple_stmt (stderr, stmt, 4, TDF_VOPS);
		  fprintf (stderr, "\nActual definition statement:\n");
		  print_gimple_stmt (stderr, SSA_NAME_DEF_STMT (op),
				     4, TDF_VOPS);
		  goto err;
		}
	      bitmap_set_bit (names_defined_in_bb, SSA_NAME_VERSION (op));
	    }
	}

      bitmap_clear (names_defined_in_bb);
    }

  free (definition_block);

  /* Restore the dominance information to its prior known state, so
     that we do not perturb the compiler's subsequent behavior.  */
  if (orig_dom_state == DOM_NONE)
    free_dominance_info (CDI_DOMINATORS);
  else
    set_dom_info_availability (CDI_DOMINATORS, orig_dom_state);

  BITMAP_FREE (names_defined_in_bb);
  timevar_pop (TV_TREE_SSA_VERIFY);
  return;

err:
  internal_error ("verify_ssa failed");
}

/* Return true if the uid in both int tree maps are equal.  */

int
int_tree_map_eq (const void *va, const void *vb)
{
  const struct int_tree_map *a = (const struct int_tree_map *) va;
  const struct int_tree_map *b = (const struct int_tree_map *) vb;
  return (a->uid == b->uid);
}

/* Hash a UID in a int_tree_map.  */

unsigned int
int_tree_map_hash (const void *item)
{
  return ((const struct int_tree_map *)item)->uid;
}

/* Return true if the DECL_UID in both trees are equal.  */

int
uid_decl_map_eq (const void *va, const void *vb)
{
  const_tree a = (const_tree) va;
  const_tree b = (const_tree) vb;
  return (a->decl_minimal.uid == b->decl_minimal.uid);
}

/* Hash a tree in a uid_decl_map.  */

unsigned int
uid_decl_map_hash (const void *item)
{
  return ((const_tree)item)->decl_minimal.uid;
}

/* Return true if the DECL_UID in both trees are equal.  */

static int
uid_ssaname_map_eq (const void *va, const void *vb)
{
  const_tree a = (const_tree) va;
  const_tree b = (const_tree) vb;
  return (a->ssa_name.var->decl_minimal.uid == b->ssa_name.var->decl_minimal.uid);
}

/* Hash a tree in a uid_decl_map.  */

static unsigned int
uid_ssaname_map_hash (const void *item)
{
  return ((const_tree)item)->ssa_name.var->decl_minimal.uid;
}


/* Initialize global DFA and SSA structures.  */

void
init_tree_ssa (struct function *fn)
{
  fn->gimple_df = ggc_alloc_cleared_gimple_df ();
  fn->gimple_df->referenced_vars = htab_create_ggc (20, uid_decl_map_hash,
				     		    uid_decl_map_eq, NULL);
  fn->gimple_df->default_defs = htab_create_ggc (20, uid_ssaname_map_hash,
				                 uid_ssaname_map_eq, NULL);
  pt_solution_reset (&fn->gimple_df->escaped);
  init_ssanames (fn, 0);
  init_phinodes ();
}


/* Deallocate memory associated with SSA data structures for FNDECL.  */

void
delete_tree_ssa (void)
{
  referenced_var_iterator rvi;
  tree var;

  /* Remove annotations from every referenced local variable.  */
  FOR_EACH_REFERENCED_VAR (var, rvi)
    {
      if (is_global_var (var))
	continue;
      if (var_ann (var))
	{
	  ggc_free (var_ann (var));
	  *DECL_VAR_ANN_PTR (var) = NULL;
	}
    }
  htab_delete (gimple_referenced_vars (cfun));
  cfun->gimple_df->referenced_vars = NULL;

  fini_ssanames ();
  fini_phinodes ();

  /* We no longer maintain the SSA operand cache at this point.  */
  if (ssa_operands_active ())
    fini_ssa_operands ();

  delete_alias_heapvars ();

  htab_delete (cfun->gimple_df->default_defs);
  cfun->gimple_df->default_defs = NULL;
  pt_solution_reset (&cfun->gimple_df->escaped);
  if (cfun->gimple_df->decls_to_pointers != NULL)
    pointer_map_destroy (cfun->gimple_df->decls_to_pointers);
  cfun->gimple_df->decls_to_pointers = NULL;
  cfun->gimple_df->modified_noreturn_calls = NULL;
  cfun->gimple_df = NULL;

  /* We no longer need the edge variable maps.  */
  redirect_edge_var_map_destroy ();
}

/* Return true if the conversion from INNER_TYPE to OUTER_TYPE is a
   useless type conversion, otherwise return false.

   This function implicitly defines the middle-end type system.  With
   the notion of 'a < b' meaning that useless_type_conversion_p (a, b)
   holds and 'a > b' meaning that useless_type_conversion_p (b, a) holds,
   the following invariants shall be fulfilled:

     1) useless_type_conversion_p is transitive.
	If a < b and b < c then a < c.

     2) useless_type_conversion_p is not symmetric.
	From a < b does not follow a > b.

     3) Types define the available set of operations applicable to values.
	A type conversion is useless if the operations for the target type
	is a subset of the operations for the source type.  For example
	casts to void* are useless, casts from void* are not (void* can't
	be dereferenced or offsetted, but copied, hence its set of operations
	is a strict subset of that of all other data pointer types).  Casts
	to const T* are useless (can't be written to), casts from const T*
	to T* are not.  */

bool
useless_type_conversion_p (tree outer_type, tree inner_type)
{
  /* Do the following before stripping toplevel qualifiers.  */
  if (POINTER_TYPE_P (inner_type)
      && POINTER_TYPE_P (outer_type))
    {
      int i_shared = upc_shared_type_p (TREE_TYPE (inner_type));
      int o_shared = upc_shared_type_p (TREE_TYPE (outer_type));

      /* Retain conversions from a UPC shared pointer to
         a regular C pointer.  */
      if (!o_shared && i_shared)
        return false;

      /* Retain conversions between incompatible UPC shared pointers.  */
      if (o_shared && i_shared
	  && !lang_hooks.types_compatible_p (inner_type, outer_type))
        return false;

      /* Do not lose casts between pointers to different address spaces.  */
      if (TYPE_ADDR_SPACE (TREE_TYPE (outer_type))
	  != TYPE_ADDR_SPACE (TREE_TYPE (inner_type)))
	return false;

      /* Do not lose casts to restrict qualified pointers.  */
      if ((TYPE_RESTRICT (outer_type)
	   != TYPE_RESTRICT (inner_type))
	  && TYPE_RESTRICT (outer_type))
	return false;

      /* If the outer type is (void *) or a pointer to an incomplete
	 record type or a pointer to an unprototyped function,
	 then the conversion is not necessary.  */
      if (VOID_TYPE_P (TREE_TYPE (outer_type))
	  || ((TREE_CODE (TREE_TYPE (outer_type)) == FUNCTION_TYPE
	       || TREE_CODE (TREE_TYPE (outer_type)) == METHOD_TYPE)
	      && (TREE_CODE (TREE_TYPE (outer_type))
		  == TREE_CODE (TREE_TYPE (inner_type)))
	      && !TYPE_ARG_TYPES (TREE_TYPE (outer_type))
	      && useless_type_conversion_p (TREE_TYPE (TREE_TYPE (outer_type)),
				    TREE_TYPE (TREE_TYPE (inner_type)))))
	return true;
    }

  /* From now on qualifiers on value types do not matter.  */
  inner_type = TYPE_MAIN_VARIANT (inner_type);
  outer_type = TYPE_MAIN_VARIANT (outer_type);

  if (inner_type == outer_type)
    return true;

  /* If we know the canonical types, compare them.  */
  if (TYPE_CANONICAL (inner_type)
      && TYPE_CANONICAL (inner_type) == TYPE_CANONICAL (outer_type))
    return true;

  /* Changes in machine mode are never useless conversions unless we
     deal with aggregate types in which case we defer to later checks.  */
  if (TYPE_MODE (inner_type) != TYPE_MODE (outer_type)
      && !AGGREGATE_TYPE_P (inner_type))
    return false;

  /* If both the inner and outer types are integral types, then the
     conversion is not necessary if they have the same mode and
     signedness and precision, and both or neither are boolean.  */
  if (INTEGRAL_TYPE_P (inner_type)
      && INTEGRAL_TYPE_P (outer_type))
    {
      /* Preserve changes in signedness or precision.  */
      if (TYPE_UNSIGNED (inner_type) != TYPE_UNSIGNED (outer_type)
	  || TYPE_PRECISION (inner_type) != TYPE_PRECISION (outer_type))
	return false;

      /* We don't need to preserve changes in the types minimum or
	 maximum value in general as these do not generate code
	 unless the types precisions are different.  */
      return true;
    }

  /* Scalar floating point types with the same mode are compatible.  */
  else if (SCALAR_FLOAT_TYPE_P (inner_type)
	   && SCALAR_FLOAT_TYPE_P (outer_type))
    return true;

  /* Fixed point types with the same mode are compatible.  */
  else if (FIXED_POINT_TYPE_P (inner_type)
	   && FIXED_POINT_TYPE_P (outer_type))
    return true;

  /* We need to take special care recursing to pointed-to types.  */
  else if (POINTER_TYPE_P (inner_type)
	   && POINTER_TYPE_P (outer_type))
    {
      /* Do not lose casts to function pointer types.  */
      if ((TREE_CODE (TREE_TYPE (outer_type)) == FUNCTION_TYPE
	   || TREE_CODE (TREE_TYPE (outer_type)) == METHOD_TYPE)
	  && !useless_type_conversion_p (TREE_TYPE (outer_type),
					 TREE_TYPE (inner_type)))
	return false;

      /* We do not care for const qualification of the pointed-to types
	 as const qualification has no semantic value to the middle-end.  */

      /* Otherwise pointers/references are equivalent.  */
      return true;
    }

  /* Recurse for complex types.  */
  else if (TREE_CODE (inner_type) == COMPLEX_TYPE
	   && TREE_CODE (outer_type) == COMPLEX_TYPE)
    return useless_type_conversion_p (TREE_TYPE (outer_type),
				      TREE_TYPE (inner_type));

  /* Recurse for vector types with the same number of subparts.  */
  else if (TREE_CODE (inner_type) == VECTOR_TYPE
	   && TREE_CODE (outer_type) == VECTOR_TYPE
	   && TYPE_PRECISION (inner_type) == TYPE_PRECISION (outer_type))
    return useless_type_conversion_p (TREE_TYPE (outer_type),
				      TREE_TYPE (inner_type));

  else if (TREE_CODE (inner_type) == ARRAY_TYPE
	   && TREE_CODE (outer_type) == ARRAY_TYPE)
    {
      /* Preserve string attributes.  */
      if (TYPE_STRING_FLAG (inner_type) != TYPE_STRING_FLAG (outer_type))
	return false;

      /* Conversions from array types with unknown extent to
	 array types with known extent are not useless.  */
      if (!TYPE_DOMAIN (inner_type)
	  && TYPE_DOMAIN (outer_type))
	return false;

      /* Nor are conversions from array types with non-constant size to
         array types with constant size or to different size.  */
      if (TYPE_SIZE (outer_type)
	  && TREE_CODE (TYPE_SIZE (outer_type)) == INTEGER_CST
	  && (!TYPE_SIZE (inner_type)
	      || TREE_CODE (TYPE_SIZE (inner_type)) != INTEGER_CST
	      || !tree_int_cst_equal (TYPE_SIZE (outer_type),
				      TYPE_SIZE (inner_type))))
	return false;

      /* Check conversions between arrays with partially known extents.
	 If the array min/max values are constant they have to match.
	 Otherwise allow conversions to unknown and variable extents.
	 In particular this declares conversions that may change the
	 mode to BLKmode as useless.  */
      if (TYPE_DOMAIN (inner_type)
	  && TYPE_DOMAIN (outer_type)
	  && TYPE_DOMAIN (inner_type) != TYPE_DOMAIN (outer_type))
	{
	  tree inner_min = TYPE_MIN_VALUE (TYPE_DOMAIN (inner_type));
	  tree outer_min = TYPE_MIN_VALUE (TYPE_DOMAIN (outer_type));
	  tree inner_max = TYPE_MAX_VALUE (TYPE_DOMAIN (inner_type));
	  tree outer_max = TYPE_MAX_VALUE (TYPE_DOMAIN (outer_type));

	  /* After gimplification a variable min/max value carries no
	     additional information compared to a NULL value.  All that
	     matters has been lowered to be part of the IL.  */
	  if (inner_min && TREE_CODE (inner_min) != INTEGER_CST)
	    inner_min = NULL_TREE;
	  if (outer_min && TREE_CODE (outer_min) != INTEGER_CST)
	    outer_min = NULL_TREE;
	  if (inner_max && TREE_CODE (inner_max) != INTEGER_CST)
	    inner_max = NULL_TREE;
	  if (outer_max && TREE_CODE (outer_max) != INTEGER_CST)
	    outer_max = NULL_TREE;

	  /* Conversions NULL / variable <- cst are useless, but not
	     the other way around.  */
	  if (outer_min
	      && (!inner_min
		  || !tree_int_cst_equal (inner_min, outer_min)))
	    return false;
	  if (outer_max
	      && (!inner_max
		  || !tree_int_cst_equal (inner_max, outer_max)))
	    return false;
	}

      /* Recurse on the element check.  */
      return useless_type_conversion_p (TREE_TYPE (outer_type),
					TREE_TYPE (inner_type));
    }

  else if ((TREE_CODE (inner_type) == FUNCTION_TYPE
	    || TREE_CODE (inner_type) == METHOD_TYPE)
	   && TREE_CODE (inner_type) == TREE_CODE (outer_type))
    {
      tree outer_parm, inner_parm;

      /* If the return types are not compatible bail out.  */
      if (!useless_type_conversion_p (TREE_TYPE (outer_type),
				      TREE_TYPE (inner_type)))
	return false;

      /* Method types should belong to a compatible base class.  */
      if (TREE_CODE (inner_type) == METHOD_TYPE
	  && !useless_type_conversion_p (TYPE_METHOD_BASETYPE (outer_type),
					 TYPE_METHOD_BASETYPE (inner_type)))
	return false;

      /* A conversion to an unprototyped argument list is ok.  */
      if (!TYPE_ARG_TYPES (outer_type))
	return true;

      /* If the unqualified argument types are compatible the conversion
	 is useless.  */
      if (TYPE_ARG_TYPES (outer_type) == TYPE_ARG_TYPES (inner_type))
	return true;

      for (outer_parm = TYPE_ARG_TYPES (outer_type),
	   inner_parm = TYPE_ARG_TYPES (inner_type);
	   outer_parm && inner_parm;
	   outer_parm = TREE_CHAIN (outer_parm),
	   inner_parm = TREE_CHAIN (inner_parm))
	if (!useless_type_conversion_p
	       (TYPE_MAIN_VARIANT (TREE_VALUE (outer_parm)),
		TYPE_MAIN_VARIANT (TREE_VALUE (inner_parm))))
	  return false;

      /* If there is a mismatch in the number of arguments the functions
	 are not compatible.  */
      if (outer_parm || inner_parm)
	return false;

      /* Defer to the target if necessary.  */
      if (TYPE_ATTRIBUTES (inner_type) || TYPE_ATTRIBUTES (outer_type))
	return targetm.comp_type_attributes (outer_type, inner_type) != 0;

      return true;
    }

  /* For aggregates we rely on TYPE_CANONICAL exclusively and require
     explicit conversions for types involving to be structurally
     compared types.  */
  else if (AGGREGATE_TYPE_P (inner_type)
	   && TREE_CODE (inner_type) == TREE_CODE (outer_type))
    return false;

  return false;
}

/* Return true if a conversion from either type of TYPE1 and TYPE2
   to the other is not required.  Otherwise return false.  */

bool
types_compatible_p (tree type1, tree type2)
{
  return (type1 == type2
	  || (useless_type_conversion_p (type1, type2)
	      && useless_type_conversion_p (type2, type1)));
}

/* Return true if EXPR is a useless type conversion, otherwise return
   false.  */

bool
tree_ssa_useless_type_conversion (tree expr)
{
  /* If we have an assignment that merely uses a NOP_EXPR to change
     the top of the RHS to the type of the LHS and the type conversion
     is "safe", then strip away the type conversion so that we can
     enter LHS = RHS into the const_and_copies table.  */
  if (CONVERT_EXPR_P (expr)
      || TREE_CODE (expr) == VIEW_CONVERT_EXPR
      || TREE_CODE (expr) == NON_LVALUE_EXPR)
    return useless_type_conversion_p
      (TREE_TYPE (expr),
       TREE_TYPE (TREE_OPERAND (expr, 0)));

  return false;
}

/* Strip conversions from EXP according to
   tree_ssa_useless_type_conversion and return the resulting
   expression.  */

tree
tree_ssa_strip_useless_type_conversions (tree exp)
{
  while (tree_ssa_useless_type_conversion (exp))
    exp = TREE_OPERAND (exp, 0);
  return exp;
}


/* Internal helper for walk_use_def_chains.  VAR, FN and DATA are as
   described in walk_use_def_chains.

   VISITED is a pointer set used to mark visited SSA_NAMEs to avoid
      infinite loops.  We used to have a bitmap for this to just mark
      SSA versions we had visited.  But non-sparse bitmaps are way too
      expensive, while sparse bitmaps may cause quadratic behavior.

   IS_DFS is true if the caller wants to perform a depth-first search
      when visiting PHI nodes.  A DFS will visit each PHI argument and
      call FN after each one.  Otherwise, all the arguments are
      visited first and then FN is called with each of the visited
      arguments in a separate pass.  */

static bool
walk_use_def_chains_1 (tree var, walk_use_def_chains_fn fn, void *data,
		       struct pointer_set_t *visited, bool is_dfs)
{
  gimple def_stmt;

  if (pointer_set_insert (visited, var))
    return false;

  def_stmt = SSA_NAME_DEF_STMT (var);

  if (gimple_code (def_stmt) != GIMPLE_PHI)
    {
      /* If we reached the end of the use-def chain, call FN.  */
      return fn (var, def_stmt, data);
    }
  else
    {
      size_t i;

      /* When doing a breadth-first search, call FN before following the
	 use-def links for each argument.  */
      if (!is_dfs)
	for (i = 0; i < gimple_phi_num_args (def_stmt); i++)
	  if (fn (gimple_phi_arg_def (def_stmt, i), def_stmt, data))
	    return true;

      /* Follow use-def links out of each PHI argument.  */
      for (i = 0; i < gimple_phi_num_args (def_stmt); i++)
	{
	  tree arg = gimple_phi_arg_def (def_stmt, i);

	  /* ARG may be NULL for newly introduced PHI nodes.  */
	  if (arg
	      && TREE_CODE (arg) == SSA_NAME
	      && walk_use_def_chains_1 (arg, fn, data, visited, is_dfs))
	    return true;
	}

      /* When doing a depth-first search, call FN after following the
	 use-def links for each argument.  */
      if (is_dfs)
	for (i = 0; i < gimple_phi_num_args (def_stmt); i++)
	  if (fn (gimple_phi_arg_def (def_stmt, i), def_stmt, data))
	    return true;
    }

  return false;
}



/* Walk use-def chains starting at the SSA variable VAR.  Call
   function FN at each reaching definition found.  FN takes three
   arguments: VAR, its defining statement (DEF_STMT) and a generic
   pointer to whatever state information that FN may want to maintain
   (DATA).  FN is able to stop the walk by returning true, otherwise
   in order to continue the walk, FN should return false.

   Note, that if DEF_STMT is a PHI node, the semantics are slightly
   different.  The first argument to FN is no longer the original
   variable VAR, but the PHI argument currently being examined.  If FN
   wants to get at VAR, it should call PHI_RESULT (PHI).

   If IS_DFS is true, this function will:

	1- walk the use-def chains for all the PHI arguments, and,
	2- call (*FN) (ARG, PHI, DATA) on all the PHI arguments.

   If IS_DFS is false, the two steps above are done in reverse order
   (i.e., a breadth-first search).  */

void
walk_use_def_chains (tree var, walk_use_def_chains_fn fn, void *data,
                     bool is_dfs)
{
  gimple def_stmt;

  gcc_assert (TREE_CODE (var) == SSA_NAME);

  def_stmt = SSA_NAME_DEF_STMT (var);

  /* We only need to recurse if the reaching definition comes from a PHI
     node.  */
  if (gimple_code (def_stmt) != GIMPLE_PHI)
    (*fn) (var, def_stmt, data);
  else
    {
      struct pointer_set_t *visited = pointer_set_create ();
      walk_use_def_chains_1 (var, fn, data, visited, is_dfs);
      pointer_set_destroy (visited);
    }
}


/* Emit warnings for uninitialized variables.  This is done in two passes.

   The first pass notices real uses of SSA names with undefined values.
   Such uses are unconditionally uninitialized, and we can be certain that
   such a use is a mistake.  This pass is run before most optimizations,
   so that we catch as many as we can.

   The second pass follows PHI nodes to find uses that are potentially
   uninitialized.  In this case we can't necessarily prove that the use
   is really uninitialized.  This pass is run after most optimizations,
   so that we thread as many jumps and possible, and delete as much dead
   code as possible, in order to reduce false positives.  We also look
   again for plain uninitialized variables, since optimization may have
   changed conditionally uninitialized to unconditionally uninitialized.  */

/* Emit a warning for T, an SSA_NAME, being uninitialized.  The exact
   warning text is in MSGID and LOCUS may contain a location or be null.  */

void
warn_uninit (tree t, const char *gmsgid, void *data)
{
  tree var = SSA_NAME_VAR (t);
  gimple context = (gimple) data;
  location_t location;
  expanded_location xloc, floc;

  if (!ssa_undefined_value_p (t))
    return;

  /* TREE_NO_WARNING either means we already warned, or the front end
     wishes to suppress the warning.  */
  if (TREE_NO_WARNING (var))
    return;

  /* Do not warn if it can be initialized outside this module.  */
  if (is_global_var (var))
    return;

  location = (context != NULL && gimple_has_location (context))
	     ? gimple_location (context)
	     : DECL_SOURCE_LOCATION (var);
  xloc = expand_location (location);
  floc = expand_location (DECL_SOURCE_LOCATION (cfun->decl));
  if (warning_at (location, OPT_Wuninitialized, gmsgid, var))
    {
      TREE_NO_WARNING (var) = 1;

      if (location == DECL_SOURCE_LOCATION (var))
	return;
      if (xloc.file != floc.file
	  || xloc.line < floc.line
	  || xloc.line > LOCATION_LINE (cfun->function_end_locus))
	inform (DECL_SOURCE_LOCATION (var), "%qD was declared here", var);
    }
}

struct walk_data {
  gimple stmt;
  bool always_executed;
  bool warn_possibly_uninitialized;
};

/* Called via walk_tree, look for SSA_NAMEs that have empty definitions
   and warn about them.  */

static tree
warn_uninitialized_var (tree *tp, int *walk_subtrees, void *data_)
{
  struct walk_stmt_info *wi = (struct walk_stmt_info *) data_;
  struct walk_data *data = (struct walk_data *) wi->info;
  tree t = *tp;

  /* We do not care about LHS.  */
  if (wi->is_lhs)
    {
      /* Except for operands of dereferences.  */
      if (!INDIRECT_REF_P (t)
	  && TREE_CODE (t) != MEM_REF)
	return NULL_TREE;
      t = TREE_OPERAND (t, 0);
    }

  switch (TREE_CODE (t))
    {
    case ADDR_EXPR:
      /* Taking the address of an uninitialized variable does not
	 count as using it.  */
      *walk_subtrees = 0;
      break;

    case VAR_DECL:
      {
	/* A VAR_DECL in the RHS of a gimple statement may mean that
	   this variable is loaded from memory.  */
	use_operand_p vuse;
	tree op;

	/* If there is not gimple stmt,
	   or alias information has not been computed,
	   then we cannot check VUSE ops.  */
	if (data->stmt == NULL)
	  return NULL_TREE;

	/* If the load happens as part of a call do not warn about it.  */
	if (is_gimple_call (data->stmt))
	  return NULL_TREE;

	vuse = gimple_vuse_op (data->stmt);
	if (vuse == NULL_USE_OPERAND_P)
	  return NULL_TREE;

	op = USE_FROM_PTR (vuse);
	if (t != SSA_NAME_VAR (op)
	    || !SSA_NAME_IS_DEFAULT_DEF (op))
	  return NULL_TREE;
	/* If this is a VUSE of t and it is the default definition,
	   then warn about op.  */
	t = op;
	/* Fall through into SSA_NAME.  */
      }

    case SSA_NAME:
      /* We only do data flow with SSA_NAMEs, so that's all we
	 can warn about.  */
      if (data->always_executed)
        warn_uninit (t, "%qD is used uninitialized in this function",
		     data->stmt);
      else if (data->warn_possibly_uninitialized)
        warn_uninit (t, "%qD may be used uninitialized in this function",
		     data->stmt);
      *walk_subtrees = 0;
      break;

    case REALPART_EXPR:
    case IMAGPART_EXPR:
      /* The total store transformation performed during gimplification
	 creates uninitialized variable uses.  If all is well, these will
	 be optimized away, so don't warn now.  */
      if (TREE_CODE (TREE_OPERAND (t, 0)) == SSA_NAME)
	*walk_subtrees = 0;
      break;

    default:
      if (IS_TYPE_OR_DECL_P (t))
	*walk_subtrees = 0;
      break;
    }

  return NULL_TREE;
}

unsigned int
warn_uninitialized_vars (bool warn_possibly_uninitialized)
{
  gimple_stmt_iterator gsi;
  basic_block bb;
  struct walk_data data;

  data.warn_possibly_uninitialized = warn_possibly_uninitialized;


  FOR_EACH_BB (bb)
    {
      data.always_executed = dominated_by_p (CDI_POST_DOMINATORS,
					     single_succ (ENTRY_BLOCK_PTR), bb);
      for (gsi = gsi_start_bb (bb); !gsi_end_p (gsi); gsi_next (&gsi))
	{
	  struct walk_stmt_info wi;
	  data.stmt = gsi_stmt (gsi);
	  if (is_gimple_debug (data.stmt))
	    continue;
	  memset (&wi, 0, sizeof (wi));
	  wi.info = &data;
	  walk_gimple_op (gsi_stmt (gsi), warn_uninitialized_var, &wi);
	}
    }

  return 0;
}

static unsigned int
execute_early_warn_uninitialized (void)
{
  /* Currently, this pass runs always but
     execute_late_warn_uninitialized only runs with optimization. With
     optimization we want to warn about possible uninitialized as late
     as possible, thus don't do it here.  However, without
     optimization we need to warn here about "may be uninitialized".
  */
  calculate_dominance_info (CDI_POST_DOMINATORS);

  warn_uninitialized_vars (/*warn_possibly_uninitialized=*/!optimize);

  /* Post-dominator information can not be reliably updated. Free it
     after the use.  */

  free_dominance_info (CDI_POST_DOMINATORS);
  return 0;
}

static bool
gate_warn_uninitialized (void)
{
  return warn_uninitialized != 0;
}

struct gimple_opt_pass pass_early_warn_uninitialized =
{
 {
  GIMPLE_PASS,
  "*early_warn_uninitialized",		/* name */
  gate_warn_uninitialized,		/* gate */
  execute_early_warn_uninitialized,	/* execute */
  NULL,					/* sub */
  NULL,					/* next */
  0,					/* static_pass_number */
  TV_TREE_UNINIT,			/* tv_id */
  PROP_ssa,				/* properties_required */
  0,					/* properties_provided */
  0,					/* properties_destroyed */
  0,					/* todo_flags_start */
  0                                     /* todo_flags_finish */
 }
};

<<<<<<< HEAD
=======

/* If necessary, rewrite the base of the reference tree *TP from
   a MEM_REF to a plain or converted symbol.  */

static void
maybe_rewrite_mem_ref_base (tree *tp)
{
  tree sym;

  while (handled_component_p (*tp))
    tp = &TREE_OPERAND (*tp, 0);
  if (TREE_CODE (*tp) == MEM_REF
      && TREE_CODE (TREE_OPERAND (*tp, 0)) == ADDR_EXPR
      && integer_zerop (TREE_OPERAND (*tp, 1))
      && (sym = TREE_OPERAND (TREE_OPERAND (*tp, 0), 0))
      && DECL_P (sym)
      && !TREE_ADDRESSABLE (sym)
      && symbol_marked_for_renaming (sym))
    {
      if (!useless_type_conversion_p (TREE_TYPE (*tp),
				      TREE_TYPE (sym)))
	*tp = build1 (VIEW_CONVERT_EXPR,
			TREE_TYPE (*tp), sym);
      else
	*tp = sym;
    }
}

/* For a tree REF return its base if it is the base of a MEM_REF
   that cannot be rewritten into SSA form.  Otherwise return NULL_TREE.  */

static tree
non_rewritable_mem_ref_base (tree ref)
{
  tree base = ref;

  /* A plain decl does not need it set.  */
  if (DECL_P (ref))
    return NULL_TREE;

  while (handled_component_p (base))
    base = TREE_OPERAND (base, 0);

  /* But watch out for MEM_REFs we cannot lower to a
     VIEW_CONVERT_EXPR.  */
  if (TREE_CODE (base) == MEM_REF
      && TREE_CODE (TREE_OPERAND (base, 0)) == ADDR_EXPR)
    {
      tree decl = TREE_OPERAND (TREE_OPERAND (base, 0), 0);
      if (DECL_P (decl)
	  && (!integer_zerop (TREE_OPERAND (base, 1))
	      || (DECL_SIZE (decl)
		  != TYPE_SIZE (TREE_TYPE (base)))
	      || TREE_THIS_VOLATILE (decl) != TREE_THIS_VOLATILE (base)))
	return decl;
    }

  return NULL_TREE;
}

/* When possible, clear TREE_ADDRESSABLE bit or set DECL_GIMPLE_REG_P bit and
   mark the variable VAR for conversion into SSA.  Return true when updating
   stmts is required.  */

static bool
maybe_optimize_var (tree var, bitmap addresses_taken, bitmap not_reg_needs)
{
  bool update_vops = false;

  /* Global Variables, result decls cannot be changed.  */
  if (is_global_var (var)
      || TREE_CODE (var) == RESULT_DECL
      || bitmap_bit_p (addresses_taken, DECL_UID (var)))
    return false;

  /* If the variable is not in the list of referenced vars then we
     do not need to touch it nor can we rename it.  */
  if (!referenced_var_lookup (DECL_UID (var)))
    return false;

  if (TREE_ADDRESSABLE (var)
      /* Do not change TREE_ADDRESSABLE if we need to preserve var as
	 a non-register.  Otherwise we are confused and forget to
	 add virtual operands for it.  */
      && (!is_gimple_reg_type (TREE_TYPE (var))
	  || !bitmap_bit_p (not_reg_needs, DECL_UID (var))))
    {
      TREE_ADDRESSABLE (var) = 0;
      if (is_gimple_reg (var))
	mark_sym_for_renaming (var);
      update_vops = true;
      if (dump_file)
	{
	  fprintf (dump_file, "No longer having address taken: ");
	  print_generic_expr (dump_file, var, 0);
	  fprintf (dump_file, "\n");
	}
    }

  if (!DECL_GIMPLE_REG_P (var)
      && !bitmap_bit_p (not_reg_needs, DECL_UID (var))
      && (TREE_CODE (TREE_TYPE (var)) == COMPLEX_TYPE
	  || TREE_CODE (TREE_TYPE (var)) == VECTOR_TYPE)
      && !TREE_THIS_VOLATILE (var)
      && (TREE_CODE (var) != VAR_DECL || !DECL_HARD_REGISTER (var)))
    {
      DECL_GIMPLE_REG_P (var) = 1;
      mark_sym_for_renaming (var);
      update_vops = true;
      if (dump_file)
	{
	  fprintf (dump_file, "Now a gimple register: ");
	  print_generic_expr (dump_file, var, 0);
	  fprintf (dump_file, "\n");
	}
    }

  return update_vops;
}

>>>>>>> 155d23aa
/* Compute TREE_ADDRESSABLE and DECL_GIMPLE_REG_P for local variables.  */

void
execute_update_addresses_taken (void)
{
  gimple_stmt_iterator gsi;
  basic_block bb;
  bitmap addresses_taken = BITMAP_ALLOC (NULL);
  bitmap not_reg_needs = BITMAP_ALLOC (NULL);
  bool update_vops = false;
  tree var;
  unsigned i;

  timevar_push (TV_ADDRESS_TAKEN);

  /* Collect into ADDRESSES_TAKEN all variables whose address is taken within
     the function body.  */
  FOR_EACH_BB (bb)
    {
      for (gsi = gsi_start_bb (bb); !gsi_end_p (gsi); gsi_next (&gsi))
	{
	  gimple stmt = gsi_stmt (gsi);
	  enum gimple_code code = gimple_code (stmt);
	  tree decl;

	  /* Note all addresses taken by the stmt.  */
	  gimple_ior_addresses_taken (addresses_taken, stmt);

	  /* If we have a call or an assignment, see if the lhs contains
	     a local decl that requires not to be a gimple register.  */
	  if (code == GIMPLE_ASSIGN || code == GIMPLE_CALL)
	    {
              tree lhs = gimple_get_lhs (stmt);

              /* A plain decl does not need it set.  */
              if (lhs && !DECL_P (lhs))
		{
		  tree orig_lhs = lhs;

		  while (handled_component_p (lhs))
		    lhs = TREE_OPERAND (lhs, 0);

                  if (DECL_P (lhs))
                    bitmap_set_bit (not_reg_needs, DECL_UID (lhs));
		  else if (TREE_CODE (lhs) == MEM_REF
			   && TREE_CODE (TREE_OPERAND (lhs, 0)) == ADDR_EXPR)
		    {
		      decl = TREE_OPERAND (TREE_OPERAND (lhs, 0), 0);
		      if (DECL_P (decl)
			  && (!integer_zerop (TREE_OPERAND (lhs, 1))
			      || (DECL_SIZE (decl)
				  != TYPE_SIZE (TREE_TYPE (orig_lhs)))
			      || (TREE_THIS_VOLATILE (lhs)
				  != TREE_THIS_VOLATILE (decl))))
			bitmap_set_bit (not_reg_needs, DECL_UID (decl));
		    }
                }
	    }

	  if (gimple_assign_single_p (stmt))
	    {
	      tree rhs = gimple_assign_rhs1 (stmt);
	      if ((decl = non_rewritable_mem_ref_base (rhs)))
		bitmap_set_bit (not_reg_needs, DECL_UID (decl));
	    }

	  else if (code == GIMPLE_CALL)
	    {
	      for (i = 0; i < gimple_call_num_args (stmt); ++i)
		{
		  tree arg = gimple_call_arg (stmt, i);
		  if ((decl = non_rewritable_mem_ref_base (arg)))
		    bitmap_set_bit (not_reg_needs, DECL_UID (decl));
		}
	    }

	  else if (code == GIMPLE_ASM)
	    {
	      for (i = 0; i < gimple_asm_noutputs (stmt); ++i)
		{
		  tree link = gimple_asm_output_op (stmt, i);
		  tree lhs = TREE_VALUE (link);

		  /* A plain decl does not need it set.  */
		  if (!DECL_P (lhs))
		    {
		      tree orig_lhs = lhs;

		      while (handled_component_p (lhs))
			lhs = TREE_OPERAND (lhs, 0);
		  
		      if (DECL_P (lhs))
			bitmap_set_bit (not_reg_needs, DECL_UID (lhs));
		      else if (TREE_CODE (lhs) == MEM_REF
			       && TREE_CODE (TREE_OPERAND (lhs, 0)) == ADDR_EXPR)
			{
			  decl = TREE_OPERAND (TREE_OPERAND (lhs, 0), 0);
			  if (DECL_P (decl)
			      && (!integer_zerop (TREE_OPERAND (lhs, 1))
				  || (TYPE_MAIN_VARIANT (TREE_TYPE (decl))
				      != TYPE_MAIN_VARIANT (TREE_TYPE (orig_lhs)))
				  || (TREE_THIS_VOLATILE (lhs)
				      != TREE_THIS_VOLATILE (decl))))
			    bitmap_set_bit (not_reg_needs, DECL_UID (decl));
			}
		    }
		}
	      for (i = 0; i < gimple_asm_ninputs (stmt); ++i)
		{
		  tree link = gimple_asm_input_op (stmt, i);
		  if ((decl = non_rewritable_mem_ref_base (TREE_VALUE (link))))
		    bitmap_set_bit (not_reg_needs, DECL_UID (decl));
		}
	    }
	}

      for (gsi = gsi_start_phis (bb); !gsi_end_p (gsi); gsi_next (&gsi))
	{
	  size_t i;
	  gimple phi = gsi_stmt (gsi);

	  for (i = 0; i < gimple_phi_num_args (phi); i++)
	    {
	      tree op = PHI_ARG_DEF (phi, i), var;
	      if (TREE_CODE (op) == ADDR_EXPR
		  && (var = get_base_address (TREE_OPERAND (op, 0))) != NULL
		  && DECL_P (var))
		bitmap_set_bit (addresses_taken, DECL_UID (var));
	    }
	}
    }

  /* We cannot iterate over all referenced vars because that can contain
     unused vars from BLOCK trees, which causes code generation differences
     for -g vs. -g0.  */
  for (var = DECL_ARGUMENTS (cfun->decl); var; var = DECL_CHAIN (var))
    update_vops |= maybe_optimize_var (var, addresses_taken, not_reg_needs);

  FOR_EACH_VEC_ELT (tree, cfun->local_decls, i, var)
    update_vops |= maybe_optimize_var (var, addresses_taken, not_reg_needs);

  /* Operand caches need to be recomputed for operands referencing the updated
     variables.  */
  if (update_vops)
    {
      FOR_EACH_BB (bb)
	for (gsi = gsi_start_bb (bb); !gsi_end_p (gsi); gsi_next (&gsi))
	  {
	    gimple stmt = gsi_stmt (gsi);

	    /* Re-write TARGET_MEM_REFs of symbols we want to
	       rewrite into SSA form.  */
	    if (gimple_assign_single_p (stmt))
	      {
		tree lhs = gimple_assign_lhs (stmt);
		tree rhs, *rhsp = gimple_assign_rhs1_ptr (stmt);
		tree sym;

		/* We shouldn't have any fancy wrapping of
		   component-refs on the LHS, but look through
		   VIEW_CONVERT_EXPRs as that is easy.  */
		while (TREE_CODE (lhs) == VIEW_CONVERT_EXPR)
		  lhs = TREE_OPERAND (lhs, 0);
		if (TREE_CODE (lhs) == MEM_REF
		    && TREE_CODE (TREE_OPERAND (lhs, 0)) == ADDR_EXPR
		    && integer_zerop (TREE_OPERAND (lhs, 1))
		    && (sym = TREE_OPERAND (TREE_OPERAND (lhs, 0), 0))
		    && DECL_P (sym)
		    && !TREE_ADDRESSABLE (sym)
		    && symbol_marked_for_renaming (sym))
		  lhs = sym;
		else
		  lhs = gimple_assign_lhs (stmt);

		/* Rewrite the RHS and make sure the resulting assignment
		   is validly typed.  */
		maybe_rewrite_mem_ref_base (rhsp);
		rhs = gimple_assign_rhs1 (stmt);
		if (gimple_assign_lhs (stmt) != lhs
		    && !useless_type_conversion_p (TREE_TYPE (lhs),
						   TREE_TYPE (rhs)))
		  rhs = fold_build1 (VIEW_CONVERT_EXPR,
				     TREE_TYPE (lhs), rhs);

		if (gimple_assign_lhs (stmt) != lhs)
		  gimple_assign_set_lhs (stmt, lhs);

		if (gimple_assign_rhs1 (stmt) != rhs)
		  {
		    gimple_stmt_iterator gsi = gsi_for_stmt (stmt);
		    gimple_assign_set_rhs_from_tree (&gsi, rhs);
		  }
	      }

	    else if (gimple_code (stmt) == GIMPLE_CALL)
	      {
		unsigned i;
		for (i = 0; i < gimple_call_num_args (stmt); ++i)
		  {
		    tree *argp = gimple_call_arg_ptr (stmt, i);
		    maybe_rewrite_mem_ref_base (argp);
		  }
	      }

	    else if (gimple_code (stmt) == GIMPLE_ASM)
	      {
		unsigned i;
		for (i = 0; i < gimple_asm_noutputs (stmt); ++i)
		  {
		    tree link = gimple_asm_output_op (stmt, i);
		    maybe_rewrite_mem_ref_base (&TREE_VALUE (link));
		  }
		for (i = 0; i < gimple_asm_ninputs (stmt); ++i)
		  {
		    tree link = gimple_asm_input_op (stmt, i);
		    maybe_rewrite_mem_ref_base (&TREE_VALUE (link));
		  }
	      }

	    if (gimple_references_memory_p (stmt)
		|| is_gimple_debug (stmt))
	      update_stmt (stmt);
	  }

      /* Update SSA form here, we are called as non-pass as well.  */
      update_ssa (TODO_update_ssa);
    }

  BITMAP_FREE (not_reg_needs);
  BITMAP_FREE (addresses_taken);
  timevar_pop (TV_ADDRESS_TAKEN);
}

struct gimple_opt_pass pass_update_address_taken =
{
 {
  GIMPLE_PASS,
  "addressables",			/* name */
  NULL,					/* gate */
  NULL,					/* execute */
  NULL,					/* sub */
  NULL,					/* next */
  0,					/* static_pass_number */
  TV_ADDRESS_TAKEN,			/* tv_id */
  PROP_ssa,				/* properties_required */
  0,					/* properties_provided */
  0,					/* properties_destroyed */
  0,					/* todo_flags_start */
  TODO_update_address_taken
  | TODO_dump_func			/* todo_flags_finish */
 }
};<|MERGE_RESOLUTION|>--- conflicted
+++ resolved
@@ -1839,8 +1839,6 @@
  }
 };
 
-<<<<<<< HEAD
-=======
 
 /* If necessary, rewrite the base of the reference tree *TP from
    a MEM_REF to a plain or converted symbol.  */
@@ -1961,7 +1959,6 @@
   return update_vops;
 }
 
->>>>>>> 155d23aa
 /* Compute TREE_ADDRESSABLE and DECL_GIMPLE_REG_P for local variables.  */
 
 void
