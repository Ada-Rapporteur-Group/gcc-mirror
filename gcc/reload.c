--- conflicted
+++ resolved
@@ -368,12 +368,7 @@
 
   sri.icode = CODE_FOR_nothing;
   sri.prev_sri = prev_sri;
-<<<<<<< HEAD
   rclass = (enum reg_class) targetm.secondary_reload (in_p, x, reload_class,
-=======
-  rclass = (enum reg_class) targetm.secondary_reload (in_p, x,
-						      (int) reload_class,
->>>>>>> a52a02eb
 						      reload_mode, &sri);
   icode = (enum insn_code) sri.icode;
 
@@ -537,13 +532,8 @@
 
   sri.icode = CODE_FOR_nothing;
   sri.prev_sri = NULL;
-<<<<<<< HEAD
   rclass
     = (enum reg_class) targetm.secondary_reload (in_p, x, rclass, mode, &sri);
-=======
-  rclass = (enum reg_class) targetm.secondary_reload (in_p, x, (int) rclass,
-						      mode, &sri);
->>>>>>> a52a02eb
   icode = (enum insn_code) sri.icode;
 
   /* If there are no secondary reloads at all, we return NO_REGS.
