--- conflicted
+++ resolved
@@ -97,12 +97,8 @@
 static int spelling_length (void);
 static char *print_spelling (char *);
 static void warning_init (int, const char *);
-<<<<<<< HEAD
 static bool digest_init_addr_space_ok_p (tree, tree, addr_space_t);
-static tree digest_init (tree, tree, bool, int, addr_space_t);
-=======
-static tree digest_init (tree, tree, bool, bool, int);
->>>>>>> 6ccb2a4a
+static tree digest_init (tree, tree, bool, bool, int, addr_space_t);
 static void output_init_element (tree, bool, tree, tree, int, bool);
 static void output_pending_init_elements (int);
 static int set_designator (int);
@@ -4051,11 +4047,7 @@
 		   "ISO C forbids casts to union type");
 	  t = digest_init (type,
 			   build_constructor_single (type, field, value),
-<<<<<<< HEAD
-			   true, 0, 0);
-=======
-			   false, true, 0);
->>>>>>> 6ccb2a4a
+			   false, true, 0, 0);
 	  TREE_CONSTANT (t) = TREE_CONSTANT (value);
 	  return t;
 	}
@@ -5021,14 +5013,10 @@
 
   /* Digest the specified initializer into an expression.  */
 
-<<<<<<< HEAD
-  value = digest_init (type, init, true, TREE_STATIC (decl),
-		       TYPE_ADDR_SPACE (TREE_TYPE (decl)));
-=======
   if (init)
     npc = null_pointer_constant_p (init);
-  value = digest_init (type, init, npc, true, TREE_STATIC (decl));
->>>>>>> 6ccb2a4a
+  value = digest_init (type, init, npc, true, TREE_STATIC (decl),
+		       TYPE_ADDR_SPACE (TREE_TYPE (decl)));
 
   /* Store the expression if valid; else report error.  */
 
@@ -5308,13 +5296,8 @@
    AS is non-zero if the declaration is in a named address space.  */
 
 static tree
-<<<<<<< HEAD
-digest_init (tree type, tree init, bool strict_string, int require_constant,
-	     addr_space_t as)
-=======
 digest_init (tree type, tree init, bool null_pointer_constant,
-	     bool strict_string, int require_constant)
->>>>>>> 6ccb2a4a
+	     bool strict_string, int require_constant, addr_space_t as)
 {
   enum tree_code code = TREE_CODE (type);
   tree inside_init = init;
@@ -5537,15 +5520,12 @@
 	  error_init ("initializer element is not constant");
 	  inside_init = error_mark_node;
 	}
-<<<<<<< HEAD
       else if (require_constant
 	       && !digest_init_addr_space_ok_p (type, inside_init, as))
 	inside_init = error_mark_node;
-=======
       else if (require_constant && !maybe_const)
 	pedwarn_init (input_location, 0,
 		      "initializer element is not a constant expression");
->>>>>>> 6ccb2a4a
 
       /* Added to enable additional -Wmissing-format-attribute warnings.  */
       if (TREE_CODE (TREE_TYPE (inside_init)) == POINTER_TYPE)
@@ -5588,15 +5568,12 @@
 	  error_init ("initializer element is not computable at load time");
 	  inside_init = error_mark_node;
 	}
-<<<<<<< HEAD
       else if (require_constant
 	       && !digest_init_addr_space_ok_p (type, inside_init, as))
 	inside_init = error_mark_node;
-=======
       else if (require_constant && !maybe_const)
 	pedwarn_init (input_location, 0,
 		      "initializer element is not a constant expression");
->>>>>>> 6ccb2a4a
 
       return inside_init;
     }
@@ -7038,15 +7015,11 @@
 		  || TREE_CHAIN (field)))))
     return;
 
-<<<<<<< HEAD
-  value = digest_init (type, value, strict_string, require_constant_value,
-		       TYPE_ADDR_SPACE (type));
-=======
   if (semantic_type)
     value = build1 (EXCESS_PRECISION_EXPR, semantic_type, value);
   value = digest_init (type, value, npc, strict_string,
-		       require_constant_value);
->>>>>>> 6ccb2a4a
+		       require_constant_value,
+		       TYPE_ADDR_SPACE (type));
   if (value == error_mark_node)
     {
       constructor_erroneous = 1;
