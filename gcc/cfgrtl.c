--- conflicted
+++ resolved
@@ -1501,55 +1501,6 @@
      the caller is responsible for making sure that control flow is
      valid at all times.  */
   if (current_ir_type () == IR_RTL_CFGLAYOUT)
-<<<<<<< HEAD
-    return;
-
-  blocks = sbitmap_alloc (last_basic_block);
-  sbitmap_zero (blocks);
-  FOR_EACH_BB (bb)
-    if (bb->aux)
-      {
-	SET_BIT (blocks, bb->index);
-	/* Check for forgotten bb->aux values before commit_edge_insertions
-	   call.  */
-	gcc_assert (bb->aux == &bb->aux);
-	bb->aux = NULL;
-      }
-  find_many_sub_basic_blocks (blocks);
-  sbitmap_free (blocks);
-}
--
-/* Update the CFG for all queued instructions, taking special care of inserting
-   code on edges between call and storing its return value.  */
-
-void
-commit_edge_insertions_watch_calls (void)
-{
-  basic_block bb;
-  sbitmap blocks;
-  bool changed = false;
-
-#ifdef ENABLE_CHECKING
-  verify_flow_info ();
-#endif
-
-  FOR_BB_BETWEEN (bb, ENTRY_BLOCK_PTR, EXIT_BLOCK_PTR, next_bb)
-    {
-      edge e;
-      edge_iterator ei;
-
-      FOR_EACH_EDGE (e, ei, bb->succs)
-	if (e->insns.r)
-	  {
-	    changed = true;
-	    commit_one_edge_insertion (e, true);
-	  }
-    }
-
-  if (!changed)
-=======
->>>>>>> 1177f497
     return;
 
   blocks = sbitmap_alloc (last_basic_block);
