--- conflicted
+++ resolved
@@ -41,14 +41,11 @@
 #include "pointer-set.h"
 #include "tree-inline.h"
 #include "target.h"
-<<<<<<< HEAD
-#include "wide-int.h"
-#include "wide-int-print.h"
-=======
 #include "tree-ssa-live.h"
 #include "omp-low.h"
 #include "tree-cfgcleanup.h"
->>>>>>> fc1ce0cf
+#include "wide-int.h"
+#include "wide-int-print.h"
 
 /* This file contains functions for building the Control Flow Graph (CFG)
    for a function tree.  */
