/* Control flow functions for trees.
   Copyright (C) 2001, 2002, 2003, 2004, 2005, 2006, 2007, 2008, 2009
   Free Software Foundation, Inc.
   Contributed by Diego Novillo <dnovillo@redhat.com>

This file is part of GCC.

GCC is free software; you can redistribute it and/or modify
it under the terms of the GNU General Public License as published by
the Free Software Foundation; either version 3, or (at your option)
any later version.

GCC is distributed in the hope that it will be useful,
but WITHOUT ANY WARRANTY; without even the implied warranty of
MERCHANTABILITY or FITNESS FOR A PARTICULAR PURPOSE.  See the
GNU General Public License for more details.

You should have received a copy of the GNU General Public License
along with GCC; see the file COPYING3.  If not see
<http://www.gnu.org/licenses/>.  */

#include "config.h"
#include "system.h"
#include "coretypes.h"
#include "tm.h"
#include "tree.h"
#include "rtl.h"
#include "tm_p.h"
#include "hard-reg-set.h"
#include "basic-block.h"
#include "output.h"
#include "flags.h"
#include "function.h"
#include "expr.h"
#include "ggc.h"
#include "langhooks.h"
#include "diagnostic.h"
#include "tree-flow.h"
#include "timevar.h"
#include "tree-dump.h"
#include "tree-pass.h"
#include "toplev.h"
#include "except.h"
#include "cfgloop.h"
#include "cfglayout.h"
#include "tree-ssa-propagate.h"
#include "value-prof.h"
#include "pointer-set.h"
#include "tree-inline.h"

/* This file contains functions for building the Control Flow Graph (CFG)
   for a function tree.  */

/* Local declarations.  */

/* Initial capacity for the basic block array.  */
static const int initial_cfg_capacity = 20;

/* This hash table allows us to efficiently lookup all CASE_LABEL_EXPRs
   which use a particular edge.  The CASE_LABEL_EXPRs are chained together
   via their TREE_CHAIN field, which we clear after we're done with the
   hash table to prevent problems with duplication of GIMPLE_SWITCHes.

   Access to this list of CASE_LABEL_EXPRs allows us to efficiently
   update the case vector in response to edge redirections.

   Right now this table is set up and torn down at key points in the
   compilation process.  It would be nice if we could make the table
   more persistent.  The key is getting notification of changes to
   the CFG (particularly edge removal, creation and redirection).  */

static struct pointer_map_t *edge_to_cases;

/* CFG statistics.  */
struct cfg_stats_d
{
  long num_merged_labels;
};

static struct cfg_stats_d cfg_stats;

/* Nonzero if we found a computed goto while building basic blocks.  */
static bool found_computed_goto;

/* Hash table to store last discriminator assigned for each locus.  */
struct locus_discrim_map
{
  location_t locus;
  int discriminator;
};
static htab_t discriminator_per_locus;

/* Basic blocks and flowgraphs.  */
static void make_blocks (gimple_seq);
static void factor_computed_gotos (void);

/* Edges.  */
static void make_edges (void);
static void make_cond_expr_edges (basic_block);
static void make_gimple_switch_edges (basic_block);
static void make_goto_expr_edges (basic_block);
static void make_gimple_asm_edges (basic_block);
static unsigned int locus_map_hash (const void *);
static int locus_map_eq (const void *, const void *);
static void assign_discriminator (location_t, basic_block);
static edge gimple_redirect_edge_and_branch (edge, basic_block);
static edge gimple_try_redirect_by_replacing_jump (edge, basic_block);
static unsigned int split_critical_edges (void);

/* Various helpers.  */
static inline bool stmt_starts_bb_p (gimple, gimple);
static int gimple_verify_flow_info (void);
static void gimple_make_forwarder_block (edge);
static void gimple_cfg2vcg (FILE *);
static gimple first_non_label_stmt (basic_block);

/* Flowgraph optimization and cleanup.  */
static void gimple_merge_blocks (basic_block, basic_block);
static bool gimple_can_merge_blocks_p (basic_block, basic_block);
static void remove_bb (basic_block);
static edge find_taken_edge_computed_goto (basic_block, tree);
static edge find_taken_edge_cond_expr (basic_block, tree);
static edge find_taken_edge_switch_expr (basic_block, tree);
static tree find_case_label_for_value (gimple, tree);

void
init_empty_tree_cfg_for_function (struct function *fn)
{
  /* Initialize the basic block array.  */
  init_flow (fn);
  profile_status_for_function (fn) = PROFILE_ABSENT;
  n_basic_blocks_for_function (fn) = NUM_FIXED_BLOCKS;
  last_basic_block_for_function (fn) = NUM_FIXED_BLOCKS;
  basic_block_info_for_function (fn)
    = VEC_alloc (basic_block, gc, initial_cfg_capacity);
  VEC_safe_grow_cleared (basic_block, gc,
			 basic_block_info_for_function (fn),
			 initial_cfg_capacity);

  /* Build a mapping of labels to their associated blocks.  */
  label_to_block_map_for_function (fn)
    = VEC_alloc (basic_block, gc, initial_cfg_capacity);
  VEC_safe_grow_cleared (basic_block, gc,
			 label_to_block_map_for_function (fn),
			 initial_cfg_capacity);

  SET_BASIC_BLOCK_FOR_FUNCTION (fn, ENTRY_BLOCK, 
				ENTRY_BLOCK_PTR_FOR_FUNCTION (fn));
  SET_BASIC_BLOCK_FOR_FUNCTION (fn, EXIT_BLOCK, 
		   EXIT_BLOCK_PTR_FOR_FUNCTION (fn));

  ENTRY_BLOCK_PTR_FOR_FUNCTION (fn)->next_bb
    = EXIT_BLOCK_PTR_FOR_FUNCTION (fn);
  EXIT_BLOCK_PTR_FOR_FUNCTION (fn)->prev_bb
    = ENTRY_BLOCK_PTR_FOR_FUNCTION (fn);
}

void
init_empty_tree_cfg (void)
{
  init_empty_tree_cfg_for_function (cfun);
}

/*---------------------------------------------------------------------------
			      Create basic blocks
---------------------------------------------------------------------------*/

/* Entry point to the CFG builder for trees.  SEQ is the sequence of
   statements to be added to the flowgraph.  */

static void
build_gimple_cfg (gimple_seq seq)
{
  /* Register specific gimple functions.  */
  gimple_register_cfg_hooks ();

  memset ((void *) &cfg_stats, 0, sizeof (cfg_stats));

  init_empty_tree_cfg ();

  found_computed_goto = 0;
  make_blocks (seq);

  /* Computed gotos are hell to deal with, especially if there are
     lots of them with a large number of destinations.  So we factor
     them to a common computed goto location before we build the
     edge list.  After we convert back to normal form, we will un-factor
     the computed gotos since factoring introduces an unwanted jump.  */
  if (found_computed_goto)
    factor_computed_gotos ();

  /* Make sure there is always at least one block, even if it's empty.  */
  if (n_basic_blocks == NUM_FIXED_BLOCKS)
    create_empty_bb (ENTRY_BLOCK_PTR);

  /* Adjust the size of the array.  */
  if (VEC_length (basic_block, basic_block_info) < (size_t) n_basic_blocks)
    VEC_safe_grow_cleared (basic_block, gc, basic_block_info, n_basic_blocks);

  /* To speed up statement iterator walks, we first purge dead labels.  */
  cleanup_dead_labels ();

  /* Group case nodes to reduce the number of edges.
     We do this after cleaning up dead labels because otherwise we miss
     a lot of obvious case merging opportunities.  */
  group_case_labels ();

  /* Create the edges of the flowgraph.  */
  discriminator_per_locus = htab_create (13, locus_map_hash, locus_map_eq,
                                         free);
  make_edges ();
  cleanup_dead_labels ();
  htab_delete (discriminator_per_locus);

  /* Debugging dumps.  */

  /* Write the flowgraph to a VCG file.  */
  {
    int local_dump_flags;
    FILE *vcg_file = dump_begin (TDI_vcg, &local_dump_flags);
    if (vcg_file)
      {
	gimple_cfg2vcg (vcg_file);
	dump_end (TDI_vcg, vcg_file);
      }
  }

#ifdef ENABLE_CHECKING
  verify_stmts ();
#endif
}

static unsigned int
execute_build_cfg (void)
{
  gimple_seq body = gimple_body (current_function_decl);

  build_gimple_cfg (body);
  gimple_set_body (current_function_decl, NULL);
  if (dump_file && (dump_flags & TDF_DETAILS))
    {
      fprintf (dump_file, "Scope blocks:\n");
      dump_scope_blocks (dump_file, dump_flags);
    }
  return 0;
}

struct gimple_opt_pass pass_build_cfg =
{
 {
  GIMPLE_PASS,
  "cfg",				/* name */
  NULL,					/* gate */
  execute_build_cfg,			/* execute */
  NULL,					/* sub */
  NULL,					/* next */
  0,					/* static_pass_number */
  TV_TREE_CFG,				/* tv_id */
  PROP_gimple_leh, 			/* properties_required */
  PROP_cfg,				/* properties_provided */
  0,					/* properties_destroyed */
  0,					/* todo_flags_start */
  TODO_verify_stmts | TODO_cleanup_cfg
  | TODO_dump_func			/* todo_flags_finish */
 }
};


/* Return true if T is a computed goto.  */

static bool
computed_goto_p (gimple t)
{
  return (gimple_code (t) == GIMPLE_GOTO
	  && TREE_CODE (gimple_goto_dest (t)) != LABEL_DECL);
}


/* Search the CFG for any computed gotos.  If found, factor them to a
   common computed goto site.  Also record the location of that site so
   that we can un-factor the gotos after we have converted back to
   normal form.  */

static void
factor_computed_gotos (void)
{
  basic_block bb;
  tree factored_label_decl = NULL;
  tree var = NULL;
  gimple factored_computed_goto_label = NULL;
  gimple factored_computed_goto = NULL;

  /* We know there are one or more computed gotos in this function.
     Examine the last statement in each basic block to see if the block
     ends with a computed goto.  */

  FOR_EACH_BB (bb)
    {
      gimple_stmt_iterator gsi = gsi_last_bb (bb);
      gimple last;

      if (gsi_end_p (gsi))
	continue;

      last = gsi_stmt (gsi);

      /* Ignore the computed goto we create when we factor the original
	 computed gotos.  */
      if (last == factored_computed_goto)
	continue;

      /* If the last statement is a computed goto, factor it.  */
      if (computed_goto_p (last))
	{
	  gimple assignment;

	  /* The first time we find a computed goto we need to create
	     the factored goto block and the variable each original
	     computed goto will use for their goto destination.  */
	  if (!factored_computed_goto)
	    {
	      basic_block new_bb = create_empty_bb (bb);
	      gimple_stmt_iterator new_gsi = gsi_start_bb (new_bb);

	      /* Create the destination of the factored goto.  Each original
		 computed goto will put its desired destination into this
		 variable and jump to the label we create immediately
		 below.  */
	      var = create_tmp_var (ptr_type_node, "gotovar");

	      /* Build a label for the new block which will contain the
		 factored computed goto.  */
	      factored_label_decl = create_artificial_label (UNKNOWN_LOCATION);
	      factored_computed_goto_label
		= gimple_build_label (factored_label_decl);
	      gsi_insert_after (&new_gsi, factored_computed_goto_label,
				GSI_NEW_STMT);

	      /* Build our new computed goto.  */
	      factored_computed_goto = gimple_build_goto (var);
	      gsi_insert_after (&new_gsi, factored_computed_goto, GSI_NEW_STMT);
	    }

	  /* Copy the original computed goto's destination into VAR.  */
	  assignment = gimple_build_assign (var, gimple_goto_dest (last));
	  gsi_insert_before (&gsi, assignment, GSI_SAME_STMT);

	  /* And re-vector the computed goto to the new destination.  */
	  gimple_goto_set_dest (last, factored_label_decl);
	}
    }
}


/* Build a flowgraph for the sequence of stmts SEQ.  */

static void
make_blocks (gimple_seq seq)
{
  gimple_stmt_iterator i = gsi_start (seq);
  gimple stmt = NULL;
  bool start_new_block = true;
  bool first_stmt_of_seq = true;
  basic_block bb = ENTRY_BLOCK_PTR;

  while (!gsi_end_p (i))
    {
      gimple prev_stmt;

      prev_stmt = stmt;
      stmt = gsi_stmt (i);

      /* If the statement starts a new basic block or if we have determined
	 in a previous pass that we need to create a new block for STMT, do
	 so now.  */
      if (start_new_block || stmt_starts_bb_p (stmt, prev_stmt))
	{
	  if (!first_stmt_of_seq)
	    seq = gsi_split_seq_before (&i);
	  bb = create_basic_block (seq, NULL, bb);
	  start_new_block = false;
	}

      /* Now add STMT to BB and create the subgraphs for special statement
	 codes.  */
      gimple_set_bb (stmt, bb);

      if (computed_goto_p (stmt))
	found_computed_goto = true;

      /* If STMT is a basic block terminator, set START_NEW_BLOCK for the
	 next iteration.  */
      if (stmt_ends_bb_p (stmt))
	{
	  /* If the stmt can make abnormal goto use a new temporary
	     for the assignment to the LHS.  This makes sure the old value
	     of the LHS is available on the abnormal edge.  Otherwise
	     we will end up with overlapping life-ranges for abnormal
	     SSA names.  */
	  if (gimple_has_lhs (stmt)
	      && stmt_can_make_abnormal_goto (stmt)
	      && is_gimple_reg_type (TREE_TYPE (gimple_get_lhs (stmt))))
	    {
	      tree lhs = gimple_get_lhs (stmt);
	      tree tmp = create_tmp_var (TREE_TYPE (lhs), NULL);
	      gimple s = gimple_build_assign (lhs, tmp);
	      gimple_set_location (s, gimple_location (stmt));
	      gimple_set_block (s, gimple_block (stmt));
	      gimple_set_lhs (stmt, tmp);
	      if (TREE_CODE (TREE_TYPE (tmp)) == COMPLEX_TYPE
		  || TREE_CODE (TREE_TYPE (tmp)) == VECTOR_TYPE)
		DECL_GIMPLE_REG_P (tmp) = 1;
	      gsi_insert_after (&i, s, GSI_SAME_STMT);
	    }
	  start_new_block = true;
	}

      gsi_next (&i);
      first_stmt_of_seq = false;
    }
}


/* Create and return a new empty basic block after bb AFTER.  */

static basic_block
create_bb (void *h, void *e, basic_block after)
{
  basic_block bb;

  gcc_assert (!e);

  /* Create and initialize a new basic block.  Since alloc_block uses
     ggc_alloc_cleared to allocate a basic block, we do not have to
     clear the newly allocated basic block here.  */
  bb = alloc_block ();

  bb->index = last_basic_block;
  bb->flags = BB_NEW;
  bb->il.gimple = GGC_CNEW (struct gimple_bb_info);
  set_bb_seq (bb, h ? (gimple_seq) h : gimple_seq_alloc ());

  /* Add the new block to the linked list of blocks.  */
  link_block (bb, after);

  /* Grow the basic block array if needed.  */
  if ((size_t) last_basic_block == VEC_length (basic_block, basic_block_info))
    {
      size_t new_size = last_basic_block + (last_basic_block + 3) / 4;
      VEC_safe_grow_cleared (basic_block, gc, basic_block_info, new_size);
    }

  /* Add the newly created block to the array.  */
  SET_BASIC_BLOCK (last_basic_block, bb);

  n_basic_blocks++;
  last_basic_block++;

  return bb;
}


/*---------------------------------------------------------------------------
				 Edge creation
---------------------------------------------------------------------------*/

/* Fold COND_EXPR_COND of each COND_EXPR.  */

void
fold_cond_expr_cond (void)
{
  basic_block bb;

  FOR_EACH_BB (bb)
    {
      gimple stmt = last_stmt (bb);

      if (stmt && gimple_code (stmt) == GIMPLE_COND)
	{
	  location_t loc = gimple_location (stmt);
	  tree cond;
	  bool zerop, onep;

	  fold_defer_overflow_warnings ();
	  cond = fold_binary_loc (loc, gimple_cond_code (stmt), boolean_type_node,
			      gimple_cond_lhs (stmt), gimple_cond_rhs (stmt));
	  if (cond)
	    {
	      zerop = integer_zerop (cond);
	      onep = integer_onep (cond);
	    }
	  else
	    zerop = onep = false;

	  fold_undefer_overflow_warnings (zerop || onep,
					  stmt,
					  WARN_STRICT_OVERFLOW_CONDITIONAL);
	  if (zerop)
	    gimple_cond_make_false (stmt);
	  else if (onep)
	    gimple_cond_make_true (stmt);
	}
    }
}

/* Join all the blocks in the flowgraph.  */

static void
make_edges (void)
{
  basic_block bb;
  struct omp_region *cur_region = NULL;

  /* Create an edge from entry to the first block with executable
     statements in it.  */
  make_edge (ENTRY_BLOCK_PTR, BASIC_BLOCK (NUM_FIXED_BLOCKS), EDGE_FALLTHRU);

  /* Traverse the basic block array placing edges.  */
  FOR_EACH_BB (bb)
    {
      gimple last = last_stmt (bb);
      bool fallthru;

      if (last)
	{
	  enum gimple_code code = gimple_code (last);
	  switch (code)
	    {
	    case GIMPLE_GOTO:
	      make_goto_expr_edges (bb);
	      fallthru = false;
	      break;
	    case GIMPLE_RETURN:
	      make_edge (bb, EXIT_BLOCK_PTR, 0);
	      fallthru = false;
	      break;
	    case GIMPLE_COND:
	      make_cond_expr_edges (bb);
	      fallthru = false;
	      break;
	    case GIMPLE_SWITCH:
	      make_gimple_switch_edges (bb);
	      fallthru = false;
	      break;
	    case GIMPLE_RESX:
	      make_eh_edges (last);
	      fallthru = false;
	      break;
	    case GIMPLE_EH_DISPATCH:
	      fallthru = make_eh_dispatch_edges (last);
	      break;

	    case GIMPLE_CALL:
	      /* If this function receives a nonlocal goto, then we need to
		 make edges from this call site to all the nonlocal goto
		 handlers.  */
	      if (stmt_can_make_abnormal_goto (last))
		make_abnormal_goto_edges (bb, true);

	      /* If this statement has reachable exception handlers, then
		 create abnormal edges to them.  */
	      make_eh_edges (last);

	      /* Some calls are known not to return.  */
	      fallthru = !(gimple_call_flags (last) & ECF_NORETURN);
	      break;

	    case GIMPLE_ASSIGN:
	       /* A GIMPLE_ASSIGN may throw internally and thus be considered
		  control-altering. */
	      if (is_ctrl_altering_stmt (last))
		make_eh_edges (last);
	      fallthru = true;
	      break;

	    case GIMPLE_ASM:
	      make_gimple_asm_edges (bb);
	      fallthru = true;
	      break;

	    case GIMPLE_OMP_PARALLEL:
	    case GIMPLE_OMP_TASK:
	    case GIMPLE_OMP_FOR:
	    case GIMPLE_OMP_SINGLE:
	    case GIMPLE_OMP_MASTER:
	    case GIMPLE_OMP_ORDERED:
	    case GIMPLE_OMP_CRITICAL:
	    case GIMPLE_OMP_SECTION:
	      cur_region = new_omp_region (bb, code, cur_region);
	      fallthru = true;
	      break;

	    case GIMPLE_OMP_SECTIONS:
	      cur_region = new_omp_region (bb, code, cur_region);
	      fallthru = true;
	      break;

	    case GIMPLE_OMP_SECTIONS_SWITCH:
	      fallthru = false;
	      break;

            case GIMPLE_OMP_ATOMIC_LOAD:
            case GIMPLE_OMP_ATOMIC_STORE:
               fallthru = true;
               break;

	    case GIMPLE_OMP_RETURN:
	      /* In the case of a GIMPLE_OMP_SECTION, the edge will go
		 somewhere other than the next block.  This will be
		 created later.  */
	      cur_region->exit = bb;
	      fallthru = cur_region->type != GIMPLE_OMP_SECTION;
	      cur_region = cur_region->outer;
	      break;

	    case GIMPLE_OMP_CONTINUE:
	      cur_region->cont = bb;
	      switch (cur_region->type)
		{
		case GIMPLE_OMP_FOR:
		  /* Mark all GIMPLE_OMP_FOR and GIMPLE_OMP_CONTINUE
		     succs edges as abnormal to prevent splitting
		     them.  */
		  single_succ_edge (cur_region->entry)->flags |= EDGE_ABNORMAL;
		  /* Make the loopback edge.  */
		  make_edge (bb, single_succ (cur_region->entry),
			     EDGE_ABNORMAL);

		  /* Create an edge from GIMPLE_OMP_FOR to exit, which
		     corresponds to the case that the body of the loop
		     is not executed at all.  */
		  make_edge (cur_region->entry, bb->next_bb, EDGE_ABNORMAL);
		  make_edge (bb, bb->next_bb, EDGE_FALLTHRU | EDGE_ABNORMAL);
		  fallthru = false;
		  break;

		case GIMPLE_OMP_SECTIONS:
		  /* Wire up the edges into and out of the nested sections.  */
		  {
		    basic_block switch_bb = single_succ (cur_region->entry);

		    struct omp_region *i;
		    for (i = cur_region->inner; i ; i = i->next)
		      {
			gcc_assert (i->type == GIMPLE_OMP_SECTION);
			make_edge (switch_bb, i->entry, 0);
			make_edge (i->exit, bb, EDGE_FALLTHRU);
		      }

		    /* Make the loopback edge to the block with
		       GIMPLE_OMP_SECTIONS_SWITCH.  */
		    make_edge (bb, switch_bb, 0);

		    /* Make the edge from the switch to exit.  */
		    make_edge (switch_bb, bb->next_bb, 0);
		    fallthru = false;
		  }
		  break;

		default:
		  gcc_unreachable ();
		}
	      break;

	    case GIMPLE_TM_ATOMIC:
	      {
		tree abort_label = gimple_tm_atomic_label (last);
		if (abort_label)
		  make_edge (bb, label_to_block (abort_label), 0);
		fallthru = true;
	      }
	      break;

	    default:
	      gcc_assert (!stmt_ends_bb_p (last));
	      fallthru = true;
	    }
	}
      else
	fallthru = true;

      if (fallthru)
        {
	  make_edge (bb, bb->next_bb, EDGE_FALLTHRU);
	  if (last)
            assign_discriminator (gimple_location (last), bb->next_bb);
	}
    }

  if (root_omp_region)
    free_omp_regions ();

  /* Fold COND_EXPR_COND of each COND_EXPR.  */
  fold_cond_expr_cond ();
}

/* Trivial hash function for a location_t.  ITEM is a pointer to
   a hash table entry that maps a location_t to a discriminator.  */

static unsigned int
locus_map_hash (const void *item)
{
  return ((const struct locus_discrim_map *) item)->locus;
}

/* Equality function for the locus-to-discriminator map.  VA and VB
   point to the two hash table entries to compare.  */

static int
locus_map_eq (const void *va, const void *vb)
{
  const struct locus_discrim_map *a = (const struct locus_discrim_map *) va;
  const struct locus_discrim_map *b = (const struct locus_discrim_map *) vb;
  return a->locus == b->locus;
}

/* Find the next available discriminator value for LOCUS.  The
   discriminator distinguishes among several basic blocks that
   share a common locus, allowing for more accurate sample-based
   profiling.  */

static int
next_discriminator_for_locus (location_t locus)
{
  struct locus_discrim_map item;
  struct locus_discrim_map **slot;

  item.locus = locus;
  item.discriminator = 0;
  slot = (struct locus_discrim_map **)
      htab_find_slot_with_hash (discriminator_per_locus, (void *) &item,
                                (hashval_t) locus, INSERT);
  gcc_assert (slot);
  if (*slot == HTAB_EMPTY_ENTRY)
    {
      *slot = XNEW (struct locus_discrim_map);
      gcc_assert (*slot);
      (*slot)->locus = locus;
      (*slot)->discriminator = 0;
    }
  (*slot)->discriminator++;
  return (*slot)->discriminator;
}

/* Return TRUE if LOCUS1 and LOCUS2 refer to the same source line.  */

static bool
same_line_p (location_t locus1, location_t locus2)
{
  expanded_location from, to;

  if (locus1 == locus2)
    return true;

  from = expand_location (locus1);
  to = expand_location (locus2);

  if (from.line != to.line)
    return false;
  if (from.file == to.file)
    return true;
  return (from.file != NULL
          && to.file != NULL
          && strcmp (from.file, to.file) == 0);
}

/* Assign a unique discriminator value to block BB if it begins at the same
   LOCUS as its predecessor block.  */

static void
assign_discriminator (location_t locus, basic_block bb)
{
  gimple first_in_to_bb, last_in_to_bb;

  if (locus == 0 || bb->discriminator != 0)
    return;

  first_in_to_bb = first_non_label_stmt (bb);
  last_in_to_bb = last_stmt (bb);
  if ((first_in_to_bb && same_line_p (locus, gimple_location (first_in_to_bb)))
      || (last_in_to_bb && same_line_p (locus, gimple_location (last_in_to_bb))))
    bb->discriminator = next_discriminator_for_locus (locus);
}

/* Create the edges for a GIMPLE_COND starting at block BB.  */

static void
make_cond_expr_edges (basic_block bb)
{
  gimple entry = last_stmt (bb);
  gimple then_stmt, else_stmt;
  basic_block then_bb, else_bb;
  tree then_label, else_label;
  edge e;
  location_t entry_locus;

  gcc_assert (entry);
  gcc_assert (gimple_code (entry) == GIMPLE_COND);

  entry_locus = gimple_location (entry);

  /* Entry basic blocks for each component.  */
  then_label = gimple_cond_true_label (entry);
  else_label = gimple_cond_false_label (entry);
  then_bb = label_to_block (then_label);
  else_bb = label_to_block (else_label);
  then_stmt = first_stmt (then_bb);
  else_stmt = first_stmt (else_bb);

  e = make_edge (bb, then_bb, EDGE_TRUE_VALUE);
  assign_discriminator (entry_locus, then_bb);
  e->goto_locus = gimple_location (then_stmt);
  if (e->goto_locus)
    e->goto_block = gimple_block (then_stmt);
  e = make_edge (bb, else_bb, EDGE_FALSE_VALUE);
  if (e)
    {
      assign_discriminator (entry_locus, else_bb);
      e->goto_locus = gimple_location (else_stmt);
      if (e->goto_locus)
	e->goto_block = gimple_block (else_stmt);
    }

  /* We do not need the labels anymore.  */
  gimple_cond_set_true_label (entry, NULL_TREE);
  gimple_cond_set_false_label (entry, NULL_TREE);
}


/* Called for each element in the hash table (P) as we delete the
   edge to cases hash table.

   Clear all the TREE_CHAINs to prevent problems with copying of
   SWITCH_EXPRs and structure sharing rules, then free the hash table
   element.  */

static bool
edge_to_cases_cleanup (const void *key ATTRIBUTE_UNUSED, void **value,
		       void *data ATTRIBUTE_UNUSED)
{
  tree t, next;

  for (t = (tree) *value; t; t = next)
    {
      next = TREE_CHAIN (t);
      TREE_CHAIN (t) = NULL;
    }

  *value = NULL;
  return false;
}

/* Start recording information mapping edges to case labels.  */

void
start_recording_case_labels (void)
{
  gcc_assert (edge_to_cases == NULL);
  edge_to_cases = pointer_map_create ();
}

/* Return nonzero if we are recording information for case labels.  */

static bool
recording_case_labels_p (void)
{
  return (edge_to_cases != NULL);
}

/* Stop recording information mapping edges to case labels and
   remove any information we have recorded.  */
void
end_recording_case_labels (void)
{
  pointer_map_traverse (edge_to_cases, edge_to_cases_cleanup, NULL);
  pointer_map_destroy (edge_to_cases);
  edge_to_cases = NULL;
}

/* If we are inside a {start,end}_recording_cases block, then return
   a chain of CASE_LABEL_EXPRs from T which reference E.

   Otherwise return NULL.  */

static tree
get_cases_for_edge (edge e, gimple t)
{
  void **slot;
  size_t i, n;

  /* If we are not recording cases, then we do not have CASE_LABEL_EXPR
     chains available.  Return NULL so the caller can detect this case.  */
  if (!recording_case_labels_p ())
    return NULL;

  slot = pointer_map_contains (edge_to_cases, e);
  if (slot)
    return (tree) *slot;

  /* If we did not find E in the hash table, then this must be the first
     time we have been queried for information about E & T.  Add all the
     elements from T to the hash table then perform the query again.  */

  n = gimple_switch_num_labels (t);
  for (i = 0; i < n; i++)
    {
      tree elt = gimple_switch_label (t, i);
      tree lab = CASE_LABEL (elt);
      basic_block label_bb = label_to_block (lab);
      edge this_edge = find_edge (e->src, label_bb);

      /* Add it to the chain of CASE_LABEL_EXPRs referencing E, or create
	 a new chain.  */
      slot = pointer_map_insert (edge_to_cases, this_edge);
      TREE_CHAIN (elt) = (tree) *slot;
      *slot = elt;
    }

  return (tree) *pointer_map_contains (edge_to_cases, e);
}

/* Create the edges for a GIMPLE_SWITCH starting at block BB.  */

static void
make_gimple_switch_edges (basic_block bb)
{
  gimple entry = last_stmt (bb);
  location_t entry_locus;
  size_t i, n;

  entry_locus = gimple_location (entry);

  n = gimple_switch_num_labels (entry);

  for (i = 0; i < n; ++i)
    {
      tree lab = CASE_LABEL (gimple_switch_label (entry, i));
      basic_block label_bb = label_to_block (lab);
      make_edge (bb, label_bb, 0);
      assign_discriminator (entry_locus, label_bb);
    }
}


/* Return the basic block holding label DEST.  */

basic_block
label_to_block_fn (struct function *ifun, tree dest)
{
  int uid = LABEL_DECL_UID (dest);

  /* We would die hard when faced by an undefined label.  Emit a label to
     the very first basic block.  This will hopefully make even the dataflow
     and undefined variable warnings quite right.  */
  if ((errorcount || sorrycount) && uid < 0)
    {
      gimple_stmt_iterator gsi = gsi_start_bb (BASIC_BLOCK (NUM_FIXED_BLOCKS));
      gimple stmt;

      stmt = gimple_build_label (dest);
      gsi_insert_before (&gsi, stmt, GSI_NEW_STMT);
      uid = LABEL_DECL_UID (dest);
    }
  if (VEC_length (basic_block, ifun->cfg->x_label_to_block_map)
      <= (unsigned int) uid)
    return NULL;
  return VEC_index (basic_block, ifun->cfg->x_label_to_block_map, uid);
}

/* Create edges for an abnormal goto statement at block BB.  If FOR_CALL
   is true, the source statement is a CALL_EXPR instead of a GOTO_EXPR.  */

void
make_abnormal_goto_edges (basic_block bb, bool for_call)
{
  basic_block target_bb;
  gimple_stmt_iterator gsi;

  FOR_EACH_BB (target_bb)
    for (gsi = gsi_start_bb (target_bb); !gsi_end_p (gsi); gsi_next (&gsi))
      {
	gimple label_stmt = gsi_stmt (gsi);
	tree target;

	if (gimple_code (label_stmt) != GIMPLE_LABEL)
	  break;

	target = gimple_label_label (label_stmt);

	/* Make an edge to every label block that has been marked as a
	   potential target for a computed goto or a non-local goto.  */
	if ((FORCED_LABEL (target) && !for_call)
	    || (DECL_NONLOCAL (target) && for_call))
	  {
	    make_edge (bb, target_bb, EDGE_ABNORMAL);
	    break;
	  }
      }
}

/* Create edges for a goto statement at block BB.  */

static void
make_goto_expr_edges (basic_block bb)
{
  gimple_stmt_iterator last = gsi_last_bb (bb);
  gimple goto_t = gsi_stmt (last);

  /* A simple GOTO creates normal edges.  */
  if (simple_goto_p (goto_t))
    {
      tree dest = gimple_goto_dest (goto_t);
      basic_block label_bb = label_to_block (dest);
      edge e = make_edge (bb, label_bb, EDGE_FALLTHRU);
      e->goto_locus = gimple_location (goto_t);
      assign_discriminator (e->goto_locus, label_bb);
      if (e->goto_locus)
	e->goto_block = gimple_block (goto_t);
      gsi_remove (&last, true);
      return;
    }

  /* A computed GOTO creates abnormal edges.  */
  make_abnormal_goto_edges (bb, false);
}

/* Create edges for an asm statement with labels at block BB.  */

static void
make_gimple_asm_edges (basic_block bb)
{
  gimple stmt = last_stmt (bb);
  location_t stmt_loc = gimple_location (stmt);
  int i, n = gimple_asm_nlabels (stmt);

  for (i = 0; i < n; ++i)
    {
      tree label = TREE_VALUE (gimple_asm_label_op (stmt, i));
      basic_block label_bb = label_to_block (label);
      make_edge (bb, label_bb, 0);
      assign_discriminator (stmt_loc, label_bb);
    }
}

/*---------------------------------------------------------------------------
			       Flowgraph analysis
---------------------------------------------------------------------------*/

/* Cleanup useless labels in basic blocks.  This is something we wish
   to do early because it allows us to group case labels before creating
   the edges for the CFG, and it speeds up block statement iterators in
   all passes later on.
   We rerun this pass after CFG is created, to get rid of the labels that
   are no longer referenced.  After then we do not run it any more, since
   (almost) no new labels should be created.  */

/* A map from basic block index to the leading label of that block.  */
static struct label_record
{
  /* The label.  */
  tree label;

  /* True if the label is referenced from somewhere.  */
  bool used;
} *label_for_bb;

/* Given LABEL return the first label in the same basic block.  */

static tree
main_block_label (tree label)
{
  basic_block bb = label_to_block (label);
  tree main_label = label_for_bb[bb->index].label;

  /* label_to_block possibly inserted undefined label into the chain.  */
  if (!main_label)
    {
      label_for_bb[bb->index].label = label;
      main_label = label;
    }

  label_for_bb[bb->index].used = true;
  return main_label;
}

/* Clean up redundant labels within the exception tree.  */

static void
cleanup_dead_labels_eh (void)
{
  eh_landing_pad lp;
  eh_region r;
  tree lab;
  int i;

  if (cfun->eh == NULL)
    return;

  for (i = 1; VEC_iterate (eh_landing_pad, cfun->eh->lp_array, i, lp); ++i)
    if (lp && lp->post_landing_pad)
      {
	lab = main_block_label (lp->post_landing_pad);
	if (lab != lp->post_landing_pad)
	  {
	    EH_LANDING_PAD_NR (lp->post_landing_pad) = 0;
	    EH_LANDING_PAD_NR (lab) = lp->index;
	  }
      }

  FOR_ALL_EH_REGION (r)
    switch (r->type)
      {
      case ERT_CLEANUP:
      case ERT_MUST_NOT_THROW:
	break;

      case ERT_TRY:
	{
	  eh_catch c;
	  for (c = r->u.eh_try.first_catch; c ; c = c->next_catch)
	    {
	      lab = c->label;
	      if (lab)
		c->label = main_block_label (lab);
	    }
	}
	break;

      case ERT_ALLOWED_EXCEPTIONS:
	lab = r->u.allowed.label;
	if (lab)
	  r->u.allowed.label = main_block_label (lab);
	break;
      }
}


/* Cleanup redundant labels.  This is a three-step process:
     1) Find the leading label for each block.
     2) Redirect all references to labels to the leading labels.
     3) Cleanup all useless labels.  */

void
cleanup_dead_labels (void)
{
  basic_block bb;
  label_for_bb = XCNEWVEC (struct label_record, last_basic_block);

  /* Find a suitable label for each block.  We use the first user-defined
     label if there is one, or otherwise just the first label we see.  */
  FOR_EACH_BB (bb)
    {
      gimple_stmt_iterator i;

      for (i = gsi_start_bb (bb); !gsi_end_p (i); gsi_next (&i))
	{
	  tree label;
	  gimple stmt = gsi_stmt (i);

	  if (gimple_code (stmt) != GIMPLE_LABEL)
	    break;

	  label = gimple_label_label (stmt);

	  /* If we have not yet seen a label for the current block,
	     remember this one and see if there are more labels.  */
	  if (!label_for_bb[bb->index].label)
	    {
	      label_for_bb[bb->index].label = label;
	      continue;
	    }

	  /* If we did see a label for the current block already, but it
	     is an artificially created label, replace it if the current
	     label is a user defined label.  */
	  if (!DECL_ARTIFICIAL (label)
	      && DECL_ARTIFICIAL (label_for_bb[bb->index].label))
	    {
	      label_for_bb[bb->index].label = label;
	      break;
	    }
	}
    }

  /* Now redirect all jumps/branches to the selected label.
     First do so for each block ending in a control statement.  */
  FOR_EACH_BB (bb)
    {
      gimple stmt = last_stmt (bb);
      tree label, new_label;

      if (!stmt)
	continue;

      switch (gimple_code (stmt))
	{
	case GIMPLE_COND:
	  label = gimple_cond_true_label (stmt);
	  if (label)
	    {
	      new_label = main_block_label (label);
	      if (new_label != label)
		gimple_cond_set_true_label (stmt, new_label);
	    }

	  label = gimple_cond_false_label (stmt);
	  if (label)
	    {
	      new_label = main_block_label (label);
	      if (new_label != label)
		gimple_cond_set_false_label (stmt, new_label);
	    }
	  break;

	case GIMPLE_SWITCH:
	  {
	    size_t i, n = gimple_switch_num_labels (stmt);

	    /* Replace all destination labels.  */
	    for (i = 0; i < n; ++i)
	      {
		tree case_label = gimple_switch_label (stmt, i);
		label = CASE_LABEL (case_label);
		new_label = main_block_label (label);
		if (new_label != label)
		  CASE_LABEL (case_label) = new_label;
	      }
	    break;
	  }

	case GIMPLE_ASM:
	  {
	    int i, n = gimple_asm_nlabels (stmt);

	    for (i = 0; i < n; ++i)
	      {
		tree cons = gimple_asm_label_op (stmt, i);
		tree label = main_block_label (TREE_VALUE (cons));
		TREE_VALUE (cons) = label;
	      }
	    break;
	  }

	/* We have to handle gotos until they're removed, and we don't
	   remove them until after we've created the CFG edges.  */
	case GIMPLE_GOTO:
	  if (!computed_goto_p (stmt))
	    {
<<<<<<< HEAD
	      label = gimple_goto_dest (stmt);
	      new_label = main_block_label (label);
	      if (new_label != label)
		gimple_goto_set_dest (stmt, new_label);
	    }
	  break;

	case GIMPLE_TM_ATOMIC:
	  {
	    tree label = gimple_tm_atomic_label (stmt);
	    if (label)
	      {
		tree new_label = main_block_label (label);
		if (new_label != label)
		  gimple_tm_atomic_set_label (stmt, new_label);
	      }
	  }
	  break;
=======
	      tree new_dest = main_block_label (gimple_goto_dest (stmt));
	      gimple_goto_set_dest (stmt, new_dest);
	    }
	  break;
>>>>>>> b06e51a0

	default:
	  break;
      }
    }

  /* Do the same for the exception region tree labels.  */
  cleanup_dead_labels_eh ();

  /* Finally, purge dead labels.  All user-defined labels and labels that
     can be the target of non-local gotos and labels which have their
     address taken are preserved.  */
  FOR_EACH_BB (bb)
    {
      gimple_stmt_iterator i;
      tree label_for_this_bb = label_for_bb[bb->index].label;

      if (!label_for_this_bb)
	continue;

      /* If the main label of the block is unused, we may still remove it.  */
      if (!label_for_bb[bb->index].used)
	label_for_this_bb = NULL;

      for (i = gsi_start_bb (bb); !gsi_end_p (i); )
	{
	  tree label;
	  gimple stmt = gsi_stmt (i);

	  if (gimple_code (stmt) != GIMPLE_LABEL)
	    break;

	  label = gimple_label_label (stmt);

	  if (label == label_for_this_bb
	      || !DECL_ARTIFICIAL (label)
	      || DECL_NONLOCAL (label)
	      || FORCED_LABEL (label))
	    gsi_next (&i);
	  else
	    gsi_remove (&i, true);
	}
    }

  free (label_for_bb);
}

/* Look for blocks ending in a multiway branch (a SWITCH_EXPR in GIMPLE),
   and scan the sorted vector of cases.  Combine the ones jumping to the
   same label.
   Eg. three separate entries 1: 2: 3: become one entry 1..3:  */

void
group_case_labels (void)
{
  basic_block bb;

  FOR_EACH_BB (bb)
    {
      gimple stmt = last_stmt (bb);
      if (stmt && gimple_code (stmt) == GIMPLE_SWITCH)
	{
	  int old_size = gimple_switch_num_labels (stmt);
	  int i, j, new_size = old_size;
	  tree default_case = NULL_TREE;
	  tree default_label = NULL_TREE;
	  bool has_default;

	  /* The default label is always the first case in a switch
	     statement after gimplification if it was not optimized
	     away */
	  if (!CASE_LOW (gimple_switch_default_label (stmt))
	      && !CASE_HIGH (gimple_switch_default_label (stmt)))
	    {
	      default_case = gimple_switch_default_label (stmt);
	      default_label = CASE_LABEL (default_case);
	      has_default = true;
	    }
	  else
	    has_default = false;

	  /* Look for possible opportunities to merge cases.  */
	  if (has_default)
	    i = 1;
	  else
	    i = 0;
	  while (i < old_size)
	    {
	      tree base_case, base_label, base_high;
	      base_case = gimple_switch_label (stmt, i);

	      gcc_assert (base_case);
	      base_label = CASE_LABEL (base_case);

	      /* Discard cases that have the same destination as the
		 default case.  */
	      if (base_label == default_label)
		{
		  gimple_switch_set_label (stmt, i, NULL_TREE);
		  i++;
		  new_size--;
		  continue;
		}

	      base_high = CASE_HIGH (base_case)
			  ? CASE_HIGH (base_case)
			  : CASE_LOW (base_case);
	      i++;

	      /* Try to merge case labels.  Break out when we reach the end
		 of the label vector or when we cannot merge the next case
		 label with the current one.  */
	      while (i < old_size)
		{
		  tree merge_case = gimple_switch_label (stmt, i);
	          tree merge_label = CASE_LABEL (merge_case);
		  tree t = int_const_binop (PLUS_EXPR, base_high,
					    integer_one_node, 1);

		  /* Merge the cases if they jump to the same place,
		     and their ranges are consecutive.  */
		  if (merge_label == base_label
		      && tree_int_cst_equal (CASE_LOW (merge_case), t))
		    {
		      base_high = CASE_HIGH (merge_case) ?
			CASE_HIGH (merge_case) : CASE_LOW (merge_case);
		      CASE_HIGH (base_case) = base_high;
		      gimple_switch_set_label (stmt, i, NULL_TREE);
		      new_size--;
		      i++;
		    }
		  else
		    break;
		}
	    }

	  /* Compress the case labels in the label vector, and adjust the
	     length of the vector.  */
	  for (i = 0, j = 0; i < new_size; i++)
	    {
	      while (! gimple_switch_label (stmt, j))
		j++;
	      gimple_switch_set_label (stmt, i,
				       gimple_switch_label (stmt, j++));
	    }

	  gcc_assert (new_size <= old_size);
	  gimple_switch_set_num_labels (stmt, new_size);
	}
    }
}

/* Checks whether we can merge block B into block A.  */

static bool
gimple_can_merge_blocks_p (basic_block a, basic_block b)
{
  gimple stmt;
  gimple_stmt_iterator gsi;
  gimple_seq phis;

  if (!single_succ_p (a))
    return false;

  if (single_succ_edge (a)->flags & (EDGE_ABNORMAL | EDGE_EH))
    return false;

  if (single_succ (a) != b)
    return false;

  if (!single_pred_p (b))
    return false;

  if (b == EXIT_BLOCK_PTR)
    return false;

  /* If A ends by a statement causing exceptions or something similar, we
     cannot merge the blocks.  */
  stmt = last_stmt (a);
  if (stmt && stmt_ends_bb_p (stmt))
    return false;

  /* Do not allow a block with only a non-local label to be merged.  */
  if (stmt
      && gimple_code (stmt) == GIMPLE_LABEL
      && DECL_NONLOCAL (gimple_label_label (stmt)))
    return false;

  /* Examine the labels at the beginning of B.  */
  for (gsi = gsi_start_bb (b); !gsi_end_p (gsi); gsi_next (&gsi))
    {
      tree lab;
      stmt = gsi_stmt (gsi);
      if (gimple_code (stmt) != GIMPLE_LABEL)
	break;
      lab = gimple_label_label (stmt);

      /* Do not remove user labels.  */
      if (!DECL_ARTIFICIAL (lab))
	return false;
    }

  /* Protect the loop latches.  */
  if (current_loops && b->loop_father->latch == b)
    return false;

  /* It must be possible to eliminate all phi nodes in B.  If ssa form
     is not up-to-date, we cannot eliminate any phis; however, if only
     some symbols as whole are marked for renaming, this is not a problem,
     as phi nodes for those symbols are irrelevant in updating anyway.  */
  phis = phi_nodes (b);
  if (!gimple_seq_empty_p (phis))
    {
      gimple_stmt_iterator i;

      if (name_mappings_registered_p ())
	return false;

      for (i = gsi_start (phis); !gsi_end_p (i); gsi_next (&i))
	{
	  gimple phi = gsi_stmt (i);

	  if (!is_gimple_reg (gimple_phi_result (phi))
	      && !may_propagate_copy (gimple_phi_result (phi),
				      gimple_phi_arg_def (phi, 0)))
	    return false;
	}
    }

  return true;
}

/* Return true if the var whose chain of uses starts at PTR has no
   nondebug uses.  */
bool
has_zero_uses_1 (const ssa_use_operand_t *head)
{
  const ssa_use_operand_t *ptr;

  for (ptr = head->next; ptr != head; ptr = ptr->next)
    if (!is_gimple_debug (USE_STMT (ptr)))
      return false;

  return true;
}

/* Return true if the var whose chain of uses starts at PTR has a
   single nondebug use.  Set USE_P and STMT to that single nondebug
   use, if so, or to NULL otherwise.  */
bool
single_imm_use_1 (const ssa_use_operand_t *head,
		  use_operand_p *use_p, gimple *stmt)
{
  ssa_use_operand_t *ptr, *single_use = 0;

  for (ptr = head->next; ptr != head; ptr = ptr->next)
    if (!is_gimple_debug (USE_STMT (ptr)))
      {
	if (single_use)
	  {
	    single_use = NULL;
	    break;
	  }
	single_use = ptr;
      }

  if (use_p)
    *use_p = single_use;

  if (stmt)
    *stmt = single_use ? single_use->loc.stmt : NULL;

  return !!single_use;
}

/* Replaces all uses of NAME by VAL.  */

void
replace_uses_by (tree name, tree val)
{
  imm_use_iterator imm_iter;
  use_operand_p use;
  gimple stmt;
  edge e;

  FOR_EACH_IMM_USE_STMT (stmt, imm_iter, name)
    {
      FOR_EACH_IMM_USE_ON_STMT (use, imm_iter)
        {
	  replace_exp (use, val);

	  if (gimple_code (stmt) == GIMPLE_PHI)
	    {
	      e = gimple_phi_arg_edge (stmt, PHI_ARG_INDEX_FROM_USE (use));
	      if (e->flags & EDGE_ABNORMAL)
		{
		  /* This can only occur for virtual operands, since
		     for the real ones SSA_NAME_OCCURS_IN_ABNORMAL_PHI (name))
		     would prevent replacement.  */
		  gcc_assert (!is_gimple_reg (name));
		  SSA_NAME_OCCURS_IN_ABNORMAL_PHI (val) = 1;
		}
	    }
	}

      if (gimple_code (stmt) != GIMPLE_PHI)
	{
	  size_t i;

	  fold_stmt_inplace (stmt);
	  if (cfgcleanup_altered_bbs)
	    bitmap_set_bit (cfgcleanup_altered_bbs, gimple_bb (stmt)->index);

	  /* FIXME.  This should go in update_stmt.  */
	  for (i = 0; i < gimple_num_ops (stmt); i++)
	    {
	      tree op = gimple_op (stmt, i);
              /* Operands may be empty here.  For example, the labels
                 of a GIMPLE_COND are nulled out following the creation
                 of the corresponding CFG edges.  */
	      if (op && TREE_CODE (op) == ADDR_EXPR)
		recompute_tree_invariant_for_addr_expr (op);
	    }

	  maybe_clean_or_replace_eh_stmt (stmt, stmt);
	  update_stmt (stmt);
	}
    }

  gcc_assert (has_zero_uses (name));

  /* Also update the trees stored in loop structures.  */
  if (current_loops)
    {
      struct loop *loop;
      loop_iterator li;

      FOR_EACH_LOOP (li, loop, 0)
	{
	  substitute_in_loop_info (loop, name, val);
	}
    }
}

/* Merge block B into block A.  */

static void
gimple_merge_blocks (basic_block a, basic_block b)
{
  gimple_stmt_iterator last, gsi, psi;
  gimple_seq phis = phi_nodes (b);

  if (dump_file)
    fprintf (dump_file, "Merging blocks %d and %d\n", a->index, b->index);

  /* Remove all single-valued PHI nodes from block B of the form
     V_i = PHI <V_j> by propagating V_j to all the uses of V_i.  */
  gsi = gsi_last_bb (a);
  for (psi = gsi_start (phis); !gsi_end_p (psi); )
    {
      gimple phi = gsi_stmt (psi);
      tree def = gimple_phi_result (phi), use = gimple_phi_arg_def (phi, 0);
      gimple copy;
      bool may_replace_uses = !is_gimple_reg (def)
			      || may_propagate_copy (def, use);

      /* In case we maintain loop closed ssa form, do not propagate arguments
	 of loop exit phi nodes.  */
      if (current_loops
	  && loops_state_satisfies_p (LOOP_CLOSED_SSA)
	  && is_gimple_reg (def)
	  && TREE_CODE (use) == SSA_NAME
	  && a->loop_father != b->loop_father)
	may_replace_uses = false;

      if (!may_replace_uses)
	{
	  gcc_assert (is_gimple_reg (def));

	  /* Note that just emitting the copies is fine -- there is no problem
	     with ordering of phi nodes.  This is because A is the single
	     predecessor of B, therefore results of the phi nodes cannot
	     appear as arguments of the phi nodes.  */
	  copy = gimple_build_assign (def, use);
	  gsi_insert_after (&gsi, copy, GSI_NEW_STMT);
          remove_phi_node (&psi, false);
	}
      else
        {
	  /* If we deal with a PHI for virtual operands, we can simply
	     propagate these without fussing with folding or updating
	     the stmt.  */
	  if (!is_gimple_reg (def))
	    {
	      imm_use_iterator iter;
	      use_operand_p use_p;
	      gimple stmt;

	      FOR_EACH_IMM_USE_STMT (stmt, iter, def)
		FOR_EACH_IMM_USE_ON_STMT (use_p, iter)
		  SET_USE (use_p, use);
	    }
	  else
            replace_uses_by (def, use);

          remove_phi_node (&psi, true);
        }
    }

  /* Ensure that B follows A.  */
  move_block_after (b, a);

  gcc_assert (single_succ_edge (a)->flags & EDGE_FALLTHRU);
  gcc_assert (!last_stmt (a) || !stmt_ends_bb_p (last_stmt (a)));

  /* Remove labels from B and set gimple_bb to A for other statements.  */
  for (gsi = gsi_start_bb (b); !gsi_end_p (gsi);)
    {
      gimple stmt = gsi_stmt (gsi);
      if (gimple_code (stmt) == GIMPLE_LABEL)
	{
	  tree label = gimple_label_label (stmt);
	  int lp_nr;

	  gsi_remove (&gsi, false);

	  /* Now that we can thread computed gotos, we might have
	     a situation where we have a forced label in block B
	     However, the label at the start of block B might still be
	     used in other ways (think about the runtime checking for
	     Fortran assigned gotos).  So we can not just delete the
	     label.  Instead we move the label to the start of block A.  */
	  if (FORCED_LABEL (label))
	    {
	      gimple_stmt_iterator dest_gsi = gsi_start_bb (a);
	      gsi_insert_before (&dest_gsi, stmt, GSI_NEW_STMT);
	    }

	  lp_nr = EH_LANDING_PAD_NR (label);
	  if (lp_nr)
	    {
	      eh_landing_pad lp = get_eh_landing_pad_from_number (lp_nr);
	      lp->post_landing_pad = NULL;
	    }
	}
      else
	{
	  gimple_set_bb (stmt, a);
	  gsi_next (&gsi);
	}
    }

  /* Merge the sequences.  */
  last = gsi_last_bb (a);
  gsi_insert_seq_after (&last, bb_seq (b), GSI_NEW_STMT);
  set_bb_seq (b, NULL);

  if (cfgcleanup_altered_bbs)
    bitmap_set_bit (cfgcleanup_altered_bbs, a->index);
}


/* Return the one of two successors of BB that is not reachable by a
   complex edge, if there is one.  Else, return BB.  We use
   this in optimizations that use post-dominators for their heuristics,
   to catch the cases in C++ where function calls are involved.  */

basic_block
single_noncomplex_succ (basic_block bb)
{
  edge e0, e1;
  if (EDGE_COUNT (bb->succs) != 2)
    return bb;

  e0 = EDGE_SUCC (bb, 0);
  e1 = EDGE_SUCC (bb, 1);
  if (e0->flags & EDGE_COMPLEX)
    return e1->dest;
  if (e1->flags & EDGE_COMPLEX)
    return e0->dest;

  return bb;
}


/* Walk the function tree removing unnecessary statements.

     * Empty statement nodes are removed

     * Unnecessary TRY_FINALLY and TRY_CATCH blocks are removed

     * Unnecessary COND_EXPRs are removed

     * Some unnecessary BIND_EXPRs are removed

     * GOTO_EXPRs immediately preceding destination are removed.

   Clearly more work could be done.  The trick is doing the analysis
   and removal fast enough to be a net improvement in compile times.

   Note that when we remove a control structure such as a COND_EXPR
   BIND_EXPR, or TRY block, we will need to repeat this optimization pass
   to ensure we eliminate all the useless code.  */

struct rus_data
{
  bool repeat;
  bool may_throw;
  bool may_branch;
  bool has_label;
  bool last_was_goto;
  gimple_stmt_iterator last_goto_gsi;
};


static void remove_useless_stmts_1 (gimple_stmt_iterator *gsi, struct rus_data *);

/* Given a statement sequence, find the first executable statement with
   location information, and warn that it is unreachable.  When searching,
   descend into containers in execution order.  */

static bool
remove_useless_stmts_warn_notreached (gimple_seq stmts)
{
  gimple_stmt_iterator gsi;

  for (gsi = gsi_start (stmts); !gsi_end_p (gsi); gsi_next (&gsi))
    {
      gimple stmt = gsi_stmt (gsi);

      if (gimple_no_warning_p (stmt)) return false;

      if (gimple_has_location (stmt))
        {
          location_t loc = gimple_location (stmt);
          if (LOCATION_LINE (loc) > 0)
	    {
              warning_at (loc, OPT_Wunreachable_code, "will never be executed");
              return true;
            }
        }

      switch (gimple_code (stmt))
        {
        /* Unfortunately, we need the CFG now to detect unreachable
           branches in a conditional, so conditionals are not handled here.  */

        case GIMPLE_TRY:
          if (remove_useless_stmts_warn_notreached (gimple_try_eval (stmt)))
            return true;
          if (remove_useless_stmts_warn_notreached (gimple_try_cleanup (stmt)))
            return true;
          break;

        case GIMPLE_CATCH:
          return remove_useless_stmts_warn_notreached (gimple_catch_handler (stmt));

        case GIMPLE_EH_FILTER:
          return remove_useless_stmts_warn_notreached (gimple_eh_filter_failure (stmt));

        case GIMPLE_BIND:
          return remove_useless_stmts_warn_notreached (gimple_bind_body (stmt));

        default:
          break;
        }
    }

  return false;
}

/* Helper for remove_useless_stmts_1.  Handle GIMPLE_COND statements.  */

static void
remove_useless_stmts_cond (gimple_stmt_iterator *gsi, struct rus_data *data)
{
  gimple stmt = gsi_stmt (*gsi);

  /* The folded result must still be a conditional statement.  */
  fold_stmt (gsi);
  gcc_assert (gsi_stmt (*gsi) == stmt);

  data->may_branch = true;

  /* Replace trivial conditionals with gotos. */
  if (gimple_cond_true_p (stmt))
    {
      /* Goto THEN label.  */
      tree then_label = gimple_cond_true_label (stmt);

      gsi_replace (gsi, gimple_build_goto (then_label), false);
      data->last_goto_gsi = *gsi;
      data->last_was_goto = true;
      data->repeat = true;
    }
  else if (gimple_cond_false_p (stmt))
    {
      /* Goto ELSE label.  */
      tree else_label = gimple_cond_false_label (stmt);

      gsi_replace (gsi, gimple_build_goto (else_label), false);
      data->last_goto_gsi = *gsi;
      data->last_was_goto = true;
      data->repeat = true;
    }
  else
    {
      tree then_label = gimple_cond_true_label (stmt);
      tree else_label = gimple_cond_false_label (stmt);

      if (then_label == else_label)
        {
          /* Goto common destination.  */
          gsi_replace (gsi, gimple_build_goto (then_label), false);
          data->last_goto_gsi = *gsi;
          data->last_was_goto = true;
	  data->repeat = true;
	}
    }

  gsi_next (gsi);

  data->last_was_goto = false;
}

/* Helper for remove_useless_stmts_1. 
   Handle the try-finally case for GIMPLE_TRY statements.  */

static void
remove_useless_stmts_tf (gimple_stmt_iterator *gsi, struct rus_data *data)
{
  bool save_may_branch, save_may_throw;
  bool this_may_branch, this_may_throw;

  gimple_seq eval_seq, cleanup_seq;
  gimple_stmt_iterator eval_gsi, cleanup_gsi;

  gimple stmt = gsi_stmt (*gsi);

  /* Collect may_branch and may_throw information for the body only.  */
  save_may_branch = data->may_branch;
  save_may_throw = data->may_throw;
  data->may_branch = false;
  data->may_throw = false;
  data->last_was_goto = false;

  eval_seq = gimple_try_eval (stmt);
  eval_gsi = gsi_start (eval_seq);
  remove_useless_stmts_1 (&eval_gsi, data);

  this_may_branch = data->may_branch;
  this_may_throw = data->may_throw;
  data->may_branch |= save_may_branch;
  data->may_throw |= save_may_throw;
  data->last_was_goto = false;

  cleanup_seq = gimple_try_cleanup (stmt);
  cleanup_gsi = gsi_start (cleanup_seq);
  remove_useless_stmts_1 (&cleanup_gsi, data);

  /* If the body is empty, then we can emit the FINALLY block without
     the enclosing TRY_FINALLY_EXPR.  */
  if (gimple_seq_empty_p (eval_seq))
    {
      gsi_insert_seq_before (gsi, cleanup_seq, GSI_SAME_STMT);
      gsi_remove (gsi, false);
      data->repeat = true;
    }

  /* If the handler is empty, then we can emit the TRY block without
     the enclosing TRY_FINALLY_EXPR.  */
  else if (gimple_seq_empty_p (cleanup_seq))
    {
      gsi_insert_seq_before (gsi, eval_seq, GSI_SAME_STMT);
      gsi_remove (gsi, false);
      data->repeat = true;
    }

  /* If the body neither throws, nor branches, then we can safely
     string the TRY and FINALLY blocks together.  */
  else if (!this_may_branch && !this_may_throw)
    {
      gsi_insert_seq_before (gsi, eval_seq, GSI_SAME_STMT);
      gsi_insert_seq_before (gsi, cleanup_seq, GSI_SAME_STMT);
      gsi_remove (gsi, false);
      data->repeat = true;
    }
  else
    gsi_next (gsi);
}

/* Helper for remove_useless_stmts_1. 
   Handle the try-catch case for GIMPLE_TRY statements.  */

static void
remove_useless_stmts_tc (gimple_stmt_iterator *gsi, struct rus_data *data)
{
  bool save_may_throw, this_may_throw;

  gimple_seq eval_seq, cleanup_seq, handler_seq, failure_seq;
  gimple_stmt_iterator eval_gsi, cleanup_gsi, handler_gsi, failure_gsi;

  gimple stmt = gsi_stmt (*gsi);

  /* Collect may_throw information for the body only.  */
  save_may_throw = data->may_throw;
  data->may_throw = false;
  data->last_was_goto = false;

  eval_seq = gimple_try_eval (stmt);
  eval_gsi = gsi_start (eval_seq);
  remove_useless_stmts_1 (&eval_gsi, data);

  this_may_throw = data->may_throw;
  data->may_throw = save_may_throw;

  cleanup_seq = gimple_try_cleanup (stmt);

  /* If the body cannot throw, then we can drop the entire TRY_CATCH_EXPR.  */
  if (!this_may_throw)
    {
      if (warn_notreached)
        {
          remove_useless_stmts_warn_notreached (cleanup_seq);
        }
      gsi_insert_seq_before (gsi, eval_seq, GSI_SAME_STMT);
      gsi_remove (gsi, false);
      data->repeat = true;
      return;
    }

  /* Process the catch clause specially.  We may be able to tell that
     no exceptions propagate past this point.  */

  this_may_throw = true;
  cleanup_gsi = gsi_start (cleanup_seq);
  stmt = gsi_stmt (cleanup_gsi);
  data->last_was_goto = false;

  switch (gimple_code (stmt))
    {
    case GIMPLE_CATCH:
      /* If the first element is a catch, they all must be.  */
      while (!gsi_end_p (cleanup_gsi))
        {
	  stmt = gsi_stmt (cleanup_gsi);
	  /* If we catch all exceptions, then the body does not
	     propagate exceptions past this point.  */
	  if (gimple_catch_types (stmt) == NULL)
	    this_may_throw = false;
	  data->last_was_goto = false;
          handler_seq = gimple_catch_handler (stmt);
          handler_gsi = gsi_start (handler_seq);
	  remove_useless_stmts_1 (&handler_gsi, data);
          gsi_next (&cleanup_gsi);
	}
      gsi_next (gsi);
      break;

    case GIMPLE_EH_FILTER:
      if (gimple_eh_filter_types (stmt) == NULL)
	this_may_throw = false;
      failure_seq = gimple_eh_filter_failure (stmt);
      failure_gsi = gsi_start (failure_seq);
      remove_useless_stmts_1 (&failure_gsi, data);
      gsi_next (gsi);
      break;

    case GIMPLE_EH_MUST_NOT_THROW:
      this_may_throw = false;
      gsi_next (gsi);
      break;

    default:
      /* Otherwise this is a list of cleanup statements.  */
      remove_useless_stmts_1 (&cleanup_gsi, data);

      /* If the cleanup is empty, then we can emit the TRY block without
	 the enclosing TRY_CATCH_EXPR.  */
      if (gimple_seq_empty_p (cleanup_seq))
	{
          gsi_insert_seq_before (gsi, eval_seq, GSI_SAME_STMT);
          gsi_remove(gsi, false);
	  data->repeat = true;
	}
      else
        gsi_next (gsi);
      break;
    }

  data->may_throw |= this_may_throw;
}

/* Helper for remove_useless_stmts_1.  Handle GIMPLE_BIND statements.  */

static void
remove_useless_stmts_bind (gimple_stmt_iterator *gsi, struct rus_data *data ATTRIBUTE_UNUSED)
{
  tree block;
  gimple_seq body_seq, fn_body_seq;
  gimple_stmt_iterator body_gsi;

  gimple stmt = gsi_stmt (*gsi);

  /* First remove anything underneath the BIND_EXPR.  */
  
  body_seq = gimple_bind_body (stmt);
  body_gsi = gsi_start (body_seq);
  remove_useless_stmts_1 (&body_gsi, data);

  /* If the GIMPLE_BIND has no variables, then we can pull everything
     up one level and remove the GIMPLE_BIND, unless this is the toplevel
     GIMPLE_BIND for the current function or an inlined function.

     When this situation occurs we will want to apply this
     optimization again.  */
  block = gimple_bind_block (stmt);
  fn_body_seq = gimple_body (current_function_decl);
  if (gimple_bind_vars (stmt) == NULL_TREE
      && (gimple_seq_empty_p (fn_body_seq)
          || stmt != gimple_seq_first_stmt (fn_body_seq))
      && (! block
	  || ! BLOCK_ABSTRACT_ORIGIN (block)
	  || (TREE_CODE (BLOCK_ABSTRACT_ORIGIN (block))
	      != FUNCTION_DECL)))
    {
      tree var = NULL_TREE;
      /* Even if there are no gimple_bind_vars, there might be other
	 decls in BLOCK_VARS rendering the GIMPLE_BIND not useless.  */
      if (block && !BLOCK_NUM_NONLOCALIZED_VARS (block))
	for (var = BLOCK_VARS (block); var; var = TREE_CHAIN (var))
	  if (TREE_CODE (var) == IMPORTED_DECL)
	    break;
      if (var || (block && BLOCK_NUM_NONLOCALIZED_VARS (block)))
	gsi_next (gsi);
      else
	{
	  gsi_insert_seq_before (gsi, body_seq, GSI_SAME_STMT);
	  gsi_remove (gsi, false);
	  data->repeat = true;
	}
    }
  else
    gsi_next (gsi);
}

/* Helper for remove_useless_stmts_1.  Handle GIMPLE_GOTO statements.  */

static void
remove_useless_stmts_goto (gimple_stmt_iterator *gsi, struct rus_data *data)
{
  gimple stmt = gsi_stmt (*gsi);

  tree dest = gimple_goto_dest (stmt);

  data->may_branch = true;
  data->last_was_goto = false;

  /* Record iterator for last goto expr, so that we can delete it if unnecessary.  */
  if (TREE_CODE (dest) == LABEL_DECL)
    {
      data->last_goto_gsi = *gsi;
      data->last_was_goto = true;
    }

  gsi_next(gsi);
}

/* Helper for remove_useless_stmts_1.  Handle GIMPLE_LABEL statements.  */

static void
remove_useless_stmts_label (gimple_stmt_iterator *gsi, struct rus_data *data)
{
  gimple stmt = gsi_stmt (*gsi);

  tree label = gimple_label_label (stmt);

  data->has_label = true;

  /* We do want to jump across non-local label receiver code.  */
  if (DECL_NONLOCAL (label))
    data->last_was_goto = false;

  else if (data->last_was_goto
           && gimple_goto_dest (gsi_stmt (data->last_goto_gsi)) == label)
    {
      /* Replace the preceding GIMPLE_GOTO statement with
         a GIMPLE_NOP, which will be subsequently removed.
         In this way, we avoid invalidating other iterators
         active on the statement sequence.  */
      gsi_replace(&data->last_goto_gsi, gimple_build_nop(), false);
      data->last_was_goto = false;
      data->repeat = true;
    }

  /* ??? Add something here to delete unused labels.  */

  gsi_next (gsi);
}


/* T is CALL_EXPR.  Set current_function_calls_* flags.  */

void
notice_special_calls (gimple call)
{
  int flags = gimple_call_flags (call);

  if (flags & ECF_MAY_BE_ALLOCA)
    cfun->calls_alloca = true;
  if (flags & ECF_RETURNS_TWICE)
    cfun->calls_setjmp = true;
}


/* Clear flags set by notice_special_calls.  Used by dead code removal
   to update the flags.  */

void
clear_special_calls (void)
{
  cfun->calls_alloca = false;
  cfun->calls_setjmp = false;
}

/* Remove useless statements from a statement sequence, and perform
   some preliminary simplifications.  */

static void
remove_useless_stmts_1 (gimple_stmt_iterator *gsi, struct rus_data *data)
{
  while (!gsi_end_p (*gsi))
    {
      gimple stmt = gsi_stmt (*gsi);

      switch (gimple_code (stmt))
        {
        case GIMPLE_COND:
          remove_useless_stmts_cond (gsi, data);
          break;

        case GIMPLE_GOTO:
          remove_useless_stmts_goto (gsi, data);
          break;

        case GIMPLE_LABEL:
          remove_useless_stmts_label (gsi, data);
          break;

        case GIMPLE_ASSIGN:
          fold_stmt (gsi);
          stmt = gsi_stmt (*gsi);
          data->last_was_goto = false;
          if (stmt_could_throw_p (stmt))
            data->may_throw = true;
          gsi_next (gsi);
          break;

        case GIMPLE_ASM:
          fold_stmt (gsi);
          data->last_was_goto = false;
          gsi_next (gsi);
          break;

        case GIMPLE_CALL:
          fold_stmt (gsi);
          stmt = gsi_stmt (*gsi);
          data->last_was_goto = false;
          if (is_gimple_call (stmt))
            notice_special_calls (stmt);

          /* We used to call update_gimple_call_flags here,
             which copied side-effects and nothrows status
             from the function decl to the call.  In the new
             tuplified GIMPLE, the accessors for this information
             always consult the function decl, so this copying
             is no longer necessary.  */
          if (stmt_could_throw_p (stmt))
            data->may_throw = true;
          gsi_next (gsi);
          break;

        case GIMPLE_RETURN:
          fold_stmt (gsi);
          data->last_was_goto = false;
          data->may_branch = true;
          gsi_next (gsi);
          break;

        case GIMPLE_BIND:
          remove_useless_stmts_bind (gsi, data);
          break;

        case GIMPLE_TRY:
          if (gimple_try_kind (stmt) == GIMPLE_TRY_CATCH)
            remove_useless_stmts_tc (gsi, data);
          else if (gimple_try_kind (stmt) == GIMPLE_TRY_FINALLY)
            remove_useless_stmts_tf (gsi, data);
          else
            gcc_unreachable ();
          break;

        case GIMPLE_CATCH:
          gcc_unreachable ();
          break;

        case GIMPLE_NOP:
          gsi_remove (gsi, false);
          break;

        case GIMPLE_OMP_FOR:
          {
            gimple_seq pre_body_seq = gimple_omp_for_pre_body (stmt);
            gimple_stmt_iterator pre_body_gsi = gsi_start (pre_body_seq);

            remove_useless_stmts_1 (&pre_body_gsi, data);
	    data->last_was_goto = false;
          }
          /* FALLTHROUGH */
        case GIMPLE_OMP_CRITICAL:
        case GIMPLE_OMP_CONTINUE:
        case GIMPLE_OMP_MASTER:
        case GIMPLE_OMP_ORDERED:
        case GIMPLE_OMP_SECTION:
        case GIMPLE_OMP_SECTIONS:
        case GIMPLE_OMP_SINGLE:
          {
            gimple_seq body_seq = gimple_omp_body (stmt);
            gimple_stmt_iterator body_gsi = gsi_start (body_seq);

            remove_useless_stmts_1 (&body_gsi, data);
	    data->last_was_goto = false;
	    gsi_next (gsi);
          }
          break;

        case GIMPLE_OMP_PARALLEL:
	case GIMPLE_OMP_TASK:
          {
	    /* Make sure the outermost GIMPLE_BIND isn't removed
	       as useless.  */
            gimple_seq body_seq = gimple_omp_body (stmt);
            gimple bind = gimple_seq_first_stmt (body_seq);
            gimple_seq bind_seq = gimple_bind_body (bind);
            gimple_stmt_iterator bind_gsi = gsi_start (bind_seq);

            remove_useless_stmts_1 (&bind_gsi, data);
	    data->last_was_goto = false;
	    gsi_next (gsi);
          }
          break;

        default:
          data->last_was_goto = false;
          gsi_next (gsi);
          break;
        }
    }
}

/* Walk the function tree, removing useless statements and performing
   some preliminary simplifications.  */

static unsigned int
remove_useless_stmts (void)
{
  struct rus_data data;

  clear_special_calls ();

  do
    {
      gimple_stmt_iterator gsi;

      gsi = gsi_start (gimple_body (current_function_decl));
      memset (&data, 0, sizeof (data));
      remove_useless_stmts_1 (&gsi, &data);
    }
  while (data.repeat);

#ifdef ENABLE_TYPES_CHECKING
  verify_types_in_gimple_seq (gimple_body (current_function_decl));
#endif

  return 0;
}


struct gimple_opt_pass pass_remove_useless_stmts =
{
 {
  GIMPLE_PASS,
  "useless",				/* name */
  NULL,					/* gate */
  remove_useless_stmts,			/* execute */
  NULL,					/* sub */
  NULL,					/* next */
  0,					/* static_pass_number */
  TV_NONE,				/* tv_id */
  PROP_gimple_any,			/* properties_required */
  0,					/* properties_provided */
  0,					/* properties_destroyed */
  0,					/* todo_flags_start */
  TODO_dump_func			/* todo_flags_finish */
 }
};

/* Remove PHI nodes associated with basic block BB and all edges out of BB.  */

static void
remove_phi_nodes_and_edges_for_unreachable_block (basic_block bb)
{
  /* Since this block is no longer reachable, we can just delete all
     of its PHI nodes.  */
  remove_phi_nodes (bb);

  /* Remove edges to BB's successors.  */
  while (EDGE_COUNT (bb->succs) > 0)
    remove_edge (EDGE_SUCC (bb, 0));
}


/* Remove statements of basic block BB.  */

static void
remove_bb (basic_block bb)
{
  gimple_stmt_iterator i;
  source_location loc = UNKNOWN_LOCATION;

  if (dump_file)
    {
      fprintf (dump_file, "Removing basic block %d\n", bb->index);
      if (dump_flags & TDF_DETAILS)
	{
	  dump_bb (bb, dump_file, 0);
	  fprintf (dump_file, "\n");
	}
    }

  if (current_loops)
    {
      struct loop *loop = bb->loop_father;

      /* If a loop gets removed, clean up the information associated
	 with it.  */
      if (loop->latch == bb
	  || loop->header == bb)
	free_numbers_of_iterations_estimates_loop (loop);
    }

  /* Remove all the instructions in the block.  */
  if (bb_seq (bb) != NULL)
    {
      /* Walk backwards so as to get a chance to substitute all
	 released DEFs into debug stmts.  See
	 eliminate_unnecessary_stmts() in tree-ssa-dce.c for more
	 details.  */
      for (i = gsi_last_bb (bb); !gsi_end_p (i);)
	{
	  gimple stmt = gsi_stmt (i);
	  if (gimple_code (stmt) == GIMPLE_LABEL
	      && (FORCED_LABEL (gimple_label_label (stmt))
		  || DECL_NONLOCAL (gimple_label_label (stmt))))
	    {
	      basic_block new_bb;
	      gimple_stmt_iterator new_gsi;

	      /* A non-reachable non-local label may still be referenced.
		 But it no longer needs to carry the extra semantics of
		 non-locality.  */
	      if (DECL_NONLOCAL (gimple_label_label (stmt)))
		{
		  DECL_NONLOCAL (gimple_label_label (stmt)) = 0;
		  FORCED_LABEL (gimple_label_label (stmt)) = 1;
		}

	      new_bb = bb->prev_bb;
	      new_gsi = gsi_start_bb (new_bb);
	      gsi_remove (&i, false);
	      gsi_insert_before (&new_gsi, stmt, GSI_NEW_STMT);
	    }
	  else
	    {
	      /* Release SSA definitions if we are in SSA.  Note that we
		 may be called when not in SSA.  For example,
		 final_cleanup calls this function via
		 cleanup_tree_cfg.  */
	      if (gimple_in_ssa_p (cfun))
		release_defs (stmt);

	      gsi_remove (&i, true);
	    }

	  if (gsi_end_p (i))
	    i = gsi_last_bb (bb);
	  else
	    gsi_prev (&i);

	  /* Don't warn for removed gotos.  Gotos are often removed due to
	     jump threading, thus resulting in bogus warnings.  Not great,
	     since this way we lose warnings for gotos in the original
	     program that are indeed unreachable.  */
	  if (gimple_code (stmt) != GIMPLE_GOTO
	      && gimple_has_location (stmt))
	    loc = gimple_location (stmt);
	}
    }

  /* If requested, give a warning that the first statement in the
     block is unreachable.  We walk statements backwards in the
     loop above, so the last statement we process is the first statement
     in the block.  */
  if (loc > BUILTINS_LOCATION && LOCATION_LINE (loc) > 0)
    warning_at (loc, OPT_Wunreachable_code, "will never be executed");

  remove_phi_nodes_and_edges_for_unreachable_block (bb);
  bb->il.gimple = NULL;
}


/* Given a basic block BB ending with COND_EXPR or SWITCH_EXPR, and a
   predicate VAL, return the edge that will be taken out of the block.
   If VAL does not match a unique edge, NULL is returned.  */

edge
find_taken_edge (basic_block bb, tree val)
{
  gimple stmt;

  stmt = last_stmt (bb);

  gcc_assert (stmt);
  gcc_assert (is_ctrl_stmt (stmt));

  if (val == NULL)
    return NULL;

  if (!is_gimple_min_invariant (val))
    return NULL;

  if (gimple_code (stmt) == GIMPLE_COND)
    return find_taken_edge_cond_expr (bb, val);

  if (gimple_code (stmt) == GIMPLE_SWITCH)
    return find_taken_edge_switch_expr (bb, val);

  if (computed_goto_p (stmt))
    {
      /* Only optimize if the argument is a label, if the argument is
	 not a label then we can not construct a proper CFG.

         It may be the case that we only need to allow the LABEL_REF to
         appear inside an ADDR_EXPR, but we also allow the LABEL_REF to
         appear inside a LABEL_EXPR just to be safe.  */
      if ((TREE_CODE (val) == ADDR_EXPR || TREE_CODE (val) == LABEL_EXPR)
	  && TREE_CODE (TREE_OPERAND (val, 0)) == LABEL_DECL)
	return find_taken_edge_computed_goto (bb, TREE_OPERAND (val, 0));
      return NULL;
    }

  gcc_unreachable ();
}

/* Given a constant value VAL and the entry block BB to a GOTO_EXPR
   statement, determine which of the outgoing edges will be taken out of the
   block.  Return NULL if either edge may be taken.  */

static edge
find_taken_edge_computed_goto (basic_block bb, tree val)
{
  basic_block dest;
  edge e = NULL;

  dest = label_to_block (val);
  if (dest)
    {
      e = find_edge (bb, dest);
      gcc_assert (e != NULL);
    }

  return e;
}

/* Given a constant value VAL and the entry block BB to a COND_EXPR
   statement, determine which of the two edges will be taken out of the
   block.  Return NULL if either edge may be taken.  */

static edge
find_taken_edge_cond_expr (basic_block bb, tree val)
{
  edge true_edge, false_edge;

  extract_true_false_edges_from_block (bb, &true_edge, &false_edge);

  gcc_assert (TREE_CODE (val) == INTEGER_CST);
  return (integer_zerop (val) ? false_edge : true_edge);
}

/* Given an INTEGER_CST VAL and the entry block BB to a SWITCH_EXPR
   statement, determine which edge will be taken out of the block.  Return
   NULL if any edge may be taken.  */

static edge
find_taken_edge_switch_expr (basic_block bb, tree val)
{
  basic_block dest_bb;
  edge e;
  gimple switch_stmt;
  tree taken_case;

  switch_stmt = last_stmt (bb);
  taken_case = find_case_label_for_value (switch_stmt, val);
  dest_bb = label_to_block (CASE_LABEL (taken_case));

  e = find_edge (bb, dest_bb);
  gcc_assert (e);
  return e;
}


/* Return the CASE_LABEL_EXPR that SWITCH_STMT will take for VAL.
   We can make optimal use here of the fact that the case labels are
   sorted: We can do a binary search for a case matching VAL.  */

static tree
find_case_label_for_value (gimple switch_stmt, tree val)
{
  size_t low, high, n = gimple_switch_num_labels (switch_stmt);
  tree default_case = gimple_switch_default_label (switch_stmt);

  for (low = 0, high = n; high - low > 1; )
    {
      size_t i = (high + low) / 2;
      tree t = gimple_switch_label (switch_stmt, i);
      int cmp;

      /* Cache the result of comparing CASE_LOW and val.  */
      cmp = tree_int_cst_compare (CASE_LOW (t), val);

      if (cmp > 0)
	high = i;
      else
	low = i;

      if (CASE_HIGH (t) == NULL)
	{
	  /* A singe-valued case label.  */
	  if (cmp == 0)
	    return t;
	}
      else
	{
	  /* A case range.  We can only handle integer ranges.  */
	  if (cmp <= 0 && tree_int_cst_compare (CASE_HIGH (t), val) >= 0)
	    return t;
	}
    }

  return default_case;
}


/* Dump a basic block on stderr.  */

void
gimple_debug_bb (basic_block bb)
{
  gimple_dump_bb (bb, stderr, 0, TDF_VOPS|TDF_MEMSYMS);
}


/* Dump basic block with index N on stderr.  */

basic_block
gimple_debug_bb_n (int n)
{
  gimple_debug_bb (BASIC_BLOCK (n));
  return BASIC_BLOCK (n);
}


/* Dump the CFG on stderr.

   FLAGS are the same used by the tree dumping functions
   (see TDF_* in tree-pass.h).  */

void
gimple_debug_cfg (int flags)
{
  gimple_dump_cfg (stderr, flags);
}


/* Dump the program showing basic block boundaries on the given FILE.

   FLAGS are the same used by the tree dumping functions (see TDF_* in
   tree.h).  */

void
gimple_dump_cfg (FILE *file, int flags)
{
  if (flags & TDF_DETAILS)
    {
      const char *funcname
	= lang_hooks.decl_printable_name (current_function_decl, 2);

      fputc ('\n', file);
      fprintf (file, ";; Function %s\n\n", funcname);
      fprintf (file, ";; \n%d basic blocks, %d edges, last basic block %d.\n\n",
	       n_basic_blocks, n_edges, last_basic_block);

      brief_dump_cfg (file);
      fprintf (file, "\n");
    }

  if (flags & TDF_STATS)
    dump_cfg_stats (file);

  dump_function_to_file (current_function_decl, file, flags | TDF_BLOCKS);
}


/* Dump CFG statistics on FILE.  */

void
dump_cfg_stats (FILE *file)
{
  static long max_num_merged_labels = 0;
  unsigned long size, total = 0;
  long num_edges;
  basic_block bb;
  const char * const fmt_str   = "%-30s%-13s%12s\n";
  const char * const fmt_str_1 = "%-30s%13d%11lu%c\n";
  const char * const fmt_str_2 = "%-30s%13ld%11lu%c\n";
  const char * const fmt_str_3 = "%-43s%11lu%c\n";
  const char *funcname
    = lang_hooks.decl_printable_name (current_function_decl, 2);


  fprintf (file, "\nCFG Statistics for %s\n\n", funcname);

  fprintf (file, "---------------------------------------------------------\n");
  fprintf (file, fmt_str, "", "  Number of  ", "Memory");
  fprintf (file, fmt_str, "", "  instances  ", "used ");
  fprintf (file, "---------------------------------------------------------\n");

  size = n_basic_blocks * sizeof (struct basic_block_def);
  total += size;
  fprintf (file, fmt_str_1, "Basic blocks", n_basic_blocks,
	   SCALE (size), LABEL (size));

  num_edges = 0;
  FOR_EACH_BB (bb)
    num_edges += EDGE_COUNT (bb->succs);
  size = num_edges * sizeof (struct edge_def);
  total += size;
  fprintf (file, fmt_str_2, "Edges", num_edges, SCALE (size), LABEL (size));

  fprintf (file, "---------------------------------------------------------\n");
  fprintf (file, fmt_str_3, "Total memory used by CFG data", SCALE (total),
	   LABEL (total));
  fprintf (file, "---------------------------------------------------------\n");
  fprintf (file, "\n");

  if (cfg_stats.num_merged_labels > max_num_merged_labels)
    max_num_merged_labels = cfg_stats.num_merged_labels;

  fprintf (file, "Coalesced label blocks: %ld (Max so far: %ld)\n",
	   cfg_stats.num_merged_labels, max_num_merged_labels);

  fprintf (file, "\n");
}


/* Dump CFG statistics on stderr.  Keep extern so that it's always
   linked in the final executable.  */

void
debug_cfg_stats (void)
{
  dump_cfg_stats (stderr);
}


/* Dump the flowgraph to a .vcg FILE.  */

static void
gimple_cfg2vcg (FILE *file)
{
  edge e;
  edge_iterator ei;
  basic_block bb;
  const char *funcname
    = lang_hooks.decl_printable_name (current_function_decl, 2);

  /* Write the file header.  */
  fprintf (file, "graph: { title: \"%s\"\n", funcname);
  fprintf (file, "node: { title: \"ENTRY\" label: \"ENTRY\" }\n");
  fprintf (file, "node: { title: \"EXIT\" label: \"EXIT\" }\n");

  /* Write blocks and edges.  */
  FOR_EACH_EDGE (e, ei, ENTRY_BLOCK_PTR->succs)
    {
      fprintf (file, "edge: { sourcename: \"ENTRY\" targetname: \"%d\"",
	       e->dest->index);

      if (e->flags & EDGE_FAKE)
	fprintf (file, " linestyle: dotted priority: 10");
      else
	fprintf (file, " linestyle: solid priority: 100");

      fprintf (file, " }\n");
    }
  fputc ('\n', file);

  FOR_EACH_BB (bb)
    {
      enum gimple_code head_code, end_code;
      const char *head_name, *end_name;
      int head_line = 0;
      int end_line = 0;
      gimple first = first_stmt (bb);
      gimple last = last_stmt (bb);

      if (first)
	{
	  head_code = gimple_code (first);
	  head_name = gimple_code_name[head_code];
	  head_line = get_lineno (first);
	}
      else
	head_name = "no-statement";

      if (last)
	{
	  end_code = gimple_code (last);
	  end_name = gimple_code_name[end_code];
	  end_line = get_lineno (last);
	}
      else
	end_name = "no-statement";

      fprintf (file, "node: { title: \"%d\" label: \"#%d\\n%s (%d)\\n%s (%d)\"}\n",
	       bb->index, bb->index, head_name, head_line, end_name,
	       end_line);

      FOR_EACH_EDGE (e, ei, bb->succs)
	{
	  if (e->dest == EXIT_BLOCK_PTR)
	    fprintf (file, "edge: { sourcename: \"%d\" targetname: \"EXIT\"", bb->index);
	  else
	    fprintf (file, "edge: { sourcename: \"%d\" targetname: \"%d\"", bb->index, e->dest->index);

	  if (e->flags & EDGE_FAKE)
	    fprintf (file, " priority: 10 linestyle: dotted");
	  else
	    fprintf (file, " priority: 100 linestyle: solid");

	  fprintf (file, " }\n");
	}

      if (bb->next_bb != EXIT_BLOCK_PTR)
	fputc ('\n', file);
    }

  fputs ("}\n\n", file);
}



/*---------------------------------------------------------------------------
			     Miscellaneous helpers
---------------------------------------------------------------------------*/

/* Return true if T represents a stmt that always transfers control.  */

bool
is_ctrl_stmt (gimple t)
{
  switch (gimple_code (t))
    {
    case GIMPLE_COND:
    case GIMPLE_SWITCH:
    case GIMPLE_GOTO:
    case GIMPLE_RETURN:
    case GIMPLE_RESX:
      return true;
    default:
      return false;
    }
}


/* Return true if T is a statement that may alter the flow of control
   (e.g., a call to a non-returning function).  */

bool
is_ctrl_altering_stmt (gimple t)
{
  gcc_assert (t);

  switch (gimple_code (t))
    {
    case GIMPLE_CALL:
      {
	int flags = gimple_call_flags (t);

	/* A non-pure/const call alters flow control if the current
	   function has nonlocal labels.  */
	if (!(flags & (ECF_CONST | ECF_PURE)) && cfun->has_nonlocal_label)
	  return true;
<<<<<<< HEAD

	/* A call also alters control flow if it does not return.  */
	if (flags & ECF_NORETURN)
	  return true;

	/* A call alters control flow if it may generate a
	   transaction restart.  */
	if ((flags & ECF_TM_OPS) && lookup_stmt_eh_region (t) >= 0)
	  return true;
      }
      break;

    case GIMPLE_OMP_PARALLEL:
    case GIMPLE_OMP_TASK:
    case GIMPLE_OMP_FOR:
    case GIMPLE_OMP_SECTIONS:
    case GIMPLE_OMP_SECTIONS_SWITCH:
    case GIMPLE_OMP_SINGLE:
    case GIMPLE_OMP_SECTION:
    case GIMPLE_OMP_MASTER:
    case GIMPLE_OMP_ORDERED:
    case GIMPLE_OMP_CRITICAL:
    case GIMPLE_OMP_RETURN:
    case GIMPLE_OMP_ATOMIC_LOAD:
    case GIMPLE_OMP_ATOMIC_STORE:
    case GIMPLE_OMP_CONTINUE:
      /* OpenMP directives alter control flow.  */
      return true;

    case GIMPLE_TM_ATOMIC:
      /* A transaction start alters control flow.  */
      return true;

=======

	/* A call also alters control flow if it does not return.  */
	if (gimple_call_flags (t) & ECF_NORETURN)
	  return true;
      }
      break;

    case GIMPLE_EH_DISPATCH:
      /* EH_DISPATCH branches to the individual catch handlers at
	 this level of a try or allowed-exceptions region.  It can
	 fallthru to the next statement as well.  */
      return true;

    case GIMPLE_ASM:
      if (gimple_asm_nlabels (t) > 0)
	return true;
      break;

    CASE_GIMPLE_OMP:
      /* OpenMP directives alter control flow.  */
      return true;

>>>>>>> b06e51a0
    default:
      break;
    }

  /* If a statement can throw, it alters control flow.  */
  return stmt_can_throw_internal (t);
}


/* Return true if T is a simple local goto.  */

bool
simple_goto_p (gimple t)
{
  return (gimple_code (t) == GIMPLE_GOTO
	  && TREE_CODE (gimple_goto_dest (t)) == LABEL_DECL);
}


/* Return true if T can make an abnormal transfer of control flow.
   Transfers of control flow associated with EH are excluded.  */

bool
stmt_can_make_abnormal_goto (gimple t)
{
  if (computed_goto_p (t))
    return true;
  if (is_gimple_call (t))
    return gimple_has_side_effects (t) && cfun->has_nonlocal_label;
  return false;
}


/* Return true if STMT should start a new basic block.  PREV_STMT is
   the statement preceding STMT.  It is used when STMT is a label or a
   case label.  Labels should only start a new basic block if their
   previous statement wasn't a label.  Otherwise, sequence of labels
   would generate unnecessary basic blocks that only contain a single
   label.  */

static inline bool
stmt_starts_bb_p (gimple stmt, gimple prev_stmt)
{
  if (stmt == NULL)
    return false;

  /* Labels start a new basic block only if the preceding statement
     wasn't a label of the same type.  This prevents the creation of
     consecutive blocks that have nothing but a single label.  */
  if (gimple_code (stmt) == GIMPLE_LABEL)
    {
      /* Nonlocal and computed GOTO targets always start a new block.  */
      if (DECL_NONLOCAL (gimple_label_label (stmt))
	  || FORCED_LABEL (gimple_label_label (stmt)))
	return true;

      if (prev_stmt && gimple_code (prev_stmt) == GIMPLE_LABEL)
	{
	  if (DECL_NONLOCAL (gimple_label_label (prev_stmt)))
	    return true;

	  cfg_stats.num_merged_labels++;
	  return false;
	}
      else
	return true;
    }

  return false;
}


/* Return true if T should end a basic block.  */

bool
stmt_ends_bb_p (gimple t)
{
  return is_ctrl_stmt (t) || is_ctrl_altering_stmt (t);
}

/* Remove block annotations and other data structures.  */

void
delete_tree_cfg_annotations (void)
{
  label_to_block_map = NULL;
}


/* Return the first statement in basic block BB.  */

gimple
first_stmt (basic_block bb)
{
  gimple_stmt_iterator i = gsi_start_bb (bb);
  gimple stmt = NULL;

  while (!gsi_end_p (i) && is_gimple_debug ((stmt = gsi_stmt (i))))
    {
      gsi_next (&i);
      stmt = NULL;
    }
  return stmt;
}

/* Return the first non-label statement in basic block BB.  */

static gimple
first_non_label_stmt (basic_block bb)
{
  gimple_stmt_iterator i = gsi_start_bb (bb);
  while (!gsi_end_p (i) && gimple_code (gsi_stmt (i)) == GIMPLE_LABEL)
    gsi_next (&i);
  return !gsi_end_p (i) ? gsi_stmt (i) : NULL;
}

/* Return the last statement in basic block BB.  */

gimple
last_stmt (basic_block bb)
{
  gimple_stmt_iterator i = gsi_last_bb (bb);
  gimple stmt = NULL;

  while (!gsi_end_p (i) && is_gimple_debug ((stmt = gsi_stmt (i))))
    {
      gsi_prev (&i);
      stmt = NULL;
    }
  return stmt;
}

/* Return the last statement of an otherwise empty block.  Return NULL
   if the block is totally empty, or if it contains more than one
   statement.  */

gimple
last_and_only_stmt (basic_block bb)
{
  gimple_stmt_iterator i = gsi_last_nondebug_bb (bb);
  gimple last, prev;

  if (gsi_end_p (i))
    return NULL;

  last = gsi_stmt (i);
  gsi_prev_nondebug (&i);
  if (gsi_end_p (i))
    return last;

  /* Empty statements should no longer appear in the instruction stream.
     Everything that might have appeared before should be deleted by
     remove_useless_stmts, and the optimizers should just gsi_remove
     instead of smashing with build_empty_stmt.

     Thus the only thing that should appear here in a block containing
     one executable statement is a label.  */
  prev = gsi_stmt (i);
  if (gimple_code (prev) == GIMPLE_LABEL)
    return last;
  else
    return NULL;
}

/* Reinstall those PHI arguments queued in OLD_EDGE to NEW_EDGE.  */

static void
reinstall_phi_args (edge new_edge, edge old_edge)
{
  edge_var_map_vector v;
  edge_var_map *vm;
  int i;
  gimple_stmt_iterator phis;
  
  v = redirect_edge_var_map_vector (old_edge);
  if (!v)
    return;
  
  for (i = 0, phis = gsi_start_phis (new_edge->dest);
       VEC_iterate (edge_var_map, v, i, vm) && !gsi_end_p (phis);
       i++, gsi_next (&phis))
    {
      gimple phi = gsi_stmt (phis);
      tree result = redirect_edge_var_map_result (vm);
      tree arg = redirect_edge_var_map_def (vm);
 
      gcc_assert (result == gimple_phi_result (phi));
  
      add_phi_arg (phi, arg, new_edge, redirect_edge_var_map_location (vm));
    }
  
  redirect_edge_var_map_clear (old_edge);
}

/* Returns the basic block after which the new basic block created
   by splitting edge EDGE_IN should be placed.  Tries to keep the new block
   near its "logical" location.  This is of most help to humans looking
   at debugging dumps.  */

static basic_block
split_edge_bb_loc (edge edge_in)
{
  basic_block dest = edge_in->dest;
  basic_block dest_prev = dest->prev_bb;

  if (dest_prev)
    {
      edge e = find_edge (dest_prev, dest);
      if (e && !(e->flags & EDGE_COMPLEX))
	return edge_in->src;
    }
  return dest_prev;
}

/* Split a (typically critical) edge EDGE_IN.  Return the new block.
   Abort on abnormal edges.  */

static basic_block
gimple_split_edge (edge edge_in)
{
  basic_block new_bb, after_bb, dest;
  edge new_edge, e;

  /* Abnormal edges cannot be split.  */
  gcc_assert (!(edge_in->flags & EDGE_ABNORMAL));

  dest = edge_in->dest;

  after_bb = split_edge_bb_loc (edge_in);

  new_bb = create_empty_bb (after_bb);
  new_bb->frequency = EDGE_FREQUENCY (edge_in);
  new_bb->count = edge_in->count;
  new_edge = make_edge (new_bb, dest, EDGE_FALLTHRU);
  new_edge->probability = REG_BR_PROB_BASE;
  new_edge->count = edge_in->count;

  e = redirect_edge_and_branch (edge_in, new_bb);
  gcc_assert (e == edge_in);
  reinstall_phi_args (new_edge, e);

  return new_bb;
}

/* Callback for walk_tree, check that all elements with address taken are
   properly noticed as such.  The DATA is an int* that is 1 if TP was seen
   inside a PHI node.  */

static tree
verify_expr (tree *tp, int *walk_subtrees, void *data ATTRIBUTE_UNUSED)
{
  tree t = *tp, x;

  if (TYPE_P (t))
    *walk_subtrees = 0;

  /* Check operand N for being valid GIMPLE and give error MSG if not.  */
#define CHECK_OP(N, MSG) \
  do { if (!is_gimple_val (TREE_OPERAND (t, N)))		\
       { error (MSG); return TREE_OPERAND (t, N); }} while (0)

  switch (TREE_CODE (t))
    {
    case SSA_NAME:
      if (SSA_NAME_IN_FREE_LIST (t))
	{
	  error ("SSA name in freelist but still referenced");
	  return *tp;
	}
      break;

    case INDIRECT_REF:
      x = TREE_OPERAND (t, 0);
      if (!is_gimple_reg (x) && !is_gimple_min_invariant (x))
	{
	  error ("Indirect reference's operand is not a register or a constant.");
	  return x;
	}
      break;

    case ASSERT_EXPR:
      x = fold (ASSERT_EXPR_COND (t));
      if (x == boolean_false_node)
	{
	  error ("ASSERT_EXPR with an always-false condition");
	  return *tp;
	}
      break;

    case MODIFY_EXPR:
      error ("MODIFY_EXPR not expected while having tuples.");
      return *tp;

    case ADDR_EXPR:
      {
	bool old_constant;
	bool old_side_effects;
	bool new_constant;
	bool new_side_effects;

	gcc_assert (is_gimple_address (t));

	old_constant = TREE_CONSTANT (t);
	old_side_effects = TREE_SIDE_EFFECTS (t);

	recompute_tree_invariant_for_addr_expr (t);
	new_side_effects = TREE_SIDE_EFFECTS (t);
	new_constant = TREE_CONSTANT (t);

        if (old_constant != new_constant)
	  {
	    error ("constant not recomputed when ADDR_EXPR changed");
	    return t;
	  }
	if (old_side_effects != new_side_effects)
	  {
	    error ("side effects not recomputed when ADDR_EXPR changed");
	    return t;
	  }

	/* Skip any references (they will be checked when we recurse down the
	   tree) and ensure that any variable used as a prefix is marked
	   addressable.  */
	for (x = TREE_OPERAND (t, 0);
	     handled_component_p (x);
	     x = TREE_OPERAND (x, 0))
	  ;

	if (!(TREE_CODE (x) == VAR_DECL
	      || TREE_CODE (x) == PARM_DECL
	      || TREE_CODE (x) == RESULT_DECL))
	  return NULL;
	if (!TREE_ADDRESSABLE (x))
	  {
	    error ("address taken, but ADDRESSABLE bit not set");
	    return x;
	  }
	if (DECL_GIMPLE_REG_P (x))
	  {
	    error ("DECL_GIMPLE_REG_P set on a variable with address taken");
	    return x;
	  }

	break;
      }

    case COND_EXPR:
      x = COND_EXPR_COND (t);
      if (!INTEGRAL_TYPE_P (TREE_TYPE (x)))
	{
	  error ("non-integral used in condition");
	  return x;
	}
      if (!is_gimple_condexpr (x))
        {
	  error ("invalid conditional operand");
	  return x;
	}
      break;

    case NON_LVALUE_EXPR:
	gcc_unreachable ();

    CASE_CONVERT:
    case FIX_TRUNC_EXPR:
    case FLOAT_EXPR:
    case NEGATE_EXPR:
    case ABS_EXPR:
    case BIT_NOT_EXPR:
    case TRUTH_NOT_EXPR:
      CHECK_OP (0, "invalid operand to unary operator");
      break;

    case REALPART_EXPR:
    case IMAGPART_EXPR:
    case COMPONENT_REF:
    case ARRAY_REF:
    case ARRAY_RANGE_REF:
    case BIT_FIELD_REF:
    case VIEW_CONVERT_EXPR:
      /* We have a nest of references.  Verify that each of the operands
	 that determine where to reference is either a constant or a variable,
	 verify that the base is valid, and then show we've already checked
	 the subtrees.  */
      while (handled_component_p (t))
	{
	  if (TREE_CODE (t) == COMPONENT_REF && TREE_OPERAND (t, 2))
	    CHECK_OP (2, "invalid COMPONENT_REF offset operator");
	  else if (TREE_CODE (t) == ARRAY_REF
		   || TREE_CODE (t) == ARRAY_RANGE_REF)
	    {
	      CHECK_OP (1, "invalid array index");
	      if (TREE_OPERAND (t, 2))
		CHECK_OP (2, "invalid array lower bound");
	      if (TREE_OPERAND (t, 3))
		CHECK_OP (3, "invalid array stride");
	    }
	  else if (TREE_CODE (t) == BIT_FIELD_REF)
	    {
	      if (!host_integerp (TREE_OPERAND (t, 1), 1)
		  || !host_integerp (TREE_OPERAND (t, 2), 1))
		{
		  error ("invalid position or size operand to BIT_FIELD_REF");
		  return t;
		}
	      else if (INTEGRAL_TYPE_P (TREE_TYPE (t))
		       && (TYPE_PRECISION (TREE_TYPE (t))
			   != TREE_INT_CST_LOW (TREE_OPERAND (t, 1))))
		{
		  error ("integral result type precision does not match "
			 "field size of BIT_FIELD_REF");
		  return t;
		}
	      if (!INTEGRAL_TYPE_P (TREE_TYPE (t))
		  && (GET_MODE_PRECISION (TYPE_MODE (TREE_TYPE (t)))
		      != TREE_INT_CST_LOW (TREE_OPERAND (t, 1))))
		{
		  error ("mode precision of non-integral result does not "
			 "match field size of BIT_FIELD_REF");
		  return t;
		}
	    }

	  t = TREE_OPERAND (t, 0);
	}

      if (!is_gimple_min_invariant (t) && !is_gimple_lvalue (t))
	{
	  error ("invalid reference prefix");
	  return t;
	}
      *walk_subtrees = 0;
      break;
    case PLUS_EXPR:
    case MINUS_EXPR:
      /* PLUS_EXPR and MINUS_EXPR don't work on pointers, they should be done using
	 POINTER_PLUS_EXPR. */
      if (POINTER_TYPE_P (TREE_TYPE (t)))
	{
	  error ("invalid operand to plus/minus, type is a pointer");
	  return t;
	}
      CHECK_OP (0, "invalid operand to binary operator");
      CHECK_OP (1, "invalid operand to binary operator");
      break;

    case POINTER_PLUS_EXPR:
      /* Check to make sure the first operand is a pointer or reference type. */
      if (!POINTER_TYPE_P (TREE_TYPE (TREE_OPERAND (t, 0))))
	{
	  error ("invalid operand to pointer plus, first operand is not a pointer");
	  return t;
	}
      /* Check to make sure the second operand is an integer with type of
	 sizetype.  */
      if (!useless_type_conversion_p (sizetype,
				     TREE_TYPE (TREE_OPERAND (t, 1))))
	{
	  error ("invalid operand to pointer plus, second operand is not an "
		 "integer with type of sizetype.");
	  return t;
	}
      /* FALLTHROUGH */
    case LT_EXPR:
    case LE_EXPR:
    case GT_EXPR:
    case GE_EXPR:
    case EQ_EXPR:
    case NE_EXPR:
    case UNORDERED_EXPR:
    case ORDERED_EXPR:
    case UNLT_EXPR:
    case UNLE_EXPR:
    case UNGT_EXPR:
    case UNGE_EXPR:
    case UNEQ_EXPR:
    case LTGT_EXPR:
    case MULT_EXPR:
    case TRUNC_DIV_EXPR:
    case CEIL_DIV_EXPR:
    case FLOOR_DIV_EXPR:
    case ROUND_DIV_EXPR:
    case TRUNC_MOD_EXPR:
    case CEIL_MOD_EXPR:
    case FLOOR_MOD_EXPR:
    case ROUND_MOD_EXPR:
    case RDIV_EXPR:
    case EXACT_DIV_EXPR:
    case MIN_EXPR:
    case MAX_EXPR:
    case LSHIFT_EXPR:
    case RSHIFT_EXPR:
    case LROTATE_EXPR:
    case RROTATE_EXPR:
    case BIT_IOR_EXPR:
    case BIT_XOR_EXPR:
    case BIT_AND_EXPR:
      CHECK_OP (0, "invalid operand to binary operator");
      CHECK_OP (1, "invalid operand to binary operator");
      break;

    case CONSTRUCTOR:
      if (TREE_CONSTANT (t) && TREE_CODE (TREE_TYPE (t)) == VECTOR_TYPE)
	*walk_subtrees = 0;
      break;

    default:
      break;
    }
  return NULL;

#undef CHECK_OP
}


/* Verify if EXPR is either a GIMPLE ID or a GIMPLE indirect reference.
   Returns true if there is an error, otherwise false.  */

static bool
verify_types_in_gimple_min_lval (tree expr)
{
  tree op;

  if (is_gimple_id (expr))
    return false;

  if (!INDIRECT_REF_P (expr)
      && TREE_CODE (expr) != TARGET_MEM_REF)
    {
      error ("invalid expression for min lvalue");
      return true;
    }

  /* TARGET_MEM_REFs are strange beasts.  */
  if (TREE_CODE (expr) == TARGET_MEM_REF)
    return false;

  op = TREE_OPERAND (expr, 0);
  if (!is_gimple_val (op))
    {
      error ("invalid operand in indirect reference");
      debug_generic_stmt (op);
      return true;
    }
  if (!useless_type_conversion_p (TREE_TYPE (expr),
				  TREE_TYPE (TREE_TYPE (op))))
    {
      error ("type mismatch in indirect reference");
      debug_generic_stmt (TREE_TYPE (expr));
      debug_generic_stmt (TREE_TYPE (TREE_TYPE (op)));
      return true;
    }

  return false;
}

/* Verify if EXPR is a valid GIMPLE reference expression.  If
   REQUIRE_LVALUE is true verifies it is an lvalue.  Returns true
   if there is an error, otherwise false.  */

static bool
verify_types_in_gimple_reference (tree expr, bool require_lvalue)
{
  while (handled_component_p (expr))
    {
      tree op = TREE_OPERAND (expr, 0);

      if (TREE_CODE (expr) == ARRAY_REF
	  || TREE_CODE (expr) == ARRAY_RANGE_REF)
	{
	  if (!is_gimple_val (TREE_OPERAND (expr, 1))
	      || (TREE_OPERAND (expr, 2)
		  && !is_gimple_val (TREE_OPERAND (expr, 2)))
	      || (TREE_OPERAND (expr, 3)
		  && !is_gimple_val (TREE_OPERAND (expr, 3))))
	    {
	      error ("invalid operands to array reference");
	      debug_generic_stmt (expr);
	      return true;
	    }
	}

      /* Verify if the reference array element types are compatible.  */
      if (TREE_CODE (expr) == ARRAY_REF
	  && !useless_type_conversion_p (TREE_TYPE (expr),
					 TREE_TYPE (TREE_TYPE (op))))
	{
	  error ("type mismatch in array reference");
	  debug_generic_stmt (TREE_TYPE (expr));
	  debug_generic_stmt (TREE_TYPE (TREE_TYPE (op)));
	  return true;
	}
      if (TREE_CODE (expr) == ARRAY_RANGE_REF
	  && !useless_type_conversion_p (TREE_TYPE (TREE_TYPE (expr)),
					 TREE_TYPE (TREE_TYPE (op))))
	{
	  error ("type mismatch in array range reference");
	  debug_generic_stmt (TREE_TYPE (TREE_TYPE (expr)));
	  debug_generic_stmt (TREE_TYPE (TREE_TYPE (op)));
	  return true;
	}

      if ((TREE_CODE (expr) == REALPART_EXPR
	   || TREE_CODE (expr) == IMAGPART_EXPR)
	  && !useless_type_conversion_p (TREE_TYPE (expr),
					 TREE_TYPE (TREE_TYPE (op))))
	{
	  error ("type mismatch in real/imagpart reference");
	  debug_generic_stmt (TREE_TYPE (expr));
	  debug_generic_stmt (TREE_TYPE (TREE_TYPE (op)));
	  return true;
	}

      if (TREE_CODE (expr) == COMPONENT_REF
	  && !useless_type_conversion_p (TREE_TYPE (expr),
					 TREE_TYPE (TREE_OPERAND (expr, 1))))
	{
	  error ("type mismatch in component reference");
	  debug_generic_stmt (TREE_TYPE (expr));
	  debug_generic_stmt (TREE_TYPE (TREE_OPERAND (expr, 1)));
	  return true;
	}

      /* For VIEW_CONVERT_EXPRs which are allowed here, too, there
	 is nothing to verify.  Gross mismatches at most invoke
	 undefined behavior.  */
      if (TREE_CODE (expr) == VIEW_CONVERT_EXPR
	  && !handled_component_p (op))
	return false;

      expr = op;
    }

  return ((require_lvalue || !is_gimple_min_invariant (expr))
	  && verify_types_in_gimple_min_lval (expr));
}

/* Returns true if there is one pointer type in TYPE_POINTER_TO (SRC_OBJ)
   list of pointer-to types that is trivially convertible to DEST.  */

static bool
one_pointer_to_useless_type_conversion_p (tree dest, tree src_obj)
{
  tree src;

  if (!TYPE_POINTER_TO (src_obj))
    return true;

  for (src = TYPE_POINTER_TO (src_obj); src; src = TYPE_NEXT_PTR_TO (src))
    if (useless_type_conversion_p (dest, src))
      return true;

  return false;
}

/* Return true if TYPE1 is a fixed-point type and if conversions to and
   from TYPE2 can be handled by FIXED_CONVERT_EXPR.  */

static bool
valid_fixed_convert_types_p (tree type1, tree type2)
{
  return (FIXED_POINT_TYPE_P (type1)
	  && (INTEGRAL_TYPE_P (type2)
	      || SCALAR_FLOAT_TYPE_P (type2)
	      || FIXED_POINT_TYPE_P (type2)));
}

/* Verify the contents of a GIMPLE_CALL STMT.  Returns true when there
   is a problem, otherwise false.  */

static bool
verify_gimple_call (gimple stmt)
{
  tree fn = gimple_call_fn (stmt);
  tree fntype;

  if (!POINTER_TYPE_P (TREE_TYPE  (fn))
      || (TREE_CODE (TREE_TYPE (TREE_TYPE (fn))) != FUNCTION_TYPE
	  && TREE_CODE (TREE_TYPE (TREE_TYPE (fn))) != METHOD_TYPE))
    {
      error ("non-function in gimple call");
      return true;
    }

  if (gimple_call_lhs (stmt)
      && !is_gimple_lvalue (gimple_call_lhs (stmt)))
    {
      error ("invalid LHS in gimple call");
      return true;
    }

  fntype = TREE_TYPE (TREE_TYPE (fn));
  if (gimple_call_lhs (stmt)
      && !useless_type_conversion_p (TREE_TYPE (gimple_call_lhs (stmt)),
				     TREE_TYPE (fntype))
      /* ???  At least C++ misses conversions at assignments from
	 void * call results.
	 ???  Java is completely off.  Especially with functions
	 returning java.lang.Object.
	 For now simply allow arbitrary pointer type conversions.  */
      && !(POINTER_TYPE_P (TREE_TYPE (gimple_call_lhs (stmt)))
	   && POINTER_TYPE_P (TREE_TYPE (fntype))))
    {
      error ("invalid conversion in gimple call");
      debug_generic_stmt (TREE_TYPE (gimple_call_lhs (stmt)));
      debug_generic_stmt (TREE_TYPE (fntype));
      return true;
    }

  /* If there is a static chain argument, this should not be an indirect
     call, and the decl should have DECL_STATIC_CHAIN set.  */
  if (gimple_call_chain (stmt))
    {
      if (TREE_CODE (fn) != ADDR_EXPR
	  || TREE_CODE (TREE_OPERAND (fn, 0)) != FUNCTION_DECL)
	{
	  error ("static chain in indirect gimple call");
	  return true;
	}
      fn = TREE_OPERAND (fn, 0);

      if (!DECL_STATIC_CHAIN (fn))
	{
	  error ("static chain with function that doesn't use one");
	  return true;
	}
    }

  /* ???  The C frontend passes unpromoted arguments in case it
     didn't see a function declaration before the call.  So for now
     leave the call arguments unverified.  Once we gimplify
     unit-at-a-time we have a chance to fix this.  */

  return false;
}

/* Verifies the gimple comparison with the result type TYPE and
   the operands OP0 and OP1.  */

static bool
verify_gimple_comparison (tree type, tree op0, tree op1)
{
  tree op0_type = TREE_TYPE (op0);
  tree op1_type = TREE_TYPE (op1);

  if (!is_gimple_val (op0) || !is_gimple_val (op1))
    {
      error ("invalid operands in gimple comparison");
      return true;
    }

  /* For comparisons we do not have the operations type as the
     effective type the comparison is carried out in.  Instead
     we require that either the first operand is trivially
     convertible into the second, or the other way around.
     The resulting type of a comparison may be any integral type.
     Because we special-case pointers to void we allow
     comparisons of pointers with the same mode as well.  */
  if ((!useless_type_conversion_p (op0_type, op1_type)
       && !useless_type_conversion_p (op1_type, op0_type)
       && (!POINTER_TYPE_P (op0_type)
	   || !POINTER_TYPE_P (op1_type)
	   || TYPE_MODE (op0_type) != TYPE_MODE (op1_type)))
      || !INTEGRAL_TYPE_P (type))
    {
      error ("type mismatch in comparison expression");
      debug_generic_expr (type);
      debug_generic_expr (op0_type);
      debug_generic_expr (op1_type);
      return true;
    }

  return false;
}

/* Verify a gimple assignment statement STMT with an unary rhs.
   Returns true if anything is wrong.  */

static bool
verify_gimple_assign_unary (gimple stmt)
{
  enum tree_code rhs_code = gimple_assign_rhs_code (stmt);
  tree lhs = gimple_assign_lhs (stmt);
  tree lhs_type = TREE_TYPE (lhs);
  tree rhs1 = gimple_assign_rhs1 (stmt);
  tree rhs1_type = TREE_TYPE (rhs1);

  if (!is_gimple_reg (lhs)
      && !(optimize == 0
	   && TREE_CODE (lhs_type) == COMPLEX_TYPE))
    {
      error ("non-register as LHS of unary operation");
      return true;
    }

  if (!is_gimple_val (rhs1))
    {
      error ("invalid operand in unary operation");
      return true;
    }

  /* First handle conversions.  */
  switch (rhs_code)
    {
    CASE_CONVERT:
      {
	/* Allow conversions between integral types and pointers only if
	   there is no sign or zero extension involved.
	   For targets were the precision of sizetype doesn't match that
	   of pointers we need to allow arbitrary conversions from and
	   to sizetype.  */
	if ((POINTER_TYPE_P (lhs_type)
	     && INTEGRAL_TYPE_P (rhs1_type)
	     && (TYPE_PRECISION (lhs_type) >= TYPE_PRECISION (rhs1_type)
		 || rhs1_type == sizetype))
	    || (POINTER_TYPE_P (rhs1_type)
		&& INTEGRAL_TYPE_P (lhs_type)
		&& (TYPE_PRECISION (rhs1_type) >= TYPE_PRECISION (lhs_type)
		    || lhs_type == sizetype)))
	  return false;

	/* Allow conversion from integer to offset type and vice versa.  */
	if ((TREE_CODE (lhs_type) == OFFSET_TYPE
	     && TREE_CODE (rhs1_type) == INTEGER_TYPE)
	    || (TREE_CODE (lhs_type) == INTEGER_TYPE
		&& TREE_CODE (rhs1_type) == OFFSET_TYPE))
	  return false;

	/* Otherwise assert we are converting between types of the
	   same kind.  */
	if (INTEGRAL_TYPE_P (lhs_type) != INTEGRAL_TYPE_P (rhs1_type))
	  {
	    error ("invalid types in nop conversion");
	    debug_generic_expr (lhs_type);
	    debug_generic_expr (rhs1_type);
	    return true;
	  }

	return false;
      }

    case FIXED_CONVERT_EXPR:
      {
	if (!valid_fixed_convert_types_p (lhs_type, rhs1_type)
	    && !valid_fixed_convert_types_p (rhs1_type, lhs_type))
	  {
	    error ("invalid types in fixed-point conversion");
	    debug_generic_expr (lhs_type);
	    debug_generic_expr (rhs1_type);
	    return true;
	  }

	return false;
      }

    case FLOAT_EXPR:
      {
	if (!INTEGRAL_TYPE_P (rhs1_type) || !SCALAR_FLOAT_TYPE_P (lhs_type))
	  {
	    error ("invalid types in conversion to floating point");
	    debug_generic_expr (lhs_type);
	    debug_generic_expr (rhs1_type);
	    return true;
	  }

        return false;
      }

    case FIX_TRUNC_EXPR:
      {
	if (!INTEGRAL_TYPE_P (lhs_type) || !SCALAR_FLOAT_TYPE_P (rhs1_type))
	  {
	    error ("invalid types in conversion to integer");
	    debug_generic_expr (lhs_type);
	    debug_generic_expr (rhs1_type);
	    return true;
	  }

        return false;
      }

    case VEC_UNPACK_HI_EXPR:
    case VEC_UNPACK_LO_EXPR:
    case REDUC_MAX_EXPR:
    case REDUC_MIN_EXPR:
    case REDUC_PLUS_EXPR:
    case VEC_UNPACK_FLOAT_HI_EXPR:
    case VEC_UNPACK_FLOAT_LO_EXPR:
      /* FIXME.  */
      return false;

    case TRUTH_NOT_EXPR:
    case NEGATE_EXPR:
    case ABS_EXPR:
    case BIT_NOT_EXPR:
    case PAREN_EXPR:
    case NON_LVALUE_EXPR:
    case CONJ_EXPR:
      break;

    default:
      gcc_unreachable ();
    }

  /* For the remaining codes assert there is no conversion involved.  */
  if (!useless_type_conversion_p (lhs_type, rhs1_type))
    {
      error ("non-trivial conversion in unary operation");
      debug_generic_expr (lhs_type);
      debug_generic_expr (rhs1_type);
      return true;
    }

  return false;
}

/* Verify a gimple assignment statement STMT with a binary rhs.
   Returns true if anything is wrong.  */

static bool
verify_gimple_assign_binary (gimple stmt)
{
  enum tree_code rhs_code = gimple_assign_rhs_code (stmt);
  tree lhs = gimple_assign_lhs (stmt);
  tree lhs_type = TREE_TYPE (lhs);
  tree rhs1 = gimple_assign_rhs1 (stmt);
  tree rhs1_type = TREE_TYPE (rhs1);
  tree rhs2 = gimple_assign_rhs2 (stmt);
  tree rhs2_type = TREE_TYPE (rhs2);

  if (!is_gimple_reg (lhs)
      && !(optimize == 0
	   && TREE_CODE (lhs_type) == COMPLEX_TYPE))
    {
      error ("non-register as LHS of binary operation");
      return true;
    }

  if (!is_gimple_val (rhs1)
      || !is_gimple_val (rhs2))
    {
      error ("invalid operands in binary operation");
      return true;
    }

  /* First handle operations that involve different types.  */
  switch (rhs_code)
    {
    case COMPLEX_EXPR:
      {
	if (TREE_CODE (lhs_type) != COMPLEX_TYPE
	    || !(INTEGRAL_TYPE_P (rhs1_type)
	         || SCALAR_FLOAT_TYPE_P (rhs1_type))
	    || !(INTEGRAL_TYPE_P (rhs2_type)
	         || SCALAR_FLOAT_TYPE_P (rhs2_type)))
	  {
	    error ("type mismatch in complex expression");
	    debug_generic_expr (lhs_type);
	    debug_generic_expr (rhs1_type);
	    debug_generic_expr (rhs2_type);
	    return true;
	  }

	return false;
      }

    case LSHIFT_EXPR:
    case RSHIFT_EXPR:
    case LROTATE_EXPR:
    case RROTATE_EXPR:
      {
	/* Shifts and rotates are ok on integral types, fixed point
	   types and integer vector types.  */
	if ((!INTEGRAL_TYPE_P (rhs1_type)
	     && !FIXED_POINT_TYPE_P (rhs1_type)
	     && !(TREE_CODE (rhs1_type) == VECTOR_TYPE
		  && TREE_CODE (TREE_TYPE (rhs1_type)) == INTEGER_TYPE))
	    || (!INTEGRAL_TYPE_P (rhs2_type)
		/* Vector shifts of vectors are also ok.  */
		&& !(TREE_CODE (rhs1_type) == VECTOR_TYPE
		     && TREE_CODE (TREE_TYPE (rhs1_type)) == INTEGER_TYPE
		     && TREE_CODE (rhs2_type) == VECTOR_TYPE
		     && TREE_CODE (TREE_TYPE (rhs2_type)) == INTEGER_TYPE))
	    || !useless_type_conversion_p (lhs_type, rhs1_type))
	  {
	    error ("type mismatch in shift expression");
	    debug_generic_expr (lhs_type);
	    debug_generic_expr (rhs1_type);
	    debug_generic_expr (rhs2_type);
	    return true;
	  }

	return false;
      }

    case VEC_LSHIFT_EXPR:
    case VEC_RSHIFT_EXPR:
      {
	if (TREE_CODE (rhs1_type) != VECTOR_TYPE
	    || !(INTEGRAL_TYPE_P (TREE_TYPE (rhs1_type))
		 || FIXED_POINT_TYPE_P (TREE_TYPE (rhs1_type))
		 || SCALAR_FLOAT_TYPE_P (TREE_TYPE (rhs1_type)))
	    || (!INTEGRAL_TYPE_P (rhs2_type)
		&& (TREE_CODE (rhs2_type) != VECTOR_TYPE
		    || !INTEGRAL_TYPE_P (TREE_TYPE (rhs2_type))))
	    || !useless_type_conversion_p (lhs_type, rhs1_type))
	  {
	    error ("type mismatch in vector shift expression");
	    debug_generic_expr (lhs_type);
	    debug_generic_expr (rhs1_type);
	    debug_generic_expr (rhs2_type);
	    return true;
	  }
	/* For shifting a vector of floating point components we
	   only allow shifting by a constant multiple of the element size.  */
	if (SCALAR_FLOAT_TYPE_P (TREE_TYPE (rhs1_type))
	    && (TREE_CODE (rhs2) != INTEGER_CST
		|| !div_if_zero_remainder (EXACT_DIV_EXPR, rhs2,
					   TYPE_SIZE (TREE_TYPE (rhs1_type)))))
	  {
	    error ("non-element sized vector shift of floating point vector");
	    return true;
	  }

	return false;
      }

    case PLUS_EXPR:
      {
	/* We use regular PLUS_EXPR for vectors.
	   ???  This just makes the checker happy and may not be what is
	   intended.  */
	if (TREE_CODE (lhs_type) == VECTOR_TYPE
	    && POINTER_TYPE_P (TREE_TYPE (lhs_type)))
	  {
	    if (TREE_CODE (rhs1_type) != VECTOR_TYPE
		|| TREE_CODE (rhs2_type) != VECTOR_TYPE)
	      {
		error ("invalid non-vector operands to vector valued plus");
		return true;
	      }
	    lhs_type = TREE_TYPE (lhs_type);
	    rhs1_type = TREE_TYPE (rhs1_type);
	    rhs2_type = TREE_TYPE (rhs2_type);
	    /* PLUS_EXPR is commutative, so we might end up canonicalizing
	       the pointer to 2nd place.  */
	    if (POINTER_TYPE_P (rhs2_type))
	      {
		tree tem = rhs1_type;
		rhs1_type = rhs2_type;
		rhs2_type = tem;
	      }
	    goto do_pointer_plus_expr_check;
	  }
      }
    /* Fallthru.  */
    case MINUS_EXPR:
      {
	if (POINTER_TYPE_P (lhs_type)
	    || POINTER_TYPE_P (rhs1_type)
	    || POINTER_TYPE_P (rhs2_type))
	  {
	    error ("invalid (pointer) operands to plus/minus");
	    return true;
	  }

	/* Continue with generic binary expression handling.  */
	break;
      }

    case POINTER_PLUS_EXPR:
      {
do_pointer_plus_expr_check:
	if (!POINTER_TYPE_P (rhs1_type)
	    || !useless_type_conversion_p (lhs_type, rhs1_type)
	    || !useless_type_conversion_p (sizetype, rhs2_type))
	  {
	    error ("type mismatch in pointer plus expression");
	    debug_generic_stmt (lhs_type);
	    debug_generic_stmt (rhs1_type);
	    debug_generic_stmt (rhs2_type);
	    return true;
	  }

	return false;
      } 

    case TRUTH_ANDIF_EXPR:
    case TRUTH_ORIF_EXPR:
      gcc_unreachable ();

    case TRUTH_AND_EXPR:
    case TRUTH_OR_EXPR:
    case TRUTH_XOR_EXPR:
      {
	/* We allow any kind of integral typed argument and result.  */
	if (!INTEGRAL_TYPE_P (rhs1_type)
	    || !INTEGRAL_TYPE_P (rhs2_type)
	    || !INTEGRAL_TYPE_P (lhs_type))
	  {
	    error ("type mismatch in binary truth expression");
	    debug_generic_expr (lhs_type);
	    debug_generic_expr (rhs1_type);
	    debug_generic_expr (rhs2_type);
	    return true;
	  }

	return false;
      }

    case LT_EXPR:
    case LE_EXPR:
    case GT_EXPR:
    case GE_EXPR:
    case EQ_EXPR:
    case NE_EXPR:
    case UNORDERED_EXPR:
    case ORDERED_EXPR:
    case UNLT_EXPR:
    case UNLE_EXPR:
    case UNGT_EXPR:
    case UNGE_EXPR:
    case UNEQ_EXPR:
    case LTGT_EXPR:
      /* Comparisons are also binary, but the result type is not
	 connected to the operand types.  */
      return verify_gimple_comparison (lhs_type, rhs1, rhs2);

    case WIDEN_SUM_EXPR:
    case WIDEN_MULT_EXPR:
    case VEC_WIDEN_MULT_HI_EXPR:
    case VEC_WIDEN_MULT_LO_EXPR:
    case VEC_PACK_TRUNC_EXPR:
    case VEC_PACK_SAT_EXPR:
    case VEC_PACK_FIX_TRUNC_EXPR:
    case VEC_EXTRACT_EVEN_EXPR:
    case VEC_EXTRACT_ODD_EXPR:
    case VEC_INTERLEAVE_HIGH_EXPR:
    case VEC_INTERLEAVE_LOW_EXPR:
      /* FIXME.  */
      return false;

    case MULT_EXPR:
    case TRUNC_DIV_EXPR:
    case CEIL_DIV_EXPR:
    case FLOOR_DIV_EXPR:
    case ROUND_DIV_EXPR:
    case TRUNC_MOD_EXPR:
    case CEIL_MOD_EXPR:
    case FLOOR_MOD_EXPR:
    case ROUND_MOD_EXPR:
    case RDIV_EXPR:
    case EXACT_DIV_EXPR:
    case MIN_EXPR:
    case MAX_EXPR:
    case BIT_IOR_EXPR:
    case BIT_XOR_EXPR:
    case BIT_AND_EXPR:
      /* Continue with generic binary expression handling.  */
      break;

    default:
      gcc_unreachable ();
    }

  if (!useless_type_conversion_p (lhs_type, rhs1_type)
      || !useless_type_conversion_p (lhs_type, rhs2_type))
    {
      error ("type mismatch in binary expression");
      debug_generic_stmt (lhs_type);
      debug_generic_stmt (rhs1_type);
      debug_generic_stmt (rhs2_type);
      return true;
    }

  return false;
}

/* Verify a gimple assignment statement STMT with a single rhs.
   Returns true if anything is wrong.  */

static bool
verify_gimple_assign_single (gimple stmt)
{
  enum tree_code rhs_code = gimple_assign_rhs_code (stmt);
  tree lhs = gimple_assign_lhs (stmt);
  tree lhs_type = TREE_TYPE (lhs);
  tree rhs1 = gimple_assign_rhs1 (stmt);
  tree rhs1_type = TREE_TYPE (rhs1);
  bool res = false;

  if (!useless_type_conversion_p (lhs_type, rhs1_type))
    {
      error ("non-trivial conversion at assignment");
      debug_generic_expr (lhs_type);
      debug_generic_expr (rhs1_type);
      return true;
    }

  if (handled_component_p (lhs))
    res |= verify_types_in_gimple_reference (lhs, true);

  /* Special codes we cannot handle via their class.  */
  switch (rhs_code)
    {
    case ADDR_EXPR:
      {
	tree op = TREE_OPERAND (rhs1, 0);
	if (!is_gimple_addressable (op))
	  {
	    error ("invalid operand in unary expression");
	    return true;
	  }

	if (!types_compatible_p (TREE_TYPE (op), TREE_TYPE (TREE_TYPE (rhs1)))
	    && !one_pointer_to_useless_type_conversion_p (TREE_TYPE (rhs1),
							  TREE_TYPE (op)))
	  {
	    error ("type mismatch in address expression");
	    debug_generic_stmt (TREE_TYPE (rhs1));
	    debug_generic_stmt (TREE_TYPE (op));
	    return true;
	  }

	return verify_types_in_gimple_reference (op, true);
      }

    /* tcc_reference  */
    case COMPONENT_REF:
    case BIT_FIELD_REF:
    case INDIRECT_REF:
    case ALIGN_INDIRECT_REF:
    case MISALIGNED_INDIRECT_REF:
    case ARRAY_REF:
    case ARRAY_RANGE_REF:
    case VIEW_CONVERT_EXPR:
    case REALPART_EXPR:
    case IMAGPART_EXPR:
    case TARGET_MEM_REF:
      if (!is_gimple_reg (lhs)
	  && is_gimple_reg_type (TREE_TYPE (lhs)))
	{
	  error ("invalid rhs for gimple memory store");
	  debug_generic_stmt (lhs);
	  debug_generic_stmt (rhs1);
	  return true;
	}
      return res || verify_types_in_gimple_reference (rhs1, false);

    /* tcc_constant  */
    case SSA_NAME:
    case INTEGER_CST:
    case REAL_CST:
    case FIXED_CST:
    case COMPLEX_CST:
    case VECTOR_CST:
    case STRING_CST:
      return res;

    /* tcc_declaration  */
    case CONST_DECL:
      return res;
    case VAR_DECL:
    case PARM_DECL:
      if (!is_gimple_reg (lhs)
	  && !is_gimple_reg (rhs1)
	  && is_gimple_reg_type (TREE_TYPE (lhs)))
	{
	  error ("invalid rhs for gimple memory store");
	  debug_generic_stmt (lhs);
	  debug_generic_stmt (rhs1);
	  return true;
	}
      return res;

    case COND_EXPR:
    case CONSTRUCTOR:
    case OBJ_TYPE_REF:
    case ASSERT_EXPR:
    case WITH_SIZE_EXPR:
    case POLYNOMIAL_CHREC:
    case DOT_PROD_EXPR:
    case VEC_COND_EXPR:
    case REALIGN_LOAD_EXPR:
      /* FIXME.  */
      return res;

    default:;
    }

  return res;
}

/* Verify the contents of a GIMPLE_ASSIGN STMT.  Returns true when there
   is a problem, otherwise false.  */

static bool
verify_gimple_assign (gimple stmt)
{
  switch (gimple_assign_rhs_class (stmt))
    {
    case GIMPLE_SINGLE_RHS:
      return verify_gimple_assign_single (stmt);

    case GIMPLE_UNARY_RHS:
      return verify_gimple_assign_unary (stmt);

    case GIMPLE_BINARY_RHS:
      return verify_gimple_assign_binary (stmt);

    default:
      gcc_unreachable ();
    }
}

/* Verify the contents of a GIMPLE_RETURN STMT.  Returns true when there
   is a problem, otherwise false.  */

static bool
verify_gimple_return (gimple stmt)
{
  tree op = gimple_return_retval (stmt);
  tree restype = TREE_TYPE (TREE_TYPE (cfun->decl));

  /* We cannot test for present return values as we do not fix up missing
     return values from the original source.  */
  if (op == NULL)
    return false;
 
  if (!is_gimple_val (op)
      && TREE_CODE (op) != RESULT_DECL)
    {
      error ("invalid operand in return statement");
      debug_generic_stmt (op);
      return true;
    }

  if (!useless_type_conversion_p (restype, TREE_TYPE (op))
      /* ???  With C++ we can have the situation that the result
	 decl is a reference type while the return type is an aggregate.  */
      && !(TREE_CODE (op) == RESULT_DECL
	   && TREE_CODE (TREE_TYPE (op)) == REFERENCE_TYPE
	   && useless_type_conversion_p (restype, TREE_TYPE (TREE_TYPE (op)))))
    {
      error ("invalid conversion in return statement");
      debug_generic_stmt (restype);
      debug_generic_stmt (TREE_TYPE (op));
      return true;
    }

  return false;
}


/* Verify the contents of a GIMPLE_GOTO STMT.  Returns true when there
   is a problem, otherwise false.  */

static bool
verify_gimple_goto (gimple stmt)
{
  tree dest = gimple_goto_dest (stmt);

  /* ???  We have two canonical forms of direct goto destinations, a
     bare LABEL_DECL and an ADDR_EXPR of a LABEL_DECL.  */
  if (TREE_CODE (dest) != LABEL_DECL
      && (!is_gimple_val (dest)
	  || !POINTER_TYPE_P (TREE_TYPE (dest))))
    {
      error ("goto destination is neither a label nor a pointer");
      return true;
    }

  return false;
}

/* Verify the contents of a GIMPLE_SWITCH STMT.  Returns true when there
   is a problem, otherwise false.  */

static bool
verify_gimple_switch (gimple stmt)
{
  if (!is_gimple_val (gimple_switch_index (stmt)))
    {
      error ("invalid operand to switch statement");
      debug_generic_stmt (gimple_switch_index (stmt));
      return true;
    }

  return false;
}

/* Verify the contents of a GIMPLE_TM_ATOMIC.  Returns true if there
   is a problem, otherwise false.  */

static bool
verify_gimple_tm_atomic (gimple stmt)
{
  tree lab = gimple_tm_atomic_label (stmt);
  if (lab != NULL && TREE_CODE (lab) != LABEL_DECL)
    return true;
  return false;
}

/* Verify the contents of a GIMPLE_PHI.  Returns true if there is a problem,
   and false otherwise.  */

static bool
verify_gimple_phi (gimple stmt)
{
  tree type = TREE_TYPE (gimple_phi_result (stmt));
  unsigned i;

  if (TREE_CODE (gimple_phi_result (stmt)) != SSA_NAME)
    {
      error ("Invalid PHI result");
      return true;
    }

  for (i = 0; i < gimple_phi_num_args (stmt); i++)
    {
      tree arg = gimple_phi_arg_def (stmt, i);
      if ((is_gimple_reg (gimple_phi_result (stmt))
	   && !is_gimple_val (arg))
	  || (!is_gimple_reg (gimple_phi_result (stmt))
	      && !is_gimple_addressable (arg)))
	{
	  error ("Invalid PHI argument");
	  debug_generic_stmt (arg);
	  return true;
	}
      if (!useless_type_conversion_p (type, TREE_TYPE (arg)))
	{
	  error ("Incompatible types in PHI argument %u", i);
	  debug_generic_stmt (type);
	  debug_generic_stmt (TREE_TYPE (arg));
	  return true;
	}
    }

  return false;
}


/* Verify a gimple debug statement STMT.
   Returns true if anything is wrong.  */

static bool
verify_gimple_debug (gimple stmt ATTRIBUTE_UNUSED)
{
  /* There isn't much that could be wrong in a gimple debug stmt.  A
     gimple debug bind stmt, for example, maps a tree, that's usually
     a VAR_DECL or a PARM_DECL, but that could also be some scalarized
     component or member of an aggregate type, to another tree, that
     can be an arbitrary expression.  These stmts expand into debug
     insns, and are converted to debug notes by var-tracking.c.  */
  return false;
}


/* Verify the GIMPLE statement STMT.  Returns true if there is an
   error, otherwise false.  */

static bool
verify_types_in_gimple_stmt (gimple stmt)
{
  switch (gimple_code (stmt))
    {
    case GIMPLE_ASSIGN:
      return verify_gimple_assign (stmt);

    case GIMPLE_LABEL:
      return TREE_CODE (gimple_label_label (stmt)) != LABEL_DECL;

    case GIMPLE_CALL:
      return verify_gimple_call (stmt);

    case GIMPLE_COND:
      return verify_gimple_comparison (boolean_type_node,
				       gimple_cond_lhs (stmt),
				       gimple_cond_rhs (stmt));

    case GIMPLE_GOTO:
      return verify_gimple_goto (stmt);

    case GIMPLE_SWITCH:
      return verify_gimple_switch (stmt);

    case GIMPLE_RETURN:
      return verify_gimple_return (stmt);

    case GIMPLE_ASM:
      return false;

    case GIMPLE_PHI:
      return verify_gimple_phi (stmt);

    case GIMPLE_TM_ATOMIC:
      return verify_gimple_tm_atomic (stmt);

    /* Tuples that do not have tree operands.  */
    case GIMPLE_NOP:
    case GIMPLE_PREDICT:
    case GIMPLE_RESX:
    case GIMPLE_EH_DISPATCH:
    case GIMPLE_EH_MUST_NOT_THROW:
      return false;

    CASE_GIMPLE_OMP:
      /* OpenMP directives are validated by the FE and never operated
	 on by the optimizers.  Furthermore, GIMPLE_OMP_FOR may contain
	 non-gimple expressions when the main index variable has had
	 its address taken.  This does not affect the loop itself
	 because the header of an GIMPLE_OMP_FOR is merely used to determine
	 how to setup the parallel iteration.  */
      return false;

    case GIMPLE_DEBUG:
      return verify_gimple_debug (stmt);

    default:
      gcc_unreachable ();
    }
}

/* Verify the GIMPLE statements inside the sequence STMTS.  */

static bool
verify_types_in_gimple_seq_2 (gimple_seq stmts)
{
  gimple_stmt_iterator ittr;
  bool err = false;

  for (ittr = gsi_start (stmts); !gsi_end_p (ittr); gsi_next (&ittr))
    {
      gimple stmt = gsi_stmt (ittr);

      switch (gimple_code (stmt))
        {
	case GIMPLE_BIND:
	  err |= verify_types_in_gimple_seq_2 (gimple_bind_body (stmt));
	  break;

	case GIMPLE_TRY:
	  err |= verify_types_in_gimple_seq_2 (gimple_try_eval (stmt));
	  err |= verify_types_in_gimple_seq_2 (gimple_try_cleanup (stmt));
	  break;

	case GIMPLE_EH_FILTER:
	  err |= verify_types_in_gimple_seq_2 (gimple_eh_filter_failure (stmt));
	  break;

	case GIMPLE_CATCH:
	  err |= verify_types_in_gimple_seq_2 (gimple_catch_handler (stmt));
	  break;

	case GIMPLE_TM_ATOMIC:
	  err |= verify_types_in_gimple_seq_2 (gimple_omp_body (stmt));
	  break;

	default:
	  {
	    bool err2 = verify_types_in_gimple_stmt (stmt);
	    if (err2)
	      debug_gimple_stmt (stmt);
	    err |= err2;
	  }
	}
    }

  return err;
}


/* Verify the GIMPLE statements inside the statement list STMTS.  */

void
verify_types_in_gimple_seq (gimple_seq stmts)
{
  if (verify_types_in_gimple_seq_2 (stmts))
    internal_error ("verify_gimple failed");
}


/* Verify STMT, return true if STMT is not in GIMPLE form.
   TODO: Implement type checking.  */

static bool
verify_stmt (gimple_stmt_iterator *gsi)
{
  tree addr;
  struct walk_stmt_info wi;
  bool last_in_block = gsi_one_before_end_p (*gsi);
  gimple stmt = gsi_stmt (*gsi);
  int lp_nr;

  if (is_gimple_omp (stmt))
    {
      /* OpenMP directives are validated by the FE and never operated
	 on by the optimizers.  Furthermore, GIMPLE_OMP_FOR may contain
	 non-gimple expressions when the main index variable has had
	 its address taken.  This does not affect the loop itself
	 because the header of an GIMPLE_OMP_FOR is merely used to determine
	 how to setup the parallel iteration.  */
      return false;
    }

  /* FIXME.  The C frontend passes unpromoted arguments in case it
     didn't see a function declaration before the call.  */
  if (is_gimple_call (stmt))
    {
      tree decl;

      if (!is_gimple_call_addr (gimple_call_fn (stmt)))
	{
	  error ("invalid function in call statement");
	  return true;
	}

      decl = gimple_call_fndecl (stmt);
      if (decl
	  && TREE_CODE (decl) == FUNCTION_DECL
	  && DECL_LOOPING_CONST_OR_PURE_P (decl)
	  && (!DECL_PURE_P (decl))
	  && (!TREE_READONLY (decl)))
	{
	  error ("invalid pure const state for function");
	  return true;
	}
    }

  if (is_gimple_debug (stmt))
    return false;

  memset (&wi, 0, sizeof (wi));
  addr = walk_gimple_op (gsi_stmt (*gsi), verify_expr, &wi);
  if (addr)
    {
      debug_generic_expr (addr);
      inform (gimple_location (gsi_stmt (*gsi)), "in statement");
      debug_gimple_stmt (stmt);
      return true;
    }

  /* If the statement is marked as part of an EH region, then it is
     expected that the statement could throw.  Verify that when we
     have optimizations that simplify statements such that we prove
     that they cannot throw, that we update other data structures
     to match.  */
  lp_nr = lookup_stmt_eh_lp (stmt);
  if (lp_nr != 0)
    {
<<<<<<< HEAD
      bool is_tm = is_transactional_stmt (stmt);

      /* During IPA passes, ipa-pure-const sets nothrow flags on calls
         and they are updated on statements only after fixup_cfg
	 is executed at beggining of expansion stage.  */
      if (!is_tm && !stmt_could_throw_p (stmt)
	  && cgraph_state != CGRAPH_STATE_IPA_SSA)
=======
      if (!stmt_could_throw_p (stmt))
>>>>>>> b06e51a0
	{
	  /* During IPA passes, ipa-pure-const sets nothrow flags on calls
	     and they are updated on statements only after fixup_cfg
	     is executed at beggining of expansion stage.  */
	  if (cgraph_state != CGRAPH_STATE_IPA_SSA)
	    {
	      error ("statement marked for throw, but doesn%'t");
	      goto fail;
	    }
	}
<<<<<<< HEAD
      /* ??? Add a transactional function akin to stmt_can_throw_internal.  */
      if (!last_in_block && !is_tm && stmt_can_throw_internal (stmt))
=======
      else if (lp_nr > 0 && !last_in_block && stmt_can_throw_internal (stmt))
>>>>>>> b06e51a0
	{
	  error ("statement marked for throw in middle of block");
	  goto fail;
	}
    }

  return false;

 fail:
  debug_gimple_stmt (stmt);
  return true;
}


/* Return true when the T can be shared.  */

static bool
tree_node_can_be_shared (tree t)
{
  if (IS_TYPE_OR_DECL_P (t)
      || is_gimple_min_invariant (t)
      || TREE_CODE (t) == SSA_NAME
      || t == error_mark_node
      || TREE_CODE (t) == IDENTIFIER_NODE)
    return true;

  if (TREE_CODE (t) == CASE_LABEL_EXPR)
    return true;

  while (((TREE_CODE (t) == ARRAY_REF || TREE_CODE (t) == ARRAY_RANGE_REF)
	   && is_gimple_min_invariant (TREE_OPERAND (t, 1)))
	 || TREE_CODE (t) == COMPONENT_REF
	 || TREE_CODE (t) == REALPART_EXPR
	 || TREE_CODE (t) == IMAGPART_EXPR)
    t = TREE_OPERAND (t, 0);

  if (DECL_P (t))
    return true;

  return false;
}


/* Called via walk_gimple_stmt.  Verify tree sharing.  */

static tree
verify_node_sharing (tree *tp, int *walk_subtrees, void *data)
{
  struct walk_stmt_info *wi = (struct walk_stmt_info *) data;
  struct pointer_set_t *visited = (struct pointer_set_t *) wi->info;

  if (tree_node_can_be_shared (*tp))
    {
      *walk_subtrees = false;
      return NULL;
    }

  if (pointer_set_insert (visited, *tp))
    return *tp;

  return NULL;
}


static bool eh_error_found;
static int
verify_eh_throw_stmt_node (void **slot, void *data)
{
  struct throw_stmt_node *node = (struct throw_stmt_node *)*slot;
  struct pointer_set_t *visited = (struct pointer_set_t *) data;

  if (!pointer_set_contains (visited, node->stmt))
    {
      error ("Dead STMT in EH table");
      debug_gimple_stmt (node->stmt);
      eh_error_found = true;
    }
  return 1;
}


/* Verify the GIMPLE statements in every basic block.  */

void
verify_stmts (void)
{
  basic_block bb;
  gimple_stmt_iterator gsi;
  bool err = false;
  struct pointer_set_t *visited, *visited_stmts;
  tree addr;
  struct walk_stmt_info wi;

  timevar_push (TV_TREE_STMT_VERIFY);
  visited = pointer_set_create ();
  visited_stmts = pointer_set_create ();

  memset (&wi, 0, sizeof (wi));
  wi.info = (void *) visited;

  FOR_EACH_BB (bb)
    {
      gimple phi;
      size_t i;

      for (gsi = gsi_start_phis (bb); !gsi_end_p (gsi); gsi_next (&gsi))
	{
	  phi = gsi_stmt (gsi);
	  pointer_set_insert (visited_stmts, phi);
	  if (gimple_bb (phi) != bb)
	    {
	      error ("gimple_bb (phi) is set to a wrong basic block");
	      err |= true;
	    }

	  for (i = 0; i < gimple_phi_num_args (phi); i++)
	    {
	      tree t = gimple_phi_arg_def (phi, i);
	      tree addr;

	      if (!t)
		{
		  error ("missing PHI def");
		  debug_gimple_stmt (phi);
		  err |= true;
		  continue;
		}
	      /* Addressable variables do have SSA_NAMEs but they
		 are not considered gimple values.  */
	      else if (TREE_CODE (t) != SSA_NAME
		       && TREE_CODE (t) != FUNCTION_DECL
		       && !is_gimple_min_invariant (t))
		{
		  error ("PHI argument is not a GIMPLE value");
		  debug_gimple_stmt (phi);
		  debug_generic_expr (t);
		  err |= true;
		}

	      addr = walk_tree (&t, verify_node_sharing, visited, NULL);
	      if (addr)
		{
		  error ("incorrect sharing of tree nodes");
		  debug_gimple_stmt (phi);
		  debug_generic_expr (addr);
		  err |= true;
		}
	    }

#ifdef ENABLE_TYPES_CHECKING
	  if (verify_gimple_phi (phi))
	    {
	      debug_gimple_stmt (phi);
	      err |= true;
	    }
#endif
	}

      for (gsi = gsi_start_bb (bb); !gsi_end_p (gsi); )
	{
	  gimple stmt = gsi_stmt (gsi);

	  if (gimple_code (stmt) == GIMPLE_WITH_CLEANUP_EXPR
	      || gimple_code (stmt) == GIMPLE_BIND)
	    {
	      error ("invalid GIMPLE statement");
	      debug_gimple_stmt (stmt);
	      err |= true;
	    }

	  pointer_set_insert (visited_stmts, stmt);

	  if (gimple_bb (stmt) != bb)
	    {
	      error ("gimple_bb (stmt) is set to a wrong basic block");
	      debug_gimple_stmt (stmt);
	      err |= true;
	    }

	  if (gimple_code (stmt) == GIMPLE_LABEL)
	    {
	      tree decl = gimple_label_label (stmt);
	      int uid = LABEL_DECL_UID (decl);

	      if (uid == -1
		  || VEC_index (basic_block, label_to_block_map, uid) != bb)
		{
		  error ("incorrect entry in label_to_block_map");
		  err |= true;
		}

	      uid = EH_LANDING_PAD_NR (decl);
	      if (uid)
		{
		  eh_landing_pad lp = get_eh_landing_pad_from_number (uid);
		  if (decl != lp->post_landing_pad)
		    {
		      error ("incorrect setting of landing pad number");
		      err |= true;
		    }
		}
	    }

	  err |= verify_stmt (&gsi);

#ifdef ENABLE_TYPES_CHECKING
	  if (verify_types_in_gimple_stmt (gsi_stmt (gsi)))
	    {
	      debug_gimple_stmt (stmt);
	      err |= true;
	    }
#endif
	  addr = walk_gimple_op (gsi_stmt (gsi), verify_node_sharing, &wi);
	  if (addr)
	    {
	      error ("incorrect sharing of tree nodes");
	      debug_gimple_stmt (stmt);
	      debug_generic_expr (addr);
	      err |= true;
	    }
	  gsi_next (&gsi);
	}
    }

  eh_error_found = false;
  if (get_eh_throw_stmt_table (cfun))
    htab_traverse (get_eh_throw_stmt_table (cfun),
		   verify_eh_throw_stmt_node,
		   visited_stmts);

  if (err | eh_error_found)
    internal_error ("verify_stmts failed");

  pointer_set_destroy (visited);
  pointer_set_destroy (visited_stmts);
  verify_histograms ();
  timevar_pop (TV_TREE_STMT_VERIFY);
}


/* Verifies that the flow information is OK.  */

static int
gimple_verify_flow_info (void)
{
  int err = 0;
  basic_block bb;
  gimple_stmt_iterator gsi;
  gimple stmt;
  edge e;
  edge_iterator ei;

  if (ENTRY_BLOCK_PTR->il.gimple)
    {
      error ("ENTRY_BLOCK has IL associated with it");
      err = 1;
    }

  if (EXIT_BLOCK_PTR->il.gimple)
    {
      error ("EXIT_BLOCK has IL associated with it");
      err = 1;
    }

  FOR_EACH_EDGE (e, ei, EXIT_BLOCK_PTR->preds)
    if (e->flags & EDGE_FALLTHRU)
      {
	error ("fallthru to exit from bb %d", e->src->index);
	err = 1;
      }

  FOR_EACH_BB (bb)
    {
      bool found_ctrl_stmt = false;

      stmt = NULL;

      /* Skip labels on the start of basic block.  */
      for (gsi = gsi_start_bb (bb); !gsi_end_p (gsi); gsi_next (&gsi))
	{
	  tree label;
	  gimple prev_stmt = stmt;

	  stmt = gsi_stmt (gsi);

	  if (gimple_code (stmt) != GIMPLE_LABEL)
	    break;

	  label = gimple_label_label (stmt);
	  if (prev_stmt && DECL_NONLOCAL (label))
	    {
	      error ("nonlocal label ");
	      print_generic_expr (stderr, label, 0);
	      fprintf (stderr, " is not first in a sequence of labels in bb %d",
		       bb->index);
	      err = 1;
	    }

	  if (label_to_block (label) != bb)
	    {
	      error ("label ");
	      print_generic_expr (stderr, label, 0);
	      fprintf (stderr, " to block does not match in bb %d",
		       bb->index);
	      err = 1;
	    }

	  if (decl_function_context (label) != current_function_decl)
	    {
	      error ("label ");
	      print_generic_expr (stderr, label, 0);
	      fprintf (stderr, " has incorrect context in bb %d",
		       bb->index);
	      err = 1;
	    }
	}

      /* Verify that body of basic block BB is free of control flow.  */
      for (; !gsi_end_p (gsi); gsi_next (&gsi))
	{
	  gimple stmt = gsi_stmt (gsi);

	  if (found_ctrl_stmt)
	    {
	      error ("control flow in the middle of basic block %d",
		     bb->index);
	      err = 1;
	    }

	  if (stmt_ends_bb_p (stmt))
	    found_ctrl_stmt = true;

	  if (gimple_code (stmt) == GIMPLE_LABEL)
	    {
	      error ("label ");
	      print_generic_expr (stderr, gimple_label_label (stmt), 0);
	      fprintf (stderr, " in the middle of basic block %d", bb->index);
	      err = 1;
	    }
	}

      gsi = gsi_last_bb (bb);
      if (gsi_end_p (gsi))
	continue;

      stmt = gsi_stmt (gsi);

      if (gimple_code (stmt) == GIMPLE_LABEL)
	continue;

      err |= verify_eh_edges (stmt);

      if (is_ctrl_stmt (stmt))
	{
	  FOR_EACH_EDGE (e, ei, bb->succs)
	    if (e->flags & EDGE_FALLTHRU)
	      {
		error ("fallthru edge after a control statement in bb %d",
		       bb->index);
		err = 1;
	      }
	}

      if (gimple_code (stmt) != GIMPLE_COND)
	{
	  /* Verify that there are no edges with EDGE_TRUE/FALSE_FLAG set
	     after anything else but if statement.  */
	  FOR_EACH_EDGE (e, ei, bb->succs)
	    if (e->flags & (EDGE_TRUE_VALUE | EDGE_FALSE_VALUE))
	      {
		error ("true/false edge after a non-GIMPLE_COND in bb %d",
		       bb->index);
		err = 1;
	      }
	}

      switch (gimple_code (stmt))
	{
	case GIMPLE_COND:
	  {
	    edge true_edge;
	    edge false_edge;
  
	    extract_true_false_edges_from_block (bb, &true_edge, &false_edge);

	    if (!true_edge
		|| !false_edge
		|| !(true_edge->flags & EDGE_TRUE_VALUE)
		|| !(false_edge->flags & EDGE_FALSE_VALUE)
		|| (true_edge->flags & (EDGE_FALLTHRU | EDGE_ABNORMAL))
		|| (false_edge->flags & (EDGE_FALLTHRU | EDGE_ABNORMAL))
		|| EDGE_COUNT (bb->succs) >= 3)
	      {
		error ("wrong outgoing edge flags at end of bb %d",
		       bb->index);
		err = 1;
	      }
	  }
	  break;

	case GIMPLE_GOTO:
	  if (simple_goto_p (stmt))
	    {
	      error ("explicit goto at end of bb %d", bb->index);
	      err = 1;
	    }
	  else
	    {
	      /* FIXME.  We should double check that the labels in the
		 destination blocks have their address taken.  */
	      FOR_EACH_EDGE (e, ei, bb->succs)
		if ((e->flags & (EDGE_FALLTHRU | EDGE_TRUE_VALUE
				 | EDGE_FALSE_VALUE))
		    || !(e->flags & EDGE_ABNORMAL))
		  {
		    error ("wrong outgoing edge flags at end of bb %d",
			   bb->index);
		    err = 1;
		  }
	    }
	  break;

	case GIMPLE_RETURN:
	  if (!single_succ_p (bb)
	      || (single_succ_edge (bb)->flags
		  & (EDGE_FALLTHRU | EDGE_ABNORMAL
		     | EDGE_TRUE_VALUE | EDGE_FALSE_VALUE)))
	    {
	      error ("wrong outgoing edge flags at end of bb %d", bb->index);
	      err = 1;
	    }
	  if (single_succ (bb) != EXIT_BLOCK_PTR)
	    {
	      error ("return edge does not point to exit in bb %d",
		     bb->index);
	      err = 1;
	    }
	  break;

	case GIMPLE_SWITCH:
	  {
	    tree prev;
	    edge e;
	    size_t i, n;

	    n = gimple_switch_num_labels (stmt);

	    /* Mark all the destination basic blocks.  */
	    for (i = 0; i < n; ++i)
	      {
		tree lab = CASE_LABEL (gimple_switch_label (stmt, i));
		basic_block label_bb = label_to_block (lab);
		gcc_assert (!label_bb->aux || label_bb->aux == (void *)1);
		label_bb->aux = (void *)1;
	      }

	    /* Verify that the case labels are sorted.  */
	    prev = gimple_switch_label (stmt, 0);
	    for (i = 1; i < n; ++i)
	      {
		tree c = gimple_switch_label (stmt, i);
		if (!CASE_LOW (c))
		  {
		    error ("found default case not at the start of "
			   "case vector");
		    err = 1;
		    continue;
		  }
		if (CASE_LOW (prev)
		    && !tree_int_cst_lt (CASE_LOW (prev), CASE_LOW (c)))
		  {
		    error ("case labels not sorted: ");
		    print_generic_expr (stderr, prev, 0);
		    fprintf (stderr," is greater than ");
		    print_generic_expr (stderr, c, 0);
		    fprintf (stderr," but comes before it.\n");
		    err = 1;
		  }
		prev = c;
	      }
	    /* VRP will remove the default case if it can prove it will
	       never be executed.  So do not verify there always exists
	       a default case here.  */

	    FOR_EACH_EDGE (e, ei, bb->succs)
	      {
		if (!e->dest->aux)
		  {
		    error ("extra outgoing edge %d->%d",
			   bb->index, e->dest->index);
		    err = 1;
		  }

		e->dest->aux = (void *)2;
		if ((e->flags & (EDGE_FALLTHRU | EDGE_ABNORMAL
				 | EDGE_TRUE_VALUE | EDGE_FALSE_VALUE)))
		  {
		    error ("wrong outgoing edge flags at end of bb %d",
			   bb->index);
		    err = 1;
		  }
	      }

	    /* Check that we have all of them.  */
	    for (i = 0; i < n; ++i)
	      {
		tree lab = CASE_LABEL (gimple_switch_label (stmt, i));
		basic_block label_bb = label_to_block (lab);

		if (label_bb->aux != (void *)2)
		  {
		    error ("missing edge %i->%i", bb->index, label_bb->index);
		    err = 1;
		  }
	      }

	    FOR_EACH_EDGE (e, ei, bb->succs)
	      e->dest->aux = (void *)0;
	  }
	  break;

	case GIMPLE_EH_DISPATCH:
	  err |= verify_eh_dispatch_edge (stmt);
	  break;

	default:
	  break;
	}
    }

  if (dom_info_state (CDI_DOMINATORS) >= DOM_NO_FAST_QUERY)
    verify_dominators (CDI_DOMINATORS);

  return err;
}


/* Updates phi nodes after creating a forwarder block joined
   by edge FALLTHRU.  */

static void
gimple_make_forwarder_block (edge fallthru)
{
  edge e;
  edge_iterator ei;
  basic_block dummy, bb;
  tree var;
  gimple_stmt_iterator gsi;

  dummy = fallthru->src;
  bb = fallthru->dest;

  if (single_pred_p (bb))
    return;

  /* If we redirected a branch we must create new PHI nodes at the
     start of BB.  */
  for (gsi = gsi_start_phis (dummy); !gsi_end_p (gsi); gsi_next (&gsi))
    {
      gimple phi, new_phi;
      
      phi = gsi_stmt (gsi);
      var = gimple_phi_result (phi);
      new_phi = create_phi_node (var, bb);
      SSA_NAME_DEF_STMT (var) = new_phi;
      gimple_phi_set_result (phi, make_ssa_name (SSA_NAME_VAR (var), phi));
      add_phi_arg (new_phi, gimple_phi_result (phi), fallthru, 
		   UNKNOWN_LOCATION);
    }

  /* Add the arguments we have stored on edges.  */
  FOR_EACH_EDGE (e, ei, bb->preds)
    {
      if (e == fallthru)
	continue;

      flush_pending_stmts (e);
    }
}


/* Return a non-special label in the head of basic block BLOCK.
   Create one if it doesn't exist.  */

tree
gimple_block_label (basic_block bb)
{
  gimple_stmt_iterator i, s = gsi_start_bb (bb);
  bool first = true;
  tree label;
  gimple stmt;

  for (i = s; !gsi_end_p (i); first = false, gsi_next (&i))
    {
      stmt = gsi_stmt (i);
      if (gimple_code (stmt) != GIMPLE_LABEL)
	break;
      label = gimple_label_label (stmt);
      if (!DECL_NONLOCAL (label))
	{
	  if (!first)
	    gsi_move_before (&i, &s);
	  return label;
	}
    }

  label = create_artificial_label (UNKNOWN_LOCATION);
  stmt = gimple_build_label (label);
  gsi_insert_before (&s, stmt, GSI_NEW_STMT);
  return label;
}


/* Attempt to perform edge redirection by replacing a possibly complex
   jump instruction by a goto or by removing the jump completely.
   This can apply only if all edges now point to the same block.  The
   parameters and return values are equivalent to
   redirect_edge_and_branch.  */

static edge
gimple_try_redirect_by_replacing_jump (edge e, basic_block target)
{
  basic_block src = e->src;
  gimple_stmt_iterator i;
  gimple stmt;

  /* We can replace or remove a complex jump only when we have exactly
     two edges.  */
  if (EDGE_COUNT (src->succs) != 2
      /* Verify that all targets will be TARGET.  Specifically, the
	 edge that is not E must also go to TARGET.  */
      || EDGE_SUCC (src, EDGE_SUCC (src, 0) == e)->dest != target)
    return NULL;

  i = gsi_last_bb (src);
  if (gsi_end_p (i))
    return NULL;

  stmt = gsi_stmt (i);

  if (gimple_code (stmt) == GIMPLE_COND || gimple_code (stmt) == GIMPLE_SWITCH)
    {
      gsi_remove (&i, true);
      e = ssa_redirect_edge (e, target);
      e->flags = EDGE_FALLTHRU;
      return e;
    }

  return NULL;
}


/* Redirect E to DEST.  Return NULL on failure.  Otherwise, return the
   edge representing the redirected branch.  */

static edge
gimple_redirect_edge_and_branch (edge e, basic_block dest)
{
  basic_block bb = e->src;
  gimple_stmt_iterator gsi;
  edge ret;
  gimple stmt;

  if (e->flags & EDGE_ABNORMAL)
    return NULL;

  if (e->dest == dest)
    return NULL;

  if (e->flags & EDGE_EH)
    return redirect_eh_edge (e, dest);

  if (e->src != ENTRY_BLOCK_PTR)
    {
      ret = gimple_try_redirect_by_replacing_jump (e, dest);
      if (ret)
	return ret;
    }

  gsi = gsi_last_bb (bb);
  stmt = gsi_end_p (gsi) ? NULL : gsi_stmt (gsi);

  switch (stmt ? gimple_code (stmt) : GIMPLE_ERROR_MARK)
    {
    case GIMPLE_COND:
      /* For COND_EXPR, we only need to redirect the edge.  */
      break;

    case GIMPLE_GOTO:
      /* No non-abnormal edges should lead from a non-simple goto, and
	 simple ones should be represented implicitly.  */
      gcc_unreachable ();

    case GIMPLE_SWITCH:
      {
	tree label = gimple_block_label (dest);
        tree cases = get_cases_for_edge (e, stmt);

	/* If we have a list of cases associated with E, then use it
	   as it's a lot faster than walking the entire case vector.  */
	if (cases)
	  {
	    edge e2 = find_edge (e->src, dest);
	    tree last, first;

	    first = cases;
	    while (cases)
	      {
		last = cases;
		CASE_LABEL (cases) = label;
		cases = TREE_CHAIN (cases);
	      }

	    /* If there was already an edge in the CFG, then we need
	       to move all the cases associated with E to E2.  */
	    if (e2)
	      {
		tree cases2 = get_cases_for_edge (e2, stmt);

		TREE_CHAIN (last) = TREE_CHAIN (cases2);
		TREE_CHAIN (cases2) = first;
	      }
	  }
	else
	  {
	    size_t i, n = gimple_switch_num_labels (stmt);

	    for (i = 0; i < n; i++)
	      {
		tree elt = gimple_switch_label (stmt, i);
		if (label_to_block (CASE_LABEL (elt)) == e->dest)
		  CASE_LABEL (elt) = label;
	      }
	  }
      }
      break;

    case GIMPLE_ASM:
      {
	int i, n = gimple_asm_nlabels (stmt);
	tree label = gimple_block_label (dest);

	for (i = 0; i < n; ++i)
	  {
	    tree cons = gimple_asm_label_op (stmt, i);
	    if (label_to_block (TREE_VALUE (cons)) == e->dest)
	      TREE_VALUE (cons) = label;
	  }
      }
      break;

    case GIMPLE_RETURN:
      gsi_remove (&gsi, true);
      e->flags |= EDGE_FALLTHRU;
      break;

    case GIMPLE_OMP_RETURN:
    case GIMPLE_OMP_CONTINUE:
    case GIMPLE_OMP_SECTIONS_SWITCH:
    case GIMPLE_OMP_FOR:
      /* The edges from OMP constructs can be simply redirected.  */
      break;

<<<<<<< HEAD
    case GIMPLE_TM_ATOMIC:
      /* The ABORT edge has a stored label associated with it, otherwise
	 the edges are simply redirectable.  */
      /* ??? We don't really need this label after the cfg is created.  */
      if (e->flags == 0)
	gimple_tm_atomic_set_label (stmt, gimple_block_label (dest));
=======
    case GIMPLE_EH_DISPATCH:
      if (!(e->flags & EDGE_FALLTHRU))
	redirect_eh_dispatch_edge (stmt, e, dest);
>>>>>>> b06e51a0
      break;

    default:
      /* Otherwise it must be a fallthru edge, and we don't need to
	 do anything besides redirecting it.  */
      gcc_assert (e->flags & EDGE_FALLTHRU);
      break;
    }

  /* Update/insert PHI nodes as necessary.  */

  /* Now update the edges in the CFG.  */
  e = ssa_redirect_edge (e, dest);

  return e;
}

/* Returns true if it is possible to remove edge E by redirecting
   it to the destination of the other edge from E->src.  */

static bool
gimple_can_remove_branch_p (const_edge e)
{
  if (e->flags & (EDGE_ABNORMAL | EDGE_EH))
    return false;

  return true;
}

/* Simple wrapper, as we can always redirect fallthru edges.  */

static basic_block
gimple_redirect_edge_and_branch_force (edge e, basic_block dest)
{
  e = gimple_redirect_edge_and_branch (e, dest);
  gcc_assert (e);

  return NULL;
}


/* Splits basic block BB after statement STMT (but at least after the
   labels).  If STMT is NULL, BB is split just after the labels.  */

static basic_block
gimple_split_block (basic_block bb, void *stmt)
{
  gimple_stmt_iterator gsi;
  gimple_stmt_iterator gsi_tgt;
  gimple act;
  gimple_seq list;
  basic_block new_bb;
  edge e;
  edge_iterator ei;

  new_bb = create_empty_bb (bb);

  /* Redirect the outgoing edges.  */
  new_bb->succs = bb->succs;
  bb->succs = NULL;
  FOR_EACH_EDGE (e, ei, new_bb->succs)
    e->src = new_bb;

  if (stmt && gimple_code ((gimple) stmt) == GIMPLE_LABEL)
    stmt = NULL;

  /* Move everything from GSI to the new basic block.  */
  for (gsi = gsi_start_bb (bb); !gsi_end_p (gsi); gsi_next (&gsi))
    {
      act = gsi_stmt (gsi);
      if (gimple_code (act) == GIMPLE_LABEL)
	continue;

      if (!stmt)
	break;

      if (stmt == act)
	{
	  gsi_next (&gsi);
	  break;
	}
    }

  if (gsi_end_p (gsi))
    return new_bb;

  /* Split the statement list - avoid re-creating new containers as this
     brings ugly quadratic memory consumption in the inliner.  
     (We are still quadratic since we need to update stmt BB pointers,
     sadly.)  */
  list = gsi_split_seq_before (&gsi);
  set_bb_seq (new_bb, list);
  for (gsi_tgt = gsi_start (list);
       !gsi_end_p (gsi_tgt); gsi_next (&gsi_tgt))
    gimple_set_bb (gsi_stmt (gsi_tgt), new_bb);

  return new_bb;
}


/* Moves basic block BB after block AFTER.  */

static bool
gimple_move_block_after (basic_block bb, basic_block after)
{
  if (bb->prev_bb == after)
    return true;

  unlink_block (bb);
  link_block (bb, after);

  return true;
}


/* Return true if basic_block can be duplicated.  */

static bool
gimple_can_duplicate_bb_p (const_basic_block bb ATTRIBUTE_UNUSED)
{
  return true;
}

/* Create a duplicate of the basic block BB.  NOTE: This does not
   preserve SSA form.  */

static basic_block
gimple_duplicate_bb (basic_block bb)
{
  basic_block new_bb;
  gimple_stmt_iterator gsi, gsi_tgt;
  gimple_seq phis = phi_nodes (bb);
  gimple phi, stmt, copy;

  new_bb = create_empty_bb (EXIT_BLOCK_PTR->prev_bb);

  /* Copy the PHI nodes.  We ignore PHI node arguments here because
     the incoming edges have not been setup yet.  */
  for (gsi = gsi_start (phis); !gsi_end_p (gsi); gsi_next (&gsi))
    {
      phi = gsi_stmt (gsi);
      copy = create_phi_node (gimple_phi_result (phi), new_bb);
      create_new_def_for (gimple_phi_result (copy), copy,
			  gimple_phi_result_ptr (copy));
    }

  gsi_tgt = gsi_start_bb (new_bb);
  for (gsi = gsi_start_bb (bb); !gsi_end_p (gsi); gsi_next (&gsi))
    {
      def_operand_p def_p;
      ssa_op_iter op_iter;

      stmt = gsi_stmt (gsi);
      if (gimple_code (stmt) == GIMPLE_LABEL)
	continue;

      /* Create a new copy of STMT and duplicate STMT's virtual
	 operands.  */
      copy = gimple_copy (stmt);
      gsi_insert_after (&gsi_tgt, copy, GSI_NEW_STMT);

      maybe_duplicate_eh_stmt (copy, stmt);
      gimple_duplicate_stmt_histograms (cfun, copy, cfun, stmt);

      /* Create new names for all the definitions created by COPY and
	 add replacement mappings for each new name.  */
      FOR_EACH_SSA_DEF_OPERAND (def_p, copy, op_iter, SSA_OP_ALL_DEFS)
	create_new_def_for (DEF_FROM_PTR (def_p), copy, def_p);
    }

  return new_bb;
}

/* Adds phi node arguments for edge E_COPY after basic block duplication.  */

static void
add_phi_args_after_copy_edge (edge e_copy)
{
  basic_block bb, bb_copy = e_copy->src, dest;
  edge e;
  edge_iterator ei;
  gimple phi, phi_copy;
  tree def;
  gimple_stmt_iterator psi, psi_copy;

  if (gimple_seq_empty_p (phi_nodes (e_copy->dest)))
    return;

  bb = bb_copy->flags & BB_DUPLICATED ? get_bb_original (bb_copy) : bb_copy;

  if (e_copy->dest->flags & BB_DUPLICATED)
    dest = get_bb_original (e_copy->dest);
  else
    dest = e_copy->dest;

  e = find_edge (bb, dest);
  if (!e)
    {
      /* During loop unrolling the target of the latch edge is copied.
	 In this case we are not looking for edge to dest, but to
	 duplicated block whose original was dest.  */
      FOR_EACH_EDGE (e, ei, bb->succs)
	{
	  if ((e->dest->flags & BB_DUPLICATED)
	      && get_bb_original (e->dest) == dest)
	    break;
	}

      gcc_assert (e != NULL);
    }

  for (psi = gsi_start_phis (e->dest),
       psi_copy = gsi_start_phis (e_copy->dest);
       !gsi_end_p (psi);
       gsi_next (&psi), gsi_next (&psi_copy))
    {
      phi = gsi_stmt (psi);
      phi_copy = gsi_stmt (psi_copy);
      def = PHI_ARG_DEF_FROM_EDGE (phi, e);
      add_phi_arg (phi_copy, def, e_copy, 
		   gimple_phi_arg_location_from_edge (phi, e));
    }
}


/* Basic block BB_COPY was created by code duplication.  Add phi node
   arguments for edges going out of BB_COPY.  The blocks that were
   duplicated have BB_DUPLICATED set.  */

void
add_phi_args_after_copy_bb (basic_block bb_copy)
{
  edge e_copy;
  edge_iterator ei;

  FOR_EACH_EDGE (e_copy, ei, bb_copy->succs)
    {
      add_phi_args_after_copy_edge (e_copy);
    }
}

/* Blocks in REGION_COPY array of length N_REGION were created by
   duplication of basic blocks.  Add phi node arguments for edges
   going from these blocks.  If E_COPY is not NULL, also add
   phi node arguments for its destination.*/

void
add_phi_args_after_copy (basic_block *region_copy, unsigned n_region,
			 edge e_copy)
{
  unsigned i;

  for (i = 0; i < n_region; i++)
    region_copy[i]->flags |= BB_DUPLICATED;

  for (i = 0; i < n_region; i++)
    add_phi_args_after_copy_bb (region_copy[i]);
  if (e_copy)
    add_phi_args_after_copy_edge (e_copy);

  for (i = 0; i < n_region; i++)
    region_copy[i]->flags &= ~BB_DUPLICATED;
}

/* Duplicates a REGION (set of N_REGION basic blocks) with just a single
   important exit edge EXIT.  By important we mean that no SSA name defined
   inside region is live over the other exit edges of the region.  All entry
   edges to the region must go to ENTRY->dest.  The edge ENTRY is redirected
   to the duplicate of the region.  SSA form, dominance and loop information
   is updated.  The new basic blocks are stored to REGION_COPY in the same
   order as they had in REGION, provided that REGION_COPY is not NULL.
   The function returns false if it is unable to copy the region,
   true otherwise.  */

bool
gimple_duplicate_sese_region (edge entry, edge exit,
			    basic_block *region, unsigned n_region,
			    basic_block *region_copy)
{
  unsigned i;
  bool free_region_copy = false, copying_header = false;
  struct loop *loop = entry->dest->loop_father;
  edge exit_copy;
  VEC (basic_block, heap) *doms;
  edge redirected;
  int total_freq = 0, entry_freq = 0;
  gcov_type total_count = 0, entry_count = 0;

  if (!can_copy_bbs_p (region, n_region))
    return false;

  /* Some sanity checking.  Note that we do not check for all possible
     missuses of the functions.  I.e. if you ask to copy something weird,
     it will work, but the state of structures probably will not be
     correct.  */
  for (i = 0; i < n_region; i++)
    {
      /* We do not handle subloops, i.e. all the blocks must belong to the
	 same loop.  */
      if (region[i]->loop_father != loop)
	return false;

      if (region[i] != entry->dest
	  && region[i] == loop->header)
	return false;
    }

  set_loop_copy (loop, loop);

  /* In case the function is used for loop header copying (which is the primary
     use), ensure that EXIT and its copy will be new latch and entry edges.  */
  if (loop->header == entry->dest)
    {
      copying_header = true;
      set_loop_copy (loop, loop_outer (loop));

      if (!dominated_by_p (CDI_DOMINATORS, loop->latch, exit->src))
	return false;

      for (i = 0; i < n_region; i++)
	if (region[i] != exit->src
	    && dominated_by_p (CDI_DOMINATORS, region[i], exit->src))
	  return false;
    }

  if (!region_copy)
    {
      region_copy = XNEWVEC (basic_block, n_region);
      free_region_copy = true;
    }

  gcc_assert (!need_ssa_update_p (cfun));

  /* Record blocks outside the region that are dominated by something
     inside.  */
  doms = NULL;
  initialize_original_copy_tables ();

  doms = get_dominated_by_region (CDI_DOMINATORS, region, n_region);

  if (entry->dest->count)
    {
      total_count = entry->dest->count;
      entry_count = entry->count;
      /* Fix up corner cases, to avoid division by zero or creation of negative
	 frequencies.  */
      if (entry_count > total_count)
	entry_count = total_count;
    }
  else
    {
      total_freq = entry->dest->frequency;
      entry_freq = EDGE_FREQUENCY (entry);
      /* Fix up corner cases, to avoid division by zero or creation of negative
	 frequencies.  */
      if (total_freq == 0)
	total_freq = 1;
      else if (entry_freq > total_freq)
	entry_freq = total_freq;
    }

  copy_bbs (region, n_region, region_copy, &exit, 1, &exit_copy, loop,
	    split_edge_bb_loc (entry));
  if (total_count)
    {
      scale_bbs_frequencies_gcov_type (region, n_region,
				       total_count - entry_count,
				       total_count);
      scale_bbs_frequencies_gcov_type (region_copy, n_region, entry_count,
				       total_count);
    }
  else
    {
      scale_bbs_frequencies_int (region, n_region, total_freq - entry_freq,
				 total_freq);
      scale_bbs_frequencies_int (region_copy, n_region, entry_freq, total_freq);
    }

  if (copying_header)
    {
      loop->header = exit->dest;
      loop->latch = exit->src;
    }

  /* Redirect the entry and add the phi node arguments.  */
  redirected = redirect_edge_and_branch (entry, get_bb_copy (entry->dest));
  gcc_assert (redirected != NULL);
  flush_pending_stmts (entry);

  /* Concerning updating of dominators:  We must recount dominators
     for entry block and its copy.  Anything that is outside of the
     region, but was dominated by something inside needs recounting as
     well.  */
  set_immediate_dominator (CDI_DOMINATORS, entry->dest, entry->src);
  VEC_safe_push (basic_block, heap, doms, get_bb_original (entry->dest));
  iterate_fix_dominators (CDI_DOMINATORS, doms, false);
  VEC_free (basic_block, heap, doms);

  /* Add the other PHI node arguments.  */
  add_phi_args_after_copy (region_copy, n_region, NULL);

  /* Update the SSA web.  */
  update_ssa (TODO_update_ssa);

  if (free_region_copy)
    free (region_copy);

  free_original_copy_tables ();
  return true;
}

/* Duplicates REGION consisting of N_REGION blocks.  The new blocks
   are stored to REGION_COPY in the same order in that they appear
   in REGION, if REGION_COPY is not NULL.  ENTRY is the entry to
   the region, EXIT an exit from it.  The condition guarding EXIT
   is moved to ENTRY.  Returns true if duplication succeeds, false
   otherwise.

   For example, 
 
   some_code;
   if (cond)
     A;
   else
     B;

   is transformed to

   if (cond)
     {
       some_code;
       A;
     }
   else
     {
       some_code;
       B;
     }
*/

bool
gimple_duplicate_sese_tail (edge entry ATTRIBUTE_UNUSED, edge exit ATTRIBUTE_UNUSED,
			  basic_block *region ATTRIBUTE_UNUSED, unsigned n_region ATTRIBUTE_UNUSED,
			  basic_block *region_copy ATTRIBUTE_UNUSED)
{
  unsigned i;
  bool free_region_copy = false;
  struct loop *loop = exit->dest->loop_father;
  struct loop *orig_loop = entry->dest->loop_father;
  basic_block switch_bb, entry_bb, nentry_bb;
  VEC (basic_block, heap) *doms;
  int total_freq = 0, exit_freq = 0;
  gcov_type total_count = 0, exit_count = 0;
  edge exits[2], nexits[2], e;
  gimple_stmt_iterator gsi;
  gimple cond_stmt;
  edge sorig, snew;

  gcc_assert (EDGE_COUNT (exit->src->succs) == 2);
  exits[0] = exit;
  exits[1] = EDGE_SUCC (exit->src, EDGE_SUCC (exit->src, 0) == exit);

  if (!can_copy_bbs_p (region, n_region))
    return false;

  /* Some sanity checking.  Note that we do not check for all possible
     missuses of the functions.  I.e. if you ask to copy something weird
     (e.g., in the example, if there is a jump from inside to the middle
     of some_code, or come_code defines some of the values used in cond)
     it will work, but the resulting code will not be correct.  */
  for (i = 0; i < n_region; i++)
    {
      /* We do not handle subloops, i.e. all the blocks must belong to the
	 same loop.  */
      if (region[i]->loop_father != orig_loop)
	return false;

      if (region[i] == orig_loop->latch)
	return false;
    }

  initialize_original_copy_tables ();
  set_loop_copy (orig_loop, loop);

  if (!region_copy)
    {
      region_copy = XNEWVEC (basic_block, n_region);
      free_region_copy = true;
    }

  gcc_assert (!need_ssa_update_p (cfun));

  /* Record blocks outside the region that are dominated by something
     inside.  */
  doms = get_dominated_by_region (CDI_DOMINATORS, region, n_region);

  if (exit->src->count)
    {
      total_count = exit->src->count;
      exit_count = exit->count;
      /* Fix up corner cases, to avoid division by zero or creation of negative
	 frequencies.  */
      if (exit_count > total_count)
	exit_count = total_count;
    }
  else
    {
      total_freq = exit->src->frequency;
      exit_freq = EDGE_FREQUENCY (exit);
      /* Fix up corner cases, to avoid division by zero or creation of negative
	 frequencies.  */
      if (total_freq == 0)
	total_freq = 1;
      if (exit_freq > total_freq)
	exit_freq = total_freq;
    }

  copy_bbs (region, n_region, region_copy, exits, 2, nexits, orig_loop,
	    split_edge_bb_loc (exit));
  if (total_count)
    {
      scale_bbs_frequencies_gcov_type (region, n_region,
				       total_count - exit_count,
				       total_count);
      scale_bbs_frequencies_gcov_type (region_copy, n_region, exit_count,
				       total_count);
    }
  else
    {
      scale_bbs_frequencies_int (region, n_region, total_freq - exit_freq,
				 total_freq);
      scale_bbs_frequencies_int (region_copy, n_region, exit_freq, total_freq);
    }

  /* Create the switch block, and put the exit condition to it.  */
  entry_bb = entry->dest;
  nentry_bb = get_bb_copy (entry_bb);
  if (!last_stmt (entry->src)
      || !stmt_ends_bb_p (last_stmt (entry->src)))
    switch_bb = entry->src;
  else
    switch_bb = split_edge (entry);
  set_immediate_dominator (CDI_DOMINATORS, nentry_bb, switch_bb);

  gsi = gsi_last_bb (switch_bb);
  cond_stmt = last_stmt (exit->src);
  gcc_assert (gimple_code (cond_stmt) == GIMPLE_COND);
  cond_stmt = gimple_copy (cond_stmt);
  gimple_cond_set_lhs (cond_stmt, unshare_expr (gimple_cond_lhs (cond_stmt)));
  gimple_cond_set_rhs (cond_stmt, unshare_expr (gimple_cond_rhs (cond_stmt)));
  gsi_insert_after (&gsi, cond_stmt, GSI_NEW_STMT);

  sorig = single_succ_edge (switch_bb);
  sorig->flags = exits[1]->flags;
  snew = make_edge (switch_bb, nentry_bb, exits[0]->flags);

  /* Register the new edge from SWITCH_BB in loop exit lists.  */
  rescan_loop_exit (snew, true, false);

  /* Add the PHI node arguments.  */
  add_phi_args_after_copy (region_copy, n_region, snew);

  /* Get rid of now superfluous conditions and associated edges (and phi node
     arguments).  */
  e = redirect_edge_and_branch (exits[0], exits[1]->dest);
  PENDING_STMT (e) = NULL;
  e = redirect_edge_and_branch (nexits[1], nexits[0]->dest);
  PENDING_STMT (e) = NULL;

  /* Anything that is outside of the region, but was dominated by something
     inside needs to update dominance info.  */
  iterate_fix_dominators (CDI_DOMINATORS, doms, false);
  VEC_free (basic_block, heap, doms);

  /* Update the SSA web.  */
  update_ssa (TODO_update_ssa);

  if (free_region_copy)
    free (region_copy);

  free_original_copy_tables ();
  return true;
}

/* Add all the blocks dominated by ENTRY to the array BBS_P.  Stop
   adding blocks when the dominator traversal reaches EXIT.  This
   function silently assumes that ENTRY strictly dominates EXIT.  */

void
gather_blocks_in_sese_region (basic_block entry, basic_block exit,
			      VEC(basic_block,heap) **bbs_p)
{
  basic_block son;

  for (son = first_dom_son (CDI_DOMINATORS, entry);
       son;
       son = next_dom_son (CDI_DOMINATORS, son))
    {
      VEC_safe_push (basic_block, heap, *bbs_p, son);
      if (son != exit)
	gather_blocks_in_sese_region (son, exit, bbs_p);
    }
}

/* Replaces *TP with a duplicate (belonging to function TO_CONTEXT).
   The duplicates are recorded in VARS_MAP.  */

static void
replace_by_duplicate_decl (tree *tp, struct pointer_map_t *vars_map,
			   tree to_context)
{
  tree t = *tp, new_t;
  struct function *f = DECL_STRUCT_FUNCTION (to_context);
  void **loc;

  if (DECL_CONTEXT (t) == to_context)
    return;

  loc = pointer_map_contains (vars_map, t);

  if (!loc)
    {
      loc = pointer_map_insert (vars_map, t);

      if (SSA_VAR_P (t))
	{
	  new_t = copy_var_decl (t, DECL_NAME (t), TREE_TYPE (t));
	  f->local_decls = tree_cons (NULL_TREE, new_t, f->local_decls);
	}
      else
	{
	  gcc_assert (TREE_CODE (t) == CONST_DECL);
	  new_t = copy_node (t);
	}
      DECL_CONTEXT (new_t) = to_context;

      *loc = new_t;
    }
  else
    new_t = (tree) *loc;

  *tp = new_t;
}


/* Creates an ssa name in TO_CONTEXT equivalent to NAME.
   VARS_MAP maps old ssa names and var_decls to the new ones.  */

static tree
replace_ssa_name (tree name, struct pointer_map_t *vars_map,
		  tree to_context)
{
  void **loc;
  tree new_name, decl = SSA_NAME_VAR (name);

  gcc_assert (is_gimple_reg (name));

  loc = pointer_map_contains (vars_map, name);

  if (!loc)
    {
      replace_by_duplicate_decl (&decl, vars_map, to_context);

      push_cfun (DECL_STRUCT_FUNCTION (to_context));
      if (gimple_in_ssa_p (cfun))
	add_referenced_var (decl);

      new_name = make_ssa_name (decl, SSA_NAME_DEF_STMT (name));
      if (SSA_NAME_IS_DEFAULT_DEF (name))
	set_default_def (decl, new_name);
      pop_cfun ();

      loc = pointer_map_insert (vars_map, name);
      *loc = new_name;
    }
  else
    new_name = (tree) *loc;

  return new_name;
}

struct move_stmt_d
{
  tree orig_block;
  tree new_block;
  tree from_context;
  tree to_context;
  struct pointer_map_t *vars_map;
  htab_t new_label_map;
  struct pointer_map_t *eh_map;
  bool remap_decls_p;
};

/* Helper for move_block_to_fn.  Set TREE_BLOCK in every expression
   contained in *TP if it has been ORIG_BLOCK previously and change the
   DECL_CONTEXT of every local variable referenced in *TP.  */

static tree
move_stmt_op (tree *tp, int *walk_subtrees, void *data)
{
  struct walk_stmt_info *wi = (struct walk_stmt_info *) data;
  struct move_stmt_d *p = (struct move_stmt_d *) wi->info;
  tree t = *tp;

  if (EXPR_P (t))
    /* We should never have TREE_BLOCK set on non-statements.  */
    gcc_assert (!TREE_BLOCK (t));

  else if (DECL_P (t) || TREE_CODE (t) == SSA_NAME)
    {
      if (TREE_CODE (t) == SSA_NAME)
	*tp = replace_ssa_name (t, p->vars_map, p->to_context);
      else if (TREE_CODE (t) == LABEL_DECL)
	{
	  if (p->new_label_map)
	    {
	      struct tree_map in, *out;
	      in.base.from = t;
	      out = (struct tree_map *)
		htab_find_with_hash (p->new_label_map, &in, DECL_UID (t));
	      if (out)
		*tp = t = out->to;
	    }

	  DECL_CONTEXT (t) = p->to_context;
	}
      else if (p->remap_decls_p)
	{
	  /* Replace T with its duplicate.  T should no longer appear in the
	     parent function, so this looks wasteful; however, it may appear
	     in referenced_vars, and more importantly, as virtual operands of
	     statements, and in alias lists of other variables.  It would be
	     quite difficult to expunge it from all those places.  ??? It might
	     suffice to do this for addressable variables.  */
	  if ((TREE_CODE (t) == VAR_DECL
	       && !is_global_var (t))
	      || TREE_CODE (t) == CONST_DECL)
	    replace_by_duplicate_decl (tp, p->vars_map, p->to_context);
	  
	  if (SSA_VAR_P (t)
	      && gimple_in_ssa_p (cfun))
	    {
	      push_cfun (DECL_STRUCT_FUNCTION (p->to_context));
	      add_referenced_var (*tp);
	      pop_cfun ();
	    }
	}
      *walk_subtrees = 0;
    }
  else if (TYPE_P (t))
    *walk_subtrees = 0;

  return NULL_TREE;
}

/* Helper for move_stmt_r.  Given an EH region number for the source
   function, map that to the duplicate EH regio number in the dest.  */

static int
move_stmt_eh_region_nr (int old_nr, struct move_stmt_d *p)
{
  eh_region old_r, new_r;
  void **slot;

  old_r = get_eh_region_from_number (old_nr);
  slot = pointer_map_contains (p->eh_map, old_r);
  new_r = (eh_region) *slot;

  return new_r->index;
}

/* Similar, but operate on INTEGER_CSTs.  */

static tree
move_stmt_eh_region_tree_nr (tree old_t_nr, struct move_stmt_d *p)
{
  int old_nr, new_nr;

  old_nr = tree_low_cst (old_t_nr, 0);
  new_nr = move_stmt_eh_region_nr (old_nr, p);

  return build_int_cst (NULL, new_nr);
}

/* Like move_stmt_op, but for gimple statements.

   Helper for move_block_to_fn.  Set GIMPLE_BLOCK in every expression
   contained in the current statement in *GSI_P and change the
   DECL_CONTEXT of every local variable referenced in the current
   statement.  */

static tree
move_stmt_r (gimple_stmt_iterator *gsi_p, bool *handled_ops_p,
	     struct walk_stmt_info *wi)
{
  struct move_stmt_d *p = (struct move_stmt_d *) wi->info;
  gimple stmt = gsi_stmt (*gsi_p);
  tree block = gimple_block (stmt);

  if (p->orig_block == NULL_TREE
      || block == p->orig_block
      || block == NULL_TREE)
    gimple_set_block (stmt, p->new_block);
#ifdef ENABLE_CHECKING
  else if (block != p->new_block)
    {
      while (block && block != p->orig_block)
	block = BLOCK_SUPERCONTEXT (block);
      gcc_assert (block);
    }
#endif

  switch (gimple_code (stmt))
    {
    case GIMPLE_CALL:
      /* Remap the region numbers for __builtin_eh_{pointer,filter}.  */
      {
	tree r, fndecl = gimple_call_fndecl (stmt);
	if (fndecl && DECL_BUILT_IN_CLASS (fndecl) == BUILT_IN_NORMAL)
	  switch (DECL_FUNCTION_CODE (fndecl))
	    {
	    case BUILT_IN_EH_COPY_VALUES:
	      r = gimple_call_arg (stmt, 1);
	      r = move_stmt_eh_region_tree_nr (r, p);
	      gimple_call_set_arg (stmt, 1, r);
	      /* FALLTHRU */

	    case BUILT_IN_EH_POINTER:
	    case BUILT_IN_EH_FILTER:
	      r = gimple_call_arg (stmt, 0);
	      r = move_stmt_eh_region_tree_nr (r, p);
	      gimple_call_set_arg (stmt, 0, r);
	      break;

	    default:
	      break;
	    }
      }
      break;

    case GIMPLE_RESX:
      {
	int r = gimple_resx_region (stmt);
	r = move_stmt_eh_region_nr (r, p);
	gimple_resx_set_region (stmt, r);
      }
      break;

    case GIMPLE_EH_DISPATCH:
      {
	int r = gimple_eh_dispatch_region (stmt);
	r = move_stmt_eh_region_nr (r, p);
	gimple_eh_dispatch_set_region (stmt, r);
      }
      break;

    case GIMPLE_OMP_RETURN:
    case GIMPLE_OMP_CONTINUE:
      break;
    default:
      if (is_gimple_omp (stmt))
	{
	  /* Do not remap variables inside OMP directives.  Variables
	     referenced in clauses and directive header belong to the
	     parent function and should not be moved into the child
	     function.  */
	  bool save_remap_decls_p = p->remap_decls_p;
	  p->remap_decls_p = false;
	  *handled_ops_p = true;

	  walk_gimple_seq (gimple_omp_body (stmt), move_stmt_r,
			   move_stmt_op, wi);

	  p->remap_decls_p = save_remap_decls_p;
	}
      break;
    }

  return NULL_TREE;
}

/* Marks virtual operands of all statements in basic blocks BBS for
   renaming.  */

void
mark_virtual_ops_in_bb (basic_block bb)
{
  gimple_stmt_iterator gsi;

  for (gsi = gsi_start_phis (bb); !gsi_end_p (gsi); gsi_next (&gsi))
    mark_virtual_ops_for_renaming (gsi_stmt (gsi));

  for (gsi = gsi_start_bb (bb); !gsi_end_p (gsi); gsi_next (&gsi))
    mark_virtual_ops_for_renaming (gsi_stmt (gsi));
}

/* Move basic block BB from function CFUN to function DEST_FN.  The
   block is moved out of the original linked list and placed after
   block AFTER in the new list.  Also, the block is removed from the
   original array of blocks and placed in DEST_FN's array of blocks.
   If UPDATE_EDGE_COUNT_P is true, the edge counts on both CFGs is
   updated to reflect the moved edges.

   The local variables are remapped to new instances, VARS_MAP is used
   to record the mapping.  */

static void
move_block_to_fn (struct function *dest_cfun, basic_block bb,
		  basic_block after, bool update_edge_count_p,
		  struct move_stmt_d *d)
{
  struct control_flow_graph *cfg;
  edge_iterator ei;
  edge e;
  gimple_stmt_iterator si;
  unsigned old_len, new_len;

  /* Remove BB from dominance structures.  */
  delete_from_dominance_info (CDI_DOMINATORS, bb);
  if (current_loops)
    remove_bb_from_loops (bb);

  /* Link BB to the new linked list.  */
  move_block_after (bb, after);

  /* Update the edge count in the corresponding flowgraphs.  */
  if (update_edge_count_p)
    FOR_EACH_EDGE (e, ei, bb->succs)
      {
	cfun->cfg->x_n_edges--;
	dest_cfun->cfg->x_n_edges++;
      }

  /* Remove BB from the original basic block array.  */
  VEC_replace (basic_block, cfun->cfg->x_basic_block_info, bb->index, NULL);
  cfun->cfg->x_n_basic_blocks--;

  /* Grow DEST_CFUN's basic block array if needed.  */
  cfg = dest_cfun->cfg;
  cfg->x_n_basic_blocks++;
  if (bb->index >= cfg->x_last_basic_block)
    cfg->x_last_basic_block = bb->index + 1;

  old_len = VEC_length (basic_block, cfg->x_basic_block_info);
  if ((unsigned) cfg->x_last_basic_block >= old_len)
    {
      new_len = cfg->x_last_basic_block + (cfg->x_last_basic_block + 3) / 4;
      VEC_safe_grow_cleared (basic_block, gc, cfg->x_basic_block_info,
			     new_len);
    }

  VEC_replace (basic_block, cfg->x_basic_block_info,
               bb->index, bb);

  /* Remap the variables in phi nodes.  */
  for (si = gsi_start_phis (bb); !gsi_end_p (si); )
    {
      gimple phi = gsi_stmt (si);
      use_operand_p use;
      tree op = PHI_RESULT (phi);
      ssa_op_iter oi;

      if (!is_gimple_reg (op))
	{
	  /* Remove the phi nodes for virtual operands (alias analysis will be
	     run for the new function, anyway).  */
          remove_phi_node (&si, true);
	  continue;
	}

      SET_PHI_RESULT (phi,
		      replace_ssa_name (op, d->vars_map, dest_cfun->decl));
      FOR_EACH_PHI_ARG (use, phi, oi, SSA_OP_USE)
	{
	  op = USE_FROM_PTR (use);
	  if (TREE_CODE (op) == SSA_NAME)
	    SET_USE (use, replace_ssa_name (op, d->vars_map, dest_cfun->decl));
	}

      gsi_next (&si);
    }

  for (si = gsi_start_bb (bb); !gsi_end_p (si); gsi_next (&si))
    {
      gimple stmt = gsi_stmt (si);
      struct walk_stmt_info wi;

      memset (&wi, 0, sizeof (wi));
      wi.info = d;
      walk_gimple_stmt (&si, move_stmt_r, move_stmt_op, &wi);

      if (gimple_code (stmt) == GIMPLE_LABEL)
	{
	  tree label = gimple_label_label (stmt);
	  int uid = LABEL_DECL_UID (label);

	  gcc_assert (uid > -1);

	  old_len = VEC_length (basic_block, cfg->x_label_to_block_map);
	  if (old_len <= (unsigned) uid)
	    {
	      new_len = 3 * uid / 2 + 1;
	      VEC_safe_grow_cleared (basic_block, gc,
				     cfg->x_label_to_block_map, new_len);
	    }

	  VEC_replace (basic_block, cfg->x_label_to_block_map, uid, bb);
	  VEC_replace (basic_block, cfun->cfg->x_label_to_block_map, uid, NULL);

	  gcc_assert (DECL_CONTEXT (label) == dest_cfun->decl);

	  if (uid >= dest_cfun->cfg->last_label_uid)
	    dest_cfun->cfg->last_label_uid = uid + 1;
	}

      maybe_duplicate_eh_stmt_fn (dest_cfun, stmt, cfun, stmt, d->eh_map, 0);
      remove_stmt_from_eh_lp_fn (cfun, stmt);

      gimple_duplicate_stmt_histograms (dest_cfun, stmt, cfun, stmt);
      gimple_remove_stmt_histograms (cfun, stmt);

      /* We cannot leave any operands allocated from the operand caches of
	 the current function.  */
      free_stmt_operands (stmt);
      push_cfun (dest_cfun);
      update_stmt (stmt);
      pop_cfun ();
    }

  FOR_EACH_EDGE (e, ei, bb->succs)
    if (e->goto_locus)
      {
	tree block = e->goto_block;
	if (d->orig_block == NULL_TREE
	    || block == d->orig_block)
	  e->goto_block = d->new_block;
#ifdef ENABLE_CHECKING
	else if (block != d->new_block)
	  {
	    while (block && block != d->orig_block)
	      block = BLOCK_SUPERCONTEXT (block);
	    gcc_assert (block);
	  }
#endif
      }
}

/* Examine the statements in BB (which is in SRC_CFUN); find and return
   the outermost EH region.  Use REGION as the incoming base EH region.  */

static eh_region
find_outermost_region_in_block (struct function *src_cfun,
				basic_block bb, eh_region region)
{
  gimple_stmt_iterator si;

  for (si = gsi_start_bb (bb); !gsi_end_p (si); gsi_next (&si))
    {
      gimple stmt = gsi_stmt (si);
      eh_region stmt_region;
      int lp_nr;

      lp_nr = lookup_stmt_eh_lp_fn (src_cfun, stmt);
      stmt_region = get_eh_region_from_lp_number_fn (src_cfun, lp_nr);
      if (stmt_region)
	{
	  if (region == NULL)
	    region = stmt_region;
	  else if (stmt_region != region)
	    {
	      region = eh_region_outermost (src_cfun, stmt_region, region);
	      gcc_assert (region != NULL);
	    }
	}
    }

  return region;
}

static tree
new_label_mapper (tree decl, void *data)
{
  htab_t hash = (htab_t) data;
  struct tree_map *m;
  void **slot;

  gcc_assert (TREE_CODE (decl) == LABEL_DECL);

  m = XNEW (struct tree_map);
  m->hash = DECL_UID (decl);
  m->base.from = decl;
  m->to = create_artificial_label (UNKNOWN_LOCATION);
  LABEL_DECL_UID (m->to) = LABEL_DECL_UID (decl);
  if (LABEL_DECL_UID (m->to) >= cfun->cfg->last_label_uid)
    cfun->cfg->last_label_uid = LABEL_DECL_UID (m->to) + 1;

  slot = htab_find_slot_with_hash (hash, m, m->hash, INSERT);
  gcc_assert (*slot == NULL);

  *slot = m;

  return m->to;
}

/* Change DECL_CONTEXT of all BLOCK_VARS in block, including
   subblocks.  */

static void
replace_block_vars_by_duplicates (tree block, struct pointer_map_t *vars_map,
				  tree to_context)
{
  tree *tp, t;

  for (tp = &BLOCK_VARS (block); *tp; tp = &TREE_CHAIN (*tp))
    {
      t = *tp;
      if (TREE_CODE (t) != VAR_DECL && TREE_CODE (t) != CONST_DECL)
	continue;
      replace_by_duplicate_decl (&t, vars_map, to_context);
      if (t != *tp)
	{
	  if (TREE_CODE (*tp) == VAR_DECL && DECL_HAS_VALUE_EXPR_P (*tp))
	    {
	      SET_DECL_VALUE_EXPR (t, DECL_VALUE_EXPR (*tp));
	      DECL_HAS_VALUE_EXPR_P (t) = 1;
	    }
	  TREE_CHAIN (t) = TREE_CHAIN (*tp);
	  *tp = t;
	}
    }

  for (block = BLOCK_SUBBLOCKS (block); block; block = BLOCK_CHAIN (block))
    replace_block_vars_by_duplicates (block, vars_map, to_context);
}

/* Move a single-entry, single-exit region delimited by ENTRY_BB and
   EXIT_BB to function DEST_CFUN.  The whole region is replaced by a
   single basic block in the original CFG and the new basic block is
   returned.  DEST_CFUN must not have a CFG yet.

   Note that the region need not be a pure SESE region.  Blocks inside
   the region may contain calls to abort/exit.  The only restriction
   is that ENTRY_BB should be the only entry point and it must
   dominate EXIT_BB.

   Change TREE_BLOCK of all statements in ORIG_BLOCK to the new
   functions outermost BLOCK, move all subblocks of ORIG_BLOCK
   to the new function.

   All local variables referenced in the region are assumed to be in
   the corresponding BLOCK_VARS and unexpanded variable lists
   associated with DEST_CFUN.  */

basic_block
move_sese_region_to_fn (struct function *dest_cfun, basic_block entry_bb,
		        basic_block exit_bb, tree orig_block)
{
  VEC(basic_block,heap) *bbs, *dom_bbs;
  basic_block dom_entry = get_immediate_dominator (CDI_DOMINATORS, entry_bb);
  basic_block after, bb, *entry_pred, *exit_succ, abb;
  struct function *saved_cfun = cfun;
  int *entry_flag, *exit_flag;
  unsigned *entry_prob, *exit_prob;
  unsigned i, num_entry_edges, num_exit_edges;
  edge e;
  edge_iterator ei;
  htab_t new_label_map;
  struct pointer_map_t *vars_map, *eh_map;
  struct loop *loop = entry_bb->loop_father;
  struct move_stmt_d d;

  /* If ENTRY does not strictly dominate EXIT, this cannot be an SESE
     region.  */
  gcc_assert (entry_bb != exit_bb
              && (!exit_bb
		  || dominated_by_p (CDI_DOMINATORS, exit_bb, entry_bb)));

  /* Collect all the blocks in the region.  Manually add ENTRY_BB
     because it won't be added by dfs_enumerate_from.  */
  bbs = NULL;
  VEC_safe_push (basic_block, heap, bbs, entry_bb);
  gather_blocks_in_sese_region (entry_bb, exit_bb, &bbs);

  /* The blocks that used to be dominated by something in BBS will now be
     dominated by the new block.  */
  dom_bbs = get_dominated_by_region (CDI_DOMINATORS,
				     VEC_address (basic_block, bbs),
				     VEC_length (basic_block, bbs));

  /* Detach ENTRY_BB and EXIT_BB from CFUN->CFG.  We need to remember
     the predecessor edges to ENTRY_BB and the successor edges to
     EXIT_BB so that we can re-attach them to the new basic block that
     will replace the region.  */
  num_entry_edges = EDGE_COUNT (entry_bb->preds);
  entry_pred = (basic_block *) xcalloc (num_entry_edges, sizeof (basic_block));
  entry_flag = (int *) xcalloc (num_entry_edges, sizeof (int));
  entry_prob = XNEWVEC (unsigned, num_entry_edges);
  i = 0;
  for (ei = ei_start (entry_bb->preds); (e = ei_safe_edge (ei)) != NULL;)
    {
      entry_prob[i] = e->probability;
      entry_flag[i] = e->flags;
      entry_pred[i++] = e->src;
      remove_edge (e);
    }

  if (exit_bb)
    {
      num_exit_edges = EDGE_COUNT (exit_bb->succs);
      exit_succ = (basic_block *) xcalloc (num_exit_edges,
					   sizeof (basic_block));
      exit_flag = (int *) xcalloc (num_exit_edges, sizeof (int));
      exit_prob = XNEWVEC (unsigned, num_exit_edges);
      i = 0;
      for (ei = ei_start (exit_bb->succs); (e = ei_safe_edge (ei)) != NULL;)
	{
	  exit_prob[i] = e->probability;
	  exit_flag[i] = e->flags;
	  exit_succ[i++] = e->dest;
	  remove_edge (e);
	}
    }
  else
    {
      num_exit_edges = 0;
      exit_succ = NULL;
      exit_flag = NULL;
      exit_prob = NULL;
    }

  /* Switch context to the child function to initialize DEST_FN's CFG.  */
  gcc_assert (dest_cfun->cfg == NULL);
  push_cfun (dest_cfun);

  init_empty_tree_cfg ();

  /* Initialize EH information for the new function.  */
  eh_map = NULL;
  new_label_map = NULL;
  if (saved_cfun->eh)
    {
      eh_region region = NULL;

      for (i = 0; VEC_iterate (basic_block, bbs, i, bb); i++)
	region = find_outermost_region_in_block (saved_cfun, bb, region);

      init_eh_for_function ();
      if (region != NULL)
	{
	  new_label_map = htab_create (17, tree_map_hash, tree_map_eq, free);
	  eh_map = duplicate_eh_regions (saved_cfun, region, 0,
					 new_label_mapper, new_label_map);
	}
    }

  pop_cfun ();

  /* Move blocks from BBS into DEST_CFUN.  */
  gcc_assert (VEC_length (basic_block, bbs) >= 2);
  after = dest_cfun->cfg->x_entry_block_ptr;
  vars_map = pointer_map_create ();

  memset (&d, 0, sizeof (d));
  d.orig_block = orig_block;
  d.new_block = DECL_INITIAL (dest_cfun->decl);
  d.from_context = cfun->decl;
  d.to_context = dest_cfun->decl;
  d.vars_map = vars_map;
  d.new_label_map = new_label_map;
  d.eh_map = eh_map;
  d.remap_decls_p = true;

  for (i = 0; VEC_iterate (basic_block, bbs, i, bb); i++)
    {
      /* No need to update edge counts on the last block.  It has
	 already been updated earlier when we detached the region from
	 the original CFG.  */
      move_block_to_fn (dest_cfun, bb, after, bb != exit_bb, &d);
      after = bb;
    }

  /* Rewire BLOCK_SUBBLOCKS of orig_block.  */
  if (orig_block)
    {
      tree block;
      gcc_assert (BLOCK_SUBBLOCKS (DECL_INITIAL (dest_cfun->decl))
		  == NULL_TREE);
      BLOCK_SUBBLOCKS (DECL_INITIAL (dest_cfun->decl))
	= BLOCK_SUBBLOCKS (orig_block);
      for (block = BLOCK_SUBBLOCKS (orig_block);
	   block; block = BLOCK_CHAIN (block))
	BLOCK_SUPERCONTEXT (block) = DECL_INITIAL (dest_cfun->decl);
      BLOCK_SUBBLOCKS (orig_block) = NULL_TREE;
    }

  replace_block_vars_by_duplicates (DECL_INITIAL (dest_cfun->decl),
				    vars_map, dest_cfun->decl);

  if (new_label_map)
    htab_delete (new_label_map);
  if (eh_map)
    pointer_map_destroy (eh_map);
  pointer_map_destroy (vars_map);

  /* Rewire the entry and exit blocks.  The successor to the entry
     block turns into the successor of DEST_FN's ENTRY_BLOCK_PTR in
     the child function.  Similarly, the predecessor of DEST_FN's
     EXIT_BLOCK_PTR turns into the predecessor of EXIT_BLOCK_PTR.  We
     need to switch CFUN between DEST_CFUN and SAVED_CFUN so that the
     various CFG manipulation function get to the right CFG.

     FIXME, this is silly.  The CFG ought to become a parameter to
     these helpers.  */
  push_cfun (dest_cfun);
  make_edge (ENTRY_BLOCK_PTR, entry_bb, EDGE_FALLTHRU);
  if (exit_bb)
    make_edge (exit_bb,  EXIT_BLOCK_PTR, 0);
  pop_cfun ();

  /* Back in the original function, the SESE region has disappeared,
     create a new basic block in its place.  */
  bb = create_empty_bb (entry_pred[0]);
  if (current_loops)
    add_bb_to_loop (bb, loop);
  for (i = 0; i < num_entry_edges; i++)
    {
      e = make_edge (entry_pred[i], bb, entry_flag[i]);
      e->probability = entry_prob[i];
    }

  for (i = 0; i < num_exit_edges; i++)
    {
      e = make_edge (bb, exit_succ[i], exit_flag[i]);
      e->probability = exit_prob[i];
    }

  set_immediate_dominator (CDI_DOMINATORS, bb, dom_entry);
  for (i = 0; VEC_iterate (basic_block, dom_bbs, i, abb); i++)
    set_immediate_dominator (CDI_DOMINATORS, abb, bb);
  VEC_free (basic_block, heap, dom_bbs);

  if (exit_bb)
    {
      free (exit_prob);
      free (exit_flag);
      free (exit_succ);
    }
  free (entry_prob);
  free (entry_flag);
  free (entry_pred);
  VEC_free (basic_block, heap, bbs);

  return bb;
}


/* Dump FUNCTION_DECL FN to file FILE using FLAGS (see TDF_* in tree-pass.h)
   */

void
dump_function_to_file (tree fn, FILE *file, int flags)
{
  tree arg, vars, var;
  struct function *dsf;
  bool ignore_topmost_bind = false, any_var = false;
  basic_block bb;
  tree chain;

  fprintf (file, "%s (", lang_hooks.decl_printable_name (fn, 2));

  arg = DECL_ARGUMENTS (fn);
  while (arg)
    {
      print_generic_expr (file, TREE_TYPE (arg), dump_flags);
      fprintf (file, " ");
      print_generic_expr (file, arg, dump_flags);
      if (flags & TDF_VERBOSE)
	print_node (file, "", arg, 4);
      if (TREE_CHAIN (arg))
	fprintf (file, ", ");
      arg = TREE_CHAIN (arg);
    }
  fprintf (file, ")\n");

  if (flags & TDF_VERBOSE)
    print_node (file, "", fn, 2);

  dsf = DECL_STRUCT_FUNCTION (fn);
  if (dsf && (flags & TDF_EH))
    dump_eh_tree (file, dsf);

  if (flags & TDF_RAW && !gimple_has_body_p (fn))
    {
      dump_node (fn, TDF_SLIM | flags, file);
      return;
    }

  /* Switch CFUN to point to FN.  */
  push_cfun (DECL_STRUCT_FUNCTION (fn));

  /* When GIMPLE is lowered, the variables are no longer available in
     BIND_EXPRs, so display them separately.  */
  if (cfun && cfun->decl == fn && cfun->local_decls)
    {
      ignore_topmost_bind = true;

      fprintf (file, "{\n");
      for (vars = cfun->local_decls; vars; vars = TREE_CHAIN (vars))
	{
	  var = TREE_VALUE (vars);

	  print_generic_decl (file, var, flags);
	  if (flags & TDF_VERBOSE)
	    print_node (file, "", var, 4);
	  fprintf (file, "\n");

	  any_var = true;
	}
    }

  if (cfun && cfun->decl == fn && cfun->cfg && basic_block_info)
    {
      /* If the CFG has been built, emit a CFG-based dump.  */
      check_bb_profile (ENTRY_BLOCK_PTR, file);
      if (!ignore_topmost_bind)
	fprintf (file, "{\n");

      if (any_var && n_basic_blocks)
	fprintf (file, "\n");

      FOR_EACH_BB (bb)
	gimple_dump_bb (bb, file, 2, flags);

      fprintf (file, "}\n");
      check_bb_profile (EXIT_BLOCK_PTR, file);
    }
  else if (DECL_SAVED_TREE (fn) == NULL)
    {
      /* The function is now in GIMPLE form but the CFG has not been
	 built yet.  Emit the single sequence of GIMPLE statements
	 that make up its body.  */
      gimple_seq body = gimple_body (fn);

      if (gimple_seq_first_stmt (body)
	  && gimple_seq_first_stmt (body) == gimple_seq_last_stmt (body)
	  && gimple_code (gimple_seq_first_stmt (body)) == GIMPLE_BIND)
	print_gimple_seq (file, body, 0, flags);
      else
	{
	  if (!ignore_topmost_bind)
	    fprintf (file, "{\n");

	  if (any_var)
	    fprintf (file, "\n");

	  print_gimple_seq (file, body, 2, flags);
	  fprintf (file, "}\n");
	}
    }
  else
    {
      int indent;

      /* Make a tree based dump.  */
      chain = DECL_SAVED_TREE (fn);

      if (chain && TREE_CODE (chain) == BIND_EXPR)
	{
	  if (ignore_topmost_bind)
	    {
	      chain = BIND_EXPR_BODY (chain);
	      indent = 2;
	    }
	  else
	    indent = 0;
	}
      else
	{
	  if (!ignore_topmost_bind)
	    fprintf (file, "{\n");
	  indent = 2;
	}

      if (any_var)
	fprintf (file, "\n");

      print_generic_stmt_indented (file, chain, flags, indent);
      if (ignore_topmost_bind)
	fprintf (file, "}\n");
    }

  fprintf (file, "\n\n");

  /* Restore CFUN.  */
  pop_cfun ();
}


/* Dump FUNCTION_DECL FN to stderr using FLAGS (see TDF_* in tree.h)  */

void
debug_function (tree fn, int flags)
{
  dump_function_to_file (fn, stderr, flags);
}


/* Print on FILE the indexes for the predecessors of basic_block BB.  */

static void
print_pred_bbs (FILE *file, basic_block bb)
{
  edge e;
  edge_iterator ei;

  FOR_EACH_EDGE (e, ei, bb->preds)
    fprintf (file, "bb_%d ", e->src->index);
}


/* Print on FILE the indexes for the successors of basic_block BB.  */

static void
print_succ_bbs (FILE *file, basic_block bb)
{
  edge e;
  edge_iterator ei;

  FOR_EACH_EDGE (e, ei, bb->succs)
    fprintf (file, "bb_%d ", e->dest->index);
}

/* Print to FILE the basic block BB following the VERBOSITY level.  */

void 
print_loops_bb (FILE *file, basic_block bb, int indent, int verbosity)
{
  char *s_indent = (char *) alloca ((size_t) indent + 1);
  memset ((void *) s_indent, ' ', (size_t) indent);
  s_indent[indent] = '\0';

  /* Print basic_block's header.  */
  if (verbosity >= 2)
    {
      fprintf (file, "%s  bb_%d (preds = {", s_indent, bb->index);
      print_pred_bbs (file, bb);
      fprintf (file, "}, succs = {");
      print_succ_bbs (file, bb);
      fprintf (file, "})\n");
    }

  /* Print basic_block's body.  */
  if (verbosity >= 3)
    {
      fprintf (file, "%s  {\n", s_indent);
      gimple_dump_bb (bb, file, indent + 4, TDF_VOPS|TDF_MEMSYMS);
      fprintf (file, "%s  }\n", s_indent);
    }
}

static void print_loop_and_siblings (FILE *, struct loop *, int, int);

/* Pretty print LOOP on FILE, indented INDENT spaces.  Following
   VERBOSITY level this outputs the contents of the loop, or just its
   structure.  */

static void
print_loop (FILE *file, struct loop *loop, int indent, int verbosity)
{
  char *s_indent;
  basic_block bb;

  if (loop == NULL)
    return;

  s_indent = (char *) alloca ((size_t) indent + 1);
  memset ((void *) s_indent, ' ', (size_t) indent);
  s_indent[indent] = '\0';

  /* Print loop's header.  */
  fprintf (file, "%sloop_%d (header = %d, latch = %d", s_indent, 
	   loop->num, loop->header->index, loop->latch->index);
  fprintf (file, ", niter = ");
  print_generic_expr (file, loop->nb_iterations, 0);

  if (loop->any_upper_bound)
    {
      fprintf (file, ", upper_bound = ");
      dump_double_int (file, loop->nb_iterations_upper_bound, true);
    }

  if (loop->any_estimate)
    {
      fprintf (file, ", estimate = ");
      dump_double_int (file, loop->nb_iterations_estimate, true);
    }
  fprintf (file, ")\n");

  /* Print loop's body.  */
  if (verbosity >= 1)
    {
      fprintf (file, "%s{\n", s_indent);
      FOR_EACH_BB (bb)
	if (bb->loop_father == loop)
	  print_loops_bb (file, bb, indent, verbosity);

      print_loop_and_siblings (file, loop->inner, indent + 2, verbosity);
      fprintf (file, "%s}\n", s_indent);
    }
}

/* Print the LOOP and its sibling loops on FILE, indented INDENT
   spaces.  Following VERBOSITY level this outputs the contents of the
   loop, or just its structure.  */

static void
print_loop_and_siblings (FILE *file, struct loop *loop, int indent, int verbosity)
{
  if (loop == NULL)
    return;

  print_loop (file, loop, indent, verbosity);
  print_loop_and_siblings (file, loop->next, indent, verbosity);
}

/* Follow a CFG edge from the entry point of the program, and on entry
   of a loop, pretty print the loop structure on FILE.  */

void
print_loops (FILE *file, int verbosity)
{
  basic_block bb;

  bb = ENTRY_BLOCK_PTR;
  if (bb && bb->loop_father)
    print_loop_and_siblings (file, bb->loop_father, 0, verbosity);
}


/* Debugging loops structure at tree level, at some VERBOSITY level.  */

void
debug_loops (int verbosity)
{
  print_loops (stderr, verbosity);
}

/* Print on stderr the code of LOOP, at some VERBOSITY level.  */

void
debug_loop (struct loop *loop, int verbosity)
{
  print_loop (stderr, loop, 0, verbosity);
}

/* Print on stderr the code of loop number NUM, at some VERBOSITY
   level.  */

void
debug_loop_num (unsigned num, int verbosity)
{
  debug_loop (get_loop (num), verbosity);
}

/* Return true if BB ends with a call, possibly followed by some
   instructions that must stay with the call.  Return false,
   otherwise.  */

static bool
gimple_block_ends_with_call_p (basic_block bb)
{
  gimple_stmt_iterator gsi = gsi_last_nondebug_bb (bb);
  return is_gimple_call (gsi_stmt (gsi));
}


/* Return true if BB ends with a conditional branch.  Return false,
   otherwise.  */

static bool
gimple_block_ends_with_condjump_p (const_basic_block bb)
{
  gimple stmt = last_stmt (CONST_CAST_BB (bb));
  return (stmt && gimple_code (stmt) == GIMPLE_COND);
}


/* Return true if we need to add fake edge to exit at statement T.
   Helper function for gimple_flow_call_edges_add.  */

static bool
need_fake_edge_p (gimple t)
{
  tree fndecl = NULL_TREE;
  int call_flags = 0;

  /* NORETURN and LONGJMP calls already have an edge to exit.
     CONST and PURE calls do not need one.
     We don't currently check for CONST and PURE here, although
     it would be a good idea, because those attributes are
     figured out from the RTL in mark_constant_function, and
     the counter incrementation code from -fprofile-arcs
     leads to different results from -fbranch-probabilities.  */
  if (is_gimple_call (t))
    {
      fndecl = gimple_call_fndecl (t);
      call_flags = gimple_call_flags (t);
    }

  if (is_gimple_call (t)
      && fndecl
      && DECL_BUILT_IN (fndecl)
      && (call_flags & ECF_NOTHROW)
      && !(call_flags & ECF_RETURNS_TWICE)
      /* fork() doesn't really return twice, but the effect of
         wrapping it in __gcov_fork() which calls __gcov_flush()
	 and clears the counters before forking has the same
	 effect as returning twice.  Force a fake edge.  */
      && !(DECL_BUILT_IN_CLASS (fndecl) == BUILT_IN_NORMAL
	   && DECL_FUNCTION_CODE (fndecl) == BUILT_IN_FORK))
    return false;

  if (is_gimple_call (t)
      && !(call_flags & ECF_NORETURN))
    return true;

  if (gimple_code (t) == GIMPLE_ASM
       && (gimple_asm_volatile_p (t) || gimple_asm_input_p (t)))
    return true;

  return false;
}


/* Add fake edges to the function exit for any non constant and non
   noreturn calls, volatile inline assembly in the bitmap of blocks
   specified by BLOCKS or to the whole CFG if BLOCKS is zero.  Return
   the number of blocks that were split.

   The goal is to expose cases in which entering a basic block does
   not imply that all subsequent instructions must be executed.  */

static int
gimple_flow_call_edges_add (sbitmap blocks)
{
  int i;
  int blocks_split = 0;
  int last_bb = last_basic_block;
  bool check_last_block = false;

  if (n_basic_blocks == NUM_FIXED_BLOCKS)
    return 0;

  if (! blocks)
    check_last_block = true;
  else
    check_last_block = TEST_BIT (blocks, EXIT_BLOCK_PTR->prev_bb->index);

  /* In the last basic block, before epilogue generation, there will be
     a fallthru edge to EXIT.  Special care is required if the last insn
     of the last basic block is a call because make_edge folds duplicate
     edges, which would result in the fallthru edge also being marked
     fake, which would result in the fallthru edge being removed by
     remove_fake_edges, which would result in an invalid CFG.

     Moreover, we can't elide the outgoing fake edge, since the block
     profiler needs to take this into account in order to solve the minimal
     spanning tree in the case that the call doesn't return.

     Handle this by adding a dummy instruction in a new last basic block.  */
  if (check_last_block)
    {
      basic_block bb = EXIT_BLOCK_PTR->prev_bb;
      gimple_stmt_iterator gsi = gsi_last_bb (bb);
      gimple t = NULL;

      if (!gsi_end_p (gsi))
	t = gsi_stmt (gsi);

      if (t && need_fake_edge_p (t))
	{
	  edge e;

	  e = find_edge (bb, EXIT_BLOCK_PTR);
	  if (e)
	    {
	      gsi_insert_on_edge (e, gimple_build_nop ());
	      gsi_commit_edge_inserts ();
	    }
	}
    }

  /* Now add fake edges to the function exit for any non constant
     calls since there is no way that we can determine if they will
     return or not...  */
  for (i = 0; i < last_bb; i++)
    {
      basic_block bb = BASIC_BLOCK (i);
      gimple_stmt_iterator gsi;
      gimple stmt, last_stmt;

      if (!bb)
	continue;

      if (blocks && !TEST_BIT (blocks, i))
	continue;

      gsi = gsi_last_bb (bb);
      if (!gsi_end_p (gsi))
	{
	  last_stmt = gsi_stmt (gsi);
	  do
	    {
	      stmt = gsi_stmt (gsi);
	      if (need_fake_edge_p (stmt))
		{
		  edge e;

		  /* The handling above of the final block before the
		     epilogue should be enough to verify that there is
		     no edge to the exit block in CFG already.
		     Calling make_edge in such case would cause us to
		     mark that edge as fake and remove it later.  */
#ifdef ENABLE_CHECKING
		  if (stmt == last_stmt)
		    {
		      e = find_edge (bb, EXIT_BLOCK_PTR);
		      gcc_assert (e == NULL);
		    }
#endif

		  /* Note that the following may create a new basic block
		     and renumber the existing basic blocks.  */
		  if (stmt != last_stmt)
		    {
		      e = split_block (bb, stmt);
		      if (e)
			blocks_split++;
		    }
		  make_edge (bb, EXIT_BLOCK_PTR, EDGE_FAKE);
		}
	      gsi_prev (&gsi);
	    }
	  while (!gsi_end_p (gsi));
	}
    }

  if (blocks_split)
    verify_flow_info ();

  return blocks_split;
}

/* Purge dead abnormal call edges from basic block BB.  */

bool
gimple_purge_dead_abnormal_call_edges (basic_block bb)
{
  bool changed = gimple_purge_dead_eh_edges (bb);

  if (cfun->has_nonlocal_label)
    {
      gimple stmt = last_stmt (bb);
      edge_iterator ei;
      edge e;

      if (!(stmt && stmt_can_make_abnormal_goto (stmt)))
	for (ei = ei_start (bb->succs); (e = ei_safe_edge (ei)); )
	  {
	    if (e->flags & EDGE_ABNORMAL)
	      {
		remove_edge (e);
		changed = true;
	      }
	    else
	      ei_next (&ei);
	  }

      /* See gimple_purge_dead_eh_edges below.  */
      if (changed)
	free_dominance_info (CDI_DOMINATORS);
    }

  return changed;
}

/* Removes edge E and all the blocks dominated by it, and updates dominance
   information.  The IL in E->src needs to be updated separately.
   If dominance info is not available, only the edge E is removed.*/

void
remove_edge_and_dominated_blocks (edge e)
{
  VEC (basic_block, heap) *bbs_to_remove = NULL;
  VEC (basic_block, heap) *bbs_to_fix_dom = NULL;
  bitmap df, df_idom;
  edge f;
  edge_iterator ei;
  bool none_removed = false;
  unsigned i;
  basic_block bb, dbb;
  bitmap_iterator bi;

  if (!dom_info_available_p (CDI_DOMINATORS))
    {
      remove_edge (e);
      return;
    }

  /* No updating is needed for edges to exit.  */
  if (e->dest == EXIT_BLOCK_PTR)
    {
      if (cfgcleanup_altered_bbs)
	bitmap_set_bit (cfgcleanup_altered_bbs, e->src->index);
      remove_edge (e);
      return;
    }

  /* First, we find the basic blocks to remove.  If E->dest has a predecessor
     that is not dominated by E->dest, then this set is empty.  Otherwise,
     all the basic blocks dominated by E->dest are removed.

     Also, to DF_IDOM we store the immediate dominators of the blocks in
     the dominance frontier of E (i.e., of the successors of the
     removed blocks, if there are any, and of E->dest otherwise).  */
  FOR_EACH_EDGE (f, ei, e->dest->preds)
    {
      if (f == e)
	continue;

      if (!dominated_by_p (CDI_DOMINATORS, f->src, e->dest))
	{
	  none_removed = true;
	  break;
	}
    }

  df = BITMAP_ALLOC (NULL);
  df_idom = BITMAP_ALLOC (NULL);

  if (none_removed)
    bitmap_set_bit (df_idom,
		    get_immediate_dominator (CDI_DOMINATORS, e->dest)->index);
  else
    {
      bbs_to_remove = get_all_dominated_blocks (CDI_DOMINATORS, e->dest);
      for (i = 0; VEC_iterate (basic_block, bbs_to_remove, i, bb); i++)
	{
	  FOR_EACH_EDGE (f, ei, bb->succs)
	    {
	      if (f->dest != EXIT_BLOCK_PTR)
		bitmap_set_bit (df, f->dest->index);
	    }
	}
      for (i = 0; VEC_iterate (basic_block, bbs_to_remove, i, bb); i++)
	bitmap_clear_bit (df, bb->index);

      EXECUTE_IF_SET_IN_BITMAP (df, 0, i, bi)
	{
	  bb = BASIC_BLOCK (i);
	  bitmap_set_bit (df_idom,
			  get_immediate_dominator (CDI_DOMINATORS, bb)->index);
	}
    }

  if (cfgcleanup_altered_bbs)
    {
      /* Record the set of the altered basic blocks.  */
      bitmap_set_bit (cfgcleanup_altered_bbs, e->src->index);
      bitmap_ior_into (cfgcleanup_altered_bbs, df);
    }

  /* Remove E and the cancelled blocks.  */
  if (none_removed)
    remove_edge (e);
  else
    {
      /* Walk backwards so as to get a chance to substitute all
	 released DEFs into debug stmts.  See
	 eliminate_unnecessary_stmts() in tree-ssa-dce.c for more
	 details.  */
      for (i = VEC_length (basic_block, bbs_to_remove); i-- > 0; )
	delete_basic_block (VEC_index (basic_block, bbs_to_remove, i));
    }

  /* Update the dominance information.  The immediate dominator may change only
     for blocks whose immediate dominator belongs to DF_IDOM:
   
     Suppose that idom(X) = Y before removal of E and idom(X) != Y after the
     removal.  Let Z the arbitrary block such that idom(Z) = Y and
     Z dominates X after the removal.  Before removal, there exists a path P
     from Y to X that avoids Z.  Let F be the last edge on P that is
     removed, and let W = F->dest.  Before removal, idom(W) = Y (since Y
     dominates W, and because of P, Z does not dominate W), and W belongs to
     the dominance frontier of E.  Therefore, Y belongs to DF_IDOM.  */ 
  EXECUTE_IF_SET_IN_BITMAP (df_idom, 0, i, bi)
    {
      bb = BASIC_BLOCK (i);
      for (dbb = first_dom_son (CDI_DOMINATORS, bb);
	   dbb;
	   dbb = next_dom_son (CDI_DOMINATORS, dbb))
	VEC_safe_push (basic_block, heap, bbs_to_fix_dom, dbb);
    }

  iterate_fix_dominators (CDI_DOMINATORS, bbs_to_fix_dom, true);

  BITMAP_FREE (df);
  BITMAP_FREE (df_idom);
  VEC_free (basic_block, heap, bbs_to_remove);
  VEC_free (basic_block, heap, bbs_to_fix_dom);
}

/* Purge dead EH edges from basic block BB.  */

bool
gimple_purge_dead_eh_edges (basic_block bb)
{
  bool changed = false;
  edge e;
  edge_iterator ei;
  gimple stmt = last_stmt (bb);

  if (stmt && stmt_can_throw_internal (stmt))
    return false;

  for (ei = ei_start (bb->succs); (e = ei_safe_edge (ei)); )
    {
      if (e->flags & EDGE_EH)
	{
	  remove_edge_and_dominated_blocks (e);
	  changed = true;
	}
      else
	ei_next (&ei);
    }

  return changed;
}

bool
gimple_purge_all_dead_eh_edges (const_bitmap blocks)
{
  bool changed = false;
  unsigned i;
  bitmap_iterator bi;

  EXECUTE_IF_SET_IN_BITMAP (blocks, 0, i, bi)
    {
      basic_block bb = BASIC_BLOCK (i);

      /* Earlier gimple_purge_dead_eh_edges could have removed
	 this basic block already.  */
      gcc_assert (bb || changed);
      if (bb != NULL)
	changed |= gimple_purge_dead_eh_edges (bb);
    }

  return changed;
}

/* This function is called whenever a new edge is created or
   redirected.  */

static void
gimple_execute_on_growing_pred (edge e)
{
  basic_block bb = e->dest;

  if (phi_nodes (bb))
    reserve_phi_args_for_new_edge (bb);
}

/* This function is called immediately before edge E is removed from
   the edge vector E->dest->preds.  */

static void
gimple_execute_on_shrinking_pred (edge e)
{
  if (phi_nodes (e->dest))
    remove_phi_args (e);
}

/*---------------------------------------------------------------------------
  Helper functions for Loop versioning
  ---------------------------------------------------------------------------*/

/* Adjust phi nodes for 'first' basic block.  'second' basic block is a copy
   of 'first'. Both of them are dominated by 'new_head' basic block. When
   'new_head' was created by 'second's incoming edge it received phi arguments
   on the edge by split_edge(). Later, additional edge 'e' was created to
   connect 'new_head' and 'first'. Now this routine adds phi args on this
   additional edge 'e' that new_head to second edge received as part of edge
   splitting.  */

static void
gimple_lv_adjust_loop_header_phi (basic_block first, basic_block second,
				  basic_block new_head, edge e)
{
  gimple phi1, phi2;
  gimple_stmt_iterator psi1, psi2;
  tree def;
  edge e2 = find_edge (new_head, second);

  /* Because NEW_HEAD has been created by splitting SECOND's incoming
     edge, we should always have an edge from NEW_HEAD to SECOND.  */
  gcc_assert (e2 != NULL);

  /* Browse all 'second' basic block phi nodes and add phi args to
     edge 'e' for 'first' head. PHI args are always in correct order.  */

  for (psi2 = gsi_start_phis (second),
       psi1 = gsi_start_phis (first);
       !gsi_end_p (psi2) && !gsi_end_p (psi1);
       gsi_next (&psi2),  gsi_next (&psi1))
    {
      phi1 = gsi_stmt (psi1);
      phi2 = gsi_stmt (psi2);
      def = PHI_ARG_DEF (phi2, e2->dest_idx);
      add_phi_arg (phi1, def, e, gimple_phi_arg_location_from_edge (phi2, e2));
    }
}


/* Adds a if else statement to COND_BB with condition COND_EXPR.
   SECOND_HEAD is the destination of the THEN and FIRST_HEAD is
   the destination of the ELSE part.  */

static void
gimple_lv_add_condition_to_bb (basic_block first_head ATTRIBUTE_UNUSED,
			       basic_block second_head ATTRIBUTE_UNUSED,
			       basic_block cond_bb, void *cond_e)
{
  gimple_stmt_iterator gsi;
  gimple new_cond_expr;
  tree cond_expr = (tree) cond_e;
  edge e0;

  /* Build new conditional expr */
  new_cond_expr = gimple_build_cond_from_tree (cond_expr,
					       NULL_TREE, NULL_TREE);

  /* Add new cond in cond_bb.  */
  gsi = gsi_last_bb (cond_bb);
  gsi_insert_after (&gsi, new_cond_expr, GSI_NEW_STMT);

  /* Adjust edges appropriately to connect new head with first head
     as well as second head.  */
  e0 = single_succ_edge (cond_bb);
  e0->flags &= ~EDGE_FALLTHRU;
  e0->flags |= EDGE_FALSE_VALUE;
}

struct cfg_hooks gimple_cfg_hooks = {
  "gimple",
  gimple_verify_flow_info,
  gimple_dump_bb,		/* dump_bb  */
  create_bb,			/* create_basic_block  */
  gimple_redirect_edge_and_branch, /* redirect_edge_and_branch  */
  gimple_redirect_edge_and_branch_force, /* redirect_edge_and_branch_force  */
  gimple_can_remove_branch_p,	/* can_remove_branch_p  */
  remove_bb,			/* delete_basic_block  */
  gimple_split_block,		/* split_block  */
  gimple_move_block_after,	/* move_block_after  */
  gimple_can_merge_blocks_p,	/* can_merge_blocks_p  */
  gimple_merge_blocks,		/* merge_blocks  */
  gimple_predict_edge,		/* predict_edge  */
  gimple_predicted_by_p,		/* predicted_by_p  */
  gimple_can_duplicate_bb_p,	/* can_duplicate_block_p  */
  gimple_duplicate_bb,		/* duplicate_block  */
  gimple_split_edge,		/* split_edge  */
  gimple_make_forwarder_block,	/* make_forward_block  */
  NULL,				/* tidy_fallthru_edge  */
  gimple_block_ends_with_call_p,/* block_ends_with_call_p */
  gimple_block_ends_with_condjump_p, /* block_ends_with_condjump_p */
  gimple_flow_call_edges_add,     /* flow_call_edges_add */
  gimple_execute_on_growing_pred,	/* execute_on_growing_pred */
  gimple_execute_on_shrinking_pred, /* execute_on_shrinking_pred */
  gimple_duplicate_loop_to_header_edge, /* duplicate loop for trees */
  gimple_lv_add_condition_to_bb, /* lv_add_condition_to_bb */
  gimple_lv_adjust_loop_header_phi, /* lv_adjust_loop_header_phi*/
  extract_true_false_edges_from_block, /* extract_cond_bb_edges */
  flush_pending_stmts		/* flush_pending_stmts */
};


/* Split all critical edges.  */

static unsigned int
split_critical_edges (void)
{
  basic_block bb;
  edge e;
  edge_iterator ei;

  /* split_edge can redirect edges out of SWITCH_EXPRs, which can get
     expensive.  So we want to enable recording of edge to CASE_LABEL_EXPR
     mappings around the calls to split_edge.  */
  start_recording_case_labels ();
  FOR_ALL_BB (bb)
    {
      FOR_EACH_EDGE (e, ei, bb->succs)
        {
	  if (EDGE_CRITICAL_P (e) && !(e->flags & EDGE_ABNORMAL))
	    split_edge (e);
	  /* PRE inserts statements to edges and expects that 
	     since split_critical_edges was done beforehand, committing edge
	     insertions will not split more edges.  In addition to critical
	     edges we must split edges that have multiple successors and
	     end by control flow statements, such as RESX. 
	     Go ahead and split them too.  This matches the logic in
	     gimple_find_edge_insert_loc.  */
	  else if ((!single_pred_p (e->dest)
	            || !gimple_seq_empty_p (phi_nodes (e->dest))
	            || e->dest == EXIT_BLOCK_PTR)
		   && e->src != ENTRY_BLOCK_PTR
	           && !(e->flags & EDGE_ABNORMAL))
	    {
	      gimple_stmt_iterator gsi;

	      gsi = gsi_last_bb (e->src);
	      if (!gsi_end_p (gsi)
		  && stmt_ends_bb_p (gsi_stmt (gsi))
		  && gimple_code (gsi_stmt (gsi)) != GIMPLE_RETURN)
		split_edge (e);
	    }
	}
    }
  end_recording_case_labels ();
  return 0;
}

struct gimple_opt_pass pass_split_crit_edges =
{
 {
  GIMPLE_PASS,
  "crited",                          /* name */
  NULL,                          /* gate */
  split_critical_edges,          /* execute */
  NULL,                          /* sub */
  NULL,                          /* next */
  0,                             /* static_pass_number */
  TV_TREE_SPLIT_EDGES,           /* tv_id */
  PROP_cfg,                      /* properties required */
  PROP_no_crit_edges,            /* properties_provided */
  0,                             /* properties_destroyed */
  0,                             /* todo_flags_start */
  TODO_dump_func | TODO_verify_flow  /* todo_flags_finish */
 }
};


/* Build a ternary operation and gimplify it.  Emit code before GSI.
   Return the gimple_val holding the result.  */

tree
gimplify_build3 (gimple_stmt_iterator *gsi, enum tree_code code,
		 tree type, tree a, tree b, tree c)
{
  tree ret;
  location_t loc = gimple_location (gsi_stmt (*gsi));

  ret = fold_build3_loc (loc, code, type, a, b, c);
  STRIP_NOPS (ret);

  return force_gimple_operand_gsi (gsi, ret, true, NULL, true,
                                   GSI_SAME_STMT);
}

/* Build a binary operation and gimplify it.  Emit code before GSI.
   Return the gimple_val holding the result.  */

tree
gimplify_build2 (gimple_stmt_iterator *gsi, enum tree_code code,
		 tree type, tree a, tree b)
{
  tree ret;

  ret = fold_build2_loc (gimple_location (gsi_stmt (*gsi)), code, type, a, b);
  STRIP_NOPS (ret);

  return force_gimple_operand_gsi (gsi, ret, true, NULL, true,
                                   GSI_SAME_STMT);
}

/* Build a unary operation and gimplify it.  Emit code before GSI.
   Return the gimple_val holding the result.  */

tree
gimplify_build1 (gimple_stmt_iterator *gsi, enum tree_code code, tree type,
		 tree a)
{
  tree ret;

  ret = fold_build1_loc (gimple_location (gsi_stmt (*gsi)), code, type, a);
  STRIP_NOPS (ret);

  return force_gimple_operand_gsi (gsi, ret, true, NULL, true,
                                   GSI_SAME_STMT);
}



/* Emit return warnings.  */

static unsigned int
execute_warn_function_return (void)
{
  source_location location;
  gimple last;
  edge e;
  edge_iterator ei;

  /* If we have a path to EXIT, then we do return.  */
  if (TREE_THIS_VOLATILE (cfun->decl)
      && EDGE_COUNT (EXIT_BLOCK_PTR->preds) > 0)
    {
      location = UNKNOWN_LOCATION;
      FOR_EACH_EDGE (e, ei, EXIT_BLOCK_PTR->preds)
	{
	  last = last_stmt (e->src);
	  if (gimple_code (last) == GIMPLE_RETURN
	      && (location = gimple_location (last)) != UNKNOWN_LOCATION)
	    break;
	}
      if (location == UNKNOWN_LOCATION)
	location = cfun->function_end_locus;
      warning_at (location, 0, "%<noreturn%> function does return");
    }

  /* If we see "return;" in some basic block, then we do reach the end
     without returning a value.  */
  else if (warn_return_type
	   && !TREE_NO_WARNING (cfun->decl)
	   && EDGE_COUNT (EXIT_BLOCK_PTR->preds) > 0
	   && !VOID_TYPE_P (TREE_TYPE (TREE_TYPE (cfun->decl))))
    {
      FOR_EACH_EDGE (e, ei, EXIT_BLOCK_PTR->preds)
	{
	  gimple last = last_stmt (e->src);
	  if (gimple_code (last) == GIMPLE_RETURN
	      && gimple_return_retval (last) == NULL
	      && !gimple_no_warning_p (last))
	    {
	      location = gimple_location (last);
	      if (location == UNKNOWN_LOCATION)
		  location = cfun->function_end_locus;
	      warning_at (location, OPT_Wreturn_type, "control reaches end of non-void function");
	      TREE_NO_WARNING (cfun->decl) = 1;
	      break;
	    }
	}
    }
  return 0;
}


/* Given a basic block B which ends with a conditional and has
   precisely two successors, determine which of the edges is taken if
   the conditional is true and which is taken if the conditional is
   false.  Set TRUE_EDGE and FALSE_EDGE appropriately.  */

void
extract_true_false_edges_from_block (basic_block b,
				     edge *true_edge,
				     edge *false_edge)
{
  edge e = EDGE_SUCC (b, 0);

  if (e->flags & EDGE_TRUE_VALUE)
    {
      *true_edge = e;
      *false_edge = EDGE_SUCC (b, 1);
    }
  else
    {
      *false_edge = e;
      *true_edge = EDGE_SUCC (b, 1);
    }
}

struct gimple_opt_pass pass_warn_function_return =
{
 {
  GIMPLE_PASS,
  NULL,					/* name */
  NULL,					/* gate */
  execute_warn_function_return,		/* execute */
  NULL,					/* sub */
  NULL,					/* next */
  0,					/* static_pass_number */
  TV_NONE,				/* tv_id */
  PROP_cfg,				/* properties_required */
  0,					/* properties_provided */
  0,					/* properties_destroyed */
  0,					/* todo_flags_start */
  0					/* todo_flags_finish */
 }
};

/* Emit noreturn warnings.  */

static unsigned int
execute_warn_function_noreturn (void)
{
  if (warn_missing_noreturn
      && !TREE_THIS_VOLATILE (cfun->decl)
      && EDGE_COUNT (EXIT_BLOCK_PTR->preds) == 0
      && !lang_hooks.missing_noreturn_ok_p (cfun->decl))
    warning_at (DECL_SOURCE_LOCATION (cfun->decl), OPT_Wmissing_noreturn,
		"function might be possible candidate "
		"for attribute %<noreturn%>");
  return 0;
}

struct gimple_opt_pass pass_warn_function_noreturn =
{
 {
  GIMPLE_PASS,
  NULL,					/* name */
  NULL,					/* gate */
  execute_warn_function_noreturn,	/* execute */
  NULL,					/* sub */
  NULL,					/* next */
  0,					/* static_pass_number */
  TV_NONE,				/* tv_id */
  PROP_cfg,				/* properties_required */
  0,					/* properties_provided */
  0,					/* properties_destroyed */
  0,					/* todo_flags_start */
  0					/* todo_flags_finish */
 }
};


/* Walk a gimplified function and warn for functions whose return value is
   ignored and attribute((warn_unused_result)) is set.  This is done before
   inlining, so we don't have to worry about that.  */

static void
do_warn_unused_result (gimple_seq seq)
{
  tree fdecl, ftype;
  gimple_stmt_iterator i;

  for (i = gsi_start (seq); !gsi_end_p (i); gsi_next (&i))
    {
      gimple g = gsi_stmt (i);

      switch (gimple_code (g))
	{
	case GIMPLE_BIND:
	  do_warn_unused_result (gimple_bind_body (g));
	  break;
	case GIMPLE_TRY:
	  do_warn_unused_result (gimple_try_eval (g));
	  do_warn_unused_result (gimple_try_cleanup (g));
	  break;
	case GIMPLE_CATCH:
	  do_warn_unused_result (gimple_catch_handler (g));
	  break;
	case GIMPLE_EH_FILTER:
	  do_warn_unused_result (gimple_eh_filter_failure (g));
	  break;

	case GIMPLE_CALL:
	  if (gimple_call_lhs (g))
	    break;

	  /* This is a naked call, as opposed to a GIMPLE_CALL with an
	     LHS.  All calls whose value is ignored should be
	     represented like this.  Look for the attribute.  */
	  fdecl = gimple_call_fndecl (g);
	  ftype = TREE_TYPE (TREE_TYPE (gimple_call_fn (g)));

	  if (lookup_attribute ("warn_unused_result", TYPE_ATTRIBUTES (ftype)))
	    {
	      location_t loc = gimple_location (g);

	      if (fdecl)
		warning_at (loc, OPT_Wunused_result,
			    "ignoring return value of %qD, "
			    "declared with attribute warn_unused_result",
			    fdecl);
	      else
		warning_at (loc, OPT_Wunused_result,
			    "ignoring return value of function "
			    "declared with attribute warn_unused_result");
	    }
	  break;

	default:
	  /* Not a container, not a call, or a call whose value is used.  */
	  break;
	}
    }
}

static unsigned int
run_warn_unused_result (void)
{
  do_warn_unused_result (gimple_body (current_function_decl));
  return 0;
}

static bool
gate_warn_unused_result (void)
{
  return flag_warn_unused_result;
}

struct gimple_opt_pass pass_warn_unused_result =
{
  {
    GIMPLE_PASS,
    "*warn_unused_result",		/* name */
    gate_warn_unused_result,		/* gate */
    run_warn_unused_result,		/* execute */
    NULL,				/* sub */
    NULL,				/* next */
    0,					/* static_pass_number */
    TV_NONE,				/* tv_id */
    PROP_gimple_any,			/* properties_required */
    0,					/* properties_provided */
    0,					/* properties_destroyed */
    0,					/* todo_flags_start */
    0,					/* todo_flags_finish */
  }
};
<|MERGE_RESOLUTION|>--- conflicted
+++ resolved
@@ -1246,7 +1246,6 @@
 	case GIMPLE_GOTO:
 	  if (!computed_goto_p (stmt))
 	    {
-<<<<<<< HEAD
 	      label = gimple_goto_dest (stmt);
 	      new_label = main_block_label (label);
 	      if (new_label != label)
@@ -1265,12 +1264,6 @@
 	      }
 	  }
 	  break;
-=======
-	      tree new_dest = main_block_label (gimple_goto_dest (stmt));
-	      gimple_goto_set_dest (stmt, new_dest);
-	    }
-	  break;
->>>>>>> b06e51a0
 
 	default:
 	  break;
@@ -2883,41 +2876,6 @@
 	   function has nonlocal labels.  */
 	if (!(flags & (ECF_CONST | ECF_PURE)) && cfun->has_nonlocal_label)
 	  return true;
-<<<<<<< HEAD
-
-	/* A call also alters control flow if it does not return.  */
-	if (flags & ECF_NORETURN)
-	  return true;
-
-	/* A call alters control flow if it may generate a
-	   transaction restart.  */
-	if ((flags & ECF_TM_OPS) && lookup_stmt_eh_region (t) >= 0)
-	  return true;
-      }
-      break;
-
-    case GIMPLE_OMP_PARALLEL:
-    case GIMPLE_OMP_TASK:
-    case GIMPLE_OMP_FOR:
-    case GIMPLE_OMP_SECTIONS:
-    case GIMPLE_OMP_SECTIONS_SWITCH:
-    case GIMPLE_OMP_SINGLE:
-    case GIMPLE_OMP_SECTION:
-    case GIMPLE_OMP_MASTER:
-    case GIMPLE_OMP_ORDERED:
-    case GIMPLE_OMP_CRITICAL:
-    case GIMPLE_OMP_RETURN:
-    case GIMPLE_OMP_ATOMIC_LOAD:
-    case GIMPLE_OMP_ATOMIC_STORE:
-    case GIMPLE_OMP_CONTINUE:
-      /* OpenMP directives alter control flow.  */
-      return true;
-
-    case GIMPLE_TM_ATOMIC:
-      /* A transaction start alters control flow.  */
-      return true;
-
-=======
 
 	/* A call also alters control flow if it does not return.  */
 	if (gimple_call_flags (t) & ECF_NORETURN)
@@ -2940,7 +2898,10 @@
       /* OpenMP directives alter control flow.  */
       return true;
 
->>>>>>> b06e51a0
+    case GIMPLE_TM_ATOMIC:
+      /* A transaction start alters control flow.  */
+      return true;
+
     default:
       break;
     }
@@ -4592,17 +4553,7 @@
   lp_nr = lookup_stmt_eh_lp (stmt);
   if (lp_nr != 0)
     {
-<<<<<<< HEAD
-      bool is_tm = is_transactional_stmt (stmt);
-
-      /* During IPA passes, ipa-pure-const sets nothrow flags on calls
-         and they are updated on statements only after fixup_cfg
-	 is executed at beggining of expansion stage.  */
-      if (!is_tm && !stmt_could_throw_p (stmt)
-	  && cgraph_state != CGRAPH_STATE_IPA_SSA)
-=======
       if (!stmt_could_throw_p (stmt))
->>>>>>> b06e51a0
 	{
 	  /* During IPA passes, ipa-pure-const sets nothrow flags on calls
 	     and they are updated on statements only after fixup_cfg
@@ -4613,12 +4564,7 @@
 	      goto fail;
 	    }
 	}
-<<<<<<< HEAD
-      /* ??? Add a transactional function akin to stmt_can_throw_internal.  */
-      if (!last_in_block && !is_tm && stmt_can_throw_internal (stmt))
-=======
       else if (lp_nr > 0 && !last_in_block && stmt_can_throw_internal (stmt))
->>>>>>> b06e51a0
 	{
 	  error ("statement marked for throw in middle of block");
 	  goto fail;
@@ -5382,18 +5328,17 @@
       /* The edges from OMP constructs can be simply redirected.  */
       break;
 
-<<<<<<< HEAD
+    case GIMPLE_EH_DISPATCH:
+      if (!(e->flags & EDGE_FALLTHRU))
+	redirect_eh_dispatch_edge (stmt, e, dest);
+      break;
+
     case GIMPLE_TM_ATOMIC:
       /* The ABORT edge has a stored label associated with it, otherwise
 	 the edges are simply redirectable.  */
       /* ??? We don't really need this label after the cfg is created.  */
       if (e->flags == 0)
 	gimple_tm_atomic_set_label (stmt, gimple_block_label (dest));
-=======
-    case GIMPLE_EH_DISPATCH:
-      if (!(e->flags & EDGE_FALLTHRU))
-	redirect_eh_dispatch_edge (stmt, e, dest);
->>>>>>> b06e51a0
       break;
 
     default:
