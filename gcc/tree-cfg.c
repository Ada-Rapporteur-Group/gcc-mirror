/* Control flow functions for trees.
   Copyright (C) 2001, 2002, 2003, 2004, 2005, 2006, 2007
   Free Software Foundation, Inc.
   Contributed by Diego Novillo <dnovillo@redhat.com>

This file is part of GCC.

GCC is free software; you can redistribute it and/or modify
it under the terms of the GNU General Public License as published by
the Free Software Foundation; either version 3, or (at your option)
any later version.

GCC is distributed in the hope that it will be useful,
but WITHOUT ANY WARRANTY; without even the implied warranty of
MERCHANTABILITY or FITNESS FOR A PARTICULAR PURPOSE.  See the
GNU General Public License for more details.

You should have received a copy of the GNU General Public License
along with GCC; see the file COPYING3.  If not see
<http://www.gnu.org/licenses/>.  */

#include "config.h"
#include "system.h"
#include "coretypes.h"
#include "tm.h"
#include "tree.h"
#include "rtl.h"
#include "tm_p.h"
#include "hard-reg-set.h"
#include "basic-block.h"
#include "output.h"
#include "flags.h"
#include "function.h"
#include "expr.h"
#include "ggc.h"
#include "langhooks.h"
#include "diagnostic.h"
#include "tree-flow.h"
#include "timevar.h"
#include "tree-dump.h"
#include "tree-pass.h"
#include "toplev.h"
#include "except.h"
#include "cfgloop.h"
#include "cfglayout.h"
#include "tree-ssa-propagate.h"
#include "value-prof.h"
#include "pointer-set.h"
#include "gimple.h"

/* This file contains functions for building the Control Flow Graph (CFG)
   for a function tree.  */

/* Local declarations.  */

/* Initial capacity for the basic block array.  */
static const int initial_cfg_capacity = 20;

/* This hash table allows us to efficiently lookup all CASE_LABEL_EXPRs
   which use a particular edge.  The CASE_LABEL_EXPRs are chained together
   via their TREE_CHAIN field, which we clear after we're done with the
   hash table to prevent problems with duplication of SWITCH_EXPRs.

   Access to this list of CASE_LABEL_EXPRs allows us to efficiently
   update the case vector in response to edge redirections.

   Right now this table is set up and torn down at key points in the
   compilation process.  It would be nice if we could make the table
   more persistent.  The key is getting notification of changes to
   the CFG (particularly edge removal, creation and redirection).  */

static struct pointer_map_t *edge_to_cases;

/* CFG statistics.  */
struct cfg_stats_d
{
  long num_merged_labels;
};

static struct cfg_stats_d cfg_stats;

/* Nonzero if we found a computed goto while building basic blocks.  */
static bool found_computed_goto;

/* Basic blocks and flowgraphs.  */
static basic_block create_bb (void *, void *, basic_block);
static void make_blocks (gimple_seq);
static void factor_computed_gotos (void);

/* Edges.  */
static void make_edges (void);
static void make_cond_expr_edges (basic_block);
static void make_switch_expr_edges (basic_block);
static void make_goto_expr_edges (basic_block);
static edge tree_redirect_edge_and_branch (edge, basic_block);
static edge tree_try_redirect_by_replacing_jump (edge, basic_block);
static unsigned int split_critical_edges (void);

/* Various helpers.  */
static inline bool stmt_starts_bb_p (const_gimple, const_gimple);
static int tree_verify_flow_info (void);
static void tree_make_forwarder_block (edge);
static void tree_cfg2vcg (FILE *);
static inline void change_bb_for_stmt (gimple, basic_block);

/* Flowgraph optimization and cleanup.  */
static void tree_merge_blocks (basic_block, basic_block);
static bool tree_can_merge_blocks_p (const_basic_block, const_basic_block);
static void remove_bb (basic_block);
static edge find_taken_edge_computed_goto (basic_block, tree);
static edge find_taken_edge_cond_expr (basic_block, tree);
static edge find_taken_edge_switch_expr (basic_block, tree);
static tree find_case_label_for_value (tree, tree);

void
init_empty_tree_cfg (void)
{
  /* Initialize the basic block array.  */
  init_flow ();
  profile_status = PROFILE_ABSENT;
  n_basic_blocks = NUM_FIXED_BLOCKS;
  last_basic_block = NUM_FIXED_BLOCKS;
  basic_block_info = VEC_alloc (basic_block, gc, initial_cfg_capacity);
  VEC_safe_grow_cleared (basic_block, gc, basic_block_info,
			 initial_cfg_capacity);

  /* Build a mapping of labels to their associated blocks.  */
  label_to_block_map = VEC_alloc (basic_block, gc, initial_cfg_capacity);
  VEC_safe_grow_cleared (basic_block, gc, label_to_block_map,
			 initial_cfg_capacity);

  SET_BASIC_BLOCK (ENTRY_BLOCK, ENTRY_BLOCK_PTR);
  SET_BASIC_BLOCK (EXIT_BLOCK, EXIT_BLOCK_PTR);
  ENTRY_BLOCK_PTR->next_bb = EXIT_BLOCK_PTR;
  EXIT_BLOCK_PTR->prev_bb = ENTRY_BLOCK_PTR;
}

/*---------------------------------------------------------------------------
			      Create basic blocks
---------------------------------------------------------------------------*/

/* Entry point to the CFG builder for trees.  SEQ is the sequence of
   statements to be added to the flowgraph.  */

static void
build_gimple_cfg (gimple_seq seq)
{
  /* Register specific gimple functions.  */
  gimple_register_cfg_hooks ();

  memset ((void *) &cfg_stats, 0, sizeof (cfg_stats));

  init_empty_tree_cfg ();

  found_computed_goto = 0;
  make_blocks (seq);

  /* Computed gotos are hell to deal with, especially if there are
     lots of them with a large number of destinations.  So we factor
     them to a common computed goto location before we build the
     edge list.  After we convert back to normal form, we will un-factor
     the computed gotos since factoring introduces an unwanted jump.  */
  if (found_computed_goto)
    factor_computed_gotos ();

  /* Make sure there is always at least one block, even if it's empty.  */
  if (n_basic_blocks == NUM_FIXED_BLOCKS)
    create_empty_bb (ENTRY_BLOCK_PTR);

  /* Adjust the size of the array.  */
  if (VEC_length (basic_block, basic_block_info) < (size_t) n_basic_blocks)
    VEC_safe_grow_cleared (basic_block, gc, basic_block_info, n_basic_blocks);

  /* To speed up statement iterator walks, we first purge dead labels.  */
  cleanup_dead_labels ();

  /* Group case nodes to reduce the number of edges.
     We do this after cleaning up dead labels because otherwise we miss
     a lot of obvious case merging opportunities.  */
  group_case_labels ();

  /* Create the edges of the flowgraph.  */
  make_edges ();
  cleanup_dead_labels ();

  /* Debugging dumps.  */

  /* Write the flowgraph to a VCG file.  */
  {
    int local_dump_flags;
    FILE *vcg_file = dump_begin (TDI_vcg, &local_dump_flags);
    if (vcg_file)
      {
	tree_cfg2vcg (vcg_file);
	dump_end (TDI_vcg, vcg_file);
      }
  }

#ifdef ENABLE_CHECKING
  verify_stmts ();
#endif

  /* Dump a textual representation of the flowgraph.  */
  if (dump_file)
    dump_tree_cfg (dump_file, dump_flags);
}

static unsigned int
execute_build_cfg (void)
{
#if 0
  build_gimple_cfg (gimple_body (current_function_decl));
#endif
  set_gimple_body (current_function_decl, NULL);
  return 0;
}

struct tree_opt_pass pass_build_cfg =
{
  "cfg",				/* name */
  NULL,					/* gate */
  execute_build_cfg,			/* execute */
  NULL,					/* sub */
  NULL,					/* next */
  0,					/* static_pass_number */
  TV_TREE_CFG,				/* tv_id */
  0, /* FIXME tuples PROP_gimple_leh, *//* properties_required */
  PROP_cfg,				/* properties_provided */
  0,					/* properties_destroyed */
  0,					/* todo_flags_start */
  0, /* FIXME tuples TODO_verify_stmts | TODO_cleanup_cfg,*/	/* todo_flags_finish */
  0					/* letter */
  ,1					/* works_with_tuples_p */
};

/* Search the CFG for any computed gotos.  If found, factor them to a
   common computed goto site.  Also record the location of that site so
   that we can un-factor the gotos after we have converted back to
   normal form.  */

static void
factor_computed_gotos (void)
{
  basic_block bb;
  tree factored_label_decl = NULL;
  tree var = NULL;
  gimple factored_computed_goto_label = NULL;
  gimple factored_computed_goto = NULL;

  /* We know there are one or more computed gotos in this function.
     Examine the last statement in each basic block to see if the block
     ends with a computed goto.  */

  FOR_EACH_BB (bb)
    {
      block_stmt_iterator bsi = bsi_last (bb);
      gimple last;

      if (bsi_end_p (bsi))
	continue;
      last = bsi_stmt (bsi);

      /* Ignore the computed goto we create when we factor the original
	 computed gotos.  */
      if (last == factored_computed_goto)
	continue;

      /* If the last statement is a computed goto, factor it.  */
      if (computed_goto_p (last))
	{
	  gimple assignment;

	  /* The first time we find a computed goto we need to create
	     the factored goto block and the variable each original
	     computed goto will use for their goto destination.  */
	  if (! factored_computed_goto)
	    {
	      basic_block new_bb = create_empty_bb (bb);
	      block_stmt_iterator new_bsi = bsi_start (new_bb);

	      /* Create the destination of the factored goto.  Each original
		 computed goto will put its desired destination into this
		 variable and jump to the label we create immediately
		 below.  */
	      var = create_tmp_var (ptr_type_node, "gotovar");

	      /* Build a label for the new block which will contain the
		 factored computed goto.  */
	      factored_label_decl = create_artificial_label ();
	      factored_computed_goto_label
		= build_gimple_label (factored_label_decl);
	      bsi_insert_after (&new_bsi, factored_computed_goto_label,
				BSI_NEW_STMT);

	      /* Build our new computed goto.  */
	      factored_computed_goto = build_gimple_goto (var);
	      bsi_insert_after (&new_bsi, factored_computed_goto,
				BSI_NEW_STMT);
	    }

	  /* Copy the original computed goto's destination into VAR.  */
	  assignment = build_gimple_assign (var, gimple_goto_dest (last));
	  bsi_insert_before (&bsi, assignment, BSI_SAME_STMT);

	  /* And re-vector the computed goto to the new destination.  */
	  gimple_goto_set_dest (last, factored_label_decl);
	}
    }
}


/* Build a flowgraph for the sequence of stmts SEQ.  */

static void
make_blocks (gimple_seq seq)
{
  gimple_stmt_iterator *i = gsi_start (seq);
  gimple stmt = NULL;
  bool start_new_block = true;
  bool first_stmt_of_seq = true;
  basic_block bb = ENTRY_BLOCK_PTR;

  while (!gsi_end_p (i))
    {
      gimple prev_stmt;

      prev_stmt = stmt;
      stmt = gsi_stmt (i);

      /* If the statement starts a new basic block or if we have determined
	 in a previous pass that we need to create a new block for STMT, do
	 so now.  */
      if (start_new_block || stmt_starts_bb_p (stmt, prev_stmt))
	{
	  if (!first_stmt_of_seq)
	    seq = gsi_split_seq_before (i);
	  bb = create_basic_block (seq, NULL, bb);
	  start_new_block = false;
	}

      /* Now add STMT to BB and create the subgraphs for special statement
	 codes.  */
      set_bb_for_stmt (stmt, bb);

      if (computed_goto_p (stmt))
	found_computed_goto = true;

      /* If STMT is a basic block terminator, set START_NEW_BLOCK for the
	 next iteration.  */
      if (stmt_ends_bb_p (stmt))
	start_new_block = true;

      gsi_next (i);
      first_stmt_of_seq = false;
    }
}


/* Create and return a new empty basic block after bb AFTER.  */

static basic_block
create_bb (void *h, void *e, basic_block after)
{
  basic_block bb;

  gcc_assert (!e);

  /* Create and initialize a new basic block.  Since alloc_block uses
     ggc_alloc_cleared to allocate a basic block, we do not have to
     clear the newly allocated basic block here.  */
  bb = alloc_block ();

  bb->index = last_basic_block;
  bb->flags = BB_NEW;
  bb->il.gimple = GGC_CNEW (struct gimple_bb_info);
  set_bb_seq (bb, (gimple_seq) h);

  /* Add the new block to the linked list of blocks.  */
  link_block (bb, after);

  /* Grow the basic block array if needed.  */
  if ((size_t) last_basic_block == VEC_length (basic_block, basic_block_info))
    {
      size_t new_size = last_basic_block + (last_basic_block + 3) / 4;
      VEC_safe_grow_cleared (basic_block, gc, basic_block_info, new_size);
    }

  /* Add the newly created block to the array.  */
  SET_BASIC_BLOCK (last_basic_block, bb);

  n_basic_blocks++;
  last_basic_block++;

  return bb;
}


/*---------------------------------------------------------------------------
				 Edge creation
---------------------------------------------------------------------------*/

/* Fold COND_EXPR_COND of each COND_EXPR.  */

void
fold_cond_expr_cond (void)
{
  basic_block bb;

  FOR_EACH_BB (bb)
    {
      gimple stmt = last_stmt (bb);

      if (stmt
	  && gimple_code (stmt) == GIMPLE_COND)
	{
#if 0
	  /* FIXME tuples */
	  tree cond;
	  bool zerop, onep;

	  fold_defer_overflow_warnings ();
	  cond = fold (COND_EXPR_COND (stmt));
	  zerop = integer_zerop (cond);
	  onep = integer_onep (cond);
	  fold_undefer_overflow_warnings (((zerop || onep)
					   && !TREE_NO_WARNING (stmt)),
					  stmt,
					  WARN_STRICT_OVERFLOW_CONDITIONAL);
	  if (zerop)
	    COND_EXPR_COND (stmt) = boolean_false_node;
	  else if (onep)
	    COND_EXPR_COND (stmt) = boolean_true_node;
#endif
	}
    }
}

/* Join all the blocks in the flowgraph.  */

static void
make_edges (void)
{
  basic_block bb;
  struct omp_region *cur_region = NULL;

  /* Create an edge from entry to the first block with executable
     statements in it.  */
  make_edge (ENTRY_BLOCK_PTR, BASIC_BLOCK (NUM_FIXED_BLOCKS), EDGE_FALLTHRU);

  /* Traverse the basic block array placing edges.  */
  FOR_EACH_BB (bb)
    {
      gimple last = last_stmt (bb);
      bool fallthru;

      if (last)
	{
	  enum gimple_code code = gimple_code (last);
	  switch (code)
	    {
	    case GIMPLE_GOTO:
	      make_goto_expr_edges (bb);
	      fallthru = false;
	      break;
	    case GIMPLE_RETURN:
	      make_edge (bb, EXIT_BLOCK_PTR, 0);
	      fallthru = false;
	      break;
	    case GIMPLE_COND:
	      make_cond_expr_edges (bb);
	      fallthru = false;
	      break;
	    case GIMPLE_SWITCH:
	      make_switch_expr_edges (bb);
	      fallthru = false;
	      break;
	    case GIMPLE_RESX:
	      make_eh_edges (last);
	      fallthru = false;
	      break;

	      /* FIXME tuples: fix all these cases.  */

	    case CALL_EXPR:
	      /* If this function receives a nonlocal goto, then we need to
		 make edges from this call site to all the nonlocal goto
		 handlers.  */
	      if (stmt_can_make_abnormal_goto (last))
		make_abnormal_goto_edges (bb, true);

	      /* If this statement has reachable exception handlers, then
		 create abnormal edges to them.  */
	      make_eh_edges (last);

	      /* Some calls are known not to return.  */
	      fallthru = !(gimple_call_flags (last) & ECF_NORETURN);
	      break;

	    case GIMPLE_MODIFY_STMT:
	      if (is_ctrl_altering_stmt (last))
		{
		  /* A GIMPLE_MODIFY_STMT may have a CALL_EXPR on its RHS and
		     the CALL_EXPR may have an abnormal edge.  Search the RHS
		     for this case and create any required edges.  */
		  if (stmt_can_make_abnormal_goto (last))
		    make_abnormal_goto_edges (bb, true);  

		  make_eh_edges (last);
		}
	      fallthru = true;
	      break;

#if 0
	      /* FIXME tuples */
	    case OMP_PARALLEL:
	    case OMP_FOR:
	    case OMP_SINGLE:
	    case OMP_MASTER:
	    case OMP_ORDERED:
	    case OMP_CRITICAL:
	    case OMP_SECTION:
	      cur_region = new_omp_region (bb, code, cur_region);
	      fallthru = true;
	      break;

	    case OMP_SECTIONS:
	      cur_region = new_omp_region (bb, code, cur_region);
	      fallthru = true;
	      break;

	    case OMP_SECTIONS_SWITCH:
	      fallthru = false;
	      break;
#endif

	    case OMP_RETURN:
	      /* In the case of an OMP_SECTION, the edge will go somewhere
		 other than the next block.  This will be created later.  */
	      cur_region->exit = bb;
	      fallthru = cur_region->type != OMP_SECTION;
	      cur_region = cur_region->outer;
	      break;

	    case OMP_CONTINUE:
	      cur_region->cont = bb;
	      switch (cur_region->type)
		{
		case OMP_FOR:
		  /* Make the loopback edge.  */
		  make_edge (bb, single_succ (cur_region->entry), 0);
	      
		  /* Create an edge from OMP_FOR to exit, which corresponds to
		     the case that the body of the loop is not executed at
		     all.  */
		  make_edge (cur_region->entry, bb->next_bb, 0);
		  fallthru = true;
		  break;

		case OMP_SECTIONS:
		  /* Wire up the edges into and out of the nested sections.  */
		  {
		    basic_block switch_bb = single_succ (cur_region->entry);

		    struct omp_region *i;
		    for (i = cur_region->inner; i ; i = i->next)
		      {
			gcc_assert (i->type == OMP_SECTION);
			make_edge (switch_bb, i->entry, 0);
			make_edge (i->exit, bb, EDGE_FALLTHRU);
		      }

		    /* Make the loopback edge to the block with
		       OMP_SECTIONS_SWITCH.  */
		    make_edge (bb, switch_bb, 0);

		    /* Make the edge from the switch to exit.  */
		    make_edge (switch_bb, bb->next_bb, 0);
		    fallthru = false;
		  }
		  break;

		default:
		  gcc_unreachable ();
		}
	      break;

	    default:
	      gcc_assert (!stmt_ends_bb_p (last));
	      fallthru = true;
	    }
	}
      else
	fallthru = true;

      if (fallthru)
	make_edge (bb, bb->next_bb, EDGE_FALLTHRU);
    }

#if 0
  /* FIXME tuples */
  if (root_omp_region)
    free_omp_regions ();
#endif

  /* Fold COND_EXPR_COND of each COND_EXPR.  */
  fold_cond_expr_cond ();
}


/* Create the edges for a GIMPLE_COND starting at block BB.  */

static void
make_cond_expr_edges (basic_block bb)
{
  gimple entry = last_stmt (bb);
  basic_block then_bb, else_bb;
  tree then_label, else_label;
  edge e;

  gcc_assert (entry);
  gcc_assert (gimple_code (entry) == GIMPLE_COND);

  /* Entry basic blocks for each component.  */
  then_label = gimple_cond_true_label (entry);
  else_label = gimple_cond_false_label (entry);
  then_bb = label_to_block (then_label);
  else_bb = label_to_block (else_label);

  e = make_edge (bb, then_bb, EDGE_TRUE_VALUE);
#ifdef USE_MAPPED_LOCATION
  e->goto_locus = EXPR_LOCATION (then_label);
#else
  e->goto_locus = *EXPR_LOCUS (then_label);
#endif
  e = make_edge (bb, else_bb, EDGE_FALSE_VALUE);
  if (e)
    {
#ifdef USE_MAPPED_LOCATION
      e->goto_locus = EXPR_LOCATION (else_label);
#else
      e->goto_locus = *EXPR_LOCUS (else_label);
#endif
    }

  /* We do not need the branches anymore.  */
  gimple_cond_set_true_label (entry, NULL);
  gimple_cond_set_false_label (entry, NULL);
}


/* Called for each element in the hash table (P) as we delete the
   edge to cases hash table.

   Clear all the TREE_CHAINs to prevent problems with copying of
   SWITCH_EXPRs and structure sharing rules, then free the hash table
   element.  */

static bool
edge_to_cases_cleanup (const void *key ATTRIBUTE_UNUSED, void **value,
		       void *data ATTRIBUTE_UNUSED)
{
  tree t, next;

  for (t = (tree) *value; t; t = next)
    {
      next = TREE_CHAIN (t);
      TREE_CHAIN (t) = NULL;
    }

  *value = NULL;
  return false;
}

/* Start recording information mapping edges to case labels.  */

void
start_recording_case_labels (void)
{
  gcc_assert (edge_to_cases == NULL);
  edge_to_cases = pointer_map_create ();
}

/* Return nonzero if we are recording information for case labels.  */

static bool
recording_case_labels_p (void)
{
  return (edge_to_cases != NULL);
}

/* Stop recording information mapping edges to case labels and
   remove any information we have recorded.  */
void
end_recording_case_labels (void)
{
  pointer_map_traverse (edge_to_cases, edge_to_cases_cleanup, NULL);
  pointer_map_destroy (edge_to_cases);
  edge_to_cases = NULL;
}

/* If we are inside a {start,end}_recording_cases block, then return
   a chain of CASE_LABEL_EXPRs from T which reference E.

   Otherwise return NULL.  */

static tree
get_cases_for_edge (edge e, tree t)
{
  void **slot;
  size_t i, n;
  tree vec;

  /* If we are not recording cases, then we do not have CASE_LABEL_EXPR
     chains available.  Return NULL so the caller can detect this case.  */
  if (!recording_case_labels_p ())
    return NULL;

  slot = pointer_map_contains (edge_to_cases, e);
  if (slot)
    return (tree) *slot;

  /* If we did not find E in the hash table, then this must be the first
     time we have been queried for information about E & T.  Add all the
     elements from T to the hash table then perform the query again.  */

  vec = SWITCH_LABELS (t);
  n = TREE_VEC_LENGTH (vec);
  for (i = 0; i < n; i++)
    {
      tree elt = TREE_VEC_ELT (vec, i);
      tree lab = CASE_LABEL (elt);
      basic_block label_bb = label_to_block (lab);
      edge this_edge = find_edge (e->src, label_bb);

      /* Add it to the chain of CASE_LABEL_EXPRs referencing E, or create
	 a new chain.  */
      slot = pointer_map_insert (edge_to_cases, this_edge);
      TREE_CHAIN (elt) = (tree) *slot;
      *slot = elt;
    }

  return (tree) *pointer_map_contains (edge_to_cases, e);
}

/* Create the edges for a GIMPLE_SWITCH starting at block BB.  */

static void
make_switch_expr_edges (basic_block bb)
{
  gimple entry = last_stmt (bb);
  size_t i, n;

  n = gimple_switch_num_labels (entry);

  for (i = 0; i < n; ++i)
    {
      tree lab = CASE_LABEL (gimple_switch_label (entry, i));
      basic_block label_bb = label_to_block (lab);
      make_edge (bb, label_bb, 0);
    }
}


/* Return the basic block holding label DEST.  */

basic_block
label_to_block_fn (struct function *ifun, tree dest)
{
  int uid = LABEL_DECL_UID (dest);

  /* We would die hard when faced by an undefined label.  Emit a label to
     the very first basic block.  This will hopefully make even the dataflow
     and undefined variable warnings quite right.  */
  if ((errorcount || sorrycount) && uid < 0)
    {
      block_stmt_iterator bsi =
	bsi_start (BASIC_BLOCK (NUM_FIXED_BLOCKS));
      gimple stmt;

      stmt = build_gimple_label (dest);
      bsi_insert_before (&bsi, stmt, BSI_NEW_STMT);
      uid = LABEL_DECL_UID (dest);
    }
  if (VEC_length (basic_block, ifun->cfg->x_label_to_block_map)
      <= (unsigned int) uid)
    return NULL;
  return VEC_index (basic_block, ifun->cfg->x_label_to_block_map, uid);
}

/* Create edges for an abnormal goto statement at block BB.  If FOR_CALL
   is true, the source statement is a CALL_EXPR instead of a GOTO_EXPR.  */

void
make_abnormal_goto_edges (basic_block bb, bool for_call)
{
  basic_block target_bb;
  block_stmt_iterator bsi;

  FOR_EACH_BB (target_bb)
    for (bsi = bsi_start (target_bb); !bsi_end_p (bsi); bsi_next (&bsi))
      {
	gimple label_stmt = bsi_stmt (bsi);
	tree target;

	if (gimple_code (label_stmt) != GIMPLE_LABEL)
	  break;

	target = gimple_label_label (label_stmt);

	/* Make an edge to every label block that has been marked as a
	   potential target for a computed goto or a non-local goto.  */
	if ((FORCED_LABEL (target) && !for_call)
	    || (DECL_NONLOCAL (target) && for_call))
	  {
	    make_edge (bb, target_bb, EDGE_ABNORMAL);
	    break;
	  }
      }
}

/* Create edges for a goto statement at block BB.  */

static void
make_goto_expr_edges (basic_block bb)
{
  block_stmt_iterator last = bsi_last (bb);
  gimple goto_t = bsi_stmt (last);

  /* A simple GOTO creates normal edges.  */
  if (simple_goto_p (goto_t))
    {
      tree dest = gimple_goto_dest (goto_t);
      edge e = make_edge (bb, label_to_block (dest), EDGE_FALLTHRU);
      e->goto_locus = gimple_locus (goto_t);
      bsi_remove (&last, true);
      return;
    }

  /* A computed GOTO creates abnormal edges.  */
  make_abnormal_goto_edges (bb, false);
}


/*---------------------------------------------------------------------------
			       Flowgraph analysis
---------------------------------------------------------------------------*/

/* Cleanup useless labels in basic blocks.  This is something we wish
   to do early because it allows us to group case labels before creating
   the edges for the CFG, and it speeds up block statement iterators in
   all passes later on.
   We rerun this pass after CFG is created, to get rid of the labels that
   are no longer referenced.  After then we do not run it any more, since
   (almost) no new labels should be created.  */

/* A map from basic block index to the leading label of that block.  */
static struct label_record
{
  /* The label.  */
  tree label;

  /* True if the label is referenced from somewhere.  */
  bool used;
} *label_for_bb;

/* Callback for for_each_eh_region.  Helper for cleanup_dead_labels.  */
static void
update_eh_label (struct eh_region *region)
{
  tree old_label = get_eh_region_tree_label (region);
  if (old_label)
    {
      tree new_label;
      basic_block bb = label_to_block (old_label);

      /* ??? After optimizing, there may be EH regions with labels
	 that have already been removed from the function body, so
	 there is no basic block for them.  */
      if (! bb)
	return;

      new_label = label_for_bb[bb->index].label;
      label_for_bb[bb->index].used = true;
      set_eh_region_tree_label (region, new_label);
    }
}

/* Given LABEL return the first label in the same basic block.  */
static tree
main_block_label (tree label)
{
  basic_block bb = label_to_block (label);
  tree main_label = label_for_bb[bb->index].label;

  /* label_to_block possibly inserted undefined label into the chain.  */
  if (!main_label)
    {
      label_for_bb[bb->index].label = label;
      main_label = label;
    }

  label_for_bb[bb->index].used = true;
  return main_label;
}

/* Cleanup redundant labels.  This is a three-step process:
     1) Find the leading label for each block.
     2) Redirect all references to labels to the leading labels.
     3) Cleanup all useless labels.  */

void
cleanup_dead_labels (void)
{
  basic_block bb;
  label_for_bb = XCNEWVEC (struct label_record, last_basic_block);

  /* Find a suitable label for each block.  We use the first user-defined
     label if there is one, or otherwise just the first label we see.  */
  FOR_EACH_BB (bb)
    {
      block_stmt_iterator i;

      for (i = bsi_start (bb); !bsi_end_p (i); bsi_next (&i))
	{
	  tree label;
	  gimple stmt = bsi_stmt (i);

	  if (gimple_code (stmt) != GIMPLE_LABEL)
	    break;

	  label = gimple_label_label (stmt);

	  /* If we have not yet seen a label for the current block,
	     remember this one and see if there are more labels.  */
	  if (!label_for_bb[bb->index].label)
	    {
	      label_for_bb[bb->index].label = label;
	      continue;
	    }

	  /* If we did see a label for the current block already, but it
	     is an artificially created label, replace it if the current
	     label is a user defined label.  */
	  if (!DECL_ARTIFICIAL (label)
	      && DECL_ARTIFICIAL (label_for_bb[bb->index].label))
	    {
	      label_for_bb[bb->index].label = label;
	      break;
	    }
	}
    }

  /* Now redirect all jumps/branches to the selected label.
     First do so for each block ending in a control statement.  */
  FOR_EACH_BB (bb)
    {
      gimple stmt = last_stmt (bb);
      if (!stmt)
	continue;

      switch (gimple_code (stmt))
	{
	case GIMPLE_COND:
	  {
	    tree true_label, false_label;

	    true_label = gimple_cond_true_label (stmt);
	    false_label = gimple_cond_false_label (stmt);

	    if (true_label)
	      gimple_cond_set_true_label (stmt, main_block_label (true_label));
	    if (false_label)
	      gimple_cond_set_false_label (stmt,
					   main_block_label (false_label));
	    break;
	  }

	case SWITCH_EXPR:
	  {
	    unsigned int i, n = gimple_switch_num_labels (stmt);

	    /* Replace all destination labels.  */
	    for (i = 0; i < n; ++i)
	      {
		tree label = main_block_label (gimple_switch_label (stmt, i));
		gimple_switch_set_label (stmt, i, label);
	      }
	    break;
	  }

	/* We have to handle gotos until they're removed, and we don't
	   remove them until after we've created the CFG edges.  */
	case GIMPLE_GOTO:
          if (! computed_goto_p (stmt))
	    {
	      gimple_goto_set_dest (stmt,
				    main_block_label (gimple_goto_dest (stmt)));
	      break;
	    }

	default:
	  break;
      }
    }

  for_each_eh_region (update_eh_label);

  /* Finally, purge dead labels.  All user-defined labels and labels that
     can be the target of non-local gotos and labels which have their
     address taken are preserved.  */
  FOR_EACH_BB (bb)
    {
      block_stmt_iterator i;
      tree label_for_this_bb = label_for_bb[bb->index].label;

      if (!label_for_this_bb)
	continue;

      /* If the main label of the block is unused, we may still remove it.  */
      if (!label_for_bb[bb->index].used)
	label_for_this_bb = NULL;

      for (i = bsi_start (bb); !bsi_end_p (i); )
	{
	  tree label;
	  gimple stmt = bsi_stmt (i);

	  if (gimple_code (stmt) != GIMPLE_LABEL)
	    break;

	  label = gimple_label_label (stmt);

	  if (label == label_for_this_bb
	      || ! DECL_ARTIFICIAL (label)
	      || DECL_NONLOCAL (label)
	      || FORCED_LABEL (label))
	    bsi_next (&i);
	  else
	    bsi_remove (&i, true);
	}
    }

  free (label_for_bb);
}

/* Look for blocks ending in a multiway branch (a SWITCH_EXPR in GIMPLE),
   and scan the sorted vector of cases.  Combine the ones jumping to the
   same label.
   Eg. three separate entries 1: 2: 3: become one entry 1..3:  */

void
group_case_labels (void)
{
  basic_block bb;

  FOR_EACH_BB (bb)
    {
      gimple stmt = last_stmt (bb);
      if (stmt && gimple_code (stmt) == GIMPLE_SWITCH)
	{
	  int old_size = gimple_switch_num_labels (stmt);
	  int i, j, new_size = old_size;
	  tree default_case = gimple_switch_default_label (stmt);
	  tree default_label;

	  /* The default label is always the first case in a switch
	     statement after gimplification.  */
	  default_label = CASE_LABEL (default_case);

	  /* Look for possible opportunities to merge cases.
	     Ignore the first element of the label vector because it
	     is be the default case.  */
          i = 1;
	  while (i < old_size)
	    {
	      tree base_case, base_label, base_high;
	      base_case = gimple_switch_label (stmt, i);

	      gcc_assert (base_case);
	      base_label = CASE_LABEL (base_case);

	      /* Discard cases that have the same destination as the
		 default case.  */
	      if (base_label == default_label)
		{
		  gimple_switch_set_label (stmt, i, NULL_TREE);
		  i++;
		  new_size--;
		  continue;
		}

	      base_high = CASE_HIGH (base_case) ?
		CASE_HIGH (base_case) : CASE_LOW (base_case);
	      i++;
	      /* Try to merge case labels.  Break out when we reach the end
		 of the label vector or when we cannot merge the next case
		 label with the current one.  */
	      while (i < old_size)
		{
		  tree merge_case = gimple_switch_label (stmt, i);
	          tree merge_label = CASE_LABEL (merge_case);
		  tree t = int_const_binop (PLUS_EXPR, base_high,
					    integer_one_node, 1);

		  /* Merge the cases if they jump to the same place,
		     and their ranges are consecutive.  */
		  if (merge_label == base_label
		      && tree_int_cst_equal (CASE_LOW (merge_case), t))
		    {
		      base_high = CASE_HIGH (merge_case) ?
			CASE_HIGH (merge_case) : CASE_LOW (merge_case);
		      CASE_HIGH (base_case) = base_high;
		      gimple_switch_set_label (stmt, i, NULL_TREE);
		      new_size--;
		      i++;
		    }
		  else
		    break;
		}
	    }

	  /* Compress the case labels in the label vector, and adjust the
	     length of the vector.  */
	  for (i = 0, j = 0; i < new_size; i++)
	    {
	      while (! gimple_switch_label (stmt, j))
		j++;
	      gimple_switch_set_label (stmt, i,
				       gimple_switch_label (stmt, j++));
	    }
	  /* FIXME tuples: Should we reallocate a new switch, or just
	     set the number of labels and put up with the few words
	     lost, until we GC the entire GIMPLE_SWITCH out?  */
	  gimple_switch_set_num_labels (stmt, new_size);
	}
    }
}

/* Checks whether we can merge block B into block A.  */

static bool
tree_can_merge_blocks_p (const_basic_block a, const_basic_block b)
{
<<<<<<< HEAD
  gimple stmt;
  block_stmt_iterator bsi;
  gimple_seq phis;
=======
  const_tree stmt;
  const_block_stmt_iterator bsi;
  tree phi;
>>>>>>> da3ce502

  if (!single_succ_p (a))
    return false;

  if (single_succ_edge (a)->flags & EDGE_ABNORMAL)
    return false;

  if (single_succ (a) != b)
    return false;

  if (!single_pred_p (b))
    return false;

  if (b == EXIT_BLOCK_PTR)
    return false;

  /* If A ends by a statement causing exceptions or something similar, we
     cannot merge the blocks.  */
  stmt = const_last_stmt (a);
  if (stmt && stmt_ends_bb_p (stmt))
    return false;

  /* Do not allow a block with only a non-local label to be merged.  */
  if (stmt && gimple_code (stmt) == GIMPLE_LABEL
      && DECL_NONLOCAL (gimple_label_label (stmt)))
    return false;

  /* It must be possible to eliminate all phi nodes in B.  If ssa form
     is not up-to-date, we cannot eliminate any phis; however, if only
     some symbols as whole are marked for renaming, this is not a problem,
     as phi nodes for those symbols are irrelevant in updating anyway.  */
  phis = phi_nodes (b);
  if (!gimple_seq_empty_p (phis))
    {
      gimple_stmt_iterator *i;

      if (name_mappings_registered_p ())
	return false;

      for (i = gsi_start (phis); gsi_end_p (i); gsi_next (i))
	{
	  gimple phi = gsi_stmt (i);

	  if (!is_gimple_reg (gimple_phi_result (phi))
	      && !may_propagate_copy (gimple_phi_result (phi),
				      gimple_phi_arg_def (phi, 0)))
	    return false;
	}
    }

  /* Do not remove user labels.  */
  for (bsi = cbsi_start (b); !cbsi_end_p (bsi); cbsi_next (&bsi))
    {
<<<<<<< HEAD
      stmt = bsi_stmt (bsi);
      if (gimple_code (stmt) != GIMPLE_LABEL)
=======
      stmt = cbsi_stmt (bsi);
      if (TREE_CODE (stmt) != LABEL_EXPR)
>>>>>>> da3ce502
	break;
      if (!DECL_ARTIFICIAL (gimple_label_label (stmt)))
	return false;
    }

  /* Protect the loop latches.  */
  if (current_loops
      && b->loop_father->latch == b)
    return false;

  return true;
}

/* Replaces all uses of NAME by VAL.  */

void
replace_uses_by (tree name, tree val)
{
  imm_use_iterator imm_iter;
  use_operand_p use;
  gimple stmt;
  edge e;

  FOR_EACH_IMM_USE_STMT (stmt, imm_iter, name)
    {
      if (gimple_code (stmt) != GIMPLE_PHI)
	push_stmt_changes (&stmt);

      FOR_EACH_IMM_USE_ON_STMT (use, imm_iter)
        {
	  replace_exp (use, val);

	  if (gimple_code (stmt) == GIMPLE_PHI)
	    {
	      e = gimple_phi_arg_edge (stmt, PHI_ARG_INDEX_FROM_USE (use));
	      if (e->flags & EDGE_ABNORMAL)
		{
		  /* This can only occur for virtual operands, since
		     for the real ones SSA_NAME_OCCURS_IN_ABNORMAL_PHI (name))
		     would prevent replacement.  */
		  gcc_assert (!is_gimple_reg (name));
		  SSA_NAME_OCCURS_IN_ABNORMAL_PHI (val) = 1;
		}
	    }
	}

      if (gimple_code (stmt) != GIMPLE_PHI)
	{
	  tree rhs;

	  fold_stmt_inplace (stmt);
	  if (cfgcleanup_altered_bbs)
	    bitmap_set_bit (cfgcleanup_altered_bbs, gimple_bb (stmt)->index);

	  /* FIXME.  This should go in pop_stmt_changes.  */
	  rhs = get_rhs (stmt);
	  if (TREE_CODE (rhs) == ADDR_EXPR)
	    recompute_tree_invariant_for_addr_expr (rhs);

	  maybe_clean_or_replace_eh_stmt (stmt, stmt);

	  pop_stmt_changes (&stmt);
	}
    }

  gcc_assert (has_zero_uses (name));

  /* Also update the trees stored in loop structures.  */
  if (current_loops)
    {
      struct loop *loop;
      loop_iterator li;

      FOR_EACH_LOOP (li, loop, 0)
	{
	  substitute_in_loop_info (loop, name, val);
	}
    }
}

/* Merge block B into block A.  */

static void
tree_merge_blocks (basic_block a, basic_block b)
{
  block_stmt_iterator bsi;
  gimple_stmt_iterator *last, *gsi;
  gimple_seq phis;

  if (dump_file)
    fprintf (dump_file, "Merging blocks %d and %d\n", a->index, b->index);

  /* Remove all single-valued PHI nodes from block B of the form
     V_i = PHI <V_j> by propagating V_j to all the uses of V_i.  */
  bsi = bsi_last (a);
  for (gsi = gsi_start (phis); !gsi_end_p (gsi); gsi_next (gsi))
    {
      gimple phi = gsi_stmt (gsi);
      tree def = gimple_phi_result (phi), use = gimple_phi_arg_def (phi, 0);
      gimple copy;
      bool may_replace_uses = may_propagate_copy (def, use);

      /* In case we maintain loop closed ssa form, do not propagate arguments
	 of loop exit phi nodes.  */
      if (current_loops
	  && loops_state_satisfies_p (LOOP_CLOSED_SSA)
	  && is_gimple_reg (def)
	  && TREE_CODE (use) == SSA_NAME
	  && a->loop_father != b->loop_father)
	may_replace_uses = false;

      if (!may_replace_uses)
	{
	  gcc_assert (is_gimple_reg (def));

	  /* Note that just emitting the copies is fine -- there is no problem
	     with ordering of phi nodes.  This is because A is the single
	     predecessor of B, therefore results of the phi nodes cannot
	     appear as arguments of the phi nodes.  */
	  copy = build_gimple_assign (def, use);
	  bsi_insert_after (&bsi, copy, BSI_NEW_STMT);
	  SSA_NAME_DEF_STMT (def) = copy;
          remove_phi_node (phi, NULL, false);
	}
      else
        {
          replace_uses_by (def, use);
          remove_phi_node (phi, NULL, true);
        }
    }

  /* Ensure that B follows A.  */
  move_block_after (b, a);

  gcc_assert (single_succ_edge (a)->flags & EDGE_FALLTHRU);
  gcc_assert (!last_stmt (a) || !stmt_ends_bb_p (last_stmt (a)));

  /* Remove labels from B and set gimple_bb to A for other statements.  */
  for (bsi = bsi_start (b); !bsi_end_p (bsi);)
    {
      if (gimple_code (bsi_stmt (bsi)) == GIMPLE_LABEL)
	{
	  gimple label = bsi_stmt (bsi);

	  bsi_remove (&bsi, false);
	  /* Now that we can thread computed gotos, we might have
	     a situation where we have a forced label in block B
	     However, the label at the start of block B might still be
	     used in other ways (think about the runtime checking for
	     Fortran assigned gotos).  So we can not just delete the
	     label.  Instead we move the label to the start of block A.  */
	  if (FORCED_LABEL (gimple_label_label (label)))
	    {
	      block_stmt_iterator dest_bsi = bsi_start (a);
	      bsi_insert_before (&dest_bsi, label, BSI_NEW_STMT);
	    }
	}
      else
	{
	  change_bb_for_stmt (bsi_stmt (bsi), a);
	  bsi_next (&bsi);
	}
    }

  /* Merge the chains.  */
  last = gsi_last (bb_seq (a));
  gsi_link_after (&last, bb_seq (b), GSI_NEW_STMT);
  set_bb_seq (b, NULL);

  if (cfgcleanup_altered_bbs)
    bitmap_set_bit (cfgcleanup_altered_bbs, a->index);
}


/* Return the one of two successors of BB that is not reachable by a
   reached by a complex edge, if there is one.  Else, return BB.  We use
   this in optimizations that use post-dominators for their heuristics,
   to catch the cases in C++ where function calls are involved.  */

basic_block
single_noncomplex_succ (basic_block bb)
{
  edge e0, e1;
  if (EDGE_COUNT (bb->succs) != 2)
    return bb;

  e0 = EDGE_SUCC (bb, 0);
  e1 = EDGE_SUCC (bb, 1);
  if (e0->flags & EDGE_COMPLEX)
    return e1->dest;
  if (e1->flags & EDGE_COMPLEX)
    return e0->dest;

  return bb;
}


/* Walk the function tree removing unnecessary statements.

     * Empty statement nodes are removed

     * Unnecessary TRY_FINALLY and TRY_CATCH blocks are removed

     * Unnecessary COND_EXPRs are removed

     * Some unnecessary BIND_EXPRs are removed

   Clearly more work could be done.  The trick is doing the analysis
   and removal fast enough to be a net improvement in compile times.

   Note that when we remove a control structure such as a COND_EXPR
   BIND_EXPR, or TRY block, we will need to repeat this optimization pass
   to ensure we eliminate all the useless code.  */

struct rus_data
{
  tree *last_goto;
  bool repeat;
  bool may_throw;
  bool may_branch;
  bool has_label;
};

static void remove_useless_stmts_1 (tree *, struct rus_data *);

static bool
remove_useless_stmts_warn_notreached (tree stmt)
{
  if (EXPR_HAS_LOCATION (stmt))
    {
      location_t loc = EXPR_LOCATION (stmt);
      if (LOCATION_LINE (loc) > 0)
	{
	  warning (0, "%Hwill never be executed", &loc);
	  return true;
	}
    }

  switch (TREE_CODE (stmt))
    {
    case STATEMENT_LIST:
      {
	tree_stmt_iterator i;
	for (i = tsi_start (stmt); !tsi_end_p (i); tsi_next (&i))
	  if (remove_useless_stmts_warn_notreached (tsi_stmt (i)))
	    return true;
      }
      break;

    case COND_EXPR:
      if (remove_useless_stmts_warn_notreached (COND_EXPR_COND (stmt)))
	return true;
      if (remove_useless_stmts_warn_notreached (COND_EXPR_THEN (stmt)))
	return true;
      if (remove_useless_stmts_warn_notreached (COND_EXPR_ELSE (stmt)))
	return true;
      break;

    case TRY_FINALLY_EXPR:
    case TRY_CATCH_EXPR:
      if (remove_useless_stmts_warn_notreached (TREE_OPERAND (stmt, 0)))
	return true;
      if (remove_useless_stmts_warn_notreached (TREE_OPERAND (stmt, 1)))
	return true;
      break;

    case CATCH_EXPR:
      return remove_useless_stmts_warn_notreached (CATCH_BODY (stmt));
    case EH_FILTER_EXPR:
      return remove_useless_stmts_warn_notreached (EH_FILTER_FAILURE (stmt));
    case BIND_EXPR:
      return remove_useless_stmts_warn_notreached (BIND_EXPR_BLOCK (stmt));

    default:
      /* Not a live container.  */
      break;
    }

  return false;
}

static void
remove_useless_stmts_cond (tree *stmt_p, struct rus_data *data)
{
  tree then_clause, else_clause, cond;
  bool save_has_label, then_has_label, else_has_label;

  save_has_label = data->has_label;
  data->has_label = false;
  data->last_goto = NULL;

  remove_useless_stmts_1 (&COND_EXPR_THEN (*stmt_p), data);

  then_has_label = data->has_label;
  data->has_label = false;
  data->last_goto = NULL;

  remove_useless_stmts_1 (&COND_EXPR_ELSE (*stmt_p), data);

  else_has_label = data->has_label;
  data->has_label = save_has_label | then_has_label | else_has_label;

  then_clause = COND_EXPR_THEN (*stmt_p);
  else_clause = COND_EXPR_ELSE (*stmt_p);
  cond = fold (COND_EXPR_COND (*stmt_p));

  /* If neither arm does anything at all, we can remove the whole IF.  */
  if (!TREE_SIDE_EFFECTS (then_clause) && !TREE_SIDE_EFFECTS (else_clause))
    {
      *stmt_p = build_empty_stmt ();
      data->repeat = true;
    }

  /* If there are no reachable statements in an arm, then we can
     zap the entire conditional.  */
  else if (integer_nonzerop (cond) && !else_has_label)
    {
      if (warn_notreached)
	remove_useless_stmts_warn_notreached (else_clause);
      *stmt_p = then_clause;
      data->repeat = true;
    }
  else if (integer_zerop (cond) && !then_has_label)
    {
      if (warn_notreached)
	remove_useless_stmts_warn_notreached (then_clause);
      *stmt_p = else_clause;
      data->repeat = true;
    }

  /* Check a couple of simple things on then/else with single stmts.  */
  else
    {
      tree then_stmt = expr_only (then_clause);
      tree else_stmt = expr_only (else_clause);

      /* Notice branches to a common destination.  */
      if (then_stmt && else_stmt
	  && TREE_CODE (then_stmt) == GOTO_EXPR
	  && TREE_CODE (else_stmt) == GOTO_EXPR
	  && (GOTO_DESTINATION (then_stmt) == GOTO_DESTINATION (else_stmt)))
	{
	  *stmt_p = then_stmt;
	  data->repeat = true;
	}

      /* If the THEN/ELSE clause merely assigns a value to a variable or
	 parameter which is already known to contain that value, then
	 remove the useless THEN/ELSE clause.  */
      else if (TREE_CODE (cond) == VAR_DECL || TREE_CODE (cond) == PARM_DECL)
	{
	  if (else_stmt
	      && TREE_CODE (else_stmt) == GIMPLE_MODIFY_STMT
	      && GIMPLE_STMT_OPERAND (else_stmt, 0) == cond
	      && integer_zerop (GIMPLE_STMT_OPERAND (else_stmt, 1)))
	    COND_EXPR_ELSE (*stmt_p) = alloc_stmt_list ();
	}
      else if ((TREE_CODE (cond) == EQ_EXPR || TREE_CODE (cond) == NE_EXPR)
	       && (TREE_CODE (TREE_OPERAND (cond, 0)) == VAR_DECL
		   || TREE_CODE (TREE_OPERAND (cond, 0)) == PARM_DECL)
	       && TREE_CONSTANT (TREE_OPERAND (cond, 1)))
	{
	  tree stmt = (TREE_CODE (cond) == EQ_EXPR
		       ? then_stmt : else_stmt);
	  tree *location = (TREE_CODE (cond) == EQ_EXPR
			    ? &COND_EXPR_THEN (*stmt_p)
			    : &COND_EXPR_ELSE (*stmt_p));

	  if (stmt
	      && TREE_CODE (stmt) == GIMPLE_MODIFY_STMT
	      && GIMPLE_STMT_OPERAND (stmt, 0) == TREE_OPERAND (cond, 0)
	      && GIMPLE_STMT_OPERAND (stmt, 1) == TREE_OPERAND (cond, 1))
	    *location = alloc_stmt_list ();
	}
    }

  /* Protect GOTOs in the arm of COND_EXPRs from being removed.  They
     would be re-introduced during lowering.  */
  data->last_goto = NULL;
}


static void
remove_useless_stmts_tf (tree *stmt_p, struct rus_data *data)
{
  bool save_may_branch, save_may_throw;
  bool this_may_branch, this_may_throw;

  /* Collect may_branch and may_throw information for the body only.  */
  save_may_branch = data->may_branch;
  save_may_throw = data->may_throw;
  data->may_branch = false;
  data->may_throw = false;
  data->last_goto = NULL;

  remove_useless_stmts_1 (&TREE_OPERAND (*stmt_p, 0), data);

  this_may_branch = data->may_branch;
  this_may_throw = data->may_throw;
  data->may_branch |= save_may_branch;
  data->may_throw |= save_may_throw;
  data->last_goto = NULL;

  remove_useless_stmts_1 (&TREE_OPERAND (*stmt_p, 1), data);

  /* If the body is empty, then we can emit the FINALLY block without
     the enclosing TRY_FINALLY_EXPR.  */
  if (!TREE_SIDE_EFFECTS (TREE_OPERAND (*stmt_p, 0)))
    {
      *stmt_p = TREE_OPERAND (*stmt_p, 1);
      data->repeat = true;
    }

  /* If the handler is empty, then we can emit the TRY block without
     the enclosing TRY_FINALLY_EXPR.  */
  else if (!TREE_SIDE_EFFECTS (TREE_OPERAND (*stmt_p, 1)))
    {
      *stmt_p = TREE_OPERAND (*stmt_p, 0);
      data->repeat = true;
    }

  /* If the body neither throws, nor branches, then we can safely
     string the TRY and FINALLY blocks together.  */
  else if (!this_may_branch && !this_may_throw)
    {
      tree stmt = *stmt_p;
      *stmt_p = TREE_OPERAND (stmt, 0);
      append_to_statement_list (TREE_OPERAND (stmt, 1), stmt_p);
      data->repeat = true;
    }
}


static void
remove_useless_stmts_tc (tree *stmt_p, struct rus_data *data)
{
  bool save_may_throw, this_may_throw;
  tree_stmt_iterator i;
  tree stmt;

  /* Collect may_throw information for the body only.  */
  save_may_throw = data->may_throw;
  data->may_throw = false;
  data->last_goto = NULL;

  remove_useless_stmts_1 (&TREE_OPERAND (*stmt_p, 0), data);

  this_may_throw = data->may_throw;
  data->may_throw = save_may_throw;

  /* If the body cannot throw, then we can drop the entire TRY_CATCH_EXPR.  */
  if (!this_may_throw)
    {
      if (warn_notreached)
	remove_useless_stmts_warn_notreached (TREE_OPERAND (*stmt_p, 1));
      *stmt_p = TREE_OPERAND (*stmt_p, 0);
      data->repeat = true;
      return;
    }

  /* Process the catch clause specially.  We may be able to tell that
     no exceptions propagate past this point.  */

  this_may_throw = true;
  i = tsi_start (TREE_OPERAND (*stmt_p, 1));
  stmt = tsi_stmt (i);
  data->last_goto = NULL;

  switch (TREE_CODE (stmt))
    {
    case CATCH_EXPR:
      for (; !tsi_end_p (i); tsi_next (&i))
	{
	  stmt = tsi_stmt (i);
	  /* If we catch all exceptions, then the body does not
	     propagate exceptions past this point.  */
	  if (CATCH_TYPES (stmt) == NULL)
	    this_may_throw = false;
	  data->last_goto = NULL;
	  remove_useless_stmts_1 (&CATCH_BODY (stmt), data);
	}
      break;

    case EH_FILTER_EXPR:
      if (EH_FILTER_MUST_NOT_THROW (stmt))
	this_may_throw = false;
      else if (EH_FILTER_TYPES (stmt) == NULL)
	this_may_throw = false;
      remove_useless_stmts_1 (&EH_FILTER_FAILURE (stmt), data);
      break;

    default:
      /* Otherwise this is a cleanup.  */
      remove_useless_stmts_1 (&TREE_OPERAND (*stmt_p, 1), data);

      /* If the cleanup is empty, then we can emit the TRY block without
	 the enclosing TRY_CATCH_EXPR.  */
      if (!TREE_SIDE_EFFECTS (TREE_OPERAND (*stmt_p, 1)))
	{
	  *stmt_p = TREE_OPERAND (*stmt_p, 0);
	  data->repeat = true;
	}
      break;
    }
  data->may_throw |= this_may_throw;
}


static void
remove_useless_stmts_bind (tree *stmt_p, struct rus_data *data)
{
  tree block;

  /* First remove anything underneath the BIND_EXPR.  */
  remove_useless_stmts_1 (&BIND_EXPR_BODY (*stmt_p), data);

  /* If the BIND_EXPR has no variables, then we can pull everything
     up one level and remove the BIND_EXPR, unless this is the toplevel
     BIND_EXPR for the current function or an inlined function.

     When this situation occurs we will want to apply this
     optimization again.  */
  block = BIND_EXPR_BLOCK (*stmt_p);
  if (BIND_EXPR_VARS (*stmt_p) == NULL_TREE
      && *stmt_p != DECL_SAVED_TREE (current_function_decl)
      && (! block
	  || ! BLOCK_ABSTRACT_ORIGIN (block)
	  || (TREE_CODE (BLOCK_ABSTRACT_ORIGIN (block))
	      != FUNCTION_DECL)))
    {
      *stmt_p = BIND_EXPR_BODY (*stmt_p);
      data->repeat = true;
    }
}


static void
remove_useless_stmts_goto (tree *stmt_p, struct rus_data *data)
{
  tree dest = GOTO_DESTINATION (*stmt_p);

  data->may_branch = true;
  data->last_goto = NULL;

  /* Record the last goto expr, so that we can delete it if unnecessary.  */
  if (TREE_CODE (dest) == LABEL_DECL)
    data->last_goto = stmt_p;
}


static void
remove_useless_stmts_label (tree *stmt_p, struct rus_data *data)
{
  tree label = LABEL_EXPR_LABEL (*stmt_p);

  data->has_label = true;

  /* We do want to jump across non-local label receiver code.  */
  if (DECL_NONLOCAL (label))
    data->last_goto = NULL;

  else if (data->last_goto && GOTO_DESTINATION (*data->last_goto) == label)
    {
      *data->last_goto = build_empty_stmt ();
      data->repeat = true;
    }

  /* ??? Add something here to delete unused labels.  */
}


/* If the function is "const" or "pure", then clear TREE_SIDE_EFFECTS on its
   decl.  This allows us to eliminate redundant or useless
   calls to "const" functions.

   Gimplifier already does the same operation, but we may notice functions
   being const and pure once their calls has been gimplified, so we need
   to update the flag.  */

static void
update_call_expr_flags (tree call)
{
  tree decl = get_callee_fndecl (call);
  if (!decl)
    return;
  if (call_expr_flags (call) & (ECF_CONST | ECF_PURE))
    TREE_SIDE_EFFECTS (call) = 0;
  if (TREE_NOTHROW (decl))
    TREE_NOTHROW (call) = 1;
}


/* T is CALL_EXPR.  Set current_function_calls_* flags.  */

void
notice_special_calls (tree t)
{
  int flags = call_expr_flags (t);

  if (flags & ECF_MAY_BE_ALLOCA)
    current_function_calls_alloca = true;
  if (flags & ECF_RETURNS_TWICE)
    current_function_calls_setjmp = true;
}


/* Clear flags set by notice_special_calls.  Used by dead code removal
   to update the flags.  */

void
clear_special_calls (void)
{
  current_function_calls_alloca = false;
  current_function_calls_setjmp = false;
}


static void
remove_useless_stmts_1 (tree *tp, struct rus_data *data)
{
  tree t = *tp, op;

  switch (TREE_CODE (t))
    {
    case COND_EXPR:
      remove_useless_stmts_cond (tp, data);
      break;

    case TRY_FINALLY_EXPR:
      remove_useless_stmts_tf (tp, data);
      break;

    case TRY_CATCH_EXPR:
      remove_useless_stmts_tc (tp, data);
      break;

    case BIND_EXPR:
      remove_useless_stmts_bind (tp, data);
      break;

    case GOTO_EXPR:
      remove_useless_stmts_goto (tp, data);
      break;

    case LABEL_EXPR:
      remove_useless_stmts_label (tp, data);
      break;

    case RETURN_EXPR:
      fold_stmt (tp);
      data->last_goto = NULL;
      data->may_branch = true;
      break;

    case CALL_EXPR:
      fold_stmt (tp);
      data->last_goto = NULL;
      notice_special_calls (t);
      update_call_expr_flags (t);
      if (tree_could_throw_p (t))
	data->may_throw = true;
      break;

    case MODIFY_EXPR:
      gcc_unreachable ();

    case GIMPLE_MODIFY_STMT:
      data->last_goto = NULL;
      fold_stmt (tp);
      op = get_call_expr_in (t);
      if (op)
	{
	  update_call_expr_flags (op);
	  notice_special_calls (op);
	}
      if (tree_could_throw_p (t))
	data->may_throw = true;
      break;

    case STATEMENT_LIST:
      {
	tree_stmt_iterator i = tsi_start (t);
	while (!tsi_end_p (i))
	  {
	    t = tsi_stmt (i);
	    if (IS_EMPTY_STMT (t))
	      {
		tsi_delink (&i);
		continue;
	      }

	    remove_useless_stmts_1 (tsi_stmt_ptr (i), data);

	    t = tsi_stmt (i);
	    if (TREE_CODE (t) == STATEMENT_LIST)
	      {
		tsi_link_before (&i, t, TSI_SAME_STMT);
		tsi_delink (&i);
	      }
	    else
	      tsi_next (&i);
	  }
      }
      break;
    case ASM_EXPR:
      fold_stmt (tp);
      data->last_goto = NULL;
      break;

    default:
      data->last_goto = NULL;
      break;
    }
}

static unsigned int
remove_useless_stmts (void)
{
  struct rus_data data;

  clear_special_calls ();

  do
    {
      memset (&data, 0, sizeof (data));
      remove_useless_stmts_1 (&DECL_SAVED_TREE (current_function_decl), &data);
    }
  while (data.repeat);
  return 0;
}


struct tree_opt_pass pass_remove_useless_stmts =
{
  "useless",				/* name */
  NULL,					/* gate */
  remove_useless_stmts,			/* execute */
  NULL,					/* sub */
  NULL,					/* next */
  0,					/* static_pass_number */
  0,					/* tv_id */
  PROP_gimple_any,			/* properties_required */
  0,					/* properties_provided */
  0,					/* properties_destroyed */
  0,					/* todo_flags_start */
  TODO_dump_func,			/* todo_flags_finish */
  0					/* letter */
  ,0					/* works_with_tuples_p */
};

/* Remove PHI nodes associated with basic block BB and all edges out of BB.  */

static void
remove_phi_nodes_and_edges_for_unreachable_block (basic_block bb)
{
  tree phi;

  /* Since this block is no longer reachable, we can just delete all
     of its PHI nodes.  */
  phi = phi_nodes (bb);
  while (phi)
    {
      tree next = PHI_CHAIN (phi);
      remove_phi_node (phi, NULL_TREE, true);
      phi = next;
    }

  /* Remove edges to BB's successors.  */
  while (EDGE_COUNT (bb->succs) > 0)
    remove_edge (EDGE_SUCC (bb, 0));
}


/* Remove statements of basic block BB.  */

static void
remove_bb (basic_block bb)
{
  block_stmt_iterator i;
#ifdef USE_MAPPED_LOCATION
  source_location loc = UNKNOWN_LOCATION;
#else
  source_locus loc = 0;
#endif

  if (dump_file)
    {
      fprintf (dump_file, "Removing basic block %d\n", bb->index);
      if (dump_flags & TDF_DETAILS)
	{
	  dump_bb (bb, dump_file, 0);
	  fprintf (dump_file, "\n");
	}
    }

  if (current_loops)
    {
      struct loop *loop = bb->loop_father;

      /* If a loop gets removed, clean up the information associated
	 with it.  */
      if (loop->latch == bb
	  || loop->header == bb)
	free_numbers_of_iterations_estimates_loop (loop);
    }

  /* Remove all the instructions in the block.  */
  if (bb_seq (bb) != NULL)
    {
      for (i = bsi_start (bb); !bsi_end_p (i);)
	{
	  tree stmt = bsi_stmt (i);
	  if (TREE_CODE (stmt) == LABEL_EXPR
	      && (FORCED_LABEL (LABEL_EXPR_LABEL (stmt))
		  || DECL_NONLOCAL (LABEL_EXPR_LABEL (stmt))))
	    {
	      basic_block new_bb;
	      block_stmt_iterator new_bsi;

	      /* A non-reachable non-local label may still be referenced.
		 But it no longer needs to carry the extra semantics of
		 non-locality.  */
	      if (DECL_NONLOCAL (LABEL_EXPR_LABEL (stmt)))
		{
		  DECL_NONLOCAL (LABEL_EXPR_LABEL (stmt)) = 0;
		  FORCED_LABEL (LABEL_EXPR_LABEL (stmt)) = 1;
		}

	      new_bb = bb->prev_bb;
	      new_bsi = bsi_start (new_bb);
	      bsi_remove (&i, false);
	      bsi_insert_before (&new_bsi, stmt, BSI_NEW_STMT);
	    }
	  else
	    {
	      /* Release SSA definitions if we are in SSA.  Note that we
		 may be called when not in SSA.  For example,
		 final_cleanup calls this function via
		 cleanup_tree_cfg.  */
	      if (gimple_in_ssa_p (cfun))
		release_defs (stmt);

	      bsi_remove (&i, true);
	    }

	  /* Don't warn for removed gotos.  Gotos are often removed due to
	     jump threading, thus resulting in bogus warnings.  Not great,
	     since this way we lose warnings for gotos in the original
	     program that are indeed unreachable.  */
	  if (TREE_CODE (stmt) != GOTO_EXPR && EXPR_HAS_LOCATION (stmt) && !loc)
	    {
#ifdef USE_MAPPED_LOCATION
	      if (EXPR_HAS_LOCATION (stmt))
		loc = EXPR_LOCATION (stmt);
#else
	      source_locus t;
	      t = EXPR_LOCUS (stmt);
	      if (t && LOCATION_LINE (*t) > 0)
		loc = t;
#endif
	    }
	}
    }

  /* If requested, give a warning that the first statement in the
     block is unreachable.  We walk statements backwards in the
     loop above, so the last statement we process is the first statement
     in the block.  */
#ifdef USE_MAPPED_LOCATION
  if (loc > BUILTINS_LOCATION)
    warning (OPT_Wunreachable_code, "%Hwill never be executed", &loc);
#else
  if (loc)
    warning (OPT_Wunreachable_code, "%Hwill never be executed", loc);
#endif

  remove_phi_nodes_and_edges_for_unreachable_block (bb);
  bb->il.gimple = NULL;
}


/* Given a basic block BB ending with COND_EXPR or SWITCH_EXPR, and a
   predicate VAL, return the edge that will be taken out of the block.
   If VAL does not match a unique edge, NULL is returned.  */

edge
find_taken_edge (basic_block bb, tree val)
{
  tree stmt;

  stmt = last_stmt (bb);

  gcc_assert (stmt);
  gcc_assert (is_ctrl_stmt (stmt));
  gcc_assert (val);

  if (! is_gimple_min_invariant (val))
    return NULL;

  if (TREE_CODE (stmt) == COND_EXPR)
    return find_taken_edge_cond_expr (bb, val);

  if (TREE_CODE (stmt) == SWITCH_EXPR)
    return find_taken_edge_switch_expr (bb, val);

  if (computed_goto_p (stmt))
    {
      /* Only optimize if the argument is a label, if the argument is
	 not a label then we can not construct a proper CFG.

         It may be the case that we only need to allow the LABEL_REF to
         appear inside an ADDR_EXPR, but we also allow the LABEL_REF to
         appear inside a LABEL_EXPR just to be safe.  */
      if ((TREE_CODE (val) == ADDR_EXPR || TREE_CODE (val) == LABEL_EXPR)
	  && TREE_CODE (TREE_OPERAND (val, 0)) == LABEL_DECL)
	return find_taken_edge_computed_goto (bb, TREE_OPERAND (val, 0));
      return NULL;
    }

  gcc_unreachable ();
}

/* Given a constant value VAL and the entry block BB to a GOTO_EXPR
   statement, determine which of the outgoing edges will be taken out of the
   block.  Return NULL if either edge may be taken.  */

static edge
find_taken_edge_computed_goto (basic_block bb, tree val)
{
  basic_block dest;
  edge e = NULL;

  dest = label_to_block (val);
  if (dest)
    {
      e = find_edge (bb, dest);
      gcc_assert (e != NULL);
    }

  return e;
}

/* Given a constant value VAL and the entry block BB to a COND_EXPR
   statement, determine which of the two edges will be taken out of the
   block.  Return NULL if either edge may be taken.  */

static edge
find_taken_edge_cond_expr (basic_block bb, tree val)
{
  edge true_edge, false_edge;

  extract_true_false_edges_from_block (bb, &true_edge, &false_edge);

  gcc_assert (TREE_CODE (val) == INTEGER_CST);
  return (integer_zerop (val) ? false_edge : true_edge);
}

/* Given an INTEGER_CST VAL and the entry block BB to a SWITCH_EXPR
   statement, determine which edge will be taken out of the block.  Return
   NULL if any edge may be taken.  */

static edge
find_taken_edge_switch_expr (basic_block bb, tree val)
{
  tree switch_expr, taken_case;
  basic_block dest_bb;
  edge e;

  switch_expr = last_stmt (bb);
  taken_case = find_case_label_for_value (switch_expr, val);
  dest_bb = label_to_block (CASE_LABEL (taken_case));

  e = find_edge (bb, dest_bb);
  gcc_assert (e);
  return e;
}


/* Return the CASE_LABEL_EXPR that SWITCH_EXPR will take for VAL.
   We can make optimal use here of the fact that the case labels are
   sorted: We can do a binary search for a case matching VAL.  */

static tree
find_case_label_for_value (tree switch_expr, tree val)
{
  tree vec = SWITCH_LABELS (switch_expr);
  size_t low, high, n = TREE_VEC_LENGTH (vec);
  tree default_case = TREE_VEC_ELT (vec, n - 1);

  for (low = -1, high = n - 1; high - low > 1; )
    {
      size_t i = (high + low) / 2;
      tree t = TREE_VEC_ELT (vec, i);
      int cmp;

      /* Cache the result of comparing CASE_LOW and val.  */
      cmp = tree_int_cst_compare (CASE_LOW (t), val);

      if (cmp > 0)
	high = i;
      else
	low = i;

      if (CASE_HIGH (t) == NULL)
	{
	  /* A singe-valued case label.  */
	  if (cmp == 0)
	    return t;
	}
      else
	{
	  /* A case range.  We can only handle integer ranges.  */
	  if (cmp <= 0 && tree_int_cst_compare (CASE_HIGH (t), val) >= 0)
	    return t;
	}
    }

  return default_case;
}




/*---------------------------------------------------------------------------
			      Debugging functions
---------------------------------------------------------------------------*/

/* Dump tree-specific information of block BB to file OUTF.  */

void
tree_dump_bb (basic_block bb, FILE *outf, int indent)
{
  dump_generic_bb (outf, bb, indent, TDF_VOPS|TDF_MEMSYMS);
}


/* Dump a basic block on stderr.  */

void
debug_tree_bb (basic_block bb)
{
  dump_bb (bb, stderr, 0);
}


/* Dump basic block with index N on stderr.  */

basic_block
debug_tree_bb_n (int n)
{
  debug_tree_bb (BASIC_BLOCK (n));
  return BASIC_BLOCK (n);
}


/* Dump the CFG on stderr.

   FLAGS are the same used by the tree dumping functions
   (see TDF_* in tree-pass.h).  */

void
debug_tree_cfg (int flags)
{
  dump_tree_cfg (stderr, flags);
}


/* Dump the program showing basic block boundaries on the given FILE.

   FLAGS are the same used by the tree dumping functions (see TDF_* in
   tree.h).  */

void
dump_tree_cfg (FILE *file, int flags)
{
  if (flags & TDF_DETAILS)
    {
      const char *funcname
	= lang_hooks.decl_printable_name (current_function_decl, 2);

      fputc ('\n', file);
      fprintf (file, ";; Function %s\n\n", funcname);
      fprintf (file, ";; \n%d basic blocks, %d edges, last basic block %d.\n\n",
	       n_basic_blocks, n_edges, last_basic_block);

      brief_dump_cfg (file);
      fprintf (file, "\n");
    }

  if (flags & TDF_STATS)
    dump_cfg_stats (file);

  dump_function_to_file (current_function_decl, file, flags | TDF_BLOCKS);
}


/* Dump CFG statistics on FILE.  */

void
dump_cfg_stats (FILE *file)
{
  static long max_num_merged_labels = 0;
  unsigned long size, total = 0;
  long num_edges;
  basic_block bb;
  const char * const fmt_str   = "%-30s%-13s%12s\n";
  const char * const fmt_str_1 = "%-30s%13d%11lu%c\n";
  const char * const fmt_str_2 = "%-30s%13ld%11lu%c\n";
  const char * const fmt_str_3 = "%-43s%11lu%c\n";
  const char *funcname
    = lang_hooks.decl_printable_name (current_function_decl, 2);


  fprintf (file, "\nCFG Statistics for %s\n\n", funcname);

  fprintf (file, "---------------------------------------------------------\n");
  fprintf (file, fmt_str, "", "  Number of  ", "Memory");
  fprintf (file, fmt_str, "", "  instances  ", "used ");
  fprintf (file, "---------------------------------------------------------\n");

  size = n_basic_blocks * sizeof (struct basic_block_def);
  total += size;
  fprintf (file, fmt_str_1, "Basic blocks", n_basic_blocks,
	   SCALE (size), LABEL (size));

  num_edges = 0;
  FOR_EACH_BB (bb)
    num_edges += EDGE_COUNT (bb->succs);
  size = num_edges * sizeof (struct edge_def);
  total += size;
  fprintf (file, fmt_str_2, "Edges", num_edges, SCALE (size), LABEL (size));

  fprintf (file, "---------------------------------------------------------\n");
  fprintf (file, fmt_str_3, "Total memory used by CFG data", SCALE (total),
	   LABEL (total));
  fprintf (file, "---------------------------------------------------------\n");
  fprintf (file, "\n");

  if (cfg_stats.num_merged_labels > max_num_merged_labels)
    max_num_merged_labels = cfg_stats.num_merged_labels;

  fprintf (file, "Coalesced label blocks: %ld (Max so far: %ld)\n",
	   cfg_stats.num_merged_labels, max_num_merged_labels);

  fprintf (file, "\n");
}


/* Dump CFG statistics on stderr.  Keep extern so that it's always
   linked in the final executable.  */

void
debug_cfg_stats (void)
{
  dump_cfg_stats (stderr);
}


/* Dump the flowgraph to a .vcg FILE.  */

static void
tree_cfg2vcg (FILE *file)
{
  edge e;
  edge_iterator ei;
  basic_block bb;
  const char *funcname
    = lang_hooks.decl_printable_name (current_function_decl, 2);

  /* Write the file header.  */
  fprintf (file, "graph: { title: \"%s\"\n", funcname);
  fprintf (file, "node: { title: \"ENTRY\" label: \"ENTRY\" }\n");
  fprintf (file, "node: { title: \"EXIT\" label: \"EXIT\" }\n");

  /* Write blocks and edges.  */
  FOR_EACH_EDGE (e, ei, ENTRY_BLOCK_PTR->succs)
    {
      fprintf (file, "edge: { sourcename: \"ENTRY\" targetname: \"%d\"",
	       e->dest->index);

      if (e->flags & EDGE_FAKE)
	fprintf (file, " linestyle: dotted priority: 10");
      else
	fprintf (file, " linestyle: solid priority: 100");

      fprintf (file, " }\n");
    }
  fputc ('\n', file);

  FOR_EACH_BB (bb)
    {
      enum tree_code head_code, end_code;
      const char *head_name, *end_name;
      int head_line = 0;
      int end_line = 0;
      tree first = first_stmt (bb);
      tree last = last_stmt (bb);

      if (first)
	{
	  head_code = TREE_CODE (first);
	  head_name = tree_code_name[head_code];
	  head_line = get_lineno (first);
	}
      else
	head_name = "no-statement";

      if (last)
	{
	  end_code = TREE_CODE (last);
	  end_name = tree_code_name[end_code];
	  end_line = get_lineno (last);
	}
      else
	end_name = "no-statement";

      fprintf (file, "node: { title: \"%d\" label: \"#%d\\n%s (%d)\\n%s (%d)\"}\n",
	       bb->index, bb->index, head_name, head_line, end_name,
	       end_line);

      FOR_EACH_EDGE (e, ei, bb->succs)
	{
	  if (e->dest == EXIT_BLOCK_PTR)
	    fprintf (file, "edge: { sourcename: \"%d\" targetname: \"EXIT\"", bb->index);
	  else
	    fprintf (file, "edge: { sourcename: \"%d\" targetname: \"%d\"", bb->index, e->dest->index);

	  if (e->flags & EDGE_FAKE)
	    fprintf (file, " priority: 10 linestyle: dotted");
	  else
	    fprintf (file, " priority: 100 linestyle: solid");

	  fprintf (file, " }\n");
	}

      if (bb->next_bb != EXIT_BLOCK_PTR)
	fputc ('\n', file);
    }

  fputs ("}\n\n", file);
}



/*---------------------------------------------------------------------------
			     Miscellaneous helpers
---------------------------------------------------------------------------*/

/* Return true if T represents a stmt that always transfers control.  */

bool
is_ctrl_stmt (const_gimple t)
{
  return gimple_code (t) == GIMPLE_COND
    || gimple_code (t) == GIMPLE_SWITCH
    || gimple_code (t) == GIMPLE_GOTO
    || gimple_code (t) == GIMPLE_RETURN
    || gimple_code (t) == GIMPLE_RESX;
}


/* Return true if T is a statement that may alter the flow of control
   (e.g., a call to a non-returning function).  */

bool
<<<<<<< HEAD
is_ctrl_altering_stmt (gimple t)
{
  gcc_assert (t);
  if (gimple_code (t) == GIMPLE_CALL)
=======
is_ctrl_altering_stmt (const_tree t)
{
  const_tree call;

  gcc_assert (t);
  call = const_get_call_expr_in (t);
  if (call)
>>>>>>> da3ce502
    {
      /* A non-pure/const call alters flow control if the current
	 function has nonlocal labels.  */
      if (/*TREE_SIDE_EFFECTS (call) && */current_function_has_nonlocal_label)
	return true;

      /* A call also alters control flow if it does not return.  */
      if (gimple_call_flags (t) & ECF_NORETURN)
	return true;
    }

  /* OpenMP directives alter control flow.  */
  if (OMP_DIRECTIVE_P (t))
    return true;

  /* If a statement can throw, it alters control flow.  */
  return stmt_can_throw_internal (t);
}


/* Return true if T is a computed goto.  */
/* FIXME tuples: This is unused elsewhere.  It should be a static.  */

bool
computed_goto_p (const_gimple t)
{
  return (gimple_code (t) == GIMPLE_GOTO
	  && TREE_CODE (gimple_goto_dest (t)) != LABEL_DECL);
}


/* Return true if T is a simple local goto.  */

bool
simple_goto_p (const_gimple t)
{
  return (gimple_code (t) == GIMPLE_GOTO
	  && TREE_CODE (gimple_goto_dest (t)) == LABEL_DECL);
}


/* Return true if T can make an abnormal transfer of control flow.
   Transfers of control flow associated with EH are excluded.  */

bool
stmt_can_make_abnormal_goto (const_gimple t)
{
  if (computed_goto_p (t))
    return true;
  if (gimple_code (t) == GIMPLE_CALL)
    return /* FIXME tuples: TREE_SIDE_EFFECTS (t) && */
      current_function_has_nonlocal_label;
  return false;
}


/* Return true if STMT should start a new basic block.  PREV_STMT is
   the statement preceding STMT.  It is used when STMT is a label or a
   case label.  Labels should only start a new basic block if their
   previous statement wasn't a label.  Otherwise, sequence of labels
   would generate unnecessary basic blocks that only contain a single
   label.  */

static inline bool
stmt_starts_bb_p (const_gimple stmt, const_gimple prev_stmt)
{
  if (stmt == NULL)
    return false;

  /* Labels start a new basic block only if the preceding statement
     wasn't a label of the same type.  This prevents the creation of
     consecutive blocks that have nothing but a single label.  */
  if (gimple_code (stmt) == GIMPLE_LABEL)
    {
      /* Nonlocal and computed GOTO targets always start a new block.  */
      if (DECL_NONLOCAL (gimple_label_label (stmt))
	  || FORCED_LABEL (gimple_label_label (stmt)))
	return true;

      if (prev_stmt && gimple_code (prev_stmt) == GIMPLE_LABEL)
	{
	  if (DECL_NONLOCAL (gimple_label_label (prev_stmt)))
	    return true;

	  cfg_stats.num_merged_labels++;
	  return false;
	}
      else
	return true;
    }

  return false;
}


/* Return true if T should end a basic block.  */

bool
<<<<<<< HEAD
stmt_ends_bb_p (gimple t)
=======
stmt_ends_bb_p (const_tree t)
>>>>>>> da3ce502
{
  return is_ctrl_stmt (t) || is_ctrl_altering_stmt (t);
}

/* Remove block annotations and other datastructures.  */

void
delete_tree_cfg_annotations (void)
{
  basic_block bb;
  block_stmt_iterator bsi;

  /* Remove annotations from every tree in the function.  */
  FOR_EACH_BB (bb)
    for (bsi = bsi_start (bb); !bsi_end_p (bsi); bsi_next (&bsi))
      {
	tree stmt = bsi_stmt (bsi);
	ggc_free (stmt->base.ann);
	stmt->base.ann = NULL;
      }
  label_to_block_map = NULL;
}


/* Return the first statement in basic block BB.  */

gimple
first_stmt (basic_block bb)
{
  block_stmt_iterator i = bsi_start (bb);
  return !bsi_end_p (i) ? bsi_stmt (i) : NULL_TREE;
}

const_tree
const_first_stmt (const_basic_block bb)
{
  const_block_stmt_iterator i = cbsi_start (bb);
  return !cbsi_end_p (i) ? cbsi_stmt (i) : NULL_TREE;
}

/* Return the last statement in basic block BB.  */

gimple
last_stmt (basic_block bb)
{
  block_stmt_iterator b = bsi_last (bb);
  return !bsi_end_p (b) ? bsi_stmt (b) : NULL_TREE;
}

const_tree
const_last_stmt (const_basic_block bb)
{
  const_block_stmt_iterator b = cbsi_last (bb);
  return !cbsi_end_p (b) ? cbsi_stmt (b) : NULL_TREE;
}

/* Return the last statement of an otherwise empty block.  Return NULL
   if the block is totally empty, or if it contains more than one
   statement.  */

gimple
last_and_only_stmt (basic_block bb)
{
  block_stmt_iterator i = bsi_last (bb);
  gimple last, prev;

  if (bsi_end_p (i))
    return NULL;

  last = bsi_stmt (i);
  bsi_prev (&i);
  if (bsi_end_p (i))
    return last;

  /* Empty statements should no longer appear in the instruction stream.
     Everything that might have appeared before should be deleted by
     remove_useless_stmts, and the optimizers should just bsi_remove
     instead of smashing with build_empty_stmt.

     Thus the only thing that should appear here in a block containing
     one executable statement is a label.  */
  prev = bsi_stmt (i);
  if (gimple_code (prev) == GIMPLE_LABEL)
    return last;
  else
    return NULL;
}


/* Mark BB as the basic block holding statement T.  */

void
set_bb_for_stmt (gimple stmt, basic_block bb)
{
  set_gimple_bb (stmt, bb);

  /* If the statement is a label, add the label to block-to-labels map
     so that we can speed up edge creation for GIMPLE_GOTOs.  */
  if (gimple_code (stmt) == GIMPLE_LABEL)
    {
      tree t;
      int uid;

      t = gimple_label_label (stmt);
      uid = LABEL_DECL_UID (t);
      if (uid == -1)
	{
	  unsigned old_len = VEC_length (basic_block, label_to_block_map);
	  LABEL_DECL_UID (t) = uid = cfun->last_label_uid++;
	  if (old_len <= (unsigned) uid)
	    {
	      unsigned new_len = 3 * uid / 2;

	      VEC_safe_grow_cleared (basic_block, gc, label_to_block_map,
				     new_len);
	    }
	}
      else
	/* We're moving an existing label.  Make sure that we've
	   removed it from the old block.  */
	gcc_assert (!bb
		    || !VEC_index (basic_block, label_to_block_map, uid));
      VEC_replace (basic_block, label_to_block_map, uid, bb);
    }
}


/* Faster version of set_bb_for_stmt that assume that statement is being moved
   from one basic block to another.  
   For BB splitting we can run into quadratic case, so performance is quite
   important and knowing that the tables are big enough, change_bb_for_stmt
   can inline as leaf function.  */
static inline void
change_bb_for_stmt (gimple t, basic_block bb)
{
  set_gimple_bb (t, bb);
  if (gimple_code (t) == GIMPLE_LABEL)
    VEC_replace (basic_block, label_to_block_map,
		 LABEL_DECL_UID (gimple_label_label (t)), bb);
}

/* Finds iterator for STMT.  */

extern block_stmt_iterator
bsi_for_stmt (gimple stmt)
{
  block_stmt_iterator bsi;

  for (bsi = bsi_start (gimple_bb (stmt)); !bsi_end_p (bsi); bsi_next (&bsi))
    if (bsi_stmt (bsi) == stmt)
      return bsi;

  gcc_unreachable ();
}


/* Mark the statement T as modified, and update it.  */
static inline void
update_modified_stmt (gimple t)
{
  /* FIXME tuples: Perhaps we should cache the output from
     ssa_operands_active, or make it inline ??  */
  if (!ssa_operands_active ())
    return;
  update_stmt_if_modified (t);
}


/* Insert statement T before the statement pointed-to by iterator I.
   M specifies how to update iterator I after insertion (see enum
   bsi_iterator_update).  */

void
bsi_insert_before (block_stmt_iterator *i, gimple t, enum bsi_iterator_update m)
{
  set_bb_for_stmt (t, i->bb);
  update_modified_stmt (t);
  gsi_link_before (i->gsi, t, m);
}


/* Like bsi_insert_before, but for all the statements in SEQ.  */

void
bsi_insert_seq_before (block_stmt_iterator *i, gimple_seq seq,
		       enum bsi_iterator_update m)
{
  gimple_stmt_iterator *gsi;

  for (gsi = gsi_start (seq); !gsi_end_p (gsi); gsi_next (gsi))
    bsi_insert_before (i, gsi_stmt (gsi), m);
}


/* Insert statement T after the statement pointed-to by iterator I.  M
   specifies how to update iterator I after insertion (see enum
   bsi_iterator_update).  */

void
bsi_insert_after (block_stmt_iterator *i, gimple t, enum bsi_iterator_update m)
{
  set_bb_for_stmt (t, i->bb);
  update_modified_stmt (t);
  gsi_link_after (i->gsi, t, m);
}


/* Like bsi_insert_after, but for all the statements in SEQ.  */

void
bsi_insert_seq_after (block_stmt_iterator *i, gimple_seq seq,
		      enum bsi_iterator_update m)
{
  gimple_stmt_iterator *gsi;

  for (gsi = gsi_start (seq); !gsi_end_p (gsi); gsi_next (gsi))
    bsi_insert_after (i, gsi_stmt (gsi), m);
}


/* Remove the statement pointed to by iterator I.  The iterator is updated
   to the next statement.

   When REMOVE_EH_INFO is true we remove the statement pointed to by
   iterator I from the EH tables.  Otherwise we do not modify the EH
   tables.

   Generally, REMOVE_EH_INFO should be true when the statement is going to
   be removed from the IL and not reinserted elsewhere.  */

void
bsi_remove (block_stmt_iterator *i, bool remove_eh_info)
{
  gimple t = bsi_stmt (*i);
  set_bb_for_stmt (t, NULL);
  delink_stmt_imm_use (t);
  gsi_delink (i->gsi);
  mark_stmt_modified (t);
  if (remove_eh_info)
    {
      remove_stmt_from_eh_region (t);
      gimple_remove_stmt_histograms (cfun, t);
    }
}


/* Move the statement at FROM so it comes right after the statement at TO.  */

void
bsi_move_after (block_stmt_iterator *from, block_stmt_iterator *to)
{
  tree stmt = bsi_stmt (*from);
  bsi_remove (from, false);
  /* We must have BSI_NEW_STMT here, as bsi_move_after is sometimes used to
     move statements to an empty block.  */
  bsi_insert_after (to, stmt, BSI_NEW_STMT);
}


/* Move the statement at FROM so it comes right before the statement at TO.  */

void
bsi_move_before (block_stmt_iterator *from, block_stmt_iterator *to)
{
  tree stmt = bsi_stmt (*from);
  bsi_remove (from, false);
  /* For consistency with bsi_move_after, it might be better to have
     BSI_NEW_STMT here; however, that breaks several places that expect
     that TO does not change.  */
  bsi_insert_before (to, stmt, BSI_SAME_STMT);
}


/* Move the statement at FROM to the end of basic block BB.  */

void
bsi_move_to_bb_end (block_stmt_iterator *from, basic_block bb)
{
  block_stmt_iterator last = bsi_last (bb);

  /* Have to check bsi_end_p because it could be an empty block.  */
  if (!bsi_end_p (last) && is_ctrl_stmt (bsi_stmt (last)))
    bsi_move_before (from, &last);
  else
    bsi_move_after (from, &last);
}


/* Replace the contents of the statement pointed to by iterator BSI
   with STMT.  If UPDATE_EH_INFO is true, the exception handling
   information of the original statement is moved to the new statement.  */

void
bsi_replace (const block_stmt_iterator *bsi, gimple stmt, bool update_eh_info)
{
  int eh_region;
  gimple orig_stmt = bsi_stmt (*bsi);

  if (stmt == orig_stmt)
    return;
  set_gimple_locus (stmt, *EXPR_LOCUS (orig_stmt));
  set_bb_for_stmt (stmt, bsi->bb);

  /* Preserve EH region information from the original statement, if
     requested by the caller.  */
  if (update_eh_info)
    {
      eh_region = lookup_stmt_eh_region (orig_stmt);
      if (eh_region >= 0)
	{
	  remove_stmt_from_eh_region (orig_stmt);
	  add_stmt_to_eh_region (stmt, eh_region);
	}
    }

  gimple_duplicate_stmt_histograms (cfun, stmt, cfun, orig_stmt);
  gimple_remove_stmt_histograms (cfun, orig_stmt);
  delink_stmt_imm_use (orig_stmt);
  *bsi_stmt_ptr (*bsi) = stmt;
  mark_stmt_modified (stmt);
  update_modified_stmt (stmt);
}


/* Insert the statement pointed-to by BSI into edge E.  Every attempt
   is made to place the statement in an existing basic block, but
   sometimes that isn't possible.  When it isn't possible, the edge is
   split and the statement is added to the new block.

   In all cases, the returned *BSI points to the correct location.  The
   return value is true if insertion should be done after the location,
   or false if it should be done before the location.  If new basic block
   has to be created, it is stored in *NEW_BB.  */

static bool
tree_find_edge_insert_loc (edge e, block_stmt_iterator *bsi,
			   basic_block *new_bb)
{
  basic_block dest, src;
  tree tmp;

  dest = e->dest;
 restart:

  /* If the destination has one predecessor which has no PHI nodes,
     insert there.  Except for the exit block.

     The requirement for no PHI nodes could be relaxed.  Basically we
     would have to examine the PHIs to prove that none of them used
     the value set by the statement we want to insert on E.  That
     hardly seems worth the effort.  */
  if (single_pred_p (dest)
      && ! phi_nodes (dest)
      && dest != EXIT_BLOCK_PTR)
    {
      *bsi = bsi_start (dest);
      if (bsi_end_p (*bsi))
	return true;

      /* Make sure we insert after any leading labels.  */
      tmp = bsi_stmt (*bsi);
      while (TREE_CODE (tmp) == LABEL_EXPR)
	{
	  bsi_next (bsi);
	  if (bsi_end_p (*bsi))
	    break;
	  tmp = bsi_stmt (*bsi);
	}

      if (bsi_end_p (*bsi))
	{
	  *bsi = bsi_last (dest);
	  return true;
	}
      else
	return false;
    }

  /* If the source has one successor, the edge is not abnormal and
     the last statement does not end a basic block, insert there.
     Except for the entry block.  */
  src = e->src;
  if ((e->flags & EDGE_ABNORMAL) == 0
      && single_succ_p (src)
      && src != ENTRY_BLOCK_PTR)
    {
      *bsi = bsi_last (src);
      if (bsi_end_p (*bsi))
	return true;

      tmp = bsi_stmt (*bsi);
      if (!stmt_ends_bb_p (tmp))
	return true;

      /* Insert code just before returning the value.  We may need to decompose
         the return in the case it contains non-trivial operand.  */
      if (TREE_CODE (tmp) == RETURN_EXPR)
        {
	  tree op = TREE_OPERAND (tmp, 0);
	  if (op && !is_gimple_val (op))
	    {
	      gcc_assert (TREE_CODE (op) == GIMPLE_MODIFY_STMT);
	      bsi_insert_before (bsi, op, BSI_NEW_STMT);
	      TREE_OPERAND (tmp, 0) = GIMPLE_STMT_OPERAND (op, 0);
	    }
	  bsi_prev (bsi);
	  return true;
        }
    }

  /* Otherwise, create a new basic block, and split this edge.  */
  dest = split_edge (e);
  if (new_bb)
    *new_bb = dest;
  e = single_pred_edge (dest);
  goto restart;
}


/* This routine will commit all pending edge insertions, creating any new
   basic blocks which are necessary.  */

void
bsi_commit_edge_inserts (void)
{
  basic_block bb;
  edge e;
  edge_iterator ei;

  bsi_commit_one_edge_insert (single_succ_edge (ENTRY_BLOCK_PTR), NULL);

  FOR_EACH_BB (bb)
    FOR_EACH_EDGE (e, ei, bb->succs)
      bsi_commit_one_edge_insert (e, NULL);
}


/* Commit insertions pending at edge E. If a new block is created, set NEW_BB
   to this block, otherwise set it to NULL.  */

void
bsi_commit_one_edge_insert (edge e, basic_block *new_bb)
{
  if (new_bb)
    *new_bb = NULL;
  if (PENDING_STMT (e))
    {
      block_stmt_iterator bsi;
      tree stmt = PENDING_STMT (e);

      PENDING_STMT (e) = NULL_TREE;

      if (tree_find_edge_insert_loc (e, &bsi, new_bb))
	bsi_insert_after (&bsi, stmt, BSI_NEW_STMT);
      else
	bsi_insert_before (&bsi, stmt, BSI_NEW_STMT);
    }
}


/* Add STMT to the pending list of edge E.  No actual insertion is
   made until a call to bsi_commit_edge_inserts () is made.  */

void
bsi_insert_on_edge (edge e, tree stmt)
{
  append_to_statement_list (stmt, &PENDING_STMT (e));
}

/* Similar to bsi_insert_on_edge+bsi_commit_edge_inserts.  If a new
   block has to be created, it is returned.  */

basic_block
bsi_insert_on_edge_immediate (edge e, tree stmt)
{
  block_stmt_iterator bsi;
  basic_block new_bb = NULL;

  gcc_assert (!PENDING_STMT (e));

  if (tree_find_edge_insert_loc (e, &bsi, &new_bb))
    bsi_insert_after (&bsi, stmt, BSI_NEW_STMT);
  else
    bsi_insert_before (&bsi, stmt, BSI_NEW_STMT);

  return new_bb;
}

/*---------------------------------------------------------------------------
	     Tree specific functions for CFG manipulation
---------------------------------------------------------------------------*/

/* Reinstall those PHI arguments queued in OLD_EDGE to NEW_EDGE.  */

static void
reinstall_phi_args (edge new_edge, edge old_edge)
{
  tree var, phi;

  if (!PENDING_STMT (old_edge))
    return;

  for (var = PENDING_STMT (old_edge), phi = phi_nodes (new_edge->dest);
       var && phi;
       var = TREE_CHAIN (var), phi = PHI_CHAIN (phi))
    {
      tree result = TREE_PURPOSE (var);
      tree arg = TREE_VALUE (var);

      gcc_assert (result == PHI_RESULT (phi));

      add_phi_arg (phi, arg, new_edge);
    }

  PENDING_STMT (old_edge) = NULL;
}

/* Returns the basic block after which the new basic block created
   by splitting edge EDGE_IN should be placed.  Tries to keep the new block
   near its "logical" location.  This is of most help to humans looking
   at debugging dumps.  */

static basic_block
split_edge_bb_loc (edge edge_in)
{
  basic_block dest = edge_in->dest;

  if (dest->prev_bb && find_edge (dest->prev_bb, dest))
    return edge_in->src;
  else
    return dest->prev_bb;
}

/* Split a (typically critical) edge EDGE_IN.  Return the new block.
   Abort on abnormal edges.  */

static basic_block
tree_split_edge (edge edge_in)
{
  basic_block new_bb, after_bb, dest;
  edge new_edge, e;

  /* Abnormal edges cannot be split.  */
  gcc_assert (!(edge_in->flags & EDGE_ABNORMAL));

  dest = edge_in->dest;

  after_bb = split_edge_bb_loc (edge_in);

  new_bb = create_empty_bb (after_bb);
  new_bb->frequency = EDGE_FREQUENCY (edge_in);
  new_bb->count = edge_in->count;
  new_edge = make_edge (new_bb, dest, EDGE_FALLTHRU);
  new_edge->probability = REG_BR_PROB_BASE;
  new_edge->count = edge_in->count;

  e = redirect_edge_and_branch (edge_in, new_bb);
  gcc_assert (e == edge_in);
  reinstall_phi_args (new_edge, e);

  return new_bb;
}

/* Callback for walk_tree, check that all elements with address taken are
   properly noticed as such.  The DATA is an int* that is 1 if TP was seen
   inside a PHI node.  */

static tree
verify_expr (tree *tp, int *walk_subtrees, void *data ATTRIBUTE_UNUSED)
{
  tree t = *tp, x;
  bool in_phi = (data != NULL);

  if (TYPE_P (t))
    *walk_subtrees = 0;

  /* Check operand N for being valid GIMPLE and give error MSG if not.  */
#define CHECK_OP(N, MSG) \
  do { if (!is_gimple_val (TREE_OPERAND (t, N)))		\
       { error (MSG); return TREE_OPERAND (t, N); }} while (0)

  switch (TREE_CODE (t))
    {
    case SSA_NAME:
      if (SSA_NAME_IN_FREE_LIST (t))
	{
	  error ("SSA name in freelist but still referenced");
	  return *tp;
	}
      break;

    case ASSERT_EXPR:
      x = fold (ASSERT_EXPR_COND (t));
      if (x == boolean_false_node)
	{
	  error ("ASSERT_EXPR with an always-false condition");
	  return *tp;
	}
      break;

    case MODIFY_EXPR:
      gcc_unreachable ();

    case GIMPLE_MODIFY_STMT:
      x = GIMPLE_STMT_OPERAND (t, 0);
      if (TREE_CODE (x) == BIT_FIELD_REF
	  && is_gimple_reg (TREE_OPERAND (x, 0)))
	{
	  error ("GIMPLE register modified with BIT_FIELD_REF");
	  return t;
	}
      break;

    case ADDR_EXPR:
      {
	bool old_invariant;
	bool old_constant;
	bool old_side_effects;
	bool new_invariant;
	bool new_constant;
	bool new_side_effects;

        /* ??? tree-ssa-alias.c may have overlooked dead PHI nodes, missing
	   dead PHIs that take the address of something.  But if the PHI
	   result is dead, the fact that it takes the address of anything
	   is irrelevant.  Because we can not tell from here if a PHI result
	   is dead, we just skip this check for PHIs altogether.  This means
	   we may be missing "valid" checks, but what can you do?
	   This was PR19217.  */
        if (in_phi)
	  break;

	old_invariant = TREE_INVARIANT (t);
	old_constant = TREE_CONSTANT (t);
	old_side_effects = TREE_SIDE_EFFECTS (t);

	recompute_tree_invariant_for_addr_expr (t);
	new_invariant = TREE_INVARIANT (t);
	new_side_effects = TREE_SIDE_EFFECTS (t);
	new_constant = TREE_CONSTANT (t);

	if (old_invariant != new_invariant)
	  {
	    error ("invariant not recomputed when ADDR_EXPR changed");
	    return t;
	  }

        if (old_constant != new_constant)
	  {
	    error ("constant not recomputed when ADDR_EXPR changed");
	    return t;
	  }
	if (old_side_effects != new_side_effects)
	  {
	    error ("side effects not recomputed when ADDR_EXPR changed");
	    return t;
	  }

	/* Skip any references (they will be checked when we recurse down the
	   tree) and ensure that any variable used as a prefix is marked
	   addressable.  */
	for (x = TREE_OPERAND (t, 0);
	     handled_component_p (x);
	     x = TREE_OPERAND (x, 0))
	  ;

	if (TREE_CODE (x) != VAR_DECL && TREE_CODE (x) != PARM_DECL)
	  return NULL;
	if (!TREE_ADDRESSABLE (x))
	  {
	    error ("address taken, but ADDRESSABLE bit not set");
	    return x;
	  }
	break;
      }

    case COND_EXPR:
      x = COND_EXPR_COND (t);
      if (!INTEGRAL_TYPE_P (TREE_TYPE (x)))
	{
	  error ("non-integral used in condition");
	  return x;
	}
      if (!is_gimple_condexpr (x))
        {
	  error ("invalid conditional operand");
	  return x;
	}
      break;

    case NOP_EXPR:
    case CONVERT_EXPR:
    case FIX_TRUNC_EXPR:
    case FLOAT_EXPR:
    case NEGATE_EXPR:
    case ABS_EXPR:
    case BIT_NOT_EXPR:
    case NON_LVALUE_EXPR:
    case TRUTH_NOT_EXPR:
      CHECK_OP (0, "invalid operand to unary operator");
      break;

    case REALPART_EXPR:
    case IMAGPART_EXPR:
    case COMPONENT_REF:
    case ARRAY_REF:
    case ARRAY_RANGE_REF:
    case BIT_FIELD_REF:
    case VIEW_CONVERT_EXPR:
      /* We have a nest of references.  Verify that each of the operands
	 that determine where to reference is either a constant or a variable,
	 verify that the base is valid, and then show we've already checked
	 the subtrees.  */
      while (handled_component_p (t))
	{
	  if (TREE_CODE (t) == COMPONENT_REF && TREE_OPERAND (t, 2))
	    CHECK_OP (2, "invalid COMPONENT_REF offset operator");
	  else if (TREE_CODE (t) == ARRAY_REF
		   || TREE_CODE (t) == ARRAY_RANGE_REF)
	    {
	      CHECK_OP (1, "invalid array index");
	      if (TREE_OPERAND (t, 2))
		CHECK_OP (2, "invalid array lower bound");
	      if (TREE_OPERAND (t, 3))
		CHECK_OP (3, "invalid array stride");
	    }
	  else if (TREE_CODE (t) == BIT_FIELD_REF)
	    {
	      CHECK_OP (1, "invalid operand to BIT_FIELD_REF");
	      CHECK_OP (2, "invalid operand to BIT_FIELD_REF");
	    }

	  t = TREE_OPERAND (t, 0);
	}

      if (!CONSTANT_CLASS_P (t) && !is_gimple_lvalue (t))
	{
	  error ("invalid reference prefix");
	  return t;
	}
      *walk_subtrees = 0;
      break;
    case PLUS_EXPR:
    case MINUS_EXPR:
      /* PLUS_EXPR and MINUS_EXPR don't work on pointers, they should be done using
	 POINTER_PLUS_EXPR. */
      if (POINTER_TYPE_P (TREE_TYPE (t)))
	{
	  error ("invalid operand to plus/minus, type is a pointer");
	  return t;
	}
      CHECK_OP (0, "invalid operand to binary operator");
      CHECK_OP (1, "invalid operand to binary operator");
      break;

    case POINTER_PLUS_EXPR:
      /* Check to make sure the first operand is a pointer or reference type. */
      if (!POINTER_TYPE_P (TREE_TYPE (TREE_OPERAND (t, 0))))
	{
	  error ("invalid operand to pointer plus, first operand is not a pointer");
	  return t;
	}
      /* Check to make sure the second operand is an integer with type of
	 sizetype.  */
      if (!useless_type_conversion_p (sizetype,
				     TREE_TYPE (TREE_OPERAND (t, 1))))
	{
	  error ("invalid operand to pointer plus, second operand is not an "
		 "integer with type of sizetype.");
	  return t;
	}
      /* FALLTHROUGH */
    case LT_EXPR:
    case LE_EXPR:
    case GT_EXPR:
    case GE_EXPR:
    case EQ_EXPR:
    case NE_EXPR:
    case UNORDERED_EXPR:
    case ORDERED_EXPR:
    case UNLT_EXPR:
    case UNLE_EXPR:
    case UNGT_EXPR:
    case UNGE_EXPR:
    case UNEQ_EXPR:
    case LTGT_EXPR:
    case MULT_EXPR:
    case TRUNC_DIV_EXPR:
    case CEIL_DIV_EXPR:
    case FLOOR_DIV_EXPR:
    case ROUND_DIV_EXPR:
    case TRUNC_MOD_EXPR:
    case CEIL_MOD_EXPR:
    case FLOOR_MOD_EXPR:
    case ROUND_MOD_EXPR:
    case RDIV_EXPR:
    case EXACT_DIV_EXPR:
    case MIN_EXPR:
    case MAX_EXPR:
    case LSHIFT_EXPR:
    case RSHIFT_EXPR:
    case LROTATE_EXPR:
    case RROTATE_EXPR:
    case BIT_IOR_EXPR:
    case BIT_XOR_EXPR:
    case BIT_AND_EXPR:
      CHECK_OP (0, "invalid operand to binary operator");
      CHECK_OP (1, "invalid operand to binary operator");
      break;

    case CONSTRUCTOR:
      if (TREE_CONSTANT (t) && TREE_CODE (TREE_TYPE (t)) == VECTOR_TYPE)
	*walk_subtrees = 0;
      break;

    default:
      break;
    }
  return NULL;

#undef CHECK_OP
}

/* Verifies if EXPR is a valid GIMPLE unary expression.  Returns true
   if there is an error, otherwise false.  */

static bool
verify_gimple_unary_expr (const_tree expr)
{
  tree op = TREE_OPERAND (expr, 0);
  tree type = TREE_TYPE (expr);

  if (!is_gimple_val (op))
    {
      error ("invalid operand in unary expression");
      return true;
    }

  /* For general unary expressions we have the operations type
     as the effective type the operation is carried out on.  So all
     we need to require is that the operand is trivially convertible
     to that type.  */
  if (!useless_type_conversion_p (type, TREE_TYPE (op)))
    {
      error ("type mismatch in unary expression");
      debug_generic_expr (type);
      debug_generic_expr (TREE_TYPE (op));
      return true;
    }

  return false;
}

/* Verifies if EXPR is a valid GIMPLE binary expression.  Returns true
   if there is an error, otherwise false.  */

static bool
verify_gimple_binary_expr (const_tree expr)
{
  tree op0 = TREE_OPERAND (expr, 0);
  tree op1 = TREE_OPERAND (expr, 1);
  tree type = TREE_TYPE (expr);

  if (!is_gimple_val (op0) || !is_gimple_val (op1))
    {
      error ("invalid operands in binary expression");
      return true;
    }

  /* For general binary expressions we have the operations type
     as the effective type the operation is carried out on.  So all
     we need to require is that both operands are trivially convertible
     to that type.  */
  if (!useless_type_conversion_p (type, TREE_TYPE (op0))
      || !useless_type_conversion_p (type, TREE_TYPE (op1)))
    {
      error ("type mismatch in binary expression");
      debug_generic_stmt (type);
      debug_generic_stmt (TREE_TYPE (op0));
      debug_generic_stmt (TREE_TYPE (op1));
      return true;
    }

  return false;
}

/* Verify if EXPR is either a GIMPLE ID or a GIMPLE indirect reference.
   Returns true if there is an error, otherwise false.  */

static bool
verify_gimple_min_lval (tree expr)
{
  tree op;

  if (is_gimple_id (expr))
    return false;

  if (TREE_CODE (expr) != INDIRECT_REF
      && TREE_CODE (expr) != ALIGN_INDIRECT_REF
      && TREE_CODE (expr) != MISALIGNED_INDIRECT_REF)
    {
      error ("invalid expression for min lvalue");
      return true;
    }

  op = TREE_OPERAND (expr, 0);
  if (!is_gimple_val (op))
    {
      error ("invalid operand in indirect reference");
      debug_generic_stmt (op);
      return true;
    }
  if (!useless_type_conversion_p (TREE_TYPE (expr),
				  TREE_TYPE (TREE_TYPE (op))))
    {
      error ("type mismatch in indirect reference");
      debug_generic_stmt (TREE_TYPE (expr));
      debug_generic_stmt (TREE_TYPE (TREE_TYPE (op)));
      return true;
    }

  return false;
}

/* Verify if EXPR is a valid GIMPLE reference expression.  Returns true
   if there is an error, otherwise false.  */

static bool
verify_gimple_reference (tree expr)
{
  while (handled_component_p (expr))
    {
      tree op = TREE_OPERAND (expr, 0);

      if (TREE_CODE (expr) == ARRAY_REF
	  || TREE_CODE (expr) == ARRAY_RANGE_REF)
	{
	  if (!is_gimple_val (TREE_OPERAND (expr, 1))
	      || (TREE_OPERAND (expr, 2)
		  && !is_gimple_val (TREE_OPERAND (expr, 2)))
	      || (TREE_OPERAND (expr, 3)
		  && !is_gimple_val (TREE_OPERAND (expr, 3))))
	    {
	      error ("invalid operands to array reference");
	      debug_generic_stmt (expr);
	      return true;
	    }
	}

      /* Verify if the reference array element types are compatible.  */
      if (TREE_CODE (expr) == ARRAY_REF
	  && !useless_type_conversion_p (TREE_TYPE (expr),
					 TREE_TYPE (TREE_TYPE (op))))
	{
	  error ("type mismatch in array reference");
	  debug_generic_stmt (TREE_TYPE (expr));
	  debug_generic_stmt (TREE_TYPE (TREE_TYPE (op)));
	  return true;
	}
      if (TREE_CODE (expr) == ARRAY_RANGE_REF
	  && !useless_type_conversion_p (TREE_TYPE (TREE_TYPE (expr)),
					 TREE_TYPE (TREE_TYPE (op))))
	{
	  error ("type mismatch in array range reference");
	  debug_generic_stmt (TREE_TYPE (TREE_TYPE (expr)));
	  debug_generic_stmt (TREE_TYPE (TREE_TYPE (op)));
	  return true;
	}

      if ((TREE_CODE (expr) == REALPART_EXPR
	   || TREE_CODE (expr) == IMAGPART_EXPR)
	  && !useless_type_conversion_p (TREE_TYPE (expr),
					 TREE_TYPE (TREE_TYPE (op))))
	{
	  error ("type mismatch in real/imagpart reference");
	  debug_generic_stmt (TREE_TYPE (expr));
	  debug_generic_stmt (TREE_TYPE (TREE_TYPE (op)));
	  return true;
	}

      if (TREE_CODE (expr) == COMPONENT_REF
	  && !useless_type_conversion_p (TREE_TYPE (expr),
					 TREE_TYPE (TREE_OPERAND (expr, 1))))
	{
	  error ("type mismatch in component reference");
	  debug_generic_stmt (TREE_TYPE (expr));
	  debug_generic_stmt (TREE_TYPE (TREE_OPERAND (expr, 1)));
	  return true;
	}

      /* For VIEW_CONVERT_EXPRs which are allowed here, too, there
	 is nothing to verify.  Gross mismatches at most invoke
	 undefined behavior.  */

      expr = op;
    }

  return verify_gimple_min_lval (expr);
}

/* Verify the GIMPLE expression EXPR.  Returns true if there is an
   error, otherwise false.  */

static bool
verify_gimple_expr (tree expr)
{
  tree type = TREE_TYPE (expr);

  if (is_gimple_val (expr))
    return false;

  /* Special codes we cannot handle via their class.  */
  switch (TREE_CODE (expr))
    {
    case NOP_EXPR:
    case CONVERT_EXPR:
      {
	tree op = TREE_OPERAND (expr, 0);
	if (!is_gimple_val (op))
	  {
	    error ("invalid operand in conversion");
	    return true;
	  }

	/* Allow conversions between integral types.  */
        if (INTEGRAL_TYPE_P (type) == INTEGRAL_TYPE_P (TREE_TYPE (op)))
	  return false;

	/* Allow conversions between integral types and pointers only if
	   there is no sign or zero extension involved.  */
	if (((POINTER_TYPE_P (type) && INTEGRAL_TYPE_P (TREE_TYPE (op)))
	     || (POINTER_TYPE_P (TREE_TYPE (op)) && INTEGRAL_TYPE_P (type)))
	    && TYPE_PRECISION (type) == TYPE_PRECISION (TREE_TYPE (op)))
	  return false;

	/* Allow conversion from integer to offset type and vice versa.  */
	if ((TREE_CODE (type) == OFFSET_TYPE
	     && TREE_CODE (TREE_TYPE (op)) == INTEGER_TYPE)
	    || (TREE_CODE (type) == INTEGER_TYPE
		&& TREE_CODE (TREE_TYPE (op)) == OFFSET_TYPE))
	  return false;

	/* Otherwise assert we are converting between types of the
	   same kind.  */
	if (TREE_CODE (type) != TREE_CODE (TREE_TYPE (op)))
	  {
	    error ("invalid types in nop conversion");
	    debug_generic_expr (type);
	    debug_generic_expr (TREE_TYPE (op));
	    return true;
	  }

	return false;
      }

    case FLOAT_EXPR:
      {
	tree op = TREE_OPERAND (expr, 0);
	if (!is_gimple_val (op))
	  {
	    error ("invalid operand in int to float conversion");
	    return true;
	  }
	if (!INTEGRAL_TYPE_P (TREE_TYPE (op))
	    || !SCALAR_FLOAT_TYPE_P (type))
	  {
	    error ("invalid types in conversion to floating point");
	    debug_generic_expr (type);
	    debug_generic_expr (TREE_TYPE (op));
	    return true;
	  }
        return false;
      }

    case FIX_TRUNC_EXPR:
      {
	tree op = TREE_OPERAND (expr, 0);
	if (!is_gimple_val (op))
	  {
	    error ("invalid operand in float to int conversion");
	    return true;
	  }
	if (!INTEGRAL_TYPE_P (type)
	    || !SCALAR_FLOAT_TYPE_P (TREE_TYPE (op)))
	  {
	    error ("invalid types in conversion to integer");
	    debug_generic_expr (type);
	    debug_generic_expr (TREE_TYPE (op));
	    return true;
	  }
        return false;
      }

    case COMPLEX_EXPR:
      {
	tree op0 = TREE_OPERAND (expr, 0);
	tree op1 = TREE_OPERAND (expr, 1);
	if (!is_gimple_val (op0) || !is_gimple_val (op1))
	  {
	    error ("invalid operands in complex expression");
	    return true;
	  }
	if (!TREE_CODE (type) == COMPLEX_TYPE
	    || !(TREE_CODE (TREE_TYPE (op0)) == INTEGER_TYPE
	         || SCALAR_FLOAT_TYPE_P (TREE_TYPE (op0)))
	    || !(TREE_CODE (TREE_TYPE (op1)) == INTEGER_TYPE
	         || SCALAR_FLOAT_TYPE_P (TREE_TYPE (op1)))
	    || !useless_type_conversion_p (TREE_TYPE (type),
					   TREE_TYPE (op0))
	    || !useless_type_conversion_p (TREE_TYPE (type),
					   TREE_TYPE (op1)))
	  {
	    error ("type mismatch in complex expression");
	    debug_generic_stmt (TREE_TYPE (expr));
	    debug_generic_stmt (TREE_TYPE (op0));
	    debug_generic_stmt (TREE_TYPE (op1));
	    return true;
	  }
	return false;
      }

    case CONSTRUCTOR:
      {
	/* This is used like COMPLEX_EXPR but for vectors.  */
	if (TREE_CODE (type) != VECTOR_TYPE)
	  {
	    error ("constructor not allowed for non-vector types");
	    debug_generic_stmt (type);
	    return true;
	  }
	/* FIXME: verify constructor arguments.  */
	return false;
      }

    case LSHIFT_EXPR:
    case RSHIFT_EXPR:
    case LROTATE_EXPR:
    case RROTATE_EXPR:
      {
	tree op0 = TREE_OPERAND (expr, 0);
	tree op1 = TREE_OPERAND (expr, 1);
	if (!is_gimple_val (op0) || !is_gimple_val (op1))
	  {
	    error ("invalid operands in shift expression");
	    return true;
	  }
	if (!TREE_CODE (TREE_TYPE (op1)) == INTEGER_TYPE
	    || !useless_type_conversion_p (type, TREE_TYPE (op0)))
	  {
	    error ("type mismatch in shift expression");
	    debug_generic_stmt (TREE_TYPE (expr));
	    debug_generic_stmt (TREE_TYPE (op0));
	    debug_generic_stmt (TREE_TYPE (op1));
	    return true;
	  }
	return false;
      }

    case PLUS_EXPR:
    case MINUS_EXPR:
      {
	tree op0 = TREE_OPERAND (expr, 0);
	tree op1 = TREE_OPERAND (expr, 1);
	if (POINTER_TYPE_P (type)
	    || POINTER_TYPE_P (TREE_TYPE (op0))
	    || POINTER_TYPE_P (TREE_TYPE (op1)))
	  {
	    error ("invalid (pointer) operands to plus/minus");
	    return true;
	  }
	/* Continue with generic binary expression handling.  */
	break;
      }

    case POINTER_PLUS_EXPR:
      {
	tree op0 = TREE_OPERAND (expr, 0);
	tree op1 = TREE_OPERAND (expr, 1);
      	if (!is_gimple_val (op0) || !is_gimple_val (op1))
	  {
	    error ("invalid operands in pointer plus expression");
	    return true;
	  }
	if (!POINTER_TYPE_P (TREE_TYPE (op0))
	    || TREE_CODE (TREE_TYPE (op1)) != INTEGER_TYPE
	    || !useless_type_conversion_p (type, TREE_TYPE (op0))
	    || !useless_type_conversion_p (sizetype, TREE_TYPE (op1)))
	  {
	    error ("type mismatch in pointer plus expression");
	    debug_generic_stmt (type);
	    debug_generic_stmt (TREE_TYPE (op0));
	    debug_generic_stmt (TREE_TYPE (op1));
	    return true;
	  }
	return false;
      }

    case COND_EXPR:
      {
	tree op0 = TREE_OPERAND (expr, 0);
	tree op1 = TREE_OPERAND (expr, 1);
	tree op2 = TREE_OPERAND (expr, 2);
	if ((!is_gimple_val (op1)
	     && TREE_CODE (TREE_TYPE (op1)) != VOID_TYPE)
	    || (!is_gimple_val (op2)
		&& TREE_CODE (TREE_TYPE (op2)) != VOID_TYPE))
	  {
	    error ("invalid operands in conditional expression");
	    return true;
	  }
	if (!INTEGRAL_TYPE_P (TREE_TYPE (op0))
	    || (TREE_CODE (TREE_TYPE (op1)) != VOID_TYPE
	        && !useless_type_conversion_p (type, TREE_TYPE (op1)))
	    || (TREE_CODE (TREE_TYPE (op2)) != VOID_TYPE
	        && !useless_type_conversion_p (type, TREE_TYPE (op2))))
	  {
	    error ("type mismatch in conditional expression");
	    debug_generic_stmt (type);
	    debug_generic_stmt (TREE_TYPE (op0));
	    debug_generic_stmt (TREE_TYPE (op1));
	    debug_generic_stmt (TREE_TYPE (op2));
	    return true;
	  }
	return verify_gimple_expr (op0);
      }

    case ADDR_EXPR:
      {
	tree op = TREE_OPERAND (expr, 0);
	tree ptr_type;
	if (!is_gimple_addressable (op))
	  {
	    error ("invalid operand in unary expression");
	    return true;
	  }
	ptr_type = build_pointer_type (TREE_TYPE (op));
	if (!useless_type_conversion_p (type, ptr_type)
	    /* FIXME: a longstanding wart, &a == &a[0].  */
	    && (TREE_CODE (TREE_TYPE (op)) != ARRAY_TYPE
		|| !useless_type_conversion_p (type,
			build_pointer_type (TREE_TYPE (TREE_TYPE (op))))))
	  {
	    error ("type mismatch in address expression");
	    debug_generic_stmt (TREE_TYPE (expr));
	    debug_generic_stmt (ptr_type);
	    return true;
	  }

	return verify_gimple_reference (op);
      }

    case TRUTH_ANDIF_EXPR:
    case TRUTH_ORIF_EXPR:
    case TRUTH_AND_EXPR:
    case TRUTH_OR_EXPR:
    case TRUTH_XOR_EXPR:
      {
	tree op0 = TREE_OPERAND (expr, 0);
	tree op1 = TREE_OPERAND (expr, 1);

      	if (!is_gimple_val (op0) || !is_gimple_val (op1))
	  {
	    error ("invalid operands in truth expression");
	    return true;
	  }

	/* We allow any kind of integral typed argument and result.  */
	if (!INTEGRAL_TYPE_P (TREE_TYPE (op0))
	    || !INTEGRAL_TYPE_P (TREE_TYPE (op1))
	    || !INTEGRAL_TYPE_P (type))
	  {
	    error ("type mismatch in binary truth expression");
	    debug_generic_stmt (type);
	    debug_generic_stmt (TREE_TYPE (op0));
	    debug_generic_stmt (TREE_TYPE (op1));
	    return true;
	  }

	return false;
      }

    case TRUTH_NOT_EXPR:
      {
	tree op = TREE_OPERAND (expr, 0);

	if (!is_gimple_val (op))
	  {
	    error ("invalid operand in unary not");
	    return true;
	  }

	/* For TRUTH_NOT_EXPR we can have any kind of integral
	   typed arguments and results.  */
	if (!INTEGRAL_TYPE_P (TREE_TYPE (op))
	    || !INTEGRAL_TYPE_P (type))
	  {
	    error ("type mismatch in not expression");
	    debug_generic_expr (TREE_TYPE (expr));
	    debug_generic_expr (TREE_TYPE (op));
	    return true;
	  }

	return false;
      }

    case CALL_EXPR:
      /* FIXME.  The C frontend passes unpromoted arguments in case it
	 didn't see a function declaration before the call.  */
      return false;

    default:;
    }

  /* Generic handling via classes.  */
  switch (TREE_CODE_CLASS (TREE_CODE (expr)))
    {
    case tcc_unary:
      return verify_gimple_unary_expr (expr);

    case tcc_binary:
      return verify_gimple_binary_expr (expr);

    case tcc_reference:
      return verify_gimple_reference (expr);

    case tcc_comparison:
      {
	tree op0 = TREE_OPERAND (expr, 0);
	tree op1 = TREE_OPERAND (expr, 1);
	if (!is_gimple_val (op0) || !is_gimple_val (op1))
	  {
	    error ("invalid operands in comparison expression");
	    return true;
	  }
	/* For comparisons we do not have the operations type as the
	   effective type the comparison is carried out in.  Instead
	   we require that either the first operand is trivially
	   convertible into the second, or the other way around.
	   The resulting type of a comparison may be any integral type.
	   Because we special-case pointers to void we allow
	   comparisons of pointers with the same mode as well.  */
	if ((!useless_type_conversion_p (TREE_TYPE (op0), TREE_TYPE (op1))
	     && !useless_type_conversion_p (TREE_TYPE (op1), TREE_TYPE (op0))
	     && (!POINTER_TYPE_P (TREE_TYPE (op0))
		 || !POINTER_TYPE_P (TREE_TYPE (op1))
		 || TYPE_MODE (TREE_TYPE (op0)) != TYPE_MODE (TREE_TYPE (op1))))
	    || !INTEGRAL_TYPE_P (type))
	  {
	    error ("type mismatch in comparison expression");
	    debug_generic_stmt (TREE_TYPE (expr));
	    debug_generic_stmt (TREE_TYPE (op0));
	    debug_generic_stmt (TREE_TYPE (op1));
	    return true;
	  }
        break;
      }

    default:
      gcc_unreachable ();
    }

  return false;
}

/* Verify the GIMPLE assignment statement STMT.  Returns true if there
   is an error, otherwise false.  */

static bool
verify_gimple_modify_stmt (const_tree stmt)
{
  tree lhs = GIMPLE_STMT_OPERAND (stmt, 0);
  tree rhs = GIMPLE_STMT_OPERAND (stmt, 1);

  gcc_assert (TREE_CODE (stmt) == GIMPLE_MODIFY_STMT);

  if (!useless_type_conversion_p (TREE_TYPE (lhs),
				  TREE_TYPE (rhs)))
    {
      error ("non-trivial conversion at assignment");
      debug_generic_expr (TREE_TYPE (lhs));
      debug_generic_expr (TREE_TYPE (rhs));
      return true;
    }

  /* Loads/stores from/to a variable are ok.  */
  if ((is_gimple_val (lhs)
       && is_gimple_variable (rhs))
      || (is_gimple_val (rhs)
	  && is_gimple_variable (lhs)))
    return false;

  /* Aggregate copies are ok.  */
  if (!is_gimple_reg_type (TREE_TYPE (lhs))
      && !is_gimple_reg_type (TREE_TYPE (rhs)))
    return false;

  /* We might get 'loads' from a parameter which is not a gimple value.  */
  if (TREE_CODE (rhs) == PARM_DECL)
    return verify_gimple_expr (lhs);

  if (!is_gimple_variable (lhs)
      && verify_gimple_expr (lhs))
    return true;

  if (!is_gimple_variable (rhs)
      && verify_gimple_expr (rhs))
    return true;

  return false;
}

/* Verify the GIMPLE statement STMT.  Returns true if there is an
   error, otherwise false.  */

static bool
verify_gimple_stmt (tree stmt)
{
  if (!is_gimple_stmt (stmt))
    {
      error ("is not a valid GIMPLE statement");
      return true;
    }

  if (OMP_DIRECTIVE_P (stmt))
    {
      /* OpenMP directives are validated by the FE and never operated
	 on by the optimizers.  Furthermore, OMP_FOR may contain
	 non-gimple expressions when the main index variable has had
	 its address taken.  This does not affect the loop itself
	 because the header of an OMP_FOR is merely used to determine
	 how to setup the parallel iteration.  */
      return false;
    }

  switch (TREE_CODE (stmt))
    {
    case GIMPLE_MODIFY_STMT:
      return verify_gimple_modify_stmt (stmt);

    case GOTO_EXPR:
    case LABEL_EXPR:
      return false;

    case SWITCH_EXPR:
      if (!is_gimple_val (TREE_OPERAND (stmt, 0)))
	{
	  error ("invalid operand to switch statement");
	  debug_generic_expr (TREE_OPERAND (stmt, 0));
	}
      return false;

    case RETURN_EXPR:
      {
	tree op = TREE_OPERAND (stmt, 0);

	if (TREE_CODE (TREE_TYPE (stmt)) != VOID_TYPE)
	  {
	    error ("type error in return expression");
	    return true;
	  }

	if (op == NULL_TREE
	    || TREE_CODE (op) == RESULT_DECL)
	  return false;

	return verify_gimple_modify_stmt (op);
      }

    case CALL_EXPR:
    case COND_EXPR:
      return verify_gimple_expr (stmt);

    case NOP_EXPR:
    case CHANGE_DYNAMIC_TYPE_EXPR:
    case ASM_EXPR:
      return false;

    default:
      gcc_unreachable ();
    }
}

/* Verify the GIMPLE statements inside the statement list STMTS.  */

void
verify_gimple_1 (tree stmts)
{
  tree_stmt_iterator tsi;

  for (tsi = tsi_start (stmts); !tsi_end_p (tsi); tsi_next (&tsi))
    {
      tree stmt = tsi_stmt (tsi);

      switch (TREE_CODE (stmt))
	{
	case BIND_EXPR:
	  verify_gimple_1 (BIND_EXPR_BODY (stmt));
	  break;

	case TRY_CATCH_EXPR:
	case TRY_FINALLY_EXPR:
	  verify_gimple_1 (TREE_OPERAND (stmt, 0));
	  verify_gimple_1 (TREE_OPERAND (stmt, 1));
	  break;

	case CATCH_EXPR:
	  verify_gimple_1 (CATCH_BODY (stmt));
	  break;

	case EH_FILTER_EXPR:
	  verify_gimple_1 (EH_FILTER_FAILURE (stmt));
	  break;

	default:
	  if (verify_gimple_stmt (stmt))
	    debug_generic_expr (stmt);
	}
    }
}

/* Verify the GIMPLE statements inside the current function.  */

void
verify_gimple (void)
{
  verify_gimple_1 (BIND_EXPR_BODY (DECL_SAVED_TREE (cfun->decl)));
}

/* Verify STMT, return true if STMT is not in GIMPLE form.
   TODO: Implement type checking.  */

static bool
verify_stmt (tree stmt, bool last_in_block)
{
  tree addr;

  if (OMP_DIRECTIVE_P (stmt))
    {
      /* OpenMP directives are validated by the FE and never operated
	 on by the optimizers.  Furthermore, OMP_FOR may contain
	 non-gimple expressions when the main index variable has had
	 its address taken.  This does not affect the loop itself
	 because the header of an OMP_FOR is merely used to determine
	 how to setup the parallel iteration.  */
      return false;
    }

  if (!is_gimple_stmt (stmt))
    {
      error ("is not a valid GIMPLE statement");
      goto fail;
    }

  addr = walk_tree (&stmt, verify_expr, NULL, NULL);
  if (addr)
    {
      debug_generic_stmt (addr);
      return true;
    }

  /* If the statement is marked as part of an EH region, then it is
     expected that the statement could throw.  Verify that when we
     have optimizations that simplify statements such that we prove
     that they cannot throw, that we update other data structures
     to match.  */
  if (lookup_stmt_eh_region (stmt) >= 0)
    {
      if (!tree_could_throw_p (stmt))
	{
	  error ("statement marked for throw, but doesn%'t");
	  goto fail;
	}
      if (!last_in_block && stmt_can_throw_internal (stmt))
	{
	  error ("statement marked for throw in middle of block");
	  goto fail;
	}
    }

  return false;

 fail:
  debug_generic_stmt (stmt);
  return true;
}


/* Return true when the T can be shared.  */

static bool
tree_node_can_be_shared (tree t)
{
  if (IS_TYPE_OR_DECL_P (t)
      || is_gimple_min_invariant (t)
      || TREE_CODE (t) == SSA_NAME
      || t == error_mark_node
      || TREE_CODE (t) == IDENTIFIER_NODE)
    return true;

  if (TREE_CODE (t) == CASE_LABEL_EXPR)
    return true;

  while (((TREE_CODE (t) == ARRAY_REF || TREE_CODE (t) == ARRAY_RANGE_REF)
	   && is_gimple_min_invariant (TREE_OPERAND (t, 1)))
	 || TREE_CODE (t) == COMPONENT_REF
	 || TREE_CODE (t) == REALPART_EXPR
	 || TREE_CODE (t) == IMAGPART_EXPR)
    t = TREE_OPERAND (t, 0);

  if (DECL_P (t))
    return true;

  return false;
}


/* Called via walk_trees.  Verify tree sharing.  */

static tree
verify_node_sharing (tree * tp, int *walk_subtrees, void *data)
{
  struct pointer_set_t *visited = (struct pointer_set_t *) data;

  if (tree_node_can_be_shared (*tp))
    {
      *walk_subtrees = false;
      return NULL;
    }

  if (pointer_set_insert (visited, *tp))
    return *tp;

  return NULL;
}


/* Helper function for verify_gimple_tuples.  */

static tree
verify_gimple_tuples_1 (tree *tp, int *walk_subtrees ATTRIBUTE_UNUSED,
			 void *data ATTRIBUTE_UNUSED)
{
  switch (TREE_CODE (*tp))
    {
    case MODIFY_EXPR:
      error ("unexpected non-tuple");
      debug_tree (*tp);
      gcc_unreachable ();
      return NULL_TREE;

    default:
      return NULL_TREE;
    }
}

/* Verify that there are no trees that should have been converted to
   gimple tuples.  Return true if T contains a node that should have
   been converted to a gimple tuple, but hasn't.  */

static bool
verify_gimple_tuples (tree t)
{
  return walk_tree (&t, verify_gimple_tuples_1, NULL, NULL) != NULL;
}

static bool eh_error_found;
static int
verify_eh_throw_stmt_node (void **slot, void *data)
{
  struct throw_stmt_node *node = (struct throw_stmt_node *)*slot;
  struct pointer_set_t *visited = (struct pointer_set_t *) data;

  if (!pointer_set_contains (visited, node->stmt))
    {
      error ("Dead STMT in EH table");
      debug_generic_stmt (node->stmt);
      eh_error_found = true;
    }
  return 0;
}

/* Verify the GIMPLE statement chain.  */

void
verify_stmts (void)
{
  basic_block bb;
  block_stmt_iterator bsi;
  bool err = false;
  struct pointer_set_t *visited, *visited_stmts;
  tree addr;

  timevar_push (TV_TREE_STMT_VERIFY);
  visited = pointer_set_create ();
  visited_stmts = pointer_set_create ();

  FOR_EACH_BB (bb)
    {
      tree phi;
      int i;

      for (phi = phi_nodes (bb); phi; phi = PHI_CHAIN (phi))
	{
	  int phi_num_args = PHI_NUM_ARGS (phi);

	  pointer_set_insert (visited_stmts, phi);
	  if (gimple_bb (phi) != bb)
	    {
	      error ("gimple_bb (phi) is set to a wrong basic block");
	      err |= true;
	    }

	  for (i = 0; i < phi_num_args; i++)
	    {
	      tree t = PHI_ARG_DEF (phi, i);
	      tree addr;

	      /* Addressable variables do have SSA_NAMEs but they
		 are not considered gimple values.  */
	      if (TREE_CODE (t) != SSA_NAME
		  && TREE_CODE (t) != FUNCTION_DECL
		  && !is_gimple_val (t))
		{
		  error ("PHI def is not a GIMPLE value");
		  debug_generic_stmt (phi);
		  debug_generic_stmt (t);
		  err |= true;
		}

	      addr = walk_tree (&t, verify_expr, (void *) 1, NULL);
	      if (addr)
		{
		  debug_generic_stmt (addr);
		  err |= true;
		}

	      addr = walk_tree (&t, verify_node_sharing, visited, NULL);
	      if (addr)
		{
		  error ("incorrect sharing of tree nodes");
		  debug_generic_stmt (phi);
		  debug_generic_stmt (addr);
		  err |= true;
		}
	    }
	}

      for (bsi = bsi_start (bb); !bsi_end_p (bsi); )
	{
	  tree stmt = bsi_stmt (bsi);

	  pointer_set_insert (visited_stmts, stmt);
	  err |= verify_gimple_tuples (stmt);

	  if (gimple_bb (stmt) != bb)
	    {
	      error ("gimple_bb (stmt) is set to a wrong basic block");
	      err |= true;
	    }

	  bsi_next (&bsi);
	  err |= verify_stmt (stmt, bsi_end_p (bsi));
	  addr = walk_tree (&stmt, verify_node_sharing, visited, NULL);
	  if (addr)
	    {
	      error ("incorrect sharing of tree nodes");
	      debug_generic_stmt (stmt);
	      debug_generic_stmt (addr);
	      err |= true;
	    }
	}
    }
  eh_error_found = false;
  if (get_eh_throw_stmt_table (cfun))
    htab_traverse (get_eh_throw_stmt_table (cfun),
		   verify_eh_throw_stmt_node,
		   visited_stmts);

  if (err | eh_error_found)
    internal_error ("verify_stmts failed");

  pointer_set_destroy (visited);
  pointer_set_destroy (visited_stmts);
  verify_histograms ();
  timevar_pop (TV_TREE_STMT_VERIFY);
}


/* Verifies that the flow information is OK.  */

static int
tree_verify_flow_info (void)
{
  int err = 0;
  basic_block bb;
  block_stmt_iterator bsi;
  tree stmt;
  edge e;
  edge_iterator ei;

  if (ENTRY_BLOCK_PTR->il.gimple)
    {
      error ("ENTRY_BLOCK has IL associated with it");
      err = 1;
    }

  if (EXIT_BLOCK_PTR->il.gimple)
    {
      error ("EXIT_BLOCK has IL associated with it");
      err = 1;
    }

  FOR_EACH_EDGE (e, ei, EXIT_BLOCK_PTR->preds)
    if (e->flags & EDGE_FALLTHRU)
      {
	error ("fallthru to exit from bb %d", e->src->index);
	err = 1;
      }

  FOR_EACH_BB (bb)
    {
      bool found_ctrl_stmt = false;

      stmt = NULL_TREE;

      /* Skip labels on the start of basic block.  */
      for (bsi = bsi_start (bb); !bsi_end_p (bsi); bsi_next (&bsi))
	{
	  tree prev_stmt = stmt;

	  stmt = bsi_stmt (bsi);

	  if (TREE_CODE (stmt) != LABEL_EXPR)
	    break;

	  if (prev_stmt && DECL_NONLOCAL (LABEL_EXPR_LABEL (stmt)))
	    {
	      error ("nonlocal label ");
	      print_generic_expr (stderr, LABEL_EXPR_LABEL (stmt), 0);
	      fprintf (stderr, " is not first in a sequence of labels in bb %d",
		       bb->index);
	      err = 1;
	    }

	  if (label_to_block (LABEL_EXPR_LABEL (stmt)) != bb)
	    {
	      error ("label ");
	      print_generic_expr (stderr, LABEL_EXPR_LABEL (stmt), 0);
	      fprintf (stderr, " to block does not match in bb %d",
		       bb->index);
	      err = 1;
	    }

	  if (decl_function_context (LABEL_EXPR_LABEL (stmt))
	      != current_function_decl)
	    {
	      error ("label ");
	      print_generic_expr (stderr, LABEL_EXPR_LABEL (stmt), 0);
	      fprintf (stderr, " has incorrect context in bb %d",
		       bb->index);
	      err = 1;
	    }
	}

      /* Verify that body of basic block BB is free of control flow.  */
      for (; !bsi_end_p (bsi); bsi_next (&bsi))
	{
	  tree stmt = bsi_stmt (bsi);

	  if (found_ctrl_stmt)
	    {
	      error ("control flow in the middle of basic block %d",
		     bb->index);
	      err = 1;
	    }

	  if (stmt_ends_bb_p (stmt))
	    found_ctrl_stmt = true;

	  if (TREE_CODE (stmt) == LABEL_EXPR)
	    {
	      error ("label ");
	      print_generic_expr (stderr, LABEL_EXPR_LABEL (stmt), 0);
	      fprintf (stderr, " in the middle of basic block %d", bb->index);
	      err = 1;
	    }
	}

      bsi = bsi_last (bb);
      if (bsi_end_p (bsi))
	continue;

      stmt = bsi_stmt (bsi);

      err |= verify_eh_edges (stmt);

      if (is_ctrl_stmt (stmt))
	{
	  FOR_EACH_EDGE (e, ei, bb->succs)
	    if (e->flags & EDGE_FALLTHRU)
	      {
		error ("fallthru edge after a control statement in bb %d",
		       bb->index);
		err = 1;
	      }
	}

      if (TREE_CODE (stmt) != COND_EXPR)
	{
	  /* Verify that there are no edges with EDGE_TRUE/FALSE_FLAG set
	     after anything else but if statement.  */
	  FOR_EACH_EDGE (e, ei, bb->succs)
	    if (e->flags & (EDGE_TRUE_VALUE | EDGE_FALSE_VALUE))
	      {
		error ("true/false edge after a non-COND_EXPR in bb %d",
		       bb->index);
		err = 1;
	      }
	}

      switch (TREE_CODE (stmt))
	{
	case COND_EXPR:
	  {
	    edge true_edge;
	    edge false_edge;
  
	    if (COND_EXPR_THEN (stmt) != NULL_TREE
		|| COND_EXPR_ELSE (stmt) != NULL_TREE)
	      {
		error ("COND_EXPR with code in branches at the end of bb %d",
		       bb->index);
		err = 1;
	      }

	    extract_true_false_edges_from_block (bb, &true_edge, &false_edge);

	    if (!true_edge || !false_edge
		|| !(true_edge->flags & EDGE_TRUE_VALUE)
		|| !(false_edge->flags & EDGE_FALSE_VALUE)
		|| (true_edge->flags & (EDGE_FALLTHRU | EDGE_ABNORMAL))
		|| (false_edge->flags & (EDGE_FALLTHRU | EDGE_ABNORMAL))
		|| EDGE_COUNT (bb->succs) >= 3)
	      {
		error ("wrong outgoing edge flags at end of bb %d",
		       bb->index);
		err = 1;
	      }
	  }
	  break;

	case GOTO_EXPR:
	  if (simple_goto_p (stmt))
	    {
	      error ("explicit goto at end of bb %d", bb->index);
	      err = 1;
	    }
	  else
	    {
	      /* FIXME.  We should double check that the labels in the
		 destination blocks have their address taken.  */
	      FOR_EACH_EDGE (e, ei, bb->succs)
		if ((e->flags & (EDGE_FALLTHRU | EDGE_TRUE_VALUE
				 | EDGE_FALSE_VALUE))
		    || !(e->flags & EDGE_ABNORMAL))
		  {
		    error ("wrong outgoing edge flags at end of bb %d",
			   bb->index);
		    err = 1;
		  }
	    }
	  break;

	case RETURN_EXPR:
	  if (!single_succ_p (bb)
	      || (single_succ_edge (bb)->flags
		  & (EDGE_FALLTHRU | EDGE_ABNORMAL
		     | EDGE_TRUE_VALUE | EDGE_FALSE_VALUE)))
	    {
	      error ("wrong outgoing edge flags at end of bb %d", bb->index);
	      err = 1;
	    }
	  if (single_succ (bb) != EXIT_BLOCK_PTR)
	    {
	      error ("return edge does not point to exit in bb %d",
		     bb->index);
	      err = 1;
	    }
	  break;

	case SWITCH_EXPR:
	  {
	    tree prev;
	    edge e;
	    size_t i, n;
	    tree vec;

	    vec = SWITCH_LABELS (stmt);
	    n = TREE_VEC_LENGTH (vec);

	    /* Mark all the destination basic blocks.  */
	    for (i = 0; i < n; ++i)
	      {
		tree lab = CASE_LABEL (TREE_VEC_ELT (vec, i));
		basic_block label_bb = label_to_block (lab);

		gcc_assert (!label_bb->aux || label_bb->aux == (void *)1);
		label_bb->aux = (void *)1;
	      }

	    /* Verify that the case labels are sorted.  */
	    prev = TREE_VEC_ELT (vec, 0);
	    for (i = 1; i < n - 1; ++i)
	      {
		tree c = TREE_VEC_ELT (vec, i);
		if (! CASE_LOW (c))
		  {
		    error ("found default case not at end of case vector");
		    err = 1;
		    continue;
		  }
		if (! tree_int_cst_lt (CASE_LOW (prev), CASE_LOW (c)))
		  {
		    error ("case labels not sorted: ");
		    print_generic_expr (stderr, prev, 0);
		    fprintf (stderr," is greater than ");
		    print_generic_expr (stderr, c, 0);
		    fprintf (stderr," but comes before it.\n");
		    err = 1;
		  }
		prev = c;
	      }
	    if (CASE_LOW (TREE_VEC_ELT (vec, n - 1)))
	      {
		error ("no default case found at end of case vector");
		err = 1;
	      }

	    FOR_EACH_EDGE (e, ei, bb->succs)
	      {
		if (!e->dest->aux)
		  {
		    error ("extra outgoing edge %d->%d",
			   bb->index, e->dest->index);
		    err = 1;
		  }
		e->dest->aux = (void *)2;
		if ((e->flags & (EDGE_FALLTHRU | EDGE_ABNORMAL
				 | EDGE_TRUE_VALUE | EDGE_FALSE_VALUE)))
		  {
		    error ("wrong outgoing edge flags at end of bb %d",
			   bb->index);
		    err = 1;
		  }
	      }

	    /* Check that we have all of them.  */
	    for (i = 0; i < n; ++i)
	      {
		tree lab = CASE_LABEL (TREE_VEC_ELT (vec, i));
		basic_block label_bb = label_to_block (lab);

		if (label_bb->aux != (void *)2)
		  {
		    error ("missing edge %i->%i",
			   bb->index, label_bb->index);
		    err = 1;
		  }
	      }

	    FOR_EACH_EDGE (e, ei, bb->succs)
	      e->dest->aux = (void *)0;
	  }

	default: ;
	}
    }

  if (dom_info_state (CDI_DOMINATORS) >= DOM_NO_FAST_QUERY)
    verify_dominators (CDI_DOMINATORS);

  return err;
}


/* Updates phi nodes after creating a forwarder block joined
   by edge FALLTHRU.  */

static void
tree_make_forwarder_block (edge fallthru)
{
  edge e;
  edge_iterator ei;
  basic_block dummy, bb;
  tree phi, new_phi, var;

  dummy = fallthru->src;
  bb = fallthru->dest;

  if (single_pred_p (bb))
    return;

  /* If we redirected a branch we must create new PHI nodes at the
     start of BB.  */
  for (phi = phi_nodes (dummy); phi; phi = PHI_CHAIN (phi))
    {
      var = PHI_RESULT (phi);
      new_phi = create_phi_node (var, bb);
      SSA_NAME_DEF_STMT (var) = new_phi;
      SET_PHI_RESULT (phi, make_ssa_name (SSA_NAME_VAR (var), phi));
      add_phi_arg (new_phi, PHI_RESULT (phi), fallthru);
    }

  /* Ensure that the PHI node chain is in the same order.  */
  set_phi_nodes (bb, phi_reverse (phi_nodes (bb)));

  /* Add the arguments we have stored on edges.  */
  FOR_EACH_EDGE (e, ei, bb->preds)
    {
      if (e == fallthru)
	continue;

      flush_pending_stmts (e);
    }
}


/* Return a non-special label in the head of basic block BLOCK.
   Create one if it doesn't exist.  */

tree
tree_block_label (basic_block bb)
{
  block_stmt_iterator i, s = bsi_start (bb);
  bool first = true;
  tree label, stmt;

  for (i = s; !bsi_end_p (i); first = false, bsi_next (&i))
    {
      stmt = bsi_stmt (i);
      if (TREE_CODE (stmt) != LABEL_EXPR)
	break;
      label = LABEL_EXPR_LABEL (stmt);
      if (!DECL_NONLOCAL (label))
	{
	  if (!first)
	    bsi_move_before (&i, &s);
	  return label;
	}
    }

  label = create_artificial_label ();
  stmt = build1 (LABEL_EXPR, void_type_node, label);
  bsi_insert_before (&s, stmt, BSI_NEW_STMT);
  return label;
}


/* Attempt to perform edge redirection by replacing a possibly complex
   jump instruction by a goto or by removing the jump completely.
   This can apply only if all edges now point to the same block.  The
   parameters and return values are equivalent to
   redirect_edge_and_branch.  */

static edge
tree_try_redirect_by_replacing_jump (edge e, basic_block target)
{
  basic_block src = e->src;
  block_stmt_iterator b;
  tree stmt;

  /* We can replace or remove a complex jump only when we have exactly
     two edges.  */
  if (EDGE_COUNT (src->succs) != 2
      /* Verify that all targets will be TARGET.  Specifically, the
	 edge that is not E must also go to TARGET.  */
      || EDGE_SUCC (src, EDGE_SUCC (src, 0) == e)->dest != target)
    return NULL;

  b = bsi_last (src);
  if (bsi_end_p (b))
    return NULL;
  stmt = bsi_stmt (b);

  if (TREE_CODE (stmt) == COND_EXPR
      || TREE_CODE (stmt) == SWITCH_EXPR)
    {
      bsi_remove (&b, true);
      e = ssa_redirect_edge (e, target);
      e->flags = EDGE_FALLTHRU;
      return e;
    }

  return NULL;
}


/* Redirect E to DEST.  Return NULL on failure.  Otherwise, return the
   edge representing the redirected branch.  */

static edge
tree_redirect_edge_and_branch (edge e, basic_block dest)
{
  basic_block bb = e->src;
  block_stmt_iterator bsi;
  edge ret;
  tree stmt;

  if (e->flags & EDGE_ABNORMAL)
    return NULL;

  if (e->src != ENTRY_BLOCK_PTR
      && (ret = tree_try_redirect_by_replacing_jump (e, dest)))
    return ret;

  if (e->dest == dest)
    return NULL;

  bsi = bsi_last (bb);
  stmt = bsi_end_p (bsi) ? NULL : bsi_stmt (bsi);

  switch (stmt ? TREE_CODE (stmt) : ERROR_MARK)
    {
    case COND_EXPR:
      /* For COND_EXPR, we only need to redirect the edge.  */
      break;

    case GOTO_EXPR:
      /* No non-abnormal edges should lead from a non-simple goto, and
	 simple ones should be represented implicitly.  */
      gcc_unreachable ();

    case SWITCH_EXPR:
      {
        tree cases = get_cases_for_edge (e, stmt);
	tree label = tree_block_label (dest);

	/* If we have a list of cases associated with E, then use it
	   as it's a lot faster than walking the entire case vector.  */
	if (cases)
	  {
	    edge e2 = find_edge (e->src, dest);
	    tree last, first;

	    first = cases;
	    while (cases)
	      {
		last = cases;
		CASE_LABEL (cases) = label;
		cases = TREE_CHAIN (cases);
	      }

	    /* If there was already an edge in the CFG, then we need
	       to move all the cases associated with E to E2.  */
	    if (e2)
	      {
		tree cases2 = get_cases_for_edge (e2, stmt);

		TREE_CHAIN (last) = TREE_CHAIN (cases2);
		TREE_CHAIN (cases2) = first;
	      }
	  }
	else
	  {
	    tree vec = SWITCH_LABELS (stmt);
	    size_t i, n = TREE_VEC_LENGTH (vec);

	    for (i = 0; i < n; i++)
	      {
		tree elt = TREE_VEC_ELT (vec, i);

		if (label_to_block (CASE_LABEL (elt)) == e->dest)
		  CASE_LABEL (elt) = label;
	      }
	  }

	break;
      }

    case RETURN_EXPR:
      bsi_remove (&bsi, true);
      e->flags |= EDGE_FALLTHRU;
      break;

    case OMP_RETURN:
    case OMP_CONTINUE:
    case OMP_SECTIONS_SWITCH:
    case OMP_FOR:
      /* The edges from OMP constructs can be simply redirected.  */
      break;

    default:
      /* Otherwise it must be a fallthru edge, and we don't need to
	 do anything besides redirecting it.  */
      gcc_assert (e->flags & EDGE_FALLTHRU);
      break;
    }

  /* Update/insert PHI nodes as necessary.  */

  /* Now update the edges in the CFG.  */
  e = ssa_redirect_edge (e, dest);

  return e;
}

/* Returns true if it is possible to remove edge E by redirecting
   it to the destination of the other edge from E->src.  */

static bool
tree_can_remove_branch_p (const_edge e)
{
  if (e->flags & EDGE_ABNORMAL)
    return false;

  return true;
}

/* Simple wrapper, as we can always redirect fallthru edges.  */

static basic_block
tree_redirect_edge_and_branch_force (edge e, basic_block dest)
{
  e = tree_redirect_edge_and_branch (e, dest);
  gcc_assert (e);

  return NULL;
}


/* Splits basic block BB after statement STMT (but at least after the
   labels).  If STMT is NULL, BB is split just after the labels.  */

static basic_block
gimple_split_block (basic_block bb, void *stmt)
{
  block_stmt_iterator bsi;
  gimple_stmt_iterator *gsi_tgt;
  tree act, list;
  basic_block new_bb;
  edge e;
  edge_iterator ei;

  new_bb = create_empty_bb (bb);

  /* Redirect the outgoing edges.  */
  new_bb->succs = bb->succs;
  bb->succs = NULL;
  FOR_EACH_EDGE (e, ei, new_bb->succs)
    e->src = new_bb;

  if (stmt && TREE_CODE ((tree) stmt) == LABEL_EXPR)
    stmt = NULL;

  /* Move everything from BSI to the new basic block.  */
  for (bsi = bsi_start (bb); !bsi_end_p (bsi); bsi_next (&bsi))
    {
      act = bsi_stmt (bsi);
      if (TREE_CODE (act) == LABEL_EXPR)
	continue;

      if (!stmt)
	break;

      if (stmt == act)
	{
	  bsi_next (&bsi);
	  break;
	}
    }

  if (bsi_end_p (bsi))
    return new_bb;

  /* Split the statement list - avoid re-creating new containers as this
     brings ugly quadratic memory consumption in the inliner.  
     (We are still quadratic since we need to update stmt BB pointers,
     sadly.)  */
  list = gsi_split_seq_before (&bsi.gsi);
  set_bb_seq (new_bb, list);
  for (gsi_tgt = gsi_start (list);
       !gsi_end_p (gsi_tgt); gsi_next (&gsi_tgt))
    change_bb_for_stmt (gsi_stmt (gsi_tgt), new_bb);

  return new_bb;
}


/* Moves basic block BB after block AFTER.  */

static bool
tree_move_block_after (basic_block bb, basic_block after)
{
  if (bb->prev_bb == after)
    return true;

  unlink_block (bb);
  link_block (bb, after);

  return true;
}


/* Return true if basic_block can be duplicated.  */

static bool
tree_can_duplicate_bb_p (const_basic_block bb ATTRIBUTE_UNUSED)
{
  return true;
}


/* Create a duplicate of the basic block BB.  NOTE: This does not
   preserve SSA form.  */

static basic_block
tree_duplicate_bb (basic_block bb)
{
  basic_block new_bb;
  block_stmt_iterator bsi, bsi_tgt;
  tree phi;

  new_bb = create_empty_bb (EXIT_BLOCK_PTR->prev_bb);

  /* Copy the PHI nodes.  We ignore PHI node arguments here because
     the incoming edges have not been setup yet.  */
  for (phi = phi_nodes (bb); phi; phi = PHI_CHAIN (phi))
    {
      tree copy = create_phi_node (PHI_RESULT (phi), new_bb);
      create_new_def_for (PHI_RESULT (copy), copy, PHI_RESULT_PTR (copy));
    }

  /* Keep the chain of PHI nodes in the same order so that they can be
     updated by ssa_redirect_edge.  */
  set_phi_nodes (new_bb, phi_reverse (phi_nodes (new_bb)));

  bsi_tgt = bsi_start (new_bb);
  for (bsi = bsi_start (bb); !bsi_end_p (bsi); bsi_next (&bsi))
    {
      def_operand_p def_p;
      ssa_op_iter op_iter;
      tree stmt, copy;
      int region;

      stmt = bsi_stmt (bsi);
      if (TREE_CODE (stmt) == LABEL_EXPR)
	continue;

      /* Create a new copy of STMT and duplicate STMT's virtual
	 operands.  */
      copy = unshare_expr (stmt);
      bsi_insert_after (&bsi_tgt, copy, BSI_NEW_STMT);
      copy_virtual_operands (copy, stmt);
      region = lookup_stmt_eh_region (stmt);
      if (region >= 0)
	add_stmt_to_eh_region (copy, region);
      gimple_duplicate_stmt_histograms (cfun, copy, cfun, stmt);

      /* Create new names for all the definitions created by COPY and
	 add replacement mappings for each new name.  */
      FOR_EACH_SSA_DEF_OPERAND (def_p, copy, op_iter, SSA_OP_ALL_DEFS)
	create_new_def_for (DEF_FROM_PTR (def_p), copy, def_p);
    }

  return new_bb;
}


/* Basic block BB_COPY was created by code duplication.  Add phi node
   arguments for edges going out of BB_COPY.  The blocks that were
   duplicated have BB_DUPLICATED set.  */

void
add_phi_args_after_copy_bb (basic_block bb_copy)
{
  basic_block bb, dest;
  edge e, e_copy;
  edge_iterator ei;
  tree phi, phi_copy, phi_next, def;

  bb = get_bb_original (bb_copy);

  FOR_EACH_EDGE (e_copy, ei, bb_copy->succs)
    {
      if (!phi_nodes (e_copy->dest))
	continue;

      if (e_copy->dest->flags & BB_DUPLICATED)
	dest = get_bb_original (e_copy->dest);
      else
	dest = e_copy->dest;

      e = find_edge (bb, dest);
      if (!e)
	{
	  /* During loop unrolling the target of the latch edge is copied.
	     In this case we are not looking for edge to dest, but to
	     duplicated block whose original was dest.  */
	  FOR_EACH_EDGE (e, ei, bb->succs)
	    if ((e->dest->flags & BB_DUPLICATED)
		&& get_bb_original (e->dest) == dest)
	      break;

	  gcc_assert (e != NULL);
	}

      for (phi = phi_nodes (e->dest), phi_copy = phi_nodes (e_copy->dest);
	   phi;
	   phi = phi_next, phi_copy = PHI_CHAIN (phi_copy))
	{
	  phi_next = PHI_CHAIN (phi);
	  def = PHI_ARG_DEF_FROM_EDGE (phi, e);
	  add_phi_arg (phi_copy, def, e_copy);
	}
    }
}

/* Blocks in REGION_COPY array of length N_REGION were created by
   duplication of basic blocks.  Add phi node arguments for edges
   going from these blocks.  */

void
add_phi_args_after_copy (basic_block *region_copy, unsigned n_region)
{
  unsigned i;

  for (i = 0; i < n_region; i++)
    region_copy[i]->flags |= BB_DUPLICATED;

  for (i = 0; i < n_region; i++)
    add_phi_args_after_copy_bb (region_copy[i]);

  for (i = 0; i < n_region; i++)
    region_copy[i]->flags &= ~BB_DUPLICATED;
}

/* Duplicates a REGION (set of N_REGION basic blocks) with just a single
   important exit edge EXIT.  By important we mean that no SSA name defined
   inside region is live over the other exit edges of the region.  All entry
   edges to the region must go to ENTRY->dest.  The edge ENTRY is redirected
   to the duplicate of the region.  SSA form, dominance and loop information
   is updated.  The new basic blocks are stored to REGION_COPY in the same
   order as they had in REGION, provided that REGION_COPY is not NULL.
   The function returns false if it is unable to copy the region,
   true otherwise.  */

bool
tree_duplicate_sese_region (edge entry, edge exit,
			    basic_block *region, unsigned n_region,
			    basic_block *region_copy)
{
  unsigned i;
  bool free_region_copy = false, copying_header = false;
  struct loop *loop = entry->dest->loop_father;
  edge exit_copy;
  VEC (basic_block, heap) *doms;
  edge redirected;
  int total_freq = 0, entry_freq = 0;
  gcov_type total_count = 0, entry_count = 0;

  if (!can_copy_bbs_p (region, n_region))
    return false;

  /* Some sanity checking.  Note that we do not check for all possible
     missuses of the functions.  I.e. if you ask to copy something weird,
     it will work, but the state of structures probably will not be
     correct.  */
  for (i = 0; i < n_region; i++)
    {
      /* We do not handle subloops, i.e. all the blocks must belong to the
	 same loop.  */
      if (region[i]->loop_father != loop)
	return false;

      if (region[i] != entry->dest
	  && region[i] == loop->header)
	return false;
    }

  set_loop_copy (loop, loop);

  /* In case the function is used for loop header copying (which is the primary
     use), ensure that EXIT and its copy will be new latch and entry edges.  */
  if (loop->header == entry->dest)
    {
      copying_header = true;
      set_loop_copy (loop, loop_outer (loop));

      if (!dominated_by_p (CDI_DOMINATORS, loop->latch, exit->src))
	return false;

      for (i = 0; i < n_region; i++)
	if (region[i] != exit->src
	    && dominated_by_p (CDI_DOMINATORS, region[i], exit->src))
	  return false;
    }

  if (!region_copy)
    {
      region_copy = XNEWVEC (basic_block, n_region);
      free_region_copy = true;
    }

  gcc_assert (!need_ssa_update_p ());

  /* Record blocks outside the region that are dominated by something
     inside.  */
  doms = NULL;
  initialize_original_copy_tables ();

  doms = get_dominated_by_region (CDI_DOMINATORS, region, n_region);

  if (entry->dest->count)
    {
      total_count = entry->dest->count;
      entry_count = entry->count;
      /* Fix up corner cases, to avoid division by zero or creation of negative
	 frequencies.  */
      if (entry_count > total_count)
	entry_count = total_count;
    }
  else
    {
      total_freq = entry->dest->frequency;
      entry_freq = EDGE_FREQUENCY (entry);
      /* Fix up corner cases, to avoid division by zero or creation of negative
	 frequencies.  */
      if (total_freq == 0)
	total_freq = 1;
      else if (entry_freq > total_freq)
	entry_freq = total_freq;
    }

  copy_bbs (region, n_region, region_copy, &exit, 1, &exit_copy, loop,
	    split_edge_bb_loc (entry));
  if (total_count)
    {
      scale_bbs_frequencies_gcov_type (region, n_region,
				       total_count - entry_count,
				       total_count);
      scale_bbs_frequencies_gcov_type (region_copy, n_region, entry_count,
				       total_count);
    }
  else
    {
      scale_bbs_frequencies_int (region, n_region, total_freq - entry_freq,
				 total_freq);
      scale_bbs_frequencies_int (region_copy, n_region, entry_freq, total_freq);
    }

  if (copying_header)
    {
      loop->header = exit->dest;
      loop->latch = exit->src;
    }

  /* Redirect the entry and add the phi node arguments.  */
  redirected = redirect_edge_and_branch (entry, get_bb_copy (entry->dest));
  gcc_assert (redirected != NULL);
  flush_pending_stmts (entry);

  /* Concerning updating of dominators:  We must recount dominators
     for entry block and its copy.  Anything that is outside of the
     region, but was dominated by something inside needs recounting as
     well.  */
  set_immediate_dominator (CDI_DOMINATORS, entry->dest, entry->src);
  VEC_safe_push (basic_block, heap, doms, get_bb_original (entry->dest));
  iterate_fix_dominators (CDI_DOMINATORS, doms, false);
  free (doms);

  /* Add the other PHI node arguments.  */
  add_phi_args_after_copy (region_copy, n_region);

  /* Update the SSA web.  */
  update_ssa (TODO_update_ssa);

  if (free_region_copy)
    free (region_copy);

  free_original_copy_tables ();
  return true;
}

/*
DEF_VEC_P(basic_block);
DEF_VEC_ALLOC_P(basic_block,heap);
*/

/* Add all the blocks dominated by ENTRY to the array BBS_P.  Stop
   adding blocks when the dominator traversal reaches EXIT.  This
   function silently assumes that ENTRY strictly dominates EXIT.  */

static void
gather_blocks_in_sese_region (basic_block entry, basic_block exit,
			      VEC(basic_block,heap) **bbs_p)
{
  basic_block son;

  for (son = first_dom_son (CDI_DOMINATORS, entry);
       son;
       son = next_dom_son (CDI_DOMINATORS, son))
    {
      VEC_safe_push (basic_block, heap, *bbs_p, son);
      if (son != exit)
	gather_blocks_in_sese_region (son, exit, bbs_p);
    }
}


struct move_stmt_d
{
  tree block;
  tree from_context;
  tree to_context;
  bitmap vars_to_remove;
  htab_t new_label_map;
  bool remap_decls_p;
};

/* Helper for move_block_to_fn.  Set TREE_BLOCK in every expression
   contained in *TP and change the DECL_CONTEXT of every local
   variable referenced in *TP.  */

static tree
move_stmt_r (tree *tp, int *walk_subtrees, void *data)
{
  struct move_stmt_d *p = (struct move_stmt_d *) data;
  tree t = *tp;

  if (p->block
      && (EXPR_P (t) || GIMPLE_STMT_P (t)))
    TREE_BLOCK (t) = p->block;

  if (OMP_DIRECTIVE_P (t)
      && TREE_CODE (t) != OMP_RETURN
      && TREE_CODE (t) != OMP_CONTINUE)
    {
      /* Do not remap variables inside OMP directives.  Variables
	 referenced in clauses and directive header belong to the
	 parent function and should not be moved into the child
	 function.  */
      bool save_remap_decls_p = p->remap_decls_p;
      p->remap_decls_p = false;
      *walk_subtrees = 0;

      walk_tree (&OMP_BODY (t), move_stmt_r, p, NULL);

      p->remap_decls_p = save_remap_decls_p;
    }
  else if (DECL_P (t) && DECL_CONTEXT (t) == p->from_context)
    {
      if (TREE_CODE (t) == LABEL_DECL)
	{
	  if (p->new_label_map)
	    {
	      struct tree_map in, *out;
	      in.base.from = t;
	      out = htab_find_with_hash (p->new_label_map, &in, DECL_UID (t));
	      if (out)
		*tp = t = out->to;
	    }

	  DECL_CONTEXT (t) = p->to_context;
	}
      else if (p->remap_decls_p)
	{
	  DECL_CONTEXT (t) = p->to_context;

	  if (TREE_CODE (t) == VAR_DECL)
	    {
	      struct function *f = DECL_STRUCT_FUNCTION (p->to_context);
	      f->unexpanded_var_list
		= tree_cons (0, t, f->unexpanded_var_list);

	      /* Mark T to be removed from the original function,
	         otherwise it will be given a DECL_RTL when the
		 original function is expanded.  */
	      bitmap_set_bit (p->vars_to_remove, DECL_UID (t));
	    }
	}
    }
  else if (TYPE_P (t))
    *walk_subtrees = 0;

  return NULL_TREE;
}


/* Move basic block BB from function CFUN to function DEST_FN.  The
   block is moved out of the original linked list and placed after
   block AFTER in the new list.  Also, the block is removed from the
   original array of blocks and placed in DEST_FN's array of blocks.
   If UPDATE_EDGE_COUNT_P is true, the edge counts on both CFGs is
   updated to reflect the moved edges.

   On exit, local variables that need to be removed from
   CFUN->UNEXPANDED_VAR_LIST will have been added to VARS_TO_REMOVE.  */

static void
move_block_to_fn (struct function *dest_cfun, basic_block bb,
		  basic_block after, bool update_edge_count_p,
		  bitmap vars_to_remove, htab_t new_label_map, int eh_offset)
{
  struct control_flow_graph *cfg;
  edge_iterator ei;
  edge e;
  block_stmt_iterator si;
  struct move_stmt_d d;
  unsigned old_len, new_len;

  /* Remove BB from dominance structures.  */
  delete_from_dominance_info (CDI_DOMINATORS, bb);

  /* Link BB to the new linked list.  */
  move_block_after (bb, after);

  /* Update the edge count in the corresponding flowgraphs.  */
  if (update_edge_count_p)
    FOR_EACH_EDGE (e, ei, bb->succs)
      {
	cfun->cfg->x_n_edges--;
	dest_cfun->cfg->x_n_edges++;
      }

  /* Remove BB from the original basic block array.  */
  VEC_replace (basic_block, cfun->cfg->x_basic_block_info, bb->index, NULL);
  cfun->cfg->x_n_basic_blocks--;

  /* Grow DEST_CFUN's basic block array if needed.  */
  cfg = dest_cfun->cfg;
  cfg->x_n_basic_blocks++;
  if (bb->index >= cfg->x_last_basic_block)
    cfg->x_last_basic_block = bb->index + 1;

  old_len = VEC_length (basic_block, cfg->x_basic_block_info);
  if ((unsigned) cfg->x_last_basic_block >= old_len)
    {
      new_len = cfg->x_last_basic_block + (cfg->x_last_basic_block + 3) / 4;
      VEC_safe_grow_cleared (basic_block, gc, cfg->x_basic_block_info,
			     new_len);
    }

  VEC_replace (basic_block, cfg->x_basic_block_info,
               bb->index, bb);

  /* The statements in BB need to be associated with a new TREE_BLOCK.
     Labels need to be associated with a new label-to-block map.  */
  memset (&d, 0, sizeof (d));
  d.vars_to_remove = vars_to_remove;

  for (si = bsi_start (bb); !bsi_end_p (si); bsi_next (&si))
    {
      tree stmt = bsi_stmt (si);
      int region;

      d.from_context = cfun->decl;
      d.to_context = dest_cfun->decl;
      d.remap_decls_p = true;
      d.new_label_map = new_label_map;
      if (TREE_BLOCK (stmt))
	d.block = DECL_INITIAL (dest_cfun->decl);

      walk_tree (&stmt, move_stmt_r, &d, NULL);

      if (TREE_CODE (stmt) == LABEL_EXPR)
	{
	  tree label = LABEL_EXPR_LABEL (stmt);
	  int uid = LABEL_DECL_UID (label);

	  gcc_assert (uid > -1);

	  old_len = VEC_length (basic_block, cfg->x_label_to_block_map);
	  if (old_len <= (unsigned) uid)
	    {
	      new_len = 3 * uid / 2;
	      VEC_safe_grow_cleared (basic_block, gc,
				     cfg->x_label_to_block_map, new_len);
	    }

	  VEC_replace (basic_block, cfg->x_label_to_block_map, uid, bb);
	  VEC_replace (basic_block, cfun->cfg->x_label_to_block_map, uid, NULL);

	  gcc_assert (DECL_CONTEXT (label) == dest_cfun->decl);

	  if (uid >= dest_cfun->last_label_uid)
	    dest_cfun->last_label_uid = uid + 1;
	}
      else if (TREE_CODE (stmt) == RESX_EXPR && eh_offset != 0)
	TREE_OPERAND (stmt, 0) =
	  build_int_cst (NULL_TREE,
			 TREE_INT_CST_LOW (TREE_OPERAND (stmt, 0))
			 + eh_offset);

      region = lookup_stmt_eh_region (stmt);
      if (region >= 0)
	{
	  add_stmt_to_eh_region_fn (dest_cfun, stmt, region + eh_offset);
	  remove_stmt_from_eh_region (stmt);
	  gimple_duplicate_stmt_histograms (dest_cfun, stmt, cfun, stmt);
          gimple_remove_stmt_histograms (cfun, stmt);
	}
    }
}

/* Examine the statements in BB (which is in SRC_CFUN); find and return
   the outermost EH region.  Use REGION as the incoming base EH region.  */

static int
find_outermost_region_in_block (struct function *src_cfun,
				basic_block bb, int region)
{
  block_stmt_iterator si;

  for (si = bsi_start (bb); !bsi_end_p (si); bsi_next (&si))
    {
      tree stmt = bsi_stmt (si);
      int stmt_region;

      if (TREE_CODE (stmt) == RESX_EXPR)
	stmt_region = TREE_INT_CST_LOW (TREE_OPERAND (stmt, 0));
      else
	stmt_region = lookup_stmt_eh_region_fn (src_cfun, stmt);
      if (stmt_region > 0)
	{
	  if (region < 0)
	    region = stmt_region;
	  else if (stmt_region != region)
	    {
	      region = eh_region_outermost (src_cfun, stmt_region, region);
	      gcc_assert (region != -1);
	    }
	}
    }

  return region;
}

static tree
new_label_mapper (tree decl, void *data)
{
  htab_t hash = (htab_t) data;
  struct tree_map *m;
  void **slot;

  gcc_assert (TREE_CODE (decl) == LABEL_DECL);

  m = xmalloc (sizeof (struct tree_map));
  m->hash = DECL_UID (decl);
  m->base.from = decl;
  m->to = create_artificial_label ();
  LABEL_DECL_UID (m->to) = LABEL_DECL_UID (decl);

  slot = htab_find_slot_with_hash (hash, m, m->hash, INSERT);
  gcc_assert (*slot == NULL);

  *slot = m;

  return m->to;
}

/* Move a single-entry, single-exit region delimited by ENTRY_BB and
   EXIT_BB to function DEST_CFUN.  The whole region is replaced by a
   single basic block in the original CFG and the new basic block is
   returned.  DEST_CFUN must not have a CFG yet.

   Note that the region need not be a pure SESE region.  Blocks inside
   the region may contain calls to abort/exit.  The only restriction
   is that ENTRY_BB should be the only entry point and it must
   dominate EXIT_BB.

   All local variables referenced in the region are assumed to be in
   the corresponding BLOCK_VARS and unexpanded variable lists
   associated with DEST_CFUN.  */

basic_block
move_sese_region_to_fn (struct function *dest_cfun, basic_block entry_bb,
		        basic_block exit_bb)
{
  VEC(basic_block,heap) *bbs;
  basic_block after, bb, *entry_pred, *exit_succ;
  struct function *saved_cfun;
  int *entry_flag, *exit_flag, eh_offset;
  unsigned i, num_entry_edges, num_exit_edges;
  edge e;
  edge_iterator ei;
  bitmap vars_to_remove;
  htab_t new_label_map;

  saved_cfun = cfun;

  /* Collect all the blocks in the region.  Manually add ENTRY_BB
     because it won't be added by dfs_enumerate_from.  */
  calculate_dominance_info (CDI_DOMINATORS);

  /* If ENTRY does not strictly dominate EXIT, this cannot be an SESE
     region.  */
  gcc_assert (entry_bb != exit_bb
              && (!exit_bb
		  || dominated_by_p (CDI_DOMINATORS, exit_bb, entry_bb)));

  bbs = NULL;
  VEC_safe_push (basic_block, heap, bbs, entry_bb);
  gather_blocks_in_sese_region (entry_bb, exit_bb, &bbs);

  /* Detach ENTRY_BB and EXIT_BB from CFUN->CFG.  We need to remember
     the predecessor edges to ENTRY_BB and the successor edges to
     EXIT_BB so that we can re-attach them to the new basic block that
     will replace the region.  */
  num_entry_edges = EDGE_COUNT (entry_bb->preds);
  entry_pred = (basic_block *) xcalloc (num_entry_edges, sizeof (basic_block));
  entry_flag = (int *) xcalloc (num_entry_edges, sizeof (int));
  i = 0;
  for (ei = ei_start (entry_bb->preds); (e = ei_safe_edge (ei)) != NULL;)
    {
      entry_flag[i] = e->flags;
      entry_pred[i++] = e->src;
      remove_edge (e);
    }

  if (exit_bb)
    {
      num_exit_edges = EDGE_COUNT (exit_bb->succs);
      exit_succ = (basic_block *) xcalloc (num_exit_edges,
					   sizeof (basic_block));
      exit_flag = (int *) xcalloc (num_exit_edges, sizeof (int));
      i = 0;
      for (ei = ei_start (exit_bb->succs); (e = ei_safe_edge (ei)) != NULL;)
	{
	  exit_flag[i] = e->flags;
	  exit_succ[i++] = e->dest;
	  remove_edge (e);
	}
    }
  else
    {
      num_exit_edges = 0;
      exit_succ = NULL;
      exit_flag = NULL;
    }

  /* Switch context to the child function to initialize DEST_FN's CFG.  */
  gcc_assert (dest_cfun->cfg == NULL);
  cfun = dest_cfun;

  init_empty_tree_cfg ();

  /* Initialize EH information for the new function.  */
  eh_offset = 0;
  new_label_map = NULL;
  if (saved_cfun->eh)
    {
      int region = -1;

      for (i = 0; VEC_iterate (basic_block, bbs, i, bb); i++)
	region = find_outermost_region_in_block (saved_cfun, bb, region);

      init_eh_for_function ();
      if (region != -1)
	{
	  new_label_map = htab_create (17, tree_map_hash, tree_map_eq, free);
	  eh_offset = duplicate_eh_regions (saved_cfun, new_label_mapper,
					    new_label_map, region, 0);
	}
    }

  cfun = saved_cfun;

  /* Move blocks from BBS into DEST_CFUN.  */
  gcc_assert (VEC_length (basic_block, bbs) >= 2);
  after = dest_cfun->cfg->x_entry_block_ptr;
  vars_to_remove = BITMAP_ALLOC (NULL);
  for (i = 0; VEC_iterate (basic_block, bbs, i, bb); i++)
    {
      /* No need to update edge counts on the last block.  It has
	 already been updated earlier when we detached the region from
	 the original CFG.  */
      move_block_to_fn (dest_cfun, bb, after, bb != exit_bb, vars_to_remove,
	                new_label_map, eh_offset);
      after = bb;
    }

  if (new_label_map)
    htab_delete (new_label_map);

  /* Remove the variables marked in VARS_TO_REMOVE from
     CFUN->UNEXPANDED_VAR_LIST.  Otherwise, they will be given a
     DECL_RTL in the context of CFUN.  */
  if (!bitmap_empty_p (vars_to_remove))
    {
      tree *p;

      for (p = &cfun->unexpanded_var_list; *p; )
	{
	  tree var = TREE_VALUE (*p);
	  if (bitmap_bit_p (vars_to_remove, DECL_UID (var)))
	    {
	      *p = TREE_CHAIN (*p);
	      continue;
	    }

	  p = &TREE_CHAIN (*p);
	}
    }

  BITMAP_FREE (vars_to_remove);

  /* Rewire the entry and exit blocks.  The successor to the entry
     block turns into the successor of DEST_FN's ENTRY_BLOCK_PTR in
     the child function.  Similarly, the predecessor of DEST_FN's
     EXIT_BLOCK_PTR turns into the predecessor of EXIT_BLOCK_PTR.  We
     need to switch CFUN between DEST_CFUN and SAVED_CFUN so that the
     various CFG manipulation function get to the right CFG.

     FIXME, this is silly.  The CFG ought to become a parameter to
     these helpers.  */
  cfun = dest_cfun;
  make_edge (ENTRY_BLOCK_PTR, entry_bb, EDGE_FALLTHRU);
  if (exit_bb)
    make_edge (exit_bb,  EXIT_BLOCK_PTR, 0);
  cfun = saved_cfun;

  /* Back in the original function, the SESE region has disappeared,
     create a new basic block in its place.  */
  bb = create_empty_bb (entry_pred[0]);
  for (i = 0; i < num_entry_edges; i++)
    make_edge (entry_pred[i], bb, entry_flag[i]);

  for (i = 0; i < num_exit_edges; i++)
    make_edge (bb, exit_succ[i], exit_flag[i]);

  if (exit_bb)
    {
      free (exit_flag);
      free (exit_succ);
    }
  free (entry_flag);
  free (entry_pred);
  free_dominance_info (CDI_DOMINATORS);
  free_dominance_info (CDI_POST_DOMINATORS);
  VEC_free (basic_block, heap, bbs);

  return bb;
}


/* Dump FUNCTION_DECL FN to file FILE using FLAGS (see TDF_* in tree.h)  */

void
dump_function_to_file (tree fn, FILE *file, int flags)
{
  tree arg, vars, var;
  struct function *dsf;
  bool ignore_topmost_bind = false, any_var = false;
  basic_block bb;
  tree chain;
  struct function *saved_cfun;

  fprintf (file, "%s (", lang_hooks.decl_printable_name (fn, 2));

  arg = DECL_ARGUMENTS (fn);
  while (arg)
    {
      print_generic_expr (file, arg, dump_flags);
      if (TREE_CHAIN (arg))
	fprintf (file, ", ");
      arg = TREE_CHAIN (arg);
    }
  fprintf (file, ")\n");

  dsf = DECL_STRUCT_FUNCTION (fn);
  if (dsf && (flags & TDF_DETAILS))
    dump_eh_tree (file, dsf);

  if (flags & TDF_RAW)
    {
      dump_node (fn, TDF_SLIM | flags, file);
      return;
    }

  /* Switch CFUN to point to FN.  */
  saved_cfun = cfun;
  cfun = DECL_STRUCT_FUNCTION (fn);

  /* When GIMPLE is lowered, the variables are no longer available in
     BIND_EXPRs, so display them separately.  */
  if (cfun && cfun->decl == fn && cfun->unexpanded_var_list)
    {
      ignore_topmost_bind = true;

      fprintf (file, "{\n");
      for (vars = cfun->unexpanded_var_list; vars; vars = TREE_CHAIN (vars))
	{
	  var = TREE_VALUE (vars);

	  print_generic_decl (file, var, flags);
	  fprintf (file, "\n");

	  any_var = true;
	}
    }

  if (cfun && cfun->decl == fn && cfun->cfg && basic_block_info)
    {
      /* If the CFG has been built, emit a CFG-based dump.  */
      check_bb_profile (ENTRY_BLOCK_PTR, file);
      if (!ignore_topmost_bind)
	fprintf (file, "{\n");

      if (any_var && n_basic_blocks)
	fprintf (file, "\n");

      FOR_EACH_BB (bb)
	dump_generic_bb (file, bb, 2, flags);

      fprintf (file, "}\n");
      check_bb_profile (EXIT_BLOCK_PTR, file);
    }
  else if (DECL_SAVED_TREE (fn) == NULL)
    {
      /* The function is now in GIMPLE form but the CFG has not been
	 built yet.  Emit the single sequence of GIMPLE statements
	 that make up its body.  */
      print_gimple_seq (file, gimple_body (fn), 2, flags);
    }
  else
    {
      int indent;

      /* Make a tree based dump.  */
      chain = DECL_SAVED_TREE (fn);

      if (chain && TREE_CODE (chain) == BIND_EXPR)
	{
	  if (ignore_topmost_bind)
	    {
	      chain = BIND_EXPR_BODY (chain);
	      indent = 2;
	    }
	  else
	    indent = 0;
	}
      else
	{
	  if (!ignore_topmost_bind)
	    fprintf (file, "{\n");
	  indent = 2;
	}

      if (any_var)
	fprintf (file, "\n");

      print_generic_stmt_indented (file, chain, flags, indent);
      if (ignore_topmost_bind)
	fprintf (file, "}\n");
    }

  fprintf (file, "\n\n");

  /* Restore CFUN.  */
  cfun = saved_cfun;
}


/* Dump FUNCTION_DECL FN to stderr using FLAGS (see TDF_* in tree.h)  */

void
debug_function (tree fn, int flags)
{
  dump_function_to_file (fn, stderr, flags);
}


/* Pretty print of the loops intermediate representation.  */
static void print_loop (FILE *, struct loop *, int);
static void print_pred_bbs (FILE *, basic_block bb);
static void print_succ_bbs (FILE *, basic_block bb);


/* Print on FILE the indexes for the predecessors of basic_block BB.  */

static void
print_pred_bbs (FILE *file, basic_block bb)
{
  edge e;
  edge_iterator ei;

  FOR_EACH_EDGE (e, ei, bb->preds)
    fprintf (file, "bb_%d ", e->src->index);
}


/* Print on FILE the indexes for the successors of basic_block BB.  */

static void
print_succ_bbs (FILE *file, basic_block bb)
{
  edge e;
  edge_iterator ei;

  FOR_EACH_EDGE (e, ei, bb->succs)
    fprintf (file, "bb_%d ", e->dest->index);
}


/* Pretty print LOOP on FILE, indented INDENT spaces.  */

static void
print_loop (FILE *file, struct loop *loop, int indent)
{
  char *s_indent;
  basic_block bb;

  if (loop == NULL)
    return;

  s_indent = (char *) alloca ((size_t) indent + 1);
  memset ((void *) s_indent, ' ', (size_t) indent);
  s_indent[indent] = '\0';

  /* Print the loop's header.  */
  fprintf (file, "%sloop_%d\n", s_indent, loop->num);

  /* Print the loop's body.  */
  fprintf (file, "%s{\n", s_indent);
  FOR_EACH_BB (bb)
    if (bb->loop_father == loop)
      {
	/* Print the basic_block's header.  */
	fprintf (file, "%s  bb_%d (preds = {", s_indent, bb->index);
	print_pred_bbs (file, bb);
	fprintf (file, "}, succs = {");
	print_succ_bbs (file, bb);
	fprintf (file, "})\n");

	/* Print the basic_block's body.  */
	fprintf (file, "%s  {\n", s_indent);
	tree_dump_bb (bb, file, indent + 4);
	fprintf (file, "%s  }\n", s_indent);
      }

  print_loop (file, loop->inner, indent + 2);
  fprintf (file, "%s}\n", s_indent);
  print_loop (file, loop->next, indent);
}


/* Follow a CFG edge from the entry point of the program, and on entry
   of a loop, pretty print the loop structure on FILE.  */

void
print_loop_ir (FILE *file)
{
  basic_block bb;

  bb = BASIC_BLOCK (NUM_FIXED_BLOCKS);
  if (bb && bb->loop_father)
    print_loop (file, bb->loop_father, 0);
}


/* Debugging loops structure at tree level.  */

void
debug_loop_ir (void)
{
  print_loop_ir (stderr);
}


/* Return true if BB ends with a call, possibly followed by some
   instructions that must stay with the call.  Return false,
   otherwise.  */

static bool
tree_block_ends_with_call_p (const_basic_block bb)
{
  const_block_stmt_iterator bsi = cbsi_last (bb);
  return const_get_call_expr_in (cbsi_stmt (bsi)) != NULL;
}


/* Return true if BB ends with a conditional branch.  Return false,
   otherwise.  */

static bool
tree_block_ends_with_condjump_p (const_basic_block bb)
{
  const_tree stmt = const_last_stmt (bb);
  return (stmt && TREE_CODE (stmt) == COND_EXPR);
}


/* Return true if we need to add fake edge to exit at statement T.
   Helper function for tree_flow_call_edges_add.  */

static bool
need_fake_edge_p (tree t)
{
  tree call;

  /* NORETURN and LONGJMP calls already have an edge to exit.
     CONST and PURE calls do not need one.
     We don't currently check for CONST and PURE here, although
     it would be a good idea, because those attributes are
     figured out from the RTL in mark_constant_function, and
     the counter incrementation code from -fprofile-arcs
     leads to different results from -fbranch-probabilities.  */
  call = get_call_expr_in (t);
  if (call
      && !(call_expr_flags (call) & ECF_NORETURN))
    return true;

  if (TREE_CODE (t) == ASM_EXPR
       && (ASM_VOLATILE_P (t) || ASM_INPUT_P (t)))
    return true;

  return false;
}


/* Add fake edges to the function exit for any non constant and non
   noreturn calls, volatile inline assembly in the bitmap of blocks
   specified by BLOCKS or to the whole CFG if BLOCKS is zero.  Return
   the number of blocks that were split.

   The goal is to expose cases in which entering a basic block does
   not imply that all subsequent instructions must be executed.  */

static int
tree_flow_call_edges_add (sbitmap blocks)
{
  int i;
  int blocks_split = 0;
  int last_bb = last_basic_block;
  bool check_last_block = false;

  if (n_basic_blocks == NUM_FIXED_BLOCKS)
    return 0;

  if (! blocks)
    check_last_block = true;
  else
    check_last_block = TEST_BIT (blocks, EXIT_BLOCK_PTR->prev_bb->index);

  /* In the last basic block, before epilogue generation, there will be
     a fallthru edge to EXIT.  Special care is required if the last insn
     of the last basic block is a call because make_edge folds duplicate
     edges, which would result in the fallthru edge also being marked
     fake, which would result in the fallthru edge being removed by
     remove_fake_edges, which would result in an invalid CFG.

     Moreover, we can't elide the outgoing fake edge, since the block
     profiler needs to take this into account in order to solve the minimal
     spanning tree in the case that the call doesn't return.

     Handle this by adding a dummy instruction in a new last basic block.  */
  if (check_last_block)
    {
      basic_block bb = EXIT_BLOCK_PTR->prev_bb;
      block_stmt_iterator bsi = bsi_last (bb);
      tree t = NULL_TREE;
      if (!bsi_end_p (bsi))
	t = bsi_stmt (bsi);

      if (t && need_fake_edge_p (t))
	{
	  edge e;

	  e = find_edge (bb, EXIT_BLOCK_PTR);
	  if (e)
	    {
	      bsi_insert_on_edge (e, build_empty_stmt ());
	      bsi_commit_edge_inserts ();
	    }
	}
    }

  /* Now add fake edges to the function exit for any non constant
     calls since there is no way that we can determine if they will
     return or not...  */
  for (i = 0; i < last_bb; i++)
    {
      basic_block bb = BASIC_BLOCK (i);
      block_stmt_iterator bsi;
      tree stmt, last_stmt;

      if (!bb)
	continue;

      if (blocks && !TEST_BIT (blocks, i))
	continue;

      bsi = bsi_last (bb);
      if (!bsi_end_p (bsi))
	{
	  last_stmt = bsi_stmt (bsi);
	  do
	    {
	      stmt = bsi_stmt (bsi);
	      if (need_fake_edge_p (stmt))
		{
		  edge e;
		  /* The handling above of the final block before the
		     epilogue should be enough to verify that there is
		     no edge to the exit block in CFG already.
		     Calling make_edge in such case would cause us to
		     mark that edge as fake and remove it later.  */
#ifdef ENABLE_CHECKING
		  if (stmt == last_stmt)
		    {
		      e = find_edge (bb, EXIT_BLOCK_PTR);
		      gcc_assert (e == NULL);
		    }
#endif

		  /* Note that the following may create a new basic block
		     and renumber the existing basic blocks.  */
		  if (stmt != last_stmt)
		    {
		      e = split_block (bb, stmt);
		      if (e)
			blocks_split++;
		    }
		  make_edge (bb, EXIT_BLOCK_PTR, EDGE_FAKE);
		}
	      bsi_prev (&bsi);
	    }
	  while (!bsi_end_p (bsi));
	}
    }

  if (blocks_split)
    verify_flow_info ();

  return blocks_split;
}

/* Purge dead abnormal call edges from basic block BB.  */

bool
tree_purge_dead_abnormal_call_edges (basic_block bb)
{
  bool changed = tree_purge_dead_eh_edges (bb);

  if (current_function_has_nonlocal_label)
    {
      tree stmt = last_stmt (bb);
      edge_iterator ei;
      edge e;

      if (!(stmt && stmt_can_make_abnormal_goto (stmt)))
	for (ei = ei_start (bb->succs); (e = ei_safe_edge (ei)); )
	  {
	    if (e->flags & EDGE_ABNORMAL)
	      {
		remove_edge (e);
		changed = true;
	      }
	    else
	      ei_next (&ei);
	  }

      /* See tree_purge_dead_eh_edges below.  */
      if (changed)
	free_dominance_info (CDI_DOMINATORS);
    }

  return changed;
}

/* Stores all basic blocks dominated by BB to DOM_BBS.  */

static void
get_all_dominated_blocks (basic_block bb, VEC (basic_block, heap) **dom_bbs)
{
  basic_block son;

  VEC_safe_push (basic_block, heap, *dom_bbs, bb);
  for (son = first_dom_son (CDI_DOMINATORS, bb);
       son;
       son = next_dom_son (CDI_DOMINATORS, son))
    get_all_dominated_blocks (son, dom_bbs);
}

/* Removes edge E and all the blocks dominated by it, and updates dominance
   information.  The IL in E->src needs to be updated separately.
   If dominance info is not available, only the edge E is removed.*/

void
remove_edge_and_dominated_blocks (edge e)
{
  VEC (basic_block, heap) *bbs_to_remove = NULL;
  VEC (basic_block, heap) *bbs_to_fix_dom = NULL;
  bitmap df, df_idom;
  edge f;
  edge_iterator ei;
  bool none_removed = false;
  unsigned i;
  basic_block bb, dbb;
  bitmap_iterator bi;

  if (!dom_info_available_p (CDI_DOMINATORS))
    {
      remove_edge (e);
      return;
    }

  /* No updating is needed for edges to exit.  */
  if (e->dest == EXIT_BLOCK_PTR)
    {
      if (cfgcleanup_altered_bbs)
	bitmap_set_bit (cfgcleanup_altered_bbs, e->src->index);
      remove_edge (e);
      return;
    }

  /* First, we find the basic blocks to remove.  If E->dest has a predecessor
     that is not dominated by E->dest, then this set is empty.  Otherwise,
     all the basic blocks dominated by E->dest are removed.

     Also, to DF_IDOM we store the immediate dominators of the blocks in
     the dominance frontier of E (i.e., of the successors of the
     removed blocks, if there are any, and of E->dest otherwise).  */
  FOR_EACH_EDGE (f, ei, e->dest->preds)
    {
      if (f == e)
	continue;

      if (!dominated_by_p (CDI_DOMINATORS, f->src, e->dest))
	{
	  none_removed = true;
	  break;
	}
    }

  df = BITMAP_ALLOC (NULL);
  df_idom = BITMAP_ALLOC (NULL);

  if (none_removed)
    bitmap_set_bit (df_idom,
		    get_immediate_dominator (CDI_DOMINATORS, e->dest)->index);
  else
    {
      get_all_dominated_blocks (e->dest, &bbs_to_remove);
      for (i = 0; VEC_iterate (basic_block, bbs_to_remove, i, bb); i++)
	{
	  FOR_EACH_EDGE (f, ei, bb->succs)
	    {
	      if (f->dest != EXIT_BLOCK_PTR)
		bitmap_set_bit (df, f->dest->index);
	    }
	}
      for (i = 0; VEC_iterate (basic_block, bbs_to_remove, i, bb); i++)
	bitmap_clear_bit (df, bb->index);

      EXECUTE_IF_SET_IN_BITMAP (df, 0, i, bi)
	{
	  bb = BASIC_BLOCK (i);
	  bitmap_set_bit (df_idom,
			  get_immediate_dominator (CDI_DOMINATORS, bb)->index);
	}
    }

  if (cfgcleanup_altered_bbs)
    {
      /* Record the set of the altered basic blocks.  */
      bitmap_set_bit (cfgcleanup_altered_bbs, e->src->index);
      bitmap_ior_into (cfgcleanup_altered_bbs, df);
    }

  /* Remove E and the cancelled blocks.  */
  if (none_removed)
    remove_edge (e);
  else
    {
      for (i = 0; VEC_iterate (basic_block, bbs_to_remove, i, bb); i++)
	delete_basic_block (bb);
    }

  /* Update the dominance information.  The immediate dominator may change only
     for blocks whose immediate dominator belongs to DF_IDOM:
   
     Suppose that idom(X) = Y before removal of E and idom(X) != Y after the
     removal.  Let Z the arbitrary block such that idom(Z) = Y and
     Z dominates X after the removal.  Before removal, there exists a path P
     from Y to X that avoids Z.  Let F be the last edge on P that is
     removed, and let W = F->dest.  Before removal, idom(W) = Y (since Y
     dominates W, and because of P, Z does not dominate W), and W belongs to
     the dominance frontier of E.  Therefore, Y belongs to DF_IDOM.  */ 
  EXECUTE_IF_SET_IN_BITMAP (df_idom, 0, i, bi)
    {
      bb = BASIC_BLOCK (i);
      for (dbb = first_dom_son (CDI_DOMINATORS, bb);
	   dbb;
	   dbb = next_dom_son (CDI_DOMINATORS, dbb))
	VEC_safe_push (basic_block, heap, bbs_to_fix_dom, dbb);
    }

  iterate_fix_dominators (CDI_DOMINATORS, bbs_to_fix_dom, true);

  BITMAP_FREE (df);
  BITMAP_FREE (df_idom);
  VEC_free (basic_block, heap, bbs_to_remove);
  VEC_free (basic_block, heap, bbs_to_fix_dom);
}

/* Purge dead EH edges from basic block BB.  */

bool
tree_purge_dead_eh_edges (basic_block bb)
{
  bool changed = false;
  edge e;
  edge_iterator ei;
  tree stmt = last_stmt (bb);

  if (stmt && stmt_can_throw_internal (stmt))
    return false;

  for (ei = ei_start (bb->succs); (e = ei_safe_edge (ei)); )
    {
      if (e->flags & EDGE_EH)
	{
	  remove_edge_and_dominated_blocks (e);
	  changed = true;
	}
      else
	ei_next (&ei);
    }

  return changed;
}

bool
tree_purge_all_dead_eh_edges (const_bitmap blocks)
{
  bool changed = false;
  unsigned i;
  bitmap_iterator bi;

  EXECUTE_IF_SET_IN_BITMAP (blocks, 0, i, bi)
    {
      changed |= tree_purge_dead_eh_edges (BASIC_BLOCK (i));
    }

  return changed;
}

/* This function is called whenever a new edge is created or
   redirected.  */

static void
tree_execute_on_growing_pred (edge e)
{
  basic_block bb = e->dest;

  if (phi_nodes (bb))
    reserve_phi_args_for_new_edge (bb);
}

/* This function is called immediately before edge E is removed from
   the edge vector E->dest->preds.  */

static void
tree_execute_on_shrinking_pred (edge e)
{
  if (phi_nodes (e->dest))
    remove_phi_args (e);
}

/*---------------------------------------------------------------------------
  Helper functions for Loop versioning
  ---------------------------------------------------------------------------*/

/* Adjust phi nodes for 'first' basic block.  'second' basic block is a copy
   of 'first'. Both of them are dominated by 'new_head' basic block. When
   'new_head' was created by 'second's incoming edge it received phi arguments
   on the edge by split_edge(). Later, additional edge 'e' was created to
   connect 'new_head' and 'first'. Now this routine adds phi args on this
   additional edge 'e' that new_head to second edge received as part of edge
   splitting.
*/

static void
tree_lv_adjust_loop_header_phi (basic_block first, basic_block second,
				basic_block new_head, edge e)
{
  tree phi1, phi2;
  edge e2 = find_edge (new_head, second);

  /* Because NEW_HEAD has been created by splitting SECOND's incoming
     edge, we should always have an edge from NEW_HEAD to SECOND.  */
  gcc_assert (e2 != NULL);

  /* Browse all 'second' basic block phi nodes and add phi args to
     edge 'e' for 'first' head. PHI args are always in correct order.  */

  for (phi2 = phi_nodes (second), phi1 = phi_nodes (first);
       phi2 && phi1;
       phi2 = PHI_CHAIN (phi2),  phi1 = PHI_CHAIN (phi1))
    {
      tree def = PHI_ARG_DEF (phi2, e2->dest_idx);
      add_phi_arg (phi1, def, e);
    }
}

/* Adds a if else statement to COND_BB with condition COND_EXPR.
   SECOND_HEAD is the destination of the THEN and FIRST_HEAD is
   the destination of the ELSE part.  */
static void
tree_lv_add_condition_to_bb (basic_block first_head ATTRIBUTE_UNUSED,
			     basic_block second_head ATTRIBUTE_UNUSED,
			     basic_block cond_bb, void *cond_e)
{
  block_stmt_iterator bsi;
  tree new_cond_expr = NULL_TREE;
  tree cond_expr = (tree) cond_e;
  edge e0;

  /* Build new conditional expr */
  new_cond_expr = build3 (COND_EXPR, void_type_node, cond_expr,
			  NULL_TREE, NULL_TREE);

  /* Add new cond in cond_bb.  */
  bsi = bsi_start (cond_bb);
  bsi_insert_after (&bsi, new_cond_expr, BSI_NEW_STMT);
  /* Adjust edges appropriately to connect new head with first head
     as well as second head.  */
  e0 = single_succ_edge (cond_bb);
  e0->flags &= ~EDGE_FALLTHRU;
  e0->flags |= EDGE_FALSE_VALUE;
}

struct cfg_hooks gimple_cfg_hooks = {
  "gimple",
  tree_verify_flow_info,
  tree_dump_bb,			/* dump_bb  */
  create_bb,			/* create_basic_block  */
  tree_redirect_edge_and_branch,/* redirect_edge_and_branch  */
  tree_redirect_edge_and_branch_force,/* redirect_edge_and_branch_force  */
  tree_can_remove_branch_p,	/* can_remove_branch_p  */
  remove_bb,			/* delete_basic_block  */
  gimple_split_block,		/* split_block  */
  tree_move_block_after,	/* move_block_after  */
  tree_can_merge_blocks_p,	/* can_merge_blocks_p  */
  tree_merge_blocks,		/* merge_blocks  */
  tree_predict_edge,		/* predict_edge  */
  tree_predicted_by_p,		/* predicted_by_p  */
  tree_can_duplicate_bb_p,	/* can_duplicate_block_p  */
  tree_duplicate_bb,		/* duplicate_block  */
  tree_split_edge,		/* split_edge  */
  tree_make_forwarder_block,	/* make_forward_block  */
  NULL,				/* tidy_fallthru_edge  */
  tree_block_ends_with_call_p,	/* block_ends_with_call_p */
  tree_block_ends_with_condjump_p, /* block_ends_with_condjump_p */
  tree_flow_call_edges_add,     /* flow_call_edges_add */
  tree_execute_on_growing_pred,	/* execute_on_growing_pred */
  tree_execute_on_shrinking_pred, /* execute_on_shrinking_pred */
  tree_duplicate_loop_to_header_edge, /* duplicate loop for trees */
  tree_lv_add_condition_to_bb, /* lv_add_condition_to_bb */
  tree_lv_adjust_loop_header_phi, /* lv_adjust_loop_header_phi*/
  extract_true_false_edges_from_block, /* extract_cond_bb_edges */
  flush_pending_stmts		/* flush_pending_stmts */
};


/* Split all critical edges.  */

static unsigned int
split_critical_edges (void)
{
  basic_block bb;
  edge e;
  edge_iterator ei;

  /* split_edge can redirect edges out of SWITCH_EXPRs, which can get
     expensive.  So we want to enable recording of edge to CASE_LABEL_EXPR
     mappings around the calls to split_edge.  */
  start_recording_case_labels ();
  FOR_ALL_BB (bb)
    {
      FOR_EACH_EDGE (e, ei, bb->succs)
	if (EDGE_CRITICAL_P (e) && !(e->flags & EDGE_ABNORMAL))
	  {
	    split_edge (e);
	  }
    }
  end_recording_case_labels ();
  return 0;
}

struct tree_opt_pass pass_split_crit_edges =
{
  "crited",                          /* name */
  NULL,                          /* gate */
  split_critical_edges,          /* execute */
  NULL,                          /* sub */
  NULL,                          /* next */
  0,                             /* static_pass_number */
  TV_TREE_SPLIT_EDGES,           /* tv_id */
  PROP_cfg,                      /* properties required */
  PROP_no_crit_edges,            /* properties_provided */
  0,                             /* properties_destroyed */
  0,                             /* todo_flags_start */
  TODO_dump_func,                /* todo_flags_finish */
  0                              /* letter */
  ,0				 /* works_with_tuples_p */
};


/* Return EXP if it is a valid GIMPLE rvalue, else gimplify it into
   a temporary, make sure and register it to be renamed if necessary,
   and finally return the temporary.  Put the statements to compute
   EXP before the current statement in BSI.  */

tree
gimplify_val (block_stmt_iterator *bsi, tree type, tree exp)
{
  tree t, new_stmt, orig_stmt;

  if (is_gimple_val (exp))
    return exp;

  t = make_rename_temp (type, NULL);
  new_stmt = build_gimple_modify_stmt (t, exp);

  orig_stmt = bsi_stmt (*bsi);
  SET_EXPR_LOCUS (new_stmt, EXPR_LOCUS (orig_stmt));
  TREE_BLOCK (new_stmt) = TREE_BLOCK (orig_stmt);

  bsi_insert_before (bsi, new_stmt, BSI_SAME_STMT);
  if (gimple_in_ssa_p (cfun))
    mark_symbols_for_renaming (new_stmt);

  return t;
}

/* Build a ternary operation and gimplify it.  Emit code before BSI.
   Return the gimple_val holding the result.  */

tree
gimplify_build3 (block_stmt_iterator *bsi, enum tree_code code,
		 tree type, tree a, tree b, tree c)
{
  tree ret;

  ret = fold_build3 (code, type, a, b, c);
  STRIP_NOPS (ret);

  return gimplify_val (bsi, type, ret);
}

/* Build a binary operation and gimplify it.  Emit code before BSI.
   Return the gimple_val holding the result.  */

tree
gimplify_build2 (block_stmt_iterator *bsi, enum tree_code code,
		 tree type, tree a, tree b)
{
  tree ret;

  ret = fold_build2 (code, type, a, b);
  STRIP_NOPS (ret);

  return gimplify_val (bsi, type, ret);
}

/* Build a unary operation and gimplify it.  Emit code before BSI.
   Return the gimple_val holding the result.  */

tree
gimplify_build1 (block_stmt_iterator *bsi, enum tree_code code, tree type,
		 tree a)
{
  tree ret;

  ret = fold_build1 (code, type, a);
  STRIP_NOPS (ret);

  return gimplify_val (bsi, type, ret);
}



/* Emit return warnings.  */

static unsigned int
execute_warn_function_return (void)
{
#ifdef USE_MAPPED_LOCATION
  source_location location;
#else
  location_t *locus;
#endif
  tree last;
  edge e;
  edge_iterator ei;

  /* If we have a path to EXIT, then we do return.  */
  if (TREE_THIS_VOLATILE (cfun->decl)
      && EDGE_COUNT (EXIT_BLOCK_PTR->preds) > 0)
    {
#ifdef USE_MAPPED_LOCATION
      location = UNKNOWN_LOCATION;
#else
      locus = NULL;
#endif
      FOR_EACH_EDGE (e, ei, EXIT_BLOCK_PTR->preds)
	{
	  last = last_stmt (e->src);
	  if (TREE_CODE (last) == RETURN_EXPR
#ifdef USE_MAPPED_LOCATION
	      && (location = EXPR_LOCATION (last)) != UNKNOWN_LOCATION)
#else
	      && (locus = EXPR_LOCUS (last)) != NULL)
#endif
	    break;
	}
#ifdef USE_MAPPED_LOCATION
      if (location == UNKNOWN_LOCATION)
	location = cfun->function_end_locus;
      warning (0, "%H%<noreturn%> function does return", &location);
#else
      if (!locus)
	locus = &cfun->function_end_locus;
      warning (0, "%H%<noreturn%> function does return", locus);
#endif
    }

  /* If we see "return;" in some basic block, then we do reach the end
     without returning a value.  */
  else if (warn_return_type
	   && !TREE_NO_WARNING (cfun->decl)
	   && EDGE_COUNT (EXIT_BLOCK_PTR->preds) > 0
	   && !VOID_TYPE_P (TREE_TYPE (TREE_TYPE (cfun->decl))))
    {
      FOR_EACH_EDGE (e, ei, EXIT_BLOCK_PTR->preds)
	{
	  tree last = last_stmt (e->src);
	  if (TREE_CODE (last) == RETURN_EXPR
	      && TREE_OPERAND (last, 0) == NULL
	      && !TREE_NO_WARNING (last))
	    {
#ifdef USE_MAPPED_LOCATION
	      location = EXPR_LOCATION (last);
	      if (location == UNKNOWN_LOCATION)
		  location = cfun->function_end_locus;
	      warning (0, "%Hcontrol reaches end of non-void function", &location);
#else
	      locus = EXPR_LOCUS (last);
	      if (!locus)
		locus = &cfun->function_end_locus;
	      warning (0, "%Hcontrol reaches end of non-void function", locus);
#endif
	      TREE_NO_WARNING (cfun->decl) = 1;
	      break;
	    }
	}
    }
  return 0;
}


/* Given a basic block B which ends with a conditional and has
   precisely two successors, determine which of the edges is taken if
   the conditional is true and which is taken if the conditional is
   false.  Set TRUE_EDGE and FALSE_EDGE appropriately.  */

void
extract_true_false_edges_from_block (basic_block b,
				     edge *true_edge,
				     edge *false_edge)
{
  edge e = EDGE_SUCC (b, 0);

  if (e->flags & EDGE_TRUE_VALUE)
    {
      *true_edge = e;
      *false_edge = EDGE_SUCC (b, 1);
    }
  else
    {
      *false_edge = e;
      *true_edge = EDGE_SUCC (b, 1);
    }
}

struct tree_opt_pass pass_warn_function_return =
{
  NULL,					/* name */
  NULL,					/* gate */
  execute_warn_function_return,		/* execute */
  NULL,					/* sub */
  NULL,					/* next */
  0,					/* static_pass_number */
  0,					/* tv_id */
  PROP_cfg,				/* properties_required */
  0,					/* properties_provided */
  0,					/* properties_destroyed */
  0,					/* todo_flags_start */
  0,					/* todo_flags_finish */
  0					/* letter */
  ,0					/* works_with_tuples_p */
};

/* Emit noreturn warnings.  */

static unsigned int
execute_warn_function_noreturn (void)
{
  if (warn_missing_noreturn
      && !TREE_THIS_VOLATILE (cfun->decl)
      && EDGE_COUNT (EXIT_BLOCK_PTR->preds) == 0
      && !lang_hooks.function.missing_noreturn_ok_p (cfun->decl))
    warning (OPT_Wmissing_noreturn, "%Jfunction might be possible candidate "
	     "for attribute %<noreturn%>",
	     cfun->decl);
  return 0;
}

struct tree_opt_pass pass_warn_function_noreturn =
{
  NULL,					/* name */
  NULL,					/* gate */
  execute_warn_function_noreturn,	/* execute */
  NULL,					/* sub */
  NULL,					/* next */
  0,					/* static_pass_number */
  0,					/* tv_id */
  PROP_cfg,				/* properties_required */
  0,					/* properties_provided */
  0,					/* properties_destroyed */
  0,					/* todo_flags_start */
  0,					/* todo_flags_finish */
  0					/* letter */
  ,0					/* works_with_tuples_p */
};<|MERGE_RESOLUTION|>--- conflicted
+++ resolved
@@ -1141,15 +1141,9 @@
 static bool
 tree_can_merge_blocks_p (const_basic_block a, const_basic_block b)
 {
-<<<<<<< HEAD
-  gimple stmt;
-  block_stmt_iterator bsi;
+  const_gimple stmt;
+  const_block_stmt_iterator bsi;
   gimple_seq phis;
-=======
-  const_tree stmt;
-  const_block_stmt_iterator bsi;
-  tree phi;
->>>>>>> da3ce502
 
   if (!single_succ_p (a))
     return false;
@@ -1203,13 +1197,8 @@
   /* Do not remove user labels.  */
   for (bsi = cbsi_start (b); !cbsi_end_p (bsi); cbsi_next (&bsi))
     {
-<<<<<<< HEAD
-      stmt = bsi_stmt (bsi);
+      stmt = cbsi_stmt (bsi);
       if (gimple_code (stmt) != GIMPLE_LABEL)
-=======
-      stmt = cbsi_stmt (bsi);
-      if (TREE_CODE (stmt) != LABEL_EXPR)
->>>>>>> da3ce502
 	break;
       if (!DECL_ARTIFICIAL (gimple_label_label (stmt)))
 	return false;
@@ -2475,20 +2464,11 @@
    (e.g., a call to a non-returning function).  */
 
 bool
-<<<<<<< HEAD
-is_ctrl_altering_stmt (gimple t)
+is_ctrl_altering_stmt (const_gimple t)
 {
   gcc_assert (t);
+
   if (gimple_code (t) == GIMPLE_CALL)
-=======
-is_ctrl_altering_stmt (const_tree t)
-{
-  const_tree call;
-
-  gcc_assert (t);
-  call = const_get_call_expr_in (t);
-  if (call)
->>>>>>> da3ce502
     {
       /* A non-pure/const call alters flow control if the current
 	 function has nonlocal labels.  */
@@ -2587,11 +2567,7 @@
 /* Return true if T should end a basic block.  */
 
 bool
-<<<<<<< HEAD
-stmt_ends_bb_p (gimple t)
-=======
-stmt_ends_bb_p (const_tree t)
->>>>>>> da3ce502
+stmt_ends_bb_p (const_gimple t)
 {
   return is_ctrl_stmt (t) || is_ctrl_altering_stmt (t);
 }
@@ -2625,7 +2601,7 @@
   return !bsi_end_p (i) ? bsi_stmt (i) : NULL_TREE;
 }
 
-const_tree
+const_gimple
 const_first_stmt (const_basic_block bb)
 {
   const_block_stmt_iterator i = cbsi_start (bb);
@@ -2641,7 +2617,7 @@
   return !bsi_end_p (b) ? bsi_stmt (b) : NULL_TREE;
 }
 
-const_tree
+const_gimple
 const_last_stmt (const_basic_block bb)
 {
   const_block_stmt_iterator b = cbsi_last (bb);
