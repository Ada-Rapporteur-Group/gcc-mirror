/* Control flow functions for trees.
   Copyright (C) 2001, 2002, 2003, 2004, 2005, 2006, 2007, 2008, 2009,
   2010, 2011  Free Software Foundation, Inc.
   Contributed by Diego Novillo <dnovillo@redhat.com>

This file is part of GCC.

GCC is free software; you can redistribute it and/or modify
it under the terms of the GNU General Public License as published by
the Free Software Foundation; either version 3, or (at your option)
any later version.

GCC is distributed in the hope that it will be useful,
but WITHOUT ANY WARRANTY; without even the implied warranty of
MERCHANTABILITY or FITNESS FOR A PARTICULAR PURPOSE.  See the
GNU General Public License for more details.

You should have received a copy of the GNU General Public License
along with GCC; see the file COPYING3.  If not see
<http://www.gnu.org/licenses/>.  */

#include "config.h"
#include "system.h"
#include "coretypes.h"
#include "tm.h"
#include "tree.h"
#include "tm_p.h"
#include "basic-block.h"
#include "output.h"
#include "flags.h"
#include "function.h"
#include "ggc.h"
#include "langhooks.h"
#include "tree-pretty-print.h"
#include "gimple-pretty-print.h"
#include "tree-flow.h"
#include "timevar.h"
#include "tree-dump.h"
#include "tree-pass.h"
#include "diagnostic-core.h"
#include "except.h"
#include "cfgloop.h"
#include "cfglayout.h"
#include "tree-ssa-propagate.h"
#include "value-prof.h"
#include "pointer-set.h"
#include "tree-inline.h"

/* This file contains functions for building the Control Flow Graph (CFG)
   for a function tree.  */

/* Local declarations.  */

/* Initial capacity for the basic block array.  */
static const int initial_cfg_capacity = 20;

/* This hash table allows us to efficiently lookup all CASE_LABEL_EXPRs
   which use a particular edge.  The CASE_LABEL_EXPRs are chained together
   via their TREE_CHAIN field, which we clear after we're done with the
   hash table to prevent problems with duplication of GIMPLE_SWITCHes.

   Access to this list of CASE_LABEL_EXPRs allows us to efficiently
   update the case vector in response to edge redirections.

   Right now this table is set up and torn down at key points in the
   compilation process.  It would be nice if we could make the table
   more persistent.  The key is getting notification of changes to
   the CFG (particularly edge removal, creation and redirection).  */

static struct pointer_map_t *edge_to_cases;

/* If we record edge_to_cases, this bitmap will hold indexes
   of basic blocks that end in a GIMPLE_SWITCH which we touched
   due to edge manipulations.  */

static bitmap touched_switch_bbs;

/* CFG statistics.  */
struct cfg_stats_d
{
  long num_merged_labels;
};

static struct cfg_stats_d cfg_stats;

/* Nonzero if we found a computed goto while building basic blocks.  */
static bool found_computed_goto;

/* Hash table to store last discriminator assigned for each locus.  */
struct locus_discrim_map
{
  location_t locus;
  int discriminator;
};
static htab_t discriminator_per_locus;

/* Basic blocks and flowgraphs.  */
static void make_blocks (gimple_seq);
static void factor_computed_gotos (void);

/* Edges.  */
static void make_edges (void);
static void make_cond_expr_edges (basic_block);
static void make_gimple_switch_edges (basic_block);
static void make_goto_expr_edges (basic_block);
static void make_gimple_asm_edges (basic_block);
static unsigned int locus_map_hash (const void *);
static int locus_map_eq (const void *, const void *);
static void assign_discriminator (location_t, basic_block);
static edge gimple_redirect_edge_and_branch (edge, basic_block);
static edge gimple_try_redirect_by_replacing_jump (edge, basic_block);
static unsigned int split_critical_edges (void);

/* Various helpers.  */
static inline bool stmt_starts_bb_p (gimple, gimple);
static int gimple_verify_flow_info (void);
static void gimple_make_forwarder_block (edge);
static void gimple_cfg2vcg (FILE *);
static gimple first_non_label_stmt (basic_block);

/* Flowgraph optimization and cleanup.  */
static void gimple_merge_blocks (basic_block, basic_block);
static bool gimple_can_merge_blocks_p (basic_block, basic_block);
static void remove_bb (basic_block);
static edge find_taken_edge_computed_goto (basic_block, tree);
static edge find_taken_edge_cond_expr (basic_block, tree);
static edge find_taken_edge_switch_expr (basic_block, tree);
static tree find_case_label_for_value (gimple, tree);
static void group_case_labels_stmt (gimple);

void
init_empty_tree_cfg_for_function (struct function *fn)
{
  /* Initialize the basic block array.  */
  init_flow (fn);
  profile_status_for_function (fn) = PROFILE_ABSENT;
  n_basic_blocks_for_function (fn) = NUM_FIXED_BLOCKS;
  last_basic_block_for_function (fn) = NUM_FIXED_BLOCKS;
  basic_block_info_for_function (fn)
    = VEC_alloc (basic_block, gc, initial_cfg_capacity);
  VEC_safe_grow_cleared (basic_block, gc,
			 basic_block_info_for_function (fn),
			 initial_cfg_capacity);

  /* Build a mapping of labels to their associated blocks.  */
  label_to_block_map_for_function (fn)
    = VEC_alloc (basic_block, gc, initial_cfg_capacity);
  VEC_safe_grow_cleared (basic_block, gc,
			 label_to_block_map_for_function (fn),
			 initial_cfg_capacity);

  SET_BASIC_BLOCK_FOR_FUNCTION (fn, ENTRY_BLOCK,
				ENTRY_BLOCK_PTR_FOR_FUNCTION (fn));
  SET_BASIC_BLOCK_FOR_FUNCTION (fn, EXIT_BLOCK,
		   EXIT_BLOCK_PTR_FOR_FUNCTION (fn));

  ENTRY_BLOCK_PTR_FOR_FUNCTION (fn)->next_bb
    = EXIT_BLOCK_PTR_FOR_FUNCTION (fn);
  EXIT_BLOCK_PTR_FOR_FUNCTION (fn)->prev_bb
    = ENTRY_BLOCK_PTR_FOR_FUNCTION (fn);
}

void
init_empty_tree_cfg (void)
{
  init_empty_tree_cfg_for_function (cfun);
}

/*---------------------------------------------------------------------------
			      Create basic blocks
---------------------------------------------------------------------------*/

/* Entry point to the CFG builder for trees.  SEQ is the sequence of
   statements to be added to the flowgraph.  */

static void
build_gimple_cfg (gimple_seq seq)
{
  /* Register specific gimple functions.  */
  gimple_register_cfg_hooks ();

  memset ((void *) &cfg_stats, 0, sizeof (cfg_stats));

  init_empty_tree_cfg ();

  found_computed_goto = 0;
  make_blocks (seq);

  /* Computed gotos are hell to deal with, especially if there are
     lots of them with a large number of destinations.  So we factor
     them to a common computed goto location before we build the
     edge list.  After we convert back to normal form, we will un-factor
     the computed gotos since factoring introduces an unwanted jump.  */
  if (found_computed_goto)
    factor_computed_gotos ();

  /* Make sure there is always at least one block, even if it's empty.  */
  if (n_basic_blocks == NUM_FIXED_BLOCKS)
    create_empty_bb (ENTRY_BLOCK_PTR);

  /* Adjust the size of the array.  */
  if (VEC_length (basic_block, basic_block_info) < (size_t) n_basic_blocks)
    VEC_safe_grow_cleared (basic_block, gc, basic_block_info, n_basic_blocks);

  /* To speed up statement iterator walks, we first purge dead labels.  */
  cleanup_dead_labels ();

  /* Group case nodes to reduce the number of edges.
     We do this after cleaning up dead labels because otherwise we miss
     a lot of obvious case merging opportunities.  */
  group_case_labels ();

  /* Create the edges of the flowgraph.  */
  discriminator_per_locus = htab_create (13, locus_map_hash, locus_map_eq,
                                         free);
  make_edges ();
  cleanup_dead_labels ();
  htab_delete (discriminator_per_locus);

  /* Debugging dumps.  */

  /* Write the flowgraph to a VCG file.  */
  {
    int local_dump_flags;
    FILE *vcg_file = dump_begin (TDI_vcg, &local_dump_flags);
    if (vcg_file)
      {
	gimple_cfg2vcg (vcg_file);
	dump_end (TDI_vcg, vcg_file);
      }
  }
}

static unsigned int
execute_build_cfg (void)
{
  gimple_seq body = gimple_body (current_function_decl);

  build_gimple_cfg (body);
  gimple_set_body (current_function_decl, NULL);
  if (dump_file && (dump_flags & TDF_DETAILS))
    {
      fprintf (dump_file, "Scope blocks:\n");
      dump_scope_blocks (dump_file, dump_flags);
    }
  return 0;
}

struct gimple_opt_pass pass_build_cfg =
{
 {
  GIMPLE_PASS,
  "cfg",				/* name */
  NULL,					/* gate */
  execute_build_cfg,			/* execute */
  NULL,					/* sub */
  NULL,					/* next */
  0,					/* static_pass_number */
  TV_TREE_CFG,				/* tv_id */
  PROP_gimple_leh, 			/* properties_required */
  PROP_cfg,				/* properties_provided */
  0,					/* properties_destroyed */
  0,					/* todo_flags_start */
  TODO_verify_stmts | TODO_cleanup_cfg  /* todo_flags_finish */
 }
};


/* Return true if T is a computed goto.  */

static bool
computed_goto_p (gimple t)
{
  return (gimple_code (t) == GIMPLE_GOTO
	  && TREE_CODE (gimple_goto_dest (t)) != LABEL_DECL);
}


/* Search the CFG for any computed gotos.  If found, factor them to a
   common computed goto site.  Also record the location of that site so
   that we can un-factor the gotos after we have converted back to
   normal form.  */

static void
factor_computed_gotos (void)
{
  basic_block bb;
  tree factored_label_decl = NULL;
  tree var = NULL;
  gimple factored_computed_goto_label = NULL;
  gimple factored_computed_goto = NULL;

  /* We know there are one or more computed gotos in this function.
     Examine the last statement in each basic block to see if the block
     ends with a computed goto.  */

  FOR_EACH_BB (bb)
    {
      gimple_stmt_iterator gsi = gsi_last_bb (bb);
      gimple last;

      if (gsi_end_p (gsi))
	continue;

      last = gsi_stmt (gsi);

      /* Ignore the computed goto we create when we factor the original
	 computed gotos.  */
      if (last == factored_computed_goto)
	continue;

      /* If the last statement is a computed goto, factor it.  */
      if (computed_goto_p (last))
	{
	  gimple assignment;

	  /* The first time we find a computed goto we need to create
	     the factored goto block and the variable each original
	     computed goto will use for their goto destination.  */
	  if (!factored_computed_goto)
	    {
	      basic_block new_bb = create_empty_bb (bb);
	      gimple_stmt_iterator new_gsi = gsi_start_bb (new_bb);

	      /* Create the destination of the factored goto.  Each original
		 computed goto will put its desired destination into this
		 variable and jump to the label we create immediately
		 below.  */
	      var = create_tmp_var (ptr_type_node, "gotovar");

	      /* Build a label for the new block which will contain the
		 factored computed goto.  */
	      factored_label_decl = create_artificial_label (UNKNOWN_LOCATION);
	      factored_computed_goto_label
		= gimple_build_label (factored_label_decl);
	      gsi_insert_after (&new_gsi, factored_computed_goto_label,
				GSI_NEW_STMT);

	      /* Build our new computed goto.  */
	      factored_computed_goto = gimple_build_goto (var);
	      gsi_insert_after (&new_gsi, factored_computed_goto, GSI_NEW_STMT);
	    }

	  /* Copy the original computed goto's destination into VAR.  */
	  assignment = gimple_build_assign (var, gimple_goto_dest (last));
	  gsi_insert_before (&gsi, assignment, GSI_SAME_STMT);

	  /* And re-vector the computed goto to the new destination.  */
	  gimple_goto_set_dest (last, factored_label_decl);
	}
    }
}


/* Build a flowgraph for the sequence of stmts SEQ.  */

static void
make_blocks (gimple_seq seq)
{
  gimple_stmt_iterator i = gsi_start (seq);
  gimple stmt = NULL;
  bool start_new_block = true;
  bool first_stmt_of_seq = true;
  basic_block bb = ENTRY_BLOCK_PTR;

  while (!gsi_end_p (i))
    {
      gimple prev_stmt;

      prev_stmt = stmt;
      stmt = gsi_stmt (i);

      /* If the statement starts a new basic block or if we have determined
	 in a previous pass that we need to create a new block for STMT, do
	 so now.  */
      if (start_new_block || stmt_starts_bb_p (stmt, prev_stmt))
	{
	  if (!first_stmt_of_seq)
	    seq = gsi_split_seq_before (&i);
	  bb = create_basic_block (seq, NULL, bb);
	  start_new_block = false;
	}

      /* Now add STMT to BB and create the subgraphs for special statement
	 codes.  */
      gimple_set_bb (stmt, bb);

      if (computed_goto_p (stmt))
	found_computed_goto = true;

      /* If STMT is a basic block terminator, set START_NEW_BLOCK for the
	 next iteration.  */
      if (stmt_ends_bb_p (stmt))
	{
	  /* If the stmt can make abnormal goto use a new temporary
	     for the assignment to the LHS.  This makes sure the old value
	     of the LHS is available on the abnormal edge.  Otherwise
	     we will end up with overlapping life-ranges for abnormal
	     SSA names.  */
	  if (gimple_has_lhs (stmt)
	      && stmt_can_make_abnormal_goto (stmt)
	      && is_gimple_reg_type (TREE_TYPE (gimple_get_lhs (stmt))))
	    {
	      tree lhs = gimple_get_lhs (stmt);
	      tree tmp = create_tmp_var (TREE_TYPE (lhs), NULL);
	      gimple s = gimple_build_assign (lhs, tmp);
	      gimple_set_location (s, gimple_location (stmt));
	      gimple_set_block (s, gimple_block (stmt));
	      gimple_set_lhs (stmt, tmp);
	      if (TREE_CODE (TREE_TYPE (tmp)) == COMPLEX_TYPE
		  || TREE_CODE (TREE_TYPE (tmp)) == VECTOR_TYPE)
		DECL_GIMPLE_REG_P (tmp) = 1;
	      gsi_insert_after (&i, s, GSI_SAME_STMT);
	    }
	  start_new_block = true;
	}

      gsi_next (&i);
      first_stmt_of_seq = false;
    }
}


/* Create and return a new empty basic block after bb AFTER.  */

static basic_block
create_bb (void *h, void *e, basic_block after)
{
  basic_block bb;

  gcc_assert (!e);

  /* Create and initialize a new basic block.  Since alloc_block uses
     GC allocation that clears memory to allocate a basic block, we do
     not have to clear the newly allocated basic block here.  */
  bb = alloc_block ();

  bb->index = last_basic_block;
  bb->flags = BB_NEW;
  bb->il.gimple = ggc_alloc_cleared_gimple_bb_info ();
  set_bb_seq (bb, h ? (gimple_seq) h : gimple_seq_alloc ());

  /* Add the new block to the linked list of blocks.  */
  link_block (bb, after);

  /* Grow the basic block array if needed.  */
  if ((size_t) last_basic_block == VEC_length (basic_block, basic_block_info))
    {
      size_t new_size = last_basic_block + (last_basic_block + 3) / 4;
      VEC_safe_grow_cleared (basic_block, gc, basic_block_info, new_size);
    }

  /* Add the newly created block to the array.  */
  SET_BASIC_BLOCK (last_basic_block, bb);

  n_basic_blocks++;
  last_basic_block++;

  return bb;
}


/*---------------------------------------------------------------------------
				 Edge creation
---------------------------------------------------------------------------*/

/* Fold COND_EXPR_COND of each COND_EXPR.  */

void
fold_cond_expr_cond (void)
{
  basic_block bb;

  FOR_EACH_BB (bb)
    {
      gimple stmt = last_stmt (bb);

      if (stmt && gimple_code (stmt) == GIMPLE_COND)
	{
	  location_t loc = gimple_location (stmt);
	  tree cond;
	  bool zerop, onep;

	  fold_defer_overflow_warnings ();
	  cond = fold_binary_loc (loc, gimple_cond_code (stmt), boolean_type_node,
			      gimple_cond_lhs (stmt), gimple_cond_rhs (stmt));
	  if (cond)
	    {
	      zerop = integer_zerop (cond);
	      onep = integer_onep (cond);
	    }
	  else
	    zerop = onep = false;

	  fold_undefer_overflow_warnings (zerop || onep,
					  stmt,
					  WARN_STRICT_OVERFLOW_CONDITIONAL);
	  if (zerop)
	    gimple_cond_make_false (stmt);
	  else if (onep)
	    gimple_cond_make_true (stmt);
	}
    }
}

/* Join all the blocks in the flowgraph.  */

static void
make_edges (void)
{
  basic_block bb;
  struct omp_region *cur_region = NULL;

  /* Create an edge from entry to the first block with executable
     statements in it.  */
  make_edge (ENTRY_BLOCK_PTR, BASIC_BLOCK (NUM_FIXED_BLOCKS), EDGE_FALLTHRU);

  /* Traverse the basic block array placing edges.  */
  FOR_EACH_BB (bb)
    {
      gimple last = last_stmt (bb);
      bool fallthru;

      if (last)
	{
	  enum gimple_code code = gimple_code (last);
	  switch (code)
	    {
	    case GIMPLE_GOTO:
	      make_goto_expr_edges (bb);
	      fallthru = false;
	      break;
	    case GIMPLE_RETURN:
	      make_edge (bb, EXIT_BLOCK_PTR, 0);
	      fallthru = false;
	      break;
	    case GIMPLE_COND:
	      make_cond_expr_edges (bb);
	      fallthru = false;
	      break;
	    case GIMPLE_SWITCH:
	      make_gimple_switch_edges (bb);
	      fallthru = false;
	      break;
	    case GIMPLE_RESX:
	      make_eh_edges (last);
	      fallthru = false;
	      break;
	    case GIMPLE_EH_DISPATCH:
	      fallthru = make_eh_dispatch_edges (last);
	      break;

	    case GIMPLE_CALL:
	      /* If this function receives a nonlocal goto, then we need to
		 make edges from this call site to all the nonlocal goto
		 handlers.  */
	      if (stmt_can_make_abnormal_goto (last))
		make_abnormal_goto_edges (bb, true);

	      /* If this statement has reachable exception handlers, then
		 create abnormal edges to them.  */
	      make_eh_edges (last);

	      /* BUILTIN_RETURN is really a return statement.  */
	      if (gimple_call_builtin_p (last, BUILT_IN_RETURN))
		make_edge (bb, EXIT_BLOCK_PTR, 0), fallthru = false;
	      /* Some calls are known not to return.  */
	      else
	        fallthru = !(gimple_call_flags (last) & ECF_NORETURN);
	      break;

	    case GIMPLE_ASSIGN:
	       /* A GIMPLE_ASSIGN may throw internally and thus be considered
		  control-altering. */
	      if (is_ctrl_altering_stmt (last))
		make_eh_edges (last);
	      fallthru = true;
	      break;

	    case GIMPLE_ASM:
	      make_gimple_asm_edges (bb);
	      fallthru = true;
	      break;

	    case GIMPLE_OMP_PARALLEL:
	    case GIMPLE_OMP_TASK:
	    case GIMPLE_OMP_FOR:
	    case GIMPLE_OMP_SINGLE:
	    case GIMPLE_OMP_MASTER:
	    case GIMPLE_OMP_ORDERED:
	    case GIMPLE_OMP_CRITICAL:
	    case GIMPLE_OMP_SECTION:
	      cur_region = new_omp_region (bb, code, cur_region);
	      fallthru = true;
	      break;

	    case GIMPLE_OMP_SECTIONS:
	      cur_region = new_omp_region (bb, code, cur_region);
	      fallthru = true;
	      break;

	    case GIMPLE_OMP_SECTIONS_SWITCH:
	      fallthru = false;
	      break;

            case GIMPLE_OMP_ATOMIC_LOAD:
            case GIMPLE_OMP_ATOMIC_STORE:
               fallthru = true;
               break;

	    case GIMPLE_OMP_RETURN:
	      /* In the case of a GIMPLE_OMP_SECTION, the edge will go
		 somewhere other than the next block.  This will be
		 created later.  */
	      cur_region->exit = bb;
	      fallthru = cur_region->type != GIMPLE_OMP_SECTION;
	      cur_region = cur_region->outer;
	      break;

	    case GIMPLE_OMP_CONTINUE:
	      cur_region->cont = bb;
	      switch (cur_region->type)
		{
		case GIMPLE_OMP_FOR:
		  /* Mark all GIMPLE_OMP_FOR and GIMPLE_OMP_CONTINUE
		     succs edges as abnormal to prevent splitting
		     them.  */
		  single_succ_edge (cur_region->entry)->flags |= EDGE_ABNORMAL;
		  /* Make the loopback edge.  */
		  make_edge (bb, single_succ (cur_region->entry),
			     EDGE_ABNORMAL);

		  /* Create an edge from GIMPLE_OMP_FOR to exit, which
		     corresponds to the case that the body of the loop
		     is not executed at all.  */
		  make_edge (cur_region->entry, bb->next_bb, EDGE_ABNORMAL);
		  make_edge (bb, bb->next_bb, EDGE_FALLTHRU | EDGE_ABNORMAL);
		  fallthru = false;
		  break;

		case GIMPLE_OMP_SECTIONS:
		  /* Wire up the edges into and out of the nested sections.  */
		  {
		    basic_block switch_bb = single_succ (cur_region->entry);

		    struct omp_region *i;
		    for (i = cur_region->inner; i ; i = i->next)
		      {
			gcc_assert (i->type == GIMPLE_OMP_SECTION);
			make_edge (switch_bb, i->entry, 0);
			make_edge (i->exit, bb, EDGE_FALLTHRU);
		      }

		    /* Make the loopback edge to the block with
		       GIMPLE_OMP_SECTIONS_SWITCH.  */
		    make_edge (bb, switch_bb, 0);

		    /* Make the edge from the switch to exit.  */
		    make_edge (switch_bb, bb->next_bb, 0);
		    fallthru = false;
		  }
		  break;

		default:
		  gcc_unreachable ();
		}
	      break;

	    case GIMPLE_TRANSACTION:
	      {
		tree abort_label = gimple_transaction_label (last);
		if (abort_label)
		  make_edge (bb, label_to_block (abort_label), 0);
		fallthru = true;
	      }
	      break;

	    default:
	      gcc_assert (!stmt_ends_bb_p (last));
	      fallthru = true;
	    }
	}
      else
	fallthru = true;

      if (fallthru)
        {
	  make_edge (bb, bb->next_bb, EDGE_FALLTHRU);
	  if (last)
            assign_discriminator (gimple_location (last), bb->next_bb);
	}
    }

  if (root_omp_region)
    free_omp_regions ();

  /* Fold COND_EXPR_COND of each COND_EXPR.  */
  fold_cond_expr_cond ();
}

/* Trivial hash function for a location_t.  ITEM is a pointer to
   a hash table entry that maps a location_t to a discriminator.  */

static unsigned int
locus_map_hash (const void *item)
{
  return ((const struct locus_discrim_map *) item)->locus;
}

/* Equality function for the locus-to-discriminator map.  VA and VB
   point to the two hash table entries to compare.  */

static int
locus_map_eq (const void *va, const void *vb)
{
  const struct locus_discrim_map *a = (const struct locus_discrim_map *) va;
  const struct locus_discrim_map *b = (const struct locus_discrim_map *) vb;
  return a->locus == b->locus;
}

/* Find the next available discriminator value for LOCUS.  The
   discriminator distinguishes among several basic blocks that
   share a common locus, allowing for more accurate sample-based
   profiling.  */

static int
next_discriminator_for_locus (location_t locus)
{
  struct locus_discrim_map item;
  struct locus_discrim_map **slot;

  item.locus = locus;
  item.discriminator = 0;
  slot = (struct locus_discrim_map **)
      htab_find_slot_with_hash (discriminator_per_locus, (void *) &item,
                                (hashval_t) locus, INSERT);
  gcc_assert (slot);
  if (*slot == HTAB_EMPTY_ENTRY)
    {
      *slot = XNEW (struct locus_discrim_map);
      gcc_assert (*slot);
      (*slot)->locus = locus;
      (*slot)->discriminator = 0;
    }
  (*slot)->discriminator++;
  return (*slot)->discriminator;
}

/* Return TRUE if LOCUS1 and LOCUS2 refer to the same source line.  */

static bool
same_line_p (location_t locus1, location_t locus2)
{
  expanded_location from, to;

  if (locus1 == locus2)
    return true;

  from = expand_location (locus1);
  to = expand_location (locus2);

  if (from.line != to.line)
    return false;
  if (from.file == to.file)
    return true;
  return (from.file != NULL
          && to.file != NULL
          && filename_cmp (from.file, to.file) == 0);
}

/* Assign a unique discriminator value to block BB if it begins at the same
   LOCUS as its predecessor block.  */

static void
assign_discriminator (location_t locus, basic_block bb)
{
  gimple first_in_to_bb, last_in_to_bb;

  if (locus == 0 || bb->discriminator != 0)
    return;

  first_in_to_bb = first_non_label_stmt (bb);
  last_in_to_bb = last_stmt (bb);
  if ((first_in_to_bb && same_line_p (locus, gimple_location (first_in_to_bb)))
      || (last_in_to_bb && same_line_p (locus, gimple_location (last_in_to_bb))))
    bb->discriminator = next_discriminator_for_locus (locus);
}

/* Create the edges for a GIMPLE_COND starting at block BB.  */

static void
make_cond_expr_edges (basic_block bb)
{
  gimple entry = last_stmt (bb);
  gimple then_stmt, else_stmt;
  basic_block then_bb, else_bb;
  tree then_label, else_label;
  edge e;
  location_t entry_locus;

  gcc_assert (entry);
  gcc_assert (gimple_code (entry) == GIMPLE_COND);

  entry_locus = gimple_location (entry);

  /* Entry basic blocks for each component.  */
  then_label = gimple_cond_true_label (entry);
  else_label = gimple_cond_false_label (entry);
  then_bb = label_to_block (then_label);
  else_bb = label_to_block (else_label);
  then_stmt = first_stmt (then_bb);
  else_stmt = first_stmt (else_bb);

  e = make_edge (bb, then_bb, EDGE_TRUE_VALUE);
  assign_discriminator (entry_locus, then_bb);
  e->goto_locus = gimple_location (then_stmt);
  if (e->goto_locus)
    e->goto_block = gimple_block (then_stmt);
  e = make_edge (bb, else_bb, EDGE_FALSE_VALUE);
  if (e)
    {
      assign_discriminator (entry_locus, else_bb);
      e->goto_locus = gimple_location (else_stmt);
      if (e->goto_locus)
	e->goto_block = gimple_block (else_stmt);
    }

  /* We do not need the labels anymore.  */
  gimple_cond_set_true_label (entry, NULL_TREE);
  gimple_cond_set_false_label (entry, NULL_TREE);
}


/* Called for each element in the hash table (P) as we delete the
   edge to cases hash table.

   Clear all the TREE_CHAINs to prevent problems with copying of
   SWITCH_EXPRs and structure sharing rules, then free the hash table
   element.  */

static bool
edge_to_cases_cleanup (const void *key ATTRIBUTE_UNUSED, void **value,
		       void *data ATTRIBUTE_UNUSED)
{
  tree t, next;

  for (t = (tree) *value; t; t = next)
    {
      next = CASE_CHAIN (t);
      CASE_CHAIN (t) = NULL;
    }

  *value = NULL;
  return true;
}

/* Start recording information mapping edges to case labels.  */

void
start_recording_case_labels (void)
{
  gcc_assert (edge_to_cases == NULL);
  edge_to_cases = pointer_map_create ();
  touched_switch_bbs = BITMAP_ALLOC (NULL);
}

/* Return nonzero if we are recording information for case labels.  */

static bool
recording_case_labels_p (void)
{
  return (edge_to_cases != NULL);
}

/* Stop recording information mapping edges to case labels and
   remove any information we have recorded.  */
void
end_recording_case_labels (void)
{
  bitmap_iterator bi;
  unsigned i;
  pointer_map_traverse (edge_to_cases, edge_to_cases_cleanup, NULL);
  pointer_map_destroy (edge_to_cases);
  edge_to_cases = NULL;
  EXECUTE_IF_SET_IN_BITMAP (touched_switch_bbs, 0, i, bi)
    {
      basic_block bb = BASIC_BLOCK (i);
      if (bb)
	{
	  gimple stmt = last_stmt (bb);
	  if (stmt && gimple_code (stmt) == GIMPLE_SWITCH)
	    group_case_labels_stmt (stmt);
	}
    }
  BITMAP_FREE (touched_switch_bbs);
}

/* If we are inside a {start,end}_recording_cases block, then return
   a chain of CASE_LABEL_EXPRs from T which reference E.

   Otherwise return NULL.  */

static tree
get_cases_for_edge (edge e, gimple t)
{
  void **slot;
  size_t i, n;

  /* If we are not recording cases, then we do not have CASE_LABEL_EXPR
     chains available.  Return NULL so the caller can detect this case.  */
  if (!recording_case_labels_p ())
    return NULL;

  slot = pointer_map_contains (edge_to_cases, e);
  if (slot)
    return (tree) *slot;

  /* If we did not find E in the hash table, then this must be the first
     time we have been queried for information about E & T.  Add all the
     elements from T to the hash table then perform the query again.  */

  n = gimple_switch_num_labels (t);
  for (i = 0; i < n; i++)
    {
      tree elt = gimple_switch_label (t, i);
      tree lab = CASE_LABEL (elt);
      basic_block label_bb = label_to_block (lab);
      edge this_edge = find_edge (e->src, label_bb);

      /* Add it to the chain of CASE_LABEL_EXPRs referencing E, or create
	 a new chain.  */
      slot = pointer_map_insert (edge_to_cases, this_edge);
      CASE_CHAIN (elt) = (tree) *slot;
      *slot = elt;
    }

  return (tree) *pointer_map_contains (edge_to_cases, e);
}

/* Create the edges for a GIMPLE_SWITCH starting at block BB.  */

static void
make_gimple_switch_edges (basic_block bb)
{
  gimple entry = last_stmt (bb);
  location_t entry_locus;
  size_t i, n;

  entry_locus = gimple_location (entry);

  n = gimple_switch_num_labels (entry);

  for (i = 0; i < n; ++i)
    {
      tree lab = CASE_LABEL (gimple_switch_label (entry, i));
      basic_block label_bb = label_to_block (lab);
      make_edge (bb, label_bb, 0);
      assign_discriminator (entry_locus, label_bb);
    }
}


/* Return the basic block holding label DEST.  */

basic_block
label_to_block_fn (struct function *ifun, tree dest)
{
  int uid = LABEL_DECL_UID (dest);

  /* We would die hard when faced by an undefined label.  Emit a label to
     the very first basic block.  This will hopefully make even the dataflow
     and undefined variable warnings quite right.  */
  if (seen_error () && uid < 0)
    {
      gimple_stmt_iterator gsi = gsi_start_bb (BASIC_BLOCK (NUM_FIXED_BLOCKS));
      gimple stmt;

      stmt = gimple_build_label (dest);
      gsi_insert_before (&gsi, stmt, GSI_NEW_STMT);
      uid = LABEL_DECL_UID (dest);
    }
  if (VEC_length (basic_block, ifun->cfg->x_label_to_block_map)
      <= (unsigned int) uid)
    return NULL;
  return VEC_index (basic_block, ifun->cfg->x_label_to_block_map, uid);
}

/* Create edges for an abnormal goto statement at block BB.  If FOR_CALL
   is true, the source statement is a CALL_EXPR instead of a GOTO_EXPR.  */

void
make_abnormal_goto_edges (basic_block bb, bool for_call)
{
  basic_block target_bb;
  gimple_stmt_iterator gsi;

  FOR_EACH_BB (target_bb)
    for (gsi = gsi_start_bb (target_bb); !gsi_end_p (gsi); gsi_next (&gsi))
      {
	gimple label_stmt = gsi_stmt (gsi);
	tree target;

	if (gimple_code (label_stmt) != GIMPLE_LABEL)
	  break;

	target = gimple_label_label (label_stmt);

	/* Make an edge to every label block that has been marked as a
	   potential target for a computed goto or a non-local goto.  */
	if ((FORCED_LABEL (target) && !for_call)
	    || (DECL_NONLOCAL (target) && for_call))
	  {
	    make_edge (bb, target_bb, EDGE_ABNORMAL);
	    break;
	  }
      }
}

/* Create edges for a goto statement at block BB.  */

static void
make_goto_expr_edges (basic_block bb)
{
  gimple_stmt_iterator last = gsi_last_bb (bb);
  gimple goto_t = gsi_stmt (last);

  /* A simple GOTO creates normal edges.  */
  if (simple_goto_p (goto_t))
    {
      tree dest = gimple_goto_dest (goto_t);
      basic_block label_bb = label_to_block (dest);
      edge e = make_edge (bb, label_bb, EDGE_FALLTHRU);
      e->goto_locus = gimple_location (goto_t);
      assign_discriminator (e->goto_locus, label_bb);
      if (e->goto_locus)
	e->goto_block = gimple_block (goto_t);
      gsi_remove (&last, true);
      return;
    }

  /* A computed GOTO creates abnormal edges.  */
  make_abnormal_goto_edges (bb, false);
}

/* Create edges for an asm statement with labels at block BB.  */

static void
make_gimple_asm_edges (basic_block bb)
{
  gimple stmt = last_stmt (bb);
  location_t stmt_loc = gimple_location (stmt);
  int i, n = gimple_asm_nlabels (stmt);

  for (i = 0; i < n; ++i)
    {
      tree label = TREE_VALUE (gimple_asm_label_op (stmt, i));
      basic_block label_bb = label_to_block (label);
      make_edge (bb, label_bb, 0);
      assign_discriminator (stmt_loc, label_bb);
    }
}

/*---------------------------------------------------------------------------
			       Flowgraph analysis
---------------------------------------------------------------------------*/

/* Cleanup useless labels in basic blocks.  This is something we wish
   to do early because it allows us to group case labels before creating
   the edges for the CFG, and it speeds up block statement iterators in
   all passes later on.
   We rerun this pass after CFG is created, to get rid of the labels that
   are no longer referenced.  After then we do not run it any more, since
   (almost) no new labels should be created.  */

/* A map from basic block index to the leading label of that block.  */
static struct label_record
{
  /* The label.  */
  tree label;

  /* True if the label is referenced from somewhere.  */
  bool used;
} *label_for_bb;

/* Given LABEL return the first label in the same basic block.  */

static tree
main_block_label (tree label)
{
  basic_block bb = label_to_block (label);
  tree main_label = label_for_bb[bb->index].label;

  /* label_to_block possibly inserted undefined label into the chain.  */
  if (!main_label)
    {
      label_for_bb[bb->index].label = label;
      main_label = label;
    }

  label_for_bb[bb->index].used = true;
  return main_label;
}

/* Clean up redundant labels within the exception tree.  */

static void
cleanup_dead_labels_eh (void)
{
  eh_landing_pad lp;
  eh_region r;
  tree lab;
  int i;

  if (cfun->eh == NULL)
    return;

  for (i = 1; VEC_iterate (eh_landing_pad, cfun->eh->lp_array, i, lp); ++i)
    if (lp && lp->post_landing_pad)
      {
	lab = main_block_label (lp->post_landing_pad);
	if (lab != lp->post_landing_pad)
	  {
	    EH_LANDING_PAD_NR (lp->post_landing_pad) = 0;
	    EH_LANDING_PAD_NR (lab) = lp->index;
	  }
      }

  FOR_ALL_EH_REGION (r)
    switch (r->type)
      {
      case ERT_CLEANUP:
      case ERT_MUST_NOT_THROW:
	break;

      case ERT_TRY:
	{
	  eh_catch c;
	  for (c = r->u.eh_try.first_catch; c ; c = c->next_catch)
	    {
	      lab = c->label;
	      if (lab)
		c->label = main_block_label (lab);
	    }
	}
	break;

      case ERT_ALLOWED_EXCEPTIONS:
	lab = r->u.allowed.label;
	if (lab)
	  r->u.allowed.label = main_block_label (lab);
	break;
      }
}


/* Cleanup redundant labels.  This is a three-step process:
     1) Find the leading label for each block.
     2) Redirect all references to labels to the leading labels.
     3) Cleanup all useless labels.  */

void
cleanup_dead_labels (void)
{
  basic_block bb;
  label_for_bb = XCNEWVEC (struct label_record, last_basic_block);

  /* Find a suitable label for each block.  We use the first user-defined
     label if there is one, or otherwise just the first label we see.  */
  FOR_EACH_BB (bb)
    {
      gimple_stmt_iterator i;

      for (i = gsi_start_bb (bb); !gsi_end_p (i); gsi_next (&i))
	{
	  tree label;
	  gimple stmt = gsi_stmt (i);

	  if (gimple_code (stmt) != GIMPLE_LABEL)
	    break;

	  label = gimple_label_label (stmt);

	  /* If we have not yet seen a label for the current block,
	     remember this one and see if there are more labels.  */
	  if (!label_for_bb[bb->index].label)
	    {
	      label_for_bb[bb->index].label = label;
	      continue;
	    }

	  /* If we did see a label for the current block already, but it
	     is an artificially created label, replace it if the current
	     label is a user defined label.  */
	  if (!DECL_ARTIFICIAL (label)
	      && DECL_ARTIFICIAL (label_for_bb[bb->index].label))
	    {
	      label_for_bb[bb->index].label = label;
	      break;
	    }
	}
    }

  /* Now redirect all jumps/branches to the selected label.
     First do so for each block ending in a control statement.  */
  FOR_EACH_BB (bb)
    {
      gimple stmt = last_stmt (bb);
      tree label, new_label;

      if (!stmt)
	continue;

      switch (gimple_code (stmt))
	{
	case GIMPLE_COND:
	  label = gimple_cond_true_label (stmt);
	  if (label)
	    {
	      new_label = main_block_label (label);
	      if (new_label != label)
		gimple_cond_set_true_label (stmt, new_label);
	    }

	  label = gimple_cond_false_label (stmt);
	  if (label)
	    {
	      new_label = main_block_label (label);
	      if (new_label != label)
		gimple_cond_set_false_label (stmt, new_label);
	    }
	  break;

	case GIMPLE_SWITCH:
	  {
	    size_t i, n = gimple_switch_num_labels (stmt);

	    /* Replace all destination labels.  */
	    for (i = 0; i < n; ++i)
	      {
		tree case_label = gimple_switch_label (stmt, i);
		label = CASE_LABEL (case_label);
		new_label = main_block_label (label);
		if (new_label != label)
		  CASE_LABEL (case_label) = new_label;
	      }
	    break;
	  }

	case GIMPLE_ASM:
	  {
	    int i, n = gimple_asm_nlabels (stmt);

	    for (i = 0; i < n; ++i)
	      {
		tree cons = gimple_asm_label_op (stmt, i);
		tree label = main_block_label (TREE_VALUE (cons));
		TREE_VALUE (cons) = label;
	      }
	    break;
	  }

	/* We have to handle gotos until they're removed, and we don't
	   remove them until after we've created the CFG edges.  */
	case GIMPLE_GOTO:
	  if (!computed_goto_p (stmt))
	    {
	      label = gimple_goto_dest (stmt);
	      new_label = main_block_label (label);
	      if (new_label != label)
		gimple_goto_set_dest (stmt, new_label);
	    }
	  break;

	case GIMPLE_TRANSACTION:
	  {
	    tree label = gimple_transaction_label (stmt);
	    if (label)
	      {
		tree new_label = main_block_label (label);
		if (new_label != label)
		  gimple_transaction_set_label (stmt, new_label);
	      }
	  }
	  break;

	default:
	  break;
      }
    }

  /* Do the same for the exception region tree labels.  */
  cleanup_dead_labels_eh ();

  /* Finally, purge dead labels.  All user-defined labels and labels that
     can be the target of non-local gotos and labels which have their
     address taken are preserved.  */
  FOR_EACH_BB (bb)
    {
      gimple_stmt_iterator i;
      tree label_for_this_bb = label_for_bb[bb->index].label;

      if (!label_for_this_bb)
	continue;

      /* If the main label of the block is unused, we may still remove it.  */
      if (!label_for_bb[bb->index].used)
	label_for_this_bb = NULL;

      for (i = gsi_start_bb (bb); !gsi_end_p (i); )
	{
	  tree label;
	  gimple stmt = gsi_stmt (i);

	  if (gimple_code (stmt) != GIMPLE_LABEL)
	    break;

	  label = gimple_label_label (stmt);

	  if (label == label_for_this_bb
	      || !DECL_ARTIFICIAL (label)
	      || DECL_NONLOCAL (label)
	      || FORCED_LABEL (label))
	    gsi_next (&i);
	  else
	    gsi_remove (&i, true);
	}
    }

  free (label_for_bb);
}

/* Scan the sorted vector of cases in STMT (a GIMPLE_SWITCH) and combine
   the ones jumping to the same label.
   Eg. three separate entries 1: 2: 3: become one entry 1..3:  */

static void
group_case_labels_stmt (gimple stmt)
{
  int old_size = gimple_switch_num_labels (stmt);
  int i, j, new_size = old_size;
  tree default_case = NULL_TREE;
  tree default_label = NULL_TREE;
  bool has_default;

  /* The default label is always the first case in a switch
     statement after gimplification if it was not optimized
     away */
  if (!CASE_LOW (gimple_switch_default_label (stmt))
      && !CASE_HIGH (gimple_switch_default_label (stmt)))
    {
      default_case = gimple_switch_default_label (stmt);
      default_label = CASE_LABEL (default_case);
      has_default = true;
    }
  else
    has_default = false;

  /* Look for possible opportunities to merge cases.  */
  if (has_default)
    i = 1;
  else
    i = 0;
  while (i < old_size)
    {
      tree base_case, base_label, base_high;
      base_case = gimple_switch_label (stmt, i);

      gcc_assert (base_case);
      base_label = CASE_LABEL (base_case);

      /* Discard cases that have the same destination as the
	 default case.  */
      if (base_label == default_label)
	{
	  gimple_switch_set_label (stmt, i, NULL_TREE);
	  i++;
	  new_size--;
	  continue;
	}

      base_high = CASE_HIGH (base_case)
	  ? CASE_HIGH (base_case)
	  : CASE_LOW (base_case);
      i++;

      /* Try to merge case labels.  Break out when we reach the end
	 of the label vector or when we cannot merge the next case
	 label with the current one.  */
      while (i < old_size)
	{
	  tree merge_case = gimple_switch_label (stmt, i);
	  tree merge_label = CASE_LABEL (merge_case);
	  double_int bhp1 = double_int_add (tree_to_double_int (base_high),
					    double_int_one);

	  /* Merge the cases if they jump to the same place,
	     and their ranges are consecutive.  */
	  if (merge_label == base_label
	      && double_int_equal_p (tree_to_double_int (CASE_LOW (merge_case)),
				     bhp1))
	    {
	      base_high = CASE_HIGH (merge_case) ?
		  CASE_HIGH (merge_case) : CASE_LOW (merge_case);
	      CASE_HIGH (base_case) = base_high;
	      gimple_switch_set_label (stmt, i, NULL_TREE);
	      new_size--;
	      i++;
	    }
	  else
	    break;
	}
    }

  /* Compress the case labels in the label vector, and adjust the
     length of the vector.  */
  for (i = 0, j = 0; i < new_size; i++)
    {
      while (! gimple_switch_label (stmt, j))
	j++;
      gimple_switch_set_label (stmt, i,
			       gimple_switch_label (stmt, j++));
    }

  gcc_assert (new_size <= old_size);
  gimple_switch_set_num_labels (stmt, new_size);
}

/* Look for blocks ending in a multiway branch (a GIMPLE_SWITCH),
   and scan the sorted vector of cases.  Combine the ones jumping to the
   same label.  */

void
group_case_labels (void)
{
  basic_block bb;

  FOR_EACH_BB (bb)
    {
      gimple stmt = last_stmt (bb);
      if (stmt && gimple_code (stmt) == GIMPLE_SWITCH)
	group_case_labels_stmt (stmt);
    }
}

/* Checks whether we can merge block B into block A.  */

static bool
gimple_can_merge_blocks_p (basic_block a, basic_block b)
{
  gimple stmt;
  gimple_stmt_iterator gsi;
  gimple_seq phis;

  if (!single_succ_p (a))
    return false;

  if (single_succ_edge (a)->flags & (EDGE_ABNORMAL | EDGE_EH | EDGE_PRESERVE))
    return false;

  if (single_succ (a) != b)
    return false;

  if (!single_pred_p (b))
    return false;

  if (b == EXIT_BLOCK_PTR)
    return false;

  /* If A ends by a statement causing exceptions or something similar, we
     cannot merge the blocks.  */
  stmt = last_stmt (a);
  if (stmt && stmt_ends_bb_p (stmt))
    return false;

  /* Do not allow a block with only a non-local label to be merged.  */
  if (stmt
      && gimple_code (stmt) == GIMPLE_LABEL
      && DECL_NONLOCAL (gimple_label_label (stmt)))
    return false;

  /* Examine the labels at the beginning of B.  */
  for (gsi = gsi_start_bb (b); !gsi_end_p (gsi); gsi_next (&gsi))
    {
      tree lab;
      stmt = gsi_stmt (gsi);
      if (gimple_code (stmt) != GIMPLE_LABEL)
	break;
      lab = gimple_label_label (stmt);

      /* Do not remove user labels.  */
      if (!DECL_ARTIFICIAL (lab))
	return false;
    }

  /* Protect the loop latches.  */
  if (current_loops && b->loop_father->latch == b)
    return false;

  /* It must be possible to eliminate all phi nodes in B.  If ssa form
     is not up-to-date and a name-mapping is registered, we cannot eliminate
     any phis.  Symbols marked for renaming are never a problem though.  */
  phis = phi_nodes (b);
  if (!gimple_seq_empty_p (phis)
      && name_mappings_registered_p ())
    return false;

  /* When not optimizing, don't merge if we'd lose goto_locus.  */
  if (!optimize
      && single_succ_edge (a)->goto_locus != UNKNOWN_LOCATION)
    {
      location_t goto_locus = single_succ_edge (a)->goto_locus;
      gimple_stmt_iterator prev, next;
      prev = gsi_last_nondebug_bb (a);
      next = gsi_after_labels (b);
      if (!gsi_end_p (next) && is_gimple_debug (gsi_stmt (next)))
	gsi_next_nondebug (&next);
      if ((gsi_end_p (prev)
	   || gimple_location (gsi_stmt (prev)) != goto_locus)
	  && (gsi_end_p (next)
	      || gimple_location (gsi_stmt (next)) != goto_locus))
	return false;
    }

  return true;
}

/* Return true if the var whose chain of uses starts at PTR has no
   nondebug uses.  */
bool
has_zero_uses_1 (const ssa_use_operand_t *head)
{
  const ssa_use_operand_t *ptr;

  for (ptr = head->next; ptr != head; ptr = ptr->next)
    if (!is_gimple_debug (USE_STMT (ptr)))
      return false;

  return true;
}

/* Return true if the var whose chain of uses starts at PTR has a
   single nondebug use.  Set USE_P and STMT to that single nondebug
   use, if so, or to NULL otherwise.  */
bool
single_imm_use_1 (const ssa_use_operand_t *head,
		  use_operand_p *use_p, gimple *stmt)
{
  ssa_use_operand_t *ptr, *single_use = 0;

  for (ptr = head->next; ptr != head; ptr = ptr->next)
    if (!is_gimple_debug (USE_STMT (ptr)))
      {
	if (single_use)
	  {
	    single_use = NULL;
	    break;
	  }
	single_use = ptr;
      }

  if (use_p)
    *use_p = single_use;

  if (stmt)
    *stmt = single_use ? single_use->loc.stmt : NULL;

  return !!single_use;
}

/* Replaces all uses of NAME by VAL.  */

void
replace_uses_by (tree name, tree val)
{
  imm_use_iterator imm_iter;
  use_operand_p use;
  gimple stmt;
  edge e;

  FOR_EACH_IMM_USE_STMT (stmt, imm_iter, name)
    {
      FOR_EACH_IMM_USE_ON_STMT (use, imm_iter)
        {
	  replace_exp (use, val);

	  if (gimple_code (stmt) == GIMPLE_PHI)
	    {
	      e = gimple_phi_arg_edge (stmt, PHI_ARG_INDEX_FROM_USE (use));
	      if (e->flags & EDGE_ABNORMAL)
		{
		  /* This can only occur for virtual operands, since
		     for the real ones SSA_NAME_OCCURS_IN_ABNORMAL_PHI (name))
		     would prevent replacement.  */
		  gcc_assert (!is_gimple_reg (name));
		  SSA_NAME_OCCURS_IN_ABNORMAL_PHI (val) = 1;
		}
	    }
	}

      if (gimple_code (stmt) != GIMPLE_PHI)
	{
	  gimple_stmt_iterator gsi = gsi_for_stmt (stmt);
	  size_t i;

	  fold_stmt (&gsi);
	  stmt = gsi_stmt (gsi);
	  if (cfgcleanup_altered_bbs && !is_gimple_debug (stmt))
	    bitmap_set_bit (cfgcleanup_altered_bbs, gimple_bb (stmt)->index);

	  /* FIXME.  This should go in update_stmt.  */
	  for (i = 0; i < gimple_num_ops (stmt); i++)
	    {
	      tree op = gimple_op (stmt, i);
              /* Operands may be empty here.  For example, the labels
                 of a GIMPLE_COND are nulled out following the creation
                 of the corresponding CFG edges.  */
	      if (op && TREE_CODE (op) == ADDR_EXPR)
		recompute_tree_invariant_for_addr_expr (op);
	    }

	  maybe_clean_or_replace_eh_stmt (stmt, stmt);
	  update_stmt (stmt);
	}
    }

  gcc_assert (has_zero_uses (name));

  /* Also update the trees stored in loop structures.  */
  if (current_loops)
    {
      struct loop *loop;
      loop_iterator li;

      FOR_EACH_LOOP (li, loop, 0)
	{
	  substitute_in_loop_info (loop, name, val);
	}
    }
}

/* Merge block B into block A.  */

static void
gimple_merge_blocks (basic_block a, basic_block b)
{
  gimple_stmt_iterator last, gsi, psi;
  gimple_seq phis = phi_nodes (b);

  if (dump_file)
    fprintf (dump_file, "Merging blocks %d and %d\n", a->index, b->index);

  /* Remove all single-valued PHI nodes from block B of the form
     V_i = PHI <V_j> by propagating V_j to all the uses of V_i.  */
  gsi = gsi_last_bb (a);
  for (psi = gsi_start (phis); !gsi_end_p (psi); )
    {
      gimple phi = gsi_stmt (psi);
      tree def = gimple_phi_result (phi), use = gimple_phi_arg_def (phi, 0);
      gimple copy;
      bool may_replace_uses = !is_gimple_reg (def)
			      || may_propagate_copy (def, use);

      /* In case we maintain loop closed ssa form, do not propagate arguments
	 of loop exit phi nodes.  */
      if (current_loops
	  && loops_state_satisfies_p (LOOP_CLOSED_SSA)
	  && is_gimple_reg (def)
	  && TREE_CODE (use) == SSA_NAME
	  && a->loop_father != b->loop_father)
	may_replace_uses = false;

      if (!may_replace_uses)
	{
	  gcc_assert (is_gimple_reg (def));

	  /* Note that just emitting the copies is fine -- there is no problem
	     with ordering of phi nodes.  This is because A is the single
	     predecessor of B, therefore results of the phi nodes cannot
	     appear as arguments of the phi nodes.  */
	  copy = gimple_build_assign (def, use);
	  gsi_insert_after (&gsi, copy, GSI_NEW_STMT);
          remove_phi_node (&psi, false);
	}
      else
        {
	  /* If we deal with a PHI for virtual operands, we can simply
	     propagate these without fussing with folding or updating
	     the stmt.  */
	  if (!is_gimple_reg (def))
	    {
	      imm_use_iterator iter;
	      use_operand_p use_p;
	      gimple stmt;

	      FOR_EACH_IMM_USE_STMT (stmt, iter, def)
		FOR_EACH_IMM_USE_ON_STMT (use_p, iter)
		  SET_USE (use_p, use);

	      if (SSA_NAME_OCCURS_IN_ABNORMAL_PHI (def))
		SSA_NAME_OCCURS_IN_ABNORMAL_PHI (use) = 1;
	    }
	  else
            replace_uses_by (def, use);

          remove_phi_node (&psi, true);
        }
    }

  /* Ensure that B follows A.  */
  move_block_after (b, a);

  gcc_assert (single_succ_edge (a)->flags & EDGE_FALLTHRU);
  gcc_assert (!last_stmt (a) || !stmt_ends_bb_p (last_stmt (a)));

  /* Remove labels from B and set gimple_bb to A for other statements.  */
  for (gsi = gsi_start_bb (b); !gsi_end_p (gsi);)
    {
      gimple stmt = gsi_stmt (gsi);
      if (gimple_code (stmt) == GIMPLE_LABEL)
	{
	  tree label = gimple_label_label (stmt);
	  int lp_nr;

	  gsi_remove (&gsi, false);

	  /* Now that we can thread computed gotos, we might have
	     a situation where we have a forced label in block B
	     However, the label at the start of block B might still be
	     used in other ways (think about the runtime checking for
	     Fortran assigned gotos).  So we can not just delete the
	     label.  Instead we move the label to the start of block A.  */
	  if (FORCED_LABEL (label))
	    {
	      gimple_stmt_iterator dest_gsi = gsi_start_bb (a);
	      gsi_insert_before (&dest_gsi, stmt, GSI_NEW_STMT);
	    }

	  lp_nr = EH_LANDING_PAD_NR (label);
	  if (lp_nr)
	    {
	      eh_landing_pad lp = get_eh_landing_pad_from_number (lp_nr);
	      lp->post_landing_pad = NULL;
	    }
	}
      else
	{
	  gimple_set_bb (stmt, a);
	  gsi_next (&gsi);
	}
    }

  /* Merge the sequences.  */
  last = gsi_last_bb (a);
  gsi_insert_seq_after (&last, bb_seq (b), GSI_NEW_STMT);
  set_bb_seq (b, NULL);

  if (cfgcleanup_altered_bbs)
    bitmap_set_bit (cfgcleanup_altered_bbs, a->index);
}


/* Return the one of two successors of BB that is not reachable by a
   complex edge, if there is one.  Else, return BB.  We use
   this in optimizations that use post-dominators for their heuristics,
   to catch the cases in C++ where function calls are involved.  */

basic_block
single_noncomplex_succ (basic_block bb)
{
  edge e0, e1;
  if (EDGE_COUNT (bb->succs) != 2)
    return bb;

  e0 = EDGE_SUCC (bb, 0);
  e1 = EDGE_SUCC (bb, 1);
  if (e0->flags & EDGE_COMPLEX)
    return e1->dest;
  if (e1->flags & EDGE_COMPLEX)
    return e0->dest;

  return bb;
}

/* T is CALL_EXPR.  Set current_function_calls_* flags.  */

void
notice_special_calls (gimple call)
{
  int flags = gimple_call_flags (call);

  if (flags & ECF_MAY_BE_ALLOCA)
    cfun->calls_alloca = true;
  if (flags & ECF_RETURNS_TWICE)
    cfun->calls_setjmp = true;
}


/* Clear flags set by notice_special_calls.  Used by dead code removal
   to update the flags.  */

void
clear_special_calls (void)
{
  cfun->calls_alloca = false;
  cfun->calls_setjmp = false;
}

/* Remove PHI nodes associated with basic block BB and all edges out of BB.  */

static void
remove_phi_nodes_and_edges_for_unreachable_block (basic_block bb)
{
  /* Since this block is no longer reachable, we can just delete all
     of its PHI nodes.  */
  remove_phi_nodes (bb);

  /* Remove edges to BB's successors.  */
  while (EDGE_COUNT (bb->succs) > 0)
    remove_edge (EDGE_SUCC (bb, 0));
}


/* Remove statements of basic block BB.  */

static void
remove_bb (basic_block bb)
{
  gimple_stmt_iterator i;

  if (dump_file)
    {
      fprintf (dump_file, "Removing basic block %d\n", bb->index);
      if (dump_flags & TDF_DETAILS)
	{
	  dump_bb (bb, dump_file, 0);
	  fprintf (dump_file, "\n");
	}
    }

  if (current_loops)
    {
      struct loop *loop = bb->loop_father;

      /* If a loop gets removed, clean up the information associated
	 with it.  */
      if (loop->latch == bb
	  || loop->header == bb)
	free_numbers_of_iterations_estimates_loop (loop);
    }

  /* Remove all the instructions in the block.  */
  if (bb_seq (bb) != NULL)
    {
      /* Walk backwards so as to get a chance to substitute all
	 released DEFs into debug stmts.  See
	 eliminate_unnecessary_stmts() in tree-ssa-dce.c for more
	 details.  */
      for (i = gsi_last_bb (bb); !gsi_end_p (i);)
	{
	  gimple stmt = gsi_stmt (i);
	  if (gimple_code (stmt) == GIMPLE_LABEL
	      && (FORCED_LABEL (gimple_label_label (stmt))
		  || DECL_NONLOCAL (gimple_label_label (stmt))))
	    {
	      basic_block new_bb;
	      gimple_stmt_iterator new_gsi;

	      /* A non-reachable non-local label may still be referenced.
		 But it no longer needs to carry the extra semantics of
		 non-locality.  */
	      if (DECL_NONLOCAL (gimple_label_label (stmt)))
		{
		  DECL_NONLOCAL (gimple_label_label (stmt)) = 0;
		  FORCED_LABEL (gimple_label_label (stmt)) = 1;
		}

	      new_bb = bb->prev_bb;
	      new_gsi = gsi_start_bb (new_bb);
	      gsi_remove (&i, false);
	      gsi_insert_before (&new_gsi, stmt, GSI_NEW_STMT);
	    }
	  else
	    {
	      /* Release SSA definitions if we are in SSA.  Note that we
		 may be called when not in SSA.  For example,
		 final_cleanup calls this function via
		 cleanup_tree_cfg.  */
	      if (gimple_in_ssa_p (cfun))
		release_defs (stmt);

	      gsi_remove (&i, true);
	    }

	  if (gsi_end_p (i))
	    i = gsi_last_bb (bb);
	  else
	    gsi_prev (&i);
	}
    }

  remove_phi_nodes_and_edges_for_unreachable_block (bb);
  bb->il.gimple = NULL;
}


/* Given a basic block BB ending with COND_EXPR or SWITCH_EXPR, and a
   predicate VAL, return the edge that will be taken out of the block.
   If VAL does not match a unique edge, NULL is returned.  */

edge
find_taken_edge (basic_block bb, tree val)
{
  gimple stmt;

  stmt = last_stmt (bb);

  gcc_assert (stmt);
  gcc_assert (is_ctrl_stmt (stmt));

  if (val == NULL)
    return NULL;

  if (!is_gimple_min_invariant (val))
    return NULL;

  if (gimple_code (stmt) == GIMPLE_COND)
    return find_taken_edge_cond_expr (bb, val);

  if (gimple_code (stmt) == GIMPLE_SWITCH)
    return find_taken_edge_switch_expr (bb, val);

  if (computed_goto_p (stmt))
    {
      /* Only optimize if the argument is a label, if the argument is
	 not a label then we can not construct a proper CFG.

         It may be the case that we only need to allow the LABEL_REF to
         appear inside an ADDR_EXPR, but we also allow the LABEL_REF to
         appear inside a LABEL_EXPR just to be safe.  */
      if ((TREE_CODE (val) == ADDR_EXPR || TREE_CODE (val) == LABEL_EXPR)
	  && TREE_CODE (TREE_OPERAND (val, 0)) == LABEL_DECL)
	return find_taken_edge_computed_goto (bb, TREE_OPERAND (val, 0));
      return NULL;
    }

  gcc_unreachable ();
}

/* Given a constant value VAL and the entry block BB to a GOTO_EXPR
   statement, determine which of the outgoing edges will be taken out of the
   block.  Return NULL if either edge may be taken.  */

static edge
find_taken_edge_computed_goto (basic_block bb, tree val)
{
  basic_block dest;
  edge e = NULL;

  dest = label_to_block (val);
  if (dest)
    {
      e = find_edge (bb, dest);
      gcc_assert (e != NULL);
    }

  return e;
}

/* Given a constant value VAL and the entry block BB to a COND_EXPR
   statement, determine which of the two edges will be taken out of the
   block.  Return NULL if either edge may be taken.  */

static edge
find_taken_edge_cond_expr (basic_block bb, tree val)
{
  edge true_edge, false_edge;

  extract_true_false_edges_from_block (bb, &true_edge, &false_edge);

  gcc_assert (TREE_CODE (val) == INTEGER_CST);
  return (integer_zerop (val) ? false_edge : true_edge);
}

/* Given an INTEGER_CST VAL and the entry block BB to a SWITCH_EXPR
   statement, determine which edge will be taken out of the block.  Return
   NULL if any edge may be taken.  */

static edge
find_taken_edge_switch_expr (basic_block bb, tree val)
{
  basic_block dest_bb;
  edge e;
  gimple switch_stmt;
  tree taken_case;

  switch_stmt = last_stmt (bb);
  taken_case = find_case_label_for_value (switch_stmt, val);
  dest_bb = label_to_block (CASE_LABEL (taken_case));

  e = find_edge (bb, dest_bb);
  gcc_assert (e);
  return e;
}


/* Return the CASE_LABEL_EXPR that SWITCH_STMT will take for VAL.
   We can make optimal use here of the fact that the case labels are
   sorted: We can do a binary search for a case matching VAL.  */

static tree
find_case_label_for_value (gimple switch_stmt, tree val)
{
  size_t low, high, n = gimple_switch_num_labels (switch_stmt);
  tree default_case = gimple_switch_default_label (switch_stmt);

  for (low = 0, high = n; high - low > 1; )
    {
      size_t i = (high + low) / 2;
      tree t = gimple_switch_label (switch_stmt, i);
      int cmp;

      /* Cache the result of comparing CASE_LOW and val.  */
      cmp = tree_int_cst_compare (CASE_LOW (t), val);

      if (cmp > 0)
	high = i;
      else
	low = i;

      if (CASE_HIGH (t) == NULL)
	{
	  /* A singe-valued case label.  */
	  if (cmp == 0)
	    return t;
	}
      else
	{
	  /* A case range.  We can only handle integer ranges.  */
	  if (cmp <= 0 && tree_int_cst_compare (CASE_HIGH (t), val) >= 0)
	    return t;
	}
    }

  return default_case;
}


/* Dump a basic block on stderr.  */

void
gimple_debug_bb (basic_block bb)
{
  gimple_dump_bb (bb, stderr, 0, TDF_VOPS|TDF_MEMSYMS);
}


/* Dump basic block with index N on stderr.  */

basic_block
gimple_debug_bb_n (int n)
{
  gimple_debug_bb (BASIC_BLOCK (n));
  return BASIC_BLOCK (n);
}


/* Dump the CFG on stderr.

   FLAGS are the same used by the tree dumping functions
   (see TDF_* in tree-pass.h).  */

void
gimple_debug_cfg (int flags)
{
  gimple_dump_cfg (stderr, flags);
}


/* Dump the program showing basic block boundaries on the given FILE.

   FLAGS are the same used by the tree dumping functions (see TDF_* in
   tree.h).  */

void
gimple_dump_cfg (FILE *file, int flags)
{
  if (flags & TDF_DETAILS)
    {
      dump_function_header (file, current_function_decl, flags);
      fprintf (file, ";; \n%d basic blocks, %d edges, last basic block %d.\n\n",
	       n_basic_blocks, n_edges, last_basic_block);

      brief_dump_cfg (file);
      fprintf (file, "\n");
    }

  if (flags & TDF_STATS)
    dump_cfg_stats (file);

  dump_function_to_file (current_function_decl, file, flags | TDF_BLOCKS);
}


/* Dump CFG statistics on FILE.  */

void
dump_cfg_stats (FILE *file)
{
  static long max_num_merged_labels = 0;
  unsigned long size, total = 0;
  long num_edges;
  basic_block bb;
  const char * const fmt_str   = "%-30s%-13s%12s\n";
  const char * const fmt_str_1 = "%-30s%13d%11lu%c\n";
  const char * const fmt_str_2 = "%-30s%13ld%11lu%c\n";
  const char * const fmt_str_3 = "%-43s%11lu%c\n";
  const char *funcname
    = lang_hooks.decl_printable_name (current_function_decl, 2);


  fprintf (file, "\nCFG Statistics for %s\n\n", funcname);

  fprintf (file, "---------------------------------------------------------\n");
  fprintf (file, fmt_str, "", "  Number of  ", "Memory");
  fprintf (file, fmt_str, "", "  instances  ", "used ");
  fprintf (file, "---------------------------------------------------------\n");

  size = n_basic_blocks * sizeof (struct basic_block_def);
  total += size;
  fprintf (file, fmt_str_1, "Basic blocks", n_basic_blocks,
	   SCALE (size), LABEL (size));

  num_edges = 0;
  FOR_EACH_BB (bb)
    num_edges += EDGE_COUNT (bb->succs);
  size = num_edges * sizeof (struct edge_def);
  total += size;
  fprintf (file, fmt_str_2, "Edges", num_edges, SCALE (size), LABEL (size));

  fprintf (file, "---------------------------------------------------------\n");
  fprintf (file, fmt_str_3, "Total memory used by CFG data", SCALE (total),
	   LABEL (total));
  fprintf (file, "---------------------------------------------------------\n");
  fprintf (file, "\n");

  if (cfg_stats.num_merged_labels > max_num_merged_labels)
    max_num_merged_labels = cfg_stats.num_merged_labels;

  fprintf (file, "Coalesced label blocks: %ld (Max so far: %ld)\n",
	   cfg_stats.num_merged_labels, max_num_merged_labels);

  fprintf (file, "\n");
}


/* Dump CFG statistics on stderr.  Keep extern so that it's always
   linked in the final executable.  */

DEBUG_FUNCTION void
debug_cfg_stats (void)
{
  dump_cfg_stats (stderr);
}


/* Dump the flowgraph to a .vcg FILE.  */

static void
gimple_cfg2vcg (FILE *file)
{
  edge e;
  edge_iterator ei;
  basic_block bb;
  const char *funcname
    = lang_hooks.decl_printable_name (current_function_decl, 2);

  /* Write the file header.  */
  fprintf (file, "graph: { title: \"%s\"\n", funcname);
  fprintf (file, "node: { title: \"ENTRY\" label: \"ENTRY\" }\n");
  fprintf (file, "node: { title: \"EXIT\" label: \"EXIT\" }\n");

  /* Write blocks and edges.  */
  FOR_EACH_EDGE (e, ei, ENTRY_BLOCK_PTR->succs)
    {
      fprintf (file, "edge: { sourcename: \"ENTRY\" targetname: \"%d\"",
	       e->dest->index);

      if (e->flags & EDGE_FAKE)
	fprintf (file, " linestyle: dotted priority: 10");
      else
	fprintf (file, " linestyle: solid priority: 100");

      fprintf (file, " }\n");
    }
  fputc ('\n', file);

  FOR_EACH_BB (bb)
    {
      enum gimple_code head_code, end_code;
      const char *head_name, *end_name;
      int head_line = 0;
      int end_line = 0;
      gimple first = first_stmt (bb);
      gimple last = last_stmt (bb);

      if (first)
	{
	  head_code = gimple_code (first);
	  head_name = gimple_code_name[head_code];
	  head_line = get_lineno (first);
	}
      else
	head_name = "no-statement";

      if (last)
	{
	  end_code = gimple_code (last);
	  end_name = gimple_code_name[end_code];
	  end_line = get_lineno (last);
	}
      else
	end_name = "no-statement";

      fprintf (file, "node: { title: \"%d\" label: \"#%d\\n%s (%d)\\n%s (%d)\"}\n",
	       bb->index, bb->index, head_name, head_line, end_name,
	       end_line);

      FOR_EACH_EDGE (e, ei, bb->succs)
	{
	  if (e->dest == EXIT_BLOCK_PTR)
	    fprintf (file, "edge: { sourcename: \"%d\" targetname: \"EXIT\"", bb->index);
	  else
	    fprintf (file, "edge: { sourcename: \"%d\" targetname: \"%d\"", bb->index, e->dest->index);

	  if (e->flags & EDGE_FAKE)
	    fprintf (file, " priority: 10 linestyle: dotted");
	  else
	    fprintf (file, " priority: 100 linestyle: solid");

	  fprintf (file, " }\n");
	}

      if (bb->next_bb != EXIT_BLOCK_PTR)
	fputc ('\n', file);
    }

  fputs ("}\n\n", file);
}



/*---------------------------------------------------------------------------
			     Miscellaneous helpers
---------------------------------------------------------------------------*/

/* Return true if T represents a stmt that always transfers control.  */

bool
is_ctrl_stmt (gimple t)
{
  switch (gimple_code (t))
    {
    case GIMPLE_COND:
    case GIMPLE_SWITCH:
    case GIMPLE_GOTO:
    case GIMPLE_RETURN:
    case GIMPLE_RESX:
      return true;
    default:
      return false;
    }
}


/* Return true if T is a statement that may alter the flow of control
   (e.g., a call to a non-returning function).  */

bool
is_ctrl_altering_stmt (gimple t)
{
  gcc_assert (t);

  switch (gimple_code (t))
    {
    case GIMPLE_CALL:
      {
	int flags = gimple_call_flags (t);

	/* A non-pure/const call alters flow control if the current
	   function has nonlocal labels.  */
	if (!(flags & (ECF_CONST | ECF_PURE | ECF_LEAF))
	    && cfun->has_nonlocal_label)
	  return true;

	/* A call also alters control flow if it does not return.  */
	if (flags & ECF_NORETURN)
	  return true;

<<<<<<< HEAD
	/* TM ending statements have backedges out of the transaction.
	   Return true so we split the basic block containing
	   them.  */
	if ((flags & ECF_TM_OPS)
	    && is_tm_ending_fndecl (gimple_call_fndecl (t)))
=======
	/* BUILT_IN_RETURN call is same as return statement.  */
	if (gimple_call_builtin_p (t, BUILT_IN_RETURN))
>>>>>>> f61fc398
	  return true;
      }
      break;

    case GIMPLE_EH_DISPATCH:
      /* EH_DISPATCH branches to the individual catch handlers at
	 this level of a try or allowed-exceptions region.  It can
	 fallthru to the next statement as well.  */
      return true;

    case GIMPLE_ASM:
      if (gimple_asm_nlabels (t) > 0)
	return true;
      break;

    CASE_GIMPLE_OMP:
      /* OpenMP directives alter control flow.  */
      return true;

    case GIMPLE_TRANSACTION:
      /* A transaction start alters control flow.  */
      return true;

    default:
      break;
    }

  /* If a statement can throw, it alters control flow.  */
  return stmt_can_throw_internal (t);
}


/* Return true if T is a simple local goto.  */

bool
simple_goto_p (gimple t)
{
  return (gimple_code (t) == GIMPLE_GOTO
	  && TREE_CODE (gimple_goto_dest (t)) == LABEL_DECL);
}


/* Return true if T can make an abnormal transfer of control flow.
   Transfers of control flow associated with EH are excluded.  */

bool
stmt_can_make_abnormal_goto (gimple t)
{
  if (computed_goto_p (t))
    return true;
  if (is_gimple_call (t))
    return (gimple_has_side_effects (t) && cfun->has_nonlocal_label
	    && !(gimple_call_flags (t) & ECF_LEAF));
  return false;
}


/* Return true if STMT should start a new basic block.  PREV_STMT is
   the statement preceding STMT.  It is used when STMT is a label or a
   case label.  Labels should only start a new basic block if their
   previous statement wasn't a label.  Otherwise, sequence of labels
   would generate unnecessary basic blocks that only contain a single
   label.  */

static inline bool
stmt_starts_bb_p (gimple stmt, gimple prev_stmt)
{
  if (stmt == NULL)
    return false;

  /* Labels start a new basic block only if the preceding statement
     wasn't a label of the same type.  This prevents the creation of
     consecutive blocks that have nothing but a single label.  */
  if (gimple_code (stmt) == GIMPLE_LABEL)
    {
      /* Nonlocal and computed GOTO targets always start a new block.  */
      if (DECL_NONLOCAL (gimple_label_label (stmt))
	  || FORCED_LABEL (gimple_label_label (stmt)))
	return true;

      if (prev_stmt && gimple_code (prev_stmt) == GIMPLE_LABEL)
	{
	  if (DECL_NONLOCAL (gimple_label_label (prev_stmt)))
	    return true;

	  cfg_stats.num_merged_labels++;
	  return false;
	}
      else
	return true;
    }

  return false;
}


/* Return true if T should end a basic block.  */

bool
stmt_ends_bb_p (gimple t)
{
  return is_ctrl_stmt (t) || is_ctrl_altering_stmt (t);
}

/* Remove block annotations and other data structures.  */

void
delete_tree_cfg_annotations (void)
{
  label_to_block_map = NULL;
}


/* Return the first statement in basic block BB.  */

gimple
first_stmt (basic_block bb)
{
  gimple_stmt_iterator i = gsi_start_bb (bb);
  gimple stmt = NULL;

  while (!gsi_end_p (i) && is_gimple_debug ((stmt = gsi_stmt (i))))
    {
      gsi_next (&i);
      stmt = NULL;
    }
  return stmt;
}

/* Return the first non-label statement in basic block BB.  */

static gimple
first_non_label_stmt (basic_block bb)
{
  gimple_stmt_iterator i = gsi_start_bb (bb);
  while (!gsi_end_p (i) && gimple_code (gsi_stmt (i)) == GIMPLE_LABEL)
    gsi_next (&i);
  return !gsi_end_p (i) ? gsi_stmt (i) : NULL;
}

/* Return the last statement in basic block BB.  */

gimple
last_stmt (basic_block bb)
{
  gimple_stmt_iterator i = gsi_last_bb (bb);
  gimple stmt = NULL;

  while (!gsi_end_p (i) && is_gimple_debug ((stmt = gsi_stmt (i))))
    {
      gsi_prev (&i);
      stmt = NULL;
    }
  return stmt;
}

/* Return the last statement of an otherwise empty block.  Return NULL
   if the block is totally empty, or if it contains more than one
   statement.  */

gimple
last_and_only_stmt (basic_block bb)
{
  gimple_stmt_iterator i = gsi_last_nondebug_bb (bb);
  gimple last, prev;

  if (gsi_end_p (i))
    return NULL;

  last = gsi_stmt (i);
  gsi_prev_nondebug (&i);
  if (gsi_end_p (i))
    return last;

  /* Empty statements should no longer appear in the instruction stream.
     Everything that might have appeared before should be deleted by
     remove_useless_stmts, and the optimizers should just gsi_remove
     instead of smashing with build_empty_stmt.

     Thus the only thing that should appear here in a block containing
     one executable statement is a label.  */
  prev = gsi_stmt (i);
  if (gimple_code (prev) == GIMPLE_LABEL)
    return last;
  else
    return NULL;
}

/* Reinstall those PHI arguments queued in OLD_EDGE to NEW_EDGE.  */

static void
reinstall_phi_args (edge new_edge, edge old_edge)
{
  edge_var_map_vector v;
  edge_var_map *vm;
  int i;
  gimple_stmt_iterator phis;

  v = redirect_edge_var_map_vector (old_edge);
  if (!v)
    return;

  for (i = 0, phis = gsi_start_phis (new_edge->dest);
       VEC_iterate (edge_var_map, v, i, vm) && !gsi_end_p (phis);
       i++, gsi_next (&phis))
    {
      gimple phi = gsi_stmt (phis);
      tree result = redirect_edge_var_map_result (vm);
      tree arg = redirect_edge_var_map_def (vm);

      gcc_assert (result == gimple_phi_result (phi));

      add_phi_arg (phi, arg, new_edge, redirect_edge_var_map_location (vm));
    }

  redirect_edge_var_map_clear (old_edge);
}

/* Returns the basic block after which the new basic block created
   by splitting edge EDGE_IN should be placed.  Tries to keep the new block
   near its "logical" location.  This is of most help to humans looking
   at debugging dumps.  */

static basic_block
split_edge_bb_loc (edge edge_in)
{
  basic_block dest = edge_in->dest;
  basic_block dest_prev = dest->prev_bb;

  if (dest_prev)
    {
      edge e = find_edge (dest_prev, dest);
      if (e && !(e->flags & EDGE_COMPLEX))
	return edge_in->src;
    }
  return dest_prev;
}

/* Split a (typically critical) edge EDGE_IN.  Return the new block.
   Abort on abnormal edges.  */

static basic_block
gimple_split_edge (edge edge_in)
{
  basic_block new_bb, after_bb, dest;
  edge new_edge, e;

  /* Abnormal edges cannot be split.  */
  gcc_assert (!(edge_in->flags & EDGE_ABNORMAL));

  dest = edge_in->dest;

  after_bb = split_edge_bb_loc (edge_in);

  new_bb = create_empty_bb (after_bb);
  new_bb->frequency = EDGE_FREQUENCY (edge_in);
  new_bb->count = edge_in->count;
  new_edge = make_edge (new_bb, dest, EDGE_FALLTHRU);
  new_edge->probability = REG_BR_PROB_BASE;
  new_edge->count = edge_in->count;

  e = redirect_edge_and_branch (edge_in, new_bb);
  gcc_assert (e == edge_in);
  reinstall_phi_args (new_edge, e);

  return new_bb;
}


/* Verify properties of the address expression T with base object BASE.  */

static tree
verify_address (tree t, tree base)
{
  bool old_constant;
  bool old_side_effects;
  bool new_constant;
  bool new_side_effects;

  old_constant = TREE_CONSTANT (t);
  old_side_effects = TREE_SIDE_EFFECTS (t);

  recompute_tree_invariant_for_addr_expr (t);
  new_side_effects = TREE_SIDE_EFFECTS (t);
  new_constant = TREE_CONSTANT (t);

  if (old_constant != new_constant)
    {
      error ("constant not recomputed when ADDR_EXPR changed");
      return t;
    }
  if (old_side_effects != new_side_effects)
    {
      error ("side effects not recomputed when ADDR_EXPR changed");
      return t;
    }

  if (!(TREE_CODE (base) == VAR_DECL
	|| TREE_CODE (base) == PARM_DECL
	|| TREE_CODE (base) == RESULT_DECL))
    return NULL_TREE;

  if (DECL_GIMPLE_REG_P (base))
    {
      error ("DECL_GIMPLE_REG_P set on a variable with address taken");
      return base;
    }

  return NULL_TREE;
}

/* Callback for walk_tree, check that all elements with address taken are
   properly noticed as such.  The DATA is an int* that is 1 if TP was seen
   inside a PHI node.  */

static tree
verify_expr (tree *tp, int *walk_subtrees, void *data ATTRIBUTE_UNUSED)
{
  tree t = *tp, x;

  if (TYPE_P (t))
    *walk_subtrees = 0;

  /* Check operand N for being valid GIMPLE and give error MSG if not.  */
#define CHECK_OP(N, MSG) \
  do { if (!is_gimple_val (TREE_OPERAND (t, N)))		\
       { error (MSG); return TREE_OPERAND (t, N); }} while (0)

  switch (TREE_CODE (t))
    {
    case SSA_NAME:
      if (SSA_NAME_IN_FREE_LIST (t))
	{
	  error ("SSA name in freelist but still referenced");
	  return *tp;
	}
      break;

    case INDIRECT_REF:
      error ("INDIRECT_REF in gimple IL");
      return t;

    case MEM_REF:
      x = TREE_OPERAND (t, 0);
      if (!POINTER_TYPE_P (TREE_TYPE (x))
	  || !is_gimple_mem_ref_addr (x))
	{
	  error ("invalid first operand of MEM_REF");
	  return x;
	}
      if (TREE_CODE (TREE_OPERAND (t, 1)) != INTEGER_CST
	  || !POINTER_TYPE_P (TREE_TYPE (TREE_OPERAND (t, 1))))
	{
	  error ("invalid offset operand of MEM_REF");
	  return TREE_OPERAND (t, 1);
	}
      if (TREE_CODE (x) == ADDR_EXPR
	  && (x = verify_address (x, TREE_OPERAND (x, 0))))
	return x;
      *walk_subtrees = 0;
      break;

    case ASSERT_EXPR:
      x = fold (ASSERT_EXPR_COND (t));
      if (x == boolean_false_node)
	{
	  error ("ASSERT_EXPR with an always-false condition");
	  return *tp;
	}
      break;

    case MODIFY_EXPR:
      error ("MODIFY_EXPR not expected while having tuples");
      return *tp;

    case ADDR_EXPR:
      {
	tree tem;

	gcc_assert (is_gimple_address (t));

	/* Skip any references (they will be checked when we recurse down the
	   tree) and ensure that any variable used as a prefix is marked
	   addressable.  */
	for (x = TREE_OPERAND (t, 0);
	     handled_component_p (x);
	     x = TREE_OPERAND (x, 0))
	  ;

	if ((tem = verify_address (t, x)))
	  return tem;

	if (!(TREE_CODE (x) == VAR_DECL
	      || TREE_CODE (x) == PARM_DECL
	      || TREE_CODE (x) == RESULT_DECL))
	  return NULL;

	if (!TREE_ADDRESSABLE (x))
	  {
	    error ("address taken, but ADDRESSABLE bit not set");
	    return x;
	  }

	break;
      }

    case COND_EXPR:
      x = COND_EXPR_COND (t);
      if (!INTEGRAL_TYPE_P (TREE_TYPE (x)))
	{
	  error ("non-integral used in condition");
	  return x;
	}
      if (!is_gimple_condexpr (x))
        {
	  error ("invalid conditional operand");
	  return x;
	}
      break;

    case NON_LVALUE_EXPR:
    case TRUTH_NOT_EXPR:
      gcc_unreachable ();

    CASE_CONVERT:
    case FIX_TRUNC_EXPR:
    case FLOAT_EXPR:
    case NEGATE_EXPR:
    case ABS_EXPR:
    case BIT_NOT_EXPR:
      CHECK_OP (0, "invalid operand to unary operator");
      break;

    case REALPART_EXPR:
    case IMAGPART_EXPR:
    case COMPONENT_REF:
    case ARRAY_REF:
    case ARRAY_RANGE_REF:
    case BIT_FIELD_REF:
    case VIEW_CONVERT_EXPR:
      /* We have a nest of references.  Verify that each of the operands
	 that determine where to reference is either a constant or a variable,
	 verify that the base is valid, and then show we've already checked
	 the subtrees.  */
      while (handled_component_p (t))
	{
	  if (TREE_CODE (t) == COMPONENT_REF && TREE_OPERAND (t, 2))
	    CHECK_OP (2, "invalid COMPONENT_REF offset operator");
	  else if (TREE_CODE (t) == ARRAY_REF
		   || TREE_CODE (t) == ARRAY_RANGE_REF)
	    {
	      CHECK_OP (1, "invalid array index");
	      if (TREE_OPERAND (t, 2))
		CHECK_OP (2, "invalid array lower bound");
	      if (TREE_OPERAND (t, 3))
		CHECK_OP (3, "invalid array stride");
	    }
	  else if (TREE_CODE (t) == BIT_FIELD_REF)
	    {
	      if (!host_integerp (TREE_OPERAND (t, 1), 1)
		  || !host_integerp (TREE_OPERAND (t, 2), 1))
		{
		  error ("invalid position or size operand to BIT_FIELD_REF");
		  return t;
		}
	      else if (INTEGRAL_TYPE_P (TREE_TYPE (t))
		       && (TYPE_PRECISION (TREE_TYPE (t))
			   != TREE_INT_CST_LOW (TREE_OPERAND (t, 1))))
		{
		  error ("integral result type precision does not match "
			 "field size of BIT_FIELD_REF");
		  return t;
		}
	      if (!INTEGRAL_TYPE_P (TREE_TYPE (t))
		  && (GET_MODE_PRECISION (TYPE_MODE (TREE_TYPE (t)))
		      != TREE_INT_CST_LOW (TREE_OPERAND (t, 1))))
		{
		  error ("mode precision of non-integral result does not "
			 "match field size of BIT_FIELD_REF");
		  return t;
		}
	    }

	  t = TREE_OPERAND (t, 0);
	}

      if (!is_gimple_min_invariant (t) && !is_gimple_lvalue (t))
	{
	  error ("invalid reference prefix");
	  return t;
	}
      *walk_subtrees = 0;
      break;
    case PLUS_EXPR:
    case MINUS_EXPR:
      /* PLUS_EXPR and MINUS_EXPR don't work on pointers, they should be done using
	 POINTER_PLUS_EXPR. */
      if (POINTER_TYPE_P (TREE_TYPE (t)))
	{
	  error ("invalid operand to plus/minus, type is a pointer");
	  return t;
	}
      CHECK_OP (0, "invalid operand to binary operator");
      CHECK_OP (1, "invalid operand to binary operator");
      break;

    case POINTER_PLUS_EXPR:
      /* Check to make sure the first operand is a pointer or reference type. */
      if (!POINTER_TYPE_P (TREE_TYPE (TREE_OPERAND (t, 0))))
	{
	  error ("invalid operand to pointer plus, first operand is not a pointer");
	  return t;
	}
      /* Check to make sure the second operand is a ptrofftype.  */
      if (!ptrofftype_p (TREE_TYPE (TREE_OPERAND (t, 1))))
	{
	  error ("invalid operand to pointer plus, second operand is not an "
		 "integer type of appropriate width");
	  return t;
	}
      /* FALLTHROUGH */
    case LT_EXPR:
    case LE_EXPR:
    case GT_EXPR:
    case GE_EXPR:
    case EQ_EXPR:
    case NE_EXPR:
    case UNORDERED_EXPR:
    case ORDERED_EXPR:
    case UNLT_EXPR:
    case UNLE_EXPR:
    case UNGT_EXPR:
    case UNGE_EXPR:
    case UNEQ_EXPR:
    case LTGT_EXPR:
    case MULT_EXPR:
    case TRUNC_DIV_EXPR:
    case CEIL_DIV_EXPR:
    case FLOOR_DIV_EXPR:
    case ROUND_DIV_EXPR:
    case TRUNC_MOD_EXPR:
    case CEIL_MOD_EXPR:
    case FLOOR_MOD_EXPR:
    case ROUND_MOD_EXPR:
    case RDIV_EXPR:
    case EXACT_DIV_EXPR:
    case MIN_EXPR:
    case MAX_EXPR:
    case LSHIFT_EXPR:
    case RSHIFT_EXPR:
    case LROTATE_EXPR:
    case RROTATE_EXPR:
    case BIT_IOR_EXPR:
    case BIT_XOR_EXPR:
    case BIT_AND_EXPR:
      CHECK_OP (0, "invalid operand to binary operator");
      CHECK_OP (1, "invalid operand to binary operator");
      break;

    case CONSTRUCTOR:
      if (TREE_CONSTANT (t) && TREE_CODE (TREE_TYPE (t)) == VECTOR_TYPE)
	*walk_subtrees = 0;
      break;

    case CASE_LABEL_EXPR:
      if (CASE_CHAIN (t))
	{
	  error ("invalid CASE_CHAIN");
	  return t;
	}
      break;

    default:
      break;
    }
  return NULL;

#undef CHECK_OP
}


/* Verify if EXPR is either a GIMPLE ID or a GIMPLE indirect reference.
   Returns true if there is an error, otherwise false.  */

static bool
verify_types_in_gimple_min_lval (tree expr)
{
  tree op;

  if (is_gimple_id (expr))
    return false;

  if (TREE_CODE (expr) != TARGET_MEM_REF
      && TREE_CODE (expr) != MEM_REF)
    {
      error ("invalid expression for min lvalue");
      return true;
    }

  /* TARGET_MEM_REFs are strange beasts.  */
  if (TREE_CODE (expr) == TARGET_MEM_REF)
    return false;

  op = TREE_OPERAND (expr, 0);
  if (!is_gimple_val (op))
    {
      error ("invalid operand in indirect reference");
      debug_generic_stmt (op);
      return true;
    }
  /* Memory references now generally can involve a value conversion.  */

  return false;
}

/* Verify if EXPR is a valid GIMPLE reference expression.  If
   REQUIRE_LVALUE is true verifies it is an lvalue.  Returns true
   if there is an error, otherwise false.  */

static bool
verify_types_in_gimple_reference (tree expr, bool require_lvalue)
{
  while (handled_component_p (expr))
    {
      tree op = TREE_OPERAND (expr, 0);

      if (TREE_CODE (expr) == ARRAY_REF
	  || TREE_CODE (expr) == ARRAY_RANGE_REF)
	{
	  if (!is_gimple_val (TREE_OPERAND (expr, 1))
	      || (TREE_OPERAND (expr, 2)
		  && !is_gimple_val (TREE_OPERAND (expr, 2)))
	      || (TREE_OPERAND (expr, 3)
		  && !is_gimple_val (TREE_OPERAND (expr, 3))))
	    {
	      error ("invalid operands to array reference");
	      debug_generic_stmt (expr);
	      return true;
	    }
	}

      /* Verify if the reference array element types are compatible.  */
      if (TREE_CODE (expr) == ARRAY_REF
	  && !useless_type_conversion_p (TREE_TYPE (expr),
					 TREE_TYPE (TREE_TYPE (op))))
	{
	  error ("type mismatch in array reference");
	  debug_generic_stmt (TREE_TYPE (expr));
	  debug_generic_stmt (TREE_TYPE (TREE_TYPE (op)));
	  return true;
	}
      if (TREE_CODE (expr) == ARRAY_RANGE_REF
	  && !useless_type_conversion_p (TREE_TYPE (TREE_TYPE (expr)),
					 TREE_TYPE (TREE_TYPE (op))))
	{
	  error ("type mismatch in array range reference");
	  debug_generic_stmt (TREE_TYPE (TREE_TYPE (expr)));
	  debug_generic_stmt (TREE_TYPE (TREE_TYPE (op)));
	  return true;
	}

      if ((TREE_CODE (expr) == REALPART_EXPR
	   || TREE_CODE (expr) == IMAGPART_EXPR)
	  && !useless_type_conversion_p (TREE_TYPE (expr),
					 TREE_TYPE (TREE_TYPE (op))))
	{
	  error ("type mismatch in real/imagpart reference");
	  debug_generic_stmt (TREE_TYPE (expr));
	  debug_generic_stmt (TREE_TYPE (TREE_TYPE (op)));
	  return true;
	}

      if (TREE_CODE (expr) == COMPONENT_REF
	  && !useless_type_conversion_p (TREE_TYPE (expr),
					 TREE_TYPE (TREE_OPERAND (expr, 1))))
	{
	  error ("type mismatch in component reference");
	  debug_generic_stmt (TREE_TYPE (expr));
	  debug_generic_stmt (TREE_TYPE (TREE_OPERAND (expr, 1)));
	  return true;
	}

      if (TREE_CODE (expr) == VIEW_CONVERT_EXPR)
	{
	  /* For VIEW_CONVERT_EXPRs which are allowed here too, we only check
	     that their operand is not an SSA name or an invariant when
	     requiring an lvalue (this usually means there is a SRA or IPA-SRA
	     bug).  Otherwise there is nothing to verify, gross mismatches at
	     most invoke undefined behavior.  */
	  if (require_lvalue
	      && (TREE_CODE (op) == SSA_NAME
		  || is_gimple_min_invariant (op)))
	    {
	      error ("conversion of an SSA_NAME on the left hand side");
	      debug_generic_stmt (expr);
	      return true;
	    }
	  else if (TREE_CODE (op) == SSA_NAME
		   && TYPE_SIZE (TREE_TYPE (expr)) != TYPE_SIZE (TREE_TYPE (op)))
	    {
	      error ("conversion of register to a different size");
	      debug_generic_stmt (expr);
	      return true;
	    }
	  else if (!handled_component_p (op))
	    return false;
	}

      expr = op;
    }

  if (TREE_CODE (expr) == MEM_REF)
    {
      if (!is_gimple_mem_ref_addr (TREE_OPERAND (expr, 0)))
	{
	  error ("invalid address operand in MEM_REF");
	  debug_generic_stmt (expr);
	  return true;
	}
      if (TREE_CODE (TREE_OPERAND (expr, 1)) != INTEGER_CST
	  || !POINTER_TYPE_P (TREE_TYPE (TREE_OPERAND (expr, 1))))
	{
	  error ("invalid offset operand in MEM_REF");
	  debug_generic_stmt (expr);
	  return true;
	}
    }
  else if (TREE_CODE (expr) == TARGET_MEM_REF)
    {
      if (!TMR_BASE (expr)
	  || !is_gimple_mem_ref_addr (TMR_BASE (expr)))
	{
	  error ("invalid address operand in TARGET_MEM_REF");
	  return true;
	}
      if (!TMR_OFFSET (expr)
	  || TREE_CODE (TMR_OFFSET (expr)) != INTEGER_CST
	  || !POINTER_TYPE_P (TREE_TYPE (TMR_OFFSET (expr))))
	{
	  error ("invalid offset operand in TARGET_MEM_REF");
	  debug_generic_stmt (expr);
	  return true;
	}
    }

  return ((require_lvalue || !is_gimple_min_invariant (expr))
	  && verify_types_in_gimple_min_lval (expr));
}

/* Returns true if there is one pointer type in TYPE_POINTER_TO (SRC_OBJ)
   list of pointer-to types that is trivially convertible to DEST.  */

static bool
one_pointer_to_useless_type_conversion_p (tree dest, tree src_obj)
{
  tree src;

  if (!TYPE_POINTER_TO (src_obj))
    return true;

  for (src = TYPE_POINTER_TO (src_obj); src; src = TYPE_NEXT_PTR_TO (src))
    if (useless_type_conversion_p (dest, src))
      return true;

  return false;
}

/* Return true if TYPE1 is a fixed-point type and if conversions to and
   from TYPE2 can be handled by FIXED_CONVERT_EXPR.  */

static bool
valid_fixed_convert_types_p (tree type1, tree type2)
{
  return (FIXED_POINT_TYPE_P (type1)
	  && (INTEGRAL_TYPE_P (type2)
	      || SCALAR_FLOAT_TYPE_P (type2)
	      || FIXED_POINT_TYPE_P (type2)));
}

/* Verify the contents of a GIMPLE_CALL STMT.  Returns true when there
   is a problem, otherwise false.  */

static bool
verify_gimple_call (gimple stmt)
{
  tree fn = gimple_call_fn (stmt);
  tree fntype, fndecl;
  unsigned i;

  if (gimple_call_internal_p (stmt))
    {
      if (fn)
	{
	  error ("gimple call has two targets");
	  debug_generic_stmt (fn);
	  return true;
	}
    }
  else
    {
      if (!fn)
	{
	  error ("gimple call has no target");
	  return true;
	}
    }

  if (fn && !is_gimple_call_addr (fn))
    {
      error ("invalid function in gimple call");
      debug_generic_stmt (fn);
      return true;
    }

  if (fn
      && (!POINTER_TYPE_P (TREE_TYPE (fn))
	  || (TREE_CODE (TREE_TYPE (TREE_TYPE (fn))) != FUNCTION_TYPE
	      && TREE_CODE (TREE_TYPE (TREE_TYPE (fn))) != METHOD_TYPE)))
    {
      error ("non-function in gimple call");
      return true;
    }

   fndecl = gimple_call_fndecl (stmt);
   if (fndecl
       && TREE_CODE (fndecl) == FUNCTION_DECL
       && DECL_LOOPING_CONST_OR_PURE_P (fndecl)
       && !DECL_PURE_P (fndecl)
       && !TREE_READONLY (fndecl))
     {
       error ("invalid pure const state for function");
       return true;
     }

  if (gimple_call_lhs (stmt)
      && (!is_gimple_lvalue (gimple_call_lhs (stmt))
	  || verify_types_in_gimple_reference (gimple_call_lhs (stmt), true)))
    {
      error ("invalid LHS in gimple call");
      return true;
    }

  if (gimple_call_lhs (stmt) && gimple_call_noreturn_p (stmt))
    {
      error ("LHS in noreturn call");
      return true;
    }

  fntype = gimple_call_fntype (stmt);
  if (fntype
      && gimple_call_lhs (stmt)
      && !useless_type_conversion_p (TREE_TYPE (gimple_call_lhs (stmt)),
				     TREE_TYPE (fntype))
      /* ???  At least C++ misses conversions at assignments from
	 void * call results.
	 ???  Java is completely off.  Especially with functions
	 returning java.lang.Object.
	 For now simply allow arbitrary pointer type conversions.  */
      && !(POINTER_TYPE_P (TREE_TYPE (gimple_call_lhs (stmt)))
	   && POINTER_TYPE_P (TREE_TYPE (fntype))))
    {
      error ("invalid conversion in gimple call");
      debug_generic_stmt (TREE_TYPE (gimple_call_lhs (stmt)));
      debug_generic_stmt (TREE_TYPE (fntype));
      return true;
    }

  if (gimple_call_chain (stmt)
      && !is_gimple_val (gimple_call_chain (stmt)))
    {
      error ("invalid static chain in gimple call");
      debug_generic_stmt (gimple_call_chain (stmt));
      return true;
    }

  /* If there is a static chain argument, this should not be an indirect
     call, and the decl should have DECL_STATIC_CHAIN set.  */
  if (gimple_call_chain (stmt))
    {
      if (!gimple_call_fndecl (stmt))
	{
	  error ("static chain in indirect gimple call");
	  return true;
	}
      fn = TREE_OPERAND (fn, 0);

      if (!DECL_STATIC_CHAIN (fn))
	{
	  error ("static chain with function that doesn%'t use one");
	  return true;
	}
    }

  /* ???  The C frontend passes unpromoted arguments in case it
     didn't see a function declaration before the call.  So for now
     leave the call arguments mostly unverified.  Once we gimplify
     unit-at-a-time we have a chance to fix this.  */

  for (i = 0; i < gimple_call_num_args (stmt); ++i)
    {
      tree arg = gimple_call_arg (stmt, i);
      if ((is_gimple_reg_type (TREE_TYPE (arg))
	   && !is_gimple_val (arg))
	  || (!is_gimple_reg_type (TREE_TYPE (arg))
	      && !is_gimple_lvalue (arg)))
	{
	  error ("invalid argument to gimple call");
	  debug_generic_expr (arg);
	  return true;
	}
    }

  return false;
}

/* Verifies the gimple comparison with the result type TYPE and
   the operands OP0 and OP1.  */

static bool
verify_gimple_comparison (tree type, tree op0, tree op1)
{
  tree op0_type = TREE_TYPE (op0);
  tree op1_type = TREE_TYPE (op1);

  if (!is_gimple_val (op0) || !is_gimple_val (op1))
    {
      error ("invalid operands in gimple comparison");
      return true;
    }

  /* For comparisons we do not have the operations type as the
     effective type the comparison is carried out in.  Instead
     we require that either the first operand is trivially
     convertible into the second, or the other way around.
     Because we special-case pointers to void we allow
     comparisons of pointers with the same mode as well.  */
  if (!useless_type_conversion_p (op0_type, op1_type)
      && !useless_type_conversion_p (op1_type, op0_type)
      && (!POINTER_TYPE_P (op0_type)
	  || !POINTER_TYPE_P (op1_type)
	  || TYPE_MODE (op0_type) != TYPE_MODE (op1_type)))
    {
      error ("mismatching comparison operand types");
      debug_generic_expr (op0_type);
      debug_generic_expr (op1_type);
      return true;
    }

  /* The resulting type of a comparison may be an effective boolean type.  */
  if (INTEGRAL_TYPE_P (type)
      && (TREE_CODE (type) == BOOLEAN_TYPE
	  || TYPE_PRECISION (type) == 1))
    ;
  /* Or an integer vector type with the same size and element count
     as the comparison operand types.  */
  else if (TREE_CODE (type) == VECTOR_TYPE
	   && TREE_CODE (TREE_TYPE (type)) == INTEGER_TYPE)
    {
      if (TREE_CODE (op0_type) != VECTOR_TYPE
	  || TREE_CODE (op1_type) != VECTOR_TYPE)
        {
          error ("non-vector operands in vector comparison");
          debug_generic_expr (op0_type);
          debug_generic_expr (op1_type);
          return true;
        }

      if (TYPE_VECTOR_SUBPARTS (type) != TYPE_VECTOR_SUBPARTS (op0_type)
	  || (GET_MODE_SIZE (TYPE_MODE (type))
	      != GET_MODE_SIZE (TYPE_MODE (op0_type))))
        {
          error ("invalid vector comparison resulting type");
          debug_generic_expr (type);
          return true;
        }
    }
  else
    {
      error ("bogus comparison result type");
      debug_generic_expr (type);
      return true;
    }

  return false;
}

/* Verify a gimple assignment statement STMT with an unary rhs.
   Returns true if anything is wrong.  */

static bool
verify_gimple_assign_unary (gimple stmt)
{
  enum tree_code rhs_code = gimple_assign_rhs_code (stmt);
  tree lhs = gimple_assign_lhs (stmt);
  tree lhs_type = TREE_TYPE (lhs);
  tree rhs1 = gimple_assign_rhs1 (stmt);
  tree rhs1_type = TREE_TYPE (rhs1);

  if (!is_gimple_reg (lhs))
    {
      error ("non-register as LHS of unary operation");
      return true;
    }

  if (!is_gimple_val (rhs1))
    {
      error ("invalid operand in unary operation");
      return true;
    }

  /* First handle conversions.  */
  switch (rhs_code)
    {
    CASE_CONVERT:
      {
	/* Allow conversions between integral types and pointers only if
	   there is no sign or zero extension involved.
	   For targets were the precision of ptrofftype doesn't match that
	   of pointers we need to allow arbitrary conversions from and
	   to ptrofftype.  */
	if ((POINTER_TYPE_P (lhs_type)
	     && INTEGRAL_TYPE_P (rhs1_type)
	     && (TYPE_PRECISION (lhs_type) >= TYPE_PRECISION (rhs1_type)
		 || ptrofftype_p (rhs1_type)))
	    || (POINTER_TYPE_P (rhs1_type)
		&& INTEGRAL_TYPE_P (lhs_type)
		&& (TYPE_PRECISION (rhs1_type) >= TYPE_PRECISION (lhs_type)
		    || ptrofftype_p (sizetype))))
	  return false;

	/* Allow conversion from integer to offset type and vice versa.  */
	if ((TREE_CODE (lhs_type) == OFFSET_TYPE
	     && TREE_CODE (rhs1_type) == INTEGER_TYPE)
	    || (TREE_CODE (lhs_type) == INTEGER_TYPE
		&& TREE_CODE (rhs1_type) == OFFSET_TYPE))
	  return false;

	/* Otherwise assert we are converting between types of the
	   same kind.  */
	if (INTEGRAL_TYPE_P (lhs_type) != INTEGRAL_TYPE_P (rhs1_type))
	  {
	    error ("invalid types in nop conversion");
	    debug_generic_expr (lhs_type);
	    debug_generic_expr (rhs1_type);
	    return true;
	  }

	return false;
      }

    case ADDR_SPACE_CONVERT_EXPR:
      {
	if (!POINTER_TYPE_P (rhs1_type) || !POINTER_TYPE_P (lhs_type)
	    || (TYPE_ADDR_SPACE (TREE_TYPE (rhs1_type))
		== TYPE_ADDR_SPACE (TREE_TYPE (lhs_type))))
	  {
	    error ("invalid types in address space conversion");
	    debug_generic_expr (lhs_type);
	    debug_generic_expr (rhs1_type);
	    return true;
	  }

	return false;
      }

    case FIXED_CONVERT_EXPR:
      {
	if (!valid_fixed_convert_types_p (lhs_type, rhs1_type)
	    && !valid_fixed_convert_types_p (rhs1_type, lhs_type))
	  {
	    error ("invalid types in fixed-point conversion");
	    debug_generic_expr (lhs_type);
	    debug_generic_expr (rhs1_type);
	    return true;
	  }

	return false;
      }

    case FLOAT_EXPR:
      {
	if (!INTEGRAL_TYPE_P (rhs1_type) || !SCALAR_FLOAT_TYPE_P (lhs_type))
	  {
	    error ("invalid types in conversion to floating point");
	    debug_generic_expr (lhs_type);
	    debug_generic_expr (rhs1_type);
	    return true;
	  }

        return false;
      }

    case FIX_TRUNC_EXPR:
      {
	if (!INTEGRAL_TYPE_P (lhs_type) || !SCALAR_FLOAT_TYPE_P (rhs1_type))
	  {
	    error ("invalid types in conversion to integer");
	    debug_generic_expr (lhs_type);
	    debug_generic_expr (rhs1_type);
	    return true;
	  }

        return false;
      }

    case VEC_UNPACK_HI_EXPR:
    case VEC_UNPACK_LO_EXPR:
    case REDUC_MAX_EXPR:
    case REDUC_MIN_EXPR:
    case REDUC_PLUS_EXPR:
    case VEC_UNPACK_FLOAT_HI_EXPR:
    case VEC_UNPACK_FLOAT_LO_EXPR:
      /* FIXME.  */
      return false;

    case NEGATE_EXPR:
    case ABS_EXPR:
    case BIT_NOT_EXPR:
    case PAREN_EXPR:
    case NON_LVALUE_EXPR:
    case CONJ_EXPR:
      break;

    default:
      gcc_unreachable ();
    }

  /* For the remaining codes assert there is no conversion involved.  */
  if (!useless_type_conversion_p (lhs_type, rhs1_type))
    {
      error ("non-trivial conversion in unary operation");
      debug_generic_expr (lhs_type);
      debug_generic_expr (rhs1_type);
      return true;
    }

  return false;
}

/* Verify a gimple assignment statement STMT with a binary rhs.
   Returns true if anything is wrong.  */

static bool
verify_gimple_assign_binary (gimple stmt)
{
  enum tree_code rhs_code = gimple_assign_rhs_code (stmt);
  tree lhs = gimple_assign_lhs (stmt);
  tree lhs_type = TREE_TYPE (lhs);
  tree rhs1 = gimple_assign_rhs1 (stmt);
  tree rhs1_type = TREE_TYPE (rhs1);
  tree rhs2 = gimple_assign_rhs2 (stmt);
  tree rhs2_type = TREE_TYPE (rhs2);

  if (!is_gimple_reg (lhs))
    {
      error ("non-register as LHS of binary operation");
      return true;
    }

  if (!is_gimple_val (rhs1)
      || !is_gimple_val (rhs2))
    {
      error ("invalid operands in binary operation");
      return true;
    }

  /* First handle operations that involve different types.  */
  switch (rhs_code)
    {
    case COMPLEX_EXPR:
      {
	if (TREE_CODE (lhs_type) != COMPLEX_TYPE
	    || !(INTEGRAL_TYPE_P (rhs1_type)
	         || SCALAR_FLOAT_TYPE_P (rhs1_type))
	    || !(INTEGRAL_TYPE_P (rhs2_type)
	         || SCALAR_FLOAT_TYPE_P (rhs2_type)))
	  {
	    error ("type mismatch in complex expression");
	    debug_generic_expr (lhs_type);
	    debug_generic_expr (rhs1_type);
	    debug_generic_expr (rhs2_type);
	    return true;
	  }

	return false;
      }

    case LSHIFT_EXPR:
    case RSHIFT_EXPR:
    case LROTATE_EXPR:
    case RROTATE_EXPR:
      {
	/* Shifts and rotates are ok on integral types, fixed point
	   types and integer vector types.  */
	if ((!INTEGRAL_TYPE_P (rhs1_type)
	     && !FIXED_POINT_TYPE_P (rhs1_type)
	     && !(TREE_CODE (rhs1_type) == VECTOR_TYPE
		  && INTEGRAL_TYPE_P (TREE_TYPE (rhs1_type))))
	    || (!INTEGRAL_TYPE_P (rhs2_type)
		/* Vector shifts of vectors are also ok.  */
		&& !(TREE_CODE (rhs1_type) == VECTOR_TYPE
		     && INTEGRAL_TYPE_P (TREE_TYPE (rhs1_type))
		     && TREE_CODE (rhs2_type) == VECTOR_TYPE
		     && INTEGRAL_TYPE_P (TREE_TYPE (rhs2_type))))
	    || !useless_type_conversion_p (lhs_type, rhs1_type))
	  {
	    error ("type mismatch in shift expression");
	    debug_generic_expr (lhs_type);
	    debug_generic_expr (rhs1_type);
	    debug_generic_expr (rhs2_type);
	    return true;
	  }

	return false;
      }

    case VEC_LSHIFT_EXPR:
    case VEC_RSHIFT_EXPR:
      {
	if (TREE_CODE (rhs1_type) != VECTOR_TYPE
	    || !(INTEGRAL_TYPE_P (TREE_TYPE (rhs1_type))
		 || POINTER_TYPE_P (TREE_TYPE (rhs1_type))
		 || FIXED_POINT_TYPE_P (TREE_TYPE (rhs1_type))
		 || SCALAR_FLOAT_TYPE_P (TREE_TYPE (rhs1_type)))
	    || (!INTEGRAL_TYPE_P (rhs2_type)
		&& (TREE_CODE (rhs2_type) != VECTOR_TYPE
		    || !INTEGRAL_TYPE_P (TREE_TYPE (rhs2_type))))
	    || !useless_type_conversion_p (lhs_type, rhs1_type))
	  {
	    error ("type mismatch in vector shift expression");
	    debug_generic_expr (lhs_type);
	    debug_generic_expr (rhs1_type);
	    debug_generic_expr (rhs2_type);
	    return true;
	  }
	/* For shifting a vector of non-integral components we
	   only allow shifting by a constant multiple of the element size.  */
	if (!INTEGRAL_TYPE_P (TREE_TYPE (rhs1_type))
	    && (TREE_CODE (rhs2) != INTEGER_CST
		|| !div_if_zero_remainder (EXACT_DIV_EXPR, rhs2,
					   TYPE_SIZE (TREE_TYPE (rhs1_type)))))
	  {
	    error ("non-element sized vector shift of floating point vector");
	    return true;
	  }

	return false;
      }

    case PLUS_EXPR:
    case MINUS_EXPR:
      {
	/* We use regular PLUS_EXPR and MINUS_EXPR for vectors.
	   ???  This just makes the checker happy and may not be what is
	   intended.  */
	if (TREE_CODE (lhs_type) == VECTOR_TYPE
	    && POINTER_TYPE_P (TREE_TYPE (lhs_type)))
	  {
	    if (TREE_CODE (rhs1_type) != VECTOR_TYPE
		|| TREE_CODE (rhs2_type) != VECTOR_TYPE)
	      {
		error ("invalid non-vector operands to vector valued plus");
		return true;
	      }
	    lhs_type = TREE_TYPE (lhs_type);
	    rhs1_type = TREE_TYPE (rhs1_type);
	    rhs2_type = TREE_TYPE (rhs2_type);
	    /* PLUS_EXPR is commutative, so we might end up canonicalizing
	       the pointer to 2nd place.  */
	    if (POINTER_TYPE_P (rhs2_type))
	      {
		tree tem = rhs1_type;
		rhs1_type = rhs2_type;
		rhs2_type = tem;
	      }
	    goto do_pointer_plus_expr_check;
	  }
	if (POINTER_TYPE_P (lhs_type)
	    || POINTER_TYPE_P (rhs1_type)
	    || POINTER_TYPE_P (rhs2_type))
	  {
	    error ("invalid (pointer) operands to plus/minus");
	    return true;
	  }

	/* Continue with generic binary expression handling.  */
	break;
      }

    case POINTER_PLUS_EXPR:
      {
do_pointer_plus_expr_check:
	if (!POINTER_TYPE_P (rhs1_type)
	    || !useless_type_conversion_p (lhs_type, rhs1_type)
	    || !ptrofftype_p (rhs2_type))
	  {
	    error ("type mismatch in pointer plus expression");
	    debug_generic_stmt (lhs_type);
	    debug_generic_stmt (rhs1_type);
	    debug_generic_stmt (rhs2_type);
	    return true;
	  }

	return false;
      }

    case TRUTH_ANDIF_EXPR:
    case TRUTH_ORIF_EXPR:
    case TRUTH_AND_EXPR:
    case TRUTH_OR_EXPR:
    case TRUTH_XOR_EXPR:

      gcc_unreachable ();

    case LT_EXPR:
    case LE_EXPR:
    case GT_EXPR:
    case GE_EXPR:
    case EQ_EXPR:
    case NE_EXPR:
    case UNORDERED_EXPR:
    case ORDERED_EXPR:
    case UNLT_EXPR:
    case UNLE_EXPR:
    case UNGT_EXPR:
    case UNGE_EXPR:
    case UNEQ_EXPR:
    case LTGT_EXPR:
      /* Comparisons are also binary, but the result type is not
	 connected to the operand types.  */
      return verify_gimple_comparison (lhs_type, rhs1, rhs2);

    case WIDEN_MULT_EXPR:
      if (TREE_CODE (lhs_type) != INTEGER_TYPE)
	return true;
      return ((2 * TYPE_PRECISION (rhs1_type) > TYPE_PRECISION (lhs_type))
	      || (TYPE_PRECISION (rhs1_type) != TYPE_PRECISION (rhs2_type)));

    case WIDEN_SUM_EXPR:
    case VEC_WIDEN_MULT_HI_EXPR:
    case VEC_WIDEN_MULT_LO_EXPR:
    case VEC_PACK_TRUNC_EXPR:
    case VEC_PACK_SAT_EXPR:
    case VEC_PACK_FIX_TRUNC_EXPR:
    case VEC_EXTRACT_EVEN_EXPR:
    case VEC_EXTRACT_ODD_EXPR:
    case VEC_INTERLEAVE_HIGH_EXPR:
    case VEC_INTERLEAVE_LOW_EXPR:
      /* FIXME.  */
      return false;

    case MULT_EXPR:
    case TRUNC_DIV_EXPR:
    case CEIL_DIV_EXPR:
    case FLOOR_DIV_EXPR:
    case ROUND_DIV_EXPR:
    case TRUNC_MOD_EXPR:
    case CEIL_MOD_EXPR:
    case FLOOR_MOD_EXPR:
    case ROUND_MOD_EXPR:
    case RDIV_EXPR:
    case EXACT_DIV_EXPR:
    case MIN_EXPR:
    case MAX_EXPR:
    case BIT_IOR_EXPR:
    case BIT_XOR_EXPR:
    case BIT_AND_EXPR:
      /* Continue with generic binary expression handling.  */
      break;

    default:
      gcc_unreachable ();
    }

  if (!useless_type_conversion_p (lhs_type, rhs1_type)
      || !useless_type_conversion_p (lhs_type, rhs2_type))
    {
      error ("type mismatch in binary expression");
      debug_generic_stmt (lhs_type);
      debug_generic_stmt (rhs1_type);
      debug_generic_stmt (rhs2_type);
      return true;
    }

  return false;
}

/* Verify a gimple assignment statement STMT with a ternary rhs.
   Returns true if anything is wrong.  */

static bool
verify_gimple_assign_ternary (gimple stmt)
{
  enum tree_code rhs_code = gimple_assign_rhs_code (stmt);
  tree lhs = gimple_assign_lhs (stmt);
  tree lhs_type = TREE_TYPE (lhs);
  tree rhs1 = gimple_assign_rhs1 (stmt);
  tree rhs1_type = TREE_TYPE (rhs1);
  tree rhs2 = gimple_assign_rhs2 (stmt);
  tree rhs2_type = TREE_TYPE (rhs2);
  tree rhs3 = gimple_assign_rhs3 (stmt);
  tree rhs3_type = TREE_TYPE (rhs3);

  if (!is_gimple_reg (lhs))
    {
      error ("non-register as LHS of ternary operation");
      return true;
    }

  if (((rhs_code == VEC_COND_EXPR || rhs_code == COND_EXPR)
       ? !is_gimple_condexpr (rhs1) : !is_gimple_val (rhs1))
      || !is_gimple_val (rhs2)
      || !is_gimple_val (rhs3))
    {
      error ("invalid operands in ternary operation");
      return true;
    }

  /* First handle operations that involve different types.  */
  switch (rhs_code)
    {
    case WIDEN_MULT_PLUS_EXPR:
    case WIDEN_MULT_MINUS_EXPR:
      if ((!INTEGRAL_TYPE_P (rhs1_type)
	   && !FIXED_POINT_TYPE_P (rhs1_type))
	  || !useless_type_conversion_p (rhs1_type, rhs2_type)
	  || !useless_type_conversion_p (lhs_type, rhs3_type)
	  || 2 * TYPE_PRECISION (rhs1_type) > TYPE_PRECISION (lhs_type)
	  || TYPE_PRECISION (rhs1_type) != TYPE_PRECISION (rhs2_type))
	{
	  error ("type mismatch in widening multiply-accumulate expression");
	  debug_generic_expr (lhs_type);
	  debug_generic_expr (rhs1_type);
	  debug_generic_expr (rhs2_type);
	  debug_generic_expr (rhs3_type);
	  return true;
	}
      break;

    case FMA_EXPR:
      if (!useless_type_conversion_p (lhs_type, rhs1_type)
	  || !useless_type_conversion_p (lhs_type, rhs2_type)
	  || !useless_type_conversion_p (lhs_type, rhs3_type))
	{
	  error ("type mismatch in fused multiply-add expression");
	  debug_generic_expr (lhs_type);
	  debug_generic_expr (rhs1_type);
	  debug_generic_expr (rhs2_type);
	  debug_generic_expr (rhs3_type);
	  return true;
	}
      break;

    case COND_EXPR:
    case VEC_COND_EXPR:
      if (!useless_type_conversion_p (lhs_type, rhs2_type)
	  || !useless_type_conversion_p (lhs_type, rhs3_type))
	{
	  error ("type mismatch in conditional expression");
	  debug_generic_expr (lhs_type);
	  debug_generic_expr (rhs2_type);
	  debug_generic_expr (rhs3_type);
	  return true;
	}
      break;

    case DOT_PROD_EXPR:
    case REALIGN_LOAD_EXPR:
      /* FIXME.  */
      return false;

    default:
      gcc_unreachable ();
    }
  return false;
}

/* Verify a gimple assignment statement STMT with a single rhs.
   Returns true if anything is wrong.  */

static bool
verify_gimple_assign_single (gimple stmt)
{
  enum tree_code rhs_code = gimple_assign_rhs_code (stmt);
  tree lhs = gimple_assign_lhs (stmt);
  tree lhs_type = TREE_TYPE (lhs);
  tree rhs1 = gimple_assign_rhs1 (stmt);
  tree rhs1_type = TREE_TYPE (rhs1);
  bool res = false;

  if (!useless_type_conversion_p (lhs_type, rhs1_type))
    {
      error ("non-trivial conversion at assignment");
      debug_generic_expr (lhs_type);
      debug_generic_expr (rhs1_type);
      return true;
    }

  if (handled_component_p (lhs))
    res |= verify_types_in_gimple_reference (lhs, true);

  /* Special codes we cannot handle via their class.  */
  switch (rhs_code)
    {
    case ADDR_EXPR:
      {
	tree op = TREE_OPERAND (rhs1, 0);
	if (!is_gimple_addressable (op))
	  {
	    error ("invalid operand in unary expression");
	    return true;
	  }

	/* Technically there is no longer a need for matching types, but
	   gimple hygiene asks for this check.  In LTO we can end up
	   combining incompatible units and thus end up with addresses
	   of globals that change their type to a common one.  */
	if (!in_lto_p
	    && !types_compatible_p (TREE_TYPE (op),
				    TREE_TYPE (TREE_TYPE (rhs1)))
	    && !one_pointer_to_useless_type_conversion_p (TREE_TYPE (rhs1),
							  TREE_TYPE (op)))
	  {
	    error ("type mismatch in address expression");
	    debug_generic_stmt (TREE_TYPE (rhs1));
	    debug_generic_stmt (TREE_TYPE (op));
	    return true;
	  }

	return verify_types_in_gimple_reference (op, true);
      }

    /* tcc_reference  */
    case INDIRECT_REF:
      error ("INDIRECT_REF in gimple IL");
      return true;

    case COMPONENT_REF:
    case BIT_FIELD_REF:
    case ARRAY_REF:
    case ARRAY_RANGE_REF:
    case VIEW_CONVERT_EXPR:
    case REALPART_EXPR:
    case IMAGPART_EXPR:
    case TARGET_MEM_REF:
    case MEM_REF:
      if (!is_gimple_reg (lhs)
	  && is_gimple_reg_type (TREE_TYPE (lhs)))
	{
	  error ("invalid rhs for gimple memory store");
	  debug_generic_stmt (lhs);
	  debug_generic_stmt (rhs1);
	  return true;
	}
      return res || verify_types_in_gimple_reference (rhs1, false);

    /* tcc_constant  */
    case SSA_NAME:
    case INTEGER_CST:
    case REAL_CST:
    case FIXED_CST:
    case COMPLEX_CST:
    case VECTOR_CST:
    case STRING_CST:
      return res;

    /* tcc_declaration  */
    case CONST_DECL:
      return res;
    case VAR_DECL:
    case PARM_DECL:
      if (!is_gimple_reg (lhs)
	  && !is_gimple_reg (rhs1)
	  && is_gimple_reg_type (TREE_TYPE (lhs)))
	{
	  error ("invalid rhs for gimple memory store");
	  debug_generic_stmt (lhs);
	  debug_generic_stmt (rhs1);
	  return true;
	}
      return res;

    case CONSTRUCTOR:
    case OBJ_TYPE_REF:
    case ASSERT_EXPR:
    case WITH_SIZE_EXPR:
      /* FIXME.  */
      return res;

    default:;
    }

  return res;
}

/* Verify the contents of a GIMPLE_ASSIGN STMT.  Returns true when there
   is a problem, otherwise false.  */

static bool
verify_gimple_assign (gimple stmt)
{
  switch (gimple_assign_rhs_class (stmt))
    {
    case GIMPLE_SINGLE_RHS:
      return verify_gimple_assign_single (stmt);

    case GIMPLE_UNARY_RHS:
      return verify_gimple_assign_unary (stmt);

    case GIMPLE_BINARY_RHS:
      return verify_gimple_assign_binary (stmt);

    case GIMPLE_TERNARY_RHS:
      return verify_gimple_assign_ternary (stmt);

    default:
      gcc_unreachable ();
    }
}

/* Verify the contents of a GIMPLE_RETURN STMT.  Returns true when there
   is a problem, otherwise false.  */

static bool
verify_gimple_return (gimple stmt)
{
  tree op = gimple_return_retval (stmt);
  tree restype = TREE_TYPE (TREE_TYPE (cfun->decl));

  /* We cannot test for present return values as we do not fix up missing
     return values from the original source.  */
  if (op == NULL)
    return false;

  if (!is_gimple_val (op)
      && TREE_CODE (op) != RESULT_DECL)
    {
      error ("invalid operand in return statement");
      debug_generic_stmt (op);
      return true;
    }

  if ((TREE_CODE (op) == RESULT_DECL
       && DECL_BY_REFERENCE (op))
      || (TREE_CODE (op) == SSA_NAME
	  && TREE_CODE (SSA_NAME_VAR (op)) == RESULT_DECL
	  && DECL_BY_REFERENCE (SSA_NAME_VAR (op))))
    op = TREE_TYPE (op);

  if (!useless_type_conversion_p (restype, TREE_TYPE (op)))
    {
      error ("invalid conversion in return statement");
      debug_generic_stmt (restype);
      debug_generic_stmt (TREE_TYPE (op));
      return true;
    }

  return false;
}


/* Verify the contents of a GIMPLE_GOTO STMT.  Returns true when there
   is a problem, otherwise false.  */

static bool
verify_gimple_goto (gimple stmt)
{
  tree dest = gimple_goto_dest (stmt);

  /* ???  We have two canonical forms of direct goto destinations, a
     bare LABEL_DECL and an ADDR_EXPR of a LABEL_DECL.  */
  if (TREE_CODE (dest) != LABEL_DECL
      && (!is_gimple_val (dest)
	  || !POINTER_TYPE_P (TREE_TYPE (dest))))
    {
      error ("goto destination is neither a label nor a pointer");
      return true;
    }

  return false;
}

/* Verify the contents of a GIMPLE_SWITCH STMT.  Returns true when there
   is a problem, otherwise false.  */

static bool
verify_gimple_switch (gimple stmt)
{
  if (!is_gimple_val (gimple_switch_index (stmt)))
    {
      error ("invalid operand to switch statement");
      debug_generic_stmt (gimple_switch_index (stmt));
      return true;
    }

  return false;
}

/* Verify the contents of a GIMPLE_TRANSACTION.  Returns true if there
   is a problem, otherwise false.  */

static bool
verify_gimple_transaction (gimple stmt)
{
  tree lab = gimple_transaction_label (stmt);
  if (lab != NULL && TREE_CODE (lab) != LABEL_DECL)
    return true;
  return false;
}

/* Verify a gimple debug statement STMT.
   Returns true if anything is wrong.  */

static bool
verify_gimple_debug (gimple stmt ATTRIBUTE_UNUSED)
{
  /* There isn't much that could be wrong in a gimple debug stmt.  A
     gimple debug bind stmt, for example, maps a tree, that's usually
     a VAR_DECL or a PARM_DECL, but that could also be some scalarized
     component or member of an aggregate type, to another tree, that
     can be an arbitrary expression.  These stmts expand into debug
     insns, and are converted to debug notes by var-tracking.c.  */
  return false;
}

/* Verify a gimple label statement STMT.
   Returns true if anything is wrong.  */

static bool
verify_gimple_label (gimple stmt)
{
  tree decl = gimple_label_label (stmt);
  int uid;
  bool err = false;

  if (TREE_CODE (decl) != LABEL_DECL)
    return true;

  uid = LABEL_DECL_UID (decl);
  if (cfun->cfg
      && (uid == -1
	  || VEC_index (basic_block,
			label_to_block_map, uid) != gimple_bb (stmt)))
    {
      error ("incorrect entry in label_to_block_map");
      err |= true;
    }

  uid = EH_LANDING_PAD_NR (decl);
  if (uid)
    {
      eh_landing_pad lp = get_eh_landing_pad_from_number (uid);
      if (decl != lp->post_landing_pad)
	{
	  error ("incorrect setting of landing pad number");
	  err |= true;
	}
    }

  return err;
}

/* Verify the GIMPLE statement STMT.  Returns true if there is an
   error, otherwise false.  */

static bool
verify_gimple_stmt (gimple stmt)
{
  switch (gimple_code (stmt))
    {
    case GIMPLE_ASSIGN:
      return verify_gimple_assign (stmt);

    case GIMPLE_LABEL:
      return verify_gimple_label (stmt);

    case GIMPLE_CALL:
      return verify_gimple_call (stmt);

    case GIMPLE_COND:
      if (TREE_CODE_CLASS (gimple_cond_code (stmt)) != tcc_comparison)
	{
	  error ("invalid comparison code in gimple cond");
	  return true;
	}
      if (!(!gimple_cond_true_label (stmt)
	    || TREE_CODE (gimple_cond_true_label (stmt)) == LABEL_DECL)
	  || !(!gimple_cond_false_label (stmt)
	       || TREE_CODE (gimple_cond_false_label (stmt)) == LABEL_DECL))
	{
	  error ("invalid labels in gimple cond");
	  return true;
	}
	  
      return verify_gimple_comparison (boolean_type_node,
				       gimple_cond_lhs (stmt),
				       gimple_cond_rhs (stmt));

    case GIMPLE_GOTO:
      return verify_gimple_goto (stmt);

    case GIMPLE_SWITCH:
      return verify_gimple_switch (stmt);

    case GIMPLE_RETURN:
      return verify_gimple_return (stmt);

    case GIMPLE_ASM:
      return false;

<<<<<<< HEAD
    case GIMPLE_PHI:
      return verify_gimple_phi (stmt);

    case GIMPLE_TRANSACTION:
      return verify_gimple_transaction (stmt);

=======
>>>>>>> f61fc398
    /* Tuples that do not have tree operands.  */
    case GIMPLE_NOP:
    case GIMPLE_PREDICT:
    case GIMPLE_RESX:
    case GIMPLE_EH_DISPATCH:
    case GIMPLE_EH_MUST_NOT_THROW:
      return false;

    CASE_GIMPLE_OMP:
      /* OpenMP directives are validated by the FE and never operated
	 on by the optimizers.  Furthermore, GIMPLE_OMP_FOR may contain
	 non-gimple expressions when the main index variable has had
	 its address taken.  This does not affect the loop itself
	 because the header of an GIMPLE_OMP_FOR is merely used to determine
	 how to setup the parallel iteration.  */
      return false;

    case GIMPLE_DEBUG:
      return verify_gimple_debug (stmt);

    default:
      gcc_unreachable ();
    }
}

/* Verify the contents of a GIMPLE_PHI.  Returns true if there is a problem,
   and false otherwise.  */

static bool
verify_gimple_phi (gimple phi)
{
  bool err = false;
  unsigned i;
  tree phi_result = gimple_phi_result (phi);
  bool virtual_p;

  if (!phi_result)
    {
      error ("invalid PHI result");
      return true;
    }

  virtual_p = !is_gimple_reg (phi_result);
  if (TREE_CODE (phi_result) != SSA_NAME
      || (virtual_p
	  && SSA_NAME_VAR (phi_result) != gimple_vop (cfun)))
    {
      error ("invalid PHI result");
      err = true;
    }

  for (i = 0; i < gimple_phi_num_args (phi); i++)
    {
      tree t = gimple_phi_arg_def (phi, i);

      if (!t)
	{
	  error ("missing PHI def");
	  err |= true;
	  continue;
	}
      /* Addressable variables do have SSA_NAMEs but they
	 are not considered gimple values.  */
      else if ((TREE_CODE (t) == SSA_NAME
		&& virtual_p != !is_gimple_reg (t))
	       || (virtual_p
		   && (TREE_CODE (t) != SSA_NAME
		       || SSA_NAME_VAR (t) != gimple_vop (cfun)))
	       || (!virtual_p
		   && !is_gimple_val (t)))
	{
	  error ("invalid PHI argument");
	  debug_generic_expr (t);
	  err |= true;
	}
#ifdef ENABLE_TYPES_CHECKING
      if (!useless_type_conversion_p (TREE_TYPE (phi_result), TREE_TYPE (t)))
	{
	  error ("incompatible types in PHI argument %u", i);
	  debug_generic_stmt (TREE_TYPE (phi_result));
	  debug_generic_stmt (TREE_TYPE (t));
	  err |= true;
	}
#endif
    }

  return err;
}

/* Verify the GIMPLE statements inside the sequence STMTS.  */

static bool
verify_gimple_in_seq_2 (gimple_seq stmts)
{
  gimple_stmt_iterator ittr;
  bool err = false;

  for (ittr = gsi_start (stmts); !gsi_end_p (ittr); gsi_next (&ittr))
    {
      gimple stmt = gsi_stmt (ittr);

      switch (gimple_code (stmt))
        {
	case GIMPLE_BIND:
	  err |= verify_gimple_in_seq_2 (gimple_bind_body (stmt));
	  break;

	case GIMPLE_TRY:
	  err |= verify_gimple_in_seq_2 (gimple_try_eval (stmt));
	  err |= verify_gimple_in_seq_2 (gimple_try_cleanup (stmt));
	  break;

	case GIMPLE_EH_FILTER:
	  err |= verify_gimple_in_seq_2 (gimple_eh_filter_failure (stmt));
	  break;

	case GIMPLE_EH_ELSE:
	  err |= verify_types_in_gimple_seq_2 (gimple_eh_else_n_body (stmt));
	  err |= verify_types_in_gimple_seq_2 (gimple_eh_else_e_body (stmt));
	  break;

	case GIMPLE_CATCH:
	  err |= verify_gimple_in_seq_2 (gimple_catch_handler (stmt));
	  break;

	case GIMPLE_TRANSACTION:
	  err |= verify_types_in_gimple_seq_2 (gimple_omp_body (stmt));
	  break;

	default:
	  {
	    bool err2 = verify_gimple_stmt (stmt);
	    if (err2)
	      debug_gimple_stmt (stmt);
	    err |= err2;
	  }
	}
    }

  return err;
}


/* Verify the GIMPLE statements inside the statement list STMTS.  */

DEBUG_FUNCTION void
verify_gimple_in_seq (gimple_seq stmts)
{
  timevar_push (TV_TREE_STMT_VERIFY);
  if (verify_gimple_in_seq_2 (stmts))
    internal_error ("verify_gimple failed");
  timevar_pop (TV_TREE_STMT_VERIFY);
}

/* Return true when the T can be shared.  */

bool
tree_node_can_be_shared (tree t)
{
  if (IS_TYPE_OR_DECL_P (t)
      || is_gimple_min_invariant (t)
      || TREE_CODE (t) == SSA_NAME
      || t == error_mark_node
      || TREE_CODE (t) == IDENTIFIER_NODE)
    return true;

  if (TREE_CODE (t) == CASE_LABEL_EXPR)
    return true;

  while (((TREE_CODE (t) == ARRAY_REF || TREE_CODE (t) == ARRAY_RANGE_REF)
	   && is_gimple_min_invariant (TREE_OPERAND (t, 1)))
	 || TREE_CODE (t) == COMPONENT_REF
	 || TREE_CODE (t) == REALPART_EXPR
	 || TREE_CODE (t) == IMAGPART_EXPR)
    t = TREE_OPERAND (t, 0);

  if (DECL_P (t))
    return true;

  return false;
}

/* Called via walk_gimple_stmt.  Verify tree sharing.  */

static tree
verify_node_sharing (tree *tp, int *walk_subtrees, void *data)
{
  struct walk_stmt_info *wi = (struct walk_stmt_info *) data;
  struct pointer_set_t *visited = (struct pointer_set_t *) wi->info;

  if (tree_node_can_be_shared (*tp))
    {
      *walk_subtrees = false;
      return NULL;
    }

  if (pointer_set_insert (visited, *tp))
    return *tp;

  return NULL;
}

static bool eh_error_found;
static int
verify_eh_throw_stmt_node (void **slot, void *data)
{
  struct throw_stmt_node *node = (struct throw_stmt_node *)*slot;
  struct pointer_set_t *visited = (struct pointer_set_t *) data;

  if (!pointer_set_contains (visited, node->stmt))
    {
      error ("dead STMT in EH table");
      debug_gimple_stmt (node->stmt);
      eh_error_found = true;
    }
  return 1;
}

/* Verify the GIMPLE statements in the CFG of FN.  */

DEBUG_FUNCTION void
verify_gimple_in_cfg (struct function *fn)
{
  basic_block bb;
  bool err = false;
  struct pointer_set_t *visited, *visited_stmts;

  timevar_push (TV_TREE_STMT_VERIFY);
  visited = pointer_set_create ();
  visited_stmts = pointer_set_create ();

  FOR_EACH_BB_FN (bb, fn)
    {
      gimple_stmt_iterator gsi;

      for (gsi = gsi_start_phis (bb); !gsi_end_p (gsi); gsi_next (&gsi))
	{
	  gimple phi = gsi_stmt (gsi);
	  bool err2 = false;
	  unsigned i;

	  pointer_set_insert (visited_stmts, phi);

	  if (gimple_bb (phi) != bb)
	    {
	      error ("gimple_bb (phi) is set to a wrong basic block");
	      err2 = true;
	    }

	  err2 |= verify_gimple_phi (phi);

	  for (i = 0; i < gimple_phi_num_args (phi); i++)
	    {
	      tree arg = gimple_phi_arg_def (phi, i);
	      tree addr = walk_tree (&arg, verify_node_sharing, visited, NULL);
	      if (addr)
		{
		  error ("incorrect sharing of tree nodes");
		  debug_generic_expr (addr);
		  err2 |= true;
		}
	    }

	  if (err2)
	    debug_gimple_stmt (phi);
	  err |= err2;
	}

      for (gsi = gsi_start_bb (bb); !gsi_end_p (gsi); gsi_next (&gsi))
	{
	  gimple stmt = gsi_stmt (gsi);
	  bool err2 = false;
	  struct walk_stmt_info wi;
	  tree addr;
	  int lp_nr;

	  pointer_set_insert (visited_stmts, stmt);

	  if (gimple_bb (stmt) != bb)
	    {
	      error ("gimple_bb (stmt) is set to a wrong basic block");
	      err2 = true;
	    }

	  err2 |= verify_gimple_stmt (stmt);

	  memset (&wi, 0, sizeof (wi));
	  wi.info = (void *) visited;
	  addr = walk_gimple_op (stmt, verify_node_sharing, &wi);
	  if (addr)
	    {
	      error ("incorrect sharing of tree nodes");
	      debug_generic_expr (addr);
	      err2 |= true;
	    }

	  /* ???  Instead of not checking these stmts at all the walker
	     should know its context via wi.  */
	  if (!is_gimple_debug (stmt)
	      && !is_gimple_omp (stmt))
	    {
	      memset (&wi, 0, sizeof (wi));
	      addr = walk_gimple_op (stmt, verify_expr, &wi);
	      if (addr)
		{
		  debug_generic_expr (addr);
		  inform (gimple_location (stmt), "in statement");
		  err2 |= true;
		}
	    }

	  /* If the statement is marked as part of an EH region, then it is
	     expected that the statement could throw.  Verify that when we
	     have optimizations that simplify statements such that we prove
	     that they cannot throw, that we update other data structures
	     to match.  */
	  lp_nr = lookup_stmt_eh_lp (stmt);
	  if (lp_nr != 0)
	    {
	      if (!stmt_could_throw_p (stmt))
		{
		  error ("statement marked for throw, but doesn%'t");
		  err2 |= true;
		}
	      else if (lp_nr > 0
		       && !gsi_one_before_end_p (gsi)
		       && stmt_can_throw_internal (stmt))
		{
		  error ("statement marked for throw in middle of block");
		  err2 |= true;
		}
	    }

	  if (err2)
	    debug_gimple_stmt (stmt);
	  err |= err2;
	}
    }

  eh_error_found = false;
  if (get_eh_throw_stmt_table (cfun))
    htab_traverse (get_eh_throw_stmt_table (cfun),
		   verify_eh_throw_stmt_node,
		   visited_stmts);

  if (err || eh_error_found)
    internal_error ("verify_gimple failed");

  pointer_set_destroy (visited);
  pointer_set_destroy (visited_stmts);
  verify_histograms ();
  timevar_pop (TV_TREE_STMT_VERIFY);
}


/* Verifies that the flow information is OK.  */

static int
gimple_verify_flow_info (void)
{
  int err = 0;
  basic_block bb;
  gimple_stmt_iterator gsi;
  gimple stmt;
  edge e;
  edge_iterator ei;

  if (ENTRY_BLOCK_PTR->il.gimple)
    {
      error ("ENTRY_BLOCK has IL associated with it");
      err = 1;
    }

  if (EXIT_BLOCK_PTR->il.gimple)
    {
      error ("EXIT_BLOCK has IL associated with it");
      err = 1;
    }

  FOR_EACH_EDGE (e, ei, EXIT_BLOCK_PTR->preds)
    if (e->flags & EDGE_FALLTHRU)
      {
	error ("fallthru to exit from bb %d", e->src->index);
	err = 1;
      }

  FOR_EACH_BB (bb)
    {
      bool found_ctrl_stmt = false;

      stmt = NULL;

      /* Skip labels on the start of basic block.  */
      for (gsi = gsi_start_bb (bb); !gsi_end_p (gsi); gsi_next (&gsi))
	{
	  tree label;
	  gimple prev_stmt = stmt;

	  stmt = gsi_stmt (gsi);

	  if (gimple_code (stmt) != GIMPLE_LABEL)
	    break;

	  label = gimple_label_label (stmt);
	  if (prev_stmt && DECL_NONLOCAL (label))
	    {
	      error ("nonlocal label ");
	      print_generic_expr (stderr, label, 0);
	      fprintf (stderr, " is not first in a sequence of labels in bb %d",
		       bb->index);
	      err = 1;
	    }

	  if (prev_stmt && EH_LANDING_PAD_NR (label) != 0)
	    {
	      error ("EH landing pad label ");
	      print_generic_expr (stderr, label, 0);
	      fprintf (stderr, " is not first in a sequence of labels in bb %d",
		       bb->index);
	      err = 1;
	    }

	  if (label_to_block (label) != bb)
	    {
	      error ("label ");
	      print_generic_expr (stderr, label, 0);
	      fprintf (stderr, " to block does not match in bb %d",
		       bb->index);
	      err = 1;
	    }

	  if (decl_function_context (label) != current_function_decl)
	    {
	      error ("label ");
	      print_generic_expr (stderr, label, 0);
	      fprintf (stderr, " has incorrect context in bb %d",
		       bb->index);
	      err = 1;
	    }
	}

      /* Verify that body of basic block BB is free of control flow.  */
      for (; !gsi_end_p (gsi); gsi_next (&gsi))
	{
	  gimple stmt = gsi_stmt (gsi);

	  if (found_ctrl_stmt)
	    {
	      error ("control flow in the middle of basic block %d",
		     bb->index);
	      err = 1;
	    }

	  if (stmt_ends_bb_p (stmt))
	    found_ctrl_stmt = true;

	  if (gimple_code (stmt) == GIMPLE_LABEL)
	    {
	      error ("label ");
	      print_generic_expr (stderr, gimple_label_label (stmt), 0);
	      fprintf (stderr, " in the middle of basic block %d", bb->index);
	      err = 1;
	    }
	}

      gsi = gsi_last_bb (bb);
      if (gsi_end_p (gsi))
	continue;

      stmt = gsi_stmt (gsi);

      if (gimple_code (stmt) == GIMPLE_LABEL)
	continue;

      err |= verify_eh_edges (stmt);

      if (is_ctrl_stmt (stmt))
	{
	  FOR_EACH_EDGE (e, ei, bb->succs)
	    if (e->flags & EDGE_FALLTHRU)
	      {
		error ("fallthru edge after a control statement in bb %d",
		       bb->index);
		err = 1;
	      }
	}

      if (gimple_code (stmt) != GIMPLE_COND)
	{
	  /* Verify that there are no edges with EDGE_TRUE/FALSE_FLAG set
	     after anything else but if statement.  */
	  FOR_EACH_EDGE (e, ei, bb->succs)
	    if (e->flags & (EDGE_TRUE_VALUE | EDGE_FALSE_VALUE))
	      {
		error ("true/false edge after a non-GIMPLE_COND in bb %d",
		       bb->index);
		err = 1;
	      }
	}

      switch (gimple_code (stmt))
	{
	case GIMPLE_COND:
	  {
	    edge true_edge;
	    edge false_edge;

	    extract_true_false_edges_from_block (bb, &true_edge, &false_edge);

	    if (!true_edge
		|| !false_edge
		|| !(true_edge->flags & EDGE_TRUE_VALUE)
		|| !(false_edge->flags & EDGE_FALSE_VALUE)
		|| (true_edge->flags & (EDGE_FALLTHRU | EDGE_ABNORMAL))
		|| (false_edge->flags & (EDGE_FALLTHRU | EDGE_ABNORMAL))
		|| EDGE_COUNT (bb->succs) >= 3)
	      {
		error ("wrong outgoing edge flags at end of bb %d",
		       bb->index);
		err = 1;
	      }
	  }
	  break;

	case GIMPLE_GOTO:
	  if (simple_goto_p (stmt))
	    {
	      error ("explicit goto at end of bb %d", bb->index);
	      err = 1;
	    }
	  else
	    {
	      /* FIXME.  We should double check that the labels in the
		 destination blocks have their address taken.  */
	      FOR_EACH_EDGE (e, ei, bb->succs)
		if ((e->flags & (EDGE_FALLTHRU | EDGE_TRUE_VALUE
				 | EDGE_FALSE_VALUE))
		    || !(e->flags & EDGE_ABNORMAL))
		  {
		    error ("wrong outgoing edge flags at end of bb %d",
			   bb->index);
		    err = 1;
		  }
	    }
	  break;

	case GIMPLE_CALL:
	  if (!gimple_call_builtin_p (stmt, BUILT_IN_RETURN))
	    break;
	  /* ... fallthru ... */
	case GIMPLE_RETURN:
	  if (!single_succ_p (bb)
	      || (single_succ_edge (bb)->flags
		  & (EDGE_FALLTHRU | EDGE_ABNORMAL
		     | EDGE_TRUE_VALUE | EDGE_FALSE_VALUE)))
	    {
	      error ("wrong outgoing edge flags at end of bb %d", bb->index);
	      err = 1;
	    }
	  if (single_succ (bb) != EXIT_BLOCK_PTR)
	    {
	      error ("return edge does not point to exit in bb %d",
		     bb->index);
	      err = 1;
	    }
	  break;

	case GIMPLE_SWITCH:
	  {
	    tree prev;
	    edge e;
	    size_t i, n;

	    n = gimple_switch_num_labels (stmt);

	    /* Mark all the destination basic blocks.  */
	    for (i = 0; i < n; ++i)
	      {
		tree lab = CASE_LABEL (gimple_switch_label (stmt, i));
		basic_block label_bb = label_to_block (lab);
		gcc_assert (!label_bb->aux || label_bb->aux == (void *)1);
		label_bb->aux = (void *)1;
	      }

	    /* Verify that the case labels are sorted.  */
	    prev = gimple_switch_label (stmt, 0);
	    for (i = 1; i < n; ++i)
	      {
		tree c = gimple_switch_label (stmt, i);
		if (!CASE_LOW (c))
		  {
		    error ("found default case not at the start of "
			   "case vector");
		    err = 1;
		    continue;
		  }
		if (CASE_LOW (prev)
		    && !tree_int_cst_lt (CASE_LOW (prev), CASE_LOW (c)))
		  {
		    error ("case labels not sorted: ");
		    print_generic_expr (stderr, prev, 0);
		    fprintf (stderr," is greater than ");
		    print_generic_expr (stderr, c, 0);
		    fprintf (stderr," but comes before it.\n");
		    err = 1;
		  }
		prev = c;
	      }
	    /* VRP will remove the default case if it can prove it will
	       never be executed.  So do not verify there always exists
	       a default case here.  */

	    FOR_EACH_EDGE (e, ei, bb->succs)
	      {
		if (!e->dest->aux)
		  {
		    error ("extra outgoing edge %d->%d",
			   bb->index, e->dest->index);
		    err = 1;
		  }

		e->dest->aux = (void *)2;
		if ((e->flags & (EDGE_FALLTHRU | EDGE_ABNORMAL
				 | EDGE_TRUE_VALUE | EDGE_FALSE_VALUE)))
		  {
		    error ("wrong outgoing edge flags at end of bb %d",
			   bb->index);
		    err = 1;
		  }
	      }

	    /* Check that we have all of them.  */
	    for (i = 0; i < n; ++i)
	      {
		tree lab = CASE_LABEL (gimple_switch_label (stmt, i));
		basic_block label_bb = label_to_block (lab);

		if (label_bb->aux != (void *)2)
		  {
		    error ("missing edge %i->%i", bb->index, label_bb->index);
		    err = 1;
		  }
	      }

	    FOR_EACH_EDGE (e, ei, bb->succs)
	      e->dest->aux = (void *)0;
	  }
	  break;

	case GIMPLE_EH_DISPATCH:
	  err |= verify_eh_dispatch_edge (stmt);
	  break;

	default:
	  break;
	}
    }

  if (dom_info_state (CDI_DOMINATORS) >= DOM_NO_FAST_QUERY)
    verify_dominators (CDI_DOMINATORS);

  return err;
}


/* Updates phi nodes after creating a forwarder block joined
   by edge FALLTHRU.  */

static void
gimple_make_forwarder_block (edge fallthru)
{
  edge e;
  edge_iterator ei;
  basic_block dummy, bb;
  tree var;
  gimple_stmt_iterator gsi;

  dummy = fallthru->src;
  bb = fallthru->dest;

  if (single_pred_p (bb))
    return;

  /* If we redirected a branch we must create new PHI nodes at the
     start of BB.  */
  for (gsi = gsi_start_phis (dummy); !gsi_end_p (gsi); gsi_next (&gsi))
    {
      gimple phi, new_phi;

      phi = gsi_stmt (gsi);
      var = gimple_phi_result (phi);
      new_phi = create_phi_node (var, bb);
      SSA_NAME_DEF_STMT (var) = new_phi;
      gimple_phi_set_result (phi, make_ssa_name (SSA_NAME_VAR (var), phi));
      add_phi_arg (new_phi, gimple_phi_result (phi), fallthru,
		   UNKNOWN_LOCATION);
    }

  /* Add the arguments we have stored on edges.  */
  FOR_EACH_EDGE (e, ei, bb->preds)
    {
      if (e == fallthru)
	continue;

      flush_pending_stmts (e);
    }
}


/* Return a non-special label in the head of basic block BLOCK.
   Create one if it doesn't exist.  */

tree
gimple_block_label (basic_block bb)
{
  gimple_stmt_iterator i, s = gsi_start_bb (bb);
  bool first = true;
  tree label;
  gimple stmt;

  for (i = s; !gsi_end_p (i); first = false, gsi_next (&i))
    {
      stmt = gsi_stmt (i);
      if (gimple_code (stmt) != GIMPLE_LABEL)
	break;
      label = gimple_label_label (stmt);
      if (!DECL_NONLOCAL (label))
	{
	  if (!first)
	    gsi_move_before (&i, &s);
	  return label;
	}
    }

  label = create_artificial_label (UNKNOWN_LOCATION);
  stmt = gimple_build_label (label);
  gsi_insert_before (&s, stmt, GSI_NEW_STMT);
  return label;
}


/* Attempt to perform edge redirection by replacing a possibly complex
   jump instruction by a goto or by removing the jump completely.
   This can apply only if all edges now point to the same block.  The
   parameters and return values are equivalent to
   redirect_edge_and_branch.  */

static edge
gimple_try_redirect_by_replacing_jump (edge e, basic_block target)
{
  basic_block src = e->src;
  gimple_stmt_iterator i;
  gimple stmt;

  /* We can replace or remove a complex jump only when we have exactly
     two edges.  */
  if (EDGE_COUNT (src->succs) != 2
      /* Verify that all targets will be TARGET.  Specifically, the
	 edge that is not E must also go to TARGET.  */
      || EDGE_SUCC (src, EDGE_SUCC (src, 0) == e)->dest != target)
    return NULL;

  i = gsi_last_bb (src);
  if (gsi_end_p (i))
    return NULL;

  stmt = gsi_stmt (i);

  if (gimple_code (stmt) == GIMPLE_COND || gimple_code (stmt) == GIMPLE_SWITCH)
    {
      gsi_remove (&i, true);
      e = ssa_redirect_edge (e, target);
      e->flags = EDGE_FALLTHRU;
      return e;
    }

  return NULL;
}


/* Redirect E to DEST.  Return NULL on failure.  Otherwise, return the
   edge representing the redirected branch.  */

static edge
gimple_redirect_edge_and_branch (edge e, basic_block dest)
{
  basic_block bb = e->src;
  gimple_stmt_iterator gsi;
  edge ret;
  gimple stmt;

  if (e->flags & EDGE_ABNORMAL)
    return NULL;

  if (e->dest == dest)
    return NULL;

  if (e->flags & EDGE_EH)
    return redirect_eh_edge (e, dest);

  if (e->src != ENTRY_BLOCK_PTR)
    {
      ret = gimple_try_redirect_by_replacing_jump (e, dest);
      if (ret)
	return ret;
    }

  gsi = gsi_last_bb (bb);
  stmt = gsi_end_p (gsi) ? NULL : gsi_stmt (gsi);

  switch (stmt ? gimple_code (stmt) : GIMPLE_ERROR_MARK)
    {
    case GIMPLE_COND:
      /* For COND_EXPR, we only need to redirect the edge.  */
      break;

    case GIMPLE_GOTO:
      /* No non-abnormal edges should lead from a non-simple goto, and
	 simple ones should be represented implicitly.  */
      gcc_unreachable ();

    case GIMPLE_SWITCH:
      {
	tree label = gimple_block_label (dest);
        tree cases = get_cases_for_edge (e, stmt);

	/* If we have a list of cases associated with E, then use it
	   as it's a lot faster than walking the entire case vector.  */
	if (cases)
	  {
	    edge e2 = find_edge (e->src, dest);
	    tree last, first;

	    first = cases;
	    while (cases)
	      {
		last = cases;
		CASE_LABEL (cases) = label;
		cases = CASE_CHAIN (cases);
	      }

	    /* If there was already an edge in the CFG, then we need
	       to move all the cases associated with E to E2.  */
	    if (e2)
	      {
		tree cases2 = get_cases_for_edge (e2, stmt);

		CASE_CHAIN (last) = CASE_CHAIN (cases2);
		CASE_CHAIN (cases2) = first;
	      }
	    bitmap_set_bit (touched_switch_bbs, gimple_bb (stmt)->index);
	  }
	else
	  {
	    size_t i, n = gimple_switch_num_labels (stmt);

	    for (i = 0; i < n; i++)
	      {
		tree elt = gimple_switch_label (stmt, i);
		if (label_to_block (CASE_LABEL (elt)) == e->dest)
		  CASE_LABEL (elt) = label;
	      }
	  }
      }
      break;

    case GIMPLE_ASM:
      {
	int i, n = gimple_asm_nlabels (stmt);
	tree label = NULL;

	for (i = 0; i < n; ++i)
	  {
	    tree cons = gimple_asm_label_op (stmt, i);
	    if (label_to_block (TREE_VALUE (cons)) == e->dest)
	      {
		if (!label)
		  label = gimple_block_label (dest);
		TREE_VALUE (cons) = label;
	      }
	  }

	/* If we didn't find any label matching the former edge in the
	   asm labels, we must be redirecting the fallthrough
	   edge.  */
	gcc_assert (label || (e->flags & EDGE_FALLTHRU));
      }
      break;

    case GIMPLE_RETURN:
      gsi_remove (&gsi, true);
      e->flags |= EDGE_FALLTHRU;
      break;

    case GIMPLE_OMP_RETURN:
    case GIMPLE_OMP_CONTINUE:
    case GIMPLE_OMP_SECTIONS_SWITCH:
    case GIMPLE_OMP_FOR:
      /* The edges from OMP constructs can be simply redirected.  */
      break;

    case GIMPLE_EH_DISPATCH:
      if (!(e->flags & EDGE_FALLTHRU))
	redirect_eh_dispatch_edge (stmt, e, dest);
      break;

    case GIMPLE_TRANSACTION:
      /* The ABORT edge has a stored label associated with it, otherwise
	 the edges are simply redirectable.  */
      /* ??? We don't really need this label after the cfg is created.  */
      if (e->flags == 0)
	gimple_transaction_set_label (stmt, gimple_block_label (dest));
      break;

    default:
      /* Otherwise it must be a fallthru edge, and we don't need to
	 do anything besides redirecting it.  */
      gcc_assert (e->flags & EDGE_FALLTHRU);
      break;
    }

  /* Update/insert PHI nodes as necessary.  */

  /* Now update the edges in the CFG.  */
  e = ssa_redirect_edge (e, dest);

  return e;
}

/* Returns true if it is possible to remove edge E by redirecting
   it to the destination of the other edge from E->src.  */

static bool
gimple_can_remove_branch_p (const_edge e)
{
  if (e->flags & (EDGE_ABNORMAL | EDGE_EH))
    return false;

  return true;
}

/* Simple wrapper, as we can always redirect fallthru edges.  */

static basic_block
gimple_redirect_edge_and_branch_force (edge e, basic_block dest)
{
  e = gimple_redirect_edge_and_branch (e, dest);
  gcc_assert (e);

  return NULL;
}


/* Splits basic block BB after statement STMT (but at least after the
   labels).  If STMT is NULL, BB is split just after the labels.  */

static basic_block
gimple_split_block (basic_block bb, void *stmt)
{
  gimple_stmt_iterator gsi;
  gimple_stmt_iterator gsi_tgt;
  gimple act;
  gimple_seq list;
  basic_block new_bb;
  edge e;
  edge_iterator ei;

  new_bb = create_empty_bb (bb);

  /* Redirect the outgoing edges.  */
  new_bb->succs = bb->succs;
  bb->succs = NULL;
  FOR_EACH_EDGE (e, ei, new_bb->succs)
    e->src = new_bb;

  if (stmt && gimple_code ((gimple) stmt) == GIMPLE_LABEL)
    stmt = NULL;

  /* Move everything from GSI to the new basic block.  */
  for (gsi = gsi_start_bb (bb); !gsi_end_p (gsi); gsi_next (&gsi))
    {
      act = gsi_stmt (gsi);
      if (gimple_code (act) == GIMPLE_LABEL)
	continue;

      if (!stmt)
	break;

      if (stmt == act)
	{
	  gsi_next (&gsi);
	  break;
	}
    }

  if (gsi_end_p (gsi))
    return new_bb;

  /* Split the statement list - avoid re-creating new containers as this
     brings ugly quadratic memory consumption in the inliner.
     (We are still quadratic since we need to update stmt BB pointers,
     sadly.)  */
  list = gsi_split_seq_before (&gsi);
  set_bb_seq (new_bb, list);
  for (gsi_tgt = gsi_start (list);
       !gsi_end_p (gsi_tgt); gsi_next (&gsi_tgt))
    gimple_set_bb (gsi_stmt (gsi_tgt), new_bb);

  return new_bb;
}


/* Moves basic block BB after block AFTER.  */

static bool
gimple_move_block_after (basic_block bb, basic_block after)
{
  if (bb->prev_bb == after)
    return true;

  unlink_block (bb);
  link_block (bb, after);

  return true;
}


/* Return true if basic_block can be duplicated.  */

static bool
gimple_can_duplicate_bb_p (const_basic_block bb ATTRIBUTE_UNUSED)
{
  return true;
}

/* Create a duplicate of the basic block BB.  NOTE: This does not
   preserve SSA form.  */

static basic_block
gimple_duplicate_bb (basic_block bb)
{
  basic_block new_bb;
  gimple_stmt_iterator gsi, gsi_tgt;
  gimple_seq phis = phi_nodes (bb);
  gimple phi, stmt, copy;

  new_bb = create_empty_bb (EXIT_BLOCK_PTR->prev_bb);

  /* Copy the PHI nodes.  We ignore PHI node arguments here because
     the incoming edges have not been setup yet.  */
  for (gsi = gsi_start (phis); !gsi_end_p (gsi); gsi_next (&gsi))
    {
      phi = gsi_stmt (gsi);
      copy = create_phi_node (gimple_phi_result (phi), new_bb);
      create_new_def_for (gimple_phi_result (copy), copy,
			  gimple_phi_result_ptr (copy));
    }

  gsi_tgt = gsi_start_bb (new_bb);
  for (gsi = gsi_start_bb (bb); !gsi_end_p (gsi); gsi_next (&gsi))
    {
      def_operand_p def_p;
      ssa_op_iter op_iter;
      tree lhs;

      stmt = gsi_stmt (gsi);
      if (gimple_code (stmt) == GIMPLE_LABEL)
	continue;

      /* Create a new copy of STMT and duplicate STMT's virtual
	 operands.  */
      copy = gimple_copy (stmt);
      gsi_insert_after (&gsi_tgt, copy, GSI_NEW_STMT);

      maybe_duplicate_eh_stmt (copy, stmt);
      gimple_duplicate_stmt_histograms (cfun, copy, cfun, stmt);

      /* When copying around a stmt writing into a local non-user
	 aggregate, make sure it won't share stack slot with other
	 vars.  */
      lhs = gimple_get_lhs (stmt);
      if (lhs && TREE_CODE (lhs) != SSA_NAME)
	{
	  tree base = get_base_address (lhs);
	  if (base
	      && (TREE_CODE (base) == VAR_DECL
		  || TREE_CODE (base) == RESULT_DECL)
	      && DECL_IGNORED_P (base)
	      && !TREE_STATIC (base)
	      && !DECL_EXTERNAL (base)
	      && (TREE_CODE (base) != VAR_DECL
		  || !DECL_HAS_VALUE_EXPR_P (base)))
	    DECL_NONSHAREABLE (base) = 1;
	}

      /* Create new names for all the definitions created by COPY and
	 add replacement mappings for each new name.  */
      FOR_EACH_SSA_DEF_OPERAND (def_p, copy, op_iter, SSA_OP_ALL_DEFS)
	create_new_def_for (DEF_FROM_PTR (def_p), copy, def_p);
    }

  return new_bb;
}

/* Adds phi node arguments for edge E_COPY after basic block duplication.  */

static void
add_phi_args_after_copy_edge (edge e_copy)
{
  basic_block bb, bb_copy = e_copy->src, dest;
  edge e;
  edge_iterator ei;
  gimple phi, phi_copy;
  tree def;
  gimple_stmt_iterator psi, psi_copy;

  if (gimple_seq_empty_p (phi_nodes (e_copy->dest)))
    return;

  bb = bb_copy->flags & BB_DUPLICATED ? get_bb_original (bb_copy) : bb_copy;

  if (e_copy->dest->flags & BB_DUPLICATED)
    dest = get_bb_original (e_copy->dest);
  else
    dest = e_copy->dest;

  e = find_edge (bb, dest);
  if (!e)
    {
      /* During loop unrolling the target of the latch edge is copied.
	 In this case we are not looking for edge to dest, but to
	 duplicated block whose original was dest.  */
      FOR_EACH_EDGE (e, ei, bb->succs)
	{
	  if ((e->dest->flags & BB_DUPLICATED)
	      && get_bb_original (e->dest) == dest)
	    break;
	}

      gcc_assert (e != NULL);
    }

  for (psi = gsi_start_phis (e->dest),
       psi_copy = gsi_start_phis (e_copy->dest);
       !gsi_end_p (psi);
       gsi_next (&psi), gsi_next (&psi_copy))
    {
      phi = gsi_stmt (psi);
      phi_copy = gsi_stmt (psi_copy);
      def = PHI_ARG_DEF_FROM_EDGE (phi, e);
      add_phi_arg (phi_copy, def, e_copy,
		   gimple_phi_arg_location_from_edge (phi, e));
    }
}


/* Basic block BB_COPY was created by code duplication.  Add phi node
   arguments for edges going out of BB_COPY.  The blocks that were
   duplicated have BB_DUPLICATED set.  */

void
add_phi_args_after_copy_bb (basic_block bb_copy)
{
  edge e_copy;
  edge_iterator ei;

  FOR_EACH_EDGE (e_copy, ei, bb_copy->succs)
    {
      add_phi_args_after_copy_edge (e_copy);
    }
}

/* Blocks in REGION_COPY array of length N_REGION were created by
   duplication of basic blocks.  Add phi node arguments for edges
   going from these blocks.  If E_COPY is not NULL, also add
   phi node arguments for its destination.*/

void
add_phi_args_after_copy (basic_block *region_copy, unsigned n_region,
			 edge e_copy)
{
  unsigned i;

  for (i = 0; i < n_region; i++)
    region_copy[i]->flags |= BB_DUPLICATED;

  for (i = 0; i < n_region; i++)
    add_phi_args_after_copy_bb (region_copy[i]);
  if (e_copy)
    add_phi_args_after_copy_edge (e_copy);

  for (i = 0; i < n_region; i++)
    region_copy[i]->flags &= ~BB_DUPLICATED;
}

/* Duplicates a REGION (set of N_REGION basic blocks) with just a single
   important exit edge EXIT.  By important we mean that no SSA name defined
   inside region is live over the other exit edges of the region.  All entry
   edges to the region must go to ENTRY->dest.  The edge ENTRY is redirected
   to the duplicate of the region.  SSA form, dominance and loop information
   is updated.  The new basic blocks are stored to REGION_COPY in the same
   order as they had in REGION, provided that REGION_COPY is not NULL.
   The function returns false if it is unable to copy the region,
   true otherwise.  */

bool
gimple_duplicate_sese_region (edge entry, edge exit,
			    basic_block *region, unsigned n_region,
			    basic_block *region_copy)
{
  unsigned i;
  bool free_region_copy = false, copying_header = false;
  struct loop *loop = entry->dest->loop_father;
  edge exit_copy;
  VEC (basic_block, heap) *doms;
  edge redirected;
  int total_freq = 0, entry_freq = 0;
  gcov_type total_count = 0, entry_count = 0;

  if (!can_copy_bbs_p (region, n_region))
    return false;

  /* Some sanity checking.  Note that we do not check for all possible
     missuses of the functions.  I.e. if you ask to copy something weird,
     it will work, but the state of structures probably will not be
     correct.  */
  for (i = 0; i < n_region; i++)
    {
      /* We do not handle subloops, i.e. all the blocks must belong to the
	 same loop.  */
      if (region[i]->loop_father != loop)
	return false;

      if (region[i] != entry->dest
	  && region[i] == loop->header)
	return false;
    }

  set_loop_copy (loop, loop);

  /* In case the function is used for loop header copying (which is the primary
     use), ensure that EXIT and its copy will be new latch and entry edges.  */
  if (loop->header == entry->dest)
    {
      copying_header = true;
      set_loop_copy (loop, loop_outer (loop));

      if (!dominated_by_p (CDI_DOMINATORS, loop->latch, exit->src))
	return false;

      for (i = 0; i < n_region; i++)
	if (region[i] != exit->src
	    && dominated_by_p (CDI_DOMINATORS, region[i], exit->src))
	  return false;
    }

  if (!region_copy)
    {
      region_copy = XNEWVEC (basic_block, n_region);
      free_region_copy = true;
    }

  gcc_assert (!need_ssa_update_p (cfun));

  /* Record blocks outside the region that are dominated by something
     inside.  */
  doms = NULL;
  initialize_original_copy_tables ();

  doms = get_dominated_by_region (CDI_DOMINATORS, region, n_region);

  if (entry->dest->count)
    {
      total_count = entry->dest->count;
      entry_count = entry->count;
      /* Fix up corner cases, to avoid division by zero or creation of negative
	 frequencies.  */
      if (entry_count > total_count)
	entry_count = total_count;
    }
  else
    {
      total_freq = entry->dest->frequency;
      entry_freq = EDGE_FREQUENCY (entry);
      /* Fix up corner cases, to avoid division by zero or creation of negative
	 frequencies.  */
      if (total_freq == 0)
	total_freq = 1;
      else if (entry_freq > total_freq)
	entry_freq = total_freq;
    }

  copy_bbs (region, n_region, region_copy, &exit, 1, &exit_copy, loop,
	    split_edge_bb_loc (entry));
  if (total_count)
    {
      scale_bbs_frequencies_gcov_type (region, n_region,
				       total_count - entry_count,
				       total_count);
      scale_bbs_frequencies_gcov_type (region_copy, n_region, entry_count,
				       total_count);
    }
  else
    {
      scale_bbs_frequencies_int (region, n_region, total_freq - entry_freq,
				 total_freq);
      scale_bbs_frequencies_int (region_copy, n_region, entry_freq, total_freq);
    }

  if (copying_header)
    {
      loop->header = exit->dest;
      loop->latch = exit->src;
    }

  /* Redirect the entry and add the phi node arguments.  */
  redirected = redirect_edge_and_branch (entry, get_bb_copy (entry->dest));
  gcc_assert (redirected != NULL);
  flush_pending_stmts (entry);

  /* Concerning updating of dominators:  We must recount dominators
     for entry block and its copy.  Anything that is outside of the
     region, but was dominated by something inside needs recounting as
     well.  */
  set_immediate_dominator (CDI_DOMINATORS, entry->dest, entry->src);
  VEC_safe_push (basic_block, heap, doms, get_bb_original (entry->dest));
  iterate_fix_dominators (CDI_DOMINATORS, doms, false);
  VEC_free (basic_block, heap, doms);

  /* Add the other PHI node arguments.  */
  add_phi_args_after_copy (region_copy, n_region, NULL);

  /* Update the SSA web.  */
  update_ssa (TODO_update_ssa);

  if (free_region_copy)
    free (region_copy);

  free_original_copy_tables ();
  return true;
}

/* Duplicates REGION consisting of N_REGION blocks.  The new blocks
   are stored to REGION_COPY in the same order in that they appear
   in REGION, if REGION_COPY is not NULL.  ENTRY is the entry to
   the region, EXIT an exit from it.  The condition guarding EXIT
   is moved to ENTRY.  Returns true if duplication succeeds, false
   otherwise.

   For example,

   some_code;
   if (cond)
     A;
   else
     B;

   is transformed to

   if (cond)
     {
       some_code;
       A;
     }
   else
     {
       some_code;
       B;
     }
*/

bool
gimple_duplicate_sese_tail (edge entry ATTRIBUTE_UNUSED, edge exit ATTRIBUTE_UNUSED,
			  basic_block *region ATTRIBUTE_UNUSED, unsigned n_region ATTRIBUTE_UNUSED,
			  basic_block *region_copy ATTRIBUTE_UNUSED)
{
  unsigned i;
  bool free_region_copy = false;
  struct loop *loop = exit->dest->loop_father;
  struct loop *orig_loop = entry->dest->loop_father;
  basic_block switch_bb, entry_bb, nentry_bb;
  VEC (basic_block, heap) *doms;
  int total_freq = 0, exit_freq = 0;
  gcov_type total_count = 0, exit_count = 0;
  edge exits[2], nexits[2], e;
  gimple_stmt_iterator gsi;
  gimple cond_stmt;
  edge sorig, snew;
  basic_block exit_bb;
  gimple_stmt_iterator psi;
  gimple phi;
  tree def;

  gcc_assert (EDGE_COUNT (exit->src->succs) == 2);
  exits[0] = exit;
  exits[1] = EDGE_SUCC (exit->src, EDGE_SUCC (exit->src, 0) == exit);

  if (!can_copy_bbs_p (region, n_region))
    return false;

  initialize_original_copy_tables ();
  set_loop_copy (orig_loop, loop);
  duplicate_subloops (orig_loop, loop);

  if (!region_copy)
    {
      region_copy = XNEWVEC (basic_block, n_region);
      free_region_copy = true;
    }

  gcc_assert (!need_ssa_update_p (cfun));

  /* Record blocks outside the region that are dominated by something
     inside.  */
  doms = get_dominated_by_region (CDI_DOMINATORS, region, n_region);

  if (exit->src->count)
    {
      total_count = exit->src->count;
      exit_count = exit->count;
      /* Fix up corner cases, to avoid division by zero or creation of negative
	 frequencies.  */
      if (exit_count > total_count)
	exit_count = total_count;
    }
  else
    {
      total_freq = exit->src->frequency;
      exit_freq = EDGE_FREQUENCY (exit);
      /* Fix up corner cases, to avoid division by zero or creation of negative
	 frequencies.  */
      if (total_freq == 0)
	total_freq = 1;
      if (exit_freq > total_freq)
	exit_freq = total_freq;
    }

  copy_bbs (region, n_region, region_copy, exits, 2, nexits, orig_loop,
	    split_edge_bb_loc (exit));
  if (total_count)
    {
      scale_bbs_frequencies_gcov_type (region, n_region,
				       total_count - exit_count,
				       total_count);
      scale_bbs_frequencies_gcov_type (region_copy, n_region, exit_count,
				       total_count);
    }
  else
    {
      scale_bbs_frequencies_int (region, n_region, total_freq - exit_freq,
				 total_freq);
      scale_bbs_frequencies_int (region_copy, n_region, exit_freq, total_freq);
    }

  /* Create the switch block, and put the exit condition to it.  */
  entry_bb = entry->dest;
  nentry_bb = get_bb_copy (entry_bb);
  if (!last_stmt (entry->src)
      || !stmt_ends_bb_p (last_stmt (entry->src)))
    switch_bb = entry->src;
  else
    switch_bb = split_edge (entry);
  set_immediate_dominator (CDI_DOMINATORS, nentry_bb, switch_bb);

  gsi = gsi_last_bb (switch_bb);
  cond_stmt = last_stmt (exit->src);
  gcc_assert (gimple_code (cond_stmt) == GIMPLE_COND);
  cond_stmt = gimple_copy (cond_stmt);

  gsi_insert_after (&gsi, cond_stmt, GSI_NEW_STMT);

  sorig = single_succ_edge (switch_bb);
  sorig->flags = exits[1]->flags;
  snew = make_edge (switch_bb, nentry_bb, exits[0]->flags);

  /* Register the new edge from SWITCH_BB in loop exit lists.  */
  rescan_loop_exit (snew, true, false);

  /* Add the PHI node arguments.  */
  add_phi_args_after_copy (region_copy, n_region, snew);

  /* Get rid of now superfluous conditions and associated edges (and phi node
     arguments).  */
  exit_bb = exit->dest;

  e = redirect_edge_and_branch (exits[0], exits[1]->dest);
  PENDING_STMT (e) = NULL;

  /* The latch of ORIG_LOOP was copied, and so was the backedge 
     to the original header.  We redirect this backedge to EXIT_BB.  */
  for (i = 0; i < n_region; i++)
    if (get_bb_original (region_copy[i]) == orig_loop->latch)
      {
	gcc_assert (single_succ_edge (region_copy[i]));
	e = redirect_edge_and_branch (single_succ_edge (region_copy[i]), exit_bb);
	PENDING_STMT (e) = NULL;
	for (psi = gsi_start_phis (exit_bb);
	     !gsi_end_p (psi);
	     gsi_next (&psi))
	  {
	    phi = gsi_stmt (psi);
	    def = PHI_ARG_DEF (phi, nexits[0]->dest_idx);
	    add_phi_arg (phi, def, e, gimple_phi_arg_location_from_edge (phi, e));
	  }
      }
  e = redirect_edge_and_branch (nexits[0], nexits[1]->dest);
  PENDING_STMT (e) = NULL;
  
  /* Anything that is outside of the region, but was dominated by something
     inside needs to update dominance info.  */
  iterate_fix_dominators (CDI_DOMINATORS, doms, false);
  VEC_free (basic_block, heap, doms);
  /* Update the SSA web.  */
  update_ssa (TODO_update_ssa);

  if (free_region_copy)
    free (region_copy);

  free_original_copy_tables ();
  return true;
}

/* Add all the blocks dominated by ENTRY to the array BBS_P.  Stop
   adding blocks when the dominator traversal reaches EXIT.  This
   function silently assumes that ENTRY strictly dominates EXIT.  */

void
gather_blocks_in_sese_region (basic_block entry, basic_block exit,
			      VEC(basic_block,heap) **bbs_p)
{
  basic_block son;

  for (son = first_dom_son (CDI_DOMINATORS, entry);
       son;
       son = next_dom_son (CDI_DOMINATORS, son))
    {
      VEC_safe_push (basic_block, heap, *bbs_p, son);
      if (son != exit)
	gather_blocks_in_sese_region (son, exit, bbs_p);
    }
}

/* Replaces *TP with a duplicate (belonging to function TO_CONTEXT).
   The duplicates are recorded in VARS_MAP.  */

static void
replace_by_duplicate_decl (tree *tp, struct pointer_map_t *vars_map,
			   tree to_context)
{
  tree t = *tp, new_t;
  struct function *f = DECL_STRUCT_FUNCTION (to_context);
  void **loc;

  if (DECL_CONTEXT (t) == to_context)
    return;

  loc = pointer_map_contains (vars_map, t);

  if (!loc)
    {
      loc = pointer_map_insert (vars_map, t);

      if (SSA_VAR_P (t))
	{
	  new_t = copy_var_decl (t, DECL_NAME (t), TREE_TYPE (t));
	  add_local_decl (f, new_t);
	}
      else
	{
	  gcc_assert (TREE_CODE (t) == CONST_DECL);
	  new_t = copy_node (t);
	}
      DECL_CONTEXT (new_t) = to_context;

      *loc = new_t;
    }
  else
    new_t = (tree) *loc;

  *tp = new_t;
}


/* Creates an ssa name in TO_CONTEXT equivalent to NAME.
   VARS_MAP maps old ssa names and var_decls to the new ones.  */

static tree
replace_ssa_name (tree name, struct pointer_map_t *vars_map,
		  tree to_context)
{
  void **loc;
  tree new_name, decl = SSA_NAME_VAR (name);

  gcc_assert (is_gimple_reg (name));

  loc = pointer_map_contains (vars_map, name);

  if (!loc)
    {
      replace_by_duplicate_decl (&decl, vars_map, to_context);

      push_cfun (DECL_STRUCT_FUNCTION (to_context));
      if (gimple_in_ssa_p (cfun))
	add_referenced_var (decl);

      new_name = make_ssa_name (decl, SSA_NAME_DEF_STMT (name));
      if (SSA_NAME_IS_DEFAULT_DEF (name))
	set_default_def (decl, new_name);
      pop_cfun ();

      loc = pointer_map_insert (vars_map, name);
      *loc = new_name;
    }
  else
    new_name = (tree) *loc;

  return new_name;
}

struct move_stmt_d
{
  tree orig_block;
  tree new_block;
  tree from_context;
  tree to_context;
  struct pointer_map_t *vars_map;
  htab_t new_label_map;
  struct pointer_map_t *eh_map;
  bool remap_decls_p;
};

/* Helper for move_block_to_fn.  Set TREE_BLOCK in every expression
   contained in *TP if it has been ORIG_BLOCK previously and change the
   DECL_CONTEXT of every local variable referenced in *TP.  */

static tree
move_stmt_op (tree *tp, int *walk_subtrees, void *data)
{
  struct walk_stmt_info *wi = (struct walk_stmt_info *) data;
  struct move_stmt_d *p = (struct move_stmt_d *) wi->info;
  tree t = *tp;

  if (EXPR_P (t))
    /* We should never have TREE_BLOCK set on non-statements.  */
    gcc_assert (!TREE_BLOCK (t));

  else if (DECL_P (t) || TREE_CODE (t) == SSA_NAME)
    {
      if (TREE_CODE (t) == SSA_NAME)
	*tp = replace_ssa_name (t, p->vars_map, p->to_context);
      else if (TREE_CODE (t) == LABEL_DECL)
	{
	  if (p->new_label_map)
	    {
	      struct tree_map in, *out;
	      in.base.from = t;
	      out = (struct tree_map *)
		htab_find_with_hash (p->new_label_map, &in, DECL_UID (t));
	      if (out)
		*tp = t = out->to;
	    }

	  DECL_CONTEXT (t) = p->to_context;
	}
      else if (p->remap_decls_p)
	{
	  /* Replace T with its duplicate.  T should no longer appear in the
	     parent function, so this looks wasteful; however, it may appear
	     in referenced_vars, and more importantly, as virtual operands of
	     statements, and in alias lists of other variables.  It would be
	     quite difficult to expunge it from all those places.  ??? It might
	     suffice to do this for addressable variables.  */
	  if ((TREE_CODE (t) == VAR_DECL
	       && !is_global_var (t))
	      || TREE_CODE (t) == CONST_DECL)
	    replace_by_duplicate_decl (tp, p->vars_map, p->to_context);

	  if (SSA_VAR_P (t)
	      && gimple_in_ssa_p (cfun))
	    {
	      push_cfun (DECL_STRUCT_FUNCTION (p->to_context));
	      add_referenced_var (*tp);
	      pop_cfun ();
	    }
	}
      *walk_subtrees = 0;
    }
  else if (TYPE_P (t))
    *walk_subtrees = 0;

  return NULL_TREE;
}

/* Helper for move_stmt_r.  Given an EH region number for the source
   function, map that to the duplicate EH regio number in the dest.  */

static int
move_stmt_eh_region_nr (int old_nr, struct move_stmt_d *p)
{
  eh_region old_r, new_r;
  void **slot;

  old_r = get_eh_region_from_number (old_nr);
  slot = pointer_map_contains (p->eh_map, old_r);
  new_r = (eh_region) *slot;

  return new_r->index;
}

/* Similar, but operate on INTEGER_CSTs.  */

static tree
move_stmt_eh_region_tree_nr (tree old_t_nr, struct move_stmt_d *p)
{
  int old_nr, new_nr;

  old_nr = tree_low_cst (old_t_nr, 0);
  new_nr = move_stmt_eh_region_nr (old_nr, p);

  return build_int_cst (integer_type_node, new_nr);
}

/* Like move_stmt_op, but for gimple statements.

   Helper for move_block_to_fn.  Set GIMPLE_BLOCK in every expression
   contained in the current statement in *GSI_P and change the
   DECL_CONTEXT of every local variable referenced in the current
   statement.  */

static tree
move_stmt_r (gimple_stmt_iterator *gsi_p, bool *handled_ops_p,
	     struct walk_stmt_info *wi)
{
  struct move_stmt_d *p = (struct move_stmt_d *) wi->info;
  gimple stmt = gsi_stmt (*gsi_p);
  tree block = gimple_block (stmt);

  if (p->orig_block == NULL_TREE
      || block == p->orig_block
      || block == NULL_TREE)
    gimple_set_block (stmt, p->new_block);
#ifdef ENABLE_CHECKING
  else if (block != p->new_block)
    {
      while (block && block != p->orig_block)
	block = BLOCK_SUPERCONTEXT (block);
      gcc_assert (block);
    }
#endif

  switch (gimple_code (stmt))
    {
    case GIMPLE_CALL:
      /* Remap the region numbers for __builtin_eh_{pointer,filter}.  */
      {
	tree r, fndecl = gimple_call_fndecl (stmt);
	if (fndecl && DECL_BUILT_IN_CLASS (fndecl) == BUILT_IN_NORMAL)
	  switch (DECL_FUNCTION_CODE (fndecl))
	    {
	    case BUILT_IN_EH_COPY_VALUES:
	      r = gimple_call_arg (stmt, 1);
	      r = move_stmt_eh_region_tree_nr (r, p);
	      gimple_call_set_arg (stmt, 1, r);
	      /* FALLTHRU */

	    case BUILT_IN_EH_POINTER:
	    case BUILT_IN_EH_FILTER:
	      r = gimple_call_arg (stmt, 0);
	      r = move_stmt_eh_region_tree_nr (r, p);
	      gimple_call_set_arg (stmt, 0, r);
	      break;

	    default:
	      break;
	    }
      }
      break;

    case GIMPLE_RESX:
      {
	int r = gimple_resx_region (stmt);
	r = move_stmt_eh_region_nr (r, p);
	gimple_resx_set_region (stmt, r);
      }
      break;

    case GIMPLE_EH_DISPATCH:
      {
	int r = gimple_eh_dispatch_region (stmt);
	r = move_stmt_eh_region_nr (r, p);
	gimple_eh_dispatch_set_region (stmt, r);
      }
      break;

    case GIMPLE_OMP_RETURN:
    case GIMPLE_OMP_CONTINUE:
      break;
    default:
      if (is_gimple_omp (stmt))
	{
	  /* Do not remap variables inside OMP directives.  Variables
	     referenced in clauses and directive header belong to the
	     parent function and should not be moved into the child
	     function.  */
	  bool save_remap_decls_p = p->remap_decls_p;
	  p->remap_decls_p = false;
	  *handled_ops_p = true;

	  walk_gimple_seq (gimple_omp_body (stmt), move_stmt_r,
			   move_stmt_op, wi);

	  p->remap_decls_p = save_remap_decls_p;
	}
      break;
    }

  return NULL_TREE;
}

/* Move basic block BB from function CFUN to function DEST_FN.  The
   block is moved out of the original linked list and placed after
   block AFTER in the new list.  Also, the block is removed from the
   original array of blocks and placed in DEST_FN's array of blocks.
   If UPDATE_EDGE_COUNT_P is true, the edge counts on both CFGs is
   updated to reflect the moved edges.

   The local variables are remapped to new instances, VARS_MAP is used
   to record the mapping.  */

static void
move_block_to_fn (struct function *dest_cfun, basic_block bb,
		  basic_block after, bool update_edge_count_p,
		  struct move_stmt_d *d)
{
  struct control_flow_graph *cfg;
  edge_iterator ei;
  edge e;
  gimple_stmt_iterator si;
  unsigned old_len, new_len;

  /* Remove BB from dominance structures.  */
  delete_from_dominance_info (CDI_DOMINATORS, bb);
  if (current_loops)
    remove_bb_from_loops (bb);

  /* Link BB to the new linked list.  */
  move_block_after (bb, after);

  /* Update the edge count in the corresponding flowgraphs.  */
  if (update_edge_count_p)
    FOR_EACH_EDGE (e, ei, bb->succs)
      {
	cfun->cfg->x_n_edges--;
	dest_cfun->cfg->x_n_edges++;
      }

  /* Remove BB from the original basic block array.  */
  VEC_replace (basic_block, cfun->cfg->x_basic_block_info, bb->index, NULL);
  cfun->cfg->x_n_basic_blocks--;

  /* Grow DEST_CFUN's basic block array if needed.  */
  cfg = dest_cfun->cfg;
  cfg->x_n_basic_blocks++;
  if (bb->index >= cfg->x_last_basic_block)
    cfg->x_last_basic_block = bb->index + 1;

  old_len = VEC_length (basic_block, cfg->x_basic_block_info);
  if ((unsigned) cfg->x_last_basic_block >= old_len)
    {
      new_len = cfg->x_last_basic_block + (cfg->x_last_basic_block + 3) / 4;
      VEC_safe_grow_cleared (basic_block, gc, cfg->x_basic_block_info,
			     new_len);
    }

  VEC_replace (basic_block, cfg->x_basic_block_info,
               bb->index, bb);

  /* Remap the variables in phi nodes.  */
  for (si = gsi_start_phis (bb); !gsi_end_p (si); )
    {
      gimple phi = gsi_stmt (si);
      use_operand_p use;
      tree op = PHI_RESULT (phi);
      ssa_op_iter oi;

      if (!is_gimple_reg (op))
	{
	  /* Remove the phi nodes for virtual operands (alias analysis will be
	     run for the new function, anyway).  */
          remove_phi_node (&si, true);
	  continue;
	}

      SET_PHI_RESULT (phi,
		      replace_ssa_name (op, d->vars_map, dest_cfun->decl));
      FOR_EACH_PHI_ARG (use, phi, oi, SSA_OP_USE)
	{
	  op = USE_FROM_PTR (use);
	  if (TREE_CODE (op) == SSA_NAME)
	    SET_USE (use, replace_ssa_name (op, d->vars_map, dest_cfun->decl));
	}

      gsi_next (&si);
    }

  for (si = gsi_start_bb (bb); !gsi_end_p (si); gsi_next (&si))
    {
      gimple stmt = gsi_stmt (si);
      struct walk_stmt_info wi;

      memset (&wi, 0, sizeof (wi));
      wi.info = d;
      walk_gimple_stmt (&si, move_stmt_r, move_stmt_op, &wi);

      if (gimple_code (stmt) == GIMPLE_LABEL)
	{
	  tree label = gimple_label_label (stmt);
	  int uid = LABEL_DECL_UID (label);

	  gcc_assert (uid > -1);

	  old_len = VEC_length (basic_block, cfg->x_label_to_block_map);
	  if (old_len <= (unsigned) uid)
	    {
	      new_len = 3 * uid / 2 + 1;
	      VEC_safe_grow_cleared (basic_block, gc,
				     cfg->x_label_to_block_map, new_len);
	    }

	  VEC_replace (basic_block, cfg->x_label_to_block_map, uid, bb);
	  VEC_replace (basic_block, cfun->cfg->x_label_to_block_map, uid, NULL);

	  gcc_assert (DECL_CONTEXT (label) == dest_cfun->decl);

	  if (uid >= dest_cfun->cfg->last_label_uid)
	    dest_cfun->cfg->last_label_uid = uid + 1;
	}

      maybe_duplicate_eh_stmt_fn (dest_cfun, stmt, cfun, stmt, d->eh_map, 0);
      remove_stmt_from_eh_lp_fn (cfun, stmt);

      gimple_duplicate_stmt_histograms (dest_cfun, stmt, cfun, stmt);
      gimple_remove_stmt_histograms (cfun, stmt);

      /* We cannot leave any operands allocated from the operand caches of
	 the current function.  */
      free_stmt_operands (stmt);
      push_cfun (dest_cfun);
      update_stmt (stmt);
      pop_cfun ();
    }

  FOR_EACH_EDGE (e, ei, bb->succs)
    if (e->goto_locus)
      {
	tree block = e->goto_block;
	if (d->orig_block == NULL_TREE
	    || block == d->orig_block)
	  e->goto_block = d->new_block;
#ifdef ENABLE_CHECKING
	else if (block != d->new_block)
	  {
	    while (block && block != d->orig_block)
	      block = BLOCK_SUPERCONTEXT (block);
	    gcc_assert (block);
	  }
#endif
      }
}

/* Examine the statements in BB (which is in SRC_CFUN); find and return
   the outermost EH region.  Use REGION as the incoming base EH region.  */

static eh_region
find_outermost_region_in_block (struct function *src_cfun,
				basic_block bb, eh_region region)
{
  gimple_stmt_iterator si;

  for (si = gsi_start_bb (bb); !gsi_end_p (si); gsi_next (&si))
    {
      gimple stmt = gsi_stmt (si);
      eh_region stmt_region;
      int lp_nr;

      lp_nr = lookup_stmt_eh_lp_fn (src_cfun, stmt);
      stmt_region = get_eh_region_from_lp_number_fn (src_cfun, lp_nr);
      if (stmt_region)
	{
	  if (region == NULL)
	    region = stmt_region;
	  else if (stmt_region != region)
	    {
	      region = eh_region_outermost (src_cfun, stmt_region, region);
	      gcc_assert (region != NULL);
	    }
	}
    }

  return region;
}

static tree
new_label_mapper (tree decl, void *data)
{
  htab_t hash = (htab_t) data;
  struct tree_map *m;
  void **slot;

  gcc_assert (TREE_CODE (decl) == LABEL_DECL);

  m = XNEW (struct tree_map);
  m->hash = DECL_UID (decl);
  m->base.from = decl;
  m->to = create_artificial_label (UNKNOWN_LOCATION);
  LABEL_DECL_UID (m->to) = LABEL_DECL_UID (decl);
  if (LABEL_DECL_UID (m->to) >= cfun->cfg->last_label_uid)
    cfun->cfg->last_label_uid = LABEL_DECL_UID (m->to) + 1;

  slot = htab_find_slot_with_hash (hash, m, m->hash, INSERT);
  gcc_assert (*slot == NULL);

  *slot = m;

  return m->to;
}

/* Change DECL_CONTEXT of all BLOCK_VARS in block, including
   subblocks.  */

static void
replace_block_vars_by_duplicates (tree block, struct pointer_map_t *vars_map,
				  tree to_context)
{
  tree *tp, t;

  for (tp = &BLOCK_VARS (block); *tp; tp = &DECL_CHAIN (*tp))
    {
      t = *tp;
      if (TREE_CODE (t) != VAR_DECL && TREE_CODE (t) != CONST_DECL)
	continue;
      replace_by_duplicate_decl (&t, vars_map, to_context);
      if (t != *tp)
	{
	  if (TREE_CODE (*tp) == VAR_DECL && DECL_HAS_VALUE_EXPR_P (*tp))
	    {
	      SET_DECL_VALUE_EXPR (t, DECL_VALUE_EXPR (*tp));
	      DECL_HAS_VALUE_EXPR_P (t) = 1;
	    }
	  DECL_CHAIN (t) = DECL_CHAIN (*tp);
	  *tp = t;
	}
    }

  for (block = BLOCK_SUBBLOCKS (block); block; block = BLOCK_CHAIN (block))
    replace_block_vars_by_duplicates (block, vars_map, to_context);
}

/* Move a single-entry, single-exit region delimited by ENTRY_BB and
   EXIT_BB to function DEST_CFUN.  The whole region is replaced by a
   single basic block in the original CFG and the new basic block is
   returned.  DEST_CFUN must not have a CFG yet.

   Note that the region need not be a pure SESE region.  Blocks inside
   the region may contain calls to abort/exit.  The only restriction
   is that ENTRY_BB should be the only entry point and it must
   dominate EXIT_BB.

   Change TREE_BLOCK of all statements in ORIG_BLOCK to the new
   functions outermost BLOCK, move all subblocks of ORIG_BLOCK
   to the new function.

   All local variables referenced in the region are assumed to be in
   the corresponding BLOCK_VARS and unexpanded variable lists
   associated with DEST_CFUN.  */

basic_block
move_sese_region_to_fn (struct function *dest_cfun, basic_block entry_bb,
		        basic_block exit_bb, tree orig_block)
{
  VEC(basic_block,heap) *bbs, *dom_bbs;
  basic_block dom_entry = get_immediate_dominator (CDI_DOMINATORS, entry_bb);
  basic_block after, bb, *entry_pred, *exit_succ, abb;
  struct function *saved_cfun = cfun;
  int *entry_flag, *exit_flag;
  unsigned *entry_prob, *exit_prob;
  unsigned i, num_entry_edges, num_exit_edges;
  edge e;
  edge_iterator ei;
  htab_t new_label_map;
  struct pointer_map_t *vars_map, *eh_map;
  struct loop *loop = entry_bb->loop_father;
  struct move_stmt_d d;

  /* If ENTRY does not strictly dominate EXIT, this cannot be an SESE
     region.  */
  gcc_assert (entry_bb != exit_bb
              && (!exit_bb
		  || dominated_by_p (CDI_DOMINATORS, exit_bb, entry_bb)));

  /* Collect all the blocks in the region.  Manually add ENTRY_BB
     because it won't be added by dfs_enumerate_from.  */
  bbs = NULL;
  VEC_safe_push (basic_block, heap, bbs, entry_bb);
  gather_blocks_in_sese_region (entry_bb, exit_bb, &bbs);

  /* The blocks that used to be dominated by something in BBS will now be
     dominated by the new block.  */
  dom_bbs = get_dominated_by_region (CDI_DOMINATORS,
				     VEC_address (basic_block, bbs),
				     VEC_length (basic_block, bbs));

  /* Detach ENTRY_BB and EXIT_BB from CFUN->CFG.  We need to remember
     the predecessor edges to ENTRY_BB and the successor edges to
     EXIT_BB so that we can re-attach them to the new basic block that
     will replace the region.  */
  num_entry_edges = EDGE_COUNT (entry_bb->preds);
  entry_pred = (basic_block *) xcalloc (num_entry_edges, sizeof (basic_block));
  entry_flag = (int *) xcalloc (num_entry_edges, sizeof (int));
  entry_prob = XNEWVEC (unsigned, num_entry_edges);
  i = 0;
  for (ei = ei_start (entry_bb->preds); (e = ei_safe_edge (ei)) != NULL;)
    {
      entry_prob[i] = e->probability;
      entry_flag[i] = e->flags;
      entry_pred[i++] = e->src;
      remove_edge (e);
    }

  if (exit_bb)
    {
      num_exit_edges = EDGE_COUNT (exit_bb->succs);
      exit_succ = (basic_block *) xcalloc (num_exit_edges,
					   sizeof (basic_block));
      exit_flag = (int *) xcalloc (num_exit_edges, sizeof (int));
      exit_prob = XNEWVEC (unsigned, num_exit_edges);
      i = 0;
      for (ei = ei_start (exit_bb->succs); (e = ei_safe_edge (ei)) != NULL;)
	{
	  exit_prob[i] = e->probability;
	  exit_flag[i] = e->flags;
	  exit_succ[i++] = e->dest;
	  remove_edge (e);
	}
    }
  else
    {
      num_exit_edges = 0;
      exit_succ = NULL;
      exit_flag = NULL;
      exit_prob = NULL;
    }

  /* Switch context to the child function to initialize DEST_FN's CFG.  */
  gcc_assert (dest_cfun->cfg == NULL);
  push_cfun (dest_cfun);

  init_empty_tree_cfg ();

  /* Initialize EH information for the new function.  */
  eh_map = NULL;
  new_label_map = NULL;
  if (saved_cfun->eh)
    {
      eh_region region = NULL;

      FOR_EACH_VEC_ELT (basic_block, bbs, i, bb)
	region = find_outermost_region_in_block (saved_cfun, bb, region);

      init_eh_for_function ();
      if (region != NULL)
	{
	  new_label_map = htab_create (17, tree_map_hash, tree_map_eq, free);
	  eh_map = duplicate_eh_regions (saved_cfun, region, 0,
					 new_label_mapper, new_label_map);
	}
    }

  pop_cfun ();

  /* Move blocks from BBS into DEST_CFUN.  */
  gcc_assert (VEC_length (basic_block, bbs) >= 2);
  after = dest_cfun->cfg->x_entry_block_ptr;
  vars_map = pointer_map_create ();

  memset (&d, 0, sizeof (d));
  d.orig_block = orig_block;
  d.new_block = DECL_INITIAL (dest_cfun->decl);
  d.from_context = cfun->decl;
  d.to_context = dest_cfun->decl;
  d.vars_map = vars_map;
  d.new_label_map = new_label_map;
  d.eh_map = eh_map;
  d.remap_decls_p = true;

  FOR_EACH_VEC_ELT (basic_block, bbs, i, bb)
    {
      /* No need to update edge counts on the last block.  It has
	 already been updated earlier when we detached the region from
	 the original CFG.  */
      move_block_to_fn (dest_cfun, bb, after, bb != exit_bb, &d);
      after = bb;
    }

  /* Rewire BLOCK_SUBBLOCKS of orig_block.  */
  if (orig_block)
    {
      tree block;
      gcc_assert (BLOCK_SUBBLOCKS (DECL_INITIAL (dest_cfun->decl))
		  == NULL_TREE);
      BLOCK_SUBBLOCKS (DECL_INITIAL (dest_cfun->decl))
	= BLOCK_SUBBLOCKS (orig_block);
      for (block = BLOCK_SUBBLOCKS (orig_block);
	   block; block = BLOCK_CHAIN (block))
	BLOCK_SUPERCONTEXT (block) = DECL_INITIAL (dest_cfun->decl);
      BLOCK_SUBBLOCKS (orig_block) = NULL_TREE;
    }

  replace_block_vars_by_duplicates (DECL_INITIAL (dest_cfun->decl),
				    vars_map, dest_cfun->decl);

  if (new_label_map)
    htab_delete (new_label_map);
  if (eh_map)
    pointer_map_destroy (eh_map);
  pointer_map_destroy (vars_map);

  /* Rewire the entry and exit blocks.  The successor to the entry
     block turns into the successor of DEST_FN's ENTRY_BLOCK_PTR in
     the child function.  Similarly, the predecessor of DEST_FN's
     EXIT_BLOCK_PTR turns into the predecessor of EXIT_BLOCK_PTR.  We
     need to switch CFUN between DEST_CFUN and SAVED_CFUN so that the
     various CFG manipulation function get to the right CFG.

     FIXME, this is silly.  The CFG ought to become a parameter to
     these helpers.  */
  push_cfun (dest_cfun);
  make_edge (ENTRY_BLOCK_PTR, entry_bb, EDGE_FALLTHRU);
  if (exit_bb)
    make_edge (exit_bb,  EXIT_BLOCK_PTR, 0);
  pop_cfun ();

  /* Back in the original function, the SESE region has disappeared,
     create a new basic block in its place.  */
  bb = create_empty_bb (entry_pred[0]);
  if (current_loops)
    add_bb_to_loop (bb, loop);
  for (i = 0; i < num_entry_edges; i++)
    {
      e = make_edge (entry_pred[i], bb, entry_flag[i]);
      e->probability = entry_prob[i];
    }

  for (i = 0; i < num_exit_edges; i++)
    {
      e = make_edge (bb, exit_succ[i], exit_flag[i]);
      e->probability = exit_prob[i];
    }

  set_immediate_dominator (CDI_DOMINATORS, bb, dom_entry);
  FOR_EACH_VEC_ELT (basic_block, dom_bbs, i, abb)
    set_immediate_dominator (CDI_DOMINATORS, abb, bb);
  VEC_free (basic_block, heap, dom_bbs);

  if (exit_bb)
    {
      free (exit_prob);
      free (exit_flag);
      free (exit_succ);
    }
  free (entry_prob);
  free (entry_flag);
  free (entry_pred);
  VEC_free (basic_block, heap, bbs);

  return bb;
}


/* Dump FUNCTION_DECL FN to file FILE using FLAGS (see TDF_* in tree-pass.h)
   */

void
dump_function_to_file (tree fn, FILE *file, int flags)
{
  tree arg, var;
  struct function *dsf;
  bool ignore_topmost_bind = false, any_var = false;
  basic_block bb;
  tree chain;
  bool tmclone = TREE_CODE (fn) == FUNCTION_DECL && DECL_IS_TM_CLONE (fn);

  fprintf (file, "%s %s(", lang_hooks.decl_printable_name (fn, 2),
	   tmclone ? "[tm-clone] " : "");

  arg = DECL_ARGUMENTS (fn);
  while (arg)
    {
      print_generic_expr (file, TREE_TYPE (arg), dump_flags);
      fprintf (file, " ");
      print_generic_expr (file, arg, dump_flags);
      if (flags & TDF_VERBOSE)
	print_node (file, "", arg, 4);
      if (DECL_CHAIN (arg))
	fprintf (file, ", ");
      arg = DECL_CHAIN (arg);
    }
  fprintf (file, ")\n");

  if (flags & TDF_VERBOSE)
    print_node (file, "", fn, 2);

  dsf = DECL_STRUCT_FUNCTION (fn);
  if (dsf && (flags & TDF_EH))
    dump_eh_tree (file, dsf);

  if (flags & TDF_RAW && !gimple_has_body_p (fn))
    {
      dump_node (fn, TDF_SLIM | flags, file);
      return;
    }

  /* Switch CFUN to point to FN.  */
  push_cfun (DECL_STRUCT_FUNCTION (fn));

  /* When GIMPLE is lowered, the variables are no longer available in
     BIND_EXPRs, so display them separately.  */
  if (cfun && cfun->decl == fn && !VEC_empty (tree, cfun->local_decls))
    {
      unsigned ix;
      ignore_topmost_bind = true;

      fprintf (file, "{\n");
      FOR_EACH_LOCAL_DECL (cfun, ix, var)
	{
	  print_generic_decl (file, var, flags);
	  if (flags & TDF_VERBOSE)
	    print_node (file, "", var, 4);
	  fprintf (file, "\n");

	  any_var = true;
	}
    }

  if (cfun && cfun->decl == fn && cfun->cfg && basic_block_info)
    {
      /* If the CFG has been built, emit a CFG-based dump.  */
      check_bb_profile (ENTRY_BLOCK_PTR, file);
      if (!ignore_topmost_bind)
	fprintf (file, "{\n");

      if (any_var && n_basic_blocks)
	fprintf (file, "\n");

      FOR_EACH_BB (bb)
	gimple_dump_bb (bb, file, 2, flags);

      fprintf (file, "}\n");
      check_bb_profile (EXIT_BLOCK_PTR, file);
    }
  else if (DECL_SAVED_TREE (fn) == NULL)
    {
      /* The function is now in GIMPLE form but the CFG has not been
	 built yet.  Emit the single sequence of GIMPLE statements
	 that make up its body.  */
      gimple_seq body = gimple_body (fn);

      if (gimple_seq_first_stmt (body)
	  && gimple_seq_first_stmt (body) == gimple_seq_last_stmt (body)
	  && gimple_code (gimple_seq_first_stmt (body)) == GIMPLE_BIND)
	print_gimple_seq (file, body, 0, flags);
      else
	{
	  if (!ignore_topmost_bind)
	    fprintf (file, "{\n");

	  if (any_var)
	    fprintf (file, "\n");

	  print_gimple_seq (file, body, 2, flags);
	  fprintf (file, "}\n");
	}
    }
  else
    {
      int indent;

      /* Make a tree based dump.  */
      chain = DECL_SAVED_TREE (fn);

      if (chain && TREE_CODE (chain) == BIND_EXPR)
	{
	  if (ignore_topmost_bind)
	    {
	      chain = BIND_EXPR_BODY (chain);
	      indent = 2;
	    }
	  else
	    indent = 0;
	}
      else
	{
	  if (!ignore_topmost_bind)
	    fprintf (file, "{\n");
	  indent = 2;
	}

      if (any_var)
	fprintf (file, "\n");

      print_generic_stmt_indented (file, chain, flags, indent);
      if (ignore_topmost_bind)
	fprintf (file, "}\n");
    }

  if (flags & TDF_ENUMERATE_LOCALS)
    dump_enumerated_decls (file, flags);
  fprintf (file, "\n\n");

  /* Restore CFUN.  */
  pop_cfun ();
}


/* Dump FUNCTION_DECL FN to stderr using FLAGS (see TDF_* in tree.h)  */

DEBUG_FUNCTION void
debug_function (tree fn, int flags)
{
  dump_function_to_file (fn, stderr, flags);
}


/* Print on FILE the indexes for the predecessors of basic_block BB.  */

static void
print_pred_bbs (FILE *file, basic_block bb)
{
  edge e;
  edge_iterator ei;

  FOR_EACH_EDGE (e, ei, bb->preds)
    fprintf (file, "bb_%d ", e->src->index);
}


/* Print on FILE the indexes for the successors of basic_block BB.  */

static void
print_succ_bbs (FILE *file, basic_block bb)
{
  edge e;
  edge_iterator ei;

  FOR_EACH_EDGE (e, ei, bb->succs)
    fprintf (file, "bb_%d ", e->dest->index);
}

/* Print to FILE the basic block BB following the VERBOSITY level.  */

void
print_loops_bb (FILE *file, basic_block bb, int indent, int verbosity)
{
  char *s_indent = (char *) alloca ((size_t) indent + 1);
  memset ((void *) s_indent, ' ', (size_t) indent);
  s_indent[indent] = '\0';

  /* Print basic_block's header.  */
  if (verbosity >= 2)
    {
      fprintf (file, "%s  bb_%d (preds = {", s_indent, bb->index);
      print_pred_bbs (file, bb);
      fprintf (file, "}, succs = {");
      print_succ_bbs (file, bb);
      fprintf (file, "})\n");
    }

  /* Print basic_block's body.  */
  if (verbosity >= 3)
    {
      fprintf (file, "%s  {\n", s_indent);
      gimple_dump_bb (bb, file, indent + 4, TDF_VOPS|TDF_MEMSYMS);
      fprintf (file, "%s  }\n", s_indent);
    }
}

static void print_loop_and_siblings (FILE *, struct loop *, int, int);

/* Pretty print LOOP on FILE, indented INDENT spaces.  Following
   VERBOSITY level this outputs the contents of the loop, or just its
   structure.  */

static void
print_loop (FILE *file, struct loop *loop, int indent, int verbosity)
{
  char *s_indent;
  basic_block bb;

  if (loop == NULL)
    return;

  s_indent = (char *) alloca ((size_t) indent + 1);
  memset ((void *) s_indent, ' ', (size_t) indent);
  s_indent[indent] = '\0';

  /* Print loop's header.  */
  fprintf (file, "%sloop_%d (header = %d, latch = %d", s_indent,
	   loop->num, loop->header->index, loop->latch->index);
  fprintf (file, ", niter = ");
  print_generic_expr (file, loop->nb_iterations, 0);

  if (loop->any_upper_bound)
    {
      fprintf (file, ", upper_bound = ");
      dump_double_int (file, loop->nb_iterations_upper_bound, true);
    }

  if (loop->any_estimate)
    {
      fprintf (file, ", estimate = ");
      dump_double_int (file, loop->nb_iterations_estimate, true);
    }
  fprintf (file, ")\n");

  /* Print loop's body.  */
  if (verbosity >= 1)
    {
      fprintf (file, "%s{\n", s_indent);
      FOR_EACH_BB (bb)
	if (bb->loop_father == loop)
	  print_loops_bb (file, bb, indent, verbosity);

      print_loop_and_siblings (file, loop->inner, indent + 2, verbosity);
      fprintf (file, "%s}\n", s_indent);
    }
}

/* Print the LOOP and its sibling loops on FILE, indented INDENT
   spaces.  Following VERBOSITY level this outputs the contents of the
   loop, or just its structure.  */

static void
print_loop_and_siblings (FILE *file, struct loop *loop, int indent, int verbosity)
{
  if (loop == NULL)
    return;

  print_loop (file, loop, indent, verbosity);
  print_loop_and_siblings (file, loop->next, indent, verbosity);
}

/* Follow a CFG edge from the entry point of the program, and on entry
   of a loop, pretty print the loop structure on FILE.  */

void
print_loops (FILE *file, int verbosity)
{
  basic_block bb;

  bb = ENTRY_BLOCK_PTR;
  if (bb && bb->loop_father)
    print_loop_and_siblings (file, bb->loop_father, 0, verbosity);
}


/* Debugging loops structure at tree level, at some VERBOSITY level.  */

DEBUG_FUNCTION void
debug_loops (int verbosity)
{
  print_loops (stderr, verbosity);
}

/* Print on stderr the code of LOOP, at some VERBOSITY level.  */

DEBUG_FUNCTION void
debug_loop (struct loop *loop, int verbosity)
{
  print_loop (stderr, loop, 0, verbosity);
}

/* Print on stderr the code of loop number NUM, at some VERBOSITY
   level.  */

DEBUG_FUNCTION void
debug_loop_num (unsigned num, int verbosity)
{
  debug_loop (get_loop (num), verbosity);
}

/* Return true if BB ends with a call, possibly followed by some
   instructions that must stay with the call.  Return false,
   otherwise.  */

static bool
gimple_block_ends_with_call_p (basic_block bb)
{
  gimple_stmt_iterator gsi = gsi_last_nondebug_bb (bb);
  return !gsi_end_p (gsi) && is_gimple_call (gsi_stmt (gsi));
}


/* Return true if BB ends with a conditional branch.  Return false,
   otherwise.  */

static bool
gimple_block_ends_with_condjump_p (const_basic_block bb)
{
  gimple stmt = last_stmt (CONST_CAST_BB (bb));
  return (stmt && gimple_code (stmt) == GIMPLE_COND);
}


/* Return true if we need to add fake edge to exit at statement T.
   Helper function for gimple_flow_call_edges_add.  */

static bool
need_fake_edge_p (gimple t)
{
  tree fndecl = NULL_TREE;
  int call_flags = 0;

  /* NORETURN and LONGJMP calls already have an edge to exit.
     CONST and PURE calls do not need one.
     We don't currently check for CONST and PURE here, although
     it would be a good idea, because those attributes are
     figured out from the RTL in mark_constant_function, and
     the counter incrementation code from -fprofile-arcs
     leads to different results from -fbranch-probabilities.  */
  if (is_gimple_call (t))
    {
      fndecl = gimple_call_fndecl (t);
      call_flags = gimple_call_flags (t);
    }

  if (is_gimple_call (t)
      && fndecl
      && DECL_BUILT_IN (fndecl)
      && (call_flags & ECF_NOTHROW)
      && !(call_flags & ECF_RETURNS_TWICE)
      /* fork() doesn't really return twice, but the effect of
         wrapping it in __gcov_fork() which calls __gcov_flush()
	 and clears the counters before forking has the same
	 effect as returning twice.  Force a fake edge.  */
      && !(DECL_BUILT_IN_CLASS (fndecl) == BUILT_IN_NORMAL
	   && DECL_FUNCTION_CODE (fndecl) == BUILT_IN_FORK))
    return false;

  if (is_gimple_call (t)
      && !(call_flags & ECF_NORETURN))
    return true;

  if (gimple_code (t) == GIMPLE_ASM
       && (gimple_asm_volatile_p (t) || gimple_asm_input_p (t)))
    return true;

  return false;
}


/* Add fake edges to the function exit for any non constant and non
   noreturn calls, volatile inline assembly in the bitmap of blocks
   specified by BLOCKS or to the whole CFG if BLOCKS is zero.  Return
   the number of blocks that were split.

   The goal is to expose cases in which entering a basic block does
   not imply that all subsequent instructions must be executed.  */

static int
gimple_flow_call_edges_add (sbitmap blocks)
{
  int i;
  int blocks_split = 0;
  int last_bb = last_basic_block;
  bool check_last_block = false;

  if (n_basic_blocks == NUM_FIXED_BLOCKS)
    return 0;

  if (! blocks)
    check_last_block = true;
  else
    check_last_block = TEST_BIT (blocks, EXIT_BLOCK_PTR->prev_bb->index);

  /* In the last basic block, before epilogue generation, there will be
     a fallthru edge to EXIT.  Special care is required if the last insn
     of the last basic block is a call because make_edge folds duplicate
     edges, which would result in the fallthru edge also being marked
     fake, which would result in the fallthru edge being removed by
     remove_fake_edges, which would result in an invalid CFG.

     Moreover, we can't elide the outgoing fake edge, since the block
     profiler needs to take this into account in order to solve the minimal
     spanning tree in the case that the call doesn't return.

     Handle this by adding a dummy instruction in a new last basic block.  */
  if (check_last_block)
    {
      basic_block bb = EXIT_BLOCK_PTR->prev_bb;
      gimple_stmt_iterator gsi = gsi_last_nondebug_bb (bb);
      gimple t = NULL;

      if (!gsi_end_p (gsi))
	t = gsi_stmt (gsi);

      if (t && need_fake_edge_p (t))
	{
	  edge e;

	  e = find_edge (bb, EXIT_BLOCK_PTR);
	  if (e)
	    {
	      gsi_insert_on_edge (e, gimple_build_nop ());
	      gsi_commit_edge_inserts ();
	    }
	}
    }

  /* Now add fake edges to the function exit for any non constant
     calls since there is no way that we can determine if they will
     return or not...  */
  for (i = 0; i < last_bb; i++)
    {
      basic_block bb = BASIC_BLOCK (i);
      gimple_stmt_iterator gsi;
      gimple stmt, last_stmt;

      if (!bb)
	continue;

      if (blocks && !TEST_BIT (blocks, i))
	continue;

      gsi = gsi_last_nondebug_bb (bb);
      if (!gsi_end_p (gsi))
	{
	  last_stmt = gsi_stmt (gsi);
	  do
	    {
	      stmt = gsi_stmt (gsi);
	      if (need_fake_edge_p (stmt))
		{
		  edge e;

		  /* The handling above of the final block before the
		     epilogue should be enough to verify that there is
		     no edge to the exit block in CFG already.
		     Calling make_edge in such case would cause us to
		     mark that edge as fake and remove it later.  */
#ifdef ENABLE_CHECKING
		  if (stmt == last_stmt)
		    {
		      e = find_edge (bb, EXIT_BLOCK_PTR);
		      gcc_assert (e == NULL);
		    }
#endif

		  /* Note that the following may create a new basic block
		     and renumber the existing basic blocks.  */
		  if (stmt != last_stmt)
		    {
		      e = split_block (bb, stmt);
		      if (e)
			blocks_split++;
		    }
		  make_edge (bb, EXIT_BLOCK_PTR, EDGE_FAKE);
		}
	      gsi_prev (&gsi);
	    }
	  while (!gsi_end_p (gsi));
	}
    }

  if (blocks_split)
    verify_flow_info ();

  return blocks_split;
}

/* Removes edge E and all the blocks dominated by it, and updates dominance
   information.  The IL in E->src needs to be updated separately.
   If dominance info is not available, only the edge E is removed.*/

void
remove_edge_and_dominated_blocks (edge e)
{
  VEC (basic_block, heap) *bbs_to_remove = NULL;
  VEC (basic_block, heap) *bbs_to_fix_dom = NULL;
  bitmap df, df_idom;
  edge f;
  edge_iterator ei;
  bool none_removed = false;
  unsigned i;
  basic_block bb, dbb;
  bitmap_iterator bi;

  if (!dom_info_available_p (CDI_DOMINATORS))
    {
      remove_edge (e);
      return;
    }

  /* No updating is needed for edges to exit.  */
  if (e->dest == EXIT_BLOCK_PTR)
    {
      if (cfgcleanup_altered_bbs)
	bitmap_set_bit (cfgcleanup_altered_bbs, e->src->index);
      remove_edge (e);
      return;
    }

  /* First, we find the basic blocks to remove.  If E->dest has a predecessor
     that is not dominated by E->dest, then this set is empty.  Otherwise,
     all the basic blocks dominated by E->dest are removed.

     Also, to DF_IDOM we store the immediate dominators of the blocks in
     the dominance frontier of E (i.e., of the successors of the
     removed blocks, if there are any, and of E->dest otherwise).  */
  FOR_EACH_EDGE (f, ei, e->dest->preds)
    {
      if (f == e)
	continue;

      if (!dominated_by_p (CDI_DOMINATORS, f->src, e->dest))
	{
	  none_removed = true;
	  break;
	}
    }

  df = BITMAP_ALLOC (NULL);
  df_idom = BITMAP_ALLOC (NULL);

  if (none_removed)
    bitmap_set_bit (df_idom,
		    get_immediate_dominator (CDI_DOMINATORS, e->dest)->index);
  else
    {
      bbs_to_remove = get_all_dominated_blocks (CDI_DOMINATORS, e->dest);
      FOR_EACH_VEC_ELT (basic_block, bbs_to_remove, i, bb)
	{
	  FOR_EACH_EDGE (f, ei, bb->succs)
	    {
	      if (f->dest != EXIT_BLOCK_PTR)
		bitmap_set_bit (df, f->dest->index);
	    }
	}
      FOR_EACH_VEC_ELT (basic_block, bbs_to_remove, i, bb)
	bitmap_clear_bit (df, bb->index);

      EXECUTE_IF_SET_IN_BITMAP (df, 0, i, bi)
	{
	  bb = BASIC_BLOCK (i);
	  bitmap_set_bit (df_idom,
			  get_immediate_dominator (CDI_DOMINATORS, bb)->index);
	}
    }

  if (cfgcleanup_altered_bbs)
    {
      /* Record the set of the altered basic blocks.  */
      bitmap_set_bit (cfgcleanup_altered_bbs, e->src->index);
      bitmap_ior_into (cfgcleanup_altered_bbs, df);
    }

  /* Remove E and the cancelled blocks.  */
  if (none_removed)
    remove_edge (e);
  else
    {
      /* Walk backwards so as to get a chance to substitute all
	 released DEFs into debug stmts.  See
	 eliminate_unnecessary_stmts() in tree-ssa-dce.c for more
	 details.  */
      for (i = VEC_length (basic_block, bbs_to_remove); i-- > 0; )
	delete_basic_block (VEC_index (basic_block, bbs_to_remove, i));
    }

  /* Update the dominance information.  The immediate dominator may change only
     for blocks whose immediate dominator belongs to DF_IDOM:

     Suppose that idom(X) = Y before removal of E and idom(X) != Y after the
     removal.  Let Z the arbitrary block such that idom(Z) = Y and
     Z dominates X after the removal.  Before removal, there exists a path P
     from Y to X that avoids Z.  Let F be the last edge on P that is
     removed, and let W = F->dest.  Before removal, idom(W) = Y (since Y
     dominates W, and because of P, Z does not dominate W), and W belongs to
     the dominance frontier of E.  Therefore, Y belongs to DF_IDOM.  */
  EXECUTE_IF_SET_IN_BITMAP (df_idom, 0, i, bi)
    {
      bb = BASIC_BLOCK (i);
      for (dbb = first_dom_son (CDI_DOMINATORS, bb);
	   dbb;
	   dbb = next_dom_son (CDI_DOMINATORS, dbb))
	VEC_safe_push (basic_block, heap, bbs_to_fix_dom, dbb);
    }

  iterate_fix_dominators (CDI_DOMINATORS, bbs_to_fix_dom, true);

  BITMAP_FREE (df);
  BITMAP_FREE (df_idom);
  VEC_free (basic_block, heap, bbs_to_remove);
  VEC_free (basic_block, heap, bbs_to_fix_dom);
}

/* Purge dead EH edges from basic block BB.  */

bool
gimple_purge_dead_eh_edges (basic_block bb)
{
  bool changed = false;
  edge e;
  edge_iterator ei;
  gimple stmt = last_stmt (bb);

  if (stmt && stmt_can_throw_internal (stmt))
    return false;

  for (ei = ei_start (bb->succs); (e = ei_safe_edge (ei)); )
    {
      if (e->flags & EDGE_EH)
	{
	  remove_edge_and_dominated_blocks (e);
	  changed = true;
	}
      else
	ei_next (&ei);
    }

  return changed;
}

/* Purge dead EH edges from basic block listed in BLOCKS.  */

bool
gimple_purge_all_dead_eh_edges (const_bitmap blocks)
{
  bool changed = false;
  unsigned i;
  bitmap_iterator bi;

  EXECUTE_IF_SET_IN_BITMAP (blocks, 0, i, bi)
    {
      basic_block bb = BASIC_BLOCK (i);

      /* Earlier gimple_purge_dead_eh_edges could have removed
	 this basic block already.  */
      gcc_assert (bb || changed);
      if (bb != NULL)
	changed |= gimple_purge_dead_eh_edges (bb);
    }

  return changed;
}

/* Purge dead abnormal call edges from basic block BB.  */

bool
gimple_purge_dead_abnormal_call_edges (basic_block bb)
{
  bool changed = false;
  edge e;
  edge_iterator ei;
  gimple stmt = last_stmt (bb);

  if (!cfun->has_nonlocal_label)
    return false;

  if (stmt && stmt_can_make_abnormal_goto (stmt))
    return false;

  for (ei = ei_start (bb->succs); (e = ei_safe_edge (ei)); )
    {
      if (e->flags & EDGE_ABNORMAL)
	{
	  remove_edge_and_dominated_blocks (e);
	  changed = true;
	}
      else
	ei_next (&ei);
    }

  return changed;
}

/* Purge dead abnormal call edges from basic block listed in BLOCKS.  */

bool
gimple_purge_all_dead_abnormal_call_edges (const_bitmap blocks)
{
  bool changed = false;
  unsigned i;
  bitmap_iterator bi;

  EXECUTE_IF_SET_IN_BITMAP (blocks, 0, i, bi)
    {
      basic_block bb = BASIC_BLOCK (i);

      /* Earlier gimple_purge_dead_abnormal_call_edges could have removed
	 this basic block already.  */
      gcc_assert (bb || changed);
      if (bb != NULL)
	changed |= gimple_purge_dead_abnormal_call_edges (bb);
    }

  return changed;
}

/* This function is called whenever a new edge is created or
   redirected.  */

static void
gimple_execute_on_growing_pred (edge e)
{
  basic_block bb = e->dest;

  if (!gimple_seq_empty_p (phi_nodes (bb)))
    reserve_phi_args_for_new_edge (bb);
}

/* This function is called immediately before edge E is removed from
   the edge vector E->dest->preds.  */

static void
gimple_execute_on_shrinking_pred (edge e)
{
  if (!gimple_seq_empty_p (phi_nodes (e->dest)))
    remove_phi_args (e);
}

/*---------------------------------------------------------------------------
  Helper functions for Loop versioning
  ---------------------------------------------------------------------------*/

/* Adjust phi nodes for 'first' basic block.  'second' basic block is a copy
   of 'first'. Both of them are dominated by 'new_head' basic block. When
   'new_head' was created by 'second's incoming edge it received phi arguments
   on the edge by split_edge(). Later, additional edge 'e' was created to
   connect 'new_head' and 'first'. Now this routine adds phi args on this
   additional edge 'e' that new_head to second edge received as part of edge
   splitting.  */

static void
gimple_lv_adjust_loop_header_phi (basic_block first, basic_block second,
				  basic_block new_head, edge e)
{
  gimple phi1, phi2;
  gimple_stmt_iterator psi1, psi2;
  tree def;
  edge e2 = find_edge (new_head, second);

  /* Because NEW_HEAD has been created by splitting SECOND's incoming
     edge, we should always have an edge from NEW_HEAD to SECOND.  */
  gcc_assert (e2 != NULL);

  /* Browse all 'second' basic block phi nodes and add phi args to
     edge 'e' for 'first' head. PHI args are always in correct order.  */

  for (psi2 = gsi_start_phis (second),
       psi1 = gsi_start_phis (first);
       !gsi_end_p (psi2) && !gsi_end_p (psi1);
       gsi_next (&psi2),  gsi_next (&psi1))
    {
      phi1 = gsi_stmt (psi1);
      phi2 = gsi_stmt (psi2);
      def = PHI_ARG_DEF (phi2, e2->dest_idx);
      add_phi_arg (phi1, def, e, gimple_phi_arg_location_from_edge (phi2, e2));
    }
}


/* Adds a if else statement to COND_BB with condition COND_EXPR.
   SECOND_HEAD is the destination of the THEN and FIRST_HEAD is
   the destination of the ELSE part.  */

static void
gimple_lv_add_condition_to_bb (basic_block first_head ATTRIBUTE_UNUSED,
			       basic_block second_head ATTRIBUTE_UNUSED,
			       basic_block cond_bb, void *cond_e)
{
  gimple_stmt_iterator gsi;
  gimple new_cond_expr;
  tree cond_expr = (tree) cond_e;
  edge e0;

  /* Build new conditional expr */
  new_cond_expr = gimple_build_cond_from_tree (cond_expr,
					       NULL_TREE, NULL_TREE);

  /* Add new cond in cond_bb.  */
  gsi = gsi_last_bb (cond_bb);
  gsi_insert_after (&gsi, new_cond_expr, GSI_NEW_STMT);

  /* Adjust edges appropriately to connect new head with first head
     as well as second head.  */
  e0 = single_succ_edge (cond_bb);
  e0->flags &= ~EDGE_FALLTHRU;
  e0->flags |= EDGE_FALSE_VALUE;
}

struct cfg_hooks gimple_cfg_hooks = {
  "gimple",
  gimple_verify_flow_info,
  gimple_dump_bb,		/* dump_bb  */
  create_bb,			/* create_basic_block  */
  gimple_redirect_edge_and_branch, /* redirect_edge_and_branch  */
  gimple_redirect_edge_and_branch_force, /* redirect_edge_and_branch_force  */
  gimple_can_remove_branch_p,	/* can_remove_branch_p  */
  remove_bb,			/* delete_basic_block  */
  gimple_split_block,		/* split_block  */
  gimple_move_block_after,	/* move_block_after  */
  gimple_can_merge_blocks_p,	/* can_merge_blocks_p  */
  gimple_merge_blocks,		/* merge_blocks  */
  gimple_predict_edge,		/* predict_edge  */
  gimple_predicted_by_p,	/* predicted_by_p  */
  gimple_can_duplicate_bb_p,	/* can_duplicate_block_p  */
  gimple_duplicate_bb,		/* duplicate_block  */
  gimple_split_edge,		/* split_edge  */
  gimple_make_forwarder_block,	/* make_forward_block  */
  NULL,				/* tidy_fallthru_edge  */
  NULL,				/* force_nonfallthru */
  gimple_block_ends_with_call_p,/* block_ends_with_call_p */
  gimple_block_ends_with_condjump_p, /* block_ends_with_condjump_p */
  gimple_flow_call_edges_add,   /* flow_call_edges_add */
  gimple_execute_on_growing_pred,	/* execute_on_growing_pred */
  gimple_execute_on_shrinking_pred, /* execute_on_shrinking_pred */
  gimple_duplicate_loop_to_header_edge, /* duplicate loop for trees */
  gimple_lv_add_condition_to_bb, /* lv_add_condition_to_bb */
  gimple_lv_adjust_loop_header_phi, /* lv_adjust_loop_header_phi*/
  extract_true_false_edges_from_block, /* extract_cond_bb_edges */
  flush_pending_stmts		/* flush_pending_stmts */
};


/* Split all critical edges.  */

static unsigned int
split_critical_edges (void)
{
  basic_block bb;
  edge e;
  edge_iterator ei;

  /* split_edge can redirect edges out of SWITCH_EXPRs, which can get
     expensive.  So we want to enable recording of edge to CASE_LABEL_EXPR
     mappings around the calls to split_edge.  */
  start_recording_case_labels ();
  FOR_ALL_BB (bb)
    {
      FOR_EACH_EDGE (e, ei, bb->succs)
        {
	  if (EDGE_CRITICAL_P (e) && !(e->flags & EDGE_ABNORMAL))
	    split_edge (e);
	  /* PRE inserts statements to edges and expects that
	     since split_critical_edges was done beforehand, committing edge
	     insertions will not split more edges.  In addition to critical
	     edges we must split edges that have multiple successors and
	     end by control flow statements, such as RESX.
	     Go ahead and split them too.  This matches the logic in
	     gimple_find_edge_insert_loc.  */
	  else if ((!single_pred_p (e->dest)
	            || !gimple_seq_empty_p (phi_nodes (e->dest))
	            || e->dest == EXIT_BLOCK_PTR)
		   && e->src != ENTRY_BLOCK_PTR
	           && !(e->flags & EDGE_ABNORMAL))
	    {
	      gimple_stmt_iterator gsi;

	      gsi = gsi_last_bb (e->src);
	      if (!gsi_end_p (gsi)
		  && stmt_ends_bb_p (gsi_stmt (gsi))
		  && (gimple_code (gsi_stmt (gsi)) != GIMPLE_RETURN
		      && !gimple_call_builtin_p (gsi_stmt (gsi),
						 BUILT_IN_RETURN)))
		split_edge (e);
	    }
	}
    }
  end_recording_case_labels ();
  return 0;
}

struct gimple_opt_pass pass_split_crit_edges =
{
 {
  GIMPLE_PASS,
  "crited",                          /* name */
  NULL,                          /* gate */
  split_critical_edges,          /* execute */
  NULL,                          /* sub */
  NULL,                          /* next */
  0,                             /* static_pass_number */
  TV_TREE_SPLIT_EDGES,           /* tv_id */
  PROP_cfg,                      /* properties required */
  PROP_no_crit_edges,            /* properties_provided */
  0,                             /* properties_destroyed */
  0,                             /* todo_flags_start */
  TODO_verify_flow               /* todo_flags_finish */
 }
};


/* Build a ternary operation and gimplify it.  Emit code before GSI.
   Return the gimple_val holding the result.  */

tree
gimplify_build3 (gimple_stmt_iterator *gsi, enum tree_code code,
		 tree type, tree a, tree b, tree c)
{
  tree ret;
  location_t loc = gimple_location (gsi_stmt (*gsi));

  ret = fold_build3_loc (loc, code, type, a, b, c);
  STRIP_NOPS (ret);

  return force_gimple_operand_gsi (gsi, ret, true, NULL, true,
                                   GSI_SAME_STMT);
}

/* Build a binary operation and gimplify it.  Emit code before GSI.
   Return the gimple_val holding the result.  */

tree
gimplify_build2 (gimple_stmt_iterator *gsi, enum tree_code code,
		 tree type, tree a, tree b)
{
  tree ret;

  ret = fold_build2_loc (gimple_location (gsi_stmt (*gsi)), code, type, a, b);
  STRIP_NOPS (ret);

  return force_gimple_operand_gsi (gsi, ret, true, NULL, true,
                                   GSI_SAME_STMT);
}

/* Build a unary operation and gimplify it.  Emit code before GSI.
   Return the gimple_val holding the result.  */

tree
gimplify_build1 (gimple_stmt_iterator *gsi, enum tree_code code, tree type,
		 tree a)
{
  tree ret;

  ret = fold_build1_loc (gimple_location (gsi_stmt (*gsi)), code, type, a);
  STRIP_NOPS (ret);

  return force_gimple_operand_gsi (gsi, ret, true, NULL, true,
                                   GSI_SAME_STMT);
}



/* Emit return warnings.  */

static unsigned int
execute_warn_function_return (void)
{
  source_location location;
  gimple last;
  edge e;
  edge_iterator ei;

  /* If we have a path to EXIT, then we do return.  */
  if (TREE_THIS_VOLATILE (cfun->decl)
      && EDGE_COUNT (EXIT_BLOCK_PTR->preds) > 0)
    {
      location = UNKNOWN_LOCATION;
      FOR_EACH_EDGE (e, ei, EXIT_BLOCK_PTR->preds)
	{
	  last = last_stmt (e->src);
	  if ((gimple_code (last) == GIMPLE_RETURN
	       || gimple_call_builtin_p (last, BUILT_IN_RETURN))
	      && (location = gimple_location (last)) != UNKNOWN_LOCATION)
	    break;
	}
      if (location == UNKNOWN_LOCATION)
	location = cfun->function_end_locus;
      warning_at (location, 0, "%<noreturn%> function does return");
    }

  /* If we see "return;" in some basic block, then we do reach the end
     without returning a value.  */
  else if (warn_return_type
	   && !TREE_NO_WARNING (cfun->decl)
	   && EDGE_COUNT (EXIT_BLOCK_PTR->preds) > 0
	   && !VOID_TYPE_P (TREE_TYPE (TREE_TYPE (cfun->decl))))
    {
      FOR_EACH_EDGE (e, ei, EXIT_BLOCK_PTR->preds)
	{
	  gimple last = last_stmt (e->src);
	  if (gimple_code (last) == GIMPLE_RETURN
	      && gimple_return_retval (last) == NULL
	      && !gimple_no_warning_p (last))
	    {
	      location = gimple_location (last);
	      if (location == UNKNOWN_LOCATION)
		  location = cfun->function_end_locus;
	      warning_at (location, OPT_Wreturn_type, "control reaches end of non-void function");
	      TREE_NO_WARNING (cfun->decl) = 1;
	      break;
	    }
	}
    }
  return 0;
}


/* Given a basic block B which ends with a conditional and has
   precisely two successors, determine which of the edges is taken if
   the conditional is true and which is taken if the conditional is
   false.  Set TRUE_EDGE and FALSE_EDGE appropriately.  */

void
extract_true_false_edges_from_block (basic_block b,
				     edge *true_edge,
				     edge *false_edge)
{
  edge e = EDGE_SUCC (b, 0);

  if (e->flags & EDGE_TRUE_VALUE)
    {
      *true_edge = e;
      *false_edge = EDGE_SUCC (b, 1);
    }
  else
    {
      *false_edge = e;
      *true_edge = EDGE_SUCC (b, 1);
    }
}

struct gimple_opt_pass pass_warn_function_return =
{
 {
  GIMPLE_PASS,
  "*warn_function_return",		/* name */
  NULL,					/* gate */
  execute_warn_function_return,		/* execute */
  NULL,					/* sub */
  NULL,					/* next */
  0,					/* static_pass_number */
  TV_NONE,				/* tv_id */
  PROP_cfg,				/* properties_required */
  0,					/* properties_provided */
  0,					/* properties_destroyed */
  0,					/* todo_flags_start */
  0					/* todo_flags_finish */
 }
};

/* Emit noreturn warnings.  */

static unsigned int
execute_warn_function_noreturn (void)
{
  if (!TREE_THIS_VOLATILE (current_function_decl)
      && EDGE_COUNT (EXIT_BLOCK_PTR->preds) == 0)
    warn_function_noreturn (current_function_decl);
  return 0;
}

static bool
gate_warn_function_noreturn (void)
{
  return warn_suggest_attribute_noreturn;
}

struct gimple_opt_pass pass_warn_function_noreturn =
{
 {
  GIMPLE_PASS,
  "*warn_function_noreturn",		/* name */
  gate_warn_function_noreturn,		/* gate */
  execute_warn_function_noreturn,	/* execute */
  NULL,					/* sub */
  NULL,					/* next */
  0,					/* static_pass_number */
  TV_NONE,				/* tv_id */
  PROP_cfg,				/* properties_required */
  0,					/* properties_provided */
  0,					/* properties_destroyed */
  0,					/* todo_flags_start */
  0					/* todo_flags_finish */
 }
};


/* Walk a gimplified function and warn for functions whose return value is
   ignored and attribute((warn_unused_result)) is set.  This is done before
   inlining, so we don't have to worry about that.  */

static void
do_warn_unused_result (gimple_seq seq)
{
  tree fdecl, ftype;
  gimple_stmt_iterator i;

  for (i = gsi_start (seq); !gsi_end_p (i); gsi_next (&i))
    {
      gimple g = gsi_stmt (i);

      switch (gimple_code (g))
	{
	case GIMPLE_BIND:
	  do_warn_unused_result (gimple_bind_body (g));
	  break;
	case GIMPLE_TRY:
	  do_warn_unused_result (gimple_try_eval (g));
	  do_warn_unused_result (gimple_try_cleanup (g));
	  break;
	case GIMPLE_CATCH:
	  do_warn_unused_result (gimple_catch_handler (g));
	  break;
	case GIMPLE_EH_FILTER:
	  do_warn_unused_result (gimple_eh_filter_failure (g));
	  break;

	case GIMPLE_CALL:
	  if (gimple_call_lhs (g))
	    break;
	  if (gimple_call_internal_p (g))
	    break;

	  /* This is a naked call, as opposed to a GIMPLE_CALL with an
	     LHS.  All calls whose value is ignored should be
	     represented like this.  Look for the attribute.  */
	  fdecl = gimple_call_fndecl (g);
	  ftype = gimple_call_fntype (g);

	  if (lookup_attribute ("warn_unused_result", TYPE_ATTRIBUTES (ftype)))
	    {
	      location_t loc = gimple_location (g);

	      if (fdecl)
		warning_at (loc, OPT_Wunused_result,
			    "ignoring return value of %qD, "
			    "declared with attribute warn_unused_result",
			    fdecl);
	      else
		warning_at (loc, OPT_Wunused_result,
			    "ignoring return value of function "
			    "declared with attribute warn_unused_result");
	    }
	  break;

	default:
	  /* Not a container, not a call, or a call whose value is used.  */
	  break;
	}
    }
}

static unsigned int
run_warn_unused_result (void)
{
  do_warn_unused_result (gimple_body (current_function_decl));
  return 0;
}

static bool
gate_warn_unused_result (void)
{
  return flag_warn_unused_result;
}

struct gimple_opt_pass pass_warn_unused_result =
{
  {
    GIMPLE_PASS,
    "*warn_unused_result",		/* name */
    gate_warn_unused_result,		/* gate */
    run_warn_unused_result,		/* execute */
    NULL,				/* sub */
    NULL,				/* next */
    0,					/* static_pass_number */
    TV_NONE,				/* tv_id */
    PROP_gimple_any,			/* properties_required */
    0,					/* properties_provided */
    0,					/* properties_destroyed */
    0,					/* todo_flags_start */
    0,					/* todo_flags_finish */
  }
};<|MERGE_RESOLUTION|>--- conflicted
+++ resolved
@@ -2296,16 +2296,15 @@
 	if (flags & ECF_NORETURN)
 	  return true;
 
-<<<<<<< HEAD
 	/* TM ending statements have backedges out of the transaction.
 	   Return true so we split the basic block containing
 	   them.  */
 	if ((flags & ECF_TM_OPS)
 	    && is_tm_ending_fndecl (gimple_call_fndecl (t)))
-=======
+	  return true;
+
 	/* BUILT_IN_RETURN call is same as return statement.  */
 	if (gimple_call_builtin_p (t, BUILT_IN_RETURN))
->>>>>>> f61fc398
 	  return true;
       }
       break;
@@ -4116,15 +4115,9 @@
     case GIMPLE_ASM:
       return false;
 
-<<<<<<< HEAD
-    case GIMPLE_PHI:
-      return verify_gimple_phi (stmt);
-
     case GIMPLE_TRANSACTION:
       return verify_gimple_transaction (stmt);
 
-=======
->>>>>>> f61fc398
     /* Tuples that do not have tree operands.  */
     case GIMPLE_NOP:
     case GIMPLE_PREDICT:
@@ -4242,8 +4235,8 @@
 	  break;
 
 	case GIMPLE_EH_ELSE:
-	  err |= verify_types_in_gimple_seq_2 (gimple_eh_else_n_body (stmt));
-	  err |= verify_types_in_gimple_seq_2 (gimple_eh_else_e_body (stmt));
+	  err |= verify_gimple_in_seq_2 (gimple_eh_else_n_body (stmt));
+	  err |= verify_gimple_in_seq_2 (gimple_eh_else_e_body (stmt));
 	  break;
 
 	case GIMPLE_CATCH:
@@ -4251,7 +4244,7 @@
 	  break;
 
 	case GIMPLE_TRANSACTION:
-	  err |= verify_types_in_gimple_seq_2 (gimple_omp_body (stmt));
+	  err |= verify_gimple_in_seq_2 (gimple_omp_body (stmt));
 	  break;
 
 	default:
