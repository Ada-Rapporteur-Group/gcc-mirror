/* Control flow functions for trees.
   Copyright (C) 2001-2017 Free Software Foundation, Inc.
   Contributed by Diego Novillo <dnovillo@redhat.com>

This file is part of GCC.

GCC is free software; you can redistribute it and/or modify
it under the terms of the GNU General Public License as published by
the Free Software Foundation; either version 3, or (at your option)
any later version.

GCC is distributed in the hope that it will be useful,
but WITHOUT ANY WARRANTY; without even the implied warranty of
MERCHANTABILITY or FITNESS FOR A PARTICULAR PURPOSE.  See the
GNU General Public License for more details.

You should have received a copy of the GNU General Public License
along with GCC; see the file COPYING3.  If not see
<http://www.gnu.org/licenses/>.  */

#include "config.h"
#include "system.h"
#include "coretypes.h"
#include "backend.h"
#include "target.h"
#include "rtl.h"
#include "tree.h"
#include "gimple.h"
#include "cfghooks.h"
#include "tree-pass.h"
#include "ssa.h"
#include "cgraph.h"
#include "gimple-pretty-print.h"
#include "diagnostic-core.h"
#include "fold-const.h"
#include "trans-mem.h"
#include "stor-layout.h"
#include "print-tree.h"
#include "cfganal.h"
#include "gimple-fold.h"
#include "tree-eh.h"
#include "gimple-iterator.h"
#include "gimplify-me.h"
#include "gimple-walk.h"
#include "tree-cfg.h"
#include "tree-ssa-loop-manip.h"
#include "tree-ssa-loop-niter.h"
#include "tree-into-ssa.h"
#include "tree-dfa.h"
#include "tree-ssa.h"
#include "except.h"
#include "cfgloop.h"
#include "tree-ssa-propagate.h"
#include "value-prof.h"
#include "tree-inline.h"
#include "tree-ssa-live.h"
#include "omp-general.h"
#include "omp-expand.h"
#include "tree-cfgcleanup.h"
#include "gimplify.h"
#include "attribs.h"
#include "selftest.h"
#include "opts.h"

/* This file contains functions for building the Control Flow Graph (CFG)
   for a function tree.  */

/* Local declarations.  */

/* Initial capacity for the basic block array.  */
static const int initial_cfg_capacity = 20;

/* This hash table allows us to efficiently lookup all CASE_LABEL_EXPRs
   which use a particular edge.  The CASE_LABEL_EXPRs are chained together
   via their CASE_CHAIN field, which we clear after we're done with the
   hash table to prevent problems with duplication of GIMPLE_SWITCHes.

   Access to this list of CASE_LABEL_EXPRs allows us to efficiently
   update the case vector in response to edge redirections.

   Right now this table is set up and torn down at key points in the
   compilation process.  It would be nice if we could make the table
   more persistent.  The key is getting notification of changes to
   the CFG (particularly edge removal, creation and redirection).  */

static hash_map<edge, tree> *edge_to_cases;

/* If we record edge_to_cases, this bitmap will hold indexes
   of basic blocks that end in a GIMPLE_SWITCH which we touched
   due to edge manipulations.  */

static bitmap touched_switch_bbs;

/* CFG statistics.  */
struct cfg_stats_d
{
  long num_merged_labels;
};

static struct cfg_stats_d cfg_stats;

/* Data to pass to replace_block_vars_by_duplicates_1.  */
struct replace_decls_d
{
  hash_map<tree, tree> *vars_map;
  tree to_context;
};

/* Hash table to store last discriminator assigned for each locus.  */
struct locus_discrim_map
{
  location_t locus;
  int discriminator;
};

/* Hashtable helpers.  */

struct locus_discrim_hasher : free_ptr_hash <locus_discrim_map>
{
  static inline hashval_t hash (const locus_discrim_map *);
  static inline bool equal (const locus_discrim_map *,
			    const locus_discrim_map *);
};

/* Trivial hash function for a location_t.  ITEM is a pointer to
   a hash table entry that maps a location_t to a discriminator.  */

inline hashval_t
locus_discrim_hasher::hash (const locus_discrim_map *item)
{
  return LOCATION_LINE (item->locus);
}

/* Equality function for the locus-to-discriminator map.  A and B
   point to the two hash table entries to compare.  */

inline bool
locus_discrim_hasher::equal (const locus_discrim_map *a,
			     const locus_discrim_map *b)
{
  return LOCATION_LINE (a->locus) == LOCATION_LINE (b->locus);
}

static hash_table<locus_discrim_hasher> *discriminator_per_locus;

/* Basic blocks and flowgraphs.  */
static void make_blocks (gimple_seq);

/* Edges.  */
static void make_edges (void);
static void assign_discriminators (void);
static void make_cond_expr_edges (basic_block);
static void make_gimple_switch_edges (gswitch *, basic_block);
static bool make_goto_expr_edges (basic_block);
static void make_gimple_asm_edges (basic_block);
static edge gimple_redirect_edge_and_branch (edge, basic_block);
static edge gimple_try_redirect_by_replacing_jump (edge, basic_block);

/* Various helpers.  */
static inline bool stmt_starts_bb_p (gimple *, gimple *);
static int gimple_verify_flow_info (void);
static void gimple_make_forwarder_block (edge);
static gimple *first_non_label_stmt (basic_block);
static bool verify_gimple_transaction (gtransaction *);
static bool call_can_make_abnormal_goto (gimple *);

/* Flowgraph optimization and cleanup.  */
static void gimple_merge_blocks (basic_block, basic_block);
static bool gimple_can_merge_blocks_p (basic_block, basic_block);
static void remove_bb (basic_block);
static edge find_taken_edge_computed_goto (basic_block, tree);
static edge find_taken_edge_cond_expr (basic_block, tree);
static edge find_taken_edge_switch_expr (gswitch *, basic_block, tree);
static tree find_case_label_for_value (gswitch *, tree);
static void lower_phi_internal_fn ();

void
init_empty_tree_cfg_for_function (struct function *fn)
{
  /* Initialize the basic block array.  */
  init_flow (fn);
  profile_status_for_fn (fn) = PROFILE_ABSENT;
  n_basic_blocks_for_fn (fn) = NUM_FIXED_BLOCKS;
  last_basic_block_for_fn (fn) = NUM_FIXED_BLOCKS;
  vec_alloc (basic_block_info_for_fn (fn), initial_cfg_capacity);
  vec_safe_grow_cleared (basic_block_info_for_fn (fn),
			 initial_cfg_capacity);

  /* Build a mapping of labels to their associated blocks.  */
  vec_alloc (label_to_block_map_for_fn (fn), initial_cfg_capacity);
  vec_safe_grow_cleared (label_to_block_map_for_fn (fn),
			 initial_cfg_capacity);

  SET_BASIC_BLOCK_FOR_FN (fn, ENTRY_BLOCK, ENTRY_BLOCK_PTR_FOR_FN (fn));
  SET_BASIC_BLOCK_FOR_FN (fn, EXIT_BLOCK, EXIT_BLOCK_PTR_FOR_FN (fn));

  ENTRY_BLOCK_PTR_FOR_FN (fn)->next_bb
    = EXIT_BLOCK_PTR_FOR_FN (fn);
  EXIT_BLOCK_PTR_FOR_FN (fn)->prev_bb
    = ENTRY_BLOCK_PTR_FOR_FN (fn);
}

void
init_empty_tree_cfg (void)
{
  init_empty_tree_cfg_for_function (cfun);
}

/*---------------------------------------------------------------------------
			      Create basic blocks
---------------------------------------------------------------------------*/

/* Entry point to the CFG builder for trees.  SEQ is the sequence of
   statements to be added to the flowgraph.  */

static void
build_gimple_cfg (gimple_seq seq)
{
  /* Register specific gimple functions.  */
  gimple_register_cfg_hooks ();

  memset ((void *) &cfg_stats, 0, sizeof (cfg_stats));

  init_empty_tree_cfg ();

  make_blocks (seq);

  /* Make sure there is always at least one block, even if it's empty.  */
  if (n_basic_blocks_for_fn (cfun) == NUM_FIXED_BLOCKS)
    create_empty_bb (ENTRY_BLOCK_PTR_FOR_FN (cfun));

  /* Adjust the size of the array.  */
  if (basic_block_info_for_fn (cfun)->length ()
      < (size_t) n_basic_blocks_for_fn (cfun))
    vec_safe_grow_cleared (basic_block_info_for_fn (cfun),
			   n_basic_blocks_for_fn (cfun));

  /* To speed up statement iterator walks, we first purge dead labels.  */
  cleanup_dead_labels ();

  /* Group case nodes to reduce the number of edges.
     We do this after cleaning up dead labels because otherwise we miss
     a lot of obvious case merging opportunities.  */
  group_case_labels ();

  /* Create the edges of the flowgraph.  */
  discriminator_per_locus = new hash_table<locus_discrim_hasher> (13);
  make_edges ();
  assign_discriminators ();
  lower_phi_internal_fn ();
  cleanup_dead_labels ();
  delete discriminator_per_locus;
  discriminator_per_locus = NULL;
}

/* Look for ANNOTATE calls with loop annotation kind in BB; if found, remove
   them and propagate the information to LOOP.  We assume that the annotations
   come immediately before the condition in BB, if any.  */

static void
replace_loop_annotate_in_block (basic_block bb, struct loop *loop)
{
  gimple_stmt_iterator gsi = gsi_last_bb (bb);
  gimple *stmt = gsi_stmt (gsi);

  if (!(stmt && gimple_code (stmt) == GIMPLE_COND))
    return;

  for (gsi_prev_nondebug (&gsi); !gsi_end_p (gsi); gsi_prev (&gsi))
    {
      stmt = gsi_stmt (gsi);
      if (gimple_code (stmt) != GIMPLE_CALL)
	break;
      if (!gimple_call_internal_p (stmt)
	  || gimple_call_internal_fn (stmt) != IFN_ANNOTATE)
	break;

      switch ((annot_expr_kind) tree_to_shwi (gimple_call_arg (stmt, 1)))
	{
	case annot_expr_ivdep_kind:
	  loop->safelen = INT_MAX;
	  break;
	case annot_expr_no_vector_kind:
	  loop->dont_vectorize = true;
	  break;
	case annot_expr_vector_kind:
	  loop->force_vectorize = true;
	  cfun->has_force_vectorize_loops = true;
	  break;
	default:
	  gcc_unreachable ();
	}

      stmt = gimple_build_assign (gimple_call_lhs (stmt),
				  gimple_call_arg (stmt, 0));
      gsi_replace (&gsi, stmt, true);
    }
}

/* Look for ANNOTATE calls with loop annotation kind; if found, remove
   them and propagate the information to the loop.  We assume that the
   annotations come immediately before the condition of the loop.  */

static void
replace_loop_annotate (void)
{
  struct loop *loop;
  basic_block bb;
  gimple_stmt_iterator gsi;
  gimple *stmt;

  FOR_EACH_LOOP (loop, 0)
    {
      /* First look into the header.  */
      replace_loop_annotate_in_block (loop->header, loop);

      /* Then look into the latch, if any.  */
      if (loop->latch)
	replace_loop_annotate_in_block (loop->latch, loop);
    }

  /* Remove IFN_ANNOTATE.  Safeguard for the case loop->latch == NULL.  */
  FOR_EACH_BB_FN (bb, cfun)
    {
      for (gsi = gsi_last_bb (bb); !gsi_end_p (gsi); gsi_prev (&gsi))
	{
	  stmt = gsi_stmt (gsi);
	  if (gimple_code (stmt) != GIMPLE_CALL)
	    continue;
	  if (!gimple_call_internal_p (stmt)
	      || gimple_call_internal_fn (stmt) != IFN_ANNOTATE)
	    continue;

	  switch ((annot_expr_kind) tree_to_shwi (gimple_call_arg (stmt, 1)))
	    {
	    case annot_expr_ivdep_kind:
	    case annot_expr_no_vector_kind:
	    case annot_expr_vector_kind:
	      break;
	    default:
	      gcc_unreachable ();
	    }

	  warning_at (gimple_location (stmt), 0, "ignoring loop annotation");
	  stmt = gimple_build_assign (gimple_call_lhs (stmt),
				      gimple_call_arg (stmt, 0));
	  gsi_replace (&gsi, stmt, true);
	}
    }
}

/* Lower internal PHI function from GIMPLE FE.  */

static void
lower_phi_internal_fn ()
{
  basic_block bb, pred = NULL;
  gimple_stmt_iterator gsi;
  tree lhs;
  gphi *phi_node;
  gimple *stmt;

  /* After edge creation, handle __PHI function from GIMPLE FE.  */
  FOR_EACH_BB_FN (bb, cfun)
    {
      for (gsi = gsi_after_labels (bb); !gsi_end_p (gsi);)
	{
	  stmt = gsi_stmt (gsi);
	  if (! gimple_call_internal_p (stmt, IFN_PHI))
	    break;

	  lhs = gimple_call_lhs (stmt);
	  phi_node = create_phi_node (lhs, bb);

	  /* Add arguments to the PHI node.  */
	  for (unsigned i = 0; i < gimple_call_num_args (stmt); ++i)
	    {
	      tree arg = gimple_call_arg (stmt, i);
	      if (TREE_CODE (arg) == LABEL_DECL)
		pred = label_to_block (arg);
	      else
		{
		  edge e = find_edge (pred, bb);
		  add_phi_arg (phi_node, arg, e, UNKNOWN_LOCATION);
		}
	    }

	  gsi_remove (&gsi, true);
	}
    }
}

static unsigned int
execute_build_cfg (void)
{
  gimple_seq body = gimple_body (current_function_decl);

  build_gimple_cfg (body);
  gimple_set_body (current_function_decl, NULL);
  if (dump_file && (dump_flags & TDF_DETAILS))
    {
      fprintf (dump_file, "Scope blocks:\n");
      dump_scope_blocks (dump_file, dump_flags);
    }
  cleanup_tree_cfg ();
  loop_optimizer_init (AVOID_CFG_MODIFICATIONS);
  replace_loop_annotate ();
  return 0;
}

namespace {

const pass_data pass_data_build_cfg =
{
  GIMPLE_PASS, /* type */
  "cfg", /* name */
  OPTGROUP_NONE, /* optinfo_flags */
  TV_TREE_CFG, /* tv_id */
  PROP_gimple_leh, /* properties_required */
  ( PROP_cfg | PROP_loops ), /* properties_provided */
  0, /* properties_destroyed */
  0, /* todo_flags_start */
  0, /* todo_flags_finish */
};

class pass_build_cfg : public gimple_opt_pass
{
public:
  pass_build_cfg (gcc::context *ctxt)
    : gimple_opt_pass (pass_data_build_cfg, ctxt)
  {}

  /* opt_pass methods: */
  virtual unsigned int execute (function *) { return execute_build_cfg (); }

}; // class pass_build_cfg

} // anon namespace

gimple_opt_pass *
make_pass_build_cfg (gcc::context *ctxt)
{
  return new pass_build_cfg (ctxt);
}


/* Return true if T is a computed goto.  */

bool
computed_goto_p (gimple *t)
{
  return (gimple_code (t) == GIMPLE_GOTO
	  && TREE_CODE (gimple_goto_dest (t)) != LABEL_DECL);
}

/* Returns true if the sequence of statements STMTS only contains
   a call to __builtin_unreachable ().  */

bool
gimple_seq_unreachable_p (gimple_seq stmts)
{
  if (stmts == NULL)
    return false;

  gimple_stmt_iterator gsi = gsi_last (stmts);

  if (!gimple_call_builtin_p (gsi_stmt (gsi), BUILT_IN_UNREACHABLE))
    return false;

  for (gsi_prev (&gsi); !gsi_end_p (gsi); gsi_prev (&gsi))
    {
      gimple *stmt = gsi_stmt (gsi);
      if (gimple_code (stmt) != GIMPLE_LABEL
	  && !is_gimple_debug (stmt)
	  && !gimple_clobber_p (stmt))
      return false;
    }
  return true;
}

/* Returns true for edge E where e->src ends with a GIMPLE_COND and
   the other edge points to a bb with just __builtin_unreachable ().
   I.e. return true for C->M edge in:
   <bb C>:
   ...
   if (something)
     goto <bb N>;
   else
     goto <bb M>;
   <bb N>:
   __builtin_unreachable ();
   <bb M>:  */

bool
assert_unreachable_fallthru_edge_p (edge e)
{
  basic_block pred_bb = e->src;
  gimple *last = last_stmt (pred_bb);
  if (last && gimple_code (last) == GIMPLE_COND)
    {
      basic_block other_bb = EDGE_SUCC (pred_bb, 0)->dest;
      if (other_bb == e->dest)
	other_bb = EDGE_SUCC (pred_bb, 1)->dest;
      if (EDGE_COUNT (other_bb->succs) == 0)
	return gimple_seq_unreachable_p (bb_seq (other_bb));
    }
  return false;
}


/* Initialize GF_CALL_CTRL_ALTERING flag, which indicates the call
   could alter control flow except via eh. We initialize the flag at
   CFG build time and only ever clear it later.  */

static void
gimple_call_initialize_ctrl_altering (gimple *stmt)
{
  int flags = gimple_call_flags (stmt);

  /* A call alters control flow if it can make an abnormal goto.  */
  if (call_can_make_abnormal_goto (stmt)
      /* A call also alters control flow if it does not return.  */
      || flags & ECF_NORETURN
      /* TM ending statements have backedges out of the transaction.
	 Return true so we split the basic block containing them.
	 Note that the TM_BUILTIN test is merely an optimization.  */
      || ((flags & ECF_TM_BUILTIN)
	  && is_tm_ending_fndecl (gimple_call_fndecl (stmt)))
      /* BUILT_IN_RETURN call is same as return statement.  */
      || gimple_call_builtin_p (stmt, BUILT_IN_RETURN)
      /* IFN_UNIQUE should be the last insn, to make checking for it
	 as cheap as possible.  */
      || (gimple_call_internal_p (stmt)
	  && gimple_call_internal_unique_p (stmt)))
    gimple_call_set_ctrl_altering (stmt, true);
  else
    gimple_call_set_ctrl_altering (stmt, false);
}


/* Insert SEQ after BB and build a flowgraph.  */

static basic_block
make_blocks_1 (gimple_seq seq, basic_block bb)
{
  gimple_stmt_iterator i = gsi_start (seq);
  gimple *stmt = NULL;
  bool start_new_block = true;
  bool first_stmt_of_seq = true;

  while (!gsi_end_p (i))
    {
      gimple *prev_stmt;

      prev_stmt = stmt;
      stmt = gsi_stmt (i);

      if (stmt && is_gimple_call (stmt))
	gimple_call_initialize_ctrl_altering (stmt);

      /* If the statement starts a new basic block or if we have determined
	 in a previous pass that we need to create a new block for STMT, do
	 so now.  */
      if (start_new_block || stmt_starts_bb_p (stmt, prev_stmt))
	{
	  if (!first_stmt_of_seq)
	    gsi_split_seq_before (&i, &seq);
	  bb = create_basic_block (seq, bb);
	  start_new_block = false;
	}

      /* Now add STMT to BB and create the subgraphs for special statement
	 codes.  */
      gimple_set_bb (stmt, bb);

      /* If STMT is a basic block terminator, set START_NEW_BLOCK for the
	 next iteration.  */
      if (stmt_ends_bb_p (stmt))
	{
	  /* If the stmt can make abnormal goto use a new temporary
	     for the assignment to the LHS.  This makes sure the old value
	     of the LHS is available on the abnormal edge.  Otherwise
	     we will end up with overlapping life-ranges for abnormal
	     SSA names.  */
	  if (gimple_has_lhs (stmt)
	      && stmt_can_make_abnormal_goto (stmt)
	      && is_gimple_reg_type (TREE_TYPE (gimple_get_lhs (stmt))))
	    {
	      tree lhs = gimple_get_lhs (stmt);
	      tree tmp = create_tmp_var (TREE_TYPE (lhs));
	      gimple *s = gimple_build_assign (lhs, tmp);
	      gimple_set_location (s, gimple_location (stmt));
	      gimple_set_block (s, gimple_block (stmt));
	      gimple_set_lhs (stmt, tmp);
	      if (TREE_CODE (TREE_TYPE (tmp)) == COMPLEX_TYPE
		  || TREE_CODE (TREE_TYPE (tmp)) == VECTOR_TYPE)
		DECL_GIMPLE_REG_P (tmp) = 1;
	      gsi_insert_after (&i, s, GSI_SAME_STMT);
	    }
	  start_new_block = true;
	}

      gsi_next (&i);
      first_stmt_of_seq = false;
    }
  return bb;
}

/* Build a flowgraph for the sequence of stmts SEQ.  */

static void
make_blocks (gimple_seq seq)
{
  make_blocks_1 (seq, ENTRY_BLOCK_PTR_FOR_FN (cfun));
}

/* Create and return a new empty basic block after bb AFTER.  */

static basic_block
create_bb (void *h, void *e, basic_block after)
{
  basic_block bb;

  gcc_assert (!e);

  /* Create and initialize a new basic block.  Since alloc_block uses
     GC allocation that clears memory to allocate a basic block, we do
     not have to clear the newly allocated basic block here.  */
  bb = alloc_block ();

  bb->index = last_basic_block_for_fn (cfun);
  bb->flags = BB_NEW;
  set_bb_seq (bb, h ? (gimple_seq) h : NULL);

  /* Add the new block to the linked list of blocks.  */
  link_block (bb, after);

  /* Grow the basic block array if needed.  */
  if ((size_t) last_basic_block_for_fn (cfun)
      == basic_block_info_for_fn (cfun)->length ())
    {
      size_t new_size =
	(last_basic_block_for_fn (cfun)
	 + (last_basic_block_for_fn (cfun) + 3) / 4);
      vec_safe_grow_cleared (basic_block_info_for_fn (cfun), new_size);
    }

  /* Add the newly created block to the array.  */
  SET_BASIC_BLOCK_FOR_FN (cfun, last_basic_block_for_fn (cfun), bb);

  n_basic_blocks_for_fn (cfun)++;
  last_basic_block_for_fn (cfun)++;

  return bb;
}


/*---------------------------------------------------------------------------
				 Edge creation
---------------------------------------------------------------------------*/

/* If basic block BB has an abnormal edge to a basic block
   containing IFN_ABNORMAL_DISPATCHER internal call, return
   that the dispatcher's basic block, otherwise return NULL.  */

basic_block
get_abnormal_succ_dispatcher (basic_block bb)
{
  edge e;
  edge_iterator ei;

  FOR_EACH_EDGE (e, ei, bb->succs)
    if ((e->flags & (EDGE_ABNORMAL | EDGE_EH)) == EDGE_ABNORMAL)
      {
	gimple_stmt_iterator gsi
	  = gsi_start_nondebug_after_labels_bb (e->dest);
	gimple *g = gsi_stmt (gsi);
	if (g && gimple_call_internal_p (g, IFN_ABNORMAL_DISPATCHER))
	  return e->dest;
      }
  return NULL;
}

/* Helper function for make_edges.  Create a basic block with
   with ABNORMAL_DISPATCHER internal call in it if needed, and
   create abnormal edges from BBS to it and from it to FOR_BB
   if COMPUTED_GOTO is false, otherwise factor the computed gotos.  */

static void
handle_abnormal_edges (basic_block *dispatcher_bbs,
		       basic_block for_bb, int *bb_to_omp_idx,
		       auto_vec<basic_block> *bbs, bool computed_goto)
{
  basic_block *dispatcher = dispatcher_bbs + (computed_goto ? 1 : 0);
  unsigned int idx = 0;
  basic_block bb;
  bool inner = false;

  if (bb_to_omp_idx)
    {
      dispatcher = dispatcher_bbs + 2 * bb_to_omp_idx[for_bb->index];
      if (bb_to_omp_idx[for_bb->index] != 0)
	inner = true;
    }

  /* If the dispatcher has been created already, then there are basic
     blocks with abnormal edges to it, so just make a new edge to
     for_bb.  */
  if (*dispatcher == NULL)
    {
      /* Check if there are any basic blocks that need to have
	 abnormal edges to this dispatcher.  If there are none, return
	 early.  */
      if (bb_to_omp_idx == NULL)
	{
	  if (bbs->is_empty ())
	    return;
	}
      else
	{
	  FOR_EACH_VEC_ELT (*bbs, idx, bb)
	    if (bb_to_omp_idx[bb->index] == bb_to_omp_idx[for_bb->index])
	      break;
	  if (bb == NULL)
	    return;
	}

      /* Create the dispatcher bb.  */
      *dispatcher = create_basic_block (NULL, for_bb);
      if (computed_goto)
	{
	  /* Factor computed gotos into a common computed goto site.  Also
	     record the location of that site so that we can un-factor the
	     gotos after we have converted back to normal form.  */
	  gimple_stmt_iterator gsi = gsi_start_bb (*dispatcher);

	  /* Create the destination of the factored goto.  Each original
	     computed goto will put its desired destination into this
	     variable and jump to the label we create immediately below.  */
	  tree var = create_tmp_var (ptr_type_node, "gotovar");

	  /* Build a label for the new block which will contain the
	     factored computed goto.  */
	  tree factored_label_decl
	    = create_artificial_label (UNKNOWN_LOCATION);
	  gimple *factored_computed_goto_label
	    = gimple_build_label (factored_label_decl);
	  gsi_insert_after (&gsi, factored_computed_goto_label, GSI_NEW_STMT);

	  /* Build our new computed goto.  */
	  gimple *factored_computed_goto = gimple_build_goto (var);
	  gsi_insert_after (&gsi, factored_computed_goto, GSI_NEW_STMT);

	  FOR_EACH_VEC_ELT (*bbs, idx, bb)
	    {
	      if (bb_to_omp_idx
		  && bb_to_omp_idx[bb->index] != bb_to_omp_idx[for_bb->index])
		continue;

	      gsi = gsi_last_bb (bb);
	      gimple *last = gsi_stmt (gsi);

	      gcc_assert (computed_goto_p (last));

	      /* Copy the original computed goto's destination into VAR.  */
	      gimple *assignment
		= gimple_build_assign (var, gimple_goto_dest (last));
	      gsi_insert_before (&gsi, assignment, GSI_SAME_STMT);

	      edge e = make_edge (bb, *dispatcher, EDGE_FALLTHRU);
	      e->goto_locus = gimple_location (last);
	      gsi_remove (&gsi, true);
	    }
	}
      else
	{
	  tree arg = inner ? boolean_true_node : boolean_false_node;
	  gimple *g = gimple_build_call_internal (IFN_ABNORMAL_DISPATCHER,
						 1, arg);
	  gimple_stmt_iterator gsi = gsi_after_labels (*dispatcher);
	  gsi_insert_after (&gsi, g, GSI_NEW_STMT);

	  /* Create predecessor edges of the dispatcher.  */
	  FOR_EACH_VEC_ELT (*bbs, idx, bb)
	    {
	      if (bb_to_omp_idx
		  && bb_to_omp_idx[bb->index] != bb_to_omp_idx[for_bb->index])
		continue;
	      make_edge (bb, *dispatcher, EDGE_ABNORMAL);
	    }
	}
    }

  make_edge (*dispatcher, for_bb, EDGE_ABNORMAL);
}

/* Creates outgoing edges for BB.  Returns 1 when it ends with an
   computed goto, returns 2 when it ends with a statement that
   might return to this function via an nonlocal goto, otherwise
   return 0.  Updates *PCUR_REGION with the OMP region this BB is in.  */

static int
make_edges_bb (basic_block bb, struct omp_region **pcur_region, int *pomp_index)
{
  gimple *last = last_stmt (bb);
  bool fallthru = false;
  int ret = 0;

  if (!last)
    return ret;

  switch (gimple_code (last))
    {
    case GIMPLE_GOTO:
      if (make_goto_expr_edges (bb))
	ret = 1;
      fallthru = false;
      break;
    case GIMPLE_RETURN:
      {
	edge e = make_edge (bb, EXIT_BLOCK_PTR_FOR_FN (cfun), 0);
	e->goto_locus = gimple_location (last);
	fallthru = false;
      }
      break;
    case GIMPLE_COND:
      make_cond_expr_edges (bb);
      fallthru = false;
      break;
    case GIMPLE_SWITCH:
      make_gimple_switch_edges (as_a <gswitch *> (last), bb);
      fallthru = false;
      break;
    case GIMPLE_RESX:
      make_eh_edges (last);
      fallthru = false;
      break;
    case GIMPLE_EH_DISPATCH:
      fallthru = make_eh_dispatch_edges (as_a <geh_dispatch *> (last));
      break;

    case GIMPLE_CALL:
      /* If this function receives a nonlocal goto, then we need to
	 make edges from this call site to all the nonlocal goto
	 handlers.  */
      if (stmt_can_make_abnormal_goto (last))
	ret = 2;

      /* If this statement has reachable exception handlers, then
	 create abnormal edges to them.  */
      make_eh_edges (last);

      /* BUILTIN_RETURN is really a return statement.  */
      if (gimple_call_builtin_p (last, BUILT_IN_RETURN))
	{
	  make_edge (bb, EXIT_BLOCK_PTR_FOR_FN (cfun), 0);
	  fallthru = false;
	}
      /* Some calls are known not to return.  */
      else
	fallthru = !gimple_call_noreturn_p (last);
      break;

    case GIMPLE_ASSIGN:
      /* A GIMPLE_ASSIGN may throw internally and thus be considered
	 control-altering.  */
      if (is_ctrl_altering_stmt (last))
	make_eh_edges (last);
      fallthru = true;
      break;

    case GIMPLE_ASM:
      make_gimple_asm_edges (bb);
      fallthru = true;
      break;

    CASE_GIMPLE_OMP:
      fallthru = omp_make_gimple_edges (bb, pcur_region, pomp_index);
      break;

    case GIMPLE_TRANSACTION:
      {
        gtransaction *txn = as_a <gtransaction *> (last);
	tree label1 = gimple_transaction_label_norm (txn);
	tree label2 = gimple_transaction_label_uninst (txn);

	if (label1)
	  make_edge (bb, label_to_block (label1), EDGE_FALLTHRU);
	if (label2)
	  make_edge (bb, label_to_block (label2),
		     EDGE_TM_UNINSTRUMENTED | (label1 ? 0 : EDGE_FALLTHRU));

	tree label3 = gimple_transaction_label_over (txn);
	if (gimple_transaction_subcode (txn)
	    & (GTMA_HAVE_ABORT | GTMA_IS_OUTER))
	  make_edge (bb, label_to_block (label3), EDGE_TM_ABORT);

	fallthru = false;
      }
      break;

    default:
      gcc_assert (!stmt_ends_bb_p (last));
      fallthru = true;
      break;
    }

  if (fallthru)
    make_edge (bb, bb->next_bb, EDGE_FALLTHRU);

  return ret;
}

/* Join all the blocks in the flowgraph.  */

static void
make_edges (void)
{
  basic_block bb;
  struct omp_region *cur_region = NULL;
  auto_vec<basic_block> ab_edge_goto;
  auto_vec<basic_block> ab_edge_call;
  int *bb_to_omp_idx = NULL;
  int cur_omp_region_idx = 0;

  /* Create an edge from entry to the first block with executable
     statements in it.  */
  make_edge (ENTRY_BLOCK_PTR_FOR_FN (cfun),
	     BASIC_BLOCK_FOR_FN (cfun, NUM_FIXED_BLOCKS),
	     EDGE_FALLTHRU);

  /* Traverse the basic block array placing edges.  */
  FOR_EACH_BB_FN (bb, cfun)
    {
      int mer;

      if (bb_to_omp_idx)
	bb_to_omp_idx[bb->index] = cur_omp_region_idx;

      mer = make_edges_bb (bb, &cur_region, &cur_omp_region_idx);
      if (mer == 1)
	ab_edge_goto.safe_push (bb);
      else if (mer == 2)
	ab_edge_call.safe_push (bb);

      if (cur_region && bb_to_omp_idx == NULL)
	bb_to_omp_idx = XCNEWVEC (int, n_basic_blocks_for_fn (cfun));
    }

  /* Computed gotos are hell to deal with, especially if there are
     lots of them with a large number of destinations.  So we factor
     them to a common computed goto location before we build the
     edge list.  After we convert back to normal form, we will un-factor
     the computed gotos since factoring introduces an unwanted jump.
     For non-local gotos and abnormal edges from calls to calls that return
     twice or forced labels, factor the abnormal edges too, by having all
     abnormal edges from the calls go to a common artificial basic block
     with ABNORMAL_DISPATCHER internal call and abnormal edges from that
     basic block to all forced labels and calls returning twice.
     We do this per-OpenMP structured block, because those regions
     are guaranteed to be single entry single exit by the standard,
     so it is not allowed to enter or exit such regions abnormally this way,
     thus all computed gotos, non-local gotos and setjmp/longjmp calls
     must not transfer control across SESE region boundaries.  */
  if (!ab_edge_goto.is_empty () || !ab_edge_call.is_empty ())
    {
      gimple_stmt_iterator gsi;
      basic_block dispatcher_bb_array[2] = { NULL, NULL };
      basic_block *dispatcher_bbs = dispatcher_bb_array;
      int count = n_basic_blocks_for_fn (cfun);

      if (bb_to_omp_idx)
	dispatcher_bbs = XCNEWVEC (basic_block, 2 * count);

      FOR_EACH_BB_FN (bb, cfun)
	{
	  for (gsi = gsi_start_bb (bb); !gsi_end_p (gsi); gsi_next (&gsi))
	    {
	      glabel *label_stmt = dyn_cast <glabel *> (gsi_stmt (gsi));
	      tree target;

	      if (!label_stmt)
		break;

	      target = gimple_label_label (label_stmt);

	      /* Make an edge to every label block that has been marked as a
		 potential target for a computed goto or a non-local goto.  */
	      if (FORCED_LABEL (target))
		handle_abnormal_edges (dispatcher_bbs, bb, bb_to_omp_idx,
				       &ab_edge_goto, true);
	      if (DECL_NONLOCAL (target))
		{
		  handle_abnormal_edges (dispatcher_bbs, bb, bb_to_omp_idx,
					 &ab_edge_call, false);
		  break;
		}
	    }

	  if (!gsi_end_p (gsi) && is_gimple_debug (gsi_stmt (gsi)))
	    gsi_next_nondebug (&gsi);
	  if (!gsi_end_p (gsi))
	    {
	      /* Make an edge to every setjmp-like call.  */
	      gimple *call_stmt = gsi_stmt (gsi);
	      if (is_gimple_call (call_stmt)
		  && ((gimple_call_flags (call_stmt) & ECF_RETURNS_TWICE)
		      || gimple_call_builtin_p (call_stmt,
						BUILT_IN_SETJMP_RECEIVER)))
		handle_abnormal_edges (dispatcher_bbs, bb, bb_to_omp_idx,
				       &ab_edge_call, false);
	    }
	}

      if (bb_to_omp_idx)
	XDELETE (dispatcher_bbs);
    }

  XDELETE (bb_to_omp_idx);

  omp_free_regions ();
}

/* Add SEQ after GSI.  Start new bb after GSI, and created further bbs as
   needed.  Returns true if new bbs were created.
   Note: This is transitional code, and should not be used for new code.  We
   should be able to get rid of this by rewriting all target va-arg
   gimplification hooks to use an interface gimple_build_cond_value as described
   in https://gcc.gnu.org/ml/gcc-patches/2015-02/msg01194.html.  */

bool
gimple_find_sub_bbs (gimple_seq seq, gimple_stmt_iterator *gsi)
{
  gimple *stmt = gsi_stmt (*gsi);
  basic_block bb = gimple_bb (stmt);
  basic_block lastbb, afterbb;
  int old_num_bbs = n_basic_blocks_for_fn (cfun);
  edge e;
  lastbb = make_blocks_1 (seq, bb);
  if (old_num_bbs == n_basic_blocks_for_fn (cfun))
    return false;
  e = split_block (bb, stmt);
  /* Move e->dest to come after the new basic blocks.  */
  afterbb = e->dest;
  unlink_block (afterbb);
  link_block (afterbb, lastbb);
  redirect_edge_succ (e, bb->next_bb);
  bb = bb->next_bb;
  while (bb != afterbb)
    {
      struct omp_region *cur_region = NULL;
      profile_count cnt = profile_count::zero ();
      int freq = 0;
      bool all = true;

      int cur_omp_region_idx = 0;
      int mer = make_edges_bb (bb, &cur_region, &cur_omp_region_idx);
      gcc_assert (!mer && !cur_region);
      add_bb_to_loop (bb, afterbb->loop_father);

      edge e;
      edge_iterator ei;
      FOR_EACH_EDGE (e, ei, bb->preds)
	{
	  if (e->count.initialized_p ())
	    cnt += e->count;
	  else
	    all = false;
	  freq += EDGE_FREQUENCY (e);
	}
      tree_guess_outgoing_edge_probabilities (bb);
      if (all || profile_status_for_fn (cfun) == PROFILE_READ)
        bb->count = cnt;
      bb->frequency = freq;
      FOR_EACH_EDGE (e, ei, bb->succs)
	e->count = bb->count.apply_probability (e->probability);

      bb = bb->next_bb;
    }
  return true;
}

/* Find the next available discriminator value for LOCUS.  The
   discriminator distinguishes among several basic blocks that
   share a common locus, allowing for more accurate sample-based
   profiling.  */

static int
next_discriminator_for_locus (location_t locus)
{
  struct locus_discrim_map item;
  struct locus_discrim_map **slot;

  item.locus = locus;
  item.discriminator = 0;
  slot = discriminator_per_locus->find_slot_with_hash (
      &item, LOCATION_LINE (locus), INSERT);
  gcc_assert (slot);
  if (*slot == HTAB_EMPTY_ENTRY)
    {
      *slot = XNEW (struct locus_discrim_map);
      gcc_assert (*slot);
      (*slot)->locus = locus;
      (*slot)->discriminator = 0;
    }
  (*slot)->discriminator++;
  return (*slot)->discriminator;
}

/* Return TRUE if LOCUS1 and LOCUS2 refer to the same source line.  */

static bool
same_line_p (location_t locus1, location_t locus2)
{
  expanded_location from, to;

  if (locus1 == locus2)
    return true;

  from = expand_location (locus1);
  to = expand_location (locus2);

  if (from.line != to.line)
    return false;
  if (from.file == to.file)
    return true;
  return (from.file != NULL
          && to.file != NULL
          && filename_cmp (from.file, to.file) == 0);
}

/* Assign discriminators to each basic block.  */

static void
assign_discriminators (void)
{
  basic_block bb;

  FOR_EACH_BB_FN (bb, cfun)
    {
      edge e;
      edge_iterator ei;
      gimple *last = last_stmt (bb);
      location_t locus = last ? gimple_location (last) : UNKNOWN_LOCATION;

      if (locus == UNKNOWN_LOCATION)
	continue;

      FOR_EACH_EDGE (e, ei, bb->succs)
	{
	  gimple *first = first_non_label_stmt (e->dest);
	  gimple *last = last_stmt (e->dest);
	  if ((first && same_line_p (locus, gimple_location (first)))
	      || (last && same_line_p (locus, gimple_location (last))))
	    {
	      if (e->dest->discriminator != 0 && bb->discriminator == 0)
		bb->discriminator = next_discriminator_for_locus (locus);
	      else
		e->dest->discriminator = next_discriminator_for_locus (locus);
	    }
	}
    }
}

/* Create the edges for a GIMPLE_COND starting at block BB.  */

static void
make_cond_expr_edges (basic_block bb)
{
  gcond *entry = as_a <gcond *> (last_stmt (bb));
  gimple *then_stmt, *else_stmt;
  basic_block then_bb, else_bb;
  tree then_label, else_label;
  edge e;

  gcc_assert (entry);
  gcc_assert (gimple_code (entry) == GIMPLE_COND);

  /* Entry basic blocks for each component.  */
  then_label = gimple_cond_true_label (entry);
  else_label = gimple_cond_false_label (entry);
  then_bb = label_to_block (then_label);
  else_bb = label_to_block (else_label);
  then_stmt = first_stmt (then_bb);
  else_stmt = first_stmt (else_bb);

  e = make_edge (bb, then_bb, EDGE_TRUE_VALUE);
  e->goto_locus = gimple_location (then_stmt);
  e = make_edge (bb, else_bb, EDGE_FALSE_VALUE);
  if (e)
    e->goto_locus = gimple_location (else_stmt);

  /* We do not need the labels anymore.  */
  gimple_cond_set_true_label (entry, NULL_TREE);
  gimple_cond_set_false_label (entry, NULL_TREE);
}


/* Called for each element in the hash table (P) as we delete the
   edge to cases hash table.

   Clear all the CASE_CHAINs to prevent problems with copying of
   SWITCH_EXPRs and structure sharing rules, then free the hash table
   element.  */

bool
edge_to_cases_cleanup (edge const &, tree const &value, void *)
{
  tree t, next;

  for (t = value; t; t = next)
    {
      next = CASE_CHAIN (t);
      CASE_CHAIN (t) = NULL;
    }

  return true;
}

/* Start recording information mapping edges to case labels.  */

void
start_recording_case_labels (void)
{
  gcc_assert (edge_to_cases == NULL);
  edge_to_cases = new hash_map<edge, tree>;
  touched_switch_bbs = BITMAP_ALLOC (NULL);
}

/* Return nonzero if we are recording information for case labels.  */

static bool
recording_case_labels_p (void)
{
  return (edge_to_cases != NULL);
}

/* Stop recording information mapping edges to case labels and
   remove any information we have recorded.  */
void
end_recording_case_labels (void)
{
  bitmap_iterator bi;
  unsigned i;
  edge_to_cases->traverse<void *, edge_to_cases_cleanup> (NULL);
  delete edge_to_cases;
  edge_to_cases = NULL;
  EXECUTE_IF_SET_IN_BITMAP (touched_switch_bbs, 0, i, bi)
    {
      basic_block bb = BASIC_BLOCK_FOR_FN (cfun, i);
      if (bb)
	{
	  gimple *stmt = last_stmt (bb);
	  if (stmt && gimple_code (stmt) == GIMPLE_SWITCH)
	    group_case_labels_stmt (as_a <gswitch *> (stmt));
	}
    }
  BITMAP_FREE (touched_switch_bbs);
}

/* If we are inside a {start,end}_recording_cases block, then return
   a chain of CASE_LABEL_EXPRs from T which reference E.

   Otherwise return NULL.  */

static tree
get_cases_for_edge (edge e, gswitch *t)
{
  tree *slot;
  size_t i, n;

  /* If we are not recording cases, then we do not have CASE_LABEL_EXPR
     chains available.  Return NULL so the caller can detect this case.  */
  if (!recording_case_labels_p ())
    return NULL;

  slot = edge_to_cases->get (e);
  if (slot)
    return *slot;

  /* If we did not find E in the hash table, then this must be the first
     time we have been queried for information about E & T.  Add all the
     elements from T to the hash table then perform the query again.  */

  n = gimple_switch_num_labels (t);
  for (i = 0; i < n; i++)
    {
      tree elt = gimple_switch_label (t, i);
      tree lab = CASE_LABEL (elt);
      basic_block label_bb = label_to_block (lab);
      edge this_edge = find_edge (e->src, label_bb);

      /* Add it to the chain of CASE_LABEL_EXPRs referencing E, or create
	 a new chain.  */
      tree &s = edge_to_cases->get_or_insert (this_edge);
      CASE_CHAIN (elt) = s;
      s = elt;
    }

  return *edge_to_cases->get (e);
}

/* Create the edges for a GIMPLE_SWITCH starting at block BB.  */

static void
make_gimple_switch_edges (gswitch *entry, basic_block bb)
{
  size_t i, n;

  n = gimple_switch_num_labels (entry);

  for (i = 0; i < n; ++i)
    {
      tree lab = CASE_LABEL (gimple_switch_label (entry, i));
      basic_block label_bb = label_to_block (lab);
      make_edge (bb, label_bb, 0);
    }
}


/* Return the basic block holding label DEST.  */

basic_block
label_to_block_fn (struct function *ifun, tree dest)
{
  int uid = LABEL_DECL_UID (dest);

  /* We would die hard when faced by an undefined label.  Emit a label to
     the very first basic block.  This will hopefully make even the dataflow
     and undefined variable warnings quite right.  */
  if (seen_error () && uid < 0)
    {
      gimple_stmt_iterator gsi =
	gsi_start_bb (BASIC_BLOCK_FOR_FN (cfun, NUM_FIXED_BLOCKS));
      gimple *stmt;

      stmt = gimple_build_label (dest);
      gsi_insert_before (&gsi, stmt, GSI_NEW_STMT);
      uid = LABEL_DECL_UID (dest);
    }
  if (vec_safe_length (ifun->cfg->x_label_to_block_map) <= (unsigned int) uid)
    return NULL;
  return (*ifun->cfg->x_label_to_block_map)[uid];
}

/* Create edges for a goto statement at block BB.  Returns true
   if abnormal edges should be created.  */

static bool
make_goto_expr_edges (basic_block bb)
{
  gimple_stmt_iterator last = gsi_last_bb (bb);
  gimple *goto_t = gsi_stmt (last);

  /* A simple GOTO creates normal edges.  */
  if (simple_goto_p (goto_t))
    {
      tree dest = gimple_goto_dest (goto_t);
      basic_block label_bb = label_to_block (dest);
      edge e = make_edge (bb, label_bb, EDGE_FALLTHRU);
      e->goto_locus = gimple_location (goto_t);
      gsi_remove (&last, true);
      return false;
    }

  /* A computed GOTO creates abnormal edges.  */
  return true;
}

/* Create edges for an asm statement with labels at block BB.  */

static void
make_gimple_asm_edges (basic_block bb)
{
  gasm *stmt = as_a <gasm *> (last_stmt (bb));
  int i, n = gimple_asm_nlabels (stmt);

  for (i = 0; i < n; ++i)
    {
      tree label = TREE_VALUE (gimple_asm_label_op (stmt, i));
      basic_block label_bb = label_to_block (label);
      make_edge (bb, label_bb, 0);
    }
}

/*---------------------------------------------------------------------------
			       Flowgraph analysis
---------------------------------------------------------------------------*/

/* Cleanup useless labels in basic blocks.  This is something we wish
   to do early because it allows us to group case labels before creating
   the edges for the CFG, and it speeds up block statement iterators in
   all passes later on.
   We rerun this pass after CFG is created, to get rid of the labels that
   are no longer referenced.  After then we do not run it any more, since
   (almost) no new labels should be created.  */

/* A map from basic block index to the leading label of that block.  */
static struct label_record
{
  /* The label.  */
  tree label;

  /* True if the label is referenced from somewhere.  */
  bool used;
} *label_for_bb;

/* Given LABEL return the first label in the same basic block.  */

static tree
main_block_label (tree label)
{
  basic_block bb = label_to_block (label);
  tree main_label = label_for_bb[bb->index].label;

  /* label_to_block possibly inserted undefined label into the chain.  */
  if (!main_label)
    {
      label_for_bb[bb->index].label = label;
      main_label = label;
    }

  label_for_bb[bb->index].used = true;
  return main_label;
}

/* Clean up redundant labels within the exception tree.  */

static void
cleanup_dead_labels_eh (void)
{
  eh_landing_pad lp;
  eh_region r;
  tree lab;
  int i;

  if (cfun->eh == NULL)
    return;

  for (i = 1; vec_safe_iterate (cfun->eh->lp_array, i, &lp); ++i)
    if (lp && lp->post_landing_pad)
      {
	lab = main_block_label (lp->post_landing_pad);
	if (lab != lp->post_landing_pad)
	  {
	    EH_LANDING_PAD_NR (lp->post_landing_pad) = 0;
	    EH_LANDING_PAD_NR (lab) = lp->index;
	  }
      }

  FOR_ALL_EH_REGION (r)
    switch (r->type)
      {
      case ERT_CLEANUP:
      case ERT_MUST_NOT_THROW:
	break;

      case ERT_TRY:
	{
	  eh_catch c;
	  for (c = r->u.eh_try.first_catch; c ; c = c->next_catch)
	    {
	      lab = c->label;
	      if (lab)
		c->label = main_block_label (lab);
	    }
	}
	break;

      case ERT_ALLOWED_EXCEPTIONS:
	lab = r->u.allowed.label;
	if (lab)
	  r->u.allowed.label = main_block_label (lab);
	break;
      }
}


/* Cleanup redundant labels.  This is a three-step process:
     1) Find the leading label for each block.
     2) Redirect all references to labels to the leading labels.
     3) Cleanup all useless labels.  */

void
cleanup_dead_labels (void)
{
  basic_block bb;
  label_for_bb = XCNEWVEC (struct label_record, last_basic_block_for_fn (cfun));

  /* Find a suitable label for each block.  We use the first user-defined
     label if there is one, or otherwise just the first label we see.  */
  FOR_EACH_BB_FN (bb, cfun)
    {
      gimple_stmt_iterator i;

      for (i = gsi_start_bb (bb); !gsi_end_p (i); gsi_next (&i))
	{
	  tree label;
	  glabel *label_stmt = dyn_cast <glabel *> (gsi_stmt (i));

	  if (!label_stmt)
	    break;

	  label = gimple_label_label (label_stmt);

	  /* If we have not yet seen a label for the current block,
	     remember this one and see if there are more labels.  */
	  if (!label_for_bb[bb->index].label)
	    {
	      label_for_bb[bb->index].label = label;
	      continue;
	    }

	  /* If we did see a label for the current block already, but it
	     is an artificially created label, replace it if the current
	     label is a user defined label.  */
	  if (!DECL_ARTIFICIAL (label)
	      && DECL_ARTIFICIAL (label_for_bb[bb->index].label))
	    {
	      label_for_bb[bb->index].label = label;
	      break;
	    }
	}
    }

  /* Now redirect all jumps/branches to the selected label.
     First do so for each block ending in a control statement.  */
  FOR_EACH_BB_FN (bb, cfun)
    {
      gimple *stmt = last_stmt (bb);
      tree label, new_label;

      if (!stmt)
	continue;

      switch (gimple_code (stmt))
	{
	case GIMPLE_COND:
	  {
	    gcond *cond_stmt = as_a <gcond *> (stmt);
	    label = gimple_cond_true_label (cond_stmt);
	    if (label)
	      {
		new_label = main_block_label (label);
		if (new_label != label)
		  gimple_cond_set_true_label (cond_stmt, new_label);
	      }

	    label = gimple_cond_false_label (cond_stmt);
	    if (label)
	      {
		new_label = main_block_label (label);
		if (new_label != label)
		  gimple_cond_set_false_label (cond_stmt, new_label);
	      }
	  }
	  break;

	case GIMPLE_SWITCH:
	  {
	    gswitch *switch_stmt = as_a <gswitch *> (stmt);
	    size_t i, n = gimple_switch_num_labels (switch_stmt);

	    /* Replace all destination labels.  */
	    for (i = 0; i < n; ++i)
	      {
		tree case_label = gimple_switch_label (switch_stmt, i);
		label = CASE_LABEL (case_label);
		new_label = main_block_label (label);
		if (new_label != label)
		  CASE_LABEL (case_label) = new_label;
	      }
	    break;
	  }

	case GIMPLE_ASM:
	  {
	    gasm *asm_stmt = as_a <gasm *> (stmt);
	    int i, n = gimple_asm_nlabels (asm_stmt);

	    for (i = 0; i < n; ++i)
	      {
		tree cons = gimple_asm_label_op (asm_stmt, i);
		tree label = main_block_label (TREE_VALUE (cons));
		TREE_VALUE (cons) = label;
	      }
	    break;
	  }

	/* We have to handle gotos until they're removed, and we don't
	   remove them until after we've created the CFG edges.  */
	case GIMPLE_GOTO:
	  if (!computed_goto_p (stmt))
	    {
	      ggoto *goto_stmt = as_a <ggoto *> (stmt);
	      label = gimple_goto_dest (goto_stmt);
	      new_label = main_block_label (label);
	      if (new_label != label)
		gimple_goto_set_dest (goto_stmt, new_label);
	    }
	  break;

	case GIMPLE_TRANSACTION:
	  {
	    gtransaction *txn = as_a <gtransaction *> (stmt);

	    label = gimple_transaction_label_norm (txn);
	    if (label)
	      {
		new_label = main_block_label (label);
		if (new_label != label)
		  gimple_transaction_set_label_norm (txn, new_label);
	      }

	    label = gimple_transaction_label_uninst (txn);
	    if (label)
	      {
		new_label = main_block_label (label);
		if (new_label != label)
		  gimple_transaction_set_label_uninst (txn, new_label);
	      }

	    label = gimple_transaction_label_over (txn);
	    if (label)
	      {
		new_label = main_block_label (label);
		if (new_label != label)
		  gimple_transaction_set_label_over (txn, new_label);
	      }
	  }
	  break;

	default:
	  break;
      }
    }

  /* Do the same for the exception region tree labels.  */
  cleanup_dead_labels_eh ();

  /* Finally, purge dead labels.  All user-defined labels and labels that
     can be the target of non-local gotos and labels which have their
     address taken are preserved.  */
  FOR_EACH_BB_FN (bb, cfun)
    {
      gimple_stmt_iterator i;
      tree label_for_this_bb = label_for_bb[bb->index].label;

      if (!label_for_this_bb)
	continue;

      /* If the main label of the block is unused, we may still remove it.  */
      if (!label_for_bb[bb->index].used)
	label_for_this_bb = NULL;

      for (i = gsi_start_bb (bb); !gsi_end_p (i); )
	{
	  tree label;
	  glabel *label_stmt = dyn_cast <glabel *> (gsi_stmt (i));

	  if (!label_stmt)
	    break;

	  label = gimple_label_label (label_stmt);

	  if (label == label_for_this_bb
	      || !DECL_ARTIFICIAL (label)
	      || DECL_NONLOCAL (label)
	      || FORCED_LABEL (label))
	    gsi_next (&i);
	  else
	    gsi_remove (&i, true);
	}
    }

  free (label_for_bb);
}

/* Scan the sorted vector of cases in STMT (a GIMPLE_SWITCH) and combine
   the ones jumping to the same label.
   Eg. three separate entries 1: 2: 3: become one entry 1..3:  */

bool
group_case_labels_stmt (gswitch *stmt)
{
  int old_size = gimple_switch_num_labels (stmt);
  int i, next_index, new_size;
  basic_block default_bb = NULL;

  default_bb = label_to_block (CASE_LABEL (gimple_switch_default_label (stmt)));

  /* Look for possible opportunities to merge cases.  */
  new_size = i = 1;
  while (i < old_size)
    {
      tree base_case, base_high;
      basic_block base_bb;

      base_case = gimple_switch_label (stmt, i);

      gcc_assert (base_case);
      base_bb = label_to_block (CASE_LABEL (base_case));

      /* Discard cases that have the same destination as the default case or
	 whose destiniation blocks have already been removed as unreachable.  */
      if (base_bb == NULL || base_bb == default_bb)
	{
	  i++;
	  continue;
	}

      base_high = CASE_HIGH (base_case)
	  ? CASE_HIGH (base_case)
	  : CASE_LOW (base_case);
      next_index = i + 1;

      /* Try to merge case labels.  Break out when we reach the end
	 of the label vector or when we cannot merge the next case
	 label with the current one.  */
      while (next_index < old_size)
	{
	  tree merge_case = gimple_switch_label (stmt, next_index);
	  basic_block merge_bb = label_to_block (CASE_LABEL (merge_case));
	  wide_int bhp1 = wi::add (base_high, 1);

	  /* Merge the cases if they jump to the same place,
	     and their ranges are consecutive.  */
	  if (merge_bb == base_bb
	      && wi::eq_p (CASE_LOW (merge_case), bhp1))
	    {
	      base_high = CASE_HIGH (merge_case) ?
		  CASE_HIGH (merge_case) : CASE_LOW (merge_case);
	      CASE_HIGH (base_case) = base_high;
	      next_index++;
	    }
	  else
	    break;
	}

      /* Discard cases that have an unreachable destination block.  */
      if (EDGE_COUNT (base_bb->succs) == 0
	  && gimple_seq_unreachable_p (bb_seq (base_bb)))
	{
	  edge base_edge = find_edge (gimple_bb (stmt), base_bb);
	  if (base_edge != NULL)
	    remove_edge_and_dominated_blocks (base_edge);
	  i = next_index;
	  continue;
	}

      if (new_size < i)
	gimple_switch_set_label (stmt, new_size,
				 gimple_switch_label (stmt, i));
      i = next_index;
      new_size++;
    }

  gcc_assert (new_size <= old_size);

  if (new_size < old_size)
    gimple_switch_set_num_labels (stmt, new_size);

  return new_size < old_size;
}

/* Look for blocks ending in a multiway branch (a GIMPLE_SWITCH),
   and scan the sorted vector of cases.  Combine the ones jumping to the
   same label.  */

bool
group_case_labels (void)
{
  basic_block bb;
  bool changed = false;

  FOR_EACH_BB_FN (bb, cfun)
    {
      gimple *stmt = last_stmt (bb);
      if (stmt && gimple_code (stmt) == GIMPLE_SWITCH)
	changed |= group_case_labels_stmt (as_a <gswitch *> (stmt));
    }

  return changed;
}

/* Checks whether we can merge block B into block A.  */

static bool
gimple_can_merge_blocks_p (basic_block a, basic_block b)
{
  gimple *stmt;

  if (!single_succ_p (a))
    return false;

  if (single_succ_edge (a)->flags & EDGE_COMPLEX)
    return false;

  if (single_succ (a) != b)
    return false;

  if (!single_pred_p (b))
    return false;

  if (a == ENTRY_BLOCK_PTR_FOR_FN (cfun)
      || b == EXIT_BLOCK_PTR_FOR_FN (cfun))
    return false;

  /* If A ends by a statement causing exceptions or something similar, we
     cannot merge the blocks.  */
  stmt = last_stmt (a);
  if (stmt && stmt_ends_bb_p (stmt))
    return false;

  /* Do not allow a block with only a non-local label to be merged.  */
  if (stmt)
    if (glabel *label_stmt = dyn_cast <glabel *> (stmt))
      if (DECL_NONLOCAL (gimple_label_label (label_stmt)))
	return false;

  /* Examine the labels at the beginning of B.  */
  for (gimple_stmt_iterator gsi = gsi_start_bb (b); !gsi_end_p (gsi);
       gsi_next (&gsi))
    {
      tree lab;
      glabel *label_stmt = dyn_cast <glabel *> (gsi_stmt (gsi));
      if (!label_stmt)
	break;
      lab = gimple_label_label (label_stmt);

      /* Do not remove user forced labels or for -O0 any user labels.  */
      if (!DECL_ARTIFICIAL (lab) && (!optimize || FORCED_LABEL (lab)))
	return false;
    }

  /* Protect simple loop latches.  We only want to avoid merging
     the latch with the loop header or with a block in another
     loop in this case.  */
  if (current_loops
      && b->loop_father->latch == b
      && loops_state_satisfies_p (LOOPS_HAVE_SIMPLE_LATCHES)
      && (b->loop_father->header == a
	  || b->loop_father != a->loop_father))
    return false;

  /* It must be possible to eliminate all phi nodes in B.  If ssa form
     is not up-to-date and a name-mapping is registered, we cannot eliminate
     any phis.  Symbols marked for renaming are never a problem though.  */
  for (gphi_iterator gsi = gsi_start_phis (b); !gsi_end_p (gsi);
       gsi_next (&gsi))
    {
      gphi *phi = gsi.phi ();
      /* Technically only new names matter.  */
      if (name_registered_for_update_p (PHI_RESULT (phi)))
	return false;
    }

  /* When not optimizing, don't merge if we'd lose goto_locus.  */
  if (!optimize
      && single_succ_edge (a)->goto_locus != UNKNOWN_LOCATION)
    {
      location_t goto_locus = single_succ_edge (a)->goto_locus;
      gimple_stmt_iterator prev, next;
      prev = gsi_last_nondebug_bb (a);
      next = gsi_after_labels (b);
      if (!gsi_end_p (next) && is_gimple_debug (gsi_stmt (next)))
	gsi_next_nondebug (&next);
      if ((gsi_end_p (prev)
	   || gimple_location (gsi_stmt (prev)) != goto_locus)
	  && (gsi_end_p (next)
	      || gimple_location (gsi_stmt (next)) != goto_locus))
	return false;
    }

  return true;
}

/* Replaces all uses of NAME by VAL.  */

void
replace_uses_by (tree name, tree val)
{
  imm_use_iterator imm_iter;
  use_operand_p use;
  gimple *stmt;
  edge e;

  FOR_EACH_IMM_USE_STMT (stmt, imm_iter, name)
    {
      /* Mark the block if we change the last stmt in it.  */
      if (cfgcleanup_altered_bbs
	  && stmt_ends_bb_p (stmt))
	bitmap_set_bit (cfgcleanup_altered_bbs, gimple_bb (stmt)->index);

      FOR_EACH_IMM_USE_ON_STMT (use, imm_iter)
        {
	  replace_exp (use, val);

	  if (gimple_code (stmt) == GIMPLE_PHI)
	    {
	      e = gimple_phi_arg_edge (as_a <gphi *> (stmt),
				       PHI_ARG_INDEX_FROM_USE (use));
	      if (e->flags & EDGE_ABNORMAL
		  && !SSA_NAME_OCCURS_IN_ABNORMAL_PHI (val))
		{
		  /* This can only occur for virtual operands, since
		     for the real ones SSA_NAME_OCCURS_IN_ABNORMAL_PHI (name))
		     would prevent replacement.  */
		  gcc_checking_assert (virtual_operand_p (name));
		  SSA_NAME_OCCURS_IN_ABNORMAL_PHI (val) = 1;
		}
	    }
	}

      if (gimple_code (stmt) != GIMPLE_PHI)
	{
	  gimple_stmt_iterator gsi = gsi_for_stmt (stmt);
	  gimple *orig_stmt = stmt;
	  size_t i;

	  /* FIXME.  It shouldn't be required to keep TREE_CONSTANT
	     on ADDR_EXPRs up-to-date on GIMPLE.  Propagation will
	     only change sth from non-invariant to invariant, and only
	     when propagating constants.  */
	  if (is_gimple_min_invariant (val))
	    for (i = 0; i < gimple_num_ops (stmt); i++)
	      {
		tree op = gimple_op (stmt, i);
		/* Operands may be empty here.  For example, the labels
		   of a GIMPLE_COND are nulled out following the creation
		   of the corresponding CFG edges.  */
		if (op && TREE_CODE (op) == ADDR_EXPR)
		  recompute_tree_invariant_for_addr_expr (op);
	      }

	  if (fold_stmt (&gsi))
	    stmt = gsi_stmt (gsi);

	  if (maybe_clean_or_replace_eh_stmt (orig_stmt, stmt))
	    gimple_purge_dead_eh_edges (gimple_bb (stmt));

	  update_stmt (stmt);
	}
    }

  gcc_checking_assert (has_zero_uses (name));

  /* Also update the trees stored in loop structures.  */
  if (current_loops)
    {
      struct loop *loop;

      FOR_EACH_LOOP (loop, 0)
	{
	  substitute_in_loop_info (loop, name, val);
	}
    }
}

/* Merge block B into block A.  */

static void
gimple_merge_blocks (basic_block a, basic_block b)
{
  gimple_stmt_iterator last, gsi;
  gphi_iterator psi;

  if (dump_file)
    fprintf (dump_file, "Merging blocks %d and %d\n", a->index, b->index);

  /* Remove all single-valued PHI nodes from block B of the form
     V_i = PHI <V_j> by propagating V_j to all the uses of V_i.  */
  gsi = gsi_last_bb (a);
  for (psi = gsi_start_phis (b); !gsi_end_p (psi); )
    {
      gimple *phi = gsi_stmt (psi);
      tree def = gimple_phi_result (phi), use = gimple_phi_arg_def (phi, 0);
      gimple *copy;
      bool may_replace_uses = (virtual_operand_p (def)
			       || may_propagate_copy (def, use));

      /* In case we maintain loop closed ssa form, do not propagate arguments
	 of loop exit phi nodes.  */
      if (current_loops
	  && loops_state_satisfies_p (LOOP_CLOSED_SSA)
	  && !virtual_operand_p (def)
	  && TREE_CODE (use) == SSA_NAME
	  && a->loop_father != b->loop_father)
	may_replace_uses = false;

      if (!may_replace_uses)
	{
	  gcc_assert (!virtual_operand_p (def));

	  /* Note that just emitting the copies is fine -- there is no problem
	     with ordering of phi nodes.  This is because A is the single
	     predecessor of B, therefore results of the phi nodes cannot
	     appear as arguments of the phi nodes.  */
	  copy = gimple_build_assign (def, use);
	  gsi_insert_after (&gsi, copy, GSI_NEW_STMT);
          remove_phi_node (&psi, false);
	}
      else
        {
	  /* If we deal with a PHI for virtual operands, we can simply
	     propagate these without fussing with folding or updating
	     the stmt.  */
	  if (virtual_operand_p (def))
	    {
	      imm_use_iterator iter;
	      use_operand_p use_p;
	      gimple *stmt;

	      FOR_EACH_IMM_USE_STMT (stmt, iter, def)
		FOR_EACH_IMM_USE_ON_STMT (use_p, iter)
		  SET_USE (use_p, use);

	      if (SSA_NAME_OCCURS_IN_ABNORMAL_PHI (def))
		SSA_NAME_OCCURS_IN_ABNORMAL_PHI (use) = 1;
	    }
	  else
            replace_uses_by (def, use);

          remove_phi_node (&psi, true);
        }
    }

  /* Ensure that B follows A.  */
  move_block_after (b, a);

  gcc_assert (single_succ_edge (a)->flags & EDGE_FALLTHRU);
  gcc_assert (!last_stmt (a) || !stmt_ends_bb_p (last_stmt (a)));

  /* Remove labels from B and set gimple_bb to A for other statements.  */
  for (gsi = gsi_start_bb (b); !gsi_end_p (gsi);)
    {
      gimple *stmt = gsi_stmt (gsi);
      if (glabel *label_stmt = dyn_cast <glabel *> (stmt))
	{
	  tree label = gimple_label_label (label_stmt);
	  int lp_nr;

	  gsi_remove (&gsi, false);

	  /* Now that we can thread computed gotos, we might have
	     a situation where we have a forced label in block B
	     However, the label at the start of block B might still be
	     used in other ways (think about the runtime checking for
	     Fortran assigned gotos).  So we can not just delete the
	     label.  Instead we move the label to the start of block A.  */
	  if (FORCED_LABEL (label))
	    {
	      gimple_stmt_iterator dest_gsi = gsi_start_bb (a);
	      gsi_insert_before (&dest_gsi, stmt, GSI_NEW_STMT);
	    }
	  /* Other user labels keep around in a form of a debug stmt.  */
	  else if (!DECL_ARTIFICIAL (label) && MAY_HAVE_DEBUG_STMTS)
	    {
	      gimple *dbg = gimple_build_debug_bind (label,
						     integer_zero_node,
						     stmt);
	      gimple_debug_bind_reset_value (dbg);
	      gsi_insert_before (&gsi, dbg, GSI_SAME_STMT);
	    }

	  lp_nr = EH_LANDING_PAD_NR (label);
	  if (lp_nr)
	    {
	      eh_landing_pad lp = get_eh_landing_pad_from_number (lp_nr);
	      lp->post_landing_pad = NULL;
	    }
	}
      else
	{
	  gimple_set_bb (stmt, a);
	  gsi_next (&gsi);
	}
    }

  /* When merging two BBs, if their counts are different, the larger count
     is selected as the new bb count. This is to handle inconsistent
     profiles.  */
  if (a->loop_father == b->loop_father)
    {
      a->count = a->count.merge (b->count);
      a->frequency = MAX (a->frequency, b->frequency);
    }

  /* Merge the sequences.  */
  last = gsi_last_bb (a);
  gsi_insert_seq_after (&last, bb_seq (b), GSI_NEW_STMT);
  set_bb_seq (b, NULL);

  if (cfgcleanup_altered_bbs)
    bitmap_set_bit (cfgcleanup_altered_bbs, a->index);
}


/* Return the one of two successors of BB that is not reachable by a
   complex edge, if there is one.  Else, return BB.  We use
   this in optimizations that use post-dominators for their heuristics,
   to catch the cases in C++ where function calls are involved.  */

basic_block
single_noncomplex_succ (basic_block bb)
{
  edge e0, e1;
  if (EDGE_COUNT (bb->succs) != 2)
    return bb;

  e0 = EDGE_SUCC (bb, 0);
  e1 = EDGE_SUCC (bb, 1);
  if (e0->flags & EDGE_COMPLEX)
    return e1->dest;
  if (e1->flags & EDGE_COMPLEX)
    return e0->dest;

  return bb;
}

/* T is CALL_EXPR.  Set current_function_calls_* flags.  */

void
notice_special_calls (gcall *call)
{
  int flags = gimple_call_flags (call);

  if (flags & ECF_MAY_BE_ALLOCA)
    cfun->calls_alloca = true;
  if (flags & ECF_RETURNS_TWICE)
    cfun->calls_setjmp = true;
}


/* Clear flags set by notice_special_calls.  Used by dead code removal
   to update the flags.  */

void
clear_special_calls (void)
{
  cfun->calls_alloca = false;
  cfun->calls_setjmp = false;
}

/* Remove PHI nodes associated with basic block BB and all edges out of BB.  */

static void
remove_phi_nodes_and_edges_for_unreachable_block (basic_block bb)
{
  /* Since this block is no longer reachable, we can just delete all
     of its PHI nodes.  */
  remove_phi_nodes (bb);

  /* Remove edges to BB's successors.  */
  while (EDGE_COUNT (bb->succs) > 0)
    remove_edge (EDGE_SUCC (bb, 0));
}


/* Remove statements of basic block BB.  */

static void
remove_bb (basic_block bb)
{
  gimple_stmt_iterator i;

  if (dump_file)
    {
      fprintf (dump_file, "Removing basic block %d\n", bb->index);
      if (dump_flags & TDF_DETAILS)
	{
	  dump_bb (dump_file, bb, 0, TDF_BLOCKS);
	  fprintf (dump_file, "\n");
	}
    }

  if (current_loops)
    {
      struct loop *loop = bb->loop_father;

      /* If a loop gets removed, clean up the information associated
	 with it.  */
      if (loop->latch == bb
	  || loop->header == bb)
	free_numbers_of_iterations_estimates (loop);
    }

  /* Remove all the instructions in the block.  */
  if (bb_seq (bb) != NULL)
    {
      /* Walk backwards so as to get a chance to substitute all
	 released DEFs into debug stmts.  See
	 eliminate_unnecessary_stmts() in tree-ssa-dce.c for more
	 details.  */
      for (i = gsi_last_bb (bb); !gsi_end_p (i);)
	{
	  gimple *stmt = gsi_stmt (i);
	  glabel *label_stmt = dyn_cast <glabel *> (stmt);
	  if (label_stmt
	      && (FORCED_LABEL (gimple_label_label (label_stmt))
		  || DECL_NONLOCAL (gimple_label_label (label_stmt))))
	    {
	      basic_block new_bb;
	      gimple_stmt_iterator new_gsi;

	      /* A non-reachable non-local label may still be referenced.
		 But it no longer needs to carry the extra semantics of
		 non-locality.  */
	      if (DECL_NONLOCAL (gimple_label_label (label_stmt)))
		{
		  DECL_NONLOCAL (gimple_label_label (label_stmt)) = 0;
		  FORCED_LABEL (gimple_label_label (label_stmt)) = 1;
		}

	      new_bb = bb->prev_bb;
	      new_gsi = gsi_start_bb (new_bb);
	      gsi_remove (&i, false);
	      gsi_insert_before (&new_gsi, stmt, GSI_NEW_STMT);
	    }
	  else
	    {
	      /* Release SSA definitions.  */
	      release_defs (stmt);
	      gsi_remove (&i, true);
	    }

	  if (gsi_end_p (i))
	    i = gsi_last_bb (bb);
	  else
	    gsi_prev (&i);
	}
    }

  remove_phi_nodes_and_edges_for_unreachable_block (bb);
  bb->il.gimple.seq = NULL;
  bb->il.gimple.phi_nodes = NULL;
}


/* Given a basic block BB ending with COND_EXPR or SWITCH_EXPR, and a
   predicate VAL, return the edge that will be taken out of the block.
   If VAL does not match a unique edge, NULL is returned.  */

edge
find_taken_edge (basic_block bb, tree val)
{
  gimple *stmt;

  stmt = last_stmt (bb);

  gcc_assert (is_ctrl_stmt (stmt));

  if (gimple_code (stmt) == GIMPLE_COND)
    return find_taken_edge_cond_expr (bb, val);

  if (gimple_code (stmt) == GIMPLE_SWITCH)
    return find_taken_edge_switch_expr (as_a <gswitch *> (stmt), bb, val);

  if (computed_goto_p (stmt))
    {
      /* Only optimize if the argument is a label, if the argument is
	 not a label then we can not construct a proper CFG.

         It may be the case that we only need to allow the LABEL_REF to
         appear inside an ADDR_EXPR, but we also allow the LABEL_REF to
         appear inside a LABEL_EXPR just to be safe.  */
      if (val
	  && (TREE_CODE (val) == ADDR_EXPR || TREE_CODE (val) == LABEL_EXPR)
	  && TREE_CODE (TREE_OPERAND (val, 0)) == LABEL_DECL)
	return find_taken_edge_computed_goto (bb, TREE_OPERAND (val, 0));
      return NULL;
    }

  gcc_unreachable ();
}

/* Given a constant value VAL and the entry block BB to a GOTO_EXPR
   statement, determine which of the outgoing edges will be taken out of the
   block.  Return NULL if either edge may be taken.  */

static edge
find_taken_edge_computed_goto (basic_block bb, tree val)
{
  basic_block dest;
  edge e = NULL;

  dest = label_to_block (val);
  if (dest)
    {
      e = find_edge (bb, dest);
      gcc_assert (e != NULL);
    }

  return e;
}

/* Given a constant value VAL and the entry block BB to a COND_EXPR
   statement, determine which of the two edges will be taken out of the
   block.  Return NULL if either edge may be taken.  */

static edge
find_taken_edge_cond_expr (basic_block bb, tree val)
{
  edge true_edge, false_edge;

  if (val == NULL
      || TREE_CODE (val) != INTEGER_CST)
    return NULL;

  extract_true_false_edges_from_block (bb, &true_edge, &false_edge);

  return (integer_zerop (val) ? false_edge : true_edge);
}

/* Given an INTEGER_CST VAL and the entry block BB to a SWITCH_EXPR
   statement, determine which edge will be taken out of the block.  Return
   NULL if any edge may be taken.  */

static edge
find_taken_edge_switch_expr (gswitch *switch_stmt, basic_block bb,
			     tree val)
{
  basic_block dest_bb;
  edge e;
  tree taken_case;

  if (gimple_switch_num_labels (switch_stmt) == 1)
    taken_case = gimple_switch_default_label (switch_stmt);
  else if (! val || TREE_CODE (val) != INTEGER_CST)
    return NULL;
  else
    taken_case = find_case_label_for_value (switch_stmt, val);
  dest_bb = label_to_block (CASE_LABEL (taken_case));

  e = find_edge (bb, dest_bb);
  gcc_assert (e);
  return e;
}


/* Return the CASE_LABEL_EXPR that SWITCH_STMT will take for VAL.
   We can make optimal use here of the fact that the case labels are
   sorted: We can do a binary search for a case matching VAL.  */

static tree
find_case_label_for_value (gswitch *switch_stmt, tree val)
{
  size_t low, high, n = gimple_switch_num_labels (switch_stmt);
  tree default_case = gimple_switch_default_label (switch_stmt);

  for (low = 0, high = n; high - low > 1; )
    {
      size_t i = (high + low) / 2;
      tree t = gimple_switch_label (switch_stmt, i);
      int cmp;

      /* Cache the result of comparing CASE_LOW and val.  */
      cmp = tree_int_cst_compare (CASE_LOW (t), val);

      if (cmp > 0)
	high = i;
      else
	low = i;

      if (CASE_HIGH (t) == NULL)
	{
	  /* A singe-valued case label.  */
	  if (cmp == 0)
	    return t;
	}
      else
	{
	  /* A case range.  We can only handle integer ranges.  */
	  if (cmp <= 0 && tree_int_cst_compare (CASE_HIGH (t), val) >= 0)
	    return t;
	}
    }

  return default_case;
}


/* Dump a basic block on stderr.  */

void
gimple_debug_bb (basic_block bb)
{
  dump_bb (stderr, bb, 0, TDF_VOPS|TDF_MEMSYMS|TDF_BLOCKS);
}


/* Dump basic block with index N on stderr.  */

basic_block
gimple_debug_bb_n (int n)
{
  gimple_debug_bb (BASIC_BLOCK_FOR_FN (cfun, n));
  return BASIC_BLOCK_FOR_FN (cfun, n);
}


/* Dump the CFG on stderr.

   FLAGS are the same used by the tree dumping functions
   (see TDF_* in dumpfile.h).  */

void
gimple_debug_cfg (dump_flags_t flags)
{
  gimple_dump_cfg (stderr, flags);
}


/* Dump the program showing basic block boundaries on the given FILE.

   FLAGS are the same used by the tree dumping functions (see TDF_* in
   tree.h).  */

void
gimple_dump_cfg (FILE *file, dump_flags_t flags)
{
  if (flags & TDF_DETAILS)
    {
      dump_function_header (file, current_function_decl, flags);
      fprintf (file, ";; \n%d basic blocks, %d edges, last basic block %d.\n\n",
	       n_basic_blocks_for_fn (cfun), n_edges_for_fn (cfun),
	       last_basic_block_for_fn (cfun));

      brief_dump_cfg (file, flags);
      fprintf (file, "\n");
    }

  if (flags & TDF_STATS)
    dump_cfg_stats (file);

  dump_function_to_file (current_function_decl, file, flags | TDF_BLOCKS);
}


/* Dump CFG statistics on FILE.  */

void
dump_cfg_stats (FILE *file)
{
  static long max_num_merged_labels = 0;
  unsigned long size, total = 0;
  long num_edges;
  basic_block bb;
  const char * const fmt_str   = "%-30s%-13s%12s\n";
  const char * const fmt_str_1 = "%-30s%13d%11lu%c\n";
  const char * const fmt_str_2 = "%-30s%13ld%11lu%c\n";
  const char * const fmt_str_3 = "%-43s%11lu%c\n";
  const char *funcname = current_function_name ();

  fprintf (file, "\nCFG Statistics for %s\n\n", funcname);

  fprintf (file, "---------------------------------------------------------\n");
  fprintf (file, fmt_str, "", "  Number of  ", "Memory");
  fprintf (file, fmt_str, "", "  instances  ", "used ");
  fprintf (file, "---------------------------------------------------------\n");

  size = n_basic_blocks_for_fn (cfun) * sizeof (struct basic_block_def);
  total += size;
  fprintf (file, fmt_str_1, "Basic blocks", n_basic_blocks_for_fn (cfun),
	   SCALE (size), LABEL (size));

  num_edges = 0;
  FOR_EACH_BB_FN (bb, cfun)
    num_edges += EDGE_COUNT (bb->succs);
  size = num_edges * sizeof (struct edge_def);
  total += size;
  fprintf (file, fmt_str_2, "Edges", num_edges, SCALE (size), LABEL (size));

  fprintf (file, "---------------------------------------------------------\n");
  fprintf (file, fmt_str_3, "Total memory used by CFG data", SCALE (total),
	   LABEL (total));
  fprintf (file, "---------------------------------------------------------\n");
  fprintf (file, "\n");

  if (cfg_stats.num_merged_labels > max_num_merged_labels)
    max_num_merged_labels = cfg_stats.num_merged_labels;

  fprintf (file, "Coalesced label blocks: %ld (Max so far: %ld)\n",
	   cfg_stats.num_merged_labels, max_num_merged_labels);

  fprintf (file, "\n");
}


/* Dump CFG statistics on stderr.  Keep extern so that it's always
   linked in the final executable.  */

DEBUG_FUNCTION void
debug_cfg_stats (void)
{
  dump_cfg_stats (stderr);
}

/*---------------------------------------------------------------------------
			     Miscellaneous helpers
---------------------------------------------------------------------------*/

/* Return true if T, a GIMPLE_CALL, can make an abnormal transfer of control
   flow.  Transfers of control flow associated with EH are excluded.  */

static bool
call_can_make_abnormal_goto (gimple *t)
{
  /* If the function has no non-local labels, then a call cannot make an
     abnormal transfer of control.  */
  if (!cfun->has_nonlocal_label
      && !cfun->calls_setjmp)
   return false;

  /* Likewise if the call has no side effects.  */
  if (!gimple_has_side_effects (t))
    return false;

  /* Likewise if the called function is leaf.  */
  if (gimple_call_flags (t) & ECF_LEAF)
    return false;

  return true;
}


/* Return true if T can make an abnormal transfer of control flow.
   Transfers of control flow associated with EH are excluded.  */

bool
stmt_can_make_abnormal_goto (gimple *t)
{
  if (computed_goto_p (t))
    return true;
  if (is_gimple_call (t))
    return call_can_make_abnormal_goto (t);
  return false;
}


/* Return true if T represents a stmt that always transfers control.  */

bool
is_ctrl_stmt (gimple *t)
{
  switch (gimple_code (t))
    {
    case GIMPLE_COND:
    case GIMPLE_SWITCH:
    case GIMPLE_GOTO:
    case GIMPLE_RETURN:
    case GIMPLE_RESX:
      return true;
    default:
      return false;
    }
}


/* Return true if T is a statement that may alter the flow of control
   (e.g., a call to a non-returning function).  */

bool
is_ctrl_altering_stmt (gimple *t)
{
  gcc_assert (t);

  switch (gimple_code (t))
    {
    case GIMPLE_CALL:
      /* Per stmt call flag indicates whether the call could alter
	 controlflow.  */
      if (gimple_call_ctrl_altering_p (t))
	return true;
      break;

    case GIMPLE_EH_DISPATCH:
      /* EH_DISPATCH branches to the individual catch handlers at
	 this level of a try or allowed-exceptions region.  It can
	 fallthru to the next statement as well.  */
      return true;

    case GIMPLE_ASM:
      if (gimple_asm_nlabels (as_a <gasm *> (t)) > 0)
	return true;
      break;

    CASE_GIMPLE_OMP:
      /* OpenMP directives alter control flow.  */
      return true;

    case GIMPLE_TRANSACTION:
      /* A transaction start alters control flow.  */
      return true;

    default:
      break;
    }

  /* If a statement can throw, it alters control flow.  */
  return stmt_can_throw_internal (t);
}


/* Return true if T is a simple local goto.  */

bool
simple_goto_p (gimple *t)
{
  return (gimple_code (t) == GIMPLE_GOTO
	  && TREE_CODE (gimple_goto_dest (t)) == LABEL_DECL);
}


/* Return true if STMT should start a new basic block.  PREV_STMT is
   the statement preceding STMT.  It is used when STMT is a label or a
   case label.  Labels should only start a new basic block if their
   previous statement wasn't a label.  Otherwise, sequence of labels
   would generate unnecessary basic blocks that only contain a single
   label.  */

static inline bool
stmt_starts_bb_p (gimple *stmt, gimple *prev_stmt)
{
  if (stmt == NULL)
    return false;

  /* Labels start a new basic block only if the preceding statement
     wasn't a label of the same type.  This prevents the creation of
     consecutive blocks that have nothing but a single label.  */
  if (glabel *label_stmt = dyn_cast <glabel *> (stmt))
    {
      /* Nonlocal and computed GOTO targets always start a new block.  */
      if (DECL_NONLOCAL (gimple_label_label (label_stmt))
	  || FORCED_LABEL (gimple_label_label (label_stmt)))
	return true;

      if (prev_stmt && gimple_code (prev_stmt) == GIMPLE_LABEL)
	{
	  if (DECL_NONLOCAL (gimple_label_label (
			       as_a <glabel *> (prev_stmt))))
	    return true;

	  cfg_stats.num_merged_labels++;
	  return false;
	}
      else
	return true;
    }
  else if (gimple_code (stmt) == GIMPLE_CALL)
    {
      if (gimple_call_flags (stmt) & ECF_RETURNS_TWICE)
	/* setjmp acts similar to a nonlocal GOTO target and thus should
	   start a new block.  */
	return true;
      if (gimple_call_internal_p (stmt, IFN_PHI)
	  && prev_stmt
	  && gimple_code (prev_stmt) != GIMPLE_LABEL
	  && (gimple_code (prev_stmt) != GIMPLE_CALL
	      || ! gimple_call_internal_p (prev_stmt, IFN_PHI)))
	/* PHI nodes start a new block unless preceeded by a label
	   or another PHI.  */
	return true;
    }

  return false;
}


/* Return true if T should end a basic block.  */

bool
stmt_ends_bb_p (gimple *t)
{
  return is_ctrl_stmt (t) || is_ctrl_altering_stmt (t);
}

/* Remove block annotations and other data structures.  */

void
delete_tree_cfg_annotations (struct function *fn)
{
  vec_free (label_to_block_map_for_fn (fn));
}

/* Return the virtual phi in BB.  */

gphi *
get_virtual_phi (basic_block bb)
{
  for (gphi_iterator gsi = gsi_start_phis (bb);
       !gsi_end_p (gsi);
       gsi_next (&gsi))
    {
      gphi *phi = gsi.phi ();

      if (virtual_operand_p (PHI_RESULT (phi)))
	return phi;
    }

  return NULL;
}

/* Return the first statement in basic block BB.  */

gimple *
first_stmt (basic_block bb)
{
  gimple_stmt_iterator i = gsi_start_bb (bb);
  gimple *stmt = NULL;

  while (!gsi_end_p (i) && is_gimple_debug ((stmt = gsi_stmt (i))))
    {
      gsi_next (&i);
      stmt = NULL;
    }
  return stmt;
}

/* Return the first non-label statement in basic block BB.  */

static gimple *
first_non_label_stmt (basic_block bb)
{
  gimple_stmt_iterator i = gsi_start_bb (bb);
  while (!gsi_end_p (i) && gimple_code (gsi_stmt (i)) == GIMPLE_LABEL)
    gsi_next (&i);
  return !gsi_end_p (i) ? gsi_stmt (i) : NULL;
}

/* Return the last statement in basic block BB.  */

gimple *
last_stmt (basic_block bb)
{
  gimple_stmt_iterator i = gsi_last_bb (bb);
  gimple *stmt = NULL;

  while (!gsi_end_p (i) && is_gimple_debug ((stmt = gsi_stmt (i))))
    {
      gsi_prev (&i);
      stmt = NULL;
    }
  return stmt;
}

/* Return the last statement of an otherwise empty block.  Return NULL
   if the block is totally empty, or if it contains more than one
   statement.  */

gimple *
last_and_only_stmt (basic_block bb)
{
  gimple_stmt_iterator i = gsi_last_nondebug_bb (bb);
  gimple *last, *prev;

  if (gsi_end_p (i))
    return NULL;

  last = gsi_stmt (i);
  gsi_prev_nondebug (&i);
  if (gsi_end_p (i))
    return last;

  /* Empty statements should no longer appear in the instruction stream.
     Everything that might have appeared before should be deleted by
     remove_useless_stmts, and the optimizers should just gsi_remove
     instead of smashing with build_empty_stmt.

     Thus the only thing that should appear here in a block containing
     one executable statement is a label.  */
  prev = gsi_stmt (i);
  if (gimple_code (prev) == GIMPLE_LABEL)
    return last;
  else
    return NULL;
}

/* Reinstall those PHI arguments queued in OLD_EDGE to NEW_EDGE.  */

static void
reinstall_phi_args (edge new_edge, edge old_edge)
{
  edge_var_map *vm;
  int i;
  gphi_iterator phis;

  vec<edge_var_map> *v = redirect_edge_var_map_vector (old_edge);
  if (!v)
    return;

  for (i = 0, phis = gsi_start_phis (new_edge->dest);
       v->iterate (i, &vm) && !gsi_end_p (phis);
       i++, gsi_next (&phis))
    {
      gphi *phi = phis.phi ();
      tree result = redirect_edge_var_map_result (vm);
      tree arg = redirect_edge_var_map_def (vm);

      gcc_assert (result == gimple_phi_result (phi));

      add_phi_arg (phi, arg, new_edge, redirect_edge_var_map_location (vm));
    }

  redirect_edge_var_map_clear (old_edge);
}

/* Returns the basic block after which the new basic block created
   by splitting edge EDGE_IN should be placed.  Tries to keep the new block
   near its "logical" location.  This is of most help to humans looking
   at debugging dumps.  */

basic_block
split_edge_bb_loc (edge edge_in)
{
  basic_block dest = edge_in->dest;
  basic_block dest_prev = dest->prev_bb;

  if (dest_prev)
    {
      edge e = find_edge (dest_prev, dest);
      if (e && !(e->flags & EDGE_COMPLEX))
	return edge_in->src;
    }
  return dest_prev;
}

/* Split a (typically critical) edge EDGE_IN.  Return the new block.
   Abort on abnormal edges.  */

static basic_block
gimple_split_edge (edge edge_in)
{
  basic_block new_bb, after_bb, dest;
  edge new_edge, e;

  /* Abnormal edges cannot be split.  */
  gcc_assert (!(edge_in->flags & EDGE_ABNORMAL));

  dest = edge_in->dest;

  after_bb = split_edge_bb_loc (edge_in);

  new_bb = create_empty_bb (after_bb);
  new_bb->frequency = EDGE_FREQUENCY (edge_in);
  new_bb->count = edge_in->count;
  new_edge = make_single_succ_edge (new_bb, dest, EDGE_FALLTHRU);

  e = redirect_edge_and_branch (edge_in, new_bb);
  gcc_assert (e == edge_in);
  reinstall_phi_args (new_edge, e);

  return new_bb;
}


/* Verify properties of the address expression T with base object BASE.  */

static tree
verify_address (tree t, tree base)
{
  bool old_constant;
  bool old_side_effects;
  bool new_constant;
  bool new_side_effects;

  old_constant = TREE_CONSTANT (t);
  old_side_effects = TREE_SIDE_EFFECTS (t);

  recompute_tree_invariant_for_addr_expr (t);
  new_side_effects = TREE_SIDE_EFFECTS (t);
  new_constant = TREE_CONSTANT (t);

  if (old_constant != new_constant)
    {
      error ("constant not recomputed when ADDR_EXPR changed");
      return t;
    }
  if (old_side_effects != new_side_effects)
    {
      error ("side effects not recomputed when ADDR_EXPR changed");
      return t;
    }

  if (!(VAR_P (base)
	|| TREE_CODE (base) == PARM_DECL
	|| TREE_CODE (base) == RESULT_DECL))
    return NULL_TREE;

  if (DECL_GIMPLE_REG_P (base))
    {
      error ("DECL_GIMPLE_REG_P set on a variable with address taken");
      return base;
    }

  return NULL_TREE;
}

/* Callback for walk_tree, check that all elements with address taken are
   properly noticed as such.  The DATA is an int* that is 1 if TP was seen
   inside a PHI node.  */

static tree
verify_expr (tree *tp, int *walk_subtrees, void *data ATTRIBUTE_UNUSED)
{
  tree t = *tp, x;

  if (TYPE_P (t))
    *walk_subtrees = 0;

  /* Check operand N for being valid GIMPLE and give error MSG if not.  */
#define CHECK_OP(N, MSG) \
  do { if (!is_gimple_val (TREE_OPERAND (t, N)))		\
       { error (MSG); return TREE_OPERAND (t, N); }} while (0)

  switch (TREE_CODE (t))
    {
    case SSA_NAME:
      if (SSA_NAME_IN_FREE_LIST (t))
	{
	  error ("SSA name in freelist but still referenced");
	  return *tp;
	}
      break;

    case PARM_DECL:
    case VAR_DECL:
    case RESULT_DECL:
      {
	tree context = decl_function_context (t);
	if (context != cfun->decl
	    && !SCOPE_FILE_SCOPE_P (context)
	    && !TREE_STATIC (t)
	    && !DECL_EXTERNAL (t))
	  {
	    error ("Local declaration from a different function");
	    return t;
	  }
      }
      break;

    case INDIRECT_REF:
      error ("INDIRECT_REF in gimple IL");
      return t;

    case MEM_REF:
      x = TREE_OPERAND (t, 0);
      if (!POINTER_TYPE_P (TREE_TYPE (x))
	  || !is_gimple_mem_ref_addr (x))
	{
	  error ("invalid first operand of MEM_REF");
	  return x;
	}
      if ((TREE_CODE (TREE_OPERAND (t, 1)) != INTEGER_CST
	   && TREE_CODE (TREE_OPERAND (t, 1)) != POLY_CST)
	  || !POINTER_TYPE_P (TREE_TYPE (TREE_OPERAND (t, 1))))
	{
	  error ("invalid offset operand of MEM_REF");
	  return TREE_OPERAND (t, 1);
	}
      if (TREE_CODE (x) == ADDR_EXPR)
	{
	  tree va = verify_address (x, TREE_OPERAND (x, 0));
	  if (va)
	    return va;
	  x = TREE_OPERAND (x, 0);
	}
      walk_tree (&x, verify_expr, data, NULL);
      *walk_subtrees = 0;
      break;

    case ASSERT_EXPR:
      x = fold (ASSERT_EXPR_COND (t));
      if (x == boolean_false_node)
	{
	  error ("ASSERT_EXPR with an always-false condition");
	  return *tp;
	}
      break;

    case MODIFY_EXPR:
      error ("MODIFY_EXPR not expected while having tuples");
      return *tp;

    case ADDR_EXPR:
      {
	tree tem;

	gcc_assert (is_gimple_address (t));

	/* Skip any references (they will be checked when we recurse down the
	   tree) and ensure that any variable used as a prefix is marked
	   addressable.  */
	for (x = TREE_OPERAND (t, 0);
	     handled_component_p (x);
	     x = TREE_OPERAND (x, 0))
	  ;

	if ((tem = verify_address (t, x)))
	  return tem;

	if (!(VAR_P (x)
	      || TREE_CODE (x) == PARM_DECL
	      || TREE_CODE (x) == RESULT_DECL))
	  return NULL;

	if (!TREE_ADDRESSABLE (x))
	  {
	    error ("address taken, but ADDRESSABLE bit not set");
	    return x;
	  }

	break;
      }

    case COND_EXPR:
      x = COND_EXPR_COND (t);
      if (!INTEGRAL_TYPE_P (TREE_TYPE (x)))
	{
	  error ("non-integral used in condition");
	  return x;
	}
      if (!is_gimple_condexpr (x))
        {
	  error ("invalid conditional operand");
	  return x;
	}
      break;

    case NON_LVALUE_EXPR:
    case TRUTH_NOT_EXPR:
      gcc_unreachable ();

    CASE_CONVERT:
    case FIX_TRUNC_EXPR:
    case FLOAT_EXPR:
    case NEGATE_EXPR:
    case ABS_EXPR:
    case BIT_NOT_EXPR:
      CHECK_OP (0, "invalid operand to unary operator");
      break;

    case REALPART_EXPR:
    case IMAGPART_EXPR:
    case BIT_FIELD_REF:
      if (!is_gimple_reg_type (TREE_TYPE (t)))
	{
	  error ("non-scalar BIT_FIELD_REF, IMAGPART_EXPR or REALPART_EXPR");
	  return t;
	}

      if (TREE_CODE (t) == BIT_FIELD_REF)
	{
	  tree t0 = TREE_OPERAND (t, 0);
	  tree t1 = TREE_OPERAND (t, 1);
	  tree t2 = TREE_OPERAND (t, 2);
<<<<<<< HEAD
	  poly_uint64 container_size, size, bitpos;
	  if (!poly_tree_p (t1, &size)
	      || !poly_tree_p (t2, &bitpos))
=======
	  if (!tree_fits_uhwi_p (t1)
	      || !tree_fits_uhwi_p (t2)
	      || !types_compatible_p (bitsizetype, TREE_TYPE (t1))
	      || !types_compatible_p (bitsizetype, TREE_TYPE (t2)))
>>>>>>> 16316b61
	    {
	      error ("invalid position or size operand to BIT_FIELD_REF");
	      return t;
	    }
	  if (INTEGRAL_TYPE_P (TREE_TYPE (t))
	      && may_ne (TYPE_PRECISION (TREE_TYPE (t)), size))
	    {
	      error ("integral result type precision does not match "
		     "field size of BIT_FIELD_REF");
	      return t;
	    }
	  else if (!INTEGRAL_TYPE_P (TREE_TYPE (t))
		   && TYPE_MODE (TREE_TYPE (t)) != BLKmode
		   && may_ne (GET_MODE_BITSIZE (TYPE_MODE (TREE_TYPE (t))),
			      size))
	    {
	      error ("mode size of non-integral result does not "
		     "match field size of BIT_FIELD_REF");
	      return t;
	    }
	  if (!AGGREGATE_TYPE_P (TREE_TYPE (t0))
	      && poly_tree_p (TYPE_SIZE (TREE_TYPE (t0)), &container_size)
	      && may_gt (size + bitpos, container_size))
	    {
	      error ("position plus size exceeds size of referenced object in "
		     "BIT_FIELD_REF");
	      return t;
	    }
	}
      t = TREE_OPERAND (t, 0);

      /* Fall-through.  */
    case COMPONENT_REF:
    case ARRAY_REF:
    case ARRAY_RANGE_REF:
    case VIEW_CONVERT_EXPR:
      /* We have a nest of references.  Verify that each of the operands
	 that determine where to reference is either a constant or a variable,
	 verify that the base is valid, and then show we've already checked
	 the subtrees.  */
      while (handled_component_p (t))
	{
	  if (TREE_CODE (t) == COMPONENT_REF && TREE_OPERAND (t, 2))
	    CHECK_OP (2, "invalid COMPONENT_REF offset operator");
	  else if (TREE_CODE (t) == ARRAY_REF
		   || TREE_CODE (t) == ARRAY_RANGE_REF)
	    {
	      CHECK_OP (1, "invalid array index");
	      if (TREE_OPERAND (t, 2))
		CHECK_OP (2, "invalid array lower bound");
	      if (TREE_OPERAND (t, 3))
		CHECK_OP (3, "invalid array stride");
	    }
	  else if (TREE_CODE (t) == BIT_FIELD_REF
		   || TREE_CODE (t) == REALPART_EXPR
		   || TREE_CODE (t) == IMAGPART_EXPR)
	    {
	      error ("non-top-level BIT_FIELD_REF, IMAGPART_EXPR or "
		     "REALPART_EXPR");
	      return t;
	    }

	  t = TREE_OPERAND (t, 0);
	}

      if (!is_gimple_min_invariant (t) && !is_gimple_lvalue (t))
	{
	  error ("invalid reference prefix");
	  return t;
	}
      walk_tree (&t, verify_expr, data, NULL);
      *walk_subtrees = 0;
      break;
    case PLUS_EXPR:
    case MINUS_EXPR:
      /* PLUS_EXPR and MINUS_EXPR don't work on pointers, they should be done using
	 POINTER_PLUS_EXPR. */
      if (POINTER_TYPE_P (TREE_TYPE (t)))
	{
	  error ("invalid operand to plus/minus, type is a pointer");
	  return t;
	}
      CHECK_OP (0, "invalid operand to binary operator");
      CHECK_OP (1, "invalid operand to binary operator");
      break;

    case POINTER_PLUS_EXPR:
      /* Check to make sure the first operand is a pointer or reference type. */
      if (!POINTER_TYPE_P (TREE_TYPE (TREE_OPERAND (t, 0))))
	{
	  error ("invalid operand to pointer plus, first operand is not a pointer");
	  return t;
	}
      /* Check to make sure the second operand is a ptrofftype.  */
      if (!ptrofftype_p (TREE_TYPE (TREE_OPERAND (t, 1))))
	{
	  error ("invalid operand to pointer plus, second operand is not an "
		 "integer type of appropriate width");
	  return t;
	}
      /* FALLTHROUGH */
    case LT_EXPR:
    case LE_EXPR:
    case GT_EXPR:
    case GE_EXPR:
    case EQ_EXPR:
    case NE_EXPR:
    case UNORDERED_EXPR:
    case ORDERED_EXPR:
    case UNLT_EXPR:
    case UNLE_EXPR:
    case UNGT_EXPR:
    case UNGE_EXPR:
    case UNEQ_EXPR:
    case LTGT_EXPR:
    case MULT_EXPR:
    case TRUNC_DIV_EXPR:
    case CEIL_DIV_EXPR:
    case FLOOR_DIV_EXPR:
    case ROUND_DIV_EXPR:
    case TRUNC_MOD_EXPR:
    case CEIL_MOD_EXPR:
    case FLOOR_MOD_EXPR:
    case ROUND_MOD_EXPR:
    case RDIV_EXPR:
    case EXACT_DIV_EXPR:
    case MIN_EXPR:
    case MAX_EXPR:
    case LSHIFT_EXPR:
    case RSHIFT_EXPR:
    case LROTATE_EXPR:
    case RROTATE_EXPR:
    case BIT_IOR_EXPR:
    case BIT_XOR_EXPR:
    case BIT_AND_EXPR:
      CHECK_OP (0, "invalid operand to binary operator");
      CHECK_OP (1, "invalid operand to binary operator");
      break;

    case CONSTRUCTOR:
      if (TREE_CONSTANT (t) && TREE_CODE (TREE_TYPE (t)) == VECTOR_TYPE)
	*walk_subtrees = 0;
      break;

    case CASE_LABEL_EXPR:
      if (CASE_CHAIN (t))
	{
	  error ("invalid CASE_CHAIN");
	  return t;
	}
      break;

    default:
      break;
    }
  return NULL;

#undef CHECK_OP
}


/* Verify if EXPR is either a GIMPLE ID or a GIMPLE indirect reference.
   Returns true if there is an error, otherwise false.  */

static bool
verify_types_in_gimple_min_lval (tree expr)
{
  tree op;

  if (is_gimple_id (expr))
    return false;

  if (TREE_CODE (expr) != TARGET_MEM_REF
      && TREE_CODE (expr) != MEM_REF)
    {
      error ("invalid expression for min lvalue");
      return true;
    }

  /* TARGET_MEM_REFs are strange beasts.  */
  if (TREE_CODE (expr) == TARGET_MEM_REF)
    return false;

  op = TREE_OPERAND (expr, 0);
  if (!is_gimple_val (op))
    {
      error ("invalid operand in indirect reference");
      debug_generic_stmt (op);
      return true;
    }
  /* Memory references now generally can involve a value conversion.  */

  return false;
}

/* Verify if EXPR is a valid GIMPLE reference expression.  If
   REQUIRE_LVALUE is true verifies it is an lvalue.  Returns true
   if there is an error, otherwise false.  */

static bool
verify_types_in_gimple_reference (tree expr, bool require_lvalue)
{
  while (handled_component_p (expr))
    {
      tree op = TREE_OPERAND (expr, 0);

      if (TREE_CODE (expr) == ARRAY_REF
	  || TREE_CODE (expr) == ARRAY_RANGE_REF)
	{
	  if (!is_gimple_val (TREE_OPERAND (expr, 1))
	      || (TREE_OPERAND (expr, 2)
		  && !is_gimple_val (TREE_OPERAND (expr, 2)))
	      || (TREE_OPERAND (expr, 3)
		  && !is_gimple_val (TREE_OPERAND (expr, 3))))
	    {
	      error ("invalid operands to array reference");
	      debug_generic_stmt (expr);
	      return true;
	    }
	}

      /* Verify if the reference array element types are compatible.  */
      if (TREE_CODE (expr) == ARRAY_REF
	  && !useless_type_conversion_p (TREE_TYPE (expr),
					 TREE_TYPE (TREE_TYPE (op))))
	{
	  error ("type mismatch in array reference");
	  debug_generic_stmt (TREE_TYPE (expr));
	  debug_generic_stmt (TREE_TYPE (TREE_TYPE (op)));
	  return true;
	}
      if (TREE_CODE (expr) == ARRAY_RANGE_REF
	  && !useless_type_conversion_p (TREE_TYPE (TREE_TYPE (expr)),
					 TREE_TYPE (TREE_TYPE (op))))
	{
	  error ("type mismatch in array range reference");
	  debug_generic_stmt (TREE_TYPE (TREE_TYPE (expr)));
	  debug_generic_stmt (TREE_TYPE (TREE_TYPE (op)));
	  return true;
	}

      if ((TREE_CODE (expr) == REALPART_EXPR
	   || TREE_CODE (expr) == IMAGPART_EXPR)
	  && !useless_type_conversion_p (TREE_TYPE (expr),
					 TREE_TYPE (TREE_TYPE (op))))
	{
	  error ("type mismatch in real/imagpart reference");
	  debug_generic_stmt (TREE_TYPE (expr));
	  debug_generic_stmt (TREE_TYPE (TREE_TYPE (op)));
	  return true;
	}

      if (TREE_CODE (expr) == COMPONENT_REF
	  && !useless_type_conversion_p (TREE_TYPE (expr),
					 TREE_TYPE (TREE_OPERAND (expr, 1))))
	{
	  error ("type mismatch in component reference");
	  debug_generic_stmt (TREE_TYPE (expr));
	  debug_generic_stmt (TREE_TYPE (TREE_OPERAND (expr, 1)));
	  return true;
	}

      if (TREE_CODE (expr) == VIEW_CONVERT_EXPR)
	{
	  /* For VIEW_CONVERT_EXPRs which are allowed here too, we only check
	     that their operand is not an SSA name or an invariant when
	     requiring an lvalue (this usually means there is a SRA or IPA-SRA
	     bug).  Otherwise there is nothing to verify, gross mismatches at
	     most invoke undefined behavior.  */
	  if (require_lvalue
	      && (TREE_CODE (op) == SSA_NAME
		  || is_gimple_min_invariant (op)))
	    {
	      error ("conversion of an SSA_NAME on the left hand side");
	      debug_generic_stmt (expr);
	      return true;
	    }
	  else if (TREE_CODE (op) == SSA_NAME
		   && TYPE_SIZE (TREE_TYPE (expr)) != TYPE_SIZE (TREE_TYPE (op)))
	    {
	      error ("conversion of register to a different size");
	      debug_generic_stmt (expr);
	      return true;
	    }
	  else if (!handled_component_p (op))
	    return false;
	}

      expr = op;
    }

  if (TREE_CODE (expr) == MEM_REF)
    {
      if (!is_gimple_mem_ref_addr (TREE_OPERAND (expr, 0)))
	{
	  error ("invalid address operand in MEM_REF");
	  debug_generic_stmt (expr);
	  return true;
	}
      if ((TREE_CODE (TREE_OPERAND (expr, 1)) != INTEGER_CST
	   && TREE_CODE (TREE_OPERAND (expr, 1)) != POLY_CST)
	  || !POINTER_TYPE_P (TREE_TYPE (TREE_OPERAND (expr, 1))))
	{
	  error ("invalid offset operand in MEM_REF");
	  debug_generic_stmt (expr);
	  return true;
	}
    }
  else if (TREE_CODE (expr) == TARGET_MEM_REF)
    {
      if (!TMR_BASE (expr)
	  || !is_gimple_mem_ref_addr (TMR_BASE (expr)))
	{
	  error ("invalid address operand in TARGET_MEM_REF");
	  return true;
	}
      if (!TMR_OFFSET (expr)
	  || (TREE_CODE (TMR_OFFSET (expr)) != INTEGER_CST
	      && TREE_CODE (TMR_OFFSET (expr)) != POLY_CST)
	  || !POINTER_TYPE_P (TREE_TYPE (TMR_OFFSET (expr))))
	{
	  error ("invalid offset operand in TARGET_MEM_REF");
	  debug_generic_stmt (expr);
	  return true;
	}
    }

  return ((require_lvalue || !is_gimple_min_invariant (expr))
	  && verify_types_in_gimple_min_lval (expr));
}

/* Returns true if there is one pointer type in TYPE_POINTER_TO (SRC_OBJ)
   list of pointer-to types that is trivially convertible to DEST.  */

static bool
one_pointer_to_useless_type_conversion_p (tree dest, tree src_obj)
{
  tree src;

  if (!TYPE_POINTER_TO (src_obj))
    return true;

  for (src = TYPE_POINTER_TO (src_obj); src; src = TYPE_NEXT_PTR_TO (src))
    if (useless_type_conversion_p (dest, src))
      return true;

  return false;
}

/* Return true if TYPE1 is a fixed-point type and if conversions to and
   from TYPE2 can be handled by FIXED_CONVERT_EXPR.  */

static bool
valid_fixed_convert_types_p (tree type1, tree type2)
{
  return (FIXED_POINT_TYPE_P (type1)
	  && (INTEGRAL_TYPE_P (type2)
	      || SCALAR_FLOAT_TYPE_P (type2)
	      || FIXED_POINT_TYPE_P (type2)));
}

/* Verify the contents of a GIMPLE_CALL STMT.  Returns true when there
   is a problem, otherwise false.  */

static bool
verify_gimple_call (gcall *stmt)
{
  tree fn = gimple_call_fn (stmt);
  tree fntype, fndecl;
  unsigned i;

  if (gimple_call_internal_p (stmt))
    {
      if (fn)
	{
	  error ("gimple call has two targets");
	  debug_generic_stmt (fn);
	  return true;
	}
      /* FIXME : for passing label as arg in internal fn PHI from GIMPLE FE*/
      else if (gimple_call_internal_fn (stmt) == IFN_PHI)
	{
	  return false;
	}
    }
  else
    {
      if (!fn)
	{
	  error ("gimple call has no target");
	  return true;
	}
    }

  if (fn && !is_gimple_call_addr (fn))
    {
      error ("invalid function in gimple call");
      debug_generic_stmt (fn);
      return true;
    }

  if (fn
      && (!POINTER_TYPE_P (TREE_TYPE (fn))
	  || (TREE_CODE (TREE_TYPE (TREE_TYPE (fn))) != FUNCTION_TYPE
	      && TREE_CODE (TREE_TYPE (TREE_TYPE (fn))) != METHOD_TYPE)))
    {
      error ("non-function in gimple call");
      return true;
    }

   fndecl = gimple_call_fndecl (stmt);
   if (fndecl
       && TREE_CODE (fndecl) == FUNCTION_DECL
       && DECL_LOOPING_CONST_OR_PURE_P (fndecl)
       && !DECL_PURE_P (fndecl)
       && !TREE_READONLY (fndecl))
     {
       error ("invalid pure const state for function");
       return true;
     }

  tree lhs = gimple_call_lhs (stmt);
  if (lhs
      && (!is_gimple_lvalue (lhs)
	  || verify_types_in_gimple_reference (lhs, true)))
    {
      error ("invalid LHS in gimple call");
      return true;
    }

  if (gimple_call_ctrl_altering_p (stmt)
      && gimple_call_noreturn_p (stmt)
      && should_remove_lhs_p (lhs))
    {
      error ("LHS in noreturn call");
      return true;
    }

  fntype = gimple_call_fntype (stmt);
  if (fntype
      && lhs
      && !useless_type_conversion_p (TREE_TYPE (lhs), TREE_TYPE (fntype))
      /* ???  At least C++ misses conversions at assignments from
	 void * call results.
	 For now simply allow arbitrary pointer type conversions.  */
      && !(POINTER_TYPE_P (TREE_TYPE (lhs))
	   && POINTER_TYPE_P (TREE_TYPE (fntype))))
    {
      error ("invalid conversion in gimple call");
      debug_generic_stmt (TREE_TYPE (lhs));
      debug_generic_stmt (TREE_TYPE (fntype));
      return true;
    }

  if (gimple_call_chain (stmt)
      && !is_gimple_val (gimple_call_chain (stmt)))
    {
      error ("invalid static chain in gimple call");
      debug_generic_stmt (gimple_call_chain (stmt));
      return true;
    }

  /* If there is a static chain argument, the call should either be
     indirect, or the decl should have DECL_STATIC_CHAIN set.  */
  if (gimple_call_chain (stmt)
      && fndecl
      && !DECL_STATIC_CHAIN (fndecl))
    {
      error ("static chain with function that doesn%'t use one");
      return true;
    }

  if (fndecl && DECL_BUILT_IN_CLASS (fndecl) == BUILT_IN_NORMAL)
    {
      switch (DECL_FUNCTION_CODE (fndecl))
	{
	case BUILT_IN_UNREACHABLE:
	case BUILT_IN_TRAP:
	  if (gimple_call_num_args (stmt) > 0)
	    {
	      /* Built-in unreachable with parameters might not be caught by
		 undefined behavior sanitizer.  Front-ends do check users do not
		 call them that way but we also produce calls to
		 __builtin_unreachable internally, for example when IPA figures
		 out a call cannot happen in a legal program.  In such cases,
		 we must make sure arguments are stripped off.  */
	      error ("__builtin_unreachable or __builtin_trap call with "
		     "arguments");
	      return true;
	    }
	  break;
	default:
	  break;
	}
    }

  /* ???  The C frontend passes unpromoted arguments in case it
     didn't see a function declaration before the call.  So for now
     leave the call arguments mostly unverified.  Once we gimplify
     unit-at-a-time we have a chance to fix this.  */

  for (i = 0; i < gimple_call_num_args (stmt); ++i)
    {
      tree arg = gimple_call_arg (stmt, i);
      if ((is_gimple_reg_type (TREE_TYPE (arg))
	   && !is_gimple_val (arg))
	  || (!is_gimple_reg_type (TREE_TYPE (arg))
	      && !is_gimple_lvalue (arg)))
	{
	  error ("invalid argument to gimple call");
	  debug_generic_expr (arg);
	  return true;
	}
    }

  return false;
}

/* Verifies the gimple comparison with the result type TYPE and
   the operands OP0 and OP1, comparison code is CODE.  */

static bool
verify_gimple_comparison (tree type, tree op0, tree op1, enum tree_code code)
{
  tree op0_type = TREE_TYPE (op0);
  tree op1_type = TREE_TYPE (op1);

  if (!is_gimple_val (op0) || !is_gimple_val (op1))
    {
      error ("invalid operands in gimple comparison");
      return true;
    }

  /* For comparisons we do not have the operations type as the
     effective type the comparison is carried out in.  Instead
     we require that either the first operand is trivially
     convertible into the second, or the other way around.
     Because we special-case pointers to void we allow
     comparisons of pointers with the same mode as well.  */
  if (!useless_type_conversion_p (op0_type, op1_type)
      && !useless_type_conversion_p (op1_type, op0_type)
      && (!POINTER_TYPE_P (op0_type)
	  || !POINTER_TYPE_P (op1_type)
	  || TYPE_MODE (op0_type) != TYPE_MODE (op1_type)))
    {
      error ("mismatching comparison operand types");
      debug_generic_expr (op0_type);
      debug_generic_expr (op1_type);
      return true;
    }

  /* The resulting type of a comparison may be an effective boolean type.  */
  if (INTEGRAL_TYPE_P (type)
      && (TREE_CODE (type) == BOOLEAN_TYPE
	  || TYPE_PRECISION (type) == 1))
    {
      if ((TREE_CODE (op0_type) == VECTOR_TYPE
	   || TREE_CODE (op1_type) == VECTOR_TYPE)
	  && code != EQ_EXPR && code != NE_EXPR
	  && !VECTOR_BOOLEAN_TYPE_P (op0_type)
	  && !VECTOR_INTEGER_TYPE_P (op0_type))
	{
	  error ("unsupported operation or type for vector comparison"
		 " returning a boolean");
	  debug_generic_expr (op0_type);
	  debug_generic_expr (op1_type);
	  return true;
        }
    }
  /* Or a boolean vector type with the same element count
     as the comparison operand types.  */
  else if (TREE_CODE (type) == VECTOR_TYPE
	   && TREE_CODE (TREE_TYPE (type)) == BOOLEAN_TYPE)
    {
      if (TREE_CODE (op0_type) != VECTOR_TYPE
	  || TREE_CODE (op1_type) != VECTOR_TYPE)
        {
          error ("non-vector operands in vector comparison");
          debug_generic_expr (op0_type);
          debug_generic_expr (op1_type);
          return true;
        }

      if (may_ne (TYPE_VECTOR_SUBPARTS (type),
		  TYPE_VECTOR_SUBPARTS (op0_type)))
        {
          error ("invalid vector comparison resulting type");
          debug_generic_expr (type);
          return true;
        }
    }
  else
    {
      error ("bogus comparison result type");
      debug_generic_expr (type);
      return true;
    }

  return false;
}

/* Verify a gimple assignment statement STMT with an unary rhs.
   Returns true if anything is wrong.  */

static bool
verify_gimple_assign_unary (gassign *stmt)
{
  enum tree_code rhs_code = gimple_assign_rhs_code (stmt);
  tree lhs = gimple_assign_lhs (stmt);
  tree lhs_type = TREE_TYPE (lhs);
  tree rhs1 = gimple_assign_rhs1 (stmt);
  tree rhs1_type = TREE_TYPE (rhs1);

  if (!is_gimple_reg (lhs))
    {
      error ("non-register as LHS of unary operation");
      return true;
    }

  if (!is_gimple_val (rhs1))
    {
      error ("invalid operand in unary operation");
      return true;
    }

  /* First handle conversions.  */
  switch (rhs_code)
    {
    CASE_CONVERT:
      {
	/* Allow conversions from pointer type to integral type only if
	   there is no sign or zero extension involved.
	   For targets were the precision of ptrofftype doesn't match that
	   of pointers we need to allow arbitrary conversions to ptrofftype.  */
	if ((POINTER_TYPE_P (lhs_type)
	     && INTEGRAL_TYPE_P (rhs1_type))
	    || (POINTER_TYPE_P (rhs1_type)
		&& INTEGRAL_TYPE_P (lhs_type)
		&& (TYPE_PRECISION (rhs1_type) >= TYPE_PRECISION (lhs_type)
		    || ptrofftype_p (sizetype))))
	  return false;

	/* Allow conversion from integral to offset type and vice versa.  */
	if ((TREE_CODE (lhs_type) == OFFSET_TYPE
	     && INTEGRAL_TYPE_P (rhs1_type))
	    || (INTEGRAL_TYPE_P (lhs_type)
		&& TREE_CODE (rhs1_type) == OFFSET_TYPE))
	  return false;

	/* Otherwise assert we are converting between types of the
	   same kind.  */
	if (INTEGRAL_TYPE_P (lhs_type) != INTEGRAL_TYPE_P (rhs1_type))
	  {
	    error ("invalid types in nop conversion");
	    debug_generic_expr (lhs_type);
	    debug_generic_expr (rhs1_type);
	    return true;
	  }

	return false;
      }

    case ADDR_SPACE_CONVERT_EXPR:
      {
	if (!POINTER_TYPE_P (rhs1_type) || !POINTER_TYPE_P (lhs_type)
	    || (TYPE_ADDR_SPACE (TREE_TYPE (rhs1_type))
		== TYPE_ADDR_SPACE (TREE_TYPE (lhs_type))))
	  {
	    error ("invalid types in address space conversion");
	    debug_generic_expr (lhs_type);
	    debug_generic_expr (rhs1_type);
	    return true;
	  }

	return false;
      }

    case FIXED_CONVERT_EXPR:
      {
	if (!valid_fixed_convert_types_p (lhs_type, rhs1_type)
	    && !valid_fixed_convert_types_p (rhs1_type, lhs_type))
	  {
	    error ("invalid types in fixed-point conversion");
	    debug_generic_expr (lhs_type);
	    debug_generic_expr (rhs1_type);
	    return true;
	  }

	return false;
      }

    case FLOAT_EXPR:
      {
	if ((!INTEGRAL_TYPE_P (rhs1_type) || !SCALAR_FLOAT_TYPE_P (lhs_type))
	    && (!VECTOR_INTEGER_TYPE_P (rhs1_type)
	        || !VECTOR_FLOAT_TYPE_P (lhs_type)))
	  {
	    error ("invalid types in conversion to floating point");
	    debug_generic_expr (lhs_type);
	    debug_generic_expr (rhs1_type);
	    return true;
	  }

        return false;
      }

    case FIX_TRUNC_EXPR:
      {
        if ((!INTEGRAL_TYPE_P (lhs_type) || !SCALAR_FLOAT_TYPE_P (rhs1_type))
            && (!VECTOR_INTEGER_TYPE_P (lhs_type)
                || !VECTOR_FLOAT_TYPE_P (rhs1_type)))
	  {
	    error ("invalid types in conversion to integer");
	    debug_generic_expr (lhs_type);
	    debug_generic_expr (rhs1_type);
	    return true;
	  }

        return false;
      }
    case REDUC_MAX_EXPR:
    case REDUC_MIN_EXPR:
    case REDUC_PLUS_EXPR:
    case REDUC_AND_EXPR:
    case REDUC_IOR_EXPR:
    case REDUC_XOR_EXPR:
      if (!VECTOR_TYPE_P (rhs1_type)
	  || !useless_type_conversion_p (lhs_type, TREE_TYPE (rhs1_type)))
        {
	  error ("reduction should convert from vector to element type");
	  debug_generic_expr (lhs_type);
	  debug_generic_expr (rhs1_type);
	  return true;
	}
      return false;

    case VEC_UNPACK_HI_EXPR:
    case VEC_UNPACK_LO_EXPR:
    case VEC_UNPACK_FLOAT_HI_EXPR:
    case VEC_UNPACK_FLOAT_LO_EXPR:
      /* FIXME.  */
      return false;

    case NEGATE_EXPR:
    case ABS_EXPR:
    case BIT_NOT_EXPR:
    case PAREN_EXPR:
    case CONJ_EXPR:
      break;

    case VEC_DUPLICATE_EXPR:
      if (TREE_CODE (lhs_type) != VECTOR_TYPE
	  || !useless_type_conversion_p (TREE_TYPE (lhs_type), rhs1_type))
	{
	  error ("vec_duplicate should be from a scalar to a like vector");
	  debug_generic_expr (lhs_type);
	  debug_generic_expr (rhs1_type);
	  return true;
	}
      return false;

    default:
      gcc_unreachable ();
    }

  /* For the remaining codes assert there is no conversion involved.  */
  if (!useless_type_conversion_p (lhs_type, rhs1_type))
    {
      error ("non-trivial conversion in unary operation");
      debug_generic_expr (lhs_type);
      debug_generic_expr (rhs1_type);
      return true;
    }

  return false;
}

/* Verify a gimple assignment statement STMT with a binary rhs.
   Returns true if anything is wrong.  */

static bool
verify_gimple_assign_binary (gassign *stmt)
{
  enum tree_code rhs_code = gimple_assign_rhs_code (stmt);
  tree lhs = gimple_assign_lhs (stmt);
  tree lhs_type = TREE_TYPE (lhs);
  tree rhs1 = gimple_assign_rhs1 (stmt);
  tree rhs1_type = TREE_TYPE (rhs1);
  tree rhs2 = gimple_assign_rhs2 (stmt);
  tree rhs2_type = TREE_TYPE (rhs2);

  if (!is_gimple_reg (lhs))
    {
      error ("non-register as LHS of binary operation");
      return true;
    }

  if (!is_gimple_val (rhs1)
      || !is_gimple_val (rhs2))
    {
      error ("invalid operands in binary operation");
      return true;
    }

  /* First handle operations that involve different types.  */
  switch (rhs_code)
    {
    case COMPLEX_EXPR:
      {
	if (TREE_CODE (lhs_type) != COMPLEX_TYPE
	    || !(INTEGRAL_TYPE_P (rhs1_type)
	         || SCALAR_FLOAT_TYPE_P (rhs1_type))
	    || !(INTEGRAL_TYPE_P (rhs2_type)
	         || SCALAR_FLOAT_TYPE_P (rhs2_type)))
	  {
	    error ("type mismatch in complex expression");
	    debug_generic_expr (lhs_type);
	    debug_generic_expr (rhs1_type);
	    debug_generic_expr (rhs2_type);
	    return true;
	  }

	return false;
      }

    case LSHIFT_EXPR:
    case RSHIFT_EXPR:
    case LROTATE_EXPR:
    case RROTATE_EXPR:
      {
	/* Shifts and rotates are ok on integral types, fixed point
	   types and integer vector types.  */
	if ((!INTEGRAL_TYPE_P (rhs1_type)
	     && !FIXED_POINT_TYPE_P (rhs1_type)
	     && !(TREE_CODE (rhs1_type) == VECTOR_TYPE
		  && INTEGRAL_TYPE_P (TREE_TYPE (rhs1_type))))
	    || (!INTEGRAL_TYPE_P (rhs2_type)
		/* Vector shifts of vectors are also ok.  */
		&& !(TREE_CODE (rhs1_type) == VECTOR_TYPE
		     && INTEGRAL_TYPE_P (TREE_TYPE (rhs1_type))
		     && TREE_CODE (rhs2_type) == VECTOR_TYPE
		     && INTEGRAL_TYPE_P (TREE_TYPE (rhs2_type))))
	    || !useless_type_conversion_p (lhs_type, rhs1_type))
	  {
	    error ("type mismatch in shift expression");
	    debug_generic_expr (lhs_type);
	    debug_generic_expr (rhs1_type);
	    debug_generic_expr (rhs2_type);
	    return true;
	  }

	return false;
      }

    case WIDEN_LSHIFT_EXPR:
      {
        if (!INTEGRAL_TYPE_P (lhs_type)
            || !INTEGRAL_TYPE_P (rhs1_type)
            || TREE_CODE (rhs2) != INTEGER_CST
            || (2 * TYPE_PRECISION (rhs1_type) > TYPE_PRECISION (lhs_type)))
          {
            error ("type mismatch in widening vector shift expression");
            debug_generic_expr (lhs_type);
            debug_generic_expr (rhs1_type);
            debug_generic_expr (rhs2_type);
            return true;
          }

        return false;
      }

    case VEC_WIDEN_LSHIFT_HI_EXPR:
    case VEC_WIDEN_LSHIFT_LO_EXPR:
      {
        if (TREE_CODE (rhs1_type) != VECTOR_TYPE
            || TREE_CODE (lhs_type) != VECTOR_TYPE
            || !INTEGRAL_TYPE_P (TREE_TYPE (rhs1_type))
            || !INTEGRAL_TYPE_P (TREE_TYPE (lhs_type))
            || TREE_CODE (rhs2) != INTEGER_CST
            || (2 * TYPE_PRECISION (TREE_TYPE (rhs1_type))
                > TYPE_PRECISION (TREE_TYPE (lhs_type))))
          {
            error ("type mismatch in widening vector shift expression");
            debug_generic_expr (lhs_type);
            debug_generic_expr (rhs1_type);
            debug_generic_expr (rhs2_type);
            return true;
          }

        return false;
      }

    case PLUS_EXPR:
    case MINUS_EXPR:
      {
	tree lhs_etype = lhs_type;
	tree rhs1_etype = rhs1_type;
	tree rhs2_etype = rhs2_type;
	if (TREE_CODE (lhs_type) == VECTOR_TYPE)
	  {
	    if (TREE_CODE (rhs1_type) != VECTOR_TYPE
		|| TREE_CODE (rhs2_type) != VECTOR_TYPE)
	      {
		error ("invalid non-vector operands to vector valued plus");
		return true;
	      }
	    lhs_etype = TREE_TYPE (lhs_type);
	    rhs1_etype = TREE_TYPE (rhs1_type);
	    rhs2_etype = TREE_TYPE (rhs2_type);
	  }
	if (POINTER_TYPE_P (lhs_etype)
	    || POINTER_TYPE_P (rhs1_etype)
	    || POINTER_TYPE_P (rhs2_etype))
	  {
	    error ("invalid (pointer) operands to plus/minus");
	    return true;
	  }

	/* Continue with generic binary expression handling.  */
	break;
      }

    case POINTER_PLUS_EXPR:
      {
	if (!POINTER_TYPE_P (rhs1_type)
	    || !useless_type_conversion_p (lhs_type, rhs1_type)
	    || !ptrofftype_p (rhs2_type))
	  {
	    error ("type mismatch in pointer plus expression");
	    debug_generic_stmt (lhs_type);
	    debug_generic_stmt (rhs1_type);
	    debug_generic_stmt (rhs2_type);
	    return true;
	  }

	return false;
      }

    case TRUTH_ANDIF_EXPR:
    case TRUTH_ORIF_EXPR:
    case TRUTH_AND_EXPR:
    case TRUTH_OR_EXPR:
    case TRUTH_XOR_EXPR:

      gcc_unreachable ();

    case LT_EXPR:
    case LE_EXPR:
    case GT_EXPR:
    case GE_EXPR:
    case EQ_EXPR:
    case NE_EXPR:
    case UNORDERED_EXPR:
    case ORDERED_EXPR:
    case UNLT_EXPR:
    case UNLE_EXPR:
    case UNGT_EXPR:
    case UNGE_EXPR:
    case UNEQ_EXPR:
    case LTGT_EXPR:
      /* Comparisons are also binary, but the result type is not
	 connected to the operand types.  */
      return verify_gimple_comparison (lhs_type, rhs1, rhs2, rhs_code);

    case WIDEN_MULT_EXPR:
      if (TREE_CODE (lhs_type) != INTEGER_TYPE)
	return true;
      return ((2 * TYPE_PRECISION (rhs1_type) > TYPE_PRECISION (lhs_type))
	      || (TYPE_PRECISION (rhs1_type) != TYPE_PRECISION (rhs2_type)));

    case WIDEN_SUM_EXPR:
    case VEC_WIDEN_MULT_HI_EXPR:
    case VEC_WIDEN_MULT_LO_EXPR:
    case VEC_WIDEN_MULT_EVEN_EXPR:
    case VEC_WIDEN_MULT_ODD_EXPR:
    case VEC_PACK_TRUNC_EXPR:
    case VEC_PACK_SAT_EXPR:
    case VEC_PACK_FIX_TRUNC_EXPR:
      /* FIXME.  */
      return false;

    case MULT_EXPR:
    case MULT_HIGHPART_EXPR:
    case TRUNC_DIV_EXPR:
    case CEIL_DIV_EXPR:
    case FLOOR_DIV_EXPR:
    case ROUND_DIV_EXPR:
    case TRUNC_MOD_EXPR:
    case CEIL_MOD_EXPR:
    case FLOOR_MOD_EXPR:
    case ROUND_MOD_EXPR:
    case RDIV_EXPR:
    case EXACT_DIV_EXPR:
    case MIN_EXPR:
    case MAX_EXPR:
    case BIT_IOR_EXPR:
    case BIT_XOR_EXPR:
    case BIT_AND_EXPR:
      /* Continue with generic binary expression handling.  */
      break;

    case STRICT_REDUC_PLUS_EXPR:
      if (!VECTOR_TYPE_P (rhs2_type)
	  || !useless_type_conversion_p (lhs_type, TREE_TYPE (rhs2_type))
	  || !useless_type_conversion_p (lhs_type, rhs1_type))
	{
	  error ("reduction should convert from vector to element type");
	  debug_generic_expr (lhs_type);
	  debug_generic_expr (rhs1_type);
	  debug_generic_expr (rhs2_type);
	  return true;
	}
      return false;

    case VEC_SERIES_EXPR:
      if (!useless_type_conversion_p (rhs1_type, rhs2_type))
	{
	  error ("type mismatch in series expression");
	  debug_generic_expr (rhs1_type);
	  debug_generic_expr (rhs2_type);
	  return true;
	}
      if (TREE_CODE (lhs_type) != VECTOR_TYPE
	  || !useless_type_conversion_p (TREE_TYPE (lhs_type), rhs1_type))
	{
	  error ("vector type expected in series expression");
	  debug_generic_expr (lhs_type);
	  return true;
	}
      return false;

    default:
      gcc_unreachable ();
    }

  if (!useless_type_conversion_p (lhs_type, rhs1_type)
      || !useless_type_conversion_p (lhs_type, rhs2_type))
    {
      error ("type mismatch in binary expression");
      debug_generic_stmt (lhs_type);
      debug_generic_stmt (rhs1_type);
      debug_generic_stmt (rhs2_type);
      return true;
    }

  return false;
}

/* Verify a gimple assignment statement STMT with a ternary rhs.
   Returns true if anything is wrong.  */

static bool
verify_gimple_assign_ternary (gassign *stmt)
{
  enum tree_code rhs_code = gimple_assign_rhs_code (stmt);
  tree lhs = gimple_assign_lhs (stmt);
  tree lhs_type = TREE_TYPE (lhs);
  tree rhs1 = gimple_assign_rhs1 (stmt);
  tree rhs1_type = TREE_TYPE (rhs1);
  tree rhs2 = gimple_assign_rhs2 (stmt);
  tree rhs2_type = TREE_TYPE (rhs2);
  tree rhs3 = gimple_assign_rhs3 (stmt);
  tree rhs3_type = TREE_TYPE (rhs3);

  if (!is_gimple_reg (lhs))
    {
      error ("non-register as LHS of ternary operation");
      return true;
    }

  if (((rhs_code == VEC_COND_EXPR || rhs_code == COND_EXPR)
       ? !is_gimple_condexpr (rhs1) : !is_gimple_val (rhs1))
      || !is_gimple_val (rhs2)
      || !is_gimple_val (rhs3))
    {
      error ("invalid operands in ternary operation");
      return true;
    }

  /* First handle operations that involve different types.  */
  switch (rhs_code)
    {
    case WIDEN_MULT_PLUS_EXPR:
    case WIDEN_MULT_MINUS_EXPR:
      if ((!INTEGRAL_TYPE_P (rhs1_type)
	   && !FIXED_POINT_TYPE_P (rhs1_type))
	  || !useless_type_conversion_p (rhs1_type, rhs2_type)
	  || !useless_type_conversion_p (lhs_type, rhs3_type)
	  || 2 * TYPE_PRECISION (rhs1_type) > TYPE_PRECISION (lhs_type)
	  || TYPE_PRECISION (rhs1_type) != TYPE_PRECISION (rhs2_type))
	{
	  error ("type mismatch in widening multiply-accumulate expression");
	  debug_generic_expr (lhs_type);
	  debug_generic_expr (rhs1_type);
	  debug_generic_expr (rhs2_type);
	  debug_generic_expr (rhs3_type);
	  return true;
	}
      break;

    case VEC_COND_EXPR:
      if (!VECTOR_BOOLEAN_TYPE_P (rhs1_type)
	  || may_ne (TYPE_VECTOR_SUBPARTS (rhs1_type),
		     TYPE_VECTOR_SUBPARTS (lhs_type)))
	{
	  error ("the first argument of a VEC_COND_EXPR must be of a "
		 "boolean vector type of the same number of elements "
		 "as the result");
	  debug_generic_expr (lhs_type);
	  debug_generic_expr (rhs1_type);
	  return true;
	}
      /* Fallthrough.  */
    case COND_EXPR:
      if (!useless_type_conversion_p (lhs_type, rhs2_type)
	  || !useless_type_conversion_p (lhs_type, rhs3_type))
	{
	  error ("type mismatch in conditional expression");
	  debug_generic_expr (lhs_type);
	  debug_generic_expr (rhs2_type);
	  debug_generic_expr (rhs3_type);
	  return true;
	}
      break;

    case VEC_PERM_EXPR:
      if (!useless_type_conversion_p (lhs_type, rhs1_type)
	  || !useless_type_conversion_p (lhs_type, rhs2_type))
	{
	  error ("type mismatch in vector permute expression");
	  debug_generic_expr (lhs_type);
	  debug_generic_expr (rhs1_type);
	  debug_generic_expr (rhs2_type);
	  debug_generic_expr (rhs3_type);
	  return true;
	}

      if (TREE_CODE (rhs1_type) != VECTOR_TYPE
	  || TREE_CODE (rhs2_type) != VECTOR_TYPE
	  || TREE_CODE (rhs3_type) != VECTOR_TYPE)
	{
	  error ("vector types expected in vector permute expression");
	  debug_generic_expr (lhs_type);
	  debug_generic_expr (rhs1_type);
	  debug_generic_expr (rhs2_type);
	  debug_generic_expr (rhs3_type);
	  return true;
	}

      if (may_ne (TYPE_VECTOR_SUBPARTS (rhs1_type),
		  TYPE_VECTOR_SUBPARTS (rhs2_type))
	  || may_ne (TYPE_VECTOR_SUBPARTS (rhs2_type),
		     TYPE_VECTOR_SUBPARTS (rhs3_type))
	  || may_ne (TYPE_VECTOR_SUBPARTS (rhs3_type),
		     TYPE_VECTOR_SUBPARTS (lhs_type)))
	{
	  error ("vectors with different element number found "
		 "in vector permute expression");
	  debug_generic_expr (lhs_type);
	  debug_generic_expr (rhs1_type);
	  debug_generic_expr (rhs2_type);
	  debug_generic_expr (rhs3_type);
	  return true;
	}

      if (TREE_CODE (TREE_TYPE (rhs3_type)) != INTEGER_TYPE
	  || GET_MODE_BITSIZE (SCALAR_INT_TYPE_MODE (TREE_TYPE (rhs3_type)))
	     != GET_MODE_BITSIZE (SCALAR_TYPE_MODE (TREE_TYPE (rhs1_type))))
	{
	  error ("invalid mask type in vector permute expression");
	  debug_generic_expr (lhs_type);
	  debug_generic_expr (rhs1_type);
	  debug_generic_expr (rhs2_type);
	  debug_generic_expr (rhs3_type);
	  return true;
	}

      return false;

    case SAD_EXPR:
      if (!useless_type_conversion_p (rhs1_type, rhs2_type)
	  || !useless_type_conversion_p (lhs_type, rhs3_type)
	  || 2 * GET_MODE_UNIT_BITSIZE (TYPE_MODE (TREE_TYPE (rhs1_type)))
	       > GET_MODE_UNIT_BITSIZE (TYPE_MODE (TREE_TYPE (lhs_type))))
	{
	  error ("type mismatch in sad expression");
	  debug_generic_expr (lhs_type);
	  debug_generic_expr (rhs1_type);
	  debug_generic_expr (rhs2_type);
	  debug_generic_expr (rhs3_type);
	  return true;
	}

      if (TREE_CODE (rhs1_type) != VECTOR_TYPE
	  || TREE_CODE (rhs2_type) != VECTOR_TYPE
	  || TREE_CODE (rhs3_type) != VECTOR_TYPE)
	{
	  error ("vector types expected in sad expression");
	  debug_generic_expr (lhs_type);
	  debug_generic_expr (rhs1_type);
	  debug_generic_expr (rhs2_type);
	  debug_generic_expr (rhs3_type);
	  return true;
	}

      return false;

    case BIT_INSERT_EXPR:
      if (! useless_type_conversion_p (lhs_type, rhs1_type))
	{
	  error ("type mismatch in BIT_INSERT_EXPR");
	  debug_generic_expr (lhs_type);
	  debug_generic_expr (rhs1_type);
	  return true;
	}
      if (! ((INTEGRAL_TYPE_P (rhs1_type)
	      && INTEGRAL_TYPE_P (rhs2_type))
	     || (VECTOR_TYPE_P (rhs1_type)
		 && types_compatible_p (TREE_TYPE (rhs1_type), rhs2_type))))
	{
	  error ("not allowed type combination in BIT_INSERT_EXPR");
	  debug_generic_expr (rhs1_type);
	  debug_generic_expr (rhs2_type);
	  return true;
	}
      if (! tree_fits_uhwi_p (rhs3)
	  || ! types_compatible_p (bitsizetype, TREE_TYPE (rhs3))
	  || ! tree_fits_uhwi_p (TYPE_SIZE (rhs2_type)))
	{
	  error ("invalid position or size in BIT_INSERT_EXPR");
	  return true;
	}
      if (INTEGRAL_TYPE_P (rhs1_type))
	{
	  unsigned HOST_WIDE_INT bitpos = tree_to_uhwi (rhs3);
	  if (bitpos >= TYPE_PRECISION (rhs1_type)
	      || (bitpos + TYPE_PRECISION (rhs2_type)
		  > TYPE_PRECISION (rhs1_type)))
	    {
	      error ("insertion out of range in BIT_INSERT_EXPR");
	      return true;
	    }
	}
      else if (VECTOR_TYPE_P (rhs1_type))
	{
	  unsigned HOST_WIDE_INT bitpos = tree_to_uhwi (rhs3);
	  unsigned HOST_WIDE_INT bitsize = tree_to_uhwi (TYPE_SIZE (rhs2_type));
	  if (bitpos % bitsize != 0)
	    {
	      error ("vector insertion not at element boundary");
	      return true;
	    }
	}
      return false;

    case DOT_PROD_EXPR:
    case REALIGN_LOAD_EXPR:
      /* FIXME.  */
      return false;

    default:
      gcc_unreachable ();
    }
  return false;
}

/* Verify a gimple assignment statement STMT with a single rhs.
   Returns true if anything is wrong.  */

static bool
verify_gimple_assign_single (gassign *stmt)
{
  enum tree_code rhs_code = gimple_assign_rhs_code (stmt);
  tree lhs = gimple_assign_lhs (stmt);
  tree lhs_type = TREE_TYPE (lhs);
  tree rhs1 = gimple_assign_rhs1 (stmt);
  tree rhs1_type = TREE_TYPE (rhs1);
  bool res = false;

  if (!useless_type_conversion_p (lhs_type, rhs1_type))
    {
      error ("non-trivial conversion at assignment");
      debug_generic_expr (lhs_type);
      debug_generic_expr (rhs1_type);
      return true;
    }

  if (gimple_clobber_p (stmt)
      && !(DECL_P (lhs) || TREE_CODE (lhs) == MEM_REF))
    {
      error ("non-decl/MEM_REF LHS in clobber statement");
      debug_generic_expr (lhs);
      return true;
    }

  if (handled_component_p (lhs)
      || TREE_CODE (lhs) == MEM_REF
      || TREE_CODE (lhs) == TARGET_MEM_REF)
    res |= verify_types_in_gimple_reference (lhs, true);

  /* Special codes we cannot handle via their class.  */
  switch (rhs_code)
    {
    case ADDR_EXPR:
      {
	tree op = TREE_OPERAND (rhs1, 0);
	if (!is_gimple_addressable (op))
	  {
	    error ("invalid operand in unary expression");
	    return true;
	  }

	/* Technically there is no longer a need for matching types, but
	   gimple hygiene asks for this check.  In LTO we can end up
	   combining incompatible units and thus end up with addresses
	   of globals that change their type to a common one.  */
	if (!in_lto_p
	    && !types_compatible_p (TREE_TYPE (op),
				    TREE_TYPE (TREE_TYPE (rhs1)))
	    && !one_pointer_to_useless_type_conversion_p (TREE_TYPE (rhs1),
							  TREE_TYPE (op)))
	  {
	    error ("type mismatch in address expression");
	    debug_generic_stmt (TREE_TYPE (rhs1));
	    debug_generic_stmt (TREE_TYPE (op));
	    return true;
	  }

	return verify_types_in_gimple_reference (op, true);
      }

    /* tcc_reference  */
    case INDIRECT_REF:
      error ("INDIRECT_REF in gimple IL");
      return true;

    case COMPONENT_REF:
    case BIT_FIELD_REF:
    case ARRAY_REF:
    case ARRAY_RANGE_REF:
    case VIEW_CONVERT_EXPR:
    case REALPART_EXPR:
    case IMAGPART_EXPR:
    case TARGET_MEM_REF:
    case MEM_REF:
      if (!is_gimple_reg (lhs)
	  && is_gimple_reg_type (TREE_TYPE (lhs)))
	{
	  error ("invalid rhs for gimple memory store");
	  debug_generic_stmt (lhs);
	  debug_generic_stmt (rhs1);
	  return true;
	}
      return res || verify_types_in_gimple_reference (rhs1, false);

    /* tcc_constant  */
    case SSA_NAME:
    case INTEGER_CST:
    case REAL_CST:
    case FIXED_CST:
    case COMPLEX_CST:
    case VECTOR_CST:
    case STRING_CST:
      return res;

    /* tcc_declaration  */
    case CONST_DECL:
      return res;
    case VAR_DECL:
    case PARM_DECL:
      if (!is_gimple_reg (lhs)
	  && !is_gimple_reg (rhs1)
	  && is_gimple_reg_type (TREE_TYPE (lhs)))
	{
	  error ("invalid rhs for gimple memory store");
	  debug_generic_stmt (lhs);
	  debug_generic_stmt (rhs1);
	  return true;
	}
      return res;

    case CONSTRUCTOR:
      if (TREE_CODE (rhs1_type) == VECTOR_TYPE)
	{
	  unsigned int i;
	  tree elt_i, elt_v, elt_t = NULL_TREE;

	  if (CONSTRUCTOR_NELTS (rhs1) == 0)
	    return res;
	  /* For vector CONSTRUCTORs we require that either it is empty
	     CONSTRUCTOR, or it is a CONSTRUCTOR of smaller vector elements
	     (then the element count must be correct to cover the whole
	     outer vector and index must be NULL on all elements, or it is
	     a CONSTRUCTOR of scalar elements, where we as an exception allow
	     smaller number of elements (assuming zero filling) and
	     consecutive indexes as compared to NULL indexes (such
	     CONSTRUCTORs can appear in the IL from FEs).  */
	  FOR_EACH_CONSTRUCTOR_ELT (CONSTRUCTOR_ELTS (rhs1), i, elt_i, elt_v)
	    {
	      if (elt_t == NULL_TREE)
		{
		  elt_t = TREE_TYPE (elt_v);
		  if (TREE_CODE (elt_t) == VECTOR_TYPE)
		    {
		      tree elt_t = TREE_TYPE (elt_v);
		      if (!useless_type_conversion_p (TREE_TYPE (rhs1_type),
						      TREE_TYPE (elt_t)))
			{
			  error ("incorrect type of vector CONSTRUCTOR"
				 " elements");
			  debug_generic_stmt (rhs1);
			  return true;
			}
		      else if (may_ne (CONSTRUCTOR_NELTS (rhs1)
				       * TYPE_VECTOR_SUBPARTS (elt_t),
				       TYPE_VECTOR_SUBPARTS (rhs1_type)))
			{
			  error ("incorrect number of vector CONSTRUCTOR"
				 " elements");
			  debug_generic_stmt (rhs1);
			  return true;
			}
		    }
		  else if (!useless_type_conversion_p (TREE_TYPE (rhs1_type),
						       elt_t))
		    {
		      error ("incorrect type of vector CONSTRUCTOR elements");
		      debug_generic_stmt (rhs1);
		      return true;
		    }
		  else if (may_gt (CONSTRUCTOR_NELTS (rhs1),
				   TYPE_VECTOR_SUBPARTS (rhs1_type)))
		    {
		      error ("incorrect number of vector CONSTRUCTOR elements");
		      debug_generic_stmt (rhs1);
		      return true;
		    }
		}
	      else if (!useless_type_conversion_p (elt_t, TREE_TYPE (elt_v)))
		{
		  error ("incorrect type of vector CONSTRUCTOR elements");
		  debug_generic_stmt (rhs1);
		  return true;
		}
	      if (elt_i != NULL_TREE
		  && (TREE_CODE (elt_t) == VECTOR_TYPE
		      || TREE_CODE (elt_i) != INTEGER_CST
		      || compare_tree_int (elt_i, i) != 0))
		{
		  error ("vector CONSTRUCTOR with non-NULL element index");
		  debug_generic_stmt (rhs1);
		  return true;
		}
	      if (!is_gimple_val (elt_v))
		{
		  error ("vector CONSTRUCTOR element is not a GIMPLE value");
		  debug_generic_stmt (rhs1);
		  return true;
		}
	    }
	}
      else if (CONSTRUCTOR_NELTS (rhs1) != 0)
	{
	  error ("non-vector CONSTRUCTOR with elements");
	  debug_generic_stmt (rhs1);
	  return true;
	}
      return res;
    case OBJ_TYPE_REF:
    case ASSERT_EXPR:
    case WITH_SIZE_EXPR:
      /* FIXME.  */
      return res;

    default:;
    }

  return res;
}

/* Verify the contents of a GIMPLE_ASSIGN STMT.  Returns true when there
   is a problem, otherwise false.  */

static bool
verify_gimple_assign (gassign *stmt)
{
  switch (gimple_assign_rhs_class (stmt))
    {
    case GIMPLE_SINGLE_RHS:
      return verify_gimple_assign_single (stmt);

    case GIMPLE_UNARY_RHS:
      return verify_gimple_assign_unary (stmt);

    case GIMPLE_BINARY_RHS:
      return verify_gimple_assign_binary (stmt);

    case GIMPLE_TERNARY_RHS:
      return verify_gimple_assign_ternary (stmt);

    default:
      gcc_unreachable ();
    }
}

/* Verify the contents of a GIMPLE_RETURN STMT.  Returns true when there
   is a problem, otherwise false.  */

static bool
verify_gimple_return (greturn *stmt)
{
  tree op = gimple_return_retval (stmt);
  tree restype = TREE_TYPE (TREE_TYPE (cfun->decl));

  /* We cannot test for present return values as we do not fix up missing
     return values from the original source.  */
  if (op == NULL)
    return false;

  if (!is_gimple_val (op)
      && TREE_CODE (op) != RESULT_DECL)
    {
      error ("invalid operand in return statement");
      debug_generic_stmt (op);
      return true;
    }

  if ((TREE_CODE (op) == RESULT_DECL
       && DECL_BY_REFERENCE (op))
      || (TREE_CODE (op) == SSA_NAME
	  && SSA_NAME_VAR (op)
	  && TREE_CODE (SSA_NAME_VAR (op)) == RESULT_DECL
	  && DECL_BY_REFERENCE (SSA_NAME_VAR (op))))
    op = TREE_TYPE (op);

  if (!useless_type_conversion_p (restype, TREE_TYPE (op)))
    {
      error ("invalid conversion in return statement");
      debug_generic_stmt (restype);
      debug_generic_stmt (TREE_TYPE (op));
      return true;
    }

  return false;
}


/* Verify the contents of a GIMPLE_GOTO STMT.  Returns true when there
   is a problem, otherwise false.  */

static bool
verify_gimple_goto (ggoto *stmt)
{
  tree dest = gimple_goto_dest (stmt);

  /* ???  We have two canonical forms of direct goto destinations, a
     bare LABEL_DECL and an ADDR_EXPR of a LABEL_DECL.  */
  if (TREE_CODE (dest) != LABEL_DECL
      && (!is_gimple_val (dest)
	  || !POINTER_TYPE_P (TREE_TYPE (dest))))
    {
      error ("goto destination is neither a label nor a pointer");
      return true;
    }

  return false;
}

/* Verify the contents of a GIMPLE_SWITCH STMT.  Returns true when there
   is a problem, otherwise false.  */

static bool
verify_gimple_switch (gswitch *stmt)
{
  unsigned int i, n;
  tree elt, prev_upper_bound = NULL_TREE;
  tree index_type, elt_type = NULL_TREE;

  if (!is_gimple_val (gimple_switch_index (stmt)))
    {
      error ("invalid operand to switch statement");
      debug_generic_stmt (gimple_switch_index (stmt));
      return true;
    }

  index_type = TREE_TYPE (gimple_switch_index (stmt));
  if (! INTEGRAL_TYPE_P (index_type))
    {
      error ("non-integral type switch statement");
      debug_generic_expr (index_type);
      return true;
    }

  elt = gimple_switch_label (stmt, 0);
  if (CASE_LOW (elt) != NULL_TREE || CASE_HIGH (elt) != NULL_TREE)
    {
      error ("invalid default case label in switch statement");
      debug_generic_expr (elt);
      return true;
    }

  n = gimple_switch_num_labels (stmt);
  for (i = 1; i < n; i++)
    {
      elt = gimple_switch_label (stmt, i);

      if (! CASE_LOW (elt))
	{
	  error ("invalid case label in switch statement");
	  debug_generic_expr (elt);
	  return true;
	}
      if (CASE_HIGH (elt)
	  && ! tree_int_cst_lt (CASE_LOW (elt), CASE_HIGH (elt)))
	{
	  error ("invalid case range in switch statement");
	  debug_generic_expr (elt);
	  return true;
	}

      if (elt_type)
	{
	  if (TREE_TYPE (CASE_LOW (elt)) != elt_type
	      || (CASE_HIGH (elt) && TREE_TYPE (CASE_HIGH (elt)) != elt_type))
	    {
	      error ("type mismatch for case label in switch statement");
	      debug_generic_expr (elt);
	      return true;
	    }
	}
      else
	{
	  elt_type = TREE_TYPE (CASE_LOW (elt));
	  if (TYPE_PRECISION (index_type) < TYPE_PRECISION (elt_type))
	    {
	      error ("type precision mismatch in switch statement");
	      return true;
	    }
	}

      if (prev_upper_bound)
	{
	  if (! tree_int_cst_lt (prev_upper_bound, CASE_LOW (elt)))
	    {
	      error ("case labels not sorted in switch statement");
	      return true;
	    }
	}

      prev_upper_bound = CASE_HIGH (elt);
      if (! prev_upper_bound)
	prev_upper_bound = CASE_LOW (elt);
    }

  return false;
}

/* Verify a gimple debug statement STMT.
   Returns true if anything is wrong.  */

static bool
verify_gimple_debug (gimple *stmt ATTRIBUTE_UNUSED)
{
  /* There isn't much that could be wrong in a gimple debug stmt.  A
     gimple debug bind stmt, for example, maps a tree, that's usually
     a VAR_DECL or a PARM_DECL, but that could also be some scalarized
     component or member of an aggregate type, to another tree, that
     can be an arbitrary expression.  These stmts expand into debug
     insns, and are converted to debug notes by var-tracking.c.  */
  return false;
}

/* Verify a gimple label statement STMT.
   Returns true if anything is wrong.  */

static bool
verify_gimple_label (glabel *stmt)
{
  tree decl = gimple_label_label (stmt);
  int uid;
  bool err = false;

  if (TREE_CODE (decl) != LABEL_DECL)
    return true;
  if (!DECL_NONLOCAL (decl) && !FORCED_LABEL (decl)
      && DECL_CONTEXT (decl) != current_function_decl)
    {
      error ("label's context is not the current function decl");
      err |= true;
    }

  uid = LABEL_DECL_UID (decl);
  if (cfun->cfg
      && (uid == -1
	  || (*label_to_block_map_for_fn (cfun))[uid] != gimple_bb (stmt)))
    {
      error ("incorrect entry in label_to_block_map");
      err |= true;
    }

  uid = EH_LANDING_PAD_NR (decl);
  if (uid)
    {
      eh_landing_pad lp = get_eh_landing_pad_from_number (uid);
      if (decl != lp->post_landing_pad)
	{
	  error ("incorrect setting of landing pad number");
	  err |= true;
	}
    }

  return err;
}

/* Verify a gimple cond statement STMT.
   Returns true if anything is wrong.  */

static bool
verify_gimple_cond (gcond *stmt)
{
  if (TREE_CODE_CLASS (gimple_cond_code (stmt)) != tcc_comparison)
    {
      error ("invalid comparison code in gimple cond");
      return true;
    }
  if (!(!gimple_cond_true_label (stmt)
	|| TREE_CODE (gimple_cond_true_label (stmt)) == LABEL_DECL)
      || !(!gimple_cond_false_label (stmt)
	   || TREE_CODE (gimple_cond_false_label (stmt)) == LABEL_DECL))
    {
      error ("invalid labels in gimple cond");
      return true;
    }

  return verify_gimple_comparison (boolean_type_node,
				   gimple_cond_lhs (stmt),
				   gimple_cond_rhs (stmt),
				   gimple_cond_code (stmt));
}

/* Verify the GIMPLE statement STMT.  Returns true if there is an
   error, otherwise false.  */

static bool
verify_gimple_stmt (gimple *stmt)
{
  switch (gimple_code (stmt))
    {
    case GIMPLE_ASSIGN:
      return verify_gimple_assign (as_a <gassign *> (stmt));

    case GIMPLE_LABEL:
      return verify_gimple_label (as_a <glabel *> (stmt));

    case GIMPLE_CALL:
      return verify_gimple_call (as_a <gcall *> (stmt));

    case GIMPLE_COND:
      return verify_gimple_cond (as_a <gcond *> (stmt));

    case GIMPLE_GOTO:
      return verify_gimple_goto (as_a <ggoto *> (stmt));

    case GIMPLE_SWITCH:
      return verify_gimple_switch (as_a <gswitch *> (stmt));

    case GIMPLE_RETURN:
      return verify_gimple_return (as_a <greturn *> (stmt));

    case GIMPLE_ASM:
      return false;

    case GIMPLE_TRANSACTION:
      return verify_gimple_transaction (as_a <gtransaction *> (stmt));

    /* Tuples that do not have tree operands.  */
    case GIMPLE_NOP:
    case GIMPLE_PREDICT:
    case GIMPLE_RESX:
    case GIMPLE_EH_DISPATCH:
    case GIMPLE_EH_MUST_NOT_THROW:
      return false;

    CASE_GIMPLE_OMP:
      /* OpenMP directives are validated by the FE and never operated
	 on by the optimizers.  Furthermore, GIMPLE_OMP_FOR may contain
	 non-gimple expressions when the main index variable has had
	 its address taken.  This does not affect the loop itself
	 because the header of an GIMPLE_OMP_FOR is merely used to determine
	 how to setup the parallel iteration.  */
      return false;

    case GIMPLE_DEBUG:
      return verify_gimple_debug (stmt);

    default:
      gcc_unreachable ();
    }
}

/* Verify the contents of a GIMPLE_PHI.  Returns true if there is a problem,
   and false otherwise.  */

static bool
verify_gimple_phi (gimple *phi)
{
  bool err = false;
  unsigned i;
  tree phi_result = gimple_phi_result (phi);
  bool virtual_p;

  if (!phi_result)
    {
      error ("invalid PHI result");
      return true;
    }

  virtual_p = virtual_operand_p (phi_result);
  if (TREE_CODE (phi_result) != SSA_NAME
      || (virtual_p
	  && SSA_NAME_VAR (phi_result) != gimple_vop (cfun)))
    {
      error ("invalid PHI result");
      err = true;
    }

  for (i = 0; i < gimple_phi_num_args (phi); i++)
    {
      tree t = gimple_phi_arg_def (phi, i);

      if (!t)
	{
	  error ("missing PHI def");
	  err |= true;
	  continue;
	}
      /* Addressable variables do have SSA_NAMEs but they
	 are not considered gimple values.  */
      else if ((TREE_CODE (t) == SSA_NAME
		&& virtual_p != virtual_operand_p (t))
	       || (virtual_p
		   && (TREE_CODE (t) != SSA_NAME
		       || SSA_NAME_VAR (t) != gimple_vop (cfun)))
	       || (!virtual_p
		   && !is_gimple_val (t)))
	{
	  error ("invalid PHI argument");
	  debug_generic_expr (t);
	  err |= true;
	}
#ifdef ENABLE_TYPES_CHECKING
      if (!useless_type_conversion_p (TREE_TYPE (phi_result), TREE_TYPE (t)))
	{
	  error ("incompatible types in PHI argument %u", i);
	  debug_generic_stmt (TREE_TYPE (phi_result));
	  debug_generic_stmt (TREE_TYPE (t));
	  err |= true;
	}
#endif
    }

  return err;
}

/* Verify the GIMPLE statements inside the sequence STMTS.  */

static bool
verify_gimple_in_seq_2 (gimple_seq stmts)
{
  gimple_stmt_iterator ittr;
  bool err = false;

  for (ittr = gsi_start (stmts); !gsi_end_p (ittr); gsi_next (&ittr))
    {
      gimple *stmt = gsi_stmt (ittr);

      switch (gimple_code (stmt))
        {
	case GIMPLE_BIND:
	  err |= verify_gimple_in_seq_2 (
                   gimple_bind_body (as_a <gbind *> (stmt)));
	  break;

	case GIMPLE_TRY:
	  err |= verify_gimple_in_seq_2 (gimple_try_eval (stmt));
	  err |= verify_gimple_in_seq_2 (gimple_try_cleanup (stmt));
	  break;

	case GIMPLE_EH_FILTER:
	  err |= verify_gimple_in_seq_2 (gimple_eh_filter_failure (stmt));
	  break;

	case GIMPLE_EH_ELSE:
	  {
	    geh_else *eh_else = as_a <geh_else *> (stmt);
	    err |= verify_gimple_in_seq_2 (gimple_eh_else_n_body (eh_else));
	    err |= verify_gimple_in_seq_2 (gimple_eh_else_e_body (eh_else));
	  }
	  break;

	case GIMPLE_CATCH:
	  err |= verify_gimple_in_seq_2 (gimple_catch_handler (
					   as_a <gcatch *> (stmt)));
	  break;

	case GIMPLE_TRANSACTION:
	  err |= verify_gimple_transaction (as_a <gtransaction *> (stmt));
	  break;

	default:
	  {
	    bool err2 = verify_gimple_stmt (stmt);
	    if (err2)
	      debug_gimple_stmt (stmt);
	    err |= err2;
	  }
	}
    }

  return err;
}

/* Verify the contents of a GIMPLE_TRANSACTION.  Returns true if there
   is a problem, otherwise false.  */

static bool
verify_gimple_transaction (gtransaction *stmt)
{
  tree lab;

  lab = gimple_transaction_label_norm (stmt);
  if (lab != NULL && TREE_CODE (lab) != LABEL_DECL)
    return true;
  lab = gimple_transaction_label_uninst (stmt);
  if (lab != NULL && TREE_CODE (lab) != LABEL_DECL)
    return true;
  lab = gimple_transaction_label_over (stmt);
  if (lab != NULL && TREE_CODE (lab) != LABEL_DECL)
    return true;

  return verify_gimple_in_seq_2 (gimple_transaction_body (stmt));
}


/* Verify the GIMPLE statements inside the statement list STMTS.  */

DEBUG_FUNCTION void
verify_gimple_in_seq (gimple_seq stmts)
{
  timevar_push (TV_TREE_STMT_VERIFY);
  if (verify_gimple_in_seq_2 (stmts))
    internal_error ("verify_gimple failed");
  timevar_pop (TV_TREE_STMT_VERIFY);
}

/* Return true when the T can be shared.  */

static bool
tree_node_can_be_shared (tree t)
{
  if (IS_TYPE_OR_DECL_P (t)
      || is_gimple_min_invariant (t)
      || TREE_CODE (t) == SSA_NAME
      || t == error_mark_node
      || TREE_CODE (t) == IDENTIFIER_NODE)
    return true;

  if (TREE_CODE (t) == CASE_LABEL_EXPR)
    return true;

  if (DECL_P (t))
    return true;

  return false;
}

/* Called via walk_tree.  Verify tree sharing.  */

static tree
verify_node_sharing_1 (tree *tp, int *walk_subtrees, void *data)
{
  hash_set<void *> *visited = (hash_set<void *> *) data;

  if (tree_node_can_be_shared (*tp))
    {
      *walk_subtrees = false;
      return NULL;
    }

  if (visited->add (*tp))
    return *tp;

  return NULL;
}

/* Called via walk_gimple_stmt.  Verify tree sharing.  */

static tree
verify_node_sharing (tree *tp, int *walk_subtrees, void *data)
{
  struct walk_stmt_info *wi = (struct walk_stmt_info *) data;
  return verify_node_sharing_1 (tp, walk_subtrees, wi->info);
}

static bool eh_error_found;
bool
verify_eh_throw_stmt_node (gimple *const &stmt, const int &,
			   hash_set<gimple *> *visited)
{
  if (!visited->contains (stmt))
    {
      error ("dead STMT in EH table");
      debug_gimple_stmt (stmt);
      eh_error_found = true;
    }
  return true;
}

/* Verify if the location LOCs block is in BLOCKS.  */

static bool
verify_location (hash_set<tree> *blocks, location_t loc)
{
  tree block = LOCATION_BLOCK (loc);
  if (block != NULL_TREE
      && !blocks->contains (block))
    {
      error ("location references block not in block tree");
      return true;
    }
  if (block != NULL_TREE)
    return verify_location (blocks, BLOCK_SOURCE_LOCATION (block));
  return false;
}

/* Called via walk_tree.  Verify that expressions have no blocks.  */

static tree
verify_expr_no_block (tree *tp, int *walk_subtrees, void *)
{
  if (!EXPR_P (*tp))
    {
      *walk_subtrees = false;
      return NULL;
    }

  location_t loc = EXPR_LOCATION (*tp);
  if (LOCATION_BLOCK (loc) != NULL)
    return *tp;

  return NULL;
}

/* Called via walk_tree.  Verify locations of expressions.  */

static tree
verify_expr_location_1 (tree *tp, int *walk_subtrees, void *data)
{
  hash_set<tree> *blocks = (hash_set<tree> *) data;

  if (VAR_P (*tp) && DECL_HAS_DEBUG_EXPR_P (*tp))
    {
      tree t = DECL_DEBUG_EXPR (*tp);
      tree addr = walk_tree (&t, verify_expr_no_block, NULL, NULL);
      if (addr)
	return addr;
    }
  if ((VAR_P (*tp)
       || TREE_CODE (*tp) == PARM_DECL
       || TREE_CODE (*tp) == RESULT_DECL)
      && DECL_HAS_VALUE_EXPR_P (*tp))
    {
      tree t = DECL_VALUE_EXPR (*tp);
      tree addr = walk_tree (&t, verify_expr_no_block, NULL, NULL);
      if (addr)
	return addr;
    }

  if (!EXPR_P (*tp))
    {
      *walk_subtrees = false;
      return NULL;
    }

  location_t loc = EXPR_LOCATION (*tp);
  if (verify_location (blocks, loc))
    return *tp;

  return NULL;
}

/* Called via walk_gimple_op.  Verify locations of expressions.  */

static tree
verify_expr_location (tree *tp, int *walk_subtrees, void *data)
{
  struct walk_stmt_info *wi = (struct walk_stmt_info *) data;
  return verify_expr_location_1 (tp, walk_subtrees, wi->info);
}

/* Insert all subblocks of BLOCK into BLOCKS and recurse.  */

static void
collect_subblocks (hash_set<tree> *blocks, tree block)
{
  tree t;
  for (t = BLOCK_SUBBLOCKS (block); t; t = BLOCK_CHAIN (t))
    {
      blocks->add (t);
      collect_subblocks (blocks, t);
    }
}

/* Verify the GIMPLE statements in the CFG of FN.  */

DEBUG_FUNCTION void
verify_gimple_in_cfg (struct function *fn, bool verify_nothrow)
{
  basic_block bb;
  bool err = false;

  timevar_push (TV_TREE_STMT_VERIFY);
  hash_set<void *> visited;
  hash_set<gimple *> visited_stmts;

  /* Collect all BLOCKs referenced by the BLOCK tree of FN.  */
  hash_set<tree> blocks;
  if (DECL_INITIAL (fn->decl))
    {
      blocks.add (DECL_INITIAL (fn->decl));
      collect_subblocks (&blocks, DECL_INITIAL (fn->decl));
    }

  FOR_EACH_BB_FN (bb, fn)
    {
      gimple_stmt_iterator gsi;

      for (gphi_iterator gpi = gsi_start_phis (bb);
	   !gsi_end_p (gpi);
	   gsi_next (&gpi))
	{
	  gphi *phi = gpi.phi ();
	  bool err2 = false;
	  unsigned i;

	  visited_stmts.add (phi);

	  if (gimple_bb (phi) != bb)
	    {
	      error ("gimple_bb (phi) is set to a wrong basic block");
	      err2 = true;
	    }

	  err2 |= verify_gimple_phi (phi);

	  /* Only PHI arguments have locations.  */
	  if (gimple_location (phi) != UNKNOWN_LOCATION)
	    {
	      error ("PHI node with location");
	      err2 = true;
	    }

	  for (i = 0; i < gimple_phi_num_args (phi); i++)
	    {
	      tree arg = gimple_phi_arg_def (phi, i);
	      tree addr = walk_tree (&arg, verify_node_sharing_1,
				     &visited, NULL);
	      if (addr)
		{
		  error ("incorrect sharing of tree nodes");
		  debug_generic_expr (addr);
		  err2 |= true;
		}
	      location_t loc = gimple_phi_arg_location (phi, i);
	      if (virtual_operand_p (gimple_phi_result (phi))
		  && loc != UNKNOWN_LOCATION)
		{
		  error ("virtual PHI with argument locations");
		  err2 = true;
		}
	      addr = walk_tree (&arg, verify_expr_location_1, &blocks, NULL);
	      if (addr)
		{
		  debug_generic_expr (addr);
		  err2 = true;
		}
	      err2 |= verify_location (&blocks, loc);
	    }

	  if (err2)
	    debug_gimple_stmt (phi);
	  err |= err2;
	}

      for (gsi = gsi_start_bb (bb); !gsi_end_p (gsi); gsi_next (&gsi))
	{
	  gimple *stmt = gsi_stmt (gsi);
	  bool err2 = false;
	  struct walk_stmt_info wi;
	  tree addr;
	  int lp_nr;

	  visited_stmts.add (stmt);

	  if (gimple_bb (stmt) != bb)
	    {
	      error ("gimple_bb (stmt) is set to a wrong basic block");
	      err2 = true;
	    }

	  err2 |= verify_gimple_stmt (stmt);
	  err2 |= verify_location (&blocks, gimple_location (stmt));

	  memset (&wi, 0, sizeof (wi));
	  wi.info = (void *) &visited;
	  addr = walk_gimple_op (stmt, verify_node_sharing, &wi);
	  if (addr)
	    {
	      error ("incorrect sharing of tree nodes");
	      debug_generic_expr (addr);
	      err2 |= true;
	    }

	  memset (&wi, 0, sizeof (wi));
	  wi.info = (void *) &blocks;
	  addr = walk_gimple_op (stmt, verify_expr_location, &wi);
	  if (addr)
	    {
	      debug_generic_expr (addr);
	      err2 |= true;
	    }

	  /* ???  Instead of not checking these stmts at all the walker
	     should know its context via wi.  */
	  if (!is_gimple_debug (stmt)
	      && !is_gimple_omp (stmt))
	    {
	      memset (&wi, 0, sizeof (wi));
	      addr = walk_gimple_op (stmt, verify_expr, &wi);
	      if (addr)
		{
		  debug_generic_expr (addr);
		  inform (gimple_location (stmt), "in statement");
		  err2 |= true;
		}
	    }

	  /* If the statement is marked as part of an EH region, then it is
	     expected that the statement could throw.  Verify that when we
	     have optimizations that simplify statements such that we prove
	     that they cannot throw, that we update other data structures
	     to match.  */
	  lp_nr = lookup_stmt_eh_lp (stmt);
	  if (lp_nr > 0)
	    {
	      if (!stmt_could_throw_p (stmt))
		{
		  if (verify_nothrow)
		    {
		      error ("statement marked for throw, but doesn%'t");
		      err2 |= true;
		    }
		}
	      else if (!gsi_one_before_end_p (gsi))
		{
		  error ("statement marked for throw in middle of block");
		  err2 |= true;
		}
	    }

	  if (err2)
	    debug_gimple_stmt (stmt);
	  err |= err2;
	}
    }

  eh_error_found = false;
  hash_map<gimple *, int> *eh_table = get_eh_throw_stmt_table (cfun);
  if (eh_table)
    eh_table->traverse<hash_set<gimple *> *, verify_eh_throw_stmt_node>
      (&visited_stmts);

  if (err || eh_error_found)
    internal_error ("verify_gimple failed");

  verify_histograms ();
  timevar_pop (TV_TREE_STMT_VERIFY);
}


/* Verifies that the flow information is OK.  */

static int
gimple_verify_flow_info (void)
{
  int err = 0;
  basic_block bb;
  gimple_stmt_iterator gsi;
  gimple *stmt;
  edge e;
  edge_iterator ei;

  if (ENTRY_BLOCK_PTR_FOR_FN (cfun)->il.gimple.seq
      || ENTRY_BLOCK_PTR_FOR_FN (cfun)->il.gimple.phi_nodes)
    {
      error ("ENTRY_BLOCK has IL associated with it");
      err = 1;
    }

  if (EXIT_BLOCK_PTR_FOR_FN (cfun)->il.gimple.seq
      || EXIT_BLOCK_PTR_FOR_FN (cfun)->il.gimple.phi_nodes)
    {
      error ("EXIT_BLOCK has IL associated with it");
      err = 1;
    }

  FOR_EACH_EDGE (e, ei, EXIT_BLOCK_PTR_FOR_FN (cfun)->preds)
    if (e->flags & EDGE_FALLTHRU)
      {
	error ("fallthru to exit from bb %d", e->src->index);
	err = 1;
      }

  FOR_EACH_BB_FN (bb, cfun)
    {
      bool found_ctrl_stmt = false;

      stmt = NULL;

      /* Skip labels on the start of basic block.  */
      for (gsi = gsi_start_bb (bb); !gsi_end_p (gsi); gsi_next (&gsi))
	{
	  tree label;
	  gimple *prev_stmt = stmt;

	  stmt = gsi_stmt (gsi);

	  if (gimple_code (stmt) != GIMPLE_LABEL)
	    break;

	  label = gimple_label_label (as_a <glabel *> (stmt));
	  if (prev_stmt && DECL_NONLOCAL (label))
	    {
	      error ("nonlocal label ");
	      print_generic_expr (stderr, label);
	      fprintf (stderr, " is not first in a sequence of labels in bb %d",
		       bb->index);
	      err = 1;
	    }

	  if (prev_stmt && EH_LANDING_PAD_NR (label) != 0)
	    {
	      error ("EH landing pad label ");
	      print_generic_expr (stderr, label);
	      fprintf (stderr, " is not first in a sequence of labels in bb %d",
		       bb->index);
	      err = 1;
	    }

	  if (label_to_block (label) != bb)
	    {
	      error ("label ");
	      print_generic_expr (stderr, label);
	      fprintf (stderr, " to block does not match in bb %d",
		       bb->index);
	      err = 1;
	    }

	  if (decl_function_context (label) != current_function_decl)
	    {
	      error ("label ");
	      print_generic_expr (stderr, label);
	      fprintf (stderr, " has incorrect context in bb %d",
		       bb->index);
	      err = 1;
	    }
	}

      /* Verify that body of basic block BB is free of control flow.  */
      for (; !gsi_end_p (gsi); gsi_next (&gsi))
	{
	  gimple *stmt = gsi_stmt (gsi);

	  if (found_ctrl_stmt)
	    {
	      error ("control flow in the middle of basic block %d",
		     bb->index);
	      err = 1;
	    }

	  if (stmt_ends_bb_p (stmt))
	    found_ctrl_stmt = true;

	  if (glabel *label_stmt = dyn_cast <glabel *> (stmt))
	    {
	      error ("label ");
	      print_generic_expr (stderr, gimple_label_label (label_stmt));
	      fprintf (stderr, " in the middle of basic block %d", bb->index);
	      err = 1;
	    }
	}

      gsi = gsi_last_bb (bb);
      if (gsi_end_p (gsi))
	continue;

      stmt = gsi_stmt (gsi);

      if (gimple_code (stmt) == GIMPLE_LABEL)
	continue;

      err |= verify_eh_edges (stmt);

      if (is_ctrl_stmt (stmt))
	{
	  FOR_EACH_EDGE (e, ei, bb->succs)
	    if (e->flags & EDGE_FALLTHRU)
	      {
		error ("fallthru edge after a control statement in bb %d",
		       bb->index);
		err = 1;
	      }
	}

      if (gimple_code (stmt) != GIMPLE_COND)
	{
	  /* Verify that there are no edges with EDGE_TRUE/FALSE_FLAG set
	     after anything else but if statement.  */
	  FOR_EACH_EDGE (e, ei, bb->succs)
	    if (e->flags & (EDGE_TRUE_VALUE | EDGE_FALSE_VALUE))
	      {
		error ("true/false edge after a non-GIMPLE_COND in bb %d",
		       bb->index);
		err = 1;
	      }
	}

      switch (gimple_code (stmt))
	{
	case GIMPLE_COND:
	  {
	    edge true_edge;
	    edge false_edge;

	    extract_true_false_edges_from_block (bb, &true_edge, &false_edge);

	    if (!true_edge
		|| !false_edge
		|| !(true_edge->flags & EDGE_TRUE_VALUE)
		|| !(false_edge->flags & EDGE_FALSE_VALUE)
		|| (true_edge->flags & (EDGE_FALLTHRU | EDGE_ABNORMAL))
		|| (false_edge->flags & (EDGE_FALLTHRU | EDGE_ABNORMAL))
		|| EDGE_COUNT (bb->succs) >= 3)
	      {
		error ("wrong outgoing edge flags at end of bb %d",
		       bb->index);
		err = 1;
	      }
	  }
	  break;

	case GIMPLE_GOTO:
	  if (simple_goto_p (stmt))
	    {
	      error ("explicit goto at end of bb %d", bb->index);
	      err = 1;
	    }
	  else
	    {
	      /* FIXME.  We should double check that the labels in the
		 destination blocks have their address taken.  */
	      FOR_EACH_EDGE (e, ei, bb->succs)
		if ((e->flags & (EDGE_FALLTHRU | EDGE_TRUE_VALUE
				 | EDGE_FALSE_VALUE))
		    || !(e->flags & EDGE_ABNORMAL))
		  {
		    error ("wrong outgoing edge flags at end of bb %d",
			   bb->index);
		    err = 1;
		  }
	    }
	  break;

	case GIMPLE_CALL:
	  if (!gimple_call_builtin_p (stmt, BUILT_IN_RETURN))
	    break;
	  /* fallthru */
	case GIMPLE_RETURN:
	  if (!single_succ_p (bb)
	      || (single_succ_edge (bb)->flags
		  & (EDGE_FALLTHRU | EDGE_ABNORMAL
		     | EDGE_TRUE_VALUE | EDGE_FALSE_VALUE)))
	    {
	      error ("wrong outgoing edge flags at end of bb %d", bb->index);
	      err = 1;
	    }
	  if (single_succ (bb) != EXIT_BLOCK_PTR_FOR_FN (cfun))
	    {
	      error ("return edge does not point to exit in bb %d",
		     bb->index);
	      err = 1;
	    }
	  break;

	case GIMPLE_SWITCH:
	  {
	    gswitch *switch_stmt = as_a <gswitch *> (stmt);
	    tree prev;
	    edge e;
	    size_t i, n;

	    n = gimple_switch_num_labels (switch_stmt);

	    /* Mark all the destination basic blocks.  */
	    for (i = 0; i < n; ++i)
	      {
		tree lab = CASE_LABEL (gimple_switch_label (switch_stmt, i));
		basic_block label_bb = label_to_block (lab);
		gcc_assert (!label_bb->aux || label_bb->aux == (void *)1);
		label_bb->aux = (void *)1;
	      }

	    /* Verify that the case labels are sorted.  */
	    prev = gimple_switch_label (switch_stmt, 0);
	    for (i = 1; i < n; ++i)
	      {
		tree c = gimple_switch_label (switch_stmt, i);
		if (!CASE_LOW (c))
		  {
		    error ("found default case not at the start of "
			   "case vector");
		    err = 1;
		    continue;
		  }
		if (CASE_LOW (prev)
		    && !tree_int_cst_lt (CASE_LOW (prev), CASE_LOW (c)))
		  {
		    error ("case labels not sorted: ");
		    print_generic_expr (stderr, prev);
		    fprintf (stderr," is greater than ");
		    print_generic_expr (stderr, c);
		    fprintf (stderr," but comes before it.\n");
		    err = 1;
		  }
		prev = c;
	      }
	    /* VRP will remove the default case if it can prove it will
	       never be executed.  So do not verify there always exists
	       a default case here.  */

	    FOR_EACH_EDGE (e, ei, bb->succs)
	      {
		if (!e->dest->aux)
		  {
		    error ("extra outgoing edge %d->%d",
			   bb->index, e->dest->index);
		    err = 1;
		  }

		e->dest->aux = (void *)2;
		if ((e->flags & (EDGE_FALLTHRU | EDGE_ABNORMAL
				 | EDGE_TRUE_VALUE | EDGE_FALSE_VALUE)))
		  {
		    error ("wrong outgoing edge flags at end of bb %d",
			   bb->index);
		    err = 1;
		  }
	      }

	    /* Check that we have all of them.  */
	    for (i = 0; i < n; ++i)
	      {
		tree lab = CASE_LABEL (gimple_switch_label (switch_stmt, i));
		basic_block label_bb = label_to_block (lab);

		if (label_bb->aux != (void *)2)
		  {
		    error ("missing edge %i->%i", bb->index, label_bb->index);
		    err = 1;
		  }
	      }

	    FOR_EACH_EDGE (e, ei, bb->succs)
	      e->dest->aux = (void *)0;
	  }
	  break;

	case GIMPLE_EH_DISPATCH:
	  err |= verify_eh_dispatch_edge (as_a <geh_dispatch *> (stmt));
	  break;

	default:
	  break;
	}
    }

  if (dom_info_state (CDI_DOMINATORS) >= DOM_NO_FAST_QUERY)
    verify_dominators (CDI_DOMINATORS);

  return err;
}


/* Updates phi nodes after creating a forwarder block joined
   by edge FALLTHRU.  */

static void
gimple_make_forwarder_block (edge fallthru)
{
  edge e;
  edge_iterator ei;
  basic_block dummy, bb;
  tree var;
  gphi_iterator gsi;

  dummy = fallthru->src;
  bb = fallthru->dest;

  if (single_pred_p (bb))
    return;

  /* If we redirected a branch we must create new PHI nodes at the
     start of BB.  */
  for (gsi = gsi_start_phis (dummy); !gsi_end_p (gsi); gsi_next (&gsi))
    {
      gphi *phi, *new_phi;

      phi = gsi.phi ();
      var = gimple_phi_result (phi);
      new_phi = create_phi_node (var, bb);
      gimple_phi_set_result (phi, copy_ssa_name (var, phi));
      add_phi_arg (new_phi, gimple_phi_result (phi), fallthru,
		   UNKNOWN_LOCATION);
    }

  /* Add the arguments we have stored on edges.  */
  FOR_EACH_EDGE (e, ei, bb->preds)
    {
      if (e == fallthru)
	continue;

      flush_pending_stmts (e);
    }
}


/* Return a non-special label in the head of basic block BLOCK.
   Create one if it doesn't exist.  */

tree
gimple_block_label (basic_block bb)
{
  gimple_stmt_iterator i, s = gsi_start_bb (bb);
  bool first = true;
  tree label;
  glabel *stmt;

  for (i = s; !gsi_end_p (i); first = false, gsi_next (&i))
    {
      stmt = dyn_cast <glabel *> (gsi_stmt (i));
      if (!stmt)
	break;
      label = gimple_label_label (stmt);
      if (!DECL_NONLOCAL (label))
	{
	  if (!first)
	    gsi_move_before (&i, &s);
	  return label;
	}
    }

  label = create_artificial_label (UNKNOWN_LOCATION);
  stmt = gimple_build_label (label);
  gsi_insert_before (&s, stmt, GSI_NEW_STMT);
  return label;
}


/* Attempt to perform edge redirection by replacing a possibly complex
   jump instruction by a goto or by removing the jump completely.
   This can apply only if all edges now point to the same block.  The
   parameters and return values are equivalent to
   redirect_edge_and_branch.  */

static edge
gimple_try_redirect_by_replacing_jump (edge e, basic_block target)
{
  basic_block src = e->src;
  gimple_stmt_iterator i;
  gimple *stmt;

  /* We can replace or remove a complex jump only when we have exactly
     two edges.  */
  if (EDGE_COUNT (src->succs) != 2
      /* Verify that all targets will be TARGET.  Specifically, the
	 edge that is not E must also go to TARGET.  */
      || EDGE_SUCC (src, EDGE_SUCC (src, 0) == e)->dest != target)
    return NULL;

  i = gsi_last_bb (src);
  if (gsi_end_p (i))
    return NULL;

  stmt = gsi_stmt (i);

  if (gimple_code (stmt) == GIMPLE_COND || gimple_code (stmt) == GIMPLE_SWITCH)
    {
      gsi_remove (&i, true);
      e = ssa_redirect_edge (e, target);
      e->flags = EDGE_FALLTHRU;
      return e;
    }

  return NULL;
}


/* Redirect E to DEST.  Return NULL on failure.  Otherwise, return the
   edge representing the redirected branch.  */

static edge
gimple_redirect_edge_and_branch (edge e, basic_block dest)
{
  basic_block bb = e->src;
  gimple_stmt_iterator gsi;
  edge ret;
  gimple *stmt;

  if (e->flags & EDGE_ABNORMAL)
    return NULL;

  if (e->dest == dest)
    return NULL;

  if (e->flags & EDGE_EH)
    return redirect_eh_edge (e, dest);

  if (e->src != ENTRY_BLOCK_PTR_FOR_FN (cfun))
    {
      ret = gimple_try_redirect_by_replacing_jump (e, dest);
      if (ret)
	return ret;
    }

  gsi = gsi_last_bb (bb);
  stmt = gsi_end_p (gsi) ? NULL : gsi_stmt (gsi);

  switch (stmt ? gimple_code (stmt) : GIMPLE_ERROR_MARK)
    {
    case GIMPLE_COND:
      /* For COND_EXPR, we only need to redirect the edge.  */
      break;

    case GIMPLE_GOTO:
      /* No non-abnormal edges should lead from a non-simple goto, and
	 simple ones should be represented implicitly.  */
      gcc_unreachable ();

    case GIMPLE_SWITCH:
      {
	gswitch *switch_stmt = as_a <gswitch *> (stmt);
	tree label = gimple_block_label (dest);
        tree cases = get_cases_for_edge (e, switch_stmt);

	/* If we have a list of cases associated with E, then use it
	   as it's a lot faster than walking the entire case vector.  */
	if (cases)
	  {
	    edge e2 = find_edge (e->src, dest);
	    tree last, first;

	    first = cases;
	    while (cases)
	      {
		last = cases;
		CASE_LABEL (cases) = label;
		cases = CASE_CHAIN (cases);
	      }

	    /* If there was already an edge in the CFG, then we need
	       to move all the cases associated with E to E2.  */
	    if (e2)
	      {
		tree cases2 = get_cases_for_edge (e2, switch_stmt);

		CASE_CHAIN (last) = CASE_CHAIN (cases2);
		CASE_CHAIN (cases2) = first;
	      }
	    bitmap_set_bit (touched_switch_bbs, gimple_bb (stmt)->index);
	  }
	else
	  {
	    size_t i, n = gimple_switch_num_labels (switch_stmt);

	    for (i = 0; i < n; i++)
	      {
		tree elt = gimple_switch_label (switch_stmt, i);
		if (label_to_block (CASE_LABEL (elt)) == e->dest)
		  CASE_LABEL (elt) = label;
	      }
	  }
      }
      break;

    case GIMPLE_ASM:
      {
	gasm *asm_stmt = as_a <gasm *> (stmt);
	int i, n = gimple_asm_nlabels (asm_stmt);
	tree label = NULL;

	for (i = 0; i < n; ++i)
	  {
	    tree cons = gimple_asm_label_op (asm_stmt, i);
	    if (label_to_block (TREE_VALUE (cons)) == e->dest)
	      {
		if (!label)
		  label = gimple_block_label (dest);
		TREE_VALUE (cons) = label;
	      }
	  }

	/* If we didn't find any label matching the former edge in the
	   asm labels, we must be redirecting the fallthrough
	   edge.  */
	gcc_assert (label || (e->flags & EDGE_FALLTHRU));
      }
      break;

    case GIMPLE_RETURN:
      gsi_remove (&gsi, true);
      e->flags |= EDGE_FALLTHRU;
      break;

    case GIMPLE_OMP_RETURN:
    case GIMPLE_OMP_CONTINUE:
    case GIMPLE_OMP_SECTIONS_SWITCH:
    case GIMPLE_OMP_FOR:
      /* The edges from OMP constructs can be simply redirected.  */
      break;

    case GIMPLE_EH_DISPATCH:
      if (!(e->flags & EDGE_FALLTHRU))
	redirect_eh_dispatch_edge (as_a <geh_dispatch *> (stmt), e, dest);
      break;

    case GIMPLE_TRANSACTION:
      if (e->flags & EDGE_TM_ABORT)
	gimple_transaction_set_label_over (as_a <gtransaction *> (stmt),
				           gimple_block_label (dest));
      else if (e->flags & EDGE_TM_UNINSTRUMENTED)
	gimple_transaction_set_label_uninst (as_a <gtransaction *> (stmt),
				             gimple_block_label (dest));
      else
	gimple_transaction_set_label_norm (as_a <gtransaction *> (stmt),
				           gimple_block_label (dest));
      break;

    default:
      /* Otherwise it must be a fallthru edge, and we don't need to
	 do anything besides redirecting it.  */
      gcc_assert (e->flags & EDGE_FALLTHRU);
      break;
    }

  /* Update/insert PHI nodes as necessary.  */

  /* Now update the edges in the CFG.  */
  e = ssa_redirect_edge (e, dest);

  return e;
}

/* Returns true if it is possible to remove edge E by redirecting
   it to the destination of the other edge from E->src.  */

static bool
gimple_can_remove_branch_p (const_edge e)
{
  if (e->flags & (EDGE_ABNORMAL | EDGE_EH))
    return false;

  return true;
}

/* Simple wrapper, as we can always redirect fallthru edges.  */

static basic_block
gimple_redirect_edge_and_branch_force (edge e, basic_block dest)
{
  e = gimple_redirect_edge_and_branch (e, dest);
  gcc_assert (e);

  return NULL;
}


/* Splits basic block BB after statement STMT (but at least after the
   labels).  If STMT is NULL, BB is split just after the labels.  */

static basic_block
gimple_split_block (basic_block bb, void *stmt)
{
  gimple_stmt_iterator gsi;
  gimple_stmt_iterator gsi_tgt;
  gimple_seq list;
  basic_block new_bb;
  edge e;
  edge_iterator ei;

  new_bb = create_empty_bb (bb);

  /* Redirect the outgoing edges.  */
  new_bb->succs = bb->succs;
  bb->succs = NULL;
  FOR_EACH_EDGE (e, ei, new_bb->succs)
    e->src = new_bb;

  /* Get a stmt iterator pointing to the first stmt to move.  */
  if (!stmt || gimple_code ((gimple *) stmt) == GIMPLE_LABEL)
    gsi = gsi_after_labels (bb);
  else
    {
      gsi = gsi_for_stmt ((gimple *) stmt);
      gsi_next (&gsi);
    }
 
  /* Move everything from GSI to the new basic block.  */
  if (gsi_end_p (gsi))
    return new_bb;

  /* Split the statement list - avoid re-creating new containers as this
     brings ugly quadratic memory consumption in the inliner.
     (We are still quadratic since we need to update stmt BB pointers,
     sadly.)  */
  gsi_split_seq_before (&gsi, &list);
  set_bb_seq (new_bb, list);
  for (gsi_tgt = gsi_start (list);
       !gsi_end_p (gsi_tgt); gsi_next (&gsi_tgt))
    gimple_set_bb (gsi_stmt (gsi_tgt), new_bb);

  return new_bb;
}


/* Moves basic block BB after block AFTER.  */

static bool
gimple_move_block_after (basic_block bb, basic_block after)
{
  if (bb->prev_bb == after)
    return true;

  unlink_block (bb);
  link_block (bb, after);

  return true;
}


/* Return TRUE if block BB has no executable statements, otherwise return
   FALSE.  */

static bool
gimple_empty_block_p (basic_block bb)
{
  /* BB must have no executable statements.  */
  gimple_stmt_iterator gsi = gsi_after_labels (bb);
  if (phi_nodes (bb))
    return false;
  if (gsi_end_p (gsi))
    return true;
  if (is_gimple_debug (gsi_stmt (gsi)))
    gsi_next_nondebug (&gsi);
  return gsi_end_p (gsi);
}


/* Split a basic block if it ends with a conditional branch and if the
   other part of the block is not empty.  */

static basic_block
gimple_split_block_before_cond_jump (basic_block bb)
{
  gimple *last, *split_point;
  gimple_stmt_iterator gsi = gsi_last_nondebug_bb (bb);
  if (gsi_end_p (gsi))
    return NULL;
  last = gsi_stmt (gsi);
  if (gimple_code (last) != GIMPLE_COND
      && gimple_code (last) != GIMPLE_SWITCH)
    return NULL;
  gsi_prev (&gsi);
  split_point = gsi_stmt (gsi);
  return split_block (bb, split_point)->dest;
}


/* Return true if basic_block can be duplicated.  */

static bool
gimple_can_duplicate_bb_p (const_basic_block bb ATTRIBUTE_UNUSED)
{
  return true;
}

/* Create a duplicate of the basic block BB.  NOTE: This does not
   preserve SSA form.  */

static basic_block
gimple_duplicate_bb (basic_block bb)
{
  basic_block new_bb;
  gimple_stmt_iterator gsi_tgt;

  new_bb = create_empty_bb (EXIT_BLOCK_PTR_FOR_FN (cfun)->prev_bb);

  /* Copy the PHI nodes.  We ignore PHI node arguments here because
     the incoming edges have not been setup yet.  */
  for (gphi_iterator gpi = gsi_start_phis (bb);
       !gsi_end_p (gpi);
       gsi_next (&gpi))
    {
      gphi *phi, *copy;
      phi = gpi.phi ();
      copy = create_phi_node (NULL_TREE, new_bb);
      create_new_def_for (gimple_phi_result (phi), copy,
			  gimple_phi_result_ptr (copy));
      gimple_set_uid (copy, gimple_uid (phi));
    }

  gsi_tgt = gsi_start_bb (new_bb);
  for (gimple_stmt_iterator gsi = gsi_start_bb (bb);
       !gsi_end_p (gsi);
       gsi_next (&gsi))
    {
      def_operand_p def_p;
      ssa_op_iter op_iter;
      tree lhs;
      gimple *stmt, *copy;

      stmt = gsi_stmt (gsi);
      if (gimple_code (stmt) == GIMPLE_LABEL)
	continue;

      /* Don't duplicate label debug stmts.  */
      if (gimple_debug_bind_p (stmt)
	  && TREE_CODE (gimple_debug_bind_get_var (stmt))
	     == LABEL_DECL)
	continue;

      /* Create a new copy of STMT and duplicate STMT's virtual
	 operands.  */
      copy = gimple_copy (stmt);
      gsi_insert_after (&gsi_tgt, copy, GSI_NEW_STMT);

      maybe_duplicate_eh_stmt (copy, stmt);
      gimple_duplicate_stmt_histograms (cfun, copy, cfun, stmt);

      /* When copying around a stmt writing into a local non-user
	 aggregate, make sure it won't share stack slot with other
	 vars.  */
      lhs = gimple_get_lhs (stmt);
      if (lhs && TREE_CODE (lhs) != SSA_NAME)
	{
	  tree base = get_base_address (lhs);
	  if (base
	      && (VAR_P (base) || TREE_CODE (base) == RESULT_DECL)
	      && DECL_IGNORED_P (base)
	      && !TREE_STATIC (base)
	      && !DECL_EXTERNAL (base)
	      && (!VAR_P (base) || !DECL_HAS_VALUE_EXPR_P (base)))
	    DECL_NONSHAREABLE (base) = 1;
	}

      /* Create new names for all the definitions created by COPY and
	 add replacement mappings for each new name.  */
      FOR_EACH_SSA_DEF_OPERAND (def_p, copy, op_iter, SSA_OP_ALL_DEFS)
	create_new_def_for (DEF_FROM_PTR (def_p), copy, def_p);
    }

  return new_bb;
}

/* Adds phi node arguments for edge E_COPY after basic block duplication.  */

static void
add_phi_args_after_copy_edge (edge e_copy)
{
  basic_block bb, bb_copy = e_copy->src, dest;
  edge e;
  edge_iterator ei;
  gphi *phi, *phi_copy;
  tree def;
  gphi_iterator psi, psi_copy;

  if (gimple_seq_empty_p (phi_nodes (e_copy->dest)))
    return;

  bb = bb_copy->flags & BB_DUPLICATED ? get_bb_original (bb_copy) : bb_copy;

  if (e_copy->dest->flags & BB_DUPLICATED)
    dest = get_bb_original (e_copy->dest);
  else
    dest = e_copy->dest;

  e = find_edge (bb, dest);
  if (!e)
    {
      /* During loop unrolling the target of the latch edge is copied.
	 In this case we are not looking for edge to dest, but to
	 duplicated block whose original was dest.  */
      FOR_EACH_EDGE (e, ei, bb->succs)
	{
	  if ((e->dest->flags & BB_DUPLICATED)
	      && get_bb_original (e->dest) == dest)
	    break;
	}

      gcc_assert (e != NULL);
    }

  for (psi = gsi_start_phis (e->dest),
       psi_copy = gsi_start_phis (e_copy->dest);
       !gsi_end_p (psi);
       gsi_next (&psi), gsi_next (&psi_copy))
    {
      phi = psi.phi ();
      phi_copy = psi_copy.phi ();
      def = PHI_ARG_DEF_FROM_EDGE (phi, e);
      add_phi_arg (phi_copy, def, e_copy,
		   gimple_phi_arg_location_from_edge (phi, e));
    }
}


/* Basic block BB_COPY was created by code duplication.  Add phi node
   arguments for edges going out of BB_COPY.  The blocks that were
   duplicated have BB_DUPLICATED set.  */

void
add_phi_args_after_copy_bb (basic_block bb_copy)
{
  edge e_copy;
  edge_iterator ei;

  FOR_EACH_EDGE (e_copy, ei, bb_copy->succs)
    {
      add_phi_args_after_copy_edge (e_copy);
    }
}

/* Blocks in REGION_COPY array of length N_REGION were created by
   duplication of basic blocks.  Add phi node arguments for edges
   going from these blocks.  If E_COPY is not NULL, also add
   phi node arguments for its destination.*/

void
add_phi_args_after_copy (basic_block *region_copy, unsigned n_region,
			 edge e_copy)
{
  unsigned i;

  for (i = 0; i < n_region; i++)
    region_copy[i]->flags |= BB_DUPLICATED;

  for (i = 0; i < n_region; i++)
    add_phi_args_after_copy_bb (region_copy[i]);
  if (e_copy)
    add_phi_args_after_copy_edge (e_copy);

  for (i = 0; i < n_region; i++)
    region_copy[i]->flags &= ~BB_DUPLICATED;
}

/* Duplicates a REGION (set of N_REGION basic blocks) with just a single
   important exit edge EXIT.  By important we mean that no SSA name defined
   inside region is live over the other exit edges of the region.  All entry
   edges to the region must go to ENTRY->dest.  The edge ENTRY is redirected
   to the duplicate of the region.  Dominance and loop information is
   updated if UPDATE_DOMINANCE is true, but not the SSA web.  If
   UPDATE_DOMINANCE is false then we assume that the caller will update the
   dominance information after calling this function.  The new basic
   blocks are stored to REGION_COPY in the same order as they had in REGION,
   provided that REGION_COPY is not NULL.
   The function returns false if it is unable to copy the region,
   true otherwise.  */

bool
gimple_duplicate_sese_region (edge entry, edge exit,
			    basic_block *region, unsigned n_region,
			    basic_block *region_copy,
			    bool update_dominance)
{
  unsigned i;
  bool free_region_copy = false, copying_header = false;
  struct loop *loop = entry->dest->loop_father;
  edge exit_copy;
  vec<basic_block> doms;
  edge redirected;
  int total_freq = 0, entry_freq = 0;
  profile_count total_count = profile_count::uninitialized ();
  profile_count entry_count = profile_count::uninitialized ();

  if (!can_copy_bbs_p (region, n_region))
    return false;

  /* Some sanity checking.  Note that we do not check for all possible
     missuses of the functions.  I.e. if you ask to copy something weird,
     it will work, but the state of structures probably will not be
     correct.  */
  for (i = 0; i < n_region; i++)
    {
      /* We do not handle subloops, i.e. all the blocks must belong to the
	 same loop.  */
      if (region[i]->loop_father != loop)
	return false;

      if (region[i] != entry->dest
	  && region[i] == loop->header)
	return false;
    }

  /* In case the function is used for loop header copying (which is the primary
     use), ensure that EXIT and its copy will be new latch and entry edges.  */
  if (loop->header == entry->dest)
    {
      copying_header = true;

      if (!dominated_by_p (CDI_DOMINATORS, loop->latch, exit->src))
	return false;

      for (i = 0; i < n_region; i++)
	if (region[i] != exit->src
	    && dominated_by_p (CDI_DOMINATORS, region[i], exit->src))
	  return false;
    }

  initialize_original_copy_tables ();

  if (copying_header)
    set_loop_copy (loop, loop_outer (loop));
  else
    set_loop_copy (loop, loop);

  if (!region_copy)
    {
      region_copy = XNEWVEC (basic_block, n_region);
      free_region_copy = true;
    }

  /* Record blocks outside the region that are dominated by something
     inside.  */
  if (update_dominance)
    {
      doms.create (0);
      doms = get_dominated_by_region (CDI_DOMINATORS, region, n_region);
    }

  if (entry->dest->count.initialized_p ())
    {
      total_count = entry->dest->count;
      entry_count = entry->count;
      /* Fix up corner cases, to avoid division by zero or creation of negative
	 frequencies.  */
      if (entry_count > total_count)
	entry_count = total_count;
    }
  if (!(total_count > 0) || !(entry_count > 0))
    {
      total_freq = entry->dest->frequency;
      entry_freq = EDGE_FREQUENCY (entry);
      /* Fix up corner cases, to avoid division by zero or creation of negative
	 frequencies.  */
      if (total_freq == 0)
	total_freq = 1;
      else if (entry_freq > total_freq)
	entry_freq = total_freq;
    }

  copy_bbs (region, n_region, region_copy, &exit, 1, &exit_copy, loop,
	    split_edge_bb_loc (entry), update_dominance);
  if (total_count > 0 && entry_count > 0)
    {
      scale_bbs_frequencies_profile_count (region, n_region,
				           total_count - entry_count,
				           total_count);
      scale_bbs_frequencies_profile_count (region_copy, n_region, entry_count,
				           total_count);
    }
  else
    {
      scale_bbs_frequencies_int (region, n_region, total_freq - entry_freq,
				 total_freq);
      scale_bbs_frequencies_int (region_copy, n_region, entry_freq, total_freq);
    }

  if (copying_header)
    {
      loop->header = exit->dest;
      loop->latch = exit->src;
    }

  /* Redirect the entry and add the phi node arguments.  */
  redirected = redirect_edge_and_branch (entry, get_bb_copy (entry->dest));
  gcc_assert (redirected != NULL);
  flush_pending_stmts (entry);

  /* Concerning updating of dominators:  We must recount dominators
     for entry block and its copy.  Anything that is outside of the
     region, but was dominated by something inside needs recounting as
     well.  */
  if (update_dominance)
    {
      set_immediate_dominator (CDI_DOMINATORS, entry->dest, entry->src);
      doms.safe_push (get_bb_original (entry->dest));
      iterate_fix_dominators (CDI_DOMINATORS, doms, false);
      doms.release ();
    }

  /* Add the other PHI node arguments.  */
  add_phi_args_after_copy (region_copy, n_region, NULL);

  if (free_region_copy)
    free (region_copy);

  free_original_copy_tables ();
  return true;
}

/* Checks if BB is part of the region defined by N_REGION BBS.  */
static bool 
bb_part_of_region_p (basic_block bb, basic_block* bbs, unsigned n_region)
{
  unsigned int n;

  for (n = 0; n < n_region; n++)
    {
     if (bb == bbs[n])
       return true;
    }
  return false;
}

/* Duplicates REGION consisting of N_REGION blocks.  The new blocks
   are stored to REGION_COPY in the same order in that they appear
   in REGION, if REGION_COPY is not NULL.  ENTRY is the entry to
   the region, EXIT an exit from it.  The condition guarding EXIT
   is moved to ENTRY.  Returns true if duplication succeeds, false
   otherwise.

   For example,

   some_code;
   if (cond)
     A;
   else
     B;

   is transformed to

   if (cond)
     {
       some_code;
       A;
     }
   else
     {
       some_code;
       B;
     }
*/

bool
gimple_duplicate_sese_tail (edge entry, edge exit,
			  basic_block *region, unsigned n_region,
			  basic_block *region_copy)
{
  unsigned i;
  bool free_region_copy = false;
  struct loop *loop = exit->dest->loop_father;
  struct loop *orig_loop = entry->dest->loop_father;
  basic_block switch_bb, entry_bb, nentry_bb;
  vec<basic_block> doms;
  int total_freq = 0, exit_freq = 0;
  profile_count total_count = profile_count::uninitialized (),
		exit_count = profile_count::uninitialized ();
  edge exits[2], nexits[2], e;
  gimple_stmt_iterator gsi;
  gimple *cond_stmt;
  edge sorig, snew;
  basic_block exit_bb;
  gphi_iterator psi;
  gphi *phi;
  tree def;
  struct loop *target, *aloop, *cloop;

  gcc_assert (EDGE_COUNT (exit->src->succs) == 2);
  exits[0] = exit;
  exits[1] = EDGE_SUCC (exit->src, EDGE_SUCC (exit->src, 0) == exit);

  if (!can_copy_bbs_p (region, n_region))
    return false;

  initialize_original_copy_tables ();
  set_loop_copy (orig_loop, loop);

  target= loop;
  for (aloop = orig_loop->inner; aloop; aloop = aloop->next)
    {
      if (bb_part_of_region_p (aloop->header, region, n_region))
	{
	  cloop = duplicate_loop (aloop, target);
	  duplicate_subloops (aloop, cloop);
	}
    }

  if (!region_copy)
    {
      region_copy = XNEWVEC (basic_block, n_region);
      free_region_copy = true;
    }

  gcc_assert (!need_ssa_update_p (cfun));

  /* Record blocks outside the region that are dominated by something
     inside.  */
  doms = get_dominated_by_region (CDI_DOMINATORS, region, n_region);

  if (exit->src->count > 0)
    {
      total_count = exit->src->count;
      exit_count = exit->count;
      /* Fix up corner cases, to avoid division by zero or creation of negative
	 frequencies.  */
      if (exit_count > total_count)
	exit_count = total_count;
    }
  else
    {
      total_freq = exit->src->frequency;
      exit_freq = EDGE_FREQUENCY (exit);
      /* Fix up corner cases, to avoid division by zero or creation of negative
	 frequencies.  */
      if (total_freq == 0)
	total_freq = 1;
      if (exit_freq > total_freq)
	exit_freq = total_freq;
    }

  copy_bbs (region, n_region, region_copy, exits, 2, nexits, orig_loop,
	    split_edge_bb_loc (exit), true);
  if (total_count.initialized_p ())
    {
      scale_bbs_frequencies_profile_count (region, n_region,
				           total_count - exit_count,
				           total_count);
      scale_bbs_frequencies_profile_count (region_copy, n_region, exit_count,
				           total_count);
    }
  else
    {
      scale_bbs_frequencies_int (region, n_region, total_freq - exit_freq,
				 total_freq);
      scale_bbs_frequencies_int (region_copy, n_region, exit_freq, total_freq);
    }

  /* Create the switch block, and put the exit condition to it.  */
  entry_bb = entry->dest;
  nentry_bb = get_bb_copy (entry_bb);
  if (!last_stmt (entry->src)
      || !stmt_ends_bb_p (last_stmt (entry->src)))
    switch_bb = entry->src;
  else
    switch_bb = split_edge (entry);
  set_immediate_dominator (CDI_DOMINATORS, nentry_bb, switch_bb);

  gsi = gsi_last_bb (switch_bb);
  cond_stmt = last_stmt (exit->src);
  gcc_assert (gimple_code (cond_stmt) == GIMPLE_COND);
  cond_stmt = gimple_copy (cond_stmt);

  gsi_insert_after (&gsi, cond_stmt, GSI_NEW_STMT);

  sorig = single_succ_edge (switch_bb);
  sorig->flags = exits[1]->flags;
  sorig->probability = exits[1]->probability;
  sorig->count = exits[1]->count;
  snew = make_edge (switch_bb, nentry_bb, exits[0]->flags);
  snew->probability = exits[0]->probability;
  snew->count = exits[1]->count;
  

  /* Register the new edge from SWITCH_BB in loop exit lists.  */
  rescan_loop_exit (snew, true, false);

  /* Add the PHI node arguments.  */
  add_phi_args_after_copy (region_copy, n_region, snew);

  /* Get rid of now superfluous conditions and associated edges (and phi node
     arguments).  */
  exit_bb = exit->dest;

  e = redirect_edge_and_branch (exits[0], exits[1]->dest);
  PENDING_STMT (e) = NULL;

  /* The latch of ORIG_LOOP was copied, and so was the backedge 
     to the original header.  We redirect this backedge to EXIT_BB.  */
  for (i = 0; i < n_region; i++)
    if (get_bb_original (region_copy[i]) == orig_loop->latch)
      {
	gcc_assert (single_succ_edge (region_copy[i]));
	e = redirect_edge_and_branch (single_succ_edge (region_copy[i]), exit_bb);
	PENDING_STMT (e) = NULL;
	for (psi = gsi_start_phis (exit_bb);
	     !gsi_end_p (psi);
	     gsi_next (&psi))
	  {
	    phi = psi.phi ();
	    def = PHI_ARG_DEF (phi, nexits[0]->dest_idx);
	    add_phi_arg (phi, def, e, gimple_phi_arg_location_from_edge (phi, e));
	  }
      }
  e = redirect_edge_and_branch (nexits[1], nexits[0]->dest);
  PENDING_STMT (e) = NULL;
  
  /* Anything that is outside of the region, but was dominated by something
     inside needs to update dominance info.  */
  iterate_fix_dominators (CDI_DOMINATORS, doms, false);
  doms.release ();
  /* Update the SSA web.  */
  update_ssa (TODO_update_ssa);

  if (free_region_copy)
    free (region_copy);

  free_original_copy_tables ();
  return true;
}

/* Add all the blocks dominated by ENTRY to the array BBS_P.  Stop
   adding blocks when the dominator traversal reaches EXIT.  This
   function silently assumes that ENTRY strictly dominates EXIT.  */

void
gather_blocks_in_sese_region (basic_block entry, basic_block exit,
			      vec<basic_block> *bbs_p)
{
  basic_block son;

  for (son = first_dom_son (CDI_DOMINATORS, entry);
       son;
       son = next_dom_son (CDI_DOMINATORS, son))
    {
      bbs_p->safe_push (son);
      if (son != exit)
	gather_blocks_in_sese_region (son, exit, bbs_p);
    }
}

/* Replaces *TP with a duplicate (belonging to function TO_CONTEXT).
   The duplicates are recorded in VARS_MAP.  */

static void
replace_by_duplicate_decl (tree *tp, hash_map<tree, tree> *vars_map,
			   tree to_context)
{
  tree t = *tp, new_t;
  struct function *f = DECL_STRUCT_FUNCTION (to_context);

  if (DECL_CONTEXT (t) == to_context)
    return;

  bool existed;
  tree &loc = vars_map->get_or_insert (t, &existed);

  if (!existed)
    {
      if (SSA_VAR_P (t))
	{
	  new_t = copy_var_decl (t, DECL_NAME (t), TREE_TYPE (t));
	  add_local_decl (f, new_t);
	}
      else
	{
	  gcc_assert (TREE_CODE (t) == CONST_DECL);
	  new_t = copy_node (t);
	}
      DECL_CONTEXT (new_t) = to_context;

      loc = new_t;
    }
  else
    new_t = loc;

  *tp = new_t;
}


/* Creates an ssa name in TO_CONTEXT equivalent to NAME.
   VARS_MAP maps old ssa names and var_decls to the new ones.  */

static tree
replace_ssa_name (tree name, hash_map<tree, tree> *vars_map,
		  tree to_context)
{
  tree new_name;

  gcc_assert (!virtual_operand_p (name));

  tree *loc = vars_map->get (name);

  if (!loc)
    {
      tree decl = SSA_NAME_VAR (name);
      if (decl)
	{
	  gcc_assert (!SSA_NAME_IS_DEFAULT_DEF (name));
	  replace_by_duplicate_decl (&decl, vars_map, to_context);
	  new_name = make_ssa_name_fn (DECL_STRUCT_FUNCTION (to_context),
				       decl, SSA_NAME_DEF_STMT (name));
	}
      else
	new_name = copy_ssa_name_fn (DECL_STRUCT_FUNCTION (to_context),
				     name, SSA_NAME_DEF_STMT (name));

      /* Now that we've used the def stmt to define new_name, make sure it
	 doesn't define name anymore.  */
      SSA_NAME_DEF_STMT (name) = NULL;

      vars_map->put (name, new_name);
    }
  else
    new_name = *loc;

  return new_name;
}

struct move_stmt_d
{
  tree orig_block;
  tree new_block;
  tree from_context;
  tree to_context;
  hash_map<tree, tree> *vars_map;
  htab_t new_label_map;
  hash_map<void *, void *> *eh_map;
  bool remap_decls_p;
};

/* Helper for move_block_to_fn.  Set TREE_BLOCK in every expression
   contained in *TP if it has been ORIG_BLOCK previously and change the
   DECL_CONTEXT of every local variable referenced in *TP.  */

static tree
move_stmt_op (tree *tp, int *walk_subtrees, void *data)
{
  struct walk_stmt_info *wi = (struct walk_stmt_info *) data;
  struct move_stmt_d *p = (struct move_stmt_d *) wi->info;
  tree t = *tp;

  if (EXPR_P (t))
    {
      tree block = TREE_BLOCK (t);
      if (block == NULL_TREE)
	;
      else if (block == p->orig_block
	       || p->orig_block == NULL_TREE)
	TREE_SET_BLOCK (t, p->new_block);
      else if (flag_checking)
	{
	  while (block && TREE_CODE (block) == BLOCK && block != p->orig_block)
	    block = BLOCK_SUPERCONTEXT (block);
	  gcc_assert (block == p->orig_block);
	}
    }
  else if (DECL_P (t) || TREE_CODE (t) == SSA_NAME)
    {
      if (TREE_CODE (t) == SSA_NAME)
	*tp = replace_ssa_name (t, p->vars_map, p->to_context);
      else if (TREE_CODE (t) == PARM_DECL
	       && gimple_in_ssa_p (cfun))
	*tp = *(p->vars_map->get (t));
      else if (TREE_CODE (t) == LABEL_DECL)
	{
	  if (p->new_label_map)
	    {
	      struct tree_map in, *out;
	      in.base.from = t;
	      out = (struct tree_map *)
		htab_find_with_hash (p->new_label_map, &in, DECL_UID (t));
	      if (out)
		*tp = t = out->to;
	    }

	  DECL_CONTEXT (t) = p->to_context;
	}
      else if (p->remap_decls_p)
	{
	  /* Replace T with its duplicate.  T should no longer appear in the
	     parent function, so this looks wasteful; however, it may appear
	     in referenced_vars, and more importantly, as virtual operands of
	     statements, and in alias lists of other variables.  It would be
	     quite difficult to expunge it from all those places.  ??? It might
	     suffice to do this for addressable variables.  */
	  if ((VAR_P (t) && !is_global_var (t))
	      || TREE_CODE (t) == CONST_DECL)
	    replace_by_duplicate_decl (tp, p->vars_map, p->to_context);
	}
      *walk_subtrees = 0;
    }
  else if (TYPE_P (t))
    *walk_subtrees = 0;

  return NULL_TREE;
}

/* Helper for move_stmt_r.  Given an EH region number for the source
   function, map that to the duplicate EH regio number in the dest.  */

static int
move_stmt_eh_region_nr (int old_nr, struct move_stmt_d *p)
{
  eh_region old_r, new_r;

  old_r = get_eh_region_from_number (old_nr);
  new_r = static_cast<eh_region> (*p->eh_map->get (old_r));

  return new_r->index;
}

/* Similar, but operate on INTEGER_CSTs.  */

static tree
move_stmt_eh_region_tree_nr (tree old_t_nr, struct move_stmt_d *p)
{
  int old_nr, new_nr;

  old_nr = tree_to_shwi (old_t_nr);
  new_nr = move_stmt_eh_region_nr (old_nr, p);

  return build_int_cst (integer_type_node, new_nr);
}

/* Like move_stmt_op, but for gimple statements.

   Helper for move_block_to_fn.  Set GIMPLE_BLOCK in every expression
   contained in the current statement in *GSI_P and change the
   DECL_CONTEXT of every local variable referenced in the current
   statement.  */

static tree
move_stmt_r (gimple_stmt_iterator *gsi_p, bool *handled_ops_p,
	     struct walk_stmt_info *wi)
{
  struct move_stmt_d *p = (struct move_stmt_d *) wi->info;
  gimple *stmt = gsi_stmt (*gsi_p);
  tree block = gimple_block (stmt);

  if (block == p->orig_block
      || (p->orig_block == NULL_TREE
	  && block != NULL_TREE))
    gimple_set_block (stmt, p->new_block);

  switch (gimple_code (stmt))
    {
    case GIMPLE_CALL:
      /* Remap the region numbers for __builtin_eh_{pointer,filter}.  */
      {
	tree r, fndecl = gimple_call_fndecl (stmt);
	if (fndecl && DECL_BUILT_IN_CLASS (fndecl) == BUILT_IN_NORMAL)
	  switch (DECL_FUNCTION_CODE (fndecl))
	    {
	    case BUILT_IN_EH_COPY_VALUES:
	      r = gimple_call_arg (stmt, 1);
	      r = move_stmt_eh_region_tree_nr (r, p);
	      gimple_call_set_arg (stmt, 1, r);
	      /* FALLTHRU */

	    case BUILT_IN_EH_POINTER:
	    case BUILT_IN_EH_FILTER:
	      r = gimple_call_arg (stmt, 0);
	      r = move_stmt_eh_region_tree_nr (r, p);
	      gimple_call_set_arg (stmt, 0, r);
	      break;

	    default:
	      break;
	    }
      }
      break;

    case GIMPLE_RESX:
      {
	gresx *resx_stmt = as_a <gresx *> (stmt);
	int r = gimple_resx_region (resx_stmt);
	r = move_stmt_eh_region_nr (r, p);
	gimple_resx_set_region (resx_stmt, r);
      }
      break;

    case GIMPLE_EH_DISPATCH:
      {
	geh_dispatch *eh_dispatch_stmt = as_a <geh_dispatch *> (stmt);
	int r = gimple_eh_dispatch_region (eh_dispatch_stmt);
	r = move_stmt_eh_region_nr (r, p);
	gimple_eh_dispatch_set_region (eh_dispatch_stmt, r);
      }
      break;

    case GIMPLE_OMP_RETURN:
    case GIMPLE_OMP_CONTINUE:
      break;
    default:
      if (is_gimple_omp (stmt))
	{
	  /* Do not remap variables inside OMP directives.  Variables
	     referenced in clauses and directive header belong to the
	     parent function and should not be moved into the child
	     function.  */
	  bool save_remap_decls_p = p->remap_decls_p;
	  p->remap_decls_p = false;
	  *handled_ops_p = true;

	  walk_gimple_seq_mod (gimple_omp_body_ptr (stmt), move_stmt_r,
			       move_stmt_op, wi);

	  p->remap_decls_p = save_remap_decls_p;
	}
      break;
    }

  return NULL_TREE;
}

/* Move basic block BB from function CFUN to function DEST_FN.  The
   block is moved out of the original linked list and placed after
   block AFTER in the new list.  Also, the block is removed from the
   original array of blocks and placed in DEST_FN's array of blocks.
   If UPDATE_EDGE_COUNT_P is true, the edge counts on both CFGs is
   updated to reflect the moved edges.

   The local variables are remapped to new instances, VARS_MAP is used
   to record the mapping.  */

static void
move_block_to_fn (struct function *dest_cfun, basic_block bb,
		  basic_block after, bool update_edge_count_p,
		  struct move_stmt_d *d)
{
  struct control_flow_graph *cfg;
  edge_iterator ei;
  edge e;
  gimple_stmt_iterator si;
  unsigned old_len, new_len;

  /* Remove BB from dominance structures.  */
  delete_from_dominance_info (CDI_DOMINATORS, bb);

  /* Move BB from its current loop to the copy in the new function.  */
  if (current_loops)
    {
      struct loop *new_loop = (struct loop *)bb->loop_father->aux;
      if (new_loop)
	bb->loop_father = new_loop;
    }

  /* Link BB to the new linked list.  */
  move_block_after (bb, after);

  /* Update the edge count in the corresponding flowgraphs.  */
  if (update_edge_count_p)
    FOR_EACH_EDGE (e, ei, bb->succs)
      {
	cfun->cfg->x_n_edges--;
	dest_cfun->cfg->x_n_edges++;
      }

  /* Remove BB from the original basic block array.  */
  (*cfun->cfg->x_basic_block_info)[bb->index] = NULL;
  cfun->cfg->x_n_basic_blocks--;

  /* Grow DEST_CFUN's basic block array if needed.  */
  cfg = dest_cfun->cfg;
  cfg->x_n_basic_blocks++;
  if (bb->index >= cfg->x_last_basic_block)
    cfg->x_last_basic_block = bb->index + 1;

  old_len = vec_safe_length (cfg->x_basic_block_info);
  if ((unsigned) cfg->x_last_basic_block >= old_len)
    {
      new_len = cfg->x_last_basic_block + (cfg->x_last_basic_block + 3) / 4;
      vec_safe_grow_cleared (cfg->x_basic_block_info, new_len);
    }

  (*cfg->x_basic_block_info)[bb->index] = bb;

  /* Remap the variables in phi nodes.  */
  for (gphi_iterator psi = gsi_start_phis (bb);
       !gsi_end_p (psi); )
    {
      gphi *phi = psi.phi ();
      use_operand_p use;
      tree op = PHI_RESULT (phi);
      ssa_op_iter oi;
      unsigned i;

      if (virtual_operand_p (op))
	{
	  /* Remove the phi nodes for virtual operands (alias analysis will be
	     run for the new function, anyway).  */
          remove_phi_node (&psi, true);
	  continue;
	}

      SET_PHI_RESULT (phi,
		      replace_ssa_name (op, d->vars_map, dest_cfun->decl));
      FOR_EACH_PHI_ARG (use, phi, oi, SSA_OP_USE)
	{
	  op = USE_FROM_PTR (use);
	  if (TREE_CODE (op) == SSA_NAME)
	    SET_USE (use, replace_ssa_name (op, d->vars_map, dest_cfun->decl));
	}

      for (i = 0; i < EDGE_COUNT (bb->preds); i++)
	{
	  location_t locus = gimple_phi_arg_location (phi, i);
	  tree block = LOCATION_BLOCK (locus);

	  if (locus == UNKNOWN_LOCATION)
	    continue;
	  if (d->orig_block == NULL_TREE || block == d->orig_block)
	    {
	      locus = set_block (locus, d->new_block);
	      gimple_phi_arg_set_location (phi, i, locus);
	    }
	}

      gsi_next (&psi);
    }

  for (si = gsi_start_bb (bb); !gsi_end_p (si); gsi_next (&si))
    {
      gimple *stmt = gsi_stmt (si);
      struct walk_stmt_info wi;

      memset (&wi, 0, sizeof (wi));
      wi.info = d;
      walk_gimple_stmt (&si, move_stmt_r, move_stmt_op, &wi);

      if (glabel *label_stmt = dyn_cast <glabel *> (stmt))
	{
	  tree label = gimple_label_label (label_stmt);
	  int uid = LABEL_DECL_UID (label);

	  gcc_assert (uid > -1);

	  old_len = vec_safe_length (cfg->x_label_to_block_map);
	  if (old_len <= (unsigned) uid)
	    {
	      new_len = 3 * uid / 2 + 1;
	      vec_safe_grow_cleared (cfg->x_label_to_block_map, new_len);
	    }

	  (*cfg->x_label_to_block_map)[uid] = bb;
	  (*cfun->cfg->x_label_to_block_map)[uid] = NULL;

	  gcc_assert (DECL_CONTEXT (label) == dest_cfun->decl);

	  if (uid >= dest_cfun->cfg->last_label_uid)
	    dest_cfun->cfg->last_label_uid = uid + 1;
	}

      maybe_duplicate_eh_stmt_fn (dest_cfun, stmt, cfun, stmt, d->eh_map, 0);
      remove_stmt_from_eh_lp_fn (cfun, stmt);

      gimple_duplicate_stmt_histograms (dest_cfun, stmt, cfun, stmt);
      gimple_remove_stmt_histograms (cfun, stmt);

      /* We cannot leave any operands allocated from the operand caches of
	 the current function.  */
      free_stmt_operands (cfun, stmt);
      push_cfun (dest_cfun);
      update_stmt (stmt);
      pop_cfun ();
    }

  FOR_EACH_EDGE (e, ei, bb->succs)
    if (e->goto_locus != UNKNOWN_LOCATION)
      {
	tree block = LOCATION_BLOCK (e->goto_locus);
	if (d->orig_block == NULL_TREE
	    || block == d->orig_block)
	  e->goto_locus = set_block (e->goto_locus, d->new_block);
      }
}

/* Examine the statements in BB (which is in SRC_CFUN); find and return
   the outermost EH region.  Use REGION as the incoming base EH region.  */

static eh_region
find_outermost_region_in_block (struct function *src_cfun,
				basic_block bb, eh_region region)
{
  gimple_stmt_iterator si;

  for (si = gsi_start_bb (bb); !gsi_end_p (si); gsi_next (&si))
    {
      gimple *stmt = gsi_stmt (si);
      eh_region stmt_region;
      int lp_nr;

      lp_nr = lookup_stmt_eh_lp_fn (src_cfun, stmt);
      stmt_region = get_eh_region_from_lp_number_fn (src_cfun, lp_nr);
      if (stmt_region)
	{
	  if (region == NULL)
	    region = stmt_region;
	  else if (stmt_region != region)
	    {
	      region = eh_region_outermost (src_cfun, stmt_region, region);
	      gcc_assert (region != NULL);
	    }
	}
    }

  return region;
}

static tree
new_label_mapper (tree decl, void *data)
{
  htab_t hash = (htab_t) data;
  struct tree_map *m;
  void **slot;

  gcc_assert (TREE_CODE (decl) == LABEL_DECL);

  m = XNEW (struct tree_map);
  m->hash = DECL_UID (decl);
  m->base.from = decl;
  m->to = create_artificial_label (UNKNOWN_LOCATION);
  LABEL_DECL_UID (m->to) = LABEL_DECL_UID (decl);
  if (LABEL_DECL_UID (m->to) >= cfun->cfg->last_label_uid)
    cfun->cfg->last_label_uid = LABEL_DECL_UID (m->to) + 1;

  slot = htab_find_slot_with_hash (hash, m, m->hash, INSERT);
  gcc_assert (*slot == NULL);

  *slot = m;

  return m->to;
}

/* Tree walker to replace the decls used inside value expressions by
   duplicates.  */

static tree
replace_block_vars_by_duplicates_1 (tree *tp, int *walk_subtrees, void *data)
{
  struct replace_decls_d *rd = (struct replace_decls_d *)data;

  switch (TREE_CODE (*tp))
    {
    case VAR_DECL:
    case PARM_DECL:
    case RESULT_DECL:
      replace_by_duplicate_decl (tp, rd->vars_map, rd->to_context);
      break;
    default:
      break;
    }

  if (IS_TYPE_OR_DECL_P (*tp))
    *walk_subtrees = false;

  return NULL;
}

/* Change DECL_CONTEXT of all BLOCK_VARS in block, including
   subblocks.  */

static void
replace_block_vars_by_duplicates (tree block, hash_map<tree, tree> *vars_map,
				  tree to_context)
{
  tree *tp, t;

  for (tp = &BLOCK_VARS (block); *tp; tp = &DECL_CHAIN (*tp))
    {
      t = *tp;
      if (!VAR_P (t) && TREE_CODE (t) != CONST_DECL)
	continue;
      replace_by_duplicate_decl (&t, vars_map, to_context);
      if (t != *tp)
	{
	  if (VAR_P (*tp) && DECL_HAS_VALUE_EXPR_P (*tp))
	    {
	      tree x = DECL_VALUE_EXPR (*tp);
	      struct replace_decls_d rd = { vars_map, to_context };
	      unshare_expr (x);
	      walk_tree (&x, replace_block_vars_by_duplicates_1, &rd, NULL);
	      SET_DECL_VALUE_EXPR (t, x);
	      DECL_HAS_VALUE_EXPR_P (t) = 1;
	    }
	  DECL_CHAIN (t) = DECL_CHAIN (*tp);
	  *tp = t;
	}
    }

  for (block = BLOCK_SUBBLOCKS (block); block; block = BLOCK_CHAIN (block))
    replace_block_vars_by_duplicates (block, vars_map, to_context);
}

/* Fixup the loop arrays and numbers after moving LOOP and its subloops
   from FN1 to FN2.  */

static void
fixup_loop_arrays_after_move (struct function *fn1, struct function *fn2,
			      struct loop *loop)
{
  /* Discard it from the old loop array.  */
  (*get_loops (fn1))[loop->num] = NULL;

  /* Place it in the new loop array, assigning it a new number.  */
  loop->num = number_of_loops (fn2);
  vec_safe_push (loops_for_fn (fn2)->larray, loop);

  /* Recurse to children.  */
  for (loop = loop->inner; loop; loop = loop->next)
    fixup_loop_arrays_after_move (fn1, fn2, loop);
}

/* Verify that the blocks in BBS_P are a single-entry, single-exit region
   delimited by ENTRY_BB and EXIT_BB, possibly containing noreturn blocks.  */

DEBUG_FUNCTION void
verify_sese (basic_block entry, basic_block exit, vec<basic_block> *bbs_p)
{
  basic_block bb;
  edge_iterator ei;
  edge e;
  bitmap bbs = BITMAP_ALLOC (NULL);
  int i;

  gcc_assert (entry != NULL);
  gcc_assert (entry != exit);
  gcc_assert (bbs_p != NULL);

  gcc_assert (bbs_p->length () > 0);

  FOR_EACH_VEC_ELT (*bbs_p, i, bb)
    bitmap_set_bit (bbs, bb->index);

  gcc_assert (bitmap_bit_p (bbs, entry->index));
  gcc_assert (exit == NULL || bitmap_bit_p (bbs, exit->index));

  FOR_EACH_VEC_ELT (*bbs_p, i, bb)
    {
      if (bb == entry)
	{
	  gcc_assert (single_pred_p (entry));
	  gcc_assert (!bitmap_bit_p (bbs, single_pred (entry)->index));
	}
      else
	for (ei = ei_start (bb->preds); !ei_end_p (ei); ei_next (&ei))
	  {
	    e = ei_edge (ei);
	    gcc_assert (bitmap_bit_p (bbs, e->src->index));
	  }

      if (bb == exit)
	{
	  gcc_assert (single_succ_p (exit));
	  gcc_assert (!bitmap_bit_p (bbs, single_succ (exit)->index));
	}
      else
	for (ei = ei_start (bb->succs); !ei_end_p (ei); ei_next (&ei))
	  {
	    e = ei_edge (ei);
	    gcc_assert (bitmap_bit_p (bbs, e->dest->index));
	  }
    }

  BITMAP_FREE (bbs);
}

/* If FROM is an SSA_NAME, mark the version in bitmap DATA.  */

bool
gather_ssa_name_hash_map_from (tree const &from, tree const &, void *data)
{
  bitmap release_names = (bitmap)data;

  if (TREE_CODE (from) != SSA_NAME)
    return true;

  bitmap_set_bit (release_names, SSA_NAME_VERSION (from));
  return true;
}

/* Move a single-entry, single-exit region delimited by ENTRY_BB and
   EXIT_BB to function DEST_CFUN.  The whole region is replaced by a
   single basic block in the original CFG and the new basic block is
   returned.  DEST_CFUN must not have a CFG yet.

   Note that the region need not be a pure SESE region.  Blocks inside
   the region may contain calls to abort/exit.  The only restriction
   is that ENTRY_BB should be the only entry point and it must
   dominate EXIT_BB.

   Change TREE_BLOCK of all statements in ORIG_BLOCK to the new
   functions outermost BLOCK, move all subblocks of ORIG_BLOCK
   to the new function.

   All local variables referenced in the region are assumed to be in
   the corresponding BLOCK_VARS and unexpanded variable lists
   associated with DEST_CFUN.

   TODO: investigate whether we can reuse gimple_duplicate_sese_region to
   reimplement move_sese_region_to_fn by duplicating the region rather than
   moving it.  */

basic_block
move_sese_region_to_fn (struct function *dest_cfun, basic_block entry_bb,
		        basic_block exit_bb, tree orig_block)
{
  vec<basic_block> bbs, dom_bbs;
  basic_block dom_entry = get_immediate_dominator (CDI_DOMINATORS, entry_bb);
  basic_block after, bb, *entry_pred, *exit_succ, abb;
  struct function *saved_cfun = cfun;
  int *entry_flag, *exit_flag;
  profile_probability *entry_prob, *exit_prob;
  unsigned i, num_entry_edges, num_exit_edges, num_nodes;
  edge e;
  edge_iterator ei;
  htab_t new_label_map;
  hash_map<void *, void *> *eh_map;
  struct loop *loop = entry_bb->loop_father;
  struct loop *loop0 = get_loop (saved_cfun, 0);
  struct move_stmt_d d;

  /* If ENTRY does not strictly dominate EXIT, this cannot be an SESE
     region.  */
  gcc_assert (entry_bb != exit_bb
              && (!exit_bb
		  || dominated_by_p (CDI_DOMINATORS, exit_bb, entry_bb)));

  /* Collect all the blocks in the region.  Manually add ENTRY_BB
     because it won't be added by dfs_enumerate_from.  */
  bbs.create (0);
  bbs.safe_push (entry_bb);
  gather_blocks_in_sese_region (entry_bb, exit_bb, &bbs);

  if (flag_checking)
    verify_sese (entry_bb, exit_bb, &bbs);

  /* The blocks that used to be dominated by something in BBS will now be
     dominated by the new block.  */
  dom_bbs = get_dominated_by_region (CDI_DOMINATORS,
				     bbs.address (),
				     bbs.length ());

  /* Detach ENTRY_BB and EXIT_BB from CFUN->CFG.  We need to remember
     the predecessor edges to ENTRY_BB and the successor edges to
     EXIT_BB so that we can re-attach them to the new basic block that
     will replace the region.  */
  num_entry_edges = EDGE_COUNT (entry_bb->preds);
  entry_pred = XNEWVEC (basic_block, num_entry_edges);
  entry_flag = XNEWVEC (int, num_entry_edges);
  entry_prob = XNEWVEC (profile_probability, num_entry_edges);
  i = 0;
  for (ei = ei_start (entry_bb->preds); (e = ei_safe_edge (ei)) != NULL;)
    {
      entry_prob[i] = e->probability;
      entry_flag[i] = e->flags;
      entry_pred[i++] = e->src;
      remove_edge (e);
    }

  if (exit_bb)
    {
      num_exit_edges = EDGE_COUNT (exit_bb->succs);
      exit_succ = XNEWVEC (basic_block, num_exit_edges);
      exit_flag = XNEWVEC (int, num_exit_edges);
      exit_prob = XNEWVEC (profile_probability, num_exit_edges);
      i = 0;
      for (ei = ei_start (exit_bb->succs); (e = ei_safe_edge (ei)) != NULL;)
	{
	  exit_prob[i] = e->probability;
	  exit_flag[i] = e->flags;
	  exit_succ[i++] = e->dest;
	  remove_edge (e);
	}
    }
  else
    {
      num_exit_edges = 0;
      exit_succ = NULL;
      exit_flag = NULL;
      exit_prob = NULL;
    }

  /* Switch context to the child function to initialize DEST_FN's CFG.  */
  gcc_assert (dest_cfun->cfg == NULL);
  push_cfun (dest_cfun);

  init_empty_tree_cfg ();

  /* Initialize EH information for the new function.  */
  eh_map = NULL;
  new_label_map = NULL;
  if (saved_cfun->eh)
    {
      eh_region region = NULL;

      FOR_EACH_VEC_ELT (bbs, i, bb)
	region = find_outermost_region_in_block (saved_cfun, bb, region);

      init_eh_for_function ();
      if (region != NULL)
	{
	  new_label_map = htab_create (17, tree_map_hash, tree_map_eq, free);
	  eh_map = duplicate_eh_regions (saved_cfun, region, 0,
					 new_label_mapper, new_label_map);
	}
    }

  /* Initialize an empty loop tree.  */
  struct loops *loops = ggc_cleared_alloc<struct loops> ();
  init_loops_structure (dest_cfun, loops, 1);
  loops->state = LOOPS_MAY_HAVE_MULTIPLE_LATCHES;
  set_loops_for_fn (dest_cfun, loops);

  /* Move the outlined loop tree part.  */
  num_nodes = bbs.length ();
  FOR_EACH_VEC_ELT (bbs, i, bb)
    {
      if (bb->loop_father->header == bb)
	{
	  struct loop *this_loop = bb->loop_father;
	  struct loop *outer = loop_outer (this_loop);
	  if (outer == loop
	      /* If the SESE region contains some bbs ending with
		 a noreturn call, those are considered to belong
		 to the outermost loop in saved_cfun, rather than
		 the entry_bb's loop_father.  */
	      || outer == loop0)
	    {
	      if (outer != loop)
		num_nodes -= this_loop->num_nodes;
	      flow_loop_tree_node_remove (bb->loop_father);
	      flow_loop_tree_node_add (get_loop (dest_cfun, 0), this_loop);
	      fixup_loop_arrays_after_move (saved_cfun, cfun, this_loop);
	    }
	}
      else if (bb->loop_father == loop0 && loop0 != loop)
	num_nodes--;

      /* Remove loop exits from the outlined region.  */
      if (loops_for_fn (saved_cfun)->exits)
	FOR_EACH_EDGE (e, ei, bb->succs)
	  {
	    struct loops *l = loops_for_fn (saved_cfun);
	    loop_exit **slot
	      = l->exits->find_slot_with_hash (e, htab_hash_pointer (e),
					       NO_INSERT);
	    if (slot)
	      l->exits->clear_slot (slot);
	  }
    }


  /* Adjust the number of blocks in the tree root of the outlined part.  */
  get_loop (dest_cfun, 0)->num_nodes = bbs.length () + 2;

  /* Setup a mapping to be used by move_block_to_fn.  */
  loop->aux = current_loops->tree_root;
  loop0->aux = current_loops->tree_root;

  pop_cfun ();

  /* Move blocks from BBS into DEST_CFUN.  */
  gcc_assert (bbs.length () >= 2);
  after = dest_cfun->cfg->x_entry_block_ptr;
  hash_map<tree, tree> vars_map;

  memset (&d, 0, sizeof (d));
  d.orig_block = orig_block;
  d.new_block = DECL_INITIAL (dest_cfun->decl);
  d.from_context = cfun->decl;
  d.to_context = dest_cfun->decl;
  d.vars_map = &vars_map;
  d.new_label_map = new_label_map;
  d.eh_map = eh_map;
  d.remap_decls_p = true;

  if (gimple_in_ssa_p (cfun))
    for (tree arg = DECL_ARGUMENTS (d.to_context); arg; arg = DECL_CHAIN (arg))
      {
	tree narg = make_ssa_name_fn (dest_cfun, arg, gimple_build_nop ());
	set_ssa_default_def (dest_cfun, arg, narg);
	vars_map.put (arg, narg);
      }

  FOR_EACH_VEC_ELT (bbs, i, bb)
    {
      /* No need to update edge counts on the last block.  It has
	 already been updated earlier when we detached the region from
	 the original CFG.  */
      move_block_to_fn (dest_cfun, bb, after, bb != exit_bb, &d);
      after = bb;
    }

  loop->aux = NULL;
  loop0->aux = NULL;
  /* Loop sizes are no longer correct, fix them up.  */
  loop->num_nodes -= num_nodes;
  for (struct loop *outer = loop_outer (loop);
       outer; outer = loop_outer (outer))
    outer->num_nodes -= num_nodes;
  loop0->num_nodes -= bbs.length () - num_nodes;

  if (saved_cfun->has_simduid_loops || saved_cfun->has_force_vectorize_loops)
    {
      struct loop *aloop;
      for (i = 0; vec_safe_iterate (loops->larray, i, &aloop); i++)
	if (aloop != NULL)
	  {
	    if (aloop->simduid)
	      {
		replace_by_duplicate_decl (&aloop->simduid, d.vars_map,
					   d.to_context);
		dest_cfun->has_simduid_loops = true;
	      }
	    if (aloop->force_vectorize)
	      dest_cfun->has_force_vectorize_loops = true;
	  }
    }

  /* Rewire BLOCK_SUBBLOCKS of orig_block.  */
  if (orig_block)
    {
      tree block;
      gcc_assert (BLOCK_SUBBLOCKS (DECL_INITIAL (dest_cfun->decl))
		  == NULL_TREE);
      BLOCK_SUBBLOCKS (DECL_INITIAL (dest_cfun->decl))
	= BLOCK_SUBBLOCKS (orig_block);
      for (block = BLOCK_SUBBLOCKS (orig_block);
	   block; block = BLOCK_CHAIN (block))
	BLOCK_SUPERCONTEXT (block) = DECL_INITIAL (dest_cfun->decl);
      BLOCK_SUBBLOCKS (orig_block) = NULL_TREE;
    }

  replace_block_vars_by_duplicates (DECL_INITIAL (dest_cfun->decl),
				    &vars_map, dest_cfun->decl);

  if (new_label_map)
    htab_delete (new_label_map);
  if (eh_map)
    delete eh_map;

  if (gimple_in_ssa_p (cfun))
    {
      /* We need to release ssa-names in a defined order, so first find them,
	 and then iterate in ascending version order.  */
      bitmap release_names = BITMAP_ALLOC (NULL);
      vars_map.traverse<void *, gather_ssa_name_hash_map_from> (release_names);
      bitmap_iterator bi;
      unsigned i;
      EXECUTE_IF_SET_IN_BITMAP (release_names, 0, i, bi)
	release_ssa_name (ssa_name (i));
      BITMAP_FREE (release_names);
    }

  /* Rewire the entry and exit blocks.  The successor to the entry
     block turns into the successor of DEST_FN's ENTRY_BLOCK_PTR in
     the child function.  Similarly, the predecessor of DEST_FN's
     EXIT_BLOCK_PTR turns into the predecessor of EXIT_BLOCK_PTR.  We
     need to switch CFUN between DEST_CFUN and SAVED_CFUN so that the
     various CFG manipulation function get to the right CFG.

     FIXME, this is silly.  The CFG ought to become a parameter to
     these helpers.  */
  push_cfun (dest_cfun);
  make_edge (ENTRY_BLOCK_PTR_FOR_FN (cfun), entry_bb, EDGE_FALLTHRU);
  if (exit_bb)
    make_edge (exit_bb,  EXIT_BLOCK_PTR_FOR_FN (cfun), 0);
  pop_cfun ();

  /* Back in the original function, the SESE region has disappeared,
     create a new basic block in its place.  */
  bb = create_empty_bb (entry_pred[0]);
  if (current_loops)
    add_bb_to_loop (bb, loop);
  for (i = 0; i < num_entry_edges; i++)
    {
      e = make_edge (entry_pred[i], bb, entry_flag[i]);
      e->probability = entry_prob[i];
    }

  for (i = 0; i < num_exit_edges; i++)
    {
      e = make_edge (bb, exit_succ[i], exit_flag[i]);
      e->probability = exit_prob[i];
    }

  set_immediate_dominator (CDI_DOMINATORS, bb, dom_entry);
  FOR_EACH_VEC_ELT (dom_bbs, i, abb)
    set_immediate_dominator (CDI_DOMINATORS, abb, bb);
  dom_bbs.release ();

  if (exit_bb)
    {
      free (exit_prob);
      free (exit_flag);
      free (exit_succ);
    }
  free (entry_prob);
  free (entry_flag);
  free (entry_pred);
  bbs.release ();

  return bb;
}

/* Dump default def DEF to file FILE using FLAGS and indentation
   SPC.  */

static void
dump_default_def (FILE *file, tree def, int spc, dump_flags_t flags)
{
  for (int i = 0; i < spc; ++i)
    fprintf (file, " ");
  dump_ssaname_info_to_file (file, def, spc);

  print_generic_expr (file, TREE_TYPE (def), flags);
  fprintf (file, " ");
  print_generic_expr (file, def, flags);
  fprintf (file, " = ");
  print_generic_expr (file, SSA_NAME_VAR (def), flags);
  fprintf (file, ";\n");
}

/* Print no_sanitize attribute to FILE for a given attribute VALUE.  */

static void
print_no_sanitize_attr_value (FILE *file, tree value)
{
  unsigned int flags = tree_to_uhwi (value);
  bool first = true;
  for (int i = 0; sanitizer_opts[i].name != NULL; ++i)
    {
      if ((sanitizer_opts[i].flag & flags) == sanitizer_opts[i].flag)
	{
	  if (!first)
	    fprintf (file, " | ");
	  fprintf (file, "%s", sanitizer_opts[i].name);
	  first = false;
	}
    }
}

/* Dump FUNCTION_DECL FN to file FILE using FLAGS (see TDF_* in dumpfile.h)
   */

void
dump_function_to_file (tree fndecl, FILE *file, dump_flags_t flags)
{
  tree arg, var, old_current_fndecl = current_function_decl;
  struct function *dsf;
  bool ignore_topmost_bind = false, any_var = false;
  basic_block bb;
  tree chain;
  bool tmclone = (TREE_CODE (fndecl) == FUNCTION_DECL
		  && decl_is_tm_clone (fndecl));
  struct function *fun = DECL_STRUCT_FUNCTION (fndecl);

  if (DECL_ATTRIBUTES (fndecl) != NULL_TREE)
    {
      fprintf (file, "__attribute__((");

      bool first = true;
      tree chain;
      for (chain = DECL_ATTRIBUTES (fndecl); chain;
	   first = false, chain = TREE_CHAIN (chain))
	{
	  if (!first)
	    fprintf (file, ", ");

	  tree name = get_attribute_name (chain);
	  print_generic_expr (file, name, dump_flags);
	  if (TREE_VALUE (chain) != NULL_TREE)
	    {
	      fprintf (file, " (");

	      if (strstr (IDENTIFIER_POINTER (name), "no_sanitize"))
		print_no_sanitize_attr_value (file, TREE_VALUE (chain));
	      else
		print_generic_expr (file, TREE_VALUE (chain), dump_flags);
	      fprintf (file, ")");
	    }
	}

      fprintf (file, "))\n");
    }

  current_function_decl = fndecl;
  if (flags & TDF_GIMPLE)
    {
      print_generic_expr (file, TREE_TYPE (TREE_TYPE (fndecl)),
			  dump_flags | TDF_SLIM);
      fprintf (file, " __GIMPLE ()\n%s (", function_name (fun));
    }
  else
    fprintf (file, "%s %s(", function_name (fun), tmclone ? "[tm-clone] " : "");

  arg = DECL_ARGUMENTS (fndecl);
  while (arg)
    {
      print_generic_expr (file, TREE_TYPE (arg), dump_flags);
      fprintf (file, " ");
      print_generic_expr (file, arg, dump_flags);
      if (DECL_CHAIN (arg))
	fprintf (file, ", ");
      arg = DECL_CHAIN (arg);
    }
  fprintf (file, ")\n");

  dsf = DECL_STRUCT_FUNCTION (fndecl);
  if (dsf && (flags & TDF_EH))
    dump_eh_tree (file, dsf);

  if (flags & TDF_RAW && !gimple_has_body_p (fndecl))
    {
      dump_node (fndecl, TDF_SLIM | flags, file);
      current_function_decl = old_current_fndecl;
      return;
    }

  /* When GIMPLE is lowered, the variables are no longer available in
     BIND_EXPRs, so display them separately.  */
  if (fun && fun->decl == fndecl && (fun->curr_properties & PROP_gimple_lcf))
    {
      unsigned ix;
      ignore_topmost_bind = true;

      fprintf (file, "{\n");
      if (gimple_in_ssa_p (fun)
	  && (flags & TDF_ALIAS))
	{
	  for (arg = DECL_ARGUMENTS (fndecl); arg != NULL;
	       arg = DECL_CHAIN (arg))
	    {
	      tree def = ssa_default_def (fun, arg);
	      if (def)
		dump_default_def (file, def, 2, flags);
	    }

	  tree res = DECL_RESULT (fun->decl);
	  if (res != NULL_TREE
	      && DECL_BY_REFERENCE (res))
	    {
	      tree def = ssa_default_def (fun, res);
	      if (def)
		dump_default_def (file, def, 2, flags);
	    }

	  tree static_chain = fun->static_chain_decl;
	  if (static_chain != NULL_TREE)
	    {
	      tree def = ssa_default_def (fun, static_chain);
	      if (def)
		dump_default_def (file, def, 2, flags);
	    }
	}

      if (!vec_safe_is_empty (fun->local_decls))
	FOR_EACH_LOCAL_DECL (fun, ix, var)
	  {
	    print_generic_decl (file, var, flags);
	    fprintf (file, "\n");

	    any_var = true;
	  }

      tree name;

      if (gimple_in_ssa_p (cfun))
	FOR_EACH_SSA_NAME (ix, name, cfun)
	  {
	    if (!SSA_NAME_VAR (name))
	      {
		fprintf (file, "  ");
		print_generic_expr (file, TREE_TYPE (name), flags);
		fprintf (file, " ");
		print_generic_expr (file, name, flags);
		fprintf (file, ";\n");

		any_var = true;
	      }
	  }
    }

  if (fun && fun->decl == fndecl
      && fun->cfg
      && basic_block_info_for_fn (fun))
    {
      /* If the CFG has been built, emit a CFG-based dump.  */
      if (!ignore_topmost_bind)
	fprintf (file, "{\n");

      if (any_var && n_basic_blocks_for_fn (fun))
	fprintf (file, "\n");

      FOR_EACH_BB_FN (bb, fun)
	dump_bb (file, bb, 2, flags);

      fprintf (file, "}\n");
    }
  else if (fun->curr_properties & PROP_gimple_any)
    {
      /* The function is now in GIMPLE form but the CFG has not been
	 built yet.  Emit the single sequence of GIMPLE statements
	 that make up its body.  */
      gimple_seq body = gimple_body (fndecl);

      if (gimple_seq_first_stmt (body)
	  && gimple_seq_first_stmt (body) == gimple_seq_last_stmt (body)
	  && gimple_code (gimple_seq_first_stmt (body)) == GIMPLE_BIND)
	print_gimple_seq (file, body, 0, flags);
      else
	{
	  if (!ignore_topmost_bind)
	    fprintf (file, "{\n");

	  if (any_var)
	    fprintf (file, "\n");

	  print_gimple_seq (file, body, 2, flags);
	  fprintf (file, "}\n");
	}
    }
  else
    {
      int indent;

      /* Make a tree based dump.  */
      chain = DECL_SAVED_TREE (fndecl);
      if (chain && TREE_CODE (chain) == BIND_EXPR)
	{
	  if (ignore_topmost_bind)
	    {
	      chain = BIND_EXPR_BODY (chain);
	      indent = 2;
	    }
	  else
	    indent = 0;
	}
      else
	{
	  if (!ignore_topmost_bind)
	    {
	      fprintf (file, "{\n");
	      /* No topmost bind, pretend it's ignored for later.  */
	      ignore_topmost_bind = true;
	    }
	  indent = 2;
	}

      if (any_var)
	fprintf (file, "\n");

      print_generic_stmt_indented (file, chain, flags, indent);
      if (ignore_topmost_bind)
	fprintf (file, "}\n");
    }

  if (flags & TDF_ENUMERATE_LOCALS)
    dump_enumerated_decls (file, flags);
  fprintf (file, "\n\n");

  current_function_decl = old_current_fndecl;
}

/* Dump FUNCTION_DECL FN to stderr using FLAGS (see TDF_* in tree.h)  */

DEBUG_FUNCTION void
debug_function (tree fn, dump_flags_t flags)
{
  dump_function_to_file (fn, stderr, flags);
}


/* Print on FILE the indexes for the predecessors of basic_block BB.  */

static void
print_pred_bbs (FILE *file, basic_block bb)
{
  edge e;
  edge_iterator ei;

  FOR_EACH_EDGE (e, ei, bb->preds)
    fprintf (file, "bb_%d ", e->src->index);
}


/* Print on FILE the indexes for the successors of basic_block BB.  */

static void
print_succ_bbs (FILE *file, basic_block bb)
{
  edge e;
  edge_iterator ei;

  FOR_EACH_EDGE (e, ei, bb->succs)
    fprintf (file, "bb_%d ", e->dest->index);
}

/* Print to FILE the basic block BB following the VERBOSITY level.  */

void
print_loops_bb (FILE *file, basic_block bb, int indent, int verbosity)
{
  char *s_indent = (char *) alloca ((size_t) indent + 1);
  memset ((void *) s_indent, ' ', (size_t) indent);
  s_indent[indent] = '\0';

  /* Print basic_block's header.  */
  if (verbosity >= 2)
    {
      fprintf (file, "%s  bb_%d (preds = {", s_indent, bb->index);
      print_pred_bbs (file, bb);
      fprintf (file, "}, succs = {");
      print_succ_bbs (file, bb);
      fprintf (file, "})\n");
    }

  /* Print basic_block's body.  */
  if (verbosity >= 3)
    {
      fprintf (file, "%s  {\n", s_indent);
      dump_bb (file, bb, indent + 4, TDF_VOPS|TDF_MEMSYMS);
      fprintf (file, "%s  }\n", s_indent);
    }
}

static void print_loop_and_siblings (FILE *, struct loop *, int, int);

/* Pretty print LOOP on FILE, indented INDENT spaces.  Following
   VERBOSITY level this outputs the contents of the loop, or just its
   structure.  */

static void
print_loop (FILE *file, struct loop *loop, int indent, int verbosity)
{
  char *s_indent;
  basic_block bb;

  if (loop == NULL)
    return;

  s_indent = (char *) alloca ((size_t) indent + 1);
  memset ((void *) s_indent, ' ', (size_t) indent);
  s_indent[indent] = '\0';

  /* Print loop's header.  */
  fprintf (file, "%sloop_%d (", s_indent, loop->num);
  if (loop->header)
    fprintf (file, "header = %d", loop->header->index);
  else
    {
      fprintf (file, "deleted)\n");
      return;
    }
  if (loop->latch)
    fprintf (file, ", latch = %d", loop->latch->index);
  else
    fprintf (file, ", multiple latches");
  fprintf (file, ", niter = ");
  print_generic_expr (file, loop->nb_iterations);

  if (loop->any_upper_bound)
    {
      fprintf (file, ", upper_bound = ");
      print_decu (loop->nb_iterations_upper_bound, file);
    }
  if (loop->any_likely_upper_bound)
    {
      fprintf (file, ", likely_upper_bound = ");
      print_decu (loop->nb_iterations_likely_upper_bound, file);
    }

  if (loop->any_estimate)
    {
      fprintf (file, ", estimate = ");
      print_decu (loop->nb_iterations_estimate, file);
    }
  fprintf (file, ")\n");

  /* Print loop's body.  */
  if (verbosity >= 1)
    {
      fprintf (file, "%s{\n", s_indent);
      FOR_EACH_BB_FN (bb, cfun)
	if (bb->loop_father == loop)
	  print_loops_bb (file, bb, indent, verbosity);

      print_loop_and_siblings (file, loop->inner, indent + 2, verbosity);
      fprintf (file, "%s}\n", s_indent);
    }
}

/* Print the LOOP and its sibling loops on FILE, indented INDENT
   spaces.  Following VERBOSITY level this outputs the contents of the
   loop, or just its structure.  */

static void
print_loop_and_siblings (FILE *file, struct loop *loop, int indent,
			 int verbosity)
{
  if (loop == NULL)
    return;

  print_loop (file, loop, indent, verbosity);
  print_loop_and_siblings (file, loop->next, indent, verbosity);
}

/* Follow a CFG edge from the entry point of the program, and on entry
   of a loop, pretty print the loop structure on FILE.  */

void
print_loops (FILE *file, int verbosity)
{
  basic_block bb;

  bb = ENTRY_BLOCK_PTR_FOR_FN (cfun);
  fprintf (file, "\nLoops in function: %s\n", current_function_name ());
  if (bb && bb->loop_father)
    print_loop_and_siblings (file, bb->loop_father, 0, verbosity);
}

/* Dump a loop.  */

DEBUG_FUNCTION void
debug (struct loop &ref)
{
  print_loop (stderr, &ref, 0, /*verbosity*/0);
}

DEBUG_FUNCTION void
debug (struct loop *ptr)
{
  if (ptr)
    debug (*ptr);
  else
    fprintf (stderr, "<nil>\n");
}

/* Dump a loop verbosely.  */

DEBUG_FUNCTION void
debug_verbose (struct loop &ref)
{
  print_loop (stderr, &ref, 0, /*verbosity*/3);
}

DEBUG_FUNCTION void
debug_verbose (struct loop *ptr)
{
  if (ptr)
    debug (*ptr);
  else
    fprintf (stderr, "<nil>\n");
}


/* Debugging loops structure at tree level, at some VERBOSITY level.  */

DEBUG_FUNCTION void
debug_loops (int verbosity)
{
  print_loops (stderr, verbosity);
}

/* Print on stderr the code of LOOP, at some VERBOSITY level.  */

DEBUG_FUNCTION void
debug_loop (struct loop *loop, int verbosity)
{
  print_loop (stderr, loop, 0, verbosity);
}

/* Print on stderr the code of loop number NUM, at some VERBOSITY
   level.  */

DEBUG_FUNCTION void
debug_loop_num (unsigned num, int verbosity)
{
  debug_loop (get_loop (cfun, num), verbosity);
}

/* Return true if BB ends with a call, possibly followed by some
   instructions that must stay with the call.  Return false,
   otherwise.  */

static bool
gimple_block_ends_with_call_p (basic_block bb)
{
  gimple_stmt_iterator gsi = gsi_last_nondebug_bb (bb);
  return !gsi_end_p (gsi) && is_gimple_call (gsi_stmt (gsi));
}


/* Return true if BB ends with a conditional branch.  Return false,
   otherwise.  */

static bool
gimple_block_ends_with_condjump_p (const_basic_block bb)
{
  gimple *stmt = last_stmt (CONST_CAST_BB (bb));
  return (stmt && gimple_code (stmt) == GIMPLE_COND);
}


/* Return true if statement T may terminate execution of BB in ways not
   explicitly represtented in the CFG.  */

bool
stmt_can_terminate_bb_p (gimple *t)
{
  tree fndecl = NULL_TREE;
  int call_flags = 0;

  /* Eh exception not handled internally terminates execution of the whole
     function.  */
  if (stmt_can_throw_external (t))
    return true;

  /* NORETURN and LONGJMP calls already have an edge to exit.
     CONST and PURE calls do not need one.
     We don't currently check for CONST and PURE here, although
     it would be a good idea, because those attributes are
     figured out from the RTL in mark_constant_function, and
     the counter incrementation code from -fprofile-arcs
     leads to different results from -fbranch-probabilities.  */
  if (is_gimple_call (t))
    {
      fndecl = gimple_call_fndecl (t);
      call_flags = gimple_call_flags (t);
    }

  if (is_gimple_call (t)
      && fndecl
      && DECL_BUILT_IN (fndecl)
      && (call_flags & ECF_NOTHROW)
      && !(call_flags & ECF_RETURNS_TWICE)
      /* fork() doesn't really return twice, but the effect of
         wrapping it in __gcov_fork() which calls __gcov_flush()
	 and clears the counters before forking has the same
	 effect as returning twice.  Force a fake edge.  */
      && !(DECL_BUILT_IN_CLASS (fndecl) == BUILT_IN_NORMAL
	   && DECL_FUNCTION_CODE (fndecl) == BUILT_IN_FORK))
    return false;

  if (is_gimple_call (t))
    {
      edge_iterator ei;
      edge e;
      basic_block bb;

      if (call_flags & (ECF_PURE | ECF_CONST)
	  && !(call_flags & ECF_LOOPING_CONST_OR_PURE))
	return false;

      /* Function call may do longjmp, terminate program or do other things.
	 Special case noreturn that have non-abnormal edges out as in this case
	 the fact is sufficiently represented by lack of edges out of T.  */
      if (!(call_flags & ECF_NORETURN))
	return true;

      bb = gimple_bb (t);
      FOR_EACH_EDGE (e, ei, bb->succs)
	if ((e->flags & EDGE_FAKE) == 0)
	  return true;
    }

  if (gasm *asm_stmt = dyn_cast <gasm *> (t))
    if (gimple_asm_volatile_p (asm_stmt) || gimple_asm_input_p (asm_stmt))
      return true;

  return false;
}


/* Add fake edges to the function exit for any non constant and non
   noreturn calls (or noreturn calls with EH/abnormal edges),
   volatile inline assembly in the bitmap of blocks specified by BLOCKS
   or to the whole CFG if BLOCKS is zero.  Return the number of blocks
   that were split.

   The goal is to expose cases in which entering a basic block does
   not imply that all subsequent instructions must be executed.  */

static int
gimple_flow_call_edges_add (sbitmap blocks)
{
  int i;
  int blocks_split = 0;
  int last_bb = last_basic_block_for_fn (cfun);
  bool check_last_block = false;

  if (n_basic_blocks_for_fn (cfun) == NUM_FIXED_BLOCKS)
    return 0;

  if (! blocks)
    check_last_block = true;
  else
    check_last_block = bitmap_bit_p (blocks,
				     EXIT_BLOCK_PTR_FOR_FN (cfun)->prev_bb->index);

  /* In the last basic block, before epilogue generation, there will be
     a fallthru edge to EXIT.  Special care is required if the last insn
     of the last basic block is a call because make_edge folds duplicate
     edges, which would result in the fallthru edge also being marked
     fake, which would result in the fallthru edge being removed by
     remove_fake_edges, which would result in an invalid CFG.

     Moreover, we can't elide the outgoing fake edge, since the block
     profiler needs to take this into account in order to solve the minimal
     spanning tree in the case that the call doesn't return.

     Handle this by adding a dummy instruction in a new last basic block.  */
  if (check_last_block)
    {
      basic_block bb = EXIT_BLOCK_PTR_FOR_FN (cfun)->prev_bb;
      gimple_stmt_iterator gsi = gsi_last_nondebug_bb (bb);
      gimple *t = NULL;

      if (!gsi_end_p (gsi))
	t = gsi_stmt (gsi);

      if (t && stmt_can_terminate_bb_p (t))
	{
	  edge e;

	  e = find_edge (bb, EXIT_BLOCK_PTR_FOR_FN (cfun));
	  if (e)
	    {
	      gsi_insert_on_edge (e, gimple_build_nop ());
	      gsi_commit_edge_inserts ();
	    }
	}
    }

  /* Now add fake edges to the function exit for any non constant
     calls since there is no way that we can determine if they will
     return or not...  */
  for (i = 0; i < last_bb; i++)
    {
      basic_block bb = BASIC_BLOCK_FOR_FN (cfun, i);
      gimple_stmt_iterator gsi;
      gimple *stmt, *last_stmt;

      if (!bb)
	continue;

      if (blocks && !bitmap_bit_p (blocks, i))
	continue;

      gsi = gsi_last_nondebug_bb (bb);
      if (!gsi_end_p (gsi))
	{
	  last_stmt = gsi_stmt (gsi);
	  do
	    {
	      stmt = gsi_stmt (gsi);
	      if (stmt_can_terminate_bb_p (stmt))
		{
		  edge e;

		  /* The handling above of the final block before the
		     epilogue should be enough to verify that there is
		     no edge to the exit block in CFG already.
		     Calling make_edge in such case would cause us to
		     mark that edge as fake and remove it later.  */
		  if (flag_checking && stmt == last_stmt)
		    {
		      e = find_edge (bb, EXIT_BLOCK_PTR_FOR_FN (cfun));
		      gcc_assert (e == NULL);
		    }

		  /* Note that the following may create a new basic block
		     and renumber the existing basic blocks.  */
		  if (stmt != last_stmt)
		    {
		      e = split_block (bb, stmt);
		      if (e)
			blocks_split++;
		    }
		  e = make_edge (bb, EXIT_BLOCK_PTR_FOR_FN (cfun), EDGE_FAKE);
		  e->probability = profile_probability::guessed_never ();
		  e->count = profile_count::guessed_zero ();
		}
	      gsi_prev (&gsi);
	    }
	  while (!gsi_end_p (gsi));
	}
    }

  if (blocks_split)
    checking_verify_flow_info ();

  return blocks_split;
}

/* Removes edge E and all the blocks dominated by it, and updates dominance
   information.  The IL in E->src needs to be updated separately.
   If dominance info is not available, only the edge E is removed.*/

void
remove_edge_and_dominated_blocks (edge e)
{
  vec<basic_block> bbs_to_remove = vNULL;
  vec<basic_block> bbs_to_fix_dom = vNULL;
  edge f;
  edge_iterator ei;
  bool none_removed = false;
  unsigned i;
  basic_block bb, dbb;
  bitmap_iterator bi;

  /* If we are removing a path inside a non-root loop that may change
     loop ownership of blocks or remove loops.  Mark loops for fixup.  */
  if (current_loops
      && loop_outer (e->src->loop_father) != NULL
      && e->src->loop_father == e->dest->loop_father)
    loops_state_set (LOOPS_NEED_FIXUP);

  if (!dom_info_available_p (CDI_DOMINATORS))
    {
      remove_edge (e);
      return;
    }

  /* No updating is needed for edges to exit.  */
  if (e->dest == EXIT_BLOCK_PTR_FOR_FN (cfun))
    {
      if (cfgcleanup_altered_bbs)
	bitmap_set_bit (cfgcleanup_altered_bbs, e->src->index);
      remove_edge (e);
      return;
    }

  /* First, we find the basic blocks to remove.  If E->dest has a predecessor
     that is not dominated by E->dest, then this set is empty.  Otherwise,
     all the basic blocks dominated by E->dest are removed.

     Also, to DF_IDOM we store the immediate dominators of the blocks in
     the dominance frontier of E (i.e., of the successors of the
     removed blocks, if there are any, and of E->dest otherwise).  */
  FOR_EACH_EDGE (f, ei, e->dest->preds)
    {
      if (f == e)
	continue;

      if (!dominated_by_p (CDI_DOMINATORS, f->src, e->dest))
	{
	  none_removed = true;
	  break;
	}
    }

  auto_bitmap df, df_idom;
  if (none_removed)
    bitmap_set_bit (df_idom,
		    get_immediate_dominator (CDI_DOMINATORS, e->dest)->index);
  else
    {
      bbs_to_remove = get_all_dominated_blocks (CDI_DOMINATORS, e->dest);
      FOR_EACH_VEC_ELT (bbs_to_remove, i, bb)
	{
	  FOR_EACH_EDGE (f, ei, bb->succs)
	    {
	      if (f->dest != EXIT_BLOCK_PTR_FOR_FN (cfun))
		bitmap_set_bit (df, f->dest->index);
	    }
	}
      FOR_EACH_VEC_ELT (bbs_to_remove, i, bb)
	bitmap_clear_bit (df, bb->index);

      EXECUTE_IF_SET_IN_BITMAP (df, 0, i, bi)
	{
	  bb = BASIC_BLOCK_FOR_FN (cfun, i);
	  bitmap_set_bit (df_idom,
			  get_immediate_dominator (CDI_DOMINATORS, bb)->index);
	}
    }

  if (cfgcleanup_altered_bbs)
    {
      /* Record the set of the altered basic blocks.  */
      bitmap_set_bit (cfgcleanup_altered_bbs, e->src->index);
      bitmap_ior_into (cfgcleanup_altered_bbs, df);
    }

  /* Remove E and the cancelled blocks.  */
  if (none_removed)
    remove_edge (e);
  else
    {
      /* Walk backwards so as to get a chance to substitute all
	 released DEFs into debug stmts.  See
	 eliminate_unnecessary_stmts() in tree-ssa-dce.c for more
	 details.  */
      for (i = bbs_to_remove.length (); i-- > 0; )
	delete_basic_block (bbs_to_remove[i]);
    }

  /* Update the dominance information.  The immediate dominator may change only
     for blocks whose immediate dominator belongs to DF_IDOM:

     Suppose that idom(X) = Y before removal of E and idom(X) != Y after the
     removal.  Let Z the arbitrary block such that idom(Z) = Y and
     Z dominates X after the removal.  Before removal, there exists a path P
     from Y to X that avoids Z.  Let F be the last edge on P that is
     removed, and let W = F->dest.  Before removal, idom(W) = Y (since Y
     dominates W, and because of P, Z does not dominate W), and W belongs to
     the dominance frontier of E.  Therefore, Y belongs to DF_IDOM.  */
  EXECUTE_IF_SET_IN_BITMAP (df_idom, 0, i, bi)
    {
      bb = BASIC_BLOCK_FOR_FN (cfun, i);
      for (dbb = first_dom_son (CDI_DOMINATORS, bb);
	   dbb;
	   dbb = next_dom_son (CDI_DOMINATORS, dbb))
	bbs_to_fix_dom.safe_push (dbb);
    }

  iterate_fix_dominators (CDI_DOMINATORS, bbs_to_fix_dom, true);

  bbs_to_remove.release ();
  bbs_to_fix_dom.release ();
}

/* Purge dead EH edges from basic block BB.  */

bool
gimple_purge_dead_eh_edges (basic_block bb)
{
  bool changed = false;
  edge e;
  edge_iterator ei;
  gimple *stmt = last_stmt (bb);

  if (stmt && stmt_can_throw_internal (stmt))
    return false;

  for (ei = ei_start (bb->succs); (e = ei_safe_edge (ei)); )
    {
      if (e->flags & EDGE_EH)
	{
	  remove_edge_and_dominated_blocks (e);
	  changed = true;
	}
      else
	ei_next (&ei);
    }

  return changed;
}

/* Purge dead EH edges from basic block listed in BLOCKS.  */

bool
gimple_purge_all_dead_eh_edges (const_bitmap blocks)
{
  bool changed = false;
  unsigned i;
  bitmap_iterator bi;

  EXECUTE_IF_SET_IN_BITMAP (blocks, 0, i, bi)
    {
      basic_block bb = BASIC_BLOCK_FOR_FN (cfun, i);

      /* Earlier gimple_purge_dead_eh_edges could have removed
	 this basic block already.  */
      gcc_assert (bb || changed);
      if (bb != NULL)
	changed |= gimple_purge_dead_eh_edges (bb);
    }

  return changed;
}

/* Purge dead abnormal call edges from basic block BB.  */

bool
gimple_purge_dead_abnormal_call_edges (basic_block bb)
{
  bool changed = false;
  edge e;
  edge_iterator ei;
  gimple *stmt = last_stmt (bb);

  if (!cfun->has_nonlocal_label
      && !cfun->calls_setjmp)
    return false;

  if (stmt && stmt_can_make_abnormal_goto (stmt))
    return false;

  for (ei = ei_start (bb->succs); (e = ei_safe_edge (ei)); )
    {
      if (e->flags & EDGE_ABNORMAL)
	{
	  if (e->flags & EDGE_FALLTHRU)
	    e->flags &= ~EDGE_ABNORMAL;
	  else
	    remove_edge_and_dominated_blocks (e);
	  changed = true;
	}
      else
	ei_next (&ei);
    }

  return changed;
}

/* Purge dead abnormal call edges from basic block listed in BLOCKS.  */

bool
gimple_purge_all_dead_abnormal_call_edges (const_bitmap blocks)
{
  bool changed = false;
  unsigned i;
  bitmap_iterator bi;

  EXECUTE_IF_SET_IN_BITMAP (blocks, 0, i, bi)
    {
      basic_block bb = BASIC_BLOCK_FOR_FN (cfun, i);

      /* Earlier gimple_purge_dead_abnormal_call_edges could have removed
	 this basic block already.  */
      gcc_assert (bb || changed);
      if (bb != NULL)
	changed |= gimple_purge_dead_abnormal_call_edges (bb);
    }

  return changed;
}

/* This function is called whenever a new edge is created or
   redirected.  */

static void
gimple_execute_on_growing_pred (edge e)
{
  basic_block bb = e->dest;

  if (!gimple_seq_empty_p (phi_nodes (bb)))
    reserve_phi_args_for_new_edge (bb);
}

/* This function is called immediately before edge E is removed from
   the edge vector E->dest->preds.  */

static void
gimple_execute_on_shrinking_pred (edge e)
{
  if (!gimple_seq_empty_p (phi_nodes (e->dest)))
    remove_phi_args (e);
}

/*---------------------------------------------------------------------------
  Helper functions for Loop versioning
  ---------------------------------------------------------------------------*/

/* Adjust phi nodes for 'first' basic block.  'second' basic block is a copy
   of 'first'. Both of them are dominated by 'new_head' basic block. When
   'new_head' was created by 'second's incoming edge it received phi arguments
   on the edge by split_edge(). Later, additional edge 'e' was created to
   connect 'new_head' and 'first'. Now this routine adds phi args on this
   additional edge 'e' that new_head to second edge received as part of edge
   splitting.  */

static void
gimple_lv_adjust_loop_header_phi (basic_block first, basic_block second,
				  basic_block new_head, edge e)
{
  gphi *phi1, *phi2;
  gphi_iterator psi1, psi2;
  tree def;
  edge e2 = find_edge (new_head, second);

  /* Because NEW_HEAD has been created by splitting SECOND's incoming
     edge, we should always have an edge from NEW_HEAD to SECOND.  */
  gcc_assert (e2 != NULL);

  /* Browse all 'second' basic block phi nodes and add phi args to
     edge 'e' for 'first' head. PHI args are always in correct order.  */

  for (psi2 = gsi_start_phis (second),
       psi1 = gsi_start_phis (first);
       !gsi_end_p (psi2) && !gsi_end_p (psi1);
       gsi_next (&psi2),  gsi_next (&psi1))
    {
      phi1 = psi1.phi ();
      phi2 = psi2.phi ();
      def = PHI_ARG_DEF (phi2, e2->dest_idx);
      add_phi_arg (phi1, def, e, gimple_phi_arg_location_from_edge (phi2, e2));
    }
}


/* Adds a if else statement to COND_BB with condition COND_EXPR.
   SECOND_HEAD is the destination of the THEN and FIRST_HEAD is
   the destination of the ELSE part.  */

static void
gimple_lv_add_condition_to_bb (basic_block first_head ATTRIBUTE_UNUSED,
			       basic_block second_head ATTRIBUTE_UNUSED,
			       basic_block cond_bb, void *cond_e)
{
  gimple_stmt_iterator gsi;
  gimple *new_cond_expr;
  tree cond_expr = (tree) cond_e;
  edge e0;

  /* Build new conditional expr */
  new_cond_expr = gimple_build_cond_from_tree (cond_expr,
					       NULL_TREE, NULL_TREE);

  /* Add new cond in cond_bb.  */
  gsi = gsi_last_bb (cond_bb);
  gsi_insert_after (&gsi, new_cond_expr, GSI_NEW_STMT);

  /* Adjust edges appropriately to connect new head with first head
     as well as second head.  */
  e0 = single_succ_edge (cond_bb);
  e0->flags &= ~EDGE_FALLTHRU;
  e0->flags |= EDGE_FALSE_VALUE;
}


/* Do book-keeping of basic block BB for the profile consistency checker.
   If AFTER_PASS is 0, do pre-pass accounting, or if AFTER_PASS is 1
   then do post-pass accounting.  Store the counting in RECORD.  */
static void
gimple_account_profile_record (basic_block bb, int after_pass,
			       struct profile_record *record)
{
  gimple_stmt_iterator i;
  for (i = gsi_start_bb (bb); !gsi_end_p (i); gsi_next (&i))
    {
      record->size[after_pass]
	+= estimate_num_insns (gsi_stmt (i), &eni_size_weights);
      if (bb->count.initialized_p ())
	record->time[after_pass]
	  += estimate_num_insns (gsi_stmt (i),
				 &eni_time_weights) * bb->count.to_gcov_type ();
      else if (profile_status_for_fn (cfun) == PROFILE_GUESSED)
	record->time[after_pass]
	  += estimate_num_insns (gsi_stmt (i),
				 &eni_time_weights) * bb->frequency;
    }
}

struct cfg_hooks gimple_cfg_hooks = {
  "gimple",
  gimple_verify_flow_info,
  gimple_dump_bb,		/* dump_bb  */
  gimple_dump_bb_for_graph,	/* dump_bb_for_graph  */
  create_bb,			/* create_basic_block  */
  gimple_redirect_edge_and_branch, /* redirect_edge_and_branch  */
  gimple_redirect_edge_and_branch_force, /* redirect_edge_and_branch_force  */
  gimple_can_remove_branch_p,	/* can_remove_branch_p  */
  remove_bb,			/* delete_basic_block  */
  gimple_split_block,		/* split_block  */
  gimple_move_block_after,	/* move_block_after  */
  gimple_can_merge_blocks_p,	/* can_merge_blocks_p  */
  gimple_merge_blocks,		/* merge_blocks  */
  gimple_predict_edge,		/* predict_edge  */
  gimple_predicted_by_p,	/* predicted_by_p  */
  gimple_can_duplicate_bb_p,	/* can_duplicate_block_p  */
  gimple_duplicate_bb,		/* duplicate_block  */
  gimple_split_edge,		/* split_edge  */
  gimple_make_forwarder_block,	/* make_forward_block  */
  NULL,				/* tidy_fallthru_edge  */
  NULL,				/* force_nonfallthru */
  gimple_block_ends_with_call_p,/* block_ends_with_call_p */
  gimple_block_ends_with_condjump_p, /* block_ends_with_condjump_p */
  gimple_flow_call_edges_add,   /* flow_call_edges_add */
  gimple_execute_on_growing_pred,	/* execute_on_growing_pred */
  gimple_execute_on_shrinking_pred, /* execute_on_shrinking_pred */
  gimple_duplicate_loop_to_header_edge, /* duplicate loop for trees */
  gimple_lv_add_condition_to_bb, /* lv_add_condition_to_bb */
  gimple_lv_adjust_loop_header_phi, /* lv_adjust_loop_header_phi*/
  extract_true_false_edges_from_block, /* extract_cond_bb_edges */
  flush_pending_stmts, 		/* flush_pending_stmts */  
  gimple_empty_block_p,           /* block_empty_p */
  gimple_split_block_before_cond_jump, /* split_block_before_cond_jump */
  gimple_account_profile_record,
};


/* Split all critical edges.  */

unsigned int
split_critical_edges (void)
{
  basic_block bb;
  edge e;
  edge_iterator ei;

  /* split_edge can redirect edges out of SWITCH_EXPRs, which can get
     expensive.  So we want to enable recording of edge to CASE_LABEL_EXPR
     mappings around the calls to split_edge.  */
  start_recording_case_labels ();
  FOR_ALL_BB_FN (bb, cfun)
    {
      FOR_EACH_EDGE (e, ei, bb->succs)
        {
	  if (EDGE_CRITICAL_P (e) && !(e->flags & EDGE_ABNORMAL))
	    split_edge (e);
	  /* PRE inserts statements to edges and expects that
	     since split_critical_edges was done beforehand, committing edge
	     insertions will not split more edges.  In addition to critical
	     edges we must split edges that have multiple successors and
	     end by control flow statements, such as RESX.
	     Go ahead and split them too.  This matches the logic in
	     gimple_find_edge_insert_loc.  */
	  else if ((!single_pred_p (e->dest)
	            || !gimple_seq_empty_p (phi_nodes (e->dest))
		    || e->dest == EXIT_BLOCK_PTR_FOR_FN (cfun))
		   && e->src != ENTRY_BLOCK_PTR_FOR_FN (cfun)
	           && !(e->flags & EDGE_ABNORMAL))
	    {
	      gimple_stmt_iterator gsi;

	      gsi = gsi_last_bb (e->src);
	      if (!gsi_end_p (gsi)
		  && stmt_ends_bb_p (gsi_stmt (gsi))
		  && (gimple_code (gsi_stmt (gsi)) != GIMPLE_RETURN
		      && !gimple_call_builtin_p (gsi_stmt (gsi),
						 BUILT_IN_RETURN)))
		split_edge (e);
	    }
	}
    }
  end_recording_case_labels ();
  return 0;
}

namespace {

const pass_data pass_data_split_crit_edges =
{
  GIMPLE_PASS, /* type */
  "crited", /* name */
  OPTGROUP_NONE, /* optinfo_flags */
  TV_TREE_SPLIT_EDGES, /* tv_id */
  PROP_cfg, /* properties_required */
  PROP_no_crit_edges, /* properties_provided */
  0, /* properties_destroyed */
  0, /* todo_flags_start */
  0, /* todo_flags_finish */
};

class pass_split_crit_edges : public gimple_opt_pass
{
public:
  pass_split_crit_edges (gcc::context *ctxt)
    : gimple_opt_pass (pass_data_split_crit_edges, ctxt)
  {}

  /* opt_pass methods: */
  virtual unsigned int execute (function *) { return split_critical_edges (); }

  opt_pass * clone () { return new pass_split_crit_edges (m_ctxt); }
}; // class pass_split_crit_edges

} // anon namespace

gimple_opt_pass *
make_pass_split_crit_edges (gcc::context *ctxt)
{
  return new pass_split_crit_edges (ctxt);
}


/* Insert COND expression which is GIMPLE_COND after STMT
   in basic block BB with appropriate basic block split
   and creation of a new conditionally executed basic block.
   Update profile so the new bb is visited with probability PROB.
   Return created basic block.  */
basic_block
insert_cond_bb (basic_block bb, gimple *stmt, gimple *cond,
	        profile_probability prob)
{
  edge fall = split_block (bb, stmt);
  gimple_stmt_iterator iter = gsi_last_bb (bb);
  basic_block new_bb;

  /* Insert cond statement.  */
  gcc_assert (gimple_code (cond) == GIMPLE_COND);
  if (gsi_end_p (iter))
    gsi_insert_before (&iter, cond, GSI_CONTINUE_LINKING);
  else
    gsi_insert_after (&iter, cond, GSI_CONTINUE_LINKING);

  /* Create conditionally executed block.  */
  new_bb = create_empty_bb (bb);
  edge e = make_edge (bb, new_bb, EDGE_TRUE_VALUE);
  e->probability = prob;
  e->count = bb->count.apply_probability (prob);
  new_bb->count = e->count;
  new_bb->frequency = prob.apply (bb->frequency);
  make_single_succ_edge (new_bb, fall->dest, EDGE_FALLTHRU);

  /* Fix edge for split bb.  */
  fall->flags = EDGE_FALSE_VALUE;
  fall->count -= e->count;
  fall->probability -= e->probability;

  /* Update dominance info.  */
  if (dom_info_available_p (CDI_DOMINATORS))
    {
      set_immediate_dominator (CDI_DOMINATORS, new_bb, bb);
      set_immediate_dominator (CDI_DOMINATORS, fall->dest, bb);
    }

  /* Update loop info.  */
  if (current_loops)
    add_bb_to_loop (new_bb, bb->loop_father);

  return new_bb;
}

/* Build a ternary operation and gimplify it.  Emit code before GSI.
   Return the gimple_val holding the result.  */

tree
gimplify_build3 (gimple_stmt_iterator *gsi, enum tree_code code,
		 tree type, tree a, tree b, tree c)
{
  tree ret;
  location_t loc = gimple_location (gsi_stmt (*gsi));

  ret = fold_build3_loc (loc, code, type, a, b, c);
  STRIP_NOPS (ret);

  return force_gimple_operand_gsi (gsi, ret, true, NULL, true,
                                   GSI_SAME_STMT);
}

/* Build a binary operation and gimplify it.  Emit code before GSI.
   Return the gimple_val holding the result.  */

tree
gimplify_build2 (gimple_stmt_iterator *gsi, enum tree_code code,
		 tree type, tree a, tree b)
{
  tree ret;

  ret = fold_build2_loc (gimple_location (gsi_stmt (*gsi)), code, type, a, b);
  STRIP_NOPS (ret);

  return force_gimple_operand_gsi (gsi, ret, true, NULL, true,
                                   GSI_SAME_STMT);
}

/* Build a unary operation and gimplify it.  Emit code before GSI.
   Return the gimple_val holding the result.  */

tree
gimplify_build1 (gimple_stmt_iterator *gsi, enum tree_code code, tree type,
		 tree a)
{
  tree ret;

  ret = fold_build1_loc (gimple_location (gsi_stmt (*gsi)), code, type, a);
  STRIP_NOPS (ret);

  return force_gimple_operand_gsi (gsi, ret, true, NULL, true,
                                   GSI_SAME_STMT);
}



/* Given a basic block B which ends with a conditional and has
   precisely two successors, determine which of the edges is taken if
   the conditional is true and which is taken if the conditional is
   false.  Set TRUE_EDGE and FALSE_EDGE appropriately.  */

void
extract_true_false_edges_from_block (basic_block b,
				     edge *true_edge,
				     edge *false_edge)
{
  edge e = EDGE_SUCC (b, 0);

  if (e->flags & EDGE_TRUE_VALUE)
    {
      *true_edge = e;
      *false_edge = EDGE_SUCC (b, 1);
    }
  else
    {
      *false_edge = e;
      *true_edge = EDGE_SUCC (b, 1);
    }
}


/* From a controlling predicate in the immediate dominator DOM of
   PHIBLOCK determine the edges into PHIBLOCK that are chosen if the
   predicate evaluates to true and false and store them to
   *TRUE_CONTROLLED_EDGE and *FALSE_CONTROLLED_EDGE if
   they are non-NULL.  Returns true if the edges can be determined,
   else return false.  */

bool
extract_true_false_controlled_edges (basic_block dom, basic_block phiblock,
				     edge *true_controlled_edge,
				     edge *false_controlled_edge)
{
  basic_block bb = phiblock;
  edge true_edge, false_edge, tem;
  edge e0 = NULL, e1 = NULL;

  /* We have to verify that one edge into the PHI node is dominated
     by the true edge of the predicate block and the other edge
     dominated by the false edge.  This ensures that the PHI argument
     we are going to take is completely determined by the path we
     take from the predicate block.
     We can only use BB dominance checks below if the destination of
     the true/false edges are dominated by their edge, thus only
     have a single predecessor.  */
  extract_true_false_edges_from_block (dom, &true_edge, &false_edge);
  tem = EDGE_PRED (bb, 0);
  if (tem == true_edge
      || (single_pred_p (true_edge->dest)
	  && (tem->src == true_edge->dest
	      || dominated_by_p (CDI_DOMINATORS,
				 tem->src, true_edge->dest))))
    e0 = tem;
  else if (tem == false_edge
	   || (single_pred_p (false_edge->dest)
	       && (tem->src == false_edge->dest
		   || dominated_by_p (CDI_DOMINATORS,
				      tem->src, false_edge->dest))))
    e1 = tem;
  else
    return false;
  tem = EDGE_PRED (bb, 1);
  if (tem == true_edge
      || (single_pred_p (true_edge->dest)
	  && (tem->src == true_edge->dest
	      || dominated_by_p (CDI_DOMINATORS,
				 tem->src, true_edge->dest))))
    e0 = tem;
  else if (tem == false_edge
	   || (single_pred_p (false_edge->dest)
	       && (tem->src == false_edge->dest
		   || dominated_by_p (CDI_DOMINATORS,
				      tem->src, false_edge->dest))))
    e1 = tem;
  else
    return false;
  if (!e0 || !e1)
    return false;

  if (true_controlled_edge)
    *true_controlled_edge = e0;
  if (false_controlled_edge)
    *false_controlled_edge = e1;

  return true;
}



/* Emit return warnings.  */

namespace {

const pass_data pass_data_warn_function_return =
{
  GIMPLE_PASS, /* type */
  "*warn_function_return", /* name */
  OPTGROUP_NONE, /* optinfo_flags */
  TV_NONE, /* tv_id */
  PROP_cfg, /* properties_required */
  0, /* properties_provided */
  0, /* properties_destroyed */
  0, /* todo_flags_start */
  0, /* todo_flags_finish */
};

class pass_warn_function_return : public gimple_opt_pass
{
public:
  pass_warn_function_return (gcc::context *ctxt)
    : gimple_opt_pass (pass_data_warn_function_return, ctxt)
  {}

  /* opt_pass methods: */
  virtual unsigned int execute (function *);

}; // class pass_warn_function_return

unsigned int
pass_warn_function_return::execute (function *fun)
{
  source_location location;
  gimple *last;
  edge e;
  edge_iterator ei;

  if (!targetm.warn_func_return (fun->decl))
    return 0;

  /* If we have a path to EXIT, then we do return.  */
  if (TREE_THIS_VOLATILE (fun->decl)
      && EDGE_COUNT (EXIT_BLOCK_PTR_FOR_FN (fun)->preds) > 0)
    {
      location = UNKNOWN_LOCATION;
      FOR_EACH_EDGE (e, ei, EXIT_BLOCK_PTR_FOR_FN (fun)->preds)
	{
	  last = last_stmt (e->src);
	  if ((gimple_code (last) == GIMPLE_RETURN
	       || gimple_call_builtin_p (last, BUILT_IN_RETURN))
	      && (location = gimple_location (last)) != UNKNOWN_LOCATION)
	    break;
	}
      if (location == UNKNOWN_LOCATION)
	location = cfun->function_end_locus;
      warning_at (location, 0, "%<noreturn%> function does return");
    }

  /* If we see "return;" in some basic block, then we do reach the end
     without returning a value.  */
  else if (warn_return_type
	   && !TREE_NO_WARNING (fun->decl)
	   && EDGE_COUNT (EXIT_BLOCK_PTR_FOR_FN (fun)->preds) > 0
	   && !VOID_TYPE_P (TREE_TYPE (TREE_TYPE (fun->decl))))
    {
      FOR_EACH_EDGE (e, ei, EXIT_BLOCK_PTR_FOR_FN (fun)->preds)
	{
	  gimple *last = last_stmt (e->src);
	  greturn *return_stmt = dyn_cast <greturn *> (last);
	  if (return_stmt
	      && gimple_return_retval (return_stmt) == NULL
	      && !gimple_no_warning_p (last))
	    {
	      location = gimple_location (last);
	      if (location == UNKNOWN_LOCATION)
		location = fun->function_end_locus;
	      warning_at (location, OPT_Wreturn_type, "control reaches end of non-void function");
	      TREE_NO_WARNING (fun->decl) = 1;
	      break;
	    }
	}
    }
  return 0;
}

} // anon namespace

gimple_opt_pass *
make_pass_warn_function_return (gcc::context *ctxt)
{
  return new pass_warn_function_return (ctxt);
}

/* Walk a gimplified function and warn for functions whose return value is
   ignored and attribute((warn_unused_result)) is set.  This is done before
   inlining, so we don't have to worry about that.  */

static void
do_warn_unused_result (gimple_seq seq)
{
  tree fdecl, ftype;
  gimple_stmt_iterator i;

  for (i = gsi_start (seq); !gsi_end_p (i); gsi_next (&i))
    {
      gimple *g = gsi_stmt (i);

      switch (gimple_code (g))
	{
	case GIMPLE_BIND:
	  do_warn_unused_result (gimple_bind_body (as_a <gbind *>(g)));
	  break;
	case GIMPLE_TRY:
	  do_warn_unused_result (gimple_try_eval (g));
	  do_warn_unused_result (gimple_try_cleanup (g));
	  break;
	case GIMPLE_CATCH:
	  do_warn_unused_result (gimple_catch_handler (
				   as_a <gcatch *> (g)));
	  break;
	case GIMPLE_EH_FILTER:
	  do_warn_unused_result (gimple_eh_filter_failure (g));
	  break;

	case GIMPLE_CALL:
	  if (gimple_call_lhs (g))
	    break;
	  if (gimple_call_internal_p (g))
	    break;

	  /* This is a naked call, as opposed to a GIMPLE_CALL with an
	     LHS.  All calls whose value is ignored should be
	     represented like this.  Look for the attribute.  */
	  fdecl = gimple_call_fndecl (g);
	  ftype = gimple_call_fntype (g);

	  if (lookup_attribute ("warn_unused_result", TYPE_ATTRIBUTES (ftype)))
	    {
	      location_t loc = gimple_location (g);

	      if (fdecl)
		warning_at (loc, OPT_Wunused_result,
			    "ignoring return value of %qD, "
			    "declared with attribute warn_unused_result",
			    fdecl);
	      else
		warning_at (loc, OPT_Wunused_result,
			    "ignoring return value of function "
			    "declared with attribute warn_unused_result");
	    }
	  break;

	default:
	  /* Not a container, not a call, or a call whose value is used.  */
	  break;
	}
    }
}

namespace {

const pass_data pass_data_warn_unused_result =
{
  GIMPLE_PASS, /* type */
  "*warn_unused_result", /* name */
  OPTGROUP_NONE, /* optinfo_flags */
  TV_NONE, /* tv_id */
  PROP_gimple_any, /* properties_required */
  0, /* properties_provided */
  0, /* properties_destroyed */
  0, /* todo_flags_start */
  0, /* todo_flags_finish */
};

class pass_warn_unused_result : public gimple_opt_pass
{
public:
  pass_warn_unused_result (gcc::context *ctxt)
    : gimple_opt_pass (pass_data_warn_unused_result, ctxt)
  {}

  /* opt_pass methods: */
  virtual bool gate (function *) { return flag_warn_unused_result; }
  virtual unsigned int execute (function *)
    {
      do_warn_unused_result (gimple_body (current_function_decl));
      return 0;
    }

}; // class pass_warn_unused_result

} // anon namespace

gimple_opt_pass *
make_pass_warn_unused_result (gcc::context *ctxt)
{
  return new pass_warn_unused_result (ctxt);
}

/* IPA passes, compilation of earlier functions or inlining
   might have changed some properties, such as marked functions nothrow,
   pure, const or noreturn.
   Remove redundant edges and basic blocks, and create new ones if necessary.

   This pass can't be executed as stand alone pass from pass manager, because
   in between inlining and this fixup the verify_flow_info would fail.  */

unsigned int
execute_fixup_cfg (void)
{
  basic_block bb;
  gimple_stmt_iterator gsi;
  int todo = 0;
  edge e;
  edge_iterator ei;
  cgraph_node *node = cgraph_node::get (current_function_decl);
  profile_count num = node->count;
  profile_count den = ENTRY_BLOCK_PTR_FOR_FN (cfun)->count;
  bool scale = num.initialized_p ()
	       && (den > 0 || num == profile_count::zero ())
	       && !(num == den);

  if (scale)
    {
      ENTRY_BLOCK_PTR_FOR_FN (cfun)->count = node->count;
      EXIT_BLOCK_PTR_FOR_FN (cfun)->count
        = EXIT_BLOCK_PTR_FOR_FN (cfun)->count.apply_scale (num, den);

      FOR_EACH_EDGE (e, ei, ENTRY_BLOCK_PTR_FOR_FN (cfun)->succs)
	e->count = e->count.apply_scale (num, den);
    }

  FOR_EACH_BB_FN (bb, cfun)
    {
      if (scale)
        bb->count = bb->count.apply_scale (num, den);
      for (gsi = gsi_start_bb (bb); !gsi_end_p (gsi);)
	{
	  gimple *stmt = gsi_stmt (gsi);
	  tree decl = is_gimple_call (stmt)
		      ? gimple_call_fndecl (stmt)
		      : NULL;
	  if (decl)
	    {
	      int flags = gimple_call_flags (stmt);
	      if (flags & (ECF_CONST | ECF_PURE | ECF_LOOPING_CONST_OR_PURE))
		{
		  if (gimple_purge_dead_abnormal_call_edges (bb))
		    todo |= TODO_cleanup_cfg;

		  if (gimple_in_ssa_p (cfun))
		    {
		      todo |= TODO_update_ssa | TODO_cleanup_cfg;
		      update_stmt (stmt);
		    }
		}

	      if (flags & ECF_NORETURN
		  && fixup_noreturn_call (stmt))
		todo |= TODO_cleanup_cfg;
	     }

	  /* Remove stores to variables we marked write-only.
	     Keep access when store has side effect, i.e. in case when source
	     is volatile.  */
	  if (gimple_store_p (stmt)
	      && !gimple_has_side_effects (stmt))
	    {
	      tree lhs = get_base_address (gimple_get_lhs (stmt));

	      if (VAR_P (lhs)
		  && (TREE_STATIC (lhs) || DECL_EXTERNAL (lhs))
		  && varpool_node::get (lhs)->writeonly)
		{
		  unlink_stmt_vdef (stmt);
		  gsi_remove (&gsi, true);
		  release_defs (stmt);
	          todo |= TODO_update_ssa | TODO_cleanup_cfg;
	          continue;
		}
	    }
	  /* For calls we can simply remove LHS when it is known
	     to be write-only.  */
	  if (is_gimple_call (stmt)
	      && gimple_get_lhs (stmt))
	    {
	      tree lhs = get_base_address (gimple_get_lhs (stmt));

	      if (VAR_P (lhs)
		  && (TREE_STATIC (lhs) || DECL_EXTERNAL (lhs))
		  && varpool_node::get (lhs)->writeonly)
		{
		  gimple_call_set_lhs (stmt, NULL);
		  update_stmt (stmt);
	          todo |= TODO_update_ssa | TODO_cleanup_cfg;
		}
	    }

	  if (maybe_clean_eh_stmt (stmt)
	      && gimple_purge_dead_eh_edges (bb))
	    todo |= TODO_cleanup_cfg;
	  gsi_next (&gsi);
	}

      if (scale)
	FOR_EACH_EDGE (e, ei, bb->succs)
	  e->count = e->count.apply_scale (num, den);

      /* If we have a basic block with no successors that does not
	 end with a control statement or a noreturn call end it with
	 a call to __builtin_unreachable.  This situation can occur
	 when inlining a noreturn call that does in fact return.  */
      if (EDGE_COUNT (bb->succs) == 0)
	{
	  gimple *stmt = last_stmt (bb);
	  if (!stmt
	      || (!is_ctrl_stmt (stmt)
		  && (!is_gimple_call (stmt)
		      || !gimple_call_noreturn_p (stmt))))
	    {
	      if (stmt && is_gimple_call (stmt))
		gimple_call_set_ctrl_altering (stmt, false);
	      tree fndecl = builtin_decl_implicit (BUILT_IN_UNREACHABLE);
	      stmt = gimple_build_call (fndecl, 0);
	      gimple_stmt_iterator gsi = gsi_last_bb (bb);
	      gsi_insert_after (&gsi, stmt, GSI_NEW_STMT);
	      if (!cfun->after_inlining)
		{
		  gcall *call_stmt = dyn_cast <gcall *> (stmt);
		  int freq
		    = compute_call_stmt_bb_frequency (current_function_decl,
						      bb);
		  node->create_edge (cgraph_node::get_create (fndecl),
				     call_stmt, bb->count, freq);
		}
	    }
	}
    }
  if (scale)
    compute_function_frequency ();

  if (current_loops
      && (todo & TODO_cleanup_cfg))
    loops_state_set (LOOPS_NEED_FIXUP);

  return todo;
}

namespace {

const pass_data pass_data_fixup_cfg =
{
  GIMPLE_PASS, /* type */
  "fixup_cfg", /* name */
  OPTGROUP_NONE, /* optinfo_flags */
  TV_NONE, /* tv_id */
  PROP_cfg, /* properties_required */
  0, /* properties_provided */
  0, /* properties_destroyed */
  0, /* todo_flags_start */
  0, /* todo_flags_finish */
};

class pass_fixup_cfg : public gimple_opt_pass
{
public:
  pass_fixup_cfg (gcc::context *ctxt)
    : gimple_opt_pass (pass_data_fixup_cfg, ctxt)
  {}

  /* opt_pass methods: */
  opt_pass * clone () { return new pass_fixup_cfg (m_ctxt); }
  virtual unsigned int execute (function *) { return execute_fixup_cfg (); }

}; // class pass_fixup_cfg

} // anon namespace

gimple_opt_pass *
make_pass_fixup_cfg (gcc::context *ctxt)
{
  return new pass_fixup_cfg (ctxt);
}

/* Garbage collection support for edge_def.  */

extern void gt_ggc_mx (tree&);
extern void gt_ggc_mx (gimple *&);
extern void gt_ggc_mx (rtx&);
extern void gt_ggc_mx (basic_block&);

static void
gt_ggc_mx (rtx_insn *& x)
{
  if (x)
    gt_ggc_mx_rtx_def ((void *) x);
}

void
gt_ggc_mx (edge_def *e)
{
  tree block = LOCATION_BLOCK (e->goto_locus);
  gt_ggc_mx (e->src);
  gt_ggc_mx (e->dest);
  if (current_ir_type () == IR_GIMPLE)
    gt_ggc_mx (e->insns.g);
  else
    gt_ggc_mx (e->insns.r);
  gt_ggc_mx (block);
}

/* PCH support for edge_def.  */

extern void gt_pch_nx (tree&);
extern void gt_pch_nx (gimple *&);
extern void gt_pch_nx (rtx&);
extern void gt_pch_nx (basic_block&);

static void
gt_pch_nx (rtx_insn *& x)
{
  if (x)
    gt_pch_nx_rtx_def ((void *) x);
}

void
gt_pch_nx (edge_def *e)
{
  tree block = LOCATION_BLOCK (e->goto_locus);
  gt_pch_nx (e->src);
  gt_pch_nx (e->dest);
  if (current_ir_type () == IR_GIMPLE)
    gt_pch_nx (e->insns.g);
  else
    gt_pch_nx (e->insns.r);
  gt_pch_nx (block);
}

void
gt_pch_nx (edge_def *e, gt_pointer_operator op, void *cookie)
{
  tree block = LOCATION_BLOCK (e->goto_locus);
  op (&(e->src), cookie);
  op (&(e->dest), cookie);
  if (current_ir_type () == IR_GIMPLE)
    op (&(e->insns.g), cookie);
  else
    op (&(e->insns.r), cookie);
  op (&(block), cookie);
}

#if CHECKING_P

namespace selftest {

/* Helper function for CFG selftests: create a dummy function decl
   and push it as cfun.  */

static tree
push_fndecl (const char *name)
{
  tree fn_type = build_function_type_array (integer_type_node, 0, NULL);
  /* FIXME: this uses input_location: */
  tree fndecl = build_fn_decl (name, fn_type);
  tree retval = build_decl (UNKNOWN_LOCATION, RESULT_DECL,
			    NULL_TREE, integer_type_node);
  DECL_RESULT (fndecl) = retval;
  push_struct_function (fndecl);
  function *fun = DECL_STRUCT_FUNCTION (fndecl);
  ASSERT_TRUE (fun != NULL);
  init_empty_tree_cfg_for_function (fun);
  ASSERT_EQ (2, n_basic_blocks_for_fn (fun));
  ASSERT_EQ (0, n_edges_for_fn (fun));
  return fndecl;
}

/* These tests directly create CFGs.
   Compare with the static fns within tree-cfg.c:
     - build_gimple_cfg
     - make_blocks: calls create_basic_block (seq, bb);
     - make_edges.   */

/* Verify a simple cfg of the form:
     ENTRY -> A -> B -> C -> EXIT.  */

static void
test_linear_chain ()
{
  gimple_register_cfg_hooks ();

  tree fndecl = push_fndecl ("cfg_test_linear_chain");
  function *fun = DECL_STRUCT_FUNCTION (fndecl);

  /* Create some empty blocks.  */
  basic_block bb_a = create_empty_bb (ENTRY_BLOCK_PTR_FOR_FN (fun));
  basic_block bb_b = create_empty_bb (bb_a);
  basic_block bb_c = create_empty_bb (bb_b);

  ASSERT_EQ (5, n_basic_blocks_for_fn (fun));
  ASSERT_EQ (0, n_edges_for_fn (fun));

  /* Create some edges: a simple linear chain of BBs.  */
  make_edge (ENTRY_BLOCK_PTR_FOR_FN (fun), bb_a, EDGE_FALLTHRU);
  make_edge (bb_a, bb_b, 0);
  make_edge (bb_b, bb_c, 0);
  make_edge (bb_c, EXIT_BLOCK_PTR_FOR_FN (fun), 0);

  /* Verify the edges.  */
  ASSERT_EQ (4, n_edges_for_fn (fun));
  ASSERT_EQ (NULL, ENTRY_BLOCK_PTR_FOR_FN (fun)->preds);
  ASSERT_EQ (1, ENTRY_BLOCK_PTR_FOR_FN (fun)->succs->length ());
  ASSERT_EQ (1, bb_a->preds->length ());
  ASSERT_EQ (1, bb_a->succs->length ());
  ASSERT_EQ (1, bb_b->preds->length ());
  ASSERT_EQ (1, bb_b->succs->length ());
  ASSERT_EQ (1, bb_c->preds->length ());
  ASSERT_EQ (1, bb_c->succs->length ());
  ASSERT_EQ (1, EXIT_BLOCK_PTR_FOR_FN (fun)->preds->length ());
  ASSERT_EQ (NULL, EXIT_BLOCK_PTR_FOR_FN (fun)->succs);

  /* Verify the dominance information
     Each BB in our simple chain should be dominated by the one before
     it.  */
  calculate_dominance_info (CDI_DOMINATORS);
  ASSERT_EQ (bb_a, get_immediate_dominator (CDI_DOMINATORS, bb_b));
  ASSERT_EQ (bb_b, get_immediate_dominator (CDI_DOMINATORS, bb_c));
  vec<basic_block> dom_by_b = get_dominated_by (CDI_DOMINATORS, bb_b);
  ASSERT_EQ (1, dom_by_b.length ());
  ASSERT_EQ (bb_c, dom_by_b[0]);
  free_dominance_info (CDI_DOMINATORS);
  dom_by_b.release ();

  /* Similarly for post-dominance: each BB in our chain is post-dominated
     by the one after it.  */
  calculate_dominance_info (CDI_POST_DOMINATORS);
  ASSERT_EQ (bb_b, get_immediate_dominator (CDI_POST_DOMINATORS, bb_a));
  ASSERT_EQ (bb_c, get_immediate_dominator (CDI_POST_DOMINATORS, bb_b));
  vec<basic_block> postdom_by_b = get_dominated_by (CDI_POST_DOMINATORS, bb_b);
  ASSERT_EQ (1, postdom_by_b.length ());
  ASSERT_EQ (bb_a, postdom_by_b[0]);
  free_dominance_info (CDI_POST_DOMINATORS);
  postdom_by_b.release ();

  pop_cfun ();
}

/* Verify a simple CFG of the form:
     ENTRY
       |
       A
      / \
     /t  \f
    B     C
     \   /
      \ /
       D
       |
      EXIT.  */

static void
test_diamond ()
{
  gimple_register_cfg_hooks ();

  tree fndecl = push_fndecl ("cfg_test_diamond");
  function *fun = DECL_STRUCT_FUNCTION (fndecl);

  /* Create some empty blocks.  */
  basic_block bb_a = create_empty_bb (ENTRY_BLOCK_PTR_FOR_FN (fun));
  basic_block bb_b = create_empty_bb (bb_a);
  basic_block bb_c = create_empty_bb (bb_a);
  basic_block bb_d = create_empty_bb (bb_b);

  ASSERT_EQ (6, n_basic_blocks_for_fn (fun));
  ASSERT_EQ (0, n_edges_for_fn (fun));

  /* Create the edges.  */
  make_edge (ENTRY_BLOCK_PTR_FOR_FN (fun), bb_a, EDGE_FALLTHRU);
  make_edge (bb_a, bb_b, EDGE_TRUE_VALUE);
  make_edge (bb_a, bb_c, EDGE_FALSE_VALUE);
  make_edge (bb_b, bb_d, 0);
  make_edge (bb_c, bb_d, 0);
  make_edge (bb_d, EXIT_BLOCK_PTR_FOR_FN (fun), 0);

  /* Verify the edges.  */
  ASSERT_EQ (6, n_edges_for_fn (fun));
  ASSERT_EQ (1, bb_a->preds->length ());
  ASSERT_EQ (2, bb_a->succs->length ());
  ASSERT_EQ (1, bb_b->preds->length ());
  ASSERT_EQ (1, bb_b->succs->length ());
  ASSERT_EQ (1, bb_c->preds->length ());
  ASSERT_EQ (1, bb_c->succs->length ());
  ASSERT_EQ (2, bb_d->preds->length ());
  ASSERT_EQ (1, bb_d->succs->length ());

  /* Verify the dominance information.  */
  calculate_dominance_info (CDI_DOMINATORS);
  ASSERT_EQ (bb_a, get_immediate_dominator (CDI_DOMINATORS, bb_b));
  ASSERT_EQ (bb_a, get_immediate_dominator (CDI_DOMINATORS, bb_c));
  ASSERT_EQ (bb_a, get_immediate_dominator (CDI_DOMINATORS, bb_d));
  vec<basic_block> dom_by_a = get_dominated_by (CDI_DOMINATORS, bb_a);
  ASSERT_EQ (3, dom_by_a.length ()); /* B, C, D, in some order.  */
  dom_by_a.release ();
  vec<basic_block> dom_by_b = get_dominated_by (CDI_DOMINATORS, bb_b);
  ASSERT_EQ (0, dom_by_b.length ());
  dom_by_b.release ();
  free_dominance_info (CDI_DOMINATORS);

  /* Similarly for post-dominance.  */
  calculate_dominance_info (CDI_POST_DOMINATORS);
  ASSERT_EQ (bb_d, get_immediate_dominator (CDI_POST_DOMINATORS, bb_a));
  ASSERT_EQ (bb_d, get_immediate_dominator (CDI_POST_DOMINATORS, bb_b));
  ASSERT_EQ (bb_d, get_immediate_dominator (CDI_POST_DOMINATORS, bb_c));
  vec<basic_block> postdom_by_d = get_dominated_by (CDI_POST_DOMINATORS, bb_d);
  ASSERT_EQ (3, postdom_by_d.length ()); /* A, B, C in some order.  */
  postdom_by_d.release ();
  vec<basic_block> postdom_by_b = get_dominated_by (CDI_POST_DOMINATORS, bb_b);
  ASSERT_EQ (0, postdom_by_b.length ());
  postdom_by_b.release ();
  free_dominance_info (CDI_POST_DOMINATORS);

  pop_cfun ();
}

/* Verify that we can handle a CFG containing a "complete" aka
   fully-connected subgraph (where A B C D below all have edges
   pointing to each other node, also to themselves).
   e.g.:
     ENTRY  EXIT
       |    ^
       |   /
       |  /
       | /
       V/
       A<--->B
       ^^   ^^
       | \ / |
       |  X  |
       | / \ |
       VV   VV
       C<--->D
*/

static void
test_fully_connected ()
{
  gimple_register_cfg_hooks ();

  tree fndecl = push_fndecl ("cfg_fully_connected");
  function *fun = DECL_STRUCT_FUNCTION (fndecl);

  const int n = 4;

  /* Create some empty blocks.  */
  auto_vec <basic_block> subgraph_nodes;
  for (int i = 0; i < n; i++)
    subgraph_nodes.safe_push (create_empty_bb (ENTRY_BLOCK_PTR_FOR_FN (fun)));

  ASSERT_EQ (n + 2, n_basic_blocks_for_fn (fun));
  ASSERT_EQ (0, n_edges_for_fn (fun));

  /* Create the edges.  */
  make_edge (ENTRY_BLOCK_PTR_FOR_FN (fun), subgraph_nodes[0], EDGE_FALLTHRU);
  make_edge (subgraph_nodes[0], EXIT_BLOCK_PTR_FOR_FN (fun), 0);
  for (int i = 0; i < n; i++)
    for (int j = 0; j < n; j++)
      make_edge (subgraph_nodes[i], subgraph_nodes[j], 0);

  /* Verify the edges.  */
  ASSERT_EQ (2 + (n * n), n_edges_for_fn (fun));
  /* The first one is linked to ENTRY/EXIT as well as itself and
     everything else.  */
  ASSERT_EQ (n + 1, subgraph_nodes[0]->preds->length ());
  ASSERT_EQ (n + 1, subgraph_nodes[0]->succs->length ());
  /* The other ones in the subgraph are linked to everything in
     the subgraph (including themselves).  */
  for (int i = 1; i < n; i++)
    {
      ASSERT_EQ (n, subgraph_nodes[i]->preds->length ());
      ASSERT_EQ (n, subgraph_nodes[i]->succs->length ());
    }

  /* Verify the dominance information.  */
  calculate_dominance_info (CDI_DOMINATORS);
  /* The initial block in the subgraph should be dominated by ENTRY.  */
  ASSERT_EQ (ENTRY_BLOCK_PTR_FOR_FN (fun),
	     get_immediate_dominator (CDI_DOMINATORS,
				      subgraph_nodes[0]));
  /* Every other block in the subgraph should be dominated by the
     initial block.  */
  for (int i = 1; i < n; i++)
    ASSERT_EQ (subgraph_nodes[0],
	       get_immediate_dominator (CDI_DOMINATORS,
					subgraph_nodes[i]));
  free_dominance_info (CDI_DOMINATORS);

  /* Similarly for post-dominance.  */
  calculate_dominance_info (CDI_POST_DOMINATORS);
  /* The initial block in the subgraph should be postdominated by EXIT.  */
  ASSERT_EQ (EXIT_BLOCK_PTR_FOR_FN (fun),
	     get_immediate_dominator (CDI_POST_DOMINATORS,
				      subgraph_nodes[0]));
  /* Every other block in the subgraph should be postdominated by the
     initial block, since that leads to EXIT.  */
  for (int i = 1; i < n; i++)
    ASSERT_EQ (subgraph_nodes[0],
	       get_immediate_dominator (CDI_POST_DOMINATORS,
					subgraph_nodes[i]));
  free_dominance_info (CDI_POST_DOMINATORS);

  pop_cfun ();
}

/* Run all of the selftests within this file.  */

void
tree_cfg_c_tests ()
{
  test_linear_chain ();
  test_diamond ();
  test_fully_connected ();
}

} // namespace selftest

/* TODO: test the dominator/postdominator logic with various graphs/nodes:
   - loop
   - nested loops
   - switch statement (a block with many out-edges)
   - something that jumps to itself
   - etc  */

#endif /* CHECKING_P */<|MERGE_RESOLUTION|>--- conflicted
+++ resolved
@@ -3054,16 +3054,11 @@
 	  tree t0 = TREE_OPERAND (t, 0);
 	  tree t1 = TREE_OPERAND (t, 1);
 	  tree t2 = TREE_OPERAND (t, 2);
-<<<<<<< HEAD
 	  poly_uint64 container_size, size, bitpos;
 	  if (!poly_tree_p (t1, &size)
-	      || !poly_tree_p (t2, &bitpos))
-=======
-	  if (!tree_fits_uhwi_p (t1)
-	      || !tree_fits_uhwi_p (t2)
+	      || !poly_tree_p (t2, &bitpos)
 	      || !types_compatible_p (bitsizetype, TREE_TYPE (t1))
 	      || !types_compatible_p (bitsizetype, TREE_TYPE (t2)))
->>>>>>> 16316b61
 	    {
 	      error ("invalid position or size operand to BIT_FIELD_REF");
 	      return t;
