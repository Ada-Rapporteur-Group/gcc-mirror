--- conflicted
+++ resolved
@@ -344,11 +344,8 @@
   /* True if we're processing a pragma, and shouldn't automatically
      consume CPP_PRAGMA_EOL.  */
   BOOL_BITFIELD in_pragma : 1;
-<<<<<<< HEAD
-=======
   /* True if we're parsing the outermost block of an if statement.  */
   BOOL_BITFIELD in_if_block : 1;
->>>>>>> 0dc15f28
   /* True if we want to lex an untranslated string.  */
   BOOL_BITFIELD lex_untranslated_string : 1;
   /* Objective-C specific parser/lexer information.  */
@@ -371,16 +368,8 @@
 static void
 c_lex_one_token (c_token *token)
 {
-<<<<<<< HEAD
   token->type = c_lex_with_flags (&token->value, &token->location, NULL,
 				  C_LEX_RAW_STRINGS);
-=======
-  timevar_push (TV_LEX);
-
-  token->type = c_lex_with_flags (&token->value, &token->location, NULL,
-				  (parser->lex_untranslated_string
-				   ? C_LEX_STRING_NO_TRANSLATE : 0));
->>>>>>> 0dc15f28
   token->id_kind = C_ID_NONE;
   token->keyword = RID_MAX;
   token->pragma_kind = PRAGMA_NONE;
@@ -493,7 +482,7 @@
       (parse_in, strs, count, &istr, wide))
     {
       value = build_string (istr.len, (const char *) istr.text);
-      free (CONST_CAST (istr.text));
+      free (CONST_CAST (unsigned char *, istr.text));
     }
   else
     {
