/* Generic routines for manipulating PHIs
   Copyright (C) 2003, 2005, 2007, 2008 Free Software Foundation, Inc.

This file is part of GCC.

GCC is free software; you can redistribute it and/or modify
it under the terms of the GNU General Public License as published by
the Free Software Foundation; either version 3, or (at your option)
any later version.

GCC is distributed in the hope that it will be useful,
but WITHOUT ANY WARRANTY; without even the implied warranty of
MERCHANTABILITY or FITNESS FOR A PARTICULAR PURPOSE.  See the
GNU General Public License for more details.

You should have received a copy of the GNU General Public License
along with GCC; see the file COPYING3.  If not see
<http://www.gnu.org/licenses/>.  */

#include "config.h"
#include "system.h"
#include "coretypes.h"
#include "tm.h"
#include "tree.h"
#include "rtl.h"
#include "varray.h"
#include "ggc.h"
#include "basic-block.h"
#include "tree-flow.h"
#include "toplev.h"
#include "gimple.h"

/* Rewriting a function into SSA form can create a huge number of PHIs
   many of which may be thrown away shortly after their creation if jumps
   were threaded through PHI nodes.

   While our garbage collection mechanisms will handle this situation, it
   is extremely wasteful to create nodes and throw them away, especially
   when the nodes can be reused.

   For PR 8361, we can significantly reduce the number of nodes allocated
   and thus the total amount of memory allocated by managing PHIs a
   little.  This additionally helps reduce the amount of work done by the
   garbage collector.  Similar results have been seen on a wider variety
   of tests (such as the compiler itself).

   Right now we maintain our free list on a per-function basis.  It may
   or may not make sense to maintain the free list for the duration of
   a compilation unit.

   We could also use a zone allocator for these objects since they have
   a very well defined lifetime.  If someone wants to experiment with that
   this is the place to try it.

   PHI nodes have different sizes, so we can't have a single list of all
   the PHI nodes as it would be too expensive to walk down that list to
   find a PHI of a suitable size.

   Instead we have an array of lists of free PHI nodes.  The array is
   indexed by the number of PHI alternatives that PHI node can hold.
   Except for the last array member, which holds all remaining PHI
   nodes.

   So to find a free PHI node, we compute its index into the free PHI
   node array and see if there are any elements with an exact match.
   If so, then we are done.  Otherwise, we test the next larger size
   up and continue until we are in the last array element.

   We do not actually walk members of the last array element.  While it
   might allow us to pick up a few reusable PHI nodes, it could potentially
   be very expensive if the program has released a bunch of large PHI nodes,
   but keeps asking for even larger PHI nodes.  Experiments have shown that
   walking the elements of the last array entry would result in finding less
   than .1% additional reusable PHI nodes.

   Note that we can never have less than two PHI argument slots.  Thus,
   the -2 on all the calculations below.  */

#define NUM_BUCKETS 10
static GTY ((deletable (""))) VEC(gimple,gc) *free_phinodes[NUM_BUCKETS - 2];
static unsigned long free_phinode_count;

static int ideal_phi_node_len (int);

#ifdef GATHER_STATISTICS
unsigned int phi_nodes_reused;
unsigned int phi_nodes_created;
#endif

/* Initialize management of PHIs.  */

void
init_phinodes (void)
{
  int i;

  for (i = 0; i < NUM_BUCKETS - 2; i++)
    free_phinodes[i] = NULL;
  free_phinode_count = 0;
}

/* Finalize management of PHIs.  */

void
fini_phinodes (void)
{
  int i;

  for (i = 0; i < NUM_BUCKETS - 2; i++)
    free_phinodes[i] = NULL;
  free_phinode_count = 0;
}

/* Dump some simple statistics regarding the re-use of PHI nodes.  */

#ifdef GATHER_STATISTICS
void
phinodes_print_statistics (void)
{
  fprintf (stderr, "PHI nodes allocated: %u\n", phi_nodes_created);
  fprintf (stderr, "PHI nodes reused: %u\n", phi_nodes_reused);
}
#endif

/* Allocate a PHI node with at least LEN arguments.  If the free list
   happens to contain a PHI node with LEN arguments or more, return
   that one.  */

static inline gimple
allocate_phi_node (size_t len)
{
  gimple phi;
  size_t bucket = NUM_BUCKETS - 2;
  size_t size = sizeof (struct gimple_statement_phi)
	        + (len - 1) * sizeof (struct phi_arg_d);

  if (free_phinode_count)
    for (bucket = len - 2; bucket < NUM_BUCKETS - 2; bucket++)
      if (free_phinodes[bucket])
	break;

  /* If our free list has an element, then use it.  */
  if (bucket < NUM_BUCKETS - 2
      && gimple_phi_capacity (VEC_index (gimple, free_phinodes[bucket], 0))
	 >= len)
    {
      free_phinode_count--;
      phi = VEC_pop (gimple, free_phinodes[bucket]);
      if (VEC_empty (gimple, free_phinodes[bucket]))
	VEC_free (gimple, gc, free_phinodes[bucket]);
#ifdef GATHER_STATISTICS
      phi_nodes_reused++;
#endif
    }
  else
    {
      phi = (gimple) ggc_alloc (size);
#ifdef GATHER_STATISTICS
      phi_nodes_created++;
	{
	  enum gimple_alloc_kind kind = gimple_alloc_kind (GIMPLE_PHI);
          gimple_alloc_counts[(int) kind]++;
          gimple_alloc_sizes[(int) kind] += size;
	}
#endif
    }

  return phi;
}

/* Given LEN, the original number of requested PHI arguments, return
   a new, "ideal" length for the PHI node.  The "ideal" length rounds
   the total size of the PHI node up to the next power of two bytes.

   Rounding up will not result in wasting any memory since the size request
   will be rounded up by the GC system anyway.  [ Note this is not entirely
   true since the original length might have fit on one of the special
   GC pages. ]  By rounding up, we may avoid the need to reallocate the
   PHI node later if we increase the number of arguments for the PHI.  */

static int
ideal_phi_node_len (int len)
{
  size_t size, new_size;
  int log2, new_len;

  /* We do not support allocations of less than two PHI argument slots.  */
  if (len < 2)
    len = 2;

  /* Compute the number of bytes of the original request.  */
  size = sizeof (struct gimple_statement_phi)
	 + (len - 1) * sizeof (struct phi_arg_d);

  /* Round it up to the next power of two.  */
  log2 = ceil_log2 (size);
  new_size = 1 << log2;

  /* Now compute and return the number of PHI argument slots given an
     ideal size allocation.  */
  new_len = len + (new_size - size) / sizeof (struct phi_arg_d);
  return new_len;
}

/* Return a PHI node with LEN argument slots for variable VAR.  */

gimple
make_phi_node (tree var, int len)
{
  gimple phi;
  int capacity, i;

  capacity = ideal_phi_node_len (len);

  phi = allocate_phi_node (capacity);

  /* We need to clear the entire PHI node, including the argument
     portion, because we represent a "missing PHI argument" by placing
     NULL_TREE in PHI_ARG_DEF.  */
  memset (phi, 0, (sizeof (struct gimple_statement_phi)
		   - sizeof (struct phi_arg_d)
		   + sizeof (struct phi_arg_d) * len));
  phi->gsbase.code = GIMPLE_PHI;
  phi->gimple_phi.nargs = len;
  phi->gimple_phi.capacity = capacity;
  if (TREE_CODE (var) == SSA_NAME)
    gimple_phi_set_result (phi, var);
  else
    gimple_phi_set_result (phi, make_ssa_name (var, phi));

  for (i = 0; i < capacity; i++)
    {
      use_operand_p  imm;
      imm = gimple_phi_arg_imm_use_ptr (phi, i);
      imm->use = gimple_phi_arg_def_ptr (phi, i);
      imm->prev = NULL;
      imm->next = NULL;
      imm->loc.stmt = phi;
    }

  return phi;
}

/* We no longer need PHI, release it so that it may be reused.  */

void
release_phi_node (gimple phi)
{
  size_t bucket;
  size_t len = gimple_phi_capacity (phi);
  size_t x;

  for (x = 0; x < gimple_phi_num_args (phi); x++)
    {
      use_operand_p  imm;
      imm = gimple_phi_arg_imm_use_ptr (phi, x);
      delink_imm_use (imm);
    }

  bucket = len > NUM_BUCKETS - 1 ? NUM_BUCKETS - 1 : len;
  bucket -= 2;
  VEC_safe_push (gimple, gc, free_phinodes[bucket], phi);
  free_phinode_count++;
}


/* Resize an existing PHI node.  The only way is up.  Return the
   possibly relocated phi.  */

static void
resize_phi_node (gimple *phi, size_t len)
{
  size_t old_size, i;
  gimple new_phi;

  gcc_assert (len > gimple_phi_capacity (*phi));

  /* The garbage collector will not look at the PHI node beyond the
     first PHI_NUM_ARGS elements.  Therefore, all we have to copy is a
     portion of the PHI node currently in use.  */
  old_size = sizeof (struct gimple_statement_phi)
	     + (gimple_phi_num_args (*phi) - 1) * sizeof (struct phi_arg_d);

  new_phi = allocate_phi_node (len);

  memcpy (new_phi, *phi, old_size);

  for (i = 0; i < gimple_phi_num_args (new_phi); i++)
    {
      use_operand_p imm, old_imm;
      imm = gimple_phi_arg_imm_use_ptr (new_phi, i);
      old_imm = gimple_phi_arg_imm_use_ptr (*phi, i);
      imm->use = gimple_phi_arg_def_ptr (new_phi, i);
      relink_imm_use_stmt (imm, old_imm, new_phi);
    }

  new_phi->gimple_phi.capacity = len;

  for (i = gimple_phi_num_args (new_phi); i < len; i++)
    {
      use_operand_p imm;
      imm = gimple_phi_arg_imm_use_ptr (new_phi, i);
      imm->use = gimple_phi_arg_def_ptr (new_phi, i);
      imm->prev = NULL;
      imm->next = NULL;
      imm->loc.stmt = new_phi;
    }

  *phi = new_phi;
}

/* Reserve PHI arguments for a new edge to basic block BB.  */

void
reserve_phi_args_for_new_edge (basic_block bb)
{
  size_t len = EDGE_COUNT (bb->preds);
  size_t cap = ideal_phi_node_len (len + 4);
  gimple_stmt_iterator gsi;

  for (gsi = gsi_start_phis (bb); !gsi_end_p (gsi); gsi_next (&gsi))
    {
      gimple *loc = gsi_stmt_ptr (&gsi);

      if (len > gimple_phi_capacity (*loc))
	{
	  gimple old_phi = *loc;

	  resize_phi_node (loc, cap);

	  /* The result of the PHI is defined by this PHI node.  */
	  SSA_NAME_DEF_STMT (gimple_phi_result (*loc)) = *loc;

	  release_phi_node (old_phi);
	}

      /* We represent a "missing PHI argument" by placing NULL_TREE in
	 the corresponding slot.  If PHI arguments were added
	 immediately after an edge is created, this zeroing would not
	 be necessary, but unfortunately this is not the case.  For
	 example, the loop optimizer duplicates several basic blocks,
	 redirects edges, and then fixes up PHI arguments later in
	 batch.  */
      SET_PHI_ARG_DEF (*loc, len - 1, NULL_TREE);

      (*loc)->gimple_phi.nargs++;
    }
}

/* Adds PHI to BB.  */

void 
add_phi_node_to_bb (gimple phi, basic_block bb)
{
  gimple_stmt_iterator gsi;
  /* Add the new PHI node to the list of PHI nodes for block BB.  */
  if (phi_nodes (bb) == NULL)
    set_phi_nodes (bb, gimple_seq_alloc ());

  gsi = gsi_last (phi_nodes (bb));
  gsi_insert_after (&gsi, phi, GSI_NEW_STMT);

  /* Associate BB to the PHI node.  */
  gimple_set_bb (phi, bb);

}

/* Create a new PHI node for variable VAR at basic block BB.  */
<<<<<<< HEAD

gimple
create_phi_node (tree var, basic_block bb)
{
  gimple phi = make_phi_node (var, EDGE_COUNT (bb->preds));

=======

gimple
create_phi_node (tree var, basic_block bb)
{
  gimple phi = make_phi_node (var, EDGE_COUNT (bb->preds));

>>>>>>> a0daa400
  add_phi_node_to_bb (phi, bb);
  return phi;
}


/* Add a new argument to PHI node PHI.  DEF is the incoming reaching
   definition and E is the edge through which DEF reaches PHI.  The new
   argument is added at the end of the argument list.
   If PHI has reached its maximum capacity, add a few slots.  In this case,
   PHI points to the reallocated phi node when we return.  */

void
add_phi_arg (gimple phi, tree def, edge e)
{
  basic_block bb = e->dest;

  gcc_assert (bb == gimple_bb (phi));

  /* We resize PHI nodes upon edge creation.  We should always have
     enough room at this point.  */
  gcc_assert (gimple_phi_num_args (phi) <= gimple_phi_capacity (phi));

  /* We resize PHI nodes upon edge creation.  We should always have
     enough room at this point.  */
  gcc_assert (e->dest_idx < gimple_phi_num_args (phi));

  /* Copy propagation needs to know what object occur in abnormal
     PHI nodes.  This is a convenient place to record such information.  */
  if (e->flags & EDGE_ABNORMAL)
    {
      SSA_NAME_OCCURS_IN_ABNORMAL_PHI (def) = 1;
      SSA_NAME_OCCURS_IN_ABNORMAL_PHI (PHI_RESULT (phi)) = 1;
    }

  SET_PHI_ARG_DEF (phi, e->dest_idx, def);
}


/* Remove the Ith argument from PHI's argument list.  This routine
   implements removal by swapping the last alternative with the
   alternative we want to delete and then shrinking the vector, which
   is consistent with how we remove an edge from the edge vector.  */

static void
remove_phi_arg_num (gimple phi, int i)
{
  int num_elem = gimple_phi_num_args (phi);

  gcc_assert (i < num_elem);

  /* Delink the item which is being removed.  */
  delink_imm_use (gimple_phi_arg_imm_use_ptr (phi, i));

  /* If it is not the last element, move the last element
     to the element we want to delete, resetting all the links. */
  if (i != num_elem - 1)
    {
      use_operand_p old_p, new_p;
      old_p = gimple_phi_arg_imm_use_ptr (phi, num_elem - 1);
      new_p = gimple_phi_arg_imm_use_ptr (phi, i);
      /* Set use on new node, and link into last element's place.  */
      *(new_p->use) = *(old_p->use);
      relink_imm_use (new_p, old_p);
    }

  /* Shrink the vector and return.  Note that we do not have to clear
     PHI_ARG_DEF because the garbage collector will not look at those
     elements beyond the first PHI_NUM_ARGS elements of the array.  */
  phi->gimple_phi.nargs--;
}


/* Remove all PHI arguments associated with edge E.  */

void
remove_phi_args (edge e)
{
  gimple_stmt_iterator gsi;

  for (gsi = gsi_start_phis (e->dest); !gsi_end_p (gsi); gsi_next (&gsi))
    remove_phi_arg_num (gsi_stmt (gsi), e->dest_idx);
}


/* Remove the PHI node pointed-to by iterator GSI from basic block BB.  After
   removal, iterator GSI is updated to point to the next PHI node in the
   sequence. If RELEASE_LHS_P is true, the LHS of this PHI node is released
   into the free pool of SSA names.  */

void
remove_phi_node (gimple_stmt_iterator *gsi, bool release_lhs_p)
{
  gimple phi = gsi_stmt (*gsi);
  gsi_remove (gsi, false);

  /* If we are deleting the PHI node, then we should release the
     SSA_NAME node so that it can be reused.  */
  release_phi_node (phi);
  if (release_lhs_p)
    release_ssa_name (gimple_phi_result (phi));
<<<<<<< HEAD
=======
}

/* Remove all the phi nodes from BB.  */

void
remove_phi_nodes (basic_block bb)
{
  gimple_stmt_iterator gsi;

  for (gsi = gsi_start_phis (bb); !gsi_end_p (gsi); )
    remove_phi_node (&gsi, true);

  set_phi_nodes (bb, NULL);
>>>>>>> a0daa400
}

#include "gt-tree-phinodes.h"<|MERGE_RESOLUTION|>--- conflicted
+++ resolved
@@ -366,21 +366,12 @@
 }
 
 /* Create a new PHI node for variable VAR at basic block BB.  */
-<<<<<<< HEAD
 
 gimple
 create_phi_node (tree var, basic_block bb)
 {
   gimple phi = make_phi_node (var, EDGE_COUNT (bb->preds));
 
-=======
-
-gimple
-create_phi_node (tree var, basic_block bb)
-{
-  gimple phi = make_phi_node (var, EDGE_COUNT (bb->preds));
-
->>>>>>> a0daa400
   add_phi_node_to_bb (phi, bb);
   return phi;
 }
@@ -481,8 +472,6 @@
   release_phi_node (phi);
   if (release_lhs_p)
     release_ssa_name (gimple_phi_result (phi));
-<<<<<<< HEAD
-=======
 }
 
 /* Remove all the phi nodes from BB.  */
@@ -496,7 +485,6 @@
     remove_phi_node (&gsi, true);
 
   set_phi_nodes (bb, NULL);
->>>>>>> a0daa400
 }
 
 #include "gt-tree-phinodes.h"