--- conflicted
+++ resolved
@@ -330,17 +330,10 @@
 
   /* If MEM_OFFSET/MEM_SIZE get us outside of ref->offset/ref->max_size
      drop ref->ref.  */
-<<<<<<< HEAD
-  if (may_lt (MEM_OFFSET (mem), 0)
-      || (ref->max_size_known_p ()
-	  && may_gt ((MEM_OFFSET (mem) + MEM_SIZE (mem)) * BITS_PER_UNIT,
-		     ref->max_size)))
-=======
   if (maybe_lt (MEM_OFFSET (mem), 0)
       || (ref->max_size_known_p ()
 	  && maybe_gt ((MEM_OFFSET (mem) + MEM_SIZE (mem)) * BITS_PER_UNIT,
 		       ref->max_size)))
->>>>>>> 70783a86
     ref->ref = NULL_TREE;
 
   /* Refine size and offset we got from analyzing MEM_EXPR by using
@@ -357,21 +350,12 @@
   /* If MEM_OFFSET and MEM_SIZE might get us outside of the base object of
      the MEM_EXPR punt.  This happens for STRICT_ALIGNMENT targets a lot.  */
   if (MEM_EXPR (mem) != get_spill_slot_decl (false)
-<<<<<<< HEAD
-      && (may_lt (ref->offset, 0)
-	  || (DECL_P (ref->base)
-	      && (DECL_SIZE (ref->base) == NULL_TREE
-		  || !poly_int_tree_p (DECL_SIZE (ref->base))
-		  || may_lt (wi::to_poly_offset (DECL_SIZE (ref->base)),
-			     ref->offset + ref->size)))))
-=======
       && (maybe_lt (ref->offset, 0)
 	  || (DECL_P (ref->base)
 	      && (DECL_SIZE (ref->base) == NULL_TREE
 		  || !poly_int_tree_p (DECL_SIZE (ref->base))
 		  || maybe_lt (wi::to_poly_offset (DECL_SIZE (ref->base)),
 			       ref->offset + ref->size)))))
->>>>>>> 70783a86
     return false;
 
   return true;
@@ -1851,11 +1835,7 @@
 	  break;
 
 	case 'p':
-<<<<<<< HEAD
-	  if (may_ne (SUBREG_BYTE (x), SUBREG_BYTE (y)))
-=======
 	  if (maybe_ne (SUBREG_BYTE (x), SUBREG_BYTE (y)))
->>>>>>> 70783a86
 	    return 0;
 	  break;
 
@@ -2370,15 +2350,6 @@
 static inline bool
 offset_overlap_p (poly_int64 c, poly_int64 xsize, poly_int64 ysize)
 {
-<<<<<<< HEAD
-  if (must_eq (xsize, 0) || must_eq (ysize, 0))
-    return true;
-
-  if (may_ge (c, 0))
-    return may_gt (may_lt (xsize, 0) ? -xsize : xsize, c);
-  else
-    return may_gt (may_lt (ysize, 0) ? -ysize : ysize, -c);
-=======
   if (known_eq (xsize, 0) || known_eq (ysize, 0))
     return true;
 
@@ -2386,7 +2357,6 @@
     return maybe_gt (maybe_lt (xsize, 0) ? -xsize : xsize, c);
   else
     return maybe_gt (maybe_lt (ysize, 0) ? -ysize : ysize, -c);
->>>>>>> 70783a86
 }
 
 /* Return one if X and Y (memory addresses) reference the
@@ -2462,21 +2432,13 @@
   else if (GET_CODE (x) == LO_SUM)
     x = XEXP (x, 1);
   else
-<<<<<<< HEAD
-    x = addr_side_effect_eval (x, may_lt (xsize, 0) ? -xsize : xsize, 0);
-=======
     x = addr_side_effect_eval (x, maybe_lt (xsize, 0) ? -xsize : xsize, 0);
->>>>>>> 70783a86
   if (GET_CODE (y) == HIGH)
     y = XEXP (y, 0);
   else if (GET_CODE (y) == LO_SUM)
     y = XEXP (y, 1);
   else
-<<<<<<< HEAD
-    y = addr_side_effect_eval (y, may_lt (ysize, 0) ? -ysize : ysize, 0);
-=======
     y = addr_side_effect_eval (y, maybe_lt (ysize, 0) ? -ysize : ysize, 0);
->>>>>>> 70783a86
 
   if (GET_CODE (x) == SYMBOL_REF && GET_CODE (y) == SYMBOL_REF)
     {
@@ -2489,11 +2451,7 @@
 	 through alignment adjustments (i.e., that have negative
 	 sizes), because we can't know how far they are from each
 	 other.  */
-<<<<<<< HEAD
-      if (may_lt (xsize, 0) || may_lt (ysize, 0))
-=======
       if (maybe_lt (xsize, 0) || maybe_lt (ysize, 0))
->>>>>>> 70783a86
 	return -1;
       /* If decls are different or we know by offsets that there is no overlap,
 	 we win.  */
@@ -2620,15 +2578,9 @@
       unsigned HOST_WIDE_INT uc = sc;
       if (sc < 0 && pow2_or_zerop (-uc))
 	{
-<<<<<<< HEAD
-	  if (may_gt (xsize, 0))
-	    xsize = -xsize;
-	  if (may_ne (xsize, 0))
-=======
 	  if (maybe_gt (xsize, 0))
 	    xsize = -xsize;
 	  if (maybe_ne (xsize, 0))
->>>>>>> 70783a86
 	    xsize += sc + 1;
 	  c -= sc + 1;
 	  return memrefs_conflict_p (xsize, canon_rtx (XEXP (x, 0)),
@@ -2641,15 +2593,9 @@
       unsigned HOST_WIDE_INT uc = sc;
       if (sc < 0 && pow2_or_zerop (-uc))
 	{
-<<<<<<< HEAD
-	  if (may_gt (ysize, 0))
-	    ysize = -ysize;
-	  if (may_ne (ysize, 0))
-=======
 	  if (maybe_gt (ysize, 0))
 	    ysize = -ysize;
 	  if (maybe_ne (ysize, 0))
->>>>>>> 70783a86
 	    ysize += sc + 1;
 	  c += sc + 1;
 	  return memrefs_conflict_p (xsize, x,
@@ -2684,13 +2630,8 @@
 	 sizes), because we can't know how far they are from each
 	 other.  */
       if (CONSTANT_P (y))
-<<<<<<< HEAD
-	return (may_lt (xsize, 0)
-		|| may_lt (ysize, 0)
-=======
 	return (maybe_lt (xsize, 0)
 		|| maybe_lt (ysize, 0)
->>>>>>> 70783a86
 		|| offset_overlap_p (c, xsize, ysize));
 
       return -1;
@@ -2941,11 +2882,7 @@
   if (MEM_SIZE_KNOWN_P (y) && moffsety_known_p)
     sizey = MEM_SIZE (y);
 
-<<<<<<< HEAD
-  return !ranges_may_overlap_p (offsetx, sizex, offsety, sizey);
-=======
   return !ranges_maybe_overlap_p (offsetx, sizex, offsety, sizey);
->>>>>>> 70783a86
 }
 
 /* Helper for true_dependence and canon_true_dependence.
