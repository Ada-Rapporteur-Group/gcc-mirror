--- conflicted
+++ resolved
@@ -284,13 +284,10 @@
        || TREE_CODE (base) == MEM_REF)
       && TREE_CODE (TREE_OPERAND (base, 0)) != SSA_NAME)
     return false;
-<<<<<<< HEAD
-=======
   if (TREE_CODE (base) == TARGET_MEM_REF
       && TMR_BASE (base)
       && TREE_CODE (TMR_BASE (base)) != SSA_NAME)
     return false;
->>>>>>> 6e7f08ad
 
   /* If this is a reference based on a partitioned decl replace the
      base with an INDIRECT_REF of the pointer representative we
@@ -2259,59 +2256,21 @@
   moffsetx = MEM_OFFSET (x);
   if (TREE_CODE (exprx) == COMPONENT_REF)
     {
-<<<<<<< HEAD
-      if (TREE_CODE (expry) == VAR_DECL
-	  && POINTER_TYPE_P (TREE_TYPE (expry)))
-	{
-	 tree field = TREE_OPERAND (exprx, 1);
-	 tree fieldcontext = DECL_FIELD_CONTEXT (field);
-	 if (ipa_type_escape_field_does_not_clobber_p (fieldcontext,
-						       TREE_TYPE (field)))
-	   return 1;
-	}
-      {
-	tree t = decl_for_component_ref (exprx);
-	if (! t)
-	  return 0;
-	moffsetx = adjust_offset_for_component_ref (exprx, moffsetx);
-	exprx = t;
-      }
-=======
       tree t = decl_for_component_ref (exprx);
       if (! t)
 	return 0;
       moffsetx = adjust_offset_for_component_ref (exprx, moffsetx);
       exprx = t;
->>>>>>> 6e7f08ad
     }
 
   moffsety = MEM_OFFSET (y);
   if (TREE_CODE (expry) == COMPONENT_REF)
     {
-<<<<<<< HEAD
-      if (TREE_CODE (exprx) == VAR_DECL
-	  && POINTER_TYPE_P (TREE_TYPE (exprx)))
-	{
-	 tree field = TREE_OPERAND (expry, 1);
-	 tree fieldcontext = DECL_FIELD_CONTEXT (field);
-	 if (ipa_type_escape_field_does_not_clobber_p (fieldcontext,
-						       TREE_TYPE (field)))
-	   return 1;
-	}
-      {
-	tree t = decl_for_component_ref (expry);
-	if (! t)
-	  return 0;
-	moffsety = adjust_offset_for_component_ref (expry, moffsety);
-	expry = t;
-      }
-=======
       tree t = decl_for_component_ref (expry);
       if (! t)
 	return 0;
       moffsety = adjust_offset_for_component_ref (expry, moffsety);
       expry = t;
->>>>>>> 6e7f08ad
     }
 
   if (! DECL_P (exprx) || ! DECL_P (expry))
@@ -2422,12 +2381,9 @@
 {
   rtx base;
   int ret;
-<<<<<<< HEAD
-=======
 
   gcc_checking_assert (mem_canonicalized ? (mem_addr != NULL_RTX)
 		       : (mem_addr == NULL_RTX && x_addr == NULL_RTX));
->>>>>>> 6e7f08ad
 
   if (MEM_VOLATILE_P (x) && MEM_VOLATILE_P (mem))
     return 1;
@@ -2497,11 +2453,7 @@
   if (DIFFERENT_ALIAS_SETS_P (x, mem))
     return 0;
 
-<<<<<<< HEAD
-  if (nonoverlapping_memrefs_p (mem, x))
-=======
   if (nonoverlapping_memrefs_p (mem, x, false))
->>>>>>> 6e7f08ad
     return 0;
 
   if (aliases_everything_p (x))
@@ -2544,73 +2496,9 @@
 canon_true_dependence (const_rtx mem, enum machine_mode mem_mode, rtx mem_addr,
 		       const_rtx x, rtx x_addr, bool (*varies) (const_rtx, bool))
 {
-<<<<<<< HEAD
-  int ret;
-
-  if (MEM_VOLATILE_P (x) && MEM_VOLATILE_P (mem))
-    return 1;
-
-  /* (mem:BLK (scratch)) is a special mechanism to conflict with everything.
-     This is used in epilogue deallocation functions.  */
-  if (GET_MODE (x) == BLKmode && GET_CODE (XEXP (x, 0)) == SCRATCH)
-    return 1;
-  if (GET_MODE (mem) == BLKmode && GET_CODE (XEXP (mem, 0)) == SCRATCH)
-    return 1;
-  if (MEM_ALIAS_SET (x) == ALIAS_SET_MEMORY_BARRIER
-      || MEM_ALIAS_SET (mem) == ALIAS_SET_MEMORY_BARRIER)
-    return 1;
-
-  /* Read-only memory is by definition never modified, and therefore can't
-     conflict with anything.  We don't expect to find read-only set on MEM,
-     but stupid user tricks can produce them, so don't die.  */
-  if (MEM_READONLY_P (x))
-    return 0;
-
-  /* If we have MEMs refering to different address spaces (which can
-     potentially overlap), we cannot easily tell from the addresses
-     whether the references overlap.  */
-  if (MEM_ADDR_SPACE (mem) != MEM_ADDR_SPACE (x))
-    return 1;
-
-  if (! x_addr)
-    x_addr = get_addr (XEXP (x, 0));
-
-  if (! base_alias_check (x_addr, mem_addr, GET_MODE (x), mem_mode))
-    return 0;
-
-  x_addr = canon_rtx (x_addr);
-  if ((ret = memrefs_conflict_p (GET_MODE_SIZE (mem_mode), mem_addr,
-				 SIZE_FOR_MODE (x), x_addr, 0)) != -1)
-    return ret;
-
-  if (DIFFERENT_ALIAS_SETS_P (x, mem))
-    return 0;
-
-  if (nonoverlapping_memrefs_p (x, mem))
-    return 0;
-
-  if (aliases_everything_p (x))
-    return 1;
-
-  /* We cannot use aliases_everything_p to test MEM, since we must look
-     at MEM_MODE, rather than GET_MODE (MEM).  */
-  if (mem_mode == QImode || GET_CODE (mem_addr) == AND)
-    return 1;
-
-  /* In true_dependence we also allow BLKmode to alias anything.  Why
-     don't we do this in anti_dependence and output_dependence?  */
-  if (mem_mode == BLKmode || GET_MODE (x) == BLKmode)
-    return 1;
-
-  if (fixed_scalar_and_varying_struct_p (mem, x, mem_addr, x_addr, varies))
-    return 0;
-
-  return rtx_refs_may_alias_p (x, mem, true);
-=======
   return true_dependence_1 (mem, mem_mode, mem_addr,
 			    x, x_addr, varies,
 			    /*mem_canonicalized=*/true);
->>>>>>> 6e7f08ad
 }
 
 /* Returns nonzero if a write to X might alias a previous read from
@@ -2680,11 +2568,7 @@
 				 SIZE_FOR_MODE (x), x_addr, 0)) != -1)
     return ret;
 
-<<<<<<< HEAD
-  if (nonoverlapping_memrefs_p (x, mem))
-=======
   if (nonoverlapping_memrefs_p (x, mem, false))
->>>>>>> 6e7f08ad
     return 0;
 
   fixed_scalar
