--- conflicted
+++ resolved
@@ -1,10 +1,6 @@
 /* Alias analysis for GNU C
    Copyright (C) 1997, 1998, 1999, 2000, 2001, 2002, 2003, 2004, 2005, 2006,
-<<<<<<< HEAD
-   2007, 2008 Free Software Foundation, Inc.
-=======
    2007, 2008, 2009 Free Software Foundation, Inc.
->>>>>>> 6a66f28e
    Contributed by John Carr (jfc@mit.edu).
 
 This file is part of GCC.
