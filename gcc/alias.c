/* Alias analysis for GNU C
   Copyright (C) 1997, 1998, 1999, 2000, 2001, 2002, 2003, 2004, 2005, 2006,
   2007, 2008, 2009 Free Software Foundation, Inc.
   Contributed by John Carr (jfc@mit.edu).

This file is part of GCC.

GCC is free software; you can redistribute it and/or modify it under
the terms of the GNU General Public License as published by the Free
Software Foundation; either version 3, or (at your option) any later
version.

GCC is distributed in the hope that it will be useful, but WITHOUT ANY
WARRANTY; without even the implied warranty of MERCHANTABILITY or
FITNESS FOR A PARTICULAR PURPOSE.  See the GNU General Public License
for more details.

You should have received a copy of the GNU General Public License
along with GCC; see the file COPYING3.  If not see
<http://www.gnu.org/licenses/>.  */

#include "config.h"
#include "system.h"
#include "coretypes.h"
#include "tm.h"
#include "rtl.h"
#include "tree.h"
#include "tm_p.h"
#include "function.h"
#include "alias.h"
#include "emit-rtl.h"
#include "regs.h"
#include "hard-reg-set.h"
#include "basic-block.h"
#include "flags.h"
#include "output.h"
#include "toplev.h"
#include "cselib.h"
#include "splay-tree.h"
#include "ggc.h"
#include "langhooks.h"
#include "timevar.h"
#include "target.h"
#include "cgraph.h"
#include "varray.h"
#include "tree-pass.h"
#include "ipa-type-escape.h"
#include "df.h"

/* The aliasing API provided here solves related but different problems:

   Say there exists (in c)

   struct X {
     struct Y y1;
     struct Z z2;
   } x1, *px1,  *px2;

   struct Y y2, *py;
   struct Z z2, *pz;


   py = &px1.y1;
   px2 = &x1;

   Consider the four questions:

   Can a store to x1 interfere with px2->y1?
   Can a store to x1 interfere with px2->z2?
   (*px2).z2
   Can a store to x1 change the value pointed to by with py?
   Can a store to x1 change the value pointed to by with pz?

   The answer to these questions can be yes, yes, yes, and maybe.

   The first two questions can be answered with a simple examination
   of the type system.  If structure X contains a field of type Y then
   a store thru a pointer to an X can overwrite any field that is
   contained (recursively) in an X (unless we know that px1 != px2).

   The last two of the questions can be solved in the same way as the
   first two questions but this is too conservative.  The observation
   is that in some cases analysis we can know if which (if any) fields
   are addressed and if those addresses are used in bad ways.  This
   analysis may be language specific.  In C, arbitrary operations may
   be applied to pointers.  However, there is some indication that
   this may be too conservative for some C++ types.

   The pass ipa-type-escape does this analysis for the types whose
   instances do not escape across the compilation boundary.

   Historically in GCC, these two problems were combined and a single
   data structure was used to represent the solution to these
   problems.  We now have two similar but different data structures,
   The data structure to solve the last two question is similar to the
   first, but does not contain have the fields in it whose address are
   never taken.  For types that do escape the compilation unit, the
   data structures will have identical information.
*/

/* The alias sets assigned to MEMs assist the back-end in determining
   which MEMs can alias which other MEMs.  In general, two MEMs in
   different alias sets cannot alias each other, with one important
   exception.  Consider something like:

     struct S { int i; double d; };

   a store to an `S' can alias something of either type `int' or type
   `double'.  (However, a store to an `int' cannot alias a `double'
   and vice versa.)  We indicate this via a tree structure that looks
   like:
	   struct S
	    /   \
	   /     \
	 |/_     _\|
	 int    double

   (The arrows are directed and point downwards.)
    In this situation we say the alias set for `struct S' is the
   `superset' and that those for `int' and `double' are `subsets'.

   To see whether two alias sets can point to the same memory, we must
   see if either alias set is a subset of the other. We need not trace
   past immediate descendants, however, since we propagate all
   grandchildren up one level.

   Alias set zero is implicitly a superset of all other alias sets.
   However, this is no actual entry for alias set zero.  It is an
   error to attempt to explicitly construct a subset of zero.  */

struct GTY(()) alias_set_entry_d {
  /* The alias set number, as stored in MEM_ALIAS_SET.  */
  alias_set_type alias_set;

  /* Nonzero if would have a child of zero: this effectively makes this
     alias set the same as alias set zero.  */
  int has_zero_child;

  /* The children of the alias set.  These are not just the immediate
     children, but, in fact, all descendants.  So, if we have:

       struct T { struct S s; float f; }

     continuing our example above, the children here will be all of
     `int', `double', `float', and `struct S'.  */
  splay_tree GTY((param1_is (int), param2_is (int))) children;
};
typedef struct alias_set_entry_d *alias_set_entry;

static int rtx_equal_for_memref_p (const_rtx, const_rtx);
static int memrefs_conflict_p (int, rtx, int, rtx, HOST_WIDE_INT);
static void record_set (rtx, const_rtx, void *);
static int base_alias_check (rtx, rtx, enum machine_mode,
			     enum machine_mode);
static rtx find_base_value (rtx);
static int mems_in_disjoint_alias_sets_p (const_rtx, const_rtx);
static int insert_subset_children (splay_tree_node, void*);
static tree find_base_decl (tree);
static alias_set_entry get_alias_set_entry (alias_set_type);
static const_rtx fixed_scalar_and_varying_struct_p (const_rtx, const_rtx, rtx, rtx,
						    bool (*) (const_rtx, bool));
static int aliases_everything_p (const_rtx);
static bool nonoverlapping_component_refs_p (const_tree, const_tree);
static tree decl_for_component_ref (tree);
static rtx adjust_offset_for_component_ref (tree, rtx);
static int write_dependence_p (const_rtx, const_rtx, int);

static void memory_modified_1 (rtx, const_rtx, void *);

/* Set up all info needed to perform alias analysis on memory references.  */

/* Returns the size in bytes of the mode of X.  */
#define SIZE_FOR_MODE(X) (GET_MODE_SIZE (GET_MODE (X)))

/* Returns nonzero if MEM1 and MEM2 do not alias because they are in
   different alias sets.  We ignore alias sets in functions making use
   of variable arguments because the va_arg macros on some systems are
   not legal ANSI C.  */
#define DIFFERENT_ALIAS_SETS_P(MEM1, MEM2)			\
  mems_in_disjoint_alias_sets_p (MEM1, MEM2)

/* Cap the number of passes we make over the insns propagating alias
   information through set chains.   10 is a completely arbitrary choice.  */
#define MAX_ALIAS_LOOP_PASSES 10

/* reg_base_value[N] gives an address to which register N is related.
   If all sets after the first add or subtract to the current value
   or otherwise modify it so it does not point to a different top level
   object, reg_base_value[N] is equal to the address part of the source
   of the first set.

   A base address can be an ADDRESS, SYMBOL_REF, or LABEL_REF.  ADDRESS
   expressions represent certain special values: function arguments and
   the stack, frame, and argument pointers.

   The contents of an ADDRESS is not normally used, the mode of the
   ADDRESS determines whether the ADDRESS is a function argument or some
   other special value.  Pointer equality, not rtx_equal_p, determines whether
   two ADDRESS expressions refer to the same base address.

   The only use of the contents of an ADDRESS is for determining if the
   current function performs nonlocal memory memory references for the
   purposes of marking the function as a constant function.  */

static GTY(()) VEC(rtx,gc) *reg_base_value;
static rtx *new_reg_base_value;

/* We preserve the copy of old array around to avoid amount of garbage
   produced.  About 8% of garbage produced were attributed to this
   array.  */
static GTY((deletable)) VEC(rtx,gc) *old_reg_base_value;

/* Static hunks of RTL used by the aliasing code; these are initialized
   once per function to avoid unnecessary RTL allocations.  */
static GTY (()) rtx static_reg_base_value[FIRST_PSEUDO_REGISTER];

#define REG_BASE_VALUE(X)				\
  (REGNO (X) < VEC_length (rtx, reg_base_value)		\
   ? VEC_index (rtx, reg_base_value, REGNO (X)) : 0)

/* Vector indexed by N giving the initial (unchanging) value known for
   pseudo-register N.  This array is initialized in init_alias_analysis,
   and does not change until end_alias_analysis is called.  */
static GTY((length("reg_known_value_size"))) rtx *reg_known_value;

/* Indicates number of valid entries in reg_known_value.  */
static GTY(()) unsigned int reg_known_value_size;

/* Vector recording for each reg_known_value whether it is due to a
   REG_EQUIV note.  Future passes (viz., reload) may replace the
   pseudo with the equivalent expression and so we account for the
   dependences that would be introduced if that happens.

   The REG_EQUIV notes created in assign_parms may mention the arg
   pointer, and there are explicit insns in the RTL that modify the
   arg pointer.  Thus we must ensure that such insns don't get
   scheduled across each other because that would invalidate the
   REG_EQUIV notes.  One could argue that the REG_EQUIV notes are
   wrong, but solving the problem in the scheduler will likely give
   better code, so we do it here.  */
static bool *reg_known_equiv_p;

/* True when scanning insns from the start of the rtl to the
   NOTE_INSN_FUNCTION_BEG note.  */
static bool copying_arguments;

DEF_VEC_P(alias_set_entry);
DEF_VEC_ALLOC_P(alias_set_entry,gc);

/* The splay-tree used to store the various alias set entries.  */
static GTY (()) VEC(alias_set_entry,gc) *alias_sets;

/* Returns a pointer to the alias set entry for ALIAS_SET, if there is
   such an entry, or NULL otherwise.  */

static inline alias_set_entry
get_alias_set_entry (alias_set_type alias_set)
{
  return VEC_index (alias_set_entry, alias_sets, alias_set);
}

/* Returns nonzero if the alias sets for MEM1 and MEM2 are such that
   the two MEMs cannot alias each other.  */

static inline int
mems_in_disjoint_alias_sets_p (const_rtx mem1, const_rtx mem2)
{
/* Perform a basic sanity check.  Namely, that there are no alias sets
   if we're not using strict aliasing.  This helps to catch bugs
   whereby someone uses PUT_CODE, but doesn't clear MEM_ALIAS_SET, or
   where a MEM is allocated in some way other than by the use of
   gen_rtx_MEM, and the MEM_ALIAS_SET is not cleared.  If we begin to
   use alias sets to indicate that spilled registers cannot alias each
   other, we might need to remove this check.  */
  gcc_assert (flag_strict_aliasing
	      || (!MEM_ALIAS_SET (mem1) && !MEM_ALIAS_SET (mem2)));

  return ! alias_sets_conflict_p (MEM_ALIAS_SET (mem1), MEM_ALIAS_SET (mem2));
}

/* Insert the NODE into the splay tree given by DATA.  Used by
   record_alias_subset via splay_tree_foreach.  */

static int
insert_subset_children (splay_tree_node node, void *data)
{
  splay_tree_insert ((splay_tree) data, node->key, node->value);

  return 0;
}

/* Return true if the first alias set is a subset of the second.  */

bool
alias_set_subset_of (alias_set_type set1, alias_set_type set2)
{
  alias_set_entry ase;

  /* Everything is a subset of the "aliases everything" set.  */
  if (set2 == 0)
    return true;

  /* Otherwise, check if set1 is a subset of set2.  */
  ase = get_alias_set_entry (set2);
  if (ase != 0
      && ((ase->has_zero_child && set1 == 0)
	  || splay_tree_lookup (ase->children,
			        (splay_tree_key) set1)))
    return true;
  return false;
}

/* Return 1 if the two specified alias sets may conflict.  */

int
alias_sets_conflict_p (alias_set_type set1, alias_set_type set2)
{
  alias_set_entry ase;

  /* The easy case.  */
  if (alias_sets_must_conflict_p (set1, set2))
    return 1;

  /* See if the first alias set is a subset of the second.  */
  ase = get_alias_set_entry (set1);
  if (ase != 0
      && (ase->has_zero_child
	  || splay_tree_lookup (ase->children,
				(splay_tree_key) set2)))
    return 1;

  /* Now do the same, but with the alias sets reversed.  */
  ase = get_alias_set_entry (set2);
  if (ase != 0
      && (ase->has_zero_child
	  || splay_tree_lookup (ase->children,
				(splay_tree_key) set1)))
    return 1;

  /* The two alias sets are distinct and neither one is the
     child of the other.  Therefore, they cannot conflict.  */
  return 0;
}

static int
walk_mems_2 (rtx *x, rtx mem)
{
  if (MEM_P (*x))
    {
      if (alias_sets_conflict_p (MEM_ALIAS_SET(*x), MEM_ALIAS_SET(mem)))
        return 1;
        
      return -1;  
    }
  return 0;
}

static int
walk_mems_1 (rtx *x, rtx *pat)
{
  if (MEM_P (*x))
    {
      /* Visit all MEMs in *PAT and check indepedence.  */
      if (for_each_rtx (pat, (rtx_function) walk_mems_2, *x))
        /* Indicate that dependence was determined and stop traversal.  */
        return 1;
        
      return -1;
    }
  return 0;
}

/* Return 1 if two specified instructions have mem expr with conflict alias sets*/
bool
insn_alias_sets_conflict_p (rtx insn1, rtx insn2)
{
  /* For each pair of MEMs in INSN1 and INSN2 check their independence.  */
  return  for_each_rtx (&PATTERN (insn1), (rtx_function) walk_mems_1,
			 &PATTERN (insn2));
}

/* Return 1 if the two specified alias sets will always conflict.  */

int
alias_sets_must_conflict_p (alias_set_type set1, alias_set_type set2)
{
  if (set1 == 0 || set2 == 0 || set1 == set2)
    return 1;

  return 0;
}

/* Return 1 if any MEM object of type T1 will always conflict (using the
   dependency routines in this file) with any MEM object of type T2.
   This is used when allocating temporary storage.  If T1 and/or T2 are
   NULL_TREE, it means we know nothing about the storage.  */

int
objects_must_conflict_p (tree t1, tree t2)
{
  alias_set_type set1, set2;

  /* If neither has a type specified, we don't know if they'll conflict
     because we may be using them to store objects of various types, for
     example the argument and local variables areas of inlined functions.  */
  if (t1 == 0 && t2 == 0)
    return 0;

  /* If they are the same type, they must conflict.  */
  if (t1 == t2
      /* Likewise if both are volatile.  */
      || (t1 != 0 && TYPE_VOLATILE (t1) && t2 != 0 && TYPE_VOLATILE (t2)))
    return 1;

  set1 = t1 ? get_alias_set (t1) : 0;
  set2 = t2 ? get_alias_set (t2) : 0;

  /* We can't use alias_sets_conflict_p because we must make sure
     that every subtype of t1 will conflict with every subtype of
     t2 for which a pair of subobjects of these respective subtypes
     overlaps on the stack.  */
  return alias_sets_must_conflict_p (set1, set2);
}

/* T is an expression with pointer type.  Find the DECL on which this
   expression is based.  (For example, in `a[i]' this would be `a'.)
   If there is no such DECL, or a unique decl cannot be determined,
   NULL_TREE is returned.  */

static tree
find_base_decl (tree t)
{
  tree d0, d1;

  if (t == 0 || t == error_mark_node || ! POINTER_TYPE_P (TREE_TYPE (t)))
    return 0;

  if (TREE_CODE (t) == SSA_NAME)
    t = SSA_NAME_VAR (t);

  /* If this is a declaration, return it.  If T is based on a restrict
     qualified decl, return that decl.  */
  if (DECL_P (t))
    {
      if (TREE_CODE (t) == VAR_DECL && DECL_BASED_ON_RESTRICT_P (t))
	t = DECL_GET_RESTRICT_BASE (t);
      return t;
    }

  /* Handle general expressions.  It would be nice to deal with
     COMPONENT_REFs here.  If we could tell that `a' and `b' were the
     same, then `a->f' and `b->f' are also the same.  */
  switch (TREE_CODE_CLASS (TREE_CODE (t)))
    {
    case tcc_unary:
      return find_base_decl (TREE_OPERAND (t, 0));

    case tcc_binary:
      /* Return 0 if found in neither or both are the same.  */
      d0 = find_base_decl (TREE_OPERAND (t, 0));
      d1 = find_base_decl (TREE_OPERAND (t, 1));
      if (d0 == d1)
	return d0;
      else if (d0 == 0)
	return d1;
      else if (d1 == 0)
	return d0;
      else
	return 0;

    default:
      return 0;
    }
}

/* Return true if all nested component references handled by
   get_inner_reference in T are such that we should use the alias set
   provided by the object at the heart of T.

   This is true for non-addressable components (which don't have their
   own alias set), as well as components of objects in alias set zero.
   This later point is a special case wherein we wish to override the
   alias set used by the component, but we don't have per-FIELD_DECL
   assignable alias sets.  */

bool
component_uses_parent_alias_set (const_tree t)
{
  while (1)
    {
      /* If we're at the end, it vacuously uses its own alias set.  */
      if (!handled_component_p (t))
	return false;

      switch (TREE_CODE (t))
	{
	case COMPONENT_REF:
	  if (DECL_NONADDRESSABLE_P (TREE_OPERAND (t, 1)))
	    return true;
	  break;

	case ARRAY_REF:
	case ARRAY_RANGE_REF:
	  if (TYPE_NONALIASED_COMPONENT (TREE_TYPE (TREE_OPERAND (t, 0))))
	    return true;
	  break;

	case REALPART_EXPR:
	case IMAGPART_EXPR:
	  break;

	default:
	  /* Bitfields and casts are never addressable.  */
	  return true;
	}

      t = TREE_OPERAND (t, 0);
      if (get_alias_set (TREE_TYPE (t)) == 0)
	return true;
    }
}

/* Return the alias set for the memory pointed to by T, which may be
   either a type or an expression.  Return -1 if there is nothing
   special about dereferencing T.  */

static alias_set_type
get_deref_alias_set_1 (tree t)
{
  /* If we're not doing any alias analysis, just assume everything
     aliases everything else.  */
  if (!flag_strict_aliasing)
    return 0;

  if (! TYPE_P (t))
    {
      tree decl = find_base_decl (t);

      if (decl && DECL_POINTER_ALIAS_SET_KNOWN_P (decl))
	{
	  /* If we haven't computed the actual alias set, do it now.  */
	  if (DECL_POINTER_ALIAS_SET (decl) == -2)
	    {
	      tree pointed_to_type = TREE_TYPE (TREE_TYPE (decl));

	      /* No two restricted pointers can point at the same thing.
		 However, a restricted pointer can point at the same thing
		 as an unrestricted pointer, if that unrestricted pointer
		 is based on the restricted pointer.  So, we make the
		 alias set for the restricted pointer a subset of the
		 alias set for the type pointed to by the type of the
		 decl.  */
	      alias_set_type pointed_to_alias_set
		  = get_alias_set (pointed_to_type);

	      if (pointed_to_alias_set == 0)
		/* It's not legal to make a subset of alias set zero.  */
		DECL_POINTER_ALIAS_SET (decl) = 0;
	      else if (AGGREGATE_TYPE_P (pointed_to_type))
		/* For an aggregate, we must treat the restricted
		   pointer the same as an ordinary pointer.  If we
		   were to make the type pointed to by the
		   restricted pointer a subset of the pointed-to
		   type, then we would believe that other subsets
		   of the pointed-to type (such as fields of that
		   type) do not conflict with the type pointed to
		   by the restricted pointer.  */
		DECL_POINTER_ALIAS_SET (decl)
		    = pointed_to_alias_set;
	      else
		{
		  DECL_POINTER_ALIAS_SET (decl) = new_alias_set ();
		  record_alias_subset (pointed_to_alias_set,
				       DECL_POINTER_ALIAS_SET (decl));
		}
	    }

	  /* We use the alias set indicated in the declaration.  */
	  return DECL_POINTER_ALIAS_SET (decl);
	}

      /* Now all we care about is the type.  */
      t = TREE_TYPE (t);
    }

  /* If we have an INDIRECT_REF via a void pointer, we don't
     know anything about what that might alias.  Likewise if the
     pointer is marked that way.  */
  if (TREE_CODE (TREE_TYPE (t)) == VOID_TYPE
      || TYPE_REF_CAN_ALIAS_ALL (t))
    return 0;

  return -1;
}

/* Return the alias set for the memory pointed to by T, which may be
   either a type or an expression.  */

alias_set_type
get_deref_alias_set (tree t)
{
  alias_set_type set = get_deref_alias_set_1 (t);

  /* Fall back to the alias-set of the pointed-to type.  */
  if (set == -1)
    {
      if (! TYPE_P (t))
	t = TREE_TYPE (t);
      set = get_alias_set (TREE_TYPE (t));
    }

  return set;
}

/* Return the alias set for T, which may be either a type or an
   expression.  Call language-specific routine for help, if needed.  */

alias_set_type
get_alias_set (tree t)
{
  alias_set_type set;

  /* If we're not doing any alias analysis, just assume everything
     aliases everything else.  Also return 0 if this or its type is
     an error.  */
  if (! flag_strict_aliasing || t == error_mark_node
      || (! TYPE_P (t)
	  && (TREE_TYPE (t) == 0 || TREE_TYPE (t) == error_mark_node)))
    return 0;

  /* We can be passed either an expression or a type.  This and the
     language-specific routine may make mutually-recursive calls to each other
     to figure out what to do.  At each juncture, we see if this is a tree
     that the language may need to handle specially.  First handle things that
     aren't types.  */
  if (! TYPE_P (t))
    {
      tree inner = t;

      /* Remove any nops, then give the language a chance to do
	 something with this tree before we look at it.  */
      STRIP_NOPS (t);
      set = lang_hooks.get_alias_set (t);
      if (set != -1)
	return set;

      /* First see if the actual object referenced is an INDIRECT_REF from a
	 restrict-qualified pointer or a "void *".  */
      while (handled_component_p (inner))
	{
	  inner = TREE_OPERAND (inner, 0);
	  STRIP_NOPS (inner);
	}

      if (INDIRECT_REF_P (inner))
	{
	  set = get_deref_alias_set_1 (TREE_OPERAND (inner, 0));
	  if (set != -1)
	    return set;
	}

      /* Otherwise, pick up the outermost object that we could have a pointer
	 to, processing conversions as above.  */
      while (component_uses_parent_alias_set (t))
	{
	  t = TREE_OPERAND (t, 0);
	  STRIP_NOPS (t);
	}

      /* If we've already determined the alias set for a decl, just return
	 it.  This is necessary for C++ anonymous unions, whose component
	 variables don't look like union members (boo!).  */
      if (TREE_CODE (t) == VAR_DECL
	  && DECL_RTL_SET_P (t) && MEM_P (DECL_RTL (t)))
	return MEM_ALIAS_SET (DECL_RTL (t));

      /* Now all we care about is the type.  */
      t = TREE_TYPE (t);
    }

  /* Variant qualifiers don't affect the alias set, so get the main
     variant.  Always use the canonical type as well.
     If this is a type with a known alias set, return it.  */
  t = TYPE_MAIN_VARIANT (t);
  if (TYPE_CANONICAL (t))
    t = TYPE_CANONICAL (t);
  if (TYPE_ALIAS_SET_KNOWN_P (t))
    return TYPE_ALIAS_SET (t);

  /* We don't want to set TYPE_ALIAS_SET for incomplete types.  */
  if (!COMPLETE_TYPE_P (t))
    {
      /* For arrays with unknown size the conservative answer is the
	 alias set of the element type.  */
      if (TREE_CODE (t) == ARRAY_TYPE)
	return get_alias_set (TREE_TYPE (t));

      /* But return zero as a conservative answer for incomplete types.  */
      return 0;
    }

  /* See if the language has special handling for this type.  */
  set = lang_hooks.get_alias_set (t);
  if (set != -1)
    return set;

  /* There are no objects of FUNCTION_TYPE, so there's no point in
     using up an alias set for them.  (There are, of course, pointers
     and references to functions, but that's different.)  */
  else if (TREE_CODE (t) == FUNCTION_TYPE
	   || TREE_CODE (t) == METHOD_TYPE)
    set = 0;

  /* Unless the language specifies otherwise, let vector types alias
     their components.  This avoids some nasty type punning issues in
     normal usage.  And indeed lets vectors be treated more like an
     array slice.  */
  else if (TREE_CODE (t) == VECTOR_TYPE)
    set = get_alias_set (TREE_TYPE (t));

  /* Unless the language specifies otherwise, treat array types the
     same as their components.  This avoids the asymmetry we get
     through recording the components.  Consider accessing a
     character(kind=1) through a reference to a character(kind=1)[1:1].
     Or consider if we want to assign integer(kind=4)[0:D.1387] and
     integer(kind=4)[4] the same alias set or not.
     Just be pragmatic here and make sure the array and its element
     type get the same alias set assigned.  */
  else if (TREE_CODE (t) == ARRAY_TYPE
	   && !TYPE_NONALIASED_COMPONENT (t))
    set = get_alias_set (TREE_TYPE (t));

  else
    /* Otherwise make a new alias set for this type.  */
    set = new_alias_set ();

  TYPE_ALIAS_SET (t) = set;

  /* If this is an aggregate type, we must record any component aliasing
     information.  */
  if (AGGREGATE_TYPE_P (t) || TREE_CODE (t) == COMPLEX_TYPE)
    record_component_aliases (t);

  return set;
}

/* Return a brand-new alias set.  */

alias_set_type
new_alias_set (void)
{
  if (flag_strict_aliasing)
    {
      if (alias_sets == 0)
	VEC_safe_push (alias_set_entry, gc, alias_sets, 0);
      VEC_safe_push (alias_set_entry, gc, alias_sets, 0);
      return VEC_length (alias_set_entry, alias_sets) - 1;
    }
  else
    return 0;
}

/* Indicate that things in SUBSET can alias things in SUPERSET, but that
   not everything that aliases SUPERSET also aliases SUBSET.  For example,
   in C, a store to an `int' can alias a load of a structure containing an
   `int', and vice versa.  But it can't alias a load of a 'double' member
   of the same structure.  Here, the structure would be the SUPERSET and
   `int' the SUBSET.  This relationship is also described in the comment at
   the beginning of this file.

   This function should be called only once per SUPERSET/SUBSET pair.

   It is illegal for SUPERSET to be zero; everything is implicitly a
   subset of alias set zero.  */

void
record_alias_subset (alias_set_type superset, alias_set_type subset)
{
  alias_set_entry superset_entry;
  alias_set_entry subset_entry;

  /* It is possible in complex type situations for both sets to be the same,
     in which case we can ignore this operation.  */
  if (superset == subset)
    return;

  gcc_assert (superset);

  superset_entry = get_alias_set_entry (superset);
  if (superset_entry == 0)
    {
      /* Create an entry for the SUPERSET, so that we have a place to
	 attach the SUBSET.  */
<<<<<<< HEAD
      superset_entry = ggc_alloc_cleared_alias_set_entry ();
=======
      superset_entry = GGC_NEW (struct alias_set_entry_d);
>>>>>>> 68aa6c59
      superset_entry->alias_set = superset;
      superset_entry->children
	= splay_tree_new_ggc (splay_tree_compare_ints,
			      ggc_alloc_splay_tree_scalar_scalar_splay_tree_s,
			      ggc_alloc_splay_tree_scalar_scalar_splay_tree_node_s);
      superset_entry->has_zero_child = 0;
      VEC_replace (alias_set_entry, alias_sets, superset, superset_entry);
    }

  if (subset == 0)
    superset_entry->has_zero_child = 1;
  else
    {
      subset_entry = get_alias_set_entry (subset);
      /* If there is an entry for the subset, enter all of its children
	 (if they are not already present) as children of the SUPERSET.  */
      if (subset_entry)
	{
	  if (subset_entry->has_zero_child)
	    superset_entry->has_zero_child = 1;

	  splay_tree_foreach (subset_entry->children, insert_subset_children,
			      superset_entry->children);
	}

      /* Enter the SUBSET itself as a child of the SUPERSET.  */
      splay_tree_insert (superset_entry->children,
			 (splay_tree_key) subset, 0);
    }
}

/* Record that component types of TYPE, if any, are part of that type for
   aliasing purposes.  For record types, we only record component types
   for fields that are not marked non-addressable.  For array types, we
   only record the component type if it is not marked non-aliased.  */

void
record_component_aliases (tree type)
{
  alias_set_type superset = get_alias_set (type);
  tree field;

  if (superset == 0)
    return;

  switch (TREE_CODE (type))
    {
    case RECORD_TYPE:
    case UNION_TYPE:
    case QUAL_UNION_TYPE:
      /* Recursively record aliases for the base classes, if there are any.  */
      if (TYPE_BINFO (type))
	{
	  int i;
	  tree binfo, base_binfo;

	  for (binfo = TYPE_BINFO (type), i = 0;
	       BINFO_BASE_ITERATE (binfo, i, base_binfo); i++)
	    record_alias_subset (superset,
				 get_alias_set (BINFO_TYPE (base_binfo)));
	}
      for (field = TYPE_FIELDS (type); field != 0; field = TREE_CHAIN (field))
	if (TREE_CODE (field) == FIELD_DECL && !DECL_NONADDRESSABLE_P (field))
	  record_alias_subset (superset, get_alias_set (TREE_TYPE (field)));
      break;

    case COMPLEX_TYPE:
      record_alias_subset (superset, get_alias_set (TREE_TYPE (type)));
      break;

    /* VECTOR_TYPE and ARRAY_TYPE share the alias set with their
       element type.  */

    default:
      break;
    }
}

/* Allocate an alias set for use in storing and reading from the varargs
   spill area.  */

static GTY(()) alias_set_type varargs_set = -1;

alias_set_type
get_varargs_alias_set (void)
{
#if 1
  /* We now lower VA_ARG_EXPR, and there's currently no way to attach the
     varargs alias set to an INDIRECT_REF (FIXME!), so we can't
     consistently use the varargs alias set for loads from the varargs
     area.  So don't use it anywhere.  */
  return 0;
#else
  if (varargs_set == -1)
    varargs_set = new_alias_set ();

  return varargs_set;
#endif
}

/* Likewise, but used for the fixed portions of the frame, e.g., register
   save areas.  */

static GTY(()) alias_set_type frame_set = -1;

alias_set_type
get_frame_alias_set (void)
{
  if (frame_set == -1)
    frame_set = new_alias_set ();

  return frame_set;
}

/* Inside SRC, the source of a SET, find a base address.  */

static rtx
find_base_value (rtx src)
{
  unsigned int regno;

#if defined (FIND_BASE_TERM)
  /* Try machine-dependent ways to find the base term.  */
  src = FIND_BASE_TERM (src);
#endif

  switch (GET_CODE (src))
    {
    case SYMBOL_REF:
    case LABEL_REF:
      return src;

    case REG:
      regno = REGNO (src);
      /* At the start of a function, argument registers have known base
	 values which may be lost later.  Returning an ADDRESS
	 expression here allows optimization based on argument values
	 even when the argument registers are used for other purposes.  */
      if (regno < FIRST_PSEUDO_REGISTER && copying_arguments)
	return new_reg_base_value[regno];

      /* If a pseudo has a known base value, return it.  Do not do this
	 for non-fixed hard regs since it can result in a circular
	 dependency chain for registers which have values at function entry.

	 The test above is not sufficient because the scheduler may move
	 a copy out of an arg reg past the NOTE_INSN_FUNCTION_BEGIN.  */
      if ((regno >= FIRST_PSEUDO_REGISTER || fixed_regs[regno])
	  && regno < VEC_length (rtx, reg_base_value))
	{
	  /* If we're inside init_alias_analysis, use new_reg_base_value
	     to reduce the number of relaxation iterations.  */
	  if (new_reg_base_value && new_reg_base_value[regno]
	      && DF_REG_DEF_COUNT (regno) == 1)
	    return new_reg_base_value[regno];

	  if (VEC_index (rtx, reg_base_value, regno))
	    return VEC_index (rtx, reg_base_value, regno);
	}

      return 0;

    case MEM:
      /* Check for an argument passed in memory.  Only record in the
	 copying-arguments block; it is too hard to track changes
	 otherwise.  */
      if (copying_arguments
	  && (XEXP (src, 0) == arg_pointer_rtx
	      || (GET_CODE (XEXP (src, 0)) == PLUS
		  && XEXP (XEXP (src, 0), 0) == arg_pointer_rtx)))
	return gen_rtx_ADDRESS (VOIDmode, src);
      return 0;

    case CONST:
      src = XEXP (src, 0);
      if (GET_CODE (src) != PLUS && GET_CODE (src) != MINUS)
	break;

      /* ... fall through ...  */

    case PLUS:
    case MINUS:
      {
	rtx temp, src_0 = XEXP (src, 0), src_1 = XEXP (src, 1);

	/* If either operand is a REG that is a known pointer, then it
	   is the base.  */
	if (REG_P (src_0) && REG_POINTER (src_0))
	  return find_base_value (src_0);
	if (REG_P (src_1) && REG_POINTER (src_1))
	  return find_base_value (src_1);

	/* If either operand is a REG, then see if we already have
	   a known value for it.  */
	if (REG_P (src_0))
	  {
	    temp = find_base_value (src_0);
	    if (temp != 0)
	      src_0 = temp;
	  }

	if (REG_P (src_1))
	  {
	    temp = find_base_value (src_1);
	    if (temp!= 0)
	      src_1 = temp;
	  }

	/* If either base is named object or a special address
	   (like an argument or stack reference), then use it for the
	   base term.  */
	if (src_0 != 0
	    && (GET_CODE (src_0) == SYMBOL_REF
		|| GET_CODE (src_0) == LABEL_REF
		|| (GET_CODE (src_0) == ADDRESS
		    && GET_MODE (src_0) != VOIDmode)))
	  return src_0;

	if (src_1 != 0
	    && (GET_CODE (src_1) == SYMBOL_REF
		|| GET_CODE (src_1) == LABEL_REF
		|| (GET_CODE (src_1) == ADDRESS
		    && GET_MODE (src_1) != VOIDmode)))
	  return src_1;

	/* Guess which operand is the base address:
	   If either operand is a symbol, then it is the base.  If
	   either operand is a CONST_INT, then the other is the base.  */
	if (GET_CODE (src_1) == CONST_INT || CONSTANT_P (src_0))
	  return find_base_value (src_0);
	else if (GET_CODE (src_0) == CONST_INT || CONSTANT_P (src_1))
	  return find_base_value (src_1);

	return 0;
      }

    case LO_SUM:
      /* The standard form is (lo_sum reg sym) so look only at the
	 second operand.  */
      return find_base_value (XEXP (src, 1));

    case AND:
      /* If the second operand is constant set the base
	 address to the first operand.  */
      if (GET_CODE (XEXP (src, 1)) == CONST_INT && INTVAL (XEXP (src, 1)) != 0)
	return find_base_value (XEXP (src, 0));
      return 0;

    case TRUNCATE:
      if (GET_MODE_SIZE (GET_MODE (src)) < GET_MODE_SIZE (Pmode))
	break;
      /* Fall through.  */
    case HIGH:
    case PRE_INC:
    case PRE_DEC:
    case POST_INC:
    case POST_DEC:
    case PRE_MODIFY:
    case POST_MODIFY:
      return find_base_value (XEXP (src, 0));

    case ZERO_EXTEND:
    case SIGN_EXTEND:	/* used for NT/Alpha pointers */
      {
	rtx temp = find_base_value (XEXP (src, 0));

	if (temp != 0 && CONSTANT_P (temp))
	  temp = convert_memory_address (Pmode, temp);

	return temp;
      }

    default:
      break;
    }

  return 0;
}

/* Called from init_alias_analysis indirectly through note_stores.  */

/* While scanning insns to find base values, reg_seen[N] is nonzero if
   register N has been set in this function.  */
static char *reg_seen;

/* Addresses which are known not to alias anything else are identified
   by a unique integer.  */
static int unique_id;

static void
record_set (rtx dest, const_rtx set, void *data ATTRIBUTE_UNUSED)
{
  unsigned regno;
  rtx src;
  int n;

  if (!REG_P (dest))
    return;

  regno = REGNO (dest);

  gcc_assert (regno < VEC_length (rtx, reg_base_value));

  /* If this spans multiple hard registers, then we must indicate that every
     register has an unusable value.  */
  if (regno < FIRST_PSEUDO_REGISTER)
    n = hard_regno_nregs[regno][GET_MODE (dest)];
  else
    n = 1;
  if (n != 1)
    {
      while (--n >= 0)
	{
	  reg_seen[regno + n] = 1;
	  new_reg_base_value[regno + n] = 0;
	}
      return;
    }

  if (set)
    {
      /* A CLOBBER wipes out any old value but does not prevent a previously
	 unset register from acquiring a base address (i.e. reg_seen is not
	 set).  */
      if (GET_CODE (set) == CLOBBER)
	{
	  new_reg_base_value[regno] = 0;
	  return;
	}
      src = SET_SRC (set);
    }
  else
    {
      if (reg_seen[regno])
	{
	  new_reg_base_value[regno] = 0;
	  return;
	}
      reg_seen[regno] = 1;
      new_reg_base_value[regno] = gen_rtx_ADDRESS (Pmode,
						   GEN_INT (unique_id++));
      return;
    }

  /* If this is not the first set of REGNO, see whether the new value
     is related to the old one.  There are two cases of interest:

	(1) The register might be assigned an entirely new value
	    that has the same base term as the original set.

	(2) The set might be a simple self-modification that
	    cannot change REGNO's base value.

     If neither case holds, reject the original base value as invalid.
     Note that the following situation is not detected:

	 extern int x, y;  int *p = &x; p += (&y-&x);

     ANSI C does not allow computing the difference of addresses
     of distinct top level objects.  */
  if (new_reg_base_value[regno] != 0
      && find_base_value (src) != new_reg_base_value[regno])
    switch (GET_CODE (src))
      {
      case LO_SUM:
      case MINUS:
	if (XEXP (src, 0) != dest && XEXP (src, 1) != dest)
	  new_reg_base_value[regno] = 0;
	break;
      case PLUS:
	/* If the value we add in the PLUS is also a valid base value,
	   this might be the actual base value, and the original value
	   an index.  */
	{
	  rtx other = NULL_RTX;

	  if (XEXP (src, 0) == dest)
	    other = XEXP (src, 1);
	  else if (XEXP (src, 1) == dest)
	    other = XEXP (src, 0);

	  if (! other || find_base_value (other))
	    new_reg_base_value[regno] = 0;
	  break;
	}
      case AND:
	if (XEXP (src, 0) != dest || GET_CODE (XEXP (src, 1)) != CONST_INT)
	  new_reg_base_value[regno] = 0;
	break;
      default:
	new_reg_base_value[regno] = 0;
	break;
      }
  /* If this is the first set of a register, record the value.  */
  else if ((regno >= FIRST_PSEUDO_REGISTER || ! fixed_regs[regno])
	   && ! reg_seen[regno] && new_reg_base_value[regno] == 0)
    new_reg_base_value[regno] = find_base_value (src);

  reg_seen[regno] = 1;
}

/* If a value is known for REGNO, return it.  */

rtx
get_reg_known_value (unsigned int regno)
{
  if (regno >= FIRST_PSEUDO_REGISTER)
    {
      regno -= FIRST_PSEUDO_REGISTER;
      if (regno < reg_known_value_size)
	return reg_known_value[regno];
    }
  return NULL;
}

/* Set it.  */

static void
set_reg_known_value (unsigned int regno, rtx val)
{
  if (regno >= FIRST_PSEUDO_REGISTER)
    {
      regno -= FIRST_PSEUDO_REGISTER;
      if (regno < reg_known_value_size)
	reg_known_value[regno] = val;
    }
}

/* Similarly for reg_known_equiv_p.  */

bool
get_reg_known_equiv_p (unsigned int regno)
{
  if (regno >= FIRST_PSEUDO_REGISTER)
    {
      regno -= FIRST_PSEUDO_REGISTER;
      if (regno < reg_known_value_size)
	return reg_known_equiv_p[regno];
    }
  return false;
}

static void
set_reg_known_equiv_p (unsigned int regno, bool val)
{
  if (regno >= FIRST_PSEUDO_REGISTER)
    {
      regno -= FIRST_PSEUDO_REGISTER;
      if (regno < reg_known_value_size)
	reg_known_equiv_p[regno] = val;
    }
}


/* Returns a canonical version of X, from the point of view alias
   analysis.  (For example, if X is a MEM whose address is a register,
   and the register has a known value (say a SYMBOL_REF), then a MEM
   whose address is the SYMBOL_REF is returned.)  */

rtx
canon_rtx (rtx x)
{
  /* Recursively look for equivalences.  */
  if (REG_P (x) && REGNO (x) >= FIRST_PSEUDO_REGISTER)
    {
      rtx t = get_reg_known_value (REGNO (x));
      if (t == x)
	return x;
      if (t)
	return canon_rtx (t);
    }

  if (GET_CODE (x) == PLUS)
    {
      rtx x0 = canon_rtx (XEXP (x, 0));
      rtx x1 = canon_rtx (XEXP (x, 1));

      if (x0 != XEXP (x, 0) || x1 != XEXP (x, 1))
	{
	  if (GET_CODE (x0) == CONST_INT)
	    return plus_constant (x1, INTVAL (x0));
	  else if (GET_CODE (x1) == CONST_INT)
	    return plus_constant (x0, INTVAL (x1));
	  return gen_rtx_PLUS (GET_MODE (x), x0, x1);
	}
    }

  /* This gives us much better alias analysis when called from
     the loop optimizer.   Note we want to leave the original
     MEM alone, but need to return the canonicalized MEM with
     all the flags with their original values.  */
  else if (MEM_P (x))
    x = replace_equiv_address_nv (x, canon_rtx (XEXP (x, 0)));

  return x;
}

/* Return 1 if X and Y are identical-looking rtx's.
   Expect that X and Y has been already canonicalized.

   We use the data in reg_known_value above to see if two registers with
   different numbers are, in fact, equivalent.  */

static int
rtx_equal_for_memref_p (const_rtx x, const_rtx y)
{
  int i;
  int j;
  enum rtx_code code;
  const char *fmt;

  if (x == 0 && y == 0)
    return 1;
  if (x == 0 || y == 0)
    return 0;

  if (x == y)
    return 1;

  code = GET_CODE (x);
  /* Rtx's of different codes cannot be equal.  */
  if (code != GET_CODE (y))
    return 0;

  /* (MULT:SI x y) and (MULT:HI x y) are NOT equivalent.
     (REG:SI x) and (REG:HI x) are NOT equivalent.  */

  if (GET_MODE (x) != GET_MODE (y))
    return 0;

  /* Some RTL can be compared without a recursive examination.  */
  switch (code)
    {
    case REG:
      return REGNO (x) == REGNO (y);

    case LABEL_REF:
      return XEXP (x, 0) == XEXP (y, 0);

    case SYMBOL_REF:
      return XSTR (x, 0) == XSTR (y, 0);

    case VALUE:
    case CONST_INT:
    case CONST_DOUBLE:
    case CONST_FIXED:
      /* There's no need to compare the contents of CONST_DOUBLEs or
	 CONST_INTs because pointer equality is a good enough
	 comparison for these nodes.  */
      return 0;

    default:
      break;
    }

  /* canon_rtx knows how to handle plus.  No need to canonicalize.  */
  if (code == PLUS)
    return ((rtx_equal_for_memref_p (XEXP (x, 0), XEXP (y, 0))
	     && rtx_equal_for_memref_p (XEXP (x, 1), XEXP (y, 1)))
	    || (rtx_equal_for_memref_p (XEXP (x, 0), XEXP (y, 1))
		&& rtx_equal_for_memref_p (XEXP (x, 1), XEXP (y, 0))));
  /* For commutative operations, the RTX match if the operand match in any
     order.  Also handle the simple binary and unary cases without a loop.  */
  if (COMMUTATIVE_P (x))
    {
      rtx xop0 = canon_rtx (XEXP (x, 0));
      rtx yop0 = canon_rtx (XEXP (y, 0));
      rtx yop1 = canon_rtx (XEXP (y, 1));

      return ((rtx_equal_for_memref_p (xop0, yop0)
	       && rtx_equal_for_memref_p (canon_rtx (XEXP (x, 1)), yop1))
	      || (rtx_equal_for_memref_p (xop0, yop1)
		  && rtx_equal_for_memref_p (canon_rtx (XEXP (x, 1)), yop0)));
    }
  else if (NON_COMMUTATIVE_P (x))
    {
      return (rtx_equal_for_memref_p (canon_rtx (XEXP (x, 0)),
				      canon_rtx (XEXP (y, 0)))
	      && rtx_equal_for_memref_p (canon_rtx (XEXP (x, 1)),
					 canon_rtx (XEXP (y, 1))));
    }
  else if (UNARY_P (x))
    return rtx_equal_for_memref_p (canon_rtx (XEXP (x, 0)),
				   canon_rtx (XEXP (y, 0)));

  /* Compare the elements.  If any pair of corresponding elements
     fail to match, return 0 for the whole things.

     Limit cases to types which actually appear in addresses.  */

  fmt = GET_RTX_FORMAT (code);
  for (i = GET_RTX_LENGTH (code) - 1; i >= 0; i--)
    {
      switch (fmt[i])
	{
	case 'i':
	  if (XINT (x, i) != XINT (y, i))
	    return 0;
	  break;

	case 'E':
	  /* Two vectors must have the same length.  */
	  if (XVECLEN (x, i) != XVECLEN (y, i))
	    return 0;

	  /* And the corresponding elements must match.  */
	  for (j = 0; j < XVECLEN (x, i); j++)
	    if (rtx_equal_for_memref_p (canon_rtx (XVECEXP (x, i, j)),
					canon_rtx (XVECEXP (y, i, j))) == 0)
	      return 0;
	  break;

	case 'e':
	  if (rtx_equal_for_memref_p (canon_rtx (XEXP (x, i)),
				      canon_rtx (XEXP (y, i))) == 0)
	    return 0;
	  break;

	  /* This can happen for asm operands.  */
	case 's':
	  if (strcmp (XSTR (x, i), XSTR (y, i)))
	    return 0;
	  break;

	/* This can happen for an asm which clobbers memory.  */
	case '0':
	  break;

	  /* It is believed that rtx's at this level will never
	     contain anything but integers and other rtx's,
	     except for within LABEL_REFs and SYMBOL_REFs.  */
	default:
	  gcc_unreachable ();
	}
    }
  return 1;
}

rtx
find_base_term (rtx x)
{
  cselib_val *val;
  struct elt_loc_list *l;

#if defined (FIND_BASE_TERM)
  /* Try machine-dependent ways to find the base term.  */
  x = FIND_BASE_TERM (x);
#endif

  switch (GET_CODE (x))
    {
    case REG:
      return REG_BASE_VALUE (x);

    case TRUNCATE:
      if (GET_MODE_SIZE (GET_MODE (x)) < GET_MODE_SIZE (Pmode))
	return 0;
      /* Fall through.  */
    case HIGH:
    case PRE_INC:
    case PRE_DEC:
    case POST_INC:
    case POST_DEC:
    case PRE_MODIFY:
    case POST_MODIFY:
      return find_base_term (XEXP (x, 0));

    case ZERO_EXTEND:
    case SIGN_EXTEND:	/* Used for Alpha/NT pointers */
      {
	rtx temp = find_base_term (XEXP (x, 0));

	if (temp != 0 && CONSTANT_P (temp))
	  temp = convert_memory_address (Pmode, temp);

	return temp;
      }

    case VALUE:
      val = CSELIB_VAL_PTR (x);
      if (!val)
	return 0;
      for (l = val->locs; l; l = l->next)
	if ((x = find_base_term (l->loc)) != 0)
	  return x;
      return 0;

    case LO_SUM:
      /* The standard form is (lo_sum reg sym) so look only at the
         second operand.  */
      return find_base_term (XEXP (x, 1));

    case CONST:
      x = XEXP (x, 0);
      if (GET_CODE (x) != PLUS && GET_CODE (x) != MINUS)
	return 0;
      /* Fall through.  */
    case PLUS:
    case MINUS:
      {
	rtx tmp1 = XEXP (x, 0);
	rtx tmp2 = XEXP (x, 1);

	/* This is a little bit tricky since we have to determine which of
	   the two operands represents the real base address.  Otherwise this
	   routine may return the index register instead of the base register.

	   That may cause us to believe no aliasing was possible, when in
	   fact aliasing is possible.

	   We use a few simple tests to guess the base register.  Additional
	   tests can certainly be added.  For example, if one of the operands
	   is a shift or multiply, then it must be the index register and the
	   other operand is the base register.  */

	if (tmp1 == pic_offset_table_rtx && CONSTANT_P (tmp2))
	  return find_base_term (tmp2);

	/* If either operand is known to be a pointer, then use it
	   to determine the base term.  */
	if (REG_P (tmp1) && REG_POINTER (tmp1))
	  return find_base_term (tmp1);

	if (REG_P (tmp2) && REG_POINTER (tmp2))
	  return find_base_term (tmp2);

	/* Neither operand was known to be a pointer.  Go ahead and find the
	   base term for both operands.  */
	tmp1 = find_base_term (tmp1);
	tmp2 = find_base_term (tmp2);

	/* If either base term is named object or a special address
	   (like an argument or stack reference), then use it for the
	   base term.  */
	if (tmp1 != 0
	    && (GET_CODE (tmp1) == SYMBOL_REF
		|| GET_CODE (tmp1) == LABEL_REF
		|| (GET_CODE (tmp1) == ADDRESS
		    && GET_MODE (tmp1) != VOIDmode)))
	  return tmp1;

	if (tmp2 != 0
	    && (GET_CODE (tmp2) == SYMBOL_REF
		|| GET_CODE (tmp2) == LABEL_REF
		|| (GET_CODE (tmp2) == ADDRESS
		    && GET_MODE (tmp2) != VOIDmode)))
	  return tmp2;

	/* We could not determine which of the two operands was the
	   base register and which was the index.  So we can determine
	   nothing from the base alias check.  */
	return 0;
      }

    case AND:
      if (GET_CODE (XEXP (x, 1)) == CONST_INT && INTVAL (XEXP (x, 1)) != 0)
	return find_base_term (XEXP (x, 0));
      return 0;

    case SYMBOL_REF:
    case LABEL_REF:
      return x;

    default:
      return 0;
    }
}

/* Return 0 if the addresses X and Y are known to point to different
   objects, 1 if they might be pointers to the same object.  */

static int
base_alias_check (rtx x, rtx y, enum machine_mode x_mode,
		  enum machine_mode y_mode)
{
  rtx x_base = find_base_term (x);
  rtx y_base = find_base_term (y);

  /* If the address itself has no known base see if a known equivalent
     value has one.  If either address still has no known base, nothing
     is known about aliasing.  */
  if (x_base == 0)
    {
      rtx x_c;

      if (! flag_expensive_optimizations || (x_c = canon_rtx (x)) == x)
	return 1;

      x_base = find_base_term (x_c);
      if (x_base == 0)
	return 1;
    }

  if (y_base == 0)
    {
      rtx y_c;
      if (! flag_expensive_optimizations || (y_c = canon_rtx (y)) == y)
	return 1;

      y_base = find_base_term (y_c);
      if (y_base == 0)
	return 1;
    }

  /* If the base addresses are equal nothing is known about aliasing.  */
  if (rtx_equal_p (x_base, y_base))
    return 1;

  /* The base addresses are different expressions.  If they are not accessed
     via AND, there is no conflict.  We can bring knowledge of object
     alignment into play here.  For example, on alpha, "char a, b;" can
     alias one another, though "char a; long b;" cannot.  AND addesses may
     implicitly alias surrounding objects; i.e. unaligned access in DImode
     via AND address can alias all surrounding object types except those
     with aligment 8 or higher.  */
  if (GET_CODE (x) == AND && GET_CODE (y) == AND)
    return 1;
  if (GET_CODE (x) == AND
      && (GET_CODE (XEXP (x, 1)) != CONST_INT
	  || (int) GET_MODE_UNIT_SIZE (y_mode) < -INTVAL (XEXP (x, 1))))
    return 1;
  if (GET_CODE (y) == AND
      && (GET_CODE (XEXP (y, 1)) != CONST_INT
	  || (int) GET_MODE_UNIT_SIZE (x_mode) < -INTVAL (XEXP (y, 1))))
    return 1;

  /* Differing symbols not accessed via AND never alias.  */
  if (GET_CODE (x_base) != ADDRESS && GET_CODE (y_base) != ADDRESS)
    return 0;

  /* If one address is a stack reference there can be no alias:
     stack references using different base registers do not alias,
     a stack reference can not alias a parameter, and a stack reference
     can not alias a global.  */
  if ((GET_CODE (x_base) == ADDRESS && GET_MODE (x_base) == Pmode)
      || (GET_CODE (y_base) == ADDRESS && GET_MODE (y_base) == Pmode))
    return 0;

  if (! flag_argument_noalias)
    return 1;

  if (flag_argument_noalias > 1)
    return 0;

  /* Weak noalias assertion (arguments are distinct, but may match globals).  */
  return ! (GET_MODE (x_base) == VOIDmode && GET_MODE (y_base) == VOIDmode);
}

/* Convert the address X into something we can use.  This is done by returning
   it unchanged unless it is a value; in the latter case we call cselib to get
   a more useful rtx.  */

rtx
get_addr (rtx x)
{
  cselib_val *v;
  struct elt_loc_list *l;

  if (GET_CODE (x) != VALUE)
    return x;
  v = CSELIB_VAL_PTR (x);
  if (v)
    {
      for (l = v->locs; l; l = l->next)
	if (CONSTANT_P (l->loc))
	  return l->loc;
      for (l = v->locs; l; l = l->next)
	if (!REG_P (l->loc) && !MEM_P (l->loc))
	  return l->loc;
      if (v->locs)
	return v->locs->loc;
    }
  return x;
}

/*  Return the address of the (N_REFS + 1)th memory reference to ADDR
    where SIZE is the size in bytes of the memory reference.  If ADDR
    is not modified by the memory reference then ADDR is returned.  */

static rtx
addr_side_effect_eval (rtx addr, int size, int n_refs)
{
  int offset = 0;

  switch (GET_CODE (addr))
    {
    case PRE_INC:
      offset = (n_refs + 1) * size;
      break;
    case PRE_DEC:
      offset = -(n_refs + 1) * size;
      break;
    case POST_INC:
      offset = n_refs * size;
      break;
    case POST_DEC:
      offset = -n_refs * size;
      break;

    default:
      return addr;
    }

  if (offset)
    addr = gen_rtx_PLUS (GET_MODE (addr), XEXP (addr, 0),
			 GEN_INT (offset));
  else
    addr = XEXP (addr, 0);
  addr = canon_rtx (addr);

  return addr;
}

/* Return nonzero if X and Y (memory addresses) could reference the
   same location in memory.  C is an offset accumulator.  When
   C is nonzero, we are testing aliases between X and Y + C.
   XSIZE is the size in bytes of the X reference,
   similarly YSIZE is the size in bytes for Y.
   Expect that canon_rtx has been already called for X and Y.

   If XSIZE or YSIZE is zero, we do not know the amount of memory being
   referenced (the reference was BLKmode), so make the most pessimistic
   assumptions.

   If XSIZE or YSIZE is negative, we may access memory outside the object
   being referenced as a side effect.  This can happen when using AND to
   align memory references, as is done on the Alpha.

   Nice to notice that varying addresses cannot conflict with fp if no
   local variables had their addresses taken, but that's too hard now.  */

static int
memrefs_conflict_p (int xsize, rtx x, int ysize, rtx y, HOST_WIDE_INT c)
{
  if (GET_CODE (x) == VALUE)
    x = get_addr (x);
  if (GET_CODE (y) == VALUE)
    y = get_addr (y);
  if (GET_CODE (x) == HIGH)
    x = XEXP (x, 0);
  else if (GET_CODE (x) == LO_SUM)
    x = XEXP (x, 1);
  else
    x = addr_side_effect_eval (x, xsize, 0);
  if (GET_CODE (y) == HIGH)
    y = XEXP (y, 0);
  else if (GET_CODE (y) == LO_SUM)
    y = XEXP (y, 1);
  else
    y = addr_side_effect_eval (y, ysize, 0);

  if (rtx_equal_for_memref_p (x, y))
    {
      if (xsize <= 0 || ysize <= 0)
	return 1;
      if (c >= 0 && xsize > c)
	return 1;
      if (c < 0 && ysize+c > 0)
	return 1;
      return 0;
    }

  /* This code used to check for conflicts involving stack references and
     globals but the base address alias code now handles these cases.  */

  if (GET_CODE (x) == PLUS)
    {
      /* The fact that X is canonicalized means that this
	 PLUS rtx is canonicalized.  */
      rtx x0 = XEXP (x, 0);
      rtx x1 = XEXP (x, 1);

      if (GET_CODE (y) == PLUS)
	{
	  /* The fact that Y is canonicalized means that this
	     PLUS rtx is canonicalized.  */
	  rtx y0 = XEXP (y, 0);
	  rtx y1 = XEXP (y, 1);

	  if (rtx_equal_for_memref_p (x1, y1))
	    return memrefs_conflict_p (xsize, x0, ysize, y0, c);
	  if (rtx_equal_for_memref_p (x0, y0))
	    return memrefs_conflict_p (xsize, x1, ysize, y1, c);
	  if (GET_CODE (x1) == CONST_INT)
	    {
	      if (GET_CODE (y1) == CONST_INT)
		return memrefs_conflict_p (xsize, x0, ysize, y0,
					   c - INTVAL (x1) + INTVAL (y1));
	      else
		return memrefs_conflict_p (xsize, x0, ysize, y,
					   c - INTVAL (x1));
	    }
	  else if (GET_CODE (y1) == CONST_INT)
	    return memrefs_conflict_p (xsize, x, ysize, y0, c + INTVAL (y1));

	  return 1;
	}
      else if (GET_CODE (x1) == CONST_INT)
	return memrefs_conflict_p (xsize, x0, ysize, y, c - INTVAL (x1));
    }
  else if (GET_CODE (y) == PLUS)
    {
      /* The fact that Y is canonicalized means that this
	 PLUS rtx is canonicalized.  */
      rtx y0 = XEXP (y, 0);
      rtx y1 = XEXP (y, 1);

      if (GET_CODE (y1) == CONST_INT)
	return memrefs_conflict_p (xsize, x, ysize, y0, c + INTVAL (y1));
      else
	return 1;
    }

  if (GET_CODE (x) == GET_CODE (y))
    switch (GET_CODE (x))
      {
      case MULT:
	{
	  /* Handle cases where we expect the second operands to be the
	     same, and check only whether the first operand would conflict
	     or not.  */
	  rtx x0, y0;
	  rtx x1 = canon_rtx (XEXP (x, 1));
	  rtx y1 = canon_rtx (XEXP (y, 1));
	  if (! rtx_equal_for_memref_p (x1, y1))
	    return 1;
	  x0 = canon_rtx (XEXP (x, 0));
	  y0 = canon_rtx (XEXP (y, 0));
	  if (rtx_equal_for_memref_p (x0, y0))
	    return (xsize == 0 || ysize == 0
		    || (c >= 0 && xsize > c) || (c < 0 && ysize+c > 0));

	  /* Can't properly adjust our sizes.  */
	  if (GET_CODE (x1) != CONST_INT)
	    return 1;
	  xsize /= INTVAL (x1);
	  ysize /= INTVAL (x1);
	  c /= INTVAL (x1);
	  return memrefs_conflict_p (xsize, x0, ysize, y0, c);
	}

      default:
	break;
      }

  /* Treat an access through an AND (e.g. a subword access on an Alpha)
     as an access with indeterminate size.  Assume that references
     besides AND are aligned, so if the size of the other reference is
     at least as large as the alignment, assume no other overlap.  */
  if (GET_CODE (x) == AND && GET_CODE (XEXP (x, 1)) == CONST_INT)
    {
      if (GET_CODE (y) == AND || ysize < -INTVAL (XEXP (x, 1)))
	xsize = -1;
      return memrefs_conflict_p (xsize, canon_rtx (XEXP (x, 0)), ysize, y, c);
    }
  if (GET_CODE (y) == AND && GET_CODE (XEXP (y, 1)) == CONST_INT)
    {
      /* ??? If we are indexing far enough into the array/structure, we
	 may yet be able to determine that we can not overlap.  But we
	 also need to that we are far enough from the end not to overlap
	 a following reference, so we do nothing with that for now.  */
      if (GET_CODE (x) == AND || xsize < -INTVAL (XEXP (y, 1)))
	ysize = -1;
      return memrefs_conflict_p (xsize, x, ysize, canon_rtx (XEXP (y, 0)), c);
    }

  if (CONSTANT_P (x))
    {
      if (GET_CODE (x) == CONST_INT && GET_CODE (y) == CONST_INT)
	{
	  c += (INTVAL (y) - INTVAL (x));
	  return (xsize <= 0 || ysize <= 0
		  || (c >= 0 && xsize > c) || (c < 0 && ysize+c > 0));
	}

      if (GET_CODE (x) == CONST)
	{
	  if (GET_CODE (y) == CONST)
	    return memrefs_conflict_p (xsize, canon_rtx (XEXP (x, 0)),
				       ysize, canon_rtx (XEXP (y, 0)), c);
	  else
	    return memrefs_conflict_p (xsize, canon_rtx (XEXP (x, 0)),
				       ysize, y, c);
	}
      if (GET_CODE (y) == CONST)
	return memrefs_conflict_p (xsize, x, ysize,
				   canon_rtx (XEXP (y, 0)), c);

      if (CONSTANT_P (y))
	return (xsize <= 0 || ysize <= 0
		|| (rtx_equal_for_memref_p (x, y)
		    && ((c >= 0 && xsize > c) || (c < 0 && ysize+c > 0))));

      return 1;
    }
  return 1;
}

/* Functions to compute memory dependencies.

   Since we process the insns in execution order, we can build tables
   to keep track of what registers are fixed (and not aliased), what registers
   are varying in known ways, and what registers are varying in unknown
   ways.

   If both memory references are volatile, then there must always be a
   dependence between the two references, since their order can not be
   changed.  A volatile and non-volatile reference can be interchanged
   though.

   A MEM_IN_STRUCT reference at a non-AND varying address can never
   conflict with a non-MEM_IN_STRUCT reference at a fixed address.  We
   also must allow AND addresses, because they may generate accesses
   outside the object being referenced.  This is used to generate
   aligned addresses from unaligned addresses, for instance, the alpha
   storeqi_unaligned pattern.  */

/* Read dependence: X is read after read in MEM takes place.  There can
   only be a dependence here if both reads are volatile.  */

int
read_dependence (const_rtx mem, const_rtx x)
{
  return MEM_VOLATILE_P (x) && MEM_VOLATILE_P (mem);
}

/* Returns MEM1 if and only if MEM1 is a scalar at a fixed address and
   MEM2 is a reference to a structure at a varying address, or returns
   MEM2 if vice versa.  Otherwise, returns NULL_RTX.  If a non-NULL
   value is returned MEM1 and MEM2 can never alias.  VARIES_P is used
   to decide whether or not an address may vary; it should return
   nonzero whenever variation is possible.
   MEM1_ADDR and MEM2_ADDR are the addresses of MEM1 and MEM2.  */

static const_rtx
fixed_scalar_and_varying_struct_p (const_rtx mem1, const_rtx mem2, rtx mem1_addr,
				   rtx mem2_addr,
				   bool (*varies_p) (const_rtx, bool))
{
  if (! flag_strict_aliasing)
    return NULL_RTX;

  if (MEM_ALIAS_SET (mem2)
      && MEM_SCALAR_P (mem1) && MEM_IN_STRUCT_P (mem2)
      && !varies_p (mem1_addr, 1) && varies_p (mem2_addr, 1))
    /* MEM1 is a scalar at a fixed address; MEM2 is a struct at a
       varying address.  */
    return mem1;

  if (MEM_ALIAS_SET (mem1)
      && MEM_IN_STRUCT_P (mem1) && MEM_SCALAR_P (mem2)
      && varies_p (mem1_addr, 1) && !varies_p (mem2_addr, 1))
    /* MEM2 is a scalar at a fixed address; MEM1 is a struct at a
       varying address.  */
    return mem2;

  return NULL_RTX;
}

/* Returns nonzero if something about the mode or address format MEM1
   indicates that it might well alias *anything*.  */

static int
aliases_everything_p (const_rtx mem)
{
  if (GET_CODE (XEXP (mem, 0)) == AND)
    /* If the address is an AND, it's very hard to know at what it is
       actually pointing.  */
    return 1;

  return 0;
}

/* Return true if we can determine that the fields referenced cannot
   overlap for any pair of objects.  */

static bool
nonoverlapping_component_refs_p (const_tree x, const_tree y)
{
  const_tree fieldx, fieldy, typex, typey, orig_y;

  do
    {
      /* The comparison has to be done at a common type, since we don't
	 know how the inheritance hierarchy works.  */
      orig_y = y;
      do
	{
	  fieldx = TREE_OPERAND (x, 1);
	  typex = TYPE_MAIN_VARIANT (DECL_FIELD_CONTEXT (fieldx));

	  y = orig_y;
	  do
	    {
	      fieldy = TREE_OPERAND (y, 1);
	      typey = TYPE_MAIN_VARIANT (DECL_FIELD_CONTEXT (fieldy));

	      if (typex == typey)
		goto found;

	      y = TREE_OPERAND (y, 0);
	    }
	  while (y && TREE_CODE (y) == COMPONENT_REF);

	  x = TREE_OPERAND (x, 0);
	}
      while (x && TREE_CODE (x) == COMPONENT_REF);
      /* Never found a common type.  */
      return false;

    found:
      /* If we're left with accessing different fields of a structure,
	 then no overlap.  */
      if (TREE_CODE (typex) == RECORD_TYPE
	  && fieldx != fieldy)
	return true;

      /* The comparison on the current field failed.  If we're accessing
	 a very nested structure, look at the next outer level.  */
      x = TREE_OPERAND (x, 0);
      y = TREE_OPERAND (y, 0);
    }
  while (x && y
	 && TREE_CODE (x) == COMPONENT_REF
	 && TREE_CODE (y) == COMPONENT_REF);

  return false;
}

/* Look at the bottom of the COMPONENT_REF list for a DECL, and return it.  */

static tree
decl_for_component_ref (tree x)
{
  do
    {
      x = TREE_OPERAND (x, 0);
    }
  while (x && TREE_CODE (x) == COMPONENT_REF);

  return x && DECL_P (x) ? x : NULL_TREE;
}

/* Walk up the COMPONENT_REF list and adjust OFFSET to compensate for the
   offset of the field reference.  */

static rtx
adjust_offset_for_component_ref (tree x, rtx offset)
{
  HOST_WIDE_INT ioffset;

  if (! offset)
    return NULL_RTX;

  ioffset = INTVAL (offset);
  do
    {
      tree offset = component_ref_field_offset (x);
      tree field = TREE_OPERAND (x, 1);

      if (! host_integerp (offset, 1))
	return NULL_RTX;
      ioffset += (tree_low_cst (offset, 1)
		  + (tree_low_cst (DECL_FIELD_BIT_OFFSET (field), 1)
		     / BITS_PER_UNIT));

      x = TREE_OPERAND (x, 0);
    }
  while (x && TREE_CODE (x) == COMPONENT_REF);

  return GEN_INT (ioffset);
}

/* Return nonzero if we can determine the exprs corresponding to memrefs
   X and Y and they do not overlap.  */

int
nonoverlapping_memrefs_p (const_rtx x, const_rtx y)
{
  tree exprx = MEM_EXPR (x), expry = MEM_EXPR (y);
  rtx rtlx, rtly;
  rtx basex, basey;
  rtx moffsetx, moffsety;
  HOST_WIDE_INT offsetx = 0, offsety = 0, sizex, sizey, tem;

  /* Unless both have exprs, we can't tell anything.  */
  if (exprx == 0 || expry == 0)
    return 0;

  /* If both are field references, we may be able to determine something.  */
  if (TREE_CODE (exprx) == COMPONENT_REF
      && TREE_CODE (expry) == COMPONENT_REF
      && nonoverlapping_component_refs_p (exprx, expry))
    return 1;


  /* If the field reference test failed, look at the DECLs involved.  */
  moffsetx = MEM_OFFSET (x);
  if (TREE_CODE (exprx) == COMPONENT_REF)
    {
      if (TREE_CODE (expry) == VAR_DECL
	  && POINTER_TYPE_P (TREE_TYPE (expry)))
	{
	 tree field = TREE_OPERAND (exprx, 1);
	 tree fieldcontext = DECL_FIELD_CONTEXT (field);
	 if (ipa_type_escape_field_does_not_clobber_p (fieldcontext,
						       TREE_TYPE (field)))
	   return 1;
	}
      {
	tree t = decl_for_component_ref (exprx);
	if (! t)
	  return 0;
	moffsetx = adjust_offset_for_component_ref (exprx, moffsetx);
	exprx = t;
      }
    }
  else if (INDIRECT_REF_P (exprx))
    {
      exprx = TREE_OPERAND (exprx, 0);
      if (flag_argument_noalias < 2
	  || TREE_CODE (exprx) != PARM_DECL)
	return 0;
    }

  moffsety = MEM_OFFSET (y);
  if (TREE_CODE (expry) == COMPONENT_REF)
    {
      if (TREE_CODE (exprx) == VAR_DECL
	  && POINTER_TYPE_P (TREE_TYPE (exprx)))
	{
	 tree field = TREE_OPERAND (expry, 1);
	 tree fieldcontext = DECL_FIELD_CONTEXT (field);
	 if (ipa_type_escape_field_does_not_clobber_p (fieldcontext,
						       TREE_TYPE (field)))
	   return 1;
	}
      {
	tree t = decl_for_component_ref (expry);
	if (! t)
	  return 0;
	moffsety = adjust_offset_for_component_ref (expry, moffsety);
	expry = t;
      }
    }
  else if (INDIRECT_REF_P (expry))
    {
      expry = TREE_OPERAND (expry, 0);
      if (flag_argument_noalias < 2
	  || TREE_CODE (expry) != PARM_DECL)
	return 0;
    }

  if (! DECL_P (exprx) || ! DECL_P (expry))
    return 0;

  rtlx = DECL_RTL (exprx);
  rtly = DECL_RTL (expry);

  /* If either RTL is not a MEM, it must be a REG or CONCAT, meaning they
     can't overlap unless they are the same because we never reuse that part
     of the stack frame used for locals for spilled pseudos.  */
  if ((!MEM_P (rtlx) || !MEM_P (rtly))
      && ! rtx_equal_p (rtlx, rtly))
    return 1;

  /* Get the base and offsets of both decls.  If either is a register, we
     know both are and are the same, so use that as the base.  The only
     we can avoid overlap is if we can deduce that they are nonoverlapping
     pieces of that decl, which is very rare.  */
  basex = MEM_P (rtlx) ? XEXP (rtlx, 0) : rtlx;
  if (GET_CODE (basex) == PLUS && GET_CODE (XEXP (basex, 1)) == CONST_INT)
    offsetx = INTVAL (XEXP (basex, 1)), basex = XEXP (basex, 0);

  basey = MEM_P (rtly) ? XEXP (rtly, 0) : rtly;
  if (GET_CODE (basey) == PLUS && GET_CODE (XEXP (basey, 1)) == CONST_INT)
    offsety = INTVAL (XEXP (basey, 1)), basey = XEXP (basey, 0);

  /* If the bases are different, we know they do not overlap if both
     are constants or if one is a constant and the other a pointer into the
     stack frame.  Otherwise a different base means we can't tell if they
     overlap or not.  */
  if (! rtx_equal_p (basex, basey))
    return ((CONSTANT_P (basex) && CONSTANT_P (basey))
	    || (CONSTANT_P (basex) && REG_P (basey)
		&& REGNO_PTR_FRAME_P (REGNO (basey)))
	    || (CONSTANT_P (basey) && REG_P (basex)
		&& REGNO_PTR_FRAME_P (REGNO (basex))));

  sizex = (!MEM_P (rtlx) ? (int) GET_MODE_SIZE (GET_MODE (rtlx))
	   : MEM_SIZE (rtlx) ? INTVAL (MEM_SIZE (rtlx))
	   : -1);
  sizey = (!MEM_P (rtly) ? (int) GET_MODE_SIZE (GET_MODE (rtly))
	   : MEM_SIZE (rtly) ? INTVAL (MEM_SIZE (rtly)) :
	   -1);

  /* If we have an offset for either memref, it can update the values computed
     above.  */
  if (moffsetx)
    offsetx += INTVAL (moffsetx), sizex -= INTVAL (moffsetx);
  if (moffsety)
    offsety += INTVAL (moffsety), sizey -= INTVAL (moffsety);

  /* If a memref has both a size and an offset, we can use the smaller size.
     We can't do this if the offset isn't known because we must view this
     memref as being anywhere inside the DECL's MEM.  */
  if (MEM_SIZE (x) && moffsetx)
    sizex = INTVAL (MEM_SIZE (x));
  if (MEM_SIZE (y) && moffsety)
    sizey = INTVAL (MEM_SIZE (y));

  /* Put the values of the memref with the lower offset in X's values.  */
  if (offsetx > offsety)
    {
      tem = offsetx, offsetx = offsety, offsety = tem;
      tem = sizex, sizex = sizey, sizey = tem;
    }

  /* If we don't know the size of the lower-offset value, we can't tell
     if they conflict.  Otherwise, we do the test.  */
  return sizex >= 0 && offsety >= offsetx + sizex;
}

/* True dependence: X is read after store in MEM takes place.  */

int
true_dependence (const_rtx mem, enum machine_mode mem_mode, const_rtx x,
		 bool (*varies) (const_rtx, bool))
{
  rtx x_addr, mem_addr;
  rtx base;

  if (MEM_VOLATILE_P (x) && MEM_VOLATILE_P (mem))
    return 1;

  /* (mem:BLK (scratch)) is a special mechanism to conflict with everything.
     This is used in epilogue deallocation functions, and in cselib.  */
  if (GET_MODE (x) == BLKmode && GET_CODE (XEXP (x, 0)) == SCRATCH)
    return 1;
  if (GET_MODE (mem) == BLKmode && GET_CODE (XEXP (mem, 0)) == SCRATCH)
    return 1;
  if (MEM_ALIAS_SET (x) == ALIAS_SET_MEMORY_BARRIER
      || MEM_ALIAS_SET (mem) == ALIAS_SET_MEMORY_BARRIER)
    return 1;

  if (DIFFERENT_ALIAS_SETS_P (x, mem))
    return 0;

  /* Read-only memory is by definition never modified, and therefore can't
     conflict with anything.  We don't expect to find read-only set on MEM,
     but stupid user tricks can produce them, so don't die.  */
  if (MEM_READONLY_P (x))
    return 0;

  if (nonoverlapping_memrefs_p (mem, x))
    return 0;

  if (mem_mode == VOIDmode)
    mem_mode = GET_MODE (mem);

  x_addr = get_addr (XEXP (x, 0));
  mem_addr = get_addr (XEXP (mem, 0));

  base = find_base_term (x_addr);
  if (base && (GET_CODE (base) == LABEL_REF
	       || (GET_CODE (base) == SYMBOL_REF
		   && CONSTANT_POOL_ADDRESS_P (base))))
    return 0;

  if (! base_alias_check (x_addr, mem_addr, GET_MODE (x), mem_mode))
    return 0;

  x_addr = canon_rtx (x_addr);
  mem_addr = canon_rtx (mem_addr);

  if (! memrefs_conflict_p (GET_MODE_SIZE (mem_mode), mem_addr,
			    SIZE_FOR_MODE (x), x_addr, 0))
    return 0;

  if (aliases_everything_p (x))
    return 1;

  /* We cannot use aliases_everything_p to test MEM, since we must look
     at MEM_MODE, rather than GET_MODE (MEM).  */
  if (mem_mode == QImode || GET_CODE (mem_addr) == AND)
    return 1;

  /* In true_dependence we also allow BLKmode to alias anything.  Why
     don't we do this in anti_dependence and output_dependence?  */
  if (mem_mode == BLKmode || GET_MODE (x) == BLKmode)
    return 1;

  return ! fixed_scalar_and_varying_struct_p (mem, x, mem_addr, x_addr,
					      varies);
}

/* Canonical true dependence: X is read after store in MEM takes place.
   Variant of true_dependence which assumes MEM has already been
   canonicalized (hence we no longer do that here).
   The mem_addr argument has been added, since true_dependence computed
   this value prior to canonicalizing.
   If x_addr is non-NULL, it is used in preference of XEXP (x, 0).  */

int
canon_true_dependence (const_rtx mem, enum machine_mode mem_mode, rtx mem_addr,
		       const_rtx x, rtx x_addr, bool (*varies) (const_rtx, bool))
{
  if (MEM_VOLATILE_P (x) && MEM_VOLATILE_P (mem))
    return 1;

  /* (mem:BLK (scratch)) is a special mechanism to conflict with everything.
     This is used in epilogue deallocation functions.  */
  if (GET_MODE (x) == BLKmode && GET_CODE (XEXP (x, 0)) == SCRATCH)
    return 1;
  if (GET_MODE (mem) == BLKmode && GET_CODE (XEXP (mem, 0)) == SCRATCH)
    return 1;
  if (MEM_ALIAS_SET (x) == ALIAS_SET_MEMORY_BARRIER
      || MEM_ALIAS_SET (mem) == ALIAS_SET_MEMORY_BARRIER)
    return 1;

  if (DIFFERENT_ALIAS_SETS_P (x, mem))
    return 0;

  /* Read-only memory is by definition never modified, and therefore can't
     conflict with anything.  We don't expect to find read-only set on MEM,
     but stupid user tricks can produce them, so don't die.  */
  if (MEM_READONLY_P (x))
    return 0;

  if (nonoverlapping_memrefs_p (x, mem))
    return 0;

  if (! x_addr)
    x_addr = get_addr (XEXP (x, 0));

  if (! base_alias_check (x_addr, mem_addr, GET_MODE (x), mem_mode))
    return 0;

  x_addr = canon_rtx (x_addr);
  if (! memrefs_conflict_p (GET_MODE_SIZE (mem_mode), mem_addr,
			    SIZE_FOR_MODE (x), x_addr, 0))
    return 0;

  if (aliases_everything_p (x))
    return 1;

  /* We cannot use aliases_everything_p to test MEM, since we must look
     at MEM_MODE, rather than GET_MODE (MEM).  */
  if (mem_mode == QImode || GET_CODE (mem_addr) == AND)
    return 1;

  /* In true_dependence we also allow BLKmode to alias anything.  Why
     don't we do this in anti_dependence and output_dependence?  */
  if (mem_mode == BLKmode || GET_MODE (x) == BLKmode)
    return 1;

  return ! fixed_scalar_and_varying_struct_p (mem, x, mem_addr, x_addr,
					      varies);
}

/* Returns nonzero if a write to X might alias a previous read from
   (or, if WRITEP is nonzero, a write to) MEM.  */

static int
write_dependence_p (const_rtx mem, const_rtx x, int writep)
{
  rtx x_addr, mem_addr;
  const_rtx fixed_scalar;
  rtx base;

  if (MEM_VOLATILE_P (x) && MEM_VOLATILE_P (mem))
    return 1;

  /* (mem:BLK (scratch)) is a special mechanism to conflict with everything.
     This is used in epilogue deallocation functions.  */
  if (GET_MODE (x) == BLKmode && GET_CODE (XEXP (x, 0)) == SCRATCH)
    return 1;
  if (GET_MODE (mem) == BLKmode && GET_CODE (XEXP (mem, 0)) == SCRATCH)
    return 1;
  if (MEM_ALIAS_SET (x) == ALIAS_SET_MEMORY_BARRIER
      || MEM_ALIAS_SET (mem) == ALIAS_SET_MEMORY_BARRIER)
    return 1;

  if (DIFFERENT_ALIAS_SETS_P (x, mem))
    return 0;

  /* A read from read-only memory can't conflict with read-write memory.  */
  if (!writep && MEM_READONLY_P (mem))
    return 0;

  if (nonoverlapping_memrefs_p (x, mem))
    return 0;

  x_addr = get_addr (XEXP (x, 0));
  mem_addr = get_addr (XEXP (mem, 0));

  if (! writep)
    {
      base = find_base_term (mem_addr);
      if (base && (GET_CODE (base) == LABEL_REF
		   || (GET_CODE (base) == SYMBOL_REF
		       && CONSTANT_POOL_ADDRESS_P (base))))
	return 0;
    }

  if (! base_alias_check (x_addr, mem_addr, GET_MODE (x),
			  GET_MODE (mem)))
    return 0;

  x_addr = canon_rtx (x_addr);
  mem_addr = canon_rtx (mem_addr);

  if (!memrefs_conflict_p (SIZE_FOR_MODE (mem), mem_addr,
			   SIZE_FOR_MODE (x), x_addr, 0))
    return 0;

  fixed_scalar
    = fixed_scalar_and_varying_struct_p (mem, x, mem_addr, x_addr,
					 rtx_addr_varies_p);

  return (!(fixed_scalar == mem && !aliases_everything_p (x))
	  && !(fixed_scalar == x && !aliases_everything_p (mem)));
}

/* Anti dependence: X is written after read in MEM takes place.  */

int
anti_dependence (const_rtx mem, const_rtx x)
{
  return write_dependence_p (mem, x, /*writep=*/0);
}

/* Output dependence: X is written after store in MEM takes place.  */

int
output_dependence (const_rtx mem, const_rtx x)
{
  return write_dependence_p (mem, x, /*writep=*/1);
}


void
init_alias_target (void)
{
  int i;

  memset (static_reg_base_value, 0, sizeof static_reg_base_value);

  for (i = 0; i < FIRST_PSEUDO_REGISTER; i++)
    /* Check whether this register can hold an incoming pointer
       argument.  FUNCTION_ARG_REGNO_P tests outgoing register
       numbers, so translate if necessary due to register windows.  */
    if (FUNCTION_ARG_REGNO_P (OUTGOING_REGNO (i))
	&& HARD_REGNO_MODE_OK (i, Pmode))
      static_reg_base_value[i]
	= gen_rtx_ADDRESS (VOIDmode, gen_rtx_REG (Pmode, i));

  static_reg_base_value[STACK_POINTER_REGNUM]
    = gen_rtx_ADDRESS (Pmode, stack_pointer_rtx);
  static_reg_base_value[ARG_POINTER_REGNUM]
    = gen_rtx_ADDRESS (Pmode, arg_pointer_rtx);
  static_reg_base_value[FRAME_POINTER_REGNUM]
    = gen_rtx_ADDRESS (Pmode, frame_pointer_rtx);
#if HARD_FRAME_POINTER_REGNUM != FRAME_POINTER_REGNUM
  static_reg_base_value[HARD_FRAME_POINTER_REGNUM]
    = gen_rtx_ADDRESS (Pmode, hard_frame_pointer_rtx);
#endif
}

/* Set MEMORY_MODIFIED when X modifies DATA (that is assumed
   to be memory reference.  */
static bool memory_modified;
static void
memory_modified_1 (rtx x, const_rtx pat ATTRIBUTE_UNUSED, void *data)
{
  if (MEM_P (x))
    {
      if (anti_dependence (x, (const_rtx)data) || output_dependence (x, (const_rtx)data))
	memory_modified = true;
    }
}


/* Return true when INSN possibly modify memory contents of MEM
   (i.e. address can be modified).  */
bool
memory_modified_in_insn_p (const_rtx mem, const_rtx insn)
{
  if (!INSN_P (insn))
    return false;
  memory_modified = false;
  note_stores (PATTERN (insn), memory_modified_1, CONST_CAST_RTX(mem));
  return memory_modified;
}

/* Initialize the aliasing machinery.  Initialize the REG_KNOWN_VALUE
   array.  */

void
init_alias_analysis (void)
{
  unsigned int maxreg = max_reg_num ();
  int changed, pass;
  int i;
  unsigned int ui;
  rtx insn;

  timevar_push (TV_ALIAS_ANALYSIS);

  reg_known_value_size = maxreg - FIRST_PSEUDO_REGISTER;
  reg_known_value = GGC_CNEWVEC (rtx, reg_known_value_size);
  reg_known_equiv_p = XCNEWVEC (bool, reg_known_value_size);

  /* If we have memory allocated from the previous run, use it.  */
  if (old_reg_base_value)
    reg_base_value = old_reg_base_value;

  if (reg_base_value)
    VEC_truncate (rtx, reg_base_value, 0);

  VEC_safe_grow_cleared (rtx, gc, reg_base_value, maxreg);

  new_reg_base_value = XNEWVEC (rtx, maxreg);
  reg_seen = XNEWVEC (char, maxreg);

  /* The basic idea is that each pass through this loop will use the
     "constant" information from the previous pass to propagate alias
     information through another level of assignments.

     This could get expensive if the assignment chains are long.  Maybe
     we should throttle the number of iterations, possibly based on
     the optimization level or flag_expensive_optimizations.

     We could propagate more information in the first pass by making use
     of DF_REG_DEF_COUNT to determine immediately that the alias information
     for a pseudo is "constant".

     A program with an uninitialized variable can cause an infinite loop
     here.  Instead of doing a full dataflow analysis to detect such problems
     we just cap the number of iterations for the loop.

     The state of the arrays for the set chain in question does not matter
     since the program has undefined behavior.  */

  pass = 0;
  do
    {
      /* Assume nothing will change this iteration of the loop.  */
      changed = 0;

      /* We want to assign the same IDs each iteration of this loop, so
	 start counting from zero each iteration of the loop.  */
      unique_id = 0;

      /* We're at the start of the function each iteration through the
	 loop, so we're copying arguments.  */
      copying_arguments = true;

      /* Wipe the potential alias information clean for this pass.  */
      memset (new_reg_base_value, 0, maxreg * sizeof (rtx));

      /* Wipe the reg_seen array clean.  */
      memset (reg_seen, 0, maxreg);

      /* Mark all hard registers which may contain an address.
	 The stack, frame and argument pointers may contain an address.
	 An argument register which can hold a Pmode value may contain
	 an address even if it is not in BASE_REGS.

	 The address expression is VOIDmode for an argument and
	 Pmode for other registers.  */

      memcpy (new_reg_base_value, static_reg_base_value,
	      FIRST_PSEUDO_REGISTER * sizeof (rtx));

      /* Walk the insns adding values to the new_reg_base_value array.  */
      for (insn = get_insns (); insn; insn = NEXT_INSN (insn))
	{
	  if (INSN_P (insn))
	    {
	      rtx note, set;

#if defined (HAVE_prologue) || defined (HAVE_epilogue)
	      /* The prologue/epilogue insns are not threaded onto the
		 insn chain until after reload has completed.  Thus,
		 there is no sense wasting time checking if INSN is in
		 the prologue/epilogue until after reload has completed.  */
	      if (reload_completed
		  && prologue_epilogue_contains (insn))
		continue;
#endif

	      /* If this insn has a noalias note, process it,  Otherwise,
		 scan for sets.  A simple set will have no side effects
		 which could change the base value of any other register.  */

	      if (GET_CODE (PATTERN (insn)) == SET
		  && REG_NOTES (insn) != 0
		  && find_reg_note (insn, REG_NOALIAS, NULL_RTX))
		record_set (SET_DEST (PATTERN (insn)), NULL_RTX, NULL);
	      else
		note_stores (PATTERN (insn), record_set, NULL);

	      set = single_set (insn);

	      if (set != 0
		  && REG_P (SET_DEST (set))
		  && REGNO (SET_DEST (set)) >= FIRST_PSEUDO_REGISTER)
		{
		  unsigned int regno = REGNO (SET_DEST (set));
		  rtx src = SET_SRC (set);
		  rtx t;

		  note = find_reg_equal_equiv_note (insn);
		  if (note && REG_NOTE_KIND (note) == REG_EQUAL
		      && DF_REG_DEF_COUNT (regno) != 1)
		    note = NULL_RTX;

		  if (note != NULL_RTX
		      && GET_CODE (XEXP (note, 0)) != EXPR_LIST
		      && ! rtx_varies_p (XEXP (note, 0), 1)
		      && ! reg_overlap_mentioned_p (SET_DEST (set),
						    XEXP (note, 0)))
		    {
		      set_reg_known_value (regno, XEXP (note, 0));
		      set_reg_known_equiv_p (regno,
			REG_NOTE_KIND (note) == REG_EQUIV);
		    }
		  else if (DF_REG_DEF_COUNT (regno) == 1
			   && GET_CODE (src) == PLUS
			   && REG_P (XEXP (src, 0))
			   && (t = get_reg_known_value (REGNO (XEXP (src, 0))))
			   && GET_CODE (XEXP (src, 1)) == CONST_INT)
		    {
		      t = plus_constant (t, INTVAL (XEXP (src, 1)));
		      set_reg_known_value (regno, t);
		      set_reg_known_equiv_p (regno, 0);
		    }
		  else if (DF_REG_DEF_COUNT (regno) == 1
			   && ! rtx_varies_p (src, 1))
		    {
		      set_reg_known_value (regno, src);
		      set_reg_known_equiv_p (regno, 0);
		    }
		}
	    }
	  else if (NOTE_P (insn)
		   && NOTE_KIND (insn) == NOTE_INSN_FUNCTION_BEG)
	    copying_arguments = false;
	}

      /* Now propagate values from new_reg_base_value to reg_base_value.  */
      gcc_assert (maxreg == (unsigned int) max_reg_num ());

      for (ui = 0; ui < maxreg; ui++)
	{
	  if (new_reg_base_value[ui]
	      && new_reg_base_value[ui] != VEC_index (rtx, reg_base_value, ui)
	      && ! rtx_equal_p (new_reg_base_value[ui],
				VEC_index (rtx, reg_base_value, ui)))
	    {
	      VEC_replace (rtx, reg_base_value, ui, new_reg_base_value[ui]);
	      changed = 1;
	    }
	}
    }
  while (changed && ++pass < MAX_ALIAS_LOOP_PASSES);

  /* Fill in the remaining entries.  */
  for (i = 0; i < (int)reg_known_value_size; i++)
    if (reg_known_value[i] == 0)
      reg_known_value[i] = regno_reg_rtx[i + FIRST_PSEUDO_REGISTER];

  /* Clean up.  */
  free (new_reg_base_value);
  new_reg_base_value = 0;
  free (reg_seen);
  reg_seen = 0;
  timevar_pop (TV_ALIAS_ANALYSIS);
}

void
end_alias_analysis (void)
{
  old_reg_base_value = reg_base_value;
  ggc_free (reg_known_value);
  reg_known_value = 0;
  reg_known_value_size = 0;
  free (reg_known_equiv_p);
  reg_known_equiv_p = 0;
}

#include "gt-alias.h"<|MERGE_RESOLUTION|>--- conflicted
+++ resolved
@@ -793,11 +793,7 @@
     {
       /* Create an entry for the SUPERSET, so that we have a place to
 	 attach the SUBSET.  */
-<<<<<<< HEAD
-      superset_entry = ggc_alloc_cleared_alias_set_entry ();
-=======
-      superset_entry = GGC_NEW (struct alias_set_entry_d);
->>>>>>> 68aa6c59
+      superset_entry = ggc_alloc_cleared_alias_set_entry_d ();
       superset_entry->alias_set = superset;
       superset_entry->children
 	= splay_tree_new_ggc (splay_tree_compare_ints,
