--- conflicted
+++ resolved
@@ -1,41 +1,3 @@
-<<<<<<< HEAD
-2010-06-30  Jakub Jelinek  <jakub@redhat.com>
-
-	* config/rs6000/rs6000.c (rs6000_elf_end_indicate_exec_stack): New.
-	* config/rs6000/linux64.h (TARGET_ASM_FILE_END): Use
-	rs6000_elf_end_indicate_exec_stack.
-	* config/ia64/ia64.c (ia64_linux_file_end): New.
-	* config/ia64/linux.h (TARGET_ASM_FILE_END): Use ia64_linux_file_end.
-
-	* cppbuiltin.c (define__GNUC__): Also define __GNUC_RH_RELEASE__.
-
-	* config/ia64/ia64.h (FRAME_GROWS_DOWNWARD): Define to 1 if
-	-fstack-protect.
-	* config/ia64/ia64.c (ia64_compute_frame_size): Make sure
-	size is a multiple of 16 if FRAME_GROWS_DOWNWARD.
-	(ia64_initial_elimination_offset): Support FRAME_GROWS_DOWNWARD
-	layout.
-	* config/ia64/linux.h (TARGET_LIBC_PROVIDES_SSP): Define.
-	* config/ia64/ia64.md (stack_protect_set, stack_protect_test): New
-	expanders.
-
-	Revert:
-	2005-04-29  Alan Modra  <amodra@bigpond.net.au>
-	PR target/21098
-	* config/rs6000/rs6000.c (rs6000_elf_end_indicate_exec_stack): New.
-	* config/rs6000/linux64.h (TARGET_ASM_FILE_END): Use the above.
-
-	* config/rs6000/ppc-asm.h: Add .note.GNU-stack section also
-	on ppc64-linux.
-
-	* config/ia64/linux.h (TARGET_ASM_FILE_END): Define.
-
-	* configure.ac (HAVE_LD_OVERLAPPING_OPD): New test.
-	* configure: Rebuilt.
-	* config.in: Rebuilt.
-	* config/rs6000/rs6000.c (OVERLAPPING_OPD): Define.
-	(rs6000_elf_declare_function_name): Use it.
-=======
 2016-01-19  Wilco Dijkstra  <wdijkstr@arm.com>
 
 	* ccmp.c (expand_ccmp_expr_1): Avoid spurious unused warnings.
@@ -708,7 +670,43 @@
 
 	* lto-streamer-out.c (subtract_estimated_size): New function.
 	(get_symbol_initial_value): Use it.
->>>>>>> a88d10cb
+
+2010-06-30  Jakub Jelinek  <jakub@redhat.com>
+
+	* config/rs6000/rs6000.c (rs6000_elf_end_indicate_exec_stack): New.
+	* config/rs6000/linux64.h (TARGET_ASM_FILE_END): Use
+	rs6000_elf_end_indicate_exec_stack.
+	* config/ia64/ia64.c (ia64_linux_file_end): New.
+	* config/ia64/linux.h (TARGET_ASM_FILE_END): Use ia64_linux_file_end.
+
+	* cppbuiltin.c (define__GNUC__): Also define __GNUC_RH_RELEASE__.
+
+	* config/ia64/ia64.h (FRAME_GROWS_DOWNWARD): Define to 1 if
+	-fstack-protect.
+	* config/ia64/ia64.c (ia64_compute_frame_size): Make sure
+	size is a multiple of 16 if FRAME_GROWS_DOWNWARD.
+	(ia64_initial_elimination_offset): Support FRAME_GROWS_DOWNWARD
+	layout.
+	* config/ia64/linux.h (TARGET_LIBC_PROVIDES_SSP): Define.
+	* config/ia64/ia64.md (stack_protect_set, stack_protect_test): New
+	expanders.
+
+	Revert:
+	2005-04-29  Alan Modra  <amodra@bigpond.net.au>
+	PR target/21098
+	* config/rs6000/rs6000.c (rs6000_elf_end_indicate_exec_stack): New.
+	* config/rs6000/linux64.h (TARGET_ASM_FILE_END): Use the above.
+
+	* config/rs6000/ppc-asm.h: Add .note.GNU-stack section also
+	on ppc64-linux.
+
+	* config/ia64/linux.h (TARGET_ASM_FILE_END): Define.
+
+	* configure.ac (HAVE_LD_OVERLAPPING_OPD): New test.
+	* configure: Rebuilt.
+	* config.in: Rebuilt.
+	* config/rs6000/rs6000.c (OVERLAPPING_OPD): Define.
+	(rs6000_elf_declare_function_name): Use it.
 
 2016-01-15  Christian Bruel  <christian.bruel@st.com>
 
