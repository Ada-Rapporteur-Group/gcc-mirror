--- conflicted
+++ resolved
@@ -1,42 +1,3 @@
-<<<<<<< HEAD
-2014-06-20  Marek Polacek  <polacek@redhat.com>
-
-	* asan.c (pass_sanopt::execute): Handle IFN_UBSAN_BOUNDS.
-	* flag-types.h (enum sanitize_code): Add SANITIZE_BOUNDS and or it
-	into SANITIZE_UNDEFINED.
-	* doc/invoke.texi: Describe -fsanitize=bounds.
-	* gimplify.c (gimplify_call_expr): Add gimplification of internal
-	functions created in the FEs.
-	* internal-fn.c: Move "internal-fn.h" after "tree.h".
-	(expand_UBSAN_BOUNDS): New function.
-	* internal-fn.def (UBSAN_BOUNDS): New internal function.
-	* internal-fn.h: Don't define internal functions here.
-	* opts.c (common_handle_option): Add -fsanitize=bounds.
-	* sanitizer.def (BUILT_IN_UBSAN_HANDLE_OUT_OF_BOUNDS,
-	BUILT_IN_UBSAN_HANDLE_OUT_OF_BOUNDS_ABORT): Add.
-	* tree-core.h: Define internal functions here.
-	(struct tree_base): Add ifn field.
-	* tree-pretty-print.c: Include "internal-fn.h".
-	(dump_generic_node): Handle functions without CALL_EXPR_FN.
-	* tree.c (get_callee_fndecl): Likewise.
-	(build_call_expr_internal_loc): New function.
-	* tree.def (CALL_EXPR): Update description.
-	* tree.h (CALL_EXPR_IFN): Define.
-	(build_call_expr_internal_loc): Declare.
-	* ubsan.c (get_ubsan_type_info_for_type): Return 0 for non-arithmetic
-	types.
-	(ubsan_type_descriptor): Change bool parameter to enum
-	ubsan_print_style.  Adjust the code.  Add handling of
-	UBSAN_PRINT_ARRAY.
-	(ubsan_expand_bounds_ifn): New function.
-	(ubsan_expand_null_ifn): Adjust ubsan_type_descriptor call.
-	(ubsan_build_overflow_builtin): Likewise.
-	(instrument_bool_enum_load): Likewise.
-	(ubsan_instrument_float_cast): Likewise.
-	* ubsan.h (enum ubsan_print_style): New enum.
-	(ubsan_expand_bounds_ifn): Declare.
-	(ubsan_type_descriptor): Adjust declaration.  Use a default parameter.
-=======
 2014-06-30  Jakub Jelinek  <jakub@redhat.com>
 
 	Backported from mainline
@@ -286,7 +247,44 @@
 	* ipa-prop.h (ipa_impossible_devirt_target): Declare.
 	* ipa-cp.c (ipa_get_indirect_edge_target_1): Use
 	ipa_impossible_devirt_target.
->>>>>>> bbab1808
+
+2014-06-20  Marek Polacek  <polacek@redhat.com>
+
+	* asan.c (pass_sanopt::execute): Handle IFN_UBSAN_BOUNDS.
+	* flag-types.h (enum sanitize_code): Add SANITIZE_BOUNDS and or it
+	into SANITIZE_UNDEFINED.
+	* doc/invoke.texi: Describe -fsanitize=bounds.
+	* gimplify.c (gimplify_call_expr): Add gimplification of internal
+	functions created in the FEs.
+	* internal-fn.c: Move "internal-fn.h" after "tree.h".
+	(expand_UBSAN_BOUNDS): New function.
+	* internal-fn.def (UBSAN_BOUNDS): New internal function.
+	* internal-fn.h: Don't define internal functions here.
+	* opts.c (common_handle_option): Add -fsanitize=bounds.
+	* sanitizer.def (BUILT_IN_UBSAN_HANDLE_OUT_OF_BOUNDS,
+	BUILT_IN_UBSAN_HANDLE_OUT_OF_BOUNDS_ABORT): Add.
+	* tree-core.h: Define internal functions here.
+	(struct tree_base): Add ifn field.
+	* tree-pretty-print.c: Include "internal-fn.h".
+	(dump_generic_node): Handle functions without CALL_EXPR_FN.
+	* tree.c (get_callee_fndecl): Likewise.
+	(build_call_expr_internal_loc): New function.
+	* tree.def (CALL_EXPR): Update description.
+	* tree.h (CALL_EXPR_IFN): Define.
+	(build_call_expr_internal_loc): Declare.
+	* ubsan.c (get_ubsan_type_info_for_type): Return 0 for non-arithmetic
+	types.
+	(ubsan_type_descriptor): Change bool parameter to enum
+	ubsan_print_style.  Adjust the code.  Add handling of
+	UBSAN_PRINT_ARRAY.
+	(ubsan_expand_bounds_ifn): New function.
+	(ubsan_expand_null_ifn): Adjust ubsan_type_descriptor call.
+	(ubsan_build_overflow_builtin): Likewise.
+	(instrument_bool_enum_load): Likewise.
+	(ubsan_instrument_float_cast): Likewise.
+	* ubsan.h (enum ubsan_print_style): New enum.
+	(ubsan_expand_bounds_ifn): Declare.
+	(ubsan_type_descriptor): Adjust declaration.  Use a default parameter.
 
 2014-06-24  Jakub Jelinek  <jakub@redhat.com>
 
