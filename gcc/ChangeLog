--- conflicted
+++ resolved
@@ -1,28 +1,3 @@
-<<<<<<< HEAD
-2013-03-18  Jakub Jelinek  <jakub@redhat.com>
-
-	PR c/56566
-	* tree.c (tree_int_cst_min_precision): For integer_zerop (value)
-	return 1 even for !unsignedp.
-
-2013-03-21  Jakub Jelinek  <jakub@redhat.com>
-
-	PR debug/55608
-	* dwarf2out.c (tree_add_const_value_attribute): Call ggc_free (array)
-	on failure.
-	(resolve_one_addr): Fail if referenced STRING_CST hasn't been written.
-	(string_cst_pool_decl): New function.
-	(optimize_one_addr_into_implicit_ptr): New function.
-	(resolve_addr_in_expr): Optimize DWARF location expression
-	DW_OP_addr DW_OP_stack_value where DW_OP_addr refers to some variable
-	which doesn't live in memory, but has DW_AT_location or
-	DW_AT_const_value, or refers to a string literal, into
-	DW_OP_GNU_implicit_pointer.
-	(optimize_location_into_implicit_ptr): New function.
-	(resolve_addr): If removing DW_AT_location of a variable because
-	it was DW_OP_addr of address of the variable, but the variable doesn't
-	live in memory, try to emit const value attribute for the initializer.
-=======
 2013-04-12  Jakub Jelinek  <jakub@redhat.com>
 
 	PR tree-optimization/56918
@@ -311,7 +286,30 @@
 	PR middle-end/56694
 	* tree-eh.c (lower_eh_must_not_throw): Strip BLOCKs from the
 	must-not-throw stmt location.
->>>>>>> a234d560
+
+2013-03-18  Jakub Jelinek  <jakub@redhat.com>
+
+	PR c/56566
+	* tree.c (tree_int_cst_min_precision): For integer_zerop (value)
+	return 1 even for !unsignedp.
+
+2013-03-21  Jakub Jelinek  <jakub@redhat.com>
+
+	PR debug/55608
+	* dwarf2out.c (tree_add_const_value_attribute): Call ggc_free (array)
+	on failure.
+	(resolve_one_addr): Fail if referenced STRING_CST hasn't been written.
+	(string_cst_pool_decl): New function.
+	(optimize_one_addr_into_implicit_ptr): New function.
+	(resolve_addr_in_expr): Optimize DWARF location expression
+	DW_OP_addr DW_OP_stack_value where DW_OP_addr refers to some variable
+	which doesn't live in memory, but has DW_AT_location or
+	DW_AT_const_value, or refers to a string literal, into
+	DW_OP_GNU_implicit_pointer.
+	(optimize_location_into_implicit_ptr): New function.
+	(resolve_addr): If removing DW_AT_location of a variable because
+	it was DW_OP_addr of address of the variable, but the variable doesn't
+	live in memory, try to emit const value attribute for the initializer.
 
 2012-03-22  Jakub Jelinek  <jakub@redhat.com>
 
