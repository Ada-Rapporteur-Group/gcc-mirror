--- conflicted
+++ resolved
@@ -1,4 +1,31 @@
-<<<<<<< HEAD
+2011-06-02  Ira Rosen  <ira.rosen@linaro.org>
+
+	PR tree-optimization/49093
+	* tree-vect-data-refs.c (vect_analyze_data_refs): Fail for volatile
+	data references.
+
+2011-05-19  Quentin Neill  <quentin.neill@amd.com>
+
+	* config/i386/sse.md (fma4_fmsubadd): Use <ssemodesuffix>.
+	(fma4_fmaddsub): Likewise
+
+2011-05-31  Richard Guenther  <rguenther@suse.de>
+
+	Backport from mainline
+	2011-05-19  Richard Guenther  <rguenther@suse.de>
+
+	PR middle-end/48985
+	* tree-object-size.c (addr_object_size): If the pointed-to
+	variable is a decl use DECL_SIZE_UNIT instead of TYPE_SIZE_UNIT.
+
+2011-05-31  Richard Guenther  <rguenther@suse.de>
+
+	Backport from mainline
+	2011-05-11  Richard Guenther  <rguenther@suse.de>
+
+	PR middle-end/48953
+	* tree-inline.c (remap_gimple_op_r): Also remap types of MEM_REFs.
+
 2011-06-02  Alexandre Oliva  <aoliva@redhat.com>
 
 	* params.def (PARAM_MAX_VARTRACK_EXPR_DEPTH): Bump default to 10.
@@ -435,35 +462,6 @@
 	MEM arguments into CALL_INSN_FUNCTION_USAGE unconditionally.
 	* integrate.c (set_block_origin_self, set_block_abstract_flags): Do
 	nothing for DECL_EXTERNAL BLOCK_VARS.
-=======
-2011-06-02  Ira Rosen  <ira.rosen@linaro.org>
-
-	PR tree-optimization/49093
-	* tree-vect-data-refs.c (vect_analyze_data_refs): Fail for volatile
-	data references.
-
-2011-05-19  Quentin Neill  <quentin.neill@amd.com>
-
-	* config/i386/sse.md (fma4_fmsubadd): Use <ssemodesuffix>.
-	(fma4_fmaddsub): Likewise
-
-2011-05-31  Richard Guenther  <rguenther@suse.de>
-
-	Backport from mainline
-	2011-05-19  Richard Guenther  <rguenther@suse.de>
-
-	PR middle-end/48985
-	* tree-object-size.c (addr_object_size): If the pointed-to
-	variable is a decl use DECL_SIZE_UNIT instead of TYPE_SIZE_UNIT.
-
-2011-05-31  Richard Guenther  <rguenther@suse.de>
-
-	Backport from mainline
-	2011-05-11  Richard Guenther  <rguenther@suse.de>
-
-	PR middle-end/48953
-	* tree-inline.c (remap_gimple_op_r): Also remap types of MEM_REFs.
->>>>>>> 6dcfb591
 
 2011-05-30  Richard Guenther  <rguenther@suse.de>
 
