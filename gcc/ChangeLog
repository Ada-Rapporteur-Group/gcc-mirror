--- conflicted
+++ resolved
@@ -1,5 +1,3 @@
-<<<<<<< HEAD
-=======
 2009-04-08  Paolo Bonzini  <bonzini@gnu.org>
 
         * recog.c (ordered_comparison_operator): New.
@@ -99,7 +97,6 @@
 	local statics and the call is not to a builtin.
 	(call_may_clobber_ref_p_1): Likewise.
 
->>>>>>> b568955d
 2009-04-07  Paolo Bonzini  <bonzini@gnu.org>
 
 	* expr.c (do_store_flag): Remove last argument.  Simplify code
@@ -108,25 +105,6 @@
 
 2009-04-07  Paolo Bonzini  <bonzini@gnu.org>
 
-<<<<<<< HEAD
-        * optabs.c (can_compare_p): Test the predicate of a
-        cbranch and cstore pattern.
-
-2009-04-07  Paolo Bonzini  <bonzini@gnu.org>
-
-        * expr.c (convert_move): Use emit_store_flag instead of
-        "emulating" it.
-
-2009-04-07  Paolo Bonzini  <bonzini@gnu.org>
-
-        * config/i386/i386.c (ix86_compare_emitted): Remove.
-        (ix86_expand_compare, ix86_expand_branch): Handle MODE_CC
-        ix86_compare_op0 like ix86_compare_emitted used to be handled.
-        * config/i386/i386.h (ix86_compare_emitted): Remove.
-        * config/i386/i386.md (stack_protect_test): Set ix86_compare_op0
-        instead of ix86_compare_emitted.
-        * config/i386/sync.md (sync_compare_and_swap_cc): Likewise.
-=======
 	* optabs.c (can_compare_p): Test the predicate of a
 	cbranch and cstore pattern.
 
@@ -144,7 +122,6 @@
 	* config/i386/i386.md (stack_protect_test): Set ix86_compare_op0
 	instead of ix86_compare_emitted.
 	* config/i386/sync.md (sync_compare_and_swap_cc): Likewise.
->>>>>>> b568955d
 
 2009-04-07  Andrew Stubbs  <ams@codesourcery.com>
 
