<<<<<<< HEAD
2010-07-27  Jakub Jelinek  <jakub@redhat.com>

	PR target/44542
	* cfgexpand.c (expand_one_stack_var_at): Limit align to maximum
	of max_used_stack_slot_alignment and PREFERRED_STACK_BOUNDARY
	instead of MAX_SUPPORTED_STACK_ALIGNMENT.
	(expand_one_var): Don't consider DECL_ALIGN for variables for
	which expand_one_stack_var_at has been already called.

	PR testsuite/44701
	* doc/md.texi: Clarify m and es constraints on PowerPC and m and S
	constraints on IA-64.
=======
2010-08-12  Jakub Jelinek  <jakub@redhat.com>

	PR middle-end/45262
	* fold-const.c (make_range) <case NEGATE_EXPR>: Punt if
	-a overflows.  Normalize the range.

	PR debug/45259
	* caller-save.c (save_call_clobbered_regs): Only swap notes with
	DEBUG_INSNs if n_regs_saved.

	Backport from mainline
	2010-07-30  Jakub Jelinek  <jakub@redhat.com>

	PR debug/45055
	PR rtl-optimization/45137
	* rtl.h (prev_nonnote_nondebug_insn, next_nonnote_nondebug_insn): New
	prototypes.
	* emit-rtl.c (prev_nonnote_nondebug_insn, next_nonnote_nondebug_insn):
	New functions.
	* combine.c (next_nonnote_nondebug_insn): Removed.
	* ifcvt.c (noce_process_if_block): Use prev_nonnote_nondebug_insn.
	* haifa-sched.c (queue_to_ready): Use next_nonnote_nondebug_insn.
	* sched-deps.c (sched_analyze_insn): Likewise.
	(fixup_sched_groups, deps_start_bb): Use prev_nonnote_nondebug_insn.
	* rtlanal.c (canonicalize_condition): Likewise.
	* postreload.c (reload_combine): Likewise.
	(reload_cse_move2add): Use next_nonnote_nondebug_insn.

2010-08-08  John David Anglin  <dave.anglin@nrc-cnrc.gc.ca>

	Backport from mainline.
	2010-07-17  John David Anglin  <dave.anglin@nrc-cnrc.gc.ca>

	PR target/44805
	* config/pa/pa.h (CONSTANT_ALIGNMENT): Align strings to BITS_PER_WORD
	on all targets.

2010-08-08  Richard Guenther  <rguenther@suse.de>

	PR middle-end/45034
	* convert.c (convert_to_integer): Always use an unsigned
	type for narrowed negate and bitwise not.

2010-08-08  Richard Guenther  <rguenther@suse.de>

	PR tree-optimization/45109
	* tree-ssa-structalias.c (get_constraint_for_component_ref):
	Explicitly strip handled components and indirect references.

2010-08-08  John David Anglin  <dave.anglin@nrc-cnrc.gc.ca>

	PR boehm-gc/34544
	* gthr-posix.h (__gthread_start): Delete.
	(__gthread_active_init): Use pthread_default_stacksize_np instead of
	pthread_create to determine if hpux pthreads are active.
	* gthr-posix95.h (__gthread_start): Delete.
	(__gthread_active_init): Likewise use pthread_default_stacksize_np.

2010-08-06  Eric Botcazou  <ebotcazou@adacore.com>

	PR target/44942
	* config/sparc/sparc.c (function_arg_advance): Always take into account
	the padding, if any.

2010-08-06  Uros Bizjak  <ubizjak@gmail.com>

	* expmed.c (expand_mult_const) <case alg_shift>: Expand shift into
	temporary. Emit move from temporary to accum, so REG_EQUAL note will
	be attached to this insn in correct mode.

2010-08-06  Uros Bizjak  <ubizjak@gmail.com>

	* config/i386/i386.c (ix86_decompose_address): Check for SI_REG
	using REGNO of base_reg directly.

2010-08-03  Ulrich Weigand  <Ulrich.Weigand@de.ibm.com>

	* config/spu/spu.c (spu_emit_branch_hint): Do not access NOTE_KIND of
	non-NOTE insns.

2010-08-03  Uros Bizjak  <ubizjak@gmail.com>

	PR target/41089
	* config/alpha/alpha.c (alpha_build_builtin_va_list): Mark __offset
	as volatile.

2010-08-03  Martin Jambor  <mjambor@suse.cz>

	PR tree-optimization/44914
	* tree-sra.c (cfg_changed): New variable.
	(sra_initialize): Initialize cgf_changed to false.
	(scan_function): Set cfg_changed if cfg was changed.
	(perform_intra_sra): Return also TODO_cleanup_cfg if cfg was changed.
	(ipa_early_sra): Likewise.

2010-08-02  DJ Delorie  <dj@redhat.com>

	* config/rx/predicates.md (rx_constshift_operand): New.
	* config/rx/rx.md (zs_cond): New.
	(cbranchsi4): Remove mode.
	(*cbranchsi4_<code>): Likewise.
	(*tstbranchsi4_<code>): New.
	(*tstbranchsi4r_<code>): New.
	(*tstbranchsi4m_eq): New.
	(*tstbranchsi4m_ne): New.
	(cbranchsf4): Remove mode.
	(*cbranchsf4_<code>): Likewise.

2010-07-31  Richard Guenther  <rguenther@suse.de>

	PR tree-optimization/45052
	* ipa-pure-const.c (check_stmt): Check volatileness.

2010-07-31  Richard Guenther  <rguenther@suse.de>

	* ipa-prop.c (ipa_modify_formal_parameters): Use
	build_distinct_type_copy.

2010-07-31  Richard Guenther  <rguenther@suse.de>

	* DEV-PHASE: Set back to prerelease.
	* BASE-VER: Bump to 4.5.2.

2010-07-31  Release Manager

	* GCC 4.5.1 released.

2010-07-30  Ramana Radhakrishnan  <ramana.radhakrishnan@arm.com>

	Backport from mainline.
	2010-07-22  Ramana Radhakrishnan  <ramana.radhakrishnan@arm.com>

 	PR target/43698
	* config/arm/arm.md: Split arm_rev into *arm_rev and *thumb1_rev.
	Set *arm_rev to be predicable.
>>>>>>> 7bde2bda

2010-07-27  Nick Clifton  <nickc@redhat.com>

	* Import this patch from the mainline:

	2010-06-30  Nick Clifton  <nickc@redhat.com>

	* config/rx/rx-modes.def: New file.
	* config/rx/rx.h (FIRST_PSEUDO_REGISTER): Increase to 17.
	(CC_REGNUM): Define.
	(FIXED_REGISTERS, CALL_USED_REGISTERS, REGISTER_NAMES): Add cc
	register.
	(CC_NO_CARRY, NOTICE_UPDATE_CC): Delete.
	(SELECT_CC_MODE): Define.
	* config/rx/rx.md (CC_REG): Define.  Update all patterns to use
	(reg:CC CC_REG) instead of (cc0).
	(attr "cc"): Delete.
	(cbranchsi4): Do not split compare and branch here. Instead move
	it to...
	(cbranchsi4_<code>): ... here.  New patterns.
	(cmpsi): Call rx-compare_redundant to find out if it is necessary
	to emit the compare instruction.
	* config/rx/rx.c (rx_gen-cond_branch_template): Remove tests of
	cc_status flags.
	(rx_get_stack_layout): Iterate up to before CC_REGNUM not
	FIRST_PSEUDO_REGNUM.
	(rx_expand_prologue, rx_expand_epilogue): Likewise.
	(rx_notice_update_cc): Delete.
	(rx_cc_modes_compatible): New function.
	(flags_needed_for_conditional): New function.
	(flags_from_mode): New function.
	(rx_compare_redundant): New function - scans backwards through
	insn list to find out if condition flags are already set correctly.
	(TARGET_CC_MODES_COMPATIBLE): Define.
	* config/rx/rx-protos.h (rx_compare_redundant): Prototype.

	* config/rx/rx.h (BRANCH_COST): Define.
	(REGISTER_MOVE_COST): Define.
	* config/rx/predicates (rx_source_operand): Allow all constant types.
	* config/rx/rx.md (addsi3): Add alternative for swapped operands.
	(tstsi4): New pattern.
	* config/rx/rx.c (rx_memory_move_cost): Define.
	(TARGET_MEMORY_MOVE_COST): Define.

2010-07-23  Jakub Jelinek  <jakub@redhat.com>
	    Richard Guenther  <rguenther@suse.de>

	PR tree-optimization/45047
	* tree-vect-stmts.c (vectorizable_assignment): Return false
	if vectype_out is NULL for conversion statement.

2010-07-22  Jakub Jelinek  <jakub@redhat.com>

	PR debug/45015
	* var-tracking.c (adjust_mems): Ignore ASM_OPERANDS with non-zero
	ASM_OPERANDS_OUTPUT_IDX.
	(adjust_insn): For inline asm with multiple sets ensure first
	ASM_OPERANDS vectors are used by all following ASM_OPERANDS in
	the insn.

	Backport from mainline
	2010-07-16  Jakub Jelinek  <jakub@redhat.com>

	PR target/44942
	* config/i386/i386-protos.h (ix86_function_arg_boundary): Change second
	argument to const_tree.
	* config/i386/i386.c (function_arg_advance): If padding needs to be
	inserted before argument, increment cum->words by number of padding
	words as well.
	(contains_aligned_value_p): Change argument to const_tree.
	(ix86_function_arg_boundary): Change second argument to const_tree.

2010-07-21  Martin Jambor  <mjambor@suse.cz>

	PR tree-optimization/44900
	* tree-sra.c (load_assign_lhs_subreplacements): Updated comments.
	(sra_modify_assign): Move gsi to the next statmenent unconditionally.

2010-07-21  Rainer Orth  <ro@CeBiTec.Uni-Bielefeld.DE>

	Backport from mainline:
	2010-07-19  Rainer Orth  <ro@CeBiTec.Uni-Bielefeld.DE>

	* doc/sourcebuild.texi (Effective-Target Keywords): Document
	sse_runtime, sse2_runtime.

2010-07-20  Richard Guenther  <rguenther@suse.de>

	PR tree-optimization/44977
	* tree-ssa-dom.c (propagate_rhs_into_lhs): Do not create invalid
	SSA form.

2010-07-19  Bingfeng Mei  <bmei@broadcom.com>

	* ddg.c (create_ddg): Exclude nodes of debug_insn in counting nodes
        of a loop.
        * loop-doloop.c (doloop_condition_get): Skip possible debug_insn.

2010-07-22  Jakub Jelinek  <jakub@redhat.com>

	PR bootstrap/45028
	* recgprop.c (copyprop_hardreg_forward_1): If changed is true,
	call cprop_find_used_regs again via note_uses.

2010-07-21  Jakub Jelinek  <jakub@redhat.com>

	PR debug/45003
	* var-tracking.c (reverse_op): Also handle {SIGN,ZERO}_EXTEND of
	a MEM.
	* dwarf2out.c (loc_descriptor): Don't handle SIGN_EXTEND nor
	ZERO_EXTEND here.

2010-07-20  Jakub Jelinek  <jakub@redhat.com>

	PR debug/45006
	* cfgexpand.c (expand_debug_expr): Only look at TYPE_UNSIGNED of
	operand's type if exp is tcc_unary class tree.

2010-07-20  Jakub Jelinek  <jakub@redhat.com>

	* var-tracking.c (vt_expand_loc, vt_expand_loc_dummy): Bump maximum
	depth to 8 from 5.

	PR debug/45003
	* cfgexpand.c (expand_debug_expr) <case NOP_EXPR>: Use ZERO_EXTEND
	or SIGN_EXTEND depending on TYPE_UNSIGNED of the operand's type
	instead of the result's type.

2010-07-15  Jie Zhang  <jie@codesourcery.com>

	* config/arm/cortex-a8.md (cortex_a8_load_store_2): Reserve
	cortex_a8_issue_ls.

2010-07-14  Jie Zhang  <jie@codesourcery.com>

	* config/arm/cortex-a8.md (cortex_a8_alu): Don't use
	cortex_a8_default when neon_type is not none.

2010-07-14  Rainer Orth  <ro@CeBiTec.Uni-Bielefeld.DE>

	Backport from mainline:
	2010-07-12  Rainer Orth  <ro@CeBiTec.Uni-Bielefeld.DE>

	* config/i386/i386.c (ix86_sol10_return_in_memory): Rename to
	ix86_solaris_return_in_memory.
	* config/i386-protos.h: Reflect this.
	* config/i386/vx-common.h (SUBTARGET_RETURN_IN_MEMORY): Likewise.
	* config/i386/sol2-10.h (SUBTARGET_RETURN_IN_MEMORY): Likewise.
	Move ...
	* config/i386/sol2.h (SUBTARGET_RETURN_IN_MEMORY): ... here.

2010-07-14  Rainer Orth  <ro@CeBiTec.Uni-Bielefeld.DE>

	Backport from mainline:
	2010-07-12  Rainer Orth  <ro@CeBiTec.Uni-Bielefeld.DE>

	* config.gcc (i[34567]86-*-solaris2*): Default with_arch_32 to
	pentiumpro on Solaris 8 and 9/x86.
	* doc/install.texi (Specific, i?86-*-solaris2.[89]): Recommend GNU as.
	Document SSE/SSE2 support.
	* doc/sourcebuild.texi (Effective-Target Keywords): Document sse.

2010-07-13  Rainer Orth  <ro@CeBiTec.Uni-Bielefeld.DE>

	* config/i386/sol2-unwind.h (x86_64_fallback_frame_state): Correct
	explanation.
	Find ucontext_t * on Solaris 11.
	(x86_fallback_frame_state): Handle Solaris 9 multi-threaded pattern.
	Handle new Solaris 11 __sighndlr patterns.

2010-07-13  Rainer Orth  <ro@CeBiTec.Uni-Bielefeld.DE>

	Backport from mainline:
	2010-07-12  Rainer Orth  <ro@CeBiTec.Uni-Bielefeld.DE>

	PR pch/14940
	* config/host-solaris.c (mmap_fixed): New function.
	(sol_gt_pch_get_address): Use it.
	(sol_gt_pch_use_address): Likewise.

2010-07-12  Jie Zhang  <jie@codesourcery.com>

	* config/arm/arm.c (arm_get_frame_offsets): Don't use r3 to
	align the stack when it's going to be saved.

2010-07-11  Kai Tietz  <kai.tietz@onevision.com>

	Merged back from trunk
	* config/i386/winnt.c (i386_pe_file_end): Quote symbol name
	in directive -export.

2010-07-09  Richard Guenther  <rguenther@suse.de>

	PR tree-optimization/44886
	* tree-vect-stmts.c (vectorizable_assignment): Fixup backport
	of the fix for PR44284.

2010-07-09  Richard Guenther  <rguenther@suse.de>

	Backport from mainline
	2010-05-28  Nathan Froyd  <froydnj@codesourcery.com>

	* tree-vect-stmts.c (vectorizable_assignment): Call build1 instead of
	build1_stat.

2010-07-13  Jakub Jelinek  <jakub@redhat.com>

	PR testsuite/44701
	* recog.c (constrain_operands): Allow side-effects in memory
	operands if either < or > constraint is used, rather than if
	both < and > is used.

2010-07-09  Dave Korn  <dave.korn.cygwin@gmail.com>

	Backport from mainline
	2010-05-06  Dave Korn  <dave.korn.cygwin@gmail.com>

	PR target/43888
	* config/i386/winnt.c (i386_pe_binds_local_p): Tweak weak symbol
	handling to still return true for x64 targets.

2010-07-08  Richard Guenther  <rguenther@suse.de>

	Backport from mainline
	2010-05-27  Richard Guenther  <rguenther@suse.de>

	PR tree-optimization/44284
	* tree-vect-stmts.c (vectorizable_assignment): Handle
	sign-changing conversions as simple copy.

	2010-07-06  Richard Guenther  <rguenther@suse.de>

	PR middle-end/44828
	* convert.c (convert_to_integer): Watch out for overflowing
	MULT_EXPR as well.

2010-07-07  Duncan Sands  <baldrick@free.fr>

	PR middle-end/41355
	* tree.c (build_function_type_skip_args): Copy the original type using
	build_distinct_type_copy rather than copy_node.

2010-07-08  Jakub Jelinek  <jakub@redhat.com>

	* dwarf2out.c (mem_loc_descriptor): Use DW_OP_const[48]u
	instead of DW_OP_addr for DW_OP_GNU_push_tls_address operand.
	(loc_list_from_tree): Likewise.
	(output_loc_operands): Handle outputting DW_OP_const[48]u
	with loc->dtprel set.
	(resolve_addr_in_expr): Handle loc->dtprel like DW_OP_addr.

2010-07-06  Alexandre Oliva  <aoliva@redhat.com>

	* doc/gimple.texi (GIMPLE_DEBUG): Document.
	* doc/rtl.texi (Debug Information): New node.
	(NOTE_INSN_VAR_LOCATION): Document.
	(debug_insn): Likewise.
	* doc/generic.texi (DEBUG_EXPR_DECL): Document.

2010-07-05  Kaz Kojima  <kkojima@gcc.gnu.org>

	Backport from mainline:
	PR target/44531
	* config.gcc (sh*-*-*): Use regular expressions instead of
	the 'i' modifier for sed substitutions.

2010-07-05  Mikael Pettersson  <mikpe@it.uu.se>

	PR bootstrap/44820
	* config/arm/arm.c (arm_attr_length_move_neon): Delete regno.

2010-07-05  Jie Zhang  <jie@codesourcery.com>

	* config/arm/arm.c (arm_attr_length_move_neon): New.
	* config/arm/arm-protos.h (arm_attr_length_move_neon): Declare.
	* config/arm/neon.md (define_mode_attr V_slen): Remove.
	(neon_mov<mode> for VSTRUCT): Use arm_attr_length_move_neon
	to compute length attribute.

2010-07-05  Jie Zhang  <jie@codesourcery.com>

	* config/arm/vfp.md (*push_multi_vfp): Use vfp_register_operand
	as predicate for operand 1 and remove its constraint.
	* config/arm/predicates.md (vfp_register_operand): New.
	* config/arm/arm.md (*push_multi): Remove the constraint of
	operand 1.
	(*push_fp_multi): Likewise.

2010-07-03  John David Anglin  <dave.anglin@nrc-cnrc.gc.ca>

	PR target/44597
	* config/pa/predicates.md (prefetch_cc_operand): Remove.
	(prefetch_nocc_operand): Likewise.
	* config/pa/pa.md (prefetch): Revise expander to use prefetch_20.
	(prefetch_20): New insn.
	(prefetch_cc): Remove.
	(prefetch_nocc): Likewise.

	PR target/44705
	* config/pa/pa.h (GO_IF_LEGITIMATE_ADDRESS): Reject LABEL_REF.

2010-07-05  Jakub Jelinek  <jakub@redhat.com>

	* tree-nrv.c (tree_nrv): Set DECL_VALUE_EXPR on found to result.

	PR c++/44808
	* gimplify.c (gimplify_modify_expr): Only SET_DECL_DEBUG_EXPR if
	*from_p is VAR_DECL.

2010-07-02  Ulrich Weigand  <Ulrich.Weigand@de.ibm.com>

	PR target/44707
	* config/rs6000/rs6000.c (rs6000_legitimize_reload_address): Recognize
	(lo_sum (high ...) ...) patterns generated by earlier passes.

2010-07-02  Richard Guenther  <rguenther@suse.de>

	PR middle-end/44777
	* tree-cfg.c (gimple_block_ends_with_call_p): Handle empty BBs.

2010-07-01  Jakub Jelinek  <jakub@redhat.com>

	PR debug/44694
	* dwarf2out.c (reg_loc_descriptor): For eliminated arg_pointer_rtx
	or frame_pointer_rtx use DW_OP_fbreg offset DW_OP_stack_value.

2010-07-01  Jakub Jelinek  <jakub@redhat.com>

	Backport from mainline
	2010-06-29  Jakub Jelinek  <jakub@redhat.com>

	PR tree-optimization/43801
	* cgraph.c (cgraph_create_virtual_clone): Clear DECL_SECTION_NAME
	if old_decl was DECL_ONE_ONLY.

	2010-06-21  Jakub Jelinek  <jakub@redhat.com>

	PR target/44575
	* config/i386/i386.c (ix86_gimplify_va_arg): When copying
	va_arg from a set of register save slots into a temporary,
	if the container is bigger than type size, do the copying
	using smaller mode or using memcpy.

	2010-05-13  Jakub Jelinek  <jakub@redhat.com>

	PR debug/44104
	* dwarf2out.c (modified_type_die): Don't dereference mod_type_die
	if it is NULL.

2010-06-30  Jan Hubicka  <jh@suse.cz>

	Backport from mainline
	2010-06-27  Jan Hubicka  <jh@suse.cz>

	PR middle-end/44671
	PR middle-end/44686
	* tree.c (build_function_decl_skip_args): Clear DECL_BUILT_IN on
	signature change.
	* ipa-split.c (split_function): Always clear DECL_BUILT_IN.
	* ipa-prop.c (ipa_modify_formal_parameters): Likewise.

	2010-06-28  Jan Hubicka  <jh@suse.cz>

	PR tree-optimization/44357
	* ipa-inline.c (add_new_edges_to_heap): Do not add edges to uninlinable
	functions.

2010-06-29  Jakub Jelinek  <jakub@redhat.com>

	PR debug/44668
	* dwarf2out.c (add_accessibility_attribute): New function.
	(gen_subprogram_die, gen_variable_die, gen_field_die): Use it
	instead of adding DW_AT_accessibility manually.
	(gen_enumeration_type_die, gen_struct_or_union_type_die,
	gen_typedef_die): Use it.

2010-06-24  Jakub Jelinek  <jakub@redhat.com>

	PR middle-end/44492
	* recog.h (struct recog_data): Add is_asm field.
	* recog.c (asm_operand_ok, constrain_operands): If neither < nor > is
	present in constraints of inline-asm operand and memory operand
	contains {PRE,POST}_{INC,DEC,MODIFY}, return 0.
	(extract_insn): Initialize recog_data.is_asm.
	* doc/md.texi (Constraints): Document operand side-effect rules.

2010-06-21  Jakub Jelinek  <jakub@redhat.com>

	* dwarf2out.c (add_linkage_name): New function.  Don't add
	anything to DW_TAG_member DIEs.
	(add_name_and_src_coords_attributes): Use it.
	(gen_variable_die): Call it for C++ static data members if
	specification is DW_TAG_member.

	* dwarf2out.c (base_type_die): Use DW_ATE_UTF for
	C++ char16_t and char32_t.

	* stmt.c (resolve_asm_operand_names): Fix handling
	of %%.

2010-06-21  Jan Kratochvil  <jan.kratochvil@redhat.com>

	* Makefile.in (POD2MAN): Provide --date from $(DATESTAMP).

2010-06-14  Alexandre Oliva  <aoliva@redhat.com>

	PR debug/43650
	PR debug/44181
	PR debug/44247
	* tree-ssa-loop-manip.c (tree_transform_and_unroll_loop): Skip
	debug stmts.
	(canonicalize_loop_ivs): Likewise.

2010-06-04  Alexandre Oliva  <aoliva@redhat.com>

	PR rtl-optimization/44013
	* sched-deps.c (add_dependence_list_and_free): Don't free lists
	when processing debug insns.

2010-06-03  Jakub Jelinek  <jakub@redhat.com>

	PR debug/44375
	* tree-cfg.c (gimple_can_merge_blocks_p): For -O0
	return false if merging the bbs would lead to goto_locus
	location being lost from the IL.

2010-06-02  Jakub Jelinek  <jakub@redhat.com>

	* tree.h (struct tree_decl_map): New type.
	(tree_decl_map_eq, tree_decl_map_marked_p): Define.
	(tree_decl_map_hash): New prototype.
	(debug_expr_for_decl, value_expr_for_decl): Change into
	tree_decl_map hashtab from tree_map.
	(init_ttree): Adjust initialization.
	(tree_decl_map_hash): New function.
	(decl_debug_expr_lookup, decl_debug_expr_insert,
	decl_value_expr_lookup, decl_value_expr_insert): Adjust.

2010-05-25  Jakub Jelinek  <jakub@redhat.com>

	PR debug/42801
	* tree-inline.c (remap_decls): Remap DECL_VALUE_EXPR here...
	(copy_bind_expr): ... instead of here.
	(copy_tree_body_r): If id->remapping_type_depth clear TREE_BLOCK
	if the block hasn't been remapped.
	* dwarf2out.c (gen_formal_parameter_die, gen_variable_die): When
	emitting concrete instance of abstract VLA, add DW_AT_type attribute.

2010-05-25  Jakub Jelinek  <jakub@redhat.com>

	* dwarf2out.c (loc_descr_plus_const): When offset is negative, use
	DW_OP_minus with negated offset instead of DW_OP_plus.
	(loc_list_from_tree): Don't test whether second operand is
	INTEGER_CST.

2010-05-20  Jakub Jelinek  <jakub@redhat.com>

	* dwarf2out.c (new_loc_descr_op_bit_piece): Add offset
	argument.  Don't use DW_OP_piece if offset is non-zero,
	put offset into second DW_OP_bit_piece argument.
	(dw_sra_loc_expr): Adjust callers.  For memory expressions
	compute offset.

2010-05-14  Jakub Jelinek  <jakub@redhat.com>

	PR debug/44112
	* dwarf2out.c (resolve_one_addr): Check TREE_ASM_WRITTEN
	for all SYMBOL_REF_DECLs.

2010-05-14  Harsha Jagasia  <harsha.jagasia@amd.com>

	* config.gcc: Add support for --with-cpu option for bdver1.
	* config/i386/i386.h (TARGET_BDVER1): New macro.
	(ix86_tune_indices): Change SSE_UNALIGNED_MOVE_OPTIMAL
	to SSE_UNALIGNED_LOAD_OPTIMAL. Add SSE_UNALIGNED_STORE_OPTIMAL.
	(ix86_tune_features) :Change SSE_UNALIGNED_MOVE_OPTIMAL
	to SSE_UNALIGNED_LOAD_OPTIMAL. Add SSE_UNALIGNED_STORE_OPTIMAL.
	Add SSE_PACKED_SINGLE_INSN_OPTIMAL.
	(TARGET_CPU_DEFAULT_NAMES): Add bdver1.
	(processor_type): Add PROCESSOR_BDVER1.
	* config/i386/i386.md: Add bdver1 as a new cpu attribute to match
	processor_type in config/i386/i386.h.
	Add check for TARGET_SSE_PACKED_SINGLE_INSN_OPTIMAL to emit
	movaps <reg, reg> instead of movapd <reg, reg> when replacing
	movsd <reg, reg> or movss <reg, reg> for SSE and AVX.
	Add check for  TARGET_SSE_PACKED_SINGLE_INSN_OPTIMAL
	to emit packed xor instead of packed double/packed integer
	xor for SSE and AVX when moving a zero value.
	* config/i386/sse.md: Add check for TARGET_SSE_PACKED_SINGLE_INSN_OPTIMAL
	 to emit movaps instead of movapd/movdqa for SSE and AVX.
	Add check for TARGET_SSE_PACKED_SINGLE_INSN_OPTIMAL to emit packed single
	logical operations i.e and, or and xor instead of packed double logical
	operations for SSE and AVX. 
	* config/i386/i386-c.c: 
	(ix86_target_macros_internal): Add PROCESSOR_BDVER1.
	* config/i386/driver-i386.c: Turn on -mtune=native for BDVER1.
	(has_fma4, has_xop): New.
	* config/i386/i386.c (bdver1_cost): New variable.
	(m_BDVER1): New macro.
	(m_AMD_MULTIPLE): Add m_BDVER1.
	(x86_tune_use_leave, x86_tune_push_memory, x86_tune_unroll_strlen,
	 x86_tune_deep_branch_prediction, x86_tune_use_sahf, x86_tune_movx,
	 x86_tune_use_simode_fiop, x86_tune_promote_qimode, 
	 x86_tune_add_esp_8, x86_tune_tune_sub_esp_4, x86_tune_sub_esp_8,
	 x86_tune_integer_dfmode_moves, x86_tune_partial_reg_dependency,
	 x86_tune_sse_partial_reg_dependency, x86_tune_sse_unaligned_load_optimal,
	 x86_tune_sse_unaligned_store_optimal, x86_tune_sse_typeless_stores,
	 x86_tune_memory_mismatch_stall, x86_tune_use_ffreep,
	 x86_tune_inter_unit_moves, x86_tune_inter_unit_conversions,
	 x86_tune_use_bt, x86_tune_pad_returns, x86_tune_slow_imul_imm32_mem,
	 x86_tune_slow_imul_imm8, x86_tune_fuse_cmp_and_branch): 
	Enable/disable for bdver1.
	(processor_target_table): Add bdver1_cost.
	(cpu_names): Add bdver1.
	(override_options): Set up PROCESSOR_BDVER1 for bdver1 entry in
	 processor_alias_table.
	(ix86_expand_vector_move_misalign): Change 
	 TARGET_SSE_UNALIGNED_MOVE_OPTIMAL to TARGET_SSE_UNALIGNED_LOAD_OPTIMAL.
	 Check for TARGET_SSE_UNALIGNED_STORE_OPTIMAL.
	 Check for TARGET_SSE_PACKED_SINGLE_INSN_OPTIMAL to emit movups instead
	 of movupd/movdqu for SSE and AVX.
	(ix86_tune_issue_rate): Add PROCESSOR_BDVER1.
	(ix86_tune_adjust_cost): Add code for bdver1.
	(standard_sse_constant_opcode): Add check for
	TARGET_SSE_PACKED_SINGLE_INSN_OPTIMAL to emit packed single xor instead
	of packed double xor for SSE and AVX.

2010-05-13  Jakub Jelinek  <jakub@redhat.com>

	PR debug/44104
	* dwarf2out.c (modified_type_die): Don't dereference mod_type_die
	if it is NULL.

2010-05-13  Jakub Jelinek  <jakub@redhat.com>

	PR debug/43983
	* var-tracking.c (track_expr_p): Allow tracking of variables optimized
	by SRA.
	* Makefile.in (dwarf2out.o): Depend on $(TREE_FLOW_H).
	* tree-sra.c (create_access_replacement): Call unshare_expr before
	passing expr to SET_DECL_DEBUG_EXPR, and remove any SSA_NAMEs from
	it.
	* dwarf2out.c: Include tree-flow.h.
	(struct var_loc_node): Rename var_loc_note field to loc, add comment.
	(size_of_loc_descr, output_loc_operands, output_loc_operands_raw):
	Handle DW_OP_bit_piece.
	(decl_piece_bitsize, decl_piece_varloc_ptr, decl_piece_node,
	construct_piece_list, adjust_piece_list): New functions.
	(add_var_loc_to_decl): Handle SRA optimized variables.
	Adjust for var_loc_note to loc field renaming.
	(dw_loc_list_1): For WANT_ADDRESS == 2 prefer DECL_MODE of decl
	in VAR_LOCATION note.
	(new_loc_descr_op_bit_piece): New function.
	(dw_sra_loc_expr): New function.
	(dw_loc_list): Use it.  Don't handle the last range after the
	loop, handle it inside of the loop.  Adjust for var_loc_note
	to loc field renaming.
	(add_location_or_const_value_attribute): Only special case
	single entry loc lists if loc is NOTE_P.  Adjust for
	var_loc_note to loc field renaming.
	(dwarf2out_var_location): Don't set newloc->var_loc_note
	and newloc->next here.

2010-05-11  Jakub Jelinek  <jakub@redhat.com>

	* c-opts.c (c_common_parse_file): If start_end_main_source_file,
	don't call start_source_file debug hook here...
	(finish_options): ... but here, after outputting predefined and
	command line defines and undefs.

2010-05-05  Jakub Jelinek  <jakub@redhat.com>

	PR debug/43950
	* dwarf2out.c (gen_compile_unit_die): Add DW_AT_identifier_case
	DW_ID_down_case for Fortran compilation units.

2010-05-05  Jakub Jelinek  <jakub@redhat.com>

	* var-tracking.c (var_debug_decl): Save DECL_DEBUG_EXPR value
	in a temporary instead of invoking the macro multiple times.
	(track_expr_p): Likewise.

2010-04-30  Richard Guenther  <rguenther@suse.de>

	* builtins.c (fold_builtin_1): Delete free (0).

2010-04-21  Jakub Jelinek  <jakub@redhat.com>

	PR debug/40040
	* dwarf2out.c (add_name_and_src_coords_attributes): Add
	DW_AT_{,MIPS_}linkage_name even for Fortran decls.

2010-04-21  Jakub Jelinek  <jakub@redhat.com>

	* dwarf2out.c (add_var_loc_to_decl): Add LABEL argument.  Drop
	last chain entry if it starts with the still current label.
	(add_location_or_const_value_attribute): Check that
	loc_list->first->next is NULL instead of comparing ->first with
	->last.
	(dwarf2out_var_location): Pass last_label resp. last_postcall_label
	to add_var_loc_to_decl.

	* dwarf2out.c (output_call_frame_info): For dw_cie_version
	>= 4 add also address size and segment size fields into CIE
	header.

	* unwind-dw2.c (extract_cie_info): Handle CIE version 4, as
	long as address size is the same as sizeof (void *) and
	segment size is 0.
	* unwind-dw2-fde.c (get_cie_encoding): Likewise.  If
	address size or segment size is unexpected, return DW_EH_PE_omit.
	(classify_object_over_fdes): If get_cie_encoding returned
	DW_EH_PE_omit, return -1.
	(init_object): If classify_object_over_fdes returned -1,
	pretend there were no FDEs at all.

2010-04-20  Jakub Jelinek  <jakub@redhat.com>

	* dwarf2out.c (AT_linkage_name): Define.
	(clone_as_declaration): Handle DW_AT_linkage_name.
	(add_name_and_src_coords_attributes): Use AT_linkage_name instead
	of DW_AT_MIPS_linkage_name.
	(move_linkage_attr): Likewise.
	(dwarf2out_finish): Likewise.

	* tree.h (TYPE_REF_IS_RVALUE): Define.
	* dwarf2out.c (attr_checksum_ordered, is_type_die, is_comdat_die,
	should_move_die_to_comdat, prune_unused_types_walk): Handle
	DW_TAG_rvalue_reference_type like DW_TAG_reference_type.
	(modified_type_die, gen_reference_type_die): Emit
	DW_TAG_rvalue_reference_type instead of DW_TAG_reference_type
	if TYPE_REF_IS_RVALUE and -gdwarf-4.

2010-04-19  Jakub Jelinek  <jakub@redhat.com>

	* dwarf2out.c (lower_bound_default): For DW_LANG_Python return
	0 for -gdwarf-4.

	* tree.h (ENUM_IS_SCOPED): Define.
	* dwarf2out.c (gen_enumeration_type_die): Add DW_AT_enum_class
	for ENUM_IS_SCOPED enums.

2010-04-16  Jakub Jelinek  <jakub@redhat.com>

	PR debug/43762
	* dwarf2out.c (add_bound_info): Always call loc_list_from_tree
	with want_address 2 and in case a single element list might be
	possible, call it again with want_address 0.

2010-04-08  Christian Borntraeger  <borntraeger@de.ibm.com>
            Wolfgang Gellerich  <gellerich@de.ibm.com>

        Implement target hook for loop unrolling
        * target.h (loop_unroll_adjust): Add a new target hook function.
        * target-def.h (TARGET_LOOP_UNROLL_ADJUST): Likewise.
        * doc/tm.texi (TARGET_LOOP_UNROLL_ADJUST): Document it.
        * config/s390/s390.c (TARGET_LOOP_UNROLL_ADJUST): Define it.
        (s390_loop_unroll_adjust): Implement the new target hook for s390.
        * loop-unroll.c (decide_unroll_runtime_iterations): Call loop unroll target hook
        (decide_unroll_stupid): Likewise.

2010-06-30  Jakub Jelinek  <jakub@redhat.com>

	Backport from mainline
	2010-06-30  Jakub Jelinek  <jakub@redhat.com>

	PR debug/44694
	* cselib.h (cselib_preserve_cfa_base_value): Add regno argument.
	* cselib.c (cfa_base_preserved_regno): New static variable.
	(cselib_reset_table): Don't reset cfa_base_preserved_regno instead
	of REGNO (cfa_base_preserved_val->locs->loc).
	(cselib_preserve_cfa_base_value): Add regno argument, set
	cfa_base_preserved_regno to it.
	(cselib_invalidate_regno): Allow removal of registers other than
	cfa_base_preserved_regno from cfa_base_preserved_val.
	(cselib_finish): Set cfa_base_preserved_regno to INVALID_REGNUM.
	* var-tracking.c (adjust_mems): Replace sp or hfp even outside
	of MEM addresses, if not on LHS.
	(reverse_op): Don't add reverse ops for cfa_base_rtx.
	(vt_init_cfa_base): Adjust cselib_preserve_cfa_base_value caller.

	2010-06-25  Jakub Jelinek  <jakub@redhat.com>

	PR middle-end/43866
	* tree-ssa-loop-unswitch.c (tree_may_unswitch_on): If stmt is always
	true or always false, return NULL_TREE.
	(tree_unswitch_single_loop): Optimize conditions even when reaching
	max-unswitch-level parameter.  If num > 0, optimize first all conditions
	using entry checks, then do still reachable block discovery and consider
	only conditions in still reachable basic blocks in the loop.

	2010-05-12  Jakub Jelinek  <jakub@redhat.com>

	PR debug/42278
	* dwarf2out.c (base_type_die): Don't add name attribute here.
	(modified_type_die): Instead of sizetype use
	its underlying original type.  If a DW_TAG_base_type doesn't
	have name added, add __unknown__.
	(dwarf2out_imported_module_or_decl_1): Don't call base_type_die,
	always call force_type_die instead.

	2010-05-11  Jakub Jelinek  <jakub@redhat.com>

	PR c++/44059
	* config/elfos.h (ASM_DECLARE_OBJECT_NAME): Use qnu_unique_object
	even for DECL_ONE_ONLY DECL_ARTIFICIAL !TREE_READONLY decls.
	* config/alpha/elf.h (ASM_DECLARE_OBJECT_NAME): Likewise.
	* dwarf2asm.c (dw2_output_indirect_constant_1): Set TREE_READONLY
	on DW.ref.* decls.

2010-06-30  Martin Jambor  <mjambor@suse.cz>

	PR tree-optimization/43905
	* tree-sra.c (encountered_recursive_call): Removed with all its uses.
	(convert_callers): Do not handle recursive calls specially.
	(create_abstract_origin): Removed.
	(modify_function): Version the call graph node instead of creating
	abstract origins and dealing with same_body aliases.
	(ipa_sra_preliminary_function_checks): Check whether the function
	is versionable.
	* Makefile.in (tree-sra.o): Add TREE_INLINE_H to dependencies.

2010-06-30  Martin Jambor  <mjambor@suse.cz>

	Backport from mainline
	2010-05-29  Jan Hubicka  <jh@suse.cz>

	* cgraph.c (clone_function_name): Made public.
	* cgraph.h (clone_function_name): Declare.
	* cgraphunit.c (cgraph_function_versioning): Produce new name.

2010-06-05  Jakub Jelinek  <jakub@redhat.com>

	PR c++/44361
	* c-typeck.c (mark_exp_read): Handle C_MAYBE_CONST_EXPR.
	* c-parser.c (c_parser_postfix_expression): Call mark_exp_read on
	statement expression.

2010-05-11  Jakub Jelinek  <jakub@redhat.com>

	PR c++/44062
	* c-parser.c (c_parser_expression): Mark LHS of a comma
	expression as read if it is a decl, handled component or
	COMPOUND_EXPR with that on the RHS.
	* c-typeck.c (c_process_expr_stmt): Mark RHS of COMPOUND_EXPR
	if it is a decl or handled component.

2010-05-04  Jakub Jelinek  <jakub@redhat.com>

	PR c/43981
	* c-parser.c (c_parser_direct_declarator_inner): Call mark_exp_read
	on dimen.

2010-04-12  Jakub Jelinek  <jakub@redhat.com>

	PR bootstrap/43699
	* c-typeck.c (c_process_expr_stmt): Call mark_exp_read even
	for exprs satisfying handled_component_p.

2010-04-07  Jakub Jelinek  <jakub@redhat.com>

	PR c/18624
	* tree.h (DECL_READ_P): Define.
	(struct tree_decl_common): Add decl_read_flag.
	* c-decl.c (pop_scope): If TREE_USED but !DECL_READ_P, issue
	a set but not used warning.
	(merge_decls): Merge DECL_READ_P flag.
	(finish_decl, build_compound_literal): Set DECL_READ_P flag.
	(finish_function): Issue -Wunused-but-set-parameter diagnostics.
	* c-common.c (handle_used_attribute, handle_unused_attribute):
	Likewise.
	* c-tree.h (default_function_array_read_conversion, mark_exp_read):
	New prototypes.
	* c-typeck.c (default_function_array_read_conversion, mark_exp_read):
	New functions.
	(default_conversion, c_process_expr_stmt): Call mark_exp_read.
	* c-parser.c (c_parser_initializer, c_parser_expr_no_commas,
	c_parser_binary_expression, c_parser_cast_expression,
	c_parser_expr_list, c_parser_omp_atomic, c_parser_omp_for_loop):
	Call default_function_array_read_conversion instead of
	default_function_array_conversion where needed.
	(c_parser_unary_expression, c_parser_conditional_expression,
	c_parser_postfix_expression_after_primary, c_parser_initelt):
	Likewise.  Call mark_exp_read where needed.
	(c_parser_statement_after_labels, c_parser_asm_operands,
	c_parser_typeof_specifier, c_parser_sizeof_expression,
	c_parser_alignof_expression, c_parser_initval): Call mark_exp_read
	where needed.
	* common.opt (Wunused-but-set-variable, Wunused-but-set-parameter):
	New.
	* doc/invoke.texi: Document -Wunused-but-set-variable and
	-Wunused-but-set-parameter.

2010-06-30  Jakub Jelinek  <jakub@redhat.com>

	* config/rs6000/rs6000.c (rs6000_elf_end_indicate_exec_stack): New.
	* config/rs6000/linux64.h (TARGET_ASM_FILE_END): Use
	rs6000_elf_end_indicate_exec_stack.
	* config/ia64/ia64.c (ia64_linux_file_end): New.
	* config/ia64/linux.h (TARGET_ASM_FILE_END): Use ia64_linux_file_end.

	* gcc.c (execute): Don't free first string early, but at the end
	of the function.  Call retry_ice if compiler exited with
	ICE_EXIT_CODE.
	(retry_ice): New function.
	* diagnostic.c (diagnostic_count_diagnostic,
	diagnostic_action_after_output, error_recursion): Exit with
	ICE_EXIT_CODE instead of FATAL_EXIT_CODE.

	* config/i386/linux.h (LINK_SPEC): Add --hash-style=gnu.
	* config/i386/linux64.h (LINK_SPEC): Likewise.
	* config/rs6000/sysv4.h (LINK_OS_LINUX_SPEC): Likewise.
	* config/rs6000/linux64.h (LINK_OS_LINUX_SPEC): Likewise.
	* config/s390/linux.h (LINK_SPEC): Likewise.
	* config/ia64/linux.h (LINK_SPEC): Likewise.
	* config/sparc/linux.h (LINK_SPEC): Likewise.
	* config/sparc/linux64.h (LINK_SPEC): Likewise.
	* config/alpha/linux-elf.h (LINK_SPEC): Likewise.
	* config/arm/linux-elf.h (LINK_SPEC): Likewise.

	* c-cppbuiltin.c (define__GNUC__): Also define __GNUC_RH_RELEASE__.

	* crtstuff.c (__dso_handle): Make __dso_handle const.

	* config/ia64/ia64.h (FRAME_GROWS_DOWNWARD): Define to 1 if
	-fstack-protect.
	* config/ia64/ia64.c (ia64_compute_frame_size): Make sure
	size is a multiple of 16 if FRAME_GROWS_DOWNWARD.
	(ia64_initial_elimination_offset): Support FRAME_GROWS_DOWNWARD
	layout.
	* config/ia64/linux.h (TARGET_LIBC_PROVIDES_SSP): Define.
	* config/ia64/ia64.md (stack_protect_set, stack_protect_test): New
	expanders.

	Revert:
	2005-04-29  Alan Modra  <amodra@bigpond.net.au>
	PR target/21098
	* config/rs6000/rs6000.c (rs6000_elf_end_indicate_exec_stack): New.
	* config/rs6000/linux64.h (TARGET_ASM_FILE_END): Use the above.

	* config/rs6000/ppc-asm.h: Add .note.GNU-stack section also
	on ppc64-linux.

	* config/ia64/lib1funcs.asm: Add .note.GNU-stack section on
	ia64-linux.
	* config/ia64/crtbegin.asm: Likewise.
	* config/ia64/crtend.asm: Likewise.
	* config/ia64/crti.asm: Likewise.
	* config/ia64/crtn.asm: Likewise.

	* config/ia64/linux.h (TARGET_ASM_FILE_END): Define.

	* configure.ac (HAVE_LD_OVERLAPPING_OPD): New test.
	* configure: Rebuilt.
	* config.in: Rebuilt.
	* config/rs6000/rs6000.c (OVERLAPPING_OPD): Define.
	(rs6000_elf_declare_function_name): Use it.

2010-06-29  Martin Jambor  <mjambor@suse.cz>

	Backport from mainline
	2010-05-17  Martin Jambor  <mjambor@suse.cz>

        PR middle-end/44133
        * tree-sra.c (create_access_replacement): New parameter rename, mark
        the replaement for renaming only when it is true.
        (get_access_replacement): Pass true in the rename parameter of
        create_access_replacement.
        (get_unrenamed_access_replacement): New function.
        (replace_uses_with_default_def_ssa_name): New parameter racc, get the
        replacement declaration from it.

2010-06-29  Martin Jambor  <mjambor@suse.cz>

	Backport from mainline
	2010-04-13  Martin Jambor  <mjambor@suse.cz>

        * tree-sra.c (replace_uses_with_default_def_ssa_name): New function.
        (sra_modify_assign): Delete stmts loading dead data even if racc has no
        children.  Call replace_uses_with_default_def_ssa_name to handle
        SSA_NAES on lhs.

2010-06-27  Jan Hubicka  <jh@suse.cz>

	Backport inliner heruistic fixes from mainline
	2010-05-27  Jan Hubicka  <jh@suse.cz>

	* ipa-inline.c (cgraph_estimate_size_after_inlining): Make inline.
	(update_caller_keys): Return early if there are no callers;
	only update fibheap when decresing the key.
	(update_callee_keys): Avoid recursion.
	(decide_inlining_of_small_functions): When badness does not match;
	re-insert into fibheap.

	2010-05-11  Jan Hubicka  <jh@suse.cz>

	PR tree-optimize/44063
	* ipa-inline.c (cgraph_edge_badness): Move always inlines to top of
	queue.

	2010-04-13  Jan Hubicka  <jh@suse.cz>

	* ipa-inline.c (cgraph_mark_inline_edge): Avoid double accounting
	of optimized out static functions.
	(cgraph_edge_badness): Add DUMP parameter and dump reasons for the
	cost computation.  Also sanity check for overflows.
	(update_caller_keys): Update cgraph_edge_badness call; properly
	update fibheap and sanity check that it is up to date.
	(add_new_edges_to_heap): Update cgraph_edge_badness.
	(cgraph_decide_inlining_of_small_function): Likewise;
	add sanity checking that badness in heap is up to date;
	improve dumping of reason; Update badness of calls to the
	offline copy of function currently inlined; dump badness
	of functions not inlined because of unit growth limits.

2010-06-27  Richard Guenther  <rguenther@suse.de>

	PR tree-optimization/44683
	* tree-ssa-dom.c (record_edge_info): Record equivalences for the
	false edge from the inverted condition.

2010-06-27  Eric Botcazou  <ebotcazou@adacore.com>

	Backport from mainline
	2010-05-18  Vladimir Makarov  <vmakarov@redhat.com>

	PR rtl-optimization/43332
	* haifa-sched.c (setup_insn_max_reg_pressure): Check barrier.

2010-06-27  Richard Guenther  <rguenther@suse.de>

	PR middle-end/44684
	* tree-ssa-alias.c (refs_may_alias_p_1): Allow SSA name refs.
	(stmt_may_clobber_ref_p_1): Do not bother to call the oracle
	for register LHS.  Or non-store assignments.

2010-06-26  Richard Guenther  <rguenther@suse.de>

	PR tree-optimization/44393
	* tree-loop-distribution.c (generate_loops_for_partition): Fix
	stmt removal and VOP renaming.
	(generate_memset_zero): Remove redundant stmt updating.
	* tree-flow.h (mark_virtual_ops_in_bb): Remove.
	* tree-cfg.c (mark_virtual_ops_in_bb): Likewise.

2010-06-26  Richard Guenther  <rguenther@suse.de>

	PR middle-end/44674
	* tree-ssa-alias.c (refs_may_alias_p_1): Allow all kind of
	decls.  Handle LABEL_DECLs like FUNCTION_DECLs.

2010-06-25  Alexandre Oliva  <aoliva@redhat.com>

	PR debug/44610
	* simplify-rtx.c (delegitimize_mem_from_attrs): Don't use a base
	address if the offset is unknown.

2010-06-25  Richard Guenther  <rguenther@suse.de>

	Backport from mainline
	2010-06-16  Richard Guenther  <rguenther@suse.de>

	PR c/44555
	* c-common.c (c_common_truthvalue_conversion): Remove
	premature and wrong optimization concering ADDR_EXPRs.

2010-06-24  Steven Bosscher  <steven@gcc.gnu.org>

	Backport from mainline:
	2010-05-18  Steven Bosscher  <steven@gcc.gnu.org>

	* config.gcc (i[34567]86-*-darwin*, x86_64-*-darwin*): Add
	lto-macho as lto_binary_reader.
	* target.h (struct gcc_target): New hooks lto_start and	lto_end.
	* target-def.h (TARGET_ASM_LTO_START, TARGET_ASM_LTO_END): Define.
	* cgraphunit.c (ipa_passes): Wrap LTO assembler output generation
	in lto_start and lto_end calls.
	(is_elf_or_coff): Rename to maybe_lto_object_file.  Add Mach-O
	magic numbers.
	(scan_prog_file): Update is_elf_or_coff call.
	* doc/tm.text (TARGET_ASM_LTO_START, TARGET_ASM_LTO_END): Document.

	* collect2.c (main): Fix enum comparison.

	* config/darwin-protos.h (darwin_asm_lto_start, darwin_asm_lto_end):
	Add prototypes.
	* darwin9.h (LINK_COMMAND_SPEC): Pass -flto and -fwhopr to the linker.
	* darwin.h (LINK_COMMAND_SPEC): Likewise.  Define TARGET_ASM_LTO_START
	and TARGET_ASM_LTO_END.
	* darwin.c: Include obstack.h and lto-streamer.h.
	(lto_section_names_offset, lto_section_names_obstack,
	lto_asm_out_file, lto_asm_out_name, saved_asm_out_file): New static
	global variables.
	(LTO_SEGMENT_NAME, LTO_NAMES_SECTION): New defines.
	(darwin_asm_lto_start): New function.  Redirect output to asm_out_file
	to a temporary file.
	(darwin_asm_lto_end): New function.  Restore asm_out_file.
	(darwin_asm_named_section): For LTO sections, replace the name with
	the offset of the section name in a string table, and build this
	table.
	(darwin_file_start): Initialize global vars for LTO support.
	(darwin_file_end): If output to asm_out_file was redirected, append it
	to the proper asm_out_file here.  Add the section names section.

	Backport from mainline:
	2010-05-18  Steven Bosscher  <steven@gcc.gnu.org>

        * darwin.c (darwin_asm_named_section): Do not add assembler comment
	after .section directive; just print it before the directive
	instead.

2010-06-22  Eric Botcazou  <ebotcazou@adacore.com>

	* cgraphunit.c (cgraph_redirect_edge_call_stmt_to_callee): Chain the
	new statement and adjust VDEF only if necessary.  Remove superfluous
	call to maybe_clean_or_replace_eh_stmt.
	* gimple.c (gimple_call_copy_skip_args): Use gimple_call_copy_flags to
	copy the flags.
	* gimple-iterator.c (gsi_replace): Clear BB of old statement here...
	* tree-inline.c (copy_bb): ...and not there.

2010-06-22  H.J. Lu  <hongjiu.lu@intel.com>

	Backport from mainline
	2010-06-22  H.J. Lu  <hongjiu.lu@intel.com>

	* config/i386/i386.md (unit): Also check sseishft1.

2010-06-21  John David Anglin  <dave.anglin@nrc-cnrc.gc.ca>

	PR target/39690
	* config/pa/pa.c (override_options): Disable
	-freorder-blocks-and-partition.

2010-06-21  H.J. Lu  <hongjiu.lu@intel.com>

	Backport from mainline
	2010-06-21  H.J. Lu  <hongjiu.lu@intel.com>

	PR target/44615
	* config/i386/atom.md (atom_sseishft_2): Also check sseishft1.

	* config/i386/i386.md (type): Add sseishft1

	* config/i386/ppro_insn (ppro_insn): Also check sseishft1.
	(ppro_insn_load): Likewise.
	(ppro_insn_store): Likewise.
	(ppro_insn_both): Likewise.

	* config/i386/sse.md (sse2_lshrv1ti3): Add atom_unit.
	(*vec_extractv2di_1_rex64_avx): Replace sseishft with sseishft1
	for type.
	(*vec_extractv2di_1_avx): Likewise.
	(*vec_extractv2di_1_rex64): Replace sseishft with sseishft1 for
	type.  Remove atom_unit.
	(*vec_extractv2di_1_sse2): Likewise.

2010-06-21  Jakub Jelinek  <jakub@redhat.com>

	PR bootstrap/44426
	* sel-sched-dump.h (sel_prepare_string_for_dot_label): Remove
	prototype.
	(sel_print_to_dot): Remove macro.
	(sel_print): Likewise.  New prototype.
	* sel-sched-dump.c (sel_prepare_string_for_dot_label): Make static.
	(sel_print): New function.

2010-06-21  Uros Bizjak  <ubizjak@gmail.com>

	PR target/44546
	* config/i386/predicates.md (ix86_swapped_fp_comparsion_operator):
	New predicate.
	* config/i386/i386.md (*fp_jcc_8<mode>_387 and splitters): Use
	ix86_swapped_fp_comparsion_operator instead of
	ix86_fp_comparison_operator.

	(*fp_jcc_1_387): Rename from *fp_jcc_3_387.
	(*fp_jcc_1r_387): Rename from *fp_jcc_4_387.
	(*fp_jcc_2_387): Rename from *fp_jcc_5_387.
	(*fp_jcc_2r_387): Rename from *fp_jcc_6_387.
	(*fp_jcc_3_387): Rename from *fp_jcc_7_387.
	(*fp_jcc_4_<mode>_387): Rename from *fp_jcc_8<mode>_387.

2010-06-19  John David Anglin  <dave.anglin@nrc-cnrc.gc.ca>

	Backport from mainline
	2010-05-29  John David Anglin  <dave.anglin@nrc-cnrc.gc.ca>

	PR target/44261
	* config/pa/pa.md (negdf2_slow, negsf2_slow): New patterns.
	(negdf2): Adjust expander pattern and use negdf2_slow.
	(negsf2): Likewise.

2010-06-17  John David Anglin  <dave.anglin@nrc-cnrc.gc.ca>

	PR target/43740
	* config/pa/pa.c (emit_move_sequence): Don't infer REG_POINTER flag
	for SET source operand from SET destination operand.

2010-06-16  Martin Jambor  <mjambor@suse.cz>

	PR lto/44464
	* tree-sra.c (replace_removed_params_ssa_names): Call release_ssa_name
	on the newly dead SSA name.

2010-06-15  Eric Botcazou  <ebotcazou@adacore.com>

	Backport from mainline
	2010-06-09  Eric Botcazou  <ebotcazou@adacore.com>

	PR rtl-optimization/42461
	* dce.c (deletable_insn_p): Return true for const or pure calls again.
	* except.c (insn_could_throw_p): Return false if !flag_exceptions.

2010-06-15  Eric Botcazou  <ebotcazou@adacore.com>

	Backport from mainline
	2010-06-11  Sandra Loosemore  <sandra@codesourcery.com>

	* tree-ssa-loop-ivopts.c (get_computation_cost_at): Return again the
	computed cost.

2010-06-15  Jakub Jelinek  <jakub@redhat.com>

	PR fortran/44536
	* langhooks.h (struct lang_hooks_for_decls): Add omp_report_decl.
	* langhooks-def.h (LANG_HOOKS_OMP_REPORT_DECL): Define.
	(LANG_HOOKS_DECLS): Add it.
	* gimplify.c (omp_notice_variable): Call
	lang_hooks.decls.omp_report_decl.

2010-06-15  Martin Jambor  <mjambor@suse.cz>

	PR tree-optimization/44258
	* tree-sra.c (build_access_subtree): Return false iff there is a
	partial overlap.
	(build_access_trees): Likewise.
	(analyze_all_variable_accesses): Disqualify candidates if
	build_access_trees returns true for them.

2010-06-15  Martin Jambor  <mjambor@suse.cz>

	PR tree-optimization/44423
	* tree-sra.c (dump_access): Dump also grp_assignment_read.
	(analyze_access_subtree): Pass negative allow_replacements to children
	if the current type is scalar.

2010-06-14  Andreas Schwab  <schwab@linux-m68k.org>

	Backport from mainline
	* config/m68k/m68k.c (m68k_delegitimize_address): Don't do
	anything if the argument is not a MEM.

2010-06-14  H.J. Lu  <hongjiu.lu@intel.com>

	Backport from mainline
	2010-06-14  H.J. Lu  <hongjiu.lu@intel.com>

	PR target/44534
	* config/i386/sse.md (vec_extract_lo_<mode>): Replace 0x1 with 0x0.
	(vec_extract_lo_v16hi): Likewise.
	(vec_extract_lo_v32qi): Likewise.

2010-06-14  Jakub Jelinek  <jakub@redhat.com>

	PR bootstrap/44426
	* tree.h (build_call_expr): Don't define as vararg macro, instead
	add a prototype.
	* builtins.c (build_call_nofold): Remove.
	(expand_builtin_int_roundingfn, expand_builtin_pow,
	expand_builtin_mempcpy_args, expand_builtin_stpcpy,
	expand_builtin_memset_args, expand_builtin_strcmp,
	expand_builtin_strncmp, expand_builtin_memory_chk): Use
	build_call_nofold_loc instead of build_call_nofold.
	(build_call_expr): New function.

	PR tree-optimization/44508
	* tree-ssa-propagate.h (substitute_and_fold): Add DO_DCE argument.
	* tree-ssa-propagate.c (substitute_and_fold): If !DO_DCE,
	don't eliminate trivially dead stmts.
	* tree-vrp.c (vrp_finalize): Pass false as last argument
	to substitute_and_fold.
	* tree-ssa-copy.c (fini_copy_prop): Pass true as last argument
	to substitute_and_fold.
	* tree-ssa-ccp.c (ccp_finalize): Likewise.

2010-06-14  Ira Rosen  <irar@il.ibm.com>

	PR tree-optimization/44507
	* tree-vect-loop.c (get_initial_def_for_reduction): Use -1
	to build initial vector for BIT_AND_EXPR.

2010-06-14  Dave Korn  <dave.korn.cygwin@gmail.com>

	Backport from mainline:
	2010-04-27  Dave Korn  <dave.korn.cygwin@gmail.com>

	PR lto/42776
	* configure.ac (gcc_cv_as_section_has_align): Set if installed
	binutils supports extended .section directive needed by LTO, or
	warn if older binutils found.
	(LTO_BINARY_READER): New AC_SUBST'd variable.
	(LTO_USE_LIBELF): Likewise.
	* config.gcc (lto_binary_reader): New target-specific configure
	variable.
	* Makefile.in (LTO_BINARY_READER): Import AC_SUBST'd autoconf var.
	(LTO_USE_LIBELF): Likewise.
	* configure: Regenerate.
	* collect2.c (is_elf): Rename from this ...
	(is_elf_or_coff): ... to this, and recognize and allow i386 COFF
	 object files in addition to ELF-formatted ones.
	(scan_prog_file): Caller updated.  Also allow for LTO info marker
	symbol to be prefixed or not by an extra underscore.
	* config/i386/t-cygming (winnt.o): Also depend on LTO_STREAMER_H.
	* config/i386/winnt.c: Also #include lto-streamer.h
	(i386_pe_asm_named_section): Specify 1-byte section alignment for
	LTO named sections.
	(i386_pe_asm_output_aligned_decl_common): Add comment.
	(i386_pe_maybe_record_exported_symbol): Allow decl arg to be NULL.

2010-06-12  Uros Bizjak  <ubizjak@gmail.com>

	PR target/44481
	* config/i386/i386.md (UNSPEC_PARITY): New unspec.
	(paritydi2_cmp): Use UNSPEC_PARITY unspec insted of parity RTX.
	(partiysi2_cmp): Ditto.
	(*partiyhi2_cmp): Ditto.
	(*parityqi2_cmp): Remove.

2010-06-10  Alexandre Oliva  <aoliva@redhat.com>

	PR debug/41371
	* var-tracking.c (find_loc_in_1pdv): Remove recursion, only
	tail-recurse into canonical node.  Fast-forward over
	non-canonical VALUEs.

2010-06-10  Jan Beulich  <jbeulich@novell.com>

	PR bootstrap/37304
	* configure.ac: Replace $() with ${} when intending to expand
	variables rather than invoking commands.
	* configure: Re-generate.

2010-06-09  Dave Korn  <dave.korn.cygwin@gmail.com>

	* opts-common.c (prune_options): Ensure replacement argv array
	is correctly terminated by a NULL entry.

2010-06-09  Iain Sandoe  <iains@gcc.gnu.org>

	Backport from mainline:
	2010-04-28  Mike Stump  <mikestump@comcast.net>
	* config/i386/darwin.h (CC1_SPEC): Ignore -mdynamic-no-pic for
	now.

2010-06-09  Iain Sandoe  <iains@gcc.gnu.org>

	Backport from mainline:
	2010-05-28  Iain Sandoe  <iains@gcc.gnu.org>
	* config.gcc (*-*-darwin*): Adjust t-make fragments for Darwin.

2010-06-09  Edmar Wienskoski  <edmar@freescale.com>

	PR target/44067
	* config/rs6000/rs6000.md (DIFD): Do not split dpfp values for
	e500v2 target.

2010-06-08  Uros Bizjak  <ubizjak@gmail.com>

	* config/i386/i386.md (*movsi_1) <TYPE_LEA>: Use %a modifier
	to output operand 1.
	(ashift_zext lea splitter): Use DImode for multiplication.

	* config/i386/i386.c (ix86_expand_epilogue): Do not use ix86_gen_add
	to generate addition.

2010-06-07  Rainer Orth  <ro@CeBiTec.Uni-Bielefeld.DE>

	* doc/sourcebuild.texi (Effective-Target Keywords, Other
	attributes): Document gas.

2010-06-07  Rainer Orth  <ro@CeBiTec.Uni-Bielefeld.DE>

	Backport from mainline:
	2010-06-02  Rainer Orth  <ro@CeBiTec.Uni-Bielefeld.DE>

	* configure.ac (gcc_cv_ld_sol2_emulation): Test for GNU ld *_sol2
	linker emulations.
	* configure: Regenerate.
	* config.in: Regenerate.

	* config/i386/sol2-10.h [TARGET_GNU_LD] (I386_EMULATION): Define.
	(X86_64_EMULATION): Define.
	(TARGET_LD_EMULATION): Use them.

	* config/sparc/sol2-gld-bi.h (SPARC32_EMULATION): Define.
	(SPARC64_EMULATION): Define.
	(LINK_ARCH_SPEC): Use them.

2010-06-07  Kai Tietz  <kai.tietz@onevision.com>

	Backport from mainline:
	* config/i386.c (ix86_output_addr_vec_elt): Make LPREFIX
	argument for fprintf.
	(ix86_output_addr_diff_elt): Likewise.
	(x86_function_profiler): Likewise.
	* config/cygming.h (LOCAL_LABEL_PREFIX): Fix for x64 no-underscore.
	(LPREFIX): Likewise.
	(ASM_GENERATE_INTERNAL_LABEL): Likewise.

2010-06-04  Alexandre Oliva  <aoliva@redhat.com>

	PR debug/41371
	* var-tracking.c (find_loc_in_1pdv): Mark initial value before
	recursing.  Check that recursion is bounded.  Rename inner var
	to avoid hiding incoming argument.

2010-06-04  Rainer Orth  <ro@CeBiTec.Uni-Bielefeld.DE>

	Backport from mainline:
	2010-04-16  Rainer Orth  <ro@CeBiTec.Uni-Bielefeld.DE>

	* configure.ac: Check for elf_getshdrstrndx or elf_getshstrndx flavor.
	* configure: Regenerate.
	* config.in: Regenerate.
	* doc/install.texi (Prerequisites): Document that Solaris 2 libelf
	works.

	2010-04-19  Richard Guenther  <rguenther@suse.de>

	* configure.ac: Fix quoting around elf_getshstrndx ABI check.
	* configure: Re-generated.

2010-06-04  Uros Bizjak  <ubizjak@gmail.com>

	* config/i386/i386.md (*addqi_4): Check for incdec_operand in QImode.

2010-06-04  Richard Guenther  <rguenther@suse.de>

	Backport from mainline:
	2010-05-25  Jakub Jelinek  <jakub@redhat.com>

	PR debug/41371
	* var-tracking.c (find_loc_in_1pdv): Guard asserts with
	ENABLE_CHECKING.
	(intersect_loc_chains): Walk the s2var's loc_chain together
	with s1node chain as long as the locations are equal, don't
	call find_loc_in_1pdv in that case.

	2010-05-18  Jakub Jelinek  <jakub@redhat.com>

	PR debug/41371
	* var-tracking.c (find_loc_in_1pdv): Add a few checks from
	rtx_equal_p inline.

2010-06-04  Alan Modra  <amodra@gmail.com>

	PR target/44075
	* gcc/config/rs6000/rs6000.c (struct machine_function): Reorder
	fields for better packing.  Add lr_save_state.
	(rs6000_ra_ever_killed): Return lr_save_state if set.
	(rs6000_emit_eh_reg_restore): Set lr_save_state.

2010-06-03  Richard Guenther  <rguenther@suse.de>

	Backport from mainline:
	2010-05-10  Richard Guenther  <rguenther@suse.de>

	* lto-symtab.c (lto_symtab_entry_marked_p): Make entry
	marked if the entry identifier is marked.

2010-06-03  Richard Guenther  <rguenther@suse.de>

	Backport from mainline:
	2010-05-16  Richard Guenther  <rguenther@suse.de>

	* var-tracking.c (vars_copy_1): Inline ...
	(vars_copy): ... here.  Use FOR_EACH_HTAB_ELEMENT.
	(variable_union): Use FOR_EACH_HTAB_ELEMENT.  Merge asserts.
	(variable_merge_over_cur): Adjust.  Merge asserts.
	(variable_merge_over_src): Likewise.
	(dataflow_set_merge): Use FOR_EACH_HTAB_ELEMENT.
	(variable_post_merge_new_vals): Merge asserts.
	(variable_post_merge_perm_vals): Likewise.
	(find_mem_expr_in_1pdv): Likewise.
	(dataflow_set_different_value): Remove.
	(onepart_variable_different_p): Merge asserts.
	(variable_different_p): Likewise.
	(dataflow_set_different_1): Inline ...
	(dataflow_set_different): ... here.  Use FOR_EACH_HTAB_ELEMENT.
	(emit_notes_for_differences_1): Merge asserts.

2010-06-03  Jan Hubicka  <jh@suse.cz>
	    Jakub Jelinek  <jakub@redhat.com>

	* var-tracking.c (dataflow_set_equiv_regs): Shortcut the loop if
	set->regs[i] is NULL or has just one entry.

2010-06-03  Alan Modra  <amodra@gmail.com>

	PR target/44169
	* config/rs6000/rs6000.md (load_toc_v4_PIC_1b): Add label operand.
	* config/rs6000/rs6000.c (rs6000_legitimize_tls_address): Pass label
	rtx to gen_load_toc_v4_PIC_1b.  Tidy.
	(rs6000_emit_load_toc_table): Likewise.

2010-06-02  Richard Guenther  <rguenther@suse.de>

	* lto-streamer-in.c (input_gimple_stmt): Fix typo.

2010-06-02  Richard Guenther  <rguenther@suse.de>

	Backport from mainline:
	2010-05-27  Jan Hubicka  <jh@suse.cz>

	* sched-ebb.c: Rename struct deps to struct deps_desc.
	* ddg.c: Likewise.
	* sel-sched-ir.c: Likewise.
	* sched-deps.c: Likewise.
	* sched-int.h: Likewise.
	* sched-rgn.c: Likewise.

2010-06-02  Andreas Krebbel  <Andreas.Krebbel@de.ibm.com>

	* config/s390/2097.md (z10_fhex): Remove insn reservation.
	* config/s390/s390.md (UNSPEC_COPYSIGN): Remove unused constant.
	(*mov<mode>_64 TD_TF, *mov<mode>_31 TD_TF, *mov<mode>_64dfp DD_DF,
	*mov<mode>_64 DD_DF, *mov<mode>_31, mov<mode>): Remove load zero
	instruction.
	* config/s390/s390.c: Don't accept fp zeros as valid constants
	anymore.

2010-05-31  Jakub Jelinek  <jakub@redhat.com>

	PR target/44338
	* config/i386/sse.md (fma4i_fmadd<mode>4256, fma4i_fmsub<mode>4256,
	fma4i_fnmadd<mode>4256, fma4i_fnmsub<mode>4256, fma4i_fmadd<mode>4,
	fma4i_fmsub<mode>4, fma4i_fnmadd<mode>4, fma4i_fnmsub<mode>4,
	fma4i_vmfmadd<mode>4, fma4i_vmfmsub<mode>4, fma4i_vmfnmadd<mode>4,
	fma4i_vmfnmsub<mode>4, fma4i_fmaddsubv8sf4, fma4i_fmaddsubv4df4,
	fma4i_fmaddsubv4sf4, fma4i_fmaddsubv2df4, fma4i_fmsubaddv8sf4,
	fma4i_fmsubaddv4df4, fma4i_fmsubaddv4sf4, fma4i_fmsubaddv2df4):
	Guard only with TARGET_FMA4 instead of TARGET_FMA4 &&
	TARGET_FUSED_MADD.

	PR middle-end/44337
	* expr.c (expand_assignment): Don't store anything for out-of-bounds
	array accesses with non-MEM.

	PR tree-optimization/44182
	* tree-inline.c (copy_edges_for_bb): Don't split bb if a stmt that
	newly needs to end a bb is followed by debug stmts, instead return
	true from the function at the end.
	(maybe_move_debug_stmts_to_successors): New function.
	(copy_cfg_body): Call it if copy_edges_for_bb returned true.

2010-05-31  Kai Tietz  <kai.tietz@onevision.com>

	Merged from trunk
	PR target/44161
	* config/i386/cygming.h (SUBTARGET_OVERRIDE_OPTIONS): Handle
	flag_pic.

2010-05-28  Richard Guenther  <rguenther@suse.de>

	PR lto/44312
	* lto-streamer-in.c (unpack_ts_fixed_cst_value_fields):
	Stream fixed-point constants mode.
	(unpack_ts_type_value_fields): Fix width of TYPE_MODE
	and TYPE_PRECISION.
	* lto-streamer-out.c (pack_ts_fixed_cst_value_fields):
	Stream fixed-point constants mode.
	(pack_ts_function_decl_value_fields): Fix width of TYPE_MODE
	and TYPE_PRECISION.

2010-05-28  Andreas Krebbel  <Andreas.Krebbel@de.ibm.com>

	* config/s390/s390.md (movqi): Fix typo ('*' -> '#').

2010-05-28  Jakub Jelinek  <jakub@redhat.com>

	PR target/43636
	* builtins.c (expand_movstr): Use a temporary pseudo instead
	of target even when target is not NULL and not const0_rtx, but
	fails movstr predicate.
	* config/m32c/blkmov.md (movstr): Add predicate to first operand.

2010-05-27  Jon Beniston  <jon@beniston.com>

	PR 43726
	* config/lm32/lm32.h: Remove definition of
	GO_IF_MODE_DEPENDENT_ADDRESS. Update copyright year.

2010-05-26  Richard Guenther  <rguenther@suse.de>

	PR rtl-optimization/44164
	* tree-ssa-alias.c (aliasing_component_refs_p): Fix the
	no-common access-path disambiguation.
	(indirect_ref_may_alias_decl_p): Adjust.
	(indirect_refs_may_alias_p): Likewise.
	(refs_may_alias_p_1): Likewise.

2010-05-26  Richard Guenther  <rguenther@suse.de>

	PR middle-end/44069
	* tree-ssa-ccp.c (maybe_fold_stmt_addition): Avoid generating
	out-of-bounds array accesses.

2010-05-26  Richard Guenther  <rguenther@suse.de>

	Backport from mainline:
	2010-04-15  Richard Guenther  <rguenther@suse.de>

	* alias.c (alias_set_subset_of): Handle alias-set zero
	child properly.

2010-05-26  Jakub Jelinek  <jakub@redhat.com>

	PR target/44199
	* config/rs6000/rs6000.c (rs6000_emit_epilogue): If cfun->calls_alloca
	or total_size is larger than red zone size for non-V4 ABI, emit a
	stack_tie resp. frame_tie insn before stack pointer restore.
	* config/rs6000/rs6000.md (frame_tie): New insn.

2010-05-25  Rainer Orth  <ro@CeBiTec.Uni-Bielefeld.DE>

	* configure.ac (gcc_cv_as_ld_jalr_reloc): Redirect grep stdout,
	stderr to /dev/null instead of grep -q.
	* configure: Regenerate.

2010-05-25  Richard Guenther  <rguenther@suse.de>

	* gimple.c (gimple_types_compatible_p): Check type qualifications
	before merging pointer to complete and pointer to incomplete type.
	* lto-symtab.c (lto_symtab_resolve_symbols): For commons make sure
	we use our own resolution algorithm.  The gold linker plugin
	doesn't do the job we want it to do here.

2010-05-24  Richard Guenther  <rguenther@suse.de>

	PR lto/44196
	* tree.c (find_decls_types_r): Walk BLOCKs and its vars.

2010-05-24  Uros Bizjak  <ubizjak@gmail.com>

	Backport from mainline:
	2010-05-20  Uros Bizjak  <ubizjak@gmail.com>

	PR target/43733
	* configure.ac (gcc_cv_as_ix86_sahf): Switch to 64bit mode.
	* configure: Regenerate.
	* config.in: Regenerate.
	* config/i386/i386.md (x86_sahf_1): Conditionally output 0x9e
	instead of sahf only for 64bit targets.

2010-05-24  H.J. Lu  <hongjiu.lu@intel.com>

	Backport from mainline
	2010-05-24  H.J. Lu  <hongjiu.lu@intel.com>

	* config/i386/ia32intrin.h (__crc32q): Define only if
	__SSE4_2__ is defined.

2010-05-23  H.J. Lu  <hongjiu.lu@intel.com>

	Backport from mainline
	2010-05-23  H.J. Lu  <hongjiu.lu@intel.com>

	PR target/44245
	* config/i386/i386.c (def_builtin): Properly check
	OPTION_MASK_ISA_64BIT.

2010-05-23  Maarten Lankhorst  <mlankhorst@codeweavers.com>

	Merged from trunk
	PR target/43869
	* config/i386/i386.c: Make sure that the correct regparm is passed.

2010-05-21  Jakub Jelinek  <jakub@redhat.com>

	PR debug/44223
	* haifa-sched.c (schedule_insn): When freeing INSN_REG_USE_LIST,
	unchain each use from the cyclic next_regno_use chain first.

2010-05-21  Andreas Krebbel  <Andreas.Krebbel@de.ibm.com>

	* config/s390/s390.c (override_options): Increase the default
	of max-completely-peel-times.

2010-05-21  Richard Guenther  <rguenther@suse.de>

	PR tree-optimization/44038
	* tree-ssa-forwprop.c (forward_propagate_addr_expr_1): Avoid
	taking the address of a V_C_E of a constant.

2010-05-21  Richard Guenther  <rguenther@suse.de>

	PR tree-optimization/43949
	* tree-vrp.c (ssa_name_nonnegative_p): Return true for unsigend types.
	(extract_range_from_binary_expr): Handle TRUNC_MOD_EXPR.

2010-05-21  Jakub Jelinek  <jakub@redhat.com>

	PR debug/44205
	* tree-cfgcleanup.c (tree_forwarder_block_p): Return false if
	at -O0 goto_locus of any of the incoming edges differs from
	goto_locus of outgoing edge, or gimple_location of any of the
	labels differs.

2010-05-20  Jakub Jelinek  <jakub@redhat.com>

	PR debug/44178
	* haifa-sched.c (initiate_bb_reg_pressure_info): Do not call
	setup_ref_regs for DEBUG_INSNs.

2010-05-19  Kenneth Zadeck  <zadeck@naturalbridge.com>

	PR bootstrap/43870
	* df-scan.c (df_ref_compare): Stabilize sort.

2010-05-20  Hans-Peter Nilsson  <hp@axis.com>

	PR target/44202
	* config/cris/cris.md ("*addsi3_v32"): Correct "cc"
	settings for 16-bit-constant "addo" alternative.

2010-05-19  Rainer Orth  <ro@CeBiTec.Uni-Bielefeld.DE>

	Backport from mainline:
	2010-05-17  Rainer Orth  <ro@CeBiTec.Uni-Bielefeld.DE>

	PR target/44074
	* configure.ac (HAVE_AS_IX86_REP_LOCK_PREFIX): New test.
	* configure: Regenerate.
	* config.in: Regenerate.
	* config/i386/i386.c (print_operand) <case ;>: Also print ; if
	!HAVE_AS_IX86_REP_LOCK_PREFIX.
	Don't emit whitespace.
	* config/i386/i386.md (*rep_movdi_rex64): Use {%;} after rep.
	(*rep_movsi): Likewise.
	(*rep_movsi_rex64): Likewise.
	(*rep_movqi): Likewise.
	(*rep_movqi_rex64): Likewise.
	(*rep_stosdi_rex64): Likewise.
	(*rep_stossi): Likewise.
	(*rep_stossi_rex64): Likewise.
	(*rep_stosqi): Likewise.
	(*rep_stosqi_rex64): Likewise.
	(*cmpstrnqi_nz_1): Use {%;} after repz.
	(*cmpstrnqi_nz_rex_1): Likewise.
	(*cmpstrnqi_1): Likewise.
	(*cmpstrnqi_rex_1): Likewise.
	(*strlenqi_1): Use {%;} after repnz.
	(*strlenqi_rex_1): Likewise.
	* config/i386/sync.md (memory_barrier_nosse): Replace {%;| } by {%;} .
	(*sync_compare_and_swap<mode>): Likewise.
	(sync_double_compare_and_swap<mode>): Likewise.
	(*sync_double_compare_and_swapdi_pic): Likewise.
	(sync_old_add<mode>): Likewise.
	(sync_add<mode>): Likewise.
	(sync_sub<mode>): Likewise.
	(sync_<code><mode>): Likewise.

2010-05-19  Rainer Orth  <ro@CeBiTec.Uni-Bielefeld.DE>

	* doc/sourcebuild.texi (Effective-Target Keywords): Document
	3dnow, sse3, sse2.
	(Directives): Document optional	dg-require-effective-target
	selector.

2010-05-19  Rainer Orth  <ro@CeBiTec.Uni-Bielefeld.DE>

	* config.gcc (i[34567]86-*-solaris2*): Default with_arch_32 to
	pentiumpro on Solaris 8/x86 with Sun as.
	* configure.ac (gcc_cv_as_hidden): Check for Solaris 9/x86 as
	hidden alias bug.
	(gcc_cv_as_ix86_quad): Check for .quad directive.
	* configure: Regenerate.
	* config.in: Regenerate.
	* config/i386/sol2.h (ASM_QUAD): Change guard to !HAVE_AS_IX86_QUAD.

2010-05-19  Richard Guenther  <rguenther@suse.de>

	PR tree-optimization/43987
	* tree-ssa-structalias.c (could_have_pointers): For possibly
	address-taken variables force pointers to be recorded.
	(create_variable_info_for_1): Likewise.
	(push_fields_onto_fieldstack): Pass in wheter all fields
	must have pointers.
	(find_func_aliases): Query types instead of vars whether
	they contain pointers where appropriate.

2010-05-19  Richard Guenther  <rguenther@suse.de>

	Backport from mainline:
	2010-04-26  Richard Guenther  <rguenther@suse.de>

	PR lto/43455
	* tree-inline.c (tree_can_inline_p): Also check compatibility
	of return types.

	2010-04-23  Richard Guenther  <rguenther@suse.de>

	PR lto/42653
	* tree.c (free_lang_data_in_decl): Do not reset DECL_CONTEXT
	of FUNCTION_DECLs.

	2010-04-26  Richard Guenther  <rguenther@suse.de>

	PR lto/42425
	* tree.c (free_lang_data_in_type): Do not free TYPE_CONTEXT
	if emitting debug information and it is either a function
	or a namespace decl.

	2010-04-26  Richard Guenther  <rguenther@suse.de>

	PR lto/43080
	* gimple.c (gimple_decl_printable_name): Deal gracefully
	with a NULL DECL_NAME.

	2010-04-30  Richard Guenther  <rguenther@suse.de>

	PR lto/43946
	* passes.c (init_optimization_passes): Move pass_ipa_free_lang_data
	first after all lowering passes.

2010-05-18  Steven Bosscher  <steven@gcc.gnu.org>

	PR lto/44184
	* lto-streamer-out.c (output_gimple_stmt): Output number of labels
	in a GIMPLE_ASM.
	* lto-streamer-in.c (input_gimple_stmt): Read number of labels
	in a GIMPLE_ASM.

2010-05-17  Rainer Orth  <ro@CeBiTec.Uni-Bielefeld.DE>

	* config/i386/sol2.h (TARGET_SUN_TLS): Remove duplicate definition.

2010-05-17  Jakub Jelinek  <jakub@redhat.com>

	PR bootstrap/42347
	* cfglayout.c (fixup_reorder_chain): Allow returnjump_p
	to have no fallthru edge.

	PR middle-end/44102
	* cfgcleanup.c (try_optimize_cfg): When removing trivially empty
	bb with no successors, move footer whenever in IR_RTL_CFGLAYOUT
	mode, not just when CLEANUP_CFGLAYOUT, and when in IR_RTL_CFGRTL
	add BARRIER after previous bb if needed.

2010-05-17  Alan Modra  <amodra@gmail.com>

	* config/rs6000/rs6000.c (rs6000_emit_allocate_stack): Delete
	unnecessary prototype.  Replace copy_r12 and copy_r11 flag params
	with copy_reg rtx param.
	(rs6000_emit_prologue): Update rs6000_emit_allocate_stack calls.
	Correct cases where code for ABI_V4 did not initialise the reg
	used to access frame.  Also leave frame_reg_rtx as sp for large
	frames that save no regs.

2010-05-17  Eric Botcazou  <ebotcazou@adacore.com>

	Backport from mainline
	2010-05-16  Eric Botcazou  <ebotcazou@adacore.com>

	* opts.c (handle_option): Call into LTO streamer only if ENABLE_LTO.
	(decode_options): Likewise.
	* Makefile.in (opts.o): Add dependency on LTO_STREAMER_H.

2010-05-14  Jason Merrill  <jason@redhat.com>

	PR c++/44127
	* gimple.h (enum gf_mask): Add GF_CALL_NOTHROW.
	(gimple_call_set_nothrow): New.
	* gimple.c (gimple_build_call_from_tree): Call it.
	(gimple_call_flags): Set ECF_NOTHROW from GF_CALL_NOTHROW.

	PR c++/44127
	* gimplify.c (gimplify_seq_add_stmt): No longer static.
	* gimple.h: Declare it.
	* gimple.c (gimple_build_eh_filter): No ops.

2010-05-14  Jakub Jelinek  <jakub@redhat.com>

	PR debug/44136
	* cfgexpand.c (expand_debug_expr): If non-memory op0
	has BLKmode, return NULL.

2010-05-14  H.J. Lu  <hongjiu.lu@intel.com>

	Backport from mainline
	2010-05-12  H.J. Lu  <hongjiu.lu@intel.com>

	PR target/44088
	* config/i386/sse.md (*avx_vmmaskcmp<mode>3): New.

2010-05-14  Richard Guenther  <rguenther@suse.de>

	PR tree-optimization/44124
	* tree-ssa-sccvn.c (vn_nary_may_trap): Fix invalid memory access.

2010-05-13  Jason Merrill  <jason@redhat.com>

	* gimplify.c (gimplify_expr) [MODIFY_EXPR]: Trust GS_OK even if the
	rhs didn't change.

	PR c++/43787
	* gimplify.c (gimplify_expr): Keep working if gimplify_modify_expr
	returns GS_OK.
	(gimplify_modify_expr_rhs): Return GS_OK if anything changed.

2010-05-12  Wolfgang Gellerich  <gellerich@de.ibm.com>

	* config/s390/s390.c (override_options): Adjust the z10 defaults
	for max-unroll-times, max-completely-peeled-insns
	and max-completely-peel-times.

2010-05-12  Jakub Jelinek  <jakub@redhat.com>

	PR middle-end/44085
	* gimplify.c (enum omp_region_type): Add ORT_UNTIED_TASK,
	change value of ORT_TASK.
	(new_omp_context): Handle ORT_UNTIED_TASK like ORT_TASK.
	(omp_notice_threadprivate_variable): New function.
	(omp_notice_variable): Call it for threadprivate variables.
	If enclosing ctx is a task, print enclosing task rather than
	enclosing parallel.  Handle ORT_UNTIED_TASK like ORT_TASK.
	(gimplify_omp_task): Pass ORT_UNTIED_TASK instead of ORT_TASK
	if task has untied clause.

2010-05-11  Jakub Jelinek  <jakub@redhat.com>

	PR middle-end/44071
	* cfglayout.c (fixup_reorder_chain): Allow asm goto to have
	no fallthru edge.
	* cfgcleanup.c (try_optimize_cfg): When in cfglayout mode
	optimizing away empty bb with no successors, move over its
	footer chain to fallthru predecessor.
	* cfgrtl.c (patch_jump_insn): Update also REG_LABEL_OPERAND.
	(rtl_split_edge): For asm goto call patch_jump_insn even if
	splitting fallthru edge.

2010-05-11  Martin Jambor  <mjambor@suse.cz>

	PR middle-end/43812
	* ipa.c (dissolve_same_comdat_group_list): New function.
	(function_and_variable_visibility): Call
	dissolve_same_comdat_group_list when comdat group contains external or
	newly local nodes.
	* cgraphunit.c (verify_cgraph_node): Verify that same_comdat_group
	lists are circular and that they contain only DECL_ONE_ONLY nodes.

2010-05-10  Jakub Jelinek  <jakub@redhat.com>

	PR debug/44028
	* haifa-sched.c (schedule_insn): When clearing INSN_VAR_LOCATION_LOC,
	clear also INSN_REG_USE_LIST.

2010-05-10  H.J. Lu  <hongjiu.lu@intel.com>

	Backport from mainline
	2010-05-10  H.J. Lu  <hongjiu.lu@intel.com>
		    Vladimir Makarov  <vmakarov@redhat.com>

	PR rtl-optimization/44012
	* ira-build.c (remove_unnecessary_allocnos): Nullify
	regno_allocno_map of the removed allocno.

2010-05-10  Rainer Orth  <ro@CeBiTec.Uni-Bielefeld.DE>

	* configure.ac (gcc_cv_ld_eh_gc_sections): Redirect objdump errors
	to /dev/null.
	* configure: Regenerate.

2010-05-10  Rainer Orth  <ro@CeBiTec.Uni-Bielefeld.DE>

	* config/sol2.c (solaris_assemble_visibility): Declare decl, vis
	unused.
	Define visibility_types, name, type inside HAVE_GAS_HIDDEN.
	* configure.ac (gcc_cv_ld_hidden): Explain stages of visibility
	support in Sun ld.
	* configure: Regenerate.

2010-05-09  H.J. Lu  <hongjiu.lu@intel.com>

	Backport from mainline
	2010-05-09  H.J. Lu  <hongjiu.lu@intel.com>

	PR target/44046
	* config/i386/driver-i386.c (host_detect_local_cpu): Properly
	detect Atom, Core 2 and Core i7.

2010-05-07  Ralf Wildenhues  <Ralf.Wildenhues@gmx.de>

	PR documentation/44016
	* doc/standards.texi (Standards): Link to unversioned
	cxx0x_status.html page.

2010-05-07  Rainer Orth  <ro@CeBiTec.Uni-Bielefeld.DE>

	* config/mips/iris.h (LINK_SPEC): Don't pass -init, -fini with -r.

2010-05-07  Rainer Orth  <ro@CeBiTec.Uni-Bielefeld.DE>

	* config/mips/dbxmdebug.h: Remove.
	* config.gcc (mips-sgi-irix[56]*): Remove mips/dbxmdebug.h.

2010-05-05  Kaz Kojima  <kkojima@gcc.gnu.org>

	Backport from mainline:
	2010-04-22  Kaz Kojima  <kkojima@gcc.gnu.org>

	PR target/43744
	* config/sh/sh.c (find_barrier): Don't emit a constant pool
	in the middle of insns for casesi_worker_2.

2010-05-05  Jason Merrill  <jason@redhat.com>

	PR debug/43370
	* c-common.c (handle_aligned_attribute): Respect
	ATTR_FLAG_TYPE_IN_PLACE.

2010-05-05  Richard Guenther  <rguenther@suse.de>

	PR c++/43880
	* tree-inline.c (copy_bind_expr): Also copy bind expr vars
	value-exprs.

2010-05-04  H.J. Lu  <hongjiu.lu@intel.com>

	Backport from mainline
	2010-05-04  H.J. Lu  <hongjiu.lu@intel.com>

	PR middle-end/43671
	* alias.c (true_dependence): Handle the same VALUE in x and mem.
	(canon_true_dependence): Likewise.
	(write_dependence_p): Likewise.

2010-05-03  Jakub Jelinek  <jakub@redhat.com>

	PR debug/43972
	* config/i386/i386.c (ix86_delegitimize_address): Make sure the
	result mode matches original rtl mode.

2010-05-02  Uros Bizjak  <ubizjak@gmail.com>

	* config/i386/i386.c (ix86_target_string): Output 'flags', not 'isa',
	when processing flag options.

2010-05-02  H.J. Lu  <hongjiu.lu@intel.com>

	Backport from mainline
	2010-04-29  H.J. Lu  <hongjiu.lu@intel.com>

	PR target/43921
	* config/i386/i386.c (get_some_local_dynamic_name): Replace
	INSN_P with NONDEBUG_INSN_P.
	(distance_non_agu_define): Likewise.
	(distance_agu_use): Likewise.

2010-04-30  Eric Botcazou  <ebotcazou@adacore.com>

	* tree-ssa-loop-ivopts.c (may_be_unaligned_p): Check the alignment of
	the variable part of the offset as well.  Use highest_pow2_factor for
	all alignment checks.

2010-04-30  Jakub Jelinek  <jakub@redhat.com>

	PR debug/43942
	* tree.c (auto_var_in_fn_p): Return false for DECL_EXTERNAL vars.

2010-04-28  Uros Bizjak  <ubizjak@gmail.com>

	* config/alpha/elf.h (ASM_DECLARE_OBJECT_NAME): Use gnu_unique_object
	type if available.

2010-04-28  Eric Botcazou  <ebotcazou@adacore.com>

	* lto-streamer-in.c (unpack_ts_type_value_fields): Replace test for
	record or union type with RECORD_OR_UNION_TYPE_P predicate.
	(lto_input_ts_type_tree_pointers): Likewise.
	* lto-streamer-out.c (pack_ts_type_value_fields): Likewise.
	(lto_output_ts_type_tree_pointers): Likewise.

2010-04-28  Eric Botcazou  <ebotcazou@adacore.com>

	* lto-streamer.c [LTO_STREAMER_DEBUG] (tree_htab, tree_hash_entry,
	hash_tree, eq_tree): New tree hash table.
	(lto_streamer_init) [LTO_STREAMER_DEBUG]: Initialize it.
	[LTO_STREAMER_DEBUG] (lto_orig_address_map, lto_orig_address_get,
	lto_orig_address_remove): Reimplement.

2010-04-28  Rainer Orth  <ro@CeBiTec.Uni-Bielefeld.DE>

	PR target/22224
	* config/alpha/osf.h (ASM_OUTPUT_LOCAL): Redefine.

2010-04-28  Martin Jambor  <mjambor@suse.cz>

	PR tree-optimization/43846
	* tree-sra.c (struct access): New flag grp_assignment_read.
	(build_accesses_from_assign): Set grp_assignment_read.
	(sort_and_splice_var_accesses): Propagate grp_assignment_read.
	(enum mark_read_status): New type.
	(analyze_access_subtree): Propagate grp_assignment_read, create
	accesses also if both direct_read and root->grp_assignment_read.

2010-04-27  Kai Tietz  <kai.tietz@onevision.com>

	Back-merged from trnnk.
	* collect2.c (TARGET_64BIT): Redefine to target's default.
	* tlink.c: Likewise.
	* config/i386/cygming.h (USER_LABEL_PREFIX): Define
	dependent to TARGET_64BIT and USE_MINGW64_LEADING_UNDERSCORES.
	* config/i386/i386.h (CRT_CALL_STATIC_FUNCTION): Use
	for underscoring __USER_LABEL_PREFIX__.
	* config/i386/mingw-w64.h (SUB_LINK_ENTRY): New macro.
	(SUB_LINK_ENTRY32): New.
	(SUB_LINK_ENTRY64): New.
	(LINK_SPEC): Replace entry point spec by
	SUB_LINK_ENTRY.
	* config/i386/mingw32 (SUB_LINK_ENTRY32): New.
	(SUB_LINK_ENTRY64): New.
	(SUB_LINK_ENTRY): New.
	(LINK_SPEC): Use SUB_LINK_ENTRY instead of hard-coded entry-point.
	(DWARF2_UNWIND_INFO): Error out for use of dw2 unwind when
	x64 target is choosen.
	* config.in (USE_MINGW64_LEADING_UNDERSCORES): New.
	* configure: Regenerated.
	* configure.ac (leading-mingw64-underscores): Option added.

2010-04-27  Jakub Jelinek  <jakub@redhat.com>

	* dwarf2out.c (def_cfa_1): After DW_CFA_def_cfa_expression
	force using DW_CFA_def_cfa instead of DW_CFA_def_cfa_register
	or DW_CFA_def_cfa_offset{,_sf}.

	* unwind-dw2.c (_Unwind_DebugHook): Add used and noclone attributes.

2010-04-27  Hans-Peter Nilsson  <hp@bitrange.com>

	PR target/43889
	* config/mmix/mmix.md ("*divdi3_nonknuth", "*moddi3_nonknuth"):
	Add missing earlyclobber for second alternative.

2010-04-26  Jakub Jelinek  <jakub@redhat.com>

	PR c/43893
	* c-omp.c (c_finish_omp_for): Handle also EQ_EXPR.

2010-04-26  Jie Zhang  <jie@codesourcery.com>

	PR tree-optimization/43833
	* tree-vrp.c (range_int_cst_p): New.
	(range_int_cst_singleton_p): New.
	(extract_range_from_binary_expr): Optimize BIT_AND_EXPR case
	when both operands are constants.  Use range_int_cst_p in
	BIT_IOR_EXPR case.

2010-04-23  Martin Jambor  <mjambor@suse.cz>

	PR middle-end/43835
	* tree-sra.c (ipa_sra_preliminary_function_checks): Check that the
	function does not have type attributes.

2010-04-23  Richard Guenther  <rguenther@suse.de>

	PR tree-optimization/43572
	* tree-tailcall.c (find_tail_calls): Allow PARM_DECL uses.

2010-04-23  Richard Guenther  <rguenther@suse.de>

	Backport from mainline
	2010-04-22  Richard Guenther  <rguenther@suse.de>

	PR tree-optimization/43845
	* tree-ssa-pre.c (create_component_ref_by_pieces_1): Properly
	lookup the CALL_EXPR function and arguments.

2010-04-21  Jakub Jelinek  <jakub@redhat.com>

	PR middle-end/43570
	* omp-low.c (scan_sharing_clauses): Don't scan_omp_op
	OMP_CLAUSE_DECL for OMP_CLAUSE_COPYPRIVATE.
	(lower_copyprivate_clauses): Use private var in outer
	context instead of original var.  Make sure the types
	are correct for VLAs.

2010-04-20  Richard Guenther  <rguenther@suse.de>

	PR tree-optimization/43783
	* tree-ssa-pre.c (create_component_ref_by_pieces_1): Drop
	constant ARRAY_REF operands two and three if possible.

2010-04-20  Richard Guenther  <rguenther@suse.de>

	PR tree-optimization/43796
	* tree-vrp.c (adjust_range_with_scev): Lookup init and step
	from SCEV in the lattice.
	(vrp_visit_phi_node): Dump change.

2010-04-20  Jakub Jelinek  <jakub@redhat.com>

	PR middle-end/43337
	* tree-nested.c (convert_nonlocal_omp_clauses): OMP_CLAUSE_PRIVATE
	with non-local decl doesn't need chain.

2010-04-20  Andreas Krebbel  <Andreas.Krebbel@de.ibm.com>

	PR target/43635
	* config/s390/s390.c (s390_emit_call): Turn direct into indirect
	calls for -fpic -m31 if they have been sibcall optimized.

2010-04-19  DJ Delorie  <dj@redhat.com>

	* cfgexpand.c (expand_debug_expr): Check for mismatched modes in
	POINTER_PLUS_EXPR and fix them.

2010-04-19  Jie Zhang  <jie@codesourcery.com>

	PR target/43662
	* reginfo.c (reinit_regs): Set caller_save_initialized_p
	to false.

2010-04-19  Richard Guenther  <rguenther@suse.de>

	PR tree-optimization/43572
	* tree-tailcall.c (find_tail_calls): Verify the tail call
	properly.

2010-04-19 Ira Rosen <irar@il.ibm.com>

	PR tree-optimization/43771
	* tree-vect-slp.c (vect_supported_load_permutation_p): Check that
	load permutation doesn't have gaps.

2010-04-18  Matthias Klose  <doko@ubuntu.com>

	* gcc.c (main): Search for liblto_plugin.so with mode R_OK.

2010-04-16  Rainer Orth  <ro@CeBiTec.Uni-Bielefeld.DE>

	Backport from mainline:
	2010-04-09  Rainer Orth  <ro@CeBiTec.Uni-Bielefeld.DE>

	* configure.ac (plugin -rdynamic test): Log result.
	* configure: Regenerate.
	* config/sol2.h (LINK_SPEC): Handle -rdynamic.
	(RDYNAMIC_SPEC): Define.
	* config/sol2-gld.h (RDYNAMIC_SPEC): Redefine.

2010-04-16  Rainer Orth  <ro@CeBiTec.Uni-Bielefeld.DE>

	Backport from mainline:
	2010-04-09  Rainer Orth  <ro@CeBiTec.Uni-Bielefeld.DE>

	* config/sparc/sol2-gld.h: Remove SPARC reference.  Rename ...
	* config/sol2-gld.h: ... here.
	* config.gcc (sparc*-*-solaris2*): Reflect this.
	(i[34567]86-*-solaris2*): Use it.

2010-04-16  Rainer Orth  <ro@CeBiTec.Uni-Bielefeld.DE>

	Backport from mainline:
	2010-04-09  Rainer Orth  <ro@CeBiTec.Uni-Bielefeld.DE>

	* configure.ac: Determine Sun ld version numbers.
	(comdat_group): Restrict GNU ld version checks to gld.
	(comdat_group, *-*-solaris2.1[1-9]*): Enable for Sun ld > 1.1688.
	(enable_comdat): Support --enable-comdat.
	* configure: Regenerate.
	* doc/install.texi (Configuration): Document --enable-comdat.

2010-04-01  Uros Bizjak  <ubizjak@gmail.com>

	Backport from mainline:
	2010-04-14  Uros Bizjak  <ubizjak@gmail.com>

	* config/i386/i386.md (*divmod<mode>4): Remove stray "&&" from
	splitter condition.
	(*udivmod<mode>4): Ditto.

	2010-04-14  Uros Bizjak  <ubizjak@gmail.com>

	* config/i386/i386.md (*popcountsi2_cmp_zext): Remove mode attribute
	from insn template.

2010-04-15  Thomas Schwinge  <tschwinge@gnu.org>

	Backport from mainline:
	2010-04-15  Thomas Schwinge  <tschwinge@gnu.org>

	* config.gcc <i[34567]86-*-gnu*>: Handle softfp as for Linux.

2010-04-15  Richard Guenther  <rguenther@suse.de>

	PR tree-optimization/43627
	* tree-vrp.c (extract_range_from_unary_expr): Widenings
	of [1, +INF(OVF)] go to [1, +INF(OVF)] of the wider type,
	not varying.

2010-04-14  Richard Guenther  <rguenther@suse.de>

	* DEV-PHASE: Set back to prerelease.
	* BASE-VER: Bump to 4.5.1.

2010-04-14  Release Manager

	* GCC 4.5.0 released.

2010-04-13  Michael Matz  <matz@suse.de>

	PR middle-end/43730
	* builtins.c (expand_builtin_interclass_mathfn): Also create
	a register if the predicate doesn't match.

2010-04-12  Rainer Orth  <ro@CeBiTec.Uni-Bielefeld.DE>

	* doc/contrib.texi (Contributors, Rainer Orth): Update.

2010-04-08  Rainer Orth  <ro@CeBiTec.Uni-Bielefeld.DE>

	PR target/43643
	* config/i386/gmon-sol2.c [__x86_64__]: Properly restore %rcx.

2010-04-08  Rainer Orth  <ro@CeBiTec.Uni-Bielefeld.DE>

	* doc/install.texi (Specific, i?86-*-solaris2.10): Fix grammar.
	(Specific, *-*-solaris2*): Likewise.
	Don't prefer Sun as over GNU as.

2010-04-08  Richard Guenther  <rguenther@suse.de>

	PR tree-optimization/43679
	* tree-ssa-pre.c (eliminate): Only propagate copies.

2010-04-08  Jakub Jelinek  <jakub@redhat.com>

	PR debug/43670
	* cfgexpand.c (expand_debug_expr): If for non-NULL offset
	op0 is not a MEM, just return NULL instead of assertion
	failure.
	(discover_nonconstant_array_refs): Don't walk debug stmts.

2010-04-07  H.J. Lu  <hongjiu.lu@intel.com>

	PR target/43668
	* config/i386/i386.c (setup_incoming_varargs_64): Align stack to
	16byte for FP register save area.

2010-04-07  Ralf Wildenhues  <Ralf.Wildenhues@gmx.de>

	* doc/install.texi (Configuration): Move description of
	--enable-lto, --with-libelf*, --enable-gold from Java section to
	general section.

	* doc/generic.texi (Working with declarations)
	(Function Properties, C and C++ Trees): Fix typos.
	* doc/sourcebuild.texi (Top Level): Likewise.

2010-04-07  Rainer Orth  <ro@CeBiTec.Uni-Bielefeld.DE>

	* config.gcc (i[34567]86-*-solaris2*): Default with_tune_32 to
	generic.

2010-04-06  Jakub Jelinek  <jakub@redhat.com>

	PR target/43667
	* config/i386/i386.c (bdesc_multi_arg): Use OPTION_MASK_ISA_XOP
	instead of OPTION_MASK_ISA_AVX for __builtin_ia32_vpermil2p*.
	(ix86_expand_args_builtin): Use V*_FTYPE_* enum codes instead of
	MULTI_* defines for 4 argument vpermil2p* builtins.

2010-04-06  Joseph Myers  <joseph@codesourcery.com>

	* doc/invoke.texi, doc/standards.texi: Refer to
	gcc-4.5/c99status.html.

2010-04-06  Jakub Jelinek  <jakub@redhat.com>

	PR target/43638
	* config/i386/i386.c (print_operand): Remove 'e' and 'E' code
	handling.

2010-04-06  Richard Guenther  <rguenther@suse.de>

	PR middle-end/43661
	* fold-const.c (fold_comparison): Handle X * 0 CMP 0.

2010-04-05  Ralf Wildenhues  <Ralf.Wildenhues@gmx.de>

	* doc/invoke.texi (Optimize Options): Document that LTO
	won't remove object access purely due to incompatible
	declarations.

2010-04-04  Matthias Klose  <doko@ubuntu.com>

	* graphite-sese-to-poly.c (translate_scalar_reduction_to_array):
	Initialize variable.

2010-04-03  Richard Guenther  <rguenther@suse.de>

	PR middle-end/42509
	* alias.c (nonoverlapping_memrefs_p): For spill-slot accesses
	require a non-NULL MEM_OFFSET.

2010-04-02  Steven Bosscher  <steven@gcc.gnu.org>

	* ada/gcc-interface/Make-lang.in, alias.c, attribs.c, auto-inc-dec.c,
	basic-block.h, bb-reorder.c, calls.c, c-common.c, cgraph.h,
	collect2.h, config/alpha/alpha.c, config/alpha/alpha.md,
	config/alpha/predicates.md, config/arm/arm.md,
	config/arm/lib1funcs.asm, config/arm/neon-schedgen.ml,
	config/avr/avr.c, config/avr/avr.md, config/bfin/bfin.c,
	config/darwin9.h, config/darwin.c, config/darwin.h,
	config/h8300/h8300.c, config/i386/cpuid.h, config/i386/cygming.h,
	config/i386/cygwin.h, config/i386/mingw32.h, config/i386/msformat-c.c,
	config/i386/sol2-10.h, config/i386/xopintrin.h, config/ia64/ia64.c,
	config/ia64/ia64.md, config/ia64/sync.md, config/mep/mep.c,
	config/mips/mips.md, config/mn10300/mn10300.c,
	config/mn10300/mn10300.h, config/pa/pa.c, config/pa/pa.md,
	config/rs6000/aix.h, config/rs6000/dfp.md,
	config/rs6000/rs6000-builtin.def, config/rs6000/rs6000-c.c,
	config/rs6000/vector.md, config/rtems.h, config/rx/rx.md,
	config/s390/s390.md, config/sol2-c.c, config/sparc/sol2-bi.h,
	config/sparc/sol2-gas.h, config/sparc/sparc.h, config/sparc/sparc.md,
	config/sparc/sparc-protos.h, config/spu/spu.c, config/spu/spu-c.c,
	config/t-darwin, convert.c, c.opt, c-opts.c, cp/Make-lang.in,
	c-pretty-print.c, c-typeck.c, df-core.c, df-scan.c, diagnostic.c,
	diagnostic.h, doc/cppopts.texi, doc/cpp.texi, doc/extend.texi,
	doc/gimple.texi, doc/languages.texi, doc/plugins.texi, doc/rtl.texi,
	doc/standards.texi, doc/tree-ssa.texi, doc/trouble.texi, dominance.c,
	fold-const.c, fortran/Make-lang.in, fwprop.c, gcc-plugin.h,
	gensupport.c, gimple.h, gimple-iterator.c, graphite.c,
	graphite-clast-to-gimple.c, graphite-clast-to-gimple.h,
	graphite-dependences.c, graphite-poly.c, graphite-poly.h,
	graphite-ppl.c, graphite-ppl.h, graphite-scop-detection.c,
	graphite-sese-to-poly.c, graphite-sese-to-poly.h, ifcvt.c, intl.c,
	intl.h, ipa.c, ipa-cp.c, ipa-inline.c, ipa-prop.c, ipa-prop.h,
	ipa-pure-const.c, ipa-reference.c, ipa-type-escape.c, ira-color.c,
	ira-conflicts.c, ira-lives.c, java/Make-lang.in, lambda-code.c,
	loop-invariant.c, lto/Make-lang.in, lto-streamer.h, lto-streamer-in.c,
	objc/Make-lang.in, objcp/Make-lang.in, omp-low.c, optc-gen.awk,
	opt-functions.awk, opth-gen.awk, params.def, passes.c,
	postreload-gcse.c, print-tree.c, recog.c, regrename.c, reload.h,
	rtl.def, sched-int.h, sched-rgn.c, sel-sched-dump.c, sese.c, sese.h,
	store-motion.c, stor-layout.c, tree-cfgcleanup.c, tree-chrec.c,
	tree-complex.c, tree-data-ref.c, tree.def, tree-eh.c, tree-flow.h,
	tree-flow-inline.h, tree.h, tree-loop-distribution.c, tree-outof-ssa.c,
	tree-parloops.c, tree-pass.h, tree-predcom.c, tree-profile.c,
	tree-scalar-evolution.c, tree-ssa-address.c, tree-ssa-alias.c,
	tree-ssa-coalesce.c, tree-ssa-copy.c, tree-ssa-dce.c, tree-ssa-dom.c,
	tree-ssa-dse.c, tree-ssa-loop-im.c, tree-ssa-loop-ivcanon.c,
	tree-ssa-loop-manip.c, tree-ssa-math-opts.c, tree-ssa-operands.c,
	tree-ssa-pre.c, tree-ssa-sccvn.c, tree-ssa-structalias.c,
	tree-ssa-uncprop.c, tree-tailcall.c, tree-vect-data-refs.c,
	tree-vect-loop.c, tree-vectorizer.h, tree-vect-slp.c, tree-vrp.c,
	unwind-dw2-fde-darwin.c, varpool.c: Update copyright years.

2010-04-02  Ralf Wildenhues  <Ralf.Wildenhues@gmx.de>

	PR other/43620
	* doc/install.texi (Prerequisites): Bump Automake version to 1.11.1.
	* aclocal.m4: Regenerate.

2010-04-02  Richard Guenther  <rguenther@suse.de>

	PR tree-optimization/43629
	* tree-ssa-ccp.c (likely_value): Reset all_undefined_operands
	if we have seen a constant value.

2010-04-02  Joseph Myers  <joseph@codesourcery.com>

	* read-rtl.c (read_rtx_1): Give an error for EOF while looking for
	']'.

2010-04-02  Richard Earnshaw  <rearnsha@arm.com>

	PR target/43469
	* arm.c (legitimize_tls_address): Adjust call to
	gen_tls_load_dot_plus_four.
	(arm_note_pic_base): New function.
	(arm_cannot_copy_insn_p): Use it.
	* thumb2.md (tls_load_dot_plus_four): Rework to avoid use of '+' in
	constraint.

2010-04-02  Ralf Wildenhues  <Ralf.Wildenhues@gmx.de>

	PR bootstrap/43531

	Revert:
	2009-09-28  Ralf Wildenhues  <Ralf.Wildenhues@gmx.de>

	* Makefile.in ($(out_object_file)): Depend on
	gt-$(basename $(notdir $(out_file))).h.

2010-04-01  Ralf Corsépius <ralf.corsepius@rtems.org>

	* config.gcc (lm32-*-rtems*): Add t-lm32.

2010-04-01  Joel Sherrill <joel.sherrill@oarcorp.com>

	* config.gcc: Add lm32-*-rtems*.
	* config/lm32/rtems.h: New file.

2010-04-01  Dave Korn  <dave.korn.cygwin@gmail.com>

	PR target/42609
	* config/i386/cygwin.h (CXX_WRAP_SPEC): Disable spec when -mno-cygwin.

2010-04-01  Jakub Jelinek  <jakub@redhat.com>

	* dwarf2out.c (output_compilation_unit_header): For
	-gdwarf-4 use version 4 instead of version 3.
	(output_line_info): For version 4 and above emit additional
	maximum ops per insn header field.
	(DWARF_LINE_DEFAULT_MAX_OPS_PER_INSN): Define.

	* dwarf2out.c (is_c_family, is_java): Remove.
	(lower_bound_default): New function.
	(add_bound_info, gen_descr_array_type_die): Use it.

2010-04-01  Dodji Seketeli  <dodji@redhat.com>

	PR debug/43325
	* dwarf2out.c (gen_variable_die): Allow debug info for variable
	re-declaration when it happens in a function.

2010-04-01  Aldy Hernandez  <aldyh@redhat.com>

	* cgraph.c (cgraph_add_function_insertion_hook): Update comment.
	(cgraph_remove_function_insertion_hook): Same.
	(cgraph_call_function_insertion_hooks): Same.

2010-04-01  Richard Guenther  <rguenther@suse.de>

	PR middle-end/43614
	* tree-ssa-address.c (copy_mem_ref_info): Copy TREE_SIDE_EFFECTS
	and TREE_THIS_VOLATILE.
	(copy_ref_info): Likewise.
	* tree-ssa-operands.c (get_tmr_operands): Check TREE_THIS_VOLATILE.
	* tree.c (build6_stat): Ignore side-effects of all but arg5
	for TARGET_MEM_REF.  Set TREE_THIS_VOLATILE from arg5 of
	TARGET_MEM_REF.

2010-04-01  Richard Guenther  <rguenther@suse.de>

	PR tree-optimization/43607
	* ipa-type-escape.c (check_call): Do not access non-existing
	arguments.

2010-04-01  Richard Guenther  <rguenther@suse.de>

	PR middle-end/43602
	Revert
	2010-03-30  Seongbae Park <seongbae.park@gmail.com>
	    Jack Howarth <howarth@bromo.med.uc.edu>

	* tree-profile.c (tree_init_ic_make_global_vars): Make static
	variables TLS.

2010-04-01  Rainer Orth  <ro@CeBiTec.Uni-Bielefeld.DE>

	* doc/install.texi (Prerequisites): Document libelf usability on
	IRIX 5/6 and Solaris 2.
	(Specific, i?86-*-solaris2.10): No 64-bit default configuration.
	Update GNU as, GNU ld requirements.
	(Specific, *-*-solaris2*): Document Solaris 7 obsoletion, removal.
	Document Sun Studio compiler download.
	Update and simplify as, ld recommendations.
	(Specific, *-*-solaris2.7): Note obsoletion, removal.

2010-04-01  Rainer Orth  <ro@CeBiTec.Uni-Bielefeld.DE>

	* config.gcc (i[34567]86-*-solaris2*): Default with_arch_32,
	with_tune_32 to pentium4.

2010-04-01  Uros Bizjak  <ubizjak@gmail.com>

	* config/i386/cpuid.h (__get_cpuid_max): Move misplaced comment.

2010-04-01  Rainer Orth  <ro@CeBiTec.Uni-Bielefeld.DE>

	* doc/install.texi (Specific, mips-sgi-irix5): Document IRIX 5
	obsoletion, removal.
	Update IDO URL.
	Document GNU as requirement.
	Update configure requirements.
	(Specific, mips-sgi-irix6): Document IRIX 6 < 6.5 obsoletion,
	removal.
	Recomment IRIX 6.5.18+.
	Document IDF/IDL requirement.
	Document GNU as requirement.
	Document GNU ld bootstrap failure.
	Remove freeware.sgi.com reference.

2010-04-01  Rainer Orth  <ro@CeBiTec.Uni-Bielefeld.DE>

	* doc/install.texi (Specific, alpha*-dec-osf*): Document Tru64
	UNIX V4.0, V5.0 obsoletion, removal.
	Remove --with-gc=simple reference.
	Update VM requirements during bootstrap.
	Remove -oldas bootstrap description.
	Update binutils reference.
	Remove comparison failure note.

2010-03-31  Richard Guenther  <rguenther@suse.de>
	    Zdenek Dvorak  <ook@ucw.cz>
	    Sebastian Pop  <sebastian.pop@amd.com>

	PR middle-end/43464
	* tree-ssa-copy.c (init_copy_prop): Handle loop close phi nodes
	with multiple arguments.
	(execute_copy_prop): Remove call to rewrite_into_loop_closed_ssa.

2010-03-31  Sebastian Pop  <sebastian.pop@amd.com>

	* graphite-dependences.c (print_pddr): Call print_pdr with an
	extra argument.
	* graphite-poly.c (debug_pdr): Add an extra argument for the
	verbosity level.
	(print_pdr): Same.
	(print_pbb_domain): Same.
	(print_pbb): Same.
	(print_scop_context): Same.
	(print_scop): Same.
	(print_cloog): Same.
	(debug_pbb_domain): Same.
	(debug_pbb): Same.
	(print_pdrs): Same.
	(debug_pdrs): Same.
	(debug_scop_context): Same.
	(debug_scop): Same.
	(debug_cloog): Same.
	(print_scop_params): Same.
	(debug_scop_params): Same.
	(print_iteration_domain): Same.
	(print_iteration_domains): Same.
	(debug_iteration_domain): Same.
	(debug_iteration_domains): Same.
	(print_scattering_function): Same.
	(print_scattering_functions): Same.
	(debug_scattering_function): Same.
	(debug_scattering_functions): Same.
	* graphite-poly.h (debug_pdr): Update declaration.
	(print_pdr): Same.
	(print_pbb_domain): Same.
	(print_pbb): Same.
	(print_scop_context): Same.
	(print_scop): Same.
	(print_cloog): Same.
	(debug_pbb_domain): Same.
	(debug_pbb): Same.
	(print_pdrs): Same.
	(debug_pdrs): Same.
	(debug_scop_context): Same.
	(debug_scop): Same.
	(debug_cloog): Same.
	(print_scop_params): Same.
	(debug_scop_params): Same.
	(print_iteration_domain): Same.
	(print_iteration_domains): Same.
	(debug_iteration_domain): Same.
	(debug_iteration_domains): Same.
	(print_scattering_function): Same.
	(print_scattering_functions): Same.
	(debug_scattering_function): Same.
	(debug_scattering_functions): Same.

2010-03-31  Sebastian Pop  <sebastian.pop@amd.com>

	* graphite-poly.c (print_scattering_function_1): New.
	(print_scattering_function): Call it.
	(print_scop_params): Remove spaces at the end of lines.
	(print_cloog): New.
	(debug_cloog): New.
	* graphite-poly.h (print_cloog): Declared.
	(debug_cloog): Declared.

2010-03-31  Sebastian Pop  <sebastian.pop@amd.com>

	* graphite-sese-to-poly.c (graphite_loop_normal_form): Add the IV bump
	in loop->header.
	* tree-flow.h (canonicalize_loop_ivs): Updated declaration.
	* tree-parloops.c (gen_parallel_loop): Add the IV bump in loop->latch.
	* tree-ssa-loop-manip.c (canonicalize_loop_ivs): Add a new parameter
	to switch between adding the IV bump in loop->latch or in loop->header.

2010-03-31  Sebastian Pop  <sebastian.pop@amd.com>

	* graphite-poly.c (print_scattering_function): Pretty print following
	the scoplib format.
	(print_pdr): Same.
	(print_pbb_domain): Same.
	(dump_gbb_cases): Same.
	(dump_gbb_conditions): Same.
	(print_pdrs): Same.
	(print_pbb): Same.
	(print_scop_params): Same.
	(print_scop_context): Same.
	(print_scop): Same.
	(print_pbb_body): New.
	(lst_indent_to): New.
	(print_lst): Start new lines with a #.
	* graphite-poly.h (pbb_bb): New.
	(pbb_index): Use pbb_bb.
	* graphite-ppl.c (ppl_print_powerset_matrix): Print the number of
	disjuncts.
	* tree-data-ref.c (dump_data_reference): Start new lines with a #.

2010-03-31  Jakub Jelinek  <jakub@redhat.com>

	* dwarf2out.c (size_of_die): For -gdwarf-4 use
	uleb128 size instead of fixed 1 or 2 for dw_val_class_loc
	and 0 instead of 1 for dw_val_class_flag.
	(value_format): For -gdwarf-4 use DW_FORM_sec_offset for
	dw_val_class_range_list, dw_val_class_loc_list,
	dw_val_class_lineptr and dw_val_class_macptr, use
	DW_FORM_flag_present for dw_val_class_flag and
	DW_FORM_exprloc for dw_val_class_loc.
	(output_die): For -gdwarf-4 print dw_val_class_loc
	size as uleb128 instead of 1 or 2 bytes and don't print
	anything for dw_val_class_flag.

	* var-tracking.c (vt_init_cfa_base): Use cselib_lookup_from_insn
	instead of cselib_lookup following by tweaking locs->setting_insn.

	PR bootstrap/43596
	* cselib.c (cselib_process_insn): Clear cselib_current_insn
	even before returning from label, setjmp call or volatile asm
	handling.

2010-03-31  Richard Guenther  <rguenther@suse.de>

	PR middle-end/43600
	* cgraphunit.c (cgraph_output_in_order): Do not allocate
	temporary data on stack.

2010-03-31  Rainer Orth  <ro@CeBiTec.Uni-Bielefeld.DE>

	* config/sparc/sysv4.h (PUSHSECTION_FORMAT): Remove undef.
	(PUSHSECTION_ASM_OP): Remove.
	(POPSECTION_ASM_OP): Remove.
	(PUSHSECTION_FORMAT): Remove.
	* config/sol2.h (PUSHSECTION_FORMAT): Define.
	* config/sparc/sol2.h [!USE_GAS] (PUSHSECTION_FORMAT): Redefine.
	* config/sol2.c (solaris_output_init_fini): Use it.

2010-03-31  Jie Zhang  <jie@codesourcery.com>

	PR 43574
	* opt-functions.awk (var_type_struct): Use signed char type
	for simple variables.

2010-03-31  Rainer Orth  <ro@CeBiTec.Uni-Bielefeld.DE>

	* config/sol2.c: Include output.h.
	(solaris_assemble_visibility): New function.
	* config/t-sol2 (sol2.o): Add output.h dependency.
	* config/sol2-protos.h (solaris_assemble_visibility): Declare.
	* config/sol2.h [!USE_GAS] (TARGET_ASM_ASSEMBLE_VISIBILITY):
	Redefine.

2010-03-31  Jakub Jelinek  <jakub@redhat.com>

	PR target/43580
	* config/arm/arm.c (arm_save_coproc_regs): Use Pmode instead of
	V2SImode or XFmode on PRE_DEC.

	PR debug/43557
	* cfgexpand.c (expand_debug_expr): Handle VOIDmode mode like
	BLKmode.

2010-03-31  Jie Zhang  <jie@codesourcery.com>

	PR 43562
	* reload.h (caller_save_initialized_p): Declare.
	* toplev.c (backend_init_target): Don't call
	init_caller_save but set caller_save_initialized_p to false.
	* caller-save.c (caller_save_initialized_p): Define.
	(init_caller_save): Check caller_save_initialized_p.
	* ira.c (ira): Call init_caller_save if flag_caller_saves.

2010-03-31  Rainer Orth  <ro@CeBiTec.Uni-Bielefeld.DE>

	PR target/39048
	* config.gcc (i[34567]86-*-solaris2*): Add i386/t-fprules-softfp
	and soft-fp/t-softfp to tmake_file.
	* config/i386/sol2.h (LIBGCC2_HAS_TF_MODE): Redefine.
	(LIBGCC2_TF_CEXT): Define.
	(TF_SIZE): Define.

2010-03-30  Alexandre Oliva  <aoliva@redhat.com>

	PR debug/42977
	* cselib.c (n_useless_values): Document handling of debug locs.
	(n_useless_debug_values, n_debug_values): New variables.
	(new_elt_loc_list): Don't add to debug values, keep count.
	(promote_debug_loc): New.
	(cselib_reset_table): Zero new variables.
	(entry_and_rtx_equal_p): Promote debug locs.
	(discard_useless_locs): Increment n_useless_debug_values for
	debug values.
	(remove_useless_values): Adjust n_useless_values and n_debug_values
	with n_useless_debug_values.
	(add_mem_for_addr): Promote debug locs.
	(cselib_lookup_mem): Likewise.
	(cselib_lookup_addr): Renamed to...
	(cselib_lookup_addr_1): ... this.  Promote debug locs.  Don't call...
	(cselib_log_lookup): ... this.  Turn into...
	(cselib_lookup_addr): ... new wrapper.
	(cselib_lookup_from_insn): New.
	(cselib_invalidate_regno): Increment n_useless_debug_values for
	debug values.
	(cselib_invalidate_mem): Likewise.
	(cselib_process_insn): Take n_deleted and n_debug_values into
	account to guard remove_useless_value call.
	(cselib_finish): Zero n_useless_debug_values.
	* cselib.h (cselib_lookup_from_insn): Declare.
	* sched-deps.c (sched_analyze_1): Use cselib_lookup_from_insn.
	(sched_analyze_2): Likewise.

2010-03-30  Jakub Jelinek  <jakub@redhat.com>

	* var-tracking.c (use_narrower_mode_test, use_narrower_mode): New
	functions.
	(adjust_mems): Replace narrowing SUBREG of expression containing
	just PLUS, MINUS, MULT and ASHIFT of registers and constants
	with operations in the narrower mode.

	PR debug/43593
	* var-tracking.c (dataflow_set_clear_at_call): Invalidate just
	regs_invalidated_by_call instead all call_used_reg_set registers.

2010-03-30  Sebastian Pop  <sebastian.pop@amd.com>

	PR middle-end/43430
	* tree-vect-slp.c (vect_get_and_check_slp_defs): Replace type
	pointer comparisons with types_compatible_p.
	* tree-vect-stmts.c (vectorizable_call): Same.
	(vectorizable_condition): Same.

2010-03-30  Andreas Krebbel  <Andreas.Krebbel@de.ibm.com>

	* config/s390/s390.c (s390_emit_prologue): Omit issuing a dynamic
	stack check if the mask would be zero.

2010-03-30  Seongbae Park <seongbae.park@gmail.com>
	    Jack Howarth <howarth@bromo.med.uc.edu>

	* tree-profile.c (tree_init_ic_make_global_vars): Make static
	variables TLS.

2010-03-30  Joseph Myers  <joseph@codesourcery.com>

	PR other/25232
	* libgcc-std.ver (GCC_4.5.0): Define version.  Include __unordxf2
	and __unordtf2.
	* config/bfin/libgcc-bfin.ver (GCC_4.5.0): Define version.
	Include ___unordxf2 and ___unordtf2.
	* config/i386/libgcc-glibc.ver: Do not define inheritance from
	GCC_4.4.0 here.

2010-03-30  Tarik Graba  <tarik.graba@telecom-paristech.fr>

	* config/lm32/t-lm32: New file.
	* config.gcc: Use the above file when targetting lm32.

2010-03-28  Duncan Sands  <baldrick@free.fr>

	* Makefile.in (PLUGIN_HEADERS): Add except.h.

2010-03-29  Sebastian Pop  <sebastian.pop@amd.com>

	PR middle-end/43431
	* tree-vect-loop.c (vect_estimate_min_profitable_iters):
	Improve vectorization cost model diagnostic.

2010-03-29  Sebastian Pop  <sebastian.pop@amd.com>

	PR middle-end/43436
	* tree-vect-data-refs.c (vect_analyze_data_refs): When
	compute_data_dependences_for_loop returns false, early exit
	and output an extra diagnostic for the failed data reference
	analysis.

2010-03-29  Richard Guenther  <rguenther@suse.de>

	PR tree-optimization/43560
	* tree-ssa-loop-im.c (ref_always_accessed_p): Add store_p parameter.
	(can_sm_ref_p): Treat stores to readonly locations as trapping.

2010-03-29  Jie Zhang  <jie@codesourcery.com>

	PR 43564
	* toplev.c (process_options): Set optimization_default_node
	and optimization_current_node.
	* opts.c (decode_options): Don't set optimization_default_node
	and optimization_current_node.

2010-03-29  Ralf Corsépius  <ralf.corsepius@rtems.org>

	* config/rtems.h: Abandon -qrtems_debug.

2010-03-28  Jan Hubicka  <jh@suse.cz>

	PR tree-optimization/43505
	* cgraph.c (cgraph_clone_node): When clonning a clone, replacement
	map should not be copied.

2010-03-27  John David Anglin  <dave.anglin@nrc-cnrc.gc.ca>

	PR middle-end/41674
	* cgraphunit.c (cgraph_build_static_cdtor): If target doesn't have
	cdtors, set DECL_PRESERVE_P.
	* ipa.c (cgraph_externally_visible_p): Return true if declaration
	should be preseved.

2010-03-27  Uros Bizjak  <ubizjak@gmail.com>

	PR tree-optimization/43528
	* stor-layout.c (place_field): Check that constant fits into
	unsigned HWI when skipping calculation of MS bitfield layout.

2010-03-27  Jan Hubicka  <jh@suse.cz>

	PR middle-end/43391
	* varasm.c (make_decl_rtl): Deal with COMMON flag to make
	notice_global_symbol work.

2010-03-27  Jakub Jelinek  <jakub@redhat.com>

	* dwarf2out.c (dwarf2_debug_hooks): Use dwarf2out_function_decl
	instead of dwarf2out_decl.
	(struct var_loc_node): Remove section_label field.
	(dwarf2out_function_decl): New function.
	(dwarf2out_var_location): Don't set section_label field.
	(dwarf2out_begin_function): Don't empty decl_loc_table here.

2010-03-26  Michael Meissner  <meissner@linux.vnet.ibm.com>

	PR tree-optimization/43544
	* doc/tm.texi (TARGET_VECTORIZE_BUILTIN_VECTORIZED_FUNCTION):
	First argument for builtin vectorized function hook is now a
	tree to be able to distinguish between machine specific and
	standard builtins.
	* targhooks.c (default_builtin_vectorized_function): Ditto.
	* targhooks.h (default_builtin_vectorized_function): Ditto.
	* target.h (struct gcc_target): Ditto.
	* tree-vect-stmts.c (vectorizable_function): Ditto.
	* config/i386/i386.c (ix86_builtin_vectorized_function): Ditto.
	* config/rs6000/rs6000.c (rs6000_builtin_vectorized_function):
	Ditto.

2010-03-26  Joseph Myers  <joseph@codesourcery.com>

	PR c/43381
	* c-decl.c (get_parm_info): Assert that decl going in OTHERS has a
	nested binding iff it is a FUNCTION_DECL.
	(store_parm_decls_newstyle): Pass nested=true to bind for
	FUNCTION_DECLs amongst parameters.

2010-03-26  Jakub Jelinek  <jakub@redhat.com>

	* var-tracking.c (vt_expand_loc_callback): Don't run
	cselib_expand_value_rtx_cb in dummy mode if
	cselib_dummy_expand_value_rtx_cb returned false.

	* var-tracking.c (emit_note_insn_var_location): For one part
	notes with offset 0, don't add EXPR_LIST around the location.
	* dwarf2out.c (loc_descriptor, dw_loc_list_1,
	add_location_or_const_value_attribute): Adjust for that change.

	PR debug/43540
	* dwarf2out.c (reg_save): For DW_CFA_expression put regnum
	into first operand and location into second.
	(dw_cfi_oprnd1_desc): Return dw_cfi_oprnd_reg_num instead of
	dw_cfi_oprnd_loc for DW_CFA_expression.
	(dw_cfi_oprnd2_desc): Return dw_cfi_oprnd_loc for DW_CFA_expression.
	(output_cfa_loc, output_cfa_loc_raw): For DW_CFA_expression
	assume first argument is regnum and second argument is location.

2010-03-26  Uros Bizjak  <ubizjak@gmail.com>

	PR target/42113
	* config/alpha/alpha.md (*cmp_sadd_si): Change mode
	of scratch register to DImode.  Split to DImode comparison operator.
	Use SImode subreg of scratch register in the multiplication.
	(*cmp_sadd_sidi): Ditto.
	(*cmp_ssub_si): Ditto.
	(*cmp_ssub_sidi): Ditto.

2010-03-26  Uros Bizjak  <ubizjak@gmail.com>

	PR target/43524
	* config/i386/i386.c (ix86_expand_prologue) [TARGET_STACK_PROBE]:
	Remove invalid assert and wrong comment.

2010-03-26  Jakub Jelinek  <jakub@redhat.com>

	PR debug/43516
	* flags.h (final_insns_dump_p): New extern.
	* final.c (final_insns_dump_p): New variable.
	(rest_of_clean_state): Set it before -fdump-final-insns=
	dumping, clear afterwards.
	* print-rtl.c (print_rtx): If final_insns_dump_p don't dump
	MEM_ALIAS_SET on MEMs.

2010-03-26  David S. Miller  <davem@davemloft.net>

	* configure.ac: Fix sparc GOTDATA_OP bug check.
	* configure: Rebuild.

2010-03-26  Alan Modra  <amodra@gmail.com>

	* config/rs6000/rs6000.md (cmptf_internal2): Correct comparison.

2010-03-25  Rainer Orth  <ro@CeBiTec.Uni-Bielefeld.DE>

	* doc/tm.texi (Sections): Document TLS_COMMON_ASM_OP,
	TLS_SECTION_ASM_FLAG.

2010-03-25  Jakub Jelinek  <jakub@redhat.com>

	PR bootstrap/43511
	* config/i386/i386.c (ix86_code_end): Set DECL_WEAK if TARGET_MACHO.
	Clear first_function_block_is_cold.

	PR c/43385
	* gimplify.c (gimple_boolify): Only recurse on __builtin_expect
	argument if the argument is truth_value_p.

2010-03-24  Michael Meissner  <meissner@linux.vnet.ibm.com>

	* config/rs6000/constraints.md: Update copyright year for my changes.

	PR target/43484
	* config/rs6000/rs6000.c (rs6000_split_multireg_move): If r0 is
	used in reg+reg addressing, swap registers.

2010-03-24  Jakub Jelinek  <jakub@redhat.com>

	PR debug/43293
	* target.h (struct gcc_target): Add code_end hook.
	* target-def.h (TARGET_ASM_CODE_END): Define to hook_void_void
	if not yet defined.
	(TARGET_ASM_OUT): Add TARGET_ASM_CODE_END.
	* toplev.c (compile_file): Call targetm.asm_out.code_end
	hook before unwind info/debug info output.
	* config/i386/winnt.c (i386_pe_file_end): Don't call ix86_file_end.
	* config/i386/linux.h (NEED_INDICATE_EXEC_STACK): Don't define.
	(TARGET_ASM_FILE_END): Define to file_end_indicate_exec_stack.
	* config/i386/linux64.h (NEED_INDICATE_EXEC_STACK): Don't define.
	(TARGET_ASM_FILE_END): Define to file_end_indicate_exec_stack.
	* config/i386/i386.c (ix86_file_end): Renamed to...
	(ix86_code_end): ... this.  Make static.  Don't call
	file_end_indicate_exec_stack.  Emit unwind info using
	final_start_function/final_end_function.
	(darwin_x86_file_end): Remove.
	(TARGET_ASM_CODE_END): Define.
	* config/i386/i386.h (TARGET_ASM_FILE_END,
	NEED_INDICATE_EXEC_STACK): Don't define.
	* config/i386/darwin.h (darwin_x86_file_end): Remove prototype.
	(TARGET_ASM_FILE_END): Define to darwin_file_end.
	* config/i386/i386-protos.h (ix86_file_end): Remove prototype.
	* doc/tm.texi (TARGET_ASM_CODE_END): Document.

	PR target/43498
	* config/i386/i386.c (x86_output_mi_thunk): Call final_start_function
	at the beginning and final_end_function at the end.
	* config/s390/s390.c (s390_output_mi_thunk): Likewise.

2010-03-24  Rainer Orth  <ro@CeBiTec.Uni-Bielefeld.DE>

	* configure.ac (i[34567]86-*-*): Handle Solaris 2/x86 TLS support
	and Sun as TLS syntax.
	(TLS_SECTION_ASM_FLAG) [on_solaris && !gas_flag]: Define.
	* configure: Regenerate.
	* config.in: Regenerate.
	* varasm.c (TLS_SECTION_ASM_FLAG): Define default.
	(default_elf_asm_named_section): Use it.
	* config/i386/i386.c (output_pic_addr_const): Lowercase @DTPOFF.
	(i386_output_dwarf_dtprel): Likewise.
	(output_addr_const_extra): Likewise.
	(output_pic_addr_const): Lowercase @GOTTPOFF.
	(output_addr_const_extra): Likewise.
	(output_pic_addr_const): Lowercase @GOTNTPOFF.
	(output_addr_const_extra): Likewise.
	(output_pic_addr_const): Lowercase @INDNTPOFF.
	(output_addr_const_extra): Likewise.
	(output_pic_addr_const): Lowercase @NTPOFF.
	(output_addr_const_extra): Likewise.
	(output_pic_addr_const): Lowercase @TPOFF.
	(output_addr_const_extra): Likewise.
	* config/i386/i386.md (*tls_global_dynamic_32_gnu): Lowercase @TLSGD.
	(*tls_global_dynamic_64): Likewise.
	(*tls_local_dynamic_base_32_gnu): Lowercase @TLSLDM.
	(*tls_local_dynamic_base_64): Lowercase	@TLSLD.

	* defaults.h (TLS_COMMON_ASM_OP): Provide default.
	(ASM_OUTPUT_TLS_COMMON): Use it.
	* config/i386/sol2-gas.h (TLS_COMMON_ASM_OP): Undef.

	PR target/38118
	* config.gcc (sparc*-*-solaris2*) [$gas=yes]: Add usegas.h to tm_file.
	* config/sparc/sol2.h (ASM_OUTPUT_ALIGNED_COMMON): Move ...
	* config/sol2.h (ASM_OUTPUT_ALIGNED_COMMON): ... here.
	* config/i386/sol2-10.h (ASM_OUTPUT_ALIGNED_COMMON): Redefine.
	* config/i386/sol2.h (TARGET_SUN_TLS): Redefine.
	(ASM_DECLARE_OBJECT_NAME) [!USE_GAS]: Redefine.

2010-03-24  Rainer Orth  <ro@CeBiTec.Uni-Bielefeld.DE>

	* config/i386/i386.c (override_options): Don't accept
	-mtls-dialect=sun any longer.
	* config/i386/i386.h (TARGET_SUN_TLS): Define as 0.
	* config/i386/i386.md (*tls_global_dynamic_32_sun): Remove.
	(*tls_local_dynamic_base_32_sun): Likewise.
	* config/i386/sol2.h (TARGET_SUN_TLS): Redefine.

2010-03-24  Jakub Jelinek  <jakub@redhat.com>

	PR debug/43508
	* dwarf2out.c (mem_loc_descriptor): Don't ICE on
	VEC_{MERGE,SELECT,CONCAT,DUPLICATE}.

	PR debug/43479
	* ira.c (adjust_cleared_regs): New function.
	(update_equiv_regs): Adjust cleared_regs in DEBUG_INSNs.

	PR debug/19192
	PR debug/43479
	* cfgexpand.c (gimple_assign_rhs_to_tree): Also set TREE_BLOCK
	from gimple_block.
	* expr.c (expand_expr_real): Restore previous
	curr_insn_source_location and curr_insn_block after
	expand_expr_real_1 call.
	(expand_expr_real_1) <case SSA_NAME>: Call expand_expr_real
	instead of expand_expr_real_1.

2010-03-23  Vladimir Makarov  <vmakarov@redhat.com>

	PR rtl-optimization/43413
	* ira-color.c (setup_allocno_available_regs_num): Count prohibited
	hard regs too.

2010-03-22  James E. Wilson  <wilson@codesourcery.com>

	PR target/43348
	* ia64.md (call_nogp, call_value_nogp, sibcall_nogp, call_gp,
	call_value_gp, sibcall_gp): Use 's' constraint not 'i'.

2010-03-22  H.J. Lu  <hongjiu.lu@intel.com>

	* config/i386/i386.c (ix86_target_string): Add -mfma.
	Fix a typo in comment.

2010-03-22  Mike Stump  <mikestump@comcast.net>

	PR target/23071
	* config/rs6000/rs6000.c (darwin_rs6000_special_round_type_align):
	Don't overly align based upon packed packed fields.

2010-03-22  Jason Merrill  <jason@redhat.com>

	* c-pretty-print.c (pp_c_specifier_qualifier_list) [VECTOR_TYPE]:
	Use () rather than [], and move before the element type.

2010-03-22  Rainer Orth  <ro@CeBiTec.Uni-Bielefeld.DE>

	* doc/configfiles.texi (Configuration Files): Removed
	fixinc/Makefile*, intl/Makefile.*.
	* doc/makefile.texi: Fixed markup. Abstract from version
	control system used.
	(Makefile): Removed obsolete gcc/java/parse.y example.
	* doc/sourcebuild.texi: Likewise.
	(Top Level): Added config, gnattools, libdecnumber, libgcc,
	libgomp, libssp.  Removed fastjar.
	(Miscellaneous Docs): Clarify location.
	Added COPYING3, COPYING3.LIB.
	(Front End Directory): Moved Make-lang.in entry to new subsubsection.

2010-03-22  Rainer Orth  <ro@CeBiTec.Uni-Bielefeld.DE>

	PR target/38085
	* config/i386/i386.c (x86_function_profiler)
	[!NO_PROFILE_COUNTERS]: Fix typo.
	* config/i386/gmon-sol2.c (_mcleanup) [__x86_64__]: Use call
	instead of callq.

2010-03-22  Janis Johnson  <janis187@us.ibm.com>
	    Rainer Orth <ro@CeBiTec.Uni-Bielefeld.DE>

	* doc/sourcebuild.texi (Test Directives): Split into six
	subsections, with most of the current text in new subsections
	Directives, Selectors, and Final Actions.
	(Directives): Split list of test directives into multiple
	subsubsections.
	(Selectors): Describe use and syntax of selectors.
	(Effective-Target Keywords): Describe all existing keywords.
	(Add Options): Describe features for dg-add-options.
	(Require Support): Describe variants of dg-require-support.
	(Final Actions): Describe commands to use in dg-final.

2010-03-22  Michael Matz  <matz@suse.de>

	PR middle-end/43475
	* recog.c (validate_replace_rtx_group): Replace also in
	REG_EQUAL and REG_EQUIV notes.

2010-03-22  Richard Guenther  <rguenther@suse.de>

	PR tree-optimization/43390
	* tree-vect-stmts.c (get_vectype_for_scalar_type): Make
	sure vector extracts are type correct.

2010-03-22  Richard Guenther  <rguenther@suse.de>

	PR middle-end/40106
	* builtins.c (expand_builtin_pow): Expand pow (x, 1.5) as
	x * sqrt (x) even when optimizing for size if the target
	has native support for sqrt.

2010-03-22  Jakub Jelinek  <jakub@redhat.com>

	* varasm.c (make_decl_rtl_for_debug): Also clear
	flag_mudflap for the duration of make_decl_rtl call.

	PR debug/43443
	* var-tracking.c (add_cselib_value_chains): Remove ASM_OPERANDS
	locs from preserved VALUEs.

2010-03-21  John David Anglin  <dave.anglin@nrc-cnrc.gc.ca>

	PR middle-end/42718
	* pa.md (movmemsi): Set align to one if zero.
	(movmemdi): Likewise.

2010-03-21  Richard Earnshaw  <rearnsha@arm.com>

	PR target/42321
	* arm.c (arm_output_epilogue): Correctly match VFP pop instructions
	with their corresponding prologue pushes.

2010-03-20  Andrew Pinski  <pinskia@gmail.com>

	PR target/43156
	* config/spu/spu.c (spu_expand_prologue): Don't emit NOTE_INSN_DELETED
	at the begining or end.
	(spu_expand_epilogue): Likewise.

2010-03-20  Richard Guenther  <rguenther@suse.de>

	PR rtl-optimization/43438
	* combine.c (make_extraction): Properly zero-/sign-extend an
	extraction of the low part of a CONST_INT.  Also handle
	CONST_DOUBLE.

2010-03-19  Mike Stump  <mikestump@comcast.net>

	* config/i386/darwin.h (SUBTARGET32_DEFAULT_CPU): Add.
	* config/i386/i386.c (SUBTARGET32_DEFAULT_CPU): Add.
	(override_options): Use SUBTARGET32_DEFAULT_CPU.

2010-03-19  Andrew Pinski  <andrew_pinski@caviumnetworks.com>

	PR c/43211
	* c-decl.c (grokparms): Set arg_types to NULL_TREE if there was
	an error.

2010-03-19  Bernd Schmidt  <bernd.schmidt@codesourcery.com>

	PR rtl-optimization/42258
	* ira-lives.c (check_and_make_def_conflict): Ignore conflict for a
	use that may match DEF.

	PR target/40697
	* optabs.c (avoid_expensive_constant): Use rtx_cost to find out
	the cost of loading the constant rather than assuming
	COSTS_N_INSNS (1).
	* config/arm/arm.c (thumb1_rtx_costs) <case CONST_INT>: If the
	outer code is AND, do the same tests as the andsi3 expander and
	return COSTS_N_INSNS (1) if and is cheap.

	* optabs.c (avoid_expensive_constant): Fix formatting.

2010-03-19  Michael Matz  <matz@suse.de>

	PR c++/43116
	* attribs.c (decl_attributes): When rebuilding a function pointer
	type use the same qualifiers as the original pointer type.

2010-03-19  Martin Jambor  <mjambor@suse.cz>

	* doc/gimple.texi (Logical Operators): Describe is_gimple_ip_invariant
	and is_gimple_ip_invariant_address.

2010-03-19  Ramana Radhakrishnan  <ramana.radhakrishnan@arm.com>

	Revert
	2009-10-01  Ramana Radhakrishnan  <ramana.radhakrishnan@arm.com>

	* config/arm/arm.c (arm_override_options): Turn off
	flag_dwarf2_cfi_asm for AAPCS variants.

2010-03-19  Ramana Radhakrishnan  <ramana.radhakrishnan@arm.com>

	PR target/43399
	* config/arm/arm.c (emit_multi_reg_push): Update comments.
	Use PRE_MODIFY instead of PRE_DEC.
	(emit_sfm): Use PRE_MODIFY instead of PRE_DEC.
	(vfp_emit_fstmd): Likewise.

2010-03-19  Michael Matz  <matz@suse.de>

	PR target/43305
	* builtins.c (expand_builtin_interclass_mathfn,
	expand_builtin_signbit): Use maybe_emit_unop_insn, emit libcalls
	if that fails.

2010-03-19  Richard Guenther  <rguenther@suse.de>

	PR tree-optimization/43415
	* tree-ssa-pre.c (phi_translate): Split out worker to ...
	(phi_translate_1): ... this.
	(phi_translate): Move all caching here.  Cache all NARY
	and REFERENCE translations.

2010-03-19  David S. Miller  <davem@davemloft.net>

	With help from Eric Botcazou.
	* config/sparc/sparc.c: Include dwarf2out.h.
	(emit_pic_helper): Delete.
	(pic_helper_symbol_name): Delete.
	(pic_helper_emitted_p): Delete.
	(pic_helper_needed): New.
	(USE_HIDDEN_LINKONCE): Define to '1' if HAVE_GAS_HIDDEN else '0'.
	(get_pc_thunk_name): New.
	(load_pic_register): Remove 'delay_pic_helper' arg.  Use
	get_thunk_pc_name and ggc_strdup to generate PIC thunk symbol.
	Set pic_helper_needed to true.  Don't call emit_pic_helper.
	(sparc_expand_prologue): Update load_pic_register call.
	(sparc_output_mi_thunk): Likewise.
	(sparc_file_end): Emit a hidden comdat symbol for the PIC
	thunk if possible.  Output CFI information as needed.

2010-03-18  Francois-Xavier Coudert <fxcoudert@gcc.gnu.org>
	    Jack Howarth <howarth@bromo.med.uc.edu>

	PR target/36399
	* config/i386/i386.h: Fix ABI on darwin x86-32.

2010-03-18  Aldy Hernandez  <aldyh@redhat.com>

	* tree.h: Declare make_decl_rtl_for_debug.
	* varasm.c (make_decl_rtl_for_debug): New.
	* dwarf2out.c (rtl_for_decl_location): Call it.
	* cfgexpand.c (expand_debug_expr): Call it.

2010-03-18  Jakub Jelinek  <jakub@redhat.com>

	PR bootstrap/43399
	* var-tracking.c (adjust_mems) <case POST_MODIFY>: Allow BLKmode
	mem_mode.

	PR bootstrap/43403
	* var-tracking.c (vt_init_cfa_base): Do nothing if
	cfa_base_rtx would be hard_frame_pointer_rtx or non-fixed register.

2010-03-18  Alexandre Oliva  <aoliva@redhat.com>

	PR debug/42873
	* var-tracking.c (canonicalize_vars_star): New.
	(dataflow_post_merge_adjust): Use it.

2010-03-18  Jakub Jelinek  <jakub@redhat.com>

	PR debug/43058
	* var-tracking.c (non_suitable_const): New function.
	(add_uses): For DEBUG_INSNs with constants, don't record any
	value, instead just the constant value itself.
	(compute_bb_dataflow) <case MO_VAL_LOC>: If PAT_VAR_LOCATION_LOC
	is not VAR_LOC_UNKNOWN_P, set var to the constant.
	(emit_notes_in_bb): Likewise.
	(emit_note_insn_var_location): For onepart variables if
	cur_loc is a VOIDmode constant, use DECL_MODE.

2010-03-18  Martin Jambor  <mjambor@suse.cz>

	PR middle-end/42450
	* cgraph.h (cgraph_redirect_edge_call_stmt_to_callee): Declare.
	* cgraphunit.c (cgraph_materialize_all_clones): Update calls in
	all non-clones.  Moved call redirection...
	(cgraph_redirect_edge_call_stmt_to_callee): ...to this new function.
	(cgraph_materialize_all_clones): Dispose of all
	combined_args_to_skip bitmaps.
	(verify_cgraph_node): Do not check for edges pointing to wrong
	nodes in inline clones.
	* tree-inline.c (copy_bb): Call
	cgraph_redirect_edge_call_stmt_to_callee.
	* ipa.c (cgraph_remove_unreachable_nodes): Call
	cgraph_node_remove_callees even when there are used clones.

2010-03-18  H.J. Lu  <hongjiu.lu@intel.com>

	* config/i386/libgcc-glibc.ver: Make GCC_4.5.0 inherit GCC_4.4.0.

2010-03-18  H.J. Lu  <hongjiu.lu@intel.com>

	PR target/43383
	* config/i386/libgcc-glibc.ver: Add __extendxftf2 to GCC_4.5.0
	for 32bit.

2010-03-18  Michael Matz  <matz@suse.de>

	PR middle-end/43419
	* builtins.c (expand_builtin_pow): Don't transform pow(x, 0.5)
	into sqrt(x) if we need to preserve signed zeros.

2010-03-18  Steven Bosscher  <steven@gcc.gnu.org>
	    Eric Botcazou  <ebotcazou@adacore.com>

	PR rtl-optimization/43360
	* loop-invariant.c (move_invariant_reg): Remove the REG_EQUAL
	note if we don't know its invariant status.

2010-03-18  Michael Matz  <matz@suse.de>

	PR tree-optimization/43402
	* tree-cfgcleanup.c (cleanup_control_expr_graph): Don't follow
	PHI chains of ssa names registered for update.

2010-03-17  Peter Bergner  <bergner@vnet.ibm.com>

	PR target/42427
	* config/rs6000/rs6000.c (rs6000_split_multireg_move): Add support for
	non-offsettable and pre_modify update addressing.
	* config/rs6000/dfp.md (*movdd_hardfloat32): Make the "0", "1"
	and "2" alternatives "#".
	(*movdd_softfloat32): Make all alternatives "#";
	* config/rs6000/rs6000.md (DIFD): New define_mode_iterator.
	(*movdf_hardfloat32): Make the "0", "1" and "2" alternatives "#".
	(*movdf_softfloat32): Make all alternatives "#";
	(movdi): Use the new DIFD mode iterator to create a common splitter
	for movdi, movdf and movdd patterns.

2010-03-18  Shujing Zhao  <pearly.zhao@oracle.com>

	* common.opt (dumpdir): Remove redundant tab.

2010-03-17  Martin Jambor  <mjambor@suse.cz>

	PR tree-optimization/43347
	* tree-sra.c (create_access_replacement): Set TREE_NO_WARNING when the
	original base is DECL_ARTIFICIAL or DECL_IGNORED_P.

2010-03-17  Bernd Schmidt  <bernd.schmidt@analog.com>

	PR rtl-optimization/42216
	* regrename.c (create_new_chain): New function, broken out from...
	(scan_rtx_reg): ... here.  Call it.  Handle the case where we are
	appending a use to an empty chain.
	(build_def_use): Remove previous changes that convert OP_INOUT to
	OP_OUT operands; instead detect the case where an OP_INOUT operand
	uses a previously untracked register and create an empty chain for it.

2010-03-17  Ralf Wildenhues  <Ralf.Wildenhues@gmx.de>

	* doc/extend.texi (Function Attributes): Rewrite unfinished
	sentence in ms_abi documentation.

2010-03-17  Alan Modra  <amodra@gmail.com>

	* config/rs6000/linux64.opt (mprofile-kernel): Use profile_kernel var.
	* config/rs6000/linux64.h (TARGET_PROFILE_KERNEL): Define.
	(SUBSUBTARGET_OVERRIDE_OPTIONS): Don't use SET_PROFILE_KERNEL.
	* config/rs6000/rs6000.c (SET_PROFILE_KERNEL): Don't define.

2010-03-16  Richard Henderson  <rth@redhat.com>

	PR middle-end/43365
	* tree-eh.c (replace_goto_queue): Also replace in the eh_seq.
	(lower_try_finally): Save and restore eh_seq around the expansion
	of the try-finally.

2010-03-16  Aldy Hernandez  <aldyh@redhat.com>

	* graphite-sese-to-poly.c (split_reduction_stmt): Skip debug
	statements before splitting block.

2010-03-16  Rainer Orth <ro@CeBiTec.Uni-Bielefeld.DE>

	* doc/sourcebuild.texi (Testsuites): Fix markup.
	Use pathnames relative to gcc/testsuite.
	(Test Directives): Move description of how timeout is determined.
	(Ada Tests): Favor gnat.exp over ada/acats/tests/gcc.
	(C Tests): Correct gcc.misc-tests directory.
	Framework tests now live in gcc.test-framework.

2010-03-16  Richard Guenther  <rguenther@suse.de>

	PR middle-end/43379
	* tree-cfg.c (gimple_merge_blocks): When propagating virtual PHI
	operands make sure to merge SSA_NAME_OCCURS_IN_ABNORMAL_PHI properly.

2010-03-16  Aldy Hernandez  <aldyh@redhat.com>
	    Alexandre Oliva  <aoliva@redhat.com>

	PR tree-optimization/42917
	* lambda-code.c (remove_iv): Skip debug statements.
	(lambda_loopnest_to_gcc_loopnest): Likewise.
	(not_interesting_stmt): Debug statements are not interesting.

2010-03-16  Jakub Jelinek  <jakub@redhat.com>

	PR debug/43051
	PR debug/43092
	* cselib.c (cselib_preserve_constants,
	cfa_base_preserved_val): New static variables.
	(preserve_only_constants): New function.
	(cselib_reset_table): If cfa_base_preserved_val is non-NULL, don't
	clear its REG_VALUES.  If cselib_preserve_constants, don't
	empty the whole hash table, but preserve there VALUEs with constants,
	cfa_base_preserved_val and cfa_base_preserved_val plus constant.
	(cselib_preserve_cfa_base_value): New function.
	(cselib_invalidate_regno): Don't invalidate cfa_base_preserved_val.
	(cselib_init): Change argument to int bitfield.  Set
	cselib_preserve_constants to whether CSELIB_PRESERVE_CONSTANTS
	is in it.
	(cselib_finish): Clear cselib_preserve_constants and
	cfa_base_preserved_val.
	* cselib.h (enum cselib_record_what): New enum.
	(cselib_init): Change argument to int.
	(cselib_preserve_cfa_base_value): New prototype.
	* postreload.c (reload_cse_regs_1): Adjust cselib_init caller.
	* dse.c (dse_step1): Likewise.
	* cfgcleanup.c (thread_jump): Likewise.
	* sched-deps.c (sched_analyze): Likewise.
	* gcse.c (local_cprop_pass): Likewise.
	* simplify-rtx.c (simplify_replace_fn_rtx): Add argument to callback.
	If FN is non-NULL, call the callback always and whenever it returns
	non-NULL just return that.  Only do rtx_equal_p if FN is NULL.
	* rtl.h (simplify_replace_fn_rtx): Add argument to callback.
	* combine.c (propagate_for_debug_subst): Add old_rtx argument,
	compare from with old_rtx and if it isn't rtx_equal_p, return NULL.
	* Makefile.in (var-tracking.o): Depend on $(RECOG_H).
	* var-tracking.c: Include recog.h.
	(bb_stack_adjust_offset): Remove.
	(vt_stack_adjustments): Don't call it, instead just gather the
	adjustments using insn_stack_adjust_offset_pre_post on each bb insn.
	(adjust_stack_reference): Remove.
	(compute_cfa_pointer): New function.
	(hard_frame_pointer_adjustment, cfa_base_rtx): New static variables.
	(struct adjust_mem_data): New type.
	(adjust_mems, adjust_mem_uses, adjust_mem_stores, adjust_insn): New
	functions.
	(get_address_mode): New function.
	(replace_expr_with_values): Use it.
	(use_type): Don't do cselib_lookup for VAR_LOC_UNKNOWN_P.
	Use get_address_mode.  For cfa_base_rtx return MO_CLOBBER.
	(adjust_sets): Remove.
	(add_uses): Don't add extra MO_VAL_USE for cfa_base_rtx plus constant.
	Use get_address_mode.
	(get_adjusted_src): Remove.
	(add_stores): Don't call it.  Never reuse expr SET.  Don't add extra
	MO_VAL_USE for cfa_base_rtx plus constant.  Use get_address_mode.
	(add_with_sets): Don't call adjust_sets.
	(fp_setter, vt_init_cfa_base): New functions.
	(vt_initialize): Change return type to bool.  Move most of pool etc.
	initialization to the beginning of the function from end.  Pass
	CSELIB_RECORD_MEMORY | CSELIB_PRESERVE_CONSTANTS to cselib_init.
	If !frame_pointer_needed, call vt_stack_adjustment before mos
	vector is filled, call vt_init_cfa_base if argp/framep has been
	eliminated to sp.  If frame_pointer_needed and argp/framep has
	been eliminated to hard frame pointer, set
	hard_frame_pointer_adjustment and call vt_init_cfa_base after
	encountering fp setter in the prologue.  For MO_ADJUST, call
	log_op_type before pusing the op into mos vector, not afterwards.
	Call adjust_insn before cselib_process_insn/add_with_sets,
	call cancel_changes (0) afterwards.
	(variable_tracking_main_1): Adjust for vt_initialize calling
	vt_stack_adjustments and returning whether it succeeded or not.

2010-03-15  Aldy Hernandez  <aldyh@redhat.com>

	* graphite-sese-to-poly.c (rewrite_cross_bb_scalar_deps): Skip
	debug statements.

2010-03-15  Jakub Jelinek  <jakub@redhat.com>

	* dwarf2out.c (dwarf2out_frame_debug): Don't assert drap_reg
	has been set.
	(based_loc_descr): Use DW_OP_fbreg for vdrap_reg even when
	drap_reg has not been set.

2010-03-15  Michael Matz  <matz@suse.de>

	PR middle-end/43300
	* tree-outof-ssa.c (emit_partition_copy): New argument sizeexp,
	use it to expand block copies.
	(insert_partition_copy_on_edge, insert_rtx_to_part_on_edge,
	insert_part_to_rtx_on_edge): Adjust callers of emit_partition_copy.
	(insert_value_copy_on_edge): Use store_expr for BLKmode values.

2010-03-15  Richard Guenther  <rguenther@suse.de>

	PR tree-optimization/43367
	* tree-cfg.c (gimple_can_merge_blocks_p): Simplify PHI
	elimination check.

2010-03-15  Richard Guenther  <rguenther@suse.de>

	PR tree-optimization/43317
	* ipa-struct-reorg.c (create_new_general_access): Update stmt.

2010-03-15  Martin Jambor  <mjambor@suse.cz>

	PR tree-optimization/43141
	* tree-sra.c (create_abstract_origin): New function.
	(modify_function): Call create_abstract_origin.

2010-03-15  Chris Demetriou  <cgd@google.com>

	* Makefile.in (stmp-int-hdrs): Don't chmod include/stdint.h if it
	wasn't copied.

2010-03-13  Sebastian Pop  <sebastian.pop@amd.com>

	PR middle-end/43354
	* graphite-sese-to-poly.c (rewrite_close_phi_out_of_ssa): Do not
	call insert_out_of_ssa_copy for default definitions.

2010-03-13  Sebastian Pop  <sebastian.pop@amd.com>

	* graphite-clast-to-gimple.c (my_long_long): Defined.
	(gcc_type_for_cloog_iv): Use it instead of long_long_integer_type_node.
	* graphite-sese-to-poly.c (my_long_long): Defined.
	(scop_ivs_can_be_represented): Use it.

2010-03-13  Sebastian Pop  <sebastian.pop@amd.com>

	* doc/invoke.texi: Fix documentation of graphite-max-nb-scop-params,
	graphite-max-bbs-per-function, and loop-block-tile-size.
	* params.def (PARAM_GRAPHITE_MAX_NB_SCOP_PARAMS): Replace "maximal"
	with "maximum".
	(PARAM_GRAPHITE_MAX_BBS_PER_FUNCTION): Same.

2010-03-13  Sebastian Pop  <sebastian.pop@amd.com>

	* graphite-clast-to-gimple.c (gcc_type_for_iv_of_clast_loop): Remove
	forward declaration.
	* graphite-sese-to-poly.c (reduction_phi_p): Remove FIXME comment.
	(add_upper_bounds_from_estimated_nit): New.
	(build_loop_iteration_domains): Use it.

2010-03-13  Sebastian Pop  <sebastian.pop@amd.com>

	* doc/invoke.texi (PARAM_LOOP_BLOCK_TILE_SIZE): Document.

2010-03-13  Sebastian Pop  <sebastian.pop@amd.com>

	PR middle-end/43306
	* tree-chrec.c (evolution_function_right_is_integer_cst): CHREC_RIGHT
	should be an INTEGER_CST.  Also handle CASE_CONVERT.

2010-03-13  Sebastian Pop  <sebastian.pop@amd.com>

	* graphite.c (graphite_initialize): To bound the number of bbs per
	function, use PARAM_GRAPHITE_MAX_BBS_PER_FUNCTION.
	* params.def (PARAM_GRAPHITE_MAX_BBS_PER_FUNCTION): Declared.
	* doc/invoke.texi: Document it.

2010-03-13  Sebastian Pop  <sebastian.pop@amd.com>

	* graphite-sese-to-poly.c (build_poly_scop): Do not return bool.
	* graphite-sese-to-poly.h (build_poly_scop): Same.

2010-03-13  Sebastian Pop  <sebastian.pop@amd.com>

	* graphite-sese-to-poly.c (build_poly_scop): Limit scops following
	the number of parameters in the scop.  Use as an upper bound
	PARAM_GRAPHITE_MAX_NB_SCOP_PARAMS.
	* params.def (PARAM_GRAPHITE_MAX_NB_SCOP_PARAMS): Declared.
	* doc/invoke.texi: Document it.

2010-03-13  Jerry Quinn  <jlquinn@optonline.net>

	* Makefile.in (TEXI_GCCINT_FILES): Remove c-tree.texi.
	* doc/c-tree.texi: Remove.
	* doc/generic.texi: Merge c-tree.texi here.
	* doc/gccint.texi (Trees): Remove menu entry.
	(c-tree.texi): Remove @include.
	* doc/rtl.texi (Reading RTL): Update pxref from Trees to GENERIC.
	* doc/languages.texi (Reading RTL): Ditto.

2010-03-12  Steve Ellcey  <sje@cup.hp.com>

	PR target/42869
	* config/ia64/sync.md (sync_compare_and_swap): Move memory fence.

2010-03-12  Michael Meissner  <meissner@linux.vnet.ibm.com>

	PR middle-end/42431
	* gcc/config/rs6000/rs6000.c (rs6000_emit_move): Delete band-aid
	code added to work around reload clobbering CONST insns.

2010-03-12  Jakub Jelinek  <jakub@redhat.com>

	* cselib.c (LONG_TERM_PRESERVED_VALUE_P): Remove.
	(cselib_preserve_definitely, cselib_clear_preserve): Remove.
	(cselib_preserve_only_values): Remove retain argument, don't
	traverse hash table with cselib_{preserve_definitely,clear_preserve}.
	* cselib.h (cselib_preserve_only_values): Remove retain argument.
	* var-tracking.c (micro_operation): Move insn field before union.
	Add DEF_VEC_O and DEF_VEC_ALLOC_O for this type.
	(struct variable_tracking_info_def): Remove n_mos field, change
	mos into a vector of micro_operations.
	(count_uses, count_uses_1, count_stores, count_with_sets): Remove.
	(bb_stack_adjust_offset, log_op_type, add_uses, add_stores,
	compute_bb_dataflow, emit_notes_in_bb): Adjust for VTI (bb)->mos
	changing into a vector.
	(add_with_sets): Likewise.  Ensure MO_VAL_USE uops from add_stores
	come before all other uops generated by add_stores.
	(vt_add_function_parameters): Adjust for cselib_preserve_only_values
	argument removal.
	(vt_initialize): Likewise.  Adjust for VTI (bb)->mos changing into
	a vector.  Run just one pass over the bbs instead of separate counting
	and computation phase.
	(vt_finalize): Free VTI (bb)->mos vector instead of array.

	PR debug/43329
	* tree-inline.c (remap_decls): Put old_var rather than origin_var
	into *nonlocalized_list vector.
	* dwarf2out.c (gen_formal_parameter_die): Call decl_ultimate_origin
	even if origin is non-NULL.
	(gen_variable_die): Likewise.
	(process_scope_var): Don't change origin.
	(gen_decl_die): Likewise.
	* tree-cfgcleanup.c (remove_forwarder_block): Check single_pred_p
	before adding new edges instead of after it, fix moving over
	debug stmts.

2010-03-11  David S. Miller  <davem@davemloft.net>

	* configure.ac (gcc_cv_as_cfi_advance_working): Skip a multiple
	of four.
	* configure: Rebuild.

2010-03-11  Martin Jambor  <mjambor@suse.cz>

	PR tree-optimization/43257
	* tree.c (assign_assembler_name_if_neeeded): New function.
	(free_lang_data_in_cgraph): Assembler name assignment moved to the
	above new function.
	* tree.h (assign_assembler_name_if_neeeded): Declare.
	* cgraphunit.c (cgraph_analyze_function): Create an assembler name for
	the function if needed.

2010-03-11  Chris Demetriou  <cgd@google.com>

	* Makefile.in (stmp-int-hdrs): Make include/unwind.h,
	include/stdint-gcc.h, and include/stdint.h world-readable.

2010-03-11  Richard Guenther  <rguenther@suse.de>

	PR tree-optimization/43255
	* tree-vrp.c (process_assert_insertions_for): Do not insert
	asserts for trivial conditions.

2010-03-11  Andreas Krebbel  <Andreas.Krebbel@de.ibm.com>

	PR tree-optimization/43280
	* tree-ssa-math-opts.c (find_bswap_1): Modify symbolic number
	generation.  Move calculation of size out of the if branch.
	(find_bswap): Modify compare number generation.

2010-03-11  Richard Guenther  <rguenther@suse.de>

	PR lto/43200
	* lto-streamer-in.c (maybe_fixup_decls): Simplify.
	(input_gimple_stmt): Fixup handled component types during
	operand read.  Also fix up decls in ADDR_EXPRs.

2010-03-10  Eric Botcazou  <ebotcazou@adacore.com>

	* config/sparc/sol2-bi.h (CC1_SPEC): Default to -mcpu=v9 for -m32.
	* config/sparc/t-sol2-64 (MULTILIB_DIRNAMES): Use sparcv8plus.

2010-03-10  Jan Hubicka  <jh@suse.cz>

	PR c/43288
	* ipa.c (function_and_variable_visibility) Normalize COMMON bits.
	* varasm.c (get_variable_section): Don't do that here...
	(make_decl_rtl): ... and here.
	(do_assemble_alias): Produce decl RTL.
	(assemble_alias): Likewise.

2010-03-10  Jakub Jelinek  <jakub@redhat.com>

	PR debug/43290
	* reg-notes.def (REG_CFA_SET_VDRAP): New note.
	* dwarf2out.c (dwarf2out_frame_debug_expr): Remove rule 20 - setting
	of fde->vdrap_reg.
	(dwarf2out_frame_debug): Handle REG_CFA_SET_VDRAP note.
	(based_loc_descr): Only express drap or vdrap regno based expressions
	using DW_OP_fbreg when not optimizing.
	* config/i386/i386.c (ix86_get_drap_rtx): When not optimizing,
	make the vDRAP = DRAP assignment RTX_FRAME_RELATED_P and add
	REG_CFA_SET_VDRAP note.

2010-03-10  Alexander Monakov  <amonakov@ispras.ru>

	PR tree-optimization/43236
	* tree-loop-distribution.c (generate_memset_zero): Fix off-by-one
	error in calculation of base address in reverse iteration case.
	(generate_builtin): Take number of latch executions if the statement
	is in the latch.

2010-03-10  Andrey Belevantsev  <abel@ispras.ru>

	PR middle-end/42859
	* tree-eh.c: Include pointer-set.h.
	(lower_eh_dispatch): Filter out duplicate case labels and
	remove the unneeded edge when the label is unused.  Return
	true when some edges are removed.
	(execute_lower_eh_dispatch): When any lowering resulted in
	removing an edge, also delete unreachable blocks.

2010-03-10  Jakub Jelinek  <jakub@redhat.com>

	PR bootstrap/43287
	* config/rs6000/rs6000.c (rs6000_delegitimize_address): Handle
	UNSPEC_MACHOPIC_OFFSET.

2010-03-09  Andreas Schwab  <schwab@linux-m68k.org>

	PR target/43294
	* config/m68k/m68k.c (TARGET_DELEGITIMIZE_ADDRESS): Define.
	(m68k_delegitimize_address): New function.

2010-03-09  Jakub Jelinek  <jakub@redhat.com>

	PR debug/43299
	* dwarf2out.c (const_ok_for_output_1): Return 1 for UNSPECs.

	PR debug/43299
	* var-tracking.c (adjust_sets): New function.
	(count_with_sets, add_with_sets): Use it.
	(get_adjusted_src): New inline function.
	(add_stores): Use it.

	PR debug/43304
	* var-tracking.c (vt_expand_loc_callback) <case SUBREG>: If dummy,
	call cselib_dummy_expand_value_rtx_cb instead of
	cselib_expand_value_rtx_cb.

	PR debug/43293
	* config/i386/t-i386 (i386.o): Depend on debug.h and dwarf2out.h.
	* config/i386/i386.c: Include debug.h and dwarf2out.h.
	(ix86_file_end): If dwarf2out_do_cfi_asm (), emit .cfi_startproc
	and .cfi_endproc around the pic thunks.
	(output_set_got): For TARGET_DEEP_BRANCH_PREDICTION pic, ensure
	all queued unwind info register saves are saved before the call.
	For !TARGET_DEEP_BRANCH_PREDICTION pic, ensure the call is
	considered as sp-=4 for unwind info and the pop as sp+=4 which
	also clobbers dest, but doesn't actually restore it.

	PR debug/43290
	* config/i386/i386.c (ix86_get_drap_rtx): Don't set
	RTX_FRAME_RELATED_P.

2010-03-09  Jie Zhang  <jie@codesourcery.com>

	* config/arm/arm.md (thumb_mulsi3_v6): Remove trailing
	whitespaces in output template.

2010-03-09  Jie Zhang  <jie@codesourcery.com>

	* ira-lives.c (check_and_make_def_use_conflict): Don't fall
	out array boundary.

2010-03-08  Jakub Jelinek  <jakub@redhat.com>

	* Makefile.in (check_gcc_parallelize): Run dg-torture.exp and
	builtins.exp in a separate job.

2010-03-08  Sebastian Pop  <sebastian.pop@amd.com>

	* graphite-sese-to-poly.c (add_param_constraints): Use
	lower_bound_in_type and upper_bound_in_type.

2010-03-08  Sebastian Pop  <sebastian.pop@amd.com>

	* graphite-sese-to-poly.c (add_param_constraints): Use sizetype
	instead of unsigned_type_node.

2010-03-08  Sebastian Pop  <sebastian.pop@amd.com>
	    Reza Yazdani  <reza.yazdani@amd.com>

	PR middle-end/43065
	* graphite-sese-to-poly.c (add_param_constraints): Insert bounds
	on pointer type parameters.

2010-03-08  Tobias Grosser  <grosser@fim.uni-passau.de>

	PR middle-end/42644
	PR middle-end/42130
	* graphite-clast-to-gimple.c (clast_to_gcc_expression): Also
	handle conversions from pointer to integers.
	(gcc_type_for_cloog_iv): Choose the smalles signed integer as an
	induction variable, to be able to work with code generated by CLooG.
	* graphite-sese-to-poly.c (scop_ivs_can_be_represented): New.
	(build_poly_scop): Bail out if we cannot codegen a loop.

2010-03-08  Tobias Grosser  <grosser@fim.uni-passau.de>

	* graphite-clast-to-gimple.c (translate_clast): Do not short-cut
	code generation with gloog_error.

2010-03-08  Sebastian Pop  <sebastian.pop@amd.com>

	* sese.c (expand_scalar_variables_ssa_name): Add new argument for type.
	Call fold_convert on all the returned values.
	(expand_scalar_variables_expr): Pass to
	expand_scalar_variables_ssa_name the type of the resulting expression.

2010-03-08  Sebastian Pop  <sebastian.pop@amd.com>

	* graphite-ppl.c (ppl_min_for_le_polyhedron): Renamed
	ppl_min_for_le_pointset.
	Use ppl_Pointset_Powerset_C_Polyhedron_minimize.
	* graphite-ppl.h (ppl_min_for_le_polyhedron): Update declaration.

2010-03-08  Sebastian Pop  <sebastian.pop@amd.com>

	* graphite-dependences.c (map_into_dep_poly): Removed.
	(dependence_polyhedron_1): Use combine_context_id_scat.

2010-03-08  Sebastian Pop  <sebastian.pop@amd.com>

	* graphite-poly.h (struct poly_scattering): Add layout documentation.
	(struct poly_bb): Same.
	(combine_context_id_scat): New.

2010-03-08  Sebastian Pop  <sebastian.pop@amd.com>

	PR middle-end/42326
	* sese.c (name_defined_in_loop_p): Return false for default
	definitions.

2010-03-08  Sebastian Pop  <sebastian.pop@amd.com>

	* graphite-clast-to-gimple.c (find_cloog_iv_in_expr): Simplify
	and clean up the logic.

2010-03-08  Sebastian Pop  <sebastian.pop@amd.com>

	* graphite-sese-to-poly.c (add_param_constraints): Enabled: remove
	early return.

2010-03-08  Jakub Jelinek  <jakub@redhat.com>

	* var-tracking.c (remove_cselib_value_chains): Define only for
	ENABLE_CHECKING.
	(dataflow_set_preserve_mem_locs, dataflow_set_remove_mem_locs,
	delete_slot_part, emit_notes_for_differences_1): Don't call
	remove_cselib_value_chains here.
	(set_slot_part, emit_notes_for_differences_2): Don't call
	add_cselib_value_chains here.
	(preserved_values): New vector.
	(preserve_value): New function.
	(add_uses, add_stores, vt_add_function_parameters): Use it
	instead of cselib_preserve_value.
	(changed_values_stack): New vector.
	(check_changed_vars_0): New function.
	(check_changed_vars_1, check_changed_vars_2): Use it.
	(emit_notes_for_changes): Call set_dv_changed (*, false) on all
	changed_values_stack VALUEs.
	(vt_emit_notes): For all preserved_values call
	add_cselib_value_chains.  If ENABLE_CHECKING call
	remove_cselib_value_chains before verifying value_chains is empty.
	Initialize and free changed_values_stack.
	(vt_initialize): Initialize preserved_values.
	(vt_finalize): Free preserved_values.

2010-03-08  Richard Guenther  <rguenther@suse.de>

	PR tree-optimization/43269
	* tree-ssa-dse.c (dse_possible_dead_store_p): Fix post-dom
	region detection.

2010-03-08  Martin Jambor  <mjambor@suse.cz>

	* ipa-prop.h (struct ipa_param_descriptor): Removed the called field.
	(ipa_is_param_called): Removed.
	* ipa-prop.c (ipa_note_param_call): Do not set the called flag.
	(ipa_print_node_params): Do not print the called flag.
	(ipa_write_node_info): Do not stream the called flag.
	(ipa_read_node_info): Likewise.

2010-03-07  Jakub Jelinek  <jakub@redhat.com>

	PR debug/43176
	* Makefile.in (var-tracking.o): Depend on pointer-set.h.
	* cselib.c (struct expand_value_data): Add dummy field.
	(cselib_expand_value_rtx, cselib_expand_value_rtx_cb): Initialize
	dummy to false.
	(cselib_dummy_expand_value_rtx_cb): New function.
	(cselib_expand_value_rtx_1): If evd->dummy is true, don't allocate
	any rtl.
	* cselib.h (cselib_dummy_expand_value_rtx_cb): New prototype.
	* var-tracking.c: Include pointer-set.h.
	(variable): Change n_var_parts to char from int.  Add
	cur_loc_changed and in_changed_variables fields.
	(variable_canonicalize): Remove.
	(shared_var_p): New inline function.
	(unshare_variable): Maintain cur_loc_changed and
	in_changed_variables fields.  If var was in changed_variables,
	replace it there with new_var.  Just copy cur_loc instead of
	resetting it to something else.
	(variable_union): Don't recompute cur_loc.  Use shared_var_p.
	(dataflow_set_union): Don't call variable_canonicalize.
	(loc_cmp): If both x and y are DEBUG_EXPRs, compare uids
	of their DEBUG_EXPR_TREE_DECLs.
	(canonicalize_loc_order_check): Verify that cur_loc is NULL
	and in_changed_variables and cur_loc_changed is false.
	(variable_merge_over_cur): Clear cur_loc, in_changed_variables
	and cur_loc_changed.  Don't update cur_loc here.
	(variable_merge_over_src): Don't call variable_canonicalize.
	(dataflow_set_preserve_mem_locs): Use shared_var_p.  When
	removing loc that is equal to cur_loc, clear cur_loc,
	set cur_loc_changed and ensure variable_was_changed is called.
	(dataflow_set_remove_mem_locs): Use shared_var_p.  Only
	compare pointers in cur_loc check, if it is equal to loc,
	clear cur_loc and set cur_loc_changed.  Don't recompute cur_loc here.
	(variable_different_p): Remove compare_current_location argument,
	don't compare cur_loc.
	(dataflow_set_different_1): Adjust variable_different_p caller.
	(variable_was_changed): If dv had some var in changed_variables
	already, reset in_changed_variables flag for it and propagate
	cur_loc_changed over to the new variable.  On empty var
	always set cur_loc_changed.  Set in_changed_variables on whatever
	var is added to changed_variables.
	(set_slot_part): Clear cur_loc_changed and in_changed_variables.
	Use shared_var_p.  When removing loc that is equal to cur_loc,
	clear cur_loc and set cur_loc_changed.  If cur_loc is NULL at the
	end, don't set it to something else, just call variable_was_changed.
	(delete_slot_part): Use shared_var_p.  When cur_loc equals to
	loc being removed, clear cur_loc and set cur_loc_changed.
	Set cur_loc_changed if all locations have been removed.
	(struct expand_loc_callback_data): New type.
	(vt_expand_loc_callback): Add dummy mode in which no rtxes are
	allocated.  Always create SUBREGs if simplify_subreg failed.
	Prefer to use cur_loc, when that fails and still in
	changed_variables (and seen first time) recompute it.  Set
	cur_loc_changed of variables which had to change cur_loc and
	compute elcd->cur_loc_changed if any of the subexpressions used
	had to change cur_loc.
	(vt_expand_loc): Adjust to pass arguments in
	expand_loc_callback_data structure.
	(vt_expand_loc_dummy): New function.
	(emitted_notes): New variable.
	(emit_note_insn_var_location): For VALUEs and DEBUG_EXPR_DECLs
	that weren't used for any other decl in current
	emit_notes_for_changes call call vt_expand_loc_dummy to update
	cur_loc.  For -fno-var-tracking-assignments, set cur_loc to
	first loc_chain location if NULL before.  Always use just
	cur_loc instead of first loc_chain location.  When cur_loc_changed
	is false, when not --enable-checking=rtl just don't emit any note.
	When rtl checking, compute the note and assert it is the same
	as previous note.  Clear cur_loc_changed and in_changed_variables
	at the end before removing from changed_variables.
	(check_changed_vars_3): New function.
	(emit_notes_for_changes): Traverse changed_vars to call
	check_changed_vars_3 on each changed var.
	(emit_notes_for_differences_1): Clear cur_loc_changed and
	in_changed_variables.  Recompute cur_loc of new_var.
	(emit_notes_for_differences_2): Clear cur_loc if new variable appears.
	(vt_emit_notes): Initialize and destroy emitted_notes.

2010-03-07  Bernd Schmidt  <bernd.schmidt@analog.com>

	PR rtl-optimization/42220
	* regrename.c (scan_rtx) <case STRICT_LOW_PART, ZERO_EXTRACT>:
	Use verify_reg_tracked to determine if we should use OP_OUT rather
	than OP_INOUT.
	(build_def_use): If we see an in-out operand for a register that we
	know nothing about, treat is an output if possible, fail the block if
	not.

2010-03-06  Alexandre Oliva  <aoliva@redhat.com>

	PR debug/42897
	* gimple-iterator.c (gsi_remove): Propagate only PHI DEFs removed
	permanently.

2010-03-06  Alexandre Oliva  <aoliva@redhat.com>

	PR debug/42897
	* tree-vect-loop.c (vect_transform_loop): Kill out-of-loop debug
	uses of relevant DEFs that are dead outside the loop too.

2010-03-06  Alexandre Oliva <aoliva@redhat.com>

	* var-tracking.c (dataflow_set_merge): Swap src and src2.
	Reverted:
	2010-01-13  Jakub Jelinek  <jakub@redhat.com>
	PR debug/41371
	* var-tracking.c (values_to_unmark): New variable.
	(find_loc_in_1pdv): Clear VALUE_RECURSED_INTO of values in
	values_to_unmark vector.  Moved body to...
	(find_loc_in_1pdv_1): ... this.  Don't clear VALUE_RECURSED_INTO,
	instead queue it into values_to_unmark vector.
	(vt_find_locations): Free values_to_unmark vector.

2010-03-05  Eric Botcazou  <ebotcazou@adacore.com>

	* Makefile.in (PLUGINCC, PLUGINCFLAGS): New variables.
	(site.exp): Export them when plugins are enabled.

2010-03-05  Sebastian Pop  <sebastian.pop@amd.com>

	PR middle-end/42326
	* tree-chrec.c (chrec_fold_plus_1): Do not handle convert expressions
	that contain scevs.
	(chrec_fold_multiply): Same.

2010-03-04  Andrew Pinski  <andrew_pinski@caviumnetworks.com>

	PR c/43248
	* c-decl.c (build_compound_literal): Return early if init is
	an error_mark_node.

2010-03-04  Martin Jambor  <mjambor@suse.cz>

	PR tree-optimization/43164
	PR tree-optimization/43191
	* tree-sra.c (type_consists_of_records_p): Reject records with
	zero-size bit-fields at the end.

2010-03-04  Mike Stump  <mikestump@comcast.net>

	* Makefile.in (TAGS): Remove *.y.

2010-03-04  Richard Guenther  <rguenther@suse.de>

	PR tree-optimization/40761
	* tree-ssa-pre.c (compute_antic): Walk reverse postorder
	in reverse order.
	(my_rev_post_order_compute): New function.
	(init_pre): Call it.

2010-03-04  Changpeng Fang  <changpeng.fang@amd.com>

	PR middle-end/43209
	* tree-ssa-loop-ivopts.c (determine_use_iv_cost_condition): Do not
	decrease the cost of an IV candidate when the cost is infinite.

2010-03-04  Ralf Wildenhues  <Ralf.Wildenhues@gmx.de>

	* doc/extend.texi (Vector Extensions, X86 Built-in Functions):
	Use '3DNow!' for the extension of that name, ensure normal space
	after the string.
	* doc/invoke.texi (i386 and x86-64 Options): Likewise.

2010-03-03  Jeff Law  <law@redhat.com>

	* PR middle-end/32693
	* expmed.c (store_bit_field_1): Use gen_lowpart_SUBREG rather
	than gen_rtx_SUBREG.
	(extract_bit_field_1): Likewise.

2010-03-03  Janis Johnson  <janis187@us.ibm.com>

	* doc/sourcebuild.texi (Test directives): Document that arguments
	include-opts and exclude-opts are now optional for dg-skip-if,
	dg-xfail-if, dg-xfail-run-if, and dg-shouldfail.

2010-03-03  Jason Merrill  <jason@redhat.com>

	PR c++/12909
	* cgraph.h (varpool_node): Add extra_name field.
	* varpool.c (varpool_extra_name_alias): New.
	(varpool_assemble_decl): Emit extra name aliases.
	(varpool_mark_needed_node): Look past an extra name alias.
	* lto-streamer.h (LTO_tags): Add LTO_var_decl_alias.
	* lto-streamer-in.c (lto_input_tree): Read it.
	* lto-streamer-out.c (output_unreferenced_globals): Write it.

2010-03-03  Eric Botcazou  <ebotcazou@adacore.com>

	* config.gcc (sparc64-*-solaris2*, sparc-*-solaris2*): Merge into...
	(sparc*-*-solaris2*): ...this.

2010-03-03  Jakub Jelinek  <jakub@redhat.com>

	PR debug/43229
	* cfgexpand.c (expand_debug_expr): Handle DOT_PROD_EXPR,
	WIDEN_MULT_EXPR and WIDEN_SUM_EXPR.  Return NULL without
	ICE for vector expressions, ADDR_SPACE_CONVERT_EXPR,
	FIXED_CONVERT_EXPR, OBJ_TYPE_REF and WITH_SIZE_EXPR.

	PR debug/43237
	* dwarf2out.c (add_bound_info): If a decl bound doesn't have decl_die,
	fallthrough to default handling, just with want_address 0 instead of 2.
	For single element lists, add_AT_loc directly, otherwise create an
	artificial variable DIE and stick location list to it.

	PR debug/43177
	* var-tracking.c (loc_cmp): Don't assert VALUEs have the same mode.
	(VAL_EXPR_HAS_REVERSE): Define.
	(reverse_op): New function.
	(add_stores): For reversible operations add an extra MO_VAL_USE.

2010-03-02  Jason Merrill  <jason@redhat.com>

	* c-pretty-print.c (pp_c_specifier_qualifier_list): Print vector size.

2010-03-02  Eric Botcazou  <ebotcazou@adacore.com>

	* config.gcc (sparc-*-linux*): Do not include sparc/gas.h.
	(sparc64-*-linux*): Likewise.
	(sparc64-*-solaris2*): Include assembler files before linker ones.
	(sparc-*-solaris2*): Simplify and reorder to match previous case.
	* config/sparc/gas.h: Delete.
	* config/sparc/sol2-64.h: Add copyright notice.
	* config/sparc/sol2-gas-bi.h: Likewise.
	* config/sparc/sol2-gld.h: Likewise.
	* config/sparc/sysv4.h (TARGET_ASM_NAMED_SECTION): Delete.
	* config/sparc/sol2.h (TARGET_ASM_NAMED_SECTION): Redefine.
	* config/sparc/sol2-gas.h (TARGET_ASM_NAMED_SECTION): Likewise.
	* config/sparc/sparc.c (TARGET_ASM_ALIGNED_SI_OP): Never redefine.
	(sparc_elf_asm_named_section): Rename into...
	(sparc_solaris_elf_asm_named_section): ...this.  Always define.

2010-03-02  Uros Bizjak  <ubizjak@gmail.com>

	* config/alpha/alpha.c (override_options): Fix -mtune error message.

2010-03-02  Jeff Law  <law@redhat.com>

	PR middle-end/42431
	* reload1.c (rtx_p, substitute_stack): Declare.
	(substitute): Record addresses of changed rtxs.
	(gen_reload_chain_without_interm_reg_p): Don't use copy_rtx anymore.
	Restore the original rtx when complete.
	(reload): Free subsitute_stack when complete.

2010-03-02  Janis Johnson  <janis187@us.ibm.com>

	* doc/gccint.texi (menu): Add Testsuites as a chapter.
	* doc/sourcebuild.texi (Testsuites): Move up a level to be a
	new chapter.
	(Test Idioms, Test Directives, Ada Tests, C Tests, libgcj Tests,
	LTO Testing, gcov Testing, profopt Testing, compat Testing,
	Torture Tests): Change from subsection to section.

2010-03-02  Jakub Jelinek  <jakub@redhat.com>
	    Steven Bosscher  <steven@gcc.gnu.org>

	* var-tracking.c (vt_initialize): Scan insns in ebb chunks
	instead of bb.

2010-03-02  Reza Yazdani  <reza.yazdani@amd.com>

	PR middle-end/42640
	* tree-loop-distribution.c (update_phis_for_loop_copy): Replaced
	the assignment from the new induction variable to the assignment
	of the value from the original loop PHI function.

2010-03-01  Janis Johnson  <janis187@us.ibm.com>
	    Daniel Jacobowitz  <dan@codesourcery.com>

	* doc/sourcebuild.texi (Test directives): Clarify options to
	dg-skip-if.

2010-03-01  Rainer Orth  <ro@CeBiTec.Uni-Bielefeld.DE>

	* configure.ac (gcc_cv_as_cfi_directive) [i?86-*-solaris*]:
	Disable cfi directives unless GCC and gas agree on using read-only
	.eh_frame sections for 64-bit.
	* configure: Regenerate.

2010-03-01  Richard Guenther  <rguenther@suse.de>

	PR tree-optimization/43220
	* tree-ssa-ccp.c (optimize_stack_restore): Do not optimize
	BUILT_IN_STACK_{SAVE,RESTORE} around alloca.

2010-03-01  Richard Guenther  <rguenther@suse.de>
	    Martin Jambor  <mjambor@suse.cz>

	PR middle-end/41250
	* gimplify.c (gimplify_body): Unset DECL_HAS_VALUE_EXPR_P on
	gimplified parameters.

2010-03-01  Christian Bruel  <christian.bruel@st.com>

	* except.c (dw2_build_landing_pads): set LABEL_PRESERVE_P.

2010-03-01  H.J. Lu  <hongjiu.lu@intel.com>

	* config/i386/linux64.h (ASM_SPEC): Use SPEC_32 and SPEC_64.

2010-03-01  Richard Guenther  <rguenther@suse.de>

	PR middle-end/43213
	* expr.c (expand_assignment): Use the alias-oracle to tell
	if the rhs aliases the result decl.

2010-03-01  Rainer Orth  <ro@CeBiTec.Uni-Bielefeld.DE>

	PR pch/14940
	* config/host-solaris.c (HOST_HOOKS_GT_PCH_GET_ADDRESS): Redefine
	to sol_gt_pch_get_address.
	(TRY_EMPTY_VM_SPACE): Define for all combinations of 32 and
	64-bit, SPARC and x86.
	(sol_gt_pch_get_address): New function.

2010-03-01  Marco Poletti  <poletti.marco@gmail.com>

	* toplev.h (inform_n, error_n): Declare.
	* diagnostic.c (inform_n, error_n): New function.

2010-03-01  Jakub Jelinek  <jakub@redhat.com>

	* cfgexpand.c (expand_used_vars): If an artificial non-ignored var
	has no rtl yet when processing local_decls, queue it and recheck
	if deferred stack allocation hasn't assigned it rtl.

2010-02-28  Kaz Kojima  <kkojima@gcc.gnu.org>

	* config/sh/sh.c (unspec_bbr_uid): New.
	(gen_block_redirect): Use it instead of INSN_UID.
	(gen_far_branch): Likewise.

2010-02-28  H.J. Lu  <hongjiu.lu@intel.com>

	* config/i386/darwin.h (TARGET_SUBTARGET32_ISA_DEFAULT): Make
	it the same as TARGET_SUBTARGET64_ISA_DEFAULT.

2010-02-28  Ralf Wildenhues  <Ralf.Wildenhues@gmx.de>

	* doc/invoke.texi (Warning Options, RX Options): Fix typos.
	(Warning Options): -Wno-conversion-null is valid for
	Objective-C++ as well.
	* doc/tm.texi (Named Address Spaces): Likewise.
	* doc/plugins.texi (Plugins): Replace TABs with spaces.
	* doc/tree-ssa.texi (Tree SSA): Likewise.

2010-02-27  H.J. Lu  <hongjiu.lu@intel.com>

	PR bootstrap/43202
	* config.gcc: Don't enable SSE math for i[34567]86-*-darwin*
	by default.  Don't set the default arch for
	i[34567]86-*-darwin*|x86_64-*-darwin*.

2010-02-27  H.J. Lu  <hongjiu.lu@intel.com>

	PR bootstrap/43202
	* config.gcc: Enable SSE math for i[34567]86-*-darwin* by
	default.  Set the default 32bit/64bit archs with $with_arch
	instead of $arch for i[34567]86-*-*|x86_64-*-* targets.

2010-02-27  Richard Guenther  <rguenther@suse.de>

	PR tree-optimization/43186
	* params.def (PARAM_MAX_UNROLL_ITERATIONS): New param.
	* doc/invoke.texi (max-completely-peel-loop-nest-depth): Document.
	* tree-ssa-loop-ivcanon.c (tree_unroll_loops_completely): Limit
	unroller iterations.

2010-02-27  H.J. Lu  <hongjiu.lu@intel.com>

	* config.gcc: Set the default 32bit/64bit archs if 64bit ISA is
	required and i[34567]86-*-* targets don't support 64bit ISA.

2010-02-26  Eric Botcazou  <ebotcazou@adacore.com>

	PR ada/43096
	* tree-ssa-alias.c (same_type_for_tbaa): Return -1 if the types have
	the same alias set.

2010-02-26  H.J. Lu  <hongjiu.lu@intel.com>

	* config.gcc: Set the default arch at least to Prescott for
	i[34567]86-*-darwin* and Pentium 4 for i[34567]86-*-* targets
	if SSE math is enabled.

2010-02-26  Manuel López-Ibáñez  <manu@gcc.gnu.org>

	* diagnostic.c (diagnostic_initialize): Update.
	(diagnostic_report_diagnostic): Test inhibit_notes_p for
	informative notes.
	* diagnostic.h (diagnostic_context): New bool inhibit_notes_p.
	(diagnostic_inhibit_notes): New.
	* toplev.c (process_options): inhibit notes with -fcompare-debug.

2010-02-26  Manuel López-Ibáñez  <manu@gcc.gnu.org>

	PR c/20631
	* doc/cpp.texi: Use c90 instead of c89 and gnu90 instead of gnu89.
	* doc/standards.texi: Likewise.
	* doc/extend.texi: Likewise.
	* doc/trouble.texi: Likewise.
	* doc/cppopts.texi: Likewise.
	* doc/install.texi: Likewise.
	* c.opt (std=c90,std=gnu90): New options.
	* c-opts.c (c_common_handle_option): Handle them.

2010-02-26  Manuel López-Ibáñez  <manu@gcc.gnu.org>

	PR c/24577
	* c-decl.c (undeclared_variable): Use an informative note.

2010-02-26  Richard Guenther  <rguenther@suse.de>

	PR tree-optimization/43186
	* gimple.h (gimple_fold): Remove.
	* gimple.c (gimple_fold): Remove.  Inline into single user ...
	* tree-cfgcleanup.c (cleanup_control_expr_graph): ... here.
	Try harder for conditions.

2010-02-26  Jakub Jelinek  <jakub@redhat.com>

	PR debug/43190
	* function.c (used_types_insert): Don't skip through named pointer
	types.  Don't use TYPE_MAIN_VARIANT if the original type has a name
	and it is different from the main variant's type.

2010-02-26  Nick Clifton  <nickc@redhat.com>

	* config/rx/rx.md (sminsi3): Remove bogus alternative.

2010-02-26  H.J. Lu  <hongjiu.lu@intel.com>

	* config.gcc: Support --with-fpmath=sse for x86.

	* config/i386/ssemath.h: New.

	* doc/install.texi (--with-fpmath=sse): Documented.

2010-02-26  Richard Guenther  <rguenther@suse.de>

	PR tree-optimization/43188
	* tree-vect-stmts.c (get_vectype_for_scalar_type): Do not build
	vector types of over-aligned element type.

2010-02-26  Uros Bizjak  <ubizjak@gmail.com>

	PR target/43175
	* config/i386/i386.c (expand_vec_perm_blend): Use correct
	operands in V8HImode subregs.  Fix operand order in VEC_MERGE rtx.

2010-02-26  Jan Kratochvil  <jan.kratochvil@redhat.com>

	* doc/invoke.texi (-fvar-tracking-assignments): Fix typo.

2010-02-26  Jakub Jelinek  <jakub@redhat.com>

	* Makefile.in (var-tracking.o): Depend on $(DIAGNOSTIC_H).
	* var-tracking.c: Include diagnostic.h.
	(debug_dv): New function.
	(dump_var): Print DEBUG_EXPR_DECLs as D#N instead of D.-N.

	PR debug/43160
	* var-tracking.c (dv_onepart_p): Return true for DEBUG_EXPR_DECLs.
	(add_value_chain, add_value_chains, remove_value_chain,
	remove_value_chains): Handle DEBUG_EXPRs.
	(check_changed_vars_1, check_changed_vars_2): Handle DEBUG_EXPR_DECLs.

	PR debug/43161
	* regcprop.c (struct queued_debug_insn_change): New type.
	(struct value_data_entry): Add debug_insn_changes field.
	(struct value_data): Add n_debug_insn_changes field.
	(debug_insn_changes_pool): New variable.
	(free_debug_insn_changes, apply_debug_insn_changes,
	cprop_find_used_regs_1, cprop_find_used_regs): New functions.
	(kill_value_one_regno): Call free_debug_insn_changes if needed.
	(init_value_data): Clear debug_insn_changes and n_debug_insn_changes
	fields.
	(replace_oldest_value_reg): Don't change DEBUG_INSNs, instead queue
	changes for them.
	(copyprop_hardreg_forward_1): Don't call apply_change_group for
	DEBUG_INSNs.  For a real insn, if there are queued DEBUG_INSN
	changes, call cprop_find_used_regs via note_stores.
	(copyprop_hardreg_forward): When copying vd from predecessor
	which has any queued DEBUG_INSN changes, make sure the pointers are
	cleared.  At the end call df_analyze and then if there are any
	DEBUG_INSN changes queued at the end of some basic block for still
	live registers, apply them.
	(pass_cprop_hardreg): Set TODO_df_finish in todo_flags_finish.

2010-02-25  Uros Bizjak  <ubizjak@gmail.com>

	* config.gcc (i[34567]86-*-* | x86_64-*-*): Split long line.
	(arm*-*-*): Ditto.

2010-02-25  H.J. Lu  <hongjiu.lu@intel.com>

	* config.gcc: Set arch/cpu for i[34567]86-*-*|x86_64-*-*
	targets.  Set the default with_cpu/with_arch from arch/cpu.
	Allow x86-64 and native for with_cpu/with_arch.

2010-02-25  Nicolas Benoit  <nbenoit@tuxfamily.org>

	* ebitmap.c: Change calls to verify_popcount with calls to
	sbitmap_verify_popcount.
	(ebitmap_clear_bit): Fixed map->cacheindex test and
	map>cache update when bit clearing results in an empty
	element.

2010-02-25  Michael Meissner  <meissner@linux.vnet.ibm.com>

	PR target/43154
	* config/rs6000/vector.md (VEC_64): New iterator for V2DF, V2DI.
	(vec_interleave_high<mode>): Rename from vec_interleave_highv2df
	and support both V2DF and V2DI modes.
	(vec_interleave_low<mode>): Rename from vec_interleave_lowv2df and
	support both V2DF and V2DI modes.
	(general): Delete trailing whitespace from a few patterns.

	* config/rs6000/rs6000-c.c (altivec_overloaded_builtins): Add
	V2DF/V2DI interleave high/low builtins.

	* config/rs6000/rs6000-builtin.def (VSX_BUILTIN_VEC_MERGE*): Add
	new VSX builtins.

	* config/rs6000/rs6000.c (bdesc_2arg): Add support for V2DF/V2DI
	interleave high/low functions.

2010-02-25  Gerald Pfeifer  <gerald@pfeifer.com>

	* doc/extend.texi (Symbol-Renaming Pragmas): Fix spelling of
	#pragma extern_prefix.

2010-02-25  Jakub Jelinek  <jakub@redhat.com>

	PR debug/43166
	* cfgexpand.c (expand_debug_expr) <case VAR_DECL>: If mode is
	BLKmode, assert op0 is a MEM and just adjust its mode.

	PR debug/43165
	* cfgexpand.c (expand_debug_expr): Don't call simplify_gen_subreg
	if bitpos isn't multiple of mode's bitsize.

2010-02-24  Manuel López-Ibáñez  <manu@gcc.gnu.org>

	* c.opt (-ftemplate-depth=): New.
	(-ftemplate-depth-): Deprecate.
	* optc-gen.awk: Handle -ftemplate-depth=.
	* opth-gen.awk: Likewise.
	* c-opts.c (c_common_handle_option): Likewise.
	* doc/invoke.texi (-ftemplate-depth-): Replace with -ftemplate-depth=.

2010-02-24  Jason Merrill  <jason@redhat.com>

	* doc/invoke.texi: Improve -Wabi and -fabi-version docs.

2010-02-24  Rainer Orth  <ro@CeBiTec.Uni-Bielefeld.DE>

	* cfg.c (alloc_aux_for_block): Remove inline.
	(alloc_aux_for_edge): Likewise.

2010-02-24  Rainer Orth  <ro@CeBiTec.Uni-Bielefeld.DE>

	* config.gcc: Fix typo in mips-sgi-irix6.[0-4]* obsoletion.

2010-02-24  Rainer Orth  <ro@CeBiTec.Uni-Bielefeld.DE>

	* config/i386/sol2.h (NO_DBX_BNSYM_ENSYM): Define.
	* config/i386/sol2-gas.h: New file.
	* config.gcc (i[34567]86-*-solaris2*): Use it.

2010-02-24  Manuel López-Ibáñez  <manu@gcc.gnu.org>

	PR c/43128
	* c-typeck.c (ep_convert_and_check): New.
	(build_conditional_expr): Use it.
	(build_binary_op): Likewise.

2010-02-24  Jakub Jelinek  <jakub@redhat.com>

	* regcprop.c (copyprop_hardreg_forward_1): Don't call df_insn_rescan.

	PR debug/43150
	* gimplify.c (gimplify_type_sizes): Clear DECL_IGNORED_P for VLA
	bounds even for -O+.
	* var-tracking.c (track_expr_p): If !need_rtl, don't mandate
	expr needs to have DECL_NAME set.

2010-02-24  Nick Clifton  <nickc@redhat.com>

	* config/mep/mep.c: Include gimple.h.
	(mep_function_uses_sp): Delete unused function.
	(mep_gimplify_va_arg_expr): Change types of pre_p and post_p
	parameters.  Use unsigned integers to count args.  Return a
	NULL_RTX instead of an error_mark_node.  Toidy up formatting.

2010-02-23  Jakub Jelinek  <jakub@redhat.com>

	PR target/43107
	* config/i386/i386.c (avx_vpermilp_parallel): Reject indexes
	greater or equal to nelt instead of 2 * nelt.
	(expand_vec_perm_1): When op0 and op1 are equal, mask indexes
	with nelt - 1.

2010-02-23  Jason Merrill  <jason@redhat.com>

	PR debug/42800
	* cfgexpand.c (expand_used_vars): Keep artificial non-ignored vars
	in cfun->local_decls even if they have register types.

	PR c++/42837
	* stor-layout.c (place_field): Don't warn about unnecessary
	DECL_PACKED if the type is packed.

2010-02-23  Jakub Jelinek  <jakub@redhat.com>

	PR target/43139
	* config/i386/i386.c (ix86_delegitimize_address): Delegitimize all
	GOTOFF relocs, even when the base reg isn't pic pointer.

2010-02-23  Michael Matz  <matz@suse.de>

	PR debug/43077
	* cfgexpand (expand_debug_expr): Expand TERed ssa names in place.
	(expand_gimple_basic_block): Generate and use debug temps if there
	are debug uses left after the last real use of TERed ssa names.
	Unlink debug immediate uses when they are expanded.

2010-02-23  Manuel López-Ibáñez  <manu@gcc.gnu.org>

	PR 43123
	* config/i386/i386.c (override_options): Reorganise to provide
	better error messages.

2010-02-22  Sebastian Pop  <sebastian.pop@amd.com>

	PR middle-end/43083
	* graphite-scop-detection.c (create_single_exit_edge): Move
	the call to find_single_exit_edge to....
	(create_sese_edges): ...here.  Don't handle multiple edges
	exiting the function.
	(build_graphite_scops): Don't handle multiple edges
	exiting the function.

2010-02-22  Sebastian Pop  <sebastian.pop@amd.com>

	PR middle-end/43097
	* sese.c (get_rename): Assert that old_name is an SSA_NAME.
	(rename_variables_in_stmt): Continue when the use is not an SSA_NAME.

2010-02-22  Sebastian Pop  <sebastian.pop@amd.com>

	PR middle-end/43026
	* sese.c (expand_scalar_variables_expr): Handle COMPONENT_REF.

2010-02-22  Manuel López-Ibáñez  <manu@gcc.gnu.org>

	PR c++/43126
	* c-typeck.c (convert_arguments): Print declaration location.
	* c-common.c (validate_nargs): Rename as
	builtin_function_validate_nargs.
	(check_builtin_function_arguments): Update.

2010-02-22  Richard Guenther  <rguenther@suse.de>

	PR lto/43045
	* tree-inline.c (declare_return_variable): Use the type of
	the call stmt lhs if available.

2010-02-22  Duncan Sands  <baldrick@free.fr>

	* passes.c (register_pass): Always consider all pass lists when
	ref_pass_instance_number is zero.

2010-02-22  Richard Guenther  <rguenther@suse.de>

	PR tree-optimization/42749
	* tree-tailcall.c (adjust_return_value_with_ops): Drop update
	parameter.  Do arithmetic in the original type.
	(update_accumulator_with_ops): Likewise.
	(adjust_accumulator_values): Adjust.

2010-02-22  Andreas Krebbel  <Andreas.Krebbel@de.ibm.com>

	* config/s390/s390.md ("movqi"): Re-add the mem->mem alternative.
	(QI to BLKmode splitter): New splitter.

2010-02-22  H.J. Lu  <hongjiu.lu@intel.com>

	* config/i386/i386.c (initial_ix86_tune_features): Turn on
	X86_TUNE_INTER_UNIT_MOVES for m_ATOM.

2010-02-22  Richard Guenther  <rguenther@suse.de>

	* tree-vect-slp.c (vect_slp_analyze_bb): Fix typo.

2010-02-22  Hans-Peter Nilsson  <hp@bitrange.com>

	Migrate crti, crtn, crtbegin, crtend build rules to libgcc.
	* config/mmix/t-mmix (EXTRA_MULTILIB_PARTS): Don't set.
	($(T)crti.o, $(T)crtn.o): Remove rules.

2010-02-21  Tobias Burnus  <burnus@net-b.de>

	PR fortran/35259
	* doc/invoke.texi (-fassociative-math): Document that this
	option is automatically enabled for Fortran.

2010-02-20  David S. Miller  <davem@davemloft.net>

	* configure.ac: Test if linker and assembler properly support
	GOTDATA_OP relocations.
	* configure: Rebuild.
	* config.in: Likewise.
	* config/sparc/sparc.md (UNSPEC_MOVE_GOTDATA): New.
	(movsi_lo_sum_pic): Use %gdop_*() relocs if available.
	(movsi_high_pic): Likewise.
	(movdi_lo_sum_pic): Likewise.
	(movdi_high_pic): Likewise.
	(movsi_pic_gotdata_op): New pattern.
	(movdi_pic_gotdata_op): Likewise.
	* config/sparc/sparc.c (legitimize_pic_address): If flag_pic is 2,
	emit gen_mov{si,di}_pic_gotdata_op for the GOT slot load.

2010-02-20  Uros Bizjak  <ubizjak@gmail.com>

	PR target/43067
	* config/i386/sse.md (xop_mulv2div2di3_low): Change type
	attribute to ssemul.
	(xop_mulv2div2di3_high): Ditto.

2010-02-20  Manuel López-Ibáñez  <manu@gcc.gnu.org>

	PR c++/35669
	* c.opt (Wconversion-null): New option.
	* doc/invoke.texi (Wconversion-null): Document.

2010-02-20  Manuel López-Ibáñez  <manu@gcc.gnu.org>

	* common.opt (Wlarger-than-): Add Undocumented.

2010-02-19  Mike Stump  <mikestump@comcast.net>

	* config/t-darwin (gt-darwin.h): Remove as Makefile now handles it.

2010-02-19  Jason Merrill  <jason@redhat.com>

	PR target/40332
	* configure.ac (gcc_cv_as_cfi_advance_working): Check 32-bit advance.
	* configure: Likewise.

2010-02-20  Alan Modra  <amodra@gmail.com>

	PR middle-end/42344
	* cgraph.h (cgraph_make_decl_local): Declare.
	* cgraph.c (cgraph_make_decl_local): New function.
	(cgraph_make_node_local): Use it.
	* cgraphunit.c (cgraph_function_versioning): Likewise.
	* ipa.c (function_and_variable_visibility): Likewise.

2010-02-19  Jakub Jelinek  <jakub@redhat.com>

	PR bootstrap/43121
	* except.c (sjlj_emit_function_enter): Don't call
	add_reg_br_prob_note, instead add REG_BR_PROB note to the last insn
	directly.
	* rtl.h (add_reg_br_prob_note): Remove prototype.

2010-02-19  Manuel López-Ibáñez  <manu@gcc.gnu.org>

	PR 41779
	* c-common.c (conversion_warning): Remove widening conversions
	before checking the conversion of integers to reals.

2010-02-19  Mike Stump  <mikestump@comcast.net>

	PR middle-end/43125
	* c-decl.c (merge_decls): Merge DECL_PRESERVE_P.

	PR objc/43061
	* cgraphunit.c (process_function_and_variable_attributes): Check
	DECL_PRESERVE_P instead of looking up attribute "used".
	* ipa-pure-const.c (check_decl): Likewise.
	* ipa-reference.c (has_proper_scope_for_analysis): Likewise.
	* ipa-type-escape.c (has_proper_scope_for_analysis): Likewise.
	* config/sol2.c (solaris_insert_attributes): Set DECL_PRESERVE_P
	instead of attribute "used".
	* config/sol2-c.c (solaris_pragma_init): Likewise.
	(solaris_pragma_fini): Likewise.

2010-02-19  Jakub Jelinek  <jakub@redhat.com>

	* ipa-struct-reorg.c (make_field_acc_node, gen_cluster, peel_field):
	Use XCNEW instead of xcalloc.
	(add_access_to_acc_sites, create_new_var_node, add_alloc_site): Use
	XNEW instead of xmalloc.
	(get_fields): Use XNEWVEC instead of xmalloc.

	PR debug/43084
	* ipa-struct-reorg.c (add_access_to_acc_sites): For debug stmts don't
	populate vars array.
	(create_new_general_access): For debug stmts just reset value.
	(get_stmt_accesses): For accesses within debug stmts just record them
	using add_access_to_acc_sites instead of preventing the peeling or
	counting them as accesses.

	PR middle-end/42233
	* dojump.c (do_jump) <case TRUTH_NOT_EXPR>: Invert priority.

2010-02-19  Richard Guenther  <rguenther@suse.de>

	PR tree-optimization/42916
	* tree-vect-slp.c (vect_slp_analyze_bb): Count only real
	instructions.

2010-02-19  Andreas Schwab  <schwab@linux-m68k.org>

	* configure.ac: Replace all uses of changequote in macro arguments
	with proper quoting.

2010-02-19  Jakub Jelinek  <jakub@redhat.com>

	PR middle-end/42233
	* loop-doloop.c (add_test): Adjust do_compare_rtx_and_jump caller.

2010-02-19  Richard Guenther  <rguenther@suse.de>

	PR tree-optimization/42944
	* tree-ssa-alias.c (call_may_clobber_ref_p_1): Massage
	test for aliasing with errno.

2010-02-19  Jakub Jelinek  <jakub@redhat.com>

	PR middle-end/42233
	* expr.h (jumpifnot, jumpifnot_1, jumpif, jumpif_1, do_jump,
	do_jump_1, do_compare_rtx_and_jump): Add PROB argument.
	* dojump.c: Include output.h.
	(inv): New inline function.
	(jumpifnot, jumpifnot_1, jumpif, jumpif_1, do_jump_1, do_jump,
	do_jump_by_parts_greater_rtx, do_jump_by_parts_greater,
	do_jump_by_parts_zero_rtx, do_jump_by_parts_equality_rtx,
	do_jump_by_parts_equality, do_compare_and_jump): Add PROB
	argument, pass it down to other calls.
	(do_compare_rtx_and_jump): Likewise.  If PROB is not -1,
	add REG_BR_PROB note to the conditional jump.
	* cfgexpand.c (add_reg_br_prob_note): Removed.
	(expand_gimple_cond): Don't call it, add the probability
	as last argument to jumpif_1/jumpifnot_1.
	* Makefile.in (dojump.o): Depend on output.h.
	* builtins.c (expand_errno_check): Adjust do_compare_rtx_and_jump
	callers.
	* expmed.c (emit_store_flag_force, do_cmp_and_jump): Likewise.
	* stmt.c (do_jump_if_equal): Likewise.
	* cfgrtl.c (rtl_lv_add_condition_to_bb): Likewise.
	* loop-unswitch.c (compare_and_jump_seq): Likewise.
	* config/rs6000/rs6000.c (rs6000_aix_emit_builtin_unwind_init):
	Likewise.
	* optabs.c (expand_doubleword_shift, expand_abs): Likewise.
	* expr.c (expand_expr_real_1): Adjust do_jump, jumpifnot and
	jumpifnot_1 callers.
	(expand_expr_real_2): Adjust jumpifnot_1 and do_compare_rtx_and_jump
	callers.
	(store_expr): Adjust jumpifnot caller.
	(store_constructor): Adjust jumpif caller.

	PR middle-end/42233
	* gimplify.c (gimple_boolify): For __builtin_expect call
	gimple_boolify also on its first argument.

2010-02-18  Uros Bizjak  <ubizjak@gmail.com>

	* configure.ac (gnu-unique-object): Wrap regexps using [] in
	changequote block.
	(__stack_chk_fail): Ditto.  Remove quadrigraphs.
	* configure: Regenerated.

2010-02-18  Ulrich Weigand  <Ulrich.Weigand@de.ibm.com>

	* config/spu/spu-c.c (spu_resolve_overloaded_builtin): Call
	lang_hooks.types_compatible_p instead of comptypes.

2010-02-18  Sebastian Huber <sebastian.huber@embedded-brains.de>

	* config/arm/lib1funcs.asm (__prefer_thumb__): New define.
	(udivsi3, aeabi_uidivmod, divsi3, aeabi_idivmod): Use Thumb-1 variant
	if __prefer_thumb__ is defined.

2010-02-18  Martin Jambor  <mjambor@suse.cz>

	PR tree-optimization/43066
	* tree-sra.c (build_ref_for_offset_1): Return false on encountering an
	array with zero-sized element type.

2010-02-18  Jakub Jelinek  <jakub@redhat.com>

	* dwarf2out.c (add_var_loc_to_decl): Change last argument to
	rtx, allocate struct var_loc_node here and return it to the
	caller, and only if it is actually needed.
	(dwarf2out_var_location): Adjust add_var_loc_to_decl caller,
	move it earlier and return immediately if it returns NULL.

2010-02-17  Mikael Pettersson  <mikpe@it.uu.se>

	* config/sparc/gas.h: New file.  Restore
	TARGET_ASM_NAMED_SECTION to its ELF default.
	* config/sparc/sysv4.h (TARGET_ASM_NAMED_SECTION): Do not
	check !HAVE_GNU_AS.
	* config/sparc/sparc.c (sparc_elf_asm_named_section):
	Likewise.  Add ATTRIBUTE_UNUSED to prototype.
	* config.gcc (sparc*-*-linux*): Include sparc/gas.h
	after sparc/sysv4.h.

2010-02-17  Dave Korn  <dave.korn.cygwin@gmail.com>

	* config/i386/mingw32.h (LIBGCJ_SONAME): Fix cut'n'pasto in DLL name.

2010-02-17  Steven Bosscher  <steven@gcc.gnu.org>

	* gensupport.c (process_one_cond_exec): Derive name for COND_EXEC
	patterns from predicated pattern.

2010-02-17  Uros Bizjak  <ubizjak@gmail.com>

	PR target/43103
	* config/i386/sse.md (xop_vpermil2<mode>3): Use avxmodesuffixf2c
	for insn mnemonic suffix.

2010-02-17  Richard Guenther  <rguenther@suse.de>

	* tree-vrp.c (vrp_visit_phi_node): Restrict SCEV analysis
	to loop PHI nodes.

2010-02-17  Jakub Jelinek  <jakub@redhat.com>

	PR debug/42918
	* caller-save.c (save_call_clobbered_regs): If BB ends with
	a DEBUG_INSN, move any notes in between last real insn and the last
	DEBUG_INSN after the last DEBUG_INSN.

2010-02-16  Joern Rennecke  <joern.rennecke@embecosm.com>

	* tm.texi (TARGET_SCHED_FIRST_CYCLE_MULTIPASS_DFA_LOOKAHEAD_GUARD_SPEC):
	Fix return type.  Fix argument type.  Explain meaning of return value.

2010-02-16  Richard Guenther  <rguenther@suse.de>

	PR tree-optimization/41043
	* tree-vrp.c  (vrp_var_may_overflow): Only ask SCEV for real loops.
	(vrp_visit_assignment_or_call): Do not ask SCEV for regular
	statements ...
	(vrp_visit_phi_node): ... but only for loop PHI nodes.

2010-02-16  Ira Rosen <irar@il.ibm.com>

	PR tree-optimization/43074
	* tree-vectorizer.h (VECTORIZABLE_CYCLE_DEF): New.
	* tree-vect-loop.c (vect_analyze_loop_operations): Add
	vectorizable cycles in hybrid SLP check.
	* tree-vect-slp.c (vect_detect_hybrid_slp_stmts): Likewise.

2010-02-16  Richard Guenther  <rguenther@suse.de>

	* alias.c (memrefs_conflict_p): Distinguish must-alias from don't know.
	(true_dependence): If memrefs_conflict_p computes must-alias
	trust it.  Move TBAA check after offset-based disambiguation.
	(canon_true_dependence): Likewise.

2010-02-16  Alexandre Oliva  <aoliva@redhat.com>

	* params.def (PARAM_MAX_VARTRACK_SIZE): New.
	* doc/invoke.texi: Document it.
	* var-tracking.c: Include toplev.h and params.h.
	(vt_find_locations): Return bool indicating success.  Compute
	hash sizes unconditionally.  Check new parameter, report.
	(variable_tracking_main_1): Check vt_find_locations results and
	retry.  Renamed from...
	(variable_tracking_main): ... this.  New wrapper to preserve
	flag_var_tracking_assignments.
	* Makefile.in (var-tracking.o): Adjust dependencies.

2010-02-16  Jack Howarth <howarth@bromo.med.uc.edu>
	    Jakub Jelinek <jakub@redhat.com>

	PR target/42854
	* config/darwin.h (ASM_WEAKEN_DECL): Don't check weak attribute
	if weak_import attribute is present.
	* config/darwin.c (machopic_select_section): Likewise.

2010-02-15  Joern Rennecke  <joern.rennecke@embecosm.com>

	* doc/tm.texi (TARGET_VECTORIZE_BUILTIN_VECTORIZATION_COST): Document.
	(TARGET_VECTORIZE_VECTOR_ALIGNMENT_REACHABLE): Likewise.
	(TARGET_VECTORIZE_BUILTIN_VEC_PERM): Likewise.
	(TARGET_VECTORIZE_BUILTIN_VEC_PERM_OK): Likewise.

	* doc/tm.texi (TARGET_VECTORIZE_BUILTIN_CONVERSION): Fix argument types.

	* doc/tm.texi (TARGET_VECTORIZE_BUILTIN_VECTORIZED_FUNCTION):
	Fix argument types.

	* doc/tm.texi (TARGET_SCHED_DFA_NEW_CYCLE): Add argument names.
	Rewrite text to refer to the names.

2010-02-15  Sebastian Pop  <sebastian.pop@amd.com>

	* config/i386/i386-builtin-types.def
	(V2DF_FTYPE_V2DF_V2DF_V2DI_INT): Declared.
	(V4DF_FTYPE_V4DF_V4DF_V4DI_INT): Declared.
	(V4SF_FTYPE_V4SF_V4SF_V4SI_INT): Declared.
	(V8SF_FTYPE_V8SF_V8SF_V8SI_INT): Declared.
	* config/i386/i386.c (enum ix86_builtins): Add IX86_BUILTIN_VPERMIL2PD,
	IX86_BUILTIN_VPERMIL2PS, IX86_BUILTIN_VPERMIL2PD256, and
	IX86_BUILTIN_VPERMIL2PS256.
	(MULTI_ARG_4_DF2_DI_I): Defined.
	(MULTI_ARG_4_DF2_DI_I1): Defined.
	(MULTI_ARG_4_SF2_SI_I): Defined.
	(MULTI_ARG_4_SF2_SI_I1): Defined.
	(bdesc_multi_arg): Add __builtin_ia32_vpermil2pd,
	__builtin_ia32_vpermil2ps, __builtin_ia32_vpermil2pd256, and
	__builtin_ia32_vpermil2ps256.
	(ix86_expand_multi_arg_builtin): Handle MULTI_ARG_4_DF2_DI_I,
	MULTI_ARG_4_DF2_DI_I1, MULTI_ARG_4_SF2_SI_I, and
	MULTI_ARG_4_SF2_SI_I1.  Handle builtins with 4 arguments.
	(ix86_expand_args_builtin): Handle MULTI_ARG_4_DF2_DI_I,
	MULTI_ARG_4_DF2_DI_I1, MULTI_ARG_4_SF2_SI_I, and
	MULTI_ARG_4_SF2_SI_I1.  Handle CODE_FOR_xop_vpermil2v2df3,
	CODE_FOR_xop_vpermil2v4sf3, CODE_FOR_xop_vpermil2v4df3, and
	CODE_FOR_xop_vpermil2v8sf3.
	* config/i386/i386.md (UNSPEC_VPERMIL2): Declared.
	* config/i386/sse.md (xop_vpermil2<mode>3): New insn pattern.
	* config/i386/xopintrin.h (_mm_permute2_pd): New.
	(_mm256_permute2_pd): New.
	(_mm_permute2_ps): New.
	(_mm256_permute2_ps): New.

2010-02-15  Nick Clifton  <nickc@redhat.com>

	* config/h8300/h8300.c: (h8300_push_pop): Use bool type for
	boolean parameters.  Use emit_jump_insn when emitting a pop
	instruction containing a return insn.
	(push): Use 'true' rather than '1' as second parameter to F.
	(h8300_expand_prologue): Likewise.
	Use 'true' and 'false' for boolean parameters to h8300_push_pop.
	(h8300_expand_epilogue): Likewise.

2010-02-15  Richard Guenther  <rguenther@suse.de>

	PR middle-end/43068
	* cgraphunit.c (thunk_adjust): Skip adjusting by fixed_offset
	if that is zero.

2010-02-15  Nick Clifton  <nickc@redhat.com>

	* config/mn10300/mn10300.h (FUNCTION_ARG_REGNO_P): Revert previous
	delta.

2010-02-14  Marco Poletti  <poletti.marco@gmail.com>

	* intl.c (fake_ngettext): New function.
	* intl.h (fake_ngettext): Declare.
	(ngettext): Define macro.
	* collect2.c (notice_translated): New function.
	(main): Use notice_translated and ngettext.
	* collect2.h (notice_translated): Declare.

2010-02-14  Steven Bosscher  <steven@gcc.gnu.org>

	* reorg.c (delete_computation): Comment fixes.
	* caller-save.c (setup_save_areas): Idem.
	* sel-sched-dump.c (dump_lv_set): Idem.
	* rtl.def: Idem.

2010-02-14  Andreas Krebbel  <Andreas.Krebbel@de.ibm.com>

	* config/s390/s390.c (s390_sched_init): New function.
	(TARGET_SCHED_INIT): Target hook defined.

2010-02-12  Dave Korn  <dave.korn.cygwin@gmail.com>
	    Jack Howarth  <howarth@bromo.med.uc.edu>
	    Iain Sandoe <iain.sandoe@sandoe-acoustics.co.uk>

	PR target/42982
	Partial revert of unintended change in fix for PR41605.
	* config/darwin.h: Fix typo.
	* config/darwin9.h: Same.

2010-02-11  Jakub Jelinek  <jakub@redhat.com>

	* c-pch.c (pch_init): Clear v.

2010-02-11  Sebastian Pop  <sebastian.pop@amd.com>

	PR middle-end/42930
	* graphite-scop-detection.c (graphite_can_represent_scev): Call
	graphite_can_represent_init for MULT_EXPR.

2010-02-11  Sebastian Pop  <sebastian.pop@amd.com>

	PR middle-end/42914
	PR middle-end/42530
	* graphite-sese-to-poly.c (remove_phi): New.
	(translate_scalar_reduction_to_array): Call remove_phi.

2010-02-11  Sebastian Pop  <sebastian.pop@amd.com>

	PR middle-end/42771
	* graphite-clast-to-gimple.c (gloog): Call rename_sese_parameters.
	* graphite-clast-to-gimple.h (gloog): Update declaration.
	* graphite-poly.c (new_scop): Clear POLY_SCOP_P.
	* graphite-poly.h (struct poly_bb): Add missing comments.
	(struct scop): Add poly_scop_p field.
	(POLY_SCOP_P): New.
	* graphite-sese-to-poly.c (build_poly_scop): Set POLY_SCOP_P.
	* graphite.c (graphite_transform_loops): Build the polyhedral
	representation for each scop before code generation.
	* sese.c (rename_variables_in_operand): Removed.
	(rename_variables_in_expr): Return the renamed expression.
	(rename_sese_parameters): New.
	* sese.h (rename_sese_parameters): Declared.

2010-02-11  Richard Guenther  <rguenther@suse.de>

	PR tree-optimization/42998
	* tree-ssa-pre.c (create_expression_by_pieces): Treat
	POINTER_PLUS_EXPR properly.

2010-02-11  Sebastian Pop  <sebastian.pop@amd.com>
	    Changpeng Fang  <changpeng.fang@amd.com>

	PR middle-end/40886
	* tree-ssa-loop-ivopts.c (determine_use_iv_cost_condition): Decrement
	the cost of an IV candidate when the IV is used in a test against zero.

	* gcc.dg/tree-ssa/ivopts-3.c: New.

2010-02-11  Richard Guenther  <rguenther@suse.de>

	PR lto/41664
	* tree-ssa-alias.c (refs_may_alias_p_1): Canonicalize
	pointer-vs-decl case by swapping refs.  Handle some cases
	of pointer-vs-decl disambiguations more conservatively.
	* cfgexpand.c (gimple_expand_cfg): Set gimple_df->in_ssa_p
	to false after expanding.

2010-02-11  Richard Guenther  <rguenther@suse.de>

	PR driver/43021
	* gcc.c (process_command): Handle LTO file@offset case more
	appropriately.

2010-02-11  Jakub Jelinek  <jakub@redhat.com>

	* reload1.c (eliminate_regs_1): If insn is DEBUG_INSN, avoid any
	modifications outside of the DEBUG_INSN.  Accept CLOBBERs inside
	of DEBUG_INSNs.
	(eliminate_regs_in_insn): Eliminate regs even in DEBUG_INSNs.

	* dwarf2out.c (mem_loc_descriptor) <case MEM>: Use DW_OP_deref_size
	if MEM's mode size isn't DWARF2_ADDR_SIZE.
	(mem_loc_descriptor) <do_scompare>: Allow also VOIDmode arguments.
	Optimize eq/ne comparisons when both arguments are known to be
	zero-extended.
	(mem_loc_descriptor) <do_ucompare>: Allow also VOIDmode arguments.
	Don't mask operands unnecessarily if they are known to be already
	zero-extended.

2010-02-10  Vladimir Makarov  <vmakarov@redhat.com>

	* ira-conflicts.c (add_insn_allocno_copies): Use find_reg_note
	instead of loop.

2010-02-10  Richard Guenther  <rguenther@suse.de>

	PR tree-optimization/43017
	* tree-vrp.c (vrp_int_const_binop): Trust int_const_binop
	for wrapping signed arithmetic.

2010-02-10  Jakub Jelinek  <jakub@redhat.com>

	PR debug/43010
	* dwarf2out.c (retry_incomplete_types): Don't call gen_type_die
	if no debug info should be emitted for it.

2010-02-10  Kaz Kojima  <kkojima@gcc.gnu.org>

	* config/sh/sh.c (find_barrier): Skip call insn with a REG_EH_REGION
	note when flag_exceptions is set.

2010-02-10  Duncan Sands  <baldrick@free.fr>

	* Makefile.in (PLUGIN_HEADERS): Add debug.h.

2010-02-10  Richard Guenther  <rguenther@suse.de>

	PR c/43007
	* tree.c (get_unwidened): Handle constants.
	* convert.c (convert_to_integer): Handle TRUNC_DIV_EXPR.

2010-02-10  Martin Jambor  <mjambor@suse.cz>

	PR lto/42985
	* ipa-prop.c (ipa_update_after_lto_read): Count parameters and
	check for variable argument counts independently.

2010-02-10  Christian Bruel  <christian.bruel@st.com>

	PR target/42841
	* config/sh/sh.c (find_barrier): Increase length for non delayed
	conditional branches.

2010-02-10  Christian Bruel  <christian.bruel@st.com>

	* config/sh/sh.c (find_barrier): Don't emit a CP inside the GP setting.

2010-02-10  Jakub Jelinek  <jakub@redhat.com>

	* builtins.c (set_builtin_user_assembler_name): Also handle
	ffs if int is smaller than word.

2010-02-09  Vladimir Makarov  <vmakarov@redhat.com>

	PR middle-end/42973
	* ira-conflicts.c (get_dup): Remove.
	(process_reg_shuffles): Add new parameter.  Use it as an
	additional guard for copy generation.
	(add_insn_allocno_copies): Rewrite.

2010-02-09  Alexander Monakov  <amonakov@ispras.ru>

	* common.opt (fsched2-use-traces): Preserved for backward
	compatibility.
	* doc/invoke.texi: Remove the documentation about option
	-fsched2-use-traces.
	* sched-rgn.c (rest_of_handle_sched2): Remove usage of
	flag_sched2_use_traces.
	* opts.c (common_handle_option): Add OPT_fsched2_use_traces to
	the backward compatibility flag section.

2010-02-09  Richard Guenther  <rguenther@suse.de>

	PR tree-optimization/43008
	* tree-ssa-structalias.c (handle_lhs_call): Pass in the fndecl,
	make HEAP variables initialized from global memory if they
	are not known builtin functions.
	(find_func_aliases): Adjust.

2010-02-09  Richard Guenther  <rguenther@suse.de>

	PR tree-optimization/43000
	* tree-vrp.c (vrp_int_const_binop): Only handle unsigned
	arithmetic manually.

2010-02-08  Jakub Jelinek  <jakub@redhat.com>

	PR tree-optimization/42931
	* tree-loop-linear.c (try_interchange_loops): Don't call
	double_int_mul if estimated_loop_iterations failed.

2010-02-08  Martin Jambor  <mjambor@suse.cz>

	PR middle-end/42898
	* tree-sra.c (build_accesses_from_assign): Do not mark in
	should_scalarize_away_bitmap if stmt has volatile ops.
	(sra_modify_assign): Do not process assigns piecemeal if if stmt
	has volatile ops.

2010-02-08  Joern Rennecke  <joern.rennecke@embecosm.com>

	* doc/tm.texi (TARGET_UNWIND_WORD_MODE): Document.

2010-02-07  Adam Nemet  <adambnmet@gmail.com>

	* config/mips/mips.md (*<optab>_trunc<mode>_exts): Fix comment
	before the pattern.

2010-02-07  Andrew Pinski  <pinskia@gmail.com>

	PR middle-end/42946
	* df-core.c (df_finish_pass): Change type of saved_flags to int.

2010-02-07  Sebastian Pop  <sebastian.pop@amd.com>

	PR middle-end/42988
	* graphite-dependences.c (dependence_polyhedron): Set PDDR_KIND
	to unknown_dependence.
	(graphite_legal_transform_dr): Handle the unknown_dependence.
	(graphite_carried_dependence_level_k): Same.

2010-02-07  Sebastian Pop  <sebastian.pop@amd.com>

	* ChangeLog.graphite: Remove testsuite/ or gcc/testsuite/.

2010-02-07  Richard Guenther  <rguenther@suse.de>

	PR middle-end/42991
	* expr.c (get_inner_reference): Always initialize *pbitsize.

2010-02-07  Richard Guenther  <rguenther@suse.de>

	PR middle-end/42956
	* gimplify.c (gimple_fold_indirect_ref): Avoid generating
	new ARRAY_REFs on variable size element or minimal index arrays.
	Complete.
	* tree-ssa-loop-ivopts.c (find_interesting_uses_address): Use
	gimple_fold_indirect_ref.

2010-02-06  Richard Earnshaw  <rearnsha@arm.com>

	PR target/42957
	* arm.c (arm_override_options): Just return if the user has specified
	an invalid fpu name.

2010-02-03  Jason Merrill  <jason@redhat.com>

	PR c++/42870
	* config/i386/cygming.h (ASM_OUTPUT_DEF_FROM_DECLS): Call
	i386_pe_maybe_record_exported_symbol.

2010-02-05  Steve Ellcey  <sje@cup.hp.com>

	PR target/42924
	* config/pa/pa.c (TARGET_DELEGITIMIZE_ADDRESS): Redefine.
	(pa_delegitimize_address): New function.

2010-02-05  Ozkan Sezer  <sezeroz@gmail.com>

	* config/i386/msformat-c.c (ms_printf_length_specs): Set the
	scalar_identity_flag for the size_t/ptrdiff_t %Id and %Iu specs.

2010-02-05  Richard Guenther  <rguenther@suse.de>

	PR lto/42762
	* lto-streamer-in.c (get_resolution): Deal with references
	to undefined functions.

2010-02-05  Richard Guenther  <rguenther@suse.de>

	* tree-ssa-ccp.c (get_symbol_constant_value): Strip all conversions.
	(fold_const_aggregate_ref): Likewise.
	(ccp_fold_stmt): Substitute loads.
	(maybe_fold_reference): Verify types before substituting.
	Unshare properly.
	(fold_gimple_assign): Unshare properly.
	(fold_stmt_1): Insert conversion if necessary before replacing the RHS.

2010-02-05  Nathan Froyd  <froydnj@codesourcery.com>

	* config/rs6000/rs6000.c (rs6000_override_options): Invert check
	for rs6000_gen_cell_microcode.

2010-02-04  Richard Guenther  <rguenther@suse.de>

	PR rtl-optimization/42952
	* dse.c (const_or_frame_p): Remove MEM handling.

2010-02-04  Nick Clifton  <nickc@redhat.com>

	* config/mn10300/mn10300.c (TARGET_ASM_OUTPUT_MI_THUNK): Define.
	(TARGET_ASM_CAN_OUTPUT_MI_THUNK): Define.
	(function_arg): Use NULL_RTX and FIRST_ARGUMENT_REGNUM.
	(mn10300_asm_output_mi_thunk): New function.
	(mn10300_can_output_mu_thunk): New function.
	* config/mn10300/mn10300.h (FIRST_ARGUMENT_REGNUM): Define.
	(FUNCTION_ARG_REGNO_P): Fix comment.  Accept d0 and d1.
	(FUNCTION_ARG): Delete incorrect comment.

2010-02-03  Jason Merrill  <jason@redhat.com>

	PR c++/40138
	* fold-const.c (operand_equal_p): Handle erroneous types.

2010-02-03  Kaushik Phatak  <kaushik.phatak@kpitcummins.com>

	* config/h8300/h8300.md (can_delay): Fix attibute condition.

2010-02-03  Vladimir Makarov  <vmakarov@redhat.com>

	PR rtl-optimization/42941
	* sched-deps.c (setup_insn_reg_pressure_info): Use xcalloc instead
	of xmalloc.

2010-02-03  Jason Merrill  <jason@redhat.com>

	PR c++/35652
	* builtins.c (c_strlen): Use EXPR_LOCATION in diagnostics.

2010-02-03  Alexandre Oliva  <aoliva@redhat.com>

	PR debug/42896
	* cselib.h (struct cselib_val_struct): Add uid.  Rename value to hash.
	(cselib_reset_table): Renamed from...
	(cselib_reset_table_with_next_value): ... this.
	(cselib_get_next_uid): Renamed from...
	(cselib_get_next_unknown_value): ... this.
	* cselib.c (next_uid): Renamed from...
	(next_unknown_value): ... this.
	(cselib_clear_table): Adjust.
	(cselib_reset_table): Adjust.  Renamed from...
	(cselib_reset_table_with_next_value): ... this.
	(cselib_get_next_uid): Adjust.  Renamed from...
	(cselib_get_next_unknown_value): ... this.
	(get_value_hash): Use hash.
	(cselib_hash_rtx): Likewise.
	(new_cselib_val): Adjust.  Set and dump uid.
	(cselib_lookup_mem): Pass next_uid as hash.
	(cselib_subst_to_values): Likewise.
	(cselib_log_lookup): Dump uid.
	(cselib_lookup): Pass next_uid as hash.  Adjust.
	(cselib_process_insn): Adjust.
	(cselib_init): Initialize next_uid.
	(cselib_finish): Adjust.
	(dump_cselib_table): Likewise.
	* dse.c (canon_address): Dump value uid.
	* print-rtl.c (print_rtx): Print value uid.
	* var-tracking.c (VARIABLE_HASH_VAL): Dropped.
	(dvuid): New type.
	(dv_uid): New function, sort of renamed from...
	(dv_htab_hash): ... this, reimplemented in terms of it and...
	(dv_uid2hash): ... this.  New.
	(variable_htab_eq): Drop excess assertions.
	(tie_break_pointers): Removed.
	(canon_value_cmp): Compare uids.
	(variable_post_merge_New_vals): Print uids.
	(vt_add_function_parameters): Adjust.
	(vt_initialize): Reset table.  Adjust.

2010-02-03  Richard Guenther  <rguenther@suse.de>

	PR tree-optimization/42944
	* tree-ssa-alias.c (ref_maybe_used_by_call_p_1): Handle calloc.
	(call_may_clobber_ref_p_1): Likewise.  Properly handle
	malloc and calloc clobbering errno.

2010-02-03  Steven Bosscher  <steven@gcc.gnu.org>

	* doc/invoke.texi: Fix name of sched1 dump.

	* opts.c (decode_options): Set flag_tree_switch_conversion
	only conditionally on optimize >= 2.

	* gcse.c: Assorted comment fixes in pass description.

2010-02-03  Anthony Green  <green@moxielogic.com>

	* config/moxie/moxie.c (moxie_asm_trampoline_template): Introduce
	nop padding in order to maintain alignment of storage location of
	target function address.
	(moxie_trampoline_init): Store target function address at newly
	aligned location.
	* config/moxie/moxie.h (TRAMPOLINE_ALIGNMENT): Increase alignment
	to 32.
	(TRAMPOLINE_SIZE): Increase size by 2 bytes for alignment padding.

2010-02-03  Richard Guenther  <rguenther@suse.de>

	PR middle-end/42927
	* tree-cfg.c (verify_gimple_assign_binary): Fix shift verification.

2010-02-03  Rainer Orth  <ro@CeBiTec.Uni-Bielefeld.DE>

	* config.gcc: Reenable check for obsolete targets.
	Obsolete alpha*-dec-osf4*, alpha*-dec-osf5.0*, mips-sgi-irix5*,
	mips-sgi-irix6.[0-4]*.

2010-02-02  Nick Clifton  <nickc@redhat.com>

	* config/rx/rx.c (rx_is_legitimate_constant): Treat a maximum
	constant size of 4 as being the same as 0.
	* doc/invoke.texi (RX Options): Document that -mmax-constant-size
	can take values in the range 0..4.

2010-02-02  Jack Howarth  <howarth@bromo.med.uc.edu>

	PR java/41991
	* unwind-dw2-fde-darwin.c: Re-export _Unwind_FindEnclosingFunction()
	as _darwin10_Unwind_FindEnclosingFunction().
	* libgcc-libsystem.ver: New.

2010-02-01  Vladimir Makarov  <vmakarov@redhat.com>

	PR target/41399
	* sched-deps.c (sched_analyze_insn): Ignore fixed registers for
	implicitly set registers.

2010-02-01  Richard Earnshaw  <rearnsha@arm.com>

	* arm.c (FL_FOR_ARCH_7A): is also a superset of ARMv6K.
	(arm_override_options): Allow automatic selection of the thread
	pointer register if thumb2.
	(legitimize_pic_address): Improve code sequences for Thumb2.
	(arm_call_tls_get_addr): Likewise.
	(legitimize_tls_address): Likewise.
	* arm.md (pic_load_addr_arm): Delete.  Replace with ...
	(pic_load_addr_32bit): ... this.  New named pattern.
	* thumb2.md (pic_load_addr_thumb2): Delete.
	(pic_load_dot_plus_four): Delete.
	(tls_load_dot_plus_four): New named pattern.

2010-02-01  Rainer Orth  <ro@CeBiTec.Uni-Bielefeld.DE>

	PR libgomp/29986
	* doc/install.texi (Specific): Add sparc-sun-solaris2.10 entry.
	Document fix for TLS bug.

2010-01-31  Richard Guenther  <rguenther@suse.de>

	* tree-sra.c (ptr_parm_has_direct_uses): Rewrite to be
	conservatively correct.

2010-01-31  John David Anglin  <dave.anglin@nrc-cnrc.gc.ca>

	PR target/42850
	Revert:
	2010-01-02  John David Anglin  <dave.anglin@nrc-cnrc.gc.ca>

	* config/pa/t-slibgcc-dwarf-ver (SHLIB_SOVERSION): Bump by two.

2010-01-31  Kaveh R. Ghazi  <ghazi@caip.rutgers.edu>

	* doc/install.texi: Update recommended GMP/MPFR/MPC versions.

2010-01-31  Kai Tietz  <kai.tietz@onevision.com>

	* config.gcc: Adjust order of makefile fragments for mingw targets.

2010-01-31  Richard Guenther  <rguenther@suse.de>

	PR middle-end/42898
	* gimplify.c (gimplify_init_constructor): For volatile LHS
	initialize a temporary.

2010-01-31  Matthias Klose  <doko@ubuntu.com>

	* configure.ac: Fix __stack_chk_fail check for cross builds configured
	--with-headers
	* configure: Regenerate.

2010-01-29  Eric Botcazou  <ebotcazou@adacore.com>

	* tree-ssa-alias.c (same_type_for_tbaa): Return -1 if the types have
	the same alias set and their sizes different constantness.
	(aliasing_component_refs_p): Revert 2009-10-24 change.

2010-01-29  Rainer Orth  <ro@CeBiTec.Uni-Bielefeld.DE>

	* config/sparc/sparc.c (sparc_elf_asm_named_section): Declare decl
	unused.

2010-01-29  Richard Guenther  <rguenther@suse.de>

	* tree-ssa-ccp.c (ccp_fold_stmt): Unshare values we substitute.
	Assert we successfully updated the call.

2010-01-29  Jakub Jelinek  <jakub@redhat.com>

	PR rtl-optimization/42889
	* df.h (df_set_bb_dirty_nonlr): New prototype.
	* df-core.c (df_set_bb_dirty_nonlr): New function.
	* df-scan.c (df_insn_rescan): Call it instead of
	df_set_bb_dirty for DEBUG_INSNs.

2010-01-29  Richard Guenther  <rguenther@suse.de>

	PR middle-end/37448
	* ipa-inline.c (cgraph_decide_inlining_incrementally): Avoid
	quadratic behavior in most cases.

2010-01-28  Uros Bizjak  <ubizjak@gmail.com>

	PR target/42891
	* config/i386/i386.c (ix86_expand_int_movcc): Convert tmp to SImode
	in the call to gen_x86_movsicc_0_m1.

2010-01-28  Richard Guenther  <rguenther@suse.de>

	PR tree-optimization/42871
	* tree-ssa-pre.c (phi_translate_set): Make sure to retain leaders.

2010-01-28  Richard Guenther  <rguenther@suse.de>

	* tree-ssa-ccp.c (ccp_fold_stmt): Fold calls and propagate
	into call arguments.

2010-01-28  Richard Guenther  <rguenther@suse.de>

	PR middle-end/42883
	* tree-cfgcleanup.c (remove_forwarder_block): Do not remove
	the forwarder if the destination is an EH landing pad.

2010-01-28  Razya Ladelsky  <razya@il.ibm.com>

	* tree-parloops.c (transform_to_exit_first_loop): Update the basic
	block list passed to gimple_duplicate_sese_tail.
	(parallelize_loops): Avoid parallelization when the function
	has_nonlocal_label.
	Avoid parallelization when the preheader is IRREDUCIBLE.
	Try to optimize when estimated_loop_iterations_int is unresolved.
	Add the loop's location to the dump file.
	* tree-cfg.c (add_phi_args_after_redirect): Remove.
	(gimple_duplicate_sese_tail): Remove the check for the latch.
	Redirect nexits to the exit block.
	Remove handling of the incoming edges to the latch.
	Redirect the backedge from the copied latch to the exit bb.

2010-01-28  Michael Matz  <matz@suse.de>

	PR target/42881
	* config/i386/i386.c (ix86_expand_vector_init_duplicate):
	Wrap force_reg into a sequence, emit it before user.

2010-01-28  Stephen Thomas  <stephen.thomas@arm.com>

	* config/arm/arm.md (bswapsi2): Add support for bswapsi2.
	(arm_rev): New.
	(arm_legacy_rev): Likewise.
	(thumb_legacy_rev): Likewise.

2010-01-27  Jakub Jelinek  <jakub@redhat.com>

	* dwarf2out.c (mem_loc_descriptor): Remove special casing of
	CONSTANT_POOL_ADDRESS_P SYMBOL_REFs.  If for MEM recursive call
	on MEM's address failed, try avoid_constant_pool_reference and
	recurse if it returned something different.
	(loc_descriptor): If for MEM mem_loc_descriptor failed on the
	address, try avoid_constant_pool_reference and recurse if it
	returned something different.
	(dw_loc_list_1): If for MEM mem_loc_descriptor failed on the
	address and avoid_constant_pool_reference returned something
	different, don't set have_address.

2010-01-27  Alexandre Oliva  <aoliva@redhat.com>

	PR debug/42861
	* var-tracking.c (val_store): Add modified argument, obey it.
	Adjust callers.
	(count_uses): Move down logging of main.
	(compute_bb_dataflow): Use val_store for MO_VAL_USEs that
	don't need resolution.
	(emit_notes_in_bb): Likewise.

2010-01-27  Richard Guenther  <rguenther@suse.de>

	PR middle-end/42878
	* tree-inline.c (remap_decl): Delay remapping of SSA name
	default definitions until we need them.

2010-01-27  Jakub Jelinek  <jakub@redhat.com>

	* config/rs6000/rs6000.c (TARGET_DELEGITIMIZE_ADDRESS): Redefine.
	(rs6000_delegitimize_address): New function.

	* config/s390/s390.c (s390_delegitimize_address): Call
	delegitimize_mem_from_attrs.

	PR middle-end/42874
	* tree-inline.c (cannot_copy_type_1): Removed.
	(copy_forbidden): Don't forbid copying of functions containing
	records/unions with variable length fields.

2010-01-27  Christian Bruel  <christian.bruel@st.com>

	Revert:
	PR target/42841
	* config/sh/sh.c (find_barrier): Increase length for non delayed
	conditional branches.

2010-01-27  Matthias Klose  <doko@ubuntu.com>

	* configure.ac (gnu-unique-object): Fix ldd version check.
	* configure: Regenerate.

2010-01-26  Rainer Orth  <ro@CeBiTec.Uni-Bielefeld.DE>

	* config/sparc/sparc.c (sparc_elf_asm_named_section): Test for
	HAVE_GNU_AS value.
	* config/sparc/sysv4.h [HAVE_GNU_AS] (TARGET_ASM_NAMED_SECTION):
	Test for HAVE_GNU_AS value.

2010-01-26  Rainer Orth  <ro@CeBiTec.Uni-Bielefeld.DE>

	* config.gcc (mips-sgi-irix[56]*): Set use_gcc_stdint.
	* config/mips/iris.h (INT8_TYPE, INT16_TYPE, INT32_TYPE,
	INT64_TYPE): Define.
	(UINT8_TYPE, UINT16_TYPE, UINT32_TYPE, UINT64_TYPE): Define.
	(INT_LEAST8_TYPE, INT_LEAST16_TYPE, INT_LEAST32_TYPE,
	INT_LEAST64_TYPE): Define.
	(UINT_LEAST8_TYPE, UINT_LEAST16_TYPE, UINT_LEAST32_TYPE,
	UINT_LEAST64_TYPE): Define.
	(INT_FAST8_TYPE, INT_FAST16_TYPE, INT_FAST32_TYPE)
	INT_FAST64_TYPE): Define.
	(UINT_FAST8_TYPE, UINT_FAST16_TYPE, UINT_FAST32_TYPE,
	UINT_FAST64_TYPE): Define.
	(INTMAX_TYPE, UINTMAX_TYPE): Define.
	(INTPTR_TYPE, UINTPTR_TYPE): Define.
	(SIG_ATOMIC_TYPE): Define.

2010-01-26  Richard Guenther  <rguenther@suse.de>

	* df-scan.c (df_scan_set_bb_info): Remove assert.
	(df_insn_rescan_debug_internal): Merge asserts.
	(df_install_ref): Likewise.
	(df_mark_reg): Use bitmap_set_range.
	(df_hard_reg_used_p): Remove assert.
	(df_hard_reg_used_count): Likewise.

2010-01-26  Richard Guenther  <rguenther@suse.de>

	PR rtl-optimization/42685
	* web.c (web_main): Ignore DEBUG_INSNs.

2010-01-26  Joern Rennecke  <amylaar@spamcop.net>

	* doc/tm.texi (TARGET_HANDLE_C_OPTION): Explain arguments.

	(TARGET_RESOLVE_OVERLOADED_BUILTIN): Add loc parameter.
	Fix types of fndecl and arglist parameters.

2010-01-26  Richard Guenther  <rguenther@suse.de>

	PR middle-end/42806
	* tree-eh.c (unsplit_eh): Skip debug insns.

2010-01-26  Richard Guenther  <rguenther@suse.de>

	PR tree-optimization/42250
	* ipa-type-escape.c (type_escape_execute): Do not analyze clones.

2010-01-26  Jakub Jelinek  <jakub@redhat.com>

	PR fortran/42866
	* omp-low.c (expand_omp_sections): Only use single_pred if
	l2_bb is single_pred_p.

2010-01-25  Christian Bruel  <christian.bruel@st.com>

	PR target/42841
	* config/sh/sh.c (find_barrier): Increase length for non delayed
	conditional branches.
	(sh_insn_length_adjustment): Use JUMP_TABLE_DATA_P.

2010-01-24  David S. Miller  <davem@davemloft.net>

	* config/sparc/sysv4.h (TARGET_ASM_NAMED_SECTION): Only
	define if not using GAS.
	* config/sparc/sparc.c (sparc_elf_asm_named_section):
	Likewise.  Delete SECTION_MERGE code, which is only applicable
	when using GAS.

2010-01-24  Mark Mitchell  <mark@codesourcery.com>

	PR c++/42748
	* config/arm/arm.c (arm_mangle_type): Do not warn about changes to
	mangling of va_list in system headers.

2010-01-23  Toon Moene  <toon@moene.org>

	* tree-predcom.c (combine_chains): Return NULL, not false.

2010-01-23  Joern Rennecke  <amylaar@spamcop.net>

	* tree-loop-distribution.c (distribute_loop): Fix declaration and
	initialization of variable res to agree with return type.

2010-01-22  Steve Ellcey  <sje@cup.hp.com>

	* Makefile.in (tree-sra.o): Add $(EXPR_H) dependency.
	* tree-sra.c: Add include of expr.h.

2010-01-22  Jakub Jelinek  <jakub@redhat.com>

	* tree-into-ssa.c (maybe_register_def): If stmt ends the bb,
	insert the debug stmt on the single non-EH edge from the stmt.

2010-01-22  Richard Henderson  <rth@redhat.com>

	PR tree-opt/42833
	* tree-sra.c (sra_modify_assign): Delay re-gimplification of
	the RHS until after generate_subtree_copies has insertted its
	code before the current statement.

2010-01-22  Joern Rennecke  <amylaar@spamcop.net>

	* doc/tm.texi (TARGET_MIN_DIVISIONS_FOR_RECIP_MUL): Fix return type.

	* gcc-plugin.h (plugin_init): Use "C" likage for c++.

2010-01-21  Martin Jambor  <mjambor@suse.cz>

	PR tree-optimization/42585
	* tree-sra.c (struct access): New field grp_total_scalarization.
	(dump_access): Dump the new field.
	(should_scalarize_away_bitmap): New variable.
	(cannot_scalarize_away_bitmap): Likewise.
	(sra_initialize): Allocate new bitmaps.
	(sra_deinitialize): Free new bitmaps.
	(create_access_1): New function.
	(create_access): Parts moved to create_access_1.
	(type_consists_of_records_p): New function.
	(completely_scalarize_record): Likewise.
	(build_access_from_expr): Set bit in cannot_scalarize_away_bitmap.
	(build_accesses_from_assign): Set bits in should_scalarize_away_bitmap.
	(sort_and_splice_var_accesses): Hint groups with a total_scalarization
	access.
	(analyze_all_variable_accesses): Completely scalarize small eligible
	records.

2010-01-21  Martin Jambor  <mjambor@suse.cz>

	* tree-sra.c (build_ref_for_offset_1): Allow for zero size fields.

2010-01-21  Andrew Haley  <aph@redhat.com>

	* gcc.c (process_command): Move lang_specific_driver before
	setting cc_libexec_prefix.

2010-01-21  Richard Guenther  <rguenther@suse.de>

	PR middle-end/19988
	* fold-const.c (negate_expr_p): Pretend only negative
	real constants are easily negatable.

2010-01-20  Janis Johnson  <janis187@us.ibm.com>
	    Jason Merrill  <jason@redhat.com>

	* tree.h (TYPE_TRANSPARENT_UNION): Replace with ...
	(TYPE_TRANSPARENT_AGGR): this, for union and record.
	* calls.c (initialize argument_information): Handle it.
	* c-common.c (handle_transparent_union_attribute): Use new name.
	* c-decl.c (finish_struct): Ditto.
	* c-typeck.c (type_lists_compatible_p): Ditto.
	(convert_for_assignment): Use new name and also handle record.
	* function.c (aggregate_value_p): Handle it.
	(pass_by_reference): Ditto.
	(assign_parm_data_types): Ditto.
	* print-tree.c (print_node): Ditto.
	* lto-streamer-in.c (unpack_ts_type_value_fields): Ditto.
	* lto-streamer-out.c (pack_ts_type_value_fields): Ditto.
	* tree.c (first_field): New fn.

2010-01-21  Dave Korn  <dave.korn.cygwin@gmail.com>

	PR target/42818
	* config/i386/cygwin.h (CXX_WRAP_SPEC_LIST): Always apply wrappers,
	even when linking statically, for now.

2010-01-20  Alexandre Oliva  <aoliva@redhat.com>

	PR debug/42715
	* var-tracking.c (use_type): Choose MO_VAL_SET for REGs set
	without a cselib val.
	(count_uses): Accept MO_VAL_SET with no val on stores.
	(add_stores): Likewise.

2010-01-20  Jakub Jelinek  <jakub@redhat.com>

	* var-tracking.c (check_value_val): Add a compile time assertion.
	(dv_is_decl_p): Simplify.
	(dv_as_decl, dv_as_value, dv_from_decl, dv_from_value): Only use
	gcc_assert if ENABLE_CHECKING.

2010-01-20  Alexandre Oliva  <aoliva@redhat.com>

	PR debug/42782
	* var-tracking.c: Include tree-flow.h.
	(mem_dies_at_call): New.
	(dataflow_set_preserve_mem_locs): Use it.
	(dataflow_set_remove_mem_locs): Likewise.
	(dump_var): Renamed from dump_variable.  Adjust all callers.
	(dump_var_slot): Renamed from dump_variable_slot.  Likewise.
	* Makefile.in (var-tracking.o): Adjust deps.

2010-01-20  Joern Rennecke  <amylaar@spamcop.net>

	* doc/tm.texi (TARGET_SCHED_SET_SCHED_FLAGS): Fix argument list.

2010-01-20  Richard Guenther  <rguenther@suse.de>

	PR tree-optimization/42717
	* tree-ssa-dce.c (get_live_post_dom): Remove.
	(forward_edge_to_pdom): Take an arbitrary edge to copy
	degenerate PHI args from.
	(remove_dead_stmt): Use the first post-dominator even if it
	does not contain live statements as redirection destination.

2010-01-20  Richard Guenther  <rguenther@suse.de>

	* tree-inline.c (estimate_num_insns): Handle EH builtins.

2010-01-20  Jakub Jelinek  <jakub@redhat.com>

	* sel-sched.c (create_speculation_check): Remove set but not used
	variable twin.
	(try_transformation_cache): Remove set but not used variable ds.
	(calculate_privileged_insns): Remove set but not used variables
	cur_insn and min_spec_insn.
	(find_best_expr): Remove set but not used variable avail_n.
	* tree-predcom.c (base_names_in_chain_on): Remove set but not used
	variable e.
	* cgraphunit.c (assemble_thunk): Remove set but not used variable
	false_label.
	* haifa-sched.c (remove_notes): Remove set but not used variable prev.
	* graphite-clast-to-gimple.c (gloog): Remove set but not used variable
	new_scop_exit_edge.

2010-01-20  Felyza Wishbringer  <fwishbringer@gmail.com>

	PR bootstrap/42786
	* config.gcc (i[34567]86-*-*): Fix handling of athlon64 and athlon-fx
	cpu types.  Add support for *-sse3 cpu types.
	(x86_64-*-*): Ditto.

2010-01-20  Jakub Jelinek  <jakub@redhat.com>

	PR middle-end/42803
	* varasm.c (narrowing_initializer_constant_valid_p): Add CACHE
	argument, call initializer_constant_valid_p_1 instead of
	initializer_constant_valid_p, pass CACHE to it, return NULL
	immediately if first call returns NULL.
	(initializer_constant_valid_p_1): New function.
	(initializer_constant_valid_p): Use it.

2010-01-20  Thomas Quinot  <quinot@adacore.com>

	* tree.def (PLACEHOLDER_EXPR): Fix comment.

2010-01-20  Jakub Jelinek  <jakub@redhat.com>

	* dwarf2out.c (mem_loc_descriptor): Use DW_OP_mod for UMOD instead
	of MOD, handle MOD using DW_OP_{over,over,div,mul,minus}.
	(loc_list_from_tree): Don't handle unsigned division.  Handle
	signed modulo using DW_OP_{over,over,div,mul,minus}.
	* unwind-dw2.c (execute_stack_op): Handle DW_OP_mod using unsigned
	modulo instead of signed.

2010-01-20  DJ Delorie  <dj@redhat.com>

	* config/h8300/h8300.c (F): Add "in_epilogue" flag.
	(Fpa): Pass it
	(h8300_emit_stack_adjustment): Propogate it.
	(push): Pass it.
	(h8300_expand_prologue): Likewise.
	(h8300_expand_epilogue): Likewise.

2010-01-19  Michael Matz  <matz@suse.de>

	PR tree-optimization/41783
	* tree-data-ref.c (toplevel): Include flags.h.
	(dump_data_dependence_relation):  Also dump the inputs if the
	result will be unknown.
	(split_constant_offset_1): Look through some conversions.
	* tree-predcom.c (determine_roots_comp): Restart a new chain if
	the offset from last element is too large.
	(ref_at_iteration): Deal also with MISALIGNED_INDIRECT_REF.
	(reassociate_to_the_same_stmt): Handle vector registers.
	* tree-vect-data-refs.c (vect_equal_offsets): Handle unary operations
	(e.g. conversions).
	* tree-vect-loop-manip.c (vect_gen_niters_for_prolog_loop): Add
	wide_prolog_niters argument, emit widening instructions.
	(vect_do_peeling_for_alignment): Adjust caller, use widened
	variant of the iteration cound.
	* Makefile.in (tree-data-ref.o): Add $(FLAGS_H).

2010-01-19  Ramana Radhakrishnan  <ramana.radhakrishnan@arm.com>

	PR target/38697
	* config/arm/neon-testgen.m (emit_automatics): New parameter
	features. Adjust for Fixed_return_reg feature.
	(test_intrinsic): Call emit_automatics with new feature.
	* config/arm/neon.ml: Update copyright years.
	(features): New Fixed_return_reg feature.
	(ops): Update feature for Vget_low.

2010-01-19  Jakub Jelinek  <jakub@redhat.com>

	PR tree-optimization/42719
	* tree-outof-ssa.c (trivially_conflicts_p): Don't consider debug
	stmt uses.

	PR debug/42728
	* fwprop.c (all_uses_available_at): Return false if def_set dest
	is a REG that is used in def_insn.

2010-01-19  Joern Rennecke  <amylaar@spamcop.net>

	* doc/tm.texi (TARGET_FIXED_CONDITION_CODE_REGS): Add argument names.

	(TARGET_CC_MODES_COMPATIBLE): Put return value in braces.
	Add argument names.

	(TARGET_SCHED_INIT_SCHED_CONTEXT): Clarify language.

	* target.h (struct gcc_target) <secondary_reload>: Change type
	of last argument to secondary_reload_info *.

2010-01-18  Uros Bizjak  <ubizjak@gmail.com>

	PR target/42774
	* config/alpha/predicates.md (aligned_memory_operand): Return 0 for
	memory references with unaligned offsets.  Remove CQImode handling.
	(unaligned_memory_operand): Return 1 for memory references with
	unaligned offsets.  Remove CQImode handling.

2010-01-18  Richard Guenther  <rguenther@suse.de>

	PR middle-end/39954
	* cfgexpand.c (expand_call_stmt): TER pointer arguments in
	builtin calls.

2010-01-18  Richard Guenther  <rguenther@suse.de>

	PR tree-optimization/42781
	* tree-ssa-structalias.c (find_what_var_points_to): Skip
	restrict processing only if the original variable was artificial.

2010-01-18  Joern Rennecke  <amylaar@spamcop.net>

	* doc/tm.texi (TARGET_ASM_FUNCTION_EPILOGUE): Update text on where to
	find number of popped argument bytes.

	(TARGET_INVALID_WITHIN_DOLOOP): Put return value in braces.
	Fix the text that describes the return value for invalid insns.

	(TARGET_SCHED_NEEDS_BLOCK_P): Fix return type.  Fix argument list.

	(TARGET_SCHED_IS_COSTLY_DEPENDENCE): Fix argument types.
	Clarify what 'cost of the -dependence' is.  Fix quoting.

	* toplev.c (default_get_pch_validity): Rename argument to "sz".
	* doc/tm.texi (TARGET_GET_PCH_VALIDITY): Likewise.

2010-01-17  Jakub Jelinek  <jakub@redhat.com>

	* dwarf2out.c (mem_loc_descriptor): Don't ICE on
	{S,U}S_{PLUS,MINUS,NEG,ABS,ASHIFT}.

2010-01-17  Richard Guenther  <rguenther@suse.de>

	PR middle-end/42248
	* function.c (split_complex_args): Take a VEC to modify.
	(assign_parms_augmented_arg_list): Build a VEC instead of
	a chain of PARM_DECLs.
	(assign_parms_unsplit_complex): Take a VEC of arguments.
	Do not fixup unmodified parms.
	(assign_parms): Deal with the VEC.
	(gimplify_parameters): Likewise.

2010-01-17  Richard Guenther  <rguenther@suse.de>

	* tree-ssa-uncprop.c (uncprop_into_successor_phis): Fix PHI
	node existence check.
	* tree-vect-loop.c (vect_analyze_loop_form): Likewise.
	* tree-cfgcleanup.c (merge_phi_nodes): Likewise.
	* tree-ssa-dce.c (forward_edge_to_pdom): Likewise.
	* tree-cfg.c (gimple_execute_on_growing_pred): Likewise.
	(gimple_execute_on_growing_pred): Likewise.

2010-01-17  Richard Guenther  <rguenther@suse.de>

	PR tree-optimization/42773
	* tree-ssa-pre.c (phi_translate_set): Fix check for PHI node existence.
	(compute_antic_aux): Likewise.
	(compute_partial_antic_aux): Likewise.

2010-01-17  Jie Zhang  <jie.zhang@analog.com>

	PR debug/42767
	* dwarf2out.c (mem_loc_descriptor): Handle SS_TRUNCATE
	and US_TRUNCATE.

2010-01-17  Joern Rennecke  <amylaar@spamcop.net>

	* doc/tm.texi (TARGET_INIT_LIBFUNCS): Put @findex entries in order of
	appearance.

	(TARGET_LEGITIMATE_ADDRESS_P): Add return type.
	Fix markup for strict argument.

	(TARGET_SCHED_REORDER2): Fix argument types.

	(TARGET_SCHED_DFA_PRE_CYCLE_INSN): Fix return type.
	(TARGET_SCHED_DFA_POST_CYCLE_INSN): Likewise.

	(TARGET_SCHED_DFA_PRE_ADVANCE_CYCLE): Fix name.
	(TARGET_SCHED_DFA_POST_ADVANCE_CYCLE): Likewise.

	(TARGET_SCHED_FIRST_CYCLE_MULTIPASS_DFA_LOOKAHEAD_GUARD):
	Add argument name.

	(TARGET_SCHED_ALLOC_SCHED_CONTEXT): Remove duplicate documentation.
	(TARGET_SCHED_INIT_SCHED_CONTEXT): Likewise.
	(TARGET_SCHED_SET_SCHED_CONTEXT): Likewise.
	(TARGET_SCHED_CLEAR_SCHED_CONTEXT): Likewise.
	(TARGET_SCHED_FREE_SCHED_CONTEXT): Likewise.

	(TARGET_SCHED_SET_SCHED_CONTEXT): Fix typo.

	(TARGET_SCHED_GEN_SPEC_CHECK): Fix name.

	(TARGET_ASM_RELOC_RW_MASK): Add return type.
	(TARGET_MANGLE_DECL_ASSEMBLER_NAME): Fix return type.

	(TARGET_STRIP_NAME_ENCODING): Fix markup of return type and parameter.

	(TARGET_ASM_FILE_START): Put @findex before paragraph start.
	Use prototype.

	(TARGET_ASM_NAMED_SECTION): Fix argument list.

	(TARGET_HAVE_NAMED_SECTIONS): Use @deftypevr.
	(TARGET_HAVE_SWITCHABLE_BSS_SECTIONS): Likewise.

	(TARGET_ASM_RECORD_GCC_SWITCHES_SECTION): Use @deftypevr.

	(TARGET_ASM_ASSEMBLE_VISIBILITY): Fix argument types.

	(TARGET_ASM_MARK_DECL_PRESERVED): Fix argument and markup
	referring to it.  Fix language.

	(TARGET_HAVE_CTORS_DTORS): Use @deftypevr.

	(TARGET_ASM_FINAL_POSTSCAN_INSN): Adjust name of first argument.

	(TARGET_ASM_EMIT_UNWIND_LABEL): Add argument types.

	(TARGET_ASM_EMIT_EXCEPT_TABLE_LABEL): Add type to argument.

	(TARGET_UNWIND_EMIT): Remove space between 'FILE *' and
	'@var{stream}.  Remove stray 'and'.

	(TARGET_ARM_EABI_UNWINDER): Use @deftypevr.

	(TARGET_ASM_OUTPUT_DWARF_DTPREL): Adjust name of first argument.

	(TARGET_SET_DEFAULT_TYPE_ATTRIBUTES): Add missing article.

	(TARGET_OPTION_VALID_ATTRIBUTE_P): Fix name, it was
	misspelled as TARGET_VALID_OPTION_ATTRIBUTE_P.

	(TARGET_GET_PCH_VALIDITY): Put 'void *' in braces.
	Fix description of return value.
	Rename argument "sz" to "len."

	(TARGET_CXX_GUARD_MASK_BIT): Add missing article.
	Clarify meaning of 'true' return value.

	(TARGET_SHIFT_TRUNCATION_MASK): Fix return type.

	(TARGET_MODE_REP_EXTENDED): Fix two inconsisent uses of
	rep_mode versus mode_rep.

	(TARGET_HANDLE_PRAGMA_EXTERN_PREFIX): Document.

	(TARGET_BUILTIN_DECL): Fix name.

	(TARGET_COMMUTATIVE_P): Fix type of first argument.

	(TARGET_SET_CURRENT_FUNCTION): Mention possibility of cfun being NULL.

	(TARGET_BRANCH_TARGET_REGISTER_CLASS): Fix return type.

	(TARGET_USE_LOCAL_THUNK_ALIAS_P): Document as macro instead of hook.

	(TARGET_RELAXED_ORDERING): Use @deftypevr.

	(TARGET_GET_DRAP_RTX): Note that this is a hook.
	Clarify language.

	(TARGET_BUILTIN_RECIPROCAL): Fix argument types.
	Rename argument tm_fn to md_fn.

	(TARGET_OPTION_PRINT): Fix argument list.

2010-01-16  Harsha Jagasia  <harsha.jagasia@amd.com>

	PR target/42664
	* config/i386/i386.c (ix86_fixup_binary_operands):
	Revert FMA4 fixup of operands.

2010-01-16  Ralf Wildenhues  <Ralf.Wildenhues@gmx.de>

	PR gcc/42525
	* Makefile.in (write_entries_to_file, install-plugin):
	Use \012 instead of \n with tr.

2010-01-16  Richard Sandiford  <r.sandiford@uk.ibm.com>

	* configure.ac (HAVE_AS_REF): New C macro.
	* configure: Regenerate.
	* config.in: Likewise.
	* collect2.c (main): Only postpone SCAN_DWEH to the second pass
	if HAVE_AS_REF.
	* config/rs6000/aix.h (ASM_OUTPUT_DWARF_TABLE_REF): Only define
	if HAVE_AS_REF.

2010-01-16  Joern Rennecke  <amylaar@spamcop.net>

	* doc/tm.texi (TARGET_USE_BLOCKS_FOR_CONSTANT_P): Fix argument types.

	(TARGET_SUPPORT_VECTOR_MISALIGNMENT): Fix argument types.

	(TARGET_USE_ANCHORS_FOR_SYMBOL_P): Fix argument types.

	(TARGET_SCHED_ALLOC_SCHED_CONTEXT): Put 'void *' in braces.

	(TARGET_IN_SMALL_DATA_P): Fix argument type.

	(TARGET_BINDS_LOCAL_P): Fix argument type.

	(TARGET_ASM_FILE_END): Use prototype.

	(TARGET_ASM_RECORD_GCC_SWITCHES): Don't put 'int' in braces.

	(TARGET_DWARF_CALLING_CONVENTION): Fix argument type.

	(TARGET_COMP_TYPE_ATTRIBUTES): Fix argument types.

	(TARGET_VALID_DLLIMPORT_ATTRIBUTE_P): Fix argument type.

	(TARGET_EMUTLS_VAR_ALIGN_FIXED): Don't put 'bool' in braces.
	(TARGET_EMUTLS_DEBUG_FORM_TLS_ADDRESS): Likewise.

	(TARGET_PCH_VALID_P): Put 'const char *' in braces.
	(TARGET_CHECK_PCH_TARGET_FLAGS): Likewise.

	(TARGET_ADDR_SPACE_LEGITIMATE_ADDRESS_P): Don't put 'bool' in braces.
	(TARGET_ADDR_SPACE_SUBSET_P): Likewise.
	(TARGET_ADDR_SPACE_LEGITIMIZE_ADDRESS): Don't put 'rtx' in braces.
	(TARGET_ADDR_SPACE_CONVERT): Likewise.

	(TARGET_CASE_VALUES_THRESHOLD): Put 'unsigned int' in braces.

	(TARGET_MACHINE_DEPENDENT_REORG: Use prototype.

	(TARGET_INIT_BUILTINS): Use prototype.

	(TARGET_INVALID_ARG_FOR_UNPROTOTYPED_FN):
	Put 'const char *' in braces.  Fix parameter types.
	(TARGET_INVALID_CONVERSION): Fix parameter types.
	(TARGET_INVALID_UNARY_OP, TARGET_INVALID_BINARY_OP): Likewise.
	(TARGET_INVALID_PARAMETER_TYPE, TARGET_INVALID_RETURN_TYPE): Likewise.

	(TARGET_PROMOTED_TYPE): Remove braces around 'tree'.
	Fix argument type.

	(TARGET_CONVERT_TO_TYPE): Remove braces around 'tree'.

	(TARGET_ALLOCATE_STACK_SLOTS_FOR_ARGS): Remove braces around 'bool'.

2010-01-15  Joern Rennecke  <amylaar@spamcop.net>

	* doc/tm.texi (TARGET_HELP): Fix return type.

	(TARGET_PROMOTE_FUNCTION_MODE): Put 'enum machine_mode'
	in braces.  Fix argument types.

	(TARGET_LIBGCC_CMP_RETURN_MODE): Use prototype.

	(TARGET_LIBGCC_SHIFT_COUNT_MODE): Use prototype.

	(TARGET_MS_BITFIELD_LAYOUT_P): Fix argument type.

	(TARGET_DECIMAL_FLOAT_SUPPORTED_P): Don't put 'bool' in braces.
	(TARGET_FIXED_POINT_SUPPORTED_P): Likewise.

	(TARGET_MANGLE_TYPE): Fix argument types.

	(TARGET_IRA_COVER_CLASSES): Use prototype.

	(TARGET_BUILTIN_SETJMP_FRAME_VALUE): Fix return type.  Use prototype.

	(TARGET_CAN_ELIMINATE): Use identifiers for argument names.

	(TARGET_PROMOTE_PROTOTYPES): Fix argument type.

	(TARGET_MUST_PASS_IN_STACK): Fix argument type.

	(TARGET_CALLEE_COPIES): Fix argument types.

	(TARGET_SPLIT_COMPLEX_ARG): Fix argument type.

	(TARGET_GIMPLIFY_VA_ARG_EXPR): Fix argument types.

	(TARGET_FUNCTION_VALUE): Fix argument types.

	(TARGET_RETURN_IN_MSB): Fix argument type.

	(TARGET_RETURN_IN_MEMORY): Fix argument types.

	(TARGET_ASM_CAN_OUTPUT_MI_THUNK): Fix argument types.

	(TARGET_EXTRA_LIVE_ON_ENTRY): Fix argument type.

	(TARGET_STRICT_ARGUMENT_NAMING): Make literal in text
	agree with return type.

	(TARGET_PRETEND_OUTGOING_VARARGS_NAMED): Add Prototype.

2010-01-15  Jing Yu  <jingyu@google.com>

	PR rtl-optimization/42691
	* combine.c (try_combine): Set changed_i3_dest to 1 when I2 and I3 set
	a pseudo to a constant and are merged, and adjust comments.

2010-01-15  Eric Botcazou  <ebotcazou@adacore.com>

	* config/i386/sse.md (avx_vperm2f128<mode>3): Fix typo.

2010-01-15  Richard Guenther  <rguenther@suse.de>

	PR middle-end/42739
	* tree-cfgcleanup.c (remove_forwarder_block): Move destination
	labels of computed or non-local gotos to the destination.
	* tree-cfg.c (gimple_verify_flow_info): Verify that a EH
	landing pad label is the first label.

2010-01-15  Richard Guenther  <rguenther@suse.de>

	* tree-ssa-loop-im.c (gen_lsm_tmp_name): Fix bogus fallthru.

2010-01-14  Michael Meissner  <meissner@linux.vnet.ibm.com>

	PR target/42747
	* config/rs6000/rs6000.md (sqrtdf2): Split into expander and insn
	to allow generation of the xssqrtdp instruction on power7.
	(sqrtdf2_fpr): Ditto.

2010-01-14  Jakub Jelinek  <jakub@redhat.com>

	PR middle-end/42674
	* c-decl.c (finish_function): Don't emit -Wreturn-type warnings in
	functions with noreturn attribute.

	PR c++/42608
	* varasm.c (declare_weak): Add weak attribute to decl if it
	doesn't have one already.
	(assemble_external): Only add decls to weak_decls if they also
	have weak attribute.

2010-01-14  Alexandre Oliva  <aoliva@redhat.com>

	* var-tracking.c (var_reg_delete): Don't delete the association
	between REGs and values or one-part variables if the register
	isn't clobbered.

2010-01-14  Jakub Jelinek  <jakub@redhat.com>

	PR debug/42657
	* tree-inline.c (copy_debug_stmt): Don't reset debug stmt just
	because its first operand is a non-localized variable.

2010-01-14  Martin Jambor  <mjambor@suse.cz>

	PR tree-optimization/42706
	* tree-sra.c (encountered_recursive_call): New variable.
	(encountered_unchangable_recursive_call): Likewise.
	(sra_initialize): Initialize both new variables.
	(callsite_has_enough_arguments_p): New function.
	(scan_function): Call decl and flags check only for IPA-SRA, check
	whether there is a recursive call and whether it has enough arguments.
	(all_callers_have_enough_arguments_p): New function.
	(convert_callers): Look for recursive calls only when
	encountered_recursive_call is set.
	(ipa_early_sra): Bail out either if
	!all_callers_have_enough_arguments_p or
	encountered_unchangable_recursive_call.

2010-01-14  Alexander Monakov  <amonakov@ispras.ru>

	* sel-sched.c: Add 2010 to copyright years.
	* sel-sched-ir.c: Likewise.
	* sel-sched-ir.h: Likewise.

2010-01-14  Martin Jambor  <mjambor@suse.cz>

	PR tree-optimization/42714
	* tree-sra.c (sra_ipa_modify_assign): Handle incompatible-type
	constructors specially.

2010-01-14  Andi Kleen  <ak@linux.intel.com>

	* config/i386/drivers-i386.c (detect_caches_intel):
	Add l2sizekb parameter and fill in.
	(host_detect_local_cpu): Add l2sizekb, fill in.
	Add Atom small cache heuristic.

2010-01-14  Andi Kleen  <ak@linux.intel.com>

	* config/i386/drivers-i386.c (detect_caches_cpuid4):
	Add level3 parameter and fill in.
	(detect_caches_intel): Handle level3 cache.

2010-01-14  Andi Kleen  <ak@linux.intel.com>

	* config/i386/drivers-i386.c (host_detect_local_cpu):
	Fix core duo detection.

2010-01-14  Andi Kleen  <ak@linux.intel.com>

	* config/i386/drivers-i386.c (host_detect_local_cpu):
	Fix Atom detection.

2010-01-14  Alexander Monakov  <amonakov@ispras.ru>

	* config/rs6000/rs6000.c (rs6000_variable_issue): Rename to...
	(rs6000_variable_issue_1): this.  Use...
	(rs6000_variable_issue): here.  Reimplement.  Print debug info.

2010-01-14  Alexander Monakov  <amonakov@ispras.ru>

	* sel-sched-ir.c (sel_restore_other_notes): Rename to
	sel_restore_notes.  Update all callers.  Call reemit_notes
	for all insns.

2010-01-14  Andrey Belevantsev  <abel@ispras.ru>

	PR rtl-optimization/42246
	* sel-sched-ir.h (get_all_loop_exits): Include exits from inner
	loops.

2010-01-14  Andrey Belevantsev  <abel@ispras.ru>

	* sel-sched.c (compute_av_set_at_bb_end): Do not test that number of
	all successors is the same as number of successors in current region.

2010-01-14  Alexander Monakov  <amonakov@ispras.ru>

	* sel-sched.c (maybe_emit_renaming_copy): Exit early when expression
	to rename is not separable.  Otherwise check that its LHS is not NULL.

2010-01-14  Alexander Monakov  <amonakov@ispras.ru>

	* sel-sched.c (choose_best_reg_1):  Loop over all regs for mode.

2010-01-14  Alexander Monakov  <amonakov@ispras.ru>

	* sel-sched.c (mark_unavailable_hard_regs): Do not try to search
	available registers when failed to discover LHS register class.
	Fix indentation.  Update comment.

2010-01-14  Andrey Belevantsev  <abel@ispras.ru>
	    Alexander Monakov  <amonakov@ispras.ru>

	PR rtl-optimization/42389
	* sel-sched.c (advance_one_cycle): Set FENCE_ISSUE_MORE
	to can_issue_more.
	(advance_state_on_fence): Likewise.
	(sel_target_adjust_priority): Print debug output only when
	sched_verbose >= 4, not 2.
	(get_expr_cost): Do not issue all unique insns on the next cycle.
	(fill_insns): Initialize can_issue_more from the value saved
	with the fence.
	* sel-sched-ir.c (flist_add): New parameter issue_more.
	Init FENCE_ISSUE_MORE with it.
	(merge_fences): Likewise.
	(init_fences): Update call to flist_add.
	(add_to_fences, add_clean_fence_to_fences)
	(add_dirty_fence_to_fences): Likewise.
	(move_fence_to_fences): Update call to merge_fences.
	(invoke_reorder_hooks): Do not reset can_issue_more on insns from
	sched groups.
	* sel-sched-ir.h (struct _fence): New field issue_more.
	(FENCE_ISSUE_MORE): New accessor macro.

2010-01-14  Andrey Belevantsev  <abel@ispras.ru>

	PR rtl-optimization/42388
	* sel-sched-ir.c (maybe_tidy_empty_bb): Do not delete empty blocks
	that have no predecessors nor successors.  Do not call move_bb_info
	for empty blocks outside of current region.

2010-01-14  Alexander Monakov  <amonakov@ispras.ru>

	PR rtl-optimization/42294
	* sel-sched-ir.h (struct _sel_insn_data): Update comment.
	* sel-sched.c (move_exprs_to_boundary): Transitively add all
	originators' originators.

2010-01-14  Alexander Monakov  <amonakov@ispras.ru>

	PR rtl-optimization/39453
	PR rtl-optimization/42246
	* sel-sched-ir.c (considered_for_pipelining_p): Do not test
	for pipelining_p.
	(sel_add_loop_preheaders): Add preheader to last_added_blocks.

2010-01-14  Andrey Belevantsev  <abel@ispras.ru>
	    Alexander Monakov  <amonakov@ispras.ru>

	PR middle-end/42245
	* sel-sched-ir.c (sel_recompute_toporder): New.  Use it...
	(maybe_tidy_empty_bb): ... here.  Make static.  Add new
	argument.  Update all callers.
	(tidy_control_flow): ... and here.  Recompute topological order
	of basic blocks in region if necessary.
	(sel_redirect_edge_and_branch): Change return type.  Return true
	if topological order might have been invalidated.
	(purge_empty_blocks): Export and move from...
	* sel-sched.c (purge_empty_blocks): ... here.
	* sel-sched-ir.h (sel_redirect_edge_and_branch): Update prototype.
	(maybe_tidy_empty_bb): Delete prototype.
	(purge_empty_blocks): Declare.

2010-01-14  Andrey Belevantsev <abel@ispras.ru>

	PR rtl-optimization/42249
	* sel-sched.c (try_replace_dest_reg): When chosen register
	and original register is the same, do not bail out early, but
	still check all original insns for validity of replacing destination
	register.  Set EXPR_TARGET_AVAILABLE to 1 before leaving function
	in this case.

2010-01-14  Jakub Jelinek  <jakub@redhat.com>

	PR c/42721
	Port from no-undefined-overflow branch:
	2009-03-09  Richard Guenther  <rguenther@suse.de>

	* fold-const.c (add_double_with_sign): Fix unsigned overflow detection.

2010-01-14  Richard Guenther  <rguenther@suse.de>

	PR lto/42665
	* gimple.c (iterative_hash_gimple_type): Avoid hashing error_mark_node.

2010-01-14  Ira Rosen  <irar@il.ibm.com>

	PR tree-optimization/42709
	* tree-vect-slp.c (vect_get_constant_vectors): Use constant's type
	as scalar type in creation of constant vector operand.

2010-01-14  Ralf Wildenhues  <Ralf.Wildenhues@gmx.de>

	PR testsuite/42414
	* Makefile.in ($(TESTSUITEDIR)/site.exp, check-%)
	(check-parallel-%): Match `testsuite' directory component only
	at the end.

2010-01-14  Shujing Zhao  <pearly.zhao@oracle.com>

	PR translation/39521
	* gcc.c (do_spec_1): Wrapped the error and notice messages of specs
	strings with _().

2010-01-13  Richard Guenther  <rguenther@suse.de>

	PR tree-optimization/42730
	* tree-ssa-ccp.c (maybe_fold_stmt_indirect): Add shortcut for
	offset zero.

2010-01-13  Steve Ellcey  <sje@cup.hp.com>

	PR target/pr42542
	* config/ia64/ia64.c (ia64_expand_vecint_compare): Convert GTU to GT
	for V2SI by subtracting (-(INT MAX) - 1) from both operands to make
	them signed.

2010-01-13  Bernd Schmidt  <bernd.schmidt@analog.com>

	* config/bfin/libgcc-bfin.ver: Regenerate based on current
	libgcc-std.ver.  Add entries for ___smulsi3_highpart and
	___umulsi3_highpart.

	* config/bfin/bfin.c (bfin_reorg): Call run_selective_scheduling
	rather than schedule_insns if the pass is enabled.

2010-01-13  Martin Jambor  <mjambor@suse.cz>

	PR tree-optimization/42704
	* tree-sra.c (sra_modify_assign): Do not delete assignments to
	SSA_NAMEs.

2010-01-13  Martin Jambor  <mjambor@suse.cz>

	PR tree-optimization/42703
	* tree-sra.c (analyze_access_subtree): Check that we can build a
	reference to the original data within the aggregate.

2010-01-13  Richard Guenther  <rguenther@suse.de>

	PR tree-optimization/42705
	* tree-ssa-reassoc.c (build_and_add_sum): Insert stmts after labels.

2010-01-13  Richard Guenther  <rguenther@suse.de>

	PR middle-end/42716
	* fold-const.c (fold_unary_loc): Fold INDIRECT_REFs.

2010-01-13  Jakub Jelinek  <jakub@redhat.com>

	PR debug/41371
	* var-tracking.c (values_to_unmark): New variable.
	(find_loc_in_1pdv): Clear VALUE_RECURSED_INTO of values in
	values_to_unmark vector.  Moved body to...
	(find_loc_in_1pdv_1): ... this.  Don't clear VALUE_RECURSED_INTO,
	instead queue it into values_to_unmark vector.
	(vt_find_locations): Free values_to_unmark vector.

2010-01-13  Wolfgang Gellerich  <gellerich@de.ibm.com>

	* config/s390/s390.c (override_options): Set
	default of max-pending-list-length to 256

2010-01-13  Richard Guenther  <rguenther@suse.de>

	PR lto/42678
	* tree-pass.h (PROP_gimple_lcx): New.
	* cfgexpand.c (pass_expand): Require PROP_gimple_lcx.
	* passes.c (init_optimization_passes): Move pass_lower_complex_O0
	before the final cleanup_eh.
	(dump_properties): Dump PROP_gimple_lcx.
	* tree-complex.c (pass_lower_complex): Provide PROP_gimple_lcx.
	(tree_lower_complex_O0): Remove.
	(gate_no_optimization): Run if PROP_gimple_lcx is not set.
	(pass_lower_complex_O0): Provide PROP_gimple_lcx.  Run
	tree_lower_complex, schedule TODO_update_ssa.
	* lto-streamer-out.c (output_function): Stream the functions
	properties.
	* lto-streamer-in.c (input_function): Likewise.
	(lto_read_body): Do not override them here.

2010-01-12  Joseph Myers  <joseph@codesourcery.com>

	PR c/42708
	* c-typeck.c (build_c_cast): Fold value cast to union type before
	wrapping it in a CONSTRUCTOR.

2010-01-12  Jakub Jelinek  <jakub@redhat.com>

	PR rtl-optimization/42699
	* cse.c (cse_insn): Optimize lhs ZERO_EXTRACT if only CONST_INTs are
	involved.

2010-01-12  Rainer Orth  <ro@CeBiTec.Uni-Bielefeld.DE>

	* config/mips/iris6.h (SUBTARGET_DONT_WARN_UNUSED_SPEC,
	SUBTARGET_WARN_UNUSED_SPEC): Move ...
	config/mips/iris.h (SUBTARGET_DONT_WARN_UNUSED_SPEC,
	SUBTARGET_WARN_UNUSED_SPEC): ... here
	* config/mips/iris5.h (LIBGCC_SPEC): Define.

2010-01-12  Julian Brown  <julian@codesourcery.com>

	* config/arm/neon-schedgen.ml (Utils): Don't try to
	open missing module.
	(find_with_result): New.

2010-01-12  Jakub Jelinek  <jakub@redhat.com>

	PR debug/42662
	* simplify-rtx.c (simplify_relational_operation_1): Avoid invalid rtx
	sharing when canonicalizing ({lt,ge}u (plus a b) b).

	PR tree-optimization/42645
	* tree-inline.c (processing_debug_stmt): Move earlier.  Make static.
	(remap_ssa_name): If processing_debug_stmt and name wasn't found in
	decl_map, set processing_debug_stmt to -1 and return name without
	any remapping.

2010-01-11  Dave Korn  <dave.korn.cygwin@gmail.com>

	* doc/install.texi (Specific#x-x-cygwin): Document minimum required
	binutils version, and reword target configuration description.

2010-01-11  Andy Hutchinson  <hutchinsonandy@gcc.gnu.org>

	* config/avr/avr.h (LINKER_NAME): Remove.

2010-01-11  Janis Johnson  <janis187@us.ibm.com>

	PR target/42416
	* config/rs6000/rs6000.c (rs6000_override_options): On targets
	that support VSX, warn for -mno-altivec if vsx is not disabled,
	and disable vsx.

2010-01-11  Joseph Myers  <joseph@codesourcery.com>
	    Shujing Zhao  <pearly.zhao@oracle.com>

	PR translation/42469
	* common.opt (Wframe-larger-than=, fcompare-debug=, fdbg-cnt=,
	fira-verbose=, flto-compression-level=, fplugin-arg-): Use tab
	character between option name and help text.
	* c.opt (imultilib): Likewise.

2010-01-10  Rafael Avila de Espindola  <espindola@google.com>

	* lto-streamer-out.c (output_unreferenced_globals): Output static
	variables.

2010-01-10  Steven Bosscher  <steven@gcc.gnu.org>

	PR rtl-optimization/42621
	* bb-reorder.c (gate_duplicated_computed_gotos): Only run if not
	optimizing for size.
	(duplicate_computed_gotos): Remove now-redundant check.

2010-01-10  Steve Ellcey  <sje@cup.hp.com>

	PR target/37454
	* configure.ac: Save and restore LDFLAGS and LIBS
	* configure: Regenerate.

2010-01-10  Richard Guenther  <rguenther@suse.de>

	PR middle-end/42667
	* builtins.c (fold_builtin_strlen): Add type argument and
	convert the resulting length to it.
	(fold_builtin_1): Adjust.

2010-01-09  Jakub Jelinek  <jakub@redhat.com>

	* config/rs6000/rs6000.c (rs6000_emit_set_long_const): Shorten
	sequence for DImode constants >= 0x80000000UL <= 0xFFFFFFFFUL by
	1 insn.
	(num_insns_constant_wide): Adjust for that change.

2010-01-09  Alexandre Oliva  <aoliva@redhat.com>

	PR debug/42631
	* web.c (union_defs): Add used argument, to combine uses of
	uninitialized regs.
	(entry_register): Adjust type and tests of used argument.
	(web_main): Widen used for new use.  Pass it to union_defs.
	* df.h (union_defs): Adjust prototype.

2010-01-09  Alexandre Oliva  <aoliva@redhat.com>

	PR debug/42630
	* loop-unroll.c (referenced_in_one_insn_in_loop_p): Count debug
	uses in new incoming argument.  Free body.
	(reset_debug_uses_in_loop): New.
	(analyze_insn_to_expand_var): Call the latter if the former found
	anything.  Fix whitespace.  Reject invalid dest overlaps before
	going through all insns in the loop.

2010-01-09  Alexandre Oliva  <aoliva@redhat.com>

	PR debug/42629
	* haifa-sched.c (dying_use_p): Debug insns don't count.

2010-01-09  Alexandre Oliva  <aoliva@redhat.com>

	PR middle-end/42363
	* gimplify.c (gimplify_modify_expr): Drop lhs on noreturn calls.
	* tree-cfg.c (is_ctrl_altering_stmt): Don't compute flags twice.
	(verify_gimple_call): Reject LHS in noreturn calls.

2010-01-09  Alexandre Oliva  <aoliva@redhat.com>

	PR debug/42604
	PR debug/42395
	* tree-vect-loop-manip.c (adjust_info): New type.
	(adjust_vec): New pointer to vector.
	(adjust_debug_stmts_now, adjust_vec_debug_stmts): New.
	(adjust_debug_stmts, adjust_phi_and_debug_stmts): New.
	(slpeel_update_phis_for_duplicate_loop): Use them.
	(slpeel_update_phi_nodes_for_guard1): Likewise.
	(slpeel_update_phi_nodes_for_guard2): Likewise.
	(slpeel_tree_peel_loop_to_edge): Likewise.
	(vect_update_ivs_after_vectorizer): Likewise.

2010-01-09  Alexandre Oliva  <aoliva@redhat.com>

	* vec.h (DEF_VEC_ALLOC_FUNC_O_STACK): Drop excess paren.
	(DEF_VEC_ALLOC_FUNC_I_STACK): Likewise.

2010-01-09  Alexandre Oliva  <aoliva@redhat.com>

	* config/i386/i386.c (ix86_vectorize_builtin_vec_perm): Silence
	bogus uninitialized warning.

2010-01-09  Richard Guenther  <rguenther@suse.de>

	PR middle-end/42512
	* tree-scalar-evolution.c (interpret_loop_phi): Make sure
	the evolution is compatible with the initial condition.

2010-01-09  Jakub Jelinek  <jakub@redhat.com>

	* gcc.c (process_command): Update copyright notice dates.
	* gcov.c (print_version): Likewise.
	* gcov-dump.c (print_version): Likewise.
	* mips-tfile.c (main): Likewise.
	* mips-tdump.c (main): Likewise.

2010-01-08  Andy Hutchinson  <hutchinsonandy@gcc.gnu.org>

	PR target/41885
	* config/avr/avr.md (rotlqi3): Add CONST_INT_P check.
	(rotlhi3): Delete.
	(rotlhi3_8): Delete.
	(rotlsi3): Delete.
	(rotlsi3_8): Delete.
	(rotlsi3_16): Delete.
	(rotlsi3_24): Delete.
	(rotl<mode>3): New.
	(*rotw<mode>3): New.
	(*rotb<mode>3): New.
	* config/avr/avr.c (avr_rotate_bytes): New function.
	* config/avr/avr-proto.h (avr_rotate_bytes): New function.

2010-01-08  Steve Ellcey  <sje@cup.hp.com>

	PR target/37454
	* configure.ac: Modify -rdynamic check.
	* configure: Regenerate.

2010-01-08  DJ Delorie  <dj@redhat.com>

	* config/sh/sh.c (sh_expand_epilogue): Fix interrupt handler
	register popping order.

2010-01-08  Richard Guenther  <rguenther@suse.de>

	PR lto/42528
	* c.opt (fsigned-char): Also let LTO handle this option.
	(funsigned-char): Likewise.

2010-01-07  Richard Guenther  <rguenther@suse.de>

	* gimple.h (gss_for_code): Wrap gcc_assert in ENABLE_CHECKING.
	(gimple_op): Likewise.
	(gimple_op_ptr): Likewise.
	(gimple_assign_set_lhs): Remove gcc_assert.
	(gimple_assign_set_rhs1): Likewise.
	(gimple_assign_set_rhs2): Likewise.
	(gimple_call_set_lhs): Likewise.
	(gimple_call_set_fn): Likewise.
	(gimple_call_set_fndecl): Likewise.
	(gimple_call_fndecl): Likewise.
	(gimple_call_return_type): Likewise.
	(gimple_call_set_chain): Likewise.
	(gimple_call_num_args): Likewise.
	(gimple_call_set_arg): Likewise.
	(gimple_cond_set_code): Likewise.
	(gimple_cond_set_lhs): Likewise.
	(gimple_cond_set_rhs): Likewise.
	(gimple_cond_set_true_label): Likewise.
	(gimple_cond_set_false_label): Likewise.
	(gimple_label_set_label): Likewise.
	(gimple_goto_set_dest): Likewise.
	(gimple_debug_bind_get_var): Wrap gcc_assert in ENABLE_CHECKING.
	(gimple_debug_bind_get_value): Likewise.
	(gimple_debug_bind_get_value_ptr): Likewise.
	(gimple_debug_bind_set_var): Likewise.
	(gimple_debug_bind_set_value): Likewise.
	(gimple_debug_bind_reset_value): Likewise.
	(gimple_debug_bind_has_value_p): Likewise.
	(gimple_return_retval_ptr): Remove gcc_assert.
	(gimple_return_retval): Likewise.
	(gimple_return_set_retval): Likewise.
	* tree-flow.h (struct gimple_df): Remove nonlocal_all member.
	(safe_referenced_var_iterator): Remove.
	(FOR_EACH_REFERENCED_VAR_SAFE): Likewise.
	* tree-flow-inline.h (gimple_nonlocal_all): Remove.
	(fill_referenced_var_vec): Remove.
	(first_readonly_imm_use): Remove redundant gcc_assert.
	(phi_arg_index_from_use): Combine gcc_asserts.
	(move_use_after_head): Wrap gcc_assert in ENABLE_CHECKING.
	(first_imm_use_stmt): Remove redundant gcc_assert.
	* tree-cfg.c (verify_gimple_call): Verify function and chain
	operands.  Verify arguments.
	(verify_types_in_gimple_stmt): Verify condition code and labels.

2010-01-07  Richard Guenther  <rguenther@suse.de>

	PR tree-optimization/42641
	* sese.c (rename_map_elt_info): Use the SSA name version, do
	not hash pointers.

2010-01-07  Jakub Jelinek  <jakub@redhat.com>

	PR tree-optimization/42625
	* cgraph.c (cgraph_make_node_local): Clear DECL_COMDAT*,
	TREE_PUBLIC, DECL_WEAK and DECL_EXTERNAL also for same_body aliases.

2010-01-07  Duncan Sands  <baldrick@free.fr>

	* Makefile.in (PLUGIN_HEADERS): Add version.h.

2010-01-07  Uros Bizjak  <ubizjak@gmail.com>

	PR target/42511
	* ifcvt.c (dead_or_predicable): Also remove REG_EQUAL note when
	note itself is not function_invariant_p.

2009-01-07  Steven Bosscher  <steven@gcc.gnu.org>

	* gcse.c (execute_rtl_cprop, execute_rtl_pre, execute_rtl_hoist):
	Do not add the DF_NOTE problem.
	* store-motion.c (execute_rtl_store_motion): Likewise.

2010-01-07  Martin Jambor  <mjambor@suse.cz>

	PR tree-optimization/42157
	* tree-sra.c (compare_access_positions): Stabilize sort if both
	accesses have integer types, return zero immediately if they are the
	same.

2010-01-06  Richard Henderson  <rth@redhat.com>

	PR middle-end/41883
	* haifa-sched.c (add_to_note_list): Merge into ...
	(concat_note_lists): ... here, and ...
	(unlink_other_notes, rm_other_notes): Merge into...
	(remove_notes): ... here.  Create REG_SAVE_NOTEs for
	NOTE_INSN_EPILOGUE_BEG.

2010-01-06  Richard Guenther  <rguenther@suse.de>

	* ipa-inline.c (cgraph_decide_inlining_incrementally): Do
	not inline regular functions into always-inline functions.

2010-01-06  Nick Clifton  <nickc@redhat.com>

	* config/rx/rx.h (enum rx_cpu_type): Add RX200.
	(CC1_SPEC): Issue an error message if -mcpu=rx200 and -fpu are
	used together.
	(OVERRIDE_OPTIONS): Delete.
	(OPTIMIZATION_OPTIONS): Define.
	(ALLOW_RX_FPU_INSNS): Define only in terms of -fpu option.
	* config/rx/rx.c (rx_handle_option): Issue an error message if
	-mcpu=rx200 and -fpu are used together.
	(rx_set_optimization_options): New function.  Issue an error
	message if an optimization attribute attempts to reset the FPU/
	math optimization pairing.
	* config/rx/rx-protos.h (rx_set_optimization_options): Prototype.
	* config/rx/rx.opt: Set the default to 32-bit doubles.
	* config/rx/t-rx: Add multilibs for -nofpu option.
	* doc/invoke.texi: Update documentation of RX options.

2010-01-06  Richard Guenther  <rguenther@suse.de>

	* tree-ssa-pre.c (name_to_id): New global.
	(alloc_expression_id): Simplify SSA name handling.
	(lookup_expression_id): Likewise.
	(init_pre): Zero name_to_id.
	(fini_pre): Free it.

2010-01-06  Uros Bizjak  <ubizjak@gmail.com>

	* ifcvt.c (if_convert): Output slim multiple dumps with TDF_SLIM.

2010-01-05  H.J. Lu  <hongjiu.lu@intel.com>

	PR target/42542
	* config/i386/sse.md (smaxv2di3): New.
	(umaxv2di3): Likewise.
	(sminv2di3): Likewise.
	(uminv2di3): Likewise.

2010-01-05  Eric Botcazou  <ebotcazou@adacore.com>

	PR target/42564
	* config/sparc/sparc.h (SPARC_SYMBOL_REF_TLS_P): Delete.
	* config/sparc/sparc-protos.h (legitimize_pic_address): Likewise.
	(legitimize_tls_address): Likewise.
	(sparc_tls_referenced_p): Likewise.
	* config/sparc/sparc.c (sparc_expand_move): Use legitimize_tls_address
	and adjust calls to legitimize_pic_address.
	(legitimate_constant_p) Use sparc_tls_referenced_p.
	(legitimate_pic_operand_p): Likewise.
	(sparc_legitimate_address_p): Do not use SPARC_SYMBOL_REF_TLS_P.
	(sparc_tls_symbol_ref_1): Delete.
	(sparc_tls_referenced_p): Make static, recognize specific patterns.
	(legitimize_tls_address): Make static, handle CONST patterns.
	(legitimize_pic_address): Make static, remove unused parameter and
	adjust recursive calls.
	(sparc_legitimize_address): Make static, use sparc_tls_referenced_p
	and adjust call to legitimize_pic_address.
	(sparc_output_mi_thunk): Likewise.

2010-01-05  Paolo Bonzini  <bonzini@gnu.rg>
	    H.J. Lu  <hongjiu.lu@intel.com>

	PR target/42542
	* config/i386/i386.c (ix86_expand_int_vcond): Convert GTU to GT
	for V4SI and V2DI by subtracting (-(INT MAX) - 1) from both
	operands to make them signed.

	Revert:
	2010-01-04  H.J. Lu  <hongjiu.lu@intel.com>

	PR target/42542
	* config/i386/i386.c (ix86_expand_int_vcond): Don't convert
	GTU to GT for V4SI and V2DI.

	* config/i386/sse.md (umaxv4si3): Enabled for SSE4.1 and XOP.
	(umin<mode>3): Removed.
	(uminv8hi3): New.
	(uminv4si3): Likewise.

2010-01-05  Martin Jambor  <mjambor@suse.cz>

	PR tree-optimization/42462
	* ipa-inline.c (compute_inline_parameters): Pass node->decl instead of
	current_function_decl to helper functions and macros.

2010-01-05  Rainer Orth  <ro@CeBiTec.Uni-Bielefeld.DE>

	PR bootstrap/41771
	* flags.h: Don't include real.h.
	(HONOR_NANS, HONOR_SNANS, HONOR_INFINITIES, HONOR_SIGNED_ZEROS,
	HONOR_SIGN_DEPENDENT_ROUNDING): Move ...
	* real.h (HONOR_NANS, HONOR_SNANS, HONOR_INFINITIES,
	HONOR_SIGNED_ZEROS, HONOR_SIGN_DEPENDENT_ROUNDING): ... here.
	* dominance.c: Update copyright.
	* gimple.c (walk_gimple_op): Remove inline.
	* tree-ssa-reassoc.c: Include real.h.
	* Makefile.in (FLAGS_H): Remove $(REAL_H).
	(tree-ssa-reassoc.o): Depend on $(REAL_H).

2010-01-05  Nick Clifton  <nickc@redhat.com>

	* config/rx/rx.c (rx_get_stack_layout): Fix allocation of second
	register to push into the stack frame when the accumulator has to
	be saved during interrupts.

2010-01-05  Eric Fisher  <joefoxreal@gmail.com>

	* doc/invoke.texi: Remove the documentation about option
	-Wunreachable-code.
	* common.opt (Wunreachable-code):  Preserved for backward
	compatibility.
	* tree-cfg.c: Remove the implementation of -Wunreachable-code.
	* opts.c (common_handle_option): Add OPT_Wunreachable_code to
	the backward compatibility flag section.

2010-01-05  Richard Guenther  <rguenther@suse.de>

	* tree-ssa-pre.c (bitmap_value_insert_into_set): Optimize.

2010-01-05  Jakub Jelinek  <jakub@redhat.com>

	PR other/42611
	* cfgexpand.c (expand_one_var): Diagnose too large variables.

	PR tree-optimization/42508
	* tree-sra.c (convert_callers): Check for recursive call
	by comparing cgraph nodes instead of decls.
	(modify_function): Call ipa_modify_formal_parameters also
	on all same_body aliases.

	* cgraphunit.c (cgraph_materialize_all_clones): Compare
	cgraph nodes when checking for same_body aliases.

2010-01-05  Richard Guenther  <rguenther@suse.de>

	* tree-ssa-pre.c (get_or_alloc_expr_for_name): Avoid redundant
	allocation and lookup.
	(get_or_alloc_expr_for_constant): Likewise.
	(phi_translate): Sink allocation.

2010-01-04  Richard Guenther  <rguenther@suse.de>

	* tree-ssa-sccvn.c (get_or_alloc_constant_value_id): Allocate
	a new entry only if needed.
	* tree-ssa-dom.c (lookup_avail_expr): Likewise.
	* tree-ssa-coalesce.c (find_coalesce_pair): Avoid one
	hashtable lookup.
	* tree-ssa-pre.c (sorted_array_from_bitmap_set): Pre-allocate
	the result array.
	(phi_translate): Handle CONSTANTs early.

2010-01-04  Martin Jambor  <mjambor@suse.cz>

	PR tree-optimization/42398
	* tree-sra.c (struct access): Removed flag grp_different_types.
	(dump_access): Do not dump the removed flag.
	(sort_and_splice_var_accesses): Do not set the removed flag.
	(sra_modify_expr): Check for type compatibility directly.

2010-01-04  Martin Jambor  <mjambor@suse.cz>

	PR tree-optimization/42366
	* ipa-cp.c (ipcp_init_stage): Always call ipa_compute_jump_functions on
	edges with variable number of parameters.
	* ipa-prop.c (ipa_write_node_info): Stream out uses_analysis_done
	flag instead of asserting it.
	(ipa_read_node_info): Read uses_analysis_done flag.

2010-01-04  Richard Guenther  <rguenther@suse.de>

	* tree-ssa-sccvn.c (vn_reference_op_compute_hash): Use
	iterative_hash_* as intended.
	(vn_reference_compute_hash): Likewise.  Simplify hashing
	SSA names.
	(vn_reference_lookup_2): Likewise.
	(vn_nary_op_compute_hash): Likewise.
	(vn_phi_compute_hash): Likewise.
	(expressions_equal_p): Remove strange code.
	* tree-ssa-pre.c (pre_expr_eq): Use gcc_unreachable ().
	(pre_expr_hash): Likewise.  Simplify hashing SSA names.
	(bitmap_insert_into_set_1): Take value-id as parameter.
	(add_to_value): Pass it.
	(bitmap_insert_into_set): Likewise.
	(bitmap_value_insert_into_set): Likewise.  Remove redundant check.

2010-01-04  Jakub Jelinek  <jakub@redhat.com>

	PR driver/42442
	* gcc.c (SWITCH_IGNORE_PERMANENTLY): Define.
	(do_self_spec): For switches with SWITCH_IGNORE set set also
	SWITCH_IGNORE_PERMANENTLY.
	(check_live_switch): Check SWITCH_IGNORE_PERMANENTLY instead
	of SWITCH_IGNORE.

2010-01-04  Rafael Avila de Espindola  <espindola@google.com>

	* lto-streamer-out.c (output_unreferenced_globals): Output the full
	tree of an unreferenced global var.

2010-01-04  H.J. Lu  <hongjiu.lu@intel.com>

	PR target/42542
	* config/i386/i386.c (ix86_expand_int_vcond): Don't convert
	GTU to GT for V4SI and V2DI.

	* config/i386/sse.md (umaxv4si3): Enabled for SSE4.1 and XOP.
	(umin<mode>3): Removed.
	(uminv8hi3): New.
	(uminv4si3): Likewise.

2010-01-04  H.J. Lu  <hongjiu.lu@intel.com>

	PR lto/42581
	* collect2.c (main): Turn on trace in collect2 if -v is passed
	to gcc with LTO.

2010-01-03  Jerry Quinn  <jlquinn@optonline.net>

	* doc/c-tree.texi (RETURN_STMT): Change to RETURN_EXPR.  Update
	description of expression operand.

2010-01-03  Andrew Jenner  <andrew@codesourcery.com>

	* configure.ac: Add install-html to target_list for Make-hooks.
	* configure: Regenerate.
	* fortran/Make-lang.in (F95_HTMLFILES): New.
	(fortran.html): Use it.
	(fortran.install-html): New.
	* Makefile.in (install-html): Add lang.install-html.
	* java/Make-lang.in (JAVA_HTMLFILES): New.
	(java.html): Use it.
	(java.install-html): New.
	* objc/Make-lang.in (objc.install-html): New.
	* objcp/Make-lang.in (obj-c++.install-html): New.
	* cp/Make-lang.in (c++.install-html): New.
	* ada/gcc-interface/Make-lang.in (ada.install-html): New.
	* lto/Make-lang.in (lto.install-html): New.

2010-01-03  H.J. Lu  <hongjiu.lu@intel.com>

	PR lto/42520
	* gcc.c (LINK_COMMAND_SPEC): Pass -m* and -v to -plugin-opt.

2009-01-03  Steven Bosscher  <steven@gcc.gnu.org>

	PR rtl-optimization/41862
	* store-motion.c (store_killed_in_insn, compute_store_table,
	remove_reachable_equiv_notes, replace_store_insn,
	build_store_vectors): Ignore all DEBUG_INSNs.

2010-01-03  H.J. Lu  <hongjiu.lu@intel.com>

	PR lto/41564
	* common.opt: Add dumpdir.

	* gcc.c (cc1_options): Add "-dumpbase %B" only if -dumpbase
	isn't specified.
	(option_map): Add --dumpdir.

	* gcc.h (DEFAULT_WORD_SWITCH_TAKES_ARG): Add dumpdir.

	* lto-wrapper.c (run_gcc): Add -dumpbase and -dumpdir for -o.

	* opts.c (decode_options): Try dump_dir_name first if
	dump_base_name isn't an absolute path.
	(common_handle_option): Handle OPT_dumpdir.

	* toplev.c (dump_dir_name): New.
	(print_switch_values): Also ignore -dumpdir.

	* toplev.h (dump_dir_name): New.

2010-01-03  Richard Guenther  <rguenther@suse.de>

	PR tree-optimization/42589
	* tree-ssa-math-opts.c (execute_optimize_bswap): Allow
	double-word expansion of bswap32.

2010-01-03  Steven Bosscher  <steven@gcc.gnu.org>

	* postreload-gcse.c (insert_expr_in_table): Replace BLOCK_NUM
	with BLOCK_FOR_INSN.
	* auto-inc-dec.c (attempt_change, get_next_ref, find_inc): Likewise.
	* ifcvt.c (noce_get_alt_condition, noce_try_abs,
	noce_process_if_block): Likewise.
	* gcse.c (compute_local_properties, insert_expr_in_table,
	insert_set_in_table, canon_list_insert, find_avail_set,
	pre_insert_copy_insn): Likewise.

	* basic-block.h (BLOCK_NUM): Move from here...
	* sched-int.h (BLOCK_NUM): ... to here to localize it in the scheduler.

2010-01-03  Richard Guenther  <rguenther@suse.de>

	PR tree-optimization/42438
	* tree-ssa-pre.c (struct bb_bitmap_sets): Add
	contains_may_not_return_call flag.
	(BB_MAY_NOTRETURN): New.
	(valid_in_sets): Trapping nary operations are not valid
	in blocks that may not return.
	(insert_into_preds_of_block): Remove check for trapping expressions.
	(compute_avail): Compute also BB_MAY_NOTRETURN.

2010-01-03  Gerald Pfeifer  <gerald@pfeifer.com>

	* doc/invoke.texi: Add 2010 to copyright years.

2010-01-03  Eric Botcazou  <ebotcazou@adacore.com>

	* config/sparc/sparc.c: Fix formatting nits.

2010-01-02  Gerald Pfeifer  <gerald@pfeifer.com>
	    Alexander Monakov  <amonakov@ispras.ru>

	* doc/invoke.texi (Optimize Options): Reword introduction a bit.

2010-01-02  Richard Guenther  <rguenther@suse.de>

	PR middle-end/42577
	* tree-vrp.c (check_all_array_refs): Skip non-excutable blocks.
	(simplify_switch_using_ranges): Mark to be removed edges
	as non-executable.

2010-01-02  John David Anglin  <dave.anglin@nrc-cnrc.gc.ca>

	* config/pa/t-slibgcc-dwarf-ver (SHLIB_SOVERSION): Bump by two.

	* collect2.c (scan_libraries): Add missing argument in call to
	scan_prog_file.

2010-01-02  Uros Bizjak  <ubizjak@gmail.com>

	PR target/42448
	* config/alpha/predicates.md (aligned_memory_operand): Return false
	for CQImode.
	(unaligned_memory_operand): Return true for CQImode.
	* config/alpha/alpha.c (get_aligned_mem): Assert that location
	doesn not cross aligned SImode word boundary.

2010-01-02  Anatoly Sokolov  <aesok@post.ru>

	* config/avr/avr.h (REG_OK_FOR_BASE_P, REG_OK_FOR_INDEX_P, XEXP_):
	Remove.
	* config/avr/avr-protos.h (avr_init_once, avr_optimization_options,
	avr_change_section, avr_reg_class_from_letter) : Remove declaration.

2010-01-02  Richard Guenther  <rguenther@suse.de>

	PR lto/41597
	* toplev.c (compile_file): Emit LTO marker properly.  Change
	it to __gnu_lto_v1.
	* collect2.c (scan_prog_file): Adjust for changed LTO marker.

2010-01-01  Richard Guenther  <rguenther@suse.de>

	PR debug/42455
	* tree-sra.c (analyze_all_variable_accesses): Work in DECL_UID order.

2010-01-01  Richard Guenther  <rguenther@suse.de>

	PR c/42570
	* c-decl.c (grokdeclarator): For zero-size arrays force
	structural equality checks as layout_type does.

2010-01-01  H.J. Lu  <hongjiu.lu@intel.com>

	* builtins.c: Update copyright to 2010.

2010-01-01  H.J. Lu  <hongjiu.lu@intel.com>

	PR lto/42531
	* lto-streamer-out.c (produce_asm): Revert the last change.
	(copy_function): Likewise.

	* lto-streamer.c (lto_get_section_name): Skip any leading
	asterisk in name.

2010-01-01  Richard Guenther  <rguenther@suse.de>

	PR middle-end/42559
	* builtins.c (get_object_alignment): Do not use DECL_ALIGN
	for LABEL_DECLs.


Copyright (C) 2010 Free Software Foundation, Inc.

Copying and distribution of this file, with or without modification,
are permitted in any medium without royalty provided the copyright
notice and this notice are preserved.<|MERGE_RESOLUTION|>--- conflicted
+++ resolved
@@ -1,17 +1,3 @@
-<<<<<<< HEAD
-2010-07-27  Jakub Jelinek  <jakub@redhat.com>
-
-	PR target/44542
-	* cfgexpand.c (expand_one_stack_var_at): Limit align to maximum
-	of max_used_stack_slot_alignment and PREFERRED_STACK_BOUNDARY
-	instead of MAX_SUPPORTED_STACK_ALIGNMENT.
-	(expand_one_var): Don't consider DECL_ALIGN for variables for
-	which expand_one_stack_var_at has been already called.
-
-	PR testsuite/44701
-	* doc/md.texi: Clarify m and es constraints on PowerPC and m and S
-	constraints on IA-64.
-=======
 2010-08-12  Jakub Jelinek  <jakub@redhat.com>
 
 	PR middle-end/45262
@@ -147,7 +133,19 @@
  	PR target/43698
 	* config/arm/arm.md: Split arm_rev into *arm_rev and *thumb1_rev.
 	Set *arm_rev to be predicable.
->>>>>>> 7bde2bda
+
+2010-07-27  Jakub Jelinek  <jakub@redhat.com>
+
+	PR target/44542
+	* cfgexpand.c (expand_one_stack_var_at): Limit align to maximum
+	of max_used_stack_slot_alignment and PREFERRED_STACK_BOUNDARY
+	instead of MAX_SUPPORTED_STACK_ALIGNMENT.
+	(expand_one_var): Don't consider DECL_ALIGN for variables for
+	which expand_one_stack_var_at has been already called.
+
+	PR testsuite/44701
+	* doc/md.texi: Clarify m and es constraints on PowerPC and m and S
+	constraints on IA-64.
 
 2010-07-27  Nick Clifton  <nickc@redhat.com>
 
