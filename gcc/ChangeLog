<<<<<<< HEAD
2014-06-25  Cong Hou  <congh@google.com>

	* tree-vectorizer.h: Fixing incorrect number of patterns.

2014-06-24  Cong Hou  <congh@google.com>

	* tree-vect-patterns.c (vect_recog_sad_pattern): New function for SAD
	pattern recognition.
	(type_conversion_p): PROMOTION is true if it's a type promotion
	conversion, and false otherwise.  Return true if the given expression
	is a type conversion one.
	* tree-vectorizer.h: Adjust the number of patterns.
	* tree.def: Add SAD_EXPR.
	* optabs.def: Add sad_optab.
	* cfgexpand.c (expand_debug_expr): Add SAD_EXPR case.
	* expr.c (expand_expr_real_2): Likewise.
	* gimple-pretty-print.c (dump_ternary_rhs): Likewise.
	* gimple.c (get_gimple_rhs_num_ops): Likewise.
	* optabs.c (optab_for_tree_code): Likewise.
	* tree-cfg.c (estimate_operator_cost): Likewise.
	* tree-ssa-operands.c (get_expr_operands): Likewise.
	* tree-vect-loop.c (get_initial_def_for_reduction): Likewise.
	* config/i386/sse.md: Add SSE2 and AVX2 expand for SAD.
	* doc/generic.texi: Add document for SAD_EXPR.
	* doc/md.texi: Add document for ssad and usad.
=======
2014-06-26  Bill Schmidt  <wschmidt@linux.vnet.ibm.com>

	PR target/61542
	* config/rs6000/vsx.md (vsx_extract_v4sf): Fix bug with element
	extraction other than index 3.

2014-06-26  Marc Glisse  <marc.glisse@inria.fr>

	PR target/61503
	* config/i386/i386.md (x86_64_shrd, x86_shrd,
	ix86_rotr<dwi>3_doubleword): Replace ashiftrt with lshiftrt.

2014-06-26  Martin Jambor  <mjambor@suse.cz>

	Backport from mainline
	* ipa-prop.c (ipa_impossible_devirt_target): No longer static,
	renamed to ipa_impossible_devirt_target.  Fix typo.
	* ipa-prop.h (ipa_impossible_devirt_target): Declare.
	* ipa-cp.c (ipa_get_indirect_edge_target_1): Use
	ipa_impossible_devirt_target.

2014-06-24  Jakub Jelinek  <jakub@redhat.com>

	PR target/61570
	* config/i386/driver-i386.c (host_detect_local_cpu): For unknown
	model family 6 CPU with has_longmode never use a CPU without
	64-bit support.

	* gimplify.c (gimplify_omp_for): For #pragma omp for simd iterator
	not mentioned in clauses use private clause if the iterator is
	declared in #pragma omp for simd, and when adding lastprivate
	instead, add it to the outer #pragma omp for too.  Diagnose
	if the variable is private in outer context.  For simd collapse > 1
	loops, replace all iterators with temporaries.
	* omp-low.c (lower_rec_input_clauses): Handle LINEAR clause the
	same even in collapse > 1 loops.

2014-06-23  Alan Modra  <amodra@gmail.com>

	PR bootstrap/61583
	* tree-vrp.c (remove_range_assertions): Do not set is_unreachable
	to zero on debug statements.

2014-06-10  Kyrylo Tkachov  <kyrylo.tkachov@arm.com>

	* config/aarch64/aarch64-simd.md (aarch64_sqdmulh_lane<mode>):
	New expander.
	(aarch64_sqrdmulh_lane<mode>): Likewise.
	(aarch64_sq<r>dmulh_lane<mode>): Rename to...
	(aarch64_sq<r>dmulh_lane<mode>_interna): ...this.
	(aarch64_sqdmulh_laneq<mode>): New expander.
	(aarch64_sqrdmulh_laneq<mode>): Likewise.
	(aarch64_sq<r>dmulh_laneq<mode>): Rename to...
	(aarch64_sq<r>dmulh_laneq<mode>_internal): ...this.
	(aarch64_sqdmulh_lane<mode>): New expander.
	(aarch64_sqrdmulh_lane<mode>): Likewise.
	(aarch64_sq<r>dmulh_lane<mode>): Rename to...
	(aarch64_sq<r>dmulh_lane<mode>_internal): ...this.
	(aarch64_sqdmlal_lane<mode>): Add lane flip for big-endian.
	(aarch64_sqdmlal_laneq<mode>): Likewise.
	(aarch64_sqdmlsl_lane<mode>): Likewise.
	(aarch64_sqdmlsl_laneq<mode>): Likewise.
	(aarch64_sqdmlal2_lane<mode>): Likewise.
	(aarch64_sqdmlal2_laneq<mode>): Likewise.
	(aarch64_sqdmlsl2_lane<mode>): Likewise.
	(aarch64_sqdmlsl2_laneq<mode>): Likewise.
	(aarch64_sqdmull_lane<mode>): Likewise.
	(aarch64_sqdmull_laneq<mode>): Likewise.
	(aarch64_sqdmull2_lane<mode>): Likewise.
	(aarch64_sqdmull2_laneq<mode>): Likewise.
>>>>>>> c960ae3d

2014-06-20  Martin Jambor  <mjambor@suse.cz>

	PR ipa/61540
	* ipa-prop.c (impossible_devirt_target): New function.
	(try_make_edge_direct_virtual_call): Use it, also instead of
	asserting.

2014-06-20  Martin Jambor  <mjambor@suse.cz>

	PR ipa/61211
	* cgraph.c (clone_of_p): Allow skipped_branch to deal with
	expanded clones.

2014-06-20  Chung-Lin Tang  <cltang@codesourcery.com>

	Backport from mainline

	2014-06-20  Julian Brown  <julian@codesourcery.com>
	            Chung-Lin Tang  <cltang@codesourcery.com>

	* config/arm/arm.c (arm_output_mi_thunk): Fix offset for
	TARGET_THUMB1_ONLY. Add comments.

2014-06-18  Uros Bizjak  <ubizjak@gmail.com>

	Backport from mainline
	2014-06-16  Uros Bizjak  <ubizjak@gmail.com>

	* config/i386/i386.c (decide_alg): Correctly handle
	maximum size of stringop algorithm.

2014-06-18  Richard Henderson  <rth@redhat.com>

	PR target/61545
	* config/aarch64/aarch64.md (tlsdesc_small): Clobber CC_REGNUM.

2014-06-17  Yufeng Zhang  <yufeng.zhang@arm.com>

	PR target/61483
	* config/aarch64/aarch64.c (aarch64_layout_arg): Add new local
	variable 'size'; calculate 'size' right in the front; use
	'size' to compute 'nregs' (when 'allocate_ncrn != 0') and
	pcum->aapcs_stack_words.

2014-06-17  Nick Clifton  <nickc@redhat.com>

	* config/msp430/msp430.md (mulhisi3): Add a NOP after the DINT.
	(umulhi3, mulsidi3, umulsidi3): Likewise.

2014-06-17  Uros Bizjak  <ubizjak@gmail.com>

	Backport from mainline
	2014-06-06  Uros Bizjak  <ubizjak@gmail.com>

	PR target/61423
	* config/i386/i386.md (*floatunssi<mode>2_i387_with_xmm): New
	define_insn_and_split pattern, merged from *floatunssi<mode>2_1
	and corresponding splitters.  Zero extend general register
	or memory input operand to XMM temporary.  Enable for
	TARGET_SSE2 and TARGET_INTER_UNIT_MOVES_TO_VEC only.
	(floatunssi<mode>2): Update expander predicate.

2014-06-16  Vladimir Makarov  <vmakarov@redhat.com>

	PR rtl-optimization/61325
	* lra-constraints.c (valid_address_p): Add forward declaration.
	(simplify_operand_subreg): Check address validity before and after
	alter_reg of memory subreg.

2014-06-18  Jakub Jelinek  <jakub@redhat.com>

	PR plugins/45078
	* config.gcc (arm*-*-linux-*): Include vxworks-dummy.h in tm_file.

2014-06-13  Peter Bergner  <bergner@vnet.ibm.com>

	Backport from mainline

	2014-06-13  Peter Bergner  <bergner@vnet.ibm.com>
	PR target/61415
	* config/rs6000/rs6000-builtin.def (BU_MISC_1): Delete.
	(BU_MISC_2): Rename to ...
	(BU_LDBL128_2): ... this.
	* config/rs6000/rs6000.h (RS6000_BTM_LDBL128): New define.
	(RS6000_BTM_COMMON): Add RS6000_BTM_LDBL128.
	* config/rs6000/rs6000.c (rs6000_builtin_mask_calculate): Handle
	RS6000_BTM_LDBL128.
	(rs6000_invalid_builtin): Add long double 128-bit builtin support.
	(rs6000_builtin_mask_names): Add RS6000_BTM_LDBL128.
	* config/rs6000/rs6000.md (unpacktf_0): Remove define)expand.
	(unpacktf_1): Likewise.
	* doc/extend.texi (__builtin_longdouble_dw0): Remove documentation.
	(__builtin_longdouble_dw1): Likewise.
	* doc/sourcebuild.texi (longdouble128): Document.

2014-06-13  Jeff Law  <law@redhat.com>

	Backports from mainline:
	2014-06-13  Jeff Law  <law@redhat.com>

	PR rtl-optimization/61094
	PR rtl-optimization/61446
	* ree.c (combine_reaching_defs): Get the mode for the copy from
	the extension insn rather than the defining insn.

	2014-06-02  Jeff Law  <law@redhat.com>

	PR rtl-optimization/61094
	* ree.c (combine_reaching_defs): Do not reextend an insn if it
	was marked as do_no_reextend.  If a copy is needed to eliminate
	an extension, then mark it as do_not_reextend.

2014-06-13  Martin Jambor  <mjambor@suse.cz>

	PR ipa/61186
	* ipa-devirt.c (possible_polymorphic_call_targets): Store NULL to
	cache_token if returning early.

2014-06-12  Jakub Jelinek  <jakub@redhat.com>

	PR middle-end/61486
	* gimplify.c (struct gimplify_omp_ctx): Add distribute field.
	(gimplify_adjust_omp_clauses): Don't or in GOVD_LASTPRIVATE
	if outer combined construct is distribute.
	(gimplify_omp_for): For OMP_DISTRIBUTE set
	gimplify_omp_ctxp->distribute.
	* omp-low.c (scan_sharing_clauses) <case OMP_CLAUSE_SHARED>: For
	GIMPLE_OMP_TEAMS, if decl isn't global in outer context, record
	mapping into decl map.

2014-06-12  Jeff Law  <law@redhat.com>

	Backports from mainline:

	2014-06-12  Jeff Law  <law@redhat.com>

        PR tree-optimization/61009
	* tree-ssa-threadedge.c (thread_through_normal_block): Correct return
	value when we stop processing a block due to problematic PHIs.

	2014-06-05  Jeff Law  <law@redhat.com>

	PR tree-optimization/61289
	* tree-ssa-threadedge.c (invalidate_equivalences): Remove SRC_MAP and
	DST_MAP parameters.   Invalidate by walking all the SSA_NAME_VALUES
	looking for those which match LHS.  All callers changed.
	(record_temporary_equivalences_from_phis): Remove SRC_MAP and DST_MAP
	parameters and code which manipulated them.  All callers changed.
	(record_temporary_equivalences_from_stmts_at_dest): Remove SRC_MAP
	and DST_MAP parameters.  Simplify invalidation code by just calling
	invalidate_equivalences.  All callers changed.
	(thread_across_edge): Simplify now that we don't need to maintain
	the map of equivalences to invalidate.

2014-06-12  Eric Botcazou  <ebotcazou@adacore.com>

	* tree-core.h (DECL_NONALIASED): Use proper spelling in comment.

2014-06-12  Georg-Johann Lay  <avr@gjlay.de>

	Backport from 2014-05-14 trunk r210418
	* config/avr/avr.h (REG_CLASS_CONTENTS): Use unsigned suffix for
	shifted values to avoid build warning.

2014-06-12  Georg-Johann Lay  <avr@gjlay.de>

	Backport from 2014-05-09 trunk r210272

	* config/avr/avr-fixed.md (round<mode>3): Use -1U instead of -1 in
	unsigned int initializers for regno_in, regno_out.

	Backport from 2014-06-12 trunk r211491

	PR target/61443
	* config/avr/avr.md (push<mode>1): Avoid (subreg(mem)) when
	loading from address spaces.

2014-06-12  Alan Modra  <amodra@gmail.com>

	PR target/61300
	* doc/tm.texi.in (INCOMING_REG_PARM_STACK_SPACE): Document.
	* doc/tm.texi: Regenerate.
	* function.c (INCOMING_REG_PARM_STACK_SPACE): Provide default.
	Use throughout in place of REG_PARM_STACK_SPACE.
	* config/rs6000/rs6000.c (rs6000_reg_parm_stack_space): Add
	"incoming" param.  Pass to rs6000_function_parms_need_stack.
	(rs6000_function_parms_need_stack): Add "incoming" param, ignore
	prototype_p when incoming.  Use function decl when incoming
	to handle K&R style functions.
	* config/rs6000/rs6000.h (REG_PARM_STACK_SPACE): Adjust.
	(INCOMING_REG_PARM_STACK_SPACE): Define.

2014-06-11  Richard Biener  <rguenther@suse.de>

	PR tree-optimization/61452
	* tree-ssa-sccvn.c (visit_phi): Remove pointless setting of
	expr and has_constants in case we found a leader.
	(simplify_binary_expression): Always valueize operands first.
	(simplify_unary_expression): Likewise.

2014-06-11  Richard Biener  <rguenther@suse.de>

	PR middle-end/61456
	* tree-ssa-alias.c (nonoverlapping_component_refs_of_decl_p):
	Do not use the main variant for the type comparison.

2014-06-10  Kyrylo Tkachov  <kyrylo.tkachov@arm.com>

	* doc/arm-acle-intrinsics.texi: Specify when CRC32 intrinsics are
	available.
	Simplify description of __crc32d and __crc32cd intrinsics.
	* doc/extend.texi (ARM ACLE Intrinsics): Remove comment about CRC32
	availability.

2014-06-07  Eric Botcazou  <ebotcazou@adacore.com>

	* tree-ssa-tail-merge.c (same_succ_hash): Hash the static chain of a
	call statement, if any.
	(gimple_equal_p) <GIMPLE_CALL>: Compare the static chain of the call
	statements, if any.  Tidy up.

2014-06-06  Michael Meissner  <meissner@linux.vnet.ibm.com>

	Back port from trunk
	2014-06-06  Michael Meissner  <meissner@linux.vnet.ibm.com>

	PR target/61431
	* config/rs6000/vsx.md (VSX_LE): Split VSX_D into 2 separate
	iterators, VSX_D that handles 64-bit types, and VSX_LE that
	handles swapping the two 64-bit double words on little endian
	systems.  Include V1TImode and optionally TImode in VSX_LE so that
	these types are properly swapped.  Change all of the insns and
	splits that do the 64-bit swaps to use VSX_LE.
	(vsx_le_perm_load_<mode>): Likewise.
	(vsx_le_perm_store_<mode>): Likewise.
	(splitters for little endian memory operations): Likewise.
	(vsx_xxpermdi2_le_<mode>): Likewise.
	(vsx_lxvd2x2_le_<mode>): Likewise.
	(vsx_stxvd2x2_le_<mode>): Likewise.

2014-06-06  Vladimir Makarov  <vmakarov@redhat.com>

	PR rtl-optimization/61325
	* lra-constraints.c (process_address_1): Check scale equal to one
	to prevent transformation: base + scale * index => base + new_reg.

2014-06-05  Martin Jambor  <mjambor@suse.cz>

	PR ipa/61393
	* ipa-cp.c (determine_versionability): Pretend that tm_clones are
	not versionable.

2014-06-04  Richard Biener  <rguenther@suse.de>

	PR tree-optimization/61383
	* tree-ssa-ifcombine.c (bb_no_side_effects_p): Make sure
	stmts can't trap.

2014-06-02  Jason Merrill  <jason@redhat.com>

	PR c++/61020
	* varpool.c (ctor_for_folding): Handle uninitialized vtables.

2014-06-03  Martin Jambor  <mjambor@suse.cz>

	PR ipa/61160
	* ipa-cp.c (cgraph_edge_brings_value_p): Handle edges leading to
	thunks.

2014-06-03  Andrey Belevantsev  <abel@ispras.ru>

	Backport from mainline
	2014-05-14  Andrey Belevantsev  <abel@ispras.ru>

	PR rtl-optimization/60866
	* sel-sched-ir (sel_init_new_insn): New parameter old_seqno.
	Default it to -1.  Pass it down to init_simplejump_data.
	(init_simplejump_data): New parameter old_seqno.  Pass it down
	to get_seqno_for_a_jump.
	(get_seqno_for_a_jump): New parameter old_seqno.  Use it for
	initializing new jump seqno as a last resort.  Add comment.
	(sel_redirect_edge_and_branch): Save old seqno of the conditional
	jump and pass it down to sel_init_new_insn.
	(sel_redirect_edge_and_branch_force): Likewise.

2014-06-03  Andrey Belevantsev  <abel@ispras.ru>

	Backport from mainline
	2014-05-14  Andrey Belevantsev  <abel@ispras.ru>

	PR rtl-optimization/60901
	* config/i386/i386.c (ix86_dependencies_evaluation_hook): Check that
	bb predecessor belongs to the same scheduling region.  Adjust comment.

2014-06-03  Uros Bizjak  <ubizjak@gmail.com>

	Backport from mainline
	2014-06-02  Uros Bizjak  <ubizjak@gmail.com>

	PR target/61239
	* config/i386/i386.c (ix86_expand_vec_perm) [case V32QImode]: Use
	GEN_INT (-128) instead of GEN_INT (128) to set MSB of QImode constant.

2014-05-29  Vladimir Makarov  <vmakarov@redhat.com>

	PR rtl-optimization/61325
	* lra-constraints.c (process_address): Rename to
	process_address_1.
	(process_address): New function.

2014-05-29  Uros Bizjak  <ubizjak@gmail.com>

	Backport from mainline
	2014-05-26  Uros Bizjak  <ubizjak@gmail.com>

	PR target/61271
	* config/i386/i386.c (ix86_rtx_costs)
	<case CONST_INT, case CONST, case LABEL_REF, case SYMBOL_REF>:
	Fix condition.

2014-05-28  Eric Botcazou  <ebotcazou@adacore.com>

	Backport from mainline
	2014-05-27  Eric Botcazou  <ebotcazou@adacore.com>

	* double-int.c (div_and_round_double) <ROUND_DIV_EXPR>: Use the proper
	predicate to detect a negative quotient.

2014-05-28  Richard Biener  <rguenther@suse.de>

	Backport from mainline
	2014-05-28  Richard Biener  <rguenther@suse.de>

	PR middle-end/61045
	* fold-const.c (fold_comparison): When folding
	X +- C1 CMP Y +- C2 to X CMP Y +- C2 +- C1 also ensure
	the sign of the remaining constant operand stays the same.

	2014-05-05  Richard Biener  <rguenther@suse.de>

	PR middle-end/61010
	* fold-const.c (fold_binary_loc): Consistently avoid
	canonicalizing X & CST away from a CST that is the mask
	of a mode.

	2014-04-28  Richard Biener  <rguenther@suse.de>

	PR tree-optimization/60979
	* graphite-scop-detection.c (scopdet_basic_block_info): Reject
	SCOPs that end in a block with a successor with abnormal
	predecessors.

2014-05-28  Rainer Orth  <ro@CeBiTec.Uni-Bielefeld.DE>

	* configure.ac ($gcc_cv_ld_clearcap): New test.
	* configure: Regenerate.
	* config.in: Regenerate.
	* config/sol2.opt (mclear-hwcap): New option.
	* config/sol2.h (LINK_CLEARCAP_SPEC): Define.
	* config/sol2-clearcap.map: Moved here from
	testsuite/gcc.target/i386/clearcap.map.
	* config/sol2-clearcapv2.map: Move here from
	gcc.target/i386/clearcapv2.map.
	* config/t-sol2 (install): Depend on install-clearcap-map.
	(install-clearcap-map): New target.
	* doc/invoke.texi (Option Summary, Solaris 2 Options): Document
	-mclear-hwcap.

2014-05-28  Georg-Johann Lay  <avr@gjlay.de>

	PR libgcc/61152
	* config/dbx.h (License): Add Runtime Library Exception.
	* config/newlib-stdint.h (License): Same.
	* config/rtems.h (License): Same
	* config/initfini-array.h (License): Same
	* config/v850/v850.h (License): Same.
	* config/v850/v850-opts.h (License): Same
	* config/v850/rtems.h (License): Same.

2014-05-28  Georg-Johann Lay  <avr@gjlay.de>

	PR target/61044
	* doc/extend.texi (Local Labels): Note that label differences are
	not supported for AVR.

2014-05-27  Georg-Johann Lay  <avr@gjlay.de>

	Backport from 2014-05-12 mainline r210322.
	Backport from 2014-05-27 mainline r210959, r210969.

	PR libgcc/61152
	* config/arm/arm.h (License): Add GCC Runtime Library Exception.
	* config/arm/arm-cores.def (License): Same.
	* config/arm/arm-opts.h (License): Same.
	* config/arm/aout.h (License): Same.
	* config/arm/bpabi.h (License): Same.
	* config/arm/elf.h (License): Same.
	* config/arm/linux-elf.h (License): Same.
	* config/arm/linux-gas.h (License): Same.
	* config/arm/netbsd-elf.h (License): Same.
	* config/arm/uclinux-eabi.h (License): Same.
	* config/arm/uclinux-elf.h (License): Same.
	* config/arm/vxworks.h (License): Same.

2014-05-26  Michael Tautschnig  <mt@debian.org>

	PR target/61249
	* doc/extend.texi (X86 Built-in Functions): Fix parameter lists of
	__builtin_ia32_vfrczs[sd] and __builtin_ia32_mpsadbw256.

2014-05-22  Vladimir Makarov  <vmakarov@redhat.com>

	PR rtl-optimization/61215
	* lra-elelimination.c (lra_eliminate_regs_1): Don't use
	simplify_gen_subreg until final substitution.

2014-05-23  Alan Modra  <amodra@gmail.com>

	PR target/61231
	* config/rs6000/rs6000.c (mem_operand_gpr): Handle SImode.
	* config/rs6000/rs6000.md (extendsidi2_lfiwax, extendsidi2_nocell):
	Use "Y" constraint rather than "m".

2014-05-22  Vladimir Makarov  <vmakarov@redhat.com>

	PR rtl-optimization/60969
	* ira-costs.c (record_reg_classes): Process NO_REGS for matching
	constraints.  Set up mem cost for NO_REGS case.

2014-05-22  Peter Bergner  <bergner@vnet.ibm.com>

	* config/rs6000/htm.md (ttest): Use correct shift value to get CR0.

2014-05-22  Richard Earnshaw  <rearnsha@arm.com>

	PR target/61208
	* arm.md (arm_cmpdi_unsigned): Fix length calculation for Thumb2.

2014-05-22  Nick Clifton  <nickc@redhat.com>

	* config/msp430/msp430.h (ASM_SPEC): Add spaces after inserted options.

2014-05-22  Jakub Jelinek  <jakub@redhat.com>

	* tree-streamer-in.c (unpack_ts_real_cst_value_fields): Make sure
	all padding bits in REAL_VALUE_TYPE are cleared.

2014-05-21  Guozhi Wei  <carrot@google.com>

	PR target/61202
	* config/aarch64/arm_neon.h (vqdmulh_n_s16): Change the last operand's
	constraint.
	(vqdmulhq_n_s16): Likewise.

2014-05-21  Martin Jambor  <mjambor@suse.cz>

	* doc/invoke.texi (Optimize Options): Document parameters
	ipa-cp-eval-threshold, ipa-max-agg-items, ipa-cp-loop-hint-bonus and
	ipa-cp-array-index-hint-bonus.

2014-05-21  Jakub Jelinek  <jakub@redhat.com>

	PR middle-end/61252
	* omp-low.c (handle_simd_reference): New function.
	(lower_rec_input_clauses): Use it.  Defer adding reference
	initialization even for reduction without placeholder if in simd,
	handle it properly later on.

2014-05-20  Jan Hubicka  <hubicka@ucw.cz>

	PR bootstrap/60984
	* ipa-inline-transform.c (inline_call): Use add CALLEE_REMOVED
	parameter.
	* ipa-inline.c (inline_to_all_callers): If callee was removed; return.
	(ipa_inline): Loop inline_to_all_callers until no more aliases
	are removed.

2014-05-20  Jan Hubicka  <hubicka@ucw.cz>

	PR lto/60820
	* varpool.c (varpool_remove_node): Do not alter decls when streaming.

2014-05-20  DJ Delorie  <dj@redhat.com>

	* config/msp430/msp430.md (split): Don't allow subregs when
	splitting SImode adds.
	(andneghi): Fix subtraction logic.
	* config/msp430/predicates.md (msp430_nonsubreg_or_imm_operand): New.

2014-05-20  Nick Clifton  <nickc@redhat.com>

	* config/msp430/msp430.c (TARGET_GIMPLIFY_VA_ARG_EXPR): Define.
	(msp430_gimplify_va_arg_expr): New function.
	(msp430_print_operand): Handle (CONST (ZERO_EXTRACT)).

	* config/msp430/msp430.md (zero_extendpsisi2): Use + constraint on
	operand 0 in order to prevent confusion about the number of
	registers involved.

2014-05-20  Kyrylo Tkachov  <kyrylo.tkachov@arm.com>

	* config/arm/arm.md (arith_shiftsi): Do not predicate for
	arm_restrict_it.

2014-05-19  Richard Earnshaw  <rearnsha@arm.com>

	* arm.c (thumb1_reorg): When scanning backwards skip anything
	that's not a proper insn.

2014-05-17  Jan Hubicka  <hubicka@ucw.cz>

	* ipa.c (symtab_remove_unreachable_nodes): Remove
	symbol from comdat group if its body was eliminated.
	(comdat_can_be_unshared_p_1): Static symbols can always be privatized.
	* symtab.c (symtab_remove_from_same_comdat_group): Break out from ...
	(symtab_unregister_node): ... this one.
	(verify_symtab_base): More strict checking of comdats.
	* cgraph.h (symtab_remove_from_same_comdat_group): Declare.

2014-05-17  Jan Hubicka  <hubicka@ucw.cz>

	* opts.c (common_handle_option): Disable -fipa-reference coorectly
	with -fuse-profile.

2014-05-17  Jan Hubicka  <hubicka@ucw.cz>

	PR ipa/60854
	* ipa.c (symtab_remove_unreachable_nodes): Mark targets of
	external aliases alive, too.

2014-05-17  Uros Bizjak  <ubizjak@gmail.com>

	* doc/invoke.texi (free): Mention Alpha.  Also enabled at -Os.

2014-05-17  Uros Bizjak  <ubizjak@gmail.com>

	Backport from mainline
	2014-04-25  H.J. Lu  <hongjiu.lu@intel.com>

	PR target/60969
	* config/i386/i386.md (*movsf_internal): Set MODE to SI for
	alternative 12.

2014-05-16  Vladimir Makarov  <vmakarov@redhat.com>

	PR rtl-optimization/60969
	* ira-costs.c (record_reg_classes): Allow only memory for pseudo.
	Calculate costs for this case.

2014-05-15  Peter Bergner  <bergner@vnet.ibm.com>

	PR target/61193
	* config/rs6000/htmxlintrin.h (_HTM_TBEGIN_STARTED): New define.
	(__TM_simple_begin): Use it.
	(__TM_begin): Likewise.

2014-05-15  Martin Jambor  <mjambor@suse.cz>

	PR ipa/61085
	* ipa-prop.c (update_indirect_edges_after_inlining): Check
	type_preserved flag when the indirect edge is polymorphic.

2014-05-15  Martin Jambor  <mjambor@suse.cz>

	PR ipa/60897
	* ipa-prop.c (ipa_modify_formal_parameters): Reset DECL_LANG_SPECIFIC.

2014-05-15  Jakub Jelinek  <jakub@redhat.com>

	PR tree-optimization/61158
	* fold-const.c (fold_binary_loc): If X is zero-extended and
	shiftc >= prec, make sure zerobits is all ones instead of
	invoking undefined behavior.

2014-05-14  Cary Coutant  <ccoutant@google.com>

	PR debug/61013
	* opts.c (common_handle_option): Don't special-case "-g".
	(set_debug_level): Default to at least level 2 with "-g".

2014-05-14  Eric Botcazou  <ebotcazou@adacore.com>

	* config/sparc/sparc-protos.h (sparc_absnegfloat_split_legitimate):
	Delete.
	* config/sparc/sparc.c (sparc_absnegfloat_split_legitimate): Likewise.
	* config/sparc/sparc.md (fptype_ut699): New attribute.
	(in_branch_delay): Return false if -mfix-ut699 is specified and
	fptype_ut699 is set to single.
	(truncdfsf2): Add fptype_ut699 attribute.
	(fix_truncdfsi2): Likewise.
	(floatsisf2): Change fptype attribute.
	(fix_truncsfsi2): Likewise.
	(negtf2_notv9): Delete.
	(negtf2_v9): Likewise.
	(negtf2_hq): New instruction.
	(negtf2): New instruction and splitter.
	(negdf2_notv9): Rewrite.
	(abstf2_notv9): Delete.
	(abstf2_hq_v9): Likewise.
	(abstf2_v9): Likewise.
	(abstf2_hq): New instruction.
	(abstf2): New instruction and splitter.
	(absdf2_notv9): Rewrite.

2014-05-14  Matthias Klose  <doko@ubuntu.com>

	Revert:
	2014-05-08  Manuel López-Ibáñez  <manu@gcc.gnu.org>
		    Matthias Klose  <doko@ubuntu.com>

	PR driver/61106
	* optc-gen.awk: Fix option handling for -Wunused-parameter.

2014-05-13  Peter Bergner  <bergner@vnet.ibm.com>

	* doc/sourcebuild.texi: (dfp_hw): Document.
	(p8vector_hw): Likewise.
	(powerpc_eabi_ok): Likewise.
	(powerpc_elfv2): Likewise.
	(powerpc_htm_ok): Likewise.
	(ppc_recip_hw): Likewise.
	(vsx_hw): Likewise.

2014-05-13  Jeff Law  <law@redhat.com>

	Backports fromm mainline:

	2014-05-08  Jeff Law  <law@redhat.com>

	PR tree-optimization/61009
	* tree-ssa-threadedge.c (thread_through_normal_block): Return a
	tri-state rather than a boolean.  When a block is too big to
	thread through, inform caller via negative return value.
	(thread_across_edge): If a block was too big for normal threading,
	then it's too big for a joiner too, so remove temporary equivalences
	and return immediately.

	2014-04-28  Jeff Law  <law@redhat.com>

	PR tree-optimization/60902
	* tree-ssa-threadedge.c
	(record_temporary_equivalences_from_stmts_at_dest): Only iterate
	over real defs when invalidating outputs from statements that do not
	produce useful outputs for threading.

	2014-04-23  Jeff Law  <law@redhat.com>

	PR tree-optimization/60902
	* tree-ssa-threadedge.c
	(record_temporary_equivalences_from_stmts_at_dest): Make sure to
	invalidate outputs from statements that do not produce useful
	outputs for threading.

2014-05-13  Richard Biener  <rguenther@suse.de>

	PR ipa/60973
	* tree-inline.c (remap_gimple_stmt): Clear tail call flag,
	it needs revisiting whether the call still may be tail-called.

2014-05-13  Jakub Jelinek  <jakub@redhat.com>

	PR target/61060
	* config/i386/i386.c (ix86_expand_set_or_movmem): If count_exp
	is const0_rtx, return immediately.  Don't test count == 0 when
	it is always true.

2014-05-12  Senthil Kumar Selvaraj  <senthil_kumar.selvaraj@atmel.com>

	Backport from mainline
	2014-05-12  Senthil Kumar Selvaraj  <senthil_kumar.selvaraj@atmel.com>

	PR target/60991
	* config/avr/avr.c (avr_out_store_psi): Use correct constant
	to restore Y.

2014-05-09  Uros Bizjak  <ubizjak@gmail.com>

	Backport from mainline
	2014-05-08  Uros Bizjak  <ubizjak@gmail.com>

	PR target/61092
	* config/alpha/alpha.c: Include gimple-iterator.h.
	(alpha_gimple_fold_builtin): New function.  Move
	ALPHA_BUILTIN_UMULH folding from ...
	(alpha_fold_builtin): ... here.
	(TARGET_GIMPLE_FOLD_BUILTIN): New define.

2014-05-09  Pitchumani Sivanupandi  <Pitchumani.S@atmel.com>

	Backport from 2014-04-16 trunk r209446
	2014-04-16  Pitchumani Sivanupandi  <Pitchumani.S@atmel.com>

	* config/avr/avr-mcus.def: Correct typo for atxmega256a3bu macro.

2014-05-09  Georg-Johann Lay  <avr@gjlay.de>

	Backport from 2014-05-09 trunk r210267

	PR target/61055
	* config/avr/avr.md (cc): Add new attribute set_vzn.
	(addqi3, addqq3, adduqq3, subqi3, subqq3, subuqq3, negqi2) [cc]:
	Set cc insn attribute to set_vzn instead of set_zn for alternatives
	with INC, DEC or NEG.
	* config/avr/avr.c (avr_notice_update_cc): Handle SET_VZN.
	(avr_out_plus_1): ADIW sets cc0 to CC_SET_CZN.
	INC, DEC and ADD+ADC set cc0 to CC_CLOBBER.

2014-05-08  Manuel López-Ibáñez  <manu@gcc.gnu.org>
	    Matthias Klose  <doko@ubuntu.com>

	PR driver/61106
	* optc-gen.awk: Fix option handling for -Wunused-parameter.

2014-05-08  Uros Bizjak  <ubizjak@gmail.com>

	PR target/59952
	* config/i386/i386.c (PTA_HASWELL): Remove PTA_RTM.

2014-05-05  Marek Polacek  <polacek@redhat.com>

	Back port from mainline
	2014-05-05  Marek Polacek  <polacek@redhat.com>

	PR driver/61065
	* opts.c (common_handle_option): Call error_at instead of warning_at.

2014-05-04  Jan Hubicka  <hubicka@ucw.cz>

	PR ipa/60965
	* ipa-devirt.c (get_class_context): Allow POD to change to non-POD.

2014-05-04  Peter Bergner  <bergner@vnet.ibm.com>

	* config/rs6000/rs6000.h (RS6000_BTM_HARD_FLOAT): New define.
	(RS6000_BTM_COMMON): Add RS6000_BTM_HARD_FLOAT.
	(TARGET_EXTRA_BUILTINS): Add TARGET_HARD_FLOAT.
	* config/rs6000/rs6000-builtin.def (BU_MISC_1):
	Use RS6000_BTM_HARD_FLOAT.
	(BU_MISC_2): Likewise.
	* config/rs6000/rs6000.c (rs6000_builtin_mask_calculate): Handle
	RS6000_BTM_HARD_FLOAT.
	(rs6000_option_override_internal): Enforce -mhard-float if -mhard-dfp
	is explicitly used.
	(rs6000_invalid_builtin): Add hard floating builtin support.
	(rs6000_expand_builtin): Relax the gcc_assert to allow the new
	hard float builtins.
	(rs6000_builtin_mask_names): Add RS6000_BTM_HARD_FLOAT.

2014-05-03  Joey Ye  <joey.ye@arm.com>

	Backport from mainline r209463
	2014-04-17  Joey Ye  <joey.ye@arm.com>

	* opts.c (OPT_fif_conversion, OPT_fif_conversion2): Disable for Og.

2014-05-03  Oleg Endo  <olegendo@gcc.gnu.org>

	Back port from mainline
	PR target/61026
	* config/sh/sh.c: Include stdlib headers before everything else.

2014-05-02  Bill Schmidt  <wschmidt@linux.vnet.ibm.com>

	PR tree-optimization/60930
	* gimple-ssa-strength-reduction.c (create_mul_imm_cand):  Reject
	creating a multiply candidate by folding two constant
	multiplicands when the result overflows.

2014-05-02  Jakub Jelinek  <jakub@redhat.com>

	* gimplify.c (gimplify_adjust_omp_clauses_1): Handle
	GOVD_FIRSTPRIVATE | GOVD_LASTPRIVATE.
	(gimplify_adjust_omp_clauses): Simd region is never
	directly nested in combined parallel.  Instead, for linear
	with copyin/copyout, if in combined for simd loop, make decl
	firstprivate/lastprivate on OMP_FOR.
	* omp-low.c (expand_omp_for_generic, expand_omp_for_static_nochunk,
	expand_omp_for_static_chunk): When setting endvar, also set
	fd->loop.v to the same value.

2014-05-02  Kyrylo Tkachov  <kyrylo.tkachov@arm.com>

	Back port from mainline
	2014-04-24  Kyrylo Tkachov  <kyrylo.tkachov@arm.com>

	* config/aarch64/aarch64.h (TARGET_CPU_CPP_BUILTINS): Check
	TARGET_SIMD rather than TARGET_GENERAL_REGS_ONLY.
	(TARGET_SIMD): Take AARCH64_ISA_SIMD into account.
	(TARGET_FLOAT): Take AARCH64_ISA_FP into account.
	(TARGET_CRYPTO): Take TARGET_SIMD into account.

2014-04-30  Michael Meissner  <meissner@linux.vnet.ibm.com>

	Back port from mainline
	2014-04-24  Michael Meissner  <meissner@linux.vnet.ibm.com>

	* doc/extend.texi (PowerPC Built-in Functions): Document new
	powerpc extended divide, bcd, pack/unpack 128-bit, builtin
	functions.
	(PowerPC AltiVec/VSX Built-in Functions): Likewise.

	* config/rs6000/predicates.md (const_0_to_3_operand): New
	predicate to match 0..3 integer constants.

	* config/rs6000/rs6000-builtin.def (BU_DFP_MISC_1): Add new macros
	to support adding miscellaneous builtin functions.
	(BU_DFP_MISC_2): Likewise.
	(BU_P7_MISC_1): Likewise.
	(BU_P7_MISC_2): Likewise.
	(BU_P8V_MISC_3): Likewise.
	(BU_MISC_1): Likewise.
	(BU_MISC_2): Likewise.
	(DIVWE): Add extended divide builtin functions.
	(DIVWEO): Likewise.
	(DIVWEU): Likewise.
	(DIVWEUO): Likewise.
	(DIVDE): Likewise.
	(DIVDEO): Likewise.
	(DIVDEU): Likewise.
	(DIVDEUO): Likewise.
	(DXEX): Add decimal floating-point builtin functions.
	(DXEXQ): Likewise.
	(DDEDPD): Likewise.
	(DDEDPDQ): Likewise.
	(DENBCD): Likewise.
	(DENBCDQ): Likewise.
	(DIEX): Likewise.
	(DIEXQ): Likewise.
	(DSCLI): Likewise.
	(DSCLIQ): Likewise.
	(DSCRI): Likewise.
	(DSCRIQ): Likewise.
	(CDTBCD): Add new BCD builtin functions.
	(CBCDTD): Likewise.
	(ADDG6S): Likewise.
	(BCDADD): Likewise.
	(BCDADD_LT): Likewise.
	(BCDADD_EQ): Likewise.
	(BCDADD_GT): Likewise.
	(BCDADD_OV): Likewise.
	(BCDSUB): Likewise.
	(BCDSUB_LT): Likewise.
	(BCDSUB_EQ): Likewise.
	(BCDSUB_GT): Likewise.
	(BCDSUB_OV): Likewise.
	(PACK_TD): Add new pack/unpack 128-bit type builtin functions.
	(UNPACK_TD): Likewise.
	(PACK_TF): Likewise.
	(UNPACK_TF): Likewise.
	(UNPACK_TF_0): Likewise.
	(UNPACK_TF_1): Likewise.
	(PACK_V1TI): Likewise.
	(UNPACK_V1TI): Likewise.

	* config/rs6000/rs6000.c (rs6000_builtin_mask_calculate): Add
	support for decimal floating point builtin functions.
	(rs6000_expand_ternop_builtin): Add checks for the new builtin
	functions that take constant arguments.
	(rs6000_invalid_builtin): Add decimal floating point builtin
	support.
	(rs6000_init_builtins): Setup long double, _Decimal64, and
	_Decimal128 types for new builtin functions.
	(builtin_function_type): Set the unsigned flags appropriately for
	the new builtin functions.
	(rs6000_opt_masks): Add support for decimal floating point builtin
	functions.

	* config/rs6000/rs6000.h (RS6000_BTM_DFP): Add support for decimal
	floating point builtin functions.
	(RS6000_BTM_COMMON): Likewise.
	(RS6000_BTI_long_double): Likewise.
	(RS6000_BTI_dfloat64): Likewise.
	(RS6000_BTI_dfloat128): Likewise.
	(long_double_type_internal_node): Likewise.
	(dfloat64_type_internal_node): Likewise.
	(dfloat128_type_internal_node): Likewise.

	* config/rs6000/altivec.h (UNSPEC_BCDADD): Add support for ISA
	2.07 bcd arithmetic instructions.
	(UNSPEC_BCDSUB): Likewise.
	(UNSPEC_BCD_OVERFLOW): Likewise.
	(UNSPEC_BCD_ADD_SUB): Likewise.
	(bcd_add_sub): Likewise.
	(BCD_TEST): Likewise.
	(bcd<bcd_add_sub>): Likewise.
	(bcd<bcd_add_sub>_test): Likewise.
	(bcd<bcd_add_sub>_test2): Likewise.
	(bcd<bcd_add_sub>_<code>): Likewise.
	(peephole2 for combined bcd ops): Likewise.

	* config/rs6000/dfp.md (UNSPEC_DDEDPD): Add support for new
	decimal floating point builtin functions.
	(UNSPEC_DENBCD): Likewise.
	(UNSPEC_DXEX): Likewise.
	(UNSPEC_DIEX): Likewise.
	(UNSPEC_DSCLI): Likewise.
	(UNSPEC_DSCRI): Likewise.
	(D64_D128): Likewise.
	(dfp_suffix): Likewise.
	(dfp_ddedpd_<mode>): Likewise.
	(dfp_denbcd_<mode>): Likewise.
	(dfp_dxex_<mode>): Likewise.
	(dfp_diex_<mode>): Likewise.
	(dfp_dscli_<mode>): Likewise.
	(dfp_dscri_<mode>): Likewise.

	* config/rs6000/rs6000.md (UNSPEC_ADDG6S): Add support for new BCD
	builtin functions.
	(UNSPEC_CDTBCD): Likewise.
	(UNSPEC_CBCDTD): Likewise.
	(UNSPEC_DIVE): Add support for new extended divide builtin
	functions.
	(UNSPEC_DIVEO): Likewise.
	(UNSPEC_DIVEU): Likewise.
	(UNSPEC_DIVEUO): Likewise.
	(UNSPEC_UNPACK_128BIT): Add support for new builtin functions to
	pack/unpack 128-bit types.
	(UNSPEC_PACK_128BIT): Likewise.
	(idiv_ldiv): New mode attribute to set the 32/64-bit divide type.
	(udiv<mode>3): Use idiv_ldiv mode attribute.
	(div<mode>3): Likewise.
	(addg6s): Add new BCD builtin functions.
	(cdtbcd): Likewise.
	(cbcdtd): Likewise.
	(UNSPEC_DIV_EXTEND): Add support for new extended divide
	instructions.
	(div_extend): Likewise.
	(div<div_extend>_<mode>"): Likewise.
	(FP128_64): Add support for new builtin functions to pack/unpack
	128-bit types.
	(unpack<mode>): Likewise.
	(unpacktf_0): Likewise.
	(unpacktf_1): Likewise.
	(unpack<mode>_dm): Likewise.
	(unpack<mode>_nodm): Likewise.
	(pack<mode>): Likewise.
	(unpackv1ti): Likewise.
	(packv1ti): Likewise.

2014-04-29  Pat Haugen  <pthaugen@us.ibm.com>

	Backport from mainline
	2014-04-17  Pat Haugen  <pthaugen@us.ibm.com>

	* config/rs6000/rs6000.md (addti3, subti3): New.

2014-04-29  Jakub Jelinek  <jakub@redhat.com>

	PR tree-optimization/60971
	* tree-tailcall.c (process_assignment): Reject conversions which
	reduce precision.

2014-04-29  Nick Clifton  <nickc@redhat.com>

	* config/msp430/msp430.md (umulsidi): Fix typo.
	(mulhisi3): Enable even inside interrupt handlers.
	* config/msp430/msp430.c (msp430_print_operand): %O: Allow for the
	bigger return address pushed in large mode.

2014-04-28  Pat Haugen  <pthaugen@us.ibm.com>

	* config/rs6000/sync.md (AINT mode_iterator): Move definition.
	(loadsync_<mode>): Change mode.
	(load_quadpti, store_quadpti): New.
	(atomic_load<mode>, atomic_store<mode>): Add support for TI mode.
	* config/rs6000/rs6000.md (unspec enum): Add UNSPEC_LSQ.

2014-04-28  Eric Botcazou  <ebotcazou@adacore.com>

	* configure.ac: Tweak GAS check for LEON instructions on SPARC.
	* configure: Regenerate.
	* config/sparc/sparc.opt (muser-mode): New option.
	* config/sparc/sync.md (atomic_compare_and_swap<mode>_1): Do not enable
	for LEON3.
	(atomic_compare_and_swap_leon3_1): New instruction for LEON3.
	* doc/invoke.texi (SPARC options): Document -muser-mode.

2014-04-26  Markus Trippelsdorf  <markus@trippelsdorf.de>

	* doc/install.texi (Building with profile feedback): Remove
	outdated sentence.

2014-04-26  Tom de Vries  <tom@codesourcery.com>

	* config/i386/i386.md (define_expand "ldexpxf3"): Fix out-of-bounds
	array accesses.

2014-04-25  Jakub Jelinek  <jakub@redhat.com>

	PR tree-optimization/60960
	* tree-vect-generic.c (expand_vector_operation): Only call
	expand_vector_divmod if type's mode satisfies VECTOR_MODE_P.

2014-04-25  Eric Botcazou  <ebotcazou@adacore.com>

	PR target/60941
	* config/sparc/sparc.md (ashlsi3_extend): Delete.

2014-04-25  Richard Biener  <rguenther@suse.de>

	PR ipa/60912
	* tree-ssa-structalias.c (ipa_pta_execute): Compute direct
	call stmt use/clobber sets during stmt walk instead of
	walking the possibly incomplete set of caller edges.

2014-04-25  Richard Biener  <rguenther@suse.de>

	PR ipa/60911
	* passes.c (apply_ipa_transforms): Inline into only caller ...
	(execute_one_pass): ... here.  Properly bring in function
	bodies for nodes we want to apply IPA transforms to.

2014-04-24  Jakub Jelinek  <jakub@redhat.com>

	* tree.h (OMP_CLAUSE_LINEAR_GIMPLE_SEQ): Define.
	* gimplify.c (omp_is_private): Change last argument's type to int.
	Only diagnose lastprivate if the simd argument is 1, only diagnose
	linear if the simd argument is 2.
	(gimplify_omp_for): Adjust omp_is_private callers.  When adding
	lastprivate or private, add the clause to OMP_FOR_CLAUSES.  Pass
	GOVD_EXPLICIT to omp_add_variable.  For simd with collapse == 1
	create OMP_CLAUSE_LINEAR rather than OMP_CLAUSE_PRIVATE for var.
	If var != decl and decl is in OMP_CLAUSE_LINEAR, gimplify decl
	increment to OMP_CLAUSE_LINEAR_GIMPLE_SEQ.
	* omp-low.c (scan_sharing_clauses, lower_lastprivate_clauses): Handle
	OMP_CLAUSE_LINEAR_GIMPLE_SEQ.
	* tree-nested.c (convert_nonlocal_omp_clauses,
	convert_local_omp_clauses): Handle OMP_CLAUSE_LINEAR.

2014-04-23  Uros Bizjak  <ubizjak@gmail.com>

	Backport from mainline
	2014-04-21  Uros Bizjak  <ubizjak@gmail.com>

	PR target/60909
	* config/i386/i386.c (ix86_expand_builtin)
	<case IX86_BUILTIN_RDRAND{16,32,64}_STEP>: Use temporary
	register for target RTX.
	<case IX86_BUILTIN_RDSEED{16,32,64}_STEP>: Ditto.

2014-04-23  Richard Biener  <rguenther@suse.de>

	PR tree-optimization/60903
	* tree-ssa-loop-im.c (analyze_memory_references): Remove
	commented code block.
	(execute_sm_if_changed): Properly apply IRREDUCIBLE_LOOP
	loop flags to newly created BBs and edges.

2014-04-23  Nick Clifton  <nickc@redhat.com>

	* config/msp430/msp430.c (msp430_handle_option): Move function
	to msp430-common.c
	(msp430_option_override): Simplify mcu and mcpu option handling.
	(msp430_is_f5_mcu): Rename to msp430_use_f5_series_hwmult.  Add
	support for -mhwmult command line option.
	(has_32bit_hwmult): Rename to use_32bit_hwmult.  Add support for
	-mhwmult command line option.
	(msp430_hwmult_enabled): Delete.
	(msp43o_output_labelref): Add support for -mhwmult command line
	option.
	* config/msp430/msp430.md (mulhisi3, umulhisi3, mulsidi3)
	(umulsidi3): Likewise.
	* config/msp430/msp430.opt (mmcu): Add Report attribute.
	(mcpu, mlarge, msmall): Likewise.
	(mhwmult): New option.
	* config/msp430/msp430-protos.h (msp430_hwmult_enabled): Remove
	prototype.
	(msp430_is_f5_mcu): Remove prototype.
	(msp430_use_f5_series_hwmult): Add prototype.
	* config/msp430/msp430-opts.h: New file.
	* common/config/msp430: New directory.
	* common/config/msp430/msp430-common.c: New file.
	* config.gcc (msp430): Remove target_has_targetm_common.
	* doc/invoke.texi: Document -mhwmult command line option.

2014-04-23  Nick Clifton  <nickc@redhat.com>

	* config/i386/cygwin.h (ENDFILE_SPEC): Include
	default-manifest.o if it can be found in the search path.
	* config/i386/mingw32.h (ENDFILE_SPEC): Likewise.

2014-04-23  Richard Biener  <rguenther@suse.de>

	Backport from mainline
	2014-04-14  Richard Biener  <rguenther@suse.de>

	PR lto/60720
	* lto-streamer-out.c (wrap_refs): New function.
	(lto_output): Wrap symbol references in global initializes in
	type-preserving MEM_REFs.

2014-04-23  Richard Biener  <rguenther@suse.de>

	PR middle-end/60895
	* tree-inline.c (declare_return_variable): Use mark_addressable.

2014-04-23  Richard Biener  <rguenther@suse.de>

	PR middle-end/60891
	* loop-init.c (loop_optimizer_init): Make sure to apply
	LOOPS_MAY_HAVE_MULTIPLE_LATCHES before fixing up loops.

2014-04-22  Michael Meissner  <meissner@linux.vnet.ibm.com>

	Backport from mainline
	2014-04-21  Michael Meissner  <meissner@linux.vnet.ibm.com>

	PR target/60735
	* config/rs6000/rs6000.md (mov<mode>_softfloat32, FMOVE64 case):
	If mode is DDmode and TARGET_E500_DOUBLE allow move.

	* config/rs6000/rs6000.c (rs6000_debug_reg_global): Print some
	more debug information for E500 if -mdebug=reg.

2014-04-22  H.J. Lu  <hongjiu.lu@intel.com>

	Backport from mainline
	2014-04-22  H.J. Lu  <hongjiu.lu@intel.com>

	PR target/60868
	* config/i386/i386.c (ix86_expand_set_or_movmem): Call counter_mode
	on count_exp to get mode.

2014-04-22  Bill Schmidt  <wschmidt@linux.vnet.ibm.com>

	* config/rs6000/vsx.md (vsx_xxmrghw_<mode>): Adjust for
	little-endian.
	(vsx_xxmrglw_<mode>): Likewise.

2014-04-22  Richard Biener  <rguenther@suse.de>

	Backport from mainline
	2014-04-14  Richard Biener  <rguenther@suse.de>

	PR middle-end/55022
	* fold-const.c (negate_expr_p): Don't negate directional rounding
	division.
	(fold_negate_expr): Likewise.

2014-04-22  Richard Biener  <rguenther@suse.de>

	Backport from mainline
	2014-04-17  Richard Biener  <rguenther@suse.de>

	PR middle-end/60849
	* tree-ssa-propagate.c (valid_gimple_rhs_p): Only allow effective
	boolean results for comparisons.

2014-04-22   Richard Biener  <rguenther@suse.de>

	Backport from mainline
	2014-04-17   Richard Biener  <rguenther@suse.de>

	PR tree-optimization/60841
	* tree-vect-data-refs.c (vect_analyze_data_refs): Count stmts.
	* tree-vect-loop.c (vect_analyze_loop_2): Pass down number
	of stmts to SLP build.
	* tree-vect-slp.c (vect_slp_analyze_bb_1): Likewise.
	(vect_analyze_slp): Likewise.
	(vect_analyze_slp_instance): Likewise.
	(vect_build_slp_tree): Limit overall SLP tree growth.
	* tree-vectorizer.h (vect_analyze_data_refs,
	vect_analyze_slp): Adjust prototypes.

2014-04-22  Richard Biener  <rguenther@suse.de>

	Backport from mainline
	2014-04-17  Richard Biener  <rguenther@suse.de>

	PR tree-optimization/60836
	* tree-vect-loop.c (vect_create_epilog_for_reduction): Force
	initial PHI args to be gimple values.

2014-04-22  Richard Biener  <rguenther@suse.de>

	Backport from mainline
	2014-04-14  Richard Biener  <rguenther@suse.de>

	PR tree-optimization/59817
	PR tree-optimization/60453
	* graphite-scop-detection.c (graphite_can_represent_scev): Complete
	recursion to catch all CHRECs in the scalar evolution and restrict
	the predicate for the remains appropriately.

2014-04-22  Jakub Jelinek  <jakub@redhat.com>

	PR tree-optimization/60823
	* omp-low.c (ipa_simd_modify_function_body): Go through
	all SSA_NAMEs and for those refering to vector arguments
	which are going to be replaced adjust SSA_NAME_VAR and,
	if it is a default definition, change it into a non-default
	definition assigned at the beginning of function from new_decl.
	(ipa_simd_modify_stmt_ops): Rewritten.
	* tree-dfa.c (set_ssa_default_def): When removing default def,
	check for NULL loc instead of NULL *loc.

2014-04-22  Lin Zuojian  <manjian2006@gmail.com>

	PR middle-end/60281
	* asan.c (asan_emit_stack_protection): Force the base to align to
	appropriate bits if STRICT_ALIGNMENT.  Set shadow_mem align to
	appropriate bits if STRICT_ALIGNMENT.
	* cfgexpand.c (expand_stack_vars): Set base_align appropriately
	when asan is on.
	(expand_used_vars): Leave a space in the stack frame for alignment
	if STRICT_ALIGNMENT.

2014-04-22  Jakub Jelinek  <jakub@redhat.com>

	Backported from mainline
	2014-04-16  Jakub Jelinek  <jakub@redhat.com>

	PR tree-optimization/60844
	* tree-ssa-reassoc.c (reassoc_remove_stmt): New function.
	(propagate_op_to_single_use, remove_visited_stmt_chain,
	linearize_expr, repropagate_negates, reassociate_bb): Use it
	instead of gsi_remove.

2014-04-22  Jakub Jelinek  <jakub@redhat.com>

	* BASE-VER: Set to 4.9.1.
	* DEV-PHASE: Set to prerelease.

2014-04-22  Release Manager

	* GCC 4.9.0 released.

2014-04-18  Richard Henderson  <rth@redhat.com>

	* config/aarch64/aarch64.c (aarch64_register_move_cost): Pass a mode
	to GET_MODE_SIZE, not a reg_class_t.

2014-04-17  Jakub Jelinek  <jakub@redhat.com>

	PR target/60847
	Forward port from 4.8 branch
	2013-07-19  Kirill Yukhin  <kirill.yukhin@intel.com>

	* config/i386/bmiintrin.h (_blsi_u32): New.
	(_blsi_u64): Ditto.
	(_blsr_u32): Ditto.
	(_blsr_u64): Ditto.
	(_blsmsk_u32): Ditto.
	(_blsmsk_u64): Ditto.
	(_tzcnt_u32): Ditto.
	(_tzcnt_u64): Ditto.

2014-04-15  Bill Schmidt  <wschmidt@linux.vnet.ibm.com>

	PR target/60839
	Revert the following patch

	2014-04-02  Michael Meissner  <meissner@linux.vnet.ibm.com>

	PR target/60735
	* config/rs6000/rs6000.c (rs6000_hard_regno_mode_ok): If we have
	software floating point or no floating point registers, do not
	allow any type in the FPRs.  Eliminate a test for SPE SIMD types
	in GPRs that occurs after we tested for GPRs that would never be
	true.

	* config/rs6000/rs6000.md (mov<mode>_softfloat32, FMOVE64):
	Rewrite tests to use TARGET_DOUBLE_FLOAT and TARGET_E500_DOUBLE,
	since the FMOVE64 type is DFmode/DDmode.  If TARGET_E500_DOUBLE,
	specifically allow DDmode, since that does not use the SPE SIMD
	instructions.

2014-04-15  Jakub Jelinek  <jakub@redhat.com>

	PR plugins/59335
	* Makefile.in (PLUGIN_HEADERS): Add various headers that have been
	added in 4.9.

2014-04-14  Yufeng Zhang  <yufeng.zhang@arm.com>

	* doc/invoke.texi (free): Document AArch64.

2013-04-11  Jakub Jelinek  <jakub@redhat.com>

	* DEV-PHASE: Set to prerelease.

2014-04-11  Tobias Burnus  <burnus@net-b.de>

	PR other/59055
	* doc/bugreport.texi (Bugs): Remove nodes pointing to the nirvana.
	* doc/gcc.texi (Service): Update description in the @menu
	* doc/invoke.texi (Option Summary): Remove misplaced and
	duplicated @menu.

2014-04-11  Steve Ellcey  <sellcey@mips.com>
	    Jakub Jelinek  <jakub@redhat.com>

	PR middle-end/60556
	* expr.c (convert_move): Use emit_store_flag_force instead of
	emit_store_flag.  Pass lowpart_mode instead of VOIDmode as 5th
	argument to it.

2014-04-11  Richard Biener  <rguenther@suse.de>

	PR middle-end/60797
	* varasm.c (assemble_alias): Avoid endless error reporting
	recursion by setting TREE_ASM_WRITTEN.

2014-04-11  Andreas Krebbel  <Andreas.Krebbel@de.ibm.com>

	* config/s390/s390.md: Add a splitter for NOT rtx.

2014-04-11  Jakub Jelinek  <jakub@redhat.com>

	PR rtl-optimization/60663
	* cse.c (cse_insn): Set src_volatile on ASM_OPERANDS in PARALLEL.

2014-04-10  Jan Hubicka  <hubicka@ucw.cz>
	    Jakub Jelinek  <jakub@redhat.com>

	PR lto/60567
	* ipa.c (function_and_variable_visibility): Copy forced_by_abi
	flag from decl_node to node.

2014-04-10  Ramana Radhakrishnan  <ramana.radhakrishnan@arm.com>

	PR debug/60655
	* config/arm/arm.c (TARGET_CONST_NOT_OK_FOR_DEBUG_P): Define
	(arm_const_not_ok_for_debug_p): Reject MINUS with SYM_REF's
	ameliorating the cases where it can be.

2014-04-09  David Edelsohn  <dje.gcc@gmail.com>

	Revert
	2014-04-08  Pat Haugen  <pthaugen@us.ibm.com>

	* config/rs6000/sync.md (AINT mode_iterator): Move definition.
	(loadsync_<mode>): Change mode.
	(load_quadpti, store_quadpti): New.
	(atomic_load<mode>, atomic_store<mode>): Add support for TI mode.
	* config/rs6000/rs6000.md (unspec enum): Add UNSPEC_LSQ.
	* config/rs6000/predicates.md (quad_memory_operand): !TARGET_SYNC_TI.

2014-04-09  Cong Hou  <congh@google.com>

	PR testsuite/60773
	* doc/sourcebuild.texi (vect_widen_mult_si_to_di_pattern): Add
	documentation.

2014-04-08  Bill Schmidt  <wschmidt@linux.vnet.ibm.com>

	* config/rs6000/rs6000.c (rs6000_expand_vector_set): Use vnand
	instead of vnor to exploit possible fusion opportunity in the
	future.
	(altivec_expand_vec_perm_const_le): Likewise.

2014-04-08  Pat Haugen  <pthaugen@us.ibm.com>

	* config/rs6000/sync.md (AINT mode_iterator): Move definition.
	(loadsync_<mode>): Change mode.
	(load_quadpti, store_quadpti): New.
	(atomic_load<mode>, atomic_store<mode>): Add support for TI mode.
	* config/rs6000/rs6000.md (unspec enum): Add UNSPEC_LSQ.

2014-04-08  Richard Sandiford  <rdsandiford@googlemail.com>

	PR target/60763
	* config/rs6000/vsx.md (vsx_xscvdpspn_scalar): Change input to DImode.
	* config/rs6000/rs6000.md (reload_vsx_from_gprsf): Update accordingly.
	Use gen_rtx_REG rather than simplify_gen_subreg for op0_di.

2014-04-08  Richard Biener  <rguenther@suse.de>

	PR middle-end/60706
	* tree-pretty-print.c (pp_double_int): For HWI32 hosts with
	a 64bit widest int print double-int similar to on HWI64 hosts.

2014-04-08  Richard Biener  <rguenther@suse.de>

	PR tree-optimization/60785
	* graphite-sese-to-poly.c (rewrite_phi_out_of_ssa): Treat
	default defs properly.

2014-04-08  Nathan Sidwell  <nathan@codesourcery.com>

	* doc/invoke (Wnon-virtual-dtor): Update to match implementation.
	(Weffc++): Likewise.

2014-04-07  Jan Hubicka  <hubcika@ucw.cz>

	* ipa-devirt.c (maybe_record_node): When node is not recorded,
	set completep to false rather than true.

2014-04-07  Douglas B Rupp  <rupp@adacore.com>

	PR target/60504
	* config/arm/arm.h (ASM_PREFERRED_EH_DATA_FORMAT): Expose from
	ARM_TARGET2_DWARF_FORMAT.

2014-04-07  Charles Baylis  <charles.baylis@linaro.org>

	PR target/60609
	* config/arm/arm.h (ASM_OUTPUT_CASE_END): Remove.
	(LABEL_ALIGN_AFTER_BARRIER): Align barriers which occur after
	ADDR_DIFF_VEC.

2014-04-07  Richard Biener  <rguenther@suse.de>

	PR tree-optimization/60766
	* tree-ssa-loop-ivopts.c (cand_value_at): Compute in an unsigned type.
	(may_eliminate_iv): Convert cand_value_at result to desired type.

2014-04-07  Jason Merrill  <jason@redhat.com>

	PR c++/60731
	* common.opt (-fno-gnu-unique): Add.
	* config/elfos.h (USE_GNU_UNIQUE_OBJECT): Check it.

2014-04-07  Kyrylo Tkachov  <kyrylo.tkachov@arm.com>

	* haifa-sched.c: Fix outdated function reference and minor
	grammar errors in introductory comment.

2014-04-07  Richard Biener  <rguenther@suse.de>

	PR middle-end/60750
	* tree-ssa-operands.c (maybe_add_call_vops): Also add VDEFs
	for noreturn calls.
	* tree-cfgcleanup.c (fixup_noreturn_call): Do not remove VDEFs.

2014-04-06  John David Anglin  <danglin@gcc.gnu.org>

	PR debug/55794
	* config/pa/pa.c (pa_output_function_epilogue): Skip address and code
	size accounting for thunks.
	(pa_asm_output_mi_thunk): Use final_start_function() and
	final_end_function() to output function start and end directives.

2014-04-05  Pitchumani Sivanupandi  <Pitchumani.S@atmel.com>

	* config/avr/avr-arch.h (avr_mcu_t): Add dev_attribute field to have
	device specific ISA/ feature information. Remove short_sp and
	errata_skip ds.  Add avr_device_specific_features enum to have device
	specific info.
	* config/avr/avr-c.c (avr_cpu_cpp_builtins): use dev_attribute to check
	errata_skip. Add __AVR_ISA_RMW__ builtin macro if RMW ISA available.
	* config/avr/avr-devices.c (avr_mcu_types): Update AVR_MCU macro for
	updated device specific info.
	* config/avr/avr-mcus.def: Merge device specific details to
	dev_attribute field.
	* config/avr/avr.c (avr_2word_insn_p): use dev_attribute field to check
	errata_skip.
	* config/avr/avr.h (AVR_HAVE_8BIT_SP): same for short sp info.
	* config/avr/driver-avr.c (avr_device_to_as): Pass -mrmw option to
	assembler if RMW isa supported by current device.
	* config/avr/genmultilib.awk: Update as device info structure changed.
	* doc/invoke.texi: Add info for __AVR_ISA_RMW__ builtin macro

2014-04-04  Cong Hou  <congh@google.com>

	PR tree-optimization/60656
	* tree-vect-stmts.c (supportable_widening_operation):
	Fix a bug that elements in a vector with vect_used_by_reduction
	property are incorrectly reordered when the operation on it is not
	consistant with the one in reduction operation.

2014-04-04  John David Anglin  <danglin@gcc.gnu.org>

	PR rtl-optimization/60155
	* gcse.c (record_set_data): New function.
	(single_set_gcse): New function.
	(gcse_emit_move_after): Use single_set_gcse instead of single_set.
	(hoist_code): Likewise.
	(get_pressure_class_and_nregs): Likewise.

2014-04-04  Eric Botcazou  <ebotcazou@adacore.com>

	* explow.c (probe_stack_range): Emit a final optimization blockage.

2014-04-04  Anthony Green  <green@moxielogic.com>

	* config/moxie/moxie.md (zero_extendqisi2, zero_extendhisi2): Fix
	typos.

2014-04-04  Jan Hubicka  <hubicka@ucw.cz>

	PR ipa/59626
	* lto-cgraph.c (input_overwrite_node): Check that partitioning
	flags are set only during streaming.
	* ipa.c (process_references, walk_polymorphic_call_targets,
	symtab_remove_unreachable_nodes): Drop bodies of always inline
	after early inlining.
	(symtab_remove_unreachable_nodes): Remove always_inline attribute.

2014-04-04  Jakub Jelinek  <jakub@redhat.com>
	Ramana Radhakrishnan  <ramana.radhakrishnan@arm.com>

	PR debug/60655
	* dwarf2out.c (const_ok_for_output_1): Reject expressions
	containing a NOT.

2014-04-04  Kyrylo Tkachov  <kyrylo.tkachov@arm.com>

	PR bootstrap/60743
	* config/arm/cortex-a53.md (cortex_a53_fdivs): Reduce reservation
	duration.
	(cortex_a53_fdivd): Likewise.

2014-04-04  Martin Jambor  <mjambor@suse.cz>

	PR ipa/60640
	* cgraph.h (cgraph_clone_node): New parameter added to declaration.
	Adjust all callers.
	* cgraph.c (clone_of_p): Also return true if thunks match.
	(verify_edge_corresponds_to_fndecl): Removed extraneous call to
	cgraph_function_or_thunk_node and an obsolete comment.
	* cgraphclones.c (build_function_type_skip_args): Moved upwards in the
	file.
	(build_function_decl_skip_args): Likewise.
	(set_new_clone_decl_and_node_flags): New function.
	(duplicate_thunk_for_node): Likewise.
	(redirect_edge_duplicating_thunks): Likewise.
	(cgraph_clone_node): New parameter args_to_skip, pass it to
	redirect_edge_duplicating_thunks which is called instead of
	cgraph_redirect_edge_callee.
	(cgraph_create_virtual_clone): Pass args_to_skip to cgraph_clone_node,
	moved setting of a lot of flags to set_new_clone_decl_and_node_flags.

2014-04-04  Jeff Law  <law@redhat.com>

	PR target/60657
	* config/arm/predicates.md (const_int_I_operand): New predicate.
	(const_int_M_operand): Similarly.
	* config/arm/arm.md (insv_zero): Use const_int_M_operand instead of
	const_int_operand.
	(insv_t2, extv_reg, extzv_t2): Likewise.
	(load_multiple_with_writeback): Similarly for const_int_I_operand.
	(pop_multiple_with_writeback_and_return): Likewise.
	(vfp_pop_multiple_with_writeback): Likewise

2014-04-04  Richard Biener  <rguenther@suse.de>

	PR ipa/60746
	* tree-ssanames.c (make_ssa_name_fn): Fix assert.
	* gimple.c (gimple_set_bb): Avoid ICEing for NULL cfun for
	non-GIMPLE_LABELs.
	* gimplify.h (gimple_add_tmp_var_fn): Declare.
	* gimplify.c (gimple_add_tmp_var_fn): New function.
	* gimple-expr.h (create_tmp_reg_fn): Declare.
	* gimple-expr.c (create_tmp_reg_fn): New function.
	* gimple-low.c (record_vars_into): Don't change cfun.
	* cgraph.c (cgraph_redirect_edge_call_stmt_to_callee): Fix
	code generation without cfun.

2014-04-04  Thomas Schwinge  <thomas@codesourcery.com>

	PR bootstrap/60719
	* Makefile.in (install-driver): Fix shell scripting.

2014-04-03  Cong Hou  <congh@google.com>

	PR tree-optimization/60505
	* tree-vectorizer.h (struct _stmt_vec_info): Add th field as the
	threshold of number of iterations below which no vectorization
	will be done.
	* tree-vect-loop.c (new_loop_vec_info):
	Initialize LOOP_VINFO_COST_MODEL_THRESHOLD.
	* tree-vect-loop.c (vect_analyze_loop_operations):
	Set LOOP_VINFO_COST_MODEL_THRESHOLD.
	* tree-vect-loop.c (vect_transform_loop):
	Use LOOP_VINFO_COST_MODEL_THRESHOLD.
	* tree-vect-loop.c (vect_analyze_loop_2): Check the maximum number
	of iterations of the loop and see if we should build the epilogue.

2014-04-03  Richard Biener  <rguenther@suse.de>

	* tree-streamer.h (struct streamer_tree_cache_d): Add next_idx member.
	(streamer_tree_cache_create): Adjust.
	* tree-streamer.c (streamer_tree_cache_add_to_node_array): Adjust
	to allow optional nodes array.
	(streamer_tree_cache_insert_1): Use next_idx to assign idx.
	(streamer_tree_cache_append): Likewise.
	(streamer_tree_cache_create): Create nodes array optionally
	as specified by parameter.
	* lto-streamer-out.c (create_output_block): Avoid maintaining
	the node array in the writer cache.
	(DFS_write_tree): Remove assertion.
	(produce_asm_for_decls): Free the out decl state hash table early.
	* lto-streamer-in.c (lto_data_in_create): Adjust for
	streamer_tree_cache_create prototype change.

2014-04-03  Richard Biener  <rguenther@suse.de>

	* tree-streamer-out.c (streamer_write_chain): Do not temporarily
	set TREE_CHAIN to NULL_TREE.

2014-04-03  Richard Biener  <rguenther@suse.de>

	PR tree-optimization/60740
	* graphite-scop-detection.c (stmt_simple_for_scop_p): Iterate
	over all GIMPLE_COND operands.

2014-04-03  Nathan Sidwell  <nathan@codesourcery.com>

	* doc/invoke.texi (Wnon-virtual-dtor): Adjust documentation.
	(Weffc++): Remove Scott's numbering, merge lists and reference
	Wnon-virtual-dtor.

2014-04-03  Nick Clifton  <nickc@redhat.com>

	* config/rl78/rl78-expand.md (movqi): Handle (SUBREG (SYMBOL_REF))
	properly.

2014-04-03  Martin Jambor  <mjambor@suse.cz>

	* ipa-cp.c (ipcp_verify_propagated_values): Also dump symtab and
	mention gcc_unreachable before failing.
	* ipa.c (symtab_remove_unreachable_nodes): Also print order of
	removed symbols.

2014-04-02  Jan Hubicka  <hubicka@ucw.cz>

	PR ipa/60659
	* ipa-devirt.c (get_polymorphic_call_info): Do not ICE on type
	inconsistent code and instead mark the context inconsistent.
	(possible_polymorphic_call_targets): For inconsistent contexts
	return empty complete list.

2014-04-02  Anthony Green  <green@moxielogic.com>

	* config/moxie/moxie.md (zero_extendqisi2, zero_extendhisi2)
	(extendqisi2, extendhisi2): Define.
	* config/moxie/moxie.h (DEFAULT_SIGNED_CHAR): Change to 0.
	(WCHAR_TYPE): Change to unsigned int.

2014-04-02  Bill Schmidt  <wschmidt@linux.vnet.ibm.com>

	PR tree-optimization/60733
	* gimple-ssa-strength-reduction.c (ncd_with_phi): Change required
	insertion point for PHI candidates to be the end of the feeding
	block for the PHI argument.

2014-04-02  Vladimir Makarov  <vmakarov@redhat.com>

	PR rtl-optimization/60650
	* lra-constraints.c (process_alt_operands): Decrease reject for
	earlyclobber matching.

2014-04-02  Andreas Krebbel  <Andreas.Krebbel@de.ibm.com>

	* config/s390/s390.c (s390_expand_insv): Use GET_MODE_BITSIZE.

2014-04-02  Ulrich Weigand  <Ulrich.Weigand@de.ibm.com>

	* config/spu/spu.c (pad_bb): Do not crash when the last
	insn is CODE_FOR_blockage.

2014-04-02  Ulrich Weigand  <Ulrich.Weigand@de.ibm.com>

	* config/spu/spu.md ("insv"): Fail if bitoffset+bitsize
	lies outside the target mode.

2014-04-02  Michael Meissner  <meissner@linux.vnet.ibm.com>

	PR target/60735
	* config/rs6000/rs6000.c (rs6000_hard_regno_mode_ok): If we have
	software floating point or no floating point registers, do not
	allow any type in the FPRs.  Eliminate a test for SPE SIMD types
	in GPRs that occurs after we tested for GPRs that would never be
	true.

	* config/rs6000/rs6000.md (mov<mode>_softfloat32, FMOVE64):
	Rewrite tests to use TARGET_DOUBLE_FLOAT and TARGET_E500_DOUBLE,
	since the FMOVE64 type is DFmode/DDmode.  If TARGET_E500_DOUBLE,
	specifically allow DDmode, since that does not use the SPE SIMD
	instructions.

2014-04-02  Richard Biener  <rguenther@suse.de>

	PR middle-end/60729
	* optabs.c (expand_abs_nojump): Honor flag_trapv only for
	MODE_INTs.  Properly use negv_optab.
	(expand_abs): Likewise.

2014-04-02  Richard Biener  <rguenther@suse.de>

	PR bootstrap/60719
	* Makefile.in (install-driver): Guard extra installs with special
	names properly.

2014-04-01  Michael Meissner  <meissner@linux.vnet.ibm.com>

	* doc/extend.texi (PowerPC AltiVec/VSX Built-in Functions):
	Document vec_vgbbd.

2014-04-01  Richard Henderson  <rth@redhat.com>

	PR target/60704
	* config/i386/i386.md (*float<SWI48><MODEF>2_sse): Leave the second
	alternative enabled before register allocation.

2014-04-01  Chung-Lin Tang  <cltang@codesourcery.com>

	* config/nios2/nios2.md (unspec): Remove UNSPEC_TLS, UNSPEC_TLS_LDM.
	* config/nios2/nios2.c (nios2_function_profiler): Fix addi operand
	typo.
	(nios2_large_got_address): Remove unneeded 'sym' parameter.
	(nios2_got_address): Update nios2_large_got_address call site.
	(nios2_delegitimize_address): New function.
	(TARGET_DELEGITIMIZE_ADDRESS): Define to nios2_delegitimize_address.
	* config/nios2/linux.h (GLIBC_DYNAMIC_LINKER): Define.
	(LINK_SPEC): Specify dynamic linker using GNU_USER_DYNAMIC_LINKER.

2014-04-01  Martin Husemann  <martin@duskware.de>

	* config/mips/netbsd.h (TARGET_OS_CPP_BUILTINS): Define __mips_o32
	for -mabi=32.

2014-04-01  Richard Sandiford  <rdsandiford@googlemail.com>

	PR rtl-optimization/60604
	* recog.c (general_operand): Incorporate REG_CANNOT_CHANGE_MODE_P
	check from register_operand.
	(register_operand): Redefine in terms of general_operand.
	(nonmemory_operand): Use register_operand for the non-constant cases.

2014-04-01  Richard Biener  <rguenther@suse.de>

	* gimple.h (struct gimple_statement_base): Align subcode to 16 bits.

2014-04-01  Sebastian Huber  <sebastian.huber@embedded-brains.de>

	* doc/invoke.texi (mapp-regs): Clarify.

2014-03-31  Ulrich Drepper  <drepper@gmail.com>

	* config/i386/avx512fintrin.h (__v32hi): Define type.
	(__v64qi): Likewise.
	(_mm512_set1_epi8): Define.
	(_mm512_set1_epi16): Define.
	(_mm512_set4_epi32): Define.
	(_mm512_set4_epi64): Define.
	(_mm512_set4_pd): Define.
	(_mm512_set4_ps): Define.
	(_mm512_setr4_epi64): Define.
	(_mm512_setr4_epi32): Define.
	(_mm512_setr4_pd): Define.
	(_mm512_setr4_ps): Define.
	(_mm512_setzero_epi32): Define.

2014-03-31  Martin Jambor  <mjambor@suse.cz>

	PR middle-end/60647
	* tree-sra.c (callsite_has_enough_arguments_p): Renamed to
	callsite_arguments_match_p.  Updated all callers.  Also check types of
	corresponding formal parameters and actual arguments.
	(not_all_callers_have_enough_arguments_p) Renamed to
	some_callers_have_mismatched_arguments_p.

2014-03-31  Yuri Rumyantsev  <ysrumyan@gmail.com>

	* tree-inline.c (copy_loops): Add missed copy of 'safelen'.

2014-03-31  Kugan Vivekanandarajah  <kuganv@linaro.org>

	PR target/60034
	* aarch64/aarch64.c (aarch64_classify_address): Fix alignment for
	section anchor.

2014-03-30  Uros Bizjak  <ubizjak@gmail.com>

	* config/i386/sse.md (FMAMODE_NOVF512): New mode iterator.
	(<sd_mask_codefor>fma_fmadd_<mode><sd_maskz_name><round_name>):
	Split out
	<sd_mask_codefor>fma_fmadd_<VF_512:mode><sd_maskz_name><round_name>.
	Use FMAMODE_NOVF512 mode iterator.
	(<sd_mask_codefor>fma_fmsub_<mode><sd_maskz_name><round_name>): Ditto.
	(<sd_mask_codefor>fma_fnmadd_<mode><sd_maskz_name><round_name>): Ditto.
	(<sd_mask_codefor>fma_fnmsub_<mode><sd_maskz_name><round_name>): Ditto.
	(<sd_mask_codefor>fma_fmaddsub_<mode><sd_maskz_name><round_name>):
	Split out
	<sd_mask_codefor>fma_fmaddsub_<VF_512:mode><sd_maskz_name><round_name>.
	Use VF_128_256 mode iterator.
	(<sd_mask_codefor>fma_fmsubadd_<mode><sd_maskz_name><round_name>):
	Ditto.

2014-03-28  Jan Hubicka  <hubicka@ucw.cz>

	* cgraph.c (cgraph_redirect_edge_call_stmt_to_callee): Clear
	static chain if needed.

2014-03-28  Vladimir Makarov  <vmakarov@redhat.com>

	PR target/60697
	* lra-constraints.c (index_part_to_reg): New.
	(process_address): Use it.

2014-03-27  Jeff Law  <law@redhat.com>
	    Jakub Jelinek  <jakub@redhat.com>

	PR target/60648
	* expr.c (do_tablejump): Use simplify_gen_binary rather than
	gen_rtx_{PLUS,MULT} to build up the address expression.

	* i386/i386.c (ix86_legitimize_address): Use copy_addr_to_reg to avoid
	creating non-canonical RTL.

2014-03-28  Jan Hubicka  <hubicka@ucw.cz>

	PR ipa/60243
	* ipa-inline.c (want_inline_small_function_p): Short circuit large
	functions; reorganize to make cheap checks first.
	(inline_small_functions): Do not estimate growth when dumping;
	it is expensive.
	* ipa-inline.h (inline_summary): Add min_size.
	(growth_likely_positive): New function.
	* ipa-inline-analysis.c (dump_inline_summary): Add min_size.
	(set_cond_stmt_execution_predicate): Cleanup.
	(estimate_edge_size_and_time): Compute min_size.
	(estimate_calls_size_and_time): Likewise.
	(estimate_node_size_and_time): Likewise.
	(inline_update_overall_summary): Update min_size.
	(do_estimate_edge_time): Likewise.
	(do_estimate_edge_size): Update.
	(do_estimate_edge_hints): Update.
	(growth_likely_positive): New function.

2014-03-28  Jakub Jelinek  <jakub@redhat.com>

	PR target/60693
	* config/i386/i386.c (ix86_copy_addr_to_reg): Call copy_addr_to_reg
	also if addr has VOIDmode.

2014-03-28  Kyrylo Tkachov  <kyrylo.tkachov@arm.com>

	* config/arm/aarch-common.c (aarch_crypto_can_dual_issue): New.
	* config/arm/aarch-common-protos.h (aarch_crypto_can_dual_issue):
	Declare extern.
	* config/arm/cortex-a53.md: Add reservations and bypass for crypto
	instructions as well as AdvancedSIMD loads.

2014-03-28  Kyrylo Tkachov  <kyrylo.tkachov@arm.com>

	* config/aarch64/aarch64-simd.md (aarch64_crypto_aes<aes_op>v16qi):
	Use crypto_aese type.
	(aarch64_crypto_aes<aesmc_op>v16qi): Use crypto_aesmc type.
	* config/arm/arm.md (is_neon_type): Replace crypto_aes with
	crypto_aese, crypto_aesmc.  Move to types.md.
	* config/arm/types.md (crypto_aes): Split into crypto_aese,
	crypto_aesmc.
	* config/arm/iterators.md (crypto_type): Likewise.

2014-03-28  Jan Hubicka  <hubicka@ucw.cz>

	* cgraph.c: Include expr.h and tree-dfa.h.
	(cgraph_redirect_edge_call_stmt_to_callee): If call in noreturn;
	remove LHS.

2014-03-28  Vladimir Makarov  <vmakarov@redhat.com>

	PR target/60675
	* lra-assigns.c (find_hard_regno_for): Remove unavailable hard
	regs from checking multi-reg pseudos.

2014-03-28  Ramana Radhakrishnan  <ramana.radhakrishnan@arm.com>

	* config/arm/t-aprofile (MULTILIB_MATCHES): Correct A12 rule.

2014-03-28  Ulrich Weigand  <Ulrich.Weigand@de.ibm.com>

	* config/rs6000/rs6000.c (fusion_gpr_load_p): Refuse optimization
	if it would clobber the stack pointer, even temporarily.

2014-03-28  Eric Botcazou  <ebotcazou@adacore.com>

	* mode-switching.c: Make small adjustments to the top comment.

2014-03-27  Michael Meissner  <meissner@linux.vnet.ibm.com>

	* config/rs6000/constraints.md (wD constraint): New constraint to
	match the constant integer to get the top DImode/DFmode out of a
	vector in a VSX register.

	* config/rs6000/predicates.md (vsx_scalar_64bit): New predicate to
	match the constant integer to get the top DImode/DFmode out of a
	vector in a VSX register.

	* config/rs6000/rs6000-builtins.def (VBPERMQ): Add vbpermq builtin
	for ISA 2.07.

	* config/rs6000/rs6000-c.c (altivec_overloaded_builtins): Add
	vbpermq builtins.

	* config/rs6000/rs6000.c (rs6000_debug_reg_global): If
	-mdebug=reg, print value of VECTOR_ELEMENT_SCALAR_64BIT.

	* config/rs6000/vsx.md (vsx_extract_<mode>, V2DI/V2DF modes):
	Optimize vec_extract of 64-bit values, where the value being
	extracted is in the top word, where we can use scalar
	instructions.  Add direct move and store support.  Combine the big
	endian/little endian vector select load support into a single insn.
	(vsx_extract_<mode>_internal1): Likewise.
	(vsx_extract_<mode>_internal2): Likewise.
	(vsx_extract_<mode>_load): Likewise.
	(vsx_extract_<mode>_store): Likewise.
	(vsx_extract_<mode>_zero): Delete, big and little endian insns are
	combined into vsx_extract_<mode>_load.
	(vsx_extract_<mode>_one_le): Likewise.

	* config/rs6000/rs6000.h (VECTOR_ELEMENT_SCALAR_64BIT): Macro to
	define the top 64-bit vector element.

	* doc/md.texi (PowerPC and IBM RS6000 constraints): Document wD
	constraint.

	* doc/extend.texi (PowerPC AltiVec/VSX Built-in Functions):
	Document vec_vbpermq builtin.

	PR target/60672
	* config/rs6000/altivec.h (vec_xxsldwi): Add missing define to
	enable use of xxsldwi and xxpermdi builtin functions.
	(vec_xxpermdi): Likewise.

	* doc/extend.texi (PowerPC AltiVec/VSX Built-in Functions):
	Document use of vec_xxsldwi and vec_xxpermdi builtins.

2014-03-27  Vladimir Makarov  <vmakarov@redhat.com>

	PR rtl-optimization/60650
	* lra-assign.c (find_hard_regno_for, spill_for): Add parameter
	first_p.  Use it.
	(find_spills_for): New.
	(assign_by_spills): Pass the new parameter to find_hard_regno_for.
	Spill all pseudos on the second iteration.

2014-03-27  Marek Polacek  <polacek@redhat.com>

	PR c/50347
	* doc/extend.texi (ffs Builtins): Change unsigned types to signed
	types.

2014-03-27  Andreas Krebbel  <Andreas.Krebbel@de.ibm.com>

	* config/s390/s390.c (s390_can_use_return_insn): Check for
	call-saved FPRs on 31 bit.

2014-03-27  Jakub Jelinek  <jakub@redhat.com>

	PR middle-end/60682
	* omp-low.c (lower_omp_1): For gimple_clobber_p stmts,
	if they need regimplification, just drop them instead of
	calling gimple_regimplify_operands on them.

2014-03-27  Marcus Shawcroft  <marcus.shawcroft@arm.com>

	PR target/60580
	* config/aarch64/aarch64.c (faked_omit_frame_pointer): Remove.
	(aarch64_frame_pointer_required): Adjust logic.
	(aarch64_can_eliminate): Adjust logic.
	(aarch64_override_options_after_change): Adjust logic.

2014-03-27  Dehao Chen  <dehao@google.com>

	* ipa-inline.c (early_inliner): Update node's inline info.

2014-03-26  Dehao Chen  <dehao@google.com>

	* dojump.c (do_compare_rtx_and_jump): Sets correct probability for
	compiler inserted conditional jumps for NAN float check.

2014-03-26  Jakub Jelinek  <jakub@redhat.com>

	* ubsan.h (ubsan_create_data): Change second argument's type
	to const location_t *.
	* ubsan.c (ubsan_source_location): If xloc.file is NULL, set it to
	_("<unknown>").
	(ubsan_create_data): Change second argument to const location_t *PLOC.
	Create Loc field whenever PLOC is non-NULL.
	(ubsan_instrument_unreachable, ubsan_expand_null_ifn,
	ubsan_build_overflow_builtin, instrument_bool_enum_load): Adjust
	callers.

	PR other/59545
	* real.c (real_to_integer2): Change type of low to UHWI.

2014-03-26  Tobias Burnus  <burnus@net-b.de>

	* gcc.c (LINK_COMMAND_SPEC): Use libcilkrts.spec for -fcilkplus.
	(CILK_SELF_SPECS): New define.
	(driver_self_specs): Use it.

2014-03-26  Richard Biener  <rguenther@suse.de>

	* tree-pretty-print.c (percent_K_format): Implement special
	case for LTO and its stripped down BLOCK tree.

2014-03-26  Jakub Jelinek  <jakub@redhat.com>

	PR sanitizer/60636
	* ubsan.c (instrument_si_overflow): Instrument ABS_EXPR.

	* tree-vrp.c (simplify_internal_call_using_ranges): If only
	one range is range_int_cst_p, but not both, at least optimize
	addition/subtraction of 0 and multiplication by 0 or 1.
	* gimple-fold.c (gimple_fold_call): Fold
	IFN_UBSAN_CHECK_{ADD,SUB,MUL}.
	(gimple_fold_stmt_to_constant_1): If both op0 and op1 aren't
	INTEGER_CSTs, try to fold at least x * 0 and y - y.

2014-03-26  Eric Botcazou  <ebotcazou@adacore.com>

	PR rtl-optimization/60452
	* rtlanal.c (rtx_addr_can_trap_p_1): Fix head comment.
	<case REG>: Return 1 for invalid offsets from the frame pointer.

2014-03-26  Marek Polacek  <polacek@redhat.com>

	PR c/37428
	* doc/extend.texi (C Extensions): Mention variable-length arrays in
	a structure/union.

2014-03-26  Marek Polacek  <polacek@redhat.com>

	PR c/39525
	* doc/extend.texi (Designated Inits): Describe what happens to omitted
	field members.

2014-03-26  Marek Polacek  <polacek@redhat.com>

	PR other/59545
	* ira-color.c (update_conflict_hard_regno_costs): Perform the
	multiplication in unsigned type.

2014-03-26  Chung-Ju Wu  <jasonwucj@gmail.com>

	* doc/install.texi: Document nds32le-*-elf and nds32be-*-elf.

2014-03-26  Chung-Ju Wu  <jasonwucj@gmail.com>

	* doc/contrib.texi: Add myself as Andes nds32 port contributor.

2014-03-25  Jan Hubicka  <hubicka@ucw.cz>

	PR ipa/60315
	* cif-code.def (UNREACHABLE) New code.
	* ipa-inline.c (inline_small_functions): Skip edges to
	__builtlin_unreachable.
	(estimate_edge_growth): Allow edges to __builtlin_unreachable.
	* ipa-inline-analysis.c (edge_set_predicate): Redirect edges with false
	predicate to __bulitin_unreachable.
	(set_cond_stmt_execution_predicate): Fix issue when
	invert_tree_comparison returns ERROR_MARK.
	* ipa-pure-const.c (propagate_pure_const, propagate_nothrow): Do not
	propagate to inline clones.
	* cgraph.c (verify_edge_corresponds_to_fndecl): Allow redirection
	to unreachable.
	* ipa-cp.c (create_specialized_node): Be ready for new node to appear.
	* cgraphclones.c (cgraph_clone_node): If call destination is already
	ureachable, do not redirect it back.
	* tree-inline.c (fold_marked_statements): Hanlde calls becoming
	unreachable.

2014-03-25  Jan Hubicka  <hubicka@ucw.cz>

	* ipa-pure-const.c (propagate_pure_const, propagate_nothrow):
	Do not modify inline clones.

2014-03-25  Jakub Jelinek  <jakub@redhat.com>

	* config/i386/i386.md (general_sext_operand): New mode attr.
	(addv<mode>4, subv<mode>4, mulv<mode>4): If operands[2] is CONST_INT,
	don't generate (sign_extend (const_int)).
	(*addv<mode>4, *subv<mode>4, *mulv<mode>4): Disallow CONST_INT_P
	operands[2].  Use We constraint instead of <i> and
	<general_sext_operand> predicate instead of <general_operand>.
	(*addv<mode>4_1, *subv<mode>4_1, *mulv<mode>4_1): New insns.
	* config/i386/constraints.md (We): New constraint.
	* config/i386/predicates.md (x86_64_sext_operand,
	sext_operand): New predicates.

2014-03-25  Martin Jambor  <mjambor@suse.cz>

	PR ipa/60600
	* ipa-cp.c (ipa_get_indirect_edge_target_1): Redirect type
	inconsistent devirtualizations to __builtin_unreachable.

2014-03-25  Marek Polacek  <polacek@redhat.com>

	PR c/35449
	* doc/extend.texi (Example of asm with clobbered asm reg): Fix typo.

2014-03-25  Alan Lawrence  <alan.lawrence@arm.com>

	* config/aarch64/aarch64.c (aarch64_simd_valid_immediate): Reverse
	order of elements for big-endian.

2014-03-25  Richard Biener  <rguenther@suse.de>

	PR middle-end/60635
	* gimplify-me.c (gimple_regimplify_operands): Update the
	re-gimplifed stmt.

2014-03-25  Martin Jambor  <mjambor@suse.cz>

	PR ipa/59176
	* lto-cgraph.c (lto_output_node): Stream body_removed flag.
	(lto_output_varpool_node): Likewise.
	(input_overwrite_node): Likewise.
	(input_varpool_node): Likewise.

2014-03-25  Richard Biener  <rguenther@suse.de>

	* lto-wrapper.c (merge_and_complain): Handle OPT_fPIE like OPT_fpie.
	(run_gcc): Likewise.

2014-03-25  Jakub Jelinek  <jakub@redhat.com>

	* combine.c (simplify_compare_const): Add MODE argument.
	Handle mode_width 0 as very large mode_width.
	(try_combine, simplify_comparison): Adjust callers.

	* cselib.c (cselib_hash_rtx): Perform addition in unsigned
	type to avoid signed integer overflow.
	* explow.c (plus_constant): Likewise.

2014-03-25  Dominik Vogt  <vogt@linux.vnet.ibm.com>

	* doc/generic.texi: Correct typos.

2014-03-24  Tobias Burnus  <burnus@net-b.de>

	* doc/invoke.texi (-flto): Expand section about
	using static libraries with LTO.

2014-03-24  Andreas Krebbel  <Andreas.Krebbel@de.ibm.com>

	PR rtl-optimization/60501
	* optabs.def (addptr3_optab): New optab.
	* optabs.c (gen_addptr3_insn, have_addptr3_insn): New function.
	* doc/md.texi ("addptrm3"): Document new RTL standard expander.
	* expr.h (gen_addptr3_insn, have_addptr3_insn): Add prototypes.

	* lra.c (emit_add3_insn): Use the addptr pattern if available.

	* config/s390/s390.md ("addptrdi3", "addptrsi3"): New expanders.

2014-03-24  Ulrich Drepper  <drepper@gmail.com>

	* config/i386/avx512fintrin.h: Define _mm512_set1_ps and
	_mm512_set1_pd.

	* config/i386/avxintrin.h (_mm256_undefined_si256): Define.
	(_mm256_undefined_ps): Define.
	(_mm256_undefined_pd): Define.
	* config/i386/emmintrin.h (_mm_undefined_si128): Define.
	(_mm_undefined_pd): Define.
	* config/i386/xmmintrin.h (_mm_undefined_ps): Define.
	* config/i386/avx512fintrin.h (_mm512_undefined_si512): Define.
	(_mm512_undefined_ps): Define.
	(_mm512_undefined_pd): Define.
	Use _mm*_undefined_*.
	* config/i386/avx2intrin.h: Use _mm*_undefined_*.

2014-03-24  Alex Velenko  <Alex.Velenko@arm.com>

	* config/aarch64/aarch64-simd-builtins.def (lshr): DI mode excluded.
	(lshr_simd): DI mode added.
	* config/aarch64/aarch64-simd.md (aarch64_lshr_simddi): New pattern.
	(aarch64_ushr_simddi): Likewise.
	* config/aarch64/aarch64.md (UNSPEC_USHR64): New unspec.
	* config/aarch64/arm_neon.h (vshr_n_u64): Intrinsic fixed.
	(vshrd_n_u64): Likewise.

2014-03-24  Rainer Orth  <ro@CeBiTec.Uni-Bielefeld.DE>

	* Makefile.in (s-macro_list): Depend on cc1.

2014-03-23  Teresa Johnson  <tejohnson@google.com>

	* ipa-utils.c (ipa_print_order): Use specified dump file.

2014-03-23  Eric Botcazou  <ebotcazou@adacore.com>

	PR rtl-optimization/60601
	* bb-reorder.c (fix_up_fall_thru_edges): Test EDGE_FALLTHRU everywhere.

	* gcc.c (eval_spec_function): Initialize save_growing_value.

2014-03-22  Jakub Jelinek  <jakub@redhat.com>

	PR sanitizer/60613
	* internal-fn.c (ubsan_expand_si_overflow_addsub_check): For
	code == MINUS_EXPR, never swap op0 with op1.

	* toplev.c (init_local_tick): Avoid signed integer multiplication
	overflow.
	* genautomata.c (reserv_sets_hash_value): Fix rotate idiom, avoid
	shift by first operand's bitsize.

2014-03-21  Jakub Jelinek  <jakub@redhat.com>

	PR target/60610
	* config/i386/i386.h (TARGET_64BIT_P): If not TARGET_BI_ARCH,
	redefine to 1 or 0.
	* config/i386/darwin.h (TARGET_64BIT_P): Redefine to
	TARGET_ISA_64BIT_P(x).

2014-03-21  Bill Schmidt  <wschmidt@linux.vnet.ibm.com>

	* config/rs6000/rs6000.c (rs6000_expand_vector_set): Generate a
	pattern for vector nor instead of subtract from splat(-1).
	(altivec_expand_vec_perm_const_le): Likewise.

2014-03-21  Richard Henderson  <rth@twiddle.net>

	PR target/60598
	* ifcvt.c (dead_or_predicable): Return FALSE if there are any frame
	related insns after epilogue_completed.

2014-03-21  Martin Jambor  <mjambor@suse.cz>

	PR ipa/59176
	* cgraph.h (symtab_node): New flag body_removed.
	* ipa.c (symtab_remove_unreachable_nodes): Set body_removed flag
	when removing bodies.
	* symtab.c (dump_symtab_base): Dump body_removed flag.
	* cgraph.c (verify_edge_corresponds_to_fndecl): Skip nodes which
	had their bodies removed.

2014-03-21  Martin Jambor  <mjambor@suse.cz>

	PR ipa/60419
	* ipa.c (symtab_remove_unreachable_nodes): Clear thunk flag of nodes
	in the border.

2014-03-21  Richard Biener  <rguenther@suse.de>

	PR tree-optimization/60577
	* tree-core.h (struct tree_base): Document nothrow_flag use
	in DECL_NONALIASED.
	* tree.h (DECL_NONALIASED): New.
	(may_be_aliased): Adjust.
	* coverage.c (build_var): Set DECL_NONALIASED.

2014-03-20  Eric Botcazou  <ebotcazou@adacore.com>

	* expr.c (expand_expr_real_1): Remove outdated comment.

2014-03-20  Jakub Jelinek  <jakub@redhat.com>

	PR middle-end/60597
	* ira.c (adjust_cleared_regs): Call copy_rtx on
	*reg_equiv[REGNO (loc)].src_p before passing it to
	simplify_replace_fn_rtx.

	PR target/60568
	* config/i386/i386.c (x86_output_mi_thunk): Surround UNSPEC_GOT
	into CONST, put pic register as first operand of PLUS.  Use
	gen_const_mem for both 32-bit and 64-bit PIC got loads.

2014-03-20  Ramana Radhakrishnan  <ramana.radhakrishnan@arm.com>

	* config/aarch64/aarch64.c (MEMORY_MOVE_COST): Delete.

2014-03-20  Eric Botcazou  <ebotcazou@adacore.com>

	* config/sparc/sparc.c (sparc_do_work_around_errata): Implement work
	around for store forwarding issue in the FPU on the UT699.
	* config/sparc/sparc.md (in_branch_delay): Return false for single FP
	loads and operations if -mfix-ut699 is specified.
	(divtf3_hq): Tweak attribute.
	(sqrttf2_hq): Likewise.

2014-03-20  Eric Botcazou  <ebotcazou@adacore.com>

	* calls.c (store_one_arg): Remove incorrect const qualification on the
	type of the temporary.
	* cfgexpand.c (expand_return): Likewise.
	* expr.c (expand_constructor): Likewise.
	(expand_expr_real_1): Likewise.

2014-03-20  Zhenqiang Chen  <zhenqiang.chen@linaro.org>

	* config/arm/arm.c (arm_dwarf_register_span): Update the element number
	of parts.

2014-03-19  Kaz Kojima  <kkojima@gcc.gnu.org>

	PR target/60039
	* config/sh/sh.md (udivsi3_i1): Clobber R1 register.

2014-03-19  James Greenhalgh  <james.greenhalgh@arm.com>

	* config/arm/aarch-common-protos.h
	(alu_cost_table): Fix spelling of "extend".
	* config/arm/arm.c (arm_new_rtx_costs): Fix spelling of "extend".

2014-03-19  Richard Biener  <rguenther@suse.de>

	PR middle-end/60553
	* tree-core.h (tree_type_common): Re-order pointer members
	to reduce recursion depth during GC walks.

2014-03-19  Marek Polacek  <polacek@redhat.com>

	PR sanitizer/60569
	* ubsan.c (ubsan_type_descriptor): Check that DECL_NAME is nonnull
	before accessing it.

2014-03-19  Richard Biener  <rguenther@suse.de>

	PR lto/59543
	* lto-streamer-in.c (input_function): In WPA stage do not drop
	debug stmts.

2014-03-19  Jakub Jelinek  <jakub@redhat.com>

	PR tree-optimization/60559
	* vectorizable_mask_load_store): Replace scalar MASK_LOAD
	with build_zero_cst assignment.

2014-03-18  Kai Tietz  <ktietz@redhat.com>

	PR rtl-optimization/56356
	* sdbout.c (sdbout_parms): Verify that parms'
	incoming argument is valid.
	(sdbout_reg_parms): Likewise.

2014-03-18  Richard Henderson  <rth@redhat.com>

	PR target/60562
	* config/i386/i386.md (*float<SWI48x><MODEF>2_i387): Move down to
	be shadowed by *float<SWI48><MODEF>2_sse.  Test X87_ENABLE_FLOAT.
	(*float<SWI48><MODEF>2_sse): Check X87_ENABLE_FLOAT for alternative 0.

2014-03-18  Basile Starynkevitch  <basile@starynkevitch.net>

	* plugin.def: Improve comment for PLUGIN_INCLUDE_FILE.
	* doc/plugins.texi (Plugin callbacks): Mention PLUGIN_INCLUDE_FILE.
	Italicize plugin event names in description.  Explain that
	PLUGIN_PRAGMAS has no sense for lto1.  Explain PLUGIN_INCLUDE_FILE.
	Remind that no GCC functions should be called after PLUGIN_FINISH.
	Explain what pragmas with expansion are.

2014-03-18  Martin Liska  <mliska@suse.cz>

	* cgraph.c (cgraph_update_edges_for_call_stmt_node): Added case when
	gimple call statement is update.
	* gimple-fold.c (gimple_fold_call): Changed order for GIMPLE_ASSIGN and
	GIMPLE_CALL, where gsi iterator still points to GIMPLE CALL.

2014-03-18  Jakub Jelinek  <jakub@redhat.com>

	PR sanitizer/60557
	* ubsan.c (ubsan_instrument_unreachable): Call
	initialize_sanitizer_builtins.
	(ubsan_pass): Likewise.

	PR sanitizer/60535
	* ubsan.c (ubsan_type_descriptor, ubsan_create_data): Call
	varpool_finalize_decl instead of rest_of_decl_compilation.

2014-03-18  Richard Biener  <rguenther@suse.de>

	* df-problems.c (df_rd_confluence_n): Avoid bitmap_copy
	by using bitmap_and_compl instead of bitmap_and_compl_into.
	(df_rd_transfer_function): Likewise.

2014-03-18  Richard Biener  <rguenther@suse.de>

	* doc/lto.texi (fresolution): Fix typo.

2014-03-18  Richard Biener  <rguenther@suse.de>

	* doc/invoke.texi (flto): Update for changes in 4.9.

2014-03-18  Richard Biener  <rguenther@suse.de>

	* doc/loop.texi: Remove section on the removed lambda framework.
	Update loop docs with recent changes in preserving loop structure.

2014-03-18  Richard Biener  <rguenther@suse.de>

	* doc/lto.texi (-fresolution): Document.

2014-03-18  Richard Biener  <rguenther@suse.de>

	* doc/contrib.texi: Adjust my name.

2014-03-18  Jakub Jelinek  <jakub@redhat.com>

	PR ipa/58721
	* internal-fn.c: Include diagnostic-core.h.
	(expand_BUILTIN_EXPECT): New function.
	* gimplify.c (gimplify_call_expr): Use false instead of FALSE.
	(gimplify_modify_expr): Gimplify 3 argument __builtin_expect into
	IFN_BUILTIN_EXPECT call instead of __builtin_expect builtin call.
	* ipa-inline-analysis.c (find_foldable_builtin_expect): Handle
	IFN_BUILTIN_EXPECT.
	* predict.c (expr_expected_value_1): Handle IFN_BUILTIN_EXPECT.
	Revert 3 argument __builtin_expect code.
	(strip_predict_hints): Handle IFN_BUILTIN_EXPECT.
	* gimple-fold.c (gimple_fold_call): Likewise.
	* tree.h (fold_builtin_expect): New prototype.
	* builtins.c (build_builtin_expect_predicate): Add predictor
	argument, if non-NULL, create 3 argument __builtin_expect.
	(fold_builtin_expect): No longer static.  Add ARG2 argument,
	pass it through to build_builtin_expect_predicate.
	(fold_builtin_2): Adjust caller.
	(fold_builtin_3): Handle BUILT_IN_EXPECT.
	* internal-fn.def (BUILTIN_EXPECT): New.

2014-03-18  Tobias Burnus  <burnus@net-b.de>

	PR ipa/58721
	* predict.def (PRED_FORTRAN_OVERFLOW, PRED_FORTRAN_FAIL_ALLOC,
	PRED_FORTRAN_FAIL_IO, PRED_FORTRAN_WARN_ONCE, PRED_FORTRAN_SIZE_ZERO,
	PRED_FORTRAN_INVALID_BOUND, PRED_FORTRAN_ABSENT_DUMMY): Add.

2014-03-18  Jan Hubicka  <hubicka@ucw.cz>

	PR ipa/58721
	* predict.c (combine_predictions_for_bb): Fix up formatting.
	(expr_expected_value_1, expr_expected_value): Add predictor argument,
	fill what it points to if non-NULL.
	(tree_predict_by_opcode): Adjust caller, use the predictor.
	* predict.def (PRED_COMPARE_AND_SWAP): Add.

2014-03-18  Eric Botcazou  <ebotcazou@adacore.com>

	* config/sparc/sparc.c (sparc_do_work_around_errata): Speed up and use
	proper constant for the store mode.

2014-03-18  Ilya Enkovich  <ilya.enkovich@intel.com>

	* symtab.c (change_decl_assembler_name): Fix transparent alias
	chain construction.

2014-03-16  Renlin Li  <Renlin.Li@arm.com>

	* config/aarch64/aarch64.c: Correct the comments about the
	aarch64 stack layout.

2014-03-18  Thomas Schwinge  <thomas@codesourcery.com>

	* omp-low.c (lower_rec_input_clauses) <build_omp_barrier>: Restore
	check for GF_OMP_FOR_KIND_FOR.

2013-03-18  Kirill Yukhin  <kirill.yukhin@intel.com>

	* config/i386/i386.h (ADDITIONAL_REGISTER_NAMES): Add
	ymm and zmm register names.

2014-03-17  Jakub Jelinek  <jakub@redhat.com>

	PR target/60516
	* config/i386/i386.c (ix86_expand_epilogue): Adjust REG_CFA_ADJUST_CFA
	note creation for the 2010-08-31 changes.

2014-03-17  Marek Polacek  <polacek@redhat.com>

	PR middle-end/60534
	* omp-low.c (omp_max_vf): Treat -fno-tree-loop-optimize the same
	as -fno-tree-loop-vectorize.
	(expand_omp_simd): Likewise.

2014-03-15  Eric Botcazou  <ebotcazou@adacore.com>

	* config/sparc/sparc-protos.h (tls_call_delay): Delete.
	(eligible_for_call_delay): New prototype.
	* config/sparc/sparc.c (tls_call_delay): Rename into...
	(eligible_for_call_delay): ...this.  Return false if the instruction
	cannot be put in the delay slot of a branch.
	(eligible_for_restore_insn): Simplify.
	(eligible_for_return_delay): Return false if the instruction cannot be
	put in the delay slot of a branch and simplify.
	(eligible_for_sibcall_delay): Return false if the instruction cannot be
	put in the delay slot of a branch.
	* config/sparc/sparc.md (fix_ut699): New attribute.
	(tls_call_delay): Delete.
	(in_call_delay): Reimplement.
	(eligible_for_sibcall_delay): Rename into...
	(in_sibcall_delay): ...this.
	(eligible_for_return_delay): Rename into...
	(in_return_delay): ...this.
	(in_branch_delay): Reimplement.
	(in_uncond_branch_delay): Delete.
	(in_annul_branch_delay): Delete.

2014-03-14  Richard Henderson  <rth@redhat.com>

	PR target/60525
	* config/i386/i386.md (floathi<X87MODEF>2): Delete expander; rename
	define_insn from *floathi<X87MODEF>2_i387; allow nonimmediate_operand.
	(*floathi<X87MODEF>2_i387_with_temp): Remove.
	(floathi splitters): Remove.
	(float<SWI48x>xf2): New pattern.
	(float<SWI48><MODEF>2): Rename from float<SWI48x><X87MODEF>2.  Drop
	code that tried to handle DImode for 32-bit, but which was excluded
	by the pattern's condition.  Drop allocation of stack temporary.
	(*floatsi<MODEF>2_vector_mixed_with_temp): Remove.
	(*float<SWI48><MODEF>2_mixed_with_temp): Remove.
	(*float<SWI48><MODEF>2_mixed_interunit): Remove.
	(*float<SWI48><MODEF>2_mixed_nointerunit): Remove.
	(*floatsi<MODEF>2_vector_sse_with_temp): Remove.
	(*float<SWI48><MODEF>2_sse_with_temp): Remove.
	(*float<SWI48><MODEF>2_sse_interunit): Remove.
	(*float<SWI48><MODEF>2_sse_nointerunit): Remove.
	(*float<SWI48x><X87MODEF>2_i387_with_temp): Remove.
	(*float<SWI48x><X87MODEF>2_i387): Remove.
	(all float _with_temp splitters): Remove.
	(*float<SWI48x><MODEF>2_i387): New pattern.
	(*float<SWI48><MODEF>2_sse): New pattern.
	(float TARGET_USE_VECTOR_CONVERTS splitters): Merge them.
	(float TARGET_SSE_PARTIAL_REG_DEPENDENCY splitters): Merge them.

2014-03-14  Jakub Jelinek  <jakub@redhat.com>
	    Marek Polacek  <polacek@redhat.com>

	PR middle-end/60484
	* common.opt (dump_base_name_prefixed): New Variable.
	* opts.c (finish_options): Don't prepend directory to x_dump_base_name
	if x_dump_base_name_prefixed is already set, set it at the end.

2014-03-14  Vladimir Makarov  <vmakarov@redhat.com>

	PR rtl-optimization/60508
	* lra-constraints.c (get_reload_reg): Add new parameter
	in_subreg_p.
	(process_addr_reg, simplify_operand_subreg, curr_insn_transform):
	Pass the new parameter values.

2014-03-14  Richard Biener  <rguenther@suse.de>

	* common.opt: Revert unintented changes from r205065.
	* opts.c: Likewise.

2014-03-14  Richard Biener  <rguenther@suse.de>

	PR middle-end/60518
	* cfghooks.c (split_block): Properly adjust all loops the
	block was a latch of.

2014-03-14  Martin Jambor  <mjambor@suse.cz>

	PR lto/60461
	* ipa-prop.c (ipa_modify_call_arguments): Fix iteration condition
	and simplify it.

2014-03-14  Georg-Johann Lay  <avr@gjlay.de>

	PR target/59396
	* config/avr/avr.c (avr_set_current_function): Pass function name
	through default_strip_name_encoding before sanity checking instead
	of skipping the first char of the assembler name.

2014-03-13  Richard Henderson  <rth@redhat.com>

	PR debug/60438
	* config/i386/i386.c (ix86_split_fp_branch): Remove pushed argument.
	(ix86_force_to_memory, ix86_free_from_memory): Remove.
	* config/i386/i386-protos.h: Likewise.
	* config/i386/i386.md (floathi<X87MODEF>2): Use assign_386_stack_local
	in the expander instead of a splitter.
	(float<SWI48x><X87MODEF>2): Use assign_386_stack_local if there is
	any possibility of requiring a memory.
	(*floatsi<MODEF>2_vector_mixed): Remove, and the splitters.
	(*floatsi<MODEF>2_vector_sse): Remove, and the splitters.
	(fp branch splitters): Update for ix86_split_fp_branch.
	(*jcc<X87MODEF>_<SWI24>_i387): Remove r/f alternative.
	(*jcc<X87MODEF>_<SWI24>_r_i387): Likewise.
	(splitter for jcc<X87MODEF>_<SWI24>_i387 r/f): Remove.
	(*fop_<MODEF>_2_i387): Remove f/r alternative.
	(*fop_<MODEF>_3_i387): Likewise.
	(*fop_xf_2_i387, *fop_xf_3_i387): Likewise.
	(splitters for the fop_* register patterns): Remove.
	(fscalexf4_i387): Rename from *fscalexf4_i387.
	(ldexpxf3): Use gen_floatsixf2 and gen_fscalexf4_i387.

2014-03-13  Jakub Jelinek  <jakub@redhat.com>

	PR tree-optimization/59779
	* tree-dfa.c (get_ref_base_and_extent): Use double_int
	type for bitsize and maxsize instead of HOST_WIDE_INT.

2014-03-13  Steven Bosscher  <steven@gcc.gnu.org>

	PR rtl-optimization/57320
	* function.c (rest_of_handle_thread_prologue_and_epilogue): Cleanup
	the CFG after thread_prologue_and_epilogue_insns.

2014-03-13  Vladimir Makarov  <vmakarov@redhat.com>

	PR rtl-optimization/57189
	* lra-constraints.c (process_alt_operands): Disfavor spilling
	vector pseudos.

2014-03-13  Cesar Philippidis  <cesar@codesourcery.com>

	* lto-wrapper.c (maybe_unlink_file): Suppress diagnostic messages.

2014-03-13  Jakub Jelinek  <jakub@redhat.com>

	PR tree-optimization/59025
	PR middle-end/60418
	* tree-ssa-reassoc.c (sort_by_operand_rank): For SSA_NAMEs with the
	same rank, sort by bb_rank and gimple_uid of SSA_NAME_DEF_STMT first.

2014-03-13  Georg-Johann Lay  <avr@gjlay.de>

	PR target/60486
	* config/avr/avr.c (avr_out_plus): Swap cc_plus and cc_minus in
	calls of avr_out_plus_1.

2014-03-13  Bin Cheng  <bin.cheng@arm.com>

	* tree-cfgcleanup.c (remove_forwarder_block_with_phi): Record
	BB's single pred and update the father loop's latch info later.

2014-03-12  Michael Meissner  <meissner@linux.vnet.ibm.com>

	* config/rs6000/vector.md (VEC_L): Add V1TI mode to vector types.
	(VEC_M): Likewise.
	(VEC_N): Likewise.
	(VEC_R): Likewise.
	(VEC_base): Likewise.
	(mov<MODE>, VEC_M modes): If we are loading TImode into VSX
	registers, we need to swap double words in little endian mode.

	* config/rs6000/rs6000-modes.def (V1TImode): Add new vector mode
	to be a container mode for 128-bit integer operations added in ISA
	2.07.  Unlike TImode and PTImode, the preferred register set is
	the Altivec/VMX registers for the 128-bit operations.

	* config/rs6000/rs6000-protos.h (rs6000_move_128bit_ok_p): Add
	declarations.
	(rs6000_split_128bit_ok_p): Likewise.

	* config/rs6000/rs6000-builtin.def (BU_P8V_AV_3): Add new support
	macros for creating ISA 2.07 normal and overloaded builtin
	functions with 3 arguments.
	(BU_P8V_OVERLOAD_3): Likewise.
	(VPERM_1T): Add support for V1TImode in 128-bit vector operations
	for use as overloaded functions.
	(VPERM_1TI_UNS): Likewise.
	(VSEL_1TI): Likewise.
	(VSEL_1TI_UNS): Likewise.
	(ST_INTERNAL_1ti): Likewise.
	(LD_INTERNAL_1ti): Likewise.
	(XXSEL_1TI): Likewise.
	(XXSEL_1TI_UNS): Likewise.
	(VPERM_1TI): Likewise.
	(VPERM_1TI_UNS): Likewise.
	(XXPERMDI_1TI): Likewise.
	(SET_1TI): Likewise.
	(LXVD2X_V1TI): Likewise.
	(STXVD2X_V1TI): Likewise.
	(VEC_INIT_V1TI): Likewise.
	(VEC_SET_V1TI): Likewise.
	(VEC_EXT_V1TI): Likewise.
	(EQV_V1TI): Likewise.
	(NAND_V1TI): Likewise.
	(ORC_V1TI): Likewise.
	(VADDCUQ): Add support for 128-bit integer arithmetic instructions
	added in ISA 2.07.  Add both normal 'altivec' builtins, and the
	overloaded builtin.
	(VADDUQM): Likewise.
	(VSUBCUQ): Likewise.
	(VADDEUQM): Likewise.
	(VADDECUQ): Likewise.
	(VSUBEUQM): Likewise.
	(VSUBECUQ): Likewise.

	* config/rs6000/rs6000-c.c (__int128_type): New static to hold
	__int128_t and __uint128_t types.
	(__uint128_type): Likewise.
	(altivec_categorize_keyword): Add support for vector __int128_t,
	vector __uint128_t, vector __int128, and vector unsigned __int128
	as a container type for TImode operations that need to be done in
	VSX/Altivec registers.
	(rs6000_macro_to_expand): Likewise.
	(altivec_overloaded_builtins): Add ISA 2.07 overloaded functions
	to support 128-bit integer instructions vaddcuq, vadduqm,
	vaddecuq, vaddeuqm, vsubcuq, vsubuqm, vsubecuq, vsubeuqm.
	(altivec_resolve_overloaded_builtin): Add support for V1TImode.

	* config/rs6000/rs6000.c (rs6000_hard_regno_mode_ok): Add support
	for V1TImode, and set up preferences to use VSX/Altivec registers.
	Setup VSX reload handlers.
	(rs6000_debug_reg_global): Likewise.
	(rs6000_init_hard_regno_mode_ok): Likewise.
	(rs6000_preferred_simd_mode): Likewise.
	(vspltis_constant): Do not allow V1TImode as easy altivec constants.
	(easy_altivec_constant): Likewise.
	(output_vec_const_move): Likewise.
	(rs6000_expand_vector_set): Convert V1TImode set and extract to
	simple move.
	(rs6000_expand_vector_extract): Likewise.
	(reg_offset_addressing_ok_p): Setup V1TImode to use VSX reg+reg
	addressing.
	(rs6000_const_vec): Add support for V1TImode.
	(rs6000_emit_le_vsx_load): Swap double words when loading or
	storing TImode/V1TImode.
	(rs6000_emit_le_vsx_store): Likewise.
	(rs6000_emit_le_vsx_move): Likewise.
	(rs6000_emit_move): Add support for V1TImode.
	(altivec_expand_ld_builtin): Likewise.
	(altivec_expand_st_builtin): Likewise.
	(altivec_expand_vec_init_builtin): Likewise.
	(altivec_expand_builtin): Likewise.
	(rs6000_init_builtins): Add support for V1TImode type.  Add
	support for ISA 2.07 128-bit integer builtins.  Define type names
	for the VSX/Altivec vector types.
	(altivec_init_builtins): Add support for overloaded vector
	functions with V1TImode type.
	(rs6000_preferred_reload_class): Prefer Altivec registers for V1TImode.
	(rs6000_move_128bit_ok_p): Move 128-bit move/split validation to
	external function.
	(rs6000_split_128bit_ok_p): Likewise.
	(rs6000_handle_altivec_attribute): Create V1TImode from vector
	__int128_t and vector __uint128_t.

	* config/rs6000/vsx.md (VSX_L): Add V1TImode to vector iterators
	and mode attributes.
	(VSX_M): Likewise.
	(VSX_M2): Likewise.
	(VSm): Likewise.
	(VSs): Likewise.
	(VSr): Likewise.
	(VSv): Likewise.
	(VS_scalar): Likewise.
	(VS_double): Likewise.
	(vsx_set_v1ti): New builtin function to create V1TImode from TImode.

	* config/rs6000/rs6000.h (TARGET_VADDUQM): New macro to say whether
	we support the ISA 2.07 128-bit integer arithmetic instructions.
	(ALTIVEC_OR_VSX_VECTOR_MODE): Add V1TImode.
	(enum rs6000_builtin_type_index): Add fields to hold V1TImode
	and TImode types for use with the builtin functions.
	(V1TI_type_node): Likewise.
	(unsigned_V1TI_type_node): Likewise.
	(intTI_type_internal_node): Likewise.
	(uintTI_type_internal_node): Likewise.

	* config/rs6000/altivec.md (UNSPEC_VADDCUQ): New unspecs for ISA 2.07
	128-bit builtin functions.
	(UNSPEC_VADDEUQM): Likewise.
	(UNSPEC_VADDECUQ): Likewise.
	(UNSPEC_VSUBCUQ): Likewise.
	(UNSPEC_VSUBEUQM): Likewise.
	(UNSPEC_VSUBECUQ): Likewise.
	(VM): Add V1TImode to vector mode iterators.
	(VM2): Likewise.
	(VI_unit): Likewise.
	(altivec_vadduqm): Add ISA 2.07 128-bit binary builtins.
	(altivec_vaddcuq): Likewise.
	(altivec_vsubuqm): Likewise.
	(altivec_vsubcuq): Likewise.
	(altivec_vaddeuqm): Likewise.
	(altivec_vaddecuq): Likewise.
	(altivec_vsubeuqm): Likewise.
	(altivec_vsubecuq): Likewise.

	* config/rs6000/rs6000.md (FMOVE128_GPR): Add V1TImode to vector
	mode iterators.
	(BOOL_128): Likewise.
	(BOOL_REGS_OUTPUT): Likewise.
	(BOOL_REGS_OP1): Likewise.
	(BOOL_REGS_OP2): Likewise.
	(BOOL_REGS_UNARY): Likewise.
	(BOOL_REGS_AND_CR0): Likewise.

	* config/rs6000/altivec.h (vec_vaddcuq): Add support for ISA 2.07
	128-bit integer builtin support.
	(vec_vadduqm): Likewise.
	(vec_vaddecuq): Likewise.
	(vec_vaddeuqm): Likewise.
	(vec_vsubecuq): Likewise.
	(vec_vsubeuqm): Likewise.
	(vec_vsubcuq): Likewise.
	(vec_vsubuqm): Likewise.

	* doc/extend.texi (PowerPC AltiVec/VSX Built-in Functions):
	Document vec_vaddcuq, vec_vadduqm, vec_vaddecuq, vec_vaddeuqm,
	vec_subecuq, vec_subeuqm, vec_vsubcuq, vec_vsubeqm builtins adding
	128-bit integer add/subtract to ISA 2.07.

2014-03-12  Joern Rennecke  <joern.rennecke@embecosm.com>

	* config/arc/arc.c (arc_predicate_delay_insns):
	Fix third argument passed to conditionalize_nonjump.

2014-03-12  Yufeng Zhang  <yufeng.zhang@arm.com>

	* config/aarch64/aarch64-builtins.c
	(aarch64_builtin_vectorized_function): Add BUILT_IN_LFLOORF,
	BUILT_IN_LLFLOOR, BUILT_IN_LCEILF and BUILT_IN_LLCEIL.
	* config/aarch64/arm_neon.h (vcvtaq_u64_f64): Call __builtin_llfloor
	instead of __builtin_lfloor.
	(vcvtnq_u64_f64): Call __builtin_llceil instead of __builtin_lceil.

2014-03-12  Jakub Jelinek  <jakub@redhat.com>

	* tree-ssa-ifcombine.c (forwarder_block_to): New function.
	(tree_ssa_ifcombine_bb_1): New function.
	(tree_ssa_ifcombine_bb): Use it.  Handle also cases where else_bb
	is an empty forwarder block to then_bb or vice versa and then_bb
	and else_bb are effectively swapped.

2014-03-12  Christian Bruel  <christian.bruel@st.com>

	PR target/60264
	* config/arm/arm.c (arm_emit_vfp_multi_reg_pop): Emit a
	REG_CFA_DEF_CFA note.
	(arm_expand_epilogue_apcs_frame): call arm_add_cfa_adjust_cfa_note.
	(arm_unwind_emit): Allow REG_CFA_DEF_CFA.

2014-03-12  Thomas Preud'homme  <thomas.preudhomme@arm.com>

	PR tree-optimization/60454
	* tree-ssa-math-opts.c (find_bswap_1): Fix bswap detection.

2014-03-12  Kyrylo Tkachov  <kyrylo.tkachov@arm.com>

	* config.gcc (aarch64*-*-*): Use ISA flags from aarch64-arches.def.
	Do not define target_cpu_default2 to generic.
	* config/aarch64/aarch64.h (TARGET_CPU_DEFAULT): Use generic cpu.
	* config/aarch64/aarch64.c (aarch64_override_options): Update comment.
	* config/aarch64/aarch64-arches.def (armv8-a): Use generic cpu.

2014-03-12  Jakub Jelinek  <jakub@redhat.com>
	    Marc Glisse  <marc.glisse@inria.fr>

	PR tree-optimization/60502
	* tree-ssa-reassoc.c (eliminate_not_pairs): Use build_all_ones_cst
	instead of build_low_bits_mask.

2014-03-12  Jakub Jelinek  <jakub@redhat.com>

	PR middle-end/60482
	* tree-vrp.c (register_edge_assert_for_1): Don't add assert
	if there are multiple uses, but op doesn't live on E edge.
	* tree-cfg.c (assert_unreachable_fallthru_edge_p): Also ignore
	clobber stmts before __builtin_unreachable.

2014-03-11  Richard Sandiford  <rdsandiford@googlemail.com>

	* builtins.c (expand_builtin_setjmp_receiver): Use and clobber
	hard_frame_pointer_rtx.
	* cse.c (cse_insn): Remove volatile check.
	* cselib.c (cselib_process_insn): Likewise.
	* dse.c (scan_insn): Likewise.

2014-03-11  Joern Rennecke  <joern.rennecke@embecosm.com>

	* config/arc/arc.c (conditionalize_nonjump): New function,
	broken out of ...
	(arc_ifcvt): ... this.
	(arc_predicate_delay_insns): Use it.

2014-03-11  Joern Rennecke  <joern.rennecke@embecosm.com>

	* config/arc/predicates.md (extend_operand): During/after reload,
	allow const_int_operand.
	* config/arc/arc.md (mulsidi3_700): Use extend_operand predicate.
	(umulsidi3_700): Likewise.  Change operand 2 constraint back to "cL".
	(mulsi3_highpart): Change operand 2 constraint alternatives 2 and 3
	to "i".
	(umulsi3_highpart_i): Likewise.

2014-03-11  Richard Biener  <rguenther@suse.de>

	* tree-ssa-structalias.c (get_constraint_for_ptr_offset):
	Add asserts to guard possible wrong-code bugs.

2014-03-11  Richard Biener  <rguenther@suse.de>

	PR tree-optimization/60429
	PR tree-optimization/60485
	* tree-ssa-structalias.c (set_union_with_increment): Properly
	take into account all fields that overlap the shifted vars.
	(do_sd_constraint): Likewise.
	(do_ds_constraint): Likewise.
	(get_constraint_for_ptr_offset): Likewise.

2014-03-11  Chung-Lin Tang  <cltang@codesourcery.com>

	* config/nios2/nios2.c (machine_function): Add fp_save_offset field.
	(nios2_compute_frame_layout):
	Add calculation of cfun->machine->fp_save_offset.
	(nios2_expand_prologue): Correct setting of frame pointer register
	in prologue.
	(nios2_expand_epilogue): Update recovery of stack pointer from
	frame pointer accordingly.
	(nios2_initial_elimination_offset): Update calculation of offset
	for eliminating to HARD_FRAME_POINTER_REGNUM.

2014-03-10  Jakub Jelinek  <jakub@redhat.com>

	PR ipa/60457
	* ipa.c (symtab_remove_unreachable_nodes): Don't call
	cgraph_get_create_node on VAR_DECLs.

2014-03-10  Richard Biener  <rguenther@suse.de>

	PR middle-end/60474
	* tree.c (signed_or_unsigned_type_for): Handle OFFSET_TYPEs.

2014-03-08  Douglas B Rupp  <rupp@gnat.com>

	* config/vms/vms.opt (vms_float_format): New variable.

2014-03-08  Tobias Burnus  <burnus@net-b.de>

	* doc/invoke.texi (-fcilkplus): Update implementation status.

2014-03-08  Paulo Matos  <paulo@matos-sorge.com>
	    Richard Biener  <rguenther@suse.de>

	* lto-wrapper.c (merge_and_complain): Ensure -fshort-double is used
	consistently accross all TUs.
	(run_gcc): Enable -fshort-double automatically at link at link-time
	and disallow override.

2014-03-08  Richard Sandiford  <rdsandiford@googlemail.com>

	PR target/58271
	* config/mips/mips.c (mips_option_override): Promote -mpaired-single
	warning to an error.  Disable TARGET_PAIRED_SINGLE and TARGET_MIPS3D
	if they can't be used.

2014-03-07  Rainer Orth  <ro@CeBiTec.Uni-Bielefeld.DE>

	* configure.ac (HAVE_AS_IX86_TLSLDMPLT): Improve test
	for Solaris 11/x86 ld.
	* configure: Regenerate.

2014-03-07  Rainer Orth  <ro@CeBiTec.Uni-Bielefeld.DE>

	* configure.ac (TLS_SECTION_ASM_FLAG): Save as tls_section_flag.
	(LIB_TLS_SPEC): Save as ld_tls_libs.
	(HAVE_AS_IX86_TLSLDMPLT): Define as 1/0.
	(HAVE_AS_IX86_TLSLDM): New test.
	* configure, config.in: Regenerate.
	* config/i386/i386.c (legitimize_tls_address): Fall back to
	TLS_MODEL_GLOBAL_DYNAMIC on 32-bit Solaris/x86 if tool chain
	cannot support TLS_MODEL_LOCAL_DYNAMIC.
	* config/i386/i386.md (*tls_local_dynamic_base_32_gnu): Use if
	instead of #ifdef in HAVE_AS_IX86_TLSLDMPLT test.

2014-03-07  Paulo Matos  <paulo@matos-sorge.com>

	* common.opt (fira-loop-pressure): Mark as optimization.

2014-03-07  Thomas Schwinge  <thomas@codesourcery.com>

	* langhooks.c (lhd_omp_mappable_type): The error_mark_node is not
	an OpenMP mappable type.

2014-03-06  Matthias Klose  <doko@ubuntu.com>

	* Makefile.in (s-mlib): Only pass MULTIARCH_DIRNAME if
	MULTILIB_OSDIRNAMES is not defined.

2014-03-06  Jakub Jelinek  <jakub@redhat.com>
	    Meador Inge  <meadori@codesourcery.com>

	PR target/58595
	* config/arm/arm.c (arm_tls_symbol_p): Remove.
	(arm_legitimize_address): Call legitimize_tls_address for any
	arm_tls_referenced_p expression, handle constant addend.  Call it
	before testing for !TARGET_ARM.
	(thumb_legitimize_address): Don't handle arm_tls_symbol_p here.

2014-03-06  Richard Biener  <rguenther@suse.de>

	PR middle-end/60445
	PR lto/60424
	PR lto/60427
	Revert
	2014-03-04  Paulo Matos  <paulo@matos-sorge.com>

	* tree-streamer.c (record_common_node): Assert we don't record
	nodes with type double.
	(preload_common_node): Skip type double, complex double and double
	pointer since it is now frontend dependent due to fshort-double option.

2014-03-06  Richard Biener  <rguenther@suse.de>

	* gcc.c (PLUGIN_COND): Always enable unless -fno-use-linker-plugin
	or -fno-lto is specified and the linker has full plugin support.
	* collect2.c (lto_mode): Default to LTO_MODE_WHOPR if LTO is enabled.
	(main): Remove -flto processing, adjust lto_mode using use_plugin late.
	* lto-wrapper.c (merge_and_complain): Merge compile-time
	optimization levels.
	(run_gcc): And pass it through to the link options.

2014-03-06  Alexandre Oliva  <aoliva@redhat.com>

	PR debug/60381
	Revert:
	2014-02-28  Alexandre Oliva  <aoliva@redhat.com>
	PR debug/59992
	* cselib.c (remove_useless_values): Skip to avoid quadratic
	behavior if the condition moved from...
	(cselib_process_insn): ... here holds.

2014-03-05  Jakub Jelinek  <jakub@redhat.com>

	PR plugins/59335
	* Makefile.in (PLUGIN_HEADERS): Add tree-phinodes.h, stor-layout.h,
	ssa-iterators.h, $(RESOURCE_H) and tree-cfgcleanup.h.

	PR plugins/59335
	* config/i386/t-i386 (OPTIONS_H_EXTRA): Add stringop.def.
	(TM_H): Add x86-tune.def.

2014-03-05  Kyrylo Tkachov  <kyrylo.tkachov@arm.com>

	* config/aarch64/aarch64.c (generic_tunings):
	Use cortexa57_extra_costs.

2014-03-05  Jakub Jelinek  <jakub@redhat.com>

	PR lto/60404
	* cfgexpand.c (expand_used_vars): Do not assume all SSA_NAMEs
	of PARM/RESULT_DECLs must be coalesced with optimize && in_lto_p.
	* tree-ssa-coalesce.c (coalesce_ssa_name): Use MUST_COALESCE_COST - 1
	cost for in_lto_p.

2014-03-04  Heiher  <r@hev.cc>

	* config/mips/mips-cpus.def (loongson3a): Mark as a MIPS64r2 processor.
	* config/mips/mips.h (MIPS_ISA_LEVEL_SPEC): Adjust accordingly.

2014-03-04  Uros Bizjak  <ubizjak@gmail.com>

	* config/i386/predicates.md (const2356_operand): Change to ...
	(const2367_operand): ... this.
	* config/i386/sse.md (avx512pf_scatterpf<mode>sf): Use
	const2367_operand.
	(*avx512pf_scatterpf<mode>sf_mask): Ditto.
	(*avx512pf_scatterpf<mode>sf): Ditto.
	(avx512pf_scatterpf<mode>df): Ditto.
	(*avx512pf_scatterpf<mode>df_mask): Ditto.
	(*avx512pf_scatterpf<mode>df): Ditto.
	* config/i386/i386.c (ix86_expand_builtin): Update
	incorrect hint operand error message.

2014-03-04  Richard Biener  <rguenther@suse.de>

	* lto-section-in.c (lto_get_section_data): Fix const cast.

2014-03-04  Paulo Matos  <paulo@matos-sorge.com>

	* tree-streamer.c (record_common_node): Assert we don't record
	nodes with type double.
	(preload_common_node): Skip type double, complex double and double
	pointer since it is now frontend dependent due to fshort-double option.

2014-03-04  Richard Biener  <rguenther@suse.de>

	PR lto/60405
	* lto-streamer-in.c (lto_read_body): Remove LTO bytecode version check.
	(lto_input_toplevel_asms): Likewise.
	* lto-section-in.c (lto_get_section_data): Instead do it here
	for every section.

2014-03-04  Richard Biener  <rguenther@suse.de>

	PR tree-optimization/60382
	* tree-vect-loop.c (vect_is_simple_reduction_1): Do not consider
	dead PHIs a reduction.

2014-03-03  Uros Bizjak  <ubizjak@gmail.com>

	* config/i386/xmmintrin.h (enum _mm_hint) <_MM_HINT_ET0>: Correct
	hint value.
	(_mm_prefetch): Move out of GCC target("sse") pragma.
	* config/i386/prfchwintrin.h (_m_prefetchw): Move out of
	GCC target("prfchw") pragma.
	* config/i386/i386.md (prefetch): Emit prefetchwt1 only
	for locality <= 2.
	* config/i386/i386.c (ix86_option_override_internal): Enable
	-mprfchw with -mprefetchwt1.

2014-03-03  Joern Rennecke  <joern.rennecke@embecosm.com>

	* config/arc/arc.md (casesi_load) <length attribute alternative 0>:
	Mark as varying.

2014-03-03  Joern Rennecke  <joern.rennecke@embecosm.com>

	* opts.h (CL_PCH_IGNORE): Define.
	* targhooks.c (option_affects_pch_p):
	Return false for options that have CL_PCH_IGNORE set.
	* opt-functions.awk: Process PchIgnore.
	* doc/options.texi: Document PchIgnore.

	* config/arc/arc.opt (misize): Add PchIgnore property.

2014-03-03  Bill Schmidt  <wschmidt@linux.vnet.ibm.com>

	* config/rs6000/rs6000.c (rs6000_preferred_reload_class): Disallow
	reload of PLUS rtx's outside of GENERAL_REGS or BASE_REGS; relax
	constraint on constants to permit them being loaded into
	GENERAL_REGS or BASE_REGS.

2014-03-03  Nick Clifton  <nickc@redhat.com>

	* config/rl78/rl78-real.md (cbranchsi4_real_signed): Add
	anti-cacnonical alternatives.
	(negandhi3_real): New pattern.
	* config/rl78/rl78-virt.md (negandhi3_virt): New pattern.

2014-03-03  Senthil Kumar Selvaraj  <senthil_kumar.selvaraj@atmel.com>

	* config/avr/avr-mcus.def: Remove atxmega16x1.
	* config/avr/avr-tables.opt: Regenerate.
	* config/avr/t-multilib: Regenerate.
	* doc/avr-mmcu.texi: Regenerate.

2014-03-03  Tobias Grosser  <tobias@grosser.es>
	    Mircea Namolaru  <mircea.namolaru@inria.fr>

	PR tree-optimization/58028
	* graphite-clast-to-gimple.c (set_cloog_options): Don't remove
	scalar dimensions.

2014-03-03  Ramana Radhakrishnan  <ramana.radhakrishnan@arm.com>

	* config/arm/neon.md (*movmisalign<mode>): Legitimize addresses
	not handled by recognizers.

2014-03-03  Jakub Jelinek  <jakub@redhat.com>

	PR middle-end/60175
	* function.c (expand_function_end): Don't emit
	clobber_return_register sequence if clobber_after is a BARRIER.
	* cfgexpand.c (construct_exit_block): Append instructions before
	return_label to prev_bb.

2014-03-02  Bill Schmidt  <wschmidt@linux.vnet.ibm.com>

	* config/rs6000/constraints.md: Document reserved use of "wc".

2014-03-02  Jan Hubicka  <hubicka@ucw.cz>

	PR ipa/60150
	* ipa.c (function_and_variable_visibility): When dissolving comdat
	group, also set all symbols to local.

2014-03-02  Jan Hubicka  <hubicka@ucw.cz>

	PR ipa/60306

	Revert:
	2013-12-14   Jan Hubicka  <jh@suse.cz>
	PR middle-end/58477
	* ipa-prop.c (stmt_may_be_vtbl_ptr_store): Skip clobbers.

2014-03-02  Jon Beniston  <jon@beniston.com>

	PR bootstrap/48230
	PR bootstrap/50927
	PR bootstrap/52466
	PR target/46898
	* config/lm32/lm32.c (lm32_legitimate_constant_p): Remove, as incorrect.
	  (TARGET_LEGITIMATE_CONSTANT_P): Undefine, as not needed.
	* config/lm32/lm32.md (movsi_insn): Add 32-bit immediate support.
	(simple_return, *simple_return): New patterns
	* config/lm32/predicates.md (movsi_rhs_operand): Remove as obsolete.
	* configure.ac (force_sjlj_exceptions): Force sjlj exceptions for lm32.

2014-03-01  Paolo Carlini  <paolo.carlini@oracle.com>

	* dwarf2out.c (gen_subprogram_die): Tidy.

2014-03-01  Oleg Endo  <olegendo@gcc.gnu.org>

	PR target/60071
	* config/sh/sh.md (*mov_t_msb_neg): Split into ...
	(*mov_t_msb_neg_negc): ... this new insn.

2014-02-28  Jason Merrill  <jason@redhat.com>

	PR c++/58678
	* ipa-devirt.c (ipa_devirt): Don't choose an implicitly-declared
	function.

2014-02-28  Paolo Carlini  <paolo.carlini@oracle.com>

	PR c++/60314
	* dwarf2out.c (decltype_auto_die): New static.
	(gen_subprogram_die): Handle 'decltype(auto)' like 'auto'.
	(gen_type_die_with_usage): Handle 'decltype(auto)'.
	(is_cxx_auto): Likewise.

2014-02-28  Ian Bolton  <ian.bolton@arm.com>

	* config/aarch64/aarch64.h: Define __ARM_NEON by default if
	we are not using general regs only.

2014-02-28  Richard Biener  <rguenther@suse.de>

	PR target/60280
	* tree-cfgcleanup.c (tree_forwarder_block_p): Restrict
	previous fix and only allow to remove trivial pre-headers
	and latches.  Also honor LOOPS_MAY_HAVE_MULTIPLE_LATCHES.
	(remove_forwarder_block): Properly update the latch of a loop.

2014-02-28  Alexandre Oliva  <aoliva@redhat.com>

	PR debug/59992
	* cselib.c (cselib_hasher::equal): Special-case VALUE lookup.
	(cselib_preserved_hash_table): New.
	(preserve_constants_and_equivs): Move preserved vals to it.
	(cselib_find_slot): Look it up first.
	(cselib_init): Initialize it.
	(cselib_finish): Release it.
	(dump_cselib_table): Dump it.

2014-02-28  Alexandre Oliva  <aoliva@redhat.com>

	PR debug/59992
	* cselib.c (remove_useless_values): Skip to avoid quadratic
	behavior if the condition moved from...
	(cselib_process_insn): ... here holds.

2014-02-28  Alexandre Oliva  <aoliva@redhat.com>

	PR debug/57232
	* var-tracking.c (vt_initialize): Apply the same condition to
	preserve the CFA base value.

2014-02-28  Joey Ye  <joey.ye@arm.com>

	PR target/PR60169
	* config/arm/arm.c (thumb_far_jump_used_p): Don't change
	if reload in progress or completed.

2014-02-28  Tobias Burnus  <burnus@net-b.de>

	PR middle-end/60147
	* tree-pretty-print.c (dump_generic_node, print_declaration): Handle
	NAMELIST_DECL.

2014-02-27  H.J. Lu  <hongjiu.lu@intel.com>

	* doc/tm.texi.in (Condition Code Status): Update documention for
	relative locations of cc0-setter and cc0-user.

2014-02-27  Jeff Law  <law@redhat.com>

	PR rtl-optimization/52714
	* combine.c (try_combine): When splitting an unrecognized PARALLEL
	into two independent simple sets, if I3 is a jump, ensure the
	pattern we place into I3 is a (set (pc) ...).

2014-02-27  Mikael Pettersson  <mikpe@it.uu.se>
	    Jeff Law  <law@redhat.com>

	PR rtl-optimization/49847
	* cse.c (fold_rtx) Handle case where cc0 setter and cc0 user
	are in different blocks.
	* doc/tm.texi (Condition Code Status): Update documention for
	relative locations of cc0-setter and cc0-user.

2014-02-27  Vladimir Makarov  <vmakarov@redhat.com>

	PR target/59222
	* lra.c (lra_emit_add): Check SUBREG too.

2014-02-27  Andreas Schwab  <schwab@suse.de>

	* config/m68k/m68k.c (m68k_option_override): Disable
	-flive-range-shrinkage for classic m68k.
	(m68k_override_options_after_change): Likewise.

2014-02-27  Marek Polacek  <polacek@redhat.com>

	PR middle-end/59223
	* tree-ssa-uninit.c (gate_warn_uninitialized): Run the pass even for
	-Wmaybe-uninitialized.

2014-02-27  Alan Modra  <amodra@gmail.com>

	PR target/57936
	* reload1.c (emit_input_reload_insns): When reload_override_in,
	set old to rl->in_reg when rl->in_reg is a subreg.

2014-02-26  Richard Biener  <rguenther@suse.de>

	PR bootstrap/60343
	* lra-assigns.c (spill_for): Avoid mixed-sign comparison.

2014-02-25  Ilya Tocar  <ilya.tocar@intel.com>

	* common/config/i386/predicates.md (const1256_operand): Remove.
	(const2356_operand): New.
	(const_1_to_2_operand): Remove.
	* config/i386/sse.md (avx512pf_gatherpf<mode>sf): Change hint value.
	(*avx512pf_gatherpf<mode>sf_mask): Ditto.
	(*avx512pf_gatherpf<mode>sf): Ditto.
	(avx512pf_gatherpf<mode>df): Ditto.
	(*avx512pf_gatherpf<mode>df_mask): Ditto.
	(*avx512pf_gatherpf<mode>df): Ditto.
	(avx512pf_scatterpf<mode>sf): Ditto.
	(*avx512pf_scatterpf<mode>sf_mask): Ditto.
	(*avx512pf_scatterpf<mode>sf): Ditto.
	(avx512pf_scatterpf<mode>df): Ditto.
	(*avx512pf_scatterpf<mode>df_mask): Ditto.
	(*avx512pf_scatterpf<mode>df): Ditto.
	* common/config/i386/xmmintrin.h (_mm_hint): Add _MM_HINT_ET0.

2014-02-26  Ilya Tocar  <ilya.tocar@intel.com>

	* config/i386/avx512fintrin.h (_mm512_testn_epi32_mask),
	(_mm512_mask_testn_epi32_mask), (_mm512_testn_epi64_mask),
	(_mm512_mask_testn_epi64_mask): Move to ...
	* config/i386/avx512cdintrin.h: Here.
	* config/i386/i386.c (bdesc_args): Change MASK_ISA for testnm.
	* config/i386/sse.md (avx512f_vmscalef<mode><round_name>): Remove %.
	(avx512f_scalef<mode><mask_name><round_name>): Ditto.
	(avx512f_testnm<mode>3<mask_scalar_merge_name>): Change conditon to
	TARGET_AVX512F from TARGET_AVX512CD.

2014-02-26  Richard Biener  <rguenther@suse.de>

	PR ipa/60327
	* ipa.c (walk_polymorphic_call_targets): Properly guard
	call to inline_update_overall_summary.

2014-02-26  Bin Cheng  <bin.cheng@arm.com>

	PR target/60280
	* tree-cfgcleanup.c (tree_forwarder_block_p): Protect loop preheaders
	and latches only if requested.  Fix latch if it is removed.
	* tree-ssa-dom.c (tree_ssa_dominator_optimize): Set
	LOOPS_HAVE_PREHEADERS.

2014-02-25  Andrew Pinski  <apinski@cavium.com>

	* builtins.c (expand_builtin_thread_pointer): Create a new target
	when the target is NULL.

2014-02-25  Vladimir Makarov  <vmakarov@redhat.com>

	PR rtl-optimization/60317
	* params.def (PARAM_LRA_MAX_CONSIDERED_RELOAD_PSEUDOS): New.
	* params.h (LRA_MAX_CONSIDERED_RELOAD_PSEUDOS): New.
	* lra-assigns.c: Include params.h.
	(spill_for): Use LRA_MAX_CONSIDERED_RELOAD_PSEUDOS as guard for
	other reload pseudos considerations.

2014-02-25  Bill Schmidt  <wschmidt@linux.vnet.ibm.com>

	* config/rs6000/vector.md (*vector_unordered<mode>): Change split
	to use canonical form for nor<mode>3.

2014-02-25  Kyrylo Tkachov  <kyrylo.tkachov@arm.com>

	PR target/55426
	* config/arm/arm.h (CANNOT_CHANGE_MODE_CLASS): Allow 128 to 64-bit
	conversions.

2014-02-25  Ilya Tocar  <ilya.tocar@intel.com>

	* common/config/i386/i386-common.c (OPTION_MASK_ISA_PREFETCHWT1_SET),
	(OPTION_MASK_ISA_PREFETCHWT1_UNSET): New.
	(ix86_handle_option): Handle OPT_mprefetchwt1.
	* config/i386/cpuid.h (bit_PREFETCHWT1): New.
	* config/i386/driver-i386.c (host_detect_local_cpu): Detect
	PREFETCHWT1 CPUID.
	* config/i386/i386-c.c (ix86_target_macros_internal): Handle
	OPTION_MASK_ISA_PREFETCHWT1.
	* config/i386/i386.c (ix86_target_string): Handle mprefetchwt1.
	(PTA_PREFETCHWT1): New.
	(ix86_option_override_internal): Handle PTA_PREFETCHWT1.
	(ix86_valid_target_attribute_inner_p): Handle OPT_mprefetchwt1.
	* config/i386/i386.h (TARGET_PREFETCHWT1, TARGET_PREFETCHWT1_P): New.
	* config/i386/i386.md (prefetch): Check TARGET_PREFETCHWT1
	(*prefetch_avx512pf_<mode>_: Change into ...
	(*prefetch_prefetchwt1_<mode>: This.
	* config/i386/i386.opt (mprefetchwt1): New.
	* config/i386/xmmintrin.h (_mm_hint): Add _MM_HINT_ET1.
	(_mm_prefetch): Handle intent to write.
	* doc/invoke.texi (mprefetchwt1), (mno-prefetchwt1): Doccument.

2014-02-25  Richard Biener  <rguenther@suse.de>

	PR middle-end/60291
	* emit-rtl.c (mem_attrs_htab): Remove.
	(mem_attrs_htab_hash): Likewise.
	(mem_attrs_htab_eq): Likewise.
	(set_mem_attrs): Always allocate new mem-attrs when something changed.
	(init_emit_once): Do not allocate mem_attrs_htab.

2014-02-25  Richard Biener  <rguenther@suse.de>

	PR lto/60319
	* lto-opts.c (lto_write_options): Output non-explicit conservative
	-fwrapv, -fno-trapv and -fno-strict-overflow.
	* lto-wrapper.c (merge_and_complain): Handle merging those options.
	(run_gcc): And pass them through.

2014-02-25  Andrey Belevantsev  <abel@ispras.ru>

	* sel-sched.c (calculate_new_fences): New parameter ptime.
	Calculate it as a maximum over all fence cycles.
	(sel_sched_region_2): Adjust the call to calculate_new_fences.
	Print the final schedule timing when sched_verbose.

2014-02-25  Andrey Belevantsev  <abel@ispras.ru>

	PR rtl-optimization/60292
	* sel-sched.c (fill_vec_av_set): Do not reset target availability
	bit fot the fence instruction.

2014-02-24  Alangi Derick  <alangiderick@gmail.com>

	* calls.h: Fix typo in comment.

2014-02-24  John David Anglin  <danglin@gcc.gnu.org>

	* config/pa/pa.c (pa_output_move_double): Don't valididate when
	adjusting offsetable addresses.

2014-02-24  Guozhi Wei  <carrot@google.com>

	* sparseset.h (sparseset_pop): Fix the wrong index.

2014-02-24  Walter Lee  <walt@tilera.com>

	* config.gcc (tilepro-*-*): Change to tilepro*-*-*.
	(tilegx-*-linux*): Change to tilegx*-*-linux*; Support tilegxbe
	triplet.
	* common/config/tilegx/tilegx-common.c
	(TARGET_DEFAULT_TARGET_FLAGS): Define.
	* config/tilegx/linux.h (ASM_SPEC): Add endian_spec.
	(LINK_SPEC): Ditto.
	* config/tilegx/sync.md (atomic_test_and_set): Handle big endian.
	* config/tilegx/tilegx.c (tilegx_return_in_msb): New.
	(tilegx_gimplify_va_arg_expr): Handle big endian.
	(tilegx_expand_unaligned_load): Ditto.
	(tilegx_expand_unaligned_store): Ditto.
	(TARGET_RETURN_IN_MSB): New.
	* config/tilegx/tilegx.h (TARGET_DEFAULT): New.
	(TARGET_ENDIAN_DEFAULT): New.
	(TARGET_BIG_ENDIAN): Handle big endian.
	(BYTES_BIG_ENDIAN): Ditto.
	(WORDS_BIG_ENDIAN): Ditto.
	(FLOAT_WORDS_BIG_ENDIAN): Ditto.
	(ENDIAN_SPEC): New.
	(EXTRA_SPECS): New.
	* config/tilegx/tilegx.md (extv): Handle big endian.
	(extzv): Ditto.
	(insn_st<n>): Ditto.
	(insn_st<n>_add<bitsuffix>): Ditto.
	(insn_stnt<n>): Ditto.
	(insn_stnt<n>_add<bitsuffix>):Ditto.
	(vec_interleave_highv8qi): Handle big endian.
	(vec_interleave_highv8qi_be): New.
	(vec_interleave_highv8qi_le): New.
	(insn_v1int_h): Handle big endian.
	(vec_interleave_lowv8qi): Handle big endian.
	(vec_interleave_lowv8qi_be): New.
	(vec_interleave_lowv8qi_le): New.
	(insn_v1int_l): Handle big endian.
	(vec_interleave_highv4hi): Handle big endian.
	(vec_interleave_highv4hi_be): New.
	(vec_interleave_highv4hi_le): New.
	(insn_v2int_h): Handle big endian.
	(vec_interleave_lowv4hi): Handle big endian.
	(vec_interleave_lowv4hi_be): New.
	(vec_interleave_lowv4hi_le): New.
	(insn_v2int_l): Handle big endian.
	(vec_interleave_highv2si): Handle big endian.
	(vec_interleave_highv2si_be): New.
	(vec_interleave_highv2si_le): New.
	(insn_v4int_h): Handle big endian.
	(vec_interleave_lowv2si): Handle big endian.
	(vec_interleave_lowv2si_be): New.
	(vec_interleave_lowv2si_le): New.
	(insn_v4int_l): Handle big endian.
	* config/tilegx/tilegx.opt (mbig-endian): New option.
	(mlittle-endian): New option.
	* doc/install.texi: Document tilegxbe-linux.
	* doc/invoke.texi: Document -mbig-endian and -mlittle-endian.

2014-02-24  Martin Jambor  <mjambor@suse.cz>

	PR ipa/60266
	* ipa-cp.c (propagate_constants_accross_call): Bail out early if
	there are no parameter descriptors.

2014-02-24  Andrey Belevantsev  <abel@ispras.ru>

	PR rtl-optimization/60268
	* sched-rgn.c (haifa_find_rgns): Move the nr_regions_initial variable
	initialization to ...
	(sched_rgn_init): ... here.
	(schedule_region): Check for SCHED_PRESSURE_NONE earlier.

2014-02-23  David Holsgrove  <david.holsgrove@xilinx.com>

	* config/microblaze/microblaze.md: Correct ashrsi_reg / lshrsi_reg
	names.

2014-02-23  Edgar E. Iglesias  <edgar.iglesias@xilinx.com>

	* config/microblaze/microblaze.h: Remove SECONDARY_MEMORY_NEEDED
	definition.

2014-02-23  David Holsgrove  <david.holsgrove@xilinx.com>

	* /config/microblaze/microblaze.c: Add microblaze_asm_output_mi_thunk,
	define TARGET_ASM_OUTPUT_MI_THUNK and TARGET_ASM_CAN_OUTPUT_MI_THUNK.

2014-02-23  David Holsgrove  <david.holsgrove@xilinx.com>

	* config/microblaze/predicates.md: Add cmp_op predicate.
	* config/microblaze/microblaze.md: Add branch_compare instruction
	which uses cmp_op predicate and emits cmp insn before branch.
	* config/microblaze/microblaze.c (microblaze_emit_compare): Rename
	to microblaze_expand_conditional_branch and consolidate logic.
	(microblaze_expand_conditional_branch): emit branch_compare
	insn instead of handling cmp op separate from branch insn.

2014-02-23  Bill Schmidt  <wschmidt@linux.vnet.ibm.com>

	* config/rs6000/rs6000.c (rs6000_emit_le_vsx_move): Relax assert
	to permit subregs.

2014-02-23  Bill Schmidt  <wschmidt@linux.vnet.ibm.com>

	* config/rs6000/altivec.md (altivec_lve<VI_char>x): Replace
	define_insn with define_expand and new define_insn
	*altivec_lve<VI_char>x_internal.
	(altivec_stve<VI_char>x): Replace define_insn with define_expand
	and new define_insn *altivec_stve<VI_char>x_internal.
	* config/rs6000/rs6000-protos.h (altivec_expand_stvex_be): New
	prototype.
	* config/rs6000/rs6000.c (altivec_expand_lvx_be): Document use by
	lve*x built-ins.
	(altivec_expand_stvex_be): New function.

2014-02-22  Joern Rennecke  <joern.rennecke@embecosm.com>

	* config/avr/avr.c (avr_can_eliminate): Allow elimination from
	ARG_POINTER_REGNUM to STACK_POINTER_REGNUM if !frame_pointer_needed.
	* config/avr/avr.c (ELIMINABLE_REGS): Add elimination from
	ARG_POINTER_REGNUM to STACK_POINTER_REGNUM.

2014-02-21  Vladimir Makarov  <vmakarov@redhat.com>

	PR target/60298
	* lra-constraints.c (inherit_reload_reg): Use lra_emit_move
	instead of emit_move_insn.

2014-02-21  Bill Schmidt  <wschmidt@linux.vnet.ibm.com>

	* config/rs6000/altivec.md (altivec_vsumsws): Replace second
	vspltw with vsldoi.
	(reduc_uplus_v16qi): Use gen_altivec_vsumsws_direct instead of
	gen_altivec_vsumsws.

2014-02-21  Bill Schmidt  <wschmidt@linux.vnet.ibm.com>

	* config/rs6000/altivec.md (altivec_lvxl): Rename as
	*altivec_lvxl_<mode>_internal and use VM2 iterator instead of V4SI.
	(altivec_lvxl_<mode>): New define_expand incorporating
	-maltivec=be semantics where needed.
	(altivec_lvx): Rename as *altivec_lvx_<mode>_internal.
	(altivec_lvx_<mode>): New define_expand incorporating -maltivec=be
	semantics where needed.
	(altivec_stvx): Rename as *altivec_stvx_<mode>_internal.
	(altivec_stvx_<mode>): New define_expand incorporating
	-maltivec=be semantics where needed.
	(altivec_stvxl): Rename as *altivec_stvxl_<mode>_internal and use
	VM2 iterator instead of V4SI.
	(altivec_stvxl_<mode>): New define_expand incorporating
	-maltivec=be semantics where needed.
	* config/rs6000/rs6000-builtin.def: Add new built-in definitions
	LVXL_V2DF, LVXL_V2DI, LVXL_V4SF, LVXL_V4SI, LVXL_V8HI, LVXL_V16QI,
	LVX_V2DF, LVX_V2DI, LVX_V4SF, LVX_V4SI, LVX_V8HI, LVX_V16QI, STVX_V2DF,
	STVX_V2DI, STVX_V4SF, STVX_V4SI, STVX_V8HI, STVX_V16QI, STVXL_V2DF,
	STVXL_V2DI, STVXL_V4SF, STVXL_V4SI, STVXL_V8HI, STVXL_V16QI.
	* config/rs6000/rs6000-c.c (altivec_overloaded_builtins): Replace
	ALTIVEC_BUILTIN_LVX with ALTIVEC_BUILTIN_LVX_<MODE> throughout;
	similarly for ALTIVEC_BUILTIN_LVXL, ALTIVEC_BUILTIN_STVX, and
	ALTIVEC_BUILTIN_STVXL.
	* config/rs6000/rs6000-protos.h (altivec_expand_lvx_be): New prototype.
	(altivec_expand_stvx_be): Likewise.
	* config/rs6000/rs6000.c (swap_selector_for_mode): New function.
	(altivec_expand_lvx_be): Likewise.
	(altivec_expand_stvx_be): Likewise.
	(altivec_expand_builtin): Add cases for
	ALTIVEC_BUILTIN_STVX_<MODE>, ALTIVEC_BUILTIN_STVXL_<MODE>,
	ALTIVEC_BUILTIN_LVXL_<MODE>, and ALTIVEC_BUILTIN_LVX_<MODE>.
	(altivec_init_builtins): Add definitions for
	__builtin_altivec_lvxl_<mode>, __builtin_altivec_lvx_<mode>,
	__builtin_altivec_stvx_<mode>, and __builtin_altivec_stvxl_<mode>.

2014-02-21  Catherine Moore  <clm@codesourcery.com>

	* doc/invoke.texi (mvirt, mno-virt): Document.
	* config/mips/mips.opt (mvirt): New option.
	* config/mips/mips.h (ASM_SPEC): Pass mvirt to the assembler.

2014-02-21  Richard Biener  <rguenther@suse.de>

	PR tree-optimization/60276
	* tree-vectorizer.h (struct _stmt_vec_info): Add min_neg_dist field.
	(STMT_VINFO_MIN_NEG_DIST): New macro.
	* tree-vect-data-refs.c (vect_analyze_data_ref_dependence): Record
	STMT_VINFO_MIN_NEG_DIST.
	* tree-vect-stmts.c (vectorizable_load): Verify if assumptions
	made for negative dependence distances still hold.

2014-02-21  Richard Biener  <rguenther@suse.de>

	PR middle-end/60291
	* tree-ssa-live.c (mark_all_vars_used_1): Do not walk
	DECL_INITIAL for globals not in the current function context.

2014-02-21  Jakub Jelinek  <jakub@redhat.com>

	PR tree-optimization/56490
	* params.def (PARAM_UNINIT_CONTROL_DEP_ATTEMPTS): New param.
	* tree-ssa-uninit.c: Include params.h.
	(compute_control_dep_chain): Add num_calls argument, return false
	if it exceed PARAM_UNINIT_CONTROL_DEP_ATTEMPTS param, pass
	num_calls to recursive call.
	(find_predicates): Change dep_chain into normal array,
	cur_chain into auto_vec<edge, MAX_CHAIN_LEN + 1>, add num_calls
	variable and adjust compute_control_dep_chain caller.
	(find_def_preds): Likewise.

2014-02-21  Thomas Schwinge  <thomas@codesourcery.com>

	* gimple-pretty-print.c (dump_gimple_omp_for) [flags & TDF_RAW]
	<case GF_OMP_FOR_KIND_CILKSIMD>: Add missing break statement.

2014-02-21  Nick Clifton  <nickc@redhat.com>

	* config/stormy16/stormy16.md (pushdqi1): Add mode to post_inc.
	(pushhi1): Likewise.
	(popqi1): Add mode to pre_dec.
	(pophi1): Likewise.

2014-02-21  Jakub Jelinek  <jakub@redhat.com>

	* config/i386/i386.c (ix86_expand_vec_perm): Use V8SImode
	mode for mask of V8SFmode permutation.

2014-02-20  Richard Henderson  <rth@redhat.com>

	PR c++/60272
	* builtins.c (expand_builtin_atomic_compare_exchange): Always make
	a new pseudo for OLDVAL.

2014-02-20  Jakub Jelinek  <jakub@redhat.com>

	PR target/57896
	* config/i386/i386.c (expand_vec_perm_interleave2): Don't call
	gen_reg_rtx if d->testing_p.
	(expand_vec_perm_pshufb2, expand_vec_perm_broadcast_1): Return early
	if d->testing_p and we will certainly return true.
	(expand_vec_perm_even_odd_1): Likewise.  Don't call gen_reg_rtx
	if d->testing_p.

2014-02-20  Uros Bizjak  <ubizjak@gmail.com>

	* emit-rtl.c (gen_reg_rtx): Assert that
	crtl->emit.regno_pointer_align_length is non-zero.

2014-02-20  Richard Henderson  <rth@redhat.com>

	PR c++/60272
	* builtins.c (expand_builtin_atomic_compare_exchange): Conditionalize
	on failure the store back into EXPECT.

2014-02-20  Chung-Lin Tang  <cltang@codesourcery.com>
	    Sandra Loosemore  <sandra@codesourcery.com>

	* config/nios2/nios2.md (unspec): Add UNSPEC_PIC_GOTOFF_SYM enum.
	* config/nios2/nios2.c (nios2_function_profiler): Add
	-fPIC (flag_pic == 2) support.
	(nios2_handle_custom_fpu_cfg): Fix warning parameter.
	(nios2_large_offset_p): New function.
	(nios2_unspec_reloc_p): Move up position, update to use
	nios2_large_offset_p.
	(nios2_unspec_address): Remove function.
	(nios2_unspec_offset): New function.
	(nios2_large_got_address): New function.
	(nios2_got_address): Add large offset support.
	(nios2_legitimize_tls_address): Update usage of removed and new
	functions.
	(nios2_symbol_binds_local_p): New function.
	(nios2_load_pic_address): Add -fPIC (flag_pic == 2) support.
	(nios2_legitimize_address): Update to use nios2_large_offset_p.
	(nios2_emit_move_sequence): Avoid legitimizing (const (unspec ...)).
	(nios2_print_operand): Merge H/L processing, add hiadj/lo
	processing for (const (unspec ...)).
	(nios2_unspec_reloc_name): Add UNSPEC_PIC_GOTOFF_SYM case.

2014-02-20  Richard Biener  <rguenther@suse.de>

	* tree-cfg.c (replace_uses_by): Mark altered BBs before
	doing the substitution.
	(verify_gimple_assign_single): Also verify bare MEM_REFs on the lhs.

2014-02-20  Martin Jambor  <mjambor@suse.cz>

	PR ipa/55260
	* ipa-cp.c (cgraph_edge_brings_all_agg_vals_for_node): Uce correct
	info when checking whether lattices are bottom.

2014-02-20  Richard Biener  <rguenther@suse.de>

	PR middle-end/60221
	* tree-eh.c (execute_cleanup_eh_1): Also cleanup empty EH
	regions at -O0.

2014-02-20  Jan Hubicka  <hubicka@ucw.cz>

	PR ipa/58555
	* ipa-inline-transform.c (clone_inlined_nodes): Add freq_scale
	parameter specifying the scaling.
	(inline_call): Update.
	(want_inline_recursively): Guard division by zero.
	(recursive_inlining): Update.
	* ipa-inline.h (clone_inlined_nodes): Update.

2014-02-20  Ilya Tocar  <ilya.tocar@intel.com>

	PR target/60204
	* config/i386/i386.c (classify_argument): Pass structures of size
	64 bytes or less in register.

2014-02-20  Ilya Tocar  <ilya.tocar@intel.com>
	    Kirill Yukhin  <kirill.yukhin@intel.com>

	* config/i386/avx512erintrin.h (_mm_rcp28_round_sd): Swap operands.
	(_mm_rcp28_round_ss): Ditto.
	(_mm_rsqrt28_round_sd): Ditto.
	(_mm_rsqrt28_round_ss): Ditto.
	* config/i386/avx512erintrin.h (_mm_rcp14_round_sd): Ditto.
	(_mm_rcp14_round_ss): Ditto.
	(_mm_rsqrt14_round_sd): Ditto.
	(_mm_rsqrt14_round_ss): Ditto.
	* config/i386/sse.md (rsqrt14<mode>): Put nonimmediate operand as
	the first input operand, get rid of match_dup.
	(avx512er_exp2<mode><mask_name><round_saeonly_name>): Set type
	attribute to sse.
	(<mask_codefor>avx512er_rcp28<mode><mask_name><round_saeonly_name>):
	Ditto.
	(avx512er_vmrcp28<mode><round_saeonly_name>): Put nonimmediate
	operand as the first input operand, set type attribute.
	(<mask_codefor>avx512er_rsqrt28<mode><mask_name><round_saeonly_name>):
	Set type attribute.
	(avx512er_vmrsqrt28<mode><round_saeonly_name>): Put nonimmediate
	operand as the first input operand, set type attribute.

2014-02-19  Bill Schmidt  <wschmidt@linux.vnet.ibm.com>

	* config/rs6000/rs6000.c (vspltis_constant): Fix most significant
	bit of zero.

2014-02-19  H.J. Lu  <hongjiu.lu@intel.com>

	PR target/60207
	* config/i386/i386.c (construct_container): Remove TFmode check
	for X86_64_INTEGER_CLASS.

2014-02-19  Uros Bizjak  <ubizjak@gmail.com>

	PR target/59794
	* config/i386/i386.c (type_natural_mode): Warn for ABI changes
	only when -Wpsabi is enabled.

2014-02-19  Michael Hudson-Doyle  <michael.hudson@linaro.org>

	 PR target/59799
	* config/aarch64/aarch64.c (aarch64_pass_by_reference): The rules for
	passing arrays in registers are the same as for structs, so remove the
	special case for them.

2014-02-19  Eric Botcazou  <ebotcazou@adacore.com>

	* expr.c (expand_expr_real_1) <case VIEW_CONVERT_EXPR>: For a bit-field
	destination type, extract only the valid bits if the source type is not
	integral and has a different mode.

2014-02-19  Richard Biener  <rguenther@suse.de>

	PR ipa/60243
	* tree-inline.c (estimate_num_insns): Avoid calling cgraph_get_node
	for all calls.

2014-02-19  Richard Biener  <rguenther@suse.de>

	PR ipa/60243
	* ipa-prop.c: Include stringpool.h and tree-ssanames.h.
	(ipa_modify_call_arguments): Emit an argument load explicitely and
	preserve virtual SSA form there and for the replacement call.
	Do not update SSA form nor free dominance info.

2014-02-18  Jan Hubicka  <hubicka@ucw.cz>

	* ipa.c (function_and_variable_visibility): Also clear WEAK
	flag when disolving COMDAT_GROUP.

2014-02-18  Jan Hubicka  <hubicka@ucw.cz>

	* ipa-prop.h (ipa_ancestor_jf_data): Update ocmment.
	* ipa-prop.c (ipa_set_jf_known_type): Return early when
	not devirtualizing.
	(ipa_set_ancestor_jf): Set type to NULL hwen it is not preserved;
	do more sanity checks.
	(detect_type_change): Return true when giving up early.
	(compute_complex_assign_jump_func): Fix type parameter of
	ipa_set_ancestor_jf.
	(compute_complex_ancestor_jump_func): Likewise.
	(update_jump_functions_after_inlining): Fix updating of
	ancestor function.
	* ipa-cp.c (ipa_get_jf_ancestor_result): Be ready for type to be NULL.

2014-02-18  Jan Hubicka  <hubicka@ucw.cz>

	* cgraph.c (cgraph_update_edges_for_call_stmt_node): Also remove
	inline clones when edge disappears.

2014-02-18  Michael Meissner  <meissner@linux.vnet.ibm.com>

	PR target/60203
	* config/rs6000/rs6000.md (mov<mode>_64bit, TF/TDmode moves):
	Split 64-bit moves into 2 patterns.  Do not allow the use of
	direct move for TDmode in little endian, since the decimal value
	has little endian bytes within a word, but the 64-bit pieces are
	ordered in a big endian fashion, and normal subreg's of TDmode are
	not allowed.
	(mov<mode>_64bit_dm): Likewise.
	(movtd_64bit_nodm): Likewise.

2014-02-18  Eric Botcazou  <ebotcazou@adacore.com>

	PR tree-optimization/60174
	* tree-ssa-reassoc.c (init_range_entry): Do not look into the defining
	statement of an SSA_NAME that occurs in an abnormal PHI node.

2014-02-18  Jakub Jelinek  <jakub@redhat.com>

	PR sanitizer/60142
	* final.c (SEEN_BB): Remove.
	(SEEN_NOTE, SEEN_EMITTED): Renumber.
	(final_scan_insn): Don't force_source_line on second
	NOTE_INSN_BASIC_BLOCK.

2014-02-18  Uros Bizjak  <ubizjak@gmail.com>

	PR target/60205
	* config/i386/i386.h (struct ix86_args): Add warn_avx512f.
	* config/i386/i386.c (init_cumulative_args): Initialize warn_avx512f.
	(type_natural_mode): Warn ABI change when %zmm register is not
	available for AVX512F vector value passing.

2014-02-18  Kai Tietz  <ktietz@redhat.com>

	PR target/60193
	* config/i386/i386.c (ix86_expand_prologue): Use value in
	rax register as displacement when restoring %r10 or %rax.
	Fix wrong offset when restoring both registers.

2014-02-18  Eric Botcazou  <ebotcazou@adacore.com>

	* ipa-prop.c (compute_complex_ancestor_jump_func): Replace overzealous
	assertion with conditional return.

2014-02-18  Jakub Jelinek  <jakub@redhat.com>
	    Uros Bizjak  <ubizjak@gmail.com>

	PR driver/60233
	* config/i386/driver-i386.c (host_detect_local_cpu): If
	YMM state is not saved by the OS, also clear has_f16c.  Move
	CPUID 0x80000001 handling before YMM state saving checking.

2014-02-18  Andrey Belevantsev  <abel@ispras.ru>

	PR rtl-optimization/58960
	* haifa-sched.c (alloc_global_sched_pressure_data): New,
	factored out from ...
	(sched_init): ... here.
	(free_global_sched_pressure_data): New, factored out from ...
	(sched_finish): ... here.
	* sched-int.h (free_global_sched_pressure_data): Declare.
	* sched-rgn.c (nr_regions_initial): New static global.
	(haifa_find_rgns): Initialize it.
	(schedule_region): Disable sched-pressure for the newly
	generated regions.

2014-02-17  Richard Biener  <rguenther@suse.de>

	* tree-vect-stmts.c (free_stmt_vec_info): Clear BB and
	release SSA defs of pattern stmts.

2014-02-17  Richard Biener  <rguenther@suse.de>

	* tree-inline.c (expand_call_inline): Release the virtual
	operand defined by the call we are about to inline.

2014-02-17  Richard Biener  <rguenther@suse.de>

	* tree-ssa.c (verify_ssa): If verify_def found an error, ICE.

2014-02-17  Kirill Yukhin  <kirill.yukhin@intel.com>
	    Ilya Tocar  <ilya.tocar@intel.com>

	* config/i386/avx512fintrin.h (_mm512_maskz_permutexvar_epi64): Swap
	arguments order in builtin.
	(_mm512_permutexvar_epi64): Ditto.
	(_mm512_mask_permutexvar_epi64): Ditto
	(_mm512_maskz_permutexvar_epi32): Ditto
	(_mm512_permutexvar_epi32): Ditto
	(_mm512_mask_permutexvar_epi32): Ditto

2014-02-16  Bill Schmidt  <wschmidt@linux.vnet.ibm.com>

	* config/rs6000/altivec.md (p8_vmrgew): Handle little endian targets.
	(p8_vmrgow): Likewise.

2014-02-16  Bill Schmidt  <wschmidt@linux.vnet.ibm.com>

	* config/rs6000/vsx.md (vsx_xxpermdi_<mode>): Handle little
	endian targets.

2014-02-15  Michael Meissner  <meissner@linux.vnet.ibm.com>

	PR target/60203
	* config/rs6000/rs6000.md (rreg): Add TFmode, TDmode constraints.
	(mov<mode>_internal, TFmode/TDmode): Split TFmode/TDmode moves
	into 64-bit and 32-bit moves.  On 64-bit moves, add support for
	using direct move instructions on ISA 2.07.  Also adjust
	instruction length for 64-bit.
	(mov<mode>_64bit, TFmode/TDmode): Likewise.
	(mov<mode>_32bit, TFmode/TDmode): Likewise.

2014-02-15  Alan Modra  <amodra@gmail.com>

	PR target/58675
	PR target/57935
	* config/rs6000/rs6000.c (rs6000_secondary_reload_inner): Use
	find_replacement on parts of insn rtl that might be reloaded.

2014-02-15  Richard Biener  <rguenther@suse.de>

	PR tree-optimization/60183
	* tree-ssa-phiprop.c (propagate_with_phi): Avoid speculating loads.
	(tree_ssa_phiprop): Calculate and free post-dominators.

2014-02-14  Jeff Law  <law@redhat.com>

	PR rtl-optimization/60131
	* ree.c (get_extended_src_reg): New function.
	(combine_reaching_defs): Use it rather than assuming location of REG.
	(find_and_remove_re): Verify first operand of extension is
	a REG before adding the insns to the copy list.

2014-02-14  Roland McGrath  <mcgrathr@google.com>

	* configure.ac (HAVE_AS_IX86_UD2): New test for 'ud2' mnemonic.
	* configure: Regenerated.
	* config.in: Regenerated.
	* config/i386/i386.md (trap) [HAVE_AS_IX86_UD2]: Use the mnemonic
	instead of ASM_SHORT.

2014-02-14  Vladimir Makarov  <vmakarov@redhat.com>
	    Richard Earnshaw  <rearnsha@arm.com>

	PR rtl-optimization/59535
	* lra-constraints.c (process_alt_operands): Encourage alternative
	when unassigned pseudo class is superset of the alternative class.
	(inherit_reload_reg): Don't inherit when optimizing for code size.
	* config/arm/arm.h (MODE_BASE_REG_CLASS): Add version for LRA
	returning CORE_REGS for anything but Thumb1 and BASE_REGS for
	modes not less than 4 for Thumb1.

2014-02-14  Kyle McMartin  <kyle@redhat.com>

	PR pch/60010
	* config/host-linux.c (TRY_EMPTY_VM_SPACE): Define for AArch64.

2014-02-14  Richard Biener  <rguenther@suse.de>

	* cilk-common.c (cilk_arrow): Build a MEM_REF, not an INDIRECT_REF.
	(get_frame_arg): Drop the assert with langhook types_compatible_p.
	Do not strip INDIRECT_REFs.

2014-02-14  Richard Biener  <rguenther@suse.de>

	PR lto/60179
	* lto-streamer-out.c (DFS_write_tree_body): Do not follow
	DECL_FUNCTION_SPECIFIC_TARGET.
	(hash_tree): Do not hash DECL_FUNCTION_SPECIFIC_TARGET.
	* tree-streamer-out.c (pack_ts_target_option): Remove.
	(streamer_pack_tree_bitfields): Do not stream TS_TARGET_OPTION.
	(write_ts_function_decl_tree_pointers): Do not stream
	DECL_FUNCTION_SPECIFIC_TARGET.
	* tree-streamer-in.c (unpack_ts_target_option): Remove.
	(unpack_value_fields): Do not stream TS_TARGET_OPTION.
	(lto_input_ts_function_decl_tree_pointers): Do not stream
	DECL_FUNCTION_SPECIFIC_TARGET.

2014-02-14  Jakub Jelinek  <jakub@redhat.com>

	* tree-vect-loop.c (vect_is_slp_reduction): Don't set use_stmt twice.
	(get_initial_def_for_induction, vectorizable_induction): Ignore
	debug stmts when looking for exit_phi.
	(vectorizable_live_operation): Fix up condition.

2014-02-14  Chung-Ju Wu  <jasonwucj@gmail.com>

	* config/nds32/nds32.c (nds32_asm_function_prologue): Do not use
	nreverse() because it changes the content of original tree list.

2014-02-14  Chung-Ju Wu  <jasonwucj@gmail.com>

	* config/nds32/t-mlibs (MULTILIB_OPTIONS): Fix typo in comment.
	* config/nds32/nds32.c (nds32_merge_decl_attributes): Likewise.

2014-02-14  Chung-Ju Wu  <jasonwucj@gmail.com>

	* config/nds32/nds32.c (nds32_naked_function_p): Follow the
	GNU coding standards.

2014-02-13  Jakub Jelinek  <jakub@redhat.com>

	PR debug/60152
	* dwarf2out.c (gen_subprogram_die): Don't call
	add_calling_convention_attribute if subr_die is old_die.

2014-02-13  Sharad Singhai  <singhai@google.com>

	* doc/optinfo.texi: Fix order of nodes.

2014-02-13  Uros Bizjak  <ubizjak@gmail.com>

	* config/i386/sse.md (xop_vmfrcz<mode>2): Generate const0 in
	operands[2], not operands[3].

2014-02-13  Richard Biener  <rguenther@suse.de>

	PR bootstrap/59878
	* doc/install.texi (ISL): Update recommended version to 0.12.2,
	mention the possibility of an in-tree build.
	(CLooG): Update recommended version to 0.18.1, mention the
	possibility of an in-tree build and clarify that the ISL
	bundled with CLooG does not work.

2014-02-13  Jakub Jelinek  <jakub@redhat.com>

	PR target/43546
	* expr.c (compress_float_constant): If x is a hard register,
	extend into a pseudo and then move to x.

2014-02-13  Dominik Vogt  <vogt@linux.vnet.ibm.com>

	* config/s390/s390.c (s390_asm_output_function_label): Fix crash
	caused by bad second argument to warning_at() with -mhotpatch and
	nested functions (e.g. with gfortran).

2014-02-13  Richard Sandiford  <rdsandiford@googlemail.com>

	* opts.c (option_name): Remove "enabled by default" rider.

2014-02-12  John David Anglin  <danglin@gcc.gnu.org>

	* config/pa/pa.c (pa_option_override): Remove auto increment FIXME.

2014-02-12  H.J. Lu  <hongjiu.lu@intel.com>
	    Uros Bizjak  <ubizjak@gmail.com>

	PR target/60151
	* configure.ac (HAVE_AS_GOTOFF_IN_DATA): Pass --32 to GNU assembler.
	* configure: Regenerated.

2014-02-12  Richard Biener  <rguenther@suse.de>

	* vec.c (vec_prefix::calculate_allocation): Move as
	inline variant to vec.h.
	(vec_prefix::calculate_allocation_1): New out-of-line version.
	* vec.h (vec_prefix::calculate_allocation_1): Declare.
	(vec_prefix::m_has_auto_buf): Rename to ...
	(vec_prefix::m_using_auto_storage): ... this.
	(vec_prefix::calculate_allocation): Inline the easy cases
	and dispatch to calculate_allocation_1 which doesn't need the
	prefix address.
	(va_heap::reserve): Use gcc_checking_assert.
	(vec<T, A, vl_embed>::embedded_init): Add argument to initialize
	m_using_auto_storage.
	(auto_vec): Change m_vecpfx member to a vec<T, va_heap, vl_embed>
	member and adjust.
	(vec<T, va_heap, vl_ptr>::reserve): Remove redundant check.
	(vec<T, va_heap, vl_ptr>::release): Avoid casting.
	(vec<T, va_heap, vl_ptr>::using_auto_storage): Simplify.

2014-02-12  Richard Biener  <rguenther@suse.de>

	* gcse.c (compute_transp): break from loop over canon_modify_mem_list
	when we found a dependence.

2014-02-12  Thomas Schwinge  <thomas@codesourcery.com>

	* gimplify.c (gimplify_call_expr, gimplify_modify_expr): Move
	common code...
	(maybe_fold_stmt): ... into this new function.
	* omp-low.c (lower_omp): Update comment.

	* omp-low.c (lower_omp_target): Add clobber for sizes array, after
	last use.

	* omp-low.c (diagnose_sb_0): Make sure label_ctx is valid to
	dereference.

2014-02-12  James Greenhalgh  <james.greenhalgh@arm.com>

	* config/arm/aarch-cost-tables.h (generic_extra_costs): Fix
	identifiers in comments.
	(cortexa53_extra_costs): Likewise.
	* config/arm/arm.c (cortexa9_extra_costs): Fix identifiers in comments.
	(cortexa7_extra_costs): Likewise.
	(cortexa12_extra_costs): Likewise.
	(cortexa15_extra_costs): Likewise.
	(v7m_extra_costs): Likewise.

2014-02-12  Richard Biener  <rguenther@suse.de>

	PR middle-end/60092
	* gimple-low.c (lower_builtin_posix_memalign): Lower conditional
	of posix_memalign being successful.
	(lower_stmt): Restrict lowering of posix_memalign to when
	-ftree-bit-ccp is enabled.

2014-02-12  Senthil Kumar Selvaraj  <senthil_kumar.selvaraj@atmel.com>

	* config/avr/avr-c.c (avr_resolve_overloaded_builtin): Pass vNULL for
	arg_loc.
	* config/spu/spu-c.c (spu_resolve_overloaded_builtin): Likewise.

2014-02-12  Eric Botcazou  <ebotcazou@adacore.com>

	PR rtl-optimization/60116
	* combine.c (try_combine): Also remove dangling REG_DEAD notes on the
	other_insn once the combination has been validated.

2014-02-11  Jan Hubicka  <hubicka@ucw.cz>

	PR lto/59468
	* ipa-utils.h (possible_polymorphic_call_targets): Update prototype
	and wrapper.
	* ipa-devirt.c: Include demangle.h
	(odr_violation_reported): New static variable.
	(add_type_duplicate): Update odr_violations.
	(maybe_record_node): Add completep parameter; update it.
	(record_target_from_binfo): Add COMPLETEP parameter;
	update it as needed.
	(possible_polymorphic_call_targets_1): Likewise.
	(struct polymorphic_call_target_d): Add nonconstruction_targets;
	rename FINAL to COMPLETE.
	(record_targets_from_bases): Sanity check we found the binfo;
	fix COMPLETEP updating.
	(possible_polymorphic_call_targets): Add NONCONSTRUTION_TARGETSP
	parameter, fix computing of COMPLETEP.
	(dump_possible_polymorphic_call_targets): Imrove readability of dump;
	at LTO time do demangling.
	(ipa_devirt): Use nonconstruction_targets; Improve dumps.
	* gimple-fold.c (gimple_get_virt_method_for_vtable): Add can_refer
	parameter.
	(gimple_get_virt_method_for_binfo): Likewise.
	* gimple-fold.h (gimple_get_virt_method_for_binfo,
	gimple_get_virt_method_for_vtable): Update prototypes.

2014-02-11  Vladimir Makarov  <vmakarov@redhat.com>

	PR target/49008
	* genautomata.c (add_presence_absence): Fix typo with
	{final_}presence_list.

2014-02-11  Michael Meissner  <meissner@linux.vnet.ibm.com>

	PR target/60137
	* config/rs6000/rs6000.md (128-bit GPR splitter): Add a splitter
	for VSX/Altivec vectors that land in GPR registers.

2014-02-11  Richard Henderson  <rth@redhat.com>
	    Jakub Jelinek  <jakub@redhat.com>

	PR debug/59776
	* tree-sra.c (load_assign_lhs_subreplacements): Add VIEW_CONVERT_EXPR
	around drhs if type conversion to lacc->type is not useless.

2014-02-11  Kyrylo Tkachov  <kyrylo.tkachov@arm.com>

	* config/aarch64/aarch64-cores.def (cortex-a57): Use cortexa57
	tuning struct.
	(cortex-a57.cortex-a53): Likewise.
	* config/aarch64/aarch64.c (cortexa57_tunings): New tuning struct.

2014-02-11  Kyrylo Tkachov  <kyrylo.tkachov@arm.com>

	* config/arm/thumb2.md (*thumb2_movhi_insn): Add alternatives for
	arm_restrict_it.

2014-02-11  Renlin Li  <Renlin.Li@arm.com>

	* doc/sourcebuild.texi: Document check_effective_target_arm_vfp3_ok and
	add_options_for_arm_vfp3.

2014-02-11  Jeff Law  <law@redhat.com>

	PR middle-end/54041
	* expr.c (expand_expr_addr_expr_1): Handle expand_expr returning an
	object with an undesirable mode.

2014-02-11  Rainer Orth  <ro@CeBiTec.Uni-Bielefeld.DE>

	PR libgomp/60107
	* config/i386/sol2-9.h: New file.
	* config.gcc (i[34567]86-*-solaris2* | x86_64-*-solaris2.1[0-9]*,
	*-*-solaris2.9*): Use it.

2014-02-10  Nagaraju Mekala  <nagaraju.mekala@xilinx.com>

	* config/microblaze/microblaze.md: Add movsi4_rev insn pattern.
	* config/microblaze/predicates.md: Add reg_or_mem_operand predicate.

2014-02-10  Nagaraju Mekala  <nagaraju.mekala@xilinx.com>

	* config/microblaze/microblaze.c: Extend mcpu version format

2014-02-10  David Holsgrove  <david.holsgrove@xilinx.com>

	* config/microblaze/microblaze.h: Define SIZE_TYPE and PTRDIFF_TYPE.

2014-02-10  Richard Henderson  <rth@redhat.com>

	PR target/59927
	* calls.c (expand_call): Don't double-push for reg_parm_stack_space.
	* config/i386/i386.c (init_cumulative_args): Remove sorry for 64-bit
	ms-abi vs -mno-accumulate-outgoing-args.
	(ix86_expand_prologue): Unconditionally call ix86_eax_live_at_start_p.
	* config/i386/i386.h (ACCUMULATE_OUTGOING_ARGS): Fix comment with
	respect to ms-abi.

2014-02-10  Bernd Edlinger  <bernd.edlinger@hotmail.de>

	PR middle-end/60080
	* cfgexpand.c (expand_asm_operands): Attach source location to
	ASM_INPUT rtx objects.
	* print-rtl.c (print_rtx): Check for UNKNOWN_LOCATION.

2014-02-10  Nick Clifton  <nickc@redhat.com>

	* config/mn10300/mn10300.c (popcount): New function.
	(mn10300_expand_prologue): Include saved registers in stack usage
	count.

2014-02-10  Jeff Law  <law@redhat.com>

	PR middle-end/52306
	* reload1.c (emit_input_reload_insns): Do not create invalid RTL
	when changing the SET_DEST of a prior insn to avoid an input reload.

2014-02-10  Ulrich Weigand  <Ulrich.Weigand@de.ibm.com>

	* config/rs6000/sysv4.h (ENDIAN_SELECT): Do not attempt to enforce
	big-endian mode for -mcall-aixdesc, -mcall-freebsd, -mcall-netbsd,
	-mcall-openbsd, or -mcall-linux.
	(CC1_ENDIAN_BIG_SPEC): Remove.
	(CC1_ENDIAN_LITTLE_SPEC): Remove.
	(CC1_ENDIAN_DEFAULT_SPEC): Remove.
	(CC1_SPEC): Remove (always empty) %cc1_endian_... spec.
	(SUBTARGET_EXTRA_SPECS): Remove %cc1_endian_big, %cc1_endian_little,
	and %cc1_endian_default.
	* config/rs6000/sysv4le.h (CC1_ENDIAN_DEFAULT_SPEC): Remove.

2014-02-10  Richard Biener  <rguenther@suse.de>

	PR tree-optimization/60115
	* tree-eh.c (tree_could_trap_p): Unify TARGET_MEM_REF and
	MEM_REF handling.  Properly verify that the accesses are not
	out of the objects bound.

2014-02-10  Kyrylo Tkachov  <kyrylo.tkachov@arm.com>

	* config/aarch64/aarch64.c (aarch64_override_options): Fix typo from
	coretex to cortex.

2014-02-10  Eric Botcazou  <ebotcazou@adacore.com>

	* ipa-devirt.c (get_polymorphic_call_info_from_invariant): Return
	proper constants and fix formatting.
	(possible_polymorphic_call_targets): Fix formatting.

2014-02-10  Kirill Yukhin  <kirill.yukhin@intel.com>
	    Ilya Tocar  <ilya.tocar@intel.com>

	* config/i386/avx512fintrin.h (_mm512_storeu_epi64): Removed.
	(_mm512_loadu_epi32): Renamed into...
	(_mm512_loadu_si512): This.
	(_mm512_storeu_epi32): Renamed into...
	(_mm512_storeu_si512): This.
	(_mm512_maskz_ceil_ps): Removed.
	(_mm512_maskz_ceil_pd): Ditto.
	(_mm512_maskz_floor_ps): Ditto.
	(_mm512_maskz_floor_pd): Ditto.
	(_mm512_floor_round_ps): Ditto.
	(_mm512_floor_round_pd): Ditto.
	(_mm512_ceil_round_ps): Ditto.
	(_mm512_ceil_round_pd): Ditto.
	(_mm512_mask_floor_round_ps): Ditto.
	(_mm512_mask_floor_round_pd): Ditto.
	(_mm512_mask_ceil_round_ps): Ditto.
	(_mm512_mask_ceil_round_pd): Ditto.
	(_mm512_maskz_floor_round_ps): Ditto.
	(_mm512_maskz_floor_round_pd): Ditto.
	(_mm512_maskz_ceil_round_ps): Ditto.
	(_mm512_maskz_ceil_round_pd): Ditto.
	(_mm512_expand_pd): Ditto.
	(_mm512_expand_ps): Ditto.
	* config/i386/i386.c (ix86_builtins): Remove
	IX86_BUILTIN_EXPANDPD512_NOMASK, IX86_BUILTIN_EXPANDPS512_NOMASK.
	(bdesc_args): Ditto.
	* config/i386/predicates.md (const1256_operand): New.
	(const_1_to_2_operand): Ditto.
	* config/i386/sse.md (avx512pf_gatherpf<mode>sf): Change hint value.
	(*avx512pf_gatherpf<mode>sf_mask): Ditto.
	(*avx512pf_gatherpf<mode>sf): Ditto.
	(avx512pf_gatherpf<mode>df): Ditto.
	(*avx512pf_gatherpf<mode>df_mask): Ditto.
	(*avx512pf_gatherpf<mode>df): Ditto.
	(avx512pf_scatterpf<mode>sf): Ditto.
	(*avx512pf_scatterpf<mode>sf_mask): Ditto.
	(*avx512pf_scatterpf<mode>sf): Ditto.
	(avx512pf_scatterpf<mode>df): Ditto.
	(*avx512pf_scatterpf<mode>df_mask): Ditto.
	(*avx512pf_scatterpf<mode>df): Ditto.
	(avx512f_expand<mode>): Removed.
	(<shift_insn><mode>3<mask_name>): Change predicate type.

2014-02-08  Jakub Jelinek  <jakub@redhat.com>

	* tree-vect-data-refs.c (vect_analyze_data_refs): For clobbers
	not at the end of datarefs vector use ordered_remove to avoid
	reordering datarefs vector.

	PR c/59984
	* gimplify.c (gimplify_bind_expr): In ORT_SIMD region
	mark local addressable non-static vars as GOVD_PRIVATE
	instead of GOVD_LOCAL.
	* omp-low.c (lower_omp_for): Move gimple_bind_vars
	and BLOCK_VARS of gimple_bind_block to new_stmt rather
	than copying them.

	PR middle-end/60092
	* tree-ssa-ccp.c (surely_varying_stmt_p): Don't return true
	if TYPE_ATTRIBUTES (gimple_call_fntype ()) contain
	assume_aligned or alloc_align attributes.
	(bit_value_assume_aligned): Add ATTR, PTRVAL and ALLOC_ALIGN
	arguments.  Handle also assume_aligned and alloc_align attributes.
	(evaluate_stmt): Adjust bit_value_assume_aligned caller.  Handle
	calls to functions with assume_aligned or alloc_align attributes.
	* doc/extend.texi: Document assume_aligned and alloc_align attributes.

2014-02-08  Terry Guo  <terry.guo@arm.com>

	* doc/invoke.texi: Document ARM -march=armv7e-m.

2014-02-08  Jakub Jelinek  <jakub@redhat.com>

	* cilk-common.c (cilk_init_builtins): Clear TREE_NOTHROW
	flag on __cilkrts_rethrow builtin.

	PR ipa/60026
	* ipa-cp.c (determine_versionability): Fail at -O0
	or __attribute__((optimize (0))) or -fno-ipa-cp functions.
	* tree-sra.c (ipa_sra_preliminary_function_checks): Similarly.

	Revert:
	2014-02-04  Jakub Jelinek  <jakub@redhat.com>

	PR ipa/60026
	* tree-inline.c (copy_forbidden): Fail for
	__attribute__((optimize (0))) functions.

2014-02-07  Jan Hubicka  <hubicka@ucw.cz>

	* varpool.c: Include pointer-set.h.
	(varpool_remove_unreferenced_decls): Variables in other partitions
	will not be output; be however careful to not lose information
	about partitioning.

2014-02-07  Jan Hubicka  <hubicka@ucw.cz>

	* gimple-fold.c (gimple_get_virt_method_for_vtable): Do O(1)
	lookup in the vtable constructor.

2014-02-07  Jeff Law  <law@redhat.com>

	PR target/40977
	* config/m68k/m68k.md (ashldi_extsi): Turn into a
	define_insn_and_split.

	* ipa-inline.c (inline_small_functions): Fix typos.

2014-02-07  Richard Sandiford  <rsandifo@linux.vnet.ibm.com>

	* config/s390/s390-protos.h (s390_can_use_simple_return_insn)
	(s390_can_use_return_insn): Declare.
	* config/s390/s390.h (EPILOGUE_USES): Define.
	* config/s390/s390.c (s390_mainpool_start): Allow two main_pool
	instructions.
	(s390_chunkify_start): Handle return JUMP_LABELs.
	(s390_early_mach): Emit a main_pool instruction on the entry edge.
	(s300_set_up_by_prologue, s390_can_use_simple_return_insn)
	(s390_can_use_return_insn): New functions.
	(s390_fix_long_loop_prediction): Handle conditional returns.
	(TARGET_SET_UP_BY_PROLOGUE): Define.
	* config/s390/s390.md (ANY_RETURN): New code iterator.
	(*creturn, *csimple_return, return, simple_return): New patterns.

2014-02-07  Richard Sandiford  <rsandifo@linux.vnet.ibm.com>

	* config/s390/s390.c (s390_restore_gprs_from_fprs): Add REG_CFA_RESTORE
	notes to each restore.  Also add REG_CFA_DEF_CFA when restoring %r15.
	(s390_optimize_prologue): Don't clear RTX_FRAME_RELATED_P.  Update the
	REG_CFA_RESTORE list when deciding not to restore a register.

2014-02-07  Richard Sandiford  <rsandifo@linux.vnet.ibm.com>

	* config/s390/s390.c: Include tree-pass.h and context.h.
	(s390_early_mach): New function, split out from...
	(s390_emit_prologue): ...here.
	(pass_data_s390_early_mach): New pass structure.
	(pass_s390_early_mach): New class.
	(s390_option_override): Create and register early_mach pass.
	Move to end of file.

2014-02-07  Richard Sandiford  <rsandifo@linux.vnet.ibm.com>

	* var-tracking.c (vt_stack_adjustments): Don't require stack_adjusts
	to match for the exit block.

2014-02-07  Andreas Krebbel  <Andreas.Krebbel@de.ibm.com>

	* config/s390/s390.md ("atomic_load<mode>", "atomic_store<mode>")
	("atomic_compare_and_swap<mode>", "atomic_fetch_<atomic><mode>"):
	Reject misaligned operands.

2014-02-07  Andreas Krebbel  <Andreas.Krebbel@de.ibm.com>

	* optabs.c (expand_atomic_compare_and_swap): Allow expander to fail.

2014-02-07  Richard Biener  <rguenther@suse.de>

	PR middle-end/60092
	* gimple-low.c (lower_builtin_posix_memalign): New function.
	(lower_stmt): Call it to lower posix_memalign in a way
	to make alignment info accessible.

2014-02-07  Jakub Jelinek  <jakub@redhat.com>

	PR c++/60082
	* tree.c (build_common_builtin_nodes): Set ECF_LEAF for
	__builtin_setjmp_receiver.

2014-02-07  Richard Biener  <rguenther@suse.de>

	PR middle-end/60092
	* builtin-types.def (BT_FN_INT_PTRPTR_SIZE_SIZE): Add.
	* builtins.def (BUILT_IN_POSIX_MEMALIGN): Likewise.
	* tree-ssa-structalias.c (find_func_aliases_for_builtin_call):
	Handle BUILT_IN_POSIX_MEMALIGN.
	(find_func_clobbers): Likewise.
	* tree-ssa-alias.c (ref_maybe_used_by_call_p_1): Likewise.
	(call_may_clobber_ref_p_1): Likewise.

2014-02-06  Jan Hubicka  <hubicka@ucw.cz>

	PR ipa/59918
	* ipa-devirt.c (record_target_from_binfo): Remove overactive
	sanity check.

2014-02-06  Jan Hubicka  <hubicka@ucw.cz>

	PR ipa/59469
	* lto-cgraph.c (lto_output_node): Use
	symtab_get_symbol_partitioning_class.
	(lto_output_varpool_node): likewise.
	(symtab_get_symbol_partitioning_class): Move here from
	lto/lto-partition.c
	* cgraph.h (symbol_partitioning_class): Likewise.
	(symtab_get_symbol_partitioning_class): Declare.

2014-02-06  Jan Hubicka  <hubicka@ucw.cz>

	* ggc.h (ggc_internal_cleared_alloc): New macro.
	* vec.h (vec_safe_copy): Handle memory stats.
	* omp-low.c (simd_clone_struct_alloc): Use ggc_internal_cleared_alloc.
	* target-globals.c (save_target_globals): Likewise.

2014-02-06  Jan Hubicka  <hubicka@ucw.cz>

	PR target/60077
	* expr.c (emit_move_resolve_push): Export; be bit more selective
	on when to clear alias set.
	* expr.h (emit_move_resolve_push): Declare.
	* function.h (struct function): Add tail_call_marked.
	* tree-tailcall.c (optimize_tail_call): Set tail_call_marked.
	* config/i386/i386-protos.h (ix86_expand_push): Remove.
	* config/i386/i386.md (TImode move expander): De not call
	ix86_expand_push.
	(FP push expanders): Preserve memory attributes.
	* config/i386/sse.md (push<mode>1): Remove.
	* config/i386/i386.c (ix86_expand_vector_move): Handle push operation.
	(ix86_expand_push): Remove.
	* config/i386/mmx.md (push<mode>1): Remove.

2014-02-06  Jakub Jelinek  <jakub@redhat.com>

	PR rtl-optimization/60030
	* internal-fn.c (ubsan_expand_si_overflow_mul_check): Surround
	lopart with paradoxical subreg before shifting it up by hprec.

2014-02-06  Kyrylo Tkachov  <kyrylo.tkachov@arm.com>

	* config/arm/aarch-cost-tables.h (cortexa57_extra_costs): New table.
	Remove extra newline at end of file.
	* config/arm/arm.c (arm_cortex_a57_tune): New tuning struct.
	(arm_issue_rate): Handle cortexa57.
	* config/arm/arm-cores.def (cortex-a57): Use cortex_a57 tuning.
	(cortex-a57.cortex-a53): Likewise.

2014-02-06  Jakub Jelinek  <jakub@redhat.com>

	PR target/59575
	* config/arm/arm.c (emit_multi_reg_push): Add dwarf_regs_mask argument,
	don't record in REG_FRAME_RELATED_EXPR registers not set in that
	bitmask.
	(arm_expand_prologue): Adjust all callers.
	(arm_unwind_emit_sequence): Allow saved, but not important for unwind
	info, registers also at the lowest numbered registers side.  Use
	gcc_assert instead of abort, and SET_SRC/SET_DEST macros instead of
	XEXP.

	PR debug/59992
	* var-tracking.c (adjust_mems): Before adding a SET to
	amd->side_effects, adjust it's SET_SRC using simplify_replace_fn_rtx.

2014-02-06  Alan Modra  <amodra@gmail.com>

	PR target/60032
	* config/rs6000/rs6000.c (rs6000_secondary_memory_needed_mode): Only
	change SDmode to DDmode when lra_in_progress.

2014-02-06  Jakub Jelinek  <jakub@redhat.com>

	PR middle-end/59150
	* tree-vect-data-refs.c (vect_analyze_data_refs): For clobbers, call
	free_data_ref on the dr first, and before goto again also set dr
	to the next dr.  For simd_lane_access, free old datarefs[i] before
	overwriting it.  For get_vectype_for_scalar_type failure, don't
	free_data_ref if simd_lane_access.

	* Makefile.in (prefix.o, cppbuiltin.o): Depend on $(BASEVER).

	PR target/60062
	* tree.h (opts_for_fn): New inline function.
	(opt_for_fn): Define.
	* config/i386/i386.c (ix86_function_regparm): Use
	opt_for_fn (decl, optimize) instead of optimize.

2014-02-06  Marcus Shawcroft  <marcus.shawcroft@arm.com>

	* config/aarch64/aarch64.c (aarch64_classify_symbol): Fix logic
	for SYMBOL_REF in large memory model.

2014-02-06  Kyrylo Tkachov  <kyrylo.tkachov@arm.com>

	* config/aarch64/aarch64-cores.def (cortex-a53): Specify CRC32
	and crypto support.
	(cortex-a57): Likewise.
	(cortex-a57.cortex-a53): Likewise.

2014-02-06  Yury Gribov  <y.gribov@samsung.com>
	    Kugan Vivekanandarajah  <kuganv@linaro.org>

	* config/arm/arm.c (arm_vector_alignment_reachable): Check
	unaligned_access.
	* config/arm/arm.c (arm_builtin_support_vector_misalignment): Likewise.

2014-02-06  Richard Biener  <rguenther@suse.de>

	* tree-cfg.c (gimple_duplicate_sese_region): Fix ordering of
	set_loop_copy and initialize_original_copy_tables.

2014-02-06  Alex Velenko  <Alex.Velenko@arm.com>

	* config/aarch64/aarch64-simd.md
	(aarch64_ashr_simddi): Change QI to SI.

2014-02-05  Jan Hubicka  <hubicka@ucw.cz>
	    Jakub Jelinek  <jakub@redhat.com>

	PR middle-end/60013
	* ipa-inline-analysis.c (compute_bb_predicates): Ensure monotonicity
	of the dataflow.

2014-02-05  Bill Schmidt  <wschmidt@linux.vnet.ibm.com>

	* config/rs6000/rs6000.c (altivec_expand_vec_perm_const): Change
	CODE_FOR_altivec_vpku[hw]um to
	CODE_FOR_altivec_vpku[hw]um_direct.
	* config/rs6000/altivec.md (vec_unpacks_hi_<VP_small_lc>): Change
	UNSPEC_VUNPACK_HI_SIGN to UNSPEC_VUNPACK_HI_SIGN_DIRECT.
	(vec_unpacks_lo_<VP_small_lc>): Change UNSPEC_VUNPACK_LO_SIGN to
	UNSPEC_VUNPACK_LO_SIGN_DIRECT.

2014-02-05  Bill Schmidt  <wschmidt@linux.vnet.ibm.com>

	* config/rs6000/altivec.md (altivec_vsum2sws): Adjust code
	generation for -maltivec=be.
	(altivec_vsumsws): Simplify redundant test.

2014-02-05  Bill Schmidt  <wschmidt@linux.vnet.ibm.com>

	* altivec.md (UNSPEC_VPACK_UNS_UNS_MOD_DIRECT): New unspec.
	(UNSPEC_VUNPACK_HI_SIGN_DIRECT): Likewise.
	(UNSPEC_VUNPACK_LO_SIGN_DIRECT): Likewise.
	(mulv8hi3): Use gen_altivec_vpkuwum_direct instead of
	gen_altivec_vpkuwum.
	(altivec_vpkpx): Test for VECTOR_ELT_ORDER_BIG instead of for
	BYTES_BIG_ENDIAN.
	(altivec_vpks<VI_char>ss): Likewise.
	(altivec_vpks<VI_char>us): Likewise.
	(altivec_vpku<VI_char>us): Likewise.
	(altivec_vpku<VI_char>um): Likewise.
	(altivec_vpku<VI_char>um_direct): New (copy of
	altivec_vpku<VI_char>um that still relies on BYTES_BIG_ENDIAN, for
	internal use).
	(altivec_vupkhs<VU_char>): Emit vupkls* instead of vupkhs* when
	target is little endian and -maltivec=be is not specified.
	(*altivec_vupkhs<VU_char>_direct): New (copy of
	altivec_vupkhs<VU_char> that always emits vupkhs*, for internal use).
	(altivec_vupkls<VU_char>): Emit vupkhs* instead of vupkls* when
	target is little endian and -maltivec=be is not specified.
	(*altivec_vupkls<VU_char>_direct): New (copy of
	altivec_vupkls<VU_char> that always emits vupkls*, for internal use).
	(altivec_vupkhpx): Emit vupklpx instead of vupkhpx when target is
	little endian and -maltivec=be is not specified.
	(altivec_vupklpx): Emit vupkhpx instead of vupklpx when target is
	little endian and -maltivec=be is not specified.

2014-02-05  Richard Henderson  <rth@redhat.com>

	PR debug/52727
	* combine-stack-adj.c: Revert r206943.
	* sched-int.h (struct deps_desc): Add last_args_size.
	* sched-deps.c (init_deps): Initialize it.
	(sched_analyze_insn): Add OUTPUT dependencies between insns that
	contain REG_ARGS_SIZE notes.

2014-02-05  Jan Hubicka  <hubicka@ucw.cz>

	* lto-cgraph.c (asm_nodes_output): Make global.
	* lto-wrapper.c (run_gcc): Pass down paralelizm to WPA.
	* gcc.c (AS_NEEDS_DASH_FOR_PIPED_INPUT): Allow WPA parameter
	(driver_handle_option): Handle OPT_fwpa.

2014-02-05  Jakub Jelinek  <jakub@redhat.com>

	PR ipa/59947
	* ipa-devirt.c (possible_polymorphic_call_targets): Fix
	a comment typo and formatting issue.  If odr_hash hasn't been
	created, return vNULL and set *completep to false.

	PR middle-end/57499
	* tree-eh.c (cleanup_empty_eh): Bail out on totally empty
	bb with no successors.

2014-02-05  James Greenhalgh  <james.greenhalgh@arm.com>

	PR target/59718
	* doc/invoke.texi (-march): Clarify documentation for ARM.
	(-mtune): Likewise.
	(-mcpu): Likewise.

2014-02-05  Richard Biener  <rguenther@suse.de>

	* tree-vect-loop.c (vect_analyze_loop_2): Be more informative
	when not vectorizing because of too many alias checks.
	* tree-vect-data-refs.c (vect_prune_runtime_alias_test_list):
	Add more verboseness, avoid duplicate MSG_MISSED_OPTIMIZATION.

2014-02-05  Nick Clifton  <nickc@redhat.com>

	* config/mn10300/mn10300.c (mn10300_hard_regno_mode_ok): Do not
	accept extended registers in any mode when compiling for the MN10300.

2014-02-05  Yury Gribov  <y.gribov@samsung.com>

	* cif-code.def (ATTRIBUTE_MISMATCH): New CIF code.
	* ipa-inline.c (report_inline_failed_reason): Handle mismatched
	sanitization attributes.
	(can_inline_edge_p): Likewise.
	(sanitize_attrs_match_for_inline_p): New function.

2014-02-04  Jan Hubicka  <hubicka@ucw.cz>

	* ipa-prop.c (detect_type_change): Shor circuit testing of
	type changes on THIS pointer.

2014-02-04  John David Anglin  <danglin@gcc.gnu.org>

	PR target/59777
	* config/pa/pa.c (legitimize_tls_address): Return original address
	if not passed a SYMBOL_REF rtx.
	(hppa_legitimize_address): Call legitimize_tls_address for all TLS
	addresses.
	(pa_emit_move_sequence): Simplify TLS source operands.
	(pa_legitimate_constant_p): Reject all TLS constants.
	* config/pa/pa.h (PA_SYMBOL_REF_TLS_P): Correct comment.
	(CONSTANT_ADDRESS_P): Reject TLS CONST addresses.

2014-02-04  Jan Hubicka  <hubicka@ucw.cz>

	* ipa.c (function_and_variable_visibility): Decompose DECL_ONE_ONLY
	groups when we know they are controlled by LTO.
	* varasm.c (default_binds_local_p_1): If object is in other partition,
	it will be resolved locally.

2014-02-04  Bernd Edlinger  <bernd.edlinger@hotmail.de>

	* config/host-linux.c (linux_gt_pch_use_address): Don't
	use SSIZE_MAX because it is not always defined.

2014-02-04  Vladimir Makarov  <vmakarov@redhat.com>

	PR bootstrap/59913
	* lra-constraints.c (need_for_split_p): Use more 3 reloads as
	threshold for pseudo splitting.
	(update_ebb_live_info): Process call argument hard registers and
	hard registers from insn definition too.
	(max_small_class_regs_num): New constant.
	(inherit_in_ebb): Update live hard regs through EBBs.  Update
	reloads_num only for small register classes.  Don't split for
	outputs of jumps.

2014-02-04  Markus Trippelsdorf  <markus@trippelsdorf.de>

	PR ipa/60058
	* ipa-cp.c (ipa_get_indirect_edge_target_1): Check that target
	is non-null.

2014-02-04  Jan Hubicka  <hubicka@ucw.cz>

	* gimple-fold.c (can_refer_decl_in_current_unit_p): Default
	visibility is safe.

2014-02-04  Marek Polacek  <polacek@redhat.com>

	* gdbinit.in (pel): Define.

2014-02-04  Bernd Edlinger  <bernd.edlinger@hotmail.de>

	* doc/invoke.texi (fstrict-volatile-bitfields): Clarify current
	behavior.

2014-02-04  Richard Biener  <rguenther@suse.de>

	PR lto/59723
	* lto-streamer-out.c (tree_is_indexable): Force NAMELIST_DECLs
	in function context local.
	(lto_output_tree_ref): Do not write trees from lto_output_tree_ref.
	* lto-streamer-in.c (lto_input_tree_ref): Handle LTO_namelist_decl_ref
	similar to LTO_imported_decl_ref.

2014-02-04  Jakub Jelinek  <jakub@redhat.com>

	PR tree-optimization/60002
	* cgraphclones.c (build_function_decl_skip_args): Clear
	DECL_LANG_SPECIFIC.

	PR tree-optimization/60023
	* tree-if-conv.c (predicate_mem_writes): Pass true instead of
	false to gsi_replace.
	* tree-vect-stmts.c (vect_finish_stmt_generation): If stmt
	has been in some EH region and vec_stmt could throw, add
	vec_stmt into the same EH region.
	* tree-data-ref.c (get_references_in_stmt): If IFN_MASK_LOAD
	has no lhs, ignore it.
	* internal-fn.c (expand_MASK_LOAD): Likewise.

	PR ipa/60026
	* tree-inline.c (copy_forbidden): Fail for
	__attribute__((optimize (0))) functions.

	PR other/58712
	* omp-low.c (simd_clone_struct_copy): If from->inbranch
	is set, copy one less argument.
	(expand_simd_clones): Don't subtract clone_info->inbranch
	from simd_clone_struct_alloc argument.

	PR rtl-optimization/57915
	* recog.c (simplify_while_replacing): If all unary/binary/relational
	operation arguments are constant, attempt to simplify those.

	PR middle-end/59261
	* expmed.c (expand_mult): For MODE_VECTOR_INT multiplication
	if there is no vashl<mode>3 or ashl<mode>3 insn, skip_synth.

2014-02-04  Richard Biener  <rguenther@suse.de>

	PR tree-optimization/60012
	* tree-vect-data-refs.c (vect_analyze_data_ref_dependence): Apply
	TBAA disambiguation to all DDRs.

2014-02-04  Rainer Orth  <ro@CeBiTec.Uni-Bielefeld.DE>

	PR target/59788
	* config/sol2.h (LINK_LIBGCC_MAPFILE_SPEC): Define.
	(LINK_SPEC): Use it for -shared, -shared-libgcc.

2014-02-03  Jan Hubicka  <hubicka@ucw.cz>

	PR ipa/59882
	* tree.c (get_binfo_at_offset): Do not get confused by empty classes;

2014-02-03  Jan Hubicka  <hubicka@ucw.cz>

	* gimple-fold.c (gimple_extract_devirt_binfo_from_cst): Remove.
	* gimple-fold.h (gimple_extract_devirt_binfo_from_cst): Remove.

2014-02-03  Jan Hubicka  <hubicka@ucw.cz>

	PR ipa/59831
	* ipa-cp.c (ipa_get_indirect_edge_target_1): Use ipa-devirt
	to figure out targets of polymorphic calls with known decl.
	* ipa-prop.c (try_make_edge_direct_virtual_call): Likewise.
	* ipa-utils.h (get_polymorphic_call_info_from_invariant): Declare.
	* ipa-devirt.c (get_polymorphic_call_info_for_decl): Break out from ...
	(get_polymorphic_call_info): ... here.
	(get_polymorphic_call_info_from_invariant): New function.

2014-02-03  Jan Hubicka  <hubicka@ucw.cz>

	* ipa-cp.c (ipa_get_indirect_edge_target_1): Do direct
	lookup via vtable pointer; check for type consistency
	and turn inconsitent facts into UNREACHABLE.
	* ipa-prop.c (try_make_edge_direct_virtual_call): Likewise.
	* gimple-fold.c (gimple_get_virt_method_for_vtable): Do not ICE on
	type inconsistent querries; return UNREACHABLE instead.

2014-02-03  Richard Henderson  <rth@twiddle.net>

	PR tree-opt/59924
	* tree-ssa-uninit.c (push_to_worklist): Don't re-push if we've
	already processed this node.
	(normalize_one_pred_1): Pass along mark_set.
	(normalize_one_pred): Create and destroy a pointer_set_t.
	(normalize_one_pred_chain): Likewise.

2014-02-03  Laurent Aflonsi  <laurent.alfonsi@st.com>

	PR gcov-profile/58602
	* gcc/gcov-io.c (gcov_open): Open with truncation when mode < 0.

2014-02-03  Jan Hubicka  <hubicka@ucw.cz>

	PR ipa/59831
	* ipa-cp.c (ipa_get_indirect_edge_target_1): Give up on
	-fno-devirtualize; try to devirtualize by the knowledge of
	virtual table pointer given by aggregate propagation.
	* ipa-prop.c (try_make_edge_direct_virtual_call): Likewise.
	(ipa_print_node_jump_functions): Dump also offset that
	is relevant for polymorphic calls.
	(determine_known_aggregate_parts): Add arg_type parameter; use it
	instead of determining the type from pointer type.
	(ipa_compute_jump_functions_for_edge): Update call of
	determine_known_aggregate_parts.
	* gimple-fold.c (gimple_get_virt_method_for_vtable): Break out from ...
	(gimple_get_virt_method_for_binfo): ... here; simplify using
	vtable_pointer_value_to_vtable.
	* gimple-fold.h (gimple_get_virt_method_for_vtable): Declare.
	* ipa-devirt.c (subbinfo_with_vtable_at_offset): Turn OFFSET parameter
	to unsigned HOST_WIDE_INT; use vtable_pointer_value_to_vtable.
	(vtable_pointer_value_to_vtable): Break out from ...; handle also
	POINTER_PLUS_EXPR.
	(vtable_pointer_value_to_binfo): ... here.
	* ipa-utils.h (vtable_pointer_value_to_vtable): Declare.

2014-02-03  Teresa Johnson  <tejohnson@google.com>

	* tree-vect-slp.c (vect_supported_load_permutation_p): Avoid
	redef of outer loop index variable.

2014-02-03  Marc Glisse  <marc.glisse@inria.fr>

	PR c++/53017
	PR c++/59211
	* doc/extend.texi (Function Attributes): Typo.

2014-02-03  Cong Hou  <congh@google.com>

	PR tree-optimization/60000
	* tree-vect-loop.c (vect_transform_loop): Set pattern_def_seq to NULL
	if the vectorized statement is a store.  A store statement can only
	appear at the end of pattern statements.

2014-02-03  H.J. Lu  <hongjiu.lu@intel.com>

	* config/i386/i386.c (flag_opts): Add -mlong-double-128.
	(ix86_option_override_internal): Default long double to 64-bit for
	32-bit Bionic and to 128-bit for 64-bit Bionic.

	* config/i386/i386.h (LONG_DOUBLE_TYPE_SIZE): Use 128 if
	TARGET_LONG_DOUBLE_128 is true.
	(LIBGCC2_LONG_DOUBLE_TYPE_SIZE): Likewise.

	* config/i386/i386.opt (mlong-double-80): Negate -mlong-double-64.
	(mlong-double-64): Negate -mlong-double-128.
	(mlong-double-128): New option.

	* config/i386/i386-c.c (ix86_target_macros): Define
	__LONG_DOUBLE_128__ for TARGET_LONG_DOUBLE_128.

	* doc/invoke.texi: Document -mlong-double-128.

2014-02-03  H.J. Lu  <hongjiu.lu@intel.com>

	PR rtl-optimization/60024
	* sel-sched.c (init_regs_for_mode): Check if mode is OK first.

2014-02-03  Markus Trippelsdorf  <markus@trippelsdorf.de>

	* doc/invoke.texi (fprofile-reorder-functions): Fix typo.

2014-02-03  Andrey Belevantsev  <abel@ispras.ru>

	PR rtl-optimization/57662
	* sel-sched.c (code_motion_path_driver): Do not mark already not
	existing blocks in the visiting bitmap.

2014-02-03  Andrey Belevantsev  <abel@ispras.ru>

	* sel-sched-ir.c (sel_gen_insn_from_expr_after): Reset INSN_DELETED_P
	on the insn being emitted.

2014-02-03  James Greenhalgh  <james.greenhalgh@arm.com>
	    Will Deacon  <will.deacon@arm.com>

	* doc/gimple.texi (gimple_asm_clear_volatile): Remove.

2014-02-03  Kyrylo Tkachov  <kyrylo.tkachov@arm.com>

	* config/arm/arm-tables.opt: Regenerate.

2014-02-02  Bill Schmidt  <wschmidt@linux.vnet.ibm.com>

	* config/rs6000/rs6000.c (altivec_expand_vec_perm_le): Generalize
	for vector types other than V16QImode.
	* config/rs6000/altivec.md (altivec_vperm_<mode>): Change to a
	define_expand, and call altivec_expand_vec_perm_le when producing
	code with little endian element order.
	(*altivec_vperm_<mode>_internal): New insn having previous
	behavior of altivec_vperm_<mode>.
	(altivec_vperm_<mode>_uns): Change to a define_expand, and call
	altivec_expand_vec_perm_le when producing code with little endian
	element order.
	(*altivec_vperm_<mode>_uns_internal): New insn having previous
	behavior of altivec_vperm_<mode>_uns.

2014-02-02  Bill Schmidt  <wschmidt@linux.vnet.ibm.com>

	* config/rs6000/altivec.md (UNSPEC_VSUMSWS_DIRECT): New unspec.
	(altivec_vsumsws): Add handling for -maltivec=be with a little
	endian target.
	(altivec_vsumsws_direct): New.
	(reduc_splus_<mode>): Call gen_altivec_vsumsws_direct instead of
	gen_altivec_vsumsws.

2014-02-02  Jan Hubicka  <hubicka@ucw.cz>

	* ipa-devirt.c (subbinfo_with_vtable_at_offset,
	vtable_pointer_value_to_binfo): New functions.
	* ipa-utils.h (vtable_pointer_value_to_binfo): Declare.
	* ipa-prop.c (extr_type_from_vtbl_ptr_store): Use it.

2014-02-02  Sandra Loosemore  <sandra@codesourcery.com>

	* config/nios2/nios2.md (load_got_register): Initialize GOT
	pointer from _gp_got instead of _GLOBAL_OFFSET_TABLE_.
	* config/nios2/nios2.c (nios2_function_profiler): Likewise.

2014-02-02  Jan Hubicka  <hubicka@ucw.cz>

	* ipa-prop.c (update_jump_functions_after_inlining): When type is not
	preserverd by passthrough, do not propagate the type.

2014-02-02  Richard Sandiford  <rdsandiford@googlemail.com>

	* config/mips/mips.c (MIPS_GET_FCSR, MIPS_SET_FCSR): New macros.
	(mips_atomic_assign_expand_fenv): New function.
	(TARGET_ATOMIC_ASSIGN_EXPAND_FENV): Define.

2014-02-02  Richard Sandiford  <rdsandiford@googlemail.com>

	* doc/extend.texi (__builtin_mips_get_fcsr): Document.
	(__builtin_mips_set_fcsr): Likewise.
	* config/mips/mips-ftypes.def: Add MIPS_VOID_FTYPE_USI and
	MIPS_USI_FTYPE_VOID.
	* config/mips/mips-protos.h (mips16_expand_get_fcsr): Declare
	(mips16_expand_set_fcsr): Likewise.
	* config/mips/mips.c (mips16_get_fcsr_stub): New variable.
	(mips16_set_fcsr_stub): Likewise.
	(mips16_get_fcsr_one_only_stub): New class.
	(mips16_set_fcsr_one_only_stub): Likewise.
	(mips16_expand_get_fcsr, mips16_expand_set_fcsr): New functions.
	(mips_code_end): Output the get_fcsr and set_fcsr stubs, if needed.
	(BUILTIN_AVAIL_MIPS16, AVAIL_ALL): New macros.
	(hard_float): New availability predicate.
	(mips_builtins): Add get_fcsr and set_fcsr.
	(mips_expand_builtin): Check BUILTIN_AVAIL_MIPS16.
	* config/mips/mips.md (UNSPEC_GET_FCSR, UNSPEC_SET_FCSR): New unspecs.
	(GET_FCSR_REGNUM, SET_FCSR_REGNUM): New constants.
	(mips_get_fcsr, *mips_get_fcsr, mips_get_fcsr_mips16_<mode>)
	(mips_set_fcsr, *mips_set_fcsr, mips_set_fcsr_mips16_<mode>): New
	patterns.

2014-02-02  Richard Sandiford  <rdsandiford@googlemail.com>

	* config/mips/mips.c (mips_one_only_stub): New class.
	(mips_need_mips16_rdhwr_p): Replace with...
	(mips16_rdhwr_stub): ...this new variable.
	(mips16_stub_call_address): New function.
	(mips16_rdhwr_one_only_stub): New class.
	(mips_expand_thread_pointer): Use mips16_stub_call_address.
	(mips_output_mips16_rdhwr): Delete.
	(mips_finish_stub): New function.
	(mips_code_end): Use it to handle rdhwr stubs.

2014-02-02  Uros Bizjak  <ubizjak@gmail.com>

	PR target/60017
	* config/i386/i386.c (classify_argument): Fix handling of bit_offset
	when calculating size of integer atomic types.

2014-02-02  H.J. Lu  <hongjiu.lu@intel.com>

	* ipa-inline-analysis.c (true_predicate_p): Fix a typo in comments.

2014-02-01  Jakub Jelinek  <jakub@redhat.com>

	PR tree-optimization/60003
	* gimple-low.c (lower_builtin_setjmp): Set cfun->has_nonlocal_label.
	* profile.c (branch_prob): Use gimple_call_builtin_p
	to check for BUILT_IN_SETJMP_RECEIVER.
	* tree-inline.c (copy_bb): Call notice_special_calls.

2014-01-31  Vladimir Makarov  <vmakarov@redhat.com>

	PR bootstrap/59985
	* lra-constraints.c (process_alt_operands): Update reload_sum only
	on the first pass.

2014-01-31  Richard Henderson  <rth@redhat.com>

	PR middle-end/60004
	* tree-eh.c (lower_try_finally_switch): Delay lowering finally block
	until after else_eh is processed.

2014-01-31  Ilya Tocar  <ilya.tocar@intel.com>

	* config/i386/avx512fintrin.h (_MM_FROUND_TO_NEAREST_INT),
	(_MM_FROUND_TO_NEG_INF), (_MM_FROUND_TO_POS_INF),
	(_MM_FROUND_TO_ZERO), (_MM_FROUND_CUR_DIRECTION): Are already defined
	in smmintrin.h, remove them.
	(_MM_FROUND_NO_EXC): Same as above, bit also wrong value.
	* config/i386/i386.c (ix86_print_operand): Split sae and rounding.
	* config/i386/i386.md (ROUND_SAE): Fix value.
	* config/i386/predicates.md (const_4_or_8_to_11_operand): New.
	(const48_operand): New.
	* config/i386/subst.md (round), (round_expand): Use
	const_4_or_8_to_11_operand.
	(round_saeonly), (round_saeonly_expand): Use const48_operand.

2014-01-31  Ilya Tocar  <ilya.tocar@intel.com>

	* config/i386/constraints.md (Yk): Swap meaning with k.
	* config/i386/i386.md (movhi_internal): Change Yk to k.
	(movqi_internal): Ditto.
	(*k<logic><mode>): Ditto.
	(*andhi_1): Ditto.
	(*andqi_1): Ditto.
	(kandn<mode>): Ditto.
	(*<code>hi_1): Ditto.
	(*<code>qi_1): Ditto.
	(kxnor<mode>): Ditto.
	(kortestzhi): Ditto.
	(kortestchi): Ditto.
	(kunpckhi): Ditto.
	(*one_cmplhi2_1): Ditto.
	(*one_cmplqi2_1): Ditto.
	* config/i386/sse.md (): Change k to Yk.
	(avx512f_load<mode>_mask): Ditto.
	(avx512f_blendm<mode>): Ditto.
	(avx512f_store<mode>_mask): Ditto.
	(avx512f_storeu<ssemodesuffix>512_mask): Ditto.
	(avx512f_storedqu<mode>_mask): Ditto.
	(avx512f_cmp<mode>3<mask_scalar_merge_name><round_saeonly_name>):
	Ditto.
	(avx512f_ucmp<mode>3<mask_scalar_merge_name>): Ditto.
	(avx512f_vmcmp<mode>3<round_saeonly_name>): Ditto.
	(avx512f_vmcmp<mode>3_mask<round_saeonly_name>): Ditto.
	(avx512f_maskcmp<mode>3): Ditto.
	(avx512f_fmadd_<mode>_mask<round_name>): Ditto.
	(avx512f_fmadd_<mode>_mask3<round_name>): Ditto.
	(avx512f_fmsub_<mode>_mask<round_name>): Ditto.
	(avx512f_fmsub_<mode>_mask3<round_name>): Ditto.
	(avx512f_fnmadd_<mode>_mask<round_name>): Ditto.
	(avx512f_fnmadd_<mode>_mask3<round_name>): Ditto.
	(avx512f_fnmsub_<mode>_mask<round_name>): Ditto.
	(avx512f_fnmsub_<mode>_mask3<round_name>): Ditto.
	(avx512f_fmaddsub_<mode>_mask<round_name>): Ditto.
	(avx512f_fmaddsub_<mode>_mask3<round_name>): Ditto.
	(avx512f_fmsubadd_<mode>_mask<round_name>): Ditto.
	(avx512f_fmsubadd_<mode>_mask3<round_name>): Ditto.
	(avx512f_vextract<shuffletype>32x4_1_maskm): Ditto.
	(vec_extract_lo_<mode>_maskm): Ditto.
	(vec_extract_hi_<mode>_maskm): Ditto.
	(avx512f_vternlog<mode>_mask): Ditto.
	(avx512f_fixupimm<mode>_mask<round_saeonly_name>): Ditto.
	(avx512f_sfixupimm<mode>_mask<round_saeonly_name>): Ditto.
	(avx512f_<code><pmov_src_lower><mode>2_mask): Ditto.
	(avx512f_<code>v8div16qi2_mask): Ditto.
	(avx512f_<code>v8div16qi2_mask_store): Ditto.
	(avx512f_eq<mode>3<mask_scalar_merge_name>_1): Ditto.
	(avx512f_gt<mode>3<mask_scalar_merge_name>): Ditto.
	(avx512f_testm<mode>3<mask_scalar_merge_name>): Ditto.
	(avx512f_testnm<mode>3<mask_scalar_merge_name>): Ditto.
	(*avx512pf_gatherpf<mode>sf_mask): Ditto.
	(*avx512pf_gatherpf<mode>df_mask): Ditto.
	(*avx512pf_scatterpf<mode>sf_mask): Ditto.
	(*avx512pf_scatterpf<mode>df_mask): Ditto.
	(avx512cd_maskb_vec_dupv8di): Ditto.
	(avx512cd_maskw_vec_dupv16si): Ditto.
	(avx512f_vpermi2var<mode>3_maskz): Ditto.
	(avx512f_vpermi2var<mode>3_mask): Ditto.
	(avx512f_vpermi2var<mode>3_mask): Ditto.
	(avx512f_vpermt2var<mode>3_maskz): Ditto.
	(*avx512f_gathersi<mode>): Ditto.
	(*avx512f_gathersi<mode>_2): Ditto.
	(*avx512f_gatherdi<mode>): Ditto.
	(*avx512f_gatherdi<mode>_2): Ditto.
	(*avx512f_scattersi<mode>): Ditto.
	(*avx512f_scatterdi<mode>): Ditto.
	(avx512f_compress<mode>_mask): Ditto.
	(avx512f_compressstore<mode>_mask): Ditto.
	(avx512f_expand<mode>_mask): Ditto.
	* config/i386/subst.md (mask): Change k to Yk.
	(mask_scalar_merge): Ditto.
	(sd): Ditto.

2014-01-31  Marc Glisse  <marc.glisse@inria.fr>

	* doc/extend.texi (Vector Extensions): Document ?: in C++.

2014-01-31  Richard Biener  <rguenther@suse.de>

	PR middle-end/59990
	* builtins.c (fold_builtin_memory_op): Make sure to not
	use a floating-point mode or a boolean or enumeral type for
	the copy operation.

2014-01-30  DJ Delorie  <dj@redhat.com>

	* config/msp430/msp430.h (LIB_SPEC): Add -lcrt
	* config/msp430/msp430.md (msp430_refsym_need_exit): New.
	* config/msp430/msp430.c (msp430_expand_epilogue): Call it
	whenever main() has an epilogue.

2014-01-30  Bill Schmidt  <wschmidt@linux.vnet.ibm.com>

	* config/rs6000/rs6000.c (rs6000_expand_vector_init): Remove
	unused variable "field".
	* config/rs6000/vsx.md (vsx_mergel_<mode>): Add missing DONE.
	(vsx_mergeh_<mode>): Likewise.
	* config/rs6000/altivec.md (altivec_vmrghb): Likewise.
	(altivec_vmrghh): Likewise.
	(altivec_vmrghw): Likewise.
	(altivec_vmrglb): Likewise.
	(altivec_vmrglh): Likewise.
	(altivec_vmrglw): Likewise.
	(altivec_vspltb): Add missing uses.
	(altivec_vsplth): Likewise.
	(altivec_vspltw): Likewise.
	(altivec_vspltsf): Likewise.

2014-01-30  Jakub Jelinek  <jakub@redhat.com>

	PR target/59923
	* ifcvt.c (cond_exec_process_insns): Don't conditionalize
	frame related instructions.

2014-01-30  Vladimir Makarov  <vmakarov@redhat.com>

	PR rtl-optimization/59959
	* lra-constrains.c (simplify_operand_subreg): Assign NO_REGS to
	any reload of register whose subreg is invalid.

2014-01-30  Jakub Jelinek  <jakub@redhat.com>

	* config/i386/f16cintrin.h (_cvtsh_ss): Avoid -Wnarrowing warning.
	* config/i386/avx512fintrin.h (_mm512_mask_cvtusepi64_storeu_epi32):
	Add missing return type - void.

2014-01-30  Bill Schmidt  <wschmidt@linux.vnet.ibm.com>

	* gcc/config/rs6000/rs6000.c (rs6000_expand_vector_init): Use
	gen_vsx_xxspltw_v4sf_direct instead of gen_vsx_xxspltw_v4sf;
	remove element index adjustment for endian (now handled in vsx.md
	and altivec.md).
	(altivec_expand_vec_perm_const): Use
	gen_altivec_vsplt[bhw]_direct instead of gen_altivec_vsplt[bhw].
	* gcc/config/rs6000/vsx.md (UNSPEC_VSX_XXSPLTW): New unspec.
	(vsx_xxspltw_<mode>): Adjust element index for little endian.
	* gcc/config/rs6000/altivec.md (altivec_vspltb): Divide into a
	define_expand and a new define_insn *altivec_vspltb_internal;
	adjust for -maltivec=be on a little endian target.
	(altivec_vspltb_direct): New.
	(altivec_vsplth): Divide into a define_expand and a new
	define_insn *altivec_vsplth_internal; adjust for -maltivec=be on a
	little endian target.
	(altivec_vsplth_direct): New.
	(altivec_vspltw): Divide into a define_expand and a new
	define_insn *altivec_vspltw_internal; adjust for -maltivec=be on a
	little endian target.
	(altivec_vspltw_direct): New.
	(altivec_vspltsf): Divide into a define_expand and a new
	define_insn *altivec_vspltsf_internal; adjust for -maltivec=be on
	a little endian target.

2014-01-30  Richard Biener  <rguenther@suse.de>

	PR tree-optimization/59993
	* tree-ssa-forwprop.c (associate_pointerplus): Check we
	can propagate form the earlier stmt and avoid the transform
	when the intermediate result is needed.

2014-01-30  Alangi Derick  <alangiderick@gmail.com>

	* README.Portability: Fix typo.

2014-01-30  David Holsgrove  <david.holsgrove@xilinx.com>

	* config/microblaze/microblaze.md(cstoresf4, cbranchsf4): Replace
	comparison_operator with ordered_comparison_operator.

2014-01-30  Nick Clifton  <nickc@redhat.com>

	* config/mn10300/mn10300-protos.h (mn10300_store_multiple_operation_p):
	Rename to mn10300_store_multiple_regs.
	* config/mn10300/mn10300.c: Likewise.
	* config/mn10300/mn10300.md (store_movm): Fix typo: call
	store_multiple_regs.
	* config/mn10300/predicates.md (mn10300_store_multiple_operation):
	Call mn10300_store_multiple_regs.

2014-01-30  Nick Clifton  <nickc@redhat.com>
	    DJ Delorie  <dj@redhat.com>

	* config/rl78/rl78.c (register_sizes): Make the "upper half" of
	%fp 2 to keep registers after it properly word-aligned.
	(rl78_alloc_physical_registers_umul): Handle the case where both
	input operands are the same.

2014-01-30  Richard Biener  <rguenther@suse.de>

	PR tree-optimization/59903
	* tree-vect-loop.c (vect_transform_loop): Guard multiple-types
	check properly.

2014-01-30  Jason Merrill  <jason@redhat.com>

	PR c++/59633
	* tree.c (walk_type_fields): Handle VECTOR_TYPE.

	PR c++/59645
	* cgraphunit.c (expand_thunk): Copy volatile arg to a temporary.

2014-01-30  Richard Biener  <rguenther@suse.de>

	PR tree-optimization/59951
	* tree-vect-slp.c (vect_bb_slp_scalar_cost): Skip uses in debug insns.

2014-01-30  Savin Zlobec  <savin.zlobec@gmail.com>

	PR target/59784
	* config/nios2/nios2.c (nios2_fpu_insn_asm): Fix asm output of
	SFmode to DFmode case.

2014-01-29  DJ Delorie  <dj@redhat.com>

	* config/msp430/msp430.opt (-minrt): New.
	* config/msp430/msp430.h (STARTFILE_SPEC): Link alternate runtime
	if -minrt given.
	(ENDFILE_SPEC): Likewise.

2014-01-29  Jan Hubicka  <hubicka@ucw.cz>

	* ipa-inline-analysis.c (clobber_only_eh_bb_p): New function.
	(estimate_function_body_sizes): Use it.

2014-01-29  Paolo Carlini  <paolo.carlini@oracle.com>

	PR c++/58561
	* dwarf2out.c (is_cxx_auto): New.
	(is_base_type): Use it.
	(gen_type_die_with_usage): Likewise.

2014-01-29  Bill Schmidt  <wschmidt@linux.vnet.ibm.com>

	* config/rs6000/rs6000.c (altivec_expand_vec_perm_const):  Use
	CODE_FOR_altivec_vmrg*_direct rather than CODE_FOR_altivec_vmrg*.
	* config/rs6000/vsx.md (vsx_mergel_<mode>): Adjust for
	-maltivec=be with LE targets.
	(vsx_mergeh_<mode>): Likewise.
	* config/rs6000/altivec.md (UNSPEC_VMRG[HL]_DIRECT): New unspecs.
	(mulv8hi3): Use gen_altivec_vmrg[hl]w_direct.
	(altivec_vmrghb): Replace with define_expand and new
	*altivec_vmrghb_internal insn; adjust for -maltivec=be with LE targets.
	(altivec_vmrghb_direct): New define_insn.
	(altivec_vmrghh): Replace with define_expand and new
	*altivec_vmrghh_internal insn; adjust for -maltivec=be with LE targets.
	(altivec_vmrghh_direct): New define_insn.
	(altivec_vmrghw): Replace with define_expand and new
	*altivec_vmrghw_internal insn; adjust for -maltivec=be with LE targets.
	(altivec_vmrghw_direct): New define_insn.
	(*altivec_vmrghsf): Adjust for endianness.
	(altivec_vmrglb): Replace with define_expand and new
	*altivec_vmrglb_internal insn; adjust for -maltivec=be with LE targets.
	(altivec_vmrglb_direct): New define_insn.
	(altivec_vmrglh): Replace with define_expand and new
	*altivec_vmrglh_internal insn; adjust for -maltivec=be with LE targets.
	(altivec_vmrglh_direct): New define_insn.
	(altivec_vmrglw): Replace with define_expand and new
	*altivec_vmrglw_internal insn; adjust for -maltivec=be with LE targets.
	(altivec_vmrglw_direct): New define_insn.
	(*altivec_vmrglsf): Adjust for endianness.
	(vec_widen_umult_hi_v16qi): Use gen_altivec_vmrghh_direct.
	(vec_widen_umult_lo_v16qi): Use gen_altivec_vmrglh_direct.
	(vec_widen_smult_hi_v16qi): Use gen_altivec_vmrghh_direct.
	(vec_widen_smult_lo_v16qi): Use gen_altivec_vmrglh_direct.
	(vec_widen_umult_hi_v8hi): Use gen_altivec_vmrghw_direct.
	(vec_widen_umult_lo_v8hi): Use gen_altivec_vmrglw_direct.
	(vec_widen_smult_hi_v8hi): Use gen_altivec_vmrghw_direct.
	(vec_widen_smult_lo_v8hi): Use gen_altivec_vmrglw_direct.

2014-01-29  Marcus Shawcroft  <marcus.shawcroft@arm.com>

	* config/aarch64/aarch64.c (aarch64_expand_mov_immediate)
	(aarch64_legitimate_address_p, aarch64_class_max_nregs): Adjust
	whitespace.

2014-01-29  Richard Biener  <rguenther@suse.de>

	PR tree-optimization/58742
	* tree-ssa-forwprop.c (associate_pointerplus): Rename to
	associate_pointerplus_align.
	(associate_pointerplus_diff): New function.
	(associate_pointerplus): Likewise.  Call associate_pointerplus_align
	and associate_pointerplus_diff.

2014-01-29  Richard Biener  <rguenther@suse.de>

	* lto-streamer.h (LTO_major_version): Bump to 3.
	(LTO_minor_version): Reset to 0.

2014-01-29  Renlin Li  <Renlin.Li@arm.com>

	* config/arm/arm-arches.def (ARM_ARCH): Add armv7ve arch.
	* config/arm/arm.c (FL_FOR_ARCH7VE): New.
	(arm_file_start): Generate correct asm header for armv7ve.
	* config/arm/bpabi.h: Add multilib support for armv7ve.
	* config/arm/driver-arm.c: Change the architectures of cortex-a7
	and cortex-a15 to armv7ve.
	* config/arm/t-aprofile: Add multilib support for armv7ve.
	* doc/invoke.texi: Document -march=armv7ve.

2014-01-29  Richard Biener  <rguenther@suse.de>

	PR tree-optimization/58742
	* tree-ssa-forwprop.c (associate_plusminus): Return true
	if we changed sth, defer EH cleanup to ...
	(ssa_forward_propagate_and_combine): ... here.  Call simplify_mult.
	(simplify_mult): New function.

2014-01-29  Jakub Jelinek  <jakub@redhat.com>

	PR middle-end/59917
	PR tree-optimization/59920
	* tree.c (build_common_builtin_nodes): Remove
	__builtin_setjmp_dispatcher initialization.
	* omp-low.h (make_gimple_omp_edges): Add a new int * argument.
	* profile.c (branch_prob): Use gsi_start_nondebug_after_labels_bb
	instead of gsi_after_labels + manually skipping debug stmts.
	Don't ignore bbs with BUILT_IN_SETJMP_DISPATCHER, instead
	ignore bbs with IFN_ABNORMAL_DISPATCHER.
	* tree-inline.c (copy_edges_for_bb): Remove
	can_make_abnormal_goto argument, instead add abnormal_goto_dest
	argument.  Ignore computed_goto_p stmts.  Don't call
	make_abnormal_goto_edges.  If a call might need abnormal edges
	for non-local gotos, see if it already has an edge to
	IFN_ABNORMAL_DISPATCHER or if it is IFN_ABNORMAL_DISPATCHER
	with true argument, don't do anything then, otherwise add
	EDGE_ABNORMAL from the call's bb to abnormal_goto_dest.
	(copy_cfg_body): Compute abnormal_goto_dest, adjust copy_edges_for_bb
	caller.
	* gimple-low.c (struct lower_data): Remove calls_builtin_setjmp.
	(lower_function_body): Don't emit __builtin_setjmp_dispatcher.
	(lower_stmt): Don't set data->calls_builtin_setjmp.
	(lower_builtin_setjmp): Adjust comment.
	* builtins.def (BUILT_IN_SETJMP_DISPATCHER): Remove.
	* tree-cfg.c (found_computed_goto): Remove.
	(factor_computed_gotos): Remove.
	(make_goto_expr_edges): Return bool, true for computed gotos.
	Don't call make_abnormal_goto_edges.
	(build_gimple_cfg): Don't set found_computed_goto, don't call
	factor_computed_gotos.
	(computed_goto_p): No longer static.
	(make_blocks): Don't set found_computed_goto.
	(get_abnormal_succ_dispatcher, handle_abnormal_edges): New functions.
	(make_edges): If make_goto_expr_edges returns true, push bb
	into ab_edge_goto vector, for stmt_can_make_abnormal_goto calls
	instead of calling make_abnormal_goto_edges push bb into ab_edge_call
	vector.  Record mapping between bbs and OpenMP regions if there
	are any, adjust make_gimple_omp_edges caller.  Call
	handle_abnormal_edges.
	(make_abnormal_goto_edges): Remove.
	* tree-cfg.h (make_abnormal_goto_edges): Remove.
	(computed_goto_p, get_abnormal_succ_dispatcher): New prototypes.
	* internal-fn.c (expand_ABNORMAL_DISPATCHER): New function.
	* builtins.c (expand_builtin): Don't handle BUILT_IN_SETJMP_DISPATCHER.
	* internal-fn.def (ABNORMAL_DISPATCHER): New.
	* omp-low.c (make_gimple_omp_edges): Add region_idx argument, when
	filling *region also set *region_idx to (*region)->entry->index.

	PR other/58712
	* read-rtl.c (read_rtx_code): Clear all of RTX_CODE_SIZE (code).
	For REGs set ORIGINAL_REGNO.

2014-01-29  Bingfeng Mei  <bmei@broadcom.com>

	* doc/md.texi: Mention that a target shouldn't implement
	vec_widen_(s|u)mul_even/odd pair if it is less efficient
	than hi/lo pair.

2014-01-29  Jakub Jelinek  <jakub@redhat.com>

	PR tree-optimization/59594
	* tree-vect-data-refs.c (vect_analyze_data_ref_accesses): Sort
	a copy of the datarefs vector rather than the vector itself.

2014-01-28  Jason Merrill  <jason@redhat.com>

	PR c++/53756
	* dwarf2out.c (auto_die): New static.
	(gen_type_die_with_usage): Handle C++1y 'auto'.
	(gen_subprogram_die): If in-class DIE had 'auto', emit type again
	on definition.

2014-01-28  H.J. Lu  <hongjiu.lu@intel.com>

	PR target/59672
	* config/i386/gnu-user64.h (SPEC_32): Add "m16|" to "m32".
	(SPEC_X32): Likewise.
	(SPEC_64): Likewise.
	* config/i386/i386.c (ix86_option_override_internal): Turn off
	OPTION_MASK_ISA_64BIT, OPTION_MASK_ABI_X32 and OPTION_MASK_ABI_64
	for TARGET_16BIT.
	(x86_file_start): Output .code16gcc for TARGET_16BIT.
	* config/i386/i386.h (TARGET_16BIT): New macro.
	(TARGET_16BIT_P): Likewise.
	* config/i386/i386.opt: Add m16.
	* doc/invoke.texi: Document -m16.

2014-01-28  Jakub Jelinek  <jakub@redhat.com>

	PR preprocessor/59935
	* input.c (location_get_source_line): Bail out on when line number
	is zero, and test the return value of lookup_or_add_file_to_cache_tab.

2014-01-28  Richard Biener  <rguenther@suse.de>

	PR tree-optimization/58742
	* tree-ssa-forwprop.c (associate_plusminus): Handle
	pointer subtraction of the form (T)(P + A) - (T)P.

2014-01-28  Kyrylo Tkachov  <kyrylo.tkachov@arm.com>

	* config/arm/arm.c (arm_new_rtx_costs): Remove useless statement
	at const_int_cost.

2014-01-28  Richard Biener  <rguenther@suse.de>

	Revert
	2014-01-28  Richard Biener  <rguenther@suse.de>

	PR rtl-optimization/45364
	PR rtl-optimization/59890
	* var-tracking.c (local_get_addr_clear_given_value): Handle
	already cleared slot.
	(val_reset): Handle not allocated local_get_addr_cache.
	(vt_find_locations): Use post-order on the inverted CFG.

2014-01-28  Richard Biener  <rguenther@suse.de>

	* tree-data-ref.h (ddr_is_anti_dependent, ddrs_have_anti_deps): Remove.

2014-01-28  Richard Biener  <rguenther@suse.de>

	PR rtl-optimization/45364
	PR rtl-optimization/59890
	* var-tracking.c (local_get_addr_clear_given_value): Handle
	already cleared slot.
	(val_reset): Handle not allocated local_get_addr_cache.
	(vt_find_locations): Use post-order on the inverted CFG.

2014-01-28  Alan Modra  <amodra@gmail.com>

	* Makefile.in (BUILD_CPPFLAGS): Do not use ALL_CPPFLAGS.
	* configure.ac <recursive call for build != host>: Define
	GENERATOR_FILE.  Comment.  Use CXX_FOR_BUILD, CXXFLAGS_FOR_BUILD
	and LD_FOR_BUILD too.
	* configure: Regenerate.

2014-01-27  Allan Sandfeld Jensen  <sandfeld@kde.org>

	* config/i386/i386.c (get_builtin_code_for_version): Separate
	Westmere from Nehalem, Ivy Bridge from Sandy Bridge and
	Broadwell from Haswell.

2014-01-27  Steve Ellcey  <sellcey@mips.com>

	* common/config/mips/mips-common.c (TARGET_DEFAULT_TARGET_FLAGS):
	Remove TARGET_FP_EXCEPTIONS_DEFAULT and MASK_FUSED_MADD.
	* config/mips/mips.c (mips_option_override): Change setting
	of TARGET_DSP.
	* config/mips/mips.h (TARGET_FP_EXCEPTIONS_DEFAULT): Remove.
	* config/mips/mips.opt (DSP, DSPR2, FP_EXCEPTIONS, FUSED_MADD, MIPS3D):
	Change from Mask to Var.

2014-01-27  Jeff Law  <law@redhat.com>

	* ipa-inline.c (inline_small_functions): Fix typo.

2014-01-27  Ilya Tocar  <ilya.tocar@intel.com>

	* config/i386/avx512fintrin.h (_mm512_mask_cvtepi32_storeu_epi8): New.
	(_mm512_mask_cvtsepi32_storeu_epi8): Ditto.
	(_mm512_mask_cvtusepi32_storeu_epi8): Ditto.
	(_mm512_mask_cvtepi32_storeu_epi16): Ditto.
	(_mm512_mask_cvtsepi32_storeu_epi16): Ditto.
	(_mm512_mask_cvtusepi32_storeu_epi16): Ditto.
	(_mm512_mask_cvtepi64_storeu_epi32): Ditto.
	(_mm512_mask_cvtsepi64_storeu_epi32): Ditto.
	(_mm512_mask_cvtusepi64_storeu_epi32): Ditto.
	(_mm512_mask_cvtepi64_storeu_epi16): Ditto.
	(_mm512_mask_cvtsepi64_storeu_epi16): Ditto.
	(_mm512_mask_cvtusepi64_storeu_epi16): Ditto.
	(_mm512_mask_cvtepi64_storeu_epi8): Ditto.
	(_mm512_mask_cvtsepi64_storeu_epi8): Ditto.
	(_mm512_mask_cvtusepi64_storeu_epi8): Ditto.
	(_mm512_storeu_epi64): Ditto.
	(_mm512_cmpge_epi32_mask): Ditto.
	(_mm512_cmpge_epu32_mask): Ditto.
	(_mm512_cmpge_epi64_mask): Ditto.
	(_mm512_cmpge_epu64_mask): Ditto.
	(_mm512_cmple_epi32_mask): Ditto.
	(_mm512_cmple_epu32_mask): Ditto.
	(_mm512_cmple_epi64_mask): Ditto.
	(_mm512_cmple_epu64_mask): Ditto.
	(_mm512_cmplt_epi32_mask): Ditto.
	(_mm512_cmplt_epu32_mask): Ditto.
	(_mm512_cmplt_epi64_mask): Ditto.
	(_mm512_cmplt_epu64_mask): Ditto.
	(_mm512_cmpneq_epi32_mask): Ditto.
	(_mm512_cmpneq_epu32_mask): Ditto.
	(_mm512_cmpneq_epi64_mask): Ditto.
	(_mm512_cmpneq_epu64_mask): Ditto.
	(_mm512_expand_pd): Ditto.
	(_mm512_expand_ps): Ditto.
	* config/i386/i386-builtin-types.def: Add PV16QI, PV16QI, PV16HI,
	VOID_PV8SI_V8DI_QI, VOID_PV8HI_V8DI_QI, VOID_PV16QI_V8DI_QI,
	VOID_PV16QI_V16SI_HI, VOID_PV16HI_V16SI_HI.
	* config/i386/i386.c (ix86_builtins): Add
	IX86_BUILTIN_EXPANDPD512_NOMASK, IX86_BUILTIN_EXPANDPS512_NOMASK,
	IX86_BUILTIN_PMOVDB512_MEM, IX86_BUILTIN_PMOVDW512_MEM,
	IX86_BUILTIN_PMOVQB512_MEM, IX86_BUILTIN_PMOVQD512_MEM,
	IX86_BUILTIN_PMOVQW512_MEM, IX86_BUILTIN_PMOVSDB512_MEM,
	IX86_BUILTIN_PMOVSDW512_MEM, IX86_BUILTIN_PMOVSQB512_MEM,
	IX86_BUILTIN_PMOVSQD512_MEM, IX86_BUILTIN_PMOVSQW512_MEM,
	IX86_BUILTIN_PMOVUSDB512_MEM, IX86_BUILTIN_PMOVUSDW512_MEM,
	IX86_BUILTIN_PMOVUSQB512_MEM, IX86_BUILTIN_PMOVUSQD512_MEM,
	IX86_BUILTIN_PMOVUSQW512_MEM.
	(bdesc_special_args): Add __builtin_ia32_pmovusqd512mem_mask,
	__builtin_ia32_pmovsqd512mem_mask,
	__builtin_ia32_pmovqd512mem_mask,
	__builtin_ia32_pmovusqw512mem_mask,
	__builtin_ia32_pmovsqw512mem_mask,
	__builtin_ia32_pmovqw512mem_mask,
	__builtin_ia32_pmovusdw512mem_mask,
	__builtin_ia32_pmovsdw512mem_mask,
	__builtin_ia32_pmovdw512mem_mask,
	__builtin_ia32_pmovqb512mem_mask,
	__builtin_ia32_pmovusqb512mem_mask,
	__builtin_ia32_pmovsqb512mem_mask,
	__builtin_ia32_pmovusdb512mem_mask,
	__builtin_ia32_pmovsdb512mem_mask,
	__builtin_ia32_pmovdb512mem_mask.
	(bdesc_args): Add __builtin_ia32_expanddf512,
	__builtin_ia32_expandsf512.
	(ix86_expand_special_args_builtin): Handle VOID_FTYPE_PV8SI_V8DI_QI,
	VOID_FTYPE_PV8HI_V8DI_QI, VOID_FTYPE_PV16HI_V16SI_HI,
	VOID_FTYPE_PV16QI_V8DI_QI, VOID_FTYPE_PV16QI_V16SI_HI.
	* config/i386/sse.md (unspec): Add UNSPEC_EXPAND_NOMASK.
	(avx512f_<code><pmov_src_lower><mode>2_mask_store): New.
	(*avx512f_<code>v8div16qi2_store_mask): Renamed to ...
	(avx512f_<code>v8div16qi2_mask_store): This.
	(avx512f_expand<mode>): New.

2014-01-27  Kirill Yukhin  <kirill.yukhin@intel.com>

	* config/i386/avx512pfintrin.h (_mm512_mask_prefetch_i32gather_pd):
	New.
	(_mm512_mask_prefetch_i64gather_pd): Ditto.
	(_mm512_prefetch_i32scatter_pd): Ditto.
	(_mm512_mask_prefetch_i32scatter_pd): Ditto.
	(_mm512_prefetch_i64scatter_pd): Ditto.
	(_mm512_mask_prefetch_i64scatter_pd): Ditto.
	(_mm512_mask_prefetch_i32gather_ps): Fix operand type.
	(_mm512_mask_prefetch_i64gather_ps): Ditto.
	(_mm512_prefetch_i32scatter_ps): Ditto.
	(_mm512_mask_prefetch_i32scatter_ps): Ditto.
	(_mm512_prefetch_i64scatter_ps): Ditto.
	(_mm512_mask_prefetch_i64scatter_ps): Ditto.
	* config/i386/i386-builtin-types.def: Define
	VOID_FTYPE_QI_V8SI_PCINT64_INT_INT
	and VOID_FTYPE_QI_V8DI_PCINT64_INT_INT.
	* config/i386/i386.c (ix86_builtins): Define IX86_BUILTIN_GATHERPFQPD,
	IX86_BUILTIN_GATHERPFDPD, IX86_BUILTIN_SCATTERPFDPD,
	IX86_BUILTIN_SCATTERPFQPD.
	(ix86_init_mmx_sse_builtins): Define __builtin_ia32_gatherpfdpd,
	__builtin_ia32_gatherpfdps, __builtin_ia32_gatherpfqpd,
	__builtin_ia32_gatherpfqps, __builtin_ia32_scatterpfdpd,
	__builtin_ia32_scatterpfdps, __builtin_ia32_scatterpfqpd,
	__builtin_ia32_scatterpfqps.
	(ix86_expand_builtin): Expand new built-ins.
	* config/i386/sse.md (avx512pf_gatherpf<mode>): Add SF suffix,
	fix memory access data type.
	(*avx512pf_gatherpf<mode>_mask): Ditto.
	(*avx512pf_gatherpf<mode>): Ditto.
	(avx512pf_scatterpf<mode>): Ditto.
	(*avx512pf_scatterpf<mode>_mask): Ditto.
	(*avx512pf_scatterpf<mode>): Ditto.
	(GATHER_SCATTER_SF_MEM_MODE): New.
	(avx512pf_gatherpf<mode>df): Ditto.
	(*avx512pf_gatherpf<mode>df_mask): Ditto.
	(*avx512pf_scatterpf<mode>df): Ditto.

2014-01-27  Jakub Jelinek  <jakub@redhat.com>

	PR bootstrap/59934
	* expmed.h (expmed_mode_index): Rework so that analysis and optimziers
	know when the MODE_PARTIAL_INT and MODE_VECTOR_INT cases can never be
	reached.

2014-01-27  James Greenhalgh  <james.greenhalgh@arm.com>

	* common/config/arm/arm-common.c
	(arm_rewrite_mcpu): Handle multiple names.
	* config/arm/arm.h
	(BIG_LITTLE_SPEC): Do not discard mcpu switches.

2014-01-27  James Greenhalgh  <james.greenhalgh@arm.com>

	* gimple-builder.h (create_gimple_tmp): Delete.

2014-01-27  Christian Bruel  <christian.bruel@st.com>

	* config/sh/sh-mem.cc (sh_expand_cmpnstr): Fix remaining bytes after
	words comparisons.

2014-01-26  John David Anglin  <danglin@gcc.gnu.org>

	* config/pa/pa.md (call): Generate indirect long calls to non-local
	functions when outputing 32-bit code.
	(call_value): Likewise except for special call to buggy powf function.

	* config/pa/pa.c (pa_attr_length_indirect_call): Adjust length of
	portable runtime and PIC indirect calls.
	(pa_output_indirect_call): Remove unnecessary nop from portable runtime
	and PIC call sequences.  Use ldo instead of blr to set return register
	in PIC call sequence.

2014-01-25  Walter Lee  <walt@tilera.com>

	* config/tilegx/sync.md (atomic_fetch_sub): Fix negation and
	avoid clobbering a live register.

2014-01-25  Walter Lee  <walt@tilera.com>

	* config/tilegx/tilegx-c.c (tilegx_cpu_cpp_builtins):
	Define __GCC_HAVE_SYNC_COMPARE_AND_SWAP_{1,2}.
	* config/tilegx/tilepro-c.c (tilepro_cpu_cpp_builtins):
	Define __GCC_HAVE_SYNC_COMPARE_AND_SWAP_{1,2,4,8}.

2014-01-25  Walter Lee  <walt@tilera.com>

	* config/tilegx/tilegx.c (tilegx_function_arg): Start 16-byte
	arguments on even registers.
	(tilegx_gimplify_va_arg_expr): Align 16-byte var args to
	STACK_BOUNDARY.
	* config/tilegx/tilegx.h (STACK_BOUNDARY): Change to 16 bytes.
	(BIGGEST_ALIGNMENT): Ditto.
	(BIGGEST_FIELD_ALIGNMENT): Ditto.

2014-01-25  Walter Lee  <walt@tilera.com>

	* config/tilegx/tilegx.c (tilegx_gen_bundles): Delete barrier
	insns before bundling.
	* config/tilegx/tilegx.md (tile_network_barrier): Update comment.

2014-01-25  Walter Lee  <walt@tilera.com>

	* config/tilegx/tilegx.c (tilegx_expand_builtin): Set
	PREFETCH_SCHEDULE_BARRIER_P to true for prefetches.
	* config/tilepro/tilepro.c (tilepro_expand_builtin): Ditto.

2014-01-25  Richard Sandiford  <rdsandiford@googlemail.com>

	* config/mips/constraints.md (kl): Delete.
	* config/mips/mips.md (divmod<mode>4, udivmod<mode>4): Turn into
	define expands, using...
	(divmod<mode>4_mips16, udivmod<mode>4_mips16): ...these new
	instructions for MIPS16.
	(*divmod<mode>4, *udivmod<mode>4): New patterns, taken from the
	non-MIPS16 version of the old divmod<mode>4 and udivmod<mode>4.

2014-01-25  Walter Lee  <walt@tilera.com>

	* config/tilepro/tilepro.md (ctzdi2): Use register_operand predicate.
	(clzdi2): Ditto.
	(ffsdi2): Ditto.

2014-01-25  Walter Lee  <walt@tilera.com>

	* config/tilegx/tilegx.c (tilegx_expand_to_rtl_hook): New.
	(TARGET_EXPAND_TO_RTL_HOOK): Define.

2014-01-25  Richard Sandiford  <rdsandiford@googlemail.com>

	* rtlanal.c (canonicalize_condition): Split out duplicated mode check.
	Handle XOR.

2014-01-25  Jakub Jelinek  <jakub@redhat.com>

	* print-rtl.c (in_call_function_usage): New var.
	(print_rtx): When in CALL_INSN_FUNCTION_USAGE, always print
	EXPR_LIST mode as mode and not as reg note name.

	PR middle-end/59561
	* cfgloopmanip.c (copy_loop_info): If
	loop->warned_aggressive_loop_optimizations, make sure
	the flag is set in target loop too.

2014-01-24  Balaji V. Iyer  <balaji.v.iyer@intel.com>

	* builtins.c (is_builtin_name): Renamed flag_enable_cilkplus to
	flag_cilkplus.
	* builtins.def: Likewise.
	* cilk.h (fn_contains_cilk_spawn_p): Likewise.
	* cppbuiltin.c (define_builtin_macros_for_compilation_flags): Likewise.
	* ira.c (ira_setup_eliminable_regset): Likewise.
	* omp-low.c (gate_expand_omp): Likewise.
	(execute_lower_omp): Likewise.
	(diagnose_sb_0): Likewise.
	(gate_diagnose_omp_blocks): Likewise.
	(simd_clone_clauses_extract): Likewise.
	(gate): Likewise.

2014-01-24  Bill Schmidt  <wschmidt@linux.vnet.ibm.com>

	* config/rs6000/rs6000.c (rs6000_expand_vec_perm_const_1): Remove
	correction for little endian...
	* config/rs6000/vsx.md (vsx_xxpermdi2_<mode>_1): ...and move it to
	here.

2014-01-24  Jeff Law  <law@redhat.com>

	PR tree-optimization/59919
	* tree-vrp.c (find_assert_locations_1): Do not register asserts
	for non-returning calls.

2014-01-24  James Greenhalgh  <james.greenhalgh@arm.com>

	* common/config/aarch64/aarch64-common.c
	(aarch64_rewrite_mcpu): Handle multiple names.
	* config/aarch64/aarch64.h
	(BIG_LITTLE_SPEC): Do not discard mcpu switches.

2014-01-24  Dodji Seketeli  <dodji@redhat.com>

	* input.c (add_file_to_cache_tab): Handle the case where fopen
	returns NULL.

2014-01-23  H.J. Lu  <hongjiu.lu@intel.com>

	PR target/59929
	* config/i386/i386.md (pushsf splitter): Get stack adjustment
	from push operand if code of push isn't PRE_DEC.

2014-01-23  Michael Meissner  <meissner@linux.vnet.ibm.com>

	PR target/59909
	* doc/invoke.texi (RS/6000 and PowerPC Options): Document
	-mquad-memory-atomic.  Update -mquad-memory documentation to say
	it is only used for non-atomic loads/stores.

	* config/rs6000/predicates.md (quad_int_reg_operand): Allow either
	-mquad-memory or -mquad-memory-atomic switches.

	* config/rs6000/rs6000-cpus.def (ISA_2_7_MASKS_SERVER): Add
	-mquad-memory-atomic to ISA 2.07 support.

	* config/rs6000/rs6000.opt (-mquad-memory-atomic): Add new switch
	to separate support of normal quad word memory operations (ldq, stq)
	from the atomic quad word memory operations.

	* config/rs6000/rs6000.c (rs6000_option_override_internal): Add
	support to separate non-atomic quad word operations from atomic
	quad word operations.  Disable non-atomic quad word operations in
	little endian mode so that we don't have to swap words after the
	load and before the store.
	(quad_load_store_p): Add comment about atomic quad word support.
	(rs6000_opt_masks): Add -mquad-memory-atomic to the list of
	options printed with -mdebug=reg.

	* config/rs6000/rs6000.h (TARGET_SYNC_TI): Use
	-mquad-memory-atomic as the test for whether we have quad word
	atomic instructions.
	(TARGET_SYNC_HI_QI): If either -mquad-memory-atomic, -mquad-memory,
	or -mp8-vector are used, allow byte/half-word atomic operations.

	* config/rs6000/sync.md (load_lockedti): Insure that the address
	is a proper indexed or indirect address for the lqarx instruction.
	On little endian systems, swap the hi/lo registers after the lqarx
	instruction.
	(load_lockedpti): Use indexed_or_indirect_operand predicate to
	insure the address is valid for the lqarx instruction.
	(store_conditionalti): Insure that the address is a proper indexed
	or indirect address for the stqcrx. instruction.  On little endian
	systems, swap the hi/lo registers before doing the stqcrx.
	instruction.
	(store_conditionalpti): Use indexed_or_indirect_operand predicate to
	insure the address is valid for the stqcrx. instruction.

	* gcc/config/rs6000/rs6000-c.c (rs6000_target_modify_macros):
	Define __QUAD_MEMORY__ and __QUAD_MEMORY_ATOMIC__ based on what
	type of quad memory support is available.

2014-01-23  Vladimir Makarov  <vmakarov@redhat.com>

	PR regression/59915
	* lra-constraints.c (simplify_operand_subreg): Spill pseudo if
	there is a danger of looping.

2014-01-23  Pat Haugen  <pthaugen@us.ibm.com>

	* config/rs6000/rs6000.c (rs6000_option_override_internal): Don't
	force flag_ira_loop_pressure if set via command line.

2014-01-23  Alex Velenko  <Alex.Velenko@arm.com>

	* config/aarch64/aarch64-simd-builtins.def (ashr): DI mode removed.
	(ashr_simd): New builtin handling DI mode.
	* config/aarch64/aarch64-simd.md (aarch64_ashr_simddi): New pattern.
	(aarch64_sshr_simddi): New match pattern.
	* config/aarch64/arm_neon.h (vshr_n_s32): Builtin call modified.
	(vshrd_n_s64): Likewise.
	* config/aarch64/predicates.md (aarch64_shift_imm64_di): New predicate.

2014-01-23  Nick Clifton  <nickc@redhat.com>

	* config/msp430/msp430.h (ASM_SPEC): Pass the -mcpu as -mcpu.
	(LIB_SPEC): Drop use of memory.ld and peripherals.ld scripts in
	favour of mcu specific scripts.
	* config/msp430/t-msp430 (MULTILIB_MATCHES): Add more matches for
	430x multilibs.

2014-01-23  James Greenhalgh  <james.greenhalgh@arm.com>
	    Alex Velenko  <Alex.Velenko@arm.com>

	* config/aarch64/arm_neon.h (vaddv_s8): __LANE0 cleanup.
	(vaddv_s16): Likewise.
	(vaddv_s32): Likewise.
	(vaddv_u8): Likewise.
	(vaddv_u16): Likewise.
	(vaddv_u32): Likewise.
	(vaddvq_s8): Likewise.
	(vaddvq_s16): Likewise.
	(vaddvq_s32): Likewise.
	(vaddvq_s64): Likewise.
	(vaddvq_u8): Likewise.
	(vaddvq_u16): Likewise.
	(vaddvq_u32): Likewise.
	(vaddvq_u64): Likewise.
	(vaddv_f32): Likewise.
	(vaddvq_f32): Likewise.
	(vaddvq_f64): Likewise.
	(vmaxv_f32): Likewise.
	(vmaxv_s8): Likewise.
	(vmaxv_s16): Likewise.
	(vmaxv_s32): Likewise.
	(vmaxv_u8): Likewise.
	(vmaxv_u16): Likewise.
	(vmaxv_u32): Likewise.
	(vmaxvq_f32): Likewise.
	(vmaxvq_f64): Likewise.
	(vmaxvq_s8): Likewise.
	(vmaxvq_s16): Likewise.
	(vmaxvq_s32): Likewise.
	(vmaxvq_u8): Likewise.
	(vmaxvq_u16): Likewise.
	(vmaxvq_u32): Likewise.
	(vmaxnmv_f32): Likewise.
	(vmaxnmvq_f32): Likewise.
	(vmaxnmvq_f64): Likewise.
	(vminv_f32): Likewise.
	(vminv_s8): Likewise.
	(vminv_s16): Likewise.
	(vminv_s32): Likewise.
	(vminv_u8): Likewise.
	(vminv_u16): Likewise.
	(vminv_u32): Likewise.
	(vminvq_f32): Likewise.
	(vminvq_f64): Likewise.
	(vminvq_s8): Likewise.
	(vminvq_s16): Likewise.
	(vminvq_s32): Likewise.
	(vminvq_u8): Likewise.
	(vminvq_u16): Likewise.
	(vminvq_u32): Likewise.
	(vminnmv_f32): Likewise.
	(vminnmvq_f32): Likewise.
	(vminnmvq_f64): Likewise.

2014-01-23  James Greenhalgh  <james.greenhalgh@arm.com>

	* config/aarch64/aarch64-simd.md
	(aarch64_dup_lane<mode>): Correct lane number on big-endian.
	(aarch64_dup_lane_<vswap_widthi_name><mode>): Likewise.
	(*aarch64_mul3_elt<mode>): Likewise.
	(*aarch64_mul3_elt<vswap_width_name><mode>): Likewise.
	(*aarch64_mul3_elt_to_64v2df): Likewise.
	(*aarch64_mla_elt<mode>): Likewise.
	(*aarch64_mla_elt_<vswap_width_name><mode>): Likewise.
	(*aarch64_mls_elt<mode>): Likewise.
	(*aarch64_mls_elt_<vswap_width_name><mode>): Likewise.
	(*aarch64_fma4_elt<mode>): Likewise.
	(*aarch64_fma4_elt_<vswap_width_name><mode>): Likewise.
	(*aarch64_fma4_elt_to_64v2df): Likewise.
	(*aarch64_fnma4_elt<mode>): Likewise.
	(*aarch64_fnma4_elt_<vswap_width_name><mode>): Likewise.
	(*aarch64_fnma4_elt_to_64v2df): Likewise.
	(aarch64_sq<r>dmulh_lane<mode>): Likewise.
	(aarch64_sq<r>dmulh_laneq<mode>): Likewise.
	(aarch64_sqdml<SBINQOPS:as>l_lane<mode>_internal): Likewise.
	(aarch64_sqdml<SBINQOPS:as>l_lane<mode>_internal): Likewise.
	(aarch64_sqdml<SBINQOPS:as>l2_lane<mode>_internal): Likewise.
	(aarch64_sqdmull_lane<mode>_internal): Likewise.
	(aarch64_sqdmull2_lane<mode>_internal): Likewise.

2013-01-23  Alex Velenko  <Alex.Velenko@arm.com>

	* config/aarch64/aarch64-simd.md
	(aarch64_be_checked_get_lane<mode>): New define_expand.
	* config/aarch64/aarch64-simd-builtins.def
	(BUILTIN_VALL (GETLANE, be_checked_get_lane, 0)):
	New builtin definition.
	* config/aarch64/arm_neon.h: (__aarch64_vget_lane_any):
	Use new safe be builtin.

2014-01-23  Alex Velenko  <Alex.Velenko@arm.com>

	* config/aarch64/aarch64-simd.md (aarch64_be_ld1<mode>):
	New define_insn.
	(aarch64_be_st1<mode>): Likewise.
	(aarch_ld1<VALL:mode>): Define_expand modified.
	(aarch_st1<VALL:mode>): Likewise.
	* config/aarch64/aarch64.md (UNSPEC_LD1): New unspec definition.
	(UNSPEC_ST1): Likewise.

2014-01-23  David Holsgrove  <david.holsgrove@xilinx.com>

	* config/microblaze/microblaze.md: Add trap insn and attribute

2014-01-23  Dodji Seketeli  <dodji@redhat.com>

	PR preprocessor/58580
	* input.h (location_get_source_line): Take an additional line_size
	parameter.
	(void diagnostics_file_cache_fini): Declare new function.
	* input.c (struct fcache): New type.
	(fcache_tab_size, fcache_buffer_size, fcache_line_record_size):
	New static constants.
	(diagnostic_file_cache_init, total_lines_num)
	(lookup_file_in_cache_tab, evicted_cache_tab_entry)
	(add_file_to_cache_tab, lookup_or_add_file_to_cache_tab)
	(needs_read, needs_grow, maybe_grow, read_data, maybe_read_data)
	(get_next_line, read_next_line, goto_next_line, read_line_num):
	New static function definitions.
	(diagnostic_file_cache_fini): New function.
	(location_get_source_line): Take an additional output line_len
	parameter.  Re-write using lookup_or_add_file_to_cache_tab and
	read_line_num.
	* diagnostic.c (diagnostic_finish): Call
	diagnostic_file_cache_fini.
	(adjust_line): Take an additional input parameter for the length
	of the line, rather than calculating it with strlen.
	(diagnostic_show_locus): Adjust the use of
	location_get_source_line and adjust_line with respect to their new
	signature.  While displaying a line now, do not stop at the first
	null byte.  Rather, display the zero byte as a space and keep
	going until we reach the size of the line.
	* Makefile.in: Add vec.o to OBJS-libcommon

2014-01-23  Kirill Yukhin  <kirill.yukhin@intel.com>
	    Ilya Tocar     <ilya.tocar@intel.com>

	* config/i386/avx512fintrin.h (_mm512_kmov): New.
	* config/i386/i386.c (IX86_BUILTIN_KMOV16): Ditto.
	(__builtin_ia32_kmov16): Ditto.
	* config/i386/i386.md (UNSPEC_KMOV): New.
	(kmovw): Ditto.

2014-01-23  Kirill Yukhin  <kirill.yukhin@intel.com>

	* config/i386/avx512fintrin.h (_mm512_loadu_si512): Rename.
	(_mm512_storeu_si512): Ditto.

2014-01-23  Richard Sandiford  <rdsandiford@googlemail.com>

	PR target/52125
	* rtl.h (get_referenced_operands): Declare.
	* recog.c (get_referenced_operands): New function.
	* config/mips/mips.c (mips_reorg_process_insns): Check which asm
	operands have been referenced when recording LO_SUM references.

2014-01-22  David Holsgrove  <david.holsgrove@xilinx.com>

	* config/microblaze/microblaze.md: Correct bswaphi2 insn.

2014-01-22  Jan Hubicka  <hubicka@ucw.cz>

	* config/i386/x86-tune.def (X86_TUNE_ACCUMULATE_OUTGOING_ARGS):
	Enable for generic and recent AMD targets.

2014-01-22  Jan Hubicka  <hubicka@ucw.cz>

	* combine-stack-adj.c (combine_stack_adjustments_for_block): Remove
	ARG_SIZE note when adjustment was eliminated.

2014-01-22  Jeff Law  <law@redhat.com>

	PR tree-optimization/59597
	* tree-ssa-threadupdate.c (dump_jump_thread_path): Move to earlier
	in file.  Accept new argument REGISTERING and use it to modify
	dump output appropriately.
	(register_jump_thread): Corresponding changes.
	(mark_threaded_blocks): Reinstate code to cancel unprofitable
	thread paths involving joiner blocks.  Add code to dump cancelled
	jump threading paths.

2014-01-22  Vladimir Makarov  <vmakarov@redhat.com>

	PR rtl-optimization/59477
	* lra-constraints.c (inherit_in_ebb): Process call for living hard
	regs.  Update reloads_num and potential_reload_hard_regs for all insns.

2014-01-22  Tom Tromey  <tromey@redhat.com>

	* config/i386/i386-interix.h (i386_pe_unique_section): Don't use
	PARAMS.
	* config/cr16/cr16-protos.h (notice_update_cc): Don't use PARAMS.

2014-01-21  Vladimir Makarov  <vmakarov@redhat.com>

	PR rtl-optimization/59896
	* lra-constraints.c (process_alt_operands): Check unused note for
	matched operands of insn with no output reloads.

2014-01-21  Richard Sandiford  <rdsandiford@googlemail.com>

	* config/mips/mips.c (mips_move_to_gpr_cost): Add M16_REGS case.
	(mips_move_from_gpr_cost): Likewise.

2014-01-21  Vladimir Makarov  <vmakarov@redhat.com>

	PR rtl-optimization/59858
	* lra-constraints.c (SMALL_REGISTER_CLASS_P): Use
	ira_class_hard_regs_num.
	(process_alt_operands): Increase reject for dying matched operand.

2014-01-21  Jakub Jelinek  <jakub@redhat.com>

	PR target/59003
	* config/i386/i386.c (expand_small_movmem_or_setmem): If mode is
	smaller than size, perform several stores or loads and stores
	at dst + count - size to store or copy all of size bytes, rather
	than just last modesize bytes.

2014-01-20  DJ Delorie  <dj@redhat.com>

	* config/rl78/rl78.c (rl78_propogate_register_origins): Verify
	that CLOBBERs are REGs before propogating their values.

2014-01-20  H.J. Lu  <hongjiu.lu@intel.com>

	PR middle-end/59789
	* cgraph.c (cgraph_inline_failed_string): Add type to DEFCIFCODE.
	(cgraph_inline_failed_type): New function.
	* cgraph.h (DEFCIFCODE): Add type.
	(cgraph_inline_failed_type_t): New enum.
	(cgraph_inline_failed_type): New prototype.
	* cif-code.def: Add CIF_FINAL_NORMAL to OK, FUNCTION_NOT_CONSIDERED,
	FUNCTION_NOT_OPTIMIZED, REDEFINED_EXTERN_INLINE,
	FUNCTION_NOT_INLINE_CANDIDATE, LARGE_FUNCTION_GROWTH_LIMIT,
	LARGE_STACK_FRAME_GROWTH_LIMIT, MAX_INLINE_INSNS_SINGLE_LIMIT,
	MAX_INLINE_INSNS_AUTO_LIMIT, INLINE_UNIT_GROWTH_LIMIT,
	RECURSIVE_INLINING, UNLIKELY_CALL, NOT_DECLARED_INLINED,
	OPTIMIZING_FOR_SIZE, ORIGINALLY_INDIRECT_CALL,
	INDIRECT_UNKNOWN_CALL, USES_COMDAT_LOCAL.
	Add CIF_FINAL_ERROR to UNSPECIFIED, BODY_NOT_AVAILABLE,
	FUNCTION_NOT_INLINABLE, OVERWRITABLE, MISMATCHED_ARGUMENTS,
	EH_PERSONALITY, NON_CALL_EXCEPTIONS, TARGET_OPTION_MISMATCH,
	OPTIMIZATION_MISMATCH.
	* tree-inline.c (expand_call_inline): Emit errors during
	early_inlining if cgraph_inline_failed_type returns CIF_FINAL_ERROR.

2014-01-20  Uros Bizjak  <ubizjak@gmail.com>

	PR target/59685
	* config/i386/sse.md (*andnot<mode>3<mask_name>): Handle MODE_V16SF
	mode attribute in insn output.

2014-01-20  Eric Botcazou  <ebotcazou@adacore.com>

	* output.h (output_constant): Delete.
	* varasm.c (output_constant): Make private.

2014-01-20  Alex Velenko  <Alex.Velenko@arm.com>

	* config/aarch64/aarch64-simd.md (vec_perm<mode>): Add BE check.

2014-01-20  Jakub Jelinek  <jakub@redhat.com>

	PR middle-end/59860
	* tree.h (fold_builtin_strcat): New prototype.
	* builtins.c (fold_builtin_strcat): No longer static.  Add len
	argument, if non-NULL, don't call c_strlen.  Optimize
	directly into __builtin_memcpy instead of __builtin_strcpy.
	(fold_builtin_2): Adjust fold_builtin_strcat caller.
	* gimple-fold.c (gimple_fold_builtin): Handle BUILT_IN_STRCAT.

2014-01-20  Uros Bizjak  <ubizjak@gmail.com>

	* config/i386/i386.c (ix86_avoid_lea_for_addr): Return false
	for SImode_address_operand operands, having only a REG argument.

2014-01-20  Marcus Shawcroft  <marcus.shawcroft@arm.com>

	* config/aarch64/aarch64-linux.h (GLIBC_DYNAMIC_LINKER): Expand
	loader name using mbig-endian.
	(LINUX_TARGET_LINK_SPEC): Pass linker -m flag.

2014-01-20  James Greenhalgh  <james.greenhalgh@arm.com>

	* doc/invoke.texi (-march): Clarify documentation for AArch64.
	(-mtune): Likewise.
	(-mcpu): Likewise.

2014-01-20  Tejas Belagod  <tejas.belagod@arm.com>

	* config/aarch64/aarch64-protos.h
	(aarch64_cannot_change_mode_class_ptr): Declare.
	* config/aarch64/aarch64.c (aarch64_cannot_change_mode_class,
	aarch64_cannot_change_mode_class_ptr): New.
	* config/aarch64/aarch64.h (CANNOT_CHANGE_MODE_CLASS): Change to call
	backend hook aarch64_cannot_change_mode_class.

2014-01-20  James Greenhalgh  <james.greenhalgh@arm.com>

	* common/config/aarch64/aarch64-common.c
	(aarch64_handle_option): Don't handle any option order logic here.
	* config/aarch64/aarch64.c (aarch64_parse_arch): Do not override
	selected_cpu, warn on architecture version mismatch.
	(aarch64_override_options): Fix parsing order for option strings.

2014-01-20  Jan-Benedict Glaw  <jbglaw@lug-owl.de>
	    Iain Sandoe  <iain@codesourcery.com>

	PR bootstrap/59496
	* config/rs6000/darwin.h (ADJUST_FIELD_ALIGN): Fix unused variable
	warning.  Amend comment to reflect current functionality.

2014-01-20  Richard Biener  <rguenther@suse.de>

	PR middle-end/59860
	* builtins.c (fold_builtin_strcat): Remove case better handled
	by tree-ssa-strlen.c.

2014-01-20  Alan Lawrence  <alan.lawrence@arm.com>

	* config/aarch64/aarch64.opt
	(mcpu, march, mtune): Make case-insensitive.

2014-01-20  Jakub Jelinek  <jakub@redhat.com>

	PR target/59880
	* config/i386/i386.c (ix86_avoid_lea_for_addr): Return false
	if operands[1] is a REG or ZERO_EXTEND of a REG.

2014-01-19  Jan Hubicka  <hubicka@ucw.cz>

	* varasm.c (compute_reloc_for_constant): Use targetm.binds_local_p.

2014-01-19  John David Anglin  <danglin@gcc.gnu.org>

	* config/pa/pa.c (pa_attr_length_millicode_call): Correct length of
	long non-pic millicode calls.

2014-01-19  Jan-Benedict Glaw  <jbglaw@lug-owl.de>

	* config/vax/vax.h (FUNCTION_ARG_REGNO_P): Fix unused variable warning.

2014-01-19  Kito Cheng  <kito@0xlab.org>

	* builtins.c (expand_movstr): Check movstr expand done or fail.

2014-01-18  Uros Bizjak  <ubizjak@gmail.com>
	    H.J. Lu  <hongjiu.lu@intel.com>

	PR target/59379
	* config/i386/i386.md (*lea<mode>): Zero-extend return register
	to DImode for zero-extended addresses.

2014-01-19  Jakub Jelinek  <jakub@redhat.com>

	PR rtl-optimization/57763
	* bb-reorder.c (fix_crossing_unconditional_branches): Set JUMP_LABEL
	on the new indirect jump_insn and increment LABEL_NUSES (label).

2014-01-18  H.J. Lu  <hongjiu.lu@intel.com>

	PR bootstrap/59580
	PR bootstrap/59583
	* config.gcc (x86_archs): New variable.
	(x86_64_archs): Likewise.
	(x86_cpus): Likewise.
	Use $x86_archs, $x86_64_archs and $x86_cpus to check valid
	--with-arch/--with-cpu= options.
	Support --with-arch=/--with-cpu={nehalem,westmere,
	sandybridge,ivybridge,haswell,broadwell,bonnell,silvermont}.

2014-01-18  Uros Bizjak  <ubizjak@gmail.com>

	* config/i386/i386.c (ix86_adjust_cost): Reorder PROCESSOR_K8
	and PROCESSOR_ATHLON to simplify code.  Move "memory" calculation.

2014-01-18  Uros Bizjak  <ubizjak@gmail.com>

	* config/i386/i386.md (*swap<mode>): Rename from swap<mode>.

2014-01-18  Jakub Jelinek  <jakub@redhat.com>

	PR target/58944
	* config/i386/i386-c.c (ix86_pragma_target_parse): Temporarily
	clear cpp_get_options (parse_in)->warn_unused_macros for
	ix86_target_macros_internal with cpp_define.

2014-01-18  Richard Sandiford  <rdsandiford@googlemail.com>

	* jump.c (delete_related_insns): Keep (use (insn))s.
	* reorg.c (redundant_insn): Check for barriers too.

2014-01-17  H.J. Lu  <hongjiu.lu@intel.com>

	* config/i386/i386.c (ix86_split_lea_for_addr): Fix a comment typo.

2014-01-17  John David Anglin  <danglin@gcc.gnu.org>

	* config/pa/pa.c (pa_attr_length_indirect_call): Don't output a short
	call to $$dyncall when TARGET_LONG_CALLS is true.

2014-01-17  Jeff Law  <law@redhat.com>

	* ree.c (combine_set_extension): Temporarily disable test for
	changing number of hard registers.

2014-01-17  Jan Hubicka  <hubicka@ucw.cz>

	PR middle-end/58125
	* ipa-inline-analysis.c (inline_free_summary):
	Do not free summary of aliases.

2014-01-17  Jakub Jelinek  <jakub@redhat.com>

	PR middle-end/59706
	* gimplify.c (gimplify_expr): Use create_tmp_var
	instead of create_tmp_var_raw.  If cond doesn't have
	integral type, don't add the IFN_ANNOTATE builtin at all.

2014-01-17  Martin Jambor  <mjambor@suse.cz>

	PR ipa/59736
	* ipa-cp.c (prev_edge_clone): New variable.
	(grow_next_edge_clone_vector): Renamed to grow_edge_clone_vectors.
	Also resize prev_edge_clone vector.
	(ipcp_edge_duplication_hook): Also update prev_edge_clone.
	(ipcp_edge_removal_hook): New function.
	(ipcp_driver): Register ipcp_edge_removal_hook.

2014-01-17  Andrew Pinski  <apinski@cavium.com>
	    Steve Ellcey  <sellcey@mips.com>

	PR target/59462
	* config/mips/mips.c (mips_print_operand): Check operand mode instead
	of operator mode.

2014-01-17  Jeff Law  <law@redhat.com>

	PR middle-end/57904
	* passes.def: Reorder pass_copy_prop, pass_unrolli, pass_ccp sequence
	so that pass_ccp runs first.

2014-01-17  H.J. Lu  <hongjiu.lu@intel.com>

	* config/i386/i386.c (ix86_lea_outperforms): Use TARGET_XXX.
	(ix86_adjust_cost): Use !TARGET_XXX.
	(do_reorder_for_imul): Likewise.
	(swap_top_of_ready_list): Likewise.
	(ix86_sched_reorder): Likewise.

2014-01-17  H.J. Lu  <hongjiu.lu@intel.com>

	* config/i386/i386-c.c (ix86_target_macros_internal): Handle
	PROCESSOR_INTEL.  Treat like PROCESSOR_GENERIC.
	* config/i386/i386.c (intel_memcpy): New.  Duplicate slm_memcpy.
	(intel_memset): New.  Duplicate slm_memset.
	(intel_cost): New.  Duplicate slm_cost.
	(m_INTEL): New macro.
	(processor_target_table): Add "intel".
	(ix86_option_override_internal): Replace PROCESSOR_SILVERMONT
	with PROCESSOR_INTEL for "intel".
	(ix86_lea_outperforms): Support PROCESSOR_INTEL.  Duplicate
	PROCESSOR_SILVERMONT.
	(ix86_issue_rate): Likewise.
	(ix86_adjust_cost): Likewise.
	(ia32_multipass_dfa_lookahead): Likewise.
	(swap_top_of_ready_list): Likewise.
	(ix86_sched_reorder): Likewise.
	(ix86_avoid_lea_for_addr): Check TARGET_AVOID_LEA_FOR_ADDR
	instead of TARGET_OPT_AGU.
	* config/i386/i386.h (TARGET_INTEL): New.
	(TARGET_AVOID_LEA_FOR_ADDR): Likewise.
	(processor_type): Add PROCESSOR_INTEL.
	* config/i386/x86-tune.def: Support m_INTEL. Duplicate m_SILVERMONT.
	Add X86_TUNE_AVOID_LEA_FOR_ADDR.

2014-01-17  Marek Polacek  <polacek@redhat.com>

	PR c/58346
	* gimple-fold.c (fold_array_ctor_reference): Don't fold if element
	size is zero.

2014-01-17  Richard Biener  <rguenther@suse.de>

	PR tree-optimization/46590
	* opts.c (default_options_table): Add entries for
	OPT_fbranch_count_reg, OPT_fmove_loop_invariants and OPT_ftree_pta,
	all enabled at -O1 but not for -Og.
	* common.opt (fbranch-count-reg): Remove Init(1).
	(fmove-loop-invariants): Likewise.
	(ftree-pta): Likewise.

2014-01-17  Jakub Jelinek  <jakub@redhat.com>

	* config/i386/i386.c (ix86_data_alignment): For compatibility with
	(incorrect) GCC 4.8 and earlier alignment assumptions ensure we align
	decls to at least the GCC 4.8 used alignments.

	PR fortran/59440
	* tree-nested.c (convert_nonlocal_reference_stmt,
	convert_local_reference_stmt): For NAMELIST_DECLs in gimple_bind_vars
	of GIMPLE_BIND stmts, adjust associated decls.

2014-01-17  Richard Biener  <rguenther@suse.de>

	PR tree-optimization/46590
	* vec.h (vec<>::bseach): New member function implementing
	binary search according to C89 bsearch.
	(vec<>::qsort): Avoid calling ::qsort for vectors with sizes 0 or 1.
	* tree-ssa-loop-im.c (struct mem_ref): Make stored member a
	bitmap pointer again.  Make accesses_in_loop a flat array.
	(mem_ref_obstack): New global.
	(outermost_indep_loop): Adjust for mem_ref->stored changes.
	(mark_ref_stored): Likewise.
	(ref_indep_loop_p_2): Likewise.
	(set_ref_stored_in_loop): New helper function.
	(mem_ref_alloc): Allocate mem_refs on the mem_ref_obstack obstack.
	(memref_free): Adjust.
	(record_mem_ref_loc): Simplify.
	(gather_mem_refs_stmt): Adjust.
	(sort_locs_in_loop_postorder_cmp): New function.
	(analyze_memory_references): Sort accesses_in_loop after
	loop postorder number.
	(find_ref_loc_in_loop_cmp): New function.
	(for_all_locs_in_loop): Find relevant cluster of locs in
	accesses_in_loop and iterate without recursion.
	(execute_sm): Avoid uninit warning.
	(struct ref_always_accessed): Simplify.
	(ref_always_accessed::operator ()): Likewise.
	(ref_always_accessed_p): Likewise.
	(tree_ssa_lim_initialize): Initialize mem_ref_obstack, compute
	loop postorder numbers here.
	(tree_ssa_lim_finalize): Free mem_ref_obstack and loop postorder
	numbers.

2014-01-17  Jan Hubicka  <hubicka@ucw.cz>

	PR c++/57945
	* passes.c (rest_of_decl_compilation): Don't call varpool_finalize_decl
	on decls for which assemble_alias has been called.

2014-01-17  Nick Clifton  <nickc@redhat.com>

	* config/msp430/msp430.opt: (mcpu): New option.
	* config/msp430/msp430.c (msp430_mcu_name): Use target_mcu.
	(msp430_option_override): Parse target_cpu.  If the MCU name
	matches a generic string, clear target_mcu.
	(msp430_attr): Allow numeric interrupt values up to 63.
	(msp430_expand_epilogue): No longer invert operand 1 of gen_popm.
	* config/msp430/msp430.h (ASM_SPEC): Convert -mcpu into a -mmcu
	option.
	* config/msp430/t-msp430: (MULTILIB_MATCHES): Remove mcu matches.
	Add mcpu matches.
	* config/msp430/msp430.md (popm): Use %J rather than %I.
	(addsi3): Use msp430_nonimmediate_operand for operand 2.
	(addhi_cy_i): Use immediate_operand for operand 2.
	* doc/invoke.texi: Document -mcpu option.

2014-01-17  Richard Biener  <rguenther@suse.de>

	PR rtl-optimization/38518
	* df.h (df_analyze_loop): Declare.
	* df-core.c: Include cfgloop.h.
	(df_analyze_1): Split out main part of df_analyze.
	(df_analyze): Adjust.
	(loop_inverted_post_order_compute): New function.
	(loop_post_order_compute): Likewise.
	(df_analyze_loop): New function avoiding whole-function
	postorder computes.
	* loop-invariant.c (find_defs): Use df_analyze_loop.
	(find_invariants): Adjust.
	* loop-iv.c (iv_analysis_loop_init): Use df_analyze_loop.

2014-01-17  Zhenqiang Chen  <zhenqiang.chen@arm.com>

	* config/arm/arm.c (arm_v7m_tune): Set max_insns_skipped to 2.
	(thumb2_final_prescan_insn): Set max to MAX_INSN_PER_IT_BLOCK.

2014-01-16  Ilya Enkovich  <ilya.enkovich@intel.com>

	* ipa-ref.c (ipa_remove_stmt_references): Fix references
	traversal when removing references.

2014-01-16  Jan Hubicka  <hubicka@ucw.cz>

	PR ipa/59775
	* tree.c (get_binfo_at_offset): Look harder for virtual bases.

2014-01-16  Bernd Schmidt  <bernds@codesourcery.com>

	PR middle-end/56791
	* reload.c (find_reloads_address_1): Do not use RELOAD_OTHER when
	pushing a reload for an autoinc when we had previously reloaded an
	inner part of the address.

2014-01-16  Jakub Jelinek  <jakub@redhat.com>

	* tree-vectorizer.h (struct _loop_vec_info): Add no_data_dependencies
	field.
	(LOOP_VINFO_NO_DATA_DEPENDENCIES): Define.
	* tree-vect-data-refs.c (vect_analyze_data_ref_dependence): Clear it
	when not giving up or versioning for alias only because of
	loop->safelen.
	(vect_analyze_data_ref_dependences): Set to true.
	* tree-vect-stmts.c (hoist_defs_of_uses): Return false if def_stmt
	is a GIMPLE_PHI.
	(vectorizable_load): Use LOOP_VINFO_NO_DATA_DEPENDENCIES instead of
	LOOP_REQUIRES_VERSIONING_FOR_ALIAS, add && !nested_in_vect_loop
	to the condition.

	PR middle-end/58344
	* expr.c (expand_expr_real_1): Handle init == NULL_TREE.

	PR target/59839
	* config/i386/i386.c (ix86_expand_builtin): If target doesn't satisfy
	operand 0 predicate for gathers, use a new pseudo as subtarget.

2014-01-16  Vladimir Makarov  <vmakarov@redhat.com>

	PR middle-end/59609
	* lra-constraints.c (process_alt_operands): Add printing debug info.
	Check absence of input/output reloads for matched operands too.

2014-01-16  Vladimir Makarov  <vmakarov@redhat.com>

	PR rtl-optimization/59835
	* ira.c (ira_init_register_move_cost): Increase cost for
	impossible modes.

2014-01-16  Alan Lawrence  <alan.lawrence@arm.com>

	* config/arm/arm.opt (mcpu, march, mtune): Make case-insensitive.

2014-01-16  Richard Earnshaw  <rearnsha@arm.com>

	PR target/59780
	* aarch64.c (aarch64_split_128bit_move): Don't lookup REGNO on
	non-register objects.  Use gen_(high/low)part more consistently.
	Fix assertions.

2014-01-16  Michael Meissner  <meissner@linux.vnet.ibm.com>

	PR target/59844
	* config/rs6000/rs6000.md (reload_vsx_from_gprsf): Add little
	endian support, remove tests for WORDS_BIG_ENDIAN.
	(p8_mfvsrd_3_<mode>): Likewise.
	(reload_gpr_from_vsx<mode>): Likewise.
	(reload_gpr_from_vsxsf): Likewise.
	(p8_mfvsrd_4_disf): Likewise.

2014-01-16  Richard Biener  <rguenther@suse.de>

	PR rtl-optimization/46590
	* lcm.c (compute_antinout_edge): Use postorder iteration.
	(compute_laterin): Use inverted postorder iteration.

2014-01-16  Nick Clifton  <nickc@redhat.com>

	PR middle-end/28865
	* varasm.c (output_constant): Return the number of bytes actually
	emitted.
	(output_constructor_array_range): Update the field size with the
	number of bytes emitted by output_constant.
	(output_constructor_regular_field): Likewise.  Also do not
	complain if the total number of bytes emitted is now greater
	than the expected fieldpos.
	* output.h (output_constant): Update prototype and descriptive comment.

2014-01-16  Marek Polacek  <polacek@redhat.com>

	PR middle-end/59827
	* cgraph.c (gimple_check_call_args): Don't use DECL_ARG_TYPE if
	it is error_mark_node.

2014-01-15  Uros Bizjak  <ubizjak@gmail.com>

	* config/i386/i386.c (ix86_hard_regno_mode_ok): Use
	VALID_AVX256_REG_OR_OI_MODE.

2014-01-15  Pat Haugen  <pthaugen@us.ibm.com>

	* config/rs6000/rs6000.c (rs6000_output_function_prologue): Check if
	current procedure should be profiled.

2014-01-15  Andrew Pinski  <apinski@cavium.com>

	* config/aarch64/aarch64.c (aarch64_register_move_cost): Correct cost
	of moving from/to the STACK_REG register class.

2014-01-15  Richard Henderson  <rth@redhat.com>

	PR debug/54694
	* reginfo.c (global_regs_decl): Globalize.
	* rtl.h (global_regs_decl): Declare.
	* ira.c (do_reload): Diagnose frame_pointer_needed and it
	reserved via global_regs.

2014-01-15  Teresa Johnson  <tejohnson@google.com>

	* tree-ssa-sccvn.c (visit_reference_op_call): Handle NULL vdef.

2014-01-15  Bill Schmidt  <wschmidt@vnet.linux.ibm.com>

	* config/rs6000/altivec.md (mulv8hi3): Explicitly generate vmulesh
	and vmulosh rather than call gen_vec_widen_smult_*.
	(vec_widen_umult_even_v16qi): Test VECTOR_ELT_ORDER_BIG rather
	than BYTES_BIG_ENDIAN to determine use of even or odd instruction.
	(vec_widen_smult_even_v16qi): Likewise.
	(vec_widen_umult_even_v8hi): Likewise.
	(vec_widen_smult_even_v8hi): Likewise.
	(vec_widen_umult_odd_v16qi): Likewise.
	(vec_widen_smult_odd_v16qi): Likewise.
	(vec_widen_umult_odd_v8hi): Likewise.
	(vec_widen_smult_odd_v8hi): Likewise.
	(vec_widen_umult_hi_v16qi): Explicitly generate vmuleub and
	vmuloub rather than call gen_vec_widen_umult_*.
	(vec_widen_umult_lo_v16qi): Likewise.
	(vec_widen_smult_hi_v16qi): Explicitly generate vmulesb and
	vmulosb rather than call gen_vec_widen_smult_*.
	(vec_widen_smult_lo_v16qi): Likewise.
	(vec_widen_umult_hi_v8hi): Explicitly generate vmuleuh and vmulouh
	rather than call gen_vec_widen_umult_*.
	(vec_widen_umult_lo_v8hi): Likewise.
	(vec_widen_smult_hi_v8hi): Explicitly gnerate vmulesh and vmulosh
	rather than call gen_vec_widen_smult_*.
	(vec_widen_smult_lo_v8hi): Likewise.

2014-01-15  Jeff Law  <law@redhat.com>

	PR tree-optimization/59747
	* ree.c (find_and_remove_re): Properly handle case where a second
	eliminated extension requires widening a copy created for elimination
	of a prior extension.
	(combine_set_extension): Ensure that the number of hard regs needed
	for a destination register does not change when we widen it.

2014-01-15  Sebastian Huber  <sebastian.huber@embedded-brains.de>

	* config.gcc (*-*-rtems*): Add t-rtems to tmake_file.
	(arm*-*-uclinux*eabi*): Do not override an existing tmake_file.
	(arm*-*-eabi* | arm*-*-symbianelf* | arm*-*-rtems*): Likwise.
	(arm*-*-rtems*): Use t-rtems from existing tmake_file.
	(avr-*-rtems*): Likewise.
	(bfin*-rtems*): Likewise.
	(moxie-*-rtems*): Likewise.
	(h8300-*-rtems*): Likewise.
	(i[34567]86-*-rtems*): Likewise.
	(lm32-*-rtems*): Likewise.
	(m32r-*-rtems*): Likewise.
	(m68k-*-rtems*): Likewise.
	(microblaze*-*-rtems*): Likewise.
	(mips*-*-rtems*): Likewise.
	(powerpc-*-rtems*): Likewise.
	(sh-*-rtems*): Likewise.
	(sparc-*-rtems*): Likewise.
	(sparc64-*-rtems*): Likewise.
	(v850-*-rtems*): Likewise.
	(m32c-*-rtems*): Likewise.

2014-01-15  Vladimir Makarov  <vmakarov@redhat.com>

	PR rtl-optimization/59511
	* ira.c (ira_init_register_move_cost): Use memory costs for some
	cases of register move cost calculations.
	* lra-constraints.c (lra_constraints): Use REG_FREQ_FROM_BB
	instead of BB frequency.
	* lra-coalesce.c (move_freq_compare_func, lra_coalesce): Ditto.
	* lra-assigns.c (find_hard_regno_for): Ditto.

2014-01-15  Richard Biener  <rguenther@suse.de>

	PR tree-optimization/59822
	* tree-vect-stmts.c (hoist_defs_of_uses): New function.
	(vectorizable_load): Use it to hoist defs of uses of invariant
	loads out of the loop.

2014-01-15  Matthew Gretton-Dann  <matthew.gretton-dann@linaro.org>
	    Kugan Vivekanandarajah  <kuganv@linaro.org>

	PR target/59695
	* config/aarch64/aarch64.c (aarch64_build_constant): Fix incorrect
	truncation.

2014-01-15  Richard Biener  <rguenther@suse.de>

	PR rtl-optimization/59802
	* lcm.c (compute_available): Use inverted postorder to seed
	the initial worklist.

2014-01-15  Andreas Krebbel  <Andreas.Krebbel@de.ibm.com>

	PR target/59803
	* config/s390/s390.c (s390_preferred_reload_class): Don't return
	ADDR_REGS for invalid symrefs in non-PIC code.

2014-01-15  Jakub Jelinek  <jakub@redhat.com>

	PR other/58712
	* builtins.c (determine_block_size): Initialize *probable_max_size
	even if len_rtx is CONST_INT.

2014-01-14  Andrew Pinski  <apinski@cavium.com>

	* config/aarch64/aarch64-protos.h (tune_params): Add issue_rate.
	* config/aarch64/aarch64.c (generic_tunings): Add issue rate of 2.
	(cortexa53_tunings): Likewise.
	(aarch64_sched_issue_rate): New function.
	(TARGET_SCHED_ISSUE_RATE): Define.

2014-01-14  Vladimir Makarov  <vmakarov@redhat.com>

	* ira-costs.c (find_costs_and_classes): Add missed
	ira_init_register_move_cost_if_necessary.

2014-01-14  Vladimir Makarov  <vmakarov@redhat.com>

	PR target/59787
	* config/arm/arm.c (arm_coproc_mem_operand): Add lra_in_progress.

2014-01-14  H.J. Lu  <hongjiu.lu@intel.com>

	PR target/59794
	* config/i386/i386.c (type_natural_mode): Add a bool parameter
	to indicate if type is used for function return value.  Warn ABI
	change if the vector mode isn't available for function return value.
	(ix86_function_arg_advance): Pass false to type_natural_mode.
	(ix86_function_arg): Likewise.
	(ix86_gimplify_va_arg): Likewise.
	(function_arg_32): Don't warn ABI change.
	(ix86_function_value): Pass true to type_natural_mode.
	(ix86_return_in_memory): Likewise.
	(ix86_struct_value_rtx): Removed.
	(TARGET_STRUCT_VALUE_RTX): Likewise.

2014-01-14  Richard Sandiford  <rsandifo@linux.vnet.ibm.com>

	* jump.c (redirect_jump_2): Remove REG_CROSSING_JUMP notes when
	converting a conditional jump into a conditional return.

2014-01-14  Richard Biener  <rguenther@suse.de>

	PR tree-optimization/58921
	PR tree-optimization/59006
	* tree-vect-loop-manip.c (vect_loop_versioning): Remove code
	hoisting invariant stmts.
	* tree-vect-stmts.c (vectorizable_load): Insert the splat of
	invariant loads on the preheader edge if possible.

2014-01-14  Joey Ye  <joey.ye@arm.com>

	* doc/plugin.texi (Building GCC plugins): Update to C++.

2014-01-14  Kirill Yukhin  <kirill.yukhin@intel.com>

	* config/i386/avx512erintrin.h (_mm_rcp28_round_sd): New.
	(_mm_rcp28_round_ss): Ditto.
	(_mm_rsqrt28_round_sd): Ditto.
	(_mm_rsqrt28_round_ss): Ditto.
	(_mm_rcp28_sd): Ditto.
	(_mm_rcp28_ss): Ditto.
	(_mm_rsqrt28_sd): Ditto.
	(_mm_rsqrt28_ss): Ditto.
	* config/i386/avx512fintrin.h (_mm512_stream_load_si512): Ditto.
	* config/i386/i386-builtin-types.def (V8DI_FTYPE_PV8DI): Ditto.
	* config/i386/i386.c (IX86_BUILTIN_MOVNTDQA512): Ditto.
	(IX86_BUILTIN_RCP28SD): Ditto.
	(IX86_BUILTIN_RCP28SS): Ditto.
	(IX86_BUILTIN_RSQRT28SD): Ditto.
	(IX86_BUILTIN_RSQRT28SS): Ditto.
	(bdesc_special_args): Define __builtin_ia32_movntdqa512,
	__builtin_ia32_rcp28sd_round, __builtin_ia32_rcp28ss_round,
	__builtin_ia32_rsqrt28sd_round, __builtin_ia32_rsqrt28ss_round.
	(ix86_expand_special_args_builtin): Expand new FTYPE.
	* config/i386/sse.md (define_mode_attr "sse4_1_avx2"): Expand to V8DI.
	(srcp14<mode>): Make insn unary.
	(avx512f_vmscalef<mode><round_name>): Use substed predicate.
	(avx512f_sgetexp<mode><round_saeonly_name>): Ditto.
	(avx512f_rndscale<mode><round_saeonly_name>): Ditto.
	(<sse4_1_avx2>_movntdqa): Extend to 512 bits.
	(avx512er_exp2<mode><mask_name><round_saeonly_name>):
	Fix rounding: make it SAE only.
	(<mask_codefor>avx512er_rcp28<mode><mask_name><round_saeonly_name>):
	Ditto.
	(<mask_codefor>avx512er_rsqrt28<mode><mask_name><round_saeonly_name>):
	Ditto.
	(avx512er_vmrcp28<mode><round_saeonly_name>): Ditto.
	(avx512er_vmrsqrt28<mode><round_saeonly_name>): Ditto.
	(avx512f_getmant<mode><mask_name><round_saeonly_name>): Ditto.
	* config/i386/subst.md (round_saeonly_mask_scalar_operand3): Remove.
	(round_saeonly_mask_scalar_operand4): Ditto.
	(round_saeonly_mask_scalar_op3): Ditto.
	(round_saeonly_mask_scalar_op4): Ditto.

2014-01-13  Bill Schmidt  <wschmidt@linux.vnet.ibm.com>

	* config/rs6000/rs6000-c.c (altivec_resolve_overloaded_builtin):
	Implement -maltivec=be for vec_insert and vec_extract.

2014-01-10  DJ Delorie  <dj@redhat.com>

	* config/msp430/msp430.md (call_internal): Don't allow memory
	references with SP as the base register.
	(call_value_internal): Likewise.
	* config/msp430/constraints.md (Yc): New.  For memory references
	that don't use SP as a base register.

	* config/msp430/msp430.c (msp430_print_operand): Add 'J' to mean
	"an integer without a # prefix"
	* config/msp430/msp430.md (epilogue_helper): Use it.

2014-01-13  Jakub Jelinek  <jakub@redhat.com>

	PR target/59617
	* config/i386/i386.c (ix86_vectorize_builtin_gather): Uncomment
	AVX512F gather builtins.
	* tree-vect-stmts.c (vectorizable_mask_load_store): For now punt
	on gather decls with INTEGER_TYPE masktype.
	(vectorizable_load): For INTEGER_TYPE masktype, put the INTEGER_CST
	directly into the builtin rather than hoisting it before loop.

	PR tree-optimization/59387
	* tree-scalar-evolution.c: Include gimple-fold.h and gimplify-me.h.
	(scev_const_prop): If folded_casts and type has undefined overflow,
	use force_gimple_operand instead of force_gimple_operand_gsi and
	for each added stmt if it is assign with
	arith_code_with_undefined_signed_overflow, call
	rewrite_to_defined_overflow.
	* tree-ssa-loop-im.c: Don't include gimplify-me.h, include
	gimple-fold.h instead.
	(arith_code_with_undefined_signed_overflow,
	rewrite_to_defined_overflow): Moved to ...
	* gimple-fold.c (arith_code_with_undefined_signed_overflow,
	rewrite_to_defined_overflow): ... here.  No longer static.
	Include gimplify-me.h.
	* gimple-fold.h (arith_code_with_undefined_signed_overflow,
	rewrite_to_defined_overflow): New prototypes.

2014-01-13  Kyrylo Tkachov  <kyrylo.tkachov@arm.com>

	* config/arm/arm.h (MAX_CONDITIONAL_EXECUTE): Fix typo in description.

2014-01-13  Eric Botcazou  <ebotcazou@adacore.com>

	* builtins.c (get_object_alignment_2): Minor tweak.
	* tree-ssa-loop-ivopts.c (may_be_unaligned_p): Rewrite.

2014-01-13  Christian Bruel  <christian.bruel@st.com>

	* config/sh/sh-mem.cc (sh_expand_cmpnstr): Unroll small sizes and
	optimized non constant lengths.

2014-01-13  Jakub Jelinek  <jakub@redhat.com>

	PR libgomp/59194
	* omp-low.c (expand_omp_atomic_pipeline): Expand the initial
	load as __atomic_load_N if possible.

2014-01-11  David Edelsohn  <dje.gcc@gmail.com>

	* config/rs6000/rs6000.c (rs6000_expand_mtfsf_builtin): Remove
	target parameter.
	(rs6000_expand_builtin): Adjust call.

2014-01-11  David Edelsohn  <dje.gcc@gmail.com>

	PR target/58115
	* config/rs6000/rs6000.h (SWITCHABLE_TARGET): Define.
	* config/rs6000/rs6000.c: Include target-globals.h.
	(rs6000_set_current_function): Instead of doing target_reinit
	unconditionally, use save_target_globals_default_opts and
	restore_target_globals.

	* config/rs6000/rs6000-builtin.def (mffs, mtfsf): Add builtins for
	FPSCR.
	* config/rs6000/rs6000.c (rs6000_expand_mtfsf_builtin): New.
	(rs6000_expand_builtin): Handle mffs and mtfsf.
	(rs6000_init_builtins): Define mffs and mtfsf.
	* config/rs6000/rs6000.md (UNSPECV_MFFS, UNSPECV_MTFSF): New constants.
	(rs6000_mffs): New pattern.
	(rs6000_mtfsf): New pattern.

2014-01-11  Bin Cheng  <bin.cheng@arm.com>

	* tree-ssa-loop-ivopts.c (iv_ca_narrow): New parameter.
	Start narrowing with START.  Apply candidate-use pair
	and check overall cost in narrowing.
	(iv_ca_prune): Pass new argument.

2014-01-10  Jeff Law  <law@redhat.com>

	PR middle-end/59743
	* ree.c (combine_reaching_defs): Ensure the defining statement
	occurs before the extension when optimizing extensions with
	different source and destination hard registers.

2014-01-10  Jan Hubicka  <hubicka@ucw.cz>

	PR ipa/58585
	* ipa-devirt.c (build_type_inheritance_graph): Also add types of
	vtables into the type inheritance graph.

2014-01-10  Jakub Jelinek  <jakub@redhat.com>

	PR rtl-optimization/59754
	* ree.c (combine_reaching_defs): Disallow !SCALAR_INT_MODE_P
	modes in the REGNO != REGNO case.

2014-01-10  Bill Schmidt  <wschmidt@linux.vnet.ibm.com>

	* config/rs6000/rs6000-builtin.def: Fix pasto for VPKSDUS.

2014-01-10  Jakub Jelinek  <jakub@redhat.com>

	PR tree-optimization/59745
	* tree-predcom.c (tree_predictive_commoning_loop): Call
	free_affine_expand_cache if giving up because components is NULL.

	* target-globals.c (save_target_globals): Allocate < 4KB structs using
	GC in payload of target_globals struct instead of allocating them on
	the heap and the larger structs separately using GC.
	* target-globals.h (struct target_globals): Make regs, hard_regs,
	reload, expmed, ira, ira_int and lra_fields GTY((atomic)) instead
	of GTY((skip)) and change type to void *.
	(reset_target_globals): Cast loads from those fields to corresponding
	types.

2014-01-10  Steve Ellcey  <sellcey@mips.com>

	PR plugins/59335
	* Makefile.in (PLUGIN_HEADERS): Add gimplify.h, gimple-iterator.h,
	gimple-ssa.h, fold-const.h, tree-cfg.h, tree-into-ssa.h,
	tree-ssanames.h, print-tree.h, varasm.h, and context.h.

2014-01-10  Richard Earnshaw  <rearnsha@arm.com>

	PR target/59744
	* aarch64-modes.def (CC_Zmode): New flags mode.
	* aarch64.c (aarch64_select_cc_mode): Only allow NEG when the condition
	represents an equality.
	(aarch64_get_condition_code): Handle CC_Zmode.
	* aarch64.md (compare_neg<mode>): Restrict to equality operations.

2014-01-10  Andreas Krebbel  <Andreas.Krebbel@de.ibm.com>

	* config/s390/s390.c (s390_expand_tbegin): Remove jump over CC
	extraction in good case.

2014-01-10  Richard Biener  <rguenther@suse.de>

	PR tree-optimization/59374
	* tree-vect-slp.c (vect_slp_analyze_bb_1): Move dependence
	checking after SLP discovery.  Mark stmts not participating
	in any SLP instance properly.

2014-01-10  Kyrylo Tkachov  <kyrylo.tkachov@arm.com>

	* config/arm/arm.c (arm_new_rtx_costs): Use destination mode
	when handling a SET rtx.

2014-01-10  Kyrylo Tkachov  <kyrylo.tkachov@arm.com>

	* config/arm/arm-cores.def (cortex-a53): Specify FL_CRC32.
	(cortex-a57): Likewise.
	(cortex-a57.cortex-a53): Likewise. Remove redundant flags.

2014-01-10  Kyrylo Tkachov  <kyrylo.tkachov@arm.com>

	* config/arm/arm.c (arm_init_iwmmxt_builtins): Skip
	non-iwmmxt builtins.

2014-01-10  Jan Hubicka  <hubicka@ucw.cz>

	PR ipa/58252
	PR ipa/59226
	* ipa-devirt.c record_target_from_binfo): Take as argument
	stack of binfos and lookup matching one for virtual inheritance.
	(possible_polymorphic_call_targets_1): Update.

2014-01-10  Huacai Chen  <chenhc@lemote.com>

	* config/mips/driver-native.c (host_detect_local_cpu): Handle new
	kernel strings for Loongson-2E/2F/3A.

2014-01-10  Jakub Jelinek  <jakub@redhat.com>

	PR middle-end/59670
	* tree-vect-data-refs.c (vect_analyze_data_refs): Check
	is_gimple_call before calling gimple_call_internal_p.

2014-01-09  Steve Ellcey  <sellcey@mips.com>

	* Makefile.in (TREE_FLOW_H): Remove.
	(TREE_SSA_H): Add file names from tree-flow.h.
	* doc/tree-ssa.texi (Annotations): Remove reference to tree-flow.h
	* tree.h: Remove tree-flow.h reference.
	* hash-table.h: Remove tree-flow.h reference.
	* tree-ssa-loop-niter.c (dump_affine_iv): Replace tree-flow.h
	reference with tree-ssa-loop.h.

2014-01-09  Bill Schmidt  <wschmidt@linux.vnet.ibm.com>

	* doc/invoke.texi: Add -maltivec={be,le} options, and document
	default element-order behavior for -maltivec.
	* config/rs6000/rs6000.opt: Add -maltivec={be,le} options.
	* config/rs6000/rs6000.c (rs6000_option_override_internal): Ensure
	that -maltivec={le,be} implies -maltivec; disallow -maltivec=le
	when targeting big endian, at least for now.
	* config/rs6000/rs6000.h: Add #define of VECTOR_ELT_ORDER_BIG.

2014-01-09  Jakub Jelinek  <jakub@redhat.com>

	PR middle-end/47735
	* cfgexpand.c (expand_one_var): For SSA_NAMEs, if the underlying
	var satisfies use_register_for_decl, just take into account type
	alignment, rather than decl alignment.

	PR tree-optimization/59622
	* gimple-fold.c (gimple_fold_call): Fix a typo in message.  For
	__builtin_unreachable replace the OBJ_TYPE_REF call with a call to
	__builtin_unreachable and add if needed a setter of the lhs SSA_NAME.
	Don't devirtualize for inplace at all.  For targets.length () == 1,
	if the call is noreturn and cfun isn't in SSA form yet, clear lhs.

2014-01-09  H.J. Lu  <hongjiu.lu@intel.com>

	* config/i386/i386.md (cpu): Remove the unused btver1.

2014-01-09  H.J. Lu  <hongjiu.lu@intel.com>

	* gdbasan.in: Put a breakpoint on __sanitizer::Report.

2014-01-09  Jakub Jelinek  <jakub@redhat.com>

	PR target/58115
	* tree-core.h (struct target_globals): New forward declaration.
	(struct tree_target_option): Add globals field.
	* tree.h (TREE_TARGET_GLOBALS): Define.
	(prepare_target_option_nodes_for_pch): New prototype.
	* target-globals.h (struct target_globals): Define even if
	!SWITCHABLE_TARGET.
	* tree.c (prepare_target_option_node_for_pch,
	prepare_target_option_nodes_for_pch): New functions.
	* config/i386/i386.h (SWITCHABLE_TARGET): Define.
	* config/i386/i386.c: Include target-globals.h.
	(ix86_set_current_function): Instead of doing target_reinit
	unconditionally, use save_target_globals_default_opts and
	restore_target_globals.

2014-01-09  Richard Biener  <rguenther@suse.de>

	PR tree-optimization/59715
	* tree-cfg.h (split_critical_edges): Declare.
	* tree-cfg.c (split_critical_edges): Export.
	* tree-ssa-sink.c (execute_sink_code): Split critical edges.

2014-01-09  Max Ostapenko  <m.ostapenko@partner.samsung.com>

	* cfgexpand.c (expand_stack_vars): Optionally disable
	asan stack protection.
	(expand_used_vars): Likewise.
	(partition_stack_vars): Likewise.
	* asan.c (asan_emit_stack_protection): Optionally disable
	after return stack usage.
	(instrument_derefs): Optionally disable memory access instrumentation.
	(instrument_builtin_call): Likewise.
	(instrument_strlen_call): Likewise.
	(asan_protect_global): Optionally disable global variables protection.
	* doc/invoke.texi: Added doc for new options.
	* params.def: Added new options.
	* params.h: Likewise.

2014-01-09  Jakub Jelinek  <jakub@redhat.com>

	PR rtl-optimization/59724
	* ifcvt.c (cond_exec_process_if_block): Don't call
	flow_find_head_matching_sequence with 0 longest_match.
	* cfgcleanup.c (flow_find_head_matching_sequence): Count even
	non-active insns if !stop_after.
	(try_head_merge_bb): Revert 2014-01-07 changes.

2014-01-08  Jeff Law  <law@redhat.com>

	* ree.c (get_sub_rtx): New function, extracted from...
	(merge_def_and_ext): Here.
	(combine_reaching_defs): Use get_sub_rtx.

2014-01-08  Eric Botcazou  <ebotcazou@adacore.com>

	* cgraph.h (varpool_variable_node): Do not choke on null node.

2014-01-08  Catherine Moore  <clm@codesourcery.com>

	* config/mips/mips.md (simple_return): Attempt to use JRC
	for microMIPS.
	* config/mips/mips.h (MIPS_CALL): Attempt to use JALS for microMIPS.

2014-01-08  Richard Sandiford  <rdsandiford@googlemail.com>

	PR rtl-optimization/59137
	* reorg.c (steal_delay_list_from_target): Call update_block for
	elided insns.
	(steal_delay_list_from_fallthrough, relax_delay_slots): Likewise.

2014-01-08  Bill Schmidt  <wschmidt@linux.vnet.ibm.com>

	* config/rs6000/rs6000-c.c (altivec_overloaded_builtins): Remove
	two duplicate entries.

2014-01-08  Richard Sandiford  <rdsandiford@googlemail.com>

	Revert:
	2012-10-07  Richard Sandiford  <rdsandiford@googlemail.com>

	* config/mips/mips.c (mips_truncated_op_cost): New function.
	(mips_rtx_costs): Adjust test for BADDU.
	* config/mips/mips.md (*baddu_di<mode>): Push truncates to operands.

	2012-10-02  Richard Sandiford  <rdsandiford@googlemail.com>

	* config/mips/mips.md (*baddu_si_eb, *baddu_si_el): Merge into...
	(*baddu_si): ...this new pattern.

2014-01-08  Jakub Jelinek  <jakub@redhat.com>

	PR ipa/59722
	* ipa-prop.c (ipa_analyze_params_uses): Ignore uses in debug stmts.

2014-01-08  Bernd Edlinger  <bernd.edlinger@hotmail.de>

	PR middle-end/57748
	* expr.h (expand_expr_real, expand_expr_real_1): Add new parameter
	inner_reference_p.
	(expand_expr, expand_normal): Adjust.
	* expr.c (expand_expr_real, expand_expr_real_1): Add new parameter
	inner_reference_p. Use inner_reference_p to expand inner references.
	(store_expr): Adjust.
	* cfgexpand.c (expand_call_stmt): Adjust.

2014-01-08  Rong Xu  <xur@google.com>

	* gcov-io.c (gcov_var): Move from gcov-io.h.
	(gcov_position): Ditto.
	(gcov_is_error): Ditto.
	(gcov_rewrite): Ditto.
	* gcov-io.h: Refactor. Move gcov_var to gcov-io.h, and libgcov
	only part to libgcc/libgcov.h.

2014-01-08  Marek Polacek  <polacek@redhat.com>

	PR middle-end/59669
	* omp-low.c (simd_clone_adjust): Don't crash if def is NULL.

2014-01-08  Marek Polacek  <polacek@redhat.com>

	PR sanitizer/59667
	* ubsan.c (ubsan_type_descriptor): Call strip_array_types on type2.

2014-01-08  Jakub Jelinek  <jakub@redhat.com>

	PR rtl-optimization/59649
	* stor-layout.c (get_mode_bounds): For BImode return
	0 and STORE_FLAG_VALUE.

2014-01-08  Richard Biener  <rguenther@suse.de>

	PR middle-end/59630
	* gimple.h (is_gimple_builtin_call): Remove.
	(gimple_builtin_call_types_compatible_p): New.
	(gimple_call_builtin_p): New overload.
	* gimple.c (is_gimple_builtin_call): Remove.
	(validate_call): Rename to ...
	(gimple_builtin_call_types_compatible_p): ... this and export.  Also
	check return types.
	(validate_type): New static function.
	(gimple_call_builtin_p): New overload and adjust.
	* gimple-fold.c (gimple_fold_builtin): Fold the return value.
	(gimple_fold_call): Likewise.  Use gimple_call_builtin_p.
	(gimple_fold_stmt_to_constant_1): Likewise.
	* tsan.c (instrument_gimple): Use gimple_call_builtin_p.

2014-01-08  Richard Biener  <rguenther@suse.de>

	PR middle-end/59471
	* gimplify.c (gimplify_expr): Gimplify register-register type
	VIEW_CONVERT_EXPRs to separate stmts.

2014-01-07  Jeff Law  <law@redhat.com>

	PR middle-end/53623
	* ree.c (combine_set_extension): Handle case where source
	and destination registers in an extension insn are different.
	(combine_reaching_defs): Allow source and destination registers
	in extension to be different under limited circumstances.
	(add_removable_extension): Remove restriction that the
	source and destination registers in the extension are the same.
	(find_and_remove_re): Emit a copy from the extension's
	destination to its source after the defining insn if
	the source and destination registers are different.

	PR middle-end/59285
	* ifcvt.c (merge_if_block): If we are merging a block with more than
	one successor with a block with no successors, remove any BARRIER
	after the second block.

2014-01-07  Dan Xio Qiang  <ziyan01@163.com>

	* hw-doloop.c (reorg_loops): Release the bitmap obstack.

2014-01-07  John David Anglin  <danglin@gcc.gnu.org>

	PR target/59652
	* config/pa/pa.c (pa_legitimate_address_p): Return false before reload
	for 14-bit register offsets when INT14_OK_STRICT is false.

2014-01-07  Roland Stigge  <stigge@antcom.de>
	    Michael Meissner  <meissner@linux.vnet.ibm.com>

	PR 57386/target
	* config/rs6000/rs6000.c (rs6000_legitimate_offset_address_p):
	Only check TFmode for SPE constants.  Don't check TImode or TDmode.

2014-01-07  James Greenhalgh  <james.greenhalgh@arm.com>

	* config/aarch64/aarch64-elf.h (ASM_SPEC): Remove identity spec for
	-mcpu.

2014-01-07  Yufeng Zhang  <yufeng.zhang@arm.com>

	* config/arm/arm.c (arm_expand_neon_args): Call expand_expr
	with EXPAND_MEMORY for NEON_ARG_MEMORY; check if the returned
	rtx is const0_rtx or not.

2014-01-07  Richard Sandiford  <rdsandiford@googlemail.com>

	PR target/58115
	* target-globals.c (save_target_globals): Remove this_fn_optab
	handling.
	* toplev.c: Include optabs.h.
	(target_reinit): Temporarily restore the global options if another
	set of options are in force.

2014-01-07  Jakub Jelinek  <jakub@redhat.com>

	PR rtl-optimization/58668
	* cfgcleanup.c (flow_find_cross_jump): Don't count
	any jumps if dir_p is NULL.  Remove p1 variable, use active_insn_p
	to determine what is counted.
	(flow_find_head_matching_sequence): Use active_insn_p to determine
	what is counted.
	(try_head_merge_bb): Adjust for the flow_find_head_matching_sequence
	counting change.
	* ifcvt.c (count_bb_insns): Use active_insn_p && !JUMP_P to
	determine what is counted.

	PR tree-optimization/59643
	* tree-predcom.c (split_data_refs_to_components): If one dr is
	read and one write, determine_offset fails and the write isn't
	in the bad component, just put the read into the bad component.

2014-01-07  Mike Stump  <mikestump@comcast.net>
	    Jakub Jelinek  <jakub@redhat.com>

	PR pch/59436
	* tree-core.h (struct tree_optimization_option): Change optabs
	type from unsigned char * to void *.
	* optabs.c (init_tree_optimization_optabs): Adjust
	TREE_OPTIMIZATION_OPTABS initialization.

2014-01-06  Jakub Jelinek  <jakub@redhat.com>

	PR target/59644
	* config/i386/i386.h (struct machine_function): Add
	no_drap_save_restore field.
	* config/i386/i386.c (ix86_save_reg): Use
	!cfun->machine->no_drap_save_restore instead of
	crtl->stack_realign_needed.
	(ix86_finalize_stack_realign_flags): Don't clear drap_reg unless
	this function clears frame_pointer_needed.  Set
	cfun->machine->no_drap_save_restore if clearing frame_pointer_needed
	and DRAP reg is needed.

2014-01-06  Marek Polacek  <polacek@redhat.com>

	PR c/57773
	* doc/implement-c.texi: Mention that other integer types are
	permitted as bit-field types in strictly conforming mode.

2014-01-06  Felix Yang  <fei.yang0953@gmail.com>

	* modulo-sched.c (schedule_reg_moves): Clear distance1_uses if it
	is newly allocated.

2014-01-06  Richard Earnshaw  <rearnsha@arm.com>

	* aarch64.c (aarch64_rtx_costs): Fix cost calculation for MADD.

2014-01-06  Martin Jambor  <mjambor@suse.cz>

	PR ipa/59008
	* ipa-cp.c (ipcp_discover_new_direct_edges): Changed param_index type
	to int.
	* ipa-prop.c (ipa_print_node_params): Fix indentation.

2014-01-06  Eric Botcazou  <ebotcazou@adacore.com>

	PR debug/59350
	PR debug/59510
	* var-tracking.c (add_stores): Preserve the value of the source even if
	we don't record the store.

2014-01-06  Terry Guo  <terry.guo@arm.com>

	* config.gcc (arm*-*-*): Check --with-arch against arm-arches.def.

2014-01-05  Iain Sandoe  <iain@codesourcery.com>

	PR bootstrap/59541
	* config/darwin.c (darwin_function_section): Adjust return values to
	correspond to optimisation changes made in r206070.

2014-01-05  Uros Bizjak  <ubizjak@gmail.com>

	* config/i386/i386.c (ix86_data_alignment): Calculate max_align
	from prefetch_block tune setting.
	(nocona_cost): Correct size of prefetch block to 64.

2014-01-04  Eric Botcazou  <ebotcazou@adacore.com>

	* config/arm/arm.c (arm_get_frame_offsets): Revamp long lines.
	(arm_expand_epilogue_apcs_frame): Take into account the number of bytes
	used to save the static chain register in the computation of the offset
	from which the FP registers need to be restored.

2014-01-04  Jakub Jelinek  <jakub@redhat.com>

	PR tree-optimization/59519
	* tree-vect-loop-manip.c (slpeel_update_phi_nodes_for_guard1): Don't
	ICE if get_current_def (current_new_name) is already non-NULL, as long
	as it is a phi result of some other phi in *new_exit_bb that has
	the same argument.

	* config/i386/sse.md (avx512f_load<mode>_mask): Emit vmovup{s,d}
	or vmovdqu* for misaligned_operand.
	(<sse>_loadu<ssemodesuffix><avxsizesuffix><mask_name>,
	<sse2_avx_avx512f>_loaddqu<mode><mask_name>): Handle <mask_applied>.
	* config/i386/i386.c (ix86_expand_special_args_builtin): Set
	aligned_mem for AVX512F masked aligned load and store builtins and for
	non-temporal moves.

2014-01-03  Bingfeng Mei  <bmei@broadcom.com>

	PR tree-optimization/59651
	* tree-vect-loop-manip.c (vect_create_cond_for_alias_checks):
	Address	range for negative step should be added by TYPE_SIZE_UNIT.

2014-01-03  Andreas Schwab  <schwab@linux-m68k.org>

	* config/m68k/m68k.c (handle_move_double): Handle pushes with
	overlapping registers also for registers other than the stack pointer.

2014-01-03  Marek Polacek  <polacek@redhat.com>

	PR other/59661
	* doc/extend.texi: Fix the return value of __builtin_FUNCTION and
	__builtin_FILE.

2014-01-03  Jakub Jelinek  <jakub@redhat.com>

	PR target/59625
	* config/i386/i386.c (ix86_avoid_jump_mispredicts): Don't consider
	asm goto as jump.

	* config/i386/i386.md (MODE_SIZE): New mode attribute.
	(push splitter): Use <P:MODE_SIZE> instead of
	GET_MODE_SIZE (<P:MODE>mode).
	(lea splitter): Use <MODE_SIZE> instead of GET_MODE_SIZE (<MODE>mode).
	(mov -1, reg peephole2): Likewise.
	* config/i386/sse.md (*mov<mode>_internal,
	<sse>_storeu<ssemodesuffix><avxsizesuffix>,
	<sse2_avx_avx512f>_storedqu<mode>, <sse>_andnot<mode>3,
	*<code><mode>3, *andnot<mode>3<mask_name>,
	<mask_codefor><code><mode>3<mask_name>): Likewise.
	* config/i386/subst.md (mask_mode512bit_condition,
	sd_mask_mode512bit_condition): Likewise.

2014-01-02  Xinliang David Li  <davidxl@google.com>

	PR tree-optimization/59303
	* tree-ssa-uninit.c (is_use_properly_guarded): Main cleanup.
	(dump_predicates): Better output format.
	(pred_equal_p): New function.
	(is_neq_relop_p): Ditto.
	(is_neq_zero_form_p): Ditto.
	(pred_expr_equal_p): Ditto.
	(pred_neg_p): Ditto.
	(simplify_pred): Ditto.
	(simplify_preds_2): Ditto.
	(simplify_preds_3): Ditto.
	(simplify_preds_4): Ditto.
	(simplify_preds): Ditto.
	(push_pred): Ditto.
	(push_to_worklist): Ditto.
	(get_pred_info_from_cmp): Ditto.
	(is_degenerated_phi): Ditto.
	(normalize_one_pred_1): Ditto.
	(normalize_one_pred): Ditto.
	(normalize_one_pred_chain): Ditto.
	(normalize_preds): Ditto.
	(normalize_cond_1): Remove function.
	(normalize_cond): Ditto.
	(is_gcond_subset_of): Ditto.
	(is_subset_of_any): Ditto.
	(is_or_set_subset_of): Ditto.
	(is_and_set_subset_of): Ditto.
	(is_norm_cond_subset_of): Ditto.
	(pred_chain_length_cmp): Ditto.
	(convert_control_dep_chain_into_preds): Type change.
	(find_predicates): Ditto.
	(find_def_preds): Ditto.
	(destroy_predicates_vecs): Ditto.
	(find_matching_predicates_in_rest_chains): Ditto.
	(use_pred_not_overlap_with_undef_path_pred): Ditto.
	(is_pred_expr_subset): Ditto.
	(is_pred_chain_subset_of): Ditto.
	(is_included_in): Ditto.
	(is_superset_of): Ditto.

2014-01-02  Richard Sandiford  <rdsandiford@googlemail.com>

	Update copyright years.

2014-01-02  Richard Sandiford  <rdsandiford@googlemail.com>

	* common/config/arc/arc-common.c, config/arc/arc-modes.def,
	config/arc/arc-protos.h, config/arc/arc.c, config/arc/arc.h,
	config/arc/arc.md, config/arc/arc.opt,
	config/arm/arm_neon_builtins.def, config/arm/crypto.def,
	config/i386/avx512cdintrin.h, config/i386/avx512erintrin.h,
	config/i386/avx512fintrin.h, config/i386/avx512pfintrin.h,
	config/i386/btver2.md, config/i386/shaintrin.h, config/i386/slm.md,
	config/linux-protos.h, config/linux.c, config/winnt-c.c,
	diagnostic-color.c, diagnostic-color.h, gimple-ssa-isolate-paths.c,
	vtable-verify.c, vtable-verify.h: Use the standard form for the
	copyright notice.

2014-01-02  Tobias Burnus  <burnus@net-b.de>

	* gcc.c (process_command): Update copyright notice dates.
	* gcov-dump.c: Ditto.
	* gcov.c: Ditto.
	* doc/cpp.texi: Bump @copying's copyright year.
	* doc/cppinternals.texi: Ditto.
	* doc/gcc.texi: Ditto.
	* doc/gccint.texi: Ditto.
	* doc/gcov.texi: Ditto.
	* doc/install.texi: Ditto.
	* doc/invoke.texi: Ditto.

2014-01-01  Jan-Benedict Glaw  <jbglaw@lug-owl.de>

	* config/nios2/nios2.h (BITS_PER_UNIT): Don't define it.

2014-01-01  Jakub Jelinek  <jakub@redhat.com>

	* config/i386/sse.md (*mov<mode>_internal): Guard
	EXT_REX_SSE_REGNO_P (REGNO ()) uses with REG_P.

	PR rtl-optimization/59647
	* cse.c (cse_process_notes_1): Don't substitute negative VOIDmode
	new_rtx into UNSIGNED_FLOAT rtxes.

Copyright (C) 2014 Free Software Foundation, Inc.

Copying and distribution of this file, with or without modification,
are permitted in any medium without royalty provided the copyright
notice and this notice are preserved.<|MERGE_RESOLUTION|>--- conflicted
+++ resolved
@@ -1,4 +1,24 @@
-<<<<<<< HEAD
+2014-06-26  Bill Schmidt  <wschmidt@linux.vnet.ibm.com>
+
+	PR target/61542
+	* config/rs6000/vsx.md (vsx_extract_v4sf): Fix bug with element
+	extraction other than index 3.
+
+2014-06-26  Marc Glisse  <marc.glisse@inria.fr>
+
+	PR target/61503
+	* config/i386/i386.md (x86_64_shrd, x86_shrd,
+	ix86_rotr<dwi>3_doubleword): Replace ashiftrt with lshiftrt.
+
+2014-06-26  Martin Jambor  <mjambor@suse.cz>
+
+	Backport from mainline
+	* ipa-prop.c (ipa_impossible_devirt_target): No longer static,
+	renamed to ipa_impossible_devirt_target.  Fix typo.
+	* ipa-prop.h (ipa_impossible_devirt_target): Declare.
+	* ipa-cp.c (ipa_get_indirect_edge_target_1): Use
+	ipa_impossible_devirt_target.
+
 2014-06-25  Cong Hou  <congh@google.com>
 
 	* tree-vectorizer.h: Fixing incorrect number of patterns.
@@ -24,27 +44,6 @@
 	* config/i386/sse.md: Add SSE2 and AVX2 expand for SAD.
 	* doc/generic.texi: Add document for SAD_EXPR.
 	* doc/md.texi: Add document for ssad and usad.
-=======
-2014-06-26  Bill Schmidt  <wschmidt@linux.vnet.ibm.com>
-
-	PR target/61542
-	* config/rs6000/vsx.md (vsx_extract_v4sf): Fix bug with element
-	extraction other than index 3.
-
-2014-06-26  Marc Glisse  <marc.glisse@inria.fr>
-
-	PR target/61503
-	* config/i386/i386.md (x86_64_shrd, x86_shrd,
-	ix86_rotr<dwi>3_doubleword): Replace ashiftrt with lshiftrt.
-
-2014-06-26  Martin Jambor  <mjambor@suse.cz>
-
-	Backport from mainline
-	* ipa-prop.c (ipa_impossible_devirt_target): No longer static,
-	renamed to ipa_impossible_devirt_target.  Fix typo.
-	* ipa-prop.h (ipa_impossible_devirt_target): Declare.
-	* ipa-cp.c (ipa_get_indirect_edge_target_1): Use
-	ipa_impossible_devirt_target.
 
 2014-06-24  Jakub Jelinek  <jakub@redhat.com>
 
@@ -95,7 +94,6 @@
 	(aarch64_sqdmull_laneq<mode>): Likewise.
 	(aarch64_sqdmull2_lane<mode>): Likewise.
 	(aarch64_sqdmull2_laneq<mode>): Likewise.
->>>>>>> c960ae3d
 
 2014-06-20  Martin Jambor  <mjambor@suse.cz>
 
