--- conflicted
+++ resolved
@@ -1,4 +1,123 @@
-<<<<<<< HEAD
+2013-08-29  Jakub Jelinek  <jakub@redhat.com>
+
+	Backported from mainline
+	2013-05-27  Richard Biener  <rguenther@suse.de>
+
+	PR middle-end/57381
+	PR tree-optimization/57417
+	* tree-ssa-sccvn.c (vn_reference_fold_indirect): Fix test
+	for unchanged base.
+	(set_ssa_val_to): Compare addresses using
+	get_addr_base_and_unit_offset.
+
+	PR tree-optimization/57396
+	* tree-affine.c (double_int_constant_multiple_p): Properly
+	return false for val == 0 and div != 0.
+
+	PR tree-optimization/57343
+	* tree-ssa-loop-niter.c (number_of_iterations_ne_max): Do not
+	use multiple_of_p if not TYPE_OVERFLOW_UNDEFINED.
+	(number_of_iterations_cond): Do not build the folded tree.
+
+2013-08-28  Jakub Jelinek  <jakub@redhat.com>
+
+	PR middle-end/58257
+	* omp-low.c (copy_var_decl): Copy over TREE_NO_WARNING flag.
+
+2013-08-28  Richard Biener  <rguenther@suse.de>
+
+	Backport from mainline
+	2013-06-24  Richard Biener  <rguenther@suse.de>
+
+	PR middle-end/56977
+	* passes.c (init_optimization_passes): Move pass_fold_builtins
+	and pass_dce earlier with -Og.
+
+2013-08-28  Uros Bizjak  <ubizjak@gmail.com>
+
+	Backport from mainline
+	2013-08-27  H.J. Lu  <hongjiu.lu@intel.com>
+
+	* config/i386/driver-i386.c (host_detect_local_cpu): Update
+	Haswell processor detection.
+
+	Backport from mainline
+	2013-08-27  Christian Widmer  <shadow@umbrox.de>
+
+	PR target/57927
+	* config/i386/driver-i386.c (host_detect_local_cpu): Add detection
+	of Ivy Bridge and Haswell processors.  Assume core-avx2 for unknown
+	AVX2 capable processors.
+
+2013-08-23  Jakub Jelinek  <jakub@redhat.com>
+
+	PR target/58218
+	* config/i386/x86-64.h (TARGET_SECTION_TYPE_FLAGS): Define.
+	* config/i386/i386.c (x86_64_elf_section_type_flags): New function.
+
+	PR tree-optimization/58209
+	* tree-tailcall.c (find_tail_calls): Give up for pointer result types
+	if m or a is non-NULL.
+
+2013-08-21  Richard Earnshaw  <rearnsha@arm.com>
+
+	PR target/56979
+	* arm.c (aapcs_vfp_allocate): Decompose the argument if the
+	suggested mode for the assignment isn't compatible with the
+	registers required.
+
+2013-08-20  Alan Modra  <amodra@gmail.com>
+
+	PR target/57865
+	* config/rs6000/rs6000.c (rs6000_emit_prologue): Correct ool_adjust.
+	(rs6000_emit_epilogue): Likewise.
+
+2013-08-19  Peter Bergner  <bergner@vnet.ibm.com>
+	    Jakub Jelinek  <jakub@redhat.com>
+
+	Backport from mainline
+	* config/rs6000/dfp.md (*negtd2_fpr): Handle non-overlapping
+	destination and source operands.
+
+2013-08-18  Jakub Jelinek  <jakub@redhat.com>
+
+	PR tree-optimization/58006
+	* tree-parloops.c (take_address_of): Don't ICE if get_name
+	returns NULL.
+	(eliminate_local_variables_stmt): Remove clobber stmts.
+
+2013-08-16  Jakub Jelinek  <jakub@redhat.com>
+
+	PR tree-optimization/58164
+	* gimple.c (walk_stmt_load_store_addr_ops): For visit_addr
+	walk gimple_goto_dest of GIMPLE_GOTO.
+
+	PR tree-optimization/58165
+	* tree-call-cdce.c (shrink_wrap_one_built_in_call): If
+	bi_call must be the last stmt in a bb, don't split_block, instead
+	use fallthru edge from it and give up if there is none.
+	Release conds vector when returning early.
+
+2013-08-15  David Given  <dg@cowlark.com>
+
+	Backport from mainline
+	2013-04-26  Vladimir Makarov  <vmakarov@redhat.com>
+
+	* lra-constraints.c (process_alt_operands): Use #if HAVE_ATTR_enable
+	instead of #ifdef.
+
+2013-08-14  Jakub Jelinek  <jakub@redhat.com>
+
+	PR tree-optimization/58145
+	* tree-sra.c (build_ref_for_offset): If prev_base has
+	TREE_THIS_VOLATILE or TREE_SIDE_EFFECTS, propagate it to MEM_REF.
+
+2013-08-14  Andreas Krebbel  <Andreas.Krebbel@de.ibm.com>
+
+	* config/s390/htmxlintrin.h: Add file missing from last commit.
+	* config/s390/htmintrin.h: Likewise.
+	* config/s390/s390intrin.h: Likewise.
+
 2013-08-28  Jakub Jelinek  <jakub@redhat.com>
 
 	PR target/58067
@@ -39,127 +158,6 @@
 	adjust the register addis loads up in the peephole2 pass.  Do not
 	depend on the register live/dead state when the peephole pass is
 	done.
-=======
-2013-08-29  Jakub Jelinek  <jakub@redhat.com>
-
-	Backported from mainline
-	2013-05-27  Richard Biener  <rguenther@suse.de>
-
-	PR middle-end/57381
-	PR tree-optimization/57417
-	* tree-ssa-sccvn.c (vn_reference_fold_indirect): Fix test
-	for unchanged base.
-	(set_ssa_val_to): Compare addresses using
-	get_addr_base_and_unit_offset.
-
-	PR tree-optimization/57396
-	* tree-affine.c (double_int_constant_multiple_p): Properly
-	return false for val == 0 and div != 0.
-
-	PR tree-optimization/57343
-	* tree-ssa-loop-niter.c (number_of_iterations_ne_max): Do not
-	use multiple_of_p if not TYPE_OVERFLOW_UNDEFINED.
-	(number_of_iterations_cond): Do not build the folded tree.
-
-2013-08-28  Jakub Jelinek  <jakub@redhat.com>
-
-	PR middle-end/58257
-	* omp-low.c (copy_var_decl): Copy over TREE_NO_WARNING flag.
-
-2013-08-28  Richard Biener  <rguenther@suse.de>
-
-	Backport from mainline
-	2013-06-24  Richard Biener  <rguenther@suse.de>
-
-	PR middle-end/56977
-	* passes.c (init_optimization_passes): Move pass_fold_builtins
-	and pass_dce earlier with -Og.
-
-2013-08-28  Uros Bizjak  <ubizjak@gmail.com>
-
-	Backport from mainline
-	2013-08-27  H.J. Lu  <hongjiu.lu@intel.com>
-
-	* config/i386/driver-i386.c (host_detect_local_cpu): Update
-	Haswell processor detection.
-
-	Backport from mainline
-	2013-08-27  Christian Widmer  <shadow@umbrox.de>
-
-	PR target/57927
-	* config/i386/driver-i386.c (host_detect_local_cpu): Add detection
-	of Ivy Bridge and Haswell processors.  Assume core-avx2 for unknown
-	AVX2 capable processors.
-
-2013-08-23  Jakub Jelinek  <jakub@redhat.com>
-
-	PR target/58218
-	* config/i386/x86-64.h (TARGET_SECTION_TYPE_FLAGS): Define.
-	* config/i386/i386.c (x86_64_elf_section_type_flags): New function.
-
-	PR tree-optimization/58209
-	* tree-tailcall.c (find_tail_calls): Give up for pointer result types
-	if m or a is non-NULL.
-
-2013-08-21  Richard Earnshaw  <rearnsha@arm.com>
-
-	PR target/56979
-	* arm.c (aapcs_vfp_allocate): Decompose the argument if the
-	suggested mode for the assignment isn't compatible with the
-	registers required.
-
-2013-08-20  Alan Modra  <amodra@gmail.com>
-
-	PR target/57865
-	* config/rs6000/rs6000.c (rs6000_emit_prologue): Correct ool_adjust.
-	(rs6000_emit_epilogue): Likewise.
-
-2013-08-19  Peter Bergner  <bergner@vnet.ibm.com>
-	    Jakub Jelinek  <jakub@redhat.com>
-
-	Backport from mainline
-	* config/rs6000/dfp.md (*negtd2_fpr): Handle non-overlapping
-	destination and source operands.
-
-2013-08-18  Jakub Jelinek  <jakub@redhat.com>
-
-	PR tree-optimization/58006
-	* tree-parloops.c (take_address_of): Don't ICE if get_name
-	returns NULL.
-	(eliminate_local_variables_stmt): Remove clobber stmts.
-
-2013-08-16  Jakub Jelinek  <jakub@redhat.com>
-
-	PR tree-optimization/58164
-	* gimple.c (walk_stmt_load_store_addr_ops): For visit_addr
-	walk gimple_goto_dest of GIMPLE_GOTO.
-
-	PR tree-optimization/58165
-	* tree-call-cdce.c (shrink_wrap_one_built_in_call): If
-	bi_call must be the last stmt in a bb, don't split_block, instead
-	use fallthru edge from it and give up if there is none.
-	Release conds vector when returning early.
-
-2013-08-15  David Given  <dg@cowlark.com>
-
-	Backport from mainline
-	2013-04-26  Vladimir Makarov  <vmakarov@redhat.com>
-
-	* lra-constraints.c (process_alt_operands): Use #if HAVE_ATTR_enable
-	instead of #ifdef.
-
-2013-08-14  Jakub Jelinek  <jakub@redhat.com>
-
-	PR tree-optimization/58145
-	* tree-sra.c (build_ref_for_offset): If prev_base has
-	TREE_THIS_VOLATILE or TREE_SIDE_EFFECTS, propagate it to MEM_REF.
-
-2013-08-14  Andreas Krebbel  <Andreas.Krebbel@de.ibm.com>
-
-	* config/s390/htmxlintrin.h: Add file missing from last commit.
-	* config/s390/htmintrin.h: Likewise.
-	* config/s390/s390intrin.h: Likewise.
->>>>>>> 921155d0
 
 2013-08-14  Uros Bizjak  <ubizjak@gmail.com>
 
