--- conflicted
+++ resolved
@@ -1,73 +1,3 @@
-<<<<<<< HEAD
-2009-06-17  Jakub Jelinek  <jakub@redhat.com>
-
-	* dwarf2out.c (last_var_location_insn): New variable.
-	(dwarf2out_end_epilogue): Clear last_var_location_insn.
-	(dwarf2out_var_location): Don't record anything after last real
-	insn.  Only change labels if there were any real instructions
-	in between last note and this one, or if changed sections.
-
-2009-06-11  Ian Lance Taylor  <iant@google.com>
-
-	* vec.h (DEF_VEC_ALLOC_I): Use DEF_VEC_NONALLOC_FUNCS_I.
-	(DEF_VEC_ALLOC_P): Use DEF_VEC_NONALLOC_FUNCS_P.
-	(DEF_VEC_ALLOC_O): Use DEF_VEC_NONALLOC_FUNCS_O.
-	(DEF_VEC_ALLOC_FUNC_P): Only define VEC_OP (T,A,alloc).
-	(DEF_VEC_NONALLOC_FUNCS_P): New macro, broken out of old
-	DEF_VEC_ALLOC_FUNC_P.
-	(DEF_VEC_ALLOC_FUNC_O): Only define VEC_OP (T,A,alloc).
-	(DEF_VEC_NONALLOC_FUNCS_O): New macro, broken out of old
-	DEF_VEC_ALLOC_FUNC_O.
-	(DEF_VEC_ALLOC_FUNC_I): Only define VEC_OP (T,A,alloc).
-	(DEF_VEC_NONALLOC_FUNCS_I): New macro, broken out of old
-	DEF_VEC_ALLOC_FUNC_I.
-	(vec_stack_p_reserve, vec_stack_p_reserve_exact): Declare.
-	(vec_stack_p_reserve_exact_1): Declare.
-	(vec_stack_o_reserve, vec_stack_o_reserve_exact): Declare.
-	(vec_stack_free): Declare.
-	(VEC_stack_alloc): Define.
-	(DEF_VEC_ALLOC_P_STACK, DEF_VEC_ALLOC_FUNC_P_STACK): Define.
-	(DEF_VEC_ALLOC_O_STACK, DEF_VEC_ALLOC_FUNC_O_STACK): Define.
-	(DEF_VEC_ALLOC_I_STACK, DEF_VEC_ALLOC_FUNC_I_STACK): Define.
-	* vec.c (void_p): New type.  Call DEF_VEC_P and DEF_VEC_ALLOC_P
-	for void_p.
-	(stack_vecs): New static variable.
-	(vec_stack_p_reserve_exact_1): New function.
-	(vec_stack_o_reserve_1): New static function.
-	(vec_stack_p_reserve, vec_stack_p_reserve_exact): New functions.
-	(vec_stack_o_reserve, vec_stack_o_reserve_exact): New functions.
-	(vec_stack_free): New function.
-	* df-scan.c (df_ref): Use DEF_VEC_P and DEF_VEC_ALLOC_P_STACK.
-	(VEC_df_ref_stack_alloc): Define.
-	(df_mw_hardreg_ptr): New type.  Use DEF_VEC_P and
-	DEF_VEC_ALLOC_P_STACK.
-	(VEC_df_mw_hardreg_ptr_stack_alloc): Define.
-	(struct df_collection_rec): Change _vec fields to VEC.  Remove
-	_use fields.
-	(df_free_collection_rec): Adjust for new fields.
-	(df_insn_rescan): Use new df_collection_rec fields.
-	(df_notes_rescan, df_canonize_collection_rec): Likewise.
-	(df_ref_create_structure, df_ref_record): Likewise.
-	(df_get_conditional_uses, df_get_call_refs): Likewise.
-	(df_insn_refs_collect, df_bb_refs_collect): Likewise.
-	(df_bb_refs_record, df_record_entry_block_defs): Likewise.
-	(df_record_exit_block_uses, df_bb_verify): Likewise.
-	(df_swap_refs): Change ref_vec parameter to VEC.  Change all
-	callers.
-	(df_sort_and_compress_refs): Change ref_vec parameter to VEC.
-	Remove count parameter.  Change return type to void.  Change all
-	callers.
-	(df_sort_and_compress_mws): Change mw_vec parameter to VEC.
-	Remove count parameter.  Change return type to void.  Change all
-	callers.
-	(df_install_refs): Change old_vec parameter to VEC.  Remove count
-	parameter.  Change all callers.
-	(df_install_mws): Change old_vec parameter to VEC.  Remove count
-	parameter.  Change all callers.
-	(df_refs_verify): Change new_rec parameter to VEC.  Change call
-	callers.
-	(df_mws_verify): Likewise.
-=======
 2009-06-16  Jakub Jelinek  <jakub@redhat.com>
 
 	PR middle-end/40446
@@ -302,7 +232,6 @@
 	PR tree-optimization/40074
 	* tree-vect-analyze.c (vect_analyze_group_access): Take gaps into
 	account in group size and step comparison.
->>>>>>> 14b2040d
 
 2009-05-08  Richard Guenther  <rguenther@suse.de>
 
