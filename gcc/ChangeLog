<<<<<<< HEAD
2018-01-04  Jakub Jelinek  <jakub@redhat.com>

	Backported from mainline
	2017-01-03  Jakub Jelinek  <jakub@redhat.com>
		    Jeff Law  <law@redhat.com>

	PR target/83641
	* config/i386/i386.c (ix86_adjust_stack_and_probe_stack_clash): For
	noreturn probe, use gen_pop instead of ix86_emit_restore_reg_using_pop,
	only set RTX_FRAME_RELATED_P on both the push and pop if cfa_reg is sp
	and add REG_CFA_ADJUST_CFA notes in that case to both insns.

	PR target/83641
	* config/i386/i386.c (ix86_adjust_stack_and_probe_stack_clash): Do not
	explicitly probe *sp in a noreturn function if there were any callee
	register saves or frame pointer is needed.

	2017-01-03  Jeff Law  <law@redhat.com>

	PR middle-end/83654
	* explow.c (anti_adjust_stack_and_probe_stack_clash): Test a
	non-constant residual for zero at runtime and avoid probing in
	that case.  Reorganize code for trailing problem to mirror handling
	of the residual.

	2017-11-14  Jeff Law  <law@redhat.com>

	* explow.c (anti_adjust_stack_and_probe_stack_clash): Avoid probing
	the red zone for stack_clash_protection_final_dynamic_probe targets
	when the total dynamic stack size is zero bytes.

	2017-11-06  Jeff Law  <law@redhat.com>

	PR target/82788
	* config/i386/i386.c (PROBE_INTERVAL): Remove.
	(get_probe_interval): New functions.
	(ix86_adjust_stack_and_probe_stack_clash): Use get_probe_interval.
	(ix86_adjust_stack_and_probe): Likewise.
	(output_adjust_stack_and_probe): Likewise.
	(ix86_emit_probe_stack_range): Likewise.
	(ix86_expand_prologue): Likewise.

	2017-11-03  Jeff Law  <law@redhat.com>

	* config/i386/i386.c (ix86_emit_restore_reg_using_pop): Prototype.
	(ix86_adjust_stack_and_probe_stack_clash): Use a push/pop sequence
	to probe at the start of a noreturn function.

	* config/i386/i386.c (ix86_expand_prologue): Tighten assert
	for int_registers_saved.

	2017-10-31  Segher Boessenkool  <segher@kernel.crsahing.org>

	PR target/82674
	* config/rs6000/rs6000.md (allocate_stack): Force update interval
	into a register if it does not fit into an immediate offset field.

	2017-09-25  Jeff Law  <law@redhat.com>

	* config/rs6000/rs6000-protos.h (output_probe_stack_range): Update
	prototype for new argument.
	* config/rs6000/rs6000.c (rs6000_emit_allocate_stack_1): New function,
	mostly extracted from rs6000_emit_allocate_stack.
	(rs6000_emit_probe_stack_range_stack_clash): New function.
	(rs6000_emit_allocate_stack): Call
	rs6000_emit_probe_stack_range_stack_clash as needed.
	(rs6000_emit_probe_stack_range): Add additional argument
	to call to gen_probe_stack_range{si,di}.
	(output_probe_stack_range): New.
	(output_probe_stack_range_1): Renamed from output_probe_stack_range.
	(output_probe_stack_range_stack_clash): New.
	(rs6000_emit_prologue): Emit notes into dump file as requested.
	* rs6000.md (allocate_stack): Handle -fstack-clash-protection.
	(probe_stack_range<P:mode>): Operand 0 is now early-clobbered.
	Add additional operand and pass it to output_probe_stack_range.
    
	2017-09-21  Jeff Law  <law@redhat.com>

	* config/i386/i386.c (ix86_adjust_stack_and_probe_stack_clash):
	Fix dump output if the only stack space is for pushed registers.

	2017-09-20  Andreas Krebbel  <krebbel@linux.vnet.ibm.com>
		    Jeff Law  <law@redhat.com>

	* config/s390/s390.c (MIN_UNROLL_PROBES): Define.
	(allocate_stack_space): New function, partially extracted from
	s390_emit_prologue.
	(s390_emit_prologue): Track offset to most recent stack probe.
	Code to allocate space moved into allocate_stack_space.
	Dump actions when no stack is allocated.
	(s390_prologue_plus_offset): New function.
	(s390_emit_stack_probe): Likewise.

	2017-09-20  Jeff Law  <law@redhat.com>

	* explow.c (compute_stack_clash_protection_loop_data): Use
	CONST_INT_P instead of explicit test.  Verify object is a
	CONST_INT_P before looking at INTVAL.
	(anti_adjust_stack_and_probe_stack_clash): Use CONST_INT_P
	instead of explicit test.

	2017-09-19  Jeff Law  <law@redhat.com>

	* combine-stack-adj.c (combine_stack_adjustments_for_block): Do
	nothing for stack adjustments with REG_STACK_CHECK.
	* sched-deps.c (parse_add_or_inc): Reject insns with
	REG_STACK_CHECK from dependency breaking.
	* config/i386/i386.c (pro_epilogue_adjust_stack): Return insn.
	(ix86_adjust_satck_and_probe_stack_clash): Add REG_STACK_NOTEs.
	* reg-notes.def (STACK_CHECK): New note.

	* config/i386/i386.c (ix86_adjust_stack_and_probe_stack_clash): New.
	(ix86_expand_prologue): Dump stack clash info as needed.
	Call ix86_adjust_stack_and_probe_stack_clash as needed.

	* function.c (dump_stack_clash_frame_info): New function.
	* function.h (dump_stack_clash_frame_info): Prototype.
	(enum stack_clash_probes): New enum.

	* config/alpha/alpha.c (alpha_expand_prologue): Also check
	flag_stack_clash_protection.
	* config/arm/arm.c (arm_compute_static_chain_stack_bytes): Likewise.
	(arm_expand_prologue, thumb1_expand_prologue): Likewise.
	(arm_frame_pointer_required): Likewise.
	* config/ia64/ia64.c (ia64_compute_frame_size): Likewise.
	(ia64_expand_prologue): Likewise.
	* config/mips/mips.c (mips_expand_prologue): Likewise.
	* config/sparc/sparc.c (sparc_expand_prologue): Likewise.
	(sparc_flat_expand_prologue): Likewise.
	* config/spu/spu.c (spu_expand_prologue): Likewise.

	* explow.c: Include "params.h".
	(anti_adjust_stack_and_probe_stack_clash): New function.
	(get_stack_check_protect): Likewise.
	(compute_stack_clash_protection_loop_data): Likewise.
	(emit_stack_clash_protection_loop_start): Likewise.
	(emit_stack_clash_protection_loop_end): Likewise.
	(allocate_dynamic_stack_space): Use get_stack_check_protect.
	Use anti_adjust_stack_and_probe_stack_clash.
	* explow.h (compute_stack_clash_protection_loop_data): Prototype.
	(emit_stack_clash_protection_loop_start): Likewise.
	(emit_stack_clash_protection_loop_end): Likewise.
	* rtl.h (get_stack_check_protect): Prototype.
	* target.def (stack_clash_protection_final_dynamic_probe): New hook.
	* targhooks.c (default_stack_clash_protection_final_dynamic_probe): New.
	* targhooks.h (default_stack_clash_protection_final_dynamic_probe): 
	Prototype.
	* doc/tm.texi.in (TARGET_STACK_CLASH_PROTECTION_FINAL_DYNAMIC_PROBE):
	Add @hook.
	* doc/tm.texi: Rebuilt.
	* config/aarch64/aarch64.c (aarch64_expand_prologue): Use
	get_stack_check_protect.
	* config/alpha/alpha.c (alpha_expand_prologue): Likewise.
	* config/arm/arm.c (arm_expand_prologue): Likewise.
	(arm_frame_pointer_required): Likewise.
	* config/i386/i386.c (ix86_expand_prologue): Likewise.
	* config/ia64/ia64.c (ia64_expand_prologue): Likewise.
	* config/mips/mips.c (mips_expand_prologue): Likewise.
	* config/rs6000/rs6000.c (rs6000_emit_prologue): Likewise.
	* config/sparc/sparc.c (sparc_expand_prologue): Likewise.
	(sparc_flat_expand_prologue): Likewise.

	* common.opt (-fstack-clash-protection): New option.
	* flag-types.h (enum stack_check_type): Note difference between
	-fstack-check= and -fstack-clash-protection.
	* params.def (PARAM_STACK_CLASH_PROTECTION_GUARD_SIZE): New PARAM.
	(PARAM_STACK_CLASH_PROTECTION_PROBE_INTERVAL): Likewise.
	* toplev.c (process_options): Issue warnings/errors for cases
	not handled with -fstack-clash-protection.
	* doc/invoke.texi (-fstack-clash-protection): Document new option.
	(-fstack-check): Note additional problem with -fstack-check=generic.
	Note that -fstack-check is primarily for Ada and refer users
	to -fstack-clash-protection for stack-clash-protection.
	Document new params for stack clash protection.
=======
2018-01-16  Segher Boessenkool  <segher@kernel.crashing.org>

	Backport from mainline
	2017-12-18  Segher Boessenkool  <segher@kernel.crashing.org>

	PR rtl-optimization/83424
	* rtlanal.c (dead_or_set_regno_p): Handle CLOBBER just like SET.

2018-01-16  H.J. Lu  <hongjiu.lu@intel.com>

	* config/i386/i386.c (ix86_expand_prologue): Don't use reference
	of struct ix86_frame.
	(ix86_expand_epilogue): Likewise.

2018-01-16  H.J. Lu  <hongjiu.lu@intel.com>

	Backport from mainline
	2018-01-14  H.J. Lu  <hongjiu.lu@intel.com>

	* config/i386/i386.c (ix86_set_indirect_branch_type): Disallow
	-mcmodel=large with -mindirect-branch=thunk,
	-mindirect-branch=thunk-extern, -mfunction-return=thunk and
	-mfunction-return=thunk-extern.
	* doc/invoke.texi: Document -mcmodel=large is incompatible with
	-mindirect-branch=thunk, -mindirect-branch=thunk-extern,
	-mfunction-return=thunk and -mfunction-return=thunk-extern.

2018-01-16  H.J. Lu  <hongjiu.lu@intel.com>

	Backport from mainline
	2018-01-14  H.J. Lu  <hongjiu.lu@intel.com>

	* config/i386/i386.c (print_reg): Print the name of the full
	integer register without '%'.
	(ix86_print_operand): Handle 'V'.
	 * doc/extend.texi: Document 'V' modifier.

2018-01-16  H.J. Lu  <hongjiu.lu@intel.com>

	Backport from mainline
	2018-01-15  H.J. Lu  <hongjiu.lu@intel.com>

	* config/i386/predicates.md (indirect_branch_operand): Rewrite
	ix86_indirect_branch_register logic.

	Backport from mainline
	2018-01-15  H.J. Lu  <hongjiu.lu@intel.com>

	* config/i386/constraints.md (Bs): Update
	ix86_indirect_branch_register check.  Don't check
	ix86_indirect_branch_register with GOT_memory_operand.
	(Bw): Likewise.
	* config/i386/predicates.md (GOT_memory_operand): Don't check
	ix86_indirect_branch_register here.
	(GOT32_symbol_operand): Likewise.

	Backport from mainline
	2018-01-15  H.J. Lu  <hongjiu.lu@intel.com>

	* config/i386/predicates.md (constant_call_address_operand):
	Rewrite ix86_indirect_branch_register logic.
	(sibcall_insn_operand): Likewise.

	Backport from mainline
	2018-01-15  H.J. Lu  <hongjiu.lu@intel.com>

	* config/i386/constraints.md (Bs): Replace
	ix86_indirect_branch_thunk_register with
	ix86_indirect_branch_register.
	(Bw): Likewise.
	* config/i386/i386.md (indirect_jump): Likewise.
	(tablejump): Likewise.
	(*sibcall_memory): Likewise.
	(*sibcall_value_memory): Likewise.
	Peepholes of indirect call and jump via memory: Likewise.
	* config/i386/i386.opt: Likewise.
	* config/i386/predicates.md (indirect_branch_operand): Likewise.
	(GOT_memory_operand): Likewise.
	(call_insn_operand): Likewise.
	(sibcall_insn_operand): Likewise.
	(GOT32_symbol_operand): Likewise.

	Backport from mainline
	2018-01-14  H.J. Lu  <hongjiu.lu@intel.com>

	* config/i386/constraints.md (Bs): Disallow memory operand for
	-mindirect-branch-register.
	(Bw): Likewise.
	* config/i386/predicates.md (indirect_branch_operand): Likewise.
	(GOT_memory_operand): Likewise.
	(call_insn_operand): Likewise.
	(sibcall_insn_operand): Likewise.
	(GOT32_symbol_operand): Likewise.
	* config/i386/i386.md (indirect_jump): Call convert_memory_address
	for -mindirect-branch-register.
	(tablejump): Likewise.
	(*sibcall_memory): Likewise.
	(*sibcall_value_memory): Likewise.
	Disallow peepholes of indirect call and jump via memory for
	-mindirect-branch-register.
	(*call_pop): Replace m with Bw.
	(*call_value_pop): Likewise.
	(*sibcall_pop_memory): Replace m with Bs.
	* config/i386/i386.opt (mindirect-branch-register): New option.
	* doc/invoke.texi: Document -mindirect-branch-register option.

2018-01-16  H.J. Lu  <hongjiu.lu@intel.com>

	Backport from mainline
	2018-01-15  H.J. Lu  <hongjiu.lu@intel.com>

	PR target/83839
	* config/i386/i386.c (output_indirect_thunk_function): Use
	ASM_OUTPUT_LABEL, instead of ASM_OUTPUT_DEF, for TARGET_MACHO
	for  __x86.return_thunk.

	Backport from mainline
	2018-01-14  H.J. Lu  <hongjiu.lu@intel.com>

	* config/i386/i386-protos.h (ix86_output_function_return): New.
	* config/i386/i386.c (ix86_set_indirect_branch_type): Also
	set function_return_type.
	(indirect_thunk_name): Add ret_p to indicate thunk for function
	return.
	(output_indirect_thunk_function): Pass false to
	indirect_thunk_name.
	(ix86_output_indirect_branch_via_reg): Likewise.
	(ix86_output_indirect_branch_via_push): Likewise.
	(output_indirect_thunk_function): Create alias for function
	return thunk if regno < 0.
	(ix86_output_function_return): New function.
	(ix86_handle_fndecl_attribute): Handle function_return.
	(ix86_attribute_table): Add function_return.
	* config/i386/i386.h (machine_function): Add
	function_return_type.
	* config/i386/i386.md (simple_return_internal): Use
	ix86_output_function_return.
	(simple_return_internal_long): Likewise.
	* config/i386/i386.opt (mfunction-return=): New option.
	(indirect_branch): Mention -mfunction-return=.
	* doc/extend.texi: Document function_return function attribute.
	* doc/invoke.texi: Document -mfunction-return= option.

2018-01-16  H.J. Lu  <hongjiu.lu@intel.com>

	Backport from mainline
	2018-01-14  H.J. Lu  <hongjiu.lu@intel.com>

	* config/i386/i386-opts.h (indirect_branch): New.
	* config/i386/i386-protos.h (ix86_output_indirect_jmp): Likewise.
	* config/i386/i386.c (ix86_using_red_zone): Disallow red-zone
	with local indirect jump when converting indirect call and jump.
	(ix86_set_indirect_branch_type): New.
	(ix86_set_current_function): Call ix86_set_indirect_branch_type.
	(indirectlabelno): New.
	(indirect_thunk_needed): Likewise.
	(indirect_thunk_bnd_needed): Likewise.
	(indirect_thunks_used): Likewise.
	(indirect_thunks_bnd_used): Likewise.
	(INDIRECT_LABEL): Likewise.
	(indirect_thunk_name): Likewise.
	(output_indirect_thunk): Likewise.
	(output_indirect_thunk_function): Likewise.
	(ix86_output_indirect_branch_via_reg): Likewise.
	(ix86_output_indirect_branch_via_push): Likewise.
	(ix86_output_indirect_branch): Likewise.
	(ix86_output_indirect_jmp): Likewise.
	(ix86_code_end): Call output_indirect_thunk_function if needed.
	(ix86_output_call_insn): Call ix86_output_indirect_branch if
	needed.
	(ix86_handle_fndecl_attribute): Handle indirect_branch.
	(ix86_attribute_table): Add indirect_branch.
	* config/i386/i386.h (machine_function): Add indirect_branch_type
	and has_local_indirect_jump.
	* config/i386/i386.md (indirect_jump): Set has_local_indirect_jump
	to true.
	(tablejump): Likewise.
	(*indirect_jump): Use ix86_output_indirect_jmp.
	(*tablejump_1): Likewise.
	(simple_return_indirect_internal): Likewise.
	* config/i386/i386.opt (mindirect-branch=): New option.
	(indirect_branch): New.
	(keep): Likewise.
	(thunk): Likewise.
	(thunk-inline): Likewise.
	(thunk-extern): Likewise.
	* doc/extend.texi: Document indirect_branch function attribute.
	* doc/invoke.texi: Document -mindirect-branch= option.

2018-01-16  Richard Biener  <rguenther@suse.de>

	Backport from mainline
	2017-09-29  Vladimir Makarov  <vmakarov@redhat.com>

	PR target/81481
	* ira-costs.c (scan_one_insn): Don't take into account PIC equiv
	with a symbol for LRA.

2018-01-15  Segher Boessenkool  <segher@kernel.crashing.org>

	Backport from mainline
	2018-01-10  Segher Boessenkool  <segher@kernel.crashing.org>

	PR target/83629
	* config/rs6000/rs6000.md (load_toc_v4_PIC_2, load_toc_v4_PIC_3b,
	load_toc_v4_PIC_3c): Wrap const term in CONST RTL.

2018-01-15  H.J. Lu  <hongjiu.lu@intel.com>

	Backport from mainline
	PR target/83330
	* config/i386/i386.c (ix86_function_arg_advance): Set
	outgoing_args_on_stack to true if there are outgoing arguments
	on stack.
	(ix86_function_arg): Likewise.
	(ix86_compute_frame_layout): Align stack frame if argument is
	passed on stack.
	* config/i386/i386.h (machine_function): Add
	outgoing_args_on_stack.

2018-01-15  H.J. Lu  <hongjiu.lu@intel.com>

	Backport from mainline
	* config/i386/i386.c (ix86_expand_prologue): Use reference of
	struct ix86_frame.
	(ix86_expand_epilogue): Likewise.

2018-01-15  H.J. Lu  <hongjiu.lu@intel.com>

	Backport from mainline
	2017-11-06  H.J. Lu  <hongjiu.lu@intel.com>

	* config/i386/i386.c (ix86_can_use_return_insn_p): Use reference
	of struct ix86_frame.
	(ix86_initial_elimination_offset): Likewise.
	(ix86_expand_split_stack_prologue): Likewise.

2018-01-15  H.J. Lu  <hongjiu.lu@intel.com>

	Backport from mainline
	2017-06-01  Bernd Edlinger  <bernd.edlinger@hotmail.de>

	* config/i386/i386.c (ix86_frame): Moved to ...
	* config/i386/i386.h (ix86_frame): Here.
	(machine_function): Add frame.
	* config/i386/i386.c (ix86_compute_frame_layout): Repace the
	frame argument with &cfun->machine->frame.
	(ix86_can_use_return_insn_p): Don't pass &frame to
	ix86_compute_frame_layout.  Copy frame from cfun->machine->frame.
	(ix86_can_eliminate): Likewise.
	(ix86_expand_prologue): Likewise.
	(ix86_expand_epilogue): Likewise.
	(ix86_expand_split_stack_prologue): Likewise.

2018-01-14  Bill Schmidt  <wschmidt@linux.vnet.ibm.com>

	Backport from mainline
	2018-01-08  Bill Schmidt  <wschmidt@linux.vnet.ibm.com>

	PR target/83677
	* config/rs6000/altivec.md (*altivec_vpermr_<mode>_internal):
	Reverse order of second and third operands in first alternative.
	* config/rs6000/rs6000.c (rs6000_expand_vector_set): Reverse order
	of first and second elements in UNSPEC_VPERMR vector.
	(altivec_expand_vec_perm_le): Likewise.

2018-01-14  Uros Bizjak  <ubizjak@gmail.com>

	Backport from mainline
	2018-01-12  Uros Bizjak  <ubizjak@gmail.com>

	PR target/83628
	* config/alpha/alpha.md (*saddsi_1): New insn_ans_split pattern.
	(*saddl_se_1): Ditto.
	(*ssubsi_1): Ditto.
	(*ssubl_se_1): Ditto.

	Backport from mainline
	2018-01-09  Uros Bizjak  <ubizjak@gmail.com>

	PR target/83628
	* combine.c (force_int_to_mode) <case ASHIFT>: Use mode instead of
	op_mode in the force_to_mode call.

2018-01-12  Oleg Endo  <olegendo@gcc.gnu.org>

	Backport from mainline
	2018-01-12  Oleg Endo  <olegendo@gcc.gnu.org>

	PR target/81819
	* config/rx/rx.c (rx_is_restricted_memory_address):
	Handle SUBREG case.

2018-01-12  Eric Botcazou  <ebotcazou@adacore.com>

	PR rtl-optimization/83565
	* rtlanal.c (nonzero_bits1): On WORD_REGISTER_OPERATIONS machines, do
	not extend the result to a larger mode for rotate operations.
	(num_sign_bit_copies1): Likewise.

2018-01-12  Rainer Orth  <ro@CeBiTec.Uni-Bielefeld.DE>

	Backport from mainline
	2018-01-04  Rainer Orth  <ro@CeBiTec.Uni-Bielefeld.DE>

	PR bootstrap/81926
	* cgraphunit.c (symbol_table::compile): Switch to text_section
	before calling assembly_start debug hook.

2018-01-11  Oleg Endo  <olegendo@gcc.gnu.org>

	Backport from mainline
	2018-01-11  Oleg Endo  <olegendo@gcc.gnu.org>

	PR target/81821
	* config/rx/rx.md (BW): New mode attribute.
	(sync_lock_test_and_setsi): Add mode suffix to insn output.

2018-01-09  Richard Biener  <rguenther@suse.de>

	Backport from mainline
	2018-01-08  Richard Biener  <rguenther@suse.de>

	PR middle-end/83713
	* convert.c (do_narrow): Properly guard TYPE_OVERFLOW_WRAPS checks.

2018-01-08  Jim Wilson  <jimw@sifive.com>

	Backport from mainline
	2018-01-08  Monk Chiang  <sh.chiang04@gmail.com>
		    Kito Cheng  <kito.cheng@gmail.com>

	* config/riscv/riscv.c (machine_function::is_leaf): Remove field.
	(riscv_leaf_function_p): Delete.
	(riscv_function_ok_for_sibcall): Return false when TARGET_SAVE_RESTORE.

2018-01-08  Kyrylo Tkachov  <kyrylo.tkachov@arm.com>

	Backport from mainline
	2017-12-20  Kyrylo Tkachov  <kyrylo.tkachov@arm.com>

	PR target/82975
	* config/arm/arm.h (TEST_REGNO): Adjust comment as expected in r255830.

2018-01-08  Sebastian Huber  <sebastian.huber@embedded-brains.de>

	Backported from mainline
	2018-01-05  Sebastian Huber  <sebastian.huber@embedded-brains.de>

	* config.gcc (epiphany-*-elf*): Add (epiphany-*-rtems*) configuration.
	* config/epiphany/rtems.h: New file.

2018-01-04  Uros Bizjak  <ubizjak@gmail.com>

	PR target/83628
	* config/alpha/alpha.md (*sadd<modesuffix>): Use ASHIFT
	instead of MULT rtx.  Update all corresponding splitters.
	(*saddl_se): Ditto.
	(*ssub<modesuffix>): Ditto.
	(*ssubl_se): Ditto.
	(*cmp_sadd_di): Update split patterns.
	(*cmp_sadd_si): Ditto.
	(*cmp_sadd_sidi): Ditto.
	(*cmp_ssub_di): Ditto.
	(*cmp_ssub_si): Ditto.
	(*cmp_ssub_sidi): Ditto.
	* config/alpha/predicates.md (const23_operand): New predicate.
	* config/alpha/alpha.c (alpha_rtx_costs) [PLUS, MINUS]:
	Look for ASHIFT, not MULT inner operand.
	(alpha_split_conditional_move): Update for *sadd<modesuffix> change.
>>>>>>> f1560a4d

2018-01-02  Andrew Waterman  <andrew@sifive.com>

	* config/riscv/linux.h (ICACHE_FLUSH_FUNC): New.
	* config/riscv/riscv.md (clear_cache): Use it.

2018-01-01  Jakub Jelinek  <jakub@redhat.com>

	PR middle-end/83608
	* expr.c (store_expr_with_bounds): Use simplify_gen_subreg instead of
	convert_modes if target mode has the right side, but different mode
	class.

	PR middle-end/83609
	* expr.c (expand_assignment): Fix up a typo in simplify_gen_subreg
	last argument when extracting from CONCAT.  If either from_real or
	from_imag is NULL, use expansion through memory.  If result is not
	a CONCAT and simplify_gen_subreg fails, try to simplify_gen_subreg
	the parts directly to inner mode, if even that fails, use expansion
	through memory.

	PR middle-end/83623
	* expmed.c (expand_shift_1): For 2-byte rotates by BITS_PER_UNIT,
	check for bswap in mode rather than HImode and use that in expand_unop
	too.

2017-12-23  Jakub Jelinek  <jakub@redhat.com>

	PR c++/83553
	* fold-const.c (struct contains_label_data): New type.
	(contains_label_1): Return non-NULL even for CASE_LABEL_EXPR, unless
	inside of a SWITCH_BODY seen during the walk.
	(contains_label_p): Use walk_tree instead of
	walk_tree_without_duplicates, prepare data for contains_label_1 and
	provide own pset.

2017-12-22  Martin Jambor  <mjambor@suse.cz>

	PR lto/82027
	* lto-cgraph.c (output_cgraph_opt_summary_p): Also check former
	clones.

2017-12-22  Jakub Jelinek  <jakub@redhat.com>

	Backported from mainline
	2017-12-21  Jakub Jelinek  <jakub@redhat.com>

	PR c/83448
	* gimple-ssa-sprintf.c (maybe_warn): Don't call set_caret_index
	if navail is >= dir.len.

	PR rtl-optimization/80747
	PR rtl-optimization/83512
	* cfgrtl.c (force_nonfallthru_and_redirect): When splitting
	succ edge from ENTRY, copy partition from e->dest to the newly
	created bb.
	* bb-reorder.c (reorder_basic_blocks_simple): If last_tail is
	ENTRY, use BB_PARTITION of its successor block as current_partition.
	Don't copy partition when splitting succ edge from ENTRY.

	PR tree-optimization/83523
	* tree-ssa-math-opts.c (is_widening_mult_p): Return false if
	for INTEGER_TYPE TYPE_OVERFLOW_TRAPS.
	(convert_mult_to_fma): Likewise.

	PR tree-optimization/83521
	* tree-ssa-phiopt.c (factor_out_conditional_conversion): Use
	gimple_build_assign without code on result of
	fold_build1 (VIEW_CONVERT_EXPR, ...), as it might not create
	a VIEW_CONVERT_EXPR.

	2017-12-19  Jakub Jelinek  <jakub@redhat.com>

	PR ipa/82801
	PR ipa/83346
	* ipa-inline.c (flatten_remove_node_hook): New function.
	(ipa_inline): Keep only nodes with flatten attribute at the end of
	the array in the order from ipa_reverse_postorder, only walk that
	portion of array for flattening, if there is more than one such
	node, temporarily register a removal hook and ignore removed nodes.

2017-12-21  Uros Bizjak  <ubizjak@gmail.com>

	PR target/83467
	* config/i386/i386.md (*ashl<mode>3_mask): Add operand
	constraints to operand 2.
	(*<shift_insn><mode>3_mask): Ditto.
	(*<rotate_insn><mode>3_mask): Ditto.

2017-12-19  Bin Cheng  <bin.cheng@arm.com>

	Backport from mainline
	2017-11-15  Bin Cheng  <bin.cheng@arm.com>

	PR tree-optimization/82726
	PR tree-optimization/70754
	* tree-predcom.c (order_drefs_by_pos): New function.
	(combine_chains): Move code setting has_max_use_after to...
	(try_combine_chains): ...here.  New parameter.  Sort combined chains
	according to position information.
	(tree_predictive_commoning_loop): Update call to above function.
	(update_pos_for_combined_chains, pcom_stmt_dominates_stmt_p): New.

	2017-11-15  Bin Cheng  <bin.cheng@arm.com>

	PR tree-optimization/82726
	Revert
	2017-01-23  Bin Cheng  <bin.cheng@arm.com>

	PR tree-optimization/70754
	* tree-predcom.c (stmt_combining_refs): New parameter INSERT_BEFORE.
	(reassociate_to_the_same_stmt): New parameter INSERT_BEFORE.  Insert
	combined stmt before it if not NULL.
	(combine_chains): Process refs reversely and compute dominance point
	for root ref.

	Revert
	2017-02-23  Bin Cheng  <bin.cheng@arm.com>

	PR tree-optimization/79663
	* tree-predcom.c (combine_chains): Process refs in reverse order
	only for ZERO length chains, and add explaining comment.

2017-12-19  Sebastian Huber  <sebastian.huber@embedded-brains.de>

	Backport from mainline
	2017-12-19  Sebastian Huber  <sebastian.huber@embedded-brains.de>

	PR target/83387
	* config/rs6000/t-rtems (MULTILIB_REQUIRED): Remove 64-bit soft-float
	multilib.

2017-12-19  Daniel Cederman  <cederman@gaisler.com>

	Backport from mainline
	2017-12-19  Daniel Cederman  <cederman@gaisler.com>

	* config/sparc/sparc.c (sparc_do_work_around_errata): Make sure
	the jump is to a label.

2017-12-17  John David Anglin  <danglin@gcc.gnu.org>

	Backport from mainline
	2017-12-03  John David Anglin  <danglin@gcc.gnu.org>

	* config/pa/pa.c (pa_legitimate_address_p): For scaled indexing,
	require base operand is a REG_POINTER prior to reload on targets
	with non-equivalent space registers.

2017-12-15  Jakub Jelinek  <jakub@redhat.com>

	PR tree-optimization/83269
	* fold-const.c (fold_binary_loc): Perform (-A) - B -> (-B) - A
	subtraction in arg0's type if type is signed and arg0 is unsigned.
	Formatting fix.

	Backported from mainline
	2017-12-14  Jakub Jelinek  <jakub@redhat.com>

	PR tree-optimization/83198
	* gimple-ssa-sprintf.c (format_floating): Set type solely based on
	dir.modifier, regardless of TREE_TYPE (arg).  Assume non-REAL_CST
	value if arg is a REAL_CST with incompatible type.

	2017-12-12  Jakub Jelinek  <jakub@redhat.com>

	PR tree-optimization/80631
	* tree-vect-loop.c (get_initial_def_for_reduction): Fix comment typo.
	(vect_create_epilog_for_reduction): Add INDUC_VAL argument, for
	INTEGER_INDUC_COND_REDUCTION use INDUC_VAL instead of
	hardcoding zero as the value if COND_EXPR is never true.  For
	INTEGER_INDUC_COND_REDUCTION don't emit the final COND_EXPR if
	INDUC_VAL is equal to INITIAL_DEF.
	(vectorizable_reduction): Compute INDUC_VAL for
	vect_create_epilog_for_reduction, if no value is suitable, don't
	use INTEGER_INDUC_COND_REDUCTION for now.  Formatting fixes.

	2017-12-08  Joseph Myers  <joseph@codesourcery.com>
		    Alexander Monakov  <amonakov@ispras.ru>
		    Jakub Jelinek  <jakub@redhat.com>

	PR target/81906
	* config/i386/i386.c (ix86_expand_rint): Handle flag_rounding_math.

	2017-12-02  Jakub Jelinek  <jakub@redhat.com>

	PR c++/81212
	* tree-cfg.c (pass_warn_function_return::execute): Handle
	__builtin_ubsan_handle_missing_return like __builtin_unreachable
	with BUILTINS_LOCATION.

	PR target/78643
	PR target/80583
	* expr.c (get_inner_reference): If DECL_MODE of a non-bitfield
	is BLKmode for vector field with vector raw mode, use TYPE_MODE
	instead of DECL_MODE.

	2017-11-29  Jakub Jelinek  <jakub@redhat.com>

	PR target/80819
	* config/i386/sse.md (vec_concatv2di): Remove * from (=Yr,0,*rm)
	alternative.

	2017-11-25  Jakub Jelinek  <jakub@redhat.com>

	PR rtl-optimization/81553
	* combine.c (simplify_if_then_else): In (if_then_else COND (OP Z C1) Z)
	to (OP Z (mult COND (C1 * STORE_FLAG_VALUE))) optimization, if OP
	is a shift where C1 has different mode than the whole shift, use C1's
	mode for MULT rather than the shift's mode.

	2017-11-24  Jakub Jelinek  <jakub@redhat.com>

	PR sanitizer/83014
	* ubsan.c (ubsan_type_descriptor): Use pp_unsigned_wide_integer
	instead of pp_printf with HOST_WIDE_INT_PRINT_DEC.  Avoid calling
	tree_to_uhwi twice.

	* tree-object-size.c (pass_through_call): Do not handle
	BUILT_IN_STPNCPY_CHK which is not a pass through call.

	2017-11-23  Jakub Jelinek  <jakub@redhat.com>

	PR middle-end/82253
	* expr.c (expand_assignment): For CONCAT to_rtx, complex type from and
	bitpos/bitsize covering the whole destination, use store_expr only if
	the complex mode is the same.  Otherwise, use expand_normal and if
	it returns CONCAT, subreg each part separately instead of trying to
	subreg the whole result.

	2017-11-22  Jakub Jelinek  <jakub@redhat.com>

	PR debug/83084
	* valtrack.c (propagate_for_debug_subst, propagate_for_debug): Reset
	debug insns if they would contain UNSPEC_VOLATILE or volatile asm.
	(dead_debug_insert_temp): Likewise, but also ignore even non-volatile
	asm.

	2017-11-21  James Cowgill  <James.Cowgill@imgtec.com>
		    Jakub Jelinek  <jakub@redhat.com>

	PR target/82880
	* config/mips/frame-header-opt.c (mips_register_frame_header_opt):
	Remove static keyword from f variable.

2017-12-15  Richard Biener  <rguenther@suse.de>

	PR bootstrap/83439
	* tree-ssa-pre.c (eliminate_dom_walker::before_dom_children):
	Adjust remaining gimple_set_modified to use the modified
	variable instead.

2017-12-15  Eric Botcazou  <ebotcazou@adacore.com>

	PR target/66488
	* ggc-page.c (HOST_BITS_PER_PTR): Do not define here...
	* hwint.h (HOST_BITS_PER_PTR): ...but here instead.
	* config/i386/xm-mingw32.h (HOST_BITS_PER_PTR): Delete.

2017-12-15  Richard Biener  <rguenther@suse.de>

	Backport from mainline
	PR tree-optimization/82060
	* tree-ssa-pre.c (eliminate_dom_walker::before_dom_children):
	Move devirtualization after stmt folding and before EH/AB/noreturn
	cleanup to get the stmt refs canonicalized.  Use a bool instead
	of gimple_modified_p since that doesn't work for NOPs.  Schedule
	NOPs generated by folding for removal.

2017-12-15  Richard Biener  <rguenther@suse.de>

	Backport from mainline
	2017-09-05  Richard Biener  <rguenther@suse.de>

	PR tree-optimization/82102
	* tree-ssa-pre.c (eliminate): Check if lhs is NULL.

	2017-09-13  Richard Biener  <rguenther@suse.de>

	PR middle-end/82128
	* gimple-fold.c (gimple_fold_call): Update SSA name in-place to
	default-def to avoid breaking iterator update with the weird
	interaction with cgraph_update_edges_for_call_stmt_node.

2017-12-15  Richard Biener  <rguenther@suse.de>

	Backport from mainline
	2017-11-24  Richard Biener  <rguenther@suse.de>

	PR tree-optimization/82402
	* tree-vect-loop-manip.c (create_lcssa_for_virtual_phi): Properly
	set SSA_NAME_OCCURS_IN_ABNORMAL_PHI.

	2017-10-24  Richard Biener  <rguenther@suse.de>

	PR tree-optimization/82697
	* tree-ssa-phiopt.c (cond_store_replacement): Use alias-set
	zero for conditional load and unconditional store.

	2017-11-02  Richard Biener  <rguenther@suse.de>

	PR middle-end/82765
	* varasm.c (decode_addr_const): Make offset HOST_WIDE_INT.
	Truncate ARRAY_REF index and element size.

	2017-11-09  Richard Biener  <rguenther@suse.de>

	PR tree-optimization/82902
	* tree-ssa-phiprop.c (propagate_with_phi): Test proper type.

2017-12-14  Peter Bergner  <bergner@vnet.ibm.com>

	Backport from mainline
	2017-10-02  Peter Bergner  <bergner@vnet.ibm.com>

	PR target/80210
	* config/rs6000/rs6000.c (rs6000_option_override_internal): Rewrite
	function to not use the have_cpu variable.  Do not set cpu_index,
	rs6000_cpu_index or rs6000_tune_index if we end up using TARGET_DEFAULT
	or the default cpu.
	(rs6000_valid_attribute_p): Remove duplicate initializations of
	old_optimize and func_optimize.
	(rs6000_pragma_target_parse): Call rs6000_activate_target_options ().
	(rs6000_activate_target_options): Make global.
	* config/rs6000/rs6000-protos.h (rs6000_activate_target_options): Add
	prototype.

2017-12-13  Peter Bergner  <bergner@vnet.ibm.com>

	Backport from mainline
	2017-12-13  Peter Bergner  <bergner@vnet.ibm.com>

	* config/rs6000/ppc-auxv.h (PPC_FEATURE2_HTM_NO_SUSPEND): New define.
	* config/rs6000/rs6000.c (cpu_supports_info): Use it.

2017-12-11  Michael Meissner  <meissner@linux.vnet.ibm.com>

	Back port from trunk
	2017-12-01  Michael Meissner  <meissner@linux.vnet.ibm.com>

	PR target/81959
	* config/rs6000/rs6000.c (rs6000_address_for_fpconvert): Check for
	whether we can allocate pseudos before trying to fix an address.
	* config/rs6000/rs6000.md (float_<mode>si2_hw): Make sure the
	memory address is indexed or indirect.
	(floatuns_<mode>si2_hw2): Likewise.

2017-12-11  Sudakshina Das  <sudi.das@arm.com>

	Backported from trunk
	2017-12-01  Sudakshina Das  <sudi.das@arm.com>

	* config/arm/vfp.md (*movhf_vfp_fp16): Add conds attribute.

2017-12-07  Kelvin Nilsen  <kelvin@gcc.gnu.org>

	Backport from trunk
	2017-05-08  Kelvin Nilsen  <kelvin@gcc.gnu.org>

	PR target/80101
	* config/rs6000/power6.md: Replace store_data_bypass_p calls with
	rs6000_store_data_bypass_p in seven define_bypass directives and
	in several comments.
	* config/rs6000/rs6000-protos.h: Add prototype for
	rs6000_store_data_bypass_p function.
	* config/rs6000/rs6000.c (rs6000_store_data_bypass_p): New
	function implements slightly different (rs6000-specific) semantics
	than store_data_bypass_p, returning false rather than aborting
	with assertion error when arguments do not satisfy the
	requirements of store data bypass.
	(rs6000_adjust_cost): Replace six calls of store_data_bypass_p with
	rs6000_store_data_bypass_p.

2017-12-06  Eric Botcazou  <ebotcazou@adacore.com>

	Revert
	2017-11-29  Martin Aberg  <maberg@gaisler.com>

	* config/sparc/sparc.md (divdf3_fix): Add NOP and adjust length
	to prevent b2bst errata sequence.
	(sqrtdf2_fix): Likewise.

2017-12-05  Max Filippov  <jcmvbkbc@gmail.com>

	Backport from mainline
	2017-12-05  Max Filippov  <jcmvbkbc@gmail.com>
	* config/xtensa/xtensa.c (xtensa_asan_shadow_offset): New
	function.
	(TARGET_ASAN_SHADOW_OFFSET): New macro definition.
	* config/xtensa/xtensa.h (FRAME_GROWS_DOWNWARD): Set to 1 if
	ASAN is enabled.

2017-12-05  Max Filippov  <jcmvbkbc@gmail.com>

	Backport from mainline
	2017-05-08  Max Filippov  <jcmvbkbc@gmail.com>
	* config/xtensa/xtensa-protos.h
	(xtensa_initial_elimination_offset): New declaration.
	* config/xtensa/xtensa.c (xtensa_initial_elimination_offset):
	New function. Move its body from the INITIAL_ELIMINATION_OFFSET
	macro definition, add case for FRAME_POINTER_REGNUM when
	FRAME_GROWS_DOWNWARD.
	* config/xtensa/xtensa.h (FRAME_GROWS_DOWNWARD): New macro
	definition.
	(INITIAL_ELIMINATION_OFFSET): Replace body with call to
	xtensa_initial_elimination_offset.

2017-12-04  Eric Botcazou  <ebotcazou@adacore.com>

	* config/sparc/sparc.c (sparc_do_work_around_errata): Use mem_ref
	instead of MEM_P in a couple more places.  Fix formatting issues.

2017-12-04  Sebastian Peryt  <sebastian.peryt@intel.com>
	H.J. Lu  <hongjiu.lu@intel.com>

	Bakcported from trunk
	PR target/82941
	PR target/82942
	PR target/82990
	* config/i386/i386.c (pass_insert_vzeroupper): Remove
	TARGET_AVX512F check from gate condition.
	(ix86_check_avx256_register): Changed to ...
	(ix86_check_avx_upper_register): ... this. Add extra check for
	VALID_AVX512F_REG_OR_XI_MODE.
	(ix86_avx_u128_mode_needed): Changed
	ix86_check_avx256_register to ix86_check_avx_upper_register.
	(ix86_check_avx256_stores): Changed to ...
	(ix86_check_avx_upper_stores): ... this. Changed
	ix86_check_avx256_register to ix86_check_avx_upper_register.
	(ix86_avx_u128_mode_after): Changed
	avx_reg256_found to avx_upper_reg_found. Changed
	ix86_check_avx256_stores to ix86_check_avx_upper_stores.
	(ix86_avx_u128_mode_entry): Changed
	ix86_check_avx256_register to ix86_check_avx_upper_register.
	(ix86_avx_u128_mode_exit): Ditto.
	(ix86_option_override_internal): Set MASK_VZEROUPPER if
	neither -mzeroupper nor -mno-zeroupper is used and
	TARGET_EMIT_VZEROUPPER is set.
	* config/i386/i386.h: (host_detect_local_cpu): New define.
	(TARGET_EMIT_VZEROUPPER): New.
	* config/i386/x86-tune.def: Add X86_TUNE_EMIT_VZEROUPPER

2017-12-01  Segher Boessenkool  <segher@kernel.crashing.org>

	Backport from mainline
	2017-11-28  Segher Boessenkool  <segher@kernel.crashing.org>

	PR 81288/target
	* config/rs6000/rs6000.c (rs6000_rtx_costs): Do not handle
	TARGET_ISEL && !TARGET_MFCRF differently.  Simplify code.

2017-11-30  Jim Wilson  <jimw@sifive.com>

	Backport from mainline
	2017-11-30  Jim Wilson  <jimw@sifive.com>
	* doc/invoke.texi (RISC-V Options): Delete nonexistent -mmemcpy and
	-mno-memcpy options.  For -mplt, -mfdiv, -mdiv, -msave-restore, and
	-mstrict-align, add info on default value.  Delete redundant lines for
	-mabi.  Add missing -mexplicit-relocs docs.

	Backport from mainline
	2017-11-01  Palmer Dabbelt  <palmer@dabbelt.com>
	* doc/invoke.texi (RISC-V Options): Use "@minus{}2 GB", not "-2 GB".
	* doc/invoke.texi (RISC-V Options): Explicitly name the medlow
	and medany code models, and describe what they do.

	2017-10-27  Palmer Dabbelt  <palmer@dabbelt.com>
	PR target/82717
	* doc/invoke.texi (RISC-V) <-mabi>: Correct and improve.

2017-11-29  Martin Jambor  <mjambor@suse.cz>

	PR ipa/82808
	* tree.c (expr_type_first_operand_type_p): New function.
	* tree.h (expr_type_first_operand_type_p): Declare it.
	* ipa-cp.c (ipa_get_jf_pass_through_result): Use it.

2017-11-29  Daniel Cederman  <cederman@gaisler.com>

	* config/sparc/sparc.c (sparc_do_work_around_errata): Treat the
	movsi_pic_gotdata_op instruction as a load for the UT699 errata
	workaround.

2017-11-29  Martin Aberg  <maberg@gaisler.com>

	* config/sparc/sparc.md (divdf3_fix): Add NOP and adjust length
	to prevent b2bst errata sequence.
	(sqrtdf2_fix): Likewise.

2017-11-29  Daniel Cederman  <cederman@gaisler.com>

	* config/sparc/sparc.c (fpop_reg_depend_p): New function.
	(div_sqrt_insn_p): New function.
	(sparc_do_work_around_errata): Insert NOP instructions to
	prevent sequences that could trigger the TN-0013 errata for
	certain LEON3 processors.
	(pass_work_around_errata::gate): Also test sparc_fix_lost_divsqrt.
	(sparc_option_override): Set sparc_fix_lost_divsqrt appropriately.
	* config/sparc/sparc.md (fix_lost_divsqrt): New attribute.
	(in_branch_delay): Prevent div and sqrt in delay slot if
	fix_lost_divsqrt.
	* config/sparc/sparc.opt (sparc_fix_lost_divsqrt): New variable.

2017-11-29  Daniel Cederman  <cederman@gaisler.com>

	* config/sparc/sparc.c (atomic_insn_p): New function.
	(sparc_do_work_around_errata): Insert NOP instructions to
	prevent sequences that could trigger the TN-0010 errata for
	UT700.
	* config/sparc/sync.md (atomic_compare_and_swap_leon3_1): Make
	instruction referable in atomic_insns_p.

2017-11-29  Daniel Cederman  <cederman@gaisler.com>

	* config/sparc/sync.md (swapsi): 16-byte align if sparc_fix_gr712rc.
	(atomic_compare_and_swap_leon3_1): Likewise.
	(ldstub): Likewise.

2017-11-29  Daniel Cederman  <cederman@gaisler.com>

	* config/sparc/sparc.c (fpop_insn_p): New function.
	(sparc_do_work_around_errata): Insert NOP instructions to
	prevent sequences that could trigger the TN-0012 errata for
	GR712RC.
	(pass_work_around_errata::gate): Also test sparc_fix_gr712rc.
	* config/sparc/sparc.md (fix_gr712rc): New attribute.
	(in_branch_annul_delay): Prevent floating-point instructions
	in delay slot of annulled integer branch.

2017-11-28  Jim Wilson  <jimw@sifive.com>

	Backport from mainline
	2017-11-04  Andrew Waterman  <andrew@sifive.com>

	* config/riscv/riscv.c (riscv_option_override): Conditionally set
	TARGET_STRICT_ALIGN based upon -mtune argument.

	Backport from mainline
	2017-05-04  Andrew Waterman  <andrew@sifive.com>

	* config/riscv/riscv.opt (mstrict-align): New option.
	* config/riscv/riscv.h (STRICT_ALIGNMENT): Use it.  Update comment.
	(SLOW_UNALIGNED_ACCESS): Define.
	(riscv_slow_unaligned_access): Declare.
	* config/riscv/riscv.c (riscv_tune_info): Add slow_unaligned_access
	field.
	(riscv_slow_unaligned_access): New variable.
	(rocket_tune_info): Set slow_unaligned_access to true.
	(optimize_size_tune_info): Set slow_unaligned_access to false.
	(riscv_cpu_info_table): Add entry for optimize_size_tune_info.
	(riscv_valid_lo_sum_p): Use TARGET_STRICT_ALIGN.
	(riscv_option_override): Set riscv_slow_unaligned_access.
	* doc/invoke.texi: Add -mstrict-align to RISC-V.

	Backport from mainline
	2017-11-07  Michael Clark  <michaeljclark@mac.com>

	* config/riscv/linux.h (MUSL_ABI_SUFFIX): New define.
	(MUSL_DYNAMIC_LINKER): Likewise.

2017-11-27  Jim Wilson  <jimw@sifive.com>

	Backport from mainline
	2017-10-25  Palmer Dabbelt  <palmer@dabbelt.com>

	* config/riscv/riscv.md (ZERO_EXTEND_LOAD): Define.
	* config/riscv/pic.md (local_pic_load): Rename to local_pic_load_s,
	mark as a sign-extending load.
	(local_pic_load_u): Define.

	Backport from mainline
	2017-11-03  Kito Cheng  <kito.cheng@gmail.com>

	* config/riscv/riscv.c (riscv_legitimize_move): Handle
	non-legitimate address.

2017-11-24  Segher Boessenkool  <segher@kernel.crashing.org>

	Backport from mainline
	2017-11-17  Segher Boessenkool  <segher@kernel.crashing.org>

	PR rtl-optimization/82621
	* combine.c (try_combine): Do not split PARALLELs of two SETs if the
	dest of one of those SETs is unused.

2017-11-23  Oleg Endo  <olegendo@gcc.gnu.org>

	Backport from mainline
	2017-11-23  Oleg Endo  <olegendo@gcc.gnu.org>

	PR target/83111
	* config/sh/sh.md (udivsi3, divsi3, sibcall_value_pcrel,
	sibcall_value_pcrel_fdpic): Use local variable instead of
	operands[3].
	(calli_tbr_rel): Add missing operand 2.
	(call_valuei_tbr_rel): Add missing operand 3.

2017-11-22  Richard Biener  <rguenther@suse.de>

	Revert
	2017-11-21  Martin Liska  <mliska@suse.cz>

	Backport from mainline
	2017-11-21  Martin Liska  <mliska@suse.cz>

	PR rtl-optimization/82044
	PR tree-optimization/82042
	* dse.c (check_mem_read_rtx): Check for overflow.

2017-11-21  Martin Liska  <mliska@suse.cz>

	Backport from mainline
	2017-10-27  Martin Liska  <mliska@suse.cz>

	PR gcov-profile/82457
	* doc/invoke.texi: Document that one needs a non-strict ISO mode
	for fork-like functions to be properly instrumented.

2017-11-21  Pat Haugen  <pthaugen@us.ibm.com>

	Backport from mainline
	2017-11-21  Pat Haugen  <pthaugen@us.ibm.com>

	* config/rs6000/ppc-asm.h (f50, vs50): Fix values.

2017-11-21  Thomas Preud'homme  <thomas.preudhomme@arm.com>

	Backport from mainline
	2017-11-09  Thomas Preud'homme  <thomas.preudhomme@arm.com>

	* config/arm/arm.c (output_return_instruction): Add comments to
	indicate requirement for cmse_nonsecure_entry return to account
	for the size of clearing instruction output here.
	(thumb_exit): Likewise.
	* config/arm/thumb2.md (thumb2_cmse_entry_return): Fix length for
	return in hardfloat mode.

2017-11-21  Martin Liska  <mliska@suse.cz>

	Backport from mainline
	2017-11-21  Martin Liska  <mliska@suse.cz>

	PR rtl-optimization/82044
	PR tree-optimization/82042
	* dse.c (check_mem_read_rtx): Check for overflow.

2017-11-21  Martin Liska  <mliska@suse.cz>

	Backport from mainline
	2017-11-08  Martin Liska  <mliska@suse.cz>

	* gimplify.c (expand_FALLTHROUGH_r): Simplify usage
	of gimple_call_internal_p.

2017-11-21  Martin Liska  <mliska@suse.cz>

	Backport from mainline
	2017-11-08  Martin Liska  <mliska@suse.cz>

	PR sanitizer/82792
	* gimplify.c (expand_FALLTHROUGH_r): Skip IFN_ASAN_MARK.

2017-11-21  Martin Liska  <mliska@suse.cz>

	Backport from mainline
	2017-10-31  Martin Liska  <mliska@suse.cz>

	PR gcov-profile/82633
	* doc/gcov.texi: Document -fkeep-{static,inline}-functions and
	their interaction with GCOV infrastructure.

2017-11-21  Martin Liska  <mliska@suse.cz>

	Backport from mainline
	2017-10-19  Martin Liska  <mliska@suse.cz>

	PR driver/81829
	* file-find.c (remove_prefix): Remove.
	* file-find.h (remove_prefix): Likewise.
	* gcc-ar.c: Remove smartness of lookup.

2017-11-21  Martin Liska  <mliska@suse.cz>

	Backport from mainline
	2017-10-18  Martin Liska  <mliska@suse.cz>

	PR sanitizer/82545
	* asan.c (asan_expand_poison_ifn): Do not put gimple stmt
	on an abnormal edge.

2017-11-21  Martin Liska  <mliska@suse.cz>

	Backport from mainline
	2017-10-11  Martin Liska  <mliska@suse.cz>

	* print-rtl.c (print_insn): Move declaration of idbuf
	to same scope as name.

2017-11-21  Claudiu Zissulescu  <claziss@synopsys.com>

	Backport from mainline
	2017-11-17  Vineet Gupta  <vgupta@synopsys.com>

	* config/arc/linux.h: GLIBC_DYNAMIC_LINKER update per glibc
	upstreaming review comments.

2017-11-21  Rainer Orth  <ro@CeBiTec.Uni-Bielefeld.DE>

	Backport from mainline
	2017-11-14  Rainer Orth  <ro@CeBiTec.Uni-Bielefeld.DE>

	* config.gcc (*-*-solaris2*): Enable default_use_cxa_atexit since
	Solaris 11.  Update comment.
	* configure.ac (gcc_cv_ld_pid): Adapt comment for Solaris 12
	renaming.
	* config/sol2.h (STARTFILE_SPEC): Likewise.
	* configure: Regenerate.

2017-11-20  Segher Boessenkool  <segher@kernel.crashing.org>

	Backport from mainline
	2017-09-20  Segher Boessenkool  <segher@kernel.crashing.org>

	PR target/77687
	* config/rs6000/rs6000.md (stack_restore_tie): Store to a scratch
	address instead of to r1 and r11.

2017-11-17  Vineet Gupta <vgupta@synopsys.com>

	* config.gcc: Remove uclibc from arc target spec.

2017-11-16  Uros Bizjak  <ubizjak@gmail.com>

	* config/i386/i386.c (x86_print_call_or_nop): Emit 5 byte nop
	explicitly as a stream of bytes.

2017-11-15  Richard Biener  <rguenther@suse.de>

	PR tree-optimization/82985
	Backport from mainline
	2017-08-15  Richard Biener  <rguenther@suse.de>

	PR tree-optimization/81790
	* tree-ssa-sccvn.c (vn_lookup_simplify_result): Handle both
	CONSTRUCTORs from simplifying and VN.

2017-11-15  Pierre-Marie de Rodat  <derodat@adacore.com>

	Backport from mainline
	2017-09-25  Pierre-Marie de Rodat  <derodat@adacore.com>

	PR debug/82155
	* dwarf2out.c (dwarf2out_early_global_decl): Call dwarf2out_decl
	on the FUNCTION_DECL function context if it has a DIE that is a
	declaration.

2017-11-13  Rainer Orth  <ro@CeBiTec.Uni-Bielefeld.DE>

	Backport from mainline
	2017-10-26  Rainer Orth  <ro@CeBiTec.Uni-Bielefeld.DE>

	* configure.ac (gcc_cv_as_ix86_xbrace_comment): Check if assembler
	supports -xbrace_comment option.
	* configure: Regenerate.
	* config.in: Regenerate.
	* config/i386/sol2.h (ASM_XBRACE_COMMENT_SPEC): Define.
	(ASM_CPU_SPEC): Use it.

2017-11-09  Segher Boessenkool  <segher@kernel.crashing.org>

	Backport from mainline
	2017-11-01  Segher Boessenkool  <segher@kernel.crashing.org>

	PR rtl-optimization/64682
	PR rtl-optimization/69567
	PR rtl-optimization/69737
	PR rtl-optimization/82683
	* combine.c (distribute_notes) <REG_DEAD>: If the new I2 sets the same
	register mentioned in the note, drop the note, unless it came from I3,
	in which case it should go to I3 again.

2017-11-07  Eric Botcazou  <ebotcazou@adacore.com>

	Backport from mainline
	2017-10-31  Matthew Fortune  <matthew.fortune@imgtec.com>
		    Eric Botcazou  <ebotcazou@adacore.com>

	PR rtl-optimization/81803
	* lra-constraints.c (curr_insn_transform): Also reload the whole
	register for a strict subreg no wider than a word if this is for
	a WORD_REGISTER_OPERATIONS target.

2017-11-03  Wilco Dijkstra  <wdijkstr@arm.com>

	PR middle-end/60580
	* config/aarch64/aarch64.c (aarch64_frame_pointer_required)
	Check special value of flag_omit_frame_pointer.
	(aarch64_can_eliminate): Likewise.
	(aarch64_override_options_after_change_1): Simplify handling of
	-fomit-frame-pointer and -fomit-leaf-frame-pointer.

2017-11-01  Martin Jambor  <mjambor@suse.cz>

	PR c++/81702
	* gimple-fold.c (gimple_get_virt_method_for_vtable): Remove assert.

2017-10-31  Uros Bizjak  <ubizjak@gmail.com>

	PR target/82772
	* config/alpha/sync.md (fetchop_constr) <and>: Change to "rINM".

2017-10-27  Jakub Jelinek  <jakub@redhat.com>

	Backported from mainline
	2017-10-12  Jakub Jelinek  <jakub@redhat.com>

	PR c++/82159
	* expr.c (store_field): Don't optimize away bitsize == 0 store
	from CALL_EXPR with addressable return type.

	2017-09-21  Jakub Jelinek  <jakub@redhat.com>

	PR sanitizer/81715
	* tree-inline.c (expand_call_inline): Emit clobber stmts for
	VAR_DECLs to which addressable non-volatile parameters are mapped
	and for id->retvar after the return value assignment, though
	for -fsanitize=kernel-address only.  Clear id->retval and id->retbnd
	after inlining.

	2017-09-18  Jakub Jelinek  <jakub@redhat.com>

	PR c/82234
	* doc/extend.texi: Add @findex entry for __builtin_shuffle.

	2017-09-15  Jakub Jelinek  <jakub@redhat.com>

	PR rtl-optimization/82192
	* combine.c (make_extraction): Don't look through non-paradoxical
	SUBREGs or TRUNCATE if pos + len is or might be bigger than
	inner's mode.

2017-10-27  Jakub Jelinek  <jakub@redhat.com>

	PR target/82703
	* config/i386/i386-protos.h (maybe_get_pool_constant): Removed.
	* config/i386/i386.c (maybe_get_pool_constant): Removed.
	(ix86_split_to_parts): Use avoid_constant_pool_reference instead of
	maybe_get_pool_constant.
	* config/i386/predicates.md (zero_extended_scalar_load_operand):
	Likewise.

2017-10-24  Qing Zhao <qing.zhao@oracle.com>
	    Wilco Dijkstra  <wilco.dijkstra@arm.com>

	* builtins.c (expand_builtin_update_setjmp_buf): Add a
	converstion to Pmode from the buf_addr.

2017-10-20  Richard Biener  <rguenther@suse.de>

	PR tree-optimization/82603
	* tree-if-conv.c (predicate_mem_writes): Make sure to only
	remove false predicated stores.

2017-10-20  Richard Biener  <rguenther@suse.de>

	Backport from mainline
	2017-10-06  Richard Biener  <rguenther@suse.de>

	PR tree-optimization/82436
	* tree-vect-slp.c (vect_supported_load_permutation_p): More
	conservatively choose the vectorization factor when checking
	whether we can perform the required load permutation.
	(vect_transform_slp_perm_load): Assert when we may not fail.

2017-10-19  Richard Earnshaw  <rearnsha@arm.com>

	PR target/82445
	* config/arm/arm.c (align_ok_ldrd_strd): New function.
	(mem_ok_for_ldrd_strd): New parameter align.  Extract the alignment of
	the mem into it.
	(gen_operands_ldrd_strd): Validate the alignment of the accesses.

2017-10-18  Segher Boessenkool  <segher@kernel.crashing.org>

	PR rtl-optimization/82602
	* ira.c (rtx_moveable_p): Return false for volatile asm.

2017-10-18  Vladimir Makarov  <vmakarov@redhat.com>

	PR middle-end/82556
	* lra-constraints.c (curr_insn_transform): Use non-input operand
	instead of output one for matched reload.

2017-10-17  Jakub Jelinek  <jakub@redhat.com>

	PR tree-optimization/82549
	* fold-const.c (optimize_bit_field_compare, fold_truth_andor_1):
	Formatting fixes.  Instead of calling make_bit_field_ref with negative
	bitpos return 0.

2017-10-13  Jakub Jelinek  <jakub@redhat.com>

	PR target/82274
	* internal-fn.c (expand_mul_overflow): If both operands have
	the same highpart of -1 or 0 and the topmost bit of lowpart
	is different, overflow is if res <= 0 rather than res < 0.

	PR target/82524
	* config/i386/i386.md (addqi_ext_1, andqi_ext_1,
	*andqi_ext_1_cc, *<code>qi_ext_1, *xorqi_ext_1_cc): Change
	=Q constraints to +Q and into insn condition add check
	that operands[0] and operands[1] are equal.
	(*addqi_ext_2, *andqi_ext_2, *<code>qi_ext_2): Change
	=Q constraints to +Q and into insn condition add check
	that operands[0] is equal to either operands[1] or operands[2].

2017-10-10  Andreas Tobler  <andreast@gcc.gnu.org>

	Backported from mainline r253602
	2017-10-10  Andreas Tobler  <andreast@gcc.gnu.org>

	* config.gcc: (armv7*-*-freebsd*): New target.
	(armv6*-*-freebsd*): Remove obsolete TARGET_FREEBSD_ARMv6 define.

2017-10-06  Christophe Lyon  <christophe.lyon@linaro.org>

	Backport from mainline r253242.
	2017-09-27  Christophe Lyon  <christophe.lyon@linaro.org>

	PR target/71727
	* config/aarch64/aarch64.c
	(aarch64_builtin_support_vector_misalignment): Always return false
	when misalignment is unknown.

2017-10-04  Jason Merrill  <jason@redhat.com>

	PR c++/82406 - C++ error with noexcept function type
	PR c++/70029 - ICE with ref-qualifier and -flto
	* langhooks.h (struct lang_hooks_for_types): Add
	copy_lang_qualifiers.
	* attribs.c (build_type_attribute_qual_variant): Use it.
	* langhooks-def.h (LANG_HOOKS_COPY_LANG_QUALIFIERS): Default to
	NULL.
	(LANG_HOOKS_FOR_TYPES_INITIALIZER): Use it.
	* tree.c (verify_type): Re-enable TYPE_CANONICAL main variant check.

2017-10-02  Bill Schmidt  <wschmidt@linux.vnet.ibm.com>

	Backport from mainline
	2017-09-29  Bill Schmidt  <wschmidt@linux.vnet.ibm.com>

	PR tree-optimization/82337
	* gimple-ssa-strength-reduction.c (find_phi_def): Don't record a
	phi definition if the PHI result appears in an abnormal PHI.
	(find_basis_for_base_expr): Don't record a basis if the LHS of the
	basis appears in an abnormal PHI.

2017-09-30  Jakub Jelinek  <jakub@redhat.com>

	* config/i386/i386.c (ix86_split_idivmod): Use mode instead of
	always SImode for DIV and MOD in REG_EQUAL notes.

	Backported from mainline
	2017-09-27  Jakub Jelinek  <jakub@redhat.com>

	PR c++/82159
	* gimplify.c (gimplify_modify_expr): Don't optimize away zero sized
	lhs from calls if the lhs has addressable type.

2017-09-29  Krister Walfridsson  <krister.walfridsson@gmail.com>

	Backport from mainline
	2017-06-29  Maya Rashish  <coypu@sdf.org>

	PR target/77480
	* config/netbsd.h (NETBSD_LIB_SPEC): Add -lc when creating shared
	objects.

2017-09-29  Krister Walfridsson  <krister.walfridsson@gmail.com>

	Backport from mainline
	2017-09-26  Krister Walfridsson  <krister.walfridsson@gmail.com>

	PR target/39570
	* gcc/config/netbsd-protos.h: New file.
	* gcc/config/netbsd.c: New file.
	* gcc/config/netbsd.h (SUBTARGET_INIT_BUILTINS): Define.
	* gcc/config/t-netbsd: New file.
	* gcc/config.gcc (tm_p_file): Add netbsd-protos.h.
	(tmake_file) Add t-netbsd.
	(extra_objs) Add netbsd.o.

2017-09-28  Krister Walfridsson  <krister.walfridsson@gmail.com>

	Backport from mainline
	2017-05-14  Krister Walfridsson  <krister.walfridsson@gmail.com>

	PR target/80600
	* config/netbsd.h (NETBSD_LIBGCC_SPEC): Always add -lgcc.

2017-09-27  Christophe Lyon  <christophe.lyon@linaro.org>

	Backport from trunk r249639.
	2017-06-26  Christophe Lyon  <christophe.lyon@linaro.org>

	* doc/sourcebuild.texi (ARM-specific attributes): Document new
	arm_neon_ok_no_float_abi effective target.

2017-09-26  Richard Biener  <rguenther@suse.de>

	Backport from mainline
	2017-09-19  Richard Biener  <rguenther@suse.de>

	PR tree-optimization/82244
	* tree-vrp.c (remove_range_assertions): Do not propagate
	a constant to abnormals but replace the assert with a copy.

	2017-09-21  Richard Biener  <rguenther@suse.de>

	PR tree-optimization/82276
	PR tree-optimization/82244
	* tree-vrp.c (build_assert_expr_for): Set
	SSA_NAME_OCCURS_IN_ABNORMAL_PHI if the variable we assert on
	has it set.
	(remove_range_assertions): Revert earlier change.

	2017-09-20  Richard Biener  <rguenther@suse.de>

	PR tree-optimization/82264
	* tree-ssa-sccvn.c (vn_phi_eq): Use safe_dyn_cast to check
	for GIMPLE_CONDs.
	(vn_phi_lookup): Likewise.
	(vn_phi_insert): Likewise.
	* is-a.h (safe_dyn_cast): New.

	2017-09-25  Richard Biener  <rguenther@suse.de>

	PR tree-optimization/82285
	* tree-vect-patterns.c (vect_recog_bool_pattern): Also handle
	enumeral types.

	2017-09-22  Richard Biener  <rguenther@suse.de>

	PR tree-optimization/82291
	* tree-if-conv.c (predicate_mem_writes): Make sure to
	remove writes in blocks predicated with false.

2017-09-21  Alan Modra  <amodra@gmail.com>

	PR target/81996
	* gcc/config/rs6000/rs6000.c (rs6000_return_addr): Use
	stack_pointer_rtx for count 0.  Update comments.  Break up
	large rtl expression.

2017-09-21  Wilco Dijkstra  <wdijkstr@arm.com>

	PR target/71951
	* config/aarch64/aarch64.h (LIBGCC2_UNWIND_ATTRIBUTE): Define.

2017-09-19  Uros Bizjak  <ubizjak@gmail.com>

	* config/i386/i386.c (fold_builtin_cpu): Add M_AMDFAM17H
	to processor_model and "amdfam17h" to arch_names_table.
	* doc/extend.texi (__builtin_cpu_is): Document amdfam17h CPU name.

2017-09-19  Martin Liska  <mliska@suse.cz>

	PR c++/81355
	* config/i386/i386.c (sorted_attr_string): Skip empty strings.

2017-09-19  Martin Liska  <mliska@suse.cz>

	Revert backport:
	2017-08-10  Martin Liska  <mliska@suse.cz>

	PR c++/81355
	* c-attribs.c (handle_target_attribute):
	Report warning for an empty string argument of target attribute.

2017-09-18  Richard Biener  <rguenther@suse.de>

	Backport from mainline
	2017-09-04  Richard Biener  <rguenther@suse.de>

	PR tree-optimization/82084
	* fold-const.h (can_native_encode_string_p): Declare.
	* fold-const.c (can_native_encode_string_p): Factor out from ...
	(native_encode_string): ... here.
	* tree-vect-stmts.c (vectorizable_store): Call it to avoid
	vectorizing stores from constants we later cannot handle.

	2017-09-06  Richard Biener  <rguenther@suse.de>

	PR tree-optimization/82108
	* tree-vect-stmts.c (vectorizable_load): Fix pointer adjustment
	for gap in the non-permutation SLP case.

2017-09-15  Jakub Jelinek  <jakub@redhat.com>

	Backported from mainline
	2017-09-14  Jakub Jelinek  <jakub@redhat.com>

	PR target/81325
	* cfgbuild.c (find_bb_boundaries): Ignore debug insns in decisions
	if and where to split a bb, except for splitting before debug insn
	sequences followed by non-label real insn.  Delete debug insns
	in between basic blocks.

	2017-09-12  Jakub Jelinek  <jakub@redhat.com>

	PR target/82112
	* config/rs6000/rs6000-c.c (altivec_resolve_overloaded_builtin): For
	ALTIVEC_BUILTIN_VEC_LD if arg1 has array type call default_conversion
	on it early, rather than manual conversion late.  For
	ALTIVEC_BUILTIN_VEC_ST if arg2 has array type call default_conversion
	instead of performing manual conversion.

2017-09-15  Martin Liska  <mliska@suse.cz>

	Backport from mainline
	2017-09-14  Martin Liska  <mliska@suse.cz>

	* gimple-ssa-strength-reduction.c (create_add_on_incoming_edge):
	Add proper printf format.

2017-09-15  Martin Liska  <mliska@suse.cz>

	Backport from mainline
	2017-08-30  Martin Liska  <mliska@suse.cz>

	PR inline-asm/82001
	* ipa-icf-gimple.c (func_checker::compare_tree_list_operand):
	Rename to ...
	(func_checker::compare_asm_inputs_outputs): ... this function.
	(func_checker::compare_gimple_asm): Use the function to compare
	also ASM constrains.
	* ipa-icf-gimple.h: Rename the function.

2017-09-15  Martin Liska  <mliska@suse.cz>

	Backport from mainline
	2017-08-29  Martin Liska  <mliska@suse.cz>

	PR other/39851
	* gcc.c (driver_handle_option): Add new argument.
	* opts-common.c (handle_option): Pass
	target_option_override_hook.
	* opts-global.c (lang_handle_option): Add new option.
	(set_default_handlers):  Add new argument.
	(decode_options): Likewise.
	* opts.c (target_handle_option): Likewise.
	(common_handle_option): Call target_option_override_hook.
	* opts.h (struct cl_option_handler_func): Add hook for
	target option override.
	(struct cl_option_handlers): Likewise.
	(set_default_handlers): Add new argument.
	(decode_options): Likewise.
	(common_handle_option): Likewise.
	(target_handle_option): Likewise.
	* toplev.c (toplev::main): Pass targetm.target_option.override
	hook.

2017-09-15  Martin Liska  <mliska@suse.cz>

	Backport from mainline
	2017-08-10  Martin Liska  <mliska@suse.cz>

	PR c++/81355
	* c-attribs.c (handle_target_attribute):
	Report warning for an empty string argument of target attribute.

2017-09-15  Martin Liska  <mliska@suse.cz>

	Backport from mainline
	2017-08-08  Martin Liska  <mliska@suse.cz>

	PR tree-opt/81696
	* ipa-icf-gimple.c (func_checker::compare_cst_or_decl): Consider
	LABEL_DECLs that can be from a different function.

2017-09-15  Martin Liska  <mliska@suse.cz>

	Backport from mainline
	2017-06-28  Martin Liska  <mliska@suse.cz>

	PR ipa/81128
	* ipa-visibility.c (non_local_p): Handle visibility.

2017-09-12  Bill Schmidt  <wschmidt@linux.vnet.ibm.com>

	Backport from mainline
	2017-09-05  Bill Schmidt  <wschmidt@linux.vnet.ibm.com>

	PR target/81833
	* config/rs6000/altivec.md (altivec_vsum2sws): Convert from a
	define_insn to a define_expand.
	(altivec_vsum2sws_direct): New define_insn.
	(altivec_vsumsws): Convert from a define_insn to a define_expand.

2017-09-11  Max Filippov  <jcmvbkbc@gmail.com>

	Backport from mainline
	PR target/82181
	* config/xtensa/xtensa.c (xtensa_mem_offset): Check that both
	words of DImode object are reachable by xtensa_uimm8x4 access.

2017-09-10  Bill Schmidt  <wschmidt@linux.vnet.ibm.com>

	Backport from mainline
	2017-05-11  Bill Schmidt  <wschmidt@linux.vnet.ibm.com>

	PR target/80695
	* config/rs6000/rs6000.c (rs6000_builtin_vectorization_cost):
	Account for direct move costs for vec_construct of integer
	vectors.

	Backport from mainline
	2017-07-23  Bill Schmidt  <wschmidt@linux.vnet.ibm.com>

	PR target/80695
	* config/rs6000/rs6000.c (rs6000_builtin_vectorization_cost):
	Reduce cost estimate for direct moves.

2017-09-08  Eric Botcazou  <ebotcazou@adacore.com>

	PR target/81988
	* config/sparc/sparc.md (mulsi3): Rename into *mulsi3_sp32.
	(*mulsi3_sp64): New instruction.
	(mulsi3): New expander.

2017-09-07  Jakub Jelinek  <jakub@redhat.com>

	Backported from mainline
	2017-09-05  Jakub Jelinek  <jakub@redhat.com>

	PR middle-end/81768
	* omp-low.c (lower_omp_for): Recompute tree invariant if
	gimple_omp_for_initial/final is ADDR_EXPR.

	PR middle-end/81768
	* omp-expand.c (expand_omp_simd): Force second operands of COND_EXPR
	into gimple val before gimplification fo the COND_EXPR.

	2017-09-04  Jakub Jelinek  <jakub@redhat.com>

	* lra-remat.c (reg_overlap_for_remat_p): Fix a pasto.

	2017-09-01  Jakub Jelinek  <jakub@redhat.com>

	PR sanitizer/81923
	* asan.c (create_odr_indicator): Strip name encoding from assembler
	name before appending it after __odr_asan_.

	2017-08-09  Jakub Jelinek  <jakub@redhat.com>

	PR c/81687
	* omp-low.c (omp_copy_decl): Don't remap FORCED_LABEL or DECL_NONLOCAL
	LABEL_DECLs.
	* tree-cfg.c (move_stmt_op): Don't adjust DECL_CONTEXT of FORCED_LABEL
	or DECL_NONLOCAL labels.
	(move_stmt_r) <case GIMPLE_LABEL>: Adjust DECL_CONTEXT of FORCED_LABEL
	or DECL_NONLOCAL labels here.

	2017-08-03  Jakub Jelinek  <jakub@redhat.com>

	PR target/81621
	* bb-reorder.c (pass_partition_blocks::execute): Return TODO_df_finish
	after setting changeable df flags.

	PR driver/81650
	* calls.c (alloc_max_size): Use HOST_WIDE_INT_UC (10??)
	instead of 10??LU, perform unit multiplication in wide_int,
	don't change alloc_object_size_limit if the limit is larger
	than SSIZE_MAX.

	PR middle-end/81052
	* omp-low.c (diagnose_sb_0): Handle flag_openmp_simd like flag_openmp.
	(pass_diagnose_omp_blocks::gate): Enable also for flag_openmp_simd.

2017-09-06  Bill Schmidt  <wschmidt@linux.vnet.ibm.com>

	Backport from mainline:
	2017-08-30  Bill Schmidt  <wschmidt@linux.vnet.ibm.com>

	PR tree-optimization/81987
	* gimple-ssa-strength-reduction.c (insert_initializers): Don't
	insert an initializer in a location not dominated by the stride
	definition.

2017-09-05  Bill Schmidt  <wschmidt@linux.vnet.ibm.com>

	Backport from mainline
	2017-08-29  Bill Schmidt  <wschmidt@linux.vnet.ibm.com>
		    Jakub Jelinek  <jakub@redhat.com>
		    Richard Biener  <rguenther@suse.de>

	PR tree-optimization/81503
	* gimple-ssa-strength-reduction.c (replace_mult_candidate): Ensure
	folded constant fits in the target type; reorder tests for clarity.

2017-09-05  Pierre-Marie de Rodat  <derodat@adacore.com>

	Backport from trunk
	PR ada/79542
	* dwarf2out.c (modified_type_die): For C typedef types that have
	an ultimate origin, process the ultimate origin instead of the
	input type.
	(gen_typedef_die): Assert that input DECLs have no ultimate
	origin.
	(gen_type_die_with_usage): For typedef variants that have an
	ultimate origin, just call gen_decl_die on the original DECL.
	(process_scope_var): Avoid creating DIEs for local typedefs and
	concrete static variables.

2017-08-31  Bill Schmidt  <wschmidt@linux.vnet.ibm.com>

	Backport from mainline
	2017-08-25  Bill Schmidt  <wschmidt@linux.vnet.ibm.com>

	PR target/81504
	* config/rs6000/rs6000.c (find_alignment_op): Add reference
	parameter and_insn and return it.
	(recombine_lvx_pattern): Insert a copy to ensure availability of
	the base register of the copied masking operation at the point of
	the instruction replacement.
	(recombine_stvx_pattern): Likewise.

2017-08-29  Michael Meissner  <meissner@linux.vnet.ibm.com>

	Back port from trunk
	2017-08-07  Michael Meissner  <meissner@linux.vnet.ibm.com>

	PR target/81593
	* config/rs6000/vsx.md (vsx_concat_<mode>_1): New combiner insns
	to recognize inserting into a vector from a double word element
	that was extracted from another vector, and eliminate extra
	XXPERMDI instructions.
	(vsx_concat_<mode>_2): Likewise.
	(vsx_concat_<mode>_3): Likewise.
	(vsx_set_<mode>, VSX_D): Rewrite vector set in terms of vector
	concat to allow optimizing inserts from previous extracts.

2017-08-29  Alan Modra  <amodra@gmail.com>

	Apply from mainline
	2017-08-12  Alan Modra  <amodra@gmail.com>
	PR target/81170
	PR target/81295
	* config/rs6000/sysv4.h (STARTFILE_LINUX_SPEC): Upgrade to
	match gnu-user.h startfile.
	(ENDFILE_LINUX_SPEC): Similarly.

	2017-08-08  Alan Modra  <amodra@gmail.com>
		    H.J. Lu  <hongjiu.lu@intel.com>
	PR target/81170
	PR target/81295
	PR driver/81523
	* gcc.c (NO_PIE_SPEC): Delete.
	(PIE_SPEC): Define as !no-pie/pie.  Move static|shared|r
	exclusion..
	(LINK_PIE_SPEC): ..to here.
	(LINK_COMMAND_SPEC): Support -no-pie.
	* config/gnu-user.h (GNU_USER_TARGET_STARTFILE_SPEC): Correct
	chain of crtbegin*.o selection, update for PIE_SPEC changes and
	format.
	(GNU_USER_TARGET_ENDFILE_SPEC): Similarly.
	* config/sol2.h (STARTFILE_CRTBEGIN_SPEC): Similarly.
	(ENDFILE_CRTEND_SPEC): Similarly.

2017-08-29  Richard Biener  <rguenther@suse.de>

	Backport from mainline
	2017-08-28  Richard Biener  <rguenther@suse.de>

	PR tree-optimization/81977
	* tree-ssa-sccvn.c (vn_reference_lookup_3): Fix look through
	memcpy.

	2017-08-28  Richard Biener  <rguenther@suse.de>

	PR debug/81993
	* dwarf2out.c (gen_remaining_tmpl_value_param_die_attributes):
	Do nothing for removed DIEs.

2017-08-28  Richard Biener  <rguenther@suse.de>

	Backport from mainline
	2017-06-14  Richard Biener  <rguenther@suse.de>

	PR middle-end/81088
	* fold-const.c (split_tree): Drop TREE_OVERFLOW flag from
	literal constants.
	(fold_binary_loc): When associating do not treat pre-existing
	TREE_OVERFLOW on literal constants as a reason to allow
	TREE_OVERFLOW on associated literal constants.

	2017-06-13  Richard Biener  <rguenther@suse.de>

	PR middle-end/81065
	* fold-const.c (extract_muldiv_1): Remove bogus distribution
	case of C * (x * C2 + C3).
	(fold_addr_of_array_ref_difference): Properly fold index difference.

	2017-06-07  Marek Polacek  <polacek@redhat.com>

	PR sanitizer/80932
	* fold-const.c (extract_muldiv_1) <case MINUS_EXPR>: Add
	TYPE_OVERFLOW_WRAPS check.

2017-08-28  Richard Biener  <rguenther@suse.de>

	Backport from mainline
	2017-08-21  Richard Biener  <rguenther@suse.de>

	PR middle-end/81884
	* tree-ssa-alias.c (stmt_kills_ref_p): Handle array accesses
	at struct end conservatively when comparing common bases.

	2017-05-04  Richard Biener  <rguenther@suse.de>

	* tree.c (array_at_struct_end_p): Handle arrays at struct
	end with flexarrays more conservatively.  Refactor and treat
	arrays of arrays or aggregates more strict.  Fix
	VIEW_CONVERT_EXPR handling.  Remove allow_compref argument.
	* tree.h (array_at_struct_end_p): Adjust prototype.
	* gimple-fold.c (get_range_strlen): Likewise.
	* tree-chkp.c (chkp_may_narrow_to_field): Likewise.

2017-08-28  Richard Biener  <rguenther@suse.de>

	Backport from mainline
	2017-08-01  Richard Biener  <rguenther@suse.de>

	PR tree-optimization/81181
	* tree-ssa-pre.c (compute_antic_aux): Defer clean() to ...
	(compute_antic): ... end of iteration here.

	2017-08-08  Richard Biener  <rguenther@suse.de>

	PR tree-optimization/81723
	* tree-vect-slp.c (struct bst_traits): New hash traits.
	(bst_fail): New global.
	(vect_build_slp_tree_2): New worker, split out from ...
	(vect_build_slp_tree): ... this now wrapping it with using
	bst_fail set to cache SLP tree build fails.  Properly handle
	max_tree_size.
	(vect_analyze_slp_instance): Allocate and free bst_fail.

	2017-08-24  Richard Biener  <rguenther@suse.de>

	PR target/81921
	* config/i386/i386.c: Include symbol-summary.h, ipa-prop.h
	and ipa-inline.h.
	(ix86_can_inline_p): When ix86_fpmath flags do not match
	check whether the callee uses FP math at all.

2017-08-23  Peter Bergner  <bergner@vnet.ibm.com>

	Backport from mainline
	2017-08-17  Peter Bergner  <bergner@vnet.ibm.com>

	PR target/72804
	* config/rs6000/vsx.md (*vsx_le_permute_<mode>): Add support for
	operands residing in integer registers.
	(*vsx_le_perm_load_<mode>): Likewise.
	(*vsx_le_perm_store_<mode>): Likewise.
	(define_peephole2): Add peepholes to optimize the above.

2017-08-22  Peter Bergner  <bergner@vnet.ibm.com>

	Backport from mainline
	2017-08-17  Peter Bergner  <bergner@vnet.ibm.com>

	PR target/80210
	* config/rs6000/rs6000.c (rs6000_activate_target_options): New function.
	(rs6000_set_current_function): Rewrite function to use it.

2017-08-22  Sebastian Huber  <sebastian.huber@embedded-brains.de>

	Backport from mainline
	2017-08-22  Sebastian Huber  <sebastian.huber@embedded-brains.de>

	* config.gcc (powerpc-*-rtems*): Add rs6000/linux64.opt.
	* config/rs6000/rtems.h (ASM_PREFERRED_EH_DATA_FORMAT): New define.
	(DOT_SYMBOLS): Likewise.
	(MINIMAL_TOC_SECTION_ASM_OP): Likewise.
	(RELOCATABLE_NEEDS_FIXUP): Likewise.
	(RS6000_ABI_NAME): Likewise.
	(TARGET_CMODEL): Likewise.
	(TOC_SECTION_ASM_OP): Likewise.
	(SET_CMODEL): New macro.
	(SUBSUBTARGET_OVERRIDE_OPTIONS): Evaluate cmodel options.

2017-08-22  Georg-Johann Lay  <avr@gjlay.de>

	Backport from 2017-08-22 trunk r251256.

	PR target/81910
	* config/avr/avr.c (avr_handle_addr_attribute): Early return if
	not VAR_P. Filter attribute warnings with OPT_Wattributes.
	(avr_attribute_table) <io, io_low, address>: Initialize
	.decl_required with true.

2017-08-21  Georg-Johann Lay  <avr@gjlay.de>

	PR target/79883
	* config/avr/avr.c (avr_set_current_function): Typo in diagnostic.

2017-08-19  Uros Bizjak  <ubizjak@gmail.com>

	PR target/81894
	* doc/extend.texi (x86 Built-in Functions): Correct the name of
	__builtin_ia32_lzcnt_u16.

2017-08-17  Uros Bizjak  <ubizjak@gmail.com>

	Backport from mainline
	2017-08-17  Maxim Ostapenko  <m.ostapenko@samsung.com>

	PR target/81861
	* config/i386/i386.c (ix86_option_override_internal): Save target
	specific options after ix86_stack_protector_guard_reg was changed.

2017-08-16  Bill Schmidt  <wschmidt@linux.vnet.ibm.com>

	Backport from mainline
	2017-08-08  Bill Schmidt  <wschmidt@linux.vnet.ibm.com>

	PR tree-optimization/81354
	* gimple-ssa-strength-reduction.c (create_add_on_incoming_edge):
	Insert on edges rather than explicitly creating landing pads.
	(analyze_candidates_and_replace): Commit edge inserts.

2017-08-15  Joseph Myers  <joseph@codesourcery.com>

	PR target/78460
	PR target/67712
	* config/sh/sh-mem.cc (sh_expand_cmpnstr): Only unroll for
	constant count if that count is less than 32.

2017-08-14  Richard Biener  <rguenther@suse.de>

	* BASE-VER: Set to 7.2.1.

2017-08-14  Release Manager

	* GCC 7.2.0 released.

2017-08-08  Richard Biener  <rguenther@suse.de>

	PR middle-end/81766
	* function.c (thread_prologue_and_epilogue_insns): Restore
	behavior of always calling find_many_sub_basic_blocks on
	the inserted prologue.

2017-08-02  Jakub Jelinek  <jakub@redhat.com>

	PR middle-end/79499
	* function.c (thread_prologue_and_epilogue_insns): Determine blocks
	for find_many_sub_basic_blocks bitmap by looking up BLOCK_FOR_INSN
	of first NONDEBUG_INSN_P in each of the split_prologue_seq and
	prologue_seq sequences - if any.

2017-08-01  Uros Bizjak  <ubizjak@gmail.com>

	PR target/81641
	* config/i386/i386.c (ix86_print_operand_address_as): For -masm=intel
	print "ds:" only for immediates in generic address space.

2017-08-01  Jakub Jelinek  <jakub@redhat.com>

	PR target/81622
	* config/rs6000/rs6000-c.c (altivec_resolve_overloaded_builtin): For
	__builtin_vec_cmpne verify both arguments are compatible vectors
	before looking at TYPE_MODE on the element type.  For __builtin_vec_ld
	verify arg1_type is a pointer or array type.  For __builtin_vec_st,
	move computation of aligned to after checking the argument types.
	Formatting fixes.

2017-08-01  Martin Liska  <mliska@suse.cz>

	Backport from mainline
	2017-07-26  Martin Liska  <mliska@suse.cz>

	PR gcov-profile/81561
	* gcov.c (unblock): Make unblocking safe as we need to preserve
	index correspondence of blocks and block_lists.

2017-08-01  Richard Biener  <rguenther@suse.de>

	PR tree-optimization/71752
	PR tree-optimization/81633
	* tree-vect-slp.c (vect_get_slp_defs): Handle null operands
	in the original suggested way.

2017-08-01  Richard Sandiford  <richard.sandiford@linaro.org>

	PR tree-optimization/80769
	* tree-ssa-strlen.c (strinfo): Document that "stmt" is also used
	for malloc and calloc.  Document the new invariant that all related
	strinfos have delayed lengths or none do.
	(get_next_strinfo): New function.
	(verify_related_strinfos): Move earlier in file.
	(set_endptr_and_length): New function, split out from...
	(get_string_length): ...here.  Also set the lengths of related
	strinfos.

2017-08-01  Jakub Jelinek  <jakub@redhat.com>

	PR tree-optimization/81588
	* tree-ssa-reassoc.c (optimize_range_tests_var_bound): If
	ranges[i].in_p, invert comparison code ccode.  For >/>=,
	swap rhs1 and rhs2 and comparison code unconditionally,
	for </<= don't do that.  Don't swap rhs1/rhs2 again if
	ranges[i].in_p, instead invert comparison code ccode if
	opcode or oe->rank is BIT_IOR_EXPR.

2017-07-31  Andreas Krebbel  <krebbel@linux.vnet.ibm.com>

	Backport from mainline
	2017-07-31  Andreas Krebbel  <krebbel@linux.vnet.ibm.com>

	* config.gcc: Add z14.
	* config/s390/driver-native.c (s390_host_detect_local_cpu): Add
	CPU model numbers for z13s and z14.
	* config/s390/s390-c.c (s390_resolve_overloaded_builtin): Replace
	arch12 with z14.
	* config/s390/s390-opts.h (enum processor_type): Rename
	PROCESSOR_ARCH12 to PROCESSOR_3906_Z14.
	* config/s390/s390.c (processor_table): Add field for CPU name to
	be passed to Binutils.
	(s390_asm_output_machine_for_arch): Use the new field in
	processor_table for Binutils.
	(s390_expand_builtin): Replace arch12 with z14.
	(s390_issue_rate): Rename PROCESSOR_ARCH12 to PROCESSOR_3906_Z14.
	(s390_get_sched_attrmask): Likewise.
	(s390_get_unit_mask): Likewise.
	* config/s390/s390.opt: Add z14 to processor_type enum.

2017-07-31  Jakub Jelinek  <jakub@redhat.com>

	PR sanitizer/81604
	* ubsan.c (ubsan_type_descriptor): For UBSAN_PRINT_ARRAY don't
	change type to the element type, instead add eltype variable and
	use it where we are interested in the element type.

2017-07-28  Peter Bergner  <bergner@vnet.ibm.com>

	Backport from mainline
	2017-07-28  Peter Bergner  <bergner@vnet.ibm.com>

	* config/rs6000/ppc-auxv.h (PPC_FEATURE2_DARN): New define.
	(PPC_FEATURE2_SCV): Likewise.
	* config/rs6000/rs6000.c (cpu_supports_info): Use them.

2017-07-28  David Edelsohn  <dje.gcc@gmail.com>

	Backport from mainline
	2017-07-25  David Edelsohn  <dje.gcc@gmail.com>

	* dwarf2asm.c (dw2_asm_output_nstring): Encode double quote
	character for AIX.
	* dwarf2out.c (output_macinfo): Copy debug_line_section_label
	to dl_section_ref.  On AIX, append an expression to subtract
	the size of the section length to dl_section_ref.

2017-07-28  Bin Cheng  <bin.cheng@arm.com>

	Backport from mainline r250496
	2017-07-25  Bin Cheng  <bin.cheng@arm.com>

	PR target/81414
	* config/aarch64/cortex-a57-fma-steering.c (analyze): Skip fmul/fmac
	instructions if no du chain is found.

2017-07-28  Sebastian Huber  <sebastian.huber@embedded-brains.de>

	Backport from mainline
	2017-07-28  Sebastian Huber  <sebastian.huber@embedded-brains.de>

	* config.gcc (powerpc-*-rtems*): Remove rs6000/eabi.h.  Add
	rs6000/biarch64.h.
	* config/rs6000/rtems.h (ASM_DECLARE_FUNCTION_SIZE): New macro.
	(ASM_OUTPUT_SPECIAL_POOL_ENTRY_P): Likewise.
	(CRT_CALL_STATIC_FUNCTION): Likewise.
	(ASM_DEFAULT_SPEC): New define.
	(ASM_SPEC32): Likewise.
	(ASM_SPEC64): Likewise.
	(ASM_SPEC_COMMON): Likewise.
	(ASM_SPEC): Likewise.
	(INVALID_64BIT): Likewise.
	(LINK_OS_DEFAULT_SPEC): Likewise.
	(LINK_OS_SPEC32): Likewise.
	(LINK_OS_SPEC64): Likewise.
	(POWERPC_LINUX): Likewise.
	(PTRDIFF_TYPE): Likewise.
	(RESTORE_FP_PREFIX): Likewise.
	(RESTORE_FP_SUFFIX): Likewise.
	(SAVE_FP_PREFIX): Likewise.
	(SAVE_FP_SUFFIX): Likewise.
	(SIZE_TYPE): Likewise.
	(SUBSUBTARGET_OVERRIDE_OPTIONS): Likewise.
	(TARGET_64BIT): Likewise.
	(TARGET_64BIT): Likewise.
	(TARGET_AIX): Likewise.
	(WCHAR_TYPE_SIZE): Likewise.
	(WCHAR_TYPE): Undefine.
	(TARGET_OS_CPP_BUILTINS): Add 64-bit PowerPC defines.
	(CPP_OS_DEFAULT_SPEC): Use previous CPP_OS_RTEMS_SPEC.
	(CPP_OS_RTEMS_SPEC): Delete.
	(SUBSUBTARGET_EXTRA_SPECS): Remove cpp_os_rtems.  Add
	asm_spec_common, asm_spec32, asm_spec64, link_os_spec32, and
	link_os_spec64.
	* config/rs6000/t-rtems: Add mcpu=e6500/m64 multilibs.

2017-07-28  Sebastian Huber  <sebastian.huber@embedded-brains.de>

	Backport from mainline
	2017-07-27  Sebastian Huber  <sebastian.huber@embedded-brains.de>

	* config.gcc (riscv*-*-elf*): Add (riscv*-*-rtems*).
	* config/riscv/rtems.h: New file.

2017-07-27  Eric Botcazou  <ebotcazou@adacore.com>

	* config/sparc/sparc.c (sparc_option_override): Set MASK_FSMULD flag
	earlier and only if MASK_FPU is set.  Adjust formatting.

2017-07-27  Andreas Krebbel  <krebbel@linux.vnet.ibm.com>

	Backport from mainline
	2017-07-27  Andreas Krebbel  <krebbel@linux.vnet.ibm.com>

	PR target/81534
	* config/s390/s390.md ("*atomic_compare_and_swap<mode>_1")
	("*atomic_compare_and_swapdi_2", "*atomic_compare_and_swapsi_3"):
	Change s_operand to memory_operand.

2017-07-27  Jakub Jelinek  <jakub@redhat.com>

	PR tree-optimization/81555
	PR tree-optimization/81556
	* tree-ssa-reassoc.c (rewrite_expr_tree): Add NEXT_CHANGED argument,
	if true, force CHANGED for the recursive invocation.
	(reassociate_bb): Remember original length of ops array, pass
	len != orig_len as NEXT_CHANGED in rewrite_expr_tree call.

2017-07-27  Martin Liska  <mliska@suse.cz>

	Backport from mainline
	2017-07-17  Martin Liska  <mliska@suse.cz>

	PR sanitizer/81302
	* opts.c (finish_options): Do not allow -fgnu-tm
	w/ -fsanitize={kernel-,}address.  Say sorry.

2017-07-27  Martin Liska  <mliska@suse.cz>

	Backport from mainline
	2017-07-26  Martin Liska  <mliska@suse.cz>

	PR sanitize/81186
	* function.c (expand_function_start): Make expansion of
	nonlocal_goto_save_area after parm_birth_insn.

2017-07-27  Martin Liska  <mliska@suse.cz>

	Backport from mainline
	2017-06-30  Martin Liska  <mliska@suse.cz>

	PR sanitizer/81021
	* tree-eh.c (lower_resx): Call BUILT_IN_ASAN_HANDLE_NO_RETURN
	before BUILT_IN_UNWIND_RESUME when ASAN is used.

2017-07-27  Martin Liska  <mliska@suse.cz>

	Backport from mainline
	2017-06-28  Martin Liska  <mliska@suse.cz>

	PR sanitizer/81224
	* asan.c (instrument_derefs): Bail out inner references
	that are hard register variables.

2017-07-26  Sebastian Huber  <sebastian.huber@embedded-brains.de>

	Backport from mainline
	2017-07-26  Sebastian Huber  <sebastian.huber@embedded-brains.de>

	* config/sparc/sparc.c (dump_target_flag_bits): Dump MASK_FSMULD.
	(sparc_option_override): Honour MASK_FSMULD.
	* config/sparc/sparc.h (MASK_FEATURES): Add MASK_FSMULD.
	* config/sparc/sparc.md (muldf3_extend): Use TARGET_FSMULD.
	* config/sparc/sparc.opt (mfsmuld): New option.
	* doc/invoke.texi (mfsmuld): Document option.

2017-07-26  Georg-Johann Lay  <avr@gjlay.de>

	Backport from 2017-07-25 trunk r250499.

	PR 81487
	* hsa-brig.c (brig_init): Use xasprintf instead of asprintf.
	* gimple-pretty-print.c (dump_probability): Same.
	* tree-ssa-structalias.c (alias_get_name): Same.

2017-07-26  Richard Biener  <rguenther@suse.de>

	Backport from mainline
	2017-06-18  Richard Biener  <rguenther@suse.de>

	PR tree-optimization/81410
	* tree-vect-stmts.c (vectorizable_load): Properly adjust for
	the gap in the ! slp_perm SLP case after each group.

	2017-07-25  Richard Biener  <rguenther@suse.de>

	PR tree-optimization/81455
	* tree-ssa-loop-unswitch.c (find_loop_guard): Make sure to
	not walk in cycles when looking for guards.

	2017-07-25  Richard Biener  <rguenther@suse.de>

	PR middle-end/81505
	* fold-const.c (fold_negate_const): TREE_OVERFLOW should be
	sticky.

	2017-06-28  Jakub Jelinek  <jakub@redhat.com>

	PR target/81175
	* config/i386/i386.c (ix86_init_mmx_sse_builtins): Use def_builtin
	rather than def_builtin_pure for __builtin_ia32_gatherpf*.

	2017-06-26  Richard Biener  <rguenther@suse.de>

	PR target/81175
	* config/i386/i386.c (ix86_init_mmx_sse_builtins):
	Use def_builtin_pure for all gather builtins.

	2017-06-21  Marc Glisse  <marc.glisse@inria.fr>

	* config/i386/i386.c (struct builtin_isa): New field pure_p.
	Reorder for compactness.
	(def_builtin, def_builtin2, ix86_add_new_builtins): Handle pure_p.
	(def_builtin_pure, def_builtin_pure2): New functions.
	(ix86_init_mmx_sse_builtins) [__builtin_ia32_stmxcsr]: Mark as pure.

2017-07-26  Sebastian Huber  <sebastian.huber@embedded-brains.de>

	Backport from mainline
	2017-07-26  Sebastian Huber  <sebastian.huber@embedded-brains.de>

	* config/sparc/sparc.c (sparc_option_override): Remove MASK_FPU
	from all CPU target flags enable members.

2017-07-26  Sebastian Huber  <sebastian.huber@embedded-brains.de>

	Backport from mainline
	2017-07-25  Sebastian Huber  <sebastian.huber@embedded-brains.de>

	PR libgcc/61152
	* config/aarch64/rtems.h: Add GCC Runtime Library Exception.
	Format changes.
	* config/arm/rtems.h: Likewise.
	* config/bfin/rtems.h: Likewise.
	* config/i386/rtemself.h: Likewise.
	* config/lm32/rtems.h: Likewise.
	* config/m32c/rtems.h: Likewise.
	* config/m68k/rtemself.h: Likewise.
	* config/microblaze/rtems.h: Likewise.
	* config/mips/rtems.h: Likewise.
	* config/moxie/rtems.h: Likewise.
	* config/nios2/rtems.h: Likewise.
	* config/rs6000/rtems.h: Likewise.
	* config/rtems.h: Likewise.
	* config/sh/rtems.h: Likewise.
	* config/sh/rtemself.h: Likewise.
	* config/sparc/rtemself.h: Likewise.

2017-07-25  Bill Schmidt  <wschmidt@linux.vnet.ibm.com>

	Backport from mainline
	2017-07-14  Bill Schmidt  <wschmidt@linux.vnet.ibm.com>

	PR tree-optimization/81162
	* gimple-ssa-strength-reduction.c (replace_mult_candidate): Don't
	replace a negate with an add.

2017-07-25  Georg-Johann Lay  <avr@gjlay.de>

	Backport from 2017-07-12 trunk r250151.

	PR target/81407
	* config/avr/avr.c (avr_encode_section_info)
	[progmem && !TREE_READONLY]: Error if progmem object needs
	constructing.

2017-07-25  Wilco Dijkstra  <wdijkstr@arm.com>

	PR target/79041
	* config/aarch64/aarch64.c (aarch64_classify_symbol):
	Avoid SYMBOL_SMALL_ABSOLUTE for literals with pc-relative literals.

2017-07-25  Georg-Johann Lay  <avr@gjlay.de>

	Backport from trunk r247719.

	2017-05-06  Richard Sandiford  <richard.sandiford@linaro.org>

	PR rtl-optimization/75964
	* simplify-rtx.c (simplify_const_relational_operation): Remove
	invalid handling of comparisons of integer ABS.

2017-07-25  Bin Cheng  <bin.cheng@arm.com>

	Backport from 2017-07-20 trunk r250384.

	PR tree-optimization/81388
	Revert r238585:
	2016-07-21  Bin Cheng  <bin.cheng@arm.com>

	* tree-ssa-loop-niter.c (number_of_iterations_lt_to_ne): Clean up
	by removing computation of may_be_zero.

2017-07-23  Uros Bizjak  <ubizjak@gmail.com>

	PR target/80569
	* config/i386/i386.c (ix86_option_override_internal): Disable
	BMI, BMI2 and TBM instructions for -m16.

2017-07-19  Michael Meissner  <meissner@linux.vnet.ibm.com>

	Back port from trunk
	2017-07-12  Michael Meissner  <meissner@linux.vnet.ibm.com>

	PR target/81193
	* config/rs6000/rs6000-c.c (rs6000_cpu_cpp_builtins): If GLIBC
	provides the hardware capability bits, define the macro
	__BUILTIN_CPU_SUPPORTS__.
	* config/rs6000/rs6000.c (cpu_expand_builtin): Generate a warning
	if GLIBC does not provide the hardware capability bits.  Add a
	gcc_unreachable call if the built-in cpu function is neither
	__builtin_cpu_is nor __builtin_cpu_supports.
	* doc/extend.texi (PowerPC built-in functions): Document that
	GLIBC 2.23 or newer is needed by __builtin_cpu_is and
	__builtin_cpu_supports.  Document the macros defined by GCC if the
	newer GLIBC is available.

2017-07-18  Uros Bizjak  <ubizjak@gmail.com>

	PR target/81471
	* config/i386/i386.md (rorx_immediate_operand): New mode attribute.
	(*bmi2_rorx<mode>3_1): Use rorx_immediate_operand as
	operand 2 predicate.
	(*bmi2_rorxsi3_1_zext): Use const_0_to_31_operand as
	operand 2 predicate.
	(ror,rol -> rorx splitters): Use const_int_operand as
	operand 2 predicate.

2017-07-18  Tom de Vries  <tom@codesourcery.com>

	backport from mainline:
	PR target/81069
	2017-07-17  Tom de Vries  <tom@codesourcery.com>

	* config/nvptx/nvptx.c (nvptx_single): Insert diverging branch as late
	as possible.

2017-07-18  Georg-Johann Lay  <avr@gjlay.de>

	Backport from 2017-07-18 trunk r250301.

	PR target/81473
	* config/avr/avr.c (avr_optimize_casesi): Don't use
	INT8_MIN, INT8_MAX, UINT8_MAX, INT16_MIN, INT16_MAX, UINT16_MAX.

2017-07-17  Jakub Jelinek  <jakub@redhat.com>

	PR tree-optimization/81428
	* match.pd (X / X -> one): Don't optimize _Fract divisions, as 1
	can't be built for those types.

	PR tree-optimization/81365
	* tree-ssa-phiprop.c (propagate_with_phi): When considering hoisting
	aggregate moves onto bb predecessor edges, make sure there are no
	loads that could alias the lhs in between the start of bb and the
	loads from *phi.

	Backported from mainline
	2017-06-30  Jakub Jelinek  <jakub@redhat.com>

	PR target/81225
	* config/i386/sse.md (vec_extract_lo_<mode><mask_name>): For
	V8FI, V16FI and VI8F_256 iterators, use <store_mask_predicate> instead
	of nonimmediate_operand and <store_mask_constraint> instead of m for
	the input operand.  For V8FI iterator, always split if input is a MEM.
	For V16FI and V8SF_256 iterators, don't test if both operands are MEM
	if <mask_applied>.  For VI4F_256 iterator, use <store_mask_predicate>
	instead of register_operand and <store_mask_constraint> instead of v for
	the input operand.  Make sure both operands aren't MEMs for if not
	<mask_applied>.

2017-07-17  Georg-Johann Lay  <avr@gjlay.de>

	Backport from 2017-07-17 trunk r250258.

	PR 80929
	* config/avr/avr.c (avr_mul_highpart_cost): New static function.
	(avr_rtx_costs_1) [TRUNCATE]: Use it to compute mul_highpart cost.
	[LSHIFTRT, outer_code = TRUNCATE]: Same.

2017-07-17  Sebastian Huber  <sebastian.huber@embedded-brains.de>

	Backport from mainline
	2017-07-17  Sebastian Huber  <sebastian.huber@embedded-brains.de>

	*  gcc/config/sparc/rtemself.h (TARGET_OS_CPP_BUILTINS): Add
	conditional builtin define __FIX_LEON3FT_B2BST.

2017-07-17  Daniel Cederman  <cederman@gaisler.com>

	Backport from mainline
	2017-07-17  Daniel Cederman  <cederman@gaisler.com>

	* config/sparc/t-rtems: Add mfix-gr712rc multilibs. Replace
	MULTILIB_EXCEPTIONS with MULTILIB_REQUIRED. Match -mfix-gr712rc
	with -mfix-ut700.

2017-07-16  Eric Botcazou  <ebotcazou@adacore.com>

	PR rtl-optimization/81424
	* optabs.c (prepare_cmp_insn): Use copy_to_reg instead of force_reg
	to remove potential trapping from operands if -fnon-call-exceptions.

2017-07-16  Daniel Cederman  <cederman@gaisler.com>

	* config/sparc/sparc.md (divdf3_fix): Add NOP to prevent back
	to back store errata sensitive sequence from being generated.
	(sqrtdf2_fix): Likewise.

2017-07-12  Georg-Johann Lay  <avr@gjlay.de>

	Backport from 2017-07-12 trunk r250156.

	PR target/79883
	* config/avr/avr.c (avr_set_current_function): In diagnostic
	messages: Quote keywords and (parts of) identifiers.
	[WITH_AVRLIBC]: Warn for functions named "ISR", "SIGNAL" or
	"INTERRUPT".

2017-07-11  Daniel Cederman  <cederman@gaisler.com>

	* config/sparc/sparc.opt (mfix-ut700): New option.
	(mfix-gr712rc): Likewise.
	(sparc_fix_b2bst): New variable.
	* doc/invoke.texi (SPARC options): Document them.
	(ARM options): Fix warnings.
	* config/sparc/sparc.c (sparc_do_work_around_errata): Insert NOP
	instructions to prevent sequences that can trigger the store-store
	errata for certain LEON3FT processors.
	(pass_work_around_errata::gate): Also test sparc_fix_b2bst.
	(sparc_option_override): Set sparc_fix_b2bst appropriately.
	* config/sparc/sparc.md (fix_b2bst): New attribute.
	(in_branch_delay): Prevent stores in delay slot if fix_b2bst.

2017-07-10  Uros Bizjak  <ubizjak@gmail.com>

	PR target/81375
	* config/i386/i386.md (divsf3): Add TARGET_SSE to TARGET_SSE_MATH.
	(rcpps): Ditto.
	(*rsqrtsf2_sse): Ditto.
	(rsqrtsf2): Ditto.
	(div<mode>3): Macroize insn from divdf3 and divsf3
	using MODEF mode iterator.

2017-07-07  Michael Meissner  <meissner@linux.vnet.ibm.com>

	Backport from mainline
	2017-07-07  Michael Meissner  <meissner@linux.vnet.ibm.com>

	PR target/81348
	* config/rs6000/rs6000.md (HI sign_extend splitter): Use the
	correct operand in doing the split.

2017-07-07  Jose E. Marchesi  <jose.marchesi@oracle.com>

	* config/sparc/m8.md: New file.
	* config/sparc/sparc.md: Include m8.md.

2017-07-07  Jose E. Marchesi  <jose.marchesi@oracle.com>

	* config/sparc/sparc.opt: New option -mvis4b.
	* config/sparc/sparc.c (dump_target_flag_bits): Handle MASK_VIS4B.
	(sparc_option_override): Handle VIS4B.
	(enum sparc_builtins): Define
	SPARC_BUILTIN_DICTUNPACK{8,16,32},
	SPARC_BUILTIN_FPCMP{LE,GT,EQ,NE}{8,16,32}SHL,
	SPARC_BUILTIN_FPCMPU{LE,GT}{8,16,32}SHL,
	SPARC_BUILTIN_FPCMPDE{8,16,32}SHL and
	SPARC_BUILTIN_FPCMPUR{8,16,32}SHL.
	(check_constant_argument): New function.
	(sparc_vis_init_builtins): Define builtins
	__builtin_vis_dictunpack{8,16,32},
	__builtin_vis_fpcmp{le,gt,eq,ne}{8,16,32}shl,
	__builtin_vis_fpcmpu{le,gt}{8,16,32}shl,
	__builtin_vis_fpcmpde{8,16,32}shl and
	__builtin_vis_fpcmpur{8,16,32}shl.
	(sparc_expand_builtin): Check that the constant operands to
	__builtin_vis_fpcmp*shl and _builtin_vis_dictunpack* are indeed
	constant and in range.
	* config/sparc/sparc-c.c (sparc_target_macros): Handle
	TARGET_VIS4B.
	* config/sparc/sparc.h (SPARC_IMM2_P): Define.
	(SPARC_IMM5_P): Likewise.
	* config/sparc/sparc.md (cpu_feature): Add new feagure "vis4b".
	(enabled): Handle vis4b.
	(UNSPEC_DICTUNPACK): New unspec.
	(UNSPEC_FPCMPSHL): Likewise.
	(UNSPEC_FPUCMPSHL): Likewise.
	(UNSPEC_FPCMPDESHL): Likewise.
	(UNSPEC_FPCMPURSHL): Likewise.
	(cpu_feature): New CPU feature `vis4b'.
	(dictunpack{8,16,32}): New insns.
	(FPCSMODE): New mode iterator.
	(fpcscond): New code iterator.
	(fpcsucond): Likewise.
	(fpcmp{le,gt,eq,ne}{8,16,32}{si,di}shl): New insns.
	(fpcmpu{le,gt}{8,16,32}{si,di}shl): Likewise.
	(fpcmpde{8,16,32}{si,di}shl): Likewise.
	(fpcmpur{8,16,32}{si,di}shl): Likewise.
	* config/sparc/constraints.md: Define constraints `q' for unsigned
	2-bit integer constants and `t' for unsigned 5-bit integer
	constants.
	* config/sparc/predicates.md (imm5_operand_dictunpack8): New
	predicate.
	(imm5_operand_dictunpack16): Likewise.
	(imm5_operand_dictunpack32): Likewise.
	(imm2_operand): Likewise.
	* doc/invoke.texi (SPARC Options): Document -mvis4b.
	* doc/extend.texi (SPARC VIS Built-in Functions): Document the
	ditunpack* and fpcmp*shl builtins.

2017-07-07  Jose E. Marchesi  <jose.marchesi@oracle.com>

	* config.gcc: Handle m8 in --with-{cpu,tune} options.
	* config.in: Add HAVE_AS_SPARC6 define.
	* config/sparc/driver-sparc.c (cpu_names): Add entry for the SPARC
	M8.
	* config/sparc/sol2.h (CPP_CPU64_DEFAULT_SPEC): Define for
	TARGET_CPU_m8.
	(ASM_CPU32_DEFAUILT_SPEC): Likewise.
	(CPP_CPU_SPEC): Handle m8.
	(ASM_CPU_SPEC): Likewise.
	* config/sparc/sparc-opts.h (enum processor_type): Add
	PROCESSOR_M8.
	* config/sparc/sparc.c (m8_costs): New struct.
	(sparc_option_override): Handle TARGET_CPU_m8.
	(sparc32_initialize_trampoline): Likewise.
	(sparc64_initialize_trampoline): Likewise.
	(sparc_issue_rate): Likewise.
	(sparc_register_move_cost): Likewise.
	* config/sparc/sparc.h (TARGET_CPU_m8): Define.
	(CPP_CPU64_DEFAULT_SPEC): Define for M8.
	(ASM_CPU64_DEFAULT_SPEC): Likewise.
	(CPP_CPU_SPEC): Handle M8.
	(ASM_CPU_SPEC): Likewise.
	(AS_M8_FLAG): Define.
	* config/sparc/sparc.md: Add m8 to the cpu attribute.
	* config/sparc/sparc.opt: New option -mcpu=m8 for sparc targets.
	* configure.ac (HAVE_AS_SPARC6): Check for assembler support for
	M8 instructions.
	* configure: Regenerate.
	* doc/invoke.texi (SPARC Options): Document -mcpu=m8 and
	-mtune=m8.

2017-07-07  Jose E. Marchesi  <jose.marchesi@oracle.com>

	* config/sparc/niagara7.md: Rework the DFA scheduler to use insn
	subtypes.
	* config/sparc/sparc.md: Remove the `v3pipe' insn attribute.
	("*movdi_insn_sp32"): Do not set v3pipe.
	("*movsi_insn"): Likewise.
	("*movdi_insn_sp64"): Likewise.
	("*movsf_insn"): Likewise.
	("*movdf_insn_sp32"): Likewise.
	("*movdf_insn_sp64"): Likewise.
	("*zero_extendsidi2_insn_sp64"): Likewise.
	("*sign_extendsidi2_insn"): Likewise.
	("*mov<VM32:mode>_insn"): Likewise.
	("*mov<VM64:mode>_insn_sp64"): Likewise.
	("*mov<VM64:mode>_insn_sp32"): Likewise.
	("<plusminus_insn><VADDSUB:mode>3"): Likewise.
	("<vlop:code><VL:mode>3"): Likewise.
	("*not_<vlop:code><VL:mode>3"): Likewise.
	("*nand<VL:mode>_vis"): Likewise.
	("*<vlnotop:code>_not1<VL:mode>_vis"): Likewise.
	("*<vlnotop:code>_not2<VL:mode>_vis"): Likewise.
	("one_cmpl<VL:mode>2"): Likewise.
	("faligndata<VM64:mode>_vis"): Likewise.
	("alignaddrsi_vis"): Likewise.
	("alignaddrdi_vis"): Likweise.
	("alignaddrlsi_vis"): Likewise.
	("alignaddrldi_vis"): Likewise.
	("fcmp<gcond:code><GCM:gcm_name><P:mode>_vis"): Likewise.
	("bmaskdi_vis"): Likewise.
	("bmasksi_vis"): Likewise.
	("bshuffle<VM64:mode>_vis"): Likewise.
	("cmask8<P:mode>_vis"): Likewise.
	("cmask16<P:mode>_vis"): Likewise.
	("cmask32<P:mode>_vis"): Likewise.
	("pdistn<P:mode>_vis"): Likewise.
	("<vis3_addsub_ss_patname><VASS:mode>3"): Likewise.

2017-07-07  Jose E. Marchesi  <jose.marchesi@oracle.com>

	* config/sparc/sparc.md ("subtype"): New insn attribute.
	("*wrgsr_sp64"): Set insn subtype.
	("*rdgsr_sp64"): Likewise.
	("alignaddrsi_vis"): Likewise.
	("alignaddrdi_vis"): Likewise.
	("alignaddrlsi_vis"): Likewise.
	("alignaddrldi_vis"): Likewise.
	("<plusminus_insn><VADDSUB:mode>3"): Likewise.
	("fexpand_vis"): Likewise.
	("fpmerge_vis"): Likewise.
	("faligndata<VM64:mode>_vis"): Likewise.
	("bshuffle<VM64:mode>_vis"): Likewise.
	("cmask8<P:mode>_vis"): Likewise.
	("cmask16<P:mode>_vis"): Likewise.
	("cmask32<P:mode>_vis"): Likewise.
	("fchksm16_vis"): Likewise.
	("v<vis3_shift_patname><GCM:mode>3"): Likewise.
	("fmean16_vis"): Likewise.
	("fp<plusminus_insn>64_vis"): Likewise.
	("<plusminus_insn>v8qi3"): Likewise.
	("<vis3_addsub_ss_patname><VASS:mode>3"): Likewise.
	("<vis4_minmax_patname><VMMAX:mode>3"): Likewise.
	("<vis4_uminmax_patname><VMMAX:mode>3"): Likewise.
	("<vis3_addsub_ss_patname>v8qi3"): Likewise.
	("<vis4_addsub_us_patname><VAUS:mode>3"): Likewise.
	("*movqi_insn"): Likewise.
	("*movhi_insn"): Likewise.
	("*movsi_insn"): Likewise.
	("movsi_pic_gotdata_op"): Likewise.
	("*movdi_insn_sp32"): Likewise.
	("*movdi_insn_sp64"): Likewise.
	("movdi_pic_gotdata_op"): Likewise.
	("*movsf_insn"): Likewise.
	("*movdf_insn_sp32"): Likewise.
	("*movdf_insn_sp64"): Likewise.
	("*zero_extendhisi2_insn"): Likewise.
	("*zero_extendqihi2_insn"): Likewise.
	("*zero_extendqisi2_insn"): Likewise.
	("*zero_extendqidi2_insn"): Likewise.
	("*zero_extendhidi2_insn"): Likewise.
	("*zero_extendsidi2_insn_sp64"): Likewise.
	("ldfsr"): Likewise.
	("prefetch_64"): Likewise.
	("prefetch_32"): Likewise.
	("tie_ld32"): Likewise.
	("tie_ld64"): Likewise.
	("*tldo_ldub_sp32"): Likewise.
	("*tldo_ldub1_sp32"): Likewise.
	("*tldo_ldub2_sp32"): Likewise.
	("*tldo_ldub_sp64"): Likewise.
	("*tldo_ldub1_sp64"): Likewise.
	("*tldo_ldub2_sp64"): Likewise.
	("*tldo_ldub3_sp64"): Likewise.
	("*tldo_lduh_sp32"): Likewise.
	("*tldo_lduh1_sp32"): Likewise.
	("*tldo_lduh_sp64"): Likewise.
	("*tldo_lduh1_sp64"): Likewise.
	("*tldo_lduh2_sp64"): Likewise.
	("*tldo_lduw_sp32"): Likewise.
	("*tldo_lduw_sp64"): Likewise.
	("*tldo_lduw1_sp64"): Likewise.
	("*tldo_ldx_sp64"): Likewise.
	("*mov<VM32:mode>_insn"): Likewise.
	("*mov<VM64:mode>_insn_sp64"): Likewise.
	("*mov<VM64:mode>_insn_sp32"): Likewise.

2017-07-07  Jose E. Marchesi  <jose.marchesi@oracle.com>

	* config/sparc/sparc.md ("type"): New insn type viscmp.
	("fcmp<gcond:code><GCM:gcm_name><P:mode>_vis"): Set insn type to
	viscmp.
	("fpcmp<gcond:code>8<P:mode>_vis"): Likewise.
	("fucmp<gcond:code>8<P:mode>_vis"): Likewise.
	("fpcmpu<gcond:code><GCM:gcm_name><P:mode>_vis"): Likewise.
	* config/sparc/niagara7.md ("n7_vis_logical_v3pipe"): Handle
	viscmp.
	("n7_vis_logical_11cycle"): Likewise.
	* config/sparc/niagara4.md ("n4_vis_logical"): Likewise.
	* config/sparc/niagara2.md ("niag3_vis": Likewise.
	* config/sparc/niagara.md ("niag_vis"): Likewise.
	* config/sparc/ultra3.md ("us3_fga"): Likewise.
	* config/sparc/ultra1_2.md ("us1_fga_double"): Likewise.

2017-07-07  Jose E. Marchesi  <jose.marchesi@oracle.com>

	* config/sparc/sparc.md: New instruction type `bmask'.
	(bmaskdi_vis): Use the `bmask' type.
	(bmasksi_vis): Likewise.
	* config/sparc/ultra3.md (us3_array): Likewise.
	* config/sparc/niagara7.md (n7_array): Likewise.
	* config/sparc/niagara4.md (n4_array): Likewise.
	* config/sparc/niagara2.md (niag2_vis): Likewise.
	(niag3_vis): Likewise.
	* config/sparc/niagara.md (niag_vis): Likewise.

2017-07-05  Georg-Johann Lay  <avr@gjlay.de>

	Backport from 2017-07-05 trunk r249995.

	PR target/81305
	* config/avr/avr.c (avr_out_movhi_mr_r_xmega) [CONSTANT_ADDRESS_P]:
	Don't depend on "optimize > 0".
	(out_movhi_r_mr, out_movqi_mr_r): Same.
	(out_movhi_mr_r, out_movqi_r_mr): Same.
	(avr_address_cost) [CONSTANT_ADDRESS_P]: Don't depend cost for
	io_address_operand on "optimize > 0".

2017-07-04  Uros Bizjak  <ubizjak@gmail.com>

	PR target/81300
	* config/i386/i386.md (setcc + movzbl/and to xor + setcc peepholes):
	Require dead FLAGS_REG at the beginning of a peephole.

2017-07-04  Uros Bizjak  <ubizjak@gmail.com>

	PR target/81294
	* config/i386/adxintrin.h (_subborrow_u32): Swap _X and _Y
	arguments in the call to __builtin_ia32_sbb_u32.
	(_subborrow_u64): Swap _X and _Y arguments in the call to
	__builtin_ia32_sbb_u64.

2017-07-03  Segher Boessenkool  <segher@kernel.crashing.org>

	Backport from trunk:

	2017-06-15  Segher Boessenkool  <segher@kernel.crashing.org>

	* config/rs6000/rs6000.md (add<mode>3): Use reg_or_subregno instead
	of REGNO.

2017-07-03  Tom de Vries  <tom@codesourcery.com>

	backport from mainline:
	PR tree-optimization/81192
	2017-07-03  Tom de Vries  <tom@codesourcery.com>

	* tree-ssa-tail-merge.c (same_succ_flush_bb): Handle
	BB_SAME_SUCC (bb) == NULL.

2017-06-29  Michael Meissner  <meissner@linux.vnet.ibm.com>

	Backport from mainline
	2017-06-23  Michael Meissner  <meissner@linux.vnet.ibm.com>

	PR target/80510
	* config/rs6000/rs6000.md (ALTIVEC_DFORM): Do not allow DImode in
	32-bit, since indexed is not valid for DImode.
	(mov<mode>_hardfloat32): Reorder ISA 2.07 load/stores before ISA
	3.0 d-form load/stores to be the same as mov<mode>_hardfloat64.
	(define_peephole2 for Altivec d-form load): Add 32-bit support.
	(define_peephole2 for Altivec d-form store): Likewise.

	Backport from mainline
	2017-06-20  Michael Meissner  <meissner@linux.vnet.ibm.com>

	PR target/79799
	* config/rs6000/rs6000.c (rs6000_expand_vector_init): Add support
	for doing vector set of SFmode on ISA 3.0.
	* config/rs6000/vsx.md (vsx_set_v4sf_p9): Likewise.
	(vsx_set_v4sf_p9_zero): Special case setting 0.0f to a V4SF
	element.
	(vsx_insert_extract_v4sf_p9): Add an optimization for inserting a
	SFmode value into a V4SF variable that was extracted from another
	V4SF variable without converting the element to double precision
	and back to single precision vector format.
	(vsx_insert_extract_v4sf_p9_2): Likewise.

2017-06-29  Richard Biener  <rguenther@suse.de>

	Backport from mainline
	2017-06-19  Richard Biener  <rguenther@suse.de>

	PR ipa/81112
	* ipa-prop.c (find_constructor_constant_at_offset): Handle
	RANGE_EXPR conservatively.

2017-06-28  Richard Biener  <rguenther@suse.de>

	Backport from mainline
	2017-06-09  Richard Biener  <rguenther@suse.de>

	PR middle-end/81007
	* ipa-polymorphic-call.c
	(ipa_polymorphic_call_context::restrict_to_inner_class):
	Skip FIELD_DECLs with error_mark_node type.
	* passes.def (all_lowering_passes): Run pass_build_cgraph_edges
	last again.

	2017-06-14  Richard Biener  <rguenther@suse.de>

	PR tree-optimization/81083
	* tree-ssa-sccvn.c (vn_reference_lookup_3): Do not use abnormals
	as values.

2017-06-27  Segher Boessenkool  <segher@kernel.crashing.org>

	Backports from trunk:

	2017-05-17  Segher Boessenkool  <segher@kernel.crashing.org>
	PR middle-end/80692
	* real.c (do_compare): Give decimal_do_compare preference over
	comparing just the signs.

	2017-05-31  Segher Boessenkool  <segher@kernel.crashing.org>
	PR target/80618
	* config/rs6000/vector.md (*vector_uneq<mode>): Write the nor in the
	splitter result in the canonical way.

	2017-06-09  Segher Boessenkool  <segher@kernel.crashing.org>
	PR target/80966
	* config/rs6000/rs6000.c (rs6000_emit_allocate_stack): Assert that
	gen_add3_insn did not fail.
	* config/rs6000/rs6000.md (add<mode>3): If asked to add a constant to
	r0, construct that number in a temporary reg and add that reg to r0.
	If asked to put the result in r0 as well, fail.

	2017-06-23  Segher Boessenkool  <segher@kernel.crashing.org>
	PR middle-end/80902
	* builtins.c (expand_builtin_atomic_fetch_op): If emitting code after
	a call, force the call to not be a tail call.

2017-06-27  Jakub Jelinek  <jakub@redhat.com>

	PR sanitizer/81209
	* ubsan.c (ubsan_encode_value): Initialize DECL_CONTEXT on var.

	PR middle-end/81207
	* gimple-fold.c (replace_call_with_call_and_fold): Handle
	gimple_vuse copying separately from gimple_vdef copying.

2017-06-24  Jim Wilson  <jim.wilson@linaro.org>

	* config/aarch64/aarch64-cost-tables.h (qdf24xx_extra_costs): Move to
	here.
	* config/arm/aarch-cost-tables.h (qdf24xx_extra_costs): From here.
	* config/arm/arm-cpu-cdata.h: Regenerate.
	* config/arm/arm-cpu-data.h, config/arm/arm-cpu.h: Likewise.
	* config/arm/arm-tables.opt, config/arm/arm-tune.md: Likewise.
	* config/arm/arm-cpus.in: Delete falkor and qdf24xx entries.
	* config/arm/arm.c (arm_qdf24xx_tune): Delete.
	* config/arm/bpabi.h (BE8_LINK_SPEC): Delete falkor and qdf24xx
	support.
	* config/arm/t-aprofile (MULTILIB_MATCHES): Delete falkor and qdf24xx
	support.
	* config/arm/t-rmprofile: Likewise.
	* doc/invoke.texi (ARM Options): Drop falkor and qdf24xx support.

2017-06-24  Marek Polacek  <polacek@redhat.com>

	Backport from mainline
	2017-05-04  Marek Polacek  <polacek@redhat.com>

	PR tree-optimization/80612
	* calls.c (get_size_range): Check for INTEGRAL_TYPE_P.

2017-06-23  Thomas Preud'homme  <thomas.preudhomme@arm.com>

	Backport from mainline
	2017-05-04  Prakhar Bahuguna  <prakhar.bahuguna@arm.com>

	* config/arm/arm-builtins.c (arm_init_builtins): Rename
	__builtin_arm_ldfscr to __builtin_arm_get_fpscr, and rename
	__builtin_arm_stfscr to __builtin_arm_set_fpscr.

2017-06-23  Jonathan Wakely  <jwakely@redhat.com>

	PR c++/81187
	* doc/invoke.texi (-Wnoexcept-type): Fix name of option, from
	-Wnoexcept.

2017-06-22  Martin Liska  <mliska@suse.cz>

	Backport from mainline
	2017-06-19  Martin Liska  <mliska@suse.cz>

	PR sanitizer/80879
	* gimplify.c (gimplify_switch_expr):
	Initialize live_switch_vars for SWITCH_BODY == STATEMENT_LIST.

2017-06-22  Martin Liska  <mliska@suse.cz>

	Backport from mainline
	2017-05-31  Martin Liska  <mliska@suse.cz>

	PR target/79155
	* config/i386/cpuid.h: Fix typo in a comment in cpuid.h.

2017-06-22  Martin Liska  <mliska@suse.cz>

	Backport from mainline
	2017-05-30  Martin Liska  <mliska@suse.cz>

	PR other/80909
	* auto-profile.c (get_function_decl_from_block): Fix
	parenthesis.

2017-06-22  Martin Liska  <mliska@suse.cz>

	Backport from mainline
	2017-05-26  Martin Liska  <mliska@suse.cz>

	PR ipa/80663
	* params.def: Bound partial-inlining-entry-probability param.

2017-06-22  Martin Liska  <mliska@suse.cz>

	Backport from mainline
	2017-05-16  Martin Liska  <mliska@suse.cz>

	PR ipa/79849.
	PR ipa/79850.
	* ipa-devirt.c (warn_types_mismatch): Fix typo.
	(odr_types_equivalent_p): Likewise.

2017-06-22  Martin Liska  <mliska@suse.cz>

	Backport from mainline
	2017-05-15  Martin Liska  <mliska@suse.cz>

	PR driver/31468
	* gcc.c (process_command): Do not allow empty argument of -o option.

2017-06-22  Martin Liska  <mliska@suse.cz>

	Backport from mainline
	2017-05-02  Martin Liska  <mliska@suse.cz>

	* doc/gcov.texi: Add missing preposition.
	* gcov.c (function_info::function_info): Properly fill up
	all member variables.

2017-06-22  Martin Liska  <mliska@suse.cz>

	Backport from mainline
	2017-05-02  Martin Liska  <mliska@suse.cz>

	PR other/80589
	* common.opt: Fix typo.
	* doc/invoke.texi: Likewise.

2017-06-22  Martin Liska  <mliska@suse.cz>

	Backport from mainline
	2017-04-28  Martin Liska  <mliska@suse.cz>

	* doc/gcov.texi: Enhance documentation of gcov.

2017-06-22  Martin Liska  <mliska@suse.cz>

	Backport from mainline
	2017-04-28  Martin Liska  <mliska@suse.cz>

	* doc/gcov.texi: Sort options in alphabetic order.
	* doc/gcov-dump.texi: Likewise.
	* doc/gcov-tool.texi: Likewise.
	* gcov.c (print_usage): Likewise.
	* gcov-dump.c (print_usage): Likewise.
	* gcov-tool.c (print_merge_usage_message): Likewise.
	(print_rewrite_usage_message): Likewise.
	(print_overlap_usage_message): Likewise.

2017-06-22  Martin Liska  <mliska@suse.cz>

	Backport from mainline
	2017-04-28  Martin Liska  <mliska@suse.cz>

	PR gcov-profile/53915
	* gcov.c (format_gcov): Print 'NAN %' when top > bottom.

2017-06-22  Martin Liska  <mliska@suse.cz>

	Backport from mainline
	2017-04-28  Martin Liska  <mliska@suse.cz>

	PR driver/56469
	* coverage.c (coverage_remove_note_file): New function.
	* coverage.h: Declare the function.
	* toplev.c (finalize): Clean if an error has been seen.

2017-06-21  Jakub Jelinek  <jakub@redhat.com>

	PR target/81151
	* config/i386/sse.md (round<mode>2): Renumber match_dup and
	operands indexes to avoid gap between operands and match_dups.

	PR c++/81130
	* gimplify.c (omp_add_variable): Don't force GOVD_SEEN for types
	with ctors/dtors if GOVD_SHARED is set.

	Backported from mainline
	2017-06-20  Jakub Jelinek  <jakub@redhat.com>

	PR target/81121
	* config/i386/i386.md (TARGET_USE_VECTOR_CONVERTS float si->{sf,df}
	splitter): Require TARGET_SSE2 in the condition.

	PR sanitizer/81125
	* ubsan.h (ubsan_encode_value): Workaround buggy clang++ parser
	by removing enum keyword.
	(ubsan_type_descriptor): Likewise.  Formatting fix.

	2017-06-19  Jakub Jelinek  <jakub@redhat.com>

	PR sanitizer/81125
	* ubsan.h (enum ubsan_encode_value_phase): New.
	(ubsan_encode_value): Change second argument to
	enum ubsan_encode_value_phase with default value of
	UBSAN_ENCODE_VALUE_GENERIC.
	* ubsan.c (ubsan_encode_value): Change second argument to
	enum ubsan_encode_value_phase PHASE from bool IN_EXPAND_P,
	adjust uses, for UBSAN_ENCODE_VALUE_GENERIC use just
	create_tmp_var_raw instead of create_tmp_var and use a
	TARGET_EXPR.
	(ubsan_expand_bounds_ifn, ubsan_build_overflow_builtin,
	instrument_bool_enum_load, ubsan_instrument_float_cast): Adjust
	ubsan_encode_value callers.

	PR sanitizer/81111
	* ubsan.c (ubsan_encode_value): If current_function_decl is NULL,
	use create_tmp_var_raw instead of create_tmp_var, mark it addressable
	just by setting TREE_ADDRESSABLE on the result and use a TARGET_EXPR.

2017-06-20  James Greenhalgh  <james.greenhalgh@arm.com>

	Backport from Mainline
	* config/aarch64/aarch64-option-extensions.def (fp16): Fix expected
	feature string.

2017-06-20  Andreas Schwab  <schwab@suse.de>

	PR target/80970
	* config/m68k/m68k.md (bsetdreg, bchgdreg, bclrdreg): Use "=d"
	instead of "+d".

2017-06-19  James Greenhalgh  <james.greenhalgh@arm.com>

	Backport from mainline
	2017-06-19  James Greenhalgh  <james.greenhalgh@arm.com>

	PR target/71778
	* config/arm/arm-builtins.c (arm_expand_builtin_args): Return TARGET
	if given a non-constant argument for an intrinsic which requires a
	constant.

2017-06-19  Alexander Monakov  <amonakov@ispras.ru>

	* doc/invoke.texi (mcx16): Rewrite.

2017-06-15  Eric Botcazou  <ebotcazou@adacore.com>

	PR rtl-optimization/80474
	* reorg.c (update_block): Do not ignore instructions in a delay slot.

2017-06-14  Eric Botcazou  <ebotcazou@adacore.com>

	* config/sparc/sparc.h (MASK_ISA): Add MASK_LEON and MASK_LEON3.
	(MASK_FEATURES): New macro.
	* config/sparc/sparc.c (sparc_option_override): Remove the special
	handling of -mfpu and generalize it to all MASK_FEATURES switches.

2017-06-14  Eric Botcazou  <ebotcazou@adacore.com>

	* config/sparc/driver-sparc.c (cpu_names): Add SPARC-T5 entry.

2017-06-12  David S. Miller  <davem@davemloft.net>

	PR target/80968
	* config/sparc/sparc.md (return expander): Emit frame blockage if
	function uses alloca.

2017-06-08  Uros Bizjak  <ubizjak@gmail.com>

	PR target/81015
	Revert:
	2016-12-14  Uros Bizjak  <ubizjak@gmail.com>

	PR target/59874
	* config/i386/i386.md (*ctzhi2): New insn_and_split pattern.
	(*clzhi2): Ditto.

2017-06-08  David Edelsohn  <dje.gcc@gmail.com>

	Backport from mainline
	2017-06-02  David Edelsohn  <dje.gcc@gmail.com>

	* dwarf2out.c (DWARF_INITIAL_LENGTH_SIZE_STR): New.
	(dl_section_ref): New.
	(dwarf2out_finish): Copy debug_line_section_label to dl_section_ref.
	On AIX, append an expression to subtract the size of the
	section length to dl_section_ref.

2017-06-07  Richard Biener  <rguenther@suse.de>

	Backport from mainline
	2017-05-02  Richard Biener  <rguenther@suse.de>

	PR tree-optimization/80549
	* tree-cfgcleanup.c (mfb_keep_latches): New helper.
	(cleanup_tree_cfg_noloop): Create forwarders to known loop
	headers if they do not have a preheader.

	2017-05-26  Richard Biener  <rguenther@suse.de>

	PR tree-optimization/80842
	* tree-ssa-ccp.c (set_lattice_value): Always meet with the old
	value.

	2017-05-31  Richard Biener  <rguenther@suse.de>

	PR tree-optimization/80906
	* graphite-isl-ast-to-gimple.c (copy_loop_close_phi_nodes): Get
	and pass through iv_map.
	(copy_bb_and_scalar_dependences): Adjust.
	(translate_pending_phi_nodes): Likewise.
	(copy_loop_close_phi_args): Handle code-generating IVs instead
	of ICEing.

	2017-05-11  Richard Biener  <rguenther@suse.de>

	PR tree-optimization/80705
	* tree-vect-data-refs.c (vect_analyze_data_refs): DECL_NONALIASED
	bases are not vectorizable.

2017-06-06  Michael Meissner  <meissner@linux.vnet.ibm.com>

	Back port from mainline
	2017-05-19  Michael Meissner  <meissner@linux.vnet.ibm.com>

	PR target/80718
	* config/rs6000/vsx.md (vsx_splat_<mode>, VSX_D iterator): Prefer
	VSX registers over GPRs, particularly on ISA 2.07 which does not
	have the MTVSRDD instruction.

2017-06-06  David S. Miller  <davem@davemloft.net>

	PR target/80968
	* config/sparc/sparc.c (sparc_expand_prologue): Emit frame
	blockage if function uses alloca.

2017-06-05  Volker Reichelt  <v.reichelt@netcologne.de>

	* doc/invoke.texi (-Wduplicated-branches): Add to warning list.

2017-06-02  Prakhar Bahuguna  <prakhar.bahuguna@arm.com>

	Backport from mainline
	2017-05-05  Andre Vieira  <andre.simoesdiasvieira@arm.com>
		    Prakhar Bahuguna  <prakhar.bahuguna@arm.com>

	PR target/71607
	* config/arm/arm.md (use_literal_pool): Remove.
	(64-bit immediate split): No longer takes cost into consideration
	if arm_disable_literal_pool is enabled.
	* config/arm/arm.c (arm_tls_referenced_p): Add diagnostic if TLS is
	used when arm_disable_literal_pool is enabled.
	(arm_max_const_double_inline_cost): Remove use of
	arm_disable_literal_pool.
	(push_minipool_fix): Add assert.
	(arm_reorg): Add return if arm_disable_literal_pool is enabled.
	* config/arm/vfp.md (no_literal_pool_df_immediate): New.
	(no_literal_pool_sf_immediate): New.

2017-06-02  Jakub Jelinek  <jakub@redhat.com>

	PR rtl-optimization/80903
	* loop-doloop.c (add_test): Unshare sequence.

2017-05-31  Martin Jambor  <mjambor@suse.cz>

	Backport from mainline
	2017-04-24  Martin Jambor  <mjambor@suse.cz>

	PR tree-optimization/80293
	* tree-sra.c (scalarizable_type_p): New parameter const_decl, make
	char arrays not totally scalarizable if it is false.
	(analyze_all_variable_accesses): Pass correct value in the new
	parameter.  Add a statistics counter.

2017-05-30  Max Filippov  <jcmvbkbc@gmail.com>

	Backport from mainline
	2017-05-29  Max Filippov  <jcmvbkbc@gmail.com>

	* config/xtensa/xtensa.c (xtensa_emit_call): Use
	HOST_WIDE_INT_PRINT_HEX instead of 0x%lx format string.
	(print_operand): Use HOST_WIDE_INT_PRINT_DEC instead of %ld
	format string.

2017-05-29  Eric Botcazou  <ebotcazou@adacore.com>

	* doc/install.texi (Options specification): Restore entry of
	--enable-sjlj-exceptions.

2017-05-29  Andreas Krebbel  <krebbel@linux.vnet.ibm.com>

	Backport from mainline
	2017-05-24  Andreas Krebbel  <krebbel@linux.vnet.ibm.com>

	PR target/80725
	* config/s390/s390.c (s390_check_qrst_address): Check incoming
	address against address_operand predicate.
	* config/s390/s390.md ("*indirect_jump"): Swap alternatives.

2017-05-28  Uros Bizjak  <ubizjak@gmail.com>

	Backport from mainline
	2017-05-23  Uros Bizjak  <ubizjak@gmail.com>

	* config/i386/i386.md (*movdi_internal): Remove SSE4
	alternative 18 (?r, *v).  Update insn attributes.
	(*movsi_internal): Remove SSE4 alternative 13 (?r, *v).
	Update insn attributes.
	(*zero_extendsidi2): Remove SSE4 alternative (?r, *x).
	Update insn attributes.
	* config/i386/sse.md (vec_extract<ssevecmodelower>_0): Remove SSE4
	alternative 1 (r, v). Remove isa attribute.
	* config/i386/i386.c (dimode_scalar_chain::make_vector_copies):
	Always move value through stack for !TARGET_INTER_UNIT_MOVES_TO_VEC
	and !TARGET_INTER_UNIT_MOVES_TO_VEC targets.

	2017-05-16  Uros Bizjak  <ubizjak@gmail.com>

	* config/i386/i386.md (*movsi_internal): Split (?rm,*y) alternative
	to (?r,*Yn) and (?m,*y) alternatives, and (?*y,rm) to (?*Ym,r)
	and (?*y,m).  Update insn attributes.

2017-05-26  Sheldon Lobo  <smlobo@sheldon.us.oracle.com>

	Backported from mainline
	2017-05-24  Sheldon Lobo  <smlobo@sheldon.us.oracle.com>

	* config/sparc/sparc.md (length): Return the correct value for -mflat
	sibcalls to match output_sibcall.

2017-05-26  Marek Polacek  <polacek@redhat.com>

	Backported from mainline
	2017-05-26  Marek Polacek  <polacek@redhat.com>

	PR sanitizer/80875
	* fold-const.c (fold_binary_loc) <case MULT_EXPR>: Check if OP1
	can be negated.

2017-05-26  Jakub Jelinek  <jakub@redhat.com>

	Backported from mainline
	2017-05-22  Jakub Jelinek  <jakub@redhat.com>

	PR middle-end/80809
	* omp-low.c (finish_taskreg_remap): New function.
	(finish_taskreg_scan): If unit size of ctx->record_type
	is non-constant, unshare the size expression and replace
	decls in it with possible outer var refs.

	PR middle-end/80809
	* gimplify.c (omp_add_variable): For GOVD_DEBUG_PRIVATE use
	GOVD_SHARED rather than GOVD_PRIVATE with it.
	(gimplify_adjust_omp_clauses_1, gimplify_adjust_omp_clauses): Expect
	GOVD_SHARED rather than GOVD_PRIVATE with GOVD_DEBUG_PRIVATE.

	PR middle-end/80853
	* omp-low.c (lower_reduction_clauses): Pass OMP_CLAUSE_PRIVATE
	as last argument to build_outer_var_ref for pointer bases of array
	section reductions.

2017-05-25  Michael Meissner  <meissner@linux.vnet.ibm.com>

	Backport from trunk
	2017-05-18  Michael Meissner  <meissner@linux.vnet.ibm.com>

	PR target/80510
	* config/rs6000/predicates.md (simple_offsettable_mem_operand):
	New predicate.

	* config/rs6000/rs6000.md (ALTIVEC_DFORM): New iterator.
	(define_peephole2 for Altivec d-form load): Add peepholes to catch
	cases where the register allocator uses a move and an offsettable
	memory operation to/from a FPR register on ISA 2.06/2.07.
	(define_peephole2 for Altivec d-form store): Likewise.

	Backport from trunk
	2017-05-09  Michael Meissner  <meissner@linux.vnet.ibm.com>

	PR target/68163
	* config/rs6000/rs6000.md (f32_lr): Delete mode attributes that
	are now unused after splitting mov{sf,sd}_hardfloat.
	(f32_lr2): Likewise.
	(f32_lm): Likewise.
	(f32_lm2): Likewise.
	(f32_li): Likewise.
	(f32_li2): Likewise.
	(f32_lv): Likewise.
	(f32_sr): Likewise.
	(f32_sr2): Likewise.
	(f32_sm): Likewise.
	(f32_sm2): Likewise.
	(f32_si): Likewise.
	(f32_si2): Likewise.
	(f32_sv): Likewise.
	(f32_dm): Likewise.
	(f32_vsx): Likewise.
	(f32_av): Likewise.
	(mov<mode>_hardfloat): Split into separate movsf and movsd pieces.
	For movsf, order stores so the VSX stores occur before the GPR
	store which encourages the register allocator to use a traditional
	FPR instead of a GPR.  For movsd, order the stores so that the GPR
	store comes before the VSX stores to allow the power6 to work.
	This is due to the power6 not having a 32-bit integer store
	instruction from a FPR.
	(movsf_hardfloat): Likewise.
	(movsd_hardfloat): Likewise.

2017-05-25  Wilco Dijkstra  <wdijkstr@arm.com>

	Backport from mainlin
	PR rtl-optimization/80754
	* lra-remat.c (do_remat): Add overlap checks for dst_regno.

2017-05-25  Wilco Dijkstra  <wdijkstr@arm.com>

	Backport from mainline
	PR target/80671
	* config/aarch64/cortex-a57-fma-steering.c (merge_forest):
	Move member access before delete.

2017-05-23  Sheldon Lobo  <sheldon.lobo@oracle.com>

	Backport from mainline
	2017-05-18  Sheldon Lobo  <sheldon.lobo@oracle.com>

	* config/sparc/sparc.c (sparc_option_override): Set function
	alignment for -mcpu=niagara7 to 64 to match the I$ line.
	* config/sparc/sparc.h (BRANCH_COST): Set the SPARC M7 branch
	latency to 1.
	* config/sparc/sparc.h (BRANCH_COST): Set the SPARC T4 branch
	latency to 2.
	* config/sparc/sol2.h: Fix a ASM_CPU32_DEFAULT_SPEC typo.

2017-05-19  Uros Bizjak  <ubizjak@gmail.com>

	Backport from mainline
	2017-05-18  Uros Bizjak  <ubizjak@gmail.com>

	PR target/80799
	* config/i386/mmx.md (*mov<mode>_internal): Enable
	alternatives 11, 12, 13 and 14 also for 32bit targets.
	Remove alternatives 15, 16, 17 and 18.
	* config/i386/sse.md (vec_concatv2di): Change
	alternative (!x, *y) to (x, ?!*Yn).

2017-05-14  Uros Bizjak  <ubizjak@gmail.com>

	Backport from mainline
	2017-05-11  Uros Bizjak  <ubizjak@gmail.com>

	PR target/80706
	* config/i386/sync.md (UNSPEC_LDX_ATOMIC): New unspec.
	(UNSPEC_STX_ATOMIC): Ditto.
	(loaddi_via_sse): New insn.
	(storedi_via_sse): Ditto.
	(atomic_loaddi_fpu): Emit loaddi_via_sse and storedi_via_sse.
	Update corresponding peephole2 patterns.
	(atomic_storedi_fpu): Ditto.

2017-05-13  Bill Schmidt  <wschmidt@linux.vnet.ibm.com>

	Backport from mainline
	2017-05-05  Bill Schmidt  <wschmidt@linux.vnet.ibm.com>

	* config/rs6000/rs6000.c (rs6000_vect_nonmem): New static var.
	(rs6000_init_cost): Initialize rs6000_vect_nonmem.
	(rs6000_add_stmt_cost): Update rs6000_vect_nonmem.
	(rs6000_finish_cost): Avoid vectorizing simple copy loops with
	VF=2 that require versioning.

2017-05-12  Bill Schmidt  <wschmidt@linux.vnet.ibm.com>

	Backport from mainline
	2017-05-10  Bill Schmidt  <wschmidt@linux.vnet.ibm.com>

	* config/rs6000/rs6000.c (altivec_init_builtins): Define POWER8
	built-ins for vec_xl and vec_xst with short and char pointer
	arguments.

2017-05-10  John David Anglin  <danglin@gcc.gnu.org>

	PR target/80090
	* config/pa/pa.c (pa_assemble_integer): When outputting a SYMBOL_REF,
	handle calling assemble_external ourself.

	PR target/79027
	* config/pa/pa.c (pa_cannot_change_mode_class): Reject changes to/from
	modes with zero size.  Enhance comment.

2017-05-09  Michael Meissner  <meissner@linux.vnet.ibm.com>

	Back port from mainline
	2017-05-05  Michael Meissner  <meissner@linux.vnet.ibm.com>

	PR target/79038
	PR target/79202
	PR target/79203
	* config/rs6000/rs6000.md (u code attribute): Add FIX and
	UNSIGNED_FIX.
	(extendsi<mode>2): Add support for doing sign extension via
	VUPKHSW and XXPERMDI if the value is in Altivec registers and we
	don't have ISA 3.0 instructions.
	(extendsi<mode>2 splitter): Likewise.
	(fix_trunc<mode>si2): If we are at ISA 2.07 (VSX small integer),
	generate the normal insns since SImode can now go in vector
	registers.  Disallow the special UNSPECs needed for previous
	machines to hide SImode being used.  Add new insns
	fctiw{,w}_<mode>_smallint if SImode can go in vector registers.
	(fix_trunc<mode>si2_stfiwx): Likewise.
	(fix_trunc<mode>si2_internal): Likewise.
	(fixuns_trunc<mode>si2): Likewise.
	(fixuns_trunc<mode>si2_stfiwx): Likewise.
	(fctiw<u>z_<mode>_smallint): Likewise.
	(fctiw<u>z_<mode>_mem): New combiner pattern to prevent conversion
	of floating point to 32-bit integer from doing a direct move to
	the GPR registers to do a store.
	(fctiwz_<mode>): Break long line.

2017-05-08  Tamar Christina  <tamar.christina@arm.com>

	PR middle-end/79665
	* expr.c (expand_expr_real_2): Move TRUNC_MOD_EXPR, FLOOR_MOD_EXPR,
	CEIL_MOD_EXPR, ROUND_MOD_EXPR cases.

2017-05-03  Jan Beulich  <jbeulich@suse.com>

	Backport from mainline
	2017-05-01  Jan Beulich  <jbeulich@suse.com>

	* config/i386/sse.md (xop_vpermil2<mode>3): Do not allow operand
	swapping, add (x,x,m,x,n) alternative.

2017-05-03  Richard Biener  <rguenther@suse.de>

	Backport from mainline
	2017-04-20  Richard Biener  <rguenther@suse.de>

	PR tree-optimization/80453
	* tree-ssa-sccvn.h (struct vn_phi_s): Add cclhs and ccrhs members.
	* tree-ssa-sccvn.c (cond_stmts_equal_p): Use recorded lhs and rhs
	from the conditions.
	(vn_phi_eq): Pass them down.
	(vn_phi_lookup): Record them.
	(vn_phi_insert): Likewise.

	2017-04-25  Richard Biener  <rguenther@suse.de>

	PR tree-optimization/80492
	* alias.c (compare_base_decls): Handle registers with asm
	specification conservatively.

	2017-04-27  Richard Biener  <rguenther@suse.de>

	PR middle-end/80539
	* tree-chrec.c (chrec_fold_plus_poly_poly): Deal with not
	being in loop-closed SSA form conservatively.
	(chrec_fold_multiply_poly_poly): Likewise.

2017-05-02  Uros Bizjak  <ubizjak@gmail.com>

	Backport from mainline
	2017-05-01  Uros Bizjak  <ubizjak@gmail.com>

	PR target/68491
	* config/i386/cpuid.h (__get_cpuid): Always return 0 when
	__get_cpuid_max returns 0.
	(__get_cpuid_count): Ditto.

2017-05-02  Jakub Jelinek <jakub@redhat.com>

	Backported from mainline
	2017-04-25 Jakub Jelinek <jakub@redhat.com>

	* Makefile.in (s-options): Invoke opt-gather.awk with LC_ALL=C in the
	environment.

2017-05-02  Jakub Jelinek  <jakub@redhat.com>

	* BASE-VER: Set to 7.1.1.

2017-05-02  Release Manager

	* GCC 7.1.0 released.

2017-05-02  Richard Biener  <rguenther@suse.de>

	PR tree-optimization/80591
	Revert
	2017-04-10  Richard Biener  <rguenther@suse.de>

	* tree-ssa-structalias.c (find_func_aliases): Properly handle
	asm inputs.

2017-04-28  Jakub Jelinek  <jakub@redhat.com>

	PR bootstrap/80531
	* cgraph.h (symtab_node::debug_symtab): No longer inline.
	* symtab.c (symtab_node::debug_symtab): Move definition here.

2017-04-27  Richard Earnshaw  <rearnsha@arm.com>

	PR target/80530
	* config/aarch64/aarch64.c (aarch64_emit_approx_sqrt): Ensure
	that the logic for permitting reciprocal estimates matches that
	in use_rsqrt_p.

2017-04-27  Jakub Jelinek  <jakub@redhat.com>

	PR c++/80534
	* tree.c (type_cache_hasher::equal): Only compare
	TYPE_TYPELESS_STORAGE flag on non-aggregate element types.
	(build_array_type_1): Only hash TYPE_TYPELESS_STORAGE flag on
	non-aggregate element types.
	* tree.h (TYPE_TYPELESS_STORAGE): Fix comment typo, add more details
	about the flag on ARRAY_TYPEs in the comment, formatting fix.

	PR target/79430
	* reg-stack.c (emit_swap_insn): If i1src mentions the stack pointer,
	punt if tmp contains autoinc of stack pointer.

	PR target/77728
	* config/aarch64/aarch64.c (struct aarch64_fn_arg_alignment): Remove.
	(aarch64_function_arg_alignment): Return unsigned int again, but still
	ignore TYPE_FIELDS chain decls other than FIELD_DECLs.
	(aarch64_layout_arg): Adjust aarch64_function_arg_alignment caller.
	Don't emit -Wpsabi note.
	(aarch64_function_arg_boundary): Likewise.
	(aarch64_gimplify_va_arg_expr): Adjust aarch64_function_arg_alignment
	caller.

2017-04-25  Martin Sebor  <msebor@redhat.com>

	PR tree-optimization/80497
	* gimple-ssa-sprintf.c (get_int_range): Avoid assuming all integer
	constants are representable in HOST_WIDE_INT.
	(parse_directive): Ditto.

2017-04-25  Marek Polacek  <polacek@redhat.com>

	2017-04-25  Marek Polacek  <polacek@redhat.com>
	Backport from mainline

	PR sanitizer/80349
	* fold-const.c (fold_binary_loc) <case BIT_IOR_EXPR>: Convert arg0's
	first argument to type.

2017-04-25  Ramana Radhakrishnan  <ramana.radhakrishnan@arm.com>
	    Jakub Jelinek  <jakub@redhat.com>

	PR target/77728
	* config/arm/arm.c: Include gimple.h.
	(aapcs_layout_arg): Emit -Wpsabi note if arm_needs_doubleword_align
	returns negative, increment ncrn only if it returned positive.
	(arm_needs_doubleword_align): Return int instead of bool,
	ignore DECL_ALIGN of non-FIELD_DECL TYPE_FIELDS chain
	members, but if there is any such non-FIELD_DECL
	> PARM_BOUNDARY aligned decl, return -1 instead of false.
	(arm_function_arg): Emit -Wpsabi note if arm_needs_doubleword_align
	returns negative, increment nregs only if it returned positive.
	(arm_setup_incoming_varargs): Likewise.
	(arm_function_arg_boundary): Emit -Wpsabi note if
	arm_needs_doubleword_align returns negative, return
	DOUBLEWORD_ALIGNMENT only if it returned positive.

2017-04-25  Bill Seurer  <seurer@linux.vnet.ibm.com>

	Backport from mainline
	PR target/80482
	* config/rs6000/rs6000-c.c (altivec_resolve_overloaded_builtin): Change
	type checks to test for compatibility instead of equality.

2017-04-25  Ramana Radhakrishnan  <ramana.radhakrishnan@arm.com>
	    Jakub Jelinek  <jakub@redhat.com>

	PR target/77728
	* config/aarch64/aarch64.c (struct aarch64_fn_arg_alignment): New
	type.
	(aarch64_function_arg_alignment): Return aarch64_fn_arg_alignment
	struct.  Ignore DECL_ALIGN of decls other than FIELD_DECL for
	the alignment computation, but return their maximum in warn_alignment.
	(aarch64_layout_arg): Adjust aarch64_function_arg_alignment caller.
	Emit a -Wpsabi note if warn_alignment is 16 bytes, but alignment
	is smaller.
	(aarch64_function_arg_boundary): Likewise.  Simplify using MIN/MAX.
	(aarch64_gimplify_va_arg_expr): Adjust aarch64_function_arg_alignment
	caller.

2017-04-25  Andreas Krebbel  <krebbel@linux.vnet.ibm.com>

	Backport from mainline
	2017-04-25  Andreas Krebbel  <krebbel@linux.vnet.ibm.com>

	PR target/80464
	* config/s390/vector.md: Split MEM->GPR vector moves for
	non-s_operand addresses.

2017-04-25  Andreas Krebbel  <krebbel@linux.vnet.ibm.com>

	Backport from mainline
	2017-04-25  Andreas Krebbel  <krebbel@linux.vnet.ibm.com>

	PR target/79895
	* config/s390/predicates.md (reload_const_wide_int_operand): New
	predicate.
	* config/s390/s390.md ("movti"): Remove d/P alternative.
	("movti_bigconst"): New pattern definition.

2017-04-25  Dominik Vogt  <vogt@linux.vnet.ibm.com>

	Backport from maineline
	2017-04-25  Dominik Vogt  <vogt@linux.vnet.ibm.com>

	PR target/80080
	* s390-protos.h (s390_expand_cs_hqi): Removed.
	(s390_expand_cs, s390_expand_atomic_exchange_tdsi): New prototypes.
	* config/s390/s390.c (s390_emit_compare_and_swap): Handle all integer
	modes as well as CCZ1mode and CCZmode.
	(s390_expand_atomic_exchange_tdsi, s390_expand_atomic): Adapt to new
	signature of s390_emit_compare_and_swap.
	(s390_expand_cs_hqi): Likewise, make static.
	(s390_expand_cs_tdsi): Generate an explicit compare before trying
	compare-and-swap, in some cases.
	(s390_expand_cs): Wrapper function.
	(s390_expand_atomic_exchange_tdsi): New backend specific expander for
	atomic_exchange.
	(s390_match_ccmode_set): Allow CCZmode <-> CCZ1 mode.
	* config/s390/s390.md ("atomic_compare_and_swap<mode>"): Merge the
	patterns for small and large integers.  Forbid symref memory operands.
	Move expander to s390.c.  Require cc register.
	("atomic_compare_and_swap<DGPR:mode><CCZZ1:mode>_internal")
	("*atomic_compare_and_swap<TDI:mode><CCZZ1:mode>_1")
	("*atomic_compare_and_swapdi<CCZZ1:mode>_2")
	("*atomic_compare_and_swapsi<CCZZ1:mode>_3"): Use s_operand to forbid
	symref memory operands.  Remove CC mode and call s390_match_ccmode
	instead.
	("atomic_exchange<mode>"): Allow and implement all integer modes.

2017-04-25  Dominik Vogt  <vogt@linux.vnet.ibm.com>

	Backport from mainline
	2017-04-25  Dominik Vogt  <vogt@linux.vnet.ibm.com>

	* config/s390/s390.md (define_peephole2): New peephole to help
	combining the load-and-test pattern with volatile memory.


2017-04-25  Dominik Vogt  <vogt@linux.vnet.ibm.com>

	Backport from mainline
	2017-04-25  Dominik Vogt  <vogt@linux.vnet.ibm.com>

	* config/s390/s390.md ("cstorecc4"): Use load-on-condition and deal
	with CCZmode for TARGET_Z196.

2017-04-25  Jakub Jelinek  <jakub@redhat.com>

	PR rtl-optimization/80501
	* combine.c (make_compound_operation_int): Set subreg_code to SET
	even for AND with mask of the sign bit of mode.

	PR rtl-optimization/80500
	* loop-unroll.c (combine_var_copies_in_loop_exit): Call copy_rtx on
	sum's initial value.

2017-04-24  Martin Liska  <mliska@suse.cz>

	Backport from mainline
	2017-04-24  Jan Hubicka  <hubicka@ucw.cz>

	PR middle-end/79931
	* ipa-devirt.c (dump_possible_polymorphic_call_targets): Fix ICE.

2017-04-20  Alexander Monakov  <amonakov@ispras.ru>

	Backport from mainline
	2017-04-20  Alexander Monakov  <amonakov@ispras.ru>

	* omp-low.c (lower_lastprivate_clauses): Correct handling of linear
	and lastprivate clauses in SIMT case.

2017-04-20  Matthew Fortune  <matthew.fortune@imgtec.com>

	Backport from mainline
	2017-04-20  Matthew Fortune  <matthew.fortune@imgtec.com>

	* config/mips/mips.c (mips_expand_vec_perm_const): Re-fix
	uninitialized variable warning to avoid buffer overrun.

2017-04-20  Jakub Jelinek  <jakub@redhat.com>

	* DEV-PHASE: Set to prerelease.

2017-04-20  Thomas Preud'homme  <thomas.preudhomme@arm.com>

	* config/arm/arm.c (arm_elf_asm_cdtor): Create non-default
	priority .init_array and .fini_array section with SECTION_NOTYPE
	flag.

2017-04-20  Jakub Jelinek  <jakub@redhat.com>

	PR middle-end/80423
	* tree.h (build_array_type): Add typeless_storage default argument.
	* tree.c (type_cache_hasher::equal): Also compare
	TYPE_TYPELESS_STORAGE flag for ARRAY_TYPEs.
	(build_array_type): Add typeless_storage argument, set
	TYPE_TYPELESS_STORAGE to it, if shared also hash it, and pass to
	recursive call.
	(build_nonshared_array_type): Adjust build_array_type_1 caller.
	(build_array_type): Likewise.  Add typeless_storage argument.

2017-04-19  Eric Botcazou  <ebotcazou@adacore.com>
	    Jakub Jelinek  <jakub@redhat.com>

	PR tree-optimization/80426
	* tree-vrp.c (extract_range_from_binary_expr_1): For an additive
	operation on symbolic operands, also compute the overflow for the
	invariant part when the operation degenerates into a negation.

2017-04-19  Jakub Jelinek  <jakub@redhat.com>

	PR debug/80461
	* dwarf2out.c (modified_type_die, gen_type_die_with_usage):
	Check for t with zero TYPE_QUALS_NO_ADDR_SPACE.

	PR debug/80436
	* tree-ssa-loop-manip.c (find_uses_to_rename_def): Ignore debug uses.

2017-04-19  Georg-Johann Lay  <avr@gjlay.de>

	PR target/80462
	* config/avr/avr.c (tree.h): Include it.
	(cgraph.h): Include it.
	(avr_encode_section_info): Don't warn for uninitialized progmem
	variable if it's just an alias.

2017-04-19  Richard Biener  <rguenther@suse.de>

	PR ipa/65972
	* auto-profile.c (afdo_vpt_for_early_inline): Update SSA
	when needed by AutoPGO.

2017-04-19  Paulo J. Matos  <paulo@matos-sorge.com>

	PR lto/50345
	* doc/lto.texi: Remove an extra 'that'.

2017-04-19  Segher Boessenkool  <segher@kernel.crashing.org>

	PR rtl-optimization/80429
	* ira.c (split_live_ranges_for_shrink_wrap): Don't split regs that
	are only used in debug insns.

2017-04-19  Eric Botcazou  <ebotcazou@adacore.com>
	    Vladimir Makarov  <vmakarov@redhat.com>

	* config/sparc/predicates.md (input_operand): Add comment.  Return
	true for any memory operand when LRA is in progress.
	* config/sparc/sparc.c (sparc_expand_move): Minor formatting fix.

2017-04-18  Jeff Law  <law@redhat.com>

	PR target/74563
	* mips.md ({return,simple_return}_internal): Do not overwrite
	operands[0].

2017-04-18  Jakub Jelinek  <jakub@redhat.com>

	PR tree-optimization/80443
	* tree-vrp.c (intersect_ranges): For signed 1-bit precision type,
	instead of adding 1, subtract -1 and similarly instead of subtracting
	1 add -1.

2017-04-18  Richard Sandiford  <richard.sandiford@arm.com>

	PR rtl-optimization/80357
	* haifa-sched.c (tmp_bitmap): New variable.
	(model_recompute): Handle duplicate use records.
	(alloc_global_sched_pressure_data): Initialize tmp_bitmap.
	(free_global_sched_pressure_data): Free it.

2017-04-18  Bernd Edlinger  <bernd.edlinger@hotmail.de>

	Revert:
	2017-02-20  Bernd Edlinger  <bernd.edlinger@hotmail.de>
	* Makefile.in (BUILD_SYSTEM_HEADER_DIR): New make variabe.
	(LIMITS_H_TEST, if_multiarch, stmp-fixinc): Use BUILD_SYSTEM_HEADER_DIR
	instead of SYSTEM_HEADER_DIR.

2017-04-18  Jeff Law  <law@redhat.com>

	PR middle-end/80422
	* cfgcleanup.c (try_crossjump_to_edge): Verify SRC1 and SRC2 have
	predecessors after walking up the insn chain.

2017-04-18  Jakub Jelinek  <jakub@redhat.com>

	PR debug/80263
	* dwarf2out.c (modified_type_die): Try harder not to emit internal
	sizetype type into debug info.

2017-04-18  Michael Meissner  <meissner@linux.vnet.ibm.com>

	PR target/80099
	* config/rs6000/rs6000.c (rs6000_expand_vector_extract): Eliminate
	unneeded test for TARGET_UPPER_REGS_SF.
	* config/rs6000/vsx.md (vsx_extract_v4sf_var): Likewise.

2017-04-18  Jakub Jelinek  <jakub@redhat.com>

	PR sanitizer/80444
	* sancov.c (sancov_pass): Use gsi_start_nondebug_after_labels_bb
	instead of gsi_after_labels.

2017-04-18  Jeff Law  <law@redhat.com>

	* regcprop.c (maybe_mode_change): Avoid creating copies of the
	stack pointer.

	Revert:
	2017-04-13  Jeff Law  <law@redhat.com>
	* config/mips.mips.md (zero_extendsidi2): Do not allow SP to appear
	in operands[1] if it is a MEM and TARGET_MIPS16 is active.

2017-04-18  Georg-Johann Lay  <avr@gjlay.de>

	PR target/79453
	* config/avr/avr.c (intl.h): Include it.
	(avr_pgm_check_var_decl) [reason]: Wrap	diagnostic snippets into _().

2017-04-18  Martin Liska  <mliska@suse.cz>

	PR gcov-profile/78783
	* gcov-tool.c (gcov_output_files): Validate that destination
	file is either removed by the tool or by a user.

2017-04-14  Andrew Burgess  <andrew.burgess@embecosm.com>
	    Guy Benyei  <guybe@mellanox.com>

	* config/arc/arc.c (arc_reorg): Move loop_end_id into a more local
	block, and do not negate it, the stored id is already negative.

2017-04-14  Andrew Burgess  <andrew.burgess@embecosm.com>

	* config/arc/arc.md (doloop_begin_i): Use @pcl assembler syntax.

2017-04-14  Michael Meissner  <meissner@linux.vnet.ibm.com>

	PR target/80098
	* config/rs6000/rs6000-cpus.def (OTHER_P9_VECTOR_MASKS): Define
	masks of options that should be turned off if the VSX vector
	options are turned off.
	(OTHER_P8_VECTOR_MASKS): Likewise.
	(OTHER_VSX_VECTOR_MASKS): Likewise.
	* config/rs6000/rs6000.c (rs6000_option_override_internal): Call
	rs6000_disable_incompatible_switches to validate no type switches
	like -mvsx.
	(rs6000_incompatible_switch): New function to disallow turning on
	other vector options if -mno-vsx, -mno-power8-vector, or
	-mno-power9-vector are specified.

2017-04-14  Claudiu Zissulescu  <claziss@synopsys.com>

	* config/arc/arc.h (CRT_CALL_STATIC_FUNCTION): Use long calls.

2017-04-14  Claudiu Zissulescu  <claziss@synopsys.com>

	* config/arc/arc-protos.h (arc_decl_pretend_args): Remove.
	* config/arc/arc.c (arc_decl_pretend_args): Likewise.
	* config/arc/arc.h (CFA_FRAME_BASE_OFFSET): Likewise.
	(ARG_POINTER_CFA_OFFSET): Likewise.

2017-04-14  Claudiu Zissulescu  <claziss@synopsys.com>

	* config/arc/arc.c (arc_mode_dependent_address_p): Relax
	conditions to take advantage of various optimizations.

2017-04-13  Jeff Law  <law@redhat.com>

	* config/mips.mips.md (zero_extendsidi2): Do not allow SP to appear
	in operands[1] if it is a MEM and TARGET_MIPS16 is active.
	(zero_extendsidi2_dext): Likewise.

2017-04-13  Jakub Jelinek  <jakub@redhat.com>

	PR sanitizer/80403
	* fold-const.c (fold_ternary_loc): Revert
	use op0 instead of fold_convert_loc (loc, type, arg0) part of
	2017-04-12 change.

2017-04-13  Vladimir Makarov  <vmakarov@redhat.com>

	PR rtl-optimization/80343
	* lra-remat.c (update_scratch_ops): Assign original hard reg to
	new scratch pseudo.

2017-04-13  Denis Khalikov <d.khalikov@partner.samsung.com>

	PR sanitizer/80414
	* ubsan.c (ubsan_expand_bounds_ifn): Pass original index
	to ubsan_encode_value.

2017-04-13  Jeff Law  <law@redhat.com>

	* reload1.c (eliminate_regs_1): Call gen_rtx_raw_SUBREG for SUBREGs
	appearing in DEBUG_INSNs.

2017-04-13  Martin Liska  <mliska@suse.cz>

	PR gcov-profile/80413
	* gcov-io.c (gcov_write_string): Copy to buffer just when
	allocated size is greater than zero.

2017-04-13  Jakub Jelinek  <jakub@redhat.com>

	PR debug/80321
	* dwarf2out.c (decls_for_scope): Ignore declarations of
	current_function_decl in BLOCK_NONLOCALIZED_VARS.

2017-04-12  Jan Hubicka  <hubicka@ucw.cz>

	PR lto/69953 
	* ipa-visibility.c (non_local_p): Fix typos.
	(localize_node): When localizing symbol in same comdat group,
	dissolve the group only when we know external symbols are going
	to be privatized.
	(function_and_variable_visibility): Do not localize DECL_EXTERNAL.

2017-04-12  Jakub Jelinek  <jakub@redhat.com>

	PR tree-optimization/79390
	* optabs.c (emit_conditional_move): If the preferred op2/op3 operand
	order does not result in usable sequence, retry with reversed operand
	order.

	PR sanitizer/80403
	PR sanitizer/80404
	PR sanitizer/80405
	* fold-const.c (fold_ternary_loc): Use op1 instead of arg1 as argument
	to fold_build2_loc.  Convert TREE_OPERAND (tem, 0) to type.  Use
	op0 instead of fold_convert_loc (loc, type, arg0).

2017-04-12  Jeff Law  <law@redhat.com>

	* genattrtab.c (write_eligible_delay): Verify DELAY_INSN still
	has a delay slot in the generated code.

	* config/cris/cris.md (cris_preferred_reload_class): Return
	GENNONACR_REGS rather than GENERAL_REGS.

2017-04-12  Jakub Jelinek  <jakub@redhat.com>

	PR c/80163
	* expr.c <CASE_CONVERT>: For EXPAND_INITIALIZER determine SIGN_EXTEND
	vs. ZERO_EXTEND based on signedness of treeop0's type rather than
	signedness of the result type.

2017-04-12  Richard Biener  <rguenther@suse.de>
	    Jeff Law  <law@redhat.com>

	PR tree-optimization/80359
	* tree-ssa-dse.c (maybe_trim_partially_dead_store): Do not
	trim stores to TARGET_MEM_REFs.

2017-04-12  Richard Biener  <rguenther@suse.de>

	PR tree-optimization/79390
	* gimple-ssa-split-paths.c (is_feasible_trace): Restrict
	threading case even more.

2017-04-12  Segher Boessenkool  <segher@kernel.crashing.org>

	PR target/80382
	* config/rs6000/sync.md (atomic_load<mode>, atomic_store<mode): Test
	for quad_address_p for TImode, instead of just not indexed_address.

2017-04-12  Richard Biener  <rguenther@suse.de>
	    Bernd Edlinger  <bernd.edlinger@hotmail.de>

	PR middle-end/79671
	* alias.c (component_uses_parent_alias_set_from): Handle
	TYPE_TYPELESS_STORAGE.
	(get_alias_set): Likewise.
	* tree-core.h (tree_type_common): Add typeless_storage flag.
	* tree.h (TYPE_TYPELESS_STORAGE): New macro.
	* stor-layout.c (place_union_field): Set TYPE_TYPELESS_STORAGE
	for types containing members with TYPE_TYPELESS_STORAGE.
	(place_field): Likewise.
	(layout_type): Likewise for ARRAY_TYPE.
	* lto-streamer-out.c (hash_tree): Hash TYPE_TYPELESS_STORAGE.
	* tree-streamer-in.c (unpack_ts_type_common_value_fields): Stream
	TYPE_TYPELESS_STORAGE.
	* tree-streamer-out.c (pack_ts_type_common_value_fields): Likewise.

2017-04-12  Jakub Jelinek  <jakub@redhat.com>

	PR sanitizer/80349
	* fold-const.c (fold_binary_loc) <case BIT_IOR_EXPR>: Convert arg0's
	first argument to type.

2017-04-11  Bill Schmidt  <wschmidt@linux.vnet.ibm.com>

	PR target/80376
	PR target/80315
	* config/rs6000/rs6000.c (rs6000_expand_unop_builtin): Return
	CONST0_RTX (mode) rather than const0_rtx where appropriate.
	(rs6000_expand_binop_builtin): Likewise.
	(rs6000_expand_ternop_builtin): Likewise; also add missing
	vsx_xxpermdi_* variants; also fix typo (arg1 => arg2) for
	vshasigma built-ins.
	* doc/extend.texi: Document that vec_xxpermdi's third argument
	must be a constant.

2017-04-11  Uros Bizjak  <ubizjak@gmail.com>

	* config/i386/i386.c (dimode_scalar_chain::compute_convert_gain):
	Use shift_const cost parameter when calculating gain of STV shifts.

2017-04-11  Vladimir Makarov  <vmakarov@redhat.com>

	PR rtl-optimization/70478
	* lra-constraints.c (process_alt_operands): Check memory for
	disfavoring memory insn operand.

2017-04-11  Jakub Jelinek  <jakub@redhat.com>

	PR middle-end/80100
	* simplify-rtx.c (simplify_binary_operation_1) <case IOR>: Perform
	left shift in unsigned HOST_WIDE_INT type.

	PR rtl-optimization/80385
	* simplify-rtx.c (simplify_unary_operation_1): Don't transform
	(not (neg X)) into (plus X -1) for complex or non-integral modes.

	PR libgomp/80394
	* omp-low.c (scan_omp_task): Don't optimize away empty tasks
	if they have any depend clauses.

2017-04-11  Martin Liska  <mliska@suse.cz>

	PR ipa/80212
	* cgraph.c (cgraph_node::dump): Dump calls_comdat_local.
	* ipa-split.c (split_function): Create a local comdat symbol
	if caller is in a comdat group.

2017-04-11  Martin Liska  <mliska@suse.cz>

	PR ipa/80212
	* ipa-cp.c (determine_versionability): Handle calls_comdat_local
	flags.

2017-04-11  Martin Sebor  <msebor@redhat.com>

	PR middle-end/80364
	* gimple-ssa-sprintf.c (get_int_range): Remove second argument and
	always use the int type.  Use INTEGRAL_TYPE_P() rather than testing
	for INTEGER_TYPE.
	(directive::set_width, directive::set_precision, format_character):
	Adjust.
	(parse_directive): Use INTEGRAL_TYPE_P() rather than testing for
	INTEGER_TYPE.

2017-04-11  Richard Earnshaw  <rearnsha@arm.com>

	PR target/80389
	* config/arm/arm.c (arm_configure_build_target): When -mcpu and -arch
	conflict, set target->arch_name instead of target->cpu_name.

2017-04-11  Richard Biener  <rguenther@suse.de>

	PR tree-optimization/80374
	* tree-ssa-dom.c (derive_equivalences_from_bit_ior): Use
	build_zero_cst, remove fold_convertible_p check again.

2017-04-11  Martin Liska  <mliska@suse.cz>

	PR sanitizer/70878
	* ubsan.c (instrument_object_size): Do not instrument register
	variables.

2017-04-11  Jakub Jelinek  <jakub@redhat.com>

	PR target/80381
	* config/i386/i386-builtin-types.def
	(V16HI_FTYPE_V16HI_INT_V16HI_UHI_COUNT,
	V16HI_FTYPE_V16HI_V8HI_V16HI_UHI_COUNT,
	V16SI_FTYPE_V16SI_INT_V16SI_UHI_COUNT,
	V16SI_FTYPE_V16SI_V4SI_V16SI_UHI_COUNT,
	V2DI_FTYPE_V2DI_INT_V2DI_UQI_COUNT,
	V2DI_FTYPE_V2DI_V2DI_V2DI_UQI_COUNT,
	V32HI_FTYPE_V32HI_INT_V32HI_USI_COUNT,
	V32HI_FTYPE_V32HI_V8HI_V32HI_USI_COUNT,
	V4DI_FTYPE_V4DI_INT_V4DI_UQI_COUNT,
	V4DI_FTYPE_V4DI_V2DI_V4DI_UQI_COUNT,
	V4SI_FTYPE_V4SI_INT_V4SI_UQI_COUNT,
	V4SI_FTYPE_V4SI_V4SI_V4SI_UQI_COUNT,
	V8DI_FTYPE_V8DI_INT_V8DI_UQI_COUNT,
	V8DI_FTYPE_V8DI_V2DI_V8DI_UQI_COUNT,
	V8HI_FTYPE_V8HI_INT_V8HI_UQI_COUNT,
	V8HI_FTYPE_V8HI_V8HI_V8HI_UQI_COUNT,
	V8SI_FTYPE_V8SI_INT_V8SI_UQI_COUNT,
	V8SI_FTYPE_V8SI_V4SI_V8SI_UQI_COUNT): New function type aliases.
	* config/i386/i386-builtin.def (__builtin_ia32_pslld512_mask,
	__builtin_ia32_pslldi512_mask, __builtin_ia32_psllq512_mask,
	__builtin_ia32_psllqi512_mask, __builtin_ia32_psrad512_mask,
	__builtin_ia32_psradi512_mask, __builtin_ia32_psraq512_mask,
	__builtin_ia32_psraqi512_mask, __builtin_ia32_psrld512_mask,
	__builtin_ia32_psrldi512_mask, __builtin_ia32_psrlq512_mask,
	__builtin_ia32_psrlqi512_mask, __builtin_ia32_psllwi128_mask,
	__builtin_ia32_pslldi128_mask, __builtin_ia32_psllqi128_mask,
	__builtin_ia32_psllw128_mask, __builtin_ia32_pslld128_mask,
	__builtin_ia32_psllq128_mask, __builtin_ia32_psllwi256_mask,
	__builtin_ia32_psllw256_mask, __builtin_ia32_pslldi256_mask,
	__builtin_ia32_pslld256_mask, __builtin_ia32_psllqi256_mask,
	__builtin_ia32_psllq256_mask, __builtin_ia32_psradi128_mask,
	__builtin_ia32_psrad128_mask, __builtin_ia32_psradi256_mask,
	__builtin_ia32_psrad256_mask, __builtin_ia32_psraqi128_mask,
	__builtin_ia32_psraq128_mask, __builtin_ia32_psraqi256_mask,
	__builtin_ia32_psraq256_mask, __builtin_ia32_psrldi128_mask,
	__builtin_ia32_psrld128_mask, __builtin_ia32_psrldi256_mask,
	__builtin_ia32_psrld256_mask, __builtin_ia32_psrlqi128_mask,
	__builtin_ia32_psrlq128_mask, __builtin_ia32_psrlqi256_mask,
	__builtin_ia32_psrlq256_mask, __builtin_ia32_psrawi256_mask,
	__builtin_ia32_psraw256_mask, __builtin_ia32_psrawi128_mask,
	__builtin_ia32_psraw128_mask, __builtin_ia32_psrlwi256_mask,
	__builtin_ia32_psrlw256_mask, __builtin_ia32_psrlwi128_mask,
	__builtin_ia32_psrlw128_mask, __builtin_ia32_psllwi512_mask,
	__builtin_ia32_psllw512_mask, __builtin_ia32_psrawi512_mask,
	__builtin_ia32_psraw512_mask, __builtin_ia32_psrlwi512_mask,
	__builtin_ia32_psrlw512_mask): Use _COUNT suffixed function type
	aliases.
	* config/i386/i386.c (ix86_expand_args_builtin): Rename last_arg_count
	flag to second_arg_count, handle 4 argument function type _COUNT
	aliases, handle second_arg_count on second argument rather than last.

2017-04-10  Jeff Law  <law@redhat.com>

	PR tree-optimization/80374
	* tree-ssa-dom.c (derive_equivalences_from_bit_ior): Do not try to
	record anything if we can not convert integer_zero_node to the
	desired type.

2017-04-10  Kelvin Nilsen  <kelvin@gcc.gnu.org>

	PR target/80108
	* config/rs6000/rs6000.c (rs6000_option_override_internal):
	Enhance special handling given to the TARGET_P9_MINMAX option in
	relation to certain other options.

2017-04-10  Bin Cheng  <bin.cheng@arm.com>

	PR tree-optimization/80153
	* tree-ssa-loop-ivopts.c (add_iv_candidate_for_use): Check and
	remove POINTER_PLUS_EXPR's base part directly, rather than through
	aff_tree.

2017-04-10  Richard Biener  <rguenther@suse.de>
	    Bin Cheng  <bin.cheng@arm.com>

	PR tree-optimization/80153
	* tree-affine.c (aff_combination_to_tree): Get base pointer from
	the first element of pointer type aff_tree.  Build result expr in
	aff_tree's type.
	(add_elt_to_tree): Convert to type unconditionally.  Remove other
	fold_convert calls.
	* tree-ssa-loop-ivopts.c (alloc_iv): Pass in consistent types.
	(rewrite_use_nonlinear_expr): Check invariant using iv information.

2017-04-10  Richard Biener  <rguenther@suse.de>

	* tree-ssa-structalias.c (find_func_aliases): Properly handle
	asm inputs.

2017-04-10  Vladimir Makarov  <vmakarov@redhat.com>

	PR rtl-optimization/70478
	* lra-constraints.c (curr_small_class_check): New.
	(update_and_check_small_class_inputs): New.
	(process_alt_operands): Update curr_small_class_check.  Disfavor
	alternative insn memory operands.  Check available regs for small
	class operands.

2017-03-31  Matthew Fortune  <matthew.fortune@imgtec.com>

	PR target/80057
	* config/mips/mips.opt (-mvirt): Update description.
	* doc/invoke.texi (-mvirt): Likewise.

2017-04-10  Richard Biener  <rguenther@suse.de>

	PR middle-end/80362
	* fold-const.c (fold_binary_loc): Look at unstripped ops when
	looking for NEGATE_EXPR in -A / -B to A / B folding.

2017-04-10  Martin Liska  <mliska@suse.cz>

	PR gcov-profile/80224
	* gcov.c (print_usage): Fix usage string.
	(get_gcov_intermediate_filename): Remove.
	(output_gcov_file): Use both for normal and intermediate format.
	(generate_results): Do not initialize special file for
	intermediate format.

2017-04-10  Richard Biener  <rguenther@suse.de>

	PR tree-optimization/80304
	* tree-ssa-loop-im.c (ref_indep_loop_p_1): Also recurse
	for safelen.

2017-04-10  Nathan Sidwell  <nathan@acm.org>

	PR target/79905
	* config/rs6000/rs6000.c (rs6000_vector_type): New.
	(rs6000_init_builtins): Use it.

2016-04-10  Kyrylo Tkachov  <kyrylo.tkachov@arm.com>

	* config/arm/arm.md (<mrc>): Add mode to SET source.
	(<mrrc>): Likewise.

2017-04-10  Richard Biener  <rguenther@suse.de>

	PR middle-end/80344
	* gimplify.c (is_gimple_mem_rhs_or_call): Allow CLOBBERs.

2017-04-10  Jakub Jelinek  <jakub@redhat.com>

	PR target/80324
	* config/i386/avx512fintrin.h (_mm512_reduce_add_epi32,
	_mm512_reduce_mul_epi32, _mm512_reduce_and_epi32,
	_mm512_reduce_or_epi32, _mm512_mask_reduce_add_epi32,
	_mm512_mask_reduce_mul_epi32, _mm512_mask_reduce_and_epi32,
	_mm512_mask_reduce_or_epi32, _mm512_reduce_min_epi32,
	_mm512_reduce_max_epi32, _mm512_reduce_min_epu32,
	_mm512_reduce_max_epu32, _mm512_mask_reduce_min_epi32,
	_mm512_mask_reduce_max_epi32, _mm512_mask_reduce_min_epu32,
	_mm512_mask_reduce_max_epu32, _mm512_reduce_add_ps,
	_mm512_reduce_mul_ps, _mm512_mask_reduce_add_ps,
	_mm512_mask_reduce_mul_ps, _mm512_reduce_min_ps, _mm512_reduce_max_ps,
	_mm512_mask_reduce_min_ps, _mm512_mask_reduce_max_ps,
	_mm512_reduce_add_epi64, _mm512_reduce_mul_epi64,
	_mm512_reduce_and_epi64, _mm512_reduce_or_epi64,
	_mm512_mask_reduce_add_epi64, _mm512_mask_reduce_mul_epi64,
	_mm512_mask_reduce_and_epi64, _mm512_mask_reduce_or_epi64,
	_mm512_reduce_min_epi64, _mm512_reduce_max_epi64,
	_mm512_mask_reduce_min_epi64, _mm512_mask_reduce_max_epi64,
	_mm512_reduce_min_epu64, _mm512_reduce_max_epu64,
	_mm512_mask_reduce_min_epu64, _mm512_mask_reduce_max_epu64,
	_mm512_reduce_add_pd, _mm512_reduce_mul_pd, _mm512_mask_reduce_add_pd,
	_mm512_mask_reduce_mul_pd, _mm512_reduce_min_pd, _mm512_reduce_max_pd,
	_mm512_mask_reduce_min_pd, _mm512_mask_reduce_max_pd): New intrinsics.

2017-04-08  Vladimir Makarov  <vmakarov@redhat.com>

	PR rtl-optimization/70478
	* lra-constraints.c: Reverse the last patch.

2017-04-08  Andreas Tobler  <andreast@gcc.gnu.org>

	* config/aarch64/aarch64-freebsd.h: Define MCOUNT_NAME.
	Add comment for WCHAR_T.

2017-04-08  Martin Liska  <mliska@suse.cz>

	Revert:
	2017-04-07  Martin Liska  <mliska@suse.cz>

	PR ipa/80212
	* ipa-split.c (split_function): Add function part to a same comdat
	group.

2017-04-08  Aaron Sawdey  <acsawdey@linux.vnet.ibm.com>

	PR target/80358
	* config/rs6000/rs6000.c (expand_block_compare): Fix boundary check.

2017-04-07  Pat Haugen  <pthaugen@us.ibm.com>

	* rs6000/rs6000.c (vec_load_pendulum): Rename...
	(vec_pairing): ...to this.
	(power9_sched_reorder2): Rewrite code for pairing vector/vecload insns.
	(rs6000_sched_init): Adjust for name change.
	(struct rs6000_sched_context): Likewise.
	(rs6000_init_sched_context): Likewise.
	(rs6000_set_sched_context): Likewise.

2017-04-07  Jakub Jelinek  <jakub@redhat.com>

	PR target/80322
	PR target/80323
	PR target/80325
	PR target/80326
	* config/i386/avxintrin.h (_mm256_cvtsd_f64, _mm256_cvtss_f32): New
	intrinsics.
	* config/i386/avx512fintrin.h (_mm512_int2mask, _mm512_mask2int,
	_mm512_abs_ps, _mm512_mask_abs_ps, _mm512_abs_pd, _mm512_mask_abs_pd,
	_mm512_cvtsd_f64, _mm512_cvtss_f32): Likewise.

2017-04-07  Andreas Tobler  <andreast@gcc.gnu.org>

	* config/aarch64/aarch64-freebsd.h: Define WCHAR_TYPE.

2017-04-07  Vladimir Makarov  <vmakarov@redhat.com>

	PR rtl-optimization/70703
	* ira-color.c (update_conflict_hard_regno_costs): Use
	int64_t instead of HOST_WIDE_INT.

2017-04-07  Vladimir Makarov  <vmakarov@redhat.com>

	PR rtl-optimization/70478
	* lra-constraints.c (process_alt_operands): Disfavor alternative
	insn memory operands.

2017-04-07  Jeff Law  <law@redhat.com>

	* config/iq2000/iq2000.c (final_prescan_insn): Do not separate a
	CALL and NOTE_INSN_CALL_ARG_LOCATION.

2017-04-07  Martin Liska  <mliska@suse.cz>

	PR target/79889
	* config/aarch64/aarch64.c (aarch64_process_target_attr):
	Show error message instead of an ICE.

2017-04-07  Martin Liska  <mliska@suse.cz>

	PR ipa/80212
	* ipa-split.c (split_function): Add function part to a same comdat
	group.

2017-04-07  Richard Biener  <rguenther@suse.de>

	PR middle-end/80341
	* tree.c (get_unwidened): Also handle ! for_type case for
	INTEGER_CSTs.
	* convert.c (do_narrow): Split out from ...
	(convert_to_integer_1): ... here.  Do not pass final truncation
	type to get_unwidened for TRUNC_DIV_EXPR.

2017-04-07  Richard Biener  <rguenther@suse.de>

	* tree-affine.c (wide_int_ext_for_comb): Take type rather
	than aff_tree.
	(aff_combination_const): Adjust.
	(aff_combination_scale): Likewise.
	(aff_combination_add_elt): Likewise.
	(aff_combination_add_cst): Likewise.
	(aff_combination_convert): Likewise.
	(add_elt_to_tree): Likewise.  Remove unused argument.
	(aff_combination_to_tree): Adjust calls to add_elt_to_tree.

2017-04-07  Sebastian Huber  <sebastian.huber@embedded-brains.de>

	* config/arm/arm.h (ARM_DEFAULT_SHORT_ENUMS): Provide default
	definition.
	* config/arm/arm.c (arm_default_short_enums): Use
	ARM_DEFAULT_SHORT_ENUMS.
	* config/arm/rtems.h (ARM_DEFAULT_SHORT_ENUMS): Define.

2017-04-06  Jakub Jelinek  <jakub@redhat.com>

	PR debug/80234
	* dwarf2out.c (gen_member_die): Handle C++17 inline static data
	members with redundant out-of-class redeclaration.

2017-04-06  Uros Bizjak  <ubizjak@gmail.com>

	PR target/80286
	* config/i386/sse.md (*vec_extractv4si_0_zext_sse4): New pattern.
	* config/i386/i386.md (*zero_extendsidi2):
	Add (?*x,*x) and (?*v,*v) alternatives.

2017-04-06  Uros Bizjak  <ubizjak@gmail.com>

	PR target/79733
	* config/i386/i386.c (ix86_expand_builtin)
	<case IX86_BUILTIN_K{,OR}TEST{C,Z}{8,16,32,64}>: Determine insn operand
	mode from insn data. Convert operands to insn operand mode.
	Copy operands that don't satisfy insn predicate to a register.

2017-04-06  Sam Thursfield  <sam.thursfield@codethink.co.uk>

	* config/rs6000/x-aix: Increase memory limit for genautomata on AIX.
	Update comments.

2017-04-06  Richard Biener  <rguenther@suse.de>

	PR tree-optimization/80334
	* tree-ssa-loop-ivopts.c (rewrite_use_address): Properly
	preserve alignment of accesses.

2017-04-06  Richard Biener  <rguenther@suse.de>

	PR tree-optimization/80262
	* tree-sra.c (build_ref_for_offset): Preserve address-space
	information.
	* tree-ssa-sccvn.c (vn_reference_maybe_forwprop_address):
	Drop useless address-space information on MEM_REF offsets.

2017-04-05  Andreas Schwab  <schwab@linux-m68k.org>

	* builtins.def (BUILT_IN_UPDATE_SETJMP_BUF): Fix type.

2017-04-05  Vladimir Makarov  <vmakarov@redhat.com>

	PR rtl-optimization/70703
	* ira-color.c (update_conflict_hard_regno_costs): Use
	HOST_WIDE_INT instead of long.

2017-04-05  Uros Bizjak  <ubizjak@gmail.com>

	PR target/80298
	* config/i386/mmintrin.h: Add -msse target option when __SSE__ is
	not defined for x86_64 target.  Add -mmmx target option when __SSE2__
	is not defined.
	* config/i386/mm3dnow.h: Add -msse target when __SSE__ is not defined
	for x86_64 target.  Handle -m3dnowa option.

2017-04-05  Vladimir Makarov  <vmakarov@redhat.com>

	PR rtl-optimization/70703
	* ira-color.c (update_costs_from_allocno): Use the smallest mode.
	(update_conflict_hard_regno_costs): Use long instead of unsigned
	arithmetic for cost calculation.

2017-04-05  Jakub Jelinek  <jakub@redhat.com>
	    Bernd Edlinger  <bernd.edlinger@hotmail.de>

	PR sanitizer/80308
	* asan.c (asan_store_shadow_bytes): Fix location of last_chunk_value
	for big endian.

2017-04-05  Eric Botcazou  <ebotcazou@adacore.com>

	PR target/78002
	* config/aarch64/aarch64.c (aarch64_emit_probe_stack_range): Replace
	ptr_mode with Pmode throughout.
	* config/aarch64/aarch64.md (probe_stack_range_<PTR:mode): Rename
	into probe_stack_range and use DImode.

2017-04-05  Dominik Vogt  <vogt@linux.vnet.ibm.com>

	PR target/79890
	* config/s390/s390.c (s390_register_info_gprtofpr): Return if
	call_eh_return is true.

2017-04-05  Andreas Krebbel  <krebbel@linux.vnet.ibm.com>

	* config/s390/s390-c.c (s390_resolve_overloaded_builtin):
	Initialize last_match_fntype_index.

2017-04-05  Jakub Jelinek  <jakub@redhat.com>

	PR target/80310
	* tree-nvr.c: Include internal-fn.h.
	(pass_return_slot::execute): Ignore internal calls without
	direct optab.

2017-04-04  Jakub Jelinek  <jakub@redhat.com>
	    Richard Biener  <rguenther@suse.de>

	PR c++/80297
	* genmatch.c (capture::gen_transform): For GENERIC unshare_expr
	captures used multiple times, except for the last use.
	* generic-match-head.c: Include gimplify.h.

2017-04-04  Jakub Jelinek  <jakub@redhat.com>

	PR tree-optimization/79390
	* target.h (struct noce_if_info): Declare.
	* targhooks.h (default_noce_conversion_profitable_p): Declare.
	* target.def (noce_conversion_profitable_p): New target hook.
	* ifcvt.h (struct noce_if_info): New type, moved from ...
	* ifcvt.c (struct noce_if_info): ... here.
	(noce_conversion_profitable_p): Renamed to ...
	(default_noce_conversion_profitable_p): ... this.  No longer
	static nor inline.
	(noce_try_store_flag_constants, noce_try_addcc,
	noce_try_store_flag_mask, noce_try_cmove, noce_try_cmove_arith,
	noce_convert_multiple_sets): Use targetm.noce_conversion_profitable_p
	instead of noce_conversion_profitable_p.
	* config/i386/i386.c: Include ifcvt.h.
	(ix86_option_override_internal): Don't override
	PARAM_MAX_RTL_IF_CONVERSION_INSNS default.
	(ix86_noce_conversion_profitable_p): New function.
	(TARGET_NOCE_CONVERSION_PROFITABLE_P): Redefine.
	* config/i386/x86-tune.def (X86_TUNE_ONE_IF_CONV_INSN): Adjust comment.
	* doc/tm.texi.in (TARGET_NOCE_CONVERSION_PROFITABLE_P): Add.
	* doc/tm.texi: Regenerated.

2017-04-04  Bill Schmidt  <wschmidt@linux.vnet.ibm.com>

	* doc/extend.texi (PowerPC AltiVec Built-in Functions): Grammar
	correction.

2017-04-04  Thomas Preud'homme  <thomas.preudhomme@arm.com>

	PR target/80307
	* config/arm/arm.c (thumb1_rtx_costs): Give a cost of 32
	instructions for small multiply cores.

2017-04-04  Jeff Law  <law@redhat.com>

	* config/mips/mips.c (mips_multi_add): Zero initialize the newly
	added member.
	(mips_expand_vec_perm_const): Initialize elements in orig_perm
	that are not set by the loop over the elements.

2017-04-04  Jakub Jelinek  <jakub@redhat.com>

	PR target/80286
	* config/i386/i386.c (ix86_expand_args_builtin): If op has scalar
	int mode, convert_modes it to mode as unsigned, otherwise use
	lowpart_subreg to mode rather than SImode.
	* config/i386/sse.md (<mask_codefor>ashr<mode>3<mask_name>,
	ashr<mode>3, ashr<mode>3<mask_name>, <shift_insn><mode>3<mask_name>):
	Use DImode instead of SImode for the shift count operand.
	* config/i386/mmx.md (mmx_ashr<mode>3, mmx_<shift_insn><mode>3):
	Likewise.

2017-04-04  Richard Biener  <rguenther@suse.de>

	PR middle-end/80281
	* match.pd (A + (-B) -> A - B): Make sure to preserve unsigned
	arithmetic done for the negate or the plus.  Simplify.
	(A - (-B) -> A + B): Likewise.
	* fold-const.c (split_tree): Make sure to not negate pointers.

2017-04-04  Segher Boessenkool  <segher@kernel.crashing.org>

	PR rtl-optimization/60818
	* simplify-rtx.c (simplify_binary_operation_1): Do not replace
	a compare of comparisons with the thing compared if this results
	in a different machine mode.

2017-04-03  Jonathan Wakely  <jwakely@redhat.com>

	* alias.c (base_alias_check): Fix typo in comment.
	* cgraph.h (class ipa_polymorphic_call_context): Likewise.
	* cgraphunit.c (symbol_table::compile): Likewise.
	* collect2.c (maybe_run_lto_and_relink): Likewise.
	* config/arm/arm.c (arm_thumb1_mi_thunk): Likewise.
	* config/avr/avr-arch.h (avr_arch_info_t): Likewise.
	* config/avr/avr.c (avr_map_op_t): Likewise.
	* config/cr16/cr16.h (DATA_ALIGNMENT): Likewise.
	* config/epiphany/epiphany.c (TARGET_ARG_PARTIAL_BYTES): Likewise.
	* config/epiphany/epiphany.md (movcc): Likewise.
	* config/i386/i386.c (legitimize_pe_coff_extern_decl): Likewise.
	* config/m68k/m68k.c (struct _sched_ib, m68k_sched_variable_issue):
	Likewise.
	* config/mips/mips.c (mips_save_restore_reg): Likewise.
	* config/rx/rx.c (rx_is_restricted_memory_address): Likewise.
	* config/s390/s390.c (Z10_EARLYLOAD_DISTANCE): Likewise.
	* config/sh/sh.c (sh_rtx_costs): Likewise.
	* fold-const.c (fold_truth_andor): Likewise.
	* genautomata.c (collapse_flag): Likewise.
	* gengtype.h (struct type::u::s): Likewise.
	* gensupport.c (has_subst_attribute, add_mnemonic_string): Likewise.
	* input.c (FORMAT_AMOUNT): Likewise.
	* ipa-cp.c (class ipcp_lattice, agg_replacements_to_vector)
	(known_aggs_to_agg_replacement_list): Likewise.
	* ipa-inline-analysis.c: Likewise.
	* ipa-inline.h (estimate_edge_time, estimate_edge_hints): Likewise.
	* ipa-polymorphic-call.c
	(ipa_polymorphic_call_context::restrict_to_inner_class): Likewise.
	* loop-unroll.c (analyze_insn_to_expand_var): Likewise.
	* lra.c (lra_optional_reload_pseudos, lra_subreg_reload_pseudos):
	Likewise.
	* modulo-sched.c (apply_reg_moves): Likewise.
	* omp-expand.c (build_omp_regions_1): Likewise.
	* trans-mem.c (struct tm_wrapper_hasher): Likewise.
	* tree-ssa-loop-ivopts.c (may_eliminate_iv): Likewise.
	* tree-ssa-loop-niter.c (maybe_lower_iteration_bound): Likewise.
	* tree-vect-data-refs.c (vect_enhance_data_refs_alignment): Likewise.
	* value-prof.c: Likewise.
	* var-tracking.c (val_reset): Likewise.

2017-04-03  Richard Biener  <rguenther@suse.de>

	PR tree-optimization/80275
	* fold-const.c (split_address_to_core_and_offset): Handle
	POINTER_PLUS_EXPR.

2017-04-03  Eric Botcazou  <ebotcazou@adacore.com>

	* tree-nested.c (get_descriptor_type): Make sure that the alignment of
	descriptors is at least equal to that of functions.

2017-04-02  Uros Bizjak  <ubizjak@gmail.com>

	* config/i386/sse.md (movdi_to_sse): Add missing DONE.

2017-04-02  Uros Bizjak  <ubizjak@gmail.com>

	PR target/80250
	* config/i386/sse.md (mov<IMOD4:mode>): Remove insn pattern.
	(mov<IMOD4:mode>): New expander.
	(*mov<IMOD4:mode>_internal): New insn and split pattern.

2017-03-31  Segher Boessenkool  <segher@kernel.crashing.org>

	PR rtl-optimization/79405
	* fwprop.c (propagations_left): New variable.
	(forward_propagate_into): Decrement it.
	(fwprop_init): Initialize it.
	(fw_prop): If the variable has reached zero, stop propagating.
	(fwprop_addr): Ditto.

2017-03-31  Jakub Jelinek  <jakub@redhat.com>

	PR debug/79255
	* dwarf2out.c (decls_for_scope): If BLOCK_NONLOCALIZED_VAR is
	a FUNCTION_DECL, pass it as decl instead of origin to
	process_scope_var.

2017-03-31  Alexander Monakov  <amonakov@ispras.ru>

	* config/nvptx/nvptx.c (nvptx_output_softstack_switch): Correct format
	string.

2017-03-31  Pat Haugen  <pthaugen@us.ibm.com>

	PR target/80107
	* config/rs6000/rs6000.md (extendhi<mode>2): Add test for
	TARGET_VSX_SMALL_INTEGER.

2017-03-31  Bill Schmidt  <wschmidt@linux.vnet.ibm.com>

	* doc/extend.texi (PowerPC AltiVec Built-in Functions):	Add
	reference to the OpenPOWER 64-Bit ELF V2 ABI Specification.

2017-03-31  Matthew Fortune  <matthew.fortune@imgtec.com>

	* config/mips/mips-msa.md (msa_vec_extract_<msafmt_f>): Update
	extraction from odd-numbered MSA register.

2017-03-31  Jakub Jelinek  <jakub@redhat.com>

	PR middle-end/80173
	* expmed.c (store_bit_field_1): Don't attempt to create
	a word subreg out of hard registers wider than word if they
	have HARD_REGNO_NREGS of 1 for their mode.

	PR middle-end/80163
	* varasm.c (initializer_constant_valid_p_1): Disallow sign-extending
	conversions to integer types wider than word and pointer.

	PR debug/80025
	* cselib.h (rtx_equal_for_cselib_1): Add depth argument.
	(rtx_equal_for_cselib_p): Pass 0 to it.
	* cselib.c (cselib_hasher::equal): Likewise.
	(rtx_equal_for_cselib_1): Add depth argument.  If depth
	is 128, don't look up VALUE locs and punt.  Increment
	depth in recursive calls when walking VALUE locs.

2017-03-31  Bernd Edlinger  <bernd.edlinger@hotmail.de>

	* gcov.c (md5sum_to_hex): Fix output of MD5 hex bytes.
	(make_gcov_file_name): Use the canonical path name for generating
	the MD5 value.
	(read_line): Fix handling of files with ascii null bytes.

2017-03-30  Matthew Fortune  <matthew.fortune@imgtec.com>

	* config/mips/mips.c (mips_expand_vector_init): Create a const_vector
	to initialise a vector register instead
	of using a const_int.

2017-03-30  Jakub Jelinek  <jakub@redhat.com>

	PR translation/80189
	* gimplify.c (omp_default_clause): Use %qs instead of %s in
	diagnostic messages.

2017-03-30  Peter Bergner  <bergner@vnet.ibm.com>

	PR target/80246
	* config/rs6000/dfp.md (dfp_dxex_<mode>): Update mode of operand 0.
	(dfp_diex_<mode>): Update mode of operand 1.
	* doc/extend.texi (dxex, dxexq): Document change to return type.
	(diex, diexq): Document change to argument type.

2017-03-30  Martin Jambor  <mjambor@suse.cz>

	PR ipa/77333
	* cgraph.h (cgraph_build_function_type_skip_args): Declare.
	* cgraph.c (redirect_call_stmt_to_callee): Set gimple fntype so that
	it reflects the signature changes performed at the callee side.
	* cgraphclones.c (build_function_type_skip_args): Make public, renamed
	to cgraph_build_function_type_skip_args.
	(build_function_decl_skip_args): Adjust call to the above function.

2017-03-30  Jakub Jelinek  <jakub@redhat.com>

	PR target/80206
	* config/i386/sse.md
	(<extract_type>_vextract<shuffletype><extract_suf>_mask): Use
	register as dest whenever it is a MEM not rtx_equal_p to the
	corresponding dup operand, and when forcing into reg move the
	reg into the memory afterwards.
	(<extract_type_2>_vextract<shuffletype><extract_suf_2>_mask):
	Likewise.  Use <ssehalfvecmode> instead of <ssequartermode>
	for the force_reg mode.
	(avx512vl_vextractf128<mode>): Use register as dest either
	always when a MEM, or when it is a MEM not rtx_equal_p to the
	corresponding dup operand, or even not when it is a CONST_VECTOR
	depending on the mode and lo vs. hi.
	(avx512dq_vextract<shuffletype>64x2_1_maskm): Remove extraneous
	parens.
	(avx512f_vextract<shuffletype>32x4_1_maskm): Likewise.
	(<mask_codefor>avx512dq_vextract<shuffletype>64x2_1<mask_name>):
	Likewise.  Require that operands[2] is even.
	(<mask_codefor>avx512f_vextract<shuffletype>32x4_1<mask_name>):
	Remove extraneous parens.  Require that operands[2] is a multiple
	of 4.
	(vec_extract_lo_<mode><mask_name>): Don't bother testing if
	operands[0] is a MEM if <mask_applied>, the predicates/constraints
	disallow memory then.

2017-03-30  Richard Biener  <rguenther@suse.de>

	PR tree-optimization/77498
	* tree-ssa-pre.c (phi_translate_1): Do not allow simplifications
	to non-constants over backedges.

2017-03-29  Segher Boessenkool  <segher@kernel.crashing.org>

	PR rtl-optimization/80233
	* combine.c (combine_instructions): Only take NONDEBUG_INSN_P insns
	as last_combined_insn.  Do not test for BARRIER_P separately.

2017-03-29  Andreas Schwab  <schwab@suse.de>

	PR ada/80146
	* calls.c (prepare_call_address): Convert funexp to Pmode before
	copying to temp reg.

2017-03-29  Bill Schmidt  <wschmidt@linux.vnet.ibm.com>

	PR tree-optimization/80158
	* gimple-ssa-strength-reduction.c (replace_mult_candidate):
	Handle possible future case of more than one alternate
	interpretation.
	(replace_rhs_if_not_dup): Likewise.
	(replace_one_candidate): Likewise.

2017-03-28  Vladimir Makarov  <vmakarov@redhat.com>

	PR rtl-optimization/80193
	* ira.c (ira): Do not check allocation for LRA.

2017-03-28  Alexander Monakov  <amonakov@ispras.ru>

	* config/nvptx/nvptx-protos.h (nvptx_output_simt_enter): Declare.
	(nvptx_output_simt_exit): Declare.
	* config/nvptx/nvptx.c (nvptx_init_unisimt_predicate): Use
	cfun->machine->unisimt_location.  Handle NULL unisimt_predicate.
	(init_softstack_frame): Move initialization of crtl->is_leaf to...
	(nvptx_declare_function_name): ...here.  Emit declaration of local
	memory space buffer for omp_simt_enter insn.
	(nvptx_output_unisimt_switch): New.
	(nvptx_output_softstack_switch): New.
	(nvptx_output_simt_enter): New.
	(nvptx_output_simt_exit): New.
	* config/nvptx/nvptx.h (struct machine_function): New fields
	has_simtreg, unisimt_location, simt_stack_size, simt_stack_align.
	* config/nvptx/nvptx.md (UNSPECV_SIMT_ENTER): New unspec.
	(UNSPECV_SIMT_EXIT): Ditto.
	(omp_simt_enter_insn): New insn.
	(omp_simt_enter): New expansion.
	(omp_simt_exit): New insn.
	* config/nvptx/nvptx.opt (msoft-stack-reserve-local): New option.

	* internal-fn.c (expand_GOMP_SIMT_ENTER): New.
	(expand_GOMP_SIMT_ENTER_ALLOC): New.
	(expand_GOMP_SIMT_EXIT): New.
	* internal-fn.def (GOMP_SIMT_ENTER): New internal function.
	(GOMP_SIMT_ENTER_ALLOC): Ditto.
	(GOMP_SIMT_EXIT): Ditto.
	* target-insns.def (omp_simt_enter): New insn.
	(omp_simt_exit): Ditto.
	* omp-low.c (struct omplow_simd_context): New fields simt_eargs,
	simt_dlist.
	(lower_rec_simd_input_clauses): Implement SIMT privatization.
	(lower_rec_input_clauses): Likewise.
	(lower_lastprivate_clauses): Handle SIMT privatization.

	* omp-offload.c: Include langhooks.h, tree-nested.h, stor-layout.h.
	(ompdevlow_adjust_simt_enter): New.
	(find_simtpriv_var_op): New.
	(execute_omp_device_lower): Handle IFN_GOMP_SIMT_ENTER,
	IFN_GOMP_SIMT_ENTER_ALLOC, IFN_GOMP_SIMT_EXIT.

	* tree-inline.h (struct copy_body_data): New field dst_simt_vars.
	* tree-inline.c (expand_call_inline): Handle SIMT privatization.
	(copy_decl_for_dup_finish): Ditto.

	* tree-ssa.c (execute_update_addresses_taken): Handle GOMP_SIMT_ENTER.

2017-03-28  Uros Bizjak  <ubizjak@gmail.com>

	PR target/53383
	* config/i386/i386.c (ix86_option_override_internal): Always
	allow -mpreferred-stack-boundary=3 for 64-bit targets.

2017-03-28  Bin Cheng  <bin.cheng@arm.com>

	* tree-vect-loop.c (optimize_mask_stores): Add bb to the right loop.

2017-03-28  Bin Cheng  <bin.cheng@arm.com>

	* tree-vect-loop-manip.c (slpeel_add_loop_guard): New param and
	mark new edge's irreducible flag accordign to it.
	(vect_do_peeling): Check loop preheader edge's irreducible flag
	and pass it to function slpeel_add_loop_guard.

2017-03-28  Richard Sandiford  <richard.sandiford@arm.com>

	PR tree-optimization/80218
	* tree-call-cdce.c (shrink_wrap_one_built_in_call_with_conds):
	Update block frequencies and counts.

2017-03-28  Richard Biener  <rguenther@suse.de>

	PR tree-optimization/78644
	* tree-ssa-ccp.c (evaluate_stmt): When we may not use the value
	of a simplification result we may not use it at all.

2017-03-28  Richard Biener  <rguenther@suse.de>

	PR ipa/80205
	* tree-inline.c (copy_phis_for_bb): Do not create PHI node
	without arguments, generate default definition of a SSA name.

2017-03-28  Richard Biener  <rguenther@suse.de>

	PR middle-end/80222
	* gimple-fold.c (gimple_fold_indirect_ref): Do not touch
	TYPE_REF_CAN_ALIAS_ALL references.
	* fold-const.c (fold_indirect_ref_1): Likewise.

2017-03-28  Martin Liska  <mliska@suse.cz>

	PR ipa/80104
	* cgraphunit.c (cgraph_node::expand_thunk): Mark argument of a
	thunk call as DECL_GIMPLE_REG_P when vector or complex type.

2017-03-28  Claudiu Zissulescu  <claziss@synopsys.com>
	    Thomas Petazzoni  <thomas.petazzoni@free-electrons.com>

	* config/arc/arc.h (CPP_SPEC): Add subtarget_cpp_spec.
	(EXTRA_SPECS): Define.
	(SUBTARGET_EXTRA_SPECS): Likewise.
	(SUBTARGET_CPP_SPEC): Likewise.
	* config/arc/elf.h (EXTRA_SPECS): Renamed to
	SUBTARGET_EXTRA_SPECS.
	* config/arc/linux.h (SUBTARGET_CPP_SPEC): Define.

2017-03-28  Claudiu Zissulescu  <claziss@synopsys.com>

	* config/arc/simdext.md (vst64_insn): Update pattern.
	(vld32wh_insn): Likewise.
	(vld32wl_insn): Likewise.
	(vld64_insn): Likewise.
	(vld32_insn): Likewise.

2017-03-28  Marek Polacek  <polacek@redhat.com>

	PR sanitizer/80067
	* fold-const.c (fold_comparison): Use protected_set_expr_location
	instead of SET_EXPR_LOCATION.

2017-03-28  Markus Trippelsdorf  <markus@trippelsdorf.de>

	* tree.c (add_expr): Avoid name lookup warning.

2017-03-27  Jeff Law  <law@redhat.com>

	PR tree-optimization/80216
	* tree-ssa-dom.c (derive_equivalences_from_bit_ior): Fix typo in
	function name.  Limit recursion depth.
	(record_temporary_equivalences): Corresponding changes.

2017-03-27  Jonathan Wakely  <jwakely@redhat.com>

	* doc/invoke.texi (-Wno-narrowing): Reorder so default behavior is
	covered first.

2017-03-27  Jakub Jelinek  <jakub@redhat.com>

	PR target/80102
	* reg-notes.def (REG_CFA_NOTE): Define.  Use it for CFA related
	notes.
	* cfgcleanup.c (reg_note_cfa_p): New array.
	(insns_have_identical_cfa_notes): New function.
	(old_insns_match_p): Don't cross-jump in between /f
	and non-/f instructions.  If both i1 and i2 are frame related,
	verify all CFA notes, their order and content.

2017-03-27  Michael Meissner  <meissner@linux.vnet.ibm.com>

	PR target/78543
	* config/rs6000/rs6000.md (bswaphi2_extenddi): Combine bswap
	HImode and SImode with zero extend to DImode to one insn.
	(bswap<mode>2_extenddi): Likewise.
	(bswapsi2_extenddi): Likewise.
	(bswaphi2_extendsi): Likewise.
	(bswaphi2): Combine bswap HImode and SImode into one insn.
	Separate memory insns from swapping register.
	(bswapsi2): Likewise.
	(bswap<mode>2): Likewise.
	(bswaphi2_internal): Delete, no longer used.
	(bswapsi2_internal): Likewise.
	(bswap<mode>2_load): Split bswap HImode/SImode into separate load,
	store, and gpr<-gpr swap insns.
	(bswap<mode>2_store): Likewise.
	(bswaphi2_reg): Register only splitter, combine with the splitter.
	(bswaphi2 splitter): Likewise.
	(bswapsi2_reg): Likewise.
	(bswapsi2 splitter): Likewise.
	(bswapdi2): If we have the LDBRX and STDBRX instructions, split
	the insns into load, store, and register/register insns.
	(bswapdi2_ldbrx): Likewise.
	(bswapdi2_load): Likewise.
	(bswapdi2_store): Likewise.
	(bswapdi2_reg): Likewise.

2017-03-27  Gunther Nikl  <gnikl@users.sourceforge.net>

	* system.h (HAVE_DESIGNATED_INITIALIZERS): Fix non C++ case.
	(HAVE_DESIGNATED_UNION_INITIALIZERS): Likewise.

2017-03-27  Kelvin Nilsen  <kelvin@gcc.gnu.org>

	PR target/80103
	* config/rs6000/rs6000-c.c (rs6000_target_modify_macros): Edit and
	add comments.
	* config/rs6000/rs6000.c (rs6000_option_override_internal): Add
	special handling for target option conflicts between dform
	options (-mpower9-dform, -mpower9-dform-vector,
	-mpower9-dform-scalar) and -mno-direct-move.

2017-03-27  Richard Biener  <rguenther@suse.de>

	PR tree-optimization/80181
	* tree-ssa-ccp.c (likely_value): UNDEFINED ^ X is UNDEFINED.

2017-03-27  Claudiu Zissulescu  <claziss@synopsys.com>

	* config/arc/predicates.md (move_double_src_operand): Replace the
	call to move_double_src_operand with a call to address_operand.

2017-03-27  Claudiu Zissulescu  <claziss@synopsys.com>

	* config/arc/elf.h (ARGET_ARC_TP_REGNO_DEFAULT): Define.
	* config/arc/linux.h (ARGET_ARC_TP_REGNO_DEFAULT): Likewise.
	* config/arc/arc.opt (mtp-regno): Use ARGET_ARC_TP_REGNO_DEFAULT.

2017-03-27  Claudiu Zissulescu  <claziss@synopsys.com>

	* config/arc/predicates.md (long_immediate_loadstore_operand):
	Consider scaled addresses cases.

2017-03-27  Claudiu Zissulescu  <claziss@synopsys.com>

	* config/arc/arc.c (arc_epilogue_uses): BLINK should be also
	restored when in interrupt.
	* config/arc/arc.md (simple_return): ARCv2 rtie instruction
	doesn't have delay slot.

2017-03-27  Richard Biener  <rguenther@suse.de>

	PR ipa/79776
	* tree-ssa-structalias.c (associate_varinfo_to_alias): Skip
	inlined thunk clones.

2017-03-27  Jakub Jelinek  <jakub@redhat.com>

	PR sanitizer/80168
	* asan.c (instrument_derefs): Copy over last operand from
	original COMPONENT_REF to the new COMPONENT_REF with
	DECL_BIT_FIELD_REPRESENTATIVE.
	* ubsan.c (instrument_object_size): Likewise.

2017-03-27  Richard Biener  <rguenther@suse.de>

	PR tree-optimization/80170
	* tree-vect-data-refs.c (vect_compute_data_ref_alignment): Make
	sure DR/SCEV didnt fold in constants we do not see when looking
	at the reference base alignment.

2017-03-27  Richard Biener  <rguenther@suse.de>

	PR middle-end/80171
	* gimple-fold.c (fold_ctor_reference): Properly guard against
	NULL return value from canonicalize_constructor_val.

2017-03-25  Uros Bizjak  <ubizjak@gmail.com>

	PR target/80180
	* config/i386/i386.c (ix86_expand_builtin)
	<IX86_BUILTIN_RDSEED{16,32,64}_STEP>: Do not expand arg0 between
	flags reg setting and flags reg using instructions.
	<IX86_BUILTIN_RDRAND{16,32,64}_STEP>: Ditto.  Use non-flags reg
	clobbering instructions to zero extend op2.

2017-03-25  Gerald Pfeifer  <gerald@pfeifer.com>

	* doc/install.texi (Configuration) <--with-aix-soname>:
	Update link to AIX ld.

2017-03-25  Bernd Schmidt  <bschmidt@redhat.com>

	PR rtl-optimization/80160
	PR rtl-optimization/80159
	* lra-assigns.c (must_not_spill_p): Tighten new test to also take
	reg_alternate_class into account.

2017-03-24  Vladimir Makarov  <vmakarov@redhat.com>

	PR target/80148
	* lra-assigns.c (assign_by_spills): Add spilled non-reload pseudos
	to consider in curr_insn_transform.

2017-03-24  Jakub Jelinek  <jakub@redhat.com>

	* genrecog.c (validate_pattern): Add VEC_SELECT validation.
	* genmodes.c (emit_min_insn_modes_c): Call emit_mode_nunits
	and emit_mode_inner.

2017-03-24  Andreas Krebbel  <krebbel@linux.vnet.ibm.com>

	* config/s390/s390-builtins.def: Add VXE builtins.  Add a flags
	argument to the overloaded builtin variants.  Use the new flag to
	deprecate certain builtin variants.
	* config/s390/s390-builtin-types.def: Add new builtin types.
	* config/s390/s390-builtins.h: Support new flags field for
	overloaded builtins.
	* config/s390/s390-c.c (OB_DEF_VAR): New flags field.
	(s390_macro_to_expand): Enable vector float data type.
	(s390_cpu_cpp_builtins_internal): Indicate support of the new
	builtins by incrementing the __VEC__ version number.
	(s390_expand_overloaded_builtin): Support expansion of vec_xl and
	vec_xst.
	(s390_resolve_overloaded_builtin): Emit error messages depending
	on the builtin flags.
	* config/s390/s390.c (s390_expand_builtin): Support additional
	flags argument.  Change error message to match the messages
	emitted in s390-c.c.
	* config/s390/s390.md: New UNSPEC_* constants.
	(op_type): Add new instruction types.
	* config/s390/vecintrin.h: Add new builtins and test data class
	constants.
	* config/s390/vx-builtins.md (V_HW_32_64): Add V4SF.
	(V_HW_4, VEC_HW, VECF_HW): New mode iterators.
	(VEC_INEXACT, VEC_NOINEXACT): New constants.
	("vec_splats<mode>", "vec_insert<mode>", "vec_promote<mode>")
	("vec_insert_and_zero<mode>", "vec_mergeh<mode>")
	("vec_mergel<mode>"): V_HW -> VEC_HW.

	("vlrlrv16qi", "vstrlrv16qi", "vbpermv16qi", "vec_msumv2di")
	("vmslg", "*vftci<mode>_cconly", "vftci<mode>_intcconly")
	("*vftci<mode>", "vftci<mode>_intcc", "vec_double_s64")
	("vec_double_u64", "vfmin<mode>", "vfmax<mode>"): New definition.

	("and_av2df3", "and_cv2df3", "vec_andc_av2df3")
	("vec_andc_cv2df3", "xor_av2df3", "xor_cv2df3", "vec_nor_av2df3")
	("vec_nor_cv2df3", "ior_av2df3", "ior_cv2df3", "vec_nabs")
	("*vftcidb", "*vftcidb_cconly", "vftcidb"): Remove definition.

	("vec_all_<fpcmpcc:code>v2df", "vec_any_<fpcmpcc:code>v2df")
	("vec_scatter_elementv4si_DI", "vec_cmp<fpcmp:code>v2df")
	("vec_di_to_df_s64", "vec_di_to_df_u64", "vec_df_to_di_u64")
	("vfidb", "*vldeb", "*vledb", "*vec_cmp<insn_cmp>v2df_cconly")
	("vec_cmpeqv2df_cc", "vec_cmpeqv2df_cc", "vec_cmphv2df_cc")
	("vec_cmphev2df_cc", "*vec_cmpeqv2df_cc")
	("*vec_cmphv2df_cc", "*vec_cmphev2df_cc"): Enable new modes as ...

	("vec_all_<fpcmpcc:code><mode>", "vec_any_<fpcmpcc:code><mode>")
	("vec_scatter_element<V_HW_4:mode>_DI")
	("vec_cmp<fpcmp:code><mode>", "vcdgb", "vcdlgb", "vclgdb")
	("vec_fpint<mode>", "vflls")
	("vflrd", "*vec_cmp<insn_cmp><mode>_cconly", "vec_cmpeq<mode>_cc")
	("vec_cmpeq<mode>_cc", "vec_cmph<mode>_cc", "vec_cmphe<mode>_cc")
	("*vec_cmpeq<mode>_cc", "*vec_cmph<mode>_cc")
	("*vec_cmphe<mode>_cc"): ... these.

	("vec_ctd_s64", "vec_ctsl", "vec_ctul", "vec_st2f"): Use rounding
	mode constant instead of magic value.

2017-03-24  Andreas Krebbel  <krebbel@linux.vnet.ibm.com>

	* config/s390/s390.c (s390_expand_vec_compare): Support other
	vector floating point modes than just V2DF.
	(s390_expand_vcond): Likewise.
	(s390_hard_regno_mode_ok): Allow SFmode values in VRs.
	(s390_cannot_change_mode_class): Prevent mode changes between TF
	and V1TF in vector registers.
	* config/s390/s390.md (DF, SF): New mode attributes.
	("*cmp<mode>_ccs", "add<mode>3", "sub<mode>3", "mul<mode>3")
	("fma<mode>4", "fms<mode>4", "div<mode>3", "*neg<mode>2"): Add
	SFmode support for VRs.
	* config/s390/vector.md (V_HW, V_HW2, VT_HW, ti*, nonvec): Add new
	vector fp modes.
	(VFT, VF_HW): New mode iterators.
	(vw, sdx): New mode attributes.
	("addv2df3", "subv2df3", "mulv2df3", "divv2df3", "sqrtv2df2")
	("fmav2df4","fmsv2df4", "negv2df2", "absv2df2", "*negabsv2df2")
	("smaxv2df3", "sminv2df3", "*vec_cmp<VFCMP_HW_OP:code>v2df_nocc")
	("vec_cmpuneqv2df", "vec_cmpltgtv2df", "vec_orderedv2df")
	("vec_unorderedv2df"): Adjust the v2df only patterns to support
	also the new vector floating point modes.  Renaming to ...

	("add<mode>3", "sub<mode>3", "mul<mode>3", "div<mode>3")
	("sqrt<mode>2", "fma<mode>4", "fms<mode>4", "neg<mode>2")
	("abs<mode>2", "negabs<mode>2", "smax<mode>3")
	("smin<mode>3", "*vec_cmp<VFCMP_HW_OP:code><mode>_nocc")
	("vec_cmpuneq<mode>", "vec_cmpltgt<mode>", "vec_ordered<mode>")
	("vec_unordered<mode>"): ... these.

	("neg_fma<mode>4", "neg_fms<mode>4", "*smax<mode>3_vxe")
	("*smin<mode>3_vxe", "*sminv2df3_vx", "*vec_extendv4sf")
	("*vec_extendv2df"): New insn definitions.

2017-03-24  Andreas Krebbel  <krebbel@linux.vnet.ibm.com>

	* config/s390/s390.md ("*adddi3_sign", "*subdi3_sign", "mulditi3")
	("mulditi3_2", "*muldi3_sign"): New patterns.
	("muldi3", "*muldi3", "mulsi3", "*mulsi3"): Add an expander and
	rename the pattern definition.

2017-03-24  Andreas Krebbel  <krebbel@linux.vnet.ibm.com>

	* config/s390/s390.md ("indirect_jump"): Turn insn definition into
	expander.
	("*indirect_jump", "*indirect2_jump"): New pattern definitions.

2017-03-24  Andreas Krebbel  <krebbel@linux.vnet.ibm.com>

	* config/s390/s390.c (s390_expand_vec_init): Use vllezl
	instruction if possible.
	* config/s390/vector.md (vec_halfnumelts): New mode
	attribute.
	("*vec_vllezlf<mode>"): New pattern.

2017-03-24  Andreas Krebbel  <krebbel@linux.vnet.ibm.com>

	* config/s390/vector.md ("popcountv16qi2", "popcountv8hi2")
	("popcountv4si2", "popcountv2di2"): Rename to ...
	("popcount<mode>2", "popcountv8hi2_vx", "popcountv4si2_vx")
	("popcountv2di2_vx"): ... these and add !TARGET_VXE to the
	condition.
	("popcount<mode>2_vxe"): New pattern.

2017-03-24  Andreas Krebbel  <krebbel@linux.vnet.ibm.com>

	* common/config/s390/s390-common.c (processor_flags_table): Add
	arch12.
	* config.gcc: Add arch12.
	* config/s390/driver-native.c (s390_host_detect_local_cpu):
	Default to arch12 for unknown CPU model numbers.
	* config/s390/s390-builtins.def: Add B_VXE builtin flag.
	* config/s390/s390-c.c (s390_cpu_cpp_builtins_internal): Adjust
	PROCESSOR_max sanity check.
	* config/s390/s390-opts.h (enum processor_type): Add
	PROCESSOR_ARCH12.
	* config/s390/s390.c (processor_table): Add arch12.
	(s390_expand_builtin): Add check for B_VXE flag.
	(s390_issue_rate): Add PROCESSOR_ARCH12.
	(s390_get_sched_attrmask): Likewise.
	(s390_get_unit_mask): Likewise.
	(s390_sched_score): Enable z13 scheduling for arch12.
	(s390_sched_reorder): Likewise.
	(s390_sched_variable_issue): Likewise.
	* config/s390/s390.h (enum processor_flags): Add PF_ARCH12 and
	PF_VXE.
	(s390_tune_attr): Use z13 scheduling also for arch12.
	(TARGET_CPU_ARCH12, TARGET_CPU_ARCH12_P, TARGET_CPU_VXE)
	(TARGET_CPU_VXE_P, TARGET_ARCH12, TARGET_ARCH12_P, TARGET_VXE)
	(TARGET_VXE_P): New macros.
	* config/s390/s390.md: Add arch12 to cpu attribute.  Add arch12
	and vxe to cpu_facility.  Add arch12 and vxe to enabled attribute.
	* config/s390/s390.opt: Add arch12 as processor_type.

2017-03-24  Andreas Krebbel  <krebbel@linux.vnet.ibm.com>

	* config/s390/s390.md
	("fixuns_truncdddi2", "fixuns_trunctddi2")
	("fixuns_trunc<BFP:mode><GPR:mode>2"): Merge into ...
	("fixuns_trunc<FP:mode><GPR:mode>2"): New expander.

	("fixuns_trunc<BFP:mode><GPR:mode>2", "fixuns_trunc<mode>si2"):
	Rename expanders to ...

	("fixuns_trunc<BFP:mode><GPR:mode>2_emu")
	("fixuns_truncdddi2_emu"): ... these.

	("fixuns_trunc<mode>si2_emu"): New expander.

	("*fixuns_truncdfdi2_z13"): Rename to ...
	("*fixuns_truncdfdi2_vx"): ... this.

2017-03-24  Andreas Krebbel  <krebbel@linux.vnet.ibm.com>

	* config/s390/2964.md: Remove the single element vector compare
	instructions which are no longer used.
	* config/s390/s390.c (s390_select_ccmode): Remove handling of
	vector CCmodes.
	(s390_canonicalize_comparison): Remove handling of DFmode
	compares.
	(s390_expand_vec_compare_scalar): Remove function.
	(s390_emit_compare): Don't call s390_expand_vec_compare_scalar.
	* config/s390/s390.md ("*vec_cmp<insn_cmp>df_cconly"): Remove
	pattern.
	("*cmp<mode>_ccs"): Add wfcdb instruction.

2017-03-24  Andreas Krebbel  <krebbel@linux.vnet.ibm.com>

	* config/s390/s390.md ("mov<mode>_64dfp" DD_DF): Use vleig for loading a
	FP zero.
	("*mov<mode>_64" DD_DF): Remove the vector instructions. These
	will anyway by matched by mov<mode>_64dfp.

2017-03-24  Andreas Krebbel  <krebbel@linux.vnet.ibm.com>

	* config/s390/s390.md ("mov<mode>" SD_SF): Change vleg/vsteg to
	vlef/vstef.  Add missing operand to vleif.

2017-03-24  Andreas Krebbel  <krebbel@linux.vnet.ibm.com>

	* config/s390/s390.c (s390_expand_vec_init): Enable vector load
	pair for all vector types with 64 bit elements.
	* config/s390/vx-builtins.md (V_HW_64): Move mode iterator to ...
	* config/s390/vector.md (V_HW_64): ... here.
	(V_128_NOSINGLE): New mode iterator.
	("vec_init<V_HW:mode>"): Use V_128 as mode iterator.
	("*vec_splat<mode>"): Use V_128_NOSINGLE mode iterator.
	("*vec_tf_to_v1tf", "*vec_ti_to_v1ti"): New pattern definitions.
	("*vec_load_pairv2di"): Change to ...
	("*vec_load_pair<mode>"): ... this one.

2017-03-24  Andreas Krebbel  <krebbel@linux.vnet.ibm.com>

	* config/s390/constraints.md: Add comments.
	(jKK): Reject element sizes > 8 bytes.
	* config/s390/s390.c (s390_split_ok_p): Enable splitting also for
	s_operands.
	* config/s390/s390.md: Add the s_operand checks formerly in
	s390_split_ok_p to various splitters where they are still
	required.
	* config/s390/vector.md ("mov<mode>" V_128): Add GPR alternatives
	for 128 bit vectors.  Plus two splitters.

2017-03-24  Andreas Krebbel  <krebbel@linux.vnet.ibm.com>

	* config/s390/s390.md: Rename the cpu facilty vec to vx throughout
	the file.

2017-03-24  Andreas Krebbel  <krebbel@linux.vnet.ibm.com>

	PR target/79893
	* config/s390/s390-c.c (s390_adjust_builtin_arglist): Issue an
	error if the boundary argument is not constant.

2017-03-24  Jakub Jelinek  <jakub@redhat.com>

	PR rtl-optimization/80112
	* loop-doloop.c (doloop_condition_get): Don't check condition
	if cmp isn't SET with IF_THEN_ELSE src.

2017-03-24  Bill Schmidt  <wschmidt@linux.vnet.ibm.com>

	PR tree-optimization/80158
	* gimple-ssa-strength-reduction.c (replace_mult_candidate): When
	replacing a candidate statement, also replace it for the
	candidate's alternate interpretation.
	(replace_rhs_if_not_dup): Likewise.
	(replace_one_candidate): Likewise.

2017-03-24  Richard Biener  <rguenther@suse.de>

	PR tree-optimization/80167
	* graphite-isl-ast-to-gimple.c
	(translate_isl_ast_to_gimple::is_valid_rename): Handle default-defs
	properly.
	(translate_isl_ast_to_gimple::get_rename): Likewise.

2017-03-23  Kelvin Nilsen  <kelvin@gcc.gnu.org>

	* config/rs6000/rs6000.c (rs6000_option_override_internal): Change
	handling of certain combinations of target options, including the
	combinations -mpower8-vector vs. -mno-vsx, -mpower9-vector vs.
	-mno-power8-vector, and -mpower9_dform vs. -mno-power9-vector.

2017-03-23  Kyrylo Tkachov  <kyrylo.tkachov@arm.com>

	PR target/71436
	* config/arm/arm.md (*load_multiple): Add reload_completed to
	matching condition.

2017-03-23  Bill Schmidt  <wschmidt@linux.vnet.ibm.com>
	    Richard Biener  <rguenth@suse.de>

	PR tree-optimization/79908
	PR tree-optimization/80136
	* tree-stdarg.c (expand_ifn_va_arg_1): For a VA_ARG whose LHS has
	been cast away, gimplify_and_add suffices.

2017-03-23  Markus Trippelsdorf  <markus@trippelsdorf.de>

	* tree-vrp.c (identify_jump_threads): Delete avail_exprs.

2017-03-23  Richard Biener  <rguenther@suse.de>

	PR tree-optimization/80032
	* gimplify.c (gimple_push_cleanup): Forced unconditional
	cleanups still have to go to the conditional_cleanups
	sequence.

2017-03-22  Jakub Jelinek  <jakub@redhat.com>

	PR tree-optimization/80072
	* tree-ssa-reassoc.c (struct operand_entry): Change id field type
	to unsigned int.
	(next_operand_entry_id): Change type to unsigned int.
	(sort_by_operand_rank): Make sure to return the right return value
	even if unsigned fields are bigger than INT_MAX.
	(struct oecount): Change cnt and id type to unsigned int.
	(oecount_hasher::equal): Formatting fix.
	(oecount_cmp): Make sure to return the right return value
	even if unsigned fields are bigger than INT_MAX.
	(undistribute_ops_list): Change next_oecount_id type to unsigned int.

	PR c++/80129
	* gimplify.c (gimplify_modify_expr_rhs) <case COND_EXPR>: Clear
	TREE_READONLY on result if writing it more than once.

	PR sanitizer/80110
	* doc/invoke.texi (-fsanitize=thread): Document that with
	-fnon-call-exceptions atomics are not able to throw
	exceptions.

	PR sanitizer/80110
	* tsan.c: Include tree-eh.h.
	(instrument_builtin_call): Call maybe_clean_eh_stmt or
	maybe_clean_or_replace_eh_stmt where needed.
	(instrument_memory_accesses): Add cfg_changed argument.
	Call gimple_purge_dead_eh_edges on each block and set *cfg_changed
	if it returned true.
	(tsan_pass): Adjust caller.  Return TODO_cleanup_cfg if cfg_changed.

	PR rtl-optimization/63191
	* config/i386/i386.c (ix86_delegitimize_address): Turn into small
	wrapper function, moved the whole old content into ...
	(ix86_delegitimize_address_1): ... this.  New inline function.
	(ix86_find_base_term): Use ix86_delegitimize_address_1 with
	true as last argument instead of ix86_delegitimize_address.

2017-03-22  Wilco Dijkstra  <wdijkstr@arm.com>

	* config/aarch64/aarch64.c (generic_branch_cost): Copy
	cortexa57_branch_cost.

2017-03-22  Wilco Dijkstra  <wdijkstr@arm.com>

	* config/aarch64/aarch64.c (generic_tunings): Add AES fusion.

2017-03-21  Aaron Sawdey  <acsawdey@linux.vnet.ibm.com>

	PR target/80123
	* doc/md.texi (Constraints): Document wA constraint.
	* config/rs6000/constraints.md (wA): New.
	* config/rs6000/rs6000.c (rs6000_debug_reg_global): Add wA reg_class.
	(rs6000_init_hard_regno_mode_ok): Init wA constraint.
	* config/rs6000/rs6000.h (RS6000_CONSTRAINT_wA): New.
	* config/rs6000/vsx.md (vsx_splat_<mode>): Use wA constraint.

2017-03-22  Cesar Philippidis  <cesar@codesourcery.com>

	PR c++/80029
	* gimplify.c (is_oacc_declared): New function.
	(oacc_default_clause): Use it to set default flags for acc declared
	variables inside parallel regions.
	(gimplify_scan_omp_clauses): Strip firstprivate pointers for acc
	declared variables.
	(gimplify_oacc_declare): Gimplify the declare clauses.  Add the
	declare attribute to any decl as necessary.

2017-03-22  Thomas Preud'homme  <thomas.preudhomme@arm.com>

	PR target/80082
	* config/arm/arm-isa.h (isa_bit_lpae): New feature bit.
	(ISA_ARMv7ve): Add isa_bit_lpae to the definition.
	* config/arm/arm-protos.h (arm_arch7ve): Rename into ...
	(arm_arch_lpae): This.
	* config/arm/arm.c (arm_arch7ve): Rename into ...
	(arm_arch_lpae): This.  Define it in term of isa_bit_lpae.
	* config/arm/arm.h (TARGET_HAVE_LPAE): Redefine in term of
	arm_arch_lpae.

2017-03-22  Martin Liska  <mliska@suse.cz>

	PR target/79906
	* config/rs6000/rs6000.c (rs6000_inner_target_options): Show
	error message instead of an ICE.

2017-03-21  Bill Schmidt  <wschmidt@linux.vnet.ibm.com>

	* doc/extend.texi (6.11 Additional Floating Types): Revise.

2017-03-21  Kelvin Nilsen  <kelvin@gcc.gnu.org>

	* config/rs6000/rs6000-c.c (rs6000_target_modify_macros): Add
	comments.
	* config/rs6000/rs6000.c (rs6000_option_override_internal): Add
	comments.

2017-03-21  Martin Sebor  <msebor@redhat.com>

	* doc/extend.texi: Use "cannot" instead of "can't."
	* doc/hostconfig.texi: Same.
	* doc/install.texi: Same.
	* doc/invoke.texi: Same.
	* doc/loop.texi: Same.
	* doc/md.texi: Same.
	* doc/objc.texi: Same.
	* doc/rtl.texi: Same.
	* doc/tm.texi: Same.
	* doc/tm.texi.in: Same.
	* doc/trouble.texi: Same.

2017-03-21  Alexandre Oliva <aoliva@redhat.com>

	PR debug/63238
	* dwarf2out.c (struct checksum_attributes): Add at_alignment.
	(collect_checksum_attributes): Set it.
	(die_checksum_ordered): Use it.

2017-03-21  Bill Schmidt  <wschmidt@linux.vnet.ibm.com>

	PR tree-optimization/79908
	* tree-stdarg.c (expand_ifn_va_arg_1): Revert the following
	change: For a VA_ARG whose LHS has been cast away, use
	force_gimple_operand to construct the side effects.

2017-03-21  David Malcolm  <dmalcolm@redhat.com>

	PR translation/80001
	* omp-offload.c (oacc_loop_fixed_partitions): Make diagnostics
	more amenable to translation.
	(oacc_loop_auto_partitions): Likewise.

2017-03-21  Marek Polacek  <polacek@redhat.com>
	    Martin Sebor  <msebor@redhat.com>

	PR tree-optimization/80109
	* gimple-ssa-warn-alloca.c (alloca_call_type): Only call get_range_info
	on INTEGRAL_TYPE_P.

2017-03-21  Jakub Jelinek  <jakub@redhat.com>
	    Segher Boessenkool  <segher@kernel.crashing.org>

	PR target/80125
	* combine.c (can_combine_p): Revert the 2017-03-20 change, only
	check reg_used_between_p between insn and one of succ or succ2
	depending on if succ is artificial insn not inserted into insn
	stream.

2017-03-21  Martin Liska  <mliska@suse.cz>

	PR gcov-profile/80081
	* Makefile.in: Add gcov-dump and fix installation of gcov-tool.
	* doc/gcc.texi: Include gcov-dump stuff.
	* doc/gcov-dump.texi: New file.

2017-03-21  Toma Tabacu  <toma.tabacu@imgtec.com>

	PR rtl-optimization/79150
	* config/mips/mips.c (mips_block_move_loop): Emit a NOP after the
	conditional jump, if the jump is the last insn of the loop.

2017-03-21  Bill Schmidt  <wschmidt@linux.vnet.ibm.com>
	    Richard Biener  <rguenth@suse.de>

	PR tree-optimization/79908
	* tree-stdarg.c (expand_ifn_va_arg_1): For a VA_ARG whose LHS has
	been cast away, use force_gimple_operand to construct the side
	effects.

2017-03-21  Martin Liska  <mliska@suse.cz>

	PR libfortran/79956
	* simplify-rtx.c (simplify_immed_subreg): Initialize a variable
	to NULL.

2017-03-21  Brad Spengler <spender@grsecurity.net>

	PR plugins/80094
	* plugin.c (htab_hash_plugin): New function.
	(add_new_plugin): Use it and adjust.
	(parse_plugin_arg_opt): Adjust.
	(init_one_plugin): Likewise.

2017-03-21  Richard Biener  <rguenther@suse.de>

	PR tree-optimization/80032
	* gimplify.c (gimple_push_cleanup): Add force_uncond parameter,
	if set force the cleanup to happen unconditionally.
	(gimplify_target_expr): Push inserted clobbers with force_uncond
	to avoid them being removed by control-dependent DCE.

2017-03-21  Richard Biener  <rguenther@suse.de>

	PR tree-optimization/80122
	* tree-inline.c (copy_bb): Do not expans va-arg packs or
	va_arg_pack_len when the inlined call stmt requires pack
	expansion itself.
	* tree-inline.h (struct copy_body_data): Make call_stmt a gcall *.

2017-03-21  Jakub Jelinek  <jakub@redhat.com>

	PR sanitizer/78158
	* tsan.c (instrument_builtin_call): If the memory model argument
	is not a constant, assume it is valid.

	PR c/67338
	* fold-const.c (round_up_loc): Negate divisor in unsigned type to
	avoid UB.

2017-03-20  Segher Boessenkool  <segher@kernel.crashing.org>

	PR rtl-optimization/79910
	* combine.c (can_combine_p): Do not allow combining an I0 or I1
	if its dest is used by an insn before I2 (other than the combined
	insns themselves, which are properly handled already).

2017-03-20  Segher Boessenkool  <segher@kernel.crashing.org>

	Revert:
	2017-03-17  Bernd Schmidt  <bschmidt@redhat.com>

	* combine.c (record_used_regs): New static function.
	(try_combine): Handle situations where there is an additional
	instruction between I2 and I3 which needs to have a LOG_LINK
	updated.

	Revert:
	2017-03-17  Jim Wilson  <jim.wilson@linaro.org>

	* combine.c (try_combine): Delete redundant i1 test.  Call
	prev_nonnote_nondebug_insn instead of prev_nonnote_insn.

2017-03-20  Aaron Sawdey  <acsawdey@linux.vnet.ibm.com>

	PR target/80083
	* config/rs6000/rs6000.md (*movsi_internal1): Fix constraints for
	alternatives 13/14.

2017-03-20  Bill Schmidt  <wschmidt@linux.vnet.ibm.com>

	PR tree-optimization/80054
	* gimple-ssa-strength-reduction.c (all_phi_incrs_profitable): Fail
	the optimization if a PHI or any of its arguments is not dominated
	by the candidate's basis.  Use gphi* rather than gimple* as
	appropriate.
	(replace_profitable_candidates): Clean up a gimple* variable that
	should be a gphi* variable.

2017-03-20  Martin Sebor  <msebor@redhat.com>

	PR c++/52477
	* doc/extend.texi (attribute constructor): Document present limitation.

2017-03-20  Kelvin Nilsen  <kelvin@gcc.gnu.org>

	PR target/79963
	* config/rs6000/altivec.h (vec_all_ne): Under __cplusplus__ and
	__POWER9_VECTOR__ #ifdef control, change template definition to
	use Power9-specific built-in function.
	(vec_any_eq): Likewise.
	* config/rs6000/vector.md (vector_ae_v2di_p): Change the flag used
	to control outcomes from this test.
	(vector_ae_<mode>p): For VEC_F modes, likewise.

2017-03-20  Ian Lance Taylor  <iant@google.com>

	* config/i386/i386.c (ix86_function_regparm): Save an extra
	register for -fsplit-stack with DECL_STATIC_CHAIN.

2017-03-17  Palmer Dabbelt  <palmer@dabbelt.com>

	PR target/79912
	* config/riscv/riscv.c (riscv_preferred_reload_class): Remove.
	(TARGET_PREFERRED_RELOAD_CLASS): Likewise.

2017-03-17  Palmer Dabbelt  <palmer@dabbelt.com>

	* config/riscv/riscv.c (riscv_print_operand): Use "fence
	iorw,ow".
	* config/riscv/sync.mc (mem_thread_fence_1): Use "fence
	iorw,iorw".

2017-03-20  Marek Polacek  <polacek@redhat.com>

	PR sanitizer/80063
	* asan.c (DEF_SANITIZER_BUILTIN): Use do { } while (0).

2017-03-20  Richard Biener  <rguenther@suse.de>

	PR tree-optimization/80113
	* graphite-isl-ast-to-gimple.c (copy_loop_phi_nodes): Do not
	allocate extra SSA name for PHI def.
	(add_close_phis_to_outer_loops): Likewise.
	(add_close_phis_to_merge_points): Likewise.
	(copy_loop_close_phi_args): Likewise.
	(copy_cond_phi_nodes): Likewise.

2017-03-20  Martin Liska  <mliska@suse.cz>

	PR middle-end/79753
	* tree-chkp.c (chkp_build_returned_bound): Do not build
	returned bounds for a LHS that's not a BOUNDED_P type.

2017-03-20  Martin Liska  <mliska@suse.cz>

	PR target/79769
	PR target/79770
	* tree-chkp.c (chkp_find_bounds_1): Handle REAL_CST,
	COMPLEX_CST and VECTOR_CST.

2017-03-20  Andreas Krebbel  <krebbel@linux.vnet.ibm.com>

	PR target/78857
	* config/s390/s390.md ("cmp<mode>_ccs_0"): Add a clobber of the
	target operand.  A new splitter adds the clobber statement in case
	the target operand is dead anyway.

2017-03-19  Gerald Pfeifer  <gerald@pfeifer.com>

	* doc/install.texi (Specific) <sparc-*-linux*>: No longer refer
	to age-old versions of binutils and glibc.

2017-03-18  Segher Boessenkool  <segher@kernel.crashing.org>

	* doc/contrib.texi (Contributors): Remove duplicate entry for myself.

2017-03-18  Gerald Pfeifer  <gerald@pfeifer.com>

	* doc/contrib.texi (Contributors): Add Segher Boessenkool.

2017-03-18  Gerald Pfeifer  <gerald@pfeifer.com>

	* doc/install.texi (Specific) <arm-*-eabi>: Remove old
	requirement for binutils 2.13.

2017-03-17  Jim Wilson  <jim.wilson@linaro.org>

	* combine.c (try_combine): Delete redundant i1 test.  Call
	prev_nonnote_nondebug_insn instead of prev_nonnote_insn.

2017-03-17  Palmer Dabbelt  <palmer@dabbelt.com

	* doc/install.texi (Specific) <riscv32-*-elf>: Add riscv32-*-elf,
	riscv32-*-linux, riscv64-*-elf, riscv64-*-linux to the table of
	contents.
	<riscv64-*-elf>: Re-arrange section
	<riscv32-*-elf>: Add a note about requiring binutils 2.28.
	<riscv32-*-linux>: Likewise.
	<riscv64-*-elf>: Likewise
	<riscv64-*-linux>: Likewise.

2017-03-17  Richard Earnshaw  <rearnsha@arm.com>

	PR target/80052
	* aarch64.opt(verbose-cost-dump): Fix typo.

2017-03-17  Pat Haugen  <pthaugen@us.ibm.com>

	PR target/79951
	* config/rs6000/rs6000.md (copysign<mode>3_fcpsgn): Test
	for VECTOR_UNIT_VSX_P (<MODE>mode) too.

2017-03-17  Bernd Schmidt  <bschmidt@redhat.com>

	* reload.c (find_reloads): When reloading a nonoffsettable address,
	use RELOAD_OTHER for it and its address reloads.

	PR rtl-optimization/79910
	* combine.c (record_used_regs): New static function.
	(try_combine): Handle situations where there is an additional
	instruction between I2 and I3 which needs to have a LOG_LINK
	updated.

2017-03-17  Jeff Law  <law@redhat.com>

	PR tree-optimization/71437
	* tree-vrp.c (simplify_stmt_for_jump_threading): Lookup the
	conditional in the hash table first.
	(vrp_dom_walker::before_dom_children): Extract condition from
	ASSERT_EXPR.  Record condition, its inverion and any implied
	conditions as well.

2017-03-17  Marek Polacek  <polacek@redhat.com>
	    Markus Trippelsdorf  <markus@trippelsdorf.de>

	PR tree-optimization/80079
	* gimple-ssa-store-merging.c (class pass_store_merging): Initialize
	m_stores_head.

2017-03-17  Richard Biener  <rguenther@suse.de>

	PR middle-end/80075
	* tree-eh.c (stmt_could_throw_1_p): Only handle gimple assigns.
	Properly verify the LHS before the RHS possibly claims to be
	handled.
	(stmt_could_throw_p): Hande gimple conds fully here.  Clobbers
	do not throw.

2017-03-17  Martin Jambor  <mjambor@suse.cz>

	* doc/invoke.texi (Option Options): Include -fipa-vrp in the list.
	(List of -O2 options): Likewise.
	(-fipa-bit-cp): Replace "ipa" with "interprocedural."
	(-fipa-vrp) New.

2017-03-17  Tom de Vries  <tom@codesourcery.com>

	* gcov-dump.c (print_usage): Print bug_report_url.

2017-03-17  Richard Biener  <rguenther@suse.de>

	PR middle-end/80050
	* genmatch.c (parser::next): Remove pointless check for CPP_EOF.
	(parser::peek): Likewise.

2017-03-17  Richard Biener  <rguenther@suse.de>

	PR tree-optimization/80048
	* sese.c (free_sese_info): Properly release rename_map and
	copied_bb_map elements.

2017-03-16  Alexandre Oliva <aoliva@redhat.com>

	* gimple-ssa-store-merging.c (struct imm_store_chain_info):
	Add linked-list forward and backlinks.  Insert on
	construction, remove on destruction.
	(class pass_store_merging): Add m_stores_head field.
	(pass_store_merging::terminate_and_process_all_chains):
	Iterate over m_stores_head list.
	(pass_store_merging::terminate_all_aliasing_chains):
	Likewise.
	(pass_store_merging::execute): Check for debug stmts first.
	Push new chains onto the m_stores_head stack.

2017-03-16  Michael Meissner  <meissner@linux.vnet.ibm.com>

	PR target/71294
	* config/rs6000/vsx.md (vsx_splat_<mode>, VSX_D iterator): Allow a
	SPLAT operation on ISA 2.07 64-bit systems that have direct move,
	but no MTVSRDD support, by doing MTVSRD and XXPERMDI.

2017-03-16  Jeff Law  <law@redhat.com>

	PR tree-optimization/71437
	* tree-ssa-dom.c (dom_opt_dom_walker): Remove thread_across_edge
	member function.  Implementation moved into after_dom_children
	member function and into the threader's thread_outgoing_edges
	function.
	(dom_opt_dom_walker::after_dom_children): Simplify by moving
	some code into new thread_outgoing_edges.
	* tree-ssa-threadedge.c (thread_across_edge): Make static and simplify
	definition.  Simplify marker handling (do it here).   Assume we always
	have the available expression and the const/copies tables.
	(thread_outgoing_edges): New function extracted from tree-ssa-dom.c
	and tree-vrp.c
	* tree-ssa-threadedge.h (thread_outgoing_edges): Declare.
	* tree-vrp.c (equiv_stack): No longer file scoped.
	(vrp_dom_walker): New class.
	(vrp_dom_walker::before_dom_children): New member function.
	(vrp_dom_walker::after_dom_children): Likewise.
	(identify_jump_threads):  Setup domwalker.  Use it rather than
	walking edges in a random order by hand.  Simplify setup/finalization.
	(finalize_jump_threads): Remove.
	(vrp_finalize): Do not call identify_jump_threads here.
	(execute_vrp): Do it here instead and call thread_through_all_blocks
	here too.

	PR tree-optimization/71437
	* tree-ssa-dom.c (pfn_simplify): Add basic_block argument.  All
	callers changed.
	(simplify_stmt_for_jump_threading): Add basic_block argument.  All
	callers changed.
	(lhs_of_dominating_assert): Moved from here into tree-vrp.c.
	(dom_opt_dom_walker::thread_across_edge): Remove
	handle_dominating_asserts argument.  All callers changed.
	(record_temporary_equivalences_from_stmts_at_dest): Corresponding
	changes.  Remove calls to lhs_of_dominating_assert.  Other
	uses of handle_dominating_asserts turn into unconditional code
	(simplify_control_stmt_condition_1): Likewise.
	(simplify_control_stmt_condition): Likewise.
	(thread_through_normal_block, thread_across_edge): Likewise.
	* tree-ssa-threadedge.h (thread_across_edge): Corresponding changes.
	* tree-vrp.c (lhs_of_dominating_assert): Move here.  Return original
	object if it is not an SSA_NAME.
	(simplify_stmt_for_jump_threading): Call lhs_of_dominating_assert
	before calling into the VRP specific simplifiers.
	(identify_jump_threads): Remove handle_dominating_asserts
	argument.

2017-03-16  Jakub Jelinek  <jakub@redhat.com>

	PR fortran/79886
	* tree-diagnostic.c (default_tree_printer): No longer static.
	* tree-diagnostic.h (default_tree_printer): New prototype.

2017-03-16  Tamar Christina  <tamar.christina@arm.com>

	* config/aarch64/aarch64-simd.md (*aarch64_simd_mov<mode>)
	Change ins into fmov.

2017-03-16  Kyrylo Tkachov  <kyrylo.tkachov@arm.com>

	* config/aarch64/iterators.md (h_con): Return "x" for V4HF and V8HF.
	* config/aarch64/aarch64-simd.md (*aarch64_fma4_elt_from_dup<mode>):
	Use h_con constraint for operand 1.
	(*aarch64_fnma4_elt_from_dup<mode>): Likewise.
	(*aarch64_mulx_elt_from_dup<mode>): Likewise for operand 2.

2017-03-15  Jeff Law  <law@redhat.com>

	PR tree-optimization/71437
	* tree-ssa-dom.c (derive_equivalences_from_bit_ior): New function.
	(record_temporary_equivalences): Use it.

	PR tree-optimization/71437
	* tree-ssa-dom.c (struct cond_equivalence): Moved from here into
	tree-ssa-scopedtables.
	(lookup_avail_expr, build_and_record_new_cond): Likewise.
	(record_conditions, record_cond, vuse_eq): Likewise.
	(record_edge_info): Adjust to API tweak of record_conditions.
	(simplify_stmt_for_jump_threading): Similarly for lookup_avail_expr.
	(record_temporary_equivalences, optimize_stmt): Likewise.
	(eliminate_redundant_computations): Likewise.
	(record_equivalences_from_stmt): Likewise.
	* tree-ssa-scopedtables.c: Include options.h and params.h.
	(vuse_eq): New function, moved from tree-ssa-dom.c
	(build_and_record_new_cond): Likewise.
	(record_conditions): Likewise.  Accept vector of conditions rather
	than edge_equivalence structure for first argument.
	for the first argument.
	(avail_exprs_stack::lookup_avail_expr): New member function, moved
	from tree-ssa-dom.c.
	(avail_exprs_stack::record_cond): Likewise.
	* tree-ssa-scopedtables.h (struct cond_equivalence): Moved here
	from tree-ssa-dom.c.
	(avail_exprs_stack): Add new member functions lookup_avail_expr
	and record_cond.
	(record_conditions): Declare.

2017-03-15  Vladimir Makarov  <vmakarov@redhat.com>

	PR target/80017
	* lra-constraints.c (process_alt_operands): Increase reject for
	reloading an input/output operand.

2017-03-15  Michael Meissner  <meissner@linux.vnet.ibm.com>

	PR target/79038
	* config/rs6000/rs6000.md (float<QHI:mode><IEEE128:mode>2): Define
	insns to convert from signed/unsigned char/short to IEEE 128-bit
	floating point.
	(floatuns<QHI:mode><IEEE128:mode>2): Likewise.

2017-03-15  Uros Bizjak  <ubizjak@gmail.com>

	PR target/80019
	* config/i386/i386.c (ix86_vector_duplicate_value): Create
	subreg of inner mode for values already in registers.

2017-03-15  Bernd Schmidt  <bschmidt@redhat.com>

	* config/c6x/c6x.c (hwloop_optimize): Handle case where the old
	iteration reg is used after the loop.

2017-03-14  Martin Sebor  <msebor@redhat.com>

	PR tree-optimization/79800
	* gimple-ssa-sprintf.c (format_floating: Add argument.  Handle
	precision in negative-positive range.
	(format_floating): Call non-const overload with adjusted precision.

2017-03-14  Michael Meissner  <meissner@linux.vnet.ibm.com>

	PR target/79947
	* config/rs6000/rs6000.h (TARGET_FRSQRTES): Add check for
	-mpowerpc-gfxopt.

2017-03-14  Martin Sebor  <msebor@redhat.com>

	PR middle-end/80020
	* builtin-attrs.def (ATTR_ALLOC_SIZE_2_NOTHROW_LIST): New macro.
	* builtins.def (aligned_alloc): Use it.

	PR c/79936
	* Makefile.in (GTFILES): Add calls.c.
	* calls.c: Include "gt-calls.h".

2017-03-14  Bernd Schmidt  <bschmidt@redhat.com>

	PR rtl-optimization/79728
	* regs.h (struct target_regs): New field
	x_contains_allocatable_regs_of_mode.
	(contains_allocatable_regs_of_mode): New macro.
	* reginfo.c (init_reg_sets_1): Initialize it, and change
	contains_reg_of_mode so it includes global regs as well.
	* reload.c (push_reload): Use contains_allocatable_regs_of_mode
	rather than contains_regs_of_mode.

2017-03-14  Martin Liska  <mliska@suse.cz>

	* doc/invoke.texi: Document options that can't be combined with
	-fcheck-pointer-bounds.

2017-03-14  Martin Liska  <mliska@suse.cz>

	PR middle-end/79831
	* doc/invoke.texi (-Wchkp): Document the option.

2017-03-14  Martin Liska  <mliska@suse.cz>

	* Makefile.in: Install gcov-dump.

2017-03-14  Martin Liska  <mliska@suse.cz>

	* multiple_target.c (expand_target_clones): Bail out for
	an invalid attribute.

2017-03-14  Richard Biener  <rguenther@suse.de>

	* alias.c (struct alias_set_entry): Pack properly.
	* cfgloop.h (struct loop): Likewise.
	* cse.c (struct set): Likewise.
	* ipa-utils.c (struct searchc_env): Likewise.
	* loop-invariant.c (struct invariant): Likewise.
	* lra-remat.c (struct cand): Likewise.
	* recog.c (struct change_t): Likewise.
	* rtl.h (struct address_info): Likewise.
	* symbol-summary.h (function_summary): Likewise.
	* tree-loop-distribution.c (struct partition): Likewise.
	* tree-object-size.c (struct object_size_info): Likewise.
	* tree-ssa-loop-ivopts.c (struct cost_pair): Likewise.
	* tree-ssa-threadupdate.c (struct ssa_local_info_t): Likewise.
	* tree-vect-data-refs.c (struct _vect_peel_info): Likewise.
	* tree-vect-slp.c (struct _slp_oprnd_info): Likewise.
	* tree-vect-stmts.c (struct simd_call_arg_info): Likewise.
	* tree-vectorizer.h (struct _loop_vec_info): Likewise.
	(struct _stmt_vec_info): Likewise.

2017-03-14  Martin Liska  <mliska@suse.cz>

	PR target/79892
	* multiple_target.c (create_dispatcher_calls): Check that
	a target can create a function dispatcher.

2017-03-14  Martin Liska  <mliska@suse.cz>

	PR lto/66295
	* multiple_target.c (expand_target_clones): Drop local.local
	flag for default implementation.

2017-03-14  Richard Biener  <rguenther@suse.de>

	PR tree-optimization/80030
	* tree-vect-stmts.c (vectorizable_store): Plug memleak.

2017-03-13  Kito Cheng  <kito.cheng@gmail.com>

	* config/riscv/riscv.c (riscv_emit_float_compare>: Use
	gcc_fallthrough() instead of __attribute__((fallthrough));

2017-03-13  Gerald Pfeifer  <gerald@pfeifer.com>

	* doc/gcc.texi: Remove "up" link to (DIR).
	* doc/gccint.texi: Ditto.

2017-03-13  Gerald Pfeifer  <gerald@pfeifer.com>

	* doc/install.texi (Specific) <avr>: Remove reference to
	binutils 2.13.

2017-03-13  Jeff Law  <law@redhat.com>

	* config/riscv/riscv.c (riscv_emit_float_compare): Use fallthru
	attribute rather than comments.

	* config/pdp11/pdp11.md (movmemhi): Adjust operand numbers to
	match_scratch operand is highest.

2017-03-13  Martin Liska  <mliska@suse.cz>

	PR middle-end/78339
	* ipa-pure-const.c (warn_function_noreturn): If the declarations
	is a CHKP clone, use original declaration.

2017-03-13  Claudiu Zissulescu  <claziss@synopsys.com>

	* config/arc/arc.c (arc_init): Use multiplier whenever we have it.
	(arc_conditional_register_usage): Use a different allocation order
	when optimizing for size.
	* common/config/arc/arc-common.c (arc_option_optimization_table):
	Section anchors default on when optimizing for size.

2017-03-13  Claudiu Zissulescu  <claziss@synopsys.com>

	* config/arc/arc.md (*tst_bitfield_tst): Fix pattern.

2017-03-13  Claudiu Zissulescu  <claziss@synopsys.com>

	* config/arc/arc.c (arc_output_addsi): Emit code density adds.
	* config/arc/arc.md (cpu_facility): Add cd variant.
	(*movqi_insn): Add code density variant.
	(*movhi_insn): Likewise.
	(*movqi_insn): Likewise.
	(*addsi3_mixed): Likewise.
	(subsi3_insn): Likewise.

2017-03-13  Claudiu Zissulescu  <claziss@synopsys.com>

	* config/arc/arc.md (movsi_cond_exec): Update constraint.

2017-03-13  Claudiu Zissulescu  <claziss@synopsys.com>

	* config/arc/arc.c (arc_legitimize_pic_address): Handle PIC
	expressions with MINUS and UNARY ops.

2017-03-13  Kyrylo Tkachov  <kyrylo.tkachov@arm.com>

	PR target/79911
	* config/arm/neon.md (vec_sel_widen_ssum_lo<VQI:mode><VW:mode>3):
	Rename to...
	(vec_sel_widen_ssum_lo<mode><V_half>3): ... This. Avoid mismatch
	between vec_select and vector argument.
	(vec_sel_widen_ssum_hi<VQI:mode><VW:mode>3): Rename to...
	(vec_sel_widen_ssum_hi<mode><V_half>3): ... This. Likewise.
	(vec_sel_widen_usum_lo<VQI:mode><VW:mode>3): Rename to...
	(vec_sel_widen_usum_lo<mode><V_half>3): ... This.
	(vec_sel_widen_usum_hi<VQI:mode><VW:mode>3): Rename to...
	(vec_sel_widen_usum_hi<mode><V_half>3): ... This.

2017-03-13  Richard Biener  <rguenther@suse.de>

	PR other/79991
	* params.def (vect-max-peeling-for-alignment): Fix typo.

2017-03-12  Gerald Pfeifer  <gerald@pfeifer.com>

	* doc/install.texi (Specific) <mips-*-*>: Remove description of
	issue that only occurred with binutils below 2.18.

2017-03-12  Gerald Pfeifer  <gerald@pfeifer.com>

	* doc/install.texi (Specific) <cris-axis-elf>: No longer
	refer to binutils 2.11/2.12 minimum.

2017-03-12  Gerald Pfeifer  <gerald@pfeifer.com>

	* doc/install.texi (Specific) <powerpc-*-*>: Remove link to
	ftp.kernel.org and simplify binutils requirement.

2017-03-11  Gerald Pfeifer  <gerald@pfeifer.com>

	* doc/invoke.texi (Warning Options): Fix spelling of link-time
	optimization.
	(Optimize Options): Ditto.  Also remove redundancy.

2017-03-10  David Malcolm  <dmalcolm@redhat.com>

	PR translation/79848
	* ipa-devirt.c (warn_types_mismatch): Simplify uses of "%<%s%>" to
	"%qs".
	* ipa-pure-const.c (suggest_attribute): Likewise.  Convert _
	to G_ to avoid double translation.

2017-03-10  David Malcolm  <dmalcolm@redhat.com>

	PR translation/79923
	* auto-profile.c (get_combined_location): Convert leading
	character of diagnostics to lower case and remove trailing period.
	(read_profile): Likewise for various diagnostics.
	* config/arm/arm.c (arm_option_override): Remove trailing period
	from various diagnostics.
	* config/msp430/msp430.c (msp430_expand_delay_cycles): Likewise.
	(msp430_expand_delay_cycles): Likewise.

2017-03-10  David Malcolm  <dmalcolm@redhat.com>

	PR target/79925
	* config/aarch64/aarch64.c (aarch64_validate_mcpu): Quote the
	full command-line argument, rather than just "str".
	(aarch64_validate_march): Likewise.
	(aarch64_validate_mtune): Likewise.

2017-03-10  Bernd Schmidt  <bschmidt@redhat.com>

	PR rtl-optimization/78911
	* lra-assigns.c (must_not_spill_p): New function.
	(spill_for): Use it.

2017-03-10  Jakub Jelinek  <jakub@redhat.com>

	PR tree-optimization/79981
	* tree-vrp.c (extract_range_basic): Handle IMAGPART_EXPR of
	ATOMIC_COMPARE_EXCHANGE ifn result.
	(stmt_interesting_for_vrp, vrp_visit_stmt): Handle
	IFN_ATOMIC_COMPARE_EXCHANGE.

2017-03-10  David Malcolm  <dmalcolm@redhat.com>

	PR driver/79875
	* opts.c (parse_sanitizer_options): Add missing question mark to
	"did you mean" message.

2017-03-10  Bill Schmidt  <wschmidt@linux.vnet.ibm.com>

	* config/rs6000/rs6000-builtin.def (VMULEUB_UNS): Remove orphaned
	built-in.
	(VMULEUH_UNS): Likewise.
	(VMULOUB_UNS): Likewise.
	(VMULOUH_UNS): Likewise.
	* config/rs6000/rs6000.c (builtin_function_type): Remove
	references to ALTIVEC_BUILTIN_VMUL[EO]U[BH]_UNS.

2017-03-10  David Malcolm  <dmalcolm@redhat.com>

	PR bootstrap/79952
	* read-rtl-function.c (function_reader::read_rtx_operand): Update
	x with result of extra_parsing_for_operand_code_0.
	(function_reader::extra_parsing_for_operand_code_0): Convert
	return type from void to rtx, returning x.  When reading
	SYMBOL_REF with SYMBOL_FLAG_HAS_BLOCK_INFO, reallocate x to the
	larger size containing struct block_symbol.

2017-03-10  Segher Boessenkool  <segher@kernel.crashing.org>

	* config/rs6000/rs6000.c (rs6000_option_override_internal): Disallow
	-mfloat128-hardware without -m64.

2017-03-10  Will Schmidt <will_schmidt@vnet.ibm.com>

	PR target/79941
	* config/rs6000/rs6000.c (builtin_function_type): Add VMUL*U[HB]
	entries to the case statement that marks unsigned arguments to
	overloaded functions.

2017-03-10  Kelvin Nilsen  <kelvin@gcc.gnu.org>

	* config/rs6000/rs6000.c (rs6000_option_override_internal): Fix
	two typographic errors in the handling of TARGET_UPPER_REGS_DI.

2017-03-10  Pat Haugen  <pthaugen@us.ibm.com>

	PR target/79907
	* config/rs6000/rs6000.c (rs6000_init_hard_regno_mode_ok): Test
	TARGET_UPPER_REGS_DI when setting 'wi' constraint regclass.

2017-03-10  Martin Liska  <mliska@suse.cz>

	PR target/65705
	PR target/69804
	* toplev.c (process_options): Enable MPX with LSAN and UBSAN.
	* tree-chkp.c (chkp_walk_pointer_assignments): Verify that
	FIELD != NULL.

2017-03-10  Olivier Hainque  <hainque@adacore.com>

	* tree-switch-conversion (array_value_type): Start by resetting
	candidate type to it's main variant.

2017-03-10  Jakub Jelinek  <jakub@redhat.com>

	PR rtl-optimization/79909
	* combine.c (try_combine): Use simplify_replace_rtx on individual
	CALL_INSN_FUNCTION_USAGE elements instead of replace_rtx on copy_rtx
	of the whole CALL_INSN_FUNCTION_USAGE.

	PR tree-optimization/79972
	* gimple-ssa-warn-alloca.c (alloca_call_type): Only call
	get_range_info on SSA_NAMEs.  Formatting fixes.

2017-03-10  Richard Biener  <rguenther@suse.de>
	    Jakub Jelinek  <jakub@redhat.com>

	PR tree-optimization/77975
	* tree-ssa-loop-niter.c (get_base_for): Allow phi argument from latch
	edge to be constant.
	(get_val_for): For constant x return it.  Formatting fix.
	(loop_niter_by_eval): Avoid pointless looping if the next iteration
	would use the same bases as the current one.

2017-03-09  Bill Schmidt  <wschmidt@linux.vnet.ibm.com>

	* config/rs6000/rs6000.c (rs6000_gen_le_vsx_permute): Use rotate
	instead of vec_select for V1TImode.
	* conifg/rs6000/vsx.md (VSX_LE): Remove mode iterator that is no
	longer needed.
	(VSX_LE_128): Add V1TI to this mode iterator.
	(*vsx_le_perm_load_<mode>): Change to use VSX_D mode iterator.
	(*vsx_le_perm_store_<mode>): Likewise.
	(pre-reload splitter for VSX stores): Likewise.
	(post-reload splitter for VSX stores): Likewise.
	(*vsx_xxpermdi2_le_<mode>): Likewise.
	(*vsx_lxvd2x2_le_<mode>): Likewise.
	(*vsx_stxvd2x2_le_<mode>): Likewise.

2017-03-09  Michael Eager  <eager@eagercon.com>

	Correct failures with --enable-checking=yes,rtl.

	* config/microblaze/microblaze.c (microblaze_expand_shift):
	Replace GET_CODE test with CONST_INT_P and INTVAL test with
	test for const0_rtx.
	* config/microblaze/microblaze.md (ashlsi3_byone, ashrsi3_byone,
	lshrsi3_byone): Replace INTVAL with test for const1_rtx.

2017-03-09  Richard Biener  <rguenther@suse.de>

	PR tree-optimization/79977
	* graphite-scop-detection.c (scop_detection::merge_sese):
	Handle the case of extra exits to blocks dominating the entry.

2017-03-09  Toma Tabacu  <toma.tabacu@imgtec.com>

	* doc/sourcebuild.texi (Effective-Target Keywords, Other attributes):
	Document rdynamic.

2017-03-09  Vladimir Makarov  <vmakarov@redhat.com>

	PR rtl-optimization/79949
	* lra-constraints.c (process_alt_operands): Check memory when
	trying to predict a cycle.  Print about the overall increase.

2017-03-09  Richard Biener  <rguenther@suse.de>

	PR middle-end/79971
	* gimple-expr.c (useless_type_conversion_p): Preserve
	TYPE_SATURATING for fixed-point types.

2017-03-09  Richard Biener  <rguenther@suse.de>

	PR ipa/79970
	* ipa-prop.c (ipa_modify_formal_parameters): Avoid changing
	alignment of BLKmode params.

2017-03-09  Kyrylo Tkachov  <kyrylo.tkachov@arm.com>

	PR target/79913
	* config/aarch64/iterators.md (VALL_F16_NO_V2Q): New mode iterator.
	(VALL_NO_V2Q): Likewise.
	(VDQF_DF): Delete.
	* config/aarch64/aarch64-simd.md
	(aarch64_dup_lane_<vswap_width_name><mode>): Use VALL_F16_NO_V2Q
	iterator.
	(*aarch64_simd_vec_copy_lane_<vswap_width_name><mode>): Use
	VALL_NO_V2Q mode iterator.
	(*aarch64_vgetfmulx<mode>): Use VDQF iterator.

2017-03-09  Martin Liska  <mliska@suse.cz>

	PR tree-optimization/79631
	* tree-chkp-opt.c (chkp_is_constant_addr): Call
	tree_int_cst_sign_bit just for INTEGER constants.

2017-03-09  Martin Liska  <mliska@suse.cz>

	PR target/65705
	PR target/69804
	* toplev.c (process_options): Disable -fcheck-pointer-bounds with
	sanitizers.

2017-03-09  Marek Polacek  <polacek@redhat.com>

	PR c++/79672
	* tree.c (inchash::add_expr): Handle TREE_VEC.

2017-03-09  Martin Liska  <mliska@suse.cz>

	PR ipa/79764
	(chkp_narrow_size_and_offset): New function.
	(chkp_parse_array_and_component_ref): Support BIT_FIELD_REF.
	(void chkp_parse_bit_field_ref): New function.
	(chkp_make_addressed_object_bounds): Add case for BIT_FIELD_REF.
	(chkp_process_stmt): Use chkp_parse_bit_field_ref.

2017-03-09  Martin Liska  <mliska@suse.cz>

	PR ipa/79761
	* tree-chkp.c (chkp_get_bound_for_parm): Get bounds for a param.
	(chkp_find_bounds_1): Remove gcc_unreachable.

2017-03-09  Jakub Jelinek  <jakub@redhat.com>

	PR sanitizer/79944
	* asan.c (get_mem_refs_of_builtin_call): For BUILT_IN_ATOMIC* and
	BUILT_IN_SYNC*, determine the access type from the size suffix and
	always build a MEM_REF with that type.  Handle forgotten
	BUILT_IN_SYNC_FETCH_AND_NAND_16 and BUILT_IN_SYNC_NAND_AND_FETCH_16.

	PR target/79932
	* config/i386/avx512vlintrin.h (_mm256_cmpge_epi32_mask,
	_mm256_cmpge_epi64_mask, _mm256_cmpge_epu32_mask,
	_mm256_cmpge_epu64_mask, _mm256_cmple_epi32_mask,
	_mm256_cmple_epi64_mask, _mm256_cmple_epu32_mask,
	_mm256_cmple_epu64_mask, _mm256_cmplt_epi32_mask,
	_mm256_cmplt_epi64_mask, _mm256_cmplt_epu32_mask,
	_mm256_cmplt_epu64_mask, _mm256_cmpneq_epi32_mask,
	_mm256_cmpneq_epi64_mask, _mm256_cmpneq_epu32_mask,
	_mm256_cmpneq_epu64_mask, _mm256_mask_cmpge_epi32_mask,
	_mm256_mask_cmpge_epi64_mask, _mm256_mask_cmpge_epu32_mask,
	_mm256_mask_cmpge_epu64_mask, _mm256_mask_cmple_epi32_mask,
	_mm256_mask_cmple_epi64_mask, _mm256_mask_cmple_epu32_mask,
	_mm256_mask_cmple_epu64_mask, _mm256_mask_cmplt_epi32_mask,
	_mm256_mask_cmplt_epi64_mask, _mm256_mask_cmplt_epu32_mask,
	_mm256_mask_cmplt_epu64_mask, _mm256_mask_cmpneq_epi32_mask,
	_mm256_mask_cmpneq_epi64_mask, _mm256_mask_cmpneq_epu32_mask,
	_mm256_mask_cmpneq_epu64_mask, _mm_cmpge_epi32_mask,
	_mm_cmpge_epi64_mask, _mm_cmpge_epu32_mask, _mm_cmpge_epu64_mask,
	_mm_cmple_epi32_mask, _mm_cmple_epi64_mask, _mm_cmple_epu32_mask,
	_mm_cmple_epu64_mask, _mm_cmplt_epi32_mask, _mm_cmplt_epi64_mask,
	_mm_cmplt_epu32_mask, _mm_cmplt_epu64_mask, _mm_cmpneq_epi32_mask,
	_mm_cmpneq_epi64_mask, _mm_cmpneq_epu32_mask, _mm_cmpneq_epu64_mask,
	_mm_mask_cmpge_epi32_mask, _mm_mask_cmpge_epi64_mask,
	_mm_mask_cmpge_epu32_mask, _mm_mask_cmpge_epu64_mask,
	_mm_mask_cmple_epi32_mask, _mm_mask_cmple_epi64_mask,
	_mm_mask_cmple_epu32_mask, _mm_mask_cmple_epu64_mask,
	_mm_mask_cmplt_epi32_mask, _mm_mask_cmplt_epi64_mask,
	_mm_mask_cmplt_epu32_mask, _mm_mask_cmplt_epu64_mask,
	_mm_mask_cmpneq_epi32_mask, _mm_mask_cmpneq_epi64_mask,
	_mm_mask_cmpneq_epu32_mask, _mm_mask_cmpneq_epu64_mask): Move
	definitions outside of __OPTIMIZE__ guarded section.

	PR target/79932
	* config/i386/avx512bwintrin.h (_mm512_packs_epi32,
	_mm512_maskz_packs_epi32, _mm512_mask_packs_epi32,
	_mm512_packus_epi32, _mm512_maskz_packus_epi32,
	_mm512_mask_packus_epi32): Move definitions outside of __OPTIMIZE__
	guarded section.

2017-03-09  Andreas Krebbel  <krebbel@linux.vnet.ibm.com>

	* config/s390/vx-builtins.md ("vfee<mode>", "vfeez<mode>")
	("vfenez<mode>"): Add missing constraints.

2017-03-08  Martin Sebor  <msebor@redhat.com>

	PR target/79928
	* config/nds32/nds32.c (nds32_option_override):
	Fix misspelled diagnostic.

2017-03-08  Jakub Jelinek  <jakub@redhat.com>

	PR c/79940
	* gimplify.c (gimplify_omp_for): Replace index var in outer
	taskloop statement with an artificial variable and add
	OMP_CLAUSE_PRIVATE clause for it.

2017-03-08  Richard Biener  <rguenther@suse.de>

	PR tree-optimization/79955
	* tree-ssa-uninit.c (warn_uninitialized_vars): Do not warn
	for accesses that are completely outside of the variable.

2017-03-08  Andrew Haley  <aph@redhat.com>

	PR tree-optimization/79943
	* tree-ssa-loop-split.c (compute_new_first_bound): When
	calculating the new upper bound, (END-BEG) should be added, not
	subtracted.

2017-03-08  Jakub Jelinek  <jakub@redhat.com>

	* config/avr/avr.md (setmemhi): Make sure match_dup
	operand number comes before match_scratch.

2017-03-08  Richard Biener  <rguenther@suse.de>

	PR tree-optimization/79920
	* tree-vect-slp.c (vect_create_mask_and_perm): Remove and inline
	with ncopies == 1 to ...
	(vect_transform_slp_perm_load): ... here.  Properly compute
	all element loads by iterating VF times over the group.  Do
	not handle ncopies (computed in a broken way) in
	vect_create_mask_and_perm.

2017-03-08  Jakub Jelinek  <jakub@redhat.com>

	PR sanitizer/79904
	* internal-fn.c (expand_vector_ubsan_overflow): If arg0 or arg1
	is a uniform vector, use uniform_vector_p return value instead of
	building ARRAY_REF on folded VIEW_CONVERT_EXPR to array type.

2017-03-07  Marek Polacek  <polacek@redhat.com>

	PR middle-end/79809
	* gimple-ssa-warn-alloca.c (pass_walloca::gate): Use HOST_WIDE_INT.
	(alloca_call_type): Likewise.

2017-03-07  Martin Liska  <mliska@suse.cz>

	* gcov.c (process_args): Put comment to correct location.

2017-03-07  Martin Liska  <mliska@suse.cz>

	PR middle-end/68270
	* tree-chkp.c (chkp_may_narrow_to_field): Add new argument ref.
	Use array_at_struct_end_p instead of DECL_CHAIN (field).
	(chkp_narrow_bounds_for_field): Likewise.
	(chkp_parse_array_and_component_ref): Pass one more argument to
	call.

2017-03-07  Richard Biener  <rguenther@suse.de>

	* tree-vect-loop-manip.c (slpeel_add_loop_guard): Preserve
	preheaders.

2017-03-07  Segher Boessenkool  <segher@kernel.crashing.org>

	* config/i386/i386.c (ix86_local_alignment): Align most aggregates
	of 16 bytes and more to 16 bytes, not those of 16 bits and more.

2017-03-07  Kyrylo Tkachov  <kyrylo.tkachov@arm.com>

	PR c/79855
	* params.def (PARAM_STORE_MERGING_ALLOW_UNALIGNED): Add full stop
	to end of description.
	(PARAM_MAX_STORES_TO_MERGE): Likewise.

2017-03-07  Jakub Jelinek  <jakub@redhat.com>

	PR rtl-optimization/79901
	* config/i386/sse.md (*avx512bw_<code><mode>3<mask_name>): Renamed to
	...
	(*avx512f_<code><mode>3<mask_name>): ... this.
	(<code><mode>3 with maxmin code iterator): Use VI8_AVX2_AVX512F
	iterator instead of VI8_AVX2_AVX512BW.

	PR rtl-optimization/79901
	* expr.c (expand_expr_real_2): For vector MIN/MAX, if there is no
	min/max expander, expand it using expand_vec_cond_expr.

	PR sanitizer/79897
	* ubsan.c (ubsan_encode_value): Call mark_addressable on the
	temporary.

2017-03-06  Jakub Jelinek  <jakub@redhat.com>

	PR c++/79821
	* dwarf2out.h (dw_vec_const): Change array type from unsigned char *
	to void * for PCH reasons.
	* dwarf2out.c (output_loc_operands, output_die): Cast
	v.val_vec.array to unsigned char *.

2017-03-06  John David Anglin  <danglin@gcc.gnu.org>

	PR target/77850
	* config/pa/pa-64.h (PAD_VARARGS_DOWN): Don't pad down complex and
	vector types.

2017-03-06  Vladimir Makarov  <vmakarov@redhat.com>

	PR rtl-optimization/79571
	* lra-constraints.c (process_alt_operands): Calculate static
	reject and subtract it from overall when only addresses will be
	reloaded.

2017-03-06  Julia Koval  <julia.koval@intel.com>

	PR target/79793
	* config/i386/i386.c (ix86_minimum_incoming_stack_boundary): Set
	incoming stack boundary to 128 for 64-bit targets.

2017-03-06  Richard Biener  <rguenther@suse.de>

	PR tree-optimization/79894
	* tree-vectorizer.c (vectorize_loops): Set loop_vectorized_call
	to NULL after folding it.

2017-03-06  Richard Biener  <rguenther@suse.de>

	PR tree-optimization/79824
	* tree-vect-stmts.c (get_group_load_store_type): Fix alignment
	check disabling peeling for gaps.

2017-03-06  Toma Tabacu  <toma.tabacu@imgtec.com>

	* doc/sourcebuild.texi (Effective-Target Keywords, Environment
	attributes): Document gettimeofday.

2017-03-06  Robin Dapp  <rdapp@linux.vnet.ibm.com>

	* config/s390/s390.c (s390_option_override_internal): Set
	PARAM_MIN_VECT_LOOP_BOUND

2017-03-06  Robin Dapp  <rdapp@linux.vnet.ibm.com>

	* config/s390/s390.c (s390_asm_output_function_label): Use nopr %r0.
	* config/s390/s390.md: Likewise.

2017-03-06  Jakub Jelinek  <jakub@redhat.com>

	PR target/79812
	* config/i386/sse.md (VI8F_256_512): Remove mode iterator.
	(<avx2_avx512>_perm<mode>): Rename to ...
	(avx2_perm<mode>): ... this.  Use VI8F_256 iterator instead
	of VI8F_256_512.
	(<avx512>_perm<mode>_mask): Rename to ...
	(avx512vl_perm<mode>_mask): ... this.  Use VI8F_256 iterator instead
	of VI8F_256_512.
	(<avx2_avx512>_perm<mode>_1<mask_name>): Rename to ...
	(avx2_perm<mode>_1<mask_name): ... this.  Use VI8F_256 iterator
	instead of VI8F_256_512.
	(avx512f_perm<mode>): New define_expand.
	(avx512f_perm<mode>_mask): Likewise.
	(avx512f_perm<mode>_1<mask_name>): New define_insn.
	(<avx512>_vec_dup<mode>_1): Fix up vec_select mode.

2017-03-06  Prachi Godbole  <prachi.godbole@imgtec.com>

	* config/mips/mips-msa.md (msa_fmax_a_<msafmt>, msa_fmin_a_<msafmt>,
	msa_max_a_<msafmt>, msa_min_a_<msafmt>): Introduce mode interator for
	if_then_else.
	(smin<mode>3, smax<mode>3): Change operand print code from 'B' to 'E'.

2017-03-06  Martin Liska  <mliska@suse.cz>

	PR sanitize/79783
	* asan.c (asan_expand_poison_ifn): Do not expand ASAN_POISON
	when having a SSA NAME w/o VAR_DECL assigned to it.

2017-03-06  Prachi Godbole  <prachi.godbole@imgtec.com>

	* config/mips/mips-msa.md (msa_dotp_<su>_d, msa_dpadd_<su>_d,
	msa_dpsub_<su>_d): Fix MODE for vec_select.

2017-03-06  Prachi Godbole  <prachi.godbole@imgtec.com>

	* config/mips/mips.c (mips_gen_const_int_vector): Change type of last
	argument.
	* config/mips/mips-protos.h (mips_gen_const_int_vector): Likewise.

2017-03-06  Richard Biener  <rguenther@suse.de>

	* lto-streamer.c (lto_check_version): Use %qs in diagnostics.
	* plugin.c (register_plugin_info): Likewise.
	* tree-chkp.c (chkp_make_static_const_bounds): Likewise.

2017-03-05  Jakub Jelinek  <jakub@redhat.com>

	* config/i386/sse.md (sse_storehps, sse_storelps,
	avx_<castmode><avxsizesuffix>_<castmode>,
	avx512f_<castmode><avxsizesuffix>_<castmode>,
	avx512f_<castmode><avxsizesuffix>_256<castmode>): Require
	in condition that at least one operand is not a MEM.

2017-03-03  Jakub Jelinek  <jakub@redhat.com>

	PR middle-end/79805
	* internal-fn.def (ATOMIC_BIT_TEST_AND_SET, ATOMIC_BIT_TEST_AND_RESET,
	ATOMIC_BIT_TEST_AND_COMPLEMENT, ATOMIC_COMPARE_EXCHANGE): Remove
	ECF_NOTHROW.
	* gimple-fold.c (fold_builtin_atomic_compare_exchange): Set
	gimple_call_nothrow_p flag based on whether original builtin can throw.
	If it can, emit following stmts on the fallthrough edge.
	* tree-ssa-ccp.c (optimize_atomic_bit_test_and): Similarly, except
	don't create new bb if inserting just debug stmts on the edge, try to
	insert them on the fallthru bb or just reset debug stmts.

2017-03-03  Segher Boesssenkool  <segher@kernel.crashing.org>

	PR target/43763
	* config/rs6000/rs6000.c (rs6000_final_prescan_insn): Save and
	restore recog_data (including the operand rtxes inside it) around
	the call to get_insn_template.

2017-03-03  Martin Sebor  <msebor@redhat.com>

	PR tree-optimization/79699
	* context.c (context::~context): Free MPFR caches to avoid
	a memory leak on program exit.

2017-03-03  Kyrylo Tkachov  <kyrylo.tkachov@arm.com>

	* config/aarch64/aarch64.c (aarch64_float_const_representable_p):
	Use wide_int::ulow () instead of .elt (0).

2017-03-03  Uros Bizjak  <ubizjak@gmail.com>

	* config/i386/i386.md (*pushtf): Change *roF constraint to *roC.
	(*pushxf): Limit oF constraint to 32bit targets and add oC
	constraint for 64bit targets.
	(pushxf splitter): Use PUSH_ROUNDING to calculate stack adjustment.
	(*pushdf): Change rmF constraint to rmC.

2017-03-03  Martin Liska  <mliska@suse.cz>

	* tree-ssa-loop-prefetch.c (pass_loop_prefetch::execute):
	Remove unused variable.

2017-03-03  Jakub Jelinek  <jakub@redhat.com>

	PR target/79807
	* config/i386/i386.c (ix86_expand_multi_arg_builtin): If target
	is a memory operand, increase num_memory.
	(ix86_expand_args_builtin): Likewise.

2017-03-03  Jan Hubicka  <jh@suse.cz>

	PR lto/79760
	* ipa-devirt.c (maybe_record_node): Properly handle
	__cxa_pure_virtual visibility.

2017-03-03  Martin Liska  <mliska@suse.cz>

	PR tree-optimization/79803
	* tree-ssa-loop-prefetch.c (tree_ssa_prefetch_arrays): Remove
	assert.
	(pass_loop_prefetch::execute): Disabled optimization if an
	assumption about L1 cache size is not met.

2017-03-03  Martin Liska  <mliska@suse.cz>

	PR rtl-optimization/79574
	* gcse.c (struct gcse_expr): Use HOST_WIDE_INT instead of int.
	(hash_scan_set): Likewise.
	(dump_hash_table): Likewise.
	(hoist_code): Likewise.

2017-03-03  Richard Biener  <rguenther@suse.de>

	* fixed-value.c (fixed_from_string): Restore use of elt (1)
	in place of uhigh ().
	(fixed_convert_from_real): Likewise.

2017-03-03  Uros Bizjak  <ubizjak@gmail.com>

	PR target/79514
	* config/i386/i386.md (*pushxf_rounded): Use Pmode instead of DImode.

2017-03-03  Richard Biener  <rguenther@suse.de>

	PR middle-end/79818
	* match.pd ( X +- C1 CMP C2 -> X CMP C2 -+ C1): Add missing
	TYPE_OVERFLOW_UNDEFINED check.

2017-03-02  Bill Schmidt  <wschmidt@linux.vnet.ibm.com>

	* config/rs6000/vector.md (vector_ne_<mode>_p): Correct operand
	numbers.
	(vector_ae_<mode>_p): Likewise.
	(vector_nez_<mode>_p): Likewise.
	(vector_ne_v2di_p): Likewise.
	(vector_ae_v2di_p): Likewise.
	(vector_ne_<mode>_p): Likewise.
	* config/rs6000/vsx.md (vsx_tsqrt<mode>2_fg): Correct operand
	numbers.
	(vsx_tsqrt<mode>2_fe): Likewise.

2017-03-02  Uros Bizjak  <ubizjak@gmail.com>

	PR target/79514
	* config/i386/i386.md (*pushxf_rounded): New insn_and_split pattern.

2017-03-02  Jakub Jelinek  <jakub@redhat.com>

	PR rtl-optimization/79780
	* cprop.c (one_cprop_pass): When second and further conditional trap
	in a single basic block is turned into an unconditional trap, turn it
	into a deleted note to avoid RTL verification failures.

2017-03-02  Richard Biener  <rguenther@suse.de>

	* fold-const.c (const_binop): Use ulow () instead of elt (0).

2017-03-02  Richard Biener  <rguenther@suse.de>

	PR tree-optimization/79345
	PR c++/42000
	* tree-ssa-alias.c (walk_aliased_vdefs_1): Take a limit
	param and abort the walk, returning -1 if it is hit.
	(walk_aliased_vdefs): Take a limit param and pass it on.
	* tree-ssa-alias.h (walk_aliased_vdefs): Add a limit param,
	defaulting to 0 and return a signed int.
	* tree-ssa-uninit.c (struct check_defs_data): New struct.
	(check_defs): New helper.
	(warn_uninitialized_vars): Use walk_aliased_vdefs to warn
	about uninitialized memory.
	* fixed-value.c (fixed_from_string): Use ulow/uhigh to avoid
	bogus uninitialized warning.
	(fixed_convert_from_real): Likewise.

2017-03-02  Bin Cheng  <bin.cheng@arm.com>

	PR tree-optimization/66768
	* tree-ssa-loop-ivopts.c (find_interesting_uses_address): Skip addr
	iv_use if base object can't be determined.

2017-03-02  Jakub Jelinek  <jakub@redhat.com>

	PR tree-optimization/79345
	* gensupport.h (struct pattern_stats): Add min_scratch_opno field.
	* gensupport.c (get_pattern_stats_1) <case MATCH_SCRATCH>: Update it.
	(get_pattern_stats): Initialize it.
	* genemit.c (gen_expand): Verify match_scratch numbers come after
	match_operand/match_dup numbers.
	* config/i386/i386.md (<s>mul<mode>3_highpart): Swap match_dup and
	match_scratch numbers.
	* config/i386/sse.md (avx2_gathersi<mode>, avx2_gatherdi<mode>):
	Likewise.
	* config/s390/s390.md (trunctdsd2): Likewise.

2017-03-02  Richard Biener  <rguenther@suse.de>

	* wide-int.h (wide_int_storage::operator=): Implement in terms
	of wi::copy.

2017-03-02  Richard Biener  <rguenther@suse.de>

	PR tree-optimization/79777
	* tree-ssa-pre.c (eliminate_insert): Give up if we simplify
	the to insert expression to sth existing.

2017-03-01  Martin Sebor  <msebor@redhat.com>

	PR middle-end/79692
	* gimple-ssa-sprintf.c
	(directive::known_width_and_precision): New function.
	(format_integer): Use it.
	(get_mpfr_format_length): Consider the full range of precision
	when computing %g output with the # flag.  Set the likely byte
	count to 3 rather than 1 when precision is indeterminate.
	(format_floating): Correct the lower bound of precision.

2017-03-01  Bill Schmidt  <wschmidt@linux.vnet.ibm.com>

	* doc/invoke.texi: Document default code model for 64-bit Linux.

2017-03-01  Aaron Sawdey  <acsawdey@linux.vnet.ibm.com>

	PR target/79752
	* config/rs6000/rs6000.md (peephole2 for udiv/umod): Should emit
	udiv rather than div since input pattern is unsigned.

2017-03-01  Uros Bizjak  <ubizjak@gmail.com>

	* config/i386/i386.c (print_reg): Warn for values of
	unsupported size in integer register.

2017-03-01  Michael Meissner  <meissner@linux.vnet.ibm.com>

	PR target/79439
	* config/rs6000/predicates.md (current_file_function_operand): Do
	not allow self calls to be local if the function is replaceable.

2017-03-01  Kelvin Nilsen  <kelvin@gcc.gnu.org>

	PR target/79395
	* config/rs6000/altivec.h (vec_ctz and others): Change the
	preprocessor macro that controls conditional compilation from
	_ARCH_PWR9 to __POWER9_VECTOR__.
	(vec_all_ne): Change parameterization of __altivec_scalar_pred
	macro expansion under preprocessor #ifdef __POWER9_VECTOR__
	control (instead of _ARCH_PWR9 control) so that template
	definition uses power9-specific function.
	(vec_any_eq): Likewise.
	(vec_all_ne): Change macro definition to use a power9-specific
	expansion under #ifdef __POWER9_VECTOR__ control (instead of
	_ARCH_PWR9 control).
	(vec_any_eq) Likewise.
	* config/rs6000/rs6000-builtin.def (CMPNEF): Remove BU_P9V_AV_2
	expansion for CMPNEF to remove support for xvcmpnesp instruction.
	(CMPNED): Remove BU_P9V_AV2 expansion for CMPNED to remove
	support for xvcmpnedp instruction.
	(VCMPNEB_P): Replace BU_P9V_AV_P macro expansion with BU_P9V_AV_2
	macro expansion so that Power9 implementation of vec_all_ne does
	not use the AltiVec predicate framework.
	(VCMPNEH_P): Likewise.
	(VCMPNEW_P): Likewise.
	(VCMPNED_P): Likewise.
	(VCMPNEFP_P): Likewise.
	(VCMPNEDP_P): Likewise.
	(VCMPAEB_P): Add BU_P9V_AV_2 macro expansion to change
	implementation of vec_any_eq to not use AltiVec predicate
	framework.
	(VCMPAEH_P): Likewise.
	(VCMPAEW_P): Likewise.
	(VCMPAED_P): Likewise.
	(VCMPAEFP_P): Likewise.
	(VCMPAEDP_P): Likewise.
	(VCMPNE_P): Replace BU_P9V_OVERLOAD_P macro expansion with
	BU_P9V_OVERLOAD_2 so that Power9 implementation of vec_all_ne does
	not use the AltiVec predicate framework.
	(VCMPAE_P): Add BU_P9V_OVERLOAD_2 macro to change implementation
	of vec_any_eq to not use AltiVec predicate framework.
	* config/rs6000/rs6000-c.c (rs6000_target_modify_macros): Add
	support for predefined __POWER9_VECTOR__ macro to indicate that
	Power9 instruction selection is enabled.
	(altivec_overloaded_builtins): Remove extraneous
	ALTIVEC_BUILTIN_VEC_CMPNE entry for overloaded
	function argument types RS6000_BTI_bool_V16QI and
	RS6000_BTI_bool_V16QI.  Remove erroneous ALTIVEC_BUILTIN_VEC_CMPNE
	entry for overloaded function argument types RS6000_BTI_bool_V4SI
	andRS6000_BTI_bool_V4SI, mapping to P9V_BUILTIN_CMPNEB.  Remove
	two entries mapping to P9V_BUITIN_CMPNED and one entry mapping to
	P9V_BUILTIN_CMPNEF to force use of instructions not specific to
	Power9 for implementations of vec_cmpne.  Change the signature for
	all definitions of the overloaded P9V_BUILTIN_VEC_CMPNE_P function
	(representing vec_all_ne) to remove the previously described first
	argument of type RS6000_BTI_INTSI, as this was an artifact of
	reliance on the AltiVec predicate framework, which is no longer
	used in the implementation of these functions.  Add
	P9V_BUILTIN_VEC_VCMPAE_P entries (representing the vec_anyeq
	function) to match all of the P9V_BUILTIN_VEC_VCMNE_P entries
	since, unlike the AltiVec predicate framework implementation, we
	do not share function descriptors between vec_alle and vec_anyeq.
	(altivec_resolve_overloaded_builtin): Add SFmode and DFmode to the
	set of modes that receive special treatment even when
	TARGET_P9_VECTOR is true.  The special treatment emits code that
	does not depend on Power9 instructions.
	* config/rs6000/vector.md (vector_ne_<mode>_p): Change this
	define_expand to not rely on AltiVec predicate framework.
	(vector_ae_<mode>p): New define_expand to represent vec_any_eq
	function.
	(vector_ne_v2di_p): Change this define_expand to not rely on
	AltiVec predicate framework.
	(vector_ae_v2di_p): New define_expand to represent vec_any_eq
	function.
	(vector_ne_<mode>_p): Change this define_expand to not rely on
	AltiVec predicate framework.
	(vector_ae_<mode>p): New define_expand to represent vec_any_eq
	function.
	* config/rs6000/vsx.md (*vsx_ne_<mode>_p): For modes VSX_EXTRACT_I
	(V16QI, V8HI, V4SI), correct a typo in the code emitted for this
	define_insn pattern.
	(*vsx_ne_<mode>_p): For modes VSX_F (V4SF and V2DF), remove this
	define_insn pattern because the xvcmpne<VSs>. instruction is not
	supported.
	(vcmpne<VSs>): Remove this define_insn because xvcmpne<VSs>
	instruction is not supported.

2017-03-01  Jakub Jelinek  <jakub@redhat.com>

	* config/nvptx/nvptx.c: Include intl.h.

2017-03-01  Martin Jambor  <mjambor@suse.cz>

	PR lto/78140
	* ipa-prop.h (ipa_bits): Removed field known.
	(ipa_jump_func): Removed field vr_known.  Changed fields bits and m_vr
	to pointers.  Adjusted their comments to warn about their sharing.
	(ipcp_transformation_summary): Change bits to a vector of pointers.
	(ipa_check_create_edge_args): Moved to ipa-prop.c, declare.
	(ipa_get_ipa_bits_for_value): Declare.
	* tree-vrp.h (value_range): Mark as GTY((for_user)).
	* ipa-prop.c (ipa_bit_ggc_hash_traits): New.
	(ipa_bits_hash_table): Likewise.
	(ipa_vr_ggc_hash_traits): Likewise.
	(ipa_vr_hash_table): Likewise.
	(ipa_print_node_jump_functions_for_edge): Adjust for bits and m_vr
	being pointers and vr_known being removed.
	(ipa_set_jf_unknown): Likewise.
	(ipa_get_ipa_bits_for_value): New function.
	(ipa_set_jfunc_bits): Likewise.
	(ipa_get_value_range): New overloaded functions.
	(ipa_set_jfunc_vr): Likewise.
	(ipa_compute_jump_functions_for_edge): Use the above functions to
	construct bits and vr parts of jump functions.
	(ipa_check_create_edge_args): Move here from ipa-prop.h, also allocate
	ipa_bits_hash_table and ipa_vr_hash_table if they do not already
	exist.
	(ipcp_grow_transformations_if_necessary): Also allocate
	ipa_bits_hash_table and ipa_vr_hash_table if they do not already
	exist.
	(ipa_node_params_t::duplicate): Do not copy bits, just pointers to
	them.  Fix too long lines.
	(ipa_write_jump_function): Adjust for bits and m_vr being pointers and
	vr_known being removed.
	(ipa_read_jump_function): Use new setter functions to construct bits
	and vr parts of jump functions or set them to NULL.
	(write_ipcp_transformation_info): Adjust for bits being pointers.
	(read_ipcp_transformation_info): Likewise.
	(ipcp_update_bits): Likewise.  Fix excessively long lines a trailing
	space.
	Include gt-ipa-prop.h.
	* ipa-cp.c (propagate_bits_across_jump_function): Adjust for bits
	being pointers.
	(ipcp_store_bits_results): Likewise.
	(propagate_vr_across_jump_function): Adjust for m_vr being a pointer.
	Do not write to existing jump functions but use a temporary instead.

2017-03-01  Jakub Jelinek  <jakub@redhat.com>

	PR c++/79681
	* fold-const.c (make_bit_field_ref): If orig_inner is COMPONENT_REF,
	attempt to use its first operand as BIT_FIELD_REF base.

2017-03-01  Richard Biener  <rguenther@suse.de>

	PR middle-end/79721
	* tree-chrec.c (chrec_evaluate): Perform computation of Newtons
	interpolating formula in wrapping arithmetic.
	(chrec_apply): Convert chrec_evaluate return value to wanted type.

2017-03-01  Jakub Jelinek  <jakub@redhat.com>

	PR tree-optimization/79734
	* tree-vect-generic.c (expand_vector_condition): Optimize
	AVX512 vector boolean VEC_COND_EXPRs into bitwise operations.
	Handle VEC_COND_EXPR where comparison has different inner width from
	type's inner width.

2017-02-28  Sandra Loosemore  <sandra@codesourcery.com>

	* doc/invoke.texi (ARC Options): Copy-edit to fix punctuation,
	markup, and similar issues.  Remove @opindex entries for things
	that aren't options.  Add missing -mmpy-option entries.

2017-02-28  Jakub Jelinek  <jakub@redhat.com>

	PR tree-optimization/79737
	* gimple-ssa-store-merging.c (encode_tree_to_bitpos): If bitlen is
	a multiple of BITS_PER_UNIT and !BYTES_BIG_ENDIAN, clear
	tmpbuf[byte_size - 1].  Call natice_encode_expr with byte_size - 1
	instead of byte_size.  Formatting fix.
	(shift_bytes_in_array_right): Formatting fix.

2017-02-28  Eric Botcazou  <ebotcazou@adacore.com>

	PR target/79749
	* config/sparc/sparc.c (sparc_frame_pointer_required): Add missing
	condition on optimize for the leaf function test.

2017-02-28  Martin Liska  <mliska@suse.cz>

	PR lto/79625
	* read-rtl-function.c (function_reader::handle_unknown_directive):
	Bail out when one uses -flto.

2017-02-28  Martin Liska  <mliska@suse.cz>

	* common.opt: Replace space with tabular for options of <number>
	type.
	* config/i386/i386.opt: Show <number> value for
	-mlarge-data-threshold.
	* opts.c (print_filtered_help): Do not display number in hexadecimal
	format.

2017-02-28  Martin Liska  <mliska@suse.cz>

	* common.opt: Fix --help=option -Q for options which are of
	an enum type.

2017-02-28  Uros Bizjak  <ubizjak@gmail.com>

	* config/i386/i386.c (print_reg): Error out for values
	of 8-bit size in invalid integer register.

2017-02-28  Martin Sebor  <msebor@redhat.com>

	PR tree-optimization/79691
	* passes.def (pass_all_optimizations_g): Enable pass_sprintf_length.

2017-02-28  Jakub Jelinek  <jakub@redhat.com>

	PR target/79729
	* config/i386/i386.c (ix86_print_operand) <case 'R'>: Replace
	gcc_unreachable with output_operand_lossage.

2017-02-28  Richard Biener  <rguenther@suse.de>

	PR tree-optimization/79740
	* tree-ssa-sccvn.c (vn_nary_op_insert_into): Allow redundant
	inserts.
	(visit_nary_op): Insert the nary into the hashtable if we
	pattern-matched sth.
	* tree-ssa-pre.c (eliminate_insert): Robustify.

2017-02-28  Richard Biener  <rguenther@suse.de>

	PR middle-end/79731
	* fold-const.c (decode_field_reference): Reject out-of-bound
	accesses.

2017-02-28  Jakub Jelinek  <jakub@redhat.com>

	* config/i386/i386.c: Include intl.h.
	(ix86_option_override_internal): Use cond ? G_("...") : G_("...")
	instead of just cond ? "..." : "...".
	* config/nvptx/nvptx.c (nvptx_goacc_validate_dims): Likewise.
	* coverage.c (read_counts_file): Likewise.
	* omp-offload.c: Include intl.h.
	(oacc_loop_fixed_partitions): Use cond ? G_("...") : G_("...") instead
	of just cond ? "..." : "...".
	* gcov.c (read_count_file): Use cond ? N_("...") : N_("...") instead
	of just cond ? "..." : "...".

2017-02-28  Richard Earnshaw  <rearnsha@arm.com>

	PR target/79742
	* config/arm/parsecpu.awk (gen_data): Set tuning target to 'tune for'
	entry, if present.
	* config/arm/arm-cpus.in (cortex-m0plus.small-multiply): Correct
	'tune for' CPU name.
	* config/arm/arm-cpu-data.h: Regenerated.

2017-02-28  Richard Biener  <rguenther@suse.de>

	PR tree-optimization/79732
	* tree-inline.c (expand_call_inline): Do not shadow var.

2017-02-28  Richard Biener  <rguenther@suse.de>

	PR tree-optimization/79723
	* tree-vect-stmts.c (get_vectype_for_scalar_type_and_size): Preserve
	address-space properly.

2017-02-28  Thomas Schwinge  <thomas@codesourcery.com>

	* doc/optinfo.texi (Optimization groups): Fix option used for
	OPTGROUP_ALL.
	* doc/invoke.texi (-fopt-info): Document "omp".
	* dumpfile.h: Sort OPTGROUP_OMP before OPTGROUP_VEC.
	(OPTGROUP_ALL): Add OPTGROUP_OMP.
	* hsa-gen.c (pass_data_gen_hsail): Use OPTGROUP_OMP.
	* ipa-hsa.c (pass_data_ipa_hsa): Likewise.
	* omp-simd-clone.c (pass_data_omp_simd_clone): Likewise.

	* dumpfile.h (OPTGROUP_OPENMP): Rename to OPTGROUP_OMP.  Adjust
	all users.
	* dumpfile.c (optgroup_options): Instead of "openmp", associate
	OPTGROUP_OMP with "omp".

2017-02-27  Pat Haugen  <pthaugen@us.ibm.com>

	PR target/79544
	* config/rs6000/rs6000-c.c (struct altivec_builtin_types): Use VSRAD
	for arithmetic shift of unsigned V2DI.

2017-02-27  Claudiu Zissulescu  <claziss@synopsys.com>

	* config.gcc (arc*-): Clean up, use arc/big.h, arc/elf.h, and
	arc/linux.h headers.
	* config/arc/arc.h (TARGET_OS_CPP_BUILTINS): Remove.
	(LINK_SPEC): Likewise.
	(ARC_TLS_EXTRA_START_SPEC): Likewise.
	(EXTRA_SPECS): Likewise.
	(STARTFILE_SPEC): Likewise.
	(ENDFILE_SPEC): Likewise.
	(LIB_SPEC): Likewise.
	(TARGET_SDATA_DEFAULT): Likewise.
	(TARGET_MMEDIUM_CALLS_DEFAULT): Likewise.
	(MULTILIB_DEFAULTS): Likewise.
	(DWARF2_UNWIND_INFO): Likewise.
	* config/arc/big.h: New file.
	* config/arc/elf.h: Likewise.
	* config/arc/linux.h: Likewise.
	* config/arc/t-uClibc: Remove.

2017-02-27  Bin Cheng  <bin.cheng@arm.com>

	PR tree-optimization/77536
	* tree-ssa-loop-manip.c (niter_for_unrolled_loop): New function.
	(tree_transform_and_unroll_loop): Use above function to compute the
	estimated niter of unrolled loop and use it when scaling profile.
	Also use count info rather than frequency if it's non-zero.
	* tree-ssa-loop-manip.h niter_for_unrolled_loop(): New declaration.
	* tree-vect-loop.c (scale_profile_for_vect_loop): New function.
	(vect_transform_loop): Call above function.

2017-02-27  Richard Biener  <rguenther@suse.de>

	PR tree-optimization/45397
	* tree-ssa-pre.c (eliminate_insert): Handle BIT_AND_EXPR.
	* tree-ssa-sccvn.c (valueized_wider_op): New helper.
	(visit_nary_op): Add pattern matching for CSEing sign-changed
	or truncated operations with wider ones.

2017-02-27  Richard Biener  <rguenther@suse.de>

	PR tree-optimization/79690
	* tree-vect-stmts.c (vectorizable_store): Use vector type
	built from the DR with address-space.

2017-02-26  Gerald Pfeifer  <gerald@pfeifer.com>

	* doc/invoke.texi (Optimize Options): Refine the description
	of asan-use-after-return.

2017-02-25  Alan Modra  <amodra@gmail.com>

	PR rtl-optimization/79584
	* lra-constraints.c (base_to_reg): Reload ad->base, the entire
	base, not ad->base_term, the reg within base.  Remove assertion
	that ad->base == ad->base_term.  Replace gen_int_mode using
	bogus mode with const0_rtx.

2017-02-25  Jakub Jelinek  <jakub@redhat.com>

	PR middle-end/79396
	* tree-eh.c (operation_could_trap_p, stmt_could_throw_1_p): Handle
	FMA_EXPR like tcc_binary or tcc_unary.

	* tree-ssa-loop-niter.c (number_of_iterations_exit): Simplify warning.

	PR debug/77589
	* dwarf2out.c (struct dw_loc_list_struct): Add noted_variable_value
	bitfield.
	(size_of_loc_descr): Handle DW_OP_GNU_variable_value.
	(output_loc_operands): Handle DW_OP_call_ref and
	DW_OP_GNU_variable_value.
	(struct variable_value_struct): New type.
	(struct variable_value_hasher): Likewise.
	(variable_value_hash): New variable.
	(string_types): Remove.
	(copy_loc_descr): New function.
	(add_loc_descr_to_each): Clarify comment.  Use copy_loc_descr.
	(prepend_loc_descr_to_each): New function.
	(add_loc_list): Fix comment typo.  Use prepend_loc_descr_to_each
	instead of add_loc_descr_to_each if the first argument is single
	location list and the second has multiple.
	(resolve_args_picking_1): Handle DW_OP_GNU_variable_value.
	(loc_list_from_tree_1): For early_dwarf, emit DW_OP_GNU_variable_value
	when looking for variable value which doesn't have other location info.
	(loc_list_from_tree): Formatting fix.
	(gen_array_type_die): Simplify DW_AT_string_length handling.
	(adjust_string_types): Remove.
	(gen_subprogram_die): Don't call adjust_string_types nor test/set
	string_types.  Call resolve_variable_values.
	(prune_unused_types_walk_loc_descr): Handle DW_OP_GNU_variable_value.
	(resolve_addr_in_expr): Likewise.  Add A argument.
	(copy_deref_exprloc): Remove deref argument.  Adjust for the
	original expression being DW_OP_GNU_variable_value with optionally
	DW_OP_stack_value after it instead of DW_OP_call4 with DW_OP_deref
	optionally after it.
	(optimize_string_length): Rework for DW_OP_GNU_variable_value.
	(resolve_addr): Adjust optimize_string_length and resolve_addr_in_expr
	callers.  Set remove_AT_byte_size if removing DW_AT_string_length.
	(variable_value_hasher::hash, variable_value_hasher::equal): New
	methods.
	(resolve_variable_value_in_expr, resolve_variable_value,
	resolve_variable_values, note_variable_value_in_expr,
	note_variable_value): New functions.
	(dwarf2out_early_finish): Call note_variable_value on all toplevel
	DIEs.

2017-02-24  Jakub Jelinek  <jakub@redhat.com>

	PR c/79677
	* opts.h (handle_generated_option): Add GENERATED_P argument.
	* opts-common.c (handle_option): Adjust function comment.
	(handle_generated_option): Add GENERATED_P argument, pass it to
	handle_option.
	(control_warning_option): Pass false to handle_generated_option
	GENERATED_P.
	* opts.c (maybe_default_option): Pass true to handle_generated_option
	GENERATED_P.
	* optc-gen.awk: Likewise.

2017-02-24  Segher Boessenkool  <segher@kernel.crashing.org>

	* config/sh/sh.md (tstsi_t): If operands[0] is a SUBREG instead of
	a REG, look at the REG it is a SUBREG of.
	(splitter for cmpeqsi_t): Ditto.

2017-02-24  Segher Boessenkool  <segher@kernel.crashing.org>

	* config/pa/pa.c (pa_combine_instructions): Do not share RTL.  Make
	the special USEs with the pattern of the insn, not the insn itself.

2017-02-24  Matthew Fortune  <matthew.fortune@imgtec.com>

	PR target/79473
	* doc/invoke.texi: Document -mload-store-pairs.

2017-02-24  Segher Boessenkool  <segher@kernel.crashing.org>
	    Sandra Loosemore  <sandra@codesourcery.com>

	* config/nios2/nios2.c (nios2_simple_const_p): Returns false if the
	argument isn't a CONST_INT.
	(nios2_alternate_compare_const): Assert op is a CONST_INT.
	(nios2_valid_compare_const_p): Assert op is a CONST_INT.
	(nios2_validate_compare): Bypass alternate compare logic if *op2
	is not a CONST_INT.
	(ldstwm_operation_p): Return false if first_base is not a REG or
	if first_offset is not a CONST_INT.

2017-02-24  Segher Boessenkool  <segher@kernel.crashing.org>

	* config/cris/cris.md: Use correct operand in a define_peephole2.

2017-02-24  Segher Boessenkool  <segher@kernel.crashing.org>

	* config/c6x/c6x.c (predicate_insn): Do not incorrectly share RTL.

2017-02-24  Segher Boessenkool  <segher@kernel.crashing.org>

	* config/arc/arc.c (arc_ccfsm_advance): Only take the PATTERN of
	this_insn if it is an INSN or JUMP_INSN.
	(force_offsettable): Look at base, not at addr.
	* config/arc/predicates.md (brcc_nolimm_operator): Don't call INTVAL
	on things that aren't necessarily CONST_INTs.

2017-02-24  Uros Bizjak  <ubizjak@gmail.com>

	* doc/invoke.texi (x86 Options, -mfpmath=sse): Mention that
	-mfpmath=sse is the default also for x86-32 targets with SSE2
	instruction set when @option{-ffast-math} is enabled

2017-02-24  Jeff Law  <law@redhat.com>

	PR rtl-optimizatoin/79286
	* ira.c (update_equiv_regs): Drop may_trap_p exception to
	dominance test.

2017-02-24  Richard Biener  <rguenther@suse.de>

	PR tree-optimization/79389
	* gimple-ssa-split-paths.c (is_feasible_trace): Properly skip
	debug insns.

2017-02-24  Aldy Hernandez  <aldyh@redhat.com>

	* tree-ssa-loop-niter.c (number_of_iterations_exit): Update
	function comment to reflect reality.
	(loop_exits_before_overflow): Fix typo in function description.

2017-02-24  Richard Biener  <rguenther@suse.de>

	PR tree-optimization/79389
	* gimple-ssa-split-paths.c (is_feasible_trace): Verify more
	properly that a threading opportunity exists.  Detect conditional
	copy/constant propagation opportunities.

2017-02-23  Eric Botcazou  <ebotcazou@adacore.com>

	* config/visium/visium.md (type): Add trap.
	(b): New mode attribute.
	(*btst): Rename into...
	(*btst<mode>): ...this and adjust.
	(*cbranchsi4_btst_insn): Rename into...
	(*cbranch<mode>4_btst_insn): ...this and adjust.
	(trap): New define_insn.

2017-02-23  Jakub Jelinek  <jakub@redhat.com>

	PR tree-optimization/79389
	* ifcvt.c (struct noce_if_info): Add rev_cond field.
	(noce_reversed_cond_code): New function.
	(noce_emit_store_flag): Use rev_cond if non-NULL instead of
	reversed_comparison_code.  Formatting fix.
	(noce_try_store_flag): Test rev_cond != NULL in addition to
	reversed_comparison_code.
	(noce_try_store_flag_constants): Likewise.
	(noce_try_store_flag_mask): Likewise.
	(noce_try_addcc): Use rev_cond if non-NULL instead of
	reversed_comparison_code.
	(noce_try_cmove_arith): Likewise.  Formatting fixes.
	(noce_try_minmax, noce_try_abs): Clear rev_cond.
	(noce_find_if_block): Initialize rev_cond.
	(find_cond_trap): Call noce_get_condition with then_bb == trap_bb
	instead of false as last argument never attempt to reverse it
	afterwards.

2017-02-23  Bin Cheng  <bin.cheng@arm.com>

	PR tree-optimization/79663
	* tree-predcom.c (combine_chains): Process refs in reverse order
	only for ZERO length chains, and add explaining comment.

2017-02-23  Jeff Law  <law@redhat.com>

	PR tree-optimization/79578
	* tree-ssa-dse.c (clear_bytes_written_by): Use OEP_ADDRESS_OF
	in call to operand_equal_p.

2017-01-23  Dominique d'Humieres  <dominiq@lps.ens.fr>

	PR target/71017
	* config/i386/cpuid.h: Fix another undefined behavior.

2017-02-23  Richard Biener  <rguenther@suse.de>

	PR tree-optimization/79683
	* tree-vect-stmts.c (vect_analyze_stmt): Do not overwrite
	vector types for data-refs.

2017-02-23  Martin Liska  <mliska@suse.cz>

	* params.def (PARAM_MIN_NONDEBUG_INSN_UID): Change default to 0.

2017-02-23  Jakub Jelinek  <jakub@redhat.com>

	PR middle-end/79665
	* internal-fn.c (get_range_pos_neg): Moved to ...
	* tree.c (get_range_pos_neg): ... here.  No longer static.
	* tree.h (get_range_pos_neg): New prototype.
	* expr.c (expand_expr_real_2) <case TRUNC_DIV_EXPR>: If both arguments
	are known to be in between 0 and signed maximum inclusive, try to
	expand both unsigned and signed divmod and use the cheaper one from
	those.

2017-02-22  Jeff Law  <law@redhat.com>

	PR tree-optimization/79578
	* tree-ssa-dse.c (clear_bytes_written_by): Use operand_equal_p
	to compare base operands.

2017-02-22  Segher Boessenkool  <segher@kernel.crashing.org>

	PR target/79211
	* config/rs6000/rs6000.md (*fsel<SFDF:mode><SFDF2:mode>4): Use
	gpc_reg_operand instead of fpr_reg_operand.

2017-02-22  Sameera Deshpande  <sameera.deshpande@imgtec.com>

	* config/mips/mips.c (mips_return_in_memory): Force FP
	vector types to be returned in memory for o32 ABI.

2017-02-22  Jakub Jelinek  <jakub@redhat.com>

	* dwarf2out.c (gen_variable_die): For -gdwarf-5, use DW_TAG_variable
	instead of DW_TAG_member for static data member declarations and don't
	set no_linkage_name for static inline data members.
	(gen_member_die): For -gdwarf-5 don't change DW_TAG_variable
	to DW_TAG_member.

2017-02-22  Martin Liska  <mliska@suse.cz>

	* doc/invoke.texi: Replace inequality signs with square brackets
	for -Wnormalized.

2017-02-22  Matthew Fortune  <matthew.fortune@imgtec.com>

	PR target/78660
	* lra-constraints.c (simplify_operand_subreg): Handle
	WORD_REGISTER_OPERATIONS targets.

2017-02-22  Jakub Jelinek  <jakub@redhat.com>

	PR target/70465
	* reg-stack.c (emit_swap_insn): Treat (float_extend:?F (mem:?F))
	and (const_double:?F) like (mem:?F) for the purpose of fxch %st(1)
	elimination by swapping fld*.

2017-02-22  Richard Biener  <rguenther@suse.de>

	PR tree-optimization/79673
	* tree-ssa-pre.c (compute_avail): Use wide_int_to_tree to
	convert the [TARGET_]MEM_REF offset INTEGER_CST, scrapping off
	irrelevant address-space qualifiers and avoiding a
	ADDR_SPACE_CONVERT_EXPR from fold_convert.

2017-02-22  Richard Biener  <rguenther@suse.de>

	PR tree-optimization/79666
	* tree-vrp.c (extract_range_from_binary_expr_1): Make sure
	to not symbolically negate if that may introduce undefined
	overflow.

2017-02-22  Martin Liska  <mliska@suse.cz>

	PR lto/79587
	* data-streamer-in.c (streamer_read_gcov_count): Remove assert.
	* data-streamer-out.c (streamer_write_gcov_count_stream):
	Likewise.
	* value-prof.c (stream_out_histogram_value): Make assert more
	precise based on type of counter.

2017-02-21  Uros Bizjak  <ubizjak@gmail.com>

	PR target/79593
	* config/i386/i386.md (standard_x87sse_constant_load splitter):
	Use nonimmediate_operand instead of memory_operand for operand 1.
	(float-extend standard_x87sse_constant_load splitter): Ditto.

2017-02-21 Jeff Law  <law@redhat.com>

	PR tree-optimization/79621
	* gimple-ssa-isolate-paths.c (find_implicit_erroneous_behavior): Ignore
	blocks with edges to themselves.

2017-02-21  Jakub Jelinek  <jakub@redhat.com>

	PR target/79633
	* tree-chkp-opt.c (chkp_optimize_string_function_calls): Use
	is_gimple_call instead of comparing gimple_code with GIMPLE_CALL.
	Use gimple_call_builtin_p.

	PR target/79570
	* sel-sched.c (moveup_expr_cached): Don't call sel_bb_head
	on temporarily removed DEBUG_INSNs.

	PR tree-optimization/79649
	* tree-loop-distribution.c (classify_partition): Give up on
	non-generic address space loads/stores.

2017-02-21  Aldy Hernandez  <aldyh@redhat.com>

	* doc/loop.texi (Loop manipulation): Remove nonexistent
	tree_ssa_loop_version from the documentation.
	* cfgloopmanip.c (loop_version): Document CONDITION_BB argument.

2017-02-21  Jakub Jelinek  <jakub@redhat.com>

	PR target/79494
	* config/i386/i386.c (ix86_expand_split_stack_prologue): Call
	make_reg_eh_region_note_nothrow_nononlocal on call_insn.
	* config/rs6000/rs6000.c: Include except.h.
	(rs6000_expand_split_stack_prologue): Call
	make_reg_eh_region_note_nothrow_nononlocal on the call insn.

2017-02-21  Martin Jambor  <mjambor@suse.cz>

	PR lto/79579
	* ipa-prop.c (ipa_prop_write_jump_functions): Bail out if no edges
	have been analyzed.

2017-02-21  Martin Jambor  <mjambor@suse.cz>

	* common.opt (-fipa-cp-alignment): Mark as ignored and preserved
	for backward compatibility only.
	* doc/invoke.texi (Option Summary): Remove all references to
	-fipa-cp-alignment.

2017-02-21  Matthew Fortune  <matthew.fortune@imgtec.com>

	PR target/78660
	Revert:
	2017-02-20  Matthew Fortune  <matthew.fortune@imgtec.com>

	* lra-constraints.c (curr_insn_transform): Handle
	WORD_REGISTER_OPERATIONS requirements when reloading SUBREGs.

2017-02-21  Martin Liska  <mliska@suse.cz>

	* config/i386/i386.opt: Replace -masm-dialect with -masm.

2017-02-21  Thomas Schwinge  <thomas@codesourcery.com>

	PR translation/79638
	* config/nvptx/nvptx.c (ENTRY_TEMPLATE): Single out "%ntid.y".

2017-02-21  Eric Botcazou  <ebotcazou@adacore.com>

	PR ada/67205
	* config/arm/arm.c (TARGET_CUSTOM_FUNCTION_DESCRIPTORS): Define.
	(arm_function_ok_for_sibcall): Return false for an indirect call by
	descriptor if all the argument registers are used.
	(arm_relayout_function): Use FUNCTION_ALIGNMENT macro to adjust the
	alignment of the function.

2017-02-21  Jakub Jelinek  <jakub@redhat.com>

	PR tree-optimization/61441
	* simplify-rtx.c (simplify_const_unary_operation): For
	-fsignaling-nans and sNaN operand, return NULL_RTX rather than
	the sNaN unmodified.

2017-02-20  Bernd Edlinger  <bernd.edlinger@hotmail.de>

	* Makefile.in (BUILD_SYSTEM_HEADER_DIR): New make variabe.
	(LIMITS_H_TEST, if_multiarch, stmp-fixinc): Use BUILD_SYSTEM_HEADER_DIR
	instead of SYSTEM_HEADER_DIR.

2017-02-20  Gerald Pfeifer  <gerald@pfeifer.com>
	    Martin Liška  <mliska@suse.cz>

	* doc/invoke.texi (use-after-scope-direct-emission-threshold):
	Fix typos and grammar, use active voice, and clarify.

2017-02-20  Marek Polacek  <polacek@redhat.com>

	PR middle-end/79537
	* gimplify.c (gimplify_expr): Handle unused *&&L;.

	PR sanitizer/79558
	* ubsan.c (ubsan_type_descriptor): Check if TYPE_MAX_VALUE is null.

2017-02-20  Jakub Jelinek  <jakub@redhat.com>

	PR target/79568
	* config/i386/i386.c (ix86_expand_builtin): Handle
	OPTION_MASK_ISA_AVX512VL and OPTION_MASK_ISA_64BIT in
	ix86_builtins_isa[fcode].isa as a requirement of those
	flags and any other flag in the bitmask.
	(ix86_init_mmx_sse_builtins): Use 0 instead of
	~OPTION_MASK_ISA_64BIT as mask.
	* config/i386/i386-builtin.def (__builtin_ia32_rdtsc,
	__builtin_ia32_rdtscp, __builtin_ia32_pause, __builtin_ia32_bsrsi,
	__builtin_ia32_rdpmc, __builtin_ia32_rolqi, __builtin_ia32_rolhi,
	__builtin_ia32_rorqi, __builtin_ia32_rorhi): Likewise.

2017-02-20  Matthew Fortune  <matthew.fortune@imgtec.com>

	PR target/78012
	* lra-constraints.c (split_reg): Check requested split mode
	is supported by the register.

2017-02-20  Matthew Fortune  <matthew.fortune@imgtec.com>

	* lra-constraints.c (simplify_operand_subreg): Remove early
	return false.

2017-02-20  Matthew Fortune  <matthew.fortune@imgtec.com>

	PR target/78660
	* lra-constraints.c (curr_insn_transform): Tighten condition
	for converting SUBREG reloads from OP_OUT to OP_INOUT.

2017-02-20  Matthew Fortune  <matthew.fortune@imgtec.com>

	PR target/78660
	* lra-constraints.c (curr_insn_transform): Handle
	WORD_REGISTER_OPERATIONS requirements when reloading SUBREGs.

2017-02-19  Uros Bizjak  <ubizjak@gmail.com>

	Revert:
	2016-05-30  Uros Bizjak  <ubizjak@gmail.com>

	* config/i386/sync.md (mfence_nosse): Use "lock orl $0, -4(%esp)".

2017-02-19  Jonathan Wakely  <jwakely@redhat.com>

	PR c++/69523
	* doc/invoke.texi (C++ Dialect Options) [-Wliteral-suffix]: Update
	description.

2017-02-19  Prathamesh Kulkarni  <prathamesh.kulkarni@linaro.org>

	* gimple-pretty-print.c (dump_ternary_rhs): Adjust gimple dump format
	for FMA_EXPR.

2017-02-18  Jakub Jelinek  <jakub@redhat.com>

	* final.c (last_columnnum, override_columnnum): New variables.
	(final_start_function): Set last_columnnum, pass it to begin_prologue
	hook and pass 0 to dwarf2out_begin_prologue.
	(final_scan_insn): Update override_columnnum.  Pass last_columnnum
	to source_line debug hook.
	(notice_source_line): Compute last_columnnum and for debug_column_info
	return true on column changes.
	* debug.h (struct gcc_debug_hooks): Add column argument to
	source_line and begin_prologue hooks.
	(debug_nothing_int_charstar_int_bool): Remove prototype.
	(debug_nothing_int_int_charstar,
	debug_nothing_int_int_charstar_int_bool): New prototypes.
	(dwarf2out_begin_prologue): Add column argument.
	* debug.c (do_nothing_debug_hooks): Adjust source_line and
	begin_prologue hooks.
	(debug_nothing_int_charstar_int_bool): Remove.
	(debug_nothing_int_int_charstar,
	debug_nothing_int_int_charstar_int_bool): New functions.
	* dwarf2out.c (dwarf2out_begin_prologue): Add column argument, pass it
	through to dwarf2out_source_line.
	(dwarf2_lineno_debug_hooks): Adjust begin_prologue hook.
	(dwarf2out_source_line): Add column argument, emit it if requested.
	* sdbout.c (sdbout_source_line, sdbout_begin_prologue): Add column
	arguments.
	* xcoffout.h (xcoffout_begin_prologue, xcoffout_source_line): Likewise.
	* xcoffout.c (xcoffout_begin_prologue, xcoffout_source_line): Likewise.
	* vmsdbgout.c (vmsdbgout_begin_prologue): Add column argument, pass it
	through to dwarf2out_begin_prologue.
	(vmsdbgout_source_line): Add column argument, pass it through to
	dwarf2out_source_line.
	* dbxout.c (dbxout_begin_prologue): Add column argument, adjust
	dbxout_source_line caller.
	(dbxout_source_line): Add column argument.

	* common.opt (gno-column-info, gcolumn-info): New options.
	* dwarf2out.c (dwarf2_lineno_debug_hooks): Formatting fix.
	(check_die): Also test for multiple DW_AT_decl_column attributes.
	(add_src_coords_attributes, dwarf2out_imported_module_or_decl_1): Add
	DW_AT_decl_column if requested.
	(gen_subprogram_die): Compare and/or add also DW_AT_decl_column
	if requested.
	(gen_variable_die): Likewise.
	(add_call_src_coords_attributes): Add DW_AT_call_column if requested.
	* doc/invoke.texi (-gcolumn-info, -gno-column-info): Document.

	PR target/79569
	* config/i386/i386.opt (m3dnowa): Replace Undocumented with Report.
	* common/config/i386/i386-common.c (OPTION_MASK_ISA_3DNOW_A_SET): Define.
	(ix86_handle_option): Handle OPT_m3dnowa.
	* doc/invoke.texi (-m3dnowa): Document.
	* doc/extend.texi (__builtin_ia32_pmulhuw, __builtin_ia32_pf2iw): Use
	-m3dnowa instead of -m3dnow -march=athlon.

	PR target/79559
	* config/i386/i386.c (ix86_print_operand): Use output_operand_lossage
	instead of gcc_assert for K, r and R code checks.  Formatting fixes.

2017-02-17  Bill Schmidt  <wschmidt@linux.vnet.ibm.com>

	PR target/79261
	* config/rs6000/rs6000.c (rs6000_expand_ternop_builtin): Add
	support for CODE_FOR_vsx_xxpermdi_v2d[fi]_be.
	* config/rs6000/rs6000.md (reload_gpr_from_vsx<mode>): Call
	generator for vsx_xxpermdi_<mode>_be.
	* config/rs6000/vsx.md (vsx_xxpermdi_<mode>): Remove logic to
	force big-endian semantics.
	(vsx_xxpermdi_<mode>_be): New define_expand with same
	implementation as previous version of vsx_xxpermdi_<mode>.

2017-02-17  Jakub Jelinek  <jakub@redhat.com>

	PR tree-optimization/79327
	* gimple-ssa-sprintf.c (format_integer): Remove likely_adjust
	variable, its initialization and use.

2017-02-17  Julia Koval  <julia.koval@intel.com>

	* common/config/i386/i386-common.c (OPTION_MASK_ISA_RDPID_SET): New.
	(OPTION_MASK_ISA_PKU_UNSET): New.
	(ix86_handle_option): Handle -mrdpid.
	* config/i386/cpuid.h (bit_RDPID): New.
	* config/i386/driver-i386.c (host_detect_local_cpu):
	Detect RDPID feature.
	* config/i386/i386-builtin.def (__builtin_ia32_rdpid): New.
	* config/i386/i386-c.c (ix86_target_macros_internal):
	Handle RDPID flag.
	* config/i386/i386.c (ix86_target_string): Add -mrdpid to isa2_opts.
	(ix86_valid_target_attribute_inner_p): Add "rdpid".
	(ix86_expand_builtin): Handle IX86_BUILTIN_RDPID.
	* config/i386/i386.h (TARGET_RDPID, TARGET_RDPID_P): New.
	* config/i386/i386.md (define_insn "rdpid"): New.
	* config/i386/i386.opt Add -mrdpid.
	* config/i386/immintrin.h (_rdpid_u32): New.

2017-02-17  Vladimir Makarov  <vmakarov@redhat.com>

	PR rtl-optimization/79541
	* lra-constraints.c (curr_insn_transform): Remove wrong asm insn
	instead of transforming it into USE.

2017-02-17  Segher Boessenkool  <segher@kernel.crashing.org>

	* config/rs6000/rs6000.md (extendsfdf2): Remove default arguments.
	If HONOR_SNANS (SFmode) force the input to a register.
	(*extendsfdf2_fpr): Add !HONOR_SNANS (SFmode) condition.
	(*extendsfdf2_snan): New pattern, used when using SNaNs; it generates
	an frsp or similar insn.

2017-02-17  Martin Liska  <mliska@suse.cz>

	PR rtl-optimization/79577
	* params.def (selsched-max-sched-times): Increase minimum to 1.

2017-02-17  Martin Liska  <mliska@suse.cz>

	PR rtl-optimization/79574
	* gcse.c (want_to_gcse_p): Prevent integer overflow.

2017-02-17  Martin Liska  <mliska@suse.cz>

	PR tree-optimization/79529
	* tree-ssa-loop-unswitch.c (is_maybe_undefined): Use
	ssa_defined_default_def_p to handle cases which are implicitly
	defined.
	* tree-ssa.c (ssa_defined_default_def_p): New function.
	(ssa_undefined_value_p): Use ssa_defined_default_def_p to handle cases
	which are implicitly defined.
	* tree-ssa.h (ssa_defined_default_def_p): Declare.

2017-02-17  Richard Biener  <rguenther@suse.de>

	PR middle-end/79576
	* params.def (max-ssa-name-query-depth): Limit to 10.

2017-02-17  Richard Biener  <rguenther@suse.de>

	PR tree-optimization/79552
	* tree-ssa-structalias.c (visit_loadstore): Properly verify
	default defs.

2017-02-17  Richard Biener  <rguenther@suse.de>

	PR bootstrap/79567
	* genmatch.c (output_line_directive): Handle DIR_SEPARATOR_2.

2017-02-17  Marek Polacek  <polacek@redhat.com>

	PR middle-end/79536
	* fold-const.c (fold_negate_expr_1): Renamed from fold_negate_expr.
	(fold_negate_expr): New wrapper.

2017-02-16  Sandra Loosemore  <sandra@codesourcery.com>

	* doc/invoke.texi (C++ Dialect Options) [-Wno-non-template-friend]: 
	Correct terminology and de-emphasize pre-standard behavior.

2017-02-16  Alan Modra  <amodra@gmail.com>

	PR rtl-optimization/79286
	* ira.c (def_dominates_uses): New function.
	(update_equiv_regs): Don't create an equivalence for insns that
	may trap where the register def does not dominate the use.

2017-02-16  Vladimir Makarov  <vmakarov@redhat.com>

	PR rtl-optimization/78127
	* lra.c (lra): Call lra_eliminate before finish the loop after
	lra_constraint.

2017-02-16  Richard Biener  <rguenther@suse.de>

	* graphite.h: Do not include isl/isl_val_gmp.h, instead include
	isl/isl_val.h.
	* graphite-isl-ast-to-gimple.c (gmp_cst_to_tree): Remove.
	(gcc_expression_from_isl_expr_int): Use generic isl_val interface.
	* graphite-sese-to-poly.c: Do not include isl/isl_val_gmp.h.
	(isl_val_int_from_wi): New function.
	(extract_affine_gmp): Rename to ...
	(extract_affine_wi): ... this, take a widest_int.
	(extract_affine_int): Just wrap extract_affine_wi.
	(add_param_constraints): Use isl_val_int_from_wi.
	(add_loop_constraints): Likewise, and extract_affine_wi.

2017-02-15 Jeff Law  <law@redhat.com>

	PR middle-end/79521
	* ira-costs.c (scan_one_insn): Check have_regs_of_mode before calling
	ira_init_register_move_cost_if_necessary.

2017-02-15  Martin Sebor  <msebor@redhat.com>

	PR middle-end/32003
	* doc/invoke.texi (-fdump-final-insns): Replace option accidentally
	removed in a prior commit.

2017-02-15  Bin Cheng  <bin.cheng@arm.com>

	PR tree-optimization/79347
	* tree-vect-loop-manip.c (vect_do_peeling): Maintain profile
	counters during peeling.

2017-02-15  Thomas Schwinge  <thomas@codesourcery.com>

	* Makefile.in (site.exp): Remove "set ISLVER".

2017-02-15  Jakub Jelinek  <jakub@redhat.com>

	PR target/79487
	* real.c (real_from_integer): Call real_convert even for decimal.

2017-02-15  Dominik Vogt  <vogt@linux.vnet.ibm.com>

	PR target/79421
	* config/s390/s390.c: define TARGET_CUSTOM_FUNCTION_DESCRIPTORS.

2017-02-14  Andrew Pinski  <apinski@cavium.com>

	* config/aarch64/aarch64-cores.def (thunderx2t99): Move to under 'C"
	cores and change the partno/implementer to be correct.
	(thunderx2t99p1): New core which replaces thunderx2t99 and still has
	the 'B" as the implementer.
	* config/aarch64/aarch64-tune.md: Regenerate.

2017-02-14  Carl Love  <cel@us.ibm.com>

	* config/rs6000/rs6000.c: Add case statement entry to make the
	xvcvuxdsp built-in argument unsigned.
	* config/rs6000/vsx.md: Fix the source and return operand types so they
	match the instruction definitions from the ISA document.  Fix typo
	in the instruction generation for the (define_insn "vsx_xvcvuxdsp"
	statement.

2017-02-14  Vladimir Makarov  <vmakarov@redhat.com>

	PR target/79282
	* lra-int.h (struct lra_operand_data, struct lra_insn_reg): Add
	member early_clobber_alts.
	* lra-lives.c (reg_early_clobber_p): New.
	(process_bb_lives): Use it.
	* lra.c (new_insn_reg): New arg early_clobber_alts.  Use it.
	(debug_operand_data): Initialize early_clobber_alts.
	(setup_operand_alternative): Set up early_clobber_alts.
	(collect_non_operand_hard_regs): Ditto.  Pass early clobber
	alternatives to new_insn_reg.
	(add_regs_to_insn_regno_info): Add arg early_clobber_alts.  Use
	it.
	(lra_update_insn_regno_info): Pass the new arg.

2017-02-14  Jakub Jelinek  <jakub@redhat.com>

	PR middle-end/79505
	* omp-offload.c (free_oacc_loop): Release loop->ifns vector.
	(new_oacc_loop_raw): Don't clear already cleared fields.

	PR target/79481
	* config/i386/avx512pfintrin.h (_mm512_prefetch_i32gather_pd,
	_mm512_prefetch_i32gather_ps, _mm512_prefetch_i64gather_pd,
	_mm512_prefetch_i64gather_ps): New inline functions and macros.

2017-02-14  Uros Bizjak  <ubizjak@gmail.com>

	PR target/79495
	* config/i386/i386.md (*movxf_internal): Add (o,rC) alternative.

2017-02-14  H.J. Lu  <hongjiu.lu@intel.com>

	PR target/79498
	* config/i386/i386.c (timode_scalar_chain::convert_insn): Insert
	the extra instruction to the right place to store 128-bit constant
	when needed.

2017-02-14  Martin Sebor  <msebor@redhat.com>

	PR middle-end/79448
	* gimple-ssa-sprintf.c (format_directive): Avoid issuing INT_MAX
	  warning for strings of unknown length.

2017-02-13  Segher Boessenkool  <segher@kernel.crashing.org>

	* config.gcc (supported_defaults) [powerpc*-*-*]: Update.

2017-02-14 Jeff Law  <law@redhat.com>

	PR target/79404
	* ira-costs.c (scan_one_insn): Initialize register move costs
	for pseudos seen in USE/CLOBBER insns.

	PR tree-optimization/79095
	* tree-vrp.c (extract_range_from_binary_expr_1): For EXACT_DIV_EXPR,
	if the numerator has the range ~[0,0] make the resultant range ~[0,0].
	(extract_range_from_binary_expr): For MINUS_EXPR with no derived range,
	if the operands are known to be not equal, then the resulting range
	is ~[0,0].
	(intersect_ranges): If the new range is ~[0,0] and the old range is
	wide, then prefer ~[0,0].
	* tree-vrp.c (overflow_comparison_p_1): New function.
	(overflow_comparison_p): New function.
	* tree-vrp.c (register_edge_assert_for_2): Register additional asserts
	if NAME is used in an overflow test.
	(vrp_evaluate_conditional_warnv_with_ops): If the ops represent an
	overflow check that can be expressed as an equality test, then adjust
	ops to be that equality test.

2017-02-14  Andreas Krebbel  <krebbel@linux.vnet.ibm.com>

	* config/s390/s390-builtin-types.def: Remove flags argument.
	* config/s390/s390.c (s390_init_builtins): Likewise.

2017-02-14  Martin Liska  <mliska@suse.cz>

	* tree-ssa-loop-unswitch.c (hoist_guard): Release get_loop_body
	vector.  Fix trailing white spaces.

2017-02-14  James Greenhalgh  <james.greenhalgh@arm.com>

	* config/aarch64/aarch64.c (aarch64_simd_container_mode): Handle
	HFmode.

2017-02-14  Kyrylo Tkachov  <kyrylo.tkachov@arm.com>

	PR rtl-optimization/68664
	* config/arm/arm.c (arm_sched_can_speculate_insn):
	New function.  Declare prototype.
	(TARGET_SCHED_CAN_SPECULATE_INSN): Define.

2017-02-14  Kyrylo Tkachov  <kyrylo.tkachov@arm.com>

	PR rtl-optimization/68664
	* config/aarch64/aarch64.c (aarch64_sched_can_speculate_insn):
	New function.
	(TARGET_SCHED_CAN_SPECULATE_INSN): Define.

2017-02-14  Amit Pawar  <amit.pawar@amd.com>

	* config/i386/i386.c (znver1_cost): Fix the alignment for function and
	max skip bytes for function, loop and jump.

2017-02-14  Prathamesh Kulkarni  <prathamesh.kulkarni@linaro.org>

	* gimple-pretty-print.c (dump_unary_rhs): Adjust dump format for
	ABS_EXPR for gimple dump.

2017-02-14  Jakub Jelinek  <jakub@redhat.com>

	PR target/79462
	* config/sh/sh.c (expand_cbranchdi4): Don't clear operands[4].

	PR tree-optimization/79408
	* tree-vrp.c (simplify_div_or_mod_using_ranges): Handle also the
	case when on TRUNC_MOD_EXPR op0 is INTEGER_CST.
	(simplify_stmt_using_ranges): Call simplify_div_or_mod_using_ranges
	also if rhs1 is INTEGER_CST.

2017-02-14  Richard Biener  <rguenther@suse.de>

	PR middle-end/79432
	* tree-into-ssa.c (insert_phi_nodes): When the function can
	have abnormal edges rewrite SSA names with broken use-def
	dominance out of SSA and register them for PHI insertion.

2017-02-13  Martin Sebor  <msebor@redhat.com>

	PR middle-end/79496
	* gimple-ssa-sprintf.c (pass_sprintf_length::handle_gimple_call): Avoid
	clearing info.nowrite flag when snprintf size argument is a range.

2017-02-13  Jakub Jelinek  <jakub@redhat.com>

	* cprop.c (cprop_jump): Add missing space in string literal.
	* tree-ssa-structalias.c (rewrite_constraints): Likewise.
	(get_constraint_for_component_ref): Likewise.
	* df-core.c (df_worklist_dataflow_doublequeue): Likewise.
	* tree-outof-ssa.c (insert_partition_copy_on_edge): Likewise.
	* lra-constraints.c (process_alt_operands): Likewise.
	* ipa-inline.c (inline_small_functions): Likewise.
	* tree-ssa-sccvn.c (visit_reference_op_store): Likewise.
	* cgraph.c (cgraph_edge::redirect_call_stmt_to_callee): Likewise.
	* trans-mem.c (diagnose_tm_1_op): Likewise.
	* omp-grid.c (grid_find_single_omp_among_assignments): Likewise.
	(grid_parallel_clauses_gridifiable): Likewise.

	* config/nvptx/mkoffload.c (process): Add space in between
	, and %d.

	* config/i386/i386.h (REG_CLASS_NAMES): Add , in between
	"MOD4_SSE_REGS" and "ALL_REGS".

	* spellcheck.c (test_data): Add , in between "foo" and "food".

2017-02-13  Aaron Sawdey  <acsawdey@linux.vnet.ibm.com>

	PR target/79449
	* config/rs6000/rs6000.c (expand_block_compare): Make sure runtime
	boundary crossing check and subsequent code generation agree.

2017-02-13  Kyrylo Tkachov  <kyrylo.tkachov@arm.com>

	* config/aarch64/aarch64.c (has_memory_op): Delete.
	(aarch64_madd_needs_nop): Use contains_mem_rtx_p instead of
	has_memory_op.

2017-02-13  Jakub Jelinek  <jakub@redhat.com>

	PR rtl-optimization/79388
	PR rtl-optimization/79450
	* combine.c (distribute_notes): When removing TEM_INSN for which
	corresponding dest has last value recorded, invalidate that last
	value.

2017-02-13  Kyrylo Tkachov  <kyrylo.tkachov@arm.com>

	* config/arm/arm.c (arm_print_tune_info): Use ASM_COMMENT_START instead
	of explicit '@'.  Add missing assembly comment marker on branch costs
	printout.

2017-02-13  Nathan Sidwell  <nathan@acm.org>

	* gengtype-lex.l (<in_struct>): Add '/'.

2017-02-13  Martin Liska  <mliska@suse.cz>

	PR c/79471
	* calls.c (expand_call): Replace XALLOCAVEC with XCNEWVEC.

2017-02-13  Richard Biener  <rguenther@suse.de>

	* configure.ac (HAVE_ISL_OPTIONS_SET_SCHEDULE_SERIALIZE_SCCS):
	Remove.
	* configure: Re-generate.
	* config.in: Likewise.
	* graphite-dependences.c: Simplify as if
	HAVE_ISL_OPTIONS_SET_SCHEDULE_SERIALIZE_SCCS was defined.
	* graphite-isl-ast-to-gimple.c: Likewise.
	* graphite-optimize-isl.c: Likewise.
	* graphite-poly.c: Likewise.
	* graphite-sese-to-poly.c: Likewise.
	* graphite.h: Likewise.
	* toplev.c: Include isl/version.h and use isl_version () for
	printing the ISL version.
	* doc/install.texi: Update ISL requirement.

2017-02-12  Gerald Pfeifer  <gerald@pfeifer.com>

	* doc/standards.texi (Standards): Update reference to
	Objective-C 2.0.

2017-02-12  Gerald Pfeifer  <gerald@pfeifer.com>
	
	* doc/extend.texi (Named Address Spaces): sourceware.org now
	defaults to https.
	* doc/install.texi (Binaries): Ditto.
	(Specific): Ditto.

2017-02-11  Sandra Loosemore  <sandra@codesourcery.com>

	* doc/cpp.texi: Replace "stringify"/"stringification" with C 
	standard terminology "stringize"/"stringizing" throughout.
	* doc/cppinternals.texi: Likewise.

2017-02-11  Sandra Loosemore  <sandra@codesourcery.com>

	* doc/extend.texi: Fix some spelling mistakes and typos.
	* doc/invoke.texi: Likewise.

2017-02-11  Jan Hubicka  <hubicka@ucw.cz>

	PR ipa/79224
	* params.def (inline-min-speedup) Change from 10 to 8.

2017-02-11  Jakub Jelinek  <jakub@redhat.com>

	* doc/invoke.texi (fopenmp): Bump OpenMP version from 4.0 to
	4.5.

2017-02-11  Jan Hubicka  <hubicka@ucw.cz>

	PR ipa/79224
	* ipa-inline-analysis.c (get_minimal_bb): New function.
	(record_modified): Use it.
	(remap_edge_change_prob): Handle also ancestor functions.

2017-02-11  Gerald Pfeifer  <gerald@pfeifer.com>

	* doc/contrib.texi (Contributors): Remove broken link into
	the Mauve CVS repository.

2017-02-11  Jakub Jelinek  <jakub@redhat.com>

	PR middle-end/79454
	* internal-fn.c (expand_vector_ubsan_overflow): Use piece-wise
	result computation whenever lhs doesn't have vector mode, not
	just when it has BLKmode.

2017-02-10  Gerald Pfeifer  <gerald@pfeifer.com>

	* doc/makefile.texi (profiledbootstrap): Refer to the
	installation instructions only in textual form.

2017-02-10  Aaron Sawdey  <acsawdey@linux.vnet.ibm.com>

	PR target/79295
	* config/rs6000/altivec.md (bcd<bcd_add_sub>): Fix constraints.

2017-02-10  Gerald Pfeifer  <gerald@pfeifer.com>

	* doc/install.texi (Specific): Use https for blackfin.uclinux.org.
	(Specific): Update mingw-w64 reference.
	(Binaries): Ditto.
	(Specific): Remove broken link to Renesas RX processor.

2017-02-10  Richard Biener  <rguenther@suse.de>

	* toplev.c (process_options): Do not mention obsolete graphite
	options when printing sorry message about missing graphite support.
	Mention -floop-nest-optimize.

2017-02-10  Christophe Lyon  <christophe.lyon@linaro.org>

	* config/aarch64/arm_neon.h (vtst_p8): Rewrite without asm.
	(vtst_p16): Likewise.
	(vtstq_p8): Likewise.
	(vtstq_p16): Likewise.
	(vtst_p64): New.
	(vtstq_p64): Likewise.
	* config/arm/arm_neon.h (vgetq_lane_p64): New.
	(vset_lane_p64): New.
	(vsetq_lane_p64): New.

2017-02-10  Jakub Jelinek  <jakub@redhat.com>

	PR tree-optimization/79411
	* tree-ssa-reassoc.c (is_reassociable_op): Return false if
	stmt operands are SSA_NAMEs used in abnormal phis.
	(can_reassociate_p): Return false if op is SSA_NAME used in abnormal
	phis.

2017-02-09  Jan Hubicka  <hubicka@ucw.cz>

	PR ipa/70795
	* cgraphunit.c (cgraph_node::add_new_function): Set externally_visible
	flag if needed.

2017-02-09  Jan Hubicka  <hubicka@ucw.cz>

	* tree-ssa-loop-unswitch.c (hoist_guard): Update profile.

2017-02-09  Jakub Jelinek  <jakub@redhat.com>

	* omp-offload.c (oacc_loop_auto_partitions): Use || instead of |
	to avoid warning.

	PR c/79413
	* gimplify.h (is_gimple_sizepos): Only test for INTEGER_CST constants,
	not arbitrary TREE_CONSTANT.

	PR c/79431
	* gimplify.c (gimplify_adjust_omp_clauses): Ignore
	"omp declare target link" attribute unless is_global_var.
	* omp-offload.c (find_link_var_op): Likewise.

2017-02-09  Nathan Sidwell  <nathan@codesourcery.com>
	    Chung-Lin Tang  <cltang@codesourcery.com>

	* gimplify.c (gimplify_scan_omp_clauses): No special handling for
	OMP_CLAUSE_TILE.
	(gimplify_adjust_omp_clauses): Don't delete TILE.
	(gimplify_omp_for): Deal with TILE.
	* internal-fn.c (expand_GOACC_TILE): New function.
	* internal-fn.def (GOACC_DIM_POS): Comment may be overly conservative.
	(GOACC_TILE): New.
	* omp-expand.c (struct oacc_collapse): Add tile and outer fields.
	(expand_oacc_collapse_init): Add LOC paramter.  Initialize tile
	element fields.
	(expand_oacc_collapse_vars): Add INNER parm, adjust for tiling,
	avoid DIV for outermost collapse var.
	(expand_oacc_for): Insert tile element loop as needed.  Adjust.
	Remove out of date comments, fix whitespace.
	* omp-general.c (omp_extract_for_data): Deal with tiling.
	* omp-general.h (enum oacc_loop_flags): Add OLF_TILE flag,
	adjust OLF_DIM_BASE value.
	(struct omp_for_data): Add tiling field.
	* omp-low.c (scan_sharing_clauses): Allow OMP_CLAUSE_TILE.
	(lower_oacc_head_mark): Add OLF_TILE as appropriate.  Ensure 2 levels
	for auto loops.  Remove default auto determining, moved to
	oacc_loop_fixed_partitions.
	* omp-offload.c (struct oacc_loop): Change 'ifns' to vector of call
	stmts, add e_mask field.
	(oacc_dim_call): New function, abstracted out from oacc_thread_numbers.
	(oacc_thread_numbers): Use oacc_dim_call.
	(oacc_xform_tile): New.
	(new_oacc_loop_raw): Initialize e_mask, adjust for ifns vector.
	(finish_oacc_loop): Adjust for ifns vector.
	(oacc_loop_discover_walk): Append loop abstraction sites to list,
	add case for GOACC_TILE fns.
	(oacc_loop_xform_loop): Delete.
	(oacc_loop_process): Iterate over call list directly, and add
	handling for GOACC_TILE fns.
	(oacc_loop_fixed_partitions): Determine default auto, deal with TILE,
	dump partitioning.
	(oacc_loop_auto_partitions): Add outer_assign parm. Assign all but
	vector partitioning to outer loops.  Assign 2 partitions to loops
	when available. Add TILE handling.
	(oacc_loop_partition): Adjust oacc_loop_auto_partitions call.
	(execite_oacc_device_lower): Process GOACC_TILE fns, ignore unknown specs.
	* tree-nested.c (convert_nonlocal_omp_clauses): Allow OMP_CLAUSE_TILE.
	* tree.c (omp_clause_num_ops): Adjust TILE ops.
	* tree.h (OMP_CLAUSE_TILE_ITERVAR, OMP_CLAUSE_TILE_COUNT): New.

2017-02-09  Gerald Pfeifer  <gerald@pfeifer.com>

	* configure.ac (ACX_BUGURL): Update.
	* configure: Regenerate.

2017-02-09  Richard Biener  <rguenther@suse.de>

	PR tree-optimization/69823
	* graphite-scop-detection.c (scop_detection::harmful_loop_in_region):
	Properly enumerate all BBs in the region.  Use auto_vec/auto_bitmap.

2017-02-09  Andrew Burgess  <andrew.burgess@embecosm.com>

	* config/arc/arc-c.def: Add __NPS400__ definition.
	* config/arc/arc.h (CPP_SPEC): Don't define __NPS400__ here.
	(TARGET_NPS400): Define.

2017-02-09  Andrew Burgess  <andrew.burgess@embecosm.com>

	* config/arc/arc-arch.h (arc_arch_t): Move unchanged to earlier in
	file.
	(arc_cpu_t): Change base_architecture field, arch, to a arc_arc_t
	pointer, arch_info.
	(arc_cpu_types): Fill the arch_info field with a pointer into the
	arc_arch_types table.
	(arc_selected_cpu): Declare.
	* config/arc/arc.c (arc_selected_cpu): Make global.
	(arc_selected_arch): Delete.
	(arc_base_cpu): Delete.
	(arc_override_options): Remove references to deleted variables,
	update access to arch information.
	(ARC_OPT): Update access to arch information.
	(ARC_OPTX): Likewise.
	* config/arc/arc.h (arc_base_cpu): Remove declaration.
	(TARGET_ARC600): Update access to arch information.
	(TARGET_ARC601): Likewise.
	(TARGET_ARC700): Likewise.
	(TARGET_EM): Likewise.
	(TARGET_HS): Likewise.
	* config/arc/driver-arc.c (arc_cpu_to_as): Update access to arch
	information.

2017-02-08  Pat Haugen  <pthaugen@us.ibm.com>

	PR target/78604
	* config/rs6000/rs6000.c (rs6000_emit_vector_cond_expr): Invert
	condition/operands for integer GE/LE/GEU/LEU operations.

2017-02-08  Segher Boessenkool  <segher@kernel.crashing.org>

	PR translation/79397
	* config/rs6000/rs6000.opt (maltivec=le, maltivec=be): Fix spelling
	of AltiVec.

2017-02-08  Martin Jambor  <mjambor@suse.cz>

	PR ipa/79375
	* ipa-prop.c (ipa_alloc_node_params): Make static, return bool
	whether allocation happened.
	(ipa_initialize_node_params): Do not call ipa_alloc_node_params if
	nothing was allocated.

2017-02-08  Jakub Jelinek  <jakub@redhat.com>

	PR tree-optimization/79408
	* tree-vrp.c (simplify_div_or_mod_using_ranges): If op1 is not
	constant, but SSA_NAME with a known integer range, use the minimum
	of that range instead of op1 to determine if modulo can be replaced
	with its first operand.

2016-02-08  Kyrylo Tkachov  <kyrylo.tkachov@arm.com>

	* config/riscv/riscv.c (riscv_build_integer_1): Avoid use of INT16_MAX.

2017-02-08  Richard Biener  <rguenther@suse.de>

	PR tree-optimization/71824
	* graphite-scop-detection.c (scop_detection::build_scop_breadth):
	Check all loops contained in the merged region.

2017-02-07  Andrew Pinski  <apinski@cavium.com>

	* config/aarch64/aarch64.md (popcount<mode>2): New pattern.

2017-02-07  Andrew Pinski  <apinski@cavium.com>

	* config/aarch64/aarch64-cores.def (thunderx): Disable LSE.
	(thunderxt88): Likewise.
	(thunderxt81): Disable LSE and change v8.1 to v8.
	(thunderxt83): Likewise.

2017-02-07  Jakub Jelinek  <jakub@redhat.com>
	    Richard Biener  <rguenther@suse.de>

	PR middle-end/79399
	* ira-int.h (struct target_ira_int): Change x_max_struct_costs_size
	type from int to size_t.
	* ira-costs.c (struct_costs_size): Change type from int to size_t.

2017-02-07  Jakub Jelinek  <jakub@redhat.com>

	PR rtl-optimization/79386
	* cprop.c (bypass_conditional_jumps): Initialize
	bypass_last_basic_block already before splitting bbs after
	unconditional traps...
	(bypass_conditional_jumps): ... rather than here.

	PR target/79299
	* config/i386/sse.md (xtg_mode, gatherq_mode): New mode attrs.
	(*avx512f_gathersi<mode>, *avx512f_gathersi<mode>_2,
	*avx512f_gatherdi<mode>, *avx512f_gatherdi<mode>_2): Use them,
	fix -masm=intel patterns.

2017-02-07  Richard Biener  <rguenther@suse.de>

	PR tree-optimization/79256
	PR middle-end/79278
	* builtins.c (get_object_alignment_2): Use min_align_of_type
	to extract alignment for MEM_REFs to honor BIGGEST_FIELD_ALIGNMENT
	and ADJUST_FIELD_ALIGN.

	* doc/tm.texi.in (ADJUST_FIELD_ALIGN): Adjust to take additional
	type parameter.
	* doc/tm.texi: Regenerate.
	* stor-layout.c (layout_decl): Adjust.
	(update_alignment_for_field): Likewise.
	(place_field): Likewise.
	(min_align_of_type): Likewise.
	* config/arc/arc.h (ADJUST_FIELD_ALIGN): Adjust.
	* config/epiphany/epiphany.h (ADJUST_FIELD_ALIGN): Likewise.
	* config/epiphany/epiphany.c (epiphany_adjust_field_align): Likewise.
	* config/frv/frv.h (ADJUST_FIELD_ALIGN): Likewise.
	* config/frv/frv.c (frv_adjust_field_align): Likewise.
	* config/i386/i386.h (ADJUST_FIELD_ALIGN): Likewise.
	* config/i386/i386.c (x86_field_alignment): Likewise.
	* config/rs6000/aix.h (ADJUST_FIELD_ALIGN): Likewise.
	* config/rs6000/darwin.h (ADJUST_FIELD_ALIGN): Likewise.
	* config/rs6000/freebsd64.h (ADJUST_FIELD_ALIGN): Likewise.
	* config/rs6000/linux64.h (ADJUST_FIELD_ALIGN): Likewise.
	* config/rs6000/sysv4.h (ADJUST_FIELD_ALIGN): Likewise.
	* config/rs6000/rs6000.c (rs6000_special_adjust_field_align_p):
	 Likewise.

	Revert
	2017-01-30  Richard Biener  <rguenther@suse.de>

	PR tree-optimization/79256
	* targhooks.c (default_builtin_vector_alignment_reachable): Honor
	BIGGEST_FIELD_ALIGNMENT and ADJUST_FIELD_ALIGN to fix up bogus
	alignment on TYPE.

2017-02-07  Toma Tabacu  <toma.tabacu@imgtec.com>

	* config/mips/mips.c (mips_expand_builtin_insn): Convert the QImode
	argument of the pshufh, psllh, psllw, psrah, psraw, psrlh, psrlw
	builtins to SImode and emit a zero-extend, if necessary.

2017-02-06  Palmer Dabbelt  <palmer@dabbelt.com>

	* docs/invoke.texi (RISC-V Options): Alphabetize.

2017-02-06  Palmer Dabbelt  <palmer@dabbelt.com>

	* doc/invoke.texi (RISC-V Options): Use two spaces to separate
	options.

2017-02-06  Palmer Dabbelt  <palmer@dabbelt.com>

	* config/riscv/riscv.c: New file.
	* gcc/common/config/riscv/riscv-common.c: Likewise.
	* config.gcc: Likewise.
	* config/riscv/constraints.md: Likewise.
	* config/riscv/elf.h: Likewise.
	* config/riscv/generic.md: Likewise.
	* config/riscv/linux.h: Likewise.
	* config/riscv/multilib-generator: Likewise.
	* config/riscv/peephole.md: Likewise.
	* config/riscv/pic.md: Likewise.
	* config/riscv/predicates.md: Likewise.
	* config/riscv/riscv-builtins.c: Likewise.
	* config/riscv/riscv-c.c: Likewise.
	* config/riscv/riscv-ftypes.def: Likewise.
	* config/riscv/riscv-modes.def: Likewise.
	* config/riscv/riscv-opts.h: Likewise.
	* config/riscv/riscv-protos.h: Likewise.
	* config/riscv/riscv.h: Likewise.
	* config/riscv/riscv.md: Likewise.
	* config/riscv/riscv.opt: Likewise.
	* config/riscv/sync.md: Likewise.
	* config/riscv/t-elf-multilib: Likewise.
	* config/riscv/t-linux: Likewise.
	* config/riscv/t-linux-multilib: Likewise.
	* config/riscv/t-riscv: Likewise.
	* configure.ac: Likewise.
	* doc/contrib.texi: Add Kito Cheng, Palmer Dabbelt, and Andrew
	Waterman as RISC-V maintainers.
	* doc/install.texi: Add RISC-V entries.
	* doc/invoke.texi: Add RISC-V options section.
	* doc/md.texi: Add RISC-V constraints section.
	* configure: Regenerated.

2017-02-06  Michael Meissner  <meissner@linux.vnet.ibm.com>

	PR target/66144
	* config/rs6000/vector.md (vcond<mode><mode>): Allow the true and
	false values to be constant vectors with all 0 or all 1 bits set.
	(vcondu<mode><mode>): Likewise.
	* config/rs6000/predicates.md (vector_int_reg_or_same_bit): New
	predicate.
	(fpmask_comparison_operator): Update comment.
	(vecint_comparison_operator): New predicate.
	* config/rs6000/rs6000.c (rs6000_emit_vector_cond_expr): Optimize
	vector conditionals when the true and false values are constant
	vectors with all 0 bits or all 1 bits set.

2017-02-06  Martin Sebor  <msebor@redhat.com>

	PR  tree-optimization/79376
	* gimple-fold.c (get_range_strlen): Set the minimum length to zero.

2017-02-06  Uros Bizjak  <ubizjak@gmail.com>

	* config/i386/sse.md (vector modes -> vec_extract* splitter): Use
	explicit subreg RTX with operand 1.  Use VECTOR_MODE_P predicate
	to simplify split condition.

2017-02-06  Jakub Jelinek  <jakub@redhat.com>

	* omp-expand.c (oxpand_omp_atomic_fetch_op,
	expand_omp_atomic_pipeline): Return false if can_atomic_load_p is
	false.

2017-02-06  Segher Boessenkool  <segher@kernel.crashing.org>

	PR rtl-optimization/68664
	* target.def (can_speculate_insn): New hook.
	* doc/tm.texi.in (TARGET_SCHED_CAN_SPECULATE_INSN): New hook.
	* doc/tm.texi: Regenerate.
	* sched-rgn.c (can_schedule_ready_p): Use the new hook.
	* config/rs6000/rs6000.c (TARGET_SCHED_CAN_SPECULATE_INSN): New macro.
	(rs6000_sched_can_speculate_insn): New function.

2017-02-06  Jakub Jelinek  <jakub@redhat.com>

	PR tree-optimization/79284
	* tree-vectorizer.h (VECT_SCALAR_BOOLEAN_TYPE_P): Define.
	* tree-vect-stmts.c (vect_get_vec_def_for_operand,
	vectorizable_mask_load_store, vectorizable_operation,
	vect_is_simple_cond, get_same_sized_vectype): Use it instead
	of comparing TREE_CODE of a type against BOOLEAN_TYPE.
	* tree-vect-patterns.c (check_bool_pattern, search_type_for_mask_1,
	vect_recog_bool_pattern, vect_recog_mask_conversion_pattern): Likewise.
	* tree-vect-slp.c (vect_get_constant_vectors): Likewise.
	* tree-vect-loop.c (vect_determine_vectorization_factor): Likewise.
	Remove redundant gimple_code (stmt) == GIMPLE_ASSIGN test after
	is_gimple_assign (stmt).  Replace another such test with
	is_gimple_assign (stmt).

2017-02-06  Georg-Johann Lay  <avr@gjlay.de>

	PR target/78883
	* config/avr/avr.c (rtl-iter.h): Include it.
	(TARGET_LEGITIMATE_COMBINED_INSN): New hook define...
	(avr_legitimate_combined_insn): ...and implementation.

2017-02-06  Dominik Vogt  <vogt@linux.vnet.ibm.com>

	* config/s390/predicates.md ("larl_operand"): Use macros from hwint.h.
	* config/s390/s390.c (s390_const_operand_ok)
	(s390_canonicalize_comparison, s390_extract_part)
	(s390_single_part, s390_contiguous_bitmask_nowrap_p)
	(s390_contiguous_bitmask_p, s390_rtx_costs)
	(legitimize_pic_address): Likewise.
	* config/s390/s390.md ("clzdi2", "clztidi2"): Likewise.
	* config/s390/vx-builtins.md ("vec_genbytemaskv16qi")
	("vec_permi<mode>", "vfae<mode>", "*vfaes<mode>", "vstrc<mode>")
	("*vstrcs<mode>"): Use UINTVAL() to set unsigned HOST_WIDE_INT.
	* config/s390/vector.md ("vec_vfenes<mode>"): Likewise.

2017-02-06  Georg-Johann Lay  <avr@gjlay.de>

	* config/avr/avr.md (*addhi3_zero_extend): Add alternative where
	REGNO($0) == REGNO($1).

2017-02-06  Andreas Krebbel  <krebbel@linux.vnet.ibm.com>

	* config/s390/linux.h(SIZE_TYPE): Add comment.

2017-02-06  Julian Brown  <julian@codesourcery.com>
	    Naveen H.S  <Naveen.Hurugalawadi@cavium.com>
	    Virendra Pathak  <virendra.pathak@broadcom.com>

	* config/aarch64/aarch64-cores.def: Change the scheduler
	to Thunderx2t99.
	* config/aarch64/aarch64.md: Include thunderx2t99.md.
	* config/aarch64/thunderx2t99.md: New file.

2017-02-05  Gerald Pfeifer  <gerald@pfeifer.com>

	* doc/standards.texi (Go Language): Update link to language
	standard.

2017-02-05  Jan Hubicka  <hubicka@ucw.cz>

	* tree-eh.c (lower_resx): Sanitize profile.
	(cleanup_empty_eh_move_lp): Likewise.

2017-02-05  Jan Hubicka  <hubicka@ucw.cz>

	PR tree-ssa/79347
	* cfgloopmanip.c (lv_adjust_loop_entry_edge, loop_version): Add
	ELSE_PROB.
	* cfgloopmanip.h (loop_version): Update prototype.
	* modulo-sched.c (sms_schedule): Update call of loop_version.
	* tree-if-conv.c(version_loop_for_if_conversion): Likewise.
	* tree-parloops.c (gen_parallel_loop): Likewise.
	* tree-ssa-loop-manip.c (tree_transform_and_unroll_loop): Likewise.
	* tree-ssa-loop-split.c (split_loop): Likewise.
	* tree-ssa-loop-unswitch.c (tree_unswitch_loop): Likewise.
	* tree-vect-loop-manip.c (vect_loop_versioning): Likewise.

2017-02-05  Martin Liska  <mliska@suse.cz>

	PR bootstrap/78985
	* config/s390/s390.c (s390_gimplify_va_arg): Initialize local
	variable to NULL.
	(print_operand_address): Initialize a struct to zero.

2017-02-05  Gerald Pfeifer  <gerald@pfeifer.com>

	* doc/contrib.texi (Contributors): Refer to Hans Boehm's
	garbage collector only in textual form.

2017-02-05  Gerald Pfeifer  <gerald@pfeifer.com>
	
	* doc/extend.texi (x86 specific memory model extensions for
	transactional memory): Simplify a phrase.

2017-02-05  Eric Botcazou  <ebotcazou@adacore.com>

	PR target/79353
	* config/sparc/sync.md (atomic_loaddi_1): Replace 'U' constraint with
	'r', 'm' constraint with 'T' and !TARGET_ARCH64 with TARGET_ARCH32.
	(atomic_storedi_1): Likewise.

2017-02-04  Jakub Jelinek  <jakub@redhat.com>

	PR tree-optimization/79338
	* tree-parloops.c (gather_scalar_reductions): Don't call
	vect_analyze_loop_form for loop->inner before destroying loop's
	loop_vinfo.

2017-02-03  Martin Sebor  <msebor@redhat.com>

	PR tree-optimization/79327
	* gimple-ssa-sprintf.c (tree_digits): Avoid adding the base prefix
	when precision has resulted in leading zeros.
	(format_integer): Adjust the likely counter to assume an unknown
	argument that may be zero is non-zero.

2017-02-03  Jason Merrill  <jason@redhat.com>

	PR c++/78689
	* tree-inline.c (copy_tree_body_r) [COND_EXPR]: Revert change to
	avoid copying non-taken branch.

2017-02-03  Jakub Jelinek  <jakub@redhat.com>

	PR tree-optimization/79340
	* tree-vect-loop.c (vectorizable_reduction): Release
	vec_defs elements after safe_splicing them into other vectors.
	Formatting fixes.

	PR tree-optimization/79327
	* gimple-ssa-sprintf.c (adjust_range_for_overflow): If returning
	true, always set *argmin and *argmax to TYPE_{MIN,MAX}_VALUE of
	dirtype.
	(format_integer): Use wide_int_to_tree instead of build_int_cst
	+ to_?hwi.  If argmin is NULL, just set argmin and argmax to
	TYPE_{MIN,MAX}_VALUE of argtype.  Simplify and fix computation
	of shortest and longest sequence.

2017-02-03  Uros Bizjak  <ubizjak@gmail.com>

	* config/i386/i386.c (dimode_scalar_chain::convert_reg):
	Use pextrd for TARGET_SSE4_1 when creating scalar copy.

2017-02-03  Walter Lee  <walt@tilera.com>

	PR target/78862
	* config/tilegx/tilegx.md (tilegx_expand_prologue): Add blockage
	after initial stackframe link reg save.
	* config/tilepro/tilepro.md (tilepro_expand_prologue): Likewise.

2017-02-03  Jakub Jelinek  <jakub@redhat.com>

	PR target/79354
	* config/rs6000/rs6000.md (movsi_from_sf): Use wb constraint instead of
	wu for stxssp alternative.

2017-02-03  Martin Sebor  <msebor@redhat.com>

	PR tree-optimization/79352
	* gimple-fold.c (get_range_strlen): Add argument.
	(get_range_strlen): Change return type to bool.
	(get_maxval_strlen): Pass in a dummy argument.
	* gimple-fold.h (get_range_strlen): Change return type to bool.
	* gimple-ssa-sprintf.c (get_string_length): Set unlikely counter.
	* tree.h (array_at_struct_end_p): Add argument.
	* tree.c (array_at_struct_end_p): Handle it.

2017-02-03  Martin Liska  <mliska@suse.cz>

	PR lto/66295
	* multiple_target.c (create_dispatcher_calls): Redirect edge
	from a caller of a dispatcher.
	(expand_target_clones): Make the clones local.
	(ipa_target_clone): Do both target clones and resolvers.
	(ipa_dispatcher_calls): Remove the pass.
	(pass_dispatcher_calls::gate): Likewise.
	(make_pass_dispatcher_calls): Likewise.
	* passes.def (pass_target_clone): Put as very first IPA early
	pass.

2017-02-03  Martin Liska  <mliska@suse.cz>

	* symtab.c (symtab_node::binds_to_current_def_p): Bail out
	in case of a function with ifunc attribute.

2017-02-03  Martin Liska  <mliska@suse.cz>

	* cgraph.c (cgraph_node::dump): Dump function version info.
	* symtab.c (symtab_node::dump_base): Add missing new line.

2017-02-02  Jan Hubicka  <hubicka@ucw.cz>

	* tree-ssa-ifcombine.c (update_profile_after_ifcombine): New function.
	(ifcombine_ifandif): Use it.

2017-02-03  Martin Liska  <mliska@suse.cz>

	* doc/invoke.texi: Document default value for
	use-after-scope-direct-emission-threshold.

2017-02-03  Martin Liska  <mliska@suse.cz>

	PR tree-optimization/79339
	* gimple-ssa-sprintf.c (format_floating_max): Call mpfr_clear.
	(format_floating): Likewise.

2017-02-03  Martin Liska  <mliska@suse.cz>

	PR ipa/79337
	* ipa-prop.c (ipa_node_params_t::insert): Remove current
	implementation.
	(ipa_node_params_t::remove): Likewise.
	* ipa-prop.h (ipa_node_params::ipa_node_params): Make default
	initialization from removed ipa_node_params_t::insert.
	(ipa_node_params::~ipa_node_params): Move from removed
	ipa_node_params_t::release.
	* symbol-summary.h (symbol_summary::m_released): New member.
	Do not release a summary twice.  Do not allow to call finalizer
	for types of a summary that live in GGC memory.

2017-02-02  Naveen H.S  <Naveen.Hurugalawadi@cavium.com>

	* config/aarch64/aarch64.c (thunderx2t99_tunings): Enable AES and
	cmp_branch fusion.

2017-02-02  Martin Sebor  <msebor@redhat.com>

	PR middle-end/79275
	* gimple-ssa-sprintf.c (get_string_length): Set lower bound to zero.
	(format_string): Tighten up the range of output for non-constant
	strings and correct the expected range for wide non-constant strings.

2017-02-02  Martin Sebor  <msebor@redhat.com>

	* doc/invoke.texi (-maccumulate-args): Fix bad grammar.

	PR middle-end/32003
	* doc/invoke.texi (-fdump-tree-): Remove pass-specific options from
	index.
	(-fdump-tree-@var): Add to index and document how to come up
	with pass-specific option and dump file names.
	(-fdump-passes): Clarify where to look for output.

2017-02-02  Jan Hubicka  <hubicka@ucw.cz>

	PR middle-end/77445
	* tree-ssa-threadbackward.c (profitable_jump_thread_path): Dump
	statistics of the analyzed path; allow threading for speed when
	any of BBs along the path are optimized for speed.

2017-02-02  Eric Botcazou  <ebotcazou@adacore.com>

	PR middle-end/78468
	* emit-rtl.c (init_emit): Add ??? comment for problematic alignment
	settings of the virtual registers.

	Revert again
	2016-08-23  Dominik Vogt  <vogt@linux.vnet.ibm.com>

	* explow.c (get_dynamic_stack_size): Take known alignment of stack
	pointer + STACK_DYNAMIC_OFFSET into account when calculating the size
	needed.

2017-02-02  Andreas Krebbel  <krebbel@linux.vnet.ibm.com>

	* config/s390/vx-builtins.md ("vec_ceil", "vec_floor")
	("vec_trunc", "vec_roundc", "vec_round"): Remove expanders.

2017-02-02  Andreas Krebbel  <krebbel@linux.vnet.ibm.com>

	* config/s390/s390.md: Add missing comments with the expanded
	mnemonics.
	* config/s390/vector.md: Likewise.
	* config/s390/vx-builtins.md: Likewise.

2017-02-02  Jakub Jelinek  <jakub@redhat.com>

	PR target/79197
	* config/rs6000/rs6000.md (*fixuns_trunc<mode>di2_fctiduz): Rename to ...
	(fixuns_trunc<mode>di2): ... this, remove previous expander.  Put all
	conditions on a single line.

2017-02-02  Andreas Krebbel  <krebbel@linux.vnet.ibm.com>

	* config/s390/s390-c.c (s390_cpu_cpp_builtins_internal): Rename
	__S390_VX__ to __VX__.

2017-02-01  Andrew Pinski  <apinski@cavium.com>

	* tree-vect-loop.c (vect_compute_single_scalar_iteration_cost): Pass
	stmt_info to record_stmt_cost.
	(vect_get_known_peeling_cost): Pass stmt_info if known to
	record_stmt_cost.
	* config/aarch64/aarch64-protos.h (cpu_vector_cost): Split
	cpu_vector_cost field into
	scalar_int_stmt_cost and scalar_fp_stmt_cost.  Split vec_stmt_cost
	field into vec_int_stmt_cost and vec_fp_stmt_cost.
	* config/aarch64/aarch64.c (generic_vector_cost): Update for the
	splitting of scalar_stmt_cost and vec_stmt_cost.
	(thunderx_vector_cost): Likewise.
	(cortexa57_vector_cost): LIkewise.
	(exynosm1_vector_cost): Likewise.
	(xgene1_vector_cost): Likewise.
	(thunderx2t99_vector_cost): Improve after the splitting of the two
	fields.
	(aarch64_builtin_vectorization_cost): Update for the splitting of
	scalar_stmt_cost and vec_stmt_cost.

2017-02-01  Torvald Riegel  <triegel@redhat.com>
	    Richard Henderson  <rth@redhat.com>

	* builtins.c (fold_builtin_atomic_always_lock_free): Make "lock-free"
	conditional on existance of a fast atomic load.
	* optabs-query.c (can_atomic_load_p): New function.
	* optabs-query.h (can_atomic_load_p): Declare it.
	* optabs.c (expand_atomic_exchange): Always delegate to libatomic if
	no fast atomic load is available for the particular size of access.
	(expand_atomic_compare_and_swap): Likewise.
	(expand_atomic_load): Likewise.
	(expand_atomic_store): Likewise.
	(expand_atomic_fetch_op): Likewise.
	* testsuite/lib/target-supports.exp
	(check_effective_target_sync_int_128): Remove x86 because it provides
	no fast atomic load.
	(check_effective_target_sync_int_128_runtime): Likewise.

2017-02-01  Richard Biener  <rguenther@suse.de>

	* graphite.c: Include tree-vectorizer.h for find_loop_location.
	(graphite_transform_loops): Provide opt-info for optimized nests.
	* tree-parloop.c (parallelize_loops): Provide opt-info for
	parallelized loops.

2017-02-01  Richard Biener  <rguenther@suse.de>

	PR middle-end/79315
	* tree-cfg.c (move_stmt_op): Never set TREE_BLOCK when it
	was not set before.

2017-02-01  Richard Biener  <rguenther@suse.de>

	PR tree-optimization/71824
	* graphite-scop-detection.c (scop_detection::build_scop_breadth):
	Verify the loops are valid in the merged SESE region.
	(scop_detection::can_represent_loop_1): Check analyzing the
	evolution of the number of iterations in the region succeeds.

2017-01-31  Ian Lance Taylor  <iant@golang.org>

	* config/i386/i386.c (ix86_expand_split_stack_prologue): Add
	REG_ARGS_SIZE note to 32-bit push insns and call insn.

2017-01-31  David Malcolm  <dmalcolm@redhat.com>

	PR preprocessor/79210
	* input.c (get_substring_ranges_for_loc): Replace line_width
	assertion with error-handling.

2017-01-31  Richard Biener  <rguenther@suse.de>

	PR tree-optimization/77318
	* graphite-sese-to-poly.c (extract_affine): Fix assert.
	(create_pw_aff_from_tree): Take loop parameter.
	(add_condition_to_pbb): Pass loop of the condition to
	create_pw_aff_from_tree.

2017-01-31  Jakub Jelinek  <jakub@redhat.com>

	* config/s390/s390.c (s390_asan_shadow_offset): New function.
	(TARGET_ASAN_SHADOW_OFFSET): Redefine.

2017-01-31  Michael Meissner  <meissner@linux.vnet.ibm.com>

	PR target/78597
	PR target/79038
	* config/rs6000/rs6000-protos.h (convert_float128_to_int): Delete,
	no longer used.
	(convert_int_to_float128): Likewise.
	* config/rs6000/rs6000.c (convert_float128_to_int): Likewise.
	(convert_int_to_float128): Likewise.
	* config/rs6000/rs6000.md (UNSPEC_IEEE128_MOVE): Likewise.
	(UNSPEC_IEEE128_CONVERT): Likewise.
	(floatsi<mode>2, FLOAT128 iterator): Bypass calling
	rs6000_expand_float128_convert if we have IEEE 128-bit hardware.
	Use local variables for IBM extended format.
	(fix_trunc<mode>si2, FLOAT128 iterator): Likewise.
	(fix_trunc<mode>si2_fprs): Likewise.
	(fixuns_trunc<IEEE128:mode><SDI:mode>2): Likewise.
	(floatuns<IEEE128:mode>2, IEEE128 iterator): Likewise.
	(fix<uns>_<mode>si2_hw): Rework the IEEE 128-bt hardware support
	to know that we can now have integers of all sizes in vector
	registers.
	(fix<uns>_<mode>di2_hw): Likewise.
	(float<uns>_<mode>si2_hw): Likewise.
	(fix_<mode>si2_hw): Likewise.
	(fixuns_<mode>si2_hw): Likewise.
	(float<uns>_<mode>di2_hw): Likewise.
	(float_<mode>di2_hw): Likewise.
	(float_<mode>si2_hw): Likewise.
	(floatuns_<mode>di2_hw): Likewise.
	(floatuns_<mode>si2_hw): Likewise.
	(xscvqp<su>wz_<mode>): Delete, no longer used.
	(xscvqp<su>dz_<mode>): Likewise.
	(xscv<su>dqp_<mode>): Likewise.
	(ieee128_mfvsrd_64bit): Likewise.
	(ieee128_mfvsrd_32bit): Likewise.
	(ieee128_mfvsrwz): Likewise.
	(ieee128_mtvsrw): Likewise.
	(ieee128_mtvsrd_64bit): Likewise.
	(ieee128_mtvsrd_32bit): Likewise.

2017-01-31  Martin Liska  <mliska@suse.cz>

	PR ipa/79285
	* ipa-prop.c (ipa_free_all_node_params): Call release method
	instead of ~sumbol_summary to not to trigger double times
	dtor of hash_map.

2017-01-31  Aldy Hernandez  <aldyh@redhat.com>

	PR tree-optimization/71691
	* bitmap.h (class auto_bitmap): New.
	* tree-ssa-loop-unswitch.c (tree_may_unswitch_on): Call
	is_maybe_undefined instead of ssa_undefined_value_p.

2017-01-31  Andreas Krebbel  <krebbel@linux.vnet.ibm.com>

	* config/s390/s390-c.c (s390_cpu_cpp_builtins_internal): Rename
	__S390_ARCH_LEVEL__ to __ARCH__.

2017-01-31  Jakub Jelinek  <jakub@redhat.com>

	PR tree-optimization/79267
	* value-prof.c (gimple_ic): Only drop lhs for noreturn calls
	if should_remove_lhs_p is true.

2017-01-30  Alexandre Oliva <aoliva@redhat.com>

	PR debug/63238
	* dwarf2out.c (clone_as_declaration): Drop DW_AT_alignment.
	(add_alignment_attribute): New.
	(base_type_die): Add alignment attribute.
	(subrange_type_die): Likewise.
	(modified_type_die): Likewise.
	(gen_array_type_die): Likewise.
	(gen_descr_array_type_die: Likewise.
	(gen_enumeration_type_die): Likewise.
	(gen_subprogram_die): Likewise.
	(gen_variable_die): Likewise.
	(gen_field_die): Likewise.
	(gen_ptr_to_mbr_type_die): Likewise.
	(gen_struct_or_union_type_die): Likewise.
	(gen_subroutine_type_die): Likewise.
	(gen_typedef_die): Likewise.
	(base_type_cmp): Compare alignment attribute.

2017-01-30  Aaron Sawdey  <acsawdey@linux.vnet.ibm.com>

	PR target/79170
	* config/rs6000/altivec.md (*setb_internal): Rename to setb_signed.
	(setb_unsigned) New pattern for setb with CCUNS.
	* config/rs6000/rs6000.c (expand_block_compare): Use a different
	subfc./subfe sequence to avoid overflow problems.  Generate a
	shorter sequence with cmpld/setb for power9.
	* config/rs6000/rs6000.md (subf<mode>3_carry_dot2): Add a new pattern
	for generating subfc. instruction.
	(cmpstrsi): Add TARGET_POPCNTD predicate as the generate sequence
	now uses this instruction.

2017-01-30  Ian Lance Taylor  <iant@google.com>

	PR debug/79289
	* dwarf2out.c (gen_type_die_with_usage): When picking a variant
	for FUNCTION_TYPE/METHOD_TYPE, use the first matching one.

2017-01-30  Martin Sebor  <msebor@redhat.com>

	* gimple-ssa-sprintf.c (fmtresult::adjust_for_width_or_precision):
	Move constant to the right of a relational operator.
	(get_mpfr_format_length, format_character, format_string): Ditto.
	(should_warn_p, maybe_warn): Same.

	* doc/invoke.texi (-Wformat-truncation=1): Fix typo.

2017-01-30  Maxim Ostapenko  <m.ostapenko@samsung.com>

	PR lto/79061
	* asan.c (get_translation_unit_decl): Remove function.
	(asan_add_global): Force has_dynamic_init to zero in LTO mode.

2017-01-30  Martin Liska  <mliska@suse.cz>

	PR gcov-profile/79259
	* opts.c (common_handle_option): Enable flag_ipa_bit_cp w/
	-fprofile-generate.

2017-01-30  Martin Liska  <mliska@suse.cz>

	PR bootstrap/78985
	* config/aarch64/cortex-a57-fma-steering.c (func_fma_steering::analyze):
	Initialize variables with NULL value.

2017-01-30  Richard Earnshaw  <rearnsh@arm.com>

	PR target/79260
	* config.gcc (arm*-*-*): Add arm/arm-flags.h and arm/arm-isa.h to
	tm_p_file.
	* arm/arm-protos.h: Don't directly include arm-flags.h and arm-isa.h.

2017-01-30  Richard Biener  <rguenther@suse.de>

	PR tree-optimization/79276
	* tree-vrp.c (process_assert_insertions): Properly adjust common
	when removing a duplicate.

2017-01-30  Richard Biener  <rguenther@suse.de>

	PR tree-optimization/79256
	* targhooks.c (default_builtin_vector_alignment_reachable): Honor
	BIGGEST_FIELD_ALIGNMENT and ADJUST_FIELD_ALIGN to fix up bogus
	alignment on TYPE.
	* tree.c (build_aligned_type): Set TYPE_USER_ALIGN.

2017-01-30  Dominik Vogt  <vogt@linux.vnet.ibm.com>

	PR target/79240
	* config/s390/s390.md ("*r<noxa>sbg_<mode>_srl_bitmask")
	("*r<noxa>sbg_<mode>_sll_bitmask")
	("*extzv_<mode>_srl<clobbercc_or_nocc>")
	("*extzv_<mode>_sll<clobbercc_or_nocc>"):
	Use contiguous_bitmask_nowrap_operand.

2017-01-29  Bill Schmidt  <wschmidt@linux.vnet.ibm.com>

	PR target/79268
	* config/rs6000/altivec.h (vec_xl): Revise #define.
	(vec_xst): Likewise.

2017-01-27  Uros Bizjak  <ubizjak@gmail.com>

	* config/i386/i386.c (print_reg): Use REGNO instead of true_regnum.

2017-01-27  Bernd Schmidt  <bschmidt@redhat.com>

	PR rtl-optimization/79194
	* cprop.c (one_cprop_pass): Move deletion of code after unconditional
	traps before call to bypass_conditional_jumps.

2017-01-27  Vladimir Makarov  <vmakarov@redhat.com>

	PR tree-optimization/71374
	* lra-constraints.c (check_conflict_input_operands): New.
	(match_reload): Use it.

2017-01-27  Vladimir Makarov  <vmakarov@redhat.com>

	PR target/79131
	* lra-assigns.c (find_hard_regno_for_1): Take endianess for into
	account to calculate conflict_set.

2017-01-27  Bin Cheng  <bin.cheng@arm.com>

	PR rtl-optimization/78559
	* combine.c (try_combine): Discard REG_EQUAL and REG_EQUIV for
	other_insn in combine.

2017-01-27  Pekka Jääskeläinen  <pekka.jaaskelainen@parmance.com>

	* builtin-types.def: Use unsigned_char_type_node for BT_UINT8.  Use
	uint16_type_node for BT_UINT16.

2017-01-27  David Malcolm  <dmalcolm@redhat.com>

	* doc/sourcebuild.texi (Testsuites): Add "GIMPLE Tests" and
	"RTL Tests" to menu.
	(GIMPLE Tests): New node.
	(RTL Tests): New node.

2017-01-27  Richard Biener  <rguenther@suse.de>

	PR tree-optimization/79245
	* tree-loop-distribution.c (distribute_loop): Apply cost
	modeling also to detected patterns.

2017-01-27  Richard Biener  <rguenther@suse.de>

	PR tree-optimization/71433
	* tree-vrp.c (register_new_assert_for): Revert earlier changes.
	(compare_assert_loc): New function.
	(process_assert_insertions): Sort and optimize assert locations
	to remove duplicates and push down identical assertions on
	edges to their destination block.

2017-01-27  Richard Biener  <rguenther@suse.de>

	PR tree-optimization/79244
	* tree-vrp.c (remove_range_assertions): Forcefully propagate
	out SSA names even if abnormal.

2017-01-27  Jakub Jelinek  <jakub@redhat.com>

	* realmpfr.h: Poison MPFR_RND{N,Z,U,D}.
	* gimple-ssa-sprintf.c (format_floating_max): Use GMP_RNDN
	instead of MPFR_RNDN.

2017-01-27  Richard Earnshaw  <rearnsha@arm.com>

	PR target/79239
	* arm.c (arm_option_override): Don't call build_target_option_node
	until after doing all option overrides.
	(arm_valid_target_attribute_tree): Likewise.

2017-01-27  Martin Liska  <mliska@suse.cz>

	* doc/invoke.texi (-fprofile-arcs): Document profiling support
	for {cd}tors and C++ {cd}tors.

2017-01-27  Dominik Vogt  <vogt@linux.vnet.ibm.com>

	* config/s390/s390.md ("*setmem_long_and")
	("*setmem_long_and_31z"): Use zero_extend instead of and.

2017-01-26  Martin Sebor  <msebor@redhat.com>

	* gimple-ssa-sprintf.c (format_floating): Simplify the computation
	of precision.

2017-01-26  Martin Sebor  <msebor@redhat.com>

	* gimple-ssa-sprintf.c (format_floating): Test HAVE_XFmode and
	HAVE_DFmode before using XFmode or DFmode.
	(parse_directive): Avoid using the z length modifier to avoid
	the ISO C++98 does not support the ‘z’ gnu_printf length modifier.

	PR middle-end/78703
	* gimple-ssa-sprintf.c (adjust_for_width_or_precision): Change
	to accept adjustment as an array.
	(get_int_range): New function.
	(struct directive): Make width and prec arrays.
	(directive::set_width, directive::set_precision): Call get_int_range.
	(format_integer, format_floating): Handle width and precision ranges.
	(format_string, parse_directive): Same.

2017-01-26  Jakub Jelinek  <jakub@redhat.com>

	PR debug/79129
	* dwarf2out.c (generate_skeleton_bottom_up): For children with
	comdat_type_p set, just clone them, but keep the children in the
	original DIE.

	PR debug/78835
	* dwarf2out.c (prune_unused_types): Mark all functions with DIEs
	which have direct callers with -fvar-tracking-assignments enabled
	in the current TU.
	(resolve_addr): Avoid adding skeleton DIEs for DW_AT_call_origin
	inside of type units.

2017-01-26  Martin Sebor  <msebor@redhat.com>

	PR middle-end/78703
	* gimple-ssa-sprintf.c (struct result_range): Add likely and
	unlikely counters.
	(struct format_result): Replace number_chars, number_chars_min,
	and number_chars_max with a single member of struct result_range.
	Remove bounded.
	(format_result::operator+=): Adjust.
	(struct fmtresult): Remove bounded.  Handle likely and unlikely
	counters.
	(fmtresult::adjust_for_width_or_precision): New function.
	(fmtresult:type_max_digits): New function.
	(bytes_remaining): Handle likely and unlikely counters.
	(min_bytes_remaining): Remove.
	(format_percent): Simplify.
	(format_integer, format_floating): Set likely and unlikely counters.
	(get_string_length, format_character, format_string): Same.
	(format_plain, should_warn_p): New function.
	(maybe_warn): Call should_warn_p.  Update diagnostic messages
	and handle those for all directives, including plain strings.
	(format_directive): Handle likely and unlikely counters.
	Remove unnecessary quoting from diagnostics.  Add an informational
	note.
	(add_bytes): Remove.
	(pass_sprintf_length::compute_format_length): Simplify.
	(try_substitute_return_value): Handle likely and unlikely counters.

2017-01-26  Carl Love  <cel@us.ibm.com>

	* config/rs6000/rs6000-c (altivec_overloaded_builtins): Remove
	bogus entries for the P8V_BUILTIN_VEC_VGBBD built-ins

2017-01-26  Vladimir Makarov  <vmakarov@redhat.com>

	PR target/79131
	* lra-assigns.c (setup_live_pseudos_and_spill_after_risky): Take
	endianess for subregs into account.
	* lra-constraints.c (lra_constraints): Do risky transformations
	always on the first iteration.
	* lra-lives.c (check_pseudos_live_through_calls): Add arg
	last_call_used_reg_set.
	(process_bb_lives): Define and use last_call_used_reg_set.
	* lra.c (lra): Always continue after lra_constraints on the first
	iteration.

2017-01-26  Kirill Yukhin  <kirill.yukhin@gmail.com>

	* gcc.target/i386/avx512bw-kshiftlq-2.c: Use unsigned long long
	constant.
	* gcc.target/i386/avx512bw-kshiftrq-2.c: Ditto.

2017-01-26  Jakub Jelinek  <jakub@redhat.com>

	* config/i386/avx512fintrin.h (_ktest_mask16_u8,
	_ktestz_mask16_u8, _ktestc_mask16_u8, _kadd_mask16): Move to ...
	* config/i386/avx512dqintrin.h (_ktest_mask16_u8,
	_ktestz_mask16_u8, _ktestc_mask16_u8, _kadd_mask16): ... here.
	* config/i386/i386-builtin.def (__builtin_ia32_ktestchi,
	__builtin_ia32_ktestzhi, __builtin_ia32_kaddhi): Use
	OPTION_MASK_ISA_AVX512DQ instead of OPTION_MASK_ISA_AVX512F.
	* config/i386/sse.md (SWI1248_AVX512BWDQ2): New mode iterator.
	(kadd<mode>, ktest<mode>): Use it instead of SWI1248_AVX512BWDQ.

2017-01-26  Marek Polacek  <polacek@redhat.com>

	PR c/79199
	* fold-const.c (operand_equal_p) [COND_EXPR]: Use OP_SAME_WITH_NULL
	for the third operand.

2017-01-26  Jakub Jelinek  <jakub@redhat.com>

	PR middle-end/79236
	* omp-low.c (struct omp_context): Add simt_stmt field.
	(scan_omp_for): Return omp_context *.
	(scan_omp_simd): Set simt_stmt on the non-_simt_ SIMD
	context to the _simt_ SIMD stmt.
	(lower_omp_for): For combined SIMD with sibling _simt_
	SIMD, make sure to use the same decls in _looptemp_
	clauses as in the sibling.

2017-01-26  David Sherwood  <david.sherwood@arm.com>

	PR middle-end/79212
	* gimplify.c (omp_notice_variable): Add GOVD_SEEN flag to variables in
	all contexts.

2017-01-26  Jakub Jelinek  <jakub@redhat.com>

	PR target/70465
	* reg-stack.c (emit_swap_insn): Instead of fld a; fld b; fxchg %st(1);
	emit fld b; fld a; if possible.

	* brig-builtins.def: Update copyright years.
	* config/arm/arm_acle_builtins.def: Update copyright years.

2017-01-25  Michael Meissner  <meissner@linux.vnet.ibm.com>

	PR target/79179
	* config/rs6000/vsx.md (vsx_extract_<mode>_store): Use wY
	constraint instead of o for the stxsd instruction.

2017-01-25  Carl Love  <cel@us.ibm.com>

	* config/rs6000/rs6000-c (altivec_overloaded_builtins): Fix order
	of entries for ALTIVEC_BUILTIN_VEC_PACKS and P8V_BUILTIN_VEC_VGBBD.

2017-01-25  Jonathan Wakely  <jwakely@redhat.com>

	* doc/invoke.texi (C++ Dialect Options): Fix typo.

2017-01-25  Richard Biener  <rguenther@suse.de>

	PR tree-optimization/69264
	* target.def (vector_alignment_reachable): Improve documentation.
	* doc/tm.texi: Regenerate.
	* targhooks.c (default_builtin_vector_alignment_reachable): Simplify
	and add a comment.
	* tree-vect-data-refs.c (vect_supportable_dr_alignment): Revert
	earlier changes with respect to TYPE_USER_ALIGN.
	(vector_alignment_reachable_p): Likewise.  Improve dumping.

2016-01-25  Kyrylo Tkachov  <kyrylo.tkachov@arm.com>

	PR target/79145
	* config/arm/arm.md (xordi3): Force constant operand into a register
	for TARGET_IWMMXT.

2016-01-25  Kyrylo Tkachov  <kyrylo.tkachov@arm.com>

	* doc/invoke.texi (-fstore-merging): Correct default optimization
	levels at which it is enabled.
	(-O): Move -fstore-merging from list to...
	(-O2): ... Here.

2017-01-25  Richard Biener  <rguenther@suse.de>

	PR debug/78363
	* omp-expand.c: Include debug.h.
	(expand_omp_taskreg): Make sure to generate early debug before
	outlining anything from a function.
	(expand_omp_target): Likewise.
	(grid_expand_target_grid_body): Likewise.

2017-01-25  Maxim Ostapenko  <m.ostapenko@samsung.com>

	PR lto/79061
	* asan.c (get_translation_unit_decl): New function.
	(asan_add_global): Extract modules file name from globals
	TRANSLATION_UNIT_DECL name.

2017-01-24  Eric Botcazou  <ebotcazou@adacore.com>

	PR target/77439
	* config/arm/arm.c (arm_function_ok_for_sibcall): Add back restriction
	for long calls with APCS frame and VFP.

2017-01-24  David Malcolm  <dmalcolm@redhat.com>

	* cfg.c (original_copy_tables_initialized_p): New function.
	* cfg.h (original_copy_tables_initialized_p): New decl.
	* cfgrtl.c (relink_block_chain): Guard the call to
	free_original_copy_tables with a call to
	original_copy_tables_initialized_p.
	* cgraph.h (symtab_node::native_rtl_p): New decl.
	* cgraphunit.c (symtab_node::native_rtl_p): New function.
	(symtab_node::needed_p): Don't assert for early assembly output
	for __RTL functions.
	(cgraph_node::finalize_function): Set "force_output" for __RTL
	functions.
	(cgraph_node::analyze): Bail out early for __RTL functions.
	(analyze_functions): Update assertion to support __RTL functions.
	(cgraph_node::expand): Bail out early for __RTL functions.
	* final.c (rest_of_clean_state): Don't call delete_tree_ssa for
	__RTL functions.
	* function.h (struct function): Update comment for field
	"pass_startwith".
	* gimple-expr.c: Include "tree-pass.h".
	(gimple_has_body_p): Return false for __RTL functions.
	* Makefile.in (OBJS): Add run-rtl-passes.o.
	* pass_manager.h (gcc::pass_manager::get_rest_of_compilation): New
	accessor.
	(gcc::pass_manager::get_clean_slate): New accessor.
	* passes.c: Include "insn-addr.h".
	(should_skip_pass_p): Add logging.  Update logic for running
	"expand" to be compatible with both __GIMPLE and __RTL.  Guard
	property-provider override so it is only done for gimple passes.
	Don't skip dfinit.
	(skip_pass): New function.
	(execute_one_pass): Call skip_pass when skipping passes.
	* read-md.c (md_reader::read_char): Support filtering
	the input to a subset of line numbers.
	(md_reader::md_reader): Initialize fields
	m_first_line and m_last_line.
	(md_reader::read_file_fragment): New function.
	* read-md.h (md_reader::read_file_fragment): New decl.
	(md_reader::m_first_line): New field.
	(md_reader::m_last_line): New field.
	* read-rtl-function.c (function_reader::create_function): Only
	create cfun if it doesn't already exist.  Set PROP_rtl on cfun's
	curr_properties.  Set DECL_INITIAL to a dummy block.
	(read_rtl_function_body_from_file_range): New function.
	* read-rtl-function.h (read_rtl_function_body_from_file_range):
	New decl.
	* run-rtl-passes.c: New file.
	* run-rtl-passes.h: New file.

2017-01-24 Jeff Law  <law@redhat.com>

	* config/microblaze/microblaze.h (ASM_FORMAT_PRIVATE_NAME): Increase
	buffer size.

2017-01-24  Bin Cheng  <bin.cheng@arm.com>

	PR tree-optimization/79159
	* tree-ssa-loop-niter.c (get_cst_init_from_scev): New function.
	(record_nonwrapping_iv): Improve boundary using above function if no
	value range information.

2017-01-24  Pekka Jääskeläinen  <pekka@parmance.com>
	    Martin Jambor  <mjambor@suse.cz>

	* brig-builtins.def: New file.
	* builtins.def (DEF_HSAIL_BUILTIN): New macro.
	(DEF_HSAIL_ATOMIC_BUILTIN): Likewise.
	(DEF_HSAIL_SAT_BUILTIN): Likewise.
	(DEF_HSAIL_INTR_BUILTIN): Likewise.
	(DEF_HSAIL_CVT_ZEROI_SAT_BUILTIN): Likewise.
	* builtin-types.def (BT_INT8): New.
	(BT_INT16): Likewise.
	(BT_UINT8): Likewise.
	(BT_UINT16): Likewise.
	(BT_FN_ULONG): Likewise.
	(BT_FN_UINT_INT): Likewise.
	(BT_FN_UINT_ULONG): Likewise.
	(BT_FN_UINT_LONG): Likewise.
	(BT_FN_UINT_PTR): Likewise.
	(BT_FN_ULONG_PTR): Likewise.
	(BT_FN_INT8_FLOAT): Likewise.
	(BT_FN_INT16_FLOAT): Likewise.
	(BT_FN_UINT32_FLOAT): Likewise.
	(BT_FN_UINT16_FLOAT): Likewise.
	(BT_FN_UINT8_FLOAT): Likewise.
	(BT_FN_UINT64_FLOAT): Likewise.
	(BT_FN_UINT16_UINT32): Likewise.
	(BT_FN_UINT32_UINT16): Likewise.
	(BT_FN_UINT16_UINT16_UINT16): Likewise.
	(BT_FN_INT_PTR_INT): Likewise.
	(BT_FN_UINT_PTR_UINT): Likewise.
	(BT_FN_LONG_PTR_LONG): Likewise.
	(BT_FN_ULONG_PTR_ULONG): Likewise.
	(BT_FN_VOID_UINT64_UINT64): Likewise.
	(BT_FN_UINT8_UINT8_UINT8): Likewise.
	(BT_FN_INT8_INT8_INT8): Likewise.
	(BT_FN_INT16_INT16_INT16): Likewise.
	(BT_FN_INT_INT_INT): Likewise.
	(BT_FN_UINT_FLOAT_UINT): Likewise.
	(BT_FN_FLOAT_UINT_UINT): Likewise.
	(BT_FN_ULONG_UINT_UINT): Likewise.
	(BT_FN_ULONG_UINT_PTR): Likewise.
	(BT_FN_ULONG_ULONG_ULONG): Likewise.
	(BT_FN_UINT_UINT_UINT): Likewise.
	(BT_FN_VOID_UINT_PTR): Likewise.
	(BT_FN_UINT_UINT_PTR: Likewise.
	(BT_FN_UINT32_UINT64_PTR): Likewise.
	(BT_FN_INT_INT_UINT_UINT): Likewise.
	(BT_FN_UINT_UINT_UINT_UINT): Likewise.
	(BT_FN_UINT_UINT_UINT_PTR): Likewise.
	(BT_FN_UINT_ULONG_ULONG_UINT): Likewise.
	(BT_FN_ULONG_ULONG_ULONG_ULONG): Likewise.
	(BT_FN_LONG_LONG_UINT_UINT): Likewise.
	(BT_FN_ULONG_ULONG_UINT_UINT): Likewise.
	(BT_FN_VOID_UINT32_UINT64_PTR): Likewise.
	(BT_FN_VOID_UINT32_UINT32_PTR): Likewise.
	(BT_FN_UINT_UINT_UINT_UINT_UINT): Likewise.
	(BT_FN_UINT_FLOAT_FLOAT_FLOAT_FLOAT): Likewise.
	(BT_FN_ULONG_ULONG_ULONG_UINT_UINT): Likewise.
	* doc/frontends.texi: List BRIG FE.
	* doc/install.texi (Testing): Add BRIG tesring requirements.
	* doc/invoke.texi (Overall Options): Mention BRIG.
	* doc/standards.texi (Standards): Doucment BRIG HSA version.

2017-01-24  Richard Biener  <rguenther@suse.de>

	PR translation/79208
	* ipa-devirt.c (odr_types_equivalent_p): Fix typo in diagnostic.

2017-01-24  Martin Jambor  <mjambor@suse.cz>

	PR bootstrap/79198
	* ipa-prop.c (ipa_free_all_node_params): Call summary destructor.
	* ipa-prop.c (ipa_node_params_t::insert): Initialize fields known_csts
	and known_contexts.

2017-01-24  Aldy Hernandez  <aldyh@redhat.com>

	PR middle-end/79123
	* gimple-ssa-warn-alloca.c (alloca_call_type): Make sure
	casts from signed to unsigned really don't have a range.

2017-01-24  Markus Trippelsdorf  <markus@trippelsdorf.de>

	* gimple-ssa-sprintf.c (format_floating): Change MPFR_RNDx to
	GMP_RNDx for compatiblity.

2017-01-24  Martin Liska  <mliska@suse.cz>

	PR bootstrap/79132
	* tree-ssa-reassoc.c (rewrite_expr_tree_parallel): Insert assert
	that would prevent us to call alloca with -1 as argument.

2017-01-24  Jakub Jelinek  <jakub@redhat.com>

	* dwarf2out.c (output_compilation_unit_header, output_file_names):
	Avoid -Wformat-security warning.

2017-01-23  Andrew Pinski  <apinski@cavium.com>

	* config/aarch64/aarch64.c (thunderx2t99_addrcost_table): Improve
	cost table.

2017-01-23  Martin Sebor  <msebor@redhat.com>

	PR middle-end/78703
	* gimple-ssa-sprintf.c (warn_level): New global.
	(format_integer): Use it here and throughout the rest of the file.
	Use the same switch to compute sign as base.
	(maybe_warn): New function.
	(format_directive): Factor out warnings into maybe_warn.
	Add debugging output.  Use warn_level.
	(add_bytes): Use warn_level.
	(pass_sprintf_length::compute_format_length): Add debugging output.
	(try_substitute_return_value): Same.
	(pass_sprintf_length::handle_gimple_call): Set and use warn_level.

	PR middle-end/78703
	* gimple-ssa-sprintf.c (struct format_result): Remove constant member.
	(struct fmtresult, format_integer, format_floating): Adjust.
	(fmtresult::fmtresult): Set max correctly in two argument ctor.
	(get_string_length, format_string,format_directive): Same.
	(pass_sprintf_length::compute_format_length): Same.
	(try_substitute_return_value): Simplify slightly.

	PR middle-end/78703
	* gimple-ssa-sprintf.c (pass_sprintf_length::gate): Adjust formatting.
	(fmtresult::operator+=): Outlined.
	(struct fmtresult): Add ctors.
	(struct conversion_spec): Rename...
	(struct directive): ...to this.  Add and remove data members.
	(directive::set_width, directive::set_precision): New functions.
	(format_percent): Use fmtresult ctor.
	(get_width_and_precision): Remove.
	(format_integer): Make naming changes.  Avoid computing width and
	precision.
	(format_floating): Same.  Adjust indentation.
	(format_character, format_none): New functions.
	(format_string): Moved character handling to format_character.
	(format_directive): Remove arguments, change return type.
	(parse_directive): New function.
	(pass_sprintf_length::compute_format_length): Move directive
	parsing to parse_directive.

2017-01-23  Jakub Jelinek  <jakub@redhat.com>

	* tree.h (assign_assembler_name_if_neeeded): Rename to ...
	(assign_assembler_name_if_needed): ... this.
	* tree.c (assign_assembler_name_if_neeeded): Rename to ...
	(assign_assembler_name_if_needed): ... this.
	(free_lang_data_in_cgraph): Adjust callers.
	* cgraphunit.c (cgraph_node::analyze): Likewise.
	* omp-expand.c (expand_omp_taskreg, expand_omp_target):
	Likewise.

2017-01-23  Richard Biener  <rguenther@suse.de>

	PR tree-optimization/79088
	PR tree-optimization/79188
	* tree-ssa-threadupdate.c (mark_threaded_blocks): Move code
	resetting loop bounds after last path deletion.  Reset loop
	bounds of the target loop, make code match the comments.
	* tree-ssa-threadbackwards.c (pass_early_thread_jumps::execute):
	Make sure loops need no fixups.

2017-01-23  Kelvin Nilsen  <kelvin@gcc.gnu.org>

	* config/rs6000/rs6000-builtin.def (VSIEDPF): Add scalar insert
	exponent support with double type for first argument.
	* config/rs6000/rs6000-c.c (altivec_overloaded_builtins): Changed
	type returned by __builtin_vec_extract_sig,
	__builtin_vec_extract_sig_sp, and __builtin_vec_extract_sig_dp
	functions from "vector int" to "vector unsigned int" or from
	"vector long long int" to "vector unsigned long long int".
	Changed type returned by __builtin_vec_extract_exp,
	__builtin_vec_extract_exp_sp, and __builtin_vec_extract_exp_dp
	functions from "vector int" to "vector unsigned int" or from
	"vector long long int" to "vector unsigned long long int".
	Changed return type of __builtin_vec_test_data_class,
	__builtin_vec_test_data_class_sp, and
	__builtin_vec_test_data_class_dp from "vector int" to
	"vector bool int" or from "vector long long int" to "vector bool
	long long int" and changed second argument type from "unsigned
	int" to "int".  Added new overloaded function forms "vector float
	__builtin_vec_insert_exp (vector float, vector unsigned int)" and
	"vector float __builtin_vec_insert_exp_sp (vector float, vector
	unsigned int)" and "vector double __builtin_vec_insert_exp (vector
	double, vector unsigned long long int)" and "vector double
	__builtin_vec_insert_exp_dp (vector double, vector unsigned long
	long int)".  Changed return type of
	__builtin_scalar_test_data_class and
	__builtin_scalar_test_data_class_sp and
	__builtin_scalar_test_data_class_dp from "unsigned int" to "bool
	int" and changed second argument from "unsigned int" to "int".
	Changed type returned by __builtin_scalar_test_neg,
	__builtin_scalar_test_neg_sp, and __builtin_scalar_test_neg_dp
	from "int" to "bool int".  Added new overloaded function form
	"double __builtin_scalar_insert_exp (double, unsigned long long int)".
	* config/rs6000/vsx.md (xsiexpdpf): New insn for scalar insert
	exponent double-precision with floating point first argument.
	* doc/extend.texi (PowerPC AltiVec Built-in Functions): Adjust
	documentation of scalar_test_data_class, scalar_test_neg,
	scalar_extract_sig, scalar_extract_exp, scalar_insert_exp,
	vector_extract_exp, vec_extract_sig, vec_insert_exp, and
	vec_test_data_class built-in functions to reflect refinements in
	their type signatures.

2017-01-23  Andreas Tobler  <andreast@gcc.gnu.org>

	* config/aarch64/aarch64.c (aarch64_elf_asm_constructor): Increase
	size of buf.
	(aarch64_elf_asm_destructor): Likewise.

2017-01-23  Bernd Schmidt  <bschmidt@redhat.com>

	PR rtl-optimization/78634
	* config/i386/i386.c (ix86_max_noce_ifcvt_seq_cost): New function.
	(TARGET_MAX_NOCE_IFCVT_SEQ_COST): Define.
	* ifcvt.c (noce_try_cmove): Add missing cost check.

	PR rtl-optimization/71724
	* combine.c (if_then_else_cond): Look for situations where it is
	beneficial to undo the work of one of the recursive calls.

2017-01-23  Bin Cheng  <bin.cheng@arm.com>

	PR tree-optimization/70754
	* tree-predcom.c (stmt_combining_refs): New parameter INSERT_BEFORE.
	(reassociate_to_the_same_stmt): New parameter INSERT_BEFORE.  Insert
	combined stmt before it if not NULL.
	(combine_chains): Process refs reversely and compute dominance point
	for root ref.

2017-01-23  Martin Liska  <mliska@suse.cz>

	PR tree-optimization/79196
	* tree-ssa-strlen.c (fold_strstr_to_memcmp): Rename to ...
	(fold_strstr_to_strncmp): ... this.  Fold the pattern to strncmp
	instead of memcmp.
	(strlen_optimize_stmt): Call the renamed function.

2017-01-23  Michael Matz  <matz@suse.de>

	PR tree-optimization/78384
	* tree-ssa-loop-split.c (patch_loop_exit): Use correct edge.

2017-01-23  Richard Biener  <rguenther@suse.de>

	PR tree-optimization/79186
	* tree-vrp.c (register_new_assert_for): Make sure we've seen
	both incoming edges before moving an assert.

2017-01-23  Martin Jambor  <mjambor@suse.cz>

	* ipa-prop.c (load_from_param_1): Removed.
	(load_from_unmodified_param): Bits from load_from_param_1 put back
	here.
	(load_from_param): Removed.
	(compute_complex_assign_jump_func): Removed stmt2 and just replaced it
	with stmt.  Reverted back to use of load_from_unmodified_param.

2017-01-23  Martin Jambor  <mjambor@suse.cz>

	PR ipa/79108
	* ipa-prop.h (ipa_param_descriptor): Anotate with with GTY(()).
	(ipa_node_params): Annotate with GTY((for_user)).  Make descriptors
	field a pointer to garbage collected vector, mark lattices and
	ipcp_orig_node with GTY((skip)).
	(ipa_get_param_count): Adjust to descriptors being a pointer.
	(ipa_get_param): Likewise.
	(ipa_get_type): Likewise.
	(ipa_get_param_move_cost): Likewise.
	(ipa_set_param_used): Likewise.
	(ipa_get_controlled_uses): Likewise.
	(ipa_set_controlled_uses): Likewise.
	(ipa_is_param_used): Likewise.
	(ipa_node_params_t): Move into garbage collector.  New methods insert
	and remove.
	(ipa_node_params_sum): Annotate wth GTY(()).
	(ipa_check_create_node_params): Adjust to ipa_node_params_sum being
	garbage collected.
	(ipa_load_from_parm_agg): Adjust declaration.
	* ipa-icf.c (param_used_p): Adjust to descriptors being a pointer.
	* ipa-profile.c (ipa_profile): Likewise.
	* ipa-prop.c (ipa_get_param_decl_index_1): Likewise.
	(ipa_populate_param_decls): Make descriptors parameter garbage
	collected.
	(ipa_dump_param): Adjust to descriptors being a pointer.
	(ipa_alloc_node_params): Likewise.
	(ipa_initialize_node_params): Likewise.
	(load_from_param_1): Make descriptors parameter garbage collected.
	(load_from_unmodified_param): Likewise.
	(load_from_param): Likewise.
	(ipa_load_from_parm_agg): Likewise.
	(ipa_node_params::~ipa_node_params): Removed.
	(ipa_free_all_node_params): Remove call to delete operator.
	(ipa_node_params_t::insert): New.
	(ipa_node_params_t::remove): Likewise.
	(ipa_node_params_t::duplicate): Adjust to descriptors being a pointer,
	copy known_csts and known_contexts vectors.
	(ipa_read_node_info): Adjust to descriptors being a pointer.
	(ipcp_modif_dom_walker): Make m_descriptors field garbage
	collected.
	(ipcp_transform_function): Make descriptors variable garbage
	collected.

2017-01-23  Andrew Senkevich  <andrew.senkevich@intel.com>

	* config/i386/avx512bwintrin.h: Add k-mask test, kortest intrinsics.
	* config/i386/avx512dqintrin.h: Ditto.
	* config/i386/avx512fintrin.h: Ditto.
	* gcc/config/i386/i386.c: Handle new builtins.
	* config/i386/i386-builtin.def: Add new builtins.
	* config/i386/sse.md (ktest<mode>, kortest<mode>): New.
	(UNSPEC_KORTEST, UNSPEC_KTEST): New.

2017-01-23  Jakub Jelinek  <jakub@redhat.com>
	    Martin Liska  <mliska@suse.cz>

	* asan.h: Define ASAN_USE_AFTER_SCOPE_ATTRIBUTE.
	* asan.c (asan_expand_poison_ifn): Support stores and use
	appropriate ASAN report function.
	* internal-fn.c (expand_ASAN_POISON_USE): New function.
	* internal-fn.def (ASAN_POISON_USE): Declare.
	* tree-into-ssa.c (maybe_add_asan_poison_write): New function.
	(maybe_register_def): Create ASAN_POISON_USE when sanitizing.
	* tree-ssa-dce.c (eliminate_unnecessary_stmts): Remove
	ASAN_POISON calls w/o LHS.
	* tree-ssa.c (execute_update_addresses_taken): Create clobber
	for ASAN_MARK (UNPOISON, &x, ...) in order to prevent usage of a LHS
	from ASAN_MARK (POISON, &x, ...) coming to a PHI node.
	* gimplify.c (asan_poison_variables): Add attribute
	use_after_scope_memory to variables that really needs to live
	in memory.
	* tree-ssa.c (is_asan_mark_p): Do not rewrite into SSA when
	having the attribute.

2017-01-23  Martin Liska  <mliska@suse.cz>

	* asan.c (create_asan_shadow_var): New function.
	(asan_expand_poison_ifn): Likewise.
	* asan.h (asan_expand_poison_ifn): New declaration.
	* internal-fn.c (expand_ASAN_POISON): Likewise.
	* internal-fn.def (ASAN_POISON): New builtin.
	* sanopt.c (pass_sanopt::execute): Expand
	asan_expand_poison_ifn.
	* tree-inline.c (copy_decl_for_dup_finish): Make function
	external.
	* tree-inline.h (copy_decl_for_dup_finish): Likewise.
	* tree-ssa.c (is_asan_mark_p): New function.
	(execute_update_addresses_taken): Rewrite local variables
	(identified just by use-after-scope as addressable) into SSA.

2017-01-22  Gerald Pfeifer  <gerald@pfeifer.com>

	* doc/install.texi (Specific): opensource.apple.com uses https
	now. Remove trailing slash.

2017-01-22  Gerald Pfeifer  <gerald@pfeifer.com>

	* README.Portability: Remove note on an Irix compatibility issue.

2017-01-22  Dimitry Andric <dim@FreeBSD.org>

	* gcov.c (INCLUDE_ALGORITHM): Define.
	(INCLUDE_VECTOR): Define.
	No longer include <vector> and <algorithm> directly.

2017-01-21  Gerald Pfeifer  <gerald@pfeifer.com>

	* doc/extend.texi (Thread-Local): Change www.akkadia.org reference
	to https.
	* doc/invoke.texi (Code Gen Options): Ditto.

2017-01-21  Jan Hubicka  <hubicka@ucw.cz>

	PR lto/78407
	* cfg.c (update_bb_profile_for_threading): Fix updating of probablity.

2017-01-21  Bernd Schmidt  <bschmidt@redhat.com>

	rtl-optimization/79125
	* cprop.c (local_cprop_pass): Handle cases where we make an
	unconditional trap.

2017-01-20  Segher Boessenkool  <segher@kernel.crashing.org>

	PR target/61729
	PR target/77850
	* config/rs6000/rs6000.c (rs6000_gimplify_va_arg): Adjust address to
	read from, for big endian.

2017-01-20  Jiong Wang  <jiong.wang@arm.com>

	* config/aarch64/aarch64-builtins.c (aarch64_init_builtins): Register
	register pauth builtins for LP64 only.

2017-01-20  Marek Polacek  <polacek@redhat.com>

	PR c/79152
	* gimplify.c (should_warn_for_implicit_fallthrough): Handle consecutive
	non-case labels.

2017-01-20  Alexander Monakov  <amonakov@ispras.ru>

	* omp-expand.c (expand_omp_simd): Clear PROP_gimple_lomp_dev regardless
	of safelen status.
	* omp-offload.c (pass_omp_device_lower::gate): Use PROP_gimple_lomp_dev.
	* passes.c (dump_properties): Handle PROP_gimple_lomp_dev.
	* tree-inline.c (expand_call_inline): Propagate PROP_gimple_lomp_dev.

2017-01-20  Kyrylo Tkachov  <kyrylo.tkachov@arm.com>

	PR target/71270
	* config/arm/arm.c (neon_valid_immediate): Reject vector constants
	in big-endian mode when they are not a single duplicated value.

2017-01-20  Richard Biener  <rguenther@suse.de>

	* BASE-VER: Bump to 7.0.1.

2017-01-20  Alexander Monakov  <amonakov@ispras.ru>

	* omp-low.c (omplow_simd_context): New struct.  Use it...
	(lower_rec_simd_input_clauses): ...here and...
	(lower_rec_input_clauses): ...here to hold common data.  Adjust all
	references to idx, lane, max_vf, is_simt.

2017-01-20  Graham Markall  <graham.markall@embecosm.com>

	* config/arc/arc.h (LINK_SPEC): Use arclinux_nps emulation when
	mcpu=nps400.

2017-01-20  Martin Jambor  <mjambor@suse.cz>

	* hsa.h: Renaed to hsa-common.h.  Adjusted a comment.
	* hsa.c: Renaed to hsa-common.c.  Change include of gt-hsa.h to
	gt-hsa-common.h.
	* Makefile.in (OBJS): Rename hsa.o to hsa-common.o.
	(GTFILES): Rename hsa.c to hsa-common.c.
	* hsa-brig.c: Change include of hsa.h to hsa-common.h.
	* hsa-dump.c: Likewise.
	* hsa-gen.c: Likewise.
	* hsa-regalloc.c: Likewise.
	* ipa-hsa.c: Likewise.
	* omp-expand.c: Likewise.
	* omp-low.c: Likewise.
	* toplev.c: Likewise.

2017-01-20  Marek Polacek  <polacek@redhat.com>

	PR c/64279
	* doc/invoke.texi: Document -Wduplicated-branches.
	* fold-const.c (operand_equal_p): Handle MODIFY_EXPR, INIT_EXPR,
	COMPOUND_EXPR, PREDECREMENT_EXPR, PREINCREMENT_EXPR,
	POSTDECREMENT_EXPR, POSTINCREMENT_EXPR, CLEANUP_POINT_EXPR, EXPR_STMT,
	STATEMENT_LIST, and RETURN_EXPR.  For non-pure non-const functions
	return 0 only when not OEP_LEXICOGRAPHIC.
	(fold_build_cleanup_point_expr): Use the expression
	location when building CLEANUP_POINT_EXPR.
	* tree-core.h (enum operand_equal_flag): Add OEP_LEXICOGRAPHIC.
	* tree.c (add_expr): Handle error_mark_node.

2017-01-20  Martin Liska  <mliska@suse.cz>

	PR lto/69188
	* tree-profile.c (init_ic_make_global_vars): Do not call
	finalize_decl.
	(gimple_init_gcov_profiler): Likewise.

2017-01-20  Martin Liska  <mliska@suse.cz>

	PR ipa/71190
	* cgraph.h (maybe_create_reference): Remove argument and
	update comment.
	* cgraphclones.c (cgraph_node::create_virtual_clone): Remove one
	argument.
	* ipa-cp.c (create_specialized_node): Likewise.
	* symtab.c (symtab_node::maybe_create_reference): Handle
	VAR_DECLs and ADDR_EXPRs and select ipa_ref_use type.

2017-01-20  Martin Liska  <mliska@suse.cz>

	* read-rtl-function.c (function_reader::create_function): Use
	build_decl instread of build_decl_stat.

2017-01-20  Andrew Senkevich  <andrew.senkevich@intel.com>

	* config/i386/avx512bwintrin.h: Add k-mask registers shift intrinsics.
	* config/i386/avx512dqintrin.h: Ditto.
	* config/i386/avx512fintrin.h: Ditto.
	* config/i386/i386-builtin-types.def: Add new types.
	* gcc/config/i386/i386.c: Handle new types.
	* config/i386/i386-builtin.def (__builtin_ia32_kshiftliqi)
	(__builtin_ia32_kshiftlihi, __builtin_ia32_kshiftlisi)
	(__builtin_ia32_kshiftlidi, __builtin_ia32_kshiftriqi)
	(__builtin_ia32_kshiftrihi, __builtin_ia32_kshiftrisi)
	(__builtin_ia32_kshiftridi): New.
	* config/i386/sse.md (k<code><mode>): Rename *k<code><mode>.

2017-01-19  Segher Boessenkool  <segher@kernel.crashing.org>

	PR target/78875
	PR target/79140
	* config/rs6000/rs6000.c (TARGET_STACK_PROTECT_GUARD): Unconditionally
	define to rs6000_init_stack_protect_guard.
	(rs6000_init_stack_protect_guard): New function.

2017-01-19  Matthew Fortune  <matthew.fortune@imgtec.com>
	    Yunqiang Su  <yunqiang.su@imgtec.com>

	* config.gcc (supported_defaults): Add madd4.
	(with_madd4): Add validation.
	(all_defaults): Add madd4.
	* config/mips/mips.opt (mmadd4): New option.
	* gcc/config/mips/mips.h (OPTION_DEFAULT_SPECS): Add a default for
	mmadd4.
	(TARGET_CPU_CPP_BUILTINS): Add builtin_define for
	__mips_no_madd4.
	(ISA_HAS_UNFUSED_MADD4): Gate with mips_madd4.
	(ISA_HAS_FUSED_MADD4): Likewise.
	* gcc/doc/invoke.texi (-mmadd4): Document the new option.
	* gcc/doc/install.texi (--with-madd4): Document the new option.

2017-01-19  Jiong Wang  <jiong.wang@arm.com>

	* config/aarch64/aarch64-builtins.c (enum aarch64_builtins): New
	entries for AARCH64_PAUTH_BUILTIN_XPACLRI,
	AARCH64_PAUTH_BUILTIN_PACIA1716, AARCH64_PAUTH_BUILTIN_AUTIA1716.
	(aarch64_init_pauth_hint_builtins): New.
	(aarch64_init_builtins): Call aarch64_init_pauth_hint_builtins.
	(aarch64_expand_builtin): Expand new builtins.

2017-01-19  Jiong Wang  <jiong.wang@arm.com>

	* reg-notes.def (CFA_TOGGLE_RA_MANGLE): New reg-note.
	* combine-stack-adj.c (no_unhandled_cfa): Handle
	REG_CFA_TOGGLE_RA_MANGLE.
	* dwarf2cfi.c (dwarf2out_frame_debug): Handle REG_CFA_TOGGLE_RA_MANGLE.
	* config/aarch64/aarch64.c (aarch64_expand_prologue): Generates DWARF
	info for return address signing.
	(aarch64_expand_epilogue): Likewise.

2017-01-19  Jiong Wang  <jiong.wang@arm.com>

	* config/aarch64/aarch64-opts.h (aarch64_function_type): New enum.
	* config/aarch64/aarch64-protos.h
	(aarch64_return_address_signing_enabled): New declaration.
	* config/aarch64/aarch64.c (aarch64_return_address_signing_enabled):
	New function.
	(aarch64_expand_prologue): Sign return address before it's pushed onto
	stack.
	(aarch64_expand_epilogue): Authenticate return address fetched from
	stack.
	(aarch64_override_options): Sanity check for ILP32 and ISA level.
	(aarch64_attributes): New function attributes for "sign-return-address".
	* config/aarch64/aarch64.md (UNSPEC_AUTI1716, UNSPEC_AUTISP,
	UNSPEC_PACI1716, UNSPEC_PACISP, UNSPEC_XPACLRI): New unspecs.
	("*do_return"): Generate combined instructions according to key index.
	("<pauth_mnem_prefix>sp", "<pauth_mnem_prefix1716", "xpaclri"): New.
	* config/aarch64/iterators.md (PAUTH_LR_SP, PAUTH_17_16): New integer
	iterators.
	(pauth_mnem_prefix, pauth_hint_num_a): New integer attributes.
	* config/aarch64/aarch64.opt (msign-return-address=): New.
	* doc/extend.texi (AArch64 Function Attributes): Documents
	"sign-return-address=".
	* doc/invoke.texi (AArch64 Options): Documents "-msign-return-address=".

2017-01-19  Matthew Fortune  <matthew.fortune@imgtec.com>

	* doc/invoke.texi: Add missing -mlxc1-sxc1 options to
	overall option summary.

2017-01-19  Jiong Wang  <jiong.wang@arm.com>

	* config/aarch64/aarch64-arches.def: New entry for "armv8.3-a".
	* config/aarch64/aarch64.h (AARCH64_FL_V8_3, AARCH64_FL_FOR_ARCH8_3,
	AARCH64_ISA_V8_3, TARGET_ARMV8_3): New.
	* doc/invoke.texi (AArch64 Options): Document "armv8.3-a".

2017-01-19  Michael Meissner  <meissner@linux.vnet.ibm.com>

	* config/rs6000/rs6000-cpus.def (ISA_3_0_MASKS_SERVER): Enable
	-mpower9-minmax by default for -mcpu=power9.
	(ISA_3_MASKS_IEEE): Require -mvsx-small-integer to enable IEEE
	128-bit floating point.

2017-01-20  Alan Modra  <amodra@gmail.com>

	* config/rs6000/rs6000.md (cmpstrnsi, cmpstrsi): Fail if
	optimizing for size.

2017-01-20  Alan Modra  <amodra@gmail.com>

	PR target/79144
	* config/rs6000/rs6000.c (expand_strn_compare): Get the asm name
	for strcmp and strncmp from corresponding builtin decl.

2017-01-19  Uros Bizjak  <ubizjak@gmail.com>

	* config.gcc (x86_64-*-rtems*): Use i386/rtemself.h
	instead of i386/rtems-64.h.
	* config/i386/rtems-64.h: Remove.

2017-01-19  Uros Bizjak  <ubizjak@gmail.com>

	PR target/78478
	Revert:
	2013-11-05  Uros Bizjak  <ubizjak@gmail.com>

	* config/i386/rtemself.h (LONG_DOUBLE_TYPE_SIZE): New define.

2017-01-19  Tamar Christina  <tamar.christina@arm.com>

	* config/aarch64/aarch64.c (aarch64_simd_gen_const_vector_dup):
	Change int to HOST_WIDE_INT.
	* config/aarch64/aarch64-protos.h
	(aarch64_simd_gen_const_vector_dup): Likewise.
	* config/aarch64/aarch64-simd.md: Add copysign<mode>3.

2017-01-19  David Malcolm  <dmalcolm@redhat.com>

	* langhooks-def.h (lhd_type_for_size): New decl.
	(LANG_HOOKS_TYPE_FOR_SIZE): Define as lhd_type_for_size.
	* langhooks.c (lhd_type_for_size): New function, taken from
	lto_type_for_size.

2017-01-19  Pat Haugen  <pthaugen@us.ibm.com>

	* config/rs6000/power9.md (power9-alu): Remove 'cmp' type and add
	define_bypass for CR latency.
	(power9-cracked-alu): Update bypass latency and remove power9-branch.
	(power9-alu2): Add define_bypass for CR latency.
	(power9-cmp): New.
	(power9-mul): Update insn latency.
	(power9-mul-compare): Update insn latency, bypass latency and remove
	power9-branch.

2016-01-19  Kyrylo Tkachov  <kyrylo.tkachov@arm.com>

	* config/aarch64/aarch64-protos.h (aarch64_nopcrelative_literal_loads):
	Delete.
	* config/aarch64/aarch64.md
	(aarch64_reload_movcp<GPF_TF:mode><P:mode>): Delete reference to
	aarch64_nopcrelative_literal_loads.
	(aarch64_reload_movcp<VALL:mode><P:mode>): Likewise.

2017-01-19  Chenghua Xu  <paul.hua.gm@gmail.com>

	* config/mips/mips.h (ISA_HAS_FUSED_MADD4): Enable for
	TARGET_LOONGSON_3A.
	(ISA_HAS_UNFUSED_MADD4): Exclude TARGET_LOONGSON_3A.

2017-01-19  Doug Gilmore  <doug.gilmore@imgtec.com>

	PR target/78176
	* config.gcc (supported_defaults): Add lxc1-sxc1.
	(with_lxc1_sxc1): Add validation.
	(all_defaults): Add lxc1-sxc1.
	* config/mips/mips.opt (mlxc1-sxc1): New option.
	* gcc/config/mips/mips.h (OPTION_DEFAULT_SPECS): Add a default for
	mlxc1-sxc1.
	(TARGET_CPU_CPP_BUILTINS): Add builtin_define for
	__mips_no_lxc1_sxc1.
	(ISA_HAS_LXC1_SXC1): Gate with mips_lxc1_sxc1.
	* gcc/doc/invoke.texi (-mlxc1-sxc1): Document the new option.
	* doc/install.texi (--with-lxc1-sxc1): Document the new option.

2017-01-19  Richard Biener  <rguenther@suse.de>

	PR tree-optimization/72488
	* tree-ssa-sccvn.c (run_scc_vn): When we abort the VN make
	sure to restore SSA info.
	* tree-ssa.c (verify_ssa): Verify SSA info is not shared.

2017-01-19  Richard Earnshaw  <rearnsha@arm.com>

	PR rtl-optimization/79121
	* expr.c (expand_expr_real_2, case LSHIFT_EXPR): Look at the signedness
	of the inner type when shifting an extended value.

2017-01-17  Jan Hubicka  <hubicka@ucw.cz>

	PR lto/78407
	* symtab.c (symtab_node::equal_address_to): Fix comparing of
	interposable aliases.

2017-01-18  Peter Bergner  <bergner@vnet.ibm.com>

	PR target/78516
	* config/rs6000/spe.md (mov_si<mode>_e500_subreg0): Fix constraints.
	Use the evmergelohi instruction.
	(mov_si<mode>_e500_subreg4_2_le): Likewise.
	(mov_sitf_e500_subreg8_2_be): Likewise.
	(mov_sitf_e500_subreg12_2_le): Likewise.
	(mov_si<mode>_e500_subreg0_2_le): Fix constraints.
	(mov_si<mode>_e500_subreg4_2_be): Likewise.
	(mov_sitf_e500_subreg8_2_le): Likewise.
	(mov_sitf_e500_subreg12_2_be): Likewise.

2017-01-18  Bill Schmidt  <wschmidt@linux.vnet.ibm.com>

	* config/rs6000/altivec.md (altivec_vbpermq): Change "type"
	attribute from vecsimple to vecperm.
	(altivec_vbpermq2): Likewise.

2017-01-18  Bill Schmidt  <wschmidt@linux.vnet.ibm.com>

	PR target/79040
	* config/rs6000/altivec.h: Fix typo of vec_cntlz to vec_cnttz.

2017-01-18  Aaron Sawdey  <acsawdey@linux.vnet.ibm.com>
	* config/rs6000/rs6000-protos.h (expand_strn_compare): Add arg.
	* config/rs6000/rs6000.c (expand_strn_compare): Add ability to expand
	strcmp. Fix bug where comparison didn't stop with zero byte. Fix
	case where N arg is SIZE_MAX.
	* config/rs6000/rs6000.md (cmpstrnsi): Args to expand_strn_compare.
	(cmpstrsi): Add pattern.

2017-01-18  Michael Meissner  <meissner@linux.vnet.ibm.com>

	* config/rs6000/rs6000-c.c (altivec_overloaded_builtins): Add
	__builtin_vec_revb builtins.
	* config/rs6000/rs6000-builtins.def (P9V_BUILTIN_XXBRQ_V16QI): Add
	built-in functions to support generation of the ISA 3.0 XXBR<x>
	vector byte reverse instructions.
	(P9V_BUILTIN_XXBRQ_V1TI): Likewise.
	(P9V_BUILTIN_XXBRD_V2DI): Likewise.
	(P9V_BUILTIN_XXBRD_V2DF): Likewise.
	(P9V_BUILTIN_XXBGW_V4SI): Likewise.
	(P9V_BUILTIN_XXBGW_V4SF): Likewise.
	(P9V_BUILTIN_XXBGH_V8HI): Likewise.
	(P9V_BUILTIN_VEC_REVB): Likewise.
	* config/rs6000/vsx.md (p9_xxbrq_v1ti): New insns/expanders to
	generate the ISA 3.0 XXBR<x> vector byte reverse instructions.
	(p9_xxbrq_v16qi): Likewise.
	(p9_xxbrd_<mode>, VSX_D iterator): Likewise.
	(p9_xxbrw_<mode>, VSX_W iterator): Likewise.
	(p9_xxbrh_v8hi): Likewise.
	* config/rs6000/altivec.h (vec_revb): Define if ISA 3.0.
	* doc/extend.texi (RS/6000 Altivec Built-ins): Document the
	vec_revb built-in functions.

2017-01-18  Uros Bizjak  <ubizjak@gmail.com>

	PR rtl-optimization/78952
	* config/i386/i386.md (any_extract): New code iterator.
	(*insvqi_2): Use any_extract for source operand.
	(*insvqi_3): Use any_shiftrt for source operand.

2017-01-18  Wilco Dijkstra  <wdijkstr@arm.com>

	* config/aarch64/aarch64.c (aarch64_sched_adjust_priority)
	New function.
	(TARGET_SCHED_ADJUST_PRIORITY): Define target hook.

2017-01-18  Matthias Klose  <doko@ubuntu.com>

	* doc/install.texi: Allow default for --with-target-bdw-gc-include.

2016-01-18  Bill Schmidt  <wschmidt@linux.vnet.ibm.com>

	* config/rs6000/altivec.h (vec_bperm): Change #define.
	* config/rs6000/altivec.md (UNSPEC_VBPERMD): New enum constant.
	(altivec_vbpermq2): New define_insn.
	(altivec_vbpermd): Likewise.
	* config/rs6000/rs6000-builtin.def (VBPERMQ2): New monomorphic
	function interface.
	(VBPERMD): Likewise.
	(VBPERM): New polymorphic function interface.
	* config/rs6000/r6000-c.c (altivec_overloaded_builtins_table):
	Add entries for P9V_BUILTIN_VEC_VBPERM.
	* doc/extend.texi: Add interfaces for vec_bperm.

2017-01-18  Andreas Krebbel  <krebbel@linux.vnet.ibm.com>

	* config/s390/s390-c.c (s390_expand_overloaded_builtin): Downcase
	first letter of error messages.
	(s390_resolve_overloaded_builtin): Likewise.
	* config/s390/s390.c (s390_expand_builtin): Likewise.
	(s390_invalid_arg_for_unprototyped_fn): Likewise.
	(s390_valid_target_attribute_inner_p): Likewise.
	* config/s390/s390.md ("tabort"): Likewise.

2017-01-18  Toma Tabacu  <toma.tabacu@imgtec.com>

	* config/mips/mips.h (ISA_HAS_DIV3): Remove unused macro.
	(ISA_AVOID_DIV_HILO): New macro.
	(ISA_HAS_DIV): Use new ISA_AVOID_DIV_HILO macro.
	(ISA_HAS_DDIV): Likewise.

2017-01-18  Markus Trippelsdorf  <markus@trippelsdorf.de>

	* doc/invoke.texi (fabi-version): Correct number of occurrences.

2017-01-18  Markus Trippelsdorf  <markus@trippelsdorf.de>

	* doc/invoke.texi (fabi-version): Spelling fix.

2017-01-18  Markus Trippelsdorf  <markus@trippelsdorf.de>

	PR c++/70182
	* doc/invoke.texi (fabi-version): Mention mangling fix for
	operator names.

2017-01-18  Markus Trippelsdorf  <markus@trippelsdorf.de>

	PR c++/77489
	* doc/invoke.texi (fabi-version): Document discriminator mangling.

2017-01-17  Segher Boessenkool  <segher@kernel.crashing.org>

	PR target/78875
	* config/rs6000/rs6000-opts.h (stack_protector_guard): New enum.
	* config/rs6000/rs6000.c (rs6000_option_override_internal): Handle
	the new options.
	* config/rs6000/rs6000.md (stack_protect_set): Handle the new more
	flexible settings.
	(stack_protect_test): Ditto.
	* config/rs6000/rs6000.opt (mstack-protector-guard=,
	mstack-protector-guard-reg=, mstack-protector-guard-offset=): New
	options.
	* doc/invoke.texi (Option Summary) [RS/6000 and PowerPC Options]:
	Add -mstack-protector-guard=, -mstack-protector-guard-reg=, and
	-mstack-protector-guard-offset=.
	(RS/6000 and PowerPC Options): Ditto.

2017-01-17  Uros Bizjak  <ubizjak@gmail.com>

	* config/i386/i386.h (MASK_CLASS_P): New define.
	* config/i386/i386.c (inline_secondary_memory_needed): Ensure that
	there are no registers from different register sets also when
	mask registers are used.  Update function comment.
	* config/i386/i386.md (*movsi_internal): Split (*k/*krm) alternative
	to (*k/*r) and (*k/*km) alternatives.

2017-01-17  Wilco Dijkstra  <wdijkstr@arm.com>

	* config/aarch64/aarch64.md (eh_return): Remove pattern and splitter.
	* config/aarch64/aarch64.h (AARCH64_EH_STACKADJ_REGNUM): Remove.
	(EH_RETURN_HANDLER_RTX): New define.
	* config/aarch64/aarch64.c (aarch64_frame_pointer_required):
	Force frame pointer in EH return functions.
	(aarch64_expand_epilogue): Add barrier for eh_return.
	(aarch64_final_eh_return_addr): Remove.
	(aarch64_eh_return_handler_rtx): New function.
	* config/aarch64/aarch64-protos.h (aarch64_final_eh_return_addr):
	Remove.
	(aarch64_eh_return_handler_rtx): New prototype.

2017-01-17  Bill Schmidt  <wschmidt@linux.vnet.ibm.com>

	* config/rs6000/altivec.h (vec_rlmi): New #define.
	(vec_vrlnm): Likewise.
	(vec_rlnm): Likewise.
	* config/rs6000/altivec.md (UNSPEC_VRLMI): New UNSPEC enum value.
	(UNSPEC_VRLNM): Likewise.
	(VIlong): New mode iterator.
	(altivec_vrl<VI_char>mi): New define_insn.
	(altivec_vrl<VI_char>nm): Likewise.
	* config/rs6000/rs6000-builtin.def (VRLWNM): New monomorphic
	function entry.
	(VRLDNM): Likewise.
	(RLNM): New polymorphic function entry.
	(VRLWMI): New monomorphic function entry.
	(VRLDMI): Likewise.
	(RLMI): New polymorphic function entry.
	* config/rs6000/r6000-c.c (altivec_overloaded_builtin_table): Add
	new entries for P9V_BUILTIN_VEC_RLMI and P9V_BUILTIN_VEC_RLNM.
	* doc/extend.texi: Add description of vec_rlmi, vec_rlnm, and
	vec_vrlnm.

2017-01-17  Jakub Jelinek  <jakub@redhat.com>

	PR debug/78839
	* dwarf2out.c (field_byte_offset): Restore the
	PCC_BITFIELD_TYPE_MATTERS behavior for INTEGER_CST DECL_FIELD_OFFSET
	and DECL_FIELD_BIT_OFFSET.  Use fold_build2 instead of build2 + fold.
	(analyze_variants_discr, gen_variant_part): Use fold_build2 instead
	of build2 + fold.

2017-01-17  Eric Botcazou  <ebotcazou@adacore.com>

	PR ada/67205
	* config/aarch64/aarch64.c (TARGET_CUSTOM_FUNCTION_DESCRIPTORS): Define

2017-01-17  Jakub Jelinek  <jakub@redhat.com>

	PR debug/71669
	* dwarf2out.c (add_data_member_location_attribute): For constant
	offset bitfield emit for -gdwarf-5 DW_AT_data_bit_offset attribute
	instead of DW_AT_data_member_location, DW_AT_bit_offset and
	DW_AT_byte_size attributes.

2017-01-17  Eric Botcazou  <ebotcazou@adacore.com>

	* config/rs6000/rs6000.c (rs6000_emit_move): Also use a TOC reference
	after forcing to constant memory when the code model is medium.

2017-01-17  Julia Koval  <julia.koval@intel.com>

	PR target/76731
	* config/i386/avx512fintrin.h
	(_mm512_i32gather_ps): Change __addr type to void const*.
	(_mm512_mask_i32gather_ps): Ditto.
	(_mm512_i32gather_pd): Ditto.
	(_mm512_mask_i32gather_pd): Ditto.
	(_mm512_i64gather_ps): Ditto.
	(_mm512_mask_i64gather_ps): Ditto.
	(_mm512_i64gather_pd): Ditto.
	(_mm512_mask_i64gather_pd): Ditto.
	(_mm512_i32gather_epi32): Ditto.
	(_mm512_mask_i32gather_epi32): Ditto.
	(_mm512_i32gather_epi64): Ditto.
	(_mm512_mask_i32gather_epi64): Ditto.
	(_mm512_i64gather_epi32): Ditto.
	(_mm512_mask_i64gather_epi32): Ditto.
	(_mm512_i64gather_epi64): Ditto.
	(_mm512_mask_i64gather_epi64): Ditto.
	(_mm512_i32scatter_ps): Change __addr type to void*.
	(_mm512_mask_i32scatter_ps): Ditto.
	(_mm512_i32scatter_pd): Ditto.
	(_mm512_mask_i32scatter_pd): Ditto.
	(_mm512_i64scatter_ps): Ditto.
	(_mm512_mask_i64scatter_ps): Ditto.
	(_mm512_i64scatter_pd): Ditto.
	(_mm512_mask_i64scatter_pd): Ditto.
	(_mm512_i32scatter_epi32): Ditto.
	(_mm512_mask_i32scatter_epi32): Ditto.
	(_mm512_i32scatter_epi64): Ditto.
	(_mm512_mask_i32scatter_epi64): Ditto.
	(_mm512_i64scatter_epi32): Ditto.
	(_mm512_mask_i64scatter_epi32): Ditto.
	(_mm512_i64scatter_epi64): Ditto.
	(_mm512_mask_i64scatter_epi64): Ditto.
	* config/i386/avx512pfintrin.h
	(_mm512_mask_prefetch_i32gather_pd): Change __addr type to void const*.
	(_mm512_mask_prefetch_i32gather_ps): Ditto.
	(_mm512_mask_prefetch_i64gather_pd): Ditto.
	(_mm512_mask_prefetch_i64gather_ps): Ditto.
	(_mm512_prefetch_i32scatter_pd): Change __addr type to void*.
	(_mm512_prefetch_i32scatter_ps): Ditto.
	(_mm512_mask_prefetch_i32scatter_pd): Ditto.
	(_mm512_mask_prefetch_i32scatter_ps): Ditto.
	(_mm512_prefetch_i64scatter_pd): Ditto.
	(_mm512_prefetch_i64scatter_ps): Ditto.
	(_mm512_mask_prefetch_i64scatter_pd): Ditto.
	(_mm512_mask_prefetch_i64scatter_ps): Ditto.
	* config/i386/avx512vlintrin.h
	(_mm256_mmask_i32gather_ps): Change __addr type to void const*.
	(_mm_mmask_i32gather_ps): Ditto.
	(_mm256_mmask_i32gather_pd): Ditto.
	(_mm_mmask_i32gather_pd): Ditto.
	(_mm256_mmask_i64gather_ps): Ditto.
	(_mm_mmask_i64gather_ps): Ditto.
	(_mm256_mmask_i64gather_pd): Ditto.
	(_mm_mmask_i64gather_pd): Ditto.
	(_mm256_mmask_i32gather_epi32): Ditto.
	(_mm_mmask_i32gather_epi32): Ditto.
	(_mm256_mmask_i32gather_epi64): Ditto.
	(_mm_mmask_i32gather_epi64): Ditto.
	(_mm256_mmask_i64gather_epi32): Ditto.
	(_mm_mmask_i64gather_epi32): Ditto.
	(_mm256_mmask_i64gather_epi64): Ditto.
	(_mm_mmask_i64gather_epi64): Ditto.
	(_mm256_i32scatter_ps): Change __addr type to void*.
	(_mm256_mask_i32scatter_ps): Ditto.
	(_mm_i32scatter_ps): Ditto.
	(_mm_mask_i32scatter_ps): Ditto.
	(_mm256_i32scatter_pd): Ditto.
	(_mm256_mask_i32scatter_pd): Ditto.
	(_mm_i32scatter_pd): Ditto.
	(_mm_mask_i32scatter_pd): Ditto.
	(_mm256_i64scatter_ps): Ditto.
	(_mm256_mask_i64scatter_ps): Ditto.
	(_mm_i64scatter_ps): Ditto.
	(_mm_mask_i64scatter_ps): Ditto.
	(_mm256_i64scatter_pd): Ditto.
	(_mm256_mask_i64scatter_pd): Ditto.
	(_mm_i64scatter_pd): Ditto.
	(_mm_mask_i64scatter_pd): Ditto.
	(_mm256_i32scatter_epi32): Ditto.
	(_mm256_mask_i32scatter_epi32): Ditto.
	(_mm_i32scatter_epi32): Ditto.
	(_mm_mask_i32scatter_epi32): Ditto.
	(_mm256_i32scatter_epi64): Ditto.
	(_mm256_mask_i32scatter_epi64): Ditto.
	(_mm_i32scatter_epi64): Ditto.
	(_mm_mask_i32scatter_epi64): Ditto.
	(_mm256_i64scatter_epi32): Ditto.
	(_mm256_mask_i64scatter_epi32): Ditto.
	(_mm_i64scatter_epi32): Ditto.
	(_mm_mask_i64scatter_epi32): Ditto.
	(_mm256_i64scatter_epi64): Ditto.
	(_mm256_mask_i64scatter_epi64): Ditto.
	(_mm_i64scatter_epi64): Ditto.
	(_mm_mask_i64scatter_epi64): Ditto.
	* config/i386/i386-builtin-types.def (V16SF_V16SF_PCFLOAT_V16SI_HI_INT)
	(V8DF_V8DF_PCDOUBLE_V8SI_QI_INT, V8SF_V8SF_PCFLOAT_V8DI_QI_INT)
	(V8DF_V8DF_PCDOUBLE_V8DI_QI_INT, V16SI_V16SI_PCINT_V16SI_HI_INT)
	(V8DI_V8DI_PCINT64_V8SI_QI_INT, V8SI_V8SI_PCINT_V8DI_QI_INT)
	(V8DI_V8DI_PCINT64_V8DI_QI_INT, V2DF_V2DF_PCDOUBLE_V4SI_QI_INT)
	(V4DF_V4DF_PCDOUBLE_V4SI_QI_INT, V2DF_V2DF_PCDOUBLE_V2DI_QI_INT)
	(V4DF_V4DF_PCDOUBLE_V4DI_QI_INT, V4SF_V4SF_PCFLOAT_V4SI_QI_INT)
	(V8SF_V8SF_PCFLOAT_V8SI_QI_INT, V4SF_V4SF_PCFLOAT_V2DI_QI_INT)
	(V4SF_V4SF_PCFLOAT_V4DI_QI_INT, V2DI_V2DI_PCINT64_V4SI_QI_INT)
	(V4DI_V4DI_PCINT64_V4SI_QI_INT, V2DI_V2DI_PCINT64_V2DI_QI_INT)
	(V4DI_V4DI_PCINT64_V4DI_QI_INT, V4SI_V4SI_PCINT_V4SI_QI_INT)
	(V8SI_V8SI_PCINT_V8SI_QI_INT, V4SI_V4SI_PCINT_V2DI_QI_INT)
	(V4SI_V4SI_PCINT_V4DI_QI_INT, VOID_PFLOAT_HI_V16SI_V16SF_INT)
	(VOID_PFLOAT_QI_V8SI_V8SF_INT, VOID_PFLOAT_QI_V4SI_V4SF_INT)
	(VOID_PDOUBLE_QI_V8SI_V8DF_INT, VOID_PDOUBLE_QI_V4SI_V4DF_INT)
	(VOID_PDOUBLE_QI_V4SI_V2DF_INT, VOID_PFLOAT_QI_V8DI_V8SF_INT)
	(VOID_PFLOAT_QI_V4DI_V4SF_INT, VOID_PFLOAT_QI_V2DI_V4SF_INT)
	(VOID_PDOUBLE_QI_V8DI_V8DF_INT, VOID_PDOUBLE_QI_V4DI_V4DF_INT)
	(VOID_PDOUBLE_QI_V2DI_V2DF_INT, VOID_PINT_HI_V16SI_V16SI_INT)
	(VOID_PINT_QI_V8SI_V8SI_INT, VOID_PINT_QI_V4SI_V4SI_INT)
	(VOID_PLONGLONG_QI_V8SI_V8DI_INT, VOID_PLONGLONG_QI_V4SI_V4DI_INT)
	(VOID_PLONGLONG_QI_V4SI_V2DI_INT, VOID_PINT_QI_V8DI_V8SI_INT)
	(VOID_PINT_QI_V4DI_V4SI_INT, VOID_PINT_QI_V2DI_V4SI_INT)
	(VOID_PLONGLONG_QI_V8DI_V8DI_INT, VOID_QI_V8SI_PCINT64_INT_INT)
	(VOID_PLONGLONG_QI_V4DI_V4DI_INT, VOID_PLONGLONG_QI_V2DI_V2DI_INT)
	(VOID_HI_V16SI_PCINT_INT_INT, VOID_QI_V8DI_PCINT64_INT_INT)
	(VOID_QI_V8DI_PCINT_INT_INT): Remove.
	(V16SF_V16SF_PCVOID_V16SI_HI_INT,  V8DF_V8DF_PCVOID_V8SI_QI_INT)
	(V8SF_V8SF_PCVOID_V8DI_QI_INT, V8DF_V8DF_PCVOID_V8DI_QI_INT)
	(V16SI_V16SI_PCVOID_V16SI_HI_INT, V8DI_V8DI_PCVOID_V8SI_QI_INT)
	(V8SI_V8SI_PCVOID_V8DI_QI_INT, V8DI_V8DI_PCVOID_V8DI_QI_INT)
	(VOID_PVOID_HI_V16SI_V16SF_INT, VOID_PVOID_QI_V8SI_V8DF_INT)
	(VOID_PVOID_QI_V8DI_V8SF_INT, VOID_PVOID_QI_V8DI_V8DF_INT)
	(VOID_PVOID_HI_V16SI_V16SI_INT, VOID_PVOID_QI_V8SI_V8DI_INT)
	(VOID_PVOID_QI_V8DI_V8SI_INT, VOID_PVOID_QI_V8DI_V8DI_INT)
	(V2DF_V2DF_PCVOID_V4SI_QI_INT, V4DF_V4DF_PCVOID_V4SI_QI_INT)
	(V2DF_V2DF_PCVOID_V2DI_QI_INT, V4DF_V4DF_PCVOID_V4DI_QI_INT
	(V4SF_V4SF_PCVOID_V4SI_QI_INT, V8SF_V8SF_PCVOID_V8SI_QI_INT)
	(V4SF_V4SF_PCVOID_V2DI_QI_INT, V4SF_V4SF_PCVOID_V4DI_QI_INT)
	(V2DI_V2DI_PCVOID_V4SI_QI_INT, V4DI_V4DI_PCVOID_V4SI_QI_INT)
	(V2DI_V2DI_PCVOID_V2DI_QI_INT, V4DI_V4DI_PCVOID_V4DI_QI_INT)
	(V4SI_V4SI_PCVOID_V4SI_QI_INT, V8SI_V8SI_PCVOID_V8SI_QI_INT)
	(V4SI_V4SI_PCVOID_V2DI_QI_INT, V4SI_V4SI_PCVOID_V4DI_QI_INT)
	(VOID_PVOID_QI_V8SI_V8SF_INT, VOID_PVOID_QI_V4SI_V4SF_INT)
	(VOID_PVOID_QI_V4SI_V4DF_INT, VOID_PVOID_QI_V4SI_V2DF_INT)
	(VOID_PVOID_QI_V4DI_V4SF_INT, VOID_PVOID_QI_V2DI_V4SF_INT)
	(VOID_PVOID_QI_V4DI_V4DF_INT, VOID_PVOID_QI_V2DI_V2DF_INT)
	(VOID_PVOID_QI_V8SI_V8SI_INT, VOID_PVOID_QI_V4SI_V4SI_INT)
	(VOID_PVOID_QI_V4SI_V4DI_INT, VOID_PVOID_QI_V4SI_V2DI_INT)
	(VOID_PVOID_QI_V4DI_V4SI_INT, VOID_PVOID_QI_V2DI_V4SI_INT)
	(VOID_PVOID_QI_V4DI_V4DI_INT, VOID_PVOID_QI_V2DI_V2DI_INT)
	(VOID_QI_V8SI_PCVOID_INT_INT, VOID_HI_V16SI_PCVOID_INT_INT)
	(VOID_QI_V8DI_PCVOID_INT_INT): Add.
	* config/i386/i386.c (ix86_init_mmx_sse_builtins): Adjust builtin
	definitions accordingly.

2017-01-17  Kito Cheng  <kito.cheng@gmail.com>
	    Kuan-Lin Chen  <kuanlinchentw@gmail.com>

	PR target/79079
	* internal-fn.c (expand_mul_overflow): Use convert_modes instead of
	gen_lowpart.

2017-01-17  Vladimir Makarov  <vmakarov@redhat.com>

	PR target/79058
	* ira-conflicts.c (ira_build_conflicts): Update total conflict
	hard regs for inner regno.

2017-01-17  Martin Liska  <mliska@suse.cz>

	PR ipa/71207
	* ipa-polymorphic-call.c (contains_type_p): Fix wrong
	assumption and add comment.

2017-01-17  Nathan Sidwell  <nathan@acm.org>

	* ipa-visibility.c (localize_node): New function, broken out of ...
	(function_and_variable_visibility): ... here. Call it.

2017-01-17  Jan Hubicka  <hubicka@ucw.cz>

	PR middle-end/77445
	* tree-ssa-threadupdate.c (remove_ctrl_stmt_and_useless_edges):
	correctly set frequency of oudgoing edge.
	(duplicate_thread_path): Fix profile updating.

2017-01-17  Jakub Jelinek  <jakub@redhat.com>

	PR other/79046
	* configure.ac: Add GCC_BASE_VER.
	* Makefile.in (version): Use @get_gcc_base_ver@ instead of cat to get
	version from BASE-VER file.
	(CFLAGS-gcc.o): Add -DBASEVER=$(BASEVER_s).
	(gcc.o): Depend on $(BASEVER).
	* common.opt (dumpfullversion): New option.
	* gcc.c (driver_handle_option): Handle OPT_dumpfullversion.
	* doc/invoke.texi: Document -dumpfullversion.
	* doc/install.texi: Document --with-gcc-major-version-only.
	* configure: Regenerated.

2017-01-17  Richard Biener  <rguenther@suse.de>

	PR tree-optimization/71433
	* tree-vrp.c (register_new_assert_for): Merge same asserts
	on all incoming edges.
	(process_assert_insertions_for): Handle insertions at the
	beginning of BBs.

2017-01-17  Gerald Pfeifer  <gerald@pfeifer.com>

	* config/i386/cygwin.h (LIBGCJ_SONAME): Remove.
	* config/i386/mingw32.h (LIBGCJ_SONAME): Remove.

2017-01-17  Kaz Kojima  <kkojima@gcc.gnu.org>

	PR target/78633
	* config/sh/sh.md (cmpeqsi_t+1): Call copy_rtx to avoid invalid
	RTL sharing.

2017-01-17  Alan Modra  <amodra@gmail.com>

	PR target/79066
	* config/rs6000/rs6000.md (elf_high, elf_low): Disable when pic.
	* config/rs6000/rs6000.c (rs6000_emit_allocate_stack): Don't allow
	symbolic stack limit when pic.

2017-01-16  Martin Sebor  <msebor@redhat.com>

	PR tree-optimization/78608
	* gimple-ssa-sprintf.c (tree_digits): Avoid negating TYPE_MIN.

2017-01-16  Jeff Law  <law@redhat.com>

	Revert:
	2016-12-02  Tadek Kijkowski  <tkijkowski@gmail.com>
	* Makefile.in (PREPROCESSOR_DEFINES): Add a level of indirection
	for several include directories that may be relative to sysroot.
	* config/i386/x-mingw32 (gplus_includedir): Define.
	(gplus_tool_includedir, gplus_backward_include_dir): Likewise.
	(native_system_includedir): Likewise.
	* config/i386/mingw32.h (STANDARD_STARTFILE_PREFIX_1): Do not
	override if TARGET_SYSTEM_ROOT is defined.
	(NATIVE_SYSTEM_HEADER_DIR): Likewise.

	PR tree-optimization/79090
	PR tree-optimization/33562
	PR tree-optimization/61912
	PR tree-optimization/77485
	* tree-ssa-dse.c (compute_trims): Accept STMT argument.  Dump STMT
	and computed trims into the dump file.

2017-01-17  Uros Bizjak  <ubizjak@gmail.com>

	* config/i386/i386.h (LIMIT_RELOAD_CLASS): Remove.

2017-01-16  Jakub Jelinek  <jakub@redhat.com>

	PR c/79089
	* gimplify.c (gimplify_init_constructor): If want_value and
	object == lhs, unshare lhs to avoid invalid tree sharing.  Formatting
	fix.

	PR target/79080
	* loop-doloop.c (doloop_modify): Call unshare_all_rtl_in_chain on
	sequence.  Formatting fixes.
	(doloop_optimize): Formatting fixes.

	PR driver/49726
	* gcc.c (debug_level_greater_than_spec_func): New function.
	(static_spec_functions): Add debug-level-gt spec function.
	(ASM_DEBUG_SPEC, cpp_options): Use %:debug-level-gt(0) instead of
	!g0.
	* config/darwin.h (DSYMUTIL_SPEC, ASM_DEBUG_SPEC): Likewise.
	* config/darwin9.h (DSYMUTIL_SPEC, ASM_DEBUG_SPEC): Likewise.
	* common.opt (g, gcoff, gdwarf, gdwarf-, ggdb, gno-pubnames,
	gpubnames, ggnu-pubnames, gno-record-gcc-switches,
	grecord-gcc-switches, gno-strict-dwarf, gstrict-dwarf, gstabs,
	gstabs+, gtoggle, gvms, gxcoff, gxcoff+): Add Driver flag.

2017-01-16  Uros Bizjak  <ubizjak@gmail.com>

	* config/i386/i386.h (HARD_REGNO_CALLER_SAVE_MODE): Apply HImode and
	QImode fixups to general and mask registers only.

2017-01-16  Carl Love  <cel@us.ibm.com>

	* config/rs6000/rs6000-c (altivec_overloaded_builtins): Add support
	for built-in functions
	vector signed char vec_nabs (vector signed char)
	vector signed short vec_nabs (vector signed short)
	vector signed int vec_nabs (vector signed int)
	vector signed long long vec_nabs (vector signed long long)
	vector float vec_nabs (vector float)
	vector double vec_nabs (vector double)
	* config/rs6000/rs6000-builtin.def: Add definitions for NABS functions
	and NABS overload.
	* config/rs6000/altivec.md: New define_expand nabs<mode>2 types
	* config/rs6000/altivec.h: New define for vec_nabs built-in function.
	* doc/extend.texi: Update the documentation file for the new built-in
	functions.

2017-01-16  Martin Sebor  <msebor@redhat.com>

	* gimple-ssa-sprintf.c (format_directive): Correct a typo in a warning
	message.

2017-01-16  Bill Schmidt  <wschmidt@linux.vnet.ibm.com>

	* config/rs6000/rs6000.c (rtx_is_swappable_p): Change
	UNSPEC_VSX__XXSPLTD to require special splat handling.

2017-01-16  David Malcolm  <dmalcolm@redhat.com>

	PR bootstrap/78616
	* system.h: Poison strndup.

2017-01-16  Alan Modra  <amodra@gmail.com>

	PR target/79098
	* config/rs6000/rs6000.c (rs6000_legitimate_combined_insn): Don't
	use a switch.

2017-01-16  Georg-Johann Lay  <avr@gjlay.de>

	* config/avr/avr.h (BRANCH_COST) [reload_completed]: Increase by 4.

2017-01-15  Uros Bizjak  <ubizjak@gmail.com>

	* config/i386/i386.c (ix86_legitimate_combined_insn): Do not
	call recog here.  Assert that INSN_CODE (insn) is non-negative.

2017-01-15  Segher Boessenkool  <segher@kernel.crashing.org>

	PR target/72749
	* cfgrtl.c (rtl_split_edge): Also patch jump insns that jump to the
	fallthrough.
	* haifa-sched.c (dump_insn_stream): Don't crash if there is a label
	in the currently scheduled RTL fragment.

2017-01-15  Segher Boessenkool  <segher@kernel.crashing.org>

	PR rtl-optimization/78751
	* ifcvt.c (find_cond_trap): If we generated a non-existing insn,
	give up.

2017-01-14  Jeff Law  <law@redhat.com>

	PR tree-optimization/79090
	* tree-ssa-dse.c (valid_ao_ref_for_dse): Reject zero length and
	variable length stores.
	(compute_trims): Delete dead assignment to *trim_tail.
	(dse_dom_walker::dse_optimize_stmt): Optimize mem* calls with
	zero length.

2017-01-14  Bernd Schmidt  <bschmidt@redhat.com>

	PR rtl-optimization/78626
	PR rtl-optimization/78727
	* cprop.c (one_cprop_pass): Collect unconditional traps in the middle
	of a block, and split such blocks after everything else is finished.

2017-01-14  Alan Modra  <amodra@gmail.com>

	PR target/72749
	* combine.c (recog_for_combine_1): Set INSN_CODE before calling
	target legitimate_combined_insn.
	* config/rs6000/rs6000.c (TARGET_LEGITIMATE_COMBINED_INSN): Define.
	(rs6000_legitimate_combined_insn): New function.
	* config/rs6000/rs6000.md (UNSPEC_DOLOOP): Delete, and remove
	all uses.
	(ctr<mode>_internal3): Rename from *ctr<mode>_internal5.
	(ctr<mode>_internal4): Rename from *ctr<mode>_internal6.
	(ctr<mode>_internal1, ctr<mode>_internal2): Remove '*' from name.

2017-01-14  Gerald Pfeifer  <gerald@pfeifer.com>

	* doc/frontends.texi (G++ and GCC): Remove references to Java.

2017-01-13  Jeff Law  <law@redhat.com>

	PR tree-optimization/33562
	PR tree-optimization/61912
	PR tree-optimization/77485
	* tree-ssa-dse.c (delete_dead_call): Accept gsi rather than
	a statement.
	(delete_dead_assignment): Likewise.
	(dse_dom_walker::dse_optimize_stmt): Pass in the gsi rather than
	statement to delete_dead_call and delete_dead_assignment.

2017-01-13  David Malcolm  <dmalcolm@redhat.com>

	PR c/78304
	* substring-locations.c (format_warning_va): Strengthen case 1 so
	that both endpoints of the substring must be within the format
	range for just the substring to be printed.

2017-01-13  Uros Bizjak  <ubizjak@gmail.com>

	* config/i386/i386.opt (msgx): Use ix86_isa_flags2 variable.
	* config/i386/i386.c (ix86_target_string): Add missing options
	to isa_opts and reorder options by implied ISAs.  Rename isa_opts2 to
	isa2_opts, ix86_flag_opts to flag2_opts, ix86_target_other to
	flags_other and ix86_target_other to flags2_other.  Display unknown
	isa2 options.
	(ix86_valid_target_attribute_inner_p): Add missing options and
	reorder options by implied ISAs, as in ix86_target_string.

2017-01-13  Richard Sandiford  <richard.sandiford@arm.com>

	* hash-table.h (hash_table::too_empty_p): New function.
	(hash_table::expand): Use it.
	(hash_table::traverse): Likewise.
	(hash_table::empty_slot): Use sizeof (value_type) instead of
	sizeof (PTR) to convert bytes to elements.  Shrink the table
	if the current size is excessive for the current number of
	elements.

2017-01-13  Richard Sandiford  <richard.sandiford@arm.com>

	* ira-costs.c (record_reg_classes): Break from the inner loop
	early once alt_fail is known to be true.  Update outer loop
	handling accordingly.

2017-01-13  Jeff Law  <law@redhat.com>

	* tree-ssa-dse.c (decrement_count): New function.
	(increment_start_addr, maybe_trim_memstar_call): Likewise.
	(dse_dom_walker::optimize_stmt): Call maybe_trim_memstar_call directly
	when we know the partially dead statement is a mem* function.

	PR tree-optimization/61912
	PR tree-optimization/77485
	* tree-ssa-dse.c: Include expr.h.
	(maybe_trim_constructor_store): New function.
	(maybe_trim_partially_dead_store): Call maybe_trim_constructor_store.

	PR tree-optimization/33562
	PR tree-optimization/61912
	PR tree-optimization/77485
	* doc/invoke.texi: Document new dse-max-object-size param.
	* params.def (PARM_DSE_MAX_OBJECT_SIZE): New PARAM.
	* tree-ssa-dse.c: Include params.h.
	(dse_store_status): New enum.
	(initialize_ao_ref_for_dse): New, partially extracted from
	dse_optimize_stmt.
	(valid_ao_ref_for_dse, normalize_ref): New.
	(setup_live_bytes_from_ref, compute_trims): Likewise.
	(clear_bytes_written_by, maybe_trim_complex_store): Likewise.
	(maybe_trim_partially_dead_store): Likewise.
	(maybe_trim_complex_store): Likewise.
	(dse_classify_store): Renamed from dse_possibly_dead_store_p.
	Track what bytes live from the original store.  Return tri-state
	for dead, partially dead or live.
	(dse_dom_walker): Add constructor, destructor and new private members.
	(delete_dead_call, delete_dead_assignment): New extracted from
	dse_optimize_stmt.
	(dse_optimize_stmt): Make a member of dse_dom_walker.
	Use initialize_ao_ref_for_dse.

	PR tree-optimization/33562
	PR tree-optimization/61912
	PR tree-optimization/77485
	* sbitmap.h (bitmap_count_bits): Prototype.
	(bitmap_clear_range, bitmap_set_range): Likewise.
	* sbitmap.c (bitmap_clear_range): New function.
	(bitmap_set_range, sbitmap_popcount, bitmap_count_bits): Likewise.

2017-01-13  Martin Liska  <mliska@suse.cz>

	PR ipa/79043
	* function.c (set_cfun): Add new argument force.
	* function.h (set_cfun): Likewise.
	* ipa-inline-transform.c (inline_call): Use the function when
	strict alising from is dropped for function we inline to.

2017-01-13  Richard Biener  <rguenther@suse.de>

	* tree-pretty-print.c (dump_generic_node): Fix inverted condition
	for dumping GIMPLE INTEGER_CSTs.

2017-01-13  Rainer Orth  <ro@CeBiTec.Uni-Bielefeld.DE>

	* config/sol2.h (TARGET_OS_CPP_BUILTINS): Define __STDC_VERSION__
	to 201112L since C++17.

2017-01-13  Maxim Ostapenko  <m.ostapenko@samsung.com>

	PR sanitizer/78887
	* asan.c (asan_needs_odr_indicator_p): Don't emit ODR indicators
	if -fsanitize=kernel-address is present.

2017-01-13  Richard Biener  <rguenther@suse.de>

	* tree-pretty-print.c (dump_generic_node): Dump INTEGER_CSTs
	as _Literal ( type ) number in case usual suffixes do not
	preserve all information.

2017-01-13  Richard Biener  <rguenther@suse.de>

	PR tree-optimization/77283
	* gimple-ssa-split-paths.c: Include gimple-ssa.h, tree-phinodes.h
	and ssa-iterators.h.
	(is_feasible_trace): Implement a cost model based on joiner
	PHI node uses.

2017-01-12  Michael Meissner  <meissner@linux.vnet.ibm.com>

	PR target/79004
	* config/rs6000/rs6000.md (FP_ISA3): Do not optimize converting
	char or short to __float128/_Float128 directly.

2017-01-12  Martin Sebor  <msebor@redhat.com>

	to -Wformat-overflow.
	* gimple-ssa-sprintf.c (pass_sprintf_length::gate): Adjust.
	(min_bytes_remaining): Same.
	(get_string_length): Same.
	(format_string): Same.
	(format_directive): Same.
	(add_bytes): Same.
	(pass_sprintf_length::handle_gimple_call): Same.

2017-01-12  Jakub Jelinek  <jakub@redhat.com>

	* gimple-ssa-sprintf.c (try_substitute_return_value): Remove
	info.nowrite calls with no lhs that can't throw.  Return bool
	whether gsi_remove has been called or not.
	(pass_sprintf_length::handle_gimple_call): Return bool whether
	try_substitute_return_value called gsi_remove.  Formatting fix.
	(pass_sprintf_length::execute): Don't use gsi_remove if
	handle_gimple_call returned true.

	PR bootstrap/79069
	* cfgrtl.c (rtl_tidy_fallthru_edge): For any_uncondjump_p that can't
	be removed due to side-effects, don't remove following barrier nor
	turn the successor edge into fallthru edge.

2017-01-12  Bill Schmidt  <wschmidt@linux.vnet.ibm.com>

	PR target/79044
	* config/rs6000/rs6000.c (insn_is_swappable_p): Mark
	element-reversing loads and stores as not swappable.

2017-01-12  Nathan Sidwell  <nathan@acm.org>
	    Nicolai Stange  <nicstange@gmail.com>

	* combine.c (try_combine): Don't ignore result of overlap checking
	loop.  Combine overlap & asm check into single loop.

2017-01-12  Richard Biener  <rguenther@suse.de>

	* tree-pretty-print.c (dump_generic_node): Provide -gimple
	variant for MEM_REF.  Sanitize INTEGER_CST for -gimple.

2017-01-12  Richard Biener  <rguenther@suse.de>

	* tree.c (initialize_tree_contains_struct): Make TS_OPTIMIZATION
	and TS_TARGET_OPTION directly derive from TS_BASE.
	* tree-core.h (tree_optimization_option): Derive from tree_base.
	(tree_target_option): Likewise.

2017-01-11  Uros Bizjak  <ubizjak@gmail.com>

	* config/i386/i386.c (memory_address_length): Increase len
	only when rip_relative_addr_p returns false.

2017-01-11  Julia Koval  <julia.koval@intel.com>

	* common/config/i386/i386-common.c (OPTION_MASK_ISA_SGX_UNSET): New.
	(OPTION_MASK_ISA_SGX_SET): New.
	(ix86_handle_option): Handle OPT_msgx.
	* config.gcc: Added sgxintrin.h.
	* config/i386/driver-i386.c (host_detect_local_cpu): Detect sgx.
	* config/i386/i386-c.c (ix86_target_macros_internal): Define __SGX__.
	* config/i386/i386.c (ix86_target_string): Add -msgx.
	(PTA_SGX): New.
	(ix86_option_override_internal): Handle new options.
	(ix86_valid_target_attribute_inner_p): Add sgx.
	* config/i386/i386.h (TARGET_SGX, TARGET_SGX_P): New.
	* config/i386/i386.opt: Add msgx.
	* config/i386/sgxintrin.h: New file.
	* config/i386/x86intrin.h: Add sgxintrin.h.

2017-01-11  Jakub Jelinek  <jakub@redhat.com>

	PR c++/71537
	* fold-const.c (maybe_nonzero_address): Return 1 for function
	local objects.
	(tree_single_nonzero_warnv_p): Don't handle function local objects
	here.

	PR c++/72813
	* gcc.c (default_compilers): Don't add -o %g.s for -S -save-temps
	of c-header.

2017-01-11  David Malcolm  <dmalcolm@redhat.com>

	PR driver/78877
	* opts.c: Include "spellcheck.h"
	(struct string_fragment): New struct.
	(struct edit_distance_traits<const string_fragment &>): New
	struct.
	(get_closest_sanitizer_option): New function.
	(parse_sanitizer_options): Offer suggestions for unrecognized arguments.

2017-01-11  Jakub Jelinek  <jakub@redhat.com>

	* dwarf2out.c (DWARF_COMPILE_UNIT_HEADER_SIZE): For DWARF5 decrease
	by 12.
	(DWARF_COMDAT_TYPE_UNIT_HEADER_SIZE): Always
	DWARF_COMPILE_UNIT_HEADER_SIZE plus 12.
	(DWARF_COMPILE_UNIT_SKELETON_HEADER_SIZE): Define.
	(calc_base_type_die_sizes): Use DWARF_COMPILE_UNIT_SKELETON_HEADER_SIZE
	for initial die_offset if dwarf_split_debug_info.
	(output_comp_unit): Use DWARF_COMPILE_UNIT_SKELETON_HEADER_SIZE for
	initial next_die_offset if dwo_id is non-NULL.  Don't emit padding
	fields.
	(output_skeleton_debug_sections): Formatting fix.  Use
	DWARF_COMPILE_UNIT_SKELETON_HEADER_SIZE instead of
	DWARF_COMPILE_UNIT_HEADER_SIZE.  Don't emit padding.

2017-01-11  Wilco Dijkstra  <wdijkstr@arm.com>

	* config/arm/cortex-a53.md: Add bypasses for
	cortex_a53_r2f_cvt.
	(cortex_a53_r2f): Only use for transfers.
	(cortex_a53_f2r): Likewise.
	(cortex_a53_r2f_cvt): Add reservation for conversions.
	(cortex_a53_f2r_cvt): Likewise.

2017-01-11  Tamar Christina  <tamar.christina@arm.com>

	* config/arm/arm_neon.h: Add __artificial__ and gnu_inline
	to all inlined functions, change static to extern.

2017-01-11  Christophe Lyon  <christophe.lyon@linaro.org>

	PR target/78253
	* config/arm/arm.c (legitimize_pic_address): Handle reference to
	weak symbol.
	(arm_assemble_integer): Likewise.

2017-01-11  Richard Earnshaw  <rearnsha@arm.com>

	* config.gcc: Use new awk script to check CPU, FPU and architecture
	parameters for --with-... options.
	* config/arm/parsecpu.awk: New file
	* config/arm/arm-cpus.in: New file.
	* config/arm/arm-opts.h: Include arm-cpu.h instead of processing .def
	files.
	* config/arm/arm.c: Include arm-cpu-data.h instead of processing .def
	files.
	* config/arm/t-arm: Update dependency rules.
	* common/config/arm/arm-common.c: Include arm-cpu-cdata.h instead
	of processing .def files.
	* config/arm/genopt.sh: Deleted.
	* config/arm/gentune.sh: Deleted.
	* config/arm/arm-cores.def: Deleted.
	* config/arm/arm-arches.def: Deleted.
	* config/arm/arm-fpus.def: Deleted.
	* config/arm/arm-tune.md: Regenerated.
	* config/arm/arm-tables.opt: Regenerated.
	* config/arm/arm-cpu.h: New generated file.
	* config/arm/arm-cpu-data.h: New generated file.
	* config/arm/arm-cpu-cdata.h: New generated file.

2017-01-11  Maxim Ostapenko  <m.ostapenko@samsung.com>

	PR lto/79042
	* lto-cgraph.c (lto_output_varpool_node): Pack dynamically_initialized
	bit.
	(input_varpool_node): Unpack dynamically_initialized bit.

2017-01-11  Eric Botcazou  <ebotcazou@adacore.com>

	PR rtl-optimization/79032
	* lra-constraints.c (simplify_operand_subreg): In the MEM case, test
	the alignment of the adjusted memory reference against that of MODE,
	instead of the alignment of the original memory reference.

2017-01-11  Martin Jambor  <mjambor@suse.cz>

	* hsa.c (hsa_callable_function_p): Revert addition of DECL_ARTIFICIAL
	test.
	* ipa-hsa.c (process_hsa_functions): Only duplicate non-artificial
	decorated functions.

2010-06-30  Jakub Jelinek  <jakub@redhat.com>

	* config/rs6000/rs6000.c (rs6000_elf_end_indicate_exec_stack): New.
	* config/rs6000/linux64.h (TARGET_ASM_FILE_END): Use
	rs6000_elf_end_indicate_exec_stack.
	* config/ia64/ia64.c (ia64_linux_file_end): New.
	* config/ia64/linux.h (TARGET_ASM_FILE_END): Use ia64_linux_file_end.

	* cppbuiltin.c (define__GNUC__): Also define __GNUC_RH_RELEASE__.

	* config/ia64/ia64.h (FRAME_GROWS_DOWNWARD): Define to 1 if
	-fstack-protect.
	* config/ia64/ia64.c (ia64_compute_frame_size): Make sure
	size is a multiple of 16 if FRAME_GROWS_DOWNWARD.
	(ia64_initial_elimination_offset): Support FRAME_GROWS_DOWNWARD
	layout.
	* config/ia64/linux.h (TARGET_LIBC_PROVIDES_SSP): Define.
	* config/ia64/ia64.md (stack_protect_set, stack_protect_test): New
	expanders.

	Revert:
	2005-04-29  Alan Modra  <amodra@bigpond.net.au>
	PR target/21098
	* config/rs6000/rs6000.c (rs6000_elf_end_indicate_exec_stack): New.
	* config/rs6000/linux64.h (TARGET_ASM_FILE_END): Use the above.

	* config/rs6000/ppc-asm.h: Add .note.GNU-stack section also
	on ppc64-linux.

	* config/ia64/linux.h (TARGET_ASM_FILE_END): Define.

	* configure.ac (HAVE_LD_OVERLAPPING_OPD): New test.
	* configure: Rebuilt.
	* config.in: Rebuilt.
	* config/rs6000/rs6000.c (OVERLAPPING_OPD): Define.
	(rs6000_elf_declare_function_name): Use it.

2017-01-11  Richard Biener  <rguenther@suse.de>

	* tree-vrp.c (evrp_dom_walker::before_dom_children): Also
	set range/nonnull info for PHI results.  Do not set it on
	stmts marked for removal.

2017-01-10  Eric Botcazou  <ebotcazou@adacore.com>

	* expr.c (store_field): In the bitfield case, fetch the return value
	from the registers before applying a single big-endian adjustment.
	Always do a final load for a BLKmode value not larger than a word.

2017-01-10  David Malcolm  <dmalcolm@redhat.com>

	PR c++/77949
	* input.c (selftest::test_accessing_ordinary_linemaps): Verify
	that we correctly handle column numbers greater than
	LINE_MAP_MAX_COLUMN_NUMBER.

2017-01-10  Martin Sebor  <msebor@redhat.com>

	PR middle-end/78245
	* gimple-ssa-sprintf.c (get_destination_size): Call
	{init,fini}object_sizes.
	* tree-object-size.c (addr_object_size): Adjust.
	(pass_through_call): Adjust.
	(pass_object_sizes::execute): Adjust.
	* tree-object-size.h (fini_object_sizes): Declare.

2017-01-10  Martin Sebor  <msebor@redhat.com>

	PR tree-optimization/78775
	* builtins.c (get_size_range): Move...
	* calls.c: ...to here.
	(alloc_max_size): Accept zero argument.
	(operand_signed_p): Remove.
	(maybe_warn_alloc_args_overflow): Call get_size_range.
	* calls.h (get_size_range): Declare.

2017-01-10  Joe Seymour  <joe.s@somniumtech.com>

	* config/msp430/driver-msp430.c (msp430_mcu_data): Sync with data
	from TI's devices.csv file as of September 2016.
	* config/msp430/msp430.c (msp430_mcu_data): Likewise.

2017-01-10  Sandra Loosemore  <sandra@codesourcery.com>

	* doc/extend.texi: Tweak formatting to fix overfull hbox warnings.
	* doc/invoke.texi: Likewise.
	* doc/md.texi: Likewise.
	* doc/objc.texi: Likewise.

2017-01-10  Joshua Conner  <joshconner@google.com>

	* config/arm/fuchsia-elf.h: New file.
	* config/fuchsia.h: New file.
	* config.gcc (*-*-fuchsia*): Set native_system_header_dir.
	(aarch64*-*-fuchsia*, arm*-*-fuchsia*, x86_64-*-fuchsia*): Add to
	targets.
	* config.host: (aarch64*-*-fuchsia*, arm*-*-fuchsia*): Add to hosts.

2016-01-10  Richard Biener  <rguenther@suse.de>

	PR tree-optimization/79034
	* tree-call-cdce.c (shrink_wrap_one_built_in_call_with_conds):
	Propagate out degenerate PHIs in the joiner.

2017-01-10  Martin Liska  <mliska@suse.cz>

	* ipa-icf.c (sort_sem_items_by_decl_uid): New function.
	(sort_congruence_classes_by_decl_uid): Likewise.
	(sort_congruence_class_groups_by_decl_uid): Likewise.
	(sem_item_optimizer::merge_classes): Sort class, groups in these
	classes and members in the groups by DECL_UID of declarations.
	This would make merge operations stable.

2017-01-10  Martin Liska  <mliska@suse.cz>

	* ipa-icf.c (sem_item_optimizer::sem_item_optimizer): Remove
	usage of m_classes_vec.
	(sem_item_optimizer::~sem_item_optimizer):  Likewise.
	(sem_item_optimizer::get_group_by_hash): Likewise.
	(sem_item_optimizer::subdivide_classes_by_equality): Likewise.
	(sem_item_optimizer::subdivide_classes_by_sensitive_refs): Likewise.
	(sem_item_optimizer::verify_classes): Likewise.
	(sem_item_optimizer::process_cong_reduction): Likewise.
	(sem_item_optimizer::dump_cong_classes): Likewise.
	(sem_item_optimizer::merge_classes): Likewise.
	* ipa-icf.h (congruence_class_hash): Rename from
	congruence_class_group_hash.  Remove declaration of m_classes_vec.

2017-01-10  Andrew Senkevich  <andrew.senkevich@intel.com>

	* common/config/i386/i386-common.c (OPTION_MASK_ISA_AVX512VPOPCNTDQ_SET,
	OPTION_MASK_ISA_AVX512VPOPCNTDQ_UNSET): New.
	* config.gcc: Add avx512vpopcntdqintrin.h.
	* config/i386/avx512vpopcntdqintrin.h: New.
	* config/i386/cpuid.h (bit_AVX512VPOPCNTDQ): New.
	* config/i386/i386-builtin-types.def: Add new types.
	* config/i386/i386-builtin.def (__builtin_ia32_vpopcountd_v16si,
	__builtin_ia32_vpopcountd_v16si_mask, __builtin_ia32_vpopcountq_v8di,
	__builtin_ia32_vpopcountq_v8di_mask): New.
	* config/i386/i386-c.c (ix86_target_macros_internal): Define
	__AVX512VPOPCNTDQ__.
	* config/i386/i386.c (ix86_target_string): Add -mavx512vpopcntdq.
	(PTA_AVX512VPOPCNTDQ): Define.
	* config/i386/i386.h (TARGET_AVX512VPOPCNTDQ,
	TARGET_AVX512VPOPCNTDQ_P): Define.
	* config/i386/i386.opt: Add mavx512vpopcntdq.
	* config/i386/immintrin.h: Include avx512vpopcntdqintrin.h.
	* config/i386/sse.md (define_insn "vpopcount<mode><mask_name>"): New.

2017-01-01  Jan Hubicka  <hubicka@ucw.cz>

	PR middle-end/77484
	* predict.def (PRED_CALL): Set to 67.

2017-01-09  Eric Botcazou  <ebotcazou@adacore.com>

	* expr.c (store_field): In the bitfield case, if the value comes from
	a function call and is of an aggregate type returned in registers, do
	not modify the field mode; extract the value in all cases if the mode
	is BLKmode and the size is not larger than a word.

2017-01-09  Dominique d'Humieres  <dominiq@lps.ens.fr>

	PR target/71017
	* config/i386/cpuid.h: Fix undefined behavior.

2017-01-04  Jeff Law  <law@redhat.com>

	PR tree-optimization/79007
	PR tree-optimization/67955
	* tree-ssa-alias.c (same_addr_size_stores_p): Only need to be
	conservative for pt.null when flag_non_call_exceptions is on.

2017-01-09  Jakub Jelinek  <jakub@redhat.com>

	PR translation/79019
	PR translation/79020
	* params.def (PARAM_INLINE_MIN_SPEEDUP,
	PARAM_IPA_CP_SINGLE_CALL_PENALTY,
	PARAM_USE_AFTER_SCOPE_DIRECT_EMISSION_THRESHOLD): Fix typos
	in descriptions.
	* config/avr/avr.opt (maccumulate-args): Likewise.
	* config/msp430/msp430.opt (mwarn-mcu): Likewise.
	* common.opt (freport-bug): Likewise.
	* cif-code.def (CIF_FINAL_ERROR): Likewise.
	* doc/invoke.texi (ipa-cp-single-call-penalty): Likewise.
	* config/s390/s390.c (s390_invalid_binary_op): Fix spelling in
	translatable string.
	* config/i386/i386.c (function_value_32): Likewise.
	* config/nios2/nios2.c (nios2_valid_target_attribute_rec): Likewise.
	* config/msp430/msp430.c (msp430_option_override, msp430_attr):
	Likewise.
	* config/msp430/driver-msp430.c (msp430_select_hwmult_lib): Likewise.
	* common/config/msp430/msp430-common.c (msp430_handle_option):
	Likewise.
	* symtab.c (symtab_node::verify_base): Likewise.
	* opts.c (set_debug_level): Likewise.
	* tree.c (verify_type_variant): Likewise.  Fix typo in comment.
	* config/rs6000/rs6000-c.c (altivec_resolve_overloaded_builtin): Add
	missing whitespace to translatable strings.
	* config/avr/avr.md (bswapsi2): Fix typo in comment.
	* config/sh/superh.h: Likewise.
	* config/i386/xopintrin.h: Likewise.
	* config/i386/znver1.md: Likewise.
	* config/rs6000/rs6000.c (struct rs6000_opt_mask): Likewise.
	* ipa-inline-analysis.c (compute_inline_parameters): Likewise.
	* double-int.h (struct double_int): Likewise.
	* double-int.c (div_and_round_double): Likewise.
	* wide-int.cc: Likewise.
	* tree-ssa.c (non_rewritable_mem_ref_base): Likewise.
	* tree-ssa-sccvn.c (vn_reference_lookup_3): Likewise.
	* cfgcleanup.c (crossjumps_occured): Renamed to ...
	(crossjumps_occurred): ... this.
	(try_crossjump_bb, try_head_merge_bb, try_optimize_cfg, cleanup_cfg):
	Adjust all uses.

	PR tree-optimization/78899
	* tree-if-conv.c (version_loop_for_if_conversion): Instead of
	returning bool return struct loop *, NULL for failure and the new
	loop on success.
	(versionable_outer_loop_p): Don't version outer loop if it has
	dont_vectorized bit set.
	(tree_if_conversion): When versioning outer loop, ensure
	tree_if_conversion is performed also on the inner loop of the
	non-vectorizable outer loop copy.
	* tree-vectorizer.c (set_uid_loop_bbs): Formatting fix.  Fold
	LOOP_VECTORIZED in inner loop of the scalar outer loop and
	prevent vectorization of it.
	(vectorize_loops): For outer + inner LOOP_VECTORIZED, ensure
	the outer loop vectorization of the non-scalar version is attempted
	before vectorization of the inner loop in scalar version.  If
	outer LOOP_VECTORIZED guarded loop is not vectorized, prevent
	vectorization of its inner loop.
	* tree-vect-loop-manip.c (rename_variables_in_bb): If outer_loop
	has 2 inner loops, rename also on edges from bb whose single pred
	is outer_loop->header.  Fix typo in function comment.

2017-01-09  Martin Sebor  <msebor@redhat.com>

	PR bootstrap/79033
	* asan.c (asan_emit_stack_protection): Increase local buffer size
	to avoid snprintf truncation warning.

2017-01-09  Andrew Pinski  <apinski@cavium.com>

	* config/aarch64/aarch64-cores.def: Add thunderx2t99.  Change vulcan
	to reference thunderx2t99 for the tuning structure
	* config/aarch64/aarch64-cost-tables.h (vulcan_extra_costs):
	Rename to ...
	(thunderx2t99_extra_costs): This.
	* config/aarch64/aarch64-tune.md: Regenerate.
	* config/aarch64/aarch64.c (vulcan_addrcost_table): Rename to ...
	(vulcan_addrcost_table): This.
	(vulcan_regmove_cost): Rename to ...
	(thunderx2t99_regmove_cost): This.
	(vulcan_vector_cost): Rename to ...
	(thunderx2t99_vector_cost): this.
	(vulcan_branch_cost): Rename to ...
	(thunderx2t99_branch_cost): This.
	(vulcan_tunings): Rename to ...
	(thunderx2t99_tunings): This and s/vulcan/thunderx2t99 .
	* doc/invoke.texi (AARCH64/mtune): Add thunderx2t99.

2017-01-09  Martin Jambor  <mjambor@suse.cz>

	PR ipa/78365
	PR ipa/78599
	* ipa-prop.h (ipa_jump_func): Swap positions of vr_known and m_vr.
	* ipa-cp.c (ipa_vr_operation_and_type_effects): New function.
	(propagate_vr_accross_jump_function): Use the above function for all
	value range computations for pass-through jump functions and type
	converasion from explicit value range values.
	(ipcp_propagate_stage): Do not attempt to deduce types of formal
	parameters from TYPE_ARG_TYPES.
	* ipa-prop.c (ipa_write_jump_function): Remove trailing whitespace.
	(ipa_write_node_info): Stream type of the actual argument.
	(ipa_read_node_info): Likewise. Also remove trailing whitespace.

2017-01-09  Martin Liska  <mliska@suse.cz>

	PR pch/78970
	* gcc.c (driver_handle_option): Handle OPT_E and set have_E.
	(lookup_compiler): Do not show error message with have_E.

2017-01-09  Jakub Jelinek  <jakub@redhat.com>

	PR tree-optimization/78938
	* tree-vect-stmts.c (vectorizable_condition): For non-masked COND_EXPR
	where comp_vectype is VECTOR_BOOLEAN_TYPE_P, use
	BIT_{NOT,XOR,AND,IOR}_EXPR on the comparison operands instead of
	{EQ,NE,GE,GT,LE,LT}_EXPR directly inside of VEC_COND_EXPR.  Formatting
	fixes.

2017-01-09  Kyrylo Tkachov  <kyrylo.tkachov@arm.com>

	* tree-ssa-address.c (gen_addr_rtx): Don't handle index if it
	is const0_rtx.

2017-01-09  Richard Biener  <rguenther@suse.de>

	PR tree-optimization/78997
	* tree-vect-slp.c (vect_mask_constant_operand_p): Handle SSA
	name condition properly.

2017-01-09  Richard Biener  <rguenther@suse.de>

	PR debug/79000
	* dwarf2out.c (is_cxx): New overload with context.
	(is_naming_typedef_decl): Use it.

2017-01-08  Sandra Loosemore  <sandra@codesourcery.com>

	* invoke.texi (Option Summary): Correct spacing in option lists
	and add line breaks to fix over-long lines.

2017-01-08  Sandra Loosemore  <sandra@codesourcery.com>

	PR middle-end/17660

	* extend.texi (Common Variable Attributes): Add xref to GCC
	Internals manual to explain mode attribute keywords.

2017-01-08  Sandra Loosemore  <sandra@codesourcery.com>

	PR other/16519
	* doc/invoke.texi (Option Summary): Move -pthread to Linker Options
	and Preprocessor Options.
	(Options for Linking): Document -pthread here....
	(RS/6000 and PowerPC Options): ...not here.
	(Solaris 2 Options): ...or here.
	* doc/cppopts.texi: Document -pthread.

2017-01-08  Martin Sebor  <msebor@redhat.com>

	PR middle-end/77708
	* doc/invoke.texi (Warning Options): Document -Wformat-truncation.
	* gimple-ssa-sprintf.c (call_info::reval_used, call_info::warnopt):
	New member functions.
	(format_directive): Used them.
	(add_bytes): Same.
	(pass_sprintf_length::handle_gimple_call): Same.
	* graphite-sese-to-poly.c (tree_int_to_gmp): Increase buffer size
	to avoid truncation for any argument.
	(extract_affine_mul): Same.
	* tree.c (get_file_function_name): Same.

2017-01-01  Jan Hubicka  <hubicka@ucw.cz>

	PR middle-end/77484
	* predict.def (PRED_INDIR_CALL): Set to 86.

2017-01-07  Sandra Loosemore  <sandra@codesourcery.com>

	PR preprocessor/54124
	* doc/cppopts.texi: Reformat -d subtable to list the full name
	of the options.  Add cross-reference to the docs for the general
	compiler -d options.
	* doc/invoke.texi (Developer Options): Add cross-reference to the
	preprocessor-specific -d option documentation.

2017-01-07  Sandra Loosemore  <sandra@codesourcery.com>

	PR preprocessor/13498
	* doc/cpp.texi (Search Path): Rewrite to remove obsolete and
	redudant material, and reflect new command-line options.
	(System Headers): Likewise.

2017-01-07  Sandra Loosemore  <sandra@codesourcery.com>

	* doc/cppdiropts.texi: Merge documentation of -I, -iquote,
	-isystem, and -idirafter.  Copy-edit.
	* doc/cppopts.texi: Copy-edit.  Remove contradiction about
	default for -ftrack-macro-expansion.  Delete obsolete and
	badly-formatted implementation details about -fdebug-cpp output.
	* doc/cppwarnopts.texi: Copy-edit.

2017-01-07  David Malcolm  <dmalcolm@redhat.com>

	PR c++/72803
	* input.c (selftest::test_accessing_ordinary_linemaps): Verify
	that the transition from a max line width >= 1<<10 to narrower
	lines works correctly.

2017-01-07  Alexandre Oliva <aoliva@redhat.com>

	* doc/options.texi (PerFunction): New.
	* opt-functions.awk (switch_flags): Map both Optimization and
	PerFunction to CL_OPTIMIZATION.
	* opth-gen.awk: Test for PerFunction flag along with
	Optimization.
	* optc-save-gen.awk: Likewise.  Introduce var_opt_hash and set
	it only when the latter is present.  Skip those that don't in
	the hash function generator.
	* common.opt (fvar-tracking): Mark as PerFunction instead of
	Optimization.
	(fvar-tracking-assignments): Likewise.
	(fvar-tracking-assignments-toggle): Likewise.
	(fvar-tracking-uninit): Likewise.

2017-01-07  Jakub Jelinek  <jakub@redhat.com>

	PR translation/79018
	* params.def (PARAM_MAX_STORES_TO_MERGE): Add missing space between
	the and store.

2017-01-06  Mikael Pettersson  <mikpelinux@gmail.com>

	PR target/57583
	* config/m68k/m68k.opt (LONG_JUMP_TABLE_OFFSETS): New option.
	* config/m68k/linux.h (ASM_RETURN_CASE_JUMP): Handle
	TARGET_LONG_JUMP_TABLE_OFFSETS.
	* config/m68k/m68kelf.h (ASM_RETURN_CASE_JUMP): Likewise.
	* config/m68k/netbsd-elf.h (ASM_RETURN_CASE_JUMP): Likewise.
	* config/m68k/m68k.h (CASE_VECTOR_MODE): Likewise.
	(ASM_OUTPUT_ADDR_DIFF_ELF): Likewise.
	* config/m68k/m68k.md (tablejump expander): Likewise.
	(*tablejump_pcrel_hi): Renamed from unnamed insn, reject
	TARGET_LONG_JUMP_TABLE_OFFSETS.
	(*tablejump_pcrel_si): New insn, handle TARGET_LONG_JUMP_TABLE_OFFSETS.
	* doc/invoke.texi (M68K options): Add -mlong-jump-table-offsets.

2017-01-06  Edgar E. Iglesias <edgar.iglesias@xilinx.com>
	    David Holsgrove <david.holsgrove@xilinx.com>

	* common/config/microblaze/microblaze-common.c
	(TARGET_EXCEPT_UNWIND_INFO): Remove.
	* config/microblaze/microblaze-protos.h (microblaze_eh_return):
	New prototype.
	* config/microblaze/microblaze.c (microblaze_must_save_register)
	(microblaze_expand_epilogue, microblaze_return_addr): Handle
	calls_eh_return.
	(microblaze_eh_return): New function.
	* config/microblaze/microblaze.h (RETURN_ADDR_OFFSET)
	(EH_RETURN_DATA_REGNO, MB_EH_STACKADJ_REGNUM)
	(EH_RETURN_STACKADJ_RTX, ASM_PREFERRED_EH_DATA_FORMAT): New macros.
	* config/microblaze/microblaze.md (eh_return): New pattern.

2017-01-06  Jakub Jelinek  <jakub@redhat.com>

	* system.h (GCC_DIAGNOSTIC_PUSH_IGNORED, GCC_DIAGNOSTIC_POP,
	GCC_DIAGNOSTIC_STRINGIFY): Define.

	* read-rtl.c (rtx_reader::read_rtx_code): Avoid -Wsign-compare warning.

2017-01-06  Andre Vieira  <andre.simoesdiasvieira@arm.com>

	* config/arm/arm.md (<mcrr>): New.
	(<mrrc>): New.
	* config/arm/arm.c (arm_arch5te): New.
	(arm_option_override): Set arm_arch5te.
	(arm_coproc_builtin_available): Add support for mcrr, mcrr2, mrrc
	and mrrc2.
	* config/arm/arm-builtins.c (MCRR_QUALIFIERS): Define to...
	(arm_mcrr_qualifiers): ... this. New.
	(MRRC_QUALIFIERS): Define to...
	(arm_mrrc_qualifiers): ... this. New.
	* config/arm/arm_acle.h (__arm_mcrr, __arm_mcrr2, __arm_mrrc,
	__arm_mrrc2): New.
	* config/arm/arm_acle_builtins.def (mcrr, mcrr2, mrrc, mrrc2): New.
	* config/arm/iterators.md (MCRRI, mcrr, MCRR): New.
	(MRRCI, mrrc, MRRC): New.
	* config/arm/unspecs.md (VUNSPEC_MCRR, VUNSPEC_MCRR2, VUNSPEC_MRRC,
	VUNSPEC_MRRC2): New.

2017-01-06  Andre Vieira  <andre.simoesdiasvieira@arm.com>

	* config/arm/arm.md (<mcr>): New.
	(<mrc>): New.
	* config/arm/arm.c (arm_coproc_builtin_available): Add
	support for mcr, mrc, mcr2 and mrc2.
	* config/arm/arm-builtins.c (MCR_QUALIFIERS): Define to...
	(arm_mcr_qualifiers): ... this. New.
	(MRC_QUALIFIERS): Define to ...
	(arm_mrc_qualifiers): ... this. New.
	(MCR_QUALIFIERS): Define to ...
	(arm_mcr_qualifiers): ... this. New.
	* config/arm/arm_acle.h (__arm_mcr, __arm_mrc, __arm_mcr2,
	__arm_mrc2): New.
	* config/arm/arm_acle_builtins.def (mcr, mcr2, mrc, mrc2): New.
	* config/arm/iterators.md (MCRI, mcr, MCR, MRCI, mrc, MRC): New.
	* config/arm/unspecs.md (VUNSPEC_MCR, VUNSPEC_MCR2, VUNSPEC_MRC,
	VUNSPEC_MRC2): New.

2017-01-06  Andre Vieira  <andre.simoesdiasvieira@arm.com>

	* config/arm/arm.md (*ldc): New.
	(*stc): New.
	(<ldc>): New.
	(<stc>): New.
	* config/arm/arm.c (arm_coproc_builtin_available): Add
	support for ldc,ldcl,stc,stcl,ldc2,ldc2l,stc2 and stc2l.
	(arm_coproc_ldc_stc_legitimate_address): New.
	* config/arm/arm-builtins.c (arm_type_qualifiers): Add
	'qualifier_const_pointer'.
	(LDC_QUALIFIERS): Define to...
	(arm_ldc_qualifiers): ... this. New.
	(STC_QUALIFIERS): Define to...
	(arm_stc_qualifiers): ... this. New.
	* config/arm/arm-protos.h
	(arm_coproc_ldc_stc_legitimate_address): New.
	* config/arm/arm_acle.h (__arm_ldc, __arm_ldcl, __arm_stc,
	__arm_stcl, __arm_ldc2, __arm_ldc2l, __arm_stc2, __arm_stc2l): New.
	* config/arm/arm_acle_builtins.def (ldc, ldc2, ldcl, ldc2l, stc,
	stc2, stcl, stc2l): New.
	* config/arm/constraints.md (Uz): New.
	* config/arm/iterators.md (LDCI, STCI, ldc, stc, LDC STC): New.
	* config/arm/unspecs.md (VUNSPEC_LDC, VUNSPEC_LDC2, VUNSPEC_LDCL,
	VUNSPEC_LDC2L, VUNSPEC_STC, VUNSPEC_STC2, VUNSPEC_STCL,
	VUNSPEC_STC2L): New.

2017-01-06  Andre Vieira  <andre.simoesdiasvieira@arm.com>

	* config/arm/arm.md (<cdp>): New.
	* config/arm/arm.c (neon_const_bounds): Rename this ...
	(arm_const_bounds): ... this.
	(arm_coproc_builtin_available): New.
	* config/arm/arm-builtins.c (SIMD_MAX_BUILTIN_ARGS): Increase.
	(arm_type_qualifiers): Add 'qualifier_unsigned_immediate'.
	(CDP_QUALIFIERS): Define to...
	(arm_cdp_qualifiers): ... this. New.
	(void_UP): Define.
	(arm_expand_builtin_args): Add case for 6 arguments.
	* config/arm/arm-protos.h (neon_const_bounds): Rename this ...
	(arm_const_bounds): ... this.
	(arm_coproc_builtin_available): New.
	* config/arm/arm_acle.h (__arm_cdp): New.
	(__arm_cdp2): New.
	* config/arm/arm_acle_builtins.def (cdp): New.
	(cdp2): New.
	* config/arm/iterators.md (CDPI,CDP,cdp): New.
	* config/arm/neon.md: Rename all 'neon_const_bounds' to
	'arm_const_bounds'.
	* config/arm/types.md (coproc): New.
	* config/arm/unspecs.md (VUNSPEC_CDP, VUNSPEC_CDP2): New.
	* gcc/doc/extend.texi (ACLE): Add a mention of Coprocessor intrinsics.
	* gcc/doc/sourcebuild.texi (arm_coproc1_ok, arm_coproc2_ok,
	arm_coproc3_ok, arm_coproc4_ok): Document new effective targets.

2017-01-06  Andre Vieira  <andre.simoesdiasvieira@arm.com>

	* config/arm/arm-builtins.c (arm_unsigned_binop_qualifiers): New.
	(UBINOP_QUALIFIERS): New.
	(si_UP): Define.
	(acle_builtin_data): New. Change comment.
	(arm_builtins): Remove ARM_BUILTIN_CRC32B, ARM_BUILTIN_CRC32H,
	ARM_BUILTIN_CRC32W, ARM_BUILTIN_CRC32CB, ARM_BUILTIN_CRC32CH,
	ARM_BUILTIN_CRC32CW. Add ARM_BUILTIN_ACLE_BASE and include
	arm_acle_builtins.def.
	(ARM_BUILTIN_ACLE_PATTERN_START): Define.
	(arm_init_acle_builtins): New.
	(CRC32_BUILTIN): Remove.
	(bdesc_2arg): Remove entries for crc32b, crc32h, crc32w,
	crc32cb, crc32ch and crc32cw.
	(arm_init_crc32_builtins): Remove.
	(arm_init_builtins): Use arm_init_acle_builtins rather
	than arm_init_crc32_builtins.
	(arm_expand_acle_builtin): New.
	(arm_expand_builtin): Use 'arm_expand_acle_builtin'.
	* config/arm/arm_acle_builtins.def: New.

2017-01-06  Andre Vieira  <andre.simoesdiasvieira@arm.com>

	* config/arm/arm-builtins.c (neon_builtin_datum): Rename to ..
	(arm_builtin_datum): ... this.
	(arm_init_neon_builtin): Rename to ...
	(arm_init_builtin): ... this. Add a new parameters PREFIX
	and USE_SIG_IN_NAME.
	(arm_init_neon_builtins): Replace 'arm_init_neon_builtin' with
	'arm_init_builtin'. Replace type 'neon_builtin_datum' with
	'arm_builtin_datum'.
	(arm_init_vfp_builtins): Likewise.
	(builtin_arg): Rename enum's replacing 'NEON_ARG' with
	'ARG_BUILTIN' and add a 'ARG_BUILTIN_NEON_MEMORY.
	(arm_expand_neon_args): Rename to ...
	(arm_expand_builtin_args): ... this. Rename builtin_arg
	enum values and differentiate between ARG_BUILTIN_MEMORY
	and ARG_BUILTIN_NEON_MEMORY.
	(arm_expand_neon_builtin_1): Rename to ...
	(arm_expand_builtin_1): ... this. Rename builtin_arg enum
	values, arm_expand_builtin_args and add bool parameter NEON.
	(arm_expand_neon_builtin): Use arm_expand_builtin_1.
	(arm_expand_vfp_builtin): Likewise.
	(NEON_MAX_BUILTIN_ARGS): Remove, it was unused.

2017-01-01  Jan Hubicka  <hubicka@ucw.cz>

	PR middle-end/77484
	* predict.def (PRED_POLYMORPHIC_CALL): Set to 59.
	* predict.c (tree_estimate_probability_bb): Reverse direction of
	polymorphic call predictor.

2017-01-06  David Malcolm  <dmalcolm@redhat.com>

	* passes.c (execute_one_pass): Split out pass-skipping logic into...
	(determine_pass_name_match): ...this new function and...
	(should_skip_pass_p): ...this new function.

2017-01-06  Nathan Sidwell  <nathan@acm.org>

	* ipa-visibility.c (function_and_variable_visibility): Reformat
	comments and long lines.  Remove extrneous if.
	* symtab.c (symtab_node::make_decl_local): Fix code format.
	(symtab_node::set_section_for_node): Fix comment typo.

2017-01-06  Martin Liska  <mliska@suse.cz>

	PR bootstrap/79003
	* lra-constraints.c: Rename invariant to lra_invariant.
	* predict.c (set_even_probabilities): Initialize e to NULL.

2017-01-05  Martin Sebor  <msebor@redhat.com>

	PR tree-optimization/78910
	* gimple-ssa-sprintf.c (tree_digits): Add an argument.
	(format_integer): Correct off-by-one error in the handling
	of precision with negative numbers in signed conversions..

2017-01-05  Eric Botcazou  <ebotcazou@adacore.com>

	* doc/invoke.texi (C Dialect Options): Adjust -fsso-struct entry.

2017-01-05  Jakub Jelinek  <jakub@redhat.com>

	PR tree-optimization/71016
	* tree-ssa-phiopt.c (tree_ssa_phiopt_worker): Pass cond_stmt to
	factor_out_conditional_conversion.  Formatting fix.
	(factor_out_conditional_conversion): Add cond_stmt argument.
	If arg1 is INTEGER_CST, punt if new_arg0 is not any operand of
	cond_stmt and if arg0_def_stmt is not the only stmt in its bb.
	Formatting fix.

2017-01-05  David Malcolm  <dmalcolm@redhat.com>

	* Makefile.in (OBJS): Add read-md.o, read-rtl.o,
	read-rtl-function.o, and selftest-rtl.o.
	* config/aarch64/aarch64.c: Include selftest.h and selftest-rtl.h.
	(selftest::aarch64_test_loading_full_dump): New function.
	(selftest::aarch64_run_selftests): New function.
	(TARGET_RUN_TARGET_SELFTESTS): Wire it up to
	selftest::aarch64_run_selftests.
	* config/i386/i386.c
	(selftest::ix86_test_loading_dump_fragment_1): New function.
	(selftest::ix86_test_loading_call_insn): New function.
	(selftest::ix86_test_loading_full_dump): New function.
	(selftest::ix86_test_loading_unspec): New function.
	(selftest::ix86_run_selftests): Call the new functions.
	* emit-rtl.c (maybe_set_max_label_num): New function.
	* emit-rtl.h (maybe_set_max_label_num): New decl.
	* function.c (instantiate_decls): Guard call to
	instantiate_decls_1 with if (DECL_INITIAL (fndecl)).
	* function-tests.c (selftest::verify_three_block_rtl_cfg): Remove
	"static".
	* gensupport.c (gen_reader::gen_reader): Pass "false"
	for new "compact" param of rtx_reader.
	* print-rtl.c (rtx_writer::print_rtx_operand): Print "(nil)"
	rather than an empty string for NULL strings.
	* read-md.c: Potentially include config.h rather than bconfig.h.
	Wrap include of errors.h with #ifdef GENERATOR_FILE.
	(have_error): New global, copied from errors.c.
	(md_reader::read_name): Rename to...
	(md_reader::read_name_1): ...this, adding "out_loc" param,
	and converting "missing name or number" to returning false, rather
	than failing.
	(md_reader::read_name): Reimplement in terms of read_name_1.
	(md_reader::read_name_or_nil): New function.
	(md_reader::read_string): Handle "(nil)" by returning NULL.
	(md_reader::md_reader): Add new param "compact".
	(md_reader::read_md_files): Wrap with #ifdef GENERATOR_FILE.
	(md_reader::read_file): New method.
	* read-md.h (md_reader::md_reader): Add new param "compact".
	(md_reader::read_file): New method.
	(md_reader::is_compact): New accessor.
	(md_reader::read_name): Convert return type from void to file_location.
	(md_reader::read_name_or_nil): New decl.
	(md_reader::read_name_1): New decl.
	(md_reader::m_compact): New field.
	(noop_reader::noop_reader): Pass "false" for new "compact" param
	of rtx_reader.
	(rtx_reader::rtx_reader): Add new "compact" param.
	(rtx_reader::read_rtx_operand): Make virtual and convert return
	type from void to rtx.
	(rtx_reader::read_until): New decl.
	(rtx_reader::handle_any_trailing_information): New virtual function.
	(rtx_reader::postprocess): New virtual function.
	(rtx_reader::finalize_string): New virtual function.
	(rtx_reader::m_in_call_function_usage): New field.
	(rtx_reader::m_reuse_rtx_by_id): New field.
	* read-rtl-function.c: New file.
	* selftest-rtl.c (selftest::assert_rtx_ptr_eq_at): New function.
	* selftest-rtl.h (ASSERT_RTX_PTR_EQ): New macro.
	(selftest::verify_three_block_rtl_cfg): New decl.
	* read-rtl-function.h: New file.
	* read-rtl.c: Potentially include config.h rather than bconfig.h.
	For host, include function.h, memmodel.h, and emit-rtl.h.
	(one_time_initialization): New function.
	(struct compact_insn_name): New struct.
	(compact_insn_names): New array.
	(find_code): Handle insn codes in compact dumps.
	(apply_subst_iterator): Wrap with #ifdef GENERATOR_FILE.
	(bind_subst_iter_and_attr): Likewise.
	(add_condition_to_string): Likewise.
	(add_condition_to_rtx): Likewise.
	(apply_attribute_uses): Likewise.
	(add_current_iterators): Likewise.
	(apply_iterators): Likewise.
	(initialize_iterators): Guard usage of apply_subst_iterator with
	#ifdef GENERATOR_FILE.
	(read_conditions): Wrap with #ifdef GENERATOR_FILE.
	(md_reader::read_mapping): Likewise.
	(add_define_attr_for_define_subst): Likewise.
	(add_define_subst_attr): Likewise.
	(read_subst_mapping): Likewise.
	(check_code_iterator): Likewise.
	(rtx_reader::read_rtx): Likewise.  Move one-time initialization
	logic to...
	(one_time_initialization): New function.
	(rtx_reader::read_until): New method.
	(read_flags): New function.
	(parse_reg_note_name): New function.
	(rtx_reader::read_rtx_code): Initialize "iterator" to NULL.
	Handle reuse_rtx ids.
	Wrap iterator lookup within #ifdef GENERATOR_FILE.
	Add parsing support for RTL dumps, mirroring the special-cases in
	print_rtx, by calling read_flags, reading REG_NOTE names, INSN_UID
	values, and calling handle_any_trailing_information.
	(rtx_reader::read_rtx_operand): Convert return type from void
	to rtx, returning return_rtx.  Handle case 'e'.  Call
	finalize_string on XSTR and XTMPL fields.
	(rtx_reader::read_nested_rtx):  Handle dumps in which trailing
	 "(nil)" values were omitted.  Call the postprocess vfunc on the
	return_rtx.
	(rtx_reader::rtx_reader): Add new "compact" param and pass to base
	class ctor.  Initialize m_in_call_function_usage.  Call
	one_time_initialization.
	* rtl-tests.c (selftest::test_uncond_jump): Call
	set_new_first_and_last_insn.
	* rtl.h (read_rtx): Wrap decl with #ifdef GENERATOR_FILE.
	* selftest-rtl.c: New file.
	* selftest-rtl.h (class selftest::rtl_dump_test): New class.
	(selftest::get_insn_by_uid): New decl.
	* selftest-run-tests.c (selftest::run_tests): Call
	read_rtl_function_c_tests.
	* selftest.h  (selftest::read_rtl_function_c_tests): New decl.
	* tree-dfa.c (ssa_default_def): Return NULL_TREE for rtl function
	dumps.

2017-01-05  Uros Bizjak  <ubizjak@gmail.com>

	* config/i386/i386.md (*testqi_ext_3): No need to handle memory
	operands in a special way.  Assert that pos+len <= mode precision.

2017-01-05  Jakub Jelinek  <jakub@redhat.com>

	* common.opt (fvect-cost-model): Remove RejectNegative flag, use
	3 argument Alias with unlimited for the negative form.
	(fno-vect-cost-model): Removed.

2017-01-05  Martin Liska  <mliska@suse.cz>

	* hsa-gen.c (gen_hsa_divmod): New function.
	(gen_hsa_insn_for_internal_fn_call): Use the function for IFN_DIVMOD.

2017-01-05  Martin Liska  <mliska@suse.cz>

	PR pch/78970
	* gcc.c (lookup_compiler): Reject '-' filename for a precompiled
	header.

2017-01-05  Andreas Krebbel  <krebbel@linux.vnet.ibm.com>

	* config/s390/s390.c (s390_expand_setmem): Unroll the loop for
	small constant length operands.

2017-01-05  Andreas Krebbel  <krebbel@linux.vnet.ibm.com>

	* config/s390/s390.c (s390_expand_setmem): Avoid overlapping bytes
	between loop iterations.

2017-01-05  Martin Liska  <mliska@suse.cz>

	PR sanitizer/78815
	* gimplify.c (gimplify_decl_expr): Compare to
	asan_poisoned_variables instread of checking flags.
	(gimplify_target_expr): Likewise.
	(gimplify_expr): Likewise.
	(gimplify_function_tree): Conditionally initialize
	asan_poisoned_variables.

2017-01-04  Jeff Law  <law@redhat.com>

	PR tree-optimizatin/78812
	* rtl.h (contains_mem_rtx_p): Prototype.
	* ifcvt.c (containts_mem_rtx_p): Move from here to...
	* rtlanal.c (contains_mem_rtx_p): Here and remove static linkage.
	* gcse.c (prune_expressions): Use contains_mem_rtx_p to discover
	and prune MEMs that are not at the toplevel of a SET_SRC rtx.  Look
	through ZERO_EXTEND and SIGN_EXTEND when trying to avoid pruning MEMs.

2017-01-04  Alexandre Oliva <aoliva@redhat.com>

	* input.c (assert_char_at_range): Default-initialize actual_range.

2017-01-04  Alexandre Oliva <aoliva@redhat.com>

	* df-scan.c (df_ref_create_structure): Make regno unsigned,
	to match the caller.

2017-01-04  Alexandre Oliva <aoliva@redhat.com>

	* cfgexpand.c (expand_gimple_basic_block): Disregard debug
	insns after final jump in test to emit dummy move.

2017-01-04  Alexandre Oliva <aoliva@redhat.com>

	* gimple-iterator.h (gsi_one_nondebug_before_end_p): New.
	* tree-eh.c (cleanup_empty_eh): Skip more debug stmts.

2017-01-04  Alexandre Oliva <aoliva@redhat.com>

	* multiple_target.c (create_dispatcher_calls): Init e_next.
	* tree-ssa-loop-split.c (split_loop): Init border.
	* tree-vect-loop.c (vect_determine_vectorization_factor): Init
	scalar_type.

2017-01-04  Michael Meissner  <meissner@linux.vnet.ibm.com>

	PR target/71977
	PR target/70568
	PR target/78823
	* config/rs6000/predicates.md (sf_subreg_operand): New predicate.
	(altivec_register_operand): Do not return true if the operand
	contains a SUBREG mixing SImode and SFmode.
	(vsx_register_operand): Likewise.
	(vsx_reg_sfsubreg_ok): New predicate.
	(vfloat_operand): Do not return true if the operand contains a
	SUBREG mixing SImode and SFmode.
	(vint_operand): Likewise.
	(vlogical_operand): Likewise.
	(gpc_reg_operand): Likewise.
	(int_reg_operand): Likewise.
	* config/rs6000/rs6000-protos.h (valid_sf_si_move): Add declaration.
	* config/rs6000/rs6000.c (valid_sf_si_move): New function to
	determine if a MOVSI or MOVSF operation contains SUBREGs that mix
	SImode and SFmode.
	(rs6000_emit_move_si_sf_subreg): New helper function.
	(rs6000_emit_move): Call rs6000_emit_move_si_sf_subreg to possbily
	fixup SUBREGs involving SImode and SFmode.
	* config/rs6000/vsx.md (SFBOOL_*): New constants that are operand
	numbers for the new peephole2 optimization.
	(peephole2 for SFmode unions): New peephole2 to optimize cases in
	the GLIBC math library that do AND/IOR/XOR operations on single
	precision floating point.
	* config/rs6000/rs6000.h (TARGET_NO_SF_SUBREG): New internal
	target macros to say whether we need to avoid SUBREGs mixing
	SImode and SFmode.
	(TARGET_ALLOW_SF_SUBREG): Likewise.
	* config/rs6000/rs6000.md (UNSPEC_SF_FROM_SI): New unspecs.
	(UNSPEC_SI_FROM_SF): Likewise.
	(iorxor): Change spacing.
	(and_ior_xor): New iterator for AND, IOR, and XOR.
	(movsi_from_sf): New insns for SImode/SFmode SUBREG support.
	(movdi_from_sf_zero_ext): Likewise.
	(mov<mode>_hardfloat, FMOVE32 iterator): Use register_operand
	instead of gpc_reg_operand.  Add SImode/SFmode SUBREG support.
	(movsf_from_si): New insn for SImode/SFmode SUBREG support.
	(fma<mode>4): Use gpc_reg_operand instead of register_operand.
	(fms<mode>4): Likewise.
	(fnma<mode>4): Likewise.
	(fnms<mode>4): Likewise.
	(nfma<mode>4): Likewise.
	(nfms<mode>4): Likewise.

2017-01-04  Marek Polacek  <polacek@redhat.com>

	PR c++/64767
	* doc/invoke.texi: Document -Wpointer-compare.

2017-01-04  Jakub Jelinek  <jakub@redhat.com>

	* optc-gen.awk: Emit #error for -W*/-f*/-m* Enum without
	RejectNegative.

	* dwarf2out.c (output_loc_list): Don't throw away 64K+ location
	descriptions for -gdwarf-5 and emit them as uleb128 instead of
	2-byte data.

2017-01-04  Kelvin Nilsen  <kelvin@gcc.gnu.org>

	PR target/78056
	* doc/sourcebuild.texi (PowerPC-specific attributes): Add
	documentation of the powerpc_popcntb_ok attribute.
	* config/rs6000/rs6000.c (rs6000_option_override_internal): Add
	code to issue warning messages if a requested CPU configuration is
	not supported by the binary (assembler and loader) toolchain.
	(spe_init_builtins): Add two assertions to prevent ICE if attempt is
	made to define a built-in function that has been disabled.
	(paired_init_builtins): Add assertion to prevent ICE if attempt is
	made to define a built-in function that has been disabled.
	(altivec_init_builtins): Add comment explaining why definition
	of the DST built-in functions is not preceded by an assertion
	check.  Add assertions to prevent ICE if attempts are made to
	define an altivec predicate or an abs* built-in function that has
	been disabled.
	(htm_init_builtins): Add comment explaining why definition of the
	htm built-in functions is not preceded by an assertion check.

2017-01-04  Jeff Law  <law@redhat.com>

	PR tree-optimizatin/67955
	* tree-ssa-alias.c (same_addr_size_stores_p): Check offsets first.
	Allow any SSA_VAR_P as the base objects.  Use integer_zerop.  Verify
	the points-to solution does not include pt_null.  Use DECL_PT_UID
	unconditionally.

2017-01-04  Uros Bizjak  <ubizjak@gmail.com>

	* config/i386/i386.md (HI/SImode test with imm to QImode splitters):
	Use gen_int_mode instead of gen_lopwart for const_int operands.

2017-01-04  Jakub Jelinek  <jakub@redhat.com>

	PR tree-optimization/71563
	* match.pd: Simplify X << Y into X if Y is known to be 0 or
	out of range value - has low bits known to be zero.

2017-01-04  Alan Modra  <amodra@gmail.com>

	* Makefile.in (aclocal_deps): Update and order as per aclocal.m4.
	* configure: Regenerate.
	* config.in: Regenerate.

2017-01-04  Jakub Jelinek  <jakub@redhat.com>

	PR bootstrap/77569
	* input.c (ebcdic_execution_charset::on_error): Don't use strstr for
	a substring of the message, but strcmp with the whole message.  Ifdef
	ENABLE_NLS, translate the message first using dgettext.

2017-01-03  Jeff Law  <law@redhat.com>

	PR tree-optimizatin/78856
	* tree-ssa-threadupdate.c: Include tree-vectorizer.h.
	(mark_threaded_blocks): Remove code to truncate thread paths that
	cross multiple loop headers.  Instead invalidate the cached loop
	iteration information and handle case of a thread path walking
	into an irreducible region.

2017-01-03  Michael Meissner  <meissner@linux.vnet.ibm.com>

	PR target/78900
	* config/rs6000/rs6000.c (rs6000_split_signbit): Change some
	assertions.  Add support for doing the signbit if the IEEE 128-bit
	floating point value is in a GPR.
	* config/rs6000/rs6000.md (Fsignbit): Delete.
	(signbit<mode>2_dm): Delete using <Fsignbit> and just use "wa".
	Update the length attribute if the value is in a GPR.
	(signbit<mode>2_dm_<su>ext): Add combiner pattern to eliminate
	the sign or zero extension instruction, since the value is always 0/1.
	(signbit<mode>2_dm2): Delete using <Fsignbit>.

	PR target/78953
	* config/rs6000/vsx.md (vsx_extract_<mode>_store_p9): If we are
	extracting SImode to a GPR register so that we can generate a
	store, limit the vector to be in a traditional Altivec register
	for the vextuwrx instruction.

2017-01-03  Ian Lance Taylor  <iant@google.com>

	* godump.c (go_format_type): Treat ENUMERAL_TYPE like INTEGER_TYPE.

2017-01-03  Martin Sebor  <msebor@redhat.com>

	PR tree-optimization/78696
	* gimple-ssa-sprintf.c (format_floating): Correct handling of
	precision.  Use MPFR for %f for greater fidelity.  Correct handling
	of %g.
	(pass_sprintf_length::compute_format_length): Set width and precision
	specified by asrerisk to void_node for vararg functions.
	(try_substitute_return_value): Adjust dump output.

2017-01-03  David Edelsohn  <dje.gcc@gmail.com>

	* doc/invoke.texi (RS6000 options): LRA is enabled by default.

2017-01-03  Eric Botcazou  <ebotcazou@adacore.com>

	* doc/invoke.texi (SPARC options): Document -mlra as the default.
	* config/sparc/sparc.c (sparc_option_override): Force LRA unless
	-mlra/-mno-lra was passed to the compiler.

2017-01-03  James Cowgill  <James.Cowgill@imgtec.com>

	PR rtl-optimization/65618
	* emit-rtl.c (try_split): Move initialization of "before" and
	"after" to just before the call to emit_insn_after_setloc.

2017-01-03  Gerald Pfeifer  <gerald@pfeifer.com>

	* doc/md.texi (Standard Names): Remove reference to Java frontend.

2017-01-03  Pierre-Marie de Rodat  <derodat@adacore.com>

	* dwarf2out.c (gen_enumeration_type_die): When
	-gno-strict-dwarf, add a DW_AT_encoding attribute.

2017-01-03  Jakub Jelinek  <jakub@redhat.com>

	PR tree-optimization/78965
	* gimple-ssa-sprintf.c (pass_sprintf_length::compute_format_length):
	Change first argument from const call_info & to call_info &.  For %n
	set info.nowrite to false.

	PR middle-end/78901
	* gimple-ssa-sprintf.c (try_substitute_return_value): Don't change
	possibly throwing calls.

	* genmatch.c (dt_node::gen_kids_1): If generic_exprs include SSA_NAME
	and exprs_len || fns_len, emit the code for SSA_NAME next to the exprs
	and fns handling, rather than in a separate case SSA_NAME.

2017-01-02  Jeff Law  <law@redhat.com>

	* config/darwin-driver.c (darwin_driver_init): Const-correctness
	fixes for first_period and second_period variables.

2017-01-02  Uros Bizjak  <ubizjak@gmail.com>

	PR target/78967
	* config/i386/i386.md (UNSPEC_NOREX_MEM): New unspec.
	(*insvqi_1): New insn pattern.
	(*insvqi_1_mem_rex64): Ditto.
	(*insvqi_2): Ditto.
	(*insvqi_3): Rename from *insvqi.

	(*extzvqi_mem_rex64): Add UNSPEC_NOREX_MEM tag.

2017-01-02  Gerald Pfeifer  <gerald@pfeifer.com>

	* doc/cfg.texi (Edges): Remove reference to Java.
	(Maintaining the CFG): Ditto.

2017-01-01  Jan Hubicka  <hubicka@ucw.cz>

	PR middle-end/77674
	* symtab.c (symtab_node::binds_to_current_def_p): Fix handling of
	transparent aliases.

2017-01-01  Jan Hubicka  <hubicka@ucw.cz>

	PR middle-end/77484
	* predict.def (PRED_CALL): Update hitrate.
	(PRED_INDIR_CALL, PRED_POLYMORPHIC_CALL): New predictors.
	* predict.c (tree_estimate_probability_bb): Split CALL predictor
	into direct/indirect/polymorphic variants.

2017-01-01  Jakub Jelinek  <jakub@redhat.com>

	Update copyright years.

	* gcc.c (process_command): Update copyright notice dates.
	* gcov-dump.c (print_version): Ditto.
	* gcov.c (print_version): Ditto.
	* gcov-tool.c (print_version): Ditto.
	* gengtype.c (create_file): Ditto.
	* doc/cpp.texi: Bump @copying's copyright year.
	* doc/cppinternals.texi: Ditto.
	* doc/gcc.texi: Ditto.
	* doc/gccint.texi: Ditto.
	* doc/gcov.texi: Ditto.
	* doc/install.texi: Ditto.
	* doc/invoke.texi: Ditto.

Copyright (C) 2017 Free Software Foundation, Inc.

Copying and distribution of this file, with or without modification,
are permitted in any medium without royalty provided the copyright
notice and this notice are preserved.<|MERGE_RESOLUTION|>--- conflicted
+++ resolved
@@ -1,179 +1,3 @@
-<<<<<<< HEAD
-2018-01-04  Jakub Jelinek  <jakub@redhat.com>
-
-	Backported from mainline
-	2017-01-03  Jakub Jelinek  <jakub@redhat.com>
-		    Jeff Law  <law@redhat.com>
-
-	PR target/83641
-	* config/i386/i386.c (ix86_adjust_stack_and_probe_stack_clash): For
-	noreturn probe, use gen_pop instead of ix86_emit_restore_reg_using_pop,
-	only set RTX_FRAME_RELATED_P on both the push and pop if cfa_reg is sp
-	and add REG_CFA_ADJUST_CFA notes in that case to both insns.
-
-	PR target/83641
-	* config/i386/i386.c (ix86_adjust_stack_and_probe_stack_clash): Do not
-	explicitly probe *sp in a noreturn function if there were any callee
-	register saves or frame pointer is needed.
-
-	2017-01-03  Jeff Law  <law@redhat.com>
-
-	PR middle-end/83654
-	* explow.c (anti_adjust_stack_and_probe_stack_clash): Test a
-	non-constant residual for zero at runtime and avoid probing in
-	that case.  Reorganize code for trailing problem to mirror handling
-	of the residual.
-
-	2017-11-14  Jeff Law  <law@redhat.com>
-
-	* explow.c (anti_adjust_stack_and_probe_stack_clash): Avoid probing
-	the red zone for stack_clash_protection_final_dynamic_probe targets
-	when the total dynamic stack size is zero bytes.
-
-	2017-11-06  Jeff Law  <law@redhat.com>
-
-	PR target/82788
-	* config/i386/i386.c (PROBE_INTERVAL): Remove.
-	(get_probe_interval): New functions.
-	(ix86_adjust_stack_and_probe_stack_clash): Use get_probe_interval.
-	(ix86_adjust_stack_and_probe): Likewise.
-	(output_adjust_stack_and_probe): Likewise.
-	(ix86_emit_probe_stack_range): Likewise.
-	(ix86_expand_prologue): Likewise.
-
-	2017-11-03  Jeff Law  <law@redhat.com>
-
-	* config/i386/i386.c (ix86_emit_restore_reg_using_pop): Prototype.
-	(ix86_adjust_stack_and_probe_stack_clash): Use a push/pop sequence
-	to probe at the start of a noreturn function.
-
-	* config/i386/i386.c (ix86_expand_prologue): Tighten assert
-	for int_registers_saved.
-
-	2017-10-31  Segher Boessenkool  <segher@kernel.crsahing.org>
-
-	PR target/82674
-	* config/rs6000/rs6000.md (allocate_stack): Force update interval
-	into a register if it does not fit into an immediate offset field.
-
-	2017-09-25  Jeff Law  <law@redhat.com>
-
-	* config/rs6000/rs6000-protos.h (output_probe_stack_range): Update
-	prototype for new argument.
-	* config/rs6000/rs6000.c (rs6000_emit_allocate_stack_1): New function,
-	mostly extracted from rs6000_emit_allocate_stack.
-	(rs6000_emit_probe_stack_range_stack_clash): New function.
-	(rs6000_emit_allocate_stack): Call
-	rs6000_emit_probe_stack_range_stack_clash as needed.
-	(rs6000_emit_probe_stack_range): Add additional argument
-	to call to gen_probe_stack_range{si,di}.
-	(output_probe_stack_range): New.
-	(output_probe_stack_range_1): Renamed from output_probe_stack_range.
-	(output_probe_stack_range_stack_clash): New.
-	(rs6000_emit_prologue): Emit notes into dump file as requested.
-	* rs6000.md (allocate_stack): Handle -fstack-clash-protection.
-	(probe_stack_range<P:mode>): Operand 0 is now early-clobbered.
-	Add additional operand and pass it to output_probe_stack_range.
-    
-	2017-09-21  Jeff Law  <law@redhat.com>
-
-	* config/i386/i386.c (ix86_adjust_stack_and_probe_stack_clash):
-	Fix dump output if the only stack space is for pushed registers.
-
-	2017-09-20  Andreas Krebbel  <krebbel@linux.vnet.ibm.com>
-		    Jeff Law  <law@redhat.com>
-
-	* config/s390/s390.c (MIN_UNROLL_PROBES): Define.
-	(allocate_stack_space): New function, partially extracted from
-	s390_emit_prologue.
-	(s390_emit_prologue): Track offset to most recent stack probe.
-	Code to allocate space moved into allocate_stack_space.
-	Dump actions when no stack is allocated.
-	(s390_prologue_plus_offset): New function.
-	(s390_emit_stack_probe): Likewise.
-
-	2017-09-20  Jeff Law  <law@redhat.com>
-
-	* explow.c (compute_stack_clash_protection_loop_data): Use
-	CONST_INT_P instead of explicit test.  Verify object is a
-	CONST_INT_P before looking at INTVAL.
-	(anti_adjust_stack_and_probe_stack_clash): Use CONST_INT_P
-	instead of explicit test.
-
-	2017-09-19  Jeff Law  <law@redhat.com>
-
-	* combine-stack-adj.c (combine_stack_adjustments_for_block): Do
-	nothing for stack adjustments with REG_STACK_CHECK.
-	* sched-deps.c (parse_add_or_inc): Reject insns with
-	REG_STACK_CHECK from dependency breaking.
-	* config/i386/i386.c (pro_epilogue_adjust_stack): Return insn.
-	(ix86_adjust_satck_and_probe_stack_clash): Add REG_STACK_NOTEs.
-	* reg-notes.def (STACK_CHECK): New note.
-
-	* config/i386/i386.c (ix86_adjust_stack_and_probe_stack_clash): New.
-	(ix86_expand_prologue): Dump stack clash info as needed.
-	Call ix86_adjust_stack_and_probe_stack_clash as needed.
-
-	* function.c (dump_stack_clash_frame_info): New function.
-	* function.h (dump_stack_clash_frame_info): Prototype.
-	(enum stack_clash_probes): New enum.
-
-	* config/alpha/alpha.c (alpha_expand_prologue): Also check
-	flag_stack_clash_protection.
-	* config/arm/arm.c (arm_compute_static_chain_stack_bytes): Likewise.
-	(arm_expand_prologue, thumb1_expand_prologue): Likewise.
-	(arm_frame_pointer_required): Likewise.
-	* config/ia64/ia64.c (ia64_compute_frame_size): Likewise.
-	(ia64_expand_prologue): Likewise.
-	* config/mips/mips.c (mips_expand_prologue): Likewise.
-	* config/sparc/sparc.c (sparc_expand_prologue): Likewise.
-	(sparc_flat_expand_prologue): Likewise.
-	* config/spu/spu.c (spu_expand_prologue): Likewise.
-
-	* explow.c: Include "params.h".
-	(anti_adjust_stack_and_probe_stack_clash): New function.
-	(get_stack_check_protect): Likewise.
-	(compute_stack_clash_protection_loop_data): Likewise.
-	(emit_stack_clash_protection_loop_start): Likewise.
-	(emit_stack_clash_protection_loop_end): Likewise.
-	(allocate_dynamic_stack_space): Use get_stack_check_protect.
-	Use anti_adjust_stack_and_probe_stack_clash.
-	* explow.h (compute_stack_clash_protection_loop_data): Prototype.
-	(emit_stack_clash_protection_loop_start): Likewise.
-	(emit_stack_clash_protection_loop_end): Likewise.
-	* rtl.h (get_stack_check_protect): Prototype.
-	* target.def (stack_clash_protection_final_dynamic_probe): New hook.
-	* targhooks.c (default_stack_clash_protection_final_dynamic_probe): New.
-	* targhooks.h (default_stack_clash_protection_final_dynamic_probe): 
-	Prototype.
-	* doc/tm.texi.in (TARGET_STACK_CLASH_PROTECTION_FINAL_DYNAMIC_PROBE):
-	Add @hook.
-	* doc/tm.texi: Rebuilt.
-	* config/aarch64/aarch64.c (aarch64_expand_prologue): Use
-	get_stack_check_protect.
-	* config/alpha/alpha.c (alpha_expand_prologue): Likewise.
-	* config/arm/arm.c (arm_expand_prologue): Likewise.
-	(arm_frame_pointer_required): Likewise.
-	* config/i386/i386.c (ix86_expand_prologue): Likewise.
-	* config/ia64/ia64.c (ia64_expand_prologue): Likewise.
-	* config/mips/mips.c (mips_expand_prologue): Likewise.
-	* config/rs6000/rs6000.c (rs6000_emit_prologue): Likewise.
-	* config/sparc/sparc.c (sparc_expand_prologue): Likewise.
-	(sparc_flat_expand_prologue): Likewise.
-
-	* common.opt (-fstack-clash-protection): New option.
-	* flag-types.h (enum stack_check_type): Note difference between
-	-fstack-check= and -fstack-clash-protection.
-	* params.def (PARAM_STACK_CLASH_PROTECTION_GUARD_SIZE): New PARAM.
-	(PARAM_STACK_CLASH_PROTECTION_PROBE_INTERVAL): Likewise.
-	* toplev.c (process_options): Issue warnings/errors for cases
-	not handled with -fstack-clash-protection.
-	* doc/invoke.texi (-fstack-clash-protection): Document new option.
-	(-fstack-check): Note additional problem with -fstack-check=generic.
-	Note that -fstack-check is primarily for Ada and refer users
-	to -fstack-clash-protection for stack-clash-protection.
-	Document new params for stack clash protection.
-=======
 2018-01-16  Segher Boessenkool  <segher@kernel.crashing.org>
 
 	Backport from mainline
@@ -544,7 +368,181 @@
 	* config/alpha/alpha.c (alpha_rtx_costs) [PLUS, MINUS]:
 	Look for ASHIFT, not MULT inner operand.
 	(alpha_split_conditional_move): Update for *sadd<modesuffix> change.
->>>>>>> f1560a4d
+
+2018-01-04  Jakub Jelinek  <jakub@redhat.com>
+
+	Backported from mainline
+	2017-01-03  Jakub Jelinek  <jakub@redhat.com>
+		    Jeff Law  <law@redhat.com>
+
+	PR target/83641
+	* config/i386/i386.c (ix86_adjust_stack_and_probe_stack_clash): For
+	noreturn probe, use gen_pop instead of ix86_emit_restore_reg_using_pop,
+	only set RTX_FRAME_RELATED_P on both the push and pop if cfa_reg is sp
+	and add REG_CFA_ADJUST_CFA notes in that case to both insns.
+
+	PR target/83641
+	* config/i386/i386.c (ix86_adjust_stack_and_probe_stack_clash): Do not
+	explicitly probe *sp in a noreturn function if there were any callee
+	register saves or frame pointer is needed.
+
+	2017-01-03  Jeff Law  <law@redhat.com>
+
+	PR middle-end/83654
+	* explow.c (anti_adjust_stack_and_probe_stack_clash): Test a
+	non-constant residual for zero at runtime and avoid probing in
+	that case.  Reorganize code for trailing problem to mirror handling
+	of the residual.
+
+	2017-11-14  Jeff Law  <law@redhat.com>
+
+	* explow.c (anti_adjust_stack_and_probe_stack_clash): Avoid probing
+	the red zone for stack_clash_protection_final_dynamic_probe targets
+	when the total dynamic stack size is zero bytes.
+
+	2017-11-06  Jeff Law  <law@redhat.com>
+
+	PR target/82788
+	* config/i386/i386.c (PROBE_INTERVAL): Remove.
+	(get_probe_interval): New functions.
+	(ix86_adjust_stack_and_probe_stack_clash): Use get_probe_interval.
+	(ix86_adjust_stack_and_probe): Likewise.
+	(output_adjust_stack_and_probe): Likewise.
+	(ix86_emit_probe_stack_range): Likewise.
+	(ix86_expand_prologue): Likewise.
+
+	2017-11-03  Jeff Law  <law@redhat.com>
+
+	* config/i386/i386.c (ix86_emit_restore_reg_using_pop): Prototype.
+	(ix86_adjust_stack_and_probe_stack_clash): Use a push/pop sequence
+	to probe at the start of a noreturn function.
+
+	* config/i386/i386.c (ix86_expand_prologue): Tighten assert
+	for int_registers_saved.
+
+	2017-10-31  Segher Boessenkool  <segher@kernel.crsahing.org>
+
+	PR target/82674
+	* config/rs6000/rs6000.md (allocate_stack): Force update interval
+	into a register if it does not fit into an immediate offset field.
+
+	2017-09-25  Jeff Law  <law@redhat.com>
+
+	* config/rs6000/rs6000-protos.h (output_probe_stack_range): Update
+	prototype for new argument.
+	* config/rs6000/rs6000.c (rs6000_emit_allocate_stack_1): New function,
+	mostly extracted from rs6000_emit_allocate_stack.
+	(rs6000_emit_probe_stack_range_stack_clash): New function.
+	(rs6000_emit_allocate_stack): Call
+	rs6000_emit_probe_stack_range_stack_clash as needed.
+	(rs6000_emit_probe_stack_range): Add additional argument
+	to call to gen_probe_stack_range{si,di}.
+	(output_probe_stack_range): New.
+	(output_probe_stack_range_1): Renamed from output_probe_stack_range.
+	(output_probe_stack_range_stack_clash): New.
+	(rs6000_emit_prologue): Emit notes into dump file as requested.
+	* rs6000.md (allocate_stack): Handle -fstack-clash-protection.
+	(probe_stack_range<P:mode>): Operand 0 is now early-clobbered.
+	Add additional operand and pass it to output_probe_stack_range.
+    
+	2017-09-21  Jeff Law  <law@redhat.com>
+
+	* config/i386/i386.c (ix86_adjust_stack_and_probe_stack_clash):
+	Fix dump output if the only stack space is for pushed registers.
+
+	2017-09-20  Andreas Krebbel  <krebbel@linux.vnet.ibm.com>
+		    Jeff Law  <law@redhat.com>
+
+	* config/s390/s390.c (MIN_UNROLL_PROBES): Define.
+	(allocate_stack_space): New function, partially extracted from
+	s390_emit_prologue.
+	(s390_emit_prologue): Track offset to most recent stack probe.
+	Code to allocate space moved into allocate_stack_space.
+	Dump actions when no stack is allocated.
+	(s390_prologue_plus_offset): New function.
+	(s390_emit_stack_probe): Likewise.
+
+	2017-09-20  Jeff Law  <law@redhat.com>
+
+	* explow.c (compute_stack_clash_protection_loop_data): Use
+	CONST_INT_P instead of explicit test.  Verify object is a
+	CONST_INT_P before looking at INTVAL.
+	(anti_adjust_stack_and_probe_stack_clash): Use CONST_INT_P
+	instead of explicit test.
+
+	2017-09-19  Jeff Law  <law@redhat.com>
+
+	* combine-stack-adj.c (combine_stack_adjustments_for_block): Do
+	nothing for stack adjustments with REG_STACK_CHECK.
+	* sched-deps.c (parse_add_or_inc): Reject insns with
+	REG_STACK_CHECK from dependency breaking.
+	* config/i386/i386.c (pro_epilogue_adjust_stack): Return insn.
+	(ix86_adjust_satck_and_probe_stack_clash): Add REG_STACK_NOTEs.
+	* reg-notes.def (STACK_CHECK): New note.
+
+	* config/i386/i386.c (ix86_adjust_stack_and_probe_stack_clash): New.
+	(ix86_expand_prologue): Dump stack clash info as needed.
+	Call ix86_adjust_stack_and_probe_stack_clash as needed.
+
+	* function.c (dump_stack_clash_frame_info): New function.
+	* function.h (dump_stack_clash_frame_info): Prototype.
+	(enum stack_clash_probes): New enum.
+
+	* config/alpha/alpha.c (alpha_expand_prologue): Also check
+	flag_stack_clash_protection.
+	* config/arm/arm.c (arm_compute_static_chain_stack_bytes): Likewise.
+	(arm_expand_prologue, thumb1_expand_prologue): Likewise.
+	(arm_frame_pointer_required): Likewise.
+	* config/ia64/ia64.c (ia64_compute_frame_size): Likewise.
+	(ia64_expand_prologue): Likewise.
+	* config/mips/mips.c (mips_expand_prologue): Likewise.
+	* config/sparc/sparc.c (sparc_expand_prologue): Likewise.
+	(sparc_flat_expand_prologue): Likewise.
+	* config/spu/spu.c (spu_expand_prologue): Likewise.
+
+	* explow.c: Include "params.h".
+	(anti_adjust_stack_and_probe_stack_clash): New function.
+	(get_stack_check_protect): Likewise.
+	(compute_stack_clash_protection_loop_data): Likewise.
+	(emit_stack_clash_protection_loop_start): Likewise.
+	(emit_stack_clash_protection_loop_end): Likewise.
+	(allocate_dynamic_stack_space): Use get_stack_check_protect.
+	Use anti_adjust_stack_and_probe_stack_clash.
+	* explow.h (compute_stack_clash_protection_loop_data): Prototype.
+	(emit_stack_clash_protection_loop_start): Likewise.
+	(emit_stack_clash_protection_loop_end): Likewise.
+	* rtl.h (get_stack_check_protect): Prototype.
+	* target.def (stack_clash_protection_final_dynamic_probe): New hook.
+	* targhooks.c (default_stack_clash_protection_final_dynamic_probe): New.
+	* targhooks.h (default_stack_clash_protection_final_dynamic_probe): 
+	Prototype.
+	* doc/tm.texi.in (TARGET_STACK_CLASH_PROTECTION_FINAL_DYNAMIC_PROBE):
+	Add @hook.
+	* doc/tm.texi: Rebuilt.
+	* config/aarch64/aarch64.c (aarch64_expand_prologue): Use
+	get_stack_check_protect.
+	* config/alpha/alpha.c (alpha_expand_prologue): Likewise.
+	* config/arm/arm.c (arm_expand_prologue): Likewise.
+	(arm_frame_pointer_required): Likewise.
+	* config/i386/i386.c (ix86_expand_prologue): Likewise.
+	* config/ia64/ia64.c (ia64_expand_prologue): Likewise.
+	* config/mips/mips.c (mips_expand_prologue): Likewise.
+	* config/rs6000/rs6000.c (rs6000_emit_prologue): Likewise.
+	* config/sparc/sparc.c (sparc_expand_prologue): Likewise.
+	(sparc_flat_expand_prologue): Likewise.
+
+	* common.opt (-fstack-clash-protection): New option.
+	* flag-types.h (enum stack_check_type): Note difference between
+	-fstack-check= and -fstack-clash-protection.
+	* params.def (PARAM_STACK_CLASH_PROTECTION_GUARD_SIZE): New PARAM.
+	(PARAM_STACK_CLASH_PROTECTION_PROBE_INTERVAL): Likewise.
+	* toplev.c (process_options): Issue warnings/errors for cases
+	not handled with -fstack-clash-protection.
+	* doc/invoke.texi (-fstack-clash-protection): Document new option.
+	(-fstack-check): Note additional problem with -fstack-check=generic.
+	Note that -fstack-check is primarily for Ada and refer users
+	to -fstack-clash-protection for stack-clash-protection.
+	Document new params for stack clash protection.
 
 2018-01-02  Andrew Waterman  <andrew@sifive.com>
 
