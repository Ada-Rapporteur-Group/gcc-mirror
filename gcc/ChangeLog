<<<<<<< HEAD
2014-10-08  Rong Xu  <xur@google.com>

	* gcov-tool.c (profile_overlap): New driver function
	to compute profile overlap. 
	(print_overlap_usage_message): New.
	(overlap_usage): New.
	(do_overlap): New.
	(print_usage): Add calls to overlap function.
	(main): Ditto.
	* doc/gcov-tool.texi: Add documentation.

2014-09-15  Sharad Singhai  <singhai@google.com>

	Google Ref b/17114943

	* l-ipo.c (promote_static_var_func): Update RTL with the unique name.
=======
2014-12-17  Ulrich Weigand  <Ulrich.Weigand@de.ibm.com>

	Backport from mainline
	2014-12-03  Ulrich Weigand  <Ulrich.Weigand@de.ibm.com>

	PR rtl-optimization/64010
	* reload.c (push_reload): Before reusing a register contained
	in an operand as input reload register, ensure that it is not
	used in CALL_INSN_FUNCTION_USAGE.

2014-12-15  Jakub Jelinek  <jakub@redhat.com>

	PR sanitizer/64265
	* tsan.c (instrument_func_entry): Insert __tsan_func_entry
	call on edge from entry block to single succ instead
	of after labels of single succ of entry block.

2014-12-14  H.J. Lu  <hongjiu.lu@intel.com>

	Backported from mainline
	2014-12-14  H.J. Lu  <hongjiu.lu@intel.com>

	PR rtl-optimization/64037
	* combine.c (setup_incoming_promotions): Pass the argument
	before any promotions happen to promote_function_mode.

2014-12-14  H.J. Lu  <hongjiu.lu@intel.com>

	Backported from mainline
	2014-12-06  H.J. Lu  <hongjiu.lu@intel.com>

	PR target/64200
	* config/i386/i386.c (decide_alg): Don't assert "alg != libcall"
	for TARGET_INLINE_STRINGOPS_DYNAMICALLY.

2014-12-13  Jakub Jelinek  <jakub@redhat.com>

	Backported from mainline
	2014-12-12  Jakub Jelinek  <jakub@redhat.com>

	PR tree-optimization/64269
	* tree-ssa-forwprop.c (simplify_builtin_call): Bail out if
	len2 or diff are too large.

2014-12-11  Eric Botcazou  <ebotcazou@adacore.com>

	* doc/md.texi (Insn Lengths): Fix description of (pc).

2014-12-11  Renlin Li  <renlin.li@arm.com>

	Backport from mainline
	2014-12-11  Renlin Li  <renlin.li@arm.com>

	* config/aarch64/aarch64.c (aarch64_parse_cpu): Don't define
	selected_tune.
	(aarch64_override_options): Use selected_cpu's tuning.

2014-12-10  Bill Schmidt  <wschmidt@linux.vnet.ibm.com>

	Backport from mainline
	2014-09-02  Bill Schmidt  <wschmidt@linux.vnet.ibm.com>

	* config/rs6000/rs6000-builtin.def (XVCVSXDDP_SCALE):  New
	built-in definition.
	(XVCVUXDDP_SCALE): Likewise.
	(XVCVDPSXDS_SCALE): Likewise.
	(XVCVDPUXDS_SCALE): Likewise.
	* config/rs6000/rs6000-c.c (altivec_overloaded_builtins):  Add
	entries for VSX_BUILTIN_XVCVSXDDP_SCALE,
	VSX_BUILTIN_XVCVUXDDP_SCALE, VSX_BUILTIN_XVCVDPSXDS_SCALE, and
	VSX_BUILTIN_XVCVDPUXDS_SCALE.
	* config/rs6000/rs6000-protos.h (rs6000_scale_v2df): New
	prototype.
	* config/rs6000/rs6000.c (real.h): New include.
	(rs6000_scale_v2df): New function.
	* config/rs6000/vsx.md (UNSPEC_VSX_XVCVSXDDP): New unspec.
	(UNSPEC_VSX_XVCVUXDDP): Likewise.
	(UNSPEC_VSX_XVCVDPSXDS): Likewise.
	(UNSPEC_VSX_XVCVDPUXDS): Likewise.
	(vsx_xvcvsxddp_scale): New define_expand.
	(vsx_xvcvsxddp): New define_insn.
	(vsx_xvcvuxddp_scale): New define_expand.
	(vsx_xvcvuxddp): New define_insn.
	(vsx_xvcvdpsxds_scale): New define_expand.
	(vsx_xvcvdpsxds): New define_insn.
	(vsx_xvcvdpuxds_scale): New define_expand.
	(vsx_xvcvdpuxds): New define_insn.
	* doc/extend.texi (vec_ctf): Add new prototypes.
	(vec_cts): Likewise.
	(vec_ctu): Likewise.
	(vec_splat): Likewise.
	(vec_div): Likewise.
	(vec_mul): Likewise.

	Backport from mainline
        2014-08-28  Bill Schmidt  <wschmidt@linux.vnet.ibm.com>

	* config/rs6000/altivec.h (vec_xl): New #define.
	(vec_xst): Likewise.
	* config/rs6000/rs6000-builtin.def (XXSPLTD_V2DF): New built-in.
	(XXSPLTD_V2DI): Likewise.
	(DIV_V2DI): Likewise.
	(UDIV_V2DI): Likewise.
	(MUL_V2DI): Likewise.
	* config/rs6000/rs6000-c.c (altivec_overloaded_builtins): Add
	entries for VSX_BUILTIN_XVRDPI, VSX_BUILTIN_DIV_V2DI,
	VSX_BUILTIN_UDIV_V2DI, VSX_BUILTIN_MUL_V2DI,
	VSX_BUILTIN_XXSPLTD_V2DF, and VSX_BUILTIN_XXSPLTD_V2DI).
	* config/rs6000/vsx.md (UNSPEC_VSX_XXSPLTD): New unspec.
	(UNSPEC_VSX_DIVSD): Likewise.
	(UNSPEC_VSX_DIVUD): Likewise.
	(UNSPEC_VSX_MULSD): Likewise.
	(vsx_mul_v2di): New insn-and-split.
	(vsx_div_v2di): Likewise.
	(vsx_udiv_v2di): Likewise.
	(vsx_xxspltd_<mode>): New insn.

	Backport from mainline
        2014-08-20  Bill Schmidt  <wschmidt@linux.vnet.ibm.com>

	* config/rs6000/altivec.h (vec_cpsgn): New #define.
	(vec_mergee): Likewise.
	(vec_mergeo): Likewise.
	(vec_cntlz): Likewise.
	* config/rs600/rs6000-c.c (altivec_overloaded_builtins): Add new
	entries for VEC_AND, VEC_ANDC, VEC_MERGEH, VEC_MERGEL, VEC_NOR,
	VEC_OR, VEC_PACKSU, VEC_XOR, VEC_PERM, VEC_SEL, VEC_VCMPGT_P,
	VMRGEW, and VMRGOW.
	* doc/extend.texi: Document various forms of vec_cpsgn,
	vec_splats, vec_and, vec_andc, vec_mergeh, vec_mergel, vec_nor,
	vec_or, vec_perm, vec_sel, vec_sub, vec_xor, vec_all_eq,
	vec_all_ge, vec_all_gt, vec_all_le, vec_all_lt, vec_all_ne,
	vec_any_eq, vec_any_ge, vec_any_gt, vec_any_le, vec_any_lt,
	vec_any_ne, vec_mergee, vec_mergeo, vec_packsu, and vec_cntlz.

	Backport from mainline
        2014-07-20  Bill Schmidt  <wschmidt@linux.vnet.ibm.com>

	* config/rs6000/altivec.md (unspec enum):  Fix typo in UNSPEC_VSLDOI.
	(altivec_vsldoi_<mode>): Likewise.


2014-12-10  Jakub Jelinek  <jakub@redhat.com>

	PR tree-optimization/62021
	* omp-low.c (simd_clone_adjust_return_type): Use
	vector of pointer_sized_int_node types instead vector of pointer
	types.
	(simd_clone_adjust_argument_types): Likewise.

2014-12-10  Bill Schmidt  <wschmidt@linux.vnet.ibm.com>

	Backport from mainline:
	2014-12-09  Bill Schmidt  <wschmidt@linux.vnet.ibm.com>

	PR middle-end/64225
	* tree-ssa-reassoc.c (acceptable_pow_call): Disable transformation
	for BUILT_IN_POW when flag_errno_math is present.

2014-12-10  Marek Polacek  <polacek@redhat.com>

	Backport from mainline
	2014-12-10  Marek Polacek  <polacek@redhat.com>

	PR tree-optimization/61686
	* tree-ssa-reassoc.c (range_entry_cmp): Use q->high instead of
	p->high.

2014-12-09  David Edelsohn  <dje.gcc@gmail.com>

	Backport from mainline
	2014-12-05  David Edelsohn  <dje.gcc@gmail.com>

	* config/rs6000/xcoff.h (ASM_OUTPUT_ALIGNED_LOCAL): Append
	alignment to section name. Increase default alignment to
	word.

2014-12-09  Uros Bizjak  <ubizjak@gmail.com>

	PR bootstrap/64213
	Revert:
	2014-11-28  H.J. Lu  <hongjiu.lu@intel.com>

	PR rtl-optimization/64037
	* combine.c (setup_incoming_promotions): Pass the argument
	before any promotions happen to promote_function_mode.

2014-12-09  Richard Biener  <rguenther@suse.de>

	PR tree-optimization/64191
	* tree-vect-stmts.c (vect_stmt_relevant_p): Clobbers are
	not relevant (nor are their uses).

2014-12-07  Oleg Endo  <olegendo@gcc.gnu.org>

	Backport from mainline
	2014-12-07  Oleg Endo  <olegendo@gcc.gnu.org>

	PR target/50751
	* config/sh/sh.md (extendqihi2): Allow only for TARGET_SH1.

2014-12-05  H.J. Lu  <hongjiu.lu@intel.com>

	Backport from mainline
	2014-12-02  H.J. Lu  <hongjiu.lu@intel.com>

	PR target/64108
	* config/i386/i386.c (decide_alg): Stop only if there aren't
	any usable algorithms.

2014-12-05  H.J. Lu  <hongjiu.lu@intel.com>

	Backport from mainline
	2014-11-28  H.J. Lu  <hongjiu.lu@intel.com>

	PR rtl-optimization/64037
	* combine.c (setup_incoming_promotions): Pass the argument
	before any promotions happen to promote_function_mode.

2014-12-04  Tobias Burnus  <burnus@net-b.de>

	* configure.ac
	(ac_has_isl_schedule_constraints_compute_schedule):
	New check.
	* graphite-clast-to-gimple.c: For ISL 0.14, include deprecate headers.
	* graphite-interchange.c: Ditto.
	* graphite-poly.c: Ditto.
	* graphite-sese-to-poly.c: Ditto.
	* graphite-optimize-isl.c (getScheduleForBandList): Ditto.
	Conditionally use ISL 0.13+ functions.
	* config.in: Regenerate.
	* configure: Regenerate.

2014-12-04  Jakub Jelinek  <jakub@redhat.com>

	PR c++/56493
	* convert.c (convert_to_real, convert_to_expr, convert_to_complex):
	Handle COMPOUND_EXPR.

2014-12-03  Jakub Jelinek  <jakub@redhat.com>

	PR c/59708
	* expmed.c (expand_widening_mult): Return const0_rtx if
	coeff is 0.

2014-12-03  Martin Jambor  <mjambor@suse.cz>

	PR ipa/64153
	* ipa-inline-analysis.c (evaluate_conditions_for_known_args): Check
	type sizes before view_converting.

2014-12-03  Shanyao Chen  <chenshanyao@huawei.com>

	Backport from mainline
	2014-11-20  Ramana Radhakrishnan  <ramana.radhakrishnan@arm.com>

	PR target/59593
	* config/arm/arm.md (*movhi_insn): Use right formatting
	for immediate.

	2014-11-19  Felix Yang  <felix.yang@huawei.com>
		    Shanyao Chen  <chenshanyao@huawei.com>

	PR target/59593
	* config/arm/arm.md (define_attr "arch"): Add v6t2.
	(define_attr "arch_enabled"): Add test for the above.
	(*movhi_insn_arch4): Add new alternative.

2014-12-03  Renlin Li  <Renlin.Li@arm.com>

	Backported from mainline
	2014-12-03  Renlin Li  <Renlin.Li@arm.com>

	PR middle-end/63762
	PR target/63661
	* ira.c (ira): Update preferred class.

2014-12-02  Uros Bizjak  <ubizjak@gmail.com>

	PR target/64113
	* config/alpha/alpha.md (call_value_osf_tlsgd): Do not split insn
	using post-reload splitter.  Use peephole2 pass instead.
	(call_value_osf_tlsldm): Ditto.
	(TLS_CALL): New int iterator.
	(tls): New int attribute.
	(call_value_osf_<tls>): Merge insn pattern from call_value_osf_tlsgd
	and call_value_tlsldm using TLS_CALL int iterator.

2014-12-02  Ulrich Weigand  <Ulrich.Weigand@de.ibm.com>

	PR target/64115
	* config/rs6000/rs6000.c (rs6000_delegitimize_address): Remove
	invalid UNSPEC_TOCREL sanity check under ENABLE_CHECKING.

2014-12-01  Richard Biener  <rguenther@suse.de>

	PR middle-end/64111
	* tree.c (int_cst_hash_hash): Use TYPE_UID instead of
	htab_hash_pointer to not break PCH.

2014-12-01  Martin Jambor  <mjambor@suse.cz>

	PR ipa/63551
	* ipa-inline-analysis.c (evaluate_conditions_for_known_args): Convert
	value of the argument to the type of the value in the condition.

2014-11-28  Jakub Jelinek  <jakub@redhat.com>

	Backported from mainline
	2014-11-27  Jakub Jelinek  <jakub@redhat.com>

	PR middle-end/64067
	* expr.c (expand_expr_addr_expr_1) <case COMPOUND_LITERAL_EXPR>:
	Handle it by returning address of COMPOUND_LITERAL_EXPR_DECL
	not only if modifier is EXPAND_INITIALIZER, but whenever
	COMPOUND_LITERAL_EXPR_DECL is non-NULL and TREE_STATIC.

	2014-11-19  Jakub Jelinek  <jakub@redhat.com>

	PR tree-optimization/63915
	* tree-vect-stmts.c (vectorizable_simd_clone_call): Pass
	true instead of false as last argument to gsi_replace.

	PR sanitizer/63913
	* ubsan.c: Include tree-eh.h.
	(instrument_bool_enum_load): Handle loads that can throw.

	2014-10-31  Jakub Jelinek  <jakub@redhat.com>

	PR rtl-optimization/63659
	* ree.c (update_reg_equal_equiv_notes): New function.
	(combine_set_extension, transform_ifelse): Use it.

2014-11-28  Ramana Radhakrishnan  <ramana.radhakrishnan@arm.com>

	Backport from mainline.
        2014-11-28  Ramana Radhakrishnan  <ramana.radhakrishnan@arm.com>
        * config/arm/t-aprofile (MULTILIB_MATCHES): New entry for
        -march=armv8-a+crc.

2014-11-26  Richard Biener  <rguenther@suse.de>

	PR middle-end/63738
	* tree-data-ref.c (split_constant_offset_1): Do not follow
	SSA edges for SSA names with SSA_NAME_OCCURS_IN_ABNORMAL_PHI.

2014-11-26  Richard Biener  <rguenther@suse.de>

	Backport from mainline
	2014-11-26  Richard Biener  <rguenther@suse.de>

	PR tree-optimization/62238
	* tree-predcom.c (ref_at_iteration): Unshare the expression
	before gimplifying it.

	2014-11-25  Richard Biener  <rguenther@suse.de>

	PR tree-optimization/61927
	* tree-vect-loop.c (vect_analyze_loop_2): Revert ordering
	of group and pattern analysis to the one in GCC 4.8.

	2014-11-07  Richard Biener  <rguenther@suse.de>

	PR tree-optimization/63605
	* fold-const.c (fold_binary_loc): Properly use element_precision
	for types that may not be scalar.

	2014-10-28  Richard Biener  <rguenther@suse.de>

	PR middle-end/63665
	* fold-const.c (fold_comparison): Properly guard simplifying
	against INT_MAX/INT_MIN with !TYPE_OVERFLOW_WRAPS.

2014-11-25  Rohit  <rohitarulraj@freescale.com>

	PR bootstrap/63703
	* config/rs6000/darwin.h (REGISTER_NAMES): Update based on 32 newly
	added GCC hard register numbers for SPE high registers.

2014-11-23  Oleg Endo  <olegendo@gcc.gnu.org>

	Backport from mainline
	2014-11-23  Oleg Endo  <olegendo@gcc.gnu.org>

	PR target/53976
	* config/sh/sh_optimize_sett_clrt.cc
	(sh_optimize_sett_clrt::find_last_ccreg_values): Return bool instead
	of void.  Abort at complex edges.
	(sh_optimize_sett_clrt::execute): Do nothing if find_last_ccreg_values
	returned false.

2014-11-22  Oleg Endo  <olegendo@gcc.gnu.org>

	Backport from mainline
	2014-11-22  Oleg Endo  <olegendo@gcc.gnu.org>

	PR target/63783
	PR target/51244
	* config/sh/sh_treg_combine.cc (sh_treg_combine::make_not_reg_insn):
	Do not emit bitwise not insn.  Emit logical not insn sequence instead.
	Adjust related comments throughout the file.

2014-11-22  Oleg Endo  <olegendo@gcc.gnu.org>

	Backport from mainline
	2014-11-20  Segher Boessenkool  <segher@kernel.crashing.org>

	PR target/60111
	* config/sh/sh.c: Use signed char for signed field.

2014-11-21  Bill Schmidt  <wschmidt@linux.vnet.ibm.com>

	PR target/63673
	* config/rs6000/rs6000-c.c (altivec_overloaded_builtins): Allow
	the base pointer of vec_vsx_ld and vec_vsx_st to take a pointer to
	double.

2014-11-21  Richard Biener  <rguenther@suse.de>

	PR tree-optimization/61750
	* tree-ssa-forwprop.c (simplify_vce): Verify type sizes
	match for the resulting VIEW_CONVERT_EXPR.

2014-11-19  Uros Bizjak  <ubizjak@gmail.com>

	PR target/63947
	* config/i386/i386.c (put_condition_code) <case LTU, case GEU>:
	Output "b" and "nb" suffix for FP mode.

2014-11-19  Tom de Vries  <tom@codesourcery.com>

	Backport from mainline
	PR tree-optimization/62167
	* tree-ssa-tail-merge.c (stmt_local_def): Handle statements with vuse
	conservatively.
	(gimple_equal_p): Don't use vn_valueize to compare for lhs equality of
	assigns.

2014-11-16  Eric Botcazou  <ebotcazou@adacore.com>

	* doc/tm.texi.in (TARGET_FLAGS_REGNUM): Move around.
	* doc/tm.texi: Regenerate.

2014-11-14  Felix Yang  <felix.yang@huawei.com>

	Backport from mainline
	2014-11-14  Felix Yang  <felix.yang@huawei.com>
		    Jiji Jiang  <jiangjiji@huawei.com>

	* config/aarch64/aarch64-simd.md (*aarch64_simd_ld1r<mode>): Use
	VALL mode iterator instead of VALLDI.

2014-11-13  Teresa Johnson  <tejohnson@google.com>

	PR tree-optimization/63841
	* tree-ssa-strlen.c (strlen_optimize_stmt): Ignore clobbers.

2014-11-13  Christophe Lyon  <christophe.lyon@linaro.org>

	Backport from mainline
	2014-11-02  Michael Collison  <michael.collison@linaro.org>

	* config/arm/arm.h (CLZ_DEFINED_VALUE_AT_ZERO) : Update
	to support vector modes.
	(CTZ_DEFINED_VALUE_AT_ZERO): Ditto.

2014-11-13  Eric Botcazou  <ebotcazou@adacore.com>

	* doc/tm.texi.in (SELECT_CC_MODE): Update example.
	(REVERSIBLE_CC_MODE): Fix example.
	(REVERSE_CONDITION): Fix typo.
	* doc/tm.texi: Regenerate.

2014-11-12  Jakub Jelinek  <jakub@redhat.com>

	PR ipa/63838
	* ipa-pure-const.c (propagate_nothrow): Walk w->indirect_calls
	chain instead of node->indirect_calls.

2014-11-11  Eric Botcazou  <ebotcazou@adacore.com>

	PR target/61535
	* config/sparc/sparc.c (function_arg_vector_value): Deal with vectors
	smaller than 8 bytes.
	(sparc_function_arg_1): Tweak.
	(sparc_function_value_1): Tweak.

2014-11-08  Eric Botcazou  <ebotcazou@adacore.com>

	* config/arm/arm.c (arm_set_return_address): Mark the store as frame
	related, if any.
	(thumb_set_return_address): Likewise.

2014-11-07  Daniel Hellstrom  <daniel@gaisler.com>

	* config.gcc (sparc-*-rtems*): Clean away unused t-elf.
	* config/sparc/t-rtems: Add leon3v7 and muser-mode multilibs.

2014-11-07  Marek Polacek  <polacek@redhat.com>

	Backported from mainline
	2014-10-23  Marek Polacek  <polacek@redhat.com>

	* c-ubsan.c (ubsan_instrument_shift): Perform the MINUS_EXPR
	in unsigned type.

2014-11-06  John David Anglin  <danglin@gcc.gnu.org>

	* config/pa/pa.md (trap): New insn.  Add "trap" to attribute type.
	Don't allow trap insn in in_branch_delay, in_nullified_branch_delay
	or in_call_delay.

2014-11-06  Daniel Hellstrom  <daniel@gaisler.com>

	* config.gcc (sparc*-*-*): Accept mcpu=leon3v7 processor.
	* doc/invoke.texi (SPARC options): Add mcpu=leon3v7 comment.
	* config/sparc/leon.md (leon3_load, leon_store, leon_fp_*): Handle
	leon3v7 as leon3.
	* config/sparc/sparc-opts.h (enum processor_type): Add LEON3V7.
	* config/sparc/sparc.c (sparc_option_override): Add leon3v7 support.
	* config/sparc/sparc.h (TARGET_CPU_leon3v7): New define.
	* config/sparc/sparc.md (cpu): Add leon3v7.
	* config/sparc/sparc.opt (enum processor_type): Add leon3v7.

2014-11-05  Uros Bizjak  <ubizjak@gmail.com>

	PR target/63538
	* config/i386/i386.c (in_large_data_p): Reject automatic variables.
	(ix86_encode_section_info): Do not check for non-automatic varibles
	when setting SYMBOL_FLAG_FAR_ADDR flag.
	(x86_64_elf_select_section): Do not check ix86_cmodel here.
	(x86_64_elf_unique_section): Ditto.
	(x86_elf_aligned_common): Emit tab before .largecomm.

2014-11-05  Uros Bizjak  <ubizjak@gmail.com>

	Backport from mainline:
	2014-10-20  Uros Bizjak  <ubizjak@gmail.com>

	* varasm.c (const_alias_set): Remove.
	(init_varasm_once): Remove initialization of const_alias_set.
	(build_constant_desc): Do not set alias set to const_alias_set.

	Backport from mainline:
	2014-10-14  Uros Bizjak  <ubizjak@gmail.com>

	PR rtl-optimization/63475
	* alias.c (true_dependence_1): Always use get_addr to extract
	true address operands from x_addr and mem_addr.  Use extracted
	address operands to check for references with alignment ANDs.
	Use extracted address operands with find_base_term and
	base_alias_check. For noncanonicalized operands call canon_rtx with
	extracted address operand.
	(write_dependence_1): Ditto.
	(may_alias_p): Ditto.  Remove unused calls to canon_rtx.

	Backport from mainline:
	2014-10-10  Uros Bizjak  <ubizjak@gmail.com>

	PR rtl-optimization/63483
	* alias.c (true_dependence_1): Do not exit early for MEM_READONLY_P
	references when alignment ANDs are involved.
	(write_dependence_p): Ditto.
	(may_alias_p): Ditto.

2014-10-31  DJ Delorie  <dj@redhat.com>

	* expmed.c (strict_volatile_bitfield_p): Fix off-by-one error.

2014-10-31  Kyrylo Tkachov  <kyrylo.tkachov@arm.com>

	* config/aarch64/aarch64-elf-raw.h (CA53_ERR_835769_SPEC): Define.
	(LINK_SPEC): Include CA53_ERR_835769_SPEC.
	* config/aarch64/aarch64-linux.h (CA53_ERR_835769_SPEC): Define.
	(LINK_SPEC): Include CA53_ERR_835769_SPEC.

2014-10-31  Jakub Jelinek  <jakub@redhat.com>

	PR sanitizer/63697
	* tree-vrp.c (simplify_internal_call_using_ranges): For subcode ==
	MINUS_EXPR, check overflow on vr0.min - vr1.max and vr0.max - vr1.min
	instead of vr0.min - vr1.min and vr0.max - vr1.max.

2014-10-30  Georg-Johann Lay  <avr@gjlay.de>

	PR63633
	* config/avr/avr-protos.h (regmask): New inline function.
	(avr_fix_inputs, avr_emit3_fix_outputs): New protos.
	* config/avr/avr.c (avr_fix_operands, avr_move_fixed_operands)
	(avr_fix_inputs, avr_emit3_fix_outputs): New functions.
	* config/avr/avr-fixed.md (mulqq3_nomul, muluqq3_nomul)
	(mul<ALL2QA>3, mul<ALL4A>3, <usdiv><ALL1Q>3, <usdiv><ALL2QA>3)
	(<usdiv><ALL4A>3, round<ALL124QA>3): Fix input operands.
	* config/avr/avr-dimode.md (add<ALL8>3, sub<ALL8>3)
	(<ss_addsub><ALL8S>3, <us_addsub><ALL8U>3, cbranch<ALL8>4)
	(<di_shifts><ALL8>3, <any_extend>mulsidi3): Fix input operands.
	* config/avr/avr.md (mulqi3_call, mulhi3_call, mulsi3, mulpsi3)
	(mulu<QIHI>si3, muls<QIHI>si3, mulohisi3, <any_extend>mulhisi3)
	(usmulhisi3, <any_extend>mulhi3_highpart, mulsqipsi3)
	(fmul, fmuls, fmulsu): Fix operands.  Turn insn into expander as
	needed.

2014-10-30  Jakub Jelinek  <jakub@redhat.com>

	* BASE-VER: Set to 4.9.3.
	* DEV-PHASE: Set to prerelease.

2014-10-30  Release Manager

	* GCC 4.9.2 released.

2014-10-29  Kyrylo Tkachov  <kyrylo.tkachov@arm.com>

	* config/aarch64/aarch64.c (aarch64_madd_needs_nop): Restore
	recog state after aarch64_prev_real_insn call.

2014-10-27  Guozhi Wei  <carrot@google.com>

	PR tree-optimization/63530
	tree-vect-data-refs.c (vect_create_addr_base_for_vector_ref): Set
	pointer alignment according to DR_MISALIGNMENT.

2014-10-25  Yury Gribov  <y.gribov@samsung.com>

	PR sanitizer/63638
	* asan.c (enum asan_check_flags): Fixed ASAN_CHECK_LAST.

2014-10-24  Markus Trippelsdorf  <markus@trippelsdorf.de>

	PR bootstrap/63632
	* collect2.c (main): Filter out -fno-lto.

2014-10-22  Richard Biener  <rguenther@suse.de>
	    Tobias Burnus <burnus@net-b.de>

	PR lto/63603
	* gcc.c (LINK_COMMAND_SPEC): Add %{fno-lto}.

2014-10-21  Jakub Jelinek  <jakub@redhat.com>

	PR tree-optimization/63563
	* tree-vect-data-refs.c (vect_analyze_data_ref_accesses): Bail out
	if either dra or drb stmts are not normal loads/stores.

2014-10-17  Jakub Jelinek  <jakub@redhat.com>

	* asan.c (instrument_derefs): Allow instrumentation of odd-sized
	accesses even for -fsanitize=address.
	(execute_sanopt): Only allow use_calls for -fsanitize=kernel-address.

	PR tree-optimization/63302
	* tree-ssa-reassoc.c (optimize_range_tests_xor,
	optimize_range_tests_diff): Use !integer_pow2p () instead of
	tree_log2 () < 0.

2014-10-16  Yury Gribov  <y.gribov@samsung.com>

	* asan.c (instrument_derefs): Enable unaligned path for KASan.

2014-10-16  Yury Gribov  <y.gribov@samsung.com>

	Backport from mainline
	2014-10-03  Yury Gribov  <y.gribov@samsung.com>

	* asan.c (asan_finish_file): Disable __asan_init calls for KASan;
	don't emit empty ctors.

2014-10-16  Yury Gribov  <y.gribov@samsung.com>

	Backport from mainline
	2014-09-01  Yury Gribov  <y.gribov@samsung.com>

	PR sanitizer/61897
	PR sanitizer/62140

	* asan.c (asan_mem_ref_get_end): Handle non-ptroff_t lengths.
	(build_check_stmt): Likewise.
	(instrument_strlen_call): Likewise.
	(asan_expand_check_ifn): Likewise and fix types.
	(maybe_cast_to_ptrmode): New function.

2014-10-16  Yury Gribov  <y.gribov@samsung.com>

	Backport from mainline
	2014-08-18  Yury Gribov  <y.gribov@samsung.com>

	PR sanitizer/62089

	* asan.c (instrument_derefs): Fix bitfield check.

2014-10-16  Yury Gribov  <y.gribov@samsung.com>

	Backport from mainline
	2014-08-11  Yury Gribov  <y.gribov@samsung.com>

	* asan.c (asan_check_flags): New enum.
	(build_check_stmt_with_calls): Removed function.
	(build_check_stmt): Split inlining logic to
	asan_expand_check_ifn.
	(instrument_derefs): Rename parameter.
	(instrument_mem_region_access): Rename parameter.
	(instrument_strlen_call): Likewise.
	(asan_expand_check_ifn): New function.
	(asan_instrument): Remove old code.
	(pass_sanopt::execute): Change handling of
	asan-instrumentation-with-call-threshold.
	(asan_clear_shadow): Fix formatting.
	(asan_function_start): Likewise.
	(asan_emit_stack_protection): Likewise.
	* doc/invoke.texi (asan-instrumentation-with-call-threshold):
	Update description.
	* internal-fn.c (expand_ASAN_CHECK): New function.
	* internal-fn.def (ASAN_CHECK): New internal function.
	* params.def (PARAM_ASAN_INSTRUMENTATION_WITH_CALL_THRESHOLD):
	Update description.
	(PARAM_ASAN_USE_AFTER_RETURN): Likewise.
	* tree.c: Small comment fix.

2014-10-16  Yury Gribov  <y.gribov@samsung.com>

	Backport from mainline
	2014-08-11  Yury Gribov  <y.gribov@samsung.com>

	* gimple.c (gimple_call_fnspec): Support internal functions.
	(gimple_call_return_flags): Use const.
	* Makefile.in (GTFILES): Add internal-fn.h to list of GC files.
	* internal-fn.def: Add fnspec information.
	* internal-fn.h (internal_fn_fnspec): New function.
	(init_internal_fns): Declare new function.
	* internal-fn.c (internal_fn_fnspec_array): New global variable.
	(init_internal_fns): New function.
	* tree-core.h: Update macro call.
	* tree.c (build_common_builtin_nodes): Initialize internal fns.

	Backport from mainline
	2014-08-12  Yury Gribov  <y.gribov@samsung.com>

	* internal-fn.c (init_internal_fns): Fix off-by-one.

2014-10-16  Yury Gribov  <y.gribov@samsung.com>

	Backport from mainline
	2014-07-31  Yury Gribov  <y.gribov@samsung.com>

	* doc/cpp.texi (__SANITIZE_ADDRESS__): Updated description.
	* doc/invoke.texi (-fsanitize=kernel-address): Describe new option.
	* flag-types.h (SANITIZE_USER_ADDRESS, SANITIZE_KERNEL_ADDRESS):
	New enums.
	* gcc.c (sanitize_spec_function): Support new option.
	(SANITIZER_SPEC): Remove now redundant check.
	* opts.c (common_handle_option): Support new option.
	(finish_options): Check for incompatibilities.
	* toplev.c (process_options): Split userspace-specific checks.

2014-10-16  Yury Gribov  <y.gribov@samsung.com>

	Backport from mainline
	2014-06-24  Max Ostapenko  <m.ostapenko@partner.samsung.com>

	* asan.c (instrument_strlen_call): Do not instrument first byte in
	strlen if already instrumented.

2014-10-16  Yury Gribov  <y.gribov@samsung.com>

	Backport from mainline
	2014-06-16  Yury Gribov  <y.gribov@samsung.com>

	* asan.c (check_func): New function.
	(maybe_create_ssa_name): Likewise.
	(build_check_stmt_with_calls): Likewise.
	(use_calls_p): Likewise.
	(report_error_func): Change interface.
	(build_check_stmt): Allow non-integer lengths; add support
	for new parameter.
	(asan_instrument): Likewise.
	(instrument_mem_region_access): Moved code to
	build_check_stmt.
	(instrument_derefs): Likewise.
	(instrument_strlen_call): Likewise.
	* cfgcleanup.c (old_insns_match_p): Add support for new
	functions.
	* doc/invoke.texi: Describe new parameter.
	* params.def: Define new parameter.
	* params.h: Likewise.
	* sanitizer.def: Describe new builtins.

	Backport from mainline
	2014-06-16  Yury Gribov  <y.gribov@samsung.com>

	* asan.c (build_check_stmt): Fix maybe-uninitialized warning.

	Backport from mainline
	2014-06-18  Yury Gribov  <y.gribov@samsung.com>

	PR sanitizer/61530

	* asan.c (build_check_stmt): Add condition.

	Backport from mainline
	2014-06-18  Yury Gribov  <y.gribov@samsung.com>

	PR sanitizer/61547

	* asan.c (instrument_strlen_call): Fixed instrumentation of
	trailing byte.

2014-10-16  Yury Gribov  <y.gribov@samsung.com>

	Backport from mainline
	2014-05-30  Jakub Jelinek  <jakub@redhat.com>

	* asan.c (report_error_func): Add SLOW_P argument, use
	BUILT_IN_ASAN_*_N if set.
	(build_check_stmt): Likewise.
	(instrument_derefs): If T has insufficient alignment,
	force same handling as for odd sizes.

2014-10-16  Yury Gribov  <y.gribov@samsung.com>

	Backport from mainline
	2014-05-30  Jakub Jelinek  <jakub@redhat.com>

	* sanitizer.def (BUILT_IN_ASAN_REPORT_LOAD_N,
	BUILT_IN_ASAN_REPORT_STORE_N): New.
	* asan.c (struct asan_mem_ref): Change access_size type to
	HOST_WIDE_INT.
	(asan_mem_ref_init, asan_mem_ref_new, get_mem_refs_of_builtin_call,
	update_mem_ref_hash_table): Likewise.
	(asan_mem_ref_hasher::hash): Hash in a HWI.
	(report_error_func): Change size_in_bytes argument to HWI.
	Use *_N builtins if size_in_bytes is larger than 16 or not power of
	two.
	(build_shadow_mem_access): New function.
	(build_check_stmt): Use it.  Change size_in_bytes argument to HWI.
	Handle size_in_bytes not power of two or larger than 16.
	(instrument_derefs): Don't give up if size_in_bytes is not
	power of two or is larger than 16.

2014-10-15  Vladimir Makarov  <vmakarov@redhat.com>

	PR rtl-optimization/63448
	* lra-int.h (LRA_MAX_CONSTRAINT_ITERATION_NUMBER): Remove.
	(LRA_MAX_ASSIGNMENT_ITERATION_NUMBER): New.
	(LRA_MAX_INHERITANCE_PASSES): Use it.
	(lra_constraint_iter_after_spill): Remove.
	(lra_assignment_iter): New.
	(lra_assignment_iter_after_spill): New.
	* lra-assigns.c (lra_assignment_iter): New.
	(lra_assignment_iter_after_spill): New.
	(former_reload_pseudo_spill_p): New.
	(spill_for): Set up former_reload_pseudo_spill_p.
	(setup_live_pseudos_and_spill_after_risky): Ditto.
	(assign_by_spills): Ditto.
	(lra_assign): Increment lra_assignment_iter.  Print the iteration
	number.  Reset former_reload_pseudo_spill_p.  Check
	lra_assignment_iter_after_spill.
	* lra.c (lra): Remove lra_constraint_iter_after_spill.  Initialize
	lra_assignment_iter and lra_assignment_iter_after_spill.
	* lra-constraints.c (lra_constraint_iter_after_spill): Remove.
	(lra_constraints): Remove code with
	lra_assignment_iter_after_spill.

2014-10-15  Eric Botcazou  <ebotcazou@adacore.com>

	* stor-layout.c (self_referential_size): Do not promote arguments.

2014-10-15  Richard Biener  <rguenther@suse.de>

	Backport from mainline
	2014-08-15  Richard Biener  <rguenther@suse.de>

	PR tree-optimization/62031
	* tree-data-ref.c (dr_analyze_indices): Do not set
	DR_UNCONSTRAINED_BASE.
	(dr_may_alias_p): All indirect accesses have to go the
	formerly DR_UNCONSTRAINED_BASE path.
	* tree-data-ref.h (struct indices): Remove
	unconstrained_base member.
	(DR_UNCONSTRAINED_BASE): Remove.

2014-10-12  Bill Schmidt  <wschmidt@linux.vnet.ibm.com>

	Backport from mainline r215880
	2014-10-03  Bill Schmidt  <wschmidt@linux.vnet.ibm.com>

	* config/rs6000/rs6000-c.c (altivec_resolve_overloaded_builtin):
	Issue a warning message when vec_lvsl or vec_lvsr is used with a
	little endian target.

	Backport from mainline r215882
	2014-10-03  Bill Schmidt  <wschmidt@linux.vnet.ibm.com>

	* altivec.md (altivec_lvsl): New define_expand.
	(altivec_lvsl_direct): Rename define_insn from altivec_lvsl.
	(altivec_lvsr): New define_expand.
	(altivec_lvsr_direct): Rename define_insn from altivec_lvsr.
	* rs6000.c (rs6000_expand_builtin): Change to use
	altivec_lvs[lr]_direct; remove commented-out code.

2014-10-10  Richard Biener  <rguenther@suse.de>

	PR tree-optimization/63379
	* tree-vect-slp.c (vect_get_constant_vectors): Do not compute
	a neutral operand for min/max when it is not a reduction chain.

2014-10-10  Kyrylo Tkachov  <kyrylo.tkachov@arm.com>

	Backport from mainline
	2014-10-10  Kyrylo Tkachov  <kyrylo.tkachov@arm.com>

	* configure.ac: Add --enable-fix-cortex-a53-835769 option.
	* configure: Regenerate.
	* config/aarch64/aarch64.c (aarch64_override_options): Handle
	TARGET_FIX_ERR_A53_835769_DEFAULT.
	* config/aarch64/aarch64.opt (mfix-cortex-a53-835769): Set Init
	value to 2.
	* doc/install.texi (aarch64*-*-*): Document new
	--enable-fix-cortex-a53-835769 option.

2014-10-10  Kyrylo Tkachov  <kyrylo.tkachov@arm.com>

	Backport from mainline
	2014-10-10  Kyrylo Tkachov  <kyrylo.tkachov@arm.com>
	            Ramana Radhakrishnan  <ramana.radhakrishnan@arm.com>

	* config/aarch64/aarch64.h (FINAL_PRESCAN_INSN): Define.
	(ADJUST_INSN_LENGTH): Define.
	* config/aarch64/aarch64.opt (mfix-cortex-a53-835769): New option.
	* config/aarch64/aarch64.c (is_mem_p): New function.
	(is_memory_op): Likewise.
	(aarch64_prev_real_insn): Likewise.
	(is_madd_op): Likewise.
	(dep_between_memop_and_curr): Likewise.
	(aarch64_madd_needs_nop): Likewise.
	(aarch64_final_prescan_insn): Likewise.
	* doc/invoke.texi (AArch64 Options): Document -mfix-cortex-a53-835769
	and -mno-fix-cortex-a53-835769 options.

2014-10-10  Richard Biener  <rguenther@suse.de>

	PR tree-optimization/63380
	* tree-ssa-tail-merge.c (stmt_local_def): Exclude stmts that
	may trap.

2014-10-09  Richard Biener  <rguenther@suse.de>

	PR tree-optimization/61969
	* tree-nrv.c (pass_nrv::execute): Properly test for automatic
	variables.

2014-10-09  Uros Bizjak  <ubizjak@gmail.com>

	Backport from mainline
	2014-10-09  Uros Bizjak  <ubizjak@gmail.com>

	PR rtl-optimization/57003
	* regcprop.c (copyprop_hardreg_forward_1): If ksvd.ignore_set_reg,
	also check CALL_INSN_FUNCTION_USAGE for clobbers again after
	killing regs_invalidated_by_call.

2014-10-08  Oleg Endo  <olegendo@gcc.gnu.org>

	Backport from mainline
	2014-10-08  Oleg Endo  <olegendo@gcc.gnu.org>

	PR target/52941
	* config/sh/sync.md (atomic_exchangesi_hard, atomic_exchange<mode>_hard,
	atomic_fetch_<fetchop_name>si_hard,
	atomic_fetch_<fetchop_name><mode>_hard, atomic_fetch_nandsi_hard,
	atomic_fetch_nand<mode>_hard, atomic_<fetchop_name>_fetchsi_hard,
	atomic_<fetchop_name>_fetch<mode>_hard, atomic_nand_fetchsi_hard,
	atomic_nand_fetch<mode>_hard): Add missing set of T_REG.

2014-10-03  Jan Hubicka  <hubicka@ucw.cz>

	PR ipa/61144
	* varpool.c (ctor_for_folding): Do not fold WEAK symbols.

2014-10-03  Jan Hubicka  <hubicka@ucw.cz>

	PR ipa/62121
	* ipa-devirt.c (restrict_to_inner_class): Do not ICE when type is
	unknown.

2014-10-03  Jan Hubicka  <hubicka@ucw.cz>

	PR lto/62026
	* lto-streamer-out.c (lto_output): Handle thunks correctly.
	* cgraphclones.c (duplicate_thunk_for_node): Get thunk's arguments.

2014-10-03  Jakub Jelinek  <jakub@redhat.com>

	PR libgomp/61200
	* omp-low.c (taskreg_contexts): New variable.
	(scan_omp_parallel): Push newly created context into taskreg_contexts
	vector and move record layout code to finish_taskreg_scan.
	(scan_omp_task): Likewise.
	(finish_taskreg_scan): New function.
	(execute_lower_omp): Call finish_taskreg_scan on all taskreg_contexts
	vector elements and release it.

2014-10-02  Martin Jambor  <mjambor@suse.cz>

	PR tree-optimization/63375
	* tree-sra.c (build_access_from_expr_1): Disqualify volatile
	references.

2014-10-01  Jakub Jelinek  <jakub@redhat.com>

	PR debug/63342
	* dwarf2out.c (loc_list_from_tree): Handle TARGET_MEM_REF and
	SSA_NAME.

	PR target/63428
	* config/i386/i386.c (expand_vec_perm_pshufb): Fix up rperm[0]
	argument to avx2_permv2ti.

	PR c++/63306
	Backported from mainline
	2014-08-01  James Greenhalgh  <james.greenhalgh@arm.com>

	PR regression/61510
	* cgraphunit.c (analyze_functions): Use get_create rather than get
	for decls which are clones of abstract functions.

2014-10-01  Jakub Jelinek  <jakub@redhat.com>

	Backported from mainline
	2014-09-18  Vladimir Makarov  <vmakarov@redhat.com>

	PR debug/63285
	* haifa-sched.c (schedule_block): Advance cycle at the end of BB
	if advance != 0.

	2014-09-10  Jan Hubicka  <hubicka@ucw.cz>

	PR tree-optimization/63186
	* ipa-split.c (test_nonssa_use): Skip nonforced labels.
	(mark_nonssa_use): Likewise.
	(verify_non_ssa_vars): Verify all header blocks for label
	definitions.

2014-10-01  Kyrylo Tkachov  <kyrylo.tkachov@arm.com>

	Backport from mainline
	2014-10-01  Kyrylo Tkachov  <kyrylo.tkachov@arm.com>

	* config/arm/arm.md (*store_minmaxsi): Disable for arm_restrict_it.

2014-10-01  Uros Bizjak  <ubizjak@gmail.com>

	Backport from mainline
	2014-09-30  Uros Bizjak  <ubizjak@gmail.com>

	* config/i386/i386.md (fmodxf3): Enable for flag_finite_math_only only.
	(fmod<mode>3): Ditto.
	(fpremxf4_i387): Ditto.
	(reminderxf3): Ditto.
	(reminder<mode>3): Ditto.
	(fprem1xf4_i387): Ditto.

2014-09-30  David Malcolm  <dmalcolm@redhat.com>

	PR plugins/63410
	* Makefile.in (PLUGIN_HEADERS): Add pass-instances.def.

2014-09-30  Jakub Jelinek  <jakub@redhat.com>

	PR inline-asm/63282
	* ifcvt.c (dead_or_predicable): Don't call redirect_jump_1
	or invert_jump_1 if jump isn't any_condjump_p.

2014-09-29  James Clarke  <jrtc27@jrtc27.com>
	    Francois-Xavier Coudert  <fxcoudert@gcc.gnu.org>

	PR target/61407
	* config/darwin-c.c (version_as_macro): Added extra 0 for OS X 10.10
	and above.
	* config/darwin-driver.c (darwin_find_version_from_kernel): Removed
	kernel version check to avoid incrementing it after every major OS X
	release.
	(darwin_default_min_version): Avoid static memory buffer.

2014-09-29  Charles Baylis  <charles.baylis@linaro.org>

	Backport from mainline r212303
	PR target/49423
	* config/arm/arm-protos.h (arm_legitimate_address_p,
	arm_is_constant_pool_ref): Add prototypes.
	* config/arm/arm.c (arm_legitimate_address_p): Remove static.
	(arm_is_constant_pool_ref) New function.
	* config/arm/arm.md (unaligned_loadhis, arm_zero_extendhisi2_v6,
	arm_zero_extendqisi2_v6): Use Uh constraint for memory operand.
	(arm_extendhisi2, arm_extendhisi2_v6): Use Uh constraint for memory
	operand and remove pool_range and neg_pool_range attributes.
	(arm_extendqihi_insn, arm_extendqisi, arm_extendqisi_v6): Remove
	pool_range and neg_pool_range attributes.
	* config/arm/constraints.md (Uh): New constraint. (Uq): Don't allow
	constant pool references.

2014-09-29  Jakub Jelinek  <jakub@redhat.com>

	PR middle-end/63247
	* omp-low.c (lower_omp_target): For OMP_CLAUSE_MAP_POINTER
	of ARRAY_TYPE, if not OMP_CLAUSE_MAP_ZERO_BIAS_ARRAY_SECTION
	use the alignment of avar rather than ovar.

2014-09-28  John David Anglin  <danglin@gcc.gnu.org>

	* config/pa/pa.c (pa_output_function_epilogue): Only update
	last_address when a nonnote insn is found.

2014-09-25  Oleg Endo  <olegendo@gcc.gnu.org>

	Backport from mainline
	2014-09-25  Nick Clifton  <nickc@redhat.com>
	2014-09-25  Oleg Endo  <olegendo@gcc.gnu.org>

	PR target/62218
	* config/sh/sync.md (atomic_fetch_nand<mode>_soft_imask,
	atomic_test_and_set_soft_imask): Fix typo in instruction sequence.

2014-09-25  Bill Schmidt  <wschmidt@linux.vnet.ibm.com>

	Backport from mainline r215559
	2014-09-25  Bill Schmidt  <wschmidt@linux.vnet.ibm.com>

	PR target/63335
	* config/rs6000/rs6000-c.c (altivec_build_resolved_builtin):
	Exclude VSX_BUILTIN_XVCMPGEDP_P from special handling.

2014-09-25  Jakub Jelinek  <jakub@redhat.com>

	PR tree-optimization/63341
	* tree-vectorizer.h (vect_create_data_ref_ptr,
	vect_create_addr_base_for_vector_ref): Add another tree argument
	defaulting to NULL_TREE.
	* tree-vect-data-refs.c (vect_create_data_ref_ptr): Add byte_offset
	argument, pass it down to vect_create_addr_base_for_vector_ref.
	(vect_create_addr_base_for_vector_ref): Add byte_offset argument,
	add that to base_offset too if non-NULL.
	* tree-vect-stmts.c (vectorizable_load): Add byte_offset variable,
	for dr_explicit_realign_optimized set it to vector byte size
	- 1 instead of setting offset, pass byte_offset down to
	vect_create_data_ref_ptr.

2014-09-23  Michael Meissner  <meissner@linux.vnet.ibm.com>

	Backport from mainline
	2014-09-23  Michael Meissner  <meissner@linux.vnet.ibm.com>

	* config/rs6000/rs6000.md (f32_vsx): New mode attributes to
	refine the constraints used on 32/64-bit floating point moves.
	(f32_av): Likewise.
	(f64_vsx): Likewise.
	(f64_dm): Likewise.
	(f64_av): Likewise.
	(BOOL_REGS_OUTPUT): Use wt constraint for TImode instead of wa.
	(BOOL_REGS_OP1): Likewise.
	(BOOL_REGS_OP2): Likewise.
	(BOOL_REGS_UNARY): Likewise.
	(mov<mode>_hardfloat, SFmode/SDmode): Tighten down constraints for
	32/64-bit floating point moves.  Do not use wa, instead use ww/ws
	for moves involving VSX registers.  Do not use constraints that
	target VSX registers for decimal types.
	(mov<mode>_hardfloat32, DFmode/DDmode): Likewise.
	(mov<mode>_hardfloat64, DFmode/DDmode): Likewise.

2014-09-22  Marek Polacek  <polacek@redhat.com>

	Backport from mainline
	2014-05-21  Marek Polacek  <polacek@redhat.com>

	PR sanitizer/61272
	* ubsan.c (is_ubsan_builtin_p): Turn assert into a condition.

2014-09-22  Jakub Jelinek  <jakub@redhat.com>

	PR debug/63328
	* omp-low.c (ipa_simd_modify_stmt_ops): For debug stmts
	insert a debug source bind stmt setting DEBUG_EXPR_DECL
	instead of a normal gimple assignment stmt.

2014-09-19  Michael Meissner  <meissner@linux.vnet.ibm.com>

	Back port from trunk:
	2014-09-19  Michael Meissner  <meissner@linux.vnet.ibm.com>

	* config/rs6000/predicates.md (fusion_gpr_mem_load): Move testing
	for base_reg_operand to be common between LO_SUM and PLUS.
	(fusion_gpr_mem_combo): New predicate to match a fused address
	that combines the addis and memory offset address.

	* config/rs6000/rs6000-protos.h (fusion_gpr_load_p): Change
	calling signature.
	(emit_fusion_gpr_load): Likewise.

	* config/rs6000/rs6000.c (fusion_gpr_load_p): Change calling
	signature to pass each argument separately, rather than
	using an operands array.  Rewrite the insns found by peephole2 to
	be a single insn, rather than hoping the insns will still be
	together when the peephole pass is done.  Drop being called via a
	normal peephole.
	(emit_fusion_gpr_load): Change calling signature to be called from
	the fusion_gpr_load_<mode> insns with a combined memory address
	instead of the peephole pass passing the addis and offset
	separately.

	* config/rs6000/rs6000.md (UNSPEC_FUSION_GPR): New unspec for GPR
	fusion.
	(power8 fusion peephole): Drop support for doing power8 via a
	normal peephole that was created by the peephole2 pass.
	(power8 fusion peephole2): Create a new insn with the fused
	address, so that the fused operation is kept together after
	register allocation is done.
	(fusion_gpr_load_<mode>): Likewise.

2014-09-18  Jakub Jelinek  <jakub@redhat.com>

	PR c++/62017
	* asan.c (transform_statements): Don't instrument clobber statements.

2014-09-17  Jakub Jelinek  <jakub@redhat.com>

	PR debug/63284
	* tree-cfgcleanup.c (fixup_noreturn_call): Don't split block
	if there are only debug stmts after the noreturn call, instead
	remove the debug stmts.

2014-09-17  Sebastian Huber  <sebastian.huber@embedded-brains.de>

	* config.gcc (*-*-rtems*): Default to 'rtems' thread model.
	Enable selection of 'posix' or no thread model.

2014-09-16  John David Anglin  <danglin@gcc.gnu.org>

	PR target/61853
	* config/pa/pa.c (pa_function_value): Directly handle aggregates
	that fit exactly in a word or double word.

2014-09-15  Markus Trippelsdorf  <markus@trippelsdorf.de>

	* doc/install.texi (Options specification): add
	--disable-libsanitizer item.

2014-09-12  DJ Delorie  <dj@redhat.com>

	* config/msp430/msp430.md (extendhipsi2): Use 20-bit form of RLAM/RRAM.
	(extend_and_shift1_hipsi2): Likewise.
	(extend_and_shift2_hipsi2): Likewise.

2014-09-12  Martin Jambor  <mjambor@suse.cz>

	PR ipa/61654
	* cgraph.h (cgraph_analyze_function): Declare.
	* cgraphunit.c: (analyze_function): Remove forward declaration,
	rename to cgraph_analyze_function, made external.
	* cgraphclones.c (duplicate_thunk_for_node): Copy arguments of the
        new decl properly.  Analyze the new thunk if it is expanded.

2014-09-11  H.J. Lu  <hongjiu.lu@intel.com>

	Backport from mainline
	2014-09-11  H.J. Lu  <hongjiu.lu@intel.com>

	PR target/63228
	* config/i386/i386.c (ix86_option_override_internal): Also turn
	off OPTION_MASK_ABI_X32 for -m16.

2014-09-11  James Greenhalgh  <james.greenhalgh@arm.com>

	Backport from mainline.
	2014-09-11  James Greenhalgh  <james.greenhalgh@arm.com>

	* config/aarch64/arm_neon.h (vmull_high_lane_s16): Fix argument
	types.
	(vmull_high_lane_s32): Likewise.
	(vmull_high_lane_u16): Likewise.
	(vmull_high_lane_u32): Likewise.

2014-09-11  Alan Lawrence  <alan.lawrence@arm.com>

	Backport r214946 from mainline
	2014-09-05  Alan Lawrence  <alan.lawrence@arm.com>

	* config/aarch64/aarch64.md (adddi3_aarch64): Set type to neon_add.

2014-09-11  Alan Lawrence  <alan.lawrence@arm.com>

	Backport r214953 from mainline
	2014-09-05  Alan Lawrence  <alan.lawrence@arm.com>

	* config/aarch64/arm_neon.h (int32x1_t, int16x1_t, int8x1_t,
	uint32x1_t, uint16x1_t, uint8x1_t): Remove typedefs.

	(vqabsb_s8, vqabsh_s16, vqabss_s32, vqaddb_s8, vqaddh_s16, vqadds_s32,
	vqaddb_u8, vqaddh_u16, vqadds_u32, vqdmlalh_s16, vqdmlalh_lane_s16,
	vqdmlals_s32, vqdmlslh_s16, vqdmlslh_lane_s16, vqdmlsls_s32,
	vqdmulhh_s16, vqdmulhh_lane_s16, vqdmulhs_s32, vqdmulhs_lane_s32,
	vqdmullh_s16, vqdmullh_lane_s16, vqdmulls_s32, vqdmulls_lane_s32,
	vqmovnh_s16, vqmovns_s32, vqmovnd_s64, vqmovnh_u16, vqmovns_u32,
	vqmovnd_u64, vqmovunh_s16, vqmovuns_s32, vqmovund_s64, vqnegb_s8,
	vqnegh_s16, vqnegs_s32, vqrdmulhh_s16, vqrdmulhh_lane_s16,
	vqrdmulhs_s32, vqrdmulhs_lane_s32, vqrshlb_s8, vqrshlh_s16,
	vqrshls_s32, vqrshlb_u8, vqrshlh_u16, vqrshls_u32, vqrshrnh_n_s16,
	vqrshrns_n_s32, vqrshrnd_n_s64, vqrshrnh_n_u16, vqrshrns_n_u32,
	vqrshrnd_n_u64, vqrshrunh_n_s16, vqrshruns_n_s32, vqrshrund_n_s64,
	vqshlb_s8, vqshlh_s16, vqshls_s32, vqshlb_u8, vqshlh_u16, vqshls_u32,
	vqshlb_n_s8, vqshlh_n_s16, vqshls_n_s32, vqshlb_n_u8, vqshlh_n_u16,
	vqshls_n_u32, vqshlub_n_s8, vqshluh_n_s16, vqshlus_n_s32,
	vqshrnh_n_s16, vqshrns_n_s32, vqshrnd_n_s64, vqshrnh_n_u16,
	vqshrns_n_u32, vqshrnd_n_u64, vqshrunh_n_s16, vqshruns_n_s32,
	vqshrund_n_s64, vqsubb_s8, vqsubh_s16, vqsubs_s32, vqsubb_u8,
	vqsubh_u16, vqsubs_u32, vsqaddb_u8, vsqaddh_u16, vsqadds_u32,
	vuqaddb_s8, vuqaddh_s16, vuqadds_s32): Replace all int{32,16,8}x1_t
	with int{32,16,8}_t.

2014-09-11  Jason Merrill  <jason@redhat.com>

	PR c++/58678
	* ipa-devirt.c (ipa_devirt): Don't check DECL_COMDAT.

2014-09-11  Georg-Johann Lay  <avr@gjlay.de>

	Backport from 2014-09-11 trunk r215152.

	PR target/63223
	* config/avr/avr.md (*tablejump.3byte-pc): New insn.
	(*tablejump): Restrict to !AVR_HAVE_EIJMP_EICALL.  Add void clobber.
	(casesi): Expand to *tablejump.3byte-pc if AVR_HAVE_EIJMP_EICALL.

2014-09-10  Michael Meissner  <meissner@linux.vnet.ibm.com>

	Backport from mainline
	2014-09-10  Michael Meissner  <meissner@linux.vnet.ibm.com>

	* config/rs6000/vsx.md (vsx_fmav4sf4): Use correct constraints for
	V2DF, V4SF, DF, and DI modes.
	(vsx_fmav2df2): Likewise.
	(vsx_float_fix_<mode>2): Likewise.
	(vsx_reduc_<VEC_reduc_name>_v2df_scalar): Likewise.

2014-09-10  Xinliang David Li  <davidxl@google.com>

	Backport from mainline
	PR target/63209
	* config/arm/arm.md (movcond_addsi): Handle case where source
	and target operands are the same.

2014-09-10  Alan Modra  <amodra@gmail.com>

	PR debug/60655
	* dwarf2out.c (mem_loc_descriptor <PLUS>): Return NULL if addend
	can't be output.

2014-09-09  Bill Schmidt  <wschmidt@us.ibm.com>

	Backported from mainline
	2014-09-04  Bill Schmidt  <wschmidt@linux.vnet.ibm.com>

	* config/rs6000/vsx.md (*vsx_extract_<mode>_load): Always match
	selection of 0th memory doubleword, regardless of endianness.

2014-09-09  James Greenhalgh  <james.greenhalgh@arm.com>

	Backport from mainline
	2014-09-09  James Greenhalgh  <james.greenhalgh@arm.com>

	* doc/invoke.texi (-march): Use GNU/Linux rather than Linux.
	(-mtune): Likewise.
	(-mcpu): Likewise.

2014-09-09  Jason Merrill  <jason@redhat.com>

	PR c++/61214
	PR c++/62224
	* gimple-fold.c (can_refer_decl_in_current_unit_p): Don't allow
	reference to a DECL_EXTERNAL COMDAT.

2014-09-09  Richard Biener  <rguenther@suse.de>

	Backport from mainline
	2014-08-05  Richard Biener  <rguenther@suse.de>

	PR rtl-optimization/61672
	* emit-rtl.h (mem_attrs_eq_p): Declare.
	* emit-rtl.c (mem_attrs_eq_p): Export.  Handle NULL mem-attrs.
	* cse.c (exp_equiv_p): Use mem_attrs_eq_p.
	* cfgcleanup.c (merge_memattrs): Likewise.
	Include emit-rtl.h.

	2014-08-11  Richard Biener  <rguenther@suse.de>

	PR tree-optimization/62075
	* tree-vect-slp.c (vect_detect_hybrid_slp_stmts): Properly
	handle uses in patterns.

	2014-08-14  Richard Biener  <rguenther@suse.de>

	PR rtl-optimization/62079
	* recog.c (peephole2_optimize): If peep2_do_cleanup_cfg
	run cleanup_cfg.

	2014-08-26  Richard Biener  <rguenther@suse.de>

	PR tree-optimization/62175
	* tree-ssa-loop-niter.c (expand_simple_operations): Do not
	expand possibly trapping operations.

2014-09-08  DJ Delorie  <dj@redhat.com>

	* doc/invoke.texi (MSP430 Options): Add -minrt.

2014-09-05  Easwaran Raman  <eraman@google.com>

	Backport from mainline
	PR rtl-optimization/62146
	* ifcvt.c (dead_or_predicable): Make removal of REG_EQUAL note of
	hoisted instruction unconditional.

2014-09-04  Guozhi Wei  <carrot@google.com>

	PR target/62040
	* config/aarch64/iterators.md (VQ_NO2E, VQ_2E): New iterators.
	* config/aarch64/aarch64-simd.md (move_lo_quad_internal_<mode>): Split
	it into two patterns.
	(move_lo_quad_internal_be_<mode>): Likewise.

2014-09-03  Martin Jambor  <mjambor@suse.cz>

	PR ipa/62015
	* ipa-cp.c (intersect_aggregates_with_edge): Handle impermissible
	pass-trough jump functions correctly.

2014-09-03  Martin Jambor  <mjambor@suse.cz>

	PR ipa/61986
	* ipa-cp.c (find_aggregate_values_for_callers_subset): Chain
	created replacements in ascending order of offsets.
	(known_aggs_to_agg_replacement_list): Likewise.

2014-09-02  Kaz Kojima  <kkojima@gcc.gnu.org>

	Backport from mainline
	2014-08-27  Kaz Kojima  <kkojima@gcc.gnu.org>

        PR target/62261
        * config/sh/sh.md (ashlsi3): Handle negative shift count for
	TARGET_SHMEDIA.
	(ashldi3, ashrsi3, ashrdi3, lshrsi3, lshrdi3): Likewise.

2014-09-02  Kaz Kojima  <kkojima@gcc.gnu.org>

	Backport from mainline
	2014-08-25  Kaz Kojima  <kkojima@gcc.gnu.org>

	PR target/62111
	* config/sh/predicates.md (general_extend_operand): Disable
	TRUNCATE before reload completes.

2014-09-01  Oleg Endo  <olegendo@gcc.gnu.org>

	Backport from mainline
	2014-09-01  Oleg Endo  <olegendo@gcc.gnu.org>

	PR target/62312
	* config/sh/sh.md (*cmp_div0s_0): Add missing constraints.

2014-09-01  Jakub Jelinek  <jakub@redhat.com>

	PR target/62025
	* sched-deps.c (add_or_update_dep_1): If ask_dependency_caches
	returned DEP_PRESENT, make sure to set DEP_MULTIPLE on present_dep.
	(find_inc): Revert 2014-08-12 change.

	* config/gnu-user.h (LIBLSAN_EARLY_SPEC): Define.
	* gcc.c (LIBLSAN_SPEC, LIBLSAN_EARLY_SPEC): Follow LIBTSAN*_SPEC.
	(SANITIZER_EARLY_SPEC): Include LIBLSAN_EARLY_SPEC for -fsanitize=leak.

2014-09-01  Marek Polacek  <polacek@redhat.com>

	Backport from mainline
	2014-08-21  Marek Polacek  <polacek@redhat.com>

	PR c/61271
	* expr.c (is_aligning_offset): Remove logical not.

2014-09-01  Marek Polacek  <polacek@redhat.com>

	Backport from mainline
	2014-08-19  Marek Polacek  <polacek@redhat.com>

	PR c/61271
	* cgraphunit.c (handle_alias_pairs): Fix condition.

2014-08-30  John David Anglin  <danglin@gcc.gnu.org>

	* config/pa/pa.c (pa_assemble_integer): Don't add PLABEL relocation
	prefix to function labels when generating fast indirect calls.

2014-08-29  Yvan Roux  <yvan.roux@linaro.org>

	Backport from mainline
	2014-08-27  Yvan Roux  <yvan.roux@linaro.org>

	PR other/62248
	* config.gcc (arm*-*-*): Check --with-fpu against arm-fpus.def.

2014-08-27  Guozhi Wei  <carrot@google.com>

	PR target/62262
	* config/aarch64/aarch64.md (*andim_ashift<mode>_bfiz): Check the shift
	amount before using it.
>>>>>>> c6aecbd2

2014-08-26  Joel Sherrill <joel.sherrill@oarcorp.com>

	* doc/invoke.texi: -fno-cxa-atexit should be -fno-use-cxa-atexit.

2014-08-26  Marek Polacek  <polacek@redhat.com>

	Backport from mainline
	2014-08-26  Marek Polacek  <polacek@redhat.com>

	PR c/61271
	* tree-vectorizer.h (LOOP_REQUIRES_VERSIONING_FOR_ALIGNMENT,
	LOOP_REQUIRES_VERSIONING_FOR_ALIAS): Wrap in parens.

2014-08-24  Oleg Endo  <olegendo@gcc.gnu.org>

	Backport from mainline
	2014-08-24  Oleg Endo  <olegendo@gcc.gnu.org>

	PR target/61996
	* config/sh/sh.opt (musermode): Allow negative form.
	* config/sh/sh.c (sh_option_override): Disable TARGET_USERMODE for
	targets that don't support it.
	* doc/invoke.texi (SH Options): Rename sh-*-linux* to sh*-*-linux*.
	Document -mno-usermode option.

2014-08-23  John David Anglin  <danglin@gcc.gnu.org>

	PR target/62038
	* config/pa/pa.c (pa_output_function_epilogue): Don't set
	last_address when the current function is a thunk.
	(pa_asm_output_mi_thunk): When we don't have named sections or they
	are not being used, check that thunk can reach the stub table with a
	short branch.

2014-08-22  Michael Meissner  <meissner@linux.vnet.ibm.com>

	Backport from mainline
	2014-08-22  Michael Meissner  <meissner@linux.vnet.ibm.com>

	PR target/62195
	* doc/md.texi (Machine Constraints): Update PowerPC wi constraint
	documentation to state it is only for VSX operations.

	* config/rs6000/rs6000.c (rs6000_init_hard_regno_mode_ok): Make wi
	constraint only active if VSX.

	* config/rs6000/rs6000.md (lfiwax): Use wj constraint instead of
	wi cosntraint for ISA 2.07 lxsiwax/lxsiwzx instructions.
	(lfiwzx): Likewise.

2014-08-21  Uros Bizjak  <ubizjak@gmail.com>

	Backport from mainline
	2014-08-19  H.J. Lu  <hongjiu.lu@intel.com>

	* config/i386/i386.md (*ctz<mode>2_falsedep_1): Don't clear
	destination if it is used in source.
	(*clz<mode>2_lzcnt_falsedep_1): Likewise.
	(*popcount<mode>2_falsedep_1): Likewise.

	Backport from mainline
	2014-08-18  Uros Bizjak  <ubizjak@gmail.com>

	PR target/62011
	* config/i386/x86-tune.def (X86_TUNE_AVOID_FALSE_DEP_FOR_BMI):
	New tune flag.
	* config/i386/i386.h (TARGET_AVOID_FALSE_DEP_FOR_BMI): New define.
	* config/i386/i386.md (unspec) <UNSPEC_INSN_FALSE_DEP>: New unspec.
	(ffs<mode>2): Do not expand with tzcnt for
	TARGET_AVOID_FALSE_DEP_FOR_BMI.
	(ffssi2_no_cmove): Ditto.
	(*tzcnt<mode>_1): Disable for TARGET_AVOID_FALSE_DEP_FOR_BMI.
	(ctz<mode>2): New expander.
	(*ctz<mode>2_falsedep_1): New insn_and_split pattern.
	(*ctz<mode>2_falsedep): New insn.
	(*ctz<mode>2): Rename from ctz<mode>2.
	(clz<mode>2_lzcnt): New expander.
	(*clz<mode>2_lzcnt_falsedep_1): New insn_and_split pattern.
	(*clz<mode>2_lzcnt_falsedep): New insn.
	(*clz<mode>2): Rename from ctz<mode>2.
	(popcount<mode>2): New expander.
	(*popcount<mode>2_falsedep_1): New insn_and_split pattern.
	(*popcount<mode>2_falsedep): New insn.
	(*popcount<mode>2): Rename from ctz<mode>2.
	(*popcount<mode>2_cmp): Remove.
	(*popcountsi2_cmp_zext): Ditto.

2014-08-20  Martin Jambor  <mjambor@suse.cz>
	    Wei Mi  <wmi@google.com>

	PR ipa/60449
	PR middle-end/61776
	* tree-ssa-operands.c (update_stmt_operands): Remove
	MODIFIED_NORETURN_CALLS.
	* tree-cfgcleanup.c (cleanup_call_ctrl_altering_flag): New func.
	(cleanup_control_flow_bb): Use cleanup_call_ctrl_altering_flag.
	(split_bb_on_noreturn_calls): Renamed from split_bbs_on_noreturn_calls.
	(cleanup_tree_cfg_1): Use split_bb_on_noreturn_calls.
	* tree-ssanames.h: Remove MODIFIED_NORETURN_CALLS.
	* gimple.h (enum gf_mask): Add GF_CALL_CTRL_ALTERING.
	(gimple_call_set_ctrl_altering): New func.
	(gimple_call_ctrl_altering_p): Ditto.
	* tree-cfg.c (gimple_call_initialize_ctrl_altering): Ditto.
	(make_blocks): Use gimple_call_initialize_ctrl_altering.
	(is_ctrl_altering_stmt): Use gimple_call_ctrl_altering_p.
	(execute_fixup_cfg): Use gimple_call_ctrl_altering_p and
	remove MODIFIED_NORETURN_CALLS.

2014-08-20  Ramana Radhakrishnan  <ramana.radhakrishnan@arm.com>

	Backport from mainline.
	2014-08-12  Ramana Radhakrishnan  <ramana.radhakrishnan@arm.com>
	PR target/62098
	* config/arm/vfp.md (*combine_vcvtf2i): Fix constraint.
	Remove unnecessary attributes.

2014-08-16  John David Anglin  <danglin@gcc.gnu.org>

	PR target/61641
	* config/pa/pa-protos.h (pa_output_addr_vec, pa_output_addr_diff_vec):
	Declare.
	* config/pa/pa.c (pa_reorg): Remove code to insert brtab marker insns.
	(pa_output_addr_vec, pa_output_addr_diff_vec): New.
	* config/pa/pa.h (ASM_OUTPUT_ADDR_VEC, ASM_OUTPUT_ADDR_DIFF_VEC):
	Define.
	* config/pa/pa.md (begin_brtab): Delete insn.
	(end_brtab): Likewise.

2014-08-15  Oleg Endo  <olegendo@gcc.gnu.org>

	Backport from mainline:
	2014-08-15  Oleg Endo  <olegendo@gcc.gnu.org>

	* doc/invoke.texi (SH options): Document missing processor variant
	options.  Remove references to Hitachi.  Undocument deprecated mspace
	option.

2014-08-15  Tom de Vries  <tom@codesourcery.com>

	Backport from mainline:
	2014-08-14  Tom de Vries  <tom@codesourcery.com>

	PR rtl-optimization/62004
	PR rtl-optimization/62030
	* ifcvt.c (rtx_interchangeable_p): New function.
	(noce_try_move, noce_process_if_block): Use rtx_interchangeable_p.

	2014-08-05  Richard Biener  <rguenther@suse.de>

	* emit-rtl.h (mem_attrs_eq_p): Declare.
	* emit-rtl.c (mem_attrs_eq_p): Export.

2014-08-15  Jakub Jelinek  <jakub@redhat.com>

	PR middle-end/62092
	* gimplify.c (gimplify_adjust_omp_clauses_1): Don't remove
	OMP_CLAUSE_SHARED for global vars if the global var is mentioned
	in OMP_CLAUSE_MAP in some outer target region.

2014-08-14  Kyrylo Tkachov  <kyrylo.tkachov@arm.com>

	Backport from mainline
	2014-08-04  Kyrylo Tkachov  <kyrylo.tkachov@arm.com>

	PR target/61713
	* gcc/optabs.c (expand_atomic_test_and_set): Do not try to emit
	move to subtarget in serial version if result is ignored.

2014-08-14  Thomas Preud'homme  <thomas.preudhomme@arm.com>

	Backport from mainline
	2014-08-12  Thomas Preud'homme  <thomas.preudhomme@arm.com>

	PR middle-end/62103
	* gimple-fold.c (fold_ctor_reference): Don't fold in presence of
	bitfields, that is when size doesn't match the size of type or the
	size of the constructor.

2014-08-12  Felix Yang  <fei.yang0953@gmail.com>

	PR tree-optimization/62073
	* tree-vect-loop.c (vect_is_simple_reduction_1): Check that DEF1 has
	a basic block.

2014-08-12  Jakub Jelinek  <jakub@redhat.com>

	PR target/62025
	* sched-deps.c (find_inc): Check if inc_insn doesn't clobber
	any registers that are used in mem_insn.

2014-08-12  Michael Meissner  <meissner@linux.vnet.ibm.com>

	Backport patch from mainline
	2014-08-11  Michael Meissner  <meissner@linux.vnet.ibm.com>

	* config/rs6000/constraints.md (wh constraint): New constraint,
	for FP registers if direct move is available.
	(wi constraint): New constraint, for VSX/FP registers that can
	handle 64-bit integers.
	(wj constraint): New constraint for VSX/FP registers that can
	handle 64-bit integers for direct moves.
	(wk constraint): New constraint for VSX/FP registers that can
	handle 64-bit doubles for direct moves.
	(wy constraint): Make documentation match implementation.

	* config/rs6000/rs6000.c (struct rs6000_reg_addr): Add
	scalar_in_vmx_p field to simplify tests of whether SFmode or
	DFmode can go in the Altivec registers.
	(rs6000_hard_regno_mode_ok): Use scalar_in_vmx_p field.
	(rs6000_setup_reg_addr_masks): Likewise.
	(rs6000_debug_print_mode): Add debug support for scalar_in_vmx_p
	field, and wh/wi/wj/wk constraints.
	(rs6000_init_hard_regno_mode_ok): Setup scalar_in_vmx_p field, and
	the wh/wi/wj/wk constraints.
	(rs6000_preferred_reload_class): If SFmode/DFmode can go in the
	upper registers, prefer VSX registers unless the operation is a
	memory operation with REG+OFFSET addressing.

	* config/rs6000/vsx.md (VSr mode attribute): Add support for
	DImode.  Change SFmode to use ww constraint instead of d to allow
	SF registers in the upper registers.
	(VSr2): Likewise.
	(VSr3): Likewise.
	(VSr5): Fix thinko in comment.
	(VSa): New mode attribute that is an alternative to wa, that
	returns the VSX register class that a mode can go in, but may not
	be the preferred register class.
	(VS_64dm): New mode attribute for appropriate register classes for
	referencing 64-bit elements of vectors for direct moves and normal
	moves.
	(VS_64reg): Likewise.
	(vsx_mov<mode>): Change wa constraint to <VSa> to limit the
	register allocator to only registers the data type can handle.
	(vsx_le_perm_load_<mode>): Likewise.
	(vsx_le_perm_store_<mode>): Likewise.
	(vsx_xxpermdi2_le_<mode>): Likewise.
	(vsx_xxpermdi4_le_<mode>): Likewise.
	(vsx_lxvd2x2_le_<mode>): Likewise.
	(vsx_lxvd2x4_le_<mode>): Likewise.
	(vsx_stxvd2x2_le_<mode>): Likewise.
	(vsx_add<mode>3): Likewise.
	(vsx_sub<mode>3): Likewise.
	(vsx_mul<mode>3): Likewise.
	(vsx_div<mode>3): Likewise.
	(vsx_tdiv<mode>3_internal): Likewise.
	(vsx_fre<mode>2): Likewise.
	(vsx_neg<mode>2): Likewise.
	(vsx_abs<mode>2): Likewise.
	(vsx_nabs<mode>2): Likewise.
	(vsx_smax<mode>3): Likewise.
	(vsx_smin<mode>3): Likewise.
	(vsx_sqrt<mode>2): Likewise.
	(vsx_rsqrte<mode>2): Likewise.
	(vsx_tsqrt<mode>2_internal): Likewise.
	(vsx_fms<mode>4): Likewise.
	(vsx_nfma<mode>4): Likewise.
	(vsx_eq<mode>): Likewise.
	(vsx_gt<mode>): Likewise.
	(vsx_ge<mode>): Likewise.
	(vsx_eq<mode>_p): Likewise.
	(vsx_gt<mode>_p): Likewise.
	(vsx_ge<mode>_p): Likewise.
	(vsx_xxsel<mode>): Likewise.
	(vsx_xxsel<mode>_uns): Likewise.
	(vsx_copysign<mode>3): Likewise.
	(vsx_float<VSi><mode>2): Likewise.
	(vsx_floatuns<VSi><mode>2): Likewise.
	(vsx_fix_trunc<mode><VSi>2): Likewise.
	(vsx_fixuns_trunc<mode><VSi>2): Likewise.
	(vsx_x<VSv>r<VSs>i): Likewise.
	(vsx_x<VSv>r<VSs>ic): Likewise.
	(vsx_btrunc<mode>2): Likewise.
	(vsx_b2trunc<mode>2): Likewise.
	(vsx_floor<mode>2): Likewise.
	(vsx_ceil<mode>2): Likewise.
	(vsx_<VS_spdp_insn>): Likewise.
	(vsx_xscvspdp): Likewise.
	(vsx_xvcvspuxds): Likewise.
	(vsx_float_fix_<mode>2): Likewise.
	(vsx_set_<mode>): Likewise.
	(vsx_extract_<mode>_internal1): Likewise.
	(vsx_extract_<mode>_internal2): Likewise.
	(vsx_extract_<mode>_load): Likewise.
	(vsx_extract_<mode>_store): Likewise.
	(vsx_splat_<mode>): Likewise.
	(vsx_xxspltw_<mode>): Likewise.
	(vsx_xxspltw_<mode>_direct): Likewise.
	(vsx_xxmrghw_<mode>): Likewise.
	(vsx_xxmrglw_<mode>): Likewise.
	(vsx_xxsldwi_<mode>): Likewise.
	(vsx_xscvdpspn): Tighten constraints to only use register classes
	the types use.
	(vsx_xscvspdpn): Likewise.
	(vsx_xscvdpspn_scalar): Likewise.

	* config/rs6000/rs6000.h (enum rs6000_reg_class_enum): Add wh, wi,
	wj, and wk constraints.
	(GPR_REG_CLASS_P): New helper macro for register classes targeting
	general purpose registers.

	* config/rs6000/rs6000.md (f32_dm): Use wh constraint for SDmode
	direct moves.
	(zero_extendsidi2_lfiwz): Use wj constraint for direct move of
	DImode instead of wm.  Use wk constraint for direct move of DFmode
	instead of wm.
	(extendsidi2_lfiwax): Likewise.
	(lfiwax): Likewise.
	(lfiwzx): Likewise.
	(movdi_internal64): Likewise.

	* doc/md.texi (PowerPC and IBM RS6000): Document wh, wi, wj, and
	wk constraints. Make the wy constraint documentation match them
	implementation.

2014-08-12  Ganesh Gopalasubramanian <Ganesh.Gopalasubramanian@amd.com>

	Backport from mainline
	2014-08-04 Ganesh Gopalasubramanian
		   <Ganesh.Gopalasubramanian@amd.com>

	* config/i386/i386.c (ix86_option_override_internal): Add
	PTA_RDRND and PTA_MOVBE for bdver4.

2014-08-12  Ganesh Gopalasubramanian <Ganesh.Gopalasubramanian@amd.com>

	Backport from mainline
	2014-08-04  Ganesh Gopalasubramanian 
		    <Ganesh.Gopalasubramanian@amd.com>

	* config/i386/driver-i386.c (host_detect_local_cpu): Handle AMD's extended
	family information. Handle BTVER2 cpu with cpuid family value.

2014-08-12  Ganesh Gopalasubramanian <Ganesh.Gopalasubramanian@amd.com>

	Backport from mainline
	2014-06-16  Ganesh Gopalasubramanian 
		    <Ganesh.Gopalasubramanian@amd.com>

	* config/i386/i386.c (ix86_expand_sse2_mulvxdi3): Issue
	instructions "vpmuludq" and "vpaddq" instead of "vpmacsdql" for
	handling 32-bit multiplication.

2014-08-08  Guozhi Wei  <carrot@google.com>

	* config/rs6000/rs6000.md (*movdi_internal64): Add a new constraint.

2014-08-07  Ilya Tocar  <ilya.tocar@intel.com>

	* config/i386/sse.md (vec_extract_lo_<mode><mask_name>): Fix
	constraint.

2014-08-06  Vladimir Makarov  <vmakarov@redhat.com>

	PR debug/61923
	* haifa-sched.c (advance_one_cycle): Fix dump.
	(schedule_block): Don't advance cycle if we are already at the
	beginning of the cycle.

2014-08-06  Richard Biener  <rguenther@suse.de>

	PR tree-optimization/61320
	* tree-ssa-loop-ivopts.c (may_be_unaligned_p): Properly
	handle misaligned loads.

2014-08-04  Rohit  <rohitarulraj@freescale.com>

	PR target/60102
	* config/rs6000/rs6000.c
	(rs6000_reg_names): Add SPE high register names.
	(alt_reg_names): Likewise.
	(rs6000_dwarf_register_span): For SPE high registers, replace
	dwarf register numbers with GCC hard register numbers.
	(rs6000_init_dwarf_reg_sizes_extra): Likewise.
	(rs6000_dbx_register_number): For SPE high registers, return dwarf
	register number for the corresponding GCC hard register number.
	* config/rs6000/rs6000.h
	(FIRST_PSEUDO_REGISTER): Update based on 32 newly added GCC hard
	register numbers for SPE high registers.
	(DWARF_FRAME_REGISTERS):  Likewise.
	(DWARF_REG_TO_UNWIND_COLUMN): Likewise.
	(DWARF_FRAME_REGNUM): Likewise.
	(FIXED_REGISTERS): Likewise.
	(CALL_USED_REGISTERS): Likewise.
	(CALL_REALLY_USED_REGISTERS): Likewise.
	(REG_ALLOC_ORDER): Likewise.
	(enum reg_class): Likewise.
	(REG_CLASS_NAMES): Likewise.
	(REG_CLASS_CONTENTS): Likewise.
	(SPE_HIGH_REGNO_P): New macro to identify SPE high registers.

2014-08-01  Vladimir Makarov  <vmakarov@redhat.com>

	* lra-constraints.c (remove_inheritance_pseudos): Process
	destination pseudo too.

2014-08-01  Thomas Preud'homme  <thomas.preudhomme@arm.com>

	Backport from mainline
	2014-06-13  Thomas Preud'homme  <thomas.preudhomme@arm.com>

	PR tree-optimization/61375
	* tree-ssa-math-opts.c (find_bswap_or_nop_1): Cancel optimization if
	symbolic number cannot be represented in an unsigned HOST_WIDE_INT.
	(execute_optimize_bswap): Cancel optimization if CHAR_BIT != 8.

2014-08-01  Richard Biener  <rguenther@suse.de>

	PR tree-optimization/61964
	* tree-ssa-tail-merge.c (gimple_equal_p): Handle non-SSA LHS solely
	by structural equality.

2014-07-31  Oleg Endo  <olegendo@gcc.gnu.org>

	Backport from mainline
	2014-07-31  Oleg Endo  <olegendo@gcc.gnu.org>

	PR target/61844
	* config/sh/sh.c (sh_legitimate_address_p,
	sh_legitimize_reload_address): Handle reg+reg address modes when
	ALLOW_INDEXED_ADDRESS is false.
	* config/sh/predicates.md (general_movsrc_operand,
	general_movdst_operand): Likewise.

2014-07-25  Uros Bizjak  <ubizjak@gmail.com>

	Backport from mainline
	2014-07-14  Jakub Jelinek  <jakub@redhat.com>

	PR target/61656
	* config/i386/i386.c (classify_argument): Don't merge classes above
	number of words.

2014-07-25  Uros Bizjak  <ubizjak@gmail.com>

	* config/alpha/elf.h: Define TARGET_UNWIND_TABLES_DEFAULT.

2014-07-24  Kyle McMartin  <kyle@redhat.com>

        * config/aarch64/aarch64-linux.h (TARGET_ASM_FILE_END): Define.

2014-07-24  Ulrich Weigand  <Ulrich.Weigand@de.ibm.com>

	* config/rs6000/rs6000-protos.h (rs6000_special_adjust_field_align_p):
	Add prototype.
	* config/rs6000/rs6000.c (rs6000_special_adjust_field_align_p): New
	function.  Issue -Wpsabi warning if future GCC releases will use
	different field alignment rules for this type.
	* config/rs6000/sysv4.h (ADJUST_FIELD_ALIGN): Call it.
	* config/rs6000/linux64.h (ADJUST_FIELD_ALIGN): Likewise.
	* config/rs6000/freebsd64.h (ADJUST_FIELD_ALIGN): Likewise.

2014-07-24  Ulrich Weigand  <Ulrich.Weigand@de.ibm.com>

	* config/rs6000/rs6000.c (rs6000_function_arg_boundary): Issue
	-Wpsabi note when encountering a type where future GCC releases
	will apply different alignment requirements.

2014-07-24  Ulrich Weigand  <Ulrich.Weigand@de.ibm.com>

	* config/rs6000/rs6000.c (rs6000_function_arg): If a float argument
	does not fit fully into floating-point registers, and there is still
	space in the register parameter area, issue -Wpsabi note that the ABI
	will change in a future GCC release.

2014-07-23  Sebastian Huber  <sebastian.huber@embedded-brains.de>

	* config/arm/t-rtems-eabi: Add
	mthumb/march=armv7-r/mfpu=vfpv3-d16/mfloat-abi=hard,
	mthumb/march=armv7-m/mfpu=fpv4-sp-d16/mfloat-abi=hard,
	mbig-endian/mthumb/march=armv7-r, and
	mbig-endian/mthumb/march=armv7-r/mfpu=vfpv3-d16/mfloat-abi=hard
	multilibs.

2014-07-23  Sebastian Huber  <sebastian.huber@embedded-brains.de>
	    Chris Johns <chrisj@rtems.org>
	    Joel Sherrill <joel.sherrill@oarcorp.com>

	* config.gcc: Add nios2-*-rtems*.
	* config/nios2/rtems.h: New file.
	* gcc/config/nios2/t-rtems: New file.

2014-07-21  Peter Bergner  <bergner@vnet.ibm.com>

	* config/rs6000/sysv4.h (LIBASAN_EARLY_SPEC): Define.
	(LIBTSAN_EARLY_SPEC): Likewise.

2014-07-21  Uros Bizjak  <ubizjak@gmail.com>

	Backport from mainline
	2014-07-21  Uros Bizjak  <ubizjak@gmail.com>

	PR target/61855
	* config/i386/avx512fintrin.h: Move constants for mantissa extraction
	out of #ifdef __OPTIMIZE__.

2014-07-20  Eric Botcazou  <ebotcazou@adacore.com>

	* expr.c (store_field): Handle VOIDmode for calls that return values
	in multiple locations.

2014-07-19  Eric Botcazou  <ebotcazou@adacore.com>

	* toplev.c (output_stack_usage): Adjust the location of the warning.

2014-07-19  Daniel Cederman  <cederman@gaisler.com>

	* config/sparc/sync.md (*membar_storeload_leon3): New insn.
	(*membar_storeload): Disable for LEON3.

2014-07-18  Uros Bizjak  <ubizjak@gmail.com>

	Backport from mainline
	2014-07-16  David Wohlferd  <dw@LimeGreenSocks.com>

	PR target/61662
	* config/i386/ia32intrin.h: Use __LP64__ to determine size of long.

2014-07-18  Uros Bizjak  <ubizjak@gmail.com>

	Backport from mainline
	2014-07-18  Uros Bizjak  <ubizjak@gmail.com>

	PR target/61794
	* config/i386/sse.md (avx512f_vextract<shuffletype>32x4_1_maskm):
	Fix instruction constraint.
	(<mask_codefor>avx512f_vextract<shuffletype>32x4_1<mask_name>): Ditto.

2014-07-17  Richard Biener  <rguenther@suse.de>

	Backport from mainline
	2014-07-14  Richard Biener  <rguenther@suse.de>

	PR tree-optimization/61779
	* tree-ssa-copy.c (copy_prop_visit_cond_stmt): Always try
	simplifying a condition.

2014-07-17  Richard Biener  <rguenther@suse.de>

	PR rtl-optimization/61801
	* sched-deps.c (sched_analyze_2): For ASM_OPERANDS and ASM_INPUT
	don't set reg_pending_barrier if it appears in a debug-insn.

2014-07-17  Hans-Peter Nilsson  <hp@axis.com>

	Backport from trunk.
	PR target/61737.
	* config/cris/cris.c (TARGET_LEGITIMATE_CONSTANT_P)
	(TARGET_CANNOT_FORCE_CONST_MEM): Define.
	(cris_cannot_force_const_mem, cris_legitimate_constant_p): New
	functions.
	(cris_print_index, cris_print_operand, cris_constant_index_p)
	(cris_side_effect_mode_ok): Replace CONSTANT_P with CRIS_CONSTANT_P.
	(cris_address_cost): Ditto last CONSTANT_P.
	(cris_symbol_type_of): Rename from cris_pic_symbol_type_of.  All
	callers changed.  Yield cris_offsettable_symbol for non-PIC
	constant symbolic expressions including labels.  Yield cris_unspec
	for all unspecs.
	(cris_expand_pic_call_address): New parameter MARKERP.  Set its
	target to pic_offset_table_rtx for calls that will likely go
	through PLT, const0_rtx when they can't.  All callers changed.
	Assert flag_pic.  Use CONSTANT_P, not CONSTANT_ADDRESS_P, for
	symbolic expressions to be PICified.  Remove second, redundant,
	assert on can_create_pseudo_p returning non-zero.  Use
	replace_equiv_address_nv, not replace_equiv_address, for final
	operand update.
	* config/cris/cris.md ("movsi"): Move variable t to pattern
	toplevel. Adjust assert for new cris_symbol_type member.  Use
	CONSTANT_P instead of CONSTANT_ADDRESS_P.
	("*movsi_internal") <case 9>: Make check for valid unspec operands
	for lapc stricter.
	<case CRIS_UNSPEC_PCREL, CRIS_UNSPEC_PLT_PCREL>: Clear condition codes.
	("call", "call_value"): Use second incoming operand as a marker
	for pic-offset-table-register being used.
	("*expanded_call_non_v32", "*expanded_call_v32")
	("*expanded_call_value_non_v32", "*expanded_call_value_v32"): For
	second incoming operand to CALL, match cris_call_type_marker.
	("*expanded_call_value_side"): Ditto.  Disable before reload_completed.
	("*expanded_call_side"): Ditto.  Fix typo in comment.
	(moverside, movemside peepholes): Check for CRIS_CONSTANT_P, not
	CONSTANT_P.
	* config/cris/predicates.md ("cris_call_type_marker"): New predicate.
	* config/cris/cris.h (CRIS_CONSTANT_P): New macro.
	(enum cris_symbol_type): Rename from cris_pic_symbol_type.  All
	users changed.  Add members cris_offsettable_symbol and cris_unspec.
	(cris_symbol_type): Rename from cris_pic_symbol_type.
	* config/cris/constraints.md ("T"): Use CRIS_CONSTANT_P, not
	just CONSTANT_P.
	* config/cris/cris-protos.h (cris_symbol_type_of,
	cris_expand_pic_call_address): Adjust prototypes.
	(cris_legitimate_constant_p): New prototype.

	* config.gcc (crisv32-*-linux* | cris-*-linux*): Do not override
	an existing tmake_file.  Don't add t-slibgcc and t-linux.

2014-07-16  Jakub Jelinek  <jakub@redhat.com>

	* omp-low.c (create_omp_child_function): Don't set DECL_NAMELESS
	on the FUNCTION_DECL.

	* BASE-VER: Set to 4.9.2.
	* DEV-PHASE: Set to prerelease.

2014-07-16  Release Manager

	* GCC 4.9.1 released.

2014-07-11  Rong Xu  <xur@google.com>

	Backport r212462 trunk.

	* gcov-tool.c (gcov_output_files): Fix build error introduced in
	commit r212448.

2014-07-10  Rong Xu  <xur@google.com>

	Backport r212448 from trunk.

	Add gcov-tool: an offline gcda profile processing tool
	Support.
	* gcov-io.c (gcov_position): Make avaialble to gcov-tool.
	(gcov_is_error): Ditto.
	(gcov_read_string): Ditto.
	(gcov_read_sync): Ditto.
	* gcov-io.h: Move counter defines to gcov-counter.def.
	* gcov-dump.c (tag_counters): Use gcov-counter.def.
	* coverage.c: Ditto.
	* gcov-tool.c: Offline gcda profile processing tool.
	(unlink_gcda_file): Remove one gcda file.
	(unlink_profile_dir): Remove gcda files from the profile path.
	(gcov_output_files): Output gcda files to an output dir.
	(profile_merge): Merge two profiles in directory.
	(print_merge_usage_message): Print merge usage.
	(merge_usage): Print merge usage and exit.
	(do_merge): Driver for profile merge sub-command.
	(profile_rewrite): Rewrite profile.
	(print_rewrite_usage_message): Print rewrite usage.
	(rewrite_usage): Print rewrite usage and exit.
	(do_rewrite): Driver for profile rewrite sub-command.
	(print_usage): Print gcov-info usage and exit.
	(print_version): Print gcov-info version.
	(process_args): Process arguments.
	(main): Main routine for gcov-tool.
	* Makefile.in: Build and install gcov-tool.
	* gcov-counter.def: New file split from gcov-io.h.
	* doc/gcc.texi: Include gcov-tool.texi.
	* doc/gcov-tool.texi: Document for gcov-tool.

2014-07-10  Cary Coutant  <ccoutant@google.com>

	Backport from trunk at r212211.

	* dwarf2out.c (remove_addr_table_entry): Remove unnecessary hash table
	lookup.
	(resolve_addr_in_expr): When replacing the rtx in a location list
	entry, get a new address table entry.
	(dwarf2out_finish): Call index_location_lists even if there are no
	addr_index_table entries yet.

2014-07-10  Tom G. Christensen  <tgc@jupiterrise.com>

	* doc/install.texi: Remove links to defunct package providers for
	Solaris.

2014-07-10  Eric Botcazou  <ebotcazou@adacore.com>

	PR middle-end/53590
	* function.c (allocate_struct_function): Revert r188667 change.

	* gimple-low.c (lower_builtin_setjmp): Use properly-typed constant.

2014-07-09  Alan Lawrence  <alan.lawrence@arm.com>

	Backport r211369 from trunk.
	2014-06-09  Alan Lawrence  <alan.lawrence@arm.com>

	PR target/61062
	* config/arm/arm_neon.h (vtrn_s8, vtrn_s16, vtrn_u8, vtrn_u16, vtrn_p8,
	vtrn_p16, vtrn_s32, vtrn_f32, vtrn_u32, vtrnq_s8, vtrnq_s16, vtrnq_s32,
	vtrnq_f32, vtrnq_u8, vtrnq_u16, vtrnq_u32, vtrnq_p8, vtrnq_p16,
	vzip_s8, vzip_s16, vzip_u8, vzip_u16, vzip_p8, vzip_p16, vzip_s32,
	vzip_f32, vzip_u32, vzipq_s8, vzipq_s16, vzipq_s32, vzipq_f32,
	vzipq_u8, vzipq_u16, vzipq_u32, vzipq_p8, vzipq_p16, vuzp_s8, vuzp_s16,
	vuzp_s32, vuzp_f32, vuzp_u8, vuzp_u16, vuzp_u32, vuzp_p8, vuzp_p16,
	vuzpq_s8, vuzpq_s16, vuzpq_s32, vuzpq_f32, vuzpq_u8, vuzpq_u16,
	vuzpq_u32, vuzpq_p8, vuzpq_p16): Correct mask for bigendian.


2014-07-09  Alan Lawrence  <alan.lawrence@arm.com>

	Backport r210219 from trunk.
	2014-05-08  Ramana Radhakrishnan  <ramana.radhakrishnan@arm.com>

	* config/arm/arm_neon.h: Update comment.
	* config/arm/neon-docgen.ml: Delete.
	* config/arm/neon-gen.ml: Delete.
	* doc/arm-neon-intrinsics.texi: Update comment.

2014-07-09  Zhenqiang Chen  <zhenqiang.chen@linaro.org>

	Backport r211775 from trunk.
	2014-06-18  Terry Guo  <terry.guo@arm.com>

	PR target/61544
	* config/arm/arm.c (thumb1_reorg): Move to next basic block if we
	reach the head.

2014-07-08  Jakub Jelinek  <jakub@redhat.com>

	PR rtl-optimization/61673
	* combine.c (simplify_comparison): Test just mode's sign bit
	in tmode rather than the sign bit and any bits above it.

2014-07-08  James Greenhalgh  <james.greenhalgh@arm.com>

	Backport r212298 from trunk.
	2014-07-04  James Greenhalgh  <james.greenhalgh@arm.com>

	* config/aarch64/aarch64-simd.md (move_lo_quad_internal_<mode>): New.
	(move_lo_quad_internal_be_<mode>): Likewise.
	(move_lo_quad_<mode>): Convert to define_expand.
	(aarch64_simd_move_hi_quad_<mode>): Gate on BYTES_BIG_ENDIAN.
	(aarch64_simd_move_hi_quad_be_<mode>): New.
	(move_hi_quad_<mode>): Use appropriate insn for BYTES_BIG_ENDIAN.
	(aarch64_combinez<mode>): Gate on BYTES_BIG_ENDIAN.
	(aarch64_combinez_be<mode>): New.
	(aarch64_combine<mode>): Convert to define_expand.
	(aarch64_combine_internal<mode>): New.
	(aarch64_simd_combine<mode>): Remove bogus RTL description.

2014-07-08  Richard Biener  <rguenther@suse.de>

	PR tree-optimization/61680
	* tree-vect-data-refs.c (vect_analyze_data_ref_dependence):
	Handle properly all read-write dependences with group accesses.

	PR tree-optimization/61681
	* tree-ssa-structalias.c (find_what_var_points_to): Expand
	NONLOCAL inside ESCAPED.

2014-07-08  Alan Lawrence  <alan.lawrence@arm.com>

	Backport r211502 from mainline.
	2014-06-10  Alan Lawrence  <alan.lawrence@arm.com>

	PR target/59843
	* config/aarch64/aarch64-modes.def: Add V1DFmode.
	* config/aarch64/aarch64.c (aarch64_vector_mode_supported_p):
	Support V1DFmode.

2014-07-08  Jakub Jelinek  <jakub@redhat.com>

	PR tree-optimization/61725
	* tree-vrp.c (extract_range_basic): Don't assume vr0 is unsigned
	range, use range_includes_zerop_p instead of integer_zerop on
	vr0->min, only use log2 of max if min is not negative.

2014-07-06  Gerald Pfeifer  <gerald@pfeifer.com>

	* doc/install.texi (Specific, aarch64*-*-*): Fix markup.  Reword a bit.

2014-07-04  Jakub Jelinek  <jakub@redhat.com>

	PR middle-end/61654
	* cgraphunit.c (expand_thunk): Call free_dominance_info.

	PR tree-optimization/61684
	* tree-ssa-ifcombine.c (recognize_single_bit_test): Make sure
	rhs1 of conversion is a SSA_NAME before using SSA_NAME_DEF_STMT on it.

2014-06-30  Jakub Jelinek  <jakub@redhat.com>

	Backported from mainline
	2014-06-27  Jakub Jelinek  <jakub@redhat.com>

	PR tree-optimization/57233
	PR tree-optimization/61299
	* tree-vect-generic.c (get_compute_type, count_type_subparts): New
	functions.
	(expand_vector_operations_1): Use them.  If {L,R}ROTATE_EXPR
	would be lowered to scalar shifts, check if corresponding
	shifts and vector BIT_IOR_EXPR are supported and don't lower
	or lower just to narrower vector type in that case.
	* expmed.c (expand_shift_1): Fix up handling of vector
	shifts and rotates.

	2014-06-25  Jakub Jelinek  <jakub@redhat.com>

	* langhooks-def.h (LANG_HOOKS_OMP_CLAUSE_LINEAR_CTOR): Define.
	(LANG_HOOKS_DECLS): Add it.
	* gimplify.c (gimplify_omp_for): Make sure OMP_CLAUSE_LINEAR_STEP
	has correct type.
	* tree.h (OMP_CLAUSE_LINEAR_ARRAY): Define.
	* langhooks.h (struct lang_hooks_for_decls): Add
	omp_clause_linear_ctor hook.
	* omp-low.c (lower_rec_input_clauses): Set max_vf even if
	OMP_CLAUSE_LINEAR_ARRAY is set.  Don't fold_convert
	OMP_CLAUSE_LINEAR_STEP.  For OMP_CLAUSE_LINEAR_ARRAY in
	combined simd loop use omp_clause_linear_ctor hook.

	2014-06-24  Jakub Jelinek  <jakub@redhat.com>

	* gimplify.c (gimplify_scan_omp_clauses) <case OMP_CLAUSE_MAP,
	OMP_CLAUSE_TO, OMP_CLAUSE_FROM): Make sure OMP_CLAUSE_SIZE is non-NULL.
	<case OMP_CLAUSE_ALIGNED>: Gimplify OMP_CLAUSE_ALIGNED_ALIGNMENT.
	(gimplify_adjust_omp_clauses_1): Make sure OMP_CLAUSE_SIZE is non-NULL.
	(gimplify_adjust_omp_clauses): Likewise.
	* omp-low.c (lower_rec_simd_input_clauses,
	lower_rec_input_clauses, expand_omp_simd): Handle non-constant
	safelen the same as safelen(1).
	* tree-nested.c (convert_nonlocal_omp_clauses,
	convert_local_omp_clauses): Handle OMP_CLAUSE_ALIGNED.  For
	OMP_CLAUSE_{MAP,TO,FROM} if not decl use walk_tree.
	(convert_nonlocal_reference_stmt, convert_local_reference_stmt):
	Fixup handling of GIMPLE_OMP_TARGET.
	(convert_tramp_reference_stmt, convert_gimple_call): Handle
	GIMPLE_OMP_TARGET.

	2014-06-18  Jakub Jelinek  <jakub@redhat.com>

	* gimplify.c (omp_notice_variable): If n is non-NULL and no flags
	change in ORT_TARGET region, don't jump to do_outer.
	(struct gimplify_adjust_omp_clauses_data): New type.
	(gimplify_adjust_omp_clauses_1): Adjust for data being
	a struct gimplify_adjust_omp_clauses_data pointer instead
	of tree *.  Pass pre_p as a new argument to
	lang_hooks.decls.omp_finish_clause hook.
	(gimplify_adjust_omp_clauses): Add pre_p argument, adjust
	splay_tree_foreach to pass both list_p and pre_p.
	(gimplify_omp_parallel, gimplify_omp_task, gimplify_omp_for,
	gimplify_omp_workshare, gimplify_omp_target_update): Adjust
	gimplify_adjust_omp_clauses callers.
	* langhooks.c (lhd_omp_finish_clause): New function.
	* langhooks-def.h (lhd_omp_finish_clause): New prototype.
	(LANG_HOOKS_OMP_FINISH_CLAUSE): Define to lhd_omp_finish_clause.
	* langhooks.h (struct lang_hooks_for_decls): Add a new
	gimple_seq * argument to omp_finish_clause hook.
	* omp-low.c (scan_sharing_clauses): Call scan_omp_op on
	non-DECL_P OMP_CLAUSE_DECL if ctx->outer.
	(scan_omp_parallel, lower_omp_for): When adding _LOOPTEMP_ clause var,
	add it to outer ctx's decl_map as identity.
	* tree-core.h (OMP_CLAUSE_MAP_TO_PSET): New map kind.
	* tree-nested.c (convert_nonlocal_omp_clauses,
	convert_local_omp_clauses): Handle various OpenMP 4.0 clauses.
	* tree-pretty-print.c (dump_omp_clause): Handle OMP_CLAUSE_MAP_TO_PSET.

	2014-06-10  Jakub Jelinek  <jakub@redhat.com>

	PR fortran/60928
	* omp-low.c (lower_rec_input_clauses) <case OMP_CLAUSE_LASTPRIVATE>:
	Set lastprivate_firstprivate even if omp_private_outer_ref
	langhook returns true.
	<case OMP_CLAUSE_REDUCTION>: When calling omp_clause_default_ctor
	langhook, call unshare_expr on new_var and call
	build_outer_var_ref to get the last argument.

	2014-05-11  Jakub Jelinek  <jakub@redhat.com>

	* tree.h (OMP_CLAUSE_LINEAR_STMT): Define.
	* tree.c (omp_clause_num_ops): Increase OMP_CLAUSE_LINEAR
	number of operands to 3.
	(walk_tree_1): Walk all operands of OMP_CLAUSE_LINEAR.
	* tree-nested.c (convert_nonlocal_omp_clauses,
	convert_local_omp_clauses): Handle OMP_CLAUSE_DEPEND.
	* gimplify.c (gimplify_scan_omp_clauses): Handle
	OMP_CLAUSE_LINEAR_STMT.
	* omp-low.c (lower_rec_input_clauses): Fix typo.
	(maybe_add_implicit_barrier_cancel, lower_omp_1): Add
	cast between Fortran boolean_type_node and C _Bool if needed.

2014-06-30  Jason Merrill  <jason@redhat.com>

	PR c++/51253
	PR c++/61382
	* gimplify.c (gimplify_arg): Non-static.
	* gimplify.h: Declare it.

2014-06-30  Marcus Shawcroft  <marcus.shawcroft@arm.com>

	Backport from Mainline
	2014-06-30  Marcus Shawcroft  <marcus.shawcroft@arm.com>

	PR target/61633
	* config/aarch64/aarch64.md (*aarch64_ashr_sisd_or_int_<mode>3):
	Add alternative; make early clobber.  Adjust both split patterns
	to use operand 0 as the working register.

2014-06-30  Kyrylo Tkachov  <kyrylo.tkachov@arm.com>

	* config/aarch64/iterators.md (VCOND): Handle SI and HI modes.
	Update comments.
	(VCONQ): Make comment more helpful.
	(VCON): Delete.
	* config/aarch64/aarch64-simd.md
	(aarch64_sqdmulh_lane<mode>):
	Use VCOND for operands 2.  Update lane checking and flipping logic.
	(aarch64_sqrdmulh_lane<mode>): Likewise.
	(aarch64_sq<r>dmulh_lane<mode>_internal): Likewise.
	(aarch64_sqdmull2<mode>): Remove VCON, use VQ_HSI mode iterator.
	(aarch64_sqdml<SBINQOPS:as>l_lane<mode>_internal, VD_HSI): Change mode
	attribute of operand 3 to VCOND.
	(aarch64_sqdml<SBINQOPS:as>l_lane<mode>_internal, SD_HSI): Likewise.
	(aarch64_sqdml<SBINQOPS:as>l2_lane<mode>_internal): Likewise.
	(aarch64_sqdmull_lane<mode>_internal, VD_HSI): Likewise.
	(aarch64_sqdmull_lane<mode>_internal, SD_HSI): Likewise.
	(aarch64_sqdmull2_lane<mode>_internal): Likewise.
	(aarch64_sqdml<SBINQOPS:as>l_laneq<mode>_internal, VD_HSI: New
	define_insn.
	(aarch64_sqdml<SBINQOPS:as>l_laneq<mode>_internal, SD_HSI): Likewise.
	(aarch64_sqdml<SBINQOPS:as>l2_laneq<mode>_internal): Likewise.
	(aarch64_sqdmull_laneq<mode>_internal, VD_HSI): Likewise.
	(aarch64_sqdmull_laneq<mode>_internal, SD_HSI): Likewise.
	(aarch64_sqdmull2_laneq<mode>_internal): Likewise.
	(aarch64_sqdmlal_lane<mode>): Change mode attribute of penultimate
	operand to VCOND.  Update lane flipping and bounds checking logic.
	(aarch64_sqdmlal2_lane<mode>): Likewise.
	(aarch64_sqdmlsl_lane<mode>): Likewise.
	(aarch64_sqdmull_lane<mode>): Likewise.
	(aarch64_sqdmull2_lane<mode>): Likewise.
	(aarch64_sqdmlal_laneq<mode>): Replace VCON usage with VCONQ.
	Emit aarch64_sqdmlal_laneq<mode>_internal insn.
	(aarch64_sqdmlal2_laneq<mode>): Emit
	aarch64_sqdmlal2_laneq<mode>_internal insn.
	Replace VCON with VCONQ.
	(aarch64_sqdmlsl2_lane<mode>): Replace VCON with VCONQ.
	(aarch64_sqdmlsl2_laneq<mode>): Likewise.
	(aarch64_sqdmull_laneq<mode>): Emit
	aarch64_sqdmull_laneq<mode>_internal insn.
	Replace VCON with VCONQ.
	(aarch64_sqdmull2_laneq<mode>): Emit
	aarch64_sqdmull2_laneq<mode>_internal insn.
	(aarch64_sqdmlsl_laneq<mode>): Replace VCON usage with VCONQ.
	* config/aarch64/arm_neon.h (vqdmlal_high_lane_s16): Change type
	of 3rd argument to int16x4_t.
	(vqdmlalh_lane_s16): Likewise.
	(vqdmlslh_lane_s16): Likewise.
	(vqdmull_high_lane_s16): Likewise.
	(vqdmullh_lane_s16): Change type of 2nd argument to int16x4_t.
	(vqdmlal_lane_s16): Don't create temporary int16x8_t value.
	(vqdmlsl_lane_s16): Likewise.
	(vqdmull_lane_s16): Don't create temporary int16x8_t value.
	(vqdmlal_high_lane_s32): Change type 3rd argument to int32x2_t.
	(vqdmlals_lane_s32): Likewise.
	(vqdmlsls_lane_s32): Likewise.
	(vqdmull_high_lane_s32): Change type 2nd argument to int32x2_t.
	(vqdmulls_lane_s32): Likewise.
	(vqdmlal_lane_s32): Don't create temporary int32x4_t value.
	(vqdmlsl_lane_s32): Likewise.
	(vqdmull_lane_s32): Don't create temporary int32x4_t value.
	(vqdmulhh_lane_s16): Change type of second argument to int16x4_t.
	(vqrdmulhh_lane_s16): Likewise.
	(vqdmlsl_high_lane_s16): Likewise.
	(vqdmulhs_lane_s32): Change type of second argument to int32x2_t.
	(vqdmlsl_high_lane_s32): Likewise.
	(vqrdmulhs_lane_s32): Likewise.

2014-06-30  Thomas Preud'homme  <thomas.preudhomme@arm.com>

	Backport from Mainline
	2014-06-20  Jakub Jelinek  <jakub@redhat.com>
	2014-06-11  Thomas Preud'homme  <thomas.preudhomme@arm.com>

	PR tree-optimization/61306
	* tree-ssa-math-opts.c (struct symbolic_number): Store type of
	expression instead of its size.
	(do_shift_rotate): Adapt to change in struct symbolic_number. Return
	false to prevent optimization when the result is unpredictable due to
	arithmetic right shift of signed type with highest byte is set.
	(verify_symbolic_number_p): Adapt to change in struct symbolic_number.
	(find_bswap_1): Likewise. Return NULL to prevent optimization when the
	result is unpredictable due to sign extension.
	(find_bswap): Adapt to change in struct symbolic_number.

2014-06-27  Martin Jambor  <mjambor@suse.cz>

	PR ipa/61160
	* cgraphclones.c (duplicate_thunk_for_node): Removed parameter
	args_to_skip, use those from node instead.  Copy args_to_skip and
	combined_args_to_skip from node to the new thunk.
	(redirect_edge_duplicating_thunks): Removed parameter args_to_skip.
	(cgraph_create_virtual_clone): Moved computation of
	combined_args_to_skip...
	(cgraph_clone_node): ...here, simplify it to bitmap_ior..

2014-06-27  Uros Bizjak  <ubizjak@gmail.com>

	Backport from mainline
	2014-06-26  Uros Bizjak  <ubizjak@gmail.com>

	PR target/61586
	* config/alpha/alpha.c (alpha_handle_trap_shadows): Handle BARRIER RTX.

2014-06-26  Bill Schmidt  <wschmidt@linux.vnet.ibm.com>

	PR target/61542
	* config/rs6000/vsx.md (vsx_extract_v4sf): Fix bug with element
	extraction other than index 3.

2014-06-26  Marc Glisse  <marc.glisse@inria.fr>

	PR target/61503
	* config/i386/i386.md (x86_64_shrd, x86_shrd,
	ix86_rotr<dwi>3_doubleword): Replace ashiftrt with lshiftrt.

2014-06-26  Martin Jambor  <mjambor@suse.cz>

	Backport from mainline
	* ipa-prop.c (ipa_impossible_devirt_target): No longer static,
	renamed to ipa_impossible_devirt_target.  Fix typo.
	* ipa-prop.h (ipa_impossible_devirt_target): Declare.
	* ipa-cp.c (ipa_get_indirect_edge_target_1): Use
	ipa_impossible_devirt_target.

2014-06-25  Cong Hou  <congh@google.com>

	* tree-vectorizer.h: Fixing incorrect number of patterns.

2014-06-24  Cong Hou  <congh@google.com>

	* tree-vect-patterns.c (vect_recog_sad_pattern): New function for SAD
	pattern recognition.
	(type_conversion_p): PROMOTION is true if it's a type promotion
	conversion, and false otherwise.  Return true if the given expression
	is a type conversion one.
	* tree-vectorizer.h: Adjust the number of patterns.
	* tree.def: Add SAD_EXPR.
	* optabs.def: Add sad_optab.
	* cfgexpand.c (expand_debug_expr): Add SAD_EXPR case.
	* expr.c (expand_expr_real_2): Likewise.
	* gimple-pretty-print.c (dump_ternary_rhs): Likewise.
	* gimple.c (get_gimple_rhs_num_ops): Likewise.
	* optabs.c (optab_for_tree_code): Likewise.
	* tree-cfg.c (estimate_operator_cost): Likewise.
	* tree-ssa-operands.c (get_expr_operands): Likewise.
	* tree-vect-loop.c (get_initial_def_for_reduction): Likewise.
	* config/i386/sse.md: Add SSE2 and AVX2 expand for SAD.
	* doc/generic.texi: Add document for SAD_EXPR.
	* doc/md.texi: Add document for ssad and usad.

2014-06-24  Jakub Jelinek  <jakub@redhat.com>

	PR target/61570
	* config/i386/driver-i386.c (host_detect_local_cpu): For unknown
	model family 6 CPU with has_longmode never use a CPU without
	64-bit support.

	* gimplify.c (gimplify_omp_for): For #pragma omp for simd iterator
	not mentioned in clauses use private clause if the iterator is
	declared in #pragma omp for simd, and when adding lastprivate
	instead, add it to the outer #pragma omp for too.  Diagnose
	if the variable is private in outer context.  For simd collapse > 1
	loops, replace all iterators with temporaries.
	* omp-low.c (lower_rec_input_clauses): Handle LINEAR clause the
	same even in collapse > 1 loops.

2014-06-23  Alan Modra  <amodra@gmail.com>

	PR bootstrap/61583
	* tree-vrp.c (remove_range_assertions): Do not set is_unreachable
	to zero on debug statements.

2014-06-10  Kyrylo Tkachov  <kyrylo.tkachov@arm.com>

	* config/aarch64/aarch64-simd.md (aarch64_sqdmulh_lane<mode>):
	New expander.
	(aarch64_sqrdmulh_lane<mode>): Likewise.
	(aarch64_sq<r>dmulh_lane<mode>): Rename to...
	(aarch64_sq<r>dmulh_lane<mode>_interna): ...this.
	(aarch64_sqdmulh_laneq<mode>): New expander.
	(aarch64_sqrdmulh_laneq<mode>): Likewise.
	(aarch64_sq<r>dmulh_laneq<mode>): Rename to...
	(aarch64_sq<r>dmulh_laneq<mode>_internal): ...this.
	(aarch64_sqdmulh_lane<mode>): New expander.
	(aarch64_sqrdmulh_lane<mode>): Likewise.
	(aarch64_sq<r>dmulh_lane<mode>): Rename to...
	(aarch64_sq<r>dmulh_lane<mode>_internal): ...this.
	(aarch64_sqdmlal_lane<mode>): Add lane flip for big-endian.
	(aarch64_sqdmlal_laneq<mode>): Likewise.
	(aarch64_sqdmlsl_lane<mode>): Likewise.
	(aarch64_sqdmlsl_laneq<mode>): Likewise.
	(aarch64_sqdmlal2_lane<mode>): Likewise.
	(aarch64_sqdmlal2_laneq<mode>): Likewise.
	(aarch64_sqdmlsl2_lane<mode>): Likewise.
	(aarch64_sqdmlsl2_laneq<mode>): Likewise.
	(aarch64_sqdmull_lane<mode>): Likewise.
	(aarch64_sqdmull_laneq<mode>): Likewise.
	(aarch64_sqdmull2_lane<mode>): Likewise.
	(aarch64_sqdmull2_laneq<mode>): Likewise.

2014-06-20  Martin Jambor  <mjambor@suse.cz>

	PR ipa/61540
	* ipa-prop.c (impossible_devirt_target): New function.
	(try_make_edge_direct_virtual_call): Use it, also instead of
	asserting.

2014-06-20  Martin Jambor  <mjambor@suse.cz>

	PR ipa/61211
	* cgraph.c (clone_of_p): Allow skipped_branch to deal with
	expanded clones.

2014-06-20  Chung-Lin Tang  <cltang@codesourcery.com>

	Backport from mainline

	2014-06-20  Julian Brown  <julian@codesourcery.com>
	            Chung-Lin Tang  <cltang@codesourcery.com>

	* config/arm/arm.c (arm_output_mi_thunk): Fix offset for
	TARGET_THUMB1_ONLY. Add comments.

2014-06-18  Uros Bizjak  <ubizjak@gmail.com>

	Backport from mainline
	2014-06-16  Uros Bizjak  <ubizjak@gmail.com>

	* config/i386/i386.c (decide_alg): Correctly handle
	maximum size of stringop algorithm.

2014-06-18  Richard Henderson  <rth@redhat.com>

	PR target/61545
	* config/aarch64/aarch64.md (tlsdesc_small): Clobber CC_REGNUM.

2014-06-17  Yufeng Zhang  <yufeng.zhang@arm.com>

	PR target/61483
	* config/aarch64/aarch64.c (aarch64_layout_arg): Add new local
	variable 'size'; calculate 'size' right in the front; use
	'size' to compute 'nregs' (when 'allocate_ncrn != 0') and
	pcum->aapcs_stack_words.

2014-06-17  Nick Clifton  <nickc@redhat.com>

	* config/msp430/msp430.md (mulhisi3): Add a NOP after the DINT.
	(umulhi3, mulsidi3, umulsidi3): Likewise.

2014-06-17  Uros Bizjak  <ubizjak@gmail.com>

	Backport from mainline
	2014-06-06  Uros Bizjak  <ubizjak@gmail.com>

	PR target/61423
	* config/i386/i386.md (*floatunssi<mode>2_i387_with_xmm): New
	define_insn_and_split pattern, merged from *floatunssi<mode>2_1
	and corresponding splitters.  Zero extend general register
	or memory input operand to XMM temporary.  Enable for
	TARGET_SSE2 and TARGET_INTER_UNIT_MOVES_TO_VEC only.
	(floatunssi<mode>2): Update expander predicate.

2014-06-16  Vladimir Makarov  <vmakarov@redhat.com>

	PR rtl-optimization/61325
	* lra-constraints.c (valid_address_p): Add forward declaration.
	(simplify_operand_subreg): Check address validity before and after
	alter_reg of memory subreg.

2014-06-18  Jakub Jelinek  <jakub@redhat.com>

	PR plugins/45078
	* config.gcc (arm*-*-linux-*): Include vxworks-dummy.h in tm_file.

2014-06-13  Peter Bergner  <bergner@vnet.ibm.com>

	Backport from mainline

	2014-06-13  Peter Bergner  <bergner@vnet.ibm.com>
	PR target/61415
	* config/rs6000/rs6000-builtin.def (BU_MISC_1): Delete.
	(BU_MISC_2): Rename to ...
	(BU_LDBL128_2): ... this.
	* config/rs6000/rs6000.h (RS6000_BTM_LDBL128): New define.
	(RS6000_BTM_COMMON): Add RS6000_BTM_LDBL128.
	* config/rs6000/rs6000.c (rs6000_builtin_mask_calculate): Handle
	RS6000_BTM_LDBL128.
	(rs6000_invalid_builtin): Add long double 128-bit builtin support.
	(rs6000_builtin_mask_names): Add RS6000_BTM_LDBL128.
	* config/rs6000/rs6000.md (unpacktf_0): Remove define)expand.
	(unpacktf_1): Likewise.
	* doc/extend.texi (__builtin_longdouble_dw0): Remove documentation.
	(__builtin_longdouble_dw1): Likewise.
	* doc/sourcebuild.texi (longdouble128): Document.

2014-06-13  Jeff Law  <law@redhat.com>

	Backports from mainline:
	2014-06-13  Jeff Law  <law@redhat.com>

	PR rtl-optimization/61094
	PR rtl-optimization/61446
	* ree.c (combine_reaching_defs): Get the mode for the copy from
	the extension insn rather than the defining insn.

	2014-06-02  Jeff Law  <law@redhat.com>

	PR rtl-optimization/61094
	* ree.c (combine_reaching_defs): Do not reextend an insn if it
	was marked as do_no_reextend.  If a copy is needed to eliminate
	an extension, then mark it as do_not_reextend.

2014-06-13  Martin Jambor  <mjambor@suse.cz>

	PR ipa/61186
	* ipa-devirt.c (possible_polymorphic_call_targets): Store NULL to
	cache_token if returning early.

2014-06-12  Jakub Jelinek  <jakub@redhat.com>

	PR middle-end/61486
	* gimplify.c (struct gimplify_omp_ctx): Add distribute field.
	(gimplify_adjust_omp_clauses): Don't or in GOVD_LASTPRIVATE
	if outer combined construct is distribute.
	(gimplify_omp_for): For OMP_DISTRIBUTE set
	gimplify_omp_ctxp->distribute.
	* omp-low.c (scan_sharing_clauses) <case OMP_CLAUSE_SHARED>: For
	GIMPLE_OMP_TEAMS, if decl isn't global in outer context, record
	mapping into decl map.

2014-06-12  Jeff Law  <law@redhat.com>

	Backports from mainline:

	2014-06-12  Jeff Law  <law@redhat.com>

	PR tree-optimization/61009
	* tree-ssa-threadedge.c (thread_through_normal_block): Correct return
	value when we stop processing a block due to problematic PHIs.

	2014-06-05  Jeff Law  <law@redhat.com>

	PR tree-optimization/61289
	* tree-ssa-threadedge.c (invalidate_equivalences): Remove SRC_MAP and
	DST_MAP parameters.   Invalidate by walking all the SSA_NAME_VALUES
	looking for those which match LHS.  All callers changed.
	(record_temporary_equivalences_from_phis): Remove SRC_MAP and DST_MAP
	parameters and code which manipulated them.  All callers changed.
	(record_temporary_equivalences_from_stmts_at_dest): Remove SRC_MAP
	and DST_MAP parameters.  Simplify invalidation code by just calling
	invalidate_equivalences.  All callers changed.
	(thread_across_edge): Simplify now that we don't need to maintain
	the map of equivalences to invalidate.

2014-06-12  Eric Botcazou  <ebotcazou@adacore.com>

	* tree-core.h (DECL_NONALIASED): Use proper spelling in comment.

2014-06-12  Georg-Johann Lay  <avr@gjlay.de>

	Backport from 2014-05-14 trunk r210418
	* config/avr/avr.h (REG_CLASS_CONTENTS): Use unsigned suffix for
	shifted values to avoid build warning.

2014-06-12  Georg-Johann Lay  <avr@gjlay.de>

	Backport from 2014-05-09 trunk r210272

	* config/avr/avr-fixed.md (round<mode>3): Use -1U instead of -1 in
	unsigned int initializers for regno_in, regno_out.

	Backport from 2014-06-12 trunk r211491

	PR target/61443
	* config/avr/avr.md (push<mode>1): Avoid (subreg(mem)) when
	loading from address spaces.

2014-06-12  Alan Modra  <amodra@gmail.com>

	PR target/61300
	* doc/tm.texi.in (INCOMING_REG_PARM_STACK_SPACE): Document.
	* doc/tm.texi: Regenerate.
	* function.c (INCOMING_REG_PARM_STACK_SPACE): Provide default.
	Use throughout in place of REG_PARM_STACK_SPACE.
	* config/rs6000/rs6000.c (rs6000_reg_parm_stack_space): Add
	"incoming" param.  Pass to rs6000_function_parms_need_stack.
	(rs6000_function_parms_need_stack): Add "incoming" param, ignore
	prototype_p when incoming.  Use function decl when incoming
	to handle K&R style functions.
	* config/rs6000/rs6000.h (REG_PARM_STACK_SPACE): Adjust.
	(INCOMING_REG_PARM_STACK_SPACE): Define.

2014-06-11  Richard Biener  <rguenther@suse.de>

	PR tree-optimization/61452
	* tree-ssa-sccvn.c (visit_phi): Remove pointless setting of
	expr and has_constants in case we found a leader.
	(simplify_binary_expression): Always valueize operands first.
	(simplify_unary_expression): Likewise.

2014-06-11  Richard Biener  <rguenther@suse.de>

	PR middle-end/61456
	* tree-ssa-alias.c (nonoverlapping_component_refs_of_decl_p):
	Do not use the main variant for the type comparison.

2014-06-10  Kyrylo Tkachov  <kyrylo.tkachov@arm.com>

	* doc/arm-acle-intrinsics.texi: Specify when CRC32 intrinsics are
	available.
	Simplify description of __crc32d and __crc32cd intrinsics.
	* doc/extend.texi (ARM ACLE Intrinsics): Remove comment about CRC32
	availability.

2014-06-07  Eric Botcazou  <ebotcazou@adacore.com>

	* tree-ssa-tail-merge.c (same_succ_hash): Hash the static chain of a
	call statement, if any.
	(gimple_equal_p) <GIMPLE_CALL>: Compare the static chain of the call
	statements, if any.  Tidy up.

2014-06-06  Michael Meissner  <meissner@linux.vnet.ibm.com>

	Back port from trunk
	2014-06-06  Michael Meissner  <meissner@linux.vnet.ibm.com>

	PR target/61431
	* config/rs6000/vsx.md (VSX_LE): Split VSX_D into 2 separate
	iterators, VSX_D that handles 64-bit types, and VSX_LE that
	handles swapping the two 64-bit double words on little endian
	systems.  Include V1TImode and optionally TImode in VSX_LE so that
	these types are properly swapped.  Change all of the insns and
	splits that do the 64-bit swaps to use VSX_LE.
	(vsx_le_perm_load_<mode>): Likewise.
	(vsx_le_perm_store_<mode>): Likewise.
	(splitters for little endian memory operations): Likewise.
	(vsx_xxpermdi2_le_<mode>): Likewise.
	(vsx_lxvd2x2_le_<mode>): Likewise.
	(vsx_stxvd2x2_le_<mode>): Likewise.

2014-06-06  Vladimir Makarov  <vmakarov@redhat.com>

	PR rtl-optimization/61325
	* lra-constraints.c (process_address_1): Check scale equal to one
	to prevent transformation: base + scale * index => base + new_reg.

2014-06-05  Martin Jambor  <mjambor@suse.cz>

	PR ipa/61393
	* ipa-cp.c (determine_versionability): Pretend that tm_clones are
	not versionable.

2014-06-04  Richard Biener  <rguenther@suse.de>

	PR tree-optimization/61383
	* tree-ssa-ifcombine.c (bb_no_side_effects_p): Make sure
	stmts can't trap.

2014-06-02  Jason Merrill  <jason@redhat.com>

	PR c++/61020
	* varpool.c (ctor_for_folding): Handle uninitialized vtables.

2014-06-03  Martin Jambor  <mjambor@suse.cz>

	PR ipa/61160
	* ipa-cp.c (cgraph_edge_brings_value_p): Handle edges leading to
	thunks.

2014-06-03  Andrey Belevantsev  <abel@ispras.ru>

	Backport from mainline
	2014-05-14  Andrey Belevantsev  <abel@ispras.ru>

	PR rtl-optimization/60866
	* sel-sched-ir (sel_init_new_insn): New parameter old_seqno.
	Default it to -1.  Pass it down to init_simplejump_data.
	(init_simplejump_data): New parameter old_seqno.  Pass it down
	to get_seqno_for_a_jump.
	(get_seqno_for_a_jump): New parameter old_seqno.  Use it for
	initializing new jump seqno as a last resort.  Add comment.
	(sel_redirect_edge_and_branch): Save old seqno of the conditional
	jump and pass it down to sel_init_new_insn.
	(sel_redirect_edge_and_branch_force): Likewise.

2014-06-03  Andrey Belevantsev  <abel@ispras.ru>

	Backport from mainline
	2014-05-14  Andrey Belevantsev  <abel@ispras.ru>

	PR rtl-optimization/60901
	* config/i386/i386.c (ix86_dependencies_evaluation_hook): Check that
	bb predecessor belongs to the same scheduling region.  Adjust comment.

2014-06-03  Uros Bizjak  <ubizjak@gmail.com>

	Backport from mainline
	2014-06-02  Uros Bizjak  <ubizjak@gmail.com>

	PR target/61239
	* config/i386/i386.c (ix86_expand_vec_perm) [case V32QImode]: Use
	GEN_INT (-128) instead of GEN_INT (128) to set MSB of QImode constant.

2014-05-29  Vladimir Makarov  <vmakarov@redhat.com>

	PR rtl-optimization/61325
	* lra-constraints.c (process_address): Rename to
	process_address_1.
	(process_address): New function.

2014-05-29  Uros Bizjak  <ubizjak@gmail.com>

	Backport from mainline
	2014-05-26  Uros Bizjak  <ubizjak@gmail.com>

	PR target/61271
	* config/i386/i386.c (ix86_rtx_costs)
	<case CONST_INT, case CONST, case LABEL_REF, case SYMBOL_REF>:
	Fix condition.

2014-05-28  Eric Botcazou  <ebotcazou@adacore.com>

	Backport from mainline
	2014-05-27  Eric Botcazou  <ebotcazou@adacore.com>

	* double-int.c (div_and_round_double) <ROUND_DIV_EXPR>: Use the proper
	predicate to detect a negative quotient.

2014-05-28  Richard Biener  <rguenther@suse.de>

	Backport from mainline
	2014-05-28  Richard Biener  <rguenther@suse.de>

	PR middle-end/61045
	* fold-const.c (fold_comparison): When folding
	X +- C1 CMP Y +- C2 to X CMP Y +- C2 +- C1 also ensure
	the sign of the remaining constant operand stays the same.

	2014-05-05  Richard Biener  <rguenther@suse.de>

	PR middle-end/61010
	* fold-const.c (fold_binary_loc): Consistently avoid
	canonicalizing X & CST away from a CST that is the mask
	of a mode.

	2014-04-28  Richard Biener  <rguenther@suse.de>

	PR tree-optimization/60979
	* graphite-scop-detection.c (scopdet_basic_block_info): Reject
	SCOPs that end in a block with a successor with abnormal
	predecessors.

2014-05-28  Rainer Orth  <ro@CeBiTec.Uni-Bielefeld.DE>

	* configure.ac ($gcc_cv_ld_clearcap): New test.
	* configure: Regenerate.
	* config.in: Regenerate.
	* config/sol2.opt (mclear-hwcap): New option.
	* config/sol2.h (LINK_CLEARCAP_SPEC): Define.
	* config/sol2-clearcap.map: Moved here from
	testsuite/gcc.target/i386/clearcap.map.
	* config/sol2-clearcapv2.map: Move here from
	gcc.target/i386/clearcapv2.map.
	* config/t-sol2 (install): Depend on install-clearcap-map.
	(install-clearcap-map): New target.
	* doc/invoke.texi (Option Summary, Solaris 2 Options): Document
	-mclear-hwcap.

2014-05-28  Georg-Johann Lay  <avr@gjlay.de>

	PR libgcc/61152
	* config/dbx.h (License): Add Runtime Library Exception.
	* config/newlib-stdint.h (License): Same.
	* config/rtems.h (License): Same
	* config/initfini-array.h (License): Same
	* config/v850/v850.h (License): Same.
	* config/v850/v850-opts.h (License): Same
	* config/v850/rtems.h (License): Same.

2014-05-28  Georg-Johann Lay  <avr@gjlay.de>

	PR target/61044
	* doc/extend.texi (Local Labels): Note that label differences are
	not supported for AVR.

2014-05-27  Georg-Johann Lay  <avr@gjlay.de>

	Backport from 2014-05-12 mainline r210322.
	Backport from 2014-05-27 mainline r210959, r210969.

	PR libgcc/61152
	* config/arm/arm.h (License): Add GCC Runtime Library Exception.
	* config/arm/arm-cores.def (License): Same.
	* config/arm/arm-opts.h (License): Same.
	* config/arm/aout.h (License): Same.
	* config/arm/bpabi.h (License): Same.
	* config/arm/elf.h (License): Same.
	* config/arm/linux-elf.h (License): Same.
	* config/arm/linux-gas.h (License): Same.
	* config/arm/netbsd-elf.h (License): Same.
	* config/arm/uclinux-eabi.h (License): Same.
	* config/arm/uclinux-elf.h (License): Same.
	* config/arm/vxworks.h (License): Same.

2014-05-26  Michael Tautschnig  <mt@debian.org>

	PR target/61249
	* doc/extend.texi (X86 Built-in Functions): Fix parameter lists of
	__builtin_ia32_vfrczs[sd] and __builtin_ia32_mpsadbw256.

2014-05-22  Vladimir Makarov  <vmakarov@redhat.com>

	PR rtl-optimization/61215
	* lra-elelimination.c (lra_eliminate_regs_1): Don't use
	simplify_gen_subreg until final substitution.

2014-05-23  Alan Modra  <amodra@gmail.com>

	PR target/61231
	* config/rs6000/rs6000.c (mem_operand_gpr): Handle SImode.
	* config/rs6000/rs6000.md (extendsidi2_lfiwax, extendsidi2_nocell):
	Use "Y" constraint rather than "m".

2014-05-22  Vladimir Makarov  <vmakarov@redhat.com>

	PR rtl-optimization/60969
	* ira-costs.c (record_reg_classes): Process NO_REGS for matching
	constraints.  Set up mem cost for NO_REGS case.

2014-05-22  Peter Bergner  <bergner@vnet.ibm.com>

	* config/rs6000/htm.md (ttest): Use correct shift value to get CR0.

2014-05-22  Richard Earnshaw  <rearnsha@arm.com>

	PR target/61208
	* arm.md (arm_cmpdi_unsigned): Fix length calculation for Thumb2.

2014-05-22  Nick Clifton  <nickc@redhat.com>

	* config/msp430/msp430.h (ASM_SPEC): Add spaces after inserted options.

2014-05-22  Jakub Jelinek  <jakub@redhat.com>

	* tree-streamer-in.c (unpack_ts_real_cst_value_fields): Make sure
	all padding bits in REAL_VALUE_TYPE are cleared.

2014-05-21  Guozhi Wei  <carrot@google.com>

	PR target/61202
	* config/aarch64/arm_neon.h (vqdmulh_n_s16): Change the last operand's
	constraint.
	(vqdmulhq_n_s16): Likewise.

2014-05-21  Martin Jambor  <mjambor@suse.cz>

	* doc/invoke.texi (Optimize Options): Document parameters
	ipa-cp-eval-threshold, ipa-max-agg-items, ipa-cp-loop-hint-bonus and
	ipa-cp-array-index-hint-bonus.

2014-05-21  Jakub Jelinek  <jakub@redhat.com>

	PR middle-end/61252
	* omp-low.c (handle_simd_reference): New function.
	(lower_rec_input_clauses): Use it.  Defer adding reference
	initialization even for reduction without placeholder if in simd,
	handle it properly later on.

2014-05-20  Jan Hubicka  <hubicka@ucw.cz>

	PR bootstrap/60984
	* ipa-inline-transform.c (inline_call): Use add CALLEE_REMOVED
	parameter.
	* ipa-inline.c (inline_to_all_callers): If callee was removed; return.
	(ipa_inline): Loop inline_to_all_callers until no more aliases
	are removed.

2014-05-20  Jan Hubicka  <hubicka@ucw.cz>

	PR lto/60820
	* varpool.c (varpool_remove_node): Do not alter decls when streaming.

2014-05-20  DJ Delorie  <dj@redhat.com>

	* config/msp430/msp430.md (split): Don't allow subregs when
	splitting SImode adds.
	(andneghi): Fix subtraction logic.
	* config/msp430/predicates.md (msp430_nonsubreg_or_imm_operand): New.

2014-05-20  Nick Clifton  <nickc@redhat.com>

	* config/msp430/msp430.c (TARGET_GIMPLIFY_VA_ARG_EXPR): Define.
	(msp430_gimplify_va_arg_expr): New function.
	(msp430_print_operand): Handle (CONST (ZERO_EXTRACT)).

	* config/msp430/msp430.md (zero_extendpsisi2): Use + constraint on
	operand 0 in order to prevent confusion about the number of
	registers involved.

2014-05-20  Kyrylo Tkachov  <kyrylo.tkachov@arm.com>

	* config/arm/arm.md (arith_shiftsi): Do not predicate for
	arm_restrict_it.

2014-05-19  Richard Earnshaw  <rearnsha@arm.com>

	* arm.c (thumb1_reorg): When scanning backwards skip anything
	that's not a proper insn.

2014-05-17  Jan Hubicka  <hubicka@ucw.cz>

	* ipa.c (symtab_remove_unreachable_nodes): Remove
	symbol from comdat group if its body was eliminated.
	(comdat_can_be_unshared_p_1): Static symbols can always be privatized.
	* symtab.c (symtab_remove_from_same_comdat_group): Break out from ...
	(symtab_unregister_node): ... this one.
	(verify_symtab_base): More strict checking of comdats.
	* cgraph.h (symtab_remove_from_same_comdat_group): Declare.

2014-05-17  Jan Hubicka  <hubicka@ucw.cz>

	* opts.c (common_handle_option): Disable -fipa-reference coorectly
	with -fuse-profile.

2014-05-17  Jan Hubicka  <hubicka@ucw.cz>

	PR ipa/60854
	* ipa.c (symtab_remove_unreachable_nodes): Mark targets of
	external aliases alive, too.

2014-05-17  Uros Bizjak  <ubizjak@gmail.com>

	* doc/invoke.texi (free): Mention Alpha.  Also enabled at -Os.

2014-05-17  Uros Bizjak  <ubizjak@gmail.com>

	Backport from mainline
	2014-04-25  H.J. Lu  <hongjiu.lu@intel.com>

	PR target/60969
	* config/i386/i386.md (*movsf_internal): Set MODE to SI for
	alternative 12.

2014-05-16  Vladimir Makarov  <vmakarov@redhat.com>

	PR rtl-optimization/60969
	* ira-costs.c (record_reg_classes): Allow only memory for pseudo.
	Calculate costs for this case.

2014-05-15  Peter Bergner  <bergner@vnet.ibm.com>

	PR target/61193
	* config/rs6000/htmxlintrin.h (_HTM_TBEGIN_STARTED): New define.
	(__TM_simple_begin): Use it.
	(__TM_begin): Likewise.

2014-05-15  Martin Jambor  <mjambor@suse.cz>

	PR ipa/61085
	* ipa-prop.c (update_indirect_edges_after_inlining): Check
	type_preserved flag when the indirect edge is polymorphic.

2014-05-15  Martin Jambor  <mjambor@suse.cz>

	PR ipa/60897
	* ipa-prop.c (ipa_modify_formal_parameters): Reset DECL_LANG_SPECIFIC.

2014-05-15  Jakub Jelinek  <jakub@redhat.com>

	PR tree-optimization/61158
	* fold-const.c (fold_binary_loc): If X is zero-extended and
	shiftc >= prec, make sure zerobits is all ones instead of
	invoking undefined behavior.

2014-05-14  Cary Coutant  <ccoutant@google.com>

	PR debug/61013
	* opts.c (common_handle_option): Don't special-case "-g".
	(set_debug_level): Default to at least level 2 with "-g".

2014-05-14  Eric Botcazou  <ebotcazou@adacore.com>

	* config/sparc/sparc-protos.h (sparc_absnegfloat_split_legitimate):
	Delete.
	* config/sparc/sparc.c (sparc_absnegfloat_split_legitimate): Likewise.
	* config/sparc/sparc.md (fptype_ut699): New attribute.
	(in_branch_delay): Return false if -mfix-ut699 is specified and
	fptype_ut699 is set to single.
	(truncdfsf2): Add fptype_ut699 attribute.
	(fix_truncdfsi2): Likewise.
	(floatsisf2): Change fptype attribute.
	(fix_truncsfsi2): Likewise.
	(negtf2_notv9): Delete.
	(negtf2_v9): Likewise.
	(negtf2_hq): New instruction.
	(negtf2): New instruction and splitter.
	(negdf2_notv9): Rewrite.
	(abstf2_notv9): Delete.
	(abstf2_hq_v9): Likewise.
	(abstf2_v9): Likewise.
	(abstf2_hq): New instruction.
	(abstf2): New instruction and splitter.
	(absdf2_notv9): Rewrite.

2014-05-14  Matthias Klose  <doko@ubuntu.com>

	Revert:
	2014-05-08  Manuel López-Ibáñez  <manu@gcc.gnu.org>
		    Matthias Klose  <doko@ubuntu.com>

	PR driver/61106
	* optc-gen.awk: Fix option handling for -Wunused-parameter.

2014-05-13  Peter Bergner  <bergner@vnet.ibm.com>

	* doc/sourcebuild.texi: (dfp_hw): Document.
	(p8vector_hw): Likewise.
	(powerpc_eabi_ok): Likewise.
	(powerpc_elfv2): Likewise.
	(powerpc_htm_ok): Likewise.
	(ppc_recip_hw): Likewise.
	(vsx_hw): Likewise.

2014-05-13  Jeff Law  <law@redhat.com>

	Backports fromm mainline:

	2014-05-08  Jeff Law  <law@redhat.com>

	PR tree-optimization/61009
	* tree-ssa-threadedge.c (thread_through_normal_block): Return a
	tri-state rather than a boolean.  When a block is too big to
	thread through, inform caller via negative return value.
	(thread_across_edge): If a block was too big for normal threading,
	then it's too big for a joiner too, so remove temporary equivalences
	and return immediately.

	2014-04-28  Jeff Law  <law@redhat.com>

	PR tree-optimization/60902
	* tree-ssa-threadedge.c
	(record_temporary_equivalences_from_stmts_at_dest): Only iterate
	over real defs when invalidating outputs from statements that do not
	produce useful outputs for threading.

	2014-04-23  Jeff Law  <law@redhat.com>

	PR tree-optimization/60902
	* tree-ssa-threadedge.c
	(record_temporary_equivalences_from_stmts_at_dest): Make sure to
	invalidate outputs from statements that do not produce useful
	outputs for threading.

2014-05-13  Richard Biener  <rguenther@suse.de>

	PR ipa/60973
	* tree-inline.c (remap_gimple_stmt): Clear tail call flag,
	it needs revisiting whether the call still may be tail-called.

2014-05-13  Jakub Jelinek  <jakub@redhat.com>

	PR target/61060
	* config/i386/i386.c (ix86_expand_set_or_movmem): If count_exp
	is const0_rtx, return immediately.  Don't test count == 0 when
	it is always true.

2014-05-12  Senthil Kumar Selvaraj  <senthil_kumar.selvaraj@atmel.com>

	Backport from mainline
	2014-05-12  Senthil Kumar Selvaraj  <senthil_kumar.selvaraj@atmel.com>

	PR target/60991
	* config/avr/avr.c (avr_out_store_psi): Use correct constant
	to restore Y.

2014-05-09  Uros Bizjak  <ubizjak@gmail.com>

	Backport from mainline
	2014-05-08  Uros Bizjak  <ubizjak@gmail.com>

	PR target/61092
	* config/alpha/alpha.c: Include gimple-iterator.h.
	(alpha_gimple_fold_builtin): New function.  Move
	ALPHA_BUILTIN_UMULH folding from ...
	(alpha_fold_builtin): ... here.
	(TARGET_GIMPLE_FOLD_BUILTIN): New define.

2014-05-09  Pitchumani Sivanupandi  <Pitchumani.S@atmel.com>

	Backport from 2014-04-16 trunk r209446
	2014-04-16  Pitchumani Sivanupandi  <Pitchumani.S@atmel.com>

	* config/avr/avr-mcus.def: Correct typo for atxmega256a3bu macro.

2014-05-09  Georg-Johann Lay  <avr@gjlay.de>

	Backport from 2014-05-09 trunk r210267

	PR target/61055
	* config/avr/avr.md (cc): Add new attribute set_vzn.
	(addqi3, addqq3, adduqq3, subqi3, subqq3, subuqq3, negqi2) [cc]:
	Set cc insn attribute to set_vzn instead of set_zn for alternatives
	with INC, DEC or NEG.
	* config/avr/avr.c (avr_notice_update_cc): Handle SET_VZN.
	(avr_out_plus_1): ADIW sets cc0 to CC_SET_CZN.
	INC, DEC and ADD+ADC set cc0 to CC_CLOBBER.

2014-05-08  Manuel López-Ibáñez  <manu@gcc.gnu.org>
	    Matthias Klose  <doko@ubuntu.com>

	PR driver/61106
	* optc-gen.awk: Fix option handling for -Wunused-parameter.

2014-05-08  Uros Bizjak  <ubizjak@gmail.com>

	PR target/59952
	* config/i386/i386.c (PTA_HASWELL): Remove PTA_RTM.

2014-05-05  Marek Polacek  <polacek@redhat.com>

	Back port from mainline
	2014-05-05  Marek Polacek  <polacek@redhat.com>

	PR driver/61065
	* opts.c (common_handle_option): Call error_at instead of warning_at.

2014-05-04  Jan Hubicka  <hubicka@ucw.cz>

	PR ipa/60965
	* ipa-devirt.c (get_class_context): Allow POD to change to non-POD.

2014-05-04  Peter Bergner  <bergner@vnet.ibm.com>

	* config/rs6000/rs6000.h (RS6000_BTM_HARD_FLOAT): New define.
	(RS6000_BTM_COMMON): Add RS6000_BTM_HARD_FLOAT.
	(TARGET_EXTRA_BUILTINS): Add TARGET_HARD_FLOAT.
	* config/rs6000/rs6000-builtin.def (BU_MISC_1):
	Use RS6000_BTM_HARD_FLOAT.
	(BU_MISC_2): Likewise.
	* config/rs6000/rs6000.c (rs6000_builtin_mask_calculate): Handle
	RS6000_BTM_HARD_FLOAT.
	(rs6000_option_override_internal): Enforce -mhard-float if -mhard-dfp
	is explicitly used.
	(rs6000_invalid_builtin): Add hard floating builtin support.
	(rs6000_expand_builtin): Relax the gcc_assert to allow the new
	hard float builtins.
	(rs6000_builtin_mask_names): Add RS6000_BTM_HARD_FLOAT.

2014-05-03  Joey Ye  <joey.ye@arm.com>

	Backport from mainline r209463
	2014-04-17  Joey Ye  <joey.ye@arm.com>

	* opts.c (OPT_fif_conversion, OPT_fif_conversion2): Disable for Og.

2014-05-03  Oleg Endo  <olegendo@gcc.gnu.org>

	Back port from mainline
	PR target/61026
	* config/sh/sh.c: Include stdlib headers before everything else.

2014-05-02  Bill Schmidt  <wschmidt@linux.vnet.ibm.com>

	PR tree-optimization/60930
	* gimple-ssa-strength-reduction.c (create_mul_imm_cand):  Reject
	creating a multiply candidate by folding two constant
	multiplicands when the result overflows.

2014-05-02  Jakub Jelinek  <jakub@redhat.com>

	* gimplify.c (gimplify_adjust_omp_clauses_1): Handle
	GOVD_FIRSTPRIVATE | GOVD_LASTPRIVATE.
	(gimplify_adjust_omp_clauses): Simd region is never
	directly nested in combined parallel.  Instead, for linear
	with copyin/copyout, if in combined for simd loop, make decl
	firstprivate/lastprivate on OMP_FOR.
	* omp-low.c (expand_omp_for_generic, expand_omp_for_static_nochunk,
	expand_omp_for_static_chunk): When setting endvar, also set
	fd->loop.v to the same value.

2014-05-02  Kyrylo Tkachov  <kyrylo.tkachov@arm.com>

	Back port from mainline
	2014-04-24  Kyrylo Tkachov  <kyrylo.tkachov@arm.com>

	* config/aarch64/aarch64.h (TARGET_CPU_CPP_BUILTINS): Check
	TARGET_SIMD rather than TARGET_GENERAL_REGS_ONLY.
	(TARGET_SIMD): Take AARCH64_ISA_SIMD into account.
	(TARGET_FLOAT): Take AARCH64_ISA_FP into account.
	(TARGET_CRYPTO): Take TARGET_SIMD into account.

2014-04-30  Michael Meissner  <meissner@linux.vnet.ibm.com>

	Back port from mainline
	2014-04-24  Michael Meissner  <meissner@linux.vnet.ibm.com>

	* doc/extend.texi (PowerPC Built-in Functions): Document new
	powerpc extended divide, bcd, pack/unpack 128-bit, builtin
	functions.
	(PowerPC AltiVec/VSX Built-in Functions): Likewise.

	* config/rs6000/predicates.md (const_0_to_3_operand): New
	predicate to match 0..3 integer constants.

	* config/rs6000/rs6000-builtin.def (BU_DFP_MISC_1): Add new macros
	to support adding miscellaneous builtin functions.
	(BU_DFP_MISC_2): Likewise.
	(BU_P7_MISC_1): Likewise.
	(BU_P7_MISC_2): Likewise.
	(BU_P8V_MISC_3): Likewise.
	(BU_MISC_1): Likewise.
	(BU_MISC_2): Likewise.
	(DIVWE): Add extended divide builtin functions.
	(DIVWEO): Likewise.
	(DIVWEU): Likewise.
	(DIVWEUO): Likewise.
	(DIVDE): Likewise.
	(DIVDEO): Likewise.
	(DIVDEU): Likewise.
	(DIVDEUO): Likewise.
	(DXEX): Add decimal floating-point builtin functions.
	(DXEXQ): Likewise.
	(DDEDPD): Likewise.
	(DDEDPDQ): Likewise.
	(DENBCD): Likewise.
	(DENBCDQ): Likewise.
	(DIEX): Likewise.
	(DIEXQ): Likewise.
	(DSCLI): Likewise.
	(DSCLIQ): Likewise.
	(DSCRI): Likewise.
	(DSCRIQ): Likewise.
	(CDTBCD): Add new BCD builtin functions.
	(CBCDTD): Likewise.
	(ADDG6S): Likewise.
	(BCDADD): Likewise.
	(BCDADD_LT): Likewise.
	(BCDADD_EQ): Likewise.
	(BCDADD_GT): Likewise.
	(BCDADD_OV): Likewise.
	(BCDSUB): Likewise.
	(BCDSUB_LT): Likewise.
	(BCDSUB_EQ): Likewise.
	(BCDSUB_GT): Likewise.
	(BCDSUB_OV): Likewise.
	(PACK_TD): Add new pack/unpack 128-bit type builtin functions.
	(UNPACK_TD): Likewise.
	(PACK_TF): Likewise.
	(UNPACK_TF): Likewise.
	(UNPACK_TF_0): Likewise.
	(UNPACK_TF_1): Likewise.
	(PACK_V1TI): Likewise.
	(UNPACK_V1TI): Likewise.

	* config/rs6000/rs6000.c (rs6000_builtin_mask_calculate): Add
	support for decimal floating point builtin functions.
	(rs6000_expand_ternop_builtin): Add checks for the new builtin
	functions that take constant arguments.
	(rs6000_invalid_builtin): Add decimal floating point builtin
	support.
	(rs6000_init_builtins): Setup long double, _Decimal64, and
	_Decimal128 types for new builtin functions.
	(builtin_function_type): Set the unsigned flags appropriately for
	the new builtin functions.
	(rs6000_opt_masks): Add support for decimal floating point builtin
	functions.

	* config/rs6000/rs6000.h (RS6000_BTM_DFP): Add support for decimal
	floating point builtin functions.
	(RS6000_BTM_COMMON): Likewise.
	(RS6000_BTI_long_double): Likewise.
	(RS6000_BTI_dfloat64): Likewise.
	(RS6000_BTI_dfloat128): Likewise.
	(long_double_type_internal_node): Likewise.
	(dfloat64_type_internal_node): Likewise.
	(dfloat128_type_internal_node): Likewise.

	* config/rs6000/altivec.h (UNSPEC_BCDADD): Add support for ISA
	2.07 bcd arithmetic instructions.
	(UNSPEC_BCDSUB): Likewise.
	(UNSPEC_BCD_OVERFLOW): Likewise.
	(UNSPEC_BCD_ADD_SUB): Likewise.
	(bcd_add_sub): Likewise.
	(BCD_TEST): Likewise.
	(bcd<bcd_add_sub>): Likewise.
	(bcd<bcd_add_sub>_test): Likewise.
	(bcd<bcd_add_sub>_test2): Likewise.
	(bcd<bcd_add_sub>_<code>): Likewise.
	(peephole2 for combined bcd ops): Likewise.

	* config/rs6000/dfp.md (UNSPEC_DDEDPD): Add support for new
	decimal floating point builtin functions.
	(UNSPEC_DENBCD): Likewise.
	(UNSPEC_DXEX): Likewise.
	(UNSPEC_DIEX): Likewise.
	(UNSPEC_DSCLI): Likewise.
	(UNSPEC_DSCRI): Likewise.
	(D64_D128): Likewise.
	(dfp_suffix): Likewise.
	(dfp_ddedpd_<mode>): Likewise.
	(dfp_denbcd_<mode>): Likewise.
	(dfp_dxex_<mode>): Likewise.
	(dfp_diex_<mode>): Likewise.
	(dfp_dscli_<mode>): Likewise.
	(dfp_dscri_<mode>): Likewise.

	* config/rs6000/rs6000.md (UNSPEC_ADDG6S): Add support for new BCD
	builtin functions.
	(UNSPEC_CDTBCD): Likewise.
	(UNSPEC_CBCDTD): Likewise.
	(UNSPEC_DIVE): Add support for new extended divide builtin
	functions.
	(UNSPEC_DIVEO): Likewise.
	(UNSPEC_DIVEU): Likewise.
	(UNSPEC_DIVEUO): Likewise.
	(UNSPEC_UNPACK_128BIT): Add support for new builtin functions to
	pack/unpack 128-bit types.
	(UNSPEC_PACK_128BIT): Likewise.
	(idiv_ldiv): New mode attribute to set the 32/64-bit divide type.
	(udiv<mode>3): Use idiv_ldiv mode attribute.
	(div<mode>3): Likewise.
	(addg6s): Add new BCD builtin functions.
	(cdtbcd): Likewise.
	(cbcdtd): Likewise.
	(UNSPEC_DIV_EXTEND): Add support for new extended divide
	instructions.
	(div_extend): Likewise.
	(div<div_extend>_<mode>"): Likewise.
	(FP128_64): Add support for new builtin functions to pack/unpack
	128-bit types.
	(unpack<mode>): Likewise.
	(unpacktf_0): Likewise.
	(unpacktf_1): Likewise.
	(unpack<mode>_dm): Likewise.
	(unpack<mode>_nodm): Likewise.
	(pack<mode>): Likewise.
	(unpackv1ti): Likewise.
	(packv1ti): Likewise.

2014-04-29  Pat Haugen  <pthaugen@us.ibm.com>

	Backport from mainline
	2014-04-17  Pat Haugen  <pthaugen@us.ibm.com>

	* config/rs6000/rs6000.md (addti3, subti3): New.

2014-04-29  Jakub Jelinek  <jakub@redhat.com>

	PR tree-optimization/60971
	* tree-tailcall.c (process_assignment): Reject conversions which
	reduce precision.

2014-04-29  Nick Clifton  <nickc@redhat.com>

	* config/msp430/msp430.md (umulsidi): Fix typo.
	(mulhisi3): Enable even inside interrupt handlers.
	* config/msp430/msp430.c (msp430_print_operand): %O: Allow for the
	bigger return address pushed in large mode.

2014-04-28  Pat Haugen  <pthaugen@us.ibm.com>

	* config/rs6000/sync.md (AINT mode_iterator): Move definition.
	(loadsync_<mode>): Change mode.
	(load_quadpti, store_quadpti): New.
	(atomic_load<mode>, atomic_store<mode>): Add support for TI mode.
	* config/rs6000/rs6000.md (unspec enum): Add UNSPEC_LSQ.

2014-04-28  Eric Botcazou  <ebotcazou@adacore.com>

	* configure.ac: Tweak GAS check for LEON instructions on SPARC.
	* configure: Regenerate.
	* config/sparc/sparc.opt (muser-mode): New option.
	* config/sparc/sync.md (atomic_compare_and_swap<mode>_1): Do not enable
	for LEON3.
	(atomic_compare_and_swap_leon3_1): New instruction for LEON3.
	* doc/invoke.texi (SPARC options): Document -muser-mode.

2014-04-26  Markus Trippelsdorf  <markus@trippelsdorf.de>

	* doc/install.texi (Building with profile feedback): Remove
	outdated sentence.

2014-04-26  Tom de Vries  <tom@codesourcery.com>

	* config/i386/i386.md (define_expand "ldexpxf3"): Fix out-of-bounds
	array accesses.

2014-04-25  Jakub Jelinek  <jakub@redhat.com>

	PR tree-optimization/60960
	* tree-vect-generic.c (expand_vector_operation): Only call
	expand_vector_divmod if type's mode satisfies VECTOR_MODE_P.

2014-04-25  Eric Botcazou  <ebotcazou@adacore.com>

	PR target/60941
	* config/sparc/sparc.md (ashlsi3_extend): Delete.

2014-04-25  Richard Biener  <rguenther@suse.de>

	PR ipa/60912
	* tree-ssa-structalias.c (ipa_pta_execute): Compute direct
	call stmt use/clobber sets during stmt walk instead of
	walking the possibly incomplete set of caller edges.

2014-04-25  Richard Biener  <rguenther@suse.de>

	PR ipa/60911
	* passes.c (apply_ipa_transforms): Inline into only caller ...
	(execute_one_pass): ... here.  Properly bring in function
	bodies for nodes we want to apply IPA transforms to.

2014-04-24  Jakub Jelinek  <jakub@redhat.com>

	* tree.h (OMP_CLAUSE_LINEAR_GIMPLE_SEQ): Define.
	* gimplify.c (omp_is_private): Change last argument's type to int.
	Only diagnose lastprivate if the simd argument is 1, only diagnose
	linear if the simd argument is 2.
	(gimplify_omp_for): Adjust omp_is_private callers.  When adding
	lastprivate or private, add the clause to OMP_FOR_CLAUSES.  Pass
	GOVD_EXPLICIT to omp_add_variable.  For simd with collapse == 1
	create OMP_CLAUSE_LINEAR rather than OMP_CLAUSE_PRIVATE for var.
	If var != decl and decl is in OMP_CLAUSE_LINEAR, gimplify decl
	increment to OMP_CLAUSE_LINEAR_GIMPLE_SEQ.
	* omp-low.c (scan_sharing_clauses, lower_lastprivate_clauses): Handle
	OMP_CLAUSE_LINEAR_GIMPLE_SEQ.
	* tree-nested.c (convert_nonlocal_omp_clauses,
	convert_local_omp_clauses): Handle OMP_CLAUSE_LINEAR.

2014-04-23  Uros Bizjak  <ubizjak@gmail.com>

	Backport from mainline
	2014-04-21  Uros Bizjak  <ubizjak@gmail.com>

	PR target/60909
	* config/i386/i386.c (ix86_expand_builtin)
	<case IX86_BUILTIN_RDRAND{16,32,64}_STEP>: Use temporary
	register for target RTX.
	<case IX86_BUILTIN_RDSEED{16,32,64}_STEP>: Ditto.

2014-04-23  Richard Biener  <rguenther@suse.de>

	PR tree-optimization/60903
	* tree-ssa-loop-im.c (analyze_memory_references): Remove
	commented code block.
	(execute_sm_if_changed): Properly apply IRREDUCIBLE_LOOP
	loop flags to newly created BBs and edges.

2014-04-23  Nick Clifton  <nickc@redhat.com>

	* config/msp430/msp430.c (msp430_handle_option): Move function
	to msp430-common.c
	(msp430_option_override): Simplify mcu and mcpu option handling.
	(msp430_is_f5_mcu): Rename to msp430_use_f5_series_hwmult.  Add
	support for -mhwmult command line option.
	(has_32bit_hwmult): Rename to use_32bit_hwmult.  Add support for
	-mhwmult command line option.
	(msp430_hwmult_enabled): Delete.
	(msp43o_output_labelref): Add support for -mhwmult command line
	option.
	* config/msp430/msp430.md (mulhisi3, umulhisi3, mulsidi3)
	(umulsidi3): Likewise.
	* config/msp430/msp430.opt (mmcu): Add Report attribute.
	(mcpu, mlarge, msmall): Likewise.
	(mhwmult): New option.
	* config/msp430/msp430-protos.h (msp430_hwmult_enabled): Remove
	prototype.
	(msp430_is_f5_mcu): Remove prototype.
	(msp430_use_f5_series_hwmult): Add prototype.
	* config/msp430/msp430-opts.h: New file.
	* common/config/msp430: New directory.
	* common/config/msp430/msp430-common.c: New file.
	* config.gcc (msp430): Remove target_has_targetm_common.
	* doc/invoke.texi: Document -mhwmult command line option.

2014-04-23  Nick Clifton  <nickc@redhat.com>

	* config/i386/cygwin.h (ENDFILE_SPEC): Include
	default-manifest.o if it can be found in the search path.
	* config/i386/mingw32.h (ENDFILE_SPEC): Likewise.

2014-04-23  Richard Biener  <rguenther@suse.de>

	Backport from mainline
	2014-04-14  Richard Biener  <rguenther@suse.de>

	PR lto/60720
	* lto-streamer-out.c (wrap_refs): New function.
	(lto_output): Wrap symbol references in global initializes in
	type-preserving MEM_REFs.

2014-04-23  Richard Biener  <rguenther@suse.de>

	PR middle-end/60895
	* tree-inline.c (declare_return_variable): Use mark_addressable.

2014-04-23  Richard Biener  <rguenther@suse.de>

	PR middle-end/60891
	* loop-init.c (loop_optimizer_init): Make sure to apply
	LOOPS_MAY_HAVE_MULTIPLE_LATCHES before fixing up loops.

2014-04-22  Michael Meissner  <meissner@linux.vnet.ibm.com>

	Backport from mainline
	2014-04-21  Michael Meissner  <meissner@linux.vnet.ibm.com>

	PR target/60735
	* config/rs6000/rs6000.md (mov<mode>_softfloat32, FMOVE64 case):
	If mode is DDmode and TARGET_E500_DOUBLE allow move.

	* config/rs6000/rs6000.c (rs6000_debug_reg_global): Print some
	more debug information for E500 if -mdebug=reg.

2014-04-22  H.J. Lu  <hongjiu.lu@intel.com>

	Backport from mainline
	2014-04-22  H.J. Lu  <hongjiu.lu@intel.com>

	PR target/60868
	* config/i386/i386.c (ix86_expand_set_or_movmem): Call counter_mode
	on count_exp to get mode.

2014-04-22  Bill Schmidt  <wschmidt@linux.vnet.ibm.com>

	* config/rs6000/vsx.md (vsx_xxmrghw_<mode>): Adjust for
	little-endian.
	(vsx_xxmrglw_<mode>): Likewise.

2014-04-22  Richard Biener  <rguenther@suse.de>

	Backport from mainline
	2014-04-14  Richard Biener  <rguenther@suse.de>

	PR middle-end/55022
	* fold-const.c (negate_expr_p): Don't negate directional rounding
	division.
	(fold_negate_expr): Likewise.

2014-04-22  Richard Biener  <rguenther@suse.de>

	Backport from mainline
	2014-04-17  Richard Biener  <rguenther@suse.de>

	PR middle-end/60849
	* tree-ssa-propagate.c (valid_gimple_rhs_p): Only allow effective
	boolean results for comparisons.

2014-04-22   Richard Biener  <rguenther@suse.de>

	Backport from mainline
	2014-04-17   Richard Biener  <rguenther@suse.de>

	PR tree-optimization/60841
	* tree-vect-data-refs.c (vect_analyze_data_refs): Count stmts.
	* tree-vect-loop.c (vect_analyze_loop_2): Pass down number
	of stmts to SLP build.
	* tree-vect-slp.c (vect_slp_analyze_bb_1): Likewise.
	(vect_analyze_slp): Likewise.
	(vect_analyze_slp_instance): Likewise.
	(vect_build_slp_tree): Limit overall SLP tree growth.
	* tree-vectorizer.h (vect_analyze_data_refs,
	vect_analyze_slp): Adjust prototypes.

2014-04-22  Richard Biener  <rguenther@suse.de>

	Backport from mainline
	2014-04-17  Richard Biener  <rguenther@suse.de>

	PR tree-optimization/60836
	* tree-vect-loop.c (vect_create_epilog_for_reduction): Force
	initial PHI args to be gimple values.

2014-04-22  Richard Biener  <rguenther@suse.de>

	Backport from mainline
	2014-04-14  Richard Biener  <rguenther@suse.de>

	PR tree-optimization/59817
	PR tree-optimization/60453
	* graphite-scop-detection.c (graphite_can_represent_scev): Complete
	recursion to catch all CHRECs in the scalar evolution and restrict
	the predicate for the remains appropriately.

2014-04-22  Jakub Jelinek  <jakub@redhat.com>

	PR tree-optimization/60823
	* omp-low.c (ipa_simd_modify_function_body): Go through
	all SSA_NAMEs and for those refering to vector arguments
	which are going to be replaced adjust SSA_NAME_VAR and,
	if it is a default definition, change it into a non-default
	definition assigned at the beginning of function from new_decl.
	(ipa_simd_modify_stmt_ops): Rewritten.
	* tree-dfa.c (set_ssa_default_def): When removing default def,
	check for NULL loc instead of NULL *loc.

2014-04-22  Lin Zuojian  <manjian2006@gmail.com>

	PR middle-end/60281
	* asan.c (asan_emit_stack_protection): Force the base to align to
	appropriate bits if STRICT_ALIGNMENT.  Set shadow_mem align to
	appropriate bits if STRICT_ALIGNMENT.
	* cfgexpand.c (expand_stack_vars): Set base_align appropriately
	when asan is on.
	(expand_used_vars): Leave a space in the stack frame for alignment
	if STRICT_ALIGNMENT.

2014-04-22  Jakub Jelinek  <jakub@redhat.com>

	Backported from mainline
	2014-04-16  Jakub Jelinek  <jakub@redhat.com>

	PR tree-optimization/60844
	* tree-ssa-reassoc.c (reassoc_remove_stmt): New function.
	(propagate_op_to_single_use, remove_visited_stmt_chain,
	linearize_expr, repropagate_negates, reassociate_bb): Use it
	instead of gsi_remove.

2014-04-22  Jakub Jelinek  <jakub@redhat.com>

	* BASE-VER: Set to 4.9.1.
	* DEV-PHASE: Set to prerelease.

2014-04-22  Release Manager

	* GCC 4.9.0 released.

2014-04-18  Richard Henderson  <rth@redhat.com>

	* config/aarch64/aarch64.c (aarch64_register_move_cost): Pass a mode
	to GET_MODE_SIZE, not a reg_class_t.

2014-04-17  Jakub Jelinek  <jakub@redhat.com>

	PR target/60847
	Forward port from 4.8 branch
	2013-07-19  Kirill Yukhin  <kirill.yukhin@intel.com>

	* config/i386/bmiintrin.h (_blsi_u32): New.
	(_blsi_u64): Ditto.
	(_blsr_u32): Ditto.
	(_blsr_u64): Ditto.
	(_blsmsk_u32): Ditto.
	(_blsmsk_u64): Ditto.
	(_tzcnt_u32): Ditto.
	(_tzcnt_u64): Ditto.

2014-04-15  Bill Schmidt  <wschmidt@linux.vnet.ibm.com>

	PR target/60839
	Revert the following patch

	2014-04-02  Michael Meissner  <meissner@linux.vnet.ibm.com>

	PR target/60735
	* config/rs6000/rs6000.c (rs6000_hard_regno_mode_ok): If we have
	software floating point or no floating point registers, do not
	allow any type in the FPRs.  Eliminate a test for SPE SIMD types
	in GPRs that occurs after we tested for GPRs that would never be
	true.

	* config/rs6000/rs6000.md (mov<mode>_softfloat32, FMOVE64):
	Rewrite tests to use TARGET_DOUBLE_FLOAT and TARGET_E500_DOUBLE,
	since the FMOVE64 type is DFmode/DDmode.  If TARGET_E500_DOUBLE,
	specifically allow DDmode, since that does not use the SPE SIMD
	instructions.

2014-04-15  Jakub Jelinek  <jakub@redhat.com>

	PR plugins/59335
	* Makefile.in (PLUGIN_HEADERS): Add various headers that have been
	added in 4.9.

2014-04-14  Yufeng Zhang  <yufeng.zhang@arm.com>

	* doc/invoke.texi (free): Document AArch64.

2013-04-11  Jakub Jelinek  <jakub@redhat.com>

	* DEV-PHASE: Set to prerelease.

2014-04-11  Tobias Burnus  <burnus@net-b.de>

	PR other/59055
	* doc/bugreport.texi (Bugs): Remove nodes pointing to the nirvana.
	* doc/gcc.texi (Service): Update description in the @menu
	* doc/invoke.texi (Option Summary): Remove misplaced and
	duplicated @menu.

2014-04-11  Steve Ellcey  <sellcey@mips.com>
	    Jakub Jelinek  <jakub@redhat.com>

	PR middle-end/60556
	* expr.c (convert_move): Use emit_store_flag_force instead of
	emit_store_flag.  Pass lowpart_mode instead of VOIDmode as 5th
	argument to it.

2014-04-11  Richard Biener  <rguenther@suse.de>

	PR middle-end/60797
	* varasm.c (assemble_alias): Avoid endless error reporting
	recursion by setting TREE_ASM_WRITTEN.

2014-04-11  Andreas Krebbel  <Andreas.Krebbel@de.ibm.com>

	* config/s390/s390.md: Add a splitter for NOT rtx.

2014-04-11  Jakub Jelinek  <jakub@redhat.com>

	PR rtl-optimization/60663
	* cse.c (cse_insn): Set src_volatile on ASM_OPERANDS in PARALLEL.

2014-04-10  Jan Hubicka  <hubicka@ucw.cz>
	    Jakub Jelinek  <jakub@redhat.com>

	PR lto/60567
	* ipa.c (function_and_variable_visibility): Copy forced_by_abi
	flag from decl_node to node.

2014-04-10  Ramana Radhakrishnan  <ramana.radhakrishnan@arm.com>

	PR debug/60655
	* config/arm/arm.c (TARGET_CONST_NOT_OK_FOR_DEBUG_P): Define
	(arm_const_not_ok_for_debug_p): Reject MINUS with SYM_REF's
	ameliorating the cases where it can be.

2014-04-09  David Edelsohn  <dje.gcc@gmail.com>

	Revert
	2014-04-08  Pat Haugen  <pthaugen@us.ibm.com>

	* config/rs6000/sync.md (AINT mode_iterator): Move definition.
	(loadsync_<mode>): Change mode.
	(load_quadpti, store_quadpti): New.
	(atomic_load<mode>, atomic_store<mode>): Add support for TI mode.
	* config/rs6000/rs6000.md (unspec enum): Add UNSPEC_LSQ.
	* config/rs6000/predicates.md (quad_memory_operand): !TARGET_SYNC_TI.

2014-04-09  Cong Hou  <congh@google.com>

	PR testsuite/60773
	* doc/sourcebuild.texi (vect_widen_mult_si_to_di_pattern): Add
	documentation.

2014-04-08  Bill Schmidt  <wschmidt@linux.vnet.ibm.com>

	* config/rs6000/rs6000.c (rs6000_expand_vector_set): Use vnand
	instead of vnor to exploit possible fusion opportunity in the
	future.
	(altivec_expand_vec_perm_const_le): Likewise.

2014-04-08  Pat Haugen  <pthaugen@us.ibm.com>

	* config/rs6000/sync.md (AINT mode_iterator): Move definition.
	(loadsync_<mode>): Change mode.
	(load_quadpti, store_quadpti): New.
	(atomic_load<mode>, atomic_store<mode>): Add support for TI mode.
	* config/rs6000/rs6000.md (unspec enum): Add UNSPEC_LSQ.

2014-04-08  Richard Sandiford  <rdsandiford@googlemail.com>

	PR target/60763
	* config/rs6000/vsx.md (vsx_xscvdpspn_scalar): Change input to DImode.
	* config/rs6000/rs6000.md (reload_vsx_from_gprsf): Update accordingly.
	Use gen_rtx_REG rather than simplify_gen_subreg for op0_di.

2014-04-08  Richard Biener  <rguenther@suse.de>

	PR middle-end/60706
	* tree-pretty-print.c (pp_double_int): For HWI32 hosts with
	a 64bit widest int print double-int similar to on HWI64 hosts.

2014-04-08  Richard Biener  <rguenther@suse.de>

	PR tree-optimization/60785
	* graphite-sese-to-poly.c (rewrite_phi_out_of_ssa): Treat
	default defs properly.

2014-04-08  Nathan Sidwell  <nathan@codesourcery.com>

	* doc/invoke (Wnon-virtual-dtor): Update to match implementation.
	(Weffc++): Likewise.

2014-04-07  Jan Hubicka  <hubcika@ucw.cz>

	* ipa-devirt.c (maybe_record_node): When node is not recorded,
	set completep to false rather than true.

2014-04-07  Douglas B Rupp  <rupp@adacore.com>

	PR target/60504
	* config/arm/arm.h (ASM_PREFERRED_EH_DATA_FORMAT): Expose from
	ARM_TARGET2_DWARF_FORMAT.

2014-04-07  Charles Baylis  <charles.baylis@linaro.org>

	PR target/60609
	* config/arm/arm.h (ASM_OUTPUT_CASE_END): Remove.
	(LABEL_ALIGN_AFTER_BARRIER): Align barriers which occur after
	ADDR_DIFF_VEC.

2014-04-07  Richard Biener  <rguenther@suse.de>

	PR tree-optimization/60766
	* tree-ssa-loop-ivopts.c (cand_value_at): Compute in an unsigned type.
	(may_eliminate_iv): Convert cand_value_at result to desired type.

2014-04-07  Jason Merrill  <jason@redhat.com>

	PR c++/60731
	* common.opt (-fno-gnu-unique): Add.
	* config/elfos.h (USE_GNU_UNIQUE_OBJECT): Check it.

2014-04-07  Kyrylo Tkachov  <kyrylo.tkachov@arm.com>

	* haifa-sched.c: Fix outdated function reference and minor
	grammar errors in introductory comment.

2014-04-07  Richard Biener  <rguenther@suse.de>

	PR middle-end/60750
	* tree-ssa-operands.c (maybe_add_call_vops): Also add VDEFs
	for noreturn calls.
	* tree-cfgcleanup.c (fixup_noreturn_call): Do not remove VDEFs.

2014-04-06  John David Anglin  <danglin@gcc.gnu.org>

	PR debug/55794
	* config/pa/pa.c (pa_output_function_epilogue): Skip address and code
	size accounting for thunks.
	(pa_asm_output_mi_thunk): Use final_start_function() and
	final_end_function() to output function start and end directives.

2014-04-05  Pitchumani Sivanupandi  <Pitchumani.S@atmel.com>

	* config/avr/avr-arch.h (avr_mcu_t): Add dev_attribute field to have
	device specific ISA/ feature information. Remove short_sp and
	errata_skip ds.  Add avr_device_specific_features enum to have device
	specific info.
	* config/avr/avr-c.c (avr_cpu_cpp_builtins): use dev_attribute to check
	errata_skip. Add __AVR_ISA_RMW__ builtin macro if RMW ISA available.
	* config/avr/avr-devices.c (avr_mcu_types): Update AVR_MCU macro for
	updated device specific info.
	* config/avr/avr-mcus.def: Merge device specific details to
	dev_attribute field.
	* config/avr/avr.c (avr_2word_insn_p): use dev_attribute field to check
	errata_skip.
	* config/avr/avr.h (AVR_HAVE_8BIT_SP): same for short sp info.
	* config/avr/driver-avr.c (avr_device_to_as): Pass -mrmw option to
	assembler if RMW isa supported by current device.
	* config/avr/genmultilib.awk: Update as device info structure changed.
	* doc/invoke.texi: Add info for __AVR_ISA_RMW__ builtin macro

2014-04-04  Cong Hou  <congh@google.com>

	PR tree-optimization/60656
	* tree-vect-stmts.c (supportable_widening_operation):
	Fix a bug that elements in a vector with vect_used_by_reduction
	property are incorrectly reordered when the operation on it is not
	consistant with the one in reduction operation.

2014-04-04  John David Anglin  <danglin@gcc.gnu.org>

	PR rtl-optimization/60155
	* gcse.c (record_set_data): New function.
	(single_set_gcse): New function.
	(gcse_emit_move_after): Use single_set_gcse instead of single_set.
	(hoist_code): Likewise.
	(get_pressure_class_and_nregs): Likewise.

2014-04-04  Eric Botcazou  <ebotcazou@adacore.com>

	* explow.c (probe_stack_range): Emit a final optimization blockage.

2014-04-04  Anthony Green  <green@moxielogic.com>

	* config/moxie/moxie.md (zero_extendqisi2, zero_extendhisi2): Fix
	typos.

2014-04-04  Jan Hubicka  <hubicka@ucw.cz>

	PR ipa/59626
	* lto-cgraph.c (input_overwrite_node): Check that partitioning
	flags are set only during streaming.
	* ipa.c (process_references, walk_polymorphic_call_targets,
	symtab_remove_unreachable_nodes): Drop bodies of always inline
	after early inlining.
	(symtab_remove_unreachable_nodes): Remove always_inline attribute.

2014-04-04  Jakub Jelinek  <jakub@redhat.com>
	Ramana Radhakrishnan  <ramana.radhakrishnan@arm.com>

	PR debug/60655
	* dwarf2out.c (const_ok_for_output_1): Reject expressions
	containing a NOT.

2014-04-04  Kyrylo Tkachov  <kyrylo.tkachov@arm.com>

	PR bootstrap/60743
	* config/arm/cortex-a53.md (cortex_a53_fdivs): Reduce reservation
	duration.
	(cortex_a53_fdivd): Likewise.

2014-04-04  Martin Jambor  <mjambor@suse.cz>

	PR ipa/60640
	* cgraph.h (cgraph_clone_node): New parameter added to declaration.
	Adjust all callers.
	* cgraph.c (clone_of_p): Also return true if thunks match.
	(verify_edge_corresponds_to_fndecl): Removed extraneous call to
	cgraph_function_or_thunk_node and an obsolete comment.
	* cgraphclones.c (build_function_type_skip_args): Moved upwards in the
	file.
	(build_function_decl_skip_args): Likewise.
	(set_new_clone_decl_and_node_flags): New function.
	(duplicate_thunk_for_node): Likewise.
	(redirect_edge_duplicating_thunks): Likewise.
	(cgraph_clone_node): New parameter args_to_skip, pass it to
	redirect_edge_duplicating_thunks which is called instead of
	cgraph_redirect_edge_callee.
	(cgraph_create_virtual_clone): Pass args_to_skip to cgraph_clone_node,
	moved setting of a lot of flags to set_new_clone_decl_and_node_flags.

2014-04-04  Jeff Law  <law@redhat.com>

	PR target/60657
	* config/arm/predicates.md (const_int_I_operand): New predicate.
	(const_int_M_operand): Similarly.
	* config/arm/arm.md (insv_zero): Use const_int_M_operand instead of
	const_int_operand.
	(insv_t2, extv_reg, extzv_t2): Likewise.
	(load_multiple_with_writeback): Similarly for const_int_I_operand.
	(pop_multiple_with_writeback_and_return): Likewise.
	(vfp_pop_multiple_with_writeback): Likewise

2014-04-04  Richard Biener  <rguenther@suse.de>

	PR ipa/60746
	* tree-ssanames.c (make_ssa_name_fn): Fix assert.
	* gimple.c (gimple_set_bb): Avoid ICEing for NULL cfun for
	non-GIMPLE_LABELs.
	* gimplify.h (gimple_add_tmp_var_fn): Declare.
	* gimplify.c (gimple_add_tmp_var_fn): New function.
	* gimple-expr.h (create_tmp_reg_fn): Declare.
	* gimple-expr.c (create_tmp_reg_fn): New function.
	* gimple-low.c (record_vars_into): Don't change cfun.
	* cgraph.c (cgraph_redirect_edge_call_stmt_to_callee): Fix
	code generation without cfun.

2014-04-04  Thomas Schwinge  <thomas@codesourcery.com>

	PR bootstrap/60719
	* Makefile.in (install-driver): Fix shell scripting.

2014-04-03  Cong Hou  <congh@google.com>

	PR tree-optimization/60505
	* tree-vectorizer.h (struct _stmt_vec_info): Add th field as the
	threshold of number of iterations below which no vectorization
	will be done.
	* tree-vect-loop.c (new_loop_vec_info):
	Initialize LOOP_VINFO_COST_MODEL_THRESHOLD.
	* tree-vect-loop.c (vect_analyze_loop_operations):
	Set LOOP_VINFO_COST_MODEL_THRESHOLD.
	* tree-vect-loop.c (vect_transform_loop):
	Use LOOP_VINFO_COST_MODEL_THRESHOLD.
	* tree-vect-loop.c (vect_analyze_loop_2): Check the maximum number
	of iterations of the loop and see if we should build the epilogue.

2014-04-03  Richard Biener  <rguenther@suse.de>

	* tree-streamer.h (struct streamer_tree_cache_d): Add next_idx member.
	(streamer_tree_cache_create): Adjust.
	* tree-streamer.c (streamer_tree_cache_add_to_node_array): Adjust
	to allow optional nodes array.
	(streamer_tree_cache_insert_1): Use next_idx to assign idx.
	(streamer_tree_cache_append): Likewise.
	(streamer_tree_cache_create): Create nodes array optionally
	as specified by parameter.
	* lto-streamer-out.c (create_output_block): Avoid maintaining
	the node array in the writer cache.
	(DFS_write_tree): Remove assertion.
	(produce_asm_for_decls): Free the out decl state hash table early.
	* lto-streamer-in.c (lto_data_in_create): Adjust for
	streamer_tree_cache_create prototype change.

2014-04-03  Richard Biener  <rguenther@suse.de>

	* tree-streamer-out.c (streamer_write_chain): Do not temporarily
	set TREE_CHAIN to NULL_TREE.

2014-04-03  Richard Biener  <rguenther@suse.de>

	PR tree-optimization/60740
	* graphite-scop-detection.c (stmt_simple_for_scop_p): Iterate
	over all GIMPLE_COND operands.

2014-04-03  Nathan Sidwell  <nathan@codesourcery.com>

	* doc/invoke.texi (Wnon-virtual-dtor): Adjust documentation.
	(Weffc++): Remove Scott's numbering, merge lists and reference
	Wnon-virtual-dtor.

2014-04-03  Nick Clifton  <nickc@redhat.com>

	* config/rl78/rl78-expand.md (movqi): Handle (SUBREG (SYMBOL_REF))
	properly.

2014-04-03  Martin Jambor  <mjambor@suse.cz>

	* ipa-cp.c (ipcp_verify_propagated_values): Also dump symtab and
	mention gcc_unreachable before failing.
	* ipa.c (symtab_remove_unreachable_nodes): Also print order of
	removed symbols.

2014-04-02  Jan Hubicka  <hubicka@ucw.cz>

	PR ipa/60659
	* ipa-devirt.c (get_polymorphic_call_info): Do not ICE on type
	inconsistent code and instead mark the context inconsistent.
	(possible_polymorphic_call_targets): For inconsistent contexts
	return empty complete list.

2014-04-02  Anthony Green  <green@moxielogic.com>

	* config/moxie/moxie.md (zero_extendqisi2, zero_extendhisi2)
	(extendqisi2, extendhisi2): Define.
	* config/moxie/moxie.h (DEFAULT_SIGNED_CHAR): Change to 0.
	(WCHAR_TYPE): Change to unsigned int.

2014-04-02  Bill Schmidt  <wschmidt@linux.vnet.ibm.com>

	PR tree-optimization/60733
	* gimple-ssa-strength-reduction.c (ncd_with_phi): Change required
	insertion point for PHI candidates to be the end of the feeding
	block for the PHI argument.

2014-04-02  Vladimir Makarov  <vmakarov@redhat.com>

	PR rtl-optimization/60650
	* lra-constraints.c (process_alt_operands): Decrease reject for
	earlyclobber matching.

2014-04-02  Andreas Krebbel  <Andreas.Krebbel@de.ibm.com>

	* config/s390/s390.c (s390_expand_insv): Use GET_MODE_BITSIZE.

2014-04-02  Ulrich Weigand  <Ulrich.Weigand@de.ibm.com>

	* config/spu/spu.c (pad_bb): Do not crash when the last
	insn is CODE_FOR_blockage.

2014-04-02  Ulrich Weigand  <Ulrich.Weigand@de.ibm.com>

	* config/spu/spu.md ("insv"): Fail if bitoffset+bitsize
	lies outside the target mode.

2014-04-02  Michael Meissner  <meissner@linux.vnet.ibm.com>

	PR target/60735
	* config/rs6000/rs6000.c (rs6000_hard_regno_mode_ok): If we have
	software floating point or no floating point registers, do not
	allow any type in the FPRs.  Eliminate a test for SPE SIMD types
	in GPRs that occurs after we tested for GPRs that would never be
	true.

	* config/rs6000/rs6000.md (mov<mode>_softfloat32, FMOVE64):
	Rewrite tests to use TARGET_DOUBLE_FLOAT and TARGET_E500_DOUBLE,
	since the FMOVE64 type is DFmode/DDmode.  If TARGET_E500_DOUBLE,
	specifically allow DDmode, since that does not use the SPE SIMD
	instructions.

2014-04-02  Richard Biener  <rguenther@suse.de>

	PR middle-end/60729
	* optabs.c (expand_abs_nojump): Honor flag_trapv only for
	MODE_INTs.  Properly use negv_optab.
	(expand_abs): Likewise.

2014-04-02  Richard Biener  <rguenther@suse.de>

	PR bootstrap/60719
	* Makefile.in (install-driver): Guard extra installs with special
	names properly.

2014-04-01  Michael Meissner  <meissner@linux.vnet.ibm.com>

	* doc/extend.texi (PowerPC AltiVec/VSX Built-in Functions):
	Document vec_vgbbd.

2014-04-01  Richard Henderson  <rth@redhat.com>

	PR target/60704
	* config/i386/i386.md (*float<SWI48><MODEF>2_sse): Leave the second
	alternative enabled before register allocation.

2014-04-01  Chung-Lin Tang  <cltang@codesourcery.com>

	* config/nios2/nios2.md (unspec): Remove UNSPEC_TLS, UNSPEC_TLS_LDM.
	* config/nios2/nios2.c (nios2_function_profiler): Fix addi operand
	typo.
	(nios2_large_got_address): Remove unneeded 'sym' parameter.
	(nios2_got_address): Update nios2_large_got_address call site.
	(nios2_delegitimize_address): New function.
	(TARGET_DELEGITIMIZE_ADDRESS): Define to nios2_delegitimize_address.
	* config/nios2/linux.h (GLIBC_DYNAMIC_LINKER): Define.
	(LINK_SPEC): Specify dynamic linker using GNU_USER_DYNAMIC_LINKER.

2014-04-01  Martin Husemann  <martin@duskware.de>

	* config/mips/netbsd.h (TARGET_OS_CPP_BUILTINS): Define __mips_o32
	for -mabi=32.

2014-04-01  Richard Sandiford  <rdsandiford@googlemail.com>

	PR rtl-optimization/60604
	* recog.c (general_operand): Incorporate REG_CANNOT_CHANGE_MODE_P
	check from register_operand.
	(register_operand): Redefine in terms of general_operand.
	(nonmemory_operand): Use register_operand for the non-constant cases.

2014-04-01  Richard Biener  <rguenther@suse.de>

	* gimple.h (struct gimple_statement_base): Align subcode to 16 bits.

2014-04-01  Sebastian Huber  <sebastian.huber@embedded-brains.de>

	* doc/invoke.texi (mapp-regs): Clarify.

2014-03-31  Ulrich Drepper  <drepper@gmail.com>

	* config/i386/avx512fintrin.h (__v32hi): Define type.
	(__v64qi): Likewise.
	(_mm512_set1_epi8): Define.
	(_mm512_set1_epi16): Define.
	(_mm512_set4_epi32): Define.
	(_mm512_set4_epi64): Define.
	(_mm512_set4_pd): Define.
	(_mm512_set4_ps): Define.
	(_mm512_setr4_epi64): Define.
	(_mm512_setr4_epi32): Define.
	(_mm512_setr4_pd): Define.
	(_mm512_setr4_ps): Define.
	(_mm512_setzero_epi32): Define.

2014-03-31  Martin Jambor  <mjambor@suse.cz>

	PR middle-end/60647
	* tree-sra.c (callsite_has_enough_arguments_p): Renamed to
	callsite_arguments_match_p.  Updated all callers.  Also check types of
	corresponding formal parameters and actual arguments.
	(not_all_callers_have_enough_arguments_p) Renamed to
	some_callers_have_mismatched_arguments_p.

2014-03-31  Yuri Rumyantsev  <ysrumyan@gmail.com>

	* tree-inline.c (copy_loops): Add missed copy of 'safelen'.

2014-03-31  Kugan Vivekanandarajah  <kuganv@linaro.org>

	PR target/60034
	* aarch64/aarch64.c (aarch64_classify_address): Fix alignment for
	section anchor.

2014-03-30  Uros Bizjak  <ubizjak@gmail.com>

	* config/i386/sse.md (FMAMODE_NOVF512): New mode iterator.
	(<sd_mask_codefor>fma_fmadd_<mode><sd_maskz_name><round_name>):
	Split out
	<sd_mask_codefor>fma_fmadd_<VF_512:mode><sd_maskz_name><round_name>.
	Use FMAMODE_NOVF512 mode iterator.
	(<sd_mask_codefor>fma_fmsub_<mode><sd_maskz_name><round_name>): Ditto.
	(<sd_mask_codefor>fma_fnmadd_<mode><sd_maskz_name><round_name>): Ditto.
	(<sd_mask_codefor>fma_fnmsub_<mode><sd_maskz_name><round_name>): Ditto.
	(<sd_mask_codefor>fma_fmaddsub_<mode><sd_maskz_name><round_name>):
	Split out
	<sd_mask_codefor>fma_fmaddsub_<VF_512:mode><sd_maskz_name><round_name>.
	Use VF_128_256 mode iterator.
	(<sd_mask_codefor>fma_fmsubadd_<mode><sd_maskz_name><round_name>):
	Ditto.

2014-03-28  Jan Hubicka  <hubicka@ucw.cz>

	* cgraph.c (cgraph_redirect_edge_call_stmt_to_callee): Clear
	static chain if needed.

2014-03-28  Vladimir Makarov  <vmakarov@redhat.com>

	PR target/60697
	* lra-constraints.c (index_part_to_reg): New.
	(process_address): Use it.

2014-03-27  Jeff Law  <law@redhat.com>
	    Jakub Jelinek  <jakub@redhat.com>

	PR target/60648
	* expr.c (do_tablejump): Use simplify_gen_binary rather than
	gen_rtx_{PLUS,MULT} to build up the address expression.

	* i386/i386.c (ix86_legitimize_address): Use copy_addr_to_reg to avoid
	creating non-canonical RTL.

2014-03-28  Jan Hubicka  <hubicka@ucw.cz>

	PR ipa/60243
	* ipa-inline.c (want_inline_small_function_p): Short circuit large
	functions; reorganize to make cheap checks first.
	(inline_small_functions): Do not estimate growth when dumping;
	it is expensive.
	* ipa-inline.h (inline_summary): Add min_size.
	(growth_likely_positive): New function.
	* ipa-inline-analysis.c (dump_inline_summary): Add min_size.
	(set_cond_stmt_execution_predicate): Cleanup.
	(estimate_edge_size_and_time): Compute min_size.
	(estimate_calls_size_and_time): Likewise.
	(estimate_node_size_and_time): Likewise.
	(inline_update_overall_summary): Update min_size.
	(do_estimate_edge_time): Likewise.
	(do_estimate_edge_size): Update.
	(do_estimate_edge_hints): Update.
	(growth_likely_positive): New function.

2014-03-28  Jakub Jelinek  <jakub@redhat.com>

	PR target/60693
	* config/i386/i386.c (ix86_copy_addr_to_reg): Call copy_addr_to_reg
	also if addr has VOIDmode.

2014-03-28  Kyrylo Tkachov  <kyrylo.tkachov@arm.com>

	* config/arm/aarch-common.c (aarch_crypto_can_dual_issue): New.
	* config/arm/aarch-common-protos.h (aarch_crypto_can_dual_issue):
	Declare extern.
	* config/arm/cortex-a53.md: Add reservations and bypass for crypto
	instructions as well as AdvancedSIMD loads.

2014-03-28  Kyrylo Tkachov  <kyrylo.tkachov@arm.com>

	* config/aarch64/aarch64-simd.md (aarch64_crypto_aes<aes_op>v16qi):
	Use crypto_aese type.
	(aarch64_crypto_aes<aesmc_op>v16qi): Use crypto_aesmc type.
	* config/arm/arm.md (is_neon_type): Replace crypto_aes with
	crypto_aese, crypto_aesmc.  Move to types.md.
	* config/arm/types.md (crypto_aes): Split into crypto_aese,
	crypto_aesmc.
	* config/arm/iterators.md (crypto_type): Likewise.

2014-03-28  Jan Hubicka  <hubicka@ucw.cz>

	* cgraph.c: Include expr.h and tree-dfa.h.
	(cgraph_redirect_edge_call_stmt_to_callee): If call in noreturn;
	remove LHS.

2014-03-28  Vladimir Makarov  <vmakarov@redhat.com>

	PR target/60675
	* lra-assigns.c (find_hard_regno_for): Remove unavailable hard
	regs from checking multi-reg pseudos.

2014-03-28  Ramana Radhakrishnan  <ramana.radhakrishnan@arm.com>

	* config/arm/t-aprofile (MULTILIB_MATCHES): Correct A12 rule.

2014-03-28  Ulrich Weigand  <Ulrich.Weigand@de.ibm.com>

	* config/rs6000/rs6000.c (fusion_gpr_load_p): Refuse optimization
	if it would clobber the stack pointer, even temporarily.

2014-03-28  Eric Botcazou  <ebotcazou@adacore.com>

	* mode-switching.c: Make small adjustments to the top comment.

2014-03-27  Michael Meissner  <meissner@linux.vnet.ibm.com>

	* config/rs6000/constraints.md (wD constraint): New constraint to
	match the constant integer to get the top DImode/DFmode out of a
	vector in a VSX register.

	* config/rs6000/predicates.md (vsx_scalar_64bit): New predicate to
	match the constant integer to get the top DImode/DFmode out of a
	vector in a VSX register.

	* config/rs6000/rs6000-builtins.def (VBPERMQ): Add vbpermq builtin
	for ISA 2.07.

	* config/rs6000/rs6000-c.c (altivec_overloaded_builtins): Add
	vbpermq builtins.

	* config/rs6000/rs6000.c (rs6000_debug_reg_global): If
	-mdebug=reg, print value of VECTOR_ELEMENT_SCALAR_64BIT.

	* config/rs6000/vsx.md (vsx_extract_<mode>, V2DI/V2DF modes):
	Optimize vec_extract of 64-bit values, where the value being
	extracted is in the top word, where we can use scalar
	instructions.  Add direct move and store support.  Combine the big
	endian/little endian vector select load support into a single insn.
	(vsx_extract_<mode>_internal1): Likewise.
	(vsx_extract_<mode>_internal2): Likewise.
	(vsx_extract_<mode>_load): Likewise.
	(vsx_extract_<mode>_store): Likewise.
	(vsx_extract_<mode>_zero): Delete, big and little endian insns are
	combined into vsx_extract_<mode>_load.
	(vsx_extract_<mode>_one_le): Likewise.

	* config/rs6000/rs6000.h (VECTOR_ELEMENT_SCALAR_64BIT): Macro to
	define the top 64-bit vector element.

	* doc/md.texi (PowerPC and IBM RS6000 constraints): Document wD
	constraint.

	* doc/extend.texi (PowerPC AltiVec/VSX Built-in Functions):
	Document vec_vbpermq builtin.

	PR target/60672
	* config/rs6000/altivec.h (vec_xxsldwi): Add missing define to
	enable use of xxsldwi and xxpermdi builtin functions.
	(vec_xxpermdi): Likewise.

	* doc/extend.texi (PowerPC AltiVec/VSX Built-in Functions):
	Document use of vec_xxsldwi and vec_xxpermdi builtins.

2014-03-27  Vladimir Makarov  <vmakarov@redhat.com>

	PR rtl-optimization/60650
	* lra-assign.c (find_hard_regno_for, spill_for): Add parameter
	first_p.  Use it.
	(find_spills_for): New.
	(assign_by_spills): Pass the new parameter to find_hard_regno_for.
	Spill all pseudos on the second iteration.

2014-03-27  Marek Polacek  <polacek@redhat.com>

	PR c/50347
	* doc/extend.texi (ffs Builtins): Change unsigned types to signed
	types.

2014-03-27  Andreas Krebbel  <Andreas.Krebbel@de.ibm.com>

	* config/s390/s390.c (s390_can_use_return_insn): Check for
	call-saved FPRs on 31 bit.

2014-03-27  Jakub Jelinek  <jakub@redhat.com>

	PR middle-end/60682
	* omp-low.c (lower_omp_1): For gimple_clobber_p stmts,
	if they need regimplification, just drop them instead of
	calling gimple_regimplify_operands on them.

2014-03-27  Marcus Shawcroft  <marcus.shawcroft@arm.com>

	PR target/60580
	* config/aarch64/aarch64.c (faked_omit_frame_pointer): Remove.
	(aarch64_frame_pointer_required): Adjust logic.
	(aarch64_can_eliminate): Adjust logic.
	(aarch64_override_options_after_change): Adjust logic.

2014-03-27  Dehao Chen  <dehao@google.com>

	* ipa-inline.c (early_inliner): Update node's inline info.

2014-03-26  Dehao Chen  <dehao@google.com>

	* dojump.c (do_compare_rtx_and_jump): Sets correct probability for
	compiler inserted conditional jumps for NAN float check.

2014-03-26  Jakub Jelinek  <jakub@redhat.com>

	* ubsan.h (ubsan_create_data): Change second argument's type
	to const location_t *.
	* ubsan.c (ubsan_source_location): If xloc.file is NULL, set it to
	_("<unknown>").
	(ubsan_create_data): Change second argument to const location_t *PLOC.
	Create Loc field whenever PLOC is non-NULL.
	(ubsan_instrument_unreachable, ubsan_expand_null_ifn,
	ubsan_build_overflow_builtin, instrument_bool_enum_load): Adjust
	callers.

	PR other/59545
	* real.c (real_to_integer2): Change type of low to UHWI.

2014-03-26  Tobias Burnus  <burnus@net-b.de>

	* gcc.c (LINK_COMMAND_SPEC): Use libcilkrts.spec for -fcilkplus.
	(CILK_SELF_SPECS): New define.
	(driver_self_specs): Use it.

2014-03-26  Richard Biener  <rguenther@suse.de>

	* tree-pretty-print.c (percent_K_format): Implement special
	case for LTO and its stripped down BLOCK tree.

2014-03-26  Jakub Jelinek  <jakub@redhat.com>

	PR sanitizer/60636
	* ubsan.c (instrument_si_overflow): Instrument ABS_EXPR.

	* tree-vrp.c (simplify_internal_call_using_ranges): If only
	one range is range_int_cst_p, but not both, at least optimize
	addition/subtraction of 0 and multiplication by 0 or 1.
	* gimple-fold.c (gimple_fold_call): Fold
	IFN_UBSAN_CHECK_{ADD,SUB,MUL}.
	(gimple_fold_stmt_to_constant_1): If both op0 and op1 aren't
	INTEGER_CSTs, try to fold at least x * 0 and y - y.

2014-03-26  Eric Botcazou  <ebotcazou@adacore.com>

	PR rtl-optimization/60452
	* rtlanal.c (rtx_addr_can_trap_p_1): Fix head comment.
	<case REG>: Return 1 for invalid offsets from the frame pointer.

2014-03-26  Marek Polacek  <polacek@redhat.com>

	PR c/37428
	* doc/extend.texi (C Extensions): Mention variable-length arrays in
	a structure/union.

2014-03-26  Marek Polacek  <polacek@redhat.com>

	PR c/39525
	* doc/extend.texi (Designated Inits): Describe what happens to omitted
	field members.

2014-03-26  Marek Polacek  <polacek@redhat.com>

	PR other/59545
	* ira-color.c (update_conflict_hard_regno_costs): Perform the
	multiplication in unsigned type.

2014-03-26  Chung-Ju Wu  <jasonwucj@gmail.com>

	* doc/install.texi: Document nds32le-*-elf and nds32be-*-elf.

2014-03-26  Chung-Ju Wu  <jasonwucj@gmail.com>

	* doc/contrib.texi: Add myself as Andes nds32 port contributor.

2014-03-25  Jan Hubicka  <hubicka@ucw.cz>

	PR ipa/60315
	* cif-code.def (UNREACHABLE) New code.
	* ipa-inline.c (inline_small_functions): Skip edges to
	__builtlin_unreachable.
	(estimate_edge_growth): Allow edges to __builtlin_unreachable.
	* ipa-inline-analysis.c (edge_set_predicate): Redirect edges with false
	predicate to __bulitin_unreachable.
	(set_cond_stmt_execution_predicate): Fix issue when
	invert_tree_comparison returns ERROR_MARK.
	* ipa-pure-const.c (propagate_pure_const, propagate_nothrow): Do not
	propagate to inline clones.
	* cgraph.c (verify_edge_corresponds_to_fndecl): Allow redirection
	to unreachable.
	* ipa-cp.c (create_specialized_node): Be ready for new node to appear.
	* cgraphclones.c (cgraph_clone_node): If call destination is already
	ureachable, do not redirect it back.
	* tree-inline.c (fold_marked_statements): Hanlde calls becoming
	unreachable.

2014-03-25  Jan Hubicka  <hubicka@ucw.cz>

	* ipa-pure-const.c (propagate_pure_const, propagate_nothrow):
	Do not modify inline clones.

2014-03-25  Jakub Jelinek  <jakub@redhat.com>

	* config/i386/i386.md (general_sext_operand): New mode attr.
	(addv<mode>4, subv<mode>4, mulv<mode>4): If operands[2] is CONST_INT,
	don't generate (sign_extend (const_int)).
	(*addv<mode>4, *subv<mode>4, *mulv<mode>4): Disallow CONST_INT_P
	operands[2].  Use We constraint instead of <i> and
	<general_sext_operand> predicate instead of <general_operand>.
	(*addv<mode>4_1, *subv<mode>4_1, *mulv<mode>4_1): New insns.
	* config/i386/constraints.md (We): New constraint.
	* config/i386/predicates.md (x86_64_sext_operand,
	sext_operand): New predicates.

2014-03-25  Martin Jambor  <mjambor@suse.cz>

	PR ipa/60600
	* ipa-cp.c (ipa_get_indirect_edge_target_1): Redirect type
	inconsistent devirtualizations to __builtin_unreachable.

2014-03-25  Marek Polacek  <polacek@redhat.com>

	PR c/35449
	* doc/extend.texi (Example of asm with clobbered asm reg): Fix typo.

2014-03-25  Alan Lawrence  <alan.lawrence@arm.com>

	* config/aarch64/aarch64.c (aarch64_simd_valid_immediate): Reverse
	order of elements for big-endian.

2014-03-25  Richard Biener  <rguenther@suse.de>

	PR middle-end/60635
	* gimplify-me.c (gimple_regimplify_operands): Update the
	re-gimplifed stmt.

2014-03-25  Martin Jambor  <mjambor@suse.cz>

	PR ipa/59176
	* lto-cgraph.c (lto_output_node): Stream body_removed flag.
	(lto_output_varpool_node): Likewise.
	(input_overwrite_node): Likewise.
	(input_varpool_node): Likewise.

2014-03-25  Richard Biener  <rguenther@suse.de>

	* lto-wrapper.c (merge_and_complain): Handle OPT_fPIE like OPT_fpie.
	(run_gcc): Likewise.

2014-03-25  Jakub Jelinek  <jakub@redhat.com>

	* combine.c (simplify_compare_const): Add MODE argument.
	Handle mode_width 0 as very large mode_width.
	(try_combine, simplify_comparison): Adjust callers.

	* cselib.c (cselib_hash_rtx): Perform addition in unsigned
	type to avoid signed integer overflow.
	* explow.c (plus_constant): Likewise.

2014-03-25  Dominik Vogt  <vogt@linux.vnet.ibm.com>

	* doc/generic.texi: Correct typos.

2014-03-24  Tobias Burnus  <burnus@net-b.de>

	* doc/invoke.texi (-flto): Expand section about
	using static libraries with LTO.

2014-03-24  Andreas Krebbel  <Andreas.Krebbel@de.ibm.com>

	PR rtl-optimization/60501
	* optabs.def (addptr3_optab): New optab.
	* optabs.c (gen_addptr3_insn, have_addptr3_insn): New function.
	* doc/md.texi ("addptrm3"): Document new RTL standard expander.
	* expr.h (gen_addptr3_insn, have_addptr3_insn): Add prototypes.

	* lra.c (emit_add3_insn): Use the addptr pattern if available.

	* config/s390/s390.md ("addptrdi3", "addptrsi3"): New expanders.

2014-03-24  Ulrich Drepper  <drepper@gmail.com>

	* config/i386/avx512fintrin.h: Define _mm512_set1_ps and
	_mm512_set1_pd.

	* config/i386/avxintrin.h (_mm256_undefined_si256): Define.
	(_mm256_undefined_ps): Define.
	(_mm256_undefined_pd): Define.
	* config/i386/emmintrin.h (_mm_undefined_si128): Define.
	(_mm_undefined_pd): Define.
	* config/i386/xmmintrin.h (_mm_undefined_ps): Define.
	* config/i386/avx512fintrin.h (_mm512_undefined_si512): Define.
	(_mm512_undefined_ps): Define.
	(_mm512_undefined_pd): Define.
	Use _mm*_undefined_*.
	* config/i386/avx2intrin.h: Use _mm*_undefined_*.

2014-03-24  Alex Velenko  <Alex.Velenko@arm.com>

	* config/aarch64/aarch64-simd-builtins.def (lshr): DI mode excluded.
	(lshr_simd): DI mode added.
	* config/aarch64/aarch64-simd.md (aarch64_lshr_simddi): New pattern.
	(aarch64_ushr_simddi): Likewise.
	* config/aarch64/aarch64.md (UNSPEC_USHR64): New unspec.
	* config/aarch64/arm_neon.h (vshr_n_u64): Intrinsic fixed.
	(vshrd_n_u64): Likewise.

2014-03-24  Rainer Orth  <ro@CeBiTec.Uni-Bielefeld.DE>

	* Makefile.in (s-macro_list): Depend on cc1.

2014-03-23  Teresa Johnson  <tejohnson@google.com>

	* ipa-utils.c (ipa_print_order): Use specified dump file.

2014-03-23  Eric Botcazou  <ebotcazou@adacore.com>

	PR rtl-optimization/60601
	* bb-reorder.c (fix_up_fall_thru_edges): Test EDGE_FALLTHRU everywhere.

	* gcc.c (eval_spec_function): Initialize save_growing_value.

2014-03-22  Jakub Jelinek  <jakub@redhat.com>

	PR sanitizer/60613
	* internal-fn.c (ubsan_expand_si_overflow_addsub_check): For
	code == MINUS_EXPR, never swap op0 with op1.

	* toplev.c (init_local_tick): Avoid signed integer multiplication
	overflow.
	* genautomata.c (reserv_sets_hash_value): Fix rotate idiom, avoid
	shift by first operand's bitsize.

2014-03-21  Jakub Jelinek  <jakub@redhat.com>

	PR target/60610
	* config/i386/i386.h (TARGET_64BIT_P): If not TARGET_BI_ARCH,
	redefine to 1 or 0.
	* config/i386/darwin.h (TARGET_64BIT_P): Redefine to
	TARGET_ISA_64BIT_P(x).

2014-03-21  Bill Schmidt  <wschmidt@linux.vnet.ibm.com>

	* config/rs6000/rs6000.c (rs6000_expand_vector_set): Generate a
	pattern for vector nor instead of subtract from splat(-1).
	(altivec_expand_vec_perm_const_le): Likewise.

2014-03-21  Richard Henderson  <rth@twiddle.net>

	PR target/60598
	* ifcvt.c (dead_or_predicable): Return FALSE if there are any frame
	related insns after epilogue_completed.

2014-03-21  Martin Jambor  <mjambor@suse.cz>

	PR ipa/59176
	* cgraph.h (symtab_node): New flag body_removed.
	* ipa.c (symtab_remove_unreachable_nodes): Set body_removed flag
	when removing bodies.
	* symtab.c (dump_symtab_base): Dump body_removed flag.
	* cgraph.c (verify_edge_corresponds_to_fndecl): Skip nodes which
	had their bodies removed.

2014-03-21  Martin Jambor  <mjambor@suse.cz>

	PR ipa/60419
	* ipa.c (symtab_remove_unreachable_nodes): Clear thunk flag of nodes
	in the border.

2014-03-21  Richard Biener  <rguenther@suse.de>

	PR tree-optimization/60577
	* tree-core.h (struct tree_base): Document nothrow_flag use
	in DECL_NONALIASED.
	* tree.h (DECL_NONALIASED): New.
	(may_be_aliased): Adjust.
	* coverage.c (build_var): Set DECL_NONALIASED.

2014-03-20  Eric Botcazou  <ebotcazou@adacore.com>

	* expr.c (expand_expr_real_1): Remove outdated comment.

2014-03-20  Jakub Jelinek  <jakub@redhat.com>

	PR middle-end/60597
	* ira.c (adjust_cleared_regs): Call copy_rtx on
	*reg_equiv[REGNO (loc)].src_p before passing it to
	simplify_replace_fn_rtx.

	PR target/60568
	* config/i386/i386.c (x86_output_mi_thunk): Surround UNSPEC_GOT
	into CONST, put pic register as first operand of PLUS.  Use
	gen_const_mem for both 32-bit and 64-bit PIC got loads.

2014-03-20  Ramana Radhakrishnan  <ramana.radhakrishnan@arm.com>

	* config/aarch64/aarch64.c (MEMORY_MOVE_COST): Delete.

2014-03-20  Eric Botcazou  <ebotcazou@adacore.com>

	* config/sparc/sparc.c (sparc_do_work_around_errata): Implement work
	around for store forwarding issue in the FPU on the UT699.
	* config/sparc/sparc.md (in_branch_delay): Return false for single FP
	loads and operations if -mfix-ut699 is specified.
	(divtf3_hq): Tweak attribute.
	(sqrttf2_hq): Likewise.

2014-03-20  Eric Botcazou  <ebotcazou@adacore.com>

	* calls.c (store_one_arg): Remove incorrect const qualification on the
	type of the temporary.
	* cfgexpand.c (expand_return): Likewise.
	* expr.c (expand_constructor): Likewise.
	(expand_expr_real_1): Likewise.

2014-03-20  Zhenqiang Chen  <zhenqiang.chen@linaro.org>

	* config/arm/arm.c (arm_dwarf_register_span): Update the element number
	of parts.

2014-03-19  Kaz Kojima  <kkojima@gcc.gnu.org>

	PR target/60039
	* config/sh/sh.md (udivsi3_i1): Clobber R1 register.

2014-03-19  James Greenhalgh  <james.greenhalgh@arm.com>

	* config/arm/aarch-common-protos.h
	(alu_cost_table): Fix spelling of "extend".
	* config/arm/arm.c (arm_new_rtx_costs): Fix spelling of "extend".

2014-03-19  Richard Biener  <rguenther@suse.de>

	PR middle-end/60553
	* tree-core.h (tree_type_common): Re-order pointer members
	to reduce recursion depth during GC walks.

2014-03-19  Marek Polacek  <polacek@redhat.com>

	PR sanitizer/60569
	* ubsan.c (ubsan_type_descriptor): Check that DECL_NAME is nonnull
	before accessing it.

2014-03-19  Richard Biener  <rguenther@suse.de>

	PR lto/59543
	* lto-streamer-in.c (input_function): In WPA stage do not drop
	debug stmts.

2014-03-19  Jakub Jelinek  <jakub@redhat.com>

	PR tree-optimization/60559
	* vectorizable_mask_load_store): Replace scalar MASK_LOAD
	with build_zero_cst assignment.

2014-03-18  Kai Tietz  <ktietz@redhat.com>

	PR rtl-optimization/56356
	* sdbout.c (sdbout_parms): Verify that parms'
	incoming argument is valid.
	(sdbout_reg_parms): Likewise.

2014-03-18  Richard Henderson  <rth@redhat.com>

	PR target/60562
	* config/i386/i386.md (*float<SWI48x><MODEF>2_i387): Move down to
	be shadowed by *float<SWI48><MODEF>2_sse.  Test X87_ENABLE_FLOAT.
	(*float<SWI48><MODEF>2_sse): Check X87_ENABLE_FLOAT for alternative 0.

2014-03-18  Basile Starynkevitch  <basile@starynkevitch.net>

	* plugin.def: Improve comment for PLUGIN_INCLUDE_FILE.
	* doc/plugins.texi (Plugin callbacks): Mention PLUGIN_INCLUDE_FILE.
	Italicize plugin event names in description.  Explain that
	PLUGIN_PRAGMAS has no sense for lto1.  Explain PLUGIN_INCLUDE_FILE.
	Remind that no GCC functions should be called after PLUGIN_FINISH.
	Explain what pragmas with expansion are.

2014-03-18  Martin Liska  <mliska@suse.cz>

	* cgraph.c (cgraph_update_edges_for_call_stmt_node): Added case when
	gimple call statement is update.
	* gimple-fold.c (gimple_fold_call): Changed order for GIMPLE_ASSIGN and
	GIMPLE_CALL, where gsi iterator still points to GIMPLE CALL.

2014-03-18  Jakub Jelinek  <jakub@redhat.com>

	PR sanitizer/60557
	* ubsan.c (ubsan_instrument_unreachable): Call
	initialize_sanitizer_builtins.
	(ubsan_pass): Likewise.

	PR sanitizer/60535
	* ubsan.c (ubsan_type_descriptor, ubsan_create_data): Call
	varpool_finalize_decl instead of rest_of_decl_compilation.

2014-03-18  Richard Biener  <rguenther@suse.de>

	* df-problems.c (df_rd_confluence_n): Avoid bitmap_copy
	by using bitmap_and_compl instead of bitmap_and_compl_into.
	(df_rd_transfer_function): Likewise.

2014-03-18  Richard Biener  <rguenther@suse.de>

	* doc/lto.texi (fresolution): Fix typo.

2014-03-18  Richard Biener  <rguenther@suse.de>

	* doc/invoke.texi (flto): Update for changes in 4.9.

2014-03-18  Richard Biener  <rguenther@suse.de>

	* doc/loop.texi: Remove section on the removed lambda framework.
	Update loop docs with recent changes in preserving loop structure.

2014-03-18  Richard Biener  <rguenther@suse.de>

	* doc/lto.texi (-fresolution): Document.

2014-03-18  Richard Biener  <rguenther@suse.de>

	* doc/contrib.texi: Adjust my name.

2014-03-18  Jakub Jelinek  <jakub@redhat.com>

	PR ipa/58721
	* internal-fn.c: Include diagnostic-core.h.
	(expand_BUILTIN_EXPECT): New function.
	* gimplify.c (gimplify_call_expr): Use false instead of FALSE.
	(gimplify_modify_expr): Gimplify 3 argument __builtin_expect into
	IFN_BUILTIN_EXPECT call instead of __builtin_expect builtin call.
	* ipa-inline-analysis.c (find_foldable_builtin_expect): Handle
	IFN_BUILTIN_EXPECT.
	* predict.c (expr_expected_value_1): Handle IFN_BUILTIN_EXPECT.
	Revert 3 argument __builtin_expect code.
	(strip_predict_hints): Handle IFN_BUILTIN_EXPECT.
	* gimple-fold.c (gimple_fold_call): Likewise.
	* tree.h (fold_builtin_expect): New prototype.
	* builtins.c (build_builtin_expect_predicate): Add predictor
	argument, if non-NULL, create 3 argument __builtin_expect.
	(fold_builtin_expect): No longer static.  Add ARG2 argument,
	pass it through to build_builtin_expect_predicate.
	(fold_builtin_2): Adjust caller.
	(fold_builtin_3): Handle BUILT_IN_EXPECT.
	* internal-fn.def (BUILTIN_EXPECT): New.

2014-03-18  Tobias Burnus  <burnus@net-b.de>

	PR ipa/58721
	* predict.def (PRED_FORTRAN_OVERFLOW, PRED_FORTRAN_FAIL_ALLOC,
	PRED_FORTRAN_FAIL_IO, PRED_FORTRAN_WARN_ONCE, PRED_FORTRAN_SIZE_ZERO,
	PRED_FORTRAN_INVALID_BOUND, PRED_FORTRAN_ABSENT_DUMMY): Add.

2014-03-18  Jan Hubicka  <hubicka@ucw.cz>

	PR ipa/58721
	* predict.c (combine_predictions_for_bb): Fix up formatting.
	(expr_expected_value_1, expr_expected_value): Add predictor argument,
	fill what it points to if non-NULL.
	(tree_predict_by_opcode): Adjust caller, use the predictor.
	* predict.def (PRED_COMPARE_AND_SWAP): Add.

2014-03-18  Eric Botcazou  <ebotcazou@adacore.com>

	* config/sparc/sparc.c (sparc_do_work_around_errata): Speed up and use
	proper constant for the store mode.

2014-03-18  Ilya Enkovich  <ilya.enkovich@intel.com>

	* symtab.c (change_decl_assembler_name): Fix transparent alias
	chain construction.

2014-03-16  Renlin Li  <Renlin.Li@arm.com>

	* config/aarch64/aarch64.c: Correct the comments about the
	aarch64 stack layout.

2014-03-18  Thomas Schwinge  <thomas@codesourcery.com>

	* omp-low.c (lower_rec_input_clauses) <build_omp_barrier>: Restore
	check for GF_OMP_FOR_KIND_FOR.

2013-03-18  Kirill Yukhin  <kirill.yukhin@intel.com>

	* config/i386/i386.h (ADDITIONAL_REGISTER_NAMES): Add
	ymm and zmm register names.

2014-03-17  Jakub Jelinek  <jakub@redhat.com>

	PR target/60516
	* config/i386/i386.c (ix86_expand_epilogue): Adjust REG_CFA_ADJUST_CFA
	note creation for the 2010-08-31 changes.

2014-03-17  Marek Polacek  <polacek@redhat.com>

	PR middle-end/60534
	* omp-low.c (omp_max_vf): Treat -fno-tree-loop-optimize the same
	as -fno-tree-loop-vectorize.
	(expand_omp_simd): Likewise.

2014-03-15  Eric Botcazou  <ebotcazou@adacore.com>

	* config/sparc/sparc-protos.h (tls_call_delay): Delete.
	(eligible_for_call_delay): New prototype.
	* config/sparc/sparc.c (tls_call_delay): Rename into...
	(eligible_for_call_delay): ...this.  Return false if the instruction
	cannot be put in the delay slot of a branch.
	(eligible_for_restore_insn): Simplify.
	(eligible_for_return_delay): Return false if the instruction cannot be
	put in the delay slot of a branch and simplify.
	(eligible_for_sibcall_delay): Return false if the instruction cannot be
	put in the delay slot of a branch.
	* config/sparc/sparc.md (fix_ut699): New attribute.
	(tls_call_delay): Delete.
	(in_call_delay): Reimplement.
	(eligible_for_sibcall_delay): Rename into...
	(in_sibcall_delay): ...this.
	(eligible_for_return_delay): Rename into...
	(in_return_delay): ...this.
	(in_branch_delay): Reimplement.
	(in_uncond_branch_delay): Delete.
	(in_annul_branch_delay): Delete.

2014-03-14  Richard Henderson  <rth@redhat.com>

	PR target/60525
	* config/i386/i386.md (floathi<X87MODEF>2): Delete expander; rename
	define_insn from *floathi<X87MODEF>2_i387; allow nonimmediate_operand.
	(*floathi<X87MODEF>2_i387_with_temp): Remove.
	(floathi splitters): Remove.
	(float<SWI48x>xf2): New pattern.
	(float<SWI48><MODEF>2): Rename from float<SWI48x><X87MODEF>2.  Drop
	code that tried to handle DImode for 32-bit, but which was excluded
	by the pattern's condition.  Drop allocation of stack temporary.
	(*floatsi<MODEF>2_vector_mixed_with_temp): Remove.
	(*float<SWI48><MODEF>2_mixed_with_temp): Remove.
	(*float<SWI48><MODEF>2_mixed_interunit): Remove.
	(*float<SWI48><MODEF>2_mixed_nointerunit): Remove.
	(*floatsi<MODEF>2_vector_sse_with_temp): Remove.
	(*float<SWI48><MODEF>2_sse_with_temp): Remove.
	(*float<SWI48><MODEF>2_sse_interunit): Remove.
	(*float<SWI48><MODEF>2_sse_nointerunit): Remove.
	(*float<SWI48x><X87MODEF>2_i387_with_temp): Remove.
	(*float<SWI48x><X87MODEF>2_i387): Remove.
	(all float _with_temp splitters): Remove.
	(*float<SWI48x><MODEF>2_i387): New pattern.
	(*float<SWI48><MODEF>2_sse): New pattern.
	(float TARGET_USE_VECTOR_CONVERTS splitters): Merge them.
	(float TARGET_SSE_PARTIAL_REG_DEPENDENCY splitters): Merge them.

2014-03-14  Jakub Jelinek  <jakub@redhat.com>
	    Marek Polacek  <polacek@redhat.com>

	PR middle-end/60484
	* common.opt (dump_base_name_prefixed): New Variable.
	* opts.c (finish_options): Don't prepend directory to x_dump_base_name
	if x_dump_base_name_prefixed is already set, set it at the end.

2014-03-14  Vladimir Makarov  <vmakarov@redhat.com>

	PR rtl-optimization/60508
	* lra-constraints.c (get_reload_reg): Add new parameter
	in_subreg_p.
	(process_addr_reg, simplify_operand_subreg, curr_insn_transform):
	Pass the new parameter values.

2014-03-14  Richard Biener  <rguenther@suse.de>

	* common.opt: Revert unintented changes from r205065.
	* opts.c: Likewise.

2014-03-14  Richard Biener  <rguenther@suse.de>

	PR middle-end/60518
	* cfghooks.c (split_block): Properly adjust all loops the
	block was a latch of.

2014-03-14  Martin Jambor  <mjambor@suse.cz>

	PR lto/60461
	* ipa-prop.c (ipa_modify_call_arguments): Fix iteration condition
	and simplify it.

2014-03-14  Georg-Johann Lay  <avr@gjlay.de>

	PR target/59396
	* config/avr/avr.c (avr_set_current_function): Pass function name
	through default_strip_name_encoding before sanity checking instead
	of skipping the first char of the assembler name.

2014-03-13  Richard Henderson  <rth@redhat.com>

	PR debug/60438
	* config/i386/i386.c (ix86_split_fp_branch): Remove pushed argument.
	(ix86_force_to_memory, ix86_free_from_memory): Remove.
	* config/i386/i386-protos.h: Likewise.
	* config/i386/i386.md (floathi<X87MODEF>2): Use assign_386_stack_local
	in the expander instead of a splitter.
	(float<SWI48x><X87MODEF>2): Use assign_386_stack_local if there is
	any possibility of requiring a memory.
	(*floatsi<MODEF>2_vector_mixed): Remove, and the splitters.
	(*floatsi<MODEF>2_vector_sse): Remove, and the splitters.
	(fp branch splitters): Update for ix86_split_fp_branch.
	(*jcc<X87MODEF>_<SWI24>_i387): Remove r/f alternative.
	(*jcc<X87MODEF>_<SWI24>_r_i387): Likewise.
	(splitter for jcc<X87MODEF>_<SWI24>_i387 r/f): Remove.
	(*fop_<MODEF>_2_i387): Remove f/r alternative.
	(*fop_<MODEF>_3_i387): Likewise.
	(*fop_xf_2_i387, *fop_xf_3_i387): Likewise.
	(splitters for the fop_* register patterns): Remove.
	(fscalexf4_i387): Rename from *fscalexf4_i387.
	(ldexpxf3): Use gen_floatsixf2 and gen_fscalexf4_i387.

2014-03-13  Jakub Jelinek  <jakub@redhat.com>

	PR tree-optimization/59779
	* tree-dfa.c (get_ref_base_and_extent): Use double_int
	type for bitsize and maxsize instead of HOST_WIDE_INT.

2014-03-13  Steven Bosscher  <steven@gcc.gnu.org>

	PR rtl-optimization/57320
	* function.c (rest_of_handle_thread_prologue_and_epilogue): Cleanup
	the CFG after thread_prologue_and_epilogue_insns.

2014-03-13  Vladimir Makarov  <vmakarov@redhat.com>

	PR rtl-optimization/57189
	* lra-constraints.c (process_alt_operands): Disfavor spilling
	vector pseudos.

2014-03-13  Cesar Philippidis  <cesar@codesourcery.com>

	* lto-wrapper.c (maybe_unlink_file): Suppress diagnostic messages.

2014-03-13  Jakub Jelinek  <jakub@redhat.com>

	PR tree-optimization/59025
	PR middle-end/60418
	* tree-ssa-reassoc.c (sort_by_operand_rank): For SSA_NAMEs with the
	same rank, sort by bb_rank and gimple_uid of SSA_NAME_DEF_STMT first.

2014-03-13  Georg-Johann Lay  <avr@gjlay.de>

	PR target/60486
	* config/avr/avr.c (avr_out_plus): Swap cc_plus and cc_minus in
	calls of avr_out_plus_1.

2014-03-13  Bin Cheng  <bin.cheng@arm.com>

	* tree-cfgcleanup.c (remove_forwarder_block_with_phi): Record
	BB's single pred and update the father loop's latch info later.

2014-03-12  Michael Meissner  <meissner@linux.vnet.ibm.com>

	* config/rs6000/vector.md (VEC_L): Add V1TI mode to vector types.
	(VEC_M): Likewise.
	(VEC_N): Likewise.
	(VEC_R): Likewise.
	(VEC_base): Likewise.
	(mov<MODE>, VEC_M modes): If we are loading TImode into VSX
	registers, we need to swap double words in little endian mode.

	* config/rs6000/rs6000-modes.def (V1TImode): Add new vector mode
	to be a container mode for 128-bit integer operations added in ISA
	2.07.  Unlike TImode and PTImode, the preferred register set is
	the Altivec/VMX registers for the 128-bit operations.

	* config/rs6000/rs6000-protos.h (rs6000_move_128bit_ok_p): Add
	declarations.
	(rs6000_split_128bit_ok_p): Likewise.

	* config/rs6000/rs6000-builtin.def (BU_P8V_AV_3): Add new support
	macros for creating ISA 2.07 normal and overloaded builtin
	functions with 3 arguments.
	(BU_P8V_OVERLOAD_3): Likewise.
	(VPERM_1T): Add support for V1TImode in 128-bit vector operations
	for use as overloaded functions.
	(VPERM_1TI_UNS): Likewise.
	(VSEL_1TI): Likewise.
	(VSEL_1TI_UNS): Likewise.
	(ST_INTERNAL_1ti): Likewise.
	(LD_INTERNAL_1ti): Likewise.
	(XXSEL_1TI): Likewise.
	(XXSEL_1TI_UNS): Likewise.
	(VPERM_1TI): Likewise.
	(VPERM_1TI_UNS): Likewise.
	(XXPERMDI_1TI): Likewise.
	(SET_1TI): Likewise.
	(LXVD2X_V1TI): Likewise.
	(STXVD2X_V1TI): Likewise.
	(VEC_INIT_V1TI): Likewise.
	(VEC_SET_V1TI): Likewise.
	(VEC_EXT_V1TI): Likewise.
	(EQV_V1TI): Likewise.
	(NAND_V1TI): Likewise.
	(ORC_V1TI): Likewise.
	(VADDCUQ): Add support for 128-bit integer arithmetic instructions
	added in ISA 2.07.  Add both normal 'altivec' builtins, and the
	overloaded builtin.
	(VADDUQM): Likewise.
	(VSUBCUQ): Likewise.
	(VADDEUQM): Likewise.
	(VADDECUQ): Likewise.
	(VSUBEUQM): Likewise.
	(VSUBECUQ): Likewise.

	* config/rs6000/rs6000-c.c (__int128_type): New static to hold
	__int128_t and __uint128_t types.
	(__uint128_type): Likewise.
	(altivec_categorize_keyword): Add support for vector __int128_t,
	vector __uint128_t, vector __int128, and vector unsigned __int128
	as a container type for TImode operations that need to be done in
	VSX/Altivec registers.
	(rs6000_macro_to_expand): Likewise.
	(altivec_overloaded_builtins): Add ISA 2.07 overloaded functions
	to support 128-bit integer instructions vaddcuq, vadduqm,
	vaddecuq, vaddeuqm, vsubcuq, vsubuqm, vsubecuq, vsubeuqm.
	(altivec_resolve_overloaded_builtin): Add support for V1TImode.

	* config/rs6000/rs6000.c (rs6000_hard_regno_mode_ok): Add support
	for V1TImode, and set up preferences to use VSX/Altivec registers.
	Setup VSX reload handlers.
	(rs6000_debug_reg_global): Likewise.
	(rs6000_init_hard_regno_mode_ok): Likewise.
	(rs6000_preferred_simd_mode): Likewise.
	(vspltis_constant): Do not allow V1TImode as easy altivec constants.
	(easy_altivec_constant): Likewise.
	(output_vec_const_move): Likewise.
	(rs6000_expand_vector_set): Convert V1TImode set and extract to
	simple move.
	(rs6000_expand_vector_extract): Likewise.
	(reg_offset_addressing_ok_p): Setup V1TImode to use VSX reg+reg
	addressing.
	(rs6000_const_vec): Add support for V1TImode.
	(rs6000_emit_le_vsx_load): Swap double words when loading or
	storing TImode/V1TImode.
	(rs6000_emit_le_vsx_store): Likewise.
	(rs6000_emit_le_vsx_move): Likewise.
	(rs6000_emit_move): Add support for V1TImode.
	(altivec_expand_ld_builtin): Likewise.
	(altivec_expand_st_builtin): Likewise.
	(altivec_expand_vec_init_builtin): Likewise.
	(altivec_expand_builtin): Likewise.
	(rs6000_init_builtins): Add support for V1TImode type.  Add
	support for ISA 2.07 128-bit integer builtins.  Define type names
	for the VSX/Altivec vector types.
	(altivec_init_builtins): Add support for overloaded vector
	functions with V1TImode type.
	(rs6000_preferred_reload_class): Prefer Altivec registers for V1TImode.
	(rs6000_move_128bit_ok_p): Move 128-bit move/split validation to
	external function.
	(rs6000_split_128bit_ok_p): Likewise.
	(rs6000_handle_altivec_attribute): Create V1TImode from vector
	__int128_t and vector __uint128_t.

	* config/rs6000/vsx.md (VSX_L): Add V1TImode to vector iterators
	and mode attributes.
	(VSX_M): Likewise.
	(VSX_M2): Likewise.
	(VSm): Likewise.
	(VSs): Likewise.
	(VSr): Likewise.
	(VSv): Likewise.
	(VS_scalar): Likewise.
	(VS_double): Likewise.
	(vsx_set_v1ti): New builtin function to create V1TImode from TImode.

	* config/rs6000/rs6000.h (TARGET_VADDUQM): New macro to say whether
	we support the ISA 2.07 128-bit integer arithmetic instructions.
	(ALTIVEC_OR_VSX_VECTOR_MODE): Add V1TImode.
	(enum rs6000_builtin_type_index): Add fields to hold V1TImode
	and TImode types for use with the builtin functions.
	(V1TI_type_node): Likewise.
	(unsigned_V1TI_type_node): Likewise.
	(intTI_type_internal_node): Likewise.
	(uintTI_type_internal_node): Likewise.

	* config/rs6000/altivec.md (UNSPEC_VADDCUQ): New unspecs for ISA 2.07
	128-bit builtin functions.
	(UNSPEC_VADDEUQM): Likewise.
	(UNSPEC_VADDECUQ): Likewise.
	(UNSPEC_VSUBCUQ): Likewise.
	(UNSPEC_VSUBEUQM): Likewise.
	(UNSPEC_VSUBECUQ): Likewise.
	(VM): Add V1TImode to vector mode iterators.
	(VM2): Likewise.
	(VI_unit): Likewise.
	(altivec_vadduqm): Add ISA 2.07 128-bit binary builtins.
	(altivec_vaddcuq): Likewise.
	(altivec_vsubuqm): Likewise.
	(altivec_vsubcuq): Likewise.
	(altivec_vaddeuqm): Likewise.
	(altivec_vaddecuq): Likewise.
	(altivec_vsubeuqm): Likewise.
	(altivec_vsubecuq): Likewise.

	* config/rs6000/rs6000.md (FMOVE128_GPR): Add V1TImode to vector
	mode iterators.
	(BOOL_128): Likewise.
	(BOOL_REGS_OUTPUT): Likewise.
	(BOOL_REGS_OP1): Likewise.
	(BOOL_REGS_OP2): Likewise.
	(BOOL_REGS_UNARY): Likewise.
	(BOOL_REGS_AND_CR0): Likewise.

	* config/rs6000/altivec.h (vec_vaddcuq): Add support for ISA 2.07
	128-bit integer builtin support.
	(vec_vadduqm): Likewise.
	(vec_vaddecuq): Likewise.
	(vec_vaddeuqm): Likewise.
	(vec_vsubecuq): Likewise.
	(vec_vsubeuqm): Likewise.
	(vec_vsubcuq): Likewise.
	(vec_vsubuqm): Likewise.

	* doc/extend.texi (PowerPC AltiVec/VSX Built-in Functions):
	Document vec_vaddcuq, vec_vadduqm, vec_vaddecuq, vec_vaddeuqm,
	vec_subecuq, vec_subeuqm, vec_vsubcuq, vec_vsubeqm builtins adding
	128-bit integer add/subtract to ISA 2.07.

2014-03-12  Joern Rennecke  <joern.rennecke@embecosm.com>

	* config/arc/arc.c (arc_predicate_delay_insns):
	Fix third argument passed to conditionalize_nonjump.

2014-03-12  Yufeng Zhang  <yufeng.zhang@arm.com>

	* config/aarch64/aarch64-builtins.c
	(aarch64_builtin_vectorized_function): Add BUILT_IN_LFLOORF,
	BUILT_IN_LLFLOOR, BUILT_IN_LCEILF and BUILT_IN_LLCEIL.
	* config/aarch64/arm_neon.h (vcvtaq_u64_f64): Call __builtin_llfloor
	instead of __builtin_lfloor.
	(vcvtnq_u64_f64): Call __builtin_llceil instead of __builtin_lceil.

2014-03-12  Jakub Jelinek  <jakub@redhat.com>

	* tree-ssa-ifcombine.c (forwarder_block_to): New function.
	(tree_ssa_ifcombine_bb_1): New function.
	(tree_ssa_ifcombine_bb): Use it.  Handle also cases where else_bb
	is an empty forwarder block to then_bb or vice versa and then_bb
	and else_bb are effectively swapped.

2014-03-12  Christian Bruel  <christian.bruel@st.com>

	PR target/60264
	* config/arm/arm.c (arm_emit_vfp_multi_reg_pop): Emit a
	REG_CFA_DEF_CFA note.
	(arm_expand_epilogue_apcs_frame): call arm_add_cfa_adjust_cfa_note.
	(arm_unwind_emit): Allow REG_CFA_DEF_CFA.

2014-03-12  Thomas Preud'homme  <thomas.preudhomme@arm.com>

	PR tree-optimization/60454
	* tree-ssa-math-opts.c (find_bswap_1): Fix bswap detection.

2014-03-12  Kyrylo Tkachov  <kyrylo.tkachov@arm.com>

	* config.gcc (aarch64*-*-*): Use ISA flags from aarch64-arches.def.
	Do not define target_cpu_default2 to generic.
	* config/aarch64/aarch64.h (TARGET_CPU_DEFAULT): Use generic cpu.
	* config/aarch64/aarch64.c (aarch64_override_options): Update comment.
	* config/aarch64/aarch64-arches.def (armv8-a): Use generic cpu.

2014-03-12  Jakub Jelinek  <jakub@redhat.com>
	    Marc Glisse  <marc.glisse@inria.fr>

	PR tree-optimization/60502
	* tree-ssa-reassoc.c (eliminate_not_pairs): Use build_all_ones_cst
	instead of build_low_bits_mask.

2014-03-12  Jakub Jelinek  <jakub@redhat.com>

	PR middle-end/60482
	* tree-vrp.c (register_edge_assert_for_1): Don't add assert
	if there are multiple uses, but op doesn't live on E edge.
	* tree-cfg.c (assert_unreachable_fallthru_edge_p): Also ignore
	clobber stmts before __builtin_unreachable.

2014-03-11  Richard Sandiford  <rdsandiford@googlemail.com>

	* builtins.c (expand_builtin_setjmp_receiver): Use and clobber
	hard_frame_pointer_rtx.
	* cse.c (cse_insn): Remove volatile check.
	* cselib.c (cselib_process_insn): Likewise.
	* dse.c (scan_insn): Likewise.

2014-03-11  Joern Rennecke  <joern.rennecke@embecosm.com>

	* config/arc/arc.c (conditionalize_nonjump): New function,
	broken out of ...
	(arc_ifcvt): ... this.
	(arc_predicate_delay_insns): Use it.

2014-03-11  Joern Rennecke  <joern.rennecke@embecosm.com>

	* config/arc/predicates.md (extend_operand): During/after reload,
	allow const_int_operand.
	* config/arc/arc.md (mulsidi3_700): Use extend_operand predicate.
	(umulsidi3_700): Likewise.  Change operand 2 constraint back to "cL".
	(mulsi3_highpart): Change operand 2 constraint alternatives 2 and 3
	to "i".
	(umulsi3_highpart_i): Likewise.

2014-03-11  Richard Biener  <rguenther@suse.de>

	* tree-ssa-structalias.c (get_constraint_for_ptr_offset):
	Add asserts to guard possible wrong-code bugs.

2014-03-11  Richard Biener  <rguenther@suse.de>

	PR tree-optimization/60429
	PR tree-optimization/60485
	* tree-ssa-structalias.c (set_union_with_increment): Properly
	take into account all fields that overlap the shifted vars.
	(do_sd_constraint): Likewise.
	(do_ds_constraint): Likewise.
	(get_constraint_for_ptr_offset): Likewise.

2014-03-11  Chung-Lin Tang  <cltang@codesourcery.com>

	* config/nios2/nios2.c (machine_function): Add fp_save_offset field.
	(nios2_compute_frame_layout):
	Add calculation of cfun->machine->fp_save_offset.
	(nios2_expand_prologue): Correct setting of frame pointer register
	in prologue.
	(nios2_expand_epilogue): Update recovery of stack pointer from
	frame pointer accordingly.
	(nios2_initial_elimination_offset): Update calculation of offset
	for eliminating to HARD_FRAME_POINTER_REGNUM.

2014-03-10  Jakub Jelinek  <jakub@redhat.com>

	PR ipa/60457
	* ipa.c (symtab_remove_unreachable_nodes): Don't call
	cgraph_get_create_node on VAR_DECLs.

2014-03-10  Richard Biener  <rguenther@suse.de>

	PR middle-end/60474
	* tree.c (signed_or_unsigned_type_for): Handle OFFSET_TYPEs.

2014-03-08  Douglas B Rupp  <rupp@gnat.com>

	* config/vms/vms.opt (vms_float_format): New variable.

2014-03-08  Tobias Burnus  <burnus@net-b.de>

	* doc/invoke.texi (-fcilkplus): Update implementation status.

2014-03-08  Paulo Matos  <paulo@matos-sorge.com>
	    Richard Biener  <rguenther@suse.de>

	* lto-wrapper.c (merge_and_complain): Ensure -fshort-double is used
	consistently accross all TUs.
	(run_gcc): Enable -fshort-double automatically at link at link-time
	and disallow override.

2014-03-08  Richard Sandiford  <rdsandiford@googlemail.com>

	PR target/58271
	* config/mips/mips.c (mips_option_override): Promote -mpaired-single
	warning to an error.  Disable TARGET_PAIRED_SINGLE and TARGET_MIPS3D
	if they can't be used.

2014-03-07  Rainer Orth  <ro@CeBiTec.Uni-Bielefeld.DE>

	* configure.ac (HAVE_AS_IX86_TLSLDMPLT): Improve test
	for Solaris 11/x86 ld.
	* configure: Regenerate.

2014-03-07  Rainer Orth  <ro@CeBiTec.Uni-Bielefeld.DE>

	* configure.ac (TLS_SECTION_ASM_FLAG): Save as tls_section_flag.
	(LIB_TLS_SPEC): Save as ld_tls_libs.
	(HAVE_AS_IX86_TLSLDMPLT): Define as 1/0.
	(HAVE_AS_IX86_TLSLDM): New test.
	* configure, config.in: Regenerate.
	* config/i386/i386.c (legitimize_tls_address): Fall back to
	TLS_MODEL_GLOBAL_DYNAMIC on 32-bit Solaris/x86 if tool chain
	cannot support TLS_MODEL_LOCAL_DYNAMIC.
	* config/i386/i386.md (*tls_local_dynamic_base_32_gnu): Use if
	instead of #ifdef in HAVE_AS_IX86_TLSLDMPLT test.

2014-03-07  Paulo Matos  <paulo@matos-sorge.com>

	* common.opt (fira-loop-pressure): Mark as optimization.

2014-03-07  Thomas Schwinge  <thomas@codesourcery.com>

	* langhooks.c (lhd_omp_mappable_type): The error_mark_node is not
	an OpenMP mappable type.

2014-03-06  Matthias Klose  <doko@ubuntu.com>

	* Makefile.in (s-mlib): Only pass MULTIARCH_DIRNAME if
	MULTILIB_OSDIRNAMES is not defined.

2014-03-06  Jakub Jelinek  <jakub@redhat.com>
	    Meador Inge  <meadori@codesourcery.com>

	PR target/58595
	* config/arm/arm.c (arm_tls_symbol_p): Remove.
	(arm_legitimize_address): Call legitimize_tls_address for any
	arm_tls_referenced_p expression, handle constant addend.  Call it
	before testing for !TARGET_ARM.
	(thumb_legitimize_address): Don't handle arm_tls_symbol_p here.

2014-03-06  Richard Biener  <rguenther@suse.de>

	PR middle-end/60445
	PR lto/60424
	PR lto/60427
	Revert
	2014-03-04  Paulo Matos  <paulo@matos-sorge.com>

	* tree-streamer.c (record_common_node): Assert we don't record
	nodes with type double.
	(preload_common_node): Skip type double, complex double and double
	pointer since it is now frontend dependent due to fshort-double option.

2014-03-06  Richard Biener  <rguenther@suse.de>

	* gcc.c (PLUGIN_COND): Always enable unless -fno-use-linker-plugin
	or -fno-lto is specified and the linker has full plugin support.
	* collect2.c (lto_mode): Default to LTO_MODE_WHOPR if LTO is enabled.
	(main): Remove -flto processing, adjust lto_mode using use_plugin late.
	* lto-wrapper.c (merge_and_complain): Merge compile-time
	optimization levels.
	(run_gcc): And pass it through to the link options.

2014-03-06  Alexandre Oliva  <aoliva@redhat.com>

	PR debug/60381
	Revert:
	2014-02-28  Alexandre Oliva  <aoliva@redhat.com>
	PR debug/59992
	* cselib.c (remove_useless_values): Skip to avoid quadratic
	behavior if the condition moved from...
	(cselib_process_insn): ... here holds.

2014-03-05  Jakub Jelinek  <jakub@redhat.com>

	PR plugins/59335
	* Makefile.in (PLUGIN_HEADERS): Add tree-phinodes.h, stor-layout.h,
	ssa-iterators.h, $(RESOURCE_H) and tree-cfgcleanup.h.

	PR plugins/59335
	* config/i386/t-i386 (OPTIONS_H_EXTRA): Add stringop.def.
	(TM_H): Add x86-tune.def.

2014-03-05  Kyrylo Tkachov  <kyrylo.tkachov@arm.com>

	* config/aarch64/aarch64.c (generic_tunings):
	Use cortexa57_extra_costs.

2014-03-05  Jakub Jelinek  <jakub@redhat.com>

	PR lto/60404
	* cfgexpand.c (expand_used_vars): Do not assume all SSA_NAMEs
	of PARM/RESULT_DECLs must be coalesced with optimize && in_lto_p.
	* tree-ssa-coalesce.c (coalesce_ssa_name): Use MUST_COALESCE_COST - 1
	cost for in_lto_p.

2014-03-04  Heiher  <r@hev.cc>

	* config/mips/mips-cpus.def (loongson3a): Mark as a MIPS64r2 processor.
	* config/mips/mips.h (MIPS_ISA_LEVEL_SPEC): Adjust accordingly.

2014-03-04  Uros Bizjak  <ubizjak@gmail.com>

	* config/i386/predicates.md (const2356_operand): Change to ...
	(const2367_operand): ... this.
	* config/i386/sse.md (avx512pf_scatterpf<mode>sf): Use
	const2367_operand.
	(*avx512pf_scatterpf<mode>sf_mask): Ditto.
	(*avx512pf_scatterpf<mode>sf): Ditto.
	(avx512pf_scatterpf<mode>df): Ditto.
	(*avx512pf_scatterpf<mode>df_mask): Ditto.
	(*avx512pf_scatterpf<mode>df): Ditto.
	* config/i386/i386.c (ix86_expand_builtin): Update
	incorrect hint operand error message.

2014-03-04  Richard Biener  <rguenther@suse.de>

	* lto-section-in.c (lto_get_section_data): Fix const cast.

2014-03-04  Paulo Matos  <paulo@matos-sorge.com>

	* tree-streamer.c (record_common_node): Assert we don't record
	nodes with type double.
	(preload_common_node): Skip type double, complex double and double
	pointer since it is now frontend dependent due to fshort-double option.

2014-03-04  Richard Biener  <rguenther@suse.de>

	PR lto/60405
	* lto-streamer-in.c (lto_read_body): Remove LTO bytecode version check.
	(lto_input_toplevel_asms): Likewise.
	* lto-section-in.c (lto_get_section_data): Instead do it here
	for every section.

2014-03-04  Richard Biener  <rguenther@suse.de>

	PR tree-optimization/60382
	* tree-vect-loop.c (vect_is_simple_reduction_1): Do not consider
	dead PHIs a reduction.

2014-03-03  Uros Bizjak  <ubizjak@gmail.com>

	* config/i386/xmmintrin.h (enum _mm_hint) <_MM_HINT_ET0>: Correct
	hint value.
	(_mm_prefetch): Move out of GCC target("sse") pragma.
	* config/i386/prfchwintrin.h (_m_prefetchw): Move out of
	GCC target("prfchw") pragma.
	* config/i386/i386.md (prefetch): Emit prefetchwt1 only
	for locality <= 2.
	* config/i386/i386.c (ix86_option_override_internal): Enable
	-mprfchw with -mprefetchwt1.

2014-03-03  Joern Rennecke  <joern.rennecke@embecosm.com>

	* config/arc/arc.md (casesi_load) <length attribute alternative 0>:
	Mark as varying.

2014-03-03  Joern Rennecke  <joern.rennecke@embecosm.com>

	* opts.h (CL_PCH_IGNORE): Define.
	* targhooks.c (option_affects_pch_p):
	Return false for options that have CL_PCH_IGNORE set.
	* opt-functions.awk: Process PchIgnore.
	* doc/options.texi: Document PchIgnore.

	* config/arc/arc.opt (misize): Add PchIgnore property.

2014-03-03  Bill Schmidt  <wschmidt@linux.vnet.ibm.com>

	* config/rs6000/rs6000.c (rs6000_preferred_reload_class): Disallow
	reload of PLUS rtx's outside of GENERAL_REGS or BASE_REGS; relax
	constraint on constants to permit them being loaded into
	GENERAL_REGS or BASE_REGS.

2014-03-03  Nick Clifton  <nickc@redhat.com>

	* config/rl78/rl78-real.md (cbranchsi4_real_signed): Add
	anti-cacnonical alternatives.
	(negandhi3_real): New pattern.
	* config/rl78/rl78-virt.md (negandhi3_virt): New pattern.

2014-03-03  Senthil Kumar Selvaraj  <senthil_kumar.selvaraj@atmel.com>

	* config/avr/avr-mcus.def: Remove atxmega16x1.
	* config/avr/avr-tables.opt: Regenerate.
	* config/avr/t-multilib: Regenerate.
	* doc/avr-mmcu.texi: Regenerate.

2014-03-03  Tobias Grosser  <tobias@grosser.es>
	    Mircea Namolaru  <mircea.namolaru@inria.fr>

	PR tree-optimization/58028
	* graphite-clast-to-gimple.c (set_cloog_options): Don't remove
	scalar dimensions.

2014-03-03  Ramana Radhakrishnan  <ramana.radhakrishnan@arm.com>

	* config/arm/neon.md (*movmisalign<mode>): Legitimize addresses
	not handled by recognizers.

2014-03-03  Jakub Jelinek  <jakub@redhat.com>

	PR middle-end/60175
	* function.c (expand_function_end): Don't emit
	clobber_return_register sequence if clobber_after is a BARRIER.
	* cfgexpand.c (construct_exit_block): Append instructions before
	return_label to prev_bb.

2014-03-02  Bill Schmidt  <wschmidt@linux.vnet.ibm.com>

	* config/rs6000/constraints.md: Document reserved use of "wc".

2014-03-02  Jan Hubicka  <hubicka@ucw.cz>

	PR ipa/60150
	* ipa.c (function_and_variable_visibility): When dissolving comdat
	group, also set all symbols to local.

2014-03-02  Jan Hubicka  <hubicka@ucw.cz>

	PR ipa/60306

	Revert:
	2013-12-14   Jan Hubicka  <jh@suse.cz>
	PR middle-end/58477
	* ipa-prop.c (stmt_may_be_vtbl_ptr_store): Skip clobbers.

2014-03-02  Jon Beniston  <jon@beniston.com>

	PR bootstrap/48230
	PR bootstrap/50927
	PR bootstrap/52466
	PR target/46898
	* config/lm32/lm32.c (lm32_legitimate_constant_p): Remove, as incorrect.
	  (TARGET_LEGITIMATE_CONSTANT_P): Undefine, as not needed.
	* config/lm32/lm32.md (movsi_insn): Add 32-bit immediate support.
	(simple_return, *simple_return): New patterns
	* config/lm32/predicates.md (movsi_rhs_operand): Remove as obsolete.
	* configure.ac (force_sjlj_exceptions): Force sjlj exceptions for lm32.

2014-03-01  Paolo Carlini  <paolo.carlini@oracle.com>

	* dwarf2out.c (gen_subprogram_die): Tidy.

2014-03-01  Oleg Endo  <olegendo@gcc.gnu.org>

	PR target/60071
	* config/sh/sh.md (*mov_t_msb_neg): Split into ...
	(*mov_t_msb_neg_negc): ... this new insn.

2014-02-28  Jason Merrill  <jason@redhat.com>

	PR c++/58678
	* ipa-devirt.c (ipa_devirt): Don't choose an implicitly-declared
	function.

2014-02-28  Paolo Carlini  <paolo.carlini@oracle.com>

	PR c++/60314
	* dwarf2out.c (decltype_auto_die): New static.
	(gen_subprogram_die): Handle 'decltype(auto)' like 'auto'.
	(gen_type_die_with_usage): Handle 'decltype(auto)'.
	(is_cxx_auto): Likewise.

2014-02-28  Ian Bolton  <ian.bolton@arm.com>

	* config/aarch64/aarch64.h: Define __ARM_NEON by default if
	we are not using general regs only.

2014-02-28  Richard Biener  <rguenther@suse.de>

	PR target/60280
	* tree-cfgcleanup.c (tree_forwarder_block_p): Restrict
	previous fix and only allow to remove trivial pre-headers
	and latches.  Also honor LOOPS_MAY_HAVE_MULTIPLE_LATCHES.
	(remove_forwarder_block): Properly update the latch of a loop.

2014-02-28  Alexandre Oliva  <aoliva@redhat.com>

	PR debug/59992
	* cselib.c (cselib_hasher::equal): Special-case VALUE lookup.
	(cselib_preserved_hash_table): New.
	(preserve_constants_and_equivs): Move preserved vals to it.
	(cselib_find_slot): Look it up first.
	(cselib_init): Initialize it.
	(cselib_finish): Release it.
	(dump_cselib_table): Dump it.

2014-02-28  Alexandre Oliva  <aoliva@redhat.com>

	PR debug/59992
	* cselib.c (remove_useless_values): Skip to avoid quadratic
	behavior if the condition moved from...
	(cselib_process_insn): ... here holds.

2014-02-28  Alexandre Oliva  <aoliva@redhat.com>

	PR debug/57232
	* var-tracking.c (vt_initialize): Apply the same condition to
	preserve the CFA base value.

2014-02-28  Joey Ye  <joey.ye@arm.com>

	PR target/PR60169
	* config/arm/arm.c (thumb_far_jump_used_p): Don't change
	if reload in progress or completed.

2014-02-28  Tobias Burnus  <burnus@net-b.de>

	PR middle-end/60147
	* tree-pretty-print.c (dump_generic_node, print_declaration): Handle
	NAMELIST_DECL.

2014-02-27  H.J. Lu  <hongjiu.lu@intel.com>

	* doc/tm.texi.in (Condition Code Status): Update documention for
	relative locations of cc0-setter and cc0-user.

2014-02-27  Jeff Law  <law@redhat.com>

	PR rtl-optimization/52714
	* combine.c (try_combine): When splitting an unrecognized PARALLEL
	into two independent simple sets, if I3 is a jump, ensure the
	pattern we place into I3 is a (set (pc) ...).

2014-02-27  Mikael Pettersson  <mikpe@it.uu.se>
	    Jeff Law  <law@redhat.com>

	PR rtl-optimization/49847
	* cse.c (fold_rtx) Handle case where cc0 setter and cc0 user
	are in different blocks.
	* doc/tm.texi (Condition Code Status): Update documention for
	relative locations of cc0-setter and cc0-user.

2014-02-27  Vladimir Makarov  <vmakarov@redhat.com>

	PR target/59222
	* lra.c (lra_emit_add): Check SUBREG too.

2014-02-27  Andreas Schwab  <schwab@suse.de>

	* config/m68k/m68k.c (m68k_option_override): Disable
	-flive-range-shrinkage for classic m68k.
	(m68k_override_options_after_change): Likewise.

2014-02-27  Marek Polacek  <polacek@redhat.com>

	PR middle-end/59223
	* tree-ssa-uninit.c (gate_warn_uninitialized): Run the pass even for
	-Wmaybe-uninitialized.

2014-02-27  Alan Modra  <amodra@gmail.com>

	PR target/57936
	* reload1.c (emit_input_reload_insns): When reload_override_in,
	set old to rl->in_reg when rl->in_reg is a subreg.

2014-02-26  Richard Biener  <rguenther@suse.de>

	PR bootstrap/60343
	* lra-assigns.c (spill_for): Avoid mixed-sign comparison.

2014-02-25  Ilya Tocar  <ilya.tocar@intel.com>

	* common/config/i386/predicates.md (const1256_operand): Remove.
	(const2356_operand): New.
	(const_1_to_2_operand): Remove.
	* config/i386/sse.md (avx512pf_gatherpf<mode>sf): Change hint value.
	(*avx512pf_gatherpf<mode>sf_mask): Ditto.
	(*avx512pf_gatherpf<mode>sf): Ditto.
	(avx512pf_gatherpf<mode>df): Ditto.
	(*avx512pf_gatherpf<mode>df_mask): Ditto.
	(*avx512pf_gatherpf<mode>df): Ditto.
	(avx512pf_scatterpf<mode>sf): Ditto.
	(*avx512pf_scatterpf<mode>sf_mask): Ditto.
	(*avx512pf_scatterpf<mode>sf): Ditto.
	(avx512pf_scatterpf<mode>df): Ditto.
	(*avx512pf_scatterpf<mode>df_mask): Ditto.
	(*avx512pf_scatterpf<mode>df): Ditto.
	* common/config/i386/xmmintrin.h (_mm_hint): Add _MM_HINT_ET0.

2014-02-26  Ilya Tocar  <ilya.tocar@intel.com>

	* config/i386/avx512fintrin.h (_mm512_testn_epi32_mask),
	(_mm512_mask_testn_epi32_mask), (_mm512_testn_epi64_mask),
	(_mm512_mask_testn_epi64_mask): Move to ...
	* config/i386/avx512cdintrin.h: Here.
	* config/i386/i386.c (bdesc_args): Change MASK_ISA for testnm.
	* config/i386/sse.md (avx512f_vmscalef<mode><round_name>): Remove %.
	(avx512f_scalef<mode><mask_name><round_name>): Ditto.
	(avx512f_testnm<mode>3<mask_scalar_merge_name>): Change conditon to
	TARGET_AVX512F from TARGET_AVX512CD.

2014-02-26  Richard Biener  <rguenther@suse.de>

	PR ipa/60327
	* ipa.c (walk_polymorphic_call_targets): Properly guard
	call to inline_update_overall_summary.

2014-02-26  Bin Cheng  <bin.cheng@arm.com>

	PR target/60280
	* tree-cfgcleanup.c (tree_forwarder_block_p): Protect loop preheaders
	and latches only if requested.  Fix latch if it is removed.
	* tree-ssa-dom.c (tree_ssa_dominator_optimize): Set
	LOOPS_HAVE_PREHEADERS.

2014-02-25  Andrew Pinski  <apinski@cavium.com>

	* builtins.c (expand_builtin_thread_pointer): Create a new target
	when the target is NULL.

2014-02-25  Vladimir Makarov  <vmakarov@redhat.com>

	PR rtl-optimization/60317
	* params.def (PARAM_LRA_MAX_CONSIDERED_RELOAD_PSEUDOS): New.
	* params.h (LRA_MAX_CONSIDERED_RELOAD_PSEUDOS): New.
	* lra-assigns.c: Include params.h.
	(spill_for): Use LRA_MAX_CONSIDERED_RELOAD_PSEUDOS as guard for
	other reload pseudos considerations.

2014-02-25  Bill Schmidt  <wschmidt@linux.vnet.ibm.com>

	* config/rs6000/vector.md (*vector_unordered<mode>): Change split
	to use canonical form for nor<mode>3.

2014-02-25  Kyrylo Tkachov  <kyrylo.tkachov@arm.com>

	PR target/55426
	* config/arm/arm.h (CANNOT_CHANGE_MODE_CLASS): Allow 128 to 64-bit
	conversions.

2014-02-25  Ilya Tocar  <ilya.tocar@intel.com>

	* common/config/i386/i386-common.c (OPTION_MASK_ISA_PREFETCHWT1_SET),
	(OPTION_MASK_ISA_PREFETCHWT1_UNSET): New.
	(ix86_handle_option): Handle OPT_mprefetchwt1.
	* config/i386/cpuid.h (bit_PREFETCHWT1): New.
	* config/i386/driver-i386.c (host_detect_local_cpu): Detect
	PREFETCHWT1 CPUID.
	* config/i386/i386-c.c (ix86_target_macros_internal): Handle
	OPTION_MASK_ISA_PREFETCHWT1.
	* config/i386/i386.c (ix86_target_string): Handle mprefetchwt1.
	(PTA_PREFETCHWT1): New.
	(ix86_option_override_internal): Handle PTA_PREFETCHWT1.
	(ix86_valid_target_attribute_inner_p): Handle OPT_mprefetchwt1.
	* config/i386/i386.h (TARGET_PREFETCHWT1, TARGET_PREFETCHWT1_P): New.
	* config/i386/i386.md (prefetch): Check TARGET_PREFETCHWT1
	(*prefetch_avx512pf_<mode>_: Change into ...
	(*prefetch_prefetchwt1_<mode>: This.
	* config/i386/i386.opt (mprefetchwt1): New.
	* config/i386/xmmintrin.h (_mm_hint): Add _MM_HINT_ET1.
	(_mm_prefetch): Handle intent to write.
	* doc/invoke.texi (mprefetchwt1), (mno-prefetchwt1): Doccument.

2014-02-25  Richard Biener  <rguenther@suse.de>

	PR middle-end/60291
	* emit-rtl.c (mem_attrs_htab): Remove.
	(mem_attrs_htab_hash): Likewise.
	(mem_attrs_htab_eq): Likewise.
	(set_mem_attrs): Always allocate new mem-attrs when something changed.
	(init_emit_once): Do not allocate mem_attrs_htab.

2014-02-25  Richard Biener  <rguenther@suse.de>

	PR lto/60319
	* lto-opts.c (lto_write_options): Output non-explicit conservative
	-fwrapv, -fno-trapv and -fno-strict-overflow.
	* lto-wrapper.c (merge_and_complain): Handle merging those options.
	(run_gcc): And pass them through.

2014-02-25  Andrey Belevantsev  <abel@ispras.ru>

	* sel-sched.c (calculate_new_fences): New parameter ptime.
	Calculate it as a maximum over all fence cycles.
	(sel_sched_region_2): Adjust the call to calculate_new_fences.
	Print the final schedule timing when sched_verbose.

2014-02-25  Andrey Belevantsev  <abel@ispras.ru>

	PR rtl-optimization/60292
	* sel-sched.c (fill_vec_av_set): Do not reset target availability
	bit fot the fence instruction.

2014-02-24  Alangi Derick  <alangiderick@gmail.com>

	* calls.h: Fix typo in comment.

2014-02-24  John David Anglin  <danglin@gcc.gnu.org>

	* config/pa/pa.c (pa_output_move_double): Don't valididate when
	adjusting offsetable addresses.

2014-02-24  Guozhi Wei  <carrot@google.com>

	* sparseset.h (sparseset_pop): Fix the wrong index.

2014-02-24  Walter Lee  <walt@tilera.com>

	* config.gcc (tilepro-*-*): Change to tilepro*-*-*.
	(tilegx-*-linux*): Change to tilegx*-*-linux*; Support tilegxbe
	triplet.
	* common/config/tilegx/tilegx-common.c
	(TARGET_DEFAULT_TARGET_FLAGS): Define.
	* config/tilegx/linux.h (ASM_SPEC): Add endian_spec.
	(LINK_SPEC): Ditto.
	* config/tilegx/sync.md (atomic_test_and_set): Handle big endian.
	* config/tilegx/tilegx.c (tilegx_return_in_msb): New.
	(tilegx_gimplify_va_arg_expr): Handle big endian.
	(tilegx_expand_unaligned_load): Ditto.
	(tilegx_expand_unaligned_store): Ditto.
	(TARGET_RETURN_IN_MSB): New.
	* config/tilegx/tilegx.h (TARGET_DEFAULT): New.
	(TARGET_ENDIAN_DEFAULT): New.
	(TARGET_BIG_ENDIAN): Handle big endian.
	(BYTES_BIG_ENDIAN): Ditto.
	(WORDS_BIG_ENDIAN): Ditto.
	(FLOAT_WORDS_BIG_ENDIAN): Ditto.
	(ENDIAN_SPEC): New.
	(EXTRA_SPECS): New.
	* config/tilegx/tilegx.md (extv): Handle big endian.
	(extzv): Ditto.
	(insn_st<n>): Ditto.
	(insn_st<n>_add<bitsuffix>): Ditto.
	(insn_stnt<n>): Ditto.
	(insn_stnt<n>_add<bitsuffix>):Ditto.
	(vec_interleave_highv8qi): Handle big endian.
	(vec_interleave_highv8qi_be): New.
	(vec_interleave_highv8qi_le): New.
	(insn_v1int_h): Handle big endian.
	(vec_interleave_lowv8qi): Handle big endian.
	(vec_interleave_lowv8qi_be): New.
	(vec_interleave_lowv8qi_le): New.
	(insn_v1int_l): Handle big endian.
	(vec_interleave_highv4hi): Handle big endian.
	(vec_interleave_highv4hi_be): New.
	(vec_interleave_highv4hi_le): New.
	(insn_v2int_h): Handle big endian.
	(vec_interleave_lowv4hi): Handle big endian.
	(vec_interleave_lowv4hi_be): New.
	(vec_interleave_lowv4hi_le): New.
	(insn_v2int_l): Handle big endian.
	(vec_interleave_highv2si): Handle big endian.
	(vec_interleave_highv2si_be): New.
	(vec_interleave_highv2si_le): New.
	(insn_v4int_h): Handle big endian.
	(vec_interleave_lowv2si): Handle big endian.
	(vec_interleave_lowv2si_be): New.
	(vec_interleave_lowv2si_le): New.
	(insn_v4int_l): Handle big endian.
	* config/tilegx/tilegx.opt (mbig-endian): New option.
	(mlittle-endian): New option.
	* doc/install.texi: Document tilegxbe-linux.
	* doc/invoke.texi: Document -mbig-endian and -mlittle-endian.

2014-02-24  Martin Jambor  <mjambor@suse.cz>

	PR ipa/60266
	* ipa-cp.c (propagate_constants_accross_call): Bail out early if
	there are no parameter descriptors.

2014-02-24  Andrey Belevantsev  <abel@ispras.ru>

	PR rtl-optimization/60268
	* sched-rgn.c (haifa_find_rgns): Move the nr_regions_initial variable
	initialization to ...
	(sched_rgn_init): ... here.
	(schedule_region): Check for SCHED_PRESSURE_NONE earlier.

2014-02-23  David Holsgrove  <david.holsgrove@xilinx.com>

	* config/microblaze/microblaze.md: Correct ashrsi_reg / lshrsi_reg
	names.

2014-02-23  Edgar E. Iglesias  <edgar.iglesias@xilinx.com>

	* config/microblaze/microblaze.h: Remove SECONDARY_MEMORY_NEEDED
	definition.

2014-02-23  David Holsgrove  <david.holsgrove@xilinx.com>

	* /config/microblaze/microblaze.c: Add microblaze_asm_output_mi_thunk,
	define TARGET_ASM_OUTPUT_MI_THUNK and TARGET_ASM_CAN_OUTPUT_MI_THUNK.

2014-02-23  David Holsgrove  <david.holsgrove@xilinx.com>

	* config/microblaze/predicates.md: Add cmp_op predicate.
	* config/microblaze/microblaze.md: Add branch_compare instruction
	which uses cmp_op predicate and emits cmp insn before branch.
	* config/microblaze/microblaze.c (microblaze_emit_compare): Rename
	to microblaze_expand_conditional_branch and consolidate logic.
	(microblaze_expand_conditional_branch): emit branch_compare
	insn instead of handling cmp op separate from branch insn.

2014-02-23  Bill Schmidt  <wschmidt@linux.vnet.ibm.com>

	* config/rs6000/rs6000.c (rs6000_emit_le_vsx_move): Relax assert
	to permit subregs.

2014-02-23  Bill Schmidt  <wschmidt@linux.vnet.ibm.com>

	* config/rs6000/altivec.md (altivec_lve<VI_char>x): Replace
	define_insn with define_expand and new define_insn
	*altivec_lve<VI_char>x_internal.
	(altivec_stve<VI_char>x): Replace define_insn with define_expand
	and new define_insn *altivec_stve<VI_char>x_internal.
	* config/rs6000/rs6000-protos.h (altivec_expand_stvex_be): New
	prototype.
	* config/rs6000/rs6000.c (altivec_expand_lvx_be): Document use by
	lve*x built-ins.
	(altivec_expand_stvex_be): New function.

2014-02-22  Joern Rennecke  <joern.rennecke@embecosm.com>

	* config/avr/avr.c (avr_can_eliminate): Allow elimination from
	ARG_POINTER_REGNUM to STACK_POINTER_REGNUM if !frame_pointer_needed.
	* config/avr/avr.c (ELIMINABLE_REGS): Add elimination from
	ARG_POINTER_REGNUM to STACK_POINTER_REGNUM.

2014-02-21  Vladimir Makarov  <vmakarov@redhat.com>

	PR target/60298
	* lra-constraints.c (inherit_reload_reg): Use lra_emit_move
	instead of emit_move_insn.

2014-02-21  Bill Schmidt  <wschmidt@linux.vnet.ibm.com>

	* config/rs6000/altivec.md (altivec_vsumsws): Replace second
	vspltw with vsldoi.
	(reduc_uplus_v16qi): Use gen_altivec_vsumsws_direct instead of
	gen_altivec_vsumsws.

2014-02-21  Bill Schmidt  <wschmidt@linux.vnet.ibm.com>

	* config/rs6000/altivec.md (altivec_lvxl): Rename as
	*altivec_lvxl_<mode>_internal and use VM2 iterator instead of V4SI.
	(altivec_lvxl_<mode>): New define_expand incorporating
	-maltivec=be semantics where needed.
	(altivec_lvx): Rename as *altivec_lvx_<mode>_internal.
	(altivec_lvx_<mode>): New define_expand incorporating -maltivec=be
	semantics where needed.
	(altivec_stvx): Rename as *altivec_stvx_<mode>_internal.
	(altivec_stvx_<mode>): New define_expand incorporating
	-maltivec=be semantics where needed.
	(altivec_stvxl): Rename as *altivec_stvxl_<mode>_internal and use
	VM2 iterator instead of V4SI.
	(altivec_stvxl_<mode>): New define_expand incorporating
	-maltivec=be semantics where needed.
	* config/rs6000/rs6000-builtin.def: Add new built-in definitions
	LVXL_V2DF, LVXL_V2DI, LVXL_V4SF, LVXL_V4SI, LVXL_V8HI, LVXL_V16QI,
	LVX_V2DF, LVX_V2DI, LVX_V4SF, LVX_V4SI, LVX_V8HI, LVX_V16QI, STVX_V2DF,
	STVX_V2DI, STVX_V4SF, STVX_V4SI, STVX_V8HI, STVX_V16QI, STVXL_V2DF,
	STVXL_V2DI, STVXL_V4SF, STVXL_V4SI, STVXL_V8HI, STVXL_V16QI.
	* config/rs6000/rs6000-c.c (altivec_overloaded_builtins): Replace
	ALTIVEC_BUILTIN_LVX with ALTIVEC_BUILTIN_LVX_<MODE> throughout;
	similarly for ALTIVEC_BUILTIN_LVXL, ALTIVEC_BUILTIN_STVX, and
	ALTIVEC_BUILTIN_STVXL.
	* config/rs6000/rs6000-protos.h (altivec_expand_lvx_be): New prototype.
	(altivec_expand_stvx_be): Likewise.
	* config/rs6000/rs6000.c (swap_selector_for_mode): New function.
	(altivec_expand_lvx_be): Likewise.
	(altivec_expand_stvx_be): Likewise.
	(altivec_expand_builtin): Add cases for
	ALTIVEC_BUILTIN_STVX_<MODE>, ALTIVEC_BUILTIN_STVXL_<MODE>,
	ALTIVEC_BUILTIN_LVXL_<MODE>, and ALTIVEC_BUILTIN_LVX_<MODE>.
	(altivec_init_builtins): Add definitions for
	__builtin_altivec_lvxl_<mode>, __builtin_altivec_lvx_<mode>,
	__builtin_altivec_stvx_<mode>, and __builtin_altivec_stvxl_<mode>.

2014-02-21  Catherine Moore  <clm@codesourcery.com>

	* doc/invoke.texi (mvirt, mno-virt): Document.
	* config/mips/mips.opt (mvirt): New option.
	* config/mips/mips.h (ASM_SPEC): Pass mvirt to the assembler.

2014-02-21  Richard Biener  <rguenther@suse.de>

	PR tree-optimization/60276
	* tree-vectorizer.h (struct _stmt_vec_info): Add min_neg_dist field.
	(STMT_VINFO_MIN_NEG_DIST): New macro.
	* tree-vect-data-refs.c (vect_analyze_data_ref_dependence): Record
	STMT_VINFO_MIN_NEG_DIST.
	* tree-vect-stmts.c (vectorizable_load): Verify if assumptions
	made for negative dependence distances still hold.

2014-02-21  Richard Biener  <rguenther@suse.de>

	PR middle-end/60291
	* tree-ssa-live.c (mark_all_vars_used_1): Do not walk
	DECL_INITIAL for globals not in the current function context.

2014-02-21  Jakub Jelinek  <jakub@redhat.com>

	PR tree-optimization/56490
	* params.def (PARAM_UNINIT_CONTROL_DEP_ATTEMPTS): New param.
	* tree-ssa-uninit.c: Include params.h.
	(compute_control_dep_chain): Add num_calls argument, return false
	if it exceed PARAM_UNINIT_CONTROL_DEP_ATTEMPTS param, pass
	num_calls to recursive call.
	(find_predicates): Change dep_chain into normal array,
	cur_chain into auto_vec<edge, MAX_CHAIN_LEN + 1>, add num_calls
	variable and adjust compute_control_dep_chain caller.
	(find_def_preds): Likewise.

2014-02-21  Thomas Schwinge  <thomas@codesourcery.com>

	* gimple-pretty-print.c (dump_gimple_omp_for) [flags & TDF_RAW]
	<case GF_OMP_FOR_KIND_CILKSIMD>: Add missing break statement.

2014-02-21  Nick Clifton  <nickc@redhat.com>

	* config/stormy16/stormy16.md (pushdqi1): Add mode to post_inc.
	(pushhi1): Likewise.
	(popqi1): Add mode to pre_dec.
	(pophi1): Likewise.

2014-02-21  Jakub Jelinek  <jakub@redhat.com>

	* config/i386/i386.c (ix86_expand_vec_perm): Use V8SImode
	mode for mask of V8SFmode permutation.

2014-02-20  Richard Henderson  <rth@redhat.com>

	PR c++/60272
	* builtins.c (expand_builtin_atomic_compare_exchange): Always make
	a new pseudo for OLDVAL.

2014-02-20  Jakub Jelinek  <jakub@redhat.com>

	PR target/57896
	* config/i386/i386.c (expand_vec_perm_interleave2): Don't call
	gen_reg_rtx if d->testing_p.
	(expand_vec_perm_pshufb2, expand_vec_perm_broadcast_1): Return early
	if d->testing_p and we will certainly return true.
	(expand_vec_perm_even_odd_1): Likewise.  Don't call gen_reg_rtx
	if d->testing_p.

2014-02-20  Uros Bizjak  <ubizjak@gmail.com>

	* emit-rtl.c (gen_reg_rtx): Assert that
	crtl->emit.regno_pointer_align_length is non-zero.

2014-02-20  Richard Henderson  <rth@redhat.com>

	PR c++/60272
	* builtins.c (expand_builtin_atomic_compare_exchange): Conditionalize
	on failure the store back into EXPECT.

2014-02-20  Chung-Lin Tang  <cltang@codesourcery.com>
	    Sandra Loosemore  <sandra@codesourcery.com>

	* config/nios2/nios2.md (unspec): Add UNSPEC_PIC_GOTOFF_SYM enum.
	* config/nios2/nios2.c (nios2_function_profiler): Add
	-fPIC (flag_pic == 2) support.
	(nios2_handle_custom_fpu_cfg): Fix warning parameter.
	(nios2_large_offset_p): New function.
	(nios2_unspec_reloc_p): Move up position, update to use
	nios2_large_offset_p.
	(nios2_unspec_address): Remove function.
	(nios2_unspec_offset): New function.
	(nios2_large_got_address): New function.
	(nios2_got_address): Add large offset support.
	(nios2_legitimize_tls_address): Update usage of removed and new
	functions.
	(nios2_symbol_binds_local_p): New function.
	(nios2_load_pic_address): Add -fPIC (flag_pic == 2) support.
	(nios2_legitimize_address): Update to use nios2_large_offset_p.
	(nios2_emit_move_sequence): Avoid legitimizing (const (unspec ...)).
	(nios2_print_operand): Merge H/L processing, add hiadj/lo
	processing for (const (unspec ...)).
	(nios2_unspec_reloc_name): Add UNSPEC_PIC_GOTOFF_SYM case.

2014-02-20  Richard Biener  <rguenther@suse.de>

	* tree-cfg.c (replace_uses_by): Mark altered BBs before
	doing the substitution.
	(verify_gimple_assign_single): Also verify bare MEM_REFs on the lhs.

2014-02-20  Martin Jambor  <mjambor@suse.cz>

	PR ipa/55260
	* ipa-cp.c (cgraph_edge_brings_all_agg_vals_for_node): Uce correct
	info when checking whether lattices are bottom.

2014-02-20  Richard Biener  <rguenther@suse.de>

	PR middle-end/60221
	* tree-eh.c (execute_cleanup_eh_1): Also cleanup empty EH
	regions at -O0.

2014-02-20  Jan Hubicka  <hubicka@ucw.cz>

	PR ipa/58555
	* ipa-inline-transform.c (clone_inlined_nodes): Add freq_scale
	parameter specifying the scaling.
	(inline_call): Update.
	(want_inline_recursively): Guard division by zero.
	(recursive_inlining): Update.
	* ipa-inline.h (clone_inlined_nodes): Update.

2014-02-20  Ilya Tocar  <ilya.tocar@intel.com>

	PR target/60204
	* config/i386/i386.c (classify_argument): Pass structures of size
	64 bytes or less in register.

2014-02-20  Ilya Tocar  <ilya.tocar@intel.com>
	    Kirill Yukhin  <kirill.yukhin@intel.com>

	* config/i386/avx512erintrin.h (_mm_rcp28_round_sd): Swap operands.
	(_mm_rcp28_round_ss): Ditto.
	(_mm_rsqrt28_round_sd): Ditto.
	(_mm_rsqrt28_round_ss): Ditto.
	* config/i386/avx512erintrin.h (_mm_rcp14_round_sd): Ditto.
	(_mm_rcp14_round_ss): Ditto.
	(_mm_rsqrt14_round_sd): Ditto.
	(_mm_rsqrt14_round_ss): Ditto.
	* config/i386/sse.md (rsqrt14<mode>): Put nonimmediate operand as
	the first input operand, get rid of match_dup.
	(avx512er_exp2<mode><mask_name><round_saeonly_name>): Set type
	attribute to sse.
	(<mask_codefor>avx512er_rcp28<mode><mask_name><round_saeonly_name>):
	Ditto.
	(avx512er_vmrcp28<mode><round_saeonly_name>): Put nonimmediate
	operand as the first input operand, set type attribute.
	(<mask_codefor>avx512er_rsqrt28<mode><mask_name><round_saeonly_name>):
	Set type attribute.
	(avx512er_vmrsqrt28<mode><round_saeonly_name>): Put nonimmediate
	operand as the first input operand, set type attribute.

2014-02-19  Bill Schmidt  <wschmidt@linux.vnet.ibm.com>

	* config/rs6000/rs6000.c (vspltis_constant): Fix most significant
	bit of zero.

2014-02-19  H.J. Lu  <hongjiu.lu@intel.com>

	PR target/60207
	* config/i386/i386.c (construct_container): Remove TFmode check
	for X86_64_INTEGER_CLASS.

2014-02-19  Uros Bizjak  <ubizjak@gmail.com>

	PR target/59794
	* config/i386/i386.c (type_natural_mode): Warn for ABI changes
	only when -Wpsabi is enabled.

2014-02-19  Michael Hudson-Doyle  <michael.hudson@linaro.org>

	 PR target/59799
	* config/aarch64/aarch64.c (aarch64_pass_by_reference): The rules for
	passing arrays in registers are the same as for structs, so remove the
	special case for them.

2014-02-19  Eric Botcazou  <ebotcazou@adacore.com>

	* expr.c (expand_expr_real_1) <case VIEW_CONVERT_EXPR>: For a bit-field
	destination type, extract only the valid bits if the source type is not
	integral and has a different mode.

2014-02-19  Richard Biener  <rguenther@suse.de>

	PR ipa/60243
	* tree-inline.c (estimate_num_insns): Avoid calling cgraph_get_node
	for all calls.

2014-02-19  Richard Biener  <rguenther@suse.de>

	PR ipa/60243
	* ipa-prop.c: Include stringpool.h and tree-ssanames.h.
	(ipa_modify_call_arguments): Emit an argument load explicitely and
	preserve virtual SSA form there and for the replacement call.
	Do not update SSA form nor free dominance info.

2014-02-18  Jan Hubicka  <hubicka@ucw.cz>

	* ipa.c (function_and_variable_visibility): Also clear WEAK
	flag when disolving COMDAT_GROUP.

2014-02-18  Jan Hubicka  <hubicka@ucw.cz>

	* ipa-prop.h (ipa_ancestor_jf_data): Update ocmment.
	* ipa-prop.c (ipa_set_jf_known_type): Return early when
	not devirtualizing.
	(ipa_set_ancestor_jf): Set type to NULL hwen it is not preserved;
	do more sanity checks.
	(detect_type_change): Return true when giving up early.
	(compute_complex_assign_jump_func): Fix type parameter of
	ipa_set_ancestor_jf.
	(compute_complex_ancestor_jump_func): Likewise.
	(update_jump_functions_after_inlining): Fix updating of
	ancestor function.
	* ipa-cp.c (ipa_get_jf_ancestor_result): Be ready for type to be NULL.

2014-02-18  Jan Hubicka  <hubicka@ucw.cz>

	* cgraph.c (cgraph_update_edges_for_call_stmt_node): Also remove
	inline clones when edge disappears.

2014-02-18  Michael Meissner  <meissner@linux.vnet.ibm.com>

	PR target/60203
	* config/rs6000/rs6000.md (mov<mode>_64bit, TF/TDmode moves):
	Split 64-bit moves into 2 patterns.  Do not allow the use of
	direct move for TDmode in little endian, since the decimal value
	has little endian bytes within a word, but the 64-bit pieces are
	ordered in a big endian fashion, and normal subreg's of TDmode are
	not allowed.
	(mov<mode>_64bit_dm): Likewise.
	(movtd_64bit_nodm): Likewise.

2014-02-18  Eric Botcazou  <ebotcazou@adacore.com>

	PR tree-optimization/60174
	* tree-ssa-reassoc.c (init_range_entry): Do not look into the defining
	statement of an SSA_NAME that occurs in an abnormal PHI node.

2014-02-18  Jakub Jelinek  <jakub@redhat.com>

	PR sanitizer/60142
	* final.c (SEEN_BB): Remove.
	(SEEN_NOTE, SEEN_EMITTED): Renumber.
	(final_scan_insn): Don't force_source_line on second
	NOTE_INSN_BASIC_BLOCK.

2014-02-18  Uros Bizjak  <ubizjak@gmail.com>

	PR target/60205
	* config/i386/i386.h (struct ix86_args): Add warn_avx512f.
	* config/i386/i386.c (init_cumulative_args): Initialize warn_avx512f.
	(type_natural_mode): Warn ABI change when %zmm register is not
	available for AVX512F vector value passing.

2014-02-18  Kai Tietz  <ktietz@redhat.com>

	PR target/60193
	* config/i386/i386.c (ix86_expand_prologue): Use value in
	rax register as displacement when restoring %r10 or %rax.
	Fix wrong offset when restoring both registers.

2014-02-18  Eric Botcazou  <ebotcazou@adacore.com>

	* ipa-prop.c (compute_complex_ancestor_jump_func): Replace overzealous
	assertion with conditional return.

2014-02-18  Jakub Jelinek  <jakub@redhat.com>
	    Uros Bizjak  <ubizjak@gmail.com>

	PR driver/60233
	* config/i386/driver-i386.c (host_detect_local_cpu): If
	YMM state is not saved by the OS, also clear has_f16c.  Move
	CPUID 0x80000001 handling before YMM state saving checking.

2014-02-18  Andrey Belevantsev  <abel@ispras.ru>

	PR rtl-optimization/58960
	* haifa-sched.c (alloc_global_sched_pressure_data): New,
	factored out from ...
	(sched_init): ... here.
	(free_global_sched_pressure_data): New, factored out from ...
	(sched_finish): ... here.
	* sched-int.h (free_global_sched_pressure_data): Declare.
	* sched-rgn.c (nr_regions_initial): New static global.
	(haifa_find_rgns): Initialize it.
	(schedule_region): Disable sched-pressure for the newly
	generated regions.

2014-02-17  Richard Biener  <rguenther@suse.de>

	* tree-vect-stmts.c (free_stmt_vec_info): Clear BB and
	release SSA defs of pattern stmts.

2014-02-17  Richard Biener  <rguenther@suse.de>

	* tree-inline.c (expand_call_inline): Release the virtual
	operand defined by the call we are about to inline.

2014-02-17  Richard Biener  <rguenther@suse.de>

	* tree-ssa.c (verify_ssa): If verify_def found an error, ICE.

2014-02-17  Kirill Yukhin  <kirill.yukhin@intel.com>
	    Ilya Tocar  <ilya.tocar@intel.com>

	* config/i386/avx512fintrin.h (_mm512_maskz_permutexvar_epi64): Swap
	arguments order in builtin.
	(_mm512_permutexvar_epi64): Ditto.
	(_mm512_mask_permutexvar_epi64): Ditto
	(_mm512_maskz_permutexvar_epi32): Ditto
	(_mm512_permutexvar_epi32): Ditto
	(_mm512_mask_permutexvar_epi32): Ditto

2014-02-16  Bill Schmidt  <wschmidt@linux.vnet.ibm.com>

	* config/rs6000/altivec.md (p8_vmrgew): Handle little endian targets.
	(p8_vmrgow): Likewise.

2014-02-16  Bill Schmidt  <wschmidt@linux.vnet.ibm.com>

	* config/rs6000/vsx.md (vsx_xxpermdi_<mode>): Handle little
	endian targets.

2014-02-15  Michael Meissner  <meissner@linux.vnet.ibm.com>

	PR target/60203
	* config/rs6000/rs6000.md (rreg): Add TFmode, TDmode constraints.
	(mov<mode>_internal, TFmode/TDmode): Split TFmode/TDmode moves
	into 64-bit and 32-bit moves.  On 64-bit moves, add support for
	using direct move instructions on ISA 2.07.  Also adjust
	instruction length for 64-bit.
	(mov<mode>_64bit, TFmode/TDmode): Likewise.
	(mov<mode>_32bit, TFmode/TDmode): Likewise.

2014-02-15  Alan Modra  <amodra@gmail.com>

	PR target/58675
	PR target/57935
	* config/rs6000/rs6000.c (rs6000_secondary_reload_inner): Use
	find_replacement on parts of insn rtl that might be reloaded.

2014-02-15  Richard Biener  <rguenther@suse.de>

	PR tree-optimization/60183
	* tree-ssa-phiprop.c (propagate_with_phi): Avoid speculating loads.
	(tree_ssa_phiprop): Calculate and free post-dominators.

2014-02-14  Jeff Law  <law@redhat.com>

	PR rtl-optimization/60131
	* ree.c (get_extended_src_reg): New function.
	(combine_reaching_defs): Use it rather than assuming location of REG.
	(find_and_remove_re): Verify first operand of extension is
	a REG before adding the insns to the copy list.

2014-02-14  Roland McGrath  <mcgrathr@google.com>

	* configure.ac (HAVE_AS_IX86_UD2): New test for 'ud2' mnemonic.
	* configure: Regenerated.
	* config.in: Regenerated.
	* config/i386/i386.md (trap) [HAVE_AS_IX86_UD2]: Use the mnemonic
	instead of ASM_SHORT.

2014-02-14  Vladimir Makarov  <vmakarov@redhat.com>
	    Richard Earnshaw  <rearnsha@arm.com>

	PR rtl-optimization/59535
	* lra-constraints.c (process_alt_operands): Encourage alternative
	when unassigned pseudo class is superset of the alternative class.
	(inherit_reload_reg): Don't inherit when optimizing for code size.
	* config/arm/arm.h (MODE_BASE_REG_CLASS): Add version for LRA
	returning CORE_REGS for anything but Thumb1 and BASE_REGS for
	modes not less than 4 for Thumb1.

2014-02-14  Kyle McMartin  <kyle@redhat.com>

	PR pch/60010
	* config/host-linux.c (TRY_EMPTY_VM_SPACE): Define for AArch64.

2014-02-14  Richard Biener  <rguenther@suse.de>

	* cilk-common.c (cilk_arrow): Build a MEM_REF, not an INDIRECT_REF.
	(get_frame_arg): Drop the assert with langhook types_compatible_p.
	Do not strip INDIRECT_REFs.

2014-02-14  Richard Biener  <rguenther@suse.de>

	PR lto/60179
	* lto-streamer-out.c (DFS_write_tree_body): Do not follow
	DECL_FUNCTION_SPECIFIC_TARGET.
	(hash_tree): Do not hash DECL_FUNCTION_SPECIFIC_TARGET.
	* tree-streamer-out.c (pack_ts_target_option): Remove.
	(streamer_pack_tree_bitfields): Do not stream TS_TARGET_OPTION.
	(write_ts_function_decl_tree_pointers): Do not stream
	DECL_FUNCTION_SPECIFIC_TARGET.
	* tree-streamer-in.c (unpack_ts_target_option): Remove.
	(unpack_value_fields): Do not stream TS_TARGET_OPTION.
	(lto_input_ts_function_decl_tree_pointers): Do not stream
	DECL_FUNCTION_SPECIFIC_TARGET.

2014-02-14  Jakub Jelinek  <jakub@redhat.com>

	* tree-vect-loop.c (vect_is_slp_reduction): Don't set use_stmt twice.
	(get_initial_def_for_induction, vectorizable_induction): Ignore
	debug stmts when looking for exit_phi.
	(vectorizable_live_operation): Fix up condition.

2014-02-14  Chung-Ju Wu  <jasonwucj@gmail.com>

	* config/nds32/nds32.c (nds32_asm_function_prologue): Do not use
	nreverse() because it changes the content of original tree list.

2014-02-14  Chung-Ju Wu  <jasonwucj@gmail.com>

	* config/nds32/t-mlibs (MULTILIB_OPTIONS): Fix typo in comment.
	* config/nds32/nds32.c (nds32_merge_decl_attributes): Likewise.

2014-02-14  Chung-Ju Wu  <jasonwucj@gmail.com>

	* config/nds32/nds32.c (nds32_naked_function_p): Follow the
	GNU coding standards.

2014-02-13  Jakub Jelinek  <jakub@redhat.com>

	PR debug/60152
	* dwarf2out.c (gen_subprogram_die): Don't call
	add_calling_convention_attribute if subr_die is old_die.

2014-02-13  Sharad Singhai  <singhai@google.com>

	* doc/optinfo.texi: Fix order of nodes.

2014-02-13  Uros Bizjak  <ubizjak@gmail.com>

	* config/i386/sse.md (xop_vmfrcz<mode>2): Generate const0 in
	operands[2], not operands[3].

2014-02-13  Richard Biener  <rguenther@suse.de>

	PR bootstrap/59878
	* doc/install.texi (ISL): Update recommended version to 0.12.2,
	mention the possibility of an in-tree build.
	(CLooG): Update recommended version to 0.18.1, mention the
	possibility of an in-tree build and clarify that the ISL
	bundled with CLooG does not work.

2014-02-13  Jakub Jelinek  <jakub@redhat.com>

	PR target/43546
	* expr.c (compress_float_constant): If x is a hard register,
	extend into a pseudo and then move to x.

2014-02-13  Dominik Vogt  <vogt@linux.vnet.ibm.com>

	* config/s390/s390.c (s390_asm_output_function_label): Fix crash
	caused by bad second argument to warning_at() with -mhotpatch and
	nested functions (e.g. with gfortran).

2014-02-13  Richard Sandiford  <rdsandiford@googlemail.com>

	* opts.c (option_name): Remove "enabled by default" rider.

2014-02-12  John David Anglin  <danglin@gcc.gnu.org>

	* config/pa/pa.c (pa_option_override): Remove auto increment FIXME.

2014-02-12  H.J. Lu  <hongjiu.lu@intel.com>
	    Uros Bizjak  <ubizjak@gmail.com>

	PR target/60151
	* configure.ac (HAVE_AS_GOTOFF_IN_DATA): Pass --32 to GNU assembler.
	* configure: Regenerated.

2014-02-12  Richard Biener  <rguenther@suse.de>

	* vec.c (vec_prefix::calculate_allocation): Move as
	inline variant to vec.h.
	(vec_prefix::calculate_allocation_1): New out-of-line version.
	* vec.h (vec_prefix::calculate_allocation_1): Declare.
	(vec_prefix::m_has_auto_buf): Rename to ...
	(vec_prefix::m_using_auto_storage): ... this.
	(vec_prefix::calculate_allocation): Inline the easy cases
	and dispatch to calculate_allocation_1 which doesn't need the
	prefix address.
	(va_heap::reserve): Use gcc_checking_assert.
	(vec<T, A, vl_embed>::embedded_init): Add argument to initialize
	m_using_auto_storage.
	(auto_vec): Change m_vecpfx member to a vec<T, va_heap, vl_embed>
	member and adjust.
	(vec<T, va_heap, vl_ptr>::reserve): Remove redundant check.
	(vec<T, va_heap, vl_ptr>::release): Avoid casting.
	(vec<T, va_heap, vl_ptr>::using_auto_storage): Simplify.

2014-02-12  Richard Biener  <rguenther@suse.de>

	* gcse.c (compute_transp): break from loop over canon_modify_mem_list
	when we found a dependence.

2014-02-12  Thomas Schwinge  <thomas@codesourcery.com>

	* gimplify.c (gimplify_call_expr, gimplify_modify_expr): Move
	common code...
	(maybe_fold_stmt): ... into this new function.
	* omp-low.c (lower_omp): Update comment.

	* omp-low.c (lower_omp_target): Add clobber for sizes array, after
	last use.

	* omp-low.c (diagnose_sb_0): Make sure label_ctx is valid to
	dereference.

2014-02-12  James Greenhalgh  <james.greenhalgh@arm.com>

	* config/arm/aarch-cost-tables.h (generic_extra_costs): Fix
	identifiers in comments.
	(cortexa53_extra_costs): Likewise.
	* config/arm/arm.c (cortexa9_extra_costs): Fix identifiers in comments.
	(cortexa7_extra_costs): Likewise.
	(cortexa12_extra_costs): Likewise.
	(cortexa15_extra_costs): Likewise.
	(v7m_extra_costs): Likewise.

2014-02-12  Richard Biener  <rguenther@suse.de>

	PR middle-end/60092
	* gimple-low.c (lower_builtin_posix_memalign): Lower conditional
	of posix_memalign being successful.
	(lower_stmt): Restrict lowering of posix_memalign to when
	-ftree-bit-ccp is enabled.

2014-02-12  Senthil Kumar Selvaraj  <senthil_kumar.selvaraj@atmel.com>

	* config/avr/avr-c.c (avr_resolve_overloaded_builtin): Pass vNULL for
	arg_loc.
	* config/spu/spu-c.c (spu_resolve_overloaded_builtin): Likewise.

2014-02-12  Eric Botcazou  <ebotcazou@adacore.com>

	PR rtl-optimization/60116
	* combine.c (try_combine): Also remove dangling REG_DEAD notes on the
	other_insn once the combination has been validated.

2014-02-11  Jan Hubicka  <hubicka@ucw.cz>

	PR lto/59468
	* ipa-utils.h (possible_polymorphic_call_targets): Update prototype
	and wrapper.
	* ipa-devirt.c: Include demangle.h
	(odr_violation_reported): New static variable.
	(add_type_duplicate): Update odr_violations.
	(maybe_record_node): Add completep parameter; update it.
	(record_target_from_binfo): Add COMPLETEP parameter;
	update it as needed.
	(possible_polymorphic_call_targets_1): Likewise.
	(struct polymorphic_call_target_d): Add nonconstruction_targets;
	rename FINAL to COMPLETE.
	(record_targets_from_bases): Sanity check we found the binfo;
	fix COMPLETEP updating.
	(possible_polymorphic_call_targets): Add NONCONSTRUTION_TARGETSP
	parameter, fix computing of COMPLETEP.
	(dump_possible_polymorphic_call_targets): Imrove readability of dump;
	at LTO time do demangling.
	(ipa_devirt): Use nonconstruction_targets; Improve dumps.
	* gimple-fold.c (gimple_get_virt_method_for_vtable): Add can_refer
	parameter.
	(gimple_get_virt_method_for_binfo): Likewise.
	* gimple-fold.h (gimple_get_virt_method_for_binfo,
	gimple_get_virt_method_for_vtable): Update prototypes.

2014-02-11  Vladimir Makarov  <vmakarov@redhat.com>

	PR target/49008
	* genautomata.c (add_presence_absence): Fix typo with
	{final_}presence_list.

2014-02-11  Michael Meissner  <meissner@linux.vnet.ibm.com>

	PR target/60137
	* config/rs6000/rs6000.md (128-bit GPR splitter): Add a splitter
	for VSX/Altivec vectors that land in GPR registers.

2014-02-11  Richard Henderson  <rth@redhat.com>
	    Jakub Jelinek  <jakub@redhat.com>

	PR debug/59776
	* tree-sra.c (load_assign_lhs_subreplacements): Add VIEW_CONVERT_EXPR
	around drhs if type conversion to lacc->type is not useless.

2014-02-11  Kyrylo Tkachov  <kyrylo.tkachov@arm.com>

	* config/aarch64/aarch64-cores.def (cortex-a57): Use cortexa57
	tuning struct.
	(cortex-a57.cortex-a53): Likewise.
	* config/aarch64/aarch64.c (cortexa57_tunings): New tuning struct.

2014-02-11  Kyrylo Tkachov  <kyrylo.tkachov@arm.com>

	* config/arm/thumb2.md (*thumb2_movhi_insn): Add alternatives for
	arm_restrict_it.

2014-02-11  Renlin Li  <Renlin.Li@arm.com>

	* doc/sourcebuild.texi: Document check_effective_target_arm_vfp3_ok and
	add_options_for_arm_vfp3.

2014-02-11  Jeff Law  <law@redhat.com>

	PR middle-end/54041
	* expr.c (expand_expr_addr_expr_1): Handle expand_expr returning an
	object with an undesirable mode.

2014-02-11  Rainer Orth  <ro@CeBiTec.Uni-Bielefeld.DE>

	PR libgomp/60107
	* config/i386/sol2-9.h: New file.
	* config.gcc (i[34567]86-*-solaris2* | x86_64-*-solaris2.1[0-9]*,
	*-*-solaris2.9*): Use it.

2014-02-10  Nagaraju Mekala  <nagaraju.mekala@xilinx.com>

	* config/microblaze/microblaze.md: Add movsi4_rev insn pattern.
	* config/microblaze/predicates.md: Add reg_or_mem_operand predicate.

2014-02-10  Nagaraju Mekala  <nagaraju.mekala@xilinx.com>

	* config/microblaze/microblaze.c: Extend mcpu version format

2014-02-10  David Holsgrove  <david.holsgrove@xilinx.com>

	* config/microblaze/microblaze.h: Define SIZE_TYPE and PTRDIFF_TYPE.

2014-02-10  Richard Henderson  <rth@redhat.com>

	PR target/59927
	* calls.c (expand_call): Don't double-push for reg_parm_stack_space.
	* config/i386/i386.c (init_cumulative_args): Remove sorry for 64-bit
	ms-abi vs -mno-accumulate-outgoing-args.
	(ix86_expand_prologue): Unconditionally call ix86_eax_live_at_start_p.
	* config/i386/i386.h (ACCUMULATE_OUTGOING_ARGS): Fix comment with
	respect to ms-abi.

2014-02-10  Bernd Edlinger  <bernd.edlinger@hotmail.de>

	PR middle-end/60080
	* cfgexpand.c (expand_asm_operands): Attach source location to
	ASM_INPUT rtx objects.
	* print-rtl.c (print_rtx): Check for UNKNOWN_LOCATION.

2014-02-10  Nick Clifton  <nickc@redhat.com>

	* config/mn10300/mn10300.c (popcount): New function.
	(mn10300_expand_prologue): Include saved registers in stack usage
	count.

2014-02-10  Jeff Law  <law@redhat.com>

	PR middle-end/52306
	* reload1.c (emit_input_reload_insns): Do not create invalid RTL
	when changing the SET_DEST of a prior insn to avoid an input reload.

2014-02-10  Ulrich Weigand  <Ulrich.Weigand@de.ibm.com>

	* config/rs6000/sysv4.h (ENDIAN_SELECT): Do not attempt to enforce
	big-endian mode for -mcall-aixdesc, -mcall-freebsd, -mcall-netbsd,
	-mcall-openbsd, or -mcall-linux.
	(CC1_ENDIAN_BIG_SPEC): Remove.
	(CC1_ENDIAN_LITTLE_SPEC): Remove.
	(CC1_ENDIAN_DEFAULT_SPEC): Remove.
	(CC1_SPEC): Remove (always empty) %cc1_endian_... spec.
	(SUBTARGET_EXTRA_SPECS): Remove %cc1_endian_big, %cc1_endian_little,
	and %cc1_endian_default.
	* config/rs6000/sysv4le.h (CC1_ENDIAN_DEFAULT_SPEC): Remove.

2014-02-10  Richard Biener  <rguenther@suse.de>

	PR tree-optimization/60115
	* tree-eh.c (tree_could_trap_p): Unify TARGET_MEM_REF and
	MEM_REF handling.  Properly verify that the accesses are not
	out of the objects bound.

2014-02-10  Kyrylo Tkachov  <kyrylo.tkachov@arm.com>

	* config/aarch64/aarch64.c (aarch64_override_options): Fix typo from
	coretex to cortex.

2014-02-10  Eric Botcazou  <ebotcazou@adacore.com>

	* ipa-devirt.c (get_polymorphic_call_info_from_invariant): Return
	proper constants and fix formatting.
	(possible_polymorphic_call_targets): Fix formatting.

2014-02-10  Kirill Yukhin  <kirill.yukhin@intel.com>
	    Ilya Tocar  <ilya.tocar@intel.com>

	* config/i386/avx512fintrin.h (_mm512_storeu_epi64): Removed.
	(_mm512_loadu_epi32): Renamed into...
	(_mm512_loadu_si512): This.
	(_mm512_storeu_epi32): Renamed into...
	(_mm512_storeu_si512): This.
	(_mm512_maskz_ceil_ps): Removed.
	(_mm512_maskz_ceil_pd): Ditto.
	(_mm512_maskz_floor_ps): Ditto.
	(_mm512_maskz_floor_pd): Ditto.
	(_mm512_floor_round_ps): Ditto.
	(_mm512_floor_round_pd): Ditto.
	(_mm512_ceil_round_ps): Ditto.
	(_mm512_ceil_round_pd): Ditto.
	(_mm512_mask_floor_round_ps): Ditto.
	(_mm512_mask_floor_round_pd): Ditto.
	(_mm512_mask_ceil_round_ps): Ditto.
	(_mm512_mask_ceil_round_pd): Ditto.
	(_mm512_maskz_floor_round_ps): Ditto.
	(_mm512_maskz_floor_round_pd): Ditto.
	(_mm512_maskz_ceil_round_ps): Ditto.
	(_mm512_maskz_ceil_round_pd): Ditto.
	(_mm512_expand_pd): Ditto.
	(_mm512_expand_ps): Ditto.
	* config/i386/i386.c (ix86_builtins): Remove
	IX86_BUILTIN_EXPANDPD512_NOMASK, IX86_BUILTIN_EXPANDPS512_NOMASK.
	(bdesc_args): Ditto.
	* config/i386/predicates.md (const1256_operand): New.
	(const_1_to_2_operand): Ditto.
	* config/i386/sse.md (avx512pf_gatherpf<mode>sf): Change hint value.
	(*avx512pf_gatherpf<mode>sf_mask): Ditto.
	(*avx512pf_gatherpf<mode>sf): Ditto.
	(avx512pf_gatherpf<mode>df): Ditto.
	(*avx512pf_gatherpf<mode>df_mask): Ditto.
	(*avx512pf_gatherpf<mode>df): Ditto.
	(avx512pf_scatterpf<mode>sf): Ditto.
	(*avx512pf_scatterpf<mode>sf_mask): Ditto.
	(*avx512pf_scatterpf<mode>sf): Ditto.
	(avx512pf_scatterpf<mode>df): Ditto.
	(*avx512pf_scatterpf<mode>df_mask): Ditto.
	(*avx512pf_scatterpf<mode>df): Ditto.
	(avx512f_expand<mode>): Removed.
	(<shift_insn><mode>3<mask_name>): Change predicate type.

2014-02-08  Jakub Jelinek  <jakub@redhat.com>

	* tree-vect-data-refs.c (vect_analyze_data_refs): For clobbers
	not at the end of datarefs vector use ordered_remove to avoid
	reordering datarefs vector.

	PR c/59984
	* gimplify.c (gimplify_bind_expr): In ORT_SIMD region
	mark local addressable non-static vars as GOVD_PRIVATE
	instead of GOVD_LOCAL.
	* omp-low.c (lower_omp_for): Move gimple_bind_vars
	and BLOCK_VARS of gimple_bind_block to new_stmt rather
	than copying them.

	PR middle-end/60092
	* tree-ssa-ccp.c (surely_varying_stmt_p): Don't return true
	if TYPE_ATTRIBUTES (gimple_call_fntype ()) contain
	assume_aligned or alloc_align attributes.
	(bit_value_assume_aligned): Add ATTR, PTRVAL and ALLOC_ALIGN
	arguments.  Handle also assume_aligned and alloc_align attributes.
	(evaluate_stmt): Adjust bit_value_assume_aligned caller.  Handle
	calls to functions with assume_aligned or alloc_align attributes.
	* doc/extend.texi: Document assume_aligned and alloc_align attributes.

2014-02-08  Terry Guo  <terry.guo@arm.com>

	* doc/invoke.texi: Document ARM -march=armv7e-m.

2014-02-08  Jakub Jelinek  <jakub@redhat.com>

	* cilk-common.c (cilk_init_builtins): Clear TREE_NOTHROW
	flag on __cilkrts_rethrow builtin.

	PR ipa/60026
	* ipa-cp.c (determine_versionability): Fail at -O0
	or __attribute__((optimize (0))) or -fno-ipa-cp functions.
	* tree-sra.c (ipa_sra_preliminary_function_checks): Similarly.

	Revert:
	2014-02-04  Jakub Jelinek  <jakub@redhat.com>

	PR ipa/60026
	* tree-inline.c (copy_forbidden): Fail for
	__attribute__((optimize (0))) functions.

2014-02-07  Jan Hubicka  <hubicka@ucw.cz>

	* varpool.c: Include pointer-set.h.
	(varpool_remove_unreferenced_decls): Variables in other partitions
	will not be output; be however careful to not lose information
	about partitioning.

2014-02-07  Jan Hubicka  <hubicka@ucw.cz>

	* gimple-fold.c (gimple_get_virt_method_for_vtable): Do O(1)
	lookup in the vtable constructor.

2014-02-07  Jeff Law  <law@redhat.com>

	PR target/40977
	* config/m68k/m68k.md (ashldi_extsi): Turn into a
	define_insn_and_split.

	* ipa-inline.c (inline_small_functions): Fix typos.

2014-02-07  Richard Sandiford  <rsandifo@linux.vnet.ibm.com>

	* config/s390/s390-protos.h (s390_can_use_simple_return_insn)
	(s390_can_use_return_insn): Declare.
	* config/s390/s390.h (EPILOGUE_USES): Define.
	* config/s390/s390.c (s390_mainpool_start): Allow two main_pool
	instructions.
	(s390_chunkify_start): Handle return JUMP_LABELs.
	(s390_early_mach): Emit a main_pool instruction on the entry edge.
	(s300_set_up_by_prologue, s390_can_use_simple_return_insn)
	(s390_can_use_return_insn): New functions.
	(s390_fix_long_loop_prediction): Handle conditional returns.
	(TARGET_SET_UP_BY_PROLOGUE): Define.
	* config/s390/s390.md (ANY_RETURN): New code iterator.
	(*creturn, *csimple_return, return, simple_return): New patterns.

2014-02-07  Richard Sandiford  <rsandifo@linux.vnet.ibm.com>

	* config/s390/s390.c (s390_restore_gprs_from_fprs): Add REG_CFA_RESTORE
	notes to each restore.  Also add REG_CFA_DEF_CFA when restoring %r15.
	(s390_optimize_prologue): Don't clear RTX_FRAME_RELATED_P.  Update the
	REG_CFA_RESTORE list when deciding not to restore a register.

2014-02-07  Richard Sandiford  <rsandifo@linux.vnet.ibm.com>

	* config/s390/s390.c: Include tree-pass.h and context.h.
	(s390_early_mach): New function, split out from...
	(s390_emit_prologue): ...here.
	(pass_data_s390_early_mach): New pass structure.
	(pass_s390_early_mach): New class.
	(s390_option_override): Create and register early_mach pass.
	Move to end of file.

2014-02-07  Richard Sandiford  <rsandifo@linux.vnet.ibm.com>

	* var-tracking.c (vt_stack_adjustments): Don't require stack_adjusts
	to match for the exit block.

2014-02-07  Andreas Krebbel  <Andreas.Krebbel@de.ibm.com>

	* config/s390/s390.md ("atomic_load<mode>", "atomic_store<mode>")
	("atomic_compare_and_swap<mode>", "atomic_fetch_<atomic><mode>"):
	Reject misaligned operands.

2014-02-07  Andreas Krebbel  <Andreas.Krebbel@de.ibm.com>

	* optabs.c (expand_atomic_compare_and_swap): Allow expander to fail.

2014-02-07  Richard Biener  <rguenther@suse.de>

	PR middle-end/60092
	* gimple-low.c (lower_builtin_posix_memalign): New function.
	(lower_stmt): Call it to lower posix_memalign in a way
	to make alignment info accessible.

2014-02-07  Jakub Jelinek  <jakub@redhat.com>

	PR c++/60082
	* tree.c (build_common_builtin_nodes): Set ECF_LEAF for
	__builtin_setjmp_receiver.

2014-02-07  Richard Biener  <rguenther@suse.de>

	PR middle-end/60092
	* builtin-types.def (BT_FN_INT_PTRPTR_SIZE_SIZE): Add.
	* builtins.def (BUILT_IN_POSIX_MEMALIGN): Likewise.
	* tree-ssa-structalias.c (find_func_aliases_for_builtin_call):
	Handle BUILT_IN_POSIX_MEMALIGN.
	(find_func_clobbers): Likewise.
	* tree-ssa-alias.c (ref_maybe_used_by_call_p_1): Likewise.
	(call_may_clobber_ref_p_1): Likewise.

2014-02-06  Jan Hubicka  <hubicka@ucw.cz>

	PR ipa/59918
	* ipa-devirt.c (record_target_from_binfo): Remove overactive
	sanity check.

2014-02-06  Jan Hubicka  <hubicka@ucw.cz>

	PR ipa/59469
	* lto-cgraph.c (lto_output_node): Use
	symtab_get_symbol_partitioning_class.
	(lto_output_varpool_node): likewise.
	(symtab_get_symbol_partitioning_class): Move here from
	lto/lto-partition.c
	* cgraph.h (symbol_partitioning_class): Likewise.
	(symtab_get_symbol_partitioning_class): Declare.

2014-02-06  Jan Hubicka  <hubicka@ucw.cz>

	* ggc.h (ggc_internal_cleared_alloc): New macro.
	* vec.h (vec_safe_copy): Handle memory stats.
	* omp-low.c (simd_clone_struct_alloc): Use ggc_internal_cleared_alloc.
	* target-globals.c (save_target_globals): Likewise.

2014-02-06  Jan Hubicka  <hubicka@ucw.cz>

	PR target/60077
	* expr.c (emit_move_resolve_push): Export; be bit more selective
	on when to clear alias set.
	* expr.h (emit_move_resolve_push): Declare.
	* function.h (struct function): Add tail_call_marked.
	* tree-tailcall.c (optimize_tail_call): Set tail_call_marked.
	* config/i386/i386-protos.h (ix86_expand_push): Remove.
	* config/i386/i386.md (TImode move expander): De not call
	ix86_expand_push.
	(FP push expanders): Preserve memory attributes.
	* config/i386/sse.md (push<mode>1): Remove.
	* config/i386/i386.c (ix86_expand_vector_move): Handle push operation.
	(ix86_expand_push): Remove.
	* config/i386/mmx.md (push<mode>1): Remove.

2014-02-06  Jakub Jelinek  <jakub@redhat.com>

	PR rtl-optimization/60030
	* internal-fn.c (ubsan_expand_si_overflow_mul_check): Surround
	lopart with paradoxical subreg before shifting it up by hprec.

2014-02-06  Kyrylo Tkachov  <kyrylo.tkachov@arm.com>

	* config/arm/aarch-cost-tables.h (cortexa57_extra_costs): New table.
	Remove extra newline at end of file.
	* config/arm/arm.c (arm_cortex_a57_tune): New tuning struct.
	(arm_issue_rate): Handle cortexa57.
	* config/arm/arm-cores.def (cortex-a57): Use cortex_a57 tuning.
	(cortex-a57.cortex-a53): Likewise.

2014-02-06  Jakub Jelinek  <jakub@redhat.com>

	PR target/59575
	* config/arm/arm.c (emit_multi_reg_push): Add dwarf_regs_mask argument,
	don't record in REG_FRAME_RELATED_EXPR registers not set in that
	bitmask.
	(arm_expand_prologue): Adjust all callers.
	(arm_unwind_emit_sequence): Allow saved, but not important for unwind
	info, registers also at the lowest numbered registers side.  Use
	gcc_assert instead of abort, and SET_SRC/SET_DEST macros instead of
	XEXP.

	PR debug/59992
	* var-tracking.c (adjust_mems): Before adding a SET to
	amd->side_effects, adjust it's SET_SRC using simplify_replace_fn_rtx.

2014-02-06  Alan Modra  <amodra@gmail.com>

	PR target/60032
	* config/rs6000/rs6000.c (rs6000_secondary_memory_needed_mode): Only
	change SDmode to DDmode when lra_in_progress.

2014-02-06  Jakub Jelinek  <jakub@redhat.com>

	PR middle-end/59150
	* tree-vect-data-refs.c (vect_analyze_data_refs): For clobbers, call
	free_data_ref on the dr first, and before goto again also set dr
	to the next dr.  For simd_lane_access, free old datarefs[i] before
	overwriting it.  For get_vectype_for_scalar_type failure, don't
	free_data_ref if simd_lane_access.

	* Makefile.in (prefix.o, cppbuiltin.o): Depend on $(BASEVER).

	PR target/60062
	* tree.h (opts_for_fn): New inline function.
	(opt_for_fn): Define.
	* config/i386/i386.c (ix86_function_regparm): Use
	opt_for_fn (decl, optimize) instead of optimize.

2014-02-06  Marcus Shawcroft  <marcus.shawcroft@arm.com>

	* config/aarch64/aarch64.c (aarch64_classify_symbol): Fix logic
	for SYMBOL_REF in large memory model.

2014-02-06  Kyrylo Tkachov  <kyrylo.tkachov@arm.com>

	* config/aarch64/aarch64-cores.def (cortex-a53): Specify CRC32
	and crypto support.
	(cortex-a57): Likewise.
	(cortex-a57.cortex-a53): Likewise.

2014-02-06  Yury Gribov  <y.gribov@samsung.com>
	    Kugan Vivekanandarajah  <kuganv@linaro.org>

	* config/arm/arm.c (arm_vector_alignment_reachable): Check
	unaligned_access.
	* config/arm/arm.c (arm_builtin_support_vector_misalignment): Likewise.

2014-02-06  Richard Biener  <rguenther@suse.de>

	* tree-cfg.c (gimple_duplicate_sese_region): Fix ordering of
	set_loop_copy and initialize_original_copy_tables.

2014-02-06  Alex Velenko  <Alex.Velenko@arm.com>

	* config/aarch64/aarch64-simd.md
	(aarch64_ashr_simddi): Change QI to SI.

2014-02-05  Jan Hubicka  <hubicka@ucw.cz>
	    Jakub Jelinek  <jakub@redhat.com>

	PR middle-end/60013
	* ipa-inline-analysis.c (compute_bb_predicates): Ensure monotonicity
	of the dataflow.

2014-02-05  Bill Schmidt  <wschmidt@linux.vnet.ibm.com>

	* config/rs6000/rs6000.c (altivec_expand_vec_perm_const): Change
	CODE_FOR_altivec_vpku[hw]um to
	CODE_FOR_altivec_vpku[hw]um_direct.
	* config/rs6000/altivec.md (vec_unpacks_hi_<VP_small_lc>): Change
	UNSPEC_VUNPACK_HI_SIGN to UNSPEC_VUNPACK_HI_SIGN_DIRECT.
	(vec_unpacks_lo_<VP_small_lc>): Change UNSPEC_VUNPACK_LO_SIGN to
	UNSPEC_VUNPACK_LO_SIGN_DIRECT.

2014-02-05  Bill Schmidt  <wschmidt@linux.vnet.ibm.com>

	* config/rs6000/altivec.md (altivec_vsum2sws): Adjust code
	generation for -maltivec=be.
	(altivec_vsumsws): Simplify redundant test.

2014-02-05  Bill Schmidt  <wschmidt@linux.vnet.ibm.com>

	* altivec.md (UNSPEC_VPACK_UNS_UNS_MOD_DIRECT): New unspec.
	(UNSPEC_VUNPACK_HI_SIGN_DIRECT): Likewise.
	(UNSPEC_VUNPACK_LO_SIGN_DIRECT): Likewise.
	(mulv8hi3): Use gen_altivec_vpkuwum_direct instead of
	gen_altivec_vpkuwum.
	(altivec_vpkpx): Test for VECTOR_ELT_ORDER_BIG instead of for
	BYTES_BIG_ENDIAN.
	(altivec_vpks<VI_char>ss): Likewise.
	(altivec_vpks<VI_char>us): Likewise.
	(altivec_vpku<VI_char>us): Likewise.
	(altivec_vpku<VI_char>um): Likewise.
	(altivec_vpku<VI_char>um_direct): New (copy of
	altivec_vpku<VI_char>um that still relies on BYTES_BIG_ENDIAN, for
	internal use).
	(altivec_vupkhs<VU_char>): Emit vupkls* instead of vupkhs* when
	target is little endian and -maltivec=be is not specified.
	(*altivec_vupkhs<VU_char>_direct): New (copy of
	altivec_vupkhs<VU_char> that always emits vupkhs*, for internal use).
	(altivec_vupkls<VU_char>): Emit vupkhs* instead of vupkls* when
	target is little endian and -maltivec=be is not specified.
	(*altivec_vupkls<VU_char>_direct): New (copy of
	altivec_vupkls<VU_char> that always emits vupkls*, for internal use).
	(altivec_vupkhpx): Emit vupklpx instead of vupkhpx when target is
	little endian and -maltivec=be is not specified.
	(altivec_vupklpx): Emit vupkhpx instead of vupklpx when target is
	little endian and -maltivec=be is not specified.

2014-02-05  Richard Henderson  <rth@redhat.com>

	PR debug/52727
	* combine-stack-adj.c: Revert r206943.
	* sched-int.h (struct deps_desc): Add last_args_size.
	* sched-deps.c (init_deps): Initialize it.
	(sched_analyze_insn): Add OUTPUT dependencies between insns that
	contain REG_ARGS_SIZE notes.

2014-02-05  Jan Hubicka  <hubicka@ucw.cz>

	* lto-cgraph.c (asm_nodes_output): Make global.
	* lto-wrapper.c (run_gcc): Pass down paralelizm to WPA.
	* gcc.c (AS_NEEDS_DASH_FOR_PIPED_INPUT): Allow WPA parameter
	(driver_handle_option): Handle OPT_fwpa.

2014-02-05  Jakub Jelinek  <jakub@redhat.com>

	PR ipa/59947
	* ipa-devirt.c (possible_polymorphic_call_targets): Fix
	a comment typo and formatting issue.  If odr_hash hasn't been
	created, return vNULL and set *completep to false.

	PR middle-end/57499
	* tree-eh.c (cleanup_empty_eh): Bail out on totally empty
	bb with no successors.

2014-02-05  James Greenhalgh  <james.greenhalgh@arm.com>

	PR target/59718
	* doc/invoke.texi (-march): Clarify documentation for ARM.
	(-mtune): Likewise.
	(-mcpu): Likewise.

2014-02-05  Richard Biener  <rguenther@suse.de>

	* tree-vect-loop.c (vect_analyze_loop_2): Be more informative
	when not vectorizing because of too many alias checks.
	* tree-vect-data-refs.c (vect_prune_runtime_alias_test_list):
	Add more verboseness, avoid duplicate MSG_MISSED_OPTIMIZATION.

2014-02-05  Nick Clifton  <nickc@redhat.com>

	* config/mn10300/mn10300.c (mn10300_hard_regno_mode_ok): Do not
	accept extended registers in any mode when compiling for the MN10300.

2014-02-05  Yury Gribov  <y.gribov@samsung.com>

	* cif-code.def (ATTRIBUTE_MISMATCH): New CIF code.
	* ipa-inline.c (report_inline_failed_reason): Handle mismatched
	sanitization attributes.
	(can_inline_edge_p): Likewise.
	(sanitize_attrs_match_for_inline_p): New function.

2014-02-04  Jan Hubicka  <hubicka@ucw.cz>

	* ipa-prop.c (detect_type_change): Shor circuit testing of
	type changes on THIS pointer.

2014-02-04  John David Anglin  <danglin@gcc.gnu.org>

	PR target/59777
	* config/pa/pa.c (legitimize_tls_address): Return original address
	if not passed a SYMBOL_REF rtx.
	(hppa_legitimize_address): Call legitimize_tls_address for all TLS
	addresses.
	(pa_emit_move_sequence): Simplify TLS source operands.
	(pa_legitimate_constant_p): Reject all TLS constants.
	* config/pa/pa.h (PA_SYMBOL_REF_TLS_P): Correct comment.
	(CONSTANT_ADDRESS_P): Reject TLS CONST addresses.

2014-02-04  Jan Hubicka  <hubicka@ucw.cz>

	* ipa.c (function_and_variable_visibility): Decompose DECL_ONE_ONLY
	groups when we know they are controlled by LTO.
	* varasm.c (default_binds_local_p_1): If object is in other partition,
	it will be resolved locally.

2014-02-04  Bernd Edlinger  <bernd.edlinger@hotmail.de>

	* config/host-linux.c (linux_gt_pch_use_address): Don't
	use SSIZE_MAX because it is not always defined.

2014-02-04  Vladimir Makarov  <vmakarov@redhat.com>

	PR bootstrap/59913
	* lra-constraints.c (need_for_split_p): Use more 3 reloads as
	threshold for pseudo splitting.
	(update_ebb_live_info): Process call argument hard registers and
	hard registers from insn definition too.
	(max_small_class_regs_num): New constant.
	(inherit_in_ebb): Update live hard regs through EBBs.  Update
	reloads_num only for small register classes.  Don't split for
	outputs of jumps.

2014-02-04  Markus Trippelsdorf  <markus@trippelsdorf.de>

	PR ipa/60058
	* ipa-cp.c (ipa_get_indirect_edge_target_1): Check that target
	is non-null.

2014-02-04  Jan Hubicka  <hubicka@ucw.cz>

	* gimple-fold.c (can_refer_decl_in_current_unit_p): Default
	visibility is safe.

2014-02-04  Marek Polacek  <polacek@redhat.com>

	* gdbinit.in (pel): Define.

2014-02-04  Bernd Edlinger  <bernd.edlinger@hotmail.de>

	* doc/invoke.texi (fstrict-volatile-bitfields): Clarify current
	behavior.

2014-02-04  Richard Biener  <rguenther@suse.de>

	PR lto/59723
	* lto-streamer-out.c (tree_is_indexable): Force NAMELIST_DECLs
	in function context local.
	(lto_output_tree_ref): Do not write trees from lto_output_tree_ref.
	* lto-streamer-in.c (lto_input_tree_ref): Handle LTO_namelist_decl_ref
	similar to LTO_imported_decl_ref.

2014-02-04  Jakub Jelinek  <jakub@redhat.com>

	PR tree-optimization/60002
	* cgraphclones.c (build_function_decl_skip_args): Clear
	DECL_LANG_SPECIFIC.

	PR tree-optimization/60023
	* tree-if-conv.c (predicate_mem_writes): Pass true instead of
	false to gsi_replace.
	* tree-vect-stmts.c (vect_finish_stmt_generation): If stmt
	has been in some EH region and vec_stmt could throw, add
	vec_stmt into the same EH region.
	* tree-data-ref.c (get_references_in_stmt): If IFN_MASK_LOAD
	has no lhs, ignore it.
	* internal-fn.c (expand_MASK_LOAD): Likewise.

	PR ipa/60026
	* tree-inline.c (copy_forbidden): Fail for
	__attribute__((optimize (0))) functions.

	PR other/58712
	* omp-low.c (simd_clone_struct_copy): If from->inbranch
	is set, copy one less argument.
	(expand_simd_clones): Don't subtract clone_info->inbranch
	from simd_clone_struct_alloc argument.

	PR rtl-optimization/57915
	* recog.c (simplify_while_replacing): If all unary/binary/relational
	operation arguments are constant, attempt to simplify those.

	PR middle-end/59261
	* expmed.c (expand_mult): For MODE_VECTOR_INT multiplication
	if there is no vashl<mode>3 or ashl<mode>3 insn, skip_synth.

2014-02-04  Richard Biener  <rguenther@suse.de>

	PR tree-optimization/60012
	* tree-vect-data-refs.c (vect_analyze_data_ref_dependence): Apply
	TBAA disambiguation to all DDRs.

2014-02-04  Rainer Orth  <ro@CeBiTec.Uni-Bielefeld.DE>

	PR target/59788
	* config/sol2.h (LINK_LIBGCC_MAPFILE_SPEC): Define.
	(LINK_SPEC): Use it for -shared, -shared-libgcc.

2014-02-03  Jan Hubicka  <hubicka@ucw.cz>

	PR ipa/59882
	* tree.c (get_binfo_at_offset): Do not get confused by empty classes;

2014-02-03  Jan Hubicka  <hubicka@ucw.cz>

	* gimple-fold.c (gimple_extract_devirt_binfo_from_cst): Remove.
	* gimple-fold.h (gimple_extract_devirt_binfo_from_cst): Remove.

2014-02-03  Jan Hubicka  <hubicka@ucw.cz>

	PR ipa/59831
	* ipa-cp.c (ipa_get_indirect_edge_target_1): Use ipa-devirt
	to figure out targets of polymorphic calls with known decl.
	* ipa-prop.c (try_make_edge_direct_virtual_call): Likewise.
	* ipa-utils.h (get_polymorphic_call_info_from_invariant): Declare.
	* ipa-devirt.c (get_polymorphic_call_info_for_decl): Break out from ...
	(get_polymorphic_call_info): ... here.
	(get_polymorphic_call_info_from_invariant): New function.

2014-02-03  Jan Hubicka  <hubicka@ucw.cz>

	* ipa-cp.c (ipa_get_indirect_edge_target_1): Do direct
	lookup via vtable pointer; check for type consistency
	and turn inconsitent facts into UNREACHABLE.
	* ipa-prop.c (try_make_edge_direct_virtual_call): Likewise.
	* gimple-fold.c (gimple_get_virt_method_for_vtable): Do not ICE on
	type inconsistent querries; return UNREACHABLE instead.

2014-02-03  Richard Henderson  <rth@twiddle.net>

	PR tree-opt/59924
	* tree-ssa-uninit.c (push_to_worklist): Don't re-push if we've
	already processed this node.
	(normalize_one_pred_1): Pass along mark_set.
	(normalize_one_pred): Create and destroy a pointer_set_t.
	(normalize_one_pred_chain): Likewise.

2014-02-03  Laurent Aflonsi  <laurent.alfonsi@st.com>

	PR gcov-profile/58602
	* gcc/gcov-io.c (gcov_open): Open with truncation when mode < 0.

2014-02-03  Jan Hubicka  <hubicka@ucw.cz>

	PR ipa/59831
	* ipa-cp.c (ipa_get_indirect_edge_target_1): Give up on
	-fno-devirtualize; try to devirtualize by the knowledge of
	virtual table pointer given by aggregate propagation.
	* ipa-prop.c (try_make_edge_direct_virtual_call): Likewise.
	(ipa_print_node_jump_functions): Dump also offset that
	is relevant for polymorphic calls.
	(determine_known_aggregate_parts): Add arg_type parameter; use it
	instead of determining the type from pointer type.
	(ipa_compute_jump_functions_for_edge): Update call of
	determine_known_aggregate_parts.
	* gimple-fold.c (gimple_get_virt_method_for_vtable): Break out from ...
	(gimple_get_virt_method_for_binfo): ... here; simplify using
	vtable_pointer_value_to_vtable.
	* gimple-fold.h (gimple_get_virt_method_for_vtable): Declare.
	* ipa-devirt.c (subbinfo_with_vtable_at_offset): Turn OFFSET parameter
	to unsigned HOST_WIDE_INT; use vtable_pointer_value_to_vtable.
	(vtable_pointer_value_to_vtable): Break out from ...; handle also
	POINTER_PLUS_EXPR.
	(vtable_pointer_value_to_binfo): ... here.
	* ipa-utils.h (vtable_pointer_value_to_vtable): Declare.

2014-02-03  Teresa Johnson  <tejohnson@google.com>

	* tree-vect-slp.c (vect_supported_load_permutation_p): Avoid
	redef of outer loop index variable.

2014-02-03  Marc Glisse  <marc.glisse@inria.fr>

	PR c++/53017
	PR c++/59211
	* doc/extend.texi (Function Attributes): Typo.

2014-02-03  Cong Hou  <congh@google.com>

	PR tree-optimization/60000
	* tree-vect-loop.c (vect_transform_loop): Set pattern_def_seq to NULL
	if the vectorized statement is a store.  A store statement can only
	appear at the end of pattern statements.

2014-02-03  H.J. Lu  <hongjiu.lu@intel.com>

	* config/i386/i386.c (flag_opts): Add -mlong-double-128.
	(ix86_option_override_internal): Default long double to 64-bit for
	32-bit Bionic and to 128-bit for 64-bit Bionic.

	* config/i386/i386.h (LONG_DOUBLE_TYPE_SIZE): Use 128 if
	TARGET_LONG_DOUBLE_128 is true.
	(LIBGCC2_LONG_DOUBLE_TYPE_SIZE): Likewise.

	* config/i386/i386.opt (mlong-double-80): Negate -mlong-double-64.
	(mlong-double-64): Negate -mlong-double-128.
	(mlong-double-128): New option.

	* config/i386/i386-c.c (ix86_target_macros): Define
	__LONG_DOUBLE_128__ for TARGET_LONG_DOUBLE_128.

	* doc/invoke.texi: Document -mlong-double-128.

2014-02-03  H.J. Lu  <hongjiu.lu@intel.com>

	PR rtl-optimization/60024
	* sel-sched.c (init_regs_for_mode): Check if mode is OK first.

2014-02-03  Markus Trippelsdorf  <markus@trippelsdorf.de>

	* doc/invoke.texi (fprofile-reorder-functions): Fix typo.

2014-02-03  Andrey Belevantsev  <abel@ispras.ru>

	PR rtl-optimization/57662
	* sel-sched.c (code_motion_path_driver): Do not mark already not
	existing blocks in the visiting bitmap.

2014-02-03  Andrey Belevantsev  <abel@ispras.ru>

	* sel-sched-ir.c (sel_gen_insn_from_expr_after): Reset INSN_DELETED_P
	on the insn being emitted.

2014-02-03  James Greenhalgh  <james.greenhalgh@arm.com>
	    Will Deacon  <will.deacon@arm.com>

	* doc/gimple.texi (gimple_asm_clear_volatile): Remove.

2014-02-03  Kyrylo Tkachov  <kyrylo.tkachov@arm.com>

	* config/arm/arm-tables.opt: Regenerate.

2014-02-02  Bill Schmidt  <wschmidt@linux.vnet.ibm.com>

	* config/rs6000/rs6000.c (altivec_expand_vec_perm_le): Generalize
	for vector types other than V16QImode.
	* config/rs6000/altivec.md (altivec_vperm_<mode>): Change to a
	define_expand, and call altivec_expand_vec_perm_le when producing
	code with little endian element order.
	(*altivec_vperm_<mode>_internal): New insn having previous
	behavior of altivec_vperm_<mode>.
	(altivec_vperm_<mode>_uns): Change to a define_expand, and call
	altivec_expand_vec_perm_le when producing code with little endian
	element order.
	(*altivec_vperm_<mode>_uns_internal): New insn having previous
	behavior of altivec_vperm_<mode>_uns.

2014-02-02  Bill Schmidt  <wschmidt@linux.vnet.ibm.com>

	* config/rs6000/altivec.md (UNSPEC_VSUMSWS_DIRECT): New unspec.
	(altivec_vsumsws): Add handling for -maltivec=be with a little
	endian target.
	(altivec_vsumsws_direct): New.
	(reduc_splus_<mode>): Call gen_altivec_vsumsws_direct instead of
	gen_altivec_vsumsws.

2014-02-02  Jan Hubicka  <hubicka@ucw.cz>

	* ipa-devirt.c (subbinfo_with_vtable_at_offset,
	vtable_pointer_value_to_binfo): New functions.
	* ipa-utils.h (vtable_pointer_value_to_binfo): Declare.
	* ipa-prop.c (extr_type_from_vtbl_ptr_store): Use it.

2014-02-02  Sandra Loosemore  <sandra@codesourcery.com>

	* config/nios2/nios2.md (load_got_register): Initialize GOT
	pointer from _gp_got instead of _GLOBAL_OFFSET_TABLE_.
	* config/nios2/nios2.c (nios2_function_profiler): Likewise.

2014-02-02  Jan Hubicka  <hubicka@ucw.cz>

	* ipa-prop.c (update_jump_functions_after_inlining): When type is not
	preserverd by passthrough, do not propagate the type.

2014-02-02  Richard Sandiford  <rdsandiford@googlemail.com>

	* config/mips/mips.c (MIPS_GET_FCSR, MIPS_SET_FCSR): New macros.
	(mips_atomic_assign_expand_fenv): New function.
	(TARGET_ATOMIC_ASSIGN_EXPAND_FENV): Define.

2014-02-02  Richard Sandiford  <rdsandiford@googlemail.com>

	* doc/extend.texi (__builtin_mips_get_fcsr): Document.
	(__builtin_mips_set_fcsr): Likewise.
	* config/mips/mips-ftypes.def: Add MIPS_VOID_FTYPE_USI and
	MIPS_USI_FTYPE_VOID.
	* config/mips/mips-protos.h (mips16_expand_get_fcsr): Declare
	(mips16_expand_set_fcsr): Likewise.
	* config/mips/mips.c (mips16_get_fcsr_stub): New variable.
	(mips16_set_fcsr_stub): Likewise.
	(mips16_get_fcsr_one_only_stub): New class.
	(mips16_set_fcsr_one_only_stub): Likewise.
	(mips16_expand_get_fcsr, mips16_expand_set_fcsr): New functions.
	(mips_code_end): Output the get_fcsr and set_fcsr stubs, if needed.
	(BUILTIN_AVAIL_MIPS16, AVAIL_ALL): New macros.
	(hard_float): New availability predicate.
	(mips_builtins): Add get_fcsr and set_fcsr.
	(mips_expand_builtin): Check BUILTIN_AVAIL_MIPS16.
	* config/mips/mips.md (UNSPEC_GET_FCSR, UNSPEC_SET_FCSR): New unspecs.
	(GET_FCSR_REGNUM, SET_FCSR_REGNUM): New constants.
	(mips_get_fcsr, *mips_get_fcsr, mips_get_fcsr_mips16_<mode>)
	(mips_set_fcsr, *mips_set_fcsr, mips_set_fcsr_mips16_<mode>): New
	patterns.

2014-02-02  Richard Sandiford  <rdsandiford@googlemail.com>

	* config/mips/mips.c (mips_one_only_stub): New class.
	(mips_need_mips16_rdhwr_p): Replace with...
	(mips16_rdhwr_stub): ...this new variable.
	(mips16_stub_call_address): New function.
	(mips16_rdhwr_one_only_stub): New class.
	(mips_expand_thread_pointer): Use mips16_stub_call_address.
	(mips_output_mips16_rdhwr): Delete.
	(mips_finish_stub): New function.
	(mips_code_end): Use it to handle rdhwr stubs.

2014-02-02  Uros Bizjak  <ubizjak@gmail.com>

	PR target/60017
	* config/i386/i386.c (classify_argument): Fix handling of bit_offset
	when calculating size of integer atomic types.

2014-02-02  H.J. Lu  <hongjiu.lu@intel.com>

	* ipa-inline-analysis.c (true_predicate_p): Fix a typo in comments.

2014-02-01  Jakub Jelinek  <jakub@redhat.com>

	PR tree-optimization/60003
	* gimple-low.c (lower_builtin_setjmp): Set cfun->has_nonlocal_label.
	* profile.c (branch_prob): Use gimple_call_builtin_p
	to check for BUILT_IN_SETJMP_RECEIVER.
	* tree-inline.c (copy_bb): Call notice_special_calls.

2014-01-31  Vladimir Makarov  <vmakarov@redhat.com>

	PR bootstrap/59985
	* lra-constraints.c (process_alt_operands): Update reload_sum only
	on the first pass.

2014-01-31  Richard Henderson  <rth@redhat.com>

	PR middle-end/60004
	* tree-eh.c (lower_try_finally_switch): Delay lowering finally block
	until after else_eh is processed.

2014-01-31  Ilya Tocar  <ilya.tocar@intel.com>

	* config/i386/avx512fintrin.h (_MM_FROUND_TO_NEAREST_INT),
	(_MM_FROUND_TO_NEG_INF), (_MM_FROUND_TO_POS_INF),
	(_MM_FROUND_TO_ZERO), (_MM_FROUND_CUR_DIRECTION): Are already defined
	in smmintrin.h, remove them.
	(_MM_FROUND_NO_EXC): Same as above, bit also wrong value.
	* config/i386/i386.c (ix86_print_operand): Split sae and rounding.
	* config/i386/i386.md (ROUND_SAE): Fix value.
	* config/i386/predicates.md (const_4_or_8_to_11_operand): New.
	(const48_operand): New.
	* config/i386/subst.md (round), (round_expand): Use
	const_4_or_8_to_11_operand.
	(round_saeonly), (round_saeonly_expand): Use const48_operand.

2014-01-31  Ilya Tocar  <ilya.tocar@intel.com>

	* config/i386/constraints.md (Yk): Swap meaning with k.
	* config/i386/i386.md (movhi_internal): Change Yk to k.
	(movqi_internal): Ditto.
	(*k<logic><mode>): Ditto.
	(*andhi_1): Ditto.
	(*andqi_1): Ditto.
	(kandn<mode>): Ditto.
	(*<code>hi_1): Ditto.
	(*<code>qi_1): Ditto.
	(kxnor<mode>): Ditto.
	(kortestzhi): Ditto.
	(kortestchi): Ditto.
	(kunpckhi): Ditto.
	(*one_cmplhi2_1): Ditto.
	(*one_cmplqi2_1): Ditto.
	* config/i386/sse.md (): Change k to Yk.
	(avx512f_load<mode>_mask): Ditto.
	(avx512f_blendm<mode>): Ditto.
	(avx512f_store<mode>_mask): Ditto.
	(avx512f_storeu<ssemodesuffix>512_mask): Ditto.
	(avx512f_storedqu<mode>_mask): Ditto.
	(avx512f_cmp<mode>3<mask_scalar_merge_name><round_saeonly_name>):
	Ditto.
	(avx512f_ucmp<mode>3<mask_scalar_merge_name>): Ditto.
	(avx512f_vmcmp<mode>3<round_saeonly_name>): Ditto.
	(avx512f_vmcmp<mode>3_mask<round_saeonly_name>): Ditto.
	(avx512f_maskcmp<mode>3): Ditto.
	(avx512f_fmadd_<mode>_mask<round_name>): Ditto.
	(avx512f_fmadd_<mode>_mask3<round_name>): Ditto.
	(avx512f_fmsub_<mode>_mask<round_name>): Ditto.
	(avx512f_fmsub_<mode>_mask3<round_name>): Ditto.
	(avx512f_fnmadd_<mode>_mask<round_name>): Ditto.
	(avx512f_fnmadd_<mode>_mask3<round_name>): Ditto.
	(avx512f_fnmsub_<mode>_mask<round_name>): Ditto.
	(avx512f_fnmsub_<mode>_mask3<round_name>): Ditto.
	(avx512f_fmaddsub_<mode>_mask<round_name>): Ditto.
	(avx512f_fmaddsub_<mode>_mask3<round_name>): Ditto.
	(avx512f_fmsubadd_<mode>_mask<round_name>): Ditto.
	(avx512f_fmsubadd_<mode>_mask3<round_name>): Ditto.
	(avx512f_vextract<shuffletype>32x4_1_maskm): Ditto.
	(vec_extract_lo_<mode>_maskm): Ditto.
	(vec_extract_hi_<mode>_maskm): Ditto.
	(avx512f_vternlog<mode>_mask): Ditto.
	(avx512f_fixupimm<mode>_mask<round_saeonly_name>): Ditto.
	(avx512f_sfixupimm<mode>_mask<round_saeonly_name>): Ditto.
	(avx512f_<code><pmov_src_lower><mode>2_mask): Ditto.
	(avx512f_<code>v8div16qi2_mask): Ditto.
	(avx512f_<code>v8div16qi2_mask_store): Ditto.
	(avx512f_eq<mode>3<mask_scalar_merge_name>_1): Ditto.
	(avx512f_gt<mode>3<mask_scalar_merge_name>): Ditto.
	(avx512f_testm<mode>3<mask_scalar_merge_name>): Ditto.
	(avx512f_testnm<mode>3<mask_scalar_merge_name>): Ditto.
	(*avx512pf_gatherpf<mode>sf_mask): Ditto.
	(*avx512pf_gatherpf<mode>df_mask): Ditto.
	(*avx512pf_scatterpf<mode>sf_mask): Ditto.
	(*avx512pf_scatterpf<mode>df_mask): Ditto.
	(avx512cd_maskb_vec_dupv8di): Ditto.
	(avx512cd_maskw_vec_dupv16si): Ditto.
	(avx512f_vpermi2var<mode>3_maskz): Ditto.
	(avx512f_vpermi2var<mode>3_mask): Ditto.
	(avx512f_vpermi2var<mode>3_mask): Ditto.
	(avx512f_vpermt2var<mode>3_maskz): Ditto.
	(*avx512f_gathersi<mode>): Ditto.
	(*avx512f_gathersi<mode>_2): Ditto.
	(*avx512f_gatherdi<mode>): Ditto.
	(*avx512f_gatherdi<mode>_2): Ditto.
	(*avx512f_scattersi<mode>): Ditto.
	(*avx512f_scatterdi<mode>): Ditto.
	(avx512f_compress<mode>_mask): Ditto.
	(avx512f_compressstore<mode>_mask): Ditto.
	(avx512f_expand<mode>_mask): Ditto.
	* config/i386/subst.md (mask): Change k to Yk.
	(mask_scalar_merge): Ditto.
	(sd): Ditto.

2014-01-31  Marc Glisse  <marc.glisse@inria.fr>

	* doc/extend.texi (Vector Extensions): Document ?: in C++.

2014-01-31  Richard Biener  <rguenther@suse.de>

	PR middle-end/59990
	* builtins.c (fold_builtin_memory_op): Make sure to not
	use a floating-point mode or a boolean or enumeral type for
	the copy operation.

2014-01-30  DJ Delorie  <dj@redhat.com>

	* config/msp430/msp430.h (LIB_SPEC): Add -lcrt
	* config/msp430/msp430.md (msp430_refsym_need_exit): New.
	* config/msp430/msp430.c (msp430_expand_epilogue): Call it
	whenever main() has an epilogue.

2014-01-30  Bill Schmidt  <wschmidt@linux.vnet.ibm.com>

	* config/rs6000/rs6000.c (rs6000_expand_vector_init): Remove
	unused variable "field".
	* config/rs6000/vsx.md (vsx_mergel_<mode>): Add missing DONE.
	(vsx_mergeh_<mode>): Likewise.
	* config/rs6000/altivec.md (altivec_vmrghb): Likewise.
	(altivec_vmrghh): Likewise.
	(altivec_vmrghw): Likewise.
	(altivec_vmrglb): Likewise.
	(altivec_vmrglh): Likewise.
	(altivec_vmrglw): Likewise.
	(altivec_vspltb): Add missing uses.
	(altivec_vsplth): Likewise.
	(altivec_vspltw): Likewise.
	(altivec_vspltsf): Likewise.

2014-01-30  Jakub Jelinek  <jakub@redhat.com>

	PR target/59923
	* ifcvt.c (cond_exec_process_insns): Don't conditionalize
	frame related instructions.

2014-01-30  Vladimir Makarov  <vmakarov@redhat.com>

	PR rtl-optimization/59959
	* lra-constrains.c (simplify_operand_subreg): Assign NO_REGS to
	any reload of register whose subreg is invalid.

2014-01-30  Jakub Jelinek  <jakub@redhat.com>

	* config/i386/f16cintrin.h (_cvtsh_ss): Avoid -Wnarrowing warning.
	* config/i386/avx512fintrin.h (_mm512_mask_cvtusepi64_storeu_epi32):
	Add missing return type - void.

2014-01-30  Bill Schmidt  <wschmidt@linux.vnet.ibm.com>

	* gcc/config/rs6000/rs6000.c (rs6000_expand_vector_init): Use
	gen_vsx_xxspltw_v4sf_direct instead of gen_vsx_xxspltw_v4sf;
	remove element index adjustment for endian (now handled in vsx.md
	and altivec.md).
	(altivec_expand_vec_perm_const): Use
	gen_altivec_vsplt[bhw]_direct instead of gen_altivec_vsplt[bhw].
	* gcc/config/rs6000/vsx.md (UNSPEC_VSX_XXSPLTW): New unspec.
	(vsx_xxspltw_<mode>): Adjust element index for little endian.
	* gcc/config/rs6000/altivec.md (altivec_vspltb): Divide into a
	define_expand and a new define_insn *altivec_vspltb_internal;
	adjust for -maltivec=be on a little endian target.
	(altivec_vspltb_direct): New.
	(altivec_vsplth): Divide into a define_expand and a new
	define_insn *altivec_vsplth_internal; adjust for -maltivec=be on a
	little endian target.
	(altivec_vsplth_direct): New.
	(altivec_vspltw): Divide into a define_expand and a new
	define_insn *altivec_vspltw_internal; adjust for -maltivec=be on a
	little endian target.
	(altivec_vspltw_direct): New.
	(altivec_vspltsf): Divide into a define_expand and a new
	define_insn *altivec_vspltsf_internal; adjust for -maltivec=be on
	a little endian target.

2014-01-30  Richard Biener  <rguenther@suse.de>

	PR tree-optimization/59993
	* tree-ssa-forwprop.c (associate_pointerplus): Check we
	can propagate form the earlier stmt and avoid the transform
	when the intermediate result is needed.

2014-01-30  Alangi Derick  <alangiderick@gmail.com>

	* README.Portability: Fix typo.

2014-01-30  David Holsgrove  <david.holsgrove@xilinx.com>

	* config/microblaze/microblaze.md(cstoresf4, cbranchsf4): Replace
	comparison_operator with ordered_comparison_operator.

2014-01-30  Nick Clifton  <nickc@redhat.com>

	* config/mn10300/mn10300-protos.h (mn10300_store_multiple_operation_p):
	Rename to mn10300_store_multiple_regs.
	* config/mn10300/mn10300.c: Likewise.
	* config/mn10300/mn10300.md (store_movm): Fix typo: call
	store_multiple_regs.
	* config/mn10300/predicates.md (mn10300_store_multiple_operation):
	Call mn10300_store_multiple_regs.

2014-01-30  Nick Clifton  <nickc@redhat.com>
	    DJ Delorie  <dj@redhat.com>

	* config/rl78/rl78.c (register_sizes): Make the "upper half" of
	%fp 2 to keep registers after it properly word-aligned.
	(rl78_alloc_physical_registers_umul): Handle the case where both
	input operands are the same.

2014-01-30  Richard Biener  <rguenther@suse.de>

	PR tree-optimization/59903
	* tree-vect-loop.c (vect_transform_loop): Guard multiple-types
	check properly.

2014-01-30  Jason Merrill  <jason@redhat.com>

	PR c++/59633
	* tree.c (walk_type_fields): Handle VECTOR_TYPE.

	PR c++/59645
	* cgraphunit.c (expand_thunk): Copy volatile arg to a temporary.

2014-01-30  Richard Biener  <rguenther@suse.de>

	PR tree-optimization/59951
	* tree-vect-slp.c (vect_bb_slp_scalar_cost): Skip uses in debug insns.

2014-01-30  Savin Zlobec  <savin.zlobec@gmail.com>

	PR target/59784
	* config/nios2/nios2.c (nios2_fpu_insn_asm): Fix asm output of
	SFmode to DFmode case.

2014-01-29  DJ Delorie  <dj@redhat.com>

	* config/msp430/msp430.opt (-minrt): New.
	* config/msp430/msp430.h (STARTFILE_SPEC): Link alternate runtime
	if -minrt given.
	(ENDFILE_SPEC): Likewise.

2014-01-29  Jan Hubicka  <hubicka@ucw.cz>

	* ipa-inline-analysis.c (clobber_only_eh_bb_p): New function.
	(estimate_function_body_sizes): Use it.

2014-01-29  Paolo Carlini  <paolo.carlini@oracle.com>

	PR c++/58561
	* dwarf2out.c (is_cxx_auto): New.
	(is_base_type): Use it.
	(gen_type_die_with_usage): Likewise.

2014-01-29  Bill Schmidt  <wschmidt@linux.vnet.ibm.com>

	* config/rs6000/rs6000.c (altivec_expand_vec_perm_const):  Use
	CODE_FOR_altivec_vmrg*_direct rather than CODE_FOR_altivec_vmrg*.
	* config/rs6000/vsx.md (vsx_mergel_<mode>): Adjust for
	-maltivec=be with LE targets.
	(vsx_mergeh_<mode>): Likewise.
	* config/rs6000/altivec.md (UNSPEC_VMRG[HL]_DIRECT): New unspecs.
	(mulv8hi3): Use gen_altivec_vmrg[hl]w_direct.
	(altivec_vmrghb): Replace with define_expand and new
	*altivec_vmrghb_internal insn; adjust for -maltivec=be with LE targets.
	(altivec_vmrghb_direct): New define_insn.
	(altivec_vmrghh): Replace with define_expand and new
	*altivec_vmrghh_internal insn; adjust for -maltivec=be with LE targets.
	(altivec_vmrghh_direct): New define_insn.
	(altivec_vmrghw): Replace with define_expand and new
	*altivec_vmrghw_internal insn; adjust for -maltivec=be with LE targets.
	(altivec_vmrghw_direct): New define_insn.
	(*altivec_vmrghsf): Adjust for endianness.
	(altivec_vmrglb): Replace with define_expand and new
	*altivec_vmrglb_internal insn; adjust for -maltivec=be with LE targets.
	(altivec_vmrglb_direct): New define_insn.
	(altivec_vmrglh): Replace with define_expand and new
	*altivec_vmrglh_internal insn; adjust for -maltivec=be with LE targets.
	(altivec_vmrglh_direct): New define_insn.
	(altivec_vmrglw): Replace with define_expand and new
	*altivec_vmrglw_internal insn; adjust for -maltivec=be with LE targets.
	(altivec_vmrglw_direct): New define_insn.
	(*altivec_vmrglsf): Adjust for endianness.
	(vec_widen_umult_hi_v16qi): Use gen_altivec_vmrghh_direct.
	(vec_widen_umult_lo_v16qi): Use gen_altivec_vmrglh_direct.
	(vec_widen_smult_hi_v16qi): Use gen_altivec_vmrghh_direct.
	(vec_widen_smult_lo_v16qi): Use gen_altivec_vmrglh_direct.
	(vec_widen_umult_hi_v8hi): Use gen_altivec_vmrghw_direct.
	(vec_widen_umult_lo_v8hi): Use gen_altivec_vmrglw_direct.
	(vec_widen_smult_hi_v8hi): Use gen_altivec_vmrghw_direct.
	(vec_widen_smult_lo_v8hi): Use gen_altivec_vmrglw_direct.

2014-01-29  Marcus Shawcroft  <marcus.shawcroft@arm.com>

	* config/aarch64/aarch64.c (aarch64_expand_mov_immediate)
	(aarch64_legitimate_address_p, aarch64_class_max_nregs): Adjust
	whitespace.

2014-01-29  Richard Biener  <rguenther@suse.de>

	PR tree-optimization/58742
	* tree-ssa-forwprop.c (associate_pointerplus): Rename to
	associate_pointerplus_align.
	(associate_pointerplus_diff): New function.
	(associate_pointerplus): Likewise.  Call associate_pointerplus_align
	and associate_pointerplus_diff.

2014-01-29  Richard Biener  <rguenther@suse.de>

	* lto-streamer.h (LTO_major_version): Bump to 3.
	(LTO_minor_version): Reset to 0.

2014-01-29  Renlin Li  <Renlin.Li@arm.com>

	* config/arm/arm-arches.def (ARM_ARCH): Add armv7ve arch.
	* config/arm/arm.c (FL_FOR_ARCH7VE): New.
	(arm_file_start): Generate correct asm header for armv7ve.
	* config/arm/bpabi.h: Add multilib support for armv7ve.
	* config/arm/driver-arm.c: Change the architectures of cortex-a7
	and cortex-a15 to armv7ve.
	* config/arm/t-aprofile: Add multilib support for armv7ve.
	* doc/invoke.texi: Document -march=armv7ve.

2014-01-29  Richard Biener  <rguenther@suse.de>

	PR tree-optimization/58742
	* tree-ssa-forwprop.c (associate_plusminus): Return true
	if we changed sth, defer EH cleanup to ...
	(ssa_forward_propagate_and_combine): ... here.  Call simplify_mult.
	(simplify_mult): New function.

2014-01-29  Jakub Jelinek  <jakub@redhat.com>

	PR middle-end/59917
	PR tree-optimization/59920
	* tree.c (build_common_builtin_nodes): Remove
	__builtin_setjmp_dispatcher initialization.
	* omp-low.h (make_gimple_omp_edges): Add a new int * argument.
	* profile.c (branch_prob): Use gsi_start_nondebug_after_labels_bb
	instead of gsi_after_labels + manually skipping debug stmts.
	Don't ignore bbs with BUILT_IN_SETJMP_DISPATCHER, instead
	ignore bbs with IFN_ABNORMAL_DISPATCHER.
	* tree-inline.c (copy_edges_for_bb): Remove
	can_make_abnormal_goto argument, instead add abnormal_goto_dest
	argument.  Ignore computed_goto_p stmts.  Don't call
	make_abnormal_goto_edges.  If a call might need abnormal edges
	for non-local gotos, see if it already has an edge to
	IFN_ABNORMAL_DISPATCHER or if it is IFN_ABNORMAL_DISPATCHER
	with true argument, don't do anything then, otherwise add
	EDGE_ABNORMAL from the call's bb to abnormal_goto_dest.
	(copy_cfg_body): Compute abnormal_goto_dest, adjust copy_edges_for_bb
	caller.
	* gimple-low.c (struct lower_data): Remove calls_builtin_setjmp.
	(lower_function_body): Don't emit __builtin_setjmp_dispatcher.
	(lower_stmt): Don't set data->calls_builtin_setjmp.
	(lower_builtin_setjmp): Adjust comment.
	* builtins.def (BUILT_IN_SETJMP_DISPATCHER): Remove.
	* tree-cfg.c (found_computed_goto): Remove.
	(factor_computed_gotos): Remove.
	(make_goto_expr_edges): Return bool, true for computed gotos.
	Don't call make_abnormal_goto_edges.
	(build_gimple_cfg): Don't set found_computed_goto, don't call
	factor_computed_gotos.
	(computed_goto_p): No longer static.
	(make_blocks): Don't set found_computed_goto.
	(get_abnormal_succ_dispatcher, handle_abnormal_edges): New functions.
	(make_edges): If make_goto_expr_edges returns true, push bb
	into ab_edge_goto vector, for stmt_can_make_abnormal_goto calls
	instead of calling make_abnormal_goto_edges push bb into ab_edge_call
	vector.  Record mapping between bbs and OpenMP regions if there
	are any, adjust make_gimple_omp_edges caller.  Call
	handle_abnormal_edges.
	(make_abnormal_goto_edges): Remove.
	* tree-cfg.h (make_abnormal_goto_edges): Remove.
	(computed_goto_p, get_abnormal_succ_dispatcher): New prototypes.
	* internal-fn.c (expand_ABNORMAL_DISPATCHER): New function.
	* builtins.c (expand_builtin): Don't handle BUILT_IN_SETJMP_DISPATCHER.
	* internal-fn.def (ABNORMAL_DISPATCHER): New.
	* omp-low.c (make_gimple_omp_edges): Add region_idx argument, when
	filling *region also set *region_idx to (*region)->entry->index.

	PR other/58712
	* read-rtl.c (read_rtx_code): Clear all of RTX_CODE_SIZE (code).
	For REGs set ORIGINAL_REGNO.

2014-01-29  Bingfeng Mei  <bmei@broadcom.com>

	* doc/md.texi: Mention that a target shouldn't implement
	vec_widen_(s|u)mul_even/odd pair if it is less efficient
	than hi/lo pair.

2014-01-29  Jakub Jelinek  <jakub@redhat.com>

	PR tree-optimization/59594
	* tree-vect-data-refs.c (vect_analyze_data_ref_accesses): Sort
	a copy of the datarefs vector rather than the vector itself.

2014-01-28  Jason Merrill  <jason@redhat.com>

	PR c++/53756
	* dwarf2out.c (auto_die): New static.
	(gen_type_die_with_usage): Handle C++1y 'auto'.
	(gen_subprogram_die): If in-class DIE had 'auto', emit type again
	on definition.

2014-01-28  H.J. Lu  <hongjiu.lu@intel.com>

	PR target/59672
	* config/i386/gnu-user64.h (SPEC_32): Add "m16|" to "m32".
	(SPEC_X32): Likewise.
	(SPEC_64): Likewise.
	* config/i386/i386.c (ix86_option_override_internal): Turn off
	OPTION_MASK_ISA_64BIT, OPTION_MASK_ABI_X32 and OPTION_MASK_ABI_64
	for TARGET_16BIT.
	(x86_file_start): Output .code16gcc for TARGET_16BIT.
	* config/i386/i386.h (TARGET_16BIT): New macro.
	(TARGET_16BIT_P): Likewise.
	* config/i386/i386.opt: Add m16.
	* doc/invoke.texi: Document -m16.

2014-01-28  Jakub Jelinek  <jakub@redhat.com>

	PR preprocessor/59935
	* input.c (location_get_source_line): Bail out on when line number
	is zero, and test the return value of lookup_or_add_file_to_cache_tab.

2014-01-28  Richard Biener  <rguenther@suse.de>

	PR tree-optimization/58742
	* tree-ssa-forwprop.c (associate_plusminus): Handle
	pointer subtraction of the form (T)(P + A) - (T)P.

2014-01-28  Kyrylo Tkachov  <kyrylo.tkachov@arm.com>

	* config/arm/arm.c (arm_new_rtx_costs): Remove useless statement
	at const_int_cost.

2014-01-28  Richard Biener  <rguenther@suse.de>

	Revert
	2014-01-28  Richard Biener  <rguenther@suse.de>

	PR rtl-optimization/45364
	PR rtl-optimization/59890
	* var-tracking.c (local_get_addr_clear_given_value): Handle
	already cleared slot.
	(val_reset): Handle not allocated local_get_addr_cache.
	(vt_find_locations): Use post-order on the inverted CFG.

2014-01-28  Richard Biener  <rguenther@suse.de>

	* tree-data-ref.h (ddr_is_anti_dependent, ddrs_have_anti_deps): Remove.

2014-01-28  Richard Biener  <rguenther@suse.de>

	PR rtl-optimization/45364
	PR rtl-optimization/59890
	* var-tracking.c (local_get_addr_clear_given_value): Handle
	already cleared slot.
	(val_reset): Handle not allocated local_get_addr_cache.
	(vt_find_locations): Use post-order on the inverted CFG.

2014-01-28  Alan Modra  <amodra@gmail.com>

	* Makefile.in (BUILD_CPPFLAGS): Do not use ALL_CPPFLAGS.
	* configure.ac <recursive call for build != host>: Define
	GENERATOR_FILE.  Comment.  Use CXX_FOR_BUILD, CXXFLAGS_FOR_BUILD
	and LD_FOR_BUILD too.
	* configure: Regenerate.

2014-01-27  Allan Sandfeld Jensen  <sandfeld@kde.org>

	* config/i386/i386.c (get_builtin_code_for_version): Separate
	Westmere from Nehalem, Ivy Bridge from Sandy Bridge and
	Broadwell from Haswell.

2014-01-27  Steve Ellcey  <sellcey@mips.com>

	* common/config/mips/mips-common.c (TARGET_DEFAULT_TARGET_FLAGS):
	Remove TARGET_FP_EXCEPTIONS_DEFAULT and MASK_FUSED_MADD.
	* config/mips/mips.c (mips_option_override): Change setting
	of TARGET_DSP.
	* config/mips/mips.h (TARGET_FP_EXCEPTIONS_DEFAULT): Remove.
	* config/mips/mips.opt (DSP, DSPR2, FP_EXCEPTIONS, FUSED_MADD, MIPS3D):
	Change from Mask to Var.

2014-01-27  Jeff Law  <law@redhat.com>

	* ipa-inline.c (inline_small_functions): Fix typo.

2014-01-27  Ilya Tocar  <ilya.tocar@intel.com>

	* config/i386/avx512fintrin.h (_mm512_mask_cvtepi32_storeu_epi8): New.
	(_mm512_mask_cvtsepi32_storeu_epi8): Ditto.
	(_mm512_mask_cvtusepi32_storeu_epi8): Ditto.
	(_mm512_mask_cvtepi32_storeu_epi16): Ditto.
	(_mm512_mask_cvtsepi32_storeu_epi16): Ditto.
	(_mm512_mask_cvtusepi32_storeu_epi16): Ditto.
	(_mm512_mask_cvtepi64_storeu_epi32): Ditto.
	(_mm512_mask_cvtsepi64_storeu_epi32): Ditto.
	(_mm512_mask_cvtusepi64_storeu_epi32): Ditto.
	(_mm512_mask_cvtepi64_storeu_epi16): Ditto.
	(_mm512_mask_cvtsepi64_storeu_epi16): Ditto.
	(_mm512_mask_cvtusepi64_storeu_epi16): Ditto.
	(_mm512_mask_cvtepi64_storeu_epi8): Ditto.
	(_mm512_mask_cvtsepi64_storeu_epi8): Ditto.
	(_mm512_mask_cvtusepi64_storeu_epi8): Ditto.
	(_mm512_storeu_epi64): Ditto.
	(_mm512_cmpge_epi32_mask): Ditto.
	(_mm512_cmpge_epu32_mask): Ditto.
	(_mm512_cmpge_epi64_mask): Ditto.
	(_mm512_cmpge_epu64_mask): Ditto.
	(_mm512_cmple_epi32_mask): Ditto.
	(_mm512_cmple_epu32_mask): Ditto.
	(_mm512_cmple_epi64_mask): Ditto.
	(_mm512_cmple_epu64_mask): Ditto.
	(_mm512_cmplt_epi32_mask): Ditto.
	(_mm512_cmplt_epu32_mask): Ditto.
	(_mm512_cmplt_epi64_mask): Ditto.
	(_mm512_cmplt_epu64_mask): Ditto.
	(_mm512_cmpneq_epi32_mask): Ditto.
	(_mm512_cmpneq_epu32_mask): Ditto.
	(_mm512_cmpneq_epi64_mask): Ditto.
	(_mm512_cmpneq_epu64_mask): Ditto.
	(_mm512_expand_pd): Ditto.
	(_mm512_expand_ps): Ditto.
	* config/i386/i386-builtin-types.def: Add PV16QI, PV16QI, PV16HI,
	VOID_PV8SI_V8DI_QI, VOID_PV8HI_V8DI_QI, VOID_PV16QI_V8DI_QI,
	VOID_PV16QI_V16SI_HI, VOID_PV16HI_V16SI_HI.
	* config/i386/i386.c (ix86_builtins): Add
	IX86_BUILTIN_EXPANDPD512_NOMASK, IX86_BUILTIN_EXPANDPS512_NOMASK,
	IX86_BUILTIN_PMOVDB512_MEM, IX86_BUILTIN_PMOVDW512_MEM,
	IX86_BUILTIN_PMOVQB512_MEM, IX86_BUILTIN_PMOVQD512_MEM,
	IX86_BUILTIN_PMOVQW512_MEM, IX86_BUILTIN_PMOVSDB512_MEM,
	IX86_BUILTIN_PMOVSDW512_MEM, IX86_BUILTIN_PMOVSQB512_MEM,
	IX86_BUILTIN_PMOVSQD512_MEM, IX86_BUILTIN_PMOVSQW512_MEM,
	IX86_BUILTIN_PMOVUSDB512_MEM, IX86_BUILTIN_PMOVUSDW512_MEM,
	IX86_BUILTIN_PMOVUSQB512_MEM, IX86_BUILTIN_PMOVUSQD512_MEM,
	IX86_BUILTIN_PMOVUSQW512_MEM.
	(bdesc_special_args): Add __builtin_ia32_pmovusqd512mem_mask,
	__builtin_ia32_pmovsqd512mem_mask,
	__builtin_ia32_pmovqd512mem_mask,
	__builtin_ia32_pmovusqw512mem_mask,
	__builtin_ia32_pmovsqw512mem_mask,
	__builtin_ia32_pmovqw512mem_mask,
	__builtin_ia32_pmovusdw512mem_mask,
	__builtin_ia32_pmovsdw512mem_mask,
	__builtin_ia32_pmovdw512mem_mask,
	__builtin_ia32_pmovqb512mem_mask,
	__builtin_ia32_pmovusqb512mem_mask,
	__builtin_ia32_pmovsqb512mem_mask,
	__builtin_ia32_pmovusdb512mem_mask,
	__builtin_ia32_pmovsdb512mem_mask,
	__builtin_ia32_pmovdb512mem_mask.
	(bdesc_args): Add __builtin_ia32_expanddf512,
	__builtin_ia32_expandsf512.
	(ix86_expand_special_args_builtin): Handle VOID_FTYPE_PV8SI_V8DI_QI,
	VOID_FTYPE_PV8HI_V8DI_QI, VOID_FTYPE_PV16HI_V16SI_HI,
	VOID_FTYPE_PV16QI_V8DI_QI, VOID_FTYPE_PV16QI_V16SI_HI.
	* config/i386/sse.md (unspec): Add UNSPEC_EXPAND_NOMASK.
	(avx512f_<code><pmov_src_lower><mode>2_mask_store): New.
	(*avx512f_<code>v8div16qi2_store_mask): Renamed to ...
	(avx512f_<code>v8div16qi2_mask_store): This.
	(avx512f_expand<mode>): New.

2014-01-27  Kirill Yukhin  <kirill.yukhin@intel.com>

	* config/i386/avx512pfintrin.h (_mm512_mask_prefetch_i32gather_pd):
	New.
	(_mm512_mask_prefetch_i64gather_pd): Ditto.
	(_mm512_prefetch_i32scatter_pd): Ditto.
	(_mm512_mask_prefetch_i32scatter_pd): Ditto.
	(_mm512_prefetch_i64scatter_pd): Ditto.
	(_mm512_mask_prefetch_i64scatter_pd): Ditto.
	(_mm512_mask_prefetch_i32gather_ps): Fix operand type.
	(_mm512_mask_prefetch_i64gather_ps): Ditto.
	(_mm512_prefetch_i32scatter_ps): Ditto.
	(_mm512_mask_prefetch_i32scatter_ps): Ditto.
	(_mm512_prefetch_i64scatter_ps): Ditto.
	(_mm512_mask_prefetch_i64scatter_ps): Ditto.
	* config/i386/i386-builtin-types.def: Define
	VOID_FTYPE_QI_V8SI_PCINT64_INT_INT
	and VOID_FTYPE_QI_V8DI_PCINT64_INT_INT.
	* config/i386/i386.c (ix86_builtins): Define IX86_BUILTIN_GATHERPFQPD,
	IX86_BUILTIN_GATHERPFDPD, IX86_BUILTIN_SCATTERPFDPD,
	IX86_BUILTIN_SCATTERPFQPD.
	(ix86_init_mmx_sse_builtins): Define __builtin_ia32_gatherpfdpd,
	__builtin_ia32_gatherpfdps, __builtin_ia32_gatherpfqpd,
	__builtin_ia32_gatherpfqps, __builtin_ia32_scatterpfdpd,
	__builtin_ia32_scatterpfdps, __builtin_ia32_scatterpfqpd,
	__builtin_ia32_scatterpfqps.
	(ix86_expand_builtin): Expand new built-ins.
	* config/i386/sse.md (avx512pf_gatherpf<mode>): Add SF suffix,
	fix memory access data type.
	(*avx512pf_gatherpf<mode>_mask): Ditto.
	(*avx512pf_gatherpf<mode>): Ditto.
	(avx512pf_scatterpf<mode>): Ditto.
	(*avx512pf_scatterpf<mode>_mask): Ditto.
	(*avx512pf_scatterpf<mode>): Ditto.
	(GATHER_SCATTER_SF_MEM_MODE): New.
	(avx512pf_gatherpf<mode>df): Ditto.
	(*avx512pf_gatherpf<mode>df_mask): Ditto.
	(*avx512pf_scatterpf<mode>df): Ditto.

2014-01-27  Jakub Jelinek  <jakub@redhat.com>

	PR bootstrap/59934
	* expmed.h (expmed_mode_index): Rework so that analysis and optimziers
	know when the MODE_PARTIAL_INT and MODE_VECTOR_INT cases can never be
	reached.

2014-01-27  James Greenhalgh  <james.greenhalgh@arm.com>

	* common/config/arm/arm-common.c
	(arm_rewrite_mcpu): Handle multiple names.
	* config/arm/arm.h
	(BIG_LITTLE_SPEC): Do not discard mcpu switches.

2014-01-27  James Greenhalgh  <james.greenhalgh@arm.com>

	* gimple-builder.h (create_gimple_tmp): Delete.

2014-01-27  Christian Bruel  <christian.bruel@st.com>

	* config/sh/sh-mem.cc (sh_expand_cmpnstr): Fix remaining bytes after
	words comparisons.

2014-01-26  John David Anglin  <danglin@gcc.gnu.org>

	* config/pa/pa.md (call): Generate indirect long calls to non-local
	functions when outputing 32-bit code.
	(call_value): Likewise except for special call to buggy powf function.

	* config/pa/pa.c (pa_attr_length_indirect_call): Adjust length of
	portable runtime and PIC indirect calls.
	(pa_output_indirect_call): Remove unnecessary nop from portable runtime
	and PIC call sequences.  Use ldo instead of blr to set return register
	in PIC call sequence.

2014-01-25  Walter Lee  <walt@tilera.com>

	* config/tilegx/sync.md (atomic_fetch_sub): Fix negation and
	avoid clobbering a live register.

2014-01-25  Walter Lee  <walt@tilera.com>

	* config/tilegx/tilegx-c.c (tilegx_cpu_cpp_builtins):
	Define __GCC_HAVE_SYNC_COMPARE_AND_SWAP_{1,2}.
	* config/tilegx/tilepro-c.c (tilepro_cpu_cpp_builtins):
	Define __GCC_HAVE_SYNC_COMPARE_AND_SWAP_{1,2,4,8}.

2014-01-25  Walter Lee  <walt@tilera.com>

	* config/tilegx/tilegx.c (tilegx_function_arg): Start 16-byte
	arguments on even registers.
	(tilegx_gimplify_va_arg_expr): Align 16-byte var args to
	STACK_BOUNDARY.
	* config/tilegx/tilegx.h (STACK_BOUNDARY): Change to 16 bytes.
	(BIGGEST_ALIGNMENT): Ditto.
	(BIGGEST_FIELD_ALIGNMENT): Ditto.

2014-01-25  Walter Lee  <walt@tilera.com>

	* config/tilegx/tilegx.c (tilegx_gen_bundles): Delete barrier
	insns before bundling.
	* config/tilegx/tilegx.md (tile_network_barrier): Update comment.

2014-01-25  Walter Lee  <walt@tilera.com>

	* config/tilegx/tilegx.c (tilegx_expand_builtin): Set
	PREFETCH_SCHEDULE_BARRIER_P to true for prefetches.
	* config/tilepro/tilepro.c (tilepro_expand_builtin): Ditto.

2014-01-25  Richard Sandiford  <rdsandiford@googlemail.com>

	* config/mips/constraints.md (kl): Delete.
	* config/mips/mips.md (divmod<mode>4, udivmod<mode>4): Turn into
	define expands, using...
	(divmod<mode>4_mips16, udivmod<mode>4_mips16): ...these new
	instructions for MIPS16.
	(*divmod<mode>4, *udivmod<mode>4): New patterns, taken from the
	non-MIPS16 version of the old divmod<mode>4 and udivmod<mode>4.

2014-01-25  Walter Lee  <walt@tilera.com>

	* config/tilepro/tilepro.md (ctzdi2): Use register_operand predicate.
	(clzdi2): Ditto.
	(ffsdi2): Ditto.

2014-01-25  Walter Lee  <walt@tilera.com>

	* config/tilegx/tilegx.c (tilegx_expand_to_rtl_hook): New.
	(TARGET_EXPAND_TO_RTL_HOOK): Define.

2014-01-25  Richard Sandiford  <rdsandiford@googlemail.com>

	* rtlanal.c (canonicalize_condition): Split out duplicated mode check.
	Handle XOR.

2014-01-25  Jakub Jelinek  <jakub@redhat.com>

	* print-rtl.c (in_call_function_usage): New var.
	(print_rtx): When in CALL_INSN_FUNCTION_USAGE, always print
	EXPR_LIST mode as mode and not as reg note name.

	PR middle-end/59561
	* cfgloopmanip.c (copy_loop_info): If
	loop->warned_aggressive_loop_optimizations, make sure
	the flag is set in target loop too.

2014-01-24  Balaji V. Iyer  <balaji.v.iyer@intel.com>

	* builtins.c (is_builtin_name): Renamed flag_enable_cilkplus to
	flag_cilkplus.
	* builtins.def: Likewise.
	* cilk.h (fn_contains_cilk_spawn_p): Likewise.
	* cppbuiltin.c (define_builtin_macros_for_compilation_flags): Likewise.
	* ira.c (ira_setup_eliminable_regset): Likewise.
	* omp-low.c (gate_expand_omp): Likewise.
	(execute_lower_omp): Likewise.
	(diagnose_sb_0): Likewise.
	(gate_diagnose_omp_blocks): Likewise.
	(simd_clone_clauses_extract): Likewise.
	(gate): Likewise.

2014-01-24  Bill Schmidt  <wschmidt@linux.vnet.ibm.com>

	* config/rs6000/rs6000.c (rs6000_expand_vec_perm_const_1): Remove
	correction for little endian...
	* config/rs6000/vsx.md (vsx_xxpermdi2_<mode>_1): ...and move it to
	here.

2014-01-24  Jeff Law  <law@redhat.com>

	PR tree-optimization/59919
	* tree-vrp.c (find_assert_locations_1): Do not register asserts
	for non-returning calls.

2014-01-24  James Greenhalgh  <james.greenhalgh@arm.com>

	* common/config/aarch64/aarch64-common.c
	(aarch64_rewrite_mcpu): Handle multiple names.
	* config/aarch64/aarch64.h
	(BIG_LITTLE_SPEC): Do not discard mcpu switches.

2014-01-24  Dodji Seketeli  <dodji@redhat.com>

	* input.c (add_file_to_cache_tab): Handle the case where fopen
	returns NULL.

2014-01-23  H.J. Lu  <hongjiu.lu@intel.com>

	PR target/59929
	* config/i386/i386.md (pushsf splitter): Get stack adjustment
	from push operand if code of push isn't PRE_DEC.

2014-01-23  Michael Meissner  <meissner@linux.vnet.ibm.com>

	PR target/59909
	* doc/invoke.texi (RS/6000 and PowerPC Options): Document
	-mquad-memory-atomic.  Update -mquad-memory documentation to say
	it is only used for non-atomic loads/stores.

	* config/rs6000/predicates.md (quad_int_reg_operand): Allow either
	-mquad-memory or -mquad-memory-atomic switches.

	* config/rs6000/rs6000-cpus.def (ISA_2_7_MASKS_SERVER): Add
	-mquad-memory-atomic to ISA 2.07 support.

	* config/rs6000/rs6000.opt (-mquad-memory-atomic): Add new switch
	to separate support of normal quad word memory operations (ldq, stq)
	from the atomic quad word memory operations.

	* config/rs6000/rs6000.c (rs6000_option_override_internal): Add
	support to separate non-atomic quad word operations from atomic
	quad word operations.  Disable non-atomic quad word operations in
	little endian mode so that we don't have to swap words after the
	load and before the store.
	(quad_load_store_p): Add comment about atomic quad word support.
	(rs6000_opt_masks): Add -mquad-memory-atomic to the list of
	options printed with -mdebug=reg.

	* config/rs6000/rs6000.h (TARGET_SYNC_TI): Use
	-mquad-memory-atomic as the test for whether we have quad word
	atomic instructions.
	(TARGET_SYNC_HI_QI): If either -mquad-memory-atomic, -mquad-memory,
	or -mp8-vector are used, allow byte/half-word atomic operations.

	* config/rs6000/sync.md (load_lockedti): Insure that the address
	is a proper indexed or indirect address for the lqarx instruction.
	On little endian systems, swap the hi/lo registers after the lqarx
	instruction.
	(load_lockedpti): Use indexed_or_indirect_operand predicate to
	insure the address is valid for the lqarx instruction.
	(store_conditionalti): Insure that the address is a proper indexed
	or indirect address for the stqcrx. instruction.  On little endian
	systems, swap the hi/lo registers before doing the stqcrx.
	instruction.
	(store_conditionalpti): Use indexed_or_indirect_operand predicate to
	insure the address is valid for the stqcrx. instruction.

	* gcc/config/rs6000/rs6000-c.c (rs6000_target_modify_macros):
	Define __QUAD_MEMORY__ and __QUAD_MEMORY_ATOMIC__ based on what
	type of quad memory support is available.

2014-01-23  Vladimir Makarov  <vmakarov@redhat.com>

	PR regression/59915
	* lra-constraints.c (simplify_operand_subreg): Spill pseudo if
	there is a danger of looping.

2014-01-23  Pat Haugen  <pthaugen@us.ibm.com>

	* config/rs6000/rs6000.c (rs6000_option_override_internal): Don't
	force flag_ira_loop_pressure if set via command line.

2014-01-23  Alex Velenko  <Alex.Velenko@arm.com>

	* config/aarch64/aarch64-simd-builtins.def (ashr): DI mode removed.
	(ashr_simd): New builtin handling DI mode.
	* config/aarch64/aarch64-simd.md (aarch64_ashr_simddi): New pattern.
	(aarch64_sshr_simddi): New match pattern.
	* config/aarch64/arm_neon.h (vshr_n_s32): Builtin call modified.
	(vshrd_n_s64): Likewise.
	* config/aarch64/predicates.md (aarch64_shift_imm64_di): New predicate.

2014-01-23  Nick Clifton  <nickc@redhat.com>

	* config/msp430/msp430.h (ASM_SPEC): Pass the -mcpu as -mcpu.
	(LIB_SPEC): Drop use of memory.ld and peripherals.ld scripts in
	favour of mcu specific scripts.
	* config/msp430/t-msp430 (MULTILIB_MATCHES): Add more matches for
	430x multilibs.

2014-01-23  James Greenhalgh  <james.greenhalgh@arm.com>
	    Alex Velenko  <Alex.Velenko@arm.com>

	* config/aarch64/arm_neon.h (vaddv_s8): __LANE0 cleanup.
	(vaddv_s16): Likewise.
	(vaddv_s32): Likewise.
	(vaddv_u8): Likewise.
	(vaddv_u16): Likewise.
	(vaddv_u32): Likewise.
	(vaddvq_s8): Likewise.
	(vaddvq_s16): Likewise.
	(vaddvq_s32): Likewise.
	(vaddvq_s64): Likewise.
	(vaddvq_u8): Likewise.
	(vaddvq_u16): Likewise.
	(vaddvq_u32): Likewise.
	(vaddvq_u64): Likewise.
	(vaddv_f32): Likewise.
	(vaddvq_f32): Likewise.
	(vaddvq_f64): Likewise.
	(vmaxv_f32): Likewise.
	(vmaxv_s8): Likewise.
	(vmaxv_s16): Likewise.
	(vmaxv_s32): Likewise.
	(vmaxv_u8): Likewise.
	(vmaxv_u16): Likewise.
	(vmaxv_u32): Likewise.
	(vmaxvq_f32): Likewise.
	(vmaxvq_f64): Likewise.
	(vmaxvq_s8): Likewise.
	(vmaxvq_s16): Likewise.
	(vmaxvq_s32): Likewise.
	(vmaxvq_u8): Likewise.
	(vmaxvq_u16): Likewise.
	(vmaxvq_u32): Likewise.
	(vmaxnmv_f32): Likewise.
	(vmaxnmvq_f32): Likewise.
	(vmaxnmvq_f64): Likewise.
	(vminv_f32): Likewise.
	(vminv_s8): Likewise.
	(vminv_s16): Likewise.
	(vminv_s32): Likewise.
	(vminv_u8): Likewise.
	(vminv_u16): Likewise.
	(vminv_u32): Likewise.
	(vminvq_f32): Likewise.
	(vminvq_f64): Likewise.
	(vminvq_s8): Likewise.
	(vminvq_s16): Likewise.
	(vminvq_s32): Likewise.
	(vminvq_u8): Likewise.
	(vminvq_u16): Likewise.
	(vminvq_u32): Likewise.
	(vminnmv_f32): Likewise.
	(vminnmvq_f32): Likewise.
	(vminnmvq_f64): Likewise.

2014-01-23  James Greenhalgh  <james.greenhalgh@arm.com>

	* config/aarch64/aarch64-simd.md
	(aarch64_dup_lane<mode>): Correct lane number on big-endian.
	(aarch64_dup_lane_<vswap_widthi_name><mode>): Likewise.
	(*aarch64_mul3_elt<mode>): Likewise.
	(*aarch64_mul3_elt<vswap_width_name><mode>): Likewise.
	(*aarch64_mul3_elt_to_64v2df): Likewise.
	(*aarch64_mla_elt<mode>): Likewise.
	(*aarch64_mla_elt_<vswap_width_name><mode>): Likewise.
	(*aarch64_mls_elt<mode>): Likewise.
	(*aarch64_mls_elt_<vswap_width_name><mode>): Likewise.
	(*aarch64_fma4_elt<mode>): Likewise.
	(*aarch64_fma4_elt_<vswap_width_name><mode>): Likewise.
	(*aarch64_fma4_elt_to_64v2df): Likewise.
	(*aarch64_fnma4_elt<mode>): Likewise.
	(*aarch64_fnma4_elt_<vswap_width_name><mode>): Likewise.
	(*aarch64_fnma4_elt_to_64v2df): Likewise.
	(aarch64_sq<r>dmulh_lane<mode>): Likewise.
	(aarch64_sq<r>dmulh_laneq<mode>): Likewise.
	(aarch64_sqdml<SBINQOPS:as>l_lane<mode>_internal): Likewise.
	(aarch64_sqdml<SBINQOPS:as>l_lane<mode>_internal): Likewise.
	(aarch64_sqdml<SBINQOPS:as>l2_lane<mode>_internal): Likewise.
	(aarch64_sqdmull_lane<mode>_internal): Likewise.
	(aarch64_sqdmull2_lane<mode>_internal): Likewise.

2013-01-23  Alex Velenko  <Alex.Velenko@arm.com>

	* config/aarch64/aarch64-simd.md
	(aarch64_be_checked_get_lane<mode>): New define_expand.
	* config/aarch64/aarch64-simd-builtins.def
	(BUILTIN_VALL (GETLANE, be_checked_get_lane, 0)):
	New builtin definition.
	* config/aarch64/arm_neon.h: (__aarch64_vget_lane_any):
	Use new safe be builtin.

2014-01-23  Alex Velenko  <Alex.Velenko@arm.com>

	* config/aarch64/aarch64-simd.md (aarch64_be_ld1<mode>):
	New define_insn.
	(aarch64_be_st1<mode>): Likewise.
	(aarch_ld1<VALL:mode>): Define_expand modified.
	(aarch_st1<VALL:mode>): Likewise.
	* config/aarch64/aarch64.md (UNSPEC_LD1): New unspec definition.
	(UNSPEC_ST1): Likewise.

2014-01-23  David Holsgrove  <david.holsgrove@xilinx.com>

	* config/microblaze/microblaze.md: Add trap insn and attribute

2014-01-23  Dodji Seketeli  <dodji@redhat.com>

	PR preprocessor/58580
	* input.h (location_get_source_line): Take an additional line_size
	parameter.
	(void diagnostics_file_cache_fini): Declare new function.
	* input.c (struct fcache): New type.
	(fcache_tab_size, fcache_buffer_size, fcache_line_record_size):
	New static constants.
	(diagnostic_file_cache_init, total_lines_num)
	(lookup_file_in_cache_tab, evicted_cache_tab_entry)
	(add_file_to_cache_tab, lookup_or_add_file_to_cache_tab)
	(needs_read, needs_grow, maybe_grow, read_data, maybe_read_data)
	(get_next_line, read_next_line, goto_next_line, read_line_num):
	New static function definitions.
	(diagnostic_file_cache_fini): New function.
	(location_get_source_line): Take an additional output line_len
	parameter.  Re-write using lookup_or_add_file_to_cache_tab and
	read_line_num.
	* diagnostic.c (diagnostic_finish): Call
	diagnostic_file_cache_fini.
	(adjust_line): Take an additional input parameter for the length
	of the line, rather than calculating it with strlen.
	(diagnostic_show_locus): Adjust the use of
	location_get_source_line and adjust_line with respect to their new
	signature.  While displaying a line now, do not stop at the first
	null byte.  Rather, display the zero byte as a space and keep
	going until we reach the size of the line.
	* Makefile.in: Add vec.o to OBJS-libcommon

2014-01-23  Kirill Yukhin  <kirill.yukhin@intel.com>
	    Ilya Tocar     <ilya.tocar@intel.com>

	* config/i386/avx512fintrin.h (_mm512_kmov): New.
	* config/i386/i386.c (IX86_BUILTIN_KMOV16): Ditto.
	(__builtin_ia32_kmov16): Ditto.
	* config/i386/i386.md (UNSPEC_KMOV): New.
	(kmovw): Ditto.

2014-01-23  Kirill Yukhin  <kirill.yukhin@intel.com>

	* config/i386/avx512fintrin.h (_mm512_loadu_si512): Rename.
	(_mm512_storeu_si512): Ditto.

2014-01-23  Richard Sandiford  <rdsandiford@googlemail.com>

	PR target/52125
	* rtl.h (get_referenced_operands): Declare.
	* recog.c (get_referenced_operands): New function.
	* config/mips/mips.c (mips_reorg_process_insns): Check which asm
	operands have been referenced when recording LO_SUM references.

2014-01-22  David Holsgrove  <david.holsgrove@xilinx.com>

	* config/microblaze/microblaze.md: Correct bswaphi2 insn.

2014-01-22  Jan Hubicka  <hubicka@ucw.cz>

	* config/i386/x86-tune.def (X86_TUNE_ACCUMULATE_OUTGOING_ARGS):
	Enable for generic and recent AMD targets.

2014-01-22  Jan Hubicka  <hubicka@ucw.cz>

	* combine-stack-adj.c (combine_stack_adjustments_for_block): Remove
	ARG_SIZE note when adjustment was eliminated.

2014-01-22  Jeff Law  <law@redhat.com>

	PR tree-optimization/59597
	* tree-ssa-threadupdate.c (dump_jump_thread_path): Move to earlier
	in file.  Accept new argument REGISTERING and use it to modify
	dump output appropriately.
	(register_jump_thread): Corresponding changes.
	(mark_threaded_blocks): Reinstate code to cancel unprofitable
	thread paths involving joiner blocks.  Add code to dump cancelled
	jump threading paths.

2014-01-22  Vladimir Makarov  <vmakarov@redhat.com>

	PR rtl-optimization/59477
	* lra-constraints.c (inherit_in_ebb): Process call for living hard
	regs.  Update reloads_num and potential_reload_hard_regs for all insns.

2014-01-22  Tom Tromey  <tromey@redhat.com>

	* config/i386/i386-interix.h (i386_pe_unique_section): Don't use
	PARAMS.
	* config/cr16/cr16-protos.h (notice_update_cc): Don't use PARAMS.

2014-01-21  Vladimir Makarov  <vmakarov@redhat.com>

	PR rtl-optimization/59896
	* lra-constraints.c (process_alt_operands): Check unused note for
	matched operands of insn with no output reloads.

2014-01-21  Richard Sandiford  <rdsandiford@googlemail.com>

	* config/mips/mips.c (mips_move_to_gpr_cost): Add M16_REGS case.
	(mips_move_from_gpr_cost): Likewise.

2014-01-21  Vladimir Makarov  <vmakarov@redhat.com>

	PR rtl-optimization/59858
	* lra-constraints.c (SMALL_REGISTER_CLASS_P): Use
	ira_class_hard_regs_num.
	(process_alt_operands): Increase reject for dying matched operand.

2014-01-21  Jakub Jelinek  <jakub@redhat.com>

	PR target/59003
	* config/i386/i386.c (expand_small_movmem_or_setmem): If mode is
	smaller than size, perform several stores or loads and stores
	at dst + count - size to store or copy all of size bytes, rather
	than just last modesize bytes.

2014-01-20  DJ Delorie  <dj@redhat.com>

	* config/rl78/rl78.c (rl78_propogate_register_origins): Verify
	that CLOBBERs are REGs before propogating their values.

2014-01-20  H.J. Lu  <hongjiu.lu@intel.com>

	PR middle-end/59789
	* cgraph.c (cgraph_inline_failed_string): Add type to DEFCIFCODE.
	(cgraph_inline_failed_type): New function.
	* cgraph.h (DEFCIFCODE): Add type.
	(cgraph_inline_failed_type_t): New enum.
	(cgraph_inline_failed_type): New prototype.
	* cif-code.def: Add CIF_FINAL_NORMAL to OK, FUNCTION_NOT_CONSIDERED,
	FUNCTION_NOT_OPTIMIZED, REDEFINED_EXTERN_INLINE,
	FUNCTION_NOT_INLINE_CANDIDATE, LARGE_FUNCTION_GROWTH_LIMIT,
	LARGE_STACK_FRAME_GROWTH_LIMIT, MAX_INLINE_INSNS_SINGLE_LIMIT,
	MAX_INLINE_INSNS_AUTO_LIMIT, INLINE_UNIT_GROWTH_LIMIT,
	RECURSIVE_INLINING, UNLIKELY_CALL, NOT_DECLARED_INLINED,
	OPTIMIZING_FOR_SIZE, ORIGINALLY_INDIRECT_CALL,
	INDIRECT_UNKNOWN_CALL, USES_COMDAT_LOCAL.
	Add CIF_FINAL_ERROR to UNSPECIFIED, BODY_NOT_AVAILABLE,
	FUNCTION_NOT_INLINABLE, OVERWRITABLE, MISMATCHED_ARGUMENTS,
	EH_PERSONALITY, NON_CALL_EXCEPTIONS, TARGET_OPTION_MISMATCH,
	OPTIMIZATION_MISMATCH.
	* tree-inline.c (expand_call_inline): Emit errors during
	early_inlining if cgraph_inline_failed_type returns CIF_FINAL_ERROR.

2014-01-20  Uros Bizjak  <ubizjak@gmail.com>

	PR target/59685
	* config/i386/sse.md (*andnot<mode>3<mask_name>): Handle MODE_V16SF
	mode attribute in insn output.

2014-01-20  Eric Botcazou  <ebotcazou@adacore.com>

	* output.h (output_constant): Delete.
	* varasm.c (output_constant): Make private.

2014-01-20  Alex Velenko  <Alex.Velenko@arm.com>

	* config/aarch64/aarch64-simd.md (vec_perm<mode>): Add BE check.

2014-01-20  Jakub Jelinek  <jakub@redhat.com>

	PR middle-end/59860
	* tree.h (fold_builtin_strcat): New prototype.
	* builtins.c (fold_builtin_strcat): No longer static.  Add len
	argument, if non-NULL, don't call c_strlen.  Optimize
	directly into __builtin_memcpy instead of __builtin_strcpy.
	(fold_builtin_2): Adjust fold_builtin_strcat caller.
	* gimple-fold.c (gimple_fold_builtin): Handle BUILT_IN_STRCAT.

2014-01-20  Uros Bizjak  <ubizjak@gmail.com>

	* config/i386/i386.c (ix86_avoid_lea_for_addr): Return false
	for SImode_address_operand operands, having only a REG argument.

2014-01-20  Marcus Shawcroft  <marcus.shawcroft@arm.com>

	* config/aarch64/aarch64-linux.h (GLIBC_DYNAMIC_LINKER): Expand
	loader name using mbig-endian.
	(LINUX_TARGET_LINK_SPEC): Pass linker -m flag.

2014-01-20  James Greenhalgh  <james.greenhalgh@arm.com>

	* doc/invoke.texi (-march): Clarify documentation for AArch64.
	(-mtune): Likewise.
	(-mcpu): Likewise.

2014-01-20  Tejas Belagod  <tejas.belagod@arm.com>

	* config/aarch64/aarch64-protos.h
	(aarch64_cannot_change_mode_class_ptr): Declare.
	* config/aarch64/aarch64.c (aarch64_cannot_change_mode_class,
	aarch64_cannot_change_mode_class_ptr): New.
	* config/aarch64/aarch64.h (CANNOT_CHANGE_MODE_CLASS): Change to call
	backend hook aarch64_cannot_change_mode_class.

2014-01-20  James Greenhalgh  <james.greenhalgh@arm.com>

	* common/config/aarch64/aarch64-common.c
	(aarch64_handle_option): Don't handle any option order logic here.
	* config/aarch64/aarch64.c (aarch64_parse_arch): Do not override
	selected_cpu, warn on architecture version mismatch.
	(aarch64_override_options): Fix parsing order for option strings.

2014-01-20  Jan-Benedict Glaw  <jbglaw@lug-owl.de>
	    Iain Sandoe  <iain@codesourcery.com>

	PR bootstrap/59496
	* config/rs6000/darwin.h (ADJUST_FIELD_ALIGN): Fix unused variable
	warning.  Amend comment to reflect current functionality.

2014-01-20  Richard Biener  <rguenther@suse.de>

	PR middle-end/59860
	* builtins.c (fold_builtin_strcat): Remove case better handled
	by tree-ssa-strlen.c.

2014-01-20  Alan Lawrence  <alan.lawrence@arm.com>

	* config/aarch64/aarch64.opt
	(mcpu, march, mtune): Make case-insensitive.

2014-01-20  Jakub Jelinek  <jakub@redhat.com>

	PR target/59880
	* config/i386/i386.c (ix86_avoid_lea_for_addr): Return false
	if operands[1] is a REG or ZERO_EXTEND of a REG.

2014-01-19  Jan Hubicka  <hubicka@ucw.cz>

	* varasm.c (compute_reloc_for_constant): Use targetm.binds_local_p.

2014-01-19  John David Anglin  <danglin@gcc.gnu.org>

	* config/pa/pa.c (pa_attr_length_millicode_call): Correct length of
	long non-pic millicode calls.

2014-01-19  Jan-Benedict Glaw  <jbglaw@lug-owl.de>

	* config/vax/vax.h (FUNCTION_ARG_REGNO_P): Fix unused variable warning.

2014-01-19  Kito Cheng  <kito@0xlab.org>

	* builtins.c (expand_movstr): Check movstr expand done or fail.

2014-01-18  Uros Bizjak  <ubizjak@gmail.com>
	    H.J. Lu  <hongjiu.lu@intel.com>

	PR target/59379
	* config/i386/i386.md (*lea<mode>): Zero-extend return register
	to DImode for zero-extended addresses.

2014-01-19  Jakub Jelinek  <jakub@redhat.com>

	PR rtl-optimization/57763
	* bb-reorder.c (fix_crossing_unconditional_branches): Set JUMP_LABEL
	on the new indirect jump_insn and increment LABEL_NUSES (label).

2014-01-18  H.J. Lu  <hongjiu.lu@intel.com>

	PR bootstrap/59580
	PR bootstrap/59583
	* config.gcc (x86_archs): New variable.
	(x86_64_archs): Likewise.
	(x86_cpus): Likewise.
	Use $x86_archs, $x86_64_archs and $x86_cpus to check valid
	--with-arch/--with-cpu= options.
	Support --with-arch=/--with-cpu={nehalem,westmere,
	sandybridge,ivybridge,haswell,broadwell,bonnell,silvermont}.

2014-01-18  Uros Bizjak  <ubizjak@gmail.com>

	* config/i386/i386.c (ix86_adjust_cost): Reorder PROCESSOR_K8
	and PROCESSOR_ATHLON to simplify code.  Move "memory" calculation.

2014-01-18  Uros Bizjak  <ubizjak@gmail.com>

	* config/i386/i386.md (*swap<mode>): Rename from swap<mode>.

2014-01-18  Jakub Jelinek  <jakub@redhat.com>

	PR target/58944
	* config/i386/i386-c.c (ix86_pragma_target_parse): Temporarily
	clear cpp_get_options (parse_in)->warn_unused_macros for
	ix86_target_macros_internal with cpp_define.

2014-01-18  Richard Sandiford  <rdsandiford@googlemail.com>

	* jump.c (delete_related_insns): Keep (use (insn))s.
	* reorg.c (redundant_insn): Check for barriers too.

2014-01-17  H.J. Lu  <hongjiu.lu@intel.com>

	* config/i386/i386.c (ix86_split_lea_for_addr): Fix a comment typo.

2014-01-17  John David Anglin  <danglin@gcc.gnu.org>

	* config/pa/pa.c (pa_attr_length_indirect_call): Don't output a short
	call to $$dyncall when TARGET_LONG_CALLS is true.

2014-01-17  Jeff Law  <law@redhat.com>

	* ree.c (combine_set_extension): Temporarily disable test for
	changing number of hard registers.

2014-01-17  Jan Hubicka  <hubicka@ucw.cz>

	PR middle-end/58125
	* ipa-inline-analysis.c (inline_free_summary):
	Do not free summary of aliases.

2014-01-17  Jakub Jelinek  <jakub@redhat.com>

	PR middle-end/59706
	* gimplify.c (gimplify_expr): Use create_tmp_var
	instead of create_tmp_var_raw.  If cond doesn't have
	integral type, don't add the IFN_ANNOTATE builtin at all.

2014-01-17  Martin Jambor  <mjambor@suse.cz>

	PR ipa/59736
	* ipa-cp.c (prev_edge_clone): New variable.
	(grow_next_edge_clone_vector): Renamed to grow_edge_clone_vectors.
	Also resize prev_edge_clone vector.
	(ipcp_edge_duplication_hook): Also update prev_edge_clone.
	(ipcp_edge_removal_hook): New function.
	(ipcp_driver): Register ipcp_edge_removal_hook.

2014-01-17  Andrew Pinski  <apinski@cavium.com>
	    Steve Ellcey  <sellcey@mips.com>

	PR target/59462
	* config/mips/mips.c (mips_print_operand): Check operand mode instead
	of operator mode.

2014-01-17  Jeff Law  <law@redhat.com>

	PR middle-end/57904
	* passes.def: Reorder pass_copy_prop, pass_unrolli, pass_ccp sequence
	so that pass_ccp runs first.

2014-01-17  H.J. Lu  <hongjiu.lu@intel.com>

	* config/i386/i386.c (ix86_lea_outperforms): Use TARGET_XXX.
	(ix86_adjust_cost): Use !TARGET_XXX.
	(do_reorder_for_imul): Likewise.
	(swap_top_of_ready_list): Likewise.
	(ix86_sched_reorder): Likewise.

2014-01-17  H.J. Lu  <hongjiu.lu@intel.com>

	* config/i386/i386-c.c (ix86_target_macros_internal): Handle
	PROCESSOR_INTEL.  Treat like PROCESSOR_GENERIC.
	* config/i386/i386.c (intel_memcpy): New.  Duplicate slm_memcpy.
	(intel_memset): New.  Duplicate slm_memset.
	(intel_cost): New.  Duplicate slm_cost.
	(m_INTEL): New macro.
	(processor_target_table): Add "intel".
	(ix86_option_override_internal): Replace PROCESSOR_SILVERMONT
	with PROCESSOR_INTEL for "intel".
	(ix86_lea_outperforms): Support PROCESSOR_INTEL.  Duplicate
	PROCESSOR_SILVERMONT.
	(ix86_issue_rate): Likewise.
	(ix86_adjust_cost): Likewise.
	(ia32_multipass_dfa_lookahead): Likewise.
	(swap_top_of_ready_list): Likewise.
	(ix86_sched_reorder): Likewise.
	(ix86_avoid_lea_for_addr): Check TARGET_AVOID_LEA_FOR_ADDR
	instead of TARGET_OPT_AGU.
	* config/i386/i386.h (TARGET_INTEL): New.
	(TARGET_AVOID_LEA_FOR_ADDR): Likewise.
	(processor_type): Add PROCESSOR_INTEL.
	* config/i386/x86-tune.def: Support m_INTEL. Duplicate m_SILVERMONT.
	Add X86_TUNE_AVOID_LEA_FOR_ADDR.

2014-01-17  Marek Polacek  <polacek@redhat.com>

	PR c/58346
	* gimple-fold.c (fold_array_ctor_reference): Don't fold if element
	size is zero.

2014-01-17  Richard Biener  <rguenther@suse.de>

	PR tree-optimization/46590
	* opts.c (default_options_table): Add entries for
	OPT_fbranch_count_reg, OPT_fmove_loop_invariants and OPT_ftree_pta,
	all enabled at -O1 but not for -Og.
	* common.opt (fbranch-count-reg): Remove Init(1).
	(fmove-loop-invariants): Likewise.
	(ftree-pta): Likewise.

2014-01-17  Jakub Jelinek  <jakub@redhat.com>

	* config/i386/i386.c (ix86_data_alignment): For compatibility with
	(incorrect) GCC 4.8 and earlier alignment assumptions ensure we align
	decls to at least the GCC 4.8 used alignments.

	PR fortran/59440
	* tree-nested.c (convert_nonlocal_reference_stmt,
	convert_local_reference_stmt): For NAMELIST_DECLs in gimple_bind_vars
	of GIMPLE_BIND stmts, adjust associated decls.

2014-01-17  Richard Biener  <rguenther@suse.de>

	PR tree-optimization/46590
	* vec.h (vec<>::bseach): New member function implementing
	binary search according to C89 bsearch.
	(vec<>::qsort): Avoid calling ::qsort for vectors with sizes 0 or 1.
	* tree-ssa-loop-im.c (struct mem_ref): Make stored member a
	bitmap pointer again.  Make accesses_in_loop a flat array.
	(mem_ref_obstack): New global.
	(outermost_indep_loop): Adjust for mem_ref->stored changes.
	(mark_ref_stored): Likewise.
	(ref_indep_loop_p_2): Likewise.
	(set_ref_stored_in_loop): New helper function.
	(mem_ref_alloc): Allocate mem_refs on the mem_ref_obstack obstack.
	(memref_free): Adjust.
	(record_mem_ref_loc): Simplify.
	(gather_mem_refs_stmt): Adjust.
	(sort_locs_in_loop_postorder_cmp): New function.
	(analyze_memory_references): Sort accesses_in_loop after
	loop postorder number.
	(find_ref_loc_in_loop_cmp): New function.
	(for_all_locs_in_loop): Find relevant cluster of locs in
	accesses_in_loop and iterate without recursion.
	(execute_sm): Avoid uninit warning.
	(struct ref_always_accessed): Simplify.
	(ref_always_accessed::operator ()): Likewise.
	(ref_always_accessed_p): Likewise.
	(tree_ssa_lim_initialize): Initialize mem_ref_obstack, compute
	loop postorder numbers here.
	(tree_ssa_lim_finalize): Free mem_ref_obstack and loop postorder
	numbers.

2014-01-17  Jan Hubicka  <hubicka@ucw.cz>

	PR c++/57945
	* passes.c (rest_of_decl_compilation): Don't call varpool_finalize_decl
	on decls for which assemble_alias has been called.

2014-01-17  Nick Clifton  <nickc@redhat.com>

	* config/msp430/msp430.opt: (mcpu): New option.
	* config/msp430/msp430.c (msp430_mcu_name): Use target_mcu.
	(msp430_option_override): Parse target_cpu.  If the MCU name
	matches a generic string, clear target_mcu.
	(msp430_attr): Allow numeric interrupt values up to 63.
	(msp430_expand_epilogue): No longer invert operand 1 of gen_popm.
	* config/msp430/msp430.h (ASM_SPEC): Convert -mcpu into a -mmcu
	option.
	* config/msp430/t-msp430: (MULTILIB_MATCHES): Remove mcu matches.
	Add mcpu matches.
	* config/msp430/msp430.md (popm): Use %J rather than %I.
	(addsi3): Use msp430_nonimmediate_operand for operand 2.
	(addhi_cy_i): Use immediate_operand for operand 2.
	* doc/invoke.texi: Document -mcpu option.

2014-01-17  Richard Biener  <rguenther@suse.de>

	PR rtl-optimization/38518
	* df.h (df_analyze_loop): Declare.
	* df-core.c: Include cfgloop.h.
	(df_analyze_1): Split out main part of df_analyze.
	(df_analyze): Adjust.
	(loop_inverted_post_order_compute): New function.
	(loop_post_order_compute): Likewise.
	(df_analyze_loop): New function avoiding whole-function
	postorder computes.
	* loop-invariant.c (find_defs): Use df_analyze_loop.
	(find_invariants): Adjust.
	* loop-iv.c (iv_analysis_loop_init): Use df_analyze_loop.

2014-01-17  Zhenqiang Chen  <zhenqiang.chen@arm.com>

	* config/arm/arm.c (arm_v7m_tune): Set max_insns_skipped to 2.
	(thumb2_final_prescan_insn): Set max to MAX_INSN_PER_IT_BLOCK.

2014-01-16  Ilya Enkovich  <ilya.enkovich@intel.com>

	* ipa-ref.c (ipa_remove_stmt_references): Fix references
	traversal when removing references.

2014-01-16  Jan Hubicka  <hubicka@ucw.cz>

	PR ipa/59775
	* tree.c (get_binfo_at_offset): Look harder for virtual bases.

2014-01-16  Bernd Schmidt  <bernds@codesourcery.com>

	PR middle-end/56791
	* reload.c (find_reloads_address_1): Do not use RELOAD_OTHER when
	pushing a reload for an autoinc when we had previously reloaded an
	inner part of the address.

2014-01-16  Jakub Jelinek  <jakub@redhat.com>

	* tree-vectorizer.h (struct _loop_vec_info): Add no_data_dependencies
	field.
	(LOOP_VINFO_NO_DATA_DEPENDENCIES): Define.
	* tree-vect-data-refs.c (vect_analyze_data_ref_dependence): Clear it
	when not giving up or versioning for alias only because of
	loop->safelen.
	(vect_analyze_data_ref_dependences): Set to true.
	* tree-vect-stmts.c (hoist_defs_of_uses): Return false if def_stmt
	is a GIMPLE_PHI.
	(vectorizable_load): Use LOOP_VINFO_NO_DATA_DEPENDENCIES instead of
	LOOP_REQUIRES_VERSIONING_FOR_ALIAS, add && !nested_in_vect_loop
	to the condition.

	PR middle-end/58344
	* expr.c (expand_expr_real_1): Handle init == NULL_TREE.

	PR target/59839
	* config/i386/i386.c (ix86_expand_builtin): If target doesn't satisfy
	operand 0 predicate for gathers, use a new pseudo as subtarget.

2014-01-16  Vladimir Makarov  <vmakarov@redhat.com>

	PR middle-end/59609
	* lra-constraints.c (process_alt_operands): Add printing debug info.
	Check absence of input/output reloads for matched operands too.

2014-01-16  Vladimir Makarov  <vmakarov@redhat.com>

	PR rtl-optimization/59835
	* ira.c (ira_init_register_move_cost): Increase cost for
	impossible modes.

2014-01-16  Alan Lawrence  <alan.lawrence@arm.com>

	* config/arm/arm.opt (mcpu, march, mtune): Make case-insensitive.

2014-01-16  Richard Earnshaw  <rearnsha@arm.com>

	PR target/59780
	* aarch64.c (aarch64_split_128bit_move): Don't lookup REGNO on
	non-register objects.  Use gen_(high/low)part more consistently.
	Fix assertions.

2014-01-16  Michael Meissner  <meissner@linux.vnet.ibm.com>

	PR target/59844
	* config/rs6000/rs6000.md (reload_vsx_from_gprsf): Add little
	endian support, remove tests for WORDS_BIG_ENDIAN.
	(p8_mfvsrd_3_<mode>): Likewise.
	(reload_gpr_from_vsx<mode>): Likewise.
	(reload_gpr_from_vsxsf): Likewise.
	(p8_mfvsrd_4_disf): Likewise.

2014-01-16  Richard Biener  <rguenther@suse.de>

	PR rtl-optimization/46590
	* lcm.c (compute_antinout_edge): Use postorder iteration.
	(compute_laterin): Use inverted postorder iteration.

2014-01-16  Nick Clifton  <nickc@redhat.com>

	PR middle-end/28865
	* varasm.c (output_constant): Return the number of bytes actually
	emitted.
	(output_constructor_array_range): Update the field size with the
	number of bytes emitted by output_constant.
	(output_constructor_regular_field): Likewise.  Also do not
	complain if the total number of bytes emitted is now greater
	than the expected fieldpos.
	* output.h (output_constant): Update prototype and descriptive comment.

2014-01-16  Marek Polacek  <polacek@redhat.com>

	PR middle-end/59827
	* cgraph.c (gimple_check_call_args): Don't use DECL_ARG_TYPE if
	it is error_mark_node.

2014-01-15  Uros Bizjak  <ubizjak@gmail.com>

	* config/i386/i386.c (ix86_hard_regno_mode_ok): Use
	VALID_AVX256_REG_OR_OI_MODE.

2014-01-15  Pat Haugen  <pthaugen@us.ibm.com>

	* config/rs6000/rs6000.c (rs6000_output_function_prologue): Check if
	current procedure should be profiled.

2014-01-15  Andrew Pinski  <apinski@cavium.com>

	* config/aarch64/aarch64.c (aarch64_register_move_cost): Correct cost
	of moving from/to the STACK_REG register class.

2014-01-15  Richard Henderson  <rth@redhat.com>

	PR debug/54694
	* reginfo.c (global_regs_decl): Globalize.
	* rtl.h (global_regs_decl): Declare.
	* ira.c (do_reload): Diagnose frame_pointer_needed and it
	reserved via global_regs.

2014-01-15  Teresa Johnson  <tejohnson@google.com>

	* tree-ssa-sccvn.c (visit_reference_op_call): Handle NULL vdef.

2014-01-15  Bill Schmidt  <wschmidt@vnet.linux.ibm.com>

	* config/rs6000/altivec.md (mulv8hi3): Explicitly generate vmulesh
	and vmulosh rather than call gen_vec_widen_smult_*.
	(vec_widen_umult_even_v16qi): Test VECTOR_ELT_ORDER_BIG rather
	than BYTES_BIG_ENDIAN to determine use of even or odd instruction.
	(vec_widen_smult_even_v16qi): Likewise.
	(vec_widen_umult_even_v8hi): Likewise.
	(vec_widen_smult_even_v8hi): Likewise.
	(vec_widen_umult_odd_v16qi): Likewise.
	(vec_widen_smult_odd_v16qi): Likewise.
	(vec_widen_umult_odd_v8hi): Likewise.
	(vec_widen_smult_odd_v8hi): Likewise.
	(vec_widen_umult_hi_v16qi): Explicitly generate vmuleub and
	vmuloub rather than call gen_vec_widen_umult_*.
	(vec_widen_umult_lo_v16qi): Likewise.
	(vec_widen_smult_hi_v16qi): Explicitly generate vmulesb and
	vmulosb rather than call gen_vec_widen_smult_*.
	(vec_widen_smult_lo_v16qi): Likewise.
	(vec_widen_umult_hi_v8hi): Explicitly generate vmuleuh and vmulouh
	rather than call gen_vec_widen_umult_*.
	(vec_widen_umult_lo_v8hi): Likewise.
	(vec_widen_smult_hi_v8hi): Explicitly gnerate vmulesh and vmulosh
	rather than call gen_vec_widen_smult_*.
	(vec_widen_smult_lo_v8hi): Likewise.

2014-01-15  Jeff Law  <law@redhat.com>

	PR tree-optimization/59747
	* ree.c (find_and_remove_re): Properly handle case where a second
	eliminated extension requires widening a copy created for elimination
	of a prior extension.
	(combine_set_extension): Ensure that the number of hard regs needed
	for a destination register does not change when we widen it.

2014-01-15  Sebastian Huber  <sebastian.huber@embedded-brains.de>

	* config.gcc (*-*-rtems*): Add t-rtems to tmake_file.
	(arm*-*-uclinux*eabi*): Do not override an existing tmake_file.
	(arm*-*-eabi* | arm*-*-symbianelf* | arm*-*-rtems*): Likwise.
	(arm*-*-rtems*): Use t-rtems from existing tmake_file.
	(avr-*-rtems*): Likewise.
	(bfin*-rtems*): Likewise.
	(moxie-*-rtems*): Likewise.
	(h8300-*-rtems*): Likewise.
	(i[34567]86-*-rtems*): Likewise.
	(lm32-*-rtems*): Likewise.
	(m32r-*-rtems*): Likewise.
	(m68k-*-rtems*): Likewise.
	(microblaze*-*-rtems*): Likewise.
	(mips*-*-rtems*): Likewise.
	(powerpc-*-rtems*): Likewise.
	(sh-*-rtems*): Likewise.
	(sparc-*-rtems*): Likewise.
	(sparc64-*-rtems*): Likewise.
	(v850-*-rtems*): Likewise.
	(m32c-*-rtems*): Likewise.

2014-01-15  Vladimir Makarov  <vmakarov@redhat.com>

	PR rtl-optimization/59511
	* ira.c (ira_init_register_move_cost): Use memory costs for some
	cases of register move cost calculations.
	* lra-constraints.c (lra_constraints): Use REG_FREQ_FROM_BB
	instead of BB frequency.
	* lra-coalesce.c (move_freq_compare_func, lra_coalesce): Ditto.
	* lra-assigns.c (find_hard_regno_for): Ditto.

2014-01-15  Richard Biener  <rguenther@suse.de>

	PR tree-optimization/59822
	* tree-vect-stmts.c (hoist_defs_of_uses): New function.
	(vectorizable_load): Use it to hoist defs of uses of invariant
	loads out of the loop.

2014-01-15  Matthew Gretton-Dann  <matthew.gretton-dann@linaro.org>
	    Kugan Vivekanandarajah  <kuganv@linaro.org>

	PR target/59695
	* config/aarch64/aarch64.c (aarch64_build_constant): Fix incorrect
	truncation.

2014-01-15  Richard Biener  <rguenther@suse.de>

	PR rtl-optimization/59802
	* lcm.c (compute_available): Use inverted postorder to seed
	the initial worklist.

2014-01-15  Andreas Krebbel  <Andreas.Krebbel@de.ibm.com>

	PR target/59803
	* config/s390/s390.c (s390_preferred_reload_class): Don't return
	ADDR_REGS for invalid symrefs in non-PIC code.

2014-01-15  Jakub Jelinek  <jakub@redhat.com>

	PR other/58712
	* builtins.c (determine_block_size): Initialize *probable_max_size
	even if len_rtx is CONST_INT.

2014-01-14  Andrew Pinski  <apinski@cavium.com>

	* config/aarch64/aarch64-protos.h (tune_params): Add issue_rate.
	* config/aarch64/aarch64.c (generic_tunings): Add issue rate of 2.
	(cortexa53_tunings): Likewise.
	(aarch64_sched_issue_rate): New function.
	(TARGET_SCHED_ISSUE_RATE): Define.

2014-01-14  Vladimir Makarov  <vmakarov@redhat.com>

	* ira-costs.c (find_costs_and_classes): Add missed
	ira_init_register_move_cost_if_necessary.

2014-01-14  Vladimir Makarov  <vmakarov@redhat.com>

	PR target/59787
	* config/arm/arm.c (arm_coproc_mem_operand): Add lra_in_progress.

2014-01-14  H.J. Lu  <hongjiu.lu@intel.com>

	PR target/59794
	* config/i386/i386.c (type_natural_mode): Add a bool parameter
	to indicate if type is used for function return value.  Warn ABI
	change if the vector mode isn't available for function return value.
	(ix86_function_arg_advance): Pass false to type_natural_mode.
	(ix86_function_arg): Likewise.
	(ix86_gimplify_va_arg): Likewise.
	(function_arg_32): Don't warn ABI change.
	(ix86_function_value): Pass true to type_natural_mode.
	(ix86_return_in_memory): Likewise.
	(ix86_struct_value_rtx): Removed.
	(TARGET_STRUCT_VALUE_RTX): Likewise.

2014-01-14  Richard Sandiford  <rsandifo@linux.vnet.ibm.com>

	* jump.c (redirect_jump_2): Remove REG_CROSSING_JUMP notes when
	converting a conditional jump into a conditional return.

2014-01-14  Richard Biener  <rguenther@suse.de>

	PR tree-optimization/58921
	PR tree-optimization/59006
	* tree-vect-loop-manip.c (vect_loop_versioning): Remove code
	hoisting invariant stmts.
	* tree-vect-stmts.c (vectorizable_load): Insert the splat of
	invariant loads on the preheader edge if possible.

2014-01-14  Joey Ye  <joey.ye@arm.com>

	* doc/plugin.texi (Building GCC plugins): Update to C++.

2014-01-14  Kirill Yukhin  <kirill.yukhin@intel.com>

	* config/i386/avx512erintrin.h (_mm_rcp28_round_sd): New.
	(_mm_rcp28_round_ss): Ditto.
	(_mm_rsqrt28_round_sd): Ditto.
	(_mm_rsqrt28_round_ss): Ditto.
	(_mm_rcp28_sd): Ditto.
	(_mm_rcp28_ss): Ditto.
	(_mm_rsqrt28_sd): Ditto.
	(_mm_rsqrt28_ss): Ditto.
	* config/i386/avx512fintrin.h (_mm512_stream_load_si512): Ditto.
	* config/i386/i386-builtin-types.def (V8DI_FTYPE_PV8DI): Ditto.
	* config/i386/i386.c (IX86_BUILTIN_MOVNTDQA512): Ditto.
	(IX86_BUILTIN_RCP28SD): Ditto.
	(IX86_BUILTIN_RCP28SS): Ditto.
	(IX86_BUILTIN_RSQRT28SD): Ditto.
	(IX86_BUILTIN_RSQRT28SS): Ditto.
	(bdesc_special_args): Define __builtin_ia32_movntdqa512,
	__builtin_ia32_rcp28sd_round, __builtin_ia32_rcp28ss_round,
	__builtin_ia32_rsqrt28sd_round, __builtin_ia32_rsqrt28ss_round.
	(ix86_expand_special_args_builtin): Expand new FTYPE.
	* config/i386/sse.md (define_mode_attr "sse4_1_avx2"): Expand to V8DI.
	(srcp14<mode>): Make insn unary.
	(avx512f_vmscalef<mode><round_name>): Use substed predicate.
	(avx512f_sgetexp<mode><round_saeonly_name>): Ditto.
	(avx512f_rndscale<mode><round_saeonly_name>): Ditto.
	(<sse4_1_avx2>_movntdqa): Extend to 512 bits.
	(avx512er_exp2<mode><mask_name><round_saeonly_name>):
	Fix rounding: make it SAE only.
	(<mask_codefor>avx512er_rcp28<mode><mask_name><round_saeonly_name>):
	Ditto.
	(<mask_codefor>avx512er_rsqrt28<mode><mask_name><round_saeonly_name>):
	Ditto.
	(avx512er_vmrcp28<mode><round_saeonly_name>): Ditto.
	(avx512er_vmrsqrt28<mode><round_saeonly_name>): Ditto.
	(avx512f_getmant<mode><mask_name><round_saeonly_name>): Ditto.
	* config/i386/subst.md (round_saeonly_mask_scalar_operand3): Remove.
	(round_saeonly_mask_scalar_operand4): Ditto.
	(round_saeonly_mask_scalar_op3): Ditto.
	(round_saeonly_mask_scalar_op4): Ditto.

2014-01-13  Bill Schmidt  <wschmidt@linux.vnet.ibm.com>

	* config/rs6000/rs6000-c.c (altivec_resolve_overloaded_builtin):
	Implement -maltivec=be for vec_insert and vec_extract.

2014-01-10  DJ Delorie  <dj@redhat.com>

	* config/msp430/msp430.md (call_internal): Don't allow memory
	references with SP as the base register.
	(call_value_internal): Likewise.
	* config/msp430/constraints.md (Yc): New.  For memory references
	that don't use SP as a base register.

	* config/msp430/msp430.c (msp430_print_operand): Add 'J' to mean
	"an integer without a # prefix"
	* config/msp430/msp430.md (epilogue_helper): Use it.

2014-01-13  Jakub Jelinek  <jakub@redhat.com>

	PR target/59617
	* config/i386/i386.c (ix86_vectorize_builtin_gather): Uncomment
	AVX512F gather builtins.
	* tree-vect-stmts.c (vectorizable_mask_load_store): For now punt
	on gather decls with INTEGER_TYPE masktype.
	(vectorizable_load): For INTEGER_TYPE masktype, put the INTEGER_CST
	directly into the builtin rather than hoisting it before loop.

	PR tree-optimization/59387
	* tree-scalar-evolution.c: Include gimple-fold.h and gimplify-me.h.
	(scev_const_prop): If folded_casts and type has undefined overflow,
	use force_gimple_operand instead of force_gimple_operand_gsi and
	for each added stmt if it is assign with
	arith_code_with_undefined_signed_overflow, call
	rewrite_to_defined_overflow.
	* tree-ssa-loop-im.c: Don't include gimplify-me.h, include
	gimple-fold.h instead.
	(arith_code_with_undefined_signed_overflow,
	rewrite_to_defined_overflow): Moved to ...
	* gimple-fold.c (arith_code_with_undefined_signed_overflow,
	rewrite_to_defined_overflow): ... here.  No longer static.
	Include gimplify-me.h.
	* gimple-fold.h (arith_code_with_undefined_signed_overflow,
	rewrite_to_defined_overflow): New prototypes.

2014-01-13  Kyrylo Tkachov  <kyrylo.tkachov@arm.com>

	* config/arm/arm.h (MAX_CONDITIONAL_EXECUTE): Fix typo in description.

2014-01-13  Eric Botcazou  <ebotcazou@adacore.com>

	* builtins.c (get_object_alignment_2): Minor tweak.
	* tree-ssa-loop-ivopts.c (may_be_unaligned_p): Rewrite.

2014-01-13  Christian Bruel  <christian.bruel@st.com>

	* config/sh/sh-mem.cc (sh_expand_cmpnstr): Unroll small sizes and
	optimized non constant lengths.

2014-01-13  Jakub Jelinek  <jakub@redhat.com>

	PR libgomp/59194
	* omp-low.c (expand_omp_atomic_pipeline): Expand the initial
	load as __atomic_load_N if possible.

2014-01-11  David Edelsohn  <dje.gcc@gmail.com>

	* config/rs6000/rs6000.c (rs6000_expand_mtfsf_builtin): Remove
	target parameter.
	(rs6000_expand_builtin): Adjust call.

2014-01-11  David Edelsohn  <dje.gcc@gmail.com>

	PR target/58115
	* config/rs6000/rs6000.h (SWITCHABLE_TARGET): Define.
	* config/rs6000/rs6000.c: Include target-globals.h.
	(rs6000_set_current_function): Instead of doing target_reinit
	unconditionally, use save_target_globals_default_opts and
	restore_target_globals.

	* config/rs6000/rs6000-builtin.def (mffs, mtfsf): Add builtins for
	FPSCR.
	* config/rs6000/rs6000.c (rs6000_expand_mtfsf_builtin): New.
	(rs6000_expand_builtin): Handle mffs and mtfsf.
	(rs6000_init_builtins): Define mffs and mtfsf.
	* config/rs6000/rs6000.md (UNSPECV_MFFS, UNSPECV_MTFSF): New constants.
	(rs6000_mffs): New pattern.
	(rs6000_mtfsf): New pattern.

2014-01-11  Bin Cheng  <bin.cheng@arm.com>

	* tree-ssa-loop-ivopts.c (iv_ca_narrow): New parameter.
	Start narrowing with START.  Apply candidate-use pair
	and check overall cost in narrowing.
	(iv_ca_prune): Pass new argument.

2014-01-10  Jeff Law  <law@redhat.com>

	PR middle-end/59743
	* ree.c (combine_reaching_defs): Ensure the defining statement
	occurs before the extension when optimizing extensions with
	different source and destination hard registers.

2014-01-10  Jan Hubicka  <hubicka@ucw.cz>

	PR ipa/58585
	* ipa-devirt.c (build_type_inheritance_graph): Also add types of
	vtables into the type inheritance graph.

2014-01-10  Jakub Jelinek  <jakub@redhat.com>

	PR rtl-optimization/59754
	* ree.c (combine_reaching_defs): Disallow !SCALAR_INT_MODE_P
	modes in the REGNO != REGNO case.

2014-01-10  Bill Schmidt  <wschmidt@linux.vnet.ibm.com>

	* config/rs6000/rs6000-builtin.def: Fix pasto for VPKSDUS.

2014-01-10  Jakub Jelinek  <jakub@redhat.com>

	PR tree-optimization/59745
	* tree-predcom.c (tree_predictive_commoning_loop): Call
	free_affine_expand_cache if giving up because components is NULL.

	* target-globals.c (save_target_globals): Allocate < 4KB structs using
	GC in payload of target_globals struct instead of allocating them on
	the heap and the larger structs separately using GC.
	* target-globals.h (struct target_globals): Make regs, hard_regs,
	reload, expmed, ira, ira_int and lra_fields GTY((atomic)) instead
	of GTY((skip)) and change type to void *.
	(reset_target_globals): Cast loads from those fields to corresponding
	types.

2014-01-10  Steve Ellcey  <sellcey@mips.com>

	PR plugins/59335
	* Makefile.in (PLUGIN_HEADERS): Add gimplify.h, gimple-iterator.h,
	gimple-ssa.h, fold-const.h, tree-cfg.h, tree-into-ssa.h,
	tree-ssanames.h, print-tree.h, varasm.h, and context.h.

2014-01-10  Richard Earnshaw  <rearnsha@arm.com>

	PR target/59744
	* aarch64-modes.def (CC_Zmode): New flags mode.
	* aarch64.c (aarch64_select_cc_mode): Only allow NEG when the condition
	represents an equality.
	(aarch64_get_condition_code): Handle CC_Zmode.
	* aarch64.md (compare_neg<mode>): Restrict to equality operations.

2014-01-10  Andreas Krebbel  <Andreas.Krebbel@de.ibm.com>

	* config/s390/s390.c (s390_expand_tbegin): Remove jump over CC
	extraction in good case.

2014-01-10  Richard Biener  <rguenther@suse.de>

	PR tree-optimization/59374
	* tree-vect-slp.c (vect_slp_analyze_bb_1): Move dependence
	checking after SLP discovery.  Mark stmts not participating
	in any SLP instance properly.

2014-01-10  Kyrylo Tkachov  <kyrylo.tkachov@arm.com>

	* config/arm/arm.c (arm_new_rtx_costs): Use destination mode
	when handling a SET rtx.

2014-01-10  Kyrylo Tkachov  <kyrylo.tkachov@arm.com>

	* config/arm/arm-cores.def (cortex-a53): Specify FL_CRC32.
	(cortex-a57): Likewise.
	(cortex-a57.cortex-a53): Likewise. Remove redundant flags.

2014-01-10  Kyrylo Tkachov  <kyrylo.tkachov@arm.com>

	* config/arm/arm.c (arm_init_iwmmxt_builtins): Skip
	non-iwmmxt builtins.

2014-01-10  Jan Hubicka  <hubicka@ucw.cz>

	PR ipa/58252
	PR ipa/59226
	* ipa-devirt.c record_target_from_binfo): Take as argument
	stack of binfos and lookup matching one for virtual inheritance.
	(possible_polymorphic_call_targets_1): Update.

2014-01-10  Huacai Chen  <chenhc@lemote.com>

	* config/mips/driver-native.c (host_detect_local_cpu): Handle new
	kernel strings for Loongson-2E/2F/3A.

2014-01-10  Jakub Jelinek  <jakub@redhat.com>

	PR middle-end/59670
	* tree-vect-data-refs.c (vect_analyze_data_refs): Check
	is_gimple_call before calling gimple_call_internal_p.

2014-01-09  Steve Ellcey  <sellcey@mips.com>

	* Makefile.in (TREE_FLOW_H): Remove.
	(TREE_SSA_H): Add file names from tree-flow.h.
	* doc/tree-ssa.texi (Annotations): Remove reference to tree-flow.h
	* tree.h: Remove tree-flow.h reference.
	* hash-table.h: Remove tree-flow.h reference.
	* tree-ssa-loop-niter.c (dump_affine_iv): Replace tree-flow.h
	reference with tree-ssa-loop.h.

2014-01-09  Bill Schmidt  <wschmidt@linux.vnet.ibm.com>

	* doc/invoke.texi: Add -maltivec={be,le} options, and document
	default element-order behavior for -maltivec.
	* config/rs6000/rs6000.opt: Add -maltivec={be,le} options.
	* config/rs6000/rs6000.c (rs6000_option_override_internal): Ensure
	that -maltivec={le,be} implies -maltivec; disallow -maltivec=le
	when targeting big endian, at least for now.
	* config/rs6000/rs6000.h: Add #define of VECTOR_ELT_ORDER_BIG.

2014-01-09  Jakub Jelinek  <jakub@redhat.com>

	PR middle-end/47735
	* cfgexpand.c (expand_one_var): For SSA_NAMEs, if the underlying
	var satisfies use_register_for_decl, just take into account type
	alignment, rather than decl alignment.

	PR tree-optimization/59622
	* gimple-fold.c (gimple_fold_call): Fix a typo in message.  For
	__builtin_unreachable replace the OBJ_TYPE_REF call with a call to
	__builtin_unreachable and add if needed a setter of the lhs SSA_NAME.
	Don't devirtualize for inplace at all.  For targets.length () == 1,
	if the call is noreturn and cfun isn't in SSA form yet, clear lhs.

2014-01-09  H.J. Lu  <hongjiu.lu@intel.com>

	* config/i386/i386.md (cpu): Remove the unused btver1.

2014-01-09  H.J. Lu  <hongjiu.lu@intel.com>

	* gdbasan.in: Put a breakpoint on __sanitizer::Report.

2014-01-09  Jakub Jelinek  <jakub@redhat.com>

	PR target/58115
	* tree-core.h (struct target_globals): New forward declaration.
	(struct tree_target_option): Add globals field.
	* tree.h (TREE_TARGET_GLOBALS): Define.
	(prepare_target_option_nodes_for_pch): New prototype.
	* target-globals.h (struct target_globals): Define even if
	!SWITCHABLE_TARGET.
	* tree.c (prepare_target_option_node_for_pch,
	prepare_target_option_nodes_for_pch): New functions.
	* config/i386/i386.h (SWITCHABLE_TARGET): Define.
	* config/i386/i386.c: Include target-globals.h.
	(ix86_set_current_function): Instead of doing target_reinit
	unconditionally, use save_target_globals_default_opts and
	restore_target_globals.

2014-01-09  Richard Biener  <rguenther@suse.de>

	PR tree-optimization/59715
	* tree-cfg.h (split_critical_edges): Declare.
	* tree-cfg.c (split_critical_edges): Export.
	* tree-ssa-sink.c (execute_sink_code): Split critical edges.

2014-01-09  Max Ostapenko  <m.ostapenko@partner.samsung.com>

	* cfgexpand.c (expand_stack_vars): Optionally disable
	asan stack protection.
	(expand_used_vars): Likewise.
	(partition_stack_vars): Likewise.
	* asan.c (asan_emit_stack_protection): Optionally disable
	after return stack usage.
	(instrument_derefs): Optionally disable memory access instrumentation.
	(instrument_builtin_call): Likewise.
	(instrument_strlen_call): Likewise.
	(asan_protect_global): Optionally disable global variables protection.
	* doc/invoke.texi: Added doc for new options.
	* params.def: Added new options.
	* params.h: Likewise.

2014-01-09  Jakub Jelinek  <jakub@redhat.com>

	PR rtl-optimization/59724
	* ifcvt.c (cond_exec_process_if_block): Don't call
	flow_find_head_matching_sequence with 0 longest_match.
	* cfgcleanup.c (flow_find_head_matching_sequence): Count even
	non-active insns if !stop_after.
	(try_head_merge_bb): Revert 2014-01-07 changes.

2014-01-08  Jeff Law  <law@redhat.com>

	* ree.c (get_sub_rtx): New function, extracted from...
	(merge_def_and_ext): Here.
	(combine_reaching_defs): Use get_sub_rtx.

2014-01-08  Eric Botcazou  <ebotcazou@adacore.com>

	* cgraph.h (varpool_variable_node): Do not choke on null node.

2014-01-08  Catherine Moore  <clm@codesourcery.com>

	* config/mips/mips.md (simple_return): Attempt to use JRC
	for microMIPS.
	* config/mips/mips.h (MIPS_CALL): Attempt to use JALS for microMIPS.

2014-01-08  Richard Sandiford  <rdsandiford@googlemail.com>

	PR rtl-optimization/59137
	* reorg.c (steal_delay_list_from_target): Call update_block for
	elided insns.
	(steal_delay_list_from_fallthrough, relax_delay_slots): Likewise.

2014-01-08  Bill Schmidt  <wschmidt@linux.vnet.ibm.com>

	* config/rs6000/rs6000-c.c (altivec_overloaded_builtins): Remove
	two duplicate entries.

2014-01-08  Richard Sandiford  <rdsandiford@googlemail.com>

	Revert:
	2012-10-07  Richard Sandiford  <rdsandiford@googlemail.com>

	* config/mips/mips.c (mips_truncated_op_cost): New function.
	(mips_rtx_costs): Adjust test for BADDU.
	* config/mips/mips.md (*baddu_di<mode>): Push truncates to operands.

	2012-10-02  Richard Sandiford  <rdsandiford@googlemail.com>

	* config/mips/mips.md (*baddu_si_eb, *baddu_si_el): Merge into...
	(*baddu_si): ...this new pattern.

2014-01-08  Jakub Jelinek  <jakub@redhat.com>

	PR ipa/59722
	* ipa-prop.c (ipa_analyze_params_uses): Ignore uses in debug stmts.

2014-01-08  Bernd Edlinger  <bernd.edlinger@hotmail.de>

	PR middle-end/57748
	* expr.h (expand_expr_real, expand_expr_real_1): Add new parameter
	inner_reference_p.
	(expand_expr, expand_normal): Adjust.
	* expr.c (expand_expr_real, expand_expr_real_1): Add new parameter
	inner_reference_p. Use inner_reference_p to expand inner references.
	(store_expr): Adjust.
	* cfgexpand.c (expand_call_stmt): Adjust.

2014-01-08  Rong Xu  <xur@google.com>

	* gcov-io.c (gcov_var): Move from gcov-io.h.
	(gcov_position): Ditto.
	(gcov_is_error): Ditto.
	(gcov_rewrite): Ditto.
	* gcov-io.h: Refactor. Move gcov_var to gcov-io.h, and libgcov
	only part to libgcc/libgcov.h.

2014-01-08  Marek Polacek  <polacek@redhat.com>

	PR middle-end/59669
	* omp-low.c (simd_clone_adjust): Don't crash if def is NULL.

2014-01-08  Marek Polacek  <polacek@redhat.com>

	PR sanitizer/59667
	* ubsan.c (ubsan_type_descriptor): Call strip_array_types on type2.

2014-01-08  Jakub Jelinek  <jakub@redhat.com>

	PR rtl-optimization/59649
	* stor-layout.c (get_mode_bounds): For BImode return
	0 and STORE_FLAG_VALUE.

2014-01-08  Richard Biener  <rguenther@suse.de>

	PR middle-end/59630
	* gimple.h (is_gimple_builtin_call): Remove.
	(gimple_builtin_call_types_compatible_p): New.
	(gimple_call_builtin_p): New overload.
	* gimple.c (is_gimple_builtin_call): Remove.
	(validate_call): Rename to ...
	(gimple_builtin_call_types_compatible_p): ... this and export.  Also
	check return types.
	(validate_type): New static function.
	(gimple_call_builtin_p): New overload and adjust.
	* gimple-fold.c (gimple_fold_builtin): Fold the return value.
	(gimple_fold_call): Likewise.  Use gimple_call_builtin_p.
	(gimple_fold_stmt_to_constant_1): Likewise.
	* tsan.c (instrument_gimple): Use gimple_call_builtin_p.

2014-01-08  Richard Biener  <rguenther@suse.de>

	PR middle-end/59471
	* gimplify.c (gimplify_expr): Gimplify register-register type
	VIEW_CONVERT_EXPRs to separate stmts.

2014-01-07  Jeff Law  <law@redhat.com>

	PR middle-end/53623
	* ree.c (combine_set_extension): Handle case where source
	and destination registers in an extension insn are different.
	(combine_reaching_defs): Allow source and destination registers
	in extension to be different under limited circumstances.
	(add_removable_extension): Remove restriction that the
	source and destination registers in the extension are the same.
	(find_and_remove_re): Emit a copy from the extension's
	destination to its source after the defining insn if
	the source and destination registers are different.

	PR middle-end/59285
	* ifcvt.c (merge_if_block): If we are merging a block with more than
	one successor with a block with no successors, remove any BARRIER
	after the second block.

2014-01-07  Dan Xio Qiang  <ziyan01@163.com>

	* hw-doloop.c (reorg_loops): Release the bitmap obstack.

2014-01-07  John David Anglin  <danglin@gcc.gnu.org>

	PR target/59652
	* config/pa/pa.c (pa_legitimate_address_p): Return false before reload
	for 14-bit register offsets when INT14_OK_STRICT is false.

2014-01-07  Roland Stigge  <stigge@antcom.de>
	    Michael Meissner  <meissner@linux.vnet.ibm.com>

	PR 57386/target
	* config/rs6000/rs6000.c (rs6000_legitimate_offset_address_p):
	Only check TFmode for SPE constants.  Don't check TImode or TDmode.

2014-01-07  James Greenhalgh  <james.greenhalgh@arm.com>

	* config/aarch64/aarch64-elf.h (ASM_SPEC): Remove identity spec for
	-mcpu.

2014-01-07  Yufeng Zhang  <yufeng.zhang@arm.com>

	* config/arm/arm.c (arm_expand_neon_args): Call expand_expr
	with EXPAND_MEMORY for NEON_ARG_MEMORY; check if the returned
	rtx is const0_rtx or not.

2014-01-07  Richard Sandiford  <rdsandiford@googlemail.com>

	PR target/58115
	* target-globals.c (save_target_globals): Remove this_fn_optab
	handling.
	* toplev.c: Include optabs.h.
	(target_reinit): Temporarily restore the global options if another
	set of options are in force.

2014-01-07  Jakub Jelinek  <jakub@redhat.com>

	PR rtl-optimization/58668
	* cfgcleanup.c (flow_find_cross_jump): Don't count
	any jumps if dir_p is NULL.  Remove p1 variable, use active_insn_p
	to determine what is counted.
	(flow_find_head_matching_sequence): Use active_insn_p to determine
	what is counted.
	(try_head_merge_bb): Adjust for the flow_find_head_matching_sequence
	counting change.
	* ifcvt.c (count_bb_insns): Use active_insn_p && !JUMP_P to
	determine what is counted.

	PR tree-optimization/59643
	* tree-predcom.c (split_data_refs_to_components): If one dr is
	read and one write, determine_offset fails and the write isn't
	in the bad component, just put the read into the bad component.

2014-01-07  Mike Stump  <mikestump@comcast.net>
	    Jakub Jelinek  <jakub@redhat.com>

	PR pch/59436
	* tree-core.h (struct tree_optimization_option): Change optabs
	type from unsigned char * to void *.
	* optabs.c (init_tree_optimization_optabs): Adjust
	TREE_OPTIMIZATION_OPTABS initialization.

2014-01-06  Jakub Jelinek  <jakub@redhat.com>

	PR target/59644
	* config/i386/i386.h (struct machine_function): Add
	no_drap_save_restore field.
	* config/i386/i386.c (ix86_save_reg): Use
	!cfun->machine->no_drap_save_restore instead of
	crtl->stack_realign_needed.
	(ix86_finalize_stack_realign_flags): Don't clear drap_reg unless
	this function clears frame_pointer_needed.  Set
	cfun->machine->no_drap_save_restore if clearing frame_pointer_needed
	and DRAP reg is needed.

2014-01-06  Marek Polacek  <polacek@redhat.com>

	PR c/57773
	* doc/implement-c.texi: Mention that other integer types are
	permitted as bit-field types in strictly conforming mode.

2014-01-06  Felix Yang  <fei.yang0953@gmail.com>

	* modulo-sched.c (schedule_reg_moves): Clear distance1_uses if it
	is newly allocated.

2014-01-06  Richard Earnshaw  <rearnsha@arm.com>

	* aarch64.c (aarch64_rtx_costs): Fix cost calculation for MADD.

2014-01-06  Martin Jambor  <mjambor@suse.cz>

	PR ipa/59008
	* ipa-cp.c (ipcp_discover_new_direct_edges): Changed param_index type
	to int.
	* ipa-prop.c (ipa_print_node_params): Fix indentation.

2014-01-06  Eric Botcazou  <ebotcazou@adacore.com>

	PR debug/59350
	PR debug/59510
	* var-tracking.c (add_stores): Preserve the value of the source even if
	we don't record the store.

2014-01-06  Terry Guo  <terry.guo@arm.com>

	* config.gcc (arm*-*-*): Check --with-arch against arm-arches.def.

2014-01-05  Iain Sandoe  <iain@codesourcery.com>

	PR bootstrap/59541
	* config/darwin.c (darwin_function_section): Adjust return values to
	correspond to optimisation changes made in r206070.

2014-01-05  Uros Bizjak  <ubizjak@gmail.com>

	* config/i386/i386.c (ix86_data_alignment): Calculate max_align
	from prefetch_block tune setting.
	(nocona_cost): Correct size of prefetch block to 64.

2014-01-04  Eric Botcazou  <ebotcazou@adacore.com>

	* config/arm/arm.c (arm_get_frame_offsets): Revamp long lines.
	(arm_expand_epilogue_apcs_frame): Take into account the number of bytes
	used to save the static chain register in the computation of the offset
	from which the FP registers need to be restored.

2014-01-04  Jakub Jelinek  <jakub@redhat.com>

	PR tree-optimization/59519
	* tree-vect-loop-manip.c (slpeel_update_phi_nodes_for_guard1): Don't
	ICE if get_current_def (current_new_name) is already non-NULL, as long
	as it is a phi result of some other phi in *new_exit_bb that has
	the same argument.

	* config/i386/sse.md (avx512f_load<mode>_mask): Emit vmovup{s,d}
	or vmovdqu* for misaligned_operand.
	(<sse>_loadu<ssemodesuffix><avxsizesuffix><mask_name>,
	<sse2_avx_avx512f>_loaddqu<mode><mask_name>): Handle <mask_applied>.
	* config/i386/i386.c (ix86_expand_special_args_builtin): Set
	aligned_mem for AVX512F masked aligned load and store builtins and for
	non-temporal moves.

2014-01-03  Bingfeng Mei  <bmei@broadcom.com>

	PR tree-optimization/59651
	* tree-vect-loop-manip.c (vect_create_cond_for_alias_checks):
	Address	range for negative step should be added by TYPE_SIZE_UNIT.

2014-01-03  Andreas Schwab  <schwab@linux-m68k.org>

	* config/m68k/m68k.c (handle_move_double): Handle pushes with
	overlapping registers also for registers other than the stack pointer.

2014-01-03  Marek Polacek  <polacek@redhat.com>

	PR other/59661
	* doc/extend.texi: Fix the return value of __builtin_FUNCTION and
	__builtin_FILE.

2014-01-03  Jakub Jelinek  <jakub@redhat.com>

	PR target/59625
	* config/i386/i386.c (ix86_avoid_jump_mispredicts): Don't consider
	asm goto as jump.

	* config/i386/i386.md (MODE_SIZE): New mode attribute.
	(push splitter): Use <P:MODE_SIZE> instead of
	GET_MODE_SIZE (<P:MODE>mode).
	(lea splitter): Use <MODE_SIZE> instead of GET_MODE_SIZE (<MODE>mode).
	(mov -1, reg peephole2): Likewise.
	* config/i386/sse.md (*mov<mode>_internal,
	<sse>_storeu<ssemodesuffix><avxsizesuffix>,
	<sse2_avx_avx512f>_storedqu<mode>, <sse>_andnot<mode>3,
	*<code><mode>3, *andnot<mode>3<mask_name>,
	<mask_codefor><code><mode>3<mask_name>): Likewise.
	* config/i386/subst.md (mask_mode512bit_condition,
	sd_mask_mode512bit_condition): Likewise.

2014-01-02  Xinliang David Li  <davidxl@google.com>

	PR tree-optimization/59303
	* tree-ssa-uninit.c (is_use_properly_guarded): Main cleanup.
	(dump_predicates): Better output format.
	(pred_equal_p): New function.
	(is_neq_relop_p): Ditto.
	(is_neq_zero_form_p): Ditto.
	(pred_expr_equal_p): Ditto.
	(pred_neg_p): Ditto.
	(simplify_pred): Ditto.
	(simplify_preds_2): Ditto.
	(simplify_preds_3): Ditto.
	(simplify_preds_4): Ditto.
	(simplify_preds): Ditto.
	(push_pred): Ditto.
	(push_to_worklist): Ditto.
	(get_pred_info_from_cmp): Ditto.
	(is_degenerated_phi): Ditto.
	(normalize_one_pred_1): Ditto.
	(normalize_one_pred): Ditto.
	(normalize_one_pred_chain): Ditto.
	(normalize_preds): Ditto.
	(normalize_cond_1): Remove function.
	(normalize_cond): Ditto.
	(is_gcond_subset_of): Ditto.
	(is_subset_of_any): Ditto.
	(is_or_set_subset_of): Ditto.
	(is_and_set_subset_of): Ditto.
	(is_norm_cond_subset_of): Ditto.
	(pred_chain_length_cmp): Ditto.
	(convert_control_dep_chain_into_preds): Type change.
	(find_predicates): Ditto.
	(find_def_preds): Ditto.
	(destroy_predicates_vecs): Ditto.
	(find_matching_predicates_in_rest_chains): Ditto.
	(use_pred_not_overlap_with_undef_path_pred): Ditto.
	(is_pred_expr_subset): Ditto.
	(is_pred_chain_subset_of): Ditto.
	(is_included_in): Ditto.
	(is_superset_of): Ditto.

2014-01-02  Richard Sandiford  <rdsandiford@googlemail.com>

	Update copyright years.

2014-01-02  Richard Sandiford  <rdsandiford@googlemail.com>

	* common/config/arc/arc-common.c, config/arc/arc-modes.def,
	config/arc/arc-protos.h, config/arc/arc.c, config/arc/arc.h,
	config/arc/arc.md, config/arc/arc.opt,
	config/arm/arm_neon_builtins.def, config/arm/crypto.def,
	config/i386/avx512cdintrin.h, config/i386/avx512erintrin.h,
	config/i386/avx512fintrin.h, config/i386/avx512pfintrin.h,
	config/i386/btver2.md, config/i386/shaintrin.h, config/i386/slm.md,
	config/linux-protos.h, config/linux.c, config/winnt-c.c,
	diagnostic-color.c, diagnostic-color.h, gimple-ssa-isolate-paths.c,
	vtable-verify.c, vtable-verify.h: Use the standard form for the
	copyright notice.

2014-01-02  Tobias Burnus  <burnus@net-b.de>

	* gcc.c (process_command): Update copyright notice dates.
	* gcov-dump.c: Ditto.
	* gcov.c: Ditto.
	* doc/cpp.texi: Bump @copying's copyright year.
	* doc/cppinternals.texi: Ditto.
	* doc/gcc.texi: Ditto.
	* doc/gccint.texi: Ditto.
	* doc/gcov.texi: Ditto.
	* doc/install.texi: Ditto.
	* doc/invoke.texi: Ditto.

2014-01-01  Jan-Benedict Glaw  <jbglaw@lug-owl.de>

	* config/nios2/nios2.h (BITS_PER_UNIT): Don't define it.

2014-01-01  Jakub Jelinek  <jakub@redhat.com>

	* config/i386/sse.md (*mov<mode>_internal): Guard
	EXT_REX_SSE_REGNO_P (REGNO ()) uses with REG_P.

	PR rtl-optimization/59647
	* cse.c (cse_process_notes_1): Don't substitute negative VOIDmode
	new_rtx into UNSIGNED_FLOAT rtxes.

Copyright (C) 2014 Free Software Foundation, Inc.

Copying and distribution of this file, with or without modification,
are permitted in any medium without royalty provided the copyright
notice and this notice are preserved.<|MERGE_RESOLUTION|>--- conflicted
+++ resolved
@@ -1,21 +1,3 @@
-<<<<<<< HEAD
-2014-10-08  Rong Xu  <xur@google.com>
-
-	* gcov-tool.c (profile_overlap): New driver function
-	to compute profile overlap. 
-	(print_overlap_usage_message): New.
-	(overlap_usage): New.
-	(do_overlap): New.
-	(print_usage): Add calls to overlap function.
-	(main): Ditto.
-	* doc/gcov-tool.texi: Add documentation.
-
-2014-09-15  Sharad Singhai  <singhai@google.com>
-
-	Google Ref b/17114943
-
-	* l-ipo.c (promote_static_var_func): Update RTL with the unique name.
-=======
 2014-12-17  Ulrich Weigand  <Ulrich.Weigand@de.ibm.com>
 
 	Backport from mainline
@@ -1529,7 +1511,6 @@
 	PR target/62262
 	* config/aarch64/aarch64.md (*andim_ashift<mode>_bfiz): Check the shift
 	amount before using it.
->>>>>>> c6aecbd2
 
 2014-08-26  Joel Sherrill <joel.sherrill@oarcorp.com>
 
@@ -1857,7 +1838,7 @@
 2014-08-12  Ganesh Gopalasubramanian <Ganesh.Gopalasubramanian@amd.com>
 
 	Backport from mainline
-	2014-08-04  Ganesh Gopalasubramanian 
+	2014-08-04  Ganesh Gopalasubramanian
 		    <Ganesh.Gopalasubramanian@amd.com>
 
 	* config/i386/driver-i386.c (host_detect_local_cpu): Handle AMD's extended
@@ -1866,7 +1847,7 @@
 2014-08-12  Ganesh Gopalasubramanian <Ganesh.Gopalasubramanian@amd.com>
 
 	Backport from mainline
-	2014-06-16  Ganesh Gopalasubramanian 
+	2014-06-16  Ganesh Gopalasubramanian
 		    <Ganesh.Gopalasubramanian@amd.com>
 
 	* config/i386/i386.c (ix86_expand_sse2_mulvxdi3): Issue
