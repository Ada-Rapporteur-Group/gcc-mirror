--- conflicted
+++ resolved
@@ -1,4 +1,44 @@
-<<<<<<< HEAD
+2010-07-01  Jakub Jelinek  <jakub@redhat.com>
+
+	PR debug/44694
+	* dwarf2out.c (reg_loc_descriptor): For eliminated arg_pointer_rtx
+	or frame_pointer_rtx use DW_OP_fbreg offset DW_OP_stack_value.
+
+2010-07-01  Jakub Jelinek  <jakub@redhat.com>
+
+	Backport from mainline
+	2010-06-29  Jakub Jelinek  <jakub@redhat.com>
+
+	PR tree-optimization/43801
+	* cgraph.c (cgraph_create_virtual_clone): Clear DECL_SECTION_NAME
+	if old_decl was DECL_ONE_ONLY.
+
+	2010-06-21  Jakub Jelinek  <jakub@redhat.com>
+ 
+	PR target/44575
+	* config/i386/i386.c (ix86_gimplify_va_arg): When copying
+	va_arg from a set of register save slots into a temporary,
+	if the container is bigger than type size, do the copying
+	using smaller mode or using memcpy.
+
+2010-06-30  Jan Hubicka  <jh@suse.cz>
+
+	Backport from mainline
+	2010-06-27  Jan Hubicka  <jh@suse.cz>
+
+	PR middle-end/44671
+	PR middle-end/44686
+	* tree.c (build_function_decl_skip_args): Clear DECL_BUILT_IN on
+	signature change.
+	* ipa-split.c (split_function): Always clear DECL_BUILT_IN.
+	* ipa-prop.c (ipa_modify_formal_parameters): Likewise.
+
+	2010-06-28  Jan Hubicka  <jh@suse.cz>
+
+	PR tree-optimization/44357
+	* ipa-inline.c (add_new_edges_to_heap): Do not add edges to uninlinable
+	functions.
+
 2010-06-29  Jakub Jelinek  <jakub@redhat.com>
 
 	PR debug/44668
@@ -292,48 +332,6 @@
         (s390_loop_unroll_adjust): Implement the new target hook for s390.
         * loop-unroll.c (decide_unroll_runtime_iterations): Call loop unroll target hook
         (decide_unroll_stupid): Likewise.
-=======
-2010-07-01  Jakub Jelinek  <jakub@redhat.com>
-
-	PR debug/44694
-	* dwarf2out.c (reg_loc_descriptor): For eliminated arg_pointer_rtx
-	or frame_pointer_rtx use DW_OP_fbreg offset DW_OP_stack_value.
-
-2010-07-01  Jakub Jelinek  <jakub@redhat.com>
-
-	Backport from mainline
-	2010-06-29  Jakub Jelinek  <jakub@redhat.com>
-
-	PR tree-optimization/43801
-	* cgraph.c (cgraph_create_virtual_clone): Clear DECL_SECTION_NAME
-	if old_decl was DECL_ONE_ONLY.
-
-	2010-06-21  Jakub Jelinek  <jakub@redhat.com>
- 
-	PR target/44575
-	* config/i386/i386.c (ix86_gimplify_va_arg): When copying
-	va_arg from a set of register save slots into a temporary,
-	if the container is bigger than type size, do the copying
-	using smaller mode or using memcpy.
-
-2010-06-30  Jan Hubicka  <jh@suse.cz>
-
-	Backport from mainline
-	2010-06-27  Jan Hubicka  <jh@suse.cz>
-
-	PR middle-end/44671
-	PR middle-end/44686
-	* tree.c (build_function_decl_skip_args): Clear DECL_BUILT_IN on
-	signature change.
-	* ipa-split.c (split_function): Always clear DECL_BUILT_IN.
-	* ipa-prop.c (ipa_modify_formal_parameters): Likewise.
-
-	2010-06-28  Jan Hubicka  <jh@suse.cz>
-
-	PR tree-optimization/44357
-	* ipa-inline.c (add_new_edges_to_heap): Do not add edges to uninlinable
-	functions.
->>>>>>> 8c0fc560
 
 2010-06-30  Jakub Jelinek  <jakub@redhat.com>
 
