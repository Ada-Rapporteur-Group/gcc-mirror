--- conflicted
+++ resolved
@@ -1,4 +1,441 @@
-<<<<<<< HEAD
+2012-09-12  Teresa Johnson  <tejohnson@google.com>
+
+	Backport from mainline.
+	2012-09-12  Teresa Johnson  <tejohnson@google.com>
+
+	PR gcov-profile/54487
+	* configure.ac (HOST_HAS_F_SETLKW): Set based on compile
+	test using F_SETLKW with fcntl.
+	* configure, config.in: Regenerate.
+
+2012-09-12  Uros Bizjak  <ubizjak@gmail.com>
+
+	Backport from mainline
+	2012-09-12  Ganesh Gopalasubramanian  <Ganesh.Gopalasubramanian@amd.com>
+
+	* config/i386/i386.md : Comments on fma4 instruction selection
+	reflect requirement on register pressure based cost model.
+
+	* config/i386/driver-i386.c (host_detect_local_cpu): fma4
+	flag is set-reset as informed by the cpuid flag.
+
+	* config/i386/i386.c (processor_alias_table): fma4
+	flag is enabled for bdver2.
+
+2012-09-12  Christian Bruel  <christian.bruel@st.com>
+
+       * config/sh/newlib.h (NO_IMPLICIT_EXTERN_C): Define.
+
+2012-09-12  Jakub Jelinek  <jakub@redhat.com>
+
+	* config.gcc: Obsolete picochip-*.
+
+2012-09-11  Richard Guenther  <rguenther@suse.de>
+
+	PR debug/54534
+	* cgraph.h (varpool_can_remove_if_no_refs): Restore dependence
+	on flag_toplevel_reorder.
+
+2012-09-10  Richard Henderson  <rth@redhat.com>
+
+	* config/alpha/predicates.md (small_symbolic_operand): Disallow
+	large offsets.
+
+2012-09-10  Georg-Johann Lay  <avr@gjlay.de>
+
+	Backport from 2012-09-10 mainline r191132.
+
+	PR target/54536
+	* config/avr/avr-mcus.def (at90usb1287): Set LIBRARY_NAME to "usb1287".
+
+2012-09-10  Markus Trippelsdorf  <markus@trippelsdorf.de>
+
+	PR middle-end/54515
+	* tree-sra.c (disqualify_base_of_expr): Check for possible
+	NULL_TREE returned by get_base_address()
+
+2012-09-07  Richard Guenther  <rguenther@suse.de>
+
+	Backport from mainline
+	2012-06-26  Jan Hubicka  <jh@suse.cz>
+
+	PR lto/53572
+	* cgraph.h (varpool_can_remove_if_no_refs): Fix handling of
+	used symbols.
+
+2012-09-07  Richard Guenther  <rguenther@suse.de>
+
+	Backport from mainline
+	2012-07-13  Richard Guenther  <rguenther@suse.de>
+
+	PR tree-optimization/53922
+	* tree-vrp.c (value_inside_range): Change prototype to take
+	min/max instead of value-range.
+	(range_includes_zero_p): Likewise.  Return the result from
+	value_inside_range.
+	(extract_range_from_binary_expr_1): Adjust to handle dont-know
+	return value from range_includes_zero_p.
+	(extract_range_from_unary_expr_1): Likewise.
+	(compare_range_with_value): Likewise.
+	(vrp_meet_1): Likewise.
+
+2012-09-07  Richard Guenther  <rguenther@suse.de>
+
+	PR middle-end/53667
+	* tree-ssa-structalias.c (handle_rhs_call): Properly clobber
+	EAF_NOESCAPED arguments.  Transitively close non-EAF_DIRECT
+	arguments separately.
+
+2012-09-07  Jakub Jelinek  <jakub@redhat.com>
+
+	Backported from mainline
+	2012-09-06  Jakub Jelinek  <jakub@redhat.com>
+
+	PR rtl-optimization/54455
+	* sel-sched-ir.c (maybe_tidy_empty_bb): Give up if previous fallthru
+	bb ends up with asm goto referencing bb's label.
+
+2012-09-07  Ramana Radhakrishnan  <ramana.radhakrishnan@arm.com>
+
+	Backport from mainline.
+	2012-08-29  Ramana Radhakrishnan  <ramana.radhakrishnan@arm.com>
+		    Richard Earnshaw  <richard.earnshaw@arm.com>
+
+	PR target/54252
+	* config/arm/arm.c (neon_dereference_pointer): Adjust nelems by
+	element size. Use elem_type from the formal parameter. New parameter
+	fcode.
+	(neon_expand_args): Adjust call to neon_dereference_pointer.
+
+2012-09-06  Uros Bizjak  <ubizjak@gmail.com>
+
+	* config/i386/sse.md (<sse4_1_avx2>_pblendvb): Use
+	reg_not_xmm0_operand_maybe_avx as operand 0 constraint.
+
+2012-09-06  Uros Bizjak  <ubizjak@gmail.com>
+
+	Backport from mainline
+	2012-08-11  Uros Bizjak  <ubizjak@gmail.com>
+
+	* config/i386/i386.md (isa): Add fma and fma4.
+	(enabled): Handle fma and fma4.
+	* config/i386/sse.md (*fma_fmadd_<mode>): Merge *fma4_fmadd_<mode>.
+	(*fma_fmsub_<mode>): Merge *fma4_fmsub_<mode>.
+	(*fma_fnmadd_<mode>): Merge *fma4_fnmadd_<mode>.
+	(*fma_fnmsub_<mode>): Merge *fma4_fnmsub_<mode>.
+	(*fma_fmaddsub_<mode>): Merge *fma4_fmaddsub_<mode>.
+	(*fma_fmsubadd_<mode>): Merge *fma4_fmsubadd_<mode>.
+
+	2012-08-10  Uros Bizjak  <ubizjak@gmail.com>
+
+	* config/i386/sse.md (*fma_fmadd_<mode>, *fma_fmsub_<mode>,
+	*fma_fnmadd_<mode>, *fma_fnmsub_<mode>, *fma_fmaddsub_<mode>,
+	*fma_fmsubadd_<mode>): Move FMA3 insn patterns before FMA4 patterns.
+
+2012-09-06  Richard Guenther  <rguenther@suse.de>
+
+	PR tree-optimization/54498
+	* tree-ssa-alias.h (get_continuation_for_phi): Add flag to
+	abort when reaching an already visited region.
+	* tree-ssa-alias.c (maybe_skip_until): Likewise.  And do it.
+	(get_continuation_for_phi_1): Likewise.
+	(walk_non_aliased_vuses): When we translated the reference,
+	abort when we re-visit a region.
+	* tree-ssa-pre.c (translate_vuse_through_block): Adjust.
+
+2012-09-06  Andrew Pinski  <apinski@cavium.com>
+
+	PR tree-opt/54494
+	* tree-inline.c (remap_gimple_op_r): Copy TREE_SIDE_EFFECTS also.
+
+2012-09-05  Jakub Jelinek  <jakub@redhat.com>
+
+	PR middle-end/54486
+	* builtins.c (fold_builtin_strspn, fold_builtin_strcspn): Use
+	build_int_cst with size_type_node instead of size_int.
+
+2012-09-05  Georg-Johann Lay  <avr@gjlay.de>
+
+	Backport from 2012-09-05 mainline r190697.
+
+	PR target/54461
+	* config.gcc (tm_file,target=avr-*-*): Add avr/avrlibc.h if
+	configured --with-avrlibc.
+	(tm_defines,target=avr-*-*): Add WITH_AVRLIBC if configured
+	--with-avrlibc.
+	* config/avr/avrlibc.h: New file.
+	* config/avr/avr-c.c: Build-in define __WITH_AVRLIBC__ if
+	configured --with-avrlibc.
+	* doc/invoke.texi (AVR Built-in Macros): Document __WITH_AVRLIBC__
+
+2012-09-05  Bin Cheng  <bin.cheng@arm.com>
+
+	Backport from 2012-09-04 mainline r190919
+
+	PR target/45070
+	* config/arm/arm.c (thumb1_extra_regs_pushed): Handle return value
+	of size less than 4 bytes by using macro ARM_NUM_INTS.
+	(thumb1_unexpanded_epilogue): Use macro ARM_NUM_INTS.
+
+2012-09-04  Richard Henderson  <rth@redhat.com>
+
+	* alias.c (read_dependence): Return true for ALIAS_SET_MEMORY_BARRIER.
+
+2012-09-04  Georg-Johann Lay  <avr@gjlay.de>
+
+	Backport from 2012-09-04 mainline r190920
+
+	PR target/54476
+	* config/avr/avr.c (avr_expand_delay_cycles): Mask operand with SImode.
+
+2012-09-04  Senthil Kumar Selvaraj  <senthil_kumar.selvaraj@atmel.com>
+
+	Backport from 2012-09-04 mainline r190914
+
+	PR target/54220
+	* config/avr/avr.c (TARGET_ALLOCATE_STACK_SLOTS_FOR_ARGS): New
+	define to...
+	(avr_allocate_stack_slots_for_args): ...this new static function.
+
+2012-09-03  H.J. Lu  <hongjiu.lu@intel.com>
+
+	Backported from mainline
+	2012-08-23  H.J. Lu  <hongjiu.lu@intel.com>
+
+	PR driver/54335
+	* doc/invoke.texi: Add -da and remove -dm.
+
+2012-09-03  Jakub Jelinek  <jakub@redhat.com>
+
+	Backported from mainline
+	2012-09-01  Jakub Jelinek  <jakub@redhat.com>
+
+	PR target/54436
+	* config/i386/i386.md (*mov<mode>_insv_1_rex64, *movsi_insv_1): If
+	operands[1] is CONST_INT_P, convert it to QImode before printing.
+
+	2012-08-31  Jakub Jelinek  <jakub@redhat.com>
+
+	PR c/54428
+	* c-convert.c (convert): Don't call fold_convert_loc if
+	TYPE_MAIN_VARIANT of a COMPLEX_TYPE is the same, unless e
+	is a COMPLEX_EXPR.  Remove TYPE_MAIN_VARIANT check from
+	COMPLEX_TYPE -> COMPLEX_TYPE conversion.
+
+	2012-08-24  Jakub Jelinek  <jakub@redhat.com>
+
+	PR c/54363
+	* gimplify.c (optimize_compound_literals_in_ctor): Only recurse
+	if init is a CONSTRUCTOR.
+
+2012-09-02  Eric Botcazou  <ebotcazou@adacore.com>
+
+	PR rtl-optimization/54369
+	* config/mips/mips.c (mips_reorg): Invoke cleanup_barriers before
+	calling dbr_schedule.
+	* config/sparc/sparc.c (sparc_reorg): Likewise.
+
+2012-08-31  Kirill Yukhin  <kirill.yukhin@intel.com>
+
+	Backport from mainline
+	2012-08-23  Yuri Rumyantsev  <ysrumyan@gmail.com>
+
+	* config/i386/i386.c (ia32_multipass_dfa_lookahead) : Add
+	case for Atom processor.
+
+2012-08-28  Uros Bizjak  <ubizjak@gmail.com>
+
+	Backport from mainline
+	2012-08-27  Uros Bizjak  <ubizjak@gmail.com>
+
+	PR target/46254
+	* config/i386/predicates.md (cmpxchg8b_pic_memory_operand): Return
+	true for TARGET_64BIT or !flag_pic.
+	* config/i386/sync.md (*atomic_compare_and_swap_doubledi_pic): Remove.
+	(atomic_compare_and_swap_double<mode>): Change operand 2 predicate
+	to cmpxchg8b_pic_memory_operand.  Use DWIH mode iterator.
+	Add insn constraint.  Conditionally emit xchg asm insns.
+	(atomic_compare_and_swap<mode>): Update calls.  Check only
+	cmpxchg8b_pic_memory_operand in memory address fixup.
+	(DCASMODE): Remove.
+	(CASHMODE): Rename from DCASHMODE.
+	(doublemodesuffix): Update modes.
+	(regprefix): New mode attribute.
+
+	(unspecv) <UNSPECV_CMPXCHG_{1,2,3,4}>: Remove.
+	<UNSPECV_CMPXCHG>: New constant.
+	(atomic_compare_and_swap<mode>_1): Rename from
+	atomic_compare_and_swap_single<mode>.  Update calls and
+	unspec_volatile constants.
+	(atomic_compare_and_swap<mode>_doubleword): Rename from
+	atomic_compare_and_swap_double<mode>.  Update calls and
+	unspec_volatile constants.
+
+2012-08-28  Walter Lee  <walt@tilera.com>
+
+	Backport from mainline
+	2012-08-28  Walter Lee  <walt@tilera.com>
+
+	* confg/tilegx/tilegx.md: Fix code style.
+	(*zero_extendsidi_truncdisi): Fix typo.
+	* config/tilegx/tilegx.c: Fix code style.
+	(tilegx_function_profiler): Fix typo.
+
+2012-08-27  Walter Lee  <walt@tilera.com>
+
+	Backport from mainline
+	2012-08-27  Walter Lee  <walt@tilera.com>
+
+	* doc/md.texi (TILE-Gx): Fix typo.
+
+2012-08-27  Walter Lee  <walt@tilera.com>
+
+	Backport from mainline
+	2012-08-27  Walter Lee  <walt@tilera.com>
+
+	* config/tilegx/tilegx.c (tilegx_function_profiler): Fix typo.
+	* config/tilepro/tilepro.c (tilepro_function_profiler): Ditto.
+
+2012-08-27  Walter Lee  <walt@tilera.com>
+
+	Backport from mainline
+	2012-08-27  Walter Lee  <walt@tilera.com>
+
+	* config/tilegx/tilegx.md (*bfins): Rename to insn_bfins.
+	(insn_bfins): Delete.
+
+2012-08-27  Walter Lee  <walt@tilera.com>
+
+	Backport from mainline
+	2012-08-27  Walter Lee  <walt@tilera.com>
+
+	* config/tilegx/sync.md (atomic_compare_and_swap_bare<mode>,
+	atomic_exchange_bare<mode>,
+	atomic_fetch_<fetchop_name>_bare<mode>): Set type to X1_remote.
+	* config/tilegx/tilegx-generic.md (X1_remote): New insn_reservation.
+	* config/tilegx/tilegx.md (type): Add X1_remove.
+	(insn_cmpexch<four_if_si>, insn_exch<four_if_si>,
+	insn_fetchadd<four_if_si>, insn_fetchaddgez<four_if_si>,
+	insn_fetchand<four_if_si>, insn_fetchor<four_if_si>): Set type to
+	X1_remote.
+
+2012-08-25  Eric Botcazou  <ebotcazou@adacore.com>
+
+	PR rtl-optimization/54088
+	* jump.c (delete_related_insns): Robustify latest change.
+
+2012-08-21  Richard Guenther  <rguenther@suse.de>
+
+	Backport from mainline
+	2012-08-16  Richard Guenther  <rguenther@suse.de>
+
+	PR middle-end/54146
+	* tree-ssa-loop-niter.c (find_loop_niter_by_eval): Free the
+	exit vector.
+	* ipa-pure-const.c (analyze_function): Use FOR_EACH_LOOP_BREAK.
+	* cfgloop.h (FOR_EACH_LOOP_BREAK): Fix.
+	* tree-ssa-structalias.c (handle_lhs_call): Properly free rhsc.
+	* tree-ssa-loop-im.c (analyze_memory_references): Adjust.
+	(tree_ssa_lim_finalize): Free all mem_refs.
+	* tree-ssa-sccvn.c (extract_and_process_scc_for_name): Free
+	scc when bailing out.
+	* modulo-sched.c (sms_schedule): Use FOR_EACH_LOOP_BREAK.
+	* ira-build.c (loop_with_complex_edge_p): Free loop exit vector.
+	* graphite-sese-to-poly.c (scop_ivs_can_be_represented): Use
+	FOR_EACH_LOOP_BREAK.
+
+	2012-08-17  Richard Guenther  <rguenther@suse.de>
+
+	* tree-sra.c (modify_function): Free redirect_callers vector.
+	* ipa-split.c (split_function): Free args_to_pass vector.
+	* tree-vect-stmts.c (vectorizable_operation): Do not pre-allocate
+	vec_oprnds.
+	(new_stmt_vec_info): Do not pre-allocate STMT_VINFO_SAME_ALIGN_REFS.
+	* tree-vect-slp.c (vect_free_slp_instance): Free the instance.
+	(vect_analyze_slp_instance): Free everything.
+	(destroy_bb_vec_info): Free the SLP instances.
+
+	2012-08-17  Richard Guenther  <rguenther@suse.de>
+
+	* params.def (integer-share-limit): Decrease from 256 to 251,
+	add rationale.
+
+	2012-08-21  Richard Guenther  <rguenther@suse.de>
+
+	* tree-ssa-loop-im.c (tree_ssa_lim_finalize): Properly free
+	the affine expansion cache.
+
+2012-08-20  Patrick Marlier  <patrick.marlier@gmail.com>
+
+	Backported from trunk
+	2012-08-20  Patrick Marlier  <patrick.marlier@gmail.com>
+
+	PR middle-end/53992
+	* omp-low.c (lower_omp_1): Handle GIMPLE_TRANSACTION.
+
+2012-08-20  Ramana Radhakrishnan  <ramana.radhakrishnan@linaro.org>
+
+	Backport from mainline.
+	2012-08-15  Ramana Radhakrishnan  <ramana.radhakrishnan@linaro.org>
+
+	PR target/54212
+	* config/arm/neon.md (vec_set<mode>_internal VD,VQ): Do not
+	mark as predicable. Adjust asm template.
+	(vec_setv2di_internal): Likewise.
+	(vec_extract<mode> VD, VQ): Likewise.
+	(vec_extractv2di): Likewise.
+	(neon_vget_lane<mode>_sext_internal VD, VQ): Likewise.
+	(neon_vset_lane<mode>_sext_internal VD, VQ): Likewise.
+	(neon_vdup_n<mode> VX, V32): Likewise.
+	(neon_vdup_nv2di): Likewise.
+
+2012-08-17  Walter Lee  <walt@tilera.com>
+
+	Backport from mainline
+	2012-08-17  Walter Lee  <walt@tilera.com>
+
+	* config/tilegx/feedback.h (FEEDBACK_ENTER_EXPLICIT): Define.
+	(FEEDBACK_ENTER): Define.
+	(FEEDBACK_REENTER): Define.
+	(FEEDBACK_ENTRY): Define.
+	* config/tilepro/feedback.h: (FEEDBACK_ENTER_EXPLICIT): Define.
+	(FEEDBACK_ENTER): Define.
+	(FEEDBACK_REENTER): Define.
+	(FEEDBACK_ENTRY): Define.
+
+2012-08-16  Walter Lee  <walt@tilera.com>
+
+	Backport from mainline
+	2012-08-16  Walter Lee  <walt@tilera.com>
+
+	* config.gcc (tilegx-*-linux*): Add feedback.h.
+	(tilepro-*-linux*): Likewise.
+	* config/tilegx/feedback.h: New file.
+	* config/tilepro/feedback.h: New file.
+
+2012-08-08  Pavel Chupin  <pavel.v.chupin@intel.com>
+
+	Backport from mainline r189840 and r187586:
+	2012-07-25 Sergey Melnikov <sergey.melnikov@intel.com>
+
+	* config/i386/i386.md (stack_protect_set): Disable the pattern
+	for Android since Android libc (bionic) does not provide random
+	value for stack protection guard at gs:0x14. Guard value
+	will be provided from external symbol (default implementation).
+	(stack_protect_set_<mode>): Likewise.
+	(stack_protect_test): Likewise.
+	(stack_protect_test_<mode>): Likewise.
+	* gcc/defaults.h: Define macro TARGET_HAS_BIONIC to 0 - target does
+	not have Bionic by default
+	* config/linux.h: Redefine macro TARGET_HAS_BIONIC to (OPTION_BIONIC)
+	Macro OPTION_BIONIC is defined in this file and provides Bionic
+	accessibility status
+
+	2012-05-16  Igor Zamyatin  <igor.zamyatin@intel.com>
+
+	* configure.ac: Stack protector enabling for Android targets.
+	* configure: Regenerate.
+
 2012-08-13  Ganesh Gopalasubramanian  <Ganesh.Gopalasubramanian@amd.com>
 	    Jakub Jelinek  <jakub@redhat.com>
 
@@ -105,445 +542,6 @@
         * config/i386/mm3dnow.h: Move _m_prefetchw from here to
         prfchwintrin.h.
         * config/i386/x86intrin.h: Include prfchwintrin.h.
-=======
-2012-09-12  Teresa Johnson  <tejohnson@google.com>
-
-	Backport from mainline.
-	2012-09-12  Teresa Johnson  <tejohnson@google.com>
-
-	PR gcov-profile/54487
-	* configure.ac (HOST_HAS_F_SETLKW): Set based on compile
-	test using F_SETLKW with fcntl.
-	* configure, config.in: Regenerate.
-
-2012-09-12  Uros Bizjak  <ubizjak@gmail.com>
-
-	Backport from mainline
-	2012-09-12  Ganesh Gopalasubramanian  <Ganesh.Gopalasubramanian@amd.com>
-
-	* config/i386/i386.md : Comments on fma4 instruction selection
-	reflect requirement on register pressure based cost model.
-
-	* config/i386/driver-i386.c (host_detect_local_cpu): fma4
-	flag is set-reset as informed by the cpuid flag.
-
-	* config/i386/i386.c (processor_alias_table): fma4
-	flag is enabled for bdver2.
-
-2012-09-12  Christian Bruel  <christian.bruel@st.com>
-
-       * config/sh/newlib.h (NO_IMPLICIT_EXTERN_C): Define.
-
-2012-09-12  Jakub Jelinek  <jakub@redhat.com>
-
-	* config.gcc: Obsolete picochip-*.
-
-2012-09-11  Richard Guenther  <rguenther@suse.de>
-
-	PR debug/54534
-	* cgraph.h (varpool_can_remove_if_no_refs): Restore dependence
-	on flag_toplevel_reorder.
-
-2012-09-10  Richard Henderson  <rth@redhat.com>
-
-	* config/alpha/predicates.md (small_symbolic_operand): Disallow
-	large offsets.
-
-2012-09-10  Georg-Johann Lay  <avr@gjlay.de>
-
-	Backport from 2012-09-10 mainline r191132.
-
-	PR target/54536
-	* config/avr/avr-mcus.def (at90usb1287): Set LIBRARY_NAME to "usb1287".
-
-2012-09-10  Markus Trippelsdorf  <markus@trippelsdorf.de>
-
-	PR middle-end/54515
-	* tree-sra.c (disqualify_base_of_expr): Check for possible
-	NULL_TREE returned by get_base_address()
-
-2012-09-07  Richard Guenther  <rguenther@suse.de>
-
-	Backport from mainline
-	2012-06-26  Jan Hubicka  <jh@suse.cz>
-
-	PR lto/53572
-	* cgraph.h (varpool_can_remove_if_no_refs): Fix handling of
-	used symbols.
-
-2012-09-07  Richard Guenther  <rguenther@suse.de>
-
-	Backport from mainline
-	2012-07-13  Richard Guenther  <rguenther@suse.de>
-
-	PR tree-optimization/53922
-	* tree-vrp.c (value_inside_range): Change prototype to take
-	min/max instead of value-range.
-	(range_includes_zero_p): Likewise.  Return the result from
-	value_inside_range.
-	(extract_range_from_binary_expr_1): Adjust to handle dont-know
-	return value from range_includes_zero_p.
-	(extract_range_from_unary_expr_1): Likewise.
-	(compare_range_with_value): Likewise.
-	(vrp_meet_1): Likewise.
-
-2012-09-07  Richard Guenther  <rguenther@suse.de>
-
-	PR middle-end/53667
-	* tree-ssa-structalias.c (handle_rhs_call): Properly clobber
-	EAF_NOESCAPED arguments.  Transitively close non-EAF_DIRECT
-	arguments separately.
-
-2012-09-07  Jakub Jelinek  <jakub@redhat.com>
-
-	Backported from mainline
-	2012-09-06  Jakub Jelinek  <jakub@redhat.com>
-
-	PR rtl-optimization/54455
-	* sel-sched-ir.c (maybe_tidy_empty_bb): Give up if previous fallthru
-	bb ends up with asm goto referencing bb's label.
-
-2012-09-07  Ramana Radhakrishnan  <ramana.radhakrishnan@arm.com>
-
-	Backport from mainline.
-	2012-08-29  Ramana Radhakrishnan  <ramana.radhakrishnan@arm.com>
-		    Richard Earnshaw  <richard.earnshaw@arm.com>
-
-	PR target/54252
-	* config/arm/arm.c (neon_dereference_pointer): Adjust nelems by
-	element size. Use elem_type from the formal parameter. New parameter
-	fcode.
-	(neon_expand_args): Adjust call to neon_dereference_pointer.
-
-2012-09-06  Uros Bizjak  <ubizjak@gmail.com>
-
-	* config/i386/sse.md (<sse4_1_avx2>_pblendvb): Use
-	reg_not_xmm0_operand_maybe_avx as operand 0 constraint.
-
-2012-09-06  Uros Bizjak  <ubizjak@gmail.com>
-
-	Backport from mainline
-	2012-08-11  Uros Bizjak  <ubizjak@gmail.com>
-
-	* config/i386/i386.md (isa): Add fma and fma4.
-	(enabled): Handle fma and fma4.
-	* config/i386/sse.md (*fma_fmadd_<mode>): Merge *fma4_fmadd_<mode>.
-	(*fma_fmsub_<mode>): Merge *fma4_fmsub_<mode>.
-	(*fma_fnmadd_<mode>): Merge *fma4_fnmadd_<mode>.
-	(*fma_fnmsub_<mode>): Merge *fma4_fnmsub_<mode>.
-	(*fma_fmaddsub_<mode>): Merge *fma4_fmaddsub_<mode>.
-	(*fma_fmsubadd_<mode>): Merge *fma4_fmsubadd_<mode>.
-
-	2012-08-10  Uros Bizjak  <ubizjak@gmail.com>
-
-	* config/i386/sse.md (*fma_fmadd_<mode>, *fma_fmsub_<mode>,
-	*fma_fnmadd_<mode>, *fma_fnmsub_<mode>, *fma_fmaddsub_<mode>,
-	*fma_fmsubadd_<mode>): Move FMA3 insn patterns before FMA4 patterns.
-
-2012-09-06  Richard Guenther  <rguenther@suse.de>
-
-	PR tree-optimization/54498
-	* tree-ssa-alias.h (get_continuation_for_phi): Add flag to
-	abort when reaching an already visited region.
-	* tree-ssa-alias.c (maybe_skip_until): Likewise.  And do it.
-	(get_continuation_for_phi_1): Likewise.
-	(walk_non_aliased_vuses): When we translated the reference,
-	abort when we re-visit a region.
-	* tree-ssa-pre.c (translate_vuse_through_block): Adjust.
-
-2012-09-06  Andrew Pinski  <apinski@cavium.com>
-
-	PR tree-opt/54494
-	* tree-inline.c (remap_gimple_op_r): Copy TREE_SIDE_EFFECTS also.
-
-2012-09-05  Jakub Jelinek  <jakub@redhat.com>
-
-	PR middle-end/54486
-	* builtins.c (fold_builtin_strspn, fold_builtin_strcspn): Use
-	build_int_cst with size_type_node instead of size_int.
-
-2012-09-05  Georg-Johann Lay  <avr@gjlay.de>
-
-	Backport from 2012-09-05 mainline r190697.
-
-	PR target/54461
-	* config.gcc (tm_file,target=avr-*-*): Add avr/avrlibc.h if
-	configured --with-avrlibc.
-	(tm_defines,target=avr-*-*): Add WITH_AVRLIBC if configured
-	--with-avrlibc.
-	* config/avr/avrlibc.h: New file.
-	* config/avr/avr-c.c: Build-in define __WITH_AVRLIBC__ if
-	configured --with-avrlibc.
-	* doc/invoke.texi (AVR Built-in Macros): Document __WITH_AVRLIBC__
-
-2012-09-05  Bin Cheng  <bin.cheng@arm.com>
-
-	Backport from 2012-09-04 mainline r190919
-
-	PR target/45070
-	* config/arm/arm.c (thumb1_extra_regs_pushed): Handle return value
-	of size less than 4 bytes by using macro ARM_NUM_INTS.
-	(thumb1_unexpanded_epilogue): Use macro ARM_NUM_INTS.
-
-2012-09-04  Richard Henderson  <rth@redhat.com>
-
-	* alias.c (read_dependence): Return true for ALIAS_SET_MEMORY_BARRIER.
-
-2012-09-04  Georg-Johann Lay  <avr@gjlay.de>
-
-	Backport from 2012-09-04 mainline r190920
-
-	PR target/54476
-	* config/avr/avr.c (avr_expand_delay_cycles): Mask operand with SImode.
-
-2012-09-04  Senthil Kumar Selvaraj  <senthil_kumar.selvaraj@atmel.com>
-
-	Backport from 2012-09-04 mainline r190914
-
-	PR target/54220
-	* config/avr/avr.c (TARGET_ALLOCATE_STACK_SLOTS_FOR_ARGS): New
-	define to...
-	(avr_allocate_stack_slots_for_args): ...this new static function.
-
-2012-09-03  H.J. Lu  <hongjiu.lu@intel.com>
-
-	Backported from mainline
-	2012-08-23  H.J. Lu  <hongjiu.lu@intel.com>
-
-	PR driver/54335
-	* doc/invoke.texi: Add -da and remove -dm.
-
-2012-09-03  Jakub Jelinek  <jakub@redhat.com>
-
-	Backported from mainline
-	2012-09-01  Jakub Jelinek  <jakub@redhat.com>
-
-	PR target/54436
-	* config/i386/i386.md (*mov<mode>_insv_1_rex64, *movsi_insv_1): If
-	operands[1] is CONST_INT_P, convert it to QImode before printing.
-
-	2012-08-31  Jakub Jelinek  <jakub@redhat.com>
-
-	PR c/54428
-	* c-convert.c (convert): Don't call fold_convert_loc if
-	TYPE_MAIN_VARIANT of a COMPLEX_TYPE is the same, unless e
-	is a COMPLEX_EXPR.  Remove TYPE_MAIN_VARIANT check from
-	COMPLEX_TYPE -> COMPLEX_TYPE conversion.
-
-	2012-08-24  Jakub Jelinek  <jakub@redhat.com>
-
-	PR c/54363
-	* gimplify.c (optimize_compound_literals_in_ctor): Only recurse
-	if init is a CONSTRUCTOR.
-
-2012-09-02  Eric Botcazou  <ebotcazou@adacore.com>
-
-	PR rtl-optimization/54369
-	* config/mips/mips.c (mips_reorg): Invoke cleanup_barriers before
-	calling dbr_schedule.
-	* config/sparc/sparc.c (sparc_reorg): Likewise.
-
-2012-08-31  Kirill Yukhin  <kirill.yukhin@intel.com>
-
-	Backport from mainline
-	2012-08-23  Yuri Rumyantsev  <ysrumyan@gmail.com>
-
-	* config/i386/i386.c (ia32_multipass_dfa_lookahead) : Add
-	case for Atom processor.
-
-2012-08-28  Uros Bizjak  <ubizjak@gmail.com>
-
-	Backport from mainline
-	2012-08-27  Uros Bizjak  <ubizjak@gmail.com>
-
-	PR target/46254
-	* config/i386/predicates.md (cmpxchg8b_pic_memory_operand): Return
-	true for TARGET_64BIT or !flag_pic.
-	* config/i386/sync.md (*atomic_compare_and_swap_doubledi_pic): Remove.
-	(atomic_compare_and_swap_double<mode>): Change operand 2 predicate
-	to cmpxchg8b_pic_memory_operand.  Use DWIH mode iterator.
-	Add insn constraint.  Conditionally emit xchg asm insns.
-	(atomic_compare_and_swap<mode>): Update calls.  Check only
-	cmpxchg8b_pic_memory_operand in memory address fixup.
-	(DCASMODE): Remove.
-	(CASHMODE): Rename from DCASHMODE.
-	(doublemodesuffix): Update modes.
-	(regprefix): New mode attribute.
-
-	(unspecv) <UNSPECV_CMPXCHG_{1,2,3,4}>: Remove.
-	<UNSPECV_CMPXCHG>: New constant.
-	(atomic_compare_and_swap<mode>_1): Rename from
-	atomic_compare_and_swap_single<mode>.  Update calls and
-	unspec_volatile constants.
-	(atomic_compare_and_swap<mode>_doubleword): Rename from
-	atomic_compare_and_swap_double<mode>.  Update calls and
-	unspec_volatile constants.
-
-2012-08-28  Walter Lee  <walt@tilera.com>
-
-	Backport from mainline
-	2012-08-28  Walter Lee  <walt@tilera.com>
-
-	* confg/tilegx/tilegx.md: Fix code style.
-	(*zero_extendsidi_truncdisi): Fix typo.
-	* config/tilegx/tilegx.c: Fix code style.
-	(tilegx_function_profiler): Fix typo.
-
-2012-08-27  Walter Lee  <walt@tilera.com>
-
-	Backport from mainline
-	2012-08-27  Walter Lee  <walt@tilera.com>
-
-	* doc/md.texi (TILE-Gx): Fix typo.
-
-2012-08-27  Walter Lee  <walt@tilera.com>
-
-	Backport from mainline
-	2012-08-27  Walter Lee  <walt@tilera.com>
-
-	* config/tilegx/tilegx.c (tilegx_function_profiler): Fix typo.
-	* config/tilepro/tilepro.c (tilepro_function_profiler): Ditto.
-
-2012-08-27  Walter Lee  <walt@tilera.com>
-
-	Backport from mainline
-	2012-08-27  Walter Lee  <walt@tilera.com>
-
-	* config/tilegx/tilegx.md (*bfins): Rename to insn_bfins.
-	(insn_bfins): Delete.
-
-2012-08-27  Walter Lee  <walt@tilera.com>
-
-	Backport from mainline
-	2012-08-27  Walter Lee  <walt@tilera.com>
-
-	* config/tilegx/sync.md (atomic_compare_and_swap_bare<mode>,
-	atomic_exchange_bare<mode>,
-	atomic_fetch_<fetchop_name>_bare<mode>): Set type to X1_remote.
-	* config/tilegx/tilegx-generic.md (X1_remote): New insn_reservation.
-	* config/tilegx/tilegx.md (type): Add X1_remove.
-	(insn_cmpexch<four_if_si>, insn_exch<four_if_si>,
-	insn_fetchadd<four_if_si>, insn_fetchaddgez<four_if_si>,
-	insn_fetchand<four_if_si>, insn_fetchor<four_if_si>): Set type to
-	X1_remote.
-
-2012-08-25  Eric Botcazou  <ebotcazou@adacore.com>
-
-	PR rtl-optimization/54088
-	* jump.c (delete_related_insns): Robustify latest change.
-
-2012-08-21  Richard Guenther  <rguenther@suse.de>
-
-	Backport from mainline
-	2012-08-16  Richard Guenther  <rguenther@suse.de>
-
-	PR middle-end/54146
-	* tree-ssa-loop-niter.c (find_loop_niter_by_eval): Free the
-	exit vector.
-	* ipa-pure-const.c (analyze_function): Use FOR_EACH_LOOP_BREAK.
-	* cfgloop.h (FOR_EACH_LOOP_BREAK): Fix.
-	* tree-ssa-structalias.c (handle_lhs_call): Properly free rhsc.
-	* tree-ssa-loop-im.c (analyze_memory_references): Adjust.
-	(tree_ssa_lim_finalize): Free all mem_refs.
-	* tree-ssa-sccvn.c (extract_and_process_scc_for_name): Free
-	scc when bailing out.
-	* modulo-sched.c (sms_schedule): Use FOR_EACH_LOOP_BREAK.
-	* ira-build.c (loop_with_complex_edge_p): Free loop exit vector.
-	* graphite-sese-to-poly.c (scop_ivs_can_be_represented): Use
-	FOR_EACH_LOOP_BREAK.
-
-	2012-08-17  Richard Guenther  <rguenther@suse.de>
-
-	* tree-sra.c (modify_function): Free redirect_callers vector.
-	* ipa-split.c (split_function): Free args_to_pass vector.
-	* tree-vect-stmts.c (vectorizable_operation): Do not pre-allocate
-	vec_oprnds.
-	(new_stmt_vec_info): Do not pre-allocate STMT_VINFO_SAME_ALIGN_REFS.
-	* tree-vect-slp.c (vect_free_slp_instance): Free the instance.
-	(vect_analyze_slp_instance): Free everything.
-	(destroy_bb_vec_info): Free the SLP instances.
-
-	2012-08-17  Richard Guenther  <rguenther@suse.de>
-
-	* params.def (integer-share-limit): Decrease from 256 to 251,
-	add rationale.
-
-	2012-08-21  Richard Guenther  <rguenther@suse.de>
-
-	* tree-ssa-loop-im.c (tree_ssa_lim_finalize): Properly free
-	the affine expansion cache.
-
-2012-08-20  Patrick Marlier  <patrick.marlier@gmail.com>
-
-	Backported from trunk
-	2012-08-20  Patrick Marlier  <patrick.marlier@gmail.com>
-
-	PR middle-end/53992
-	* omp-low.c (lower_omp_1): Handle GIMPLE_TRANSACTION.
-
-2012-08-20  Ramana Radhakrishnan  <ramana.radhakrishnan@linaro.org>
-
-	Backport from mainline.
-	2012-08-15  Ramana Radhakrishnan  <ramana.radhakrishnan@linaro.org>
-
-	PR target/54212
-	* config/arm/neon.md (vec_set<mode>_internal VD,VQ): Do not
-	mark as predicable. Adjust asm template.
-	(vec_setv2di_internal): Likewise.
-	(vec_extract<mode> VD, VQ): Likewise.
-	(vec_extractv2di): Likewise.
-	(neon_vget_lane<mode>_sext_internal VD, VQ): Likewise.
-	(neon_vset_lane<mode>_sext_internal VD, VQ): Likewise.
-	(neon_vdup_n<mode> VX, V32): Likewise.
-	(neon_vdup_nv2di): Likewise.
-
-2012-08-17  Walter Lee  <walt@tilera.com>
-
-	Backport from mainline
-	2012-08-17  Walter Lee  <walt@tilera.com>
-
-	* config/tilegx/feedback.h (FEEDBACK_ENTER_EXPLICIT): Define.
-	(FEEDBACK_ENTER): Define.
-	(FEEDBACK_REENTER): Define.
-	(FEEDBACK_ENTRY): Define.
-	* config/tilepro/feedback.h: (FEEDBACK_ENTER_EXPLICIT): Define.
-	(FEEDBACK_ENTER): Define.
-	(FEEDBACK_REENTER): Define.
-	(FEEDBACK_ENTRY): Define.
-
-2012-08-16  Walter Lee  <walt@tilera.com>
-
-	Backport from mainline
-	2012-08-16  Walter Lee  <walt@tilera.com>
-
-	* config.gcc (tilegx-*-linux*): Add feedback.h.
-	(tilepro-*-linux*): Likewise.
-	* config/tilegx/feedback.h: New file.
-	* config/tilepro/feedback.h: New file.
-
-2012-08-08  Pavel Chupin  <pavel.v.chupin@intel.com>
-
-	Backport from mainline r189840 and r187586:
-	2012-07-25 Sergey Melnikov <sergey.melnikov@intel.com>
-
-	* config/i386/i386.md (stack_protect_set): Disable the pattern
-	for Android since Android libc (bionic) does not provide random
-	value for stack protection guard at gs:0x14. Guard value
-	will be provided from external symbol (default implementation).
-	(stack_protect_set_<mode>): Likewise.
-	(stack_protect_test): Likewise.
-	(stack_protect_test_<mode>): Likewise.
-	* gcc/defaults.h: Define macro TARGET_HAS_BIONIC to 0 - target does
-	not have Bionic by default
-	* config/linux.h: Redefine macro TARGET_HAS_BIONIC to (OPTION_BIONIC)
-	Macro OPTION_BIONIC is defined in this file and provides Bionic
-	accessibility status
-
-	2012-05-16  Igor Zamyatin  <igor.zamyatin@intel.com>
-
-	* configure.ac: Stack protector enabling for Android targets.
-	* configure: Regenerate.
->>>>>>> 7ccba73c
 
 2012-08-13  Jakub Jelinek  <jakub@redhat.com>
 
