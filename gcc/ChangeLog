<<<<<<< HEAD
2010-07-13  Jakub Jelinek  <jakub@redhat.com>

	PR testsuite/44701
	* recog.c (constrain_operands): Allow side-effects in memory
	operands if either < or > constraint is used, rather than if
	both < and > is used.
=======
2010-07-15  Jie Zhang  <jie@codesourcery.com>

	* config/arm/cortex-a8.md (cortex_a8_load_store_2): Reserve
	cortex_a8_issue_ls.

2010-07-14  Jie Zhang  <jie@codesourcery.com>

	* config/arm/cortex-a8.md (cortex_a8_alu): Don't use
	cortex_a8_default when neon_type is not none.

2010-07-14  Rainer Orth  <ro@CeBiTec.Uni-Bielefeld.DE>

	Backport from mainline:
	2010-07-12  Rainer Orth  <ro@CeBiTec.Uni-Bielefeld.DE>

	* config/i386/i386.c (ix86_sol10_return_in_memory): Rename to
	ix86_solaris_return_in_memory.
	* config/i386-protos.h: Reflect this.
	* config/i386/vx-common.h (SUBTARGET_RETURN_IN_MEMORY): Likewise.
	* config/i386/sol2-10.h (SUBTARGET_RETURN_IN_MEMORY): Likewise.
	Move ...
	* config/i386/sol2.h (SUBTARGET_RETURN_IN_MEMORY): ... here.

2010-07-14  Rainer Orth  <ro@CeBiTec.Uni-Bielefeld.DE>

	Backport from mainline:
	2010-07-12  Rainer Orth  <ro@CeBiTec.Uni-Bielefeld.DE>

	* config.gcc (i[34567]86-*-solaris2*): Default with_arch_32 to
	pentiumpro on Solaris 8 and 9/x86.
	* doc/install.texi (Specific, i?86-*-solaris2.[89]): Recommend GNU as.
	Document SSE/SSE2 support.
	* doc/sourcebuild.texi (Effective-Target Keywords): Document sse.

2010-07-13  Rainer Orth  <ro@CeBiTec.Uni-Bielefeld.DE>

	* config/i386/sol2-unwind.h (x86_64_fallback_frame_state): Correct
	explanation.
	Find ucontext_t * on Solaris 11.
	(x86_fallback_frame_state): Handle Solaris 9 multi-threaded pattern.
	Handle new Solaris 11 __sighndlr patterns.

2010-07-13  Rainer Orth  <ro@CeBiTec.Uni-Bielefeld.DE>

	Backport from mainline:
	2010-07-12  Rainer Orth  <ro@CeBiTec.Uni-Bielefeld.DE>

	PR pch/14940
	* config/host-solaris.c (mmap_fixed): New function.
	(sol_gt_pch_get_address): Use it.
	(sol_gt_pch_use_address): Likewise.

2010-07-12  Jie Zhang  <jie@codesourcery.com>

	* config/arm/arm.c (arm_get_frame_offsets): Don't use r3 to
	align the stack when it's going to be saved.

2010-07-11  Kai Tietz  <kai.tietz@onevision.com>

	Merged back from trunk
	* config/i386/winnt.c (i386_pe_file_end): Quote symbol name
	in directive -export.

2010-07-09  Richard Guenther  <rguenther@suse.de>

	PR tree-optimization/44886
	* tree-vect-stmts.c (vectorizable_assignment): Fixup backport
	of the fix for PR44284.

2010-07-09  Richard Guenther  <rguenther@suse.de>

	Backport from mainline
	2010-05-28  Nathan Froyd  <froydnj@codesourcery.com>

	* tree-vect-stmts.c (vectorizable_assignment): Call build1 instead of
	build1_stat.
>>>>>>> c4ba915a

2010-07-09  Dave Korn  <dave.korn.cygwin@gmail.com>

	Backport from mainline
	2010-05-06  Dave Korn  <dave.korn.cygwin@gmail.com>

	PR target/43888
	* config/i386/winnt.c (i386_pe_binds_local_p): Tweak weak symbol
	handling to still return true for x64 targets.

2010-07-08  Richard Guenther  <rguenther@suse.de>

	Backport from mainline
	2010-05-27  Richard Guenther  <rguenther@suse.de>

	PR tree-optimization/44284
	* tree-vect-stmts.c (vectorizable_assignment): Handle
	sign-changing conversions as simple copy.

	2010-07-06  Richard Guenther  <rguenther@suse.de>

	PR middle-end/44828
	* convert.c (convert_to_integer): Watch out for overflowing
	MULT_EXPR as well.

2010-07-07  Duncan Sands  <baldrick@free.fr>

	PR middle-end/41355
	* tree.c (build_function_type_skip_args): Copy the original type using
	build_distinct_type_copy rather than copy_node.

2010-07-08  Jakub Jelinek  <jakub@redhat.com>

	* dwarf2out.c (mem_loc_descriptor): Use DW_OP_const[48]u
	instead of DW_OP_addr for DW_OP_GNU_push_tls_address operand.
	(loc_list_from_tree): Likewise.
	(output_loc_operands): Handle outputting DW_OP_const[48]u
	with loc->dtprel set.
	(resolve_addr_in_expr): Handle loc->dtprel like DW_OP_addr.

2010-07-06  Alexandre Oliva  <aoliva@redhat.com>

	* doc/gimple.texi (GIMPLE_DEBUG): Document.
	* doc/rtl.texi (Debug Information): New node.
	(NOTE_INSN_VAR_LOCATION): Document.
	(debug_insn): Likewise.
	* doc/generic.texi (DEBUG_EXPR_DECL): Document.

2010-07-05  Kaz Kojima  <kkojima@gcc.gnu.org>

	Backport from mainline:
	PR target/44531
	* config.gcc (sh*-*-*): Use regular expressions instead of
	the 'i' modifier for sed substitutions.

2010-07-05  Mikael Pettersson  <mikpe@it.uu.se>

	PR bootstrap/44820
	* config/arm/arm.c (arm_attr_length_move_neon): Delete regno.

2010-07-05  Jie Zhang  <jie@codesourcery.com>

	* config/arm/arm.c (arm_attr_length_move_neon): New.
	* config/arm/arm-protos.h (arm_attr_length_move_neon): Declare.
	* config/arm/neon.md (define_mode_attr V_slen): Remove.
	(neon_mov<mode> for VSTRUCT): Use arm_attr_length_move_neon
	to compute length attribute.

2010-07-05  Jie Zhang  <jie@codesourcery.com>

	* config/arm/vfp.md (*push_multi_vfp): Use vfp_register_operand
	as predicate for operand 1 and remove its constraint.
	* config/arm/predicates.md (vfp_register_operand): New.
	* config/arm/arm.md (*push_multi): Remove the constraint of
	operand 1.
	(*push_fp_multi): Likewise.

2010-07-03  John David Anglin  <dave.anglin@nrc-cnrc.gc.ca>

	PR target/44597
	* config/pa/predicates.md (prefetch_cc_operand): Remove.
	(prefetch_nocc_operand): Likewise.
	* config/pa/pa.md (prefetch): Revise expander to use prefetch_20.
	(prefetch_20): New insn.
	(prefetch_cc): Remove.
	(prefetch_nocc): Likewise.

	PR target/44705
	* config/pa/pa.h (GO_IF_LEGITIMATE_ADDRESS): Reject LABEL_REF.

2010-07-05  Jakub Jelinek  <jakub@redhat.com>

	* tree-nrv.c (tree_nrv): Set DECL_VALUE_EXPR on found to result.

	PR c++/44808
	* gimplify.c (gimplify_modify_expr): Only SET_DECL_DEBUG_EXPR if
	*from_p is VAR_DECL.

2010-07-02  Ulrich Weigand  <Ulrich.Weigand@de.ibm.com>

	PR target/44707
	* config/rs6000/rs6000.c (rs6000_legitimize_reload_address): Recognize
	(lo_sum (high ...) ...) patterns generated by earlier passes.

2010-07-02  Richard Guenther  <rguenther@suse.de>

	PR middle-end/44777
	* tree-cfg.c (gimple_block_ends_with_call_p): Handle empty BBs.

2010-07-01  Jakub Jelinek  <jakub@redhat.com>

	PR debug/44694
	* dwarf2out.c (reg_loc_descriptor): For eliminated arg_pointer_rtx
	or frame_pointer_rtx use DW_OP_fbreg offset DW_OP_stack_value.

2010-07-01  Jakub Jelinek  <jakub@redhat.com>

	Backport from mainline
	2010-06-29  Jakub Jelinek  <jakub@redhat.com>

	PR tree-optimization/43801
	* cgraph.c (cgraph_create_virtual_clone): Clear DECL_SECTION_NAME
	if old_decl was DECL_ONE_ONLY.

	2010-06-21  Jakub Jelinek  <jakub@redhat.com>
 
	PR target/44575
	* config/i386/i386.c (ix86_gimplify_va_arg): When copying
	va_arg from a set of register save slots into a temporary,
	if the container is bigger than type size, do the copying
	using smaller mode or using memcpy.

	2010-05-13  Jakub Jelinek  <jakub@redhat.com>

	PR debug/44104
	* dwarf2out.c (modified_type_die): Don't dereference mod_type_die
	if it is NULL.

2010-06-30  Jan Hubicka  <jh@suse.cz>

	Backport from mainline
	2010-06-27  Jan Hubicka  <jh@suse.cz>

	PR middle-end/44671
	PR middle-end/44686
	* tree.c (build_function_decl_skip_args): Clear DECL_BUILT_IN on
	signature change.
	* ipa-split.c (split_function): Always clear DECL_BUILT_IN.
	* ipa-prop.c (ipa_modify_formal_parameters): Likewise.

	2010-06-28  Jan Hubicka  <jh@suse.cz>

	PR tree-optimization/44357
	* ipa-inline.c (add_new_edges_to_heap): Do not add edges to uninlinable
	functions.

2010-06-29  Jakub Jelinek  <jakub@redhat.com>

	PR debug/44668
	* dwarf2out.c (add_accessibility_attribute): New function.
	(gen_subprogram_die, gen_variable_die, gen_field_die): Use it
	instead of adding DW_AT_accessibility manually.
	(gen_enumeration_type_die, gen_struct_or_union_type_die,
	gen_typedef_die): Use it.

2010-06-24  Jakub Jelinek  <jakub@redhat.com>

	PR middle-end/44492
	* recog.h (struct recog_data): Add is_asm field.
	* recog.c (asm_operand_ok, constrain_operands): If neither < nor > is
	present in constraints of inline-asm operand and memory operand
	contains {PRE,POST}_{INC,DEC,MODIFY}, return 0.
	(extract_insn): Initialize recog_data.is_asm.
	* doc/md.texi (Constraints): Document operand side-effect rules.

2010-06-21  Jakub Jelinek  <jakub@redhat.com>

	* dwarf2out.c (add_linkage_name): New function.  Don't add
	anything to DW_TAG_member DIEs.
	(add_name_and_src_coords_attributes): Use it.
	(gen_variable_die): Call it for C++ static data members if
	specification is DW_TAG_member.

	* dwarf2out.c (base_type_die): Use DW_ATE_UTF for
	C++ char16_t and char32_t.

	* stmt.c (resolve_asm_operand_names): Fix handling
	of %%.

2010-06-21  Jan Kratochvil  <jan.kratochvil@redhat.com>

	* Makefile.in (POD2MAN): Provide --date from $(DATESTAMP).

2010-06-14  Alexandre Oliva  <aoliva@redhat.com>

	PR debug/43650
	PR debug/44181
	PR debug/44247
	* tree-ssa-loop-manip.c (tree_transform_and_unroll_loop): Skip
	debug stmts.
	(canonicalize_loop_ivs): Likewise.

2010-06-04  Alexandre Oliva  <aoliva@redhat.com>

	PR rtl-optimization/44013
	* sched-deps.c (add_dependence_list_and_free): Don't free lists
	when processing debug insns.

2010-06-03  Jakub Jelinek  <jakub@redhat.com>

	PR debug/44375
	* tree-cfg.c (gimple_can_merge_blocks_p): For -O0
	return false if merging the bbs would lead to goto_locus
	location being lost from the IL.

2010-06-02  Jakub Jelinek  <jakub@redhat.com>

	* tree.h (struct tree_decl_map): New type.
	(tree_decl_map_eq, tree_decl_map_marked_p): Define.
	(tree_decl_map_hash): New prototype.
	(debug_expr_for_decl, value_expr_for_decl): Change into
	tree_decl_map hashtab from tree_map.
	(init_ttree): Adjust initialization.
	(tree_decl_map_hash): New function.
	(decl_debug_expr_lookup, decl_debug_expr_insert,
	decl_value_expr_lookup, decl_value_expr_insert): Adjust.

2010-05-25  Jakub Jelinek  <jakub@redhat.com>

	PR debug/42801
	* tree-inline.c (remap_decls): Remap DECL_VALUE_EXPR here...
	(copy_bind_expr): ... instead of here.
	(copy_tree_body_r): If id->remapping_type_depth clear TREE_BLOCK
	if the block hasn't been remapped.
	* dwarf2out.c (gen_formal_parameter_die, gen_variable_die): When
	emitting concrete instance of abstract VLA, add DW_AT_type attribute.

2010-05-25  Jakub Jelinek  <jakub@redhat.com>

	* dwarf2out.c (loc_descr_plus_const): When offset is negative, use
	DW_OP_minus with negated offset instead of DW_OP_plus.
	(loc_list_from_tree): Don't test whether second operand is
	INTEGER_CST.

2010-05-20  Jakub Jelinek  <jakub@redhat.com>

	* dwarf2out.c (new_loc_descr_op_bit_piece): Add offset
	argument.  Don't use DW_OP_piece if offset is non-zero,
	put offset into second DW_OP_bit_piece argument.
	(dw_sra_loc_expr): Adjust callers.  For memory expressions
	compute offset.

2010-05-14  Jakub Jelinek  <jakub@redhat.com>

	PR debug/44112
	* dwarf2out.c (resolve_one_addr): Check TREE_ASM_WRITTEN
	for all SYMBOL_REF_DECLs.

2010-05-14  Harsha Jagasia  <harsha.jagasia@amd.com>

	* config.gcc: Add support for --with-cpu option for bdver1.
	* config/i386/i386.h (TARGET_BDVER1): New macro.
	(ix86_tune_indices): Change SSE_UNALIGNED_MOVE_OPTIMAL
	to SSE_UNALIGNED_LOAD_OPTIMAL. Add SSE_UNALIGNED_STORE_OPTIMAL.
	(ix86_tune_features) :Change SSE_UNALIGNED_MOVE_OPTIMAL
	to SSE_UNALIGNED_LOAD_OPTIMAL. Add SSE_UNALIGNED_STORE_OPTIMAL.
	Add SSE_PACKED_SINGLE_INSN_OPTIMAL.
	(TARGET_CPU_DEFAULT_NAMES): Add bdver1.
	(processor_type): Add PROCESSOR_BDVER1.
	* config/i386/i386.md: Add bdver1 as a new cpu attribute to match
	processor_type in config/i386/i386.h.
	Add check for TARGET_SSE_PACKED_SINGLE_INSN_OPTIMAL to emit
	movaps <reg, reg> instead of movapd <reg, reg> when replacing
	movsd <reg, reg> or movss <reg, reg> for SSE and AVX.
	Add check for  TARGET_SSE_PACKED_SINGLE_INSN_OPTIMAL
	to emit packed xor instead of packed double/packed integer
	xor for SSE and AVX when moving a zero value.
	* config/i386/sse.md: Add check for TARGET_SSE_PACKED_SINGLE_INSN_OPTIMAL
	 to emit movaps instead of movapd/movdqa for SSE and AVX.
	Add check for TARGET_SSE_PACKED_SINGLE_INSN_OPTIMAL to emit packed single
	logical operations i.e and, or and xor instead of packed double logical
	operations for SSE and AVX. 
	* config/i386/i386-c.c: 
	(ix86_target_macros_internal): Add PROCESSOR_BDVER1.
	* config/i386/driver-i386.c: Turn on -mtune=native for BDVER1.
	(has_fma4, has_xop): New.
	* config/i386/i386.c (bdver1_cost): New variable.
	(m_BDVER1): New macro.
	(m_AMD_MULTIPLE): Add m_BDVER1.
	(x86_tune_use_leave, x86_tune_push_memory, x86_tune_unroll_strlen,
	 x86_tune_deep_branch_prediction, x86_tune_use_sahf, x86_tune_movx,
	 x86_tune_use_simode_fiop, x86_tune_promote_qimode, 
	 x86_tune_add_esp_8, x86_tune_tune_sub_esp_4, x86_tune_sub_esp_8,
	 x86_tune_integer_dfmode_moves, x86_tune_partial_reg_dependency,
	 x86_tune_sse_partial_reg_dependency, x86_tune_sse_unaligned_load_optimal,
	 x86_tune_sse_unaligned_store_optimal, x86_tune_sse_typeless_stores,
	 x86_tune_memory_mismatch_stall, x86_tune_use_ffreep,
	 x86_tune_inter_unit_moves, x86_tune_inter_unit_conversions,
	 x86_tune_use_bt, x86_tune_pad_returns, x86_tune_slow_imul_imm32_mem,
	 x86_tune_slow_imul_imm8, x86_tune_fuse_cmp_and_branch): 
	Enable/disable for bdver1.
	(processor_target_table): Add bdver1_cost.
	(cpu_names): Add bdver1.
	(override_options): Set up PROCESSOR_BDVER1 for bdver1 entry in
	 processor_alias_table.
	(ix86_expand_vector_move_misalign): Change 
	 TARGET_SSE_UNALIGNED_MOVE_OPTIMAL to TARGET_SSE_UNALIGNED_LOAD_OPTIMAL.
	 Check for TARGET_SSE_UNALIGNED_STORE_OPTIMAL.
	 Check for TARGET_SSE_PACKED_SINGLE_INSN_OPTIMAL to emit movups instead
	 of movupd/movdqu for SSE and AVX.
	(ix86_tune_issue_rate): Add PROCESSOR_BDVER1.
	(ix86_tune_adjust_cost): Add code for bdver1.
	(standard_sse_constant_opcode): Add check for
	TARGET_SSE_PACKED_SINGLE_INSN_OPTIMAL to emit packed single xor instead
	of packed double xor for SSE and AVX.

2010-05-13  Jakub Jelinek  <jakub@redhat.com>

	PR debug/44104
	* dwarf2out.c (modified_type_die): Don't dereference mod_type_die
	if it is NULL.

2010-05-13  Jakub Jelinek  <jakub@redhat.com>

	PR debug/43983
	* var-tracking.c (track_expr_p): Allow tracking of variables optimized
	by SRA.
	* Makefile.in (dwarf2out.o): Depend on $(TREE_FLOW_H).
	* tree-sra.c (create_access_replacement): Call unshare_expr before
	passing expr to SET_DECL_DEBUG_EXPR, and remove any SSA_NAMEs from
	it.
	* dwarf2out.c: Include tree-flow.h.
	(struct var_loc_node): Rename var_loc_note field to loc, add comment.
	(size_of_loc_descr, output_loc_operands, output_loc_operands_raw):
	Handle DW_OP_bit_piece.
	(decl_piece_bitsize, decl_piece_varloc_ptr, decl_piece_node,
	construct_piece_list, adjust_piece_list): New functions.
	(add_var_loc_to_decl): Handle SRA optimized variables.
	Adjust for var_loc_note to loc field renaming.
	(dw_loc_list_1): For WANT_ADDRESS == 2 prefer DECL_MODE of decl
	in VAR_LOCATION note.
	(new_loc_descr_op_bit_piece): New function.
	(dw_sra_loc_expr): New function.
	(dw_loc_list): Use it.  Don't handle the last range after the
	loop, handle it inside of the loop.  Adjust for var_loc_note
	to loc field renaming.
	(add_location_or_const_value_attribute): Only special case
	single entry loc lists if loc is NOTE_P.  Adjust for
	var_loc_note to loc field renaming.
	(dwarf2out_var_location): Don't set newloc->var_loc_note
	and newloc->next here.

2010-05-11  Jakub Jelinek  <jakub@redhat.com>

	* c-opts.c (c_common_parse_file): If start_end_main_source_file,
	don't call start_source_file debug hook here...
	(finish_options): ... but here, after outputting predefined and
	command line defines and undefs.

2010-05-05  Jakub Jelinek  <jakub@redhat.com>

	PR debug/43950
	* dwarf2out.c (gen_compile_unit_die): Add DW_AT_identifier_case
	DW_ID_down_case for Fortran compilation units.

2010-05-05  Jakub Jelinek  <jakub@redhat.com>

	* var-tracking.c (var_debug_decl): Save DECL_DEBUG_EXPR value
	in a temporary instead of invoking the macro multiple times.
	(track_expr_p): Likewise.

2010-04-30  Richard Guenther  <rguenther@suse.de>

	* builtins.c (fold_builtin_1): Delete free (0).

2010-04-21  Jakub Jelinek  <jakub@redhat.com>

	PR debug/40040
	* dwarf2out.c (add_name_and_src_coords_attributes): Add
	DW_AT_{,MIPS_}linkage_name even for Fortran decls.

2010-04-21  Jakub Jelinek  <jakub@redhat.com>

	* dwarf2out.c (add_var_loc_to_decl): Add LABEL argument.  Drop
	last chain entry if it starts with the still current label.
	(add_location_or_const_value_attribute): Check that
	loc_list->first->next is NULL instead of comparing ->first with
	->last.
	(dwarf2out_var_location): Pass last_label resp. last_postcall_label
	to add_var_loc_to_decl.

	* dwarf2out.c (output_call_frame_info): For dw_cie_version
	>= 4 add also address size and segment size fields into CIE
	header.

	* unwind-dw2.c (extract_cie_info): Handle CIE version 4, as
	long as address size is the same as sizeof (void *) and
	segment size is 0.
	* unwind-dw2-fde.c (get_cie_encoding): Likewise.  If
	address size or segment size is unexpected, return DW_EH_PE_omit.
	(classify_object_over_fdes): If get_cie_encoding returned
	DW_EH_PE_omit, return -1.
	(init_object): If classify_object_over_fdes returned -1,
	pretend there were no FDEs at all.

2010-04-20  Jakub Jelinek  <jakub@redhat.com>

	* dwarf2out.c (AT_linkage_name): Define.
	(clone_as_declaration): Handle DW_AT_linkage_name.
	(add_name_and_src_coords_attributes): Use AT_linkage_name instead
	of DW_AT_MIPS_linkage_name.
	(move_linkage_attr): Likewise.
	(dwarf2out_finish): Likewise.

	* tree.h (TYPE_REF_IS_RVALUE): Define.
	* dwarf2out.c (attr_checksum_ordered, is_type_die, is_comdat_die,
	should_move_die_to_comdat, prune_unused_types_walk): Handle
	DW_TAG_rvalue_reference_type like DW_TAG_reference_type.
	(modified_type_die, gen_reference_type_die): Emit
	DW_TAG_rvalue_reference_type instead of DW_TAG_reference_type
	if TYPE_REF_IS_RVALUE and -gdwarf-4.

2010-04-19  Jakub Jelinek  <jakub@redhat.com>

	* dwarf2out.c (lower_bound_default): For DW_LANG_Python return
	0 for -gdwarf-4.

	* tree.h (ENUM_IS_SCOPED): Define.
	* dwarf2out.c (gen_enumeration_type_die): Add DW_AT_enum_class
	for ENUM_IS_SCOPED enums.

2010-04-16  Jakub Jelinek  <jakub@redhat.com>

	PR debug/43762
	* dwarf2out.c (add_bound_info): Always call loc_list_from_tree
	with want_address 2 and in case a single element list might be
	possible, call it again with want_address 0.

2010-04-08  Christian Borntraeger  <borntraeger@de.ibm.com>
            Wolfgang Gellerich  <gellerich@de.ibm.com>

        Implement target hook for loop unrolling
        * target.h (loop_unroll_adjust): Add a new target hook function.
        * target-def.h (TARGET_LOOP_UNROLL_ADJUST): Likewise.
        * doc/tm.texi (TARGET_LOOP_UNROLL_ADJUST): Document it.
        * config/s390/s390.c (TARGET_LOOP_UNROLL_ADJUST): Define it.
        (s390_loop_unroll_adjust): Implement the new target hook for s390.
        * loop-unroll.c (decide_unroll_runtime_iterations): Call loop unroll target hook
        (decide_unroll_stupid): Likewise.

2010-06-30  Jakub Jelinek  <jakub@redhat.com>

	Backport from mainline
	2010-06-30  Jakub Jelinek  <jakub@redhat.com>

	PR debug/44694
	* cselib.h (cselib_preserve_cfa_base_value): Add regno argument.
	* cselib.c (cfa_base_preserved_regno): New static variable.
	(cselib_reset_table): Don't reset cfa_base_preserved_regno instead
	of REGNO (cfa_base_preserved_val->locs->loc).
	(cselib_preserve_cfa_base_value): Add regno argument, set
	cfa_base_preserved_regno to it.
	(cselib_invalidate_regno): Allow removal of registers other than
	cfa_base_preserved_regno from cfa_base_preserved_val.
	(cselib_finish): Set cfa_base_preserved_regno to INVALID_REGNUM.
	* var-tracking.c (adjust_mems): Replace sp or hfp even outside
	of MEM addresses, if not on LHS.
	(reverse_op): Don't add reverse ops for cfa_base_rtx.
	(vt_init_cfa_base): Adjust cselib_preserve_cfa_base_value caller.

	2010-06-25  Jakub Jelinek  <jakub@redhat.com>

	PR middle-end/43866
	* tree-ssa-loop-unswitch.c (tree_may_unswitch_on): If stmt is always
	true or always false, return NULL_TREE.
	(tree_unswitch_single_loop): Optimize conditions even when reaching
	max-unswitch-level parameter.  If num > 0, optimize first all conditions
	using entry checks, then do still reachable block discovery and consider
	only conditions in still reachable basic blocks in the loop.

	2010-05-12  Jakub Jelinek  <jakub@redhat.com>

	PR debug/42278
	* dwarf2out.c (base_type_die): Don't add name attribute here.
	(modified_type_die): Instead of sizetype use
	its underlying original type.  If a DW_TAG_base_type doesn't
	have name added, add __unknown__.
	(dwarf2out_imported_module_or_decl_1): Don't call base_type_die,
	always call force_type_die instead.

	2010-05-11  Jakub Jelinek  <jakub@redhat.com>

	PR c++/44059
	* config/elfos.h (ASM_DECLARE_OBJECT_NAME): Use qnu_unique_object
	even for DECL_ONE_ONLY DECL_ARTIFICIAL !TREE_READONLY decls.
	* config/alpha/elf.h (ASM_DECLARE_OBJECT_NAME): Likewise.
	* dwarf2asm.c (dw2_output_indirect_constant_1): Set TREE_READONLY
	on DW.ref.* decls.

2010-06-30  Martin Jambor  <mjambor@suse.cz>

	PR tree-optimization/43905
	* tree-sra.c (encountered_recursive_call): Removed with all its uses.
	(convert_callers): Do not handle recursive calls specially.
	(create_abstract_origin): Removed.
	(modify_function): Version the call graph node instead of creating
	abstract origins and dealing with same_body aliases.
	(ipa_sra_preliminary_function_checks): Check whether the function
	is versionable.
	* Makefile.in (tree-sra.o): Add TREE_INLINE_H to dependencies.

2010-06-30  Martin Jambor  <mjambor@suse.cz>

	Backport from mainline
	2010-05-29  Jan Hubicka  <jh@suse.cz>

	* cgraph.c (clone_function_name): Made public.
	* cgraph.h (clone_function_name): Declare.
	* cgraphunit.c (cgraph_function_versioning): Produce new name.

2010-06-05  Jakub Jelinek  <jakub@redhat.com>

	PR c++/44361
	* c-typeck.c (mark_exp_read): Handle C_MAYBE_CONST_EXPR.
	* c-parser.c (c_parser_postfix_expression): Call mark_exp_read on
	statement expression.

2010-05-11  Jakub Jelinek  <jakub@redhat.com>

	PR c++/44062
	* c-parser.c (c_parser_expression): Mark LHS of a comma
	expression as read if it is a decl, handled component or
	COMPOUND_EXPR with that on the RHS.
	* c-typeck.c (c_process_expr_stmt): Mark RHS of COMPOUND_EXPR
	if it is a decl or handled component.

2010-05-04  Jakub Jelinek  <jakub@redhat.com>

	PR c/43981
	* c-parser.c (c_parser_direct_declarator_inner): Call mark_exp_read
	on dimen.

2010-04-12  Jakub Jelinek  <jakub@redhat.com>

	PR bootstrap/43699
	* c-typeck.c (c_process_expr_stmt): Call mark_exp_read even
	for exprs satisfying handled_component_p.

2010-04-07  Jakub Jelinek  <jakub@redhat.com>

	PR c/18624
	* tree.h (DECL_READ_P): Define.
	(struct tree_decl_common): Add decl_read_flag.
	* c-decl.c (pop_scope): If TREE_USED but !DECL_READ_P, issue
	a set but not used warning.
	(merge_decls): Merge DECL_READ_P flag.
	(finish_decl, build_compound_literal): Set DECL_READ_P flag.
	(finish_function): Issue -Wunused-but-set-parameter diagnostics.
	* c-common.c (handle_used_attribute, handle_unused_attribute):
	Likewise.
	* c-tree.h (default_function_array_read_conversion, mark_exp_read):
	New prototypes.
	* c-typeck.c (default_function_array_read_conversion, mark_exp_read):
	New functions.
	(default_conversion, c_process_expr_stmt): Call mark_exp_read.
	* c-parser.c (c_parser_initializer, c_parser_expr_no_commas,
	c_parser_binary_expression, c_parser_cast_expression,
	c_parser_expr_list, c_parser_omp_atomic, c_parser_omp_for_loop):
	Call default_function_array_read_conversion instead of
	default_function_array_conversion where needed.
	(c_parser_unary_expression, c_parser_conditional_expression,
	c_parser_postfix_expression_after_primary, c_parser_initelt):
	Likewise.  Call mark_exp_read where needed.
	(c_parser_statement_after_labels, c_parser_asm_operands,
	c_parser_typeof_specifier, c_parser_sizeof_expression,
	c_parser_alignof_expression, c_parser_initval): Call mark_exp_read
	where needed.
	* common.opt (Wunused-but-set-variable, Wunused-but-set-parameter):
	New.
	* doc/invoke.texi: Document -Wunused-but-set-variable and
	-Wunused-but-set-parameter.

2010-06-30  Jakub Jelinek  <jakub@redhat.com>

	* config/rs6000/rs6000.c (rs6000_elf_end_indicate_exec_stack): New.
	* config/rs6000/linux64.h (TARGET_ASM_FILE_END): Use
	rs6000_elf_end_indicate_exec_stack.
	* config/ia64/ia64.c (ia64_linux_file_end): New.
	* config/ia64/linux.h (TARGET_ASM_FILE_END): Use ia64_linux_file_end.

	* gcc.c (execute): Don't free first string early, but at the end
	of the function.  Call retry_ice if compiler exited with
	ICE_EXIT_CODE.
	(retry_ice): New function.
	* diagnostic.c (diagnostic_count_diagnostic,
	diagnostic_action_after_output, error_recursion): Exit with
	ICE_EXIT_CODE instead of FATAL_EXIT_CODE.

	* config/i386/linux.h (LINK_SPEC): Add --hash-style=gnu.
	* config/i386/linux64.h (LINK_SPEC): Likewise.
	* config/rs6000/sysv4.h (LINK_OS_LINUX_SPEC): Likewise.
	* config/rs6000/linux64.h (LINK_OS_LINUX_SPEC): Likewise.
	* config/s390/linux.h (LINK_SPEC): Likewise.
	* config/ia64/linux.h (LINK_SPEC): Likewise.
	* config/sparc/linux.h (LINK_SPEC): Likewise.
	* config/sparc/linux64.h (LINK_SPEC): Likewise.
	* config/alpha/linux-elf.h (LINK_SPEC): Likewise.
	* config/arm/linux-elf.h (LINK_SPEC): Likewise.

	* c-cppbuiltin.c (define__GNUC__): Also define __GNUC_RH_RELEASE__.

	* crtstuff.c (__dso_handle): Make __dso_handle const.

	* config/ia64/ia64.h (FRAME_GROWS_DOWNWARD): Define to 1 if
	-fstack-protect.
	* config/ia64/ia64.c (ia64_compute_frame_size): Make sure
	size is a multiple of 16 if FRAME_GROWS_DOWNWARD.
	(ia64_initial_elimination_offset): Support FRAME_GROWS_DOWNWARD
	layout.
	* config/ia64/linux.h (TARGET_LIBC_PROVIDES_SSP): Define.
	* config/ia64/ia64.md (stack_protect_set, stack_protect_test): New
	expanders.

	Revert:
	2005-04-29  Alan Modra  <amodra@bigpond.net.au>
	PR target/21098
	* config/rs6000/rs6000.c (rs6000_elf_end_indicate_exec_stack): New.
	* config/rs6000/linux64.h (TARGET_ASM_FILE_END): Use the above.

	* config/rs6000/ppc-asm.h: Add .note.GNU-stack section also
	on ppc64-linux.

	* config/ia64/lib1funcs.asm: Add .note.GNU-stack section on
	ia64-linux.
	* config/ia64/crtbegin.asm: Likewise.
	* config/ia64/crtend.asm: Likewise.
	* config/ia64/crti.asm: Likewise.
	* config/ia64/crtn.asm: Likewise.

	* config/ia64/linux.h (TARGET_ASM_FILE_END): Define.

	* configure.ac (HAVE_LD_OVERLAPPING_OPD): New test.
	* configure: Rebuilt.
	* config.in: Rebuilt.
	* config/rs6000/rs6000.c (OVERLAPPING_OPD): Define.
	(rs6000_elf_declare_function_name): Use it.

2010-06-29  Martin Jambor  <mjambor@suse.cz>

	Backport from mainline
	2010-05-17  Martin Jambor  <mjambor@suse.cz>

        PR middle-end/44133
        * tree-sra.c (create_access_replacement): New parameter rename, mark
        the replaement for renaming only when it is true.
        (get_access_replacement): Pass true in the rename parameter of
        create_access_replacement.
        (get_unrenamed_access_replacement): New function.
        (replace_uses_with_default_def_ssa_name): New parameter racc, get the
        replacement declaration from it.

2010-06-29  Martin Jambor  <mjambor@suse.cz>

	Backport from mainline
	2010-04-13  Martin Jambor  <mjambor@suse.cz>

        * tree-sra.c (replace_uses_with_default_def_ssa_name): New function.
        (sra_modify_assign): Delete stmts loading dead data even if racc has no
        children.  Call replace_uses_with_default_def_ssa_name to handle
        SSA_NAES on lhs.

2010-06-27  Jan Hubicka  <jh@suse.cz>

	Backport inliner heruistic fixes from mainline
	2010-05-27  Jan Hubicka  <jh@suse.cz>

	* ipa-inline.c (cgraph_estimate_size_after_inlining): Make inline.
	(update_caller_keys): Return early if there are no callers;
	only update fibheap when decresing the key.
	(update_callee_keys): Avoid recursion.
	(decide_inlining_of_small_functions): When badness does not match;
	re-insert into fibheap.

	2010-05-11  Jan Hubicka  <jh@suse.cz>

	PR tree-optimize/44063
	* ipa-inline.c (cgraph_edge_badness): Move always inlines to top of
	queue.

	2010-04-13  Jan Hubicka  <jh@suse.cz>

	* ipa-inline.c (cgraph_mark_inline_edge): Avoid double accounting
	of optimized out static functions.
	(cgraph_edge_badness): Add DUMP parameter and dump reasons for the
	cost computation.  Also sanity check for overflows.
	(update_caller_keys): Update cgraph_edge_badness call; properly
	update fibheap and sanity check that it is up to date.
	(add_new_edges_to_heap): Update cgraph_edge_badness.
	(cgraph_decide_inlining_of_small_function): Likewise;
	add sanity checking that badness in heap is up to date;
	improve dumping of reason; Update badness of calls to the
	offline copy of function currently inlined; dump badness
	of functions not inlined because of unit growth limits.

2010-06-27  Richard Guenther  <rguenther@suse.de>

	PR tree-optimization/44683
	* tree-ssa-dom.c (record_edge_info): Record equivalences for the
	false edge from the inverted condition.

2010-06-27  Eric Botcazou  <ebotcazou@adacore.com>

	Backport from mainline
	2010-05-18  Vladimir Makarov  <vmakarov@redhat.com>

	PR rtl-optimization/43332
	* haifa-sched.c (setup_insn_max_reg_pressure): Check barrier.

2010-06-27  Richard Guenther  <rguenther@suse.de>

	PR middle-end/44684
	* tree-ssa-alias.c (refs_may_alias_p_1): Allow SSA name refs.
	(stmt_may_clobber_ref_p_1): Do not bother to call the oracle
	for register LHS.  Or non-store assignments.

2010-06-26  Richard Guenther  <rguenther@suse.de>

	PR tree-optimization/44393
	* tree-loop-distribution.c (generate_loops_for_partition): Fix
	stmt removal and VOP renaming.
	(generate_memset_zero): Remove redundant stmt updating.
	* tree-flow.h (mark_virtual_ops_in_bb): Remove.
	* tree-cfg.c (mark_virtual_ops_in_bb): Likewise.

2010-06-26  Richard Guenther  <rguenther@suse.de>

	PR middle-end/44674
	* tree-ssa-alias.c (refs_may_alias_p_1): Allow all kind of
	decls.  Handle LABEL_DECLs like FUNCTION_DECLs.

2010-06-25  Alexandre Oliva  <aoliva@redhat.com>

	PR debug/44610
	* simplify-rtx.c (delegitimize_mem_from_attrs): Don't use a base
	address if the offset is unknown.

2010-06-25  Richard Guenther  <rguenther@suse.de>

	Backport from mainline
	2010-06-16  Richard Guenther  <rguenther@suse.de>

	PR c/44555
	* c-common.c (c_common_truthvalue_conversion): Remove
	premature and wrong optimization concering ADDR_EXPRs.

2010-06-24  Steven Bosscher  <steven@gcc.gnu.org>

	Backport from mainline:
	2010-05-18  Steven Bosscher  <steven@gcc.gnu.org>

	* config.gcc (i[34567]86-*-darwin*, x86_64-*-darwin*): Add
	lto-macho as lto_binary_reader.
	* target.h (struct gcc_target): New hooks lto_start and	lto_end.
	* target-def.h (TARGET_ASM_LTO_START, TARGET_ASM_LTO_END): Define.
	* cgraphunit.c (ipa_passes): Wrap LTO assembler output generation
	in lto_start and lto_end calls.
	(is_elf_or_coff): Rename to maybe_lto_object_file.  Add Mach-O
	magic numbers.
	(scan_prog_file): Update is_elf_or_coff call.
	* doc/tm.text (TARGET_ASM_LTO_START, TARGET_ASM_LTO_END): Document.

	* collect2.c (main): Fix enum comparison.

	* config/darwin-protos.h (darwin_asm_lto_start, darwin_asm_lto_end):
	Add prototypes.
	* darwin9.h (LINK_COMMAND_SPEC): Pass -flto and -fwhopr to the linker.
	* darwin.h (LINK_COMMAND_SPEC): Likewise.  Define TARGET_ASM_LTO_START
	and TARGET_ASM_LTO_END.
	* darwin.c: Include obstack.h and lto-streamer.h.
	(lto_section_names_offset, lto_section_names_obstack,
	lto_asm_out_file, lto_asm_out_name, saved_asm_out_file): New static
	global variables.
	(LTO_SEGMENT_NAME, LTO_NAMES_SECTION): New defines.
	(darwin_asm_lto_start): New function.  Redirect output to asm_out_file
	to a temporary file.
	(darwin_asm_lto_end): New function.  Restore asm_out_file.
	(darwin_asm_named_section): For LTO sections, replace the name with
	the offset of the section name in a string table, and build this
	table.
	(darwin_file_start): Initialize global vars for LTO support.
	(darwin_file_end): If output to asm_out_file was redirected, append it
	to the proper asm_out_file here.  Add the section names section.

	Backport from mainline:
	2010-05-18  Steven Bosscher  <steven@gcc.gnu.org>

        * darwin.c (darwin_asm_named_section): Do not add assembler comment
	after .section directive; just print it before the directive
	instead.

2010-06-22  Eric Botcazou  <ebotcazou@adacore.com>

	* cgraphunit.c (cgraph_redirect_edge_call_stmt_to_callee): Chain the
	new statement and adjust VDEF only if necessary.  Remove superfluous
	call to maybe_clean_or_replace_eh_stmt.
	* gimple.c (gimple_call_copy_skip_args): Use gimple_call_copy_flags to
	copy the flags.
	* gimple-iterator.c (gsi_replace): Clear BB of old statement here...
	* tree-inline.c (copy_bb): ...and not there.

2010-06-22  H.J. Lu  <hongjiu.lu@intel.com>

	Backport from mainline
	2010-06-22  H.J. Lu  <hongjiu.lu@intel.com>

	* config/i386/i386.md (unit): Also check sseishft1.

2010-06-21  John David Anglin  <dave.anglin@nrc-cnrc.gc.ca>

	PR target/39690
	* config/pa/pa.c (override_options): Disable
	-freorder-blocks-and-partition.

2010-06-21  H.J. Lu  <hongjiu.lu@intel.com>

	Backport from mainline
	2010-06-21  H.J. Lu  <hongjiu.lu@intel.com>

	PR target/44615
	* config/i386/atom.md (atom_sseishft_2): Also check sseishft1.

	* config/i386/i386.md (type): Add sseishft1

	* config/i386/ppro_insn (ppro_insn): Also check sseishft1.
	(ppro_insn_load): Likewise.
	(ppro_insn_store): Likewise.
	(ppro_insn_both): Likewise.

	* config/i386/sse.md (sse2_lshrv1ti3): Add atom_unit.
	(*vec_extractv2di_1_rex64_avx): Replace sseishft with sseishft1
	for type.
	(*vec_extractv2di_1_avx): Likewise.
	(*vec_extractv2di_1_rex64): Replace sseishft with sseishft1 for
	type.  Remove atom_unit.
	(*vec_extractv2di_1_sse2): Likewise.

2010-06-21  Jakub Jelinek  <jakub@redhat.com>

	PR bootstrap/44426
	* sel-sched-dump.h (sel_prepare_string_for_dot_label): Remove
	prototype.
	(sel_print_to_dot): Remove macro.
	(sel_print): Likewise.  New prototype.
	* sel-sched-dump.c (sel_prepare_string_for_dot_label): Make static.
	(sel_print): New function.

2010-06-21  Uros Bizjak  <ubizjak@gmail.com>

	PR target/44546
	* config/i386/predicates.md (ix86_swapped_fp_comparsion_operator):
	New predicate.
	* config/i386/i386.md (*fp_jcc_8<mode>_387 and splitters): Use
	ix86_swapped_fp_comparsion_operator instead of
	ix86_fp_comparison_operator.

	(*fp_jcc_1_387): Rename from *fp_jcc_3_387.
	(*fp_jcc_1r_387): Rename from *fp_jcc_4_387.
	(*fp_jcc_2_387): Rename from *fp_jcc_5_387.
	(*fp_jcc_2r_387): Rename from *fp_jcc_6_387.
	(*fp_jcc_3_387): Rename from *fp_jcc_7_387.
	(*fp_jcc_4_<mode>_387): Rename from *fp_jcc_8<mode>_387.

2010-06-19  John David Anglin  <dave.anglin@nrc-cnrc.gc.ca>

	Backport from mainline
	2010-05-29  John David Anglin  <dave.anglin@nrc-cnrc.gc.ca>

	PR target/44261
	* config/pa/pa.md (negdf2_slow, negsf2_slow): New patterns.
	(negdf2): Adjust expander pattern and use negdf2_slow.
	(negsf2): Likewise.

2010-06-17  John David Anglin  <dave.anglin@nrc-cnrc.gc.ca>

	PR target/43740
	* config/pa/pa.c (emit_move_sequence): Don't infer REG_POINTER flag
	for SET source operand from SET destination operand.

2010-06-16  Martin Jambor  <mjambor@suse.cz>

	PR lto/44464
	* tree-sra.c (replace_removed_params_ssa_names): Call release_ssa_name
	on the newly dead SSA name.

2010-06-15  Eric Botcazou  <ebotcazou@adacore.com>

	Backport from mainline
	2010-06-09  Eric Botcazou  <ebotcazou@adacore.com>

	PR rtl-optimization/42461
	* dce.c (deletable_insn_p): Return true for const or pure calls again.
	* except.c (insn_could_throw_p): Return false if !flag_exceptions.

2010-06-15  Eric Botcazou  <ebotcazou@adacore.com>

	Backport from mainline
	2010-06-11  Sandra Loosemore  <sandra@codesourcery.com>

	* tree-ssa-loop-ivopts.c (get_computation_cost_at): Return again the
	computed cost.

2010-06-15  Jakub Jelinek  <jakub@redhat.com>

	PR fortran/44536
	* langhooks.h (struct lang_hooks_for_decls): Add omp_report_decl.
	* langhooks-def.h (LANG_HOOKS_OMP_REPORT_DECL): Define.
	(LANG_HOOKS_DECLS): Add it.
	* gimplify.c (omp_notice_variable): Call
	lang_hooks.decls.omp_report_decl.

2010-06-15  Martin Jambor  <mjambor@suse.cz>

	PR tree-optimization/44258
	* tree-sra.c (build_access_subtree): Return false iff there is a
	partial overlap.
	(build_access_trees): Likewise.
	(analyze_all_variable_accesses): Disqualify candidates if
	build_access_trees returns true for them.

2010-06-15  Martin Jambor  <mjambor@suse.cz>

	PR tree-optimization/44423
	* tree-sra.c (dump_access): Dump also grp_assignment_read.
	(analyze_access_subtree): Pass negative allow_replacements to children
	if the current type is scalar.

2010-06-14  Andreas Schwab  <schwab@linux-m68k.org>

	Backport from mainline
	* config/m68k/m68k.c (m68k_delegitimize_address): Don't do
	anything if the argument is not a MEM.

2010-06-14  H.J. Lu  <hongjiu.lu@intel.com>

	Backport from mainline
	2010-06-14  H.J. Lu  <hongjiu.lu@intel.com>

	PR target/44534
	* config/i386/sse.md (vec_extract_lo_<mode>): Replace 0x1 with 0x0.
	(vec_extract_lo_v16hi): Likewise.
	(vec_extract_lo_v32qi): Likewise.

2010-06-14  Jakub Jelinek  <jakub@redhat.com>

	PR bootstrap/44426
	* tree.h (build_call_expr): Don't define as vararg macro, instead
	add a prototype.
	* builtins.c (build_call_nofold): Remove.
	(expand_builtin_int_roundingfn, expand_builtin_pow,
	expand_builtin_mempcpy_args, expand_builtin_stpcpy,
	expand_builtin_memset_args, expand_builtin_strcmp,
	expand_builtin_strncmp, expand_builtin_memory_chk): Use
	build_call_nofold_loc instead of build_call_nofold.
	(build_call_expr): New function.

	PR tree-optimization/44508
	* tree-ssa-propagate.h (substitute_and_fold): Add DO_DCE argument.
	* tree-ssa-propagate.c (substitute_and_fold): If !DO_DCE,
	don't eliminate trivially dead stmts.
	* tree-vrp.c (vrp_finalize): Pass false as last argument
	to substitute_and_fold.
	* tree-ssa-copy.c (fini_copy_prop): Pass true as last argument
	to substitute_and_fold.
	* tree-ssa-ccp.c (ccp_finalize): Likewise.

2010-06-14  Ira Rosen  <irar@il.ibm.com>

	PR tree-optimization/44507
	* tree-vect-loop.c (get_initial_def_for_reduction): Use -1
	to build initial vector for BIT_AND_EXPR.

2010-06-14  Dave Korn  <dave.korn.cygwin@gmail.com>

	Backport from mainline:
	2010-04-27  Dave Korn  <dave.korn.cygwin@gmail.com>

	PR lto/42776
	* configure.ac (gcc_cv_as_section_has_align): Set if installed
	binutils supports extended .section directive needed by LTO, or
	warn if older binutils found.
	(LTO_BINARY_READER): New AC_SUBST'd variable.
	(LTO_USE_LIBELF): Likewise.
	* config.gcc (lto_binary_reader): New target-specific configure
	variable.
	* Makefile.in (LTO_BINARY_READER): Import AC_SUBST'd autoconf var.
	(LTO_USE_LIBELF): Likewise.
	* configure: Regenerate.
	* collect2.c (is_elf): Rename from this ...
	(is_elf_or_coff): ... to this, and recognize and allow i386 COFF
	 object files in addition to ELF-formatted ones.
	(scan_prog_file): Caller updated.  Also allow for LTO info marker
	symbol to be prefixed or not by an extra underscore.
	* config/i386/t-cygming (winnt.o): Also depend on LTO_STREAMER_H.
	* config/i386/winnt.c: Also #include lto-streamer.h
	(i386_pe_asm_named_section): Specify 1-byte section alignment for
	LTO named sections.
	(i386_pe_asm_output_aligned_decl_common): Add comment.
	(i386_pe_maybe_record_exported_symbol): Allow decl arg to be NULL.

2010-06-12  Uros Bizjak  <ubizjak@gmail.com>

	PR target/44481
	* config/i386/i386.md (UNSPEC_PARITY): New unspec.
	(paritydi2_cmp): Use UNSPEC_PARITY unspec insted of parity RTX.
	(partiysi2_cmp): Ditto.
	(*partiyhi2_cmp): Ditto.
	(*parityqi2_cmp): Remove.

2010-06-10  Alexandre Oliva  <aoliva@redhat.com>

	PR debug/41371
	* var-tracking.c (find_loc_in_1pdv): Remove recursion, only
	tail-recurse into canonical node.  Fast-forward over
	non-canonical VALUEs.

2010-06-10  Jan Beulich  <jbeulich@novell.com>

	PR bootstrap/37304
	* configure.ac: Replace $() with ${} when intending to expand
	variables rather than invoking commands.
	* configure: Re-generate.

2010-06-09  Dave Korn  <dave.korn.cygwin@gmail.com>

	* opts-common.c (prune_options): Ensure replacement argv array
	is correctly terminated by a NULL entry.

2010-06-09  Iain Sandoe  <iains@gcc.gnu.org>

	Backport from mainline:
	2010-04-28  Mike Stump  <mikestump@comcast.net>
	* config/i386/darwin.h (CC1_SPEC): Ignore -mdynamic-no-pic for
	now.

2010-06-09  Iain Sandoe  <iains@gcc.gnu.org>

	Backport from mainline:
	2010-05-28  Iain Sandoe  <iains@gcc.gnu.org>
	* config.gcc (*-*-darwin*): Adjust t-make fragments for Darwin.

2010-06-09  Edmar Wienskoski  <edmar@freescale.com>

	PR target/44067
	* config/rs6000/rs6000.md (DIFD): Do not split dpfp values for
	e500v2 target.

2010-06-08  Uros Bizjak  <ubizjak@gmail.com>

	* config/i386/i386.md (*movsi_1) <TYPE_LEA>: Use %a modifier
	to output operand 1.
	(ashift_zext lea splitter): Use DImode for multiplication.

	* config/i386/i386.c (ix86_expand_epilogue): Do not use ix86_gen_add
	to generate addition.

2010-06-07  Rainer Orth  <ro@CeBiTec.Uni-Bielefeld.DE>

	* doc/sourcebuild.texi (Effective-Target Keywords, Other
	attributes): Document gas.

2010-06-07  Rainer Orth  <ro@CeBiTec.Uni-Bielefeld.DE>

	Backport from mainline:
	2010-06-02  Rainer Orth  <ro@CeBiTec.Uni-Bielefeld.DE>

	* configure.ac (gcc_cv_ld_sol2_emulation): Test for GNU ld *_sol2
	linker emulations.
	* configure: Regenerate.
	* config.in: Regenerate.

	* config/i386/sol2-10.h [TARGET_GNU_LD] (I386_EMULATION): Define.
	(X86_64_EMULATION): Define.
	(TARGET_LD_EMULATION): Use them.

	* config/sparc/sol2-gld-bi.h (SPARC32_EMULATION): Define.
	(SPARC64_EMULATION): Define.
	(LINK_ARCH_SPEC): Use them.

2010-06-07  Kai Tietz  <kai.tietz@onevision.com>

	Backport from mainline:
	* config/i386.c (ix86_output_addr_vec_elt): Make LPREFIX
	argument for fprintf.
	(ix86_output_addr_diff_elt): Likewise.
	(x86_function_profiler): Likewise.
	* config/cygming.h (LOCAL_LABEL_PREFIX): Fix for x64 no-underscore.
	(LPREFIX): Likewise.
	(ASM_GENERATE_INTERNAL_LABEL): Likewise.

2010-06-04  Alexandre Oliva  <aoliva@redhat.com>

	PR debug/41371
	* var-tracking.c (find_loc_in_1pdv): Mark initial value before
	recursing.  Check that recursion is bounded.  Rename inner var
	to avoid hiding incoming argument.

2010-06-04  Rainer Orth  <ro@CeBiTec.Uni-Bielefeld.DE>

	Backport from mainline:
	2010-04-16  Rainer Orth  <ro@CeBiTec.Uni-Bielefeld.DE>

	* configure.ac: Check for elf_getshdrstrndx or elf_getshstrndx flavor.
	* configure: Regenerate.
	* config.in: Regenerate.
	* doc/install.texi (Prerequisites): Document that Solaris 2 libelf
	works.

	2010-04-19  Richard Guenther  <rguenther@suse.de>

	* configure.ac: Fix quoting around elf_getshstrndx ABI check.
	* configure: Re-generated.

2010-06-04  Uros Bizjak  <ubizjak@gmail.com>

	* config/i386/i386.md (*addqi_4): Check for incdec_operand in QImode.

2010-06-04  Richard Guenther  <rguenther@suse.de>

	Backport from mainline:
	2010-05-25  Jakub Jelinek  <jakub@redhat.com>

	PR debug/41371
	* var-tracking.c (find_loc_in_1pdv): Guard asserts with
	ENABLE_CHECKING.
	(intersect_loc_chains): Walk the s2var's loc_chain together
	with s1node chain as long as the locations are equal, don't
	call find_loc_in_1pdv in that case.

	2010-05-18  Jakub Jelinek  <jakub@redhat.com>

	PR debug/41371
	* var-tracking.c (find_loc_in_1pdv): Add a few checks from
	rtx_equal_p inline.

2010-06-04  Alan Modra  <amodra@gmail.com>

	PR target/44075
	* gcc/config/rs6000/rs6000.c (struct machine_function): Reorder
	fields for better packing.  Add lr_save_state.
	(rs6000_ra_ever_killed): Return lr_save_state if set.
	(rs6000_emit_eh_reg_restore): Set lr_save_state.

2010-06-03  Richard Guenther  <rguenther@suse.de>

	Backport from mainline:
	2010-05-10  Richard Guenther  <rguenther@suse.de>

	* lto-symtab.c (lto_symtab_entry_marked_p): Make entry
	marked if the entry identifier is marked.

2010-06-03  Richard Guenther  <rguenther@suse.de>

	Backport from mainline:
	2010-05-16  Richard Guenther  <rguenther@suse.de>

	* var-tracking.c (vars_copy_1): Inline ...
	(vars_copy): ... here.  Use FOR_EACH_HTAB_ELEMENT.
	(variable_union): Use FOR_EACH_HTAB_ELEMENT.  Merge asserts.
	(variable_merge_over_cur): Adjust.  Merge asserts.
	(variable_merge_over_src): Likewise.
	(dataflow_set_merge): Use FOR_EACH_HTAB_ELEMENT.
	(variable_post_merge_new_vals): Merge asserts.
	(variable_post_merge_perm_vals): Likewise.
	(find_mem_expr_in_1pdv): Likewise.
	(dataflow_set_different_value): Remove.
	(onepart_variable_different_p): Merge asserts.
	(variable_different_p): Likewise.
	(dataflow_set_different_1): Inline ...
	(dataflow_set_different): ... here.  Use FOR_EACH_HTAB_ELEMENT.
	(emit_notes_for_differences_1): Merge asserts.

2010-06-03  Jan Hubicka  <jh@suse.cz>
	    Jakub Jelinek  <jakub@redhat.com>

	* var-tracking.c (dataflow_set_equiv_regs): Shortcut the loop if
	set->regs[i] is NULL or has just one entry.

2010-06-03  Alan Modra  <amodra@gmail.com>

	PR target/44169
	* config/rs6000/rs6000.md (load_toc_v4_PIC_1b): Add label operand.
	* config/rs6000/rs6000.c (rs6000_legitimize_tls_address): Pass label
	rtx to gen_load_toc_v4_PIC_1b.  Tidy.
	(rs6000_emit_load_toc_table): Likewise.

2010-06-02  Richard Guenther  <rguenther@suse.de>

	* lto-streamer-in.c (input_gimple_stmt): Fix typo.

2010-06-02  Richard Guenther  <rguenther@suse.de>

	Backport from mainline:
	2010-05-27  Jan Hubicka  <jh@suse.cz>

	* sched-ebb.c: Rename struct deps to struct deps_desc.
	* ddg.c: Likewise.
	* sel-sched-ir.c: Likewise.
	* sched-deps.c: Likewise.
	* sched-int.h: Likewise.
	* sched-rgn.c: Likewise.

2010-06-02  Andreas Krebbel  <Andreas.Krebbel@de.ibm.com>

	* config/s390/2097.md (z10_fhex): Remove insn reservation.
	* config/s390/s390.md (UNSPEC_COPYSIGN): Remove unused constant.
	(*mov<mode>_64 TD_TF, *mov<mode>_31 TD_TF, *mov<mode>_64dfp DD_DF,
	*mov<mode>_64 DD_DF, *mov<mode>_31, mov<mode>): Remove load zero
	instruction.
	* config/s390/s390.c: Don't accept fp zeros as valid constants
	anymore.

2010-05-31  Jakub Jelinek  <jakub@redhat.com>

	PR target/44338
	* config/i386/sse.md (fma4i_fmadd<mode>4256, fma4i_fmsub<mode>4256,
	fma4i_fnmadd<mode>4256, fma4i_fnmsub<mode>4256, fma4i_fmadd<mode>4,
	fma4i_fmsub<mode>4, fma4i_fnmadd<mode>4, fma4i_fnmsub<mode>4,
	fma4i_vmfmadd<mode>4, fma4i_vmfmsub<mode>4, fma4i_vmfnmadd<mode>4,
	fma4i_vmfnmsub<mode>4, fma4i_fmaddsubv8sf4, fma4i_fmaddsubv4df4,
	fma4i_fmaddsubv4sf4, fma4i_fmaddsubv2df4, fma4i_fmsubaddv8sf4,
	fma4i_fmsubaddv4df4, fma4i_fmsubaddv4sf4, fma4i_fmsubaddv2df4):
	Guard only with TARGET_FMA4 instead of TARGET_FMA4 &&
	TARGET_FUSED_MADD.

	PR middle-end/44337
	* expr.c (expand_assignment): Don't store anything for out-of-bounds
	array accesses with non-MEM.

	PR tree-optimization/44182
	* tree-inline.c (copy_edges_for_bb): Don't split bb if a stmt that
	newly needs to end a bb is followed by debug stmts, instead return
	true from the function at the end.
	(maybe_move_debug_stmts_to_successors): New function.
	(copy_cfg_body): Call it if copy_edges_for_bb returned true.

2010-05-31  Kai Tietz  <kai.tietz@onevision.com>

	Merged from trunk
	PR target/44161
	* config/i386/cygming.h (SUBTARGET_OVERRIDE_OPTIONS): Handle
	flag_pic.

2010-05-28  Richard Guenther  <rguenther@suse.de>

	PR lto/44312
	* lto-streamer-in.c (unpack_ts_fixed_cst_value_fields):
	Stream fixed-point constants mode.
	(unpack_ts_type_value_fields): Fix width of TYPE_MODE
	and TYPE_PRECISION.
	* lto-streamer-out.c (pack_ts_fixed_cst_value_fields):
	Stream fixed-point constants mode.
	(pack_ts_function_decl_value_fields): Fix width of TYPE_MODE
	and TYPE_PRECISION.

2010-05-28  Andreas Krebbel  <Andreas.Krebbel@de.ibm.com>

	* config/s390/s390.md (movqi): Fix typo ('*' -> '#').

2010-05-28  Jakub Jelinek  <jakub@redhat.com>

	PR target/43636
	* builtins.c (expand_movstr): Use a temporary pseudo instead
	of target even when target is not NULL and not const0_rtx, but
	fails movstr predicate.
	* config/m32c/blkmov.md (movstr): Add predicate to first operand.

2010-05-27  Jon Beniston  <jon@beniston.com>

	PR 43726
	* config/lm32/lm32.h: Remove definition of
	GO_IF_MODE_DEPENDENT_ADDRESS. Update copyright year.

2010-05-26  Richard Guenther  <rguenther@suse.de>

	PR rtl-optimization/44164
	* tree-ssa-alias.c (aliasing_component_refs_p): Fix the
	no-common access-path disambiguation.
	(indirect_ref_may_alias_decl_p): Adjust.
	(indirect_refs_may_alias_p): Likewise.
	(refs_may_alias_p_1): Likewise.

2010-05-26  Richard Guenther  <rguenther@suse.de>

	PR middle-end/44069
	* tree-ssa-ccp.c (maybe_fold_stmt_addition): Avoid generating
	out-of-bounds array accesses.

2010-05-26  Richard Guenther  <rguenther@suse.de>

	Backport from mainline:
	2010-04-15  Richard Guenther  <rguenther@suse.de>

	* alias.c (alias_set_subset_of): Handle alias-set zero
	child properly.

2010-05-26  Jakub Jelinek  <jakub@redhat.com>

	PR target/44199
	* config/rs6000/rs6000.c (rs6000_emit_epilogue): If cfun->calls_alloca
	or total_size is larger than red zone size for non-V4 ABI, emit a
	stack_tie resp. frame_tie insn before stack pointer restore.
	* config/rs6000/rs6000.md (frame_tie): New insn.

2010-05-25  Rainer Orth  <ro@CeBiTec.Uni-Bielefeld.DE>

	* configure.ac (gcc_cv_as_ld_jalr_reloc): Redirect grep stdout,
	stderr to /dev/null instead of grep -q.
	* configure: Regenerate.

2010-05-25  Richard Guenther  <rguenther@suse.de>

	* gimple.c (gimple_types_compatible_p): Check type qualifications
	before merging pointer to complete and pointer to incomplete type.
	* lto-symtab.c (lto_symtab_resolve_symbols): For commons make sure
	we use our own resolution algorithm.  The gold linker plugin
	doesn't do the job we want it to do here.

2010-05-24  Richard Guenther  <rguenther@suse.de>

	PR lto/44196
	* tree.c (find_decls_types_r): Walk BLOCKs and its vars.

2010-05-24  Uros Bizjak  <ubizjak@gmail.com>

	Backport from mainline:
	2010-05-20  Uros Bizjak  <ubizjak@gmail.com>

	PR target/43733
	* configure.ac (gcc_cv_as_ix86_sahf): Switch to 64bit mode.
	* configure: Regenerate.
	* config.in: Regenerate.
	* config/i386/i386.md (x86_sahf_1): Conditionally output 0x9e
	instead of sahf only for 64bit targets.

2010-05-24  H.J. Lu  <hongjiu.lu@intel.com>

	Backport from mainline
	2010-05-24  H.J. Lu  <hongjiu.lu@intel.com>

	* config/i386/ia32intrin.h (__crc32q): Define only if
	__SSE4_2__ is defined.

2010-05-23  H.J. Lu  <hongjiu.lu@intel.com>

	Backport from mainline
	2010-05-23  H.J. Lu  <hongjiu.lu@intel.com>

	PR target/44245
	* config/i386/i386.c (def_builtin): Properly check
	OPTION_MASK_ISA_64BIT.

2010-05-23  Maarten Lankhorst  <mlankhorst@codeweavers.com>

	Merged from trunk
	PR target/43869
	* config/i386/i386.c: Make sure that the correct regparm is passed.

2010-05-21  Jakub Jelinek  <jakub@redhat.com>

	PR debug/44223
	* haifa-sched.c (schedule_insn): When freeing INSN_REG_USE_LIST,
	unchain each use from the cyclic next_regno_use chain first.

2010-05-21  Andreas Krebbel  <Andreas.Krebbel@de.ibm.com>

	* config/s390/s390.c (override_options): Increase the default
	of max-completely-peel-times.

2010-05-21  Richard Guenther  <rguenther@suse.de>

	PR tree-optimization/44038
	* tree-ssa-forwprop.c (forward_propagate_addr_expr_1): Avoid
	taking the address of a V_C_E of a constant.

2010-05-21  Richard Guenther  <rguenther@suse.de>

	PR tree-optimization/43949
	* tree-vrp.c (ssa_name_nonnegative_p): Return true for unsigend types.
	(extract_range_from_binary_expr): Handle TRUNC_MOD_EXPR.

2010-05-21  Jakub Jelinek  <jakub@redhat.com>

	PR debug/44205
	* tree-cfgcleanup.c (tree_forwarder_block_p): Return false if
	at -O0 goto_locus of any of the incoming edges differs from
	goto_locus of outgoing edge, or gimple_location of any of the
	labels differs.

2010-05-20  Jakub Jelinek  <jakub@redhat.com>

	PR debug/44178
	* haifa-sched.c (initiate_bb_reg_pressure_info): Do not call
	setup_ref_regs for DEBUG_INSNs.

2010-05-19  Kenneth Zadeck  <zadeck@naturalbridge.com>

	PR bootstrap/43870
	* df-scan.c (df_ref_compare): Stabilize sort.

2010-05-20  Hans-Peter Nilsson  <hp@axis.com>

	PR target/44202
	* config/cris/cris.md ("*addsi3_v32"): Correct "cc"
	settings for 16-bit-constant "addo" alternative.

2010-05-19  Rainer Orth  <ro@CeBiTec.Uni-Bielefeld.DE>

	Backport from mainline:
	2010-05-17  Rainer Orth  <ro@CeBiTec.Uni-Bielefeld.DE>

	PR target/44074
	* configure.ac (HAVE_AS_IX86_REP_LOCK_PREFIX): New test.
	* configure: Regenerate.
	* config.in: Regenerate.
	* config/i386/i386.c (print_operand) <case ;>: Also print ; if
	!HAVE_AS_IX86_REP_LOCK_PREFIX.
	Don't emit whitespace.
	* config/i386/i386.md (*rep_movdi_rex64): Use {%;} after rep.
	(*rep_movsi): Likewise.
	(*rep_movsi_rex64): Likewise.
	(*rep_movqi): Likewise.
	(*rep_movqi_rex64): Likewise.
	(*rep_stosdi_rex64): Likewise.
	(*rep_stossi): Likewise.
	(*rep_stossi_rex64): Likewise.
	(*rep_stosqi): Likewise.
	(*rep_stosqi_rex64): Likewise.
	(*cmpstrnqi_nz_1): Use {%;} after repz.
	(*cmpstrnqi_nz_rex_1): Likewise.
	(*cmpstrnqi_1): Likewise.
	(*cmpstrnqi_rex_1): Likewise.
	(*strlenqi_1): Use {%;} after repnz.
	(*strlenqi_rex_1): Likewise.
	* config/i386/sync.md (memory_barrier_nosse): Replace {%;| } by {%;} .
	(*sync_compare_and_swap<mode>): Likewise.
	(sync_double_compare_and_swap<mode>): Likewise.
	(*sync_double_compare_and_swapdi_pic): Likewise.
	(sync_old_add<mode>): Likewise.
	(sync_add<mode>): Likewise.
	(sync_sub<mode>): Likewise.
	(sync_<code><mode>): Likewise.

2010-05-19  Rainer Orth  <ro@CeBiTec.Uni-Bielefeld.DE>

	* doc/sourcebuild.texi (Effective-Target Keywords): Document
	3dnow, sse3, sse2.
	(Directives): Document optional	dg-require-effective-target
	selector.

2010-05-19  Rainer Orth  <ro@CeBiTec.Uni-Bielefeld.DE>

	* config.gcc (i[34567]86-*-solaris2*): Default with_arch_32 to
	pentiumpro on Solaris 8/x86 with Sun as.
	* configure.ac (gcc_cv_as_hidden): Check for Solaris 9/x86 as
	hidden alias bug.
	(gcc_cv_as_ix86_quad): Check for .quad directive.
	* configure: Regenerate.
	* config.in: Regenerate.
	* config/i386/sol2.h (ASM_QUAD): Change guard to !HAVE_AS_IX86_QUAD.

2010-05-19  Richard Guenther  <rguenther@suse.de>

	PR tree-optimization/43987
	* tree-ssa-structalias.c (could_have_pointers): For possibly
	address-taken variables force pointers to be recorded.
	(create_variable_info_for_1): Likewise.
	(push_fields_onto_fieldstack): Pass in wheter all fields
	must have pointers.
	(find_func_aliases): Query types instead of vars whether
	they contain pointers where appropriate.

2010-05-19  Richard Guenther  <rguenther@suse.de>

	Backport from mainline:
	2010-04-26  Richard Guenther  <rguenther@suse.de>

	PR lto/43455
	* tree-inline.c (tree_can_inline_p): Also check compatibility
	of return types.

	2010-04-23  Richard Guenther  <rguenther@suse.de>

	PR lto/42653
	* tree.c (free_lang_data_in_decl): Do not reset DECL_CONTEXT
	of FUNCTION_DECLs.

	2010-04-26  Richard Guenther  <rguenther@suse.de>

	PR lto/42425
	* tree.c (free_lang_data_in_type): Do not free TYPE_CONTEXT
	if emitting debug information and it is either a function
	or a namespace decl.

	2010-04-26  Richard Guenther  <rguenther@suse.de>

	PR lto/43080
	* gimple.c (gimple_decl_printable_name): Deal gracefully
	with a NULL DECL_NAME.

	2010-04-30  Richard Guenther  <rguenther@suse.de>

	PR lto/43946
	* passes.c (init_optimization_passes): Move pass_ipa_free_lang_data
	first after all lowering passes.

2010-05-18  Steven Bosscher  <steven@gcc.gnu.org>

	PR lto/44184
	* lto-streamer-out.c (output_gimple_stmt): Output number of labels
	in a GIMPLE_ASM.
	* lto-streamer-in.c (input_gimple_stmt): Read number of labels
	in a GIMPLE_ASM.

2010-05-17  Rainer Orth  <ro@CeBiTec.Uni-Bielefeld.DE>

	* config/i386/sol2.h (TARGET_SUN_TLS): Remove duplicate definition.

2010-05-17  Jakub Jelinek  <jakub@redhat.com>

	PR bootstrap/42347
	* cfglayout.c (fixup_reorder_chain): Allow returnjump_p
	to have no fallthru edge.

	PR middle-end/44102
	* cfgcleanup.c (try_optimize_cfg): When removing trivially empty
	bb with no successors, move footer whenever in IR_RTL_CFGLAYOUT
	mode, not just when CLEANUP_CFGLAYOUT, and when in IR_RTL_CFGRTL
	add BARRIER after previous bb if needed.

2010-05-17  Alan Modra  <amodra@gmail.com>

	* config/rs6000/rs6000.c (rs6000_emit_allocate_stack): Delete
	unnecessary prototype.  Replace copy_r12 and copy_r11 flag params
	with copy_reg rtx param.
	(rs6000_emit_prologue): Update rs6000_emit_allocate_stack calls.
	Correct cases where code for ABI_V4 did not initialise the reg
	used to access frame.  Also leave frame_reg_rtx as sp for large
	frames that save no regs.

2010-05-17  Eric Botcazou  <ebotcazou@adacore.com>

	Backport from mainline
	2010-05-16  Eric Botcazou  <ebotcazou@adacore.com>

	* opts.c (handle_option): Call into LTO streamer only if ENABLE_LTO.
	(decode_options): Likewise.
	* Makefile.in (opts.o): Add dependency on LTO_STREAMER_H.

2010-05-14  Jason Merrill  <jason@redhat.com>

	PR c++/44127
	* gimple.h (enum gf_mask): Add GF_CALL_NOTHROW.
	(gimple_call_set_nothrow): New.
	* gimple.c (gimple_build_call_from_tree): Call it.
	(gimple_call_flags): Set ECF_NOTHROW from GF_CALL_NOTHROW.

	PR c++/44127
	* gimplify.c (gimplify_seq_add_stmt): No longer static.
	* gimple.h: Declare it.
	* gimple.c (gimple_build_eh_filter): No ops.

2010-05-14  Jakub Jelinek  <jakub@redhat.com>

	PR debug/44136
	* cfgexpand.c (expand_debug_expr): If non-memory op0
	has BLKmode, return NULL.

2010-05-14  H.J. Lu  <hongjiu.lu@intel.com>

	Backport from mainline
	2010-05-12  H.J. Lu  <hongjiu.lu@intel.com>

	PR target/44088
	* config/i386/sse.md (*avx_vmmaskcmp<mode>3): New.

2010-05-14  Richard Guenther  <rguenther@suse.de>

	PR tree-optimization/44124
	* tree-ssa-sccvn.c (vn_nary_may_trap): Fix invalid memory access.

2010-05-13  Jason Merrill  <jason@redhat.com>

	* gimplify.c (gimplify_expr) [MODIFY_EXPR]: Trust GS_OK even if the
	rhs didn't change.

	PR c++/43787
	* gimplify.c (gimplify_expr): Keep working if gimplify_modify_expr
	returns GS_OK.
	(gimplify_modify_expr_rhs): Return GS_OK if anything changed.

2010-05-12  Wolfgang Gellerich  <gellerich@de.ibm.com>

	* config/s390/s390.c (override_options): Adjust the z10 defaults
	for max-unroll-times, max-completely-peeled-insns
	and max-completely-peel-times.

2010-05-12  Jakub Jelinek  <jakub@redhat.com>

	PR middle-end/44085
	* gimplify.c (enum omp_region_type): Add ORT_UNTIED_TASK,
	change value of ORT_TASK.
	(new_omp_context): Handle ORT_UNTIED_TASK like ORT_TASK.
	(omp_notice_threadprivate_variable): New function.
	(omp_notice_variable): Call it for threadprivate variables.
	If enclosing ctx is a task, print enclosing task rather than
	enclosing parallel.  Handle ORT_UNTIED_TASK like ORT_TASK.
	(gimplify_omp_task): Pass ORT_UNTIED_TASK instead of ORT_TASK
	if task has untied clause.

2010-05-11  Jakub Jelinek  <jakub@redhat.com>

	PR middle-end/44071
	* cfglayout.c (fixup_reorder_chain): Allow asm goto to have
	no fallthru edge.
	* cfgcleanup.c (try_optimize_cfg): When in cfglayout mode
	optimizing away empty bb with no successors, move over its
	footer chain to fallthru predecessor.
	* cfgrtl.c (patch_jump_insn): Update also REG_LABEL_OPERAND.
	(rtl_split_edge): For asm goto call patch_jump_insn even if
	splitting fallthru edge.

2010-05-11  Martin Jambor  <mjambor@suse.cz>

	PR middle-end/43812
	* ipa.c (dissolve_same_comdat_group_list): New function.
	(function_and_variable_visibility): Call
	dissolve_same_comdat_group_list when comdat group contains external or
	newly local nodes.
	* cgraphunit.c (verify_cgraph_node): Verify that same_comdat_group
	lists are circular and that they contain only DECL_ONE_ONLY nodes.

2010-05-10  Jakub Jelinek  <jakub@redhat.com>

	PR debug/44028
	* haifa-sched.c (schedule_insn): When clearing INSN_VAR_LOCATION_LOC,
	clear also INSN_REG_USE_LIST.

2010-05-10  H.J. Lu  <hongjiu.lu@intel.com>

	Backport from mainline
	2010-05-10  H.J. Lu  <hongjiu.lu@intel.com>
		    Vladimir Makarov  <vmakarov@redhat.com>

	PR rtl-optimization/44012
	* ira-build.c (remove_unnecessary_allocnos): Nullify
	regno_allocno_map of the removed allocno.

2010-05-10  Rainer Orth  <ro@CeBiTec.Uni-Bielefeld.DE>

	* configure.ac (gcc_cv_ld_eh_gc_sections): Redirect objdump errors
	to /dev/null.
	* configure: Regenerate.

2010-05-10  Rainer Orth  <ro@CeBiTec.Uni-Bielefeld.DE>

	* config/sol2.c (solaris_assemble_visibility): Declare decl, vis
	unused.
	Define visibility_types, name, type inside HAVE_GAS_HIDDEN.
	* configure.ac (gcc_cv_ld_hidden): Explain stages of visibility
	support in Sun ld.
	* configure: Regenerate.

2010-05-09  H.J. Lu  <hongjiu.lu@intel.com>

	Backport from mainline
	2010-05-09  H.J. Lu  <hongjiu.lu@intel.com>

	PR target/44046
	* config/i386/driver-i386.c (host_detect_local_cpu): Properly
	detect Atom, Core 2 and Core i7.

2010-05-07  Ralf Wildenhues  <Ralf.Wildenhues@gmx.de>

	PR documentation/44016
	* doc/standards.texi (Standards): Link to unversioned
	cxx0x_status.html page.

2010-05-07  Rainer Orth  <ro@CeBiTec.Uni-Bielefeld.DE>

	* config/mips/iris.h (LINK_SPEC): Don't pass -init, -fini with -r.

2010-05-07  Rainer Orth  <ro@CeBiTec.Uni-Bielefeld.DE>

	* config/mips/dbxmdebug.h: Remove.
	* config.gcc (mips-sgi-irix[56]*): Remove mips/dbxmdebug.h.

2010-05-05  Kaz Kojima  <kkojima@gcc.gnu.org>

	Backport from mainline:
	2010-04-22  Kaz Kojima  <kkojima@gcc.gnu.org>

	PR target/43744
	* config/sh/sh.c (find_barrier): Don't emit a constant pool
	in the middle of insns for casesi_worker_2.

2010-05-05  Jason Merrill  <jason@redhat.com>

	PR debug/43370
	* c-common.c (handle_aligned_attribute): Respect
	ATTR_FLAG_TYPE_IN_PLACE.

2010-05-05  Richard Guenther  <rguenther@suse.de>

	PR c++/43880
	* tree-inline.c (copy_bind_expr): Also copy bind expr vars
	value-exprs.

2010-05-04  H.J. Lu  <hongjiu.lu@intel.com>

	Backport from mainline
	2010-05-04  H.J. Lu  <hongjiu.lu@intel.com>

	PR middle-end/43671
	* alias.c (true_dependence): Handle the same VALUE in x and mem.
	(canon_true_dependence): Likewise.
	(write_dependence_p): Likewise.

2010-05-03  Jakub Jelinek  <jakub@redhat.com>

	PR debug/43972
	* config/i386/i386.c (ix86_delegitimize_address): Make sure the
	result mode matches original rtl mode.

2010-05-02  Uros Bizjak  <ubizjak@gmail.com>

	* config/i386/i386.c (ix86_target_string): Output 'flags', not 'isa',
	when processing flag options.

2010-05-02  H.J. Lu  <hongjiu.lu@intel.com>

	Backport from mainline
	2010-04-29  H.J. Lu  <hongjiu.lu@intel.com>

	PR target/43921
	* config/i386/i386.c (get_some_local_dynamic_name): Replace
	INSN_P with NONDEBUG_INSN_P.
	(distance_non_agu_define): Likewise.
	(distance_agu_use): Likewise.

2010-04-30  Eric Botcazou  <ebotcazou@adacore.com>

	* tree-ssa-loop-ivopts.c (may_be_unaligned_p): Check the alignment of
	the variable part of the offset as well.  Use highest_pow2_factor for
	all alignment checks.

2010-04-30  Jakub Jelinek  <jakub@redhat.com>

	PR debug/43942
	* tree.c (auto_var_in_fn_p): Return false for DECL_EXTERNAL vars.

2010-04-28  Uros Bizjak  <ubizjak@gmail.com>

	* config/alpha/elf.h (ASM_DECLARE_OBJECT_NAME): Use gnu_unique_object
	type if available.

2010-04-28  Eric Botcazou  <ebotcazou@adacore.com>

	* lto-streamer-in.c (unpack_ts_type_value_fields): Replace test for
	record or union type with RECORD_OR_UNION_TYPE_P predicate.
	(lto_input_ts_type_tree_pointers): Likewise.
	* lto-streamer-out.c (pack_ts_type_value_fields): Likewise.
	(lto_output_ts_type_tree_pointers): Likewise.

2010-04-28  Eric Botcazou  <ebotcazou@adacore.com>

	* lto-streamer.c [LTO_STREAMER_DEBUG] (tree_htab, tree_hash_entry,
	hash_tree, eq_tree): New tree hash table.
	(lto_streamer_init) [LTO_STREAMER_DEBUG]: Initialize it.
	[LTO_STREAMER_DEBUG] (lto_orig_address_map, lto_orig_address_get,
	lto_orig_address_remove): Reimplement.

2010-04-28  Rainer Orth  <ro@CeBiTec.Uni-Bielefeld.DE>

	PR target/22224
	* config/alpha/osf.h (ASM_OUTPUT_LOCAL): Redefine.

2010-04-28  Martin Jambor  <mjambor@suse.cz>

	PR tree-optimization/43846
	* tree-sra.c (struct access): New flag grp_assignment_read.
	(build_accesses_from_assign): Set grp_assignment_read.
	(sort_and_splice_var_accesses): Propagate grp_assignment_read.
	(enum mark_read_status): New type.
	(analyze_access_subtree): Propagate grp_assignment_read, create
	accesses also if both direct_read and root->grp_assignment_read.

2010-04-27  Kai Tietz  <kai.tietz@onevision.com>

	Back-merged from trnnk.
	* collect2.c (TARGET_64BIT): Redefine to target's default.
	* tlink.c: Likewise.
	* config/i386/cygming.h (USER_LABEL_PREFIX): Define
	dependent to TARGET_64BIT and USE_MINGW64_LEADING_UNDERSCORES.
	* config/i386/i386.h (CRT_CALL_STATIC_FUNCTION): Use
	for underscoring __USER_LABEL_PREFIX__.
	* config/i386/mingw-w64.h (SUB_LINK_ENTRY): New macro.
	(SUB_LINK_ENTRY32): New.
	(SUB_LINK_ENTRY64): New.
	(LINK_SPEC): Replace entry point spec by
	SUB_LINK_ENTRY.
	* config/i386/mingw32 (SUB_LINK_ENTRY32): New.
	(SUB_LINK_ENTRY64): New.
	(SUB_LINK_ENTRY): New.
	(LINK_SPEC): Use SUB_LINK_ENTRY instead of hard-coded entry-point.
	(DWARF2_UNWIND_INFO): Error out for use of dw2 unwind when
	x64 target is choosen.
	* config.in (USE_MINGW64_LEADING_UNDERSCORES): New.
	* configure: Regenerated.
	* configure.ac (leading-mingw64-underscores): Option added.

2010-04-27  Jakub Jelinek  <jakub@redhat.com>

	* dwarf2out.c (def_cfa_1): After DW_CFA_def_cfa_expression
	force using DW_CFA_def_cfa instead of DW_CFA_def_cfa_register
	or DW_CFA_def_cfa_offset{,_sf}.

	* unwind-dw2.c (_Unwind_DebugHook): Add used and noclone attributes.

2010-04-27  Hans-Peter Nilsson  <hp@bitrange.com>

	PR target/43889
	* config/mmix/mmix.md ("*divdi3_nonknuth", "*moddi3_nonknuth"):
	Add missing earlyclobber for second alternative.

2010-04-26  Jakub Jelinek  <jakub@redhat.com>

	PR c/43893
	* c-omp.c (c_finish_omp_for): Handle also EQ_EXPR.

2010-04-26  Jie Zhang  <jie@codesourcery.com>

	PR tree-optimization/43833
	* tree-vrp.c (range_int_cst_p): New.
	(range_int_cst_singleton_p): New.
	(extract_range_from_binary_expr): Optimize BIT_AND_EXPR case
	when both operands are constants.  Use range_int_cst_p in
	BIT_IOR_EXPR case.

2010-04-23  Martin Jambor  <mjambor@suse.cz>

	PR middle-end/43835
	* tree-sra.c (ipa_sra_preliminary_function_checks): Check that the
	function does not have type attributes.

2010-04-23  Richard Guenther  <rguenther@suse.de>

	PR tree-optimization/43572
	* tree-tailcall.c (find_tail_calls): Allow PARM_DECL uses.

2010-04-23  Richard Guenther  <rguenther@suse.de>

	Backport from mainline
	2010-04-22  Richard Guenther  <rguenther@suse.de>

	PR tree-optimization/43845
	* tree-ssa-pre.c (create_component_ref_by_pieces_1): Properly
	lookup the CALL_EXPR function and arguments.

2010-04-21  Jakub Jelinek  <jakub@redhat.com>

	PR middle-end/43570
	* omp-low.c (scan_sharing_clauses): Don't scan_omp_op
	OMP_CLAUSE_DECL for OMP_CLAUSE_COPYPRIVATE.
	(lower_copyprivate_clauses): Use private var in outer
	context instead of original var.  Make sure the types
	are correct for VLAs.

2010-04-20  Richard Guenther  <rguenther@suse.de>

	PR tree-optimization/43783
	* tree-ssa-pre.c (create_component_ref_by_pieces_1): Drop
	constant ARRAY_REF operands two and three if possible.

2010-04-20  Richard Guenther  <rguenther@suse.de>

	PR tree-optimization/43796
	* tree-vrp.c (adjust_range_with_scev): Lookup init and step
	from SCEV in the lattice.
	(vrp_visit_phi_node): Dump change.

2010-04-20  Jakub Jelinek  <jakub@redhat.com>

	PR middle-end/43337
	* tree-nested.c (convert_nonlocal_omp_clauses): OMP_CLAUSE_PRIVATE
	with non-local decl doesn't need chain.

2010-04-20  Andreas Krebbel  <Andreas.Krebbel@de.ibm.com>

	PR target/43635
	* config/s390/s390.c (s390_emit_call): Turn direct into indirect
	calls for -fpic -m31 if they have been sibcall optimized.

2010-04-19  DJ Delorie  <dj@redhat.com>

	* cfgexpand.c (expand_debug_expr): Check for mismatched modes in
	POINTER_PLUS_EXPR and fix them.

2010-04-19  Jie Zhang  <jie@codesourcery.com>

	PR target/43662
	* reginfo.c (reinit_regs): Set caller_save_initialized_p
	to false.

2010-04-19  Richard Guenther  <rguenther@suse.de>

	PR tree-optimization/43572
	* tree-tailcall.c (find_tail_calls): Verify the tail call
	properly.

2010-04-19 Ira Rosen <irar@il.ibm.com>

	PR tree-optimization/43771
	* tree-vect-slp.c (vect_supported_load_permutation_p): Check that
	load permutation doesn't have gaps.

2010-04-18  Matthias Klose  <doko@ubuntu.com>

	* gcc.c (main): Search for liblto_plugin.so with mode R_OK.

2010-04-16  Rainer Orth  <ro@CeBiTec.Uni-Bielefeld.DE>

	Backport from mainline:
	2010-04-09  Rainer Orth  <ro@CeBiTec.Uni-Bielefeld.DE>

	* configure.ac (plugin -rdynamic test): Log result.
	* configure: Regenerate.
	* config/sol2.h (LINK_SPEC): Handle -rdynamic.
	(RDYNAMIC_SPEC): Define.
	* config/sol2-gld.h (RDYNAMIC_SPEC): Redefine.

2010-04-16  Rainer Orth  <ro@CeBiTec.Uni-Bielefeld.DE>

	Backport from mainline:
	2010-04-09  Rainer Orth  <ro@CeBiTec.Uni-Bielefeld.DE>

	* config/sparc/sol2-gld.h: Remove SPARC reference.  Rename ...
	* config/sol2-gld.h: ... here.
	* config.gcc (sparc*-*-solaris2*): Reflect this.
	(i[34567]86-*-solaris2*): Use it.

2010-04-16  Rainer Orth  <ro@CeBiTec.Uni-Bielefeld.DE>

	Backport from mainline:
	2010-04-09  Rainer Orth  <ro@CeBiTec.Uni-Bielefeld.DE>

	* configure.ac: Determine Sun ld version numbers.
	(comdat_group): Restrict GNU ld version checks to gld.
	(comdat_group, *-*-solaris2.1[1-9]*): Enable for Sun ld > 1.1688.
	(enable_comdat): Support --enable-comdat.
	* configure: Regenerate.
	* doc/install.texi (Configuration): Document --enable-comdat.

2010-04-01  Uros Bizjak  <ubizjak@gmail.com>

	Backport from mainline:
	2010-04-14  Uros Bizjak  <ubizjak@gmail.com>

	* config/i386/i386.md (*divmod<mode>4): Remove stray "&&" from
	splitter condition.
	(*udivmod<mode>4): Ditto.

	2010-04-14  Uros Bizjak  <ubizjak@gmail.com>

	* config/i386/i386.md (*popcountsi2_cmp_zext): Remove mode attribute
	from insn template.

2010-04-15  Thomas Schwinge  <tschwinge@gnu.org>

	Backport from mainline:
	2010-04-15  Thomas Schwinge  <tschwinge@gnu.org>

	* config.gcc <i[34567]86-*-gnu*>: Handle softfp as for Linux.

2010-04-15  Richard Guenther  <rguenther@suse.de>

	PR tree-optimization/43627
	* tree-vrp.c (extract_range_from_unary_expr): Widenings
	of [1, +INF(OVF)] go to [1, +INF(OVF)] of the wider type,
	not varying.

2010-04-14  Richard Guenther  <rguenther@suse.de>

	* DEV-PHASE: Set back to prerelease.
	* BASE-VER: Bump to 4.5.1.

2010-04-14  Release Manager

	* GCC 4.5.0 released.

2010-04-13  Michael Matz  <matz@suse.de>

	PR middle-end/43730
	* builtins.c (expand_builtin_interclass_mathfn): Also create
	a register if the predicate doesn't match.

2010-04-12  Rainer Orth  <ro@CeBiTec.Uni-Bielefeld.DE>

	* doc/contrib.texi (Contributors, Rainer Orth): Update.

2010-04-08  Rainer Orth  <ro@CeBiTec.Uni-Bielefeld.DE>

	PR target/43643
	* config/i386/gmon-sol2.c [__x86_64__]: Properly restore %rcx.

2010-04-08  Rainer Orth  <ro@CeBiTec.Uni-Bielefeld.DE>

	* doc/install.texi (Specific, i?86-*-solaris2.10): Fix grammar.
	(Specific, *-*-solaris2*): Likewise.
	Don't prefer Sun as over GNU as.

2010-04-08  Richard Guenther  <rguenther@suse.de>

	PR tree-optimization/43679
	* tree-ssa-pre.c (eliminate): Only propagate copies.

2010-04-08  Jakub Jelinek  <jakub@redhat.com>

	PR debug/43670
	* cfgexpand.c (expand_debug_expr): If for non-NULL offset
	op0 is not a MEM, just return NULL instead of assertion
	failure.
	(discover_nonconstant_array_refs): Don't walk debug stmts.

2010-04-07  H.J. Lu  <hongjiu.lu@intel.com>

	PR target/43668
	* config/i386/i386.c (setup_incoming_varargs_64): Align stack to
	16byte for FP register save area.

2010-04-07  Ralf Wildenhues  <Ralf.Wildenhues@gmx.de>

	* doc/install.texi (Configuration): Move description of
	--enable-lto, --with-libelf*, --enable-gold from Java section to
	general section.

	* doc/generic.texi (Working with declarations)
	(Function Properties, C and C++ Trees): Fix typos.
	* doc/sourcebuild.texi (Top Level): Likewise.

2010-04-07  Rainer Orth  <ro@CeBiTec.Uni-Bielefeld.DE>

	* config.gcc (i[34567]86-*-solaris2*): Default with_tune_32 to
	generic.

2010-04-06  Jakub Jelinek  <jakub@redhat.com>

	PR target/43667
	* config/i386/i386.c (bdesc_multi_arg): Use OPTION_MASK_ISA_XOP
	instead of OPTION_MASK_ISA_AVX for __builtin_ia32_vpermil2p*.
	(ix86_expand_args_builtin): Use V*_FTYPE_* enum codes instead of
	MULTI_* defines for 4 argument vpermil2p* builtins.

2010-04-06  Joseph Myers  <joseph@codesourcery.com>

	* doc/invoke.texi, doc/standards.texi: Refer to
	gcc-4.5/c99status.html.

2010-04-06  Jakub Jelinek  <jakub@redhat.com>

	PR target/43638
	* config/i386/i386.c (print_operand): Remove 'e' and 'E' code
	handling.

2010-04-06  Richard Guenther  <rguenther@suse.de>

	PR middle-end/43661
	* fold-const.c (fold_comparison): Handle X * 0 CMP 0.

2010-04-05  Ralf Wildenhues  <Ralf.Wildenhues@gmx.de>

	* doc/invoke.texi (Optimize Options): Document that LTO
	won't remove object access purely due to incompatible
	declarations.

2010-04-04  Matthias Klose  <doko@ubuntu.com>

	* graphite-sese-to-poly.c (translate_scalar_reduction_to_array):
	Initialize variable.

2010-04-03  Richard Guenther  <rguenther@suse.de>

	PR middle-end/42509
	* alias.c (nonoverlapping_memrefs_p): For spill-slot accesses
	require a non-NULL MEM_OFFSET.

2010-04-02  Steven Bosscher  <steven@gcc.gnu.org>

	* ada/gcc-interface/Make-lang.in, alias.c, attribs.c, auto-inc-dec.c,
	basic-block.h, bb-reorder.c, calls.c, c-common.c, cgraph.h,
	collect2.h, config/alpha/alpha.c, config/alpha/alpha.md,
	config/alpha/predicates.md, config/arm/arm.md,
	config/arm/lib1funcs.asm, config/arm/neon-schedgen.ml,
	config/avr/avr.c, config/avr/avr.md, config/bfin/bfin.c,
	config/darwin9.h, config/darwin.c, config/darwin.h,
	config/h8300/h8300.c, config/i386/cpuid.h, config/i386/cygming.h,
	config/i386/cygwin.h, config/i386/mingw32.h, config/i386/msformat-c.c,
	config/i386/sol2-10.h, config/i386/xopintrin.h, config/ia64/ia64.c,
	config/ia64/ia64.md, config/ia64/sync.md, config/mep/mep.c,
	config/mips/mips.md, config/mn10300/mn10300.c,
	config/mn10300/mn10300.h, config/pa/pa.c, config/pa/pa.md,
	config/rs6000/aix.h, config/rs6000/dfp.md,
	config/rs6000/rs6000-builtin.def, config/rs6000/rs6000-c.c,
	config/rs6000/vector.md, config/rtems.h, config/rx/rx.md,
	config/s390/s390.md, config/sol2-c.c, config/sparc/sol2-bi.h,
	config/sparc/sol2-gas.h, config/sparc/sparc.h, config/sparc/sparc.md,
	config/sparc/sparc-protos.h, config/spu/spu.c, config/spu/spu-c.c,
	config/t-darwin, convert.c, c.opt, c-opts.c, cp/Make-lang.in,
	c-pretty-print.c, c-typeck.c, df-core.c, df-scan.c, diagnostic.c,
	diagnostic.h, doc/cppopts.texi, doc/cpp.texi, doc/extend.texi,
	doc/gimple.texi, doc/languages.texi, doc/plugins.texi, doc/rtl.texi,
	doc/standards.texi, doc/tree-ssa.texi, doc/trouble.texi, dominance.c,
	fold-const.c, fortran/Make-lang.in, fwprop.c, gcc-plugin.h,
	gensupport.c, gimple.h, gimple-iterator.c, graphite.c,
	graphite-clast-to-gimple.c, graphite-clast-to-gimple.h,
	graphite-dependences.c, graphite-poly.c, graphite-poly.h,
	graphite-ppl.c, graphite-ppl.h, graphite-scop-detection.c,
	graphite-sese-to-poly.c, graphite-sese-to-poly.h, ifcvt.c, intl.c,
	intl.h, ipa.c, ipa-cp.c, ipa-inline.c, ipa-prop.c, ipa-prop.h,
	ipa-pure-const.c, ipa-reference.c, ipa-type-escape.c, ira-color.c,
	ira-conflicts.c, ira-lives.c, java/Make-lang.in, lambda-code.c,
	loop-invariant.c, lto/Make-lang.in, lto-streamer.h, lto-streamer-in.c,
	objc/Make-lang.in, objcp/Make-lang.in, omp-low.c, optc-gen.awk,
	opt-functions.awk, opth-gen.awk, params.def, passes.c,
	postreload-gcse.c, print-tree.c, recog.c, regrename.c, reload.h,
	rtl.def, sched-int.h, sched-rgn.c, sel-sched-dump.c, sese.c, sese.h,
	store-motion.c, stor-layout.c, tree-cfgcleanup.c, tree-chrec.c,
	tree-complex.c, tree-data-ref.c, tree.def, tree-eh.c, tree-flow.h,
	tree-flow-inline.h, tree.h, tree-loop-distribution.c, tree-outof-ssa.c,
	tree-parloops.c, tree-pass.h, tree-predcom.c, tree-profile.c,
	tree-scalar-evolution.c, tree-ssa-address.c, tree-ssa-alias.c,
	tree-ssa-coalesce.c, tree-ssa-copy.c, tree-ssa-dce.c, tree-ssa-dom.c,
	tree-ssa-dse.c, tree-ssa-loop-im.c, tree-ssa-loop-ivcanon.c,
	tree-ssa-loop-manip.c, tree-ssa-math-opts.c, tree-ssa-operands.c,
	tree-ssa-pre.c, tree-ssa-sccvn.c, tree-ssa-structalias.c,
	tree-ssa-uncprop.c, tree-tailcall.c, tree-vect-data-refs.c,
	tree-vect-loop.c, tree-vectorizer.h, tree-vect-slp.c, tree-vrp.c,
	unwind-dw2-fde-darwin.c, varpool.c: Update copyright years.

2010-04-02  Ralf Wildenhues  <Ralf.Wildenhues@gmx.de>

	PR other/43620
	* doc/install.texi (Prerequisites): Bump Automake version to 1.11.1.
	* aclocal.m4: Regenerate.

2010-04-02  Richard Guenther  <rguenther@suse.de>

	PR tree-optimization/43629
	* tree-ssa-ccp.c (likely_value): Reset all_undefined_operands
	if we have seen a constant value.

2010-04-02  Joseph Myers  <joseph@codesourcery.com>

	* read-rtl.c (read_rtx_1): Give an error for EOF while looking for
	']'.

2010-04-02  Richard Earnshaw  <rearnsha@arm.com>

	PR target/43469
	* arm.c (legitimize_tls_address): Adjust call to
	gen_tls_load_dot_plus_four.
	(arm_note_pic_base): New function.
	(arm_cannot_copy_insn_p): Use it.
	* thumb2.md (tls_load_dot_plus_four): Rework to avoid use of '+' in
	constraint.

2010-04-02  Ralf Wildenhues  <Ralf.Wildenhues@gmx.de>

	PR bootstrap/43531

	Revert:
	2009-09-28  Ralf Wildenhues  <Ralf.Wildenhues@gmx.de>

	* Makefile.in ($(out_object_file)): Depend on
	gt-$(basename $(notdir $(out_file))).h.

2010-04-01  Ralf Corsépius <ralf.corsepius@rtems.org>

	* config.gcc (lm32-*-rtems*): Add t-lm32.

2010-04-01  Joel Sherrill <joel.sherrill@oarcorp.com>

	* config.gcc: Add lm32-*-rtems*.
	* config/lm32/rtems.h: New file.

2010-04-01  Dave Korn  <dave.korn.cygwin@gmail.com>

	PR target/42609
	* config/i386/cygwin.h (CXX_WRAP_SPEC): Disable spec when -mno-cygwin.

2010-04-01  Jakub Jelinek  <jakub@redhat.com>

	* dwarf2out.c (output_compilation_unit_header): For
	-gdwarf-4 use version 4 instead of version 3.
	(output_line_info): For version 4 and above emit additional
	maximum ops per insn header field.
	(DWARF_LINE_DEFAULT_MAX_OPS_PER_INSN): Define.

	* dwarf2out.c (is_c_family, is_java): Remove.
	(lower_bound_default): New function.
	(add_bound_info, gen_descr_array_type_die): Use it.

2010-04-01  Dodji Seketeli  <dodji@redhat.com>

	PR debug/43325
	* dwarf2out.c (gen_variable_die): Allow debug info for variable
	re-declaration when it happens in a function.

2010-04-01  Aldy Hernandez  <aldyh@redhat.com>

	* cgraph.c (cgraph_add_function_insertion_hook): Update comment.
	(cgraph_remove_function_insertion_hook): Same.
	(cgraph_call_function_insertion_hooks): Same.

2010-04-01  Richard Guenther  <rguenther@suse.de>

	PR middle-end/43614
	* tree-ssa-address.c (copy_mem_ref_info): Copy TREE_SIDE_EFFECTS
	and TREE_THIS_VOLATILE.
	(copy_ref_info): Likewise.
	* tree-ssa-operands.c (get_tmr_operands): Check TREE_THIS_VOLATILE.
	* tree.c (build6_stat): Ignore side-effects of all but arg5
	for TARGET_MEM_REF.  Set TREE_THIS_VOLATILE from arg5 of
	TARGET_MEM_REF.

2010-04-01  Richard Guenther  <rguenther@suse.de>

	PR tree-optimization/43607
	* ipa-type-escape.c (check_call): Do not access non-existing
	arguments.

2010-04-01  Richard Guenther  <rguenther@suse.de>

	PR middle-end/43602
	Revert
	2010-03-30  Seongbae Park <seongbae.park@gmail.com>
	    Jack Howarth <howarth@bromo.med.uc.edu>

	* tree-profile.c (tree_init_ic_make_global_vars): Make static
	variables TLS.

2010-04-01  Rainer Orth  <ro@CeBiTec.Uni-Bielefeld.DE>

	* doc/install.texi (Prerequisites): Document libelf usability on
	IRIX 5/6 and Solaris 2.
	(Specific, i?86-*-solaris2.10): No 64-bit default configuration.
	Update GNU as, GNU ld requirements.
	(Specific, *-*-solaris2*): Document Solaris 7 obsoletion, removal.
	Document Sun Studio compiler download.
	Update and simplify as, ld recommendations.
	(Specific, *-*-solaris2.7): Note obsoletion, removal.

2010-04-01  Rainer Orth  <ro@CeBiTec.Uni-Bielefeld.DE>

	* config.gcc (i[34567]86-*-solaris2*): Default with_arch_32,
	with_tune_32 to pentium4.

2010-04-01  Uros Bizjak  <ubizjak@gmail.com>

	* config/i386/cpuid.h (__get_cpuid_max): Move misplaced comment.

2010-04-01  Rainer Orth  <ro@CeBiTec.Uni-Bielefeld.DE>

	* doc/install.texi (Specific, mips-sgi-irix5): Document IRIX 5
	obsoletion, removal.
	Update IDO URL.
	Document GNU as requirement.
	Update configure requirements.
	(Specific, mips-sgi-irix6): Document IRIX 6 < 6.5 obsoletion,
	removal.
	Recomment IRIX 6.5.18+.
	Document IDF/IDL requirement.
	Document GNU as requirement.
	Document GNU ld bootstrap failure.
	Remove freeware.sgi.com reference.

2010-04-01  Rainer Orth  <ro@CeBiTec.Uni-Bielefeld.DE>

	* doc/install.texi (Specific, alpha*-dec-osf*): Document Tru64
	UNIX V4.0, V5.0 obsoletion, removal.
	Remove --with-gc=simple reference.
	Update VM requirements during bootstrap.
	Remove -oldas bootstrap description.
	Update binutils reference.
	Remove comparison failure note.

2010-03-31  Richard Guenther  <rguenther@suse.de>
	    Zdenek Dvorak  <ook@ucw.cz>
	    Sebastian Pop  <sebastian.pop@amd.com>

	PR middle-end/43464
	* tree-ssa-copy.c (init_copy_prop): Handle loop close phi nodes
	with multiple arguments.
	(execute_copy_prop): Remove call to rewrite_into_loop_closed_ssa.

2010-03-31  Sebastian Pop  <sebastian.pop@amd.com>

	* graphite-dependences.c (print_pddr): Call print_pdr with an
	extra argument.
	* graphite-poly.c (debug_pdr): Add an extra argument for the
	verbosity level.
	(print_pdr): Same.
	(print_pbb_domain): Same.
	(print_pbb): Same.
	(print_scop_context): Same.
	(print_scop): Same.
	(print_cloog): Same.
	(debug_pbb_domain): Same.
	(debug_pbb): Same.
	(print_pdrs): Same.
	(debug_pdrs): Same.
	(debug_scop_context): Same.
	(debug_scop): Same.
	(debug_cloog): Same.
	(print_scop_params): Same.
	(debug_scop_params): Same.
	(print_iteration_domain): Same.
	(print_iteration_domains): Same.
	(debug_iteration_domain): Same.
	(debug_iteration_domains): Same.
	(print_scattering_function): Same.
	(print_scattering_functions): Same.
	(debug_scattering_function): Same.
	(debug_scattering_functions): Same.
	* graphite-poly.h (debug_pdr): Update declaration.
	(print_pdr): Same.
	(print_pbb_domain): Same.
	(print_pbb): Same.
	(print_scop_context): Same.
	(print_scop): Same.
	(print_cloog): Same.
	(debug_pbb_domain): Same.
	(debug_pbb): Same.
	(print_pdrs): Same.
	(debug_pdrs): Same.
	(debug_scop_context): Same.
	(debug_scop): Same.
	(debug_cloog): Same.
	(print_scop_params): Same.
	(debug_scop_params): Same.
	(print_iteration_domain): Same.
	(print_iteration_domains): Same.
	(debug_iteration_domain): Same.
	(debug_iteration_domains): Same.
	(print_scattering_function): Same.
	(print_scattering_functions): Same.
	(debug_scattering_function): Same.
	(debug_scattering_functions): Same.

2010-03-31  Sebastian Pop  <sebastian.pop@amd.com>

	* graphite-poly.c (print_scattering_function_1): New.
	(print_scattering_function): Call it.
	(print_scop_params): Remove spaces at the end of lines.
	(print_cloog): New.
	(debug_cloog): New.
	* graphite-poly.h (print_cloog): Declared.
	(debug_cloog): Declared.

2010-03-31  Sebastian Pop  <sebastian.pop@amd.com>

	* graphite-sese-to-poly.c (graphite_loop_normal_form): Add the IV bump
	in loop->header.
	* tree-flow.h (canonicalize_loop_ivs): Updated declaration.
	* tree-parloops.c (gen_parallel_loop): Add the IV bump in loop->latch.
	* tree-ssa-loop-manip.c (canonicalize_loop_ivs): Add a new parameter
	to switch between adding the IV bump in loop->latch or in loop->header.

2010-03-31  Sebastian Pop  <sebastian.pop@amd.com>

	* graphite-poly.c (print_scattering_function): Pretty print following
	the scoplib format.
	(print_pdr): Same.
	(print_pbb_domain): Same.
	(dump_gbb_cases): Same.
	(dump_gbb_conditions): Same.
	(print_pdrs): Same.
	(print_pbb): Same.
	(print_scop_params): Same.
	(print_scop_context): Same.
	(print_scop): Same.
	(print_pbb_body): New.
	(lst_indent_to): New.
	(print_lst): Start new lines with a #.
	* graphite-poly.h (pbb_bb): New.
	(pbb_index): Use pbb_bb.
	* graphite-ppl.c (ppl_print_powerset_matrix): Print the number of
	disjuncts.
	* tree-data-ref.c (dump_data_reference): Start new lines with a #.

2010-03-31  Jakub Jelinek  <jakub@redhat.com>

	* dwarf2out.c (size_of_die): For -gdwarf-4 use
	uleb128 size instead of fixed 1 or 2 for dw_val_class_loc
	and 0 instead of 1 for dw_val_class_flag.
	(value_format): For -gdwarf-4 use DW_FORM_sec_offset for
	dw_val_class_range_list, dw_val_class_loc_list,
	dw_val_class_lineptr and dw_val_class_macptr, use
	DW_FORM_flag_present for dw_val_class_flag and
	DW_FORM_exprloc for dw_val_class_loc.
	(output_die): For -gdwarf-4 print dw_val_class_loc
	size as uleb128 instead of 1 or 2 bytes and don't print
	anything for dw_val_class_flag.

	* var-tracking.c (vt_init_cfa_base): Use cselib_lookup_from_insn
	instead of cselib_lookup following by tweaking locs->setting_insn.

	PR bootstrap/43596
	* cselib.c (cselib_process_insn): Clear cselib_current_insn
	even before returning from label, setjmp call or volatile asm
	handling.

2010-03-31  Richard Guenther  <rguenther@suse.de>

	PR middle-end/43600
	* cgraphunit.c (cgraph_output_in_order): Do not allocate
	temporary data on stack.

2010-03-31  Rainer Orth  <ro@CeBiTec.Uni-Bielefeld.DE>

	* config/sparc/sysv4.h (PUSHSECTION_FORMAT): Remove undef.
	(PUSHSECTION_ASM_OP): Remove.
	(POPSECTION_ASM_OP): Remove.
	(PUSHSECTION_FORMAT): Remove.
	* config/sol2.h (PUSHSECTION_FORMAT): Define.
	* config/sparc/sol2.h [!USE_GAS] (PUSHSECTION_FORMAT): Redefine.
	* config/sol2.c (solaris_output_init_fini): Use it.

2010-03-31  Jie Zhang  <jie@codesourcery.com>

	PR 43574
	* opt-functions.awk (var_type_struct): Use signed char type
	for simple variables.

2010-03-31  Rainer Orth  <ro@CeBiTec.Uni-Bielefeld.DE>

	* config/sol2.c: Include output.h.
	(solaris_assemble_visibility): New function.
	* config/t-sol2 (sol2.o): Add output.h dependency.
	* config/sol2-protos.h (solaris_assemble_visibility): Declare.
	* config/sol2.h [!USE_GAS] (TARGET_ASM_ASSEMBLE_VISIBILITY):
	Redefine.

2010-03-31  Jakub Jelinek  <jakub@redhat.com>

	PR target/43580
	* config/arm/arm.c (arm_save_coproc_regs): Use Pmode instead of
	V2SImode or XFmode on PRE_DEC.

	PR debug/43557
	* cfgexpand.c (expand_debug_expr): Handle VOIDmode mode like
	BLKmode.

2010-03-31  Jie Zhang  <jie@codesourcery.com>

	PR 43562
	* reload.h (caller_save_initialized_p): Declare.
	* toplev.c (backend_init_target): Don't call
	init_caller_save but set caller_save_initialized_p to false.
	* caller-save.c (caller_save_initialized_p): Define.
	(init_caller_save): Check caller_save_initialized_p.
	* ira.c (ira): Call init_caller_save if flag_caller_saves.

2010-03-31  Rainer Orth  <ro@CeBiTec.Uni-Bielefeld.DE>

	PR target/39048
	* config.gcc (i[34567]86-*-solaris2*): Add i386/t-fprules-softfp
	and soft-fp/t-softfp to tmake_file.
	* config/i386/sol2.h (LIBGCC2_HAS_TF_MODE): Redefine.
	(LIBGCC2_TF_CEXT): Define.
	(TF_SIZE): Define.

2010-03-30  Alexandre Oliva  <aoliva@redhat.com>

	PR debug/42977
	* cselib.c (n_useless_values): Document handling of debug locs.
	(n_useless_debug_values, n_debug_values): New variables.
	(new_elt_loc_list): Don't add to debug values, keep count.
	(promote_debug_loc): New.
	(cselib_reset_table): Zero new variables.
	(entry_and_rtx_equal_p): Promote debug locs.
	(discard_useless_locs): Increment n_useless_debug_values for
	debug values.
	(remove_useless_values): Adjust n_useless_values and n_debug_values
	with n_useless_debug_values.
	(add_mem_for_addr): Promote debug locs.
	(cselib_lookup_mem): Likewise.
	(cselib_lookup_addr): Renamed to...
	(cselib_lookup_addr_1): ... this.  Promote debug locs.  Don't call...
	(cselib_log_lookup): ... this.  Turn into...
	(cselib_lookup_addr): ... new wrapper.
	(cselib_lookup_from_insn): New.
	(cselib_invalidate_regno): Increment n_useless_debug_values for
	debug values.
	(cselib_invalidate_mem): Likewise.
	(cselib_process_insn): Take n_deleted and n_debug_values into
	account to guard remove_useless_value call.
	(cselib_finish): Zero n_useless_debug_values.
	* cselib.h (cselib_lookup_from_insn): Declare.
	* sched-deps.c (sched_analyze_1): Use cselib_lookup_from_insn.
	(sched_analyze_2): Likewise.

2010-03-30  Jakub Jelinek  <jakub@redhat.com>

	* var-tracking.c (use_narrower_mode_test, use_narrower_mode): New
	functions.
	(adjust_mems): Replace narrowing SUBREG of expression containing
	just PLUS, MINUS, MULT and ASHIFT of registers and constants
	with operations in the narrower mode.

	PR debug/43593
	* var-tracking.c (dataflow_set_clear_at_call): Invalidate just
	regs_invalidated_by_call instead all call_used_reg_set registers.

2010-03-30  Sebastian Pop  <sebastian.pop@amd.com>

	PR middle-end/43430
	* tree-vect-slp.c (vect_get_and_check_slp_defs): Replace type
	pointer comparisons with types_compatible_p.
	* tree-vect-stmts.c (vectorizable_call): Same.
	(vectorizable_condition): Same.

2010-03-30  Andreas Krebbel  <Andreas.Krebbel@de.ibm.com>

	* config/s390/s390.c (s390_emit_prologue): Omit issuing a dynamic
	stack check if the mask would be zero.

2010-03-30  Seongbae Park <seongbae.park@gmail.com>
	    Jack Howarth <howarth@bromo.med.uc.edu>

	* tree-profile.c (tree_init_ic_make_global_vars): Make static
	variables TLS.

2010-03-30  Joseph Myers  <joseph@codesourcery.com>

	PR other/25232
	* libgcc-std.ver (GCC_4.5.0): Define version.  Include __unordxf2
	and __unordtf2.
	* config/bfin/libgcc-bfin.ver (GCC_4.5.0): Define version.
	Include ___unordxf2 and ___unordtf2.
	* config/i386/libgcc-glibc.ver: Do not define inheritance from
	GCC_4.4.0 here.

2010-03-30  Tarik Graba  <tarik.graba@telecom-paristech.fr>

	* config/lm32/t-lm32: New file.
	* config.gcc: Use the above file when targetting lm32.

2010-03-28  Duncan Sands  <baldrick@free.fr>

	* Makefile.in (PLUGIN_HEADERS): Add except.h.

2010-03-29  Sebastian Pop  <sebastian.pop@amd.com>

	PR middle-end/43431
	* tree-vect-loop.c (vect_estimate_min_profitable_iters):
	Improve vectorization cost model diagnostic.

2010-03-29  Sebastian Pop  <sebastian.pop@amd.com>

	PR middle-end/43436
	* tree-vect-data-refs.c (vect_analyze_data_refs): When
	compute_data_dependences_for_loop returns false, early exit
	and output an extra diagnostic for the failed data reference
	analysis.

2010-03-29  Richard Guenther  <rguenther@suse.de>

	PR tree-optimization/43560
	* tree-ssa-loop-im.c (ref_always_accessed_p): Add store_p parameter.
	(can_sm_ref_p): Treat stores to readonly locations as trapping.

2010-03-29  Jie Zhang  <jie@codesourcery.com>

	PR 43564
	* toplev.c (process_options): Set optimization_default_node
	and optimization_current_node.
	* opts.c (decode_options): Don't set optimization_default_node
	and optimization_current_node.

2010-03-29  Ralf Corsépius  <ralf.corsepius@rtems.org>

	* config/rtems.h: Abandon -qrtems_debug.

2010-03-28  Jan Hubicka  <jh@suse.cz>

	PR tree-optimization/43505
	* cgraph.c (cgraph_clone_node): When clonning a clone, replacement
	map should not be copied.

2010-03-27  John David Anglin  <dave.anglin@nrc-cnrc.gc.ca>

	PR middle-end/41674
	* cgraphunit.c (cgraph_build_static_cdtor): If target doesn't have
	cdtors, set DECL_PRESERVE_P.
	* ipa.c (cgraph_externally_visible_p): Return true if declaration
	should be preseved.

2010-03-27  Uros Bizjak  <ubizjak@gmail.com>

	PR tree-optimization/43528
	* stor-layout.c (place_field): Check that constant fits into
	unsigned HWI when skipping calculation of MS bitfield layout.

2010-03-27  Jan Hubicka  <jh@suse.cz>

	PR middle-end/43391
	* varasm.c (make_decl_rtl): Deal with COMMON flag to make
	notice_global_symbol work.

2010-03-27  Jakub Jelinek  <jakub@redhat.com>

	* dwarf2out.c (dwarf2_debug_hooks): Use dwarf2out_function_decl
	instead of dwarf2out_decl.
	(struct var_loc_node): Remove section_label field.
	(dwarf2out_function_decl): New function.
	(dwarf2out_var_location): Don't set section_label field.
	(dwarf2out_begin_function): Don't empty decl_loc_table here.

2010-03-26  Michael Meissner  <meissner@linux.vnet.ibm.com>

	PR tree-optimization/43544
	* doc/tm.texi (TARGET_VECTORIZE_BUILTIN_VECTORIZED_FUNCTION):
	First argument for builtin vectorized function hook is now a
	tree to be able to distinguish between machine specific and
	standard builtins.
	* targhooks.c (default_builtin_vectorized_function): Ditto.
	* targhooks.h (default_builtin_vectorized_function): Ditto.
	* target.h (struct gcc_target): Ditto.
	* tree-vect-stmts.c (vectorizable_function): Ditto.
	* config/i386/i386.c (ix86_builtin_vectorized_function): Ditto.
	* config/rs6000/rs6000.c (rs6000_builtin_vectorized_function):
	Ditto.

2010-03-26  Joseph Myers  <joseph@codesourcery.com>

	PR c/43381
	* c-decl.c (get_parm_info): Assert that decl going in OTHERS has a
	nested binding iff it is a FUNCTION_DECL.
	(store_parm_decls_newstyle): Pass nested=true to bind for
	FUNCTION_DECLs amongst parameters.

2010-03-26  Jakub Jelinek  <jakub@redhat.com>

	* var-tracking.c (vt_expand_loc_callback): Don't run
	cselib_expand_value_rtx_cb in dummy mode if
	cselib_dummy_expand_value_rtx_cb returned false.

	* var-tracking.c (emit_note_insn_var_location): For one part
	notes with offset 0, don't add EXPR_LIST around the location.
	* dwarf2out.c (loc_descriptor, dw_loc_list_1,
	add_location_or_const_value_attribute): Adjust for that change.

	PR debug/43540
	* dwarf2out.c (reg_save): For DW_CFA_expression put regnum
	into first operand and location into second.
	(dw_cfi_oprnd1_desc): Return dw_cfi_oprnd_reg_num instead of
	dw_cfi_oprnd_loc for DW_CFA_expression.
	(dw_cfi_oprnd2_desc): Return dw_cfi_oprnd_loc for DW_CFA_expression.
	(output_cfa_loc, output_cfa_loc_raw): For DW_CFA_expression
	assume first argument is regnum and second argument is location.

2010-03-26  Uros Bizjak  <ubizjak@gmail.com>

	PR target/42113
	* config/alpha/alpha.md (*cmp_sadd_si): Change mode
	of scratch register to DImode.  Split to DImode comparison operator.
	Use SImode subreg of scratch register in the multiplication.
	(*cmp_sadd_sidi): Ditto.
	(*cmp_ssub_si): Ditto.
	(*cmp_ssub_sidi): Ditto.

2010-03-26  Uros Bizjak  <ubizjak@gmail.com>

	PR target/43524
	* config/i386/i386.c (ix86_expand_prologue) [TARGET_STACK_PROBE]:
	Remove invalid assert and wrong comment.

2010-03-26  Jakub Jelinek  <jakub@redhat.com>

	PR debug/43516
	* flags.h (final_insns_dump_p): New extern.
	* final.c (final_insns_dump_p): New variable.
	(rest_of_clean_state): Set it before -fdump-final-insns=
	dumping, clear afterwards.
	* print-rtl.c (print_rtx): If final_insns_dump_p don't dump
	MEM_ALIAS_SET on MEMs.

2010-03-26  David S. Miller  <davem@davemloft.net>

	* configure.ac: Fix sparc GOTDATA_OP bug check.
	* configure: Rebuild.

2010-03-26  Alan Modra  <amodra@gmail.com>

	* config/rs6000/rs6000.md (cmptf_internal2): Correct comparison.

2010-03-25  Rainer Orth  <ro@CeBiTec.Uni-Bielefeld.DE>

	* doc/tm.texi (Sections): Document TLS_COMMON_ASM_OP,
	TLS_SECTION_ASM_FLAG.

2010-03-25  Jakub Jelinek  <jakub@redhat.com>

	PR bootstrap/43511
	* config/i386/i386.c (ix86_code_end): Set DECL_WEAK if TARGET_MACHO.
	Clear first_function_block_is_cold.

	PR c/43385
	* gimplify.c (gimple_boolify): Only recurse on __builtin_expect
	argument if the argument is truth_value_p.

2010-03-24  Michael Meissner  <meissner@linux.vnet.ibm.com>

	* config/rs6000/constraints.md: Update copyright year for my changes.

	PR target/43484
	* config/rs6000/rs6000.c (rs6000_split_multireg_move): If r0 is
	used in reg+reg addressing, swap registers.

2010-03-24  Jakub Jelinek  <jakub@redhat.com>

	PR debug/43293
	* target.h (struct gcc_target): Add code_end hook.
	* target-def.h (TARGET_ASM_CODE_END): Define to hook_void_void
	if not yet defined.
	(TARGET_ASM_OUT): Add TARGET_ASM_CODE_END.
	* toplev.c (compile_file): Call targetm.asm_out.code_end
	hook before unwind info/debug info output.
	* config/i386/winnt.c (i386_pe_file_end): Don't call ix86_file_end.
	* config/i386/linux.h (NEED_INDICATE_EXEC_STACK): Don't define.
	(TARGET_ASM_FILE_END): Define to file_end_indicate_exec_stack.
	* config/i386/linux64.h (NEED_INDICATE_EXEC_STACK): Don't define.
	(TARGET_ASM_FILE_END): Define to file_end_indicate_exec_stack.
	* config/i386/i386.c (ix86_file_end): Renamed to...
	(ix86_code_end): ... this.  Make static.  Don't call
	file_end_indicate_exec_stack.  Emit unwind info using
	final_start_function/final_end_function.
	(darwin_x86_file_end): Remove.
	(TARGET_ASM_CODE_END): Define.
	* config/i386/i386.h (TARGET_ASM_FILE_END,
	NEED_INDICATE_EXEC_STACK): Don't define.
	* config/i386/darwin.h (darwin_x86_file_end): Remove prototype.
	(TARGET_ASM_FILE_END): Define to darwin_file_end.
	* config/i386/i386-protos.h (ix86_file_end): Remove prototype.
	* doc/tm.texi (TARGET_ASM_CODE_END): Document.

	PR target/43498
	* config/i386/i386.c (x86_output_mi_thunk): Call final_start_function
	at the beginning and final_end_function at the end.
	* config/s390/s390.c (s390_output_mi_thunk): Likewise.

2010-03-24  Rainer Orth  <ro@CeBiTec.Uni-Bielefeld.DE>

	* configure.ac (i[34567]86-*-*): Handle Solaris 2/x86 TLS support
	and Sun as TLS syntax.
	(TLS_SECTION_ASM_FLAG) [on_solaris && !gas_flag]: Define.
	* configure: Regenerate.
	* config.in: Regenerate.
	* varasm.c (TLS_SECTION_ASM_FLAG): Define default.
	(default_elf_asm_named_section): Use it.
	* config/i386/i386.c (output_pic_addr_const): Lowercase @DTPOFF.
	(i386_output_dwarf_dtprel): Likewise.
	(output_addr_const_extra): Likewise.
	(output_pic_addr_const): Lowercase @GOTTPOFF.
	(output_addr_const_extra): Likewise.
	(output_pic_addr_const): Lowercase @GOTNTPOFF.
	(output_addr_const_extra): Likewise.
	(output_pic_addr_const): Lowercase @INDNTPOFF.
	(output_addr_const_extra): Likewise.
	(output_pic_addr_const): Lowercase @NTPOFF.
	(output_addr_const_extra): Likewise.
	(output_pic_addr_const): Lowercase @TPOFF.
	(output_addr_const_extra): Likewise.
	* config/i386/i386.md (*tls_global_dynamic_32_gnu): Lowercase @TLSGD.
	(*tls_global_dynamic_64): Likewise.
	(*tls_local_dynamic_base_32_gnu): Lowercase @TLSLDM.
	(*tls_local_dynamic_base_64): Lowercase	@TLSLD.

	* defaults.h (TLS_COMMON_ASM_OP): Provide default.
	(ASM_OUTPUT_TLS_COMMON): Use it.
	* config/i386/sol2-gas.h (TLS_COMMON_ASM_OP): Undef.

	PR target/38118
	* config.gcc (sparc*-*-solaris2*) [$gas=yes]: Add usegas.h to tm_file.
	* config/sparc/sol2.h (ASM_OUTPUT_ALIGNED_COMMON): Move ...
	* config/sol2.h (ASM_OUTPUT_ALIGNED_COMMON): ... here.
	* config/i386/sol2-10.h (ASM_OUTPUT_ALIGNED_COMMON): Redefine.
	* config/i386/sol2.h (TARGET_SUN_TLS): Redefine.
	(ASM_DECLARE_OBJECT_NAME) [!USE_GAS]: Redefine.

2010-03-24  Rainer Orth  <ro@CeBiTec.Uni-Bielefeld.DE>

	* config/i386/i386.c (override_options): Don't accept
	-mtls-dialect=sun any longer.
	* config/i386/i386.h (TARGET_SUN_TLS): Define as 0.
	* config/i386/i386.md (*tls_global_dynamic_32_sun): Remove.
	(*tls_local_dynamic_base_32_sun): Likewise.
	* config/i386/sol2.h (TARGET_SUN_TLS): Redefine.

2010-03-24  Jakub Jelinek  <jakub@redhat.com>

	PR debug/43508
	* dwarf2out.c (mem_loc_descriptor): Don't ICE on
	VEC_{MERGE,SELECT,CONCAT,DUPLICATE}.

	PR debug/43479
	* ira.c (adjust_cleared_regs): New function.
	(update_equiv_regs): Adjust cleared_regs in DEBUG_INSNs.

	PR debug/19192
	PR debug/43479
	* cfgexpand.c (gimple_assign_rhs_to_tree): Also set TREE_BLOCK
	from gimple_block.
	* expr.c (expand_expr_real): Restore previous
	curr_insn_source_location and curr_insn_block after
	expand_expr_real_1 call.
	(expand_expr_real_1) <case SSA_NAME>: Call expand_expr_real
	instead of expand_expr_real_1.

2010-03-23  Vladimir Makarov  <vmakarov@redhat.com>

	PR rtl-optimization/43413
	* ira-color.c (setup_allocno_available_regs_num): Count prohibited
	hard regs too.

2010-03-22  James E. Wilson  <wilson@codesourcery.com>

	PR target/43348
	* ia64.md (call_nogp, call_value_nogp, sibcall_nogp, call_gp,
	call_value_gp, sibcall_gp): Use 's' constraint not 'i'.

2010-03-22  H.J. Lu  <hongjiu.lu@intel.com>

	* config/i386/i386.c (ix86_target_string): Add -mfma.
	Fix a typo in comment.

2010-03-22  Mike Stump  <mikestump@comcast.net>

	PR target/23071
	* config/rs6000/rs6000.c (darwin_rs6000_special_round_type_align):
	Don't overly align based upon packed packed fields.

2010-03-22  Jason Merrill  <jason@redhat.com>

	* c-pretty-print.c (pp_c_specifier_qualifier_list) [VECTOR_TYPE]:
	Use () rather than [], and move before the element type.

2010-03-22  Rainer Orth  <ro@CeBiTec.Uni-Bielefeld.DE>

	* doc/configfiles.texi (Configuration Files): Removed
	fixinc/Makefile*, intl/Makefile.*.
	* doc/makefile.texi: Fixed markup. Abstract from version
	control system used.
	(Makefile): Removed obsolete gcc/java/parse.y example.
	* doc/sourcebuild.texi: Likewise.
	(Top Level): Added config, gnattools, libdecnumber, libgcc,
	libgomp, libssp.  Removed fastjar.
	(Miscellaneous Docs): Clarify location.
	Added COPYING3, COPYING3.LIB.
	(Front End Directory): Moved Make-lang.in entry to new subsubsection.

2010-03-22  Rainer Orth  <ro@CeBiTec.Uni-Bielefeld.DE>

	PR target/38085
	* config/i386/i386.c (x86_function_profiler)
	[!NO_PROFILE_COUNTERS]: Fix typo.
	* config/i386/gmon-sol2.c (_mcleanup) [__x86_64__]: Use call
	instead of callq.

2010-03-22  Janis Johnson  <janis187@us.ibm.com>
	    Rainer Orth <ro@CeBiTec.Uni-Bielefeld.DE>

	* doc/sourcebuild.texi (Test Directives): Split into six
	subsections, with most of the current text in new subsections
	Directives, Selectors, and Final Actions.
	(Directives): Split list of test directives into multiple
	subsubsections.
	(Selectors): Describe use and syntax of selectors.
	(Effective-Target Keywords): Describe all existing keywords.
	(Add Options): Describe features for dg-add-options.
	(Require Support): Describe variants of dg-require-support.
	(Final Actions): Describe commands to use in dg-final.

2010-03-22  Michael Matz  <matz@suse.de>

	PR middle-end/43475
	* recog.c (validate_replace_rtx_group): Replace also in
	REG_EQUAL and REG_EQUIV notes.

2010-03-22  Richard Guenther  <rguenther@suse.de>

	PR tree-optimization/43390
	* tree-vect-stmts.c (get_vectype_for_scalar_type): Make
	sure vector extracts are type correct.

2010-03-22  Richard Guenther  <rguenther@suse.de>

	PR middle-end/40106
	* builtins.c (expand_builtin_pow): Expand pow (x, 1.5) as
	x * sqrt (x) even when optimizing for size if the target
	has native support for sqrt.

2010-03-22  Jakub Jelinek  <jakub@redhat.com>

	* varasm.c (make_decl_rtl_for_debug): Also clear
	flag_mudflap for the duration of make_decl_rtl call.

	PR debug/43443
	* var-tracking.c (add_cselib_value_chains): Remove ASM_OPERANDS
	locs from preserved VALUEs.

2010-03-21  John David Anglin  <dave.anglin@nrc-cnrc.gc.ca>

	PR middle-end/42718
	* pa.md (movmemsi): Set align to one if zero.
	(movmemdi): Likewise.

2010-03-21  Richard Earnshaw  <rearnsha@arm.com>

	PR target/42321
	* arm.c (arm_output_epilogue): Correctly match VFP pop instructions
	with their corresponding prologue pushes.

2010-03-20  Andrew Pinski  <pinskia@gmail.com>

	PR target/43156
	* config/spu/spu.c (spu_expand_prologue): Don't emit NOTE_INSN_DELETED
	at the begining or end.
	(spu_expand_epilogue): Likewise.

2010-03-20  Richard Guenther  <rguenther@suse.de>

	PR rtl-optimization/43438
	* combine.c (make_extraction): Properly zero-/sign-extend an
	extraction of the low part of a CONST_INT.  Also handle
	CONST_DOUBLE.

2010-03-19  Mike Stump  <mikestump@comcast.net>

	* config/i386/darwin.h (SUBTARGET32_DEFAULT_CPU): Add.
	* config/i386/i386.c (SUBTARGET32_DEFAULT_CPU): Add.
	(override_options): Use SUBTARGET32_DEFAULT_CPU.

2010-03-19  Andrew Pinski  <andrew_pinski@caviumnetworks.com>

	PR c/43211
	* c-decl.c (grokparms): Set arg_types to NULL_TREE if there was
	an error.

2010-03-19  Bernd Schmidt  <bernd.schmidt@codesourcery.com>

	PR rtl-optimization/42258
	* ira-lives.c (check_and_make_def_conflict): Ignore conflict for a
	use that may match DEF.

	PR target/40697
	* optabs.c (avoid_expensive_constant): Use rtx_cost to find out
	the cost of loading the constant rather than assuming
	COSTS_N_INSNS (1).
	* config/arm/arm.c (thumb1_rtx_costs) <case CONST_INT>: If the
	outer code is AND, do the same tests as the andsi3 expander and
	return COSTS_N_INSNS (1) if and is cheap.

	* optabs.c (avoid_expensive_constant): Fix formatting.

2010-03-19  Michael Matz  <matz@suse.de>

	PR c++/43116
	* attribs.c (decl_attributes): When rebuilding a function pointer
	type use the same qualifiers as the original pointer type.

2010-03-19  Martin Jambor  <mjambor@suse.cz>

	* doc/gimple.texi (Logical Operators): Describe is_gimple_ip_invariant
	and is_gimple_ip_invariant_address.

2010-03-19  Ramana Radhakrishnan  <ramana.radhakrishnan@arm.com>

	Revert
	2009-10-01  Ramana Radhakrishnan  <ramana.radhakrishnan@arm.com>

	* config/arm/arm.c (arm_override_options): Turn off
	flag_dwarf2_cfi_asm for AAPCS variants.

2010-03-19  Ramana Radhakrishnan  <ramana.radhakrishnan@arm.com>

	PR target/43399
	* config/arm/arm.c (emit_multi_reg_push): Update comments.
	Use PRE_MODIFY instead of PRE_DEC.
	(emit_sfm): Use PRE_MODIFY instead of PRE_DEC.
	(vfp_emit_fstmd): Likewise.

2010-03-19  Michael Matz  <matz@suse.de>

	PR target/43305
	* builtins.c (expand_builtin_interclass_mathfn,
	expand_builtin_signbit): Use maybe_emit_unop_insn, emit libcalls
	if that fails.

2010-03-19  Richard Guenther  <rguenther@suse.de>

	PR tree-optimization/43415
	* tree-ssa-pre.c (phi_translate): Split out worker to ...
	(phi_translate_1): ... this.
	(phi_translate): Move all caching here.  Cache all NARY
	and REFERENCE translations.

2010-03-19  David S. Miller  <davem@davemloft.net>

	With help from Eric Botcazou.
	* config/sparc/sparc.c: Include dwarf2out.h.
	(emit_pic_helper): Delete.
	(pic_helper_symbol_name): Delete.
	(pic_helper_emitted_p): Delete.
	(pic_helper_needed): New.
	(USE_HIDDEN_LINKONCE): Define to '1' if HAVE_GAS_HIDDEN else '0'.
	(get_pc_thunk_name): New.
	(load_pic_register): Remove 'delay_pic_helper' arg.  Use
	get_thunk_pc_name and ggc_strdup to generate PIC thunk symbol.
	Set pic_helper_needed to true.  Don't call emit_pic_helper.
	(sparc_expand_prologue): Update load_pic_register call.
	(sparc_output_mi_thunk): Likewise.
	(sparc_file_end): Emit a hidden comdat symbol for the PIC
	thunk if possible.  Output CFI information as needed.

2010-03-18  Francois-Xavier Coudert <fxcoudert@gcc.gnu.org>
	    Jack Howarth <howarth@bromo.med.uc.edu>

	PR target/36399
	* config/i386/i386.h: Fix ABI on darwin x86-32.

2010-03-18  Aldy Hernandez  <aldyh@redhat.com>

	* tree.h: Declare make_decl_rtl_for_debug.
	* varasm.c (make_decl_rtl_for_debug): New.
	* dwarf2out.c (rtl_for_decl_location): Call it.
	* cfgexpand.c (expand_debug_expr): Call it.

2010-03-18  Jakub Jelinek  <jakub@redhat.com>

	PR bootstrap/43399
	* var-tracking.c (adjust_mems) <case POST_MODIFY>: Allow BLKmode
	mem_mode.

	PR bootstrap/43403
	* var-tracking.c (vt_init_cfa_base): Do nothing if
	cfa_base_rtx would be hard_frame_pointer_rtx or non-fixed register.

2010-03-18  Alexandre Oliva  <aoliva@redhat.com>

	PR debug/42873
	* var-tracking.c (canonicalize_vars_star): New.
	(dataflow_post_merge_adjust): Use it.

2010-03-18  Jakub Jelinek  <jakub@redhat.com>

	PR debug/43058
	* var-tracking.c (non_suitable_const): New function.
	(add_uses): For DEBUG_INSNs with constants, don't record any
	value, instead just the constant value itself.
	(compute_bb_dataflow) <case MO_VAL_LOC>: If PAT_VAR_LOCATION_LOC
	is not VAR_LOC_UNKNOWN_P, set var to the constant.
	(emit_notes_in_bb): Likewise.
	(emit_note_insn_var_location): For onepart variables if
	cur_loc is a VOIDmode constant, use DECL_MODE.

2010-03-18  Martin Jambor  <mjambor@suse.cz>

	PR middle-end/42450
	* cgraph.h (cgraph_redirect_edge_call_stmt_to_callee): Declare.
	* cgraphunit.c (cgraph_materialize_all_clones): Update calls in
	all non-clones.  Moved call redirection...
	(cgraph_redirect_edge_call_stmt_to_callee): ...to this new function.
	(cgraph_materialize_all_clones): Dispose of all
	combined_args_to_skip bitmaps.
	(verify_cgraph_node): Do not check for edges pointing to wrong
	nodes in inline clones.
	* tree-inline.c (copy_bb): Call
	cgraph_redirect_edge_call_stmt_to_callee.
	* ipa.c (cgraph_remove_unreachable_nodes): Call
	cgraph_node_remove_callees even when there are used clones.

2010-03-18  H.J. Lu  <hongjiu.lu@intel.com>

	* config/i386/libgcc-glibc.ver: Make GCC_4.5.0 inherit GCC_4.4.0.

2010-03-18  H.J. Lu  <hongjiu.lu@intel.com>

	PR target/43383
	* config/i386/libgcc-glibc.ver: Add __extendxftf2 to GCC_4.5.0
	for 32bit.

2010-03-18  Michael Matz  <matz@suse.de>

	PR middle-end/43419
	* builtins.c (expand_builtin_pow): Don't transform pow(x, 0.5)
	into sqrt(x) if we need to preserve signed zeros.

2010-03-18  Steven Bosscher  <steven@gcc.gnu.org>
	    Eric Botcazou  <ebotcazou@adacore.com>

	PR rtl-optimization/43360
	* loop-invariant.c (move_invariant_reg): Remove the REG_EQUAL
	note if we don't know its invariant status.

2010-03-18  Michael Matz  <matz@suse.de>

	PR tree-optimization/43402
	* tree-cfgcleanup.c (cleanup_control_expr_graph): Don't follow
	PHI chains of ssa names registered for update.

2010-03-17  Peter Bergner  <bergner@vnet.ibm.com>

	PR target/42427
	* config/rs6000/rs6000.c (rs6000_split_multireg_move): Add support for
	non-offsettable and pre_modify update addressing.
	* config/rs6000/dfp.md (*movdd_hardfloat32): Make the "0", "1"
	and "2" alternatives "#".
	(*movdd_softfloat32): Make all alternatives "#";
	* config/rs6000/rs6000.md (DIFD): New define_mode_iterator.
	(*movdf_hardfloat32): Make the "0", "1" and "2" alternatives "#".
	(*movdf_softfloat32): Make all alternatives "#";
	(movdi): Use the new DIFD mode iterator to create a common splitter
	for movdi, movdf and movdd patterns.

2010-03-18  Shujing Zhao  <pearly.zhao@oracle.com>

	* common.opt (dumpdir): Remove redundant tab.

2010-03-17  Martin Jambor  <mjambor@suse.cz>

	PR tree-optimization/43347
	* tree-sra.c (create_access_replacement): Set TREE_NO_WARNING when the
	original base is DECL_ARTIFICIAL or DECL_IGNORED_P.

2010-03-17  Bernd Schmidt  <bernd.schmidt@analog.com>

	PR rtl-optimization/42216
	* regrename.c (create_new_chain): New function, broken out from...
	(scan_rtx_reg): ... here.  Call it.  Handle the case where we are
	appending a use to an empty chain.
	(build_def_use): Remove previous changes that convert OP_INOUT to
	OP_OUT operands; instead detect the case where an OP_INOUT operand
	uses a previously untracked register and create an empty chain for it.

2010-03-17  Ralf Wildenhues  <Ralf.Wildenhues@gmx.de>

	* doc/extend.texi (Function Attributes): Rewrite unfinished
	sentence in ms_abi documentation.

2010-03-17  Alan Modra  <amodra@gmail.com>

	* config/rs6000/linux64.opt (mprofile-kernel): Use profile_kernel var.
	* config/rs6000/linux64.h (TARGET_PROFILE_KERNEL): Define.
	(SUBSUBTARGET_OVERRIDE_OPTIONS): Don't use SET_PROFILE_KERNEL.
	* config/rs6000/rs6000.c (SET_PROFILE_KERNEL): Don't define.

2010-03-16  Richard Henderson  <rth@redhat.com>

	PR middle-end/43365
	* tree-eh.c (replace_goto_queue): Also replace in the eh_seq.
	(lower_try_finally): Save and restore eh_seq around the expansion
	of the try-finally.

2010-03-16  Aldy Hernandez  <aldyh@redhat.com>

	* graphite-sese-to-poly.c (split_reduction_stmt): Skip debug
	statements before splitting block.

2010-03-16  Rainer Orth <ro@CeBiTec.Uni-Bielefeld.DE>

	* doc/sourcebuild.texi (Testsuites): Fix markup.
	Use pathnames relative to gcc/testsuite.
	(Test Directives): Move description of how timeout is determined.
	(Ada Tests): Favor gnat.exp over ada/acats/tests/gcc.
	(C Tests): Correct gcc.misc-tests directory.
	Framework tests now live in gcc.test-framework.

2010-03-16  Richard Guenther  <rguenther@suse.de>

	PR middle-end/43379
	* tree-cfg.c (gimple_merge_blocks): When propagating virtual PHI
	operands make sure to merge SSA_NAME_OCCURS_IN_ABNORMAL_PHI properly.

2010-03-16  Aldy Hernandez  <aldyh@redhat.com>
	    Alexandre Oliva  <aoliva@redhat.com>

	PR tree-optimization/42917
	* lambda-code.c (remove_iv): Skip debug statements.
	(lambda_loopnest_to_gcc_loopnest): Likewise.
	(not_interesting_stmt): Debug statements are not interesting.

2010-03-16  Jakub Jelinek  <jakub@redhat.com>

	PR debug/43051
	PR debug/43092
	* cselib.c (cselib_preserve_constants,
	cfa_base_preserved_val): New static variables.
	(preserve_only_constants): New function.
	(cselib_reset_table): If cfa_base_preserved_val is non-NULL, don't
	clear its REG_VALUES.  If cselib_preserve_constants, don't
	empty the whole hash table, but preserve there VALUEs with constants,
	cfa_base_preserved_val and cfa_base_preserved_val plus constant.
	(cselib_preserve_cfa_base_value): New function.
	(cselib_invalidate_regno): Don't invalidate cfa_base_preserved_val.
	(cselib_init): Change argument to int bitfield.  Set
	cselib_preserve_constants to whether CSELIB_PRESERVE_CONSTANTS
	is in it.
	(cselib_finish): Clear cselib_preserve_constants and
	cfa_base_preserved_val.
	* cselib.h (enum cselib_record_what): New enum.
	(cselib_init): Change argument to int.
	(cselib_preserve_cfa_base_value): New prototype.
	* postreload.c (reload_cse_regs_1): Adjust cselib_init caller.
	* dse.c (dse_step1): Likewise.
	* cfgcleanup.c (thread_jump): Likewise.
	* sched-deps.c (sched_analyze): Likewise.
	* gcse.c (local_cprop_pass): Likewise.
	* simplify-rtx.c (simplify_replace_fn_rtx): Add argument to callback.
	If FN is non-NULL, call the callback always and whenever it returns
	non-NULL just return that.  Only do rtx_equal_p if FN is NULL.
	* rtl.h (simplify_replace_fn_rtx): Add argument to callback.
	* combine.c (propagate_for_debug_subst): Add old_rtx argument,
	compare from with old_rtx and if it isn't rtx_equal_p, return NULL.
	* Makefile.in (var-tracking.o): Depend on $(RECOG_H).
	* var-tracking.c: Include recog.h.
	(bb_stack_adjust_offset): Remove.
	(vt_stack_adjustments): Don't call it, instead just gather the
	adjustments using insn_stack_adjust_offset_pre_post on each bb insn.
	(adjust_stack_reference): Remove.
	(compute_cfa_pointer): New function.
	(hard_frame_pointer_adjustment, cfa_base_rtx): New static variables.
	(struct adjust_mem_data): New type.
	(adjust_mems, adjust_mem_uses, adjust_mem_stores, adjust_insn): New
	functions.
	(get_address_mode): New function.
	(replace_expr_with_values): Use it.
	(use_type): Don't do cselib_lookup for VAR_LOC_UNKNOWN_P.
	Use get_address_mode.  For cfa_base_rtx return MO_CLOBBER.
	(adjust_sets): Remove.
	(add_uses): Don't add extra MO_VAL_USE for cfa_base_rtx plus constant.
	Use get_address_mode.
	(get_adjusted_src): Remove.
	(add_stores): Don't call it.  Never reuse expr SET.  Don't add extra
	MO_VAL_USE for cfa_base_rtx plus constant.  Use get_address_mode.
	(add_with_sets): Don't call adjust_sets.
	(fp_setter, vt_init_cfa_base): New functions.
	(vt_initialize): Change return type to bool.  Move most of pool etc.
	initialization to the beginning of the function from end.  Pass
	CSELIB_RECORD_MEMORY | CSELIB_PRESERVE_CONSTANTS to cselib_init.
	If !frame_pointer_needed, call vt_stack_adjustment before mos
	vector is filled, call vt_init_cfa_base if argp/framep has been
	eliminated to sp.  If frame_pointer_needed and argp/framep has
	been eliminated to hard frame pointer, set
	hard_frame_pointer_adjustment and call vt_init_cfa_base after
	encountering fp setter in the prologue.  For MO_ADJUST, call
	log_op_type before pusing the op into mos vector, not afterwards.
	Call adjust_insn before cselib_process_insn/add_with_sets,
	call cancel_changes (0) afterwards.
	(variable_tracking_main_1): Adjust for vt_initialize calling
	vt_stack_adjustments and returning whether it succeeded or not.

2010-03-15  Aldy Hernandez  <aldyh@redhat.com>

	* graphite-sese-to-poly.c (rewrite_cross_bb_scalar_deps): Skip
	debug statements.

2010-03-15  Jakub Jelinek  <jakub@redhat.com>

	* dwarf2out.c (dwarf2out_frame_debug): Don't assert drap_reg
	has been set.
	(based_loc_descr): Use DW_OP_fbreg for vdrap_reg even when
	drap_reg has not been set.

2010-03-15  Michael Matz  <matz@suse.de>

	PR middle-end/43300
	* tree-outof-ssa.c (emit_partition_copy): New argument sizeexp,
	use it to expand block copies.
	(insert_partition_copy_on_edge, insert_rtx_to_part_on_edge,
	insert_part_to_rtx_on_edge): Adjust callers of emit_partition_copy.
	(insert_value_copy_on_edge): Use store_expr for BLKmode values.

2010-03-15  Richard Guenther  <rguenther@suse.de>

	PR tree-optimization/43367
	* tree-cfg.c (gimple_can_merge_blocks_p): Simplify PHI
	elimination check.

2010-03-15  Richard Guenther  <rguenther@suse.de>

	PR tree-optimization/43317
	* ipa-struct-reorg.c (create_new_general_access): Update stmt.

2010-03-15  Martin Jambor  <mjambor@suse.cz>

	PR tree-optimization/43141
	* tree-sra.c (create_abstract_origin): New function.
	(modify_function): Call create_abstract_origin.

2010-03-15  Chris Demetriou  <cgd@google.com>

	* Makefile.in (stmp-int-hdrs): Don't chmod include/stdint.h if it
	wasn't copied.

2010-03-13  Sebastian Pop  <sebastian.pop@amd.com>

	PR middle-end/43354
	* graphite-sese-to-poly.c (rewrite_close_phi_out_of_ssa): Do not
	call insert_out_of_ssa_copy for default definitions.

2010-03-13  Sebastian Pop  <sebastian.pop@amd.com>

	* graphite-clast-to-gimple.c (my_long_long): Defined.
	(gcc_type_for_cloog_iv): Use it instead of long_long_integer_type_node.
	* graphite-sese-to-poly.c (my_long_long): Defined.
	(scop_ivs_can_be_represented): Use it.

2010-03-13  Sebastian Pop  <sebastian.pop@amd.com>

	* doc/invoke.texi: Fix documentation of graphite-max-nb-scop-params,
	graphite-max-bbs-per-function, and loop-block-tile-size.
	* params.def (PARAM_GRAPHITE_MAX_NB_SCOP_PARAMS): Replace "maximal"
	with "maximum".
	(PARAM_GRAPHITE_MAX_BBS_PER_FUNCTION): Same.

2010-03-13  Sebastian Pop  <sebastian.pop@amd.com>

	* graphite-clast-to-gimple.c (gcc_type_for_iv_of_clast_loop): Remove
	forward declaration.
	* graphite-sese-to-poly.c (reduction_phi_p): Remove FIXME comment.
	(add_upper_bounds_from_estimated_nit): New.
	(build_loop_iteration_domains): Use it.

2010-03-13  Sebastian Pop  <sebastian.pop@amd.com>

	* doc/invoke.texi (PARAM_LOOP_BLOCK_TILE_SIZE): Document.

2010-03-13  Sebastian Pop  <sebastian.pop@amd.com>

	PR middle-end/43306
	* tree-chrec.c (evolution_function_right_is_integer_cst): CHREC_RIGHT
	should be an INTEGER_CST.  Also handle CASE_CONVERT.

2010-03-13  Sebastian Pop  <sebastian.pop@amd.com>

	* graphite.c (graphite_initialize): To bound the number of bbs per
	function, use PARAM_GRAPHITE_MAX_BBS_PER_FUNCTION.
	* params.def (PARAM_GRAPHITE_MAX_BBS_PER_FUNCTION): Declared.
	* doc/invoke.texi: Document it.

2010-03-13  Sebastian Pop  <sebastian.pop@amd.com>

	* graphite-sese-to-poly.c (build_poly_scop): Do not return bool.
	* graphite-sese-to-poly.h (build_poly_scop): Same.

2010-03-13  Sebastian Pop  <sebastian.pop@amd.com>

	* graphite-sese-to-poly.c (build_poly_scop): Limit scops following
	the number of parameters in the scop.  Use as an upper bound
	PARAM_GRAPHITE_MAX_NB_SCOP_PARAMS.
	* params.def (PARAM_GRAPHITE_MAX_NB_SCOP_PARAMS): Declared.
	* doc/invoke.texi: Document it.

2010-03-13  Jerry Quinn  <jlquinn@optonline.net>

	* Makefile.in (TEXI_GCCINT_FILES): Remove c-tree.texi.
	* doc/c-tree.texi: Remove.
	* doc/generic.texi: Merge c-tree.texi here.
	* doc/gccint.texi (Trees): Remove menu entry.
	(c-tree.texi): Remove @include.
	* doc/rtl.texi (Reading RTL): Update pxref from Trees to GENERIC.
	* doc/languages.texi (Reading RTL): Ditto.

2010-03-12  Steve Ellcey  <sje@cup.hp.com>

	PR target/42869
	* config/ia64/sync.md (sync_compare_and_swap): Move memory fence.

2010-03-12  Michael Meissner  <meissner@linux.vnet.ibm.com>

	PR middle-end/42431
	* gcc/config/rs6000/rs6000.c (rs6000_emit_move): Delete band-aid
	code added to work around reload clobbering CONST insns.

2010-03-12  Jakub Jelinek  <jakub@redhat.com>

	* cselib.c (LONG_TERM_PRESERVED_VALUE_P): Remove.
	(cselib_preserve_definitely, cselib_clear_preserve): Remove.
	(cselib_preserve_only_values): Remove retain argument, don't
	traverse hash table with cselib_{preserve_definitely,clear_preserve}.
	* cselib.h (cselib_preserve_only_values): Remove retain argument.
	* var-tracking.c (micro_operation): Move insn field before union.
	Add DEF_VEC_O and DEF_VEC_ALLOC_O for this type.
	(struct variable_tracking_info_def): Remove n_mos field, change
	mos into a vector of micro_operations.
	(count_uses, count_uses_1, count_stores, count_with_sets): Remove.
	(bb_stack_adjust_offset, log_op_type, add_uses, add_stores,
	compute_bb_dataflow, emit_notes_in_bb): Adjust for VTI (bb)->mos
	changing into a vector.
	(add_with_sets): Likewise.  Ensure MO_VAL_USE uops from add_stores
	come before all other uops generated by add_stores.
	(vt_add_function_parameters): Adjust for cselib_preserve_only_values
	argument removal.
	(vt_initialize): Likewise.  Adjust for VTI (bb)->mos changing into
	a vector.  Run just one pass over the bbs instead of separate counting
	and computation phase.
	(vt_finalize): Free VTI (bb)->mos vector instead of array.

	PR debug/43329
	* tree-inline.c (remap_decls): Put old_var rather than origin_var
	into *nonlocalized_list vector.
	* dwarf2out.c (gen_formal_parameter_die): Call decl_ultimate_origin
	even if origin is non-NULL.
	(gen_variable_die): Likewise.
	(process_scope_var): Don't change origin.
	(gen_decl_die): Likewise.
	* tree-cfgcleanup.c (remove_forwarder_block): Check single_pred_p
	before adding new edges instead of after it, fix moving over
	debug stmts.

2010-03-11  David S. Miller  <davem@davemloft.net>

	* configure.ac (gcc_cv_as_cfi_advance_working): Skip a multiple
	of four.
	* configure: Rebuild.

2010-03-11  Martin Jambor  <mjambor@suse.cz>

	PR tree-optimization/43257
	* tree.c (assign_assembler_name_if_neeeded): New function.
	(free_lang_data_in_cgraph): Assembler name assignment moved to the
	above new function.
	* tree.h (assign_assembler_name_if_neeeded): Declare.
	* cgraphunit.c (cgraph_analyze_function): Create an assembler name for
	the function if needed.

2010-03-11  Chris Demetriou  <cgd@google.com>

	* Makefile.in (stmp-int-hdrs): Make include/unwind.h,
	include/stdint-gcc.h, and include/stdint.h world-readable.

2010-03-11  Richard Guenther  <rguenther@suse.de>

	PR tree-optimization/43255
	* tree-vrp.c (process_assert_insertions_for): Do not insert
	asserts for trivial conditions.

2010-03-11  Andreas Krebbel  <Andreas.Krebbel@de.ibm.com>

	PR tree-optimization/43280
	* tree-ssa-math-opts.c (find_bswap_1): Modify symbolic number
	generation.  Move calculation of size out of the if branch.
	(find_bswap): Modify compare number generation.

2010-03-11  Richard Guenther  <rguenther@suse.de>

	PR lto/43200
	* lto-streamer-in.c (maybe_fixup_decls): Simplify.
	(input_gimple_stmt): Fixup handled component types during
	operand read.  Also fix up decls in ADDR_EXPRs.

2010-03-10  Eric Botcazou  <ebotcazou@adacore.com>

	* config/sparc/sol2-bi.h (CC1_SPEC): Default to -mcpu=v9 for -m32.
	* config/sparc/t-sol2-64 (MULTILIB_DIRNAMES): Use sparcv8plus.

2010-03-10  Jan Hubicka  <jh@suse.cz>

	PR c/43288
	* ipa.c (function_and_variable_visibility) Normalize COMMON bits.
	* varasm.c (get_variable_section): Don't do that here...
	(make_decl_rtl): ... and here.
	(do_assemble_alias): Produce decl RTL.
	(assemble_alias): Likewise.

2010-03-10  Jakub Jelinek  <jakub@redhat.com>

	PR debug/43290
	* reg-notes.def (REG_CFA_SET_VDRAP): New note.
	* dwarf2out.c (dwarf2out_frame_debug_expr): Remove rule 20 - setting
	of fde->vdrap_reg.
	(dwarf2out_frame_debug): Handle REG_CFA_SET_VDRAP note.
	(based_loc_descr): Only express drap or vdrap regno based expressions
	using DW_OP_fbreg when not optimizing.
	* config/i386/i386.c (ix86_get_drap_rtx): When not optimizing,
	make the vDRAP = DRAP assignment RTX_FRAME_RELATED_P and add
	REG_CFA_SET_VDRAP note.

2010-03-10  Alexander Monakov  <amonakov@ispras.ru>

	PR tree-optimization/43236
	* tree-loop-distribution.c (generate_memset_zero): Fix off-by-one
	error in calculation of base address in reverse iteration case.
	(generate_builtin): Take number of latch executions if the statement
	is in the latch.

2010-03-10  Andrey Belevantsev  <abel@ispras.ru>

	PR middle-end/42859
	* tree-eh.c: Include pointer-set.h.
	(lower_eh_dispatch): Filter out duplicate case labels and
	remove the unneeded edge when the label is unused.  Return
	true when some edges are removed.
	(execute_lower_eh_dispatch): When any lowering resulted in
	removing an edge, also delete unreachable blocks.

2010-03-10  Jakub Jelinek  <jakub@redhat.com>

	PR bootstrap/43287
	* config/rs6000/rs6000.c (rs6000_delegitimize_address): Handle
	UNSPEC_MACHOPIC_OFFSET.

2010-03-09  Andreas Schwab  <schwab@linux-m68k.org>

	PR target/43294
	* config/m68k/m68k.c (TARGET_DELEGITIMIZE_ADDRESS): Define.
	(m68k_delegitimize_address): New function.

2010-03-09  Jakub Jelinek  <jakub@redhat.com>

	PR debug/43299
	* dwarf2out.c (const_ok_for_output_1): Return 1 for UNSPECs.

	PR debug/43299
	* var-tracking.c (adjust_sets): New function.
	(count_with_sets, add_with_sets): Use it.
	(get_adjusted_src): New inline function.
	(add_stores): Use it.

	PR debug/43304
	* var-tracking.c (vt_expand_loc_callback) <case SUBREG>: If dummy,
	call cselib_dummy_expand_value_rtx_cb instead of
	cselib_expand_value_rtx_cb.

	PR debug/43293
	* config/i386/t-i386 (i386.o): Depend on debug.h and dwarf2out.h.
	* config/i386/i386.c: Include debug.h and dwarf2out.h.
	(ix86_file_end): If dwarf2out_do_cfi_asm (), emit .cfi_startproc
	and .cfi_endproc around the pic thunks.
	(output_set_got): For TARGET_DEEP_BRANCH_PREDICTION pic, ensure
	all queued unwind info register saves are saved before the call.
	For !TARGET_DEEP_BRANCH_PREDICTION pic, ensure the call is
	considered as sp-=4 for unwind info and the pop as sp+=4 which
	also clobbers dest, but doesn't actually restore it.

	PR debug/43290
	* config/i386/i386.c (ix86_get_drap_rtx): Don't set
	RTX_FRAME_RELATED_P.

2010-03-09  Jie Zhang  <jie@codesourcery.com>

	* config/arm/arm.md (thumb_mulsi3_v6): Remove trailing
	whitespaces in output template.

2010-03-09  Jie Zhang  <jie@codesourcery.com>

	* ira-lives.c (check_and_make_def_use_conflict): Don't fall
	out array boundary.

2010-03-08  Jakub Jelinek  <jakub@redhat.com>

	* Makefile.in (check_gcc_parallelize): Run dg-torture.exp and
	builtins.exp in a separate job.

2010-03-08  Sebastian Pop  <sebastian.pop@amd.com>

	* graphite-sese-to-poly.c (add_param_constraints): Use
	lower_bound_in_type and upper_bound_in_type.

2010-03-08  Sebastian Pop  <sebastian.pop@amd.com>

	* graphite-sese-to-poly.c (add_param_constraints): Use sizetype
	instead of unsigned_type_node.

2010-03-08  Sebastian Pop  <sebastian.pop@amd.com>
	    Reza Yazdani  <reza.yazdani@amd.com>

	PR middle-end/43065
	* graphite-sese-to-poly.c (add_param_constraints): Insert bounds
	on pointer type parameters.

2010-03-08  Tobias Grosser  <grosser@fim.uni-passau.de>

	PR middle-end/42644
	PR middle-end/42130
	* graphite-clast-to-gimple.c (clast_to_gcc_expression): Also
	handle conversions from pointer to integers.
	(gcc_type_for_cloog_iv): Choose the smalles signed integer as an
	induction variable, to be able to work with code generated by CLooG.
	* graphite-sese-to-poly.c (scop_ivs_can_be_represented): New.
	(build_poly_scop): Bail out if we cannot codegen a loop.

2010-03-08  Tobias Grosser  <grosser@fim.uni-passau.de>

	* graphite-clast-to-gimple.c (translate_clast): Do not short-cut
	code generation with gloog_error.

2010-03-08  Sebastian Pop  <sebastian.pop@amd.com>

	* sese.c (expand_scalar_variables_ssa_name): Add new argument for type.
	Call fold_convert on all the returned values.
	(expand_scalar_variables_expr): Pass to
	expand_scalar_variables_ssa_name the type of the resulting expression.

2010-03-08  Sebastian Pop  <sebastian.pop@amd.com>

	* graphite-ppl.c (ppl_min_for_le_polyhedron): Renamed
	ppl_min_for_le_pointset.
	Use ppl_Pointset_Powerset_C_Polyhedron_minimize.
	* graphite-ppl.h (ppl_min_for_le_polyhedron): Update declaration.

2010-03-08  Sebastian Pop  <sebastian.pop@amd.com>

	* graphite-dependences.c (map_into_dep_poly): Removed.
	(dependence_polyhedron_1): Use combine_context_id_scat.

2010-03-08  Sebastian Pop  <sebastian.pop@amd.com>

	* graphite-poly.h (struct poly_scattering): Add layout documentation.
	(struct poly_bb): Same.
	(combine_context_id_scat): New.

2010-03-08  Sebastian Pop  <sebastian.pop@amd.com>

	PR middle-end/42326
	* sese.c (name_defined_in_loop_p): Return false for default
	definitions.

2010-03-08  Sebastian Pop  <sebastian.pop@amd.com>

	* graphite-clast-to-gimple.c (find_cloog_iv_in_expr): Simplify
	and clean up the logic.

2010-03-08  Sebastian Pop  <sebastian.pop@amd.com>

	* graphite-sese-to-poly.c (add_param_constraints): Enabled: remove
	early return.

2010-03-08  Jakub Jelinek  <jakub@redhat.com>

	* var-tracking.c (remove_cselib_value_chains): Define only for
	ENABLE_CHECKING.
	(dataflow_set_preserve_mem_locs, dataflow_set_remove_mem_locs,
	delete_slot_part, emit_notes_for_differences_1): Don't call
	remove_cselib_value_chains here.
	(set_slot_part, emit_notes_for_differences_2): Don't call
	add_cselib_value_chains here.
	(preserved_values): New vector.
	(preserve_value): New function.
	(add_uses, add_stores, vt_add_function_parameters): Use it
	instead of cselib_preserve_value.
	(changed_values_stack): New vector.
	(check_changed_vars_0): New function.
	(check_changed_vars_1, check_changed_vars_2): Use it.
	(emit_notes_for_changes): Call set_dv_changed (*, false) on all
	changed_values_stack VALUEs.
	(vt_emit_notes): For all preserved_values call
	add_cselib_value_chains.  If ENABLE_CHECKING call
	remove_cselib_value_chains before verifying value_chains is empty.
	Initialize and free changed_values_stack.
	(vt_initialize): Initialize preserved_values.
	(vt_finalize): Free preserved_values.

2010-03-08  Richard Guenther  <rguenther@suse.de>

	PR tree-optimization/43269
	* tree-ssa-dse.c (dse_possible_dead_store_p): Fix post-dom
	region detection.

2010-03-08  Martin Jambor  <mjambor@suse.cz>

	* ipa-prop.h (struct ipa_param_descriptor): Removed the called field.
	(ipa_is_param_called): Removed.
	* ipa-prop.c (ipa_note_param_call): Do not set the called flag.
	(ipa_print_node_params): Do not print the called flag.
	(ipa_write_node_info): Do not stream the called flag.
	(ipa_read_node_info): Likewise.

2010-03-07  Jakub Jelinek  <jakub@redhat.com>

	PR debug/43176
	* Makefile.in (var-tracking.o): Depend on pointer-set.h.
	* cselib.c (struct expand_value_data): Add dummy field.
	(cselib_expand_value_rtx, cselib_expand_value_rtx_cb): Initialize
	dummy to false.
	(cselib_dummy_expand_value_rtx_cb): New function.
	(cselib_expand_value_rtx_1): If evd->dummy is true, don't allocate
	any rtl.
	* cselib.h (cselib_dummy_expand_value_rtx_cb): New prototype.
	* var-tracking.c: Include pointer-set.h.
	(variable): Change n_var_parts to char from int.  Add
	cur_loc_changed and in_changed_variables fields.
	(variable_canonicalize): Remove.
	(shared_var_p): New inline function.
	(unshare_variable): Maintain cur_loc_changed and
	in_changed_variables fields.  If var was in changed_variables,
	replace it there with new_var.  Just copy cur_loc instead of
	resetting it to something else.
	(variable_union): Don't recompute cur_loc.  Use shared_var_p.
	(dataflow_set_union): Don't call variable_canonicalize.
	(loc_cmp): If both x and y are DEBUG_EXPRs, compare uids
	of their DEBUG_EXPR_TREE_DECLs.
	(canonicalize_loc_order_check): Verify that cur_loc is NULL
	and in_changed_variables and cur_loc_changed is false.
	(variable_merge_over_cur): Clear cur_loc, in_changed_variables
	and cur_loc_changed.  Don't update cur_loc here.
	(variable_merge_over_src): Don't call variable_canonicalize.
	(dataflow_set_preserve_mem_locs): Use shared_var_p.  When
	removing loc that is equal to cur_loc, clear cur_loc,
	set cur_loc_changed and ensure variable_was_changed is called.
	(dataflow_set_remove_mem_locs): Use shared_var_p.  Only
	compare pointers in cur_loc check, if it is equal to loc,
	clear cur_loc and set cur_loc_changed.  Don't recompute cur_loc here.
	(variable_different_p): Remove compare_current_location argument,
	don't compare cur_loc.
	(dataflow_set_different_1): Adjust variable_different_p caller.
	(variable_was_changed): If dv had some var in changed_variables
	already, reset in_changed_variables flag for it and propagate
	cur_loc_changed over to the new variable.  On empty var
	always set cur_loc_changed.  Set in_changed_variables on whatever
	var is added to changed_variables.
	(set_slot_part): Clear cur_loc_changed and in_changed_variables.
	Use shared_var_p.  When removing loc that is equal to cur_loc,
	clear cur_loc and set cur_loc_changed.  If cur_loc is NULL at the
	end, don't set it to something else, just call variable_was_changed.
	(delete_slot_part): Use shared_var_p.  When cur_loc equals to
	loc being removed, clear cur_loc and set cur_loc_changed.
	Set cur_loc_changed if all locations have been removed.
	(struct expand_loc_callback_data): New type.
	(vt_expand_loc_callback): Add dummy mode in which no rtxes are
	allocated.  Always create SUBREGs if simplify_subreg failed.
	Prefer to use cur_loc, when that fails and still in
	changed_variables (and seen first time) recompute it.  Set
	cur_loc_changed of variables which had to change cur_loc and
	compute elcd->cur_loc_changed if any of the subexpressions used
	had to change cur_loc.
	(vt_expand_loc): Adjust to pass arguments in
	expand_loc_callback_data structure.
	(vt_expand_loc_dummy): New function.
	(emitted_notes): New variable.
	(emit_note_insn_var_location): For VALUEs and DEBUG_EXPR_DECLs
	that weren't used for any other decl in current
	emit_notes_for_changes call call vt_expand_loc_dummy to update
	cur_loc.  For -fno-var-tracking-assignments, set cur_loc to
	first loc_chain location if NULL before.  Always use just
	cur_loc instead of first loc_chain location.  When cur_loc_changed
	is false, when not --enable-checking=rtl just don't emit any note.
	When rtl checking, compute the note and assert it is the same
	as previous note.  Clear cur_loc_changed and in_changed_variables
	at the end before removing from changed_variables.
	(check_changed_vars_3): New function.
	(emit_notes_for_changes): Traverse changed_vars to call
	check_changed_vars_3 on each changed var.
	(emit_notes_for_differences_1): Clear cur_loc_changed and
	in_changed_variables.  Recompute cur_loc of new_var.
	(emit_notes_for_differences_2): Clear cur_loc if new variable appears.
	(vt_emit_notes): Initialize and destroy emitted_notes.

2010-03-07  Bernd Schmidt  <bernd.schmidt@analog.com>

	PR rtl-optimization/42220
	* regrename.c (scan_rtx) <case STRICT_LOW_PART, ZERO_EXTRACT>:
	Use verify_reg_tracked to determine if we should use OP_OUT rather
	than OP_INOUT.
	(build_def_use): If we see an in-out operand for a register that we
	know nothing about, treat is an output if possible, fail the block if
	not.

2010-03-06  Alexandre Oliva  <aoliva@redhat.com>

	PR debug/42897
	* gimple-iterator.c (gsi_remove): Propagate only PHI DEFs removed
	permanently.

2010-03-06  Alexandre Oliva  <aoliva@redhat.com>

	PR debug/42897
	* tree-vect-loop.c (vect_transform_loop): Kill out-of-loop debug
	uses of relevant DEFs that are dead outside the loop too.

2010-03-06  Alexandre Oliva <aoliva@redhat.com>

	* var-tracking.c (dataflow_set_merge): Swap src and src2.
	Reverted:
	2010-01-13  Jakub Jelinek  <jakub@redhat.com>
	PR debug/41371
	* var-tracking.c (values_to_unmark): New variable.
	(find_loc_in_1pdv): Clear VALUE_RECURSED_INTO of values in
	values_to_unmark vector.  Moved body to...
	(find_loc_in_1pdv_1): ... this.  Don't clear VALUE_RECURSED_INTO,
	instead queue it into values_to_unmark vector.
	(vt_find_locations): Free values_to_unmark vector.

2010-03-05  Eric Botcazou  <ebotcazou@adacore.com>

	* Makefile.in (PLUGINCC, PLUGINCFLAGS): New variables.
	(site.exp): Export them when plugins are enabled.

2010-03-05  Sebastian Pop  <sebastian.pop@amd.com>

	PR middle-end/42326
	* tree-chrec.c (chrec_fold_plus_1): Do not handle convert expressions
	that contain scevs.
	(chrec_fold_multiply): Same.

2010-03-04  Andrew Pinski  <andrew_pinski@caviumnetworks.com>

	PR c/43248
	* c-decl.c (build_compound_literal): Return early if init is
	an error_mark_node.

2010-03-04  Martin Jambor  <mjambor@suse.cz>

	PR tree-optimization/43164
	PR tree-optimization/43191
	* tree-sra.c (type_consists_of_records_p): Reject records with
	zero-size bit-fields at the end.

2010-03-04  Mike Stump  <mikestump@comcast.net>

	* Makefile.in (TAGS): Remove *.y.

2010-03-04  Richard Guenther  <rguenther@suse.de>

	PR tree-optimization/40761
	* tree-ssa-pre.c (compute_antic): Walk reverse postorder
	in reverse order.
	(my_rev_post_order_compute): New function.
	(init_pre): Call it.

2010-03-04  Changpeng Fang  <changpeng.fang@amd.com>

	PR middle-end/43209
	* tree-ssa-loop-ivopts.c (determine_use_iv_cost_condition): Do not
	decrease the cost of an IV candidate when the cost is infinite.

2010-03-04  Ralf Wildenhues  <Ralf.Wildenhues@gmx.de>

	* doc/extend.texi (Vector Extensions, X86 Built-in Functions):
	Use '3DNow!' for the extension of that name, ensure normal space
	after the string.
	* doc/invoke.texi (i386 and x86-64 Options): Likewise.

2010-03-03  Jeff Law  <law@redhat.com>

	* PR middle-end/32693
	* expmed.c (store_bit_field_1): Use gen_lowpart_SUBREG rather
	than gen_rtx_SUBREG.
	(extract_bit_field_1): Likewise.

2010-03-03  Janis Johnson  <janis187@us.ibm.com>

	* doc/sourcebuild.texi (Test directives): Document that arguments
	include-opts and exclude-opts are now optional for dg-skip-if,
	dg-xfail-if, dg-xfail-run-if, and dg-shouldfail.

2010-03-03  Jason Merrill  <jason@redhat.com>

	PR c++/12909
	* cgraph.h (varpool_node): Add extra_name field.
	* varpool.c (varpool_extra_name_alias): New.
	(varpool_assemble_decl): Emit extra name aliases.
	(varpool_mark_needed_node): Look past an extra name alias.
	* lto-streamer.h (LTO_tags): Add LTO_var_decl_alias.
	* lto-streamer-in.c (lto_input_tree): Read it.
	* lto-streamer-out.c (output_unreferenced_globals): Write it.

2010-03-03  Eric Botcazou  <ebotcazou@adacore.com>

	* config.gcc (sparc64-*-solaris2*, sparc-*-solaris2*): Merge into...
	(sparc*-*-solaris2*): ...this.

2010-03-03  Jakub Jelinek  <jakub@redhat.com>

	PR debug/43229
	* cfgexpand.c (expand_debug_expr): Handle DOT_PROD_EXPR,
	WIDEN_MULT_EXPR and WIDEN_SUM_EXPR.  Return NULL without
	ICE for vector expressions, ADDR_SPACE_CONVERT_EXPR,
	FIXED_CONVERT_EXPR, OBJ_TYPE_REF and WITH_SIZE_EXPR.

	PR debug/43237
	* dwarf2out.c (add_bound_info): If a decl bound doesn't have decl_die,
	fallthrough to default handling, just with want_address 0 instead of 2.
	For single element lists, add_AT_loc directly, otherwise create an
	artificial variable DIE and stick location list to it.

	PR debug/43177
	* var-tracking.c (loc_cmp): Don't assert VALUEs have the same mode.
	(VAL_EXPR_HAS_REVERSE): Define.
	(reverse_op): New function.
	(add_stores): For reversible operations add an extra MO_VAL_USE.

2010-03-02  Jason Merrill  <jason@redhat.com>

	* c-pretty-print.c (pp_c_specifier_qualifier_list): Print vector size.

2010-03-02  Eric Botcazou  <ebotcazou@adacore.com>

	* config.gcc (sparc-*-linux*): Do not include sparc/gas.h.
	(sparc64-*-linux*): Likewise.
	(sparc64-*-solaris2*): Include assembler files before linker ones.
	(sparc-*-solaris2*): Simplify and reorder to match previous case.
	* config/sparc/gas.h: Delete.
	* config/sparc/sol2-64.h: Add copyright notice.
	* config/sparc/sol2-gas-bi.h: Likewise.
	* config/sparc/sol2-gld.h: Likewise.
	* config/sparc/sysv4.h (TARGET_ASM_NAMED_SECTION): Delete.
	* config/sparc/sol2.h (TARGET_ASM_NAMED_SECTION): Redefine.
	* config/sparc/sol2-gas.h (TARGET_ASM_NAMED_SECTION): Likewise.
	* config/sparc/sparc.c (TARGET_ASM_ALIGNED_SI_OP): Never redefine.
	(sparc_elf_asm_named_section): Rename into...
	(sparc_solaris_elf_asm_named_section): ...this.  Always define.

2010-03-02  Uros Bizjak  <ubizjak@gmail.com>

	* config/alpha/alpha.c (override_options): Fix -mtune error message.

2010-03-02  Jeff Law  <law@redhat.com>

	PR middle-end/42431
	* reload1.c (rtx_p, substitute_stack): Declare.
	(substitute): Record addresses of changed rtxs.
	(gen_reload_chain_without_interm_reg_p): Don't use copy_rtx anymore.
	Restore the original rtx when complete.
	(reload): Free subsitute_stack when complete.

2010-03-02  Janis Johnson  <janis187@us.ibm.com>

	* doc/gccint.texi (menu): Add Testsuites as a chapter.
	* doc/sourcebuild.texi (Testsuites): Move up a level to be a
	new chapter.
	(Test Idioms, Test Directives, Ada Tests, C Tests, libgcj Tests,
	LTO Testing, gcov Testing, profopt Testing, compat Testing,
	Torture Tests): Change from subsection to section.

2010-03-02  Jakub Jelinek  <jakub@redhat.com>
	    Steven Bosscher  <steven@gcc.gnu.org>

	* var-tracking.c (vt_initialize): Scan insns in ebb chunks
	instead of bb.

2010-03-02  Reza Yazdani  <reza.yazdani@amd.com>

	PR middle-end/42640
	* tree-loop-distribution.c (update_phis_for_loop_copy): Replaced
	the assignment from the new induction variable to the assignment
	of the value from the original loop PHI function.

2010-03-01  Janis Johnson  <janis187@us.ibm.com>
	    Daniel Jacobowitz  <dan@codesourcery.com>

	* doc/sourcebuild.texi (Test directives): Clarify options to
	dg-skip-if.

2010-03-01  Rainer Orth  <ro@CeBiTec.Uni-Bielefeld.DE>

	* configure.ac (gcc_cv_as_cfi_directive) [i?86-*-solaris*]:
	Disable cfi directives unless GCC and gas agree on using read-only
	.eh_frame sections for 64-bit.
	* configure: Regenerate.

2010-03-01  Richard Guenther  <rguenther@suse.de>

	PR tree-optimization/43220
	* tree-ssa-ccp.c (optimize_stack_restore): Do not optimize
	BUILT_IN_STACK_{SAVE,RESTORE} around alloca.

2010-03-01  Richard Guenther  <rguenther@suse.de>
	    Martin Jambor  <mjambor@suse.cz>

	PR middle-end/41250
	* gimplify.c (gimplify_body): Unset DECL_HAS_VALUE_EXPR_P on
	gimplified parameters.

2010-03-01  Christian Bruel  <christian.bruel@st.com>

	* except.c (dw2_build_landing_pads): set LABEL_PRESERVE_P.

2010-03-01  H.J. Lu  <hongjiu.lu@intel.com>

	* config/i386/linux64.h (ASM_SPEC): Use SPEC_32 and SPEC_64.

2010-03-01  Richard Guenther  <rguenther@suse.de>

	PR middle-end/43213
	* expr.c (expand_assignment): Use the alias-oracle to tell
	if the rhs aliases the result decl.

2010-03-01  Rainer Orth  <ro@CeBiTec.Uni-Bielefeld.DE>

	PR pch/14940
	* config/host-solaris.c (HOST_HOOKS_GT_PCH_GET_ADDRESS): Redefine
	to sol_gt_pch_get_address.
	(TRY_EMPTY_VM_SPACE): Define for all combinations of 32 and
	64-bit, SPARC and x86.
	(sol_gt_pch_get_address): New function.

2010-03-01  Marco Poletti  <poletti.marco@gmail.com>

	* toplev.h (inform_n, error_n): Declare.
	* diagnostic.c (inform_n, error_n): New function.

2010-03-01  Jakub Jelinek  <jakub@redhat.com>

	* cfgexpand.c (expand_used_vars): If an artificial non-ignored var
	has no rtl yet when processing local_decls, queue it and recheck
	if deferred stack allocation hasn't assigned it rtl.

2010-02-28  Kaz Kojima  <kkojima@gcc.gnu.org>

	* config/sh/sh.c (unspec_bbr_uid): New.
	(gen_block_redirect): Use it instead of INSN_UID.
	(gen_far_branch): Likewise.

2010-02-28  H.J. Lu  <hongjiu.lu@intel.com>

	* config/i386/darwin.h (TARGET_SUBTARGET32_ISA_DEFAULT): Make
	it the same as TARGET_SUBTARGET64_ISA_DEFAULT.

2010-02-28  Ralf Wildenhues  <Ralf.Wildenhues@gmx.de>

	* doc/invoke.texi (Warning Options, RX Options): Fix typos.
	(Warning Options): -Wno-conversion-null is valid for
	Objective-C++ as well.
	* doc/tm.texi (Named Address Spaces): Likewise.
	* doc/plugins.texi (Plugins): Replace TABs with spaces.
	* doc/tree-ssa.texi (Tree SSA): Likewise.

2010-02-27  H.J. Lu  <hongjiu.lu@intel.com>

	PR bootstrap/43202
	* config.gcc: Don't enable SSE math for i[34567]86-*-darwin*
	by default.  Don't set the default arch for
	i[34567]86-*-darwin*|x86_64-*-darwin*.

2010-02-27  H.J. Lu  <hongjiu.lu@intel.com>

	PR bootstrap/43202
	* config.gcc: Enable SSE math for i[34567]86-*-darwin* by
	default.  Set the default 32bit/64bit archs with $with_arch
	instead of $arch for i[34567]86-*-*|x86_64-*-* targets.

2010-02-27  Richard Guenther  <rguenther@suse.de>

	PR tree-optimization/43186
	* params.def (PARAM_MAX_UNROLL_ITERATIONS): New param.
	* doc/invoke.texi (max-completely-peel-loop-nest-depth): Document.
	* tree-ssa-loop-ivcanon.c (tree_unroll_loops_completely): Limit
	unroller iterations.

2010-02-27  H.J. Lu  <hongjiu.lu@intel.com>

	* config.gcc: Set the default 32bit/64bit archs if 64bit ISA is
	required and i[34567]86-*-* targets don't support 64bit ISA.

2010-02-26  Eric Botcazou  <ebotcazou@adacore.com>

	PR ada/43096
	* tree-ssa-alias.c (same_type_for_tbaa): Return -1 if the types have
	the same alias set.

2010-02-26  H.J. Lu  <hongjiu.lu@intel.com>

	* config.gcc: Set the default arch at least to Prescott for
	i[34567]86-*-darwin* and Pentium 4 for i[34567]86-*-* targets
	if SSE math is enabled.

2010-02-26  Manuel López-Ibáñez  <manu@gcc.gnu.org>

	* diagnostic.c (diagnostic_initialize): Update.
	(diagnostic_report_diagnostic): Test inhibit_notes_p for
	informative notes.
	* diagnostic.h (diagnostic_context): New bool inhibit_notes_p.
	(diagnostic_inhibit_notes): New.
	* toplev.c (process_options): inhibit notes with -fcompare-debug.

2010-02-26  Manuel López-Ibáñez  <manu@gcc.gnu.org>

	PR c/20631
	* doc/cpp.texi: Use c90 instead of c89 and gnu90 instead of gnu89.
	* doc/standards.texi: Likewise.
	* doc/extend.texi: Likewise.
	* doc/trouble.texi: Likewise.
	* doc/cppopts.texi: Likewise.
	* doc/install.texi: Likewise.
	* c.opt (std=c90,std=gnu90): New options.
	* c-opts.c (c_common_handle_option): Handle them.

2010-02-26  Manuel López-Ibáñez  <manu@gcc.gnu.org>

	PR c/24577
	* c-decl.c (undeclared_variable): Use an informative note.

2010-02-26  Richard Guenther  <rguenther@suse.de>

	PR tree-optimization/43186
	* gimple.h (gimple_fold): Remove.
	* gimple.c (gimple_fold): Remove.  Inline into single user ...
	* tree-cfgcleanup.c (cleanup_control_expr_graph): ... here.
	Try harder for conditions.

2010-02-26  Jakub Jelinek  <jakub@redhat.com>

	PR debug/43190
	* function.c (used_types_insert): Don't skip through named pointer
	types.  Don't use TYPE_MAIN_VARIANT if the original type has a name
	and it is different from the main variant's type.

2010-02-26  Nick Clifton  <nickc@redhat.com>

	* config/rx/rx.md (sminsi3): Remove bogus alternative.

2010-02-26  H.J. Lu  <hongjiu.lu@intel.com>

	* config.gcc: Support --with-fpmath=sse for x86.

	* config/i386/ssemath.h: New.

	* doc/install.texi (--with-fpmath=sse): Documented.

2010-02-26  Richard Guenther  <rguenther@suse.de>

	PR tree-optimization/43188
	* tree-vect-stmts.c (get_vectype_for_scalar_type): Do not build
	vector types of over-aligned element type.

2010-02-26  Uros Bizjak  <ubizjak@gmail.com>

	PR target/43175
	* config/i386/i386.c (expand_vec_perm_blend): Use correct
	operands in V8HImode subregs.  Fix operand order in VEC_MERGE rtx.

2010-02-26  Jan Kratochvil  <jan.kratochvil@redhat.com>

	* doc/invoke.texi (-fvar-tracking-assignments): Fix typo.

2010-02-26  Jakub Jelinek  <jakub@redhat.com>

	* Makefile.in (var-tracking.o): Depend on $(DIAGNOSTIC_H).
	* var-tracking.c: Include diagnostic.h.
	(debug_dv): New function.
	(dump_var): Print DEBUG_EXPR_DECLs as D#N instead of D.-N.

	PR debug/43160
	* var-tracking.c (dv_onepart_p): Return true for DEBUG_EXPR_DECLs.
	(add_value_chain, add_value_chains, remove_value_chain,
	remove_value_chains): Handle DEBUG_EXPRs.
	(check_changed_vars_1, check_changed_vars_2): Handle DEBUG_EXPR_DECLs.

	PR debug/43161
	* regcprop.c (struct queued_debug_insn_change): New type.
	(struct value_data_entry): Add debug_insn_changes field.
	(struct value_data): Add n_debug_insn_changes field.
	(debug_insn_changes_pool): New variable.
	(free_debug_insn_changes, apply_debug_insn_changes,
	cprop_find_used_regs_1, cprop_find_used_regs): New functions.
	(kill_value_one_regno): Call free_debug_insn_changes if needed.
	(init_value_data): Clear debug_insn_changes and n_debug_insn_changes
	fields.
	(replace_oldest_value_reg): Don't change DEBUG_INSNs, instead queue
	changes for them.
	(copyprop_hardreg_forward_1): Don't call apply_change_group for
	DEBUG_INSNs.  For a real insn, if there are queued DEBUG_INSN
	changes, call cprop_find_used_regs via note_stores.
	(copyprop_hardreg_forward): When copying vd from predecessor
	which has any queued DEBUG_INSN changes, make sure the pointers are
	cleared.  At the end call df_analyze and then if there are any
	DEBUG_INSN changes queued at the end of some basic block for still
	live registers, apply them.
	(pass_cprop_hardreg): Set TODO_df_finish in todo_flags_finish.

2010-02-25  Uros Bizjak  <ubizjak@gmail.com>

	* config.gcc (i[34567]86-*-* | x86_64-*-*): Split long line.
	(arm*-*-*): Ditto.

2010-02-25  H.J. Lu  <hongjiu.lu@intel.com>

	* config.gcc: Set arch/cpu for i[34567]86-*-*|x86_64-*-*
	targets.  Set the default with_cpu/with_arch from arch/cpu.
	Allow x86-64 and native for with_cpu/with_arch.

2010-02-25  Nicolas Benoit  <nbenoit@tuxfamily.org>

	* ebitmap.c: Change calls to verify_popcount with calls to
	sbitmap_verify_popcount.
	(ebitmap_clear_bit): Fixed map->cacheindex test and
	map>cache update when bit clearing results in an empty
	element.

2010-02-25  Michael Meissner  <meissner@linux.vnet.ibm.com>

	PR target/43154
	* config/rs6000/vector.md (VEC_64): New iterator for V2DF, V2DI.
	(vec_interleave_high<mode>): Rename from vec_interleave_highv2df
	and support both V2DF and V2DI modes.
	(vec_interleave_low<mode>): Rename from vec_interleave_lowv2df and
	support both V2DF and V2DI modes.
	(general): Delete trailing whitespace from a few patterns.

	* config/rs6000/rs6000-c.c (altivec_overloaded_builtins): Add
	V2DF/V2DI interleave high/low builtins.

	* config/rs6000/rs6000-builtin.def (VSX_BUILTIN_VEC_MERGE*): Add
	new VSX builtins.

	* config/rs6000/rs6000.c (bdesc_2arg): Add support for V2DF/V2DI
	interleave high/low functions.

2010-02-25  Gerald Pfeifer  <gerald@pfeifer.com>

	* doc/extend.texi (Symbol-Renaming Pragmas): Fix spelling of
	#pragma extern_prefix.

2010-02-25  Jakub Jelinek  <jakub@redhat.com>

	PR debug/43166
	* cfgexpand.c (expand_debug_expr) <case VAR_DECL>: If mode is
	BLKmode, assert op0 is a MEM and just adjust its mode.

	PR debug/43165
	* cfgexpand.c (expand_debug_expr): Don't call simplify_gen_subreg
	if bitpos isn't multiple of mode's bitsize.

2010-02-24  Manuel López-Ibáñez  <manu@gcc.gnu.org>

	* c.opt (-ftemplate-depth=): New.
	(-ftemplate-depth-): Deprecate.
	* optc-gen.awk: Handle -ftemplate-depth=.
	* opth-gen.awk: Likewise.
	* c-opts.c (c_common_handle_option): Likewise.
	* doc/invoke.texi (-ftemplate-depth-): Replace with -ftemplate-depth=.

2010-02-24  Jason Merrill  <jason@redhat.com>

	* doc/invoke.texi: Improve -Wabi and -fabi-version docs.

2010-02-24  Rainer Orth  <ro@CeBiTec.Uni-Bielefeld.DE>

	* cfg.c (alloc_aux_for_block): Remove inline.
	(alloc_aux_for_edge): Likewise.

2010-02-24  Rainer Orth  <ro@CeBiTec.Uni-Bielefeld.DE>

	* config.gcc: Fix typo in mips-sgi-irix6.[0-4]* obsoletion.

2010-02-24  Rainer Orth  <ro@CeBiTec.Uni-Bielefeld.DE>

	* config/i386/sol2.h (NO_DBX_BNSYM_ENSYM): Define.
	* config/i386/sol2-gas.h: New file.
	* config.gcc (i[34567]86-*-solaris2*): Use it.

2010-02-24  Manuel López-Ibáñez  <manu@gcc.gnu.org>

	PR c/43128
	* c-typeck.c (ep_convert_and_check): New.
	(build_conditional_expr): Use it.
	(build_binary_op): Likewise.

2010-02-24  Jakub Jelinek  <jakub@redhat.com>

	* regcprop.c (copyprop_hardreg_forward_1): Don't call df_insn_rescan.

	PR debug/43150
	* gimplify.c (gimplify_type_sizes): Clear DECL_IGNORED_P for VLA
	bounds even for -O+.
	* var-tracking.c (track_expr_p): If !need_rtl, don't mandate
	expr needs to have DECL_NAME set.

2010-02-24  Nick Clifton  <nickc@redhat.com>

	* config/mep/mep.c: Include gimple.h.
	(mep_function_uses_sp): Delete unused function.
	(mep_gimplify_va_arg_expr): Change types of pre_p and post_p
	parameters.  Use unsigned integers to count args.  Return a
	NULL_RTX instead of an error_mark_node.  Toidy up formatting.

2010-02-23  Jakub Jelinek  <jakub@redhat.com>

	PR target/43107
	* config/i386/i386.c (avx_vpermilp_parallel): Reject indexes
	greater or equal to nelt instead of 2 * nelt.
	(expand_vec_perm_1): When op0 and op1 are equal, mask indexes
	with nelt - 1.

2010-02-23  Jason Merrill  <jason@redhat.com>

	PR debug/42800
	* cfgexpand.c (expand_used_vars): Keep artificial non-ignored vars
	in cfun->local_decls even if they have register types.

	PR c++/42837
	* stor-layout.c (place_field): Don't warn about unnecessary
	DECL_PACKED if the type is packed.

2010-02-23  Jakub Jelinek  <jakub@redhat.com>

	PR target/43139
	* config/i386/i386.c (ix86_delegitimize_address): Delegitimize all
	GOTOFF relocs, even when the base reg isn't pic pointer.

2010-02-23  Michael Matz  <matz@suse.de>

	PR debug/43077
	* cfgexpand (expand_debug_expr): Expand TERed ssa names in place.
	(expand_gimple_basic_block): Generate and use debug temps if there
	are debug uses left after the last real use of TERed ssa names.
	Unlink debug immediate uses when they are expanded.

2010-02-23  Manuel López-Ibáñez  <manu@gcc.gnu.org>

	PR 43123
	* config/i386/i386.c (override_options): Reorganise to provide
	better error messages.

2010-02-22  Sebastian Pop  <sebastian.pop@amd.com>

	PR middle-end/43083
	* graphite-scop-detection.c (create_single_exit_edge): Move
	the call to find_single_exit_edge to....
	(create_sese_edges): ...here.  Don't handle multiple edges
	exiting the function.
	(build_graphite_scops): Don't handle multiple edges
	exiting the function.

2010-02-22  Sebastian Pop  <sebastian.pop@amd.com>

	PR middle-end/43097
	* sese.c (get_rename): Assert that old_name is an SSA_NAME.
	(rename_variables_in_stmt): Continue when the use is not an SSA_NAME.

2010-02-22  Sebastian Pop  <sebastian.pop@amd.com>

	PR middle-end/43026
	* sese.c (expand_scalar_variables_expr): Handle COMPONENT_REF.

2010-02-22  Manuel López-Ibáñez  <manu@gcc.gnu.org>

	PR c++/43126
	* c-typeck.c (convert_arguments): Print declaration location.
	* c-common.c (validate_nargs): Rename as
	builtin_function_validate_nargs.
	(check_builtin_function_arguments): Update.

2010-02-22  Richard Guenther  <rguenther@suse.de>

	PR lto/43045
	* tree-inline.c (declare_return_variable): Use the type of
	the call stmt lhs if available.

2010-02-22  Duncan Sands  <baldrick@free.fr>

	* passes.c (register_pass): Always consider all pass lists when
	ref_pass_instance_number is zero.

2010-02-22  Richard Guenther  <rguenther@suse.de>

	PR tree-optimization/42749
	* tree-tailcall.c (adjust_return_value_with_ops): Drop update
	parameter.  Do arithmetic in the original type.
	(update_accumulator_with_ops): Likewise.
	(adjust_accumulator_values): Adjust.

2010-02-22  Andreas Krebbel  <Andreas.Krebbel@de.ibm.com>

	* config/s390/s390.md ("movqi"): Re-add the mem->mem alternative.
	(QI to BLKmode splitter): New splitter.

2010-02-22  H.J. Lu  <hongjiu.lu@intel.com>

	* config/i386/i386.c (initial_ix86_tune_features): Turn on
	X86_TUNE_INTER_UNIT_MOVES for m_ATOM.

2010-02-22  Richard Guenther  <rguenther@suse.de>

	* tree-vect-slp.c (vect_slp_analyze_bb): Fix typo.

2010-02-22  Hans-Peter Nilsson  <hp@bitrange.com>

	Migrate crti, crtn, crtbegin, crtend build rules to libgcc.
	* config/mmix/t-mmix (EXTRA_MULTILIB_PARTS): Don't set.
	($(T)crti.o, $(T)crtn.o): Remove rules.

2010-02-21  Tobias Burnus  <burnus@net-b.de>

	PR fortran/35259
	* doc/invoke.texi (-fassociative-math): Document that this
	option is automatically enabled for Fortran.

2010-02-20  David S. Miller  <davem@davemloft.net>

	* configure.ac: Test if linker and assembler properly support
	GOTDATA_OP relocations.
	* configure: Rebuild.
	* config.in: Likewise.
	* config/sparc/sparc.md (UNSPEC_MOVE_GOTDATA): New.
	(movsi_lo_sum_pic): Use %gdop_*() relocs if available.
	(movsi_high_pic): Likewise.
	(movdi_lo_sum_pic): Likewise.
	(movdi_high_pic): Likewise.
	(movsi_pic_gotdata_op): New pattern.
	(movdi_pic_gotdata_op): Likewise.
	* config/sparc/sparc.c (legitimize_pic_address): If flag_pic is 2,
	emit gen_mov{si,di}_pic_gotdata_op for the GOT slot load.

2010-02-20  Uros Bizjak  <ubizjak@gmail.com>

	PR target/43067
	* config/i386/sse.md (xop_mulv2div2di3_low): Change type
	attribute to ssemul.
	(xop_mulv2div2di3_high): Ditto.

2010-02-20  Manuel López-Ibáñez  <manu@gcc.gnu.org>

	PR c++/35669
	* c.opt (Wconversion-null): New option.
	* doc/invoke.texi (Wconversion-null): Document.

2010-02-20  Manuel López-Ibáñez  <manu@gcc.gnu.org>

	* common.opt (Wlarger-than-): Add Undocumented.

2010-02-19  Mike Stump  <mikestump@comcast.net>

	* config/t-darwin (gt-darwin.h): Remove as Makefile now handles it.

2010-02-19  Jason Merrill  <jason@redhat.com>

	PR target/40332
	* configure.ac (gcc_cv_as_cfi_advance_working): Check 32-bit advance.
	* configure: Likewise.

2010-02-20  Alan Modra  <amodra@gmail.com>

	PR middle-end/42344
	* cgraph.h (cgraph_make_decl_local): Declare.
	* cgraph.c (cgraph_make_decl_local): New function.
	(cgraph_make_node_local): Use it.
	* cgraphunit.c (cgraph_function_versioning): Likewise.
	* ipa.c (function_and_variable_visibility): Likewise.

2010-02-19  Jakub Jelinek  <jakub@redhat.com>

	PR bootstrap/43121
	* except.c (sjlj_emit_function_enter): Don't call
	add_reg_br_prob_note, instead add REG_BR_PROB note to the last insn
	directly.
	* rtl.h (add_reg_br_prob_note): Remove prototype.

2010-02-19  Manuel López-Ibáñez  <manu@gcc.gnu.org>

	PR 41779
	* c-common.c (conversion_warning): Remove widening conversions
	before checking the conversion of integers to reals.

2010-02-19  Mike Stump  <mikestump@comcast.net>

	PR middle-end/43125
	* c-decl.c (merge_decls): Merge DECL_PRESERVE_P.

	PR objc/43061
	* cgraphunit.c (process_function_and_variable_attributes): Check
	DECL_PRESERVE_P instead of looking up attribute "used".
	* ipa-pure-const.c (check_decl): Likewise.
	* ipa-reference.c (has_proper_scope_for_analysis): Likewise.
	* ipa-type-escape.c (has_proper_scope_for_analysis): Likewise.
	* config/sol2.c (solaris_insert_attributes): Set DECL_PRESERVE_P
	instead of attribute "used".
	* config/sol2-c.c (solaris_pragma_init): Likewise.
	(solaris_pragma_fini): Likewise.

2010-02-19  Jakub Jelinek  <jakub@redhat.com>

	* ipa-struct-reorg.c (make_field_acc_node, gen_cluster, peel_field):
	Use XCNEW instead of xcalloc.
	(add_access_to_acc_sites, create_new_var_node, add_alloc_site): Use
	XNEW instead of xmalloc.
	(get_fields): Use XNEWVEC instead of xmalloc.

	PR debug/43084
	* ipa-struct-reorg.c (add_access_to_acc_sites): For debug stmts don't
	populate vars array.
	(create_new_general_access): For debug stmts just reset value.
	(get_stmt_accesses): For accesses within debug stmts just record them
	using add_access_to_acc_sites instead of preventing the peeling or
	counting them as accesses.

	PR middle-end/42233
	* dojump.c (do_jump) <case TRUTH_NOT_EXPR>: Invert priority.

2010-02-19  Richard Guenther  <rguenther@suse.de>

	PR tree-optimization/42916
	* tree-vect-slp.c (vect_slp_analyze_bb): Count only real
	instructions.

2010-02-19  Andreas Schwab  <schwab@linux-m68k.org>

	* configure.ac: Replace all uses of changequote in macro arguments
	with proper quoting.

2010-02-19  Jakub Jelinek  <jakub@redhat.com>

	PR middle-end/42233
	* loop-doloop.c (add_test): Adjust do_compare_rtx_and_jump caller.

2010-02-19  Richard Guenther  <rguenther@suse.de>

	PR tree-optimization/42944
	* tree-ssa-alias.c (call_may_clobber_ref_p_1): Massage
	test for aliasing with errno.

2010-02-19  Jakub Jelinek  <jakub@redhat.com>

	PR middle-end/42233
	* expr.h (jumpifnot, jumpifnot_1, jumpif, jumpif_1, do_jump,
	do_jump_1, do_compare_rtx_and_jump): Add PROB argument.
	* dojump.c: Include output.h.
	(inv): New inline function.
	(jumpifnot, jumpifnot_1, jumpif, jumpif_1, do_jump_1, do_jump,
	do_jump_by_parts_greater_rtx, do_jump_by_parts_greater,
	do_jump_by_parts_zero_rtx, do_jump_by_parts_equality_rtx,
	do_jump_by_parts_equality, do_compare_and_jump): Add PROB
	argument, pass it down to other calls.
	(do_compare_rtx_and_jump): Likewise.  If PROB is not -1,
	add REG_BR_PROB note to the conditional jump.
	* cfgexpand.c (add_reg_br_prob_note): Removed.
	(expand_gimple_cond): Don't call it, add the probability
	as last argument to jumpif_1/jumpifnot_1.
	* Makefile.in (dojump.o): Depend on output.h.
	* builtins.c (expand_errno_check): Adjust do_compare_rtx_and_jump
	callers.
	* expmed.c (emit_store_flag_force, do_cmp_and_jump): Likewise.
	* stmt.c (do_jump_if_equal): Likewise.
	* cfgrtl.c (rtl_lv_add_condition_to_bb): Likewise.
	* loop-unswitch.c (compare_and_jump_seq): Likewise.
	* config/rs6000/rs6000.c (rs6000_aix_emit_builtin_unwind_init):
	Likewise.
	* optabs.c (expand_doubleword_shift, expand_abs): Likewise.
	* expr.c (expand_expr_real_1): Adjust do_jump, jumpifnot and
	jumpifnot_1 callers.
	(expand_expr_real_2): Adjust jumpifnot_1 and do_compare_rtx_and_jump
	callers.
	(store_expr): Adjust jumpifnot caller.
	(store_constructor): Adjust jumpif caller.

	PR middle-end/42233
	* gimplify.c (gimple_boolify): For __builtin_expect call
	gimple_boolify also on its first argument.

2010-02-18  Uros Bizjak  <ubizjak@gmail.com>

	* configure.ac (gnu-unique-object): Wrap regexps using [] in
	changequote block.
	(__stack_chk_fail): Ditto.  Remove quadrigraphs.
	* configure: Regenerated.

2010-02-18  Ulrich Weigand  <Ulrich.Weigand@de.ibm.com>

	* config/spu/spu-c.c (spu_resolve_overloaded_builtin): Call
	lang_hooks.types_compatible_p instead of comptypes.

2010-02-18  Sebastian Huber <sebastian.huber@embedded-brains.de>

	* config/arm/lib1funcs.asm (__prefer_thumb__): New define.
	(udivsi3, aeabi_uidivmod, divsi3, aeabi_idivmod): Use Thumb-1 variant
	if __prefer_thumb__ is defined.

2010-02-18  Martin Jambor  <mjambor@suse.cz>

	PR tree-optimization/43066
	* tree-sra.c (build_ref_for_offset_1): Return false on encountering an
	array with zero-sized element type.

2010-02-18  Jakub Jelinek  <jakub@redhat.com>

	* dwarf2out.c (add_var_loc_to_decl): Change last argument to
	rtx, allocate struct var_loc_node here and return it to the
	caller, and only if it is actually needed.
	(dwarf2out_var_location): Adjust add_var_loc_to_decl caller,
	move it earlier and return immediately if it returns NULL.

2010-02-17  Mikael Pettersson  <mikpe@it.uu.se>

	* config/sparc/gas.h: New file.  Restore
	TARGET_ASM_NAMED_SECTION to its ELF default.
	* config/sparc/sysv4.h (TARGET_ASM_NAMED_SECTION): Do not
	check !HAVE_GNU_AS.
	* config/sparc/sparc.c (sparc_elf_asm_named_section):
	Likewise.  Add ATTRIBUTE_UNUSED to prototype.
	* config.gcc (sparc*-*-linux*): Include sparc/gas.h
	after sparc/sysv4.h.

2010-02-17  Dave Korn  <dave.korn.cygwin@gmail.com>

	* config/i386/mingw32.h (LIBGCJ_SONAME): Fix cut'n'pasto in DLL name.

2010-02-17  Steven Bosscher  <steven@gcc.gnu.org>

	* gensupport.c (process_one_cond_exec): Derive name for COND_EXEC
	patterns from predicated pattern.

2010-02-17  Uros Bizjak  <ubizjak@gmail.com>

	PR target/43103
	* config/i386/sse.md (xop_vpermil2<mode>3): Use avxmodesuffixf2c
	for insn mnemonic suffix.

2010-02-17  Richard Guenther  <rguenther@suse.de>

	* tree-vrp.c (vrp_visit_phi_node): Restrict SCEV analysis
	to loop PHI nodes.

2010-02-17  Jakub Jelinek  <jakub@redhat.com>

	PR debug/42918
	* caller-save.c (save_call_clobbered_regs): If BB ends with
	a DEBUG_INSN, move any notes in between last real insn and the last
	DEBUG_INSN after the last DEBUG_INSN.

2010-02-16  Joern Rennecke  <joern.rennecke@embecosm.com>

	* tm.texi (TARGET_SCHED_FIRST_CYCLE_MULTIPASS_DFA_LOOKAHEAD_GUARD_SPEC):
	Fix return type.  Fix argument type.  Explain meaning of return value.

2010-02-16  Richard Guenther  <rguenther@suse.de>

	PR tree-optimization/41043
	* tree-vrp.c  (vrp_var_may_overflow): Only ask SCEV for real loops.
	(vrp_visit_assignment_or_call): Do not ask SCEV for regular
	statements ...
	(vrp_visit_phi_node): ... but only for loop PHI nodes.

2010-02-16  Ira Rosen <irar@il.ibm.com>

	PR tree-optimization/43074
	* tree-vectorizer.h (VECTORIZABLE_CYCLE_DEF): New.
	* tree-vect-loop.c (vect_analyze_loop_operations): Add
	vectorizable cycles in hybrid SLP check.
	* tree-vect-slp.c (vect_detect_hybrid_slp_stmts): Likewise.

2010-02-16  Richard Guenther  <rguenther@suse.de>

	* alias.c (memrefs_conflict_p): Distinguish must-alias from don't know.
	(true_dependence): If memrefs_conflict_p computes must-alias
	trust it.  Move TBAA check after offset-based disambiguation.
	(canon_true_dependence): Likewise.

2010-02-16  Alexandre Oliva  <aoliva@redhat.com>

	* params.def (PARAM_MAX_VARTRACK_SIZE): New.
	* doc/invoke.texi: Document it.
	* var-tracking.c: Include toplev.h and params.h.
	(vt_find_locations): Return bool indicating success.  Compute
	hash sizes unconditionally.  Check new parameter, report.
	(variable_tracking_main_1): Check vt_find_locations results and
	retry.  Renamed from...
	(variable_tracking_main): ... this.  New wrapper to preserve
	flag_var_tracking_assignments.
	* Makefile.in (var-tracking.o): Adjust dependencies.

2010-02-16  Jack Howarth <howarth@bromo.med.uc.edu>
	    Jakub Jelinek <jakub@redhat.com>

	PR target/42854
	* config/darwin.h (ASM_WEAKEN_DECL): Don't check weak attribute
	if weak_import attribute is present.
	* config/darwin.c (machopic_select_section): Likewise.

2010-02-15  Joern Rennecke  <joern.rennecke@embecosm.com>

	* doc/tm.texi (TARGET_VECTORIZE_BUILTIN_VECTORIZATION_COST): Document.
	(TARGET_VECTORIZE_VECTOR_ALIGNMENT_REACHABLE): Likewise.
	(TARGET_VECTORIZE_BUILTIN_VEC_PERM): Likewise.
	(TARGET_VECTORIZE_BUILTIN_VEC_PERM_OK): Likewise.

	* doc/tm.texi (TARGET_VECTORIZE_BUILTIN_CONVERSION): Fix argument types.

	* doc/tm.texi (TARGET_VECTORIZE_BUILTIN_VECTORIZED_FUNCTION):
	Fix argument types.

	* doc/tm.texi (TARGET_SCHED_DFA_NEW_CYCLE): Add argument names.
	Rewrite text to refer to the names.

2010-02-15  Sebastian Pop  <sebastian.pop@amd.com>

	* config/i386/i386-builtin-types.def
	(V2DF_FTYPE_V2DF_V2DF_V2DI_INT): Declared.
	(V4DF_FTYPE_V4DF_V4DF_V4DI_INT): Declared.
	(V4SF_FTYPE_V4SF_V4SF_V4SI_INT): Declared.
	(V8SF_FTYPE_V8SF_V8SF_V8SI_INT): Declared.
	* config/i386/i386.c (enum ix86_builtins): Add IX86_BUILTIN_VPERMIL2PD,
	IX86_BUILTIN_VPERMIL2PS, IX86_BUILTIN_VPERMIL2PD256, and
	IX86_BUILTIN_VPERMIL2PS256.
	(MULTI_ARG_4_DF2_DI_I): Defined.
	(MULTI_ARG_4_DF2_DI_I1): Defined.
	(MULTI_ARG_4_SF2_SI_I): Defined.
	(MULTI_ARG_4_SF2_SI_I1): Defined.
	(bdesc_multi_arg): Add __builtin_ia32_vpermil2pd,
	__builtin_ia32_vpermil2ps, __builtin_ia32_vpermil2pd256, and
	__builtin_ia32_vpermil2ps256.
	(ix86_expand_multi_arg_builtin): Handle MULTI_ARG_4_DF2_DI_I,
	MULTI_ARG_4_DF2_DI_I1, MULTI_ARG_4_SF2_SI_I, and
	MULTI_ARG_4_SF2_SI_I1.  Handle builtins with 4 arguments.
	(ix86_expand_args_builtin): Handle MULTI_ARG_4_DF2_DI_I,
	MULTI_ARG_4_DF2_DI_I1, MULTI_ARG_4_SF2_SI_I, and
	MULTI_ARG_4_SF2_SI_I1.  Handle CODE_FOR_xop_vpermil2v2df3,
	CODE_FOR_xop_vpermil2v4sf3, CODE_FOR_xop_vpermil2v4df3, and
	CODE_FOR_xop_vpermil2v8sf3.
	* config/i386/i386.md (UNSPEC_VPERMIL2): Declared.
	* config/i386/sse.md (xop_vpermil2<mode>3): New insn pattern.
	* config/i386/xopintrin.h (_mm_permute2_pd): New.
	(_mm256_permute2_pd): New.
	(_mm_permute2_ps): New.
	(_mm256_permute2_ps): New.

2010-02-15  Nick Clifton  <nickc@redhat.com>

	* config/h8300/h8300.c: (h8300_push_pop): Use bool type for
	boolean parameters.  Use emit_jump_insn when emitting a pop
	instruction containing a return insn.
	(push): Use 'true' rather than '1' as second parameter to F.
	(h8300_expand_prologue): Likewise.
	Use 'true' and 'false' for boolean parameters to h8300_push_pop.
	(h8300_expand_epilogue): Likewise.

2010-02-15  Richard Guenther  <rguenther@suse.de>

	PR middle-end/43068
	* cgraphunit.c (thunk_adjust): Skip adjusting by fixed_offset
	if that is zero.

2010-02-15  Nick Clifton  <nickc@redhat.com>

	* config/mn10300/mn10300.h (FUNCTION_ARG_REGNO_P): Revert previous
	delta.

2010-02-14  Marco Poletti  <poletti.marco@gmail.com>

	* intl.c (fake_ngettext): New function.
	* intl.h (fake_ngettext): Declare.
	(ngettext): Define macro.
	* collect2.c (notice_translated): New function.
	(main): Use notice_translated and ngettext.
	* collect2.h (notice_translated): Declare.

2010-02-14  Steven Bosscher  <steven@gcc.gnu.org>

	* reorg.c (delete_computation): Comment fixes.
	* caller-save.c (setup_save_areas): Idem.
	* sel-sched-dump.c (dump_lv_set): Idem.
	* rtl.def: Idem.

2010-02-14  Andreas Krebbel  <Andreas.Krebbel@de.ibm.com>

	* config/s390/s390.c (s390_sched_init): New function.
	(TARGET_SCHED_INIT): Target hook defined.

2010-02-12  Dave Korn  <dave.korn.cygwin@gmail.com>
	    Jack Howarth  <howarth@bromo.med.uc.edu>
	    Iain Sandoe <iain.sandoe@sandoe-acoustics.co.uk>

	PR target/42982
	Partial revert of unintended change in fix for PR41605.
	* config/darwin.h: Fix typo.
	* config/darwin9.h: Same.

2010-02-11  Jakub Jelinek  <jakub@redhat.com>

	* c-pch.c (pch_init): Clear v.

2010-02-11  Sebastian Pop  <sebastian.pop@amd.com>

	PR middle-end/42930
	* graphite-scop-detection.c (graphite_can_represent_scev): Call
	graphite_can_represent_init for MULT_EXPR.

2010-02-11  Sebastian Pop  <sebastian.pop@amd.com>

	PR middle-end/42914
	PR middle-end/42530
	* graphite-sese-to-poly.c (remove_phi): New.
	(translate_scalar_reduction_to_array): Call remove_phi.

2010-02-11  Sebastian Pop  <sebastian.pop@amd.com>

	PR middle-end/42771
	* graphite-clast-to-gimple.c (gloog): Call rename_sese_parameters.
	* graphite-clast-to-gimple.h (gloog): Update declaration.
	* graphite-poly.c (new_scop): Clear POLY_SCOP_P.
	* graphite-poly.h (struct poly_bb): Add missing comments.
	(struct scop): Add poly_scop_p field.
	(POLY_SCOP_P): New.
	* graphite-sese-to-poly.c (build_poly_scop): Set POLY_SCOP_P.
	* graphite.c (graphite_transform_loops): Build the polyhedral
	representation for each scop before code generation.
	* sese.c (rename_variables_in_operand): Removed.
	(rename_variables_in_expr): Return the renamed expression.
	(rename_sese_parameters): New.
	* sese.h (rename_sese_parameters): Declared.

2010-02-11  Richard Guenther  <rguenther@suse.de>

	PR tree-optimization/42998
	* tree-ssa-pre.c (create_expression_by_pieces): Treat
	POINTER_PLUS_EXPR properly.

2010-02-11  Sebastian Pop  <sebastian.pop@amd.com>
	    Changpeng Fang  <changpeng.fang@amd.com>

	PR middle-end/40886
	* tree-ssa-loop-ivopts.c (determine_use_iv_cost_condition): Decrement
	the cost of an IV candidate when the IV is used in a test against zero.

	* gcc.dg/tree-ssa/ivopts-3.c: New.

2010-02-11  Richard Guenther  <rguenther@suse.de>

	PR lto/41664
	* tree-ssa-alias.c (refs_may_alias_p_1): Canonicalize
	pointer-vs-decl case by swapping refs.  Handle some cases
	of pointer-vs-decl disambiguations more conservatively.
	* cfgexpand.c (gimple_expand_cfg): Set gimple_df->in_ssa_p
	to false after expanding.

2010-02-11  Richard Guenther  <rguenther@suse.de>

	PR driver/43021
	* gcc.c (process_command): Handle LTO file@offset case more
	appropriately.

2010-02-11  Jakub Jelinek  <jakub@redhat.com>

	* reload1.c (eliminate_regs_1): If insn is DEBUG_INSN, avoid any
	modifications outside of the DEBUG_INSN.  Accept CLOBBERs inside
	of DEBUG_INSNs.
	(eliminate_regs_in_insn): Eliminate regs even in DEBUG_INSNs.

	* dwarf2out.c (mem_loc_descriptor) <case MEM>: Use DW_OP_deref_size
	if MEM's mode size isn't DWARF2_ADDR_SIZE.
	(mem_loc_descriptor) <do_scompare>: Allow also VOIDmode arguments.
	Optimize eq/ne comparisons when both arguments are known to be
	zero-extended.
	(mem_loc_descriptor) <do_ucompare>: Allow also VOIDmode arguments.
	Don't mask operands unnecessarily if they are known to be already
	zero-extended.

2010-02-10  Vladimir Makarov  <vmakarov@redhat.com>

	* ira-conflicts.c (add_insn_allocno_copies): Use find_reg_note
	instead of loop.

2010-02-10  Richard Guenther  <rguenther@suse.de>

	PR tree-optimization/43017
	* tree-vrp.c (vrp_int_const_binop): Trust int_const_binop
	for wrapping signed arithmetic.

2010-02-10  Jakub Jelinek  <jakub@redhat.com>

	PR debug/43010
	* dwarf2out.c (retry_incomplete_types): Don't call gen_type_die
	if no debug info should be emitted for it.

2010-02-10  Kaz Kojima  <kkojima@gcc.gnu.org>

	* config/sh/sh.c (find_barrier): Skip call insn with a REG_EH_REGION
	note when flag_exceptions is set.

2010-02-10  Duncan Sands  <baldrick@free.fr>

	* Makefile.in (PLUGIN_HEADERS): Add debug.h.

2010-02-10  Richard Guenther  <rguenther@suse.de>

	PR c/43007
	* tree.c (get_unwidened): Handle constants.
	* convert.c (convert_to_integer): Handle TRUNC_DIV_EXPR.

2010-02-10  Martin Jambor  <mjambor@suse.cz>

	PR lto/42985
	* ipa-prop.c (ipa_update_after_lto_read): Count parameters and
	check for variable argument counts independently.

2010-02-10  Christian Bruel  <christian.bruel@st.com>

	PR target/42841
	* config/sh/sh.c (find_barrier): Increase length for non delayed
	conditional branches.

2010-02-10  Christian Bruel  <christian.bruel@st.com>

	* config/sh/sh.c (find_barrier): Don't emit a CP inside the GP setting.

2010-02-10  Jakub Jelinek  <jakub@redhat.com>

	* builtins.c (set_builtin_user_assembler_name): Also handle
	ffs if int is smaller than word.

2010-02-09  Vladimir Makarov  <vmakarov@redhat.com>

	PR middle-end/42973
	* ira-conflicts.c (get_dup): Remove.
	(process_reg_shuffles): Add new parameter.  Use it as an
	additional guard for copy generation.
	(add_insn_allocno_copies): Rewrite.

2010-02-09  Alexander Monakov  <amonakov@ispras.ru>

	* common.opt (fsched2-use-traces): Preserved for backward
	compatibility.
	* doc/invoke.texi: Remove the documentation about option
	-fsched2-use-traces.
	* sched-rgn.c (rest_of_handle_sched2): Remove usage of
	flag_sched2_use_traces.
	* opts.c (common_handle_option): Add OPT_fsched2_use_traces to
	the backward compatibility flag section.

2010-02-09  Richard Guenther  <rguenther@suse.de>

	PR tree-optimization/43008
	* tree-ssa-structalias.c (handle_lhs_call): Pass in the fndecl,
	make HEAP variables initialized from global memory if they
	are not known builtin functions.
	(find_func_aliases): Adjust.

2010-02-09  Richard Guenther  <rguenther@suse.de>

	PR tree-optimization/43000
	* tree-vrp.c (vrp_int_const_binop): Only handle unsigned
	arithmetic manually.

2010-02-08  Jakub Jelinek  <jakub@redhat.com>

	PR tree-optimization/42931
	* tree-loop-linear.c (try_interchange_loops): Don't call
	double_int_mul if estimated_loop_iterations failed.

2010-02-08  Martin Jambor  <mjambor@suse.cz>

	PR middle-end/42898
	* tree-sra.c (build_accesses_from_assign): Do not mark in
	should_scalarize_away_bitmap if stmt has volatile ops.
	(sra_modify_assign): Do not process assigns piecemeal if if stmt
	has volatile ops.

2010-02-08  Joern Rennecke  <joern.rennecke@embecosm.com>

	* doc/tm.texi (TARGET_UNWIND_WORD_MODE): Document.

2010-02-07  Adam Nemet  <adambnmet@gmail.com>

	* config/mips/mips.md (*<optab>_trunc<mode>_exts): Fix comment
	before the pattern.

2010-02-07  Andrew Pinski  <pinskia@gmail.com>

	PR middle-end/42946
	* df-core.c (df_finish_pass): Change type of saved_flags to int.

2010-02-07  Sebastian Pop  <sebastian.pop@amd.com>

	PR middle-end/42988
	* graphite-dependences.c (dependence_polyhedron): Set PDDR_KIND
	to unknown_dependence.
	(graphite_legal_transform_dr): Handle the unknown_dependence.
	(graphite_carried_dependence_level_k): Same.

2010-02-07  Sebastian Pop  <sebastian.pop@amd.com>

	* ChangeLog.graphite: Remove testsuite/ or gcc/testsuite/.

2010-02-07  Richard Guenther  <rguenther@suse.de>

	PR middle-end/42991
	* expr.c (get_inner_reference): Always initialize *pbitsize.

2010-02-07  Richard Guenther  <rguenther@suse.de>

	PR middle-end/42956
	* gimplify.c (gimple_fold_indirect_ref): Avoid generating
	new ARRAY_REFs on variable size element or minimal index arrays.
	Complete.
	* tree-ssa-loop-ivopts.c (find_interesting_uses_address): Use
	gimple_fold_indirect_ref.

2010-02-06  Richard Earnshaw  <rearnsha@arm.com>

	PR target/42957
	* arm.c (arm_override_options): Just return if the user has specified
	an invalid fpu name.

2010-02-03  Jason Merrill  <jason@redhat.com>

	PR c++/42870
	* config/i386/cygming.h (ASM_OUTPUT_DEF_FROM_DECLS): Call
	i386_pe_maybe_record_exported_symbol.

2010-02-05  Steve Ellcey  <sje@cup.hp.com>

	PR target/42924
	* config/pa/pa.c (TARGET_DELEGITIMIZE_ADDRESS): Redefine.
	(pa_delegitimize_address): New function.

2010-02-05  Ozkan Sezer  <sezeroz@gmail.com>

	* config/i386/msformat-c.c (ms_printf_length_specs): Set the
	scalar_identity_flag for the size_t/ptrdiff_t %Id and %Iu specs.

2010-02-05  Richard Guenther  <rguenther@suse.de>

	PR lto/42762
	* lto-streamer-in.c (get_resolution): Deal with references
	to undefined functions.

2010-02-05  Richard Guenther  <rguenther@suse.de>

	* tree-ssa-ccp.c (get_symbol_constant_value): Strip all conversions.
	(fold_const_aggregate_ref): Likewise.
	(ccp_fold_stmt): Substitute loads.
	(maybe_fold_reference): Verify types before substituting.
	Unshare properly.
	(fold_gimple_assign): Unshare properly.
	(fold_stmt_1): Insert conversion if necessary before replacing the RHS.

2010-02-05  Nathan Froyd  <froydnj@codesourcery.com>

	* config/rs6000/rs6000.c (rs6000_override_options): Invert check
	for rs6000_gen_cell_microcode.

2010-02-04  Richard Guenther  <rguenther@suse.de>

	PR rtl-optimization/42952
	* dse.c (const_or_frame_p): Remove MEM handling.

2010-02-04  Nick Clifton  <nickc@redhat.com>

	* config/mn10300/mn10300.c (TARGET_ASM_OUTPUT_MI_THUNK): Define.
	(TARGET_ASM_CAN_OUTPUT_MI_THUNK): Define.
	(function_arg): Use NULL_RTX and FIRST_ARGUMENT_REGNUM.
	(mn10300_asm_output_mi_thunk): New function.
	(mn10300_can_output_mu_thunk): New function.
	* config/mn10300/mn10300.h (FIRST_ARGUMENT_REGNUM): Define.
	(FUNCTION_ARG_REGNO_P): Fix comment.  Accept d0 and d1.
	(FUNCTION_ARG): Delete incorrect comment.

2010-02-03  Jason Merrill  <jason@redhat.com>

	PR c++/40138
	* fold-const.c (operand_equal_p): Handle erroneous types.

2010-02-03  Kaushik Phatak  <kaushik.phatak@kpitcummins.com>

	* config/h8300/h8300.md (can_delay): Fix attibute condition.

2010-02-03  Vladimir Makarov  <vmakarov@redhat.com>

	PR rtl-optimization/42941
	* sched-deps.c (setup_insn_reg_pressure_info): Use xcalloc instead
	of xmalloc.

2010-02-03  Jason Merrill  <jason@redhat.com>

	PR c++/35652
	* builtins.c (c_strlen): Use EXPR_LOCATION in diagnostics.

2010-02-03  Alexandre Oliva  <aoliva@redhat.com>

	PR debug/42896
	* cselib.h (struct cselib_val_struct): Add uid.  Rename value to hash.
	(cselib_reset_table): Renamed from...
	(cselib_reset_table_with_next_value): ... this.
	(cselib_get_next_uid): Renamed from...
	(cselib_get_next_unknown_value): ... this.
	* cselib.c (next_uid): Renamed from...
	(next_unknown_value): ... this.
	(cselib_clear_table): Adjust.
	(cselib_reset_table): Adjust.  Renamed from...
	(cselib_reset_table_with_next_value): ... this.
	(cselib_get_next_uid): Adjust.  Renamed from...
	(cselib_get_next_unknown_value): ... this.
	(get_value_hash): Use hash.
	(cselib_hash_rtx): Likewise.
	(new_cselib_val): Adjust.  Set and dump uid.
	(cselib_lookup_mem): Pass next_uid as hash.
	(cselib_subst_to_values): Likewise.
	(cselib_log_lookup): Dump uid.
	(cselib_lookup): Pass next_uid as hash.  Adjust.
	(cselib_process_insn): Adjust.
	(cselib_init): Initialize next_uid.
	(cselib_finish): Adjust.
	(dump_cselib_table): Likewise.
	* dse.c (canon_address): Dump value uid.
	* print-rtl.c (print_rtx): Print value uid.
	* var-tracking.c (VARIABLE_HASH_VAL): Dropped.
	(dvuid): New type.
	(dv_uid): New function, sort of renamed from...
	(dv_htab_hash): ... this, reimplemented in terms of it and...
	(dv_uid2hash): ... this.  New.
	(variable_htab_eq): Drop excess assertions.
	(tie_break_pointers): Removed.
	(canon_value_cmp): Compare uids.
	(variable_post_merge_New_vals): Print uids.
	(vt_add_function_parameters): Adjust.
	(vt_initialize): Reset table.  Adjust.

2010-02-03  Richard Guenther  <rguenther@suse.de>

	PR tree-optimization/42944
	* tree-ssa-alias.c (ref_maybe_used_by_call_p_1): Handle calloc.
	(call_may_clobber_ref_p_1): Likewise.  Properly handle
	malloc and calloc clobbering errno.

2010-02-03  Steven Bosscher  <steven@gcc.gnu.org>

	* doc/invoke.texi: Fix name of sched1 dump.

	* opts.c (decode_options): Set flag_tree_switch_conversion
	only conditionally on optimize >= 2.

	* gcse.c: Assorted comment fixes in pass description.

2010-02-03  Anthony Green  <green@moxielogic.com>

	* config/moxie/moxie.c (moxie_asm_trampoline_template): Introduce
	nop padding in order to maintain alignment of storage location of
	target function address.
	(moxie_trampoline_init): Store target function address at newly
	aligned location.
	* config/moxie/moxie.h (TRAMPOLINE_ALIGNMENT): Increase alignment
	to 32.
	(TRAMPOLINE_SIZE): Increase size by 2 bytes for alignment padding.

2010-02-03  Richard Guenther  <rguenther@suse.de>

	PR middle-end/42927
	* tree-cfg.c (verify_gimple_assign_binary): Fix shift verification.

2010-02-03  Rainer Orth  <ro@CeBiTec.Uni-Bielefeld.DE>

	* config.gcc: Reenable check for obsolete targets.
	Obsolete alpha*-dec-osf4*, alpha*-dec-osf5.0*, mips-sgi-irix5*,
	mips-sgi-irix6.[0-4]*.

2010-02-02  Nick Clifton  <nickc@redhat.com>

	* config/rx/rx.c (rx_is_legitimate_constant): Treat a maximum
	constant size of 4 as being the same as 0.
	* doc/invoke.texi (RX Options): Document that -mmax-constant-size
	can take values in the range 0..4.

2010-02-02  Jack Howarth  <howarth@bromo.med.uc.edu>

	PR java/41991
	* unwind-dw2-fde-darwin.c: Re-export _Unwind_FindEnclosingFunction()
	as _darwin10_Unwind_FindEnclosingFunction().
	* libgcc-libsystem.ver: New.

2010-02-01  Vladimir Makarov  <vmakarov@redhat.com>

	PR target/41399
	* sched-deps.c (sched_analyze_insn): Ignore fixed registers for
	implicitly set registers.

2010-02-01  Richard Earnshaw  <rearnsha@arm.com>

	* arm.c (FL_FOR_ARCH_7A): is also a superset of ARMv6K.
	(arm_override_options): Allow automatic selection of the thread
	pointer register if thumb2.
	(legitimize_pic_address): Improve code sequences for Thumb2.
	(arm_call_tls_get_addr): Likewise.
	(legitimize_tls_address): Likewise.
	* arm.md (pic_load_addr_arm): Delete.  Replace with ...
	(pic_load_addr_32bit): ... this.  New named pattern.
	* thumb2.md (pic_load_addr_thumb2): Delete.
	(pic_load_dot_plus_four): Delete.
	(tls_load_dot_plus_four): New named pattern.

2010-02-01  Rainer Orth  <ro@CeBiTec.Uni-Bielefeld.DE>

	PR libgomp/29986
	* doc/install.texi (Specific): Add sparc-sun-solaris2.10 entry.
	Document fix for TLS bug.

2010-01-31  Richard Guenther  <rguenther@suse.de>

	* tree-sra.c (ptr_parm_has_direct_uses): Rewrite to be
	conservatively correct.

2010-01-31  John David Anglin  <dave.anglin@nrc-cnrc.gc.ca>

	PR target/42850
	Revert:
	2010-01-02  John David Anglin  <dave.anglin@nrc-cnrc.gc.ca>

	* config/pa/t-slibgcc-dwarf-ver (SHLIB_SOVERSION): Bump by two.

2010-01-31  Kaveh R. Ghazi  <ghazi@caip.rutgers.edu>

	* doc/install.texi: Update recommended GMP/MPFR/MPC versions.

2010-01-31  Kai Tietz  <kai.tietz@onevision.com>

	* config.gcc: Adjust order of makefile fragments for mingw targets.

2010-01-31  Richard Guenther  <rguenther@suse.de>

	PR middle-end/42898
	* gimplify.c (gimplify_init_constructor): For volatile LHS
	initialize a temporary.

2010-01-31  Matthias Klose  <doko@ubuntu.com>

	* configure.ac: Fix __stack_chk_fail check for cross builds configured
	--with-headers
	* configure: Regenerate.

2010-01-29  Eric Botcazou  <ebotcazou@adacore.com>

	* tree-ssa-alias.c (same_type_for_tbaa): Return -1 if the types have
	the same alias set and their sizes different constantness.
	(aliasing_component_refs_p): Revert 2009-10-24 change.

2010-01-29  Rainer Orth  <ro@CeBiTec.Uni-Bielefeld.DE>

	* config/sparc/sparc.c (sparc_elf_asm_named_section): Declare decl
	unused.

2010-01-29  Richard Guenther  <rguenther@suse.de>

	* tree-ssa-ccp.c (ccp_fold_stmt): Unshare values we substitute.
	Assert we successfully updated the call.

2010-01-29  Jakub Jelinek  <jakub@redhat.com>

	PR rtl-optimization/42889
	* df.h (df_set_bb_dirty_nonlr): New prototype.
	* df-core.c (df_set_bb_dirty_nonlr): New function.
	* df-scan.c (df_insn_rescan): Call it instead of
	df_set_bb_dirty for DEBUG_INSNs.

2010-01-29  Richard Guenther  <rguenther@suse.de>

	PR middle-end/37448
	* ipa-inline.c (cgraph_decide_inlining_incrementally): Avoid
	quadratic behavior in most cases.

2010-01-28  Uros Bizjak  <ubizjak@gmail.com>

	PR target/42891
	* config/i386/i386.c (ix86_expand_int_movcc): Convert tmp to SImode
	in the call to gen_x86_movsicc_0_m1.

2010-01-28  Richard Guenther  <rguenther@suse.de>

	PR tree-optimization/42871
	* tree-ssa-pre.c (phi_translate_set): Make sure to retain leaders.

2010-01-28  Richard Guenther  <rguenther@suse.de>

	* tree-ssa-ccp.c (ccp_fold_stmt): Fold calls and propagate
	into call arguments.

2010-01-28  Richard Guenther  <rguenther@suse.de>

	PR middle-end/42883
	* tree-cfgcleanup.c (remove_forwarder_block): Do not remove
	the forwarder if the destination is an EH landing pad.

2010-01-28  Razya Ladelsky  <razya@il.ibm.com>

	* tree-parloops.c (transform_to_exit_first_loop): Update the basic
	block list passed to gimple_duplicate_sese_tail.
	(parallelize_loops): Avoid parallelization when the function
	has_nonlocal_label.
	Avoid parallelization when the preheader is IRREDUCIBLE.
	Try to optimize when estimated_loop_iterations_int is unresolved.
	Add the loop's location to the dump file.
	* tree-cfg.c (add_phi_args_after_redirect): Remove.
	(gimple_duplicate_sese_tail): Remove the check for the latch.
	Redirect nexits to the exit block.
	Remove handling of the incoming edges to the latch.
	Redirect the backedge from the copied latch to the exit bb.

2010-01-28  Michael Matz  <matz@suse.de>

	PR target/42881
	* config/i386/i386.c (ix86_expand_vector_init_duplicate):
	Wrap force_reg into a sequence, emit it before user.

2010-01-28  Stephen Thomas  <stephen.thomas@arm.com>

	* config/arm/arm.md (bswapsi2): Add support for bswapsi2.
	(arm_rev): New.
	(arm_legacy_rev): Likewise.
	(thumb_legacy_rev): Likewise.

2010-01-27  Jakub Jelinek  <jakub@redhat.com>

	* dwarf2out.c (mem_loc_descriptor): Remove special casing of
	CONSTANT_POOL_ADDRESS_P SYMBOL_REFs.  If for MEM recursive call
	on MEM's address failed, try avoid_constant_pool_reference and
	recurse if it returned something different.
	(loc_descriptor): If for MEM mem_loc_descriptor failed on the
	address, try avoid_constant_pool_reference and recurse if it
	returned something different.
	(dw_loc_list_1): If for MEM mem_loc_descriptor failed on the
	address and avoid_constant_pool_reference returned something
	different, don't set have_address.

2010-01-27  Alexandre Oliva  <aoliva@redhat.com>

	PR debug/42861
	* var-tracking.c (val_store): Add modified argument, obey it.
	Adjust callers.
	(count_uses): Move down logging of main.
	(compute_bb_dataflow): Use val_store for MO_VAL_USEs that
	don't need resolution.
	(emit_notes_in_bb): Likewise.

2010-01-27  Richard Guenther  <rguenther@suse.de>

	PR middle-end/42878
	* tree-inline.c (remap_decl): Delay remapping of SSA name
	default definitions until we need them.

2010-01-27  Jakub Jelinek  <jakub@redhat.com>

	* config/rs6000/rs6000.c (TARGET_DELEGITIMIZE_ADDRESS): Redefine.
	(rs6000_delegitimize_address): New function.

	* config/s390/s390.c (s390_delegitimize_address): Call
	delegitimize_mem_from_attrs.

	PR middle-end/42874
	* tree-inline.c (cannot_copy_type_1): Removed.
	(copy_forbidden): Don't forbid copying of functions containing
	records/unions with variable length fields.

2010-01-27  Christian Bruel  <christian.bruel@st.com>

	Revert:
	PR target/42841
	* config/sh/sh.c (find_barrier): Increase length for non delayed
	conditional branches.

2010-01-27  Matthias Klose  <doko@ubuntu.com>

	* configure.ac (gnu-unique-object): Fix ldd version check.
	* configure: Regenerate.

2010-01-26  Rainer Orth  <ro@CeBiTec.Uni-Bielefeld.DE>

	* config/sparc/sparc.c (sparc_elf_asm_named_section): Test for
	HAVE_GNU_AS value.
	* config/sparc/sysv4.h [HAVE_GNU_AS] (TARGET_ASM_NAMED_SECTION):
	Test for HAVE_GNU_AS value.

2010-01-26  Rainer Orth  <ro@CeBiTec.Uni-Bielefeld.DE>

	* config.gcc (mips-sgi-irix[56]*): Set use_gcc_stdint.
	* config/mips/iris.h (INT8_TYPE, INT16_TYPE, INT32_TYPE,
	INT64_TYPE): Define.
	(UINT8_TYPE, UINT16_TYPE, UINT32_TYPE, UINT64_TYPE): Define.
	(INT_LEAST8_TYPE, INT_LEAST16_TYPE, INT_LEAST32_TYPE,
	INT_LEAST64_TYPE): Define.
	(UINT_LEAST8_TYPE, UINT_LEAST16_TYPE, UINT_LEAST32_TYPE,
	UINT_LEAST64_TYPE): Define.
	(INT_FAST8_TYPE, INT_FAST16_TYPE, INT_FAST32_TYPE)
	INT_FAST64_TYPE): Define.
	(UINT_FAST8_TYPE, UINT_FAST16_TYPE, UINT_FAST32_TYPE,
	UINT_FAST64_TYPE): Define.
	(INTMAX_TYPE, UINTMAX_TYPE): Define.
	(INTPTR_TYPE, UINTPTR_TYPE): Define.
	(SIG_ATOMIC_TYPE): Define.

2010-01-26  Richard Guenther  <rguenther@suse.de>

	* df-scan.c (df_scan_set_bb_info): Remove assert.
	(df_insn_rescan_debug_internal): Merge asserts.
	(df_install_ref): Likewise.
	(df_mark_reg): Use bitmap_set_range.
	(df_hard_reg_used_p): Remove assert.
	(df_hard_reg_used_count): Likewise.

2010-01-26  Richard Guenther  <rguenther@suse.de>

	PR rtl-optimization/42685
	* web.c (web_main): Ignore DEBUG_INSNs.

2010-01-26  Joern Rennecke  <amylaar@spamcop.net>

	* doc/tm.texi (TARGET_HANDLE_C_OPTION): Explain arguments.

	(TARGET_RESOLVE_OVERLOADED_BUILTIN): Add loc parameter.
	Fix types of fndecl and arglist parameters.

2010-01-26  Richard Guenther  <rguenther@suse.de>

	PR middle-end/42806
	* tree-eh.c (unsplit_eh): Skip debug insns.

2010-01-26  Richard Guenther  <rguenther@suse.de>

	PR tree-optimization/42250
	* ipa-type-escape.c (type_escape_execute): Do not analyze clones.

2010-01-26  Jakub Jelinek  <jakub@redhat.com>

	PR fortran/42866
	* omp-low.c (expand_omp_sections): Only use single_pred if
	l2_bb is single_pred_p.

2010-01-25  Christian Bruel  <christian.bruel@st.com>

	PR target/42841
	* config/sh/sh.c (find_barrier): Increase length for non delayed
	conditional branches.
	(sh_insn_length_adjustment): Use JUMP_TABLE_DATA_P.

2010-01-24  David S. Miller  <davem@davemloft.net>

	* config/sparc/sysv4.h (TARGET_ASM_NAMED_SECTION): Only
	define if not using GAS.
	* config/sparc/sparc.c (sparc_elf_asm_named_section):
	Likewise.  Delete SECTION_MERGE code, which is only applicable
	when using GAS.

2010-01-24  Mark Mitchell  <mark@codesourcery.com>

	PR c++/42748
	* config/arm/arm.c (arm_mangle_type): Do not warn about changes to
	mangling of va_list in system headers.

2010-01-23  Toon Moene  <toon@moene.org>

	* tree-predcom.c (combine_chains): Return NULL, not false.

2010-01-23  Joern Rennecke  <amylaar@spamcop.net>

	* tree-loop-distribution.c (distribute_loop): Fix declaration and
	initialization of variable res to agree with return type.

2010-01-22  Steve Ellcey  <sje@cup.hp.com>

	* Makefile.in (tree-sra.o): Add $(EXPR_H) dependency.
	* tree-sra.c: Add include of expr.h.

2010-01-22  Jakub Jelinek  <jakub@redhat.com>

	* tree-into-ssa.c (maybe_register_def): If stmt ends the bb,
	insert the debug stmt on the single non-EH edge from the stmt.

2010-01-22  Richard Henderson  <rth@redhat.com>

	PR tree-opt/42833
	* tree-sra.c (sra_modify_assign): Delay re-gimplification of
	the RHS until after generate_subtree_copies has insertted its
	code before the current statement.

2010-01-22  Joern Rennecke  <amylaar@spamcop.net>

	* doc/tm.texi (TARGET_MIN_DIVISIONS_FOR_RECIP_MUL): Fix return type.

	* gcc-plugin.h (plugin_init): Use "C" likage for c++.

2010-01-21  Martin Jambor  <mjambor@suse.cz>

	PR tree-optimization/42585
	* tree-sra.c (struct access): New field grp_total_scalarization.
	(dump_access): Dump the new field.
	(should_scalarize_away_bitmap): New variable.
	(cannot_scalarize_away_bitmap): Likewise.
	(sra_initialize): Allocate new bitmaps.
	(sra_deinitialize): Free new bitmaps.
	(create_access_1): New function.
	(create_access): Parts moved to create_access_1.
	(type_consists_of_records_p): New function.
	(completely_scalarize_record): Likewise.
	(build_access_from_expr): Set bit in cannot_scalarize_away_bitmap.
	(build_accesses_from_assign): Set bits in should_scalarize_away_bitmap.
	(sort_and_splice_var_accesses): Hint groups with a total_scalarization
	access.
	(analyze_all_variable_accesses): Completely scalarize small eligible
	records.

2010-01-21  Martin Jambor  <mjambor@suse.cz>

	* tree-sra.c (build_ref_for_offset_1): Allow for zero size fields.

2010-01-21  Andrew Haley  <aph@redhat.com>

	* gcc.c (process_command): Move lang_specific_driver before
	setting cc_libexec_prefix.

2010-01-21  Richard Guenther  <rguenther@suse.de>

	PR middle-end/19988
	* fold-const.c (negate_expr_p): Pretend only negative
	real constants are easily negatable.

2010-01-20  Janis Johnson  <janis187@us.ibm.com>
	    Jason Merrill  <jason@redhat.com>

	* tree.h (TYPE_TRANSPARENT_UNION): Replace with ...
	(TYPE_TRANSPARENT_AGGR): this, for union and record.
	* calls.c (initialize argument_information): Handle it.
	* c-common.c (handle_transparent_union_attribute): Use new name.
	* c-decl.c (finish_struct): Ditto.
	* c-typeck.c (type_lists_compatible_p): Ditto.
	(convert_for_assignment): Use new name and also handle record.
	* function.c (aggregate_value_p): Handle it.
	(pass_by_reference): Ditto.
	(assign_parm_data_types): Ditto.
	* print-tree.c (print_node): Ditto.
	* lto-streamer-in.c (unpack_ts_type_value_fields): Ditto.
	* lto-streamer-out.c (pack_ts_type_value_fields): Ditto.
	* tree.c (first_field): New fn.

2010-01-21  Dave Korn  <dave.korn.cygwin@gmail.com>

	PR target/42818
	* config/i386/cygwin.h (CXX_WRAP_SPEC_LIST): Always apply wrappers,
	even when linking statically, for now.

2010-01-20  Alexandre Oliva  <aoliva@redhat.com>

	PR debug/42715
	* var-tracking.c (use_type): Choose MO_VAL_SET for REGs set
	without a cselib val.
	(count_uses): Accept MO_VAL_SET with no val on stores.
	(add_stores): Likewise.

2010-01-20  Jakub Jelinek  <jakub@redhat.com>

	* var-tracking.c (check_value_val): Add a compile time assertion.
	(dv_is_decl_p): Simplify.
	(dv_as_decl, dv_as_value, dv_from_decl, dv_from_value): Only use
	gcc_assert if ENABLE_CHECKING.

2010-01-20  Alexandre Oliva  <aoliva@redhat.com>

	PR debug/42782
	* var-tracking.c: Include tree-flow.h.
	(mem_dies_at_call): New.
	(dataflow_set_preserve_mem_locs): Use it.
	(dataflow_set_remove_mem_locs): Likewise.
	(dump_var): Renamed from dump_variable.  Adjust all callers.
	(dump_var_slot): Renamed from dump_variable_slot.  Likewise.
	* Makefile.in (var-tracking.o): Adjust deps.

2010-01-20  Joern Rennecke  <amylaar@spamcop.net>

	* doc/tm.texi (TARGET_SCHED_SET_SCHED_FLAGS): Fix argument list.

2010-01-20  Richard Guenther  <rguenther@suse.de>

	PR tree-optimization/42717
	* tree-ssa-dce.c (get_live_post_dom): Remove.
	(forward_edge_to_pdom): Take an arbitrary edge to copy
	degenerate PHI args from.
	(remove_dead_stmt): Use the first post-dominator even if it
	does not contain live statements as redirection destination.

2010-01-20  Richard Guenther  <rguenther@suse.de>

	* tree-inline.c (estimate_num_insns): Handle EH builtins.

2010-01-20  Jakub Jelinek  <jakub@redhat.com>

	* sel-sched.c (create_speculation_check): Remove set but not used
	variable twin.
	(try_transformation_cache): Remove set but not used variable ds.
	(calculate_privileged_insns): Remove set but not used variables
	cur_insn and min_spec_insn.
	(find_best_expr): Remove set but not used variable avail_n.
	* tree-predcom.c (base_names_in_chain_on): Remove set but not used
	variable e.
	* cgraphunit.c (assemble_thunk): Remove set but not used variable
	false_label.
	* haifa-sched.c (remove_notes): Remove set but not used variable prev.
	* graphite-clast-to-gimple.c (gloog): Remove set but not used variable
	new_scop_exit_edge.

2010-01-20  Felyza Wishbringer  <fwishbringer@gmail.com>

	PR bootstrap/42786
	* config.gcc (i[34567]86-*-*): Fix handling of athlon64 and athlon-fx
	cpu types.  Add support for *-sse3 cpu types.
	(x86_64-*-*): Ditto.

2010-01-20  Jakub Jelinek  <jakub@redhat.com>

	PR middle-end/42803
	* varasm.c (narrowing_initializer_constant_valid_p): Add CACHE
	argument, call initializer_constant_valid_p_1 instead of
	initializer_constant_valid_p, pass CACHE to it, return NULL
	immediately if first call returns NULL.
	(initializer_constant_valid_p_1): New function.
	(initializer_constant_valid_p): Use it.

2010-01-20  Thomas Quinot  <quinot@adacore.com>

	* tree.def (PLACEHOLDER_EXPR): Fix comment.

2010-01-20  Jakub Jelinek  <jakub@redhat.com>

	* dwarf2out.c (mem_loc_descriptor): Use DW_OP_mod for UMOD instead
	of MOD, handle MOD using DW_OP_{over,over,div,mul,minus}.
	(loc_list_from_tree): Don't handle unsigned division.  Handle
	signed modulo using DW_OP_{over,over,div,mul,minus}.
	* unwind-dw2.c (execute_stack_op): Handle DW_OP_mod using unsigned
	modulo instead of signed.

2010-01-20  DJ Delorie  <dj@redhat.com>

	* config/h8300/h8300.c (F): Add "in_epilogue" flag.
	(Fpa): Pass it
	(h8300_emit_stack_adjustment): Propogate it.
	(push): Pass it.
	(h8300_expand_prologue): Likewise.
	(h8300_expand_epilogue): Likewise.

2010-01-19  Michael Matz  <matz@suse.de>

	PR tree-optimization/41783
	* tree-data-ref.c (toplevel): Include flags.h.
	(dump_data_dependence_relation):  Also dump the inputs if the
	result will be unknown.
	(split_constant_offset_1): Look through some conversions.
	* tree-predcom.c (determine_roots_comp): Restart a new chain if
	the offset from last element is too large.
	(ref_at_iteration): Deal also with MISALIGNED_INDIRECT_REF.
	(reassociate_to_the_same_stmt): Handle vector registers.
	* tree-vect-data-refs.c (vect_equal_offsets): Handle unary operations
	(e.g. conversions).
	* tree-vect-loop-manip.c (vect_gen_niters_for_prolog_loop): Add
	wide_prolog_niters argument, emit widening instructions.
	(vect_do_peeling_for_alignment): Adjust caller, use widened
	variant of the iteration cound.
	* Makefile.in (tree-data-ref.o): Add $(FLAGS_H).

2010-01-19  Ramana Radhakrishnan  <ramana.radhakrishnan@arm.com>

	PR target/38697
	* config/arm/neon-testgen.m (emit_automatics): New parameter
	features. Adjust for Fixed_return_reg feature.
	(test_intrinsic): Call emit_automatics with new feature.
	* config/arm/neon.ml: Update copyright years.
	(features): New Fixed_return_reg feature.
	(ops): Update feature for Vget_low.

2010-01-19  Jakub Jelinek  <jakub@redhat.com>

	PR tree-optimization/42719
	* tree-outof-ssa.c (trivially_conflicts_p): Don't consider debug
	stmt uses.

	PR debug/42728
	* fwprop.c (all_uses_available_at): Return false if def_set dest
	is a REG that is used in def_insn.

2010-01-19  Joern Rennecke  <amylaar@spamcop.net>

	* doc/tm.texi (TARGET_FIXED_CONDITION_CODE_REGS): Add argument names.

	(TARGET_CC_MODES_COMPATIBLE): Put return value in braces.
	Add argument names.

	(TARGET_SCHED_INIT_SCHED_CONTEXT): Clarify language.

	* target.h (struct gcc_target) <secondary_reload>: Change type
	of last argument to secondary_reload_info *.

2010-01-18  Uros Bizjak  <ubizjak@gmail.com>

	PR target/42774
	* config/alpha/predicates.md (aligned_memory_operand): Return 0 for
	memory references with unaligned offsets.  Remove CQImode handling.
	(unaligned_memory_operand): Return 1 for memory references with
	unaligned offsets.  Remove CQImode handling.

2010-01-18  Richard Guenther  <rguenther@suse.de>

	PR middle-end/39954
	* cfgexpand.c (expand_call_stmt): TER pointer arguments in
	builtin calls.

2010-01-18  Richard Guenther  <rguenther@suse.de>

	PR tree-optimization/42781
	* tree-ssa-structalias.c (find_what_var_points_to): Skip
	restrict processing only if the original variable was artificial.

2010-01-18  Joern Rennecke  <amylaar@spamcop.net>

	* doc/tm.texi (TARGET_ASM_FUNCTION_EPILOGUE): Update text on where to
	find number of popped argument bytes.

	(TARGET_INVALID_WITHIN_DOLOOP): Put return value in braces.
	Fix the text that describes the return value for invalid insns.

	(TARGET_SCHED_NEEDS_BLOCK_P): Fix return type.  Fix argument list.

	(TARGET_SCHED_IS_COSTLY_DEPENDENCE): Fix argument types.
	Clarify what 'cost of the -dependence' is.  Fix quoting.

	* toplev.c (default_get_pch_validity): Rename argument to "sz".
	* doc/tm.texi (TARGET_GET_PCH_VALIDITY): Likewise.

2010-01-17  Jakub Jelinek  <jakub@redhat.com>

	* dwarf2out.c (mem_loc_descriptor): Don't ICE on
	{S,U}S_{PLUS,MINUS,NEG,ABS,ASHIFT}.

2010-01-17  Richard Guenther  <rguenther@suse.de>

	PR middle-end/42248
	* function.c (split_complex_args): Take a VEC to modify.
	(assign_parms_augmented_arg_list): Build a VEC instead of
	a chain of PARM_DECLs.
	(assign_parms_unsplit_complex): Take a VEC of arguments.
	Do not fixup unmodified parms.
	(assign_parms): Deal with the VEC.
	(gimplify_parameters): Likewise.

2010-01-17  Richard Guenther  <rguenther@suse.de>

	* tree-ssa-uncprop.c (uncprop_into_successor_phis): Fix PHI
	node existence check.
	* tree-vect-loop.c (vect_analyze_loop_form): Likewise.
	* tree-cfgcleanup.c (merge_phi_nodes): Likewise.
	* tree-ssa-dce.c (forward_edge_to_pdom): Likewise.
	* tree-cfg.c (gimple_execute_on_growing_pred): Likewise.
	(gimple_execute_on_growing_pred): Likewise.

2010-01-17  Richard Guenther  <rguenther@suse.de>

	PR tree-optimization/42773
	* tree-ssa-pre.c (phi_translate_set): Fix check for PHI node existence.
	(compute_antic_aux): Likewise.
	(compute_partial_antic_aux): Likewise.

2010-01-17  Jie Zhang  <jie.zhang@analog.com>

	PR debug/42767
	* dwarf2out.c (mem_loc_descriptor): Handle SS_TRUNCATE
	and US_TRUNCATE.

2010-01-17  Joern Rennecke  <amylaar@spamcop.net>

	* doc/tm.texi (TARGET_INIT_LIBFUNCS): Put @findex entries in order of
	appearance.

	(TARGET_LEGITIMATE_ADDRESS_P): Add return type.
	Fix markup for strict argument.

	(TARGET_SCHED_REORDER2): Fix argument types.

	(TARGET_SCHED_DFA_PRE_CYCLE_INSN): Fix return type.
	(TARGET_SCHED_DFA_POST_CYCLE_INSN): Likewise.

	(TARGET_SCHED_DFA_PRE_ADVANCE_CYCLE): Fix name.
	(TARGET_SCHED_DFA_POST_ADVANCE_CYCLE): Likewise.

	(TARGET_SCHED_FIRST_CYCLE_MULTIPASS_DFA_LOOKAHEAD_GUARD):
	Add argument name.

	(TARGET_SCHED_ALLOC_SCHED_CONTEXT): Remove duplicate documentation.
	(TARGET_SCHED_INIT_SCHED_CONTEXT): Likewise.
	(TARGET_SCHED_SET_SCHED_CONTEXT): Likewise.
	(TARGET_SCHED_CLEAR_SCHED_CONTEXT): Likewise.
	(TARGET_SCHED_FREE_SCHED_CONTEXT): Likewise.

	(TARGET_SCHED_SET_SCHED_CONTEXT): Fix typo.

	(TARGET_SCHED_GEN_SPEC_CHECK): Fix name.

	(TARGET_ASM_RELOC_RW_MASK): Add return type.
	(TARGET_MANGLE_DECL_ASSEMBLER_NAME): Fix return type.

	(TARGET_STRIP_NAME_ENCODING): Fix markup of return type and parameter.

	(TARGET_ASM_FILE_START): Put @findex before paragraph start.
	Use prototype.

	(TARGET_ASM_NAMED_SECTION): Fix argument list.

	(TARGET_HAVE_NAMED_SECTIONS): Use @deftypevr.
	(TARGET_HAVE_SWITCHABLE_BSS_SECTIONS): Likewise.

	(TARGET_ASM_RECORD_GCC_SWITCHES_SECTION): Use @deftypevr.

	(TARGET_ASM_ASSEMBLE_VISIBILITY): Fix argument types.

	(TARGET_ASM_MARK_DECL_PRESERVED): Fix argument and markup
	referring to it.  Fix language.

	(TARGET_HAVE_CTORS_DTORS): Use @deftypevr.

	(TARGET_ASM_FINAL_POSTSCAN_INSN): Adjust name of first argument.

	(TARGET_ASM_EMIT_UNWIND_LABEL): Add argument types.

	(TARGET_ASM_EMIT_EXCEPT_TABLE_LABEL): Add type to argument.

	(TARGET_UNWIND_EMIT): Remove space between 'FILE *' and
	'@var{stream}.  Remove stray 'and'.

	(TARGET_ARM_EABI_UNWINDER): Use @deftypevr.

	(TARGET_ASM_OUTPUT_DWARF_DTPREL): Adjust name of first argument.

	(TARGET_SET_DEFAULT_TYPE_ATTRIBUTES): Add missing article.

	(TARGET_OPTION_VALID_ATTRIBUTE_P): Fix name, it was
	misspelled as TARGET_VALID_OPTION_ATTRIBUTE_P.

	(TARGET_GET_PCH_VALIDITY): Put 'void *' in braces.
	Fix description of return value.
	Rename argument "sz" to "len."

	(TARGET_CXX_GUARD_MASK_BIT): Add missing article.
	Clarify meaning of 'true' return value.

	(TARGET_SHIFT_TRUNCATION_MASK): Fix return type.

	(TARGET_MODE_REP_EXTENDED): Fix two inconsisent uses of
	rep_mode versus mode_rep.

	(TARGET_HANDLE_PRAGMA_EXTERN_PREFIX): Document.

	(TARGET_BUILTIN_DECL): Fix name.

	(TARGET_COMMUTATIVE_P): Fix type of first argument.

	(TARGET_SET_CURRENT_FUNCTION): Mention possibility of cfun being NULL.

	(TARGET_BRANCH_TARGET_REGISTER_CLASS): Fix return type.

	(TARGET_USE_LOCAL_THUNK_ALIAS_P): Document as macro instead of hook.

	(TARGET_RELAXED_ORDERING): Use @deftypevr.

	(TARGET_GET_DRAP_RTX): Note that this is a hook.
	Clarify language.

	(TARGET_BUILTIN_RECIPROCAL): Fix argument types.
	Rename argument tm_fn to md_fn.

	(TARGET_OPTION_PRINT): Fix argument list.

2010-01-16  Harsha Jagasia  <harsha.jagasia@amd.com>

	PR target/42664
	* config/i386/i386.c (ix86_fixup_binary_operands):
	Revert FMA4 fixup of operands.

2010-01-16  Ralf Wildenhues  <Ralf.Wildenhues@gmx.de>

	PR gcc/42525
	* Makefile.in (write_entries_to_file, install-plugin):
	Use \012 instead of \n with tr.

2010-01-16  Richard Sandiford  <r.sandiford@uk.ibm.com>

	* configure.ac (HAVE_AS_REF): New C macro.
	* configure: Regenerate.
	* config.in: Likewise.
	* collect2.c (main): Only postpone SCAN_DWEH to the second pass
	if HAVE_AS_REF.
	* config/rs6000/aix.h (ASM_OUTPUT_DWARF_TABLE_REF): Only define
	if HAVE_AS_REF.

2010-01-16  Joern Rennecke  <amylaar@spamcop.net>

	* doc/tm.texi (TARGET_USE_BLOCKS_FOR_CONSTANT_P): Fix argument types.

	(TARGET_SUPPORT_VECTOR_MISALIGNMENT): Fix argument types.

	(TARGET_USE_ANCHORS_FOR_SYMBOL_P): Fix argument types.

	(TARGET_SCHED_ALLOC_SCHED_CONTEXT): Put 'void *' in braces.

	(TARGET_IN_SMALL_DATA_P): Fix argument type.

	(TARGET_BINDS_LOCAL_P): Fix argument type.

	(TARGET_ASM_FILE_END): Use prototype.

	(TARGET_ASM_RECORD_GCC_SWITCHES): Don't put 'int' in braces.

	(TARGET_DWARF_CALLING_CONVENTION): Fix argument type.

	(TARGET_COMP_TYPE_ATTRIBUTES): Fix argument types.

	(TARGET_VALID_DLLIMPORT_ATTRIBUTE_P): Fix argument type.

	(TARGET_EMUTLS_VAR_ALIGN_FIXED): Don't put 'bool' in braces.
	(TARGET_EMUTLS_DEBUG_FORM_TLS_ADDRESS): Likewise.

	(TARGET_PCH_VALID_P): Put 'const char *' in braces.
	(TARGET_CHECK_PCH_TARGET_FLAGS): Likewise.

	(TARGET_ADDR_SPACE_LEGITIMATE_ADDRESS_P): Don't put 'bool' in braces.
	(TARGET_ADDR_SPACE_SUBSET_P): Likewise.
	(TARGET_ADDR_SPACE_LEGITIMIZE_ADDRESS): Don't put 'rtx' in braces.
	(TARGET_ADDR_SPACE_CONVERT): Likewise.

	(TARGET_CASE_VALUES_THRESHOLD): Put 'unsigned int' in braces.

	(TARGET_MACHINE_DEPENDENT_REORG: Use prototype.

	(TARGET_INIT_BUILTINS): Use prototype.

	(TARGET_INVALID_ARG_FOR_UNPROTOTYPED_FN):
	Put 'const char *' in braces.  Fix parameter types.
	(TARGET_INVALID_CONVERSION): Fix parameter types.
	(TARGET_INVALID_UNARY_OP, TARGET_INVALID_BINARY_OP): Likewise.
	(TARGET_INVALID_PARAMETER_TYPE, TARGET_INVALID_RETURN_TYPE): Likewise.

	(TARGET_PROMOTED_TYPE): Remove braces around 'tree'.
	Fix argument type.

	(TARGET_CONVERT_TO_TYPE): Remove braces around 'tree'.

	(TARGET_ALLOCATE_STACK_SLOTS_FOR_ARGS): Remove braces around 'bool'.

2010-01-15  Joern Rennecke  <amylaar@spamcop.net>

	* doc/tm.texi (TARGET_HELP): Fix return type.

	(TARGET_PROMOTE_FUNCTION_MODE): Put 'enum machine_mode'
	in braces.  Fix argument types.

	(TARGET_LIBGCC_CMP_RETURN_MODE): Use prototype.

	(TARGET_LIBGCC_SHIFT_COUNT_MODE): Use prototype.

	(TARGET_MS_BITFIELD_LAYOUT_P): Fix argument type.

	(TARGET_DECIMAL_FLOAT_SUPPORTED_P): Don't put 'bool' in braces.
	(TARGET_FIXED_POINT_SUPPORTED_P): Likewise.

	(TARGET_MANGLE_TYPE): Fix argument types.

	(TARGET_IRA_COVER_CLASSES): Use prototype.

	(TARGET_BUILTIN_SETJMP_FRAME_VALUE): Fix return type.  Use prototype.

	(TARGET_CAN_ELIMINATE): Use identifiers for argument names.

	(TARGET_PROMOTE_PROTOTYPES): Fix argument type.

	(TARGET_MUST_PASS_IN_STACK): Fix argument type.

	(TARGET_CALLEE_COPIES): Fix argument types.

	(TARGET_SPLIT_COMPLEX_ARG): Fix argument type.

	(TARGET_GIMPLIFY_VA_ARG_EXPR): Fix argument types.

	(TARGET_FUNCTION_VALUE): Fix argument types.

	(TARGET_RETURN_IN_MSB): Fix argument type.

	(TARGET_RETURN_IN_MEMORY): Fix argument types.

	(TARGET_ASM_CAN_OUTPUT_MI_THUNK): Fix argument types.

	(TARGET_EXTRA_LIVE_ON_ENTRY): Fix argument type.

	(TARGET_STRICT_ARGUMENT_NAMING): Make literal in text
	agree with return type.

	(TARGET_PRETEND_OUTGOING_VARARGS_NAMED): Add Prototype.

2010-01-15  Jing Yu  <jingyu@google.com>

	PR rtl-optimization/42691
	* combine.c (try_combine): Set changed_i3_dest to 1 when I2 and I3 set
	a pseudo to a constant and are merged, and adjust comments.

2010-01-15  Eric Botcazou  <ebotcazou@adacore.com>

	* config/i386/sse.md (avx_vperm2f128<mode>3): Fix typo.

2010-01-15  Richard Guenther  <rguenther@suse.de>

	PR middle-end/42739
	* tree-cfgcleanup.c (remove_forwarder_block): Move destination
	labels of computed or non-local gotos to the destination.
	* tree-cfg.c (gimple_verify_flow_info): Verify that a EH
	landing pad label is the first label.

2010-01-15  Richard Guenther  <rguenther@suse.de>

	* tree-ssa-loop-im.c (gen_lsm_tmp_name): Fix bogus fallthru.

2010-01-14  Michael Meissner  <meissner@linux.vnet.ibm.com>

	PR target/42747
	* config/rs6000/rs6000.md (sqrtdf2): Split into expander and insn
	to allow generation of the xssqrtdp instruction on power7.
	(sqrtdf2_fpr): Ditto.

2010-01-14  Jakub Jelinek  <jakub@redhat.com>

	PR middle-end/42674
	* c-decl.c (finish_function): Don't emit -Wreturn-type warnings in
	functions with noreturn attribute.

	PR c++/42608
	* varasm.c (declare_weak): Add weak attribute to decl if it
	doesn't have one already.
	(assemble_external): Only add decls to weak_decls if they also
	have weak attribute.

2010-01-14  Alexandre Oliva  <aoliva@redhat.com>

	* var-tracking.c (var_reg_delete): Don't delete the association
	between REGs and values or one-part variables if the register
	isn't clobbered.

2010-01-14  Jakub Jelinek  <jakub@redhat.com>

	PR debug/42657
	* tree-inline.c (copy_debug_stmt): Don't reset debug stmt just
	because its first operand is a non-localized variable.

2010-01-14  Martin Jambor  <mjambor@suse.cz>

	PR tree-optimization/42706
	* tree-sra.c (encountered_recursive_call): New variable.
	(encountered_unchangable_recursive_call): Likewise.
	(sra_initialize): Initialize both new variables.
	(callsite_has_enough_arguments_p): New function.
	(scan_function): Call decl and flags check only for IPA-SRA, check
	whether there is a recursive call and whether it has enough arguments.
	(all_callers_have_enough_arguments_p): New function.
	(convert_callers): Look for recursive calls only when
	encountered_recursive_call is set.
	(ipa_early_sra): Bail out either if
	!all_callers_have_enough_arguments_p or
	encountered_unchangable_recursive_call.

2010-01-14  Alexander Monakov  <amonakov@ispras.ru>

	* sel-sched.c: Add 2010 to copyright years.
	* sel-sched-ir.c: Likewise.
	* sel-sched-ir.h: Likewise.

2010-01-14  Martin Jambor  <mjambor@suse.cz>

	PR tree-optimization/42714
	* tree-sra.c (sra_ipa_modify_assign): Handle incompatible-type
	constructors specially.

2010-01-14  Andi Kleen  <ak@linux.intel.com>

	* config/i386/drivers-i386.c (detect_caches_intel):
	Add l2sizekb parameter and fill in.
	(host_detect_local_cpu): Add l2sizekb, fill in.
	Add Atom small cache heuristic.

2010-01-14  Andi Kleen  <ak@linux.intel.com>

	* config/i386/drivers-i386.c (detect_caches_cpuid4):
	Add level3 parameter and fill in.
	(detect_caches_intel): Handle level3 cache.

2010-01-14  Andi Kleen  <ak@linux.intel.com>

	* config/i386/drivers-i386.c (host_detect_local_cpu):
	Fix core duo detection.

2010-01-14  Andi Kleen  <ak@linux.intel.com>

	* config/i386/drivers-i386.c (host_detect_local_cpu):
	Fix Atom detection.

2010-01-14  Alexander Monakov  <amonakov@ispras.ru>

	* config/rs6000/rs6000.c (rs6000_variable_issue): Rename to...
	(rs6000_variable_issue_1): this.  Use...
	(rs6000_variable_issue): here.  Reimplement.  Print debug info.

2010-01-14  Alexander Monakov  <amonakov@ispras.ru>

	* sel-sched-ir.c (sel_restore_other_notes): Rename to
	sel_restore_notes.  Update all callers.  Call reemit_notes
	for all insns.

2010-01-14  Andrey Belevantsev  <abel@ispras.ru>

	PR rtl-optimization/42246
	* sel-sched-ir.h (get_all_loop_exits): Include exits from inner
	loops.

2010-01-14  Andrey Belevantsev  <abel@ispras.ru>

	* sel-sched.c (compute_av_set_at_bb_end): Do not test that number of
	all successors is the same as number of successors in current region.

2010-01-14  Alexander Monakov  <amonakov@ispras.ru>

	* sel-sched.c (maybe_emit_renaming_copy): Exit early when expression
	to rename is not separable.  Otherwise check that its LHS is not NULL.

2010-01-14  Alexander Monakov  <amonakov@ispras.ru>

	* sel-sched.c (choose_best_reg_1):  Loop over all regs for mode.

2010-01-14  Alexander Monakov  <amonakov@ispras.ru>

	* sel-sched.c (mark_unavailable_hard_regs): Do not try to search
	available registers when failed to discover LHS register class.
	Fix indentation.  Update comment.

2010-01-14  Andrey Belevantsev  <abel@ispras.ru>
	    Alexander Monakov  <amonakov@ispras.ru>

	PR rtl-optimization/42389
	* sel-sched.c (advance_one_cycle): Set FENCE_ISSUE_MORE
	to can_issue_more.
	(advance_state_on_fence): Likewise.
	(sel_target_adjust_priority): Print debug output only when
	sched_verbose >= 4, not 2.
	(get_expr_cost): Do not issue all unique insns on the next cycle.
	(fill_insns): Initialize can_issue_more from the value saved
	with the fence.
	* sel-sched-ir.c (flist_add): New parameter issue_more.
	Init FENCE_ISSUE_MORE with it.
	(merge_fences): Likewise.
	(init_fences): Update call to flist_add.
	(add_to_fences, add_clean_fence_to_fences)
	(add_dirty_fence_to_fences): Likewise.
	(move_fence_to_fences): Update call to merge_fences.
	(invoke_reorder_hooks): Do not reset can_issue_more on insns from
	sched groups.
	* sel-sched-ir.h (struct _fence): New field issue_more.
	(FENCE_ISSUE_MORE): New accessor macro.

2010-01-14  Andrey Belevantsev  <abel@ispras.ru>

	PR rtl-optimization/42388
	* sel-sched-ir.c (maybe_tidy_empty_bb): Do not delete empty blocks
	that have no predecessors nor successors.  Do not call move_bb_info
	for empty blocks outside of current region.

2010-01-14  Alexander Monakov  <amonakov@ispras.ru>

	PR rtl-optimization/42294
	* sel-sched-ir.h (struct _sel_insn_data): Update comment.
	* sel-sched.c (move_exprs_to_boundary): Transitively add all
	originators' originators.

2010-01-14  Alexander Monakov  <amonakov@ispras.ru>

	PR rtl-optimization/39453
	PR rtl-optimization/42246
	* sel-sched-ir.c (considered_for_pipelining_p): Do not test
	for pipelining_p.
	(sel_add_loop_preheaders): Add preheader to last_added_blocks.

2010-01-14  Andrey Belevantsev  <abel@ispras.ru>
	    Alexander Monakov  <amonakov@ispras.ru>

	PR middle-end/42245
	* sel-sched-ir.c (sel_recompute_toporder): New.  Use it...
	(maybe_tidy_empty_bb): ... here.  Make static.  Add new
	argument.  Update all callers.
	(tidy_control_flow): ... and here.  Recompute topological order
	of basic blocks in region if necessary.
	(sel_redirect_edge_and_branch): Change return type.  Return true
	if topological order might have been invalidated.
	(purge_empty_blocks): Export and move from...
	* sel-sched.c (purge_empty_blocks): ... here.
	* sel-sched-ir.h (sel_redirect_edge_and_branch): Update prototype.
	(maybe_tidy_empty_bb): Delete prototype.
	(purge_empty_blocks): Declare.

2010-01-14  Andrey Belevantsev <abel@ispras.ru>

	PR rtl-optimization/42249
	* sel-sched.c (try_replace_dest_reg): When chosen register
	and original register is the same, do not bail out early, but
	still check all original insns for validity of replacing destination
	register.  Set EXPR_TARGET_AVAILABLE to 1 before leaving function
	in this case.

2010-01-14  Jakub Jelinek  <jakub@redhat.com>

	PR c/42721
	Port from no-undefined-overflow branch:
	2009-03-09  Richard Guenther  <rguenther@suse.de>

	* fold-const.c (add_double_with_sign): Fix unsigned overflow detection.

2010-01-14  Richard Guenther  <rguenther@suse.de>

	PR lto/42665
	* gimple.c (iterative_hash_gimple_type): Avoid hashing error_mark_node.

2010-01-14  Ira Rosen  <irar@il.ibm.com>

	PR tree-optimization/42709
	* tree-vect-slp.c (vect_get_constant_vectors): Use constant's type
	as scalar type in creation of constant vector operand.

2010-01-14  Ralf Wildenhues  <Ralf.Wildenhues@gmx.de>

	PR testsuite/42414
	* Makefile.in ($(TESTSUITEDIR)/site.exp, check-%)
	(check-parallel-%): Match `testsuite' directory component only
	at the end.

2010-01-14  Shujing Zhao  <pearly.zhao@oracle.com>

	PR translation/39521
	* gcc.c (do_spec_1): Wrapped the error and notice messages of specs
	strings with _().

2010-01-13  Richard Guenther  <rguenther@suse.de>

	PR tree-optimization/42730
	* tree-ssa-ccp.c (maybe_fold_stmt_indirect): Add shortcut for
	offset zero.

2010-01-13  Steve Ellcey  <sje@cup.hp.com>

	PR target/pr42542
	* config/ia64/ia64.c (ia64_expand_vecint_compare): Convert GTU to GT
	for V2SI by subtracting (-(INT MAX) - 1) from both operands to make
	them signed.

2010-01-13  Bernd Schmidt  <bernd.schmidt@analog.com>

	* config/bfin/libgcc-bfin.ver: Regenerate based on current
	libgcc-std.ver.  Add entries for ___smulsi3_highpart and
	___umulsi3_highpart.

	* config/bfin/bfin.c (bfin_reorg): Call run_selective_scheduling
	rather than schedule_insns if the pass is enabled.

2010-01-13  Martin Jambor  <mjambor@suse.cz>

	PR tree-optimization/42704
	* tree-sra.c (sra_modify_assign): Do not delete assignments to
	SSA_NAMEs.

2010-01-13  Martin Jambor  <mjambor@suse.cz>

	PR tree-optimization/42703
	* tree-sra.c (analyze_access_subtree): Check that we can build a
	reference to the original data within the aggregate.

2010-01-13  Richard Guenther  <rguenther@suse.de>

	PR tree-optimization/42705
	* tree-ssa-reassoc.c (build_and_add_sum): Insert stmts after labels.

2010-01-13  Richard Guenther  <rguenther@suse.de>

	PR middle-end/42716
	* fold-const.c (fold_unary_loc): Fold INDIRECT_REFs.

2010-01-13  Jakub Jelinek  <jakub@redhat.com>

	PR debug/41371
	* var-tracking.c (values_to_unmark): New variable.
	(find_loc_in_1pdv): Clear VALUE_RECURSED_INTO of values in
	values_to_unmark vector.  Moved body to...
	(find_loc_in_1pdv_1): ... this.  Don't clear VALUE_RECURSED_INTO,
	instead queue it into values_to_unmark vector.
	(vt_find_locations): Free values_to_unmark vector.

2010-01-13  Wolfgang Gellerich  <gellerich@de.ibm.com>

	* config/s390/s390.c (override_options): Set
	default of max-pending-list-length to 256

2010-01-13  Richard Guenther  <rguenther@suse.de>

	PR lto/42678
	* tree-pass.h (PROP_gimple_lcx): New.
	* cfgexpand.c (pass_expand): Require PROP_gimple_lcx.
	* passes.c (init_optimization_passes): Move pass_lower_complex_O0
	before the final cleanup_eh.
	(dump_properties): Dump PROP_gimple_lcx.
	* tree-complex.c (pass_lower_complex): Provide PROP_gimple_lcx.
	(tree_lower_complex_O0): Remove.
	(gate_no_optimization): Run if PROP_gimple_lcx is not set.
	(pass_lower_complex_O0): Provide PROP_gimple_lcx.  Run
	tree_lower_complex, schedule TODO_update_ssa.
	* lto-streamer-out.c (output_function): Stream the functions
	properties.
	* lto-streamer-in.c (input_function): Likewise.
	(lto_read_body): Do not override them here.

2010-01-12  Joseph Myers  <joseph@codesourcery.com>

	PR c/42708
	* c-typeck.c (build_c_cast): Fold value cast to union type before
	wrapping it in a CONSTRUCTOR.

2010-01-12  Jakub Jelinek  <jakub@redhat.com>

	PR rtl-optimization/42699
	* cse.c (cse_insn): Optimize lhs ZERO_EXTRACT if only CONST_INTs are
	involved.

2010-01-12  Rainer Orth  <ro@CeBiTec.Uni-Bielefeld.DE>

	* config/mips/iris6.h (SUBTARGET_DONT_WARN_UNUSED_SPEC,
	SUBTARGET_WARN_UNUSED_SPEC): Move ...
	config/mips/iris.h (SUBTARGET_DONT_WARN_UNUSED_SPEC,
	SUBTARGET_WARN_UNUSED_SPEC): ... here
	* config/mips/iris5.h (LIBGCC_SPEC): Define.

2010-01-12  Julian Brown  <julian@codesourcery.com>

	* config/arm/neon-schedgen.ml (Utils): Don't try to
	open missing module.
	(find_with_result): New.

2010-01-12  Jakub Jelinek  <jakub@redhat.com>

	PR debug/42662
	* simplify-rtx.c (simplify_relational_operation_1): Avoid invalid rtx
	sharing when canonicalizing ({lt,ge}u (plus a b) b).

	PR tree-optimization/42645
	* tree-inline.c (processing_debug_stmt): Move earlier.  Make static.
	(remap_ssa_name): If processing_debug_stmt and name wasn't found in
	decl_map, set processing_debug_stmt to -1 and return name without
	any remapping.

2010-01-11  Dave Korn  <dave.korn.cygwin@gmail.com>

	* doc/install.texi (Specific#x-x-cygwin): Document minimum required
	binutils version, and reword target configuration description.

2010-01-11  Andy Hutchinson  <hutchinsonandy@gcc.gnu.org>

	* config/avr/avr.h (LINKER_NAME): Remove.

2010-01-11  Janis Johnson  <janis187@us.ibm.com>

	PR target/42416
	* config/rs6000/rs6000.c (rs6000_override_options): On targets
	that support VSX, warn for -mno-altivec if vsx is not disabled,
	and disable vsx.

2010-01-11  Joseph Myers  <joseph@codesourcery.com>
	    Shujing Zhao  <pearly.zhao@oracle.com>

	PR translation/42469
	* common.opt (Wframe-larger-than=, fcompare-debug=, fdbg-cnt=,
	fira-verbose=, flto-compression-level=, fplugin-arg-): Use tab
	character between option name and help text.
	* c.opt (imultilib): Likewise.

2010-01-10  Rafael Avila de Espindola  <espindola@google.com>

	* lto-streamer-out.c (output_unreferenced_globals): Output static
	variables.

2010-01-10  Steven Bosscher  <steven@gcc.gnu.org>

	PR rtl-optimization/42621
	* bb-reorder.c (gate_duplicated_computed_gotos): Only run if not
	optimizing for size.
	(duplicate_computed_gotos): Remove now-redundant check.

2010-01-10  Steve Ellcey  <sje@cup.hp.com>

	PR target/37454
	* configure.ac: Save and restore LDFLAGS and LIBS
	* configure: Regenerate.

2010-01-10  Richard Guenther  <rguenther@suse.de>

	PR middle-end/42667
	* builtins.c (fold_builtin_strlen): Add type argument and
	convert the resulting length to it.
	(fold_builtin_1): Adjust.

2010-01-09  Jakub Jelinek  <jakub@redhat.com>

	* config/rs6000/rs6000.c (rs6000_emit_set_long_const): Shorten
	sequence for DImode constants >= 0x80000000UL <= 0xFFFFFFFFUL by
	1 insn.
	(num_insns_constant_wide): Adjust for that change.

2010-01-09  Alexandre Oliva  <aoliva@redhat.com>

	PR debug/42631
	* web.c (union_defs): Add used argument, to combine uses of
	uninitialized regs.
	(entry_register): Adjust type and tests of used argument.
	(web_main): Widen used for new use.  Pass it to union_defs.
	* df.h (union_defs): Adjust prototype.

2010-01-09  Alexandre Oliva  <aoliva@redhat.com>

	PR debug/42630
	* loop-unroll.c (referenced_in_one_insn_in_loop_p): Count debug
	uses in new incoming argument.  Free body.
	(reset_debug_uses_in_loop): New.
	(analyze_insn_to_expand_var): Call the latter if the former found
	anything.  Fix whitespace.  Reject invalid dest overlaps before
	going through all insns in the loop.

2010-01-09  Alexandre Oliva  <aoliva@redhat.com>

	PR debug/42629
	* haifa-sched.c (dying_use_p): Debug insns don't count.

2010-01-09  Alexandre Oliva  <aoliva@redhat.com>

	PR middle-end/42363
	* gimplify.c (gimplify_modify_expr): Drop lhs on noreturn calls.
	* tree-cfg.c (is_ctrl_altering_stmt): Don't compute flags twice.
	(verify_gimple_call): Reject LHS in noreturn calls.

2010-01-09  Alexandre Oliva  <aoliva@redhat.com>

	PR debug/42604
	PR debug/42395
	* tree-vect-loop-manip.c (adjust_info): New type.
	(adjust_vec): New pointer to vector.
	(adjust_debug_stmts_now, adjust_vec_debug_stmts): New.
	(adjust_debug_stmts, adjust_phi_and_debug_stmts): New.
	(slpeel_update_phis_for_duplicate_loop): Use them.
	(slpeel_update_phi_nodes_for_guard1): Likewise.
	(slpeel_update_phi_nodes_for_guard2): Likewise.
	(slpeel_tree_peel_loop_to_edge): Likewise.
	(vect_update_ivs_after_vectorizer): Likewise.

2010-01-09  Alexandre Oliva  <aoliva@redhat.com>

	* vec.h (DEF_VEC_ALLOC_FUNC_O_STACK): Drop excess paren.
	(DEF_VEC_ALLOC_FUNC_I_STACK): Likewise.

2010-01-09  Alexandre Oliva  <aoliva@redhat.com>

	* config/i386/i386.c (ix86_vectorize_builtin_vec_perm): Silence
	bogus uninitialized warning.

2010-01-09  Richard Guenther  <rguenther@suse.de>

	PR middle-end/42512
	* tree-scalar-evolution.c (interpret_loop_phi): Make sure
	the evolution is compatible with the initial condition.

2010-01-09  Jakub Jelinek  <jakub@redhat.com>

	* gcc.c (process_command): Update copyright notice dates.
	* gcov.c (print_version): Likewise.
	* gcov-dump.c (print_version): Likewise.
	* mips-tfile.c (main): Likewise.
	* mips-tdump.c (main): Likewise.

2010-01-08  Andy Hutchinson  <hutchinsonandy@gcc.gnu.org>

	PR target/41885
	* config/avr/avr.md (rotlqi3): Add CONST_INT_P check.
	(rotlhi3): Delete.
	(rotlhi3_8): Delete.
	(rotlsi3): Delete.
	(rotlsi3_8): Delete.
	(rotlsi3_16): Delete.
	(rotlsi3_24): Delete.
	(rotl<mode>3): New.
	(*rotw<mode>3): New.
	(*rotb<mode>3): New.
	* config/avr/avr.c (avr_rotate_bytes): New function.
	* config/avr/avr-proto.h (avr_rotate_bytes): New function.

2010-01-08  Steve Ellcey  <sje@cup.hp.com>

	PR target/37454
	* configure.ac: Modify -rdynamic check.
	* configure: Regenerate.

2010-01-08  DJ Delorie  <dj@redhat.com>

	* config/sh/sh.c (sh_expand_epilogue): Fix interrupt handler
	register popping order.

2010-01-08  Richard Guenther  <rguenther@suse.de>

	PR lto/42528
	* c.opt (fsigned-char): Also let LTO handle this option.
	(funsigned-char): Likewise.

2010-01-07  Richard Guenther  <rguenther@suse.de>

	* gimple.h (gss_for_code): Wrap gcc_assert in ENABLE_CHECKING.
	(gimple_op): Likewise.
	(gimple_op_ptr): Likewise.
	(gimple_assign_set_lhs): Remove gcc_assert.
	(gimple_assign_set_rhs1): Likewise.
	(gimple_assign_set_rhs2): Likewise.
	(gimple_call_set_lhs): Likewise.
	(gimple_call_set_fn): Likewise.
	(gimple_call_set_fndecl): Likewise.
	(gimple_call_fndecl): Likewise.
	(gimple_call_return_type): Likewise.
	(gimple_call_set_chain): Likewise.
	(gimple_call_num_args): Likewise.
	(gimple_call_set_arg): Likewise.
	(gimple_cond_set_code): Likewise.
	(gimple_cond_set_lhs): Likewise.
	(gimple_cond_set_rhs): Likewise.
	(gimple_cond_set_true_label): Likewise.
	(gimple_cond_set_false_label): Likewise.
	(gimple_label_set_label): Likewise.
	(gimple_goto_set_dest): Likewise.
	(gimple_debug_bind_get_var): Wrap gcc_assert in ENABLE_CHECKING.
	(gimple_debug_bind_get_value): Likewise.
	(gimple_debug_bind_get_value_ptr): Likewise.
	(gimple_debug_bind_set_var): Likewise.
	(gimple_debug_bind_set_value): Likewise.
	(gimple_debug_bind_reset_value): Likewise.
	(gimple_debug_bind_has_value_p): Likewise.
	(gimple_return_retval_ptr): Remove gcc_assert.
	(gimple_return_retval): Likewise.
	(gimple_return_set_retval): Likewise.
	* tree-flow.h (struct gimple_df): Remove nonlocal_all member.
	(safe_referenced_var_iterator): Remove.
	(FOR_EACH_REFERENCED_VAR_SAFE): Likewise.
	* tree-flow-inline.h (gimple_nonlocal_all): Remove.
	(fill_referenced_var_vec): Remove.
	(first_readonly_imm_use): Remove redundant gcc_assert.
	(phi_arg_index_from_use): Combine gcc_asserts.
	(move_use_after_head): Wrap gcc_assert in ENABLE_CHECKING.
	(first_imm_use_stmt): Remove redundant gcc_assert.
	* tree-cfg.c (verify_gimple_call): Verify function and chain
	operands.  Verify arguments.
	(verify_types_in_gimple_stmt): Verify condition code and labels.

2010-01-07  Richard Guenther  <rguenther@suse.de>

	PR tree-optimization/42641
	* sese.c (rename_map_elt_info): Use the SSA name version, do
	not hash pointers.

2010-01-07  Jakub Jelinek  <jakub@redhat.com>

	PR tree-optimization/42625
	* cgraph.c (cgraph_make_node_local): Clear DECL_COMDAT*,
	TREE_PUBLIC, DECL_WEAK and DECL_EXTERNAL also for same_body aliases.

2010-01-07  Duncan Sands  <baldrick@free.fr>

	* Makefile.in (PLUGIN_HEADERS): Add version.h.

2010-01-07  Uros Bizjak  <ubizjak@gmail.com>

	PR target/42511
	* ifcvt.c (dead_or_predicable): Also remove REG_EQUAL note when
	note itself is not function_invariant_p.

2009-01-07  Steven Bosscher  <steven@gcc.gnu.org>

	* gcse.c (execute_rtl_cprop, execute_rtl_pre, execute_rtl_hoist):
	Do not add the DF_NOTE problem.
	* store-motion.c (execute_rtl_store_motion): Likewise.

2010-01-07  Martin Jambor  <mjambor@suse.cz>

	PR tree-optimization/42157
	* tree-sra.c (compare_access_positions): Stabilize sort if both
	accesses have integer types, return zero immediately if they are the
	same.

2010-01-06  Richard Henderson  <rth@redhat.com>

	PR middle-end/41883
	* haifa-sched.c (add_to_note_list): Merge into ...
	(concat_note_lists): ... here, and ...
	(unlink_other_notes, rm_other_notes): Merge into...
	(remove_notes): ... here.  Create REG_SAVE_NOTEs for
	NOTE_INSN_EPILOGUE_BEG.

2010-01-06  Richard Guenther  <rguenther@suse.de>

	* ipa-inline.c (cgraph_decide_inlining_incrementally): Do
	not inline regular functions into always-inline functions.

2010-01-06  Nick Clifton  <nickc@redhat.com>

	* config/rx/rx.h (enum rx_cpu_type): Add RX200.
	(CC1_SPEC): Issue an error message if -mcpu=rx200 and -fpu are
	used together.
	(OVERRIDE_OPTIONS): Delete.
	(OPTIMIZATION_OPTIONS): Define.
	(ALLOW_RX_FPU_INSNS): Define only in terms of -fpu option.
	* config/rx/rx.c (rx_handle_option): Issue an error message if
	-mcpu=rx200 and -fpu are used together.
	(rx_set_optimization_options): New function.  Issue an error
	message if an optimization attribute attempts to reset the FPU/
	math optimization pairing.
	* config/rx/rx-protos.h (rx_set_optimization_options): Prototype.
	* config/rx/rx.opt: Set the default to 32-bit doubles.
	* config/rx/t-rx: Add multilibs for -nofpu option.
	* doc/invoke.texi: Update documentation of RX options.

2010-01-06  Richard Guenther  <rguenther@suse.de>

	* tree-ssa-pre.c (name_to_id): New global.
	(alloc_expression_id): Simplify SSA name handling.
	(lookup_expression_id): Likewise.
	(init_pre): Zero name_to_id.
	(fini_pre): Free it.

2010-01-06  Uros Bizjak  <ubizjak@gmail.com>

	* ifcvt.c (if_convert): Output slim multiple dumps with TDF_SLIM.

2010-01-05  H.J. Lu  <hongjiu.lu@intel.com>

	PR target/42542
	* config/i386/sse.md (smaxv2di3): New.
	(umaxv2di3): Likewise.
	(sminv2di3): Likewise.
	(uminv2di3): Likewise.

2010-01-05  Eric Botcazou  <ebotcazou@adacore.com>

	PR target/42564
	* config/sparc/sparc.h (SPARC_SYMBOL_REF_TLS_P): Delete.
	* config/sparc/sparc-protos.h (legitimize_pic_address): Likewise.
	(legitimize_tls_address): Likewise.
	(sparc_tls_referenced_p): Likewise.
	* config/sparc/sparc.c (sparc_expand_move): Use legitimize_tls_address
	and adjust calls to legitimize_pic_address.
	(legitimate_constant_p) Use sparc_tls_referenced_p.
	(legitimate_pic_operand_p): Likewise.
	(sparc_legitimate_address_p): Do not use SPARC_SYMBOL_REF_TLS_P.
	(sparc_tls_symbol_ref_1): Delete.
	(sparc_tls_referenced_p): Make static, recognize specific patterns.
	(legitimize_tls_address): Make static, handle CONST patterns.
	(legitimize_pic_address): Make static, remove unused parameter and
	adjust recursive calls.
	(sparc_legitimize_address): Make static, use sparc_tls_referenced_p
	and adjust call to legitimize_pic_address.
	(sparc_output_mi_thunk): Likewise.

2010-01-05  Paolo Bonzini  <bonzini@gnu.rg>
	    H.J. Lu  <hongjiu.lu@intel.com>

	PR target/42542
	* config/i386/i386.c (ix86_expand_int_vcond): Convert GTU to GT
	for V4SI and V2DI by subtracting (-(INT MAX) - 1) from both
	operands to make them signed.

	Revert:
	2010-01-04  H.J. Lu  <hongjiu.lu@intel.com>

	PR target/42542
	* config/i386/i386.c (ix86_expand_int_vcond): Don't convert
	GTU to GT for V4SI and V2DI.

	* config/i386/sse.md (umaxv4si3): Enabled for SSE4.1 and XOP.
	(umin<mode>3): Removed.
	(uminv8hi3): New.
	(uminv4si3): Likewise.

2010-01-05  Martin Jambor  <mjambor@suse.cz>

	PR tree-optimization/42462
	* ipa-inline.c (compute_inline_parameters): Pass node->decl instead of
	current_function_decl to helper functions and macros.

2010-01-05  Rainer Orth  <ro@CeBiTec.Uni-Bielefeld.DE>

	PR bootstrap/41771
	* flags.h: Don't include real.h.
	(HONOR_NANS, HONOR_SNANS, HONOR_INFINITIES, HONOR_SIGNED_ZEROS,
	HONOR_SIGN_DEPENDENT_ROUNDING): Move ...
	* real.h (HONOR_NANS, HONOR_SNANS, HONOR_INFINITIES,
	HONOR_SIGNED_ZEROS, HONOR_SIGN_DEPENDENT_ROUNDING): ... here.
	* dominance.c: Update copyright.
	* gimple.c (walk_gimple_op): Remove inline.
	* tree-ssa-reassoc.c: Include real.h.
	* Makefile.in (FLAGS_H): Remove $(REAL_H).
	(tree-ssa-reassoc.o): Depend on $(REAL_H).

2010-01-05  Nick Clifton  <nickc@redhat.com>

	* config/rx/rx.c (rx_get_stack_layout): Fix allocation of second
	register to push into the stack frame when the accumulator has to
	be saved during interrupts.

2010-01-05  Eric Fisher  <joefoxreal@gmail.com>

	* doc/invoke.texi: Remove the documentation about option
	-Wunreachable-code.
	* common.opt (Wunreachable-code):  Preserved for backward
	compatibility.
	* tree-cfg.c: Remove the implementation of -Wunreachable-code.
	* opts.c (common_handle_option): Add OPT_Wunreachable_code to
	the backward compatibility flag section.

2010-01-05  Richard Guenther  <rguenther@suse.de>

	* tree-ssa-pre.c (bitmap_value_insert_into_set): Optimize.

2010-01-05  Jakub Jelinek  <jakub@redhat.com>

	PR other/42611
	* cfgexpand.c (expand_one_var): Diagnose too large variables.

	PR tree-optimization/42508
	* tree-sra.c (convert_callers): Check for recursive call
	by comparing cgraph nodes instead of decls.
	(modify_function): Call ipa_modify_formal_parameters also
	on all same_body aliases.

	* cgraphunit.c (cgraph_materialize_all_clones): Compare
	cgraph nodes when checking for same_body aliases.

2010-01-05  Richard Guenther  <rguenther@suse.de>

	* tree-ssa-pre.c (get_or_alloc_expr_for_name): Avoid redundant
	allocation and lookup.
	(get_or_alloc_expr_for_constant): Likewise.
	(phi_translate): Sink allocation.

2010-01-04  Richard Guenther  <rguenther@suse.de>

	* tree-ssa-sccvn.c (get_or_alloc_constant_value_id): Allocate
	a new entry only if needed.
	* tree-ssa-dom.c (lookup_avail_expr): Likewise.
	* tree-ssa-coalesce.c (find_coalesce_pair): Avoid one
	hashtable lookup.
	* tree-ssa-pre.c (sorted_array_from_bitmap_set): Pre-allocate
	the result array.
	(phi_translate): Handle CONSTANTs early.

2010-01-04  Martin Jambor  <mjambor@suse.cz>

	PR tree-optimization/42398
	* tree-sra.c (struct access): Removed flag grp_different_types.
	(dump_access): Do not dump the removed flag.
	(sort_and_splice_var_accesses): Do not set the removed flag.
	(sra_modify_expr): Check for type compatibility directly.

2010-01-04  Martin Jambor  <mjambor@suse.cz>

	PR tree-optimization/42366
	* ipa-cp.c (ipcp_init_stage): Always call ipa_compute_jump_functions on
	edges with variable number of parameters.
	* ipa-prop.c (ipa_write_node_info): Stream out uses_analysis_done
	flag instead of asserting it.
	(ipa_read_node_info): Read uses_analysis_done flag.

2010-01-04  Richard Guenther  <rguenther@suse.de>

	* tree-ssa-sccvn.c (vn_reference_op_compute_hash): Use
	iterative_hash_* as intended.
	(vn_reference_compute_hash): Likewise.  Simplify hashing
	SSA names.
	(vn_reference_lookup_2): Likewise.
	(vn_nary_op_compute_hash): Likewise.
	(vn_phi_compute_hash): Likewise.
	(expressions_equal_p): Remove strange code.
	* tree-ssa-pre.c (pre_expr_eq): Use gcc_unreachable ().
	(pre_expr_hash): Likewise.  Simplify hashing SSA names.
	(bitmap_insert_into_set_1): Take value-id as parameter.
	(add_to_value): Pass it.
	(bitmap_insert_into_set): Likewise.
	(bitmap_value_insert_into_set): Likewise.  Remove redundant check.

2010-01-04  Jakub Jelinek  <jakub@redhat.com>

	PR driver/42442
	* gcc.c (SWITCH_IGNORE_PERMANENTLY): Define.
	(do_self_spec): For switches with SWITCH_IGNORE set set also
	SWITCH_IGNORE_PERMANENTLY.
	(check_live_switch): Check SWITCH_IGNORE_PERMANENTLY instead
	of SWITCH_IGNORE.

2010-01-04  Rafael Avila de Espindola  <espindola@google.com>

	* lto-streamer-out.c (output_unreferenced_globals): Output the full
	tree of an unreferenced global var.

2010-01-04  H.J. Lu  <hongjiu.lu@intel.com>

	PR target/42542
	* config/i386/i386.c (ix86_expand_int_vcond): Don't convert
	GTU to GT for V4SI and V2DI.

	* config/i386/sse.md (umaxv4si3): Enabled for SSE4.1 and XOP.
	(umin<mode>3): Removed.
	(uminv8hi3): New.
	(uminv4si3): Likewise.

2010-01-04  H.J. Lu  <hongjiu.lu@intel.com>

	PR lto/42581
	* collect2.c (main): Turn on trace in collect2 if -v is passed
	to gcc with LTO.

2010-01-03  Jerry Quinn  <jlquinn@optonline.net>

	* doc/c-tree.texi (RETURN_STMT): Change to RETURN_EXPR.  Update
	description of expression operand.

2010-01-03  Andrew Jenner  <andrew@codesourcery.com>

	* configure.ac: Add install-html to target_list for Make-hooks.
	* configure: Regenerate.
	* fortran/Make-lang.in (F95_HTMLFILES): New.
	(fortran.html): Use it.
	(fortran.install-html): New.
	* Makefile.in (install-html): Add lang.install-html.
	* java/Make-lang.in (JAVA_HTMLFILES): New.
	(java.html): Use it.
	(java.install-html): New.
	* objc/Make-lang.in (objc.install-html): New.
	* objcp/Make-lang.in (obj-c++.install-html): New.
	* cp/Make-lang.in (c++.install-html): New.
	* ada/gcc-interface/Make-lang.in (ada.install-html): New.
	* lto/Make-lang.in (lto.install-html): New.

2010-01-03  H.J. Lu  <hongjiu.lu@intel.com>

	PR lto/42520
	* gcc.c (LINK_COMMAND_SPEC): Pass -m* and -v to -plugin-opt.

2009-01-03  Steven Bosscher  <steven@gcc.gnu.org>

	PR rtl-optimization/41862
	* store-motion.c (store_killed_in_insn, compute_store_table,
	remove_reachable_equiv_notes, replace_store_insn,
	build_store_vectors): Ignore all DEBUG_INSNs.

2010-01-03  H.J. Lu  <hongjiu.lu@intel.com>

	PR lto/41564
	* common.opt: Add dumpdir.

	* gcc.c (cc1_options): Add "-dumpbase %B" only if -dumpbase
	isn't specified.
	(option_map): Add --dumpdir.

	* gcc.h (DEFAULT_WORD_SWITCH_TAKES_ARG): Add dumpdir.

	* lto-wrapper.c (run_gcc): Add -dumpbase and -dumpdir for -o.

	* opts.c (decode_options): Try dump_dir_name first if
	dump_base_name isn't an absolute path.
	(common_handle_option): Handle OPT_dumpdir.

	* toplev.c (dump_dir_name): New.
	(print_switch_values): Also ignore -dumpdir.

	* toplev.h (dump_dir_name): New.

2010-01-03  Richard Guenther  <rguenther@suse.de>

	PR tree-optimization/42589
	* tree-ssa-math-opts.c (execute_optimize_bswap): Allow
	double-word expansion of bswap32.

2010-01-03  Steven Bosscher  <steven@gcc.gnu.org>

	* postreload-gcse.c (insert_expr_in_table): Replace BLOCK_NUM
	with BLOCK_FOR_INSN.
	* auto-inc-dec.c (attempt_change, get_next_ref, find_inc): Likewise.
	* ifcvt.c (noce_get_alt_condition, noce_try_abs,
	noce_process_if_block): Likewise.
	* gcse.c (compute_local_properties, insert_expr_in_table,
	insert_set_in_table, canon_list_insert, find_avail_set,
	pre_insert_copy_insn): Likewise.

	* basic-block.h (BLOCK_NUM): Move from here...
	* sched-int.h (BLOCK_NUM): ... to here to localize it in the scheduler.

2010-01-03  Richard Guenther  <rguenther@suse.de>

	PR tree-optimization/42438
	* tree-ssa-pre.c (struct bb_bitmap_sets): Add
	contains_may_not_return_call flag.
	(BB_MAY_NOTRETURN): New.
	(valid_in_sets): Trapping nary operations are not valid
	in blocks that may not return.
	(insert_into_preds_of_block): Remove check for trapping expressions.
	(compute_avail): Compute also BB_MAY_NOTRETURN.

2010-01-03  Gerald Pfeifer  <gerald@pfeifer.com>

	* doc/invoke.texi: Add 2010 to copyright years.

2010-01-03  Eric Botcazou  <ebotcazou@adacore.com>

	* config/sparc/sparc.c: Fix formatting nits.

2010-01-02  Gerald Pfeifer  <gerald@pfeifer.com>
	    Alexander Monakov  <amonakov@ispras.ru>

	* doc/invoke.texi (Optimize Options): Reword introduction a bit.

2010-01-02  Richard Guenther  <rguenther@suse.de>

	PR middle-end/42577
	* tree-vrp.c (check_all_array_refs): Skip non-excutable blocks.
	(simplify_switch_using_ranges): Mark to be removed edges
	as non-executable.

2010-01-02  John David Anglin  <dave.anglin@nrc-cnrc.gc.ca>

	* config/pa/t-slibgcc-dwarf-ver (SHLIB_SOVERSION): Bump by two.

	* collect2.c (scan_libraries): Add missing argument in call to
	scan_prog_file.

2010-01-02  Uros Bizjak  <ubizjak@gmail.com>

	PR target/42448
	* config/alpha/predicates.md (aligned_memory_operand): Return false
	for CQImode.
	(unaligned_memory_operand): Return true for CQImode.
	* config/alpha/alpha.c (get_aligned_mem): Assert that location
	doesn not cross aligned SImode word boundary.

2010-01-02  Anatoly Sokolov  <aesok@post.ru>

	* config/avr/avr.h (REG_OK_FOR_BASE_P, REG_OK_FOR_INDEX_P, XEXP_):
	Remove.
	* config/avr/avr-protos.h (avr_init_once, avr_optimization_options,
	avr_change_section, avr_reg_class_from_letter) : Remove declaration.

2010-01-02  Richard Guenther  <rguenther@suse.de>

	PR lto/41597
	* toplev.c (compile_file): Emit LTO marker properly.  Change
	it to __gnu_lto_v1.
	* collect2.c (scan_prog_file): Adjust for changed LTO marker.

2010-01-01  Richard Guenther  <rguenther@suse.de>

	PR debug/42455
	* tree-sra.c (analyze_all_variable_accesses): Work in DECL_UID order.

2010-01-01  Richard Guenther  <rguenther@suse.de>

	PR c/42570
	* c-decl.c (grokdeclarator): For zero-size arrays force
	structural equality checks as layout_type does.

2010-01-01  H.J. Lu  <hongjiu.lu@intel.com>

	* builtins.c: Update copyright to 2010.

2010-01-01  H.J. Lu  <hongjiu.lu@intel.com>

	PR lto/42531
	* lto-streamer-out.c (produce_asm): Revert the last change.
	(copy_function): Likewise.

	* lto-streamer.c (lto_get_section_name): Skip any leading
	asterisk in name.

2010-01-01  Richard Guenther  <rguenther@suse.de>

	PR middle-end/42559
	* builtins.c (get_object_alignment): Do not use DECL_ALIGN
	for LABEL_DECLs.


Copyright (C) 2010 Free Software Foundation, Inc.

Copying and distribution of this file, with or without modification,
are permitted in any medium without royalty provided the copyright
notice and this notice are preserved.<|MERGE_RESOLUTION|>--- conflicted
+++ resolved
@@ -1,11 +1,3 @@
-<<<<<<< HEAD
-2010-07-13  Jakub Jelinek  <jakub@redhat.com>
-
-	PR testsuite/44701
-	* recog.c (constrain_operands): Allow side-effects in memory
-	operands if either < or > constraint is used, rather than if
-	both < and > is used.
-=======
 2010-07-15  Jie Zhang  <jie@codesourcery.com>
 
 	* config/arm/cortex-a8.md (cortex_a8_load_store_2): Reserve
@@ -82,7 +74,13 @@
 
 	* tree-vect-stmts.c (vectorizable_assignment): Call build1 instead of
 	build1_stat.
->>>>>>> c4ba915a
+
+2010-07-13  Jakub Jelinek  <jakub@redhat.com>
+
+	PR testsuite/44701
+	* recog.c (constrain_operands): Allow side-effects in memory
+	operands if either < or > constraint is used, rather than if
+	both < and > is used.
 
 2010-07-09  Dave Korn  <dave.korn.cygwin@gmail.com>
 
