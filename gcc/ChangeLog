--- conflicted
+++ resolved
@@ -1,4 +1,7 @@
-<<<<<<< HEAD
+2007-01-22  Andreas Schwab  <schwab@suse.de>
+
+	* config/m68k/m68k.h: Fix comment.
+
 2007-01-29  Chao-ying Fu  <fu@mips.com>
 
 	* convert.c (convert_to_fixed): Handle integer_zero_node at first.
@@ -15,11 +18,6 @@
 
 	* convert.c (convert_to_complex): Support FIXED_POINT_TYPE.
 	(convert_to_fixed): Support COMPLEX_TYPE.
-=======
-2007-01-22  Andreas Schwab  <schwab@suse.de>
-
-	* config/m68k/m68k.h: Fix comment.
->>>>>>> 2450b2df
 
 2007-01-22  Jan Hubicka  <jh@suse.cz>
 
