<<<<<<< HEAD
2013-10-31  Cong Hou  <congh@google.com>

	Backport from mainline:
	2013-10-24  Cong Hou  <congh@google.com>

	* convert.c (convert_to_real): Guard those unsafe math function
	convertions with flag_unsafe_math_optimizations.  Handle sqrt()
	specially.

2013-10-30  Cong Hou  <congh@google.com>

	Backport from mainline:
	2013-10-15  Cong Hou  <congh@google.com>

	* tree-vect-loop-manip.c (vect_loop_versioning): Hoist loop invariant
	statement that contains data refs with zero-step.

2013-10-30  Cong Hou  <congh@google.com>

	Backport from mainline:
	2013-10-15  Cong Hou  <congh@google.com>

	* tree-vect-loop.c (vect_is_simple_reduction_1): Relax the 
	requirement of the reduction pattern so that one operand of the 
	reduction operation can come from outside of the loop.

2013-10-30  Cong Hou  <congh@google.com>

	Backport from mainline:
	2013-10-30  Cong Hou  <congh@google.com>

	PR target/58762
	* config/i386/i386-protos.h (ix86_expand_sse2_abs): New function.
	* config/i386/i386.c (ix86_expand_sse2_abs): New function.
	* config/i386/sse.md: Add SSE2 support to abs (8/16/32-bit-int).

2013-10-30  Cong Hou  <congh@google.com>

	Backport from mainline:
	2013-03-26  Richard Biener  <rguenther@suse.de>

	* tree-cfg.c (execute_build_cfg): Build the loop tree.
	(pass_build_cfg): Provide PROP_loops.
	(move_sese_region_to_fn): Remove loops that are outlined into fn
	for now.
	* tree-inline.c: Include cfgloop.h.
	(initialize_cfun): Do not drop PROP_loops.
	(copy_loops): New function.
	(copy_cfg_body): Copy loop structure.
	(tree_function_versioning): Initialize destination loop tree.
	* tree-ssa-loop.c (pass_tree_loop_init): Do not provide PROP_loops.
	(pass_parallelize_loops): Do IL verification.
	* loop-init.c (loop_optimizer_init): Fixup loops if required.
	* tree-optimize.c (execute_fixup_cfg): If we need to cleanup
	the CFG make sure we fixup loops as well.
	* tree-ssa-tail-merge.c: Include cfgloop.h.
	(replace_block_by): When merging loop latches mark loops for fixup.
	* lto-streamer-out.c (output_struct_function_base): Drop
	PROP_loops for now.
	* tree-ssa-phiopt.c: Include tree-scalar-evolution.h.
	(tree_ssa_cs_elim): Initialize the loop optimizer and SCEV.
	* ipa-split.c: Include cfgloop.h.
	(split_function): Add the new return block to the loop tree root.
	* tree-cfgcleanup.c (remove_forwarder_block_with_phi): Return
	whether we have removed the forwarder block.
	(merge_phi_nodes): If we removed a forwarder mark loops for fixup.
	* cfgloop.h (place_new_loop): Declare.
	* cfgloopmanip.c (place_new_loop): Export.
	* Makefile.in (asan.o): Add $(CFGLOOP_H) dependency.
	(tree-switch-conversion.o): Likewise.
	(tree-complex.o): Likewise.
	(tree-inline.o): Likewise.
	(tree-ssa-tailmerge.o): Likewise.
	(ipa-split.o): Likewise.
	(tree-ssa-phiopt.o): Add $(SCEV_H) dependency.
	(tree-ssa-copy.o): Likewise.
	* tree-switch-conversion.c: Include cfgloop.h
	(process_switch): If we emit a bit-test cascade, schedule loops
	for fixup.
	* tree-complex.c: Include cfgloop.h.
	(expand_complex_div_wide): Properly add new basic-blocks to loops.
	* asan.c: Include cfgloop.h.
	(create_cond_insert_point): Properly add new basic-blocks to
	loops, schedule loop fixup.
	* cfgloop.c (verify_loop_structure): Check that looks are not
	marked for fixup.
	* omp-low.c (expand_parallel_call): Properly add new basic-blocks
	to loops.
	(expand_omp_for_generic): Likewise.
	(expand_omp_sections): Likewise.
	(expand_omp_atomic_pipeline): Schedule loops for fixup.
	* tree-ssa-copy.c: Include tree-scalar-evolution.h.
	(fini_copy_prop): Disable DCE in substitute_and_fold if SCEV
	is initialized, not when loops are present.
	* tree-parloops.c (parallelize_loops): Remove checking here.
	* passes.c (init_optimization_passes): Schedule a copy-propagation
	pass before complete unrolling of inner loops.

2013-09-24  Cong Hou  <congh@google.com>

	Backport from mainline:
	2013-09-24  Richard Biener  <rguenther@suse.de>

	PR middle-end/58513
	* tree.c (reference_alias_ptr_type): Move ...
	* alias.c (reference_alias_ptr_type): ... here and implement
	in terms of the new reference_alias_ptr_type_1.
	(ref_all_alias_ptr_type_p): New helper.
	(get_deref_alias_set_1): Drop flag_strict_aliasing here,
	use ref_all_alias_ptr_type_p.
	(get_deref_alias_set): Add flag_strict_aliasing check here.
	(reference_alias_ptr_type_1): New function, split out from ...
	(get_alias_set): ... here.
	(alias_ptr_types_compatible_p): New function.
	* alias.h (reference_alias_ptr_type): Declare.
	(alias_ptr_types_compatible_p): Likewise.
	* tree.h (reference_alias_ptr_type): Remove.
	* fold-const.c (operand_equal_p): Use alias_ptr_types_compatible_p
	to compare MEM_REF alias types.

	2013-09-25  Richard Biener  <rguenther@suse.de>

	PR middle-end/58521
	* tree.c (iterative_hash_expr): Remove MEM_REF special handling.

2013-09-20  Cong Hou  <congh@google.com>

	Backport from mainline:
	2013-09-13  Cong Hou  <congh@google.com>

	* tree-vect-patterns.c (vect_recog_dot_prod_pattern): Fix a bug
	when checking the dot production pattern. The type of rhs operand
	of multiply is now checked correctly.
=======
2013-11-03  H.J. Lu  <hongjiu.lu@intel.com>

	Backport from mainline
	2013-10-12  H.J. Lu  <hongjiu.lu@intel.com>

	PR target/58690
	* config/i386/i386.c (ix86_copy_addr_to_reg): New function.
	(ix86_expand_movmem): Replace copy_addr_to_reg with
	ix86_copy_addr_to_reg.
	(ix86_expand_setmem): Likewise.

2013-10-29  Uros Bizjak  <ubizjak@gmail.com>

	Backport from mainline
	2013-08-08  Richard Sandiford  <rdsandiford@googlemail.com>

	PR rtl-optimization/58079
	* combine.c (combine_simplify_rtx): Avoid using SUBST if
	simplify_comparison has widened a comparison with an integer.

2013-10-29  Martin Jambor  <mjambor@suse.cz>

	PR middle-end/58789
	Backport from mainline
        2013-05-09  Martin Jambor  <mjambor@suse.cz>

	PR lto/57084
	* gimple-fold.c (canonicalize_constructor_val): Call
	cgraph_get_create_real_symbol_node instead of cgraph_get_create_node.

	Backport from mainline
	2013-03-16  Jan Hubicka  <jh@suse.cz>

	* cgraph.h (cgraph_get_create_real_symbol_node): Declare.
	* cgraph.c (cgraph_get_create_real_symbol_node): New function.
	* cgrpahbuild.c: Use cgraph_get_create_real_symbol_node instead
	of cgraph_get_create_node.
	* ipa-prop.c (ipa_make_edge_direct_to_target): Likewise.

2013-10-28  Tom de Vries  <tom@codesourcery.com>

	* cfgexpand.c (gimple_expand_cfg): Remove test for parm_birth_insn.
	Don't commit insertions after NOTE_INSN_FUNCTION_BEG.

2013-10-26  Uros Bizjak  <ubizjak@gmail.com>

	Backport from mainline
	2013-10-22  Uros Bizjak  <ubizjak@gmail.com>

	PR target/58779
	* config/i386/i386.c (put_condition_code) <case GTU, case LEU>:
	Remove CCCmode handling.
	<case LTU>: Return 'c' suffix for CCCmode.
	<case GEU>: Return 'nc' suffix for CCCmode.
	(ix86_cc_mode) <case GTU, case LEU>: Do not generate overflow checks.
	* config/i386/i386.md (*sub<mode>3_cconly_overflow): Remove.
	(*sub<mode>3_cc_overflow): Ditto.
	(*subsi3_zext_cc_overflow): Ditto.

2013-10-26  Uros Bizjak  <ubizjak@gmail.com>

	Backport from mainline
	2013-10-19  Uros Bizjak  <ubizjak@gmail.com>

	PR target/58792
	* config/i386/i386.c (ix86_function_value_regno): Add DX_REG,
	ST1_REG and XMM1_REG for 32bit and 64bit targets.  Also add DI_REG
	and SI_REG for 64bit SYSV ABI targets.

2013-08-25  Richard Henderson  <rth@twiddle.net>

	PR rtl/58542
	* optabs.c (maybe_emit_atomic_exchange): Use create_input_operand
	instead of create_convert_operand_to.
	(maybe_emit_sync_lock_test_and_set): Likewise.
	(expand_atomic_compare_and_swap): Likewise.
	(maybe_emit_compare_and_swap_exchange_loop): Don't convert_modes.

2013-10-25  Eric Botcazou  <ebotcazou@adacore.com>

	PR rtl-optimization/58831
	* alias.c (init_alias_analysis): At the beginning of each iteration, set
	the reg_seen[N] bit if static_reg_base_value[N] is non-null.

2013-10-25  Eric Botcazou  <ebotcazou@adacore.com>

	* recog.c (search_ofs): New static variable moved from...
	(peep2_find_free_register): ...here.
	(peephole2_optimize): Initialize it.

2013-10-24  David Edelsohn  <dje.gcc@gmail.com>

	Backport from mainline
	2013-10-23  David Edelsohn  <dje.gcc@gmail.com>

	PR target/58838
	* config/rs6000/rs6000.md (mulsi3_internal1 and splitter): Add
	TARGET_32BIT final condition.
	(mulsi3_internal2 and splitter): Same.

2013-10-23  Tom de Vries  <tom@codesourcery.com>

	PR tree-optimization/58805
	* tree-ssa-tail-merge.c (stmt_local_def): Add gimple_vdef check.

2013-10-23  Richard Biener  <rguenther@suse.de>

	Backport from mainline
	2013-06-24  Richard Biener  <rguenther@suse.de>

	PR tree-optimization/57488
	* tree-ssa-pre.c (insert): Clear NEW sets before each iteration.

2013-10-16  Ganesh Gopalasubramanian  <Ganesh.Gopalasubramanian@amd.com>

	Backport from mainline
	2013-10-16  Ganesh Gopalasubramanian
	            <Ganesh.Gopalasubramanian@amd.com>

	* config/i386/i386.c (ix86_option_override_internal): Enable FMA4
	for AMD bdver3.

2013-10-16  Jakub Jelinek  <jakub@redhat.com>

	* BASE-VER: Set to 4.8.3.
	* DEV-PHASE: Set to prerelease.

2013-10-16  Release Manager

	* GCC 4.8.2 released.

2013-10-12  James Greenhalgh  <james.greenhalgh@arm.com>

	Backport from mainline.
	2013-10-12  James Greenhalgh  <james.greenhalgh@arm.com>

	* config/aarch64/arm_neon.h
	(vtbx<1,3>_<psu>8): Fix register constriants.

2013-10-10  Jakub Jelinek  <jakub@redhat.com>

	PR middle-end/58670
	* stmt.c (expand_asm_operands): Add FALLTHRU_BB argument,
	if any labels are in FALLTHRU_BB, use a special label emitted
	immediately after the asm goto insn rather than label_rtx
	of the LABEL_DECL.
	(expand_asm_stmt): Adjust caller.
	* cfgrtl.c (commit_one_edge_insertion): Force splitting of
	edge if the last insn in predecessor is a jump with single successor,
	but it isn't simplejump_p.

2013-10-09  Jakub Jelinek  <jakub@redhat.com>

	Backport from mainline
	2013-09-26  Richard Biener  <rguenther@suse.de>

	PR tree-optimization/58539
	* tree-vect-loop.c (vect_create_epilog_for_reduction): Honor
	the fact that debug statements are not taking part in loop-closed
	SSA construction.

2013-10-07  Andreas Krebbel  <Andreas.Krebbel@de.ibm.com>

	* config/s390/s390.c (s390_register_info): Make the call-saved FPR
	loop to work also for 31bit ABI.
	Save the stack pointer for frame_size > 0.

2013-10-07  Andreas Krebbel  <Andreas.Krebbel@de.ibm.com>

	* config/s390/s390.md ("tbegin", "tbegin_nofloat", "tbegin_retry")
	("tbegin_retry_nofloat", "tend", "tabort", "tx_assist"): Remove
	constraint letters from expanders.
	("tbegin_retry", "tbegin_retry_nofloat"): Change predicate of the
	retry count to general_operand.
	("tabort"): Give operand 0 a mode.
	("tabort_1"): Add mode and constraint letter for operand 0.
	* doc/extend.texi: Fix protoype of __builtin_non_tx_store.

2013-10-04  Marcus Shawcroft  <marcus.shawcroft@arm.com>

	Backport from mainline.

	PR target/58460
	* config/aarch64/aarch64.md (*add_<shift>_<mode>)
	(*add_<shift>_si_uxtw,*add_mul_imm_<mode>)
	(*sub_<shift>_<mode>)
	(*sub_<shift>_si_uxtw,*sub_mul_imm_<mode>, *sub_mul_imm_si_uxtw):
	Remove k constraint.

2013-10-02  John David Anglin  <danglin@gcc.gnu.org>

	* config.gcc (hppa*64*-*-linux*): Don't add pa/t-linux to tmake_file.

2013-10-01  Jakub Jelinek  <jakub@redhat.com>
	    Andreas Krebbel  <Andreas.Krebbel@de.ibm.com>

	PR target/58574
	* config/s390/s390.c (s390_chunkify_start): Handle tablejump_p first,
	continue when done, for other jumps look through PARALLEL
	unconditionally.

2013-09-30  Jakub Jelinek  <jakub@redhat.com>

	PR middle-end/58564
	* fold-const.c (fold_ternary_loc): For A < 0 : <sign bit of A> : 0
	optimization, punt if sign_bit_p looked through any zero extension.

2013-09-27  Paulo Matos  <pmatos@broadcom.com>

	Backport from mainline.

	PR middle-end/58463
	2013-03-27  Richard Biener  <rguenther@suse.de>

	PR tree-optimization/56716
	* tree-ssa-structalias.c (perform_var_substitution): Adjust
	dumping for ref nodes.

2013-09-27  Paulo Matos  <pmatos@broadcom.com>

	Backport from mainline.

	2013-09-27  Paulo Matos  <pmatos@broadcom.com>
	PR middle-end/58463
	* gcc.dg/pr58463.c: New test.

2013-09-23  Eric Botcazou  <ebotcazou@adacore.com>

	* tree-ssa-ccp.c (insert_clobber_before_stack_restore): Recurse on copy
	assignment statements.

2013-09-23  Alan Modra  <amodra@gmail.com>

	PR target/58330
	* config/rs6000/rs6000.md (bswapdi2_64bit): Disable for volatile mems.

2013-09-23  Alan Modra  <amodra@gmail.com>

	* config/rs6000/predicates.md (add_cint_operand): New.
	(reg_or_add_cint_operand, small_toc_ref): Use add_cint_operand.
	* config/rs6000/rs6000.md (largetoc_high_plus): Restrict offset
	using add_cint_operand.
	(largetoc_high_plus_aix): Likewise.
	* config/rs6000/rs6000.c (toc_relative_expr_p): Use add_cint_operand.

2013-09-20  John David Anglin  <danglin@gcc.gnu.org>

	PR middle-end/56791
	* config/pa/pa.c (pa_option_override): Disable auto increment and
	decrement instructions until reload is completed.

	* config/pa/pa.md: In "scc" insn patterns, change output template to
	handle const0_rtx in reg_or_0_operand operands.

2013-09-19  Jakub Jelinek  <jakub@redhat.com>

	* omp-low.c (expand_omp_sections): Always pass len - 1 to
	GOMP_sections_start, even if !exit_reachable.

2013-09-18  Richard Earnshaw  <rearnsha@arm.com>

	* arm.c (arm_expand_prologue): Validate architecture supports
	LDRD/STRD before accepting tuning preferences.
	(arm_expand_epilogue): Likewise.

2013-09-18  Daniel Morris  <danielm@ecoscentric.com>
	    Paolo Carlini  <paolo.carlini@oracle.com>

	PR c++/58458
	* doc/implement-cxx.texi: Fix references to the C++ standards.

2013-09-17  Kyrylo Tkachov  <kyrylo.tkachov@arm.com>

	PR tree-optimization/58088
	* fold-const.c (mask_with_trailing_zeros): New function.
	(fold_binary_loc): Make sure we don't recurse infinitely
	when the X in (X & C1) | C2 is a tree of the form (Y * K1) & K2.
	Use mask_with_trailing_zeros where appropriate.

2013-09-14  John David Anglin  <danglin@gcc.gnu.org>

	PR target/58382
	* config/pa/pa.c (pa_expand_prologue): Change mode in gen_rtx_POST_INC
	calls to word_mode.

2013-09-13  Christian Bruel  <christian.bruel@st.com>

	PR target/58314
	* config/sh/sh.md (mov<mode>_reg_reg): Allow memory reloads.

2013-09-11  Andi Kleen  <ak@linux.intel.com>

	Backport from mainline
	* doc/extend.texi: Use __atomic_store_n instead of
	__atomic_store in HLE example.

2013-09-11  Andi Kleen  <ak@linux.intel.com>

	Backport from mainline
	* doc/extend.texi: Dont use __atomic_clear in HLE
	example.  Fix typo.

2013-09-11  Andi Kleen  <ak@linux.intel.com>

	Backport from mainline
	* doc/extend.texi: Document that __atomic_clear and
	  __atomic_test_and_set should only be used with bool.

2013-09-11  Richard Biener  <rguenther@suse.de>

	PR middle-end/58377
	* passes.c (init_optimization_passes): Split critical edges
	before late uninit warning pass in the -Og pipeline.

2013-09-11  Jakub Jelinek  <jakub@redhat.com>

	PR tree-optimization/58385
	* fold-const.c (build_range_check): If both low and high are NULL,
	use omit_one_operand_loc to preserve exp side-effects.

2013-09-10  Richard Earnshaw  <rearnsha@arm.com>

	PR target/58361
	* arm/vfp.md (combine_vcvt_f32_<FCVTI32typename>): Fix pattern to
	support conditional execution.
	(combine_vcvt_f64_<FCVTI32typename>): Likewise.

2013-09-10  Jakub Jelinek  <jakub@redhat.com>

	PR rtl-optimization/58365
	* cfgcleanup.c (merge_memattrs): Also clear MEM_READONLY_P
	resp. MEM_NOTRAP_P if they differ, or set MEM_VOLATILE_P if
	it differs.

2013-09-09  Jakub Jelinek  <jakub@redhat.com>

	PR tree-optimization/58364
	* tree-ssa-reassoc.c (init_range_entry): For BIT_NOT_EXPR on
	BOOLEAN_TYPE, only invert in_p and continue with arg0 if
	the current range can't be an unconditional true or false.

2013-09-09  Kyrylo Tkachov  <kyrylo.tkachov@arm.com>

	PR target/57735
	Backport from mainline
	2013-04-30  Richard Sandiford  <rsandifo@linux.vnet.ibm.com>

	* explow.c (plus_constant): Pass "mode" to immed_double_int_const.
	Use gen_int_mode rather than GEN_INT.

2013-09-09  Richard Biener  <rguenther@suse.de>

	Backport from mainline
	2013-08-27  Richard Biener  <rguenther@suse.de>

	PR tree-optimization/57521
	* tree-if-conv.c (if_convertible_bb_p): Verify that at least
	one edge is non-critical.
	(find_phi_replacement_condition): Make sure to use a non-critical
	edge.  Cleanup and remove old bug workarounds.
	(bb_postdominates_preds): Remove.
	(if_convertible_loop_p_1): Do not compute post-dominators.
	(combine_blocks): Do not free post-dominators.
	(main_tree_if_conversion): Likewise.

2013-09-09  Richard Biener  <rguenther@suse.de>

	Backport from mainline
	2013-09-03  Richard Biener  <rguenther@suse.de>

	PR middle-end/57656
	* fold-const.c (negate_expr_p): Fix division case.
	(negate_expr): Likewise.

2013-09-09  Richard Biener  <rguenther@suse.de>

	Backport from mainline
	2013-08-29  Richard Biener  <rguenther@suse.de>

	PR tree-optimization/57685
	* tree-vrp.c (register_edge_assert_for_1): Recurse only for
	single-use operands to avoid exponential complexity.

2013-09-09  Richard Biener  <rguenther@suse.de>

	Backport from mainline
	2013-08-30  Richard Biener  <rguenther@suse.de>

	PR tree-optimization/58223
	* tree-loop-distribution.c (has_anti_dependence): Rename to ...
	(has_anti_or_output_dependence): ... this and adjust to also
	look for output dependences.
	(mark_nodes_having_upstream_mem_writes): Adjust.
	(rdg_flag_uses): Likewise.
>>>>>>> 33b9c833

2013-09-03  Richard Biener  <rguenther@suse.de>

	Backport from mainline
	2013-08-29  Richard Biener  <rguenther@suse.de>

	PR tree-optimization/58246
	* tree-ssa-dce.c (mark_aliased_reaching_defs_necessary_1): Properly
	handle the dominance check inside a basic-block.

2013-09-03  Richard Biener  <rguenther@suse.de>

	Backport from mainline
	2013-08-30  Richard Biener  <rguenther@suse.de>

	PR tree-optimization/58228
	* tree-vect-data-refs.c (vect_analyze_data_ref_access): Do not
	allow invariant loads in nested loop vectorization.

2013-09-03  Richard Biener  <rguenther@suse.de>

	Backport from mainline
	2013-08-30  Richard Biener  <rguenther@suse.de>

	PR tree-optimization/58010
	* tree-vect-loop.c (vect_create_epilog_for_reduction): Remove
	assert that we have a loop-closed PHI.

2013-09-01  Uros Bizjak  <ubizjak@gmail.com>

	Backport from mainline
	2013-08-31  Uros Bizjak  <ubizjak@gmail.com>

	* config/alpha/alpha.c (alpha_emit_conditional_move): Update
	"cmp" RTX before signed_comparison_operator check to account
	for "code" changes.

2013-09-01  John David Anglin  <danglin@gcc.gnu.org>

	* config/pa/pa.md: Allow "const 0" operand 1 in "scc" insns.

2013-08-30  Jakub Jelinek  <jakub@redhat.com>

	PR tree-optimization/58277
	* tree-ssa-strlen.c (strlen_enter_block): If do_invalidate gave up
	after seeing too many stmts with vdef in between dombb and current
	bb, invalidate everything.

2013-08-29  Oleg Endo  <olegendo@gcc.gnu.org>

	Backport from mainline
	2013-08-05  Oleg Endo  <olegendo@gcc.gnu.org>

	PR other/12081
	* recog.h (rtx (*insn_gen_fn) (rtx, ...)): Replace typedef with	new
	class insn_gen_fn.
	* expr.c (move_by_pieces_1, store_by_pieces_2): Replace argument
	rtx (*) (rtx, ...) with insn_gen_fn.
	* genoutput.c (output_insn_data): Cast gen_? function pointers to
	insn_gen_fn::stored_funcptr.  Add initializer braces.

	Backport from mainline
	2013-08-07  Oleg Endo  <olegendo@gcc.gnu.org>

	PR other/12081
	* config/rs6000/rs6000.c (gen_2arg_fn_t): Remove typedef.
	(rs6000_emit_swdiv_high_precision, rs6000_emit_swdiv_low_precision,
	rs6000_emit_swrsqrt): Don't cast result of GEN_FCN to gen_2arg_fn_t.

2013-08-29  Jakub Jelinek  <jakub@redhat.com>

	Backported from mainline
	2013-05-27  Richard Biener  <rguenther@suse.de>

	PR middle-end/57381
	PR tree-optimization/57417
	* tree-ssa-sccvn.c (vn_reference_fold_indirect): Fix test
	for unchanged base.
	(set_ssa_val_to): Compare addresses using
	get_addr_base_and_unit_offset.

	PR tree-optimization/57396
	* tree-affine.c (double_int_constant_multiple_p): Properly
	return false for val == 0 and div != 0.

	PR tree-optimization/57343
	* tree-ssa-loop-niter.c (number_of_iterations_ne_max): Do not
	use multiple_of_p if not TYPE_OVERFLOW_UNDEFINED.
	(number_of_iterations_cond): Do not build the folded tree.

2013-08-28  Jakub Jelinek  <jakub@redhat.com>

	PR middle-end/58257
	* omp-low.c (copy_var_decl): Copy over TREE_NO_WARNING flag.

2013-08-28  Richard Biener  <rguenther@suse.de>

	Backport from mainline
	2013-06-24  Richard Biener  <rguenther@suse.de>

	PR middle-end/56977
	* passes.c (init_optimization_passes): Move pass_fold_builtins
	and pass_dce earlier with -Og.

2013-08-28  Uros Bizjak  <ubizjak@gmail.com>

	Backport from mainline
	2013-08-27  H.J. Lu  <hongjiu.lu@intel.com>

	* config/i386/driver-i386.c (host_detect_local_cpu): Update
	Haswell processor detection.

	Backport from mainline
	2013-08-27  Christian Widmer  <shadow@umbrox.de>

	PR target/57927
	* config/i386/driver-i386.c (host_detect_local_cpu): Add detection
	of Ivy Bridge and Haswell processors.  Assume core-avx2 for unknown
	AVX2 capable processors.

2013-08-23  Jakub Jelinek  <jakub@redhat.com>

	PR target/58218
	* config/i386/x86-64.h (TARGET_SECTION_TYPE_FLAGS): Define.
	* config/i386/i386.c (x86_64_elf_section_type_flags): New function.

	PR tree-optimization/58209
	* tree-tailcall.c (find_tail_calls): Give up for pointer result types
	if m or a is non-NULL.

2013-08-21  Richard Earnshaw  <rearnsha@arm.com>

	PR target/56979
	* arm.c (aapcs_vfp_allocate): Decompose the argument if the
	suggested mode for the assignment isn't compatible with the
	registers required.

2013-08-20  Alan Modra  <amodra@gmail.com>

	PR target/57865
	* config/rs6000/rs6000.c (rs6000_emit_prologue): Correct ool_adjust.
	(rs6000_emit_epilogue): Likewise.

2013-08-19  Peter Bergner  <bergner@vnet.ibm.com>
	    Jakub Jelinek  <jakub@redhat.com>

	Backport from mainline
	* config/rs6000/dfp.md (*negtd2_fpr): Handle non-overlapping
	destination and source operands.

2013-08-18  Jakub Jelinek  <jakub@redhat.com>

	PR tree-optimization/58006
	* tree-parloops.c (take_address_of): Don't ICE if get_name
	returns NULL.
	(eliminate_local_variables_stmt): Remove clobber stmts.

2013-08-16  Jakub Jelinek  <jakub@redhat.com>

	PR tree-optimization/58164
	* gimple.c (walk_stmt_load_store_addr_ops): For visit_addr
	walk gimple_goto_dest of GIMPLE_GOTO.

	PR tree-optimization/58165
	* tree-call-cdce.c (shrink_wrap_one_built_in_call): If
	bi_call must be the last stmt in a bb, don't split_block, instead
	use fallthru edge from it and give up if there is none.
	Release conds vector when returning early.

2013-08-15  David Given  <dg@cowlark.com>

	Backport from mainline
	2013-04-26  Vladimir Makarov  <vmakarov@redhat.com>

	* lra-constraints.c (process_alt_operands): Use #if HAVE_ATTR_enable
	instead of #ifdef.

2013-08-14  Jakub Jelinek  <jakub@redhat.com>

	PR tree-optimization/58145
	* tree-sra.c (build_ref_for_offset): If prev_base has
	TREE_THIS_VOLATILE or TREE_SIDE_EFFECTS, propagate it to MEM_REF.

2013-08-14  Andreas Krebbel  <Andreas.Krebbel@de.ibm.com>

	* config/s390/htmxlintrin.h: Add file missing from last commit.
	* config/s390/htmintrin.h: Likewise.
	* config/s390/s390intrin.h: Likewise.

2013-08-14  Uros Bizjak  <ubizjak@gmail.com>

	Backport from mainline
	2013-08-13  Uros Bizjak  <ubizjak@gmail.com>

	* config/i386/sse.md (*sse2_maskmovdqu): Emit addr32 prefix
	when Pmode != word_mode.  Add length_address attribute.
	(sse3_monitor_<mode>): Merge from sse3_monitor and
	sse3_monitor64_<mode> insn patterns.  Emit addr32 prefix when
	Pmode != word_mode.  Update insn length attribute.
	* config/i386/i386.c (ix86_option_override_internal): Update
	ix86_gen_monitor selection for merged sse3_monitor insn.

2013-08-14  Jakub Jelinek  <jakub@redhat.com>
	    Alexandre Oliva  <aoliva@redhat.com>

	PR target/58067
	* config/i386/i386.c (ix86_delegitimize_address): For CM_MEDIUM_PIC
	and CM_LARGE_PIC ix86_cmodel fall thru into the -m32 code, handle
	there also UNSPEC_PLTOFF.

2013-08-13  Jakub Jelinek  <jakub@redhat.com>

	PR sanitizer/56417
	* asan.c (instrument_strlen_call): Fix typo in comment.
	Use char * type even for the lhs of POINTER_PLUS_EXPR.

2013-08-13  Vladimir Makarov  <vmakarov@redhat.com>

	Backport from mainline
	2013-06-06  Vladimir Makarov  <vmakarov@redhat.com>

	PR rtl-optimization/57459
	* lra-constraints.c (update_ebb_live_info): Fix typo for operand
	type when setting live regs.

2013-08-13  Marek Polacek  <polacek@redhat.com>
	    Jakub Jelinek  <jakub@redhat.com>

	PR tree-optimization/57980
	* tree-tailcall.c (process_assignment): Return false
	when not dealing with integers or floats.

2013-08-12  Andrew Haley  <aph@redhat.com>

	Backport from mainline:
	* 2013-07-11  Andreas Schwab  <schwab@suse.de>

	* config/aarch64/aarch64-linux.h (CPP_SPEC): Define.

2013-08-13  Uros Bizjak  <ubizjak@gmail.com>

	Backport from mainline
	2013-08-12  Perez Read  <netfirewall@gmail.com>

	PR target/58132
	* config/i386/i386.md (*movabs<mode>_1):  Add <ptrsize> PTR before
	operand 0 for intel asm alternative.
	(*movabs<mode>_2): Ditto for operand 1.

2013-08-09  Zhenqiang Chen  <zhenqiang.chen@linaro.org>

	Backport from mainline:
	2013-08-09  Zhenqiang Chen  <zhenqiang.chen@linaro.org>

	* config/arm/neon.md (vcond): Fix floating-point vector
	comparisons against 0.

2013-08-08  Kyrylo Tkachov  <kyrylo.tkachov@arm.com>

	Backport from mainline:
	2013-08-08  Kyrylo Tkachov  <kyrylo.tkachov@arm.com>

	* config/arm/neon.md (movmisalign<mode>): Disable when we
	don't allow unaligned accesses.
	(*movmisalign<mode>_neon_store): Likewise.
	(*movmisalign<mode>_neon_load): Likewise.
	(*movmisalign<mode>_neon_store): Likewise.
	(*movmisalign<mode>_neon_load): Likewise.

2013-08-06  Martin Jambor  <mjambor@suse.cz>

	PR middle-end/58041
	* gimple-ssa-strength-reduction.c (replace_ref): Make sure built
	MEM_REF has proper alignment information.

2013-08-05  Richard Earnshaw  <rearnsha@arm.com>

	PR rtl-optimization/57708
	* recog.c (peep2_find_free_register): Validate all regs in a
	multi-reg mode.

2013-08-02  Eric Botcazou  <ebotcazou@adacore.com>

	* config/sparc/sparc.c (sparc_emit_membar_for_model) <SMM_TSO>: Add
	the implied StoreLoad barrier for atomic operations if before.

2013-08-02  Andreas Krebbel  <Andreas.Krebbel@de.ibm.com>

	Backports from mainline:
	2013-06-27  Andreas Krebbel  <Andreas.Krebbel@de.ibm.com>

	* config/s390/s390.c: Rename UNSPEC_CCU_TO_INT to
	UNSPEC_STRCMPCC_TO_INT and UNSPEC_CCZ_TO_INT to UNSPEC_CC_TO_INT.
	(struct machine_function): Add tbegin_p.
	(s390_canonicalize_comparison): Fold CC mode compares to
	conditional jump if possible.
	(s390_emit_jump): Return the emitted jump.
	(s390_branch_condition_mask, s390_branch_condition_mnemonic):
	Handle CCRAWmode compares.
	(s390_option_override): Default to -mhtm if available.
	(s390_reg_clobbered_rtx): Handle floating point regs as well.
	(s390_regs_ever_clobbered): Use s390_regs_ever_clobbered also for
	FPRs instead of df_regs_ever_live_p.
	(s390_optimize_nonescaping_tx): New function.
	(s390_init_frame_layout): Extend clobbered_regs array to cover
	FPRs as well.
	(s390_emit_prologue): Call s390_optimize_nonescaping_tx.
	(s390_expand_tbegin): New function.
	(enum s390_builtin): New enum definition.
	(code_for_builtin): New array definition.
	(s390_init_builtins): New function.
	(s390_expand_builtin): New function.
	(TARGET_INIT_BUILTINS): Define.
	(TARGET_EXPAND_BUILTIN): Define.
	* common/config/s390/s390-common.c (processor_flags_table): Add PF_TX.
	* config/s390/predicates.md (s390_comparison): Handle CCRAWmode.
	(s390_alc_comparison): Likewise.
	* config/s390/s390-modes.def: Add CCRAWmode.
	* config/s390/s390.h (processor_flags): Add PF_TX.
	(TARGET_CPU_HTM): Define macro.
	(TARGET_HTM): Define macro.
	(TARGET_CPU_CPP_BUILTINS): Define __HTM__ for htm.
	* config/s390/s390.md: Rename UNSPEC_CCU_TO_INT to
	UNSPEC_STRCMPCC_TO_INT and UNSPEC_CCZ_TO_INT to UNSPEC_CC_TO_INT.
	(UNSPECV_TBEGIN, UNSPECV_TBEGINC, UNSPECV_TEND, UNSPECV_TABORT)
	(UNSPECV_ETND, UNSPECV_NTSTG, UNSPECV_PPA): New unspecv enum
	values.
	(TBEGIN_MASK, TBEGINC_MASK): New constants.
	("*cc_to_int"): Move up.
	("*mov<mode>cc", "*cjump_64", "*cjump_31"): Accept integer
	constants other than 0.
	("*ccraw_to_int"): New insn and splitter definition.
	("tbegin", "tbegin_nofloat", "tbegin_retry")
	("tbegin_retry_nofloat", "tbeginc", "tend", "tabort")
	("tx_assist"): New expander.
	("tbegin_1", "tbegin_nofloat_1", "*tbeginc_1", "*tend_1")
	("*tabort_1", "etnd", "ntstg", "*ppa"): New insn definition.
	* config/s390/s390.opt: Add -mhtm option.
	* config/s390/s390-protos.h (s390_emit_jump): Add return type.
	* config/s390/htmxlintrin.h: New file.
	* config/s390/htmintrin.h: New file.
	* config/s390/s390intrin.h: New file.
	* doc/extend.texi: Document htm builtins.
	* config.gcc: Add the new header files to extra_headers.

	2013-07-17  Andreas Krebbel  <Andreas.Krebbel@de.ibm.com>

	* config/s390/s390.c: (s390_expand_builtin): Allow -mhtm to be
	enabled without -march=zEC12.
	* config/s390/s390.h (TARGET_HTM): Do not require EC12 machine
	flags to be set.

2013-08-01  Ganesh Gopalasubramanian  <Ganesh.Gopalasubramanian@amd.com>

	Backport from mainline
	2013-05-13  Ganesh Gopalasubramanian
		    <Ganesh.Gopalasubramanian@amd.com>

	* config/i386/i386.c (processor_target_table): Modified default
	alignment values for AMD BD and BT architectures.

2013-07-31  Sriraman Tallam  <tmsriram@google.com>

	* config/i386/i386.c (dispatch_function_versions): Fix array
	indexing of function_version_info to match actual_versions.

2013-07-31  Sebastian Huber  <sebastian.huber@embedded-brains.de>

	* config.gcc (*-*-rtems*): Use __cxa_atexit by default.
	* config/rs6000/rtems.h (TARGET_LIBGCC_SDATA_SECTION): Define.

2013-07-31  Andreas Krebbel  <Andreas.Krebbel@de.ibm.com>

	Backport from mainline
	2013-03-27  Andreas Krebbel  <Andreas.Krebbel@de.ibm.com>

	* config/s390/s390.h (TARGET_FLT_EVAL_METHOD): Define.

	2013-07-23  Andreas Krebbel  <Andreas.Krebbel@de.ibm.com>

	* config/s390/linux-unwind.h: Use the proper dwarf to hard reg
	mapping for FPRs when creating the fallback framestate.

	2013-07-29  Dominik Vogt  <vogt@linux.vnet.ibm.com>

	* config/s390/s390.md ("movcc"): Swap load and store instructions.

2013-07-25  Terry Guo  <terry.guo@arm.com>

	Backport from mainline:
	2013-07-25  Terry Guo  <terry.guo@arm.com>

	* config/arm/arm.c (thumb1_size_rtx_costs): Assign proper cost for
	shift_add/shift_sub0/shift_sub1 RTXs.

2013-07-22  Iain Sandoe  <iain@codesourcery.com>

	Backport from mainline:
	2013-07-22  Uros Bizjak  <ubizjak@gmail.com>

	* config/i386/i386.md (nonlocal_goto_receiver): Delete insn if
	it is not needed after split.

	2013-07-20  Iain Sandoe  <iain@codesourcery.com>

	PR target/51784
	* config/i386/i386.c (output_set_got) [TARGET_MACHO]: Adjust to emit a
	second label for nonlocal goto receivers. Don't output pic base labels
	unless we're producing PIC; mark that action unreachable().
	(ix86_save_reg): If the function contains a nonlocal label, save the
	PIC base reg.
	* config/darwin-protos.h (machopic_should_output_picbase_label): New.
	* gcc/config/darwin.c (emitted_pic_label_num): New GTY.
	(update_pic_label_number_if_needed): New.
	(machopic_output_function_base_name): Adjust for nonlocal receiver
	case.
	(machopic_should_output_picbase_label): New.
	* config/i386/i386.md (enum unspecv): UNSPECV_NLGR: New.
	(nonlocal_goto_receiver): New insn and split.

2013-07-19 Wei Mi  <wmi@google.com>

	Backport from mainline:
	2013-07-18  Vladimir Makarov  <vmakarov@redhat.com>
		    Wei Mi  <wmi@google.com>

	PR rtl-optimization/57878
	* lra-assigns.c (assign_by_spills): Move non_reload_pseudos to the
	top. Promote lra_assert to gcc_assert.
	(reload_pseudo_compare_func): Check regs first for reload pseudos.

2013-07-11  Georg-Johann Lay  <avr@gjlay.de>

	Backport from 2013-07-19 trunk r201051.

	PR target/57516
	* config/avr/avr-fixed.md (round<mode>3_const): Turn expander to insn.
	* config/avr/avr.md (adjust_len): Add `round'.
	* config/avr/avr-protos.h (avr_out_round): New prototype.
	(avr_out_plus): Add `out_label' argument.
	* config/avr/avr.c (avr_out_plus_1): Add `out_label' argument.
	(avr_out_plus): Pass down `out_label' to avr_out_plus_1.
	Handle the case where `insn' is just a pattern.
	(avr_out_bitop): Handle the case where `insn' is just a pattern.
	(avr_out_round): New function.
	(avr_adjust_insn_length): Handle ADJUST_LEN_ROUND.

2013-07-19  Kirill Yukhin  <kirill.yukhin@intel.com>

	* config/i386/bmiintrin.h (_bextr_u32): New.
	(_bextr_u64): Ditto.
	(_blsi_u32): New.
	(_blsi_u64): Ditto.
	(_blsr_u32): Ditto.
	(_blsr_u64): Ditto.
	(_blsmsk_u32): Ditto.
	(_blsmsk_u64): Ditto.
	(_tzcnt_u32): Ditto.
	(_tzcnt_u64): Ditto.

2013-07-17  James Greenhalgh  <james.greenhalgh@arm.com>

	Backport From mainline:
	2013-07-03  James Greenhalgh  <james.greenhalgh@arm.com>

	* config/aarch64/aarch64-builtins.c
	(aarch64_simd_expand_builtin): Handle AARCH64_SIMD_STORE1.
	* config/aarch64/aarch64-simd-builtins.def (ld1): New.
	(st1): Likewise.
	* config/aarch64/aarch64-simd.md
	(aarch64_ld1<VALL:mode>): New.
	(aarch64_st1<VALL:mode>): Likewise.
	* config/aarch64/arm_neon.h
	(vld1<q>_<fpsu><8, 16, 32, 64>): Convert to RTL builtins.

2013-07-11  Georg-Johann Lay  <avr@gjlay.de>

	Backport from 2013-07-11 trunk r200901.

	PR target/57631
	* config/avr/avr.c (avr_set_current_function): Sanity-check signal
	name seen by assembler/linker if available.

2013-07-10  Georg-Johann Lay  <avr@gjlay.de>

	Backport from 2013-07-10 trunk r200872.

	PR target/57844
	* config/avr/avr.c (avr_prologue_setup_frame): Trunk -size to mode
	of my_fp.

2013-07-10  Georg-Johann Lay  <avr@gjlay.de>

	Backport from 2013-07-10 trunk r200870.

	PR target/57506
	* config/avr/avr-mcus.def (atmega16hva, atmega16hva2, atmega16hvb)
	(atmega16m1, atmega16u4, atmega32a, atmega32c1, atmega32hvb)
	(atmega32m1, atmega32u4, atmega32u6, atmega64c1, atmega64m1):
	Remove duplicate devices.
	* config/avr/gen-avr-mmcu-texi.c (print_mcus): Fail on duplicate MCUs.
	* config/avr/t-multilib: Regenerate.
	* config/avr/avr-tables.opt: Regenerate.
	* doc/avr-mmcu.texi: Regenerate.

2013-07-10  Georg-Johann Lay  <avr@gjlay.de>

	PR target/56987
	* config/avr/avr.opt (Waddr-space-convert): Fix typo.

2013-07-09  Joseph Myers  <joseph@codesourcery.com>

	* config/rs6000/rs6000.c (rs6000_init_hard_regno_mode_ok): Only
	adjust register size for TDmode and TFmode for VSX registers.

2013-07-08  Kai Tietz  <ktietz@redhat.com>

	Backport from mainline
	PR target/56892
	* config/i386/i386.c (TARGET_FUNCTION_ATTRIBUTE_INLINABLE_P): Define as
	hook_bool_const_tree_true.

2013-07-08  Uros Bizjak  <ubizjak@gmail.com>

	Backport from mainline
	2013-07-07  Uros Bizjak  <ubizjak@gmail.com>

	* config/i386/driver-i386.c (host_detect_local_cpu): Do not check
	signature_TM2_ebx, it interferes with signature_INTEL_ebx.

	Backport from mainline
	2013-07-06  Uros Bizjak  <ubizjak@gmail.com>

	* config/i386/sse.md (sse_movlhps): Change alternative 3
	of operand 2 to "m".

2013-07-08  Eric Botcazou  <ebotcazou@adacore.com>

	* Makefile.in (tree-ssa-reassoc.o): Add dependency on $(PARAMS_H).

2013-07-08  Jakub Jelinek  <jakub@redhat.com>

	PR rtl-optimization/57829
	* simplify-rtx.c (simplify_binary_operation_1) <case IOR>: Ensure that
	mask bits outside of mode are just sign-extension from mode to HWI.

2013-07-03  Jakub Jelinek  <jakub@redhat.com>

	PR target/57777
	* config/i386/predicates.md (vsib_address_operand): Disallow
	SYMBOL_REF or LABEL_REF in parts.disp if TARGET_64BIT && flag_pic.

2013-06-30  Terry Guo  <terry.guo@arm.com>

	Backport from mainline
	2013-03-27  Bin Cheng  <bin.cheng@arm.com>

	PR target/56102
	* config/arm/arm.c (thumb1_rtx_costs, thumb1_size_rtx_costs): Fix
	rtx costs for SET/ASHIFT/ASHIFTRT/LSHIFTRT/ROTATERT patterns with
	mult-word mode.

2013-06-28  Jakub Jelinek  <jakub@redhat.com>

	PR target/57736
	* config/i386/i386.c (ix86_expand_builtin): If target == NULL
	and mode is VOIDmode, don't create a VOIDmode pseudo to copy result
	into.

2013-06-27  Jakub Jelinek  <jakub@redhat.com>

	PR target/57623
	* config/i386/i386.md (bmi_bextr_<mode>): Swap predicates and
	constraints of operand 1 and 2.

	PR target/57623
	* config/i386/i386.md (bmi2_bzhi_<mode>3): Swap AND arguments
	to match RTL canonicalization.  Swap predicates and
	constraints of operand 1 and 2.

	* tree-vect-stmts.c (vectorizable_store): Move ptr_incr var
	decl before the loop, initialize to NULL.
	(vectorizable_load): Initialize ptr_incr to NULL.

2013-06-24  Martin Jambor  <mjambor@suse.cz>

	PR tree-optimization/57358
	* ipa-prop.c (parm_ref_data_preserved_p): Always return true when
	not optimizing.

2013-06-24  Alan Modra  <amodra@gmail.com>

	* config/rs6000/rs6000.c (vspltis_constant): Correct for little-endian.
	(gen_easy_altivec_constant): Likewise.
	* config/rs6000/predicates.md (easy_vector_constant_add_self,
	easy_vector_constant_msb): Likewise.

2013-06-21  Uros Bizjak  <ubizjak@gmail.com>

	Backport from mainline
	2013-06-20  Uros Bizjak  <ubizjak@gmail.com>

	PR target/57655
	* config/i386/i386.c (construct_container): Report error if
	long double is used with disabled x87 float returns.

2013-06-20  Wei Mi  <wmi@google.com>

	Backport from mainline
	2013-06-19  Wei Mi  <wmi@google.com>

	PR rtl-optimization/57518
	* ira.c (set_paradoxical_subreg): Set pdx_subregs[regno]
	if regno is used in paradoxical subreg.
	(update_equiv_regs): Check pdx_subregs[regno] before
	set a reg to be equivalent with a mem.


2013-06-20  David Edelsohn  <dje.gcc@gmail.com>

	Backport from mainline
	2013-06-19  David Edelsohn  <dje.gcc@gmail.com>

	PR driver/57652
	* collect2.c (collect_atexit): New.
	(collect_exit): Delete.
	(main): Register collect_atexit with atexit.
	(collect_wait): Change collect_exit to exit.
	(do_wait): Same.
	* collect2.h (collect_exit): Delete.
	* tlink.c (do_tlink): Rename exit to ret. Change collect_exit to exit.

2013-06-19  Matthias Klose  <doko@ubuntu.com>

	PR driver/57651
	* file-find.h (find_a_file): Add a mode parameter.
	* file-find.c (find_a_file): Likewise.
	* gcc-ar.c (main): Call find_a_file with R_OK for the plugin,
	with X_OK for the executables.
	* collect2.c (main): Call find_a_file with X_OK.

2013-06-19  Igor Zamyatin  <igor.zamyatin@intel.com>

	* doc/invoke.texi (core-avx2): Document.
	(atom): Updated with MOVBE.

2013-06-19  Jakub Jelinek  <jakub@redhat.com>

	PR driver/57651
	* gcc-ar.c (main): If not CROSS_DIRECTORY_STRUCTURE, look for
	PERSONALITY in $PATH derived prefixes.

2013-06-19  Paolo Carlini  <paolo.carlini@oracle.com>

	PR c++/56544
	* doc/cpp.texi [Standard Predefined Macros, __cplusplus]: Document
	that now in C++ the value is correct per the C++ standards.

2013-06-19  Alan Modra  <amodra@gmail.com>

	Apply mainline patches
	2013-06-13  Alan Modra  <amodra@gmail.com>
	* config/rs6000/rs6000.h (LONG_DOUBLE_LARGE_FIRST): Define.
	* config/rs6000/rs6000.md (signbittf2): New insn.
	(extenddftf2_internal): Use LONG_DOUBLE_LARGE_FIRST.
	(abstf2_internal, cmptf_internal2): Likewise.
	* config/rs6000/spe.md (spe_abstf2_cmp, spe_abstf2_tst): Likewise.

	2013-06-11  Anton Blanchard  <anton@samba.org>
	* config/rs6000/rs6000.c (rs6000_adjust_atomic_subword): Calculate
	correct shift value in little-endian mode.

	2013-06-07  Alan Modra  <amodra@gmail.com>
	* config/rs6000/rs6000.c (setup_incoming_varargs): Round up
	va_list_gpr_size.

	2013-06-04  Alan Modra  <amodra@gmail.com>
	* config/rs6000/rs6000.c (output_toc): Correct little-endian float
	constant output.

	2013-05-10  Alan Modra  <amodra@gmail.com>
	* configure.ac (HAVE_AS_TLS): Swap powerpc64 and powerpc cases.
	(HAVE_LD_LARGE_TOC): Don't mention AIX in help text.
	* configure: Regenerate.

	2013-05-09  Alan Modra  <amodra@gmail.com>
	* configure.ac (HAVE_AS_TLS): Enable tests for powerpcle and
	powerpc64le.
	* configure: Regenerate.

	2013-05-07  Anton Blanchard  <anton@samba.org>
	* configure.ac (HAVE_LD_LARGE_TOC): Use right linker emulation
	for powerpc64 little endian.
	* configure: Regenerate.

	2013-05-06  Alan Modra  <amodra@gmail.com>
	* config/rs6000/linux.h (DEFAULT_ASM_ENDIAN): Define.
	(LINK_OS_LINUX_EMUL): Use ENDIAN_SELECT.
	* config/rs6000/linux64.h (DEFAULT_ASM_ENDIAN): Define.
	* config/rs6000/sysv4le.h (DEFAULT_ASM_ENDIAN): Define.
	(LINK_TARGET_SPEC): Use ENDIAN_SELECT.
	* config/rs6000/sysv4.h (DEFAULT_ASM_ENDIAN): Define as -mbig.

	2013-05-06  Alan Modra  <amodra@gmail.com>
	* config/rs6000/sysv4.h (ENDIAN_SELECT): Define, extracted from
	(ASM_SPEC): ..here.  Emit DEFAULT_ASM_ENDIAN too.
	(DEFAULT_ASM_ENDIAN): Define.
	(CC1_SPEC, LINK_TARGET_SPEC): Use ENDIAN_SELECT.
	* config/rs6000/linux64.h (ASM_SPEC32): Remove endian options.
	Update -K PIC clause from sysv4.h.
	(ASM_SPEC_COMMON): Use ENDIAN_SELECT.
	(LINK_OS_LINUX_EMUL32, LINK_OS_LINUX_EMUL64): Likewise.

	2013-05-06  Alan Modra  <amodra@gmail.com>
	* config/rs6000/rs6000.md (bswapdi 2nd splitter): Don't swap words
	twice for little-endian.
	(ashrdi3_no_power, ashrdi3): Support little-endian.

	2013-04-25  Alan Modra  <amodra@gmail.com>
	* config.gcc: Support little-endian powerpc-linux targets.
	* config/rs6000/linux.h (LINK_OS_LINUX_EMUL): Define.
	(LINK_OS_LINUX_SPEC): Define.
	* config/rs6000/linuxspe.h (TARGET_DEFAULT):
	Preserve MASK_LITTLE_ENDIAN.
	* config/rs6000/default64.h (TARGET_DEFAULT): Likewise.
	* config/rs6000/linuxaltivec.h (TARGET_DEFAULT): Likewise.
	* config/rs6000/linux64.h (OPTION_LITTLE_ENDIAN): Don't zero.
	(LINK_OS_LINUX_EMUL32, LINK_OS_LINUX_EMUL64): Define.
	(LINK_OS_LINUX_SPEC32, LINK_OS_LINUX_SPEC64): Use above.
	* config/rs6000/rs6000.c (output_toc): Don't use .tc for TARGET_ELF.
	Correct fp word order for little-endian.  Don't shift toc entries
	smaller than a word for little-endian.
	* config/rs6000/rs6000.md (bswaphi2, bswapsi2 split): Comment.
	(bswapdi2 splits): Correct low-part subreg for little-endian.
	Remove wrong BYTES_BIG_ENDIAN tests, and rename vars to remove
	low/high where such is correct only for be.
	* config/rs6000/sysv4.h (SUBTARGET_OVERRIDE_OPTIONS): Allow
	little-endian for -mcall-aixdesc.

2013-06-12  Martin Jambor  <mjambor@suse.cz>

	* ipa-cp.c (ipa_get_indirect_edge_target_1): Check that param_index is
	within bounds at the beginning of the function.

2013-06-12  Jakub Jelinek  <jakub@redhat.com>

	PR tree-optimization/57537
	* tree-vect-patterns.c (vect_recog_widen_mult_pattern): If
	vect_handle_widen_op_by_const, convert oprnd1 to half_type1.

2013-06-10  Uros Bizjak  <ubizjak@gmail.com>

	Backport from mainline
	2013-06-10  Uros Bizjak  <ubizjak@gmail.com>

	* config/alpha/alpha.c (alpha_emit_xfloating_compare): Also use
	cmp_code to construct REG_EQUAL note.

2013-06-10  Oleg Endo  <olegendo@gcc.gnu.org>

	Backport from mainline
	2013-05-20  Oleg Endo  <olegendo@gcc.gnu.org>

	PR target/56547
	* config/sh/sh.md (fmasf4): Remove empty constraints strings.
	(*fmasf4, *fmasf4_media): New insns.

2013-06-09  Jakub Jelinek  <jakub@redhat.com>

	PR target/57568
	* config/i386/i386.md (TARGET_READ_MODIFY_WRITE peepholes): Ensure
	that operands[2] doesn't overlap with operands[0].

2013-06-07  Richard Sandiford  <rsandifo@linux.vnet.ibm.com>

	* recog.c (offsettable_address_addr_space_p): Fix calculation of
	address mode.  Move pointer mode initialization to the same place.

2013-06-07  Sofiane Naci  <sofiane.naci@arm.com>

	Backport from mainline
	* config/aarch64/aarch64.md (*movdi_aarch64): Define "simd" attribute.

2013-06-07  Uros Bizjak  <ubizjak@gmail.com>

	Backport from mainline
	2013-06-05  Uros Bizjak  <ubizjak@gmail.com>

	* config/alpha/alpha.c (alpha_emit_conditional_move): Swap all
	GE, GT, GEU and GTU compares, modulo DImode compares with zero.

	Backport from mainline
	2013-05-23  Uros Bizjak  <ubizjak@gmail.com>

	PR target/57379
	* config/alpha/alpha.md (unspec): Add UNSPEC_XFLT_COMPARE.
	* config/alpha/alpha.c (alpha_emit_xfloating_compare): Construct
	REG_EQUAL note as UNSPEC_XFLT_COMPARE unspec.

2013-06-04  Bill Schmidt  <wschmidt@linux.vnet.ibm.com>

	Backport from mainline.
	2013-05-22  Bill Schmidt  <wschmidt@linux.vnet.ibm.com>

	* config/rs6000/rs6000.h (MALLOC_ABI_ALIGNMENT): New #define.

2013-06-03  James Greenhalgh  <james.greenhalgh@arm.com>

	Backport from mainline.
	2013-04-25  James Greenhalgh  <james.greenhalgh@arm.com>

	* config/aarch64/aarch64.c (aarch64_print_operand): Fix asm_fprintf
	format specifier in 'X' case.

2013-05-31  Richard Henderson  <rth@redhat.com>

	PR target/56742
	* config/i386/i386.c (ix86_seh_fixup_eh_fallthru): New.
	(ix86_reorg): Call it.

2012-05-31  Jakub Jelinek  <jakub@redhat.com>

	* BASE-VER: Set to 4.8.2.
	* DEV-PHASE: Set to prerelease.

2013-05-31  Release Manager

	* GCC 4.8.1 released.

2013-05-24  Greta Yorsh  <Greta.Yorsh@arm.com>

	Backport from mainline
	2013-05-02  Greta Yorsh  <Greta.Yorsh@arm.com>

	PR target/56732
	* config/arm/arm.c (arm_expand_epilogue): Check really_return before
	generating simple_return for naked functions.

2013-05-24  Alexander Ivchenko  <alexander.ivchenko@intel.com>

	PR tree-ssa/57385
	* tree-ssa-sccvn.c (fully_constant_vn_reference_p): Check
	that index is not negative.

2013-05-23  Martin Jambor  <mjambor@suse.cz>

	PR middle-end/57347
	* tree.h (contains_bitfld_component_ref_p): Declare.
	* tree-sra.c (contains_bitfld_comp_ref_p): Move...
	* tree.c (contains_bitfld_component_ref_p): ...here.  Adjust its caller.
	* ipa-prop.c (determine_known_aggregate_parts): Check that LHS does
	not access a bit-field.  Assert all final offsets are byte-aligned.

2013-05-23  Richard Biener  <rguenther@suse.de>

	PR rtl-optimization/57341
	* ira.c (validate_equiv_mem_from_store): Use anti_dependence
	instead of true_dependence.

2013-05-23  Jakub Jelinek  <jakub@redhat.com>

	PR middle-end/57344
	* expmed.c (store_split_bit_field): If op0 is a REG or
	SUBREG of a REG, don't lower unit.  Handle unit not being
	always BITS_PER_WORD.

2013-05-22  Uros Bizjak  <ubizjak@gmail.com>

	PR target/57356
	* config/i386/i386.md (*movti_internal_rex64): Emit movaps/movups
	for non-sse2 targets.
	(*movti_internal): Simplify mode attribute calculation.

2013-05-22  Richard Biener  <rguenther@suse.de>

	Backport from mainline
	2013-05-21  Richard Biener  <rguenther@suse.de>

	PR tree-optimization/57318
	* tree-ssa-loop-ivcanon.c (tree_estimate_loop_size): Do not
	estimate stmts with side-effects as likely eliminated.

	2013-05-21  Richard Biener  <rguenther@suse.de>

	PR tree-optimization/57330
	* cgraph.c (cgraph_redirect_edge_call_stmt_to_callee): Properly
	preserve the call stmts fntype.

	2013-05-21  Richard Biener  <rguenther@suse.de>

	PR tree-optimization/57303
	* tree-ssa-sink.c (statement_sink_location): Properly handle
	self-assignments.

2013-05-21  Magnus Granberg  <baldrick@free.fr>

	PR plugins/56754
	* Makefile.in (PLUGIN_HEADERS): Add $(TARGET_H).

2013-05-21  Eric Botcazou  <ebotcazou@adacore.com>

	Backport from mainline
	2013-05-14  Eric Botcazou  <ebotcazou@adacore.com>

	* config/sparc/sp64-elf.h (CPP_SUBTARGET_SPEC): Delete.
	* config/sparc/openbsd64.h (CPP_SUBTARGET_SPEC): Likewise.

2013-05-17  Jakub Jelinek  <jakub@redhat.com>

	PR rtl-optimization/57281
	PR rtl-optimization/57300
	* config/i386/i386.md (extendsidi2_1 dead reg splitter): Remove.
	(extendsidi2_1 peephole2s): Add instead 2 new peephole2s, that undo
	what the other splitter did if the registers are dead.

2013-05-17  Uros Bizjak  <ubizjak@gmail.com>

	Backport from mainline
	2013-05-16  Uros Bizjak  <ubizjak@gmail.com>

	* config/i386/driver-i386.c (host_detect_local_cpu): Determine
	cache parameters using detect_caches_amd also for CYRIX,
	NSC and TM2 signatures.

	2013-05-16  Uros Bizjak  <ubizjak@gmail.com>
		    Dzianis Kahanovich  <mahatma@eu.by>

	PR target/45359
	PR target/46396
	* config/i386/driver-i386.c (host_detect_local_cpu): Detect
	VIA/Centaur processors and determine their cache parameters
	using detect_caches_amd.

	2013-05-15  Uros Bizjak  <ubizjak@gmail.com>

	* config/i386/i386.c (ix86_option_override_internal): Update
	processor_alias_table for missing PTA_PRFCHW and PTA_FXSR flags.  Add
	PTA_POPCNT to corei7 entry. Do not enable SSE prefetch on
	non-SSE 3dNow! targets.  Enable TARGET_PRFCHW for TARGET_3DNOW targets.
	* config/i386/i386.md (prefetch): Enable for TARGET_PRFCHW instead
	of TARGET_3DNOW.
	(*prefetch_3dnow): Enable for TARGET_PRFCHW only.

2013-05-17  Jakub Jelinek  <jakub@redhat.com>

	* gcc.c (SANITIZER_SPEC): Reject -fsanitize=address -fsanitize=thread
	linking.

	PR tree-optimization/57051
	* fold-const.c (const_binop) <case VEC_LSHIFT_EXPR,
	case VEC_RSHIFT_EXPR>: Fix BYTES_BIG_ENDIAN handling.

2013-05-16  Jakub Jelinek  <jakub@redhat.com>

	* omp-low.c (extract_omp_for_data): For collapsed loops,
	if at least one of the loops is known at compile time to
	iterate zero times, set count to 0.
	(expand_omp_regimplify_p): New function.
	(expand_omp_for_generic): For collapsed loops, if at least
	one of the loops isn't known to iterate at least once,
	add runtime check with setting count to 0.
	(expand_omp_for_static_nochunk, expand_omp_for_static_chunk):
	For unsigned types if it isn't known at compile time that
	the loop will iterate at least once, add runtime check to bypass
	the whole loop if initial condition isn't true.

2013-05-14  Jakub Jelinek  <jakub@redhat.com>

	PR middle-end/57251
	* expr.c (expand_expr_real_2) <case WIDEN_MULT_EXPR>: Handle
	the case when both op0 and op1 have VOIDmode.

2013-05-13  Jakub Jelinek  <jakub@redhat.com>

	PR tree-optimization/57230
	* tree-ssa-strlen.c (handle_char_store): Add missing integer_zerop
	check.

2013-05-12  Joern Rennecke  <joern.rennecke@embecosm.com>

	* config/epiphany/epiphany.c (epiphany_init): Check size of
	NUM_MODES_FOR_MODE_SWITCHING.
	(epiphany_expand_prologue):
	Remove CONFIG_REGNUM initial value handling code.
	(epiphany_optimize_mode_switching): Handle EPIPHANY_MSW_ENTITY_CONFIG.
	(epiphany_mode_needed, epiphany_mode_entry_exit): Likewise.
	(emit_set_fp_mode, epiphany_mode_after): Likewise.
	(epiphany_mode_needed) <Handle EPIPHANY_MSW_ENTITY_AND>:
	Don't return 1 for FP_MODE_NONE.
	* config/epiphany/epiphany.h (NUM_MODES_FOR_MODE_SWITCHING):
	Add value for EPIPHANY_MSW_ENTITY_CONFIG.
	(EPIPHANY_MSW_ENTITY_CONFIG, EPIPHANY_MSW_ENTITY_NUM): Define.
	* config/epiphany/epiphany.md (save_config): New pattern.

2013-05-10  Sebastian Huber  <sebastian.huber@embedded-brains.de>

	* config/arm/t-rtems-eabi: Remove mthumb/march=armv7 multilib.
	Add mthumb/march=armv7-a multilib.
	Add mthumb/march=armv7-r multilib.
	Add mthumb/march=armv7-a/mfpu=neon/mfloat-abi=hard multilib.

2013-05-10  Ralf Corsépius  <ralf.corsepius@rtems.org>

	PR target/57237
	* config/v850/t-rtems: Add more multilibs.

2013-05-10  Richard Biener  <rguenther@suse.de>

	PR tree-optimization/57214
	* tree-ssa-loop-ivcanon.c (propagate_constants_for_unrolling): Do
	not propagate from SSA names that occur in abnormal PHI nodes.

2013-05-10  Alan Modra  <amodra@gmail.com>

	PR target/55033
	* varasm.c (default_elf_select_section): Move !DECL_P check..
	(get_named_section): ..to here before calling get_section_name.
	Adjust assertion.
	(default_section_type_flags): Add DECL_P check.
	* config/i386/winnt.c (i386_pe_section_type_flags): Likewise.
	* config/rs6000/rs6000.c (rs6000_xcoff_section_type_flags): Likewise.

2013-05-09  Joern Rennecke  <joern.rennecke@embecosm.com>

	* config/epiphany/epiphany.c (epiphany_expand_prologue):
	When using gen_stack_adjust_str with a register offset, add a
	REG_FRAME_RELATED_EXPR note.

2013-05-09  Martin Jambor  <mjambor@suse.cz>

	PR middle-end/56988
	* ipa-prop.h (ipa_agg_replacement_value): New flag by_ref.
	* ipa-cp.c (find_aggregate_values_for_callers_subset): Fill in the
	by_ref flag of ipa_agg_replacement_value structures.
	(known_aggs_to_agg_replacement_list): Likewise.
	* ipa-prop.c (write_agg_replacement_chain): Stream by_ref flag.
	(read_agg_replacement_chain): Likewise.
	(ipcp_transform_function): Also check that by_ref flags match.

2013-05-08  Diego Novillo  <dnovillo@google.com>

	PR bootstrap/54659

	Revert:

	2012-08-17  Diego Novillo  <dnovillo@google.com>

		PR bootstrap/54281
		* configure.ac: Add libintl.h to AC_CHECK_HEADERS list.
		* config.in: Regenerate.
		* configure: Regenerate.
		* intl.h: Always include libintl.h if HAVE_LIBINTL_H is
		set.

2013-05-08  Paolo Carlini  <paolo.carlini@oracle.com>

	PR tree-optimization/57200
	* tree-ssa-loop-niter.c (do_warn_aggressive_loop_optimizations):
	Only call inform if the preceding warning_at returns true.

2013-05-07  Jakub Jelinek  <jakub@redhat.com>

	PR tree-optimization/57149
	* tree-ssa-uninit.c (uninit_undefined_value_p): New inline.
	(can_skip_redundant_opnd, compute_uninit_opnds_pos,
	collect_phi_def_edges, execute_late_warn_uninitialized): Use
	uninit_undefined_value_p instead of ssa_undefined_value_p.

	PR debug/57184
	* expr.c (expand_expr_addr_expr_1): Handle COMPOUND_LITERAL_EXPR
	for modifier == EXPAND_INITIALIZER.

2013-05-07  Richard Biener  <rguenther@suse.de>

	Backport from mainline
	2013-05-06  Richard Biener  <rguenther@suse.de>

	PR tree-optimization/57185
	* tree-parloops.c (add_field_for_reduction): Handle anonymous
	SSA names properly.

	2013-04-19  Richard Biener  <rguenther@suse.de>

	PR tree-optimization/57000
	* tree-ssa-reassoc.c (pass_reassoc): Add TODO_update_ssa_only_virtuals.

2013-05-06  Michael Meissner  <meissner@linux.vnet.ibm.com>

	Backport from trunk
	2013-05-03  Michael Meissner  <meissner@linux.vnet.ibm.com>

	PR target/57150
	* config/rs6000/rs6000.h (HARD_REGNO_CALLER_SAVE_MODE): Use DFmode
	to save TFmode registers and DImode to save TImode registers for
	caller save operations.
	(HARD_REGNO_CALL_PART_CLOBBERED): TFmode and TDmode do not need to
	mark being partially clobbered since they only use the first
	double word.

	* config/rs6000/rs6000.c (rs6000_init_hard_regno_mode_ok): TFmode
	and TDmode only use the upper 64-bits of each VSX register.

2013-05-06  Oleg Endo  <olegendo@gcc.gnu.org>

	PR target/57108
	* config/sh/sh.md (tstsi_t_zero_extract_eq): Use QIHISIDI mode iterator.

2013-05-06  Uros Bizjak  <ubizjak@gmail.com>

	Backport from mainline
	2013-05-06  Uros Bizjak  <ubizjak@gmail.com>

	PR target/57106
	* config/i386/i386.c (add_parameter_dependencies): Add dependence
	between "first_arg" and "insn", not "last" and "insn".

2013-05-03  Jakub Jelinek  <jakub@redhat.com>

	PR rtl-optimization/57130
	* combine.c (make_compound_operation) <case SUBREG>: Pass
	SET instead of COMPARE as in_code to the recursive call
	if needed.

	Backported from mainline
	2013-04-26  Jakub Jelinek  <jakub@redhat.com>

	PR tree-optimization/57051
	* fold-const.c (const_binop): Handle VEC_LSHIFT_EXPR
	and VEC_RSHIFT_EXPR if shift count is a multiple of element
	bitsize.

	2013-04-12  Marc Glisse  <marc.glisse@inria.fr>

	* fold-const.c (fold_binary_loc): Call const_binop also for mixed
	vector-scalar operations.

2013-05-03  Marek Polacek  <polacek@redhat.com>

	Backport from mainline
	2013-04-25  Marek Polacek  <polacek@redhat.com>

	PR tree-optimization/57066
	* builtins.c (fold_builtin_logb): Return +Inf for -Inf.

2013-05-02  Vladimir Makarov  <vmakarov@redhat.com>

	Backport from mainline
	2013-05-02  Vladimir Makarov  <vmakarov@redhat.com>

	* lra-constraints.c (process_alt_operands): Add checking alt
	number to choose the best alternative.

	2013-05-01  Vladimir Makarov  <vmakarov@redhat.com>

	PR target/57091
	* lra-constraints.c (best_small_class_operands_num): Remove.
	(process_alt_operands): Remove small_class_operands_num.  Take
	small classes operands into losers and only if the operand is not
	matched.  Modify debugging output.
	(curr_insn_transform): Remove best_small_class_operands_num.
	Print insn name.

2013-05-02  Vladimir Makarov  <vmakarov@redhat.com>

	Backport from mainline
	2013-04-29  Vladimir Makarov  <vmakarov@redhat.com>

	PR target/57097
	* lra-constraints.c (process_alt_operands): Discourage a bit more
	using memory for pseudos.  Print cost dump for alternatives.
	Modify cost values for conflicts with early clobbers.
	(curr_insn_transform): Spill pseudos reassigned to NO_REGS.

2013-05-02  Vladimir Makarov  <vmakarov@redhat.com>

	Backport from mainline
	2013-04-24  Vladimir Makarov  <vmakarov@redhat.com>

	PR rtl-optimizations/57046
	* lra-constraints (split_reg): Set up lra_risky_transformations_p
	for multi-reg splits.

2013-05-02  Vladimir Makarov  <vmakarov@redhat.com>

	Backport from mainline
	2013-04-22  Vladimir Makarov  <vmakarov@redhat.com>

	PR target/57018
	* lra-eliminations.c (mark_not_eliminable): Prevent elimination of
	a set sp if no stack realignment.

2013-05-02  Vladimir Makarov  <vmakarov@redhat.com>

	Backport from mainline
	2013-04-18  Vladimir Makarov  <vmakarov@redhat.com>

	PR rtl-optimization/56999
	* lra-coalesce.c (coalescable_pseudo_p): Remove 2nd parameter and
	related code.
	(lra_coalesce): Remove split_origin_bitmap and related code.
	* lra.c (lra): Coalesce after undoing inheritance. Recreate live
	ranges if necessary.

2013-05-02  Vladimir Makarov  <vmakarov@redhat.com>

	Backport from mainline
	2013-04-19  Vladimir Makarov  <vmakarov@redhat.com>

	PR rtl-optimization/56847
	* lra-constraints.c (process_alt_operands): Discourage alternative
	with non-matche doffsettable memory constraint fro memory with
	known offset.

2013-05-02  Ian Bolton  <ian.bolton@arm.com>

	Backport from mainline
	2013-03-28  Ian Bolton  <ian.bolton@arm.com>

	* config/aarch64/aarch64.md (aarch64_can_eliminate): Keep frame
	record only when desired or required.

2013-04-30  Jakub Jelinek  <jakub@redhat.com>

	PR tree-optimization/57104
	* tsan.c (instrument_expr): Don't instrument accesses to
	DECL_HARD_REGISTER VAR_DECLs.

2013-04-30  Uros Bizjak  <ubizjak@gmail.com>

	Backport from mainline
	2013-04-29  Uros Bizjak  <ubizjak@gmail.com>

	PR target/44578
	* config/i386/i386.md (*zero_extendsidi2_rex64): Add "!" to m->?*y
	alternative.
	(*zero_extendsidi2): Ditto.

	Backport from mainline
	2013-04-29  Uros Bizjak  <ubizjak@gmail.com>

	PR target/57098
	* config/i386/i386.c (ix86_expand_vec_perm): Validize constant memory.

2013-04-29  Richard Biener  <rguenther@suse.de>

	PR middle-end/57103
	* tree-cfg.c (move_stmt_op): Fix condition under which to update
	TREE_BLOCK.
	(move_stmt_r): Remove redundant checking.

2013-04-29  Christian Bruel  <christian.bruel@st.com>

	PR target/57108
	* sh.md (tstsi_t_zero_extract_eq): Set mode for operand 0.

2013-04-29  Jakub Jelinek  <jakub@redhat.com>

	PR tree-optimization/57083
	* tree-vrp.c (extract_range_from_binary_expr_1): For LSHIFT_EXPR with
	non-singleton shift count range, zero extend low_bound for uns case.

2013-04-28  Eric Botcazou  <ebotcazou@gcc.gnu.org>

	* stor-layout.c (finalize_size_functions): Allocate a structure and
	reset cfun before dumping the functions.

2013-04-27  Jakub Jelinek  <jakub@redhat.com>

	PR target/56866
	* config/i386/i386.c (ix86_expand_mul_widen_evenodd): Don't
	use xop_pmacsdqh if uns_p.
	* config/i386/sse.md (xop_rotr<mode>3): Fix up computation of
	the immediate rotate count.

2013-04-25  Jakub Jelinek  <jakub@redhat.com>

	PR rtl-optimization/57003
	* regcprop.c (copyprop_hardreg_forward_1): If ksvd.ignore_set_reg,
	call note_stores with kill_clobbered_value callback again after
	killing regs_invalidated_by_call.

2013-04-25  Ian Bolton  <ian.bolton@arm.com>

	Backported from mainline.
	2013-03-22  Ian Bolton  <ian.bolton@arm.com>

	* config/aarch64/aarch64.c (aarch64_print_operand): New
	format specifier for printing a constant in hex.
	* config/aarch64/aarch64.md (insv_imm<mode>): Use the X
	format specifier for printing second operand.

2013-04-24  James Greenhalgh  <james.greenhalgh@arm.com>

	Backported from mainline.
	2013-04-24  James Greenhalgh  <james.greenhalgh@arm.com>

	* config/aarch64/arm_neon.h (vld1<q>_lane*): Fix constraints.
	(vld1<q>_dup_<sufp><8, 16, 32, 64>): Likewise.
	(vld1<q>_<sufp><8, 16, 32, 64>): Likewise.

2013-04-24  Greta Yorsh  <Greta.Yorsh@arm.com>

	Backported from mainline.
	PR target/56797
	* config/arm/arm.c (load_multiple_sequence): Require SP
	as base register for loads if SP is in the register list.

2013-04-23  Bill Schmidt  <wschmidt@linux.vnet.ibm.com>
	    Steven Bosscher <steven@gcc.gnu.org>

	Backported from mainline.
	PR rtl-optimization/56605
	* loop-iv.c (implies_p): Handle equal RTXs and subregs.

2013-04-22  Marek Polacek  <polacek@redhat.com>

	Backported from mainline.
	2013-04-22  Marek Polacek  <polacek@redhat.com>

	PR sanitizer/56990
	* tsan.c (instrument_expr): Don't instrument expression
	in case its size is zero.

2013-04-22  Yufeng Zhang  <yufeng.zhang@arm.com>

	Backported from mainline.
	2013-04-10  Yufeng Zhang  <yufeng.zhang@arm.com>
	* config/aarch64/aarch64.c (aarch64_print_extension): New function.
	(aarch64_start_file): Use the new function.

2013-04-18  Jakub Jelinek  <jakub@redhat.com>

	PR tree-optimization/56984
	* tree-vrp.c (register_edge_assert_for_2): For (x >> M) < N
	and (x >> M) >= N don't register any assertion if N << M is the
	minimum value.

2013-04-17  David Edelsohn  <dje.gcc@gmail.com>

	PR target/56948
	* config/rs6000/vsx.md (vsx_mov<mode>): Add j->r alternative.

2013-04-15  Jakub Jelinek  <jakub@redhat.com>

	PR tree-optimization/56962
	* gimple-ssa-strength-reduction.c (record_increment): Only set
	initializer if gimple_assign_rhs_code is {,POINTER_}PLUS_EXPR and
	either rhs1 or rhs2 is equal to c->base_expr.

2013-04-15  Andreas Krebbel  <Andreas.Krebbel@de.ibm.com>

	* emit-rtl.c (reset_all_used_flags): New function.
	(verify_rtl_sharing): Call reset_all_used_flags before and after
	performing the checks.

2013-04-15  Eric Botcazou  <ebotcazou@adacore.com>

	PR target/56890
	* config/sparc/sparc.c (enum sparc_mode_class): Add H_MODE value.
	(S_MODES): Set H_MODE bit.
	(SF_MODES): Set only S_MODE and SF_MODE bits.
	(DF_MODES): Set SF_MODES and only D_MODE and DF_MODE bits.
	(sparc_init_modes) <MODE_INT>: Set H_MODE bit for sub-word modes.
	<MODE_VECTOR_INT>: Do not set SF_MODE for sub-word modes.
	<MODE_FLOAT>: Likewise.

2013-04-12  Vladimir Makarov  <vmakarov@redhat.com>

	PR target/56903
	* config/i386/i386.c (ix86_hard_regno_mode_ok): Add
	lra_in_progress for return.

2013-04-12  Jakub Jelinek  <jakub@redhat.com>

	PR tree-optimization/56918
	PR tree-optimization/56920
	* fold-const.c (int_const_binop_1): Use op1.mul_with_sign (op2, ...)
	instead of op1 - op2.  Pass 2 * TYPE_PRECISION (type) as second
	argument to rshift method.

2013-04-12  Andreas Krebbel  <Andreas.Krebbel@de.ibm.com>

	* ifcvt.c (end_ifcvt_sequence): Mark a and b for unsharing as
	well.

2013-04-11  Marek Polacek  <polacek@redhat.com>

	PR tree-optimization/48184
	* params.def (PARAM_ALIGN_THRESHOLD): Increase the minimum
	value to 1.

2013-04-11  James Greenhalgh  <james.greenhalgh@arm.com>

	Backported from mainline.
	2013-04-11  James Greenhalgh  <james.greenhalgh@arm.com>

	* config/aarch64/aarch64-simd.md (aarch64_vcond_internal): Fix
	floating-point vector comparisons against 0.

2013-04-11  Jakub Jelinek  <jakub@redhat.com>

	PR tree-optimization/56899
	* fold-const.c (extract_muldiv_1): Apply distributive law
	only if TYPE_OVERFLOW_WRAPS (ctype).

2013-04-10  David S. Miller  <davem@davemloft.net>

	* config/sparc/sparc.h (ASM_CPU_SPEC): Pass -Av8 if -mcpu=supersparc
	or -mcpu=hypersparc.

2013-04-10  Jakub Jelinek  <jakub@redhat.com>

	Backported from mainline
	2013-04-09  Jakub Jelinek  <jakub@redhat.com>

	PR middle-end/56883
	* omp-low.c (expand_omp_for_generic, expand_omp_for_static_nochunk,
	expand_omp_for_static_chunk): Use simple_p = true in
	force_gimple_operand_gsi calls when assigning to addressable decls.

2013-04-09  Marek Polacek  <polacek@redhat.com>

	PR tree-optimization/48762
	* params.def (PARAM_MAX_CSE_INSNS): Increase the minimum
	value to 1.

2013-04-08  Andreas Krebbel  <Andreas.Krebbel@de.ibm.com>

	* config/s390/s390.c (s390_expand_insv): Only accept insertions
	within mode size.

2013-04-08  Marek Polacek  <polacek@redhat.com>

	PR rtl-optimization/48182
	* params.def (PARAM_MIN_CROSSJUMP_INSNS): Increase the minimum
	value to 1.

2013-04-06  John David Anglin  <dave.anglin@nrc-cnrc.gc.ca>

	PR target/55487
	* config/pa/pa.c (legitimize_pic_address): Before incrementing label
	nuses, make sure we have a label.

2013-04-04  Ian Lance Taylor  <iant@google.com>

	Backport from mainline:
	* doc/standards.texi (Standards): The Go frontend supports the Go
	1 language standard.

2013-04-04  Marek Polacek  <polacek@redhat.com>

	Backport from mainline:
	2013-04-04  Marek Polacek  <polacek@redhat.com>

	PR tree-optimization/48186
	* predict.c (maybe_hot_frequency_p): Return false if
	HOT_BB_FREQUENCY_FRACTION is 0.
	(cgraph_maybe_hot_edge_p): Likewise.

2013-04-04  Kyrylo Tkachov  <kyrylo.tkachov@arm.com>

	Backport from mainline:
	2013-03-25  Kyrylo Tkachov  <kyrylo.tkachov@arm.com>

	PR target/56720
	* config/arm/iterators.md (v_cmp_result): New mode attribute.
	* config/arm/neon.md (vcond<mode><mode>): Handle unordered cases.

2013-04-04  Richard Biener  <rguenther@suse.de>

	PR tree-optimization/56837
	* tree-loop-distribution.c (classify_partition): For non-zero
	values require that the value has the same precision as its
	mode to be useful as memset value.

2013-04-03  Roland McGrath  <mcgrathr@google.com>

	Backport from mainline:
	2013-03-26  Roland McGrath  <mcgrathr@google.com>

	* config/arm/arm.c (arm_print_operand: case 'w'): Use fputs rather
	than fprintf with a non-constant, non-format string.

2013-04-03  Marek Polacek  <polacek@redhat.com>

	Backport from mainline:
	2013-04-03  Marek Polacek  <polacek@redhat.com>

	PR sanitizer/55702
	* tsan.c (instrument_func_exit): Allow BUILT_IN_RETURN
	functions.

2013-04-03  Richard Biener  <rguenther@suse.de>

	PR tree-optimization/56817
	* tree-ssa-loop-ivcanon.c (tree_unroll_loops_completely):
	Split out ...
	(tree_unroll_loops_completely_1): ... new function to manually
	walk the loop tree, properly defering outer loops of unrolled
	loops to later iterations.

2013-04-02  Jakub Jelinek  <jakub@redhat.com>

	PR rtl-optimization/56745
	* ifcvt.c (cond_exec_find_if_block): Don't try to optimize
	if then_bb has no successors and else_bb is EXIT_BLOCK_PTR.

2013-04-02  Wei Mi  <wmi@google.com>

	* config/i386/i386.c (ix86_rtx_costs): Set proper rtx cost for
	ashl<mode>3_mask, *<shift_insn><mode>3_mask and
	*<rotate_insn><mode>3_mask in i386.md.

2013-04-01  Wei Mi  <wmi@google.com>

	* config/i386/i386.md (*ashl<mode>3_mask): Rewrite as define_insn.
	Truncate operand 2 using %b asm operand modifier.
	(*<shift_insn><mode>3_mask): Ditto.
	(*<rotate_insn><mode>3_mask): Ditto.

2013-04-01  Uros Bizjak  <ubizjak@gmail.com>

	* config/i386/i386.md (*movsf_internal): Change type of
	alternatives 3,4 to imov.

2013-03-29  Paolo Carlini  <paolo.carlini@oracle.com>

	PR lto/56777
	* doc/invoke.texi ([-fwhole-program]): Fix typo.

2013-03-29  Kirill Yukhin  <kirill.yukhin@intel.com>

	* config/i386/avx2intrin.h (_mm256_broadcastsi128_si256):
	Fix declaration name.

2013-03-28  Gerald Pfeifer  <gerald@pfeifer.com>

	* doc/invoke.texi (AVR Options): Tweak link for AVR-LibC user manual.
	* doc/extend.texi (Named Address Spaces): Ditto.
	(Variable Attributes): Ditto.

2013-03-28  Eric Botcazou  <ebotcazou@adacore.com>

	* toplev.c (process_options): Do not disable -fomit-frame-pointer on a
	general basis if unwind info is requested and ACCUMULATE_OUTGOING_ARGS
	is not enabled.

2013-03-27  Walter Lee  <walt@tilera.com>

	Backport from mainline:
	2013-03-27  Walter Lee  <walt@tilera.com>

	* config/tilegx/tilegx.c (tilegx_expand_prologue): Avoid
	double-decrement of next_scratch_regno.

2013-03-27  Walter Lee  <walt@tilera.com>

	Backport from mainline:
	2013-03-27  Walter Lee  <walt@tilera.com>

	* config/tilegx/tilegx.md (insn_v1mulu): Fix predicates on
	input operands.
	(insn_v1mulus): Ditto.
	(insn_v2muls): Ditto.

2013-03-27  Walter Lee  <walt@tilera.com>

	Backport from mainline:
	2013-03-27  Walter Lee  <walt@tilera.com>

	* config/tilegx/tilegx.h (ASM_OUTPUT_ADDR_VEC_ELT): Delete
	extra tab.
	(ASM_OUTPUT_ADDR_DIFF_ELT): Ditto.

2013-03-27  Walter Lee  <walt@tilera.com>

	Backport from mainline:
	2013-03-27  Walter Lee  <walt@tilera.com>

	* config/tilegx/tilegx.md (*sibcall_insn): Fix type atribute for jr.
	(*sibcall_value): Ditto.

2013-03-27  Walter Lee  <walt@tilera.com>

	Backport from mainline:
	2013-03-27  Walter Lee  <walt@tilera.com>

	* config/tilegx/tilegx.md (insn_mnz_<mode>): Replaced by ...
	(insn_mnz_v8qi): ... this ...
	(insn_mnz_v4hi): ... and this.  Replace (const_int 0) with the
	vector equivalent.
	(insn_v<n>mnz): Replaced by ...
	(insn_v1mnz): ... this ...
	(insn_v2mnz): ... and this.  Replace (const_int 0) with the vector
	equivalent.
	(insn_mz_<mode>): Replaced by ...
	(insn_mz_v8qi): ... this ...
	(insn_mz_v4hi): ... and this.  Replace (const_int 0) with the
	vector equivalent.
	(insn_v<n>mz): Replaced by ...
	(insn_v1mz): ... this ...
	(insn_v2mz): ... and this.  Replace (const_int 0) with the vector
	equivalent.

2013-03-26  Eric Botcazou  <ebotcazou@adacore.com>

	* doc/invoke.texi (SPARC options): Remove -mlittle-endian.

2013-03-26  Sebastian Huber  <sebastian.huber@embedded-brains.de>

	* config/rtems.opt: Add -pthread option.

2013-03-26  Sofiane Naci  <sofiane.naci@arm.com>

	* config/aarch64/aarch64.c (aarch64_classify_address): Support
	PC-relative load in SI modes and above only.

2013-03-26  Walter Lee  <walt@tilera.com>

	Backport from mainline:
	2013-03-26  Walter Lee  <walt@tilera.com>

	* config/tilegx/tilegx.h (PROFILE_BEFORE_PROLOGUE): Define.
	* config/tilegx/tilepro.h (PROFILE_BEFORE_PROLOGUE): Define.

2013-03-26  Walter Lee  <walt@tilera.com>

	Backport from mainline:
	2013-03-25  Walter Lee  <walt@tilera.com>

	* config/tilegx/tilegx-builtins.h (enum tilegx_builtin): Add
	TILEGX_INSN_SHUFFLEBYTES1.
	* config/tilegx/tilegx.c (tilegx_builtin_info): Add entry for
	shufflebytes1.
	(tilegx_builtins): Ditto.
	* config/tilegx/tilegx.md (insn_shufflebytes1): New pattern.

2013-03-26  Walter Lee  <walt@tilera.com>

	Backport from mainline:
	2013-03-25  Walter Lee  <walt@tilera.com>

	* config/tilegx/tilegx.c (expand_set_cint64_one_inst): Inline
	tests for constraint J, K, N, P.

2013-03-26  Walter Lee  <walt@tilera.com>

	Backport from mainline:
	2013-03-25  Walter Lee  <walt@tilera.com>

	* config/tilegx/tilegx.c (tilegx_asm_preferred_eh_data_format):
	Use indirect/pcrel encoding.
	* config/tilepro/tilepro.c (tilepro_asm_preferred_eh_data_format):
	Ditto.

2013-03-25  Richard Biener  <rguenther@suse.de>

	PR middle-end/56694
	* tree-eh.c (lower_eh_must_not_throw): Strip BLOCKs from the
	must-not-throw stmt location.

2012-03-22  Jakub Jelinek  <jakub@redhat.com>

	* BASE-VER: Set to 4.8.1.
	* DEV-PHASE: Set to prerelease.

2013-03-22  Release Manager

	* GCC 4.8.0 released.

2013-03-21  Walter Lee  <walt@tilera.com>

	* config/tilegx/sync.md (atomic_test_and_set): New pattern.

2013-03-21  Mark Wielaard  <mjw@redhat.com>

	* dwarf2out.c (size_of_aranges): Skip DECL_IGNORED_P functions.

2013-03-20  Richard Biener  <rguenther@suse.de>

	PR tree-optimization/56661
	* tree-ssa-sccvn.c (visit_use): Only value-number calls if
	the result does not have to be distinct.

2013-03-20  Jakub Jelinek  <jakub@redhat.com>

	PR tree-optimization/56635
	* tree-ssa-phiopt.c (cond_if_else_store_replacement_1): Give up
	if lhs of then_assign and else_assign don't have compatible types.

2013-03-17  Jakub Jelinek  <jakub@redhat.com>

	PR target/56640
	* config/arm/arm.h (REG_CLASS_NAMES): Add "SFP_REG" and "AFP_REG"
	class names.  Remove trailing comma after "ALL_REGS".

2013-03-16  Jakub Jelinek  <jakub@redhat.com>

	* DEV-PHASE: Set to prerelease.

2013-03-14  Andi Kleen  <ak@linux.intel.com>

	PR target/56619
	* doc/extend.texi: Document __ATOMIC_HLE_ACQUIRE,
	__ATOMIC_HLE_RELEASE. Document __builtin_ia32 TSX intrincs.
	Document _x* TSX intrinsics.

2013-03-14  Edgar E. Iglesias <edgar.iglesias@xilinx.com>
	    David Holsgrove <david.holsgrove@xilinx.com>

	* configure.ac: Add MicroBlaze TLS support detection.
	* configure: Regenerate.
	* config/microblaze/microblaze-protos.h
	(microblaze_cannot_force_const_mem, microblaze_tls_referenced_p,
	symbol_mentioned_p, label_mentioned_p): Add prototypes.
	* config/microblaze/microblaze.c (microblaze_address_type): Add
	ADDRESS_TLS and tls_reloc address types.
	(microblaze_address_info): Add tls_reloc.
	(TARGET_HAVE_TLS): Define.
	(get_tls_get_addr, microblaze_tls_symbol_p, microblaze_tls_operand_p_1,
	microblaze_tls_referenced_p, microblaze_cannot_force_const_mem,
	symbol_mentioned_p, label_mentioned_p, tls_mentioned_p,
	load_tls_operand, microblaze_call_tls_get_addr,
	microblaze_legitimize_tls_address): New functions.
	(microblaze_classify_unspec): Handle UNSPEC_TLS.
	(get_base_reg): Use microblaze_tls_symbol_p.
	(microblaze_classify_address): Handle TLS.
	(microblaze_legitimate_pic_operand): Use symbol_mentioned_p,
	label_mentioned_p and microblaze_tls_referenced_p.
	(microblaze_legitimize_address): Handle TLS.
	(microblaze_address_insns): Handle ADDRESS_TLS.
	(pic_address_needs_scratch): Handle TLS.
	(print_operand_address): Handle TLS.
	(microblaze_expand_prologue): Check TLS_NEEDS_GOT.
	(microblaze_expand_move): Handle TLS.
	(microblaze_legitimate_constant_p): Check
	microblaze_cannot_force_const_mem and microblaze_tls_symbol_p.
	(TARGET_CANNOT_FORCE_CONST_MEM): Define.
	* config/microblaze/microblaze.h (TLS_NEEDS_GOT): Define
	(PIC_OFFSET_TABLE_REGNUM): Set.
	* config/microblaze/linux.h (TLS_NEEDS_GOT): Define.
	* config/microblaze/microblaze.md (UNSPEC_TLS): Define.
	(addsi3, movsi_internal2, movdf_internal): Update constraints
	* config/microblaze/predicates.md (arith_plus_operand): Define
	(move_operand): Redefine as move_src_operand, check
	microblaze_tls_referenced_p.

2013-03-14  Ian Bolton  <ian.bolton@arm.com>

	* config/aarch64/aarch64.md: (*and<mode>3nr_compare0): Use CC_NZ.
	(*and_<SHIFT:optab><mode>3nr_compare0): Likewise.

2013-03-14  Ian Bolton  <ian.bolton@arm.com>

	* config/aarch64/aarch64.c (aarch64_select_cc_mode): Return correct
	CC mode for AND.

2013-03-14  Jakub Jelinek  <jakub@redhat.com>

	PR tree-optimization/53265
	* common.opt (Waggressive-loop-optimizations): New option.
	* tree-ssa-loop-niter.c: Include tree-pass.h.
	(do_warn_aggressive_loop_optimizations): New function.
	(record_estimate): Call it.  Don't add !is_exit bounds to loop->bounds
	if number_of_latch_executions returned constant.
	(estimate_numbers_of_iterations_loop): Call number_of_latch_executions
	early.  If number_of_latch_executions returned constant, set
	nb_iterations_upper_bound back to it.
	* cfgloop.h (struct loop): Add warned_aggressive_loop_optimizations
	field.
	* Makefile.in (tree-ssa-loop-niter.o): Depend on $(TREE_PASS_H).
	* doc/invoke.texi (-Wno-aggressive-loop-optimizations): Document.

	* config/aarch64/t-aarch64-linux (MULTARCH_DIRNAME): Remove.
	(MULTILIB_OSDIRNAMES): Set.
	* genmultilib: If defaultosdirname doesn't start with :: , set
	defaultosdirname2 instead, clear it and emit two . multilib_raw
	entries instead of just one.

2013-03-14  Kaz Kojima  <kkojima@gcc.gnu.org>

	* config/sh/linux.h (TARGET_DEFAULT): Remove MASK_USERMODE.
	(SUBTARGET_OVERRIDE_OPTIONS): Set TARGET_USERMODE as default.
	* config/sh/netbsd-elf.h (TARGET_DEFAULT): Remove MASK_USERMODE.
	(SUBTARGET_OVERRIDE_OPTIONS): New.

2013-03-13  Oleg Endo  <olegendo@gcc.gnu.org>

	PR target/49880
	* config/sh/sh.opt (FPU_SINGLE_ONLY): New mask.
	(musermode): Convert to Var(TARGET_USERMODE).
	* config/sh/sh.h (SELECT_SH2A_SINGLE_ONLY, SELECT_SH4_SINGLE_ONLY,
	MASK_ARCH): Add MASK_FPU_SINGLE_ONLY.
	* config/sh/sh.c (sh_option_override): Use
	TARGET_FPU_DOUBLE || TARGET_FPU_SINGLE_ONLY for call-fp case.
	* config/sh/sh.md (udivsi3_i1, divsi3_i1): Remove ! TARGET_SH4
	condition.
	(udivsi3_i4, divsi3_i4): Use TARGET_FPU_DOUBLE condition instead of
	TARGET_SH4.
	(udivsi3_i4_single, divsi3_i4_single): Use
	TARGET_FPU_SINGLE_ONLY || TARGET_FPU_DOUBLE instead of TARGET_HARD_SH4.

2013-03-13  Dave Korn  <dave.korn.cygwin@....>

	* config/i386/cygwin.h (SHARED_LIBGCC_SPEC): Make shared libgcc the
	default setting.

2013-03-13  Richard Biener  <rguenther@suse.de>

	PR tree-optimization/56608
	* tree-vect-slp.c (vect_schedule_slp): Do not remove scalar
	calls when vectorizing basic-blocks.

2013-03-13  Jakub Jelinek  <jakub@redhat.com>

	PR plugins/45078
	* config.gcc: On arm, mips, sh and sparc add vxworks-dummy.h to
	tm_file.

2013-03-12  Jakub Jelinek  <jakub@redhat.com>

	* doc/invoke.texi (-Waddr-space-convert): Move into the table earlier.

2013-03-11  Jan Hubicka  <jh@suse.cz>

	PR lto/56557
	* lto-streamer-out.c (output_symbol_p): Skip references from
	constructors of external variables.

2013-03-11  Jan Hubicka  <jh@suse.cz>

	PR middle-end/56571
	* valtrack.c (cleanup_auto_inc_dec): Unshare clobbers originating
	from pseudos.
	* emit-rtl.c (verify_rtx_sharing): Likewise.
	(copy_insn_1): Likewise.
	* rtl.c (copy_rtx): Likewise.

2013-03-11  Georg-Johann Lay  <avr@gjlay.de>

	PR target/56591
	* config/avr/avr.c (avr_print_operand): Add space after '%c' in
	output_operand_lossage message.

2013-03-11  Richard Earnshaw  <rearnsha@arm.com>

	PR target/56470
	* arm.c (shift_op): Validate RTL pattern on the fly.
	(arm_print_operand, case 'S'): Don't use shift_operator to validate
	the RTL.

2013-03-10  John David Anglin  <dave.anglin@nrc-cnrc.gc.ca>

	PR target/56347
	* config/pa/pa.md (call_value): Check for calls to powf and direct to
	new call patterns that clobber %fr12.
	(call_val_powf, call_val_powf_pic, call_val_powf_64bit): New insn,
	split and postreload patterns.
	* config/pa/pa.c (pa_conditional_register_usage): Revert marking
	registers %fr12 and %fr12R as call used.

2013-03-09  Steven Bosscher  <steven@gcc.gnu.org>

	* dse.c (delete_dead_store_insn): Respect TDF_DETAILS.
	(canon_address, record_store, replace_read, check_mem_read_rtx,
	scan_insn, dse_step1, dse_step2_init, dse_step2_spill,
	dse_step4, dse_step5_nospill, dse_step5_spill, dse_step6,
	rest_of_handle_dse): Likewise.

2013-03-09  Richard Sandiford  <rdsandiford@googlemail.com>

	PR middle-end/56524
	* tree.h (tree_optimization_option): Rename target_optabs to optabs.
	Add base_optabs.
	(TREE_OPTIMIZATION_OPTABS): Update after previous field change.
	(TREE_OPTIMIZATION_BASE_OPTABS): New macro.
	(save_optabs_if_changed): Replace with...
	(init_tree_optimization_optabs): ...this.
	* optabs.c (save_optabs_if_changed): Rename to...
	(init_tree_optimization_optabs): ...this.  Take the optimization node
	as argument.  Do nothing if the base optabs are already correct.
	Reuse the existing TREE_OPTIMIZATION_OPTABS memory if we need
	to recompute optabs.
	* function.h (function): Remove optabs field.
	* function.c (invoke_set_current_function_hook): Call
	init_tree_optimization_optabs.  Use the result to initialize
	this_fn_optabs.

2013-02-27  Aldy Hernandez  <aldyh@redhat.com>

	* trans-mem.c (expand_transaction): Do not set PR_INSTRUMENTEDCODE
	if GTMA_HAS_NO_INSTRUMENTATION.
	(generate_tm_state): Keep GTMA_HAS_NO_INSTRUMENTATION bit.
	(ipa_tm_transform_transaction): Set GTMA_HAS_NO_INSTRUMENTATION.
	* gimple.h (GTMA_HAS_NO_INSTRUMENTATION): Define.
	* gimple-pretty-print.c (dump_gimple_transaction): Handle
	GTMA_HAS_NO_INSTRUMENTATION.

2013-03-08  Jakub Jelinek  <jakub@redhat.com>

	* config/gnu-user.h (LIBTSAN_EARLY_SPEC): Don't link against
	libasan_preinit.o.

2013-03-08  Marek Polacek  <polacek@redhat.com>
	    Jakub Jelinek  <jakub@redhat.com>

	PR tree-optimization/56478
	* predict.c (is_comparison_with_loop_invariant_p): Change the
	type of loop_step to tree.
	(predict_loops): Adjust.
	(predict_iv_comparison): Perform the computations on double_ints.

2013-03-08  Richard Biener  <rguenther@suse.de>

	PR tree-optimization/56570
	* tree-cfg.c (verify_expr_location_1): Verify locations for
	DECL_DEBUG_EXPR.
	* tree-sra.c (create_access_replacement): Strip locations
	from DECL_DEBUG_EXPRs.

2013-03-08  Richard Biener  <rguenther@suse.de>

	* tree-inline.c (expand_call_inline): Do not associate
	a BLOCK with the location in BLOCK_SOURCE_LOCATION.
	* tree-cfg.c (verify_location): Verify BLOCK_SOURCE_LOCATION.

2013-03-08  Richard Biener  <rguenther@suse.de>

	* tree-ssa-ter.c (is_replaceable_p): Do not TER across location
	or block changes with -Og.  Fix for location / block encoding
	changes and PHI arguments with locations.

2013-03-07  Steven Bosscher  <steven@gcc.gnu.org>

	* bitmap.c (struct bitmap_descriptor_d): Use unsigned HOST_WIDEST_INT
	for all counters.
	(struct output_info): Likewise.
	(register_overhead): Remove bad gcc_assert.
	(bitmap_find_bit): If there is only a single bitmap element, do not
	count a miss as a search.
	(print_statistics): Update for counter type changes.
	(dump_bitmap_statistics): Likewise.  Print headers such that they
	are properly lined up with the printed counters.

2013-03-07  Jakub Jelinek  <jakub@redhat.com>

	PR tree-optimization/56559
	* tree-ssa-reassoc.c (zero_one_operation): When looking at rhs2,
	check that it has only a single use.

2013-03-07  Richard Biener  <rguenther@suse.de>

	* doc/invoke.texi (fwhole-program): Discourage use in combination
	with -flto.

2013-03-06  Jakub Jelinek  <jakub@redhat.com>

	* config/arm/t-arm (TM_H, OPTIONS_H_EXTRA): Add arm-cores.def.

	PR tree-optimization/56539
	* tree-tailcall.c (adjust_return_value_with_ops): Use GSI_SAME_STMT
	instead of GSI_CONTINUE_LINKING as last argument to
	force_gimple_operand_gsi.  Adjust function comment.

	* config/aarch64/t-aarch64 (TM_H, OPTIONS_H_EXTRA): Add
	aarch64-cores.def.

	PR middle-end/56548
	* expr.c (expand_cond_expr_using_cmove): When expanding cmove in
	promoted mode, convert the result back to the original mode.

2013-03-06  Richard Biener  <rguenther@suse.de>

	PR middle-end/56294
	* tree-into-ssa.c (insert_phi_nodes_for): Add dumping.
	(insert_updated_phi_nodes_compare_uids): New function.
	(update_ssa): Sort symbols_to_rename after UID before
	traversing it to insert PHI nodes.

2013-03-06  Richard Biener  <rguenther@suse.de>

	PR middle-end/50494
	* tree-vect-data-refs.c (vect_can_force_dr_alignment_p):
	Do not adjust alignment of DECL_IN_CONSTANT_POOL decls.

	Revert
	2013-02-13  Richard Biener  <rguenther@suse.de>

	PR lto/50494
	* varasm.c (output_constant_def_1): Get the decl representing
	the constant as argument.
	(output_constant_def): Wrap output_constant_def_1.
	(make_decl_rtl): Use output_constant_def_1 with the decl
	representing the constant.
	(build_constant_desc): Optionally re-use a decl already
	representing the constant.
	(tree_output_constant_def): Adjust.

2013-03-06  Joey Ye  <joey.ye@arm.com>

	PR lto/50293
	* gcc.c (convert_white_space): New function.
	(main): Handles white space in function name.

2013-03-06  Oleg Endo  <olegendo@gcc.gnu.org>

	PR target/56529
	* config/sh/sh.c (sh_option_override): Check for TARGET_DYNSHIFT
	instead of TARGET_SH2 for call-table case.  Do not set sh_div_strategy
	to SH_DIV_CALL_TABLE for TARGET_SH2.
	* config.gcc (sh_multilibs): Add m2 and m2a to sh*-*-linux* multilib
	list.
	* doc/invoke.texi (SH options): Document mdiv= call-div1, call-fp,
	call-table options.

2013-03-05  Sterling Augustine  <saugustine@google.com>
	    Cary Coutant  <ccoutant@google.com>

	PR debug/55364
	* dwarf2out.c (resolve_addr): Don't call
	remove_loc_list_addr_table_entries a second time for the same
	expression.

2013-03-05  Jakub Jelinek  <jakub@redhat.com>

	PR debug/56510
	* cfgexpand.c (expand_debug_parm_decl): Call copy_rtx on incoming.
	(avoid_complex_debug_insns): New function.
	(expand_debug_locations): Call it.

	PR rtl-optimization/56484
	* ifcvt.c (noce_process_if_block): If else_bb is NULL, avoid extending
	lifetimes of hard registers on small register class machines.

2013-03-05  David Holsgrove  <david.holsgrove@xilinx.com>

	* config/microblaze/microblaze-protos.h: Rename
	microblaze_is_interrupt_handler to microblaze_is_interrupt_variant.
	* config/microblaze/microblaze.c (microblaze_attribute_table): Add
	fast_interrupt.
	(microblaze_fast_interrupt_function_p): New function.
	(microblaze_is_interrupt_handler): Rename to
	microblaze_is_interrupt_variant and add fast_interrupt check.
	(microblaze_must_save_register): Use microblaze_is_interrupt_variant.
	(save_restore_insns): Likewise.
	(compute_frame_size): Likewise.
	(microblaze_function_prologue): Add FAST_INTERRUPT_NAME.
	(microblaze_globalize_label): Likewise.
	* config/microblaze/microblaze.h: Define FAST_INTERRUPT_NAME.
	* config/microblaze/microblaze.md: Use wrapper
	microblaze_is_interrupt_variant.

2013-03-05  Kai Tietz  <ktietz@redhat.com>

	* sdbout.c (sdbout_one_type): Switch to current function's section
	supporting cold/hot.

2013-03-05  David Holsgrove  <david.holsgrove@xilinx.com>

	* doc/invoke.texi (MicroBlaze): Add -mbig-endian, -mlittle-endian,
	-mxl-reorder.

2013-03-05  Jakub Jelinek  <jakub@redhat.com>

	PR middle-end/56461
	* ggc-common.c (gt_pch_save): For ENABLE_VALGRIND_CHECKING,
	if VALGRIND_GET_VBITS is defined, temporarily make object
	memory all defined, and restore previous valgrind addressability
	and definability afterwards.  Free this_object at the end.

	PR middle-end/56461
	* lra.c (lra): Call lra_clear_live_ranges if live_p,
	right before calling lra_create_live_ranges, also call it
	when clearing live_p.  Only call lra_clear_live_ranges
	at the end if live_p.

	PR middle-end/56461
	* sched-deps.c (delete_dep_node): Free DEP_REPLACE.

2013-03-05  Richard Biener  <rguenther@suse.de>

	PR tree-optimization/56521
	* tree-ssa-sccvn.c (set_value_id_for_result): Always initialize
	value-id.

2013-03-05  Steven Bosscher  <steven@gcc.gnu.org>

	PR c++/55135
	* except.h (remove_unreachable_eh_regions): New prototype.
	* except.c (remove_eh_handler_splicer): New function, split out
	of remove_eh_handler.
	(remove_eh_handler): Use remove_eh_handler_splicer.  Add comment
	warning about running it on many EH regions one at a time.
	(remove_unreachable_eh_regions_worker): New function, walk the
	EH tree in depth-first order and remove non-marked regions.
	(remove_unreachable_eh_regions): New function.
	* tree-eh.c (mark_reachable_handlers): New function, split out
	from remove_unreachable_handlers.
	(remove_unreachable_handlers): Use mark_reachable_handlers and
	remove_unreachable_eh_regions.
	(remove_unreachable_handlers_no_lp): Use mark_reachable_handlers
	and remove_unreachable_eh_regions.

2013-03-05  Richard Biener  <rguenther@suse.de>

	PR middle-end/56525
	* loop-init.c (fix_loop_structure): Remove loops in two stages,
	not freeing them until the end.

2013-03-05  Andreas Krebbel  <Andreas.Krebbel@de.ibm.com>

	* config/s390/s390.h: Define DWARF2_ASM_LINE_DEBUG_INFO.

2013-03-05  Richard Biener  <rguenther@suse.de>

	PR tree-optimization/56270
	* tree-vect-slp.c (vect_schedule_slp): Clear vectorized stmts
	of loads after scheduling an SLP instance.

2013-03-05  Jakub Jelinek  <jakub@redhat.com>

	* Makefile.in (dg_target_exps): Add aarch64.exp, epiphany.exp and
	tic6x.exp.
	(check_gcc_parallelize): Run guality.exp as a separate job from
	vect.exp with unsorted.exp and $(dg_target_exps) separately from
	struct-layout-1.exp with stackalign.exp.

	* alias.c (init_alias_analysis): Clear reg_known_equiv_p bitmap.

	PR middle-end/56461
	* tree-vect-slp.c (vect_supported_load_permutation_p): Free
	load_index sbitmap even if some bit in it isn't set.

	PR middle-end/56461
	* tree-ssa-loop-niter.c (bb_queue): Remove typedef.
	(discover_iteration_bound_by_body_walk): Change queues to
	vec<vec<basic_block> > and queue to vec<basic_block>.  Fix up
	spelling in comment.  Call safe_push on queues[bound_index] directly.
	Release queues[queue_index] in every iteration unconditionally.
	Release bounds vector.

	PR middle-end/56461
	* tree-vect-stmts.c (free_stmt_vec_info_vec): Call
	free_stmt_vec_info on any left-over stmt_vec_info in the vector.
	* tree-vect-loop.c (vect_create_epilog_for_reduction): Release
	inner_phis vector.

2013-03-05  Richard Biener  <rguenther@suse.de>

	PR lto/56515
	* tree-inline.c (remap_blocks_to_null): New function.
	(expand_call_inline): When expanding a call stmt without
	an associated block inline remap all callee blocks to NULL.

2013-03-05  Jakub Jelinek  <jakub@redhat.com>

	PR rtl-optimization/56494
	* simplify-rtx.c (simplify_truncation): If C is narrower than A,
	optimize (truncate:A (subreg:B (truncate:C X) 0)) into
	(subreg:A (truncate:C X) 0) instead of (truncate:A X).

	PR middle-end/56461
	* sel-sched-ir.c (free_sched_pools): Release
	succs_info_pool.stack[succs_info_pool.max_top] vectors too
	if succs_info_pool.max_top isn't -1.

	PR bootstrap/56509
	* opts.c (opts_obstack, opts_concat): Moved to...
	* opts-common.c (opts_obstack, opts_concat): ... here.

2013-03-04  Jakub Jelinek  <jakub@redhat.com>

	PR middle-end/56461
	* diagnostic.c (diagnostic_append_note): Save and restore old prefix.

2013-03-04  Martin Jambor  <mjambor@suse.cz>

	* tree-dfa.c (get_or_create_ssa_default_def): Use parameter fn in
	all appropriate places.

2013-01-04  Eric Botcazou  <ebotcazou@adacore.com>

	PR tree-optimization/56424
	* ipa-split.c (split_function): Do not set the RSO flag if result is
	not by reference and its type is a register type.

2013-03-04  David Holsgrove  <david.holsgrove@xilinx.com>

	* config/microblaze/microblaze.c (microblaze_valid_pic_const): New.
	(microblaze_legitimate_pic_operand): Likewise.
	* config/microblaze/microblaze.h (LEGITIMATE_PIC_OPERAND_P): Call
	new function microblaze_legitimate_pic_operand.
	* config/microblaze/microblaze-protos.h
	(microblaze_legitimate_pic_operand): Declare.

2013-03-04  Edgar E. Iglesias  <edgar.iglesias@gmail.com>

	* config/microblaze/predicates.md (call_insn_simple_operand):
	New predicate for supported rtx code types.
	* config/microblaze/microblaze.md (call_internal1): Use
	call_insn_simple_operand predicate.

2013-03-04  Jakub Jelinek  <jakub@redhat.com>

	PR middle-end/56461
	* tree-loop-distribution.c (ldist_gen): Call partition_free after each
	partitions.ordered_remove.

	PR middle-end/56461
	* tree-vect-stmts.c (vectorizable_conversion): Don't call
	vec_oprnds0.create (1) for modifier == NONE.

	PR middle-end/56461
	* tree-vect-stmts.c (vectorizable_shift): Don't call create methods
	on vec_oprnds0 or vec_oprnds1 before loop, only call it on
	vec_oprnds1 right before pushing anything to it for
	scalar_shift_arg.

	PR middle-end/56461
	* tree-vect-loop.c (destroy_loop_vec_info): For !clean_stmts, just
	set nbbs to 0 instead of having separate code path.
	(vect_analyze_loop_form): Call destroy_loop_vec_info with true
	instead of false as last argument if returning NULL.

2013-03-03  Sandra Loosemore  <sandra@codesourcery.com>

	* target.def (TARGET_OPTION_VALID_ATTRIBUTE_P): Update comments;
	the attribute is now called "target" instead of "option".
	(TARGET_OPTION_PRAGMA_PARSE): Likewise, for the pragma.
	* doc/tm.texi.in (Target Attributes):  Likewise document the correct
	attribute/pragma name for TARGET_OPTION_VALID_P and
	TARGET_OPTION_PRAGMA_PARSE.  Also copy-edit and correct markup.
	* doc/tm.texi: Regenerated.

2013-03-02  David Holsgrove  <david.holsgrove@xilinx.com>

	* config/microblaze/microblaze.c:
	Check mcpu, pcmp requirement and set TARGET_REORDER to 0 if not met.
	* config/microblaze/microblaze.h: Add -mxl-reorder to
	DRIVER_SELF_SPECS.
	* config/microblaze/microblaze.md: New bswapsi2 and bswaphi2.
	instructions emitted if TARGET_REORDER.
	* config/microblaze/microblaze.opt: New option -mxl-reorder set to 1
	or 0 for -m/-mno case, but initialises as 2 to detect default use case
	separately.

2013-03-01  Xinliang David Li  <davidxl@google.com>

	* tree-ssa-uninit.c (compute_control_dep_chain): Limit post-dom
	walk length.

2013-03-01  Jakub Jelinek  <jakub@redhat.com>

	PR middle-end/56461
	* tree-ssa-loop-ivcanon.c (tree_estimate_loop_size): Release path
	vector even when returning true.  Fix up function comment formatting.

	PR middle-end/56461
	* ira-build.c (ira_loop_nodes_count): New variable.
	(create_loop_tree_nodes): Initialize it.
	(finish_loop_tree_nodes): Use it instead of looking at current_loops.

	PR middle-end/56461
	* tree-vect-data-refs.c (vect_permute_store_chain): Avoid using copy
	method on dr_chain and result_chain.
	* tree-vect-stmts.c (vectorizable_store): Only call
	result_chain.create if j == 0.

	PR middle-end/56461
	* tree-vect-stmts.c (vect_create_vectorized_promotion_stmts): Call
	vec_oprnds0->release (); rather than vec_oprnds0->truncate (0)
	before overwriting it.

2013-03-01  Tobias Burnus  <burnus@net-b.de>

	* doc/extended.texi (C Extensions): Change order in @menu
	to match @node.
	(Other MIPS Built-in Functions): Move last MIPS entry before
	"picoChip Built-in Functions".
	(SH Built-in Functions): Move after RX Built-in Functions.
	* doc/gcc.texi (Introduction): Change order in @menu to match @node.
	* doc/md.texi (Constraints): Ditto.
	* gty.texi (Type Information): Ditto.
	(User-provided marking routines for template types): Make subsection.
	* doc/invoke.texi (AArch64 Options): Move before
	"Adapteva Epiphany Options".

2013-02-28  Konstantin Serebryany  <konstantin.s.serebryany@gmail.com>
	    Jakub Jelinek  <jakub@redhat.com>

	PR sanitizer/56454
	* asan.c (gate_asan): Lookup no_sanitize_address instead of
	no_address_safety_analysis attribute.
	* doc/extend.texi (no_address_safety_attribute): Rename to
	no_sanitize_address attribute, mention no_address_safety_analysis
	attribute as deprecated alias.

2013-02-28  Jakub Jelinek  <jakub@redhat.com>

	PR middle-end/56461
	* tree-vectorizer.h (vect_get_slp_defs): Change 3rd argument
	type to vec<vec<tree> > *.
	* tree-vect-slp.c (vect_get_slp_defs): Likewise.  Change vec_defs
	to be vec<tree> instead of vec<tree> *, set vec_defs
	to vNULL and call vec_defs.create (number_of_vects), adjust other
	uses of vec_defs.
	* tree-vect-stmts.c (vect_get_vec_defs, vectorizable_call,
	vectorizable_condition): Adjust vect_get_slp_defs callers.

2013-02-28  James Greenhalgh  <james.greenhalgh@arm.com>

	* config/aarch64/aarch64.c
	(aarch64_float_const_representable): Remove unused variable.

2013-02-28  James Greenhalgh  <james.greenhalgh@arm.com>

	* config/aarch64/aarch64.c (aarch64_mangle_type): Make static.

2013-02-28  James Greenhalgh  <james.greenhalgh@arm.com>

	* config/aarch64/aarch64-builtins.c
	(aarch64_init_simd_builtins): Make static.

2013-02-28  James Greenhalgh  <james.greenhalgh@arm.com>

	* config/aarch64/aarch64.c
	(aarch64_simd_make_constant): Make static.

2013-02-28  Martin Jambor  <mjambor@suse.cz>

	* tree-sra.c (load_assign_lhs_subreplacements): Do not put replacements
	with no initialization to the RHS of debug statements.

2013-02-28  Martin Jambor  <mjambor@suse.cz>

	PR tree-optimization/56294
	* tree-sra.c (analyze_access_subtree): Create replacement declarations.
	Adjust dumping.
	(get_access_replacement): Do not call create_access_replacement.
	Assert a replacement exists.
	(get_repl_default_def_ssa_name): Create the replacement declaration
	itself.

2013-02-28  Ramana Radhakrishnan  <ramana.radhakrishnan@arm.com>

	* config/arm/arm.c (arm_output_mi_thunk): Call final_start_function and
	final_end_function.

2013-02-28  Marek Polacek  <polacek@redhat.com>

	PR rtl-optimization/56466
	* loop-unroll.c (unroll_and_peel_loops): Call fix_loop_structure
	if we're changing a loop.
	(peel_loops_completely): Likewise.

2013-02-28  Paolo Carlini  <paolo.carlini@oracle.com>

	PR c++/55813
	* doc/invoke.texi ([-Wctor-dtor-privacy]): Complete.

2013-02-28  Georg-Johann Lay  <avr@gjlay.de>

	PR target/56445
	* config/avr/avr.c (avr_init_builtins): Use 'n' instead of empty
	macro parameters with: FX_FTYPE_FX, FX_FTYPE_FX_INT, INT_FTYPE_FX,
	INTX_FTYPE_FX, FX_FTYPE_INTX.
	* config/avr/builtins.def: Adjust respective DEF_BUILTIN.

2013-02-28  Georg-Johann Lay  <avr@gjlay.de>

	* avr/avr-mcus.def (ata5272, ata5505, attiny1634, ata6285)
	(ata6286, atmega8a, atmega48pa, ata5790, ata5790n, ata5795)
	(atmega164pa, atmega165pa, atmega168pa, atmega16hva, atmega16hvb)
	(atmega16hvbrevb, atmega16m1, atmega16u4, atmega26hvg, atmega32a)
	(atmega32a, atmega3250pa, atmega3290pa, atmega32c1, atmega32m1)
	(atmega32u4, atmega32u6, atmega64a, atmega6490a, atmega6490p)
	(atmega64c1, atmega64m1, atmega64rfa2, atmega64rfr2, atmega32hvb)
	(atmega32hvbrevb, atmega16hva2, atmega48hvf, at90pwm161)
	(atmega128a, atmega1284, atmxt112sl, atmxt224, atmxt224e)
	(atmxt336s, atxmega16a4u, atxmega16c4, atxmega32a4u, atxmega32c4)
	(atxmega32e5, atxmega64a3u, atxmega64a4u, atxmega64b1, atxmega64b3)
	(atxmega64c3, atxmega64d4, atxmega128a3u, atxmega128b1)
	(atxmega128b3, atxmega128c3, atxmega128d4, atmxt540s, atmxt540sreva)
	(atxmega192a3u, atxmega192c3, atxmega256a3u, atxmega256c3)
	(atxmega384c3, atxmega384d3, atxmega128a4u): New AVR_MCU.
	(avrxmega6): Increase max flash segments from 5 to 6.
	* config/avr/t-multilib: Regenerate.
	* config/avr/avr-tables.opt: Regenerate.
	* doc/avr-mmcu.texi: Regenerate.

2013-02-28  Georg-Johann Lay  <avr@gjlay.de>

	* config/avr/avr.h (device_to_arch): Rename to device_to_ld.
	(avr_device_to_arch): Rename to avr_device_to_ld.
	(avr_device_to_as): New prototype.
	(EXTRA_SPEC_FUNCTIONS): Add device_to_as.
	(ASM_SPEC): Use device_to_as to get -mmcu= and -mno-skip-bug=.
	* config/avr/driver-avr.c (avr_device_to_as): New.
	(avr_device_to_arch): Rename to avr_device_to_ld.

2013-02-27  Jakub Jelinek  <jakub@redhat.com>

	PR middle-end/56461
	* tree-vect-data-refs.c (vect_permute_load_chain): Avoid using copy
	method on dr_chain and result_chain.

	PR middle-end/56461
	* tree-ssa-loop-niter.c (maybe_lower_iteration_bound): Call
	pointer_set_destroy on not_executed_last_iteration.

	PR middle-end/56461
	* tree-vect-loop.c (vectorizable_reduction): Release vect_defs vector.

	PR middle-end/56461
	* ipa-pure-const.c (propagate): Use FOR_EACH_FUNCTION instead of
	FOR_EACH_DEFINED_FUNCTION when freeing state.

	PR middle-end/56461
	* df-scan.c (df_insn_delete): Use df_scan_free_mws_vec before
	pool_free.
	(df_insn_rescan_debug_internal): Use df_scan_free_mws_vec before
	overwriting it.

	PR middle-end/56461
	* ipa-cp.c (decide_whether_version_node): Call vec_free on
	known_aggs[i].items and release known_aggs vector.

	PR middle-end/56461
	* ipa-reference.c (propagate): Free node_info even for alias nodes.

2013-02-27  Edgar E. Iglesias  <edgar.iglesias@gmail.com>

	* config/microblaze/microblaze.c (microblaze_emit_compare):
	Use xor for EQ/NE comparisions.
	* config/microblaze/microblaze.md (cstoresf4): Add constraints
	(cbranchsf4): Adjust operator to comparison_operator.

2013-02-27  Jakub Jelinek  <jakub@redhat.com>

	PR middle-end/56461
	* tree-flow.h (edge_var_map_vector): Change into va_heap, vl_embed
	vector.
	* tree-ssa.c (redirect_edge_var_map_add): Use vec_safe_reserve and
	vec_safe_push, always update *slot.
	(redirect_edge_var_map_clear): Use vec_free.
	(redirect_edge_var_map_dup): Use vec_safe_copy and vec_safe_reserve.
	(free_var_map_entry): Use vec_free.
	* tree-cfgcleanup.c (remove_forwarder_block_with_phi): Use
	FOR_EACH_VEC_SAFE_ELT instead of FOR_EACH_VEC_ELT.

2013-02-27  Andrey Belevantsev  <abel@ispras.ru>

	PR middle-end/45472
	* sel-sched-ir.c (merge_expr): Also change vinsn of merged expr
	when the may_trap_p bit of the exprs being merged differs.
	Reorder tests for speculativeness in the logical and operator.

2013-02-27  Jakub Jelinek  <jakub@redhat.com>

	* incpath.c (add_standard_paths): Use reconcat instead of concat
	where appropriate and avoid leaking memory.

	* opts.h: Include obstack.h.
	(opts_concat): New prototype.
	(opts_obstack): New declaration.
	* opts.c (opts_concat): New function.
	(opts_obstack): New variable.
	(init_options_struct): Call gcc_init_obstack on opts_obstack.
	(finish_options): Use opts_concat instead of concat
	and XOBNEWVEC instead of XNEWVEC.
	* opts-common.c (generate_canonical_option, decode_cmdline_option,
	generate_option): Likewise.
	* Makefile.in (OPTS_H): Depend on $(OBSTACK_H).
	* lto-wrapper.c (main): Call gcc_init_obstack on opts_obstack.

	PR target/56455
	* stmt.c (expand_switch_as_decision_tree_p): If flag_pic
	and ASM_OUTPUT_ADDR_DIFF_ELT isn't defined, return true.

2013-02-26  Jakub Jelinek  <jakub@redhat.com>

	PR middle-end/56461
	* lra-spills.c (lra_spill): Free spill_hard_reg at the end.

2013-02-26  Joern Rennecke  <joern.rennecke@embecosm.com>

	* config/arm/arm.c (const_ok_for_dimode_op): Back out last change.
	(arm_block_move_unaligned_straight): Likewise.
	(arm_adjust_block_mem): Likewise.

2013-02-26  Joern Rennecke  <joern.rennecke@embecosm.com>

	PR target/48901
	* config/lm32/lm32.c (gen_int_relational): Remove unused variables
	temp, cond and label.
	* config/lm32/lm32.md (ashlsi3): Remove unused variable one.

	PR target/52500
	* config/c6x/c6x.c (dbx_register_map): Change to unsigned.
	* config/c6x/c6x.h (dbx_register_map): Update declaration.

	PR target/52501
	* config/cr16/cr16-protos.h: Move end of RTX_CODE guard below end
	of prologue/epilogue functions.

	PR target/52550
	* config/tilegx/tilegx.c (tilegx_expand_prologue):
	Remove unused variable cfa_offset.
	* config/tilepro/tilepro.c (tilepro_expand_prologue): Likewise.

	PR target/54639
	* config/mn10300/mn10300.c (mn10300_expand_epilogue): Avoid offset
	type promotion to unsigned.

	PR target/54640
	* config/arm/arm.c (const_ok_for_dimode_op): Make code consistent
	for HOST_WIDE_INT of 32 bit / same size as int.
	(arm_block_move_unaligned_straight): Likewise.
	(arm_adjust_block_mem): Likewise.

	PR target/54662
	* config/mep/t-mep (mep-pragma.o): Use ALL_COMPILERFLAGS instead of
	ALL_CFLAGS.

2013-02-26  Marek Polacek  <polacek@redhat.com>

	PR tree-optimization/56426
	* tree-ssa-loop.c (tree_ssa_loop_init): Always call
	scev_initialize.

2013-02-26  Richard Biener  <rguenther@suse.de>

	PR target/56444
	* config/mn10300/mn10300.c (mn10300_scan_for_setlb_lcc): Remove
	unused variable loops.

2013-02-26  Jakub Jelinek  <jakub@redhat.com>

	PR tree-optimization/56448
	* fold-const.c (operand_equal_p) <case tcc_reference>: Don't look at
	TREE_SIDE_EFFECTS if flags contain OEP_CONSTANT_ADDRESS_OF.
	Clear OEP_CONSTANT_ADDRESS_OF from flags before recursing on second or
	later operands of the references, or even first operand for
	INDIRECT_REF, TARGET_MEM_REF or MEM_REF.

	PR tree-optimization/56443
	* tree-vect-stmts.c (get_vectype_for_scalar_type_and_size): For
	overaligned types, pass TYPE_UNSIGNED (scalar_type) as second argument
	to type_for_mode langhook.

2013-02-25  Matt Turner  <mattst88@gmail.com>

	* doc/invoke.texi: Document r4700.

2013-02-25  Richard Biener  <rguenther@suse.de>

	PR tree-optimization/56175
	* tree-ssa-forwprop.c (hoist_conversion_for_bitop_p): New predicate,
	split out from ...
	(simplify_bitwise_binary): ... here.  Also guard the conversion
	of (type) X op CST to (type) (X op ((type-x) CST)) with it.

2013-02-25  Catherine Moore  <clm@codesourcery.com>

	Revert:
	2013-02-24  Catherine Moore  <clm@codesourcery.com>
	    Maciej W. Rozycki  <macro@codesourcery.com>
	    Tom de Vries  <tom@codesourcery.com>
	    Nathan Sidwell  <nathan@codesourcery.com>
	    Iain Sandoe  <iain@codesourcery.com>
	    Nathan Froyd  <froydnj@codesourcery.com>
	    Chao-ying Fu  <fu@mips.com>

	* doc/extend.texi (micromips, nomicromips, nocompression):
	Document new function attributes.
	* doc/invoke.texi (minterlink-compressed, mmicromips,
	m14k, m14ke, m14kec): Document new options.
	(minterlink-mips16): Update documentation.
	* doc/md.texi (ZC, ZD): Document new constraints.
	* configure.ac (gcc_cv_as_micromips): Check if linker
	supports the .set micromips directive.
	* configure: Regenerate.
	* config.in: Regenerate.
	* config/mips/mips-tables.opt: Regenerate.
	* config/mips/micromips.md: New file.
	* constraints.md (ZC, AD): New constraints.
	* config/mips/predicates.md (movep_src_register): New predicate.
	(movep_src_operand): New predicate.
	(non_volatile_mem_operand): New predicate.
	* config/mips/mips.md (multimem): New type.
	(length): Differentiate between 17-bit and 18-bit branch offsets.
	(MOVEP1, MOVEP2): New mode iterator.
	(mov_<load>l): Use ZC constraint.
	(mov_<load>r): Likewise.
	(mov_<store>l): Likewise.
	(mov_<store>r): Likewise.
	(*branch_equality<mode>_inverted): Add microMIPS support.
	(*branch_equality<mode>): Likewise.
	(*jump_absolute): Likewise.
	(indirect_jump_<mode>): Likewise.
	(tablejump_<mode>): Likewise.
	(<optab>_internal): Likewise.
	(sibcall_internal): Likewise.
	(sibcall_value_internal): Likewise.
	(prefetch): Use constraint ZD.
	* config/mips/mips.opt (minterlink-compressed): New option.
	(minterlink-mips16): Now an alias for minterlink-compressed.
	(mmicromips): New option.
	* config/mips/sync.md (sync_compare_and_swap<mode>): Use ZR constraint.
	(compare_and_swap_12): Likewise.
	(sync_add<mode>): Likewise.
	(sync_<optab>_12): Likewise.
	(sync_old_<optab>_12): Likewise.
	(sync_new_<optab>_12): Likewise.
	(sync_nand_12): Likewise.
	(sync_old_nand_12): Likewise.
	(sync_new_nand_12): Likewise.
	(sync_sub<mode>): Likewise.
	(sync_old_add<mode>): Likewise.
	(sync_old_sub<mode>): Likewise.
	(sync_new_add<mode>): Likewise.
	(sync_new_sub<mode>): Likewise.
	(sync_<optab><mode>): Likewise.
	(sync_old_<optab><mode>): Likewise.
	(sync_new_<optab><mode>): Likewise.
	(sync_nand<mode>): Likewise.
	(sync_old_nand<mode>): Likewise.
	(sync_new_nand<mode>): Likewise.
	(sync_lock_test_and_set<mode>): Likewise.
	(test_and_set_12): Likewise.
	(atomic_compare_and_swap<mode>): Likewise.
	(atomic_exchange<mode>_llsc): Likewise.
	(atomic_fetch_add<mode>_llsc): Likewise.
	* config/mips/mips-cpus.def (m14kc, m14k): New processors.
	* config/mips/mips-protos.h (umips_output_save_restore): New prototype.
	(umips_save_restore_pattern_p): Likewise.
	(umips_load_store_pair_p): Likewise.
	(umips_output_load_store_pair): Likewise.
	(umips_movep_target_p): Likewise.
	(umips_12bit_offset_address_p): Likewise.
	* config/mips/mips.c (MIPS_MAX_FIRST_STEP): Update for microMIPS.
	(mips_base_mips16): Rename this...
	(mips_base_compression_flags): ...to this. Update all uses.
	(mips_attribute_table): Add micromips, nomicromips and nocompression.
	(mips_mips16_decl_p): Delete.
	(mips_nomips16_decl_p): Delete.
	(mips_get_compress_on_flags): New function.
	(mips_get_compress_off_flags): New function.
	(mips_get_compress_mode): New function.
	(mips_get_compress_on_name): New function.
	(mips_get_compress_off_name): New function.
	(mips_insert_attributes): Support multiple compression types.
	(mips_merge_decl_attributes): Likewise.
	(umips_12bit_offset_address_p): New function.
	(mips_start_function_definition): Emit .set micromips directive.
	(mips_call_may_need_jalx_p): New function.
	(mips_function_ok_for_sibcall): Add microMIPS support.
	(mips_print_operand_punctuation): Support short delay slots and
	compact jumps.
	(umips_swm_mask, umips_swm_encoding): New.
	(umips_build_save_restore): New function.
	(mips_for_each_saved_gpr_and_fpr): Add microMIPS support.
	(was_mips16_p): Remove.
	(old_compression_mode): New.
	(mips_set_compression_mode): New function.
	(mips_set_current_function): Add microMIPS support.
	(mips_option_override): Likewise.
	(umips_save_restore_pattern_p): New function.
	(umips_output_save_restore): New function.
	(umips_load_store_pair_p_1): New function.
	(umips_load_store_pair_p): New function.
	(umips_output_load_store_pair_1): New function.
	(umips_output_load_store_pair): New function.
	(umips_movep_target_p) New function.
	(mips_prepare_pch_save): Add microMIPS support.
	* config/mips/mips.h (TARGET_COMPRESSION): New.
	(TARGET_CPU_CPP_BUILTINS): Update macro
	to use new compression flags and to support microMIPS.
	(MIPS_ISA_LEVEL_SPEC): Add m14k processors.
	(MIPS_ARCH_FLOAT_SPEC): Likewise.
	(ISA_HAS_LWXS): Include TARGET_MICROMIPS.
	(ISA_HAS_LOAD_DELAY): Exclude TARGET_MICROMIPS.
	(ASM_SPEC): Support mmicromips and mno-micromips.
	(M16STORE_REG_P): New macro.
	(MIPS_CALL): Support TARGET_MICROMIPS.
	(MICROMIPS_J): New macro.
	(mips_base_mips16): Rename this...
	(mips_base_compression_flags): ...to this.
	(UMIPS_12BIT_OFFSET_P): New macro.
	* config/mips/t-sde: (MULTILIB_OPTIONS): Add microMIPS.
	(MULTILIB_DIRNAMES): Likewise.

2013-02-25  Tom de Vries  <tom@codesourcery.com>

	PR rtl-optimization/56131
	* insn-notes.def (INSN_NOTE_BASIC_BLOCK): Update comment.
	* cfgrtl.c (delete_insn): Don't reorder NOTE_INSN_DELETED_LABEL and
	NOTE_INSN_BASIC_BLOCK if BLOCK_FOR_INSN == NULL.

2013-02-25  Tobias Burnus  <burnus@net-b.de>

	* doc/invoke.texi (-fsanitize=): Move from optimization
	to debugging options.

2013-02-25  Andrey Belevantsev  <abel@ispras.ru>

	* sched-deps.c (sched_analyze_insn): Fix typo in comment.

2013-02-25  Andrey Belevantsev  <abel@ispras.ru>
	    Alexander Monakov  <amonakov@ispras.ru>

	PR middle-end/56077
	* sched-deps.c (sched_analyze_insn): When reg_pending_barrier,
	flush pending lists also on non-jumps.  Adjust comment.

2013-02-24  Catherine Moore  <clm@codesourcery.com>
	    Maciej W. Rozycki  <macro@codesourcery.com>
	    Tom de Vries  <tom@codesourcery.com>
	    Nathan Sidwell  <nathan@codesourcery.com>
	    Iain Sandoe  <iain@codesourcery.com>
	    Nathan Froyd  <froydnj@codesourcery.com>
	    Chao-ying Fu  <fu@mips.com>

	* doc/extend.texi (micromips, nomicromips, nocompression):
	Document new function attributes.
	* doc/invoke.texi (minterlink-compressed, mmicromips,
	m14k, m14ke, m14kec): Document new options.
	(minterlink-mips16): Update documentation.
	* doc/md.texi (ZC, ZD): Document new constraints.
	* configure.ac (gcc_cv_as_micromips): Check if linker
	supports the .set micromips directive.
	* configure: Regenerate.
	* config.in: Regenerate.
	* config/mips/mips-tables.opt: Regenerate.
	* config/mips/micromips.md: New file.
	* constraints.md (ZC, AD): New constraints.
	* config/mips/predicates.md (movep_src_register): New predicate.
	(movep_src_operand): New predicate.
	(non_volatile_mem_operand): New predicate.
	* config/mips/mips.md (multimem): New type.
	(length): Differentiate between 17-bit and 18-bit branch offsets.
	(MOVEP1, MOVEP2): New mode iterator.
	(mov_<load>l): Use ZC constraint.
	(mov_<load>r): Likewise.
	(mov_<store>l): Likewise.
	(mov_<store>r): Likewise.
	(*branch_equality<mode>_inverted): Add microMIPS support.
	(*branch_equality<mode>): Likewise.
	(*jump_absolute): Likewise.
	(indirect_jump_<mode>): Likewise.
	(tablejump_<mode>): Likewise.
	(<optab>_internal): Likewise.
	(sibcall_internal): Likewise.
	(sibcall_value_internal): Likewise.
	(prefetch): Use constraint ZD.
	* config/mips/mips.opt (minterlink-compressed): New option.
	(minterlink-mips16): Now an alias for minterlink-compressed.
	(mmicromips): New option.
	* config/mips/sync.md (sync_compare_and_swap<mode>): Use ZR constraint.
	(compare_and_swap_12): Likewise.
	(sync_add<mode>): Likewise.
	(sync_<optab>_12): Likewise.
	(sync_old_<optab>_12): Likewise.
	(sync_new_<optab>_12): Likewise.
	(sync_nand_12): Likewise.
	(sync_old_nand_12): Likewise.
	(sync_new_nand_12): Likewise.
	(sync_sub<mode>): Likewise.
	(sync_old_add<mode>): Likewise.
	(sync_old_sub<mode>): Likewise.
	(sync_new_add<mode>): Likewise.
	(sync_new_sub<mode>): Likewise.
	(sync_<optab><mode>): Likewise.
	(sync_old_<optab><mode>): Likewise.
	(sync_new_<optab><mode>): Likewise.
	(sync_nand<mode>): Likewise.
	(sync_old_nand<mode>): Likewise.
	(sync_new_nand<mode>): Likewise.
	(sync_lock_test_and_set<mode>): Likewise.
	(test_and_set_12): Likewise.
	(atomic_compare_and_swap<mode>): Likewise.
	(atomic_exchange<mode>_llsc): Likewise.
	(atomic_fetch_add<mode>_llsc): Likewise.
	* config/mips/mips-cpus.def (m14kc, m14k): New processors.
	* config/mips/mips-protos.h (umips_output_save_restore): New prototype.
	(umips_save_restore_pattern_p): Likewise.
	(umips_load_store_pair_p): Likewise.
	(umips_output_load_store_pair): Likewise.
	(umips_movep_target_p): Likewise.
	(umips_12bit_offset_address_p): Likewise.
	* config/mips/mips.c (MIPS_MAX_FIRST_STEP): Update for microMIPS.
	(mips_base_mips16): Rename this...
	(mips_base_compression_flags): ...to this. Update all uses.
	(mips_attribute_table): Add micromips, nomicromips and nocompression.
	(mips_mips16_decl_p): Delete.
	(mips_nomips16_decl_p): Delete.
	(mips_get_compress_on_flags): New function.
	(mips_get_compress_off_flags): New function.
	(mips_get_compress_mode): New function.
	(mips_get_compress_on_name): New function.
	(mips_get_compress_off_name): New function.
	(mips_insert_attributes): Support multiple compression types.
	(mips_merge_decl_attributes): Likewise.
	(umips_12bit_offset_address_p): New function.
	(mips_start_function_definition): Emit .set micromips directive.
	(mips_call_may_need_jalx_p): New function.
	(mips_function_ok_for_sibcall): Add microMIPS support.
	(mips_print_operand_punctuation): Support short delay slots and
	compact jumps.
	(umips_swm_mask, umips_swm_encoding): New.
	(umips_build_save_restore): New function.
	(mips_for_each_saved_gpr_and_fpr): Add microMIPS support.
	(was_mips16_p): Remove.
	(old_compression_mode): New.
	(mips_set_compression_mode): New function.
	(mips_set_current_function): Add microMIPS support.
	(mips_option_override): Likewise.
	(umips_save_restore_pattern_p): New function.
	(umips_output_save_restore): New function.
	(umips_load_store_pair_p_1): New function.
	(umips_load_store_pair_p): New function.
	(umips_output_load_store_pair_1): New function.
	(umips_output_load_store_pair): New function.
	(umips_movep_target_p) New function.
	(mips_prepare_pch_save): Add microMIPS support.
	* config/mips/mips.h (TARGET_COMPRESSION): New.
	(TARGET_CPU_CPP_BUILTINS): Update macro
	to use new compression flags and to support microMIPS.
	(MIPS_ISA_LEVEL_SPEC): Add m14k processors.
	(MIPS_ARCH_FLOAT_SPEC): Likewise.
	(ISA_HAS_LWXS): Include TARGET_MICROMIPS.
	(ISA_HAS_LOAD_DELAY): Exclude TARGET_MICROMIPS.
	(ASM_SPEC): Support mmicromips and mno-micromips.
	(M16STORE_REG_P): New macro.
	(MIPS_CALL): Support TARGET_MICROMIPS.
	(MICROMIPS_J): New macro.
	(mips_base_mips16): Rename this...
	(mips_base_compression_flags): ...to this.
	(UMIPS_12BIT_OFFSET_P): New macro.
	* config/mips/t-sde: (MULTILIB_OPTIONS): Add microMIPS.
	(MULTILIB_DIRNAMES): Likewise.

2013-02-24  Jakub Jelinek  <jakub@redhat.com>

	PR target/52555
	* target-globals.c (save_target_globals): For init_reg_sets and
	target_reinit remporarily set this_fn_optabs to this_target_optabs.

2013-02-22  James Grennahlgh  <james.greenhalgh@arm.com>

	* config/aarch64/aarch64-simd-builtins.def: Add copyright header.
	* config/aarch64/t-aarch64
	(aarch64-builtins.o): Depend on aarch64-simd-builtins.def.

2013-02-22  Vladimir Makarov  <vmakarov@redhat.com>

	PR inline-asm/56148
	* lra-constraints.c (process_alt_operands): Reload operand
	conflicting with earlier clobber only if no more other conflicting
	operands.

2013-02-22  Jakub Jelinek  <jakub@redhat.com>

	PR sanitizer/56393
	* config/gnu-user.h (LIBASAN_EARLY_SPEC): Link in libasan_preinit.o
	if not linking a shared library.

2013-02-22  Seth LaForge  <sethml@google.com>

	* config.gcc (arm*-*-eabi*): Treat arm*eb as big-endian.

2013-02-22  Greta Yorsh  <Greta.Yorsh@arm.com>

	* config/arm/arm.md (split for extendsidi): Update condition.
	(zero_extend<mode>di2,extend<mode>di2): Add an alternative.
	* config/arm/iterators.md (qhs_extenddi_cstr): Likewise.
	(qhs_zextenddi_cstr): Likewise.

2013-02-21  Jakub Jelinek  <jakub@redhat.com>

	PR middle-end/56420
	* expmed.c (EXACT_POWER_OF_2_OR_ZERO_P): Do subtraction in uhwi, to
	avoid signed wrapping.
	(expand_mult): Handle properly multiplication by
	((dword_type) -1) << (BITS_PER_WORD - 1).  Improve multiplication by
	((dword_type) 1) << (BITS_PER_WORD - 1).  Avoid undefined behavior
	in the compiler if coeff is HOST_WIDE_INT_MIN.
	(expand_divmod): Don't make ext_op1 static, change it's type to uhwi.
	Avoid undefined behavior in -INTVAL (op1).

	PR rtl-optimization/50339
	* lower-subreg.h (struct lower_subreg_choices): Add splitting_ashiftrt
	field.
	* lower-subreg.c (compute_splitting_shift): Handle ASHIFTRT.
	(compute_costs): Call compute_splitting_shift also for ASHIFTRT
	into splitting_ashiftrt field.
	(find_decomposable_shift_zext, resolve_shift_zext): Handle also
	ASHIFTRT.
	(dump_choices): Fix up printing LSHIFTRT choices, print ASHIFTRT
	choices.

2013-02-20  Aldy Hernandez  <aldyh@redhat.com>

	PR middle-end/56108
	* trans-mem.c (execute_tm_mark): Do not expand transactions that
	are sure to go irrevocable.

2013-02-21  Hans-Peter Nilsson  <hp@axis.com>

	* doc/rtl.texi (vec_concat, vec_duplicate): Mention that
	scalars are valid operands.

2013-02-21  Martin Jambor  <mjambor@suse.cz>

	PR tree-optimization/56310
	* ipa-cp.c (agg_replacements_to_vector): New parameter index, copy
	only matching indices and non-negative final offsets.
	(intersect_aggregates_with_edge): Pass src_idx to
	agg_replacements_to_vector.  Pass src_idx insstead of index to
	intersect_with_agg_replacements.

2013-02-21  Martin Jambor  <mjambor@suse.cz>

	* ipa-cp.c (good_cloning_opportunity_p): Dump the real threshold
	instead of hard-wired defaults.

2013-02-21  Maciej W. Rozycki  <macro@codesourcery.com>

	* doc/invoke.texi (MIPS Options): Update documentation of the
	floating-point multiply-accumulate instruction restrictions.

2013-02-21  Kostya Serebryany  <kcc@google.com>

	* config/i386/i386.c (ix86_asan_shadow_offset): Use 0x7fff8000 as
	asan_shadow_offset on x86_64 linux.

2013-02-21  Richard Biener  <rguenther@suse.de>

	PR tree-optimization/56415
	Revert
	2013-02-11  Richard Biener  <rguenther@suse.de>

	PR tree-optimization/56273
	* tree-vrp.c (simplify_cond_using_ranges): Disable for the
	first VRP run.

2013-02-21  Jakub Jelinek  <jakub@redhat.com>

	PR bootstrap/56258
	* doc/invoke.texi (-fdump-rtl-pro_and_epilogue): Use @item
	instead of @itemx.

	PR inline-asm/56405
	* expr.c (expand_expr_real_1) <case TARGET_MEM_REF, MEM_REF>: Don't
	use movmisalign or extract_bit_field for EXPAND_MEMORY modifier.

2013-02-20  Jan Hubicka  <jh@suse.cz>

	PR tree-optimization/56265
	* ipa-prop.c (ipa_make_edge_direct_to_target): Fixup callgraph when
	target is referenced for first time.

2013-02-20  Richard Biener  <rguenther@suse.de>

	* tree-call-cdce.c (tree_call_cdce): Do not remove unused locals.
	* tree-ssa-forwprop.c (ssa_forward_propagate_and_combine): Likewise.
	* tree-ssa-dce.c (perform_tree_ssa_dce): Likewise.
	* tree-ssa-copyrename.c (copy_rename_partition_coalesce): Do
	not return anything.
	(rename_ssa_copies): Do not remove unused locals.
	* tree-ssa-ccp.c (do_ssa_ccp): Likewise.
	* tree-ssanames.c (pass_release_ssa_names): Remove unused locals first.
	* passes.c (execute_function_todo): Do not schedule unused locals
	removal if cleanup_tree_cfg did something.
	* tree-ssa-live.c (remove_unused_locals): Dump statistics
	about the number of removed locals.

2013-02-20  Richard Biener  <rguenther@suse.de>

	PR tree-optimization/56398
	* tree-vect-loop-manip.c (adjust_debug_stmts): Skip
	SSA default defs.

2013-02-20  Martin Jambor  <mjambor@suse.cz>

	PR tree-optimization/55334
	* ipa-cp.c (initialize_node_lattices): Disable IPA-CP through and to
	restricted pointers to arrays.

2013-02-20  Richard Biener  <rguenther@suse.de>
	Jakub Jelinek  <jakub@redhat.com>

	PR tree-optimization/56396
	* tree-ssa-ccp.c (n_const_val): New static variable.
	(get_value): Return NULL for SSA names we don't have a lattice
	entry for.
	(ccp_initialize): Initialize n_const_val.
	* tree-ssa-copy.c (n_copy_of): New static variable.
	(init_copy_prop): Initialize n_copy_of.
	(get_value): Return NULL_TREE for SSA names we don't have a
	lattice entry for.

2013-02-20  Martin Jambor  <mjambor@suse.cz>

	* ipa-cp.c (initialize_node_lattices): Fix dumping condition.

2013-02-20  Richard Biener  <rguenther@suse.de>

	* genpreds.c (write_lookup_constraint): Do not compare first
	letter of the constraint again.

2013-02-20  Richard Biener  <rguenther@suse.de>

	* tree-ssa-loop-ivopts.c (alloc_use_cost_map): Use bitmap_count_bits
	and ceil_log2.
	(get_use_iv_cost): Terminate hashtable walk when coming across
	an empty entry.

2013-02-20  Igor Zamyatin  <igor.zamyatin@intel.com>

	* config/i386/i386.c (initial_ix86_tune_features): Turn on fp
	reassociation for avx2 targets.

2012-02-19  Edgar E. Iglesias  <edgar.iglesias@gmail.com>

	* config/microblaze/microblaze.c: microblaze_has_clz = 0
	Add version check for v8.10.a to enable microblaze_has_clz
	* config/microblaze/microblaze.h: Add TARGET_HAS_CLZ as combined
	version and TARGET_PATTERN_COMPARE check
	* config/microblaze/microblaze.md: New clzsi2 instruction

2012-02-19  Edgar E. Iglesias  <edgar.iglesias@gmail.com>

	* config/microblaze/microblaze.md (call_value_intern): Check symbol is
	function before branching.

2012-02-19  Andrey Belevantsev  <abel@ispras.ru>

	* sel-sched-dump.c (dump_insn_rtx_flags): Explicitly set
	DUMP_INSN_RTX_UID.
	(dump_insn_rtx_1): Pass PATTERN (insn) to str_pattern_slim.

2012-02-19  Andrey Belevantsev  <abel@ispras.ru>

	PR middle-end/55889
	* sel-sched.c: Include ira.h.
	(implicit_clobber_conflict_p): New function.
	(moveup_expr): Use it.
	* Makefile.in (sel-sched.o): Depend on ira.h.

2013-02-19  Richard Biener  <rguenther@suse.de>

	PR tree-optimization/56384
	* tree-ssa-sccvn.h (struct vn_phi_s): Add type member.
	(vn_hash_type): Split out from ...
	(vn_hash_constant_with_type): ... here.
	* tree-ssa-sccvn.c (vn_phi_compute_hash): Use vn_hash_type.
	(vn_phi_eq): Compare types from vn_phi_s structure.
	(vn_phi_lookup): Populate vn_phi_s type.
	(vn_phi_insert): Likewise.

2013-02-19  Jakub Jelinek  <jakub@redhat.com>

	PR tree-optimization/56350
	* tree-vect-loop.c (vectorizable_reduction): If orig_stmt, return false
	if haven't found reduction or nested cycle operand, rather than
	asserting we must find it.

	PR tree-optimization/56381
	* tree-ssa-pre.c (create_expression_by_pieces): Fix up last argument
	to fold_build3.

2013-02-18  Aldy Hernandez  <aldyh@redhat.com>
	    Jakub Jelinek  <jakub@redhat.com>

	PR target/52555
	* genopinit.c (raw_optab_handler): Use this_fn_optabs.
	(swap_optab_enable): Same.
	(init_all_optabs): Use argument instead of global.
	* tree.h (struct tree_optimization_option): New field target_optabs.
	* expr.h (init_all_optabs): Add argument to prototype.
	(TREE_OPTIMIZATION_OPTABS): New.
	(save_optabs_if_changed): Protoize.
	* optabs.h: Declare this_fn_optabs.
	* optabs.c (save_optabs_if_changed): New.
	Declare this_fn_optabs.
	(init_optabs): Add argument to init_all_optabs() call.
	* function.c (invoke_set_current_function_hook): Handle per
	function optabs.
	* function.h (struct function): New field optabs.
	* config/mips/mips.c (mips_set_mips16_mode): Handle when
	optimization_current_node has changed.
	* target-globals.h (save_target_globals_default_opts): Protoize.
	* target-globals.c (save_target_globals_default_opts): New.

2013-02-18  John David Anglin  <dave.anglin@nrc-cnrc.gc.ca>

	PR target/56347
	* config/pa/pa.c (pa_conditional_register_usage): On HP-UX, mark
	registers %fr12 and %fr12R as call used.

	PR target/56214
	* config/pa/predicates.md (base14_operand): Except for BLKmode, QImode
	and HImode, require all displacements to be an integer multiple of
	their mode size.
	* config/pa/pa.c (pa_legitimate_address_p): For REG+BASE addresses,
	only allow QImode and HImode when reload is in progress and strict is
	true.  Likewise for symbolic addresses.  Use base14_operand to check
	displacements in REG+BASE addresses.

2013-02-18  Richard Biener  <rguenther@suse.de>

	PR tree-optimization/56366
	* tree-vect-loop.c (get_initial_def_for_induction): Properly
	handle sign-conversion of outer-loop initial induction value.

2013-02-18  Richard Biener  <rguenther@suse.de>

	PR middle-end/56349
	* cfghooks.c (merge_blocks): If we merge a latch into another
	block adjust references to it.
	* cfgloop.c (flow_loops_find): Reset latch before recomputing it.
	(verify_loop_structure): Verify that a recorded latch is in fact
	a latch.

2013-02-18  Richard Biener  <rguenther@suse.de>

	PR tree-optimization/56321
	* tree-ssa-reassoc.c (propagate_op_to_single_use): Properly
	order SSA name release and virtual operand unlinking.

2013-02-17  Edgar E. Iglesias  <edgar.iglesias@gmail.com>

	* config/microblaze/microblaze.md (save_stack_block): Define.
	(restore_stack_block): Likewise.

2013-02-16  Edgar E. Iglesias  <edgar.iglesias@gmail.com>

	* config/microblaze/linux.h (TARGET_SUPPORTS_PIC): Define as 1.
	* config/microblaze/microblaze.h (TARGET_SUPPORTS_PIC): Define as 1.
	* config/microblaze/microblaze.c (microblaze_option_override):
	Bail out early for PIC modes when target does not support PIC.

2013-02-16  Edgar E. Iglesias  <edgar.iglesias@gmail.com>

	* config/microblaze/microblaze.c (microblaze_asm_trampoline_template):
	Replace with a microblaze version.
	(microblaze_trampoline_init): Adapt for microblaze.
	* config/microblaze/microblaze.h (TRAMPOLINE_SIZE): Adapt for
	microblaze.

2013-02-16  Jakub Jelinek  <jakub@redhat.com>
	    Dodji Seketeli  <dodji@redhat.com>

	PR asan/56330
	* asan.c (get_mem_refs_of_builtin_call): White space and style
	cleanup.
	(instrument_mem_region_access): Do not forget to always put
	instrumentation of the of 'base' and 'base + len' in a "if (len !=
	0) statement, even for cases where either 'base' or 'base + len'
	are not instrumented -- because they have been previously
	instrumented.  Simplify the logic by putting all the statements
	instrument 'base + len' inside a sequence, and then insert that
	sequence right before the current insertion point.  Then, to
	instrument 'base + len', just get an iterator on that statement.
	And do not forget to update the pointer to iterator the function
	received as argument.

2013-02-15  Vladimir Makarov  <vmakarov@redhat.com>

	PR rtl-optimization/56348
	* lra-assigns.c (reload_pseudo_compare_func): Prefer bigger pseudos.

2013-02-15  Steven Bosscher  <steven@gcc.gnu.org>

	* graph.c (start_graph_dump): Print dumpfile base as digraph label.
	(clean_graph_dump_file): Pass base to start_graph_dump.

2013-02-14  Richard Henderson  <rth@redhat.com>

	PR target/55941
	* lower-subreg.c (simple_move): Check dest mode instead of src mode.

2013-02-14  Steven Bosscher  <steven@gcc.gnu.org>

	* collect2-aix.h: Define F_LOADONLY.

2013-02-14  Richard Biener  <rguenther@suse.de>

	PR lto/50494
	* varasm.c (output_constant_def_1): Get the decl representing
	the constant as argument.
	(output_constant_def): Wrap output_constant_def_1.
	(make_decl_rtl): Use output_constant_def_1 with the decl
	representing the constant.
	(build_constant_desc): Optionally re-use a decl already
	representing the constant.
	(tree_output_constant_def): Adjust.

2013-02-14  Dodji Seketeli  <dodji@redhat.com>

	Fix an asan crash
	* asan.c (instrument_builtin_call):  Really put the length of the
	second source argument into src1_len.

2013-02-13  Jakub Jelinek  <jakub@redhat.com>

	* asan.c (create_cond_insert_point): Add create_then_fallthru_edge
	argument.  If it is false, don't create edge from then_bb to
	fallthru_bb.
	(insert_if_then_before_iter): Pass true to it.
	(build_check_stmt): Pass false to it.
	(transform_statements): Flush hash table only on extended basic
	block boundaries, rather than at the beginning of every bb.
	Don't flush hash table on nonfreeing_call_p calls.
	* tree-flow.h (nonfreeing_call_p): New prototype.
	* tree-ssa-phiopt.c (nonfreeing_call_p): No longer static.

2013-02-13  David S. Miller  <davem@davemloft.net>

	* expmed.c (expand_shift_1): Only strip scalar integer subregs.

2013-02-13  Vladimir Makarov  <vmakarov@redhat.com>

	PR target/56184
	* ira.c (max_regno_before_ira): Move from ...
	(ira): ... here.
	(fix_reg_equiv_init): Use max_regno_before_ira instead of
	vec_safe_length.

2013-02-13  Jakub Jelinek  <jakub@redhat.com>

	* config/i386/i386.c (ix86_asan_shadow_offset): Revert last change.

2013-02-13  Richard Biener  <rguenther@suse.de>

	PR lto/56295
	* gimple-streamer-out.c (output_gimple_stmt): Undo wrapping
	globals in MEM_REFs.

2013-02-13  Richard Biener  <rguenther@suse.de>

	* loop-init.c (loop_optimizer_init): Clear loop state when
	re-initializing preserved loops.
	* loop-unswitch.c (unswitch_single_loop): Return whether
	we unswitched the loop.  Do not verify loop state here.
	(unswitch_loops): When we unswitched a loop discover new
	loops.

2013-02-13  Kostya Serebryany  <kcc@google.com>

	* config/i386/i386.c: Use 0x7fff8000 as asan_shadow_offset on x86_64
	linux.
	* sanitizer.def: Rename __asan_init to __asan_init_v1.

2013-02-12  Dodji Seketeli  <dodji@redhat.com>

	Avoid instrumenting duplicated memory access in the same basic block
	* Makefile.in (asan.o): Add new dependency on hash-table.h
	* asan.c (struct asan_mem_ref, struct mem_ref_hasher): New types.
	(asan_mem_ref_init, asan_mem_ref_get_end, get_mem_ref_hash_table)
	(has_stmt_been_instrumented_p, empty_mem_ref_hash_table)
	(free_mem_ref_resources, has_mem_ref_been_instrumented)
	(has_stmt_been_instrumented_p, update_mem_ref_hash_table)
	(get_mem_ref_of_assignment): New functions.
	(get_mem_refs_of_builtin_call): Extract from
	instrument_builtin_call and tweak a little bit to make it fit with
	the new signature.
	(instrument_builtin_call): Use the new
	get_mem_refs_of_builtin_call.  Use gimple_call_builtin_p instead
	of is_gimple_builtin_call.
	(instrument_derefs, instrument_mem_region_access): Insert the
	instrumented memory reference into the hash table.
	(maybe_instrument_assignment): Renamed instrument_assignment into
	this, and change it to advance the iterator when instrumentation
	actually happened and return true in that case.  This makes it
	homogeneous with maybe_instrument_assignment, and thus give a
	chance to callers to be more 'regular'.
	(transform_statements): Clear the memory reference hash table
	whenever we enter a new BB, when we cross a function call, or when
	we are done transforming statements.  Use
	maybe_instrument_assignment instead of instrumentation.  No more
	need to special case maybe_instrument_assignment and advance the
	iterator after calling it; it's now handled just like
	maybe_instrument_call.  Update comment.

2013-02-13  Richard Biener  <rguenther@suse.de>

	* config/mn10300/mn10300.c (mn10300_scan_for_setlb_lcc):
	Fix loop discovery code.

2013-02-12  Vladimir Makarov  <vmakarov@redhat.com>

	PR inline-asm/56148
	* lra-constraints.c (process_alt_operands): Match early clobber
	operand with itself.  Check conflicts with earlyclobber only if
	the operand is not reloaded.  Prefer to reload conflicting operand
	if earlyclobber and matching operands are the same.

2013-02-12  Richard Biener  <rguenther@suse.de>

	PR lto/56297
	* lto-streamer-out.c (write_symbol): Do not output symbols
	for hard register variables.

2013-02-12  Georg-Johann Lay  <avr@gjlay.de>

	PR target/54222
	* config/avr/avr-dimode.md (umulsidi3, mulsidi3): New expanders.
	(umulsidi3_insn, mulsidi3_insn): New insns.

2013-02-12  Christophe Lyon  <christophe.lyon@linaro.org>

	* config/arm/arm-protos.h (struct cpu_vec_costs): New struct type.
	(struct tune_params): Add vec_costs field.
	* config/arm/arm.c (arm_builtin_vectorization_cost)
	(arm_add_stmt_cost): New functions.
	(TARGET_VECTORIZE_BUILTIN_VECTORIZATION_COST)
	(TARGET_VECTORIZE_ADD_STMT_COST): Define.
	(arm_default_vec_cost): New struct of type cpu_vec_costs.
	(arm_slowmul_tune, arm_fastmul_tune, arm_strongarm_tune)
	(arm_xscale_tune, arm_9e_tune, arm_v6t2_tune, arm_cortex_tune)
	(arm_cortex_a15_tune, arm_cortex_a5_tune, arm_cortex_a9_tune)
	(arm_v6m_tune, arm_fa726te_tune): Define new vec_costs field.

2013-02-12  Richard Biener  <rguenther@suse.de>

	PR lto/56295
	* gimple-streamer-in.c (input_gimple_stmt): Strip MEM_REFs off
	decls again if possible.

2013-02-12  Richard Biener  <rguenther@suse.de>

	PR middle-end/56288
	* tree-ssa.c (verify_ssa_name): Fix check, move
	SSA_NAME_IN_FREE_LIST check up.

2013-02-12  Jakub Jelinek  <jakub@redhat.com>
	    Steven Bosscher   <steven@gcc.gnu.org>

	PR rtl-optimization/56151
	* optabs.c (add_equal_note): Don't return 0 if target is a MEM,
	equal to op0 or op1, and last_insn pattern is CODE operation
	with MEM dest and one of the operands matches that MEM.

2013-02-11  Sriraman Tallam  <tmsriramgoogle.com>

	* doc/extend.texi: Document Function Multiversioning and "default"
	parameter string to target attribute.
	* config/i386/i386.c (get_builtin_code_for_version): Return 0 if
	target attribute parameter is "default".
	(ix86_compare_version_priority): Remove checks for target attribute.
	(ix86_mangle_function_version_assembler_name): Change error to sorry.
	Remove check for target attribute equal to NULL. Add assert.
	(ix86_generate_version_dispatcher_body): Change error to sorry.

2013-02-11  Iain Sandoe  <iain@codesourcery.com>
	    Jack Howarth  <howarth@bromo.med.uc.edu>
	    Patrick Marlier  <patrick.marlier@gmail.com>

	PR libitm/55693
	* config/darwin.h: Replace ENDFILE_SPEC with TM_DESTRUCTOR and
	define ENDFILE_SPEC as TM_DESTRUCTOR.
	* config/i386/darwin.h (ENDFILE_SPEC): Use TM_DESTRUCTOR.

2013-02-11  Alexander Potapenko  <glider@google.com>
	    Jack Howarth  <howarth@bromo.med.uc.edu>
	    Jakub Jelinek  <jakub@redhat.com>

	PR sanitizer/55617
	* config/darwin.c (cdtor_record): Rename ctor_record.
	(sort_cdtor_records): Rename sort_ctor_records.
	(finalize_dtors): New routine to sort destructors by
	priority before use in assemble_integer.
	(machopic_asm_out_destructor): Use finalize_dtors if needed.

2013-02-11  Uros Bizjak  <ubizjak@gmail.com>

	PR rtl-optimization/56275
	* simplify-rtx.c (avoid_constant_pool_reference): Check that
	offset is non-negative and less than cmode size before
	calling simplify_subreg.

2013-02-11  Richard Biener  <rguenther@suse.de>

	PR tree-optimization/56264
	* cfgloop.h (fix_loop_structure): Adjust prototype.
	* loop-init.c (fix_loop_structure): Return the number of
	newly discovered loops.
	* tree-cfgcleanup.c (repair_loop_structures): When new loops
	are discovered, do a full loop-closed SSA rewrite.

2013-02-11  Richard Biener  <rguenther@suse.de>

	PR tree-optimization/56273
	* tree-vrp.c (simplify_cond_using_ranges): Disable for the
	first VRP run.
	(check_array_ref): Fix missing newline in dumps.
	(search_for_addr_array): Likewise.

2013-02-09  David Edelsohn  <dje.gcc@gmail.com>

	* config/rs6000/aix61.h (OS_MISSING_ALTIVEC): Undefine.

2013-02-09  Jakub Jelinek  <jakub@redhat.com>

	PR target/56256
	* config/rs6000/rs6000.h (ASSEMBLER_DIALECT): Define.

2013-02-08  Vladimir Makarov  <vmakarov@redhat.com>

	PR rtl-optimization/56246
	* lra-constraints.c (simplify_operand_subreg): Try to reuse
	reload pseudo.
	* lra.c (lra): Clear lra_optional_reload_pseudos only when all
	constraints are satisfied.

2013-02-08  Jeff Law  <law@redhat.com>

	PR debug/53948
	* emit-rtl.c (reg_is_parm_p): New function.
	* regs.h (reg_is_parm_p): New prototype.
	* ira-conflicts.c (ira_build_conflicts): Allow parameters in
	callee-clobbered registers.

2013-02-08  Michael Meissner  <meissner@linux.vnet.ibm.com>

	PR target/56043
	* config/rs6000/rs6000.c (rs6000_builtin_vectorized_libmass):
	If there is no implicit builtin declaration, just return NULL.

2013-02-08  Uros Bizjak  <ubizjak@gmail.com>

	* config/i386/sse.md (FMAMODEM): New mode iterator.
	(fma<mode>4, fms<mode>4, fnma<mode>4, fnms<mode>4): Use FMAMODEM
	mode iterator. Do not use TARGET_SSE_MATH in insn constraint.

2013-02-08  Uros Bizjak  <ubizjak@gmail.com>

	* config/i386/gnu-user.h (TARGET_CAN_SPLIT_STACK): Define only
	when HAVE_GAS_CFI_PERSONALITY_DIRECTIVE is set.
	* config/i386/gnu-user64.h (TARGET_CAN_SPLIT_STACK): Ditto.

2013-02-08  Edgar E. Iglesias  <edgar.iglesias@gmail.com>

	* config.gcc (microblaze*-linux*): Add TARGET_BIG_ENDIAN_DEFAULT.
	(microblaze*-*-elf): Likewise.
	* config/microblaze/linux.h: Add -mbig-endian / -mlittle-endian to
	LINK_SPEC.
	* config/microblaze/microblaze-c.c: Add builtin defines for
	_LITTLE_ENDIAN and _BIG_ENDIAN.
	* config/microblaze/microblaze.h: Add TARGET_ENDIAN_DEFAULT and
	add to TARGET_DEFAULT flags.
	Expand ASM_SPEC and LINK_SPEC.
	Update BYTES_BIG_ENDIAN and WORDS_BIG_ENDIAN.
	* config/microblaze/microblaze.md: Update extendsidi2 and
	movdi_internal instructions to use low-order / high-order reg
	print_operands.
	* config/microblaze/microblaze.opt: Add mbig-endian and mlittle-endian
	options and inversemask / mask of LITTLE_ENDIAN.
	* config/microblaze/t-microblaze: Expand multilib options to
	include mlittle-endian (le) and update exceptions patterns.

2013-02-08  Jakub Jelinek  <jakub@redhat.com>

	PR rtl-optimization/56195
	* lra-constraints.c (get_reload_reg): Don't reuse regs
	if they have smaller mode than requested, if they have
	wider mode than requested, try to return a SUBREG.

	PR tree-optimization/56250
	* fold-const.c (extract_muldiv_1) <case NEGATE_EXPR>: Don't optimize
	if type is unsigned and code isn't MULT_EXPR.

2013-02-08  Georg-Johann Lay  <avr@gjlay.de>

	PR tree-optimization/56064
	* fixed-value.c (fixed_from_double_int): Sign/zero extend payload
	bits according to mode.
	* fixed-value.h (fixed_from_double_int)
	(const_fixed_from_double_int): Adjust comments.

2013-02-08  Richard Biener  <rguenther@suse.de>

	PR lto/56231
	* lto-streamer.h (struct data_in): Remove current_file, current_line
	and current_col members.
	* lto-streamer-out.c (lto_output_location): Stream changed bits
	en-block for efficiency.
	* lto-streamer-in.c (clear_line_info): Remove.
	(lto_input_location): Cache current file, line and column
	globally via local statics.  Read changed bits en-block.
	(input_function): Do not call clear_line_info.
	(lto_read_body): Likewise.
	(lto_input_toplevel_asms): Likewise.

2013-02-08  Michael Matz  <matz@suse.de>

	PR tree-optimization/52448
	* tree-ssa-phiopt.c (struct name_to_bb): Add phase member.
	(nt_call_phase): New static.
	(add_or_mark_expr): Only mark accesses with newer phase than any
	call seen.
	(nonfreeing_call_p): New.
	(nt_init_block): Update nt_call_phase, mark blocks as visited.
	(nt_fini_block): Keep blocks marked as visited.
	(get_non_trapping): Initialize nt_call_phase, and reset aux pointer.

2013-02-08  Richard Biener  <rguenther@suse.de>

	* ira.c (ira): Free broken dominator information.

2013-02-08  Uros Bizjak  <ubizjak@gmail.com>

	* config/i386/i386.c (ix86_spill_class): Use INTEGER_CLASS_P macro.

2013-02-08  Marek Polacek  <polacek@redhat.com>

	* cfgloop.c (verify_loop_structure): Add more checking of headers.

2013-02-08  Richard Biener  <rguenther@suse.de>

	PR middle-end/56181
	* cfgloop.h (flow_loops_find): Adjust.
	(bb_loop_header_p): Declare.
	* cfgloop.c (bb_loop_header_p): New function split out from ...
	(flow_loops_find): ... here.  Adjust function signature,
	support incremental loop structure update.
	(verify_loop_structure): Cleanup.  Verify a loop is a loop.
	* cfgloopmanip.c (fix_loop_structure): Move ...
	* loop-init.c (fix_loop_structure): ... here.
	(apply_loop_flags): Split out from ...
	(loop_optimizer_init): ... here.
	(fix_loop_structure): Use apply_loop_flags.  Use flow_loops_find
	in incremental mode, only remove dead loops here.

2013-02-08  Georg-Johann Lay  <avr@gjlay.de>

	PR target/54222
	* config/avr/avr.md (unspec) <UNSPEC_ROUND>: Add.
	* config/avr/avr-fixed.md (ALL4QA, ALL124QA): New mode iterators.
	(round<mode>3, round<mode>3_const): New expanders for fixed-mode.
	(*round<mode>3.libgcc): New insns for fixed-modes.
	* config/avr/builtins.def (ABSxx): Use a non-NULL LIBNAME.
	(ROUNDxx, COUNTLSxx, BITSxx, xxBITS): New DEF_BUILTINs.
	(ROUNDFX, COUNTLSFX, ABSFX): New DEF_BUILTINs.
	* config/avr/stdfix.h (absFX, bitsFX, FXbits): Remove inline
	implementations.  Define to __builtin_avr_absFX,
	__builtin_avr_bitsFX, __builtin_avr_FXbits, respectively.
	(roundFX, countlsFX): Define to __builtin_avr_roundFX,
	__builtin_avr_countlsFX, respectively.
	* config/avr/avr-c.c (target.h): Include it.
	(enum avr_builtin_id): New enum.
	(avr_resolve_overloaded_builtin): New static function.
	(avr_register_target_pragmas): Use it to set
	targetm.resolve_overloaded_builtin.
	* config/avr/avr.c (avr_init_builtins): Supply myriads of local
	tree nodes used by DEF_BUILTIN.
	(avr_expand_builtin) <AVR_BUILTIN_ROUNDxx>: Sanity-check them.
	(avr_fold_builtin) <AVR_BUILTIN_BITSxx>: Fold to VIEW_COVERT_EXPR.
	<AVR_BUILTIN_xxBITS>: Same.

2013-02-08  Richard Biener  <rguenther@suse.de>

	* cfgloop.c (verify_loop_structure): Properly handle
	a loop exiting to another loop header.
	* ira-int.h (ira_loops): Remove.
	* ira.c (ira_loops): Remove.
	(ira): Use loop_optimizer_init and loop_optimizer_finalize.
	(do_reload): Use loop_optimizer_finalize.
	* ira-build.c (create_loop_tree_nodes): Use get_loops and
	number_of_loops to access the loop tree.
	(more_one_region_p): Likewise.
	(finish_loop_tree_nodes): Likewise.
	(rebuild_regno_allocno_maps): Likewise.
	(mark_loops_for_removal): Likewise.
	(mark_all_loops_for_removal): Likewise.
	(remove_unnecessary_regions): Likewise.
	(ira_build): Likewise.
	* ira-emit.c (setup_entered_from_non_parent_p): Likewise.

2013-02-08  Richard Biener  <rguenther@suse.de>

	* Makefile.in (tree-tailcall.o): Add $(CFGLOOP_H) dependency.
	* ipa-pure-const.c (analyze_function): Avoid calling
	mark_irreducible_loops twice.
	* tree-tailcall.c (tree_optimize_tail_calls_1): Mark loops for fixup.

2013-02-07  David S. Miller  <davem@davemloft.net>

	* dwarf2out.c (based_loc_descr): Perform leaf register remapping
	on 'reg'.
	* var-tracking.c (vt_add_function_parameter): Test the presence of
	HAVE_window_save properly and do not remap argument registers when
	we have a leaf function.

2013-02-07  Uros Bizjak  <ubizjak@gmail.com>

	PR bootstrap/56227
	* ggc-page.c (ggc_print_statistics): Use HOST_LONG_LONG_FORMAT
	instead of "ll".
	* config/i386/i386.c (ix86_print_operand): Ditto.

2013-02-07  Vladimir Makarov  <vmakarov@redhat.com>

	* lra-constraints.c (process_alt_operands): Fix recently added comment.

2013-02-07  Vladimir Makarov  <vmakarov@redhat.com>

	PR rtl-optimization/56225
	* lra-constraints.c (process_alt_operands): Check that reload hard
	reg can hold value for strict_low_part.

2013-02-07  Jakub Jelinek  <jakub@redhat.com>

	PR debug/56154
	* dwarf2out.c (dwarf2_debug_hooks): Set end_function hook to
	dwarf2out_end_function.
	(in_first_function_p, maybe_at_text_label_p,
	first_loclabel_num_not_at_text_label): New variables.
	(dwarf2out_var_location): In the first function find out
	lowest loclabel_num N where .LVLN is known not to be equal to .Ltext0.
	(find_empty_loc_ranges_at_text_label, dwarf2out_end_function): New
	functions.

2013-02-07  Eric Botcazou  <ebotcazou@adacore.com>

	PR rtl-optimization/56178
	* cse.c (cse_insn): Do not create a REG_EQUAL note if the source is a
	SUBREG of a register.  Tidy up related block of code.
	* fwprop.c (forward_propagate_and_simplify): Do not create a REG_EQUAL
	note if the source is a register or a SUBREG of a register.

2013-02-07  Jakub Jelinek  <jakub@redhat.com>

	PR target/56228
	* config/rs6000/rs6000.md (ptrm): New mode attr.
	(call_indirect_aix<ptrsize>, call_indirect_aix<ptrsize>_nor11,
	call_value_indirect_aix<pttrsize>,
	call_value_indirect_aix<pttrsize>_nor11): Use <ptrm> instead of
	m in constraints.

2013-02-07  Michael Haubenwallner  <michael.haubenwallner@salomon.at>

	* collect2.c (main): Set aix64_flag for -G and -bsvr4 too, disable
	if -bnortl. Convert to strcmp and strncmp.

2013-02-07  Alan Modra  <amodra@gmail.com>

	PR target/54009
	* config/rs6000/rs6000.c (mem_operand_gpr): Check that LO_SUM
	addresses won't wrap when offsetting.
	(rs6000_secondary_reload): Provide secondary reloads needed for
	wrapping LO_SUM addresses.

2013-02-06  Thomas Schwinge  <thomas@codesourcery.com>

	* config/gnu.h (GNU_USER_TARGET_OS_CPP_BUILTINS): Never define
	MACH, just __MACH__.

2013-02-06  Richard Biener  <rguenther@suse.de>

	* tracer.c (tracer): Mark loops with LOOPS_NEED_FIXUP
	instead of calling fix_loop_structure.

2013-02-06  Jakub Jelinek  <jakub@redhat.com>

	PR middle-end/56217
	* omp-low.c (use_pointer_for_field): Return false if
	lower_send_shared_vars doesn't generate any copy-out code.

2013-02-06  Tom de Vries  <tom@codesourcery.com>

	PR rtl-optimization/56131
	* cfgrtl.c (delete_insn): Use NOTE_BASIC_BLOCK instead of BLOCK_FOR_INSN
	to get the bb of a NOTE_INSN_BASIC_BLOCK.  Handle the case that the bb
	of the label is NULL.  Add comment.

2013-02-05  Jakub Jelinek  <jakub@redhat.com>

	* tree.h (struct tree_decl_with_vis): Remove thread_local field.

	PR sanitizer/55374
	* config/gnu-user.h (LIBTSAN_EARLY_SPEC): Define.
	(STATIC_LIBTSAN_LIBS): Likewise.
	* gcc.c (ADD_STATIC_LIBTSAN_LIBS, LIBTSAN_EARLY_SPEC): Define.
	(LIBTSAN_SPEC): Add ADD_STATIC_LIBTSAN_LIBS, if LIBTSAN_EARLY_SPEC
	is defined, don't add anything else beyond that.
	(SANITIZER_EARLY_SPEC, SANITIZER_SPEC): Define.
	(LINK_COMMAND_SPEC): Use them.

	PR tree-optimization/56205
	* tree-stdarg.c (check_all_va_list_escapes): Return true if
	there are any PHI nodes that set non-va_list_escape_vars SSA_NAME
	and some va_list_escape_vars SSA_NAME appears in some PHI argument.

2013-02-05  Richard Biener  <rguenther@suse.de>

	PR tree-optimization/53342
	PR tree-optimization/53185
	* tree-vectorizer.h (vect_check_strided_load): Remove.
	* tree-vect-data-refs.c (vect_enhance_data_refs_alignment): Do
	not disallow peeling for vectorized strided loads.
	(vect_check_strided_load): Make static and simplify.
	(vect_analyze_data_refs): Adjust.
	* tree-vect-stmts.c (vectorizable_load): Handle peeled loops
	correctly when vectorizing strided loads.

2013-02-05  Richard Biener  <rguenther@suse.de>

	* doc/install.texi: Refer to ISL, not PPL.

2013-02-05  Jan Hubicka  <jh@suse.cz>

	PR tree-optimization/55789
	* params.def (PARAM_EARLY_INLINER_MAX_ITERATIONS): Drop to 1.

2013-02-05  Jan Hubicka  <jh@suse.cz>

	PR tree-optimization/55789
	* cgraphclones.c (cgraph_remove_node_and_inline_clones): Remove
	the dead call anyway.

2013-02-05  Eric Botcazou  <ebotcazou@adacore.com>

	PR sanitizer/55374
	* config/gnu-user.h (LIBASAN_EARLY_SPEC): Add missing guard.

2013-02-04  Alexander Potapenko  <glider@google.com>
	    Jack Howarth  <howarth@bromo.med.uc.edu>
	    Jakub Jelinek  <jakub@redhat.com>

	PR sanitizer/55617
	* config/darwin.c (sort_ctor_records): Stabilized qsort
	on constructor priority by using original position.
	(finalize_ctors): New routine to sort constructors by
	priority before use in assemble_integer.
	(machopic_asm_out_constructor): Use finalize_ctors if needed.

2013-02-04  Jakub Jelinek  <jakub@redhat.com>

	PR libstdc++/54314
	* config/i386/winnt.c (i386_pe_assemble_visibility): Don't warn
	about visibility on artificial decls.
	* config/sol2.c (solaris_assemble_visibility): Likewise.

2013-02-04  Kai Tietz  <ktietz@redhat.com>

	PR target/56186
	* config/i386/i386.c (function_value_ms_64): Add additional valtype
	argument and improve checking of return-argument types for 16-byte
	modes.
	(ix86_function_value_1): Add additional valtype argument on call
	of function_value_64.
	(return_in_memory_ms_64): Sync 16-byte sized mode handling with
	handling infunction_value_64 function.

2013-02-04  Matthew Gretton-Dann  <matthew.gretton-dann@linaro.org>

	* reload.c (subst_reloads): Fix DEBUG_RELOAD build issue.

2013-02-04  Richard Biener  <rguenther@suse.de>

	PR tree-optimization/56188
	* tree-ssa-structalias.c (label_visit): Consider case with
	initially non-empty points-to set.
	(perform_var_substitution): Dump node mapping and clean up.

2013-02-04  Richard Guenther  <rguenther@suse.de>

	PR lto/56168
	* lto-symtab.c (lto_symtab_merge_decls_1): Make non-builtin
	node prevail as last resort.
	(lto_symtab_merge_decls): Remove guard on LTRANS here.
	(lto_symtab_prevailing_decl): Builtins are their own prevailing decl.

2013-02-04  Richard Biener  <rguenther@suse.de>

	PR tree-optimization/56113
	* tree-ssa-structalias.c (equiv_class_lookup, equiv_class_add):
	Merge into ...
	(equiv_class_lookup_or_add): ... this.
	(label_visit): Adjust and fix error in previous patch.
	(perform_var_substitution): Adjust.

2013-02-03  Oleg Endo  <olegendo@gcc.gnu.org>

	* config/sh/divtab.c: Fix formatting and comments throughout the file.
	* config/sh/sh4-300.md: Likewise.
	* config/sh/sh4a.md: Likewise.
	* config/sh/constraints.md: Likewise.
	* config/sh/sh.md: Likewise.
	* config/sh/netbsd-elf.h: Likewise.
	* config/sh/predicates.md: Likewise.
	* config/sh/sh-protos.h: Likewise.
	* config/sh/ushmedia.h: Likewise.
	* config/sh/linux.h: Likewise.
	* config/sh/sh.c: Likewise.
	* config/sh/superh.h: Likewise.
	* config/sh/elf.h: Likewise.
	* config/sh/sh4.md: Likewise.
	* config/sh/sh.h: Likewise.

2013-02-03  John David Anglin  <dave.anglin@nrc-cnrc.gc.ca>

	* config/pa/constraints.md: Adjust unused letters.  Change "T"
	constraint to match_test floating_point_store_memory_operand().
	* config/pa/predicates.md (reg_plus_base_memory_operand): New.
	(base14_operand): New.
	(floating_point_store_memory_operand): New.
	(integer_store_memory_operand): Revise to use base14_operand and
	reg_plus_base_memory_operand.
	(move_dest_operand): Allow symbolic_memory_operands.
	(symbolic_memory_operand): Check for LO_SOM.
	(symbolic_operand): Change default case to break.
	* config/pa/pa.md: Remove unamed DFmode and SFmode patterns to force
	CONST_DOUBLE values to be reloaded by putting them into memory when
	the destination is a floating point register.
	(movdf): Remove code to handle CONST_DOUBLE.
	(movsf): Likewise.
	(reload_indf_r1): New.
	(reload_insf_r1): New.
	Consistently use "Q" and "T" constraints with integer and floating
	point move instructions, respectively.
	(movdi): Remove FAIL.
	Change predicate for source operand unamed DImode move from
	general_operand to move_src_operand.
	(umulsidi3): Change predicate for destination operand to
	register_operand.
	Likewise for similar unamed patterns.
	* config/pa/pa-protos.h (pa_legitimize_reload_address): Declare.
	* config/pa/pa.c (pa_symbolic_expression_p): Remove extra parenthesis.
	(hppa_legitimize_address): Simplify mask calculation.
	(pa_emit_move_sequence): Revised handling of secondary reloads from
	REG+D addresses for floating point loads and stores.  Directly handle
	loading CONST0_RTX (mode) to a floating point register.
	(pa_secondary_reload): Handle reloading DF and SFmode constant values
	to floating point registers.  Don't restrict secondary reloads to
	floating point registers to integer modes.  Revise some comments and
	cleanup some code.
	(TARGET_LEGITIMATE_ADDRESS_P): Define.
	(pa_legitimate_address_p): New.
	(pa_legitimize_reload_address): New.
	* config/pa/pa.h (STRICT_REG_OK_FOR_INDEX_P): New.
	(STRICT_REG_OK_FOR_BASE_P): New.
	(GO_IF_LEGITIMATE_ADDRESS): Delete.  Update some related comments.
	(LEGITIMIZE_RELOAD_ADDRESS): Revise to use pa_legitimize_reload_address.

2013-02-03  David Edelsohn  <dje.gcc@gmail.com>
	    Andrew Dixie  <andrewd@gentrack.com>

	* collect2.c (GCC_CHECK_HDR): Do not scan objects with F_LOADONLY
	flag set.

2013-02-03  Richard Sandiford  <rdsandiford@googlemail.com>

	* expmed.c (extract_bit_field_1): Pass the full width of the
	structure to get_best_reg_extraction_insn.

2013-02-01  David Edelsohn  <dje.gcc@gmail.com>

	PR target/54601
	* configure.ac (use_cxa_atexit): Add AIX.
	* configure: Regenerate.

	* config/rs6000/aix61.h (STARTFILE_SPEC): Add crtcxa.o.

2013-02-01  Jakub Jelinek  <jakub@redhat.com>

	PR debug/54793
	* final.c (need_profile_function): New variable.
	(final_start_function): Drop ATTRIBUTE_UNUSED from first argument.
	If first of NOTE_INSN_BASIC_BLOCK or NOTE_INSN_FUNCTION_BEG
	is only preceeded by NOTE_INSN_VAR_LOCATION or NOTE_INSN_DELETED
	notes, targetm.asm_out.function_prologue doesn't emit anything,
	HAVE_prologue and profiler should be emitted before prologue,
	set need_profile_function instead of emitting it.
	(final_scan_insn): If need_profile_function, emit
	profile_function on the first NOTE_INSN_BASIC_BLOCK or
	NOTE_INSN_FUNCTION_BEG note.

2013-02-01  Richard Henderson  <rth@redhat.com>

	* config/rs6000/rs6000.md (smulditi3): New.
	(umulditi3): New.

	* config/alpha/alpha.md (umulditi3): New.

2013-02-01  David Edelsohn  <dje.gcc@gmail.com>

	* config/rs6000/xcoff.h (ASM_OUTPUT_ALIGNED_COMMON): Use floor_log2.
	(ASM_OUTPUT_ALIGNED_LOCAL): New.

2013-02-01  Richard Biener  <rguenther@suse.de>

	PR tree-optimization/56113
	* tree-ssa-structalias.c (label_visit): Reduce work for
	single-predecessor nodes.

2013-02-01  Eric Botcazou  <ebotcazou@adacore.com>

	* fold-const.c (make_range_step) <TRUTH_NOT_EXPR>: Bail out if the
	range isn't testing for zero.

2013-01-31  Steven Bosscher  <steven@gcc.gnu.org>

	PR middle-end/56113
	* fwprop.c (fwprop_init): Set up loops without CFG modifications.

2013-01-31  Hiroyuki Ono  <hiroyuki.ono.jc@renesas.com>
	    Nick Clifton  <nickc@redhat.com>

	* config/v850/constraints.md (Q): Define as a memory constraint.
	* config/v850/predicates.md (label_ref_operand): New predicate.
	(e3v5_shift_operand): New predicate.
	(ior_operator): New predicate.
	* config/v850/t-v850: Add e3v5 multilib.
	* config/v850/v850-protos.h (v850_adjust_insn_length): Prototype.
	(v850_gen_movdi): Prototype.
	* config/v850/v850.c: Add support for e3v5 architecture.
	Rename all uses of TARGET_V850E || TARGET_V850E2_ALL to
	TARGET_V850E_UP.
	(construct_save_jarl): Add e3v5 long JARL support.
	(v850_adjust_insn_length): New function.  Adjust length of call
	insns when using e3v5 instructions.
	(v850_gen_movdi): New function: Generate instructions to move a
	DImode value.
	* config/v850/v850.h (TARGET_CPU_v850e3v5): Define.
	(CPP_SPEC): Define __v850e3v5__ as appropriate.
	(TARGET_USE_FPU): Enable for e3v5.
	(CONST_OK_FOR_W): New macro.
	(ADJUST_INSN_LENGTH): Define.
	* config/v850/v850.md (UNSPEC_LOOP): Define.
	(attr cpu): Add v850e3v5.
	Rename all uses of TARGET_V850E2 to TARGET_V850E2V3_UP.
	(movdi): New pattern.
	(movdi_internal): New pattern.
	(cbranchsf4): Conditionalize on TARGET_USE_FPU.
	(cbranchdf4): Conditionalize on TARGET_USE_FPU.
	(cstoresf4): Likewise.
	(cstoredf4): Likewise.
	(insv): New pattern.
	(rotlso3_a): New pattern.
	(rotlsi3_b): New pattern
	(rotlsi3_v850e3v5): New pattern.
	(doloop_begin): New pattern.
	(fix_loop_counter): New pattern.
	(doloop_end): New pattern.
	(branch_normal): Add e3v5 long branch support.
	(branch_invert): Likewise.
	(branch_z_normal): Likewise.
	(branch_z_invert): Likewise.
	(branch_nz_normal): Likewise.
	(branch_nz_invert): Likewise.
	(call_internal_short): Add e3v5 register-indirect JARL support.
	(call_internal_long): Likewise.
	(call_value_internal_short): Likewise.
	(call_value_internal_long): Likewise.
	* config/v850/v850.opt (mv850e3v5, mv850e2v4): New options.
	(mloop): New option.
	* config.gcc: Add support for configuring v840e3v5 target.
	* doc/invoke.texi: Document new v850 specific command line options.

2013-01-31  Paul Koning  <ni1d@arrl.net>

	PR debug/55059
	PR debug/54508
	* dwarf2out.c (prune_unused_types_mark): Mark all of parent's
	children if parent is a class.
	(prune_unused_types_prune): Don't add DW_AT_declaration.

2013-01-31  Richard Biener  <rguenther@suse.de>

	PR tree-optimization/56157
	* tree-vect-slp.c (vect_get_slp_defs): More thoroughly try to
	match up operand with SLP child.

2013-01-31  Jason Merrill  <jason@redhat.com>

	PR debug/54410
	* dwarf2out.c (gen_struct_or_union_type_die): Always schedule template
	parameters the first time.
	(gen_scheduled_generic_parms_dies): Check completeness here.

2013-01-31  Richard Biener  <rguenther@suse.de>

	PR middle-end/53073
	* common.opt (faggressive-loop-optimizations): New flag,
	enabled by default.
	* doc/invoke.texi (faggressive-loop-optimizations): Document.
	* tree-ssa-loop-niter.c (estimate_numbers_of_iterations_loop): Guard
	infer_loop_bounds_from_undefined by it.

2013-01-31  Richard Biener  <rguenther@suse.de>

	PR tree-optimization/56150
	* tree-ssa-loop-manip.c (find_uses_to_rename_stmt): Do not
	visit virtual operands.
	(find_uses_to_rename_bb): Likewise.

2013-01-31  Richard Biener  <rguenther@suse.de>

	PR tree-optimization/56150
	* tree-ssa-tail-merge.c (gimple_equal_p): Properly handle
	mixed store non-store stmts.

2013-01-30  Jakub Jelinek  <jakub@redhat.com>

	PR sanitizer/55374
	* gcc.c (LIBASAN_SPEC): Define just to ADD_STATIC_LIBASAN_LIBS if
	LIBASAN_EARLY_SPEC is defined.
	(LIBASAN_EARLY_SPEC): Define to empty string if not already defined.
	(LINK_COMMAND_SPEC): Add LIBASAN_EARLY_SPEC for -fsanitize=address,
	before %o.
	* config/gnu-user.h (LIBASAN_EARLY_SPEC): Define.

	PR c++/55742
	* config/i386/i386.c (ix86_valid_target_attribute_inner_p): Diagnose
	invalid args instead of ICEing on it.
	(ix86_valid_target_attribute_tree): Return error_mark_node if
	ix86_valid_target_attribute_inner_p failed.
	(ix86_valid_target_attribute_p): Return false only if
	ix86_valid_target_attribute_tree returned error_mark_node.  Allow
	target("default") attribute.
	(sorted_attr_string): Change argument from const char * to tree,
	merge in all target attribute arguments rather than just one.
	Formatting fix.  Use XNEWVEC instead of xmalloc and XDELETEVEC
	instead of free.  Avoid using strcat.
	(ix86_mangle_function_version_assembler_name): Mangle
	target("default") as if no target attribute is present.  Adjust
	sorted_attr_string caller.  Avoid leaking memory.  Use XNEWVEC
	instead of xmalloc and XDELETEVEC instead of free.
	(ix86_function_versions): Don't return true if one of the decls
	doesn't have target attribute.  If they don't and one of the decls
	is DECL_FUNCTION_VERSIONED, report an error.  Adjust
	sorted_attr_string caller.  Use XDELETEVEC instead of free.
	(ix86_supports_function_versions): Remove.
	(make_name): Fix up formatting.
	(make_dispatcher_decl): Remove resolver_name and its initialization.
	Avoid leaking memory.
	(is_function_default_version): Return true if there is
	target("default") attribute rather than no target attribute at all.
	(make_resolver_func): Avoid leaking memory.
	(ix86_generate_version_dispatcher_body): Likewise.
	(TARGET_OPTION_SUPPORTS_FUNCTION_VERSIONS): Remove.
	* target.def (supports_function_versions): Remove.
	* doc/tm.texi.in (SUPPORTS_FUNCTION_VERSIONS): Remove.
	* doc/tm.texi: Regenerated.

2013-01-30  Vladimir Makarov  <vmakarov@redhat.com>

	PR rtl-optimization/56144
	* lra-constraints.c (get_reload_reg): Don't reuse reload pseudo
	for values with side effects.

2013-01-30  Richard Biener  <rguenther@suse.de>

	* sparseset.h (sparseset_bit_p): Use gcc_checking_assert.
	(sparseset_pop): Likewise.
	* cfganal.c (compute_idf): Likewise.  Increase work-stack size
	to be able to use quick_push in the worker loop.

2013-01-30  Marek Polacek  <polacek@redhat.com>

	* cfgcleanup.c (cleanup_cfg): Don't mark affected BBs.

2013-01-30  Richard Biener  <rguenther@suse.de>

	PR lto/56147
	* lto-symtab.c (lto_symtab_merge_decls_1): Guard DECL_BUILT_IN check.

2013-01-30  Georg-Johann Lay  <avr@gjlay.de>

	PR tree-optimization/56064
	* fixed-value.c (fixed_from_double_int): New function.
	* fixed-value.h (fixed_from_double_int): New prototype.
	(const_fixed_from_double_int): New static inline function.
	* fold-const.c (native_interpret_fixed): New static function.
	(native_interpret_expr) <FIXED_POINT_TYPE>: Use it.
	(can_native_interpret_type_p) <FIXED_POINT_TYPE>: Return true.
	(native_encode_fixed): New static function.
	(native_encode_expr) <FIXED_CST>: Use it.
	(native_interpret_int): Move double_int worker code to...
	* double-int.c (double_int::from_buffer): ...this new static method.
	* double-int.h (double_int::from_buffer): Prototype it.

2013-01-30  Richard Biener  <rguenther@suse.de>

	* tree-ssa-structalias.c (final_solutions, final_solutions_obstack):
	New pointer-map and obstack.
	(init_alias_vars): Allocate pointer-map and obstack.
	(delete_points_to_sets): Free them.
	(find_what_var_points_to): Cache result.
	(find_what_p_points_to): Adjust for changed interface of
	find_what_var_points_to.
	(compute_points_to_sets): Likewise.
	(ipa_pta_execute): Likewise.

2013-01-30  Rainer Orth  <ro@CeBiTec.Uni-Bielefeld.DE>

	* configure.ac (HAVE_AS_SPARC_NOBITS): New test.
	* configure: Regenerate.
	* config.in: Regenerate.
	* config/sparc/sparc.c (sparc_solaris_elf_asm_named_section): Emit
	#nobits/#progbits if supported.

2013-01-29  Oleg Endo  <olegendo@gcc.gnu.org>

	PR target/56121
	* config/sh/sh.md (bclr_m2a, bset_m2a, bst_m2a, bld_m2a, bldsign_m2a,
	bld_reg, *bld_regqi, band_m2a, bandreg_m2a, bor_m2a, borreg_m2a,
	bxor_m2a, bxorreg_m2a): Add satisfies_constraint_K03 condition.

2013-01-29  Greta Yorsh  <Greta.Yorsh@arm.com>

	* config/arm/cortex-a7.md (cortex_a7_neon, cortex_a7_all): Remove.
	(cortex_a7_idiv): Use cortex_a7_both instead of cortex_a7_all.

2013-01-29  Greta Yorsh  <Greta.Yorsh@arm.com>

	* config/arm/arm.c (cortexa7_younger): Return true for TYPE_CALL.
	* config/arm/cortex-a7.md (cortex_a7_call): Update required units.

2013-01-29  Greta Yorsh  <Greta.Yorsh@arm.com>

	* config/arm/arm-protos.h (arm_mac_accumulator_is_result): New
	declaration.
	* config/arm/arm.c (arm_mac_accumulator_is_result): New function.
	* config/arm/cortex-a7.md: New bypasses using
	arm_mac_accumulator_is_result.

2013-01-29  Greta Yorsh  <Greta.Yorsh@arm.com>

	* config/arm/cortex-a7.md (cortex_a7_neon_mul):  New reservation.
	(cortex_a7_neon_mla): Likewise.
	(cortex_a7_fpfmad): New reservation.
	(cortex_a7_fpmacs): Use ffmas and update required units.
	(cortex_a7_fpmuld): Update required units and latency.
	(cortex_a7_fpmacd): Likewise.
	(cortex_a7_fdivs, cortex_a7_fdivd): Likewise.
	(cortex_a7_neon). Likewise.
	(bypass) Update participating units.

2013-01-29  Greta Yorsh  <Greta.Yorsh@arm.com>

	* config/arm/arm.md (type): Add ffmas and ffmad to "type" attribute.
	* config/arm/vfp.md (fma,fmsub,fnmsub,fnmadd): Change type
	from fmac to ffma.
	* config/arm/vfp11.md (vfp_farith): Use ffmas.
	(vfp_fmul): Use ffmad.
	* config/arm/cortex-r4f.md (cortex_r4_fmacs): Use ffmas.
	(cortex_r4_fmacd): Use ffmad.
	* config/arm/cortex-m4-fpu.md (cortex_m4_fmacs): Use ffmas.
	* config/arm/cortex-a9.md (cortex_a9_fmacs):  Use ffmas.
	(cortex_a9_fmacd): Use ffmad.
	* config/arm/cortex-a8-neon.md (cortex_a8_vfp_macs): Use ffmas.
	(cortex_a8_vfp_macd): Use ffmad.
	* config/arm/cortex-a5.md (cortex_a5_fpmacs): Use ffmas.
	(cortex_a5_fpmacd): Use ffmad.
	* config/arm/cortex-a15-neon.md (cortex_a15_vfp_macs) Use ffmas.
	(cortex_a15_vfp_macd): Use ffmad.
	* config/arm/arm1020e.md (v10_fmul): Use ffmas and ffmad.

2013-01-29  Jason Merrill  <jason@redhat.com>

	PR libstdc++/54314
	* varasm.c (default_assemble_visibility): Don't warn about
	visibility on artificial decls.

2013-01-29  Richard Biener  <rguenther@suse.de>

	PR tree-optimization/56113
	* tree-ssa-structalias.c (equiv_class_lookup): Also return
	the bitmap leader.
	(label_visit): Free duplicate bitmaps and record the leader instead.
	(perform_var_substitution): Adjust.

2013-01-29  Richard Biener  <rguenther@suse.de>

	PR tree-optimization/55270
	* tree-ssa-dom.c (eliminate_degenerate_phis): If we changed
	the CFG, schedule loops for fixup.

2013-01-29  Nick Clifton  <nickc@redhat.com>

	* config/rl78/rl78.c (rl78_regno_mode_code_ok_for_base_p): Allow
	SP_REG.

2013-01-28  Leif Ekblad  <leif@rdos.net>

	* config.gcc (i[34567]86-*-rdos*, x86_64-*-rdos*): New targets.
	* config/i386/i386.h (TARGET_RDOS): New macro.
	(DEFAULT_LARGE_SECTION_THRESHOLD): New macro.
	* config/i386/i386.c (ix86_option_override_internal): For 64bit
	TARGET_RDOS, set ix86_cmodel to CM_MEDIUM_PIC and flag_pic to 1.
	* config/i386/i386.opt (mlarge-data-threshold): Initialize to
	DEFAULT_LARGE_SECTION_THRESHOLD.
	* config/i386/i386.md (R14_REG, R15_REG): New constants.
	* config/i386/rdos.h: New file.
	* config/i386/rdos64.h: New file.

2013-01-28  Bernd Schmidt  <bernds@codesourcery.com>

	PR other/54814
	* reload.c (find_valid_class_1): Use in_hard_reg_set_p instead of
	TEST_HARD_REG_BIT.

2013-01-28  Jakub Jelinek  <jakub@redhat.com>

	PR rtl-optimization/56117
	* sched-deps.c (sched_analyze_2) <case PREFETCH>: For use_cselib
	call cselib_lookup_from_insn on the MEM before calling
	add_insn_mem_dependence.

2013-01-28  Richard Biener  <rguenther@suse.de>

	* tree-inline.c (remap_gimple_stmt): Do not assing a BLOCK
	to a stmt that didn't have one.
	(copy_phis_for_bb): Likewise for PHI arguments.
	(copy_debug_stmt): Likewise for debug stmts.

2013-01-28  Richard Biener  <rguenther@suse.de>

	PR tree-optimization/56034
	* tree-loop-distribution.c (enum partition_kind): Add PKIND_REDUCTION.
	(partition_builtin_p): Adjust.
	(generate_code_for_partition): Handle PKIND_REDUCTION.  Assert
	it is the last partition.
	(rdg_flag_uses): Check SSA_NAME_IS_DEFAULT_DEF before looking
	up the vertex for the definition.
	(classify_partition): Classify whether a partition is a
	PKIND_REDUCTION, thus has uses outside of the loop.
	(ldist_gen): Inherit PKIND_REDUCTION when merging partitions.
	Merge all PKIND_REDUCTION partitions into the last partition.
	(tree_loop_distribution): Seed partitions from reductions as well.

2013-01-28  Jakub Jelinek  <jakub@redhat.com>

	PR tree-optimization/56125
	* tree-ssa-math-opts.c (gimple_expand_builtin_pow): Don't optimize
	pow(x,c) into sqrt(x) * powi(x, n/2) or
	1.0 / (sqrt(x) * powi(x, abs(n/2))) if c is an integer or when
	optimizing for size.
	Don't optimize pow(x,c) into powi(x, n/3) * powi(cbrt(x), n%3) or
	1.0 / (powi(x, abs(n)/3) * powi(cbrt(x), abs(n)%3)) if 2c is an
	integer.

	PR tree-optimization/56094
	* gimplify.c (force_gimple_operand_1): Temporarily set input_location
	to UNKNOWN_LOCATION while gimplifying expr.

2013-01-27  Uros Bizjak  <ubizjak@gmail.com>

	PR target/56114
	* config/i386/i386.md (*movabs<mode>_1): Add square brackets around
	operand 0 in movabs insn template for -masm=intel asm alternative.
	(*movabs<mode>_2): Ditto for operand 1.

2013-01-26  David Holsgrove  <david.holsgrove@xilinx.com>

	PR target/54663
	* config.gcc (microblaze*-linux*): Add tmake_file to allow building
	of microblaze-c.o

2013-01-26  Edgar E. Iglesias  <edgar.iglesias@gmail.com>

	* config.gcc (microblaze*-*-*): Rename microblaze*-*-elf, update
	tm_file.

2013-01-25  Naveen H.S  <Naveen.Hurugalawadi@caviumnetworks.com>

	* config/aarch64/aarch64.c (TARGET_FIXED_CONDITION_CODE_REGS):
	Undef to avoid warning.

2013-01-25  Michael Haubenwallner  <michael.haubenwallner@salomon.at>

	* configure.ac (gcc_cv_ld_static_dynamic): Define for AIX native ld.
	* configure: Regenerate.

2013-01-25  Jakub Jelinek  <jakub@redhat.com>

	PR tree-optimization/56098
	* tree-ssa-phiopt.c (nt_init_block): Don't call add_or_mark_expr
	for stmts with volatile ops.
	(cond_store_replacement): Don't optimize if assign has volatile ops.
	(cond_if_else_store_replacement_1): Don't optimize if either
	then_assign or else_assign have volatile ops.
	(hoist_adjacent_loads): Don't optimize if either def1 or def2 have
	volatile ops.

2013-01-25  Georg-Johann Lay  <avr@gjlay.de>

	* doc/invoke.texi (AVR Built-in Macros): Document __XMEGA__.

2013-01-25  Georg-Johann Lay  <avr@gjlay.de>

	* doc/extend.texi (Example of asm with clobbered asm reg): Fix
	missing ':' in asm example.

2013-01-25  Tejas Belagod  <tejas.belagod@arm.com>

	* config/aarch64/aarch64-simd-builtins.def: Separate sq<r>dmulh_lane
	entries into lane and laneq entries.
	* config/aarch64/aarch64-simd.md (aarch64_sq<r>dmulh_lane<mode>):
	Remove AdvSIMD scalar modes.
	(aarch64_sq<r>dmulh_laneq<mode>): New.
	(aarch64_sq<r>dmulh_lane<mode>): New RTL pattern for Scalar AdvSIMD
	modes.
	* config/aarch64/arm_neon.h: Fix all the vq<r>dmulh_lane* intrinsics'
	builtin implementations to relfect changes in RTL in aarch64-simd.md.
	* config/aarch64/iterators.md (VCOND): New.
	(VCONQ): New.

2013-01-25  Georg-Johann Lay  <avr@gjlay.de>

	PR target/54222
	* config/avr/builtins.def (DEF_BUILTIN): Add LIBNAME argument.
	Add NULL LIBNAME argument to existing definitions.
	(ABSHR, ABSR, ABSLR, ABSLLR, ABSHK, ABSK, ABSLK, ABSLLK): New.
	* config/avr/avr-c.c (DEF_BUILTIN): Add LIBNAME argument.
	* config/avr/avr.c (DEF_BUILTIN): Same.
	(avr_init_builtins): Pass down LIBNAME to add_builtin_function.
	(avr_expand_builtin): Expand to a vanilla call if a libgcc
	implementation is available (DECL_ASSEMBLER_NAME is set).
	(avr_fold_absfx): New static function.
	(avr_fold_builtin): Use it to handle: AVR_BUILTIN_ABSHR,
	AVR_BUILTIN_ABSR, AVR_BUILTIN_ABSLR, AVR_BUILTIN_ABSLLR,
	AVR_BUILTIN_ABSHK, AVR_BUILTIN_ABSK, AVR_BUILTIN_ABSLK,
	AVR_BUILTIN_ABSLLK.
	* config/avr/stdfix.h (abshr, absr, abslr, absllr)
	(abshk, absk, abslk, absllk): Provide as static inline functions.

2013-01-25  Marek Polacek  <polacek@redhat.com>

	PR tree-optimization/56035
	* cfgloopmanip.c (fix_loop_structure): Remove redundant condition.

2012-01-24  Uros Bizjak  <ubizjak@gmail.com>

	* config/i386/i386.md (*movti_internal_rex64): Add (o,e) alternative.
	(*movtf_internal_rex64): Add (!o,C) alternative
	(*movxf_internal_rex64): Ditto.
	(*movdf_internal_rex64): Add (?r,C) and (?m,C) alternatives.

2013-01-24  Shenghou Ma  <minux.ma@gmail.com>

	* doc/invoke.texi: fix typo.
	* doc/objc.texi: fix typo.

2013-01-24  Richard Sandiford  <rdsandiford@googlemail.com>

	* config/mips/mips.md (*and<mode>3_mips16): Use the "W" constraint
	for the first two alternatives.

2013-01-24  Diego Novillo  <dnovillo@google.com>

	* Makefile.in (GGC): Remove.  Replace all instances with ggc-page.o.
	(ggc-zone.o): Remove.
	* configure.ac: Remove option --with-gc.
	* configure: Re-generate.
	* doc/install.texi: Remove documentation for --with-gc.
	* gengtype.c (write_enum_defn): Remove.  Update all users.
	(write_Types_process_field): Remove generation of gt_e_* argument.
	(output_type_enum): Remove.  Update all users.
	(write_enum_defn): Remove.  Update all users.
	(enum alloc_zone): Remove.  Update all users.
	(write_splay_tree_allocator_def): Remove generation of gt_e_* argument.
	* ggc-common.c (ggc_splay_alloc): Remove first argument.
	Update all callers.
	(struct ptr_data): Remove field TYPE.  Update all users.
	(gt_pch_note_object): Remove argument TYPE.  Update all users.
	* ggc-internal.h (ggc_pch_alloc_object): Remove last argument.
	Update all users.
	* ggc-none.c (ggc_alloc_typed_stat): Remove.
	(struct alloc_zone): Remove.
	(ggc_internal_alloc_zone_stat): Remove.
	(ggc_internal_cleared_alloc_zone_stat): Remove.
	* ggc-page.c (ggc_alloc_typed_stat): Remove.
	(ggc_pch_count_object): Remove last argument.  Update all users.
	(ggc_pch_alloc_object): Remove last argument.  Update all users.
	(struct alloc_zone): Remove.
	* ggc-zone.c: Remove.
	* ggc.h (gt_pch_note_object): Remove last argument.  Update all users.
	(struct alloc_zone): Remove.
	(ggc_alloc_typed_stat): Remove.
	(ggc_alloc_typed): Remove.
	(ggc_splay_alloc): Remove first argument.
	(rtl_zone): Remove.  Update all users.
	(tree_zone): Remove.  Update all users.
	(tree_id_zone): Remove.  Update all users.
	(ggc_internal_zone_alloc_stat): Remove.  Update all users.
	(ggc_internal_zone_cleared_alloc_stat): Remove.  Update all users.
	(ggc_internal_zone_vec_alloc_stat): Remove.  Update all users.
	* tree-ssanames.c: Remove references to zone allocator in comments.

2013-01-24  Georg-Johann Lay  <avr@gjlay.de>

	* config/avr/avr.c (avr_out_fract): Make register numbers that
	might be outside of source operand signed.

2013-01-24  Uros Bizjak  <ubizjak@gmail.com>

	* config/i386/constraints.md (Yf): New constraint.
	* config/i386/i386.md (*movdf_internal_rex64): Use Yf*f instead
	of f constraint to conditionaly disable x87 register preferences.
	(*movdf_internal): Ditto.
	(*movsf_internal): Ditto.

2013-01-24  Steven Bosscher  <steven@gcc.gnu.org>

	PR inline-asm/55934
	* lra-assigns.c (assign_by_spills): Throw away the pattern of asms
	that have operands with impossible constraints.
	Add a FIXME for a speed-up opportunity.
	* lra-constraints.c (process_alt_operands): Verify that a class
	selected from constraints on asms is valid for the operand mode.
	(curr_insn_transform): Remove incorrect comment.

2013-01-23  David Edelsohn  <dje.gcc@gmail.com>

	* config/rs6000/rs6000.c (rs6000_delegitimize_address): Check that
	TOC operand is a valid symbol ref in the constant pool.

2013-01-23  Edgar E. Iglesias  <edgar.iglesias@gmail.com>

	* config/microblaze/linux.h: Add TARGET_OS_CPP_BUILTINS

2013-01-23  Georg-Johann Lay  <avr@gjlay.de>

	PR target/54222
	* config/avr/stdfix.h: New file.
	* t-avr (stdfix-gcc.h): New rule to build it.
	(EXTRA_HEADERS): Set it to install stdfix.h, stdfix-gcc.h.

2013-01-23  Kostya Serebryany  <kcc@google.com>

	* config/darwin.h: remove dependency on
	CoreFoundation (asan on Mac OS).

2013-01-23  Jakub Jelinek  <jakub@redhat.com>

	PR target/49069
	* config/arm/arm.md (cbranchdi4, cstoredi4): Use s_register_operand
	instead of cmpdi_operand for first comparison operand.
	Don't assert that comparison operands aren't both constants.

2013-01-22  Jonathan Wakely  <jwakely.gcc@gmail.com>

	* doc/install.texi (Downloading the Source): Update references to
	downloading separate components.

2013-01-22  Jonathan Wakely  <jwakely.gcc@gmail.com>

	* doc/extend.texi (__int128): Improve grammar.

2013-01-22  Uros Bizjak  <ubizjak@gmail.com>

	PR target/56028
	* config/i386/i386.md (*movti_internal_rex64): Change (o,riF)
	alternative to (o,r).
	(*movdi_internal_rex64): Remove (!o,n) alternative.
	(DImode immediate->memory splitter): Remove.
	(DImode immediate->memory peephole2): Remove.
	(movtf): Enable for TARGET_64BIT || TARGET_SSE.
	(*movtf_internal_rex64): Rename from *movtf_internal. Change (!o,F*r)
	alternative to (!o,*r).
	(*movtf_internal_sse): New pattern.
	(*movxf_internal_rex64): New pattern.
	(*movxf_internal): Disable for TARGET_64BIT.
	(*movdf_internal_rex64): Remove (!o,F) alternative.

2013-01-22  Jakub Jelinek  <jakub@redhat.com>

	PR middle-end/56074
	* dumpfile.c (dump_loc): Only print loc if LOCATION_LOCUS (loc)
	isn't UNKNOWN_LOCATION nor BUILTINS_LOCATION.
	* tree-vect-loop-manip.c (find_loop_location): Also ignore
	stmt locations where LOCATION_LOCUS of the stmt location is
	UNKNOWN_LOCATION or BUILTINS_LOCATION.

	PR target/55686
	* config/i386/i386.md (UNSPEC_STOS): New.
	(strset_singleop, *strsetdi_rex_1, *strsetsi_1, *strsethi_1,
	*strsetqi_1): Add UNSPEC_STOS.

2013-01-22  Paolo Carlini  <paolo.carlini@oracle.com>

	PR c++/56067
	* doc/invoke.texi: Remove left over -Wsynth example.

2013-01-21  Jakub Jelinek  <jakub@redhat.com>

	PR tree-optimization/56051
	* fold-const.c (fold_binary_loc): Don't fold
	X < (cast) (1 << Y) into (X >> Y) != 0 if cast is either
	a narrowing conversion, or widening conversion from signed
	to unsigned.

2013-01-21  Uros Bizjak  <ubizjak@gmail.com>

	PR rtl-optimization/56023
	* haifa-sched.c (fix_inter_tick): Do not update ticks of instructions,
	dependent on debug instruction.

2013-01-21  Martin Jambor  <mjambor@suse.cz>

	PR middle-end/56022
	* function.c (allocate_struct_function): Call
	invoke_set_current_function_hook earlier.

2013-01-21  Jakub Jelinek  <jakub@redhat.com>

	* reload1.c (init_reload): Only initialize reload_obstack
	during the first call.

2013-01-21  Marek Polacek  <polacek@redhat.com>

	* cfgloop.c (verify_loop_structure): Fix up grammar.

2013-01-21  Yi-Hsiu Hsu  <ahsu@marvell.com>

	* config/arm/marvell-pj4.md (pj4_shift_conds, pj4_alu_shift,
	pj4_alu_shift_conds, pj4_shift): Handle simple_alu_shift.

2013-01-21  Ramana Radhakrishnan  <ramana.radhakrishnan@arm.com>

	PR target/56058
	* config/arm/marvell-pj4.md: Update copyright year.
	Fix up use of alu to alu_reg and simple_alu_imm.

2013-01-21  Uros Bizjak  <ubizjak@gmail.com>

	* config/i386/i386.md (enabled): Do not disable fma4 for TARGET_FMA.

2013-01-20  Vladimir Makarov  <vmakarov@redhat.com>

	PR target/55433
	* lra-constraints.c (curr_insn_transform): Don't reuse original
	insn for secondary memory move when memory mode should be different.

2013-01-20  John David Anglin  <dave.anglin@nrc-cnrc.gc.ca>

	* config/pa/pa.md (atomic_loaddi, atomic_loaddi_1, atomic_storedi,
	atomic_storedi_1): New patterns.

2013-01-20  Venkataramanan Kumar  <venkataramanan.kumar@amd.com>

	btver2 pipeline descriptions.
	* config/i386/i386.c: Enable CPU_BTVER2 to use btver2 pipeline
	descriptions.
	* config/i386/i386.md (btver2_decode): New type attributes.
	* config/i386/sse.md (btver2_decode, btver2_sse_attr): New
	type attributes.
	* config/i386/btver2.md: New file describing btver2 pipelines.

2013-01-19  Andrew Pinski  <apinski@cavium.com>

	PR tree-optimization/52631
	* tree-ssa-sccvn (visit_use): Before looking up the original
	statement, try looking up the simplified expression.

2013-01-19  Anthony Green  <green@moxielogic.com>

	* config/moxie/moxie.c (moxie_expand_prologue): Set
	current_function_static_stack_size.

2013-01-18  Jakub Jelinek  <jakub@redhat.com>

	PR tree-optimization/56029
	* tree-phinodes.c (reserve_phi_args_for_new_edge): Set
	gimple_phi_arg_location for the new arg to UNKNOWN_LOCATION.

2013-01-18  Sharad Singhai  <singhai@google.com>

	PR tree-optimization/55995
	* dumpfile.c (dump_loc): Print location only if available.
	* tree-vectorizer.c (increase_alignment): Intialize vect_location.

2013-01-18  Vladimir Makarov  <vmakarov@redhat.com>

	PR target/55433
	* lra-constraints.c (curr_insn_transform): Reuse original insn for
	secondary memory move.
	(inherit_reload_reg): Use rclass instead of cl for
	check_secondary_memory_needed_p.

2013-01-18  Jakub Jelinek  <jakub@redhat.com>

	PR middle-end/56015
	* expr.c (expand_expr_real_2) <case COMPLEX_EXPR>: Handle
	the case where writing real complex part of target modifies op1.

2013-01-18  James Greenhalgh  <james.greenhalgh@arm.com>

	* config/aarch64/aarch64-simd.md
	(aarch64_vcond_internal<mode>): Handle unordered cases.
	* config/aarch64/iterators.md (v_cmp_result): New.

2013-01-18  Yi-Hsiu Hsu  <ahsu@marvell.com>
	    Ramana Radhakrishnan  <ramana.radhakrishnan@arm.com>

	* config/arm/marvell-pj4.md: New file.
	* config/arm/arm.c (arm_issue_rate): Add marvell_pj4.
	* config/arm/arm.md (generic_sched): Add marvell_pj4.
	(generic_vfp): Likewise.
	* config/arm/arm-cores.def: Add marvell-pj4.
	* config/arm/arm-tune.md: Regenerate.
	* config/arm/arm-tables.opt: Regenerate.
	* config/arm/bpabi.h (BE8_LINK_SPEC): Add marvell_pj4.
	* doc/invoke.texi: Document marvell-pj4.

2013-01-18  Tejas Belagod  <tejas.belagod@arm.com>

	* config/aarch64/arm_neon.h: Map scalar types to standard types.

2013-01-18  Alexandre Oliva  <aoliva@redhat.com>

	PR debug/54114
	PR debug/54402
	PR debug/49888
	* var-tracking.c (negative_power_of_two_p): New.
	(global_get_addr_cache, local_get_addr_cache): New.
	(get_addr_from_global_cache, get_addr_from_local_cache): New.
	(vt_canonicalize_addr): Rewrite using the above.  Adjust the
	heading comment.
	(vt_stack_offset_p): Remove.
	(vt_canon_true_dep): Always canonicalize loc's address.
	(clobber_overlapping_mems): Make sure we have a MEM.
	(local_get_addr_clear_given_value): New.
	(val_reset): Clear local cached entries.
	(compute_bb_dataflow): Create and release the local cache.
	Disable duplicate MEMs clobbering.
	(emit_notes_in_bb): Clobber MEMs likewise.
	(vt_emit_notes): Create and release the local cache.
	(vt_initialize, vt_finalize): Create and release the global
	cache, respectively.
	* alias.c (rtx_equal_for_memref_p): Compare operands of ENTRY_VALUEs.

2013-01-18  Alexandre Oliva  <aoliva@redhat.com>

	PR libmudflap/53359
	* tree-mudflap.c (mudflap_finish_file): Skip deferred decls
	not found in the symtab.

2013-01-18  Alexandre Oliva  <aoliva@redhat.com>

	PR debug/56006
	PR rtl-optimization/55547
	PR rtl-optimization/53827
	PR debug/53671
	PR debug/49888
	* alias.c (offset_overlap_p): New, factored out of...
	(memrefs_conflict_p): ... this.  Use absolute sizes.  Retain
	the conservative special case for symbolic constants.  Don't
	adjust zero sizes on alignment.

2013-01-18  Bernd Schmidt  <bernds@codesourcery.com>

	PR rtl-optimization/52573
	* regrename.c (build_def_use): Ignore REG_DEAD notes if there is a
	REG_UNUSED for the same register.

2013-01-17  Richard Biener  <rguenther@suse.de>
	    Marek Polacek  <polacek@redhat.com>

	PR rtl-optimization/55833
	* loop-unswitch.c (unswitch_loops): Move loop verification...
	(unswitch_single_loop): ...here.  Call mark_irreducible_loops.
	* cfgloopmanip.c (fix_loop_placement): Add IRRED_INVALIDATED parameter.
	Set it to true when we're removing a loop from hierarchy tree in
	an irreducible region.
	(fix_bb_placements): Adjust caller.
	(fix_loop_placements): Likewise.

2013-01-17  Georg-Johann Lay  <avr@gjlay.de>

	* config/avr/builtins.def (DEF_BUILTIN): Factor out
	"__builtin_avr_" from NAME, turn NAME to an uppercase identifier.
	Factor out 'CODE_FOR_' from ICODE, use 'nothing' instead of '-1'.
	Remove ID.  Adjust comments.
	* config/avr/avr-c.c (avr_builtin_name): Remove.
	(avr_cpu_cpp_builtins): Use DEF_BUILTIN instead of for-loop.
	* config/avr/avr.c (avr_tolower): New static function.
	(DEF_BUILTIN): Remove parameter ID.  Prefix ICODE by 'CODE_FOR_'.
	Stringify NAME, prefix it with "__builtin_avr_" and lowercase it.
	(avr_expand_builtin): Assert insn_code != CODE_FOR_nothing for
	default expansion.

2013-01-17  Jan Hubicka  <jh@suse.cz>

	PR tree-optimization/55273
	* loop-iv.c (iv_number_of_iterations): Consider zero iteration case.

2013-01-17  Uros Bizjak  <ubizjak@gmail.com>

	PR target/55981
	* config/i386/sync.md (atomic_store<mode>): Always generate SWImode
	store through atomic_store<mode>_1.
	(atomic_store<mode>_1): Macroize insn using SWI mode iterator.

2013-01-17  Martin Jambor  <mjambor@suse.cz>

	PR tree-optimizations/55264
	* ipa-inline-transform.c (can_remove_node_now_p_1): Never return true
	for virtual methods.
	* ipa.c (symtab_remove_unreachable_nodes): Never return true for
	virtual methods before inlining is over.
	* cgraph.h (cgraph_only_called_directly_or_aliased_p): Return false for
	virtual functions.
	* cgraphclones.c (cgraph_create_virtual_clone): Mark clones as
	non-virtual.

2013-01-16  Vladimir Makarov  <vmakarov@redhat.com>

	PR rtl-optimization/56005
	* sched-deps.c (sched_analyze_2): Check deps->readonly for adding
	pending reads for prefetch.

2013-01-16  Ian Bolton  <ian.bolton@arm.com>

	* config/aarch64/aarch64.md
	(*cstoresi_neg_uxtw): New pattern.
	(*cmovsi_insn_uxtw): New pattern.
	(*<optab>si3_uxtw): New pattern.
	(*<LOGICAL:optab>_<SHIFT:optab>si3_uxtw): New pattern.
	(*<optab>si3_insn_uxtw): New pattern.
	(*bswapsi2_uxtw): New pattern.

2013-01-16  Richard Biener  <rguenther@suse.de>

	* tree-inline.c (tree_function_versioning): Remove set but
	never used variable.

2013-01-16  Richard Biener  <rguenther@suse.de>

	PR tree-optimization/55964
	* tree-flow.h (rename_variables_in_loop): Remove.
	(rename_variables_in_bb): Likewise.
	* tree-loop-distribution.c (update_phis_for_loop_copy): Remove.
	(copy_loop_before): Adjust and delete update-ssa status.
	* tree-vect-loop-manip.c (rename_variables_in_bb): Make static.
	(rename_variables_in_bb): Likewise.  Properly walk over predecessors.
	(rename_variables_in_loop): Remove.
	(slpeel_update_phis_for_duplicate_loop): Likewise.
	(slpeel_tree_duplicate_loop_to_edge_cfg): Handle nested loops,
	use available cfg machinery instead of duplicating it.
	Update PHI nodes and perform poor-mans SSA update here.
	(slpeel_tree_peel_loop_to_edge): Adjust.

2013-01-16  Richard Biener  <rguenther@suse.de>

	PR tree-optimization/54767
	PR tree-optimization/53465
	* tree-vrp.c (vrp_meet_1): Revert original fix for PR53465.
	(vrp_visit_phi_node): For PHI arguments coming via backedges
	drop all symbolical range information.
	(execute_vrp): Compute backedges.

2013-01-16  Richard Biener  <rguenther@suse.de>

	* doc/install.texi: Update CLooG and ISL requirements to
	0.18.0 and 0.11.1.

2013-01-16  Christian Bruel  <christian.bruel@st.com>

	PR target/55301
	* config/sh/sh.c (sh_expand_prologue): Postpone new_stack mem symbol.
	(broken_move): Handle UNSPECV_SP_SWITCH_B.
	* config/sh/sh.md (sp_switch_1): Use set (reg:SI SP_REG).

2013-01-16  DJ Delorie  <dj@redhat.com>

	* config/sh/sh.md (UNSPECV_SP_SWITCH_B): New.
	(UNSPECV_SP_SWITCH_E): New.
	(sp_switch_1): Change to an unspec.
	(sp_switch_2): Change to an unspec.  Don't use post-inc when we
	replace $r15.

2013-01-16  Uros Bizjak  <ubizjak@gmail.com>

	* emit-rtl.c (need_atomic_barrier_p): Mask memory model argument
	with MEMMODEL_MASK before comparing with MEMMODEL_* memory types.
	* optabs.c (maybe_emit_sync_lock_test_and_set): Ditto.
	(expand_mem_thread_fence): Ditto.
	(expand_mem_signal_fence): Ditto.
	(expand_atomic_load): Ditto.
	(expand_atomic_store): Ditto.

2013-01-16  Alexandre Oliva  <aoliva@redhat.com>

	PR rtl-optimization/55547
	PR rtl-optimization/53827
	PR debug/53671
	PR debug/49888
	* alias.c (memrefs_conflict_p): Set sizes to negative after
	AND adjustments.

2013-01-15  Jakub Jelinek  <jakub@redhat.com>

	PR target/55940
	* function.c (thread_prologue_and_epilogue_insns): Always
	add crtl->drap_reg to set_up_by_prologue.set, even if
	stack_realign_drap is false.

2013-01-15  Jan-Benedict Glaw  <jbglaw@lug-owl.de>

	* config/vax/vax.md (add<mode>3, sub<mode>3, mul<mode>3, div<mode>3,
	and<mode>3, *and<mode>_const_int, ior<mode>3, xor<mode>3, ashrsi3,
	*call): Fix indention.

2013-01-15  Tom de Vries  <tom@codesourcery.com>

	PR target/55876
	* optabs.c (widen_operand): Use gen_lowpart instead of gen_rtx_SUBREG.
	Update comment.

2013-01-15  Vladimir Makarov  <vmakarov@redhat.com>

	PR rtl-optimization/55153
	* sched-deps.c (sched_analyze_2): Add pending reads for prefetch.

2013-01-15  Martin Jambor  <mjambor@suse.cz>

	PR tree-optimization/55920
	* tree-sra.c (analyze_access_subtree): Do not mark non-removable
	accesses as grp_to_be_debug_replaced.

2013-01-15  Jakub Jelinek  <jakub@redhat.com>

	PR tree-optimization/55920
	* tree-sra.c (sra_modify_assign): If for lacc->grp_to_be_debug_replaced
	there is non-useless type conversion needed from debug rhs to lhs,
	use build_debug_ref_for_model and/or VIEW_CONVERT_EXPR.

2013-01-15  Joseph Myers  <joseph@codesourcery.com>
	    Mikael Pettersson  <mikpe@it.uu.se>

	PR target/43961
	* config/arm/arm.h (ADDR_VEC_ALIGN): Align SImode jump tables for
	Thumb.
	(ASM_OUTPUT_CASE_LABEL): Remove.
	(ASM_OUTPUT_BEFORE_CASE_LABEL): Define to empty.
	* final.c (shorten_branches): Update alignment of labels before
	jump tables if CASE_VECTOR_SHORTEN_MODE.

2013-01-15  Richard Biener  <rguenther@suse.de>

	PR bootstrap/55961
	* system.h: Do not include gmp.h for building host tools.

2013-01-15  Richard Biener  <rguenther@suse.de>

	PR middle-end/55882
	* emit-rtl.c (set_mem_attributes_minus_bitpos): Correctly
	account for bitpos when computing alignment.

2013-01-15  Vladimir Yakovlev  <vladimir.b.yakovlev@intel.com>

	* config/i386/i386-c.c (ix86_target_macros_internal): New case.
	(ix86_target_macros_internal): Likewise.

	* config/i386/i386.c (m_CORE2I7): Removed.
	(m_CORE_HASWELL): New macro.
	(m_CORE_ALL): Likewise.
	(initial_ix86_tune_features): m_CORE2I7 is replaced by m_CORE_ALL.
	(initial_ix86_arch_features): Likewise.
	(processor_target_table): Initializations for Core avx2.
	(cpu_names): New names "core-avx2".
	(ix86_option_override_internal): Changed PROCESSOR_COREI7 by
	PROCESSOR_CORE_HASWELL.
	(ix86_issue_rate): New case.
	(ia32_multipass_dfa_lookahead): Likewise.
	(ix86_sched_init_global): Likewise.

	* config/i386/i386.h (TARGET_HASWELL): New macro.
	(target_cpu_default): New TARGET_CPU_DEFAULT_haswell.
	(processor_type): New PROCESSOR_HASWELL.

2013-01-15  Jakub Jelinek  <jakub@redhat.com>

	PR tree-optimization/55955
	* tree-vect-loop.c (vectorizable_reduction): Give up early on
	*SHIFT_EXPR and *ROTATE_EXPR codes.

	PR tree-optimization/48766
	* opts.c (common_handle_option): For -fwrapv disable -ftrapv, for
	-ftrapv disable -fwrapv.

2013-01-14  Georg-Johann Lay  <avr@gjlay.de>

	PR target/55974
	* config/avr/avr-c.c (avr_cpu_cpp_builtins): Define __FLASH
	etc. to 1 and not to __flash.
	Use LL suffix for __INT24_MAX__ with -mint8.
	Use ULL suffix for __UINT24_MAX__ with -mint8.

2013-01-14  Georg-Johann Lay  <avr@gjlay.de>

	* config/avr/avr-arch.h
	(struct base_arch_s): Use typedef avr_arch_t instead.
	(struct arch_info_s): Use typedef avr_arch_info_t instead.
	(struct mcu_type_s): Use typedef avr_mcu_t instead.
	* config/avr/avr.c: Same.
	* config/avr/avr-devices.c: Same.
	* config/avr/driver-avr.c: Same.
	* config/avr/gen-avr-mmcu-texi.c: Same.
	* config/avr/avr-mcus.def: Adjust comment.

2013-01-14  Tejas Belagod  <tejas.belagod@arm.com>

	* config/aarch64/aarch64-simd.md (*aarch64_simd_ld1r<mode>): New.
	* config/aarch64/iterators.md (VALLDI): New.

2013-01-14  Uros Bizjak  <ubizjak@gmail.com>
	    Andi Kleen  <ak@linux.intel.com>

	PR target/55948
	* config/i386/sync.md (atomic_store<mode>_1): New pattern.
	(atomic_store<mode>): Call atomic_store<mode>_1 for IX86_HLE_RELEASE
	memmodel flag.

2013-01-14  Georg-Johann Lay  <avr@gjlay.de>

	* config/avr/avr-stdint.h: Remove trailing blanks.
	* config/avr/avr-log.h: Same.
	* config/avr/avr-arch.h: Same.
	* config/avr/avr-devices.c: Same.
	* config/avr/avr-dimode.md: Same.
	* config/avr/predicates.md: Same.
	* config/avr/avr-c.c: Same.  And fix typo.

	* config/avr/avr-protos.h: Same.  And:
	(function_arg_regno_p): Rename to avr_function_arg_regno_p.
	(init_cumulative_args): Rename to avr_init_cumulative_args.
	(expand_prologue): Rename to avr_expand_prologue.
	(expand_epilogue): Rename to avr_expand_epilogue.
	(adjust_insn_length): Rename to avr_adjust_insn_length.
	(notice_update_cc): Rename to avr_notice_update_cc.
	(final_prescan_insn): Rename to avr_final_prescan_insn.
	* config/avr/avr.c: Same.
	* config/avr/avr.h: Same.
	* config/avr/avr.md: Remove trailing blanks.
	(prologue): Use avr_expand_prologue.
	(epilogue, sibcall_epilogue): Use avr_expand_epilogue.

2013-01-14  Richard Biener  <rguenther@suse.de>

	* tree-cfg.c (verify_expr_location, verify_expr_location_1,
	verify_location, collect_subblocks): New functions.
	(verify_gimple_in_cfg): Verify that locations only reference
	BLOCKs in the functions BLOCK tree.

2013-01-14  Richard Biener  <rguenther@suse.de>

	* tree-cfgcleanup.c (remove_forwarder_block): Unshare propagated
	PHI argument.
	* graphite-sese-to-poly.c (insert_out_of_ssa_copy): Properly
	unshare reference.
	(insert_out_of_ssa_copy_on_edge): Likewise.
	(rewrite_close_phi_out_of_ssa): Likewise.
	* tree-ssa.c (insert_debug_temp_for_var_def): Properly unshare
	debug expressions.
	* tree-ssa-pre.c (insert_into_preds_of_block): Properly unshare
	propagated constants.
	* tree-cfg.c (tree_node_can_be_shared): Handled component-refs
	can not be shared.

2013-01-14  Georg-Johann Lay  <avr@gjlay.de>

	* config/avr/avr-modes.def: Add GPL copyright notice.

2013-01-13  Uros Bizjak  <ubizjak@gmail.com>

	* config/i386/sync.md (mem_thread_fence): Mask operands[0] with
	MEMMODEL_MASK to determine memory model.
	(atomic_store<mode>): Ditto from operands[2].
	* config/i386/i386.c (ix86_memmodel_check): Declare "strong" as bool.

2013-01-13  Jakub Jelinek  <jakub@redhat.com>

	PR fortran/55935
	* gimple-fold.c (get_symbol_constant_value): Call unshare_expr.
	(fold_gimple_assign): Don't call unshare_expr here.
	(fold_ctor_reference): Call unshare_expr.

2013-01-13  Terry Guo  <terry.guo@arm.com>

	* Makefile.in (s-mlib): New argument MULTILIB_REUSE.
	* doc/fragments.texi: Document MULTILIB_REUSE.
	* gcc.c (multilib_reuse): New internal spec.
	(set_multilib_dir): Also search multilib from multilib_reuse.
	* genmultilib (tmpmultilib3): Refactor code.
	(tmpmultilib4): Ditto.
	(multilib_reuse): New multilib argument.

2013-01-13  Richard Sandiford  <rdsandiford@googlemail.com>

	* Makefile.in: Update copyright.

2013-01-12  Tom de Vries  <tom@codesourcery.com>

	PR middle-end/55890
	* calls.c (expand_call): Check if arg_nr is valid.

2013-01-11  Michael Meissner  <meissner@linux.vnet.ibm.com>

	* doc/extend.texi (X86 Built-in Functions): Add whitespace in
	__builtin_ia32_paddb256 and __builtin_ia32_pavgb256
	documentation.  Add missing '__' in front of
	__builtin_ia32_packssdw256.

2013-01-11  Andreas Krebbel  <Andreas.Krebbel@de.ibm.com>

	PR target/55719
	* config/s390/s390.c (s390_preferred_reload_class): Do not return
	NO_REGS for larl operands.
	(s390_reload_larl_operand): Use s390_load_address instead of
	emit_move_insn.

2013-01-11  Richard Biener  <rguenther@suse.de>

	* tree-cfg.c (verify_node_sharing_1): Split out from ...
	(verify_node_sharing): ... here.
	(verify_gimple_in_cfg): Use verify_node_sharing_1 for walk_tree.

2013-01-11  Eric Botcazou  <ebotcazou@adacore.com>

	* configure.ac (Tree checking): Set TREECHECKING to yes if enabled.
	Substitute TREECHECKING.
	* configure: Regenerate.
	* Makefile.in (TREECHECKING): New.

2013-01-11  Richard Guenther  <rguenther@suse.de>

	PR tree-optimization/44061
	* tree-vrp.c (extract_range_basic): Compute zero as
	value-range for __builtin_constant_p of function parameters.

2013-01-10  Richard Sandiford  <rdsandiford@googlemail.com>

	Update copyright years.

2013-01-10  Vladimir Makarov  <vmakarov@redhat.com>

	PR rtl-optimization/55672
	* lra-eliminations.c (mark_not_eliminable): Permit addition with
	const to be eliminable.

2013-01-10  David Edelsohn  <dje.gcc@gmail.com>

	* configure.ac (HAVE_AS_TLS): Add check for powerpc-ibm-aix.
	* configure: Regenerate.

2013-01-10  Richard Biener  <rguenther@suse.de>

	* builtins.c (expand_builtin_init_trampoline): Use set_mem_attributes.

2013-01-10  Richard Biener  <rguenther@suse.de>

	PR bootstrap/55792
	* tree-into-ssa.c (rewrite_add_phi_arguments): Do not set
	locations for virtual PHI arguments.
	(rewrite_update_phi_arguments): Likewise.

2013-01-10  Joel Sherrill  <joel.sherrill@OARcorp.com>

	* config/v850/rtems.h (ASM_SPEC): Pass -m8byte-align and -mgcc-abi
	on to assembler.

2013-01-10  Jakub Jelinek  <jakub@redhat.com>

	PR tree-optimization/55921
	* tree-complex.c (expand_complex_asm): New function.
	(expand_complex_operations_1): Call it for GIMPLE_ASM.

2013-01-10  Andreas Krebbel  <Andreas.Krebbel@de.ibm.com>

	PR target/55718
	* config/s390/s390.c (s390_symref_operand_p)
	(s390_loadrelative_operand_p): Merge the two functions.
	(s390_check_qrst_address, print_operand_address): Add parameters
	to s390_loadrelative_operand_p invokation.
	(s390_check_symref_alignment): Use s390_loadrelative_operand_p.
	(s390_reload_larl_operand, s390_secondary_reload): Use
	s390_loadrelative_operand_p instead of s390_symref_operand_p.
	(legitimize_pic_address): Handle @GOTENT and @PLT + addend.

2013-01-09  Mike Stump  <mikestump@comcast.net>

	* dse.c (record_store): Remove unnecessary assert.

2013-01-09  Jan Hubicka  <jh@suse.cz>

	PR tree-optimization/55569
	* cfgloopmanip.c (scale_loop_profile): Make ITERATION_BOUND gcov_type.
	* cfgloop.h (scale_loop_profile): Likewise.

2013-01-09  Jan Hubicka  <jh@suse.cz>

	PR lto/45375
	* ipa-inline.c (ipa_inline): Remove extern inlines and virtual
	functions.
	* cgraphclones.c (cgraph_clone_node): Cpoy also LTO file data.

2013-01-09  Richard Sandiford  <rdsandiford@googlemail.com>

	PR middle-end/55114
	* expr.h (maybe_emit_group_store): Declare.
	* expr.c (maybe_emit_group_store): New function.
	* builtins.c (expand_builtin_int_roundingfn): Call it.
	(expand_builtin_int_roundingfn_2): Likewise.

2013-01-09  Vladimir Makarov  <vmakarov@redhat.com>

	PR rtl-optimization/55829
	* lra-constraints.c (match_reload): Add code for absent output.
	(curr_insn_transform): Add code for reloads of matched inputs
	without output.

2013-01-09  Uros Bizjak  <ubizjak@gmail.com>

	* config/i386/sse.md (*vec_interleave_highv2df): Change mode
	attribute of movddup insn to DF.
	(*vec_interleave_lowv2df): Ditto.
	(vec_dupv2df): Ditto.

2013-01-09  Jan Hubicka  <jh@suse.cz>

	PR tree-optimiation/55875
	* tree-ssa-loop-niter.c (number_of_iterations_cond): Add
	EVERY_ITERATION parameter.
	(number_of_iterations_exit): Check if exit is executed every iteration.
	(idx_infer_loop_bounds): Similarly here.
	(n_of_executions_at_most): Simplify
	to only test for cases where statement is dominated by the
	particular bound; handle correctly the "postdominance" test.
	(scev_probably_wraps_p): Use max loop iterations info
	as a global bound first.

2013-01-09  Nguyen Duy Dat  <dat.nguyen.yn@rvc.renesas.com>
	    Nick Clifton  <nickc@redhat.com>

	* config/v850/v850.md (cbranchsf4): New pattern.
	(cstoresf4): New pattern.
	(cbranchdf4): New pattern.
	(cstoredf4): New pattern.
	(movsicc): Disallow floating point comparisons.
	(cmpsf_le_insn): Fix order of operators.
	(cmpsf_lt_insn): Likewise.
	(cmpsf_eq_insn): Likewise.
	(cmpdf_le_insn): Likewise.
	(cmpdf_lt_insn): Likewise.
	(cmpdf_eq_insn): Likewise.
	(cmpsf_ge_insn): Use LE comparison.
	(cmpdf_ge_insn): Likewise.
	(cmpsf_gt_insn): Use LT comparison.
	(cmpdf_gt_insn): Likewise.
	(cmpsf_ne_insn): Delete pattern.
	(cmpdf_ne_insn): Delete pattern.
	* config/v850/v850.c (v850_gen_float_compare): Use
	gen_cmpdf_eq_insn for NE comparison.
	(v850_float_z_comparison_operator)
	(v850_float_nz_comparison_operator): Move from here ...
	* config/v850/predicates.md: ... to here.  Move GT and GE
	comparisons into v850_float_z_comparison_operator.
	* config/v850/v850-protos.h (v850_float_z_comparison_operator):
	Delete prototype.
	(v850_float_nz_comparison_operator): Likewise.

2013-01-09  John David Anglin  <dave.anglin@nrc-cnrc.gc.ca>

	* config/pa/pa.c (pa_emit_move_sequence): Replace calls to gen_insv
	with calls to gen_insvsi/gen_insvdi.

2013-01-09  Venkataramanan Kumar  <venkataramanan.kumar@amd.com>

	* config/i386/i386.c (initial_ix86_tune_features): Set up
	X86_TUNE_AVX128_OPTIMAL for m_BTVER2.

2013-01-09  Steven Bosscher  <steven@gcc.gnu.org>
	    Jakub Jelinek  <jakub@redhat.com>

	PR tree-optimization/48189
	* predict.c (predict_loops): If max is 0, don't call compare_tree_int.
	If nitercst is 0, don't predict the exit edge.

2013-01-08  Naveen H.S  <Naveen.Hurugalawadi@caviumnetworks.com>

	* config/aarch64/aarch64.c (aarch64_print_operand): Replace %r
	in asm_fprintf with reg_names.
	(aarch64_print_operand_address): Likewise.
	(aarch64_return_addr): Likewise.
	* config/aarch64/aarch64.h (ASM_FPRINTF_EXTENSIONS): Remove.

2013-01-08  John David Anglin  <dave.anglin@nrc-cnrc.gc.ca>

	* config/pa/pa.h (VAL_U6_BITS_P): Define.
	(INT_U6_BITS): Likewise.
	* config/pa/predicates.md (uint6_operand): New predicate.
	(shift5_operand, shift6_operand): Likewise.
	* config/pa/pa.md (lshrsi3, rotrsi3): Use shift5_operand instead of
	arith32_operand.
	(lshrdi3): Use shift6_operand.
	(shrpsi4, shrpdi4): New insn patterns.
	(extzv): Delete expander.
	(extzvsi, extzvdi): New expanders.  Use uint5_operand and uint6_operand
	predicates in unamed zero extract patterns.  Tighten common constraint.
	(extv): Delete expander.
	(extvsi, extvdi): New expanders.  Use uint5_operand and uint6_operand
	predicates in unamed sign extract patterns.  Tighten common constraint.
	(insv): Delete expander.
	(insvsi, insvdi): New expanders.  Use uint5_operand and uint6_operand
	predicates in unamed insert patterns.  Tighten common constraint.
	Change uint32_operand predicate to uint6_operand predicate in unamed
	DImode pattern to insert constant values of type 1...1xxxx.

2013-01-04  Jan Hubicka  <jh@suse.cz>

	PR tree-optimization/55823
	* ipa-prop.c (update_indirect_edges_after_inlining): Fix ordering
	issue.

2013-01-08  Jakub Jelinek  <jakub@redhat.com>
	    Uros Bizjak  <ubizjak@gmail.com>

	PR rtl-optimization/55845
	* df-problems.c (can_move_insns_across): Stop scanning at
	volatile_insn_p source instruction or give up if
	across_from .. across_to range contains any volatile_insn_p
	instructions.

2013-01-08  Tejas Belagod  <tejas.belagod@arm.com>

	* config/aarch64/aarch64-simd.md (vec_init<mode>): New.
	* config/aarch64/aarch64-protos.h (aarch64_expand_vector_init):
	Declare.
	* config/aarch64/aarch64.c (aarch64_simd_dup_constant,
	aarch64_simd_make_constant, aarch64_expand_vector_init): New.

2013-01-08  Jakub Jelinek  <jakub@redhat.com>

	PR fortran/55341
	* asan.c (asan_clear_shadow): New function.
	(asan_emit_stack_protection): Use it.

2013-01-08  Tejas Belagod  <tejas.belagod@arm.com>

	* config/aarch64/aarch64-simd.md (aarch64_simd_vec_<su>mult_lo_<mode>,
	aarch64_simd_vec_<su>mult_hi_<mode>): Separate instruction and operand
	with tab instead of space.

2013-01-08  Nick Clifton  <nickc@redhat.com>

	* config/rl78/rl78.c (rl78_expand_prologue): Always select
	register bank 0 at the start of an interrupt handler.
	* config/rl78/rl78.md (mulsi3_g13): Correct values for MDBL and
	MDBH registers.

2013-01-08  James Greenhalgh  <james.greenhalgh@arm.com>

	* config/aarch64/aarch64-simd.md
	(aarch64_simd_bsl<mode>_internal): Add floating-point modes.
	(aarch64_simd_bsl): Likewise.
	(aarch64_vcond_internal<mode>): Likewise.
	(vcond<mode><mode>): Likewise.
	(aarch64_cm<cmp><mode>): Fix constraints, add new modes.
	* config/aarch64/iterators.md (V_cmp_result): Add V2DF.

2013-01-08  James Greenhalgh  <james.greenhalgh@arm.com>

	* config/aarch64/aarch64-builtins.c
	(aarch64_builtin_vectorized_function): Handle sqrt, sqrtf.

2013-01-08  Martin Jambor  <mjambor@suse.cz>

	PR debug/55579
	* tree-sra.c (analyze_access_subtree): Return true also after
	potentially creating a debug-only replacement.

2013-01-08  Jakub Jelinek  <jakub@redhat.com>

	PR middle-end/55890
	* tree-ssa-ccp.c (evaluate_stmt): Use gimple_call_builtin_p.

	PR tree-optimization/54120
	* tree-vrp.c (range_fits_type_p): Don't allow
	src_precision < precision from signed vr to unsigned_p
	if vr->min or vr->max is negative.
	(simplify_float_conversion_using_ranges): Test can_float_p
	against CODE_FOR_nothing.

2013-01-08  Jakub Jelinek  <jakub@redhat.com>
	    Richard Biener  <rguenther@suse.de>

	PR middle-end/55851
	* fold-const.c (int_binop_types_match_p): Allow all INTEGRAL_TYPE_P
	types instead of just INTEGER_TYPE types.

2013-01-07  Mark Kettenis  <kettenis@openbsd.org>

	* config/i386/openbsdelf.h (LIBGCC2_HAS_TF_MODE, LIBGCC2_TF_CEXT,
	TF_SIZE): Define.

2013-01-07  Steve Ellcey  <sellcey@mips.com>

	PR target/42661
	* config/mips/mips.opt: Change mad to mmad to match documentation.

2013-01-07  Georg-Johann Lay  <avr@gjlay.de>

	PR target/55897
	* doc/extend.texi (AVR Named Address Spaces): __memx goes into
	.progmemx.data now.

2013-01-07  Georg-Johann Lay  <avr@gjlay.de>

	PR target/55897
	* config/avr/avr.h (ADDR_SPACE_COUNT): New enum.
	(avr_addrspace_t): Add .section_name field.
	* config/avr/avr.c (progmem_section): Use ADDR_SPACE_COUNT as
	array size.
	(avr_addrspace): Same.  Initialize .section_name.  Remove last
	NULL entry.  Put __memx into .progmemx.data.
	(progmem_section_prefix): Remove.
	(avr_asm_init_sections): No need to initialize progmem_section.
	(avr_asm_named_section): Use avr_addrspace[].section_name to get
	section name prefix.
	(avr_asm_select_section): Ditto.  And use get_unnamed_section to
	retrieve the progmem section.
	* avr-c.c (avr_cpu_cpp_builtins): Use ADDR_SPACE_COUNT as loop
	boundary to run over avr_addrspace[].
	(avr_register_target_pragmas): Ditto.

2013-01-06  Jakub Jelinek  <jakub@redhat.com>

	* varasm.c (output_constant_def_contents): For asan_protect_global
	protected strings, adjust DECL_ALIGN if needed, before testing for
	anchored symbols.
	(place_block_symbol): Adjust size for asan protected STRING_CSTs if
	TREE_CONSTANT_POOL_ADDRESS_P.  Increase alignment for asan protected
	normal decls.
	(output_object_block): For asan protected decls, emit asan padding
	after their contents.
	* asan.c (asan_protect_global): Don't check TREE_ASM_WRITTEN here.
	(asan_finish_file): Test it here instead.

2013-01-07  Nick Clifton  <nickc@redhat.com>
	    Matthias Klose  <doko@debian.org>
	    Doug Kwan  <dougkwan@google.com>
	    H.J. Lu  <hongjiu.lu@intel.com>

	PR driver/55470
	* collect2.c (main): Support -fuse-ld=bfd and -fuse-ld=gold.

	* common.opt: Add fuse-ld=bfd and fuse-ld=gold.

	* gcc.c (LINK_COMMAND_SPEC): Pass -fuse-ld=* to collect2.

	* opts.c (comman_handle_option): Ignore -fuse-ld=bfd and -fuse-ld=gold.

	* doc/invoke.texi: Document -fuse-ld=bfd and -fuse-ld=gold.

2013-01-07  Georg-Johann Lay  <avr@gjlay.de>

	PR target/54461
	* doc/install.texi (Cross-Compiler-Specific Options): Document
	--with-avrlibc.

2013-01-07  Tejas Belagod  <tejas.belagod@arm.com>

	* config/aarch64/arm_neon.h (vmovn_high_is16, vmovn_high_s32,
	vmovn_high_s64, vmovn_high_u16, vmovn_high_u32, vmovn_high_u64,
	vqmovn_high_s16, vqmovn_high_s32, vqmovn_high_s64, vqmovn_high_u16,
	vqmovn_high_u32, vqmovn_high_u64, vqmovun_high_s16, vqmovun_high_s32,
	vqmovun_high_s64): Fix source operand number and update copyright.

2013-01-07  Richard Biener  <rguenther@suse.de>

	PR middle-end/55890
	* gimple.h (gimple_call_builtin_p): New overload.
	* gimple.c (validate_call): New function.
	(gimple_call_builtin_p): Likewise.
	* tree-ssa-structalias.c (find_func_aliases_for_builtin_call):
	Use gimple_call_builtin_p.
	(find_func_clobbers): Likewise.
	* tree-ssa-strlen.c (adjust_last_stmt): Likewise.
	(strlen_optimize_stmt): Likewise.

2013-01-07  James Greenhalgh  <james.greenhalgh@arm.com>

	* config/aarch64/arm_neon.h (vld1_dup_*): Make argument const.
	(vld1q_dup_*): Likewise.
	(vld1_*): Likewise.
	(vld1q_*): Likewise.
	(vld1_lane_*): Likewise.
	(vld1q_lane_*): Likewise.

2013-01-07  Richard Biener  <rguenther@suse.de>

	* lto-streamer.h (LTO_minor_version): Bump to 2.

2013-01-07  James Greenhalgh  <james.greenhalgh@arm.com>

	* config/aarch64/aarch64-protos.h
	(aarch64_const_double_zero_rtx_p): Rename to...
	(aarch64_float_const_zero_rtx_p): ...this.
	(aarch64_float_const_representable_p): New.
	(aarch64_output_simd_mov_immediate): Likewise.
	* config/aarch64/aarch64-simd.md (*aarch64_simd_mov<mode>): Refactor
	move immediate case.
	* config/aarch64/aarch64.c
	(aarch64_const_double_zero_rtx_p): Rename to...
	(aarch64_float_const_zero_rtx_p): ...this.
	(aarch64_print_operand): Allow printing of new constants.
	(aarch64_valid_floating_const): New.
	(aarch64_legitimate_constant_p): Check for valid floating-point
	constants.
	(aarch64_simd_valid_immediate): Likewise.
	(aarch64_vect_float_const_representable_p): New.
	(aarch64_float_const_representable_p): Likewise.
	(aarch64_simd_imm_zero_p): Also allow for floating-point 0.0.
	(aarch64_output_simd_mov_immediate): New.
	* config/aarch64/aarch64.md (*movsf_aarch64): Add new alternative.
	(*movdf_aarch64): Likewise.
	* config/aarch64/constraints.md (Ufc): New.
	(Y): call aarch64_float_const_zero_rtx.
	* config/aarch64/predicates.md (aarch64_fp_compare_operand): New.

2013-01-07  Richard Biener  <rguenther@suse.de>

	PR tree-optimization/55888
	PR tree-optimization/55862
	* tree-ssa-pre.c (phi_translate_1): Revert previous change.
	(valid_in_sets): Check if a NAME has a leader in AVAIL_OUT,
	not if it is contained therein.

2013-01-07  Georg-Johann Lay  <avr@gjlay.de>

	* config/avr/t-avr: Typo.

2013-01-07  Georg-Johann Lay  <avr@gjlay.de>

	PR55243
	* config/avr/t-avr: Don't automatically rebuild
	$(srcdir)/config/avr/t-multilib
	$(srcdir)/config/avr/avr-tables.opt
	$(srcdir)/doc/avr-mmcu.texi
	(avr-mcus): New phony target to build them on request.
	(s-avr-mlib, s-avr-mmcu-texi): Remove.
	* avr/avr-mcus.def: Adjust comments.

2013-01-07  Uros Bizjak  <ubizjak@gmail.com>

	* config/i386/i386.c (DEFAULT_PCC_STRUCT_RETURN): Remove.

2013-01-06  Richard Sandiford  <rdsandiford@googlemail.com>

	* file-find.c, file-find.h, realmpfr.c: Add FSF as copyright holder.

2013-01-06  Richard Sandiford  <rdsandiford@googlemail.com>

	* config/tilepro/gen-mul-tables.cc: Put copyright on one line.

2013-01-05  David Edelsohn  <dje.gcc@gmail.com>

	* config/rs6000/aix53.h (LIB_SPEC): Add -lpthreads when compiling
	to generate profiling.
	* config/rs6000/aix64.h (LIB_SPEC): Same.

2013-01-04  Andrew Pinski  <apinski@cavium.com>

	* config/aarch64/aarch64.c (aarch64_fixed_condition_code_regs):
	New function.
	(TARGET_FIXED_CONDITION_CODE_REGS): Define.

2013-01-04  Uros Bizjak  <ubizjak@gmail.com>

	* config/i386/i386.c (ix86_legitimize_address): Call convert_to_mode
	unconditionally.
	(ix86_expand_move): Ditto.
	(ix86_zero_extend_to_Pmode): Ditto.
	(ix86_expand_call): Ditto.
	(ix86_expand_special_args_builtin): Ditto.
	(ix86_expand_builtin): Ditto.

2013-01-04  Richard Biener  <rguenther@suse.de>

	PR tree-optimization/55862
	* tree-ssa-pre.c (phi_translate_1): Valueize SSA names after
	translating them through PHI nodes.

2013-01-04  Martin Jambor  <mjambor@suse.cz>

	PR tree-optimization/55755
	* tree-sra.c (sra_modify_assign): Do not check that an access has no
	children when trying to avoid producing a VIEW_CONVERT_EXPR.

2013-01-04  Marek Polacek  <polacek@redhat.com>

	PR middle-end/55859
	* opts.c (default_options_optimization): Clarify error message.

2013-01-04  Richard Biener  <rguenther@suse.de>

	PR middle-end/55863
	* fold-const.c (split_tree): Undo -X - 1 to ~X folding for
	reassociation.

2013-01-03  John David Anglin  <dave.anglin@nrc-cnrc.gc.ca>

	PR target/53789
	* config/pa/pa.md (movsi): Revert previous change.
	* config/pa/pa.c (pa_legitimate_constant_p): Reject all TLS symbol
	references.

2013-01-03  Richard Henderson  <rth@redhat.com>

	* config/i386/i386.c (ix86_expand_move): Always assign to op1
	after eliminating TLS symbols.

2013-01-03  Marc Glisse  <marc.glisse@inria.fr>

	PR bootstrap/50167
	* graphite-interchange.c (pdr_stride_in_loop): Use gmp_fprintf.
	* graphite-poly.c (debug_gmp_value): Likewise.

2013-01-03  Uros Bizjak  <ubizjak@gmail.com>

	PR target/55712
	* config/i386/i386-c.c (ix86_target_macros_internal): Depending on
	selected code model, define __code_mode_small__, __code_model_medium__,
	__code_model_large__, __code_model_32__ or __code_model_kernel__.
	* config/i386/cpuid.h (__cpuid, __cpuid_count) [__i386__]: Prefix
	xchg temporary register with %k.  Declare temporary register as
	early clobbered.
	[__x86_64__]: For medium and large code models, preserve %rbx register.

2013-01-03  Richard Biener  <rguenther@suse.de>

	* tree-data-ref.c (dump_conflict_function): Use less vertical spacing.
	(dump_subscript): Adjust.
	(finalize_ddr_dependent): Do not dump redundant info.
	(analyze_siv_subscript): Adjust.
	(subscript_dependence_tester): Likewise.
	(compute_affine_dependence): Likewise.

2013-01-03  Richard Biener  <rguenther@suse.de>

	Revert
	2013-01-03  Richard Biener  <rguenther@suse.de>

	PR tree-optimization/55857
	* tree-vect-stmts.c (vectorizable_load): Do not setup
	re-alignment for invariant loads.

	2013-01-02  Richard Biener  <rguenther@suse.de>

	* tree-vect-stmts.c (vectorizable_load): When vectorizing an
	invariant load do not generate a vector load from the scalar location.

2013-01-03  Richard Biener  <rguenther@suse.de>

	* tree-vect-loop.c (vect_analyze_loop_form): Clarify reason
	for not vectorizing.
	* tree-vect-data-refs.c (vect_create_addr_base_for_vector_ref): Do
	not build INDIRECT_REFs, call get_name once only.
	(vect_create_data_ref_ptr): Likewise.  Dump base object kind
	based on DR_BASE_OBJECT, not DR_BASE_ADDRESS.

2013-01-03  Richard Biener  <rguenther@suse.de>

	PR tree-optimization/55857
	* tree-vect-stmts.c (vectorizable_load): Do not setup
	re-alignment for invariant loads.

2013-01-03  Richard Biener  <rguenther@suse.de>

	PR lto/55848
	* lto-symtab.c (lto_symtab_merge_decls_1): As last resort, always
	prefer a built-in decl.

2013-01-03  Jakub Jelinek  <jakub@redhat.com>

	* gcc.c (process_command): Update copyright notice dates.
	* gcov.c (print_version): Likewise.
	* gcov-dump.c (print_version): Likewise.

	PR rtl-optimization/55838
	* loop-iv.c (iv_number_of_iterations): Call lowpart_subreg on
	iv0.step, iv1.step and step.

2013-01-03  Jakub Jelinek  <jakub@redhat.com>
	    Marc Glisse  <marc.glisse@inria.fr>

	PR tree-optimization/55832
	* fold-const.c (fold_binary_loc): For ABS_EXPR<x> >= 0 and
	ABS_EXPR<x> < 0 folding use constant_boolean_node instead of
	integer_{one,zero}_node.

2013-01-03  Jakub Jelinek  <jakub@redhat.com>

	PR debug/54402
	* params.def (PARAM_MAX_VARTRACK_REVERSE_OP_SIZE): New param.
	* var-tracking.c (reverse_op): Don't add reverse ops to
	VALUEs that have already
	PARAM_VALUE (PARAM_MAX_VARTRACK_REVERSE_OP_SIZE) or longer locs list.

2013-01-02  Gerald Pfeifer  <gerald@pfeifer.com>

	* doc/contrib.texi: Note years as release manager for Mark Mitchell.

2013-01-02  Teresa Johnson  <tejohnson@google.com>

	* dumpfile.c (dump_loc): Print filename with location.
	* tree-ssa-loop-ivcanon.c (try_unroll_loop_completely): Use
	new location_t parameter to emit complete unroll message with
	new dump framework.
	(canonicalize_loop_induction_variables): Compute loops location
	and pass to try_unroll_loop_completely.
	* loop-unroll.c (report_unroll_peel): New function.
	(peel_loops_completely): Use new dump format with location
	for main dumpfile message, and invoke report_unroll_peel on success.
	(decide_unrolling_and_peeling): Ditto.
	(decide_peel_once_rolling): Remove old dumpfile message subsumed
	by report_unroll_peel.
	(decide_peel_completely): Ditto.
	(decide_unroll_constant_iterations): Ditto.
	(decide_unroll_runtime_iterations): Ditto.
	(decide_peel_simple): Ditto.
	(decide_unroll_stupid): Ditto.
	* cfgloop.c (get_loop_location): New function.
	* cfgloop.h (get_loop_location): Declare.

2013-01-02  Sriraman Tallam  <tmsriram@google.com>

	* config/i386/i386.c (fold_builtin_cpu): Remove unnecessary checks for
	NULL.

2013-01-02  John David Anglin  <dave.anglin@nrc-cnrc.gc.ca>

	PR middle-end/55198
	* expr.c (expand_expr_real_1): Don't use bitfield extraction for non
	BLKmode objects when EXPAND_MEMORY is specified.

2013-01-02  Sriraman Tallam  <tmsriram@google.com>

	* config/i386/i386.c (ix86_get_function_versions_dispatcher): Fix bug
	in loop predicate.
	(fold_builtin_cpu): Do not share cpu model decls across statements.

2013-01-02  Jason Merrill  <jason@redhat.com>

	PR c++/55804
	* tree.c (build_array_type_1): Revert earlier change.

2013-01-02  Yufeng Zhang  <yufeng.zhang@arm.com>

	* config/aarch64/aarch64-cores.def: Add entries for "cortex-a53" and
	"cortex-a57".
	* config/aarch64/aarch64-tune.md: Re-generate.

2013-01-02  Richard Biener  <rguenther@suse.de>

	* tree-vect-stmts.c (vectorizable_load): When vectorizing an
	invariant load do not generate a vector load from the scalar location.

2013-01-02  Richard Biener  <rguenther@suse.de>

	PR bootstrap/55784
	* configure.ac: Add $GMPINC to CFLAGS/CXXFLAGS.
	* configure: Regenerate.

2013-01-02  Richard Sandiford  <rdsandiford@googlemail.com>

	* builtins.c (expand_builtin_mathfn, expand_builtin_mathfn_2)
	(expand_builtin_mathfn_ternary, expand_builtin_mathfn_3)
	(expand_builtin_int_roundingfn_2): Keep the original target around
	for the fallback case.

2013-01-02  Richard Sandiford  <rdsandiford@googlemail.com>

	* tree-vrp.c (range_fits_type_p): Require the MSB of the double_int
	to be clear for sign changes.

2013-01-01  Jan Hubicka  <jh@suse.cz>

	* ipa-inline-analysis.c: Fix formatting.

2013-01-01  Jakub Jelinek  <jakub@redhat.com>

	PR tree-optimization/55831
	* tree-vect-loop.c (get_initial_def_for_induction): Use
	gsi_after_labels instead of gsi_start_bb.

Copyright (C) 2013 Free Software Foundation, Inc.

Copying and distribution of this file, with or without modification,
are permitted in any medium without royalty provided the copyright
notice and this notice are preserved.<|MERGE_RESOLUTION|>--- conflicted
+++ resolved
@@ -1,4 +1,14 @@
-<<<<<<< HEAD
+2013-11-03  H.J. Lu  <hongjiu.lu@intel.com>
+
+	Backport from mainline
+	2013-10-12  H.J. Lu  <hongjiu.lu@intel.com>
+
+	PR target/58690
+	* config/i386/i386.c (ix86_copy_addr_to_reg): New function.
+	(ix86_expand_movmem): Replace copy_addr_to_reg with
+	ix86_copy_addr_to_reg.
+	(ix86_expand_setmem): Likewise.
+
 2013-10-31  Cong Hou  <congh@google.com>
 
 	Backport from mainline:
@@ -97,6 +107,212 @@
 	* passes.c (init_optimization_passes): Schedule a copy-propagation
 	pass before complete unrolling of inner loops.
 
+2013-10-29  Uros Bizjak  <ubizjak@gmail.com>
+
+	Backport from mainline
+	2013-08-08  Richard Sandiford  <rdsandiford@googlemail.com>
+
+	PR rtl-optimization/58079
+	* combine.c (combine_simplify_rtx): Avoid using SUBST if
+	simplify_comparison has widened a comparison with an integer.
+
+2013-10-29  Martin Jambor  <mjambor@suse.cz>
+
+	PR middle-end/58789
+	Backport from mainline
+        2013-05-09  Martin Jambor  <mjambor@suse.cz>
+
+	PR lto/57084
+	* gimple-fold.c (canonicalize_constructor_val): Call
+	cgraph_get_create_real_symbol_node instead of cgraph_get_create_node.
+
+	Backport from mainline
+	2013-03-16  Jan Hubicka  <jh@suse.cz>
+
+	* cgraph.h (cgraph_get_create_real_symbol_node): Declare.
+	* cgraph.c (cgraph_get_create_real_symbol_node): New function.
+	* cgrpahbuild.c: Use cgraph_get_create_real_symbol_node instead
+	of cgraph_get_create_node.
+	* ipa-prop.c (ipa_make_edge_direct_to_target): Likewise.
+
+2013-10-28  Tom de Vries  <tom@codesourcery.com>
+
+	* cfgexpand.c (gimple_expand_cfg): Remove test for parm_birth_insn.
+	Don't commit insertions after NOTE_INSN_FUNCTION_BEG.
+
+2013-10-26  Uros Bizjak  <ubizjak@gmail.com>
+
+	Backport from mainline
+	2013-10-22  Uros Bizjak  <ubizjak@gmail.com>
+
+	PR target/58779
+	* config/i386/i386.c (put_condition_code) <case GTU, case LEU>:
+	Remove CCCmode handling.
+	<case LTU>: Return 'c' suffix for CCCmode.
+	<case GEU>: Return 'nc' suffix for CCCmode.
+	(ix86_cc_mode) <case GTU, case LEU>: Do not generate overflow checks.
+	* config/i386/i386.md (*sub<mode>3_cconly_overflow): Remove.
+	(*sub<mode>3_cc_overflow): Ditto.
+	(*subsi3_zext_cc_overflow): Ditto.
+
+2013-10-26  Uros Bizjak  <ubizjak@gmail.com>
+
+	Backport from mainline
+	2013-10-19  Uros Bizjak  <ubizjak@gmail.com>
+
+	PR target/58792
+	* config/i386/i386.c (ix86_function_value_regno): Add DX_REG,
+	ST1_REG and XMM1_REG for 32bit and 64bit targets.  Also add DI_REG
+	and SI_REG for 64bit SYSV ABI targets.
+
+2013-10-25  Eric Botcazou  <ebotcazou@adacore.com>
+
+	PR rtl-optimization/58831
+	* alias.c (init_alias_analysis): At the beginning of each iteration, set
+	the reg_seen[N] bit if static_reg_base_value[N] is non-null.
+
+2013-10-25  Eric Botcazou  <ebotcazou@adacore.com>
+
+	* recog.c (search_ofs): New static variable moved from...
+	(peep2_find_free_register): ...here.
+	(peephole2_optimize): Initialize it.
+
+2013-10-24  David Edelsohn  <dje.gcc@gmail.com>
+
+	Backport from mainline
+	2013-10-23  David Edelsohn  <dje.gcc@gmail.com>
+
+	PR target/58838
+	* config/rs6000/rs6000.md (mulsi3_internal1 and splitter): Add
+	TARGET_32BIT final condition.
+	(mulsi3_internal2 and splitter): Same.
+
+2013-10-23  Tom de Vries  <tom@codesourcery.com>
+
+	PR tree-optimization/58805
+	* tree-ssa-tail-merge.c (stmt_local_def): Add gimple_vdef check.
+
+2013-10-23  Richard Biener  <rguenther@suse.de>
+
+	Backport from mainline
+	2013-06-24  Richard Biener  <rguenther@suse.de>
+
+	PR tree-optimization/57488
+	* tree-ssa-pre.c (insert): Clear NEW sets before each iteration.
+
+2013-10-16  Ganesh Gopalasubramanian  <Ganesh.Gopalasubramanian@amd.com>
+
+	Backport from mainline
+	2013-10-16  Ganesh Gopalasubramanian
+	            <Ganesh.Gopalasubramanian@amd.com>
+
+	* config/i386/i386.c (ix86_option_override_internal): Enable FMA4
+	for AMD bdver3.
+
+2013-10-16  Jakub Jelinek  <jakub@redhat.com>
+
+	* BASE-VER: Set to 4.8.3.
+	* DEV-PHASE: Set to prerelease.
+
+2013-10-16  Release Manager
+
+	* GCC 4.8.2 released.
+
+2013-10-12  James Greenhalgh  <james.greenhalgh@arm.com>
+
+	Backport from mainline.
+	2013-10-12  James Greenhalgh  <james.greenhalgh@arm.com>
+
+	* config/aarch64/arm_neon.h
+	(vtbx<1,3>_<psu>8): Fix register constriants.
+
+2013-10-10  Jakub Jelinek  <jakub@redhat.com>
+
+	PR middle-end/58670
+	* stmt.c (expand_asm_operands): Add FALLTHRU_BB argument,
+	if any labels are in FALLTHRU_BB, use a special label emitted
+	immediately after the asm goto insn rather than label_rtx
+	of the LABEL_DECL.
+	(expand_asm_stmt): Adjust caller.
+	* cfgrtl.c (commit_one_edge_insertion): Force splitting of
+	edge if the last insn in predecessor is a jump with single successor,
+	but it isn't simplejump_p.
+
+2013-10-09  Jakub Jelinek  <jakub@redhat.com>
+
+	Backport from mainline
+	2013-09-26  Richard Biener  <rguenther@suse.de>
+
+	PR tree-optimization/58539
+	* tree-vect-loop.c (vect_create_epilog_for_reduction): Honor
+	the fact that debug statements are not taking part in loop-closed
+	SSA construction.
+
+2013-10-07  Andreas Krebbel  <Andreas.Krebbel@de.ibm.com>
+
+	* config/s390/s390.c (s390_register_info): Make the call-saved FPR
+	loop to work also for 31bit ABI.
+	Save the stack pointer for frame_size > 0.
+
+2013-10-07  Andreas Krebbel  <Andreas.Krebbel@de.ibm.com>
+
+	* config/s390/s390.md ("tbegin", "tbegin_nofloat", "tbegin_retry")
+	("tbegin_retry_nofloat", "tend", "tabort", "tx_assist"): Remove
+	constraint letters from expanders.
+	("tbegin_retry", "tbegin_retry_nofloat"): Change predicate of the
+	retry count to general_operand.
+	("tabort"): Give operand 0 a mode.
+	("tabort_1"): Add mode and constraint letter for operand 0.
+	* doc/extend.texi: Fix protoype of __builtin_non_tx_store.
+
+2013-10-04  Marcus Shawcroft  <marcus.shawcroft@arm.com>
+
+	Backport from mainline.
+
+	PR target/58460
+	* config/aarch64/aarch64.md (*add_<shift>_<mode>)
+	(*add_<shift>_si_uxtw,*add_mul_imm_<mode>)
+	(*sub_<shift>_<mode>)
+	(*sub_<shift>_si_uxtw,*sub_mul_imm_<mode>, *sub_mul_imm_si_uxtw):
+	Remove k constraint.
+
+2013-10-02  John David Anglin  <danglin@gcc.gnu.org>
+
+	* config.gcc (hppa*64*-*-linux*): Don't add pa/t-linux to tmake_file.
+
+2013-10-01  Jakub Jelinek  <jakub@redhat.com>
+	    Andreas Krebbel  <Andreas.Krebbel@de.ibm.com>
+
+	PR target/58574
+	* config/s390/s390.c (s390_chunkify_start): Handle tablejump_p first,
+	continue when done, for other jumps look through PARALLEL
+	unconditionally.
+
+2013-09-30  Jakub Jelinek  <jakub@redhat.com>
+
+	PR middle-end/58564
+	* fold-const.c (fold_ternary_loc): For A < 0 : <sign bit of A> : 0
+	optimization, punt if sign_bit_p looked through any zero extension.
+
+2013-09-27  Paulo Matos  <pmatos@broadcom.com>
+
+	Backport from mainline.
+
+	PR middle-end/58463
+	2013-03-27  Richard Biener  <rguenther@suse.de>
+
+	PR tree-optimization/56716
+	* tree-ssa-structalias.c (perform_var_substitution): Adjust
+	dumping for ref nodes.
+
+2013-09-27  Paulo Matos  <pmatos@broadcom.com>
+
+	Backport from mainline.
+
+	2013-09-27  Paulo Matos  <pmatos@broadcom.com>
+	PR middle-end/58463
+	* gcc.dg/pr58463.c: New test.
+
 2013-09-24  Cong Hou  <congh@google.com>
 
 	Backport from mainline:
@@ -124,241 +340,6 @@
 	PR middle-end/58521
 	* tree.c (iterative_hash_expr): Remove MEM_REF special handling.
 
-2013-09-20  Cong Hou  <congh@google.com>
-
-	Backport from mainline:
-	2013-09-13  Cong Hou  <congh@google.com>
-
-	* tree-vect-patterns.c (vect_recog_dot_prod_pattern): Fix a bug
-	when checking the dot production pattern. The type of rhs operand
-	of multiply is now checked correctly.
-=======
-2013-11-03  H.J. Lu  <hongjiu.lu@intel.com>
-
-	Backport from mainline
-	2013-10-12  H.J. Lu  <hongjiu.lu@intel.com>
-
-	PR target/58690
-	* config/i386/i386.c (ix86_copy_addr_to_reg): New function.
-	(ix86_expand_movmem): Replace copy_addr_to_reg with
-	ix86_copy_addr_to_reg.
-	(ix86_expand_setmem): Likewise.
-
-2013-10-29  Uros Bizjak  <ubizjak@gmail.com>
-
-	Backport from mainline
-	2013-08-08  Richard Sandiford  <rdsandiford@googlemail.com>
-
-	PR rtl-optimization/58079
-	* combine.c (combine_simplify_rtx): Avoid using SUBST if
-	simplify_comparison has widened a comparison with an integer.
-
-2013-10-29  Martin Jambor  <mjambor@suse.cz>
-
-	PR middle-end/58789
-	Backport from mainline
-        2013-05-09  Martin Jambor  <mjambor@suse.cz>
-
-	PR lto/57084
-	* gimple-fold.c (canonicalize_constructor_val): Call
-	cgraph_get_create_real_symbol_node instead of cgraph_get_create_node.
-
-	Backport from mainline
-	2013-03-16  Jan Hubicka  <jh@suse.cz>
-
-	* cgraph.h (cgraph_get_create_real_symbol_node): Declare.
-	* cgraph.c (cgraph_get_create_real_symbol_node): New function.
-	* cgrpahbuild.c: Use cgraph_get_create_real_symbol_node instead
-	of cgraph_get_create_node.
-	* ipa-prop.c (ipa_make_edge_direct_to_target): Likewise.
-
-2013-10-28  Tom de Vries  <tom@codesourcery.com>
-
-	* cfgexpand.c (gimple_expand_cfg): Remove test for parm_birth_insn.
-	Don't commit insertions after NOTE_INSN_FUNCTION_BEG.
-
-2013-10-26  Uros Bizjak  <ubizjak@gmail.com>
-
-	Backport from mainline
-	2013-10-22  Uros Bizjak  <ubizjak@gmail.com>
-
-	PR target/58779
-	* config/i386/i386.c (put_condition_code) <case GTU, case LEU>:
-	Remove CCCmode handling.
-	<case LTU>: Return 'c' suffix for CCCmode.
-	<case GEU>: Return 'nc' suffix for CCCmode.
-	(ix86_cc_mode) <case GTU, case LEU>: Do not generate overflow checks.
-	* config/i386/i386.md (*sub<mode>3_cconly_overflow): Remove.
-	(*sub<mode>3_cc_overflow): Ditto.
-	(*subsi3_zext_cc_overflow): Ditto.
-
-2013-10-26  Uros Bizjak  <ubizjak@gmail.com>
-
-	Backport from mainline
-	2013-10-19  Uros Bizjak  <ubizjak@gmail.com>
-
-	PR target/58792
-	* config/i386/i386.c (ix86_function_value_regno): Add DX_REG,
-	ST1_REG and XMM1_REG for 32bit and 64bit targets.  Also add DI_REG
-	and SI_REG for 64bit SYSV ABI targets.
-
-2013-08-25  Richard Henderson  <rth@twiddle.net>
-
-	PR rtl/58542
-	* optabs.c (maybe_emit_atomic_exchange): Use create_input_operand
-	instead of create_convert_operand_to.
-	(maybe_emit_sync_lock_test_and_set): Likewise.
-	(expand_atomic_compare_and_swap): Likewise.
-	(maybe_emit_compare_and_swap_exchange_loop): Don't convert_modes.
-
-2013-10-25  Eric Botcazou  <ebotcazou@adacore.com>
-
-	PR rtl-optimization/58831
-	* alias.c (init_alias_analysis): At the beginning of each iteration, set
-	the reg_seen[N] bit if static_reg_base_value[N] is non-null.
-
-2013-10-25  Eric Botcazou  <ebotcazou@adacore.com>
-
-	* recog.c (search_ofs): New static variable moved from...
-	(peep2_find_free_register): ...here.
-	(peephole2_optimize): Initialize it.
-
-2013-10-24  David Edelsohn  <dje.gcc@gmail.com>
-
-	Backport from mainline
-	2013-10-23  David Edelsohn  <dje.gcc@gmail.com>
-
-	PR target/58838
-	* config/rs6000/rs6000.md (mulsi3_internal1 and splitter): Add
-	TARGET_32BIT final condition.
-	(mulsi3_internal2 and splitter): Same.
-
-2013-10-23  Tom de Vries  <tom@codesourcery.com>
-
-	PR tree-optimization/58805
-	* tree-ssa-tail-merge.c (stmt_local_def): Add gimple_vdef check.
-
-2013-10-23  Richard Biener  <rguenther@suse.de>
-
-	Backport from mainline
-	2013-06-24  Richard Biener  <rguenther@suse.de>
-
-	PR tree-optimization/57488
-	* tree-ssa-pre.c (insert): Clear NEW sets before each iteration.
-
-2013-10-16  Ganesh Gopalasubramanian  <Ganesh.Gopalasubramanian@amd.com>
-
-	Backport from mainline
-	2013-10-16  Ganesh Gopalasubramanian
-	            <Ganesh.Gopalasubramanian@amd.com>
-
-	* config/i386/i386.c (ix86_option_override_internal): Enable FMA4
-	for AMD bdver3.
-
-2013-10-16  Jakub Jelinek  <jakub@redhat.com>
-
-	* BASE-VER: Set to 4.8.3.
-	* DEV-PHASE: Set to prerelease.
-
-2013-10-16  Release Manager
-
-	* GCC 4.8.2 released.
-
-2013-10-12  James Greenhalgh  <james.greenhalgh@arm.com>
-
-	Backport from mainline.
-	2013-10-12  James Greenhalgh  <james.greenhalgh@arm.com>
-
-	* config/aarch64/arm_neon.h
-	(vtbx<1,3>_<psu>8): Fix register constriants.
-
-2013-10-10  Jakub Jelinek  <jakub@redhat.com>
-
-	PR middle-end/58670
-	* stmt.c (expand_asm_operands): Add FALLTHRU_BB argument,
-	if any labels are in FALLTHRU_BB, use a special label emitted
-	immediately after the asm goto insn rather than label_rtx
-	of the LABEL_DECL.
-	(expand_asm_stmt): Adjust caller.
-	* cfgrtl.c (commit_one_edge_insertion): Force splitting of
-	edge if the last insn in predecessor is a jump with single successor,
-	but it isn't simplejump_p.
-
-2013-10-09  Jakub Jelinek  <jakub@redhat.com>
-
-	Backport from mainline
-	2013-09-26  Richard Biener  <rguenther@suse.de>
-
-	PR tree-optimization/58539
-	* tree-vect-loop.c (vect_create_epilog_for_reduction): Honor
-	the fact that debug statements are not taking part in loop-closed
-	SSA construction.
-
-2013-10-07  Andreas Krebbel  <Andreas.Krebbel@de.ibm.com>
-
-	* config/s390/s390.c (s390_register_info): Make the call-saved FPR
-	loop to work also for 31bit ABI.
-	Save the stack pointer for frame_size > 0.
-
-2013-10-07  Andreas Krebbel  <Andreas.Krebbel@de.ibm.com>
-
-	* config/s390/s390.md ("tbegin", "tbegin_nofloat", "tbegin_retry")
-	("tbegin_retry_nofloat", "tend", "tabort", "tx_assist"): Remove
-	constraint letters from expanders.
-	("tbegin_retry", "tbegin_retry_nofloat"): Change predicate of the
-	retry count to general_operand.
-	("tabort"): Give operand 0 a mode.
-	("tabort_1"): Add mode and constraint letter for operand 0.
-	* doc/extend.texi: Fix protoype of __builtin_non_tx_store.
-
-2013-10-04  Marcus Shawcroft  <marcus.shawcroft@arm.com>
-
-	Backport from mainline.
-
-	PR target/58460
-	* config/aarch64/aarch64.md (*add_<shift>_<mode>)
-	(*add_<shift>_si_uxtw,*add_mul_imm_<mode>)
-	(*sub_<shift>_<mode>)
-	(*sub_<shift>_si_uxtw,*sub_mul_imm_<mode>, *sub_mul_imm_si_uxtw):
-	Remove k constraint.
-
-2013-10-02  John David Anglin  <danglin@gcc.gnu.org>
-
-	* config.gcc (hppa*64*-*-linux*): Don't add pa/t-linux to tmake_file.
-
-2013-10-01  Jakub Jelinek  <jakub@redhat.com>
-	    Andreas Krebbel  <Andreas.Krebbel@de.ibm.com>
-
-	PR target/58574
-	* config/s390/s390.c (s390_chunkify_start): Handle tablejump_p first,
-	continue when done, for other jumps look through PARALLEL
-	unconditionally.
-
-2013-09-30  Jakub Jelinek  <jakub@redhat.com>
-
-	PR middle-end/58564
-	* fold-const.c (fold_ternary_loc): For A < 0 : <sign bit of A> : 0
-	optimization, punt if sign_bit_p looked through any zero extension.
-
-2013-09-27  Paulo Matos  <pmatos@broadcom.com>
-
-	Backport from mainline.
-
-	PR middle-end/58463
-	2013-03-27  Richard Biener  <rguenther@suse.de>
-
-	PR tree-optimization/56716
-	* tree-ssa-structalias.c (perform_var_substitution): Adjust
-	dumping for ref nodes.
-
-2013-09-27  Paulo Matos  <pmatos@broadcom.com>
-
-	Backport from mainline.
-
-	2013-09-27  Paulo Matos  <pmatos@broadcom.com>
-	PR middle-end/58463
-	* gcc.dg/pr58463.c: New test.
-
 2013-09-23  Eric Botcazou  <ebotcazou@adacore.com>
 
 	* tree-ssa-ccp.c (insert_clobber_before_stack_restore): Recurse on copy
@@ -377,6 +358,15 @@
 	using add_cint_operand.
 	(largetoc_high_plus_aix): Likewise.
 	* config/rs6000/rs6000.c (toc_relative_expr_p): Use add_cint_operand.
+
+2013-09-20  Cong Hou  <congh@google.com>
+
+	Backport from mainline:
+	2013-09-13  Cong Hou  <congh@google.com>
+
+	* tree-vect-patterns.c (vect_recog_dot_prod_pattern): Fix a bug
+	when checking the dot production pattern. The type of rhs operand
+	of multiply is now checked correctly.
 
 2013-09-20  John David Anglin  <danglin@gcc.gnu.org>
 
@@ -527,7 +517,6 @@
 	look for output dependences.
 	(mark_nodes_having_upstream_mem_writes): Adjust.
 	(rdg_flag_uses): Likewise.
->>>>>>> 33b9c833
 
 2013-09-03  Richard Biener  <rguenther@suse.de>
 
@@ -647,6 +636,15 @@
 	* config/i386/driver-i386.c (host_detect_local_cpu): Add detection
 	of Ivy Bridge and Haswell processors.  Assume core-avx2 for unknown
 	AVX2 capable processors.
+
+2013-08-25  Richard Henderson  <rth@twiddle.net>
+
+	PR rtl/58542
+	* optabs.c (maybe_emit_atomic_exchange): Use create_input_operand
+	instead of create_convert_operand_to.
+	(maybe_emit_sync_lock_test_and_set): Likewise.
+	(expand_atomic_compare_and_swap): Likewise.
+	(maybe_emit_compare_and_swap_exchange_loop): Don't convert_modes.
 
 2013-08-23  Jakub Jelinek  <jakub@redhat.com>
 
@@ -948,7 +946,7 @@
 	* config/i386/i386.md (enum unspecv): UNSPECV_NLGR: New.
 	(nonlocal_goto_receiver): New insn and split.
 
-2013-07-19 Wei Mi  <wmi@google.com>
+2013-07-19  Wei Mi  <wmi@google.com>
 
 	Backport from mainline:
 	2013-07-18  Vladimir Makarov  <vmakarov@redhat.com>
