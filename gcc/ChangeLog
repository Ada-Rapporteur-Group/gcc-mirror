--- conflicted
+++ resolved
@@ -1,5 +1,3 @@
-<<<<<<< HEAD
-=======
 2012-02-20  David S. Miller  <davem@davemloft.net>
 
 	* config/sparc/sparc.md (load_pcrel_sym<P:mode>): Explain why we
@@ -11,7 +9,6 @@
 	* trans-mem.c (ipa_tm_scan_irr_block): Error out on GIMPLE_ASM's
 	in a transaction safe function.
 
->>>>>>> 005acfe0
 2012-02-20  Kai Tietz  <ktietz@redhat.com>
 
 	PR target/52238
